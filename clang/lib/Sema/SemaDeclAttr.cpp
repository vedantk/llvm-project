//===--- SemaDeclAttr.cpp - Declaration Attribute Handling ----------------===//
//
//                     The LLVM Compiler Infrastructure
//
// This file is distributed under the University of Illinois Open Source
// License. See LICENSE.TXT for details.
//
//===----------------------------------------------------------------------===//
//
//  This file implements decl-related attribute processing.
//
//===----------------------------------------------------------------------===//

#include "clang/AST/ASTConsumer.h"
#include "clang/AST/ASTContext.h"
#include "clang/AST/ASTMutationListener.h"
#include "clang/AST/CXXInheritance.h"
#include "clang/AST/DeclCXX.h"
#include "clang/AST/DeclObjC.h"
#include "clang/AST/DeclTemplate.h"
#include "clang/AST/Expr.h"
#include "clang/AST/ExprCXX.h"
#include "clang/AST/Mangle.h"
#include "clang/AST/RecursiveASTVisitor.h"
#include "clang/Basic/CharInfo.h"
#include "clang/Basic/SourceManager.h"
#include "clang/Basic/TargetInfo.h"
#include "clang/Lex/Preprocessor.h"
#include "clang/Sema/DeclSpec.h"
#include "clang/Sema/DelayedDiagnostic.h"
#include "clang/Sema/Initialization.h"
#include "clang/Sema/Lookup.h"
#include "clang/Sema/Scope.h"
#include "clang/Sema/SemaInternal.h"
#include "llvm/ADT/STLExtras.h"
#include "llvm/ADT/StringExtras.h"
#include "llvm/Support/MathExtras.h"

using namespace clang;
using namespace sema;

namespace AttributeLangSupport {
  enum LANG {
    C,
    Cpp,
    ObjC
  };
} // end namespace AttributeLangSupport

//===----------------------------------------------------------------------===//
//  Helper functions
//===----------------------------------------------------------------------===//

/// isFunctionOrMethod - Return true if the given decl has function
/// type (function or function-typed variable) or an Objective-C
/// method.
static bool isFunctionOrMethod(const Decl *D) {
  return (D->getFunctionType() != nullptr) || isa<ObjCMethodDecl>(D);
}

/// \brief Return true if the given decl has function type (function or
/// function-typed variable) or an Objective-C method or a block.
static bool isFunctionOrMethodOrBlock(const Decl *D) {
  return isFunctionOrMethod(D) || isa<BlockDecl>(D);
}

/// Return true if the given decl has a declarator that should have
/// been processed by Sema::GetTypeForDeclarator.
static bool hasDeclarator(const Decl *D) {
  // In some sense, TypedefDecl really *ought* to be a DeclaratorDecl.
  return isa<DeclaratorDecl>(D) || isa<BlockDecl>(D) || isa<TypedefNameDecl>(D) ||
         isa<ObjCPropertyDecl>(D);
}

/// hasFunctionProto - Return true if the given decl has a argument
/// information. This decl should have already passed
/// isFunctionOrMethod or isFunctionOrMethodOrBlock.
static bool hasFunctionProto(const Decl *D) {
  if (const FunctionType *FnTy = D->getFunctionType())
    return isa<FunctionProtoType>(FnTy);
  return isa<ObjCMethodDecl>(D) || isa<BlockDecl>(D);
}

/// getFunctionOrMethodNumParams - Return number of function or method
/// parameters. It is an error to call this on a K&R function (use
/// hasFunctionProto first).
static unsigned getFunctionOrMethodNumParams(const Decl *D) {
  if (const FunctionType *FnTy = D->getFunctionType())
    return cast<FunctionProtoType>(FnTy)->getNumParams();
  if (const auto *BD = dyn_cast<BlockDecl>(D))
    return BD->getNumParams();
  return cast<ObjCMethodDecl>(D)->param_size();
}

static QualType getFunctionOrMethodParamType(const Decl *D, unsigned Idx) {
  if (const FunctionType *FnTy = D->getFunctionType())
    return cast<FunctionProtoType>(FnTy)->getParamType(Idx);
  if (const auto *BD = dyn_cast<BlockDecl>(D))
    return BD->getParamDecl(Idx)->getType();

  return cast<ObjCMethodDecl>(D)->parameters()[Idx]->getType();
}

static SourceRange getFunctionOrMethodParamRange(const Decl *D, unsigned Idx) {
  if (const auto *FD = dyn_cast<FunctionDecl>(D))
    return FD->getParamDecl(Idx)->getSourceRange();
  if (const auto *MD = dyn_cast<ObjCMethodDecl>(D))
    return MD->parameters()[Idx]->getSourceRange();
  if (const auto *BD = dyn_cast<BlockDecl>(D))
    return BD->getParamDecl(Idx)->getSourceRange();
  return SourceRange();
}

static QualType getFunctionOrMethodResultType(const Decl *D) {
  if (const FunctionType *FnTy = D->getFunctionType())
    return FnTy->getReturnType();
  return cast<ObjCMethodDecl>(D)->getReturnType();
}

static SourceRange getFunctionOrMethodResultSourceRange(const Decl *D) {
  if (const auto *FD = dyn_cast<FunctionDecl>(D))
    return FD->getReturnTypeSourceRange();
  if (const auto *MD = dyn_cast<ObjCMethodDecl>(D))
    return MD->getReturnTypeSourceRange();
  return SourceRange();
}

static bool isFunctionOrMethodVariadic(const Decl *D) {
  if (const FunctionType *FnTy = D->getFunctionType())
    return cast<FunctionProtoType>(FnTy)->isVariadic();
  if (const auto *BD = dyn_cast<BlockDecl>(D))
    return BD->isVariadic();
  return cast<ObjCMethodDecl>(D)->isVariadic();
}

static bool isInstanceMethod(const Decl *D) {
  if (const auto *MethodDecl = dyn_cast<CXXMethodDecl>(D))
    return MethodDecl->isInstance();
  return false;
}

static inline bool isNSStringType(QualType T, ASTContext &Ctx) {
  const auto *PT = T->getAs<ObjCObjectPointerType>();
  if (!PT)
    return false;

  ObjCInterfaceDecl *Cls = PT->getObjectType()->getInterface();
  if (!Cls)
    return false;

  IdentifierInfo* ClsName = Cls->getIdentifier();

  // FIXME: Should we walk the chain of classes?
  return ClsName == &Ctx.Idents.get("NSString") ||
         ClsName == &Ctx.Idents.get("NSMutableString");
}

static inline bool isCFStringType(QualType T, ASTContext &Ctx) {
  const auto *PT = T->getAs<PointerType>();
  if (!PT)
    return false;

  const auto *RT = PT->getPointeeType()->getAs<RecordType>();
  if (!RT)
    return false;

  const RecordDecl *RD = RT->getDecl();
  if (RD->getTagKind() != TTK_Struct)
    return false;

  return RD->getIdentifier() == &Ctx.Idents.get("__CFString");
}

static unsigned getNumAttributeArgs(const AttributeList &AL) {
  // FIXME: Include the type in the argument list.
  return AL.getNumArgs() + AL.hasParsedType();
}

template <typename Compare>
static bool checkAttributeNumArgsImpl(Sema &S, const AttributeList &AL,
                                      unsigned Num, unsigned Diag,
                                      Compare Comp) {
  if (Comp(getNumAttributeArgs(AL), Num)) {
    S.Diag(AL.getLoc(), Diag) << AL.getName() << Num;
    return false;
  }

  return true;
}

/// \brief Check if the attribute has exactly as many args as Num. May
/// output an error.
static bool checkAttributeNumArgs(Sema &S, const AttributeList &AL,
                                  unsigned Num) {
  return checkAttributeNumArgsImpl(S, AL, Num,
                                   diag::err_attribute_wrong_number_arguments,
                                   std::not_equal_to<unsigned>());
}

/// \brief Check if the attribute has at least as many args as Num. May
/// output an error.
static bool checkAttributeAtLeastNumArgs(Sema &S, const AttributeList &AL,
                                         unsigned Num) {
  return checkAttributeNumArgsImpl(S, AL, Num,
                                   diag::err_attribute_too_few_arguments,
                                   std::less<unsigned>());
}

/// \brief Check if the attribute has at most as many args as Num. May
/// output an error.
static bool checkAttributeAtMostNumArgs(Sema &S, const AttributeList &AL,
                                         unsigned Num) {
  return checkAttributeNumArgsImpl(S, AL, Num,
                                   diag::err_attribute_too_many_arguments,
                                   std::greater<unsigned>());
}

/// \brief A helper function to provide Attribute Location for the Attr types
/// AND the AttributeList.
template <typename AttrInfo>
static typename std::enable_if<std::is_base_of<Attr, AttrInfo>::value,
                               SourceLocation>::type
getAttrLoc(const AttrInfo &AL) {
  return AL.getLocation();
}
static SourceLocation getAttrLoc(const AttributeList &AL) {
  return AL.getLoc();
}

/// \brief A helper function to provide Attribute Name for the Attr types
/// AND the AttributeList.
template <typename AttrInfo>
static typename std::enable_if<std::is_base_of<Attr, AttrInfo>::value,
                               const AttrInfo *>::type
getAttrName(const AttrInfo &AL) {
  return &AL;
}
static const IdentifierInfo *getAttrName(const AttributeList &AL) {
  return AL.getName();
}

/// \brief If Expr is a valid integer constant, get the value of the integer
/// expression and return success or failure. May output an error.
template <typename AttrInfo>
static bool checkUInt32Argument(Sema &S, const AttrInfo &AI, const Expr *Expr,
                                uint32_t &Val, unsigned Idx = UINT_MAX) {
  llvm::APSInt I(32);
  if (Expr->isTypeDependent() || Expr->isValueDependent() ||
      !Expr->isIntegerConstantExpr(I, S.Context)) {
    if (Idx != UINT_MAX)
      S.Diag(getAttrLoc(AI), diag::err_attribute_argument_n_type)
        << getAttrName(AI) << Idx << AANT_ArgumentIntegerConstant
        << Expr->getSourceRange();
    else
      S.Diag(getAttrLoc(AI), diag::err_attribute_argument_type)
        << getAttrName(AI) << AANT_ArgumentIntegerConstant
        << Expr->getSourceRange();
    return false;
  }

  if (!I.isIntN(32)) {
    S.Diag(Expr->getExprLoc(), diag::err_ice_too_large)
        << I.toString(10, false) << 32 << /* Unsigned */ 1;
    return false;
  }

  Val = (uint32_t)I.getZExtValue();
  return true;
}

/// \brief Wrapper around checkUInt32Argument, with an extra check to be sure
/// that the result will fit into a regular (signed) int. All args have the same
/// purpose as they do in checkUInt32Argument.
template <typename AttrInfo>
static bool checkPositiveIntArgument(Sema &S, const AttrInfo &AI, const Expr *Expr,
                                     int &Val, unsigned Idx = UINT_MAX) {
  uint32_t UVal;
  if (!checkUInt32Argument(S, AI, Expr, UVal, Idx))
    return false;

  if (UVal > (uint32_t)std::numeric_limits<int>::max()) {
    llvm::APSInt I(32); // for toString
    I = UVal;
    S.Diag(Expr->getExprLoc(), diag::err_ice_too_large)
        << I.toString(10, false) << 32 << /* Unsigned */ 0;
    return false;
  }

  Val = UVal;
  return true;
}

/// \brief Diagnose mutually exclusive attributes when present on a given
/// declaration. Returns true if diagnosed.
template <typename AttrTy>
static bool checkAttrMutualExclusion(Sema &S, Decl *D, SourceRange Range,
                                     IdentifierInfo *Ident) {
  if (const auto *A = D->getAttr<AttrTy>()) {
    S.Diag(Range.getBegin(), diag::err_attributes_are_not_compatible) << Ident
                                                                      << A;
    S.Diag(A->getLocation(), diag::note_conflicting_attribute);
    return true;
  }
  return false;
}

/// \brief Check if IdxExpr is a valid parameter index for a function or
/// instance method D.  May output an error.
///
/// \returns true if IdxExpr is a valid index.
template <typename AttrInfo>
static bool checkFunctionOrMethodParameterIndex(
    Sema &S, const Decl *D, const AttrInfo &AI, unsigned AttrArgNum,
    const Expr *IdxExpr, ParamIdx &Idx, bool CanIndexImplicitThis = false) {
  assert(isFunctionOrMethodOrBlock(D));

  // In C++ the implicit 'this' function parameter also counts.
  // Parameters are counted from one.
  bool HP = hasFunctionProto(D);
  bool HasImplicitThisParam = isInstanceMethod(D);
  bool IV = HP && isFunctionOrMethodVariadic(D);
  unsigned NumParams =
      (HP ? getFunctionOrMethodNumParams(D) : 0) + HasImplicitThisParam;

  llvm::APSInt IdxInt;
  if (IdxExpr->isTypeDependent() || IdxExpr->isValueDependent() ||
      !IdxExpr->isIntegerConstantExpr(IdxInt, S.Context)) {
    S.Diag(getAttrLoc(AI), diag::err_attribute_argument_n_type)
      << getAttrName(AI) << AttrArgNum << AANT_ArgumentIntegerConstant
      << IdxExpr->getSourceRange();
    return false;
  }

  Idx = ParamIdx(IdxInt.getLimitedValue(UINT_MAX), D);
  unsigned IdxSource = Idx.getSourceIndex();
  if (IdxSource < 1 || (!IV && IdxSource > NumParams)) {
    S.Diag(getAttrLoc(AI), diag::err_attribute_argument_out_of_bounds)
        << getAttrName(AI) << AttrArgNum << IdxExpr->getSourceRange();
    return false;
  }
  if (HasImplicitThisParam && !CanIndexImplicitThis) {
    if (IdxSource == 1) {
      S.Diag(getAttrLoc(AI),
             diag::err_attribute_invalid_implicit_this_argument)
          << getAttrName(AI) << IdxExpr->getSourceRange();
      return false;
    }
  }

  return true;
}

/// \brief Check if the argument \p ArgNum of \p Attr is a ASCII string literal.
/// If not emit an error and return false. If the argument is an identifier it
/// will emit an error with a fixit hint and treat it as if it was a string
/// literal.
bool Sema::checkStringLiteralArgumentAttr(const AttributeList &AL,
                                          unsigned ArgNum, StringRef &Str,
                                          SourceLocation *ArgLocation) {
  // Look for identifiers. If we have one emit a hint to fix it to a literal.
  if (AL.isArgIdent(ArgNum)) {
    IdentifierLoc *Loc = AL.getArgAsIdent(ArgNum);
    Diag(Loc->Loc, diag::err_attribute_argument_type)
        << AL.getName() << AANT_ArgumentString
        << FixItHint::CreateInsertion(Loc->Loc, "\"")
        << FixItHint::CreateInsertion(getLocForEndOfToken(Loc->Loc), "\"");
    Str = Loc->Ident->getName();
    if (ArgLocation)
      *ArgLocation = Loc->Loc;
    return true;
  }

  // Now check for an actual string literal.
  Expr *ArgExpr = AL.getArgAsExpr(ArgNum);
  const auto *Literal = dyn_cast<StringLiteral>(ArgExpr->IgnoreParenCasts());
  if (ArgLocation)
    *ArgLocation = ArgExpr->getLocStart();

  if (!Literal || !Literal->isAscii()) {
    Diag(ArgExpr->getLocStart(), diag::err_attribute_argument_type)
        << AL.getName() << AANT_ArgumentString;
    return false;
  }

  Str = Literal->getString();
  return true;
}

/// \brief Applies the given attribute to the Decl without performing any
/// additional semantic checking.
template <typename AttrType>
static void handleSimpleAttribute(Sema &S, Decl *D, const AttributeList &AL) {
  D->addAttr(::new (S.Context) AttrType(AL.getRange(), S.Context,
                                        AL.getAttributeSpellingListIndex()));
}

template <typename AttrType>
static void handleSimpleAttributeWithExclusions(Sema &S, Decl *D,
                                                const AttributeList &AL) {
  handleSimpleAttribute<AttrType>(S, D, AL);
}

/// \brief Applies the given attribute to the Decl so long as the Decl doesn't
/// already have one of the given incompatible attributes.
template <typename AttrType, typename IncompatibleAttrType,
          typename... IncompatibleAttrTypes>
static void handleSimpleAttributeWithExclusions(Sema &S, Decl *D,
                                                const AttributeList &AL) {
  if (checkAttrMutualExclusion<IncompatibleAttrType>(S, D, AL.getRange(),
                                                     AL.getName()))
    return;
  handleSimpleAttributeWithExclusions<AttrType, IncompatibleAttrTypes...>(S, D,
                                                                          AL);
}

/// \brief Check if the passed-in expression is of type int or bool.
static bool isIntOrBool(Expr *Exp) {
  QualType QT = Exp->getType();
  return QT->isBooleanType() || QT->isIntegerType();
}


// Check to see if the type is a smart pointer of some kind.  We assume
// it's a smart pointer if it defines both operator-> and operator*.
static bool threadSafetyCheckIsSmartPointer(Sema &S, const RecordType* RT) {
  DeclContextLookupResult Res1 = RT->getDecl()->lookup(
      S.Context.DeclarationNames.getCXXOperatorName(OO_Star));
  if (Res1.empty())
    return false;

  DeclContextLookupResult Res2 = RT->getDecl()->lookup(
      S.Context.DeclarationNames.getCXXOperatorName(OO_Arrow));
  if (Res2.empty())
    return false;

  return true;
}

/// \brief Check if passed in Decl is a pointer type.
/// Note that this function may produce an error message.
/// \return true if the Decl is a pointer type; false otherwise
static bool threadSafetyCheckIsPointer(Sema &S, const Decl *D,
                                       const AttributeList &AL) {
  const auto *VD = cast<ValueDecl>(D);
  QualType QT = VD->getType();
  if (QT->isAnyPointerType())
    return true;

  if (const auto *RT = QT->getAs<RecordType>()) {
    // If it's an incomplete type, it could be a smart pointer; skip it.
    // (We don't want to force template instantiation if we can avoid it,
    // since that would alter the order in which templates are instantiated.)
    if (RT->isIncompleteType())
      return true;

    if (threadSafetyCheckIsSmartPointer(S, RT))
      return true;
  }

  S.Diag(AL.getLoc(), diag::warn_thread_attribute_decl_not_pointer)
      << AL.getName() << QT;
  return false;
}

/// \brief Checks that the passed in QualType either is of RecordType or points
/// to RecordType. Returns the relevant RecordType, null if it does not exit.
static const RecordType *getRecordType(QualType QT) {
  if (const auto *RT = QT->getAs<RecordType>())
    return RT;

  // Now check if we point to record type.
  if (const auto *PT = QT->getAs<PointerType>())
    return PT->getPointeeType()->getAs<RecordType>();

  return nullptr;
}

static bool checkRecordTypeForCapability(Sema &S, QualType Ty) {
  const RecordType *RT = getRecordType(Ty);

  if (!RT)
    return false;

  // Don't check for the capability if the class hasn't been defined yet.
  if (RT->isIncompleteType())
    return true;

  // Allow smart pointers to be used as capability objects.
  // FIXME -- Check the type that the smart pointer points to.
  if (threadSafetyCheckIsSmartPointer(S, RT))
    return true;

  // Check if the record itself has a capability.
  RecordDecl *RD = RT->getDecl();
  if (RD->hasAttr<CapabilityAttr>())
    return true;

  // Else check if any base classes have a capability.
  if (const auto *CRD = dyn_cast<CXXRecordDecl>(RD)) {
    CXXBasePaths BPaths(false, false);
    if (CRD->lookupInBases([](const CXXBaseSpecifier *BS, CXXBasePath &) {
          const auto *Type = BS->getType()->getAs<RecordType>();
          return Type->getDecl()->hasAttr<CapabilityAttr>();
        }, BPaths))
      return true;
  }
  return false;
}

static bool checkTypedefTypeForCapability(QualType Ty) {
  const auto *TD = Ty->getAs<TypedefType>();
  if (!TD)
    return false;

  TypedefNameDecl *TN = TD->getDecl();
  if (!TN)
    return false;

  return TN->hasAttr<CapabilityAttr>();
}

static bool typeHasCapability(Sema &S, QualType Ty) {
  if (checkTypedefTypeForCapability(Ty))
    return true;

  if (checkRecordTypeForCapability(S, Ty))
    return true;

  return false;
}

static bool isCapabilityExpr(Sema &S, const Expr *Ex) {
  // Capability expressions are simple expressions involving the boolean logic
  // operators &&, || or !, a simple DeclRefExpr, CastExpr or a ParenExpr. Once
  // a DeclRefExpr is found, its type should be checked to determine whether it
  // is a capability or not.

  if (const auto *E = dyn_cast<CastExpr>(Ex))
    return isCapabilityExpr(S, E->getSubExpr());
  else if (const auto *E = dyn_cast<ParenExpr>(Ex))
    return isCapabilityExpr(S, E->getSubExpr());
  else if (const auto *E = dyn_cast<UnaryOperator>(Ex)) {
    if (E->getOpcode() == UO_LNot || E->getOpcode() == UO_AddrOf ||
        E->getOpcode() == UO_Deref)
      return isCapabilityExpr(S, E->getSubExpr());
    return false;
  } else if (const auto *E = dyn_cast<BinaryOperator>(Ex)) {
    if (E->getOpcode() == BO_LAnd || E->getOpcode() == BO_LOr)
      return isCapabilityExpr(S, E->getLHS()) &&
             isCapabilityExpr(S, E->getRHS());
    return false;
  }

  return typeHasCapability(S, Ex->getType());
}

/// \brief Checks that all attribute arguments, starting from Sidx, resolve to
/// a capability object.
/// \param Sidx The attribute argument index to start checking with.
/// \param ParamIdxOk Whether an argument can be indexing into a function
/// parameter list.
static void checkAttrArgsAreCapabilityObjs(Sema &S, Decl *D,
                                           const AttributeList &AL,
                                           SmallVectorImpl<Expr *> &Args,
                                           int Sidx = 0,
                                           bool ParamIdxOk = false) {
  for (unsigned Idx = Sidx; Idx < AL.getNumArgs(); ++Idx) {
    Expr *ArgExp = AL.getArgAsExpr(Idx);

    if (ArgExp->isTypeDependent()) {
      // FIXME -- need to check this again on template instantiation
      Args.push_back(ArgExp);
      continue;
    }

    if (const auto *StrLit = dyn_cast<StringLiteral>(ArgExp)) {
      if (StrLit->getLength() == 0 ||
          (StrLit->isAscii() && StrLit->getString() == StringRef("*"))) {
        // Pass empty strings to the analyzer without warnings.
        // Treat "*" as the universal lock.
        Args.push_back(ArgExp);
        continue;
      }

      // We allow constant strings to be used as a placeholder for expressions
      // that are not valid C++ syntax, but warn that they are ignored.
      S.Diag(AL.getLoc(), diag::warn_thread_attribute_ignored) << AL.getName();
      Args.push_back(ArgExp);
      continue;
    }

    QualType ArgTy = ArgExp->getType();

    // A pointer to member expression of the form  &MyClass::mu is treated
    // specially -- we need to look at the type of the member.
    if (const auto *UOp = dyn_cast<UnaryOperator>(ArgExp))
      if (UOp->getOpcode() == UO_AddrOf)
        if (const auto *DRE = dyn_cast<DeclRefExpr>(UOp->getSubExpr()))
          if (DRE->getDecl()->isCXXInstanceMember())
            ArgTy = DRE->getDecl()->getType();

    // First see if we can just cast to record type, or pointer to record type.
    const RecordType *RT = getRecordType(ArgTy);

    // Now check if we index into a record type function param.
    if(!RT && ParamIdxOk) {
      const auto *FD = dyn_cast<FunctionDecl>(D);
      const auto *IL = dyn_cast<IntegerLiteral>(ArgExp);
      if(FD && IL) {
        unsigned int NumParams = FD->getNumParams();
        llvm::APInt ArgValue = IL->getValue();
        uint64_t ParamIdxFromOne = ArgValue.getZExtValue();
        uint64_t ParamIdxFromZero = ParamIdxFromOne - 1;
        if (!ArgValue.isStrictlyPositive() || ParamIdxFromOne > NumParams) {
          S.Diag(AL.getLoc(), diag::err_attribute_argument_out_of_range)
              << AL.getName() << Idx + 1 << NumParams;
          continue;
        }
        ArgTy = FD->getParamDecl(ParamIdxFromZero)->getType();
      }
    }

    // If the type does not have a capability, see if the components of the
    // expression have capabilities. This allows for writing C code where the
    // capability may be on the type, and the expression is a capability
    // boolean logic expression. Eg) requires_capability(A || B && !C)
    if (!typeHasCapability(S, ArgTy) && !isCapabilityExpr(S, ArgExp))
      S.Diag(AL.getLoc(), diag::warn_thread_attribute_argument_not_lockable)
          << AL.getName() << ArgTy;

    Args.push_back(ArgExp);
  }
}

//===----------------------------------------------------------------------===//
// Attribute Implementations
//===----------------------------------------------------------------------===//

static void handlePtGuardedVarAttr(Sema &S, Decl *D,
                                   const AttributeList &AL) {
  if (!threadSafetyCheckIsPointer(S, D, AL))
    return;

  D->addAttr(::new (S.Context)
             PtGuardedVarAttr(AL.getRange(), S.Context,
                              AL.getAttributeSpellingListIndex()));
}

static bool checkGuardedByAttrCommon(Sema &S, Decl *D, const AttributeList &AL,
                                     Expr *&Arg) {
  SmallVector<Expr *, 1> Args;
  // check that all arguments are lockable objects
  checkAttrArgsAreCapabilityObjs(S, D, AL, Args);
  unsigned Size = Args.size();
  if (Size != 1)
    return false;

  Arg = Args[0];

  return true;
}

static void handleGuardedByAttr(Sema &S, Decl *D, const AttributeList &AL) {
  Expr *Arg = nullptr;
  if (!checkGuardedByAttrCommon(S, D, AL, Arg))
    return;

  D->addAttr(::new (S.Context) GuardedByAttr(
      AL.getRange(), S.Context, Arg, AL.getAttributeSpellingListIndex()));
}

static void handlePtGuardedByAttr(Sema &S, Decl *D,
                                  const AttributeList &AL) {
  Expr *Arg = nullptr;
  if (!checkGuardedByAttrCommon(S, D, AL, Arg))
    return;

  if (!threadSafetyCheckIsPointer(S, D, AL))
    return;

  D->addAttr(::new (S.Context) PtGuardedByAttr(
      AL.getRange(), S.Context, Arg, AL.getAttributeSpellingListIndex()));
}

static bool checkAcquireOrderAttrCommon(Sema &S, Decl *D,
                                        const AttributeList &AL,
                                        SmallVectorImpl<Expr *> &Args) {
  if (!checkAttributeAtLeastNumArgs(S, AL, 1))
    return false;

  // Check that this attribute only applies to lockable types.
  QualType QT = cast<ValueDecl>(D)->getType();
  if (!QT->isDependentType() && !typeHasCapability(S, QT)) {
    S.Diag(AL.getLoc(), diag::warn_thread_attribute_decl_not_lockable)
        << AL.getName();
    return false;
  }

  // Check that all arguments are lockable objects.
  checkAttrArgsAreCapabilityObjs(S, D, AL, Args);
  if (Args.empty())
    return false;

  return true;
}

static void handleAcquiredAfterAttr(Sema &S, Decl *D,
                                    const AttributeList &AL) {
  SmallVector<Expr *, 1> Args;
  if (!checkAcquireOrderAttrCommon(S, D, AL, Args))
    return;

  Expr **StartArg = &Args[0];
  D->addAttr(::new (S.Context) AcquiredAfterAttr(
      AL.getRange(), S.Context, StartArg, Args.size(),
      AL.getAttributeSpellingListIndex()));
}

static void handleAcquiredBeforeAttr(Sema &S, Decl *D,
                                     const AttributeList &AL) {
  SmallVector<Expr *, 1> Args;
  if (!checkAcquireOrderAttrCommon(S, D, AL, Args))
    return;

  Expr **StartArg = &Args[0];
  D->addAttr(::new (S.Context) AcquiredBeforeAttr(
      AL.getRange(), S.Context, StartArg, Args.size(),
      AL.getAttributeSpellingListIndex()));
}

static bool checkLockFunAttrCommon(Sema &S, Decl *D,
                                   const AttributeList &AL,
                                   SmallVectorImpl<Expr *> &Args) {
  // zero or more arguments ok
  // check that all arguments are lockable objects
  checkAttrArgsAreCapabilityObjs(S, D, AL, Args, 0, /*ParamIdxOk=*/true);

  return true;
}

static void handleAssertSharedLockAttr(Sema &S, Decl *D,
                                       const AttributeList &AL) {
  SmallVector<Expr *, 1> Args;
  if (!checkLockFunAttrCommon(S, D, AL, Args))
    return;

  unsigned Size = Args.size();
  Expr **StartArg = Size == 0 ? nullptr : &Args[0];
  D->addAttr(::new (S.Context)
                 AssertSharedLockAttr(AL.getRange(), S.Context, StartArg, Size,
                                      AL.getAttributeSpellingListIndex()));
}

static void handleAssertExclusiveLockAttr(Sema &S, Decl *D,
                                          const AttributeList &AL) {
  SmallVector<Expr *, 1> Args;
  if (!checkLockFunAttrCommon(S, D, AL, Args))
    return;

  unsigned Size = Args.size();
  Expr **StartArg = Size == 0 ? nullptr : &Args[0];
  D->addAttr(::new (S.Context) AssertExclusiveLockAttr(
      AL.getRange(), S.Context, StartArg, Size,
      AL.getAttributeSpellingListIndex()));
}

/// \brief Checks to be sure that the given parameter number is in bounds, and
/// is an integral type. Will emit appropriate diagnostics if this returns
/// false.
///
/// AttrArgNo is used to actually retrieve the argument, so it's base-0.
template <typename AttrInfo>
static bool checkParamIsIntegerType(Sema &S, const FunctionDecl *FD,
                                    const AttrInfo &AI, unsigned AttrArgNo) {
  assert(AI.isArgExpr(AttrArgNo) && "Expected expression argument");
  Expr *AttrArg = AI.getArgAsExpr(AttrArgNo);
  ParamIdx Idx;
  if (!checkFunctionOrMethodParameterIndex(S, FD, AI, AttrArgNo + 1, AttrArg,
                                           Idx))
    return false;

  const ParmVarDecl *Param = FD->getParamDecl(Idx.getASTIndex());
  if (!Param->getType()->isIntegerType() && !Param->getType()->isCharType()) {
    SourceLocation SrcLoc = AttrArg->getLocStart();
    S.Diag(SrcLoc, diag::err_attribute_integers_only)
        << getAttrName(AI) << Param->getSourceRange();
    return false;
  }
  return true;
}

static void handleAllocSizeAttr(Sema &S, Decl *D, const AttributeList &AL) {
  if (!checkAttributeAtLeastNumArgs(S, AL, 1) ||
      !checkAttributeAtMostNumArgs(S, AL, 2))
    return;

  const auto *FD = cast<FunctionDecl>(D);
  if (!FD->getReturnType()->isPointerType()) {
    S.Diag(AL.getLoc(), diag::warn_attribute_return_pointers_only)
        << AL.getName();
    return;
  }

  const Expr *SizeExpr = AL.getArgAsExpr(0);
  int SizeArgNoVal;
  // Parameter indices are 1-indexed, hence Index=1
  if (!checkPositiveIntArgument(S, AL, SizeExpr, SizeArgNoVal, /*Index=*/1))
    return;
  ParamIdx SizeArgNo(SizeArgNoVal, D);

  if (!checkParamIsIntegerType(S, FD, AL, /*AttrArgNo=*/0))
    return;

  ParamIdx NumberArgNo;
  if (AL.getNumArgs() == 2) {
    const Expr *NumberExpr = AL.getArgAsExpr(1);
    int Val;
    // Parameter indices are 1-based, hence Index=2
    if (!checkPositiveIntArgument(S, AL, NumberExpr, Val, /*Index=*/2))
      return;
    NumberArgNo = ParamIdx(Val, D);

    if (!checkParamIsIntegerType(S, FD, AL, /*AttrArgNo=*/1))
      return;
  }

  D->addAttr(::new (S.Context)
                 AllocSizeAttr(AL.getRange(), S.Context, SizeArgNo, NumberArgNo,
                               AL.getAttributeSpellingListIndex()));
}

static bool checkTryLockFunAttrCommon(Sema &S, Decl *D,
                                      const AttributeList &AL,
                                      SmallVectorImpl<Expr *> &Args) {
  if (!checkAttributeAtLeastNumArgs(S, AL, 1))
    return false;

  if (!isIntOrBool(AL.getArgAsExpr(0))) {
    S.Diag(AL.getLoc(), diag::err_attribute_argument_n_type)
      << AL.getName() << 1 << AANT_ArgumentIntOrBool;
    return false;
  }

  // check that all arguments are lockable objects
  checkAttrArgsAreCapabilityObjs(S, D, AL, Args, 1);

  return true;
}

static void handleSharedTrylockFunctionAttr(Sema &S, Decl *D,
                                            const AttributeList &AL) {
  SmallVector<Expr*, 2> Args;
  if (!checkTryLockFunAttrCommon(S, D, AL, Args))
    return;

  D->addAttr(::new (S.Context) SharedTrylockFunctionAttr(
      AL.getRange(), S.Context, AL.getArgAsExpr(0), Args.data(), Args.size(),
      AL.getAttributeSpellingListIndex()));
}

static void handleExclusiveTrylockFunctionAttr(Sema &S, Decl *D,
                                               const AttributeList &AL) {
  SmallVector<Expr*, 2> Args;
  if (!checkTryLockFunAttrCommon(S, D, AL, Args))
    return;

  D->addAttr(::new (S.Context) ExclusiveTrylockFunctionAttr(
      AL.getRange(), S.Context, AL.getArgAsExpr(0), Args.data(),
      Args.size(), AL.getAttributeSpellingListIndex()));
}

static void handleLockReturnedAttr(Sema &S, Decl *D,
                                   const AttributeList &AL) {
  // check that the argument is lockable object
  SmallVector<Expr*, 1> Args;
  checkAttrArgsAreCapabilityObjs(S, D, AL, Args);
  unsigned Size = Args.size();
  if (Size == 0)
    return;

  D->addAttr(::new (S.Context)
             LockReturnedAttr(AL.getRange(), S.Context, Args[0],
                              AL.getAttributeSpellingListIndex()));
}

static void handleLocksExcludedAttr(Sema &S, Decl *D,
                                    const AttributeList &AL) {
  if (!checkAttributeAtLeastNumArgs(S, AL, 1))
    return;

  // check that all arguments are lockable objects
  SmallVector<Expr*, 1> Args;
  checkAttrArgsAreCapabilityObjs(S, D, AL, Args);
  unsigned Size = Args.size();
  if (Size == 0)
    return;
  Expr **StartArg = &Args[0];

  D->addAttr(::new (S.Context)
             LocksExcludedAttr(AL.getRange(), S.Context, StartArg, Size,
                               AL.getAttributeSpellingListIndex()));
}

static bool checkFunctionConditionAttr(Sema &S, Decl *D,
                                       const AttributeList &AL,
                                       Expr *&Cond, StringRef &Msg) {
  Cond = AL.getArgAsExpr(0);
  if (!Cond->isTypeDependent()) {
    ExprResult Converted = S.PerformContextuallyConvertToBool(Cond);
    if (Converted.isInvalid())
      return false;
    Cond = Converted.get();
  }

  if (!S.checkStringLiteralArgumentAttr(AL, 1, Msg))
    return false;

  if (Msg.empty())
    Msg = "<no message provided>";

  SmallVector<PartialDiagnosticAt, 8> Diags;
  if (isa<FunctionDecl>(D) && !Cond->isValueDependent() &&
      !Expr::isPotentialConstantExprUnevaluated(Cond, cast<FunctionDecl>(D),
                                                Diags)) {
    S.Diag(AL.getLoc(), diag::err_attr_cond_never_constant_expr)
        << AL.getName();
    for (const PartialDiagnosticAt &PDiag : Diags)
      S.Diag(PDiag.first, PDiag.second);
    return false;
  }
  return true;
}

static void handleEnableIfAttr(Sema &S, Decl *D, const AttributeList &AL) {
  S.Diag(AL.getLoc(), diag::ext_clang_enable_if);

  Expr *Cond;
  StringRef Msg;
  if (checkFunctionConditionAttr(S, D, AL, Cond, Msg))
    D->addAttr(::new (S.Context)
                   EnableIfAttr(AL.getRange(), S.Context, Cond, Msg,
                                AL.getAttributeSpellingListIndex()));
}

namespace {
/// Determines if a given Expr references any of the given function's
/// ParmVarDecls, or the function's implicit `this` parameter (if applicable).
class ArgumentDependenceChecker
    : public RecursiveASTVisitor<ArgumentDependenceChecker> {
#ifndef NDEBUG
  const CXXRecordDecl *ClassType;
#endif
  llvm::SmallPtrSet<const ParmVarDecl *, 16> Parms;
  bool Result;

public:
  ArgumentDependenceChecker(const FunctionDecl *FD) {
#ifndef NDEBUG
    if (const auto *MD = dyn_cast<CXXMethodDecl>(FD))
      ClassType = MD->getParent();
    else
      ClassType = nullptr;
#endif
    Parms.insert(FD->param_begin(), FD->param_end());
  }

  bool referencesArgs(Expr *E) {
    Result = false;
    TraverseStmt(E);
    return Result;
  }

  bool VisitCXXThisExpr(CXXThisExpr *E) {
    assert(E->getType()->getPointeeCXXRecordDecl() == ClassType &&
           "`this` doesn't refer to the enclosing class?");
    Result = true;
    return false;
  }

  bool VisitDeclRefExpr(DeclRefExpr *DRE) {
    if (const auto *PVD = dyn_cast<ParmVarDecl>(DRE->getDecl()))
      if (Parms.count(PVD)) {
        Result = true;
        return false;
      }
    return true;
  }
};
}

static void handleDiagnoseIfAttr(Sema &S, Decl *D, const AttributeList &AL) {
  S.Diag(AL.getLoc(), diag::ext_clang_diagnose_if);

  Expr *Cond;
  StringRef Msg;
  if (!checkFunctionConditionAttr(S, D, AL, Cond, Msg))
    return;

  StringRef DiagTypeStr;
  if (!S.checkStringLiteralArgumentAttr(AL, 2, DiagTypeStr))
    return;

  DiagnoseIfAttr::DiagnosticType DiagType;
  if (!DiagnoseIfAttr::ConvertStrToDiagnosticType(DiagTypeStr, DiagType)) {
    S.Diag(AL.getArgAsExpr(2)->getLocStart(),
           diag::err_diagnose_if_invalid_diagnostic_type);
    return;
  }

  bool ArgDependent = false;
  if (const auto *FD = dyn_cast<FunctionDecl>(D))
    ArgDependent = ArgumentDependenceChecker(FD).referencesArgs(Cond);
  D->addAttr(::new (S.Context) DiagnoseIfAttr(
      AL.getRange(), S.Context, Cond, Msg, DiagType, ArgDependent,
      cast<NamedDecl>(D), AL.getAttributeSpellingListIndex()));
}

static void handlePassObjectSizeAttr(Sema &S, Decl *D,
                                     const AttributeList &AL) {
  if (D->hasAttr<PassObjectSizeAttr>()) {
    S.Diag(D->getLocStart(), diag::err_attribute_only_once_per_parameter)
        << AL.getName();
    return;
  }

  Expr *E = AL.getArgAsExpr(0);
  uint32_t Type;
  if (!checkUInt32Argument(S, AL, E, Type, /*Idx=*/1))
    return;

  // pass_object_size's argument is passed in as the second argument of
  // __builtin_object_size. So, it has the same constraints as that second
  // argument; namely, it must be in the range [0, 3].
  if (Type > 3) {
    S.Diag(E->getLocStart(), diag::err_attribute_argument_outof_range)
        << AL.getName() << 0 << 3 << E->getSourceRange();
    return;
  }

  // pass_object_size is only supported on constant pointer parameters; as a
  // kindness to users, we allow the parameter to be non-const for declarations.
  // At this point, we have no clue if `D` belongs to a function declaration or
  // definition, so we defer the constness check until later.
  if (!cast<ParmVarDecl>(D)->getType()->isPointerType()) {
    S.Diag(D->getLocStart(), diag::err_attribute_pointers_only)
        << AL.getName() << 1;
    return;
  }

  D->addAttr(::new (S.Context) PassObjectSizeAttr(
      AL.getRange(), S.Context, (int)Type, AL.getAttributeSpellingListIndex()));
}

static void handleConsumableAttr(Sema &S, Decl *D, const AttributeList &AL) {
  ConsumableAttr::ConsumedState DefaultState;

  if (AL.isArgIdent(0)) {
    IdentifierLoc *IL = AL.getArgAsIdent(0);
    if (!ConsumableAttr::ConvertStrToConsumedState(IL->Ident->getName(),
                                                   DefaultState)) {
      S.Diag(IL->Loc, diag::warn_attribute_type_not_supported)
        << AL.getName() << IL->Ident;
      return;
    }
  } else {
    S.Diag(AL.getLoc(), diag::err_attribute_argument_type)
        << AL.getName() << AANT_ArgumentIdentifier;
    return;
  }
  
  D->addAttr(::new (S.Context)
             ConsumableAttr(AL.getRange(), S.Context, DefaultState,
                            AL.getAttributeSpellingListIndex()));
}

static bool checkForConsumableClass(Sema &S, const CXXMethodDecl *MD,
                                        const AttributeList &AL) {
  ASTContext &CurrContext = S.getASTContext();
  QualType ThisType = MD->getThisType(CurrContext)->getPointeeType();
  
  if (const CXXRecordDecl *RD = ThisType->getAsCXXRecordDecl()) {
    if (!RD->hasAttr<ConsumableAttr>()) {
      S.Diag(AL.getLoc(), diag::warn_attr_on_unconsumable_class) <<
        RD->getNameAsString();
      
      return false;
    }
  }
  
  return true;
}

static void handleCallableWhenAttr(Sema &S, Decl *D,
                                   const AttributeList &AL) {
  if (!checkAttributeAtLeastNumArgs(S, AL, 1))
    return;
  
  if (!checkForConsumableClass(S, cast<CXXMethodDecl>(D), AL))
    return;
  
  SmallVector<CallableWhenAttr::ConsumedState, 3> States;
  for (unsigned ArgIndex = 0; ArgIndex < AL.getNumArgs(); ++ArgIndex) {
    CallableWhenAttr::ConsumedState CallableState;
    
    StringRef StateString;
    SourceLocation Loc;
    if (AL.isArgIdent(ArgIndex)) {
      IdentifierLoc *Ident = AL.getArgAsIdent(ArgIndex);
      StateString = Ident->Ident->getName();
      Loc = Ident->Loc;
    } else {
      if (!S.checkStringLiteralArgumentAttr(AL, ArgIndex, StateString, &Loc))
        return;
    }

    if (!CallableWhenAttr::ConvertStrToConsumedState(StateString,
                                                     CallableState)) {
      S.Diag(Loc, diag::warn_attribute_type_not_supported)
        << AL.getName() << StateString;
      return;
    }
      
    States.push_back(CallableState);
  }
  
  D->addAttr(::new (S.Context)
             CallableWhenAttr(AL.getRange(), S.Context, States.data(),
               States.size(), AL.getAttributeSpellingListIndex()));
}

static void handleParamTypestateAttr(Sema &S, Decl *D,
                                    const AttributeList &AL) {
  ParamTypestateAttr::ConsumedState ParamState;
  
  if (AL.isArgIdent(0)) {
    IdentifierLoc *Ident = AL.getArgAsIdent(0);
    StringRef StateString = Ident->Ident->getName();

    if (!ParamTypestateAttr::ConvertStrToConsumedState(StateString,
                                                       ParamState)) {
      S.Diag(Ident->Loc, diag::warn_attribute_type_not_supported)
        << AL.getName() << StateString;
      return;
    }
  } else {
    S.Diag(AL.getLoc(), diag::err_attribute_argument_type) <<
      AL.getName() << AANT_ArgumentIdentifier;
    return;
  }
  
  // FIXME: This check is currently being done in the analysis.  It can be
  //        enabled here only after the parser propagates attributes at
  //        template specialization definition, not declaration.
  //QualType ReturnType = cast<ParmVarDecl>(D)->getType();
  //const CXXRecordDecl *RD = ReturnType->getAsCXXRecordDecl();
  //
  //if (!RD || !RD->hasAttr<ConsumableAttr>()) {
  //    S.Diag(AL.getLoc(), diag::warn_return_state_for_unconsumable_type) <<
  //      ReturnType.getAsString();
  //    return;
  //}
  
  D->addAttr(::new (S.Context)
             ParamTypestateAttr(AL.getRange(), S.Context, ParamState,
                                AL.getAttributeSpellingListIndex()));
}

static void handleReturnTypestateAttr(Sema &S, Decl *D,
                                      const AttributeList &AL) {
  ReturnTypestateAttr::ConsumedState ReturnState;
  
  if (AL.isArgIdent(0)) {
    IdentifierLoc *IL = AL.getArgAsIdent(0);
    if (!ReturnTypestateAttr::ConvertStrToConsumedState(IL->Ident->getName(),
                                                        ReturnState)) {
      S.Diag(IL->Loc, diag::warn_attribute_type_not_supported)
        << AL.getName() << IL->Ident;
      return;
    }
  } else {
    S.Diag(AL.getLoc(), diag::err_attribute_argument_type) <<
      AL.getName() << AANT_ArgumentIdentifier;
    return;
  }
  
  // FIXME: This check is currently being done in the analysis.  It can be
  //        enabled here only after the parser propagates attributes at
  //        template specialization definition, not declaration.
  //QualType ReturnType;
  //
  //if (const ParmVarDecl *Param = dyn_cast<ParmVarDecl>(D)) {
  //  ReturnType = Param->getType();
  //
  //} else if (const CXXConstructorDecl *Constructor =
  //             dyn_cast<CXXConstructorDecl>(D)) {
  //  ReturnType = Constructor->getThisType(S.getASTContext())->getPointeeType();
  //  
  //} else {
  //  
  //  ReturnType = cast<FunctionDecl>(D)->getCallResultType();
  //}
  //
  //const CXXRecordDecl *RD = ReturnType->getAsCXXRecordDecl();
  //
  //if (!RD || !RD->hasAttr<ConsumableAttr>()) {
  //    S.Diag(Attr.getLoc(), diag::warn_return_state_for_unconsumable_type) <<
  //      ReturnType.getAsString();
  //    return;
  //}

  D->addAttr(::new (S.Context)
                 ReturnTypestateAttr(AL.getRange(), S.Context, ReturnState,
                                     AL.getAttributeSpellingListIndex()));
}

static void handleSetTypestateAttr(Sema &S, Decl *D, const AttributeList &AL) {
  if (!checkForConsumableClass(S, cast<CXXMethodDecl>(D), AL))
    return;
  
  SetTypestateAttr::ConsumedState NewState;
  if (AL.isArgIdent(0)) {
    IdentifierLoc *Ident = AL.getArgAsIdent(0);
    StringRef Param = Ident->Ident->getName();
    if (!SetTypestateAttr::ConvertStrToConsumedState(Param, NewState)) {
      S.Diag(Ident->Loc, diag::warn_attribute_type_not_supported)
        << AL.getName() << Param;
      return;
    }
  } else {
    S.Diag(AL.getLoc(), diag::err_attribute_argument_type) <<
      AL.getName() << AANT_ArgumentIdentifier;
    return;
  }
  
  D->addAttr(::new (S.Context)
             SetTypestateAttr(AL.getRange(), S.Context, NewState,
                              AL.getAttributeSpellingListIndex()));
}

static void handleTestTypestateAttr(Sema &S, Decl *D,
                                    const AttributeList &AL) {
  if (!checkForConsumableClass(S, cast<CXXMethodDecl>(D), AL))
    return;
  
  TestTypestateAttr::ConsumedState TestState;  
  if (AL.isArgIdent(0)) {
    IdentifierLoc *Ident = AL.getArgAsIdent(0);
    StringRef Param = Ident->Ident->getName();
    if (!TestTypestateAttr::ConvertStrToConsumedState(Param, TestState)) {
      S.Diag(Ident->Loc, diag::warn_attribute_type_not_supported)
        << AL.getName() << Param;
      return;
    }
  } else {
    S.Diag(AL.getLoc(), diag::err_attribute_argument_type) <<
      AL.getName() << AANT_ArgumentIdentifier;
    return;
  }
  
  D->addAttr(::new (S.Context)
             TestTypestateAttr(AL.getRange(), S.Context, TestState,
                                AL.getAttributeSpellingListIndex()));
}

static void handleExtVectorTypeAttr(Sema &S, Decl *D, const AttributeList &AL) {
  // Remember this typedef decl, we will need it later for diagnostics.
  S.ExtVectorDecls.push_back(cast<TypedefNameDecl>(D));
}

static void handlePackedAttr(Sema &S, Decl *D, const AttributeList &AL) {
  if (auto *TD = dyn_cast<TagDecl>(D))
    TD->addAttr(::new (S.Context) PackedAttr(AL.getRange(), S.Context,
                                        AL.getAttributeSpellingListIndex()));
  else if (auto *FD = dyn_cast<FieldDecl>(D)) {
    bool BitfieldByteAligned = (!FD->getType()->isDependentType() &&
                                !FD->getType()->isIncompleteType() &&
                                FD->isBitField() &&
                                S.Context.getTypeAlign(FD->getType()) <= 8);

    if (S.getASTContext().getTargetInfo().getTriple().isPS4()) {
      if (BitfieldByteAligned)
        // The PS4 target needs to maintain ABI backwards compatibility.
        S.Diag(AL.getLoc(), diag::warn_attribute_ignored_for_field_of_type)
          << AL.getName() << FD->getType();
      else
        FD->addAttr(::new (S.Context) PackedAttr(
                    AL.getRange(), S.Context, AL.getAttributeSpellingListIndex()));
    } else {
      // Report warning about changed offset in the newer compiler versions.
      if (BitfieldByteAligned)
        S.Diag(AL.getLoc(), diag::warn_attribute_packed_for_bitfield);

      FD->addAttr(::new (S.Context) PackedAttr(
                  AL.getRange(), S.Context, AL.getAttributeSpellingListIndex()));
    }

  } else
    S.Diag(AL.getLoc(), diag::warn_attribute_ignored) << AL.getName();
}

static bool checkIBOutletCommon(Sema &S, Decl *D, const AttributeList &AL) {
  // The IBOutlet/IBOutletCollection attributes only apply to instance
  // variables or properties of Objective-C classes.  The outlet must also
  // have an object reference type.
  if (const auto *VD = dyn_cast<ObjCIvarDecl>(D)) {
    if (!VD->getType()->getAs<ObjCObjectPointerType>()) {
      S.Diag(AL.getLoc(), diag::warn_iboutlet_object_type)
        << AL.getName() << VD->getType() << 0;
      return false;
    }
  }
  else if (const auto *PD = dyn_cast<ObjCPropertyDecl>(D)) {
    if (!PD->getType()->getAs<ObjCObjectPointerType>()) {
      S.Diag(AL.getLoc(), diag::warn_iboutlet_object_type)
        << AL.getName() << PD->getType() << 1;
      return false;
    }
  }
  else {
    S.Diag(AL.getLoc(), diag::warn_attribute_iboutlet) << AL.getName();
    return false;
  }

  return true;
}

static void handleIBOutlet(Sema &S, Decl *D, const AttributeList &AL) {
  if (!checkIBOutletCommon(S, D, AL))
    return;

  D->addAttr(::new (S.Context)
             IBOutletAttr(AL.getRange(), S.Context,
                          AL.getAttributeSpellingListIndex()));
}

static void handleIBOutletCollection(Sema &S, Decl *D,
                                     const AttributeList &AL) {

  // The iboutletcollection attribute can have zero or one arguments.
  if (AL.getNumArgs() > 1) {
    S.Diag(AL.getLoc(), diag::err_attribute_wrong_number_arguments)
      << AL.getName() << 1;
    return;
  }

  if (!checkIBOutletCommon(S, D, AL))
    return;

  ParsedType PT;

  if (AL.hasParsedType())
    PT = AL.getTypeArg();
  else {
    PT = S.getTypeName(S.Context.Idents.get("NSObject"), AL.getLoc(),
                       S.getScopeForContext(D->getDeclContext()->getParent()));
    if (!PT) {
      S.Diag(AL.getLoc(), diag::err_iboutletcollection_type) << "NSObject";
      return;
    }
  }

  TypeSourceInfo *QTLoc = nullptr;
  QualType QT = S.GetTypeFromParser(PT, &QTLoc);
  if (!QTLoc)
    QTLoc = S.Context.getTrivialTypeSourceInfo(QT, AL.getLoc());

  // Diagnose use of non-object type in iboutletcollection attribute.
  // FIXME. Gnu attribute extension ignores use of builtin types in
  // attributes. So, __attribute__((iboutletcollection(char))) will be
  // treated as __attribute__((iboutletcollection())).
  if (!QT->isObjCIdType() && !QT->isObjCObjectType()) {
    S.Diag(AL.getLoc(),
           QT->isBuiltinType() ? diag::err_iboutletcollection_builtintype
                               : diag::err_iboutletcollection_type) << QT;
    return;
  }

  D->addAttr(::new (S.Context)
             IBOutletCollectionAttr(AL.getRange(), S.Context, QTLoc,
                                    AL.getAttributeSpellingListIndex()));
}

bool Sema::isValidPointerAttrType(QualType T, bool RefOkay) {
  if (RefOkay) {
    if (T->isReferenceType())
      return true;
  } else {
    T = T.getNonReferenceType();
  }

  // The nonnull attribute, and other similar attributes, can be applied to a
  // transparent union that contains a pointer type.
  if (const RecordType *UT = T->getAsUnionType()) {
    if (UT && UT->getDecl()->hasAttr<TransparentUnionAttr>()) {
      RecordDecl *UD = UT->getDecl();
      for (const auto *I : UD->fields()) {
        QualType QT = I->getType();
        if (QT->isAnyPointerType() || QT->isBlockPointerType())
          return true;
      }
    }
  }

  return T->isAnyPointerType() || T->isBlockPointerType();
}

static bool attrNonNullArgCheck(Sema &S, QualType T, const AttributeList &AL,
                                SourceRange AttrParmRange,
                                SourceRange TypeRange,
                                bool isReturnValue = false) {
  if (!S.isValidPointerAttrType(T)) {
    if (isReturnValue)
      S.Diag(AL.getLoc(), diag::warn_attribute_return_pointers_only)
          << AL.getName() << AttrParmRange << TypeRange;
    else
      S.Diag(AL.getLoc(), diag::warn_attribute_pointers_only)
          << AL.getName() << AttrParmRange << TypeRange << 0;
    return false;
  }
  return true;
}

static void handleNonNullAttr(Sema &S, Decl *D, const AttributeList &AL) {
  SmallVector<ParamIdx, 8> NonNullArgs;
  for (unsigned I = 0; I < AL.getNumArgs(); ++I) {
    Expr *Ex = AL.getArgAsExpr(I);
    ParamIdx Idx;
    if (!checkFunctionOrMethodParameterIndex(S, D, AL, I + 1, Ex, Idx))
      return;

    // Is the function argument a pointer type?
    if (Idx.getASTIndex() < getFunctionOrMethodNumParams(D) &&
        !attrNonNullArgCheck(
            S, getFunctionOrMethodParamType(D, Idx.getASTIndex()), AL,
            Ex->getSourceRange(),
            getFunctionOrMethodParamRange(D, Idx.getASTIndex())))
      continue;

    NonNullArgs.push_back(Idx);
  }

  // If no arguments were specified to __attribute__((nonnull)) then all pointer
  // arguments have a nonnull attribute; warn if there aren't any. Skip this
  // check if the attribute came from a macro expansion or a template
  // instantiation.
  if (NonNullArgs.empty() && AL.getLoc().isFileID() &&
      !S.inTemplateInstantiation()) {
    bool AnyPointers = isFunctionOrMethodVariadic(D);
    for (unsigned I = 0, E = getFunctionOrMethodNumParams(D);
         I != E && !AnyPointers; ++I) {
      QualType T = getFunctionOrMethodParamType(D, I);
      if (T->isDependentType() || S.isValidPointerAttrType(T))
        AnyPointers = true;
    }

    if (!AnyPointers)
      S.Diag(AL.getLoc(), diag::warn_attribute_nonnull_no_pointers);
  }

  ParamIdx *Start = NonNullArgs.data();
  unsigned Size = NonNullArgs.size();
  llvm::array_pod_sort(Start, Start + Size);
  D->addAttr(::new (S.Context)
                 NonNullAttr(AL.getRange(), S.Context, Start, Size,
                             AL.getAttributeSpellingListIndex()));
}

static void handleNonNullAttrParameter(Sema &S, ParmVarDecl *D,
                                       const AttributeList &AL) {
  if (AL.getNumArgs() > 0) {
    if (D->getFunctionType()) {
      handleNonNullAttr(S, D, AL);
    } else {
      S.Diag(AL.getLoc(), diag::warn_attribute_nonnull_parm_no_args)
        << D->getSourceRange();
    }
    return;
  }

  // Is the argument a pointer type?
  if (!attrNonNullArgCheck(S, D->getType(), AL, SourceRange(),
                           D->getSourceRange()))
    return;

  D->addAttr(::new (S.Context)
                 NonNullAttr(AL.getRange(), S.Context, nullptr, 0,
                             AL.getAttributeSpellingListIndex()));
}

static void handleReturnsNonNullAttr(Sema &S, Decl *D,
                                     const AttributeList &AL) {
  QualType ResultType = getFunctionOrMethodResultType(D);
  SourceRange SR = getFunctionOrMethodResultSourceRange(D);
  if (!attrNonNullArgCheck(S, ResultType, AL, SourceRange(), SR,
                           /* isReturnValue */ true))
    return;

  D->addAttr(::new (S.Context)
            ReturnsNonNullAttr(AL.getRange(), S.Context,
                               AL.getAttributeSpellingListIndex()));
}

static void handleNoEscapeAttr(Sema &S, Decl *D, const AttributeList &AL) {
  if (D->isInvalidDecl())
    return;

  // noescape only applies to pointer types.
  QualType T = cast<ParmVarDecl>(D)->getType();
  if (!S.isValidPointerAttrType(T, /* RefOkay */ true)) {
    S.Diag(AL.getLoc(), diag::warn_attribute_pointers_only)
        << AL.getName() << AL.getRange() << 0;
    return;
  }

  D->addAttr(::new (S.Context) NoEscapeAttr(
      AL.getRange(), S.Context, AL.getAttributeSpellingListIndex()));
}

static void handleAssumeAlignedAttr(Sema &S, Decl *D,
                                    const AttributeList &AL) {
  Expr *E = AL.getArgAsExpr(0),
       *OE = AL.getNumArgs() > 1 ? AL.getArgAsExpr(1) : nullptr;
  S.AddAssumeAlignedAttr(AL.getRange(), D, E, OE,
                         AL.getAttributeSpellingListIndex());
}

static void handleAllocAlignAttr(Sema &S, Decl *D,
                                   const AttributeList &AL) {
  S.AddAllocAlignAttr(AL.getRange(), D, AL.getArgAsExpr(0),
                      AL.getAttributeSpellingListIndex());
}

void Sema::AddAssumeAlignedAttr(SourceRange AttrRange, Decl *D, Expr *E,
                                Expr *OE, unsigned SpellingListIndex) {
  QualType ResultType = getFunctionOrMethodResultType(D);
  SourceRange SR = getFunctionOrMethodResultSourceRange(D);

  AssumeAlignedAttr TmpAttr(AttrRange, Context, E, OE, SpellingListIndex);
  SourceLocation AttrLoc = AttrRange.getBegin();

  if (!isValidPointerAttrType(ResultType, /* RefOkay */ true)) {
    Diag(AttrLoc, diag::warn_attribute_return_pointers_refs_only)
      << &TmpAttr << AttrRange << SR;
    return;
  }

  if (!E->isValueDependent()) {
    llvm::APSInt I(64);
    if (!E->isIntegerConstantExpr(I, Context)) {
      if (OE)
        Diag(AttrLoc, diag::err_attribute_argument_n_type)
          << &TmpAttr << 1 << AANT_ArgumentIntegerConstant
          << E->getSourceRange();
      else
        Diag(AttrLoc, diag::err_attribute_argument_type)
          << &TmpAttr << AANT_ArgumentIntegerConstant
          << E->getSourceRange();
      return;
    }

    if (!I.isPowerOf2()) {
      Diag(AttrLoc, diag::err_alignment_not_power_of_two)
        << E->getSourceRange();
      return;
    }
  }

  if (OE) {
    if (!OE->isValueDependent()) {
      llvm::APSInt I(64);
      if (!OE->isIntegerConstantExpr(I, Context)) {
        Diag(AttrLoc, diag::err_attribute_argument_n_type)
          << &TmpAttr << 2 << AANT_ArgumentIntegerConstant
          << OE->getSourceRange();
        return;
      }
    }
  }

  D->addAttr(::new (Context)
            AssumeAlignedAttr(AttrRange, Context, E, OE, SpellingListIndex));
}

void Sema::AddAllocAlignAttr(SourceRange AttrRange, Decl *D, Expr *ParamExpr,
                             unsigned SpellingListIndex) {
  QualType ResultType = getFunctionOrMethodResultType(D);

  AllocAlignAttr TmpAttr(AttrRange, Context, ParamIdx(), SpellingListIndex);
  SourceLocation AttrLoc = AttrRange.getBegin();

  if (!ResultType->isDependentType() &&
      !isValidPointerAttrType(ResultType, /* RefOkay */ true)) {
    Diag(AttrLoc, diag::warn_attribute_return_pointers_refs_only)
        << &TmpAttr << AttrRange << getFunctionOrMethodResultSourceRange(D);
    return;
  }

  ParamIdx Idx;
  const auto *FuncDecl = cast<FunctionDecl>(D);
  if (!checkFunctionOrMethodParameterIndex(*this, FuncDecl, TmpAttr,
                                           /*AttrArgNo=*/1, ParamExpr, Idx))
    return;

  QualType Ty = getFunctionOrMethodParamType(D, Idx.getASTIndex());
  if (!Ty->isDependentType() && !Ty->isIntegralType(Context)) {
    Diag(ParamExpr->getLocStart(), diag::err_attribute_integers_only)
        << &TmpAttr
        << FuncDecl->getParamDecl(Idx.getASTIndex())->getSourceRange();
    return;
  }

  D->addAttr(::new (Context)
                 AllocAlignAttr(AttrRange, Context, Idx, SpellingListIndex));
}

/// Normalize the attribute, __foo__ becomes foo.
/// Returns true if normalization was applied.
static bool normalizeName(StringRef &AttrName) {
  if (AttrName.size() > 4 && AttrName.startswith("__") &&
      AttrName.endswith("__")) {
    AttrName = AttrName.drop_front(2).drop_back(2);
    return true;
  }
  return false;
}

static void handleOwnershipAttr(Sema &S, Decl *D, const AttributeList &AL) {
  // This attribute must be applied to a function declaration. The first
  // argument to the attribute must be an identifier, the name of the resource,
  // for example: malloc. The following arguments must be argument indexes, the
  // arguments must be of integer type for Returns, otherwise of pointer type.
  // The difference between Holds and Takes is that a pointer may still be used
  // after being held. free() should be __attribute((ownership_takes)), whereas
  // a list append function may well be __attribute((ownership_holds)).

  if (!AL.isArgIdent(0)) {
    S.Diag(AL.getLoc(), diag::err_attribute_argument_n_type)
      << AL.getName() << 1 << AANT_ArgumentIdentifier;
    return;
  }

  // Figure out our Kind.
  OwnershipAttr::OwnershipKind K =
      OwnershipAttr(AL.getLoc(), S.Context, nullptr, nullptr, 0,
                    AL.getAttributeSpellingListIndex()).getOwnKind();

  // Check arguments.
  switch (K) {
  case OwnershipAttr::Takes:
  case OwnershipAttr::Holds:
    if (AL.getNumArgs() < 2) {
      S.Diag(AL.getLoc(), diag::err_attribute_too_few_arguments)
        << AL.getName() << 2;
      return;
    }
    break;
  case OwnershipAttr::Returns:
    if (AL.getNumArgs() > 2) {
      S.Diag(AL.getLoc(), diag::err_attribute_too_many_arguments)
        << AL.getName() << 1;
      return;
    }
    break;
  }

  IdentifierInfo *Module = AL.getArgAsIdent(0)->Ident;

  StringRef ModuleName = Module->getName();
  if (normalizeName(ModuleName)) {
    Module = &S.PP.getIdentifierTable().get(ModuleName);
  }

  SmallVector<ParamIdx, 8> OwnershipArgs;
  for (unsigned i = 1; i < AL.getNumArgs(); ++i) {
    Expr *Ex = AL.getArgAsExpr(i);
    ParamIdx Idx;
    if (!checkFunctionOrMethodParameterIndex(S, D, AL, i, Ex, Idx))
      return;

    // Is the function argument a pointer type?
    QualType T = getFunctionOrMethodParamType(D, Idx.getASTIndex());
    int Err = -1;  // No error
    switch (K) {
      case OwnershipAttr::Takes:
      case OwnershipAttr::Holds:
        if (!T->isAnyPointerType() && !T->isBlockPointerType())
          Err = 0;
        break;
      case OwnershipAttr::Returns:
        if (!T->isIntegerType())
          Err = 1;
        break;
    }
    if (-1 != Err) {
      S.Diag(AL.getLoc(), diag::err_ownership_type) << AL.getName() << Err
        << Ex->getSourceRange();
      return;
    }

    // Check we don't have a conflict with another ownership attribute.
    for (const auto *I : D->specific_attrs<OwnershipAttr>()) {
      // Cannot have two ownership attributes of different kinds for the same
      // index.
      if (I->getOwnKind() != K && I->args_end() !=
          std::find(I->args_begin(), I->args_end(), Idx)) {
        S.Diag(AL.getLoc(), diag::err_attributes_are_not_compatible)
          << AL.getName() << I;
        return;
      } else if (K == OwnershipAttr::Returns &&
                 I->getOwnKind() == OwnershipAttr::Returns) {
        // A returns attribute conflicts with any other returns attribute using
        // a different index.
        if (std::find(I->args_begin(), I->args_end(), Idx) == I->args_end()) {
          S.Diag(I->getLocation(), diag::err_ownership_returns_index_mismatch)
              << I->args_begin()->getSourceIndex();
          if (I->args_size())
            S.Diag(AL.getLoc(), diag::note_ownership_returns_index_mismatch)
                << Idx.getSourceIndex() << Ex->getSourceRange();
          return;
        }
      }
    }
    OwnershipArgs.push_back(Idx);
  }

  ParamIdx *Start = OwnershipArgs.data();
  unsigned Size = OwnershipArgs.size();
  llvm::array_pod_sort(Start, Start + Size);
  D->addAttr(::new (S.Context)
                 OwnershipAttr(AL.getLoc(), S.Context, Module, Start, Size,
                               AL.getAttributeSpellingListIndex()));
}

static void handleWeakRefAttr(Sema &S, Decl *D, const AttributeList &AL) {
  // Check the attribute arguments.
  if (AL.getNumArgs() > 1) {
    S.Diag(AL.getLoc(), diag::err_attribute_wrong_number_arguments)
      << AL.getName() << 1;
    return;
  }

  // gcc rejects
  // class c {
  //   static int a __attribute__((weakref ("v2")));
  //   static int b() __attribute__((weakref ("f3")));
  // };
  // and ignores the attributes of
  // void f(void) {
  //   static int a __attribute__((weakref ("v2")));
  // }
  // we reject them
  const DeclContext *Ctx = D->getDeclContext()->getRedeclContext();
  if (!Ctx->isFileContext()) {
    S.Diag(AL.getLoc(), diag::err_attribute_weakref_not_global_context)
        << cast<NamedDecl>(D);
    return;
  }

  // The GCC manual says
  //
  // At present, a declaration to which `weakref' is attached can only
  // be `static'.
  //
  // It also says
  //
  // Without a TARGET,
  // given as an argument to `weakref' or to `alias', `weakref' is
  // equivalent to `weak'.
  //
  // gcc 4.4.1 will accept
  // int a7 __attribute__((weakref));
  // as
  // int a7 __attribute__((weak));
  // This looks like a bug in gcc. We reject that for now. We should revisit
  // it if this behaviour is actually used.

  // GCC rejects
  // static ((alias ("y"), weakref)).
  // Should we? How to check that weakref is before or after alias?

  // FIXME: it would be good for us to keep the WeakRefAttr as-written instead
  // of transforming it into an AliasAttr.  The WeakRefAttr never uses the
  // StringRef parameter it was given anyway.
  StringRef Str;
  if (AL.getNumArgs() && S.checkStringLiteralArgumentAttr(AL, 0, Str))
    // GCC will accept anything as the argument of weakref. Should we
    // check for an existing decl?
    D->addAttr(::new (S.Context) AliasAttr(AL.getRange(), S.Context, Str,
                                        AL.getAttributeSpellingListIndex()));

  D->addAttr(::new (S.Context)
             WeakRefAttr(AL.getRange(), S.Context,
                         AL.getAttributeSpellingListIndex()));
}

static void handleIFuncAttr(Sema &S, Decl *D, const AttributeList &AL) {
  StringRef Str;
  if (!S.checkStringLiteralArgumentAttr(AL, 0, Str))
    return;

  // Aliases should be on declarations, not definitions.
  const auto *FD = cast<FunctionDecl>(D);
  if (FD->isThisDeclarationADefinition()) {
    S.Diag(AL.getLoc(), diag::err_alias_is_definition) << FD << 1;
    return;
  }

  D->addAttr(::new (S.Context) IFuncAttr(AL.getRange(), S.Context, Str,
                                         AL.getAttributeSpellingListIndex()));
}

static void handleAliasAttr(Sema &S, Decl *D, const AttributeList &AL) {
  StringRef Str;
  if (!S.checkStringLiteralArgumentAttr(AL, 0, Str))
    return;

  if (S.Context.getTargetInfo().getTriple().isOSDarwin()) {
    S.Diag(AL.getLoc(), diag::err_alias_not_supported_on_darwin);
    return;
  }
  if (S.Context.getTargetInfo().getTriple().isNVPTX()) {
    S.Diag(AL.getLoc(), diag::err_alias_not_supported_on_nvptx);
  }

  // Aliases should be on declarations, not definitions.
  if (const auto *FD = dyn_cast<FunctionDecl>(D)) {
    if (FD->isThisDeclarationADefinition()) {
      S.Diag(AL.getLoc(), diag::err_alias_is_definition) << FD << 0;
      return;
    }
  } else {
    const auto *VD = cast<VarDecl>(D);
    if (VD->isThisDeclarationADefinition() && VD->isExternallyVisible()) {
      S.Diag(AL.getLoc(), diag::err_alias_is_definition) << VD << 0;
      return;
    }
  }

  // FIXME: check if target symbol exists in current file

  D->addAttr(::new (S.Context) AliasAttr(AL.getRange(), S.Context, Str,
                                         AL.getAttributeSpellingListIndex()));
}

static void handleTLSModelAttr(Sema &S, Decl *D,
                               const AttributeList &AL) {
  StringRef Model;
  SourceLocation LiteralLoc;
  // Check that it is a string.
  if (!S.checkStringLiteralArgumentAttr(AL, 0, Model, &LiteralLoc))
    return;

  // Check that the value.
  if (Model != "global-dynamic" && Model != "local-dynamic"
      && Model != "initial-exec" && Model != "local-exec") {
    S.Diag(LiteralLoc, diag::err_attr_tlsmodel_arg);
    return;
  }

  D->addAttr(::new (S.Context)
             TLSModelAttr(AL.getRange(), S.Context, Model,
                          AL.getAttributeSpellingListIndex()));
}

static void handleRestrictAttr(Sema &S, Decl *D, const AttributeList &AL) {
  QualType ResultType = getFunctionOrMethodResultType(D);
  if (ResultType->isAnyPointerType() || ResultType->isBlockPointerType()) {
    D->addAttr(::new (S.Context) RestrictAttr(
        AL.getRange(), S.Context, AL.getAttributeSpellingListIndex()));
    return;
  }

  S.Diag(AL.getLoc(), diag::warn_attribute_return_pointers_only)
      << AL.getName() << getFunctionOrMethodResultSourceRange(D);
}

static void handleCommonAttr(Sema &S, Decl *D, const AttributeList &AL) {
  if (S.LangOpts.CPlusPlus) {
    S.Diag(AL.getLoc(), diag::err_attribute_not_supported_in_lang)
        << AL.getName() << AttributeLangSupport::Cpp;
    return;
  }

  if (CommonAttr *CA = S.mergeCommonAttr(D, AL.getRange(), AL.getName(),
                                         AL.getAttributeSpellingListIndex()))
    D->addAttr(CA);
}

static void handleNakedAttr(Sema &S, Decl *D, const AttributeList &AL) {
  if (checkAttrMutualExclusion<DisableTailCallsAttr>(S, D, AL.getRange(),
                                                     AL.getName()))
    return;

  if (AL.isDeclspecAttribute()) {
    const auto &Triple = S.getASTContext().getTargetInfo().getTriple();
    const auto &Arch = Triple.getArch();
    if (Arch != llvm::Triple::x86 &&
        (Arch != llvm::Triple::arm && Arch != llvm::Triple::thumb)) {
      S.Diag(AL.getLoc(), diag::err_attribute_not_supported_on_arch)
          << AL.getName() << Triple.getArchName();
      return;
    }
  }

  D->addAttr(::new (S.Context) NakedAttr(AL.getRange(), S.Context,
                                         AL.getAttributeSpellingListIndex()));
}

static void handleNoReturnAttr(Sema &S, Decl *D, const AttributeList &Attrs) {
  if (hasDeclarator(D)) return;

  if (S.CheckNoReturnAttr(Attrs))
    return;

  if (!isa<ObjCMethodDecl>(D)) {
    S.Diag(Attrs.getLoc(), diag::warn_attribute_wrong_decl_type)
        << Attrs.getName() << ExpectedFunctionOrMethod;
    return;
  }

  D->addAttr(::new (S.Context) NoReturnAttr(
      Attrs.getRange(), S.Context, Attrs.getAttributeSpellingListIndex()));
}

static void handleNoCallerSavedRegsAttr(Sema &S, Decl *D,
                                        const AttributeList &AL) {
  if (S.CheckNoCallerSavedRegsAttr(AL))
    return;

  D->addAttr(::new (S.Context) AnyX86NoCallerSavedRegistersAttr(
      AL.getRange(), S.Context, AL.getAttributeSpellingListIndex()));
}

bool Sema::CheckNoReturnAttr(const AttributeList &Attrs) {
  if (!checkAttributeNumArgs(*this, Attrs, 0)) {
    Attrs.setInvalid();
    return true;
  }

  return false;
}

bool Sema::CheckNoCallerSavedRegsAttr(const AttributeList &AL) {
  // Check whether the attribute is valid on the current target.
  if (!AL.existsInTarget(Context.getTargetInfo())) {
    Diag(AL.getLoc(), diag::warn_unknown_attribute_ignored) << AL.getName();
    AL.setInvalid();
    return true;
  }

  if (!checkAttributeNumArgs(*this, AL, 0)) {
    AL.setInvalid();
    return true;
  }

  return false;
}

static void handleAnalyzerNoReturnAttr(Sema &S, Decl *D,
                                       const AttributeList &AL) {
  
  // The checking path for 'noreturn' and 'analyzer_noreturn' are different
  // because 'analyzer_noreturn' does not impact the type.
  if (!isFunctionOrMethodOrBlock(D)) {
    ValueDecl *VD = dyn_cast<ValueDecl>(D);
    if (!VD || (!VD->getType()->isBlockPointerType() &&
                !VD->getType()->isFunctionPointerType())) {
      S.Diag(AL.getLoc(),
             AL.isCXX11Attribute() ? diag::err_attribute_wrong_decl_type
                                     : diag::warn_attribute_wrong_decl_type)
        << AL.getName() << ExpectedFunctionMethodOrBlock;
      return;
    }
  }
  
  D->addAttr(::new (S.Context)
             AnalyzerNoReturnAttr(AL.getRange(), S.Context,
                                  AL.getAttributeSpellingListIndex()));
}

// PS3 PPU-specific.
static void handleVecReturnAttr(Sema &S, Decl *D, const AttributeList &AL) {
/*
  Returning a Vector Class in Registers
  
  According to the PPU ABI specifications, a class with a single member of 
  vector type is returned in memory when used as the return value of a function.
  This results in inefficient code when implementing vector classes. To return
  the value in a single vector register, add the vecreturn attribute to the
  class definition. This attribute is also applicable to struct types.
  
  Example:
  
  struct Vector
  {
    __vector float xyzw;
  } __attribute__((vecreturn));
  
  Vector Add(Vector lhs, Vector rhs)
  {
    Vector result;
    result.xyzw = vec_add(lhs.xyzw, rhs.xyzw);
    return result; // This will be returned in a register
  }
*/
  if (VecReturnAttr *A = D->getAttr<VecReturnAttr>()) {
    S.Diag(AL.getLoc(), diag::err_repeat_attribute) << A;
    return;
  }

  const auto *R = cast<RecordDecl>(D);
  int count = 0;

  if (!isa<CXXRecordDecl>(R)) {
    S.Diag(AL.getLoc(), diag::err_attribute_vecreturn_only_vector_member);
    return;
  }

  if (!cast<CXXRecordDecl>(R)->isPOD()) {
    S.Diag(AL.getLoc(), diag::err_attribute_vecreturn_only_pod_record);
    return;
  }

  for (const auto *I : R->fields()) {
    if ((count == 1) || !I->getType()->isVectorType()) {
      S.Diag(AL.getLoc(), diag::err_attribute_vecreturn_only_vector_member);
      return;
    }
    count++;
  }

  D->addAttr(::new (S.Context) VecReturnAttr(
      AL.getRange(), S.Context, AL.getAttributeSpellingListIndex()));
}

static void handleDependencyAttr(Sema &S, Scope *Scope, Decl *D,
                                 const AttributeList &AL) {
  if (isa<ParmVarDecl>(D)) {
    // [[carries_dependency]] can only be applied to a parameter if it is a
    // parameter of a function declaration or lambda.
    if (!(Scope->getFlags() & clang::Scope::FunctionDeclarationScope)) {
      S.Diag(AL.getLoc(),
             diag::err_carries_dependency_param_not_function_decl);
      return;
    }
  }

  D->addAttr(::new (S.Context) CarriesDependencyAttr(
                                   AL.getRange(), S.Context,
                                   AL.getAttributeSpellingListIndex()));
}

static void handleUnusedAttr(Sema &S, Decl *D, const AttributeList &AL) {
  bool IsCXX17Attr = AL.isCXX11Attribute() && !AL.getScopeName();

  if (IsCXX17Attr && isa<VarDecl>(D)) {
    // The C++17 spelling of this attribute cannot be applied to a static data
    // member per [dcl.attr.unused]p2.
    if (cast<VarDecl>(D)->isStaticDataMember()) {
      S.Diag(AL.getLoc(), diag::warn_attribute_wrong_decl_type)
          << AL.getName() << ExpectedForMaybeUnused;
      return;
    }
  }

  // If this is spelled as the standard C++17 attribute, but not in C++17, warn
  // about using it as an extension.
  if (!S.getLangOpts().CPlusPlus17 && IsCXX17Attr)
    S.Diag(AL.getLoc(), diag::ext_cxx17_attr) << AL.getName();

  D->addAttr(::new (S.Context) UnusedAttr(
      AL.getRange(), S.Context, AL.getAttributeSpellingListIndex()));
}

static void handleConstructorAttr(Sema &S, Decl *D, const AttributeList &AL) {
  uint32_t priority = ConstructorAttr::DefaultPriority;
  if (AL.getNumArgs() &&
      !checkUInt32Argument(S, AL, AL.getArgAsExpr(0), priority))
    return;

  D->addAttr(::new (S.Context)
             ConstructorAttr(AL.getRange(), S.Context, priority,
                             AL.getAttributeSpellingListIndex()));
}

static void handleDestructorAttr(Sema &S, Decl *D, const AttributeList &AL) {
  uint32_t priority = DestructorAttr::DefaultPriority;
  if (AL.getNumArgs() &&
      !checkUInt32Argument(S, AL, AL.getArgAsExpr(0), priority))
    return;

  D->addAttr(::new (S.Context)
             DestructorAttr(AL.getRange(), S.Context, priority,
                            AL.getAttributeSpellingListIndex()));
}

template <typename AttrTy>
static void handleAttrWithMessage(Sema &S, Decl *D,
                                  const AttributeList &AL) {
  // Handle the case where the attribute has a text message.
  StringRef Str;
  if (AL.getNumArgs() == 1 && !S.checkStringLiteralArgumentAttr(AL, 0, Str))
    return;

  D->addAttr(::new (S.Context) AttrTy(AL.getRange(), S.Context, Str,
                                      AL.getAttributeSpellingListIndex()));
}

static void handleObjCSuppresProtocolAttr(Sema &S, Decl *D,
                                          const AttributeList &AL) {
  if (!cast<ObjCProtocolDecl>(D)->isThisDeclarationADefinition()) {
    S.Diag(AL.getLoc(), diag::err_objc_attr_protocol_requires_definition)
      << AL.getName() << AL.getRange();
    return;
  }

  D->addAttr(::new (S.Context)
          ObjCExplicitProtocolImplAttr(AL.getRange(), S.Context,
                                       AL.getAttributeSpellingListIndex()));
}

static bool checkAvailabilityAttr(Sema &S, SourceRange Range,
                                  IdentifierInfo *Platform,
                                  VersionTuple Introduced,
                                  VersionTuple Deprecated,
                                  VersionTuple Obsoleted) {
  StringRef PlatformName
    = AvailabilityAttr::getPrettyPlatformName(Platform->getName());
  if (PlatformName.empty())
    PlatformName = Platform->getName();

  // Ensure that Introduced <= Deprecated <= Obsoleted (although not all
  // of these steps are needed).
  if (!Introduced.empty() && !Deprecated.empty() &&
      !(Introduced <= Deprecated)) {
    S.Diag(Range.getBegin(), diag::warn_availability_version_ordering)
      << 1 << PlatformName << Deprecated.getAsString()
      << 0 << Introduced.getAsString();
    return true;
  }

  if (!Introduced.empty() && !Obsoleted.empty() &&
      !(Introduced <= Obsoleted)) {
    S.Diag(Range.getBegin(), diag::warn_availability_version_ordering)
      << 2 << PlatformName << Obsoleted.getAsString()
      << 0 << Introduced.getAsString();
    return true;
  }

  if (!Deprecated.empty() && !Obsoleted.empty() &&
      !(Deprecated <= Obsoleted)) {
    S.Diag(Range.getBegin(), diag::warn_availability_version_ordering)
      << 2 << PlatformName << Obsoleted.getAsString()
      << 1 << Deprecated.getAsString();
    return true;
  }

  return false;
}

/// \brief Check whether the two versions match.
///
/// If either version tuple is empty, then they are assumed to match. If
/// \p BeforeIsOkay is true, then \p X can be less than or equal to \p Y.
static bool versionsMatch(const VersionTuple &X, const VersionTuple &Y,
                          bool BeforeIsOkay) {
  if (X.empty() || Y.empty())
    return true;

  if (X == Y)
    return true;

  if (BeforeIsOkay && X < Y)
    return true;

  return false;
}

AvailabilityAttr *Sema::mergeAvailabilityAttr(NamedDecl *D, SourceRange Range,
                                              IdentifierInfo *Platform,
                                              bool Implicit,
                                              VersionTuple Introduced,
                                              VersionTuple Deprecated,
                                              VersionTuple Obsoleted,
                                              bool IsUnavailable,
                                              StringRef Message,
                                              bool IsStrict,
                                              StringRef Replacement,
                                              AvailabilityMergeKind AMK,
                                              unsigned AttrSpellingListIndex) {
  VersionTuple MergedIntroduced = Introduced;
  VersionTuple MergedDeprecated = Deprecated;
  VersionTuple MergedObsoleted = Obsoleted;
  bool FoundAny = false;
  bool OverrideOrImpl = false;
  switch (AMK) {
  case AMK_None:
  case AMK_Redeclaration:
    OverrideOrImpl = false;
    break;

  case AMK_Override:
  case AMK_ProtocolImplementation:
    OverrideOrImpl = true;
    break;
  }

  if (D->hasAttrs()) {
    AttrVec &Attrs = D->getAttrs();
    for (unsigned i = 0, e = Attrs.size(); i != e;) {
      const auto *OldAA = dyn_cast<AvailabilityAttr>(Attrs[i]);
      if (!OldAA) {
        ++i;
        continue;
      }

      IdentifierInfo *OldPlatform = OldAA->getPlatform();
      if (OldPlatform != Platform) {
        ++i;
        continue;
      }

      // If there is an existing availability attribute for this platform that
      // is explicit and the new one is implicit use the explicit one and
      // discard the new implicit attribute.
      if (!OldAA->isImplicit() && Implicit) {
        return nullptr;
      }

      // If there is an existing attribute for this platform that is implicit
      // and the new attribute is explicit then erase the old one and
      // continue processing the attributes.
      if (!Implicit && OldAA->isImplicit()) {
        Attrs.erase(Attrs.begin() + i);
        --e;
        continue;
      }

      FoundAny = true;
      VersionTuple OldIntroduced = OldAA->getIntroduced();
      VersionTuple OldDeprecated = OldAA->getDeprecated();
      VersionTuple OldObsoleted = OldAA->getObsoleted();
      bool OldIsUnavailable = OldAA->getUnavailable();

      if (!versionsMatch(OldIntroduced, Introduced, OverrideOrImpl) ||
          !versionsMatch(Deprecated, OldDeprecated, OverrideOrImpl) ||
          !versionsMatch(Obsoleted, OldObsoleted, OverrideOrImpl) ||
          !(OldIsUnavailable == IsUnavailable ||
            (OverrideOrImpl && !OldIsUnavailable && IsUnavailable))) {
        if (OverrideOrImpl) {
          int Which = -1;
          VersionTuple FirstVersion;
          VersionTuple SecondVersion;
          if (!versionsMatch(OldIntroduced, Introduced, OverrideOrImpl)) {
            Which = 0;
            FirstVersion = OldIntroduced;
            SecondVersion = Introduced;
          } else if (!versionsMatch(Deprecated, OldDeprecated, OverrideOrImpl)) {
            Which = 1;
            FirstVersion = Deprecated;
            SecondVersion = OldDeprecated;
          } else if (!versionsMatch(Obsoleted, OldObsoleted, OverrideOrImpl)) {
            Which = 2;
            FirstVersion = Obsoleted;
            SecondVersion = OldObsoleted;
          }

          if (Which == -1) {
            Diag(OldAA->getLocation(),
                 diag::warn_mismatched_availability_override_unavail)
              << AvailabilityAttr::getPrettyPlatformName(Platform->getName())
              << (AMK == AMK_Override);
          } else {
            Diag(OldAA->getLocation(),
                 diag::warn_mismatched_availability_override)
              << Which
              << AvailabilityAttr::getPrettyPlatformName(Platform->getName())
              << FirstVersion.getAsString() << SecondVersion.getAsString()
              << (AMK == AMK_Override);
          }
          if (AMK == AMK_Override)
            Diag(Range.getBegin(), diag::note_overridden_method);
          else
            Diag(Range.getBegin(), diag::note_protocol_method);
        } else {
          Diag(OldAA->getLocation(), diag::warn_mismatched_availability);
          Diag(Range.getBegin(), diag::note_previous_attribute);
        }

        Attrs.erase(Attrs.begin() + i);
        --e;
        continue;
      }

      VersionTuple MergedIntroduced2 = MergedIntroduced;
      VersionTuple MergedDeprecated2 = MergedDeprecated;
      VersionTuple MergedObsoleted2 = MergedObsoleted;

      if (MergedIntroduced2.empty())
        MergedIntroduced2 = OldIntroduced;
      if (MergedDeprecated2.empty())
        MergedDeprecated2 = OldDeprecated;
      if (MergedObsoleted2.empty())
        MergedObsoleted2 = OldObsoleted;

      if (checkAvailabilityAttr(*this, OldAA->getRange(), Platform,
                                MergedIntroduced2, MergedDeprecated2,
                                MergedObsoleted2)) {
        Attrs.erase(Attrs.begin() + i);
        --e;
        continue;
      }

      MergedIntroduced = MergedIntroduced2;
      MergedDeprecated = MergedDeprecated2;
      MergedObsoleted = MergedObsoleted2;
      ++i;
    }
  }

  if (FoundAny &&
      MergedIntroduced == Introduced &&
      MergedDeprecated == Deprecated &&
      MergedObsoleted == Obsoleted)
    return nullptr;

  // Only create a new attribute if !OverrideOrImpl, but we want to do
  // the checking.
  if (!checkAvailabilityAttr(*this, Range, Platform, MergedIntroduced,
                             MergedDeprecated, MergedObsoleted) &&
      !OverrideOrImpl) {
    auto *Avail =  ::new (Context) AvailabilityAttr(Range, Context, Platform,
                                            Introduced, Deprecated,
                                            Obsoleted, IsUnavailable, Message,
                                            IsStrict, Replacement,
                                            AttrSpellingListIndex);
    Avail->setImplicit(Implicit);
    return Avail;
  }
  return nullptr;
}

static void handleAvailabilityAttr(Sema &S, Decl *D,
                                   const AttributeList &AL) {
  if (!checkAttributeNumArgs(S, AL, 1))
    return;
  IdentifierLoc *Platform = AL.getArgAsIdent(0);
  unsigned Index = AL.getAttributeSpellingListIndex();
  
  IdentifierInfo *II = Platform->Ident;
  if (AvailabilityAttr::getPrettyPlatformName(II->getName()).empty())
    S.Diag(Platform->Loc, diag::warn_availability_unknown_platform)
      << Platform->Ident;

  auto *ND = dyn_cast<NamedDecl>(D);
  if (!ND) // We warned about this already, so just return.
    return;

  AvailabilityChange Introduced = AL.getAvailabilityIntroduced();
  AvailabilityChange Deprecated = AL.getAvailabilityDeprecated();
  AvailabilityChange Obsoleted = AL.getAvailabilityObsoleted();
  bool IsUnavailable = AL.getUnavailableLoc().isValid();
  bool IsStrict = AL.getStrictLoc().isValid();
  StringRef Str;
  if (const auto *SE = dyn_cast_or_null<StringLiteral>(AL.getMessageExpr()))
    Str = SE->getString();
  StringRef Replacement;
  if (const auto *SE = dyn_cast_or_null<StringLiteral>(AL.getReplacementExpr()))
    Replacement = SE->getString();

  if (II->getName() == "swift") {
    if (Introduced.isValid() || Obsoleted.isValid() ||
        (!IsUnavailable && !Deprecated.isValid())) {
      S.Diag(AL.getLoc(),
             diag::warn_availability_swift_unavailable_deprecated_only);
      return;
    }
  }

  AvailabilityAttr *NewAttr = S.mergeAvailabilityAttr(ND, AL.getRange(), II,
                                                      false/*Implicit*/,
                                                      Introduced.Version,
                                                      Deprecated.Version,
                                                      Obsoleted.Version,
                                                      IsUnavailable, Str,
                                                      IsStrict, Replacement,
                                                      Sema::AMK_None,
                                                      Index);
  if (NewAttr)
    D->addAttr(NewAttr);

  // Transcribe "ios" to "watchos" (and add a new attribute) if the versioning
  // matches before the start of the watchOS platform.
  if (S.Context.getTargetInfo().getTriple().isWatchOS()) {
    IdentifierInfo *NewII = nullptr;
    if (II->getName() == "ios")
      NewII = &S.Context.Idents.get("watchos");
    else if (II->getName() == "ios_app_extension")
      NewII = &S.Context.Idents.get("watchos_app_extension");

    if (NewII) {
        auto adjustWatchOSVersion = [](VersionTuple Version) -> VersionTuple {
          if (Version.empty())
            return Version;
          auto Major = Version.getMajor();
          auto NewMajor = Major >= 9 ? Major - 7 : 0;
          if (NewMajor >= 2) {
            if (Version.getMinor().hasValue()) {
              if (Version.getSubminor().hasValue())
                return VersionTuple(NewMajor, Version.getMinor().getValue(),
                                    Version.getSubminor().getValue());
              else
                return VersionTuple(NewMajor, Version.getMinor().getValue());
            }
          }

          return VersionTuple(2, 0);
        };

        auto NewIntroduced = adjustWatchOSVersion(Introduced.Version);
        auto NewDeprecated = adjustWatchOSVersion(Deprecated.Version);
        auto NewObsoleted = adjustWatchOSVersion(Obsoleted.Version);

        AvailabilityAttr *NewAttr = S.mergeAvailabilityAttr(ND,
                                                            AL.getRange(),
                                                            NewII,
                                                            true/*Implicit*/,
                                                            NewIntroduced,
                                                            NewDeprecated,
                                                            NewObsoleted,
                                                            IsUnavailable, Str,
                                                            IsStrict,
                                                            Replacement,
                                                            Sema::AMK_None,
                                                            Index);
        if (NewAttr)
          D->addAttr(NewAttr);
      }
  } else if (S.Context.getTargetInfo().getTriple().isTvOS()) {
    // Transcribe "ios" to "tvos" (and add a new attribute) if the versioning
    // matches before the start of the tvOS platform.
    IdentifierInfo *NewII = nullptr;
    if (II->getName() == "ios")
      NewII = &S.Context.Idents.get("tvos");
    else if (II->getName() == "ios_app_extension")
      NewII = &S.Context.Idents.get("tvos_app_extension");

    if (NewII) {
        AvailabilityAttr *NewAttr = S.mergeAvailabilityAttr(ND,
                                                            AL.getRange(),
                                                            NewII,
                                                            true/*Implicit*/,
                                                            Introduced.Version,
                                                            Deprecated.Version,
                                                            Obsoleted.Version,
                                                            IsUnavailable, Str,
                                                            IsStrict,
                                                            Replacement,
                                                            Sema::AMK_None,
                                                            Index);
        if (NewAttr)
          D->addAttr(NewAttr);
      }
  }
}

static void handleExternalSourceSymbolAttr(Sema &S, Decl *D,
                                           const AttributeList &AL) {
  if (!checkAttributeAtLeastNumArgs(S, AL, 1))
    return;
  assert(checkAttributeAtMostNumArgs(S, AL, 3) &&
         "Invalid number of arguments in an external_source_symbol attribute");

  StringRef Language;
  if (const auto *SE = dyn_cast_or_null<StringLiteral>(AL.getArgAsExpr(0)))
    Language = SE->getString();
  StringRef DefinedIn;
  if (const auto *SE = dyn_cast_or_null<StringLiteral>(AL.getArgAsExpr(1)))
    DefinedIn = SE->getString();
  bool IsGeneratedDeclaration = AL.getArgAsIdent(2) != nullptr;

  D->addAttr(::new (S.Context) ExternalSourceSymbolAttr(
      AL.getRange(), S.Context, Language, DefinedIn, IsGeneratedDeclaration,
      AL.getAttributeSpellingListIndex()));
}

template <class T>
static T *mergeVisibilityAttr(Sema &S, Decl *D, SourceRange range,
                              typename T::VisibilityType value,
                              unsigned attrSpellingListIndex) {
  T *existingAttr = D->getAttr<T>();
  if (existingAttr) {
    typename T::VisibilityType existingValue = existingAttr->getVisibility();
    if (existingValue == value)
      return nullptr;
    S.Diag(existingAttr->getLocation(), diag::err_mismatched_visibility);
    S.Diag(range.getBegin(), diag::note_previous_attribute);
    D->dropAttr<T>();
  }
  return ::new (S.Context) T(range, S.Context, value, attrSpellingListIndex);
}

VisibilityAttr *Sema::mergeVisibilityAttr(Decl *D, SourceRange Range,
                                          VisibilityAttr::VisibilityType Vis,
                                          unsigned AttrSpellingListIndex) {
  return ::mergeVisibilityAttr<VisibilityAttr>(*this, D, Range, Vis,
                                               AttrSpellingListIndex);
}

TypeVisibilityAttr *Sema::mergeTypeVisibilityAttr(Decl *D, SourceRange Range,
                                      TypeVisibilityAttr::VisibilityType Vis,
                                      unsigned AttrSpellingListIndex) {
  return ::mergeVisibilityAttr<TypeVisibilityAttr>(*this, D, Range, Vis,
                                                   AttrSpellingListIndex);
}

static void handleVisibilityAttr(Sema &S, Decl *D, const AttributeList &AL,
                                 bool isTypeVisibility) {
  // Visibility attributes don't mean anything on a typedef.
  if (isa<TypedefNameDecl>(D)) {
    S.Diag(AL.getRange().getBegin(), diag::warn_attribute_ignored)
      << AL.getName();
    return;
  }

  // 'type_visibility' can only go on a type or namespace.
  if (isTypeVisibility &&
      !(isa<TagDecl>(D) ||
        isa<ObjCInterfaceDecl>(D) ||
        isa<NamespaceDecl>(D))) {
    S.Diag(AL.getRange().getBegin(), diag::err_attribute_wrong_decl_type)
      << AL.getName() << ExpectedTypeOrNamespace;
    return;
  }

  // Check that the argument is a string literal.
  StringRef TypeStr;
  SourceLocation LiteralLoc;
  if (!S.checkStringLiteralArgumentAttr(AL, 0, TypeStr, &LiteralLoc))
    return;

  VisibilityAttr::VisibilityType type;
  if (!VisibilityAttr::ConvertStrToVisibilityType(TypeStr, type)) {
    S.Diag(LiteralLoc, diag::warn_attribute_type_not_supported)
      << AL.getName() << TypeStr;
    return;
  }
  
  // Complain about attempts to use protected visibility on targets
  // (like Darwin) that don't support it.
  if (type == VisibilityAttr::Protected &&
      !S.Context.getTargetInfo().hasProtectedVisibility()) {
    S.Diag(AL.getLoc(), diag::warn_attribute_protected_visibility);
    type = VisibilityAttr::Default;
  }

  unsigned Index = AL.getAttributeSpellingListIndex();
  Attr *newAttr;
  if (isTypeVisibility) {
    newAttr = S.mergeTypeVisibilityAttr(D, AL.getRange(),
                                    (TypeVisibilityAttr::VisibilityType) type,
                                        Index);
  } else {
    newAttr = S.mergeVisibilityAttr(D, AL.getRange(), type, Index);
  }
  if (newAttr)
    D->addAttr(newAttr);
}

static void handleObjCMethodFamilyAttr(Sema &S, Decl *D,
                                       const AttributeList &AL) {
  const auto *M = cast<ObjCMethodDecl>(D);
  if (!AL.isArgIdent(0)) {
    S.Diag(AL.getLoc(), diag::err_attribute_argument_n_type)
        << AL.getName() << 1 << AANT_ArgumentIdentifier;
    return;
  }

  IdentifierLoc *IL = AL.getArgAsIdent(0);
  ObjCMethodFamilyAttr::FamilyKind F;
  if (!ObjCMethodFamilyAttr::ConvertStrToFamilyKind(IL->Ident->getName(), F)) {
    S.Diag(IL->Loc, diag::warn_attribute_type_not_supported)
        << AL.getName() << IL->Ident;
    return;
  }

  if (F == ObjCMethodFamilyAttr::OMF_init &&
      !M->getReturnType()->isObjCObjectPointerType()) {
    S.Diag(M->getLocation(), diag::err_init_method_bad_return_type)
        << M->getReturnType();
    // Ignore the attribute.
    return;
  }

  D->addAttr(new (S.Context) ObjCMethodFamilyAttr(
      AL.getRange(), S.Context, F, AL.getAttributeSpellingListIndex()));
}

static void handleObjCNSObject(Sema &S, Decl *D, const AttributeList &AL) {
  if (const auto *TD = dyn_cast<TypedefNameDecl>(D)) {
    QualType T = TD->getUnderlyingType();
    if (!T->isCARCBridgableType()) {
      S.Diag(TD->getLocation(), diag::err_nsobject_attribute);
      return;
    }
  }
  else if (const auto *PD = dyn_cast<ObjCPropertyDecl>(D)) {
    QualType T = PD->getType();
    if (!T->isCARCBridgableType()) {
      S.Diag(PD->getLocation(), diag::err_nsobject_attribute);
      return;
    }
  }
  else {
    // It is okay to include this attribute on properties, e.g.:
    //
    //  @property (retain, nonatomic) struct Bork *Q __attribute__((NSObject));
    //
    // In this case it follows tradition and suppresses an error in the above
    // case.    
    S.Diag(D->getLocation(), diag::warn_nsobject_attribute);
  }
  D->addAttr(::new (S.Context)
             ObjCNSObjectAttr(AL.getRange(), S.Context,
                              AL.getAttributeSpellingListIndex()));
}

static void handleObjCIndependentClass(Sema &S, Decl *D, const AttributeList &AL) {
  if (const auto *TD = dyn_cast<TypedefNameDecl>(D)) {
    QualType T = TD->getUnderlyingType();
    if (!T->isObjCObjectPointerType()) {
      S.Diag(TD->getLocation(), diag::warn_ptr_independentclass_attribute);
      return;
    }
  } else {
    S.Diag(D->getLocation(), diag::warn_independentclass_attribute);
    return;
  }
  D->addAttr(::new (S.Context)
             ObjCIndependentClassAttr(AL.getRange(), S.Context,
                              AL.getAttributeSpellingListIndex()));
}

static void handleBlocksAttr(Sema &S, Decl *D, const AttributeList &AL) {
  if (!AL.isArgIdent(0)) {
    S.Diag(AL.getLoc(), diag::err_attribute_argument_n_type)
      << AL.getName() << 1 << AANT_ArgumentIdentifier;
    return;
  }

  IdentifierInfo *II = AL.getArgAsIdent(0)->Ident;
  BlocksAttr::BlockType type;
  if (!BlocksAttr::ConvertStrToBlockType(II->getName(), type)) {
    S.Diag(AL.getLoc(), diag::warn_attribute_type_not_supported)
      << AL.getName() << II;
    return;
  }

  D->addAttr(::new (S.Context)
             BlocksAttr(AL.getRange(), S.Context, type,
                        AL.getAttributeSpellingListIndex()));
}

static void handleSentinelAttr(Sema &S, Decl *D, const AttributeList &AL) {
  unsigned sentinel = (unsigned)SentinelAttr::DefaultSentinel;
  if (AL.getNumArgs() > 0) {
    Expr *E = AL.getArgAsExpr(0);
    llvm::APSInt Idx(32);
    if (E->isTypeDependent() || E->isValueDependent() ||
        !E->isIntegerConstantExpr(Idx, S.Context)) {
      S.Diag(AL.getLoc(), diag::err_attribute_argument_n_type)
        << AL.getName() << 1 << AANT_ArgumentIntegerConstant
        << E->getSourceRange();
      return;
    }

    if (Idx.isSigned() && Idx.isNegative()) {
      S.Diag(AL.getLoc(), diag::err_attribute_sentinel_less_than_zero)
        << E->getSourceRange();
      return;
    }

    sentinel = Idx.getZExtValue();
  }

  unsigned nullPos = (unsigned)SentinelAttr::DefaultNullPos;
  if (AL.getNumArgs() > 1) {
    Expr *E = AL.getArgAsExpr(1);
    llvm::APSInt Idx(32);
    if (E->isTypeDependent() || E->isValueDependent() ||
        !E->isIntegerConstantExpr(Idx, S.Context)) {
      S.Diag(AL.getLoc(), diag::err_attribute_argument_n_type)
        << AL.getName() << 2 << AANT_ArgumentIntegerConstant
        << E->getSourceRange();
      return;
    }
    nullPos = Idx.getZExtValue();

    if ((Idx.isSigned() && Idx.isNegative()) || nullPos > 1) {
      // FIXME: This error message could be improved, it would be nice
      // to say what the bounds actually are.
      S.Diag(AL.getLoc(), diag::err_attribute_sentinel_not_zero_or_one)
        << E->getSourceRange();
      return;
    }
  }

  if (const auto *FD = dyn_cast<FunctionDecl>(D)) {
    const FunctionType *FT = FD->getType()->castAs<FunctionType>();
    if (isa<FunctionNoProtoType>(FT)) {
      S.Diag(AL.getLoc(), diag::warn_attribute_sentinel_named_arguments);
      return;
    }

    if (!cast<FunctionProtoType>(FT)->isVariadic()) {
      S.Diag(AL.getLoc(), diag::warn_attribute_sentinel_not_variadic) << 0;
      return;
    }
  } else if (const auto *MD = dyn_cast<ObjCMethodDecl>(D)) {
    if (!MD->isVariadic()) {
      S.Diag(AL.getLoc(), diag::warn_attribute_sentinel_not_variadic) << 0;
      return;
    }
  } else if (const auto *BD = dyn_cast<BlockDecl>(D)) {
    if (!BD->isVariadic()) {
      S.Diag(AL.getLoc(), diag::warn_attribute_sentinel_not_variadic) << 1;
      return;
    }
  } else if (const auto *V = dyn_cast<VarDecl>(D)) {
    QualType Ty = V->getType();
    if (Ty->isBlockPointerType() || Ty->isFunctionPointerType()) {
      const FunctionType *FT = Ty->isFunctionPointerType()
       ? D->getFunctionType()
       : Ty->getAs<BlockPointerType>()->getPointeeType()->getAs<FunctionType>();
      if (!cast<FunctionProtoType>(FT)->isVariadic()) {
        int m = Ty->isFunctionPointerType() ? 0 : 1;
        S.Diag(AL.getLoc(), diag::warn_attribute_sentinel_not_variadic) << m;
        return;
      }
    } else {
      S.Diag(AL.getLoc(), diag::warn_attribute_wrong_decl_type)
        << AL.getName() << ExpectedFunctionMethodOrBlock;
      return;
    }
  } else {
    S.Diag(AL.getLoc(), diag::warn_attribute_wrong_decl_type)
      << AL.getName() << ExpectedFunctionMethodOrBlock;
    return;
  }
  D->addAttr(::new (S.Context)
             SentinelAttr(AL.getRange(), S.Context, sentinel, nullPos,
                          AL.getAttributeSpellingListIndex()));
}

static void handleWarnUnusedResult(Sema &S, Decl *D, const AttributeList &AL) {
  if (D->getFunctionType() &&
      D->getFunctionType()->getReturnType()->isVoidType()) {
    S.Diag(AL.getLoc(), diag::warn_attribute_void_function_method)
      << AL.getName() << 0;
    return;
  }
  if (const auto *MD = dyn_cast<ObjCMethodDecl>(D))
    if (MD->getReturnType()->isVoidType()) {
      S.Diag(AL.getLoc(), diag::warn_attribute_void_function_method)
      << AL.getName() << 1;
      return;
    }
  
  // If this is spelled as the standard C++17 attribute, but not in C++17, warn
  // about using it as an extension.
  if (!S.getLangOpts().CPlusPlus17 && AL.isCXX11Attribute() &&
      !AL.getScopeName())
    S.Diag(AL.getLoc(), diag::ext_cxx17_attr) << AL.getName();

  D->addAttr(::new (S.Context) 
             WarnUnusedResultAttr(AL.getRange(), S.Context,
                                  AL.getAttributeSpellingListIndex()));
}

static void handleWeakImportAttr(Sema &S, Decl *D, const AttributeList &AL) {
  // weak_import only applies to variable & function declarations.
  bool isDef = false;
  if (!D->canBeWeakImported(isDef)) {
    if (isDef)
      S.Diag(AL.getLoc(), diag::warn_attribute_invalid_on_definition)
        << "weak_import";
    else if (isa<ObjCPropertyDecl>(D) || isa<ObjCMethodDecl>(D) ||
             (S.Context.getTargetInfo().getTriple().isOSDarwin() &&
              (isa<ObjCInterfaceDecl>(D) || isa<EnumDecl>(D)))) {
      // Nothing to warn about here.
    } else
      S.Diag(AL.getLoc(), diag::warn_attribute_wrong_decl_type)
        << AL.getName() << ExpectedVariableOrFunction;

    return;
  }

  D->addAttr(::new (S.Context)
             WeakImportAttr(AL.getRange(), S.Context,
                            AL.getAttributeSpellingListIndex()));
}

// Handles reqd_work_group_size and work_group_size_hint.
template <typename WorkGroupAttr>
static void handleWorkGroupSize(Sema &S, Decl *D,
                                const AttributeList &AL) {
  uint32_t WGSize[3];
  for (unsigned i = 0; i < 3; ++i) {
    const Expr *E = AL.getArgAsExpr(i);
    if (!checkUInt32Argument(S, AL, E, WGSize[i], i))
      return;
    if (WGSize[i] == 0) {
      S.Diag(AL.getLoc(), diag::err_attribute_argument_is_zero)
        << AL.getName() << E->getSourceRange();
      return;
    }
  }

  WorkGroupAttr *Existing = D->getAttr<WorkGroupAttr>();
  if (Existing && !(Existing->getXDim() == WGSize[0] &&
                    Existing->getYDim() == WGSize[1] &&
                    Existing->getZDim() == WGSize[2]))
    S.Diag(AL.getLoc(), diag::warn_duplicate_attribute) << AL.getName();

  D->addAttr(::new (S.Context) WorkGroupAttr(AL.getRange(), S.Context,
                                             WGSize[0], WGSize[1], WGSize[2],
                                       AL.getAttributeSpellingListIndex()));
}

// Handles intel_reqd_sub_group_size.
static void handleSubGroupSize(Sema &S, Decl *D, const AttributeList &AL) {
  uint32_t SGSize;
  const Expr *E = AL.getArgAsExpr(0);
  if (!checkUInt32Argument(S, AL, E, SGSize))
    return;
  if (SGSize == 0) {
    S.Diag(AL.getLoc(), diag::err_attribute_argument_is_zero)
        << AL.getName() << E->getSourceRange();
    return;
  }

  OpenCLIntelReqdSubGroupSizeAttr *Existing =
      D->getAttr<OpenCLIntelReqdSubGroupSizeAttr>();
  if (Existing && Existing->getSubGroupSize() != SGSize)
    S.Diag(AL.getLoc(), diag::warn_duplicate_attribute) << AL.getName();

  D->addAttr(::new (S.Context) OpenCLIntelReqdSubGroupSizeAttr(
      AL.getRange(), S.Context, SGSize,
      AL.getAttributeSpellingListIndex()));
}

static void handleVecTypeHint(Sema &S, Decl *D, const AttributeList &AL) {
  if (!AL.hasParsedType()) {
    S.Diag(AL.getLoc(), diag::err_attribute_wrong_number_arguments)
      << AL.getName() << 1;
    return;
  }

  TypeSourceInfo *ParmTSI = nullptr;
  QualType ParmType = S.GetTypeFromParser(AL.getTypeArg(), &ParmTSI);
  assert(ParmTSI && "no type source info for attribute argument");

  if (!ParmType->isExtVectorType() && !ParmType->isFloatingType() &&
      (ParmType->isBooleanType() ||
       !ParmType->isIntegralType(S.getASTContext()))) {
    S.Diag(AL.getLoc(), diag::err_attribute_argument_vec_type_hint)
        << ParmType;
    return;
  }

  if (VecTypeHintAttr *A = D->getAttr<VecTypeHintAttr>()) {
    if (!S.Context.hasSameType(A->getTypeHint(), ParmType)) {
      S.Diag(AL.getLoc(), diag::warn_duplicate_attribute) << AL.getName();
      return;
    }
  }

  D->addAttr(::new (S.Context) VecTypeHintAttr(AL.getLoc(), S.Context,
                                               ParmTSI,
                                        AL.getAttributeSpellingListIndex()));
}

SectionAttr *Sema::mergeSectionAttr(Decl *D, SourceRange Range,
                                    StringRef Name,
                                    unsigned AttrSpellingListIndex) {
  if (SectionAttr *ExistingAttr = D->getAttr<SectionAttr>()) {
    if (ExistingAttr->getName() == Name)
      return nullptr;
    Diag(ExistingAttr->getLocation(), diag::warn_mismatched_section);
    Diag(Range.getBegin(), diag::note_previous_attribute);
    return nullptr;
  }
  return ::new (Context) SectionAttr(Range, Context, Name,
                                     AttrSpellingListIndex);
}

bool Sema::checkSectionName(SourceLocation LiteralLoc, StringRef SecName) {
  std::string Error = Context.getTargetInfo().isValidSectionSpecifier(SecName);
  if (!Error.empty()) {
    Diag(LiteralLoc, diag::err_attribute_section_invalid_for_target) << Error;
    return false;
  }
  return true;
}

static void handleSectionAttr(Sema &S, Decl *D, const AttributeList &AL) {
  // Make sure that there is a string literal as the sections's single
  // argument.
  StringRef Str;
  SourceLocation LiteralLoc;
  if (!S.checkStringLiteralArgumentAttr(AL, 0, Str, &LiteralLoc))
    return;

  if (!S.checkSectionName(LiteralLoc, Str))
    return;

  // If the target wants to validate the section specifier, make it happen.
  std::string Error = S.Context.getTargetInfo().isValidSectionSpecifier(Str);
  if (!Error.empty()) {
    S.Diag(LiteralLoc, diag::err_attribute_section_invalid_for_target)
    << Error;
    return;
  }

  unsigned Index = AL.getAttributeSpellingListIndex();
  SectionAttr *NewAttr = S.mergeSectionAttr(D, AL.getRange(), Str, Index);
  if (NewAttr)
    D->addAttr(NewAttr);
}

// Check for things we'd like to warn about. Multiversioning issues are
// handled later in the process, once we know how many exist.
bool Sema::checkTargetAttr(SourceLocation LiteralLoc, StringRef AttrStr) {
  enum FirstParam { Unsupported, Duplicate };
  enum SecondParam { None, Architecture };
  for (auto Str : {"tune=", "fpmath="})
    if (AttrStr.find(Str) != StringRef::npos)
      return Diag(LiteralLoc, diag::warn_unsupported_target_attribute)
             << Unsupported << None << Str;

  TargetAttr::ParsedTargetAttr ParsedAttrs = TargetAttr::parse(AttrStr);

  if (!ParsedAttrs.Architecture.empty() &&
      !Context.getTargetInfo().isValidCPUName(ParsedAttrs.Architecture))
    return Diag(LiteralLoc, diag::warn_unsupported_target_attribute)
           << Unsupported << Architecture << ParsedAttrs.Architecture;

  if (ParsedAttrs.DuplicateArchitecture)
    return Diag(LiteralLoc, diag::warn_unsupported_target_attribute)
           << Duplicate << None << "arch=";

  for (const auto &Feature : ParsedAttrs.Features) {
    auto CurFeature = StringRef(Feature).drop_front(); // remove + or -.
    if (!Context.getTargetInfo().isValidFeatureName(CurFeature))
      return Diag(LiteralLoc, diag::warn_unsupported_target_attribute)
             << Unsupported << None << CurFeature;
  }

  return false;
}

static void handleTargetAttr(Sema &S, Decl *D, const AttributeList &AL) {
  StringRef Str;
  SourceLocation LiteralLoc;
  if (!S.checkStringLiteralArgumentAttr(AL, 0, Str, &LiteralLoc) ||
      S.checkTargetAttr(LiteralLoc, Str))
    return;

  unsigned Index = AL.getAttributeSpellingListIndex();
  TargetAttr *NewAttr =
      ::new (S.Context) TargetAttr(AL.getRange(), S.Context, Str, Index);
  D->addAttr(NewAttr);
}

static void handleCleanupAttr(Sema &S, Decl *D, const AttributeList &AL) {
  Expr *E = AL.getArgAsExpr(0);
  SourceLocation Loc = E->getExprLoc();
  FunctionDecl *FD = nullptr;
  DeclarationNameInfo NI;

  // gcc only allows for simple identifiers. Since we support more than gcc, we
  // will warn the user.
  if (auto *DRE = dyn_cast<DeclRefExpr>(E)) {
    if (DRE->hasQualifier())
      S.Diag(Loc, diag::warn_cleanup_ext);
    FD = dyn_cast<FunctionDecl>(DRE->getDecl());
    NI = DRE->getNameInfo();
    if (!FD) {
      S.Diag(Loc, diag::err_attribute_cleanup_arg_not_function) << 1
        << NI.getName();
      return;
    }
  } else if (auto *ULE = dyn_cast<UnresolvedLookupExpr>(E)) {
    if (ULE->hasExplicitTemplateArgs())
      S.Diag(Loc, diag::warn_cleanup_ext);
    FD = S.ResolveSingleFunctionTemplateSpecialization(ULE, true);
    NI = ULE->getNameInfo();
    if (!FD) {
      S.Diag(Loc, diag::err_attribute_cleanup_arg_not_function) << 2
        << NI.getName();
      if (ULE->getType() == S.Context.OverloadTy)
        S.NoteAllOverloadCandidates(ULE);
      return;
    }
  } else {
    S.Diag(Loc, diag::err_attribute_cleanup_arg_not_function) << 0;
    return;
  }

  if (FD->getNumParams() != 1) {
    S.Diag(Loc, diag::err_attribute_cleanup_func_must_take_one_arg)
      << NI.getName();
    return;
  }

  // We're currently more strict than GCC about what function types we accept.
  // If this ever proves to be a problem it should be easy to fix.
  QualType Ty = S.Context.getPointerType(cast<VarDecl>(D)->getType());
  QualType ParamTy = FD->getParamDecl(0)->getType();
  if (S.CheckAssignmentConstraints(FD->getParamDecl(0)->getLocation(),
                                   ParamTy, Ty) != Sema::Compatible) {
    S.Diag(Loc, diag::err_attribute_cleanup_func_arg_incompatible_type)
      << NI.getName() << ParamTy << Ty;
    return;
  }

  D->addAttr(::new (S.Context)
             CleanupAttr(AL.getRange(), S.Context, FD,
                         AL.getAttributeSpellingListIndex()));
}

static void handleEnumExtensibilityAttr(Sema &S, Decl *D,
                                        const AttributeList &AL) {
  if (!AL.isArgIdent(0)) {
    S.Diag(AL.getLoc(), diag::err_attribute_argument_n_type)
        << AL.getName() << 0 << AANT_ArgumentIdentifier;
    return;
  }

  EnumExtensibilityAttr::Kind ExtensibilityKind;
  IdentifierInfo *II = AL.getArgAsIdent(0)->Ident;
  if (!EnumExtensibilityAttr::ConvertStrToKind(II->getName(),
                                               ExtensibilityKind)) {
    S.Diag(AL.getLoc(), diag::warn_attribute_type_not_supported)
        << AL.getName() << II;
    return;
  }

  D->addAttr(::new (S.Context) EnumExtensibilityAttr(
      AL.getRange(), S.Context, ExtensibilityKind,
      AL.getAttributeSpellingListIndex()));
}

/// Handle __attribute__((format_arg((idx)))) attribute based on
/// http://gcc.gnu.org/onlinedocs/gcc/Function-Attributes.html
static void handleFormatArgAttr(Sema &S, Decl *D, const AttributeList &AL) {
  Expr *IdxExpr = AL.getArgAsExpr(0);
  ParamIdx Idx;
  if (!checkFunctionOrMethodParameterIndex(S, D, AL, 1, IdxExpr, Idx))
    return;

  // Make sure the format string is really a string.
  QualType Ty = getFunctionOrMethodParamType(D, Idx.getASTIndex());

  bool NotNSStringTy = !isNSStringType(Ty, S.Context);
  if (NotNSStringTy &&
      !isCFStringType(Ty, S.Context) &&
      (!Ty->isPointerType() ||
       !Ty->getAs<PointerType>()->getPointeeType()->isCharType())) {
    S.Diag(AL.getLoc(), diag::err_format_attribute_not)
        << "a string type" << IdxExpr->getSourceRange()
        << getFunctionOrMethodParamRange(D, 0);
    return;
  }
  Ty = getFunctionOrMethodResultType(D);
  if (!isNSStringType(Ty, S.Context) &&
      !isCFStringType(Ty, S.Context) &&
      (!Ty->isPointerType() ||
       !Ty->getAs<PointerType>()->getPointeeType()->isCharType())) {
    S.Diag(AL.getLoc(), diag::err_format_attribute_result_not)
        << (NotNSStringTy ? "string type" : "NSString")
        << IdxExpr->getSourceRange() << getFunctionOrMethodParamRange(D, 0);
    return;
  }

  D->addAttr(::new (S.Context) FormatArgAttr(
      AL.getRange(), S.Context, Idx, AL.getAttributeSpellingListIndex()));
}

enum FormatAttrKind {
  CFStringFormat,
  NSStringFormat,
  StrftimeFormat,
  SupportedFormat,
  IgnoredFormat,
  InvalidFormat
};

/// getFormatAttrKind - Map from format attribute names to supported format
/// types.
static FormatAttrKind getFormatAttrKind(StringRef Format) {
  return llvm::StringSwitch<FormatAttrKind>(Format)
      // Check for formats that get handled specially.
      .Case("NSString", NSStringFormat)
      .Case("CFString", CFStringFormat)
      .Case("strftime", StrftimeFormat)

      // Otherwise, check for supported formats.
      .Cases("scanf", "printf", "printf0", "strfmon", SupportedFormat)
      .Cases("cmn_err", "vcmn_err", "zcmn_err", SupportedFormat)
      .Case("kprintf", SupportedFormat)         // OpenBSD.
      .Case("freebsd_kprintf", SupportedFormat) // FreeBSD.
      .Case("os_trace", SupportedFormat)
      .Case("os_log", SupportedFormat)

      .Cases("gcc_diag", "gcc_cdiag", "gcc_cxxdiag", "gcc_tdiag", IgnoredFormat)
      .Default(InvalidFormat);
}

/// Handle __attribute__((init_priority(priority))) attributes based on
/// http://gcc.gnu.org/onlinedocs/gcc/C_002b_002b-Attributes.html
static void handleInitPriorityAttr(Sema &S, Decl *D,
                                   const AttributeList &AL) {
  if (!S.getLangOpts().CPlusPlus) {
    S.Diag(AL.getLoc(), diag::warn_attribute_ignored) << AL.getName();
    return;
  }
  
  if (S.getCurFunctionOrMethodDecl()) {
    S.Diag(AL.getLoc(), diag::err_init_priority_object_attr);
    AL.setInvalid();
    return;
  }
  QualType T = cast<VarDecl>(D)->getType();
  if (S.Context.getAsArrayType(T))
    T = S.Context.getBaseElementType(T);
  if (!T->getAs<RecordType>()) {
    S.Diag(AL.getLoc(), diag::err_init_priority_object_attr);
    AL.setInvalid();
    return;
  }

  Expr *E = AL.getArgAsExpr(0);
  uint32_t prioritynum;
  if (!checkUInt32Argument(S, AL, E, prioritynum)) {
    AL.setInvalid();
    return;
  }

  if (prioritynum < 101 || prioritynum > 65535) {
    S.Diag(AL.getLoc(), diag::err_attribute_argument_outof_range)
      << E->getSourceRange() << AL.getName() << 101 << 65535;
    AL.setInvalid();
    return;
  }
  D->addAttr(::new (S.Context)
             InitPriorityAttr(AL.getRange(), S.Context, prioritynum,
                              AL.getAttributeSpellingListIndex()));
}

FormatAttr *Sema::mergeFormatAttr(Decl *D, SourceRange Range,
                                  IdentifierInfo *Format, int FormatIdx,
                                  int FirstArg,
                                  unsigned AttrSpellingListIndex) {
  // Check whether we already have an equivalent format attribute.
  for (auto *F : D->specific_attrs<FormatAttr>()) {
    if (F->getType() == Format &&
        F->getFormatIdx() == FormatIdx &&
        F->getFirstArg() == FirstArg) {
      // If we don't have a valid location for this attribute, adopt the
      // location.
      if (F->getLocation().isInvalid())
        F->setRange(Range);
      return nullptr;
    }
  }

  return ::new (Context) FormatAttr(Range, Context, Format, FormatIdx,
                                    FirstArg, AttrSpellingListIndex);
}

/// Handle __attribute__((format(type,idx,firstarg))) attributes based on
/// http://gcc.gnu.org/onlinedocs/gcc/Function-Attributes.html
static void handleFormatAttr(Sema &S, Decl *D, const AttributeList &AL) {
  if (!AL.isArgIdent(0)) {
    S.Diag(AL.getLoc(), diag::err_attribute_argument_n_type)
      << AL.getName() << 1 << AANT_ArgumentIdentifier;
    return;
  }

  // In C++ the implicit 'this' function parameter also counts, and they are
  // counted from one.
  bool HasImplicitThisParam = isInstanceMethod(D);
  unsigned NumArgs = getFunctionOrMethodNumParams(D) + HasImplicitThisParam;

  IdentifierInfo *II = AL.getArgAsIdent(0)->Ident;
  StringRef Format = II->getName();

  if (normalizeName(Format)) {
    // If we've modified the string name, we need a new identifier for it.
    II = &S.Context.Idents.get(Format);
  }

  // Check for supported formats.
  FormatAttrKind Kind = getFormatAttrKind(Format);
  
  if (Kind == IgnoredFormat)
    return;
  
  if (Kind == InvalidFormat) {
    S.Diag(AL.getLoc(), diag::warn_attribute_type_not_supported)
      << AL.getName() << II->getName();
    return;
  }

  // checks for the 2nd argument
  Expr *IdxExpr = AL.getArgAsExpr(1);
  uint32_t Idx;
  if (!checkUInt32Argument(S, AL, IdxExpr, Idx, 2))
    return;

  if (Idx < 1 || Idx > NumArgs) {
    S.Diag(AL.getLoc(), diag::err_attribute_argument_out_of_bounds)
      << AL.getName() << 2 << IdxExpr->getSourceRange();
    return;
  }

  // FIXME: Do we need to bounds check?
  unsigned ArgIdx = Idx - 1;

  if (HasImplicitThisParam) {
    if (ArgIdx == 0) {
      S.Diag(AL.getLoc(),
             diag::err_format_attribute_implicit_this_format_string)
        << IdxExpr->getSourceRange();
      return;
    }
    ArgIdx--;
  }

  // make sure the format string is really a string
  QualType Ty = getFunctionOrMethodParamType(D, ArgIdx);

  if (Kind == CFStringFormat) {
    if (!isCFStringType(Ty, S.Context)) {
      S.Diag(AL.getLoc(), diag::err_format_attribute_not)
        << "a CFString" << IdxExpr->getSourceRange()
        << getFunctionOrMethodParamRange(D, ArgIdx);
      return;
    }
  } else if (Kind == NSStringFormat) {
    // FIXME: do we need to check if the type is NSString*?  What are the
    // semantics?
    if (!isNSStringType(Ty, S.Context)) {
      S.Diag(AL.getLoc(), diag::err_format_attribute_not)
        << "an NSString" << IdxExpr->getSourceRange()
        << getFunctionOrMethodParamRange(D, ArgIdx);
      return;
    }
  } else if (!Ty->isPointerType() ||
             !Ty->getAs<PointerType>()->getPointeeType()->isCharType()) {
    S.Diag(AL.getLoc(), diag::err_format_attribute_not)
      << "a string type" << IdxExpr->getSourceRange()
      << getFunctionOrMethodParamRange(D, ArgIdx);
    return;
  }

  // check the 3rd argument
  Expr *FirstArgExpr = AL.getArgAsExpr(2);
  uint32_t FirstArg;
  if (!checkUInt32Argument(S, AL, FirstArgExpr, FirstArg, 3))
    return;

  // check if the function is variadic if the 3rd argument non-zero
  if (FirstArg != 0) {
    if (isFunctionOrMethodVariadic(D)) {
      ++NumArgs; // +1 for ...
    } else {
      S.Diag(D->getLocation(), diag::err_format_attribute_requires_variadic);
      return;
    }
  }

  // strftime requires FirstArg to be 0 because it doesn't read from any
  // variable the input is just the current time + the format string.
  if (Kind == StrftimeFormat) {
    if (FirstArg != 0) {
      S.Diag(AL.getLoc(), diag::err_format_strftime_third_parameter)
        << FirstArgExpr->getSourceRange();
      return;
    }
  // if 0 it disables parameter checking (to use with e.g. va_list)
  } else if (FirstArg != 0 && FirstArg != NumArgs) {
    S.Diag(AL.getLoc(), diag::err_attribute_argument_out_of_bounds)
      << AL.getName() << 3 << FirstArgExpr->getSourceRange();
    return;
  }

  FormatAttr *NewAttr = S.mergeFormatAttr(D, AL.getRange(), II,
                                          Idx, FirstArg,
                                          AL.getAttributeSpellingListIndex());
  if (NewAttr)
    D->addAttr(NewAttr);
}

static void handleTransparentUnionAttr(Sema &S, Decl *D,
                                       const AttributeList &AL) {
  // Try to find the underlying union declaration.
  RecordDecl *RD = nullptr;
  const auto *TD = dyn_cast<TypedefNameDecl>(D);
  if (TD && TD->getUnderlyingType()->isUnionType())
    RD = TD->getUnderlyingType()->getAsUnionType()->getDecl();
  else
    RD = dyn_cast<RecordDecl>(D);

  if (!RD || !RD->isUnion()) {
    S.Diag(AL.getLoc(), diag::warn_attribute_wrong_decl_type)
      << AL.getName() << ExpectedUnion;
    return;
  }

  if (!RD->isCompleteDefinition()) {
    if (!RD->isBeingDefined())
      S.Diag(AL.getLoc(),
             diag::warn_transparent_union_attribute_not_definition);
    return;
  }

  RecordDecl::field_iterator Field = RD->field_begin(),
                          FieldEnd = RD->field_end();
  if (Field == FieldEnd) {
    S.Diag(AL.getLoc(), diag::warn_transparent_union_attribute_zero_fields);
    return;
  }

  FieldDecl *FirstField = *Field;
  QualType FirstType = FirstField->getType();
  if (FirstType->hasFloatingRepresentation() || FirstType->isVectorType()) {
    S.Diag(FirstField->getLocation(),
           diag::warn_transparent_union_attribute_floating)
      << FirstType->isVectorType() << FirstType;
    return;
  }

  if (FirstType->isIncompleteType())
    return;
  uint64_t FirstSize = S.Context.getTypeSize(FirstType);
  uint64_t FirstAlign = S.Context.getTypeAlign(FirstType);
  for (; Field != FieldEnd; ++Field) {
    QualType FieldType = Field->getType();
    if (FieldType->isIncompleteType())
      return;
    // FIXME: this isn't fully correct; we also need to test whether the
    // members of the union would all have the same calling convention as the
    // first member of the union. Checking just the size and alignment isn't
    // sufficient (consider structs passed on the stack instead of in registers
    // as an example).
    if (S.Context.getTypeSize(FieldType) != FirstSize ||
        S.Context.getTypeAlign(FieldType) > FirstAlign) {
      // Warn if we drop the attribute.
      bool isSize = S.Context.getTypeSize(FieldType) != FirstSize;
      unsigned FieldBits = isSize? S.Context.getTypeSize(FieldType)
                                 : S.Context.getTypeAlign(FieldType);
      S.Diag(Field->getLocation(),
          diag::warn_transparent_union_attribute_field_size_align)
        << isSize << Field->getDeclName() << FieldBits;
      unsigned FirstBits = isSize? FirstSize : FirstAlign;
      S.Diag(FirstField->getLocation(),
             diag::note_transparent_union_first_field_size_align)
        << isSize << FirstBits;
      return;
    }
  }

  RD->addAttr(::new (S.Context)
              TransparentUnionAttr(AL.getRange(), S.Context,
                                   AL.getAttributeSpellingListIndex()));
}

static void handleAnnotateAttr(Sema &S, Decl *D, const AttributeList &AL) {
  // Make sure that there is a string literal as the annotation's single
  // argument.
  StringRef Str;
  if (!S.checkStringLiteralArgumentAttr(AL, 0, Str))
    return;

  // Don't duplicate annotations that are already set.
  for (const auto *I : D->specific_attrs<AnnotateAttr>()) {
    if (I->getAnnotation() == Str)
      return;
  }
  
  D->addAttr(::new (S.Context)
             AnnotateAttr(AL.getRange(), S.Context, Str,
                          AL.getAttributeSpellingListIndex()));
}

static void handleAlignValueAttr(Sema &S, Decl *D,
                                 const AttributeList &AL) {
  S.AddAlignValueAttr(AL.getRange(), D, AL.getArgAsExpr(0),
                      AL.getAttributeSpellingListIndex());
}

void Sema::AddAlignValueAttr(SourceRange AttrRange, Decl *D, Expr *E,
                             unsigned SpellingListIndex) {
  AlignValueAttr TmpAttr(AttrRange, Context, E, SpellingListIndex);
  SourceLocation AttrLoc = AttrRange.getBegin();

  QualType T;
  if (const auto *TD = dyn_cast<TypedefNameDecl>(D))
    T = TD->getUnderlyingType();
  else if (const auto *VD = dyn_cast<ValueDecl>(D))
    T = VD->getType();
  else
    llvm_unreachable("Unknown decl type for align_value");

  if (!T->isDependentType() && !T->isAnyPointerType() &&
      !T->isReferenceType() && !T->isMemberPointerType()) {
    Diag(AttrLoc, diag::warn_attribute_pointer_or_reference_only)
      << &TmpAttr /*TmpAttr.getName()*/ << T << D->getSourceRange();
    return;
  }

  if (!E->isValueDependent()) {
    llvm::APSInt Alignment;
    ExprResult ICE
      = VerifyIntegerConstantExpression(E, &Alignment,
          diag::err_align_value_attribute_argument_not_int,
            /*AllowFold*/ false);
    if (ICE.isInvalid())
      return;

    if (!Alignment.isPowerOf2()) {
      Diag(AttrLoc, diag::err_alignment_not_power_of_two)
        << E->getSourceRange();
      return;
    }

    D->addAttr(::new (Context)
               AlignValueAttr(AttrRange, Context, ICE.get(),
               SpellingListIndex));
    return;
  }

  // Save dependent expressions in the AST to be instantiated.
  D->addAttr(::new (Context) AlignValueAttr(TmpAttr));
}

static void handleAlignedAttr(Sema &S, Decl *D, const AttributeList &AL) {
  // check the attribute arguments.
  if (AL.getNumArgs() > 1) {
    S.Diag(AL.getLoc(), diag::err_attribute_wrong_number_arguments)
      << AL.getName() << 1;
    return;
  }

  if (AL.getNumArgs() == 0) {
    D->addAttr(::new (S.Context) AlignedAttr(AL.getRange(), S.Context,
               true, nullptr, AL.getAttributeSpellingListIndex()));
    return;
  }

  Expr *E = AL.getArgAsExpr(0);
  if (AL.isPackExpansion() && !E->containsUnexpandedParameterPack()) {
    S.Diag(AL.getEllipsisLoc(),
           diag::err_pack_expansion_without_parameter_packs);
    return;
  }

  if (!AL.isPackExpansion() && S.DiagnoseUnexpandedParameterPack(E))
    return;

  if (E->isValueDependent()) {
    if (const auto *TND = dyn_cast<TypedefNameDecl>(D)) {
      if (!TND->getUnderlyingType()->isDependentType()) {
        S.Diag(AL.getLoc(), diag::err_alignment_dependent_typedef_name)
            << E->getSourceRange();
        return;
      }
    }
  }

  S.AddAlignedAttr(AL.getRange(), D, E, AL.getAttributeSpellingListIndex(),
                   AL.isPackExpansion());
}

void Sema::AddAlignedAttr(SourceRange AttrRange, Decl *D, Expr *E,
                          unsigned SpellingListIndex, bool IsPackExpansion) {
  AlignedAttr TmpAttr(AttrRange, Context, true, E, SpellingListIndex);
  SourceLocation AttrLoc = AttrRange.getBegin();

  // C++11 alignas(...) and C11 _Alignas(...) have additional requirements.
  if (TmpAttr.isAlignas()) {
    // C++11 [dcl.align]p1:
    //   An alignment-specifier may be applied to a variable or to a class
    //   data member, but it shall not be applied to a bit-field, a function
    //   parameter, the formal parameter of a catch clause, or a variable
    //   declared with the register storage class specifier. An
    //   alignment-specifier may also be applied to the declaration of a class
    //   or enumeration type.
    // C11 6.7.5/2:
    //   An alignment attribute shall not be specified in a declaration of
    //   a typedef, or a bit-field, or a function, or a parameter, or an
    //   object declared with the register storage-class specifier.
    int DiagKind = -1;
    if (isa<ParmVarDecl>(D)) {
      DiagKind = 0;
    } else if (const auto *VD = dyn_cast<VarDecl>(D)) {
      if (VD->getStorageClass() == SC_Register)
        DiagKind = 1;
      if (VD->isExceptionVariable())
        DiagKind = 2;
    } else if (const auto *FD = dyn_cast<FieldDecl>(D)) {
      if (FD->isBitField())
        DiagKind = 3;
    } else if (!isa<TagDecl>(D)) {
      Diag(AttrLoc, diag::err_attribute_wrong_decl_type) << &TmpAttr
        << (TmpAttr.isC11() ? ExpectedVariableOrField
                            : ExpectedVariableFieldOrTag);
      return;
    }
    if (DiagKind != -1) {
      Diag(AttrLoc, diag::err_alignas_attribute_wrong_decl_type)
        << &TmpAttr << DiagKind;
      return;
    }
  }

  if (E->isTypeDependent() || E->isValueDependent()) {
    // Save dependent expressions in the AST to be instantiated.
    AlignedAttr *AA = ::new (Context) AlignedAttr(TmpAttr);
    AA->setPackExpansion(IsPackExpansion);
    D->addAttr(AA);
    return;
  }

  // FIXME: Cache the number on the AL object?
  llvm::APSInt Alignment;
  ExprResult ICE
    = VerifyIntegerConstantExpression(E, &Alignment,
        diag::err_aligned_attribute_argument_not_int,
        /*AllowFold*/ false);
  if (ICE.isInvalid())
    return;

  uint64_t AlignVal = Alignment.getZExtValue();

  // C++11 [dcl.align]p2:
  //   -- if the constant expression evaluates to zero, the alignment
  //      specifier shall have no effect
  // C11 6.7.5p6:
  //   An alignment specification of zero has no effect.
  if (!(TmpAttr.isAlignas() && !Alignment)) {
    if (!llvm::isPowerOf2_64(AlignVal)) {
      Diag(AttrLoc, diag::err_alignment_not_power_of_two)
        << E->getSourceRange();
      return;
    }
  }

  // Alignment calculations can wrap around if it's greater than 2**28.
  unsigned MaxValidAlignment =
      Context.getTargetInfo().getTriple().isOSBinFormatCOFF() ? 8192
                                                              : 268435456;
  if (AlignVal > MaxValidAlignment) {
    Diag(AttrLoc, diag::err_attribute_aligned_too_great) << MaxValidAlignment
                                                         << E->getSourceRange();
    return;
  }

  if (Context.getTargetInfo().isTLSSupported()) {
    unsigned MaxTLSAlign =
        Context.toCharUnitsFromBits(Context.getTargetInfo().getMaxTLSAlign())
            .getQuantity();
    const auto *VD = dyn_cast<VarDecl>(D);
    if (MaxTLSAlign && AlignVal > MaxTLSAlign && VD &&
        VD->getTLSKind() != VarDecl::TLS_None) {
      Diag(VD->getLocation(), diag::err_tls_var_aligned_over_maximum)
          << (unsigned)AlignVal << VD << MaxTLSAlign;
      return;
    }
  }

  AlignedAttr *AA = ::new (Context) AlignedAttr(AttrRange, Context, true,
                                                ICE.get(), SpellingListIndex);
  AA->setPackExpansion(IsPackExpansion);
  D->addAttr(AA);
}

void Sema::AddAlignedAttr(SourceRange AttrRange, Decl *D, TypeSourceInfo *TS,
                          unsigned SpellingListIndex, bool IsPackExpansion) {
  // FIXME: Cache the number on the AL object if non-dependent?
  // FIXME: Perform checking of type validity
  AlignedAttr *AA = ::new (Context) AlignedAttr(AttrRange, Context, false, TS,
                                                SpellingListIndex);
  AA->setPackExpansion(IsPackExpansion);
  D->addAttr(AA);
}

void Sema::CheckAlignasUnderalignment(Decl *D) {
  assert(D->hasAttrs() && "no attributes on decl");

  QualType UnderlyingTy, DiagTy;
  if (const auto *VD = dyn_cast<ValueDecl>(D)) {
    UnderlyingTy = DiagTy = VD->getType();
  } else {
    UnderlyingTy = DiagTy = Context.getTagDeclType(cast<TagDecl>(D));
    if (const auto *ED = dyn_cast<EnumDecl>(D))
      UnderlyingTy = ED->getIntegerType();
  }
  if (DiagTy->isDependentType() || DiagTy->isIncompleteType())
    return;

  // C++11 [dcl.align]p5, C11 6.7.5/4:
  //   The combined effect of all alignment attributes in a declaration shall
  //   not specify an alignment that is less strict than the alignment that
  //   would otherwise be required for the entity being declared.
  AlignedAttr *AlignasAttr = nullptr;
  unsigned Align = 0;
  for (auto *I : D->specific_attrs<AlignedAttr>()) {
    if (I->isAlignmentDependent())
      return;
    if (I->isAlignas())
      AlignasAttr = I;
    Align = std::max(Align, I->getAlignment(Context));
  }

  if (AlignasAttr && Align) {
    CharUnits RequestedAlign = Context.toCharUnitsFromBits(Align);
    CharUnits NaturalAlign = Context.getTypeAlignInChars(UnderlyingTy);
    if (NaturalAlign > RequestedAlign)
      Diag(AlignasAttr->getLocation(), diag::err_alignas_underaligned)
        << DiagTy << (unsigned)NaturalAlign.getQuantity();
  }
}

bool Sema::checkMSInheritanceAttrOnDefinition(
    CXXRecordDecl *RD, SourceRange Range, bool BestCase,
    MSInheritanceAttr::Spelling SemanticSpelling) {
  assert(RD->hasDefinition() && "RD has no definition!");

  // We may not have seen base specifiers or any virtual methods yet.  We will
  // have to wait until the record is defined to catch any mismatches.
  if (!RD->getDefinition()->isCompleteDefinition())
    return false;

  // The unspecified model never matches what a definition could need.
  if (SemanticSpelling == MSInheritanceAttr::Keyword_unspecified_inheritance)
    return false;

  if (BestCase) {
    if (RD->calculateInheritanceModel() == SemanticSpelling)
      return false;
  } else {
    if (RD->calculateInheritanceModel() <= SemanticSpelling)
      return false;
  }

  Diag(Range.getBegin(), diag::err_mismatched_ms_inheritance)
      << 0 /*definition*/;
  Diag(RD->getDefinition()->getLocation(), diag::note_defined_here)
      << RD->getNameAsString();
  return true;
}

/// parseModeAttrArg - Parses attribute mode string and returns parsed type
/// attribute.
static void parseModeAttrArg(Sema &S, StringRef Str, unsigned &DestWidth,
                             bool &IntegerMode, bool &ComplexMode) {
  IntegerMode = true;
  ComplexMode = false;
  switch (Str.size()) {
  case 2:
    switch (Str[0]) {
    case 'Q':
      DestWidth = 8;
      break;
    case 'H':
      DestWidth = 16;
      break;
    case 'S':
      DestWidth = 32;
      break;
    case 'D':
      DestWidth = 64;
      break;
    case 'X':
      DestWidth = 96;
      break;
    case 'T':
      DestWidth = 128;
      break;
    }
    if (Str[1] == 'F') {
      IntegerMode = false;
    } else if (Str[1] == 'C') {
      IntegerMode = false;
      ComplexMode = true;
    } else if (Str[1] != 'I') {
      DestWidth = 0;
    }
    break;
  case 4:
    // FIXME: glibc uses 'word' to define register_t; this is narrower than a
    // pointer on PIC16 and other embedded platforms.
    if (Str == "word")
      DestWidth = S.Context.getTargetInfo().getRegisterWidth();
    else if (Str == "byte")
      DestWidth = S.Context.getTargetInfo().getCharWidth();
    break;
  case 7:
    if (Str == "pointer")
      DestWidth = S.Context.getTargetInfo().getPointerWidth(0);
    break;
  case 11:
    if (Str == "unwind_word")
      DestWidth = S.Context.getTargetInfo().getUnwindWordWidth();
    break;
  }
}

/// handleModeAttr - This attribute modifies the width of a decl with primitive
/// type.
///
/// Despite what would be logical, the mode attribute is a decl attribute, not a
/// type attribute: 'int ** __attribute((mode(HI))) *G;' tries to make 'G' be
/// HImode, not an intermediate pointer.
static void handleModeAttr(Sema &S, Decl *D, const AttributeList &AL) {
  // This attribute isn't documented, but glibc uses it.  It changes
  // the width of an int or unsigned int to the specified size.
  if (!AL.isArgIdent(0)) {
    S.Diag(AL.getLoc(), diag::err_attribute_argument_type) << AL.getName()
      << AANT_ArgumentIdentifier;
    return;
  }

  IdentifierInfo *Name = AL.getArgAsIdent(0)->Ident;

  S.AddModeAttr(AL.getRange(), D, Name, AL.getAttributeSpellingListIndex());
}

void Sema::AddModeAttr(SourceRange AttrRange, Decl *D, IdentifierInfo *Name,
                       unsigned SpellingListIndex, bool InInstantiation) {
  StringRef Str = Name->getName();
  normalizeName(Str);
  SourceLocation AttrLoc = AttrRange.getBegin();

  unsigned DestWidth = 0;
  bool IntegerMode = true;
  bool ComplexMode = false;
  llvm::APInt VectorSize(64, 0);
  if (Str.size() >= 4 && Str[0] == 'V') {
    // Minimal length of vector mode is 4: 'V' + NUMBER(>=1) + TYPE(>=2).
    size_t StrSize = Str.size();
    size_t VectorStringLength = 0;
    while ((VectorStringLength + 1) < StrSize &&
           isdigit(Str[VectorStringLength + 1]))
      ++VectorStringLength;
    if (VectorStringLength &&
        !Str.substr(1, VectorStringLength).getAsInteger(10, VectorSize) &&
        VectorSize.isPowerOf2()) {
      parseModeAttrArg(*this, Str.substr(VectorStringLength + 1), DestWidth,
                       IntegerMode, ComplexMode);
      // Avoid duplicate warning from template instantiation.
      if (!InInstantiation)
        Diag(AttrLoc, diag::warn_vector_mode_deprecated);
    } else {
      VectorSize = 0;
    }
  }

  if (!VectorSize)
    parseModeAttrArg(*this, Str, DestWidth, IntegerMode, ComplexMode);

  // FIXME: Sync this with InitializePredefinedMacros; we need to match int8_t
  // and friends, at least with glibc.
  // FIXME: Make sure floating-point mappings are accurate
  // FIXME: Support XF and TF types
  if (!DestWidth) {
    Diag(AttrLoc, diag::err_machine_mode) << 0 /*Unknown*/ << Name;
    return;
  }

  QualType OldTy;
  if (const auto *TD = dyn_cast<TypedefNameDecl>(D))
    OldTy = TD->getUnderlyingType();
  else if (const auto *ED = dyn_cast<EnumDecl>(D)) {
    // Something like 'typedef enum { X } __attribute__((mode(XX))) T;'.
    // Try to get type from enum declaration, default to int.
    OldTy = ED->getIntegerType();
    if (OldTy.isNull())
      OldTy = Context.IntTy;
  } else
    OldTy = cast<ValueDecl>(D)->getType();

  if (OldTy->isDependentType()) {
    D->addAttr(::new (Context)
               ModeAttr(AttrRange, Context, Name, SpellingListIndex));
    return;
  }

  // Base type can also be a vector type (see PR17453).
  // Distinguish between base type and base element type.
  QualType OldElemTy = OldTy;
  if (const auto *VT = OldTy->getAs<VectorType>())
    OldElemTy = VT->getElementType();

  // GCC allows 'mode' attribute on enumeration types (even incomplete), except
  // for vector modes. So, 'enum X __attribute__((mode(QI)));' forms a complete
  // type, 'enum { A } __attribute__((mode(V4SI)))' is rejected.
  if ((isa<EnumDecl>(D) || OldElemTy->getAs<EnumType>()) &&
      VectorSize.getBoolValue()) {
    Diag(AttrLoc, diag::err_enum_mode_vector_type) << Name << AttrRange;
    return;
  }
  bool IntegralOrAnyEnumType =
      OldElemTy->isIntegralOrEnumerationType() || OldElemTy->getAs<EnumType>();

  if (!OldElemTy->getAs<BuiltinType>() && !OldElemTy->isComplexType() &&
      !IntegralOrAnyEnumType)
    Diag(AttrLoc, diag::err_mode_not_primitive);
  else if (IntegerMode) {
    if (!IntegralOrAnyEnumType)
      Diag(AttrLoc, diag::err_mode_wrong_type);
  } else if (ComplexMode) {
    if (!OldElemTy->isComplexType())
      Diag(AttrLoc, diag::err_mode_wrong_type);
  } else {
    if (!OldElemTy->isFloatingType())
      Diag(AttrLoc, diag::err_mode_wrong_type);
  }

  QualType NewElemTy;

  if (IntegerMode)
    NewElemTy = Context.getIntTypeForBitwidth(DestWidth,
                                              OldElemTy->isSignedIntegerType());
  else
    NewElemTy = Context.getRealTypeForBitwidth(DestWidth);

  if (NewElemTy.isNull()) {
    Diag(AttrLoc, diag::err_machine_mode) << 1 /*Unsupported*/ << Name;
    return;
  }

  if (ComplexMode) {
    NewElemTy = Context.getComplexType(NewElemTy);
  }

  QualType NewTy = NewElemTy;
  if (VectorSize.getBoolValue()) {
    NewTy = Context.getVectorType(NewTy, VectorSize.getZExtValue(),
                                  VectorType::GenericVector);
  } else if (const auto *OldVT = OldTy->getAs<VectorType>()) {
    // Complex machine mode does not support base vector types.
    if (ComplexMode) {
      Diag(AttrLoc, diag::err_complex_mode_vector_type);
      return;
    }
    unsigned NumElements = Context.getTypeSize(OldElemTy) *
                           OldVT->getNumElements() /
                           Context.getTypeSize(NewElemTy);
    NewTy =
        Context.getVectorType(NewElemTy, NumElements, OldVT->getVectorKind());
  }

  if (NewTy.isNull()) {
    Diag(AttrLoc, diag::err_mode_wrong_type);
    return;
  }

  // Install the new type.
  if (auto *TD = dyn_cast<TypedefNameDecl>(D))
    TD->setModedTypeSourceInfo(TD->getTypeSourceInfo(), NewTy);
  else if (auto *ED = dyn_cast<EnumDecl>(D))
    ED->setIntegerType(NewTy);
  else
    cast<ValueDecl>(D)->setType(NewTy);

  D->addAttr(::new (Context)
             ModeAttr(AttrRange, Context, Name, SpellingListIndex));
}

static void handleNoDebugAttr(Sema &S, Decl *D, const AttributeList &AL) {
  D->addAttr(::new (S.Context)
             NoDebugAttr(AL.getRange(), S.Context,
                         AL.getAttributeSpellingListIndex()));
}

AlwaysInlineAttr *Sema::mergeAlwaysInlineAttr(Decl *D, SourceRange Range,
                                              IdentifierInfo *Ident,
                                              unsigned AttrSpellingListIndex) {
  if (OptimizeNoneAttr *Optnone = D->getAttr<OptimizeNoneAttr>()) {
    Diag(Range.getBegin(), diag::warn_attribute_ignored) << Ident;
    Diag(Optnone->getLocation(), diag::note_conflicting_attribute);
    return nullptr;
  }

  if (D->hasAttr<AlwaysInlineAttr>())
    return nullptr;

  return ::new (Context) AlwaysInlineAttr(Range, Context,
                                          AttrSpellingListIndex);
}

CommonAttr *Sema::mergeCommonAttr(Decl *D, SourceRange Range,
                                  IdentifierInfo *Ident,
                                  unsigned AttrSpellingListIndex) {
  if (checkAttrMutualExclusion<InternalLinkageAttr>(*this, D, Range, Ident))
    return nullptr;

  return ::new (Context) CommonAttr(Range, Context, AttrSpellingListIndex);
}

InternalLinkageAttr *
Sema::mergeInternalLinkageAttr(Decl *D, SourceRange Range,
                               IdentifierInfo *Ident,
                               unsigned AttrSpellingListIndex) {
  if (const auto *VD = dyn_cast<VarDecl>(D)) {
    // Attribute applies to Var but not any subclass of it (like ParmVar,
    // ImplicitParm or VarTemplateSpecialization).
    if (VD->getKind() != Decl::Var) {
      Diag(Range.getBegin(), diag::warn_attribute_wrong_decl_type)
          << Ident << (getLangOpts().CPlusPlus ? ExpectedFunctionVariableOrClass
                                               : ExpectedVariableOrFunction);
      return nullptr;
    }
    // Attribute does not apply to non-static local variables.
    if (VD->hasLocalStorage()) {
      Diag(VD->getLocation(), diag::warn_internal_linkage_local_storage);
      return nullptr;
    }
  }

  if (checkAttrMutualExclusion<CommonAttr>(*this, D, Range, Ident))
    return nullptr;

  return ::new (Context)
      InternalLinkageAttr(Range, Context, AttrSpellingListIndex);
}

MinSizeAttr *Sema::mergeMinSizeAttr(Decl *D, SourceRange Range,
                                    unsigned AttrSpellingListIndex) {
  if (OptimizeNoneAttr *Optnone = D->getAttr<OptimizeNoneAttr>()) {
    Diag(Range.getBegin(), diag::warn_attribute_ignored) << "'minsize'";
    Diag(Optnone->getLocation(), diag::note_conflicting_attribute);
    return nullptr;
  }

  if (D->hasAttr<MinSizeAttr>())
    return nullptr;

  return ::new (Context) MinSizeAttr(Range, Context, AttrSpellingListIndex);
}

OptimizeNoneAttr *Sema::mergeOptimizeNoneAttr(Decl *D, SourceRange Range,
                                              unsigned AttrSpellingListIndex) {
  if (AlwaysInlineAttr *Inline = D->getAttr<AlwaysInlineAttr>()) {
    Diag(Inline->getLocation(), diag::warn_attribute_ignored) << Inline;
    Diag(Range.getBegin(), diag::note_conflicting_attribute);
    D->dropAttr<AlwaysInlineAttr>();
  }
  if (MinSizeAttr *MinSize = D->getAttr<MinSizeAttr>()) {
    Diag(MinSize->getLocation(), diag::warn_attribute_ignored) << MinSize;
    Diag(Range.getBegin(), diag::note_conflicting_attribute);
    D->dropAttr<MinSizeAttr>();
  }

  if (D->hasAttr<OptimizeNoneAttr>())
    return nullptr;

  return ::new (Context) OptimizeNoneAttr(Range, Context,
                                          AttrSpellingListIndex);
}

SwiftNameAttr *Sema::mergeSwiftNameAttr(Decl *D, SourceRange Range,
                                        StringRef Name, bool Override,
                                        unsigned AttrSpellingListIndex) {
  if (SwiftNameAttr *Inline = D->getAttr<SwiftNameAttr>()) {
    if (Override) {
      // FIXME: Warn about an incompatible override.
      return nullptr;
    }

    if (Inline->getName() != Name && !Inline->isImplicit()) {
      Diag(Inline->getLocation(), diag::warn_attribute_ignored) << Inline;
      Diag(Range.getBegin(), diag::note_conflicting_attribute);
    }

    D->dropAttr<SwiftNameAttr>();
  }

  return ::new (Context) SwiftNameAttr(Range, Context, Name,
                                       AttrSpellingListIndex);
}

static void handleAlwaysInlineAttr(Sema &S, Decl *D,
                                   const AttributeList &AL) {
  if (checkAttrMutualExclusion<NotTailCalledAttr>(S, D, AL.getRange(),
                                                  AL.getName()))
    return;

  if (AlwaysInlineAttr *Inline = S.mergeAlwaysInlineAttr(
          D, AL.getRange(), AL.getName(),
          AL.getAttributeSpellingListIndex()))
    D->addAttr(Inline);
}

static void handleMinSizeAttr(Sema &S, Decl *D, const AttributeList &AL) {
  if (MinSizeAttr *MinSize = S.mergeMinSizeAttr(
          D, AL.getRange(), AL.getAttributeSpellingListIndex()))
    D->addAttr(MinSize);
}

static void handleOptimizeNoneAttr(Sema &S, Decl *D,
                                   const AttributeList &AL) {
  if (OptimizeNoneAttr *Optnone = S.mergeOptimizeNoneAttr(
          D, AL.getRange(), AL.getAttributeSpellingListIndex()))
    D->addAttr(Optnone);
}

static void handleConstantAttr(Sema &S, Decl *D, const AttributeList &AL) {
  if (checkAttrMutualExclusion<CUDASharedAttr>(S, D, AL.getRange(),
                                               AL.getName()))
    return;
  const auto *VD = cast<VarDecl>(D);
  if (!VD->hasGlobalStorage()) {
    S.Diag(AL.getLoc(), diag::err_cuda_nonglobal_constant);
    return;
  }
  D->addAttr(::new (S.Context) CUDAConstantAttr(
      AL.getRange(), S.Context, AL.getAttributeSpellingListIndex()));
}

static void handleSharedAttr(Sema &S, Decl *D, const AttributeList &AL) {
  if (checkAttrMutualExclusion<CUDAConstantAttr>(S, D, AL.getRange(),
                                                 AL.getName()))
    return;
  const auto *VD = cast<VarDecl>(D);
  // extern __shared__ is only allowed on arrays with no length (e.g.
  // "int x[]").
  if (!S.getLangOpts().CUDARelocatableDeviceCode && VD->hasExternalStorage() &&
      !isa<IncompleteArrayType>(VD->getType())) {
    S.Diag(AL.getLoc(), diag::err_cuda_extern_shared) << VD;
    return;
  }
  if (S.getLangOpts().CUDA && VD->hasLocalStorage() &&
      S.CUDADiagIfHostCode(AL.getLoc(), diag::err_cuda_host_shared)
          << S.CurrentCUDATarget())
    return;
  D->addAttr(::new (S.Context) CUDASharedAttr(
      AL.getRange(), S.Context, AL.getAttributeSpellingListIndex()));
}

static void handleGlobalAttr(Sema &S, Decl *D, const AttributeList &AL) {
  if (checkAttrMutualExclusion<CUDADeviceAttr>(S, D, AL.getRange(),
                                               AL.getName()) ||
      checkAttrMutualExclusion<CUDAHostAttr>(S, D, AL.getRange(),
                                             AL.getName())) {
    return;
  }
  const auto *FD = cast<FunctionDecl>(D);
  if (!FD->getReturnType()->isVoidType()) {
    SourceRange RTRange = FD->getReturnTypeSourceRange();
    S.Diag(FD->getTypeSpecStartLoc(), diag::err_kern_type_not_void_return)
        << FD->getType()
        << (RTRange.isValid() ? FixItHint::CreateReplacement(RTRange, "void")
                              : FixItHint());
    return;
  }
  if (const auto *Method = dyn_cast<CXXMethodDecl>(FD)) {
    if (Method->isInstance()) {
      S.Diag(Method->getLocStart(), diag::err_kern_is_nonstatic_method)
          << Method;
      return;
    }
    S.Diag(Method->getLocStart(), diag::warn_kern_is_method) << Method;
  }
  // Only warn for "inline" when compiling for host, to cut down on noise.
  if (FD->isInlineSpecified() && !S.getLangOpts().CUDAIsDevice)
    S.Diag(FD->getLocStart(), diag::warn_kern_is_inline) << FD;

  D->addAttr(::new (S.Context)
              CUDAGlobalAttr(AL.getRange(), S.Context,
                             AL.getAttributeSpellingListIndex()));
}

static void handleGNUInlineAttr(Sema &S, Decl *D, const AttributeList &AL) {
  const auto *Fn = cast<FunctionDecl>(D);
  if (!Fn->isInlineSpecified()) {
    S.Diag(AL.getLoc(), diag::warn_gnu_inline_attribute_requires_inline);
    return;
  }

  D->addAttr(::new (S.Context)
             GNUInlineAttr(AL.getRange(), S.Context,
                           AL.getAttributeSpellingListIndex()));
}

static void handleCallConvAttr(Sema &S, Decl *D, const AttributeList &AL) {
  if (hasDeclarator(D)) return;

  // Diagnostic is emitted elsewhere: here we store the (valid) AL
  // in the Decl node for syntactic reasoning, e.g., pretty-printing.
  CallingConv CC;
  if (S.CheckCallingConvAttr(AL, CC, /*FD*/nullptr))
    return;

  if (!isa<ObjCMethodDecl>(D)) {
    S.Diag(AL.getLoc(), diag::warn_attribute_wrong_decl_type)
      << AL.getName() << ExpectedFunctionOrMethod;
    return;
  }

  switch (AL.getKind()) {
  case AttributeList::AT_FastCall:
    D->addAttr(::new (S.Context)
               FastCallAttr(AL.getRange(), S.Context,
                            AL.getAttributeSpellingListIndex()));
    return;
  case AttributeList::AT_StdCall:
    D->addAttr(::new (S.Context)
               StdCallAttr(AL.getRange(), S.Context,
                           AL.getAttributeSpellingListIndex()));
    return;
  case AttributeList::AT_ThisCall:
    D->addAttr(::new (S.Context)
               ThisCallAttr(AL.getRange(), S.Context,
                            AL.getAttributeSpellingListIndex()));
    return;
  case AttributeList::AT_CDecl:
    D->addAttr(::new (S.Context)
               CDeclAttr(AL.getRange(), S.Context,
                         AL.getAttributeSpellingListIndex()));
    return;
  case AttributeList::AT_Pascal:
    D->addAttr(::new (S.Context)
               PascalAttr(AL.getRange(), S.Context,
                          AL.getAttributeSpellingListIndex()));
    return;
  case AttributeList::AT_SwiftCall:
    D->addAttr(::new (S.Context)
               SwiftCallAttr(AL.getRange(), S.Context,
                             AL.getAttributeSpellingListIndex()));
    return;
  case AttributeList::AT_VectorCall:
    D->addAttr(::new (S.Context)
               VectorCallAttr(AL.getRange(), S.Context,
                              AL.getAttributeSpellingListIndex()));
    return;
  case AttributeList::AT_MSABI:
    D->addAttr(::new (S.Context)
               MSABIAttr(AL.getRange(), S.Context,
                         AL.getAttributeSpellingListIndex()));
    return;
  case AttributeList::AT_SysVABI:
    D->addAttr(::new (S.Context)
               SysVABIAttr(AL.getRange(), S.Context,
                           AL.getAttributeSpellingListIndex()));
    return;
  case AttributeList::AT_RegCall:
    D->addAttr(::new (S.Context) RegCallAttr(
        AL.getRange(), S.Context, AL.getAttributeSpellingListIndex()));
    return;
  case AttributeList::AT_Pcs: {
    PcsAttr::PCSType PCS;
    switch (CC) {
    case CC_AAPCS:
      PCS = PcsAttr::AAPCS;
      break;
    case CC_AAPCS_VFP:
      PCS = PcsAttr::AAPCS_VFP;
      break;
    default:
      llvm_unreachable("unexpected calling convention in pcs attribute");
    }

    D->addAttr(::new (S.Context)
               PcsAttr(AL.getRange(), S.Context, PCS,
                       AL.getAttributeSpellingListIndex()));
    return;
  }
  case AttributeList::AT_IntelOclBicc:
    D->addAttr(::new (S.Context)
               IntelOclBiccAttr(AL.getRange(), S.Context,
                                AL.getAttributeSpellingListIndex()));
    return;
  case AttributeList::AT_PreserveMost:
    D->addAttr(::new (S.Context) PreserveMostAttr(
        AL.getRange(), S.Context, AL.getAttributeSpellingListIndex()));
    return;
  case AttributeList::AT_PreserveAll:
    D->addAttr(::new (S.Context) PreserveAllAttr(
        AL.getRange(), S.Context, AL.getAttributeSpellingListIndex()));
    return;
  default:
    llvm_unreachable("unexpected attribute kind");
  }
}

static void handleSuppressAttr(Sema &S, Decl *D, const AttributeList &AL) {
  if (!checkAttributeAtLeastNumArgs(S, AL, 1))
    return;

  std::vector<StringRef> DiagnosticIdentifiers;
  for (unsigned I = 0, E = AL.getNumArgs(); I != E; ++I) {
    StringRef RuleName;

    if (!S.checkStringLiteralArgumentAttr(AL, I, RuleName, nullptr))
      return;

    // FIXME: Warn if the rule name is unknown. This is tricky because only
    // clang-tidy knows about available rules.
    DiagnosticIdentifiers.push_back(RuleName);
  }
  D->addAttr(::new (S.Context) SuppressAttr(
      AL.getRange(), S.Context, DiagnosticIdentifiers.data(),
      DiagnosticIdentifiers.size(), AL.getAttributeSpellingListIndex()));
}

bool Sema::CheckCallingConvAttr(const AttributeList &Attrs, CallingConv &CC, 
                                const FunctionDecl *FD) {
  if (Attrs.isInvalid())
    return true;

  if (Attrs.hasProcessingCache()) {
    CC = (CallingConv) Attrs.getProcessingCache();
    return false;
  }

  unsigned ReqArgs = Attrs.getKind() == AttributeList::AT_Pcs ? 1 : 0;
  if (!checkAttributeNumArgs(*this, Attrs, ReqArgs)) {
    Attrs.setInvalid();
    return true;
  }

  // TODO: diagnose uses of these conventions on the wrong target.
  switch (Attrs.getKind()) {
  case AttributeList::AT_CDecl: CC = CC_C; break;
  case AttributeList::AT_FastCall: CC = CC_X86FastCall; break;
  case AttributeList::AT_StdCall: CC = CC_X86StdCall; break;
  case AttributeList::AT_ThisCall: CC = CC_X86ThisCall; break;
  case AttributeList::AT_Pascal: CC = CC_X86Pascal; break;
  case AttributeList::AT_SwiftCall: CC = CC_Swift; break;
  case AttributeList::AT_VectorCall: CC = CC_X86VectorCall; break;
  case AttributeList::AT_RegCall: CC = CC_X86RegCall; break;
  case AttributeList::AT_MSABI:
    CC = Context.getTargetInfo().getTriple().isOSWindows() ? CC_C :
                                                             CC_Win64;
    break;
  case AttributeList::AT_SysVABI:
    CC = Context.getTargetInfo().getTriple().isOSWindows() ? CC_X86_64SysV :
                                                             CC_C;
    break;
  case AttributeList::AT_Pcs: {
    StringRef StrRef;
    if (!checkStringLiteralArgumentAttr(Attrs, 0, StrRef)) {
      Attrs.setInvalid();
      return true;
    }
    if (StrRef == "aapcs") {
      CC = CC_AAPCS;
      break;
    } else if (StrRef == "aapcs-vfp") {
      CC = CC_AAPCS_VFP;
      break;
    }

    Attrs.setInvalid();
    Diag(Attrs.getLoc(), diag::err_invalid_pcs);
    return true;
  }
  case AttributeList::AT_IntelOclBicc: CC = CC_IntelOclBicc; break;
  case AttributeList::AT_PreserveMost: CC = CC_PreserveMost; break;
  case AttributeList::AT_PreserveAll: CC = CC_PreserveAll; break;
  default: llvm_unreachable("unexpected attribute kind");
  }

  const TargetInfo &TI = Context.getTargetInfo();
  TargetInfo::CallingConvCheckResult A = TI.checkCallingConvention(CC);
  if (A != TargetInfo::CCCR_OK) {
    if (A == TargetInfo::CCCR_Warning)
      Diag(Attrs.getLoc(), diag::warn_cconv_ignored) << Attrs.getName();

    // This convention is not valid for the target. Use the default function or
    // method calling convention.
    bool IsCXXMethod = false, IsVariadic = false;
    if (FD) {
      IsCXXMethod = FD->isCXXInstanceMember();
      IsVariadic = FD->isVariadic();
    }
    CC = Context.getDefaultCallingConvention(IsVariadic, IsCXXMethod);
  }

  Attrs.setProcessingCache((unsigned) CC);
  return false;
}

/// Pointer-like types in the default address space.
static bool isValidSwiftContextType(QualType Ty) {
  if (!Ty->hasPointerRepresentation())
    return Ty->isDependentType();
  return Ty->getPointeeType().getAddressSpace() == LangAS::Default;
}

/// Pointers and references in the default address space.
static bool isValidSwiftIndirectResultType(QualType Ty) {
  if (const auto *PtrType = Ty->getAs<PointerType>()) {
    Ty = PtrType->getPointeeType();
  } else if (const auto *RefType = Ty->getAs<ReferenceType>()) {
    Ty = RefType->getPointeeType();
  } else {
    return Ty->isDependentType();
  }
  return Ty.getAddressSpace() == LangAS::Default;
}

/// Pointers and references to pointers in the default address space.
static bool isValidSwiftErrorResultType(QualType Ty) {
  if (const auto *PtrType = Ty->getAs<PointerType>()) {
    Ty = PtrType->getPointeeType();
  } else if (const auto *RefType = Ty->getAs<ReferenceType>()) {
    Ty = RefType->getPointeeType();
  } else {
    return Ty->isDependentType();
  }
  if (!Ty.getQualifiers().empty())
    return false;
  return isValidSwiftContextType(Ty);
}

static void handleParameterABIAttr(Sema &S, Decl *D, const AttributeList &Attrs,
                                   ParameterABI Abi) {
  S.AddParameterABIAttr(Attrs.getRange(), D, Abi,
                        Attrs.getAttributeSpellingListIndex());
}

void Sema::AddParameterABIAttr(SourceRange range, Decl *D, ParameterABI abi,
                               unsigned spellingIndex) {

  QualType type = cast<ParmVarDecl>(D)->getType();

  if (auto existingAttr = D->getAttr<ParameterABIAttr>()) {
    if (existingAttr->getABI() != abi) {
      Diag(range.getBegin(), diag::err_attributes_are_not_compatible)
        << getParameterABISpelling(abi) << existingAttr;
      Diag(existingAttr->getLocation(), diag::note_conflicting_attribute);
      return;
    }
  }

  switch (abi) {
  case ParameterABI::Ordinary:
    llvm_unreachable("explicit attribute for ordinary parameter ABI?");

  case ParameterABI::SwiftContext:
    if (!isValidSwiftContextType(type)) {
      Diag(range.getBegin(), diag::err_swift_abi_parameter_wrong_type)
        << getParameterABISpelling(abi)
        << /*pointer to pointer */ 0 << type;
    }
    D->addAttr(::new (Context)
               SwiftContextAttr(range, Context, spellingIndex));
    return;

  case ParameterABI::SwiftErrorResult:
    if (!isValidSwiftErrorResultType(type)) {
      Diag(range.getBegin(), diag::err_swift_abi_parameter_wrong_type)
        << getParameterABISpelling(abi)
        << /*pointer to pointer */ 1 << type;
    }
    D->addAttr(::new (Context)
               SwiftErrorResultAttr(range, Context, spellingIndex));
    return;

  case ParameterABI::SwiftIndirectResult:
    if (!isValidSwiftIndirectResultType(type)) {
      Diag(range.getBegin(), diag::err_swift_abi_parameter_wrong_type)
        << getParameterABISpelling(abi)
        << /*pointer*/ 0 << type;
    }
    D->addAttr(::new (Context)
               SwiftIndirectResultAttr(range, Context, spellingIndex));
    return;
  }
  llvm_unreachable("bad parameter ABI attribute");
}

/// Checks a regparm attribute, returning true if it is ill-formed and
/// otherwise setting numParams to the appropriate value.
bool Sema::CheckRegparmAttr(const AttributeList &AL, unsigned &numParams) {
  if (AL.isInvalid())
    return true;

  if (!checkAttributeNumArgs(*this, AL, 1)) {
    AL.setInvalid();
    return true;
  }

  uint32_t NP;
  Expr *NumParamsExpr = AL.getArgAsExpr(0);
  if (!checkUInt32Argument(*this, AL, NumParamsExpr, NP)) {
    AL.setInvalid();
    return true;
  }

  if (Context.getTargetInfo().getRegParmMax() == 0) {
    Diag(AL.getLoc(), diag::err_attribute_regparm_wrong_platform)
      << NumParamsExpr->getSourceRange();
    AL.setInvalid();
    return true;
  }

  numParams = NP;
  if (numParams > Context.getTargetInfo().getRegParmMax()) {
    Diag(AL.getLoc(), diag::err_attribute_regparm_invalid_number)
      << Context.getTargetInfo().getRegParmMax() << NumParamsExpr->getSourceRange();
    AL.setInvalid();
    return true;
  }

  return false;
}

// Checks whether an argument of launch_bounds attribute is
// acceptable, performs implicit conversion to Rvalue, and returns
// non-nullptr Expr result on success. Otherwise, it returns nullptr
// and may output an error.
static Expr *makeLaunchBoundsArgExpr(Sema &S, Expr *E,
                                     const CUDALaunchBoundsAttr &AL,
                                     const unsigned Idx) {
  if (S.DiagnoseUnexpandedParameterPack(E))
    return nullptr;

  // Accept template arguments for now as they depend on something else.
  // We'll get to check them when they eventually get instantiated.
  if (E->isValueDependent())
    return E;

  llvm::APSInt I(64);
  if (!E->isIntegerConstantExpr(I, S.Context)) {
    S.Diag(E->getExprLoc(), diag::err_attribute_argument_n_type)
        << &AL << Idx << AANT_ArgumentIntegerConstant << E->getSourceRange();
    return nullptr;
  }
  // Make sure we can fit it in 32 bits.
  if (!I.isIntN(32)) {
    S.Diag(E->getExprLoc(), diag::err_ice_too_large) << I.toString(10, false)
                                                     << 32 << /* Unsigned */ 1;
    return nullptr;
  }
  if (I < 0)
    S.Diag(E->getExprLoc(), diag::warn_attribute_argument_n_negative)
        << &AL << Idx << E->getSourceRange();

  // We may need to perform implicit conversion of the argument.
  InitializedEntity Entity = InitializedEntity::InitializeParameter(
      S.Context, S.Context.getConstType(S.Context.IntTy), /*consume*/ false);
  ExprResult ValArg = S.PerformCopyInitialization(Entity, SourceLocation(), E);
  assert(!ValArg.isInvalid() &&
         "Unexpected PerformCopyInitialization() failure.");

  return ValArg.getAs<Expr>();
}

void Sema::AddLaunchBoundsAttr(SourceRange AttrRange, Decl *D, Expr *MaxThreads,
                               Expr *MinBlocks, unsigned SpellingListIndex) {
  CUDALaunchBoundsAttr TmpAttr(AttrRange, Context, MaxThreads, MinBlocks,
                               SpellingListIndex);
  MaxThreads = makeLaunchBoundsArgExpr(*this, MaxThreads, TmpAttr, 0);
  if (MaxThreads == nullptr)
    return;

  if (MinBlocks) {
    MinBlocks = makeLaunchBoundsArgExpr(*this, MinBlocks, TmpAttr, 1);
    if (MinBlocks == nullptr)
      return;
  }

  D->addAttr(::new (Context) CUDALaunchBoundsAttr(
      AttrRange, Context, MaxThreads, MinBlocks, SpellingListIndex));
}

static void handleLaunchBoundsAttr(Sema &S, Decl *D,
                                   const AttributeList &AL) {
  if (!checkAttributeAtLeastNumArgs(S, AL, 1) ||
      !checkAttributeAtMostNumArgs(S, AL, 2))
    return;

  S.AddLaunchBoundsAttr(AL.getRange(), D, AL.getArgAsExpr(0),
                        AL.getNumArgs() > 1 ? AL.getArgAsExpr(1) : nullptr,
                        AL.getAttributeSpellingListIndex());
}

static void handleArgumentWithTypeTagAttr(Sema &S, Decl *D,
                                          const AttributeList &AL) {
  if (!AL.isArgIdent(0)) {
    S.Diag(AL.getLoc(), diag::err_attribute_argument_n_type)
      << AL.getName() << /* arg num = */ 1 << AANT_ArgumentIdentifier;
    return;
  }

  ParamIdx ArgumentIdx;
  if (!checkFunctionOrMethodParameterIndex(S, D, AL, 2, AL.getArgAsExpr(1),
                                           ArgumentIdx))
    return;

  ParamIdx TypeTagIdx;
  if (!checkFunctionOrMethodParameterIndex(S, D, AL, 3, AL.getArgAsExpr(2),
                                           TypeTagIdx))
    return;

  bool IsPointer = AL.getName()->getName() == "pointer_with_type_tag";
  if (IsPointer) {
    // Ensure that buffer has a pointer type.
    unsigned ArgumentIdxAST = ArgumentIdx.getASTIndex();
    if (ArgumentIdxAST >= getFunctionOrMethodNumParams(D) ||
        !getFunctionOrMethodParamType(D, ArgumentIdxAST)->isPointerType())
      S.Diag(AL.getLoc(), diag::err_attribute_pointers_only)
          << AL.getName() << 0;
  }

  D->addAttr(::new (S.Context) ArgumentWithTypeTagAttr(
      AL.getRange(), S.Context, AL.getArgAsIdent(0)->Ident, ArgumentIdx,
      TypeTagIdx, IsPointer, AL.getAttributeSpellingListIndex()));
}

static void handleTypeTagForDatatypeAttr(Sema &S, Decl *D,
                                         const AttributeList &AL) {
  if (!AL.isArgIdent(0)) {
    S.Diag(AL.getLoc(), diag::err_attribute_argument_n_type)
      << AL.getName() << 1 << AANT_ArgumentIdentifier;
    return;
  }
  
  if (!checkAttributeNumArgs(S, AL, 1))
    return;

  if (!isa<VarDecl>(D)) {
    S.Diag(AL.getLoc(), diag::err_attribute_wrong_decl_type)
      << AL.getName() << ExpectedVariable;
    return;
  }

  IdentifierInfo *PointerKind = AL.getArgAsIdent(0)->Ident;
  TypeSourceInfo *MatchingCTypeLoc = nullptr;
  S.GetTypeFromParser(AL.getMatchingCType(), &MatchingCTypeLoc);
  assert(MatchingCTypeLoc && "no type source info for attribute argument");

  D->addAttr(::new (S.Context)
             TypeTagForDatatypeAttr(AL.getRange(), S.Context, PointerKind,
                                    MatchingCTypeLoc,
                                    AL.getLayoutCompatible(),
                                    AL.getMustBeNull(),
                                    AL.getAttributeSpellingListIndex()));
}

static void handleXRayLogArgsAttr(Sema &S, Decl *D, const AttributeList &AL) {
  ParamIdx ArgCount;

  if (!checkFunctionOrMethodParameterIndex(S, D, AL, 1, AL.getArgAsExpr(0),
                                           ArgCount,
                                           true /* CanIndexImplicitThis */))
    return;

  // ArgCount isn't a parameter index [0;n), it's a count [1;n]
  D->addAttr(::new (S.Context) XRayLogArgsAttr(
      AL.getRange(), S.Context, ArgCount.getSourceIndex(),
      AL.getAttributeSpellingListIndex()));
}

//===----------------------------------------------------------------------===//
// Checker-specific attribute handlers.
//===----------------------------------------------------------------------===//

static bool isValidSubjectOfNSReturnsRetainedAttribute(QualType QT) {
  return QT->isDependentType() || QT->isObjCRetainableType();
}

static bool isValidSubjectOfNSAttribute(Sema &S, QualType QT) {
  return QT->isDependentType() || QT->isObjCObjectPointerType() ||
         S.Context.isObjCNSObjectType(QT);
}

static bool isValidSubjectOfCFAttribute(Sema &S, QualType QT) {
  return QT->isDependentType() || QT->isPointerType() ||
         isValidSubjectOfNSAttribute(S, QT);
}

static void handleNSConsumedAttr(Sema &S, Decl *D, const AttributeList &AL) {
  S.AddNSConsumedAttr(AL.getRange(), D, AL.getAttributeSpellingListIndex(),
                      AL.getKind() == AttributeList::AT_NSConsumed,
                      /*template instantiation*/ false);
}

void Sema::AddNSConsumedAttr(SourceRange AttrRange, Decl *D,
                             unsigned SpellingIndex, bool IsNSConsumed,
                             bool IsTemplateInstantiation) {
  const auto *Param = cast<ParmVarDecl>(D);
  bool TypeOK;

  if (IsNSConsumed)
    TypeOK = isValidSubjectOfNSAttribute(*this, Param->getType());
  else
    TypeOK = isValidSubjectOfCFAttribute(*this, Param->getType());

  if (!TypeOK) {
    // These attributes are normally just advisory, but in ARC, ns_consumed
    // is significant.  Allow non-dependent code to contain inappropriate
    // attributes even in ARC, but require template instantiations to be
    // set up correctly.
    Diag(D->getLocStart(), (IsTemplateInstantiation && IsNSConsumed &&
                                    getLangOpts().ObjCAutoRefCount
                                ? diag::err_ns_attribute_wrong_parameter_type
                                : diag::warn_ns_attribute_wrong_parameter_type))
        << AttrRange << (IsNSConsumed ? "ns_consumed" : "cf_consumed")
        << (IsNSConsumed ? /*objc pointers*/ 0 : /*cf pointers*/ 1);
    return;
  }

  if (IsNSConsumed)
    D->addAttr(::new (Context)
                   NSConsumedAttr(AttrRange, Context, SpellingIndex));
  else
    D->addAttr(::new (Context)
                   CFConsumedAttr(AttrRange, Context, SpellingIndex));
}

bool Sema::checkNSReturnsRetainedReturnType(SourceLocation Loc, QualType QT) {
  if (isValidSubjectOfNSReturnsRetainedAttribute(QT))
    return false;

  Diag(Loc, diag::warn_ns_attribute_wrong_return_type)
      << "'ns_returns_retained'" << 0 << 0;
  return true;
}

static void handleNSReturnsRetainedAttr(Sema &S, Decl *D,
                                        const AttributeList &AL) {
  QualType ReturnType;

  if (const auto *MD = dyn_cast<ObjCMethodDecl>(D))
    ReturnType = MD->getReturnType();
  else if (S.getLangOpts().ObjCAutoRefCount && hasDeclarator(D) &&
           (AL.getKind() == AttributeList::AT_NSReturnsRetained))
    return; // ignore: was handled as a type attribute
  else if (const auto *PD = dyn_cast<ObjCPropertyDecl>(D))
    ReturnType = PD->getType();
  else if (const auto *FD = dyn_cast<FunctionDecl>(D))
    ReturnType = FD->getReturnType();
  else if (const auto *Param = dyn_cast<ParmVarDecl>(D)) {
    ReturnType = Param->getType()->getPointeeType();
    if (ReturnType.isNull()) {
      S.Diag(D->getLocStart(), diag::warn_ns_attribute_wrong_parameter_type)
          << AL.getName() << /*pointer-to-CF*/2
          << AL.getRange();
      return;
    }
  } else if (AL.isUsedAsTypeAttr()) {
    return;
  } else {
    AttributeDeclKind ExpectedDeclKind;
    switch (AL.getKind()) {
    default: llvm_unreachable("invalid ownership attribute");
    case AttributeList::AT_NSReturnsRetained:
    case AttributeList::AT_NSReturnsAutoreleased:
    case AttributeList::AT_NSReturnsNotRetained:
      ExpectedDeclKind = ExpectedFunctionOrMethod;
      break;

    case AttributeList::AT_CFReturnsRetained:
    case AttributeList::AT_CFReturnsNotRetained:
      ExpectedDeclKind = ExpectedFunctionMethodOrParameter;
      break;
    }
    S.Diag(D->getLocStart(), diag::warn_attribute_wrong_decl_type)
        << AL.getRange() << AL.getName() << ExpectedDeclKind;
    return;
  }

  bool TypeOK;
  bool Cf;
  switch (AL.getKind()) {
  default: llvm_unreachable("invalid ownership attribute");
  case AttributeList::AT_NSReturnsRetained:
    TypeOK = isValidSubjectOfNSReturnsRetainedAttribute(ReturnType);
    Cf = false;
    break;
      
  case AttributeList::AT_NSReturnsAutoreleased:
  case AttributeList::AT_NSReturnsNotRetained:
    TypeOK = isValidSubjectOfNSAttribute(S, ReturnType);
    Cf = false;
    break;

  case AttributeList::AT_CFReturnsRetained:
  case AttributeList::AT_CFReturnsNotRetained:
    TypeOK = isValidSubjectOfCFAttribute(S, ReturnType);
    Cf = true;
    break;
  }

  if (!TypeOK) {
    if (AL.isUsedAsTypeAttr())
      return;

    if (isa<ParmVarDecl>(D)) {
      S.Diag(D->getLocStart(), diag::warn_ns_attribute_wrong_parameter_type)
          << AL.getName() << /*pointer-to-CF*/2
          << AL.getRange();
    } else {
      // Needs to be kept in sync with warn_ns_attribute_wrong_return_type.
      enum : unsigned {
        Function,
        Method,
        Property
      } SubjectKind = Function;
      if (isa<ObjCMethodDecl>(D))
        SubjectKind = Method;
      else if (isa<ObjCPropertyDecl>(D))
        SubjectKind = Property;
      S.Diag(D->getLocStart(), diag::warn_ns_attribute_wrong_return_type)
          << AL.getName() << SubjectKind << Cf
          << AL.getRange();
    }
    return;
  }

  switch (AL.getKind()) {
    default:
      llvm_unreachable("invalid ownership attribute");
    case AttributeList::AT_NSReturnsAutoreleased:
      D->addAttr(::new (S.Context) NSReturnsAutoreleasedAttr(
          AL.getRange(), S.Context, AL.getAttributeSpellingListIndex()));
      return;
    case AttributeList::AT_CFReturnsNotRetained:
      D->addAttr(::new (S.Context) CFReturnsNotRetainedAttr(
          AL.getRange(), S.Context, AL.getAttributeSpellingListIndex()));
      return;
    case AttributeList::AT_NSReturnsNotRetained:
      D->addAttr(::new (S.Context) NSReturnsNotRetainedAttr(
          AL.getRange(), S.Context, AL.getAttributeSpellingListIndex()));
      return;
    case AttributeList::AT_CFReturnsRetained:
      D->addAttr(::new (S.Context) CFReturnsRetainedAttr(
          AL.getRange(), S.Context, AL.getAttributeSpellingListIndex()));
      return;
    case AttributeList::AT_NSReturnsRetained:
      D->addAttr(::new (S.Context) NSReturnsRetainedAttr(
          AL.getRange(), S.Context, AL.getAttributeSpellingListIndex()));
      return;
  };
}

static void handleObjCReturnsInnerPointerAttr(Sema &S, Decl *D,
                                              const AttributeList &Attrs) {
  const int EP_ObjCMethod = 1;
  const int EP_ObjCProperty = 2;
  
  SourceLocation loc = Attrs.getLoc();
  QualType resultType;
  if (isa<ObjCMethodDecl>(D))
    resultType = cast<ObjCMethodDecl>(D)->getReturnType();
  else
    resultType = cast<ObjCPropertyDecl>(D)->getType();

  if (!resultType->isReferenceType() &&
      (!resultType->isPointerType() || resultType->isObjCRetainableType())) {
    S.Diag(D->getLocStart(), diag::warn_ns_attribute_wrong_return_type)
      << SourceRange(loc)
    << Attrs.getName()
    << (isa<ObjCMethodDecl>(D) ? EP_ObjCMethod : EP_ObjCProperty)
    << /*non-retainable pointer*/ 2;

    // Drop the attribute.
    return;
  }

  D->addAttr(::new (S.Context) ObjCReturnsInnerPointerAttr(
      Attrs.getRange(), S.Context, Attrs.getAttributeSpellingListIndex()));
}

static void handleObjCRequiresSuperAttr(Sema &S, Decl *D,
                                        const AttributeList &Attrs) {
  const auto *Method = cast<ObjCMethodDecl>(D);

  const DeclContext *DC = Method->getDeclContext();
  if (const auto *PDecl = dyn_cast_or_null<ObjCProtocolDecl>(DC)) {
    S.Diag(D->getLocStart(), diag::warn_objc_requires_super_protocol)
        << Attrs.getName() << 0;
    S.Diag(PDecl->getLocation(), diag::note_protocol_decl);
    return;
  }
  if (Method->getMethodFamily() == OMF_dealloc) {
    S.Diag(D->getLocStart(), diag::warn_objc_requires_super_protocol)
        << Attrs.getName() << 1;
    return;
  }

  D->addAttr(::new (S.Context) ObjCRequiresSuperAttr(
      Attrs.getRange(), S.Context, Attrs.getAttributeSpellingListIndex()));
}

<<<<<<< HEAD
static void handleNSErrorDomain(Sema &S, Decl *D, const AttributeList &Attr) {
  if (!isa<TagDecl>(D)) {
    S.Diag(D->getLocStart(), diag::err_nserrordomain_not_tagdecl)
        << S.getLangOpts().CPlusPlus;
    return;
  }
  IdentifierLoc *identLoc =
      Attr.isArgIdent(0) ? Attr.getArgAsIdent(0) : nullptr;
  if (!identLoc || !identLoc->Ident) {
    // Try to locate the argument directly
    SourceLocation loc = Attr.getLoc();
    if (Attr.isArgExpr(0) && Attr.getArgAsExpr(0))
      loc = Attr.getArgAsExpr(0)->getLocStart();

    S.Diag(loc, diag::err_nserrordomain_requires_identifier);
    return;
  }

  // Verify that the identifier is a valid decl in the C decl namespace
  LookupResult lookupResult(S, DeclarationName(identLoc->Ident),
                            SourceLocation(),
                            Sema::LookupNameKind::LookupOrdinaryName);
  if (!S.LookupName(lookupResult, S.TUScope) ||
      !lookupResult.getAsSingle<VarDecl>()) {
    S.Diag(identLoc->Loc, diag::err_nserrordomain_invalid_decl)
        << identLoc->Ident;
    return;
  }

  D->addAttr(::new (S.Context)
                 NSErrorDomainAttr(Attr.getRange(), S.Context, identLoc->Ident,
                                   Attr.getAttributeSpellingListIndex()));
}

static void handleCFAuditedTransferAttr(Sema &S, Decl *D,
                                        const AttributeList &AL) {
  if (checkAttrMutualExclusion<CFUnknownTransferAttr>(S, D, AL.getRange(),
                                                      AL.getName()))
    return;

  D->addAttr(::new (S.Context)
             CFAuditedTransferAttr(AL.getRange(), S.Context,
                                   AL.getAttributeSpellingListIndex()));
}

static void handleCFUnknownTransferAttr(Sema &S, Decl *D,
                                        const AttributeList &AL) {
  if (checkAttrMutualExclusion<CFAuditedTransferAttr>(S, D, AL.getRange(),
                                                      AL.getName()))
    return;

  D->addAttr(::new (S.Context)
             CFUnknownTransferAttr(AL.getRange(), S.Context,
             AL.getAttributeSpellingListIndex()));
}

=======
>>>>>>> 5302604c
static void handleObjCBridgeAttr(Sema &S, Decl *D, const AttributeList &AL) {
  IdentifierLoc *Parm = AL.isArgIdent(0) ? AL.getArgAsIdent(0) : nullptr;

  if (!Parm) {
    S.Diag(D->getLocStart(), diag::err_objc_attr_not_id) << AL.getName() << 0;
    return;
  }

  // Typedefs only allow objc_bridge(id) and have some additional checking.
  if (const auto *TD = dyn_cast<TypedefNameDecl>(D)) {
    if (!Parm->Ident->isStr("id")) {
      S.Diag(AL.getLoc(), diag::err_objc_attr_typedef_not_id)
        << AL.getName();
      return;
    }

    // Only allow 'cv void *'.
    QualType T = TD->getUnderlyingType();
    if (!T->isVoidPointerType()) {
      S.Diag(AL.getLoc(), diag::err_objc_attr_typedef_not_void_pointer);
      return;
    }
  }
  
  D->addAttr(::new (S.Context)
             ObjCBridgeAttr(AL.getRange(), S.Context, Parm->Ident,
                           AL.getAttributeSpellingListIndex()));
}

static void handleObjCBridgeMutableAttr(Sema &S, Decl *D,
                                        const AttributeList &AL) {
  IdentifierLoc *Parm = AL.isArgIdent(0) ? AL.getArgAsIdent(0) : nullptr;

  if (!Parm) {
    S.Diag(D->getLocStart(), diag::err_objc_attr_not_id) << AL.getName() << 0;
    return;
  }
  
  D->addAttr(::new (S.Context)
             ObjCBridgeMutableAttr(AL.getRange(), S.Context, Parm->Ident,
                            AL.getAttributeSpellingListIndex()));
}

static void handleObjCBridgeRelatedAttr(Sema &S, Decl *D,
                                        const AttributeList &AL) {
  IdentifierInfo *RelatedClass =
      AL.isArgIdent(0) ? AL.getArgAsIdent(0)->Ident : nullptr;
  if (!RelatedClass) {
    S.Diag(D->getLocStart(), diag::err_objc_attr_not_id) << AL.getName() << 0;
    return;
  }
  IdentifierInfo *ClassMethod =
    AL.getArgAsIdent(1) ? AL.getArgAsIdent(1)->Ident : nullptr;
  IdentifierInfo *InstanceMethod =
    AL.getArgAsIdent(2) ? AL.getArgAsIdent(2)->Ident : nullptr;
  D->addAttr(::new (S.Context)
             ObjCBridgeRelatedAttr(AL.getRange(), S.Context, RelatedClass,
                                   ClassMethod, InstanceMethod,
                                   AL.getAttributeSpellingListIndex()));
}

static void handleObjCDesignatedInitializer(Sema &S, Decl *D,
                                            const AttributeList &AL) {
  ObjCInterfaceDecl *IFace;
  if (auto *CatDecl = dyn_cast<ObjCCategoryDecl>(D->getDeclContext()))
    IFace = CatDecl->getClassInterface();
  else
    IFace = cast<ObjCInterfaceDecl>(D->getDeclContext());

  if (!IFace)
    return;

  IFace->setHasDesignatedInitializers();
  D->addAttr(::new (S.Context)
                  ObjCDesignatedInitializerAttr(AL.getRange(), S.Context,
                                         AL.getAttributeSpellingListIndex()));
}

static void handleObjCRuntimeName(Sema &S, Decl *D,
                                  const AttributeList &AL) {
  StringRef MetaDataName;
  if (!S.checkStringLiteralArgumentAttr(AL, 0, MetaDataName))
    return;
  D->addAttr(::new (S.Context)
             ObjCRuntimeNameAttr(AL.getRange(), S.Context,
                                 MetaDataName,
                                 AL.getAttributeSpellingListIndex()));
}

// When a user wants to use objc_boxable with a union or struct
// but they don't have access to the declaration (legacy/third-party code)
// then they can 'enable' this feature with a typedef:
// typedef struct __attribute((objc_boxable)) legacy_struct legacy_struct;
static void handleObjCBoxable(Sema &S, Decl *D, const AttributeList &AL) {
  bool notify = false;

  auto *RD = dyn_cast<RecordDecl>(D);
  if (RD && RD->getDefinition()) {
    RD = RD->getDefinition();
    notify = true;
  }

  if (RD) {
    ObjCBoxableAttr *BoxableAttr = ::new (S.Context)
                          ObjCBoxableAttr(AL.getRange(), S.Context,
                                          AL.getAttributeSpellingListIndex());
    RD->addAttr(BoxableAttr);
    if (notify) {
      // we need to notify ASTReader/ASTWriter about
      // modification of existing declaration
      if (ASTMutationListener *L = S.getASTMutationListener())
        L->AddedAttributeToRecord(BoxableAttr, RD);
    }
  }
}

static void handleObjCOwnershipAttr(Sema &S, Decl *D,
                                    const AttributeList &AL) {
  if (hasDeclarator(D)) return;

  S.Diag(D->getLocStart(), diag::err_attribute_wrong_decl_type)
    << AL.getRange() << AL.getName() << ExpectedVariable;
}

static void handleObjCPreciseLifetimeAttr(Sema &S, Decl *D,
                                          const AttributeList &AL) {
  const auto *VD = cast<ValueDecl>(D);
  QualType QT = VD->getType();

  if (!QT->isDependentType() &&
      !QT->isObjCLifetimeType()) {
    S.Diag(AL.getLoc(), diag::err_objc_precise_lifetime_bad_type)
      << QT;
    return;
  }

  Qualifiers::ObjCLifetime Lifetime = QT.getObjCLifetime();

  // If we have no lifetime yet, check the lifetime we're presumably
  // going to infer.
  if (Lifetime == Qualifiers::OCL_None && !QT->isDependentType())
    Lifetime = QT->getObjCARCImplicitLifetime();

  switch (Lifetime) {
  case Qualifiers::OCL_None:
    assert(QT->isDependentType() &&
           "didn't infer lifetime for non-dependent type?");
    break;

  case Qualifiers::OCL_Weak:   // meaningful
  case Qualifiers::OCL_Strong: // meaningful
    break;

  case Qualifiers::OCL_ExplicitNone:
  case Qualifiers::OCL_Autoreleasing:
    S.Diag(AL.getLoc(), diag::warn_objc_precise_lifetime_meaningless)
        << (Lifetime == Qualifiers::OCL_Autoreleasing);
    break;
  }

  D->addAttr(::new (S.Context)
             ObjCPreciseLifetimeAttr(AL.getRange(), S.Context,
                                     AL.getAttributeSpellingListIndex()));
}

static Optional<unsigned>
validateSwiftFunctionName(StringRef Name,
                          unsigned &SwiftParamCount,
                          bool &IsSingleParamInit) {
  SwiftParamCount = 0;

  // Check whether this will be mapped to a getter or setter of a
  // property.
  bool isGetter = false;
  bool isSetter = false;
  if (Name.startswith("getter:")) {
    isGetter = true;
    Name = Name.substr(7);
  } else if (Name.startswith("setter:")) {
    isSetter = true;
    Name = Name.substr(7);
  }

  if (Name.back() != ')')
    return diag::warn_attr_swift_name_function;

  StringRef BaseName, Parameters;
  std::tie(BaseName, Parameters) = Name.split('(');

  // Split at the first '.', if it exists, which separates the context
  // name from the base name.
  StringRef ContextName;
  bool IsMember = false;
  std::tie(ContextName, BaseName) = BaseName.split('.');
  if (BaseName.empty()) {
    BaseName = ContextName;
    ContextName = StringRef();
  } else if (ContextName.empty() || !isValidIdentifier(ContextName)) {
    return diag::warn_attr_swift_name_context_name_invalid_identifier;
  } else {
    IsMember = true;
  }

  if (!isValidIdentifier(BaseName) || BaseName == "_")
    return diag::warn_attr_swift_name_basename_invalid_identifier;

  bool IsSubscript = BaseName == "subscript";
  // A subscript accessor must be a getter or setter.
  if (IsSubscript && !isGetter && !isSetter)
    return diag::warn_attr_swift_name_subscript_not_accessor;
  
  if (Parameters.empty())
    return diag::warn_attr_swift_name_missing_parameters;
  Parameters = Parameters.drop_back(); // ')'

  if (Parameters.empty()) {
    // Setters and subscripts must have at least one parameter.
    if (IsSubscript)
      return diag::warn_attr_swift_name_subscript_no_parameter;
    if (isSetter)
      return diag::warn_attr_swift_name_setter_parameters;
    
    return None;
  }

  if (Parameters.back() != ':')
    return diag::warn_attr_swift_name_function;

  Optional<unsigned> SelfLocation;
  Optional<unsigned> NewValueLocation;
  unsigned NewValueCount = 0;
  StringRef NextParam;
  do {
    std::tie(NextParam, Parameters) = Parameters.split(':');

    if (!isValidIdentifier(NextParam))
      return diag::warn_attr_swift_name_parameter_invalid_identifier;

    // "self" indicates the "self" argument for a member.
    if (IsMember && NextParam == "self") {
      // More than one "self"?
      if (SelfLocation) return diag::warn_attr_swift_name_multiple_selfs;

      // The "self" location is the current parameter.
      SelfLocation = SwiftParamCount;
    }
    
    // "newValue" indicates the "newValue" argument for a setter.
    if (NextParam == "newValue") {
      // There should only be one 'newValue', but it's only significant for
      // subscript accessors, so don't error right away.
      ++NewValueCount;
      
      NewValueLocation = SwiftParamCount;
    }
    ++SwiftParamCount;
  } while (!Parameters.empty());

  // Only instance subscripts are currently supported.
  if (IsSubscript && !SelfLocation)
    return diag::warn_attr_swift_name_static_subscript;

  IsSingleParamInit =
      (SwiftParamCount == 1 && BaseName == "init" && NextParam != "_");

  // Check the number of parameters for a getter/setter.
  if (isGetter || isSetter) {
    // Setters have one parameter for the new value.
    unsigned NumExpectedParams;
    unsigned ParamDiag;
    
    if (isSetter) {
      NumExpectedParams = 1;
      ParamDiag = diag::warn_attr_swift_name_setter_parameters;
    } else {
      NumExpectedParams = 0;
      ParamDiag = diag::warn_attr_swift_name_getter_parameters;
    }

    // Instance methods have one parameter for "self".
    if (SelfLocation) ++NumExpectedParams;
    
    // Subscripts may have additional parameters beyond the expected params for
    // the index.
    if (IsSubscript) {
      if (SwiftParamCount < NumExpectedParams)
        return ParamDiag;
      // A subscript setter must explicitly label its newValue parameter to
      // distinguish it from index parameters.
      if (isSetter) {
        if (!NewValueLocation)
          return diag::warn_attr_swift_name_subscript_setter_no_newValue;
        // There can only be one.
        if (NewValueCount > 1)
          return diag::warn_attr_swift_name_subscript_setter_multiple_newValues;
      } else {
        // Subscript getters should have no 'newValue:' parameter.
        if (NewValueLocation)
          return diag::warn_attr_swift_name_subscript_getter_newValue;
      }
    } else {
      // Property accessors must have exactly the number of expected params.
      if (SwiftParamCount != NumExpectedParams)
        return ParamDiag;
    }
  }
  
  return None;
}

/// Do a check to make sure \p Name looks like a legal swift_name
/// attribute for the decl \p D. Raise a diagnostic if the name is invalid
/// for the given declaration.
///
/// For a function, this will validate a compound Swift name,
/// e.g. <code>init(foo:bar:baz:)</code> or <code>controllerForName(_:)</code>,
/// and the function will output the number of parameter names, and whether this
/// is a single-arg initializer.
///
/// For a type, enum constant, property, or variable declaration, this will
/// validate either a simple identifier, or a qualified
/// <code>context.identifier</code> name.
///
/// \returns true if the name is a valid swift name for \p D, false otherwise.
bool Sema::DiagnoseSwiftName(Decl *D, StringRef Name,
                             SourceLocation ArgLoc,
                             IdentifierInfo *AttrName) {
  if (isa<ObjCMethodDecl>(D) || isa<FunctionDecl>(D)) {
    ArrayRef<ParmVarDecl*> Params;
    unsigned ParamCount;

    if (const auto *Method = dyn_cast<ObjCMethodDecl>(D)) {
      ParamCount = Method->getSelector().getNumArgs();
      Params = Method->parameters().slice(0, ParamCount);
    } else {
      const auto *Function = cast<FunctionDecl>(D);
      ParamCount = Function->getNumParams();
      Params = Function->parameters();
      
      if (!Function->hasWrittenPrototype()) {
        Diag(ArgLoc, diag::warn_attr_swift_name_function_no_prototype)
          << AttrName;
        return false;
      }
    }

    unsigned SwiftParamCount;
    bool IsSingleParamInit;
    if (auto diagID = validateSwiftFunctionName(Name, SwiftParamCount,
                                                IsSingleParamInit)) {
      Diag(ArgLoc, *diagID) << AttrName;
      return false;
    }
  
    bool ParamsOK;
    if (SwiftParamCount == ParamCount) {
      ParamsOK = true;
    } else if (SwiftParamCount > ParamCount) {
      ParamsOK = IsSingleParamInit && ParamCount == 0;
    } else {
      // We have fewer Swift parameters than Objective-C parameters, but that
      // might be because we've transformed some of them. Check for potential
      // "out" parameters and err on the side of not warning.
      unsigned MaybeOutParamCount =
          std::count_if(Params.begin(), Params.end(),
                        [](const ParmVarDecl *Param) -> bool {
        QualType ParamTy = Param->getType();
        if (ParamTy->isReferenceType() || ParamTy->isPointerType())
          return !ParamTy->getPointeeType().isConstQualified();
        return false;
      });
      ParamsOK = (SwiftParamCount + MaybeOutParamCount >= ParamCount);
    }

    if (!ParamsOK) {
      Diag(ArgLoc, diag::warn_attr_swift_name_num_params)
          << (SwiftParamCount > ParamCount) << AttrName
          << ParamCount << SwiftParamCount;
      return false;
    }

  } else if (isa<EnumConstantDecl>(D) || isa<ObjCProtocolDecl>(D) ||
             isa<ObjCInterfaceDecl>(D) || isa<ObjCPropertyDecl>(D) ||
             isa<VarDecl>(D) || isa<TypedefNameDecl>(D) || isa<TagDecl>(D) ||
             isa<IndirectFieldDecl>(D) || isa<FieldDecl>(D)) {
    StringRef ContextName, BaseName;
    std::tie(ContextName, BaseName) = Name.split('.');
    if (BaseName.empty()) {
      BaseName = ContextName;
      ContextName = StringRef();
    } else if (!isValidIdentifier(ContextName)) {
      Diag(ArgLoc, diag::warn_attr_swift_name_context_name_invalid_identifier)
        << AttrName;
      return false;
    }

    if (!isValidIdentifier(BaseName)) {
      Diag(ArgLoc, diag::warn_attr_swift_name_basename_invalid_identifier)
        << AttrName;
      return false;
    }

  } else {
    Diag(ArgLoc, diag::warn_attr_swift_name_decl_kind) << AttrName;
    return false;
  }
  return true;
}

static void handleSwiftName(Sema &S, Decl *D, const AttributeList &Attr) {
  StringRef Name;
  SourceLocation ArgLoc;
  if (!S.checkStringLiteralArgumentAttr(Attr, 0, Name, &ArgLoc))
    return;

  if (!S.DiagnoseSwiftName(D, Name, ArgLoc, Attr.getName()))
    return;

  D->addAttr(::new (S.Context) SwiftNameAttr(Attr.getRange(), S.Context, Name,
                                         Attr.getAttributeSpellingListIndex()));
}

static bool isErrorParameter(Sema &S, QualType paramType) {
  if (auto ptr = paramType->getAs<PointerType>()) {
    auto outerPointee = ptr->getPointeeType();

    // NSError**.
    if (auto objcPtr = outerPointee->getAs<ObjCObjectPointerType>()) {
      if (auto iface = objcPtr->getInterfaceDecl())
        if (iface->getIdentifier() == S.getNSErrorIdent())
          return true;
    }

    // CFErrorRef*.
    if (auto cPtr = outerPointee->getAs<PointerType>()) {
      auto innerPointee = cPtr->getPointeeType();
      if (auto recordType = innerPointee->getAs<RecordType>()) {
        if (S.isCFError(recordType->getDecl()))
          return true;
      }
    }
  }

  return false;
}

static void handleSwiftError(Sema &S, Decl *D, const AttributeList &attr) {
  SwiftErrorAttr::ConventionKind convention;
  IdentifierLoc *conventionLoc = attr.getArgAsIdent(0);
  StringRef conventionStr = conventionLoc->Ident->getName();
  if (!SwiftErrorAttr::ConvertStrToConventionKind(conventionStr, convention)) {
    S.Diag(attr.getLoc(), diag::warn_attribute_type_not_supported)
      << attr.getName() << conventionLoc->Ident;
    return;
  }

  auto requireErrorParameter = [&]() -> bool {
    if (D->isInvalidDecl()) return true;

    for (unsigned i = 0, e = getFunctionOrMethodNumParams(D); i != e; ++i) {
      if (isErrorParameter(S, getFunctionOrMethodParamType(D, i)))
        return true;
    }

    S.Diag(attr.getLoc(), diag::err_attr_swift_error_no_error_parameter)
      << attr.getName() << isa<ObjCMethodDecl>(D);
    return false;
  };

  auto requirePointerResult = [&] {
    if (D->isInvalidDecl()) return true;

    // C, ObjC, and block pointers are definitely okay.
    // References are definitely not okay.
    // nullptr_t is weird but acceptable.
    QualType returnType = getFunctionOrMethodResultType(D);
    if (returnType->hasPointerRepresentation() &&
        !returnType->isReferenceType()) return true;

    S.Diag(attr.getLoc(), diag::err_attr_swift_error_return_type)
      << attr.getName() << conventionStr
      << isa<ObjCMethodDecl>(D) << /*pointer*/ 1;
    return false;
  };

  auto requireIntegerResult = [&] {
    if (D->isInvalidDecl()) return true;

    QualType returnType = getFunctionOrMethodResultType(D);
    if (returnType->isIntegralType(S.Context)) return true;

    S.Diag(attr.getLoc(), diag::err_attr_swift_error_return_type)
      << attr.getName() << conventionStr
      << isa<ObjCMethodDecl>(D) << /*integral*/ 0;
    return false;
  };

  switch (convention) {
  case SwiftErrorAttr::None:
    // No additional validation required.
    break;

  case SwiftErrorAttr::NonNullError:
    if (!requireErrorParameter()) return;
    break;

  case SwiftErrorAttr::NullResult:
    if (!requireErrorParameter()) return;
    if (!requirePointerResult()) return;
    break;

  case SwiftErrorAttr::NonZeroResult:
  case SwiftErrorAttr::ZeroResult:
    if (!requireErrorParameter()) return;
    if (!requireIntegerResult()) return;
    break;
  }

  D->addAttr(::new (S.Context)
             SwiftErrorAttr(attr.getRange(), S.Context, convention,
                            attr.getAttributeSpellingListIndex()));
}

static void handleSwiftBridgeAttr(Sema &S, Decl *D, const AttributeList &Attr) {
  // Make sure that there is a string literal as the annotation's single
  // argument.
  StringRef Str;
  if (!S.checkStringLiteralArgumentAttr(Attr, 0, Str))
    return;

  // Don't duplicate annotations that are already set.
  if (D->hasAttr<SwiftBridgeAttr>()) {
    S.Diag(Attr.getLoc(), diag::warn_duplicate_attribute) << Attr.getName();
    return;
  }

  D->addAttr(::new (S.Context)
             SwiftBridgeAttr(Attr.getRange(), S.Context, Str,
                             Attr.getAttributeSpellingListIndex()));
}

static void handleSwiftNewtypeAttr(Sema &S, Decl *D, const AttributeList &Attr) {
  // Make sure that there is an identifier as the annotation's single
  // argument.
  if (Attr.getNumArgs() != 1) {
    S.Diag(Attr.getLoc(), diag::err_attribute_wrong_number_arguments)
      << Attr.getName() << 1;
    Attr.setInvalid();
    return;
  }
  if (!Attr.isArgIdent(0)) {
    S.Diag(Attr.getLoc(), diag::err_attribute_argument_type)
      << Attr.getName() << AANT_ArgumentIdentifier;
    Attr.setInvalid();
    return;
  }

  IdentifierInfo *II = Attr.getArgAsIdent(0)->Ident;
  SwiftNewtypeAttr::NewtypeKind Kind;
  if (II->isStr("struct"))
    Kind = SwiftNewtypeAttr::NK_Struct;
  else if (II->isStr("enum"))
    Kind = SwiftNewtypeAttr::NK_Enum;
  else {
    S.Diag(Attr.getLoc(), diag::warn_attribute_type_not_supported)
      << Attr.getName() << II;
    Attr.setInvalid();
    return;
  }

  if (!isa<TypedefNameDecl>(D)) {
    S.Diag(Attr.getLoc(), diag::warn_swift_newtype_attribute_non_typedef);
    return;
  }

  D->addAttr(::new (S.Context)
             SwiftNewtypeAttr(Attr.getRange(), S.Context, Kind,
                              Attr.getAttributeSpellingListIndex()));
}

//===----------------------------------------------------------------------===//
// Microsoft specific attribute handlers.
//===----------------------------------------------------------------------===//

UuidAttr *Sema::mergeUuidAttr(Decl *D, SourceRange Range,
                              unsigned AttrSpellingListIndex, StringRef Uuid) {
  if (const auto *UA = D->getAttr<UuidAttr>()) {
    if (UA->getGuid().equals_lower(Uuid))
      return nullptr;
    Diag(UA->getLocation(), diag::err_mismatched_uuid);
    Diag(Range.getBegin(), diag::note_previous_uuid);
    D->dropAttr<UuidAttr>();
  }

  return ::new (Context) UuidAttr(Range, Context, Uuid, AttrSpellingListIndex);
}

static void handleUuidAttr(Sema &S, Decl *D, const AttributeList &AL) {
  if (!S.LangOpts.CPlusPlus) {
    S.Diag(AL.getLoc(), diag::err_attribute_not_supported_in_lang)
      << AL.getName() << AttributeLangSupport::C;
    return;
  }

  StringRef StrRef;
  SourceLocation LiteralLoc;
  if (!S.checkStringLiteralArgumentAttr(AL, 0, StrRef, &LiteralLoc))
    return;

  // GUID format is "XXXXXXXX-XXXX-XXXX-XXXX-XXXXXXXXXXXX" or
  // "{XXXXXXXX-XXXX-XXXX-XXXX-XXXXXXXXXXXX}", normalize to the former.
  if (StrRef.size() == 38 && StrRef.front() == '{' && StrRef.back() == '}')
    StrRef = StrRef.drop_front().drop_back();

  // Validate GUID length.
  if (StrRef.size() != 36) {
    S.Diag(LiteralLoc, diag::err_attribute_uuid_malformed_guid);
    return;
  }

  for (unsigned i = 0; i < 36; ++i) {
    if (i == 8 || i == 13 || i == 18 || i == 23) {
      if (StrRef[i] != '-') {
        S.Diag(LiteralLoc, diag::err_attribute_uuid_malformed_guid);
        return;
      }
    } else if (!isHexDigit(StrRef[i])) {
      S.Diag(LiteralLoc, diag::err_attribute_uuid_malformed_guid);
      return;
    }
  }

  // FIXME: It'd be nice to also emit a fixit removing uuid(...) (and, if it's
  // the only thing in the [] list, the [] too), and add an insertion of
  // __declspec(uuid(...)).  But sadly, neither the SourceLocs of the commas
  // separating attributes nor of the [ and the ] are in the AST.
  // Cf "SourceLocations of attribute list delimiters - [[ ... , ... ]] etc"
  // on cfe-dev.
  if (AL.isMicrosoftAttribute()) // Check for [uuid(...)] spelling.
    S.Diag(AL.getLoc(), diag::warn_atl_uuid_deprecated);

  UuidAttr *UA = S.mergeUuidAttr(D, AL.getRange(),
                                 AL.getAttributeSpellingListIndex(), StrRef);
  if (UA)
    D->addAttr(UA);
}

static void handleMSInheritanceAttr(Sema &S, Decl *D, const AttributeList &AL) {
  if (!S.LangOpts.CPlusPlus) {
    S.Diag(AL.getLoc(), diag::err_attribute_not_supported_in_lang)
      << AL.getName() << AttributeLangSupport::C;
    return;
  }
  MSInheritanceAttr *IA = S.mergeMSInheritanceAttr(
      D, AL.getRange(), /*BestCase=*/true,
      AL.getAttributeSpellingListIndex(),
      (MSInheritanceAttr::Spelling)AL.getSemanticSpelling());
  if (IA) {
    D->addAttr(IA);
    S.Consumer.AssignInheritanceModel(cast<CXXRecordDecl>(D));
  }
}

static void handleDeclspecThreadAttr(Sema &S, Decl *D,
                                     const AttributeList &AL) {
  const auto *VD = cast<VarDecl>(D);
  if (!S.Context.getTargetInfo().isTLSSupported()) {
    S.Diag(AL.getLoc(), diag::err_thread_unsupported);
    return;
  }
  if (VD->getTSCSpec() != TSCS_unspecified) {
    S.Diag(AL.getLoc(), diag::err_declspec_thread_on_thread_variable);
    return;
  }
  if (VD->hasLocalStorage()) {
    S.Diag(AL.getLoc(), diag::err_thread_non_global) << "__declspec(thread)";
    return;
  }
  D->addAttr(::new (S.Context) ThreadAttr(AL.getRange(), S.Context,
                                          AL.getAttributeSpellingListIndex()));
}

static void handleAbiTagAttr(Sema &S, Decl *D, const AttributeList &AL) {
  SmallVector<StringRef, 4> Tags;
  for (unsigned I = 0, E = AL.getNumArgs(); I != E; ++I) {
    StringRef Tag;
    if (!S.checkStringLiteralArgumentAttr(AL, I, Tag))
      return;
    Tags.push_back(Tag);
  }

  if (const auto *NS = dyn_cast<NamespaceDecl>(D)) {
    if (!NS->isInline()) {
      S.Diag(AL.getLoc(), diag::warn_attr_abi_tag_namespace) << 0;
      return;
    }
    if (NS->isAnonymousNamespace()) {
      S.Diag(AL.getLoc(), diag::warn_attr_abi_tag_namespace) << 1;
      return;
    }
    if (AL.getNumArgs() == 0)
      Tags.push_back(NS->getName());
  } else if (!checkAttributeAtLeastNumArgs(S, AL, 1))
    return;

  // Store tags sorted and without duplicates.
  std::sort(Tags.begin(), Tags.end());
  Tags.erase(std::unique(Tags.begin(), Tags.end()), Tags.end());

  D->addAttr(::new (S.Context)
             AbiTagAttr(AL.getRange(), S.Context, Tags.data(), Tags.size(),
                        AL.getAttributeSpellingListIndex()));
}

static void handleARMInterruptAttr(Sema &S, Decl *D,
                                   const AttributeList &AL) {
  // Check the attribute arguments.
  if (AL.getNumArgs() > 1) {
    S.Diag(AL.getLoc(), diag::err_attribute_too_many_arguments)
      << AL.getName() << 1;
    return;
  }

  StringRef Str;
  SourceLocation ArgLoc;

  if (AL.getNumArgs() == 0)
    Str = "";
  else if (!S.checkStringLiteralArgumentAttr(AL, 0, Str, &ArgLoc))
    return;

  ARMInterruptAttr::InterruptType Kind;
  if (!ARMInterruptAttr::ConvertStrToInterruptType(Str, Kind)) {
    S.Diag(AL.getLoc(), diag::warn_attribute_type_not_supported)
      << AL.getName() << Str << ArgLoc;
    return;
  }

  unsigned Index = AL.getAttributeSpellingListIndex();
  D->addAttr(::new (S.Context)
             ARMInterruptAttr(AL.getLoc(), S.Context, Kind, Index));
}

static void handleMSP430InterruptAttr(Sema &S, Decl *D,
                                      const AttributeList &AL) {
  if (!checkAttributeNumArgs(S, AL, 1))
    return;

  if (!AL.isArgExpr(0)) {
    S.Diag(AL.getLoc(), diag::err_attribute_argument_type) << AL.getName()
      << AANT_ArgumentIntegerConstant;
    return;    
  }

  // FIXME: Check for decl - it should be void ()(void).

  Expr *NumParamsExpr = static_cast<Expr *>(AL.getArgAsExpr(0));
  llvm::APSInt NumParams(32);
  if (!NumParamsExpr->isIntegerConstantExpr(NumParams, S.Context)) {
    S.Diag(AL.getLoc(), diag::err_attribute_argument_type)
      << AL.getName() << AANT_ArgumentIntegerConstant
      << NumParamsExpr->getSourceRange();
    return;
  }

  unsigned Num = NumParams.getLimitedValue(255);
  if ((Num & 1) || Num > 30) {
    S.Diag(AL.getLoc(), diag::err_attribute_argument_out_of_bounds)
      << AL.getName() << (int)NumParams.getSExtValue()
      << NumParamsExpr->getSourceRange();
    return;
  }

  D->addAttr(::new (S.Context)
              MSP430InterruptAttr(AL.getLoc(), S.Context, Num,
                                  AL.getAttributeSpellingListIndex()));
  D->addAttr(UsedAttr::CreateImplicit(S.Context));
}

static void handleMipsInterruptAttr(Sema &S, Decl *D,
                                    const AttributeList &AL) {
  // Only one optional argument permitted.
  if (AL.getNumArgs() > 1) {
    S.Diag(AL.getLoc(), diag::err_attribute_too_many_arguments)
        << AL.getName() << 1;
    return;
  }

  StringRef Str;
  SourceLocation ArgLoc;

  if (AL.getNumArgs() == 0)
    Str = "";
  else if (!S.checkStringLiteralArgumentAttr(AL, 0, Str, &ArgLoc))
    return;

  // Semantic checks for a function with the 'interrupt' attribute for MIPS:
  // a) Must be a function.
  // b) Must have no parameters.
  // c) Must have the 'void' return type.
  // d) Cannot have the 'mips16' attribute, as that instruction set
  //    lacks the 'eret' instruction.
  // e) The attribute itself must either have no argument or one of the
  //    valid interrupt types, see [MipsInterruptDocs].

  if (!isFunctionOrMethod(D)) {
    S.Diag(D->getLocation(), diag::warn_attribute_wrong_decl_type)
        << "'interrupt'" << ExpectedFunctionOrMethod;
    return;
  }

  if (hasFunctionProto(D) && getFunctionOrMethodNumParams(D) != 0) {
    S.Diag(D->getLocation(), diag::warn_mips_interrupt_attribute)
        << 0;
    return;
  }

  if (!getFunctionOrMethodResultType(D)->isVoidType()) {
    S.Diag(D->getLocation(), diag::warn_mips_interrupt_attribute)
        << 1;
    return;
  }

  if (checkAttrMutualExclusion<Mips16Attr>(S, D, AL.getRange(),
                                           AL.getName()))
    return;

  MipsInterruptAttr::InterruptType Kind;
  if (!MipsInterruptAttr::ConvertStrToInterruptType(Str, Kind)) {
    S.Diag(AL.getLoc(), diag::warn_attribute_type_not_supported)
        << AL.getName() << "'" + std::string(Str) + "'";
    return;
  }

  D->addAttr(::new (S.Context) MipsInterruptAttr(
      AL.getLoc(), S.Context, Kind, AL.getAttributeSpellingListIndex()));
}

static void handleAnyX86InterruptAttr(Sema &S, Decl *D,
                                      const AttributeList &AL) {
  // Semantic checks for a function with the 'interrupt' attribute.
  // a) Must be a function.
  // b) Must have the 'void' return type.
  // c) Must take 1 or 2 arguments.
  // d) The 1st argument must be a pointer.
  // e) The 2nd argument (if any) must be an unsigned integer.
  if (!isFunctionOrMethod(D) || !hasFunctionProto(D) || isInstanceMethod(D) ||
      CXXMethodDecl::isStaticOverloadedOperator(
          cast<NamedDecl>(D)->getDeclName().getCXXOverloadedOperator())) {
    S.Diag(AL.getLoc(), diag::warn_attribute_wrong_decl_type)
        << AL.getName() << ExpectedFunctionWithProtoType;
    return;
  }
  // Interrupt handler must have void return type.
  if (!getFunctionOrMethodResultType(D)->isVoidType()) {
    S.Diag(getFunctionOrMethodResultSourceRange(D).getBegin(),
           diag::err_anyx86_interrupt_attribute)
        << (S.Context.getTargetInfo().getTriple().getArch() == llvm::Triple::x86
                ? 0
                : 1)
        << 0;
    return;
  }
  // Interrupt handler must have 1 or 2 parameters.
  unsigned NumParams = getFunctionOrMethodNumParams(D);
  if (NumParams < 1 || NumParams > 2) {
    S.Diag(D->getLocStart(), diag::err_anyx86_interrupt_attribute)
        << (S.Context.getTargetInfo().getTriple().getArch() == llvm::Triple::x86
                ? 0
                : 1)
        << 1;
    return;
  }
  // The first argument must be a pointer.
  if (!getFunctionOrMethodParamType(D, 0)->isPointerType()) {
    S.Diag(getFunctionOrMethodParamRange(D, 0).getBegin(),
           diag::err_anyx86_interrupt_attribute)
        << (S.Context.getTargetInfo().getTriple().getArch() == llvm::Triple::x86
                ? 0
                : 1)
        << 2;
    return;
  }
  // The second argument, if present, must be an unsigned integer.
  unsigned TypeSize =
      S.Context.getTargetInfo().getTriple().getArch() == llvm::Triple::x86_64
          ? 64
          : 32;
  if (NumParams == 2 &&
      (!getFunctionOrMethodParamType(D, 1)->isUnsignedIntegerType() ||
       S.Context.getTypeSize(getFunctionOrMethodParamType(D, 1)) != TypeSize)) {
    S.Diag(getFunctionOrMethodParamRange(D, 1).getBegin(),
           diag::err_anyx86_interrupt_attribute)
        << (S.Context.getTargetInfo().getTriple().getArch() == llvm::Triple::x86
                ? 0
                : 1)
        << 3 << S.Context.getIntTypeForBitwidth(TypeSize, /*Signed=*/false);
    return;
  }
  D->addAttr(::new (S.Context) AnyX86InterruptAttr(
      AL.getLoc(), S.Context, AL.getAttributeSpellingListIndex()));
  D->addAttr(UsedAttr::CreateImplicit(S.Context));
}

static void handleAVRInterruptAttr(Sema &S, Decl *D, const AttributeList &AL) {
  if (!isFunctionOrMethod(D)) {
    S.Diag(D->getLocation(), diag::warn_attribute_wrong_decl_type)
        << "'interrupt'" << ExpectedFunction;
    return;
  }

  if (!checkAttributeNumArgs(S, AL, 0))
    return;

  handleSimpleAttribute<AVRInterruptAttr>(S, D, AL);
}

static void handleAVRSignalAttr(Sema &S, Decl *D, const AttributeList &AL) {
  if (!isFunctionOrMethod(D)) {
    S.Diag(D->getLocation(), diag::warn_attribute_wrong_decl_type)
        << "'signal'" << ExpectedFunction;
    return;
  }

  if (!checkAttributeNumArgs(S, AL, 0))
    return;

  handleSimpleAttribute<AVRSignalAttr>(S, D, AL);
}

static void handleInterruptAttr(Sema &S, Decl *D, const AttributeList &AL) {
  // Dispatch the interrupt attribute based on the current target.
  switch (S.Context.getTargetInfo().getTriple().getArch()) {
  case llvm::Triple::msp430:
    handleMSP430InterruptAttr(S, D, AL);
    break;
  case llvm::Triple::mipsel:
  case llvm::Triple::mips:
    handleMipsInterruptAttr(S, D, AL);
    break;
  case llvm::Triple::x86:
  case llvm::Triple::x86_64:
    handleAnyX86InterruptAttr(S, D, AL);
    break;
  case llvm::Triple::avr:
    handleAVRInterruptAttr(S, D, AL);
    break;
  default:
    handleARMInterruptAttr(S, D, AL);
    break;
  }
}

static void handleAMDGPUFlatWorkGroupSizeAttr(Sema &S, Decl *D,
                                              const AttributeList &AL) {
  uint32_t Min = 0;
  Expr *MinExpr = AL.getArgAsExpr(0);
  if (!checkUInt32Argument(S, AL, MinExpr, Min))
    return;

  uint32_t Max = 0;
  Expr *MaxExpr = AL.getArgAsExpr(1);
  if (!checkUInt32Argument(S, AL, MaxExpr, Max))
    return;

  if (Min == 0 && Max != 0) {
    S.Diag(AL.getLoc(), diag::err_attribute_argument_invalid)
      << AL.getName() << 0;
    return;
  }
  if (Min > Max) {
    S.Diag(AL.getLoc(), diag::err_attribute_argument_invalid)
      << AL.getName() << 1;
    return;
  }

  D->addAttr(::new (S.Context)
             AMDGPUFlatWorkGroupSizeAttr(AL.getLoc(), S.Context, Min, Max,
                                         AL.getAttributeSpellingListIndex()));
}

static void handleAMDGPUWavesPerEUAttr(Sema &S, Decl *D,
                                       const AttributeList &AL) {
  uint32_t Min = 0;
  Expr *MinExpr = AL.getArgAsExpr(0);
  if (!checkUInt32Argument(S, AL, MinExpr, Min))
    return;

  uint32_t Max = 0;
  if (AL.getNumArgs() == 2) {
    Expr *MaxExpr = AL.getArgAsExpr(1);
    if (!checkUInt32Argument(S, AL, MaxExpr, Max))
      return;
  }

  if (Min == 0 && Max != 0) {
    S.Diag(AL.getLoc(), diag::err_attribute_argument_invalid)
      << AL.getName() << 0;
    return;
  }
  if (Max != 0 && Min > Max) {
    S.Diag(AL.getLoc(), diag::err_attribute_argument_invalid)
      << AL.getName() << 1;
    return;
  }

  D->addAttr(::new (S.Context)
             AMDGPUWavesPerEUAttr(AL.getLoc(), S.Context, Min, Max,
                                  AL.getAttributeSpellingListIndex()));
}

static void handleAMDGPUNumSGPRAttr(Sema &S, Decl *D,
                                    const AttributeList &AL) {
  uint32_t NumSGPR = 0;
  Expr *NumSGPRExpr = AL.getArgAsExpr(0);
  if (!checkUInt32Argument(S, AL, NumSGPRExpr, NumSGPR))
    return;

  D->addAttr(::new (S.Context)
             AMDGPUNumSGPRAttr(AL.getLoc(), S.Context, NumSGPR,
                               AL.getAttributeSpellingListIndex()));
}

static void handleAMDGPUNumVGPRAttr(Sema &S, Decl *D,
                                    const AttributeList &AL) {
  uint32_t NumVGPR = 0;
  Expr *NumVGPRExpr = AL.getArgAsExpr(0);
  if (!checkUInt32Argument(S, AL, NumVGPRExpr, NumVGPR))
    return;

  D->addAttr(::new (S.Context)
             AMDGPUNumVGPRAttr(AL.getLoc(), S.Context, NumVGPR,
                               AL.getAttributeSpellingListIndex()));
}

static void handleX86ForceAlignArgPointerAttr(Sema &S, Decl *D,
                                              const AttributeList& AL) {
  // If we try to apply it to a function pointer, don't warn, but don't
  // do anything, either. It doesn't matter anyway, because there's nothing
  // special about calling a force_align_arg_pointer function.
  const auto *VD = dyn_cast<ValueDecl>(D);
  if (VD && VD->getType()->isFunctionPointerType())
    return;
  // Also don't warn on function pointer typedefs.
  const auto *TD = dyn_cast<TypedefNameDecl>(D);
  if (TD && (TD->getUnderlyingType()->isFunctionPointerType() ||
    TD->getUnderlyingType()->isFunctionType()))
    return;
  // Attribute can only be applied to function types.
  if (!isa<FunctionDecl>(D)) {
    S.Diag(AL.getLoc(), diag::warn_attribute_wrong_decl_type)
      << AL.getName() << ExpectedFunction;
    return;
  }

  D->addAttr(::new (S.Context)
              X86ForceAlignArgPointerAttr(AL.getRange(), S.Context,
                                        AL.getAttributeSpellingListIndex()));
}

static void handleLayoutVersion(Sema &S, Decl *D, const AttributeList &AL) {
  uint32_t Version;
  Expr *VersionExpr = static_cast<Expr *>(AL.getArgAsExpr(0));
  if (!checkUInt32Argument(S, AL, AL.getArgAsExpr(0), Version))
    return;

  // TODO: Investigate what happens with the next major version of MSVC.
  if (Version != LangOptions::MSVC2015) {
    S.Diag(AL.getLoc(), diag::err_attribute_argument_out_of_bounds)
        << AL.getName() << Version << VersionExpr->getSourceRange();
    return;
  }

  D->addAttr(::new (S.Context)
                 LayoutVersionAttr(AL.getRange(), S.Context, Version,
                                   AL.getAttributeSpellingListIndex()));
}

DLLImportAttr *Sema::mergeDLLImportAttr(Decl *D, SourceRange Range,
                                        unsigned AttrSpellingListIndex) {
  if (D->hasAttr<DLLExportAttr>()) {
    Diag(Range.getBegin(), diag::warn_attribute_ignored) << "'dllimport'";
    return nullptr;
  }

  if (D->hasAttr<DLLImportAttr>())
    return nullptr;

  return ::new (Context) DLLImportAttr(Range, Context, AttrSpellingListIndex);
}

DLLExportAttr *Sema::mergeDLLExportAttr(Decl *D, SourceRange Range,
                                        unsigned AttrSpellingListIndex) {
  if (DLLImportAttr *Import = D->getAttr<DLLImportAttr>()) {
    Diag(Import->getLocation(), diag::warn_attribute_ignored) << Import;
    D->dropAttr<DLLImportAttr>();
  }

  if (D->hasAttr<DLLExportAttr>())
    return nullptr;

  return ::new (Context) DLLExportAttr(Range, Context, AttrSpellingListIndex);
}

static void handleDLLAttr(Sema &S, Decl *D, const AttributeList &A) {
  if (isa<ClassTemplatePartialSpecializationDecl>(D) &&
      S.Context.getTargetInfo().getCXXABI().isMicrosoft()) {
    S.Diag(A.getRange().getBegin(), diag::warn_attribute_ignored)
        << A.getName();
    return;
  }

  if (const auto *FD = dyn_cast<FunctionDecl>(D)) {
    if (FD->isInlined() && A.getKind() == AttributeList::AT_DLLImport &&
        !S.Context.getTargetInfo().getCXXABI().isMicrosoft()) {
      // MinGW doesn't allow dllimport on inline functions.
      S.Diag(A.getRange().getBegin(), diag::warn_attribute_ignored_on_inline)
          << A.getName();
      return;
    }
  }

  if (const auto *MD = dyn_cast<CXXMethodDecl>(D)) {
    if (S.Context.getTargetInfo().getCXXABI().isMicrosoft() &&
        MD->getParent()->isLambda()) {
      S.Diag(A.getRange().getBegin(), diag::err_attribute_dll_lambda) << A.getName();
      return;
    }
  }

  unsigned Index = A.getAttributeSpellingListIndex();
  Attr *NewAttr = A.getKind() == AttributeList::AT_DLLExport
                      ? (Attr *)S.mergeDLLExportAttr(D, A.getRange(), Index)
                      : (Attr *)S.mergeDLLImportAttr(D, A.getRange(), Index);
  if (NewAttr)
    D->addAttr(NewAttr);
}

MSInheritanceAttr *
Sema::mergeMSInheritanceAttr(Decl *D, SourceRange Range, bool BestCase,
                             unsigned AttrSpellingListIndex,
                             MSInheritanceAttr::Spelling SemanticSpelling) {
  if (MSInheritanceAttr *IA = D->getAttr<MSInheritanceAttr>()) {
    if (IA->getSemanticSpelling() == SemanticSpelling)
      return nullptr;
    Diag(IA->getLocation(), diag::err_mismatched_ms_inheritance)
        << 1 /*previous declaration*/;
    Diag(Range.getBegin(), diag::note_previous_ms_inheritance);
    D->dropAttr<MSInheritanceAttr>();
  }

  auto *RD = cast<CXXRecordDecl>(D);
  if (RD->hasDefinition()) {
    if (checkMSInheritanceAttrOnDefinition(RD, Range, BestCase,
                                           SemanticSpelling)) {
      return nullptr;
    }
  } else {
    if (isa<ClassTemplatePartialSpecializationDecl>(RD)) {
      Diag(Range.getBegin(), diag::warn_ignored_ms_inheritance)
          << 1 /*partial specialization*/;
      return nullptr;
    }
    if (RD->getDescribedClassTemplate()) {
      Diag(Range.getBegin(), diag::warn_ignored_ms_inheritance)
          << 0 /*primary template*/;
      return nullptr;
    }
  }

  return ::new (Context)
      MSInheritanceAttr(Range, Context, BestCase, AttrSpellingListIndex);
}

static void handleCapabilityAttr(Sema &S, Decl *D, const AttributeList &AL) {
  // The capability attributes take a single string parameter for the name of
  // the capability they represent. The lockable attribute does not take any
  // parameters. However, semantically, both attributes represent the same
  // concept, and so they use the same semantic attribute. Eventually, the
  // lockable attribute will be removed.
  //
  // For backward compatibility, any capability which has no specified string
  // literal will be considered a "mutex."
  StringRef N("mutex");
  SourceLocation LiteralLoc;
  if (AL.getKind() == AttributeList::AT_Capability &&
      !S.checkStringLiteralArgumentAttr(AL, 0, N, &LiteralLoc))
    return;

  // Currently, there are only two names allowed for a capability: role and
  // mutex (case insensitive). Diagnose other capability names.
  if (!N.equals_lower("mutex") && !N.equals_lower("role"))
    S.Diag(LiteralLoc, diag::warn_invalid_capability_name) << N;

  D->addAttr(::new (S.Context) CapabilityAttr(AL.getRange(), S.Context, N,
                                        AL.getAttributeSpellingListIndex()));
}

static void handleAssertCapabilityAttr(Sema &S, Decl *D,
                                       const AttributeList &AL) {
  SmallVector<Expr*, 1> Args;
  if (!checkLockFunAttrCommon(S, D, AL, Args))
    return;

  D->addAttr(::new (S.Context) AssertCapabilityAttr(AL.getRange(), S.Context,
                                                    Args.data(), Args.size(),
                                        AL.getAttributeSpellingListIndex()));
}

static void handleAcquireCapabilityAttr(Sema &S, Decl *D,
                                        const AttributeList &AL) {
  SmallVector<Expr*, 1> Args;
  if (!checkLockFunAttrCommon(S, D, AL, Args))
    return;

  D->addAttr(::new (S.Context) AcquireCapabilityAttr(AL.getRange(),
                                                     S.Context,
                                                     Args.data(), Args.size(),
                                        AL.getAttributeSpellingListIndex()));
}

static void handleTryAcquireCapabilityAttr(Sema &S, Decl *D,
                                           const AttributeList &AL) {
  SmallVector<Expr*, 2> Args;
  if (!checkTryLockFunAttrCommon(S, D, AL, Args))
    return;

  D->addAttr(::new (S.Context) TryAcquireCapabilityAttr(AL.getRange(),
                                                        S.Context,
                                                        AL.getArgAsExpr(0),
                                                        Args.data(),
                                                        Args.size(),
                                        AL.getAttributeSpellingListIndex()));
}

static void handleReleaseCapabilityAttr(Sema &S, Decl *D,
                                        const AttributeList &AL) {
  // Check that all arguments are lockable objects.
  SmallVector<Expr *, 1> Args;
  checkAttrArgsAreCapabilityObjs(S, D, AL, Args, 0, true);

  D->addAttr(::new (S.Context) ReleaseCapabilityAttr(
      AL.getRange(), S.Context, Args.data(), Args.size(),
      AL.getAttributeSpellingListIndex()));
}

static void handleRequiresCapabilityAttr(Sema &S, Decl *D,
                                         const AttributeList &AL) {
  if (!checkAttributeAtLeastNumArgs(S, AL, 1))
    return;

  // check that all arguments are lockable objects
  SmallVector<Expr*, 1> Args;
  checkAttrArgsAreCapabilityObjs(S, D, AL, Args);
  if (Args.empty())
    return;

  RequiresCapabilityAttr *RCA = ::new (S.Context)
    RequiresCapabilityAttr(AL.getRange(), S.Context, Args.data(),
                           Args.size(), AL.getAttributeSpellingListIndex());

  D->addAttr(RCA);
}

static void handleDeprecatedAttr(Sema &S, Decl *D, const AttributeList &AL) {
  if (const auto *NSD = dyn_cast<NamespaceDecl>(D)) {
    if (NSD->isAnonymousNamespace()) {
      S.Diag(AL.getLoc(), diag::warn_deprecated_anonymous_namespace);
      // Do not want to attach the attribute to the namespace because that will
      // cause confusing diagnostic reports for uses of declarations within the
      // namespace.
      return;
    }
  }

  // Handle the cases where the attribute has a text message.
  StringRef Str, Replacement;
  if (AL.isArgExpr(0) && AL.getArgAsExpr(0) &&
      !S.checkStringLiteralArgumentAttr(AL, 0, Str))
    return;

  // Only support a single optional message for Declspec and CXX11.
  if (AL.isDeclspecAttribute() || AL.isCXX11Attribute())
    checkAttributeAtMostNumArgs(S, AL, 1);
  else if (AL.isArgExpr(1) && AL.getArgAsExpr(1) &&
           !S.checkStringLiteralArgumentAttr(AL, 1, Replacement))
    return;

  if (!S.getLangOpts().CPlusPlus14)
    if (AL.isCXX11Attribute() &&
        !(AL.hasScope() && AL.getScopeName()->isStr("gnu")))
      S.Diag(AL.getLoc(), diag::ext_cxx14_attr) << AL.getName();

  D->addAttr(::new (S.Context)
                 DeprecatedAttr(AL.getRange(), S.Context, Str, Replacement,
                                AL.getAttributeSpellingListIndex()));
}

static bool isGlobalVar(const Decl *D) {
  if (const auto *S = dyn_cast<VarDecl>(D))
    return S->hasGlobalStorage();
  return false;
}

static void handleNoSanitizeAttr(Sema &S, Decl *D, const AttributeList &AL) {
  if (!checkAttributeAtLeastNumArgs(S, AL, 1))
    return;

  std::vector<StringRef> Sanitizers;

  for (unsigned I = 0, E = AL.getNumArgs(); I != E; ++I) {
    StringRef SanitizerName;
    SourceLocation LiteralLoc;

    if (!S.checkStringLiteralArgumentAttr(AL, I, SanitizerName, &LiteralLoc))
      return;

    if (parseSanitizerValue(SanitizerName, /*AllowGroups=*/true) == 0)
      S.Diag(LiteralLoc, diag::warn_unknown_sanitizer_ignored) << SanitizerName;
    else if (isGlobalVar(D) && SanitizerName != "address")
      S.Diag(D->getLocation(), diag::err_attribute_wrong_decl_type)
          << AL.getName() << ExpectedFunctionOrMethod;
    Sanitizers.push_back(SanitizerName);
  }

  D->addAttr(::new (S.Context) NoSanitizeAttr(
      AL.getRange(), S.Context, Sanitizers.data(), Sanitizers.size(),
      AL.getAttributeSpellingListIndex()));
}

static void handleNoSanitizeSpecificAttr(Sema &S, Decl *D,
                                         const AttributeList &AL) {
  StringRef AttrName = AL.getName()->getName();
  normalizeName(AttrName);
  StringRef SanitizerName = llvm::StringSwitch<StringRef>(AttrName)
                                .Case("no_address_safety_analysis", "address")
                                .Case("no_sanitize_address", "address")
                                .Case("no_sanitize_thread", "thread")
                                .Case("no_sanitize_memory", "memory");
  if (isGlobalVar(D) && SanitizerName != "address")
    S.Diag(D->getLocation(), diag::err_attribute_wrong_decl_type)
        << AL.getName() << ExpectedFunction;
  D->addAttr(::new (S.Context)
                 NoSanitizeAttr(AL.getRange(), S.Context, &SanitizerName, 1,
                                AL.getAttributeSpellingListIndex()));
}

static void handleInternalLinkageAttr(Sema &S, Decl *D,
                                      const AttributeList &AL) {
  if (InternalLinkageAttr *Internal =
          S.mergeInternalLinkageAttr(D, AL.getRange(), AL.getName(),
                                     AL.getAttributeSpellingListIndex()))
    D->addAttr(Internal);
}

static void handleOpenCLNoSVMAttr(Sema &S, Decl *D, const AttributeList &AL) {
  if (S.LangOpts.OpenCLVersion != 200)
    S.Diag(AL.getLoc(), diag::err_attribute_requires_opencl_version)
        << AL.getName() << "2.0" << 0;
  else
    S.Diag(AL.getLoc(), diag::warn_opencl_attr_deprecated_ignored)
        << AL.getName() << "2.0";
}

/// Handles semantic checking for features that are common to all attributes,
/// such as checking whether a parameter was properly specified, or the correct
/// number of arguments were passed, etc.
static bool handleCommonAttributeFeatures(Sema &S, Decl *D,
                                          const AttributeList &AL) {
  // Several attributes carry different semantics than the parsing requires, so
  // those are opted out of the common argument checks.
  //
  // We also bail on unknown and ignored attributes because those are handled
  // as part of the target-specific handling logic.
  if (AL.getKind() == AttributeList::UnknownAttribute)
    return false;
  // Check whether the attribute requires specific language extensions to be
  // enabled.
  if (!AL.diagnoseLangOpts(S))
    return true;
  // Check whether the attribute appertains to the given subject.
  if (!AL.diagnoseAppertainsTo(S, D))
    return true;
  if (AL.hasCustomParsing())
    return false;

  if (AL.getMinArgs() == AL.getMaxArgs()) {
    // If there are no optional arguments, then checking for the argument count
    // is trivial.
    if (!checkAttributeNumArgs(S, AL, AL.getMinArgs()))
      return true;
  } else {
    // There are optional arguments, so checking is slightly more involved.
    if (AL.getMinArgs() &&
        !checkAttributeAtLeastNumArgs(S, AL, AL.getMinArgs()))
      return true;
    else if (!AL.hasVariadicArg() && AL.getMaxArgs() &&
             !checkAttributeAtMostNumArgs(S, AL, AL.getMaxArgs()))
      return true;
  }

  return false;
}

static void handleOpenCLAccessAttr(Sema &S, Decl *D,
                                   const AttributeList &AL) {
  if (D->isInvalidDecl())
    return;

  // Check if there is only one access qualifier.
  if (D->hasAttr<OpenCLAccessAttr>()) {
    S.Diag(AL.getLoc(), diag::err_opencl_multiple_access_qualifiers)
        << D->getSourceRange();
    D->setInvalidDecl(true);
    return;
  }

  // OpenCL v2.0 s6.6 - read_write can be used for image types to specify that an
  // image object can be read and written.
  // OpenCL v2.0 s6.13.6 - A kernel cannot read from and write to the same pipe
  // object. Using the read_write (or __read_write) qualifier with the pipe
  // qualifier is a compilation error.
  if (const auto *PDecl = dyn_cast<ParmVarDecl>(D)) {
    const Type *DeclTy = PDecl->getType().getCanonicalType().getTypePtr();
    if (AL.getName()->getName().find("read_write") != StringRef::npos) {
      if (S.getLangOpts().OpenCLVersion < 200 || DeclTy->isPipeType()) {
        S.Diag(AL.getLoc(), diag::err_opencl_invalid_read_write)
            << AL.getName() << PDecl->getType() << DeclTy->isImageType();
        D->setInvalidDecl(true);
        return;
      }
    }
  }

  D->addAttr(::new (S.Context) OpenCLAccessAttr(
      AL.getRange(), S.Context, AL.getAttributeSpellingListIndex()));
}

//===----------------------------------------------------------------------===//
// Top Level Sema Entry Points
//===----------------------------------------------------------------------===//

/// ProcessDeclAttribute - Apply the specific attribute to the specified decl if
/// the attribute applies to decls.  If the attribute is a type attribute, just
/// silently ignore it if a GNU attribute.
static void ProcessDeclAttribute(Sema &S, Scope *scope, Decl *D,
                                 const AttributeList &AL,
                                 bool IncludeCXX11Attributes) {
  if (AL.isInvalid() || AL.getKind() == AttributeList::IgnoredAttribute)
    return;

  // Ignore C++11 attributes on declarator chunks: they appertain to the type
  // instead.
  if (AL.isCXX11Attribute() && !IncludeCXX11Attributes)
    return;

  // Unknown attributes are automatically warned on. Target-specific attributes
  // which do not apply to the current target architecture are treated as
  // though they were unknown attributes.
  if (AL.getKind() == AttributeList::UnknownAttribute ||
      !AL.existsInTarget(S.Context.getTargetInfo())) {
    S.Diag(AL.getLoc(), AL.isDeclspecAttribute()
                              ? diag::warn_unhandled_ms_attribute_ignored
                              : diag::warn_unknown_attribute_ignored)
        << AL.getName();
    return;
  }

  if (handleCommonAttributeFeatures(S, D, AL))
    return;

  switch (AL.getKind()) {
  default:
    if (!AL.isStmtAttr()) {
      // Type attributes are handled elsewhere; silently move on.
      assert(AL.isTypeAttr() && "Non-type attribute not handled");
      break;
    }
    S.Diag(AL.getLoc(), diag::err_stmt_attribute_invalid_on_decl)
        << AL.getName() << D->getLocation();
    break;
  case AttributeList::AT_Interrupt:
    handleInterruptAttr(S, D, AL);
    break;
  case AttributeList::AT_X86ForceAlignArgPointer:
    handleX86ForceAlignArgPointerAttr(S, D, AL);
    break;
  case AttributeList::AT_DLLExport:
  case AttributeList::AT_DLLImport:
    handleDLLAttr(S, D, AL);
    break;
  case AttributeList::AT_Mips16:
    handleSimpleAttributeWithExclusions<Mips16Attr, MicroMipsAttr,
                                        MipsInterruptAttr>(S, D, AL);
    break;
  case AttributeList::AT_NoMips16:
    handleSimpleAttribute<NoMips16Attr>(S, D, AL);
    break;
  case AttributeList::AT_MicroMips:
    handleSimpleAttributeWithExclusions<MicroMipsAttr, Mips16Attr>(S, D, AL);
    break;
  case AttributeList::AT_NoMicroMips:
    handleSimpleAttribute<NoMicroMipsAttr>(S, D, AL);
    break;
  case AttributeList::AT_MipsLongCall:
    handleSimpleAttributeWithExclusions<MipsLongCallAttr, MipsShortCallAttr>(
        S, D, AL);
    break;
  case AttributeList::AT_MipsShortCall:
    handleSimpleAttributeWithExclusions<MipsShortCallAttr, MipsLongCallAttr>(
        S, D, AL);
    break;
  case AttributeList::AT_AMDGPUFlatWorkGroupSize:
    handleAMDGPUFlatWorkGroupSizeAttr(S, D, AL);
    break;
  case AttributeList::AT_AMDGPUWavesPerEU:
    handleAMDGPUWavesPerEUAttr(S, D, AL);
    break;
  case AttributeList::AT_AMDGPUNumSGPR:
    handleAMDGPUNumSGPRAttr(S, D, AL);
    break;
  case AttributeList::AT_AMDGPUNumVGPR:
    handleAMDGPUNumVGPRAttr(S, D, AL);
    break;
  case AttributeList::AT_AVRSignal:
    handleAVRSignalAttr(S, D, AL);
    break;
  case AttributeList::AT_IBAction:
    handleSimpleAttribute<IBActionAttr>(S, D, AL);
    break;
  case AttributeList::AT_IBOutlet:
    handleIBOutlet(S, D, AL);
    break;
  case AttributeList::AT_IBOutletCollection:
    handleIBOutletCollection(S, D, AL);
    break;
  case AttributeList::AT_IFunc:
    handleIFuncAttr(S, D, AL);
    break;
  case AttributeList::AT_Alias:
    handleAliasAttr(S, D, AL);
    break;
  case AttributeList::AT_Aligned:
    handleAlignedAttr(S, D, AL);
    break;
  case AttributeList::AT_AlignValue:
    handleAlignValueAttr(S, D, AL);
    break;
  case AttributeList::AT_AllocSize:
    handleAllocSizeAttr(S, D, AL);
    break;
  case AttributeList::AT_AlwaysInline:
    handleAlwaysInlineAttr(S, D, AL);
    break;
  case AttributeList::AT_Artificial:
    handleSimpleAttribute<ArtificialAttr>(S, D, AL);
    break;
  case AttributeList::AT_AnalyzerNoReturn:
    handleAnalyzerNoReturnAttr(S, D, AL);
    break;
  case AttributeList::AT_TLSModel:
    handleTLSModelAttr(S, D, AL);
    break;
  case AttributeList::AT_Annotate:
    handleAnnotateAttr(S, D, AL);
    break;
  case AttributeList::AT_Availability:
    handleAvailabilityAttr(S, D, AL);
    break;
  case AttributeList::AT_CarriesDependency:
    handleDependencyAttr(S, scope, D, AL);
    break;
  case AttributeList::AT_Common:
    handleCommonAttr(S, D, AL);
    break;
  case AttributeList::AT_CUDAConstant:
    handleConstantAttr(S, D, AL);
    break;
  case AttributeList::AT_PassObjectSize:
    handlePassObjectSizeAttr(S, D, AL);
    break;
  case AttributeList::AT_Constructor:
    handleConstructorAttr(S, D, AL);
    break;
  case AttributeList::AT_CXX11NoReturn:
    handleSimpleAttribute<CXX11NoReturnAttr>(S, D, AL);
    break;
  case AttributeList::AT_Deprecated:
    handleDeprecatedAttr(S, D, AL);
    break;
  case AttributeList::AT_Destructor:
    handleDestructorAttr(S, D, AL);
    break;
  case AttributeList::AT_EnableIf:
    handleEnableIfAttr(S, D, AL);
    break;
  case AttributeList::AT_DiagnoseIf:
    handleDiagnoseIfAttr(S, D, AL);
    break;
  case AttributeList::AT_ExtVectorType:
    handleExtVectorTypeAttr(S, D, AL);
    break;
  case AttributeList::AT_ExternalSourceSymbol:
    handleExternalSourceSymbolAttr(S, D, AL);
    break;
  case AttributeList::AT_MinSize:
    handleMinSizeAttr(S, D, AL);
    break;
  case AttributeList::AT_OptimizeNone:
    handleOptimizeNoneAttr(S, D, AL);
    break;
  case AttributeList::AT_FlagEnum:
    handleSimpleAttribute<FlagEnumAttr>(S, D, AL);
    break;
  case AttributeList::AT_EnumExtensibility:
    handleEnumExtensibilityAttr(S, D, AL);
    break;
  case AttributeList::AT_Flatten:
    handleSimpleAttribute<FlattenAttr>(S, D, AL);
    break;
  case AttributeList::AT_Format:
    handleFormatAttr(S, D, AL);
    break;
  case AttributeList::AT_FormatArg:
    handleFormatArgAttr(S, D, AL);
    break;
  case AttributeList::AT_CUDAGlobal:
    handleGlobalAttr(S, D, AL);
    break;
  case AttributeList::AT_CUDADevice:
    handleSimpleAttributeWithExclusions<CUDADeviceAttr, CUDAGlobalAttr>(S, D,
                                                                        AL);
    break;
  case AttributeList::AT_CUDAHost:
    handleSimpleAttributeWithExclusions<CUDAHostAttr, CUDAGlobalAttr>(S, D,
                                                                      AL);
    break;
  case AttributeList::AT_GNUInline:
    handleGNUInlineAttr(S, D, AL);
    break;
  case AttributeList::AT_CUDALaunchBounds:
    handleLaunchBoundsAttr(S, D, AL);
    break;
  case AttributeList::AT_Restrict:
    handleRestrictAttr(S, D, AL);
    break;
  case AttributeList::AT_MayAlias:
    handleSimpleAttribute<MayAliasAttr>(S, D, AL);
    break;
  case AttributeList::AT_Mode:
    handleModeAttr(S, D, AL);
    break;
  case AttributeList::AT_NoAlias:
    handleSimpleAttribute<NoAliasAttr>(S, D, AL);
    break;
  case AttributeList::AT_NoCommon:
    handleSimpleAttribute<NoCommonAttr>(S, D, AL);
    break;
  case AttributeList::AT_NoSplitStack:
    handleSimpleAttribute<NoSplitStackAttr>(S, D, AL);
    break;
  case AttributeList::AT_NonNull:
    if (auto *PVD = dyn_cast<ParmVarDecl>(D))
      handleNonNullAttrParameter(S, PVD, AL);
    else
      handleNonNullAttr(S, D, AL);
    break;
  case AttributeList::AT_ReturnsNonNull:
    handleReturnsNonNullAttr(S, D, AL);
    break;
  case AttributeList::AT_NoEscape:
    handleNoEscapeAttr(S, D, AL);
    break;
  case AttributeList::AT_AssumeAligned:
    handleAssumeAlignedAttr(S, D, AL);
    break;
  case AttributeList::AT_AllocAlign:
    handleAllocAlignAttr(S, D, AL);
    break;
  case AttributeList::AT_Overloadable:
    handleSimpleAttribute<OverloadableAttr>(S, D, AL);
    break;
  case AttributeList::AT_Ownership:
    handleOwnershipAttr(S, D, AL);
    break;
  case AttributeList::AT_Cold:
    handleSimpleAttributeWithExclusions<ColdAttr, HotAttr>(S, D, AL);
    break;
  case AttributeList::AT_Hot:
    handleSimpleAttributeWithExclusions<HotAttr, ColdAttr>(S, D, AL);
    break;
  case AttributeList::AT_Naked:
    handleNakedAttr(S, D, AL);
    break;
  case AttributeList::AT_NoReturn:
    handleNoReturnAttr(S, D, AL);
    break;
  case AttributeList::AT_NoThrow:
    handleSimpleAttribute<NoThrowAttr>(S, D, AL);
    break;
  case AttributeList::AT_CUDAShared:
    handleSharedAttr(S, D, AL);
    break;
  case AttributeList::AT_VecReturn:
    handleVecReturnAttr(S, D, AL);
    break;
  case AttributeList::AT_ObjCOwnership:
    handleObjCOwnershipAttr(S, D, AL);
    break;
  case AttributeList::AT_ObjCPreciseLifetime:
    handleObjCPreciseLifetimeAttr(S, D, AL);
    break;
  case AttributeList::AT_ObjCReturnsInnerPointer:
    handleObjCReturnsInnerPointerAttr(S, D, AL);
    break;
  case AttributeList::AT_ObjCRequiresSuper:
    handleObjCRequiresSuperAttr(S, D, AL);
    break;
  case AttributeList::AT_ObjCBridge:
    handleObjCBridgeAttr(S, D, AL);
    break;
  case AttributeList::AT_ObjCBridgeMutable:
    handleObjCBridgeMutableAttr(S, D, AL);
    break;
  case AttributeList::AT_ObjCBridgeRelated:
    handleObjCBridgeRelatedAttr(S, D, AL);
    break;
  case AttributeList::AT_ObjCDesignatedInitializer:
    handleObjCDesignatedInitializer(S, D, AL);
    break;
  case AttributeList::AT_ObjCRuntimeName:
    handleObjCRuntimeName(S, D, AL);
    break;
   case AttributeList::AT_ObjCRuntimeVisible:
    handleSimpleAttribute<ObjCRuntimeVisibleAttr>(S, D, AL);
    break;
  case AttributeList::AT_ObjCBoxable:
    handleObjCBoxable(S, D, AL);
    break;
  case AttributeList::AT_NSErrorDomain:
    handleNSErrorDomain(S, D, AL);
    break;
  case AttributeList::AT_CFAuditedTransfer:
    handleSimpleAttributeWithExclusions<CFAuditedTransferAttr,
                                        CFUnknownTransferAttr>(S, D, AL);
    break;
  case AttributeList::AT_CFUnknownTransfer:
    handleSimpleAttributeWithExclusions<CFUnknownTransferAttr,
                                        CFAuditedTransferAttr>(S, D, AL);
    break;
  case AttributeList::AT_CFConsumed:
  case AttributeList::AT_NSConsumed:
    handleNSConsumedAttr(S, D, AL);
    break;
  case AttributeList::AT_NSConsumesSelf:
    handleSimpleAttribute<NSConsumesSelfAttr>(S, D, AL);
    break;
  case AttributeList::AT_NSReturnsAutoreleased:
  case AttributeList::AT_NSReturnsNotRetained:
  case AttributeList::AT_CFReturnsNotRetained:
  case AttributeList::AT_NSReturnsRetained:
  case AttributeList::AT_CFReturnsRetained:
    handleNSReturnsRetainedAttr(S, D, AL);
    break;
  case AttributeList::AT_WorkGroupSizeHint:
    handleWorkGroupSize<WorkGroupSizeHintAttr>(S, D, AL);
    break;
  case AttributeList::AT_ReqdWorkGroupSize:
    handleWorkGroupSize<ReqdWorkGroupSizeAttr>(S, D, AL);
    break;
  case AttributeList::AT_OpenCLIntelReqdSubGroupSize:
    handleSubGroupSize(S, D, AL);
    break;
  case AttributeList::AT_VecTypeHint:
    handleVecTypeHint(S, D, AL);
    break;
  case AttributeList::AT_RequireConstantInit:
    handleSimpleAttribute<RequireConstantInitAttr>(S, D, AL);
    break;
  case AttributeList::AT_InitPriority:
    handleInitPriorityAttr(S, D, AL);
    break;
  case AttributeList::AT_Packed:
    handlePackedAttr(S, D, AL);
    break;
  case AttributeList::AT_Section:
    handleSectionAttr(S, D, AL);
    break;
  case AttributeList::AT_Target:
    handleTargetAttr(S, D, AL);
    break;
  case AttributeList::AT_Unavailable:
    handleAttrWithMessage<UnavailableAttr>(S, D, AL);
    break;
  case AttributeList::AT_ArcWeakrefUnavailable:
    handleSimpleAttribute<ArcWeakrefUnavailableAttr>(S, D, AL);
    break;
  case AttributeList::AT_ObjCRootClass:
    handleSimpleAttribute<ObjCRootClassAttr>(S, D, AL);
    break;
  case AttributeList::AT_ObjCSubclassingRestricted:
    handleSimpleAttribute<ObjCSubclassingRestrictedAttr>(S, D, AL);
    break;
  case AttributeList::AT_ObjCCompleteDefinition:
    handleSimpleAttribute<ObjCCompleteDefinitionAttr>(S, D, AL);
    break;
  case AttributeList::AT_ObjCExplicitProtocolImpl:
    handleObjCSuppresProtocolAttr(S, D, AL);
    break;
  case AttributeList::AT_ObjCRequiresPropertyDefs:
    handleSimpleAttribute<ObjCRequiresPropertyDefsAttr>(S, D, AL);
    break;
  case AttributeList::AT_Unused:
    handleUnusedAttr(S, D, AL);
    break;
  case AttributeList::AT_ReturnsTwice:
    handleSimpleAttribute<ReturnsTwiceAttr>(S, D, AL);
    break;
  case AttributeList::AT_NotTailCalled:
    handleSimpleAttributeWithExclusions<NotTailCalledAttr,
                                        AlwaysInlineAttr>(S, D, AL);
    break;
  case AttributeList::AT_DisableTailCalls:
    handleSimpleAttributeWithExclusions<DisableTailCallsAttr,
                                        NakedAttr>(S, D, AL);
    break;
  case AttributeList::AT_Used:
    handleSimpleAttribute<UsedAttr>(S, D, AL);
    break;
  case AttributeList::AT_Visibility:
    handleVisibilityAttr(S, D, AL, false);
    break;
  case AttributeList::AT_TypeVisibility:
    handleVisibilityAttr(S, D, AL, true);
    break;
  case AttributeList::AT_WarnUnused:
    handleSimpleAttribute<WarnUnusedAttr>(S, D, AL);
    break;
  case AttributeList::AT_WarnUnusedResult:
    handleWarnUnusedResult(S, D, AL);
    break;
  case AttributeList::AT_Weak:
    handleSimpleAttribute<WeakAttr>(S, D, AL);
    break;
  case AttributeList::AT_WeakRef:
    handleWeakRefAttr(S, D, AL);
    break;
  case AttributeList::AT_WeakImport:
    handleWeakImportAttr(S, D, AL);
    break;
  case AttributeList::AT_TransparentUnion:
    handleTransparentUnionAttr(S, D, AL);
    break;
  case AttributeList::AT_ObjCException:
    handleSimpleAttribute<ObjCExceptionAttr>(S, D, AL);
    break;
  case AttributeList::AT_ObjCMethodFamily:
    handleObjCMethodFamilyAttr(S, D, AL);
    break;
  case AttributeList::AT_ObjCNSObject:
    handleObjCNSObject(S, D, AL);
    break;
  case AttributeList::AT_ObjCIndependentClass:
    handleObjCIndependentClass(S, D, AL);
    break;
  case AttributeList::AT_Blocks:
    handleBlocksAttr(S, D, AL);
    break;
  case AttributeList::AT_Sentinel:
    handleSentinelAttr(S, D, AL);
    break;
  case AttributeList::AT_Const:
    handleSimpleAttribute<ConstAttr>(S, D, AL);
    break;
  case AttributeList::AT_Pure:
    handleSimpleAttribute<PureAttr>(S, D, AL);
    break;
  case AttributeList::AT_Cleanup:
    handleCleanupAttr(S, D, AL);
    break;
  case AttributeList::AT_NoDebug:
    handleNoDebugAttr(S, D, AL);
    break;
  case AttributeList::AT_NoDuplicate:
    handleSimpleAttribute<NoDuplicateAttr>(S, D, AL);
    break;
  case AttributeList::AT_Convergent:
    handleSimpleAttribute<ConvergentAttr>(S, D, AL);
    break;
  case AttributeList::AT_NoInline:
    handleSimpleAttribute<NoInlineAttr>(S, D, AL);
    break;
  case AttributeList::AT_NoInstrumentFunction: // Interacts with -pg.
    handleSimpleAttribute<NoInstrumentFunctionAttr>(S, D, AL);
    break;
  case AttributeList::AT_StdCall:
  case AttributeList::AT_CDecl:
  case AttributeList::AT_FastCall:
  case AttributeList::AT_ThisCall:
  case AttributeList::AT_Pascal:
  case AttributeList::AT_RegCall:
  case AttributeList::AT_SwiftCall:
  case AttributeList::AT_VectorCall:
  case AttributeList::AT_MSABI:
  case AttributeList::AT_SysVABI:
  case AttributeList::AT_Pcs:
  case AttributeList::AT_IntelOclBicc:
  case AttributeList::AT_PreserveMost:
  case AttributeList::AT_PreserveAll:
    handleCallConvAttr(S, D, AL);
    break;
  case AttributeList::AT_Suppress:
    handleSuppressAttr(S, D, AL);
    break;
  case AttributeList::AT_OpenCLKernel:
    handleSimpleAttribute<OpenCLKernelAttr>(S, D, AL);
    break;
  case AttributeList::AT_OpenCLAccess:
    handleOpenCLAccessAttr(S, D, AL);
    break;
  case AttributeList::AT_OpenCLNoSVM:
    handleOpenCLNoSVMAttr(S, D, AL);
    break;
  case AttributeList::AT_SwiftContext:
    handleParameterABIAttr(S, D, AL, ParameterABI::SwiftContext);
    break;
  case AttributeList::AT_SwiftErrorResult:
    handleParameterABIAttr(S, D, AL, ParameterABI::SwiftErrorResult);
    break;
  case AttributeList::AT_SwiftIndirectResult:
    handleParameterABIAttr(S, D, AL, ParameterABI::SwiftIndirectResult);
    break;
  case AttributeList::AT_InternalLinkage:
    handleInternalLinkageAttr(S, D, AL);
    break;
  case AttributeList::AT_LTOVisibilityPublic:
    handleSimpleAttribute<LTOVisibilityPublicAttr>(S, D, AL);
    break;

  // Microsoft attributes:
  case AttributeList::AT_EmptyBases:
    handleSimpleAttribute<EmptyBasesAttr>(S, D, AL);
    break;
  case AttributeList::AT_LayoutVersion:
    handleLayoutVersion(S, D, AL);
    break;
  case AttributeList::AT_TrivialABI:
    handleSimpleAttribute<TrivialABIAttr>(S, D, AL);
    break;
  case AttributeList::AT_MSNoVTable:
    handleSimpleAttribute<MSNoVTableAttr>(S, D, AL);
    break;
  case AttributeList::AT_MSStruct:
    handleSimpleAttribute<MSStructAttr>(S, D, AL);
    break;
  case AttributeList::AT_Uuid:
    handleUuidAttr(S, D, AL);
    break;
  case AttributeList::AT_MSInheritance:
    handleMSInheritanceAttr(S, D, AL);
    break;
  case AttributeList::AT_SelectAny:
    handleSimpleAttribute<SelectAnyAttr>(S, D, AL);
    break;
  case AttributeList::AT_Thread:
    handleDeclspecThreadAttr(S, D, AL);
    break;

  case AttributeList::AT_AbiTag:
    handleAbiTagAttr(S, D, AL);
    break;

  // Thread safety attributes:
  case AttributeList::AT_AssertExclusiveLock:
    handleAssertExclusiveLockAttr(S, D, AL);
    break;
  case AttributeList::AT_AssertSharedLock:
    handleAssertSharedLockAttr(S, D, AL);
    break;
  case AttributeList::AT_GuardedVar:
    handleSimpleAttribute<GuardedVarAttr>(S, D, AL);
    break;
  case AttributeList::AT_PtGuardedVar:
    handlePtGuardedVarAttr(S, D, AL);
    break;
  case AttributeList::AT_ScopedLockable:
    handleSimpleAttribute<ScopedLockableAttr>(S, D, AL);
    break;
  case AttributeList::AT_NoSanitize:
    handleNoSanitizeAttr(S, D, AL);
    break;
  case AttributeList::AT_NoSanitizeSpecific:
    handleNoSanitizeSpecificAttr(S, D, AL);
    break;
  case AttributeList::AT_NoThreadSafetyAnalysis:
    handleSimpleAttribute<NoThreadSafetyAnalysisAttr>(S, D, AL);
    break;
  case AttributeList::AT_GuardedBy:
    handleGuardedByAttr(S, D, AL);
    break;
  case AttributeList::AT_PtGuardedBy:
    handlePtGuardedByAttr(S, D, AL);
    break;
  case AttributeList::AT_ExclusiveTrylockFunction:
    handleExclusiveTrylockFunctionAttr(S, D, AL);
    break;
  case AttributeList::AT_LockReturned:
    handleLockReturnedAttr(S, D, AL);
    break;
  case AttributeList::AT_LocksExcluded:
    handleLocksExcludedAttr(S, D, AL);
    break;
  case AttributeList::AT_SharedTrylockFunction:
    handleSharedTrylockFunctionAttr(S, D, AL);
    break;
  case AttributeList::AT_AcquiredBefore:
    handleAcquiredBeforeAttr(S, D, AL);
    break;
  case AttributeList::AT_AcquiredAfter:
    handleAcquiredAfterAttr(S, D, AL);
    break;

  // Capability analysis attributes.
  case AttributeList::AT_Capability:
  case AttributeList::AT_Lockable:
    handleCapabilityAttr(S, D, AL);
    break;
  case AttributeList::AT_RequiresCapability:
    handleRequiresCapabilityAttr(S, D, AL);
    break;

  case AttributeList::AT_AssertCapability:
    handleAssertCapabilityAttr(S, D, AL);
    break;
  case AttributeList::AT_AcquireCapability:
    handleAcquireCapabilityAttr(S, D, AL);
    break;
  case AttributeList::AT_ReleaseCapability:
    handleReleaseCapabilityAttr(S, D, AL);
    break;
  case AttributeList::AT_TryAcquireCapability:
    handleTryAcquireCapabilityAttr(S, D, AL);
    break;

  // Consumed analysis attributes.
  case AttributeList::AT_Consumable:
    handleConsumableAttr(S, D, AL);
    break;
  case AttributeList::AT_ConsumableAutoCast:
    handleSimpleAttribute<ConsumableAutoCastAttr>(S, D, AL);
    break;
  case AttributeList::AT_ConsumableSetOnRead:
    handleSimpleAttribute<ConsumableSetOnReadAttr>(S, D, AL);
    break;
  case AttributeList::AT_CallableWhen:
    handleCallableWhenAttr(S, D, AL);
    break;
  case AttributeList::AT_ParamTypestate:
    handleParamTypestateAttr(S, D, AL);
    break;
  case AttributeList::AT_ReturnTypestate:
    handleReturnTypestateAttr(S, D, AL);
    break;
  case AttributeList::AT_SetTypestate:
    handleSetTypestateAttr(S, D, AL);
    break;
  case AttributeList::AT_TestTypestate:
    handleTestTypestateAttr(S, D, AL);
    break;

  // Type safety attributes.
  case AttributeList::AT_ArgumentWithTypeTag:
    handleArgumentWithTypeTagAttr(S, D, AL);
    break;
  case AttributeList::AT_TypeTagForDatatype:
    handleTypeTagForDatatypeAttr(S, D, AL);
    break;
  case AttributeList::AT_AnyX86NoCallerSavedRegisters:
    handleNoCallerSavedRegsAttr(S, D, AL);
    break;
  case AttributeList::AT_RenderScriptKernel:
    handleSimpleAttribute<RenderScriptKernelAttr>(S, D, AL);
    break;
  // Swift attributes.
  case AttributeList::AT_SwiftPrivate:
    handleSimpleAttribute<SwiftPrivateAttr>(S, D, AL);
    break;
  case AttributeList::AT_SwiftName:
    handleSwiftName(S, D, AL);
    break;
  case AttributeList::AT_SwiftError:
    handleSwiftError(S, D, AL);
    break;
  case AttributeList::AT_SwiftBridge:
    handleSwiftBridgeAttr(S, D, AL);
    break;
  case AttributeList::AT_SwiftObjCMembers:
    handleSimpleAttribute<SwiftObjCMembersAttr>(S, D, AL);
    break;
  case AttributeList::AT_SwiftNewtype:
    handleSwiftNewtypeAttr(S, D, AL);
    break;
  // XRay attributes.
  case AttributeList::AT_XRayInstrument:
    handleSimpleAttribute<XRayInstrumentAttr>(S, D, AL);
    break;
  case AttributeList::AT_XRayLogArgs:
    handleXRayLogArgsAttr(S, D, AL);
    break;
  }
}

/// ProcessDeclAttributeList - Apply all the decl attributes in the specified
/// attribute list to the specified decl, ignoring any type attributes.
void Sema::ProcessDeclAttributeList(Scope *S, Decl *D,
                                    const AttributeList *AttrList,
                                    bool IncludeCXX11Attributes) {
  for (const AttributeList* l = AttrList; l; l = l->getNext())
    ProcessDeclAttribute(*this, S, D, *l, IncludeCXX11Attributes);

  // FIXME: We should be able to handle these cases in TableGen.
  // GCC accepts
  // static int a9 __attribute__((weakref));
  // but that looks really pointless. We reject it.
  if (D->hasAttr<WeakRefAttr>() && !D->hasAttr<AliasAttr>()) {
    Diag(AttrList->getLoc(), diag::err_attribute_weakref_without_alias)
      << cast<NamedDecl>(D);
    D->dropAttr<WeakRefAttr>();
    return;
  }

  // FIXME: We should be able to handle this in TableGen as well. It would be
  // good to have a way to specify "these attributes must appear as a group",
  // for these. Additionally, it would be good to have a way to specify "these
  // attribute must never appear as a group" for attributes like cold and hot.
  if (!D->hasAttr<OpenCLKernelAttr>()) {
    // These attributes cannot be applied to a non-kernel function.
    if (const auto *A = D->getAttr<ReqdWorkGroupSizeAttr>()) {
      // FIXME: This emits a different error message than
      // diag::err_attribute_wrong_decl_type + ExpectedKernelFunction.
      Diag(D->getLocation(), diag::err_opencl_kernel_attr) << A;
      D->setInvalidDecl();
    } else if (const auto *A = D->getAttr<WorkGroupSizeHintAttr>()) {
      Diag(D->getLocation(), diag::err_opencl_kernel_attr) << A;
      D->setInvalidDecl();
    } else if (const auto *A = D->getAttr<VecTypeHintAttr>()) {
      Diag(D->getLocation(), diag::err_opencl_kernel_attr) << A;
      D->setInvalidDecl();
    } else if (const auto *A = D->getAttr<AMDGPUFlatWorkGroupSizeAttr>()) {
      Diag(D->getLocation(), diag::err_attribute_wrong_decl_type)
        << A << ExpectedKernelFunction;
      D->setInvalidDecl();
    } else if (const auto *A = D->getAttr<AMDGPUWavesPerEUAttr>()) {
      Diag(D->getLocation(), diag::err_attribute_wrong_decl_type)
        << A << ExpectedKernelFunction;
      D->setInvalidDecl();
    } else if (const auto *A = D->getAttr<AMDGPUNumSGPRAttr>()) {
      Diag(D->getLocation(), diag::err_attribute_wrong_decl_type)
        << A << ExpectedKernelFunction;
      D->setInvalidDecl();
    } else if (const auto *A = D->getAttr<AMDGPUNumVGPRAttr>()) {
      Diag(D->getLocation(), diag::err_attribute_wrong_decl_type)
        << A << ExpectedKernelFunction;
      D->setInvalidDecl();
    } else if (const auto *A = D->getAttr<OpenCLIntelReqdSubGroupSizeAttr>()) {
      Diag(D->getLocation(), diag::err_opencl_kernel_attr) << A;
      D->setInvalidDecl();
    }
  }
}

// Helper for delayed processing TransparentUnion attribute.
void Sema::ProcessDeclAttributeDelayed(Decl *D, const AttributeList *AttrList) {
  for (const AttributeList *AL = AttrList; AL; AL = AL->getNext())
    if (AL->getKind() == AttributeList::AT_TransparentUnion) {
      handleTransparentUnionAttr(*this, D, *AL);
      break;
    }
}

// Annotation attributes are the only attributes allowed after an access
// specifier.
bool Sema::ProcessAccessDeclAttributeList(AccessSpecDecl *ASDecl,
                                          const AttributeList *AttrList) {
  for (const AttributeList* l = AttrList; l; l = l->getNext()) {
    if (l->getKind() == AttributeList::AT_Annotate) {
      ProcessDeclAttribute(*this, nullptr, ASDecl, *l, l->isCXX11Attribute());
    } else {
      Diag(l->getLoc(), diag::err_only_annotate_after_access_spec);
      return true;
    }
  }

  return false;
}

/// checkUnusedDeclAttributes - Check a list of attributes to see if it
/// contains any decl attributes that we should warn about.
static void checkUnusedDeclAttributes(Sema &S, const AttributeList *A) {
  for ( ; A; A = A->getNext()) {
    // Only warn if the attribute is an unignored, non-type attribute.
    if (A->isUsedAsTypeAttr() || A->isInvalid()) continue;
    if (A->getKind() == AttributeList::IgnoredAttribute) continue;

    if (A->getKind() == AttributeList::UnknownAttribute) {
      S.Diag(A->getLoc(), diag::warn_unknown_attribute_ignored)
        << A->getName() << A->getRange();
    } else {
      S.Diag(A->getLoc(), diag::warn_attribute_not_on_decl)
        << A->getName() << A->getRange();
    }
  }
}

/// checkUnusedDeclAttributes - Given a declarator which is not being
/// used to build a declaration, complain about any decl attributes
/// which might be lying around on it.
void Sema::checkUnusedDeclAttributes(Declarator &D) {
  ::checkUnusedDeclAttributes(*this, D.getDeclSpec().getAttributes().getList());
  ::checkUnusedDeclAttributes(*this, D.getAttributes());
  for (unsigned i = 0, e = D.getNumTypeObjects(); i != e; ++i)
    ::checkUnusedDeclAttributes(*this, D.getTypeObject(i).getAttrs());
}

/// DeclClonePragmaWeak - clone existing decl (maybe definition),
/// \#pragma weak needs a non-definition decl and source may not have one.
NamedDecl * Sema::DeclClonePragmaWeak(NamedDecl *ND, IdentifierInfo *II,
                                      SourceLocation Loc) {
  assert(isa<FunctionDecl>(ND) || isa<VarDecl>(ND));
  NamedDecl *NewD = nullptr;
  if (auto *FD = dyn_cast<FunctionDecl>(ND)) {
    FunctionDecl *NewFD;
    // FIXME: Missing call to CheckFunctionDeclaration().
    // FIXME: Mangling?
    // FIXME: Is the qualifier info correct?
    // FIXME: Is the DeclContext correct?
    NewFD = FunctionDecl::Create(FD->getASTContext(), FD->getDeclContext(),
                                 Loc, Loc, DeclarationName(II),
                                 FD->getType(), FD->getTypeSourceInfo(),
                                 SC_None, false/*isInlineSpecified*/,
                                 FD->hasPrototype(),
                                 false/*isConstexprSpecified*/);
    NewD = NewFD;

    if (FD->getQualifier())
      NewFD->setQualifierInfo(FD->getQualifierLoc());

    // Fake up parameter variables; they are declared as if this were
    // a typedef.
    QualType FDTy = FD->getType();
    if (const auto *FT = FDTy->getAs<FunctionProtoType>()) {
      SmallVector<ParmVarDecl*, 16> Params;
      for (const auto &AI : FT->param_types()) {
        ParmVarDecl *Param = BuildParmVarDeclForTypedef(NewFD, Loc, AI);
        Param->setScopeInfo(0, Params.size());
        Params.push_back(Param);
      }
      NewFD->setParams(Params);
    }
  } else if (auto *VD = dyn_cast<VarDecl>(ND)) {
    NewD = VarDecl::Create(VD->getASTContext(), VD->getDeclContext(),
                           VD->getInnerLocStart(), VD->getLocation(), II,
                           VD->getType(), VD->getTypeSourceInfo(),
                           VD->getStorageClass());
    if (VD->getQualifier())
	  cast<VarDecl>(NewD)->setQualifierInfo(VD->getQualifierLoc());
  }
  return NewD;
}

/// DeclApplyPragmaWeak - A declaration (maybe definition) needs \#pragma weak
/// applied to it, possibly with an alias.
void Sema::DeclApplyPragmaWeak(Scope *S, NamedDecl *ND, WeakInfo &W) {
  if (W.getUsed()) return; // only do this once
  W.setUsed(true);
  if (W.getAlias()) { // clone decl, impersonate __attribute(weak,alias(...))
    IdentifierInfo *NDId = ND->getIdentifier();
    NamedDecl *NewD = DeclClonePragmaWeak(ND, W.getAlias(), W.getLocation());
    NewD->addAttr(AliasAttr::CreateImplicit(Context, NDId->getName(),
                                            W.getLocation()));
    NewD->addAttr(WeakAttr::CreateImplicit(Context, W.getLocation()));
    WeakTopLevelDecl.push_back(NewD);
    // FIXME: "hideous" code from Sema::LazilyCreateBuiltin
    // to insert Decl at TU scope, sorry.
    DeclContext *SavedContext = CurContext;
    CurContext = Context.getTranslationUnitDecl();
    NewD->setDeclContext(CurContext);
    NewD->setLexicalDeclContext(CurContext);
    PushOnScopeChains(NewD, S);
    CurContext = SavedContext;
  } else { // just add weak to existing
    ND->addAttr(WeakAttr::CreateImplicit(Context, W.getLocation()));
  }
}

void Sema::ProcessPragmaWeak(Scope *S, Decl *D) {
  // It's valid to "forward-declare" #pragma weak, in which case we
  // have to do this.
  LoadExternalWeakUndeclaredIdentifiers();
  if (!WeakUndeclaredIdentifiers.empty()) {
    NamedDecl *ND = nullptr;
    if (auto *VD = dyn_cast<VarDecl>(D))
      if (VD->isExternC())
        ND = VD;
    if (auto *FD = dyn_cast<FunctionDecl>(D))
      if (FD->isExternC())
        ND = FD;
    if (ND) {
      if (IdentifierInfo *Id = ND->getIdentifier()) {
        auto I = WeakUndeclaredIdentifiers.find(Id);
        if (I != WeakUndeclaredIdentifiers.end()) {
          WeakInfo W = I->second;
          DeclApplyPragmaWeak(S, ND, W);
          WeakUndeclaredIdentifiers[Id] = W;
        }
      }
    }
  }
}

/// ProcessDeclAttributes - Given a declarator (PD) with attributes indicated in
/// it, apply them to D.  This is a bit tricky because PD can have attributes
/// specified in many different places, and we need to find and apply them all.
void Sema::ProcessDeclAttributes(Scope *S, Decl *D, const Declarator &PD) {
  // Apply decl attributes from the DeclSpec if present.
  if (const AttributeList *Attrs = PD.getDeclSpec().getAttributes().getList())
    ProcessDeclAttributeList(S, D, Attrs);

  // Walk the declarator structure, applying decl attributes that were in a type
  // position to the decl itself.  This handles cases like:
  //   int *__attr__(x)** D;
  // when X is a decl attribute.
  for (unsigned i = 0, e = PD.getNumTypeObjects(); i != e; ++i)
    if (const AttributeList *Attrs = PD.getTypeObject(i).getAttrs())
      ProcessDeclAttributeList(S, D, Attrs, /*IncludeCXX11Attributes=*/false);

  // Finally, apply any attributes on the decl itself.
  if (const AttributeList *Attrs = PD.getAttributes())
    ProcessDeclAttributeList(S, D, Attrs);

  // Apply additional attributes specified by '#pragma clang attribute'.
  AddPragmaAttributes(S, D);

  // Look for API notes that map to attributes.
  ProcessAPINotes(D);
}

/// Is the given declaration allowed to use a forbidden type?
/// If so, it'll still be annotated with an attribute that makes it
/// illegal to actually use.
static bool isForbiddenTypeAllowed(Sema &S, Decl *D,
                                   const DelayedDiagnostic &diag,
                                   UnavailableAttr::ImplicitReason &reason) {
  // Private ivars are always okay.  Unfortunately, people don't
  // always properly make their ivars private, even in system headers.
  // Plus we need to make fields okay, too.
  if (!isa<FieldDecl>(D) && !isa<ObjCPropertyDecl>(D) &&
      !isa<FunctionDecl>(D))
    return false;

  // Silently accept unsupported uses of __weak in both user and system
  // declarations when it's been disabled, for ease of integration with
  // -fno-objc-arc files.  We do have to take some care against attempts
  // to define such things;  for now, we've only done that for ivars
  // and properties.
  if ((isa<ObjCIvarDecl>(D) || isa<ObjCPropertyDecl>(D))) {
    if (diag.getForbiddenTypeDiagnostic() == diag::err_arc_weak_disabled ||
        diag.getForbiddenTypeDiagnostic() == diag::err_arc_weak_no_runtime) {
      reason = UnavailableAttr::IR_ForbiddenWeak;
      return true;
    }
  }

  // Allow all sorts of things in system headers.
  if (S.Context.getSourceManager().isInSystemHeader(D->getLocation())) {
    // Currently, all the failures dealt with this way are due to ARC
    // restrictions.
    reason = UnavailableAttr::IR_ARCForbiddenType;
    return true;
  }

  return false;
}

/// Handle a delayed forbidden-type diagnostic.
static void handleDelayedForbiddenType(Sema &S, DelayedDiagnostic &DD,
                                       Decl *D) {
  auto Reason = UnavailableAttr::IR_None;
  if (D && isForbiddenTypeAllowed(S, D, DD, Reason)) {
    assert(Reason && "didn't set reason?");
    D->addAttr(UnavailableAttr::CreateImplicit(S.Context, "", Reason, DD.Loc));
    return;
  }
  if (S.getLangOpts().ObjCAutoRefCount)
    if (const auto *FD = dyn_cast<FunctionDecl>(D)) {
      // FIXME: we may want to suppress diagnostics for all
      // kind of forbidden type messages on unavailable functions.
      if (FD->hasAttr<UnavailableAttr>() &&
          DD.getForbiddenTypeDiagnostic() ==
              diag::err_arc_array_param_no_ownership) {
        DD.Triggered = true;
        return;
      }
    }

  S.Diag(DD.Loc, DD.getForbiddenTypeDiagnostic())
      << DD.getForbiddenTypeOperand() << DD.getForbiddenTypeArgument();
  DD.Triggered = true;
}

static const AvailabilityAttr *getAttrForPlatform(ASTContext &Context,
                                                  const Decl *D) {
  // Check each AvailabilityAttr to find the one for this platform.
  for (const auto *A : D->attrs()) {
    if (const auto *Avail = dyn_cast<AvailabilityAttr>(A)) {
      // FIXME: this is copied from CheckAvailability. We should try to
      // de-duplicate.

      // Check if this is an App Extension "platform", and if so chop off
      // the suffix for matching with the actual platform.
      StringRef ActualPlatform = Avail->getPlatform()->getName();
      StringRef RealizedPlatform = ActualPlatform;
      if (Context.getLangOpts().AppExt) {
        size_t suffix = RealizedPlatform.rfind("_app_extension");
        if (suffix != StringRef::npos)
          RealizedPlatform = RealizedPlatform.slice(0, suffix);
      }

      StringRef TargetPlatform = Context.getTargetInfo().getPlatformName();

      // Match the platform name.
      if (RealizedPlatform == TargetPlatform)
        return Avail;
    }
  }
  return nullptr;
}

/// The diagnostic we should emit for \c D, and the declaration that
/// originated it, or \c AR_Available.
///
/// \param D The declaration to check.
/// \param Message If non-null, this will be populated with the message from
/// the availability attribute that is selected.
static std::pair<AvailabilityResult, const NamedDecl *>
ShouldDiagnoseAvailabilityOfDecl(const NamedDecl *D, std::string *Message) {
  AvailabilityResult Result = D->getAvailability(Message);

  // For typedefs, if the typedef declaration appears available look
  // to the underlying type to see if it is more restrictive.
  while (const auto *TD = dyn_cast<TypedefNameDecl>(D)) {
    if (Result == AR_Available) {
      if (const auto *TT = TD->getUnderlyingType()->getAs<TagType>()) {
        D = TT->getDecl();
        Result = D->getAvailability(Message);
        continue;
      }
    }
    break;
  }

  // Forward class declarations get their attributes from their definition.
  if (const auto *IDecl = dyn_cast<ObjCInterfaceDecl>(D)) {
    if (IDecl->getDefinition()) {
      D = IDecl->getDefinition();
      Result = D->getAvailability(Message);
    }
  }

  if (const auto *ECD = dyn_cast<EnumConstantDecl>(D))
    if (Result == AR_Available) {
      const DeclContext *DC = ECD->getDeclContext();
      if (const auto *TheEnumDecl = dyn_cast<EnumDecl>(DC)) {
        Result = TheEnumDecl->getAvailability(Message);
        D = TheEnumDecl;
      }
    }

  return {Result, D};
}


/// \brief whether we should emit a diagnostic for \c K and \c DeclVersion in
/// the context of \c Ctx. For example, we should emit an unavailable diagnostic
/// in a deprecated context, but not the other way around.
static bool ShouldDiagnoseAvailabilityInContext(Sema &S, AvailabilityResult K,
                                                VersionTuple DeclVersion,
                                                Decl *Ctx) {
  assert(K != AR_Available && "Expected an unavailable declaration here!");

  // Checks if we should emit the availability diagnostic in the context of C.
  auto CheckContext = [&](const Decl *C) {
    if (K == AR_NotYetIntroduced) {
      if (const AvailabilityAttr *AA = getAttrForPlatform(S.Context, C))
        if (AA->getIntroduced() >= DeclVersion)
          return true;
    } else if (K == AR_Deprecated)
      if (C->isDeprecated())
        return true;

    if (C->isUnavailable())
      return true;
    return false;
  };

  // FIXME: This is a temporary workaround! Some existing Apple headers depends
  // on nested declarations in an @interface having the availability of the
  // interface when they really shouldn't: they are members of the enclosing
  // context, and can referenced from there.
  if (S.OriginalLexicalContext && cast<Decl>(S.OriginalLexicalContext) != Ctx) {
    const auto *OrigCtx = cast<Decl>(S.OriginalLexicalContext);
    if (CheckContext(OrigCtx))
      return false;

    // An implementation implicitly has the availability of the interface.
    if (const auto *CatOrImpl = dyn_cast<ObjCImplDecl>(OrigCtx)) {
      if (const ObjCInterfaceDecl *Interface = CatOrImpl->getClassInterface())
        if (CheckContext(Interface))
          return false;
    }
    // A category implicitly has the availability of the interface.
    else if (const auto *CatD = dyn_cast<ObjCCategoryDecl>(OrigCtx))
      if (const ObjCInterfaceDecl *Interface = CatD->getClassInterface())
        if (CheckContext(Interface))
          return false;
  }

  do {
    if (CheckContext(Ctx))
      return false;

    // An implementation implicitly has the availability of the interface.
    if (const auto *CatOrImpl = dyn_cast<ObjCImplDecl>(Ctx)) {
      if (const ObjCInterfaceDecl *Interface = CatOrImpl->getClassInterface())
        if (CheckContext(Interface))
          return false;
    }
    // A category implicitly has the availability of the interface.
    else if (const auto *CatD = dyn_cast<ObjCCategoryDecl>(Ctx))
      if (const ObjCInterfaceDecl *Interface = CatD->getClassInterface())
        if (CheckContext(Interface))
          return false;
  } while ((Ctx = cast_or_null<Decl>(Ctx->getDeclContext())));

  return true;
}

static bool
shouldDiagnoseAvailabilityByDefault(const ASTContext &Context,
                                    const VersionTuple &DeploymentVersion,
                                    const VersionTuple &DeclVersion) {
  const auto &Triple = Context.getTargetInfo().getTriple();
  VersionTuple ForceAvailabilityFromVersion;
  switch (Triple.getOS()) {
  case llvm::Triple::IOS:
  case llvm::Triple::TvOS:
    ForceAvailabilityFromVersion = VersionTuple(/*Major=*/11);
    break;
  case llvm::Triple::WatchOS:
    ForceAvailabilityFromVersion = VersionTuple(/*Major=*/4);
    break;
  case llvm::Triple::Darwin:
  case llvm::Triple::MacOSX:
    ForceAvailabilityFromVersion = VersionTuple(/*Major=*/10, /*Minor=*/13);
    break;
  default:
    // New targets should always warn about availability.
    return Triple.getVendor() == llvm::Triple::Apple;
  }
  return DeploymentVersion >= ForceAvailabilityFromVersion ||
         DeclVersion >= ForceAvailabilityFromVersion;
}

static NamedDecl *findEnclosingDeclToAnnotate(Decl *OrigCtx) {
  for (Decl *Ctx = OrigCtx; Ctx;
       Ctx = cast_or_null<Decl>(Ctx->getDeclContext())) {
    if (isa<TagDecl>(Ctx) || isa<FunctionDecl>(Ctx) || isa<ObjCMethodDecl>(Ctx))
      return cast<NamedDecl>(Ctx);
    if (auto *CD = dyn_cast<ObjCContainerDecl>(Ctx)) {
      if (auto *Imp = dyn_cast<ObjCImplDecl>(Ctx))
        return Imp->getClassInterface();
      return CD;
    }
  }

  return dyn_cast<NamedDecl>(OrigCtx);
}

namespace {

struct AttributeInsertion {
  StringRef Prefix;
  SourceLocation Loc;
  StringRef Suffix;

  static AttributeInsertion createInsertionAfter(const NamedDecl *D) {
    return {" ", D->getLocEnd(), ""};
  }
  static AttributeInsertion createInsertionAfter(SourceLocation Loc) {
    return {" ", Loc, ""};
  }
  static AttributeInsertion createInsertionBefore(const NamedDecl *D) {
    return {"", D->getLocStart(), "\n"};
  }
};

} // end anonymous namespace

/// Returns a source location in which it's appropriate to insert a new
/// attribute for the given declaration \D.
static Optional<AttributeInsertion>
createAttributeInsertion(const NamedDecl *D, const SourceManager &SM,
                         const LangOptions &LangOpts) {
  if (isa<ObjCPropertyDecl>(D))
    return AttributeInsertion::createInsertionAfter(D);
  if (const auto *MD = dyn_cast<ObjCMethodDecl>(D)) {
    if (MD->hasBody())
      return None;
    return AttributeInsertion::createInsertionAfter(D);
  }
  if (const auto *TD = dyn_cast<TagDecl>(D)) {
    SourceLocation Loc =
        Lexer::getLocForEndOfToken(TD->getInnerLocStart(), 0, SM, LangOpts);
    if (Loc.isInvalid())
      return None;
    // Insert after the 'struct'/whatever keyword.
    return AttributeInsertion::createInsertionAfter(Loc);
  }
  return AttributeInsertion::createInsertionBefore(D);
}

/// Actually emit an availability diagnostic for a reference to an unavailable
/// decl.
///
/// \param Ctx The context that the reference occurred in
/// \param ReferringDecl The exact declaration that was referenced.
/// \param OffendingDecl A related decl to \c ReferringDecl that has an
/// availability attribute corrisponding to \c K attached to it. Note that this
/// may not be the same as ReferringDecl, i.e. if an EnumDecl is annotated and
/// we refer to a member EnumConstantDecl, ReferringDecl is the EnumConstantDecl
/// and OffendingDecl is the EnumDecl.
static void DoEmitAvailabilityWarning(Sema &S, AvailabilityResult K,
                                      Decl *Ctx, const NamedDecl *ReferringDecl,
                                      const NamedDecl *OffendingDecl,
                                      StringRef Message, SourceLocation Loc,
                                      const ObjCInterfaceDecl *UnknownObjCClass,
                                      const ObjCPropertyDecl *ObjCProperty,
                                      bool ObjCPropertyAccess) {
  // Diagnostics for deprecated or unavailable.
  unsigned diag, diag_message, diag_fwdclass_message;
  unsigned diag_available_here = diag::note_availability_specified_here;
  SourceLocation NoteLocation = OffendingDecl->getLocation();

  // Matches 'diag::note_property_attribute' options.
  unsigned property_note_select;

  // Matches diag::note_availability_specified_here.
  unsigned available_here_select_kind;

  VersionTuple DeclVersion;
  if (const AvailabilityAttr *AA = getAttrForPlatform(S.Context, OffendingDecl))
    DeclVersion = AA->getIntroduced();

  if (!ShouldDiagnoseAvailabilityInContext(S, K, DeclVersion, Ctx))
    return;

  // The declaration can have multiple availability attributes, we are looking
  // at one of them.
  const AvailabilityAttr *A = getAttrForPlatform(S.Context, OffendingDecl);
  if (A && A->isInherited()) {
    for (const Decl *Redecl = OffendingDecl->getMostRecentDecl(); Redecl;
         Redecl = Redecl->getPreviousDecl()) {
      const AvailabilityAttr *AForRedecl =
          getAttrForPlatform(S.Context, Redecl);
      if (AForRedecl && !AForRedecl->isInherited()) {
        // If D is a declaration with inherited attributes, the note should
        // point to the declaration with actual attributes.
        NoteLocation = Redecl->getLocation();
        break;
      }
    }
  }

  switch (K) {
  case AR_NotYetIntroduced: {
    // We would like to emit the diagnostic even if -Wunguarded-availability is
    // not specified for deployment targets >= to iOS 11 or equivalent or
    // for declarations that were introduced in iOS 11 (macOS 10.13, ...) or
    // later.
    const AvailabilityAttr *AA =
        getAttrForPlatform(S.getASTContext(), OffendingDecl);
    VersionTuple Introduced = AA->getIntroduced();

    bool UseNewWarning = shouldDiagnoseAvailabilityByDefault(
        S.Context, S.Context.getTargetInfo().getPlatformMinVersion(),
        Introduced);
    unsigned Warning = UseNewWarning ? diag::warn_unguarded_availability_new
                                     : diag::warn_unguarded_availability;

    S.Diag(Loc, Warning)
        << OffendingDecl
        << AvailabilityAttr::getPrettyPlatformName(
               S.getASTContext().getTargetInfo().getPlatformName())
        << Introduced.getAsString();

    S.Diag(OffendingDecl->getLocation(), diag::note_availability_specified_here)
        << OffendingDecl << /* partial */ 3;

    if (const auto *Enclosing = findEnclosingDeclToAnnotate(Ctx)) {
      if (const auto *TD = dyn_cast<TagDecl>(Enclosing))
        if (TD->getDeclName().isEmpty()) {
          S.Diag(TD->getLocation(),
                 diag::note_decl_unguarded_availability_silence)
              << /*Anonymous*/ 1 << TD->getKindName();
          return;
        }
      auto FixitNoteDiag =
          S.Diag(Enclosing->getLocation(),
                 diag::note_decl_unguarded_availability_silence)
          << /*Named*/ 0 << Enclosing;
      // Don't offer a fixit for declarations with availability attributes.
      if (Enclosing->hasAttr<AvailabilityAttr>())
        return;
      if (!S.getPreprocessor().isMacroDefined("API_AVAILABLE"))
        return;
      Optional<AttributeInsertion> Insertion = createAttributeInsertion(
          Enclosing, S.getSourceManager(), S.getLangOpts());
      if (!Insertion)
        return;
      std::string PlatformName =
          AvailabilityAttr::getPlatformNameSourceSpelling(
              S.getASTContext().getTargetInfo().getPlatformName())
              .lower();
      std::string Introduced =
          OffendingDecl->getVersionIntroduced().getAsString();
      FixitNoteDiag << FixItHint::CreateInsertion(
          Insertion->Loc,
          (llvm::Twine(Insertion->Prefix) + "API_AVAILABLE(" + PlatformName +
           "(" + Introduced + "))" + Insertion->Suffix)
              .str());
    }
    return;
  }
  case AR_Deprecated:
    diag = !ObjCPropertyAccess ? diag::warn_deprecated
                               : diag::warn_property_method_deprecated;
    diag_message = diag::warn_deprecated_message;
    diag_fwdclass_message = diag::warn_deprecated_fwdclass_message;
    property_note_select = /* deprecated */ 0;
    available_here_select_kind = /* deprecated */ 2;
    if (const auto *AL = OffendingDecl->getAttr<DeprecatedAttr>())
      NoteLocation = AL->getLocation();
    break;

  case AR_Unavailable:
    diag = !ObjCPropertyAccess ? diag::err_unavailable
                               : diag::err_property_method_unavailable;
    diag_message = diag::err_unavailable_message;
    diag_fwdclass_message = diag::warn_unavailable_fwdclass_message;
    property_note_select = /* unavailable */ 1;
    available_here_select_kind = /* unavailable */ 0;

    if (auto AL = OffendingDecl->getAttr<UnavailableAttr>()) {
      if (AL->isImplicit() && AL->getImplicitReason()) {
        // Most of these failures are due to extra restrictions in ARC;
        // reflect that in the primary diagnostic when applicable.
        auto flagARCError = [&] {
          if (S.getLangOpts().ObjCAutoRefCount &&
              S.getSourceManager().isInSystemHeader(
                  OffendingDecl->getLocation()))
            diag = diag::err_unavailable_in_arc;
        };

        switch (AL->getImplicitReason()) {
        case UnavailableAttr::IR_None: break;

        case UnavailableAttr::IR_ARCForbiddenType:
          flagARCError();
          diag_available_here = diag::note_arc_forbidden_type;
          break;

        case UnavailableAttr::IR_ForbiddenWeak:
          if (S.getLangOpts().ObjCWeakRuntime)
            diag_available_here = diag::note_arc_weak_disabled;
          else
            diag_available_here = diag::note_arc_weak_no_runtime;
          break;

        case UnavailableAttr::IR_ARCForbiddenConversion:
          flagARCError();
          diag_available_here = diag::note_performs_forbidden_arc_conversion;
          break;

        case UnavailableAttr::IR_ARCInitReturnsUnrelated:
          flagARCError();
          diag_available_here = diag::note_arc_init_returns_unrelated;
          break;

        case UnavailableAttr::IR_ARCFieldWithOwnership:
          flagARCError();
          diag_available_here = diag::note_arc_field_with_ownership;
          break;
        }
      }
    }
    break;

  case AR_Available:
    llvm_unreachable("Warning for availability of available declaration?");
  }

  CharSourceRange UseRange;
  StringRef Replacement;
  if (K == AR_Deprecated) {
    if (auto AL = OffendingDecl->getAttr<DeprecatedAttr>())
      Replacement = AL->getReplacement();
    if (auto AL = getAttrForPlatform(S.Context, OffendingDecl))
      Replacement = AL->getReplacement();

    if (!Replacement.empty())
      UseRange =
          CharSourceRange::getCharRange(Loc, S.getLocForEndOfToken(Loc));
  }

  if (!Message.empty()) {
    S.Diag(Loc, diag_message) << ReferringDecl << Message
      << (UseRange.isValid() ?
          FixItHint::CreateReplacement(UseRange, Replacement) : FixItHint());
    if (ObjCProperty)
      S.Diag(ObjCProperty->getLocation(), diag::note_property_attribute)
          << ObjCProperty->getDeclName() << property_note_select;
  } else if (!UnknownObjCClass) {
    S.Diag(Loc, diag) << ReferringDecl
      << (UseRange.isValid() ?
          FixItHint::CreateReplacement(UseRange, Replacement) : FixItHint());
    if (ObjCProperty)
      S.Diag(ObjCProperty->getLocation(), diag::note_property_attribute)
          << ObjCProperty->getDeclName() << property_note_select;
  } else {
    S.Diag(Loc, diag_fwdclass_message) << ReferringDecl
      << (UseRange.isValid() ?
          FixItHint::CreateReplacement(UseRange, Replacement) : FixItHint());
    S.Diag(UnknownObjCClass->getLocation(), diag::note_forward_class);
  }

  S.Diag(NoteLocation, diag_available_here)
    << OffendingDecl << available_here_select_kind;
}

static void handleDelayedAvailabilityCheck(Sema &S, DelayedDiagnostic &DD,
                                           Decl *Ctx) {
  assert(DD.Kind == DelayedDiagnostic::Availability &&
         "Expected an availability diagnostic here");

  DD.Triggered = true;
  DoEmitAvailabilityWarning(
      S, DD.getAvailabilityResult(), Ctx, DD.getAvailabilityReferringDecl(),
      DD.getAvailabilityOffendingDecl(), DD.getAvailabilityMessage(), DD.Loc,
      DD.getUnknownObjCClass(), DD.getObjCProperty(), false);
}

void Sema::PopParsingDeclaration(ParsingDeclState state, Decl *decl) {
  assert(DelayedDiagnostics.getCurrentPool());
  DelayedDiagnosticPool &poppedPool = *DelayedDiagnostics.getCurrentPool();
  DelayedDiagnostics.popWithoutEmitting(state);

  // When delaying diagnostics to run in the context of a parsed
  // declaration, we only want to actually emit anything if parsing
  // succeeds.
  if (!decl) return;

  // We emit all the active diagnostics in this pool or any of its
  // parents.  In general, we'll get one pool for the decl spec
  // and a child pool for each declarator; in a decl group like:
  //   deprecated_typedef foo, *bar, baz();
  // only the declarator pops will be passed decls.  This is correct;
  // we really do need to consider delayed diagnostics from the decl spec
  // for each of the different declarations.
  const DelayedDiagnosticPool *pool = &poppedPool;
  do {
    for (DelayedDiagnosticPool::pool_iterator
           i = pool->pool_begin(), e = pool->pool_end(); i != e; ++i) {
      // This const_cast is a bit lame.  Really, Triggered should be mutable.
      DelayedDiagnostic &diag = const_cast<DelayedDiagnostic&>(*i);
      if (diag.Triggered)
        continue;

      switch (diag.Kind) {
      case DelayedDiagnostic::Availability:
        // Don't bother giving deprecation/unavailable diagnostics if
        // the decl is invalid.
        if (!decl->isInvalidDecl())
          handleDelayedAvailabilityCheck(*this, diag, decl);
        break;

      case DelayedDiagnostic::Access:
        HandleDelayedAccessCheck(diag, decl);
        break;

      case DelayedDiagnostic::ForbiddenType:
        handleDelayedForbiddenType(*this, diag, decl);
        break;
      }
    }
  } while ((pool = pool->getParent()));
}

/// Given a set of delayed diagnostics, re-emit them as if they had
/// been delayed in the current context instead of in the given pool.
/// Essentially, this just moves them to the current pool.
void Sema::redelayDiagnostics(DelayedDiagnosticPool &pool) {
  DelayedDiagnosticPool *curPool = DelayedDiagnostics.getCurrentPool();
  assert(curPool && "re-emitting in undelayed context not supported");
  curPool->steal(pool);
}

static void EmitAvailabilityWarning(Sema &S, AvailabilityResult AR,
                                    const NamedDecl *ReferringDecl,
                                    const NamedDecl *OffendingDecl,
                                    StringRef Message, SourceLocation Loc,
                                    const ObjCInterfaceDecl *UnknownObjCClass,
                                    const ObjCPropertyDecl *ObjCProperty,
                                    bool ObjCPropertyAccess) {
  // Delay if we're currently parsing a declaration.
  if (S.DelayedDiagnostics.shouldDelayDiagnostics()) {
    S.DelayedDiagnostics.add(
        DelayedDiagnostic::makeAvailability(
            AR, Loc, ReferringDecl, OffendingDecl, UnknownObjCClass,
            ObjCProperty, Message, ObjCPropertyAccess));
    return;
  }

  Decl *Ctx = cast<Decl>(S.getCurLexicalContext());
  DoEmitAvailabilityWarning(S, AR, Ctx, ReferringDecl, OffendingDecl,
                            Message, Loc, UnknownObjCClass, ObjCProperty,
                            ObjCPropertyAccess);
}

namespace {

/// Returns true if the given statement can be a body-like child of \p Parent.
bool isBodyLikeChildStmt(const Stmt *S, const Stmt *Parent) {
  switch (Parent->getStmtClass()) {
  case Stmt::IfStmtClass:
    return cast<IfStmt>(Parent)->getThen() == S ||
           cast<IfStmt>(Parent)->getElse() == S;
  case Stmt::WhileStmtClass:
    return cast<WhileStmt>(Parent)->getBody() == S;
  case Stmt::DoStmtClass:
    return cast<DoStmt>(Parent)->getBody() == S;
  case Stmt::ForStmtClass:
    return cast<ForStmt>(Parent)->getBody() == S;
  case Stmt::CXXForRangeStmtClass:
    return cast<CXXForRangeStmt>(Parent)->getBody() == S;
  case Stmt::ObjCForCollectionStmtClass:
    return cast<ObjCForCollectionStmt>(Parent)->getBody() == S;
  case Stmt::CaseStmtClass:
  case Stmt::DefaultStmtClass:
    return cast<SwitchCase>(Parent)->getSubStmt() == S;
  default:
    return false;
  }
}

class StmtUSEFinder : public RecursiveASTVisitor<StmtUSEFinder> {
  const Stmt *Target;

public:
  bool VisitStmt(Stmt *S) { return S != Target; }

  /// Returns true if the given statement is present in the given declaration.
  static bool isContained(const Stmt *Target, const Decl *D) {
    StmtUSEFinder Visitor;
    Visitor.Target = Target;
    return !Visitor.TraverseDecl(const_cast<Decl *>(D));
  }
};

/// Traverses the AST and finds the last statement that used a given
/// declaration.
class LastDeclUSEFinder : public RecursiveASTVisitor<LastDeclUSEFinder> {
  const Decl *D;

public:
  bool VisitDeclRefExpr(DeclRefExpr *DRE) {
    if (DRE->getDecl() == D)
      return false;
    return true;
  }

  static const Stmt *findLastStmtThatUsesDecl(const Decl *D,
                                              const CompoundStmt *Scope) {
    LastDeclUSEFinder Visitor;
    Visitor.D = D;
    for (auto I = Scope->body_rbegin(), E = Scope->body_rend(); I != E; ++I) {
      const Stmt *S = *I;
      if (!Visitor.TraverseStmt(const_cast<Stmt *>(S)))
        return S;
    }
    return nullptr;
  }
};

/// \brief This class implements -Wunguarded-availability.
///
/// This is done with a traversal of the AST of a function that makes reference
/// to a partially available declaration. Whenever we encounter an \c if of the
/// form: \c if(@available(...)), we use the version from the condition to visit
/// the then statement.
class DiagnoseUnguardedAvailability
    : public RecursiveASTVisitor<DiagnoseUnguardedAvailability> {
  typedef RecursiveASTVisitor<DiagnoseUnguardedAvailability> Base;

  Sema &SemaRef;
  Decl *Ctx;

  /// Stack of potentially nested 'if (@available(...))'s.
  SmallVector<VersionTuple, 8> AvailabilityStack;
  SmallVector<const Stmt *, 16> StmtStack;

  void DiagnoseDeclAvailability(NamedDecl *D, SourceRange Range);

public:
  DiagnoseUnguardedAvailability(Sema &SemaRef, Decl *Ctx)
      : SemaRef(SemaRef), Ctx(Ctx) {
    AvailabilityStack.push_back(
        SemaRef.Context.getTargetInfo().getPlatformMinVersion());
  }

  bool TraverseDecl(Decl *D) {
    // Avoid visiting nested functions to prevent duplicate warnings.
    if (!D || isa<FunctionDecl>(D))
      return true;
    return Base::TraverseDecl(D);
  }

  bool TraverseStmt(Stmt *S) {
    if (!S)
      return true;
    StmtStack.push_back(S);
    bool Result = Base::TraverseStmt(S);
    StmtStack.pop_back();
    return Result;
  }

  void IssueDiagnostics(Stmt *S) { TraverseStmt(S); }

  bool TraverseIfStmt(IfStmt *If);

  bool TraverseLambdaExpr(LambdaExpr *E) { return true; }

  // for 'case X:' statements, don't bother looking at the 'X'; it can't lead
  // to any useful diagnostics.
  bool TraverseCaseStmt(CaseStmt *CS) { return TraverseStmt(CS->getSubStmt()); }

  bool VisitObjCPropertyRefExpr(ObjCPropertyRefExpr *PRE) {
    if (PRE->isClassReceiver())
      DiagnoseDeclAvailability(PRE->getClassReceiver(), PRE->getReceiverLocation());
    return true;
  }

  bool VisitObjCMessageExpr(ObjCMessageExpr *Msg) {
    if (ObjCMethodDecl *D = Msg->getMethodDecl())
      DiagnoseDeclAvailability(
          D, SourceRange(Msg->getSelectorStartLoc(), Msg->getLocEnd()));
    return true;
  }

  bool VisitDeclRefExpr(DeclRefExpr *DRE) {
    DiagnoseDeclAvailability(DRE->getDecl(),
                             SourceRange(DRE->getLocStart(), DRE->getLocEnd()));
    return true;
  }

  bool VisitMemberExpr(MemberExpr *ME) {
    DiagnoseDeclAvailability(ME->getMemberDecl(),
                             SourceRange(ME->getLocStart(), ME->getLocEnd()));
    return true;
  }

  bool VisitObjCAvailabilityCheckExpr(ObjCAvailabilityCheckExpr *E) {
    SemaRef.Diag(E->getLocStart(), diag::warn_at_available_unchecked_use)
        << (!SemaRef.getLangOpts().ObjC1);
    return true;
  }

  bool VisitTypeLoc(TypeLoc Ty);
};

void DiagnoseUnguardedAvailability::DiagnoseDeclAvailability(
    NamedDecl *D, SourceRange Range) {
  AvailabilityResult Result;
  const NamedDecl *OffendingDecl;
  std::tie(Result, OffendingDecl) =
    ShouldDiagnoseAvailabilityOfDecl(D, nullptr);
  if (Result != AR_Available) {
    // All other diagnostic kinds have already been handled in
    // DiagnoseAvailabilityOfDecl.
    if (Result != AR_NotYetIntroduced)
      return;

    const AvailabilityAttr *AA =
      getAttrForPlatform(SemaRef.getASTContext(), OffendingDecl);
    VersionTuple Introduced = AA->getIntroduced();

    if (AvailabilityStack.back() >= Introduced)
      return;

    // If the context of this function is less available than D, we should not
    // emit a diagnostic.
    if (!ShouldDiagnoseAvailabilityInContext(SemaRef, Result, Introduced, Ctx))
      return;

    // We would like to emit the diagnostic even if -Wunguarded-availability is
    // not specified for deployment targets >= to iOS 11 or equivalent or
    // for declarations that were introduced in iOS 11 (macOS 10.13, ...) or
    // later.
    unsigned DiagKind =
        shouldDiagnoseAvailabilityByDefault(
            SemaRef.Context,
            SemaRef.Context.getTargetInfo().getPlatformMinVersion(), Introduced)
            ? diag::warn_unguarded_availability_new
            : diag::warn_unguarded_availability;

    SemaRef.Diag(Range.getBegin(), DiagKind)
        << Range << D
        << AvailabilityAttr::getPrettyPlatformName(
               SemaRef.getASTContext().getTargetInfo().getPlatformName())
        << Introduced.getAsString();

    SemaRef.Diag(OffendingDecl->getLocation(),
                 diag::note_availability_specified_here)
        << OffendingDecl << /* partial */ 3;

    auto FixitDiag =
        SemaRef.Diag(Range.getBegin(), diag::note_unguarded_available_silence)
        << Range << D
        << (SemaRef.getLangOpts().ObjC1 ? /*@available*/ 0
                                        : /*__builtin_available*/ 1);

    // Find the statement which should be enclosed in the if @available check.
    if (StmtStack.empty())
      return;
    const Stmt *StmtOfUse = StmtStack.back();
    const CompoundStmt *Scope = nullptr;
    for (const Stmt *S : llvm::reverse(StmtStack)) {
      if (const auto *CS = dyn_cast<CompoundStmt>(S)) {
        Scope = CS;
        break;
      }
      if (isBodyLikeChildStmt(StmtOfUse, S)) {
        // The declaration won't be seen outside of the statement, so we don't
        // have to wrap the uses of any declared variables in if (@available).
        // Therefore we can avoid setting Scope here.
        break;
      }
      StmtOfUse = S;
    }
    const Stmt *LastStmtOfUse = nullptr;
    if (isa<DeclStmt>(StmtOfUse) && Scope) {
      for (const Decl *D : cast<DeclStmt>(StmtOfUse)->decls()) {
        if (StmtUSEFinder::isContained(StmtStack.back(), D)) {
          LastStmtOfUse = LastDeclUSEFinder::findLastStmtThatUsesDecl(D, Scope);
          break;
        }
      }
    }

    const SourceManager &SM = SemaRef.getSourceManager();
    SourceLocation IfInsertionLoc =
        SM.getExpansionLoc(StmtOfUse->getLocStart());
    SourceLocation StmtEndLoc =
        SM.getExpansionRange(
              (LastStmtOfUse ? LastStmtOfUse : StmtOfUse)->getLocEnd())
            .second;
    if (SM.getFileID(IfInsertionLoc) != SM.getFileID(StmtEndLoc))
      return;

    StringRef Indentation = Lexer::getIndentationForLine(IfInsertionLoc, SM);
    const char *ExtraIndentation = "    ";
    std::string FixItString;
    llvm::raw_string_ostream FixItOS(FixItString);
    FixItOS << "if (" << (SemaRef.getLangOpts().ObjC1 ? "@available"
                                                      : "__builtin_available")
            << "("
            << AvailabilityAttr::getPlatformNameSourceSpelling(
                   SemaRef.getASTContext().getTargetInfo().getPlatformName())
            << " " << Introduced.getAsString() << ", *)) {\n"
            << Indentation << ExtraIndentation;
    FixitDiag << FixItHint::CreateInsertion(IfInsertionLoc, FixItOS.str());
    SourceLocation ElseInsertionLoc = Lexer::findLocationAfterToken(
        StmtEndLoc, tok::semi, SM, SemaRef.getLangOpts(),
        /*SkipTrailingWhitespaceAndNewLine=*/false);
    if (ElseInsertionLoc.isInvalid())
      ElseInsertionLoc =
          Lexer::getLocForEndOfToken(StmtEndLoc, 0, SM, SemaRef.getLangOpts());
    FixItOS.str().clear();
    FixItOS << "\n"
            << Indentation << "} else {\n"
            << Indentation << ExtraIndentation
            << "// Fallback on earlier versions\n"
            << Indentation << "}";
    FixitDiag << FixItHint::CreateInsertion(ElseInsertionLoc, FixItOS.str());
  }
}

bool DiagnoseUnguardedAvailability::VisitTypeLoc(TypeLoc Ty) {
  const Type *TyPtr = Ty.getTypePtr();
  SourceRange Range{Ty.getBeginLoc(), Ty.getEndLoc()};

  if (Range.isInvalid())
    return true;

  if (const auto *TT = dyn_cast<TagType>(TyPtr)) {
    TagDecl *TD = TT->getDecl();
    DiagnoseDeclAvailability(TD, Range);

  } else if (const auto *TD = dyn_cast<TypedefType>(TyPtr)) {
    TypedefNameDecl *D = TD->getDecl();
    DiagnoseDeclAvailability(D, Range);

  } else if (const auto *ObjCO = dyn_cast<ObjCObjectType>(TyPtr)) {
    if (NamedDecl *D = ObjCO->getInterface())
      DiagnoseDeclAvailability(D, Range);
  }

  return true;
}

bool DiagnoseUnguardedAvailability::TraverseIfStmt(IfStmt *If) {
  VersionTuple CondVersion;
  if (auto *E = dyn_cast<ObjCAvailabilityCheckExpr>(If->getCond())) {
    CondVersion = E->getVersion();

    // If we're using the '*' case here or if this check is redundant, then we
    // use the enclosing version to check both branches.
    if (CondVersion.empty() || CondVersion <= AvailabilityStack.back())
      return TraverseStmt(If->getThen()) && TraverseStmt(If->getElse());
  } else {
    // This isn't an availability checking 'if', we can just continue.
    return Base::TraverseIfStmt(If);
  }

  AvailabilityStack.push_back(CondVersion);
  bool ShouldContinue = TraverseStmt(If->getThen());
  AvailabilityStack.pop_back();

  return ShouldContinue && TraverseStmt(If->getElse());
}

} // end anonymous namespace

void Sema::DiagnoseUnguardedAvailabilityViolations(Decl *D) {
  Stmt *Body = nullptr;

  if (auto *FD = D->getAsFunction()) {
    // FIXME: We only examine the pattern decl for availability violations now,
    // but we should also examine instantiated templates.
    if (FD->isTemplateInstantiation())
      return;

    Body = FD->getBody();
  } else if (auto *MD = dyn_cast<ObjCMethodDecl>(D))
    Body = MD->getBody();
  else if (auto *BD = dyn_cast<BlockDecl>(D))
    Body = BD->getBody();

  assert(Body && "Need a body here!");

  DiagnoseUnguardedAvailability(*this, D).IssueDiagnostics(Body);
}

void Sema::DiagnoseAvailabilityOfDecl(NamedDecl *D, SourceLocation Loc,
                                      const ObjCInterfaceDecl *UnknownObjCClass,
                                      bool ObjCPropertyAccess,
                                      bool AvoidPartialAvailabilityChecks) {
  std::string Message;
  AvailabilityResult Result;
  const NamedDecl* OffendingDecl;
  // See if this declaration is unavailable, deprecated, or partial.
  std::tie(Result, OffendingDecl) = ShouldDiagnoseAvailabilityOfDecl(D, &Message);
  if (Result == AR_Available)
    return;

  if (Result == AR_NotYetIntroduced) {
    if (AvoidPartialAvailabilityChecks)
      return;

    // We need to know the @available context in the current function to
    // diagnose this use, let DiagnoseUnguardedAvailabilityViolations do that
    // when we're done parsing the current function.
    if (getCurFunctionOrMethodDecl()) {
      getEnclosingFunction()->HasPotentialAvailabilityViolations = true;
      return;
    } else if (getCurBlock() || getCurLambda()) {
      getCurFunction()->HasPotentialAvailabilityViolations = true;
      return;
    }
  }

  const ObjCPropertyDecl *ObjCPDecl = nullptr;
  if (const auto *MD = dyn_cast<ObjCMethodDecl>(D)) {
    if (const ObjCPropertyDecl *PD = MD->findPropertyDecl()) {
      AvailabilityResult PDeclResult = PD->getAvailability(nullptr);
      if (PDeclResult == Result)
        ObjCPDecl = PD;
    }
  }

  EmitAvailabilityWarning(*this, Result, D, OffendingDecl, Message, Loc,
                          UnknownObjCClass, ObjCPDecl, ObjCPropertyAccess);
}<|MERGE_RESOLUTION|>--- conflicted
+++ resolved
@@ -4801,7 +4801,6 @@
       Attrs.getRange(), S.Context, Attrs.getAttributeSpellingListIndex()));
 }
 
-<<<<<<< HEAD
 static void handleNSErrorDomain(Sema &S, Decl *D, const AttributeList &Attr) {
   if (!isa<TagDecl>(D)) {
     S.Diag(D->getLocStart(), diag::err_nserrordomain_not_tagdecl)
@@ -4836,30 +4835,6 @@
                                    Attr.getAttributeSpellingListIndex()));
 }
 
-static void handleCFAuditedTransferAttr(Sema &S, Decl *D,
-                                        const AttributeList &AL) {
-  if (checkAttrMutualExclusion<CFUnknownTransferAttr>(S, D, AL.getRange(),
-                                                      AL.getName()))
-    return;
-
-  D->addAttr(::new (S.Context)
-             CFAuditedTransferAttr(AL.getRange(), S.Context,
-                                   AL.getAttributeSpellingListIndex()));
-}
-
-static void handleCFUnknownTransferAttr(Sema &S, Decl *D,
-                                        const AttributeList &AL) {
-  if (checkAttrMutualExclusion<CFAuditedTransferAttr>(S, D, AL.getRange(),
-                                                      AL.getName()))
-    return;
-
-  D->addAttr(::new (S.Context)
-             CFUnknownTransferAttr(AL.getRange(), S.Context,
-             AL.getAttributeSpellingListIndex()));
-}
-
-=======
->>>>>>> 5302604c
 static void handleObjCBridgeAttr(Sema &S, Decl *D, const AttributeList &AL) {
   IdentifierLoc *Parm = AL.isArgIdent(0) ? AL.getArgAsIdent(0) : nullptr;
 
