//===--- Sema.cpp - AST Builder and Semantic Analysis Implementation ------===//
//
//                     The LLVM Compiler Infrastructure
//
// This file is distributed under the University of Illinois Open Source
// License. See LICENSE.TXT for details.
//
//===----------------------------------------------------------------------===//
//
// This file implements the actions class which performs semantic analysis and
// builds an AST out of a parse stream.
//
//===----------------------------------------------------------------------===//

#include "clang/AST/ASTContext.h"
#include "clang/AST/ASTDiagnostic.h"
#include "clang/AST/DeclCXX.h"
#include "clang/AST/DeclFriend.h"
#include "clang/AST/DeclObjC.h"
#include "clang/AST/Expr.h"
#include "clang/AST/ExprCXX.h"
#include "clang/AST/StmtCXX.h"
#include "clang/Basic/DiagnosticOptions.h"
#include "clang/Basic/PartialDiagnostic.h"
#include "clang/Basic/TargetInfo.h"
#include "clang/Lex/HeaderSearch.h"
#include "clang/Lex/Preprocessor.h"
#include "clang/Sema/CXXFieldCollector.h"
#include "clang/Sema/DelayedDiagnostic.h"
#include "clang/Sema/ExternalSemaSource.h"
#include "clang/Sema/MultiplexExternalSemaSource.h"
#include "clang/Sema/ObjCMethodList.h"
#include "clang/Sema/PrettyDeclStackTrace.h"
#include "clang/Sema/Scope.h"
#include "clang/Sema/ScopeInfo.h"
#include "clang/Sema/SemaConsumer.h"
#include "clang/Sema/SemaInternal.h"
#include "clang/Sema/TemplateDeduction.h"
#include "llvm/ADT/DenseMap.h"
#include "llvm/ADT/SmallSet.h"
using namespace clang;
using namespace sema;

SourceLocation Sema::getLocForEndOfToken(SourceLocation Loc, unsigned Offset) {
  return Lexer::getLocForEndOfToken(Loc, Offset, SourceMgr, LangOpts);
}

ModuleLoader &Sema::getModuleLoader() const { return PP.getModuleLoader(); }

PrintingPolicy Sema::getPrintingPolicy(const ASTContext &Context,
                                       const Preprocessor &PP) {
  PrintingPolicy Policy = Context.getPrintingPolicy();
  // Our printing policy is copied over the ASTContext printing policy whenever
  // a diagnostic is emitted, so recompute it.
  Policy.Bool = Context.getLangOpts().Bool;
  if (!Policy.Bool) {
    if (const MacroInfo *BoolMacro = PP.getMacroInfo(Context.getBoolName())) {
      Policy.Bool = BoolMacro->isObjectLike() &&
                    BoolMacro->getNumTokens() == 1 &&
                    BoolMacro->getReplacementToken(0).is(tok::kw__Bool);
    }
  }

  return Policy;
}

void Sema::ActOnTranslationUnitScope(Scope *S) {
  TUScope = S;
  PushDeclContext(S, Context.getTranslationUnitDecl());
}

Sema::Sema(Preprocessor &pp, ASTContext &ctxt, ASTConsumer &consumer,
           TranslationUnitKind TUKind,
           CodeCompleteConsumer *CodeCompleter)
  : ExternalSource(nullptr),
    isMultiplexExternalSource(false), FPFeatures(pp.getLangOpts()),
    LangOpts(pp.getLangOpts()), PP(pp), Context(ctxt), Consumer(consumer),
    Diags(PP.getDiagnostics()), SourceMgr(PP.getSourceManager()),
    APINotes(SourceMgr, LangOpts), CollectStats(false),
    CodeCompleter(CodeCompleter),
    CurContext(nullptr), OriginalLexicalContext(nullptr),
    MSStructPragmaOn(false),
    MSPointerToMemberRepresentationMethod(
        LangOpts.getMSPointerToMemberRepresentationMethod()),
    VtorDispStack(MSVtorDispAttr::Mode(LangOpts.VtorDispMode)),
    PackStack(0), DataSegStack(nullptr), BSSSegStack(nullptr),
    ConstSegStack(nullptr), CodeSegStack(nullptr), CurInitSeg(nullptr),
    VisContext(nullptr),
    IsBuildingRecoveryCallExpr(false),
    Cleanup{}, LateTemplateParser(nullptr),
    LateTemplateParserCleanup(nullptr),
    OpaqueParser(nullptr), IdResolver(pp), StdInitializerList(nullptr),
    CXXTypeInfoDecl(nullptr), MSVCGuidDecl(nullptr),
    NSNumberDecl(nullptr), NSValueDecl(nullptr),
    NSStringDecl(nullptr), StringWithUTF8StringMethod(nullptr),
    ValueWithBytesObjCTypeMethod(nullptr),
    NSArrayDecl(nullptr), ArrayWithObjectsMethod(nullptr),
    NSDictionaryDecl(nullptr), DictionaryWithObjectsMethod(nullptr),
    MSAsmLabelNameCounter(0),
    GlobalNewDeleteDeclared(false),
    TUKind(TUKind),
    NumSFINAEErrors(0),
    CachedFakeTopLevelModule(nullptr),
    AccessCheckingSFINAE(false), InNonInstantiationSFINAEContext(false),
    NonInstantiationEntries(0), ArgumentPackSubstitutionIndex(-1),
    CurrentInstantiationScope(nullptr), DisableTypoCorrection(false),
    TyposCorrected(0), AnalysisWarnings(*this), ThreadSafetyDeclCache(nullptr),
    VarDataSharingAttributesStack(nullptr), CurScope(nullptr),
    Ident_super(nullptr), Ident___float128(nullptr)
{
  TUScope = nullptr;

  LoadedExternalKnownNamespaces = false;
  for (unsigned I = 0; I != NSAPI::NumNSNumberLiteralMethods; ++I)
    NSNumberLiteralMethods[I] = nullptr;

  if (getLangOpts().ObjC1)
    NSAPIObj.reset(new NSAPI(Context));

  if (getLangOpts().CPlusPlus)
    FieldCollector.reset(new CXXFieldCollector());

  // Tell diagnostics how to render things from the AST library.
  Diags.SetArgToStringFn(&FormatASTNodeDiagnosticArgument, &Context);

  ExprEvalContexts.emplace_back(PotentiallyEvaluated, 0, CleanupInfo{}, nullptr,
                                false);

  FunctionScopes.push_back(new FunctionScopeInfo(Diags));

  // Initilization of data sharing attributes stack for OpenMP
  InitDataSharingAttributesStack();
}

void Sema::addImplicitTypedef(StringRef Name, QualType T) {
  DeclarationName DN = &Context.Idents.get(Name);
  if (IdResolver.begin(DN) == IdResolver.end())
    PushOnScopeChains(Context.buildImplicitTypedef(T, Name), TUScope);
}

void Sema::Initialize() {
  if (SemaConsumer *SC = dyn_cast<SemaConsumer>(&Consumer))
    SC->InitializeSema(*this);

  // Tell the external Sema source about this Sema object.
  if (ExternalSemaSource *ExternalSema
      = dyn_cast_or_null<ExternalSemaSource>(Context.getExternalSource()))
    ExternalSema->InitializeSema(*this);

  // This needs to happen after ExternalSemaSource::InitializeSema(this) or we
  // will not be able to merge any duplicate __va_list_tag decls correctly.
  VAListTagName = PP.getIdentifierInfo("__va_list_tag");

  if (!TUScope)
    return;

  // Initialize predefined 128-bit integer types, if needed.
  if (Context.getTargetInfo().hasInt128Type()) {
    // If either of the 128-bit integer types are unavailable to name lookup,
    // define them now.
    DeclarationName Int128 = &Context.Idents.get("__int128_t");
    if (IdResolver.begin(Int128) == IdResolver.end())
      PushOnScopeChains(Context.getInt128Decl(), TUScope);

    DeclarationName UInt128 = &Context.Idents.get("__uint128_t");
    if (IdResolver.begin(UInt128) == IdResolver.end())
      PushOnScopeChains(Context.getUInt128Decl(), TUScope);
  }


  // Initialize predefined Objective-C types:
  if (getLangOpts().ObjC1) {
    // If 'SEL' does not yet refer to any declarations, make it refer to the
    // predefined 'SEL'.
    DeclarationName SEL = &Context.Idents.get("SEL");
    if (IdResolver.begin(SEL) == IdResolver.end())
      PushOnScopeChains(Context.getObjCSelDecl(), TUScope);

    // If 'id' does not yet refer to any declarations, make it refer to the
    // predefined 'id'.
    DeclarationName Id = &Context.Idents.get("id");
    if (IdResolver.begin(Id) == IdResolver.end())
      PushOnScopeChains(Context.getObjCIdDecl(), TUScope);

    // Create the built-in typedef for 'Class'.
    DeclarationName Class = &Context.Idents.get("Class");
    if (IdResolver.begin(Class) == IdResolver.end())
      PushOnScopeChains(Context.getObjCClassDecl(), TUScope);

    // Create the built-in forward declaratino for 'Protocol'.
    DeclarationName Protocol = &Context.Idents.get("Protocol");
    if (IdResolver.begin(Protocol) == IdResolver.end())
      PushOnScopeChains(Context.getObjCProtocolDecl(), TUScope);
  }

  // Create the internal type for the *StringMakeConstantString builtins.
  DeclarationName ConstantString = &Context.Idents.get("__NSConstantString");
  if (IdResolver.begin(ConstantString) == IdResolver.end())
    PushOnScopeChains(Context.getCFConstantStringDecl(), TUScope);

  // Initialize Microsoft "predefined C++ types".
  if (getLangOpts().MSVCCompat) {
    if (getLangOpts().CPlusPlus &&
        IdResolver.begin(&Context.Idents.get("type_info")) == IdResolver.end())
      PushOnScopeChains(Context.buildImplicitRecord("type_info", TTK_Class),
                        TUScope);

    addImplicitTypedef("size_t", Context.getSizeType());
  }

  // Initialize predefined OpenCL types and supported optional core features.
  if (getLangOpts().OpenCL) {
#define OPENCLEXT(Ext) \
     if (Context.getTargetInfo().getSupportedOpenCLOpts().is_##Ext##_supported_core( \
         getLangOpts().OpenCLVersion)) \
       getOpenCLOptions().Ext = 1;
#include "clang/Basic/OpenCLExtensions.def"

    addImplicitTypedef("sampler_t", Context.OCLSamplerTy);
    addImplicitTypedef("event_t", Context.OCLEventTy);
    if (getLangOpts().OpenCLVersion >= 200) {
      addImplicitTypedef("clk_event_t", Context.OCLClkEventTy);
      addImplicitTypedef("queue_t", Context.OCLQueueTy);
      addImplicitTypedef("ndrange_t", Context.OCLNDRangeTy);
      addImplicitTypedef("reserve_id_t", Context.OCLReserveIDTy);
      addImplicitTypedef("atomic_int", Context.getAtomicType(Context.IntTy));
      addImplicitTypedef("atomic_uint",
                         Context.getAtomicType(Context.UnsignedIntTy));
      addImplicitTypedef("atomic_long", Context.getAtomicType(Context.LongTy));
      addImplicitTypedef("atomic_ulong",
                         Context.getAtomicType(Context.UnsignedLongTy));
      addImplicitTypedef("atomic_float",
                         Context.getAtomicType(Context.FloatTy));
      addImplicitTypedef("atomic_double",
                         Context.getAtomicType(Context.DoubleTy));
      // OpenCLC v2.0, s6.13.11.6 requires that atomic_flag is implemented as
      // 32-bit integer and OpenCLC v2.0, s6.1.1 int is always 32-bit wide.
      addImplicitTypedef("atomic_flag", Context.getAtomicType(Context.IntTy));
      addImplicitTypedef("atomic_intptr_t",
                         Context.getAtomicType(Context.getIntPtrType()));
      addImplicitTypedef("atomic_uintptr_t",
                         Context.getAtomicType(Context.getUIntPtrType()));
      addImplicitTypedef("atomic_size_t",
                         Context.getAtomicType(Context.getSizeType()));
      addImplicitTypedef("atomic_ptrdiff_t",
                         Context.getAtomicType(Context.getPointerDiffType()));
    }
  }

  if (Context.getTargetInfo().hasBuiltinMSVaList()) {
    DeclarationName MSVaList = &Context.Idents.get("__builtin_ms_va_list");
    if (IdResolver.begin(MSVaList) == IdResolver.end())
      PushOnScopeChains(Context.getBuiltinMSVaListDecl(), TUScope);
  }

  DeclarationName BuiltinVaList = &Context.Idents.get("__builtin_va_list");
  if (IdResolver.begin(BuiltinVaList) == IdResolver.end())
    PushOnScopeChains(Context.getBuiltinVaListDecl(), TUScope);
}

Sema::~Sema() {
  llvm::DeleteContainerSeconds(LateParsedTemplateMap);
  if (VisContext) FreeVisContext();
  // Kill all the active scopes.
  for (unsigned I = 1, E = FunctionScopes.size(); I != E; ++I)
    delete FunctionScopes[I];
  if (FunctionScopes.size() == 1)
    delete FunctionScopes[0];

  // Tell the SemaConsumer to forget about us; we're going out of scope.
  if (SemaConsumer *SC = dyn_cast<SemaConsumer>(&Consumer))
    SC->ForgetSema();

  // Detach from the external Sema source.
  if (ExternalSemaSource *ExternalSema
        = dyn_cast_or_null<ExternalSemaSource>(Context.getExternalSource()))
    ExternalSema->ForgetSema();

  // If Sema's ExternalSource is the multiplexer - we own it.
  if (isMultiplexExternalSource)
    delete ExternalSource;

  threadSafety::threadSafetyCleanup(ThreadSafetyDeclCache);

  // Destroys data sharing attributes stack for OpenMP
  DestroyDataSharingAttributesStack();

  assert(DelayedTypos.empty() && "Uncorrected typos!");
}

/// makeUnavailableInSystemHeader - There is an error in the current
/// context.  If we're still in a system header, and we can plausibly
/// make the relevant declaration unavailable instead of erroring, do
/// so and return true.
bool Sema::makeUnavailableInSystemHeader(SourceLocation loc,
                                      UnavailableAttr::ImplicitReason reason) {
  // If we're not in a function, it's an error.
  FunctionDecl *fn = dyn_cast<FunctionDecl>(CurContext);
  if (!fn) return false;

  // If we're in template instantiation, it's an error.
  if (!ActiveTemplateInstantiations.empty())
    return false;

  // If that function's not in a system header, it's an error.
  if (!Context.getSourceManager().isInSystemHeader(loc))
    return false;

  // If the function is already unavailable, it's not an error.
  if (fn->hasAttr<UnavailableAttr>()) return true;

  fn->addAttr(UnavailableAttr::CreateImplicit(Context, "", reason, loc));
  return true;
}

ASTMutationListener *Sema::getASTMutationListener() const {
  return getASTConsumer().GetASTMutationListener();
}

///\brief Registers an external source. If an external source already exists,
/// creates a multiplex external source and appends to it.
///
///\param[in] E - A non-null external sema source.
///
void Sema::addExternalSource(ExternalSemaSource *E) {
  assert(E && "Cannot use with NULL ptr");

  if (!ExternalSource) {
    ExternalSource = E;
    return;
  }

  if (isMultiplexExternalSource)
    static_cast<MultiplexExternalSemaSource*>(ExternalSource)->addSource(*E);
  else {
    ExternalSource = new MultiplexExternalSemaSource(*ExternalSource, *E);
    isMultiplexExternalSource = true;
  }
}

/// \brief Print out statistics about the semantic analysis.
void Sema::PrintStats() const {
  llvm::errs() << "\n*** Semantic Analysis Stats:\n";
  llvm::errs() << NumSFINAEErrors << " SFINAE diagnostics trapped.\n";

  BumpAlloc.PrintStats();
  AnalysisWarnings.PrintStats();
}

void Sema::diagnoseNullableToNonnullConversion(QualType DstType,
                                               QualType SrcType,
                                               SourceLocation Loc) {
  Optional<NullabilityKind> ExprNullability = SrcType->getNullability(Context);
  if (!ExprNullability || *ExprNullability != NullabilityKind::Nullable)
    return;

  Optional<NullabilityKind> TypeNullability = DstType->getNullability(Context);
  if (!TypeNullability || *TypeNullability != NullabilityKind::NonNull)
    return;

  Diag(Loc, diag::warn_nullability_lost) << SrcType << DstType;
}

/// ImpCastExprToType - If Expr is not of type 'Type', insert an implicit cast.
/// If there is already an implicit cast, merge into the existing one.
/// The result is of the given category.
ExprResult Sema::ImpCastExprToType(Expr *E, QualType Ty,
                                   CastKind Kind, ExprValueKind VK,
                                   const CXXCastPath *BasePath,
                                   CheckedConversionKind CCK) {
#ifndef NDEBUG
  if (VK == VK_RValue && !E->isRValue()) {
    switch (Kind) {
    default:
      llvm_unreachable("can't implicitly cast lvalue to rvalue with this cast "
                       "kind");
    case CK_LValueToRValue:
    case CK_ArrayToPointerDecay:
    case CK_FunctionToPointerDecay:
    case CK_ToVoid:
      break;
    }
  }
  assert((VK == VK_RValue || !E->isRValue()) && "can't cast rvalue to lvalue");
#endif

  diagnoseNullableToNonnullConversion(Ty, E->getType(), E->getLocStart());

  QualType ExprTy = Context.getCanonicalType(E->getType());
  QualType TypeTy = Context.getCanonicalType(Ty);

  if (ExprTy == TypeTy)
    return E;

  if (ImplicitCastExpr *ImpCast = dyn_cast<ImplicitCastExpr>(E)) {
    if (ImpCast->getCastKind() == Kind && (!BasePath || BasePath->empty())) {
      ImpCast->setType(Ty);
      ImpCast->setValueKind(VK);
      return E;
    }
  }

  return ImplicitCastExpr::Create(Context, Ty, Kind, E, BasePath, VK);
}

/// ScalarTypeToBooleanCastKind - Returns the cast kind corresponding
/// to the conversion from scalar type ScalarTy to the Boolean type.
CastKind Sema::ScalarTypeToBooleanCastKind(QualType ScalarTy) {
  switch (ScalarTy->getScalarTypeKind()) {
  case Type::STK_Bool: return CK_NoOp;
  case Type::STK_CPointer: return CK_PointerToBoolean;
  case Type::STK_BlockPointer: return CK_PointerToBoolean;
  case Type::STK_ObjCObjectPointer: return CK_PointerToBoolean;
  case Type::STK_MemberPointer: return CK_MemberPointerToBoolean;
  case Type::STK_Integral: return CK_IntegralToBoolean;
  case Type::STK_Floating: return CK_FloatingToBoolean;
  case Type::STK_IntegralComplex: return CK_IntegralComplexToBoolean;
  case Type::STK_FloatingComplex: return CK_FloatingComplexToBoolean;
  }
  return CK_Invalid;
}

/// \brief Used to prune the decls of Sema's UnusedFileScopedDecls vector.
static bool ShouldRemoveFromUnused(Sema *SemaRef, const DeclaratorDecl *D) {
  if (D->getMostRecentDecl()->isUsed())
    return true;

  if (D->isExternallyVisible())
    return true;

  if (const FunctionDecl *FD = dyn_cast<FunctionDecl>(D)) {
    // UnusedFileScopedDecls stores the first declaration.
    // The declaration may have become definition so check again.
    const FunctionDecl *DeclToCheck;
    if (FD->hasBody(DeclToCheck))
      return !SemaRef->ShouldWarnIfUnusedFileScopedDecl(DeclToCheck);

    // Later redecls may add new information resulting in not having to warn,
    // so check again.
    DeclToCheck = FD->getMostRecentDecl();
    if (DeclToCheck != FD)
      return !SemaRef->ShouldWarnIfUnusedFileScopedDecl(DeclToCheck);
  }

  if (const VarDecl *VD = dyn_cast<VarDecl>(D)) {
    // If a variable usable in constant expressions is referenced,
    // don't warn if it isn't used: if the value of a variable is required
    // for the computation of a constant expression, it doesn't make sense to
    // warn even if the variable isn't odr-used.  (isReferenced doesn't
    // precisely reflect that, but it's a decent approximation.)
    if (VD->isReferenced() &&
        VD->isUsableInConstantExpressions(SemaRef->Context))
      return true;

    // UnusedFileScopedDecls stores the first declaration.
    // The declaration may have become definition so check again.
    const VarDecl *DeclToCheck = VD->getDefinition();
    if (DeclToCheck)
      return !SemaRef->ShouldWarnIfUnusedFileScopedDecl(DeclToCheck);

    // Later redecls may add new information resulting in not having to warn,
    // so check again.
    DeclToCheck = VD->getMostRecentDecl();
    if (DeclToCheck != VD)
      return !SemaRef->ShouldWarnIfUnusedFileScopedDecl(DeclToCheck);
  }

  return false;
}

/// Obtains a sorted list of functions and variables that are undefined but
/// ODR-used.
void Sema::getUndefinedButUsed(
    SmallVectorImpl<std::pair<NamedDecl *, SourceLocation> > &Undefined) {
  for (const auto &UndefinedUse : UndefinedButUsed) {
    NamedDecl *ND = UndefinedUse.first;

    // Ignore attributes that have become invalid.
    if (ND->isInvalidDecl()) continue;

    // __attribute__((weakref)) is basically a definition.
    if (ND->hasAttr<WeakRefAttr>()) continue;

    if (FunctionDecl *FD = dyn_cast<FunctionDecl>(ND)) {
      if (FD->isDefined())
        continue;
      if (FD->isExternallyVisible() &&
          !FD->getMostRecentDecl()->isInlined())
        continue;
    } else {
      auto *VD = cast<VarDecl>(ND);
      if (VD->hasDefinition() != VarDecl::DeclarationOnly)
        continue;
      if (VD->isExternallyVisible() && !VD->getMostRecentDecl()->isInline())
        continue;
    }

    Undefined.push_back(std::make_pair(ND, UndefinedUse.second));
  }
}

/// checkUndefinedButUsed - Check for undefined objects with internal linkage
/// or that are inline.
static void checkUndefinedButUsed(Sema &S) {
  if (S.UndefinedButUsed.empty()) return;

  // Collect all the still-undefined entities with internal linkage.
  SmallVector<std::pair<NamedDecl *, SourceLocation>, 16> Undefined;
  S.getUndefinedButUsed(Undefined);
  if (Undefined.empty()) return;

  for (SmallVectorImpl<std::pair<NamedDecl *, SourceLocation> >::iterator
         I = Undefined.begin(), E = Undefined.end(); I != E; ++I) {
    NamedDecl *ND = I->first;

    if (ND->hasAttr<DLLImportAttr>() || ND->hasAttr<DLLExportAttr>()) {
      // An exported function will always be emitted when defined, so even if
      // the function is inline, it doesn't have to be emitted in this TU. An
      // imported function implies that it has been exported somewhere else.
      continue;
    }

    if (!ND->isExternallyVisible()) {
      S.Diag(ND->getLocation(), diag::warn_undefined_internal)
        << isa<VarDecl>(ND) << ND;
    } else if (auto *FD = dyn_cast<FunctionDecl>(ND)) {
      (void)FD;
      assert(FD->getMostRecentDecl()->isInlined() &&
             "used object requires definition but isn't inline or internal?");
      // FIXME: This is ill-formed; we should reject.
      S.Diag(ND->getLocation(), diag::warn_undefined_inline) << ND;
    } else {
      assert(cast<VarDecl>(ND)->getMostRecentDecl()->isInline() &&
             "used var requires definition but isn't inline or internal?");
      S.Diag(ND->getLocation(), diag::err_undefined_inline_var) << ND;
    }
    if (I->second.isValid())
      S.Diag(I->second, diag::note_used_here);
  }

  S.UndefinedButUsed.clear();
}

void Sema::LoadExternalWeakUndeclaredIdentifiers() {
  if (!ExternalSource)
    return;

  SmallVector<std::pair<IdentifierInfo *, WeakInfo>, 4> WeakIDs;
  ExternalSource->ReadWeakUndeclaredIdentifiers(WeakIDs);
  for (auto &WeakID : WeakIDs)
    WeakUndeclaredIdentifiers.insert(WeakID);
}


typedef llvm::DenseMap<const CXXRecordDecl*, bool> RecordCompleteMap;

/// \brief Returns true, if all methods and nested classes of the given
/// CXXRecordDecl are defined in this translation unit.
///
/// Should only be called from ActOnEndOfTranslationUnit so that all
/// definitions are actually read.
static bool MethodsAndNestedClassesComplete(const CXXRecordDecl *RD,
                                            RecordCompleteMap &MNCComplete) {
  RecordCompleteMap::iterator Cache = MNCComplete.find(RD);
  if (Cache != MNCComplete.end())
    return Cache->second;
  if (!RD->isCompleteDefinition())
    return false;
  bool Complete = true;
  for (DeclContext::decl_iterator I = RD->decls_begin(),
                                  E = RD->decls_end();
       I != E && Complete; ++I) {
    if (const CXXMethodDecl *M = dyn_cast<CXXMethodDecl>(*I))
      Complete = M->isDefined() || (M->isPure() && !isa<CXXDestructorDecl>(M));
    else if (const FunctionTemplateDecl *F = dyn_cast<FunctionTemplateDecl>(*I))
      // If the template function is marked as late template parsed at this
      // point, it has not been instantiated and therefore we have not
      // performed semantic analysis on it yet, so we cannot know if the type
      // can be considered complete.
      Complete = !F->getTemplatedDecl()->isLateTemplateParsed() &&
                  F->getTemplatedDecl()->isDefined();
    else if (const CXXRecordDecl *R = dyn_cast<CXXRecordDecl>(*I)) {
      if (R->isInjectedClassName())
        continue;
      if (R->hasDefinition())
        Complete = MethodsAndNestedClassesComplete(R->getDefinition(),
                                                   MNCComplete);
      else
        Complete = false;
    }
  }
  MNCComplete[RD] = Complete;
  return Complete;
}

/// \brief Returns true, if the given CXXRecordDecl is fully defined in this
/// translation unit, i.e. all methods are defined or pure virtual and all
/// friends, friend functions and nested classes are fully defined in this
/// translation unit.
///
/// Should only be called from ActOnEndOfTranslationUnit so that all
/// definitions are actually read.
static bool IsRecordFullyDefined(const CXXRecordDecl *RD,
                                 RecordCompleteMap &RecordsComplete,
                                 RecordCompleteMap &MNCComplete) {
  RecordCompleteMap::iterator Cache = RecordsComplete.find(RD);
  if (Cache != RecordsComplete.end())
    return Cache->second;
  bool Complete = MethodsAndNestedClassesComplete(RD, MNCComplete);
  for (CXXRecordDecl::friend_iterator I = RD->friend_begin(),
                                      E = RD->friend_end();
       I != E && Complete; ++I) {
    // Check if friend classes and methods are complete.
    if (TypeSourceInfo *TSI = (*I)->getFriendType()) {
      // Friend classes are available as the TypeSourceInfo of the FriendDecl.
      if (CXXRecordDecl *FriendD = TSI->getType()->getAsCXXRecordDecl())
        Complete = MethodsAndNestedClassesComplete(FriendD, MNCComplete);
      else
        Complete = false;
    } else {
      // Friend functions are available through the NamedDecl of FriendDecl.
      if (const FunctionDecl *FD =
          dyn_cast<FunctionDecl>((*I)->getFriendDecl()))
        Complete = FD->isDefined();
      else
        // This is a template friend, give up.
        Complete = false;
    }
  }
  RecordsComplete[RD] = Complete;
  return Complete;
}

void Sema::emitAndClearUnusedLocalTypedefWarnings() {
  if (ExternalSource)
    ExternalSource->ReadUnusedLocalTypedefNameCandidates(
        UnusedLocalTypedefNameCandidates);
  for (const TypedefNameDecl *TD : UnusedLocalTypedefNameCandidates) {
    if (TD->isReferenced())
      continue;
    Diag(TD->getLocation(), diag::warn_unused_local_typedef)
        << isa<TypeAliasDecl>(TD) << TD->getDeclName();
  }
  UnusedLocalTypedefNameCandidates.clear();
}

/// ActOnEndOfTranslationUnit - This is called at the very end of the
/// translation unit when EOF is reached and all but the top-level scope is
/// popped.
void Sema::ActOnEndOfTranslationUnit() {
  assert(DelayedDiagnostics.getCurrentPool() == nullptr
         && "reached end of translation unit with a pool attached?");

  // If code completion is enabled, don't perform any end-of-translation-unit
  // work.
  if (PP.isCodeCompletionEnabled())
    return;

  // Complete translation units and modules define vtables and perform implicit
  // instantiations. PCH files do not.
  if (TUKind != TU_Prefix) {
    DiagnoseUseOfUnimplementedSelectors();

    // If DefinedUsedVTables ends up marking any virtual member functions it
    // might lead to more pending template instantiations, which we then need
    // to instantiate.
    DefineUsedVTables();

    // C++: Perform implicit template instantiations.
    //
    // FIXME: When we perform these implicit instantiations, we do not
    // carefully keep track of the point of instantiation (C++ [temp.point]).
    // This means that name lookup that occurs within the template
    // instantiation will always happen at the end of the translation unit,
    // so it will find some names that are not required to be found. This is
    // valid, but we could do better by diagnosing if an instantiation uses a
    // name that was not visible at its first point of instantiation.
    if (ExternalSource) {
      // Load pending instantiations from the external source.
      SmallVector<PendingImplicitInstantiation, 4> Pending;
      ExternalSource->ReadPendingInstantiations(Pending);
      PendingInstantiations.insert(PendingInstantiations.begin(),
                                   Pending.begin(), Pending.end());
    }
    PerformPendingInstantiations();

    if (LateTemplateParserCleanup)
      LateTemplateParserCleanup(OpaqueParser);

    CheckDelayedMemberExceptionSpecs();
  }

  // All delayed member exception specs should be checked or we end up accepting
  // incompatible declarations.
  // FIXME: This is wrong for TUKind == TU_Prefix. In that case, we need to
  // write out the lists to the AST file (if any).
  assert(DelayedDefaultedMemberExceptionSpecs.empty());
  assert(DelayedExceptionSpecChecks.empty());

  // All dllexport classes should have been processed already.
  assert(DelayedDllExportClasses.empty());

  // Remove file scoped decls that turned out to be used.
  UnusedFileScopedDecls.erase(
      std::remove_if(UnusedFileScopedDecls.begin(nullptr, true),
                     UnusedFileScopedDecls.end(),
                     std::bind1st(std::ptr_fun(ShouldRemoveFromUnused), this)),
      UnusedFileScopedDecls.end());

  if (TUKind == TU_Prefix) {
    // Translation unit prefixes don't need any of the checking below.
    TUScope = nullptr;
    return;
  }

  // Check for #pragma weak identifiers that were never declared
  LoadExternalWeakUndeclaredIdentifiers();
  for (auto WeakID : WeakUndeclaredIdentifiers) {
    if (WeakID.second.getUsed())
      continue;

    Decl *PrevDecl = LookupSingleName(TUScope, WeakID.first, SourceLocation(),
                                      LookupOrdinaryName);
    if (PrevDecl != nullptr &&
        !(isa<FunctionDecl>(PrevDecl) || isa<VarDecl>(PrevDecl)))
      Diag(WeakID.second.getLocation(), diag::warn_attribute_wrong_decl_type)
          << "'weak'" << ExpectedVariableOrFunction;
    else
      Diag(WeakID.second.getLocation(), diag::warn_weak_identifier_undeclared)
          << WeakID.first;
  }

  if (LangOpts.CPlusPlus11 &&
      !Diags.isIgnored(diag::warn_delegating_ctor_cycle, SourceLocation()))
    CheckDelegatingCtorCycles();

  if (!Diags.hasErrorOccurred()) {
    if (ExternalSource)
      ExternalSource->ReadUndefinedButUsed(UndefinedButUsed);
    checkUndefinedButUsed(*this);
  }

  if (TUKind == TU_Module) {
    // If we are building a module, resolve all of the exported declarations
    // now.
    if (Module *CurrentModule = PP.getCurrentModule()) {
      ModuleMap &ModMap = PP.getHeaderSearchInfo().getModuleMap();

      SmallVector<Module *, 2> Stack;
      Stack.push_back(CurrentModule);
      while (!Stack.empty()) {
        Module *Mod = Stack.pop_back_val();

        // Resolve the exported declarations and conflicts.
        // FIXME: Actually complain, once we figure out how to teach the
        // diagnostic client to deal with complaints in the module map at this
        // point.
        ModMap.resolveExports(Mod, /*Complain=*/false);
        ModMap.resolveUses(Mod, /*Complain=*/false);
        ModMap.resolveConflicts(Mod, /*Complain=*/false);

        // Queue the submodules, so their exports will also be resolved.
        Stack.append(Mod->submodule_begin(), Mod->submodule_end());
      }
    }

    // Warnings emitted in ActOnEndOfTranslationUnit() should be emitted for
    // modules when they are built, not every time they are used.
    emitAndClearUnusedLocalTypedefWarnings();

    // Modules don't need any of the checking below.
    TUScope = nullptr;
    return;
  }

  // C99 6.9.2p2:
  //   A declaration of an identifier for an object that has file
  //   scope without an initializer, and without a storage-class
  //   specifier or with the storage-class specifier static,
  //   constitutes a tentative definition. If a translation unit
  //   contains one or more tentative definitions for an identifier,
  //   and the translation unit contains no external definition for
  //   that identifier, then the behavior is exactly as if the
  //   translation unit contains a file scope declaration of that
  //   identifier, with the composite type as of the end of the
  //   translation unit, with an initializer equal to 0.
  llvm::SmallSet<VarDecl *, 32> Seen;
  for (TentativeDefinitionsType::iterator
            T = TentativeDefinitions.begin(ExternalSource),
         TEnd = TentativeDefinitions.end();
       T != TEnd; ++T)
  {
    VarDecl *VD = (*T)->getActingDefinition();

    // If the tentative definition was completed, getActingDefinition() returns
    // null. If we've already seen this variable before, insert()'s second
    // return value is false.
    if (!VD || VD->isInvalidDecl() || !Seen.insert(VD).second)
      continue;

    if (const IncompleteArrayType *ArrayT
        = Context.getAsIncompleteArrayType(VD->getType())) {
      // Set the length of the array to 1 (C99 6.9.2p5).
      Diag(VD->getLocation(), diag::warn_tentative_incomplete_array);
      llvm::APInt One(Context.getTypeSize(Context.getSizeType()), true);
      QualType T = Context.getConstantArrayType(ArrayT->getElementType(),
                                                One, ArrayType::Normal, 0);
      VD->setType(T);
    } else if (RequireCompleteType(VD->getLocation(), VD->getType(),
                                   diag::err_tentative_def_incomplete_type))
      VD->setInvalidDecl();

<<<<<<< HEAD
=======
    // No initialization is performed for a tentative definition.
>>>>>>> 6604e963
    CheckCompleteVariableDeclaration(VD);

    // Notify the consumer that we've completed a tentative definition.
    if (!VD->isInvalidDecl())
      Consumer.CompleteTentativeDefinition(VD);

  }

  // If there were errors, disable 'unused' warnings since they will mostly be
  // noise.
  if (!Diags.hasErrorOccurred()) {
    // Output warning for unused file scoped decls.
    for (UnusedFileScopedDeclsType::iterator
           I = UnusedFileScopedDecls.begin(ExternalSource),
           E = UnusedFileScopedDecls.end(); I != E; ++I) {
      if (ShouldRemoveFromUnused(this, *I))
        continue;

      if (const FunctionDecl *FD = dyn_cast<FunctionDecl>(*I)) {
        const FunctionDecl *DiagD;
        if (!FD->hasBody(DiagD))
          DiagD = FD;
        if (DiagD->isDeleted())
          continue; // Deleted functions are supposed to be unused.
        if (DiagD->isReferenced()) {
          if (isa<CXXMethodDecl>(DiagD))
            Diag(DiagD->getLocation(), diag::warn_unneeded_member_function)
                  << DiagD->getDeclName();
          else {
            if (FD->getStorageClass() == SC_Static &&
                !FD->isInlineSpecified() &&
                !SourceMgr.isInMainFile(
                   SourceMgr.getExpansionLoc(FD->getLocation())))
              Diag(DiagD->getLocation(),
                   diag::warn_unneeded_static_internal_decl)
                  << DiagD->getDeclName();
            else
              Diag(DiagD->getLocation(), diag::warn_unneeded_internal_decl)
                   << /*function*/0 << DiagD->getDeclName();
          }
        } else {
          Diag(DiagD->getLocation(),
               isa<CXXMethodDecl>(DiagD) ? diag::warn_unused_member_function
                                         : diag::warn_unused_function)
                << DiagD->getDeclName();
        }
      } else {
        const VarDecl *DiagD = cast<VarDecl>(*I)->getDefinition();
        if (!DiagD)
          DiagD = cast<VarDecl>(*I);
        if (DiagD->isReferenced()) {
          Diag(DiagD->getLocation(), diag::warn_unneeded_internal_decl)
                << /*variable*/1 << DiagD->getDeclName();
        } else if (DiagD->getType().isConstQualified()) {
          Diag(DiagD->getLocation(), diag::warn_unused_const_variable)
              << DiagD->getDeclName();
        } else {
          Diag(DiagD->getLocation(), diag::warn_unused_variable)
              << DiagD->getDeclName();
        }
      }
    }

    emitAndClearUnusedLocalTypedefWarnings();
  }

  if (!Diags.isIgnored(diag::warn_unused_private_field, SourceLocation())) {
    RecordCompleteMap RecordsComplete;
    RecordCompleteMap MNCComplete;
    for (NamedDeclSetType::iterator I = UnusedPrivateFields.begin(),
         E = UnusedPrivateFields.end(); I != E; ++I) {
      const NamedDecl *D = *I;
      const CXXRecordDecl *RD = dyn_cast<CXXRecordDecl>(D->getDeclContext());
      if (RD && !RD->isUnion() &&
          IsRecordFullyDefined(RD, RecordsComplete, MNCComplete)) {
        Diag(D->getLocation(), diag::warn_unused_private_field)
              << D->getDeclName();
      }
    }
  }

  if (!Diags.isIgnored(diag::warn_mismatched_delete_new, SourceLocation())) {
    if (ExternalSource)
      ExternalSource->ReadMismatchingDeleteExpressions(DeleteExprs);
    for (const auto &DeletedFieldInfo : DeleteExprs) {
      for (const auto &DeleteExprLoc : DeletedFieldInfo.second) {
        AnalyzeDeleteExprMismatch(DeletedFieldInfo.first, DeleteExprLoc.first,
                                  DeleteExprLoc.second);
      }
    }
  }

  // Check we've noticed that we're no longer parsing the initializer for every
  // variable. If we miss cases, then at best we have a performance issue and
  // at worst a rejects-valid bug.
  assert(ParsingInitForAutoVars.empty() &&
         "Didn't unmark var as having its initializer parsed");

  TUScope = nullptr;
}


//===----------------------------------------------------------------------===//
// Helper functions.
//===----------------------------------------------------------------------===//

DeclContext *Sema::getFunctionLevelDeclContext() {
  DeclContext *DC = CurContext;

  while (true) {
    if (isa<BlockDecl>(DC) || isa<EnumDecl>(DC) || isa<CapturedDecl>(DC)) {
      DC = DC->getParent();
    } else if (isa<CXXMethodDecl>(DC) &&
               cast<CXXMethodDecl>(DC)->getOverloadedOperator() == OO_Call &&
               cast<CXXRecordDecl>(DC->getParent())->isLambda()) {
      DC = DC->getParent()->getParent();
    }
    else break;
  }

  return DC;
}

/// getCurFunctionDecl - If inside of a function body, this returns a pointer
/// to the function decl for the function being parsed.  If we're currently
/// in a 'block', this returns the containing context.
FunctionDecl *Sema::getCurFunctionDecl() {
  DeclContext *DC = getFunctionLevelDeclContext();
  return dyn_cast<FunctionDecl>(DC);
}

ObjCMethodDecl *Sema::getCurMethodDecl() {
  DeclContext *DC = getFunctionLevelDeclContext();
  while (isa<RecordDecl>(DC))
    DC = DC->getParent();
  return dyn_cast<ObjCMethodDecl>(DC);
}

NamedDecl *Sema::getCurFunctionOrMethodDecl() {
  DeclContext *DC = getFunctionLevelDeclContext();
  if (isa<ObjCMethodDecl>(DC) || isa<FunctionDecl>(DC))
    return cast<NamedDecl>(DC);
  return nullptr;
}

void Sema::EmitCurrentDiagnostic(unsigned DiagID) {
  // FIXME: It doesn't make sense to me that DiagID is an incoming argument here
  // and yet we also use the current diag ID on the DiagnosticsEngine. This has
  // been made more painfully obvious by the refactor that introduced this
  // function, but it is possible that the incoming argument can be
  // eliminnated. If it truly cannot be (for example, there is some reentrancy
  // issue I am not seeing yet), then there should at least be a clarifying
  // comment somewhere.
  if (Optional<TemplateDeductionInfo*> Info = isSFINAEContext()) {
    switch (DiagnosticIDs::getDiagnosticSFINAEResponse(
              Diags.getCurrentDiagID())) {
    case DiagnosticIDs::SFINAE_Report:
      // We'll report the diagnostic below.
      break;

    case DiagnosticIDs::SFINAE_SubstitutionFailure:
      // Count this failure so that we know that template argument deduction
      // has failed.
      ++NumSFINAEErrors;

      // Make a copy of this suppressed diagnostic and store it with the
      // template-deduction information.
      if (*Info && !(*Info)->hasSFINAEDiagnostic()) {
        Diagnostic DiagInfo(&Diags);
        (*Info)->addSFINAEDiagnostic(DiagInfo.getLocation(),
                       PartialDiagnostic(DiagInfo, Context.getDiagAllocator()));
      }

      Diags.setLastDiagnosticIgnored();
      Diags.Clear();
      return;

    case DiagnosticIDs::SFINAE_AccessControl: {
      // Per C++ Core Issue 1170, access control is part of SFINAE.
      // Additionally, the AccessCheckingSFINAE flag can be used to temporarily
      // make access control a part of SFINAE for the purposes of checking
      // type traits.
      if (!AccessCheckingSFINAE && !getLangOpts().CPlusPlus11)
        break;

      SourceLocation Loc = Diags.getCurrentDiagLoc();

      // Suppress this diagnostic.
      ++NumSFINAEErrors;

      // Make a copy of this suppressed diagnostic and store it with the
      // template-deduction information.
      if (*Info && !(*Info)->hasSFINAEDiagnostic()) {
        Diagnostic DiagInfo(&Diags);
        (*Info)->addSFINAEDiagnostic(DiagInfo.getLocation(),
                       PartialDiagnostic(DiagInfo, Context.getDiagAllocator()));
      }

      Diags.setLastDiagnosticIgnored();
      Diags.Clear();

      // Now the diagnostic state is clear, produce a C++98 compatibility
      // warning.
      Diag(Loc, diag::warn_cxx98_compat_sfinae_access_control);

      // The last diagnostic which Sema produced was ignored. Suppress any
      // notes attached to it.
      Diags.setLastDiagnosticIgnored();
      return;
    }

    case DiagnosticIDs::SFINAE_Suppress:
      // Make a copy of this suppressed diagnostic and store it with the
      // template-deduction information;
      if (*Info) {
        Diagnostic DiagInfo(&Diags);
        (*Info)->addSuppressedDiagnostic(DiagInfo.getLocation(),
                       PartialDiagnostic(DiagInfo, Context.getDiagAllocator()));
      }

      // Suppress this diagnostic.
      Diags.setLastDiagnosticIgnored();
      Diags.Clear();
      return;
    }
  }

  // Set up the context's printing policy based on our current state.
  Context.setPrintingPolicy(getPrintingPolicy());

  // Emit the diagnostic.
  if (!Diags.EmitCurrentDiagnostic())
    return;

  // If this is not a note, and we're in a template instantiation
  // that is different from the last template instantiation where
  // we emitted an error, print a template instantiation
  // backtrace.
  if (!DiagnosticIDs::isBuiltinNote(DiagID) &&
      !ActiveTemplateInstantiations.empty() &&
      ActiveTemplateInstantiations.back()
        != LastTemplateInstantiationErrorContext) {
    PrintInstantiationStack();
    LastTemplateInstantiationErrorContext = ActiveTemplateInstantiations.back();
  }
}

Sema::SemaDiagnosticBuilder
Sema::Diag(SourceLocation Loc, const PartialDiagnostic& PD) {
  SemaDiagnosticBuilder Builder(Diag(Loc, PD.getDiagID()));
  PD.Emit(Builder);

  return Builder;
}

/// \brief Looks through the macro-expansion chain for the given
/// location, looking for a macro expansion with the given name.
/// If one is found, returns true and sets the location to that
/// expansion loc.
bool Sema::findMacroSpelling(SourceLocation &locref, StringRef name) {
  SourceLocation loc = locref;
  if (!loc.isMacroID()) return false;

  // There's no good way right now to look at the intermediate
  // expansions, so just jump to the expansion location.
  loc = getSourceManager().getExpansionLoc(loc);

  // If that's written with the name, stop here.
  SmallVector<char, 16> buffer;
  if (getPreprocessor().getSpelling(loc, buffer) == name) {
    locref = loc;
    return true;
  }
  return false;
}

/// \brief Determines the active Scope associated with the given declaration
/// context.
///
/// This routine maps a declaration context to the active Scope object that
/// represents that declaration context in the parser. It is typically used
/// from "scope-less" code (e.g., template instantiation, lazy creation of
/// declarations) that injects a name for name-lookup purposes and, therefore,
/// must update the Scope.
///
/// \returns The scope corresponding to the given declaraion context, or NULL
/// if no such scope is open.
Scope *Sema::getScopeForContext(DeclContext *Ctx) {

  if (!Ctx)
    return nullptr;

  Ctx = Ctx->getPrimaryContext();
  for (Scope *S = getCurScope(); S; S = S->getParent()) {
    // Ignore scopes that cannot have declarations. This is important for
    // out-of-line definitions of static class members.
    if (S->getFlags() & (Scope::DeclScope | Scope::TemplateParamScope))
      if (DeclContext *Entity = S->getEntity())
        if (Ctx == Entity->getPrimaryContext())
          return S;
  }

  return nullptr;
}

/// \brief Enter a new function scope
void Sema::PushFunctionScope() {
  if (FunctionScopes.size() == 1) {
    // Use the "top" function scope rather than having to allocate
    // memory for a new scope.
    FunctionScopes.back()->Clear();
    FunctionScopes.push_back(FunctionScopes.back());
    return;
  }

  FunctionScopes.push_back(new FunctionScopeInfo(getDiagnostics()));
}

void Sema::PushBlockScope(Scope *BlockScope, BlockDecl *Block) {
  FunctionScopes.push_back(new BlockScopeInfo(getDiagnostics(),
                                              BlockScope, Block));
}

LambdaScopeInfo *Sema::PushLambdaScope() {
  LambdaScopeInfo *const LSI = new LambdaScopeInfo(getDiagnostics());
  FunctionScopes.push_back(LSI);
  return LSI;
}

void Sema::RecordParsingTemplateParameterDepth(unsigned Depth) {
  if (LambdaScopeInfo *const LSI = getCurLambda()) {
    LSI->AutoTemplateParameterDepth = Depth;
    return;
  } 
  llvm_unreachable( 
      "Remove assertion if intentionally called in a non-lambda context.");
}

void Sema::PopFunctionScopeInfo(const AnalysisBasedWarnings::Policy *WP,
                                const Decl *D, const BlockExpr *blkExpr) {
  FunctionScopeInfo *Scope = FunctionScopes.pop_back_val();
  assert(!FunctionScopes.empty() && "mismatched push/pop!");

  // Issue any analysis-based warnings.
  if (WP && D)
    AnalysisWarnings.IssueWarnings(*WP, Scope, D, blkExpr);
  else
    for (const auto &PUD : Scope->PossiblyUnreachableDiags)
      Diag(PUD.Loc, PUD.PD);

  if (FunctionScopes.back() != Scope)
    delete Scope;
}

void Sema::PushCompoundScope() {
  getCurFunction()->CompoundScopes.push_back(CompoundScopeInfo());
}

void Sema::PopCompoundScope() {
  FunctionScopeInfo *CurFunction = getCurFunction();
  assert(!CurFunction->CompoundScopes.empty() && "mismatched push/pop");

  CurFunction->CompoundScopes.pop_back();
}

/// \brief Determine whether any errors occurred within this function/method/
/// block.
bool Sema::hasAnyUnrecoverableErrorsInThisFunction() const {
  return getCurFunction()->ErrorTrap.hasUnrecoverableErrorOccurred();
}

BlockScopeInfo *Sema::getCurBlock() {
  if (FunctionScopes.empty())
    return nullptr;

  auto CurBSI = dyn_cast<BlockScopeInfo>(FunctionScopes.back());
  if (CurBSI && CurBSI->TheDecl &&
      !CurBSI->TheDecl->Encloses(CurContext)) {
    // We have switched contexts due to template instantiation.
    assert(!ActiveTemplateInstantiations.empty());
    return nullptr;
  }

  return CurBSI;
}

LambdaScopeInfo *Sema::getCurLambda() {
  if (FunctionScopes.empty())
    return nullptr;

  auto CurLSI = dyn_cast<LambdaScopeInfo>(FunctionScopes.back());
  if (CurLSI && CurLSI->Lambda &&
      !CurLSI->Lambda->Encloses(CurContext)) {
    // We have switched contexts due to template instantiation.
    assert(!ActiveTemplateInstantiations.empty());
    return nullptr;
  }

  return CurLSI;
}
// We have a generic lambda if we parsed auto parameters, or we have 
// an associated template parameter list.
LambdaScopeInfo *Sema::getCurGenericLambda() {
  if (LambdaScopeInfo *LSI =  getCurLambda()) {
    return (LSI->AutoTemplateParams.size() ||
                    LSI->GLTemplateParameterList) ? LSI : nullptr;
  }
  return nullptr;
}


void Sema::ActOnComment(SourceRange Comment) {
  if (!LangOpts.RetainCommentsFromSystemHeaders &&
      SourceMgr.isInSystemHeader(Comment.getBegin()))
    return;
  RawComment RC(SourceMgr, Comment, false,
                LangOpts.CommentOpts.ParseAllComments);
  if (RC.isAlmostTrailingComment()) {
    SourceRange MagicMarkerRange(Comment.getBegin(),
                                 Comment.getBegin().getLocWithOffset(3));
    StringRef MagicMarkerText;
    switch (RC.getKind()) {
    case RawComment::RCK_OrdinaryBCPL:
      MagicMarkerText = "///<";
      break;
    case RawComment::RCK_OrdinaryC:
      MagicMarkerText = "/**<";
      break;
    default:
      llvm_unreachable("if this is an almost Doxygen comment, "
                       "it should be ordinary");
    }
    Diag(Comment.getBegin(), diag::warn_not_a_doxygen_trailing_member_comment) <<
      FixItHint::CreateReplacement(MagicMarkerRange, MagicMarkerText);
  }
  Context.addComment(RC);
}

// Pin this vtable to this file.
ExternalSemaSource::~ExternalSemaSource() {}

void ExternalSemaSource::ReadMethodPool(Selector Sel) { }
void ExternalSemaSource::updateOutOfDateSelector(Selector Sel) { }

void ExternalSemaSource::ReadKnownNamespaces(
                           SmallVectorImpl<NamespaceDecl *> &Namespaces) {
}

void ExternalSemaSource::ReadUndefinedButUsed(
    llvm::MapVector<NamedDecl *, SourceLocation> &Undefined) {}

void ExternalSemaSource::ReadMismatchingDeleteExpressions(llvm::MapVector<
    FieldDecl *, llvm::SmallVector<std::pair<SourceLocation, bool>, 4>> &) {}

void PrettyDeclStackTraceEntry::print(raw_ostream &OS) const {
  SourceLocation Loc = this->Loc;
  if (!Loc.isValid() && TheDecl) Loc = TheDecl->getLocation();
  if (Loc.isValid()) {
    Loc.print(OS, S.getSourceManager());
    OS << ": ";
  }
  OS << Message;

  if (auto *ND = dyn_cast_or_null<NamedDecl>(TheDecl)) {
    OS << " '";
    ND->getNameForDiagnostic(OS, ND->getASTContext().getPrintingPolicy(), true);
    OS << "'";
  }

  OS << '\n';
}

/// \brief Figure out if an expression could be turned into a call.
///
/// Use this when trying to recover from an error where the programmer may have
/// written just the name of a function instead of actually calling it.
///
/// \param E - The expression to examine.
/// \param ZeroArgCallReturnTy - If the expression can be turned into a call
///  with no arguments, this parameter is set to the type returned by such a
///  call; otherwise, it is set to an empty QualType.
/// \param OverloadSet - If the expression is an overloaded function
///  name, this parameter is populated with the decls of the various overloads.
bool Sema::tryExprAsCall(Expr &E, QualType &ZeroArgCallReturnTy,
                         UnresolvedSetImpl &OverloadSet) {
  ZeroArgCallReturnTy = QualType();
  OverloadSet.clear();

  const OverloadExpr *Overloads = nullptr;
  bool IsMemExpr = false;
  if (E.getType() == Context.OverloadTy) {
    OverloadExpr::FindResult FR = OverloadExpr::find(const_cast<Expr*>(&E));

    // Ignore overloads that are pointer-to-member constants.
    if (FR.HasFormOfMemberPointer)
      return false;

    Overloads = FR.Expression;
  } else if (E.getType() == Context.BoundMemberTy) {
    Overloads = dyn_cast<UnresolvedMemberExpr>(E.IgnoreParens());
    IsMemExpr = true;
  }

  bool Ambiguous = false;

  if (Overloads) {
    for (OverloadExpr::decls_iterator it = Overloads->decls_begin(),
         DeclsEnd = Overloads->decls_end(); it != DeclsEnd; ++it) {
      OverloadSet.addDecl(*it);

      // Check whether the function is a non-template, non-member which takes no
      // arguments.
      if (IsMemExpr)
        continue;
      if (const FunctionDecl *OverloadDecl
            = dyn_cast<FunctionDecl>((*it)->getUnderlyingDecl())) {
        if (OverloadDecl->getMinRequiredArguments() == 0) {
          if (!ZeroArgCallReturnTy.isNull() && !Ambiguous) {
            ZeroArgCallReturnTy = QualType();
            Ambiguous = true;
          } else
            ZeroArgCallReturnTy = OverloadDecl->getReturnType();
        }
      }
    }

    // If it's not a member, use better machinery to try to resolve the call
    if (!IsMemExpr)
      return !ZeroArgCallReturnTy.isNull();
  }

  // Attempt to call the member with no arguments - this will correctly handle
  // member templates with defaults/deduction of template arguments, overloads
  // with default arguments, etc.
  if (IsMemExpr && !E.isTypeDependent()) {
    bool Suppress = getDiagnostics().getSuppressAllDiagnostics();
    getDiagnostics().setSuppressAllDiagnostics(true);
    ExprResult R = BuildCallToMemberFunction(nullptr, &E, SourceLocation(),
                                             None, SourceLocation());
    getDiagnostics().setSuppressAllDiagnostics(Suppress);
    if (R.isUsable()) {
      ZeroArgCallReturnTy = R.get()->getType();
      return true;
    }
    return false;
  }

  if (const DeclRefExpr *DeclRef = dyn_cast<DeclRefExpr>(E.IgnoreParens())) {
    if (const FunctionDecl *Fun = dyn_cast<FunctionDecl>(DeclRef->getDecl())) {
      if (Fun->getMinRequiredArguments() == 0)
        ZeroArgCallReturnTy = Fun->getReturnType();
      return true;
    }
  }

  // We don't have an expression that's convenient to get a FunctionDecl from,
  // but we can at least check if the type is "function of 0 arguments".
  QualType ExprTy = E.getType();
  const FunctionType *FunTy = nullptr;
  QualType PointeeTy = ExprTy->getPointeeType();
  if (!PointeeTy.isNull())
    FunTy = PointeeTy->getAs<FunctionType>();
  if (!FunTy)
    FunTy = ExprTy->getAs<FunctionType>();

  if (const FunctionProtoType *FPT =
      dyn_cast_or_null<FunctionProtoType>(FunTy)) {
    if (FPT->getNumParams() == 0)
      ZeroArgCallReturnTy = FunTy->getReturnType();
    return true;
  }
  return false;
}

/// \brief Give notes for a set of overloads.
///
/// A companion to tryExprAsCall. In cases when the name that the programmer
/// wrote was an overloaded function, we may be able to make some guesses about
/// plausible overloads based on their return types; such guesses can be handed
/// off to this method to be emitted as notes.
///
/// \param Overloads - The overloads to note.
/// \param FinalNoteLoc - If we've suppressed printing some overloads due to
///  -fshow-overloads=best, this is the location to attach to the note about too
///  many candidates. Typically this will be the location of the original
///  ill-formed expression.
static void noteOverloads(Sema &S, const UnresolvedSetImpl &Overloads,
                          const SourceLocation FinalNoteLoc) {
  int ShownOverloads = 0;
  int SuppressedOverloads = 0;
  for (UnresolvedSetImpl::iterator It = Overloads.begin(),
       DeclsEnd = Overloads.end(); It != DeclsEnd; ++It) {
    // FIXME: Magic number for max shown overloads stolen from
    // OverloadCandidateSet::NoteCandidates.
    if (ShownOverloads >= 4 && S.Diags.getShowOverloads() == Ovl_Best) {
      ++SuppressedOverloads;
      continue;
    }

    NamedDecl *Fn = (*It)->getUnderlyingDecl();
    S.Diag(Fn->getLocation(), diag::note_possible_target_of_call);
    ++ShownOverloads;
  }

  if (SuppressedOverloads)
    S.Diag(FinalNoteLoc, diag::note_ovl_too_many_candidates)
      << SuppressedOverloads;
}

static void notePlausibleOverloads(Sema &S, SourceLocation Loc,
                                   const UnresolvedSetImpl &Overloads,
                                   bool (*IsPlausibleResult)(QualType)) {
  if (!IsPlausibleResult)
    return noteOverloads(S, Overloads, Loc);

  UnresolvedSet<2> PlausibleOverloads;
  for (OverloadExpr::decls_iterator It = Overloads.begin(),
         DeclsEnd = Overloads.end(); It != DeclsEnd; ++It) {
    const FunctionDecl *OverloadDecl = cast<FunctionDecl>(*It);
    QualType OverloadResultTy = OverloadDecl->getReturnType();
    if (IsPlausibleResult(OverloadResultTy))
      PlausibleOverloads.addDecl(It.getDecl());
  }
  noteOverloads(S, PlausibleOverloads, Loc);
}

/// Determine whether the given expression can be called by just
/// putting parentheses after it.  Notably, expressions with unary
/// operators can't be because the unary operator will start parsing
/// outside the call.
static bool IsCallableWithAppend(Expr *E) {
  E = E->IgnoreImplicit();
  return (!isa<CStyleCastExpr>(E) &&
          !isa<UnaryOperator>(E) &&
          !isa<BinaryOperator>(E) &&
          !isa<CXXOperatorCallExpr>(E));
}

bool Sema::tryToRecoverWithCall(ExprResult &E, const PartialDiagnostic &PD,
                                bool ForceComplain,
                                bool (*IsPlausibleResult)(QualType)) {
  SourceLocation Loc = E.get()->getExprLoc();
  SourceRange Range = E.get()->getSourceRange();

  QualType ZeroArgCallTy;
  UnresolvedSet<4> Overloads;
  if (tryExprAsCall(*E.get(), ZeroArgCallTy, Overloads) &&
      !ZeroArgCallTy.isNull() &&
      (!IsPlausibleResult || IsPlausibleResult(ZeroArgCallTy))) {
    // At this point, we know E is potentially callable with 0
    // arguments and that it returns something of a reasonable type,
    // so we can emit a fixit and carry on pretending that E was
    // actually a CallExpr.
    SourceLocation ParenInsertionLoc = getLocForEndOfToken(Range.getEnd());
    Diag(Loc, PD)
      << /*zero-arg*/ 1 << Range
      << (IsCallableWithAppend(E.get())
          ? FixItHint::CreateInsertion(ParenInsertionLoc, "()")
          : FixItHint());
    notePlausibleOverloads(*this, Loc, Overloads, IsPlausibleResult);

    // FIXME: Try this before emitting the fixit, and suppress diagnostics
    // while doing so.
    E = ActOnCallExpr(nullptr, E.get(), Range.getEnd(), None,
                      Range.getEnd().getLocWithOffset(1));
    return true;
  }

  if (!ForceComplain) return false;

  Diag(Loc, PD) << /*not zero-arg*/ 0 << Range;
  notePlausibleOverloads(*this, Loc, Overloads, IsPlausibleResult);
  E = ExprError();
  return true;
}

IdentifierInfo *Sema::getSuperIdentifier() const {
  if (!Ident_super)
    Ident_super = &Context.Idents.get("super");
  return Ident_super;
}

IdentifierInfo *Sema::getFloat128Identifier() const {
  if (!Ident___float128)
    Ident___float128 = &Context.Idents.get("__float128");
  return Ident___float128;
}

void Sema::PushCapturedRegionScope(Scope *S, CapturedDecl *CD, RecordDecl *RD,
                                   CapturedRegionKind K) {
  CapturingScopeInfo *CSI = new CapturedRegionScopeInfo(
      getDiagnostics(), S, CD, RD, CD->getContextParam(), K,
      (getLangOpts().OpenMP && K == CR_OpenMP) ? getOpenMPNestingLevel() : 0);
  CSI->ReturnType = Context.VoidTy;
  FunctionScopes.push_back(CSI);
}

CapturedRegionScopeInfo *Sema::getCurCapturedRegion() {
  if (FunctionScopes.empty())
    return nullptr;

  return dyn_cast<CapturedRegionScopeInfo>(FunctionScopes.back());
}

const llvm::MapVector<FieldDecl *, Sema::DeleteLocs> &
Sema::getMismatchingDeleteExpressions() const {
  return DeleteExprs;
}<|MERGE_RESOLUTION|>--- conflicted
+++ resolved
@@ -28,6 +28,7 @@
 #include "clang/Sema/CXXFieldCollector.h"
 #include "clang/Sema/DelayedDiagnostic.h"
 #include "clang/Sema/ExternalSemaSource.h"
+#include "clang/Sema/Initialization.h"
 #include "clang/Sema/MultiplexExternalSemaSource.h"
 #include "clang/Sema/ObjCMethodList.h"
 #include "clang/Sema/PrettyDeclStackTrace.h"
@@ -810,10 +811,7 @@
                                    diag::err_tentative_def_incomplete_type))
       VD->setInvalidDecl();
 
-<<<<<<< HEAD
-=======
     // No initialization is performed for a tentative definition.
->>>>>>> 6604e963
     CheckCompleteVariableDeclaration(VD);
 
     // Notify the consumer that we've completed a tentative definition.
