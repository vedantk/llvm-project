--- conflicted
+++ resolved
@@ -7451,13 +7451,9 @@
         CurrDir == OMPD_target_teams ||
         CurrDir == OMPD_target_teams_distribute ||
         CurrDir == OMPD_target_teams_distribute_parallel_for ||
-<<<<<<< HEAD
-        CurrDir == OMPD_target_teams_distribute_parallel_for_simd) {
-=======
         CurrDir == OMPD_target_teams_distribute_parallel_for_simd ||
         CurrDir == OMPD_target_parallel_for_simd ||
         CurrDir == OMPD_target_parallel_for) {
->>>>>>> 2999d0e8
       OpenMPClauseKind ConflictKind;
       if (DSAStack->checkMappableExprComponentListsForDecl(
               VD, /*CurrentRegionOnly=*/true,
@@ -7718,13 +7714,9 @@
           CurrDir == OMPD_target_teams ||
           CurrDir == OMPD_target_teams_distribute ||
           CurrDir == OMPD_target_teams_distribute_parallel_for ||
-<<<<<<< HEAD
-          CurrDir == OMPD_target_teams_distribute_parallel_for_simd) {
-=======
           CurrDir == OMPD_target_teams_distribute_parallel_for_simd ||
           CurrDir == OMPD_target_parallel_for_simd ||
           CurrDir == OMPD_target_parallel_for) {
->>>>>>> 2999d0e8
         OpenMPClauseKind ConflictKind;
         if (DSAStack->checkMappableExprComponentListsForDecl(
                 VD, /*CurrentRegionOnly=*/true,
