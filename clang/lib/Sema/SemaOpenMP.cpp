--- conflicted
+++ resolved
@@ -1714,8 +1714,8 @@
   }
 }
 
-static DeclRefExpr *buildCapture(Sema &S, IdentifierInfo *Id,
-                                 Expr *CaptureExpr) {
+static OMPCapturedExprDecl *buildCaptureDecl(Sema &S, IdentifierInfo *Id,
+                                             Expr *CaptureExpr) {
   ASTContext &C = S.getASTContext();
   Expr *Init = CaptureExpr->IgnoreImpCasts();
   QualType Ty = Init->getType();
@@ -1735,7 +1735,21 @@
   S.CurContext->addHiddenDecl(CED);
   S.AddInitializerToDecl(CED, Init, /*DirectInit=*/false,
                          /*TypeMayContainAuto=*/true);
-  return buildDeclRefExpr(S, CED, Ty.getNonReferenceType(), SourceLocation());
+  return CED;
+}
+
+static DeclRefExpr *buildCapture(Sema &S, IdentifierInfo *Id,
+                                 Expr *CaptureExpr) {
+  auto *CD = buildCaptureDecl(S, Id, CaptureExpr);
+  return buildDeclRefExpr(S, CD, CD->getType().getNonReferenceType(),
+                          SourceLocation());
+}
+
+static DeclRefExpr *buildCapture(Sema &S, StringRef Name, Expr *CaptureExpr) {
+  auto *CD =
+      buildCaptureDecl(S, &S.getASTContext().Idents.get(Name), CaptureExpr);
+  return buildDeclRefExpr(S, CD, CD->getType().getNonReferenceType(),
+                          SourceLocation());
 }
 
 StmtResult Sema::ActOnOpenMPRegionEnd(StmtResult S,
@@ -1763,18 +1777,15 @@
         }
       }
       DSAStack->setForceVarCapturing(/*V=*/false);
-    } else if (isParallelOrTaskRegion(DSAStack->getCurrentDirective()) &&
-               (Clause->getClauseKind() == OMPC_schedule ||
-                Clause->getClauseKind() == OMPC_dist_schedule)) {
+    } else if (isParallelOrTaskRegion(DSAStack->getCurrentDirective())) {
       // Mark all variables in private list clauses as used in inner region.
       // Required for proper codegen of combined directives.
       // TODO: add processing for other clauses.
-      if (auto *SC = dyn_cast<OMPScheduleClause>(Clause)) {
-        if (SC->getHelperChunkSize())
-          MarkDeclarationsReferencedInExpr(SC->getHelperChunkSize());
-      } else if (auto *DSC = dyn_cast<OMPDistScheduleClause>(Clause)) {
-        if (DSC->getHelperChunkSize())
-          MarkDeclarationsReferencedInExpr(DSC->getHelperChunkSize());
+      if (auto *C = OMPClauseWithPreInit::get(Clause)) {
+        if (auto *S = cast_or_null<DeclStmt>(C->getPreInitStmt())) {
+          for (auto *D : S->decls())
+            MarkVariableReferenced(D->getLocation(), cast<VarDecl>(D));
+        }
       }
     }
     if (Clause->getClauseKind() == OMPC_schedule)
@@ -4093,27 +4104,6 @@
   if (!Update.isUsable())
     return ExprError();
 
-<<<<<<< HEAD
-  // Build 'VarRef = Start + Iter * Step'.
-  auto NewStart = Transform.TransformExpr(Start.get()->IgnoreImplicit());
-  if (NewStart.isInvalid())
-    return ExprError();
-  NewStart = SemaRef.PerformImplicitConversion(
-      NewStart.get(), Start.get()->IgnoreImplicit()->getType(),
-      Sema::AA_Converting,
-      /*AllowExplicit=*/true);
-  if (NewStart.isInvalid())
-    return ExprError();
-  Update = SemaRef.BuildBinOp(S, Loc, (Subtract ? BO_Sub : BO_Add),
-                              NewStart.get(), Update.get());
-  if (!Update.isUsable())
-    return ExprError();
-
-  Update = SemaRef.PerformImplicitConversion(
-      Update.get(), VarRef.get()->getType(), Sema::AA_Converting, true);
-  if (!Update.isUsable())
-    return ExprError();
-=======
   // Try to build 'VarRef = Start, VarRef (+|-)= Iter * Step' or
   // 'VarRef = Start (+|-) Iter * Step'.
   auto *StartNoImp = Start.get()->IgnoreImplicit();
@@ -4165,9 +4155,9 @@
       if (!Update.isUsable())
         return ExprError();
     }
->>>>>>> 11481f50
-
-  Update = SemaRef.BuildBinOp(S, Loc, BO_Assign, VarRef.get(), Update.get());
+
+    Update = SemaRef.BuildBinOp(S, Loc, BO_Assign, VarRef.get(), Update.get());
+  }
   return Update;
 }
 
@@ -6826,7 +6816,7 @@
     return nullptr;
   }
   Expr *ValExpr = ChunkSize;
-  Expr *HelperValExpr = nullptr;
+  Stmt *HelperValStmt = nullptr;
   if (ChunkSize) {
     if (!ChunkSize->isValueDependent() && !ChunkSize->isTypeDependent() &&
         !ChunkSize->isInstantiationDependent() &&
@@ -6850,15 +6840,20 @@
           return nullptr;
         }
       } else if (isParallelOrTaskRegion(DSAStack->getCurrentDirective())) {
-        HelperValExpr =
-            buildCapture(*this, &Context.Idents.get(".chunk."), ValExpr);
+        ValExpr = buildCapture(*this, ".chunk.", ValExpr);
+        Decl *D = cast<DeclRefExpr>(ValExpr)->getDecl();
+        HelperValStmt =
+            new (Context) DeclStmt(DeclGroupRef::Create(Context, &D,
+                                                        /*NumDecls=*/1),
+                                   SourceLocation(), SourceLocation());
+        ValExpr = DefaultLvalueConversion(ValExpr).get();
       }
     }
   }
 
   return new (Context)
       OMPScheduleClause(StartLoc, LParenLoc, KindLoc, CommaLoc, EndLoc, Kind,
-                        ValExpr, HelperValExpr, M1, M1Loc, M2, M2Loc);
+                        ValExpr, HelperValStmt, M1, M1Loc, M2, M2Loc);
 }
 
 OMPClause *Sema::ActOnOpenMPClause(OpenMPClauseKind Kind,
@@ -9612,7 +9607,7 @@
     return nullptr;
   }
   Expr *ValExpr = ChunkSize;
-  Expr *HelperValExpr = nullptr;
+  Stmt *HelperValStmt = nullptr;
   if (ChunkSize) {
     if (!ChunkSize->isValueDependent() && !ChunkSize->isTypeDependent() &&
         !ChunkSize->isInstantiationDependent() &&
@@ -9636,15 +9631,20 @@
           return nullptr;
         }
       } else if (isParallelOrTaskRegion(DSAStack->getCurrentDirective())) {
-        HelperValExpr =
-            buildCapture(*this, &Context.Idents.get(".chunk."), ValExpr);
+        ValExpr = buildCapture(*this, ".chunk.", ValExpr);
+        Decl *D = cast<DeclRefExpr>(ValExpr)->getDecl();
+        HelperValStmt =
+            new (Context) DeclStmt(DeclGroupRef::Create(Context, &D,
+                                                        /*NumDecls=*/1),
+                                   SourceLocation(), SourceLocation());
+        ValExpr = DefaultLvalueConversion(ValExpr).get();
       }
     }
   }
 
   return new (Context)
       OMPDistScheduleClause(StartLoc, LParenLoc, KindLoc, CommaLoc, EndLoc,
-                            Kind, ValExpr, HelperValExpr);
+                            Kind, ValExpr, HelperValStmt);
 }
 
 OMPClause *Sema::ActOnOpenMPDefaultmapClause(
