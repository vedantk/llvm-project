--- conflicted
+++ resolved
@@ -1728,16 +1728,19 @@
   return CED;
 }
 
-static DeclRefExpr *buildCapture(Sema &S, IdentifierInfo *Id,
-                                 Expr *CaptureExpr) {
-  auto *CD = buildCaptureDecl(S, Id, CaptureExpr);
+static DeclRefExpr *buildCapture(Sema &S, ValueDecl *D, Expr *CaptureExpr) {
+  OMPCapturedExprDecl *CD;
+  if (auto *VD = S.IsOpenMPCapturedDecl(D))
+    CD = cast<OMPCapturedExprDecl>(VD);
+  else
+    CD = buildCaptureDecl(S, D->getIdentifier(), CaptureExpr);
   return buildDeclRefExpr(S, CD, CD->getType().getNonReferenceType(),
                           SourceLocation());
 }
 
-static DeclRefExpr *buildCapture(Sema &S, StringRef Name, Expr *CaptureExpr) {
-  auto *CD =
-      buildCaptureDecl(S, &S.getASTContext().Idents.get(Name), CaptureExpr);
+static DeclRefExpr *buildCapture(Sema &S, Expr *CaptureExpr) {
+  auto *CD = buildCaptureDecl(
+      S, &S.getASTContext().Idents.get(".capture_expr."), CaptureExpr);
   return buildDeclRefExpr(S, CD, CD->getType().getNonReferenceType(),
                           SourceLocation());
 }
@@ -6834,7 +6837,7 @@
           return nullptr;
         }
       } else if (isParallelOrTaskRegion(DSAStack->getCurrentDirective())) {
-        ValExpr = buildCapture(*this, ".chunk.", ValExpr);
+        ValExpr = buildCapture(*this, ValExpr);
         Decl *D = cast<DeclRefExpr>(ValExpr)->getDecl();
         HelperValStmt =
             new (Context) DeclStmt(DeclGroupRef::Create(Context, &D,
@@ -7198,7 +7201,7 @@
 
     DeclRefExpr *Ref = nullptr;
     if (!VD)
-      Ref = buildCapture(*this, D->getIdentifier(), RefExpr);
+      Ref = buildCapture(*this, D, RefExpr);
     DSAStack->addDSA(D, RefExpr->IgnoreParens(), OMPC_private, Ref);
     Vars.push_back(VD ? RefExpr->IgnoreParens() : Ref);
     PrivateCopies.push_back(VDPrivateRefExpr);
@@ -7477,10 +7480,6 @@
         RefExpr->getExprLoc());
     DeclRefExpr *Ref = nullptr;
     if (!VD) {
-<<<<<<< HEAD
-      Ref = buildCapture(*this, D->getIdentifier(), RefExpr);
-      ExprCaptures.push_back(Ref->getDecl());
-=======
       if (TopDVar.CKind == OMPC_lastprivate)
         Ref = TopDVar.PrivateCopy;
       else {
@@ -7488,7 +7487,6 @@
         if (!IsOpenMPCapturedDecl(D))
           ExprCaptures.push_back(Ref->getDecl());
       }
->>>>>>> be8f522e
     }
     DSAStack->addDSA(D, RefExpr->IgnoreParens(), OMPC_firstprivate, Ref);
     Vars.push_back(VD ? RefExpr->IgnoreParens() : Ref);
@@ -7624,10 +7622,6 @@
       continue;
 
     DeclRefExpr *Ref = nullptr;
-<<<<<<< HEAD
-    if (!VD)
-      Ref = buildCapture(*this, D->getIdentifier(), RefExpr);
-=======
     if (!VD) {
       if (TopDVar.CKind == OMPC_firstprivate)
         Ref = TopDVar.PrivateCopy;
@@ -7650,7 +7644,6 @@
         ExprPostUpdates.push_back(PostUpdateRes.get());
       }
     }
->>>>>>> be8f522e
     if (TopDVar.CKind != OMPC_firstprivate)
       DSAStack->addDSA(D, RefExpr->IgnoreParens(), OMPC_lastprivate, Ref);
     Vars.push_back(VD ? RefExpr->IgnoreParens() : Ref);
@@ -7690,36 +7683,18 @@
                                          SourceLocation EndLoc) {
   SmallVector<Expr *, 8> Vars;
   for (auto &RefExpr : VarList) {
-    assert(RefExpr && "NULL expr in OpenMP shared clause.");
-    if (isa<DependentScopeDeclRefExpr>(RefExpr)) {
+    assert(RefExpr && "NULL expr in OpenMP lastprivate clause.");
+    auto Res = getPrivateItem(*this, RefExpr);
+    if (Res.second) {
       // It will be analyzed later.
       Vars.push_back(RefExpr);
+    }
+    ValueDecl *D = Res.first;
+    if (!D)
       continue;
-    }
 
     SourceLocation ELoc = RefExpr->getExprLoc();
-    // OpenMP [2.1, C/C++]
-    //  A list item is a variable name.
-    // OpenMP  [2.14.3.2, Restrictions, p.1]
-    //  A variable that is part of another variable (as an array or structure
-    //  element) cannot appear in a shared unless it is a static data member
-    //  of a C++ class.
-    DeclRefExpr *DE = dyn_cast<DeclRefExpr>(RefExpr);
-    if (!DE || !isa<VarDecl>(DE->getDecl())) {
-      Diag(ELoc, diag::err_omp_expected_var_name_member_expr)
-          << 0 << RefExpr->getSourceRange();
-      continue;
-    }
-    Decl *D = DE->getDecl();
-    VarDecl *VD = cast<VarDecl>(D);
-
-    QualType Type = VD->getType();
-    if (Type->isDependentType() || Type->isInstantiationDependentType()) {
-      // It will be analyzed later.
-      Vars.push_back(DE);
-      continue;
-    }
-
+    auto *VD = dyn_cast<VarDecl>(D);
     // OpenMP [2.9.1.1, Data-sharing Attribute Rules for Variables Referenced
     // in a Construct]
     //  Variables with the predetermined data-sharing attributes may not be
@@ -7727,17 +7702,20 @@
     //  listed below. For these exceptions only, listing a predetermined
     //  variable in a data-sharing attribute clause is allowed and overrides
     //  the variable's predetermined data-sharing attributes.
-    DSAStackTy::DSAVarData DVar = DSAStack->getTopDSA(VD, false);
+    DSAStackTy::DSAVarData DVar = DSAStack->getTopDSA(D, false);
     if (DVar.CKind != OMPC_unknown && DVar.CKind != OMPC_shared &&
         DVar.RefExpr) {
       Diag(ELoc, diag::err_omp_wrong_dsa) << getOpenMPClauseName(DVar.CKind)
                                           << getOpenMPClauseName(OMPC_shared);
-      ReportOriginalDSA(*this, DSAStack, VD, DVar);
+      ReportOriginalDSA(*this, DSAStack, D, DVar);
       continue;
     }
 
-    DSAStack->addDSA(VD, DE, OMPC_shared);
-    Vars.push_back(DE);
+    DeclRefExpr *Ref = nullptr;
+    if (!VD)
+      Ref = buildCapture(*this, D, RefExpr);
+    DSAStack->addDSA(D, RefExpr->IgnoreParens(), OMPC_shared, Ref);
+    Vars.push_back(VD ? RefExpr->IgnoreParens() : Ref);
   }
 
   if (Vars.empty())
@@ -9677,7 +9655,7 @@
           return nullptr;
         }
       } else if (isParallelOrTaskRegion(DSAStack->getCurrentDirective())) {
-        ValExpr = buildCapture(*this, ".chunk.", ValExpr);
+        ValExpr = buildCapture(*this, ValExpr);
         Decl *D = cast<DeclRefExpr>(ValExpr)->getDecl();
         HelperValStmt =
             new (Context) DeclStmt(DeclGroupRef::Create(Context, &D,
