//===--- SemaChecking.cpp - Extra Semantic Checking -----------------------===//
//
//                     The LLVM Compiler Infrastructure
//
// This file is distributed under the University of Illinois Open Source
// License. See LICENSE.TXT for details.
//
//===----------------------------------------------------------------------===//
//
//  This file implements extra semantic analysis beyond what is enforced
//  by the C type system.
//
//===----------------------------------------------------------------------===//

#include "clang/AST/ASTContext.h"
#include "clang/AST/CharUnits.h"
#include "clang/AST/DeclCXX.h"
#include "clang/AST/DeclObjC.h"
#include "clang/AST/EvaluatedExprVisitor.h"
#include "clang/AST/Expr.h"
#include "clang/AST/ExprCXX.h"
#include "clang/AST/ExprObjC.h"
#include "clang/AST/ExprOpenMP.h"
#include "clang/AST/StmtCXX.h"
#include "clang/AST/StmtObjC.h"
#include "clang/Analysis/Analyses/FormatString.h"
#include "clang/Basic/CharInfo.h"
#include "clang/Basic/TargetBuiltins.h"
#include "clang/Basic/TargetInfo.h"
#include "clang/Lex/Lexer.h" // TODO: Extract static functions to fix layering.
#include "clang/Sema/Initialization.h"
#include "clang/Sema/Lookup.h"
#include "clang/Sema/ScopeInfo.h"
#include "clang/Sema/Sema.h"
#include "clang/Sema/SemaInternal.h"
#include "llvm/ADT/STLExtras.h"
#include "llvm/ADT/SmallBitVector.h"
#include "llvm/ADT/SmallString.h"
#include "llvm/Support/ConvertUTF.h"
#include "llvm/Support/Format.h"
#include "llvm/Support/Locale.h"
#include "llvm/Support/raw_ostream.h"

using namespace clang;
using namespace sema;

SourceLocation Sema::getLocationOfStringLiteralByte(const StringLiteral *SL,
                                                    unsigned ByteNo) const {
  return SL->getLocationOfByte(ByteNo, getSourceManager(), LangOpts,
                               Context.getTargetInfo());
}

/// Checks that a call expression's argument count is the desired number.
/// This is useful when doing custom type-checking.  Returns true on error.
static bool checkArgCount(Sema &S, CallExpr *call, unsigned desiredArgCount) {
  unsigned argCount = call->getNumArgs();
  if (argCount == desiredArgCount) return false;

  if (argCount < desiredArgCount)
    return S.Diag(call->getLocEnd(), diag::err_typecheck_call_too_few_args)
        << 0 /*function call*/ << desiredArgCount << argCount
        << call->getSourceRange();

  // Highlight all the excess arguments.
  SourceRange range(call->getArg(desiredArgCount)->getLocStart(),
                    call->getArg(argCount - 1)->getLocEnd());
    
  return S.Diag(range.getBegin(), diag::err_typecheck_call_too_many_args)
    << 0 /*function call*/ << desiredArgCount << argCount
    << call->getArg(1)->getSourceRange();
}

/// Check that the first argument to __builtin_annotation is an integer
/// and the second argument is a non-wide string literal.
static bool SemaBuiltinAnnotation(Sema &S, CallExpr *TheCall) {
  if (checkArgCount(S, TheCall, 2))
    return true;

  // First argument should be an integer.
  Expr *ValArg = TheCall->getArg(0);
  QualType Ty = ValArg->getType();
  if (!Ty->isIntegerType()) {
    S.Diag(ValArg->getLocStart(), diag::err_builtin_annotation_first_arg)
      << ValArg->getSourceRange();
    return true;
  }

  // Second argument should be a constant string.
  Expr *StrArg = TheCall->getArg(1)->IgnoreParenCasts();
  StringLiteral *Literal = dyn_cast<StringLiteral>(StrArg);
  if (!Literal || !Literal->isAscii()) {
    S.Diag(StrArg->getLocStart(), diag::err_builtin_annotation_second_arg)
      << StrArg->getSourceRange();
    return true;
  }

  TheCall->setType(Ty);
  return false;
}

/// Check that the argument to __builtin_addressof is a glvalue, and set the
/// result type to the corresponding pointer type.
static bool SemaBuiltinAddressof(Sema &S, CallExpr *TheCall) {
  if (checkArgCount(S, TheCall, 1))
    return true;

  ExprResult Arg(TheCall->getArg(0));
  QualType ResultType = S.CheckAddressOfOperand(Arg, TheCall->getLocStart());
  if (ResultType.isNull())
    return true;

  TheCall->setArg(0, Arg.get());
  TheCall->setType(ResultType);
  return false;
}

static bool SemaBuiltinOverflow(Sema &S, CallExpr *TheCall) {
  if (checkArgCount(S, TheCall, 3))
    return true;

  // First two arguments should be integers.
  for (unsigned I = 0; I < 2; ++I) {
    Expr *Arg = TheCall->getArg(I);
    QualType Ty = Arg->getType();
    if (!Ty->isIntegerType()) {
      S.Diag(Arg->getLocStart(), diag::err_overflow_builtin_must_be_int)
          << Ty << Arg->getSourceRange();
      return true;
    }
  }

  // Third argument should be a pointer to a non-const integer.
  // IRGen correctly handles volatile, restrict, and address spaces, and
  // the other qualifiers aren't possible.
  {
    Expr *Arg = TheCall->getArg(2);
    QualType Ty = Arg->getType();
    const auto *PtrTy = Ty->getAs<PointerType>();
    if (!(PtrTy && PtrTy->getPointeeType()->isIntegerType() &&
          !PtrTy->getPointeeType().isConstQualified())) {
      S.Diag(Arg->getLocStart(), diag::err_overflow_builtin_must_be_ptr_int)
          << Ty << Arg->getSourceRange();
      return true;
    }
  }

  return false;
}

static void SemaBuiltinMemChkCall(Sema &S, FunctionDecl *FDecl,
		                  CallExpr *TheCall, unsigned SizeIdx,
                                  unsigned DstSizeIdx) {
  if (TheCall->getNumArgs() <= SizeIdx ||
      TheCall->getNumArgs() <= DstSizeIdx)
    return;

  const Expr *SizeArg = TheCall->getArg(SizeIdx);
  const Expr *DstSizeArg = TheCall->getArg(DstSizeIdx);

  llvm::APSInt Size, DstSize;

  // find out if both sizes are known at compile time
  if (!SizeArg->EvaluateAsInt(Size, S.Context) ||
      !DstSizeArg->EvaluateAsInt(DstSize, S.Context))
    return;

  if (Size.ule(DstSize))
    return;

  // confirmed overflow so generate the diagnostic.
  IdentifierInfo *FnName = FDecl->getIdentifier();
  SourceLocation SL = TheCall->getLocStart();
  SourceRange SR = TheCall->getSourceRange();

  S.Diag(SL, diag::warn_memcpy_chk_overflow) << SR << FnName;
}

static bool SemaBuiltinCallWithStaticChain(Sema &S, CallExpr *BuiltinCall) {
  if (checkArgCount(S, BuiltinCall, 2))
    return true;

  SourceLocation BuiltinLoc = BuiltinCall->getLocStart();
  Expr *Builtin = BuiltinCall->getCallee()->IgnoreImpCasts();
  Expr *Call = BuiltinCall->getArg(0);
  Expr *Chain = BuiltinCall->getArg(1);

  if (Call->getStmtClass() != Stmt::CallExprClass) {
    S.Diag(BuiltinLoc, diag::err_first_argument_to_cwsc_not_call)
        << Call->getSourceRange();
    return true;
  }

  auto CE = cast<CallExpr>(Call);
  if (CE->getCallee()->getType()->isBlockPointerType()) {
    S.Diag(BuiltinLoc, diag::err_first_argument_to_cwsc_block_call)
        << Call->getSourceRange();
    return true;
  }

  const Decl *TargetDecl = CE->getCalleeDecl();
  if (const FunctionDecl *FD = dyn_cast_or_null<FunctionDecl>(TargetDecl))
    if (FD->getBuiltinID()) {
      S.Diag(BuiltinLoc, diag::err_first_argument_to_cwsc_builtin_call)
          << Call->getSourceRange();
      return true;
    }

  if (isa<CXXPseudoDestructorExpr>(CE->getCallee()->IgnoreParens())) {
    S.Diag(BuiltinLoc, diag::err_first_argument_to_cwsc_pdtor_call)
        << Call->getSourceRange();
    return true;
  }

  ExprResult ChainResult = S.UsualUnaryConversions(Chain);
  if (ChainResult.isInvalid())
    return true;
  if (!ChainResult.get()->getType()->isPointerType()) {
    S.Diag(BuiltinLoc, diag::err_second_argument_to_cwsc_not_pointer)
        << Chain->getSourceRange();
    return true;
  }

  QualType ReturnTy = CE->getCallReturnType(S.Context);
  QualType ArgTys[2] = { ReturnTy, ChainResult.get()->getType() };
  QualType BuiltinTy = S.Context.getFunctionType(
      ReturnTy, ArgTys, FunctionProtoType::ExtProtoInfo());
  QualType BuiltinPtrTy = S.Context.getPointerType(BuiltinTy);

  Builtin =
      S.ImpCastExprToType(Builtin, BuiltinPtrTy, CK_BuiltinFnToFnPtr).get();

  BuiltinCall->setType(CE->getType());
  BuiltinCall->setValueKind(CE->getValueKind());
  BuiltinCall->setObjectKind(CE->getObjectKind());
  BuiltinCall->setCallee(Builtin);
  BuiltinCall->setArg(1, ChainResult.get());

  return false;
}

static bool SemaBuiltinSEHScopeCheck(Sema &SemaRef, CallExpr *TheCall,
                                     Scope::ScopeFlags NeededScopeFlags,
                                     unsigned DiagID) {
  // Scopes aren't available during instantiation. Fortunately, builtin
  // functions cannot be template args so they cannot be formed through template
  // instantiation. Therefore checking once during the parse is sufficient.
  if (!SemaRef.ActiveTemplateInstantiations.empty())
    return false;

  Scope *S = SemaRef.getCurScope();
  while (S && !S->isSEHExceptScope())
    S = S->getParent();
  if (!S || !(S->getFlags() & NeededScopeFlags)) {
    auto *DRE = cast<DeclRefExpr>(TheCall->getCallee()->IgnoreParenCasts());
    SemaRef.Diag(TheCall->getExprLoc(), DiagID)
        << DRE->getDecl()->getIdentifier();
    return true;
  }

  return false;
}

static inline bool isBlockPointer(Expr *Arg) {
  return Arg->getType()->isBlockPointerType();
}

/// OpenCL C v2.0, s6.13.17.2 - Checks that the block parameters are all local
/// void*, which is a requirement of device side enqueue.
static bool checkOpenCLBlockArgs(Sema &S, Expr *BlockArg) {
  const BlockPointerType *BPT =
      cast<BlockPointerType>(BlockArg->getType().getCanonicalType());
  ArrayRef<QualType> Params =
      BPT->getPointeeType()->getAs<FunctionProtoType>()->getParamTypes();
  unsigned ArgCounter = 0;
  bool IllegalParams = false;
  // Iterate through the block parameters until either one is found that is not
  // a local void*, or the block is valid.
  for (ArrayRef<QualType>::iterator I = Params.begin(), E = Params.end();
       I != E; ++I, ++ArgCounter) {
    if (!(*I)->isPointerType() || !(*I)->getPointeeType()->isVoidType() ||
        (*I)->getPointeeType().getQualifiers().getAddressSpace() !=
            LangAS::opencl_local) {
      // Get the location of the error. If a block literal has been passed
      // (BlockExpr) then we can point straight to the offending argument,
      // else we just point to the variable reference.
      SourceLocation ErrorLoc;
      if (isa<BlockExpr>(BlockArg)) {
        BlockDecl *BD = cast<BlockExpr>(BlockArg)->getBlockDecl();
        ErrorLoc = BD->getParamDecl(ArgCounter)->getLocStart();
      } else if (isa<DeclRefExpr>(BlockArg)) {
        ErrorLoc = cast<DeclRefExpr>(BlockArg)->getLocStart();
      }
      S.Diag(ErrorLoc,
             diag::err_opencl_enqueue_kernel_blocks_non_local_void_args);
      IllegalParams = true;
    }
  }

  return IllegalParams;
}

/// OpenCL C v2.0, s6.13.17.6 - Check the argument to the
/// get_kernel_work_group_size
/// and get_kernel_preferred_work_group_size_multiple builtin functions.
static bool SemaOpenCLBuiltinKernelWorkGroupSize(Sema &S, CallExpr *TheCall) {
  if (checkArgCount(S, TheCall, 1))
    return true;

  Expr *BlockArg = TheCall->getArg(0);
  if (!isBlockPointer(BlockArg)) {
    S.Diag(BlockArg->getLocStart(),
           diag::err_opencl_enqueue_kernel_expected_type) << "block";
    return true;
  }
  return checkOpenCLBlockArgs(S, BlockArg);
}

static bool checkOpenCLEnqueueLocalSizeArgs(Sema &S, CallExpr *TheCall,
                                            unsigned Start, unsigned End);

/// OpenCL v2.0, s6.13.17.1 - Check that sizes are provided for all
/// 'local void*' parameter of passed block.
static bool checkOpenCLEnqueueVariadicArgs(Sema &S, CallExpr *TheCall,
                                           Expr *BlockArg,
                                           unsigned NumNonVarArgs) {
  const BlockPointerType *BPT =
      cast<BlockPointerType>(BlockArg->getType().getCanonicalType());
  unsigned NumBlockParams =
      BPT->getPointeeType()->getAs<FunctionProtoType>()->getNumParams();
  unsigned TotalNumArgs = TheCall->getNumArgs();

  // For each argument passed to the block, a corresponding uint needs to
  // be passed to describe the size of the local memory.
  if (TotalNumArgs != NumBlockParams + NumNonVarArgs) {
    S.Diag(TheCall->getLocStart(),
           diag::err_opencl_enqueue_kernel_local_size_args);
    return true;
  }

  // Check that the sizes of the local memory are specified by integers.
  return checkOpenCLEnqueueLocalSizeArgs(S, TheCall, NumNonVarArgs,
                                         TotalNumArgs - 1);
}

/// OpenCL C v2.0, s6.13.17 - Enqueue kernel function contains four different
/// overload formats specified in Table 6.13.17.1.
/// int enqueue_kernel(queue_t queue,
///                    kernel_enqueue_flags_t flags,
///                    const ndrange_t ndrange,
///                    void (^block)(void))
/// int enqueue_kernel(queue_t queue,
///                    kernel_enqueue_flags_t flags,
///                    const ndrange_t ndrange,
///                    uint num_events_in_wait_list,
///                    clk_event_t *event_wait_list,
///                    clk_event_t *event_ret,
///                    void (^block)(void))
/// int enqueue_kernel(queue_t queue,
///                    kernel_enqueue_flags_t flags,
///                    const ndrange_t ndrange,
///                    void (^block)(local void*, ...),
///                    uint size0, ...)
/// int enqueue_kernel(queue_t queue,
///                    kernel_enqueue_flags_t flags,
///                    const ndrange_t ndrange,
///                    uint num_events_in_wait_list,
///                    clk_event_t *event_wait_list,
///                    clk_event_t *event_ret,
///                    void (^block)(local void*, ...),
///                    uint size0, ...)
static bool SemaOpenCLBuiltinEnqueueKernel(Sema &S, CallExpr *TheCall) {
  unsigned NumArgs = TheCall->getNumArgs();

  if (NumArgs < 4) {
    S.Diag(TheCall->getLocStart(), diag::err_typecheck_call_too_few_args);
    return true;
  }

  Expr *Arg0 = TheCall->getArg(0);
  Expr *Arg1 = TheCall->getArg(1);
  Expr *Arg2 = TheCall->getArg(2);
  Expr *Arg3 = TheCall->getArg(3);

  // First argument always needs to be a queue_t type.
  if (!Arg0->getType()->isQueueT()) {
    S.Diag(TheCall->getArg(0)->getLocStart(),
           diag::err_opencl_enqueue_kernel_expected_type)
        << S.Context.OCLQueueTy;
    return true;
  }

  // Second argument always needs to be a kernel_enqueue_flags_t enum value.
  if (!Arg1->getType()->isIntegerType()) {
    S.Diag(TheCall->getArg(1)->getLocStart(),
           diag::err_opencl_enqueue_kernel_expected_type)
        << "'kernel_enqueue_flags_t' (i.e. uint)";
    return true;
  }

  // Third argument is always an ndrange_t type.
  if (!Arg2->getType()->isNDRangeT()) {
    S.Diag(TheCall->getArg(2)->getLocStart(),
           diag::err_opencl_enqueue_kernel_expected_type)
        << S.Context.OCLNDRangeTy;
    return true;
  }

  // With four arguments, there is only one form that the function could be
  // called in: no events and no variable arguments.
  if (NumArgs == 4) {
    // check that the last argument is the right block type.
    if (!isBlockPointer(Arg3)) {
      S.Diag(Arg3->getLocStart(), diag::err_opencl_enqueue_kernel_expected_type)
          << "block";
      return true;
    }
    // we have a block type, check the prototype
    const BlockPointerType *BPT =
        cast<BlockPointerType>(Arg3->getType().getCanonicalType());
    if (BPT->getPointeeType()->getAs<FunctionProtoType>()->getNumParams() > 0) {
      S.Diag(Arg3->getLocStart(),
             diag::err_opencl_enqueue_kernel_blocks_no_args);
      return true;
    }
    return false;
  }
  // we can have block + varargs.
  if (isBlockPointer(Arg3))
    return (checkOpenCLBlockArgs(S, Arg3) ||
            checkOpenCLEnqueueVariadicArgs(S, TheCall, Arg3, 4));
  // last two cases with either exactly 7 args or 7 args and varargs.
  if (NumArgs >= 7) {
    // check common block argument.
    Expr *Arg6 = TheCall->getArg(6);
    if (!isBlockPointer(Arg6)) {
      S.Diag(Arg6->getLocStart(), diag::err_opencl_enqueue_kernel_expected_type)
          << "block";
      return true;
    }
    if (checkOpenCLBlockArgs(S, Arg6))
      return true;

    // Forth argument has to be any integer type.
    if (!Arg3->getType()->isIntegerType()) {
      S.Diag(TheCall->getArg(3)->getLocStart(),
             diag::err_opencl_enqueue_kernel_expected_type)
          << "integer";
      return true;
    }
    // check remaining common arguments.
    Expr *Arg4 = TheCall->getArg(4);
    Expr *Arg5 = TheCall->getArg(5);

    // Fith argument is always passed as pointers to clk_event_t.
    if (!Arg4->getType()->getPointeeOrArrayElementType()->isClkEventT()) {
      S.Diag(TheCall->getArg(4)->getLocStart(),
             diag::err_opencl_enqueue_kernel_expected_type)
          << S.Context.getPointerType(S.Context.OCLClkEventTy);
      return true;
    }

    // Sixth argument is always passed as pointers to clk_event_t.
    if (!(Arg5->getType()->isPointerType() &&
          Arg5->getType()->getPointeeType()->isClkEventT())) {
      S.Diag(TheCall->getArg(5)->getLocStart(),
             diag::err_opencl_enqueue_kernel_expected_type)
          << S.Context.getPointerType(S.Context.OCLClkEventTy);
      return true;
    }

    if (NumArgs == 7)
      return false;

    return checkOpenCLEnqueueVariadicArgs(S, TheCall, Arg6, 7);
  }

  // None of the specific case has been detected, give generic error
  S.Diag(TheCall->getLocStart(),
         diag::err_opencl_enqueue_kernel_incorrect_args);
  return true;
}

/// Returns OpenCL access qual.
static OpenCLAccessAttr *getOpenCLArgAccess(const Decl *D) {
    return D->getAttr<OpenCLAccessAttr>();
}

/// Returns true if pipe element type is different from the pointer.
static bool checkOpenCLPipeArg(Sema &S, CallExpr *Call) {
  const Expr *Arg0 = Call->getArg(0);
  // First argument type should always be pipe.
  if (!Arg0->getType()->isPipeType()) {
    S.Diag(Call->getLocStart(), diag::err_opencl_builtin_pipe_first_arg)
        << Call->getDirectCallee() << Arg0->getSourceRange();
    return true;
  }
  OpenCLAccessAttr *AccessQual =
      getOpenCLArgAccess(cast<DeclRefExpr>(Arg0)->getDecl());
  // Validates the access qualifier is compatible with the call.
  // OpenCL v2.0 s6.13.16 - The access qualifiers for pipe should only be
  // read_only and write_only, and assumed to be read_only if no qualifier is
  // specified.
  switch (Call->getDirectCallee()->getBuiltinID()) {
  case Builtin::BIread_pipe:
  case Builtin::BIreserve_read_pipe:
  case Builtin::BIcommit_read_pipe:
  case Builtin::BIwork_group_reserve_read_pipe:
  case Builtin::BIsub_group_reserve_read_pipe:
  case Builtin::BIwork_group_commit_read_pipe:
  case Builtin::BIsub_group_commit_read_pipe:
    if (!(!AccessQual || AccessQual->isReadOnly())) {
      S.Diag(Arg0->getLocStart(),
             diag::err_opencl_builtin_pipe_invalid_access_modifier)
          << "read_only" << Arg0->getSourceRange();
      return true;
    }
    break;
  case Builtin::BIwrite_pipe:
  case Builtin::BIreserve_write_pipe:
  case Builtin::BIcommit_write_pipe:
  case Builtin::BIwork_group_reserve_write_pipe:
  case Builtin::BIsub_group_reserve_write_pipe:
  case Builtin::BIwork_group_commit_write_pipe:
  case Builtin::BIsub_group_commit_write_pipe:
    if (!(AccessQual && AccessQual->isWriteOnly())) {
      S.Diag(Arg0->getLocStart(),
             diag::err_opencl_builtin_pipe_invalid_access_modifier)
          << "write_only" << Arg0->getSourceRange();
      return true;
    }
    break;
  default:
    break;
  }
  return false;
}

/// Returns true if pipe element type is different from the pointer.
static bool checkOpenCLPipePacketType(Sema &S, CallExpr *Call, unsigned Idx) {
  const Expr *Arg0 = Call->getArg(0);
  const Expr *ArgIdx = Call->getArg(Idx);
  const PipeType *PipeTy = cast<PipeType>(Arg0->getType());
  const QualType EltTy = PipeTy->getElementType();
  const PointerType *ArgTy = ArgIdx->getType()->getAs<PointerType>();
  // The Idx argument should be a pointer and the type of the pointer and
  // the type of pipe element should also be the same.
  if (!ArgTy ||
      !S.Context.hasSameType(
          EltTy, ArgTy->getPointeeType()->getCanonicalTypeInternal())) {
    S.Diag(Call->getLocStart(), diag::err_opencl_builtin_pipe_invalid_arg)
        << Call->getDirectCallee() << S.Context.getPointerType(EltTy)
        << ArgIdx->getType() << ArgIdx->getSourceRange();
    return true;
  }
  return false;
}

// \brief Performs semantic analysis for the read/write_pipe call.
// \param S Reference to the semantic analyzer.
// \param Call A pointer to the builtin call.
// \return True if a semantic error has been found, false otherwise.
static bool SemaBuiltinRWPipe(Sema &S, CallExpr *Call) {
  // OpenCL v2.0 s6.13.16.2 - The built-in read/write
  // functions have two forms.
  switch (Call->getNumArgs()) {
  case 2: {
    if (checkOpenCLPipeArg(S, Call))
      return true;
    // The call with 2 arguments should be
    // read/write_pipe(pipe T, T*).
    // Check packet type T.
    if (checkOpenCLPipePacketType(S, Call, 1))
      return true;
  } break;

  case 4: {
    if (checkOpenCLPipeArg(S, Call))
      return true;
    // The call with 4 arguments should be
    // read/write_pipe(pipe T, reserve_id_t, uint, T*).
    // Check reserve_id_t.
    if (!Call->getArg(1)->getType()->isReserveIDT()) {
      S.Diag(Call->getLocStart(), diag::err_opencl_builtin_pipe_invalid_arg)
          << Call->getDirectCallee() << S.Context.OCLReserveIDTy
          << Call->getArg(1)->getType() << Call->getArg(1)->getSourceRange();
      return true;
    }

    // Check the index.
    const Expr *Arg2 = Call->getArg(2);
    if (!Arg2->getType()->isIntegerType() &&
        !Arg2->getType()->isUnsignedIntegerType()) {
      S.Diag(Call->getLocStart(), diag::err_opencl_builtin_pipe_invalid_arg)
          << Call->getDirectCallee() << S.Context.UnsignedIntTy
          << Arg2->getType() << Arg2->getSourceRange();
      return true;
    }

    // Check packet type T.
    if (checkOpenCLPipePacketType(S, Call, 3))
      return true;
  } break;
  default:
    S.Diag(Call->getLocStart(), diag::err_opencl_builtin_pipe_arg_num)
        << Call->getDirectCallee() << Call->getSourceRange();
    return true;
  }

  return false;
}

// \brief Performs a semantic analysis on the {work_group_/sub_group_
//        /_}reserve_{read/write}_pipe
// \param S Reference to the semantic analyzer.
// \param Call The call to the builtin function to be analyzed.
// \return True if a semantic error was found, false otherwise.
static bool SemaBuiltinReserveRWPipe(Sema &S, CallExpr *Call) {
  if (checkArgCount(S, Call, 2))
    return true;

  if (checkOpenCLPipeArg(S, Call))
    return true;

  // Check the reserve size.
  if (!Call->getArg(1)->getType()->isIntegerType() &&
      !Call->getArg(1)->getType()->isUnsignedIntegerType()) {
    S.Diag(Call->getLocStart(), diag::err_opencl_builtin_pipe_invalid_arg)
        << Call->getDirectCallee() << S.Context.UnsignedIntTy
        << Call->getArg(1)->getType() << Call->getArg(1)->getSourceRange();
    return true;
  }

  return false;
}

// \brief Performs a semantic analysis on {work_group_/sub_group_
//        /_}commit_{read/write}_pipe
// \param S Reference to the semantic analyzer.
// \param Call The call to the builtin function to be analyzed.
// \return True if a semantic error was found, false otherwise.
static bool SemaBuiltinCommitRWPipe(Sema &S, CallExpr *Call) {
  if (checkArgCount(S, Call, 2))
    return true;

  if (checkOpenCLPipeArg(S, Call))
    return true;

  // Check reserve_id_t.
  if (!Call->getArg(1)->getType()->isReserveIDT()) {
    S.Diag(Call->getLocStart(), diag::err_opencl_builtin_pipe_invalid_arg)
        << Call->getDirectCallee() << S.Context.OCLReserveIDTy
        << Call->getArg(1)->getType() << Call->getArg(1)->getSourceRange();
    return true;
  }

  return false;
}

// \brief Performs a semantic analysis on the call to built-in Pipe
//        Query Functions.
// \param S Reference to the semantic analyzer.
// \param Call The call to the builtin function to be analyzed.
// \return True if a semantic error was found, false otherwise.
static bool SemaBuiltinPipePackets(Sema &S, CallExpr *Call) {
  if (checkArgCount(S, Call, 1))
    return true;

  if (!Call->getArg(0)->getType()->isPipeType()) {
    S.Diag(Call->getLocStart(), diag::err_opencl_builtin_pipe_first_arg)
        << Call->getDirectCallee() << Call->getArg(0)->getSourceRange();
    return true;
  }

  return false;
}
// \brief OpenCL v2.0 s6.13.9 - Address space qualifier functions.
// \brief Performs semantic analysis for the to_global/local/private call.
// \param S Reference to the semantic analyzer.
// \param BuiltinID ID of the builtin function.
// \param Call A pointer to the builtin call.
// \return True if a semantic error has been found, false otherwise.
static bool SemaOpenCLBuiltinToAddr(Sema &S, unsigned BuiltinID,
                                    CallExpr *Call) {
  if (Call->getNumArgs() != 1) {
    S.Diag(Call->getLocStart(), diag::err_opencl_builtin_to_addr_arg_num)
        << Call->getDirectCallee() << Call->getSourceRange();
    return true;
  }

  auto RT = Call->getArg(0)->getType();
  if (!RT->isPointerType() || RT->getPointeeType()
      .getAddressSpace() == LangAS::opencl_constant) {
    S.Diag(Call->getLocStart(), diag::err_opencl_builtin_to_addr_invalid_arg)
        << Call->getArg(0) << Call->getDirectCallee() << Call->getSourceRange();
    return true;
  }

  RT = RT->getPointeeType();
  auto Qual = RT.getQualifiers();
  switch (BuiltinID) {
  case Builtin::BIto_global:
    Qual.setAddressSpace(LangAS::opencl_global);
    break;
  case Builtin::BIto_local:
    Qual.setAddressSpace(LangAS::opencl_local);
    break;
  default:
    Qual.removeAddressSpace();
  }
  Call->setType(S.Context.getPointerType(S.Context.getQualifiedType(
      RT.getUnqualifiedType(), Qual)));

  return false;
}

ExprResult
Sema::CheckBuiltinFunctionCall(FunctionDecl *FDecl, unsigned BuiltinID,
                               CallExpr *TheCall) {
  ExprResult TheCallResult(TheCall);

  // Find out if any arguments are required to be integer constant expressions.
  unsigned ICEArguments = 0;
  ASTContext::GetBuiltinTypeError Error;
  Context.GetBuiltinType(BuiltinID, Error, &ICEArguments);
  if (Error != ASTContext::GE_None)
    ICEArguments = 0;  // Don't diagnose previously diagnosed errors.
  
  // If any arguments are required to be ICE's, check and diagnose.
  for (unsigned ArgNo = 0; ICEArguments != 0; ++ArgNo) {
    // Skip arguments not required to be ICE's.
    if ((ICEArguments & (1 << ArgNo)) == 0) continue;
    
    llvm::APSInt Result;
    if (SemaBuiltinConstantArg(TheCall, ArgNo, Result))
      return true;
    ICEArguments &= ~(1 << ArgNo);
  }
  
  switch (BuiltinID) {
  case Builtin::BI__builtin___CFStringMakeConstantString:
    assert(TheCall->getNumArgs() == 1 &&
           "Wrong # arguments to builtin CFStringMakeConstantString");
    if (CheckObjCString(TheCall->getArg(0)))
      return ExprError();
    break;
  case Builtin::BI__builtin_stdarg_start:
  case Builtin::BI__builtin_va_start:
    if (SemaBuiltinVAStart(TheCall))
      return ExprError();
    break;
  case Builtin::BI__va_start: {
    switch (Context.getTargetInfo().getTriple().getArch()) {
    case llvm::Triple::arm:
    case llvm::Triple::thumb:
      if (SemaBuiltinVAStartARM(TheCall))
        return ExprError();
      break;
    default:
      if (SemaBuiltinVAStart(TheCall))
        return ExprError();
      break;
    }
    break;
  }
  case Builtin::BI__builtin_isgreater:
  case Builtin::BI__builtin_isgreaterequal:
  case Builtin::BI__builtin_isless:
  case Builtin::BI__builtin_islessequal:
  case Builtin::BI__builtin_islessgreater:
  case Builtin::BI__builtin_isunordered:
    if (SemaBuiltinUnorderedCompare(TheCall))
      return ExprError();
    break;
  case Builtin::BI__builtin_fpclassify:
    if (SemaBuiltinFPClassification(TheCall, 6))
      return ExprError();
    break;
  case Builtin::BI__builtin_isfinite:
  case Builtin::BI__builtin_isinf:
  case Builtin::BI__builtin_isinf_sign:
  case Builtin::BI__builtin_isnan:
  case Builtin::BI__builtin_isnormal:
    if (SemaBuiltinFPClassification(TheCall, 1))
      return ExprError();
    break;
  case Builtin::BI__builtin_shufflevector:
    return SemaBuiltinShuffleVector(TheCall);
    // TheCall will be freed by the smart pointer here, but that's fine, since
    // SemaBuiltinShuffleVector guts it, but then doesn't release it.
  case Builtin::BI__builtin_prefetch:
    if (SemaBuiltinPrefetch(TheCall))
      return ExprError();
    break;
  case Builtin::BI__assume:
  case Builtin::BI__builtin_assume:
    if (SemaBuiltinAssume(TheCall))
      return ExprError();
    break;
  case Builtin::BI__builtin_assume_aligned:
    if (SemaBuiltinAssumeAligned(TheCall))
      return ExprError();
    break;
  case Builtin::BI__builtin_object_size:
    if (SemaBuiltinConstantArgRange(TheCall, 1, 0, 3))
      return ExprError();
    break;
  case Builtin::BI__builtin_longjmp:
    if (SemaBuiltinLongjmp(TheCall))
      return ExprError();
    break;
  case Builtin::BI__builtin_setjmp:
    if (SemaBuiltinSetjmp(TheCall))
      return ExprError();
    break;
  case Builtin::BI_setjmp:
  case Builtin::BI_setjmpex:
    if (checkArgCount(*this, TheCall, 1))
      return true;
    break;

  case Builtin::BI__builtin_classify_type:
    if (checkArgCount(*this, TheCall, 1)) return true;
    TheCall->setType(Context.IntTy);
    break;
  case Builtin::BI__builtin_constant_p:
    if (checkArgCount(*this, TheCall, 1)) return true;
    TheCall->setType(Context.IntTy);
    break;
  case Builtin::BI__sync_fetch_and_add:
  case Builtin::BI__sync_fetch_and_add_1:
  case Builtin::BI__sync_fetch_and_add_2:
  case Builtin::BI__sync_fetch_and_add_4:
  case Builtin::BI__sync_fetch_and_add_8:
  case Builtin::BI__sync_fetch_and_add_16:
  case Builtin::BI__sync_fetch_and_sub:
  case Builtin::BI__sync_fetch_and_sub_1:
  case Builtin::BI__sync_fetch_and_sub_2:
  case Builtin::BI__sync_fetch_and_sub_4:
  case Builtin::BI__sync_fetch_and_sub_8:
  case Builtin::BI__sync_fetch_and_sub_16:
  case Builtin::BI__sync_fetch_and_or:
  case Builtin::BI__sync_fetch_and_or_1:
  case Builtin::BI__sync_fetch_and_or_2:
  case Builtin::BI__sync_fetch_and_or_4:
  case Builtin::BI__sync_fetch_and_or_8:
  case Builtin::BI__sync_fetch_and_or_16:
  case Builtin::BI__sync_fetch_and_and:
  case Builtin::BI__sync_fetch_and_and_1:
  case Builtin::BI__sync_fetch_and_and_2:
  case Builtin::BI__sync_fetch_and_and_4:
  case Builtin::BI__sync_fetch_and_and_8:
  case Builtin::BI__sync_fetch_and_and_16:
  case Builtin::BI__sync_fetch_and_xor:
  case Builtin::BI__sync_fetch_and_xor_1:
  case Builtin::BI__sync_fetch_and_xor_2:
  case Builtin::BI__sync_fetch_and_xor_4:
  case Builtin::BI__sync_fetch_and_xor_8:
  case Builtin::BI__sync_fetch_and_xor_16:
  case Builtin::BI__sync_fetch_and_nand:
  case Builtin::BI__sync_fetch_and_nand_1:
  case Builtin::BI__sync_fetch_and_nand_2:
  case Builtin::BI__sync_fetch_and_nand_4:
  case Builtin::BI__sync_fetch_and_nand_8:
  case Builtin::BI__sync_fetch_and_nand_16:
  case Builtin::BI__sync_add_and_fetch:
  case Builtin::BI__sync_add_and_fetch_1:
  case Builtin::BI__sync_add_and_fetch_2:
  case Builtin::BI__sync_add_and_fetch_4:
  case Builtin::BI__sync_add_and_fetch_8:
  case Builtin::BI__sync_add_and_fetch_16:
  case Builtin::BI__sync_sub_and_fetch:
  case Builtin::BI__sync_sub_and_fetch_1:
  case Builtin::BI__sync_sub_and_fetch_2:
  case Builtin::BI__sync_sub_and_fetch_4:
  case Builtin::BI__sync_sub_and_fetch_8:
  case Builtin::BI__sync_sub_and_fetch_16:
  case Builtin::BI__sync_and_and_fetch:
  case Builtin::BI__sync_and_and_fetch_1:
  case Builtin::BI__sync_and_and_fetch_2:
  case Builtin::BI__sync_and_and_fetch_4:
  case Builtin::BI__sync_and_and_fetch_8:
  case Builtin::BI__sync_and_and_fetch_16:
  case Builtin::BI__sync_or_and_fetch:
  case Builtin::BI__sync_or_and_fetch_1:
  case Builtin::BI__sync_or_and_fetch_2:
  case Builtin::BI__sync_or_and_fetch_4:
  case Builtin::BI__sync_or_and_fetch_8:
  case Builtin::BI__sync_or_and_fetch_16:
  case Builtin::BI__sync_xor_and_fetch:
  case Builtin::BI__sync_xor_and_fetch_1:
  case Builtin::BI__sync_xor_and_fetch_2:
  case Builtin::BI__sync_xor_and_fetch_4:
  case Builtin::BI__sync_xor_and_fetch_8:
  case Builtin::BI__sync_xor_and_fetch_16:
  case Builtin::BI__sync_nand_and_fetch:
  case Builtin::BI__sync_nand_and_fetch_1:
  case Builtin::BI__sync_nand_and_fetch_2:
  case Builtin::BI__sync_nand_and_fetch_4:
  case Builtin::BI__sync_nand_and_fetch_8:
  case Builtin::BI__sync_nand_and_fetch_16:
  case Builtin::BI__sync_val_compare_and_swap:
  case Builtin::BI__sync_val_compare_and_swap_1:
  case Builtin::BI__sync_val_compare_and_swap_2:
  case Builtin::BI__sync_val_compare_and_swap_4:
  case Builtin::BI__sync_val_compare_and_swap_8:
  case Builtin::BI__sync_val_compare_and_swap_16:
  case Builtin::BI__sync_bool_compare_and_swap:
  case Builtin::BI__sync_bool_compare_and_swap_1:
  case Builtin::BI__sync_bool_compare_and_swap_2:
  case Builtin::BI__sync_bool_compare_and_swap_4:
  case Builtin::BI__sync_bool_compare_and_swap_8:
  case Builtin::BI__sync_bool_compare_and_swap_16:
  case Builtin::BI__sync_lock_test_and_set:
  case Builtin::BI__sync_lock_test_and_set_1:
  case Builtin::BI__sync_lock_test_and_set_2:
  case Builtin::BI__sync_lock_test_and_set_4:
  case Builtin::BI__sync_lock_test_and_set_8:
  case Builtin::BI__sync_lock_test_and_set_16:
  case Builtin::BI__sync_lock_release:
  case Builtin::BI__sync_lock_release_1:
  case Builtin::BI__sync_lock_release_2:
  case Builtin::BI__sync_lock_release_4:
  case Builtin::BI__sync_lock_release_8:
  case Builtin::BI__sync_lock_release_16:
  case Builtin::BI__sync_swap:
  case Builtin::BI__sync_swap_1:
  case Builtin::BI__sync_swap_2:
  case Builtin::BI__sync_swap_4:
  case Builtin::BI__sync_swap_8:
  case Builtin::BI__sync_swap_16:
    return SemaBuiltinAtomicOverloaded(TheCallResult);
  case Builtin::BI__builtin_nontemporal_load:
  case Builtin::BI__builtin_nontemporal_store:
    return SemaBuiltinNontemporalOverloaded(TheCallResult);
#define BUILTIN(ID, TYPE, ATTRS)
#define ATOMIC_BUILTIN(ID, TYPE, ATTRS) \
  case Builtin::BI##ID: \
    return SemaAtomicOpsOverloaded(TheCallResult, AtomicExpr::AO##ID);
#include "clang/Basic/Builtins.def"
  case Builtin::BI__builtin_annotation:
    if (SemaBuiltinAnnotation(*this, TheCall))
      return ExprError();
    break;
  case Builtin::BI__builtin_addressof:
    if (SemaBuiltinAddressof(*this, TheCall))
      return ExprError();
    break;
  case Builtin::BI__builtin_add_overflow:
  case Builtin::BI__builtin_sub_overflow:
  case Builtin::BI__builtin_mul_overflow:
    if (SemaBuiltinOverflow(*this, TheCall))
      return ExprError();
    break;
  case Builtin::BI__builtin_operator_new:
  case Builtin::BI__builtin_operator_delete:
    if (!getLangOpts().CPlusPlus) {
      Diag(TheCall->getExprLoc(), diag::err_builtin_requires_language)
        << (BuiltinID == Builtin::BI__builtin_operator_new
                ? "__builtin_operator_new"
                : "__builtin_operator_delete")
        << "C++";
      return ExprError();
    }
    // CodeGen assumes it can find the global new and delete to call,
    // so ensure that they are declared.
    DeclareGlobalNewDelete();
    break;

  // check secure string manipulation functions where overflows
  // are detectable at compile time
  case Builtin::BI__builtin___memcpy_chk:
  case Builtin::BI__builtin___memmove_chk:
  case Builtin::BI__builtin___memset_chk:
  case Builtin::BI__builtin___strlcat_chk:
  case Builtin::BI__builtin___strlcpy_chk:
  case Builtin::BI__builtin___strncat_chk:
  case Builtin::BI__builtin___strncpy_chk:
  case Builtin::BI__builtin___stpncpy_chk:
    SemaBuiltinMemChkCall(*this, FDecl, TheCall, 2, 3);
    break;
  case Builtin::BI__builtin___memccpy_chk:
    SemaBuiltinMemChkCall(*this, FDecl, TheCall, 3, 4);
    break;
  case Builtin::BI__builtin___snprintf_chk:
  case Builtin::BI__builtin___vsnprintf_chk:
    SemaBuiltinMemChkCall(*this, FDecl, TheCall, 1, 3);
    break;
  case Builtin::BI__builtin_call_with_static_chain:
    if (SemaBuiltinCallWithStaticChain(*this, TheCall))
      return ExprError();
    break;
  case Builtin::BI__exception_code:
  case Builtin::BI_exception_code:
    if (SemaBuiltinSEHScopeCheck(*this, TheCall, Scope::SEHExceptScope,
                                 diag::err_seh___except_block))
      return ExprError();
    break;
  case Builtin::BI__exception_info:
  case Builtin::BI_exception_info:
    if (SemaBuiltinSEHScopeCheck(*this, TheCall, Scope::SEHFilterScope,
                                 diag::err_seh___except_filter))
      return ExprError();
    break;
  case Builtin::BI__GetExceptionInfo:
    if (checkArgCount(*this, TheCall, 1))
      return ExprError();

    if (CheckCXXThrowOperand(
            TheCall->getLocStart(),
            Context.getExceptionObjectType(FDecl->getParamDecl(0)->getType()),
            TheCall))
      return ExprError();

    TheCall->setType(Context.VoidPtrTy);
    break;
  // OpenCL v2.0, s6.13.16 - Pipe functions
  case Builtin::BIread_pipe:
  case Builtin::BIwrite_pipe:
    // Since those two functions are declared with var args, we need a semantic
    // check for the argument.
    if (SemaBuiltinRWPipe(*this, TheCall))
      return ExprError();
    TheCall->setType(Context.IntTy);
    break;
  case Builtin::BIreserve_read_pipe:
  case Builtin::BIreserve_write_pipe:
  case Builtin::BIwork_group_reserve_read_pipe:
  case Builtin::BIwork_group_reserve_write_pipe:
  case Builtin::BIsub_group_reserve_read_pipe:
  case Builtin::BIsub_group_reserve_write_pipe:
    if (SemaBuiltinReserveRWPipe(*this, TheCall))
      return ExprError();
    // Since return type of reserve_read/write_pipe built-in function is
    // reserve_id_t, which is not defined in the builtin def file , we used int
    // as return type and need to override the return type of these functions.
    TheCall->setType(Context.OCLReserveIDTy);
    break;
  case Builtin::BIcommit_read_pipe:
  case Builtin::BIcommit_write_pipe:
  case Builtin::BIwork_group_commit_read_pipe:
  case Builtin::BIwork_group_commit_write_pipe:
  case Builtin::BIsub_group_commit_read_pipe:
  case Builtin::BIsub_group_commit_write_pipe:
    if (SemaBuiltinCommitRWPipe(*this, TheCall))
      return ExprError();
    break;
  case Builtin::BIget_pipe_num_packets:
  case Builtin::BIget_pipe_max_packets:
    if (SemaBuiltinPipePackets(*this, TheCall))
      return ExprError();
    TheCall->setType(Context.UnsignedIntTy);
    break;
  case Builtin::BIto_global:
  case Builtin::BIto_local:
  case Builtin::BIto_private:
    if (SemaOpenCLBuiltinToAddr(*this, BuiltinID, TheCall))
      return ExprError();
    break;
  // OpenCL v2.0, s6.13.17 - Enqueue kernel functions.
  case Builtin::BIenqueue_kernel:
    if (SemaOpenCLBuiltinEnqueueKernel(*this, TheCall))
      return ExprError();
    break;
  case Builtin::BIget_kernel_work_group_size:
  case Builtin::BIget_kernel_preferred_work_group_size_multiple:
    if (SemaOpenCLBuiltinKernelWorkGroupSize(*this, TheCall))
      return ExprError();
<<<<<<< HEAD
=======
    break;
>>>>>>> 566a51d1
  case Builtin::BI__builtin_os_log_format:
  case Builtin::BI__builtin_os_log_format_buffer_size:
    if (SemaBuiltinOSLogFormat(TheCall)) {
      return ExprError();
    }
    break;
  }

  // Since the target specific builtins for each arch overlap, only check those
  // of the arch we are compiling for.
  if (Context.BuiltinInfo.isTSBuiltin(BuiltinID)) {
    switch (Context.getTargetInfo().getTriple().getArch()) {
      case llvm::Triple::arm:
      case llvm::Triple::armeb:
      case llvm::Triple::thumb:
      case llvm::Triple::thumbeb:
        if (CheckARMBuiltinFunctionCall(BuiltinID, TheCall))
          return ExprError();
        break;
      case llvm::Triple::aarch64:
      case llvm::Triple::aarch64_be:
        if (CheckAArch64BuiltinFunctionCall(BuiltinID, TheCall))
          return ExprError();
        break;
      case llvm::Triple::mips:
      case llvm::Triple::mipsel:
      case llvm::Triple::mips64:
      case llvm::Triple::mips64el:
        if (CheckMipsBuiltinFunctionCall(BuiltinID, TheCall))
          return ExprError();
        break;
      case llvm::Triple::systemz:
        if (CheckSystemZBuiltinFunctionCall(BuiltinID, TheCall))
          return ExprError();
        break;
      case llvm::Triple::x86:
      case llvm::Triple::x86_64:
        if (CheckX86BuiltinFunctionCall(BuiltinID, TheCall))
          return ExprError();
        break;
      case llvm::Triple::ppc:
      case llvm::Triple::ppc64:
      case llvm::Triple::ppc64le:
        if (CheckPPCBuiltinFunctionCall(BuiltinID, TheCall))
          return ExprError();
        break;
      default:
        break;
    }
  }

  return TheCallResult;
}

// Get the valid immediate range for the specified NEON type code.
static unsigned RFT(unsigned t, bool shift = false, bool ForceQuad = false) {
  NeonTypeFlags Type(t);
  int IsQuad = ForceQuad ? true : Type.isQuad();
  switch (Type.getEltType()) {
  case NeonTypeFlags::Int8:
  case NeonTypeFlags::Poly8:
    return shift ? 7 : (8 << IsQuad) - 1;
  case NeonTypeFlags::Int16:
  case NeonTypeFlags::Poly16:
    return shift ? 15 : (4 << IsQuad) - 1;
  case NeonTypeFlags::Int32:
    return shift ? 31 : (2 << IsQuad) - 1;
  case NeonTypeFlags::Int64:
  case NeonTypeFlags::Poly64:
    return shift ? 63 : (1 << IsQuad) - 1;
  case NeonTypeFlags::Poly128:
    return shift ? 127 : (1 << IsQuad) - 1;
  case NeonTypeFlags::Float16:
    assert(!shift && "cannot shift float types!");
    return (4 << IsQuad) - 1;
  case NeonTypeFlags::Float32:
    assert(!shift && "cannot shift float types!");
    return (2 << IsQuad) - 1;
  case NeonTypeFlags::Float64:
    assert(!shift && "cannot shift float types!");
    return (1 << IsQuad) - 1;
  }
  llvm_unreachable("Invalid NeonTypeFlag!");
}

/// getNeonEltType - Return the QualType corresponding to the elements of
/// the vector type specified by the NeonTypeFlags.  This is used to check
/// the pointer arguments for Neon load/store intrinsics.
static QualType getNeonEltType(NeonTypeFlags Flags, ASTContext &Context,
                               bool IsPolyUnsigned, bool IsInt64Long) {
  switch (Flags.getEltType()) {
  case NeonTypeFlags::Int8:
    return Flags.isUnsigned() ? Context.UnsignedCharTy : Context.SignedCharTy;
  case NeonTypeFlags::Int16:
    return Flags.isUnsigned() ? Context.UnsignedShortTy : Context.ShortTy;
  case NeonTypeFlags::Int32:
    return Flags.isUnsigned() ? Context.UnsignedIntTy : Context.IntTy;
  case NeonTypeFlags::Int64:
    if (IsInt64Long)
      return Flags.isUnsigned() ? Context.UnsignedLongTy : Context.LongTy;
    else
      return Flags.isUnsigned() ? Context.UnsignedLongLongTy
                                : Context.LongLongTy;
  case NeonTypeFlags::Poly8:
    return IsPolyUnsigned ? Context.UnsignedCharTy : Context.SignedCharTy;
  case NeonTypeFlags::Poly16:
    return IsPolyUnsigned ? Context.UnsignedShortTy : Context.ShortTy;
  case NeonTypeFlags::Poly64:
    if (IsInt64Long)
      return Context.UnsignedLongTy;
    else
      return Context.UnsignedLongLongTy;
  case NeonTypeFlags::Poly128:
    break;
  case NeonTypeFlags::Float16:
    return Context.HalfTy;
  case NeonTypeFlags::Float32:
    return Context.FloatTy;
  case NeonTypeFlags::Float64:
    return Context.DoubleTy;
  }
  llvm_unreachable("Invalid NeonTypeFlag!");
}

bool Sema::CheckNeonBuiltinFunctionCall(unsigned BuiltinID, CallExpr *TheCall) {
  llvm::APSInt Result;
  uint64_t mask = 0;
  unsigned TV = 0;
  int PtrArgNum = -1;
  bool HasConstPtr = false;
  switch (BuiltinID) {
#define GET_NEON_OVERLOAD_CHECK
#include "clang/Basic/arm_neon.inc"
#undef GET_NEON_OVERLOAD_CHECK
  }

  // For NEON intrinsics which are overloaded on vector element type, validate
  // the immediate which specifies which variant to emit.
  unsigned ImmArg = TheCall->getNumArgs()-1;
  if (mask) {
    if (SemaBuiltinConstantArg(TheCall, ImmArg, Result))
      return true;

    TV = Result.getLimitedValue(64);
    if ((TV > 63) || (mask & (1ULL << TV)) == 0)
      return Diag(TheCall->getLocStart(), diag::err_invalid_neon_type_code)
        << TheCall->getArg(ImmArg)->getSourceRange();
  }

  if (PtrArgNum >= 0) {
    // Check that pointer arguments have the specified type.
    Expr *Arg = TheCall->getArg(PtrArgNum);
    if (ImplicitCastExpr *ICE = dyn_cast<ImplicitCastExpr>(Arg))
      Arg = ICE->getSubExpr();
    ExprResult RHS = DefaultFunctionArrayLvalueConversion(Arg);
    QualType RHSTy = RHS.get()->getType();

    llvm::Triple::ArchType Arch = Context.getTargetInfo().getTriple().getArch();
    bool IsPolyUnsigned = Arch == llvm::Triple::aarch64;
    bool IsInt64Long =
        Context.getTargetInfo().getInt64Type() == TargetInfo::SignedLong;
    QualType EltTy =
        getNeonEltType(NeonTypeFlags(TV), Context, IsPolyUnsigned, IsInt64Long);
    if (HasConstPtr)
      EltTy = EltTy.withConst();
    QualType LHSTy = Context.getPointerType(EltTy);
    AssignConvertType ConvTy;
    ConvTy = CheckSingleAssignmentConstraints(LHSTy, RHS);
    if (RHS.isInvalid())
      return true;
    if (DiagnoseAssignmentResult(ConvTy, Arg->getLocStart(), LHSTy, RHSTy,
                                 RHS.get(), AA_Assigning))
      return true;
  }

  // For NEON intrinsics which take an immediate value as part of the
  // instruction, range check them here.
  unsigned i = 0, l = 0, u = 0;
  switch (BuiltinID) {
  default:
    return false;
#define GET_NEON_IMMEDIATE_CHECK
#include "clang/Basic/arm_neon.inc"
#undef GET_NEON_IMMEDIATE_CHECK
  }

  return SemaBuiltinConstantArgRange(TheCall, i, l, u + l);
}

bool Sema::CheckARMBuiltinExclusiveCall(unsigned BuiltinID, CallExpr *TheCall,
                                        unsigned MaxWidth) {
  assert((BuiltinID == ARM::BI__builtin_arm_ldrex ||
          BuiltinID == ARM::BI__builtin_arm_ldaex ||
          BuiltinID == ARM::BI__builtin_arm_strex ||
          BuiltinID == ARM::BI__builtin_arm_stlex ||
          BuiltinID == AArch64::BI__builtin_arm_ldrex ||
          BuiltinID == AArch64::BI__builtin_arm_ldaex ||
          BuiltinID == AArch64::BI__builtin_arm_strex ||
          BuiltinID == AArch64::BI__builtin_arm_stlex) &&
         "unexpected ARM builtin");
  bool IsLdrex = BuiltinID == ARM::BI__builtin_arm_ldrex ||
                 BuiltinID == ARM::BI__builtin_arm_ldaex ||
                 BuiltinID == AArch64::BI__builtin_arm_ldrex ||
                 BuiltinID == AArch64::BI__builtin_arm_ldaex;

  DeclRefExpr *DRE =cast<DeclRefExpr>(TheCall->getCallee()->IgnoreParenCasts());

  // Ensure that we have the proper number of arguments.
  if (checkArgCount(*this, TheCall, IsLdrex ? 1 : 2))
    return true;

  // Inspect the pointer argument of the atomic builtin.  This should always be
  // a pointer type, whose element is an integral scalar or pointer type.
  // Because it is a pointer type, we don't have to worry about any implicit
  // casts here.
  Expr *PointerArg = TheCall->getArg(IsLdrex ? 0 : 1);
  ExprResult PointerArgRes = DefaultFunctionArrayLvalueConversion(PointerArg);
  if (PointerArgRes.isInvalid())
    return true;
  PointerArg = PointerArgRes.get();

  const PointerType *pointerType = PointerArg->getType()->getAs<PointerType>();
  if (!pointerType) {
    Diag(DRE->getLocStart(), diag::err_atomic_builtin_must_be_pointer)
      << PointerArg->getType() << PointerArg->getSourceRange();
    return true;
  }

  // ldrex takes a "const volatile T*" and strex takes a "volatile T*". Our next
  // task is to insert the appropriate casts into the AST. First work out just
  // what the appropriate type is.
  QualType ValType = pointerType->getPointeeType();
  QualType AddrType = ValType.getUnqualifiedType().withVolatile();
  if (IsLdrex)
    AddrType.addConst();

  // Issue a warning if the cast is dodgy.
  CastKind CastNeeded = CK_NoOp;
  if (!AddrType.isAtLeastAsQualifiedAs(ValType)) {
    CastNeeded = CK_BitCast;
    Diag(DRE->getLocStart(), diag::ext_typecheck_convert_discards_qualifiers)
      << PointerArg->getType()
      << Context.getPointerType(AddrType)
      << AA_Passing << PointerArg->getSourceRange();
  }

  // Finally, do the cast and replace the argument with the corrected version.
  AddrType = Context.getPointerType(AddrType);
  PointerArgRes = ImpCastExprToType(PointerArg, AddrType, CastNeeded);
  if (PointerArgRes.isInvalid())
    return true;
  PointerArg = PointerArgRes.get();

  TheCall->setArg(IsLdrex ? 0 : 1, PointerArg);

  // In general, we allow ints, floats and pointers to be loaded and stored.
  if (!ValType->isIntegerType() && !ValType->isAnyPointerType() &&
      !ValType->isBlockPointerType() && !ValType->isFloatingType()) {
    Diag(DRE->getLocStart(), diag::err_atomic_builtin_must_be_pointer_intfltptr)
      << PointerArg->getType() << PointerArg->getSourceRange();
    return true;
  }

  // But ARM doesn't have instructions to deal with 128-bit versions.
  if (Context.getTypeSize(ValType) > MaxWidth) {
    assert(MaxWidth == 64 && "Diagnostic unexpectedly inaccurate");
    Diag(DRE->getLocStart(), diag::err_atomic_exclusive_builtin_pointer_size)
      << PointerArg->getType() << PointerArg->getSourceRange();
    return true;
  }

  switch (ValType.getObjCLifetime()) {
  case Qualifiers::OCL_None:
  case Qualifiers::OCL_ExplicitNone:
    // okay
    break;

  case Qualifiers::OCL_Weak:
  case Qualifiers::OCL_Strong:
  case Qualifiers::OCL_Autoreleasing:
    Diag(DRE->getLocStart(), diag::err_arc_atomic_ownership)
      << ValType << PointerArg->getSourceRange();
    return true;
  }

  if (IsLdrex) {
    TheCall->setType(ValType);
    return false;
  }

  // Initialize the argument to be stored.
  ExprResult ValArg = TheCall->getArg(0);
  InitializedEntity Entity = InitializedEntity::InitializeParameter(
      Context, ValType, /*consume*/ false);
  ValArg = PerformCopyInitialization(Entity, SourceLocation(), ValArg);
  if (ValArg.isInvalid())
    return true;
  TheCall->setArg(0, ValArg.get());

  // __builtin_arm_strex always returns an int. It's marked as such in the .def,
  // but the custom checker bypasses all default analysis.
  TheCall->setType(Context.IntTy);
  return false;
}

bool Sema::CheckARMBuiltinFunctionCall(unsigned BuiltinID, CallExpr *TheCall) {
  llvm::APSInt Result;

  if (BuiltinID == ARM::BI__builtin_arm_ldrex ||
      BuiltinID == ARM::BI__builtin_arm_ldaex ||
      BuiltinID == ARM::BI__builtin_arm_strex ||
      BuiltinID == ARM::BI__builtin_arm_stlex) {
    return CheckARMBuiltinExclusiveCall(BuiltinID, TheCall, 64);
  }

  if (BuiltinID == ARM::BI__builtin_arm_prefetch) {
    return SemaBuiltinConstantArgRange(TheCall, 1, 0, 1) ||
      SemaBuiltinConstantArgRange(TheCall, 2, 0, 1);
  }

  if (BuiltinID == ARM::BI__builtin_arm_rsr64 ||
      BuiltinID == ARM::BI__builtin_arm_wsr64)
    return SemaBuiltinARMSpecialReg(BuiltinID, TheCall, 0, 3, false);

  if (BuiltinID == ARM::BI__builtin_arm_rsr ||
      BuiltinID == ARM::BI__builtin_arm_rsrp ||
      BuiltinID == ARM::BI__builtin_arm_wsr ||
      BuiltinID == ARM::BI__builtin_arm_wsrp)
    return SemaBuiltinARMSpecialReg(BuiltinID, TheCall, 0, 5, true);

  if (CheckNeonBuiltinFunctionCall(BuiltinID, TheCall))
    return true;

  // For intrinsics which take an immediate value as part of the instruction,
  // range check them here.
  unsigned i = 0, l = 0, u = 0;
  switch (BuiltinID) {
  default: return false;
  case ARM::BI__builtin_arm_ssat: i = 1; l = 1; u = 31; break;
  case ARM::BI__builtin_arm_usat: i = 1; u = 31; break;
  case ARM::BI__builtin_arm_vcvtr_f:
  case ARM::BI__builtin_arm_vcvtr_d: i = 1; u = 1; break;
  case ARM::BI__builtin_arm_dmb:
  case ARM::BI__builtin_arm_dsb:
  case ARM::BI__builtin_arm_isb:
  case ARM::BI__builtin_arm_dbg: l = 0; u = 15; break;
  }

  // FIXME: VFP Intrinsics should error if VFP not present.
  return SemaBuiltinConstantArgRange(TheCall, i, l, u + l);
}

bool Sema::CheckAArch64BuiltinFunctionCall(unsigned BuiltinID,
                                         CallExpr *TheCall) {
  llvm::APSInt Result;

  if (BuiltinID == AArch64::BI__builtin_arm_ldrex ||
      BuiltinID == AArch64::BI__builtin_arm_ldaex ||
      BuiltinID == AArch64::BI__builtin_arm_strex ||
      BuiltinID == AArch64::BI__builtin_arm_stlex) {
    return CheckARMBuiltinExclusiveCall(BuiltinID, TheCall, 128);
  }

  if (BuiltinID == AArch64::BI__builtin_arm_prefetch) {
    return SemaBuiltinConstantArgRange(TheCall, 1, 0, 1) ||
      SemaBuiltinConstantArgRange(TheCall, 2, 0, 2) ||
      SemaBuiltinConstantArgRange(TheCall, 3, 0, 1) ||
      SemaBuiltinConstantArgRange(TheCall, 4, 0, 1);
  }

  if (BuiltinID == AArch64::BI__builtin_arm_rsr64 ||
      BuiltinID == AArch64::BI__builtin_arm_wsr64)
    return SemaBuiltinARMSpecialReg(BuiltinID, TheCall, 0, 5, true);

  if (BuiltinID == AArch64::BI__builtin_arm_rsr ||
      BuiltinID == AArch64::BI__builtin_arm_rsrp ||
      BuiltinID == AArch64::BI__builtin_arm_wsr ||
      BuiltinID == AArch64::BI__builtin_arm_wsrp)
    return SemaBuiltinARMSpecialReg(BuiltinID, TheCall, 0, 5, true);

  if (CheckNeonBuiltinFunctionCall(BuiltinID, TheCall))
    return true;

  // For intrinsics which take an immediate value as part of the instruction,
  // range check them here.
  unsigned i = 0, l = 0, u = 0;
  switch (BuiltinID) {
  default: return false;
  case AArch64::BI__builtin_arm_dmb:
  case AArch64::BI__builtin_arm_dsb:
  case AArch64::BI__builtin_arm_isb: l = 0; u = 15; break;
  }

  return SemaBuiltinConstantArgRange(TheCall, i, l, u + l);
}

// CheckMipsBuiltinFunctionCall - Checks the constant value passed to the
// intrinsic is correct. The switch statement is ordered by DSP, MSA. The
// ordering for DSP is unspecified. MSA is ordered by the data format used
// by the underlying instruction i.e., df/m, df/n and then by size.
//
// FIXME: The size tests here should instead be tablegen'd along with the
//        definitions from include/clang/Basic/BuiltinsMips.def.
// FIXME: GCC is strict on signedness for some of these intrinsics, we should
//        be too.
bool Sema::CheckMipsBuiltinFunctionCall(unsigned BuiltinID, CallExpr *TheCall) {
  unsigned i = 0, l = 0, u = 0, m = 0;
  switch (BuiltinID) {
  default: return false;
  case Mips::BI__builtin_mips_wrdsp: i = 1; l = 0; u = 63; break;
  case Mips::BI__builtin_mips_rddsp: i = 0; l = 0; u = 63; break;
  case Mips::BI__builtin_mips_append: i = 2; l = 0; u = 31; break;
  case Mips::BI__builtin_mips_balign: i = 2; l = 0; u = 3; break;
  case Mips::BI__builtin_mips_precr_sra_ph_w: i = 2; l = 0; u = 31; break;
  case Mips::BI__builtin_mips_precr_sra_r_ph_w: i = 2; l = 0; u = 31; break;
  case Mips::BI__builtin_mips_prepend: i = 2; l = 0; u = 31; break;
  // MSA instrinsics. Instructions (which the intrinsics maps to) which use the
  // df/m field.
  // These intrinsics take an unsigned 3 bit immediate.
  case Mips::BI__builtin_msa_bclri_b:
  case Mips::BI__builtin_msa_bnegi_b:
  case Mips::BI__builtin_msa_bseti_b:
  case Mips::BI__builtin_msa_sat_s_b:
  case Mips::BI__builtin_msa_sat_u_b:
  case Mips::BI__builtin_msa_slli_b:
  case Mips::BI__builtin_msa_srai_b:
  case Mips::BI__builtin_msa_srari_b:
  case Mips::BI__builtin_msa_srli_b:
  case Mips::BI__builtin_msa_srlri_b: i = 1; l = 0; u = 7; break;
  case Mips::BI__builtin_msa_binsli_b:
  case Mips::BI__builtin_msa_binsri_b: i = 2; l = 0; u = 7; break;
  // These intrinsics take an unsigned 4 bit immediate.
  case Mips::BI__builtin_msa_bclri_h:
  case Mips::BI__builtin_msa_bnegi_h:
  case Mips::BI__builtin_msa_bseti_h:
  case Mips::BI__builtin_msa_sat_s_h:
  case Mips::BI__builtin_msa_sat_u_h:
  case Mips::BI__builtin_msa_slli_h:
  case Mips::BI__builtin_msa_srai_h:
  case Mips::BI__builtin_msa_srari_h:
  case Mips::BI__builtin_msa_srli_h:
  case Mips::BI__builtin_msa_srlri_h: i = 1; l = 0; u = 15; break;
  case Mips::BI__builtin_msa_binsli_h:
  case Mips::BI__builtin_msa_binsri_h: i = 2; l = 0; u = 15; break;
  // These intrinsics take an unsigned 5 bit immedate.
  // The first block of intrinsics actually have an unsigned 5 bit field,
  // not a df/n field.
  case Mips::BI__builtin_msa_clei_u_b:
  case Mips::BI__builtin_msa_clei_u_h:
  case Mips::BI__builtin_msa_clei_u_w:
  case Mips::BI__builtin_msa_clei_u_d:
  case Mips::BI__builtin_msa_clti_u_b:
  case Mips::BI__builtin_msa_clti_u_h:
  case Mips::BI__builtin_msa_clti_u_w:
  case Mips::BI__builtin_msa_clti_u_d:
  case Mips::BI__builtin_msa_maxi_u_b:
  case Mips::BI__builtin_msa_maxi_u_h:
  case Mips::BI__builtin_msa_maxi_u_w:
  case Mips::BI__builtin_msa_maxi_u_d:
  case Mips::BI__builtin_msa_mini_u_b:
  case Mips::BI__builtin_msa_mini_u_h:
  case Mips::BI__builtin_msa_mini_u_w:
  case Mips::BI__builtin_msa_mini_u_d:
  case Mips::BI__builtin_msa_addvi_b:
  case Mips::BI__builtin_msa_addvi_h:
  case Mips::BI__builtin_msa_addvi_w:
  case Mips::BI__builtin_msa_addvi_d:
  case Mips::BI__builtin_msa_bclri_w:
  case Mips::BI__builtin_msa_bnegi_w:
  case Mips::BI__builtin_msa_bseti_w:
  case Mips::BI__builtin_msa_sat_s_w:
  case Mips::BI__builtin_msa_sat_u_w:
  case Mips::BI__builtin_msa_slli_w:
  case Mips::BI__builtin_msa_srai_w:
  case Mips::BI__builtin_msa_srari_w:
  case Mips::BI__builtin_msa_srli_w:
  case Mips::BI__builtin_msa_srlri_w:
  case Mips::BI__builtin_msa_subvi_b:
  case Mips::BI__builtin_msa_subvi_h:
  case Mips::BI__builtin_msa_subvi_w:
  case Mips::BI__builtin_msa_subvi_d: i = 1; l = 0; u = 31; break;
  case Mips::BI__builtin_msa_binsli_w:
  case Mips::BI__builtin_msa_binsri_w: i = 2; l = 0; u = 31; break;
  // These intrinsics take an unsigned 6 bit immediate.
  case Mips::BI__builtin_msa_bclri_d:
  case Mips::BI__builtin_msa_bnegi_d:
  case Mips::BI__builtin_msa_bseti_d:
  case Mips::BI__builtin_msa_sat_s_d:
  case Mips::BI__builtin_msa_sat_u_d:
  case Mips::BI__builtin_msa_slli_d:
  case Mips::BI__builtin_msa_srai_d:
  case Mips::BI__builtin_msa_srari_d:
  case Mips::BI__builtin_msa_srli_d:
  case Mips::BI__builtin_msa_srlri_d: i = 1; l = 0; u = 63; break;
  case Mips::BI__builtin_msa_binsli_d:
  case Mips::BI__builtin_msa_binsri_d: i = 2; l = 0; u = 63; break;
  // These intrinsics take a signed 5 bit immediate.
  case Mips::BI__builtin_msa_ceqi_b:
  case Mips::BI__builtin_msa_ceqi_h:
  case Mips::BI__builtin_msa_ceqi_w:
  case Mips::BI__builtin_msa_ceqi_d:
  case Mips::BI__builtin_msa_clti_s_b:
  case Mips::BI__builtin_msa_clti_s_h:
  case Mips::BI__builtin_msa_clti_s_w:
  case Mips::BI__builtin_msa_clti_s_d:
  case Mips::BI__builtin_msa_clei_s_b:
  case Mips::BI__builtin_msa_clei_s_h:
  case Mips::BI__builtin_msa_clei_s_w:
  case Mips::BI__builtin_msa_clei_s_d:
  case Mips::BI__builtin_msa_maxi_s_b:
  case Mips::BI__builtin_msa_maxi_s_h:
  case Mips::BI__builtin_msa_maxi_s_w:
  case Mips::BI__builtin_msa_maxi_s_d:
  case Mips::BI__builtin_msa_mini_s_b:
  case Mips::BI__builtin_msa_mini_s_h:
  case Mips::BI__builtin_msa_mini_s_w:
  case Mips::BI__builtin_msa_mini_s_d: i = 1; l = -16; u = 15; break;
  // These intrinsics take an unsigned 8 bit immediate.
  case Mips::BI__builtin_msa_andi_b:
  case Mips::BI__builtin_msa_nori_b:
  case Mips::BI__builtin_msa_ori_b:
  case Mips::BI__builtin_msa_shf_b:
  case Mips::BI__builtin_msa_shf_h:
  case Mips::BI__builtin_msa_shf_w:
  case Mips::BI__builtin_msa_xori_b: i = 1; l = 0; u = 255; break;
  case Mips::BI__builtin_msa_bseli_b:
  case Mips::BI__builtin_msa_bmnzi_b:
  case Mips::BI__builtin_msa_bmzi_b: i = 2; l = 0; u = 255; break;
  // df/n format
  // These intrinsics take an unsigned 4 bit immediate.
  case Mips::BI__builtin_msa_copy_s_b:
  case Mips::BI__builtin_msa_copy_u_b:
  case Mips::BI__builtin_msa_insve_b:
  case Mips::BI__builtin_msa_splati_b: i = 1; l = 0; u = 15; break;
  case Mips::BI__builtin_msa_sld_b:
  case Mips::BI__builtin_msa_sldi_b: i = 2; l = 0; u = 15; break;
  // These intrinsics take an unsigned 3 bit immediate.
  case Mips::BI__builtin_msa_copy_s_h:
  case Mips::BI__builtin_msa_copy_u_h:
  case Mips::BI__builtin_msa_insve_h:
  case Mips::BI__builtin_msa_splati_h: i = 1; l = 0; u = 7; break;
  case Mips::BI__builtin_msa_sld_h:
  case Mips::BI__builtin_msa_sldi_h: i = 2; l = 0; u = 7; break;
  // These intrinsics take an unsigned 2 bit immediate.
  case Mips::BI__builtin_msa_copy_s_w:
  case Mips::BI__builtin_msa_copy_u_w:
  case Mips::BI__builtin_msa_insve_w:
  case Mips::BI__builtin_msa_splati_w: i = 1; l = 0; u = 3; break;
  case Mips::BI__builtin_msa_sld_w:
  case Mips::BI__builtin_msa_sldi_w: i = 2; l = 0; u = 3; break;
  // These intrinsics take an unsigned 1 bit immediate.
  case Mips::BI__builtin_msa_copy_s_d:
  case Mips::BI__builtin_msa_copy_u_d:
  case Mips::BI__builtin_msa_insve_d:
  case Mips::BI__builtin_msa_splati_d: i = 1; l = 0; u = 1; break;
  case Mips::BI__builtin_msa_sld_d:
  case Mips::BI__builtin_msa_sldi_d: i = 2; l = 0; u = 1; break;
  // Memory offsets and immediate loads.
  // These intrinsics take a signed 10 bit immediate.
  case Mips::BI__builtin_msa_ldi_b: i = 0; l = -128; u = 127; break;
  case Mips::BI__builtin_msa_ldi_h:
  case Mips::BI__builtin_msa_ldi_w:
  case Mips::BI__builtin_msa_ldi_d: i = 0; l = -512; u = 511; break;
  case Mips::BI__builtin_msa_ld_b: i = 1; l = -512; u = 511; m = 16; break;
  case Mips::BI__builtin_msa_ld_h: i = 1; l = -1024; u = 1022; m = 16; break;
  case Mips::BI__builtin_msa_ld_w: i = 1; l = -2048; u = 2044; m = 16; break;
  case Mips::BI__builtin_msa_ld_d: i = 1; l = -4096; u = 4088; m = 16; break;
  case Mips::BI__builtin_msa_st_b: i = 2; l = -512; u = 511; m = 16; break;
  case Mips::BI__builtin_msa_st_h: i = 2; l = -1024; u = 1022; m = 16; break;
  case Mips::BI__builtin_msa_st_w: i = 2; l = -2048; u = 2044; m = 16; break;
  case Mips::BI__builtin_msa_st_d: i = 2; l = -4096; u = 4088; m = 16; break;
  }

  if (!m)
    return SemaBuiltinConstantArgRange(TheCall, i, l, u);

  return SemaBuiltinConstantArgRange(TheCall, i, l, u) ||
         SemaBuiltinConstantArgMultiple(TheCall, i, m);
}

bool Sema::CheckPPCBuiltinFunctionCall(unsigned BuiltinID, CallExpr *TheCall) {
  unsigned i = 0, l = 0, u = 0;
  bool Is64BitBltin = BuiltinID == PPC::BI__builtin_divde ||
                      BuiltinID == PPC::BI__builtin_divdeu ||
                      BuiltinID == PPC::BI__builtin_bpermd;
  bool IsTarget64Bit = Context.getTargetInfo()
                              .getTypeWidth(Context
                                            .getTargetInfo()
                                            .getIntPtrType()) == 64;
  bool IsBltinExtDiv = BuiltinID == PPC::BI__builtin_divwe ||
                       BuiltinID == PPC::BI__builtin_divweu ||
                       BuiltinID == PPC::BI__builtin_divde ||
                       BuiltinID == PPC::BI__builtin_divdeu;

  if (Is64BitBltin && !IsTarget64Bit)
      return Diag(TheCall->getLocStart(), diag::err_64_bit_builtin_32_bit_tgt)
             << TheCall->getSourceRange();

  if ((IsBltinExtDiv && !Context.getTargetInfo().hasFeature("extdiv")) ||
      (BuiltinID == PPC::BI__builtin_bpermd &&
       !Context.getTargetInfo().hasFeature("bpermd")))
    return Diag(TheCall->getLocStart(), diag::err_ppc_builtin_only_on_pwr7)
           << TheCall->getSourceRange();

  switch (BuiltinID) {
  default: return false;
  case PPC::BI__builtin_altivec_crypto_vshasigmaw:
  case PPC::BI__builtin_altivec_crypto_vshasigmad:
    return SemaBuiltinConstantArgRange(TheCall, 1, 0, 1) ||
           SemaBuiltinConstantArgRange(TheCall, 2, 0, 15);
  case PPC::BI__builtin_tbegin:
  case PPC::BI__builtin_tend: i = 0; l = 0; u = 1; break;
  case PPC::BI__builtin_tsr: i = 0; l = 0; u = 7; break;
  case PPC::BI__builtin_tabortwc:
  case PPC::BI__builtin_tabortdc: i = 0; l = 0; u = 31; break;
  case PPC::BI__builtin_tabortwci:
  case PPC::BI__builtin_tabortdci:
    return SemaBuiltinConstantArgRange(TheCall, 0, 0, 31) ||
           SemaBuiltinConstantArgRange(TheCall, 2, 0, 31);
  }
  return SemaBuiltinConstantArgRange(TheCall, i, l, u);
}

bool Sema::CheckSystemZBuiltinFunctionCall(unsigned BuiltinID,
                                           CallExpr *TheCall) {
  if (BuiltinID == SystemZ::BI__builtin_tabort) {
    Expr *Arg = TheCall->getArg(0);
    llvm::APSInt AbortCode(32);
    if (Arg->isIntegerConstantExpr(AbortCode, Context) &&
        AbortCode.getSExtValue() >= 0 && AbortCode.getSExtValue() < 256)
      return Diag(Arg->getLocStart(), diag::err_systemz_invalid_tabort_code)
             << Arg->getSourceRange();
  }

  // For intrinsics which take an immediate value as part of the instruction,
  // range check them here.
  unsigned i = 0, l = 0, u = 0;
  switch (BuiltinID) {
  default: return false;
  case SystemZ::BI__builtin_s390_lcbb: i = 1; l = 0; u = 15; break;
  case SystemZ::BI__builtin_s390_verimb:
  case SystemZ::BI__builtin_s390_verimh:
  case SystemZ::BI__builtin_s390_verimf:
  case SystemZ::BI__builtin_s390_verimg: i = 3; l = 0; u = 255; break;
  case SystemZ::BI__builtin_s390_vfaeb:
  case SystemZ::BI__builtin_s390_vfaeh:
  case SystemZ::BI__builtin_s390_vfaef:
  case SystemZ::BI__builtin_s390_vfaebs:
  case SystemZ::BI__builtin_s390_vfaehs:
  case SystemZ::BI__builtin_s390_vfaefs:
  case SystemZ::BI__builtin_s390_vfaezb:
  case SystemZ::BI__builtin_s390_vfaezh:
  case SystemZ::BI__builtin_s390_vfaezf:
  case SystemZ::BI__builtin_s390_vfaezbs:
  case SystemZ::BI__builtin_s390_vfaezhs:
  case SystemZ::BI__builtin_s390_vfaezfs: i = 2; l = 0; u = 15; break;
  case SystemZ::BI__builtin_s390_vfidb:
    return SemaBuiltinConstantArgRange(TheCall, 1, 0, 15) ||
           SemaBuiltinConstantArgRange(TheCall, 2, 0, 15);
  case SystemZ::BI__builtin_s390_vftcidb: i = 1; l = 0; u = 4095; break;
  case SystemZ::BI__builtin_s390_vlbb: i = 1; l = 0; u = 15; break;
  case SystemZ::BI__builtin_s390_vpdi: i = 2; l = 0; u = 15; break;
  case SystemZ::BI__builtin_s390_vsldb: i = 2; l = 0; u = 15; break;
  case SystemZ::BI__builtin_s390_vstrcb:
  case SystemZ::BI__builtin_s390_vstrch:
  case SystemZ::BI__builtin_s390_vstrcf:
  case SystemZ::BI__builtin_s390_vstrczb:
  case SystemZ::BI__builtin_s390_vstrczh:
  case SystemZ::BI__builtin_s390_vstrczf:
  case SystemZ::BI__builtin_s390_vstrcbs:
  case SystemZ::BI__builtin_s390_vstrchs:
  case SystemZ::BI__builtin_s390_vstrcfs:
  case SystemZ::BI__builtin_s390_vstrczbs:
  case SystemZ::BI__builtin_s390_vstrczhs:
  case SystemZ::BI__builtin_s390_vstrczfs: i = 3; l = 0; u = 15; break;
  }
  return SemaBuiltinConstantArgRange(TheCall, i, l, u);
}

/// SemaBuiltinCpuSupports - Handle __builtin_cpu_supports(char *).
/// This checks that the target supports __builtin_cpu_supports and
/// that the string argument is constant and valid.
static bool SemaBuiltinCpuSupports(Sema &S, CallExpr *TheCall) {
  Expr *Arg = TheCall->getArg(0);

  // Check if the argument is a string literal.
  if (!isa<StringLiteral>(Arg->IgnoreParenImpCasts()))
    return S.Diag(TheCall->getLocStart(), diag::err_expr_not_string_literal)
           << Arg->getSourceRange();

  // Check the contents of the string.
  StringRef Feature =
      cast<StringLiteral>(Arg->IgnoreParenImpCasts())->getString();
  if (!S.Context.getTargetInfo().validateCpuSupports(Feature))
    return S.Diag(TheCall->getLocStart(), diag::err_invalid_cpu_supports)
           << Arg->getSourceRange();
  return false;
}

// Check if the rounding mode is legal.
bool Sema::CheckX86BuiltinRoundingOrSAE(unsigned BuiltinID, CallExpr *TheCall) {
  // Indicates if this instruction has rounding control or just SAE.
  bool HasRC = false;

  unsigned ArgNum = 0;
  switch (BuiltinID) {
  default:
    return false;
  case X86::BI__builtin_ia32_vcvttsd2si32:
  case X86::BI__builtin_ia32_vcvttsd2si64:
  case X86::BI__builtin_ia32_vcvttsd2usi32:
  case X86::BI__builtin_ia32_vcvttsd2usi64:
  case X86::BI__builtin_ia32_vcvttss2si32:
  case X86::BI__builtin_ia32_vcvttss2si64:
  case X86::BI__builtin_ia32_vcvttss2usi32:
  case X86::BI__builtin_ia32_vcvttss2usi64:
    ArgNum = 1;
    break;
  case X86::BI__builtin_ia32_cvtps2pd512_mask:
  case X86::BI__builtin_ia32_cvttpd2dq512_mask:
  case X86::BI__builtin_ia32_cvttpd2qq512_mask:
  case X86::BI__builtin_ia32_cvttpd2udq512_mask:
  case X86::BI__builtin_ia32_cvttpd2uqq512_mask:
  case X86::BI__builtin_ia32_cvttps2dq512_mask:
  case X86::BI__builtin_ia32_cvttps2qq512_mask:
  case X86::BI__builtin_ia32_cvttps2udq512_mask:
  case X86::BI__builtin_ia32_cvttps2uqq512_mask:
  case X86::BI__builtin_ia32_exp2pd_mask:
  case X86::BI__builtin_ia32_exp2ps_mask:
  case X86::BI__builtin_ia32_getexppd512_mask:
  case X86::BI__builtin_ia32_getexpps512_mask:
  case X86::BI__builtin_ia32_rcp28pd_mask:
  case X86::BI__builtin_ia32_rcp28ps_mask:
  case X86::BI__builtin_ia32_rsqrt28pd_mask:
  case X86::BI__builtin_ia32_rsqrt28ps_mask:
  case X86::BI__builtin_ia32_vcomisd:
  case X86::BI__builtin_ia32_vcomiss:
  case X86::BI__builtin_ia32_vcvtph2ps512_mask:
    ArgNum = 3;
    break;
  case X86::BI__builtin_ia32_cmppd512_mask:
  case X86::BI__builtin_ia32_cmpps512_mask:
  case X86::BI__builtin_ia32_cmpsd_mask:
  case X86::BI__builtin_ia32_cmpss_mask:
  case X86::BI__builtin_ia32_getexpsd128_round_mask:
  case X86::BI__builtin_ia32_getexpss128_round_mask:
  case X86::BI__builtin_ia32_rcp28sd_round_mask:
  case X86::BI__builtin_ia32_rcp28ss_round_mask:
  case X86::BI__builtin_ia32_reducepd512_mask:
  case X86::BI__builtin_ia32_reduceps512_mask:
  case X86::BI__builtin_ia32_rndscalepd_mask:
  case X86::BI__builtin_ia32_rndscaleps_mask:
  case X86::BI__builtin_ia32_rsqrt28sd_round_mask:
  case X86::BI__builtin_ia32_rsqrt28ss_round_mask:
    ArgNum = 4;
    break;
  case X86::BI__builtin_ia32_fixupimmpd512_mask:
  case X86::BI__builtin_ia32_fixupimmpd512_maskz:
  case X86::BI__builtin_ia32_fixupimmps512_mask:
  case X86::BI__builtin_ia32_fixupimmps512_maskz:
  case X86::BI__builtin_ia32_fixupimmsd_mask:
  case X86::BI__builtin_ia32_fixupimmsd_maskz:
  case X86::BI__builtin_ia32_fixupimmss_mask:
  case X86::BI__builtin_ia32_fixupimmss_maskz:
  case X86::BI__builtin_ia32_rangepd512_mask:
  case X86::BI__builtin_ia32_rangeps512_mask:
  case X86::BI__builtin_ia32_rangesd128_round_mask:
  case X86::BI__builtin_ia32_rangess128_round_mask:
  case X86::BI__builtin_ia32_reducesd_mask:
  case X86::BI__builtin_ia32_reducess_mask:
  case X86::BI__builtin_ia32_rndscalesd_round_mask:
  case X86::BI__builtin_ia32_rndscaless_round_mask:
    ArgNum = 5;
    break;
  case X86::BI__builtin_ia32_vcvtsd2si64:
  case X86::BI__builtin_ia32_vcvtsd2si32:
  case X86::BI__builtin_ia32_vcvtsd2usi32:
  case X86::BI__builtin_ia32_vcvtsd2usi64:
  case X86::BI__builtin_ia32_vcvtss2si32:
  case X86::BI__builtin_ia32_vcvtss2si64:
  case X86::BI__builtin_ia32_vcvtss2usi32:
  case X86::BI__builtin_ia32_vcvtss2usi64:
    ArgNum = 1;
    HasRC = true;
    break;
  case X86::BI__builtin_ia32_cvtusi2sd64:
  case X86::BI__builtin_ia32_cvtusi2ss32:
  case X86::BI__builtin_ia32_cvtusi2ss64:
    ArgNum = 2;
    HasRC = true;
    break;
  case X86::BI__builtin_ia32_cvtdq2ps512_mask:
  case X86::BI__builtin_ia32_cvtudq2ps512_mask:
  case X86::BI__builtin_ia32_cvtpd2ps512_mask:
  case X86::BI__builtin_ia32_cvtpd2qq512_mask:
  case X86::BI__builtin_ia32_cvtpd2uqq512_mask:
  case X86::BI__builtin_ia32_cvtps2qq512_mask:
  case X86::BI__builtin_ia32_cvtps2uqq512_mask:
  case X86::BI__builtin_ia32_cvtqq2pd512_mask:
  case X86::BI__builtin_ia32_cvtqq2ps512_mask:
  case X86::BI__builtin_ia32_cvtuqq2pd512_mask:
  case X86::BI__builtin_ia32_cvtuqq2ps512_mask:
    ArgNum = 3;
    HasRC = true;
    break;
  case X86::BI__builtin_ia32_addpd512_mask:
  case X86::BI__builtin_ia32_addps512_mask:
  case X86::BI__builtin_ia32_divpd512_mask:
  case X86::BI__builtin_ia32_divps512_mask:
  case X86::BI__builtin_ia32_mulpd512_mask:
  case X86::BI__builtin_ia32_mulps512_mask:
  case X86::BI__builtin_ia32_subpd512_mask:
  case X86::BI__builtin_ia32_subps512_mask:
  case X86::BI__builtin_ia32_addss_round_mask:
  case X86::BI__builtin_ia32_addsd_round_mask:
  case X86::BI__builtin_ia32_divss_round_mask:
  case X86::BI__builtin_ia32_divsd_round_mask:
  case X86::BI__builtin_ia32_mulss_round_mask:
  case X86::BI__builtin_ia32_mulsd_round_mask:
  case X86::BI__builtin_ia32_subss_round_mask:
  case X86::BI__builtin_ia32_subsd_round_mask:
  case X86::BI__builtin_ia32_scalefpd512_mask:
  case X86::BI__builtin_ia32_scalefps512_mask:
  case X86::BI__builtin_ia32_scalefsd_round_mask:
  case X86::BI__builtin_ia32_scalefss_round_mask:
  case X86::BI__builtin_ia32_getmantpd512_mask:
  case X86::BI__builtin_ia32_getmantps512_mask:
  case X86::BI__builtin_ia32_vfmaddpd512_mask:
  case X86::BI__builtin_ia32_vfmaddpd512_mask3:
  case X86::BI__builtin_ia32_vfmaddpd512_maskz:
  case X86::BI__builtin_ia32_vfmaddps512_mask:
  case X86::BI__builtin_ia32_vfmaddps512_mask3:
  case X86::BI__builtin_ia32_vfmaddps512_maskz:
  case X86::BI__builtin_ia32_vfmaddsubpd512_mask:
  case X86::BI__builtin_ia32_vfmaddsubpd512_mask3:
  case X86::BI__builtin_ia32_vfmaddsubpd512_maskz:
  case X86::BI__builtin_ia32_vfmaddsubps512_mask:
  case X86::BI__builtin_ia32_vfmaddsubps512_mask3:
  case X86::BI__builtin_ia32_vfmaddsubps512_maskz:
  case X86::BI__builtin_ia32_vfmsubpd512_mask3:
  case X86::BI__builtin_ia32_vfmsubps512_mask3:
  case X86::BI__builtin_ia32_vfmsubaddpd512_mask3:
  case X86::BI__builtin_ia32_vfmsubaddps512_mask3:
  case X86::BI__builtin_ia32_vfnmaddpd512_mask:
  case X86::BI__builtin_ia32_vfnmaddps512_mask:
  case X86::BI__builtin_ia32_vfnmsubpd512_mask:
  case X86::BI__builtin_ia32_vfnmsubpd512_mask3:
  case X86::BI__builtin_ia32_vfnmsubps512_mask:
  case X86::BI__builtin_ia32_vfnmsubps512_mask3:
  case X86::BI__builtin_ia32_vfmaddsd3_mask:
  case X86::BI__builtin_ia32_vfmaddsd3_maskz:
  case X86::BI__builtin_ia32_vfmaddsd3_mask3:
  case X86::BI__builtin_ia32_vfmaddss3_mask:
  case X86::BI__builtin_ia32_vfmaddss3_maskz:
  case X86::BI__builtin_ia32_vfmaddss3_mask3:
    ArgNum = 4;
    HasRC = true;
    break;
  case X86::BI__builtin_ia32_getmantsd_round_mask:
  case X86::BI__builtin_ia32_getmantss_round_mask:
    ArgNum = 5;
    HasRC = true;
    break;
  }

  llvm::APSInt Result;

  // We can't check the value of a dependent argument.
  Expr *Arg = TheCall->getArg(ArgNum);
  if (Arg->isTypeDependent() || Arg->isValueDependent())
    return false;

  // Check constant-ness first.
  if (SemaBuiltinConstantArg(TheCall, ArgNum, Result))
    return true;

  // Make sure rounding mode is either ROUND_CUR_DIRECTION or ROUND_NO_EXC bit
  // is set. If the intrinsic has rounding control(bits 1:0), make sure its only
  // combined with ROUND_NO_EXC.
  if (Result == 4/*ROUND_CUR_DIRECTION*/ ||
      Result == 8/*ROUND_NO_EXC*/ ||
      (HasRC && Result.getZExtValue() >= 8 && Result.getZExtValue() <= 11))
    return false;

  return Diag(TheCall->getLocStart(), diag::err_x86_builtin_invalid_rounding)
    << Arg->getSourceRange();
}

bool Sema::CheckX86BuiltinFunctionCall(unsigned BuiltinID, CallExpr *TheCall) {
  if (BuiltinID == X86::BI__builtin_cpu_supports)
    return SemaBuiltinCpuSupports(*this, TheCall);

  if (BuiltinID == X86::BI__builtin_ms_va_start)
    return SemaBuiltinMSVAStart(TheCall);

  // If the intrinsic has rounding or SAE make sure its valid.
  if (CheckX86BuiltinRoundingOrSAE(BuiltinID, TheCall))
    return true;

  // For intrinsics which take an immediate value as part of the instruction,
  // range check them here.
  int i = 0, l = 0, u = 0;
  switch (BuiltinID) {
  default:
    return false;
  case X86::BI__builtin_ia32_extractf64x4_mask:
  case X86::BI__builtin_ia32_extracti64x4_mask:
  case X86::BI__builtin_ia32_extractf32x8_mask:
  case X86::BI__builtin_ia32_extracti32x8_mask:
  case X86::BI__builtin_ia32_extractf64x2_256_mask:
  case X86::BI__builtin_ia32_extracti64x2_256_mask:
  case X86::BI__builtin_ia32_extractf32x4_256_mask:
  case X86::BI__builtin_ia32_extracti32x4_256_mask:
    i = 1; l = 0; u = 1;
    break;
  case X86::BI_mm_prefetch:
  case X86::BI__builtin_ia32_extractf32x4_mask:
  case X86::BI__builtin_ia32_extracti32x4_mask:
  case X86::BI__builtin_ia32_extractf64x2_512_mask:
  case X86::BI__builtin_ia32_extracti64x2_512_mask:
    i = 1; l = 0; u = 3;
    break;
  case X86::BI__builtin_ia32_insertf32x8_mask:
  case X86::BI__builtin_ia32_inserti32x8_mask:
  case X86::BI__builtin_ia32_insertf64x4_mask:
  case X86::BI__builtin_ia32_inserti64x4_mask:
  case X86::BI__builtin_ia32_insertf64x2_256_mask:
  case X86::BI__builtin_ia32_inserti64x2_256_mask:
  case X86::BI__builtin_ia32_insertf32x4_256_mask:
  case X86::BI__builtin_ia32_inserti32x4_256_mask:
    i = 2; l = 0; u = 1;
    break;
  case X86::BI__builtin_ia32_sha1rnds4:
  case X86::BI__builtin_ia32_shuf_f32x4_256_mask:
  case X86::BI__builtin_ia32_shuf_f64x2_256_mask:
  case X86::BI__builtin_ia32_shuf_i32x4_256_mask:
  case X86::BI__builtin_ia32_shuf_i64x2_256_mask:
  case X86::BI__builtin_ia32_insertf64x2_512_mask:
  case X86::BI__builtin_ia32_inserti64x2_512_mask:
  case X86::BI__builtin_ia32_insertf32x4_mask:
  case X86::BI__builtin_ia32_inserti32x4_mask:
    i = 2; l = 0; u = 3;
    break;
  case X86::BI__builtin_ia32_vpermil2pd:
  case X86::BI__builtin_ia32_vpermil2pd256:
  case X86::BI__builtin_ia32_vpermil2ps:
  case X86::BI__builtin_ia32_vpermil2ps256:
    i = 3; l = 0; u = 3;
    break;
  case X86::BI__builtin_ia32_cmpb128_mask:
  case X86::BI__builtin_ia32_cmpw128_mask:
  case X86::BI__builtin_ia32_cmpd128_mask:
  case X86::BI__builtin_ia32_cmpq128_mask:
  case X86::BI__builtin_ia32_cmpb256_mask:
  case X86::BI__builtin_ia32_cmpw256_mask:
  case X86::BI__builtin_ia32_cmpd256_mask:
  case X86::BI__builtin_ia32_cmpq256_mask:
  case X86::BI__builtin_ia32_cmpb512_mask:
  case X86::BI__builtin_ia32_cmpw512_mask:
  case X86::BI__builtin_ia32_cmpd512_mask:
  case X86::BI__builtin_ia32_cmpq512_mask:
  case X86::BI__builtin_ia32_ucmpb128_mask:
  case X86::BI__builtin_ia32_ucmpw128_mask:
  case X86::BI__builtin_ia32_ucmpd128_mask:
  case X86::BI__builtin_ia32_ucmpq128_mask:
  case X86::BI__builtin_ia32_ucmpb256_mask:
  case X86::BI__builtin_ia32_ucmpw256_mask:
  case X86::BI__builtin_ia32_ucmpd256_mask:
  case X86::BI__builtin_ia32_ucmpq256_mask:
  case X86::BI__builtin_ia32_ucmpb512_mask:
  case X86::BI__builtin_ia32_ucmpw512_mask:
  case X86::BI__builtin_ia32_ucmpd512_mask:
  case X86::BI__builtin_ia32_ucmpq512_mask:
  case X86::BI__builtin_ia32_vpcomub:
  case X86::BI__builtin_ia32_vpcomuw:
  case X86::BI__builtin_ia32_vpcomud:
  case X86::BI__builtin_ia32_vpcomuq:
  case X86::BI__builtin_ia32_vpcomb:
  case X86::BI__builtin_ia32_vpcomw:
  case X86::BI__builtin_ia32_vpcomd:
  case X86::BI__builtin_ia32_vpcomq:
    i = 2; l = 0; u = 7;
    break;
  case X86::BI__builtin_ia32_roundps:
  case X86::BI__builtin_ia32_roundpd:
  case X86::BI__builtin_ia32_roundps256:
  case X86::BI__builtin_ia32_roundpd256:
    i = 1; l = 0; u = 15;
    break;
  case X86::BI__builtin_ia32_roundss:
  case X86::BI__builtin_ia32_roundsd:
  case X86::BI__builtin_ia32_rangepd128_mask:
  case X86::BI__builtin_ia32_rangepd256_mask:
  case X86::BI__builtin_ia32_rangepd512_mask:
  case X86::BI__builtin_ia32_rangeps128_mask:
  case X86::BI__builtin_ia32_rangeps256_mask:
  case X86::BI__builtin_ia32_rangeps512_mask:
  case X86::BI__builtin_ia32_getmantsd_round_mask:
  case X86::BI__builtin_ia32_getmantss_round_mask:
    i = 2; l = 0; u = 15;
    break;
  case X86::BI__builtin_ia32_cmpps:
  case X86::BI__builtin_ia32_cmpss:
  case X86::BI__builtin_ia32_cmppd:
  case X86::BI__builtin_ia32_cmpsd:
  case X86::BI__builtin_ia32_cmpps256:
  case X86::BI__builtin_ia32_cmppd256:
  case X86::BI__builtin_ia32_cmpps128_mask:
  case X86::BI__builtin_ia32_cmppd128_mask:
  case X86::BI__builtin_ia32_cmpps256_mask:
  case X86::BI__builtin_ia32_cmppd256_mask:
  case X86::BI__builtin_ia32_cmpps512_mask:
  case X86::BI__builtin_ia32_cmppd512_mask:
  case X86::BI__builtin_ia32_cmpsd_mask:
  case X86::BI__builtin_ia32_cmpss_mask:
    i = 2; l = 0; u = 31;
    break;
  case X86::BI__builtin_ia32_xabort:
    i = 0; l = -128; u = 255;
    break;
  case X86::BI__builtin_ia32_pshufw:
  case X86::BI__builtin_ia32_aeskeygenassist128:
    i = 1; l = -128; u = 255;
    break;
  case X86::BI__builtin_ia32_vcvtps2ph:
  case X86::BI__builtin_ia32_vcvtps2ph256:
  case X86::BI__builtin_ia32_rndscaleps_128_mask:
  case X86::BI__builtin_ia32_rndscalepd_128_mask:
  case X86::BI__builtin_ia32_rndscaleps_256_mask:
  case X86::BI__builtin_ia32_rndscalepd_256_mask:
  case X86::BI__builtin_ia32_rndscaleps_mask:
  case X86::BI__builtin_ia32_rndscalepd_mask:
  case X86::BI__builtin_ia32_reducepd128_mask:
  case X86::BI__builtin_ia32_reducepd256_mask:
  case X86::BI__builtin_ia32_reducepd512_mask:
  case X86::BI__builtin_ia32_reduceps128_mask:
  case X86::BI__builtin_ia32_reduceps256_mask:
  case X86::BI__builtin_ia32_reduceps512_mask:
  case X86::BI__builtin_ia32_prold512_mask:
  case X86::BI__builtin_ia32_prolq512_mask:
  case X86::BI__builtin_ia32_prold128_mask:
  case X86::BI__builtin_ia32_prold256_mask:
  case X86::BI__builtin_ia32_prolq128_mask:
  case X86::BI__builtin_ia32_prolq256_mask:
  case X86::BI__builtin_ia32_prord128_mask:
  case X86::BI__builtin_ia32_prord256_mask:
  case X86::BI__builtin_ia32_prorq128_mask:
  case X86::BI__builtin_ia32_prorq256_mask:
  case X86::BI__builtin_ia32_psllwi512_mask:
  case X86::BI__builtin_ia32_psllwi128_mask:
  case X86::BI__builtin_ia32_psllwi256_mask:
  case X86::BI__builtin_ia32_psrldi128_mask:
  case X86::BI__builtin_ia32_psrldi256_mask:
  case X86::BI__builtin_ia32_psrldi512_mask:
  case X86::BI__builtin_ia32_psrlqi128_mask:
  case X86::BI__builtin_ia32_psrlqi256_mask:
  case X86::BI__builtin_ia32_psrlqi512_mask:
  case X86::BI__builtin_ia32_psrawi512_mask:
  case X86::BI__builtin_ia32_psrawi128_mask:
  case X86::BI__builtin_ia32_psrawi256_mask:
  case X86::BI__builtin_ia32_psrlwi512_mask:
  case X86::BI__builtin_ia32_psrlwi128_mask:
  case X86::BI__builtin_ia32_psrlwi256_mask:
  case X86::BI__builtin_ia32_psradi128_mask:
  case X86::BI__builtin_ia32_psradi256_mask:
  case X86::BI__builtin_ia32_psradi512_mask:
  case X86::BI__builtin_ia32_psraqi128_mask:
  case X86::BI__builtin_ia32_psraqi256_mask:
  case X86::BI__builtin_ia32_psraqi512_mask:
  case X86::BI__builtin_ia32_pslldi128_mask:
  case X86::BI__builtin_ia32_pslldi256_mask:
  case X86::BI__builtin_ia32_pslldi512_mask:
  case X86::BI__builtin_ia32_psllqi128_mask:
  case X86::BI__builtin_ia32_psllqi256_mask:
  case X86::BI__builtin_ia32_psllqi512_mask:
  case X86::BI__builtin_ia32_fpclasspd128_mask:
  case X86::BI__builtin_ia32_fpclasspd256_mask:
  case X86::BI__builtin_ia32_fpclassps128_mask:
  case X86::BI__builtin_ia32_fpclassps256_mask:
  case X86::BI__builtin_ia32_fpclassps512_mask:
  case X86::BI__builtin_ia32_fpclasspd512_mask:
  case X86::BI__builtin_ia32_fpclasssd_mask:
  case X86::BI__builtin_ia32_fpclassss_mask:
    i = 1; l = 0; u = 255;
    break;
  case X86::BI__builtin_ia32_palignr:
  case X86::BI__builtin_ia32_insertps128:
  case X86::BI__builtin_ia32_dpps:
  case X86::BI__builtin_ia32_dppd:
  case X86::BI__builtin_ia32_dpps256:
  case X86::BI__builtin_ia32_mpsadbw128:
  case X86::BI__builtin_ia32_mpsadbw256:
  case X86::BI__builtin_ia32_pcmpistrm128:
  case X86::BI__builtin_ia32_pcmpistri128:
  case X86::BI__builtin_ia32_pcmpistria128:
  case X86::BI__builtin_ia32_pcmpistric128:
  case X86::BI__builtin_ia32_pcmpistrio128:
  case X86::BI__builtin_ia32_pcmpistris128:
  case X86::BI__builtin_ia32_pcmpistriz128:
  case X86::BI__builtin_ia32_pclmulqdq128:
  case X86::BI__builtin_ia32_vperm2f128_pd256:
  case X86::BI__builtin_ia32_vperm2f128_ps256:
  case X86::BI__builtin_ia32_vperm2f128_si256:
  case X86::BI__builtin_ia32_permti256:
    i = 2; l = -128; u = 255;
    break;
  case X86::BI__builtin_ia32_palignr128:
  case X86::BI__builtin_ia32_palignr256:
  case X86::BI__builtin_ia32_palignr512_mask:
  case X86::BI__builtin_ia32_alignq512_mask:
  case X86::BI__builtin_ia32_alignd512_mask:
  case X86::BI__builtin_ia32_alignd128_mask:
  case X86::BI__builtin_ia32_alignd256_mask:
  case X86::BI__builtin_ia32_alignq128_mask:
  case X86::BI__builtin_ia32_alignq256_mask:
  case X86::BI__builtin_ia32_vcomisd:
  case X86::BI__builtin_ia32_vcomiss:
  case X86::BI__builtin_ia32_shuf_f32x4_mask:
  case X86::BI__builtin_ia32_shuf_f64x2_mask:
  case X86::BI__builtin_ia32_shuf_i32x4_mask:
  case X86::BI__builtin_ia32_shuf_i64x2_mask:
  case X86::BI__builtin_ia32_dbpsadbw128_mask:
  case X86::BI__builtin_ia32_dbpsadbw256_mask:
  case X86::BI__builtin_ia32_dbpsadbw512_mask:
    i = 2; l = 0; u = 255;
    break;
  case X86::BI__builtin_ia32_fixupimmpd512_mask:
  case X86::BI__builtin_ia32_fixupimmpd512_maskz:
  case X86::BI__builtin_ia32_fixupimmps512_mask:
  case X86::BI__builtin_ia32_fixupimmps512_maskz:
  case X86::BI__builtin_ia32_fixupimmsd_mask:
  case X86::BI__builtin_ia32_fixupimmsd_maskz:
  case X86::BI__builtin_ia32_fixupimmss_mask:
  case X86::BI__builtin_ia32_fixupimmss_maskz:
  case X86::BI__builtin_ia32_fixupimmpd128_mask:
  case X86::BI__builtin_ia32_fixupimmpd128_maskz:
  case X86::BI__builtin_ia32_fixupimmpd256_mask:
  case X86::BI__builtin_ia32_fixupimmpd256_maskz:
  case X86::BI__builtin_ia32_fixupimmps128_mask:
  case X86::BI__builtin_ia32_fixupimmps128_maskz:
  case X86::BI__builtin_ia32_fixupimmps256_mask:
  case X86::BI__builtin_ia32_fixupimmps256_maskz:
  case X86::BI__builtin_ia32_pternlogd512_mask:
  case X86::BI__builtin_ia32_pternlogd512_maskz:
  case X86::BI__builtin_ia32_pternlogq512_mask:
  case X86::BI__builtin_ia32_pternlogq512_maskz:
  case X86::BI__builtin_ia32_pternlogd128_mask:
  case X86::BI__builtin_ia32_pternlogd128_maskz:
  case X86::BI__builtin_ia32_pternlogd256_mask:
  case X86::BI__builtin_ia32_pternlogd256_maskz:
  case X86::BI__builtin_ia32_pternlogq128_mask:
  case X86::BI__builtin_ia32_pternlogq128_maskz:
  case X86::BI__builtin_ia32_pternlogq256_mask:
  case X86::BI__builtin_ia32_pternlogq256_maskz:
    i = 3; l = 0; u = 255;
    break;
  case X86::BI__builtin_ia32_pcmpestrm128:
  case X86::BI__builtin_ia32_pcmpestri128:
  case X86::BI__builtin_ia32_pcmpestria128:
  case X86::BI__builtin_ia32_pcmpestric128:
  case X86::BI__builtin_ia32_pcmpestrio128:
  case X86::BI__builtin_ia32_pcmpestris128:
  case X86::BI__builtin_ia32_pcmpestriz128:
    i = 4; l = -128; u = 255;
    break;
  case X86::BI__builtin_ia32_rndscalesd_round_mask:
  case X86::BI__builtin_ia32_rndscaless_round_mask:
    i = 4; l = 0; u = 255;
    break;
  }
  return SemaBuiltinConstantArgRange(TheCall, i, l, u);
}

/// Given a FunctionDecl's FormatAttr, attempts to populate the FomatStringInfo
/// parameter with the FormatAttr's correct format_idx and firstDataArg.
/// Returns true when the format fits the function and the FormatStringInfo has
/// been populated.
bool Sema::getFormatStringInfo(const FormatAttr *Format, bool IsCXXMember,
                               FormatStringInfo *FSI) {
  FSI->HasVAListArg = Format->getFirstArg() == 0;
  FSI->FormatIdx = Format->getFormatIdx() - 1;
  FSI->FirstDataArg = FSI->HasVAListArg ? 0 : Format->getFirstArg() - 1;

  // The way the format attribute works in GCC, the implicit this argument
  // of member functions is counted. However, it doesn't appear in our own
  // lists, so decrement format_idx in that case.
  if (IsCXXMember) {
    if(FSI->FormatIdx == 0)
      return false;
    --FSI->FormatIdx;
    if (FSI->FirstDataArg != 0)
      --FSI->FirstDataArg;
  }
  return true;
}

/// Checks if a the given expression evaluates to null.
///
/// \brief Returns true if the value evaluates to null.
static bool CheckNonNullExpr(Sema &S, const Expr *Expr) {
  // If the expression has non-null type, it doesn't evaluate to null.
  if (auto nullability
        = Expr->IgnoreImplicit()->getType()->getNullability(S.Context)) {
    if (*nullability == NullabilityKind::NonNull)
      return false;
  }

  // As a special case, transparent unions initialized with zero are
  // considered null for the purposes of the nonnull attribute.
  if (const RecordType *UT = Expr->getType()->getAsUnionType()) {
    if (UT->getDecl()->hasAttr<TransparentUnionAttr>())
      if (const CompoundLiteralExpr *CLE =
          dyn_cast<CompoundLiteralExpr>(Expr))
        if (const InitListExpr *ILE =
            dyn_cast<InitListExpr>(CLE->getInitializer()))
          Expr = ILE->getInit(0);
  }

  bool Result;
  return (!Expr->isValueDependent() &&
          Expr->EvaluateAsBooleanCondition(Result, S.Context) &&
          !Result);
}

static void CheckNonNullArgument(Sema &S,
                                 const Expr *ArgExpr,
                                 SourceLocation CallSiteLoc) {
  if (CheckNonNullExpr(S, ArgExpr))
    S.DiagRuntimeBehavior(CallSiteLoc, ArgExpr,
           S.PDiag(diag::warn_null_arg) << ArgExpr->getSourceRange());
}

bool Sema::GetFormatNSStringIdx(const FormatAttr *Format, unsigned &Idx) {
  FormatStringInfo FSI;
  if ((GetFormatStringType(Format) == FST_NSString) &&
      getFormatStringInfo(Format, false, &FSI)) {
    Idx = FSI.FormatIdx;
    return true;
  }
  return false;
}
/// \brief Diagnose use of %s directive in an NSString which is being passed
/// as formatting string to formatting method.
static void
DiagnoseCStringFormatDirectiveInCFAPI(Sema &S,
                                        const NamedDecl *FDecl,
                                        Expr **Args,
                                        unsigned NumArgs) {
  unsigned Idx = 0;
  bool Format = false;
  ObjCStringFormatFamily SFFamily = FDecl->getObjCFStringFormattingFamily();
  if (SFFamily == ObjCStringFormatFamily::SFF_CFString) {
    Idx = 2;
    Format = true;
  }
  else
    for (const auto *I : FDecl->specific_attrs<FormatAttr>()) {
      if (S.GetFormatNSStringIdx(I, Idx)) {
        Format = true;
        break;
      }
    }
  if (!Format || NumArgs <= Idx)
    return;
  const Expr *FormatExpr = Args[Idx];
  if (const CStyleCastExpr *CSCE = dyn_cast<CStyleCastExpr>(FormatExpr))
    FormatExpr = CSCE->getSubExpr();
  const StringLiteral *FormatString;
  if (const ObjCStringLiteral *OSL =
      dyn_cast<ObjCStringLiteral>(FormatExpr->IgnoreParenImpCasts()))
    FormatString = OSL->getString();
  else
    FormatString = dyn_cast<StringLiteral>(FormatExpr->IgnoreParenImpCasts());
  if (!FormatString)
    return;
  if (S.FormatStringHasSArg(FormatString)) {
    S.Diag(FormatExpr->getExprLoc(), diag::warn_objc_cdirective_format_string)
      << "%s" << 1 << 1;
    S.Diag(FDecl->getLocation(), diag::note_entity_declared_at)
      << FDecl->getDeclName();
  }
}

/// Determine whether the given type has a non-null nullability annotation.
static bool isNonNullType(ASTContext &ctx, QualType type) {
  if (auto nullability = type->getNullability(ctx))
    return *nullability == NullabilityKind::NonNull;
     
  return false;
}

static void CheckNonNullArguments(Sema &S,
                                  const NamedDecl *FDecl,
                                  const FunctionProtoType *Proto,
                                  ArrayRef<const Expr *> Args,
                                  SourceLocation CallSiteLoc) {
  assert((FDecl || Proto) && "Need a function declaration or prototype");

  // Check the attributes attached to the method/function itself.
  llvm::SmallBitVector NonNullArgs;
  if (FDecl) {
    // Handle the nonnull attribute on the function/method declaration itself.
    for (const auto *NonNull : FDecl->specific_attrs<NonNullAttr>()) {
      if (!NonNull->args_size()) {
        // Easy case: all pointer arguments are nonnull.
        for (const auto *Arg : Args)
          if (S.isValidPointerAttrType(Arg->getType()))
            CheckNonNullArgument(S, Arg, CallSiteLoc);
        return;
      }

      for (unsigned Val : NonNull->args()) {
        if (Val >= Args.size())
          continue;
        if (NonNullArgs.empty())
          NonNullArgs.resize(Args.size());
        NonNullArgs.set(Val);
      }
    }
  }

  if (FDecl && (isa<FunctionDecl>(FDecl) || isa<ObjCMethodDecl>(FDecl))) {
    // Handle the nonnull attribute on the parameters of the
    // function/method.
    ArrayRef<ParmVarDecl*> parms;
    if (const FunctionDecl *FD = dyn_cast<FunctionDecl>(FDecl))
      parms = FD->parameters();
    else
      parms = cast<ObjCMethodDecl>(FDecl)->parameters();
    
    unsigned ParamIndex = 0;
    for (ArrayRef<ParmVarDecl*>::iterator I = parms.begin(), E = parms.end();
         I != E; ++I, ++ParamIndex) {
      const ParmVarDecl *PVD = *I;
      if (PVD->hasAttr<NonNullAttr>() || 
          isNonNullType(S.Context, PVD->getType())) {
        if (NonNullArgs.empty())
          NonNullArgs.resize(Args.size());

        NonNullArgs.set(ParamIndex);
      }
    }
  } else {
    // If we have a non-function, non-method declaration but no
    // function prototype, try to dig out the function prototype.
    if (!Proto) {
      if (const ValueDecl *VD = dyn_cast<ValueDecl>(FDecl)) {
        QualType type = VD->getType().getNonReferenceType();
        if (auto pointerType = type->getAs<PointerType>())
          type = pointerType->getPointeeType();
        else if (auto blockType = type->getAs<BlockPointerType>())
          type = blockType->getPointeeType();
        // FIXME: data member pointers?

        // Dig out the function prototype, if there is one.
        Proto = type->getAs<FunctionProtoType>();
      } 
    }

    // Fill in non-null argument information from the nullability
    // information on the parameter types (if we have them).
    if (Proto) {
      unsigned Index = 0;
      for (auto paramType : Proto->getParamTypes()) {
        if (isNonNullType(S.Context, paramType)) {
          if (NonNullArgs.empty())
            NonNullArgs.resize(Args.size());
          
          NonNullArgs.set(Index);
        }
        
        ++Index;
      }
    }
  }

  // Check for non-null arguments.
  for (unsigned ArgIndex = 0, ArgIndexEnd = NonNullArgs.size(); 
       ArgIndex != ArgIndexEnd; ++ArgIndex) {
    if (NonNullArgs[ArgIndex])
      CheckNonNullArgument(S, Args[ArgIndex], CallSiteLoc);
  }
}

/// Handles the checks for format strings, non-POD arguments to vararg
/// functions, and NULL arguments passed to non-NULL parameters.
void Sema::checkCall(NamedDecl *FDecl, const FunctionProtoType *Proto,
                     ArrayRef<const Expr *> Args, bool IsMemberFunction,
                     SourceLocation Loc, SourceRange Range,
                     VariadicCallType CallType) {
  // FIXME: We should check as much as we can in the template definition.
  if (CurContext->isDependentContext())
    return;

  // Printf and scanf checking.
  llvm::SmallBitVector CheckedVarArgs;
  if (FDecl) {
    for (const auto *I : FDecl->specific_attrs<FormatAttr>()) {
      // Only create vector if there are format attributes.
      CheckedVarArgs.resize(Args.size());

      CheckFormatArguments(I, Args, IsMemberFunction, CallType, Loc, Range,
                           CheckedVarArgs);
    }
  }

  // Refuse POD arguments that weren't caught by the format string
  // checks above.
  if (CallType != VariadicDoesNotApply) {
    unsigned NumParams = Proto ? Proto->getNumParams()
                       : FDecl && isa<FunctionDecl>(FDecl)
                           ? cast<FunctionDecl>(FDecl)->getNumParams()
                       : FDecl && isa<ObjCMethodDecl>(FDecl)
                           ? cast<ObjCMethodDecl>(FDecl)->param_size()
                       : 0;

    for (unsigned ArgIdx = NumParams; ArgIdx < Args.size(); ++ArgIdx) {
      // Args[ArgIdx] can be null in malformed code.
      if (const Expr *Arg = Args[ArgIdx]) {
        if (CheckedVarArgs.empty() || !CheckedVarArgs[ArgIdx])
          checkVariadicArgument(Arg, CallType);
      }
    }
  }

  if (FDecl || Proto) {
    CheckNonNullArguments(*this, FDecl, Proto, Args, Loc);

    // Type safety checking.
    if (FDecl) {
      for (const auto *I : FDecl->specific_attrs<ArgumentWithTypeTagAttr>())
        CheckArgumentWithTypeTag(I, Args.data());
    }
  }
}

/// CheckConstructorCall - Check a constructor call for correctness and safety
/// properties not enforced by the C type system.
void Sema::CheckConstructorCall(FunctionDecl *FDecl,
                                ArrayRef<const Expr *> Args,
                                const FunctionProtoType *Proto,
                                SourceLocation Loc) {
  VariadicCallType CallType =
    Proto->isVariadic() ? VariadicConstructor : VariadicDoesNotApply;
  checkCall(FDecl, Proto, Args, /*IsMemberFunction=*/true, Loc, SourceRange(), 
            CallType);
}

/// CheckFunctionCall - Check a direct function call for various correctness
/// and safety properties not strictly enforced by the C type system.
bool Sema::CheckFunctionCall(FunctionDecl *FDecl, CallExpr *TheCall,
                             const FunctionProtoType *Proto) {
  bool IsMemberOperatorCall = isa<CXXOperatorCallExpr>(TheCall) &&
                              isa<CXXMethodDecl>(FDecl);
  bool IsMemberFunction = isa<CXXMemberCallExpr>(TheCall) ||
                          IsMemberOperatorCall;
  VariadicCallType CallType = getVariadicCallType(FDecl, Proto,
                                                  TheCall->getCallee());
  Expr** Args = TheCall->getArgs();
  unsigned NumArgs = TheCall->getNumArgs();
  if (IsMemberOperatorCall) {
    // If this is a call to a member operator, hide the first argument
    // from checkCall.
    // FIXME: Our choice of AST representation here is less than ideal.
    ++Args;
    --NumArgs;
  }
  checkCall(FDecl, Proto, llvm::makeArrayRef(Args, NumArgs), 
            IsMemberFunction, TheCall->getRParenLoc(),
            TheCall->getCallee()->getSourceRange(), CallType);

  IdentifierInfo *FnInfo = FDecl->getIdentifier();
  // None of the checks below are needed for functions that don't have
  // simple names (e.g., C++ conversion functions).
  if (!FnInfo)
    return false;

  CheckAbsoluteValueFunction(TheCall, FDecl, FnInfo);
  if (getLangOpts().ObjC1)
    DiagnoseCStringFormatDirectiveInCFAPI(*this, FDecl, Args, NumArgs);

  unsigned CMId = FDecl->getMemoryFunctionKind();
  if (CMId == 0)
    return false;

  // Handle memory setting and copying functions.
  if (CMId == Builtin::BIstrlcpy || CMId == Builtin::BIstrlcat)
    CheckStrlcpycatArguments(TheCall, FnInfo);
  else if (CMId == Builtin::BIstrncat)
    CheckStrncatArguments(TheCall, FnInfo);
  else
    CheckMemaccessArguments(TheCall, CMId, FnInfo);

  return false;
}

bool Sema::CheckObjCMethodCall(ObjCMethodDecl *Method, SourceLocation lbrac, 
                               ArrayRef<const Expr *> Args) {
  VariadicCallType CallType =
      Method->isVariadic() ? VariadicMethod : VariadicDoesNotApply;

  checkCall(Method, nullptr, Args,
            /*IsMemberFunction=*/false, lbrac, Method->getSourceRange(), 
            CallType);

  return false;
}

bool Sema::CheckPointerCall(NamedDecl *NDecl, CallExpr *TheCall,
                            const FunctionProtoType *Proto) {
  QualType Ty;
  if (const auto *V = dyn_cast<VarDecl>(NDecl))
    Ty = V->getType().getNonReferenceType();
  else if (const auto *F = dyn_cast<FieldDecl>(NDecl))
    Ty = F->getType().getNonReferenceType();
  else
    return false;

  if (!Ty->isBlockPointerType() && !Ty->isFunctionPointerType() &&
      !Ty->isFunctionProtoType())
    return false;

  VariadicCallType CallType;
  if (!Proto || !Proto->isVariadic()) {
    CallType = VariadicDoesNotApply;
  } else if (Ty->isBlockPointerType()) {
    CallType = VariadicBlock;
  } else { // Ty->isFunctionPointerType()
    CallType = VariadicFunction;
  }

  checkCall(NDecl, Proto,
            llvm::makeArrayRef(TheCall->getArgs(), TheCall->getNumArgs()),
            /*IsMemberFunction=*/false, TheCall->getRParenLoc(),
            TheCall->getCallee()->getSourceRange(), CallType);

  return false;
}

/// Checks function calls when a FunctionDecl or a NamedDecl is not available,
/// such as function pointers returned from functions.
bool Sema::CheckOtherCall(CallExpr *TheCall, const FunctionProtoType *Proto) {
  VariadicCallType CallType = getVariadicCallType(/*FDecl=*/nullptr, Proto,
                                                  TheCall->getCallee());
  checkCall(/*FDecl=*/nullptr, Proto,
            llvm::makeArrayRef(TheCall->getArgs(), TheCall->getNumArgs()),
            /*IsMemberFunction=*/false, TheCall->getRParenLoc(),
            TheCall->getCallee()->getSourceRange(), CallType);

  return false;
}

static bool isValidOrderingForOp(int64_t Ordering, AtomicExpr::AtomicOp Op) {
  if (!llvm::isValidAtomicOrderingCABI(Ordering))
    return false;

  auto OrderingCABI = (llvm::AtomicOrderingCABI)Ordering;
  switch (Op) {
  case AtomicExpr::AO__c11_atomic_init:
    llvm_unreachable("There is no ordering argument for an init");

  case AtomicExpr::AO__c11_atomic_load:
  case AtomicExpr::AO__atomic_load_n:
  case AtomicExpr::AO__atomic_load:
    return OrderingCABI != llvm::AtomicOrderingCABI::release &&
           OrderingCABI != llvm::AtomicOrderingCABI::acq_rel;

  case AtomicExpr::AO__c11_atomic_store:
  case AtomicExpr::AO__atomic_store:
  case AtomicExpr::AO__atomic_store_n:
    return OrderingCABI != llvm::AtomicOrderingCABI::consume &&
           OrderingCABI != llvm::AtomicOrderingCABI::acquire &&
           OrderingCABI != llvm::AtomicOrderingCABI::acq_rel;

  default:
    return true;
  }
}

ExprResult Sema::SemaAtomicOpsOverloaded(ExprResult TheCallResult,
                                         AtomicExpr::AtomicOp Op) {
  CallExpr *TheCall = cast<CallExpr>(TheCallResult.get());
  DeclRefExpr *DRE =cast<DeclRefExpr>(TheCall->getCallee()->IgnoreParenCasts());

  // All these operations take one of the following forms:
  enum {
    // C    __c11_atomic_init(A *, C)
    Init,
    // C    __c11_atomic_load(A *, int)
    Load,
    // void __atomic_load(A *, CP, int)
    LoadCopy,
    // void __atomic_store(A *, CP, int)
    Copy,
    // C    __c11_atomic_add(A *, M, int)
    Arithmetic,
    // C    __atomic_exchange_n(A *, CP, int)
    Xchg,
    // void __atomic_exchange(A *, C *, CP, int)
    GNUXchg,
    // bool __c11_atomic_compare_exchange_strong(A *, C *, CP, int, int)
    C11CmpXchg,
    // bool __atomic_compare_exchange(A *, C *, CP, bool, int, int)
    GNUCmpXchg
  } Form = Init;
  const unsigned NumArgs[] = { 2, 2, 3, 3, 3, 3, 4, 5, 6 };
  const unsigned NumVals[] = { 1, 0, 1, 1, 1, 1, 2, 2, 3 };
  // where:
  //   C is an appropriate type,
  //   A is volatile _Atomic(C) for __c11 builtins and is C for GNU builtins,
  //   CP is C for __c11 builtins and GNU _n builtins and is C * otherwise,
  //   M is C if C is an integer, and ptrdiff_t if C is a pointer, and
  //   the int parameters are for orderings.

  static_assert(AtomicExpr::AO__c11_atomic_init == 0 &&
                    AtomicExpr::AO__c11_atomic_fetch_xor + 1 ==
                        AtomicExpr::AO__atomic_load,
                "need to update code for modified C11 atomics");
  bool IsC11 = Op >= AtomicExpr::AO__c11_atomic_init &&
               Op <= AtomicExpr::AO__c11_atomic_fetch_xor;
  bool IsN = Op == AtomicExpr::AO__atomic_load_n ||
             Op == AtomicExpr::AO__atomic_store_n ||
             Op == AtomicExpr::AO__atomic_exchange_n ||
             Op == AtomicExpr::AO__atomic_compare_exchange_n;
  bool IsAddSub = false;

  switch (Op) {
  case AtomicExpr::AO__c11_atomic_init:
    Form = Init;
    break;

  case AtomicExpr::AO__c11_atomic_load:
  case AtomicExpr::AO__atomic_load_n:
    Form = Load;
    break;

  case AtomicExpr::AO__atomic_load:
    Form = LoadCopy;
    break;

  case AtomicExpr::AO__c11_atomic_store:
  case AtomicExpr::AO__atomic_store:
  case AtomicExpr::AO__atomic_store_n:
    Form = Copy;
    break;

  case AtomicExpr::AO__c11_atomic_fetch_add:
  case AtomicExpr::AO__c11_atomic_fetch_sub:
  case AtomicExpr::AO__atomic_fetch_add:
  case AtomicExpr::AO__atomic_fetch_sub:
  case AtomicExpr::AO__atomic_add_fetch:
  case AtomicExpr::AO__atomic_sub_fetch:
    IsAddSub = true;
    // Fall through.
  case AtomicExpr::AO__c11_atomic_fetch_and:
  case AtomicExpr::AO__c11_atomic_fetch_or:
  case AtomicExpr::AO__c11_atomic_fetch_xor:
  case AtomicExpr::AO__atomic_fetch_and:
  case AtomicExpr::AO__atomic_fetch_or:
  case AtomicExpr::AO__atomic_fetch_xor:
  case AtomicExpr::AO__atomic_fetch_nand:
  case AtomicExpr::AO__atomic_and_fetch:
  case AtomicExpr::AO__atomic_or_fetch:
  case AtomicExpr::AO__atomic_xor_fetch:
  case AtomicExpr::AO__atomic_nand_fetch:
    Form = Arithmetic;
    break;

  case AtomicExpr::AO__c11_atomic_exchange:
  case AtomicExpr::AO__atomic_exchange_n:
    Form = Xchg;
    break;

  case AtomicExpr::AO__atomic_exchange:
    Form = GNUXchg;
    break;

  case AtomicExpr::AO__c11_atomic_compare_exchange_strong:
  case AtomicExpr::AO__c11_atomic_compare_exchange_weak:
    Form = C11CmpXchg;
    break;

  case AtomicExpr::AO__atomic_compare_exchange:
  case AtomicExpr::AO__atomic_compare_exchange_n:
    Form = GNUCmpXchg;
    break;
  }

  // Check we have the right number of arguments.
  if (TheCall->getNumArgs() < NumArgs[Form]) {
    Diag(TheCall->getLocEnd(), diag::err_typecheck_call_too_few_args)
      << 0 << NumArgs[Form] << TheCall->getNumArgs()
      << TheCall->getCallee()->getSourceRange();
    return ExprError();
  } else if (TheCall->getNumArgs() > NumArgs[Form]) {
    Diag(TheCall->getArg(NumArgs[Form])->getLocStart(),
         diag::err_typecheck_call_too_many_args)
      << 0 << NumArgs[Form] << TheCall->getNumArgs()
      << TheCall->getCallee()->getSourceRange();
    return ExprError();
  }

  // Inspect the first argument of the atomic operation.
  Expr *Ptr = TheCall->getArg(0);
  ExprResult ConvertedPtr = DefaultFunctionArrayLvalueConversion(Ptr);
  if (ConvertedPtr.isInvalid())
    return ExprError();

  Ptr = ConvertedPtr.get();
  const PointerType *pointerType = Ptr->getType()->getAs<PointerType>();
  if (!pointerType) {
    Diag(DRE->getLocStart(), diag::err_atomic_builtin_must_be_pointer)
      << Ptr->getType() << Ptr->getSourceRange();
    return ExprError();
  }

  // For a __c11 builtin, this should be a pointer to an _Atomic type.
  QualType AtomTy = pointerType->getPointeeType(); // 'A'
  QualType ValType = AtomTy; // 'C'
  if (IsC11) {
    if (!AtomTy->isAtomicType()) {
      Diag(DRE->getLocStart(), diag::err_atomic_op_needs_atomic)
        << Ptr->getType() << Ptr->getSourceRange();
      return ExprError();
    }
    if (AtomTy.isConstQualified()) {
      Diag(DRE->getLocStart(), diag::err_atomic_op_needs_non_const_atomic)
        << Ptr->getType() << Ptr->getSourceRange();
      return ExprError();
    }
    ValType = AtomTy->getAs<AtomicType>()->getValueType();
  } else if (Form != Load && Form != LoadCopy) {
    if (ValType.isConstQualified()) {
      Diag(DRE->getLocStart(), diag::err_atomic_op_needs_non_const_pointer)
        << Ptr->getType() << Ptr->getSourceRange();
      return ExprError();
    }
  }

  // For an arithmetic operation, the implied arithmetic must be well-formed.
  if (Form == Arithmetic) {
    // gcc does not enforce these rules for GNU atomics, but we do so for sanity.
    if (IsAddSub && !ValType->isIntegerType() && !ValType->isPointerType()) {
      Diag(DRE->getLocStart(), diag::err_atomic_op_needs_atomic_int_or_ptr)
        << IsC11 << Ptr->getType() << Ptr->getSourceRange();
      return ExprError();
    }
    if (!IsAddSub && !ValType->isIntegerType()) {
      Diag(DRE->getLocStart(), diag::err_atomic_op_bitwise_needs_atomic_int)
        << IsC11 << Ptr->getType() << Ptr->getSourceRange();
      return ExprError();
    }
    if (IsC11 && ValType->isPointerType() &&
        RequireCompleteType(Ptr->getLocStart(), ValType->getPointeeType(),
                            diag::err_incomplete_type)) {
      return ExprError();
    }
  } else if (IsN && !ValType->isIntegerType() && !ValType->isPointerType()) {
    // For __atomic_*_n operations, the value type must be a scalar integral or
    // pointer type which is 1, 2, 4, 8 or 16 bytes in length.
    Diag(DRE->getLocStart(), diag::err_atomic_op_needs_atomic_int_or_ptr)
      << IsC11 << Ptr->getType() << Ptr->getSourceRange();
    return ExprError();
  }

  if (!IsC11 && !AtomTy.isTriviallyCopyableType(Context) &&
      !AtomTy->isScalarType()) {
    // For GNU atomics, require a trivially-copyable type. This is not part of
    // the GNU atomics specification, but we enforce it for sanity.
    Diag(DRE->getLocStart(), diag::err_atomic_op_needs_trivial_copy)
      << Ptr->getType() << Ptr->getSourceRange();
    return ExprError();
  }

  switch (ValType.getObjCLifetime()) {
  case Qualifiers::OCL_None:
  case Qualifiers::OCL_ExplicitNone:
    // okay
    break;

  case Qualifiers::OCL_Weak:
  case Qualifiers::OCL_Strong:
  case Qualifiers::OCL_Autoreleasing:
    // FIXME: Can this happen? By this point, ValType should be known
    // to be trivially copyable.
    Diag(DRE->getLocStart(), diag::err_arc_atomic_ownership)
      << ValType << Ptr->getSourceRange();
    return ExprError();
  }

  // atomic_fetch_or takes a pointer to a volatile 'A'.  We shouldn't let the
  // volatile-ness of the pointee-type inject itself into the result or the
  // other operands. Similarly atomic_load can take a pointer to a const 'A'.
  ValType.removeLocalVolatile();
  ValType.removeLocalConst();
  QualType ResultType = ValType;
  if (Form == Copy || Form == LoadCopy || Form == GNUXchg || Form == Init)
    ResultType = Context.VoidTy;
  else if (Form == C11CmpXchg || Form == GNUCmpXchg)
    ResultType = Context.BoolTy;

  // The type of a parameter passed 'by value'. In the GNU atomics, such
  // arguments are actually passed as pointers.
  QualType ByValType = ValType; // 'CP'
  if (!IsC11 && !IsN)
    ByValType = Ptr->getType();

  // The first argument --- the pointer --- has a fixed type; we
  // deduce the types of the rest of the arguments accordingly.  Walk
  // the remaining arguments, converting them to the deduced value type.
  for (unsigned i = 1; i != NumArgs[Form]; ++i) {
    QualType Ty;
    if (i < NumVals[Form] + 1) {
      switch (i) {
      case 1:
        // The second argument is the non-atomic operand. For arithmetic, this
        // is always passed by value, and for a compare_exchange it is always
        // passed by address. For the rest, GNU uses by-address and C11 uses
        // by-value.
        assert(Form != Load);
        if (Form == Init || (Form == Arithmetic && ValType->isIntegerType()))
          Ty = ValType;
        else if (Form == Copy || Form == Xchg)
          Ty = ByValType;
        else if (Form == Arithmetic)
          Ty = Context.getPointerDiffType();
        else {
          Expr *ValArg = TheCall->getArg(i);
          unsigned AS = 0;
          // Keep address space of non-atomic pointer type.
          if (const PointerType *PtrTy =
                  ValArg->getType()->getAs<PointerType>()) {
            AS = PtrTy->getPointeeType().getAddressSpace();
          }
          Ty = Context.getPointerType(
              Context.getAddrSpaceQualType(ValType.getUnqualifiedType(), AS));
        }
        break;
      case 2:
        // The third argument to compare_exchange / GNU exchange is a
        // (pointer to a) desired value.
        Ty = ByValType;
        break;
      case 3:
        // The fourth argument to GNU compare_exchange is a 'weak' flag.
        Ty = Context.BoolTy;
        break;
      }
    } else {
      // The order(s) are always converted to int.
      Ty = Context.IntTy;
    }

    InitializedEntity Entity =
        InitializedEntity::InitializeParameter(Context, Ty, false);
    ExprResult Arg = TheCall->getArg(i);
    Arg = PerformCopyInitialization(Entity, SourceLocation(), Arg);
    if (Arg.isInvalid())
      return true;
    TheCall->setArg(i, Arg.get());
  }

  // Permute the arguments into a 'consistent' order.
  SmallVector<Expr*, 5> SubExprs;
  SubExprs.push_back(Ptr);
  switch (Form) {
  case Init:
    // Note, AtomicExpr::getVal1() has a special case for this atomic.
    SubExprs.push_back(TheCall->getArg(1)); // Val1
    break;
  case Load:
    SubExprs.push_back(TheCall->getArg(1)); // Order
    break;
  case LoadCopy:
  case Copy:
  case Arithmetic:
  case Xchg:
    SubExprs.push_back(TheCall->getArg(2)); // Order
    SubExprs.push_back(TheCall->getArg(1)); // Val1
    break;
  case GNUXchg:
    // Note, AtomicExpr::getVal2() has a special case for this atomic.
    SubExprs.push_back(TheCall->getArg(3)); // Order
    SubExprs.push_back(TheCall->getArg(1)); // Val1
    SubExprs.push_back(TheCall->getArg(2)); // Val2
    break;
  case C11CmpXchg:
    SubExprs.push_back(TheCall->getArg(3)); // Order
    SubExprs.push_back(TheCall->getArg(1)); // Val1
    SubExprs.push_back(TheCall->getArg(4)); // OrderFail
    SubExprs.push_back(TheCall->getArg(2)); // Val2
    break;
  case GNUCmpXchg:
    SubExprs.push_back(TheCall->getArg(4)); // Order
    SubExprs.push_back(TheCall->getArg(1)); // Val1
    SubExprs.push_back(TheCall->getArg(5)); // OrderFail
    SubExprs.push_back(TheCall->getArg(2)); // Val2
    SubExprs.push_back(TheCall->getArg(3)); // Weak
    break;
  }

  if (SubExprs.size() >= 2 && Form != Init) {
    llvm::APSInt Result(32);
    if (SubExprs[1]->isIntegerConstantExpr(Result, Context) &&
        !isValidOrderingForOp(Result.getSExtValue(), Op))
      Diag(SubExprs[1]->getLocStart(),
           diag::warn_atomic_op_has_invalid_memory_order)
          << SubExprs[1]->getSourceRange();
  }

  AtomicExpr *AE = new (Context) AtomicExpr(TheCall->getCallee()->getLocStart(),
                                            SubExprs, ResultType, Op,
                                            TheCall->getRParenLoc());
  
  if ((Op == AtomicExpr::AO__c11_atomic_load ||
       (Op == AtomicExpr::AO__c11_atomic_store)) &&
      Context.AtomicUsesUnsupportedLibcall(AE))
    Diag(AE->getLocStart(), diag::err_atomic_load_store_uses_lib) <<
    ((Op == AtomicExpr::AO__c11_atomic_load) ? 0 : 1);

  return AE;
}

/// checkBuiltinArgument - Given a call to a builtin function, perform
/// normal type-checking on the given argument, updating the call in
/// place.  This is useful when a builtin function requires custom
/// type-checking for some of its arguments but not necessarily all of
/// them.
///
/// Returns true on error.
static bool checkBuiltinArgument(Sema &S, CallExpr *E, unsigned ArgIndex) {
  FunctionDecl *Fn = E->getDirectCallee();
  assert(Fn && "builtin call without direct callee!");

  ParmVarDecl *Param = Fn->getParamDecl(ArgIndex);
  InitializedEntity Entity =
    InitializedEntity::InitializeParameter(S.Context, Param);

  ExprResult Arg = E->getArg(0);
  Arg = S.PerformCopyInitialization(Entity, SourceLocation(), Arg);
  if (Arg.isInvalid())
    return true;

  E->setArg(ArgIndex, Arg.get());
  return false;
}

/// SemaBuiltinAtomicOverloaded - We have a call to a function like
/// __sync_fetch_and_add, which is an overloaded function based on the pointer
/// type of its first argument.  The main ActOnCallExpr routines have already
/// promoted the types of arguments because all of these calls are prototyped as
/// void(...).
///
/// This function goes through and does final semantic checking for these
/// builtins,
ExprResult
Sema::SemaBuiltinAtomicOverloaded(ExprResult TheCallResult) {
  CallExpr *TheCall = (CallExpr *)TheCallResult.get();
  DeclRefExpr *DRE =cast<DeclRefExpr>(TheCall->getCallee()->IgnoreParenCasts());
  FunctionDecl *FDecl = cast<FunctionDecl>(DRE->getDecl());

  // Ensure that we have at least one argument to do type inference from.
  if (TheCall->getNumArgs() < 1) {
    Diag(TheCall->getLocEnd(), diag::err_typecheck_call_too_few_args_at_least)
      << 0 << 1 << TheCall->getNumArgs()
      << TheCall->getCallee()->getSourceRange();
    return ExprError();
  }

  // Inspect the first argument of the atomic builtin.  This should always be
  // a pointer type, whose element is an integral scalar or pointer type.
  // Because it is a pointer type, we don't have to worry about any implicit
  // casts here.
  // FIXME: We don't allow floating point scalars as input.
  Expr *FirstArg = TheCall->getArg(0);
  ExprResult FirstArgResult = DefaultFunctionArrayLvalueConversion(FirstArg);
  if (FirstArgResult.isInvalid())
    return ExprError();
  FirstArg = FirstArgResult.get();
  TheCall->setArg(0, FirstArg);

  const PointerType *pointerType = FirstArg->getType()->getAs<PointerType>();
  if (!pointerType) {
    Diag(DRE->getLocStart(), diag::err_atomic_builtin_must_be_pointer)
      << FirstArg->getType() << FirstArg->getSourceRange();
    return ExprError();
  }

  QualType ValType = pointerType->getPointeeType();
  if (!ValType->isIntegerType() && !ValType->isAnyPointerType() &&
      !ValType->isBlockPointerType()) {
    Diag(DRE->getLocStart(), diag::err_atomic_builtin_must_be_pointer_intptr)
      << FirstArg->getType() << FirstArg->getSourceRange();
    return ExprError();
  }

  switch (ValType.getObjCLifetime()) {
  case Qualifiers::OCL_None:
  case Qualifiers::OCL_ExplicitNone:
    // okay
    break;

  case Qualifiers::OCL_Weak:
  case Qualifiers::OCL_Strong:
  case Qualifiers::OCL_Autoreleasing:
    Diag(DRE->getLocStart(), diag::err_arc_atomic_ownership)
      << ValType << FirstArg->getSourceRange();
    return ExprError();
  }

  // Strip any qualifiers off ValType.
  ValType = ValType.getUnqualifiedType();

  // The majority of builtins return a value, but a few have special return
  // types, so allow them to override appropriately below.
  QualType ResultType = ValType;

  // We need to figure out which concrete builtin this maps onto.  For example,
  // __sync_fetch_and_add with a 2 byte object turns into
  // __sync_fetch_and_add_2.
#define BUILTIN_ROW(x) \
  { Builtin::BI##x##_1, Builtin::BI##x##_2, Builtin::BI##x##_4, \
    Builtin::BI##x##_8, Builtin::BI##x##_16 }

  static const unsigned BuiltinIndices[][5] = {
    BUILTIN_ROW(__sync_fetch_and_add),
    BUILTIN_ROW(__sync_fetch_and_sub),
    BUILTIN_ROW(__sync_fetch_and_or),
    BUILTIN_ROW(__sync_fetch_and_and),
    BUILTIN_ROW(__sync_fetch_and_xor),
    BUILTIN_ROW(__sync_fetch_and_nand),

    BUILTIN_ROW(__sync_add_and_fetch),
    BUILTIN_ROW(__sync_sub_and_fetch),
    BUILTIN_ROW(__sync_and_and_fetch),
    BUILTIN_ROW(__sync_or_and_fetch),
    BUILTIN_ROW(__sync_xor_and_fetch),
    BUILTIN_ROW(__sync_nand_and_fetch),

    BUILTIN_ROW(__sync_val_compare_and_swap),
    BUILTIN_ROW(__sync_bool_compare_and_swap),
    BUILTIN_ROW(__sync_lock_test_and_set),
    BUILTIN_ROW(__sync_lock_release),
    BUILTIN_ROW(__sync_swap)
  };
#undef BUILTIN_ROW

  // Determine the index of the size.
  unsigned SizeIndex;
  switch (Context.getTypeSizeInChars(ValType).getQuantity()) {
  case 1: SizeIndex = 0; break;
  case 2: SizeIndex = 1; break;
  case 4: SizeIndex = 2; break;
  case 8: SizeIndex = 3; break;
  case 16: SizeIndex = 4; break;
  default:
    Diag(DRE->getLocStart(), diag::err_atomic_builtin_pointer_size)
      << FirstArg->getType() << FirstArg->getSourceRange();
    return ExprError();
  }

  // Each of these builtins has one pointer argument, followed by some number of
  // values (0, 1 or 2) followed by a potentially empty varags list of stuff
  // that we ignore.  Find out which row of BuiltinIndices to read from as well
  // as the number of fixed args.
  unsigned BuiltinID = FDecl->getBuiltinID();
  unsigned BuiltinIndex, NumFixed = 1;
  bool WarnAboutSemanticsChange = false;
  switch (BuiltinID) {
  default: llvm_unreachable("Unknown overloaded atomic builtin!");
  case Builtin::BI__sync_fetch_and_add: 
  case Builtin::BI__sync_fetch_and_add_1:
  case Builtin::BI__sync_fetch_and_add_2:
  case Builtin::BI__sync_fetch_and_add_4:
  case Builtin::BI__sync_fetch_and_add_8:
  case Builtin::BI__sync_fetch_and_add_16:
    BuiltinIndex = 0; 
    break;
      
  case Builtin::BI__sync_fetch_and_sub: 
  case Builtin::BI__sync_fetch_and_sub_1:
  case Builtin::BI__sync_fetch_and_sub_2:
  case Builtin::BI__sync_fetch_and_sub_4:
  case Builtin::BI__sync_fetch_and_sub_8:
  case Builtin::BI__sync_fetch_and_sub_16:
    BuiltinIndex = 1; 
    break;
      
  case Builtin::BI__sync_fetch_and_or:  
  case Builtin::BI__sync_fetch_and_or_1:
  case Builtin::BI__sync_fetch_and_or_2:
  case Builtin::BI__sync_fetch_and_or_4:
  case Builtin::BI__sync_fetch_and_or_8:
  case Builtin::BI__sync_fetch_and_or_16:
    BuiltinIndex = 2; 
    break;
      
  case Builtin::BI__sync_fetch_and_and: 
  case Builtin::BI__sync_fetch_and_and_1:
  case Builtin::BI__sync_fetch_and_and_2:
  case Builtin::BI__sync_fetch_and_and_4:
  case Builtin::BI__sync_fetch_and_and_8:
  case Builtin::BI__sync_fetch_and_and_16:
    BuiltinIndex = 3; 
    break;

  case Builtin::BI__sync_fetch_and_xor: 
  case Builtin::BI__sync_fetch_and_xor_1:
  case Builtin::BI__sync_fetch_and_xor_2:
  case Builtin::BI__sync_fetch_and_xor_4:
  case Builtin::BI__sync_fetch_and_xor_8:
  case Builtin::BI__sync_fetch_and_xor_16:
    BuiltinIndex = 4; 
    break;

  case Builtin::BI__sync_fetch_and_nand: 
  case Builtin::BI__sync_fetch_and_nand_1:
  case Builtin::BI__sync_fetch_and_nand_2:
  case Builtin::BI__sync_fetch_and_nand_4:
  case Builtin::BI__sync_fetch_and_nand_8:
  case Builtin::BI__sync_fetch_and_nand_16:
    BuiltinIndex = 5;
    WarnAboutSemanticsChange = true;
    break;

  case Builtin::BI__sync_add_and_fetch: 
  case Builtin::BI__sync_add_and_fetch_1:
  case Builtin::BI__sync_add_and_fetch_2:
  case Builtin::BI__sync_add_and_fetch_4:
  case Builtin::BI__sync_add_and_fetch_8:
  case Builtin::BI__sync_add_and_fetch_16:
    BuiltinIndex = 6; 
    break;
      
  case Builtin::BI__sync_sub_and_fetch: 
  case Builtin::BI__sync_sub_and_fetch_1:
  case Builtin::BI__sync_sub_and_fetch_2:
  case Builtin::BI__sync_sub_and_fetch_4:
  case Builtin::BI__sync_sub_and_fetch_8:
  case Builtin::BI__sync_sub_and_fetch_16:
    BuiltinIndex = 7; 
    break;
      
  case Builtin::BI__sync_and_and_fetch: 
  case Builtin::BI__sync_and_and_fetch_1:
  case Builtin::BI__sync_and_and_fetch_2:
  case Builtin::BI__sync_and_and_fetch_4:
  case Builtin::BI__sync_and_and_fetch_8:
  case Builtin::BI__sync_and_and_fetch_16:
    BuiltinIndex = 8; 
    break;
      
  case Builtin::BI__sync_or_and_fetch:  
  case Builtin::BI__sync_or_and_fetch_1:
  case Builtin::BI__sync_or_and_fetch_2:
  case Builtin::BI__sync_or_and_fetch_4:
  case Builtin::BI__sync_or_and_fetch_8:
  case Builtin::BI__sync_or_and_fetch_16:
    BuiltinIndex = 9; 
    break;
      
  case Builtin::BI__sync_xor_and_fetch: 
  case Builtin::BI__sync_xor_and_fetch_1:
  case Builtin::BI__sync_xor_and_fetch_2:
  case Builtin::BI__sync_xor_and_fetch_4:
  case Builtin::BI__sync_xor_and_fetch_8:
  case Builtin::BI__sync_xor_and_fetch_16:
    BuiltinIndex = 10;
    break;

  case Builtin::BI__sync_nand_and_fetch: 
  case Builtin::BI__sync_nand_and_fetch_1:
  case Builtin::BI__sync_nand_and_fetch_2:
  case Builtin::BI__sync_nand_and_fetch_4:
  case Builtin::BI__sync_nand_and_fetch_8:
  case Builtin::BI__sync_nand_and_fetch_16:
    BuiltinIndex = 11;
    WarnAboutSemanticsChange = true;
    break;

  case Builtin::BI__sync_val_compare_and_swap:
  case Builtin::BI__sync_val_compare_and_swap_1:
  case Builtin::BI__sync_val_compare_and_swap_2:
  case Builtin::BI__sync_val_compare_and_swap_4:
  case Builtin::BI__sync_val_compare_and_swap_8:
  case Builtin::BI__sync_val_compare_and_swap_16:
    BuiltinIndex = 12;
    NumFixed = 2;
    break;
      
  case Builtin::BI__sync_bool_compare_and_swap:
  case Builtin::BI__sync_bool_compare_and_swap_1:
  case Builtin::BI__sync_bool_compare_and_swap_2:
  case Builtin::BI__sync_bool_compare_and_swap_4:
  case Builtin::BI__sync_bool_compare_and_swap_8:
  case Builtin::BI__sync_bool_compare_and_swap_16:
    BuiltinIndex = 13;
    NumFixed = 2;
    ResultType = Context.BoolTy;
    break;
      
  case Builtin::BI__sync_lock_test_and_set: 
  case Builtin::BI__sync_lock_test_and_set_1:
  case Builtin::BI__sync_lock_test_and_set_2:
  case Builtin::BI__sync_lock_test_and_set_4:
  case Builtin::BI__sync_lock_test_and_set_8:
  case Builtin::BI__sync_lock_test_and_set_16:
    BuiltinIndex = 14; 
    break;
      
  case Builtin::BI__sync_lock_release:
  case Builtin::BI__sync_lock_release_1:
  case Builtin::BI__sync_lock_release_2:
  case Builtin::BI__sync_lock_release_4:
  case Builtin::BI__sync_lock_release_8:
  case Builtin::BI__sync_lock_release_16:
    BuiltinIndex = 15;
    NumFixed = 0;
    ResultType = Context.VoidTy;
    break;
      
  case Builtin::BI__sync_swap: 
  case Builtin::BI__sync_swap_1:
  case Builtin::BI__sync_swap_2:
  case Builtin::BI__sync_swap_4:
  case Builtin::BI__sync_swap_8:
  case Builtin::BI__sync_swap_16:
    BuiltinIndex = 16; 
    break;
  }

  // Now that we know how many fixed arguments we expect, first check that we
  // have at least that many.
  if (TheCall->getNumArgs() < 1+NumFixed) {
    Diag(TheCall->getLocEnd(), diag::err_typecheck_call_too_few_args_at_least)
      << 0 << 1+NumFixed << TheCall->getNumArgs()
      << TheCall->getCallee()->getSourceRange();
    return ExprError();
  }

  if (WarnAboutSemanticsChange) {
    Diag(TheCall->getLocEnd(), diag::warn_sync_fetch_and_nand_semantics_change)
      << TheCall->getCallee()->getSourceRange();
  }

  // Get the decl for the concrete builtin from this, we can tell what the
  // concrete integer type we should convert to is.
  unsigned NewBuiltinID = BuiltinIndices[BuiltinIndex][SizeIndex];
  const char *NewBuiltinName = Context.BuiltinInfo.getName(NewBuiltinID);
  FunctionDecl *NewBuiltinDecl;
  if (NewBuiltinID == BuiltinID)
    NewBuiltinDecl = FDecl;
  else {
    // Perform builtin lookup to avoid redeclaring it.
    DeclarationName DN(&Context.Idents.get(NewBuiltinName));
    LookupResult Res(*this, DN, DRE->getLocStart(), LookupOrdinaryName);
    LookupName(Res, TUScope, /*AllowBuiltinCreation=*/true);
    assert(Res.getFoundDecl());
    NewBuiltinDecl = dyn_cast<FunctionDecl>(Res.getFoundDecl());
    if (!NewBuiltinDecl)
      return ExprError();
  }

  // The first argument --- the pointer --- has a fixed type; we
  // deduce the types of the rest of the arguments accordingly.  Walk
  // the remaining arguments, converting them to the deduced value type.
  for (unsigned i = 0; i != NumFixed; ++i) {
    ExprResult Arg = TheCall->getArg(i+1);

    // GCC does an implicit conversion to the pointer or integer ValType.  This
    // can fail in some cases (1i -> int**), check for this error case now.
    // Initialize the argument.
    InitializedEntity Entity = InitializedEntity::InitializeParameter(Context,
                                                   ValType, /*consume*/ false);
    Arg = PerformCopyInitialization(Entity, SourceLocation(), Arg);
    if (Arg.isInvalid())
      return ExprError();

    // Okay, we have something that *can* be converted to the right type.  Check
    // to see if there is a potentially weird extension going on here.  This can
    // happen when you do an atomic operation on something like an char* and
    // pass in 42.  The 42 gets converted to char.  This is even more strange
    // for things like 45.123 -> char, etc.
    // FIXME: Do this check.
    TheCall->setArg(i+1, Arg.get());
  }

  ASTContext& Context = this->getASTContext();

  // Create a new DeclRefExpr to refer to the new decl.
  DeclRefExpr* NewDRE = DeclRefExpr::Create(
      Context,
      DRE->getQualifierLoc(),
      SourceLocation(),
      NewBuiltinDecl,
      /*enclosing*/ false,
      DRE->getLocation(),
      Context.BuiltinFnTy,
      DRE->getValueKind());

  // Set the callee in the CallExpr.
  // FIXME: This loses syntactic information.
  QualType CalleePtrTy = Context.getPointerType(NewBuiltinDecl->getType());
  ExprResult PromotedCall = ImpCastExprToType(NewDRE, CalleePtrTy,
                                              CK_BuiltinFnToFnPtr);
  TheCall->setCallee(PromotedCall.get());

  // Change the result type of the call to match the original value type. This
  // is arbitrary, but the codegen for these builtins ins design to handle it
  // gracefully.
  TheCall->setType(ResultType);

  return TheCallResult;
}

/// SemaBuiltinNontemporalOverloaded - We have a call to
/// __builtin_nontemporal_store or __builtin_nontemporal_load, which is an
/// overloaded function based on the pointer type of its last argument.
///
/// This function goes through and does final semantic checking for these
/// builtins.
ExprResult Sema::SemaBuiltinNontemporalOverloaded(ExprResult TheCallResult) {
  CallExpr *TheCall = (CallExpr *)TheCallResult.get();
  DeclRefExpr *DRE =
      cast<DeclRefExpr>(TheCall->getCallee()->IgnoreParenCasts());
  FunctionDecl *FDecl = cast<FunctionDecl>(DRE->getDecl());
  unsigned BuiltinID = FDecl->getBuiltinID();
  assert((BuiltinID == Builtin::BI__builtin_nontemporal_store ||
          BuiltinID == Builtin::BI__builtin_nontemporal_load) &&
         "Unexpected nontemporal load/store builtin!");
  bool isStore = BuiltinID == Builtin::BI__builtin_nontemporal_store;
  unsigned numArgs = isStore ? 2 : 1;

  // Ensure that we have the proper number of arguments.
  if (checkArgCount(*this, TheCall, numArgs))
    return ExprError();

  // Inspect the last argument of the nontemporal builtin.  This should always
  // be a pointer type, from which we imply the type of the memory access.
  // Because it is a pointer type, we don't have to worry about any implicit
  // casts here.
  Expr *PointerArg = TheCall->getArg(numArgs - 1);
  ExprResult PointerArgResult =
      DefaultFunctionArrayLvalueConversion(PointerArg);

  if (PointerArgResult.isInvalid())
    return ExprError();
  PointerArg = PointerArgResult.get();
  TheCall->setArg(numArgs - 1, PointerArg);

  const PointerType *pointerType = PointerArg->getType()->getAs<PointerType>();
  if (!pointerType) {
    Diag(DRE->getLocStart(), diag::err_nontemporal_builtin_must_be_pointer)
        << PointerArg->getType() << PointerArg->getSourceRange();
    return ExprError();
  }

  QualType ValType = pointerType->getPointeeType();

  // Strip any qualifiers off ValType.
  ValType = ValType.getUnqualifiedType();
  if (!ValType->isIntegerType() && !ValType->isAnyPointerType() &&
      !ValType->isBlockPointerType() && !ValType->isFloatingType() &&
      !ValType->isVectorType()) {
    Diag(DRE->getLocStart(),
         diag::err_nontemporal_builtin_must_be_pointer_intfltptr_or_vector)
        << PointerArg->getType() << PointerArg->getSourceRange();
    return ExprError();
  }

  if (!isStore) {
    TheCall->setType(ValType);
    return TheCallResult;
  }

  ExprResult ValArg = TheCall->getArg(0);
  InitializedEntity Entity = InitializedEntity::InitializeParameter(
      Context, ValType, /*consume*/ false);
  ValArg = PerformCopyInitialization(Entity, SourceLocation(), ValArg);
  if (ValArg.isInvalid())
    return ExprError();

  TheCall->setArg(0, ValArg.get());
  TheCall->setType(Context.VoidTy);
  return TheCallResult;
}

/// CheckObjCString - Checks that the argument to the builtin
/// CFString constructor is correct
/// Note: It might also make sense to do the UTF-16 conversion here (would
/// simplify the backend).
bool Sema::CheckObjCString(Expr *Arg) {
  Arg = Arg->IgnoreParenCasts();
  StringLiteral *Literal = dyn_cast<StringLiteral>(Arg);

  if (!Literal || !Literal->isAscii()) {
    Diag(Arg->getLocStart(), diag::err_cfstring_literal_not_string_constant)
      << Arg->getSourceRange();
    return true;
  }

  if (Literal->containsNonAsciiOrNull()) {
    StringRef String = Literal->getString();
    unsigned NumBytes = String.size();
    SmallVector<llvm::UTF16, 128> ToBuf(NumBytes);
    const llvm::UTF8 *FromPtr = (const llvm::UTF8 *)String.data();
    llvm::UTF16 *ToPtr = &ToBuf[0];

    llvm::ConversionResult Result =
        llvm::ConvertUTF8toUTF16(&FromPtr, FromPtr + NumBytes, &ToPtr,
                                 ToPtr + NumBytes, llvm::strictConversion);
    // Check for conversion failure.
    if (Result != llvm::conversionOK)
      Diag(Arg->getLocStart(),
           diag::warn_cfstring_truncated) << Arg->getSourceRange();
  }
  return false;
}

/// CheckObjCString - Checks that the format string argument to the os_log()
/// and os_trace() functions is correct, and converts it to const char *.
ExprResult Sema::CheckOSLogFormatStringArg(Expr *Arg) {
  Arg = Arg->IgnoreParenCasts();
  auto *Literal = dyn_cast<StringLiteral>(Arg);
  if (!Literal) {
    if (auto *ObjcLiteral = dyn_cast<ObjCStringLiteral>(Arg)) {
      Literal = ObjcLiteral->getString();
    }
  }

  if (!Literal || (!Literal->isAscii() && !Literal->isUTF8())) {
    return ExprError(
        Diag(Arg->getLocStart(), diag::err_os_log_format_not_string_constant)
        << Arg->getSourceRange());
  }

  ExprResult Result(Literal);
  QualType ResultTy = Context.getPointerType(Context.CharTy.withConst());
  InitializedEntity Entity =
      InitializedEntity::InitializeParameter(Context, ResultTy, false);
  Result = PerformCopyInitialization(Entity, SourceLocation(), Result);
  return Result;
}

/// Check the arguments to '__builtin_va_start' or '__builtin_ms_va_start'
/// for validity.  Emit an error and return true on failure; return false
/// on success.
bool Sema::SemaBuiltinVAStartImpl(CallExpr *TheCall) {
  Expr *Fn = TheCall->getCallee();
  if (TheCall->getNumArgs() > 2) {
    Diag(TheCall->getArg(2)->getLocStart(),
         diag::err_typecheck_call_too_many_args)
      << 0 /*function call*/ << 2 << TheCall->getNumArgs()
      << Fn->getSourceRange()
      << SourceRange(TheCall->getArg(2)->getLocStart(),
                     (*(TheCall->arg_end()-1))->getLocEnd());
    return true;
  }

  if (TheCall->getNumArgs() < 2) {
    return Diag(TheCall->getLocEnd(),
      diag::err_typecheck_call_too_few_args_at_least)
      << 0 /*function call*/ << 2 << TheCall->getNumArgs();
  }

  // Type-check the first argument normally.
  if (checkBuiltinArgument(*this, TheCall, 0))
    return true;

  // Determine whether the current function is variadic or not.
  BlockScopeInfo *CurBlock = getCurBlock();
  bool isVariadic;
  if (CurBlock)
    isVariadic = CurBlock->TheDecl->isVariadic();
  else if (FunctionDecl *FD = getCurFunctionDecl())
    isVariadic = FD->isVariadic();
  else
    isVariadic = getCurMethodDecl()->isVariadic();

  if (!isVariadic) {
    Diag(Fn->getLocStart(), diag::err_va_start_used_in_non_variadic_function);
    return true;
  }

  // Verify that the second argument to the builtin is the last argument of the
  // current function or method.
  bool SecondArgIsLastNamedArgument = false;
  const Expr *Arg = TheCall->getArg(1)->IgnoreParenCasts();

  // These are valid if SecondArgIsLastNamedArgument is false after the next
  // block.
  QualType Type;
  SourceLocation ParamLoc;
  bool IsCRegister = false;

  if (const DeclRefExpr *DR = dyn_cast<DeclRefExpr>(Arg)) {
    if (const ParmVarDecl *PV = dyn_cast<ParmVarDecl>(DR->getDecl())) {
      // FIXME: This isn't correct for methods (results in bogus warning).
      // Get the last formal in the current function.
      const ParmVarDecl *LastArg;
      if (CurBlock)
        LastArg = CurBlock->TheDecl->parameters().back();
      else if (FunctionDecl *FD = getCurFunctionDecl())
        LastArg = FD->parameters().back();
      else
        LastArg = getCurMethodDecl()->parameters().back();
      SecondArgIsLastNamedArgument = PV == LastArg;

      Type = PV->getType();
      ParamLoc = PV->getLocation();
      IsCRegister =
          PV->getStorageClass() == SC_Register && !getLangOpts().CPlusPlus;
    }
  }

  if (!SecondArgIsLastNamedArgument)
    Diag(TheCall->getArg(1)->getLocStart(),
         diag::warn_second_arg_of_va_start_not_last_named_param);
  else if (IsCRegister || Type->isReferenceType() ||
           Type->isSpecificBuiltinType(BuiltinType::Float) || [=] {
             // Promotable integers are UB, but enumerations need a bit of
             // extra checking to see what their promotable type actually is.
             if (!Type->isPromotableIntegerType())
               return false;
             if (!Type->isEnumeralType())
               return true;
             const EnumDecl *ED = Type->getAs<EnumType>()->getDecl();
             return !(ED &&
                      Context.typesAreCompatible(ED->getPromotionType(), Type));
           }()) {
    unsigned Reason = 0;
    if (Type->isReferenceType())  Reason = 1;
    else if (IsCRegister)         Reason = 2;
    Diag(Arg->getLocStart(), diag::warn_va_start_type_is_undefined) << Reason;
    Diag(ParamLoc, diag::note_parameter_type) << Type;
  }

  TheCall->setType(Context.VoidTy);
  return false;
}

/// Check the arguments to '__builtin_va_start' for validity, and that
/// it was called from a function of the native ABI.
/// Emit an error and return true on failure; return false on success.
bool Sema::SemaBuiltinVAStart(CallExpr *TheCall) {
  // On x86-64 Unix, don't allow this in Win64 ABI functions.
  // On x64 Windows, don't allow this in System V ABI functions.
  // (Yes, that means there's no corresponding way to support variadic
  // System V ABI functions on Windows.)
  if (Context.getTargetInfo().getTriple().getArch() == llvm::Triple::x86_64) {
    unsigned OS = Context.getTargetInfo().getTriple().getOS();
    clang::CallingConv CC = CC_C;
    if (const FunctionDecl *FD = getCurFunctionDecl())
      CC = FD->getType()->getAs<FunctionType>()->getCallConv();
    if ((OS == llvm::Triple::Win32 && CC == CC_X86_64SysV) ||
        (OS != llvm::Triple::Win32 && CC == CC_X86_64Win64))
      return Diag(TheCall->getCallee()->getLocStart(),
                  diag::err_va_start_used_in_wrong_abi_function)
             << (OS != llvm::Triple::Win32);
  }
  return SemaBuiltinVAStartImpl(TheCall);
}

/// Check the arguments to '__builtin_ms_va_start' for validity, and that
/// it was called from a Win64 ABI function.
/// Emit an error and return true on failure; return false on success.
bool Sema::SemaBuiltinMSVAStart(CallExpr *TheCall) {
  // This only makes sense for x86-64.
  const llvm::Triple &TT = Context.getTargetInfo().getTriple();
  Expr *Callee = TheCall->getCallee();
  if (TT.getArch() != llvm::Triple::x86_64)
    return Diag(Callee->getLocStart(), diag::err_x86_builtin_32_bit_tgt);
  // Don't allow this in System V ABI functions.
  clang::CallingConv CC = CC_C;
  if (const FunctionDecl *FD = getCurFunctionDecl())
    CC = FD->getType()->getAs<FunctionType>()->getCallConv();
  if (CC == CC_X86_64SysV ||
      (TT.getOS() != llvm::Triple::Win32 && CC != CC_X86_64Win64))
    return Diag(Callee->getLocStart(),
                diag::err_ms_va_start_used_in_sysv_function);
  return SemaBuiltinVAStartImpl(TheCall);
}

bool Sema::SemaBuiltinVAStartARM(CallExpr *Call) {
  // void __va_start(va_list *ap, const char *named_addr, size_t slot_size,
  //                 const char *named_addr);

  Expr *Func = Call->getCallee();

  if (Call->getNumArgs() < 3)
    return Diag(Call->getLocEnd(),
                diag::err_typecheck_call_too_few_args_at_least)
           << 0 /*function call*/ << 3 << Call->getNumArgs();

  // Determine whether the current function is variadic or not.
  bool IsVariadic;
  if (BlockScopeInfo *CurBlock = getCurBlock())
    IsVariadic = CurBlock->TheDecl->isVariadic();
  else if (FunctionDecl *FD = getCurFunctionDecl())
    IsVariadic = FD->isVariadic();
  else if (ObjCMethodDecl *MD = getCurMethodDecl())
    IsVariadic = MD->isVariadic();
  else
    llvm_unreachable("unexpected statement type");

  if (!IsVariadic) {
    Diag(Func->getLocStart(), diag::err_va_start_used_in_non_variadic_function);
    return true;
  }

  // Type-check the first argument normally.
  if (checkBuiltinArgument(*this, Call, 0))
    return true;

  const struct {
    unsigned ArgNo;
    QualType Type;
  } ArgumentTypes[] = {
    { 1, Context.getPointerType(Context.CharTy.withConst()) },
    { 2, Context.getSizeType() },
  };

  for (const auto &AT : ArgumentTypes) {
    const Expr *Arg = Call->getArg(AT.ArgNo)->IgnoreParens();
    if (Arg->getType().getCanonicalType() == AT.Type.getCanonicalType())
      continue;
    Diag(Arg->getLocStart(), diag::err_typecheck_convert_incompatible)
      << Arg->getType() << AT.Type << 1 /* different class */
      << 0 /* qualifier difference */ << 3 /* parameter mismatch */
      << AT.ArgNo + 1 << Arg->getType() << AT.Type;
  }

  return false;
}

/// SemaBuiltinUnorderedCompare - Handle functions like __builtin_isgreater and
/// friends.  This is declared to take (...), so we have to check everything.
bool Sema::SemaBuiltinUnorderedCompare(CallExpr *TheCall) {
  if (TheCall->getNumArgs() < 2)
    return Diag(TheCall->getLocEnd(), diag::err_typecheck_call_too_few_args)
      << 0 << 2 << TheCall->getNumArgs()/*function call*/;
  if (TheCall->getNumArgs() > 2)
    return Diag(TheCall->getArg(2)->getLocStart(),
                diag::err_typecheck_call_too_many_args)
      << 0 /*function call*/ << 2 << TheCall->getNumArgs()
      << SourceRange(TheCall->getArg(2)->getLocStart(),
                     (*(TheCall->arg_end()-1))->getLocEnd());

  ExprResult OrigArg0 = TheCall->getArg(0);
  ExprResult OrigArg1 = TheCall->getArg(1);

  // Do standard promotions between the two arguments, returning their common
  // type.
  QualType Res = UsualArithmeticConversions(OrigArg0, OrigArg1, false);
  if (OrigArg0.isInvalid() || OrigArg1.isInvalid())
    return true;

  // Make sure any conversions are pushed back into the call; this is
  // type safe since unordered compare builtins are declared as "_Bool
  // foo(...)".
  TheCall->setArg(0, OrigArg0.get());
  TheCall->setArg(1, OrigArg1.get());

  if (OrigArg0.get()->isTypeDependent() || OrigArg1.get()->isTypeDependent())
    return false;

  // If the common type isn't a real floating type, then the arguments were
  // invalid for this operation.
  if (Res.isNull() || !Res->isRealFloatingType())
    return Diag(OrigArg0.get()->getLocStart(),
                diag::err_typecheck_call_invalid_ordered_compare)
      << OrigArg0.get()->getType() << OrigArg1.get()->getType()
      << SourceRange(OrigArg0.get()->getLocStart(), OrigArg1.get()->getLocEnd());

  return false;
}

/// SemaBuiltinSemaBuiltinFPClassification - Handle functions like
/// __builtin_isnan and friends.  This is declared to take (...), so we have
/// to check everything. We expect the last argument to be a floating point
/// value.
bool Sema::SemaBuiltinFPClassification(CallExpr *TheCall, unsigned NumArgs) {
  if (TheCall->getNumArgs() < NumArgs)
    return Diag(TheCall->getLocEnd(), diag::err_typecheck_call_too_few_args)
      << 0 << NumArgs << TheCall->getNumArgs()/*function call*/;
  if (TheCall->getNumArgs() > NumArgs)
    return Diag(TheCall->getArg(NumArgs)->getLocStart(),
                diag::err_typecheck_call_too_many_args)
      << 0 /*function call*/ << NumArgs << TheCall->getNumArgs()
      << SourceRange(TheCall->getArg(NumArgs)->getLocStart(),
                     (*(TheCall->arg_end()-1))->getLocEnd());

  Expr *OrigArg = TheCall->getArg(NumArgs-1);

  if (OrigArg->isTypeDependent())
    return false;

  // This operation requires a non-_Complex floating-point number.
  if (!OrigArg->getType()->isRealFloatingType())
    return Diag(OrigArg->getLocStart(),
                diag::err_typecheck_call_invalid_unary_fp)
      << OrigArg->getType() << OrigArg->getSourceRange();

  // If this is an implicit conversion from float -> double, remove it.
  if (ImplicitCastExpr *Cast = dyn_cast<ImplicitCastExpr>(OrigArg)) {
    Expr *CastArg = Cast->getSubExpr();
    if (CastArg->getType()->isSpecificBuiltinType(BuiltinType::Float)) {
      assert(Cast->getType()->isSpecificBuiltinType(BuiltinType::Double) &&
             "promotion from float to double is the only expected cast here");
      Cast->setSubExpr(nullptr);
      TheCall->setArg(NumArgs-1, CastArg);
    }
  }
  
  return false;
}

/// SemaBuiltinShuffleVector - Handle __builtin_shufflevector.
// This is declared to take (...), so we have to check everything.
ExprResult Sema::SemaBuiltinShuffleVector(CallExpr *TheCall) {
  if (TheCall->getNumArgs() < 2)
    return ExprError(Diag(TheCall->getLocEnd(),
                          diag::err_typecheck_call_too_few_args_at_least)
                     << 0 /*function call*/ << 2 << TheCall->getNumArgs()
                     << TheCall->getSourceRange());

  // Determine which of the following types of shufflevector we're checking:
  // 1) unary, vector mask: (lhs, mask)
  // 2) binary, scalar mask: (lhs, rhs, index, ..., index)
  QualType resType = TheCall->getArg(0)->getType();
  unsigned numElements = 0;

  if (!TheCall->getArg(0)->isTypeDependent() &&
      !TheCall->getArg(1)->isTypeDependent()) {
    QualType LHSType = TheCall->getArg(0)->getType();
    QualType RHSType = TheCall->getArg(1)->getType();

    if (!LHSType->isVectorType() || !RHSType->isVectorType())
      return ExprError(Diag(TheCall->getLocStart(),
                            diag::err_shufflevector_non_vector)
                       << SourceRange(TheCall->getArg(0)->getLocStart(),
                                      TheCall->getArg(1)->getLocEnd()));

    numElements = LHSType->getAs<VectorType>()->getNumElements();
    unsigned numResElements = TheCall->getNumArgs() - 2;

    // Check to see if we have a call with 2 vector arguments, the unary shuffle
    // with mask.  If so, verify that RHS is an integer vector type with the
    // same number of elts as lhs.
    if (TheCall->getNumArgs() == 2) {
      if (!RHSType->hasIntegerRepresentation() ||
          RHSType->getAs<VectorType>()->getNumElements() != numElements)
        return ExprError(Diag(TheCall->getLocStart(),
                              diag::err_shufflevector_incompatible_vector)
                         << SourceRange(TheCall->getArg(1)->getLocStart(),
                                        TheCall->getArg(1)->getLocEnd()));
    } else if (!Context.hasSameUnqualifiedType(LHSType, RHSType)) {
      return ExprError(Diag(TheCall->getLocStart(),
                            diag::err_shufflevector_incompatible_vector)
                       << SourceRange(TheCall->getArg(0)->getLocStart(),
                                      TheCall->getArg(1)->getLocEnd()));
    } else if (numElements != numResElements) {
      QualType eltType = LHSType->getAs<VectorType>()->getElementType();
      resType = Context.getVectorType(eltType, numResElements,
                                      VectorType::GenericVector);
    }
  }

  for (unsigned i = 2; i < TheCall->getNumArgs(); i++) {
    if (TheCall->getArg(i)->isTypeDependent() ||
        TheCall->getArg(i)->isValueDependent())
      continue;

    llvm::APSInt Result(32);
    if (!TheCall->getArg(i)->isIntegerConstantExpr(Result, Context))
      return ExprError(Diag(TheCall->getLocStart(),
                            diag::err_shufflevector_nonconstant_argument)
                       << TheCall->getArg(i)->getSourceRange());

    // Allow -1 which will be translated to undef in the IR.
    if (Result.isSigned() && Result.isAllOnesValue())
      continue;

    if (Result.getActiveBits() > 64 || Result.getZExtValue() >= numElements*2)
      return ExprError(Diag(TheCall->getLocStart(),
                            diag::err_shufflevector_argument_too_large)
                       << TheCall->getArg(i)->getSourceRange());
  }

  SmallVector<Expr*, 32> exprs;

  for (unsigned i = 0, e = TheCall->getNumArgs(); i != e; i++) {
    exprs.push_back(TheCall->getArg(i));
    TheCall->setArg(i, nullptr);
  }

  return new (Context) ShuffleVectorExpr(Context, exprs, resType,
                                         TheCall->getCallee()->getLocStart(),
                                         TheCall->getRParenLoc());
}

/// SemaConvertVectorExpr - Handle __builtin_convertvector
ExprResult Sema::SemaConvertVectorExpr(Expr *E, TypeSourceInfo *TInfo,
                                       SourceLocation BuiltinLoc,
                                       SourceLocation RParenLoc) {
  ExprValueKind VK = VK_RValue;
  ExprObjectKind OK = OK_Ordinary;
  QualType DstTy = TInfo->getType();
  QualType SrcTy = E->getType();

  if (!SrcTy->isVectorType() && !SrcTy->isDependentType())
    return ExprError(Diag(BuiltinLoc,
                          diag::err_convertvector_non_vector)
                     << E->getSourceRange());
  if (!DstTy->isVectorType() && !DstTy->isDependentType())
    return ExprError(Diag(BuiltinLoc,
                          diag::err_convertvector_non_vector_type));

  if (!SrcTy->isDependentType() && !DstTy->isDependentType()) {
    unsigned SrcElts = SrcTy->getAs<VectorType>()->getNumElements();
    unsigned DstElts = DstTy->getAs<VectorType>()->getNumElements();
    if (SrcElts != DstElts)
      return ExprError(Diag(BuiltinLoc,
                            diag::err_convertvector_incompatible_vector)
                       << E->getSourceRange());
  }

  return new (Context)
      ConvertVectorExpr(E, TInfo, DstTy, VK, OK, BuiltinLoc, RParenLoc);
}

/// SemaBuiltinPrefetch - Handle __builtin_prefetch.
// This is declared to take (const void*, ...) and can take two
// optional constant int args.
bool Sema::SemaBuiltinPrefetch(CallExpr *TheCall) {
  unsigned NumArgs = TheCall->getNumArgs();

  if (NumArgs > 3)
    return Diag(TheCall->getLocEnd(),
             diag::err_typecheck_call_too_many_args_at_most)
             << 0 /*function call*/ << 3 << NumArgs
             << TheCall->getSourceRange();

  // Argument 0 is checked for us and the remaining arguments must be
  // constant integers.
  for (unsigned i = 1; i != NumArgs; ++i)
    if (SemaBuiltinConstantArgRange(TheCall, i, 0, i == 1 ? 1 : 3))
      return true;

  return false;
}

/// SemaBuiltinAssume - Handle __assume (MS Extension).
// __assume does not evaluate its arguments, and should warn if its argument
// has side effects.
bool Sema::SemaBuiltinAssume(CallExpr *TheCall) {
  Expr *Arg = TheCall->getArg(0);
  if (Arg->isInstantiationDependent()) return false;

  if (Arg->HasSideEffects(Context))
    Diag(Arg->getLocStart(), diag::warn_assume_side_effects)
      << Arg->getSourceRange()
      << cast<FunctionDecl>(TheCall->getCalleeDecl())->getIdentifier();

  return false;
}

/// Handle __builtin_assume_aligned. This is declared
/// as (const void*, size_t, ...) and can take one optional constant int arg.
bool Sema::SemaBuiltinAssumeAligned(CallExpr *TheCall) {
  unsigned NumArgs = TheCall->getNumArgs();

  if (NumArgs > 3)
    return Diag(TheCall->getLocEnd(),
             diag::err_typecheck_call_too_many_args_at_most)
             << 0 /*function call*/ << 3 << NumArgs
             << TheCall->getSourceRange();

  // The alignment must be a constant integer.
  Expr *Arg = TheCall->getArg(1);

  // We can't check the value of a dependent argument.
  if (!Arg->isTypeDependent() && !Arg->isValueDependent()) {
    llvm::APSInt Result;
    if (SemaBuiltinConstantArg(TheCall, 1, Result))
      return true;

    if (!Result.isPowerOf2())
      return Diag(TheCall->getLocStart(),
                  diag::err_alignment_not_power_of_two)
           << Arg->getSourceRange();
  }

  if (NumArgs > 2) {
    ExprResult Arg(TheCall->getArg(2));
    InitializedEntity Entity = InitializedEntity::InitializeParameter(Context,
      Context.getSizeType(), false);
    Arg = PerformCopyInitialization(Entity, SourceLocation(), Arg);
    if (Arg.isInvalid()) return true;
    TheCall->setArg(2, Arg.get());
  }

  return false;
}

bool Sema::SemaBuiltinOSLogFormat(CallExpr *TheCall) {
  unsigned BuiltinID =
      cast<FunctionDecl>(TheCall->getCalleeDecl())->getBuiltinID();
  bool IsSizeCall = BuiltinID == Builtin::BI__builtin_os_log_format_buffer_size;

  unsigned NumArgs = TheCall->getNumArgs();
  unsigned NumRequiredArgs = IsSizeCall ? 1 : 2;
  if (NumArgs < NumRequiredArgs) {
    return Diag(TheCall->getLocEnd(), diag::err_typecheck_call_too_few_args)
           << 0 /* function call */ << NumRequiredArgs << NumArgs
           << TheCall->getSourceRange();
  }
  if (NumArgs >= NumRequiredArgs + 0x100) {
    return Diag(TheCall->getLocEnd(),
                diag::err_typecheck_call_too_many_args_at_most)
           << 0 /* function call */ << (NumRequiredArgs + 0xff) << NumArgs
           << TheCall->getSourceRange();
  }
  unsigned i = 0;

  // For formatting call, check buffer arg.
  if (!IsSizeCall) {
    ExprResult Arg(TheCall->getArg(i));
    InitializedEntity Entity = InitializedEntity::InitializeParameter(
        Context, Context.VoidPtrTy, false);
    Arg = PerformCopyInitialization(Entity, SourceLocation(), Arg);
    if (Arg.isInvalid())
      return true;
    TheCall->setArg(i, Arg.get());
    i++;
  }

  // Check string literal arg.
  unsigned FormatIdx = i;
  {
    ExprResult Arg = CheckOSLogFormatStringArg(TheCall->getArg(i));
    if (Arg.isInvalid())
      return true;
    TheCall->setArg(i, Arg.get());
    i++;
  }

  // Make sure variadic args are scalar.
  unsigned FirstDataArg = i;
  while (i < NumArgs) {
    ExprResult Arg = DefaultVariadicArgumentPromotion(
        TheCall->getArg(i), VariadicFunction, nullptr);
    if (Arg.isInvalid())
      return true;
    CharUnits ArgSize = Context.getTypeSizeInChars(Arg.get()->getType());
    if (ArgSize.getQuantity() >= 0x100) {
      return Diag(Arg.get()->getLocEnd(), diag::err_os_log_argument_too_big)
             << i << (int)ArgSize.getQuantity() << 0xff
             << TheCall->getSourceRange();
    }
    TheCall->setArg(i, Arg.get());
    i++;
  }

  // Check formatting specifiers. NOTE: We're only doing this for the non-size
  // call to avoid duplicate diagnostics.
  if (!IsSizeCall) {
    llvm::SmallBitVector CheckedVarArgs(NumArgs, false);
    ArrayRef<const Expr *> Args(TheCall->getArgs(), TheCall->getNumArgs());
    bool Success = CheckFormatArguments(
        Args, /*HasVAListArg*/ false, FormatIdx, FirstDataArg, FST_OSLog,
        VariadicFunction, TheCall->getLocStart(), SourceRange(),
        CheckedVarArgs);
    if (!Success)
      return true;
  }

  if (IsSizeCall) {
    TheCall->setType(Context.getSizeType());
  } else {
    TheCall->setType(Context.VoidPtrTy);
  }
  return false;
}

/// SemaBuiltinConstantArg - Handle a check if argument ArgNum of CallExpr
/// TheCall is a constant expression.
bool Sema::SemaBuiltinConstantArg(CallExpr *TheCall, int ArgNum,
                                  llvm::APSInt &Result) {
  Expr *Arg = TheCall->getArg(ArgNum);
  DeclRefExpr *DRE =cast<DeclRefExpr>(TheCall->getCallee()->IgnoreParenCasts());
  FunctionDecl *FDecl = cast<FunctionDecl>(DRE->getDecl());
  
  if (Arg->isTypeDependent() || Arg->isValueDependent()) return false;
  
  if (!Arg->isIntegerConstantExpr(Result, Context))
    return Diag(TheCall->getLocStart(), diag::err_constant_integer_arg_type)
                << FDecl->getDeclName() <<  Arg->getSourceRange();
  
  return false;
}

/// SemaBuiltinConstantArgRange - Handle a check if argument ArgNum of CallExpr
/// TheCall is a constant expression in the range [Low, High].
bool Sema::SemaBuiltinConstantArgRange(CallExpr *TheCall, int ArgNum,
                                       int Low, int High) {
  llvm::APSInt Result;

  // We can't check the value of a dependent argument.
  Expr *Arg = TheCall->getArg(ArgNum);
  if (Arg->isTypeDependent() || Arg->isValueDependent())
    return false;

  // Check constant-ness first.
  if (SemaBuiltinConstantArg(TheCall, ArgNum, Result))
    return true;

  if (Result.getSExtValue() < Low || Result.getSExtValue() > High)
    return Diag(TheCall->getLocStart(), diag::err_argument_invalid_range)
      << Low << High << Arg->getSourceRange();

  return false;
}

/// SemaBuiltinConstantArgMultiple - Handle a check if argument ArgNum of CallExpr
/// TheCall is a constant expression is a multiple of Num..
bool Sema::SemaBuiltinConstantArgMultiple(CallExpr *TheCall, int ArgNum,
                                          unsigned Num) {
  llvm::APSInt Result;

  // We can't check the value of a dependent argument.
  Expr *Arg = TheCall->getArg(ArgNum);
  if (Arg->isTypeDependent() || Arg->isValueDependent())
    return false;

  // Check constant-ness first.
  if (SemaBuiltinConstantArg(TheCall, ArgNum, Result))
    return true;

  if (Result.getSExtValue() % Num != 0)
    return Diag(TheCall->getLocStart(), diag::err_argument_not_multiple)
      << Num << Arg->getSourceRange();

  return false;
}

/// SemaBuiltinARMSpecialReg - Handle a check if argument ArgNum of CallExpr
/// TheCall is an ARM/AArch64 special register string literal.
bool Sema::SemaBuiltinARMSpecialReg(unsigned BuiltinID, CallExpr *TheCall,
                                    int ArgNum, unsigned ExpectedFieldNum,
                                    bool AllowName) {
  bool IsARMBuiltin = BuiltinID == ARM::BI__builtin_arm_rsr64 ||
                      BuiltinID == ARM::BI__builtin_arm_wsr64 ||
                      BuiltinID == ARM::BI__builtin_arm_rsr ||
                      BuiltinID == ARM::BI__builtin_arm_rsrp ||
                      BuiltinID == ARM::BI__builtin_arm_wsr ||
                      BuiltinID == ARM::BI__builtin_arm_wsrp;
  bool IsAArch64Builtin = BuiltinID == AArch64::BI__builtin_arm_rsr64 ||
                          BuiltinID == AArch64::BI__builtin_arm_wsr64 ||
                          BuiltinID == AArch64::BI__builtin_arm_rsr ||
                          BuiltinID == AArch64::BI__builtin_arm_rsrp ||
                          BuiltinID == AArch64::BI__builtin_arm_wsr ||
                          BuiltinID == AArch64::BI__builtin_arm_wsrp;
  assert((IsARMBuiltin || IsAArch64Builtin) && "Unexpected ARM builtin.");

  // We can't check the value of a dependent argument.
  Expr *Arg = TheCall->getArg(ArgNum);
  if (Arg->isTypeDependent() || Arg->isValueDependent())
    return false;

  // Check if the argument is a string literal.
  if (!isa<StringLiteral>(Arg->IgnoreParenImpCasts()))
    return Diag(TheCall->getLocStart(), diag::err_expr_not_string_literal)
           << Arg->getSourceRange();

  // Check the type of special register given.
  StringRef Reg = cast<StringLiteral>(Arg->IgnoreParenImpCasts())->getString();
  SmallVector<StringRef, 6> Fields;
  Reg.split(Fields, ":");

  if (Fields.size() != ExpectedFieldNum && !(AllowName && Fields.size() == 1))
    return Diag(TheCall->getLocStart(), diag::err_arm_invalid_specialreg)
           << Arg->getSourceRange();

  // If the string is the name of a register then we cannot check that it is
  // valid here but if the string is of one the forms described in ACLE then we
  // can check that the supplied fields are integers and within the valid
  // ranges.
  if (Fields.size() > 1) {
    bool FiveFields = Fields.size() == 5;

    bool ValidString = true;
    if (IsARMBuiltin) {
      ValidString &= Fields[0].startswith_lower("cp") ||
                     Fields[0].startswith_lower("p");
      if (ValidString)
        Fields[0] =
          Fields[0].drop_front(Fields[0].startswith_lower("cp") ? 2 : 1);

      ValidString &= Fields[2].startswith_lower("c");
      if (ValidString)
        Fields[2] = Fields[2].drop_front(1);

      if (FiveFields) {
        ValidString &= Fields[3].startswith_lower("c");
        if (ValidString)
          Fields[3] = Fields[3].drop_front(1);
      }
    }

    SmallVector<int, 5> Ranges;
    if (FiveFields)
      Ranges.append({IsAArch64Builtin ? 1 : 15, 7, 7, 15, 15});
    else
      Ranges.append({15, 7, 15});

    for (unsigned i=0; i<Fields.size(); ++i) {
      int IntField;
      ValidString &= !Fields[i].getAsInteger(10, IntField);
      ValidString &= (IntField >= 0 && IntField <= Ranges[i]);
    }

    if (!ValidString)
      return Diag(TheCall->getLocStart(), diag::err_arm_invalid_specialreg)
             << Arg->getSourceRange();

  } else if (IsAArch64Builtin && Fields.size() == 1) {
    // If the register name is one of those that appear in the condition below
    // and the special register builtin being used is one of the write builtins,
    // then we require that the argument provided for writing to the register
    // is an integer constant expression. This is because it will be lowered to
    // an MSR (immediate) instruction, so we need to know the immediate at
    // compile time.
    if (TheCall->getNumArgs() != 2)
      return false;

    std::string RegLower = Reg.lower();
    if (RegLower != "spsel" && RegLower != "daifset" && RegLower != "daifclr" &&
        RegLower != "pan" && RegLower != "uao")
      return false;

    return SemaBuiltinConstantArgRange(TheCall, 1, 0, 15);
  }

  return false;
}

/// SemaBuiltinLongjmp - Handle __builtin_longjmp(void *env[5], int val).
/// This checks that the target supports __builtin_longjmp and
/// that val is a constant 1.
bool Sema::SemaBuiltinLongjmp(CallExpr *TheCall) {
  if (!Context.getTargetInfo().hasSjLjLowering())
    return Diag(TheCall->getLocStart(), diag::err_builtin_longjmp_unsupported)
             << SourceRange(TheCall->getLocStart(), TheCall->getLocEnd());

  Expr *Arg = TheCall->getArg(1);
  llvm::APSInt Result;

  // TODO: This is less than ideal. Overload this to take a value.
  if (SemaBuiltinConstantArg(TheCall, 1, Result))
    return true;
  
  if (Result != 1)
    return Diag(TheCall->getLocStart(), diag::err_builtin_longjmp_invalid_val)
             << SourceRange(Arg->getLocStart(), Arg->getLocEnd());

  return false;
}

/// SemaBuiltinSetjmp - Handle __builtin_setjmp(void *env[5]).
/// This checks that the target supports __builtin_setjmp.
bool Sema::SemaBuiltinSetjmp(CallExpr *TheCall) {
  if (!Context.getTargetInfo().hasSjLjLowering())
    return Diag(TheCall->getLocStart(), diag::err_builtin_setjmp_unsupported)
             << SourceRange(TheCall->getLocStart(), TheCall->getLocEnd());
  return false;
}

namespace {
class UncoveredArgHandler {
  enum { Unknown = -1, AllCovered = -2 };
  signed FirstUncoveredArg;
  SmallVector<const Expr *, 4> DiagnosticExprs;

public:
  UncoveredArgHandler() : FirstUncoveredArg(Unknown) { }

  bool hasUncoveredArg() const {
    return (FirstUncoveredArg >= 0);
  }

  unsigned getUncoveredArg() const {
    assert(hasUncoveredArg() && "no uncovered argument");
    return FirstUncoveredArg;
  }

  void setAllCovered() {
    // A string has been found with all arguments covered, so clear out
    // the diagnostics.
    DiagnosticExprs.clear();
    FirstUncoveredArg = AllCovered;
  }

  void Update(signed NewFirstUncoveredArg, const Expr *StrExpr) {
    assert(NewFirstUncoveredArg >= 0 && "Outside range");

    // Don't update if a previous string covers all arguments.
    if (FirstUncoveredArg == AllCovered)
      return;

    // UncoveredArgHandler tracks the highest uncovered argument index
    // and with it all the strings that match this index.
    if (NewFirstUncoveredArg == FirstUncoveredArg)
      DiagnosticExprs.push_back(StrExpr);
    else if (NewFirstUncoveredArg > FirstUncoveredArg) {
      DiagnosticExprs.clear();
      DiagnosticExprs.push_back(StrExpr);
      FirstUncoveredArg = NewFirstUncoveredArg;
    }
  }

  void Diagnose(Sema &S, bool IsFunctionCall, const Expr *ArgExpr);
};

enum StringLiteralCheckType {
  SLCT_NotALiteral,
  SLCT_UncheckedLiteral,
  SLCT_CheckedLiteral
};
} // end anonymous namespace

static void sumOffsets(llvm::APSInt &Offset, llvm::APSInt Addend,
                                     BinaryOperatorKind BinOpKind,
                                     bool AddendIsRight) {
  unsigned BitWidth = Offset.getBitWidth();
  unsigned AddendBitWidth = Addend.getBitWidth();
  // There might be negative interim results.
  if (Addend.isUnsigned()) {
    Addend = Addend.zext(++AddendBitWidth);
    Addend.setIsSigned(true);
  }
  // Adjust the bit width of the APSInts.
  if (AddendBitWidth > BitWidth) {
    Offset = Offset.sext(AddendBitWidth);
    BitWidth = AddendBitWidth;
  } else if (BitWidth > AddendBitWidth) {
    Addend = Addend.sext(BitWidth);
  }

  bool Ov = false;
  llvm::APSInt ResOffset = Offset;
  if (BinOpKind == BO_Add)
    ResOffset = Offset.sadd_ov(Addend, Ov);
  else {
    assert(AddendIsRight && BinOpKind == BO_Sub &&
           "operator must be add or sub with addend on the right");
    ResOffset = Offset.ssub_ov(Addend, Ov);
  }

  // We add an offset to a pointer here so we should support an offset as big as
  // possible.
  if (Ov) {
    assert(BitWidth <= UINT_MAX / 2 && "index (intermediate) result too big");
    Offset = Offset.sext(2 * BitWidth);
    sumOffsets(Offset, Addend, BinOpKind, AddendIsRight);
    return;
  }

  Offset = ResOffset;
}

namespace {
// This is a wrapper class around StringLiteral to support offsetted string
// literals as format strings. It takes the offset into account when returning
// the string and its length or the source locations to display notes correctly.
class FormatStringLiteral {
  const StringLiteral *FExpr;
  int64_t Offset;

 public:
  FormatStringLiteral(const StringLiteral *fexpr, int64_t Offset = 0)
      : FExpr(fexpr), Offset(Offset) {}

  StringRef getString() const {
    return FExpr->getString().drop_front(Offset);
  }

  unsigned getByteLength() const {
    return FExpr->getByteLength() - getCharByteWidth() * Offset;
  }
  unsigned getLength() const { return FExpr->getLength() - Offset; }
  unsigned getCharByteWidth() const { return FExpr->getCharByteWidth(); }

  StringLiteral::StringKind getKind() const { return FExpr->getKind(); }

  QualType getType() const { return FExpr->getType(); }

  bool isAscii() const { return FExpr->isAscii(); }
  bool isWide() const { return FExpr->isWide(); }
  bool isUTF8() const { return FExpr->isUTF8(); }
  bool isUTF16() const { return FExpr->isUTF16(); }
  bool isUTF32() const { return FExpr->isUTF32(); }
  bool isPascal() const { return FExpr->isPascal(); }

  SourceLocation getLocationOfByte(
      unsigned ByteNo, const SourceManager &SM, const LangOptions &Features,
      const TargetInfo &Target, unsigned *StartToken = nullptr,
      unsigned *StartTokenByteOffset = nullptr) const {
    return FExpr->getLocationOfByte(ByteNo + Offset, SM, Features, Target,
                                    StartToken, StartTokenByteOffset);
  }

  SourceLocation getLocStart() const LLVM_READONLY {
    return FExpr->getLocStart().getLocWithOffset(Offset);
  }
  SourceLocation getLocEnd() const LLVM_READONLY { return FExpr->getLocEnd(); }
};
}  // end anonymous namespace

static void CheckFormatString(Sema &S, const FormatStringLiteral *FExpr,
                              const Expr *OrigFormatExpr,
                              ArrayRef<const Expr *> Args,
                              bool HasVAListArg, unsigned format_idx,
                              unsigned firstDataArg,
                              Sema::FormatStringType Type,
                              bool inFunctionCall,
                              Sema::VariadicCallType CallType,
                              llvm::SmallBitVector &CheckedVarArgs,
                              UncoveredArgHandler &UncoveredArg);

// Determine if an expression is a string literal or constant string.
// If this function returns false on the arguments to a function expecting a
// format string, we will usually need to emit a warning.
// True string literals are then checked by CheckFormatString.
static StringLiteralCheckType
checkFormatStringExpr(Sema &S, const Expr *E, ArrayRef<const Expr *> Args,
                      bool HasVAListArg, unsigned format_idx,
                      unsigned firstDataArg, Sema::FormatStringType Type,
                      Sema::VariadicCallType CallType, bool InFunctionCall,
                      llvm::SmallBitVector &CheckedVarArgs,
                      UncoveredArgHandler &UncoveredArg,
                      llvm::APSInt Offset) {
 tryAgain:
  assert(Offset.isSigned() && "invalid offset");

  if (E->isTypeDependent() || E->isValueDependent())
    return SLCT_NotALiteral;

  E = E->IgnoreParenCasts();

  if (E->isNullPointerConstant(S.Context, Expr::NPC_ValueDependentIsNotNull))
    // Technically -Wformat-nonliteral does not warn about this case.
    // The behavior of printf and friends in this case is implementation
    // dependent.  Ideally if the format string cannot be null then
    // it should have a 'nonnull' attribute in the function prototype.
    return SLCT_UncheckedLiteral;

  switch (E->getStmtClass()) {
  case Stmt::BinaryConditionalOperatorClass:
  case Stmt::ConditionalOperatorClass: {
    // The expression is a literal if both sub-expressions were, and it was
    // completely checked only if both sub-expressions were checked.
    const AbstractConditionalOperator *C =
        cast<AbstractConditionalOperator>(E);

    // Determine whether it is necessary to check both sub-expressions, for
    // example, because the condition expression is a constant that can be
    // evaluated at compile time.
    bool CheckLeft = true, CheckRight = true;

    bool Cond;
    if (C->getCond()->EvaluateAsBooleanCondition(Cond, S.getASTContext())) {
      if (Cond)
        CheckRight = false;
      else
        CheckLeft = false;
    }

    // We need to maintain the offsets for the right and the left hand side
    // separately to check if every possible indexed expression is a valid
    // string literal. They might have different offsets for different string
    // literals in the end.
    StringLiteralCheckType Left;
    if (!CheckLeft)
      Left = SLCT_UncheckedLiteral;
    else {
      Left = checkFormatStringExpr(S, C->getTrueExpr(), Args,
                                   HasVAListArg, format_idx, firstDataArg,
                                   Type, CallType, InFunctionCall,
                                   CheckedVarArgs, UncoveredArg, Offset);
      if (Left == SLCT_NotALiteral || !CheckRight) {
        return Left;
      }
    }

    StringLiteralCheckType Right =
        checkFormatStringExpr(S, C->getFalseExpr(), Args,
                              HasVAListArg, format_idx, firstDataArg,
                              Type, CallType, InFunctionCall, CheckedVarArgs,
                              UncoveredArg, Offset);

    return (CheckLeft && Left < Right) ? Left : Right;
  }

  case Stmt::ImplicitCastExprClass: {
    E = cast<ImplicitCastExpr>(E)->getSubExpr();
    goto tryAgain;
  }

  case Stmt::OpaqueValueExprClass:
    if (const Expr *src = cast<OpaqueValueExpr>(E)->getSourceExpr()) {
      E = src;
      goto tryAgain;
    }
    return SLCT_NotALiteral;

  case Stmt::PredefinedExprClass:
    // While __func__, etc., are technically not string literals, they
    // cannot contain format specifiers and thus are not a security
    // liability.
    return SLCT_UncheckedLiteral;
      
  case Stmt::DeclRefExprClass: {
    const DeclRefExpr *DR = cast<DeclRefExpr>(E);

    // As an exception, do not flag errors for variables binding to
    // const string literals.
    if (const VarDecl *VD = dyn_cast<VarDecl>(DR->getDecl())) {
      bool isConstant = false;
      QualType T = DR->getType();

      if (const ArrayType *AT = S.Context.getAsArrayType(T)) {
        isConstant = AT->getElementType().isConstant(S.Context);
      } else if (const PointerType *PT = T->getAs<PointerType>()) {
        isConstant = T.isConstant(S.Context) &&
                     PT->getPointeeType().isConstant(S.Context);
      } else if (T->isObjCObjectPointerType()) {
        // In ObjC, there is usually no "const ObjectPointer" type,
        // so don't check if the pointee type is constant.
        isConstant = T.isConstant(S.Context);
      }

      if (isConstant) {
        if (const Expr *Init = VD->getAnyInitializer()) {
          // Look through initializers like const char c[] = { "foo" }
          if (const InitListExpr *InitList = dyn_cast<InitListExpr>(Init)) {
            if (InitList->isStringLiteralInit())
              Init = InitList->getInit(0)->IgnoreParenImpCasts();
          }
          return checkFormatStringExpr(S, Init, Args,
                                       HasVAListArg, format_idx,
                                       firstDataArg, Type, CallType,
                                       /*InFunctionCall*/ false, CheckedVarArgs,
                                       UncoveredArg, Offset);
        }
      }

      // For vprintf* functions (i.e., HasVAListArg==true), we add a
      // special check to see if the format string is a function parameter
      // of the function calling the printf function.  If the function
      // has an attribute indicating it is a printf-like function, then we
      // should suppress warnings concerning non-literals being used in a call
      // to a vprintf function.  For example:
      //
      // void
      // logmessage(char const *fmt __attribute__ (format (printf, 1, 2)), ...){
      //      va_list ap;
      //      va_start(ap, fmt);
      //      vprintf(fmt, ap);  // Do NOT emit a warning about "fmt".
      //      ...
      // }
      if (HasVAListArg) {
        if (const ParmVarDecl *PV = dyn_cast<ParmVarDecl>(VD)) {
          if (const NamedDecl *ND = dyn_cast<NamedDecl>(PV->getDeclContext())) {
            int PVIndex = PV->getFunctionScopeIndex() + 1;
            for (const auto *PVFormat : ND->specific_attrs<FormatAttr>()) {
              // adjust for implicit parameter
              if (const CXXMethodDecl *MD = dyn_cast<CXXMethodDecl>(ND))
                if (MD->isInstance())
                  ++PVIndex;
              // We also check if the formats are compatible.
              // We can't pass a 'scanf' string to a 'printf' function.
              if (PVIndex == PVFormat->getFormatIdx() &&
                  Type == S.GetFormatStringType(PVFormat))
                return SLCT_UncheckedLiteral;
            }
          }
        }
      }
    }

    return SLCT_NotALiteral;
  }

  case Stmt::CallExprClass:
  case Stmt::CXXMemberCallExprClass: {
    const CallExpr *CE = cast<CallExpr>(E);
    if (const NamedDecl *ND = dyn_cast_or_null<NamedDecl>(CE->getCalleeDecl())) {
      if (const FormatArgAttr *FA = ND->getAttr<FormatArgAttr>()) {
        unsigned ArgIndex = FA->getFormatIdx();
        if (const CXXMethodDecl *MD = dyn_cast<CXXMethodDecl>(ND))
          if (MD->isInstance())
            --ArgIndex;
        const Expr *Arg = CE->getArg(ArgIndex - 1);

        return checkFormatStringExpr(S, Arg, Args,
                                     HasVAListArg, format_idx, firstDataArg,
                                     Type, CallType, InFunctionCall,
                                     CheckedVarArgs, UncoveredArg, Offset);
      } else if (const FunctionDecl *FD = dyn_cast<FunctionDecl>(ND)) {
        unsigned BuiltinID = FD->getBuiltinID();
        if (BuiltinID == Builtin::BI__builtin___CFStringMakeConstantString ||
            BuiltinID == Builtin::BI__builtin___NSStringMakeConstantString) {
          const Expr *Arg = CE->getArg(0);
          return checkFormatStringExpr(S, Arg, Args,
                                       HasVAListArg, format_idx,
                                       firstDataArg, Type, CallType,
                                       InFunctionCall, CheckedVarArgs,
                                       UncoveredArg, Offset);
        }
      }
    }

    return SLCT_NotALiteral;
  }
  case Stmt::ObjCMessageExprClass: {
    const auto *ME = cast<ObjCMessageExpr>(E);
    if (const auto *ND = ME->getMethodDecl()) {
      if (const auto *FA = ND->getAttr<FormatArgAttr>()) {
        unsigned ArgIndex = FA->getFormatIdx();
        const Expr *Arg = ME->getArg(ArgIndex - 1);
        return checkFormatStringExpr(
            S, Arg, Args, HasVAListArg, format_idx, firstDataArg, Type,
            CallType, InFunctionCall, CheckedVarArgs, UncoveredArg, Offset);
      }
    }

    return SLCT_NotALiteral;
  }
  case Stmt::ObjCStringLiteralClass:
  case Stmt::StringLiteralClass: {
    const StringLiteral *StrE = nullptr;

    if (const ObjCStringLiteral *ObjCFExpr = dyn_cast<ObjCStringLiteral>(E))
      StrE = ObjCFExpr->getString();
    else
      StrE = cast<StringLiteral>(E);

    if (StrE) {
      if (Offset.isNegative() || Offset > StrE->getLength()) {
        // TODO: It would be better to have an explicit warning for out of
        // bounds literals.
        return SLCT_NotALiteral;
      }
      FormatStringLiteral FStr(StrE, Offset.sextOrTrunc(64).getSExtValue());
      CheckFormatString(S, &FStr, E, Args, HasVAListArg, format_idx,
                        firstDataArg, Type, InFunctionCall, CallType,
                        CheckedVarArgs, UncoveredArg);
      return SLCT_CheckedLiteral;
    }

    return SLCT_NotALiteral;
  }
  case Stmt::BinaryOperatorClass: {
    llvm::APSInt LResult;
    llvm::APSInt RResult;

    const BinaryOperator *BinOp = cast<BinaryOperator>(E);

    // A string literal + an int offset is still a string literal.
    if (BinOp->isAdditiveOp()) {
      bool LIsInt = BinOp->getLHS()->EvaluateAsInt(LResult, S.Context);
      bool RIsInt = BinOp->getRHS()->EvaluateAsInt(RResult, S.Context);

      if (LIsInt != RIsInt) {
        BinaryOperatorKind BinOpKind = BinOp->getOpcode();

        if (LIsInt) {
          if (BinOpKind == BO_Add) {
            sumOffsets(Offset, LResult, BinOpKind, RIsInt);
            E = BinOp->getRHS();
            goto tryAgain;
          }
        } else {
          sumOffsets(Offset, RResult, BinOpKind, RIsInt);
          E = BinOp->getLHS();
          goto tryAgain;
        }
      }
    }

    return SLCT_NotALiteral;
  }
  case Stmt::UnaryOperatorClass: {
    const UnaryOperator *UnaOp = cast<UnaryOperator>(E);
    auto ASE = dyn_cast<ArraySubscriptExpr>(UnaOp->getSubExpr());
    if (UnaOp->getOpcode() == clang::UO_AddrOf && ASE) {
      llvm::APSInt IndexResult;
      if (ASE->getRHS()->EvaluateAsInt(IndexResult, S.Context)) {
        sumOffsets(Offset, IndexResult, BO_Add, /*RHS is int*/ true);
        E = ASE->getBase();
        goto tryAgain;
      }
    }

    return SLCT_NotALiteral;
  }

  default:
    return SLCT_NotALiteral;
  }
}

Sema::FormatStringType Sema::GetFormatStringType(const FormatAttr *Format) {
  return llvm::StringSwitch<FormatStringType>(Format->getType()->getName())
      .Case("scanf", FST_Scanf)
      .Cases("printf", "printf0", FST_Printf)
      .Cases("NSString", "CFString", FST_NSString)
      .Case("strftime", FST_Strftime)
      .Case("strfmon", FST_Strfmon)
      .Cases("kprintf", "cmn_err", "vcmn_err", "zcmn_err", FST_Kprintf)
      .Case("freebsd_kprintf", FST_FreeBSDKPrintf)
      .Case("os_trace", FST_OSLog)
      .Case("os_log", FST_OSLog)
      .Default(FST_Unknown);
}

/// CheckFormatArguments - Check calls to printf and scanf (and similar
/// functions) for correct use of format strings.
/// Returns true if a format string has been fully checked.
bool Sema::CheckFormatArguments(const FormatAttr *Format,
                                ArrayRef<const Expr *> Args,
                                bool IsCXXMember,
                                VariadicCallType CallType,
                                SourceLocation Loc, SourceRange Range,
                                llvm::SmallBitVector &CheckedVarArgs) {
  FormatStringInfo FSI;
  if (getFormatStringInfo(Format, IsCXXMember, &FSI))
    return CheckFormatArguments(Args, FSI.HasVAListArg, FSI.FormatIdx,
                                FSI.FirstDataArg, GetFormatStringType(Format),
                                CallType, Loc, Range, CheckedVarArgs);
  return false;
}

bool Sema::CheckFormatArguments(ArrayRef<const Expr *> Args,
                                bool HasVAListArg, unsigned format_idx,
                                unsigned firstDataArg, FormatStringType Type,
                                VariadicCallType CallType,
                                SourceLocation Loc, SourceRange Range,
                                llvm::SmallBitVector &CheckedVarArgs) {
  // CHECK: printf/scanf-like function is called with no format string.
  if (format_idx >= Args.size()) {
    Diag(Loc, diag::warn_missing_format_string) << Range;
    return false;
  }

  const Expr *OrigFormatExpr = Args[format_idx]->IgnoreParenCasts();

  // CHECK: format string is not a string literal.
  //
  // Dynamically generated format strings are difficult to
  // automatically vet at compile time.  Requiring that format strings
  // are string literals: (1) permits the checking of format strings by
  // the compiler and thereby (2) can practically remove the source of
  // many format string exploits.

  // Format string can be either ObjC string (e.g. @"%d") or
  // C string (e.g. "%d")
  // ObjC string uses the same format specifiers as C string, so we can use
  // the same format string checking logic for both ObjC and C strings.
  UncoveredArgHandler UncoveredArg;
  StringLiteralCheckType CT =
      checkFormatStringExpr(*this, OrigFormatExpr, Args, HasVAListArg,
                            format_idx, firstDataArg, Type, CallType,
                            /*IsFunctionCall*/ true, CheckedVarArgs,
                            UncoveredArg,
                            /*no string offset*/ llvm::APSInt(64, false) = 0);

  // Generate a diagnostic where an uncovered argument is detected.
  if (UncoveredArg.hasUncoveredArg()) {
    unsigned ArgIdx = UncoveredArg.getUncoveredArg() + firstDataArg;
    assert(ArgIdx < Args.size() && "ArgIdx outside bounds");
    UncoveredArg.Diagnose(*this, /*IsFunctionCall*/true, Args[ArgIdx]);
  }

  if (CT != SLCT_NotALiteral)
    // Literal format string found, check done!
    return CT == SLCT_CheckedLiteral;

  // Strftime is particular as it always uses a single 'time' argument,
  // so it is safe to pass a non-literal string.
  if (Type == FST_Strftime)
    return false;

  // Do not emit diag when the string param is a macro expansion and the
  // format is either NSString or CFString. This is a hack to prevent
  // diag when using the NSLocalizedString and CFCopyLocalizedString macros
  // which are usually used in place of NS and CF string literals.
  SourceLocation FormatLoc = Args[format_idx]->getLocStart();
  if (Type == FST_NSString && SourceMgr.isInSystemMacro(FormatLoc))
    return false;

  // If there are no arguments specified, warn with -Wformat-security, otherwise
  // warn only with -Wformat-nonliteral.
  if (Args.size() == firstDataArg) {
    Diag(FormatLoc, diag::warn_format_nonliteral_noargs)
      << OrigFormatExpr->getSourceRange();
    switch (Type) {
    default:
      break;
    case FST_Kprintf:
    case FST_FreeBSDKPrintf:
    case FST_Printf:
      Diag(FormatLoc, diag::note_format_security_fixit)
        << FixItHint::CreateInsertion(FormatLoc, "\"%s\", ");
      break;
    case FST_NSString:
      Diag(FormatLoc, diag::note_format_security_fixit)
        << FixItHint::CreateInsertion(FormatLoc, "@\"%@\", ");
      break;
    }
  } else {
    Diag(FormatLoc, diag::warn_format_nonliteral)
      << OrigFormatExpr->getSourceRange();
  }
  return false;
}

namespace {
class CheckFormatHandler : public analyze_format_string::FormatStringHandler {
protected:
  Sema &S;
  const FormatStringLiteral *FExpr;
  const Expr *OrigFormatExpr;
  const Sema::FormatStringType FSType;
  const unsigned FirstDataArg;
  const unsigned NumDataArgs;
  const char *Beg; // Start of format string.
  const bool HasVAListArg;
  ArrayRef<const Expr *> Args;
  unsigned FormatIdx;
  llvm::SmallBitVector CoveredArgs;
  bool usesPositionalArgs;
  bool atFirstArg;
  bool inFunctionCall;
  Sema::VariadicCallType CallType;
  llvm::SmallBitVector &CheckedVarArgs;
  UncoveredArgHandler &UncoveredArg;

public:
  CheckFormatHandler(Sema &s, const FormatStringLiteral *fexpr,
                     const Expr *origFormatExpr,
                     const Sema::FormatStringType type, unsigned firstDataArg,
                     unsigned numDataArgs, const char *beg, bool hasVAListArg,
                     ArrayRef<const Expr *> Args, unsigned formatIdx,
                     bool inFunctionCall, Sema::VariadicCallType callType,
                     llvm::SmallBitVector &CheckedVarArgs,
                     UncoveredArgHandler &UncoveredArg)
      : S(s), FExpr(fexpr), OrigFormatExpr(origFormatExpr), FSType(type),
        FirstDataArg(firstDataArg), NumDataArgs(numDataArgs), Beg(beg),
        HasVAListArg(hasVAListArg), Args(Args), FormatIdx(formatIdx),
        usesPositionalArgs(false), atFirstArg(true),
        inFunctionCall(inFunctionCall), CallType(callType),
        CheckedVarArgs(CheckedVarArgs), UncoveredArg(UncoveredArg) {
    CoveredArgs.resize(numDataArgs);
    CoveredArgs.reset();
  }

  void DoneProcessing();

  void HandleIncompleteSpecifier(const char *startSpecifier,
                                 unsigned specifierLen) override;

  void HandleInvalidLengthModifier(
                           const analyze_format_string::FormatSpecifier &FS,
                           const analyze_format_string::ConversionSpecifier &CS,
                           const char *startSpecifier, unsigned specifierLen,
                           unsigned DiagID);

  void HandleNonStandardLengthModifier(
                    const analyze_format_string::FormatSpecifier &FS,
                    const char *startSpecifier, unsigned specifierLen);

  void HandleNonStandardConversionSpecifier(
                    const analyze_format_string::ConversionSpecifier &CS,
                    const char *startSpecifier, unsigned specifierLen);

  void HandlePosition(const char *startPos, unsigned posLen) override;

  void HandleInvalidPosition(const char *startSpecifier,
                             unsigned specifierLen,
                             analyze_format_string::PositionContext p) override;

  void HandleZeroPosition(const char *startPos, unsigned posLen) override;

  void HandleNullChar(const char *nullCharacter) override;

  template <typename Range>
  static void
  EmitFormatDiagnostic(Sema &S, bool inFunctionCall, const Expr *ArgumentExpr,
                       const PartialDiagnostic &PDiag, SourceLocation StringLoc,
                       bool IsStringLocation, Range StringRange,
                       ArrayRef<FixItHint> Fixit = None);

protected:
  bool HandleInvalidConversionSpecifier(unsigned argIndex, SourceLocation Loc,
                                        const char *startSpec,
                                        unsigned specifierLen,
                                        const char *csStart, unsigned csLen);

  void HandlePositionalNonpositionalArgs(SourceLocation Loc,
                                         const char *startSpec,
                                         unsigned specifierLen);
  
  SourceRange getFormatStringRange();
  CharSourceRange getSpecifierRange(const char *startSpecifier,
                                    unsigned specifierLen);
  SourceLocation getLocationOfByte(const char *x);

  const Expr *getDataArg(unsigned i) const;
  
  bool CheckNumArgs(const analyze_format_string::FormatSpecifier &FS,
                    const analyze_format_string::ConversionSpecifier &CS,
                    const char *startSpecifier, unsigned specifierLen,
                    unsigned argIndex);

  template <typename Range>
  void EmitFormatDiagnostic(PartialDiagnostic PDiag, SourceLocation StringLoc,
                            bool IsStringLocation, Range StringRange,
                            ArrayRef<FixItHint> Fixit = None);
};
} // end anonymous namespace

SourceRange CheckFormatHandler::getFormatStringRange() {
  return OrigFormatExpr->getSourceRange();
}

CharSourceRange CheckFormatHandler::
getSpecifierRange(const char *startSpecifier, unsigned specifierLen) {
  SourceLocation Start = getLocationOfByte(startSpecifier);
  SourceLocation End   = getLocationOfByte(startSpecifier + specifierLen - 1);

  // Advance the end SourceLocation by one due to half-open ranges.
  End = End.getLocWithOffset(1);

  return CharSourceRange::getCharRange(Start, End);
}

SourceLocation CheckFormatHandler::getLocationOfByte(const char *x) {
  return FExpr->getLocationOfByte(x - Beg, S.getSourceManager(),
                                  S.getLangOpts(), S.Context.getTargetInfo());
}

void CheckFormatHandler::HandleIncompleteSpecifier(const char *startSpecifier,
                                                   unsigned specifierLen){
  EmitFormatDiagnostic(S.PDiag(diag::warn_printf_incomplete_specifier),
                       getLocationOfByte(startSpecifier),
                       /*IsStringLocation*/true,
                       getSpecifierRange(startSpecifier, specifierLen));
}

void CheckFormatHandler::HandleInvalidLengthModifier(
    const analyze_format_string::FormatSpecifier &FS,
    const analyze_format_string::ConversionSpecifier &CS,
    const char *startSpecifier, unsigned specifierLen, unsigned DiagID) {
  using namespace analyze_format_string;

  const LengthModifier &LM = FS.getLengthModifier();
  CharSourceRange LMRange = getSpecifierRange(LM.getStart(), LM.getLength());

  // See if we know how to fix this length modifier.
  Optional<LengthModifier> FixedLM = FS.getCorrectedLengthModifier();
  if (FixedLM) {
    EmitFormatDiagnostic(S.PDiag(DiagID) << LM.toString() << CS.toString(),
                         getLocationOfByte(LM.getStart()),
                         /*IsStringLocation*/true,
                         getSpecifierRange(startSpecifier, specifierLen));

    S.Diag(getLocationOfByte(LM.getStart()), diag::note_format_fix_specifier)
      << FixedLM->toString()
      << FixItHint::CreateReplacement(LMRange, FixedLM->toString());

  } else {
    FixItHint Hint;
    if (DiagID == diag::warn_format_nonsensical_length)
      Hint = FixItHint::CreateRemoval(LMRange);

    EmitFormatDiagnostic(S.PDiag(DiagID) << LM.toString() << CS.toString(),
                         getLocationOfByte(LM.getStart()),
                         /*IsStringLocation*/true,
                         getSpecifierRange(startSpecifier, specifierLen),
                         Hint);
  }
}

void CheckFormatHandler::HandleNonStandardLengthModifier(
    const analyze_format_string::FormatSpecifier &FS,
    const char *startSpecifier, unsigned specifierLen) {
  using namespace analyze_format_string;

  const LengthModifier &LM = FS.getLengthModifier();
  CharSourceRange LMRange = getSpecifierRange(LM.getStart(), LM.getLength());

  // See if we know how to fix this length modifier.
  Optional<LengthModifier> FixedLM = FS.getCorrectedLengthModifier();
  if (FixedLM) {
    EmitFormatDiagnostic(S.PDiag(diag::warn_format_non_standard)
                           << LM.toString() << 0,
                         getLocationOfByte(LM.getStart()),
                         /*IsStringLocation*/true,
                         getSpecifierRange(startSpecifier, specifierLen));

    S.Diag(getLocationOfByte(LM.getStart()), diag::note_format_fix_specifier)
      << FixedLM->toString()
      << FixItHint::CreateReplacement(LMRange, FixedLM->toString());

  } else {
    EmitFormatDiagnostic(S.PDiag(diag::warn_format_non_standard)
                           << LM.toString() << 0,
                         getLocationOfByte(LM.getStart()),
                         /*IsStringLocation*/true,
                         getSpecifierRange(startSpecifier, specifierLen));
  }
}

void CheckFormatHandler::HandleNonStandardConversionSpecifier(
    const analyze_format_string::ConversionSpecifier &CS,
    const char *startSpecifier, unsigned specifierLen) {
  using namespace analyze_format_string;

  // See if we know how to fix this conversion specifier.
  Optional<ConversionSpecifier> FixedCS = CS.getStandardSpecifier();
  if (FixedCS) {
    EmitFormatDiagnostic(S.PDiag(diag::warn_format_non_standard)
                          << CS.toString() << /*conversion specifier*/1,
                         getLocationOfByte(CS.getStart()),
                         /*IsStringLocation*/true,
                         getSpecifierRange(startSpecifier, specifierLen));

    CharSourceRange CSRange = getSpecifierRange(CS.getStart(), CS.getLength());
    S.Diag(getLocationOfByte(CS.getStart()), diag::note_format_fix_specifier)
      << FixedCS->toString()
      << FixItHint::CreateReplacement(CSRange, FixedCS->toString());
  } else {
    EmitFormatDiagnostic(S.PDiag(diag::warn_format_non_standard)
                          << CS.toString() << /*conversion specifier*/1,
                         getLocationOfByte(CS.getStart()),
                         /*IsStringLocation*/true,
                         getSpecifierRange(startSpecifier, specifierLen));
  }
}

void CheckFormatHandler::HandlePosition(const char *startPos,
                                        unsigned posLen) {
  EmitFormatDiagnostic(S.PDiag(diag::warn_format_non_standard_positional_arg),
                               getLocationOfByte(startPos),
                               /*IsStringLocation*/true,
                               getSpecifierRange(startPos, posLen));
}

void
CheckFormatHandler::HandleInvalidPosition(const char *startPos, unsigned posLen,
                                     analyze_format_string::PositionContext p) {
  EmitFormatDiagnostic(S.PDiag(diag::warn_format_invalid_positional_specifier)
                         << (unsigned) p,
                       getLocationOfByte(startPos), /*IsStringLocation*/true,
                       getSpecifierRange(startPos, posLen));
}

void CheckFormatHandler::HandleZeroPosition(const char *startPos,
                                            unsigned posLen) {
  EmitFormatDiagnostic(S.PDiag(diag::warn_format_zero_positional_specifier),
                               getLocationOfByte(startPos),
                               /*IsStringLocation*/true,
                               getSpecifierRange(startPos, posLen));
}

void CheckFormatHandler::HandleNullChar(const char *nullCharacter) {
  if (!isa<ObjCStringLiteral>(OrigFormatExpr)) {
    // The presence of a null character is likely an error.
    EmitFormatDiagnostic(
      S.PDiag(diag::warn_printf_format_string_contains_null_char),
      getLocationOfByte(nullCharacter), /*IsStringLocation*/true,
      getFormatStringRange());
  }
}

// Note that this may return NULL if there was an error parsing or building
// one of the argument expressions.
const Expr *CheckFormatHandler::getDataArg(unsigned i) const {
  return Args[FirstDataArg + i];
}

void CheckFormatHandler::DoneProcessing() {
  // Does the number of data arguments exceed the number of
  // format conversions in the format string?
  if (!HasVAListArg) {
      // Find any arguments that weren't covered.
    CoveredArgs.flip();
    signed notCoveredArg = CoveredArgs.find_first();
    if (notCoveredArg >= 0) {
      assert((unsigned)notCoveredArg < NumDataArgs);
      UncoveredArg.Update(notCoveredArg, OrigFormatExpr);
    } else {
      UncoveredArg.setAllCovered();
    }
  }
}

void UncoveredArgHandler::Diagnose(Sema &S, bool IsFunctionCall,
                                   const Expr *ArgExpr) {
  assert(hasUncoveredArg() && DiagnosticExprs.size() > 0 &&
         "Invalid state");

  if (!ArgExpr)
    return;

  SourceLocation Loc = ArgExpr->getLocStart();

  if (S.getSourceManager().isInSystemMacro(Loc))
    return;

  PartialDiagnostic PDiag = S.PDiag(diag::warn_printf_data_arg_not_used);
  for (auto E : DiagnosticExprs)
    PDiag << E->getSourceRange();

  CheckFormatHandler::EmitFormatDiagnostic(
                                  S, IsFunctionCall, DiagnosticExprs[0],
                                  PDiag, Loc, /*IsStringLocation*/false,
                                  DiagnosticExprs[0]->getSourceRange());
}

bool
CheckFormatHandler::HandleInvalidConversionSpecifier(unsigned argIndex,
                                                     SourceLocation Loc,
                                                     const char *startSpec,
                                                     unsigned specifierLen,
                                                     const char *csStart,
                                                     unsigned csLen) {
  bool keepGoing = true;
  if (argIndex < NumDataArgs) {
    // Consider the argument coverered, even though the specifier doesn't
    // make sense.
    CoveredArgs.set(argIndex);
  }
  else {
    // If argIndex exceeds the number of data arguments we
    // don't issue a warning because that is just a cascade of warnings (and
    // they may have intended '%%' anyway). We don't want to continue processing
    // the format string after this point, however, as we will like just get
    // gibberish when trying to match arguments.
    keepGoing = false;
  }

  StringRef Specifier(csStart, csLen);

  // If the specifier in non-printable, it could be the first byte of a UTF-8
  // sequence. In that case, print the UTF-8 code point. If not, print the byte
  // hex value.
  std::string CodePointStr;
  if (!llvm::sys::locale::isPrint(*csStart)) {
    llvm::UTF32 CodePoint;
    const llvm::UTF8 **B = reinterpret_cast<const llvm::UTF8 **>(&csStart);
    const llvm::UTF8 *E =
        reinterpret_cast<const llvm::UTF8 *>(csStart + csLen);
    llvm::ConversionResult Result =
        llvm::convertUTF8Sequence(B, E, &CodePoint, llvm::strictConversion);

    if (Result != llvm::conversionOK) {
      unsigned char FirstChar = *csStart;
      CodePoint = (llvm::UTF32)FirstChar;
    }

    llvm::raw_string_ostream OS(CodePointStr);
    if (CodePoint < 256)
      OS << "\\x" << llvm::format("%02x", CodePoint);
    else if (CodePoint <= 0xFFFF)
      OS << "\\u" << llvm::format("%04x", CodePoint);
    else
      OS << "\\U" << llvm::format("%08x", CodePoint);
    OS.flush();
    Specifier = CodePointStr;
  }

  EmitFormatDiagnostic(
      S.PDiag(diag::warn_format_invalid_conversion) << Specifier, Loc,
      /*IsStringLocation*/ true, getSpecifierRange(startSpec, specifierLen));

  return keepGoing;
}

void
CheckFormatHandler::HandlePositionalNonpositionalArgs(SourceLocation Loc,
                                                      const char *startSpec,
                                                      unsigned specifierLen) {
  EmitFormatDiagnostic(
    S.PDiag(diag::warn_format_mix_positional_nonpositional_args),
    Loc, /*isStringLoc*/true, getSpecifierRange(startSpec, specifierLen));
}

bool
CheckFormatHandler::CheckNumArgs(
  const analyze_format_string::FormatSpecifier &FS,
  const analyze_format_string::ConversionSpecifier &CS,
  const char *startSpecifier, unsigned specifierLen, unsigned argIndex) {

  if (argIndex >= NumDataArgs) {
    PartialDiagnostic PDiag = FS.usesPositionalArg()
      ? (S.PDiag(diag::warn_printf_positional_arg_exceeds_data_args)
           << (argIndex+1) << NumDataArgs)
      : S.PDiag(diag::warn_printf_insufficient_data_args);
    EmitFormatDiagnostic(
      PDiag, getLocationOfByte(CS.getStart()), /*IsStringLocation*/true,
      getSpecifierRange(startSpecifier, specifierLen));

    // Since more arguments than conversion tokens are given, by extension
    // all arguments are covered, so mark this as so.
    UncoveredArg.setAllCovered();
    return false;
  }
  return true;
}

template<typename Range>
void CheckFormatHandler::EmitFormatDiagnostic(PartialDiagnostic PDiag,
                                              SourceLocation Loc,
                                              bool IsStringLocation,
                                              Range StringRange,
                                              ArrayRef<FixItHint> FixIt) {
  EmitFormatDiagnostic(S, inFunctionCall, Args[FormatIdx], PDiag,
                       Loc, IsStringLocation, StringRange, FixIt);
}

/// \brief If the format string is not within the funcion call, emit a note
/// so that the function call and string are in diagnostic messages.
///
/// \param InFunctionCall if true, the format string is within the function
/// call and only one diagnostic message will be produced.  Otherwise, an
/// extra note will be emitted pointing to location of the format string.
///
/// \param ArgumentExpr the expression that is passed as the format string
/// argument in the function call.  Used for getting locations when two
/// diagnostics are emitted.
///
/// \param PDiag the callee should already have provided any strings for the
/// diagnostic message.  This function only adds locations and fixits
/// to diagnostics.
///
/// \param Loc primary location for diagnostic.  If two diagnostics are
/// required, one will be at Loc and a new SourceLocation will be created for
/// the other one.
///
/// \param IsStringLocation if true, Loc points to the format string should be
/// used for the note.  Otherwise, Loc points to the argument list and will
/// be used with PDiag.
///
/// \param StringRange some or all of the string to highlight.  This is
/// templated so it can accept either a CharSourceRange or a SourceRange.
///
/// \param FixIt optional fix it hint for the format string.
template <typename Range>
void CheckFormatHandler::EmitFormatDiagnostic(
    Sema &S, bool InFunctionCall, const Expr *ArgumentExpr,
    const PartialDiagnostic &PDiag, SourceLocation Loc, bool IsStringLocation,
    Range StringRange, ArrayRef<FixItHint> FixIt) {
  if (InFunctionCall) {
    const Sema::SemaDiagnosticBuilder &D = S.Diag(Loc, PDiag);
    D << StringRange;
    D << FixIt;
  } else {
    S.Diag(IsStringLocation ? ArgumentExpr->getExprLoc() : Loc, PDiag)
      << ArgumentExpr->getSourceRange();

    const Sema::SemaDiagnosticBuilder &Note =
      S.Diag(IsStringLocation ? Loc : StringRange.getBegin(),
             diag::note_format_string_defined);

    Note << StringRange;
    Note << FixIt;
  }
}

//===--- CHECK: Printf format string checking ------------------------------===//

namespace {
class CheckPrintfHandler : public CheckFormatHandler {
public:
  CheckPrintfHandler(Sema &s, const FormatStringLiteral *fexpr,
                     const Expr *origFormatExpr,
                     const Sema::FormatStringType type, unsigned firstDataArg,
                     unsigned numDataArgs, bool isObjC, const char *beg,
                     bool hasVAListArg, ArrayRef<const Expr *> Args,
                     unsigned formatIdx, bool inFunctionCall,
                     Sema::VariadicCallType CallType,
                     llvm::SmallBitVector &CheckedVarArgs,
                     UncoveredArgHandler &UncoveredArg)
      : CheckFormatHandler(s, fexpr, origFormatExpr, type, firstDataArg,
                           numDataArgs, beg, hasVAListArg, Args, formatIdx,
                           inFunctionCall, CallType, CheckedVarArgs,
                           UncoveredArg) {}

  bool isObjCContext() const { return FSType == Sema::FST_NSString; }

  /// Returns true if '%@' specifiers are allowed in the format string.
  bool allowsObjCArg() const {
    return FSType == Sema::FST_NSString || FSType == Sema::FST_OSLog ||
           FSType == Sema::FST_OSTrace;
  }

  bool HandleInvalidPrintfConversionSpecifier(
                                      const analyze_printf::PrintfSpecifier &FS,
                                      const char *startSpecifier,
                                      unsigned specifierLen) override;

  bool HandlePrintfSpecifier(const analyze_printf::PrintfSpecifier &FS,
                             const char *startSpecifier,
                             unsigned specifierLen) override;
  bool checkFormatExpr(const analyze_printf::PrintfSpecifier &FS,
                       const char *StartSpecifier,
                       unsigned SpecifierLen,
                       const Expr *E);

  bool HandleAmount(const analyze_format_string::OptionalAmount &Amt, unsigned k,
                    const char *startSpecifier, unsigned specifierLen);
  void HandleInvalidAmount(const analyze_printf::PrintfSpecifier &FS,
                           const analyze_printf::OptionalAmount &Amt,
                           unsigned type,
                           const char *startSpecifier, unsigned specifierLen);
  void HandleFlag(const analyze_printf::PrintfSpecifier &FS,
                  const analyze_printf::OptionalFlag &flag,
                  const char *startSpecifier, unsigned specifierLen);
  void HandleIgnoredFlag(const analyze_printf::PrintfSpecifier &FS,
                         const analyze_printf::OptionalFlag &ignoredFlag,
                         const analyze_printf::OptionalFlag &flag,
                         const char *startSpecifier, unsigned specifierLen);
  bool checkForCStrMembers(const analyze_printf::ArgType &AT,
                           const Expr *E);
                           
  void HandleEmptyObjCModifierFlag(const char *startFlag,
                                   unsigned flagLen) override;

  void HandleInvalidObjCModifierFlag(const char *startFlag,
                                            unsigned flagLen) override;

  void HandleObjCFlagsWithNonObjCConversion(const char *flagsStart,
                                           const char *flagsEnd,
                                           const char *conversionPosition) 
                                             override;
};
} // end anonymous namespace

bool CheckPrintfHandler::HandleInvalidPrintfConversionSpecifier(
                                      const analyze_printf::PrintfSpecifier &FS,
                                      const char *startSpecifier,
                                      unsigned specifierLen) {
  const analyze_printf::PrintfConversionSpecifier &CS =
    FS.getConversionSpecifier();
  
  return HandleInvalidConversionSpecifier(FS.getArgIndex(),
                                          getLocationOfByte(CS.getStart()),
                                          startSpecifier, specifierLen,
                                          CS.getStart(), CS.getLength());
}

bool CheckPrintfHandler::HandleAmount(
                               const analyze_format_string::OptionalAmount &Amt,
                               unsigned k, const char *startSpecifier,
                               unsigned specifierLen) {
  if (Amt.hasDataArgument()) {
    if (!HasVAListArg) {
      unsigned argIndex = Amt.getArgIndex();
      if (argIndex >= NumDataArgs) {
        EmitFormatDiagnostic(S.PDiag(diag::warn_printf_asterisk_missing_arg)
                               << k,
                             getLocationOfByte(Amt.getStart()),
                             /*IsStringLocation*/true,
                             getSpecifierRange(startSpecifier, specifierLen));
        // Don't do any more checking.  We will just emit
        // spurious errors.
        return false;
      }

      // Type check the data argument.  It should be an 'int'.
      // Although not in conformance with C99, we also allow the argument to be
      // an 'unsigned int' as that is a reasonably safe case.  GCC also
      // doesn't emit a warning for that case.
      CoveredArgs.set(argIndex);
      const Expr *Arg = getDataArg(argIndex);
      if (!Arg)
        return false;

      QualType T = Arg->getType();

      const analyze_printf::ArgType &AT = Amt.getArgType(S.Context);
      assert(AT.isValid());

      if (!AT.matchesType(S.Context, T)) {
        EmitFormatDiagnostic(S.PDiag(diag::warn_printf_asterisk_wrong_type)
                               << k << AT.getRepresentativeTypeName(S.Context)
                               << T << Arg->getSourceRange(),
                             getLocationOfByte(Amt.getStart()),
                             /*IsStringLocation*/true,
                             getSpecifierRange(startSpecifier, specifierLen));
        // Don't do any more checking.  We will just emit
        // spurious errors.
        return false;
      }
    }
  }
  return true;
}

void CheckPrintfHandler::HandleInvalidAmount(
                                      const analyze_printf::PrintfSpecifier &FS,
                                      const analyze_printf::OptionalAmount &Amt,
                                      unsigned type,
                                      const char *startSpecifier,
                                      unsigned specifierLen) {
  const analyze_printf::PrintfConversionSpecifier &CS =
    FS.getConversionSpecifier();

  FixItHint fixit =
    Amt.getHowSpecified() == analyze_printf::OptionalAmount::Constant
      ? FixItHint::CreateRemoval(getSpecifierRange(Amt.getStart(),
                                 Amt.getConstantLength()))
      : FixItHint();

  EmitFormatDiagnostic(S.PDiag(diag::warn_printf_nonsensical_optional_amount)
                         << type << CS.toString(),
                       getLocationOfByte(Amt.getStart()),
                       /*IsStringLocation*/true,
                       getSpecifierRange(startSpecifier, specifierLen),
                       fixit);
}

void CheckPrintfHandler::HandleFlag(const analyze_printf::PrintfSpecifier &FS,
                                    const analyze_printf::OptionalFlag &flag,
                                    const char *startSpecifier,
                                    unsigned specifierLen) {
  // Warn about pointless flag with a fixit removal.
  const analyze_printf::PrintfConversionSpecifier &CS =
    FS.getConversionSpecifier();
  EmitFormatDiagnostic(S.PDiag(diag::warn_printf_nonsensical_flag)
                         << flag.toString() << CS.toString(),
                       getLocationOfByte(flag.getPosition()),
                       /*IsStringLocation*/true,
                       getSpecifierRange(startSpecifier, specifierLen),
                       FixItHint::CreateRemoval(
                         getSpecifierRange(flag.getPosition(), 1)));
}

void CheckPrintfHandler::HandleIgnoredFlag(
                                const analyze_printf::PrintfSpecifier &FS,
                                const analyze_printf::OptionalFlag &ignoredFlag,
                                const analyze_printf::OptionalFlag &flag,
                                const char *startSpecifier,
                                unsigned specifierLen) {
  // Warn about ignored flag with a fixit removal.
  EmitFormatDiagnostic(S.PDiag(diag::warn_printf_ignored_flag)
                         << ignoredFlag.toString() << flag.toString(),
                       getLocationOfByte(ignoredFlag.getPosition()),
                       /*IsStringLocation*/true,
                       getSpecifierRange(startSpecifier, specifierLen),
                       FixItHint::CreateRemoval(
                         getSpecifierRange(ignoredFlag.getPosition(), 1)));
}

//  void EmitFormatDiagnostic(PartialDiagnostic PDiag, SourceLocation StringLoc,
//                            bool IsStringLocation, Range StringRange,
//                            ArrayRef<FixItHint> Fixit = None);
                            
void CheckPrintfHandler::HandleEmptyObjCModifierFlag(const char *startFlag,
                                                     unsigned flagLen) {
  // Warn about an empty flag.
  EmitFormatDiagnostic(S.PDiag(diag::warn_printf_empty_objc_flag),
                       getLocationOfByte(startFlag),
                       /*IsStringLocation*/true,
                       getSpecifierRange(startFlag, flagLen));
}

void CheckPrintfHandler::HandleInvalidObjCModifierFlag(const char *startFlag,
                                                       unsigned flagLen) {
  // Warn about an invalid flag.
  auto Range = getSpecifierRange(startFlag, flagLen);
  StringRef flag(startFlag, flagLen);
  EmitFormatDiagnostic(S.PDiag(diag::warn_printf_invalid_objc_flag) << flag,
                      getLocationOfByte(startFlag),
                      /*IsStringLocation*/true,
                      Range, FixItHint::CreateRemoval(Range));
}

void CheckPrintfHandler::HandleObjCFlagsWithNonObjCConversion(
    const char *flagsStart, const char *flagsEnd, const char *conversionPosition) {
    // Warn about using '[...]' without a '@' conversion.
    auto Range = getSpecifierRange(flagsStart, flagsEnd - flagsStart + 1);
    auto diag = diag::warn_printf_ObjCflags_without_ObjCConversion;
    EmitFormatDiagnostic(S.PDiag(diag) << StringRef(conversionPosition, 1),
                         getLocationOfByte(conversionPosition),
                         /*IsStringLocation*/true,
                         Range, FixItHint::CreateRemoval(Range));
}

// Determines if the specified is a C++ class or struct containing
// a member with the specified name and kind (e.g. a CXXMethodDecl named
// "c_str()").
template<typename MemberKind>
static llvm::SmallPtrSet<MemberKind*, 1>
CXXRecordMembersNamed(StringRef Name, Sema &S, QualType Ty) {
  const RecordType *RT = Ty->getAs<RecordType>();
  llvm::SmallPtrSet<MemberKind*, 1> Results;

  if (!RT)
    return Results;
  const CXXRecordDecl *RD = dyn_cast<CXXRecordDecl>(RT->getDecl());
  if (!RD || !RD->getDefinition())
    return Results;

  LookupResult R(S, &S.Context.Idents.get(Name), SourceLocation(),
                 Sema::LookupMemberName);
  R.suppressDiagnostics();

  // We just need to include all members of the right kind turned up by the
  // filter, at this point.
  if (S.LookupQualifiedName(R, RT->getDecl()))
    for (LookupResult::iterator I = R.begin(), E = R.end(); I != E; ++I) {
      NamedDecl *decl = (*I)->getUnderlyingDecl();
      if (MemberKind *FK = dyn_cast<MemberKind>(decl))
        Results.insert(FK);
    }
  return Results;
}

/// Check if we could call '.c_str()' on an object.
///
/// FIXME: This returns the wrong results in some cases (if cv-qualifiers don't
/// allow the call, or if it would be ambiguous).
bool Sema::hasCStrMethod(const Expr *E) {
  typedef llvm::SmallPtrSet<CXXMethodDecl*, 1> MethodSet;
  MethodSet Results =
      CXXRecordMembersNamed<CXXMethodDecl>("c_str", *this, E->getType());
  for (MethodSet::iterator MI = Results.begin(), ME = Results.end();
       MI != ME; ++MI)
    if ((*MI)->getMinRequiredArguments() == 0)
      return true;
  return false;
}

// Check if a (w)string was passed when a (w)char* was needed, and offer a
// better diagnostic if so. AT is assumed to be valid.
// Returns true when a c_str() conversion method is found.
bool CheckPrintfHandler::checkForCStrMembers(
    const analyze_printf::ArgType &AT, const Expr *E) {
  typedef llvm::SmallPtrSet<CXXMethodDecl*, 1> MethodSet;

  MethodSet Results =
      CXXRecordMembersNamed<CXXMethodDecl>("c_str", S, E->getType());

  for (MethodSet::iterator MI = Results.begin(), ME = Results.end();
       MI != ME; ++MI) {
    const CXXMethodDecl *Method = *MI;
    if (Method->getMinRequiredArguments() == 0 &&
        AT.matchesType(S.Context, Method->getReturnType())) {
      // FIXME: Suggest parens if the expression needs them.
      SourceLocation EndLoc = S.getLocForEndOfToken(E->getLocEnd());
      S.Diag(E->getLocStart(), diag::note_printf_c_str)
          << "c_str()"
          << FixItHint::CreateInsertion(EndLoc, ".c_str()");
      return true;
    }
  }

  return false;
}

bool
CheckPrintfHandler::HandlePrintfSpecifier(const analyze_printf::PrintfSpecifier
                                            &FS,
                                          const char *startSpecifier,
                                          unsigned specifierLen) {
  using namespace analyze_format_string;
  using namespace analyze_printf;  
  const PrintfConversionSpecifier &CS = FS.getConversionSpecifier();

  if (FS.consumesDataArgument()) {
    if (atFirstArg) {
        atFirstArg = false;
        usesPositionalArgs = FS.usesPositionalArg();
    }
    else if (usesPositionalArgs != FS.usesPositionalArg()) {
      HandlePositionalNonpositionalArgs(getLocationOfByte(CS.getStart()),
                                        startSpecifier, specifierLen);
      return false;
    }
  }

  // First check if the field width, precision, and conversion specifier
  // have matching data arguments.
  if (!HandleAmount(FS.getFieldWidth(), /* field width */ 0,
                    startSpecifier, specifierLen)) {
    return false;
  }

  if (!HandleAmount(FS.getPrecision(), /* precision */ 1,
                    startSpecifier, specifierLen)) {
    return false;
  }

  if (!CS.consumesDataArgument()) {
    // FIXME: Technically specifying a precision or field width here
    // makes no sense.  Worth issuing a warning at some point.
    return true;
  }

  // Consume the argument.
  unsigned argIndex = FS.getArgIndex();
  if (argIndex < NumDataArgs) {
    // The check to see if the argIndex is valid will come later.
    // We set the bit here because we may exit early from this
    // function if we encounter some other error.
    CoveredArgs.set(argIndex);
  }

  // FreeBSD kernel extensions.
  if (CS.getKind() == ConversionSpecifier::FreeBSDbArg ||
      CS.getKind() == ConversionSpecifier::FreeBSDDArg) {
    // We need at least two arguments.
    if (!CheckNumArgs(FS, CS, startSpecifier, specifierLen, argIndex + 1))
      return false;

    // Claim the second argument.
    CoveredArgs.set(argIndex + 1);

    // Type check the first argument (int for %b, pointer for %D)
    const Expr *Ex = getDataArg(argIndex);
    const analyze_printf::ArgType &AT =
      (CS.getKind() == ConversionSpecifier::FreeBSDbArg) ?
        ArgType(S.Context.IntTy) : ArgType::CPointerTy;
    if (AT.isValid() && !AT.matchesType(S.Context, Ex->getType()))
      EmitFormatDiagnostic(
        S.PDiag(diag::warn_format_conversion_argument_type_mismatch)
        << AT.getRepresentativeTypeName(S.Context) << Ex->getType()
        << false << Ex->getSourceRange(),
        Ex->getLocStart(), /*IsStringLocation*/false,
        getSpecifierRange(startSpecifier, specifierLen));

    // Type check the second argument (char * for both %b and %D)
    Ex = getDataArg(argIndex + 1);
    const analyze_printf::ArgType &AT2 = ArgType::CStrTy;
    if (AT2.isValid() && !AT2.matchesType(S.Context, Ex->getType()))
      EmitFormatDiagnostic(
        S.PDiag(diag::warn_format_conversion_argument_type_mismatch)
        << AT2.getRepresentativeTypeName(S.Context) << Ex->getType()
        << false << Ex->getSourceRange(),
        Ex->getLocStart(), /*IsStringLocation*/false,
        getSpecifierRange(startSpecifier, specifierLen));

     return true;
  }

  // Check for using an Objective-C specific conversion specifier
  // in a non-ObjC literal.
  if (!allowsObjCArg() && CS.isObjCArg()) {
    return HandleInvalidPrintfConversionSpecifier(FS, startSpecifier,
                                                  specifierLen);
  }

  // %P can only be used with os_log.
  if (FSType != Sema::FST_OSLog && CS.getKind() == ConversionSpecifier::PArg) {
<<<<<<< HEAD
=======
    return HandleInvalidPrintfConversionSpecifier(FS, startSpecifier,
                                                  specifierLen);
  }

  // %n is not allowed with os_log.
  if (FSType == Sema::FST_OSLog && CS.getKind() == ConversionSpecifier::nArg) {
    EmitFormatDiagnostic(S.PDiag(diag::warn_os_log_format_narg),
                         getLocationOfByte(CS.getStart()),
                         /*IsStringLocation*/ false,
                         getSpecifierRange(startSpecifier, specifierLen));

    return true;
  }

  // Only scalars are allowed for os_trace.
  if (FSType == Sema::FST_OSTrace &&
      (CS.getKind() == ConversionSpecifier::PArg ||
       CS.getKind() == ConversionSpecifier::sArg ||
       CS.getKind() == ConversionSpecifier::ObjCObjArg)) {
>>>>>>> 566a51d1
    return HandleInvalidPrintfConversionSpecifier(FS, startSpecifier,
                                                  specifierLen);
  }

<<<<<<< HEAD
  // %n is not allowed with os_log.
  if (FSType == Sema::FST_OSLog && CS.getKind() == ConversionSpecifier::nArg) {
    EmitFormatDiagnostic(S.PDiag(diag::warn_os_log_format_narg),
                         getLocationOfByte(CS.getStart()),
                         /*IsStringLocation*/ false,
                         getSpecifierRange(startSpecifier, specifierLen));

    return true;
  }

  // Only scalars are allowed for os_trace.
  if (FSType == Sema::FST_OSTrace &&
      (CS.getKind() == ConversionSpecifier::PArg ||
       CS.getKind() == ConversionSpecifier::sArg ||
       CS.getKind() == ConversionSpecifier::ObjCObjArg)) {
    return HandleInvalidPrintfConversionSpecifier(FS, startSpecifier,
                                                  specifierLen);
  }

=======
>>>>>>> 566a51d1
  // Check for use of public/private annotation outside of os_log().
  if (FSType != Sema::FST_OSLog) {
    if (FS.isPublic().isSet()) {
      EmitFormatDiagnostic(S.PDiag(diag::warn_format_invalid_annotation)
                               << "public",
                           getLocationOfByte(FS.isPublic().getPosition()),
                           /*IsStringLocation*/ false,
                           getSpecifierRange(startSpecifier, specifierLen));
    }
    if (FS.isPrivate().isSet()) {
      EmitFormatDiagnostic(S.PDiag(diag::warn_format_invalid_annotation)
                               << "private",
                           getLocationOfByte(FS.isPrivate().getPosition()),
                           /*IsStringLocation*/ false,
                           getSpecifierRange(startSpecifier, specifierLen));
    }
  }

  // Check for invalid use of field width
  if (!FS.hasValidFieldWidth()) {
    HandleInvalidAmount(FS, FS.getFieldWidth(), /* field width */ 0,
        startSpecifier, specifierLen);
  }

  // Check for invalid use of precision
  if (!FS.hasValidPrecision()) {
    HandleInvalidAmount(FS, FS.getPrecision(), /* precision */ 1,
        startSpecifier, specifierLen);
  }

  // Precision is mandatory for %P specifier.
  if (CS.getKind() == ConversionSpecifier::PArg &&
      FS.getPrecision().getHowSpecified() == OptionalAmount::NotSpecified) {
    EmitFormatDiagnostic(S.PDiag(diag::warn_format_P_no_precision),
                         getLocationOfByte(startSpecifier),
                         /*IsStringLocation*/ false,
                         getSpecifierRange(startSpecifier, specifierLen));
  }

  // Check each flag does not conflict with any other component.
  if (!FS.hasValidThousandsGroupingPrefix())
    HandleFlag(FS, FS.hasThousandsGrouping(), startSpecifier, specifierLen);
  if (!FS.hasValidLeadingZeros())
    HandleFlag(FS, FS.hasLeadingZeros(), startSpecifier, specifierLen);
  if (!FS.hasValidPlusPrefix())
    HandleFlag(FS, FS.hasPlusPrefix(), startSpecifier, specifierLen);
  if (!FS.hasValidSpacePrefix())
    HandleFlag(FS, FS.hasSpacePrefix(), startSpecifier, specifierLen);
  if (!FS.hasValidAlternativeForm())
    HandleFlag(FS, FS.hasAlternativeForm(), startSpecifier, specifierLen);
  if (!FS.hasValidLeftJustified())
    HandleFlag(FS, FS.isLeftJustified(), startSpecifier, specifierLen);

  // Check that flags are not ignored by another flag
  if (FS.hasSpacePrefix() && FS.hasPlusPrefix()) // ' ' ignored by '+'
    HandleIgnoredFlag(FS, FS.hasSpacePrefix(), FS.hasPlusPrefix(),
        startSpecifier, specifierLen);
  if (FS.hasLeadingZeros() && FS.isLeftJustified()) // '0' ignored by '-'
    HandleIgnoredFlag(FS, FS.hasLeadingZeros(), FS.isLeftJustified(),
            startSpecifier, specifierLen);

  // Check the length modifier is valid with the given conversion specifier.
  if (!FS.hasValidLengthModifier(S.getASTContext().getTargetInfo()))
    HandleInvalidLengthModifier(FS, CS, startSpecifier, specifierLen,
                                diag::warn_format_nonsensical_length);
  else if (!FS.hasStandardLengthModifier())
    HandleNonStandardLengthModifier(FS, startSpecifier, specifierLen);
  else if (!FS.hasStandardLengthConversionCombination())
    HandleInvalidLengthModifier(FS, CS, startSpecifier, specifierLen,
                                diag::warn_format_non_standard_conversion_spec);

  if (!FS.hasStandardConversionSpecifier(S.getLangOpts()))
    HandleNonStandardConversionSpecifier(CS, startSpecifier, specifierLen);

  // The remaining checks depend on the data arguments.
  if (HasVAListArg)
    return true;

  if (!CheckNumArgs(FS, CS, startSpecifier, specifierLen, argIndex))
    return false;

  const Expr *Arg = getDataArg(argIndex);
  if (!Arg)
    return true;

  return checkFormatExpr(FS, startSpecifier, specifierLen, Arg);
}

static bool requiresParensToAddCast(const Expr *E) {
  // FIXME: We should have a general way to reason about operator
  // precedence and whether parens are actually needed here.
  // Take care of a few common cases where they aren't.
  const Expr *Inside = E->IgnoreImpCasts();
  if (const PseudoObjectExpr *POE = dyn_cast<PseudoObjectExpr>(Inside))
    Inside = POE->getSyntacticForm()->IgnoreImpCasts();

  switch (Inside->getStmtClass()) {
  case Stmt::ArraySubscriptExprClass:
  case Stmt::CallExprClass:
  case Stmt::CharacterLiteralClass:
  case Stmt::CXXBoolLiteralExprClass:
  case Stmt::DeclRefExprClass:
  case Stmt::FloatingLiteralClass:
  case Stmt::IntegerLiteralClass:
  case Stmt::MemberExprClass:
  case Stmt::ObjCArrayLiteralClass:
  case Stmt::ObjCBoolLiteralExprClass:
  case Stmt::ObjCBoxedExprClass:
  case Stmt::ObjCDictionaryLiteralClass:
  case Stmt::ObjCEncodeExprClass:
  case Stmt::ObjCIvarRefExprClass:
  case Stmt::ObjCMessageExprClass:
  case Stmt::ObjCPropertyRefExprClass:
  case Stmt::ObjCStringLiteralClass:
  case Stmt::ObjCSubscriptRefExprClass:
  case Stmt::ParenExprClass:
  case Stmt::StringLiteralClass:
  case Stmt::UnaryOperatorClass:
    return false;
  default:
    return true;
  }
}

static std::pair<QualType, StringRef>
shouldNotPrintDirectly(const ASTContext &Context,
                       QualType IntendedTy,
                       const Expr *E) {
  // Use a 'while' to peel off layers of typedefs.
  QualType TyTy = IntendedTy;
  while (const TypedefType *UserTy = TyTy->getAs<TypedefType>()) {
    StringRef Name = UserTy->getDecl()->getName();
    QualType CastTy = llvm::StringSwitch<QualType>(Name)
      .Case("NSInteger", Context.LongTy)
      .Case("NSUInteger", Context.UnsignedLongTy)
      .Case("SInt32", Context.IntTy)
      .Case("UInt32", Context.UnsignedIntTy)
      .Default(QualType());

    if (!CastTy.isNull())
      return std::make_pair(CastTy, Name);

    TyTy = UserTy->desugar();
  }

  // Strip parens if necessary.
  if (const ParenExpr *PE = dyn_cast<ParenExpr>(E))
    return shouldNotPrintDirectly(Context,
                                  PE->getSubExpr()->getType(),
                                  PE->getSubExpr());

  // If this is a conditional expression, then its result type is constructed
  // via usual arithmetic conversions and thus there might be no necessary
  // typedef sugar there.  Recurse to operands to check for NSInteger &
  // Co. usage condition.
  if (const ConditionalOperator *CO = dyn_cast<ConditionalOperator>(E)) {
    QualType TrueTy, FalseTy;
    StringRef TrueName, FalseName;

    std::tie(TrueTy, TrueName) =
      shouldNotPrintDirectly(Context,
                             CO->getTrueExpr()->getType(),
                             CO->getTrueExpr());
    std::tie(FalseTy, FalseName) =
      shouldNotPrintDirectly(Context,
                             CO->getFalseExpr()->getType(),
                             CO->getFalseExpr());

    if (TrueTy == FalseTy)
      return std::make_pair(TrueTy, TrueName);
    else if (TrueTy.isNull())
      return std::make_pair(FalseTy, FalseName);
    else if (FalseTy.isNull())
      return std::make_pair(TrueTy, TrueName);
  }

  return std::make_pair(QualType(), StringRef());
}

bool
CheckPrintfHandler::checkFormatExpr(const analyze_printf::PrintfSpecifier &FS,
                                    const char *StartSpecifier,
                                    unsigned SpecifierLen,
                                    const Expr *E) {
  using namespace analyze_format_string;
  using namespace analyze_printf;
  // Now type check the data expression that matches the
  // format specifier.
  const analyze_printf::ArgType &AT = FS.getArgType(S.Context, isObjCContext());
  if (!AT.isValid())
    return true;

  QualType ExprTy = E->getType();
  while (const TypeOfExprType *TET = dyn_cast<TypeOfExprType>(ExprTy)) {
    ExprTy = TET->getUnderlyingExpr()->getType();
  }

  analyze_printf::ArgType::MatchKind match = AT.matchesType(S.Context, ExprTy);

  if (match == analyze_printf::ArgType::Match) {
    return true;
  }

  // Look through argument promotions for our error message's reported type.
  // This includes the integral and floating promotions, but excludes array
  // and function pointer decay; seeing that an argument intended to be a
  // string has type 'char [6]' is probably more confusing than 'char *'.
  if (const ImplicitCastExpr *ICE = dyn_cast<ImplicitCastExpr>(E)) {
    if (ICE->getCastKind() == CK_IntegralCast ||
        ICE->getCastKind() == CK_FloatingCast) {
      E = ICE->getSubExpr();
      ExprTy = E->getType();

      // Check if we didn't match because of an implicit cast from a 'char'
      // or 'short' to an 'int'.  This is done because printf is a varargs
      // function.
      if (ICE->getType() == S.Context.IntTy ||
          ICE->getType() == S.Context.UnsignedIntTy) {
        // All further checking is done on the subexpression.
        if (AT.matchesType(S.Context, ExprTy))
          return true;
      }
    }
  } else if (const CharacterLiteral *CL = dyn_cast<CharacterLiteral>(E)) {
    // Special case for 'a', which has type 'int' in C.
    // Note, however, that we do /not/ want to treat multibyte constants like
    // 'MooV' as characters! This form is deprecated but still exists.
    if (ExprTy == S.Context.IntTy)
      if (llvm::isUIntN(S.Context.getCharWidth(), CL->getValue()))
        ExprTy = S.Context.CharTy;
  }

  // Look through enums to their underlying type.
  bool IsEnum = false;
  if (auto EnumTy = ExprTy->getAs<EnumType>()) {
    ExprTy = EnumTy->getDecl()->getIntegerType();
    IsEnum = true;
  }

  // %C in an Objective-C context prints a unichar, not a wchar_t.
  // If the argument is an integer of some kind, believe the %C and suggest
  // a cast instead of changing the conversion specifier.
  QualType IntendedTy = ExprTy;
  if (isObjCContext() &&
      FS.getConversionSpecifier().getKind() == ConversionSpecifier::CArg) {
    if (ExprTy->isIntegralOrUnscopedEnumerationType() &&
        !ExprTy->isCharType()) {
      // 'unichar' is defined as a typedef of unsigned short, but we should
      // prefer using the typedef if it is visible.
      IntendedTy = S.Context.UnsignedShortTy;

      // While we are here, check if the value is an IntegerLiteral that happens
      // to be within the valid range.
      if (const IntegerLiteral *IL = dyn_cast<IntegerLiteral>(E)) {
        const llvm::APInt &V = IL->getValue();
        if (V.getActiveBits() <= S.Context.getTypeSize(IntendedTy))
          return true;
      }

      LookupResult Result(S, &S.Context.Idents.get("unichar"), E->getLocStart(),
                          Sema::LookupOrdinaryName);
      if (S.LookupName(Result, S.getCurScope())) {
        NamedDecl *ND = Result.getFoundDecl();
        if (TypedefNameDecl *TD = dyn_cast<TypedefNameDecl>(ND))
          if (TD->getUnderlyingType() == IntendedTy)
            IntendedTy = S.Context.getTypedefType(TD);
      }
    }
  }

  // Special-case some of Darwin's platform-independence types by suggesting
  // casts to primitive types that are known to be large enough.
  bool ShouldNotPrintDirectly = false; StringRef CastTyName;
  if (S.Context.getTargetInfo().getTriple().isOSDarwin()) {
    QualType CastTy;
    std::tie(CastTy, CastTyName) = shouldNotPrintDirectly(S.Context, IntendedTy, E);
    if (!CastTy.isNull()) {
      IntendedTy = CastTy;
      ShouldNotPrintDirectly = true;
    }
  }

  // We may be able to offer a FixItHint if it is a supported type.
  PrintfSpecifier fixedFS = FS;
  bool success =
      fixedFS.fixType(IntendedTy, S.getLangOpts(), S.Context, isObjCContext());

  if (success) {
    // Get the fix string from the fixed format specifier
    SmallString<16> buf;
    llvm::raw_svector_ostream os(buf);
    fixedFS.toString(os);

    CharSourceRange SpecRange = getSpecifierRange(StartSpecifier, SpecifierLen);

    if (IntendedTy == ExprTy && !ShouldNotPrintDirectly) {
      unsigned diag = diag::warn_format_conversion_argument_type_mismatch;
      if (match == analyze_format_string::ArgType::NoMatchPedantic) {
        diag = diag::warn_format_conversion_argument_type_mismatch_pedantic;
      }
      // In this case, the specifier is wrong and should be changed to match
      // the argument.
      EmitFormatDiagnostic(S.PDiag(diag)
                               << AT.getRepresentativeTypeName(S.Context)
                               << IntendedTy << IsEnum << E->getSourceRange(),
                           E->getLocStart(),
                           /*IsStringLocation*/ false, SpecRange,
                           FixItHint::CreateReplacement(SpecRange, os.str()));
    } else {
      // The canonical type for formatting this value is different from the
      // actual type of the expression. (This occurs, for example, with Darwin's
      // NSInteger on 32-bit platforms, where it is typedef'd as 'int', but
      // should be printed as 'long' for 64-bit compatibility.)
      // Rather than emitting a normal format/argument mismatch, we want to
      // add a cast to the recommended type (and correct the format string
      // if necessary).
      SmallString<16> CastBuf;
      llvm::raw_svector_ostream CastFix(CastBuf);
      CastFix << "(";
      IntendedTy.print(CastFix, S.Context.getPrintingPolicy());
      CastFix << ")";

      SmallVector<FixItHint,4> Hints;
      if (!AT.matchesType(S.Context, IntendedTy))
        Hints.push_back(FixItHint::CreateReplacement(SpecRange, os.str()));

      if (const CStyleCastExpr *CCast = dyn_cast<CStyleCastExpr>(E)) {
        // If there's already a cast present, just replace it.
        SourceRange CastRange(CCast->getLParenLoc(), CCast->getRParenLoc());
        Hints.push_back(FixItHint::CreateReplacement(CastRange, CastFix.str()));

      } else if (!requiresParensToAddCast(E)) {
        // If the expression has high enough precedence,
        // just write the C-style cast.
        Hints.push_back(FixItHint::CreateInsertion(E->getLocStart(),
                                                   CastFix.str()));
      } else {
        // Otherwise, add parens around the expression as well as the cast.
        CastFix << "(";
        Hints.push_back(FixItHint::CreateInsertion(E->getLocStart(),
                                                   CastFix.str()));

        SourceLocation After = S.getLocForEndOfToken(E->getLocEnd());
        Hints.push_back(FixItHint::CreateInsertion(After, ")"));
      }

      if (ShouldNotPrintDirectly) {
        // The expression has a type that should not be printed directly.
        // We extract the name from the typedef because we don't want to show
        // the underlying type in the diagnostic.
        StringRef Name;
        if (const TypedefType *TypedefTy = dyn_cast<TypedefType>(ExprTy))
          Name = TypedefTy->getDecl()->getName();
        else
          Name = CastTyName;
        EmitFormatDiagnostic(S.PDiag(diag::warn_format_argument_needs_cast)
                               << Name << IntendedTy << IsEnum
                               << E->getSourceRange(),
                             E->getLocStart(), /*IsStringLocation=*/false,
                             SpecRange, Hints);
      } else {
        // In this case, the expression could be printed using a different
        // specifier, but we've decided that the specifier is probably correct 
        // and we should cast instead. Just use the normal warning message.
        EmitFormatDiagnostic(
          S.PDiag(diag::warn_format_conversion_argument_type_mismatch)
            << AT.getRepresentativeTypeName(S.Context) << ExprTy << IsEnum
            << E->getSourceRange(),
          E->getLocStart(), /*IsStringLocation*/false,
          SpecRange, Hints);
      }
    }
  } else {
    const CharSourceRange &CSR = getSpecifierRange(StartSpecifier,
                                                   SpecifierLen);
    // Since the warning for passing non-POD types to variadic functions
    // was deferred until now, we emit a warning for non-POD
    // arguments here.
    switch (S.isValidVarArgType(ExprTy)) {
    case Sema::VAK_Valid:
    case Sema::VAK_ValidInCXX11: {
      unsigned diag = diag::warn_format_conversion_argument_type_mismatch;
      if (match == analyze_printf::ArgType::NoMatchPedantic) {
        diag = diag::warn_format_conversion_argument_type_mismatch_pedantic;
      }

      EmitFormatDiagnostic(
          S.PDiag(diag) << AT.getRepresentativeTypeName(S.Context) << ExprTy
                        << IsEnum << CSR << E->getSourceRange(),
          E->getLocStart(), /*IsStringLocation*/ false, CSR);
      break;
    }
    case Sema::VAK_Undefined:
    case Sema::VAK_MSVCUndefined:
      EmitFormatDiagnostic(
        S.PDiag(diag::warn_non_pod_vararg_with_format_string)
          << S.getLangOpts().CPlusPlus11
          << ExprTy
          << CallType
          << AT.getRepresentativeTypeName(S.Context)
          << CSR
          << E->getSourceRange(),
        E->getLocStart(), /*IsStringLocation*/false, CSR);
      checkForCStrMembers(AT, E);
      break;

    case Sema::VAK_Invalid:
      if (ExprTy->isObjCObjectType())
        EmitFormatDiagnostic(
          S.PDiag(diag::err_cannot_pass_objc_interface_to_vararg_format)
            << S.getLangOpts().CPlusPlus11
            << ExprTy
            << CallType
            << AT.getRepresentativeTypeName(S.Context)
            << CSR
            << E->getSourceRange(),
          E->getLocStart(), /*IsStringLocation*/false, CSR);
      else
        // FIXME: If this is an initializer list, suggest removing the braces
        // or inserting a cast to the target type.
        S.Diag(E->getLocStart(), diag::err_cannot_pass_to_vararg_format)
          << isa<InitListExpr>(E) << ExprTy << CallType
          << AT.getRepresentativeTypeName(S.Context)
          << E->getSourceRange();
      break;
    }

    assert(FirstDataArg + FS.getArgIndex() < CheckedVarArgs.size() &&
           "format string specifier index out of range");
    CheckedVarArgs[FirstDataArg + FS.getArgIndex()] = true;
  }

  return true;
}

//===--- CHECK: Scanf format string checking ------------------------------===//

namespace {  
class CheckScanfHandler : public CheckFormatHandler {
public:
  CheckScanfHandler(Sema &s, const FormatStringLiteral *fexpr,
                    const Expr *origFormatExpr, Sema::FormatStringType type,
                    unsigned firstDataArg, unsigned numDataArgs,
                    const char *beg, bool hasVAListArg,
                    ArrayRef<const Expr *> Args, unsigned formatIdx,
                    bool inFunctionCall, Sema::VariadicCallType CallType,
                    llvm::SmallBitVector &CheckedVarArgs,
                    UncoveredArgHandler &UncoveredArg)
      : CheckFormatHandler(s, fexpr, origFormatExpr, type, firstDataArg,
                           numDataArgs, beg, hasVAListArg, Args, formatIdx,
                           inFunctionCall, CallType, CheckedVarArgs,
                           UncoveredArg) {}

  bool HandleScanfSpecifier(const analyze_scanf::ScanfSpecifier &FS,
                            const char *startSpecifier,
                            unsigned specifierLen) override;
  
  bool HandleInvalidScanfConversionSpecifier(
          const analyze_scanf::ScanfSpecifier &FS,
          const char *startSpecifier,
          unsigned specifierLen) override;

  void HandleIncompleteScanList(const char *start, const char *end) override;
};
} // end anonymous namespace

void CheckScanfHandler::HandleIncompleteScanList(const char *start,
                                                 const char *end) {
  EmitFormatDiagnostic(S.PDiag(diag::warn_scanf_scanlist_incomplete),
                       getLocationOfByte(end), /*IsStringLocation*/true,
                       getSpecifierRange(start, end - start));
}

bool CheckScanfHandler::HandleInvalidScanfConversionSpecifier(
                                        const analyze_scanf::ScanfSpecifier &FS,
                                        const char *startSpecifier,
                                        unsigned specifierLen) {

  const analyze_scanf::ScanfConversionSpecifier &CS =
    FS.getConversionSpecifier();

  return HandleInvalidConversionSpecifier(FS.getArgIndex(),
                                          getLocationOfByte(CS.getStart()),
                                          startSpecifier, specifierLen,
                                          CS.getStart(), CS.getLength());
}

bool CheckScanfHandler::HandleScanfSpecifier(
                                       const analyze_scanf::ScanfSpecifier &FS,
                                       const char *startSpecifier,
                                       unsigned specifierLen) {
  using namespace analyze_scanf;
  using namespace analyze_format_string;  

  const ScanfConversionSpecifier &CS = FS.getConversionSpecifier();

  // Handle case where '%' and '*' don't consume an argument.  These shouldn't
  // be used to decide if we are using positional arguments consistently.
  if (FS.consumesDataArgument()) {
    if (atFirstArg) {
      atFirstArg = false;
      usesPositionalArgs = FS.usesPositionalArg();
    }
    else if (usesPositionalArgs != FS.usesPositionalArg()) {
      HandlePositionalNonpositionalArgs(getLocationOfByte(CS.getStart()),
                                        startSpecifier, specifierLen);
      return false;
    }
  }
  
  // Check if the field with is non-zero.
  const OptionalAmount &Amt = FS.getFieldWidth();
  if (Amt.getHowSpecified() == OptionalAmount::Constant) {
    if (Amt.getConstantAmount() == 0) {
      const CharSourceRange &R = getSpecifierRange(Amt.getStart(),
                                                   Amt.getConstantLength());
      EmitFormatDiagnostic(S.PDiag(diag::warn_scanf_nonzero_width),
                           getLocationOfByte(Amt.getStart()),
                           /*IsStringLocation*/true, R,
                           FixItHint::CreateRemoval(R));
    }
  }

  if (!FS.consumesDataArgument()) {
    // FIXME: Technically specifying a precision or field width here
    // makes no sense.  Worth issuing a warning at some point.
    return true;
  }

  // Consume the argument.
  unsigned argIndex = FS.getArgIndex();
  if (argIndex < NumDataArgs) {
      // The check to see if the argIndex is valid will come later.
      // We set the bit here because we may exit early from this
      // function if we encounter some other error.
    CoveredArgs.set(argIndex);
  }

  // Check the length modifier is valid with the given conversion specifier.
  if (!FS.hasValidLengthModifier(S.getASTContext().getTargetInfo()))
    HandleInvalidLengthModifier(FS, CS, startSpecifier, specifierLen,
                                diag::warn_format_nonsensical_length);
  else if (!FS.hasStandardLengthModifier())
    HandleNonStandardLengthModifier(FS, startSpecifier, specifierLen);
  else if (!FS.hasStandardLengthConversionCombination())
    HandleInvalidLengthModifier(FS, CS, startSpecifier, specifierLen,
                                diag::warn_format_non_standard_conversion_spec);

  if (!FS.hasStandardConversionSpecifier(S.getLangOpts()))
    HandleNonStandardConversionSpecifier(CS, startSpecifier, specifierLen);

  // The remaining checks depend on the data arguments.
  if (HasVAListArg)
    return true;

  if (!CheckNumArgs(FS, CS, startSpecifier, specifierLen, argIndex))
    return false;

  // Check that the argument type matches the format specifier.
  const Expr *Ex = getDataArg(argIndex);
  if (!Ex)
    return true;

  const analyze_format_string::ArgType &AT = FS.getArgType(S.Context);

  if (!AT.isValid()) {
    return true;
  }

  analyze_format_string::ArgType::MatchKind match =
      AT.matchesType(S.Context, Ex->getType());
  if (match == analyze_format_string::ArgType::Match) {
    return true;
  }

  ScanfSpecifier fixedFS = FS;
  bool success = fixedFS.fixType(Ex->getType(), Ex->IgnoreImpCasts()->getType(),
                                 S.getLangOpts(), S.Context);

  unsigned diag = diag::warn_format_conversion_argument_type_mismatch;
  if (match == analyze_format_string::ArgType::NoMatchPedantic) {
    diag = diag::warn_format_conversion_argument_type_mismatch_pedantic;
  }

  if (success) {
    // Get the fix string from the fixed format specifier.
    SmallString<128> buf;
    llvm::raw_svector_ostream os(buf);
    fixedFS.toString(os);

    EmitFormatDiagnostic(
        S.PDiag(diag) << AT.getRepresentativeTypeName(S.Context)
                      << Ex->getType() << false << Ex->getSourceRange(),
        Ex->getLocStart(),
        /*IsStringLocation*/ false,
        getSpecifierRange(startSpecifier, specifierLen),
        FixItHint::CreateReplacement(
            getSpecifierRange(startSpecifier, specifierLen), os.str()));
  } else {
    EmitFormatDiagnostic(S.PDiag(diag)
                             << AT.getRepresentativeTypeName(S.Context)
                             << Ex->getType() << false << Ex->getSourceRange(),
                         Ex->getLocStart(),
                         /*IsStringLocation*/ false,
                         getSpecifierRange(startSpecifier, specifierLen));
  }

  return true;
}

static void CheckFormatString(Sema &S, const FormatStringLiteral *FExpr,
                              const Expr *OrigFormatExpr,
                              ArrayRef<const Expr *> Args,
                              bool HasVAListArg, unsigned format_idx,
                              unsigned firstDataArg,
                              Sema::FormatStringType Type,
                              bool inFunctionCall,
                              Sema::VariadicCallType CallType,
                              llvm::SmallBitVector &CheckedVarArgs,
                              UncoveredArgHandler &UncoveredArg) {
  // CHECK: is the format string a wide literal?
  if (!FExpr->isAscii() && !FExpr->isUTF8()) {
    CheckFormatHandler::EmitFormatDiagnostic(
      S, inFunctionCall, Args[format_idx],
      S.PDiag(diag::warn_format_string_is_wide_literal), FExpr->getLocStart(),
      /*IsStringLocation*/true, OrigFormatExpr->getSourceRange());
    return;
  }

  // Str - The format string.  NOTE: this is NOT null-terminated!
  StringRef StrRef = FExpr->getString();
  const char *Str = StrRef.data();
  // Account for cases where the string literal is truncated in a declaration.
  const ConstantArrayType *T =
    S.Context.getAsConstantArrayType(FExpr->getType());
  assert(T && "String literal not of constant array type!");
  size_t TypeSize = T->getSize().getZExtValue();
  size_t StrLen = std::min(std::max(TypeSize, size_t(1)) - 1, StrRef.size());
  const unsigned numDataArgs = Args.size() - firstDataArg;

  // Emit a warning if the string literal is truncated and does not contain an
  // embedded null character.
  if (TypeSize <= StrRef.size() &&
      StrRef.substr(0, TypeSize).find('\0') == StringRef::npos) {
    CheckFormatHandler::EmitFormatDiagnostic(
        S, inFunctionCall, Args[format_idx],
        S.PDiag(diag::warn_printf_format_string_not_null_terminated),
        FExpr->getLocStart(),
        /*IsStringLocation=*/true, OrigFormatExpr->getSourceRange());
    return;
  }

  // CHECK: empty format string?
  if (StrLen == 0 && numDataArgs > 0) {
    CheckFormatHandler::EmitFormatDiagnostic(
      S, inFunctionCall, Args[format_idx],
      S.PDiag(diag::warn_empty_format_string), FExpr->getLocStart(),
      /*IsStringLocation*/true, OrigFormatExpr->getSourceRange());
    return;
  }

  if (Type == Sema::FST_Printf || Type == Sema::FST_NSString ||
      Type == Sema::FST_FreeBSDKPrintf || Type == Sema::FST_OSLog ||
      Type == Sema::FST_OSTrace) {
    CheckPrintfHandler H(
        S, FExpr, OrigFormatExpr, Type, firstDataArg, numDataArgs,
        (Type == Sema::FST_NSString || Type == Sema::FST_OSTrace), Str,
        HasVAListArg, Args, format_idx, inFunctionCall, CallType,
        CheckedVarArgs, UncoveredArg);

    if (!analyze_format_string::ParsePrintfString(H, Str, Str + StrLen,
                                                  S.getLangOpts(),
                                                  S.Context.getTargetInfo(),
                                            Type == Sema::FST_FreeBSDKPrintf))
      H.DoneProcessing();
  } else if (Type == Sema::FST_Scanf) {
    CheckScanfHandler H(S, FExpr, OrigFormatExpr, Type, firstDataArg,
                        numDataArgs, Str, HasVAListArg, Args, format_idx,
                        inFunctionCall, CallType, CheckedVarArgs, UncoveredArg);

    if (!analyze_format_string::ParseScanfString(H, Str, Str + StrLen,
                                                 S.getLangOpts(),
                                                 S.Context.getTargetInfo()))
      H.DoneProcessing();
  } // TODO: handle other formats
}

bool Sema::FormatStringHasSArg(const StringLiteral *FExpr) {
  // Str - The format string.  NOTE: this is NOT null-terminated!
  StringRef StrRef = FExpr->getString();
  const char *Str = StrRef.data();
  // Account for cases where the string literal is truncated in a declaration.
  const ConstantArrayType *T = Context.getAsConstantArrayType(FExpr->getType());
  assert(T && "String literal not of constant array type!");
  size_t TypeSize = T->getSize().getZExtValue();
  size_t StrLen = std::min(std::max(TypeSize, size_t(1)) - 1, StrRef.size());
  return analyze_format_string::ParseFormatStringHasSArg(Str, Str + StrLen,
                                                         getLangOpts(),
                                                         Context.getTargetInfo());
}

//===--- CHECK: Warn on use of wrong absolute value function. -------------===//

// Returns the related absolute value function that is larger, of 0 if one
// does not exist.
static unsigned getLargerAbsoluteValueFunction(unsigned AbsFunction) {
  switch (AbsFunction) {
  default:
    return 0;

  case Builtin::BI__builtin_abs:
    return Builtin::BI__builtin_labs;
  case Builtin::BI__builtin_labs:
    return Builtin::BI__builtin_llabs;
  case Builtin::BI__builtin_llabs:
    return 0;

  case Builtin::BI__builtin_fabsf:
    return Builtin::BI__builtin_fabs;
  case Builtin::BI__builtin_fabs:
    return Builtin::BI__builtin_fabsl;
  case Builtin::BI__builtin_fabsl:
    return 0;

  case Builtin::BI__builtin_cabsf:
    return Builtin::BI__builtin_cabs;
  case Builtin::BI__builtin_cabs:
    return Builtin::BI__builtin_cabsl;
  case Builtin::BI__builtin_cabsl:
    return 0;

  case Builtin::BIabs:
    return Builtin::BIlabs;
  case Builtin::BIlabs:
    return Builtin::BIllabs;
  case Builtin::BIllabs:
    return 0;

  case Builtin::BIfabsf:
    return Builtin::BIfabs;
  case Builtin::BIfabs:
    return Builtin::BIfabsl;
  case Builtin::BIfabsl:
    return 0;

  case Builtin::BIcabsf:
   return Builtin::BIcabs;
  case Builtin::BIcabs:
    return Builtin::BIcabsl;
  case Builtin::BIcabsl:
    return 0;
  }
}

// Returns the argument type of the absolute value function.
static QualType getAbsoluteValueArgumentType(ASTContext &Context,
                                             unsigned AbsType) {
  if (AbsType == 0)
    return QualType();

  ASTContext::GetBuiltinTypeError Error = ASTContext::GE_None;
  QualType BuiltinType = Context.GetBuiltinType(AbsType, Error);
  if (Error != ASTContext::GE_None)
    return QualType();

  const FunctionProtoType *FT = BuiltinType->getAs<FunctionProtoType>();
  if (!FT)
    return QualType();

  if (FT->getNumParams() != 1)
    return QualType();

  return FT->getParamType(0);
}

// Returns the best absolute value function, or zero, based on type and
// current absolute value function.
static unsigned getBestAbsFunction(ASTContext &Context, QualType ArgType,
                                   unsigned AbsFunctionKind) {
  unsigned BestKind = 0;
  uint64_t ArgSize = Context.getTypeSize(ArgType);
  for (unsigned Kind = AbsFunctionKind; Kind != 0;
       Kind = getLargerAbsoluteValueFunction(Kind)) {
    QualType ParamType = getAbsoluteValueArgumentType(Context, Kind);
    if (Context.getTypeSize(ParamType) >= ArgSize) {
      if (BestKind == 0)
        BestKind = Kind;
      else if (Context.hasSameType(ParamType, ArgType)) {
        BestKind = Kind;
        break;
      }
    }
  }
  return BestKind;
}

enum AbsoluteValueKind {
  AVK_Integer,
  AVK_Floating,
  AVK_Complex
};

static AbsoluteValueKind getAbsoluteValueKind(QualType T) {
  if (T->isIntegralOrEnumerationType())
    return AVK_Integer;
  if (T->isRealFloatingType())
    return AVK_Floating;
  if (T->isAnyComplexType())
    return AVK_Complex;

  llvm_unreachable("Type not integer, floating, or complex");
}

// Changes the absolute value function to a different type.  Preserves whether
// the function is a builtin.
static unsigned changeAbsFunction(unsigned AbsKind,
                                  AbsoluteValueKind ValueKind) {
  switch (ValueKind) {
  case AVK_Integer:
    switch (AbsKind) {
    default:
      return 0;
    case Builtin::BI__builtin_fabsf:
    case Builtin::BI__builtin_fabs:
    case Builtin::BI__builtin_fabsl:
    case Builtin::BI__builtin_cabsf:
    case Builtin::BI__builtin_cabs:
    case Builtin::BI__builtin_cabsl:
      return Builtin::BI__builtin_abs;
    case Builtin::BIfabsf:
    case Builtin::BIfabs:
    case Builtin::BIfabsl:
    case Builtin::BIcabsf:
    case Builtin::BIcabs:
    case Builtin::BIcabsl:
      return Builtin::BIabs;
    }
  case AVK_Floating:
    switch (AbsKind) {
    default:
      return 0;
    case Builtin::BI__builtin_abs:
    case Builtin::BI__builtin_labs:
    case Builtin::BI__builtin_llabs:
    case Builtin::BI__builtin_cabsf:
    case Builtin::BI__builtin_cabs:
    case Builtin::BI__builtin_cabsl:
      return Builtin::BI__builtin_fabsf;
    case Builtin::BIabs:
    case Builtin::BIlabs:
    case Builtin::BIllabs:
    case Builtin::BIcabsf:
    case Builtin::BIcabs:
    case Builtin::BIcabsl:
      return Builtin::BIfabsf;
    }
  case AVK_Complex:
    switch (AbsKind) {
    default:
      return 0;
    case Builtin::BI__builtin_abs:
    case Builtin::BI__builtin_labs:
    case Builtin::BI__builtin_llabs:
    case Builtin::BI__builtin_fabsf:
    case Builtin::BI__builtin_fabs:
    case Builtin::BI__builtin_fabsl:
      return Builtin::BI__builtin_cabsf;
    case Builtin::BIabs:
    case Builtin::BIlabs:
    case Builtin::BIllabs:
    case Builtin::BIfabsf:
    case Builtin::BIfabs:
    case Builtin::BIfabsl:
      return Builtin::BIcabsf;
    }
  }
  llvm_unreachable("Unable to convert function");
}

static unsigned getAbsoluteValueFunctionKind(const FunctionDecl *FDecl) {
  const IdentifierInfo *FnInfo = FDecl->getIdentifier();
  if (!FnInfo)
    return 0;

  switch (FDecl->getBuiltinID()) {
  default:
    return 0;
  case Builtin::BI__builtin_abs:
  case Builtin::BI__builtin_fabs:
  case Builtin::BI__builtin_fabsf:
  case Builtin::BI__builtin_fabsl:
  case Builtin::BI__builtin_labs:
  case Builtin::BI__builtin_llabs:
  case Builtin::BI__builtin_cabs:
  case Builtin::BI__builtin_cabsf:
  case Builtin::BI__builtin_cabsl:
  case Builtin::BIabs:
  case Builtin::BIlabs:
  case Builtin::BIllabs:
  case Builtin::BIfabs:
  case Builtin::BIfabsf:
  case Builtin::BIfabsl:
  case Builtin::BIcabs:
  case Builtin::BIcabsf:
  case Builtin::BIcabsl:
    return FDecl->getBuiltinID();
  }
  llvm_unreachable("Unknown Builtin type");
}

// If the replacement is valid, emit a note with replacement function.
// Additionally, suggest including the proper header if not already included.
static void emitReplacement(Sema &S, SourceLocation Loc, SourceRange Range,
                            unsigned AbsKind, QualType ArgType) {
  bool EmitHeaderHint = true;
  const char *HeaderName = nullptr;
  const char *FunctionName = nullptr;
  if (S.getLangOpts().CPlusPlus && !ArgType->isAnyComplexType()) {
    FunctionName = "std::abs";
    if (ArgType->isIntegralOrEnumerationType()) {
      HeaderName = "cstdlib";
    } else if (ArgType->isRealFloatingType()) {
      HeaderName = "cmath";
    } else {
      llvm_unreachable("Invalid Type");
    }

    // Lookup all std::abs
    if (NamespaceDecl *Std = S.getStdNamespace()) {
      LookupResult R(S, &S.Context.Idents.get("abs"), Loc, Sema::LookupAnyName);
      R.suppressDiagnostics();
      S.LookupQualifiedName(R, Std);

      for (const auto *I : R) {
        const FunctionDecl *FDecl = nullptr;
        if (const UsingShadowDecl *UsingD = dyn_cast<UsingShadowDecl>(I)) {
          FDecl = dyn_cast<FunctionDecl>(UsingD->getTargetDecl());
        } else {
          FDecl = dyn_cast<FunctionDecl>(I);
        }
        if (!FDecl)
          continue;

        // Found std::abs(), check that they are the right ones.
        if (FDecl->getNumParams() != 1)
          continue;

        // Check that the parameter type can handle the argument.
        QualType ParamType = FDecl->getParamDecl(0)->getType();
        if (getAbsoluteValueKind(ArgType) == getAbsoluteValueKind(ParamType) &&
            S.Context.getTypeSize(ArgType) <=
                S.Context.getTypeSize(ParamType)) {
          // Found a function, don't need the header hint.
          EmitHeaderHint = false;
          break;
        }
      }
    }
  } else {
    FunctionName = S.Context.BuiltinInfo.getName(AbsKind);
    HeaderName = S.Context.BuiltinInfo.getHeaderName(AbsKind);

    if (HeaderName) {
      DeclarationName DN(&S.Context.Idents.get(FunctionName));
      LookupResult R(S, DN, Loc, Sema::LookupAnyName);
      R.suppressDiagnostics();
      S.LookupName(R, S.getCurScope());

      if (R.isSingleResult()) {
        FunctionDecl *FD = dyn_cast<FunctionDecl>(R.getFoundDecl());
        if (FD && FD->getBuiltinID() == AbsKind) {
          EmitHeaderHint = false;
        } else {
          return;
        }
      } else if (!R.empty()) {
        return;
      }
    }
  }

  S.Diag(Loc, diag::note_replace_abs_function)
      << FunctionName << FixItHint::CreateReplacement(Range, FunctionName);

  if (!HeaderName)
    return;

  if (!EmitHeaderHint)
    return;

  S.Diag(Loc, diag::note_include_header_or_declare) << HeaderName
                                                    << FunctionName;
}

static bool IsFunctionStdAbs(const FunctionDecl *FDecl) {
  if (!FDecl)
    return false;

  if (!FDecl->getIdentifier() || !FDecl->getIdentifier()->isStr("abs"))
    return false;

  const NamespaceDecl *ND = dyn_cast<NamespaceDecl>(FDecl->getDeclContext());

  while (ND && ND->isInlineNamespace()) {
    ND = dyn_cast<NamespaceDecl>(ND->getDeclContext());
  }

  if (!ND || !ND->getIdentifier() || !ND->getIdentifier()->isStr("std"))
    return false;

  if (!isa<TranslationUnitDecl>(ND->getDeclContext()))
    return false;

  return true;
}

// Warn when using the wrong abs() function.
void Sema::CheckAbsoluteValueFunction(const CallExpr *Call,
                                      const FunctionDecl *FDecl,
                                      IdentifierInfo *FnInfo) {
  if (Call->getNumArgs() != 1)
    return;

  unsigned AbsKind = getAbsoluteValueFunctionKind(FDecl);
  bool IsStdAbs = IsFunctionStdAbs(FDecl);
  if (AbsKind == 0 && !IsStdAbs)
    return;

  QualType ArgType = Call->getArg(0)->IgnoreParenImpCasts()->getType();
  QualType ParamType = Call->getArg(0)->getType();

  // Unsigned types cannot be negative.  Suggest removing the absolute value
  // function call.
  if (ArgType->isUnsignedIntegerType()) {
    const char *FunctionName =
        IsStdAbs ? "std::abs" : Context.BuiltinInfo.getName(AbsKind);
    Diag(Call->getExprLoc(), diag::warn_unsigned_abs) << ArgType << ParamType;
    Diag(Call->getExprLoc(), diag::note_remove_abs)
        << FunctionName
        << FixItHint::CreateRemoval(Call->getCallee()->getSourceRange());
    return;
  }

  // Taking the absolute value of a pointer is very suspicious, they probably
  // wanted to index into an array, dereference a pointer, call a function, etc.
  if (ArgType->isPointerType() || ArgType->canDecayToPointerType()) {
    unsigned DiagType = 0;
    if (ArgType->isFunctionType())
      DiagType = 1;
    else if (ArgType->isArrayType())
      DiagType = 2;

    Diag(Call->getExprLoc(), diag::warn_pointer_abs) << DiagType << ArgType;
    return;
  }

  // std::abs has overloads which prevent most of the absolute value problems
  // from occurring.
  if (IsStdAbs)
    return;

  AbsoluteValueKind ArgValueKind = getAbsoluteValueKind(ArgType);
  AbsoluteValueKind ParamValueKind = getAbsoluteValueKind(ParamType);

  // The argument and parameter are the same kind.  Check if they are the right
  // size.
  if (ArgValueKind == ParamValueKind) {
    if (Context.getTypeSize(ArgType) <= Context.getTypeSize(ParamType))
      return;

    unsigned NewAbsKind = getBestAbsFunction(Context, ArgType, AbsKind);
    Diag(Call->getExprLoc(), diag::warn_abs_too_small)
        << FDecl << ArgType << ParamType;

    if (NewAbsKind == 0)
      return;

    emitReplacement(*this, Call->getExprLoc(),
                    Call->getCallee()->getSourceRange(), NewAbsKind, ArgType);
    return;
  }

  // ArgValueKind != ParamValueKind
  // The wrong type of absolute value function was used.  Attempt to find the
  // proper one.
  unsigned NewAbsKind = changeAbsFunction(AbsKind, ArgValueKind);
  NewAbsKind = getBestAbsFunction(Context, ArgType, NewAbsKind);
  if (NewAbsKind == 0)
    return;

  Diag(Call->getExprLoc(), diag::warn_wrong_absolute_value_type)
      << FDecl << ParamValueKind << ArgValueKind;

  emitReplacement(*this, Call->getExprLoc(),
                  Call->getCallee()->getSourceRange(), NewAbsKind, ArgType);
}

//===--- CHECK: Standard memory functions ---------------------------------===//

/// \brief Takes the expression passed to the size_t parameter of functions
/// such as memcmp, strncat, etc and warns if it's a comparison.
///
/// This is to catch typos like `if (memcmp(&a, &b, sizeof(a) > 0))`.
static bool CheckMemorySizeofForComparison(Sema &S, const Expr *E,
                                           IdentifierInfo *FnName,
                                           SourceLocation FnLoc,
                                           SourceLocation RParenLoc) {
  const BinaryOperator *Size = dyn_cast<BinaryOperator>(E);
  if (!Size)
    return false;

  // if E is binop and op is >, <, >=, <=, ==, &&, ||:
  if (!Size->isComparisonOp() && !Size->isEqualityOp() && !Size->isLogicalOp())
    return false;

  SourceRange SizeRange = Size->getSourceRange();
  S.Diag(Size->getOperatorLoc(), diag::warn_memsize_comparison)
      << SizeRange << FnName;
  S.Diag(FnLoc, diag::note_memsize_comparison_paren)
      << FnName << FixItHint::CreateInsertion(
                       S.getLocForEndOfToken(Size->getLHS()->getLocEnd()), ")")
      << FixItHint::CreateRemoval(RParenLoc);
  S.Diag(SizeRange.getBegin(), diag::note_memsize_comparison_cast_silence)
      << FixItHint::CreateInsertion(SizeRange.getBegin(), "(size_t)(")
      << FixItHint::CreateInsertion(S.getLocForEndOfToken(SizeRange.getEnd()),
                                    ")");

  return true;
}

/// \brief Determine whether the given type is or contains a dynamic class type
/// (e.g., whether it has a vtable).
static const CXXRecordDecl *getContainedDynamicClass(QualType T,
                                                     bool &IsContained) {
  // Look through array types while ignoring qualifiers.
  const Type *Ty = T->getBaseElementTypeUnsafe();
  IsContained = false;

  const CXXRecordDecl *RD = Ty->getAsCXXRecordDecl();
  RD = RD ? RD->getDefinition() : nullptr;
  if (!RD || RD->isInvalidDecl())
    return nullptr;

  if (RD->isDynamicClass())
    return RD;

  // Check all the fields.  If any bases were dynamic, the class is dynamic.
  // It's impossible for a class to transitively contain itself by value, so
  // infinite recursion is impossible.
  for (auto *FD : RD->fields()) {
    bool SubContained;
    if (const CXXRecordDecl *ContainedRD =
            getContainedDynamicClass(FD->getType(), SubContained)) {
      IsContained = true;
      return ContainedRD;
    }
  }

  return nullptr;
}

/// \brief If E is a sizeof expression, returns its argument expression,
/// otherwise returns NULL.
static const Expr *getSizeOfExprArg(const Expr *E) {
  if (const UnaryExprOrTypeTraitExpr *SizeOf =
      dyn_cast<UnaryExprOrTypeTraitExpr>(E))
    if (SizeOf->getKind() == clang::UETT_SizeOf && !SizeOf->isArgumentType())
      return SizeOf->getArgumentExpr()->IgnoreParenImpCasts();

  return nullptr;
}

/// \brief If E is a sizeof expression, returns its argument type.
static QualType getSizeOfArgType(const Expr *E) {
  if (const UnaryExprOrTypeTraitExpr *SizeOf =
      dyn_cast<UnaryExprOrTypeTraitExpr>(E))
    if (SizeOf->getKind() == clang::UETT_SizeOf)
      return SizeOf->getTypeOfArgument();

  return QualType();
}

/// \brief Check for dangerous or invalid arguments to memset().
///
/// This issues warnings on known problematic, dangerous or unspecified
/// arguments to the standard 'memset', 'memcpy', 'memmove', and 'memcmp'
/// function calls.
///
/// \param Call The call expression to diagnose.
void Sema::CheckMemaccessArguments(const CallExpr *Call,
                                   unsigned BId,
                                   IdentifierInfo *FnName) {
  assert(BId != 0);

  // It is possible to have a non-standard definition of memset.  Validate
  // we have enough arguments, and if not, abort further checking.
  unsigned ExpectedNumArgs =
      (BId == Builtin::BIstrndup || BId == Builtin::BIbzero ? 2 : 3);
  if (Call->getNumArgs() < ExpectedNumArgs)
    return;

  unsigned LastArg = (BId == Builtin::BImemset || BId == Builtin::BIbzero ||
                      BId == Builtin::BIstrndup ? 1 : 2);
  unsigned LenArg =
      (BId == Builtin::BIbzero || BId == Builtin::BIstrndup ? 1 : 2);
  const Expr *LenExpr = Call->getArg(LenArg)->IgnoreParenImpCasts();

  if (CheckMemorySizeofForComparison(*this, LenExpr, FnName,
                                     Call->getLocStart(), Call->getRParenLoc()))
    return;

  // We have special checking when the length is a sizeof expression.
  QualType SizeOfArgTy = getSizeOfArgType(LenExpr);
  const Expr *SizeOfArg = getSizeOfExprArg(LenExpr);
  llvm::FoldingSetNodeID SizeOfArgID;

  // Although widely used, 'bzero' is not a standard function. Be more strict
  // with the argument types before allowing diagnostics and only allow the
  // form bzero(ptr, sizeof(...)).
  QualType FirstArgTy = Call->getArg(0)->IgnoreParenImpCasts()->getType();
  if (BId == Builtin::BIbzero && !FirstArgTy->getAs<PointerType>())
    return;

  for (unsigned ArgIdx = 0; ArgIdx != LastArg; ++ArgIdx) {
    const Expr *Dest = Call->getArg(ArgIdx)->IgnoreParenImpCasts();
    SourceRange ArgRange = Call->getArg(ArgIdx)->getSourceRange();

    QualType DestTy = Dest->getType();
    QualType PointeeTy;
    if (const PointerType *DestPtrTy = DestTy->getAs<PointerType>()) {
      PointeeTy = DestPtrTy->getPointeeType();

      // Never warn about void type pointers. This can be used to suppress
      // false positives.
      if (PointeeTy->isVoidType())
        continue;

      // Catch "memset(p, 0, sizeof(p))" -- needs to be sizeof(*p). Do this by
      // actually comparing the expressions for equality. Because computing the
      // expression IDs can be expensive, we only do this if the diagnostic is
      // enabled.
      if (SizeOfArg &&
          !Diags.isIgnored(diag::warn_sizeof_pointer_expr_memaccess,
                           SizeOfArg->getExprLoc())) {
        // We only compute IDs for expressions if the warning is enabled, and
        // cache the sizeof arg's ID.
        if (SizeOfArgID == llvm::FoldingSetNodeID())
          SizeOfArg->Profile(SizeOfArgID, Context, true);
        llvm::FoldingSetNodeID DestID;
        Dest->Profile(DestID, Context, true);
        if (DestID == SizeOfArgID) {
          // TODO: For strncpy() and friends, this could suggest sizeof(dst)
          //       over sizeof(src) as well.
          unsigned ActionIdx = 0; // Default is to suggest dereferencing.
          StringRef ReadableName = FnName->getName();

          if (const UnaryOperator *UnaryOp = dyn_cast<UnaryOperator>(Dest))
            if (UnaryOp->getOpcode() == UO_AddrOf)
              ActionIdx = 1; // If its an address-of operator, just remove it.
          if (!PointeeTy->isIncompleteType() &&
              (Context.getTypeSize(PointeeTy) == Context.getCharWidth()))
            ActionIdx = 2; // If the pointee's size is sizeof(char),
                           // suggest an explicit length.

          // If the function is defined as a builtin macro, do not show macro
          // expansion.
          SourceLocation SL = SizeOfArg->getExprLoc();
          SourceRange DSR = Dest->getSourceRange();
          SourceRange SSR = SizeOfArg->getSourceRange();
          SourceManager &SM = getSourceManager();

          if (SM.isMacroArgExpansion(SL)) {
            ReadableName = Lexer::getImmediateMacroName(SL, SM, LangOpts);
            SL = SM.getSpellingLoc(SL);
            DSR = SourceRange(SM.getSpellingLoc(DSR.getBegin()),
                             SM.getSpellingLoc(DSR.getEnd()));
            SSR = SourceRange(SM.getSpellingLoc(SSR.getBegin()),
                             SM.getSpellingLoc(SSR.getEnd()));
          }

          DiagRuntimeBehavior(SL, SizeOfArg,
                              PDiag(diag::warn_sizeof_pointer_expr_memaccess)
                                << ReadableName
                                << PointeeTy
                                << DestTy
                                << DSR
                                << SSR);
          DiagRuntimeBehavior(SL, SizeOfArg,
                         PDiag(diag::warn_sizeof_pointer_expr_memaccess_note)
                                << ActionIdx
                                << SSR);

          break;
        }
      }

      // Also check for cases where the sizeof argument is the exact same
      // type as the memory argument, and where it points to a user-defined
      // record type.
      if (SizeOfArgTy != QualType()) {
        if (PointeeTy->isRecordType() &&
            Context.typesAreCompatible(SizeOfArgTy, DestTy)) {
          DiagRuntimeBehavior(LenExpr->getExprLoc(), Dest,
                              PDiag(diag::warn_sizeof_pointer_type_memaccess)
                                << FnName << SizeOfArgTy << ArgIdx
                                << PointeeTy << Dest->getSourceRange()
                                << LenExpr->getSourceRange());
          break;
        }
      }
    } else if (DestTy->isArrayType()) {
      PointeeTy = DestTy;
    }

    if (PointeeTy == QualType())
      continue;

    // Always complain about dynamic classes.
    bool IsContained;
    if (const CXXRecordDecl *ContainedRD =
            getContainedDynamicClass(PointeeTy, IsContained)) {

      unsigned OperationType = 0;
      // "overwritten" if we're warning about the destination for any call
      // but memcmp; otherwise a verb appropriate to the call.
      if (ArgIdx != 0 || BId == Builtin::BImemcmp) {
        if (BId == Builtin::BImemcpy)
          OperationType = 1;
        else if(BId == Builtin::BImemmove)
          OperationType = 2;
        else if (BId == Builtin::BImemcmp)
          OperationType = 3;
      }
        
      DiagRuntimeBehavior(
        Dest->getExprLoc(), Dest,
        PDiag(diag::warn_dyn_class_memaccess)
          << (BId == Builtin::BImemcmp ? ArgIdx + 2 : ArgIdx)
          << FnName << IsContained << ContainedRD << OperationType
          << Call->getCallee()->getSourceRange());
    } else if (PointeeTy.hasNonTrivialObjCLifetime() &&
             BId != Builtin::BImemset)
      DiagRuntimeBehavior(
        Dest->getExprLoc(), Dest,
        PDiag(diag::warn_arc_object_memaccess)
          << ArgIdx << FnName << PointeeTy
          << Call->getCallee()->getSourceRange());
    else
      continue;

    DiagRuntimeBehavior(
      Dest->getExprLoc(), Dest,
      PDiag(diag::note_bad_memaccess_silence)
        << FixItHint::CreateInsertion(ArgRange.getBegin(), "(void*)"));
    break;
  }
}

// A little helper routine: ignore addition and subtraction of integer literals.
// This intentionally does not ignore all integer constant expressions because
// we don't want to remove sizeof().
static const Expr *ignoreLiteralAdditions(const Expr *Ex, ASTContext &Ctx) {
  Ex = Ex->IgnoreParenCasts();

  for (;;) {
    const BinaryOperator * BO = dyn_cast<BinaryOperator>(Ex);
    if (!BO || !BO->isAdditiveOp())
      break;

    const Expr *RHS = BO->getRHS()->IgnoreParenCasts();
    const Expr *LHS = BO->getLHS()->IgnoreParenCasts();
    
    if (isa<IntegerLiteral>(RHS))
      Ex = LHS;
    else if (isa<IntegerLiteral>(LHS))
      Ex = RHS;
    else
      break;
  }

  return Ex;
}

static bool isConstantSizeArrayWithMoreThanOneElement(QualType Ty,
                                                      ASTContext &Context) {
  // Only handle constant-sized or VLAs, but not flexible members.
  if (const ConstantArrayType *CAT = Context.getAsConstantArrayType(Ty)) {
    // Only issue the FIXIT for arrays of size > 1.
    if (CAT->getSize().getSExtValue() <= 1)
      return false;
  } else if (!Ty->isVariableArrayType()) {
    return false;
  }
  return true;
}

// Warn if the user has made the 'size' argument to strlcpy or strlcat
// be the size of the source, instead of the destination.
void Sema::CheckStrlcpycatArguments(const CallExpr *Call,
                                    IdentifierInfo *FnName) {

  // Don't crash if the user has the wrong number of arguments
  unsigned NumArgs = Call->getNumArgs();
  if ((NumArgs != 3) && (NumArgs != 4))
    return;

  const Expr *SrcArg = ignoreLiteralAdditions(Call->getArg(1), Context);
  const Expr *SizeArg = ignoreLiteralAdditions(Call->getArg(2), Context);
  const Expr *CompareWithSrc = nullptr;

  if (CheckMemorySizeofForComparison(*this, SizeArg, FnName,
                                     Call->getLocStart(), Call->getRParenLoc()))
    return;
  
  // Look for 'strlcpy(dst, x, sizeof(x))'
  if (const Expr *Ex = getSizeOfExprArg(SizeArg))
    CompareWithSrc = Ex;
  else {
    // Look for 'strlcpy(dst, x, strlen(x))'
    if (const CallExpr *SizeCall = dyn_cast<CallExpr>(SizeArg)) {
      if (SizeCall->getBuiltinCallee() == Builtin::BIstrlen &&
          SizeCall->getNumArgs() == 1)
        CompareWithSrc = ignoreLiteralAdditions(SizeCall->getArg(0), Context);
    }
  }

  if (!CompareWithSrc)
    return;

  // Determine if the argument to sizeof/strlen is equal to the source
  // argument.  In principle there's all kinds of things you could do
  // here, for instance creating an == expression and evaluating it with
  // EvaluateAsBooleanCondition, but this uses a more direct technique:
  const DeclRefExpr *SrcArgDRE = dyn_cast<DeclRefExpr>(SrcArg);
  if (!SrcArgDRE)
    return;
  
  const DeclRefExpr *CompareWithSrcDRE = dyn_cast<DeclRefExpr>(CompareWithSrc);
  if (!CompareWithSrcDRE || 
      SrcArgDRE->getDecl() != CompareWithSrcDRE->getDecl())
    return;
  
  const Expr *OriginalSizeArg = Call->getArg(2);
  Diag(CompareWithSrcDRE->getLocStart(), diag::warn_strlcpycat_wrong_size)
    << OriginalSizeArg->getSourceRange() << FnName;
  
  // Output a FIXIT hint if the destination is an array (rather than a
  // pointer to an array).  This could be enhanced to handle some
  // pointers if we know the actual size, like if DstArg is 'array+2'
  // we could say 'sizeof(array)-2'.
  const Expr *DstArg = Call->getArg(0)->IgnoreParenImpCasts();
  if (!isConstantSizeArrayWithMoreThanOneElement(DstArg->getType(), Context))
    return;

  SmallString<128> sizeString;
  llvm::raw_svector_ostream OS(sizeString);
  OS << "sizeof(";
  DstArg->printPretty(OS, nullptr, getPrintingPolicy());
  OS << ")";
  
  Diag(OriginalSizeArg->getLocStart(), diag::note_strlcpycat_wrong_size)
    << FixItHint::CreateReplacement(OriginalSizeArg->getSourceRange(),
                                    OS.str());
}

/// Check if two expressions refer to the same declaration.
static bool referToTheSameDecl(const Expr *E1, const Expr *E2) {
  if (const DeclRefExpr *D1 = dyn_cast_or_null<DeclRefExpr>(E1))
    if (const DeclRefExpr *D2 = dyn_cast_or_null<DeclRefExpr>(E2))
      return D1->getDecl() == D2->getDecl();
  return false;
}

static const Expr *getStrlenExprArg(const Expr *E) {
  if (const CallExpr *CE = dyn_cast<CallExpr>(E)) {
    const FunctionDecl *FD = CE->getDirectCallee();
    if (!FD || FD->getMemoryFunctionKind() != Builtin::BIstrlen)
      return nullptr;
    return CE->getArg(0)->IgnoreParenCasts();
  }
  return nullptr;
}

// Warn on anti-patterns as the 'size' argument to strncat.
// The correct size argument should look like following:
//   strncat(dst, src, sizeof(dst) - strlen(dest) - 1);
void Sema::CheckStrncatArguments(const CallExpr *CE,
                                 IdentifierInfo *FnName) {
  // Don't crash if the user has the wrong number of arguments.
  if (CE->getNumArgs() < 3)
    return;
  const Expr *DstArg = CE->getArg(0)->IgnoreParenCasts();
  const Expr *SrcArg = CE->getArg(1)->IgnoreParenCasts();
  const Expr *LenArg = CE->getArg(2)->IgnoreParenCasts();

  if (CheckMemorySizeofForComparison(*this, LenArg, FnName, CE->getLocStart(),
                                     CE->getRParenLoc()))
    return;

  // Identify common expressions, which are wrongly used as the size argument
  // to strncat and may lead to buffer overflows.
  unsigned PatternType = 0;
  if (const Expr *SizeOfArg = getSizeOfExprArg(LenArg)) {
    // - sizeof(dst)
    if (referToTheSameDecl(SizeOfArg, DstArg))
      PatternType = 1;
    // - sizeof(src)
    else if (referToTheSameDecl(SizeOfArg, SrcArg))
      PatternType = 2;
  } else if (const BinaryOperator *BE = dyn_cast<BinaryOperator>(LenArg)) {
    if (BE->getOpcode() == BO_Sub) {
      const Expr *L = BE->getLHS()->IgnoreParenCasts();
      const Expr *R = BE->getRHS()->IgnoreParenCasts();
      // - sizeof(dst) - strlen(dst)
      if (referToTheSameDecl(DstArg, getSizeOfExprArg(L)) &&
          referToTheSameDecl(DstArg, getStrlenExprArg(R)))
        PatternType = 1;
      // - sizeof(src) - (anything)
      else if (referToTheSameDecl(SrcArg, getSizeOfExprArg(L)))
        PatternType = 2;
    }
  }

  if (PatternType == 0)
    return;

  // Generate the diagnostic.
  SourceLocation SL = LenArg->getLocStart();
  SourceRange SR = LenArg->getSourceRange();
  SourceManager &SM = getSourceManager();

  // If the function is defined as a builtin macro, do not show macro expansion.
  if (SM.isMacroArgExpansion(SL)) {
    SL = SM.getSpellingLoc(SL);
    SR = SourceRange(SM.getSpellingLoc(SR.getBegin()),
                     SM.getSpellingLoc(SR.getEnd()));
  }

  // Check if the destination is an array (rather than a pointer to an array).
  QualType DstTy = DstArg->getType();
  bool isKnownSizeArray = isConstantSizeArrayWithMoreThanOneElement(DstTy,
                                                                    Context);
  if (!isKnownSizeArray) {
    if (PatternType == 1)
      Diag(SL, diag::warn_strncat_wrong_size) << SR;
    else
      Diag(SL, diag::warn_strncat_src_size) << SR;
    return;
  }

  if (PatternType == 1)
    Diag(SL, diag::warn_strncat_large_size) << SR;
  else
    Diag(SL, diag::warn_strncat_src_size) << SR;

  SmallString<128> sizeString;
  llvm::raw_svector_ostream OS(sizeString);
  OS << "sizeof(";
  DstArg->printPretty(OS, nullptr, getPrintingPolicy());
  OS << ") - ";
  OS << "strlen(";
  DstArg->printPretty(OS, nullptr, getPrintingPolicy());
  OS << ") - 1";

  Diag(SL, diag::note_strncat_wrong_size)
    << FixItHint::CreateReplacement(SR, OS.str());
}

//===--- CHECK: Return Address of Stack Variable --------------------------===//

static const Expr *EvalVal(const Expr *E,
                           SmallVectorImpl<const DeclRefExpr *> &refVars,
                           const Decl *ParentDecl);
static const Expr *EvalAddr(const Expr *E,
                            SmallVectorImpl<const DeclRefExpr *> &refVars,
                            const Decl *ParentDecl);

/// CheckReturnStackAddr - Check if a return statement returns the address
///   of a stack variable.
static void
CheckReturnStackAddr(Sema &S, Expr *RetValExp, QualType lhsType,
                     SourceLocation ReturnLoc) {

  const Expr *stackE = nullptr;
  SmallVector<const DeclRefExpr *, 8> refVars;

  // Perform checking for returned stack addresses, local blocks,
  // label addresses or references to temporaries.
  if (lhsType->isPointerType() ||
      (!S.getLangOpts().ObjCAutoRefCount && lhsType->isBlockPointerType())) {
    stackE = EvalAddr(RetValExp, refVars, /*ParentDecl=*/nullptr);
  } else if (lhsType->isReferenceType()) {
    stackE = EvalVal(RetValExp, refVars, /*ParentDecl=*/nullptr);
  }

  if (!stackE)
    return; // Nothing suspicious was found.

  // Parameters are initalized in the calling scope, so taking the address
  // of a parameter reference doesn't need a warning.
  for (auto *DRE : refVars)
    if (isa<ParmVarDecl>(DRE->getDecl()))
      return;

  SourceLocation diagLoc;
  SourceRange diagRange;
  if (refVars.empty()) {
    diagLoc = stackE->getLocStart();
    diagRange = stackE->getSourceRange();
  } else {
    // We followed through a reference variable. 'stackE' contains the
    // problematic expression but we will warn at the return statement pointing
    // at the reference variable. We will later display the "trail" of
    // reference variables using notes.
    diagLoc = refVars[0]->getLocStart();
    diagRange = refVars[0]->getSourceRange();
  }

  if (const DeclRefExpr *DR = dyn_cast<DeclRefExpr>(stackE)) {
    // address of local var
    S.Diag(diagLoc, diag::warn_ret_stack_addr_ref) << lhsType->isReferenceType()
     << DR->getDecl()->getDeclName() << diagRange;
  } else if (isa<BlockExpr>(stackE)) { // local block.
    S.Diag(diagLoc, diag::err_ret_local_block) << diagRange;
  } else if (isa<AddrLabelExpr>(stackE)) { // address of label.
    S.Diag(diagLoc, diag::warn_ret_addr_label) << diagRange;
  } else { // local temporary.
    // If there is an LValue->RValue conversion, then the value of the
    // reference type is used, not the reference.
    if (auto *ICE = dyn_cast<ImplicitCastExpr>(RetValExp)) {
      if (ICE->getCastKind() == CK_LValueToRValue) {
        return;
      }
    }
    S.Diag(diagLoc, diag::warn_ret_local_temp_addr_ref)
     << lhsType->isReferenceType() << diagRange;
  }

  // Display the "trail" of reference variables that we followed until we
  // found the problematic expression using notes.
  for (unsigned i = 0, e = refVars.size(); i != e; ++i) {
    const VarDecl *VD = cast<VarDecl>(refVars[i]->getDecl());
    // If this var binds to another reference var, show the range of the next
    // var, otherwise the var binds to the problematic expression, in which case
    // show the range of the expression.
    SourceRange range = (i < e - 1) ? refVars[i + 1]->getSourceRange()
                                    : stackE->getSourceRange();
    S.Diag(VD->getLocation(), diag::note_ref_var_local_bind)
        << VD->getDeclName() << range;
  }
}

/// EvalAddr - EvalAddr and EvalVal are mutually recursive functions that
///  check if the expression in a return statement evaluates to an address
///  to a location on the stack, a local block, an address of a label, or a
///  reference to local temporary. The recursion is used to traverse the
///  AST of the return expression, with recursion backtracking when we
///  encounter a subexpression that (1) clearly does not lead to one of the
///  above problematic expressions (2) is something we cannot determine leads to
///  a problematic expression based on such local checking.
///
///  Both EvalAddr and EvalVal follow through reference variables to evaluate
///  the expression that they point to. Such variables are added to the
///  'refVars' vector so that we know what the reference variable "trail" was.
///
///  EvalAddr processes expressions that are pointers that are used as
///  references (and not L-values).  EvalVal handles all other values.
///  At the base case of the recursion is a check for the above problematic
///  expressions.
///
///  This implementation handles:
///
///   * pointer-to-pointer casts
///   * implicit conversions from array references to pointers
///   * taking the address of fields
///   * arbitrary interplay between "&" and "*" operators
///   * pointer arithmetic from an address of a stack variable
///   * taking the address of an array element where the array is on the stack
static const Expr *EvalAddr(const Expr *E,
                            SmallVectorImpl<const DeclRefExpr *> &refVars,
                            const Decl *ParentDecl) {
  if (E->isTypeDependent())
    return nullptr;

  // We should only be called for evaluating pointer expressions.
  assert((E->getType()->isAnyPointerType() ||
          E->getType()->isBlockPointerType() ||
          E->getType()->isObjCQualifiedIdType()) &&
         "EvalAddr only works on pointers");

  E = E->IgnoreParens();

  // Our "symbolic interpreter" is just a dispatch off the currently
  // viewed AST node.  We then recursively traverse the AST by calling
  // EvalAddr and EvalVal appropriately.
  switch (E->getStmtClass()) {
  case Stmt::DeclRefExprClass: {
    const DeclRefExpr *DR = cast<DeclRefExpr>(E);

    // If we leave the immediate function, the lifetime isn't about to end.
    if (DR->refersToEnclosingVariableOrCapture())
      return nullptr;

    if (const VarDecl *V = dyn_cast<VarDecl>(DR->getDecl()))
      // If this is a reference variable, follow through to the expression that
      // it points to.
      if (V->hasLocalStorage() &&
          V->getType()->isReferenceType() && V->hasInit()) {
        // Add the reference variable to the "trail".
        refVars.push_back(DR);
        return EvalAddr(V->getInit(), refVars, ParentDecl);
      }

    return nullptr;
  }

  case Stmt::UnaryOperatorClass: {
    // The only unary operator that make sense to handle here
    // is AddrOf.  All others don't make sense as pointers.
    const UnaryOperator *U = cast<UnaryOperator>(E);

    if (U->getOpcode() == UO_AddrOf)
      return EvalVal(U->getSubExpr(), refVars, ParentDecl);
    return nullptr;
  }

  case Stmt::BinaryOperatorClass: {
    // Handle pointer arithmetic.  All other binary operators are not valid
    // in this context.
    const BinaryOperator *B = cast<BinaryOperator>(E);
    BinaryOperatorKind op = B->getOpcode();

    if (op != BO_Add && op != BO_Sub)
      return nullptr;

    const Expr *Base = B->getLHS();

    // Determine which argument is the real pointer base.  It could be
    // the RHS argument instead of the LHS.
    if (!Base->getType()->isPointerType())
      Base = B->getRHS();

    assert(Base->getType()->isPointerType());
    return EvalAddr(Base, refVars, ParentDecl);
  }

  // For conditional operators we need to see if either the LHS or RHS are
  // valid DeclRefExpr*s.  If one of them is valid, we return it.
  case Stmt::ConditionalOperatorClass: {
    const ConditionalOperator *C = cast<ConditionalOperator>(E);

    // Handle the GNU extension for missing LHS.
    // FIXME: That isn't a ConditionalOperator, so doesn't get here.
    if (const Expr *LHSExpr = C->getLHS()) {
      // In C++, we can have a throw-expression, which has 'void' type.
      if (!LHSExpr->getType()->isVoidType())
        if (const Expr *LHS = EvalAddr(LHSExpr, refVars, ParentDecl))
          return LHS;
    }

    // In C++, we can have a throw-expression, which has 'void' type.
    if (C->getRHS()->getType()->isVoidType())
      return nullptr;

    return EvalAddr(C->getRHS(), refVars, ParentDecl);
  }

  case Stmt::BlockExprClass:
    if (cast<BlockExpr>(E)->getBlockDecl()->hasCaptures())
      return E; // local block.
    return nullptr;

  case Stmt::AddrLabelExprClass:
    return E; // address of label.

  case Stmt::ExprWithCleanupsClass:
    return EvalAddr(cast<ExprWithCleanups>(E)->getSubExpr(), refVars,
                    ParentDecl);

  // For casts, we need to handle conversions from arrays to
  // pointer values, and pointer-to-pointer conversions.
  case Stmt::ImplicitCastExprClass:
  case Stmt::CStyleCastExprClass:
  case Stmt::CXXFunctionalCastExprClass:
  case Stmt::ObjCBridgedCastExprClass:
  case Stmt::CXXStaticCastExprClass:
  case Stmt::CXXDynamicCastExprClass:
  case Stmt::CXXConstCastExprClass:
  case Stmt::CXXReinterpretCastExprClass: {
    const Expr* SubExpr = cast<CastExpr>(E)->getSubExpr();
    switch (cast<CastExpr>(E)->getCastKind()) {
    case CK_LValueToRValue:
    case CK_NoOp:
    case CK_BaseToDerived:
    case CK_DerivedToBase:
    case CK_UncheckedDerivedToBase:
    case CK_Dynamic:
    case CK_CPointerToObjCPointerCast:
    case CK_BlockPointerToObjCPointerCast:
    case CK_AnyPointerToBlockPointerCast:
      return EvalAddr(SubExpr, refVars, ParentDecl);

    case CK_ArrayToPointerDecay:
      return EvalVal(SubExpr, refVars, ParentDecl);

    case CK_BitCast:
      if (SubExpr->getType()->isAnyPointerType() ||
          SubExpr->getType()->isBlockPointerType() ||
          SubExpr->getType()->isObjCQualifiedIdType())
        return EvalAddr(SubExpr, refVars, ParentDecl);
      else
        return nullptr;

    default:
      return nullptr;
    }
  }

  case Stmt::MaterializeTemporaryExprClass:
    if (const Expr *Result =
            EvalAddr(cast<MaterializeTemporaryExpr>(E)->GetTemporaryExpr(),
                     refVars, ParentDecl))
      return Result;
    return E;

  // Everything else: we simply don't reason about them.
  default:
    return nullptr;
  }
}

///  EvalVal - This function is complements EvalAddr in the mutual recursion.
///   See the comments for EvalAddr for more details.
static const Expr *EvalVal(const Expr *E,
                           SmallVectorImpl<const DeclRefExpr *> &refVars,
                           const Decl *ParentDecl) {
  do {
    // We should only be called for evaluating non-pointer expressions, or
    // expressions with a pointer type that are not used as references but
    // instead
    // are l-values (e.g., DeclRefExpr with a pointer type).

    // Our "symbolic interpreter" is just a dispatch off the currently
    // viewed AST node.  We then recursively traverse the AST by calling
    // EvalAddr and EvalVal appropriately.

    E = E->IgnoreParens();
    switch (E->getStmtClass()) {
    case Stmt::ImplicitCastExprClass: {
      const ImplicitCastExpr *IE = cast<ImplicitCastExpr>(E);
      if (IE->getValueKind() == VK_LValue) {
        E = IE->getSubExpr();
        continue;
      }
      return nullptr;
    }

    case Stmt::ExprWithCleanupsClass:
      return EvalVal(cast<ExprWithCleanups>(E)->getSubExpr(), refVars,
                     ParentDecl);

    case Stmt::DeclRefExprClass: {
      // When we hit a DeclRefExpr we are looking at code that refers to a
      // variable's name. If it's not a reference variable we check if it has
      // local storage within the function, and if so, return the expression.
      const DeclRefExpr *DR = cast<DeclRefExpr>(E);

      // If we leave the immediate function, the lifetime isn't about to end.
      if (DR->refersToEnclosingVariableOrCapture())
        return nullptr;

      if (const VarDecl *V = dyn_cast<VarDecl>(DR->getDecl())) {
        // Check if it refers to itself, e.g. "int& i = i;".
        if (V == ParentDecl)
          return DR;

        if (V->hasLocalStorage()) {
          if (!V->getType()->isReferenceType())
            return DR;

          // Reference variable, follow through to the expression that
          // it points to.
          if (V->hasInit()) {
            // Add the reference variable to the "trail".
            refVars.push_back(DR);
            return EvalVal(V->getInit(), refVars, V);
          }
        }
      }

      return nullptr;
    }

    case Stmt::UnaryOperatorClass: {
      // The only unary operator that make sense to handle here
      // is Deref.  All others don't resolve to a "name."  This includes
      // handling all sorts of rvalues passed to a unary operator.
      const UnaryOperator *U = cast<UnaryOperator>(E);

      if (U->getOpcode() == UO_Deref)
        return EvalAddr(U->getSubExpr(), refVars, ParentDecl);

      return nullptr;
    }

    case Stmt::ArraySubscriptExprClass: {
      // Array subscripts are potential references to data on the stack.  We
      // retrieve the DeclRefExpr* for the array variable if it indeed
      // has local storage.
      const auto *ASE = cast<ArraySubscriptExpr>(E);
      if (ASE->isTypeDependent())
        return nullptr;
      return EvalAddr(ASE->getBase(), refVars, ParentDecl);
    }

    case Stmt::OMPArraySectionExprClass: {
      return EvalAddr(cast<OMPArraySectionExpr>(E)->getBase(), refVars,
                      ParentDecl);
    }

    case Stmt::ConditionalOperatorClass: {
      // For conditional operators we need to see if either the LHS or RHS are
      // non-NULL Expr's.  If one is non-NULL, we return it.
      const ConditionalOperator *C = cast<ConditionalOperator>(E);

      // Handle the GNU extension for missing LHS.
      if (const Expr *LHSExpr = C->getLHS()) {
        // In C++, we can have a throw-expression, which has 'void' type.
        if (!LHSExpr->getType()->isVoidType())
          if (const Expr *LHS = EvalVal(LHSExpr, refVars, ParentDecl))
            return LHS;
      }

      // In C++, we can have a throw-expression, which has 'void' type.
      if (C->getRHS()->getType()->isVoidType())
        return nullptr;

      return EvalVal(C->getRHS(), refVars, ParentDecl);
    }

    // Accesses to members are potential references to data on the stack.
    case Stmt::MemberExprClass: {
      const MemberExpr *M = cast<MemberExpr>(E);

      // Check for indirect access.  We only want direct field accesses.
      if (M->isArrow())
        return nullptr;

      // Check whether the member type is itself a reference, in which case
      // we're not going to refer to the member, but to what the member refers
      // to.
      if (M->getMemberDecl()->getType()->isReferenceType())
        return nullptr;

      return EvalVal(M->getBase(), refVars, ParentDecl);
    }

    case Stmt::MaterializeTemporaryExprClass:
      if (const Expr *Result =
              EvalVal(cast<MaterializeTemporaryExpr>(E)->GetTemporaryExpr(),
                      refVars, ParentDecl))
        return Result;
      return E;

    default:
      // Check that we don't return or take the address of a reference to a
      // temporary. This is only useful in C++.
      if (!E->isTypeDependent() && E->isRValue())
        return E;

      // Everything else: we simply don't reason about them.
      return nullptr;
    }
  } while (true);
}

void
Sema::CheckReturnValExpr(Expr *RetValExp, QualType lhsType,
                         SourceLocation ReturnLoc,
                         bool isObjCMethod,
                         const AttrVec *Attrs,
                         const FunctionDecl *FD) {
  CheckReturnStackAddr(*this, RetValExp, lhsType, ReturnLoc);

  // Check if the return value is null but should not be.
  if (((Attrs && hasSpecificAttr<ReturnsNonNullAttr>(*Attrs)) ||
       (!isObjCMethod && isNonNullType(Context, lhsType))) &&
      CheckNonNullExpr(*this, RetValExp))
    Diag(ReturnLoc, diag::warn_null_ret)
      << (isObjCMethod ? 1 : 0) << RetValExp->getSourceRange();

  // C++11 [basic.stc.dynamic.allocation]p4:
  //   If an allocation function declared with a non-throwing
  //   exception-specification fails to allocate storage, it shall return
  //   a null pointer. Any other allocation function that fails to allocate
  //   storage shall indicate failure only by throwing an exception [...]
  if (FD) {
    OverloadedOperatorKind Op = FD->getOverloadedOperator();
    if (Op == OO_New || Op == OO_Array_New) {
      const FunctionProtoType *Proto
        = FD->getType()->castAs<FunctionProtoType>();
      if (!Proto->isNothrow(Context, /*ResultIfDependent*/true) &&
          CheckNonNullExpr(*this, RetValExp))
        Diag(ReturnLoc, diag::warn_operator_new_returns_null)
          << FD << getLangOpts().CPlusPlus11;
    }
  }
}

//===--- CHECK: Floating-Point comparisons (-Wfloat-equal) ---------------===//

/// Check for comparisons of floating point operands using != and ==.
/// Issue a warning if these are no self-comparisons, as they are not likely
/// to do what the programmer intended.
void Sema::CheckFloatComparison(SourceLocation Loc, Expr* LHS, Expr *RHS) {
  Expr* LeftExprSansParen = LHS->IgnoreParenImpCasts();
  Expr* RightExprSansParen = RHS->IgnoreParenImpCasts();

  // Special case: check for x == x (which is OK).
  // Do not emit warnings for such cases.
  if (DeclRefExpr* DRL = dyn_cast<DeclRefExpr>(LeftExprSansParen))
    if (DeclRefExpr* DRR = dyn_cast<DeclRefExpr>(RightExprSansParen))
      if (DRL->getDecl() == DRR->getDecl())
        return;

  // Special case: check for comparisons against literals that can be exactly
  //  represented by APFloat.  In such cases, do not emit a warning.  This
  //  is a heuristic: often comparison against such literals are used to
  //  detect if a value in a variable has not changed.  This clearly can
  //  lead to false negatives.
  if (FloatingLiteral* FLL = dyn_cast<FloatingLiteral>(LeftExprSansParen)) {
    if (FLL->isExact())
      return;
  } else
    if (FloatingLiteral* FLR = dyn_cast<FloatingLiteral>(RightExprSansParen))
      if (FLR->isExact())
        return;

  // Check for comparisons with builtin types.
  if (CallExpr* CL = dyn_cast<CallExpr>(LeftExprSansParen))
    if (CL->getBuiltinCallee())
      return;

  if (CallExpr* CR = dyn_cast<CallExpr>(RightExprSansParen))
    if (CR->getBuiltinCallee())
      return;

  // Emit the diagnostic.
  Diag(Loc, diag::warn_floatingpoint_eq)
    << LHS->getSourceRange() << RHS->getSourceRange();
}

//===--- CHECK: Integer mixed-sign comparisons (-Wsign-compare) --------===//
//===--- CHECK: Lossy implicit conversions (-Wconversion) --------------===//

namespace {

/// Structure recording the 'active' range of an integer-valued
/// expression.
struct IntRange {
  /// The number of bits active in the int.
  unsigned Width;

  /// True if the int is known not to have negative values.
  bool NonNegative;

  IntRange(unsigned Width, bool NonNegative)
    : Width(Width), NonNegative(NonNegative)
  {}

  /// Returns the range of the bool type.
  static IntRange forBoolType() {
    return IntRange(1, true);
  }

  /// Returns the range of an opaque value of the given integral type.
  static IntRange forValueOfType(ASTContext &C, QualType T) {
    return forValueOfCanonicalType(C,
                          T->getCanonicalTypeInternal().getTypePtr());
  }

  /// Returns the range of an opaque value of a canonical integral type.
  static IntRange forValueOfCanonicalType(ASTContext &C, const Type *T) {
    assert(T->isCanonicalUnqualified());

    if (const VectorType *VT = dyn_cast<VectorType>(T))
      T = VT->getElementType().getTypePtr();
    if (const ComplexType *CT = dyn_cast<ComplexType>(T))
      T = CT->getElementType().getTypePtr();
    if (const AtomicType *AT = dyn_cast<AtomicType>(T))
      T = AT->getValueType().getTypePtr();

    // For enum types, use the known bit width of the enumerators.
    if (const EnumType *ET = dyn_cast<EnumType>(T)) {
      EnumDecl *Enum = ET->getDecl();
      if (!Enum->isCompleteDefinition())
        return IntRange(C.getIntWidth(QualType(T, 0)), false);

      unsigned NumPositive = Enum->getNumPositiveBits();
      unsigned NumNegative = Enum->getNumNegativeBits();

      if (NumNegative == 0)
        return IntRange(NumPositive, true/*NonNegative*/);
      else
        return IntRange(std::max(NumPositive + 1, NumNegative),
                        false/*NonNegative*/);
    }

    const BuiltinType *BT = cast<BuiltinType>(T);
    assert(BT->isInteger());

    return IntRange(C.getIntWidth(QualType(T, 0)), BT->isUnsignedInteger());
  }

  /// Returns the "target" range of a canonical integral type, i.e.
  /// the range of values expressible in the type.
  ///
  /// This matches forValueOfCanonicalType except that enums have the
  /// full range of their type, not the range of their enumerators.
  static IntRange forTargetOfCanonicalType(ASTContext &C, const Type *T) {
    assert(T->isCanonicalUnqualified());

    if (const VectorType *VT = dyn_cast<VectorType>(T))
      T = VT->getElementType().getTypePtr();
    if (const ComplexType *CT = dyn_cast<ComplexType>(T))
      T = CT->getElementType().getTypePtr();
    if (const AtomicType *AT = dyn_cast<AtomicType>(T))
      T = AT->getValueType().getTypePtr();
    if (const EnumType *ET = dyn_cast<EnumType>(T))
      T = C.getCanonicalType(ET->getDecl()->getIntegerType()).getTypePtr();

    const BuiltinType *BT = cast<BuiltinType>(T);
    assert(BT->isInteger());

    return IntRange(C.getIntWidth(QualType(T, 0)), BT->isUnsignedInteger());
  }

  /// Returns the supremum of two ranges: i.e. their conservative merge.
  static IntRange join(IntRange L, IntRange R) {
    return IntRange(std::max(L.Width, R.Width),
                    L.NonNegative && R.NonNegative);
  }

  /// Returns the infinum of two ranges: i.e. their aggressive merge.
  static IntRange meet(IntRange L, IntRange R) {
    return IntRange(std::min(L.Width, R.Width),
                    L.NonNegative || R.NonNegative);
  }
};

IntRange GetValueRange(ASTContext &C, llvm::APSInt &value, unsigned MaxWidth) {
  if (value.isSigned() && value.isNegative())
    return IntRange(value.getMinSignedBits(), false);

  if (value.getBitWidth() > MaxWidth)
    value = value.trunc(MaxWidth);

  // isNonNegative() just checks the sign bit without considering
  // signedness.
  return IntRange(value.getActiveBits(), true);
}

IntRange GetValueRange(ASTContext &C, APValue &result, QualType Ty,
                       unsigned MaxWidth) {
  if (result.isInt())
    return GetValueRange(C, result.getInt(), MaxWidth);

  if (result.isVector()) {
    IntRange R = GetValueRange(C, result.getVectorElt(0), Ty, MaxWidth);
    for (unsigned i = 1, e = result.getVectorLength(); i != e; ++i) {
      IntRange El = GetValueRange(C, result.getVectorElt(i), Ty, MaxWidth);
      R = IntRange::join(R, El);
    }
    return R;
  }

  if (result.isComplexInt()) {
    IntRange R = GetValueRange(C, result.getComplexIntReal(), MaxWidth);
    IntRange I = GetValueRange(C, result.getComplexIntImag(), MaxWidth);
    return IntRange::join(R, I);
  }

  // This can happen with lossless casts to intptr_t of "based" lvalues.
  // Assume it might use arbitrary bits.
  // FIXME: The only reason we need to pass the type in here is to get
  // the sign right on this one case.  It would be nice if APValue
  // preserved this.
  assert(result.isLValue() || result.isAddrLabelDiff());
  return IntRange(MaxWidth, Ty->isUnsignedIntegerOrEnumerationType());
}

QualType GetExprType(const Expr *E) {
  QualType Ty = E->getType();
  if (const AtomicType *AtomicRHS = Ty->getAs<AtomicType>())
    Ty = AtomicRHS->getValueType();
  return Ty;
}

/// Pseudo-evaluate the given integer expression, estimating the
/// range of values it might take.
///
/// \param MaxWidth - the width to which the value will be truncated
IntRange GetExprRange(ASTContext &C, const Expr *E, unsigned MaxWidth) {
  E = E->IgnoreParens();

  // Try a full evaluation first.
  Expr::EvalResult result;
  if (E->EvaluateAsRValue(result, C))
    return GetValueRange(C, result.Val, GetExprType(E), MaxWidth);

  // I think we only want to look through implicit casts here; if the
  // user has an explicit widening cast, we should treat the value as
  // being of the new, wider type.
  if (const auto *CE = dyn_cast<ImplicitCastExpr>(E)) {
    if (CE->getCastKind() == CK_NoOp || CE->getCastKind() == CK_LValueToRValue)
      return GetExprRange(C, CE->getSubExpr(), MaxWidth);

    IntRange OutputTypeRange = IntRange::forValueOfType(C, GetExprType(CE));

    bool isIntegerCast = CE->getCastKind() == CK_IntegralCast ||
                         CE->getCastKind() == CK_BooleanToSignedIntegral;

    // Assume that non-integer casts can span the full range of the type.
    if (!isIntegerCast)
      return OutputTypeRange;

    IntRange SubRange
      = GetExprRange(C, CE->getSubExpr(),
                     std::min(MaxWidth, OutputTypeRange.Width));

    // Bail out if the subexpr's range is as wide as the cast type.
    if (SubRange.Width >= OutputTypeRange.Width)
      return OutputTypeRange;

    // Otherwise, we take the smaller width, and we're non-negative if
    // either the output type or the subexpr is.
    return IntRange(SubRange.Width,
                    SubRange.NonNegative || OutputTypeRange.NonNegative);
  }

  if (const auto *CO = dyn_cast<ConditionalOperator>(E)) {
    // If we can fold the condition, just take that operand.
    bool CondResult;
    if (CO->getCond()->EvaluateAsBooleanCondition(CondResult, C))
      return GetExprRange(C, CondResult ? CO->getTrueExpr()
                                        : CO->getFalseExpr(),
                          MaxWidth);

    // Otherwise, conservatively merge.
    IntRange L = GetExprRange(C, CO->getTrueExpr(), MaxWidth);
    IntRange R = GetExprRange(C, CO->getFalseExpr(), MaxWidth);
    return IntRange::join(L, R);
  }

  if (const auto *BO = dyn_cast<BinaryOperator>(E)) {
    switch (BO->getOpcode()) {

    // Boolean-valued operations are single-bit and positive.
    case BO_LAnd:
    case BO_LOr:
    case BO_LT:
    case BO_GT:
    case BO_LE:
    case BO_GE:
    case BO_EQ:
    case BO_NE:
      return IntRange::forBoolType();

    // The type of the assignments is the type of the LHS, so the RHS
    // is not necessarily the same type.
    case BO_MulAssign:
    case BO_DivAssign:
    case BO_RemAssign:
    case BO_AddAssign:
    case BO_SubAssign:
    case BO_XorAssign:
    case BO_OrAssign:
      // TODO: bitfields?
      return IntRange::forValueOfType(C, GetExprType(E));

    // Simple assignments just pass through the RHS, which will have
    // been coerced to the LHS type.
    case BO_Assign:
      // TODO: bitfields?
      return GetExprRange(C, BO->getRHS(), MaxWidth);

    // Operations with opaque sources are black-listed.
    case BO_PtrMemD:
    case BO_PtrMemI:
      return IntRange::forValueOfType(C, GetExprType(E));

    // Bitwise-and uses the *infinum* of the two source ranges.
    case BO_And:
    case BO_AndAssign:
      return IntRange::meet(GetExprRange(C, BO->getLHS(), MaxWidth),
                            GetExprRange(C, BO->getRHS(), MaxWidth));

    // Left shift gets black-listed based on a judgement call.
    case BO_Shl:
      // ...except that we want to treat '1 << (blah)' as logically
      // positive.  It's an important idiom.
      if (IntegerLiteral *I
            = dyn_cast<IntegerLiteral>(BO->getLHS()->IgnoreParenCasts())) {
        if (I->getValue() == 1) {
          IntRange R = IntRange::forValueOfType(C, GetExprType(E));
          return IntRange(R.Width, /*NonNegative*/ true);
        }
      }
      // fallthrough

    case BO_ShlAssign:
      return IntRange::forValueOfType(C, GetExprType(E));

    // Right shift by a constant can narrow its left argument.
    case BO_Shr:
    case BO_ShrAssign: {
      IntRange L = GetExprRange(C, BO->getLHS(), MaxWidth);

      // If the shift amount is a positive constant, drop the width by
      // that much.
      llvm::APSInt shift;
      if (BO->getRHS()->isIntegerConstantExpr(shift, C) &&
          shift.isNonNegative()) {
        unsigned zext = shift.getZExtValue();
        if (zext >= L.Width)
          L.Width = (L.NonNegative ? 0 : 1);
        else
          L.Width -= zext;
      }

      return L;
    }

    // Comma acts as its right operand.
    case BO_Comma:
      return GetExprRange(C, BO->getRHS(), MaxWidth);

    // Black-list pointer subtractions.
    case BO_Sub:
      if (BO->getLHS()->getType()->isPointerType())
        return IntRange::forValueOfType(C, GetExprType(E));
      break;

    // The width of a division result is mostly determined by the size
    // of the LHS.
    case BO_Div: {
      // Don't 'pre-truncate' the operands.
      unsigned opWidth = C.getIntWidth(GetExprType(E));
      IntRange L = GetExprRange(C, BO->getLHS(), opWidth);

      // If the divisor is constant, use that.
      llvm::APSInt divisor;
      if (BO->getRHS()->isIntegerConstantExpr(divisor, C)) {
        unsigned log2 = divisor.logBase2(); // floor(log_2(divisor))
        if (log2 >= L.Width)
          L.Width = (L.NonNegative ? 0 : 1);
        else
          L.Width = std::min(L.Width - log2, MaxWidth);
        return L;
      }

      // Otherwise, just use the LHS's width.
      IntRange R = GetExprRange(C, BO->getRHS(), opWidth);
      return IntRange(L.Width, L.NonNegative && R.NonNegative);
    }

    // The result of a remainder can't be larger than the result of
    // either side.
    case BO_Rem: {
      // Don't 'pre-truncate' the operands.
      unsigned opWidth = C.getIntWidth(GetExprType(E));
      IntRange L = GetExprRange(C, BO->getLHS(), opWidth);
      IntRange R = GetExprRange(C, BO->getRHS(), opWidth);

      IntRange meet = IntRange::meet(L, R);
      meet.Width = std::min(meet.Width, MaxWidth);
      return meet;
    }

    // The default behavior is okay for these.
    case BO_Mul:
    case BO_Add:
    case BO_Xor:
    case BO_Or:
      break;
    }

    // The default case is to treat the operation as if it were closed
    // on the narrowest type that encompasses both operands.
    IntRange L = GetExprRange(C, BO->getLHS(), MaxWidth);
    IntRange R = GetExprRange(C, BO->getRHS(), MaxWidth);
    return IntRange::join(L, R);
  }

  if (const auto *UO = dyn_cast<UnaryOperator>(E)) {
    switch (UO->getOpcode()) {
    // Boolean-valued operations are white-listed.
    case UO_LNot:
      return IntRange::forBoolType();

    // Operations with opaque sources are black-listed.
    case UO_Deref:
    case UO_AddrOf: // should be impossible
      return IntRange::forValueOfType(C, GetExprType(E));

    default:
      return GetExprRange(C, UO->getSubExpr(), MaxWidth);
    }
  }

  if (const auto *OVE = dyn_cast<OpaqueValueExpr>(E))
    return GetExprRange(C, OVE->getSourceExpr(), MaxWidth);

  if (const auto *BitField = E->getSourceBitField())
    return IntRange(BitField->getBitWidthValue(C),
                    BitField->getType()->isUnsignedIntegerOrEnumerationType());

  return IntRange::forValueOfType(C, GetExprType(E));
}

IntRange GetExprRange(ASTContext &C, const Expr *E) {
  return GetExprRange(C, E, C.getIntWidth(GetExprType(E)));
}

/// Checks whether the given value, which currently has the given
/// source semantics, has the same value when coerced through the
/// target semantics.
bool IsSameFloatAfterCast(const llvm::APFloat &value,
                          const llvm::fltSemantics &Src,
                          const llvm::fltSemantics &Tgt) {
  llvm::APFloat truncated = value;

  bool ignored;
  truncated.convert(Src, llvm::APFloat::rmNearestTiesToEven, &ignored);
  truncated.convert(Tgt, llvm::APFloat::rmNearestTiesToEven, &ignored);

  return truncated.bitwiseIsEqual(value);
}

/// Checks whether the given value, which currently has the given
/// source semantics, has the same value when coerced through the
/// target semantics.
///
/// The value might be a vector of floats (or a complex number).
bool IsSameFloatAfterCast(const APValue &value,
                          const llvm::fltSemantics &Src,
                          const llvm::fltSemantics &Tgt) {
  if (value.isFloat())
    return IsSameFloatAfterCast(value.getFloat(), Src, Tgt);

  if (value.isVector()) {
    for (unsigned i = 0, e = value.getVectorLength(); i != e; ++i)
      if (!IsSameFloatAfterCast(value.getVectorElt(i), Src, Tgt))
        return false;
    return true;
  }

  assert(value.isComplexFloat());
  return (IsSameFloatAfterCast(value.getComplexFloatReal(), Src, Tgt) &&
          IsSameFloatAfterCast(value.getComplexFloatImag(), Src, Tgt));
}

void AnalyzeImplicitConversions(Sema &S, Expr *E, SourceLocation CC);

bool IsZero(Sema &S, Expr *E) {
  // Suppress cases where we are comparing against an enum constant.
  if (const DeclRefExpr *DR =
      dyn_cast<DeclRefExpr>(E->IgnoreParenImpCasts()))
    if (isa<EnumConstantDecl>(DR->getDecl()))
      return false;

  // Suppress cases where the '0' value is expanded from a macro.
  if (E->getLocStart().isMacroID())
    return false;

  llvm::APSInt Value;
  return E->isIntegerConstantExpr(Value, S.Context) && Value == 0;
}

bool HasEnumType(Expr *E) {
  // Strip off implicit integral promotions.
  while (ImplicitCastExpr *ICE = dyn_cast<ImplicitCastExpr>(E)) {
    if (ICE->getCastKind() != CK_IntegralCast &&
        ICE->getCastKind() != CK_NoOp)
      break;
    E = ICE->getSubExpr();
  }

  return E->getType()->isEnumeralType();
}

void CheckTrivialUnsignedComparison(Sema &S, BinaryOperator *E) {
  // Disable warning in template instantiations.
  if (!S.ActiveTemplateInstantiations.empty())
    return;

  BinaryOperatorKind op = E->getOpcode();
  if (E->isValueDependent())
    return;

  if (op == BO_LT && IsZero(S, E->getRHS())) {
    S.Diag(E->getOperatorLoc(), diag::warn_lunsigned_always_true_comparison)
      << "< 0" << "false" << HasEnumType(E->getLHS())
      << E->getLHS()->getSourceRange() << E->getRHS()->getSourceRange();
  } else if (op == BO_GE && IsZero(S, E->getRHS())) {
    S.Diag(E->getOperatorLoc(), diag::warn_lunsigned_always_true_comparison)
      << ">= 0" << "true" << HasEnumType(E->getLHS())
      << E->getLHS()->getSourceRange() << E->getRHS()->getSourceRange();
  } else if (op == BO_GT && IsZero(S, E->getLHS())) {
    S.Diag(E->getOperatorLoc(), diag::warn_runsigned_always_true_comparison)
      << "0 >" << "false" << HasEnumType(E->getRHS())
      << E->getLHS()->getSourceRange() << E->getRHS()->getSourceRange();
  } else if (op == BO_LE && IsZero(S, E->getLHS())) {
    S.Diag(E->getOperatorLoc(), diag::warn_runsigned_always_true_comparison)
      << "0 <=" << "true" << HasEnumType(E->getRHS())
      << E->getLHS()->getSourceRange() << E->getRHS()->getSourceRange();
  }
}

void DiagnoseOutOfRangeComparison(Sema &S, BinaryOperator *E, Expr *Constant,
                                  Expr *Other, const llvm::APSInt &Value,
                                  bool RhsConstant) {
  // Disable warning in template instantiations.
  if (!S.ActiveTemplateInstantiations.empty())
    return;

  // TODO: Investigate using GetExprRange() to get tighter bounds
  // on the bit ranges.
  QualType OtherT = Other->getType();
  if (const auto *AT = OtherT->getAs<AtomicType>())
    OtherT = AT->getValueType();
  IntRange OtherRange = IntRange::forValueOfType(S.Context, OtherT);
  unsigned OtherWidth = OtherRange.Width;

  bool OtherIsBooleanType = Other->isKnownToHaveBooleanValue();

  // 0 values are handled later by CheckTrivialUnsignedComparison().
  if ((Value == 0) && (!OtherIsBooleanType))
    return;

  BinaryOperatorKind op = E->getOpcode();
  bool IsTrue = true;

  // Used for diagnostic printout.
  enum {
    LiteralConstant = 0,
    CXXBoolLiteralTrue,
    CXXBoolLiteralFalse
  } LiteralOrBoolConstant = LiteralConstant;

  if (!OtherIsBooleanType) {
    QualType ConstantT = Constant->getType();
    QualType CommonT = E->getLHS()->getType();

    if (S.Context.hasSameUnqualifiedType(OtherT, ConstantT))
      return;
    assert((OtherT->isIntegerType() && ConstantT->isIntegerType()) &&
           "comparison with non-integer type");

    bool ConstantSigned = ConstantT->isSignedIntegerType();
    bool CommonSigned = CommonT->isSignedIntegerType();

    bool EqualityOnly = false;

    if (CommonSigned) {
      // The common type is signed, therefore no signed to unsigned conversion.
      if (!OtherRange.NonNegative) {
        // Check that the constant is representable in type OtherT.
        if (ConstantSigned) {
          if (OtherWidth >= Value.getMinSignedBits())
            return;
        } else { // !ConstantSigned
          if (OtherWidth >= Value.getActiveBits() + 1)
            return;
        }
      } else { // !OtherSigned
               // Check that the constant is representable in type OtherT.
        // Negative values are out of range.
        if (ConstantSigned) {
          if (Value.isNonNegative() && OtherWidth >= Value.getActiveBits())
            return;
        } else { // !ConstantSigned
          if (OtherWidth >= Value.getActiveBits())
            return;
        }
      }
    } else { // !CommonSigned
      if (OtherRange.NonNegative) {
        if (OtherWidth >= Value.getActiveBits())
          return;
      } else { // OtherSigned
        assert(!ConstantSigned &&
               "Two signed types converted to unsigned types.");
        // Check to see if the constant is representable in OtherT.
        if (OtherWidth > Value.getActiveBits())
          return;
        // Check to see if the constant is equivalent to a negative value
        // cast to CommonT.
        if (S.Context.getIntWidth(ConstantT) ==
                S.Context.getIntWidth(CommonT) &&
            Value.isNegative() && Value.getMinSignedBits() <= OtherWidth)
          return;
        // The constant value rests between values that OtherT can represent
        // after conversion.  Relational comparison still works, but equality
        // comparisons will be tautological.
        EqualityOnly = true;
      }
    }

    bool PositiveConstant = !ConstantSigned || Value.isNonNegative();

    if (op == BO_EQ || op == BO_NE) {
      IsTrue = op == BO_NE;
    } else if (EqualityOnly) {
      return;
    } else if (RhsConstant) {
      if (op == BO_GT || op == BO_GE)
        IsTrue = !PositiveConstant;
      else // op == BO_LT || op == BO_LE
        IsTrue = PositiveConstant;
    } else {
      if (op == BO_LT || op == BO_LE)
        IsTrue = !PositiveConstant;
      else // op == BO_GT || op == BO_GE
        IsTrue = PositiveConstant;
    }
  } else {
    // Other isKnownToHaveBooleanValue
    enum CompareBoolWithConstantResult { AFals, ATrue, Unkwn };
    enum ConstantValue { LT_Zero, Zero, One, GT_One, SizeOfConstVal };
    enum ConstantSide { Lhs, Rhs, SizeOfConstSides };

    static const struct LinkedConditions {
      CompareBoolWithConstantResult BO_LT_OP[SizeOfConstSides][SizeOfConstVal];
      CompareBoolWithConstantResult BO_GT_OP[SizeOfConstSides][SizeOfConstVal];
      CompareBoolWithConstantResult BO_LE_OP[SizeOfConstSides][SizeOfConstVal];
      CompareBoolWithConstantResult BO_GE_OP[SizeOfConstSides][SizeOfConstVal];
      CompareBoolWithConstantResult BO_EQ_OP[SizeOfConstSides][SizeOfConstVal];
      CompareBoolWithConstantResult BO_NE_OP[SizeOfConstSides][SizeOfConstVal];

    } TruthTable = {
        // Constant on LHS.              | Constant on RHS.              |
        // LT_Zero| Zero  | One   |GT_One| LT_Zero| Zero  | One   |GT_One|
        { { ATrue, Unkwn, AFals, AFals }, { AFals, AFals, Unkwn, ATrue } },
        { { AFals, AFals, Unkwn, ATrue }, { ATrue, Unkwn, AFals, AFals } },
        { { ATrue, ATrue, Unkwn, AFals }, { AFals, Unkwn, ATrue, ATrue } },
        { { AFals, Unkwn, ATrue, ATrue }, { ATrue, ATrue, Unkwn, AFals } },
        { { AFals, Unkwn, Unkwn, AFals }, { AFals, Unkwn, Unkwn, AFals } },
        { { ATrue, Unkwn, Unkwn, ATrue }, { ATrue, Unkwn, Unkwn, ATrue } }
      };

    bool ConstantIsBoolLiteral = isa<CXXBoolLiteralExpr>(Constant);

    enum ConstantValue ConstVal = Zero;
    if (Value.isUnsigned() || Value.isNonNegative()) {
      if (Value == 0) {
        LiteralOrBoolConstant =
            ConstantIsBoolLiteral ? CXXBoolLiteralFalse : LiteralConstant;
        ConstVal = Zero;
      } else if (Value == 1) {
        LiteralOrBoolConstant =
            ConstantIsBoolLiteral ? CXXBoolLiteralTrue : LiteralConstant;
        ConstVal = One;
      } else {
        LiteralOrBoolConstant = LiteralConstant;
        ConstVal = GT_One;
      }
    } else {
      ConstVal = LT_Zero;
    }

    CompareBoolWithConstantResult CmpRes;

    switch (op) {
    case BO_LT:
      CmpRes = TruthTable.BO_LT_OP[RhsConstant][ConstVal];
      break;
    case BO_GT:
      CmpRes = TruthTable.BO_GT_OP[RhsConstant][ConstVal];
      break;
    case BO_LE:
      CmpRes = TruthTable.BO_LE_OP[RhsConstant][ConstVal];
      break;
    case BO_GE:
      CmpRes = TruthTable.BO_GE_OP[RhsConstant][ConstVal];
      break;
    case BO_EQ:
      CmpRes = TruthTable.BO_EQ_OP[RhsConstant][ConstVal];
      break;
    case BO_NE:
      CmpRes = TruthTable.BO_NE_OP[RhsConstant][ConstVal];
      break;
    default:
      CmpRes = Unkwn;
      break;
    }

    if (CmpRes == AFals) {
      IsTrue = false;
    } else if (CmpRes == ATrue) {
      IsTrue = true;
    } else {
      return;
    }
  }

  // If this is a comparison to an enum constant, include that
  // constant in the diagnostic.
  const EnumConstantDecl *ED = nullptr;
  if (const DeclRefExpr *DR = dyn_cast<DeclRefExpr>(Constant))
    ED = dyn_cast<EnumConstantDecl>(DR->getDecl());

  SmallString<64> PrettySourceValue;
  llvm::raw_svector_ostream OS(PrettySourceValue);
  if (ED)
    OS << '\'' << *ED << "' (" << Value << ")";
  else
    OS << Value;

  S.DiagRuntimeBehavior(
    E->getOperatorLoc(), E,
    S.PDiag(diag::warn_out_of_range_compare)
        << OS.str() << LiteralOrBoolConstant
        << OtherT << (OtherIsBooleanType && !OtherT->isBooleanType()) << IsTrue
        << E->getLHS()->getSourceRange() << E->getRHS()->getSourceRange());
}

/// Analyze the operands of the given comparison.  Implements the
/// fallback case from AnalyzeComparison.
void AnalyzeImpConvsInComparison(Sema &S, BinaryOperator *E) {
  AnalyzeImplicitConversions(S, E->getLHS(), E->getOperatorLoc());
  AnalyzeImplicitConversions(S, E->getRHS(), E->getOperatorLoc());
}

/// \brief Implements -Wsign-compare.
///
/// \param E the binary operator to check for warnings
void AnalyzeComparison(Sema &S, BinaryOperator *E) {
  // The type the comparison is being performed in.
  QualType T = E->getLHS()->getType();

  // Only analyze comparison operators where both sides have been converted to
  // the same type.
  if (!S.Context.hasSameUnqualifiedType(T, E->getRHS()->getType()))
    return AnalyzeImpConvsInComparison(S, E);

  // Don't analyze value-dependent comparisons directly.
  if (E->isValueDependent())
    return AnalyzeImpConvsInComparison(S, E);

  Expr *LHS = E->getLHS()->IgnoreParenImpCasts();
  Expr *RHS = E->getRHS()->IgnoreParenImpCasts();
  
  bool IsComparisonConstant = false;
  
  // Check whether an integer constant comparison results in a value
  // of 'true' or 'false'.
  if (T->isIntegralType(S.Context)) {
    llvm::APSInt RHSValue;
    bool IsRHSIntegralLiteral = 
      RHS->isIntegerConstantExpr(RHSValue, S.Context);
    llvm::APSInt LHSValue;
    bool IsLHSIntegralLiteral = 
      LHS->isIntegerConstantExpr(LHSValue, S.Context);
    if (IsRHSIntegralLiteral && !IsLHSIntegralLiteral)
        DiagnoseOutOfRangeComparison(S, E, RHS, LHS, RHSValue, true);
    else if (!IsRHSIntegralLiteral && IsLHSIntegralLiteral)
      DiagnoseOutOfRangeComparison(S, E, LHS, RHS, LHSValue, false);
    else
      IsComparisonConstant = 
        (IsRHSIntegralLiteral && IsLHSIntegralLiteral);
  } else if (!T->hasUnsignedIntegerRepresentation())
      IsComparisonConstant = E->isIntegerConstantExpr(S.Context);
  
  // We don't do anything special if this isn't an unsigned integral
  // comparison:  we're only interested in integral comparisons, and
  // signed comparisons only happen in cases we don't care to warn about.
  //
  // We also don't care about value-dependent expressions or expressions
  // whose result is a constant.
  if (!T->hasUnsignedIntegerRepresentation() || IsComparisonConstant)
    return AnalyzeImpConvsInComparison(S, E);
  
  // Check to see if one of the (unmodified) operands is of different
  // signedness.
  Expr *signedOperand, *unsignedOperand;
  if (LHS->getType()->hasSignedIntegerRepresentation()) {
    assert(!RHS->getType()->hasSignedIntegerRepresentation() &&
           "unsigned comparison between two signed integer expressions?");
    signedOperand = LHS;
    unsignedOperand = RHS;
  } else if (RHS->getType()->hasSignedIntegerRepresentation()) {
    signedOperand = RHS;
    unsignedOperand = LHS;
  } else {
    CheckTrivialUnsignedComparison(S, E);
    return AnalyzeImpConvsInComparison(S, E);
  }

  // Otherwise, calculate the effective range of the signed operand.
  IntRange signedRange = GetExprRange(S.Context, signedOperand);

  // Go ahead and analyze implicit conversions in the operands.  Note
  // that we skip the implicit conversions on both sides.
  AnalyzeImplicitConversions(S, LHS, E->getOperatorLoc());
  AnalyzeImplicitConversions(S, RHS, E->getOperatorLoc());

  // If the signed range is non-negative, -Wsign-compare won't fire,
  // but we should still check for comparisons which are always true
  // or false.
  if (signedRange.NonNegative)
    return CheckTrivialUnsignedComparison(S, E);

  // For (in)equality comparisons, if the unsigned operand is a
  // constant which cannot collide with a overflowed signed operand,
  // then reinterpreting the signed operand as unsigned will not
  // change the result of the comparison.
  if (E->isEqualityOp()) {
    unsigned comparisonWidth = S.Context.getIntWidth(T);
    IntRange unsignedRange = GetExprRange(S.Context, unsignedOperand);

    // We should never be unable to prove that the unsigned operand is
    // non-negative.
    assert(unsignedRange.NonNegative && "unsigned range includes negative?");

    if (unsignedRange.Width < comparisonWidth)
      return;
  }

  S.DiagRuntimeBehavior(E->getOperatorLoc(), E,
    S.PDiag(diag::warn_mixed_sign_comparison)
      << LHS->getType() << RHS->getType()
      << LHS->getSourceRange() << RHS->getSourceRange());
}

/// Analyzes an attempt to assign the given value to a bitfield.
///
/// Returns true if there was something fishy about the attempt.
bool AnalyzeBitFieldAssignment(Sema &S, FieldDecl *Bitfield, Expr *Init,
                               SourceLocation InitLoc) {
  assert(Bitfield->isBitField());
  if (Bitfield->isInvalidDecl())
    return false;

  // White-list bool bitfields.
  if (Bitfield->getType()->isBooleanType())
    return false;

  // Ignore value- or type-dependent expressions.
  if (Bitfield->getBitWidth()->isValueDependent() ||
      Bitfield->getBitWidth()->isTypeDependent() ||
      Init->isValueDependent() ||
      Init->isTypeDependent())
    return false;

  Expr *OriginalInit = Init->IgnoreParenImpCasts();

  llvm::APSInt Value;
  if (!OriginalInit->EvaluateAsInt(Value, S.Context, Expr::SE_AllowSideEffects))
    return false;

  unsigned OriginalWidth = Value.getBitWidth();
  unsigned FieldWidth = Bitfield->getBitWidthValue(S.Context);

  if (!Value.isSigned() || Value.isNegative())
    if (UnaryOperator *UO = dyn_cast<UnaryOperator>(OriginalInit))
      if (UO->getOpcode() == UO_Minus || UO->getOpcode() == UO_Not)
        OriginalWidth = Value.getMinSignedBits();

  if (OriginalWidth <= FieldWidth)
    return false;

  // Compute the value which the bitfield will contain.
  llvm::APSInt TruncatedValue = Value.trunc(FieldWidth);
  TruncatedValue.setIsSigned(Bitfield->getType()->isSignedIntegerType());

  // Check whether the stored value is equal to the original value.
  TruncatedValue = TruncatedValue.extend(OriginalWidth);
  if (llvm::APSInt::isSameValue(Value, TruncatedValue))
    return false;

  // Special-case bitfields of width 1: booleans are naturally 0/1, and
  // therefore don't strictly fit into a signed bitfield of width 1.
  if (FieldWidth == 1 && Value == 1)
    return false;

  std::string PrettyValue = Value.toString(10);
  std::string PrettyTrunc = TruncatedValue.toString(10);

  S.Diag(InitLoc, diag::warn_impcast_bitfield_precision_constant)
    << PrettyValue << PrettyTrunc << OriginalInit->getType()
    << Init->getSourceRange();

  return true;
}

/// Analyze the given simple or compound assignment for warning-worthy
/// operations.
void AnalyzeAssignment(Sema &S, BinaryOperator *E) {
  // Just recurse on the LHS.
  AnalyzeImplicitConversions(S, E->getLHS(), E->getOperatorLoc());

  // We want to recurse on the RHS as normal unless we're assigning to
  // a bitfield.
  if (FieldDecl *Bitfield = E->getLHS()->getSourceBitField()) {
    if (AnalyzeBitFieldAssignment(S, Bitfield, E->getRHS(),
                                  E->getOperatorLoc())) {
      // Recurse, ignoring any implicit conversions on the RHS.
      return AnalyzeImplicitConversions(S, E->getRHS()->IgnoreParenImpCasts(),
                                        E->getOperatorLoc());
    }
  }

  AnalyzeImplicitConversions(S, E->getRHS(), E->getOperatorLoc());
}

/// Diagnose an implicit cast;  purely a helper for CheckImplicitConversion.
void DiagnoseImpCast(Sema &S, Expr *E, QualType SourceType, QualType T, 
                     SourceLocation CContext, unsigned diag,
                     bool pruneControlFlow = false) {
  if (pruneControlFlow) {
    S.DiagRuntimeBehavior(E->getExprLoc(), E,
                          S.PDiag(diag)
                            << SourceType << T << E->getSourceRange()
                            << SourceRange(CContext));
    return;
  }
  S.Diag(E->getExprLoc(), diag)
    << SourceType << T << E->getSourceRange() << SourceRange(CContext);
}

/// Diagnose an implicit cast;  purely a helper for CheckImplicitConversion.
void DiagnoseImpCast(Sema &S, Expr *E, QualType T, SourceLocation CContext,
                     unsigned diag, bool pruneControlFlow = false) {
  DiagnoseImpCast(S, E, E->getType(), T, CContext, diag, pruneControlFlow);
}


/// Diagnose an implicit cast from a floating point value to an integer value.
void DiagnoseFloatingImpCast(Sema &S, Expr *E, QualType T,

                             SourceLocation CContext) {
  const bool IsBool = T->isSpecificBuiltinType(BuiltinType::Bool);
  const bool PruneWarnings = !S.ActiveTemplateInstantiations.empty();

  Expr *InnerE = E->IgnoreParenImpCasts();
  // We also want to warn on, e.g., "int i = -1.234"
  if (UnaryOperator *UOp = dyn_cast<UnaryOperator>(InnerE))
    if (UOp->getOpcode() == UO_Minus || UOp->getOpcode() == UO_Plus)
      InnerE = UOp->getSubExpr()->IgnoreParenImpCasts();

  const bool IsLiteral =
      isa<FloatingLiteral>(E) || isa<FloatingLiteral>(InnerE);

  llvm::APFloat Value(0.0);
  bool IsConstant =
    E->EvaluateAsFloat(Value, S.Context, Expr::SE_AllowSideEffects);
  if (!IsConstant) {
    return DiagnoseImpCast(S, E, T, CContext,
                           diag::warn_impcast_float_integer, PruneWarnings);
  }

  bool isExact = false;

  llvm::APSInt IntegerValue(S.Context.getIntWidth(T),
                            T->hasUnsignedIntegerRepresentation());
  if (Value.convertToInteger(IntegerValue, llvm::APFloat::rmTowardZero,
                             &isExact) == llvm::APFloat::opOK &&
      isExact) {
    if (IsLiteral) return;
    return DiagnoseImpCast(S, E, T, CContext, diag::warn_impcast_float_integer,
                           PruneWarnings);
  }

  unsigned DiagID = 0;
  if (IsLiteral) {
    // Warn on floating point literal to integer.
    DiagID = diag::warn_impcast_literal_float_to_integer;
  } else if (IntegerValue == 0) {
    if (Value.isZero()) {  // Skip -0.0 to 0 conversion.
      return DiagnoseImpCast(S, E, T, CContext,
                             diag::warn_impcast_float_integer, PruneWarnings);
    }
    // Warn on non-zero to zero conversion.
    DiagID = diag::warn_impcast_float_to_integer_zero;
  } else {
    if (IntegerValue.isUnsigned()) {
      if (!IntegerValue.isMaxValue()) {
        return DiagnoseImpCast(S, E, T, CContext,
                               diag::warn_impcast_float_integer, PruneWarnings);
      }
    } else {  // IntegerValue.isSigned()
      if (!IntegerValue.isMaxSignedValue() &&
          !IntegerValue.isMinSignedValue()) {
        return DiagnoseImpCast(S, E, T, CContext,
                               diag::warn_impcast_float_integer, PruneWarnings);
      }
    }
    // Warn on evaluatable floating point expression to integer conversion.
    DiagID = diag::warn_impcast_float_to_integer;
  }

  // FIXME: Force the precision of the source value down so we don't print
  // digits which are usually useless (we don't really care here if we
  // truncate a digit by accident in edge cases).  Ideally, APFloat::toString
  // would automatically print the shortest representation, but it's a bit
  // tricky to implement.
  SmallString<16> PrettySourceValue;
  unsigned precision = llvm::APFloat::semanticsPrecision(Value.getSemantics());
  precision = (precision * 59 + 195) / 196;
  Value.toString(PrettySourceValue, precision);

  SmallString<16> PrettyTargetValue;
  if (IsBool)
    PrettyTargetValue = Value.isZero() ? "false" : "true";
  else
    IntegerValue.toString(PrettyTargetValue);

  if (PruneWarnings) {
    S.DiagRuntimeBehavior(E->getExprLoc(), E,
                          S.PDiag(DiagID)
                              << E->getType() << T.getUnqualifiedType()
                              << PrettySourceValue << PrettyTargetValue
                              << E->getSourceRange() << SourceRange(CContext));
  } else {
    S.Diag(E->getExprLoc(), DiagID)
        << E->getType() << T.getUnqualifiedType() << PrettySourceValue
        << PrettyTargetValue << E->getSourceRange() << SourceRange(CContext);
  }
}

std::string PrettyPrintInRange(const llvm::APSInt &Value, IntRange Range) {
  if (!Range.Width) return "0";

  llvm::APSInt ValueInRange = Value;
  ValueInRange.setIsSigned(!Range.NonNegative);
  ValueInRange = ValueInRange.trunc(Range.Width);
  return ValueInRange.toString(10);
}

bool IsImplicitBoolFloatConversion(Sema &S, Expr *Ex, bool ToBool) {
  if (!isa<ImplicitCastExpr>(Ex))
    return false;

  Expr *InnerE = Ex->IgnoreParenImpCasts();
  const Type *Target = S.Context.getCanonicalType(Ex->getType()).getTypePtr();
  const Type *Source =
    S.Context.getCanonicalType(InnerE->getType()).getTypePtr();
  if (Target->isDependentType())
    return false;

  const BuiltinType *FloatCandidateBT =
    dyn_cast<BuiltinType>(ToBool ? Source : Target);
  const Type *BoolCandidateType = ToBool ? Target : Source;

  return (BoolCandidateType->isSpecificBuiltinType(BuiltinType::Bool) &&
          FloatCandidateBT && (FloatCandidateBT->isFloatingPoint()));
}

void CheckImplicitArgumentConversions(Sema &S, CallExpr *TheCall,
                                      SourceLocation CC) {
  unsigned NumArgs = TheCall->getNumArgs();
  for (unsigned i = 0; i < NumArgs; ++i) {
    Expr *CurrA = TheCall->getArg(i);
    if (!IsImplicitBoolFloatConversion(S, CurrA, true))
      continue;

    bool IsSwapped = ((i > 0) &&
        IsImplicitBoolFloatConversion(S, TheCall->getArg(i - 1), false));
    IsSwapped |= ((i < (NumArgs - 1)) &&
        IsImplicitBoolFloatConversion(S, TheCall->getArg(i + 1), false));
    if (IsSwapped) {
      // Warn on this floating-point to bool conversion.
      DiagnoseImpCast(S, CurrA->IgnoreParenImpCasts(),
                      CurrA->getType(), CC,
                      diag::warn_impcast_floating_point_to_bool);
    }
  }
}

void DiagnoseNullConversion(Sema &S, Expr *E, QualType T, SourceLocation CC) {
  if (S.Diags.isIgnored(diag::warn_impcast_null_pointer_to_integer,
                        E->getExprLoc()))
    return;

  // Don't warn on functions which have return type nullptr_t.
  if (isa<CallExpr>(E))
    return;

  // Check for NULL (GNUNull) or nullptr (CXX11_nullptr).
  const Expr::NullPointerConstantKind NullKind =
      E->isNullPointerConstant(S.Context, Expr::NPC_ValueDependentIsNotNull);
  if (NullKind != Expr::NPCK_GNUNull && NullKind != Expr::NPCK_CXX11_nullptr)
    return;

  // Return if target type is a safe conversion.
  if (T->isAnyPointerType() || T->isBlockPointerType() ||
      T->isMemberPointerType() || !T->isScalarType() || T->isNullPtrType())
    return;

  SourceLocation Loc = E->getSourceRange().getBegin();

  // Venture through the macro stacks to get to the source of macro arguments.
  // The new location is a better location than the complete location that was
  // passed in.
  while (S.SourceMgr.isMacroArgExpansion(Loc))
    Loc = S.SourceMgr.getImmediateMacroCallerLoc(Loc);

  while (S.SourceMgr.isMacroArgExpansion(CC))
    CC = S.SourceMgr.getImmediateMacroCallerLoc(CC);

  // __null is usually wrapped in a macro.  Go up a macro if that is the case.
  if (NullKind == Expr::NPCK_GNUNull && Loc.isMacroID()) {
    StringRef MacroName = Lexer::getImmediateMacroNameForDiagnostics(
        Loc, S.SourceMgr, S.getLangOpts());
    if (MacroName == "NULL")
      Loc = S.SourceMgr.getImmediateExpansionRange(Loc).first;
  }

  // Only warn if the null and context location are in the same macro expansion.
  if (S.SourceMgr.getFileID(Loc) != S.SourceMgr.getFileID(CC))
    return;

  S.Diag(Loc, diag::warn_impcast_null_pointer_to_integer)
      << (NullKind == Expr::NPCK_CXX11_nullptr) << T << clang::SourceRange(CC)
      << FixItHint::CreateReplacement(Loc,
                                      S.getFixItZeroLiteralForType(T, Loc));
}

void checkObjCArrayLiteral(Sema &S, QualType TargetType,
                           ObjCArrayLiteral *ArrayLiteral);
void checkObjCDictionaryLiteral(Sema &S, QualType TargetType,
                                ObjCDictionaryLiteral *DictionaryLiteral);

/// Check a single element within a collection literal against the
/// target element type.
void checkObjCCollectionLiteralElement(Sema &S, QualType TargetElementType,
                                       Expr *Element, unsigned ElementKind) {
  // Skip a bitcast to 'id' or qualified 'id'.
  if (auto ICE = dyn_cast<ImplicitCastExpr>(Element)) {
    if (ICE->getCastKind() == CK_BitCast &&
        ICE->getSubExpr()->getType()->getAs<ObjCObjectPointerType>())
      Element = ICE->getSubExpr();
  }

  QualType ElementType = Element->getType();
  ExprResult ElementResult(Element);
  if (ElementType->getAs<ObjCObjectPointerType>() &&
      S.CheckSingleAssignmentConstraints(TargetElementType,
                                         ElementResult,
                                         false, false)
        != Sema::Compatible) {
    S.Diag(Element->getLocStart(),
           diag::warn_objc_collection_literal_element)
      << ElementType << ElementKind << TargetElementType
      << Element->getSourceRange();
  }

  if (auto ArrayLiteral = dyn_cast<ObjCArrayLiteral>(Element))
    checkObjCArrayLiteral(S, TargetElementType, ArrayLiteral);
  else if (auto DictionaryLiteral = dyn_cast<ObjCDictionaryLiteral>(Element))
    checkObjCDictionaryLiteral(S, TargetElementType, DictionaryLiteral);
}

/// Check an Objective-C array literal being converted to the given
/// target type.
void checkObjCArrayLiteral(Sema &S, QualType TargetType,
                           ObjCArrayLiteral *ArrayLiteral) {
  if (!S.NSArrayDecl)
    return;

  const auto *TargetObjCPtr = TargetType->getAs<ObjCObjectPointerType>();
  if (!TargetObjCPtr)
    return;

  if (TargetObjCPtr->isUnspecialized() ||
      TargetObjCPtr->getInterfaceDecl()->getCanonicalDecl()
        != S.NSArrayDecl->getCanonicalDecl())
    return;

  auto TypeArgs = TargetObjCPtr->getTypeArgs();
  if (TypeArgs.size() != 1)
    return;

  QualType TargetElementType = TypeArgs[0];
  for (unsigned I = 0, N = ArrayLiteral->getNumElements(); I != N; ++I) {
    checkObjCCollectionLiteralElement(S, TargetElementType,
                                      ArrayLiteral->getElement(I),
                                      0);
  }
}

/// Check an Objective-C dictionary literal being converted to the given
/// target type.
void checkObjCDictionaryLiteral(Sema &S, QualType TargetType,
                                ObjCDictionaryLiteral *DictionaryLiteral) {
  if (!S.NSDictionaryDecl)
    return;

  const auto *TargetObjCPtr = TargetType->getAs<ObjCObjectPointerType>();
  if (!TargetObjCPtr)
    return;

  if (TargetObjCPtr->isUnspecialized() ||
      TargetObjCPtr->getInterfaceDecl()->getCanonicalDecl()
        != S.NSDictionaryDecl->getCanonicalDecl())
    return;

  auto TypeArgs = TargetObjCPtr->getTypeArgs();
  if (TypeArgs.size() != 2)
    return;

  QualType TargetKeyType = TypeArgs[0];
  QualType TargetObjectType = TypeArgs[1];
  for (unsigned I = 0, N = DictionaryLiteral->getNumElements(); I != N; ++I) {
    auto Element = DictionaryLiteral->getKeyValueElement(I);
    checkObjCCollectionLiteralElement(S, TargetKeyType, Element.Key, 1);
    checkObjCCollectionLiteralElement(S, TargetObjectType, Element.Value, 2);
  }
}

// Helper function to filter out cases for constant width constant conversion.
// Don't warn on char array initialization or for non-decimal values.
bool isSameWidthConstantConversion(Sema &S, Expr *E, QualType T,
                                   SourceLocation CC) {
  // If initializing from a constant, and the constant starts with '0',
  // then it is a binary, octal, or hexadecimal.  Allow these constants
  // to fill all the bits, even if there is a sign change.
  if (auto *IntLit = dyn_cast<IntegerLiteral>(E->IgnoreParenImpCasts())) {
    const char FirstLiteralCharacter =
        S.getSourceManager().getCharacterData(IntLit->getLocStart())[0];
    if (FirstLiteralCharacter == '0')
      return false;
  }

  // If the CC location points to a '{', and the type is char, then assume
  // assume it is an array initialization.
  if (CC.isValid() && T->isCharType()) {
    const char FirstContextCharacter =
        S.getSourceManager().getCharacterData(CC)[0];
    if (FirstContextCharacter == '{')
      return false;
  }

  return true;
}

void CheckImplicitConversion(Sema &S, Expr *E, QualType T,
                             SourceLocation CC, bool *ICContext = nullptr) {
  if (E->isTypeDependent() || E->isValueDependent()) return;

  const Type *Source = S.Context.getCanonicalType(E->getType()).getTypePtr();
  const Type *Target = S.Context.getCanonicalType(T).getTypePtr();
  if (Source == Target) return;
  if (Target->isDependentType()) return;

  // If the conversion context location is invalid don't complain. We also
  // don't want to emit a warning if the issue occurs from the expansion of
  // a system macro. The problem is that 'getSpellingLoc()' is slow, so we
  // delay this check as long as possible. Once we detect we are in that
  // scenario, we just return.
  if (CC.isInvalid())
    return;

  // Diagnose implicit casts to bool.
  if (Target->isSpecificBuiltinType(BuiltinType::Bool)) {
    if (isa<StringLiteral>(E))
      // Warn on string literal to bool.  Checks for string literals in logical
      // and expressions, for instance, assert(0 && "error here"), are
      // prevented by a check in AnalyzeImplicitConversions().
      return DiagnoseImpCast(S, E, T, CC,
                             diag::warn_impcast_string_literal_to_bool);
    if (isa<ObjCStringLiteral>(E) || isa<ObjCArrayLiteral>(E) ||
        isa<ObjCDictionaryLiteral>(E) || isa<ObjCBoxedExpr>(E)) {
      // This covers the literal expressions that evaluate to Objective-C
      // objects.
      return DiagnoseImpCast(S, E, T, CC,
                             diag::warn_impcast_objective_c_literal_to_bool);
    }
    if (Source->isPointerType() || Source->canDecayToPointerType()) {
      // Warn on pointer to bool conversion that is always true.
      S.DiagnoseAlwaysNonNullPointer(E, Expr::NPCK_NotNull, /*IsEqual*/ false,
                                     SourceRange(CC));
    }
  }

  // Check implicit casts from Objective-C collection literals to specialized
  // collection types, e.g., NSArray<NSString *> *.
  if (auto *ArrayLiteral = dyn_cast<ObjCArrayLiteral>(E))
    checkObjCArrayLiteral(S, QualType(Target, 0), ArrayLiteral);
  else if (auto *DictionaryLiteral = dyn_cast<ObjCDictionaryLiteral>(E))
    checkObjCDictionaryLiteral(S, QualType(Target, 0), DictionaryLiteral);

  // Strip vector types.
  if (isa<VectorType>(Source)) {
    if (!isa<VectorType>(Target)) {
      if (S.SourceMgr.isInSystemMacro(CC))
        return;
      return DiagnoseImpCast(S, E, T, CC, diag::warn_impcast_vector_scalar);
    }
    
    // If the vector cast is cast between two vectors of the same size, it is
    // a bitcast, not a conversion.
    if (S.Context.getTypeSize(Source) == S.Context.getTypeSize(Target))
      return;

    Source = cast<VectorType>(Source)->getElementType().getTypePtr();
    Target = cast<VectorType>(Target)->getElementType().getTypePtr();
  }
  if (auto VecTy = dyn_cast<VectorType>(Target))
    Target = VecTy->getElementType().getTypePtr();

  // Strip complex types.
  if (isa<ComplexType>(Source)) {
    if (!isa<ComplexType>(Target)) {
      if (S.SourceMgr.isInSystemMacro(CC))
        return;

      return DiagnoseImpCast(S, E, T, CC, diag::warn_impcast_complex_scalar);
    }

    Source = cast<ComplexType>(Source)->getElementType().getTypePtr();
    Target = cast<ComplexType>(Target)->getElementType().getTypePtr();
  }

  const BuiltinType *SourceBT = dyn_cast<BuiltinType>(Source);
  const BuiltinType *TargetBT = dyn_cast<BuiltinType>(Target);

  // If the source is floating point...
  if (SourceBT && SourceBT->isFloatingPoint()) {
    // ...and the target is floating point...
    if (TargetBT && TargetBT->isFloatingPoint()) {
      // ...then warn if we're dropping FP rank.

      // Builtin FP kinds are ordered by increasing FP rank.
      if (SourceBT->getKind() > TargetBT->getKind()) {
        // Don't warn about float constants that are precisely
        // representable in the target type.
        Expr::EvalResult result;
        if (E->EvaluateAsRValue(result, S.Context)) {
          // Value might be a float, a float vector, or a float complex.
          if (IsSameFloatAfterCast(result.Val,
                   S.Context.getFloatTypeSemantics(QualType(TargetBT, 0)),
                   S.Context.getFloatTypeSemantics(QualType(SourceBT, 0))))
            return;
        }

        if (S.SourceMgr.isInSystemMacro(CC))
          return;

        DiagnoseImpCast(S, E, T, CC, diag::warn_impcast_float_precision);
      }
      // ... or possibly if we're increasing rank, too
      else if (TargetBT->getKind() > SourceBT->getKind()) {
        if (S.SourceMgr.isInSystemMacro(CC))
          return;

        DiagnoseImpCast(S, E, T, CC, diag::warn_impcast_double_promotion);
      }
      return;
    }

    // If the target is integral, always warn.
    if (TargetBT && TargetBT->isInteger()) {
      if (S.SourceMgr.isInSystemMacro(CC))
        return;

      DiagnoseFloatingImpCast(S, E, T, CC);
    }

    // Detect the case where a call result is converted from floating-point to
    // to bool, and the final argument to the call is converted from bool, to
    // discover this typo:
    //
    //    bool b = fabs(x < 1.0);  // should be "bool b = fabs(x) < 1.0;"
    //
    // FIXME: This is an incredibly special case; is there some more general
    // way to detect this class of misplaced-parentheses bug?
    if (Target->isBooleanType() && isa<CallExpr>(E)) {
      // Check last argument of function call to see if it is an
      // implicit cast from a type matching the type the result
      // is being cast to.
      CallExpr *CEx = cast<CallExpr>(E);
      if (unsigned NumArgs = CEx->getNumArgs()) {
        Expr *LastA = CEx->getArg(NumArgs - 1);
        Expr *InnerE = LastA->IgnoreParenImpCasts();
        if (isa<ImplicitCastExpr>(LastA) &&
            InnerE->getType()->isBooleanType()) {
          // Warn on this floating-point to bool conversion
          DiagnoseImpCast(S, E, T, CC,
                          diag::warn_impcast_floating_point_to_bool);
        }
      }
    }
    return;
  }

  DiagnoseNullConversion(S, E, T, CC);

  S.DiscardMisalignedMemberAddress(Target, E);

  if (!Source->isIntegerType() || !Target->isIntegerType())
    return;

  // TODO: remove this early return once the false positives for constant->bool
  // in templates, macros, etc, are reduced or removed.
  if (Target->isSpecificBuiltinType(BuiltinType::Bool))
    return;

  IntRange SourceRange = GetExprRange(S.Context, E);
  IntRange TargetRange = IntRange::forTargetOfCanonicalType(S.Context, Target);

  if (SourceRange.Width > TargetRange.Width) {
    // If the source is a constant, use a default-on diagnostic.
    // TODO: this should happen for bitfield stores, too.
    llvm::APSInt Value(32);
    if (E->EvaluateAsInt(Value, S.Context, Expr::SE_AllowSideEffects)) {
      if (S.SourceMgr.isInSystemMacro(CC))
        return;

      std::string PrettySourceValue = Value.toString(10);
      std::string PrettyTargetValue = PrettyPrintInRange(Value, TargetRange);

      S.DiagRuntimeBehavior(E->getExprLoc(), E,
        S.PDiag(diag::warn_impcast_integer_precision_constant)
            << PrettySourceValue << PrettyTargetValue
            << E->getType() << T << E->getSourceRange()
            << clang::SourceRange(CC));
      return;
    }

    // People want to build with -Wshorten-64-to-32 and not -Wconversion.
    if (S.SourceMgr.isInSystemMacro(CC))
      return;

    if (TargetRange.Width == 32 && S.Context.getIntWidth(E->getType()) == 64)
      return DiagnoseImpCast(S, E, T, CC, diag::warn_impcast_integer_64_32,
                             /* pruneControlFlow */ true);
    return DiagnoseImpCast(S, E, T, CC, diag::warn_impcast_integer_precision);
  }

  if (TargetRange.Width == SourceRange.Width && !TargetRange.NonNegative &&
      SourceRange.NonNegative && Source->isSignedIntegerType()) {
    // Warn when doing a signed to signed conversion, warn if the positive
    // source value is exactly the width of the target type, which will
    // cause a negative value to be stored.

    llvm::APSInt Value;
    if (E->EvaluateAsInt(Value, S.Context, Expr::SE_AllowSideEffects) &&
        !S.SourceMgr.isInSystemMacro(CC)) {
      if (isSameWidthConstantConversion(S, E, T, CC)) {
        std::string PrettySourceValue = Value.toString(10);
        std::string PrettyTargetValue = PrettyPrintInRange(Value, TargetRange);

        S.DiagRuntimeBehavior(
            E->getExprLoc(), E,
            S.PDiag(diag::warn_impcast_integer_precision_constant)
                << PrettySourceValue << PrettyTargetValue << E->getType() << T
                << E->getSourceRange() << clang::SourceRange(CC));
        return;
      }
    }

    // Fall through for non-constants to give a sign conversion warning.
  }

  if ((TargetRange.NonNegative && !SourceRange.NonNegative) ||
      (!TargetRange.NonNegative && SourceRange.NonNegative &&
       SourceRange.Width == TargetRange.Width)) {
    if (S.SourceMgr.isInSystemMacro(CC))
      return;

    unsigned DiagID = diag::warn_impcast_integer_sign;

    // Traditionally, gcc has warned about this under -Wsign-compare.
    // We also want to warn about it in -Wconversion.
    // So if -Wconversion is off, use a completely identical diagnostic
    // in the sign-compare group.
    // The conditional-checking code will 
    if (ICContext) {
      DiagID = diag::warn_impcast_integer_sign_conditional;
      *ICContext = true;
    }

    return DiagnoseImpCast(S, E, T, CC, DiagID);
  }

  // Diagnose conversions between different enumeration types.
  // In C, we pretend that the type of an EnumConstantDecl is its enumeration
  // type, to give us better diagnostics.
  QualType SourceType = E->getType();
  if (!S.getLangOpts().CPlusPlus) {
    if (DeclRefExpr *DRE = dyn_cast<DeclRefExpr>(E))
      if (EnumConstantDecl *ECD = dyn_cast<EnumConstantDecl>(DRE->getDecl())) {
        EnumDecl *Enum = cast<EnumDecl>(ECD->getDeclContext());
        SourceType = S.Context.getTypeDeclType(Enum);
        Source = S.Context.getCanonicalType(SourceType).getTypePtr();
      }
  }
  
  if (const EnumType *SourceEnum = Source->getAs<EnumType>())
    if (const EnumType *TargetEnum = Target->getAs<EnumType>())
      if (SourceEnum->getDecl()->hasNameForLinkage() &&
          TargetEnum->getDecl()->hasNameForLinkage() &&
          SourceEnum != TargetEnum) {
        if (S.SourceMgr.isInSystemMacro(CC))
          return;

        return DiagnoseImpCast(S, E, SourceType, T, CC, 
                               diag::warn_impcast_different_enum_types);
      }
}

void CheckConditionalOperator(Sema &S, ConditionalOperator *E,
                              SourceLocation CC, QualType T);

void CheckConditionalOperand(Sema &S, Expr *E, QualType T,
                             SourceLocation CC, bool &ICContext) {
  E = E->IgnoreParenImpCasts();

  if (isa<ConditionalOperator>(E))
    return CheckConditionalOperator(S, cast<ConditionalOperator>(E), CC, T);

  AnalyzeImplicitConversions(S, E, CC);
  if (E->getType() != T)
    return CheckImplicitConversion(S, E, T, CC, &ICContext);
}

void CheckConditionalOperator(Sema &S, ConditionalOperator *E,
                              SourceLocation CC, QualType T) {
  AnalyzeImplicitConversions(S, E->getCond(), E->getQuestionLoc());

  bool Suspicious = false;
  CheckConditionalOperand(S, E->getTrueExpr(), T, CC, Suspicious);
  CheckConditionalOperand(S, E->getFalseExpr(), T, CC, Suspicious);

  // If -Wconversion would have warned about either of the candidates
  // for a signedness conversion to the context type...
  if (!Suspicious) return;

  // ...but it's currently ignored...
  if (!S.Diags.isIgnored(diag::warn_impcast_integer_sign_conditional, CC))
    return;

  // ...then check whether it would have warned about either of the
  // candidates for a signedness conversion to the condition type.
  if (E->getType() == T) return;
 
  Suspicious = false;
  CheckImplicitConversion(S, E->getTrueExpr()->IgnoreParenImpCasts(),
                          E->getType(), CC, &Suspicious);
  if (!Suspicious)
    CheckImplicitConversion(S, E->getFalseExpr()->IgnoreParenImpCasts(),
                            E->getType(), CC, &Suspicious);
}

/// CheckBoolLikeConversion - Check conversion of given expression to boolean.
/// Input argument E is a logical expression.
void CheckBoolLikeConversion(Sema &S, Expr *E, SourceLocation CC) {
  if (S.getLangOpts().Bool)
    return;
  CheckImplicitConversion(S, E->IgnoreParenImpCasts(), S.Context.BoolTy, CC);
}

/// AnalyzeImplicitConversions - Find and report any interesting
/// implicit conversions in the given expression.  There are a couple
/// of competing diagnostics here, -Wconversion and -Wsign-compare.
void AnalyzeImplicitConversions(Sema &S, Expr *OrigE, SourceLocation CC) {
  QualType T = OrigE->getType();
  Expr *E = OrigE->IgnoreParenImpCasts();

  if (E->isTypeDependent() || E->isValueDependent())
    return;
  
  // For conditional operators, we analyze the arguments as if they
  // were being fed directly into the output.
  if (isa<ConditionalOperator>(E)) {
    ConditionalOperator *CO = cast<ConditionalOperator>(E);
    CheckConditionalOperator(S, CO, CC, T);
    return;
  }

  // Check implicit argument conversions for function calls.
  if (CallExpr *Call = dyn_cast<CallExpr>(E))
    CheckImplicitArgumentConversions(S, Call, CC);

  // Go ahead and check any implicit conversions we might have skipped.
  // The non-canonical typecheck is just an optimization;
  // CheckImplicitConversion will filter out dead implicit conversions.
  if (E->getType() != T)
    CheckImplicitConversion(S, E, T, CC);

  // Now continue drilling into this expression.

  if (PseudoObjectExpr *POE = dyn_cast<PseudoObjectExpr>(E)) {
    // The bound subexpressions in a PseudoObjectExpr are not reachable
    // as transitive children.
    // FIXME: Use a more uniform representation for this.
    for (auto *SE : POE->semantics())
      if (auto *OVE = dyn_cast<OpaqueValueExpr>(SE))
        AnalyzeImplicitConversions(S, OVE->getSourceExpr(), CC);
  }

  // Skip past explicit casts.
  if (isa<ExplicitCastExpr>(E)) {
    E = cast<ExplicitCastExpr>(E)->getSubExpr()->IgnoreParenImpCasts();
    return AnalyzeImplicitConversions(S, E, CC);
  }

  if (BinaryOperator *BO = dyn_cast<BinaryOperator>(E)) {
    // Do a somewhat different check with comparison operators.
    if (BO->isComparisonOp())
      return AnalyzeComparison(S, BO);

    // And with simple assignments.
    if (BO->getOpcode() == BO_Assign)
      return AnalyzeAssignment(S, BO);
  }

  // These break the otherwise-useful invariant below.  Fortunately,
  // we don't really need to recurse into them, because any internal
  // expressions should have been analyzed already when they were
  // built into statements.
  if (isa<StmtExpr>(E)) return;

  // Don't descend into unevaluated contexts.
  if (isa<UnaryExprOrTypeTraitExpr>(E)) return;

  // Now just recurse over the expression's children.
  CC = E->getExprLoc();
  BinaryOperator *BO = dyn_cast<BinaryOperator>(E);
  bool IsLogicalAndOperator = BO && BO->getOpcode() == BO_LAnd;
  for (Stmt *SubStmt : E->children()) {
    Expr *ChildExpr = dyn_cast_or_null<Expr>(SubStmt);
    if (!ChildExpr)
      continue;

    if (IsLogicalAndOperator &&
        isa<StringLiteral>(ChildExpr->IgnoreParenImpCasts()))
      // Ignore checking string literals that are in logical and operators.
      // This is a common pattern for asserts.
      continue;
    AnalyzeImplicitConversions(S, ChildExpr, CC);
  }

  if (BO && BO->isLogicalOp()) {
    Expr *SubExpr = BO->getLHS()->IgnoreParenImpCasts();
    if (!IsLogicalAndOperator || !isa<StringLiteral>(SubExpr))
      ::CheckBoolLikeConversion(S, SubExpr, BO->getExprLoc());

    SubExpr = BO->getRHS()->IgnoreParenImpCasts();
    if (!IsLogicalAndOperator || !isa<StringLiteral>(SubExpr))
      ::CheckBoolLikeConversion(S, SubExpr, BO->getExprLoc());
  }

  if (const UnaryOperator *U = dyn_cast<UnaryOperator>(E))
    if (U->getOpcode() == UO_LNot)
      ::CheckBoolLikeConversion(S, U->getSubExpr(), CC);
}

} // end anonymous namespace

static bool checkOpenCLEnqueueLocalSizeArgs(Sema &S, CallExpr *TheCall,
                                            unsigned Start, unsigned End) {
  bool IllegalParams = false;
  for (unsigned I = Start; I <= End; ++I) {
    QualType Ty = TheCall->getArg(I)->getType();
    // Taking into account implicit conversions,
    // allow any integer within 32 bits range
    if (!Ty->isIntegerType() ||
        S.Context.getTypeSizeInChars(Ty).getQuantity() > 4) {
      S.Diag(TheCall->getArg(I)->getLocStart(),
             diag::err_opencl_enqueue_kernel_invalid_local_size_type);
      IllegalParams = true;
    }
    // Potentially emit standard warnings for implicit conversions if enabled
    // using -Wconversion.
    CheckImplicitConversion(S, TheCall->getArg(I), S.Context.UnsignedIntTy,
                            TheCall->getArg(I)->getLocStart());
  }
  return IllegalParams;
}

// Helper function for Sema::DiagnoseAlwaysNonNullPointer.
// Returns true when emitting a warning about taking the address of a reference.
static bool CheckForReference(Sema &SemaRef, const Expr *E,
                              const PartialDiagnostic &PD) {
  E = E->IgnoreParenImpCasts();

  const FunctionDecl *FD = nullptr;

  if (const DeclRefExpr *DRE = dyn_cast<DeclRefExpr>(E)) {
    if (!DRE->getDecl()->getType()->isReferenceType())
      return false;
  } else if (const MemberExpr *M = dyn_cast<MemberExpr>(E)) {
    if (!M->getMemberDecl()->getType()->isReferenceType())
      return false;
  } else if (const CallExpr *Call = dyn_cast<CallExpr>(E)) {
    if (!Call->getCallReturnType(SemaRef.Context)->isReferenceType())
      return false;
    FD = Call->getDirectCallee();
  } else {
    return false;
  }

  SemaRef.Diag(E->getExprLoc(), PD);

  // If possible, point to location of function.
  if (FD) {
    SemaRef.Diag(FD->getLocation(), diag::note_reference_is_return_value) << FD;
  }

  return true;
}

// Returns true if the SourceLocation is expanded from any macro body.
// Returns false if the SourceLocation is invalid, is from not in a macro
// expansion, or is from expanded from a top-level macro argument.
static bool IsInAnyMacroBody(const SourceManager &SM, SourceLocation Loc) {
  if (Loc.isInvalid())
    return false;

  while (Loc.isMacroID()) {
    if (SM.isMacroBodyExpansion(Loc))
      return true;
    Loc = SM.getImmediateMacroCallerLoc(Loc);
  }

  return false;
}

/// \brief Diagnose pointers that are always non-null.
/// \param E the expression containing the pointer
/// \param NullKind NPCK_NotNull if E is a cast to bool, otherwise, E is
/// compared to a null pointer
/// \param IsEqual True when the comparison is equal to a null pointer
/// \param Range Extra SourceRange to highlight in the diagnostic
void Sema::DiagnoseAlwaysNonNullPointer(Expr *E,
                                        Expr::NullPointerConstantKind NullKind,
                                        bool IsEqual, SourceRange Range) {
  if (!E)
    return;

  // Don't warn inside macros.
  if (E->getExprLoc().isMacroID()) {
    const SourceManager &SM = getSourceManager();
    if (IsInAnyMacroBody(SM, E->getExprLoc()) ||
        IsInAnyMacroBody(SM, Range.getBegin()))
      return;
  }
  E = E->IgnoreImpCasts();

  const bool IsCompare = NullKind != Expr::NPCK_NotNull;

  if (isa<CXXThisExpr>(E)) {
    unsigned DiagID = IsCompare ? diag::warn_this_null_compare
                                : diag::warn_this_bool_conversion;
    Diag(E->getExprLoc(), DiagID) << E->getSourceRange() << Range << IsEqual;
    return;
  }

  bool IsAddressOf = false;

  if (UnaryOperator *UO = dyn_cast<UnaryOperator>(E)) {
    if (UO->getOpcode() != UO_AddrOf)
      return;
    IsAddressOf = true;
    E = UO->getSubExpr();
  }

  if (IsAddressOf) {
    unsigned DiagID = IsCompare
                          ? diag::warn_address_of_reference_null_compare
                          : diag::warn_address_of_reference_bool_conversion;
    PartialDiagnostic PD = PDiag(DiagID) << E->getSourceRange() << Range
                                         << IsEqual;
    if (CheckForReference(*this, E, PD)) {
      return;
    }
  }

  auto ComplainAboutNonnullParamOrCall = [&](const Attr *NonnullAttr) {
    bool IsParam = isa<NonNullAttr>(NonnullAttr);
    std::string Str;
    llvm::raw_string_ostream S(Str);
    E->printPretty(S, nullptr, getPrintingPolicy());
    unsigned DiagID = IsCompare ? diag::warn_nonnull_expr_compare
                                : diag::warn_cast_nonnull_to_bool;
    Diag(E->getExprLoc(), DiagID) << IsParam << S.str()
      << E->getSourceRange() << Range << IsEqual;
    Diag(NonnullAttr->getLocation(), diag::note_declared_nonnull) << IsParam;
  };

  // If we have a CallExpr that is tagged with returns_nonnull, we can complain.
  if (auto *Call = dyn_cast<CallExpr>(E->IgnoreParenImpCasts())) {
    if (auto *Callee = Call->getDirectCallee()) {
      if (const Attr *A = Callee->getAttr<ReturnsNonNullAttr>()) {
        ComplainAboutNonnullParamOrCall(A);
        return;
      }
    }
  }

  // Expect to find a single Decl.  Skip anything more complicated.
  ValueDecl *D = nullptr;
  if (DeclRefExpr *R = dyn_cast<DeclRefExpr>(E)) {
    D = R->getDecl();
  } else if (MemberExpr *M = dyn_cast<MemberExpr>(E)) {
    D = M->getMemberDecl();
  }

  // Weak Decls can be null.
  if (!D || D->isWeak())
    return;

  // Check for parameter decl with nonnull attribute
  if (const auto* PV = dyn_cast<ParmVarDecl>(D)) {
    if (getCurFunction() &&
        !getCurFunction()->ModifiedNonNullParams.count(PV)) {
      if (const Attr *A = PV->getAttr<NonNullAttr>()) {
        ComplainAboutNonnullParamOrCall(A);
        return;
      }

      if (const auto *FD = dyn_cast<FunctionDecl>(PV->getDeclContext())) {
        auto ParamIter = llvm::find(FD->parameters(), PV);
        assert(ParamIter != FD->param_end());
        unsigned ParamNo = std::distance(FD->param_begin(), ParamIter);

        for (const auto *NonNull : FD->specific_attrs<NonNullAttr>()) {
          if (!NonNull->args_size()) {
              ComplainAboutNonnullParamOrCall(NonNull);
              return;
          }

          for (unsigned ArgNo : NonNull->args()) {
            if (ArgNo == ParamNo) {
              ComplainAboutNonnullParamOrCall(NonNull);
              return;
            }
          }
        }
      }
    }
  }

  QualType T = D->getType();
  const bool IsArray = T->isArrayType();
  const bool IsFunction = T->isFunctionType();

  // Address of function is used to silence the function warning.
  if (IsAddressOf && IsFunction) {
    return;
  }

  // Found nothing.
  if (!IsAddressOf && !IsFunction && !IsArray)
    return;

  // Pretty print the expression for the diagnostic.
  std::string Str;
  llvm::raw_string_ostream S(Str);
  E->printPretty(S, nullptr, getPrintingPolicy());

  unsigned DiagID = IsCompare ? diag::warn_null_pointer_compare
                              : diag::warn_impcast_pointer_to_bool;
  enum {
    AddressOf,
    FunctionPointer,
    ArrayPointer
  } DiagType;
  if (IsAddressOf)
    DiagType = AddressOf;
  else if (IsFunction)
    DiagType = FunctionPointer;
  else if (IsArray)
    DiagType = ArrayPointer;
  else
    llvm_unreachable("Could not determine diagnostic.");
  Diag(E->getExprLoc(), DiagID) << DiagType << S.str() << E->getSourceRange()
                                << Range << IsEqual;

  if (!IsFunction)
    return;

  // Suggest '&' to silence the function warning.
  Diag(E->getExprLoc(), diag::note_function_warning_silence)
      << FixItHint::CreateInsertion(E->getLocStart(), "&");

  // Check to see if '()' fixit should be emitted.
  QualType ReturnType;
  UnresolvedSet<4> NonTemplateOverloads;
  tryExprAsCall(*E, ReturnType, NonTemplateOverloads);
  if (ReturnType.isNull())
    return;

  if (IsCompare) {
    // There are two cases here.  If there is null constant, the only suggest
    // for a pointer return type.  If the null is 0, then suggest if the return
    // type is a pointer or an integer type.
    if (!ReturnType->isPointerType()) {
      if (NullKind == Expr::NPCK_ZeroExpression ||
          NullKind == Expr::NPCK_ZeroLiteral) {
        if (!ReturnType->isIntegerType())
          return;
      } else {
        return;
      }
    }
  } else { // !IsCompare
    // For function to bool, only suggest if the function pointer has bool
    // return type.
    if (!ReturnType->isSpecificBuiltinType(BuiltinType::Bool))
      return;
  }
  Diag(E->getExprLoc(), diag::note_function_to_function_call)
      << FixItHint::CreateInsertion(getLocForEndOfToken(E->getLocEnd()), "()");
}

/// Diagnoses "dangerous" implicit conversions within the given
/// expression (which is a full expression).  Implements -Wconversion
/// and -Wsign-compare.
///
/// \param CC the "context" location of the implicit conversion, i.e.
///   the most location of the syntactic entity requiring the implicit
///   conversion
void Sema::CheckImplicitConversions(Expr *E, SourceLocation CC) {
  // Don't diagnose in unevaluated contexts.
  if (isUnevaluatedContext())
    return;

  // Don't diagnose for value- or type-dependent expressions.
  if (E->isTypeDependent() || E->isValueDependent())
    return;

  // Check for array bounds violations in cases where the check isn't triggered
  // elsewhere for other Expr types (like BinaryOperators), e.g. when an
  // ArraySubscriptExpr is on the RHS of a variable initialization.
  CheckArrayAccess(E);

  // This is not the right CC for (e.g.) a variable initialization.
  AnalyzeImplicitConversions(*this, E, CC);
}

/// CheckBoolLikeConversion - Check conversion of given expression to boolean.
/// Input argument E is a logical expression.
void Sema::CheckBoolLikeConversion(Expr *E, SourceLocation CC) {
  ::CheckBoolLikeConversion(*this, E, CC);
}

/// Diagnose when expression is an integer constant expression and its evaluation
/// results in integer overflow
void Sema::CheckForIntOverflow (Expr *E) {
  // Use a work list to deal with nested struct initializers.
  SmallVector<Expr *, 2> Exprs(1, E);

  do {
    Expr *E = Exprs.pop_back_val();

    if (isa<BinaryOperator>(E->IgnoreParenCasts())) {
      E->IgnoreParenCasts()->EvaluateForOverflow(Context);
      continue;
    }

    if (auto InitList = dyn_cast<InitListExpr>(E))
      Exprs.append(InitList->inits().begin(), InitList->inits().end());
  } while (!Exprs.empty());
}

namespace {
/// \brief Visitor for expressions which looks for unsequenced operations on the
/// same object.
class SequenceChecker : public EvaluatedExprVisitor<SequenceChecker> {
  typedef EvaluatedExprVisitor<SequenceChecker> Base;

  /// \brief A tree of sequenced regions within an expression. Two regions are
  /// unsequenced if one is an ancestor or a descendent of the other. When we
  /// finish processing an expression with sequencing, such as a comma
  /// expression, we fold its tree nodes into its parent, since they are
  /// unsequenced with respect to nodes we will visit later.
  class SequenceTree {
    struct Value {
      explicit Value(unsigned Parent) : Parent(Parent), Merged(false) {}
      unsigned Parent : 31;
      unsigned Merged : 1;
    };
    SmallVector<Value, 8> Values;

  public:
    /// \brief A region within an expression which may be sequenced with respect
    /// to some other region.
    class Seq {
      explicit Seq(unsigned N) : Index(N) {}
      unsigned Index;
      friend class SequenceTree;
    public:
      Seq() : Index(0) {}
    };

    SequenceTree() { Values.push_back(Value(0)); }
    Seq root() const { return Seq(0); }

    /// \brief Create a new sequence of operations, which is an unsequenced
    /// subset of \p Parent. This sequence of operations is sequenced with
    /// respect to other children of \p Parent.
    Seq allocate(Seq Parent) {
      Values.push_back(Value(Parent.Index));
      return Seq(Values.size() - 1);
    }

    /// \brief Merge a sequence of operations into its parent.
    void merge(Seq S) {
      Values[S.Index].Merged = true;
    }

    /// \brief Determine whether two operations are unsequenced. This operation
    /// is asymmetric: \p Cur should be the more recent sequence, and \p Old
    /// should have been merged into its parent as appropriate.
    bool isUnsequenced(Seq Cur, Seq Old) {
      unsigned C = representative(Cur.Index);
      unsigned Target = representative(Old.Index);
      while (C >= Target) {
        if (C == Target)
          return true;
        C = Values[C].Parent;
      }
      return false;
    }

  private:
    /// \brief Pick a representative for a sequence.
    unsigned representative(unsigned K) {
      if (Values[K].Merged)
        // Perform path compression as we go.
        return Values[K].Parent = representative(Values[K].Parent);
      return K;
    }
  };

  /// An object for which we can track unsequenced uses.
  typedef NamedDecl *Object;

  /// Different flavors of object usage which we track. We only track the
  /// least-sequenced usage of each kind.
  enum UsageKind {
    /// A read of an object. Multiple unsequenced reads are OK.
    UK_Use,
    /// A modification of an object which is sequenced before the value
    /// computation of the expression, such as ++n in C++.
    UK_ModAsValue,
    /// A modification of an object which is not sequenced before the value
    /// computation of the expression, such as n++.
    UK_ModAsSideEffect,

    UK_Count = UK_ModAsSideEffect + 1
  };

  struct Usage {
    Usage() : Use(nullptr), Seq() {}
    Expr *Use;
    SequenceTree::Seq Seq;
  };

  struct UsageInfo {
    UsageInfo() : Diagnosed(false) {}
    Usage Uses[UK_Count];
    /// Have we issued a diagnostic for this variable already?
    bool Diagnosed;
  };
  typedef llvm::SmallDenseMap<Object, UsageInfo, 16> UsageInfoMap;

  Sema &SemaRef;
  /// Sequenced regions within the expression.
  SequenceTree Tree;
  /// Declaration modifications and references which we have seen.
  UsageInfoMap UsageMap;
  /// The region we are currently within.
  SequenceTree::Seq Region;
  /// Filled in with declarations which were modified as a side-effect
  /// (that is, post-increment operations).
  SmallVectorImpl<std::pair<Object, Usage> > *ModAsSideEffect;
  /// Expressions to check later. We defer checking these to reduce
  /// stack usage.
  SmallVectorImpl<Expr *> &WorkList;

  /// RAII object wrapping the visitation of a sequenced subexpression of an
  /// expression. At the end of this process, the side-effects of the evaluation
  /// become sequenced with respect to the value computation of the result, so
  /// we downgrade any UK_ModAsSideEffect within the evaluation to
  /// UK_ModAsValue.
  struct SequencedSubexpression {
    SequencedSubexpression(SequenceChecker &Self)
      : Self(Self), OldModAsSideEffect(Self.ModAsSideEffect) {
      Self.ModAsSideEffect = &ModAsSideEffect;
    }
    ~SequencedSubexpression() {
      for (auto &M : llvm::reverse(ModAsSideEffect)) {
        UsageInfo &U = Self.UsageMap[M.first];
        auto &SideEffectUsage = U.Uses[UK_ModAsSideEffect];
        Self.addUsage(U, M.first, SideEffectUsage.Use, UK_ModAsValue);
        SideEffectUsage = M.second;
      }
      Self.ModAsSideEffect = OldModAsSideEffect;
    }

    SequenceChecker &Self;
    SmallVector<std::pair<Object, Usage>, 4> ModAsSideEffect;
    SmallVectorImpl<std::pair<Object, Usage> > *OldModAsSideEffect;
  };

  /// RAII object wrapping the visitation of a subexpression which we might
  /// choose to evaluate as a constant. If any subexpression is evaluated and
  /// found to be non-constant, this allows us to suppress the evaluation of
  /// the outer expression.
  class EvaluationTracker {
  public:
    EvaluationTracker(SequenceChecker &Self)
        : Self(Self), Prev(Self.EvalTracker), EvalOK(true) {
      Self.EvalTracker = this;
    }
    ~EvaluationTracker() {
      Self.EvalTracker = Prev;
      if (Prev)
        Prev->EvalOK &= EvalOK;
    }

    bool evaluate(const Expr *E, bool &Result) {
      if (!EvalOK || E->isValueDependent())
        return false;
      EvalOK = E->EvaluateAsBooleanCondition(Result, Self.SemaRef.Context);
      return EvalOK;
    }

  private:
    SequenceChecker &Self;
    EvaluationTracker *Prev;
    bool EvalOK;
  } *EvalTracker;

  /// \brief Find the object which is produced by the specified expression,
  /// if any.
  Object getObject(Expr *E, bool Mod) const {
    E = E->IgnoreParenCasts();
    if (UnaryOperator *UO = dyn_cast<UnaryOperator>(E)) {
      if (Mod && (UO->getOpcode() == UO_PreInc || UO->getOpcode() == UO_PreDec))
        return getObject(UO->getSubExpr(), Mod);
    } else if (BinaryOperator *BO = dyn_cast<BinaryOperator>(E)) {
      if (BO->getOpcode() == BO_Comma)
        return getObject(BO->getRHS(), Mod);
      if (Mod && BO->isAssignmentOp())
        return getObject(BO->getLHS(), Mod);
    } else if (MemberExpr *ME = dyn_cast<MemberExpr>(E)) {
      // FIXME: Check for more interesting cases, like "x.n = ++x.n".
      if (isa<CXXThisExpr>(ME->getBase()->IgnoreParenCasts()))
        return ME->getMemberDecl();
    } else if (DeclRefExpr *DRE = dyn_cast<DeclRefExpr>(E))
      // FIXME: If this is a reference, map through to its value.
      return DRE->getDecl();
    return nullptr;
  }

  /// \brief Note that an object was modified or used by an expression.
  void addUsage(UsageInfo &UI, Object O, Expr *Ref, UsageKind UK) {
    Usage &U = UI.Uses[UK];
    if (!U.Use || !Tree.isUnsequenced(Region, U.Seq)) {
      if (UK == UK_ModAsSideEffect && ModAsSideEffect)
        ModAsSideEffect->push_back(std::make_pair(O, U));
      U.Use = Ref;
      U.Seq = Region;
    }
  }
  /// \brief Check whether a modification or use conflicts with a prior usage.
  void checkUsage(Object O, UsageInfo &UI, Expr *Ref, UsageKind OtherKind,
                  bool IsModMod) {
    if (UI.Diagnosed)
      return;

    const Usage &U = UI.Uses[OtherKind];
    if (!U.Use || !Tree.isUnsequenced(Region, U.Seq))
      return;

    Expr *Mod = U.Use;
    Expr *ModOrUse = Ref;
    if (OtherKind == UK_Use)
      std::swap(Mod, ModOrUse);

    SemaRef.Diag(Mod->getExprLoc(),
                 IsModMod ? diag::warn_unsequenced_mod_mod
                          : diag::warn_unsequenced_mod_use)
      << O << SourceRange(ModOrUse->getExprLoc());
    UI.Diagnosed = true;
  }

  void notePreUse(Object O, Expr *Use) {
    UsageInfo &U = UsageMap[O];
    // Uses conflict with other modifications.
    checkUsage(O, U, Use, UK_ModAsValue, false);
  }
  void notePostUse(Object O, Expr *Use) {
    UsageInfo &U = UsageMap[O];
    checkUsage(O, U, Use, UK_ModAsSideEffect, false);
    addUsage(U, O, Use, UK_Use);
  }

  void notePreMod(Object O, Expr *Mod) {
    UsageInfo &U = UsageMap[O];
    // Modifications conflict with other modifications and with uses.
    checkUsage(O, U, Mod, UK_ModAsValue, true);
    checkUsage(O, U, Mod, UK_Use, false);
  }
  void notePostMod(Object O, Expr *Use, UsageKind UK) {
    UsageInfo &U = UsageMap[O];
    checkUsage(O, U, Use, UK_ModAsSideEffect, true);
    addUsage(U, O, Use, UK);
  }

public:
  SequenceChecker(Sema &S, Expr *E, SmallVectorImpl<Expr *> &WorkList)
      : Base(S.Context), SemaRef(S), Region(Tree.root()),
        ModAsSideEffect(nullptr), WorkList(WorkList), EvalTracker(nullptr) {
    Visit(E);
  }

  void VisitStmt(Stmt *S) {
    // Skip all statements which aren't expressions for now.
  }

  void VisitExpr(Expr *E) {
    // By default, just recurse to evaluated subexpressions.
    Base::VisitStmt(E);
  }

  void VisitCastExpr(CastExpr *E) {
    Object O = Object();
    if (E->getCastKind() == CK_LValueToRValue)
      O = getObject(E->getSubExpr(), false);

    if (O)
      notePreUse(O, E);
    VisitExpr(E);
    if (O)
      notePostUse(O, E);
  }

  void VisitBinComma(BinaryOperator *BO) {
    // C++11 [expr.comma]p1:
    //   Every value computation and side effect associated with the left
    //   expression is sequenced before every value computation and side
    //   effect associated with the right expression.
    SequenceTree::Seq LHS = Tree.allocate(Region);
    SequenceTree::Seq RHS = Tree.allocate(Region);
    SequenceTree::Seq OldRegion = Region;

    {
      SequencedSubexpression SeqLHS(*this);
      Region = LHS;
      Visit(BO->getLHS());
    }

    Region = RHS;
    Visit(BO->getRHS());

    Region = OldRegion;

    // Forget that LHS and RHS are sequenced. They are both unsequenced
    // with respect to other stuff.
    Tree.merge(LHS);
    Tree.merge(RHS);
  }

  void VisitBinAssign(BinaryOperator *BO) {
    // The modification is sequenced after the value computation of the LHS
    // and RHS, so check it before inspecting the operands and update the
    // map afterwards.
    Object O = getObject(BO->getLHS(), true);
    if (!O)
      return VisitExpr(BO);

    notePreMod(O, BO);

    // C++11 [expr.ass]p7:
    //   E1 op= E2 is equivalent to E1 = E1 op E2, except that E1 is evaluated
    //   only once.
    //
    // Therefore, for a compound assignment operator, O is considered used
    // everywhere except within the evaluation of E1 itself.
    if (isa<CompoundAssignOperator>(BO))
      notePreUse(O, BO);

    Visit(BO->getLHS());

    if (isa<CompoundAssignOperator>(BO))
      notePostUse(O, BO);

    Visit(BO->getRHS());

    // C++11 [expr.ass]p1:
    //   the assignment is sequenced [...] before the value computation of the
    //   assignment expression.
    // C11 6.5.16/3 has no such rule.
    notePostMod(O, BO, SemaRef.getLangOpts().CPlusPlus ? UK_ModAsValue
                                                       : UK_ModAsSideEffect);
  }

  void VisitCompoundAssignOperator(CompoundAssignOperator *CAO) {
    VisitBinAssign(CAO);
  }

  void VisitUnaryPreInc(UnaryOperator *UO) { VisitUnaryPreIncDec(UO); }
  void VisitUnaryPreDec(UnaryOperator *UO) { VisitUnaryPreIncDec(UO); }
  void VisitUnaryPreIncDec(UnaryOperator *UO) {
    Object O = getObject(UO->getSubExpr(), true);
    if (!O)
      return VisitExpr(UO);

    notePreMod(O, UO);
    Visit(UO->getSubExpr());
    // C++11 [expr.pre.incr]p1:
    //   the expression ++x is equivalent to x+=1
    notePostMod(O, UO, SemaRef.getLangOpts().CPlusPlus ? UK_ModAsValue
                                                       : UK_ModAsSideEffect);
  }

  void VisitUnaryPostInc(UnaryOperator *UO) { VisitUnaryPostIncDec(UO); }
  void VisitUnaryPostDec(UnaryOperator *UO) { VisitUnaryPostIncDec(UO); }
  void VisitUnaryPostIncDec(UnaryOperator *UO) {
    Object O = getObject(UO->getSubExpr(), true);
    if (!O)
      return VisitExpr(UO);

    notePreMod(O, UO);
    Visit(UO->getSubExpr());
    notePostMod(O, UO, UK_ModAsSideEffect);
  }

  /// Don't visit the RHS of '&&' or '||' if it might not be evaluated.
  void VisitBinLOr(BinaryOperator *BO) {
    // The side-effects of the LHS of an '&&' are sequenced before the
    // value computation of the RHS, and hence before the value computation
    // of the '&&' itself, unless the LHS evaluates to zero. We treat them
    // as if they were unconditionally sequenced.
    EvaluationTracker Eval(*this);
    {
      SequencedSubexpression Sequenced(*this);
      Visit(BO->getLHS());
    }

    bool Result;
    if (Eval.evaluate(BO->getLHS(), Result)) {
      if (!Result)
        Visit(BO->getRHS());
    } else {
      // Check for unsequenced operations in the RHS, treating it as an
      // entirely separate evaluation.
      //
      // FIXME: If there are operations in the RHS which are unsequenced
      // with respect to operations outside the RHS, and those operations
      // are unconditionally evaluated, diagnose them.
      WorkList.push_back(BO->getRHS());
    }
  }
  void VisitBinLAnd(BinaryOperator *BO) {
    EvaluationTracker Eval(*this);
    {
      SequencedSubexpression Sequenced(*this);
      Visit(BO->getLHS());
    }

    bool Result;
    if (Eval.evaluate(BO->getLHS(), Result)) {
      if (Result)
        Visit(BO->getRHS());
    } else {
      WorkList.push_back(BO->getRHS());
    }
  }

  // Only visit the condition, unless we can be sure which subexpression will
  // be chosen.
  void VisitAbstractConditionalOperator(AbstractConditionalOperator *CO) {
    EvaluationTracker Eval(*this);
    {
      SequencedSubexpression Sequenced(*this);
      Visit(CO->getCond());
    }

    bool Result;
    if (Eval.evaluate(CO->getCond(), Result))
      Visit(Result ? CO->getTrueExpr() : CO->getFalseExpr());
    else {
      WorkList.push_back(CO->getTrueExpr());
      WorkList.push_back(CO->getFalseExpr());
    }
  }

  void VisitCallExpr(CallExpr *CE) {
    // C++11 [intro.execution]p15:
    //   When calling a function [...], every value computation and side effect
    //   associated with any argument expression, or with the postfix expression
    //   designating the called function, is sequenced before execution of every
    //   expression or statement in the body of the function [and thus before
    //   the value computation of its result].
    SequencedSubexpression Sequenced(*this);
    Base::VisitCallExpr(CE);

    // FIXME: CXXNewExpr and CXXDeleteExpr implicitly call functions.
  }

  void VisitCXXConstructExpr(CXXConstructExpr *CCE) {
    // This is a call, so all subexpressions are sequenced before the result.
    SequencedSubexpression Sequenced(*this);

    if (!CCE->isListInitialization())
      return VisitExpr(CCE);

    // In C++11, list initializations are sequenced.
    SmallVector<SequenceTree::Seq, 32> Elts;
    SequenceTree::Seq Parent = Region;
    for (CXXConstructExpr::arg_iterator I = CCE->arg_begin(),
                                        E = CCE->arg_end();
         I != E; ++I) {
      Region = Tree.allocate(Parent);
      Elts.push_back(Region);
      Visit(*I);
    }

    // Forget that the initializers are sequenced.
    Region = Parent;
    for (unsigned I = 0; I < Elts.size(); ++I)
      Tree.merge(Elts[I]);
  }

  void VisitInitListExpr(InitListExpr *ILE) {
    if (!SemaRef.getLangOpts().CPlusPlus11)
      return VisitExpr(ILE);

    // In C++11, list initializations are sequenced.
    SmallVector<SequenceTree::Seq, 32> Elts;
    SequenceTree::Seq Parent = Region;
    for (unsigned I = 0; I < ILE->getNumInits(); ++I) {
      Expr *E = ILE->getInit(I);
      if (!E) continue;
      Region = Tree.allocate(Parent);
      Elts.push_back(Region);
      Visit(E);
    }

    // Forget that the initializers are sequenced.
    Region = Parent;
    for (unsigned I = 0; I < Elts.size(); ++I)
      Tree.merge(Elts[I]);
  }
};
} // end anonymous namespace

void Sema::CheckUnsequencedOperations(Expr *E) {
  SmallVector<Expr *, 8> WorkList;
  WorkList.push_back(E);
  while (!WorkList.empty()) {
    Expr *Item = WorkList.pop_back_val();
    SequenceChecker(*this, Item, WorkList);
  }
}

void Sema::CheckCompletedExpr(Expr *E, SourceLocation CheckLoc,
                              bool IsConstexpr) {
  CheckImplicitConversions(E, CheckLoc);
  if (!E->isInstantiationDependent())
    CheckUnsequencedOperations(E);
  if (!IsConstexpr && !E->isValueDependent())
    CheckForIntOverflow(E);
  DiagnoseMisalignedMembers();
}

void Sema::CheckBitFieldInitialization(SourceLocation InitLoc,
                                       FieldDecl *BitField,
                                       Expr *Init) {
  (void) AnalyzeBitFieldAssignment(*this, BitField, Init, InitLoc);
}

static void diagnoseArrayStarInParamType(Sema &S, QualType PType,
                                         SourceLocation Loc) {
  if (!PType->isVariablyModifiedType())
    return;
  if (const auto *PointerTy = dyn_cast<PointerType>(PType)) {
    diagnoseArrayStarInParamType(S, PointerTy->getPointeeType(), Loc);
    return;
  }
  if (const auto *ReferenceTy = dyn_cast<ReferenceType>(PType)) {
    diagnoseArrayStarInParamType(S, ReferenceTy->getPointeeType(), Loc);
    return;
  }
  if (const auto *ParenTy = dyn_cast<ParenType>(PType)) {
    diagnoseArrayStarInParamType(S, ParenTy->getInnerType(), Loc);
    return;
  }

  const ArrayType *AT = S.Context.getAsArrayType(PType);
  if (!AT)
    return;

  if (AT->getSizeModifier() != ArrayType::Star) {
    diagnoseArrayStarInParamType(S, AT->getElementType(), Loc);
    return;
  }

  S.Diag(Loc, diag::err_array_star_in_function_definition);
}

/// CheckParmsForFunctionDef - Check that the parameters of the given
/// function are appropriate for the definition of a function. This
/// takes care of any checks that cannot be performed on the
/// declaration itself, e.g., that the types of each of the function
/// parameters are complete.
bool Sema::CheckParmsForFunctionDef(ArrayRef<ParmVarDecl *> Parameters,
                                    bool CheckParameterNames) {
  bool HasInvalidParm = false;
  for (ParmVarDecl *Param : Parameters) {
    // C99 6.7.5.3p4: the parameters in a parameter type list in a
    // function declarator that is part of a function definition of
    // that function shall not have incomplete type.
    //
    // This is also C++ [dcl.fct]p6.
    if (!Param->isInvalidDecl() &&
        RequireCompleteType(Param->getLocation(), Param->getType(),
                            diag::err_typecheck_decl_incomplete_type)) {
      Param->setInvalidDecl();
      HasInvalidParm = true;
    }

    // C99 6.9.1p5: If the declarator includes a parameter type list, the
    // declaration of each parameter shall include an identifier.
    if (CheckParameterNames &&
        Param->getIdentifier() == nullptr &&
        !Param->isImplicit() &&
        !getLangOpts().CPlusPlus)
      Diag(Param->getLocation(), diag::err_parameter_name_omitted);

    // C99 6.7.5.3p12:
    //   If the function declarator is not part of a definition of that
    //   function, parameters may have incomplete type and may use the [*]
    //   notation in their sequences of declarator specifiers to specify
    //   variable length array types.
    QualType PType = Param->getOriginalType();
    // FIXME: This diagnostic should point the '[*]' if source-location
    // information is added for it.
    diagnoseArrayStarInParamType(*this, PType, Param->getLocation());

    // MSVC destroys objects passed by value in the callee.  Therefore a
    // function definition which takes such a parameter must be able to call the
    // object's destructor.  However, we don't perform any direct access check
    // on the dtor.
    if (getLangOpts().CPlusPlus && Context.getTargetInfo()
                                       .getCXXABI()
                                       .areArgsDestroyedLeftToRightInCallee()) {
      if (!Param->isInvalidDecl()) {
        if (const RecordType *RT = Param->getType()->getAs<RecordType>()) {
          CXXRecordDecl *ClassDecl = cast<CXXRecordDecl>(RT->getDecl());
          if (!ClassDecl->isInvalidDecl() &&
              !ClassDecl->hasIrrelevantDestructor() &&
              !ClassDecl->isDependentContext()) {
            CXXDestructorDecl *Destructor = LookupDestructor(ClassDecl);
            MarkFunctionReferenced(Param->getLocation(), Destructor);
            DiagnoseUseOfDecl(Destructor, Param->getLocation());
          }
        }
      }
    }

    // Parameters with the pass_object_size attribute only need to be marked
    // constant at function definitions. Because we lack information about
    // whether we're on a declaration or definition when we're instantiating the
    // attribute, we need to check for constness here.
    if (const auto *Attr = Param->getAttr<PassObjectSizeAttr>())
      if (!Param->getType().isConstQualified())
        Diag(Param->getLocation(), diag::err_attribute_pointers_only)
            << Attr->getSpelling() << 1;
  }

  return HasInvalidParm;
}

/// CheckCastAlign - Implements -Wcast-align, which warns when a
/// pointer cast increases the alignment requirements.
void Sema::CheckCastAlign(Expr *Op, QualType T, SourceRange TRange) {
  // This is actually a lot of work to potentially be doing on every
  // cast; don't do it if we're ignoring -Wcast_align (as is the default).
  if (getDiagnostics().isIgnored(diag::warn_cast_align, TRange.getBegin()))
    return;

  // Ignore dependent types.
  if (T->isDependentType() || Op->getType()->isDependentType())
    return;

  // Require that the destination be a pointer type.
  const PointerType *DestPtr = T->getAs<PointerType>();
  if (!DestPtr) return;

  // If the destination has alignment 1, we're done.
  QualType DestPointee = DestPtr->getPointeeType();
  if (DestPointee->isIncompleteType()) return;
  CharUnits DestAlign = Context.getTypeAlignInChars(DestPointee);
  if (DestAlign.isOne()) return;

  // Require that the source be a pointer type.
  const PointerType *SrcPtr = Op->getType()->getAs<PointerType>();
  if (!SrcPtr) return;
  QualType SrcPointee = SrcPtr->getPointeeType();

  // Whitelist casts from cv void*.  We already implicitly
  // whitelisted casts to cv void*, since they have alignment 1.
  // Also whitelist casts involving incomplete types, which implicitly
  // includes 'void'.
  if (SrcPointee->isIncompleteType()) return;

  CharUnits SrcAlign = Context.getTypeAlignInChars(SrcPointee);
  if (SrcAlign >= DestAlign) return;

  Diag(TRange.getBegin(), diag::warn_cast_align)
    << Op->getType() << T
    << static_cast<unsigned>(SrcAlign.getQuantity())
    << static_cast<unsigned>(DestAlign.getQuantity())
    << TRange << Op->getSourceRange();
}

/// \brief Check whether this array fits the idiom of a size-one tail padded
/// array member of a struct.
///
/// We avoid emitting out-of-bounds access warnings for such arrays as they are
/// commonly used to emulate flexible arrays in C89 code.
static bool IsTailPaddedMemberArray(Sema &S, const llvm::APInt &Size,
                                    const NamedDecl *ND) {
  if (Size != 1 || !ND) return false;

  const FieldDecl *FD = dyn_cast<FieldDecl>(ND);
  if (!FD) return false;

  // Don't consider sizes resulting from macro expansions or template argument
  // substitution to form C89 tail-padded arrays.

  TypeSourceInfo *TInfo = FD->getTypeSourceInfo();
  while (TInfo) {
    TypeLoc TL = TInfo->getTypeLoc();
    // Look through typedefs.
    if (TypedefTypeLoc TTL = TL.getAs<TypedefTypeLoc>()) {
      const TypedefNameDecl *TDL = TTL.getTypedefNameDecl();
      TInfo = TDL->getTypeSourceInfo();
      continue;
    }
    if (ConstantArrayTypeLoc CTL = TL.getAs<ConstantArrayTypeLoc>()) {
      const Expr *SizeExpr = dyn_cast<IntegerLiteral>(CTL.getSizeExpr());
      if (!SizeExpr || SizeExpr->getExprLoc().isMacroID())
        return false;
    }
    break;
  }

  const RecordDecl *RD = dyn_cast<RecordDecl>(FD->getDeclContext());
  if (!RD) return false;
  if (RD->isUnion()) return false;
  if (const CXXRecordDecl *CRD = dyn_cast<CXXRecordDecl>(RD)) {
    if (!CRD->isStandardLayout()) return false;
  }

  // See if this is the last field decl in the record.
  const Decl *D = FD;
  while ((D = D->getNextDeclInContext()))
    if (isa<FieldDecl>(D))
      return false;
  return true;
}

void Sema::CheckArrayAccess(const Expr *BaseExpr, const Expr *IndexExpr,
                            const ArraySubscriptExpr *ASE,
                            bool AllowOnePastEnd, bool IndexNegated) {
  IndexExpr = IndexExpr->IgnoreParenImpCasts();
  if (IndexExpr->isValueDependent())
    return;

  const Type *EffectiveType =
      BaseExpr->getType()->getPointeeOrArrayElementType();
  BaseExpr = BaseExpr->IgnoreParenCasts();
  const ConstantArrayType *ArrayTy =
    Context.getAsConstantArrayType(BaseExpr->getType());
  if (!ArrayTy)
    return;

  llvm::APSInt index;
  if (!IndexExpr->EvaluateAsInt(index, Context, Expr::SE_AllowSideEffects))
    return;
  if (IndexNegated)
    index = -index;

  const NamedDecl *ND = nullptr;
  if (const DeclRefExpr *DRE = dyn_cast<DeclRefExpr>(BaseExpr))
    ND = dyn_cast<NamedDecl>(DRE->getDecl());
  if (const MemberExpr *ME = dyn_cast<MemberExpr>(BaseExpr))
    ND = dyn_cast<NamedDecl>(ME->getMemberDecl());

  if (index.isUnsigned() || !index.isNegative()) {
    llvm::APInt size = ArrayTy->getSize();
    if (!size.isStrictlyPositive())
      return;

    const Type *BaseType = BaseExpr->getType()->getPointeeOrArrayElementType();
    if (BaseType != EffectiveType) {
      // Make sure we're comparing apples to apples when comparing index to size
      uint64_t ptrarith_typesize = Context.getTypeSize(EffectiveType);
      uint64_t array_typesize = Context.getTypeSize(BaseType);
      // Handle ptrarith_typesize being zero, such as when casting to void*
      if (!ptrarith_typesize) ptrarith_typesize = 1;
      if (ptrarith_typesize != array_typesize) {
        // There's a cast to a different size type involved
        uint64_t ratio = array_typesize / ptrarith_typesize;
        // TODO: Be smarter about handling cases where array_typesize is not a
        // multiple of ptrarith_typesize
        if (ptrarith_typesize * ratio == array_typesize)
          size *= llvm::APInt(size.getBitWidth(), ratio);
      }
    }

    if (size.getBitWidth() > index.getBitWidth())
      index = index.zext(size.getBitWidth());
    else if (size.getBitWidth() < index.getBitWidth())
      size = size.zext(index.getBitWidth());

    // For array subscripting the index must be less than size, but for pointer
    // arithmetic also allow the index (offset) to be equal to size since
    // computing the next address after the end of the array is legal and
    // commonly done e.g. in C++ iterators and range-based for loops.
    if (AllowOnePastEnd ? index.ule(size) : index.ult(size))
      return;

    // Also don't warn for arrays of size 1 which are members of some
    // structure. These are often used to approximate flexible arrays in C89
    // code.
    if (IsTailPaddedMemberArray(*this, size, ND))
      return;

    // Suppress the warning if the subscript expression (as identified by the
    // ']' location) and the index expression are both from macro expansions
    // within a system header.
    if (ASE) {
      SourceLocation RBracketLoc = SourceMgr.getSpellingLoc(
          ASE->getRBracketLoc());
      if (SourceMgr.isInSystemHeader(RBracketLoc)) {
        SourceLocation IndexLoc = SourceMgr.getSpellingLoc(
            IndexExpr->getLocStart());
        if (SourceMgr.isWrittenInSameFile(RBracketLoc, IndexLoc))
          return;
      }
    }

    unsigned DiagID = diag::warn_ptr_arith_exceeds_bounds;
    if (ASE)
      DiagID = diag::warn_array_index_exceeds_bounds;

    DiagRuntimeBehavior(BaseExpr->getLocStart(), BaseExpr,
                        PDiag(DiagID) << index.toString(10, true)
                          << size.toString(10, true)
                          << (unsigned)size.getLimitedValue(~0U)
                          << IndexExpr->getSourceRange());
  } else {
    unsigned DiagID = diag::warn_array_index_precedes_bounds;
    if (!ASE) {
      DiagID = diag::warn_ptr_arith_precedes_bounds;
      if (index.isNegative()) index = -index;
    }

    DiagRuntimeBehavior(BaseExpr->getLocStart(), BaseExpr,
                        PDiag(DiagID) << index.toString(10, true)
                          << IndexExpr->getSourceRange());
  }

  if (!ND) {
    // Try harder to find a NamedDecl to point at in the note.
    while (const ArraySubscriptExpr *ASE =
           dyn_cast<ArraySubscriptExpr>(BaseExpr))
      BaseExpr = ASE->getBase()->IgnoreParenCasts();
    if (const DeclRefExpr *DRE = dyn_cast<DeclRefExpr>(BaseExpr))
      ND = dyn_cast<NamedDecl>(DRE->getDecl());
    if (const MemberExpr *ME = dyn_cast<MemberExpr>(BaseExpr))
      ND = dyn_cast<NamedDecl>(ME->getMemberDecl());
  }

  if (ND)
    DiagRuntimeBehavior(ND->getLocStart(), BaseExpr,
                        PDiag(diag::note_array_index_out_of_bounds)
                          << ND->getDeclName());
}

void Sema::CheckArrayAccess(const Expr *expr) {
  int AllowOnePastEnd = 0;
  while (expr) {
    expr = expr->IgnoreParenImpCasts();
    switch (expr->getStmtClass()) {
      case Stmt::ArraySubscriptExprClass: {
        const ArraySubscriptExpr *ASE = cast<ArraySubscriptExpr>(expr);
        CheckArrayAccess(ASE->getBase(), ASE->getIdx(), ASE,
                         AllowOnePastEnd > 0);
        return;
      }
      case Stmt::OMPArraySectionExprClass: {
        const OMPArraySectionExpr *ASE = cast<OMPArraySectionExpr>(expr);
        if (ASE->getLowerBound())
          CheckArrayAccess(ASE->getBase(), ASE->getLowerBound(),
                           /*ASE=*/nullptr, AllowOnePastEnd > 0);
        return;
      }
      case Stmt::UnaryOperatorClass: {
        // Only unwrap the * and & unary operators
        const UnaryOperator *UO = cast<UnaryOperator>(expr);
        expr = UO->getSubExpr();
        switch (UO->getOpcode()) {
          case UO_AddrOf:
            AllowOnePastEnd++;
            break;
          case UO_Deref:
            AllowOnePastEnd--;
            break;
          default:
            return;
        }
        break;
      }
      case Stmt::ConditionalOperatorClass: {
        const ConditionalOperator *cond = cast<ConditionalOperator>(expr);
        if (const Expr *lhs = cond->getLHS())
          CheckArrayAccess(lhs);
        if (const Expr *rhs = cond->getRHS())
          CheckArrayAccess(rhs);
        return;
      }
      default:
        return;
    }
  }
}

//===--- CHECK: Objective-C retain cycles ----------------------------------//

namespace {
  struct RetainCycleOwner {
    RetainCycleOwner() : Variable(nullptr), Indirect(false) {}
    VarDecl *Variable;
    SourceRange Range;
    SourceLocation Loc;
    bool Indirect;

    void setLocsFrom(Expr *e) {
      Loc = e->getExprLoc();
      Range = e->getSourceRange();
    }
  };
} // end anonymous namespace

/// Consider whether capturing the given variable can possibly lead to
/// a retain cycle.
static bool considerVariable(VarDecl *var, Expr *ref, RetainCycleOwner &owner) {
  // In ARC, it's captured strongly iff the variable has __strong
  // lifetime.  In MRR, it's captured strongly if the variable is
  // __block and has an appropriate type.
  if (var->getType().getObjCLifetime() != Qualifiers::OCL_Strong)
    return false;

  owner.Variable = var;
  if (ref)
    owner.setLocsFrom(ref);
  return true;
}

static bool findRetainCycleOwner(Sema &S, Expr *e, RetainCycleOwner &owner) {
  while (true) {
    e = e->IgnoreParens();
    if (CastExpr *cast = dyn_cast<CastExpr>(e)) {
      switch (cast->getCastKind()) {
      case CK_BitCast:
      case CK_LValueBitCast:
      case CK_LValueToRValue:
      case CK_ARCReclaimReturnedObject:
        e = cast->getSubExpr();
        continue;

      default:
        return false;
      }
    }

    if (ObjCIvarRefExpr *ref = dyn_cast<ObjCIvarRefExpr>(e)) {
      ObjCIvarDecl *ivar = ref->getDecl();
      if (ivar->getType().getObjCLifetime() != Qualifiers::OCL_Strong)
        return false;

      // Try to find a retain cycle in the base.
      if (!findRetainCycleOwner(S, ref->getBase(), owner))
        return false;

      if (ref->isFreeIvar()) owner.setLocsFrom(ref);
      owner.Indirect = true;
      return true;
    }

    if (DeclRefExpr *ref = dyn_cast<DeclRefExpr>(e)) {
      VarDecl *var = dyn_cast<VarDecl>(ref->getDecl());
      if (!var) return false;
      return considerVariable(var, ref, owner);
    }

    if (MemberExpr *member = dyn_cast<MemberExpr>(e)) {
      if (member->isArrow()) return false;

      // Don't count this as an indirect ownership.
      e = member->getBase();
      continue;
    }

    if (PseudoObjectExpr *pseudo = dyn_cast<PseudoObjectExpr>(e)) {
      // Only pay attention to pseudo-objects on property references.
      ObjCPropertyRefExpr *pre
        = dyn_cast<ObjCPropertyRefExpr>(pseudo->getSyntacticForm()
                                              ->IgnoreParens());
      if (!pre) return false;
      if (pre->isImplicitProperty()) return false;
      ObjCPropertyDecl *property = pre->getExplicitProperty();
      if (!property->isRetaining() &&
          !(property->getPropertyIvarDecl() &&
            property->getPropertyIvarDecl()->getType()
              .getObjCLifetime() == Qualifiers::OCL_Strong))
          return false;

      owner.Indirect = true;
      if (pre->isSuperReceiver()) {
        owner.Variable = S.getCurMethodDecl()->getSelfDecl();
        if (!owner.Variable)
          return false;
        owner.Loc = pre->getLocation();
        owner.Range = pre->getSourceRange();
        return true;
      }
      e = const_cast<Expr*>(cast<OpaqueValueExpr>(pre->getBase())
                              ->getSourceExpr());
      continue;
    }

    // Array ivars?

    return false;
  }
}

namespace {
  struct FindCaptureVisitor : EvaluatedExprVisitor<FindCaptureVisitor> {
    FindCaptureVisitor(ASTContext &Context, VarDecl *variable)
      : EvaluatedExprVisitor<FindCaptureVisitor>(Context),
        Context(Context), Variable(variable), Capturer(nullptr),
        VarWillBeReased(false) {}
    ASTContext &Context;
    VarDecl *Variable;
    Expr *Capturer;
    bool VarWillBeReased;

    void VisitDeclRefExpr(DeclRefExpr *ref) {
      if (ref->getDecl() == Variable && !Capturer)
        Capturer = ref;
    }

    void VisitObjCIvarRefExpr(ObjCIvarRefExpr *ref) {
      if (Capturer) return;
      Visit(ref->getBase());
      if (Capturer && ref->isFreeIvar())
        Capturer = ref;
    }

    void VisitBlockExpr(BlockExpr *block) {
      // Look inside nested blocks 
      if (block->getBlockDecl()->capturesVariable(Variable))
        Visit(block->getBlockDecl()->getBody());
    }
    
    void VisitOpaqueValueExpr(OpaqueValueExpr *OVE) {
      if (Capturer) return;
      if (OVE->getSourceExpr())
        Visit(OVE->getSourceExpr());
    }
    void VisitBinaryOperator(BinaryOperator *BinOp) {
      if (!Variable || VarWillBeReased || BinOp->getOpcode() != BO_Assign)
        return;
      Expr *LHS = BinOp->getLHS();
      if (const DeclRefExpr *DRE = dyn_cast_or_null<DeclRefExpr>(LHS)) {
        if (DRE->getDecl() != Variable)
          return;
        if (Expr *RHS = BinOp->getRHS()) {
          RHS = RHS->IgnoreParenCasts();
          llvm::APSInt Value;
          VarWillBeReased =
            (RHS && RHS->isIntegerConstantExpr(Value, Context) && Value == 0);
        }
      }
    }
  };
} // end anonymous namespace

/// Check whether the given argument is a block which captures a
/// variable.
static Expr *findCapturingExpr(Sema &S, Expr *e, RetainCycleOwner &owner) {
  assert(owner.Variable && owner.Loc.isValid());

  e = e->IgnoreParenCasts();

  // Look through [^{...} copy] and Block_copy(^{...}).
  if (ObjCMessageExpr *ME = dyn_cast<ObjCMessageExpr>(e)) {
    Selector Cmd = ME->getSelector();
    if (Cmd.isUnarySelector() && Cmd.getNameForSlot(0) == "copy") {
      e = ME->getInstanceReceiver();
      if (!e)
        return nullptr;
      e = e->IgnoreParenCasts();
    }
  } else if (CallExpr *CE = dyn_cast<CallExpr>(e)) {
    if (CE->getNumArgs() == 1) {
      FunctionDecl *Fn = dyn_cast_or_null<FunctionDecl>(CE->getCalleeDecl());
      if (Fn) {
        const IdentifierInfo *FnI = Fn->getIdentifier();
        if (FnI && FnI->isStr("_Block_copy")) {
          e = CE->getArg(0)->IgnoreParenCasts();
        }
      }
    }
  }
  
  BlockExpr *block = dyn_cast<BlockExpr>(e);
  if (!block || !block->getBlockDecl()->capturesVariable(owner.Variable))
    return nullptr;

  FindCaptureVisitor visitor(S.Context, owner.Variable);
  visitor.Visit(block->getBlockDecl()->getBody());
  return visitor.VarWillBeReased ? nullptr : visitor.Capturer;
}

static void diagnoseRetainCycle(Sema &S, Expr *capturer,
                                RetainCycleOwner &owner) {
  assert(capturer);
  assert(owner.Variable && owner.Loc.isValid());

  S.Diag(capturer->getExprLoc(), diag::warn_arc_retain_cycle)
    << owner.Variable << capturer->getSourceRange();
  S.Diag(owner.Loc, diag::note_arc_retain_cycle_owner)
    << owner.Indirect << owner.Range;
}

/// Check for a keyword selector that starts with the word 'add' or
/// 'set'.
static bool isSetterLikeSelector(Selector sel) {
  if (sel.isUnarySelector()) return false;

  StringRef str = sel.getNameForSlot(0);
  while (!str.empty() && str.front() == '_') str = str.substr(1);
  if (str.startswith("set"))
    str = str.substr(3);
  else if (str.startswith("add")) {
    // Specially whitelist 'addOperationWithBlock:'.
    if (sel.getNumArgs() == 1 && str.startswith("addOperationWithBlock"))
      return false;
    str = str.substr(3);
  }
  else
    return false;

  if (str.empty()) return true;
  return !isLowercase(str.front());
}

static Optional<int> GetNSMutableArrayArgumentIndex(Sema &S,
                                                    ObjCMessageExpr *Message) {
  bool IsMutableArray = S.NSAPIObj->isSubclassOfNSClass(
                                                Message->getReceiverInterface(),
                                                NSAPI::ClassId_NSMutableArray);
  if (!IsMutableArray) {
    return None;
  }

  Selector Sel = Message->getSelector();

  Optional<NSAPI::NSArrayMethodKind> MKOpt =
    S.NSAPIObj->getNSArrayMethodKind(Sel);
  if (!MKOpt) {
    return None;
  }

  NSAPI::NSArrayMethodKind MK = *MKOpt;

  switch (MK) {
    case NSAPI::NSMutableArr_addObject:
    case NSAPI::NSMutableArr_insertObjectAtIndex:
    case NSAPI::NSMutableArr_setObjectAtIndexedSubscript:
      return 0;
    case NSAPI::NSMutableArr_replaceObjectAtIndex:
      return 1;

    default:
      return None;
  }

  return None;
}

static
Optional<int> GetNSMutableDictionaryArgumentIndex(Sema &S,
                                                  ObjCMessageExpr *Message) {
  bool IsMutableDictionary = S.NSAPIObj->isSubclassOfNSClass(
                                            Message->getReceiverInterface(),
                                            NSAPI::ClassId_NSMutableDictionary);
  if (!IsMutableDictionary) {
    return None;
  }

  Selector Sel = Message->getSelector();

  Optional<NSAPI::NSDictionaryMethodKind> MKOpt =
    S.NSAPIObj->getNSDictionaryMethodKind(Sel);
  if (!MKOpt) {
    return None;
  }

  NSAPI::NSDictionaryMethodKind MK = *MKOpt;

  switch (MK) {
    case NSAPI::NSMutableDict_setObjectForKey:
    case NSAPI::NSMutableDict_setValueForKey:
    case NSAPI::NSMutableDict_setObjectForKeyedSubscript:
      return 0;

    default:
      return None;
  }

  return None;
}

static Optional<int> GetNSSetArgumentIndex(Sema &S, ObjCMessageExpr *Message) {
  bool IsMutableSet = S.NSAPIObj->isSubclassOfNSClass(
                                                Message->getReceiverInterface(),
                                                NSAPI::ClassId_NSMutableSet);

  bool IsMutableOrderedSet = S.NSAPIObj->isSubclassOfNSClass(
                                            Message->getReceiverInterface(),
                                            NSAPI::ClassId_NSMutableOrderedSet);
  if (!IsMutableSet && !IsMutableOrderedSet) {
    return None;
  }

  Selector Sel = Message->getSelector();

  Optional<NSAPI::NSSetMethodKind> MKOpt = S.NSAPIObj->getNSSetMethodKind(Sel);
  if (!MKOpt) {
    return None;
  }

  NSAPI::NSSetMethodKind MK = *MKOpt;

  switch (MK) {
    case NSAPI::NSMutableSet_addObject:
    case NSAPI::NSOrderedSet_setObjectAtIndex:
    case NSAPI::NSOrderedSet_setObjectAtIndexedSubscript:
    case NSAPI::NSOrderedSet_insertObjectAtIndex:
      return 0;
    case NSAPI::NSOrderedSet_replaceObjectAtIndexWithObject:
      return 1;
  }

  return None;
}

void Sema::CheckObjCCircularContainer(ObjCMessageExpr *Message) {
  if (!Message->isInstanceMessage()) {
    return;
  }

  Optional<int> ArgOpt;

  if (!(ArgOpt = GetNSMutableArrayArgumentIndex(*this, Message)) &&
      !(ArgOpt = GetNSMutableDictionaryArgumentIndex(*this, Message)) &&
      !(ArgOpt = GetNSSetArgumentIndex(*this, Message))) {
    return;
  }

  int ArgIndex = *ArgOpt;

  Expr *Arg = Message->getArg(ArgIndex)->IgnoreImpCasts();
  if (OpaqueValueExpr *OE = dyn_cast<OpaqueValueExpr>(Arg)) {
    Arg = OE->getSourceExpr()->IgnoreImpCasts();
  }

  if (Message->getReceiverKind() == ObjCMessageExpr::SuperInstance) {
    if (DeclRefExpr *ArgRE = dyn_cast<DeclRefExpr>(Arg)) {
      if (ArgRE->isObjCSelfExpr()) {
        Diag(Message->getSourceRange().getBegin(),
             diag::warn_objc_circular_container)
          << ArgRE->getDecl()->getName() << StringRef("super");
      }
    }
  } else {
    Expr *Receiver = Message->getInstanceReceiver()->IgnoreImpCasts();

    if (OpaqueValueExpr *OE = dyn_cast<OpaqueValueExpr>(Receiver)) {
      Receiver = OE->getSourceExpr()->IgnoreImpCasts();
    }

    if (DeclRefExpr *ReceiverRE = dyn_cast<DeclRefExpr>(Receiver)) {
      if (DeclRefExpr *ArgRE = dyn_cast<DeclRefExpr>(Arg)) {
        if (ReceiverRE->getDecl() == ArgRE->getDecl()) {
          ValueDecl *Decl = ReceiverRE->getDecl();
          Diag(Message->getSourceRange().getBegin(),
               diag::warn_objc_circular_container)
            << Decl->getName() << Decl->getName();
          if (!ArgRE->isObjCSelfExpr()) {
            Diag(Decl->getLocation(),
                 diag::note_objc_circular_container_declared_here)
              << Decl->getName();
          }
        }
      }
    } else if (ObjCIvarRefExpr *IvarRE = dyn_cast<ObjCIvarRefExpr>(Receiver)) {
      if (ObjCIvarRefExpr *IvarArgRE = dyn_cast<ObjCIvarRefExpr>(Arg)) {
        if (IvarRE->getDecl() == IvarArgRE->getDecl()) {
          ObjCIvarDecl *Decl = IvarRE->getDecl();
          Diag(Message->getSourceRange().getBegin(),
               diag::warn_objc_circular_container)
            << Decl->getName() << Decl->getName();
          Diag(Decl->getLocation(),
               diag::note_objc_circular_container_declared_here)
            << Decl->getName();
        }
      }
    }
  }
}

/// Check a message send to see if it's likely to cause a retain cycle.
void Sema::checkRetainCycles(ObjCMessageExpr *msg) {
  // Only check instance methods whose selector looks like a setter.
  if (!msg->isInstanceMessage() || !isSetterLikeSelector(msg->getSelector()))
    return;

  // Try to find a variable that the receiver is strongly owned by.
  RetainCycleOwner owner;
  if (msg->getReceiverKind() == ObjCMessageExpr::Instance) {
    if (!findRetainCycleOwner(*this, msg->getInstanceReceiver(), owner))
      return;
  } else {
    assert(msg->getReceiverKind() == ObjCMessageExpr::SuperInstance);
    owner.Variable = getCurMethodDecl()->getSelfDecl();
    owner.Loc = msg->getSuperLoc();
    owner.Range = msg->getSuperLoc();
  }

  // Check whether the receiver is captured by any of the arguments.
  for (unsigned i = 0, e = msg->getNumArgs(); i != e; ++i)
    if (Expr *capturer = findCapturingExpr(*this, msg->getArg(i), owner))
      return diagnoseRetainCycle(*this, capturer, owner);
}

/// Check a property assign to see if it's likely to cause a retain cycle.
void Sema::checkRetainCycles(Expr *receiver, Expr *argument) {
  RetainCycleOwner owner;
  if (!findRetainCycleOwner(*this, receiver, owner))
    return;

  if (Expr *capturer = findCapturingExpr(*this, argument, owner))
    diagnoseRetainCycle(*this, capturer, owner);
}

void Sema::checkRetainCycles(VarDecl *Var, Expr *Init) {
  RetainCycleOwner Owner;
  if (!considerVariable(Var, /*DeclRefExpr=*/nullptr, Owner))
    return;
  
  // Because we don't have an expression for the variable, we have to set the
  // location explicitly here.
  Owner.Loc = Var->getLocation();
  Owner.Range = Var->getSourceRange();
  
  if (Expr *Capturer = findCapturingExpr(*this, Init, Owner))
    diagnoseRetainCycle(*this, Capturer, Owner);
}

static bool checkUnsafeAssignLiteral(Sema &S, SourceLocation Loc,
                                     Expr *RHS, bool isProperty) {
  // Check if RHS is an Objective-C object literal, which also can get
  // immediately zapped in a weak reference.  Note that we explicitly
  // allow ObjCStringLiterals, since those are designed to never really die.
  RHS = RHS->IgnoreParenImpCasts();

  // This enum needs to match with the 'select' in
  // warn_objc_arc_literal_assign (off-by-1).
  Sema::ObjCLiteralKind Kind = S.CheckLiteralKind(RHS);
  if (Kind == Sema::LK_String || Kind == Sema::LK_None)
    return false;

  S.Diag(Loc, diag::warn_arc_literal_assign)
    << (unsigned) Kind
    << (isProperty ? 0 : 1)
    << RHS->getSourceRange();

  return true;
}

static bool checkUnsafeAssignObject(Sema &S, SourceLocation Loc,
                                    Qualifiers::ObjCLifetime LT,
                                    Expr *RHS, bool isProperty) {
  // Strip off any implicit cast added to get to the one ARC-specific.
  while (ImplicitCastExpr *cast = dyn_cast<ImplicitCastExpr>(RHS)) {
    if (cast->getCastKind() == CK_ARCConsumeObject) {
      S.Diag(Loc, diag::warn_arc_retained_assign)
        << (LT == Qualifiers::OCL_ExplicitNone)
        << (isProperty ? 0 : 1)
        << RHS->getSourceRange();
      return true;
    }
    RHS = cast->getSubExpr();
  }

  if (LT == Qualifiers::OCL_Weak &&
      checkUnsafeAssignLiteral(S, Loc, RHS, isProperty))
    return true;

  return false;
}

bool Sema::checkUnsafeAssigns(SourceLocation Loc,
                              QualType LHS, Expr *RHS) {
  Qualifiers::ObjCLifetime LT = LHS.getObjCLifetime();

  if (LT != Qualifiers::OCL_Weak && LT != Qualifiers::OCL_ExplicitNone)
    return false;

  if (checkUnsafeAssignObject(*this, Loc, LT, RHS, false))
    return true;

  return false;
}

void Sema::checkUnsafeExprAssigns(SourceLocation Loc,
                              Expr *LHS, Expr *RHS) {
  QualType LHSType;
  // PropertyRef on LHS type need be directly obtained from
  // its declaration as it has a PseudoType.
  ObjCPropertyRefExpr *PRE
    = dyn_cast<ObjCPropertyRefExpr>(LHS->IgnoreParens());
  if (PRE && !PRE->isImplicitProperty()) {
    const ObjCPropertyDecl *PD = PRE->getExplicitProperty();
    if (PD)
      LHSType = PD->getType();
  }
  
  if (LHSType.isNull())
    LHSType = LHS->getType();

  Qualifiers::ObjCLifetime LT = LHSType.getObjCLifetime();

  if (LT == Qualifiers::OCL_Weak) {
    if (!Diags.isIgnored(diag::warn_arc_repeated_use_of_weak, Loc))
      getCurFunction()->markSafeWeakUse(LHS);
  }

  if (checkUnsafeAssigns(Loc, LHSType, RHS))
    return;

  // FIXME. Check for other life times.
  if (LT != Qualifiers::OCL_None)
    return;
  
  if (PRE) {
    if (PRE->isImplicitProperty())
      return;
    const ObjCPropertyDecl *PD = PRE->getExplicitProperty();
    if (!PD)
      return;
    
    unsigned Attributes = PD->getPropertyAttributes();
    if (Attributes & ObjCPropertyDecl::OBJC_PR_assign) {
      // when 'assign' attribute was not explicitly specified
      // by user, ignore it and rely on property type itself
      // for lifetime info.
      unsigned AsWrittenAttr = PD->getPropertyAttributesAsWritten();
      if (!(AsWrittenAttr & ObjCPropertyDecl::OBJC_PR_assign) &&
          LHSType->isObjCRetainableType())
        return;
        
      while (ImplicitCastExpr *cast = dyn_cast<ImplicitCastExpr>(RHS)) {
        if (cast->getCastKind() == CK_ARCConsumeObject) {
          Diag(Loc, diag::warn_arc_retained_property_assign)
          << RHS->getSourceRange();
          return;
        }
        RHS = cast->getSubExpr();
      }
    }
    else if (Attributes & ObjCPropertyDecl::OBJC_PR_weak) {
      if (checkUnsafeAssignObject(*this, Loc, Qualifiers::OCL_Weak, RHS, true))
        return;
    }
  }
}

//===--- CHECK: Empty statement body (-Wempty-body) ---------------------===//

namespace {
bool ShouldDiagnoseEmptyStmtBody(const SourceManager &SourceMgr,
                                 SourceLocation StmtLoc,
                                 const NullStmt *Body) {
  // Do not warn if the body is a macro that expands to nothing, e.g:
  //
  // #define CALL(x)
  // if (condition)
  //   CALL(0);
  //
  if (Body->hasLeadingEmptyMacro())
    return false;

  // Get line numbers of statement and body.
  bool StmtLineInvalid;
  unsigned StmtLine = SourceMgr.getPresumedLineNumber(StmtLoc,
                                                      &StmtLineInvalid);
  if (StmtLineInvalid)
    return false;

  bool BodyLineInvalid;
  unsigned BodyLine = SourceMgr.getSpellingLineNumber(Body->getSemiLoc(),
                                                      &BodyLineInvalid);
  if (BodyLineInvalid)
    return false;

  // Warn if null statement and body are on the same line.
  if (StmtLine != BodyLine)
    return false;

  return true;
}
} // end anonymous namespace

void Sema::DiagnoseEmptyStmtBody(SourceLocation StmtLoc,
                                 const Stmt *Body,
                                 unsigned DiagID) {
  // Since this is a syntactic check, don't emit diagnostic for template
  // instantiations, this just adds noise.
  if (CurrentInstantiationScope)
    return;

  // The body should be a null statement.
  const NullStmt *NBody = dyn_cast<NullStmt>(Body);
  if (!NBody)
    return;

  // Do the usual checks.
  if (!ShouldDiagnoseEmptyStmtBody(SourceMgr, StmtLoc, NBody))
    return;

  Diag(NBody->getSemiLoc(), DiagID);
  Diag(NBody->getSemiLoc(), diag::note_empty_body_on_separate_line);
}

void Sema::DiagnoseEmptyLoopBody(const Stmt *S,
                                 const Stmt *PossibleBody) {
  assert(!CurrentInstantiationScope); // Ensured by caller

  SourceLocation StmtLoc;
  const Stmt *Body;
  unsigned DiagID;
  if (const ForStmt *FS = dyn_cast<ForStmt>(S)) {
    StmtLoc = FS->getRParenLoc();
    Body = FS->getBody();
    DiagID = diag::warn_empty_for_body;
  } else if (const WhileStmt *WS = dyn_cast<WhileStmt>(S)) {
    StmtLoc = WS->getCond()->getSourceRange().getEnd();
    Body = WS->getBody();
    DiagID = diag::warn_empty_while_body;
  } else
    return; // Neither `for' nor `while'.

  // The body should be a null statement.
  const NullStmt *NBody = dyn_cast<NullStmt>(Body);
  if (!NBody)
    return;

  // Skip expensive checks if diagnostic is disabled.
  if (Diags.isIgnored(DiagID, NBody->getSemiLoc()))
    return;

  // Do the usual checks.
  if (!ShouldDiagnoseEmptyStmtBody(SourceMgr, StmtLoc, NBody))
    return;

  // `for(...);' and `while(...);' are popular idioms, so in order to keep
  // noise level low, emit diagnostics only if for/while is followed by a
  // CompoundStmt, e.g.:
  //    for (int i = 0; i < n; i++);
  //    {
  //      a(i);
  //    }
  // or if for/while is followed by a statement with more indentation
  // than for/while itself:
  //    for (int i = 0; i < n; i++);
  //      a(i);
  bool ProbableTypo = isa<CompoundStmt>(PossibleBody);
  if (!ProbableTypo) {
    bool BodyColInvalid;
    unsigned BodyCol = SourceMgr.getPresumedColumnNumber(
                             PossibleBody->getLocStart(),
                             &BodyColInvalid);
    if (BodyColInvalid)
      return;

    bool StmtColInvalid;
    unsigned StmtCol = SourceMgr.getPresumedColumnNumber(
                             S->getLocStart(),
                             &StmtColInvalid);
    if (StmtColInvalid)
      return;

    if (BodyCol > StmtCol)
      ProbableTypo = true;
  }

  if (ProbableTypo) {
    Diag(NBody->getSemiLoc(), DiagID);
    Diag(NBody->getSemiLoc(), diag::note_empty_body_on_separate_line);
  }
}

//===--- CHECK: Warn on self move with std::move. -------------------------===//

/// DiagnoseSelfMove - Emits a warning if a value is moved to itself.
void Sema::DiagnoseSelfMove(const Expr *LHSExpr, const Expr *RHSExpr,
                             SourceLocation OpLoc) {
  if (Diags.isIgnored(diag::warn_sizeof_pointer_expr_memaccess, OpLoc))
    return;

  if (!ActiveTemplateInstantiations.empty())
    return;

  // Strip parens and casts away.
  LHSExpr = LHSExpr->IgnoreParenImpCasts();
  RHSExpr = RHSExpr->IgnoreParenImpCasts();

  // Check for a call expression
  const CallExpr *CE = dyn_cast<CallExpr>(RHSExpr);
  if (!CE || CE->getNumArgs() != 1)
    return;

  // Check for a call to std::move
  const FunctionDecl *FD = CE->getDirectCallee();
  if (!FD || !FD->isInStdNamespace() || !FD->getIdentifier() ||
      !FD->getIdentifier()->isStr("move"))
    return;

  // Get argument from std::move
  RHSExpr = CE->getArg(0);

  const DeclRefExpr *LHSDeclRef = dyn_cast<DeclRefExpr>(LHSExpr);
  const DeclRefExpr *RHSDeclRef = dyn_cast<DeclRefExpr>(RHSExpr);

  // Two DeclRefExpr's, check that the decls are the same.
  if (LHSDeclRef && RHSDeclRef) {
    if (!LHSDeclRef->getDecl() || !RHSDeclRef->getDecl())
      return;
    if (LHSDeclRef->getDecl()->getCanonicalDecl() !=
        RHSDeclRef->getDecl()->getCanonicalDecl())
      return;

    Diag(OpLoc, diag::warn_self_move) << LHSExpr->getType()
                                        << LHSExpr->getSourceRange()
                                        << RHSExpr->getSourceRange();
    return;
  }

  // Member variables require a different approach to check for self moves.
  // MemberExpr's are the same if every nested MemberExpr refers to the same
  // Decl and that the base Expr's are DeclRefExpr's with the same Decl or
  // the base Expr's are CXXThisExpr's.
  const Expr *LHSBase = LHSExpr;
  const Expr *RHSBase = RHSExpr;
  const MemberExpr *LHSME = dyn_cast<MemberExpr>(LHSExpr);
  const MemberExpr *RHSME = dyn_cast<MemberExpr>(RHSExpr);
  if (!LHSME || !RHSME)
    return;

  while (LHSME && RHSME) {
    if (LHSME->getMemberDecl()->getCanonicalDecl() !=
        RHSME->getMemberDecl()->getCanonicalDecl())
      return;

    LHSBase = LHSME->getBase();
    RHSBase = RHSME->getBase();
    LHSME = dyn_cast<MemberExpr>(LHSBase);
    RHSME = dyn_cast<MemberExpr>(RHSBase);
  }

  LHSDeclRef = dyn_cast<DeclRefExpr>(LHSBase);
  RHSDeclRef = dyn_cast<DeclRefExpr>(RHSBase);
  if (LHSDeclRef && RHSDeclRef) {
    if (!LHSDeclRef->getDecl() || !RHSDeclRef->getDecl())
      return;
    if (LHSDeclRef->getDecl()->getCanonicalDecl() !=
        RHSDeclRef->getDecl()->getCanonicalDecl())
      return;

    Diag(OpLoc, diag::warn_self_move) << LHSExpr->getType()
                                        << LHSExpr->getSourceRange()
                                        << RHSExpr->getSourceRange();
    return;
  }

  if (isa<CXXThisExpr>(LHSBase) && isa<CXXThisExpr>(RHSBase))
    Diag(OpLoc, diag::warn_self_move) << LHSExpr->getType()
                                        << LHSExpr->getSourceRange()
                                        << RHSExpr->getSourceRange();
}

//===--- Layout compatibility ----------------------------------------------//

namespace {

bool isLayoutCompatible(ASTContext &C, QualType T1, QualType T2);

/// \brief Check if two enumeration types are layout-compatible.
bool isLayoutCompatible(ASTContext &C, EnumDecl *ED1, EnumDecl *ED2) {
  // C++11 [dcl.enum] p8:
  // Two enumeration types are layout-compatible if they have the same
  // underlying type.
  return ED1->isComplete() && ED2->isComplete() &&
         C.hasSameType(ED1->getIntegerType(), ED2->getIntegerType());
}

/// \brief Check if two fields are layout-compatible.
bool isLayoutCompatible(ASTContext &C, FieldDecl *Field1, FieldDecl *Field2) {
  if (!isLayoutCompatible(C, Field1->getType(), Field2->getType()))
    return false;

  if (Field1->isBitField() != Field2->isBitField())
    return false;

  if (Field1->isBitField()) {
    // Make sure that the bit-fields are the same length.
    unsigned Bits1 = Field1->getBitWidthValue(C);
    unsigned Bits2 = Field2->getBitWidthValue(C);

    if (Bits1 != Bits2)
      return false;
  }

  return true;
}

/// \brief Check if two standard-layout structs are layout-compatible.
/// (C++11 [class.mem] p17)
bool isLayoutCompatibleStruct(ASTContext &C,
                              RecordDecl *RD1,
                              RecordDecl *RD2) {
  // If both records are C++ classes, check that base classes match.
  if (const CXXRecordDecl *D1CXX = dyn_cast<CXXRecordDecl>(RD1)) {
    // If one of records is a CXXRecordDecl we are in C++ mode,
    // thus the other one is a CXXRecordDecl, too.
    const CXXRecordDecl *D2CXX = cast<CXXRecordDecl>(RD2);
    // Check number of base classes.
    if (D1CXX->getNumBases() != D2CXX->getNumBases())
      return false;

    // Check the base classes.
    for (CXXRecordDecl::base_class_const_iterator
               Base1 = D1CXX->bases_begin(),
           BaseEnd1 = D1CXX->bases_end(),
              Base2 = D2CXX->bases_begin();
         Base1 != BaseEnd1;
         ++Base1, ++Base2) {
      if (!isLayoutCompatible(C, Base1->getType(), Base2->getType()))
        return false;
    }
  } else if (const CXXRecordDecl *D2CXX = dyn_cast<CXXRecordDecl>(RD2)) {
    // If only RD2 is a C++ class, it should have zero base classes.
    if (D2CXX->getNumBases() > 0)
      return false;
  }

  // Check the fields.
  RecordDecl::field_iterator Field2 = RD2->field_begin(),
                             Field2End = RD2->field_end(),
                             Field1 = RD1->field_begin(),
                             Field1End = RD1->field_end();
  for ( ; Field1 != Field1End && Field2 != Field2End; ++Field1, ++Field2) {
    if (!isLayoutCompatible(C, *Field1, *Field2))
      return false;
  }
  if (Field1 != Field1End || Field2 != Field2End)
    return false;

  return true;
}

/// \brief Check if two standard-layout unions are layout-compatible.
/// (C++11 [class.mem] p18)
bool isLayoutCompatibleUnion(ASTContext &C,
                             RecordDecl *RD1,
                             RecordDecl *RD2) {
  llvm::SmallPtrSet<FieldDecl *, 8> UnmatchedFields;
  for (auto *Field2 : RD2->fields())
    UnmatchedFields.insert(Field2);

  for (auto *Field1 : RD1->fields()) {
    llvm::SmallPtrSet<FieldDecl *, 8>::iterator
        I = UnmatchedFields.begin(),
        E = UnmatchedFields.end();

    for ( ; I != E; ++I) {
      if (isLayoutCompatible(C, Field1, *I)) {
        bool Result = UnmatchedFields.erase(*I);
        (void) Result;
        assert(Result);
        break;
      }
    }
    if (I == E)
      return false;
  }

  return UnmatchedFields.empty();
}

bool isLayoutCompatible(ASTContext &C, RecordDecl *RD1, RecordDecl *RD2) {
  if (RD1->isUnion() != RD2->isUnion())
    return false;

  if (RD1->isUnion())
    return isLayoutCompatibleUnion(C, RD1, RD2);
  else
    return isLayoutCompatibleStruct(C, RD1, RD2);
}

/// \brief Check if two types are layout-compatible in C++11 sense.
bool isLayoutCompatible(ASTContext &C, QualType T1, QualType T2) {
  if (T1.isNull() || T2.isNull())
    return false;

  // C++11 [basic.types] p11:
  // If two types T1 and T2 are the same type, then T1 and T2 are
  // layout-compatible types.
  if (C.hasSameType(T1, T2))
    return true;

  T1 = T1.getCanonicalType().getUnqualifiedType();
  T2 = T2.getCanonicalType().getUnqualifiedType();

  const Type::TypeClass TC1 = T1->getTypeClass();
  const Type::TypeClass TC2 = T2->getTypeClass();

  if (TC1 != TC2)
    return false;

  if (TC1 == Type::Enum) {
    return isLayoutCompatible(C,
                              cast<EnumType>(T1)->getDecl(),
                              cast<EnumType>(T2)->getDecl());
  } else if (TC1 == Type::Record) {
    if (!T1->isStandardLayoutType() || !T2->isStandardLayoutType())
      return false;

    return isLayoutCompatible(C,
                              cast<RecordType>(T1)->getDecl(),
                              cast<RecordType>(T2)->getDecl());
  }

  return false;
}
} // end anonymous namespace

//===--- CHECK: pointer_with_type_tag attribute: datatypes should match ----//

namespace {
/// \brief Given a type tag expression find the type tag itself.
///
/// \param TypeExpr Type tag expression, as it appears in user's code.
///
/// \param VD Declaration of an identifier that appears in a type tag.
///
/// \param MagicValue Type tag magic value.
bool FindTypeTagExpr(const Expr *TypeExpr, const ASTContext &Ctx,
                     const ValueDecl **VD, uint64_t *MagicValue) {
  while(true) {
    if (!TypeExpr)
      return false;

    TypeExpr = TypeExpr->IgnoreParenImpCasts()->IgnoreParenCasts();

    switch (TypeExpr->getStmtClass()) {
    case Stmt::UnaryOperatorClass: {
      const UnaryOperator *UO = cast<UnaryOperator>(TypeExpr);
      if (UO->getOpcode() == UO_AddrOf || UO->getOpcode() == UO_Deref) {
        TypeExpr = UO->getSubExpr();
        continue;
      }
      return false;
    }

    case Stmt::DeclRefExprClass: {
      const DeclRefExpr *DRE = cast<DeclRefExpr>(TypeExpr);
      *VD = DRE->getDecl();
      return true;
    }

    case Stmt::IntegerLiteralClass: {
      const IntegerLiteral *IL = cast<IntegerLiteral>(TypeExpr);
      llvm::APInt MagicValueAPInt = IL->getValue();
      if (MagicValueAPInt.getActiveBits() <= 64) {
        *MagicValue = MagicValueAPInt.getZExtValue();
        return true;
      } else
        return false;
    }

    case Stmt::BinaryConditionalOperatorClass:
    case Stmt::ConditionalOperatorClass: {
      const AbstractConditionalOperator *ACO =
          cast<AbstractConditionalOperator>(TypeExpr);
      bool Result;
      if (ACO->getCond()->EvaluateAsBooleanCondition(Result, Ctx)) {
        if (Result)
          TypeExpr = ACO->getTrueExpr();
        else
          TypeExpr = ACO->getFalseExpr();
        continue;
      }
      return false;
    }

    case Stmt::BinaryOperatorClass: {
      const BinaryOperator *BO = cast<BinaryOperator>(TypeExpr);
      if (BO->getOpcode() == BO_Comma) {
        TypeExpr = BO->getRHS();
        continue;
      }
      return false;
    }

    default:
      return false;
    }
  }
}

/// \brief Retrieve the C type corresponding to type tag TypeExpr.
///
/// \param TypeExpr Expression that specifies a type tag.
///
/// \param MagicValues Registered magic values.
///
/// \param FoundWrongKind Set to true if a type tag was found, but of a wrong
///        kind.
///
/// \param TypeInfo Information about the corresponding C type.
///
/// \returns true if the corresponding C type was found.
bool GetMatchingCType(
        const IdentifierInfo *ArgumentKind,
        const Expr *TypeExpr, const ASTContext &Ctx,
        const llvm::DenseMap<Sema::TypeTagMagicValue,
                             Sema::TypeTagData> *MagicValues,
        bool &FoundWrongKind,
        Sema::TypeTagData &TypeInfo) {
  FoundWrongKind = false;

  // Variable declaration that has type_tag_for_datatype attribute.
  const ValueDecl *VD = nullptr;

  uint64_t MagicValue;

  if (!FindTypeTagExpr(TypeExpr, Ctx, &VD, &MagicValue))
    return false;

  if (VD) {
    if (TypeTagForDatatypeAttr *I = VD->getAttr<TypeTagForDatatypeAttr>()) {
      if (I->getArgumentKind() != ArgumentKind) {
        FoundWrongKind = true;
        return false;
      }
      TypeInfo.Type = I->getMatchingCType();
      TypeInfo.LayoutCompatible = I->getLayoutCompatible();
      TypeInfo.MustBeNull = I->getMustBeNull();
      return true;
    }
    return false;
  }

  if (!MagicValues)
    return false;

  llvm::DenseMap<Sema::TypeTagMagicValue,
                 Sema::TypeTagData>::const_iterator I =
      MagicValues->find(std::make_pair(ArgumentKind, MagicValue));
  if (I == MagicValues->end())
    return false;

  TypeInfo = I->second;
  return true;
}
} // end anonymous namespace

void Sema::RegisterTypeTagForDatatype(const IdentifierInfo *ArgumentKind,
                                      uint64_t MagicValue, QualType Type,
                                      bool LayoutCompatible,
                                      bool MustBeNull) {
  if (!TypeTagForDatatypeMagicValues)
    TypeTagForDatatypeMagicValues.reset(
        new llvm::DenseMap<TypeTagMagicValue, TypeTagData>);

  TypeTagMagicValue Magic(ArgumentKind, MagicValue);
  (*TypeTagForDatatypeMagicValues)[Magic] =
      TypeTagData(Type, LayoutCompatible, MustBeNull);
}

namespace {
bool IsSameCharType(QualType T1, QualType T2) {
  const BuiltinType *BT1 = T1->getAs<BuiltinType>();
  if (!BT1)
    return false;

  const BuiltinType *BT2 = T2->getAs<BuiltinType>();
  if (!BT2)
    return false;

  BuiltinType::Kind T1Kind = BT1->getKind();
  BuiltinType::Kind T2Kind = BT2->getKind();

  return (T1Kind == BuiltinType::SChar  && T2Kind == BuiltinType::Char_S) ||
         (T1Kind == BuiltinType::UChar  && T2Kind == BuiltinType::Char_U) ||
         (T1Kind == BuiltinType::Char_U && T2Kind == BuiltinType::UChar) ||
         (T1Kind == BuiltinType::Char_S && T2Kind == BuiltinType::SChar);
}
} // end anonymous namespace

void Sema::CheckArgumentWithTypeTag(const ArgumentWithTypeTagAttr *Attr,
                                    const Expr * const *ExprArgs) {
  const IdentifierInfo *ArgumentKind = Attr->getArgumentKind();
  bool IsPointerAttr = Attr->getIsPointer();

  const Expr *TypeTagExpr = ExprArgs[Attr->getTypeTagIdx()];
  bool FoundWrongKind;
  TypeTagData TypeInfo;
  if (!GetMatchingCType(ArgumentKind, TypeTagExpr, Context,
                        TypeTagForDatatypeMagicValues.get(),
                        FoundWrongKind, TypeInfo)) {
    if (FoundWrongKind)
      Diag(TypeTagExpr->getExprLoc(),
           diag::warn_type_tag_for_datatype_wrong_kind)
        << TypeTagExpr->getSourceRange();
    return;
  }

  const Expr *ArgumentExpr = ExprArgs[Attr->getArgumentIdx()];
  if (IsPointerAttr) {
    // Skip implicit cast of pointer to `void *' (as a function argument).
    if (const ImplicitCastExpr *ICE = dyn_cast<ImplicitCastExpr>(ArgumentExpr))
      if (ICE->getType()->isVoidPointerType() &&
          ICE->getCastKind() == CK_BitCast)
        ArgumentExpr = ICE->getSubExpr();
  }
  QualType ArgumentType = ArgumentExpr->getType();

  // Passing a `void*' pointer shouldn't trigger a warning.
  if (IsPointerAttr && ArgumentType->isVoidPointerType())
    return;

  if (TypeInfo.MustBeNull) {
    // Type tag with matching void type requires a null pointer.
    if (!ArgumentExpr->isNullPointerConstant(Context,
                                             Expr::NPC_ValueDependentIsNotNull)) {
      Diag(ArgumentExpr->getExprLoc(),
           diag::warn_type_safety_null_pointer_required)
          << ArgumentKind->getName()
          << ArgumentExpr->getSourceRange()
          << TypeTagExpr->getSourceRange();
    }
    return;
  }

  QualType RequiredType = TypeInfo.Type;
  if (IsPointerAttr)
    RequiredType = Context.getPointerType(RequiredType);

  bool mismatch = false;
  if (!TypeInfo.LayoutCompatible) {
    mismatch = !Context.hasSameType(ArgumentType, RequiredType);

    // C++11 [basic.fundamental] p1:
    // Plain char, signed char, and unsigned char are three distinct types.
    //
    // But we treat plain `char' as equivalent to `signed char' or `unsigned
    // char' depending on the current char signedness mode.
    if (mismatch)
      if ((IsPointerAttr && IsSameCharType(ArgumentType->getPointeeType(),
                                           RequiredType->getPointeeType())) ||
          (!IsPointerAttr && IsSameCharType(ArgumentType, RequiredType)))
        mismatch = false;
  } else
    if (IsPointerAttr)
      mismatch = !isLayoutCompatible(Context,
                                     ArgumentType->getPointeeType(),
                                     RequiredType->getPointeeType());
    else
      mismatch = !isLayoutCompatible(Context, ArgumentType, RequiredType);

  if (mismatch)
    Diag(ArgumentExpr->getExprLoc(), diag::warn_type_safety_type_mismatch)
        << ArgumentType << ArgumentKind
        << TypeInfo.LayoutCompatible << RequiredType
        << ArgumentExpr->getSourceRange()
        << TypeTagExpr->getSourceRange();
}

void Sema::AddPotentialMisalignedMembers(Expr *E, RecordDecl *RD, ValueDecl *MD,
                                         CharUnits Alignment) {
  MisalignedMembers.emplace_back(E, RD, MD, Alignment);
}

void Sema::DiagnoseMisalignedMembers() {
  for (MisalignedMember &m : MisalignedMembers) {
    const NamedDecl *ND = m.RD;
    if (ND->getName().empty()) {
      if (const TypedefNameDecl *TD = m.RD->getTypedefNameForAnonDecl())
        ND = TD;
    }
    Diag(m.E->getLocStart(), diag::warn_taking_address_of_packed_member)
        << m.MD << ND << m.E->getSourceRange();
  }
  MisalignedMembers.clear();
}

void Sema::DiscardMisalignedMemberAddress(const Type *T, Expr *E) {
  if (!T->isPointerType())
    return;
  if (isa<UnaryOperator>(E) &&
      cast<UnaryOperator>(E)->getOpcode() == UO_AddrOf) {
    auto *Op = cast<UnaryOperator>(E)->getSubExpr()->IgnoreParens();
    if (isa<MemberExpr>(Op)) {
      auto MA = std::find(MisalignedMembers.begin(), MisalignedMembers.end(),
                          MisalignedMember(Op));
      if (MA != MisalignedMembers.end() &&
          Context.getTypeAlignInChars(T->getPointeeType()) <= MA->Alignment)
        MisalignedMembers.erase(MA);
    }
  }
}

void Sema::RefersToMemberWithReducedAlignment(
    Expr *E,
    std::function<void(Expr *, RecordDecl *, ValueDecl *, CharUnits)> Action) {
  const auto *ME = dyn_cast<MemberExpr>(E);
  while (ME && isa<FieldDecl>(ME->getMemberDecl())) {
    QualType BaseType = ME->getBase()->getType();
    if (ME->isArrow())
      BaseType = BaseType->getPointeeType();
    RecordDecl *RD = BaseType->getAs<RecordType>()->getDecl();

    ValueDecl *MD = ME->getMemberDecl();
    bool ByteAligned = Context.getTypeAlignInChars(MD->getType()).isOne();
    if (ByteAligned) // Attribute packed does not have any effect.
      break;

    if (!ByteAligned &&
        (RD->hasAttr<PackedAttr>() || (MD->hasAttr<PackedAttr>()))) {
      CharUnits Alignment = std::min(Context.getTypeAlignInChars(MD->getType()),
                                     Context.getTypeAlignInChars(BaseType));
      // Notify that this expression designates a member with reduced alignment
      Action(E, RD, MD, Alignment);
      break;
    }
    ME = dyn_cast<MemberExpr>(ME->getBase());
  }
}

void Sema::CheckAddressOfPackedMember(Expr *rhs) {
  using namespace std::placeholders;
  RefersToMemberWithReducedAlignment(
      rhs, std::bind(&Sema::AddPotentialMisalignedMembers, std::ref(*this), _1,
                     _2, _3, _4));
}
<|MERGE_RESOLUTION|>--- conflicted
+++ resolved
@@ -1065,10 +1065,7 @@
   case Builtin::BIget_kernel_preferred_work_group_size_multiple:
     if (SemaOpenCLBuiltinKernelWorkGroupSize(*this, TheCall))
       return ExprError();
-<<<<<<< HEAD
-=======
     break;
->>>>>>> 566a51d1
   case Builtin::BI__builtin_os_log_format:
   case Builtin::BI__builtin_os_log_format_buffer_size:
     if (SemaBuiltinOSLogFormat(TheCall)) {
@@ -5637,33 +5634,10 @@
 
   // %P can only be used with os_log.
   if (FSType != Sema::FST_OSLog && CS.getKind() == ConversionSpecifier::PArg) {
-<<<<<<< HEAD
-=======
     return HandleInvalidPrintfConversionSpecifier(FS, startSpecifier,
                                                   specifierLen);
   }
 
-  // %n is not allowed with os_log.
-  if (FSType == Sema::FST_OSLog && CS.getKind() == ConversionSpecifier::nArg) {
-    EmitFormatDiagnostic(S.PDiag(diag::warn_os_log_format_narg),
-                         getLocationOfByte(CS.getStart()),
-                         /*IsStringLocation*/ false,
-                         getSpecifierRange(startSpecifier, specifierLen));
-
-    return true;
-  }
-
-  // Only scalars are allowed for os_trace.
-  if (FSType == Sema::FST_OSTrace &&
-      (CS.getKind() == ConversionSpecifier::PArg ||
-       CS.getKind() == ConversionSpecifier::sArg ||
-       CS.getKind() == ConversionSpecifier::ObjCObjArg)) {
->>>>>>> 566a51d1
-    return HandleInvalidPrintfConversionSpecifier(FS, startSpecifier,
-                                                  specifierLen);
-  }
-
-<<<<<<< HEAD
   // %n is not allowed with os_log.
   if (FSType == Sema::FST_OSLog && CS.getKind() == ConversionSpecifier::nArg) {
     EmitFormatDiagnostic(S.PDiag(diag::warn_os_log_format_narg),
@@ -5683,8 +5657,6 @@
                                                   specifierLen);
   }
 
-=======
->>>>>>> 566a51d1
   // Check for use of public/private annotation outside of os_log().
   if (FSType != Sema::FST_OSLog) {
     if (FS.isPublic().isSet()) {
