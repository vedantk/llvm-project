//===--- SemaDeclObjC.cpp - Semantic Analysis for ObjC Declarations -------===//
//
//                     The LLVM Compiler Infrastructure
//
// This file is distributed under the University of Illinois Open Source
// License. See LICENSE.TXT for details.
//
//===----------------------------------------------------------------------===//
//
//  This file implements semantic analysis for Objective C declarations.
//
//===----------------------------------------------------------------------===//

#include "TypeLocBuilder.h"
#include "clang/AST/ASTConsumer.h"
#include "clang/AST/ASTContext.h"
#include "clang/AST/ASTMutationListener.h"
#include "clang/AST/DeclObjC.h"
#include "clang/AST/Expr.h"
#include "clang/AST/ExprObjC.h"
#include "clang/AST/RecursiveASTVisitor.h"
#include "clang/Basic/SourceManager.h"
#include "clang/Edit/RefactoringFixits.h"
#include "clang/Sema/DeclSpec.h"
#include "clang/Sema/Lookup.h"
#include "clang/Sema/Scope.h"
#include "clang/Sema/ScopeInfo.h"
#include "clang/Sema/SemaInternal.h"
#include "llvm/ADT/DenseMap.h"
#include "llvm/ADT/DenseSet.h"

using namespace clang;

/// Check whether the given method, which must be in the 'init'
/// family, is a valid member of that family.
///
/// \param receiverTypeIfCall - if null, check this as if declaring it;
///   if non-null, check this as if making a call to it with the given
///   receiver type
///
/// \return true to indicate that there was an error and appropriate
///   actions were taken
bool Sema::checkInitMethod(ObjCMethodDecl *method,
                           QualType receiverTypeIfCall) {
  if (method->isInvalidDecl()) return true;

  // This castAs is safe: methods that don't return an object
  // pointer won't be inferred as inits and will reject an explicit
  // objc_method_family(init).

  // We ignore protocols here.  Should we?  What about Class?

  const ObjCObjectType *result =
      method->getReturnType()->castAs<ObjCObjectPointerType>()->getObjectType();

  if (result->isObjCId()) {
    return false;
  } else if (result->isObjCClass()) {
    // fall through: always an error
  } else {
    ObjCInterfaceDecl *resultClass = result->getInterface();
    assert(resultClass && "unexpected object type!");

    // It's okay for the result type to still be a forward declaration
    // if we're checking an interface declaration.
    if (!resultClass->hasDefinition()) {
      if (receiverTypeIfCall.isNull() &&
          !isa<ObjCImplementationDecl>(method->getDeclContext()))
        return false;

    // Otherwise, we try to compare class types.
    } else {
      // If this method was declared in a protocol, we can't check
      // anything unless we have a receiver type that's an interface.
      const ObjCInterfaceDecl *receiverClass = nullptr;
      if (isa<ObjCProtocolDecl>(method->getDeclContext())) {
        if (receiverTypeIfCall.isNull())
          return false;

        receiverClass = receiverTypeIfCall->castAs<ObjCObjectPointerType>()
          ->getInterfaceDecl();

        // This can be null for calls to e.g. id<Foo>.
        if (!receiverClass) return false;
      } else {
        receiverClass = method->getClassInterface();
        assert(receiverClass && "method not associated with a class!");
      }

      // If either class is a subclass of the other, it's fine.
      if (receiverClass->isSuperClassOf(resultClass) ||
          resultClass->isSuperClassOf(receiverClass))
        return false;
    }
  }

  SourceLocation loc = method->getLocation();

  // If we're in a system header, and this is not a call, just make
  // the method unusable.
  if (receiverTypeIfCall.isNull() && getSourceManager().isInSystemHeader(loc)) {
    method->addAttr(UnavailableAttr::CreateImplicit(Context, "",
                      UnavailableAttr::IR_ARCInitReturnsUnrelated, loc));
    return true;
  }

  // Otherwise, it's an error.
  Diag(loc, diag::err_arc_init_method_unrelated_result_type);
  method->setInvalidDecl();
  return true;
}

void Sema::CheckObjCMethodOverride(ObjCMethodDecl *NewMethod, 
                                   const ObjCMethodDecl *Overridden) {
  if (Overridden->hasRelatedResultType() && 
      !NewMethod->hasRelatedResultType()) {
    // This can only happen when the method follows a naming convention that
    // implies a related result type, and the original (overridden) method has
    // a suitable return type, but the new (overriding) method does not have
    // a suitable return type.
    QualType ResultType = NewMethod->getReturnType();
    SourceRange ResultTypeRange = NewMethod->getReturnTypeSourceRange();
    
    // Figure out which class this method is part of, if any.
    ObjCInterfaceDecl *CurrentClass 
      = dyn_cast<ObjCInterfaceDecl>(NewMethod->getDeclContext());
    if (!CurrentClass) {
      DeclContext *DC = NewMethod->getDeclContext();
      if (ObjCCategoryDecl *Cat = dyn_cast<ObjCCategoryDecl>(DC))
        CurrentClass = Cat->getClassInterface();
      else if (ObjCImplDecl *Impl = dyn_cast<ObjCImplDecl>(DC))
        CurrentClass = Impl->getClassInterface();
      else if (ObjCCategoryImplDecl *CatImpl
               = dyn_cast<ObjCCategoryImplDecl>(DC))
        CurrentClass = CatImpl->getClassInterface();
    }
    
    if (CurrentClass) {
      Diag(NewMethod->getLocation(), 
           diag::warn_related_result_type_compatibility_class)
        << Context.getObjCInterfaceType(CurrentClass)
        << ResultType
        << ResultTypeRange;
    } else {
      Diag(NewMethod->getLocation(), 
           diag::warn_related_result_type_compatibility_protocol)
        << ResultType
        << ResultTypeRange;
    }
    
    if (ObjCMethodFamily Family = Overridden->getMethodFamily())
      Diag(Overridden->getLocation(), 
           diag::note_related_result_type_family)
        << /*overridden method*/ 0
        << Family;
    else
      Diag(Overridden->getLocation(), 
           diag::note_related_result_type_overridden);
  }

  if ((NewMethod->hasAttr<NSReturnsRetainedAttr>() !=
       Overridden->hasAttr<NSReturnsRetainedAttr>())) {
    Diag(NewMethod->getLocation(),
         getLangOpts().ObjCAutoRefCount
             ? diag::err_nsreturns_retained_attribute_mismatch
             : diag::warn_nsreturns_retained_attribute_mismatch)
        << 1;
    Diag(Overridden->getLocation(), diag::note_previous_decl) << "method";
  }
  if ((NewMethod->hasAttr<NSReturnsNotRetainedAttr>() !=
       Overridden->hasAttr<NSReturnsNotRetainedAttr>())) {
    Diag(NewMethod->getLocation(),
         getLangOpts().ObjCAutoRefCount
             ? diag::err_nsreturns_retained_attribute_mismatch
             : diag::warn_nsreturns_retained_attribute_mismatch)
        << 0;
    Diag(Overridden->getLocation(), diag::note_previous_decl)  << "method";
  }

  ObjCMethodDecl::param_const_iterator oi = Overridden->param_begin(),
                                       oe = Overridden->param_end();
  for (ObjCMethodDecl::param_iterator ni = NewMethod->param_begin(),
                                      ne = NewMethod->param_end();
       ni != ne && oi != oe; ++ni, ++oi) {
    const ParmVarDecl *oldDecl = (*oi);
    ParmVarDecl *newDecl = (*ni);
    if (newDecl->hasAttr<NSConsumedAttr>() !=
        oldDecl->hasAttr<NSConsumedAttr>()) {
      Diag(newDecl->getLocation(),
           getLangOpts().ObjCAutoRefCount
               ? diag::err_nsconsumed_attribute_mismatch
               : diag::warn_nsconsumed_attribute_mismatch);
      Diag(oldDecl->getLocation(), diag::note_previous_decl) << "parameter";
    }

    // A parameter of the overriding method should be annotated with noescape
    // if the corresponding parameter of the overridden method is annotated.
    if (oldDecl->hasAttr<NoEscapeAttr>() && !newDecl->hasAttr<NoEscapeAttr>()) {
      Diag(newDecl->getLocation(),
           diag::warn_overriding_method_missing_noescape);
      Diag(oldDecl->getLocation(), diag::note_overridden_marked_noescape);
    }
  }
}

/// Check a method declaration for compatibility with the Objective-C
/// ARC conventions.
bool Sema::CheckARCMethodDecl(ObjCMethodDecl *method) {
  ObjCMethodFamily family = method->getMethodFamily();
  switch (family) {
  case OMF_None:
  case OMF_finalize:
  case OMF_retain:
  case OMF_release:
  case OMF_autorelease:
  case OMF_retainCount:
  case OMF_self:
  case OMF_initialize:
  case OMF_performSelector:
    return false;

  case OMF_dealloc:
    if (!Context.hasSameType(method->getReturnType(), Context.VoidTy)) {
      SourceRange ResultTypeRange = method->getReturnTypeSourceRange();
      if (ResultTypeRange.isInvalid())
        Diag(method->getLocation(), diag::err_dealloc_bad_result_type)
            << method->getReturnType()
            << FixItHint::CreateInsertion(method->getSelectorLoc(0), "(void)");
      else
        Diag(method->getLocation(), diag::err_dealloc_bad_result_type)
            << method->getReturnType()
            << FixItHint::CreateReplacement(ResultTypeRange, "void");
      return true;
    }
    return false;
      
  case OMF_init:
    // If the method doesn't obey the init rules, don't bother annotating it.
    if (checkInitMethod(method, QualType()))
      return true;

    method->addAttr(NSConsumesSelfAttr::CreateImplicit(Context));

    // Don't add a second copy of this attribute, but otherwise don't
    // let it be suppressed.
    if (method->hasAttr<NSReturnsRetainedAttr>())
      return false;
    break;

  case OMF_alloc:
  case OMF_copy:
  case OMF_mutableCopy:
  case OMF_new:
    if (method->hasAttr<NSReturnsRetainedAttr>() ||
        method->hasAttr<NSReturnsNotRetainedAttr>() ||
        method->hasAttr<NSReturnsAutoreleasedAttr>())
      return false;
    break;
  }

  method->addAttr(NSReturnsRetainedAttr::CreateImplicit(Context));
  return false;
}

static void DiagnoseObjCImplementedDeprecations(Sema &S, const NamedDecl *ND,
                                                SourceLocation ImplLoc) {
  if (!ND)
    return;
  bool IsCategory = false;
  StringRef RealizedPlatform;
  AvailabilityResult Availability = ND->getAvailability(
      /*Message=*/nullptr, /*EnclosingVersion=*/VersionTuple(),
      &RealizedPlatform);
  if (Availability != AR_Deprecated) {
    if (isa<ObjCMethodDecl>(ND)) {
      if (Availability != AR_Unavailable)
        return;
      if (RealizedPlatform.empty())
        RealizedPlatform = S.Context.getTargetInfo().getPlatformName();
      // Warn about implementing unavailable methods, unless the unavailable
      // is for an app extension.
      if (RealizedPlatform.endswith("_app_extension"))
        return;
      S.Diag(ImplLoc, diag::warn_unavailable_def);
      S.Diag(ND->getLocation(), diag::note_method_declared_at)
          << ND->getDeclName();
      return;
    }
    if (const auto *CD = dyn_cast<ObjCCategoryDecl>(ND)) {
      if (!CD->getClassInterface()->isDeprecated())
        return;
      ND = CD->getClassInterface();
      IsCategory = true;
    } else
      return;
  }
  S.Diag(ImplLoc, diag::warn_deprecated_def)
      << (isa<ObjCMethodDecl>(ND)
              ? /*Method*/ 0
              : isa<ObjCCategoryDecl>(ND) || IsCategory ? /*Category*/ 2
                                                        : /*Class*/ 1);
  if (isa<ObjCMethodDecl>(ND))
    S.Diag(ND->getLocation(), diag::note_method_declared_at)
        << ND->getDeclName();
  else
    S.Diag(ND->getLocation(), diag::note_previous_decl)
        << (isa<ObjCCategoryDecl>(ND) ? "category" : "class");
}

/// AddAnyMethodToGlobalPool - Add any method, instance or factory to global
/// pool.
void Sema::AddAnyMethodToGlobalPool(Decl *D) {
  ObjCMethodDecl *MDecl = dyn_cast_or_null<ObjCMethodDecl>(D);
    
  // If we don't have a valid method decl, simply return.
  if (!MDecl)
    return;
  if (MDecl->isInstanceMethod())
    AddInstanceMethodToGlobalPool(MDecl, true);
  else
    AddFactoryMethodToGlobalPool(MDecl, true);
}

/// HasExplicitOwnershipAttr - returns true when pointer to ObjC pointer
/// has explicit ownership attribute; false otherwise.
static bool
HasExplicitOwnershipAttr(Sema &S, ParmVarDecl *Param) {
  QualType T = Param->getType();
  
  if (const PointerType *PT = T->getAs<PointerType>()) {
    T = PT->getPointeeType();
  } else if (const ReferenceType *RT = T->getAs<ReferenceType>()) {
    T = RT->getPointeeType();
  } else {
    return true;
  }
  
  // If we have a lifetime qualifier, but it's local, we must have 
  // inferred it. So, it is implicit.
  return !T.getLocalQualifiers().hasObjCLifetime();
}

/// ActOnStartOfObjCMethodDef - This routine sets up parameters; invisible
/// and user declared, in the method definition's AST.
void Sema::ActOnStartOfObjCMethodDef(Scope *FnBodyScope, Decl *D) {
  assert((getCurMethodDecl() == nullptr) && "Methodparsing confused");
  ObjCMethodDecl *MDecl = dyn_cast_or_null<ObjCMethodDecl>(D);
  
  // If we don't have a valid method decl, simply return.
  if (!MDecl)
    return;

  QualType ResultType = MDecl->getReturnType();
  if (!ResultType->isDependentType() && !ResultType->isVoidType() &&
      !MDecl->isInvalidDecl() &&
      RequireCompleteType(MDecl->getLocation(), ResultType,
                          diag::err_func_def_incomplete_result))
    MDecl->setInvalidDecl();

  // Allow all of Sema to see that we are entering a method definition.
  PushDeclContext(FnBodyScope, MDecl);
  PushFunctionScope();
  
  // Create Decl objects for each parameter, entrring them in the scope for
  // binding to their use.

  // Insert the invisible arguments, self and _cmd!
  MDecl->createImplicitParams(Context, MDecl->getClassInterface());

  PushOnScopeChains(MDecl->getSelfDecl(), FnBodyScope);
  PushOnScopeChains(MDecl->getCmdDecl(), FnBodyScope);

  // The ObjC parser requires parameter names so there's no need to check.
  CheckParmsForFunctionDef(MDecl->parameters(),
                           /*CheckParameterNames=*/false);

  // Introduce all of the other parameters into this scope.
  for (auto *Param : MDecl->parameters()) {
    if (!Param->isInvalidDecl() &&
        getLangOpts().ObjCAutoRefCount &&
        !HasExplicitOwnershipAttr(*this, Param))
      Diag(Param->getLocation(), diag::warn_arc_strong_pointer_objc_pointer) <<
            Param->getType();
    
    if (Param->getIdentifier())
      PushOnScopeChains(Param, FnBodyScope);
  }

  // In ARC, disallow definition of retain/release/autorelease/retainCount
  if (getLangOpts().ObjCAutoRefCount) {
    switch (MDecl->getMethodFamily()) {
    case OMF_retain:
    case OMF_retainCount:
    case OMF_release:
    case OMF_autorelease:
      Diag(MDecl->getLocation(), diag::err_arc_illegal_method_def)
        << 0 << MDecl->getSelector();
      break;

    case OMF_None:
    case OMF_dealloc:
    case OMF_finalize:
    case OMF_alloc:
    case OMF_init:
    case OMF_mutableCopy:
    case OMF_copy:
    case OMF_new:
    case OMF_self:
    case OMF_initialize:
    case OMF_performSelector:
      break;
    }
  }

  // Warn on deprecated methods under -Wdeprecated-implementations,
  // and prepare for warning on missing super calls.
  if (ObjCInterfaceDecl *IC = MDecl->getClassInterface()) {
    ObjCMethodDecl *IMD = 
      IC->lookupMethod(MDecl->getSelector(), MDecl->isInstanceMethod());
    
    if (IMD) {
      ObjCImplDecl *ImplDeclOfMethodDef = 
        dyn_cast<ObjCImplDecl>(MDecl->getDeclContext());
      ObjCContainerDecl *ContDeclOfMethodDecl = 
        dyn_cast<ObjCContainerDecl>(IMD->getDeclContext());
      ObjCImplDecl *ImplDeclOfMethodDecl = nullptr;
      if (ObjCInterfaceDecl *OID = dyn_cast<ObjCInterfaceDecl>(ContDeclOfMethodDecl))
        ImplDeclOfMethodDecl = OID->getImplementation();
      else if (ObjCCategoryDecl *CD = dyn_cast<ObjCCategoryDecl>(ContDeclOfMethodDecl)) {
        if (CD->IsClassExtension()) {
          if (ObjCInterfaceDecl *OID = CD->getClassInterface())
            ImplDeclOfMethodDecl = OID->getImplementation();
        } else
            ImplDeclOfMethodDecl = CD->getImplementation();
      }
      // No need to issue deprecated warning if deprecated mehod in class/category
      // is being implemented in its own implementation (no overriding is involved).
      if (!ImplDeclOfMethodDecl || ImplDeclOfMethodDecl != ImplDeclOfMethodDef)
        DiagnoseObjCImplementedDeprecations(*this, IMD, MDecl->getLocation());
    }

    if (MDecl->getMethodFamily() == OMF_init) {
      if (MDecl->isDesignatedInitializerForTheInterface()) {
        getCurFunction()->ObjCIsDesignatedInit = true;
        getCurFunction()->ObjCWarnForNoDesignatedInitChain =
            IC->getSuperClass() != nullptr;
      } else if (IC->hasDesignatedInitializers()) {
        getCurFunction()->ObjCIsSecondaryInit = true;
        getCurFunction()->ObjCWarnForNoInitDelegation = true;
      }
    }

    // If this is "dealloc" or "finalize", set some bit here.
    // Then in ActOnSuperMessage() (SemaExprObjC), set it back to false.
    // Finally, in ActOnFinishFunctionBody() (SemaDecl), warn if flag is set.
    // Only do this if the current class actually has a superclass.
    if (const ObjCInterfaceDecl *SuperClass = IC->getSuperClass()) {
      ObjCMethodFamily Family = MDecl->getMethodFamily();
      if (Family == OMF_dealloc) {
        if (!(getLangOpts().ObjCAutoRefCount ||
              getLangOpts().getGC() == LangOptions::GCOnly))
          getCurFunction()->ObjCShouldCallSuper = true;

      } else if (Family == OMF_finalize) {
        if (Context.getLangOpts().getGC() != LangOptions::NonGC)
          getCurFunction()->ObjCShouldCallSuper = true;
        
      } else {
        const ObjCMethodDecl *SuperMethod =
          SuperClass->lookupMethod(MDecl->getSelector(),
                                   MDecl->isInstanceMethod());
        getCurFunction()->ObjCShouldCallSuper = 
          (SuperMethod && SuperMethod->hasAttr<ObjCRequiresSuperAttr>());
      }
    }
  }
}

namespace {

// Callback to only accept typo corrections that are Objective-C classes.
// If an ObjCInterfaceDecl* is given to the constructor, then the validation
// function will reject corrections to that class.
class ObjCInterfaceValidatorCCC : public CorrectionCandidateCallback {
 public:
  ObjCInterfaceValidatorCCC() : CurrentIDecl(nullptr) {}
  explicit ObjCInterfaceValidatorCCC(ObjCInterfaceDecl *IDecl)
      : CurrentIDecl(IDecl) {}

  bool ValidateCandidate(const TypoCorrection &candidate) override {
    ObjCInterfaceDecl *ID = candidate.getCorrectionDeclAs<ObjCInterfaceDecl>();
    return ID && !declaresSameEntity(ID, CurrentIDecl);
  }

 private:
  ObjCInterfaceDecl *CurrentIDecl;
};

} // end anonymous namespace

static void diagnoseUseOfProtocols(Sema &TheSema,
                                   ObjCContainerDecl *CD,
                                   ObjCProtocolDecl *const *ProtoRefs,
                                   unsigned NumProtoRefs,
                                   const SourceLocation *ProtoLocs) {
  assert(ProtoRefs);
  // Diagnose availability in the context of the ObjC container.
  Sema::ContextRAII SavedContext(TheSema, CD);
  for (unsigned i = 0; i < NumProtoRefs; ++i) {
    (void)TheSema.DiagnoseUseOfDecl(ProtoRefs[i], ProtoLocs[i],
                                    /*UnknownObjCClass=*/nullptr,
                                    /*ObjCPropertyAccess=*/false,
                                    /*AvoidPartialAvailabilityChecks=*/true);
  }
}

void Sema::
ActOnSuperClassOfClassInterface(Scope *S,
                                SourceLocation AtInterfaceLoc,
                                ObjCInterfaceDecl *IDecl,
                                IdentifierInfo *ClassName,
                                SourceLocation ClassLoc,
                                IdentifierInfo *SuperName,
                                SourceLocation SuperLoc,
                                ArrayRef<ParsedType> SuperTypeArgs,
                                SourceRange SuperTypeArgsRange) {
  // Check if a different kind of symbol declared in this scope.
  NamedDecl *PrevDecl = LookupSingleName(TUScope, SuperName, SuperLoc,
                                         LookupOrdinaryName);

  if (!PrevDecl) {
    // Try to correct for a typo in the superclass name without correcting
    // to the class we're defining.
    if (TypoCorrection Corrected = CorrectTypo(
            DeclarationNameInfo(SuperName, SuperLoc),
            LookupOrdinaryName, TUScope,
            nullptr, llvm::make_unique<ObjCInterfaceValidatorCCC>(IDecl),
            CTK_ErrorRecovery)) {
      diagnoseTypo(Corrected, PDiag(diag::err_undef_superclass_suggest)
                   << SuperName << ClassName);
      PrevDecl = Corrected.getCorrectionDeclAs<ObjCInterfaceDecl>();
    }
  }

  if (declaresSameEntity(PrevDecl, IDecl)) {
    Diag(SuperLoc, diag::err_recursive_superclass)
      << SuperName << ClassName << SourceRange(AtInterfaceLoc, ClassLoc);
    IDecl->setEndOfDefinitionLoc(ClassLoc);
  } else {
    ObjCInterfaceDecl *SuperClassDecl =
    dyn_cast_or_null<ObjCInterfaceDecl>(PrevDecl);
    QualType SuperClassType;

    // Diagnose classes that inherit from deprecated classes.
    if (SuperClassDecl) {
      (void)DiagnoseUseOfDecl(SuperClassDecl, SuperLoc);
      SuperClassType = Context.getObjCInterfaceType(SuperClassDecl);
    }

    if (PrevDecl && !SuperClassDecl) {
      // The previous declaration was not a class decl. Check if we have a
      // typedef. If we do, get the underlying class type.
      if (const TypedefNameDecl *TDecl =
          dyn_cast_or_null<TypedefNameDecl>(PrevDecl)) {
        QualType T = TDecl->getUnderlyingType();
        if (T->isObjCObjectType()) {
          if (NamedDecl *IDecl = T->getAs<ObjCObjectType>()->getInterface()) {
            SuperClassDecl = dyn_cast<ObjCInterfaceDecl>(IDecl);
            SuperClassType = Context.getTypeDeclType(TDecl);

            // This handles the following case:
            // @interface NewI @end
            // typedef NewI DeprI __attribute__((deprecated("blah")))
            // @interface SI : DeprI /* warn here */ @end
            (void)DiagnoseUseOfDecl(const_cast<TypedefNameDecl*>(TDecl), SuperLoc);
          }
        }
      }

      // This handles the following case:
      //
      // typedef int SuperClass;
      // @interface MyClass : SuperClass {} @end
      //
      if (!SuperClassDecl) {
        Diag(SuperLoc, diag::err_redefinition_different_kind) << SuperName;
        Diag(PrevDecl->getLocation(), diag::note_previous_definition);
      }
    }

    if (!dyn_cast_or_null<TypedefNameDecl>(PrevDecl)) {
      if (!SuperClassDecl)
        Diag(SuperLoc, diag::err_undef_superclass)
          << SuperName << ClassName << SourceRange(AtInterfaceLoc, ClassLoc);
      else if (RequireCompleteType(SuperLoc,
                                   SuperClassType,
                                   diag::err_forward_superclass,
                                   SuperClassDecl->getDeclName(),
                                   ClassName,
                                   SourceRange(AtInterfaceLoc, ClassLoc))) {
        SuperClassDecl = nullptr;
        SuperClassType = QualType();
      }
    }

    if (SuperClassType.isNull()) {
      assert(!SuperClassDecl && "Failed to set SuperClassType?");
      return;
    }

    // Handle type arguments on the superclass.
    TypeSourceInfo *SuperClassTInfo = nullptr;
    if (!SuperTypeArgs.empty()) {     
      TypeResult fullSuperClassType = actOnObjCTypeArgsAndProtocolQualifiers(
                                        S,
                                        SuperLoc,
                                        CreateParsedType(SuperClassType, 
                                                         nullptr),
                                        SuperTypeArgsRange.getBegin(),
                                        SuperTypeArgs,
                                        SuperTypeArgsRange.getEnd(),
                                        SourceLocation(),
                                        { },
                                        { },
                                        SourceLocation());
      if (!fullSuperClassType.isUsable())
        return;

      SuperClassType = GetTypeFromParser(fullSuperClassType.get(), 
                                         &SuperClassTInfo);
    }

    if (!SuperClassTInfo) {
      SuperClassTInfo = Context.getTrivialTypeSourceInfo(SuperClassType, 
                                                         SuperLoc);
    }

    IDecl->setSuperClass(SuperClassTInfo);
    IDecl->setEndOfDefinitionLoc(SuperClassTInfo->getTypeLoc().getLocEnd());
  }
}

DeclResult Sema::actOnObjCTypeParam(Scope *S,
                                    ObjCTypeParamVariance variance,
                                    SourceLocation varianceLoc,
                                    unsigned index,
                                    IdentifierInfo *paramName,
                                    SourceLocation paramLoc,
                                    SourceLocation colonLoc,
                                    ParsedType parsedTypeBound) {
  // If there was an explicitly-provided type bound, check it.
  TypeSourceInfo *typeBoundInfo = nullptr;
  if (parsedTypeBound) {
    // The type bound can be any Objective-C pointer type.
    QualType typeBound = GetTypeFromParser(parsedTypeBound, &typeBoundInfo);
    if (typeBound->isObjCObjectPointerType()) {
      // okay
    } else if (typeBound->isObjCObjectType()) {
      // The user forgot the * on an Objective-C pointer type, e.g.,
      // "T : NSView".
      SourceLocation starLoc = getLocForEndOfToken(
                                 typeBoundInfo->getTypeLoc().getEndLoc());
      Diag(typeBoundInfo->getTypeLoc().getBeginLoc(),
           diag::err_objc_type_param_bound_missing_pointer)
        << typeBound << paramName
        << FixItHint::CreateInsertion(starLoc, " *");

      // Create a new type location builder so we can update the type
      // location information we have.
      TypeLocBuilder builder;
      builder.pushFullCopy(typeBoundInfo->getTypeLoc());

      // Create the Objective-C pointer type.
      typeBound = Context.getObjCObjectPointerType(typeBound);
      ObjCObjectPointerTypeLoc newT
        = builder.push<ObjCObjectPointerTypeLoc>(typeBound);
      newT.setStarLoc(starLoc);

      // Form the new type source information.
      typeBoundInfo = builder.getTypeSourceInfo(Context, typeBound);
    } else {
      // Not a valid type bound.
      Diag(typeBoundInfo->getTypeLoc().getBeginLoc(),
           diag::err_objc_type_param_bound_nonobject)
        << typeBound << paramName;

      // Forget the bound; we'll default to id later.
      typeBoundInfo = nullptr;
    }

    // Type bounds cannot have qualifiers (even indirectly) or explicit
    // nullability.
    if (typeBoundInfo) {
      QualType typeBound = typeBoundInfo->getType();
      TypeLoc qual = typeBoundInfo->getTypeLoc().findExplicitQualifierLoc();
      if (qual || typeBound.hasQualifiers()) {
        bool diagnosed = false;
        SourceRange rangeToRemove;
        if (qual) {
          if (auto attr = qual.getAs<AttributedTypeLoc>()) {
            rangeToRemove = attr.getLocalSourceRange();
            if (attr.getTypePtr()->getImmediateNullability()) {
              Diag(attr.getLocStart(),
                   diag::err_objc_type_param_bound_explicit_nullability)
                << paramName << typeBound
                << FixItHint::CreateRemoval(rangeToRemove);
              diagnosed = true;
            }
          }
        }

        if (!diagnosed) {
          Diag(qual ? qual.getLocStart()
                    : typeBoundInfo->getTypeLoc().getLocStart(),
              diag::err_objc_type_param_bound_qualified)
            << paramName << typeBound << typeBound.getQualifiers().getAsString()
            << FixItHint::CreateRemoval(rangeToRemove);
        }

        // If the type bound has qualifiers other than CVR, we need to strip
        // them or we'll probably assert later when trying to apply new
        // qualifiers.
        Qualifiers quals = typeBound.getQualifiers();
        quals.removeCVRQualifiers();
        if (!quals.empty()) {
          typeBoundInfo =
             Context.getTrivialTypeSourceInfo(typeBound.getUnqualifiedType());
        }
      }
    }
  }

  // If there was no explicit type bound (or we removed it due to an error),
  // use 'id' instead.
  if (!typeBoundInfo) {
    colonLoc = SourceLocation();
    typeBoundInfo = Context.getTrivialTypeSourceInfo(Context.getObjCIdType());
  }

  // Create the type parameter.
  return ObjCTypeParamDecl::Create(Context, CurContext, variance, varianceLoc,
                                   index, paramLoc, paramName, colonLoc,
                                   typeBoundInfo);
}

ObjCTypeParamList *Sema::actOnObjCTypeParamList(Scope *S,
                                                SourceLocation lAngleLoc,
                                                ArrayRef<Decl *> typeParamsIn,
                                                SourceLocation rAngleLoc) {
  // We know that the array only contains Objective-C type parameters.
  ArrayRef<ObjCTypeParamDecl *>
    typeParams(
      reinterpret_cast<ObjCTypeParamDecl * const *>(typeParamsIn.data()),
      typeParamsIn.size());

  // Diagnose redeclarations of type parameters.
  // We do this now because Objective-C type parameters aren't pushed into
  // scope until later (after the instance variable block), but we want the
  // diagnostics to occur right after we parse the type parameter list.
  llvm::SmallDenseMap<IdentifierInfo *, ObjCTypeParamDecl *> knownParams;
  for (auto typeParam : typeParams) {
    auto known = knownParams.find(typeParam->getIdentifier());
    if (known != knownParams.end()) {
      Diag(typeParam->getLocation(), diag::err_objc_type_param_redecl)
        << typeParam->getIdentifier()
        << SourceRange(known->second->getLocation());

      typeParam->setInvalidDecl();
    } else {
      knownParams.insert(std::make_pair(typeParam->getIdentifier(), typeParam));

      // Push the type parameter into scope.
      PushOnScopeChains(typeParam, S, /*AddToContext=*/false);
    }
  }

  // Create the parameter list.
  return ObjCTypeParamList::create(Context, lAngleLoc, typeParams, rAngleLoc);
}

void Sema::popObjCTypeParamList(Scope *S, ObjCTypeParamList *typeParamList) {
  for (auto typeParam : *typeParamList) {
    if (!typeParam->isInvalidDecl()) {
      S->RemoveDecl(typeParam);
      IdResolver.RemoveDecl(typeParam);
    }
  }
}

namespace {
  /// The context in which an Objective-C type parameter list occurs, for use
  /// in diagnostics.
  enum class TypeParamListContext {
    ForwardDeclaration,
    Definition,
    Category,
    Extension
  };
} // end anonymous namespace

/// Check consistency between two Objective-C type parameter lists, e.g.,
/// between a category/extension and an \@interface or between an \@class and an
/// \@interface.
static bool checkTypeParamListConsistency(Sema &S,
                                          ObjCTypeParamList *prevTypeParams,
                                          ObjCTypeParamList *newTypeParams,
                                          TypeParamListContext newContext) {
  // If the sizes don't match, complain about that.
  if (prevTypeParams->size() != newTypeParams->size()) {
    SourceLocation diagLoc;
    if (newTypeParams->size() > prevTypeParams->size()) {
      diagLoc = newTypeParams->begin()[prevTypeParams->size()]->getLocation();
    } else {
      diagLoc = S.getLocForEndOfToken(newTypeParams->back()->getLocEnd());
    }

    S.Diag(diagLoc, diag::err_objc_type_param_arity_mismatch)
      << static_cast<unsigned>(newContext)
      << (newTypeParams->size() > prevTypeParams->size())
      << prevTypeParams->size()
      << newTypeParams->size();

    return true;
  }

  // Match up the type parameters.
  for (unsigned i = 0, n = prevTypeParams->size(); i != n; ++i) {
    ObjCTypeParamDecl *prevTypeParam = prevTypeParams->begin()[i];
    ObjCTypeParamDecl *newTypeParam = newTypeParams->begin()[i];

    // Check for consistency of the variance.
    if (newTypeParam->getVariance() != prevTypeParam->getVariance()) {
      if (newTypeParam->getVariance() == ObjCTypeParamVariance::Invariant &&
          newContext != TypeParamListContext::Definition) {
        // When the new type parameter is invariant and is not part
        // of the definition, just propagate the variance.
        newTypeParam->setVariance(prevTypeParam->getVariance());
      } else if (prevTypeParam->getVariance() 
                   == ObjCTypeParamVariance::Invariant &&
                 !(isa<ObjCInterfaceDecl>(prevTypeParam->getDeclContext()) &&
                   cast<ObjCInterfaceDecl>(prevTypeParam->getDeclContext())
                     ->getDefinition() == prevTypeParam->getDeclContext())) {
        // When the old parameter is invariant and was not part of the
        // definition, just ignore the difference because it doesn't
        // matter.
      } else {
        {
          // Diagnose the conflict and update the second declaration.
          SourceLocation diagLoc = newTypeParam->getVarianceLoc();
          if (diagLoc.isInvalid())
            diagLoc = newTypeParam->getLocStart();

          auto diag = S.Diag(diagLoc,
                             diag::err_objc_type_param_variance_conflict)
                        << static_cast<unsigned>(newTypeParam->getVariance())
                        << newTypeParam->getDeclName()
                        << static_cast<unsigned>(prevTypeParam->getVariance())
                        << prevTypeParam->getDeclName();
          switch (prevTypeParam->getVariance()) {
          case ObjCTypeParamVariance::Invariant:
            diag << FixItHint::CreateRemoval(newTypeParam->getVarianceLoc());
            break;

          case ObjCTypeParamVariance::Covariant:
          case ObjCTypeParamVariance::Contravariant: {
            StringRef newVarianceStr
               = prevTypeParam->getVariance() == ObjCTypeParamVariance::Covariant
                   ? "__covariant"
                   : "__contravariant";
            if (newTypeParam->getVariance()
                  == ObjCTypeParamVariance::Invariant) {
              diag << FixItHint::CreateInsertion(newTypeParam->getLocStart(),
                                                 (newVarianceStr + " ").str());
            } else {
              diag << FixItHint::CreateReplacement(newTypeParam->getVarianceLoc(),
                                               newVarianceStr);
            }
          }
          }
        }

        S.Diag(prevTypeParam->getLocation(), diag::note_objc_type_param_here)
          << prevTypeParam->getDeclName();

        // Override the variance.
        newTypeParam->setVariance(prevTypeParam->getVariance());
      }
    }

    // If the bound types match, there's nothing to do.
    if (S.Context.hasSameType(prevTypeParam->getUnderlyingType(),
                              newTypeParam->getUnderlyingType()))
      continue;

    // If the new type parameter's bound was explicit, complain about it being
    // different from the original.
    if (newTypeParam->hasExplicitBound()) {
      SourceRange newBoundRange = newTypeParam->getTypeSourceInfo()
                                    ->getTypeLoc().getSourceRange();
      S.Diag(newBoundRange.getBegin(), diag::err_objc_type_param_bound_conflict)
        << newTypeParam->getUnderlyingType()
        << newTypeParam->getDeclName()
        << prevTypeParam->hasExplicitBound()
        << prevTypeParam->getUnderlyingType()
        << (newTypeParam->getDeclName() == prevTypeParam->getDeclName())
        << prevTypeParam->getDeclName()
        << FixItHint::CreateReplacement(
             newBoundRange,
             prevTypeParam->getUnderlyingType().getAsString(
               S.Context.getPrintingPolicy()));

      S.Diag(prevTypeParam->getLocation(), diag::note_objc_type_param_here)
        << prevTypeParam->getDeclName();

      // Override the new type parameter's bound type with the previous type,
      // so that it's consistent.
      newTypeParam->setTypeSourceInfo(
        S.Context.getTrivialTypeSourceInfo(prevTypeParam->getUnderlyingType()));
      continue;
    }

    // The new type parameter got the implicit bound of 'id'. That's okay for
    // categories and extensions (overwrite it later), but not for forward
    // declarations and @interfaces, because those must be standalone.
    if (newContext == TypeParamListContext::ForwardDeclaration ||
        newContext == TypeParamListContext::Definition) {
      // Diagnose this problem for forward declarations and definitions.
      SourceLocation insertionLoc
        = S.getLocForEndOfToken(newTypeParam->getLocation());
      std::string newCode
        = " : " + prevTypeParam->getUnderlyingType().getAsString(
                    S.Context.getPrintingPolicy());
      S.Diag(newTypeParam->getLocation(),
             diag::err_objc_type_param_bound_missing)
        << prevTypeParam->getUnderlyingType()
        << newTypeParam->getDeclName()
        << (newContext == TypeParamListContext::ForwardDeclaration)
        << FixItHint::CreateInsertion(insertionLoc, newCode);

      S.Diag(prevTypeParam->getLocation(), diag::note_objc_type_param_here)
        << prevTypeParam->getDeclName();
    }

    // Update the new type parameter's bound to match the previous one.
    newTypeParam->setTypeSourceInfo(
      S.Context.getTrivialTypeSourceInfo(prevTypeParam->getUnderlyingType()));
  }

  return false;
}

Decl *Sema::
ActOnStartClassInterface(Scope *S, SourceLocation AtInterfaceLoc,
                         IdentifierInfo *ClassName, SourceLocation ClassLoc,
                         ObjCTypeParamList *typeParamList,
                         IdentifierInfo *SuperName, SourceLocation SuperLoc,
                         ArrayRef<ParsedType> SuperTypeArgs,
                         SourceRange SuperTypeArgsRange,
                         Decl * const *ProtoRefs, unsigned NumProtoRefs,
                         const SourceLocation *ProtoLocs, 
                         SourceLocation EndProtoLoc, AttributeList *AttrList) {
  assert(ClassName && "Missing class identifier");

  // Check for another declaration kind with the same name.
  NamedDecl *PrevDecl =
      LookupSingleName(TUScope, ClassName, ClassLoc, LookupOrdinaryName,
                       forRedeclarationInCurContext());

  if (PrevDecl && !isa<ObjCInterfaceDecl>(PrevDecl)) {
    Diag(ClassLoc, diag::err_redefinition_different_kind) << ClassName;
    Diag(PrevDecl->getLocation(), diag::note_previous_definition);
  }

  // Create a declaration to describe this @interface.
  ObjCInterfaceDecl* PrevIDecl = dyn_cast_or_null<ObjCInterfaceDecl>(PrevDecl);

  if (PrevIDecl && PrevIDecl->getIdentifier() != ClassName) {
    // A previous decl with a different name is because of
    // @compatibility_alias, for example:
    // \code
    //   @class NewImage;
    //   @compatibility_alias OldImage NewImage;
    // \endcode
    // A lookup for 'OldImage' will return the 'NewImage' decl.
    //
    // In such a case use the real declaration name, instead of the alias one,
    // otherwise we will break IdentifierResolver and redecls-chain invariants.
    // FIXME: If necessary, add a bit to indicate that this ObjCInterfaceDecl
    // has been aliased.
    ClassName = PrevIDecl->getIdentifier();
  }

  // If there was a forward declaration with type parameters, check
  // for consistency.
  if (PrevIDecl) {
    if (ObjCTypeParamList *prevTypeParamList = PrevIDecl->getTypeParamList()) {
      if (typeParamList) {
        // Both have type parameter lists; check for consistency.
        if (checkTypeParamListConsistency(*this, prevTypeParamList, 
                                          typeParamList,
                                          TypeParamListContext::Definition)) {
          typeParamList = nullptr;
        }
      } else {
        Diag(ClassLoc, diag::err_objc_parameterized_forward_class_first)
          << ClassName;
        Diag(prevTypeParamList->getLAngleLoc(), diag::note_previous_decl)
          << ClassName;

        // Clone the type parameter list.
        SmallVector<ObjCTypeParamDecl *, 4> clonedTypeParams;
        for (auto typeParam : *prevTypeParamList) {
          clonedTypeParams.push_back(
            ObjCTypeParamDecl::Create(
              Context,
              CurContext,
              typeParam->getVariance(),
              SourceLocation(),
              typeParam->getIndex(),
              SourceLocation(),
              typeParam->getIdentifier(),
              SourceLocation(),
              Context.getTrivialTypeSourceInfo(typeParam->getUnderlyingType())));
        }

        typeParamList = ObjCTypeParamList::create(Context, 
                                                  SourceLocation(),
                                                  clonedTypeParams,
                                                  SourceLocation());
      }
    }
  }

  ObjCInterfaceDecl *IDecl
    = ObjCInterfaceDecl::Create(Context, CurContext, AtInterfaceLoc, ClassName,
                                typeParamList, PrevIDecl, ClassLoc);
  if (AttrList)
    ProcessDeclAttributeList(TUScope, IDecl, AttrList);
  ProcessAPINotes(IDecl);

  if (PrevIDecl) {
    // Class already seen. Was it a definition?
    if (ObjCInterfaceDecl *Def = PrevIDecl->getDefinition()) {
      Diag(AtInterfaceLoc, diag::err_duplicate_class_def)
        << PrevIDecl->getDeclName();
      Diag(Def->getLocation(), diag::note_previous_definition);
      IDecl->setInvalidDecl();
    }
  }
  
  AddPragmaAttributes(TUScope, IDecl);
  PushOnScopeChains(IDecl, TUScope);

  // Start the definition of this class. If we're in a redefinition case, there 
  // may already be a definition, so we'll end up adding to it.
  if (!IDecl->hasDefinition())
    IDecl->startDefinition();
  
  if (SuperName) {
    // Diagnose availability in the context of the @interface.
    ContextRAII SavedContext(*this, IDecl);

    ActOnSuperClassOfClassInterface(S, AtInterfaceLoc, IDecl, 
                                    ClassName, ClassLoc, 
                                    SuperName, SuperLoc, SuperTypeArgs, 
                                    SuperTypeArgsRange);
  } else { // we have a root class.
    IDecl->setEndOfDefinitionLoc(ClassLoc);
  }

  // Check then save referenced protocols.
  if (NumProtoRefs) {
    diagnoseUseOfProtocols(*this, IDecl, (ObjCProtocolDecl*const*)ProtoRefs,
                           NumProtoRefs, ProtoLocs);
    IDecl->setProtocolList((ObjCProtocolDecl*const*)ProtoRefs, NumProtoRefs,
                           ProtoLocs, Context);
    IDecl->setEndOfDefinitionLoc(EndProtoLoc);
  }

  CheckObjCDeclScope(IDecl);
  return ActOnObjCContainerStartDefinition(IDecl);
}

/// ActOnTypedefedProtocols - this action finds protocol list as part of the
/// typedef'ed use for a qualified super class and adds them to the list
/// of the protocols.
void Sema::ActOnTypedefedProtocols(SmallVectorImpl<Decl *> &ProtocolRefs,
                                  SmallVectorImpl<SourceLocation> &ProtocolLocs,
                                   IdentifierInfo *SuperName,
                                   SourceLocation SuperLoc) {
  if (!SuperName)
    return;
  NamedDecl* IDecl = LookupSingleName(TUScope, SuperName, SuperLoc,
                                      LookupOrdinaryName);
  if (!IDecl)
    return;
  
  if (const TypedefNameDecl *TDecl = dyn_cast_or_null<TypedefNameDecl>(IDecl)) {
    QualType T = TDecl->getUnderlyingType();
    if (T->isObjCObjectType())
      if (const ObjCObjectType *OPT = T->getAs<ObjCObjectType>()) {
        ProtocolRefs.append(OPT->qual_begin(), OPT->qual_end());
        // FIXME: Consider whether this should be an invalid loc since the loc
        // is not actually pointing to a protocol name reference but to the
        // typedef reference. Note that the base class name loc is also pointing
        // at the typedef.
        ProtocolLocs.append(OPT->getNumProtocols(), SuperLoc);
      }
  }
}

/// ActOnCompatibilityAlias - this action is called after complete parsing of
/// a \@compatibility_alias declaration. It sets up the alias relationships.
Decl *Sema::ActOnCompatibilityAlias(SourceLocation AtLoc,
                                    IdentifierInfo *AliasName,
                                    SourceLocation AliasLocation,
                                    IdentifierInfo *ClassName,
                                    SourceLocation ClassLocation) {
  // Look for previous declaration of alias name
  NamedDecl *ADecl =
      LookupSingleName(TUScope, AliasName, AliasLocation, LookupOrdinaryName,
                       forRedeclarationInCurContext());
  if (ADecl) {
    Diag(AliasLocation, diag::err_conflicting_aliasing_type) << AliasName;
    Diag(ADecl->getLocation(), diag::note_previous_declaration);
    return nullptr;
  }
  // Check for class declaration
  NamedDecl *CDeclU =
      LookupSingleName(TUScope, ClassName, ClassLocation, LookupOrdinaryName,
                       forRedeclarationInCurContext());
  if (const TypedefNameDecl *TDecl =
        dyn_cast_or_null<TypedefNameDecl>(CDeclU)) {
    QualType T = TDecl->getUnderlyingType();
    if (T->isObjCObjectType()) {
      if (NamedDecl *IDecl = T->getAs<ObjCObjectType>()->getInterface()) {
        ClassName = IDecl->getIdentifier();
        CDeclU = LookupSingleName(TUScope, ClassName, ClassLocation,
                                  LookupOrdinaryName,
                                  forRedeclarationInCurContext());
      }
    }
  }
  ObjCInterfaceDecl *CDecl = dyn_cast_or_null<ObjCInterfaceDecl>(CDeclU);
  if (!CDecl) {
    Diag(ClassLocation, diag::warn_undef_interface) << ClassName;
    if (CDeclU)
      Diag(CDeclU->getLocation(), diag::note_previous_declaration);
    return nullptr;
  }

  // Everything checked out, instantiate a new alias declaration AST.
  ObjCCompatibleAliasDecl *AliasDecl =
      ObjCCompatibleAliasDecl::Create(Context, CurContext, AliasLocation,
                                      AliasName, CDecl, ClassLocation, AtLoc);

  if (!CheckObjCDeclScope(AliasDecl))
    PushOnScopeChains(AliasDecl, TUScope);

  return AliasDecl;
}

bool Sema::CheckForwardProtocolDeclarationForCircularDependency(
  IdentifierInfo *PName,
  SourceLocation &Ploc, SourceLocation PrevLoc,
  const ObjCList<ObjCProtocolDecl> &PList) {
  
  bool res = false;
  for (ObjCList<ObjCProtocolDecl>::iterator I = PList.begin(),
       E = PList.end(); I != E; ++I) {
    if (ObjCProtocolDecl *PDecl = LookupProtocol((*I)->getIdentifier(),
                                                 Ploc)) {
      if (PDecl->getIdentifier() == PName) {
        Diag(Ploc, diag::err_protocol_has_circular_dependency);
        Diag(PrevLoc, diag::note_previous_definition);
        res = true;
      }
      
      if (!PDecl->hasDefinition())
        continue;
      
      if (CheckForwardProtocolDeclarationForCircularDependency(PName, Ploc,
            PDecl->getLocation(), PDecl->getReferencedProtocols()))
        res = true;
    }
  }
  return res;
}

Decl *
Sema::ActOnStartProtocolInterface(SourceLocation AtProtoInterfaceLoc,
                                  IdentifierInfo *ProtocolName,
                                  SourceLocation ProtocolLoc,
                                  Decl * const *ProtoRefs,
                                  unsigned NumProtoRefs,
                                  const SourceLocation *ProtoLocs,
                                  SourceLocation EndProtoLoc,
                                  AttributeList *AttrList) {
  bool err = false;
  // FIXME: Deal with AttrList.
  assert(ProtocolName && "Missing protocol identifier");
  ObjCProtocolDecl *PrevDecl = LookupProtocol(ProtocolName, ProtocolLoc,
                                              forRedeclarationInCurContext());
  ObjCProtocolDecl *PDecl = nullptr;
  if (ObjCProtocolDecl *Def = PrevDecl? PrevDecl->getDefinition() : nullptr) {
    // If we already have a definition, complain.
    Diag(ProtocolLoc, diag::warn_duplicate_protocol_def) << ProtocolName;
    Diag(Def->getLocation(), diag::note_previous_definition);

    // Create a new protocol that is completely distinct from previous
    // declarations, and do not make this protocol available for name lookup.
    // That way, we'll end up completely ignoring the duplicate.
    // FIXME: Can we turn this into an error?
    PDecl = ObjCProtocolDecl::Create(Context, CurContext, ProtocolName,
                                     ProtocolLoc, AtProtoInterfaceLoc,
                                     /*PrevDecl=*/nullptr);

    // If we are using modules, add the decl to the context in order to
    // serialize something meaningful.
    if (getLangOpts().Modules)
      PushOnScopeChains(PDecl, TUScope);
    PDecl->startDefinition();
  } else {
    if (PrevDecl) {
      // Check for circular dependencies among protocol declarations. This can
      // only happen if this protocol was forward-declared.
      ObjCList<ObjCProtocolDecl> PList;
      PList.set((ObjCProtocolDecl *const*)ProtoRefs, NumProtoRefs, Context);
      err = CheckForwardProtocolDeclarationForCircularDependency(
              ProtocolName, ProtocolLoc, PrevDecl->getLocation(), PList);
    }

    // Create the new declaration.
    PDecl = ObjCProtocolDecl::Create(Context, CurContext, ProtocolName,
                                     ProtocolLoc, AtProtoInterfaceLoc,
                                     /*PrevDecl=*/PrevDecl);
    
    PushOnScopeChains(PDecl, TUScope);
    PDecl->startDefinition();
  }
  
  if (AttrList)
    ProcessDeclAttributeList(TUScope, PDecl, AttrList);
  AddPragmaAttributes(TUScope, PDecl);
  ProcessAPINotes(PDecl);

  // Merge attributes from previous declarations.
  if (PrevDecl)
    mergeDeclAttributes(PDecl, PrevDecl);

  if (!err && NumProtoRefs ) {
    /// Check then save referenced protocols.
    diagnoseUseOfProtocols(*this, PDecl, (ObjCProtocolDecl*const*)ProtoRefs,
                           NumProtoRefs, ProtoLocs);
    PDecl->setProtocolList((ObjCProtocolDecl*const*)ProtoRefs, NumProtoRefs,
                           ProtoLocs, Context);
  }

  CheckObjCDeclScope(PDecl);
  return ActOnObjCContainerStartDefinition(PDecl);
}

static bool NestedProtocolHasNoDefinition(ObjCProtocolDecl *PDecl,
                                          ObjCProtocolDecl *&UndefinedProtocol) {
  if (!PDecl->hasDefinition() || PDecl->getDefinition()->isHidden()) {
    UndefinedProtocol = PDecl;
    return true;
  }
  
  for (auto *PI : PDecl->protocols())
    if (NestedProtocolHasNoDefinition(PI, UndefinedProtocol)) {
      UndefinedProtocol = PI;
      return true;
    }
  return false;
}

/// FindProtocolDeclaration - This routine looks up protocols and
/// issues an error if they are not declared. It returns list of
/// protocol declarations in its 'Protocols' argument.
void
Sema::FindProtocolDeclaration(bool WarnOnDeclarations, bool ForObjCContainer,
                              ArrayRef<IdentifierLocPair> ProtocolId,
                              SmallVectorImpl<Decl *> &Protocols) {
  for (const IdentifierLocPair &Pair : ProtocolId) {
    ObjCProtocolDecl *PDecl = LookupProtocol(Pair.first, Pair.second);
    if (!PDecl) {
      TypoCorrection Corrected = CorrectTypo(
          DeclarationNameInfo(Pair.first, Pair.second),
          LookupObjCProtocolName, TUScope, nullptr,
          llvm::make_unique<DeclFilterCCC<ObjCProtocolDecl>>(),
          CTK_ErrorRecovery);
      if ((PDecl = Corrected.getCorrectionDeclAs<ObjCProtocolDecl>()))
        diagnoseTypo(Corrected, PDiag(diag::err_undeclared_protocol_suggest)
                                    << Pair.first);
    }

    if (!PDecl) {
      Diag(Pair.second, diag::err_undeclared_protocol) << Pair.first;
      continue;
    }
    // If this is a forward protocol declaration, get its definition.
    if (!PDecl->isThisDeclarationADefinition() && PDecl->getDefinition())
      PDecl = PDecl->getDefinition();

    // For an objc container, delay protocol reference checking until after we
    // can set the objc decl as the availability context, otherwise check now.
    if (!ForObjCContainer) {
      (void)DiagnoseUseOfDecl(PDecl, Pair.second);
    }

    // If this is a forward declaration and we are supposed to warn in this
    // case, do it.
    // FIXME: Recover nicely in the hidden case.
    ObjCProtocolDecl *UndefinedProtocol;
    
    if (WarnOnDeclarations &&
        NestedProtocolHasNoDefinition(PDecl, UndefinedProtocol)) {
      Diag(Pair.second, diag::warn_undef_protocolref) << Pair.first;
      Diag(UndefinedProtocol->getLocation(), diag::note_protocol_decl_undefined)
        << UndefinedProtocol;
    }
    Protocols.push_back(PDecl);
  }
}

namespace {
// Callback to only accept typo corrections that are either
// Objective-C protocols or valid Objective-C type arguments.
class ObjCTypeArgOrProtocolValidatorCCC : public CorrectionCandidateCallback {
  ASTContext &Context;
  Sema::LookupNameKind LookupKind;
 public:
  ObjCTypeArgOrProtocolValidatorCCC(ASTContext &context,
                                    Sema::LookupNameKind lookupKind)
    : Context(context), LookupKind(lookupKind) { }

  bool ValidateCandidate(const TypoCorrection &candidate) override {
    // If we're allowed to find protocols and we have a protocol, accept it.
    if (LookupKind != Sema::LookupOrdinaryName) {
      if (candidate.getCorrectionDeclAs<ObjCProtocolDecl>())
        return true;
    }

    // If we're allowed to find type names and we have one, accept it.
    if (LookupKind != Sema::LookupObjCProtocolName) {
      // If we have a type declaration, we might accept this result.
      if (auto typeDecl = candidate.getCorrectionDeclAs<TypeDecl>()) {
        // If we found a tag declaration outside of C++, skip it. This
        // can happy because we look for any name when there is no
        // bias to protocol or type names.
        if (isa<RecordDecl>(typeDecl) && !Context.getLangOpts().CPlusPlus)
          return false;

        // Make sure the type is something we would accept as a type
        // argument.
        auto type = Context.getTypeDeclType(typeDecl);
        if (type->isObjCObjectPointerType() ||
            type->isBlockPointerType() ||
            type->isDependentType() ||
            type->isObjCObjectType())
          return true;

        return false;
      }

      // If we have an Objective-C class type, accept it; there will
      // be another fix to add the '*'.
      if (candidate.getCorrectionDeclAs<ObjCInterfaceDecl>())
        return true;

      return false;
    }

    return false;
  }
};
} // end anonymous namespace

void Sema::DiagnoseTypeArgsAndProtocols(IdentifierInfo *ProtocolId,
                                        SourceLocation ProtocolLoc,
                                        IdentifierInfo *TypeArgId,
                                        SourceLocation TypeArgLoc,
                                        bool SelectProtocolFirst) {
  Diag(TypeArgLoc, diag::err_objc_type_args_and_protocols)
      << SelectProtocolFirst << TypeArgId << ProtocolId
      << SourceRange(ProtocolLoc);
}

void Sema::actOnObjCTypeArgsOrProtocolQualifiers(
       Scope *S,
       ParsedType baseType,
       SourceLocation lAngleLoc,
       ArrayRef<IdentifierInfo *> identifiers,
       ArrayRef<SourceLocation> identifierLocs,
       SourceLocation rAngleLoc,
       SourceLocation &typeArgsLAngleLoc,
       SmallVectorImpl<ParsedType> &typeArgs,
       SourceLocation &typeArgsRAngleLoc,
       SourceLocation &protocolLAngleLoc,
       SmallVectorImpl<Decl *> &protocols,
       SourceLocation &protocolRAngleLoc,
       bool warnOnIncompleteProtocols) {
  // Local function that updates the declaration specifiers with
  // protocol information.
  unsigned numProtocolsResolved = 0;
  auto resolvedAsProtocols = [&] {
    assert(numProtocolsResolved == identifiers.size() && "Unresolved protocols");
    
    // Determine whether the base type is a parameterized class, in
    // which case we want to warn about typos such as
    // "NSArray<NSObject>" (that should be NSArray<NSObject *>).
    ObjCInterfaceDecl *baseClass = nullptr;
    QualType base = GetTypeFromParser(baseType, nullptr);
    bool allAreTypeNames = false;
    SourceLocation firstClassNameLoc;
    if (!base.isNull()) {
      if (const auto *objcObjectType = base->getAs<ObjCObjectType>()) {
        baseClass = objcObjectType->getInterface();
        if (baseClass) {
          if (auto typeParams = baseClass->getTypeParamList()) {
            if (typeParams->size() == numProtocolsResolved) {
              // Note that we should be looking for type names, too.
              allAreTypeNames = true;
            }
          }
        }
      }
    }

    for (unsigned i = 0, n = protocols.size(); i != n; ++i) {
      ObjCProtocolDecl *&proto 
        = reinterpret_cast<ObjCProtocolDecl *&>(protocols[i]);
      // For an objc container, delay protocol reference checking until after we
      // can set the objc decl as the availability context, otherwise check now.
      if (!warnOnIncompleteProtocols) {
        (void)DiagnoseUseOfDecl(proto, identifierLocs[i]);
      }

      // If this is a forward protocol declaration, get its definition.
      if (!proto->isThisDeclarationADefinition() && proto->getDefinition())
        proto = proto->getDefinition();

      // If this is a forward declaration and we are supposed to warn in this
      // case, do it.
      // FIXME: Recover nicely in the hidden case.
      ObjCProtocolDecl *forwardDecl = nullptr;
      if (warnOnIncompleteProtocols &&
          NestedProtocolHasNoDefinition(proto, forwardDecl)) {
        Diag(identifierLocs[i], diag::warn_undef_protocolref)
          << proto->getDeclName();
        Diag(forwardDecl->getLocation(), diag::note_protocol_decl_undefined)
          << forwardDecl;
      }

      // If everything this far has been a type name (and we care
      // about such things), check whether this name refers to a type
      // as well.
      if (allAreTypeNames) {
        if (auto *decl = LookupSingleName(S, identifiers[i], identifierLocs[i],
                                          LookupOrdinaryName)) {
          if (isa<ObjCInterfaceDecl>(decl)) {
            if (firstClassNameLoc.isInvalid())
              firstClassNameLoc = identifierLocs[i];
          } else if (!isa<TypeDecl>(decl)) {
            // Not a type.
            allAreTypeNames = false;
          }
        } else {
          allAreTypeNames = false;
        }
      }
    }
    
    // All of the protocols listed also have type names, and at least
    // one is an Objective-C class name. Check whether all of the
    // protocol conformances are declared by the base class itself, in
    // which case we warn.
    if (allAreTypeNames && firstClassNameLoc.isValid()) {
      llvm::SmallPtrSet<ObjCProtocolDecl*, 8> knownProtocols;
      Context.CollectInheritedProtocols(baseClass, knownProtocols);
      bool allProtocolsDeclared = true;
      for (auto proto : protocols) {
        if (knownProtocols.count(static_cast<ObjCProtocolDecl *>(proto)) == 0) {
          allProtocolsDeclared = false;
          break;
        }
      }

      if (allProtocolsDeclared) {
        Diag(firstClassNameLoc, diag::warn_objc_redundant_qualified_class_type)
          << baseClass->getDeclName() << SourceRange(lAngleLoc, rAngleLoc)
          << FixItHint::CreateInsertion(getLocForEndOfToken(firstClassNameLoc),
                                        " *");
      }
    }

    protocolLAngleLoc = lAngleLoc;
    protocolRAngleLoc = rAngleLoc;
    assert(protocols.size() == identifierLocs.size());
  };

  // Attempt to resolve all of the identifiers as protocols.
  for (unsigned i = 0, n = identifiers.size(); i != n; ++i) {
    ObjCProtocolDecl *proto = LookupProtocol(identifiers[i], identifierLocs[i]);
    protocols.push_back(proto);
    if (proto)
      ++numProtocolsResolved;
  }

  // If all of the names were protocols, these were protocol qualifiers.
  if (numProtocolsResolved == identifiers.size())
    return resolvedAsProtocols();

  // Attempt to resolve all of the identifiers as type names or
  // Objective-C class names. The latter is technically ill-formed,
  // but is probably something like \c NSArray<NSView *> missing the
  // \c*.
  typedef llvm::PointerUnion<TypeDecl *, ObjCInterfaceDecl *> TypeOrClassDecl;
  SmallVector<TypeOrClassDecl, 4> typeDecls;
  unsigned numTypeDeclsResolved = 0;
  for (unsigned i = 0, n = identifiers.size(); i != n; ++i) {
    NamedDecl *decl = LookupSingleName(S, identifiers[i], identifierLocs[i],
                                       LookupOrdinaryName);
    if (!decl) {
      typeDecls.push_back(TypeOrClassDecl());
      continue;
    }

    if (auto typeDecl = dyn_cast<TypeDecl>(decl)) {
      typeDecls.push_back(typeDecl);
      ++numTypeDeclsResolved;
      continue;
    }

    if (auto objcClass = dyn_cast<ObjCInterfaceDecl>(decl)) {
      typeDecls.push_back(objcClass);
      ++numTypeDeclsResolved;
      continue;
    }

    typeDecls.push_back(TypeOrClassDecl());
  }

  AttributeFactory attrFactory;

  // Local function that forms a reference to the given type or
  // Objective-C class declaration.
  auto resolveTypeReference = [&](TypeOrClassDecl typeDecl, SourceLocation loc) 
                                -> TypeResult {
    // Form declaration specifiers. They simply refer to the type.
    DeclSpec DS(attrFactory);
    const char* prevSpec; // unused
    unsigned diagID; // unused
    QualType type;
    if (auto *actualTypeDecl = typeDecl.dyn_cast<TypeDecl *>())
      type = Context.getTypeDeclType(actualTypeDecl);
    else
      type = Context.getObjCInterfaceType(typeDecl.get<ObjCInterfaceDecl *>());
    TypeSourceInfo *parsedTSInfo = Context.getTrivialTypeSourceInfo(type, loc);
    ParsedType parsedType = CreateParsedType(type, parsedTSInfo);
    DS.SetTypeSpecType(DeclSpec::TST_typename, loc, prevSpec, diagID,
                       parsedType, Context.getPrintingPolicy());
    // Use the identifier location for the type source range.
    DS.SetRangeStart(loc);
    DS.SetRangeEnd(loc);

    // Form the declarator.
    Declarator D(DS, DeclaratorContext::TypeNameContext);

    // If we have a typedef of an Objective-C class type that is missing a '*',
    // add the '*'.
    if (type->getAs<ObjCInterfaceType>()) {
      SourceLocation starLoc = getLocForEndOfToken(loc);
      ParsedAttributes parsedAttrs(attrFactory);
      D.AddTypeInfo(DeclaratorChunk::getPointer(/*typeQuals=*/0, starLoc,
                                                SourceLocation(),
                                                SourceLocation(),
                                                SourceLocation(),
                                                SourceLocation(),
                                                SourceLocation()),
                                                parsedAttrs,
                                                starLoc);

      // Diagnose the missing '*'.
      Diag(loc, diag::err_objc_type_arg_missing_star)
        << type
        << FixItHint::CreateInsertion(starLoc, " *");
    }

    // Convert this to a type.
    return ActOnTypeName(S, D);
  };

  // Local function that updates the declaration specifiers with
  // type argument information.
  auto resolvedAsTypeDecls = [&] {
    // We did not resolve these as protocols.
    protocols.clear();

    assert(numTypeDeclsResolved == identifiers.size() && "Unresolved type decl");
    // Map type declarations to type arguments.
    for (unsigned i = 0, n = identifiers.size(); i != n; ++i) {
      // Map type reference to a type.
      TypeResult type = resolveTypeReference(typeDecls[i], identifierLocs[i]);
      if (!type.isUsable()) {
        typeArgs.clear();
        return;
      }

      typeArgs.push_back(type.get());
    }

    typeArgsLAngleLoc = lAngleLoc;
    typeArgsRAngleLoc = rAngleLoc;
  };

  // If all of the identifiers can be resolved as type names or
  // Objective-C class names, we have type arguments.
  if (numTypeDeclsResolved == identifiers.size())
    return resolvedAsTypeDecls();

  // Error recovery: some names weren't found, or we have a mix of
  // type and protocol names. Go resolve all of the unresolved names
  // and complain if we can't find a consistent answer.
  LookupNameKind lookupKind = LookupAnyName;
  for (unsigned i = 0, n = identifiers.size(); i != n; ++i) {
    // If we already have a protocol or type. Check whether it is the
    // right thing.
    if (protocols[i] || typeDecls[i]) {
      // If we haven't figured out whether we want types or protocols
      // yet, try to figure it out from this name.
      if (lookupKind == LookupAnyName) {
        // If this name refers to both a protocol and a type (e.g., \c
        // NSObject), don't conclude anything yet.
        if (protocols[i] && typeDecls[i])
          continue;

        // Otherwise, let this name decide whether we'll be correcting
        // toward types or protocols.
        lookupKind = protocols[i] ? LookupObjCProtocolName
                                  : LookupOrdinaryName;
        continue;
      }

      // If we want protocols and we have a protocol, there's nothing
      // more to do.
      if (lookupKind == LookupObjCProtocolName && protocols[i])
        continue;

      // If we want types and we have a type declaration, there's
      // nothing more to do.
      if (lookupKind == LookupOrdinaryName && typeDecls[i])
        continue;

      // We have a conflict: some names refer to protocols and others
      // refer to types.
      DiagnoseTypeArgsAndProtocols(identifiers[0], identifierLocs[0],
                                   identifiers[i], identifierLocs[i],
                                   protocols[i] != nullptr);

      protocols.clear();
      typeArgs.clear();
      return;
    }

    // Perform typo correction on the name.
    TypoCorrection corrected = CorrectTypo(
        DeclarationNameInfo(identifiers[i], identifierLocs[i]), lookupKind, S,
        nullptr,
        llvm::make_unique<ObjCTypeArgOrProtocolValidatorCCC>(Context,
                                                             lookupKind),
        CTK_ErrorRecovery);
    if (corrected) {
      // Did we find a protocol?
      if (auto proto = corrected.getCorrectionDeclAs<ObjCProtocolDecl>()) {
        diagnoseTypo(corrected,
                     PDiag(diag::err_undeclared_protocol_suggest)
                       << identifiers[i]);
        lookupKind = LookupObjCProtocolName;
        protocols[i] = proto;
        ++numProtocolsResolved;
        continue;
      }

      // Did we find a type?
      if (auto typeDecl = corrected.getCorrectionDeclAs<TypeDecl>()) {
        diagnoseTypo(corrected,
                     PDiag(diag::err_unknown_typename_suggest)
                       << identifiers[i]);
        lookupKind = LookupOrdinaryName;
        typeDecls[i] = typeDecl;
        ++numTypeDeclsResolved;
        continue;
      }

      // Did we find an Objective-C class?
      if (auto objcClass = corrected.getCorrectionDeclAs<ObjCInterfaceDecl>()) {
        diagnoseTypo(corrected,
                     PDiag(diag::err_unknown_type_or_class_name_suggest)
                       << identifiers[i] << true);
        lookupKind = LookupOrdinaryName;
        typeDecls[i] = objcClass;
        ++numTypeDeclsResolved;
        continue;
      }
    }

    // We couldn't find anything.
    Diag(identifierLocs[i],
         (lookupKind == LookupAnyName ? diag::err_objc_type_arg_missing
          : lookupKind == LookupObjCProtocolName ? diag::err_undeclared_protocol
          : diag::err_unknown_typename))
      << identifiers[i];
    protocols.clear();
    typeArgs.clear();
    return;
  }

  // If all of the names were (corrected to) protocols, these were
  // protocol qualifiers.
  if (numProtocolsResolved == identifiers.size())
    return resolvedAsProtocols();

  // Otherwise, all of the names were (corrected to) types.
  assert(numTypeDeclsResolved == identifiers.size() && "Not all types?");
  return resolvedAsTypeDecls();
}

/// DiagnoseClassExtensionDupMethods - Check for duplicate declaration of
/// a class method in its extension.
///
void Sema::DiagnoseClassExtensionDupMethods(ObjCCategoryDecl *CAT,
                                            ObjCInterfaceDecl *ID) {
  if (!ID)
    return;  // Possibly due to previous error

  llvm::DenseMap<Selector, const ObjCMethodDecl*> MethodMap;
  for (auto *MD : ID->methods())
    MethodMap[MD->getSelector()] = MD;

  if (MethodMap.empty())
    return;
  for (const auto *Method : CAT->methods()) {
    const ObjCMethodDecl *&PrevMethod = MethodMap[Method->getSelector()];
    if (PrevMethod &&
        (PrevMethod->isInstanceMethod() == Method->isInstanceMethod()) &&
        !MatchTwoMethodDeclarations(Method, PrevMethod)) {
      Diag(Method->getLocation(), diag::err_duplicate_method_decl)
            << Method->getDeclName();
      Diag(PrevMethod->getLocation(), diag::note_previous_declaration);
    }
  }
}

/// ActOnForwardProtocolDeclaration - Handle \@protocol foo;
Sema::DeclGroupPtrTy
Sema::ActOnForwardProtocolDeclaration(SourceLocation AtProtocolLoc,
                                      ArrayRef<IdentifierLocPair> IdentList,
                                      AttributeList *attrList) {
  SmallVector<Decl *, 8> DeclsInGroup;
  for (const IdentifierLocPair &IdentPair : IdentList) {
    IdentifierInfo *Ident = IdentPair.first;
    ObjCProtocolDecl *PrevDecl = LookupProtocol(Ident, IdentPair.second,
                                                forRedeclarationInCurContext());
    ObjCProtocolDecl *PDecl
      = ObjCProtocolDecl::Create(Context, CurContext, Ident, 
                                 IdentPair.second, AtProtocolLoc,
                                 PrevDecl);
    ProcessAPINotes(PDecl);

    PushOnScopeChains(PDecl, TUScope);
    CheckObjCDeclScope(PDecl);
    
    if (attrList)
      ProcessDeclAttributeList(TUScope, PDecl, attrList);
    AddPragmaAttributes(TUScope, PDecl);
    ProcessAPINotes(PDecl);

    if (PrevDecl)
      mergeDeclAttributes(PDecl, PrevDecl);

    DeclsInGroup.push_back(PDecl);
  }

  return BuildDeclaratorGroup(DeclsInGroup);
}

Decl *Sema::
ActOnStartCategoryInterface(SourceLocation AtInterfaceLoc,
                            IdentifierInfo *ClassName, SourceLocation ClassLoc,
                            ObjCTypeParamList *typeParamList,
                            IdentifierInfo *CategoryName,
                            SourceLocation CategoryLoc,
                            Decl * const *ProtoRefs,
                            unsigned NumProtoRefs,
                            const SourceLocation *ProtoLocs,
                            SourceLocation EndProtoLoc,
                            AttributeList *AttrList) {
  ObjCCategoryDecl *CDecl;
  ObjCInterfaceDecl *IDecl = getObjCInterfaceDecl(ClassName, ClassLoc, true);

  /// Check that class of this category is already completely declared.

  if (!IDecl 
      || RequireCompleteType(ClassLoc, Context.getObjCInterfaceType(IDecl),
                             diag::err_category_forward_interface,
                             CategoryName == nullptr)) {
    // Create an invalid ObjCCategoryDecl to serve as context for
    // the enclosing method declarations.  We mark the decl invalid
    // to make it clear that this isn't a valid AST.
    CDecl = ObjCCategoryDecl::Create(Context, CurContext, AtInterfaceLoc,
                                     ClassLoc, CategoryLoc, CategoryName,
                                     IDecl, typeParamList);
    CDecl->setInvalidDecl();
    CurContext->addDecl(CDecl);
        
    if (!IDecl)
      Diag(ClassLoc, diag::err_undef_interface) << ClassName;
    return ActOnObjCContainerStartDefinition(CDecl);
  }

  if (!CategoryName && IDecl->getImplementation()) {
    Diag(ClassLoc, diag::err_class_extension_after_impl) << ClassName;
    Diag(IDecl->getImplementation()->getLocation(), 
          diag::note_implementation_declared);
  }

  if (CategoryName) {
    /// Check for duplicate interface declaration for this category
    if (ObjCCategoryDecl *Previous
          = IDecl->FindCategoryDeclaration(CategoryName)) {
      // Class extensions can be declared multiple times, categories cannot.
      Diag(CategoryLoc, diag::warn_dup_category_def)
        << ClassName << CategoryName;
      Diag(Previous->getLocation(), diag::note_previous_definition);
    }
  }

  // If we have a type parameter list, check it.
  if (typeParamList) {
    if (auto prevTypeParamList = IDecl->getTypeParamList()) {
      if (checkTypeParamListConsistency(*this, prevTypeParamList, typeParamList,
                                        CategoryName
                                          ? TypeParamListContext::Category
                                          : TypeParamListContext::Extension))
        typeParamList = nullptr;
    } else {
      Diag(typeParamList->getLAngleLoc(),
           diag::err_objc_parameterized_category_nonclass)
        << (CategoryName != nullptr)
        << ClassName
        << typeParamList->getSourceRange();

      typeParamList = nullptr;
    }
  }

  CDecl = ObjCCategoryDecl::Create(Context, CurContext, AtInterfaceLoc,
                                   ClassLoc, CategoryLoc, CategoryName, IDecl,
                                   typeParamList);
  // FIXME: PushOnScopeChains?
  CurContext->addDecl(CDecl);

  // Process the attributes before looking at protocols to ensure that the
  // availability attribute is attached to the category to provide availability
  // checking for protocol uses.
  if (AttrList)
    ProcessDeclAttributeList(TUScope, CDecl, AttrList);
  AddPragmaAttributes(TUScope, CDecl);

  if (NumProtoRefs) {
    diagnoseUseOfProtocols(*this, CDecl, (ObjCProtocolDecl*const*)ProtoRefs,
                           NumProtoRefs, ProtoLocs);
    CDecl->setProtocolList((ObjCProtocolDecl*const*)ProtoRefs, NumProtoRefs,
                           ProtoLocs, Context);
    // Protocols in the class extension belong to the class.
    if (CDecl->IsClassExtension())
     IDecl->mergeClassExtensionProtocolList((ObjCProtocolDecl*const*)ProtoRefs, 
                                            NumProtoRefs, Context); 
  }

  CheckObjCDeclScope(CDecl);
  return ActOnObjCContainerStartDefinition(CDecl);
}

/// ActOnStartCategoryImplementation - Perform semantic checks on the
/// category implementation declaration and build an ObjCCategoryImplDecl
/// object.
Decl *Sema::ActOnStartCategoryImplementation(
                      SourceLocation AtCatImplLoc,
                      IdentifierInfo *ClassName, SourceLocation ClassLoc,
                      IdentifierInfo *CatName, SourceLocation CatLoc) {
  ObjCInterfaceDecl *IDecl = getObjCInterfaceDecl(ClassName, ClassLoc, true);
  ObjCCategoryDecl *CatIDecl = nullptr;
  if (IDecl && IDecl->hasDefinition()) {
    CatIDecl = IDecl->FindCategoryDeclaration(CatName);
    if (!CatIDecl) {
      // Category @implementation with no corresponding @interface.
      // Create and install one.
      CatIDecl = ObjCCategoryDecl::Create(Context, CurContext, AtCatImplLoc,
                                          ClassLoc, CatLoc,
                                          CatName, IDecl,
                                          /*typeParamList=*/nullptr);
      CatIDecl->setImplicit();
    }
  }

  ObjCCategoryImplDecl *CDecl =
    ObjCCategoryImplDecl::Create(Context, CurContext, CatName, IDecl,
                                 ClassLoc, AtCatImplLoc, CatLoc);
  /// Check that class of this category is already completely declared.
  if (!IDecl) {
    Diag(ClassLoc, diag::err_undef_interface) << ClassName;
    CDecl->setInvalidDecl();
  } else if (RequireCompleteType(ClassLoc, Context.getObjCInterfaceType(IDecl),
                                 diag::err_undef_interface)) {
    CDecl->setInvalidDecl();
  }

  // FIXME: PushOnScopeChains?
  CurContext->addDecl(CDecl);

  // If the interface has the objc_runtime_visible attribute, we
  // cannot implement a category for it.
  if (IDecl && IDecl->hasAttr<ObjCRuntimeVisibleAttr>()) {
    Diag(ClassLoc, diag::err_objc_runtime_visible_category)
      << IDecl->getDeclName();
  }

  /// Check that CatName, category name, is not used in another implementation.
  if (CatIDecl) {
    if (CatIDecl->getImplementation()) {
      Diag(ClassLoc, diag::err_dup_implementation_category) << ClassName
        << CatName;
      Diag(CatIDecl->getImplementation()->getLocation(),
           diag::note_previous_definition);
      CDecl->setInvalidDecl();
    } else {
      CatIDecl->setImplementation(CDecl);
      // Warn on implementating category of deprecated class under 
      // -Wdeprecated-implementations flag.
      DiagnoseObjCImplementedDeprecations(*this, CatIDecl,
                                          CDecl->getLocation());
    }
  }

  CheckObjCDeclScope(CDecl);
  return ActOnObjCContainerStartDefinition(CDecl);
}

Decl *Sema::ActOnStartClassImplementation(
                      SourceLocation AtClassImplLoc,
                      IdentifierInfo *ClassName, SourceLocation ClassLoc,
                      IdentifierInfo *SuperClassname,
                      SourceLocation SuperClassLoc) {
  ObjCInterfaceDecl *IDecl = nullptr;
  // Check for another declaration kind with the same name.
  NamedDecl *PrevDecl
    = LookupSingleName(TUScope, ClassName, ClassLoc, LookupOrdinaryName,
                       forRedeclarationInCurContext());
  if (PrevDecl && !isa<ObjCInterfaceDecl>(PrevDecl)) {
    Diag(ClassLoc, diag::err_redefinition_different_kind) << ClassName;
    Diag(PrevDecl->getLocation(), diag::note_previous_definition);
  } else if ((IDecl = dyn_cast_or_null<ObjCInterfaceDecl>(PrevDecl))) {
    // FIXME: This will produce an error if the definition of the interface has
    // been imported from a module but is not visible.
    RequireCompleteType(ClassLoc, Context.getObjCInterfaceType(IDecl),
                        diag::warn_undef_interface);
  } else {
    // We did not find anything with the name ClassName; try to correct for
    // typos in the class name.
    TypoCorrection Corrected = CorrectTypo(
        DeclarationNameInfo(ClassName, ClassLoc), LookupOrdinaryName, TUScope,
        nullptr, llvm::make_unique<ObjCInterfaceValidatorCCC>(), CTK_NonError);
    if (Corrected.getCorrectionDeclAs<ObjCInterfaceDecl>()) {
      // Suggest the (potentially) correct interface name. Don't provide a
      // code-modification hint or use the typo name for recovery, because
      // this is just a warning. The program may actually be correct.
      diagnoseTypo(Corrected,
                   PDiag(diag::warn_undef_interface_suggest) << ClassName,
                   /*ErrorRecovery*/false);
    } else {
      Diag(ClassLoc, diag::warn_undef_interface) << ClassName;
    }
  }

  // Check that super class name is valid class name
  ObjCInterfaceDecl *SDecl = nullptr;
  if (SuperClassname) {
    // Check if a different kind of symbol declared in this scope.
    PrevDecl = LookupSingleName(TUScope, SuperClassname, SuperClassLoc,
                                LookupOrdinaryName);
    if (PrevDecl && !isa<ObjCInterfaceDecl>(PrevDecl)) {
      Diag(SuperClassLoc, diag::err_redefinition_different_kind)
        << SuperClassname;
      Diag(PrevDecl->getLocation(), diag::note_previous_definition);
    } else {
      SDecl = dyn_cast_or_null<ObjCInterfaceDecl>(PrevDecl);
      if (SDecl && !SDecl->hasDefinition())
        SDecl = nullptr;
      if (!SDecl)
        Diag(SuperClassLoc, diag::err_undef_superclass)
          << SuperClassname << ClassName;
      else if (IDecl && !declaresSameEntity(IDecl->getSuperClass(), SDecl)) {
        // This implementation and its interface do not have the same
        // super class.
        Diag(SuperClassLoc, diag::err_conflicting_super_class)
          << SDecl->getDeclName();
        Diag(SDecl->getLocation(), diag::note_previous_definition);
      }
    }
  }

  if (!IDecl) {
    // Legacy case of @implementation with no corresponding @interface.
    // Build, chain & install the interface decl into the identifier.

    // FIXME: Do we support attributes on the @implementation? If so we should
    // copy them over.
    IDecl = ObjCInterfaceDecl::Create(Context, CurContext, AtClassImplLoc,
                                      ClassName, /*typeParamList=*/nullptr,
                                      /*PrevDecl=*/nullptr, ClassLoc,
                                      true);
    AddPragmaAttributes(TUScope, IDecl);
    IDecl->startDefinition();
    if (SDecl) {
      IDecl->setSuperClass(Context.getTrivialTypeSourceInfo(
                             Context.getObjCInterfaceType(SDecl),
                             SuperClassLoc));
      IDecl->setEndOfDefinitionLoc(SuperClassLoc);
    } else {
      IDecl->setEndOfDefinitionLoc(ClassLoc);
    }
    
    PushOnScopeChains(IDecl, TUScope);
  } else {
    // Mark the interface as being completed, even if it was just as
    //   @class ....;
    // declaration; the user cannot reopen it.
    if (!IDecl->hasDefinition())
      IDecl->startDefinition();
  }

  ObjCImplementationDecl* IMPDecl =
    ObjCImplementationDecl::Create(Context, CurContext, IDecl, SDecl,
                                   ClassLoc, AtClassImplLoc, SuperClassLoc);

  if (CheckObjCDeclScope(IMPDecl))
    return ActOnObjCContainerStartDefinition(IMPDecl);

  // Check that there is no duplicate implementation of this class.
  if (IDecl->getImplementation()) {
    // FIXME: Don't leak everything!
    Diag(ClassLoc, diag::err_dup_implementation_class) << ClassName;
    Diag(IDecl->getImplementation()->getLocation(),
         diag::note_previous_definition);
    IMPDecl->setInvalidDecl();
  } else { // add it to the list.
    IDecl->setImplementation(IMPDecl);
    PushOnScopeChains(IMPDecl, TUScope);
    // Warn on implementating deprecated class under 
    // -Wdeprecated-implementations flag.
    DiagnoseObjCImplementedDeprecations(*this, IDecl, IMPDecl->getLocation());
  }

  // If the superclass has the objc_runtime_visible attribute, we
  // cannot implement a subclass of it.
  if (IDecl->getSuperClass() &&
      IDecl->getSuperClass()->hasAttr<ObjCRuntimeVisibleAttr>()) {
    Diag(ClassLoc, diag::err_objc_runtime_visible_subclass)
      << IDecl->getDeclName()
      << IDecl->getSuperClass()->getDeclName();
  }

  return ActOnObjCContainerStartDefinition(IMPDecl);
}

Sema::DeclGroupPtrTy
Sema::ActOnFinishObjCImplementation(Decl *ObjCImpDecl, ArrayRef<Decl *> Decls) {
  SmallVector<Decl *, 64> DeclsInGroup;
  DeclsInGroup.reserve(Decls.size() + 1);

  for (unsigned i = 0, e = Decls.size(); i != e; ++i) {
    Decl *Dcl = Decls[i];
    if (!Dcl)
      continue;
    if (Dcl->getDeclContext()->isFileContext())
      Dcl->setTopLevelDeclInObjCContainer();
    DeclsInGroup.push_back(Dcl);
  }

  DeclsInGroup.push_back(ObjCImpDecl);

  return BuildDeclaratorGroup(DeclsInGroup);
}

void Sema::CheckImplementationIvars(ObjCImplementationDecl *ImpDecl,
                                    ObjCIvarDecl **ivars, unsigned numIvars,
                                    SourceLocation RBrace) {
  assert(ImpDecl && "missing implementation decl");
  ObjCInterfaceDecl* IDecl = ImpDecl->getClassInterface();
  if (!IDecl)
    return;
  /// Check case of non-existing \@interface decl.
  /// (legacy objective-c \@implementation decl without an \@interface decl).
  /// Add implementations's ivar to the synthesize class's ivar list.
  if (IDecl->isImplicitInterfaceDecl()) {
    IDecl->setEndOfDefinitionLoc(RBrace);
    // Add ivar's to class's DeclContext.
    for (unsigned i = 0, e = numIvars; i != e; ++i) {
      ivars[i]->setLexicalDeclContext(ImpDecl);
      IDecl->makeDeclVisibleInContext(ivars[i]);
      ImpDecl->addDecl(ivars[i]);
    }
    
    return;
  }
  // If implementation has empty ivar list, just return.
  if (numIvars == 0)
    return;

  assert(ivars && "missing @implementation ivars");
  if (LangOpts.ObjCRuntime.isNonFragile()) {
    if (ImpDecl->getSuperClass())
      Diag(ImpDecl->getLocation(), diag::warn_on_superclass_use);
    for (unsigned i = 0; i < numIvars; i++) {
      ObjCIvarDecl* ImplIvar = ivars[i];
      if (const ObjCIvarDecl *ClsIvar = 
            IDecl->getIvarDecl(ImplIvar->getIdentifier())) {
        Diag(ImplIvar->getLocation(), diag::err_duplicate_ivar_declaration); 
        Diag(ClsIvar->getLocation(), diag::note_previous_definition);
        continue;
      }
      // Check class extensions (unnamed categories) for duplicate ivars.
      for (const auto *CDecl : IDecl->visible_extensions()) {
        if (const ObjCIvarDecl *ClsExtIvar = 
            CDecl->getIvarDecl(ImplIvar->getIdentifier())) {
          Diag(ImplIvar->getLocation(), diag::err_duplicate_ivar_declaration); 
          Diag(ClsExtIvar->getLocation(), diag::note_previous_definition);
          continue;
        }
      }
      // Instance ivar to Implementation's DeclContext.
      ImplIvar->setLexicalDeclContext(ImpDecl);
      IDecl->makeDeclVisibleInContext(ImplIvar);
      ImpDecl->addDecl(ImplIvar);
    }
    return;
  }
  // Check interface's Ivar list against those in the implementation.
  // names and types must match.
  //
  unsigned j = 0;
  ObjCInterfaceDecl::ivar_iterator
    IVI = IDecl->ivar_begin(), IVE = IDecl->ivar_end();
  for (; numIvars > 0 && IVI != IVE; ++IVI) {
    ObjCIvarDecl* ImplIvar = ivars[j++];
    ObjCIvarDecl* ClsIvar = *IVI;
    assert (ImplIvar && "missing implementation ivar");
    assert (ClsIvar && "missing class ivar");

    // First, make sure the types match.
    if (!Context.hasSameType(ImplIvar->getType(), ClsIvar->getType())) {
      Diag(ImplIvar->getLocation(), diag::err_conflicting_ivar_type)
        << ImplIvar->getIdentifier()
        << ImplIvar->getType() << ClsIvar->getType();
      Diag(ClsIvar->getLocation(), diag::note_previous_definition);
    } else if (ImplIvar->isBitField() && ClsIvar->isBitField() &&
               ImplIvar->getBitWidthValue(Context) !=
               ClsIvar->getBitWidthValue(Context)) {
      Diag(ImplIvar->getBitWidth()->getLocStart(),
           diag::err_conflicting_ivar_bitwidth) << ImplIvar->getIdentifier();
      Diag(ClsIvar->getBitWidth()->getLocStart(),
           diag::note_previous_definition);
    }
    // Make sure the names are identical.
    if (ImplIvar->getIdentifier() != ClsIvar->getIdentifier()) {
      Diag(ImplIvar->getLocation(), diag::err_conflicting_ivar_name)
        << ImplIvar->getIdentifier() << ClsIvar->getIdentifier();
      Diag(ClsIvar->getLocation(), diag::note_previous_definition);
    }
    --numIvars;
  }

  if (numIvars > 0)
    Diag(ivars[j]->getLocation(), diag::err_inconsistent_ivar_count);
  else if (IVI != IVE)
    Diag(IVI->getLocation(), diag::err_inconsistent_ivar_count);
}

static bool shouldWarnUndefinedMethod(const ObjCMethodDecl *M) {
  // No point warning no definition of method which is 'unavailable'.
<<<<<<< HEAD
  switch (M->getAvailability()) {
  case AR_Available:
  case AR_Deprecated:
    return true;

  // Don't warn about unavailable or not-yet-introduced methods.
  case AR_NotYetIntroduced:
  case AR_Unavailable:
    return false;
  }
  llvm_unreachable("Invalid availability");
}

static void WarnUndefinedMethod(Sema &S, SourceLocation ImpLoc,
                                ObjCMethodDecl *method, bool &IncompleteImpl,
                                unsigned DiagID,
                                NamedDecl *NeededFor = nullptr) {
  if (!shouldWarnUndefinedMethod(method))
=======
  if (method->getAvailability() == AR_Unavailable)
>>>>>>> ecce5c95
    return;

  // FIXME: For now ignore 'IncompleteImpl'.
  // Previously we grouped all unimplemented methods under a single
  // warning, but some users strongly voiced that they would prefer
  // separate warnings.  We will give that approach a try, as that
  // matches what we do with protocols.
  {
    const Sema::SemaDiagnosticBuilder &B = S.Diag(ImpLoc, DiagID);
    B << method;
    if (NeededFor)
      B << NeededFor;
  }

  // Issue a note to the original declaration.
  SourceLocation MethodLoc = method->getLocStart();
  if (MethodLoc.isValid())
    S.Diag(MethodLoc, diag::note_method_declared_at) << method;
}

/// Determines if type B can be substituted for type A.  Returns true if we can
/// guarantee that anything that the user will do to an object of type A can 
/// also be done to an object of type B.  This is trivially true if the two 
/// types are the same, or if B is a subclass of A.  It becomes more complex
/// in cases where protocols are involved.
///
/// Object types in Objective-C describe the minimum requirements for an
/// object, rather than providing a complete description of a type.  For
/// example, if A is a subclass of B, then B* may refer to an instance of A.
/// The principle of substitutability means that we may use an instance of A
/// anywhere that we may use an instance of B - it will implement all of the
/// ivars of B and all of the methods of B.  
///
/// This substitutability is important when type checking methods, because 
/// the implementation may have stricter type definitions than the interface.
/// The interface specifies minimum requirements, but the implementation may
/// have more accurate ones.  For example, a method may privately accept 
/// instances of B, but only publish that it accepts instances of A.  Any
/// object passed to it will be type checked against B, and so will implicitly
/// by a valid A*.  Similarly, a method may return a subclass of the class that
/// it is declared as returning.
///
/// This is most important when considering subclassing.  A method in a
/// subclass must accept any object as an argument that its superclass's
/// implementation accepts.  It may, however, accept a more general type
/// without breaking substitutability (i.e. you can still use the subclass
/// anywhere that you can use the superclass, but not vice versa).  The
/// converse requirement applies to return types: the return type for a
/// subclass method must be a valid object of the kind that the superclass
/// advertises, but it may be specified more accurately.  This avoids the need
/// for explicit down-casting by callers.
///
/// Note: This is a stricter requirement than for assignment.  
static bool isObjCTypeSubstitutable(ASTContext &Context,
                                    const ObjCObjectPointerType *A,
                                    const ObjCObjectPointerType *B,
                                    bool rejectId) {
  // Reject a protocol-unqualified id.
  if (rejectId && B->isObjCIdType()) return false;

  // If B is a qualified id, then A must also be a qualified id and it must
  // implement all of the protocols in B.  It may not be a qualified class.
  // For example, MyClass<A> can be assigned to id<A>, but MyClass<A> is a
  // stricter definition so it is not substitutable for id<A>.
  if (B->isObjCQualifiedIdType()) {
    return A->isObjCQualifiedIdType() &&
           Context.ObjCQualifiedIdTypesAreCompatible(QualType(A, 0),
                                                     QualType(B,0),
                                                     false);
  }

  /*
  // id is a special type that bypasses type checking completely.  We want a
  // warning when it is used in one place but not another.
  if (C.isObjCIdType(A) || C.isObjCIdType(B)) return false;


  // If B is a qualified id, then A must also be a qualified id (which it isn't
  // if we've got this far)
  if (B->isObjCQualifiedIdType()) return false;
  */

  // Now we know that A and B are (potentially-qualified) class types.  The
  // normal rules for assignment apply.
  return Context.canAssignObjCInterfaces(A, B);
}

static SourceRange getTypeRange(TypeSourceInfo *TSI) {
  return (TSI ? TSI->getTypeLoc().getSourceRange() : SourceRange());
}

/// Determine whether two set of Objective-C declaration qualifiers conflict.
static bool objcModifiersConflict(Decl::ObjCDeclQualifier x,
                                  Decl::ObjCDeclQualifier y) {
  return (x & ~Decl::OBJC_TQ_CSNullability) !=
         (y & ~Decl::OBJC_TQ_CSNullability);
}

static bool CheckMethodOverrideReturn(Sema &S,
                                      ObjCMethodDecl *MethodImpl,
                                      ObjCMethodDecl *MethodDecl,
                                      bool IsProtocolMethodDecl,
                                      bool IsOverridingMode,
                                      bool Warn) {
  if (IsProtocolMethodDecl &&
      objcModifiersConflict(MethodDecl->getObjCDeclQualifier(),
                            MethodImpl->getObjCDeclQualifier())) {
    if (Warn) {
      S.Diag(MethodImpl->getLocation(),
             (IsOverridingMode
                  ? diag::warn_conflicting_overriding_ret_type_modifiers
                  : diag::warn_conflicting_ret_type_modifiers))
          << MethodImpl->getDeclName()
          << MethodImpl->getReturnTypeSourceRange();
      S.Diag(MethodDecl->getLocation(), diag::note_previous_declaration)
          << MethodDecl->getReturnTypeSourceRange();
    }
    else
      return false;
  }
  if (Warn && IsOverridingMode &&
      !isa<ObjCImplementationDecl>(MethodImpl->getDeclContext()) &&
      !S.Context.hasSameNullabilityTypeQualifier(MethodImpl->getReturnType(),
                                                 MethodDecl->getReturnType(),
                                                 false)) {
    auto nullabilityMethodImpl =
      *MethodImpl->getReturnType()->getNullability(S.Context);
    auto nullabilityMethodDecl =
      *MethodDecl->getReturnType()->getNullability(S.Context);
      S.Diag(MethodImpl->getLocation(),
             diag::warn_conflicting_nullability_attr_overriding_ret_types)
        << DiagNullabilityKind(
             nullabilityMethodImpl,
             ((MethodImpl->getObjCDeclQualifier() & Decl::OBJC_TQ_CSNullability)
              != 0))
        << DiagNullabilityKind(
             nullabilityMethodDecl,
             ((MethodDecl->getObjCDeclQualifier() & Decl::OBJC_TQ_CSNullability)
                != 0));
      S.Diag(MethodDecl->getLocation(), diag::note_previous_declaration);
  }
    
  if (S.Context.hasSameUnqualifiedType(MethodImpl->getReturnType(),
                                       MethodDecl->getReturnType()))
    return true;
  if (!Warn)
    return false;

  unsigned DiagID = 
    IsOverridingMode ? diag::warn_conflicting_overriding_ret_types 
                     : diag::warn_conflicting_ret_types;

  // Mismatches between ObjC pointers go into a different warning
  // category, and sometimes they're even completely whitelisted.
  if (const ObjCObjectPointerType *ImplPtrTy =
          MethodImpl->getReturnType()->getAs<ObjCObjectPointerType>()) {
    if (const ObjCObjectPointerType *IfacePtrTy =
            MethodDecl->getReturnType()->getAs<ObjCObjectPointerType>()) {
      // Allow non-matching return types as long as they don't violate
      // the principle of substitutability.  Specifically, we permit
      // return types that are subclasses of the declared return type,
      // or that are more-qualified versions of the declared type.
      if (isObjCTypeSubstitutable(S.Context, IfacePtrTy, ImplPtrTy, false))
        return false;

      DiagID = 
        IsOverridingMode ? diag::warn_non_covariant_overriding_ret_types 
                         : diag::warn_non_covariant_ret_types;
    }
  }

  S.Diag(MethodImpl->getLocation(), DiagID)
      << MethodImpl->getDeclName() << MethodDecl->getReturnType()
      << MethodImpl->getReturnType()
      << MethodImpl->getReturnTypeSourceRange();
  S.Diag(MethodDecl->getLocation(), IsOverridingMode
                                        ? diag::note_previous_declaration
                                        : diag::note_previous_definition)
      << MethodDecl->getReturnTypeSourceRange();
  return false;
}

static bool CheckMethodOverrideParam(Sema &S,
                                     ObjCMethodDecl *MethodImpl,
                                     ObjCMethodDecl *MethodDecl,
                                     ParmVarDecl *ImplVar,
                                     ParmVarDecl *IfaceVar,
                                     bool IsProtocolMethodDecl,
                                     bool IsOverridingMode,
                                     bool Warn) {
  if (IsProtocolMethodDecl &&
      objcModifiersConflict(ImplVar->getObjCDeclQualifier(),
                            IfaceVar->getObjCDeclQualifier())) {
    if (Warn) {
      if (IsOverridingMode)
        S.Diag(ImplVar->getLocation(), 
               diag::warn_conflicting_overriding_param_modifiers)
            << getTypeRange(ImplVar->getTypeSourceInfo())
            << MethodImpl->getDeclName();
      else S.Diag(ImplVar->getLocation(), 
             diag::warn_conflicting_param_modifiers)
          << getTypeRange(ImplVar->getTypeSourceInfo())
          << MethodImpl->getDeclName();
      S.Diag(IfaceVar->getLocation(), diag::note_previous_declaration)
          << getTypeRange(IfaceVar->getTypeSourceInfo());   
    }
    else
      return false;
  }
      
  QualType ImplTy = ImplVar->getType();
  QualType IfaceTy = IfaceVar->getType();
  if (Warn && IsOverridingMode &&
      !isa<ObjCImplementationDecl>(MethodImpl->getDeclContext()) &&
      !S.Context.hasSameNullabilityTypeQualifier(ImplTy, IfaceTy, true)) {
    S.Diag(ImplVar->getLocation(),
           diag::warn_conflicting_nullability_attr_overriding_param_types)
      << DiagNullabilityKind(
           *ImplTy->getNullability(S.Context),
           ((ImplVar->getObjCDeclQualifier() & Decl::OBJC_TQ_CSNullability)
            != 0))
      << DiagNullabilityKind(
           *IfaceTy->getNullability(S.Context),
           ((IfaceVar->getObjCDeclQualifier() & Decl::OBJC_TQ_CSNullability)
            != 0));
    S.Diag(IfaceVar->getLocation(), diag::note_previous_declaration);
  }
  if (S.Context.hasSameUnqualifiedType(ImplTy, IfaceTy))
    return true;

  if (!Warn)
    return false;
  unsigned DiagID = 
    IsOverridingMode ? diag::warn_conflicting_overriding_param_types 
                     : diag::warn_conflicting_param_types;

  // Mismatches between ObjC pointers go into a different warning
  // category, and sometimes they're even completely whitelisted.
  if (const ObjCObjectPointerType *ImplPtrTy =
        ImplTy->getAs<ObjCObjectPointerType>()) {
    if (const ObjCObjectPointerType *IfacePtrTy =
          IfaceTy->getAs<ObjCObjectPointerType>()) {
      // Allow non-matching argument types as long as they don't
      // violate the principle of substitutability.  Specifically, the
      // implementation must accept any objects that the superclass
      // accepts, however it may also accept others.
      if (isObjCTypeSubstitutable(S.Context, ImplPtrTy, IfacePtrTy, true))
        return false;

      DiagID = 
      IsOverridingMode ? diag::warn_non_contravariant_overriding_param_types 
                       : diag::warn_non_contravariant_param_types;
    }
  }

  S.Diag(ImplVar->getLocation(), DiagID)
    << getTypeRange(ImplVar->getTypeSourceInfo())
    << MethodImpl->getDeclName() << IfaceTy << ImplTy;
  S.Diag(IfaceVar->getLocation(), 
         (IsOverridingMode ? diag::note_previous_declaration 
                           : diag::note_previous_definition))
    << getTypeRange(IfaceVar->getTypeSourceInfo());
  return false;
}

/// In ARC, check whether the conventional meanings of the two methods
/// match.  If they don't, it's a hard error.
static bool checkMethodFamilyMismatch(Sema &S, ObjCMethodDecl *impl,
                                      ObjCMethodDecl *decl) {
  ObjCMethodFamily implFamily = impl->getMethodFamily();
  ObjCMethodFamily declFamily = decl->getMethodFamily();
  if (implFamily == declFamily) return false;

  // Since conventions are sorted by selector, the only possibility is
  // that the types differ enough to cause one selector or the other
  // to fall out of the family.
  assert(implFamily == OMF_None || declFamily == OMF_None);

  // No further diagnostics required on invalid declarations.
  if (impl->isInvalidDecl() || decl->isInvalidDecl()) return true;

  const ObjCMethodDecl *unmatched = impl;
  ObjCMethodFamily family = declFamily;
  unsigned errorID = diag::err_arc_lost_method_convention;
  unsigned noteID = diag::note_arc_lost_method_convention;
  if (declFamily == OMF_None) {
    unmatched = decl;
    family = implFamily;
    errorID = diag::err_arc_gained_method_convention;
    noteID = diag::note_arc_gained_method_convention;
  }

  // Indexes into a %select clause in the diagnostic.
  enum FamilySelector {
    F_alloc, F_copy, F_mutableCopy = F_copy, F_init, F_new
  };
  FamilySelector familySelector = FamilySelector();

  switch (family) {
  case OMF_None: llvm_unreachable("logic error, no method convention");
  case OMF_retain:
  case OMF_release:
  case OMF_autorelease:
  case OMF_dealloc:
  case OMF_finalize:
  case OMF_retainCount:
  case OMF_self:
  case OMF_initialize:
  case OMF_performSelector:
    // Mismatches for these methods don't change ownership
    // conventions, so we don't care.
    return false;

  case OMF_init: familySelector = F_init; break;
  case OMF_alloc: familySelector = F_alloc; break;
  case OMF_copy: familySelector = F_copy; break;
  case OMF_mutableCopy: familySelector = F_mutableCopy; break;
  case OMF_new: familySelector = F_new; break;
  }

  enum ReasonSelector { R_NonObjectReturn, R_UnrelatedReturn };
  ReasonSelector reasonSelector;

  // The only reason these methods don't fall within their families is
  // due to unusual result types.
  if (unmatched->getReturnType()->isObjCObjectPointerType()) {
    reasonSelector = R_UnrelatedReturn;
  } else {
    reasonSelector = R_NonObjectReturn;
  }

  S.Diag(impl->getLocation(), errorID) << int(familySelector) << int(reasonSelector);
  S.Diag(decl->getLocation(), noteID) << int(familySelector) << int(reasonSelector);

  return true;
}

void Sema::WarnConflictingTypedMethods(ObjCMethodDecl *ImpMethodDecl,
                                       ObjCMethodDecl *MethodDecl,
                                       bool IsProtocolMethodDecl) {
  if (getLangOpts().ObjCAutoRefCount &&
      checkMethodFamilyMismatch(*this, ImpMethodDecl, MethodDecl))
    return;

  CheckMethodOverrideReturn(*this, ImpMethodDecl, MethodDecl, 
                            IsProtocolMethodDecl, false, 
                            true);

  for (ObjCMethodDecl::param_iterator IM = ImpMethodDecl->param_begin(),
       IF = MethodDecl->param_begin(), EM = ImpMethodDecl->param_end(),
       EF = MethodDecl->param_end();
       IM != EM && IF != EF; ++IM, ++IF) {
    CheckMethodOverrideParam(*this, ImpMethodDecl, MethodDecl, *IM, *IF,
                             IsProtocolMethodDecl, false, true);
  }

  if (ImpMethodDecl->isVariadic() != MethodDecl->isVariadic()) {
    Diag(ImpMethodDecl->getLocation(), 
         diag::warn_conflicting_variadic);
    Diag(MethodDecl->getLocation(), diag::note_previous_declaration);
  }
}

void Sema::CheckConflictingOverridingMethod(ObjCMethodDecl *Method,
                                       ObjCMethodDecl *Overridden,
                                       bool IsProtocolMethodDecl) {
  
  CheckMethodOverrideReturn(*this, Method, Overridden, 
                            IsProtocolMethodDecl, true, 
                            true);
  
  for (ObjCMethodDecl::param_iterator IM = Method->param_begin(),
       IF = Overridden->param_begin(), EM = Method->param_end(),
       EF = Overridden->param_end();
       IM != EM && IF != EF; ++IM, ++IF) {
    CheckMethodOverrideParam(*this, Method, Overridden, *IM, *IF,
                             IsProtocolMethodDecl, true, true);
  }
  
  if (Method->isVariadic() != Overridden->isVariadic()) {
    Diag(Method->getLocation(), 
         diag::warn_conflicting_overriding_variadic);
    Diag(Overridden->getLocation(), diag::note_previous_declaration);
  }
}

/// WarnExactTypedMethods - This routine issues a warning if method
/// implementation declaration matches exactly that of its declaration.
void Sema::WarnExactTypedMethods(ObjCMethodDecl *ImpMethodDecl,
                                 ObjCMethodDecl *MethodDecl,
                                 bool IsProtocolMethodDecl) {
  // don't issue warning when protocol method is optional because primary
  // class is not required to implement it and it is safe for protocol
  // to implement it.
  if (MethodDecl->getImplementationControl() == ObjCMethodDecl::Optional)
    return;
  // don't issue warning when primary class's method is 
  // depecated/unavailable.
  if (MethodDecl->hasAttr<UnavailableAttr>() ||
      MethodDecl->hasAttr<DeprecatedAttr>())
    return;
  
  bool match = CheckMethodOverrideReturn(*this, ImpMethodDecl, MethodDecl, 
                                      IsProtocolMethodDecl, false, false);
  if (match)
    for (ObjCMethodDecl::param_iterator IM = ImpMethodDecl->param_begin(),
         IF = MethodDecl->param_begin(), EM = ImpMethodDecl->param_end(),
         EF = MethodDecl->param_end();
         IM != EM && IF != EF; ++IM, ++IF) {
      match = CheckMethodOverrideParam(*this, ImpMethodDecl, MethodDecl, 
                                       *IM, *IF,
                                       IsProtocolMethodDecl, false, false);
      if (!match)
        break;
    }
  if (match)
    match = (ImpMethodDecl->isVariadic() == MethodDecl->isVariadic());
  if (match)
    match = !(MethodDecl->isClassMethod() &&
              MethodDecl->getSelector() == GetNullarySelector("load", Context));
  
  if (match) {
    Diag(ImpMethodDecl->getLocation(), 
         diag::warn_category_method_impl_match);
    Diag(MethodDecl->getLocation(), diag::note_method_declared_at)
      << MethodDecl->getDeclName();
  }
}

/// FIXME: Type hierarchies in Objective-C can be deep. We could most likely
/// improve the efficiency of selector lookups and type checking by associating
/// with each protocol / interface / category the flattened instance tables. If
/// we used an immutable set to keep the table then it wouldn't add significant
/// memory cost and it would be handy for lookups.

typedef llvm::DenseSet<IdentifierInfo*> ProtocolNameSet;
typedef std::unique_ptr<ProtocolNameSet> LazyProtocolNameSet;

static void findProtocolsWithExplicitImpls(const ObjCProtocolDecl *PDecl,
                                           ProtocolNameSet &PNS) {
  if (PDecl->hasAttr<ObjCExplicitProtocolImplAttr>())
    PNS.insert(PDecl->getIdentifier());
  for (const auto *PI : PDecl->protocols())
    findProtocolsWithExplicitImpls(PI, PNS);
}

/// Recursively populates a set with all conformed protocols in a class
/// hierarchy that have the 'objc_protocol_requires_explicit_implementation'
/// attribute.
static void findProtocolsWithExplicitImpls(const ObjCInterfaceDecl *Super,
                                           ProtocolNameSet &PNS) {
  if (!Super)
    return;

  for (const auto *I : Super->all_referenced_protocols())
    findProtocolsWithExplicitImpls(I, PNS);

  findProtocolsWithExplicitImpls(Super->getSuperClass(), PNS);
}

/// CheckProtocolMethodDefs - This routine checks unimplemented methods
/// Declared in protocol, and those referenced by it.
static void CheckProtocolMethodDefs(
    Sema &S, SourceLocation ImpLoc, ObjCProtocolDecl *PDecl,
    bool &IncompleteImpl, const Sema::SelectorSet &InsMap,
    const Sema::SelectorSet &ClsMap, ObjCContainerDecl *CDecl,
    LazyProtocolNameSet &ProtocolsExplictImpl,
    llvm::SmallPtrSetImpl<ObjCProtocolDecl *> *MissingRequirements) {
  ObjCCategoryDecl *C = dyn_cast<ObjCCategoryDecl>(CDecl);
  ObjCInterfaceDecl *IDecl = C ? C->getClassInterface() 
                               : dyn_cast<ObjCInterfaceDecl>(CDecl);
  assert (IDecl && "CheckProtocolMethodDefs - IDecl is null");
  
  ObjCInterfaceDecl *Super = IDecl->getSuperClass();
  ObjCInterfaceDecl *NSIDecl = nullptr;

  // If this protocol is marked 'objc_protocol_requires_explicit_implementation'
  // then we should check if any class in the super class hierarchy also
  // conforms to this protocol, either directly or via protocol inheritance.
  // If so, we can skip checking this protocol completely because we
  // know that a parent class already satisfies this protocol.
  //
  // Note: we could generalize this logic for all protocols, and merely
  // add the limit on looking at the super class chain for just
  // specially marked protocols.  This may be a good optimization.  This
  // change is restricted to 'objc_protocol_requires_explicit_implementation'
  // protocols for now for controlled evaluation.
  if (PDecl->hasAttr<ObjCExplicitProtocolImplAttr>()) {
    if (!ProtocolsExplictImpl) {
      ProtocolsExplictImpl.reset(new ProtocolNameSet);
      findProtocolsWithExplicitImpls(Super, *ProtocolsExplictImpl);
    }
    if (ProtocolsExplictImpl->find(PDecl->getIdentifier()) !=
        ProtocolsExplictImpl->end())
      return;

    // If no super class conforms to the protocol, we should not search
    // for methods in the super class to implicitly satisfy the protocol.
    Super = nullptr;
  }

  if (S.getLangOpts().ObjCRuntime.isNeXTFamily()) {
    // check to see if class implements forwardInvocation method and objects
    // of this class are derived from 'NSProxy' so that to forward requests
    // from one object to another.
    // Under such conditions, which means that every method possible is
    // implemented in the class, we should not issue "Method definition not
    // found" warnings.
    // FIXME: Use a general GetUnarySelector method for this.
    IdentifierInfo* II = &S.Context.Idents.get("forwardInvocation");
    Selector fISelector = S.Context.Selectors.getSelector(1, &II);
    if (InsMap.count(fISelector))
      // Is IDecl derived from 'NSProxy'? If so, no instance methods
      // need be implemented in the implementation.
      NSIDecl = IDecl->lookupInheritedClass(&S.Context.Idents.get("NSProxy"));
  }

  // If this is a forward protocol declaration, get its definition.
  if (!PDecl->isThisDeclarationADefinition() &&
      PDecl->getDefinition())
    PDecl = PDecl->getDefinition();
  
  // If a method lookup fails locally we still need to look and see if
  // the method was implemented by a base class or an inherited
  // protocol. This lookup is slow, but occurs rarely in correct code
  // and otherwise would terminate in a warning.

  bool HasMissingRequirements = false;
  // check unimplemented instance methods.
  if (!NSIDecl)
    for (auto *method : PDecl->instance_methods()) {
      if (method->getImplementationControl() != ObjCMethodDecl::Optional &&
          !method->isPropertyAccessor() &&
          !InsMap.count(method->getSelector()) &&
          (!Super || !Super->lookupMethod(method->getSelector(),
                                          true /* instance */,
                                          false /* shallowCategory */,
                                          true /* followsSuper */,
                                          nullptr /* category */))) {
            // If a method is not implemented in the category implementation but
            // has been declared in its primary class, superclass,
            // or in one of their protocols, no need to issue the warning. 
            // This is because method will be implemented in the primary class 
            // or one of its super class implementation.
            
            // Ugly, but necessary. Method declared in protocol might have
            // have been synthesized due to a property declared in the class which
            // uses the protocol.
            if (ObjCMethodDecl *MethodInClass =
                  IDecl->lookupMethod(method->getSelector(),
                                      true /* instance */,
                                      true /* shallowCategoryLookup */,
                                      false /* followSuper */))
              if (C || MethodInClass->isPropertyAccessor())
                continue;
            unsigned DIAG = diag::warn_unimplemented_protocol_method;
            if (!S.Diags.isIgnored(DIAG, ImpLoc)) {
              if (MissingRequirements) {
                if (!HasMissingRequirements)
                  HasMissingRequirements = shouldWarnUndefinedMethod(method);
              } else {
                WarnUndefinedMethod(S, ImpLoc, method, IncompleteImpl, DIAG,
                                    PDecl);
              }
            }
          }
    }
  // check unimplemented class methods
  for (auto *method : PDecl->class_methods()) {
    if (method->getImplementationControl() != ObjCMethodDecl::Optional &&
        !ClsMap.count(method->getSelector()) &&
        (!Super || !Super->lookupMethod(method->getSelector(),
                                        false /* class method */,
                                        false /* shallowCategoryLookup */,
                                        true  /* followSuper */,
                                        nullptr /* category */))) {
      // See above comment for instance method lookups.
      if (C && IDecl->lookupMethod(method->getSelector(),
                                   false /* class */,
                                   true /* shallowCategoryLookup */,
                                   false /* followSuper */))
        continue;

      unsigned DIAG = diag::warn_unimplemented_protocol_method;
      if (!S.Diags.isIgnored(DIAG, ImpLoc)) {
        if (MissingRequirements) {
          if (!HasMissingRequirements)
            HasMissingRequirements = shouldWarnUndefinedMethod(method);
        } else {
          WarnUndefinedMethod(S, ImpLoc, method, IncompleteImpl, DIAG, PDecl);
        }
      }
    }
  }
  if (HasMissingRequirements) {
    assert(MissingRequirements != nullptr && "No missing requirements!");
    MissingRequirements->insert(PDecl);
  }
  // Check on this protocols's referenced protocols, recursively.
  for (auto *PI : PDecl->protocols())
    CheckProtocolMethodDefs(S, ImpLoc, PI, IncompleteImpl, InsMap, ClsMap,
                            CDecl, ProtocolsExplictImpl, MissingRequirements);
}

/// MatchAllMethodDeclarations - Check methods declared in interface
/// or protocol against those declared in their implementations.
///
void Sema::MatchAllMethodDeclarations(const SelectorSet &InsMap,
                                      const SelectorSet &ClsMap,
                                      SelectorSet &InsMapSeen,
                                      SelectorSet &ClsMapSeen,
                                      ObjCImplDecl* IMPDecl,
                                      ObjCContainerDecl* CDecl,
                                      bool &IncompleteImpl,
                                      bool ImmediateClass,
                                      bool WarnCategoryMethodImpl) {
  // Check and see if instance methods in class interface have been
  // implemented in the implementation class. If so, their types match.
  for (auto *I : CDecl->instance_methods()) {
    if (!InsMapSeen.insert(I->getSelector()).second)
      continue;
    if (!I->isPropertyAccessor() &&
        !InsMap.count(I->getSelector())) {
      if (ImmediateClass)
        WarnUndefinedMethod(*this, IMPDecl->getLocation(), I, IncompleteImpl,
                            diag::warn_undef_method_impl);
      continue;
    } else {
      ObjCMethodDecl *ImpMethodDecl =
        IMPDecl->getInstanceMethod(I->getSelector());
      assert(CDecl->getInstanceMethod(I->getSelector(), true/*AllowHidden*/) &&
             "Expected to find the method through lookup as well");
      // ImpMethodDecl may be null as in a @dynamic property.
      if (ImpMethodDecl) {
        if (!WarnCategoryMethodImpl)
          WarnConflictingTypedMethods(ImpMethodDecl, I,
                                      isa<ObjCProtocolDecl>(CDecl));
        else if (!I->isPropertyAccessor())
          WarnExactTypedMethods(ImpMethodDecl, I, isa<ObjCProtocolDecl>(CDecl));
      }
    }
  }

  // Check and see if class methods in class interface have been
  // implemented in the implementation class. If so, their types match.
  for (auto *I : CDecl->class_methods()) {
    if (!ClsMapSeen.insert(I->getSelector()).second)
      continue;
    if (!I->isPropertyAccessor() &&
        !ClsMap.count(I->getSelector())) {
      if (ImmediateClass)
        WarnUndefinedMethod(*this, IMPDecl->getLocation(), I, IncompleteImpl,
                            diag::warn_undef_method_impl);
    } else {
      ObjCMethodDecl *ImpMethodDecl =
        IMPDecl->getClassMethod(I->getSelector());
      assert(CDecl->getClassMethod(I->getSelector(), true/*AllowHidden*/) &&
             "Expected to find the method through lookup as well");
      // ImpMethodDecl may be null as in a @dynamic property.
      if (ImpMethodDecl) {
        if (!WarnCategoryMethodImpl)
          WarnConflictingTypedMethods(ImpMethodDecl, I,
                                      isa<ObjCProtocolDecl>(CDecl));
        else if (!I->isPropertyAccessor())
          WarnExactTypedMethods(ImpMethodDecl, I, isa<ObjCProtocolDecl>(CDecl));
      }
    }
  }
  
  if (ObjCProtocolDecl *PD = dyn_cast<ObjCProtocolDecl> (CDecl)) {
    // Also, check for methods declared in protocols inherited by
    // this protocol.
    for (auto *PI : PD->protocols())
      MatchAllMethodDeclarations(InsMap, ClsMap, InsMapSeen, ClsMapSeen,
                                 IMPDecl, PI, IncompleteImpl, false,
                                 WarnCategoryMethodImpl);
  }
  
  if (ObjCInterfaceDecl *I = dyn_cast<ObjCInterfaceDecl> (CDecl)) {
    // when checking that methods in implementation match their declaration,
    // i.e. when WarnCategoryMethodImpl is false, check declarations in class
    // extension; as well as those in categories.
    if (!WarnCategoryMethodImpl) {
      for (auto *Cat : I->visible_categories())
        MatchAllMethodDeclarations(InsMap, ClsMap, InsMapSeen, ClsMapSeen,
                                   IMPDecl, Cat, IncompleteImpl,
                                   ImmediateClass && Cat->IsClassExtension(),
                                   WarnCategoryMethodImpl);
    } else {
      // Also methods in class extensions need be looked at next.
      for (auto *Ext : I->visible_extensions())
        MatchAllMethodDeclarations(InsMap, ClsMap, InsMapSeen, ClsMapSeen,
                                   IMPDecl, Ext, IncompleteImpl, false,
                                   WarnCategoryMethodImpl);
    }

    // Check for any implementation of a methods declared in protocol.
    for (auto *PI : I->all_referenced_protocols())
      MatchAllMethodDeclarations(InsMap, ClsMap, InsMapSeen, ClsMapSeen,
                                 IMPDecl, PI, IncompleteImpl, false,
                                 WarnCategoryMethodImpl);

    // FIXME. For now, we are not checking for extact match of methods 
    // in category implementation and its primary class's super class. 
    if (!WarnCategoryMethodImpl && I->getSuperClass())
      MatchAllMethodDeclarations(InsMap, ClsMap, InsMapSeen, ClsMapSeen,
                                 IMPDecl,
                                 I->getSuperClass(), IncompleteImpl, false);
  }
}

/// CheckCategoryVsClassMethodMatches - Checks that methods implemented in
/// category matches with those implemented in its primary class and
/// warns each time an exact match is found. 
void Sema::CheckCategoryVsClassMethodMatches(
                                  ObjCCategoryImplDecl *CatIMPDecl) {
  // Get category's primary class.
  ObjCCategoryDecl *CatDecl = CatIMPDecl->getCategoryDecl();
  if (!CatDecl)
    return;
  ObjCInterfaceDecl *IDecl = CatDecl->getClassInterface();
  if (!IDecl)
    return;
  ObjCInterfaceDecl *SuperIDecl = IDecl->getSuperClass();
  SelectorSet InsMap, ClsMap;
  
  for (const auto *I : CatIMPDecl->instance_methods()) {
    Selector Sel = I->getSelector();
    // When checking for methods implemented in the category, skip over
    // those declared in category class's super class. This is because
    // the super class must implement the method.
    if (SuperIDecl && SuperIDecl->lookupMethod(Sel, true))
      continue;
    InsMap.insert(Sel);
  }
  
  for (const auto *I : CatIMPDecl->class_methods()) {
    Selector Sel = I->getSelector();
    if (SuperIDecl && SuperIDecl->lookupMethod(Sel, false))
      continue;
    ClsMap.insert(Sel);
  }
  if (InsMap.empty() && ClsMap.empty())
    return;
  
  SelectorSet InsMapSeen, ClsMapSeen;
  bool IncompleteImpl = false;
  MatchAllMethodDeclarations(InsMap, ClsMap, InsMapSeen, ClsMapSeen,
                             CatIMPDecl, IDecl,
                             IncompleteImpl, false, 
                             true /*WarnCategoryMethodImpl*/);
}

void Sema::ImplMethodsVsClassMethods(Scope *S, ObjCImplDecl* IMPDecl,
                                     ObjCContainerDecl* CDecl,
                                     bool IncompleteImpl) {
  SelectorSet InsMap;
  // Check and see if instance methods in class interface have been
  // implemented in the implementation class.
  for (const auto *I : IMPDecl->instance_methods())
    InsMap.insert(I->getSelector());

  // Add the selectors for getters/setters of @dynamic properties.
  for (const auto *PImpl : IMPDecl->property_impls()) {
    // We only care about @dynamic implementations.
    if (PImpl->getPropertyImplementation() != ObjCPropertyImplDecl::Dynamic)
      continue;

    const auto *P = PImpl->getPropertyDecl();
    if (!P) continue;

    InsMap.insert(P->getGetterName());
    if (!P->getSetterName().isNull())
      InsMap.insert(P->getSetterName());
  }

  // Check and see if properties declared in the interface have either 1)
  // an implementation or 2) there is a @synthesize/@dynamic implementation
  // of the property in the @implementation.
  if (const ObjCInterfaceDecl *IDecl = dyn_cast<ObjCInterfaceDecl>(CDecl)) {
    bool SynthesizeProperties = LangOpts.ObjCDefaultSynthProperties &&
                                LangOpts.ObjCRuntime.isNonFragile() &&
                                !IDecl->isObjCRequiresPropertyDefs();
    DiagnoseUnimplementedProperties(S, IMPDecl, CDecl, SynthesizeProperties);
  }

  // Diagnose null-resettable synthesized setters.
  diagnoseNullResettableSynthesizedSetters(IMPDecl);

  SelectorSet ClsMap;
  for (const auto *I : IMPDecl->class_methods())
    ClsMap.insert(I->getSelector());

  // Check for type conflict of methods declared in a class/protocol and
  // its implementation; if any.
  SelectorSet InsMapSeen, ClsMapSeen;
  MatchAllMethodDeclarations(InsMap, ClsMap, InsMapSeen, ClsMapSeen,
                             IMPDecl, CDecl,
                             IncompleteImpl, true);
  
  // check all methods implemented in category against those declared
  // in its primary class.
  if (ObjCCategoryImplDecl *CatDecl = 
        dyn_cast<ObjCCategoryImplDecl>(IMPDecl))
    CheckCategoryVsClassMethodMatches(CatDecl);

  // Check the protocol list for unimplemented methods in the @implementation
  // class.
  // Check and see if class methods in class interface have been
  // implemented in the implementation class.

  LazyProtocolNameSet ExplicitImplProtocols;

  bool UseEditorDiagnostics = !getDiagnostics()
                                   .getDiagnosticOptions()
                                   .DiagnosticSerializationFile.empty() ||
                              getLangOpts().AllowEditorPlaceholders;
  llvm::SmallPtrSet<ObjCProtocolDecl *, 4> MissingRequirements;
  if (ObjCInterfaceDecl *I = dyn_cast<ObjCInterfaceDecl> (CDecl)) {
    for (auto *PI : I->all_referenced_protocols())
      CheckProtocolMethodDefs(*this, IMPDecl->getLocation(), PI, IncompleteImpl,
                              InsMap, ClsMap, I, ExplicitImplProtocols,
                              UseEditorDiagnostics ? &MissingRequirements
                                                   : nullptr);
  } else if (ObjCCategoryDecl *C = dyn_cast<ObjCCategoryDecl>(CDecl)) {
    // For extended class, unimplemented methods in its protocols will
    // be reported in the primary class.
    if (!C->IsClassExtension()) {
      for (auto *P : C->protocols())
        CheckProtocolMethodDefs(
            *this, IMPDecl->getLocation(), P, IncompleteImpl, InsMap, ClsMap,
            CDecl, ExplicitImplProtocols,
            UseEditorDiagnostics ? &MissingRequirements : nullptr);
      DiagnoseUnimplementedProperties(S, IMPDecl, CDecl,
                                      /*SynthesizeProperties=*/false);
    } 
  } else
    llvm_unreachable("invalid ObjCContainerDecl type.");
  if (!MissingRequirements.empty()) {
    {
      auto DB = Diag(IMPDecl->getLocation(),
                     diag::warn_class_does_not_conform_protocol)
                << (isa<ObjCCategoryDecl>(CDecl) ? /*category=*/1 : /*class=*/0)
                << CDecl << (unsigned)MissingRequirements.size();
      unsigned NumProtocols = 0;
      for (const auto *PD : MissingRequirements) {
        DB << PD;
        if (++NumProtocols > 3)
          break;
      }
    }
    auto DB =
        Diag(IMPDecl->getLocation(), diag::note_add_missing_protocol_stubs);
    edit::fillInMissingProtocolStubs::addMissingProtocolStubs(
        Context, IMPDecl, [&](const FixItHint &Hint) { DB << Hint; });
  }
}

Sema::DeclGroupPtrTy
Sema::ActOnForwardClassDeclaration(SourceLocation AtClassLoc,
                                   IdentifierInfo **IdentList,
                                   SourceLocation *IdentLocs,
                                   ArrayRef<ObjCTypeParamList *> TypeParamLists,
                                   unsigned NumElts) {
  SmallVector<Decl *, 8> DeclsInGroup;
  for (unsigned i = 0; i != NumElts; ++i) {
    // Check for another declaration kind with the same name.
    NamedDecl *PrevDecl
      = LookupSingleName(TUScope, IdentList[i], IdentLocs[i], 
                         LookupOrdinaryName, forRedeclarationInCurContext());
    if (PrevDecl && !isa<ObjCInterfaceDecl>(PrevDecl)) {
      // GCC apparently allows the following idiom:
      //
      // typedef NSObject < XCElementTogglerP > XCElementToggler;
      // @class XCElementToggler;
      //
      // Here we have chosen to ignore the forward class declaration
      // with a warning. Since this is the implied behavior.
      TypedefNameDecl *TDD = dyn_cast<TypedefNameDecl>(PrevDecl);
      if (!TDD || !TDD->getUnderlyingType()->isObjCObjectType()) {
        Diag(AtClassLoc, diag::err_redefinition_different_kind) << IdentList[i];
        Diag(PrevDecl->getLocation(), diag::note_previous_definition);
      } else {
        // a forward class declaration matching a typedef name of a class refers
        // to the underlying class. Just ignore the forward class with a warning
        // as this will force the intended behavior which is to lookup the
        // typedef name.
        if (isa<ObjCObjectType>(TDD->getUnderlyingType())) {
          Diag(AtClassLoc, diag::warn_forward_class_redefinition)
              << IdentList[i];
          Diag(PrevDecl->getLocation(), diag::note_previous_definition);
          continue;
        }
      }
    }
    
    // Create a declaration to describe this forward declaration.
    ObjCInterfaceDecl *PrevIDecl
      = dyn_cast_or_null<ObjCInterfaceDecl>(PrevDecl);

    IdentifierInfo *ClassName = IdentList[i];
    if (PrevIDecl && PrevIDecl->getIdentifier() != ClassName) {
      // A previous decl with a different name is because of
      // @compatibility_alias, for example:
      // \code
      //   @class NewImage;
      //   @compatibility_alias OldImage NewImage;
      // \endcode
      // A lookup for 'OldImage' will return the 'NewImage' decl.
      //
      // In such a case use the real declaration name, instead of the alias one,
      // otherwise we will break IdentifierResolver and redecls-chain invariants.
      // FIXME: If necessary, add a bit to indicate that this ObjCInterfaceDecl
      // has been aliased.
      ClassName = PrevIDecl->getIdentifier();
    }

    // If this forward declaration has type parameters, compare them with the
    // type parameters of the previous declaration.
    ObjCTypeParamList *TypeParams = TypeParamLists[i];
    if (PrevIDecl && TypeParams) {
      if (ObjCTypeParamList *PrevTypeParams = PrevIDecl->getTypeParamList()) {
        // Check for consistency with the previous declaration.
        if (checkTypeParamListConsistency(
              *this, PrevTypeParams, TypeParams,
              TypeParamListContext::ForwardDeclaration)) {
          TypeParams = nullptr;
        }
      } else if (ObjCInterfaceDecl *Def = PrevIDecl->getDefinition()) {
        // The @interface does not have type parameters. Complain.
        Diag(IdentLocs[i], diag::err_objc_parameterized_forward_class)
          << ClassName
          << TypeParams->getSourceRange();
        Diag(Def->getLocation(), diag::note_defined_here)
          << ClassName;

        TypeParams = nullptr;
      }
    }

    ObjCInterfaceDecl *IDecl
      = ObjCInterfaceDecl::Create(Context, CurContext, AtClassLoc,
                                  ClassName, TypeParams, PrevIDecl,
                                  IdentLocs[i]);
    IDecl->setAtEndRange(IdentLocs[i]);
    ProcessAPINotes(IDecl);

    PushOnScopeChains(IDecl, TUScope);
    CheckObjCDeclScope(IDecl);
    DeclsInGroup.push_back(IDecl);
  }

  return BuildDeclaratorGroup(DeclsInGroup);
}

static bool tryMatchRecordTypes(ASTContext &Context,
                                Sema::MethodMatchStrategy strategy,
                                const Type *left, const Type *right);

static bool matchTypes(ASTContext &Context, Sema::MethodMatchStrategy strategy,
                       QualType leftQT, QualType rightQT) {
  const Type *left =
    Context.getCanonicalType(leftQT).getUnqualifiedType().getTypePtr();
  const Type *right =
    Context.getCanonicalType(rightQT).getUnqualifiedType().getTypePtr();

  if (left == right) return true;

  // If we're doing a strict match, the types have to match exactly.
  if (strategy == Sema::MMS_strict) return false;

  if (left->isIncompleteType() || right->isIncompleteType()) return false;

  // Otherwise, use this absurdly complicated algorithm to try to
  // validate the basic, low-level compatibility of the two types.

  // As a minimum, require the sizes and alignments to match.
  TypeInfo LeftTI = Context.getTypeInfo(left);
  TypeInfo RightTI = Context.getTypeInfo(right);
  if (LeftTI.Width != RightTI.Width)
    return false;

  if (LeftTI.Align != RightTI.Align)
    return false;

  // Consider all the kinds of non-dependent canonical types:
  // - functions and arrays aren't possible as return and parameter types
  
  // - vector types of equal size can be arbitrarily mixed
  if (isa<VectorType>(left)) return isa<VectorType>(right);
  if (isa<VectorType>(right)) return false;

  // - references should only match references of identical type
  // - structs, unions, and Objective-C objects must match more-or-less
  //   exactly
  // - everything else should be a scalar
  if (!left->isScalarType() || !right->isScalarType())
    return tryMatchRecordTypes(Context, strategy, left, right);

  // Make scalars agree in kind, except count bools as chars, and group
  // all non-member pointers together.
  Type::ScalarTypeKind leftSK = left->getScalarTypeKind();
  Type::ScalarTypeKind rightSK = right->getScalarTypeKind();
  if (leftSK == Type::STK_Bool) leftSK = Type::STK_Integral;
  if (rightSK == Type::STK_Bool) rightSK = Type::STK_Integral;
  if (leftSK == Type::STK_CPointer || leftSK == Type::STK_BlockPointer)
    leftSK = Type::STK_ObjCObjectPointer;
  if (rightSK == Type::STK_CPointer || rightSK == Type::STK_BlockPointer)
    rightSK = Type::STK_ObjCObjectPointer;

  // Note that data member pointers and function member pointers don't
  // intermix because of the size differences.

  return (leftSK == rightSK);
}

static bool tryMatchRecordTypes(ASTContext &Context,
                                Sema::MethodMatchStrategy strategy,
                                const Type *lt, const Type *rt) {
  assert(lt && rt && lt != rt);

  if (!isa<RecordType>(lt) || !isa<RecordType>(rt)) return false;
  RecordDecl *left = cast<RecordType>(lt)->getDecl();
  RecordDecl *right = cast<RecordType>(rt)->getDecl();

  // Require union-hood to match.
  if (left->isUnion() != right->isUnion()) return false;

  // Require an exact match if either is non-POD.
  if ((isa<CXXRecordDecl>(left) && !cast<CXXRecordDecl>(left)->isPOD()) ||
      (isa<CXXRecordDecl>(right) && !cast<CXXRecordDecl>(right)->isPOD()))
    return false;

  // Require size and alignment to match.
  TypeInfo LeftTI = Context.getTypeInfo(lt);
  TypeInfo RightTI = Context.getTypeInfo(rt);
  if (LeftTI.Width != RightTI.Width)
    return false;

  if (LeftTI.Align != RightTI.Align)
    return false;

  // Require fields to match.
  RecordDecl::field_iterator li = left->field_begin(), le = left->field_end();
  RecordDecl::field_iterator ri = right->field_begin(), re = right->field_end();
  for (; li != le && ri != re; ++li, ++ri) {
    if (!matchTypes(Context, strategy, li->getType(), ri->getType()))
      return false;
  }
  return (li == le && ri == re);
}

/// MatchTwoMethodDeclarations - Checks that two methods have matching type and
/// returns true, or false, accordingly.
/// TODO: Handle protocol list; such as id<p1,p2> in type comparisons
bool Sema::MatchTwoMethodDeclarations(const ObjCMethodDecl *left,
                                      const ObjCMethodDecl *right,
                                      MethodMatchStrategy strategy) {
  if (!matchTypes(Context, strategy, left->getReturnType(),
                  right->getReturnType()))
    return false;

  // If either is hidden, it is not considered to match.
  if (left->isHidden() || right->isHidden())
    return false;

  if (getLangOpts().ObjCAutoRefCount &&
      (left->hasAttr<NSReturnsRetainedAttr>()
         != right->hasAttr<NSReturnsRetainedAttr>() ||
       left->hasAttr<NSConsumesSelfAttr>()
         != right->hasAttr<NSConsumesSelfAttr>()))
    return false;

  ObjCMethodDecl::param_const_iterator
    li = left->param_begin(), le = left->param_end(), ri = right->param_begin(),
    re = right->param_end();

  for (; li != le && ri != re; ++li, ++ri) {
    assert(ri != right->param_end() && "Param mismatch");
    const ParmVarDecl *lparm = *li, *rparm = *ri;

    if (!matchTypes(Context, strategy, lparm->getType(), rparm->getType()))
      return false;

    if (getLangOpts().ObjCAutoRefCount &&
        lparm->hasAttr<NSConsumedAttr>() != rparm->hasAttr<NSConsumedAttr>())
      return false;
  }
  return true;
}

static bool isMethodContextSameForKindofLookup(ObjCMethodDecl *Method,
                                               ObjCMethodDecl *MethodInList) {
  auto *MethodProtocol = dyn_cast<ObjCProtocolDecl>(Method->getDeclContext());
  auto *MethodInListProtocol =
      dyn_cast<ObjCProtocolDecl>(MethodInList->getDeclContext());
  // If this method belongs to a protocol but the method in list does not, or
  // vice versa, we say the context is not the same.
  if ((MethodProtocol && !MethodInListProtocol) ||
      (!MethodProtocol && MethodInListProtocol))
    return false;

  if (MethodProtocol && MethodInListProtocol)
    return true;

  ObjCInterfaceDecl *MethodInterface = Method->getClassInterface();
  ObjCInterfaceDecl *MethodInListInterface =
      MethodInList->getClassInterface();
  return MethodInterface == MethodInListInterface;
}

void Sema::addMethodToGlobalList(ObjCMethodList *List,
                                 ObjCMethodDecl *Method) {
  // Record at the head of the list whether there were 0, 1, or >= 2 methods
  // inside categories.
  if (ObjCCategoryDecl *CD =
          dyn_cast<ObjCCategoryDecl>(Method->getDeclContext()))
    if (!CD->IsClassExtension() && List->getBits() < 2)
      List->setBits(List->getBits() + 1);

  // If the list is empty, make it a singleton list.
  if (List->getMethod() == nullptr) {
    List->setMethod(Method);
    List->setNext(nullptr);
    return;
  }

  // We've seen a method with this name, see if we have already seen this type
  // signature.
  ObjCMethodList *Previous = List;
  ObjCMethodList *ListWithSameDeclaration = nullptr;
  for (; List; Previous = List, List = List->getNext()) {
    // If we are building a module, keep all of the methods.
    if (getLangOpts().isCompilingModule())
      continue;

    bool SameDeclaration = MatchTwoMethodDeclarations(Method,
                                                      List->getMethod());
    // Looking for method with a type bound requires the correct context exists.
    // We need to insert a method into the list if the context is different.
    // If the method's declaration matches the list
    // a> the method belongs to a different context: we need to insert it, in
    //    order to emit the availability message, we need to prioritize over
    //    availability among the methods with the same declaration.
    // b> the method belongs to the same context: there is no need to insert a
    //    new entry.
    // If the method's declaration does not match the list, we insert it to the
    // end.
    if (!SameDeclaration ||
        !isMethodContextSameForKindofLookup(Method, List->getMethod())) {
      // Even if two method types do not match, we would like to say
      // there is more than one declaration so unavailability/deprecated
      // warning is not too noisy.
      if (!Method->isDefined())
        List->setHasMoreThanOneDecl(true);

      // For methods with the same declaration, the one that is deprecated
      // should be put in the front for better diagnostics.
      if (Method->isDeprecated() && SameDeclaration &&
          !ListWithSameDeclaration && !List->getMethod()->isDeprecated())
        ListWithSameDeclaration = List;

      if (Method->isUnavailable() && SameDeclaration &&
          !ListWithSameDeclaration &&
          List->getMethod()->getAvailability() < AR_Deprecated)
        ListWithSameDeclaration = List;
      continue;
    }

    ObjCMethodDecl *PrevObjCMethod = List->getMethod();

    // Propagate the 'defined' bit.
    if (Method->isDefined())
      PrevObjCMethod->setDefined(true);
    else {
      // Objective-C doesn't allow an @interface for a class after its
      // @implementation. So if Method is not defined and there already is
      // an entry for this type signature, Method has to be for a different
      // class than PrevObjCMethod.
      List->setHasMoreThanOneDecl(true);
    }

    // If a method is deprecated, push it in the global pool.
    // This is used for better diagnostics.
    if (Method->isDeprecated()) {
      if (!PrevObjCMethod->isDeprecated())
        List->setMethod(Method);
    }
    // If the new method is unavailable, push it into global pool
    // unless previous one is deprecated.
    if (Method->isUnavailable()) {
      if (PrevObjCMethod->getAvailability() < AR_Deprecated)
        List->setMethod(Method);
    }

    return;
  }

  // We have a new signature for an existing method - add it.
  // This is extremely rare. Only 1% of Cocoa selectors are "overloaded".
  ObjCMethodList *Mem = BumpAlloc.Allocate<ObjCMethodList>();

  // We insert it right before ListWithSameDeclaration.
  if (ListWithSameDeclaration) {
    auto *List = new (Mem) ObjCMethodList(*ListWithSameDeclaration);
    // FIXME: should we clear the other bits in ListWithSameDeclaration?
    ListWithSameDeclaration->setMethod(Method);
    ListWithSameDeclaration->setNext(List);
    return;
  }

  Previous->setNext(new (Mem) ObjCMethodList(Method));
}

/// Read the contents of the method pool for a given selector from
/// external storage.
void Sema::ReadMethodPool(Selector Sel) {
  assert(ExternalSource && "We need an external AST source");
  ExternalSource->ReadMethodPool(Sel);
}

void Sema::updateOutOfDateSelector(Selector Sel) {
  if (!ExternalSource)
    return;
  ExternalSource->updateOutOfDateSelector(Sel);
}

void Sema::AddMethodToGlobalPool(ObjCMethodDecl *Method, bool impl,
                                 bool instance) {
  // Ignore methods of invalid containers.
  if (cast<Decl>(Method->getDeclContext())->isInvalidDecl())
    return;

  if (ExternalSource)
    ReadMethodPool(Method->getSelector());
  
  GlobalMethodPool::iterator Pos = MethodPool.find(Method->getSelector());
  if (Pos == MethodPool.end())
    Pos = MethodPool.insert(std::make_pair(Method->getSelector(),
                                           GlobalMethods())).first;

  Method->setDefined(impl);
  
  ObjCMethodList &Entry = instance ? Pos->second.first : Pos->second.second;
  addMethodToGlobalList(&Entry, Method);
}

/// Determines if this is an "acceptable" loose mismatch in the global
/// method pool.  This exists mostly as a hack to get around certain
/// global mismatches which we can't afford to make warnings / errors.
/// Really, what we want is a way to take a method out of the global
/// method pool.
static bool isAcceptableMethodMismatch(ObjCMethodDecl *chosen,
                                       ObjCMethodDecl *other) {
  if (!chosen->isInstanceMethod())
    return false;

  Selector sel = chosen->getSelector();
  if (!sel.isUnarySelector() || sel.getNameForSlot(0) != "length")
    return false;

  // Don't complain about mismatches for -length if the method we
  // chose has an integral result type.
  return (chosen->getReturnType()->isIntegerType());
}

/// Return true if the given method is wthin the type bound.
static bool FilterMethodsByTypeBound(ObjCMethodDecl *Method,
                                     const ObjCObjectType *TypeBound) {
  if (!TypeBound)
    return true;

  if (TypeBound->isObjCId())
    // FIXME: should we handle the case of bounding to id<A, B> differently?
    return true;

  auto *BoundInterface = TypeBound->getInterface();
  assert(BoundInterface && "unexpected object type!");

  // Check if the Method belongs to a protocol. We should allow any method
  // defined in any protocol, because any subclass could adopt the protocol.
  auto *MethodProtocol = dyn_cast<ObjCProtocolDecl>(Method->getDeclContext());
  if (MethodProtocol) {
    return true;
  }

  // If the Method belongs to a class, check if it belongs to the class
  // hierarchy of the class bound.
  if (ObjCInterfaceDecl *MethodInterface = Method->getClassInterface()) {
    // We allow methods declared within classes that are part of the hierarchy
    // of the class bound (superclass of, subclass of, or the same as the class
    // bound).
    return MethodInterface == BoundInterface ||
           MethodInterface->isSuperClassOf(BoundInterface) ||
           BoundInterface->isSuperClassOf(MethodInterface);
  }
  llvm_unreachable("unknown method context");
}

/// We first select the type of the method: Instance or Factory, then collect
/// all methods with that type.
bool Sema::CollectMultipleMethodsInGlobalPool(
    Selector Sel, SmallVectorImpl<ObjCMethodDecl *> &Methods,
    bool InstanceFirst, bool CheckTheOther,
    const ObjCObjectType *TypeBound) {
  if (ExternalSource)
    ReadMethodPool(Sel);

  GlobalMethodPool::iterator Pos = MethodPool.find(Sel);
  if (Pos == MethodPool.end())
    return false;

  // Gather the non-hidden methods.
  ObjCMethodList &MethList = InstanceFirst ? Pos->second.first :
                             Pos->second.second;
  for (ObjCMethodList *M = &MethList; M; M = M->getNext())
    if (M->getMethod() && !M->getMethod()->isHidden()) {
      if (FilterMethodsByTypeBound(M->getMethod(), TypeBound))
        Methods.push_back(M->getMethod());
    }

  // Return if we find any method with the desired kind.
  if (!Methods.empty())
    return Methods.size() > 1;

  if (!CheckTheOther)
    return false;

  // Gather the other kind.
  ObjCMethodList &MethList2 = InstanceFirst ? Pos->second.second :
                              Pos->second.first;
  for (ObjCMethodList *M = &MethList2; M; M = M->getNext())
    if (M->getMethod() && !M->getMethod()->isHidden()) {
      if (FilterMethodsByTypeBound(M->getMethod(), TypeBound))
        Methods.push_back(M->getMethod());
    }

  return Methods.size() > 1;
}

bool Sema::AreMultipleMethodsInGlobalPool(
    Selector Sel, ObjCMethodDecl *BestMethod, SourceRange R,
    bool receiverIdOrClass, SmallVectorImpl<ObjCMethodDecl *> &Methods) {
  // Diagnose finding more than one method in global pool.
  SmallVector<ObjCMethodDecl *, 4> FilteredMethods;
  FilteredMethods.push_back(BestMethod);

  for (auto *M : Methods)
    if (M != BestMethod && !M->hasAttr<UnavailableAttr>())
      FilteredMethods.push_back(M);

  if (FilteredMethods.size() > 1)
    DiagnoseMultipleMethodInGlobalPool(FilteredMethods, Sel, R,
                                       receiverIdOrClass);

  GlobalMethodPool::iterator Pos = MethodPool.find(Sel);
  // Test for no method in the pool which should not trigger any warning by
  // caller.
  if (Pos == MethodPool.end())
    return true;
  ObjCMethodList &MethList =
    BestMethod->isInstanceMethod() ? Pos->second.first : Pos->second.second;
  return MethList.hasMoreThanOneDecl();
}

ObjCMethodDecl *Sema::LookupMethodInGlobalPool(Selector Sel, SourceRange R,
                                               bool receiverIdOrClass,
                                               bool instance) {
  if (ExternalSource)
    ReadMethodPool(Sel);
    
  GlobalMethodPool::iterator Pos = MethodPool.find(Sel);
  if (Pos == MethodPool.end())
    return nullptr;

  // Gather the non-hidden methods.
  ObjCMethodList &MethList = instance ? Pos->second.first : Pos->second.second;
  SmallVector<ObjCMethodDecl *, 4> Methods;
  for (ObjCMethodList *M = &MethList; M; M = M->getNext()) {
    if (M->getMethod() && !M->getMethod()->isHidden())
      return M->getMethod();
  }
  return nullptr;
}

void Sema::DiagnoseMultipleMethodInGlobalPool(SmallVectorImpl<ObjCMethodDecl*> &Methods,
                                              Selector Sel, SourceRange R,
                                              bool receiverIdOrClass) {
  // We found multiple methods, so we may have to complain.
  bool issueDiagnostic = false, issueError = false;

  // We support a warning which complains about *any* difference in
  // method signature.
  bool strictSelectorMatch =
  receiverIdOrClass &&
  !Diags.isIgnored(diag::warn_strict_multiple_method_decl, R.getBegin());
  if (strictSelectorMatch) {
    for (unsigned I = 1, N = Methods.size(); I != N; ++I) {
      if (!MatchTwoMethodDeclarations(Methods[0], Methods[I], MMS_strict)) {
        issueDiagnostic = true;
        break;
      }
    }
  }

  // If we didn't see any strict differences, we won't see any loose
  // differences.  In ARC, however, we also need to check for loose
  // mismatches, because most of them are errors.
  if (!strictSelectorMatch ||
      (issueDiagnostic && getLangOpts().ObjCAutoRefCount))
    for (unsigned I = 1, N = Methods.size(); I != N; ++I) {
      // This checks if the methods differ in type mismatch.
      if (!MatchTwoMethodDeclarations(Methods[0], Methods[I], MMS_loose) &&
          !isAcceptableMethodMismatch(Methods[0], Methods[I])) {
        issueDiagnostic = true;
        if (getLangOpts().ObjCAutoRefCount)
          issueError = true;
        break;
      }
    }
  
  if (issueDiagnostic) {
    if (issueError)
      Diag(R.getBegin(), diag::err_arc_multiple_method_decl) << Sel << R;
    else if (strictSelectorMatch)
      Diag(R.getBegin(), diag::warn_strict_multiple_method_decl) << Sel << R;
    else
      Diag(R.getBegin(), diag::warn_multiple_method_decl) << Sel << R;
    
    Diag(Methods[0]->getLocStart(),
         issueError ? diag::note_possibility : diag::note_using)
    << Methods[0]->getSourceRange();
    for (unsigned I = 1, N = Methods.size(); I != N; ++I) {
      Diag(Methods[I]->getLocStart(), diag::note_also_found)
      << Methods[I]->getSourceRange();
    }
  }
}

ObjCMethodDecl *Sema::LookupImplementedMethodInGlobalPool(Selector Sel) {
  GlobalMethodPool::iterator Pos = MethodPool.find(Sel);
  if (Pos == MethodPool.end())
    return nullptr;

  GlobalMethods &Methods = Pos->second;
  for (const ObjCMethodList *Method = &Methods.first; Method;
       Method = Method->getNext())
    if (Method->getMethod() &&
        (Method->getMethod()->isDefined() ||
         Method->getMethod()->isPropertyAccessor()))
      return Method->getMethod();
  
  for (const ObjCMethodList *Method = &Methods.second; Method;
       Method = Method->getNext())
    if (Method->getMethod() &&
        (Method->getMethod()->isDefined() ||
         Method->getMethod()->isPropertyAccessor()))
      return Method->getMethod();
  return nullptr;
}

static void
HelperSelectorsForTypoCorrection(
                      SmallVectorImpl<const ObjCMethodDecl *> &BestMethod,
                      StringRef Typo, const ObjCMethodDecl * Method) {
  const unsigned MaxEditDistance = 1;
  unsigned BestEditDistance = MaxEditDistance + 1;
  std::string MethodName = Method->getSelector().getAsString();
  
  unsigned MinPossibleEditDistance = abs((int)MethodName.size() - (int)Typo.size());
  if (MinPossibleEditDistance > 0 &&
      Typo.size() / MinPossibleEditDistance < 1)
    return;
  unsigned EditDistance = Typo.edit_distance(MethodName, true, MaxEditDistance);
  if (EditDistance > MaxEditDistance)
    return;
  if (EditDistance == BestEditDistance)
    BestMethod.push_back(Method);
  else if (EditDistance < BestEditDistance) {
    BestMethod.clear();
    BestMethod.push_back(Method);
  }
}

static bool HelperIsMethodInObjCType(Sema &S, Selector Sel,
                                     QualType ObjectType) {
  if (ObjectType.isNull())
    return true;
  if (S.LookupMethodInObjectType(Sel, ObjectType, true/*Instance method*/))
    return true;
  return S.LookupMethodInObjectType(Sel, ObjectType, false/*Class method*/) !=
         nullptr;
}

const ObjCMethodDecl *
Sema::SelectorsForTypoCorrection(Selector Sel,
                                 QualType ObjectType) {
  unsigned NumArgs = Sel.getNumArgs();
  SmallVector<const ObjCMethodDecl *, 8> Methods;
  bool ObjectIsId = true, ObjectIsClass = true;
  if (ObjectType.isNull())
    ObjectIsId = ObjectIsClass = false;
  else if (!ObjectType->isObjCObjectPointerType())
    return nullptr;
  else if (const ObjCObjectPointerType *ObjCPtr =
           ObjectType->getAsObjCInterfacePointerType()) {
    ObjectType = QualType(ObjCPtr->getInterfaceType(), 0);
    ObjectIsId = ObjectIsClass = false;
  }
  else if (ObjectType->isObjCIdType() || ObjectType->isObjCQualifiedIdType())
    ObjectIsClass = false;
  else if (ObjectType->isObjCClassType() || ObjectType->isObjCQualifiedClassType())
    ObjectIsId = false;
  else
    return nullptr;

  for (GlobalMethodPool::iterator b = MethodPool.begin(),
       e = MethodPool.end(); b != e; b++) {
    // instance methods
    for (ObjCMethodList *M = &b->second.first; M; M=M->getNext())
      if (M->getMethod() &&
          (M->getMethod()->getSelector().getNumArgs() == NumArgs) &&
          (M->getMethod()->getSelector() != Sel)) {
        if (ObjectIsId)
          Methods.push_back(M->getMethod());
        else if (!ObjectIsClass &&
                 HelperIsMethodInObjCType(*this, M->getMethod()->getSelector(),
                                          ObjectType))
          Methods.push_back(M->getMethod());
      }
    // class methods
    for (ObjCMethodList *M = &b->second.second; M; M=M->getNext())
      if (M->getMethod() &&
          (M->getMethod()->getSelector().getNumArgs() == NumArgs) &&
          (M->getMethod()->getSelector() != Sel)) {
        if (ObjectIsClass)
          Methods.push_back(M->getMethod());
        else if (!ObjectIsId &&
                 HelperIsMethodInObjCType(*this, M->getMethod()->getSelector(),
                                          ObjectType))
          Methods.push_back(M->getMethod());
      }
  }
  
  SmallVector<const ObjCMethodDecl *, 8> SelectedMethods;
  for (unsigned i = 0, e = Methods.size(); i < e; i++) {
    HelperSelectorsForTypoCorrection(SelectedMethods,
                                     Sel.getAsString(), Methods[i]);
  }
  return (SelectedMethods.size() == 1) ? SelectedMethods[0] : nullptr;
}

/// DiagnoseDuplicateIvars -
/// Check for duplicate ivars in the entire class at the start of 
/// \@implementation. This becomes necesssary because class extension can
/// add ivars to a class in random order which will not be known until
/// class's \@implementation is seen.
void Sema::DiagnoseDuplicateIvars(ObjCInterfaceDecl *ID, 
                                  ObjCInterfaceDecl *SID) {
  for (auto *Ivar : ID->ivars()) {
    if (Ivar->isInvalidDecl())
      continue;
    if (IdentifierInfo *II = Ivar->getIdentifier()) {
      ObjCIvarDecl* prevIvar = SID->lookupInstanceVariable(II);
      if (prevIvar) {
        Diag(Ivar->getLocation(), diag::err_duplicate_member) << II;
        Diag(prevIvar->getLocation(), diag::note_previous_declaration);
        Ivar->setInvalidDecl();
      }
    }
  }
}

/// Diagnose attempts to define ARC-__weak ivars when __weak is disabled.
static void DiagnoseWeakIvars(Sema &S, ObjCImplementationDecl *ID) {
  if (S.getLangOpts().ObjCWeak) return;

  for (auto ivar = ID->getClassInterface()->all_declared_ivar_begin();
         ivar; ivar = ivar->getNextIvar()) {
    if (ivar->isInvalidDecl()) continue;
    if (ivar->getType().getObjCLifetime() == Qualifiers::OCL_Weak) {
      if (S.getLangOpts().ObjCWeakRuntime) {
        S.Diag(ivar->getLocation(), diag::err_arc_weak_disabled);
      } else {
        S.Diag(ivar->getLocation(), diag::err_arc_weak_no_runtime);
      }
    }
  }
}

/// Diagnose attempts to use flexible array member with retainable object type.
static void DiagnoseRetainableFlexibleArrayMember(Sema &S,
                                                  ObjCInterfaceDecl *ID) {
  if (!S.getLangOpts().ObjCAutoRefCount)
    return;

  for (auto ivar = ID->all_declared_ivar_begin(); ivar;
       ivar = ivar->getNextIvar()) {
    if (ivar->isInvalidDecl())
      continue;
    QualType IvarTy = ivar->getType();
    if (IvarTy->isIncompleteArrayType() &&
        (IvarTy.getObjCLifetime() != Qualifiers::OCL_ExplicitNone) &&
        IvarTy->isObjCLifetimeType()) {
      S.Diag(ivar->getLocation(), diag::err_flexible_array_arc_retainable);
      ivar->setInvalidDecl();
    }
  }
}

Sema::ObjCContainerKind Sema::getObjCContainerKind() const {
  switch (CurContext->getDeclKind()) {
    case Decl::ObjCInterface:
      return Sema::OCK_Interface;
    case Decl::ObjCProtocol:
      return Sema::OCK_Protocol;
    case Decl::ObjCCategory:
      if (cast<ObjCCategoryDecl>(CurContext)->IsClassExtension())
        return Sema::OCK_ClassExtension;
      return Sema::OCK_Category;
    case Decl::ObjCImplementation:
      return Sema::OCK_Implementation;
    case Decl::ObjCCategoryImpl:
      return Sema::OCK_CategoryImplementation;

    default:
      return Sema::OCK_None;
  }
}

static bool IsVariableSizedType(QualType T) {
  if (T->isIncompleteArrayType())
    return true;
  const auto *RecordTy = T->getAs<RecordType>();
  return (RecordTy && RecordTy->getDecl()->hasFlexibleArrayMember());
}

static void DiagnoseVariableSizedIvars(Sema &S, ObjCContainerDecl *OCD) {
  ObjCInterfaceDecl *IntfDecl = nullptr;
  ObjCInterfaceDecl::ivar_range Ivars = llvm::make_range(
      ObjCInterfaceDecl::ivar_iterator(), ObjCInterfaceDecl::ivar_iterator());
  if ((IntfDecl = dyn_cast<ObjCInterfaceDecl>(OCD))) {
    Ivars = IntfDecl->ivars();
  } else if (auto *ImplDecl = dyn_cast<ObjCImplementationDecl>(OCD)) {
    IntfDecl = ImplDecl->getClassInterface();
    Ivars = ImplDecl->ivars();
  } else if (auto *CategoryDecl = dyn_cast<ObjCCategoryDecl>(OCD)) {
    if (CategoryDecl->IsClassExtension()) {
      IntfDecl = CategoryDecl->getClassInterface();
      Ivars = CategoryDecl->ivars();
    }
  }

  // Check if variable sized ivar is in interface and visible to subclasses.
  if (!isa<ObjCInterfaceDecl>(OCD)) {
    for (auto ivar : Ivars) {
      if (!ivar->isInvalidDecl() && IsVariableSizedType(ivar->getType())) {
        S.Diag(ivar->getLocation(), diag::warn_variable_sized_ivar_visibility)
            << ivar->getDeclName() << ivar->getType();
      }
    }
  }

  // Subsequent checks require interface decl.
  if (!IntfDecl)
    return;

  // Check if variable sized ivar is followed by another ivar.
  for (ObjCIvarDecl *ivar = IntfDecl->all_declared_ivar_begin(); ivar;
       ivar = ivar->getNextIvar()) {
    if (ivar->isInvalidDecl() || !ivar->getNextIvar())
      continue;
    QualType IvarTy = ivar->getType();
    bool IsInvalidIvar = false;
    if (IvarTy->isIncompleteArrayType()) {
      S.Diag(ivar->getLocation(), diag::err_flexible_array_not_at_end)
          << ivar->getDeclName() << IvarTy
          << TTK_Class; // Use "class" for Obj-C.
      IsInvalidIvar = true;
    } else if (const RecordType *RecordTy = IvarTy->getAs<RecordType>()) {
      if (RecordTy->getDecl()->hasFlexibleArrayMember()) {
        S.Diag(ivar->getLocation(),
               diag::err_objc_variable_sized_type_not_at_end)
            << ivar->getDeclName() << IvarTy;
        IsInvalidIvar = true;
      }
    }
    if (IsInvalidIvar) {
      S.Diag(ivar->getNextIvar()->getLocation(),
             diag::note_next_ivar_declaration)
          << ivar->getNextIvar()->getSynthesize();
      ivar->setInvalidDecl();
    }
  }

  // Check if ObjC container adds ivars after variable sized ivar in superclass.
  // Perform the check only if OCD is the first container to declare ivars to
  // avoid multiple warnings for the same ivar.
  ObjCIvarDecl *FirstIvar =
      (Ivars.begin() == Ivars.end()) ? nullptr : *Ivars.begin();
  if (FirstIvar && (FirstIvar == IntfDecl->all_declared_ivar_begin())) {
    const ObjCInterfaceDecl *SuperClass = IntfDecl->getSuperClass();
    while (SuperClass && SuperClass->ivar_empty())
      SuperClass = SuperClass->getSuperClass();
    if (SuperClass) {
      auto IvarIter = SuperClass->ivar_begin();
      std::advance(IvarIter, SuperClass->ivar_size() - 1);
      const ObjCIvarDecl *LastIvar = *IvarIter;
      if (IsVariableSizedType(LastIvar->getType())) {
        S.Diag(FirstIvar->getLocation(),
               diag::warn_superclass_variable_sized_type_not_at_end)
            << FirstIvar->getDeclName() << LastIvar->getDeclName()
            << LastIvar->getType() << SuperClass->getDeclName();
        S.Diag(LastIvar->getLocation(), diag::note_entity_declared_at)
            << LastIvar->getDeclName();
      }
    }
  }
}

// Note: For class/category implementations, allMethods is always null.
Decl *Sema::ActOnAtEnd(Scope *S, SourceRange AtEnd, ArrayRef<Decl *> allMethods,
                       ArrayRef<DeclGroupPtrTy> allTUVars) {
  if (getObjCContainerKind() == Sema::OCK_None)
    return nullptr;

  assert(AtEnd.isValid() && "Invalid location for '@end'");

  auto *OCD = cast<ObjCContainerDecl>(CurContext);
  Decl *ClassDecl = OCD;

  bool isInterfaceDeclKind =
        isa<ObjCInterfaceDecl>(ClassDecl) || isa<ObjCCategoryDecl>(ClassDecl)
         || isa<ObjCProtocolDecl>(ClassDecl);
  bool checkIdenticalMethods = isa<ObjCImplementationDecl>(ClassDecl);

  // FIXME: Remove these and use the ObjCContainerDecl/DeclContext.
  llvm::DenseMap<Selector, const ObjCMethodDecl*> InsMap;
  llvm::DenseMap<Selector, const ObjCMethodDecl*> ClsMap;

  for (unsigned i = 0, e = allMethods.size(); i != e; i++ ) {
    ObjCMethodDecl *Method =
      cast_or_null<ObjCMethodDecl>(allMethods[i]);

    if (!Method) continue;  // Already issued a diagnostic.
    if (Method->isInstanceMethod()) {
      /// Check for instance method of the same name with incompatible types
      const ObjCMethodDecl *&PrevMethod = InsMap[Method->getSelector()];
      bool match = PrevMethod ? MatchTwoMethodDeclarations(Method, PrevMethod)
                              : false;
      if ((isInterfaceDeclKind && PrevMethod && !match)
          || (checkIdenticalMethods && match)) {
          Diag(Method->getLocation(), diag::err_duplicate_method_decl)
            << Method->getDeclName();
          Diag(PrevMethod->getLocation(), diag::note_previous_declaration);
        Method->setInvalidDecl();
      } else {
        if (PrevMethod) {
          Method->setAsRedeclaration(PrevMethod);
          if (!Context.getSourceManager().isInSystemHeader(
                 Method->getLocation()))
            Diag(Method->getLocation(), diag::warn_duplicate_method_decl)
              << Method->getDeclName();
          Diag(PrevMethod->getLocation(), diag::note_previous_declaration);
        }
        InsMap[Method->getSelector()] = Method;
        /// The following allows us to typecheck messages to "id".
        AddInstanceMethodToGlobalPool(Method);
      }
    } else {
      /// Check for class method of the same name with incompatible types
      const ObjCMethodDecl *&PrevMethod = ClsMap[Method->getSelector()];
      bool match = PrevMethod ? MatchTwoMethodDeclarations(Method, PrevMethod)
                              : false;
      if ((isInterfaceDeclKind && PrevMethod && !match)
          || (checkIdenticalMethods && match)) {
        Diag(Method->getLocation(), diag::err_duplicate_method_decl)
          << Method->getDeclName();
        Diag(PrevMethod->getLocation(), diag::note_previous_declaration);
        Method->setInvalidDecl();
      } else {
        if (PrevMethod) {
          Method->setAsRedeclaration(PrevMethod);
          if (!Context.getSourceManager().isInSystemHeader(
                 Method->getLocation()))
            Diag(Method->getLocation(), diag::warn_duplicate_method_decl)
              << Method->getDeclName();
          Diag(PrevMethod->getLocation(), diag::note_previous_declaration);
        }
        ClsMap[Method->getSelector()] = Method;
        AddFactoryMethodToGlobalPool(Method);
      }
    }
  }
  if (isa<ObjCInterfaceDecl>(ClassDecl)) {
    // Nothing to do here.
  } else if (ObjCCategoryDecl *C = dyn_cast<ObjCCategoryDecl>(ClassDecl)) {
    // Categories are used to extend the class by declaring new methods.
    // By the same token, they are also used to add new properties. No
    // need to compare the added property to those in the class.

    if (C->IsClassExtension()) {
      ObjCInterfaceDecl *CCPrimary = C->getClassInterface();
      DiagnoseClassExtensionDupMethods(C, CCPrimary);
    }
  }
  if (ObjCContainerDecl *CDecl = dyn_cast<ObjCContainerDecl>(ClassDecl)) {
    if (CDecl->getIdentifier())
      // ProcessPropertyDecl is responsible for diagnosing conflicts with any
      // user-defined setter/getter. It also synthesizes setter/getter methods
      // and adds them to the DeclContext and global method pools.
      for (auto *I : CDecl->properties())
        ProcessPropertyDecl(I);
    CDecl->setAtEndRange(AtEnd);
  }
  if (ObjCImplementationDecl *IC=dyn_cast<ObjCImplementationDecl>(ClassDecl)) {
    IC->setAtEndRange(AtEnd);
    if (ObjCInterfaceDecl* IDecl = IC->getClassInterface()) {
      // Any property declared in a class extension might have user
      // declared setter or getter in current class extension or one
      // of the other class extensions. Mark them as synthesized as
      // property will be synthesized when property with same name is
      // seen in the @implementation.
      for (const auto *Ext : IDecl->visible_extensions()) {
        for (const auto *Property : Ext->instance_properties()) {
          // Skip over properties declared @dynamic
          if (const ObjCPropertyImplDecl *PIDecl
              = IC->FindPropertyImplDecl(Property->getIdentifier(),
                                         Property->getQueryKind()))
            if (PIDecl->getPropertyImplementation() 
                  == ObjCPropertyImplDecl::Dynamic)
              continue;

          for (const auto *Ext : IDecl->visible_extensions()) {
            if (ObjCMethodDecl *GetterMethod
                  = Ext->getInstanceMethod(Property->getGetterName()))
              GetterMethod->setPropertyAccessor(true);
            if (!Property->isReadOnly())
              if (ObjCMethodDecl *SetterMethod
                    = Ext->getInstanceMethod(Property->getSetterName()))
                SetterMethod->setPropertyAccessor(true);
          }
        }
      }
      ImplMethodsVsClassMethods(S, IC, IDecl);
      AtomicPropertySetterGetterRules(IC, IDecl);
      DiagnoseOwningPropertyGetterSynthesis(IC);
      DiagnoseUnusedBackingIvarInAccessor(S, IC);
      if (IDecl->hasDesignatedInitializers())
        DiagnoseMissingDesignatedInitOverrides(IC, IDecl);
      DiagnoseWeakIvars(*this, IC);
      DiagnoseRetainableFlexibleArrayMember(*this, IDecl);

      bool HasRootClassAttr = IDecl->hasAttr<ObjCRootClassAttr>();
      if (IDecl->getSuperClass() == nullptr) {
        // This class has no superclass, so check that it has been marked with
        // __attribute((objc_root_class)).
        if (!HasRootClassAttr && !IDecl->hasAttr<ObjCCompleteDefinitionAttr>()) {
          SourceLocation DeclLoc(IDecl->getLocation());
          SourceLocation SuperClassLoc(getLocForEndOfToken(DeclLoc));
          Diag(DeclLoc, diag::warn_objc_root_class_missing)
            << IDecl->getIdentifier();
          // See if NSObject is in the current scope, and if it is, suggest
          // adding " : NSObject " to the class declaration.
          NamedDecl *IF = LookupSingleName(TUScope,
                                           NSAPIObj->getNSClassId(NSAPI::ClassId_NSObject),
                                           DeclLoc, LookupOrdinaryName);
          ObjCInterfaceDecl *NSObjectDecl = dyn_cast_or_null<ObjCInterfaceDecl>(IF);
          if (NSObjectDecl && NSObjectDecl->getDefinition()) {
            Diag(SuperClassLoc, diag::note_objc_needs_superclass)
              << FixItHint::CreateInsertion(SuperClassLoc, " : NSObject ");
          } else {
            Diag(SuperClassLoc, diag::note_objc_needs_superclass);
          }
        }
      } else if (HasRootClassAttr) {
        // Complain that only root classes may have this attribute.
        Diag(IDecl->getLocation(), diag::err_objc_root_class_subclass);
      }

      if (const ObjCInterfaceDecl *Super = IDecl->getSuperClass()) {
        // An interface can subclass another interface with a
        // objc_subclassing_restricted attribute when it has that attribute as
        // well (because of interfaces imported from Swift). Therefore we have
        // to check if we can subclass in the implementation as well.
        if (IDecl->hasAttr<ObjCSubclassingRestrictedAttr>() &&
            Super->hasAttr<ObjCSubclassingRestrictedAttr>()) {
          Diag(IC->getLocation(), diag::err_restricted_superclass_mismatch);
          Diag(Super->getLocation(), diag::note_class_declared);
        }
      }

      if (LangOpts.ObjCRuntime.isNonFragile()) {
        while (IDecl->getSuperClass()) {
          DiagnoseDuplicateIvars(IDecl, IDecl->getSuperClass());
          IDecl = IDecl->getSuperClass();
        }
      }
    }
    SetIvarInitializers(IC);
  } else if (ObjCCategoryImplDecl* CatImplClass =
                                   dyn_cast<ObjCCategoryImplDecl>(ClassDecl)) {
    CatImplClass->setAtEndRange(AtEnd);

    // Find category interface decl and then check that all methods declared
    // in this interface are implemented in the category @implementation.
    if (ObjCInterfaceDecl* IDecl = CatImplClass->getClassInterface()) {
      if (ObjCCategoryDecl *Cat
            = IDecl->FindCategoryDeclaration(CatImplClass->getIdentifier())) {
        ImplMethodsVsClassMethods(S, CatImplClass, Cat);
      }
    }
  } else if (const auto *IntfDecl = dyn_cast<ObjCInterfaceDecl>(ClassDecl)) {
    if (const ObjCInterfaceDecl *Super = IntfDecl->getSuperClass()) {
      if (!IntfDecl->hasAttr<ObjCSubclassingRestrictedAttr>() &&
          Super->hasAttr<ObjCSubclassingRestrictedAttr>()) {
        Diag(IntfDecl->getLocation(), diag::err_restricted_superclass_mismatch);
        Diag(Super->getLocation(), diag::note_class_declared);
      }
    }
  }
  DiagnoseVariableSizedIvars(*this, OCD);
  if (isInterfaceDeclKind) {
    // Reject invalid vardecls.
    for (unsigned i = 0, e = allTUVars.size(); i != e; i++) {
      DeclGroupRef DG = allTUVars[i].get();
      for (DeclGroupRef::iterator I = DG.begin(), E = DG.end(); I != E; ++I)
        if (VarDecl *VDecl = dyn_cast<VarDecl>(*I)) {
          if (!VDecl->hasExternalStorage())
            Diag(VDecl->getLocation(), diag::err_objc_var_decl_inclass);
        }
    }
  }
  ActOnObjCContainerFinishDefinition();

  for (unsigned i = 0, e = allTUVars.size(); i != e; i++) {
    DeclGroupRef DG = allTUVars[i].get();
    for (DeclGroupRef::iterator I = DG.begin(), E = DG.end(); I != E; ++I)
      (*I)->setTopLevelDeclInObjCContainer();
    Consumer.HandleTopLevelDeclInObjCContainer(DG);
  }

  ActOnDocumentableDecl(ClassDecl);
  return ClassDecl;
}

/// CvtQTToAstBitMask - utility routine to produce an AST bitmask for
/// objective-c's type qualifier from the parser version of the same info.
static Decl::ObjCDeclQualifier
CvtQTToAstBitMask(ObjCDeclSpec::ObjCDeclQualifier PQTVal) {
  return (Decl::ObjCDeclQualifier) (unsigned) PQTVal;
}

/// Check whether the declared result type of the given Objective-C
/// method declaration is compatible with the method's class.
///
static Sema::ResultTypeCompatibilityKind 
CheckRelatedResultTypeCompatibility(Sema &S, ObjCMethodDecl *Method,
                                    ObjCInterfaceDecl *CurrentClass) {
  QualType ResultType = Method->getReturnType();

  // If an Objective-C method inherits its related result type, then its 
  // declared result type must be compatible with its own class type. The
  // declared result type is compatible if:
  if (const ObjCObjectPointerType *ResultObjectType
                                = ResultType->getAs<ObjCObjectPointerType>()) {
    //   - it is id or qualified id, or
    if (ResultObjectType->isObjCIdType() ||
        ResultObjectType->isObjCQualifiedIdType())
      return Sema::RTC_Compatible;
  
    if (CurrentClass) {
      if (ObjCInterfaceDecl *ResultClass 
                                      = ResultObjectType->getInterfaceDecl()) {
        //   - it is the same as the method's class type, or
        if (declaresSameEntity(CurrentClass, ResultClass))
          return Sema::RTC_Compatible;
        
        //   - it is a superclass of the method's class type
        if (ResultClass->isSuperClassOf(CurrentClass))
          return Sema::RTC_Compatible;
      }      
    } else {
      // Any Objective-C pointer type might be acceptable for a protocol
      // method; we just don't know.
      return Sema::RTC_Unknown;
    }
  }
  
  return Sema::RTC_Incompatible;
}

namespace {
/// A helper class for searching for methods which a particular method
/// overrides.
class OverrideSearch {
public:
  Sema &S;
  ObjCMethodDecl *Method;
  llvm::SmallSetVector<ObjCMethodDecl*, 4> Overridden;
  bool Recursive;

public:
  OverrideSearch(Sema &S, ObjCMethodDecl *method) : S(S), Method(method) {
    Selector selector = method->getSelector();

    // Bypass this search if we've never seen an instance/class method
    // with this selector before.
    Sema::GlobalMethodPool::iterator it = S.MethodPool.find(selector);
    if (it == S.MethodPool.end()) {
      if (!S.getExternalSource()) return;
      S.ReadMethodPool(selector);
      
      it = S.MethodPool.find(selector);
      if (it == S.MethodPool.end())
        return;
    }
    ObjCMethodList &list =
      method->isInstanceMethod() ? it->second.first : it->second.second;
    if (!list.getMethod()) return;

    ObjCContainerDecl *container
      = cast<ObjCContainerDecl>(method->getDeclContext());

    // Prevent the search from reaching this container again.  This is
    // important with categories, which override methods from the
    // interface and each other.
    if (ObjCCategoryDecl *Category = dyn_cast<ObjCCategoryDecl>(container)) {
      searchFromContainer(container);
      if (ObjCInterfaceDecl *Interface = Category->getClassInterface())
        searchFromContainer(Interface);
    } else {
      searchFromContainer(container);
    }
  }

  typedef decltype(Overridden)::iterator iterator;
  iterator begin() const { return Overridden.begin(); }
  iterator end() const { return Overridden.end(); }

private:
  void searchFromContainer(ObjCContainerDecl *container) {
    if (container->isInvalidDecl()) return;

    switch (container->getDeclKind()) {
#define OBJCCONTAINER(type, base) \
    case Decl::type: \
      searchFrom(cast<type##Decl>(container)); \
      break;
#define ABSTRACT_DECL(expansion)
#define DECL(type, base) \
    case Decl::type:
#include "clang/AST/DeclNodes.inc"
      llvm_unreachable("not an ObjC container!");
    }
  }

  void searchFrom(ObjCProtocolDecl *protocol) {
    if (!protocol->hasDefinition())
      return;
    
    // A method in a protocol declaration overrides declarations from
    // referenced ("parent") protocols.
    search(protocol->getReferencedProtocols());
  }

  void searchFrom(ObjCCategoryDecl *category) {
    // A method in a category declaration overrides declarations from
    // the main class and from protocols the category references.
    // The main class is handled in the constructor.
    search(category->getReferencedProtocols());
  }

  void searchFrom(ObjCCategoryImplDecl *impl) {
    // A method in a category definition that has a category
    // declaration overrides declarations from the category
    // declaration.
    if (ObjCCategoryDecl *category = impl->getCategoryDecl()) {
      search(category);
      if (ObjCInterfaceDecl *Interface = category->getClassInterface())
        search(Interface);

    // Otherwise it overrides declarations from the class.
    } else if (ObjCInterfaceDecl *Interface = impl->getClassInterface()) {
      search(Interface);
    }
  }

  void searchFrom(ObjCInterfaceDecl *iface) {
    // A method in a class declaration overrides declarations from
    if (!iface->hasDefinition())
      return;
    
    //   - categories,
    for (auto *Cat : iface->known_categories())
      search(Cat);

    //   - the super class, and
    if (ObjCInterfaceDecl *super = iface->getSuperClass())
      search(super);

    //   - any referenced protocols.
    search(iface->getReferencedProtocols());
  }

  void searchFrom(ObjCImplementationDecl *impl) {
    // A method in a class implementation overrides declarations from
    // the class interface.
    if (ObjCInterfaceDecl *Interface = impl->getClassInterface())
      search(Interface);
  }

  void search(const ObjCProtocolList &protocols) {
    for (ObjCProtocolList::iterator i = protocols.begin(), e = protocols.end();
         i != e; ++i)
      search(*i);
  }

  void search(ObjCContainerDecl *container) {
    // Check for a method in this container which matches this selector.
    ObjCMethodDecl *meth = container->getMethod(Method->getSelector(),
                                                Method->isInstanceMethod(),
                                                /*AllowHidden=*/true);

    // If we find one, record it and bail out.
    if (meth) {
      Overridden.insert(meth);
      return;
    }

    // Otherwise, search for methods that a hypothetical method here
    // would have overridden.

    // Note that we're now in a recursive case.
    Recursive = true;

    searchFromContainer(container);
  }
};
} // end anonymous namespace

void Sema::CheckObjCMethodOverrides(ObjCMethodDecl *ObjCMethod,
                                    ObjCInterfaceDecl *CurrentClass,
                                    ResultTypeCompatibilityKind RTC) {
  // Search for overridden methods and merge information down from them.
  OverrideSearch overrides(*this, ObjCMethod);
  // Keep track if the method overrides any method in the class's base classes,
  // its protocols, or its categories' protocols; we will keep that info
  // in the ObjCMethodDecl.
  // For this info, a method in an implementation is not considered as
  // overriding the same method in the interface or its categories.
  bool hasOverriddenMethodsInBaseOrProtocol = false;
  for (OverrideSearch::iterator
         i = overrides.begin(), e = overrides.end(); i != e; ++i) {
    ObjCMethodDecl *overridden = *i;

    if (!hasOverriddenMethodsInBaseOrProtocol) {
      if (isa<ObjCProtocolDecl>(overridden->getDeclContext()) ||
          CurrentClass != overridden->getClassInterface() ||
          overridden->isOverriding()) {
        hasOverriddenMethodsInBaseOrProtocol = true;

      } else if (isa<ObjCImplDecl>(ObjCMethod->getDeclContext())) {
        // OverrideSearch will return as "overridden" the same method in the
        // interface. For hasOverriddenMethodsInBaseOrProtocol, we need to
        // check whether a category of a base class introduced a method with the
        // same selector, after the interface method declaration.
        // To avoid unnecessary lookups in the majority of cases, we use the
        // extra info bits in GlobalMethodPool to check whether there were any
        // category methods with this selector.
        GlobalMethodPool::iterator It =
            MethodPool.find(ObjCMethod->getSelector());
        if (It != MethodPool.end()) {
          ObjCMethodList &List =
            ObjCMethod->isInstanceMethod()? It->second.first: It->second.second;
          unsigned CategCount = List.getBits();
          if (CategCount > 0) {
            // If the method is in a category we'll do lookup if there were at
            // least 2 category methods recorded, otherwise only one will do.
            if (CategCount > 1 ||
                !isa<ObjCCategoryImplDecl>(overridden->getDeclContext())) {
              OverrideSearch overrides(*this, overridden);
              for (OverrideSearch::iterator
                     OI= overrides.begin(), OE= overrides.end(); OI!=OE; ++OI) {
                ObjCMethodDecl *SuperOverridden = *OI;
                if (isa<ObjCProtocolDecl>(SuperOverridden->getDeclContext()) ||
                    CurrentClass != SuperOverridden->getClassInterface()) {
                  hasOverriddenMethodsInBaseOrProtocol = true;
                  overridden->setOverriding(true);
                  break;
                }
              }
            }
          }
        }
      }
    }

    // Propagate down the 'related result type' bit from overridden methods.
    if (RTC != Sema::RTC_Incompatible && overridden->hasRelatedResultType())
      ObjCMethod->SetRelatedResultType();

    // Then merge the declarations.
    mergeObjCMethodDecls(ObjCMethod, overridden);

    if (ObjCMethod->isImplicit() && overridden->isImplicit())
      continue; // Conflicting properties are detected elsewhere.

    // Check for overriding methods
    if (isa<ObjCInterfaceDecl>(ObjCMethod->getDeclContext()) || 
        isa<ObjCImplementationDecl>(ObjCMethod->getDeclContext()))
      CheckConflictingOverridingMethod(ObjCMethod, overridden,
              isa<ObjCProtocolDecl>(overridden->getDeclContext()));
    
    if (CurrentClass && overridden->getDeclContext() != CurrentClass &&
        isa<ObjCInterfaceDecl>(overridden->getDeclContext()) &&
        !overridden->isImplicit() /* not meant for properties */) {
      ObjCMethodDecl::param_iterator ParamI = ObjCMethod->param_begin(),
                                          E = ObjCMethod->param_end();
      ObjCMethodDecl::param_iterator PrevI = overridden->param_begin(),
                                     PrevE = overridden->param_end();
      for (; ParamI != E && PrevI != PrevE; ++ParamI, ++PrevI) {
        assert(PrevI != overridden->param_end() && "Param mismatch");
        QualType T1 = Context.getCanonicalType((*ParamI)->getType());
        QualType T2 = Context.getCanonicalType((*PrevI)->getType());
        // If type of argument of method in this class does not match its
        // respective argument type in the super class method, issue warning;
        if (!Context.typesAreCompatible(T1, T2)) {
          Diag((*ParamI)->getLocation(), diag::ext_typecheck_base_super)
            << T1 << T2;
          Diag(overridden->getLocation(), diag::note_previous_declaration);
          break;
        }
      }
    }
  }

  ObjCMethod->setOverriding(hasOverriddenMethodsInBaseOrProtocol);
}

/// Merge type nullability from for a redeclaration of the same entity,
/// producing the updated type of the redeclared entity.
static QualType mergeTypeNullabilityForRedecl(Sema &S, SourceLocation loc,
                                              QualType type,
                                              bool usesCSKeyword,
                                              SourceLocation prevLoc,
                                              QualType prevType,
                                              bool prevUsesCSKeyword) {
  // Determine the nullability of both types.
  auto nullability = type->getNullability(S.Context);
  auto prevNullability = prevType->getNullability(S.Context);

  // Easy case: both have nullability.
  if (nullability.hasValue() == prevNullability.hasValue()) {
    // Neither has nullability; continue.
    if (!nullability)
      return type;

    // The nullabilities are equivalent; do nothing.
    if (*nullability == *prevNullability)
      return type;

    // Complain about mismatched nullability.
    S.Diag(loc, diag::err_nullability_conflicting)
      << DiagNullabilityKind(*nullability, usesCSKeyword)
      << DiagNullabilityKind(*prevNullability, prevUsesCSKeyword);
    return type;
  }

  // If it's the redeclaration that has nullability, don't change anything.
  if (nullability)
    return type;

  // Otherwise, provide the result with the same nullability.
  return S.Context.getAttributedType(
           AttributedType::getNullabilityAttrKind(*prevNullability),
           type, type);
}

/// Merge information from the declaration of a method in the \@interface
/// (or a category/extension) into the corresponding method in the
/// @implementation (for a class or category).
static void mergeInterfaceMethodToImpl(Sema &S,
                                       ObjCMethodDecl *method,
                                       ObjCMethodDecl *prevMethod) {
  // Merge the objc_requires_super attribute.
  if (prevMethod->hasAttr<ObjCRequiresSuperAttr>() &&
      !method->hasAttr<ObjCRequiresSuperAttr>()) {
    // merge the attribute into implementation.
    method->addAttr(
      ObjCRequiresSuperAttr::CreateImplicit(S.Context,
                                            method->getLocation()));
  }

  // Merge nullability of the result type.
  QualType newReturnType
    = mergeTypeNullabilityForRedecl(
        S, method->getReturnTypeSourceRange().getBegin(),
        method->getReturnType(),
        method->getObjCDeclQualifier() & Decl::OBJC_TQ_CSNullability,
        prevMethod->getReturnTypeSourceRange().getBegin(),
        prevMethod->getReturnType(),
        prevMethod->getObjCDeclQualifier() & Decl::OBJC_TQ_CSNullability);
  method->setReturnType(newReturnType);

  // Handle each of the parameters.
  unsigned numParams = method->param_size();
  unsigned numPrevParams = prevMethod->param_size();
  for (unsigned i = 0, n = std::min(numParams, numPrevParams); i != n; ++i) {
    ParmVarDecl *param = method->param_begin()[i];
    ParmVarDecl *prevParam = prevMethod->param_begin()[i];

    // Merge nullability.
    QualType newParamType
      = mergeTypeNullabilityForRedecl(
          S, param->getLocation(), param->getType(),
          param->getObjCDeclQualifier() & Decl::OBJC_TQ_CSNullability,
          prevParam->getLocation(), prevParam->getType(),
          prevParam->getObjCDeclQualifier() & Decl::OBJC_TQ_CSNullability);
    param->setType(newParamType);
  }
}

/// Verify that the method parameters/return value have types that are supported
/// by the x86 target.
static void checkObjCMethodX86VectorTypes(Sema &SemaRef,
                                          const ObjCMethodDecl *Method) {
  assert(SemaRef.getASTContext().getTargetInfo().getTriple().getArch() ==
             llvm::Triple::x86 &&
         "x86-specific check invoked for a different target");
  SourceLocation Loc;
  QualType T;
  for (const ParmVarDecl *P : Method->parameters()) {
    if (P->getType()->isVectorType()) {
      Loc = P->getLocStart();
      T = P->getType();
      break;
    }
  }
  if (Loc.isInvalid()) {
    if (Method->getReturnType()->isVectorType()) {
      Loc = Method->getReturnTypeSourceRange().getBegin();
      T = Method->getReturnType();
    } else
      return;
  }

  // Vector parameters/return values are not supported by objc_msgSend on x86 in
  // iOS < 9 and macOS < 10.11.
  const auto &Triple = SemaRef.getASTContext().getTargetInfo().getTriple();
  VersionTuple AcceptedInVersion;
  if (Triple.getOS() == llvm::Triple::IOS)
    AcceptedInVersion = VersionTuple(/*Major=*/9);
  else if (Triple.isMacOSX())
    AcceptedInVersion = VersionTuple(/*Major=*/10, /*Minor=*/11);
  else
    return;
  if (SemaRef.getASTContext().getTargetInfo().getPlatformMinVersion() >=
      AcceptedInVersion)
    return;
  SemaRef.Diag(Loc, diag::err_objc_method_unsupported_param_ret_type)
      << T << (Method->getReturnType()->isVectorType() ? /*return value*/ 1
                                                       : /*parameter*/ 0)
      << (Triple.isMacOSX() ? "macOS 10.11" : "iOS 9");
}

Decl *Sema::ActOnMethodDeclaration(
    Scope *S,
    SourceLocation MethodLoc, SourceLocation EndLoc,
    tok::TokenKind MethodType, 
    ObjCDeclSpec &ReturnQT, ParsedType ReturnType,
    ArrayRef<SourceLocation> SelectorLocs,
    Selector Sel,
    // optional arguments. The number of types/arguments is obtained
    // from the Sel.getNumArgs().
    ObjCArgInfo *ArgInfo,
    DeclaratorChunk::ParamInfo *CParamInfo, unsigned CNumArgs, // c-style args
    AttributeList *AttrList, tok::ObjCKeywordKind MethodDeclKind,
    bool isVariadic, bool MethodDefinition) {
  // Make sure we can establish a context for the method.
  if (!CurContext->isObjCContainer()) {
    Diag(MethodLoc, diag::err_missing_method_context);
    return nullptr;
  }
  Decl *ClassDecl = cast<ObjCContainerDecl>(CurContext);
  QualType resultDeclType;

  bool HasRelatedResultType = false;
  TypeSourceInfo *ReturnTInfo = nullptr;
  if (ReturnType) {
    resultDeclType = GetTypeFromParser(ReturnType, &ReturnTInfo);

    if (CheckFunctionReturnType(resultDeclType, MethodLoc))
      return nullptr;

    QualType bareResultType = resultDeclType;
    (void)AttributedType::stripOuterNullability(bareResultType);
    HasRelatedResultType = (bareResultType == Context.getObjCInstanceType());
  } else { // get the type for "id".
    resultDeclType = Context.getObjCIdType();
    Diag(MethodLoc, diag::warn_missing_method_return_type)
      << FixItHint::CreateInsertion(SelectorLocs.front(), "(id)");
  }

  ObjCMethodDecl *ObjCMethod = ObjCMethodDecl::Create(
      Context, MethodLoc, EndLoc, Sel, resultDeclType, ReturnTInfo, CurContext,
      MethodType == tok::minus, isVariadic,
      /*isPropertyAccessor=*/false,
      /*isImplicitlyDeclared=*/false, /*isDefined=*/false,
      MethodDeclKind == tok::objc_optional ? ObjCMethodDecl::Optional
                                           : ObjCMethodDecl::Required,
      HasRelatedResultType);

  SmallVector<ParmVarDecl*, 16> Params;

  for (unsigned i = 0, e = Sel.getNumArgs(); i != e; ++i) {
    QualType ArgType;
    TypeSourceInfo *DI;

    if (!ArgInfo[i].Type) {
      ArgType = Context.getObjCIdType();
      DI = nullptr;
    } else {
      ArgType = GetTypeFromParser(ArgInfo[i].Type, &DI);
    }

    LookupResult R(*this, ArgInfo[i].Name, ArgInfo[i].NameLoc, 
                   LookupOrdinaryName, forRedeclarationInCurContext());
    LookupName(R, S);
    if (R.isSingleResult()) {
      NamedDecl *PrevDecl = R.getFoundDecl();
      if (S->isDeclScope(PrevDecl)) {
        Diag(ArgInfo[i].NameLoc, 
             (MethodDefinition ? diag::warn_method_param_redefinition 
                               : diag::warn_method_param_declaration)) 
          << ArgInfo[i].Name;
        Diag(PrevDecl->getLocation(), 
             diag::note_previous_declaration);
      }
    }

    SourceLocation StartLoc = DI
      ? DI->getTypeLoc().getBeginLoc()
      : ArgInfo[i].NameLoc;

    ParmVarDecl* Param = CheckParameter(ObjCMethod, StartLoc,
                                        ArgInfo[i].NameLoc, ArgInfo[i].Name,
                                        ArgType, DI, SC_None);

    Param->setObjCMethodScopeInfo(i);

    Param->setObjCDeclQualifier(
      CvtQTToAstBitMask(ArgInfo[i].DeclSpec.getObjCDeclQualifier()));

    // Apply the attributes to the parameter.
    ProcessDeclAttributeList(TUScope, Param, ArgInfo[i].ArgAttrs);
    AddPragmaAttributes(TUScope, Param);
    ProcessAPINotes(Param);

    if (Param->hasAttr<BlocksAttr>()) {
      Diag(Param->getLocation(), diag::err_block_on_nonlocal);
      Param->setInvalidDecl();
    }
    S->AddDecl(Param);
    IdResolver.AddDecl(Param);

    Params.push_back(Param);
  }
  
  for (unsigned i = 0, e = CNumArgs; i != e; ++i) {
    ParmVarDecl *Param = cast<ParmVarDecl>(CParamInfo[i].Param);
    QualType ArgType = Param->getType();
    if (ArgType.isNull())
      ArgType = Context.getObjCIdType();
    else
      // Perform the default array/function conversions (C99 6.7.5.3p[7,8]).
      ArgType = Context.getAdjustedParameterType(ArgType);

    Param->setDeclContext(ObjCMethod);
    Params.push_back(Param);
  }
  
  ObjCMethod->setMethodParams(Context, Params, SelectorLocs);
  ObjCMethod->setObjCDeclQualifier(
    CvtQTToAstBitMask(ReturnQT.getObjCDeclQualifier()));

  if (AttrList)
    ProcessDeclAttributeList(TUScope, ObjCMethod, AttrList);
  AddPragmaAttributes(TUScope, ObjCMethod);
  ProcessAPINotes(ObjCMethod);

  // Add the method now.
  const ObjCMethodDecl *PrevMethod = nullptr;
  if (ObjCImplDecl *ImpDecl = dyn_cast<ObjCImplDecl>(ClassDecl)) {
    if (MethodType == tok::minus) {
      PrevMethod = ImpDecl->getInstanceMethod(Sel);
      ImpDecl->addInstanceMethod(ObjCMethod);
    } else {
      PrevMethod = ImpDecl->getClassMethod(Sel);
      ImpDecl->addClassMethod(ObjCMethod);
    }

    // Merge information from the @interface declaration into the
    // @implementation.
    if (ObjCInterfaceDecl *IDecl = ImpDecl->getClassInterface()) {
      if (auto *IMD = IDecl->lookupMethod(ObjCMethod->getSelector(),
                                          ObjCMethod->isInstanceMethod())) {
        mergeInterfaceMethodToImpl(*this, ObjCMethod, IMD);

        // Warn about defining -dealloc in a category.
        if (isa<ObjCCategoryImplDecl>(ImpDecl) && IMD->isOverriding() &&
            ObjCMethod->getSelector().getMethodFamily() == OMF_dealloc) {
          Diag(ObjCMethod->getLocation(), diag::warn_dealloc_in_category)
            << ObjCMethod->getDeclName();
        }
      }
    }
  } else {
    cast<DeclContext>(ClassDecl)->addDecl(ObjCMethod);
  }

  if (PrevMethod) {
    // You can never have two method definitions with the same name.
    Diag(ObjCMethod->getLocation(), diag::err_duplicate_method_decl)
      << ObjCMethod->getDeclName();
    Diag(PrevMethod->getLocation(), diag::note_previous_declaration);
    ObjCMethod->setInvalidDecl();
    return ObjCMethod;
  }

  // If this Objective-C method does not have a related result type, but we
  // are allowed to infer related result types, try to do so based on the
  // method family.
  ObjCInterfaceDecl *CurrentClass = dyn_cast<ObjCInterfaceDecl>(ClassDecl);
  if (!CurrentClass) {
    if (ObjCCategoryDecl *Cat = dyn_cast<ObjCCategoryDecl>(ClassDecl))
      CurrentClass = Cat->getClassInterface();
    else if (ObjCImplDecl *Impl = dyn_cast<ObjCImplDecl>(ClassDecl))
      CurrentClass = Impl->getClassInterface();
    else if (ObjCCategoryImplDecl *CatImpl
                                   = dyn_cast<ObjCCategoryImplDecl>(ClassDecl))
      CurrentClass = CatImpl->getClassInterface();
  }

  ResultTypeCompatibilityKind RTC
    = CheckRelatedResultTypeCompatibility(*this, ObjCMethod, CurrentClass);

  CheckObjCMethodOverrides(ObjCMethod, CurrentClass, RTC);

  bool ARCError = false;
  if (getLangOpts().ObjCAutoRefCount)
    ARCError = CheckARCMethodDecl(ObjCMethod);

  // Infer the related result type when possible.
  if (!ARCError && RTC == Sema::RTC_Compatible &&
      !ObjCMethod->hasRelatedResultType() &&
      LangOpts.ObjCInferRelatedResultType) {
    bool InferRelatedResultType = false;
    switch (ObjCMethod->getMethodFamily()) {
    case OMF_None:
    case OMF_copy:
    case OMF_dealloc:
    case OMF_finalize:
    case OMF_mutableCopy:
    case OMF_release:
    case OMF_retainCount:
    case OMF_initialize:
    case OMF_performSelector:
      break;
      
    case OMF_alloc:
    case OMF_new:
        InferRelatedResultType = ObjCMethod->isClassMethod();
      break;
        
    case OMF_init:
    case OMF_autorelease:
    case OMF_retain:
    case OMF_self:
      InferRelatedResultType = ObjCMethod->isInstanceMethod();
      break;
    }
    
    if (InferRelatedResultType &&
        !ObjCMethod->getReturnType()->isObjCIndependentClassType())
      ObjCMethod->SetRelatedResultType();
  }

  if (MethodDefinition &&
      Context.getTargetInfo().getTriple().getArch() == llvm::Triple::x86)
    checkObjCMethodX86VectorTypes(*this, ObjCMethod);

  // + load method cannot have availability attributes. It get called on
  // startup, so it has to have the availability of the deployment target.
  if (const auto *attr = ObjCMethod->getAttr<AvailabilityAttr>()) {
    if (ObjCMethod->isClassMethod() &&
        ObjCMethod->getSelector().getAsString() == "load") {
      Diag(attr->getLocation(), diag::warn_availability_on_static_initializer)
          << 0;
      ObjCMethod->dropAttr<AvailabilityAttr>();
    }
  }

  ActOnDocumentableDecl(ObjCMethod);

  return ObjCMethod;
}

bool Sema::CheckObjCDeclScope(Decl *D) {
  // Following is also an error. But it is caused by a missing @end
  // and diagnostic is issued elsewhere.
  if (isa<ObjCContainerDecl>(CurContext->getRedeclContext()))
    return false;

  // If we switched context to translation unit while we are still lexically in
  // an objc container, it means the parser missed emitting an error.
  if (isa<TranslationUnitDecl>(getCurLexicalContext()->getRedeclContext()))
    return false;
  
  Diag(D->getLocation(), diag::err_objc_decls_may_only_appear_in_global_scope);
  D->setInvalidDecl();

  return true;
}

/// Called whenever \@defs(ClassName) is encountered in the source.  Inserts the
/// instance variables of ClassName into Decls.
void Sema::ActOnDefs(Scope *S, Decl *TagD, SourceLocation DeclStart,
                     IdentifierInfo *ClassName,
                     SmallVectorImpl<Decl*> &Decls) {
  // Check that ClassName is a valid class
  ObjCInterfaceDecl *Class = getObjCInterfaceDecl(ClassName, DeclStart);
  if (!Class) {
    Diag(DeclStart, diag::err_undef_interface) << ClassName;
    return;
  }
  if (LangOpts.ObjCRuntime.isNonFragile()) {
    Diag(DeclStart, diag::err_atdef_nonfragile_interface);
    return;
  }

  // Collect the instance variables
  SmallVector<const ObjCIvarDecl*, 32> Ivars;
  Context.DeepCollectObjCIvars(Class, true, Ivars);
  // For each ivar, create a fresh ObjCAtDefsFieldDecl.
  for (unsigned i = 0; i < Ivars.size(); i++) {
    const FieldDecl* ID = Ivars[i];
    RecordDecl *Record = dyn_cast<RecordDecl>(TagD);
    Decl *FD = ObjCAtDefsFieldDecl::Create(Context, Record,
                                           /*FIXME: StartL=*/ID->getLocation(),
                                           ID->getLocation(),
                                           ID->getIdentifier(), ID->getType(),
                                           ID->getBitWidth());
    Decls.push_back(FD);
  }

  // Introduce all of these fields into the appropriate scope.
  for (SmallVectorImpl<Decl*>::iterator D = Decls.begin();
       D != Decls.end(); ++D) {
    FieldDecl *FD = cast<FieldDecl>(*D);
    if (getLangOpts().CPlusPlus)
      PushOnScopeChains(FD, S);
    else if (RecordDecl *Record = dyn_cast<RecordDecl>(TagD))
      Record->addDecl(FD);
  }
}

/// Build a type-check a new Objective-C exception variable declaration.
VarDecl *Sema::BuildObjCExceptionDecl(TypeSourceInfo *TInfo, QualType T,
                                      SourceLocation StartLoc,
                                      SourceLocation IdLoc,
                                      IdentifierInfo *Id,
                                      bool Invalid) {
  // ISO/IEC TR 18037 S6.7.3: "The type of an object with automatic storage 
  // duration shall not be qualified by an address-space qualifier."
  // Since all parameters have automatic store duration, they can not have
  // an address space.
  if (T.getAddressSpace() != LangAS::Default) {
    Diag(IdLoc, diag::err_arg_with_address_space);
    Invalid = true;
  }
  
  // An @catch parameter must be an unqualified object pointer type;
  // FIXME: Recover from "NSObject foo" by inserting the * in "NSObject *foo"?
  if (Invalid) {
    // Don't do any further checking.
  } else if (T->isDependentType()) {
    // Okay: we don't know what this type will instantiate to.
  } else if (T->isObjCQualifiedIdType()) {
    Invalid = true;
    Diag(IdLoc, diag::err_illegal_qualifiers_on_catch_parm);
  } else if (T->isObjCIdType()) {
    // Okay: we don't know what this type will instantiate to.
  } else if (!T->isObjCObjectPointerType()) {
    Invalid = true;
    Diag(IdLoc, diag::err_catch_param_not_objc_type);
  } else if (!T->getAs<ObjCObjectPointerType>()->getInterfaceType()) {
    Invalid = true;
    Diag(IdLoc, diag::err_catch_param_not_objc_type);
  }
  
  VarDecl *New = VarDecl::Create(Context, CurContext, StartLoc, IdLoc, Id,
                                 T, TInfo, SC_None);
  New->setExceptionVariable(true);
  
  // In ARC, infer 'retaining' for variables of retainable type.
  if (getLangOpts().ObjCAutoRefCount && inferObjCARCLifetime(New))
    Invalid = true;

  if (Invalid)
    New->setInvalidDecl();
  return New;
}

Decl *Sema::ActOnObjCExceptionDecl(Scope *S, Declarator &D) {
  const DeclSpec &DS = D.getDeclSpec();
  
  // We allow the "register" storage class on exception variables because
  // GCC did, but we drop it completely. Any other storage class is an error.
  if (DS.getStorageClassSpec() == DeclSpec::SCS_register) {
    Diag(DS.getStorageClassSpecLoc(), diag::warn_register_objc_catch_parm)
      << FixItHint::CreateRemoval(SourceRange(DS.getStorageClassSpecLoc()));
  } else if (DeclSpec::SCS SCS = DS.getStorageClassSpec()) {
    Diag(DS.getStorageClassSpecLoc(), diag::err_storage_spec_on_catch_parm)
      << DeclSpec::getSpecifierName(SCS);
  }
  if (DS.isInlineSpecified())
    Diag(DS.getInlineSpecLoc(), diag::err_inline_non_function)
        << getLangOpts().CPlusPlus17;
  if (DeclSpec::TSCS TSCS = D.getDeclSpec().getThreadStorageClassSpec())
    Diag(D.getDeclSpec().getThreadStorageClassSpecLoc(),
         diag::err_invalid_thread)
     << DeclSpec::getSpecifierName(TSCS);
  D.getMutableDeclSpec().ClearStorageClassSpecs();

  DiagnoseFunctionSpecifiers(D.getDeclSpec());
  
  // Check that there are no default arguments inside the type of this
  // exception object (C++ only).
  if (getLangOpts().CPlusPlus)
    CheckExtraCXXDefaultArguments(D);
  
  TypeSourceInfo *TInfo = GetTypeForDeclarator(D, S);
  QualType ExceptionType = TInfo->getType();

  VarDecl *New = BuildObjCExceptionDecl(TInfo, ExceptionType,
                                        D.getSourceRange().getBegin(),
                                        D.getIdentifierLoc(),
                                        D.getIdentifier(),
                                        D.isInvalidType());
  
  // Parameter declarators cannot be qualified (C++ [dcl.meaning]p1).
  if (D.getCXXScopeSpec().isSet()) {
    Diag(D.getIdentifierLoc(), diag::err_qualified_objc_catch_parm)
      << D.getCXXScopeSpec().getRange();
    New->setInvalidDecl();
  }
  
  // Add the parameter declaration into this scope.
  S->AddDecl(New);
  if (D.getIdentifier())
    IdResolver.AddDecl(New);
  
  ProcessDeclAttributes(S, New, D);
  
  if (New->hasAttr<BlocksAttr>())
    Diag(New->getLocation(), diag::err_block_on_nonlocal);
  return New;
}

/// CollectIvarsToConstructOrDestruct - Collect those ivars which require
/// initialization.
void Sema::CollectIvarsToConstructOrDestruct(ObjCInterfaceDecl *OI,
                                SmallVectorImpl<ObjCIvarDecl*> &Ivars) {
  for (ObjCIvarDecl *Iv = OI->all_declared_ivar_begin(); Iv; 
       Iv= Iv->getNextIvar()) {
    QualType QT = Context.getBaseElementType(Iv->getType());
    if (QT->isRecordType())
      Ivars.push_back(Iv);
  }
}

void Sema::DiagnoseUseOfUnimplementedSelectors() {
  // Load referenced selectors from the external source.
  if (ExternalSource) {
    SmallVector<std::pair<Selector, SourceLocation>, 4> Sels;
    ExternalSource->ReadReferencedSelectors(Sels);
    for (unsigned I = 0, N = Sels.size(); I != N; ++I)
      ReferencedSelectors[Sels[I].first] = Sels[I].second;
  }
  
  // Warning will be issued only when selector table is
  // generated (which means there is at lease one implementation
  // in the TU). This is to match gcc's behavior.
  if (ReferencedSelectors.empty() || 
      !Context.AnyObjCImplementation())
    return;
  for (auto &SelectorAndLocation : ReferencedSelectors) {
    Selector Sel = SelectorAndLocation.first;
    SourceLocation Loc = SelectorAndLocation.second;
    if (!LookupImplementedMethodInGlobalPool(Sel))
      Diag(Loc, diag::warn_unimplemented_selector) << Sel;
  }
}

ObjCIvarDecl *
Sema::GetIvarBackingPropertyAccessor(const ObjCMethodDecl *Method,
                                     const ObjCPropertyDecl *&PDecl) const {
  if (Method->isClassMethod())
    return nullptr;
  const ObjCInterfaceDecl *IDecl = Method->getClassInterface();
  if (!IDecl)
    return nullptr;
  Method = IDecl->lookupMethod(Method->getSelector(), /*isInstance=*/true,
                               /*shallowCategoryLookup=*/false,
                               /*followSuper=*/false);
  if (!Method || !Method->isPropertyAccessor())
    return nullptr;
  if ((PDecl = Method->findPropertyDecl()))
    if (ObjCIvarDecl *IV = PDecl->getPropertyIvarDecl()) {
      // property backing ivar must belong to property's class
      // or be a private ivar in class's implementation.
      // FIXME. fix the const-ness issue.
      IV = const_cast<ObjCInterfaceDecl *>(IDecl)->lookupInstanceVariable(
                                                        IV->getIdentifier());
      return IV;
    }
  return nullptr;
}

namespace {
  /// Used by Sema::DiagnoseUnusedBackingIvarInAccessor to check if a property
  /// accessor references the backing ivar.
  class UnusedBackingIvarChecker :
      public RecursiveASTVisitor<UnusedBackingIvarChecker> {
  public:
    Sema &S;
    const ObjCMethodDecl *Method;
    const ObjCIvarDecl *IvarD;
    bool AccessedIvar;
    bool InvokedSelfMethod;

    UnusedBackingIvarChecker(Sema &S, const ObjCMethodDecl *Method,
                             const ObjCIvarDecl *IvarD)
      : S(S), Method(Method), IvarD(IvarD),
        AccessedIvar(false), InvokedSelfMethod(false) {
      assert(IvarD);
    }

    bool VisitObjCIvarRefExpr(ObjCIvarRefExpr *E) {
      if (E->getDecl() == IvarD) {
        AccessedIvar = true;
        return false;
      }
      return true;
    }

    bool VisitObjCMessageExpr(ObjCMessageExpr *E) {
      if (E->getReceiverKind() == ObjCMessageExpr::Instance &&
          S.isSelfExpr(E->getInstanceReceiver(), Method)) {
        InvokedSelfMethod = true;
      }
      return true;
    }
  };
} // end anonymous namespace

void Sema::DiagnoseUnusedBackingIvarInAccessor(Scope *S,
                                          const ObjCImplementationDecl *ImplD) {
  if (S->hasUnrecoverableErrorOccurred())
    return;

  for (const auto *CurMethod : ImplD->instance_methods()) {
    unsigned DIAG = diag::warn_unused_property_backing_ivar;
    SourceLocation Loc = CurMethod->getLocation();
    if (Diags.isIgnored(DIAG, Loc))
      continue;

    const ObjCPropertyDecl *PDecl;
    const ObjCIvarDecl *IV = GetIvarBackingPropertyAccessor(CurMethod, PDecl);
    if (!IV)
      continue;

    UnusedBackingIvarChecker Checker(*this, CurMethod, IV);
    Checker.TraverseStmt(CurMethod->getBody());
    if (Checker.AccessedIvar)
      continue;

    // Do not issue this warning if backing ivar is used somewhere and accessor
    // implementation makes a self call. This is to prevent false positive in
    // cases where the ivar is accessed by another method that the accessor
    // delegates to.
    if (!IV->isReferenced() || !Checker.InvokedSelfMethod) {
      Diag(Loc, DIAG) << IV;
      Diag(PDecl->getLocation(), diag::note_property_declare);
    }
  }
}<|MERGE_RESOLUTION|>--- conflicted
+++ resolved
@@ -2191,18 +2191,7 @@
 
 static bool shouldWarnUndefinedMethod(const ObjCMethodDecl *M) {
   // No point warning no definition of method which is 'unavailable'.
-<<<<<<< HEAD
-  switch (M->getAvailability()) {
-  case AR_Available:
-  case AR_Deprecated:
-    return true;
-
-  // Don't warn about unavailable or not-yet-introduced methods.
-  case AR_NotYetIntroduced:
-  case AR_Unavailable:
-    return false;
-  }
-  llvm_unreachable("Invalid availability");
+  return method->getAvailability() != AR_Unavailable;
 }
 
 static void WarnUndefinedMethod(Sema &S, SourceLocation ImpLoc,
@@ -2210,9 +2199,6 @@
                                 unsigned DiagID,
                                 NamedDecl *NeededFor = nullptr) {
   if (!shouldWarnUndefinedMethod(method))
-=======
-  if (method->getAvailability() == AR_Unavailable)
->>>>>>> ecce5c95
     return;
 
   // FIXME: For now ignore 'IncompleteImpl'.
