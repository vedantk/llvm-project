//===--- SemaExprCXX.cpp - Semantic Analysis for Expressions --------------===//
//
//                     The LLVM Compiler Infrastructure
//
// This file is distributed under the University of Illinois Open Source
// License. See LICENSE.TXT for details.
//
//===----------------------------------------------------------------------===//
///
/// \file
/// \brief Implements semantic analysis for C++ expressions.
///
//===----------------------------------------------------------------------===//

#include "clang/Sema/SemaInternal.h"
#include "TreeTransform.h"
#include "TypeLocBuilder.h"
#include "clang/AST/ASTContext.h"
#include "clang/AST/ASTLambda.h"
#include "clang/AST/CXXInheritance.h"
#include "clang/AST/CharUnits.h"
#include "clang/AST/DeclObjC.h"
#include "clang/AST/ExprCXX.h"
#include "clang/AST/ExprObjC.h"
#include "clang/AST/RecursiveASTVisitor.h"
#include "clang/AST/TypeLoc.h"
#include "clang/Basic/PartialDiagnostic.h"
#include "clang/Basic/TargetInfo.h"
#include "clang/Lex/Preprocessor.h"
#include "clang/Sema/DeclSpec.h"
#include "clang/Sema/Initialization.h"
#include "clang/Sema/Lookup.h"
#include "clang/Sema/ParsedTemplate.h"
#include "clang/Sema/Scope.h"
#include "clang/Sema/ScopeInfo.h"
#include "clang/Sema/SemaLambda.h"
#include "clang/Sema/TemplateDeduction.h"
#include "llvm/ADT/APInt.h"
#include "llvm/ADT/STLExtras.h"
#include "llvm/Support/ErrorHandling.h"
using namespace clang;
using namespace sema;

/// \brief Handle the result of the special case name lookup for inheriting
/// constructor declarations. 'NS::X::X' and 'NS::X<...>::X' are treated as
/// constructor names in member using declarations, even if 'X' is not the
/// name of the corresponding type.
ParsedType Sema::getInheritingConstructorName(CXXScopeSpec &SS,
                                              SourceLocation NameLoc,
                                              IdentifierInfo &Name) {
  NestedNameSpecifier *NNS = SS.getScopeRep();

  // Convert the nested-name-specifier into a type.
  QualType Type;
  switch (NNS->getKind()) {
  case NestedNameSpecifier::TypeSpec:
  case NestedNameSpecifier::TypeSpecWithTemplate:
    Type = QualType(NNS->getAsType(), 0);
    break;

  case NestedNameSpecifier::Identifier:
    // Strip off the last layer of the nested-name-specifier and build a
    // typename type for it.
    assert(NNS->getAsIdentifier() == &Name && "not a constructor name");
    Type = Context.getDependentNameType(ETK_None, NNS->getPrefix(),
                                        NNS->getAsIdentifier());
    break;

  case NestedNameSpecifier::Global:
  case NestedNameSpecifier::Super:
  case NestedNameSpecifier::Namespace:
  case NestedNameSpecifier::NamespaceAlias:
    llvm_unreachable("Nested name specifier is not a type for inheriting ctor");
  }

  // This reference to the type is located entirely at the location of the
  // final identifier in the qualified-id.
  return CreateParsedType(Type,
                          Context.getTrivialTypeSourceInfo(Type, NameLoc));
}

ParsedType Sema::getDestructorName(SourceLocation TildeLoc,
                                   IdentifierInfo &II,
                                   SourceLocation NameLoc,
                                   Scope *S, CXXScopeSpec &SS,
                                   ParsedType ObjectTypePtr,
                                   bool EnteringContext) {
  // Determine where to perform name lookup.

  // FIXME: This area of the standard is very messy, and the current
  // wording is rather unclear about which scopes we search for the
  // destructor name; see core issues 399 and 555. Issue 399 in
  // particular shows where the current description of destructor name
  // lookup is completely out of line with existing practice, e.g.,
  // this appears to be ill-formed:
  //
  //   namespace N {
  //     template <typename T> struct S {
  //       ~S();
  //     };
  //   }
  //
  //   void f(N::S<int>* s) {
  //     s->N::S<int>::~S();
  //   }
  //
  // See also PR6358 and PR6359.
  // For this reason, we're currently only doing the C++03 version of this
  // code; the C++0x version has to wait until we get a proper spec.
  QualType SearchType;
  DeclContext *LookupCtx = nullptr;
  bool isDependent = false;
  bool LookInScope = false;

  if (SS.isInvalid())
    return nullptr;

  // If we have an object type, it's because we are in a
  // pseudo-destructor-expression or a member access expression, and
  // we know what type we're looking for.
  if (ObjectTypePtr)
    SearchType = GetTypeFromParser(ObjectTypePtr);

  if (SS.isSet()) {
    NestedNameSpecifier *NNS = SS.getScopeRep();

    bool AlreadySearched = false;
    bool LookAtPrefix = true;
    // C++11 [basic.lookup.qual]p6:
    //   If a pseudo-destructor-name (5.2.4) contains a nested-name-specifier,
    //   the type-names are looked up as types in the scope designated by the
    //   nested-name-specifier. Similarly, in a qualified-id of the form:
    //
    //     nested-name-specifier[opt] class-name :: ~ class-name
    //
    //   the second class-name is looked up in the same scope as the first.
    //
    // Here, we determine whether the code below is permitted to look at the
    // prefix of the nested-name-specifier.
    DeclContext *DC = computeDeclContext(SS, EnteringContext);
    if (DC && DC->isFileContext()) {
      AlreadySearched = true;
      LookupCtx = DC;
      isDependent = false;
    } else if (DC && isa<CXXRecordDecl>(DC)) {
      LookAtPrefix = false;
      LookInScope = true;
    }

    // The second case from the C++03 rules quoted further above.
    NestedNameSpecifier *Prefix = nullptr;
    if (AlreadySearched) {
      // Nothing left to do.
    } else if (LookAtPrefix && (Prefix = NNS->getPrefix())) {
      CXXScopeSpec PrefixSS;
      PrefixSS.Adopt(NestedNameSpecifierLoc(Prefix, SS.location_data()));
      LookupCtx = computeDeclContext(PrefixSS, EnteringContext);
      isDependent = isDependentScopeSpecifier(PrefixSS);
    } else if (ObjectTypePtr) {
      LookupCtx = computeDeclContext(SearchType);
      isDependent = SearchType->isDependentType();
    } else {
      LookupCtx = computeDeclContext(SS, EnteringContext);
      isDependent = LookupCtx && LookupCtx->isDependentContext();
    }
  } else if (ObjectTypePtr) {
    // C++ [basic.lookup.classref]p3:
    //   If the unqualified-id is ~type-name, the type-name is looked up
    //   in the context of the entire postfix-expression. If the type T
    //   of the object expression is of a class type C, the type-name is
    //   also looked up in the scope of class C. At least one of the
    //   lookups shall find a name that refers to (possibly
    //   cv-qualified) T.
    LookupCtx = computeDeclContext(SearchType);
    isDependent = SearchType->isDependentType();
    assert((isDependent || !SearchType->isIncompleteType()) &&
           "Caller should have completed object type");

    LookInScope = true;
  } else {
    // Perform lookup into the current scope (only).
    LookInScope = true;
  }

  TypeDecl *NonMatchingTypeDecl = nullptr;
  LookupResult Found(*this, &II, NameLoc, LookupOrdinaryName);
  for (unsigned Step = 0; Step != 2; ++Step) {
    // Look for the name first in the computed lookup context (if we
    // have one) and, if that fails to find a match, in the scope (if
    // we're allowed to look there).
    Found.clear();
    if (Step == 0 && LookupCtx)
      LookupQualifiedName(Found, LookupCtx);
    else if (Step == 1 && LookInScope && S)
      LookupName(Found, S);
    else
      continue;

    // FIXME: Should we be suppressing ambiguities here?
    if (Found.isAmbiguous())
      return nullptr;

    if (TypeDecl *Type = Found.getAsSingle<TypeDecl>()) {
      QualType T = Context.getTypeDeclType(Type);
      MarkAnyDeclReferenced(Type->getLocation(), Type, /*OdrUse=*/false);

      if (SearchType.isNull() || SearchType->isDependentType() ||
          Context.hasSameUnqualifiedType(T, SearchType)) {
        // We found our type!

        return CreateParsedType(T,
                                Context.getTrivialTypeSourceInfo(T, NameLoc));
      }

      if (!SearchType.isNull())
        NonMatchingTypeDecl = Type;
    }

    // If the name that we found is a class template name, and it is
    // the same name as the template name in the last part of the
    // nested-name-specifier (if present) or the object type, then
    // this is the destructor for that class.
    // FIXME: This is a workaround until we get real drafting for core
    // issue 399, for which there isn't even an obvious direction.
    if (ClassTemplateDecl *Template = Found.getAsSingle<ClassTemplateDecl>()) {
      QualType MemberOfType;
      if (SS.isSet()) {
        if (DeclContext *Ctx = computeDeclContext(SS, EnteringContext)) {
          // Figure out the type of the context, if it has one.
          if (CXXRecordDecl *Record = dyn_cast<CXXRecordDecl>(Ctx))
            MemberOfType = Context.getTypeDeclType(Record);
        }
      }
      if (MemberOfType.isNull())
        MemberOfType = SearchType;

      if (MemberOfType.isNull())
        continue;

      // We're referring into a class template specialization. If the
      // class template we found is the same as the template being
      // specialized, we found what we are looking for.
      if (const RecordType *Record = MemberOfType->getAs<RecordType>()) {
        if (ClassTemplateSpecializationDecl *Spec
              = dyn_cast<ClassTemplateSpecializationDecl>(Record->getDecl())) {
          if (Spec->getSpecializedTemplate()->getCanonicalDecl() ==
                Template->getCanonicalDecl())
            return CreateParsedType(
                MemberOfType,
                Context.getTrivialTypeSourceInfo(MemberOfType, NameLoc));
        }

        continue;
      }

      // We're referring to an unresolved class template
      // specialization. Determine whether we class template we found
      // is the same as the template being specialized or, if we don't
      // know which template is being specialized, that it at least
      // has the same name.
      if (const TemplateSpecializationType *SpecType
            = MemberOfType->getAs<TemplateSpecializationType>()) {
        TemplateName SpecName = SpecType->getTemplateName();

        // The class template we found is the same template being
        // specialized.
        if (TemplateDecl *SpecTemplate = SpecName.getAsTemplateDecl()) {
          if (SpecTemplate->getCanonicalDecl() == Template->getCanonicalDecl())
            return CreateParsedType(
                MemberOfType,
                Context.getTrivialTypeSourceInfo(MemberOfType, NameLoc));

          continue;
        }

        // The class template we found has the same name as the
        // (dependent) template name being specialized.
        if (DependentTemplateName *DepTemplate
                                    = SpecName.getAsDependentTemplateName()) {
          if (DepTemplate->isIdentifier() &&
              DepTemplate->getIdentifier() == Template->getIdentifier())
            return CreateParsedType(
                MemberOfType,
                Context.getTrivialTypeSourceInfo(MemberOfType, NameLoc));

          continue;
        }
      }
    }
  }

  if (isDependent) {
    // We didn't find our type, but that's okay: it's dependent
    // anyway.

    // FIXME: What if we have no nested-name-specifier?
    QualType T = CheckTypenameType(ETK_None, SourceLocation(),
                                   SS.getWithLocInContext(Context),
                                   II, NameLoc);
    return ParsedType::make(T);
  }

  if (NonMatchingTypeDecl) {
    QualType T = Context.getTypeDeclType(NonMatchingTypeDecl);
    Diag(NameLoc, diag::err_destructor_expr_type_mismatch)
      << T << SearchType;
    Diag(NonMatchingTypeDecl->getLocation(), diag::note_destructor_type_here)
      << T;
  } else if (ObjectTypePtr)
    Diag(NameLoc, diag::err_ident_in_dtor_not_a_type)
      << &II;
  else {
    SemaDiagnosticBuilder DtorDiag = Diag(NameLoc,
                                          diag::err_destructor_class_name);
    if (S) {
      const DeclContext *Ctx = S->getEntity();
      if (const CXXRecordDecl *Class = dyn_cast_or_null<CXXRecordDecl>(Ctx))
        DtorDiag << FixItHint::CreateReplacement(SourceRange(NameLoc),
                                                 Class->getNameAsString());
    }
  }

  return nullptr;
}

ParsedType Sema::getDestructorType(const DeclSpec& DS, ParsedType ObjectType) {
    if (DS.getTypeSpecType() == DeclSpec::TST_error || !ObjectType)
      return nullptr;
    assert(DS.getTypeSpecType() == DeclSpec::TST_decltype
           && "only get destructor types from declspecs");
    QualType T = BuildDecltypeType(DS.getRepAsExpr(), DS.getTypeSpecTypeLoc());
    QualType SearchType = GetTypeFromParser(ObjectType);
    if (SearchType->isDependentType() || Context.hasSameUnqualifiedType(SearchType, T)) {
      return ParsedType::make(T);
    }

    Diag(DS.getTypeSpecTypeLoc(), diag::err_destructor_expr_type_mismatch)
      << T << SearchType;
    return nullptr;
}

bool Sema::checkLiteralOperatorId(const CXXScopeSpec &SS,
                                  const UnqualifiedId &Name) {
  assert(Name.getKind() == UnqualifiedId::IK_LiteralOperatorId);

  if (!SS.isValid())
    return false;

  switch (SS.getScopeRep()->getKind()) {
  case NestedNameSpecifier::Identifier:
  case NestedNameSpecifier::TypeSpec:
  case NestedNameSpecifier::TypeSpecWithTemplate:
    // Per C++11 [over.literal]p2, literal operators can only be declared at
    // namespace scope. Therefore, this unqualified-id cannot name anything.
    // Reject it early, because we have no AST representation for this in the
    // case where the scope is dependent.
    Diag(Name.getLocStart(), diag::err_literal_operator_id_outside_namespace)
      << SS.getScopeRep();
    return true;

  case NestedNameSpecifier::Global:
  case NestedNameSpecifier::Super:
  case NestedNameSpecifier::Namespace:
  case NestedNameSpecifier::NamespaceAlias:
    return false;
  }

  llvm_unreachable("unknown nested name specifier kind");
}

/// \brief Build a C++ typeid expression with a type operand.
ExprResult Sema::BuildCXXTypeId(QualType TypeInfoType,
                                SourceLocation TypeidLoc,
                                TypeSourceInfo *Operand,
                                SourceLocation RParenLoc) {
  // C++ [expr.typeid]p4:
  //   The top-level cv-qualifiers of the lvalue expression or the type-id
  //   that is the operand of typeid are always ignored.
  //   If the type of the type-id is a class type or a reference to a class
  //   type, the class shall be completely-defined.
  Qualifiers Quals;
  QualType T
    = Context.getUnqualifiedArrayType(Operand->getType().getNonReferenceType(),
                                      Quals);
  if (T->getAs<RecordType>() &&
      RequireCompleteType(TypeidLoc, T, diag::err_incomplete_typeid))
    return ExprError();

  if (T->isVariablyModifiedType())
    return ExprError(Diag(TypeidLoc, diag::err_variably_modified_typeid) << T);

  return new (Context) CXXTypeidExpr(TypeInfoType.withConst(), Operand,
                                     SourceRange(TypeidLoc, RParenLoc));
}

/// \brief Build a C++ typeid expression with an expression operand.
ExprResult Sema::BuildCXXTypeId(QualType TypeInfoType,
                                SourceLocation TypeidLoc,
                                Expr *E,
                                SourceLocation RParenLoc) {
  bool WasEvaluated = false;
  if (E && !E->isTypeDependent()) {
    if (E->getType()->isPlaceholderType()) {
      ExprResult result = CheckPlaceholderExpr(E);
      if (result.isInvalid()) return ExprError();
      E = result.get();
    }

    QualType T = E->getType();
    if (const RecordType *RecordT = T->getAs<RecordType>()) {
      CXXRecordDecl *RecordD = cast<CXXRecordDecl>(RecordT->getDecl());
      // C++ [expr.typeid]p3:
      //   [...] If the type of the expression is a class type, the class
      //   shall be completely-defined.
      if (RequireCompleteType(TypeidLoc, T, diag::err_incomplete_typeid))
        return ExprError();

      // C++ [expr.typeid]p3:
      //   When typeid is applied to an expression other than an glvalue of a
      //   polymorphic class type [...] [the] expression is an unevaluated
      //   operand. [...]
      if (RecordD->isPolymorphic() && E->isGLValue()) {
        // The subexpression is potentially evaluated; switch the context
        // and recheck the subexpression.
        ExprResult Result = TransformToPotentiallyEvaluated(E);
        if (Result.isInvalid()) return ExprError();
        E = Result.get();

        // We require a vtable to query the type at run time.
        MarkVTableUsed(TypeidLoc, RecordD);
        WasEvaluated = true;
      }
    }

    // C++ [expr.typeid]p4:
    //   [...] If the type of the type-id is a reference to a possibly
    //   cv-qualified type, the result of the typeid expression refers to a
    //   std::type_info object representing the cv-unqualified referenced
    //   type.
    Qualifiers Quals;
    QualType UnqualT = Context.getUnqualifiedArrayType(T, Quals);
    if (!Context.hasSameType(T, UnqualT)) {
      T = UnqualT;
      E = ImpCastExprToType(E, UnqualT, CK_NoOp, E->getValueKind()).get();
    }
  }

  if (E->getType()->isVariablyModifiedType())
    return ExprError(Diag(TypeidLoc, diag::err_variably_modified_typeid)
                     << E->getType());
  else if (ActiveTemplateInstantiations.empty() &&
           E->HasSideEffects(Context, WasEvaluated)) {
    // The expression operand for typeid is in an unevaluated expression
    // context, so side effects could result in unintended consequences.
    Diag(E->getExprLoc(), WasEvaluated
                              ? diag::warn_side_effects_typeid
                              : diag::warn_side_effects_unevaluated_context);
  }

  return new (Context) CXXTypeidExpr(TypeInfoType.withConst(), E,
                                     SourceRange(TypeidLoc, RParenLoc));
}

/// ActOnCXXTypeidOfType - Parse typeid( type-id ) or typeid (expression);
ExprResult
Sema::ActOnCXXTypeid(SourceLocation OpLoc, SourceLocation LParenLoc,
                     bool isType, void *TyOrExpr, SourceLocation RParenLoc) {
  // Find the std::type_info type.
  if (!getStdNamespace())
    return ExprError(Diag(OpLoc, diag::err_need_header_before_typeid));

  if (!CXXTypeInfoDecl) {
    IdentifierInfo *TypeInfoII = &PP.getIdentifierTable().get("type_info");
    LookupResult R(*this, TypeInfoII, SourceLocation(), LookupTagName);
    LookupQualifiedName(R, getStdNamespace());
    CXXTypeInfoDecl = R.getAsSingle<RecordDecl>();
    // Microsoft's typeinfo doesn't have type_info in std but in the global
    // namespace if _HAS_EXCEPTIONS is defined to 0. See PR13153.
    if (!CXXTypeInfoDecl && LangOpts.MSVCCompat) {
      LookupQualifiedName(R, Context.getTranslationUnitDecl());
      CXXTypeInfoDecl = R.getAsSingle<RecordDecl>();
    }
    if (!CXXTypeInfoDecl)
      return ExprError(Diag(OpLoc, diag::err_need_header_before_typeid));
  }

  if (!getLangOpts().RTTI) {
    return ExprError(Diag(OpLoc, diag::err_no_typeid_with_fno_rtti));
  }

  QualType TypeInfoType = Context.getTypeDeclType(CXXTypeInfoDecl);

  if (isType) {
    // The operand is a type; handle it as such.
    TypeSourceInfo *TInfo = nullptr;
    QualType T = GetTypeFromParser(ParsedType::getFromOpaquePtr(TyOrExpr),
                                   &TInfo);
    if (T.isNull())
      return ExprError();

    if (!TInfo)
      TInfo = Context.getTrivialTypeSourceInfo(T, OpLoc);

    return BuildCXXTypeId(TypeInfoType, OpLoc, TInfo, RParenLoc);
  }

  // The operand is an expression.
  return BuildCXXTypeId(TypeInfoType, OpLoc, (Expr*)TyOrExpr, RParenLoc);
}

/// Grabs __declspec(uuid()) off a type, or returns 0 if we cannot resolve to
/// a single GUID.
static void
getUuidAttrOfType(Sema &SemaRef, QualType QT,
                  llvm::SmallSetVector<const UuidAttr *, 1> &UuidAttrs) {
  // Optionally remove one level of pointer, reference or array indirection.
  const Type *Ty = QT.getTypePtr();
  if (QT->isPointerType() || QT->isReferenceType())
    Ty = QT->getPointeeType().getTypePtr();
  else if (QT->isArrayType())
    Ty = Ty->getBaseElementTypeUnsafe();

  const auto *RD = Ty->getAsCXXRecordDecl();
  if (!RD)
    return;

  if (const auto *Uuid = RD->getMostRecentDecl()->getAttr<UuidAttr>()) {
    UuidAttrs.insert(Uuid);
    return;
  }

  // __uuidof can grab UUIDs from template arguments.
  if (const auto *CTSD = dyn_cast<ClassTemplateSpecializationDecl>(RD)) {
    const TemplateArgumentList &TAL = CTSD->getTemplateArgs();
    for (const TemplateArgument &TA : TAL.asArray()) {
      const UuidAttr *UuidForTA = nullptr;
      if (TA.getKind() == TemplateArgument::Type)
        getUuidAttrOfType(SemaRef, TA.getAsType(), UuidAttrs);
      else if (TA.getKind() == TemplateArgument::Declaration)
        getUuidAttrOfType(SemaRef, TA.getAsDecl()->getType(), UuidAttrs);

      if (UuidForTA)
        UuidAttrs.insert(UuidForTA);
    }
  }
}

/// \brief Build a Microsoft __uuidof expression with a type operand.
ExprResult Sema::BuildCXXUuidof(QualType TypeInfoType,
                                SourceLocation TypeidLoc,
                                TypeSourceInfo *Operand,
                                SourceLocation RParenLoc) {
  StringRef UuidStr;
  if (!Operand->getType()->isDependentType()) {
    llvm::SmallSetVector<const UuidAttr *, 1> UuidAttrs;
    getUuidAttrOfType(*this, Operand->getType(), UuidAttrs);
    if (UuidAttrs.empty())
      return ExprError(Diag(TypeidLoc, diag::err_uuidof_without_guid));
    if (UuidAttrs.size() > 1)
      return ExprError(Diag(TypeidLoc, diag::err_uuidof_with_multiple_guids));
    UuidStr = UuidAttrs.back()->getGuid();
  }

  return new (Context) CXXUuidofExpr(TypeInfoType.withConst(), Operand, UuidStr,
                                     SourceRange(TypeidLoc, RParenLoc));
}

/// \brief Build a Microsoft __uuidof expression with an expression operand.
ExprResult Sema::BuildCXXUuidof(QualType TypeInfoType,
                                SourceLocation TypeidLoc,
                                Expr *E,
                                SourceLocation RParenLoc) {
  StringRef UuidStr;
  if (!E->getType()->isDependentType()) {
    if (E->isNullPointerConstant(Context, Expr::NPC_ValueDependentIsNull)) {
      UuidStr = "00000000-0000-0000-0000-000000000000";
    } else {
      llvm::SmallSetVector<const UuidAttr *, 1> UuidAttrs;
      getUuidAttrOfType(*this, E->getType(), UuidAttrs);
      if (UuidAttrs.empty())
        return ExprError(Diag(TypeidLoc, diag::err_uuidof_without_guid));
      if (UuidAttrs.size() > 1)
        return ExprError(Diag(TypeidLoc, diag::err_uuidof_with_multiple_guids));
      UuidStr = UuidAttrs.back()->getGuid();
    }
  }

  return new (Context) CXXUuidofExpr(TypeInfoType.withConst(), E, UuidStr,
                                     SourceRange(TypeidLoc, RParenLoc));
}

/// ActOnCXXUuidof - Parse __uuidof( type-id ) or __uuidof (expression);
ExprResult
Sema::ActOnCXXUuidof(SourceLocation OpLoc, SourceLocation LParenLoc,
                     bool isType, void *TyOrExpr, SourceLocation RParenLoc) {
  // If MSVCGuidDecl has not been cached, do the lookup.
  if (!MSVCGuidDecl) {
    IdentifierInfo *GuidII = &PP.getIdentifierTable().get("_GUID");
    LookupResult R(*this, GuidII, SourceLocation(), LookupTagName);
    LookupQualifiedName(R, Context.getTranslationUnitDecl());
    MSVCGuidDecl = R.getAsSingle<RecordDecl>();
    if (!MSVCGuidDecl)
      return ExprError(Diag(OpLoc, diag::err_need_header_before_ms_uuidof));
  }

  QualType GuidType = Context.getTypeDeclType(MSVCGuidDecl);

  if (isType) {
    // The operand is a type; handle it as such.
    TypeSourceInfo *TInfo = nullptr;
    QualType T = GetTypeFromParser(ParsedType::getFromOpaquePtr(TyOrExpr),
                                   &TInfo);
    if (T.isNull())
      return ExprError();

    if (!TInfo)
      TInfo = Context.getTrivialTypeSourceInfo(T, OpLoc);

    return BuildCXXUuidof(GuidType, OpLoc, TInfo, RParenLoc);
  }

  // The operand is an expression.
  return BuildCXXUuidof(GuidType, OpLoc, (Expr*)TyOrExpr, RParenLoc);
}

/// ActOnCXXBoolLiteral - Parse {true,false} literals.
ExprResult
Sema::ActOnCXXBoolLiteral(SourceLocation OpLoc, tok::TokenKind Kind) {
  assert((Kind == tok::kw_true || Kind == tok::kw_false) &&
         "Unknown C++ Boolean value!");
  return new (Context)
      CXXBoolLiteralExpr(Kind == tok::kw_true, Context.BoolTy, OpLoc);
}

/// ActOnCXXNullPtrLiteral - Parse 'nullptr'.
ExprResult
Sema::ActOnCXXNullPtrLiteral(SourceLocation Loc) {
  return new (Context) CXXNullPtrLiteralExpr(Context.NullPtrTy, Loc);
}

/// ActOnCXXThrow - Parse throw expressions.
ExprResult
Sema::ActOnCXXThrow(Scope *S, SourceLocation OpLoc, Expr *Ex) {
  bool IsThrownVarInScope = false;
  if (Ex) {
    // C++0x [class.copymove]p31:
    //   When certain criteria are met, an implementation is allowed to omit the
    //   copy/move construction of a class object [...]
    //
    //     - in a throw-expression, when the operand is the name of a
    //       non-volatile automatic object (other than a function or catch-
    //       clause parameter) whose scope does not extend beyond the end of the
    //       innermost enclosing try-block (if there is one), the copy/move
    //       operation from the operand to the exception object (15.1) can be
    //       omitted by constructing the automatic object directly into the
    //       exception object
    if (DeclRefExpr *DRE = dyn_cast<DeclRefExpr>(Ex->IgnoreParens()))
      if (VarDecl *Var = dyn_cast<VarDecl>(DRE->getDecl())) {
        if (Var->hasLocalStorage() && !Var->getType().isVolatileQualified()) {
          for( ; S; S = S->getParent()) {
            if (S->isDeclScope(Var)) {
              IsThrownVarInScope = true;
              break;
            }

            if (S->getFlags() &
                (Scope::FnScope | Scope::ClassScope | Scope::BlockScope |
                 Scope::FunctionPrototypeScope | Scope::ObjCMethodScope |
                 Scope::TryScope))
              break;
          }
        }
      }
  }

  return BuildCXXThrow(OpLoc, Ex, IsThrownVarInScope);
}

ExprResult Sema::BuildCXXThrow(SourceLocation OpLoc, Expr *Ex,
                               bool IsThrownVarInScope) {
  // Don't report an error if 'throw' is used in system headers.
  if (!getLangOpts().CXXExceptions &&
      !getSourceManager().isInSystemHeader(OpLoc))
    Diag(OpLoc, diag::err_exceptions_disabled) << "throw";

  // Exceptions aren't allowed in CUDA device code.
  if (getLangOpts().CUDA)
    CUDADiagIfDeviceCode(OpLoc, diag::err_cuda_device_exceptions)
        << "throw" << CurrentCUDATarget();

  if (getCurScope() && getCurScope()->isOpenMPSimdDirectiveScope())
    Diag(OpLoc, diag::err_omp_simd_region_cannot_use_stmt) << "throw";

  if (Ex && !Ex->isTypeDependent()) {
    QualType ExceptionObjectTy = Context.getExceptionObjectType(Ex->getType());
    if (CheckCXXThrowOperand(OpLoc, ExceptionObjectTy, Ex))
      return ExprError();

    // Initialize the exception result.  This implicitly weeds out
    // abstract types or types with inaccessible copy constructors.

    // C++0x [class.copymove]p31:
    //   When certain criteria are met, an implementation is allowed to omit the
    //   copy/move construction of a class object [...]
    //
    //     - in a throw-expression, when the operand is the name of a
    //       non-volatile automatic object (other than a function or
    //       catch-clause
    //       parameter) whose scope does not extend beyond the end of the
    //       innermost enclosing try-block (if there is one), the copy/move
    //       operation from the operand to the exception object (15.1) can be
    //       omitted by constructing the automatic object directly into the
    //       exception object
    const VarDecl *NRVOVariable = nullptr;
    if (IsThrownVarInScope)
      NRVOVariable = getCopyElisionCandidate(QualType(), Ex, false);

    InitializedEntity Entity = InitializedEntity::InitializeException(
        OpLoc, ExceptionObjectTy,
        /*NRVO=*/NRVOVariable != nullptr);
    ExprResult Res = PerformMoveOrCopyInitialization(
        Entity, NRVOVariable, QualType(), Ex, IsThrownVarInScope);
    if (Res.isInvalid())
      return ExprError();
    Ex = Res.get();
  }

  return new (Context)
      CXXThrowExpr(Ex, Context.VoidTy, OpLoc, IsThrownVarInScope);
}

static void
collectPublicBases(CXXRecordDecl *RD,
                   llvm::DenseMap<CXXRecordDecl *, unsigned> &SubobjectsSeen,
                   llvm::SmallPtrSetImpl<CXXRecordDecl *> &VBases,
                   llvm::SetVector<CXXRecordDecl *> &PublicSubobjectsSeen,
                   bool ParentIsPublic) {
  for (const CXXBaseSpecifier &BS : RD->bases()) {
    CXXRecordDecl *BaseDecl = BS.getType()->getAsCXXRecordDecl();
    bool NewSubobject;
    // Virtual bases constitute the same subobject.  Non-virtual bases are
    // always distinct subobjects.
    if (BS.isVirtual())
      NewSubobject = VBases.insert(BaseDecl).second;
    else
      NewSubobject = true;

    if (NewSubobject)
      ++SubobjectsSeen[BaseDecl];

    // Only add subobjects which have public access throughout the entire chain.
    bool PublicPath = ParentIsPublic && BS.getAccessSpecifier() == AS_public;
    if (PublicPath)
      PublicSubobjectsSeen.insert(BaseDecl);

    // Recurse on to each base subobject.
    collectPublicBases(BaseDecl, SubobjectsSeen, VBases, PublicSubobjectsSeen,
                       PublicPath);
  }
}

static void getUnambiguousPublicSubobjects(
    CXXRecordDecl *RD, llvm::SmallVectorImpl<CXXRecordDecl *> &Objects) {
  llvm::DenseMap<CXXRecordDecl *, unsigned> SubobjectsSeen;
  llvm::SmallSet<CXXRecordDecl *, 2> VBases;
  llvm::SetVector<CXXRecordDecl *> PublicSubobjectsSeen;
  SubobjectsSeen[RD] = 1;
  PublicSubobjectsSeen.insert(RD);
  collectPublicBases(RD, SubobjectsSeen, VBases, PublicSubobjectsSeen,
                     /*ParentIsPublic=*/true);

  for (CXXRecordDecl *PublicSubobject : PublicSubobjectsSeen) {
    // Skip ambiguous objects.
    if (SubobjectsSeen[PublicSubobject] > 1)
      continue;

    Objects.push_back(PublicSubobject);
  }
}

/// CheckCXXThrowOperand - Validate the operand of a throw.
bool Sema::CheckCXXThrowOperand(SourceLocation ThrowLoc,
                                QualType ExceptionObjectTy, Expr *E) {
  //   If the type of the exception would be an incomplete type or a pointer
  //   to an incomplete type other than (cv) void the program is ill-formed.
  QualType Ty = ExceptionObjectTy;
  bool isPointer = false;
  if (const PointerType* Ptr = Ty->getAs<PointerType>()) {
    Ty = Ptr->getPointeeType();
    isPointer = true;
  }
  if (!isPointer || !Ty->isVoidType()) {
    if (RequireCompleteType(ThrowLoc, Ty,
                            isPointer ? diag::err_throw_incomplete_ptr
                                      : diag::err_throw_incomplete,
                            E->getSourceRange()))
      return true;

    if (RequireNonAbstractType(ThrowLoc, ExceptionObjectTy,
                               diag::err_throw_abstract_type, E))
      return true;
  }

  // If the exception has class type, we need additional handling.
  CXXRecordDecl *RD = Ty->getAsCXXRecordDecl();
  if (!RD)
    return false;

  // If we are throwing a polymorphic class type or pointer thereof,
  // exception handling will make use of the vtable.
  MarkVTableUsed(ThrowLoc, RD);

  // If a pointer is thrown, the referenced object will not be destroyed.
  if (isPointer)
    return false;

  // If the class has a destructor, we must be able to call it.
  if (!RD->hasIrrelevantDestructor()) {
    if (CXXDestructorDecl *Destructor = LookupDestructor(RD)) {
      MarkFunctionReferenced(E->getExprLoc(), Destructor);
      CheckDestructorAccess(E->getExprLoc(), Destructor,
                            PDiag(diag::err_access_dtor_exception) << Ty);
      if (DiagnoseUseOfDecl(Destructor, E->getExprLoc()))
        return true;
    }
  }

  // The MSVC ABI creates a list of all types which can catch the exception
  // object.  This list also references the appropriate copy constructor to call
  // if the object is caught by value and has a non-trivial copy constructor.
  if (Context.getTargetInfo().getCXXABI().isMicrosoft()) {
    // We are only interested in the public, unambiguous bases contained within
    // the exception object.  Bases which are ambiguous or otherwise
    // inaccessible are not catchable types.
    llvm::SmallVector<CXXRecordDecl *, 2> UnambiguousPublicSubobjects;
    getUnambiguousPublicSubobjects(RD, UnambiguousPublicSubobjects);

    for (CXXRecordDecl *Subobject : UnambiguousPublicSubobjects) {
      // Attempt to lookup the copy constructor.  Various pieces of machinery
      // will spring into action, like template instantiation, which means this
      // cannot be a simple walk of the class's decls.  Instead, we must perform
      // lookup and overload resolution.
      CXXConstructorDecl *CD = LookupCopyingConstructor(Subobject, 0);
      if (!CD)
        continue;

      // Mark the constructor referenced as it is used by this throw expression.
      MarkFunctionReferenced(E->getExprLoc(), CD);

      // Skip this copy constructor if it is trivial, we don't need to record it
      // in the catchable type data.
      if (CD->isTrivial())
        continue;

      // The copy constructor is non-trivial, create a mapping from this class
      // type to this constructor.
      // N.B.  The selection of copy constructor is not sensitive to this
      // particular throw-site.  Lookup will be performed at the catch-site to
      // ensure that the copy constructor is, in fact, accessible (via
      // friendship or any other means).
      Context.addCopyConstructorForExceptionObject(Subobject, CD);

      // We don't keep the instantiated default argument expressions around so
      // we must rebuild them here.
      for (unsigned I = 1, E = CD->getNumParams(); I != E; ++I) {
        // Skip any default arguments that we've already instantiated.
        if (Context.getDefaultArgExprForConstructor(CD, I))
          continue;

        Expr *DefaultArg =
            BuildCXXDefaultArgExpr(ThrowLoc, CD, CD->getParamDecl(I)).get();
        Context.addDefaultArgExprForConstructor(CD, I, DefaultArg);
      }
    }
  }

  return false;
}

static QualType adjustCVQualifiersForCXXThisWithinLambda(
    ArrayRef<FunctionScopeInfo *> FunctionScopes, QualType ThisTy,
    DeclContext *CurSemaContext, ASTContext &ASTCtx) {

  QualType ClassType = ThisTy->getPointeeType();
  LambdaScopeInfo *CurLSI = nullptr;
  DeclContext *CurDC = CurSemaContext;

  // Iterate through the stack of lambdas starting from the innermost lambda to
  // the outermost lambda, checking if '*this' is ever captured by copy - since
  // that could change the cv-qualifiers of the '*this' object.
  // The object referred to by '*this' starts out with the cv-qualifiers of its
  // member function.  We then start with the innermost lambda and iterate
  // outward checking to see if any lambda performs a by-copy capture of '*this'
  // - and if so, any nested lambda must respect the 'constness' of that
  // capturing lamdbda's call operator.
  //

  // The issue is that we cannot rely entirely on the FunctionScopeInfo stack
  // since ScopeInfos are pushed on during parsing and treetransforming. But
  // since a generic lambda's call operator can be instantiated anywhere (even
  // end of the TU) we need to be able to examine its enclosing lambdas and so
  // we use the DeclContext to get a hold of the closure-class and query it for
  // capture information.  The reason we don't just resort to always using the
  // DeclContext chain is that it is only mature for lambda expressions
  // enclosing generic lambda's call operators that are being instantiated.

  for (int I = FunctionScopes.size();
       I-- && isa<LambdaScopeInfo>(FunctionScopes[I]);
       CurDC = getLambdaAwareParentOfDeclContext(CurDC)) {
    CurLSI = cast<LambdaScopeInfo>(FunctionScopes[I]);

    if (!CurLSI->isCXXThisCaptured())
        continue;

    auto C = CurLSI->getCXXThisCapture();

    if (C.isCopyCapture()) {
      ClassType.removeLocalCVRQualifiers(Qualifiers::CVRMask);
      if (CurLSI->CallOperator->isConst())
        ClassType.addConst();
      return ASTCtx.getPointerType(ClassType);
    }
  }
  // We've run out of ScopeInfos but check if CurDC is a lambda (which can
  // happen during instantiation of generic lambdas)
  if (isLambdaCallOperator(CurDC)) {
    assert(CurLSI);
    assert(isGenericLambdaCallOperatorSpecialization(CurLSI->CallOperator));
    assert(CurDC == getLambdaAwareParentOfDeclContext(CurLSI->CallOperator));

    auto IsThisCaptured =
        [](CXXRecordDecl *Closure, bool &IsByCopy, bool &IsConst) {
      IsConst = false;
      IsByCopy = false;
      for (auto &&C : Closure->captures()) {
        if (C.capturesThis()) {
          if (C.getCaptureKind() == LCK_StarThis)
            IsByCopy = true;
          if (Closure->getLambdaCallOperator()->isConst())
            IsConst = true;
          return true;
        }
      }
      return false;
    };

    bool IsByCopyCapture = false;
    bool IsConstCapture = false;
    CXXRecordDecl *Closure = cast<CXXRecordDecl>(CurDC->getParent());
    while (Closure &&
           IsThisCaptured(Closure, IsByCopyCapture, IsConstCapture)) {
      if (IsByCopyCapture) {
        ClassType.removeLocalCVRQualifiers(Qualifiers::CVRMask);
        if (IsConstCapture)
          ClassType.addConst();
        return ASTCtx.getPointerType(ClassType);
      }
      Closure = isLambdaCallOperator(Closure->getParent())
                    ? cast<CXXRecordDecl>(Closure->getParent()->getParent())
                    : nullptr;
    }
  }
  return ASTCtx.getPointerType(ClassType);
}

QualType Sema::getCurrentThisType() {
  DeclContext *DC = getFunctionLevelDeclContext();
  QualType ThisTy = CXXThisTypeOverride;

  if (CXXMethodDecl *method = dyn_cast<CXXMethodDecl>(DC)) {
    if (method && method->isInstance())
      ThisTy = method->getThisType(Context);
  }

  if (ThisTy.isNull() && isLambdaCallOperator(CurContext) &&
      !ActiveTemplateInstantiations.empty()) {

    assert(isa<CXXRecordDecl>(DC) &&
           "Trying to get 'this' type from static method?");

    // This is a lambda call operator that is being instantiated as a default
    // initializer. DC must point to the enclosing class type, so we can recover
    // the 'this' type from it.

    QualType ClassTy = Context.getTypeDeclType(cast<CXXRecordDecl>(DC));
    // There are no cv-qualifiers for 'this' within default initializers,
    // per [expr.prim.general]p4.
    ThisTy = Context.getPointerType(ClassTy);
  }

  // If we are within a lambda's call operator, the cv-qualifiers of 'this'
  // might need to be adjusted if the lambda or any of its enclosing lambda's
  // captures '*this' by copy.
  if (!ThisTy.isNull() && isLambdaCallOperator(CurContext))
    return adjustCVQualifiersForCXXThisWithinLambda(FunctionScopes, ThisTy,
                                                    CurContext, Context);
  return ThisTy;
}

Sema::CXXThisScopeRAII::CXXThisScopeRAII(Sema &S,
                                         Decl *ContextDecl,
                                         unsigned CXXThisTypeQuals,
                                         bool Enabled)
  : S(S), OldCXXThisTypeOverride(S.CXXThisTypeOverride), Enabled(false)
{
  if (!Enabled || !ContextDecl)
    return;

  CXXRecordDecl *Record = nullptr;
  if (ClassTemplateDecl *Template = dyn_cast<ClassTemplateDecl>(ContextDecl))
    Record = Template->getTemplatedDecl();
  else
    Record = cast<CXXRecordDecl>(ContextDecl);

  // We care only for CVR qualifiers here, so cut everything else.
  CXXThisTypeQuals &= Qualifiers::FastMask;
  S.CXXThisTypeOverride
    = S.Context.getPointerType(
        S.Context.getRecordType(Record).withCVRQualifiers(CXXThisTypeQuals));

  this->Enabled = true;
}


Sema::CXXThisScopeRAII::~CXXThisScopeRAII() {
  if (Enabled) {
    S.CXXThisTypeOverride = OldCXXThisTypeOverride;
  }
}

static Expr *captureThis(Sema &S, ASTContext &Context, RecordDecl *RD,
                         QualType ThisTy, SourceLocation Loc,
                         const bool ByCopy) {

  QualType AdjustedThisTy = ThisTy;
  // The type of the corresponding data member (not a 'this' pointer if 'by
  // copy').
  QualType CaptureThisFieldTy = ThisTy;
  if (ByCopy) {
    // If we are capturing the object referred to by '*this' by copy, ignore any
    // cv qualifiers inherited from the type of the member function for the type
    // of the closure-type's corresponding data member and any use of 'this'.
    CaptureThisFieldTy = ThisTy->getPointeeType();
    CaptureThisFieldTy.removeLocalCVRQualifiers(Qualifiers::CVRMask);
    AdjustedThisTy = Context.getPointerType(CaptureThisFieldTy);
  }

  FieldDecl *Field = FieldDecl::Create(
      Context, RD, Loc, Loc, nullptr, CaptureThisFieldTy,
      Context.getTrivialTypeSourceInfo(CaptureThisFieldTy, Loc), nullptr, false,
      ICIS_NoInit);

  Field->setImplicit(true);
  Field->setAccess(AS_private);
  RD->addDecl(Field);
  Expr *This =
      new (Context) CXXThisExpr(Loc, ThisTy, /*isImplicit*/ true);
  if (ByCopy) {
    Expr *StarThis =  S.CreateBuiltinUnaryOp(Loc,
                                      UO_Deref,
                                      This).get();
    InitializedEntity Entity = InitializedEntity::InitializeLambdaCapture(
      nullptr, CaptureThisFieldTy, Loc);
    InitializationKind InitKind = InitializationKind::CreateDirect(Loc, Loc, Loc);
    InitializationSequence Init(S, Entity, InitKind, StarThis);
    ExprResult ER = Init.Perform(S, Entity, InitKind, StarThis);
    if (ER.isInvalid()) return nullptr;
    return ER.get();
  }
  return This;
}

bool Sema::CheckCXXThisCapture(SourceLocation Loc, const bool Explicit,
    bool BuildAndDiagnose, const unsigned *const FunctionScopeIndexToStopAt,
    const bool ByCopy) {
  // We don't need to capture this in an unevaluated context.
  if (isUnevaluatedContext() && !Explicit)
    return true;

  assert((!ByCopy || Explicit) && "cannot implicitly capture *this by value");

  const unsigned MaxFunctionScopesIndex = FunctionScopeIndexToStopAt ?
    *FunctionScopeIndexToStopAt : FunctionScopes.size() - 1;

  // Check that we can capture the *enclosing object* (referred to by '*this')
  // by the capturing-entity/closure (lambda/block/etc) at
  // MaxFunctionScopesIndex-deep on the FunctionScopes stack.

  // Note: The *enclosing object* can only be captured by-value by a
  // closure that is a lambda, using the explicit notation:
  //    [*this] { ... }.
  // Every other capture of the *enclosing object* results in its by-reference
  // capture.

  // For a closure 'L' (at MaxFunctionScopesIndex in the FunctionScopes
  // stack), we can capture the *enclosing object* only if:
  // - 'L' has an explicit byref or byval capture of the *enclosing object*
  // -  or, 'L' has an implicit capture.
  // AND
  //   -- there is no enclosing closure
  //   -- or, there is some enclosing closure 'E' that has already captured the
  //      *enclosing object*, and every intervening closure (if any) between 'E'
  //      and 'L' can implicitly capture the *enclosing object*.
  //   -- or, every enclosing closure can implicitly capture the
  //      *enclosing object*


  unsigned NumCapturingClosures = 0;
  for (unsigned idx = MaxFunctionScopesIndex; idx != 0; idx--) {
    if (CapturingScopeInfo *CSI =
            dyn_cast<CapturingScopeInfo>(FunctionScopes[idx])) {
      if (CSI->CXXThisCaptureIndex != 0) {
        // 'this' is already being captured; there isn't anything more to do.
        break;
      }
      LambdaScopeInfo *LSI = dyn_cast<LambdaScopeInfo>(CSI);
      if (LSI && isGenericLambdaCallOperatorSpecialization(LSI->CallOperator)) {
        // This context can't implicitly capture 'this'; fail out.
        if (BuildAndDiagnose)
          Diag(Loc, diag::err_this_capture)
              << (Explicit && idx == MaxFunctionScopesIndex);
        return true;
      }
      if (CSI->ImpCaptureStyle == CapturingScopeInfo::ImpCap_LambdaByref ||
          CSI->ImpCaptureStyle == CapturingScopeInfo::ImpCap_LambdaByval ||
          CSI->ImpCaptureStyle == CapturingScopeInfo::ImpCap_Block ||
          CSI->ImpCaptureStyle == CapturingScopeInfo::ImpCap_CapturedRegion ||
          (Explicit && idx == MaxFunctionScopesIndex)) {
        // Regarding (Explicit && idx == MaxFunctionScopesIndex): only the first
        // iteration through can be an explicit capture, all enclosing closures,
        // if any, must perform implicit captures.

        // This closure can capture 'this'; continue looking upwards.
        NumCapturingClosures++;
        continue;
      }
      // This context can't implicitly capture 'this'; fail out.
      if (BuildAndDiagnose)
        Diag(Loc, diag::err_this_capture)
            << (Explicit && idx == MaxFunctionScopesIndex);
      return true;
    }
    break;
  }
  if (!BuildAndDiagnose) return false;

  // If we got here, then the closure at MaxFunctionScopesIndex on the
  // FunctionScopes stack, can capture the *enclosing object*, so capture it
  // (including implicit by-reference captures in any enclosing closures).

  // In the loop below, respect the ByCopy flag only for the closure requesting
  // the capture (i.e. first iteration through the loop below).  Ignore it for
  // all enclosing closure's upto NumCapturingClosures (since they must be
  // implicitly capturing the *enclosing  object* by reference (see loop
  // above)).
  assert((!ByCopy ||
          dyn_cast<LambdaScopeInfo>(FunctionScopes[MaxFunctionScopesIndex])) &&
         "Only a lambda can capture the enclosing object (referred to by "
         "*this) by copy");
  // FIXME: We need to delay this marking in PotentiallyPotentiallyEvaluated
  // contexts.
  QualType ThisTy = getCurrentThisType();
  for (unsigned idx = MaxFunctionScopesIndex; NumCapturingClosures;
      --idx, --NumCapturingClosures) {
    CapturingScopeInfo *CSI = cast<CapturingScopeInfo>(FunctionScopes[idx]);
    Expr *ThisExpr = nullptr;

    if (LambdaScopeInfo *LSI = dyn_cast<LambdaScopeInfo>(CSI)) {
      // For lambda expressions, build a field and an initializing expression,
      // and capture the *enclosing object* by copy only if this is the first
      // iteration.
      ThisExpr = captureThis(*this, Context, LSI->Lambda, ThisTy, Loc,
                             ByCopy && idx == MaxFunctionScopesIndex);

    } else if (CapturedRegionScopeInfo *RSI
        = dyn_cast<CapturedRegionScopeInfo>(FunctionScopes[idx]))
      ThisExpr =
          captureThis(*this, Context, RSI->TheRecordDecl, ThisTy, Loc,
                      false/*ByCopy*/);

    bool isNested = NumCapturingClosures > 1;
    CSI->addThisCapture(isNested, Loc, ThisExpr, ByCopy);
  }
  return false;
}

ExprResult Sema::ActOnCXXThis(SourceLocation Loc) {
  /// C++ 9.3.2: In the body of a non-static member function, the keyword this
  /// is a non-lvalue expression whose value is the address of the object for
  /// which the function is called.

  QualType ThisTy = getCurrentThisType();
  if (ThisTy.isNull()) return Diag(Loc, diag::err_invalid_this_use);

  CheckCXXThisCapture(Loc);
  return new (Context) CXXThisExpr(Loc, ThisTy, /*isImplicit=*/false);
}

bool Sema::isThisOutsideMemberFunctionBody(QualType BaseType) {
  // If we're outside the body of a member function, then we'll have a specified
  // type for 'this'.
  if (CXXThisTypeOverride.isNull())
    return false;

  // Determine whether we're looking into a class that's currently being
  // defined.
  CXXRecordDecl *Class = BaseType->getAsCXXRecordDecl();
  return Class && Class->isBeingDefined();
}

ExprResult
Sema::ActOnCXXTypeConstructExpr(ParsedType TypeRep,
                                SourceLocation LParenLoc,
                                MultiExprArg exprs,
                                SourceLocation RParenLoc) {
  if (!TypeRep)
    return ExprError();

  TypeSourceInfo *TInfo;
  QualType Ty = GetTypeFromParser(TypeRep, &TInfo);
  if (!TInfo)
    TInfo = Context.getTrivialTypeSourceInfo(Ty, SourceLocation());

  auto Result = BuildCXXTypeConstructExpr(TInfo, LParenLoc, exprs, RParenLoc);
  // Avoid creating a non-type-dependent expression that contains typos.
  // Non-type-dependent expressions are liable to be discarded without
  // checking for embedded typos.
  if (!Result.isInvalid() && Result.get()->isInstantiationDependent() &&
      !Result.get()->isTypeDependent())
    Result = CorrectDelayedTyposInExpr(Result.get());
  return Result;
}

/// ActOnCXXTypeConstructExpr - Parse construction of a specified type.
/// Can be interpreted either as function-style casting ("int(x)")
/// or class type construction ("ClassType(x,y,z)")
/// or creation of a value-initialized type ("int()").
ExprResult
Sema::BuildCXXTypeConstructExpr(TypeSourceInfo *TInfo,
                                SourceLocation LParenLoc,
                                MultiExprArg Exprs,
                                SourceLocation RParenLoc) {
  QualType Ty = TInfo->getType();
  SourceLocation TyBeginLoc = TInfo->getTypeLoc().getBeginLoc();

  if (Ty->isDependentType() || CallExpr::hasAnyTypeDependentArguments(Exprs)) {
    return CXXUnresolvedConstructExpr::Create(Context, TInfo, LParenLoc, Exprs,
                                              RParenLoc);
  }

  bool ListInitialization = LParenLoc.isInvalid();
  assert((!ListInitialization || (Exprs.size() == 1 && isa<InitListExpr>(Exprs[0])))
         && "List initialization must have initializer list as expression.");
  SourceRange FullRange = SourceRange(TyBeginLoc,
      ListInitialization ? Exprs[0]->getSourceRange().getEnd() : RParenLoc);

  // C++ [expr.type.conv]p1:
  // If the expression list is a single expression, the type conversion
  // expression is equivalent (in definedness, and if defined in meaning) to the
  // corresponding cast expression.
  if (Exprs.size() == 1 && !ListInitialization) {
    Expr *Arg = Exprs[0];
    return BuildCXXFunctionalCastExpr(TInfo, LParenLoc, Arg, RParenLoc);
  }

  // C++14 [expr.type.conv]p2: The expression T(), where T is a
  //   simple-type-specifier or typename-specifier for a non-array complete
  //   object type or the (possibly cv-qualified) void type, creates a prvalue
  //   of the specified type, whose value is that produced by value-initializing
  //   an object of type T.
  QualType ElemTy = Ty;
  if (Ty->isArrayType()) {
    if (!ListInitialization)
      return ExprError(Diag(TyBeginLoc,
                            diag::err_value_init_for_array_type) << FullRange);
    ElemTy = Context.getBaseElementType(Ty);
  }

  if (!ListInitialization && Ty->isFunctionType())
    return ExprError(Diag(TyBeginLoc, diag::err_value_init_for_function_type)
                     << FullRange);

  if (!Ty->isVoidType() &&
      RequireCompleteType(TyBeginLoc, ElemTy,
                          diag::err_invalid_incomplete_type_use, FullRange))
    return ExprError();

  if (RequireNonAbstractType(TyBeginLoc, Ty,
                             diag::err_allocation_of_abstract_type))
    return ExprError();

  InitializedEntity Entity = InitializedEntity::InitializeTemporary(TInfo);
  InitializationKind Kind =
      Exprs.size() ? ListInitialization
      ? InitializationKind::CreateDirectList(TyBeginLoc)
      : InitializationKind::CreateDirect(TyBeginLoc, LParenLoc, RParenLoc)
      : InitializationKind::CreateValue(TyBeginLoc, LParenLoc, RParenLoc);
  InitializationSequence InitSeq(*this, Entity, Kind, Exprs);
  ExprResult Result = InitSeq.Perform(*this, Entity, Kind, Exprs);

  if (Result.isInvalid() || !ListInitialization)
    return Result;

  Expr *Inner = Result.get();
  if (CXXBindTemporaryExpr *BTE = dyn_cast_or_null<CXXBindTemporaryExpr>(Inner))
    Inner = BTE->getSubExpr();
  if (!isa<CXXTemporaryObjectExpr>(Inner)) {
    // If we created a CXXTemporaryObjectExpr, that node also represents the
    // functional cast. Otherwise, create an explicit cast to represent
    // the syntactic form of a functional-style cast that was used here.
    //
    // FIXME: Creating a CXXFunctionalCastExpr around a CXXConstructExpr
    // would give a more consistent AST representation than using a
    // CXXTemporaryObjectExpr. It's also weird that the functional cast
    // is sometimes handled by initialization and sometimes not.
    QualType ResultType = Result.get()->getType();
    Result = CXXFunctionalCastExpr::Create(
        Context, ResultType, Expr::getValueKindForType(TInfo->getType()), TInfo,
        CK_NoOp, Result.get(), /*Path=*/nullptr, LParenLoc, RParenLoc);
  }

  return Result;
}

/// \brief Determine whether the given function is a non-placement
/// deallocation function.
static bool isNonPlacementDeallocationFunction(Sema &S, FunctionDecl *FD) {
  if (FD->isInvalidDecl())
    return false;

  if (CXXMethodDecl *Method = dyn_cast<CXXMethodDecl>(FD))
    return Method->isUsualDeallocationFunction();

  if (FD->getOverloadedOperator() != OO_Delete &&
      FD->getOverloadedOperator() != OO_Array_Delete)
    return false;

  unsigned UsualParams = 1;

  if (S.getLangOpts().SizedDeallocation && UsualParams < FD->getNumParams() &&
      S.Context.hasSameUnqualifiedType(
          FD->getParamDecl(UsualParams)->getType(),
          S.Context.getSizeType()))
    ++UsualParams;

  if (S.getLangOpts().AlignedAllocation && UsualParams < FD->getNumParams() &&
      S.Context.hasSameUnqualifiedType(
          FD->getParamDecl(UsualParams)->getType(),
          S.Context.getTypeDeclType(S.getStdAlignValT())))
    ++UsualParams;

  return UsualParams == FD->getNumParams();
}

namespace {
  struct UsualDeallocFnInfo {
    UsualDeallocFnInfo() : Found(), FD(nullptr) {}
    UsualDeallocFnInfo(Sema &S, DeclAccessPair Found)
        : Found(Found), FD(dyn_cast<FunctionDecl>(Found->getUnderlyingDecl())),
          HasSizeT(false), HasAlignValT(false), CUDAPref(Sema::CFP_Native) {
      // A function template declaration is never a usual deallocation function.
      if (!FD)
        return;
      if (FD->getNumParams() == 3)
        HasAlignValT = HasSizeT = true;
      else if (FD->getNumParams() == 2) {
        HasSizeT = FD->getParamDecl(1)->getType()->isIntegerType();
        HasAlignValT = !HasSizeT;
      }

      // In CUDA, determine how much we'd like / dislike to call this.
      if (S.getLangOpts().CUDA)
        if (auto *Caller = dyn_cast<FunctionDecl>(S.CurContext))
          CUDAPref = S.IdentifyCUDAPreference(Caller, FD);
    }

    operator bool() const { return FD; }

    bool isBetterThan(const UsualDeallocFnInfo &Other, bool WantSize,
                      bool WantAlign) const {
      // C++17 [expr.delete]p10:
      //   If the type has new-extended alignment, a function with a parameter
      //   of type std::align_val_t is preferred; otherwise a function without
      //   such a parameter is preferred
      if (HasAlignValT != Other.HasAlignValT)
        return HasAlignValT == WantAlign;

      if (HasSizeT != Other.HasSizeT)
        return HasSizeT == WantSize;

      // Use CUDA call preference as a tiebreaker.
      return CUDAPref > Other.CUDAPref;
    }

    DeclAccessPair Found;
    FunctionDecl *FD;
    bool HasSizeT, HasAlignValT;
    Sema::CUDAFunctionPreference CUDAPref;
  };
}

/// Determine whether a type has new-extended alignment. This may be called when
/// the type is incomplete (for a delete-expression with an incomplete pointee
/// type), in which case it will conservatively return false if the alignment is
/// not known.
static bool hasNewExtendedAlignment(Sema &S, QualType AllocType) {
  return S.getLangOpts().AlignedAllocation &&
         S.getASTContext().getTypeAlignIfKnown(AllocType) >
             S.getASTContext().getTargetInfo().getNewAlign();
}

/// Select the correct "usual" deallocation function to use from a selection of
/// deallocation functions (either global or class-scope).
static UsualDeallocFnInfo resolveDeallocationOverload(
    Sema &S, LookupResult &R, bool WantSize, bool WantAlign,
    llvm::SmallVectorImpl<UsualDeallocFnInfo> *BestFns = nullptr) {
  UsualDeallocFnInfo Best;

  for (auto I = R.begin(), E = R.end(); I != E; ++I) {
    UsualDeallocFnInfo Info(S, I.getPair());
    if (!Info || !isNonPlacementDeallocationFunction(S, Info.FD) ||
        Info.CUDAPref == Sema::CFP_Never)
      continue;

    if (!Best) {
      Best = Info;
      if (BestFns)
        BestFns->push_back(Info);
      continue;
    }

    if (Best.isBetterThan(Info, WantSize, WantAlign))
      continue;

    //   If more than one preferred function is found, all non-preferred
    //   functions are eliminated from further consideration.
    if (BestFns && Info.isBetterThan(Best, WantSize, WantAlign))
      BestFns->clear();

    Best = Info;
    if (BestFns)
      BestFns->push_back(Info);
  }

  return Best;
}

/// Determine whether a given type is a class for which 'delete[]' would call
/// a member 'operator delete[]' with a 'size_t' parameter. This implies that
/// we need to store the array size (even if the type is
/// trivially-destructible).
static bool doesUsualArrayDeleteWantSize(Sema &S, SourceLocation loc,
                                         QualType allocType) {
  const RecordType *record =
    allocType->getBaseElementTypeUnsafe()->getAs<RecordType>();
  if (!record) return false;

  // Try to find an operator delete[] in class scope.

  DeclarationName deleteName =
    S.Context.DeclarationNames.getCXXOperatorName(OO_Array_Delete);
  LookupResult ops(S, deleteName, loc, Sema::LookupOrdinaryName);
  S.LookupQualifiedName(ops, record->getDecl());

  // We're just doing this for information.
  ops.suppressDiagnostics();

  // Very likely: there's no operator delete[].
  if (ops.empty()) return false;

  // If it's ambiguous, it should be illegal to call operator delete[]
  // on this thing, so it doesn't matter if we allocate extra space or not.
  if (ops.isAmbiguous()) return false;

  // C++17 [expr.delete]p10:
  //   If the deallocation functions have class scope, the one without a
  //   parameter of type std::size_t is selected.
  auto Best = resolveDeallocationOverload(
      S, ops, /*WantSize*/false,
      /*WantAlign*/hasNewExtendedAlignment(S, allocType));
  return Best && Best.HasSizeT;
}

/// \brief Parsed a C++ 'new' expression (C++ 5.3.4).
///
/// E.g.:
/// @code new (memory) int[size][4] @endcode
/// or
/// @code ::new Foo(23, "hello") @endcode
///
/// \param StartLoc The first location of the expression.
/// \param UseGlobal True if 'new' was prefixed with '::'.
/// \param PlacementLParen Opening paren of the placement arguments.
/// \param PlacementArgs Placement new arguments.
/// \param PlacementRParen Closing paren of the placement arguments.
/// \param TypeIdParens If the type is in parens, the source range.
/// \param D The type to be allocated, as well as array dimensions.
/// \param Initializer The initializing expression or initializer-list, or null
///   if there is none.
ExprResult
Sema::ActOnCXXNew(SourceLocation StartLoc, bool UseGlobal,
                  SourceLocation PlacementLParen, MultiExprArg PlacementArgs,
                  SourceLocation PlacementRParen, SourceRange TypeIdParens,
                  Declarator &D, Expr *Initializer) {
  bool TypeContainsAuto = D.getDeclSpec().containsPlaceholderType();

  Expr *ArraySize = nullptr;
  // If the specified type is an array, unwrap it and save the expression.
  if (D.getNumTypeObjects() > 0 &&
      D.getTypeObject(0).Kind == DeclaratorChunk::Array) {
     DeclaratorChunk &Chunk = D.getTypeObject(0);
    if (TypeContainsAuto)
      return ExprError(Diag(Chunk.Loc, diag::err_new_array_of_auto)
        << D.getSourceRange());
    if (Chunk.Arr.hasStatic)
      return ExprError(Diag(Chunk.Loc, diag::err_static_illegal_in_new)
        << D.getSourceRange());
    if (!Chunk.Arr.NumElts)
      return ExprError(Diag(Chunk.Loc, diag::err_array_new_needs_size)
        << D.getSourceRange());

    ArraySize = static_cast<Expr*>(Chunk.Arr.NumElts);
    D.DropFirstTypeObject();
  }

  // Every dimension shall be of constant size.
  if (ArraySize) {
    for (unsigned I = 0, N = D.getNumTypeObjects(); I < N; ++I) {
      if (D.getTypeObject(I).Kind != DeclaratorChunk::Array)
        break;

      DeclaratorChunk::ArrayTypeInfo &Array = D.getTypeObject(I).Arr;
      if (Expr *NumElts = (Expr *)Array.NumElts) {
        if (!NumElts->isTypeDependent() && !NumElts->isValueDependent()) {
          if (getLangOpts().CPlusPlus14) {
	    // C++1y [expr.new]p6: Every constant-expression in a noptr-new-declarator
	    //   shall be a converted constant expression (5.19) of type std::size_t
	    //   and shall evaluate to a strictly positive value.
            unsigned IntWidth = Context.getTargetInfo().getIntWidth();
            assert(IntWidth && "Builtin type of size 0?");
            llvm::APSInt Value(IntWidth);
            Array.NumElts
             = CheckConvertedConstantExpression(NumElts, Context.getSizeType(), Value,
                                                CCEK_NewExpr)
                 .get();
          } else {
            Array.NumElts
              = VerifyIntegerConstantExpression(NumElts, nullptr,
                                                diag::err_new_array_nonconst)
                  .get();
          }
          if (!Array.NumElts)
            return ExprError();
        }
      }
    }
  }

  TypeSourceInfo *TInfo = GetTypeForDeclarator(D, /*Scope=*/nullptr);
  QualType AllocType = TInfo->getType();
  if (D.isInvalidType())
    return ExprError();

  SourceRange DirectInitRange;
  if (ParenListExpr *List = dyn_cast_or_null<ParenListExpr>(Initializer))
    DirectInitRange = List->getSourceRange();

  return BuildCXXNew(SourceRange(StartLoc, D.getLocEnd()), UseGlobal,
                     PlacementLParen,
                     PlacementArgs,
                     PlacementRParen,
                     TypeIdParens,
                     AllocType,
                     TInfo,
                     ArraySize,
                     DirectInitRange,
                     Initializer,
                     TypeContainsAuto);
}

static bool isLegalArrayNewInitializer(CXXNewExpr::InitializationStyle Style,
                                       Expr *Init) {
  if (!Init)
    return true;
  if (ParenListExpr *PLE = dyn_cast<ParenListExpr>(Init))
    return PLE->getNumExprs() == 0;
  if (isa<ImplicitValueInitExpr>(Init))
    return true;
  else if (CXXConstructExpr *CCE = dyn_cast<CXXConstructExpr>(Init))
    return !CCE->isListInitialization() &&
           CCE->getConstructor()->isDefaultConstructor();
  else if (Style == CXXNewExpr::ListInit) {
    assert(isa<InitListExpr>(Init) &&
           "Shouldn't create list CXXConstructExprs for arrays.");
    return true;
  }
  return false;
}

ExprResult
Sema::BuildCXXNew(SourceRange Range, bool UseGlobal,
                  SourceLocation PlacementLParen,
                  MultiExprArg PlacementArgs,
                  SourceLocation PlacementRParen,
                  SourceRange TypeIdParens,
                  QualType AllocType,
                  TypeSourceInfo *AllocTypeInfo,
                  Expr *ArraySize,
                  SourceRange DirectInitRange,
                  Expr *Initializer,
                  bool TypeMayContainAuto) {
  SourceRange TypeRange = AllocTypeInfo->getTypeLoc().getSourceRange();
  SourceLocation StartLoc = Range.getBegin();

  CXXNewExpr::InitializationStyle initStyle;
  if (DirectInitRange.isValid()) {
    assert(Initializer && "Have parens but no initializer.");
    initStyle = CXXNewExpr::CallInit;
  } else if (Initializer && isa<InitListExpr>(Initializer))
    initStyle = CXXNewExpr::ListInit;
  else {
    assert((!Initializer || isa<ImplicitValueInitExpr>(Initializer) ||
            isa<CXXConstructExpr>(Initializer)) &&
           "Initializer expression that cannot have been implicitly created.");
    initStyle = CXXNewExpr::NoInit;
  }

  Expr **Inits = &Initializer;
  unsigned NumInits = Initializer ? 1 : 0;
  if (ParenListExpr *List = dyn_cast_or_null<ParenListExpr>(Initializer)) {
    assert(initStyle == CXXNewExpr::CallInit && "paren init for non-call init");
    Inits = List->getExprs();
    NumInits = List->getNumExprs();
  }

  // C++11 [dcl.spec.auto]p6. Deduce the type which 'auto' stands in for.
  if (TypeMayContainAuto && AllocType->isUndeducedType()) {
    if (initStyle == CXXNewExpr::NoInit || NumInits == 0)
      return ExprError(Diag(StartLoc, diag::err_auto_new_requires_ctor_arg)
                       << AllocType << TypeRange);
    if (initStyle == CXXNewExpr::ListInit ||
        (NumInits == 1 && isa<InitListExpr>(Inits[0])))
      return ExprError(Diag(Inits[0]->getLocStart(),
                            diag::err_auto_new_list_init)
                       << AllocType << TypeRange);
    if (NumInits > 1) {
      Expr *FirstBad = Inits[1];
      return ExprError(Diag(FirstBad->getLocStart(),
                            diag::err_auto_new_ctor_multiple_expressions)
                       << AllocType << TypeRange);
    }
    Expr *Deduce = Inits[0];
    QualType DeducedType;
    if (DeduceAutoType(AllocTypeInfo, Deduce, DeducedType) == DAR_Failed)
      return ExprError(Diag(StartLoc, diag::err_auto_new_deduction_failure)
                       << AllocType << Deduce->getType()
                       << TypeRange << Deduce->getSourceRange());
    if (DeducedType.isNull())
      return ExprError();
    AllocType = DeducedType;
  }

  // Per C++0x [expr.new]p5, the type being constructed may be a
  // typedef of an array type.
  if (!ArraySize) {
    if (const ConstantArrayType *Array
                              = Context.getAsConstantArrayType(AllocType)) {
      ArraySize = IntegerLiteral::Create(Context, Array->getSize(),
                                         Context.getSizeType(),
                                         TypeRange.getEnd());
      AllocType = Array->getElementType();
    }
  }

  if (CheckAllocatedType(AllocType, TypeRange.getBegin(), TypeRange))
    return ExprError();

  if (initStyle == CXXNewExpr::ListInit &&
      isStdInitializerList(AllocType, nullptr)) {
    Diag(AllocTypeInfo->getTypeLoc().getBeginLoc(),
         diag::warn_dangling_std_initializer_list)
        << /*at end of FE*/0 << Inits[0]->getSourceRange();
  }

  // In ARC, infer 'retaining' for the allocated
  if (getLangOpts().ObjCAutoRefCount &&
      AllocType.getObjCLifetime() == Qualifiers::OCL_None &&
      AllocType->isObjCLifetimeType()) {
    AllocType = Context.getLifetimeQualifiedType(AllocType,
                                    AllocType->getObjCARCImplicitLifetime());
  }

  QualType ResultType = Context.getPointerType(AllocType);

  if (ArraySize && ArraySize->getType()->isNonOverloadPlaceholderType()) {
    ExprResult result = CheckPlaceholderExpr(ArraySize);
    if (result.isInvalid()) return ExprError();
    ArraySize = result.get();
  }
  // C++98 5.3.4p6: "The expression in a direct-new-declarator shall have
  //   integral or enumeration type with a non-negative value."
  // C++11 [expr.new]p6: The expression [...] shall be of integral or unscoped
  //   enumeration type, or a class type for which a single non-explicit
  //   conversion function to integral or unscoped enumeration type exists.
  // C++1y [expr.new]p6: The expression [...] is implicitly converted to
  //   std::size_t.
  llvm::Optional<uint64_t> KnownArraySize;
  if (ArraySize && !ArraySize->isTypeDependent()) {
    ExprResult ConvertedSize;
    if (getLangOpts().CPlusPlus14) {
      assert(Context.getTargetInfo().getIntWidth() && "Builtin type of size 0?");

      ConvertedSize = PerformImplicitConversion(ArraySize, Context.getSizeType(),
						AA_Converting);

      if (!ConvertedSize.isInvalid() &&
          ArraySize->getType()->getAs<RecordType>())
        // Diagnose the compatibility of this conversion.
        Diag(StartLoc, diag::warn_cxx98_compat_array_size_conversion)
          << ArraySize->getType() << 0 << "'size_t'";
    } else {
      class SizeConvertDiagnoser : public ICEConvertDiagnoser {
      protected:
        Expr *ArraySize;

      public:
        SizeConvertDiagnoser(Expr *ArraySize)
            : ICEConvertDiagnoser(/*AllowScopedEnumerations*/false, false, false),
              ArraySize(ArraySize) {}

        SemaDiagnosticBuilder diagnoseNotInt(Sema &S, SourceLocation Loc,
                                             QualType T) override {
          return S.Diag(Loc, diag::err_array_size_not_integral)
                   << S.getLangOpts().CPlusPlus11 << T;
        }

        SemaDiagnosticBuilder diagnoseIncomplete(
            Sema &S, SourceLocation Loc, QualType T) override {
          return S.Diag(Loc, diag::err_array_size_incomplete_type)
                   << T << ArraySize->getSourceRange();
        }

        SemaDiagnosticBuilder diagnoseExplicitConv(
            Sema &S, SourceLocation Loc, QualType T, QualType ConvTy) override {
          return S.Diag(Loc, diag::err_array_size_explicit_conversion) << T << ConvTy;
        }

        SemaDiagnosticBuilder noteExplicitConv(
            Sema &S, CXXConversionDecl *Conv, QualType ConvTy) override {
          return S.Diag(Conv->getLocation(), diag::note_array_size_conversion)
                   << ConvTy->isEnumeralType() << ConvTy;
        }

        SemaDiagnosticBuilder diagnoseAmbiguous(
            Sema &S, SourceLocation Loc, QualType T) override {
          return S.Diag(Loc, diag::err_array_size_ambiguous_conversion) << T;
        }

        SemaDiagnosticBuilder noteAmbiguous(
            Sema &S, CXXConversionDecl *Conv, QualType ConvTy) override {
          return S.Diag(Conv->getLocation(), diag::note_array_size_conversion)
                   << ConvTy->isEnumeralType() << ConvTy;
        }

        SemaDiagnosticBuilder diagnoseConversion(Sema &S, SourceLocation Loc,
                                                 QualType T,
                                                 QualType ConvTy) override {
          return S.Diag(Loc,
                        S.getLangOpts().CPlusPlus11
                          ? diag::warn_cxx98_compat_array_size_conversion
                          : diag::ext_array_size_conversion)
                   << T << ConvTy->isEnumeralType() << ConvTy;
        }
      } SizeDiagnoser(ArraySize);

      ConvertedSize = PerformContextualImplicitConversion(StartLoc, ArraySize,
                                                          SizeDiagnoser);
    }
    if (ConvertedSize.isInvalid())
      return ExprError();

    ArraySize = ConvertedSize.get();
    QualType SizeType = ArraySize->getType();

    if (!SizeType->isIntegralOrUnscopedEnumerationType())
      return ExprError();

    // C++98 [expr.new]p7:
    //   The expression in a direct-new-declarator shall have integral type
    //   with a non-negative value.
    //
    // Let's see if this is a constant < 0. If so, we reject it out of hand,
    // per CWG1464. Otherwise, if it's not a constant, we must have an
    // unparenthesized array type.
    if (!ArraySize->isValueDependent()) {
      llvm::APSInt Value;
      // We've already performed any required implicit conversion to integer or
      // unscoped enumeration type.
      // FIXME: Per CWG1464, we are required to check the value prior to
      // converting to size_t. This will never find a negative array size in
      // C++14 onwards, because Value is always unsigned here!
      if (ArraySize->isIntegerConstantExpr(Value, Context)) {
        if (Value.isSigned() && Value.isNegative()) {
          return ExprError(Diag(ArraySize->getLocStart(),
                                diag::err_typecheck_negative_array_size)
                           << ArraySize->getSourceRange());
        }

        if (!AllocType->isDependentType()) {
          unsigned ActiveSizeBits =
            ConstantArrayType::getNumAddressingBits(Context, AllocType, Value);
          if (ActiveSizeBits > ConstantArrayType::getMaxSizeBits(Context))
            return ExprError(Diag(ArraySize->getLocStart(),
                                  diag::err_array_too_large)
                             << Value.toString(10)
                             << ArraySize->getSourceRange());
        }

        KnownArraySize = Value.getZExtValue();
      } else if (TypeIdParens.isValid()) {
        // Can't have dynamic array size when the type-id is in parentheses.
        Diag(ArraySize->getLocStart(), diag::ext_new_paren_array_nonconst)
          << ArraySize->getSourceRange()
          << FixItHint::CreateRemoval(TypeIdParens.getBegin())
          << FixItHint::CreateRemoval(TypeIdParens.getEnd());

        TypeIdParens = SourceRange();
      }
    }

    // Note that we do *not* convert the argument in any way.  It can
    // be signed, larger than size_t, whatever.
  }

  FunctionDecl *OperatorNew = nullptr;
  FunctionDecl *OperatorDelete = nullptr;
  unsigned Alignment =
      AllocType->isDependentType() ? 0 : Context.getTypeAlign(AllocType);
  unsigned NewAlignment = Context.getTargetInfo().getNewAlign();
  bool PassAlignment = getLangOpts().AlignedAllocation &&
                       Alignment > NewAlignment;

  if (!AllocType->isDependentType() &&
      !Expr::hasAnyTypeDependentArguments(PlacementArgs) &&
      FindAllocationFunctions(StartLoc,
                              SourceRange(PlacementLParen, PlacementRParen),
                              UseGlobal, AllocType, ArraySize, PassAlignment,
                              PlacementArgs, OperatorNew, OperatorDelete))
    return ExprError();

  // If this is an array allocation, compute whether the usual array
  // deallocation function for the type has a size_t parameter.
  bool UsualArrayDeleteWantsSize = false;
  if (ArraySize && !AllocType->isDependentType())
    UsualArrayDeleteWantsSize =
        doesUsualArrayDeleteWantSize(*this, StartLoc, AllocType);

  SmallVector<Expr *, 8> AllPlaceArgs;
  if (OperatorNew) {
    const FunctionProtoType *Proto =
        OperatorNew->getType()->getAs<FunctionProtoType>();
    VariadicCallType CallType = Proto->isVariadic() ? VariadicFunction
                                                    : VariadicDoesNotApply;

    // We've already converted the placement args, just fill in any default
    // arguments. Skip the first parameter because we don't have a corresponding
    // argument. Skip the second parameter too if we're passing in the
    // alignment; we've already filled it in.
    if (GatherArgumentsForCall(PlacementLParen, OperatorNew, Proto,
                               PassAlignment ? 2 : 1, PlacementArgs,
                               AllPlaceArgs, CallType))
      return ExprError();

    if (!AllPlaceArgs.empty())
      PlacementArgs = AllPlaceArgs;

    // FIXME: This is wrong: PlacementArgs misses out the first (size) argument.
    DiagnoseSentinelCalls(OperatorNew, PlacementLParen, PlacementArgs);

    // FIXME: Missing call to CheckFunctionCall or equivalent

    // Warn if the type is over-aligned and is being allocated by (unaligned)
    // global operator new.
    if (PlacementArgs.empty() && !PassAlignment &&
        (OperatorNew->isImplicit() ||
         (OperatorNew->getLocStart().isValid() &&
          getSourceManager().isInSystemHeader(OperatorNew->getLocStart())))) {
      if (Alignment > NewAlignment)
        Diag(StartLoc, diag::warn_overaligned_type)
            << AllocType
            << unsigned(Alignment / Context.getCharWidth())
            << unsigned(NewAlignment / Context.getCharWidth());
    }
  }

  // Array 'new' can't have any initializers except empty parentheses.
  // Initializer lists are also allowed, in C++11. Rely on the parser for the
  // dialect distinction.
  if (ArraySize && !isLegalArrayNewInitializer(initStyle, Initializer)) {
    SourceRange InitRange(Inits[0]->getLocStart(),
                          Inits[NumInits - 1]->getLocEnd());
    Diag(StartLoc, diag::err_new_array_init_args) << InitRange;
    return ExprError();
  }

  // If we can perform the initialization, and we've not already done so,
  // do it now.
  if (!AllocType->isDependentType() &&
      !Expr::hasAnyTypeDependentArguments(
          llvm::makeArrayRef(Inits, NumInits))) {
    // The type we initialize is the complete type, including the array bound.
    QualType InitType;
    if (KnownArraySize)
      InitType = Context.getConstantArrayType(
          AllocType, llvm::APInt(Context.getTypeSize(Context.getSizeType()),
                                 *KnownArraySize),
          ArrayType::Normal, 0);
    else if (ArraySize)
      InitType =
          Context.getIncompleteArrayType(AllocType, ArrayType::Normal, 0);
    else
      InitType = AllocType;

    // C++11 [expr.new]p15:
    //   A new-expression that creates an object of type T initializes that
    //   object as follows:
    InitializationKind Kind
    //     - If the new-initializer is omitted, the object is default-
    //       initialized (8.5); if no initialization is performed,
    //       the object has indeterminate value
      = initStyle == CXXNewExpr::NoInit
          ? InitializationKind::CreateDefault(TypeRange.getBegin())
    //     - Otherwise, the new-initializer is interpreted according to the
    //       initialization rules of 8.5 for direct-initialization.
          : initStyle == CXXNewExpr::ListInit
              ? InitializationKind::CreateDirectList(TypeRange.getBegin())
              : InitializationKind::CreateDirect(TypeRange.getBegin(),
                                                 DirectInitRange.getBegin(),
                                                 DirectInitRange.getEnd());

    InitializedEntity Entity
      = InitializedEntity::InitializeNew(StartLoc, InitType);
    InitializationSequence InitSeq(*this, Entity, Kind,
                                   MultiExprArg(Inits, NumInits));
    ExprResult FullInit = InitSeq.Perform(*this, Entity, Kind,
                                          MultiExprArg(Inits, NumInits));
    if (FullInit.isInvalid())
      return ExprError();

    // FullInit is our initializer; strip off CXXBindTemporaryExprs, because
    // we don't want the initialized object to be destructed.
    // FIXME: We should not create these in the first place.
    if (CXXBindTemporaryExpr *Binder =
            dyn_cast_or_null<CXXBindTemporaryExpr>(FullInit.get()))
      FullInit = Binder->getSubExpr();

    Initializer = FullInit.get();
  }

  // Mark the new and delete operators as referenced.
  if (OperatorNew) {
    if (DiagnoseUseOfDecl(OperatorNew, StartLoc))
      return ExprError();
    MarkFunctionReferenced(StartLoc, OperatorNew);
  }
  if (OperatorDelete) {
    if (DiagnoseUseOfDecl(OperatorDelete, StartLoc))
      return ExprError();
    MarkFunctionReferenced(StartLoc, OperatorDelete);
  }

  // C++0x [expr.new]p17:
  //   If the new expression creates an array of objects of class type,
  //   access and ambiguity control are done for the destructor.
  QualType BaseAllocType = Context.getBaseElementType(AllocType);
  if (ArraySize && !BaseAllocType->isDependentType()) {
    if (const RecordType *BaseRecordType = BaseAllocType->getAs<RecordType>()) {
      if (CXXDestructorDecl *dtor = LookupDestructor(
              cast<CXXRecordDecl>(BaseRecordType->getDecl()))) {
        MarkFunctionReferenced(StartLoc, dtor);
        CheckDestructorAccess(StartLoc, dtor,
                              PDiag(diag::err_access_dtor)
                                << BaseAllocType);
        if (DiagnoseUseOfDecl(dtor, StartLoc))
          return ExprError();
      }
    }
  }

  return new (Context)
      CXXNewExpr(Context, UseGlobal, OperatorNew, OperatorDelete, PassAlignment,
                 UsualArrayDeleteWantsSize, PlacementArgs, TypeIdParens,
                 ArraySize, initStyle, Initializer, ResultType, AllocTypeInfo,
                 Range, DirectInitRange);
}

/// \brief Checks that a type is suitable as the allocated type
/// in a new-expression.
bool Sema::CheckAllocatedType(QualType AllocType, SourceLocation Loc,
                              SourceRange R) {
  // C++ 5.3.4p1: "[The] type shall be a complete object type, but not an
  //   abstract class type or array thereof.
  if (AllocType->isFunctionType())
    return Diag(Loc, diag::err_bad_new_type)
      << AllocType << 0 << R;
  else if (AllocType->isReferenceType())
    return Diag(Loc, diag::err_bad_new_type)
      << AllocType << 1 << R;
  else if (!AllocType->isDependentType() &&
           RequireCompleteType(Loc, AllocType, diag::err_new_incomplete_type,R))
    return true;
  else if (RequireNonAbstractType(Loc, AllocType,
                                  diag::err_allocation_of_abstract_type))
    return true;
  else if (AllocType->isVariablyModifiedType())
    return Diag(Loc, diag::err_variably_modified_new_type)
             << AllocType;
  else if (unsigned AddressSpace = AllocType.getAddressSpace())
    return Diag(Loc, diag::err_address_space_qualified_new)
      << AllocType.getUnqualifiedType() << AddressSpace;
  else if (getLangOpts().ObjCAutoRefCount) {
    if (const ArrayType *AT = Context.getAsArrayType(AllocType)) {
      QualType BaseAllocType = Context.getBaseElementType(AT);
      if (BaseAllocType.getObjCLifetime() == Qualifiers::OCL_None &&
          BaseAllocType->isObjCLifetimeType())
        return Diag(Loc, diag::err_arc_new_array_without_ownership)
          << BaseAllocType;
    }
  }

  return false;
}

static bool
resolveAllocationOverload(Sema &S, LookupResult &R, SourceRange Range,
                          SmallVectorImpl<Expr *> &Args, bool &PassAlignment,
                          FunctionDecl *&Operator,
                          OverloadCandidateSet *AlignedCandidates = nullptr,
                          Expr *AlignArg = nullptr) {
  OverloadCandidateSet Candidates(R.getNameLoc(),
                                  OverloadCandidateSet::CSK_Normal);
  for (LookupResult::iterator Alloc = R.begin(), AllocEnd = R.end();
       Alloc != AllocEnd; ++Alloc) {
    // Even member operator new/delete are implicitly treated as
    // static, so don't use AddMemberCandidate.
    NamedDecl *D = (*Alloc)->getUnderlyingDecl();

    if (FunctionTemplateDecl *FnTemplate = dyn_cast<FunctionTemplateDecl>(D)) {
      S.AddTemplateOverloadCandidate(FnTemplate, Alloc.getPair(),
                                     /*ExplicitTemplateArgs=*/nullptr, Args,
                                     Candidates,
                                     /*SuppressUserConversions=*/false);
      continue;
    }

    FunctionDecl *Fn = cast<FunctionDecl>(D);
    S.AddOverloadCandidate(Fn, Alloc.getPair(), Args, Candidates,
                           /*SuppressUserConversions=*/false);
  }

  // Do the resolution.
  OverloadCandidateSet::iterator Best;
  switch (Candidates.BestViableFunction(S, R.getNameLoc(), Best)) {
  case OR_Success: {
    // Got one!
    FunctionDecl *FnDecl = Best->Function;
    if (S.CheckAllocationAccess(R.getNameLoc(), Range, R.getNamingClass(),
                                Best->FoundDecl) == Sema::AR_inaccessible)
      return true;

    Operator = FnDecl;
    return false;
  }

  case OR_No_Viable_Function:
    // C++17 [expr.new]p13:
    //   If no matching function is found and the allocated object type has
    //   new-extended alignment, the alignment argument is removed from the
    //   argument list, and overload resolution is performed again.
    if (PassAlignment) {
      PassAlignment = false;
      AlignArg = Args[1];
      Args.erase(Args.begin() + 1);
      return resolveAllocationOverload(S, R, Range, Args, PassAlignment,
                                       Operator, &Candidates, AlignArg);
    }

    // MSVC will fall back on trying to find a matching global operator new
    // if operator new[] cannot be found.  Also, MSVC will leak by not
    // generating a call to operator delete or operator delete[], but we
    // will not replicate that bug.
    // FIXME: Find out how this interacts with the std::align_val_t fallback
    // once MSVC implements it.
    if (R.getLookupName().getCXXOverloadedOperator() == OO_Array_New &&
        S.Context.getLangOpts().MSVCCompat) {
      R.clear();
      R.setLookupName(S.Context.DeclarationNames.getCXXOperatorName(OO_New));
      S.LookupQualifiedName(R, S.Context.getTranslationUnitDecl());
      // FIXME: This will give bad diagnostics pointing at the wrong functions.
      return resolveAllocationOverload(S, R, Range, Args, PassAlignment,
                                       Operator, nullptr);
    }

    S.Diag(R.getNameLoc(), diag::err_ovl_no_viable_function_in_call)
      << R.getLookupName() << Range;

    // If we have aligned candidates, only note the align_val_t candidates
    // from AlignedCandidates and the non-align_val_t candidates from
    // Candidates.
    if (AlignedCandidates) {
      auto IsAligned = [](OverloadCandidate &C) {
        return C.Function->getNumParams() > 1 &&
               C.Function->getParamDecl(1)->getType()->isAlignValT();
      };
      auto IsUnaligned = [&](OverloadCandidate &C) { return !IsAligned(C); };

      // This was an overaligned allocation, so list the aligned candidates
      // first.
      Args.insert(Args.begin() + 1, AlignArg);
      AlignedCandidates->NoteCandidates(S, OCD_AllCandidates, Args, "",
                                        R.getNameLoc(), IsAligned);
      Args.erase(Args.begin() + 1);
      Candidates.NoteCandidates(S, OCD_AllCandidates, Args, "", R.getNameLoc(),
                                IsUnaligned);
    } else {
      Candidates.NoteCandidates(S, OCD_AllCandidates, Args);
    }
    return true;

  case OR_Ambiguous:
    S.Diag(R.getNameLoc(), diag::err_ovl_ambiguous_call)
      << R.getLookupName() << Range;
    Candidates.NoteCandidates(S, OCD_ViableCandidates, Args);
    return true;

  case OR_Deleted: {
    S.Diag(R.getNameLoc(), diag::err_ovl_deleted_call)
      << Best->Function->isDeleted()
      << R.getLookupName()
      << S.getDeletedOrUnavailableSuffix(Best->Function)
      << Range;
    Candidates.NoteCandidates(S, OCD_AllCandidates, Args);
    return true;
  }
  }
  llvm_unreachable("Unreachable, bad result from BestViableFunction");
}


/// FindAllocationFunctions - Finds the overloads of operator new and delete
/// that are appropriate for the allocation.
bool Sema::FindAllocationFunctions(SourceLocation StartLoc, SourceRange Range,
                                   bool UseGlobal, QualType AllocType,
                                   bool IsArray, bool &PassAlignment,
                                   MultiExprArg PlaceArgs,
                                   FunctionDecl *&OperatorNew,
                                   FunctionDecl *&OperatorDelete) {
  // --- Choosing an allocation function ---
  // C++ 5.3.4p8 - 14 & 18
  // 1) If UseGlobal is true, only look in the global scope. Else, also look
  //   in the scope of the allocated class.
  // 2) If an array size is given, look for operator new[], else look for
  //   operator new.
  // 3) The first argument is always size_t. Append the arguments from the
  //   placement form.

  SmallVector<Expr*, 8> AllocArgs;
  AllocArgs.reserve((PassAlignment ? 2 : 1) + PlaceArgs.size());

  // We don't care about the actual value of these arguments.
  // FIXME: Should the Sema create the expression and embed it in the syntax
  // tree? Or should the consumer just recalculate the value?
  // FIXME: Using a dummy value will interact poorly with attribute enable_if.
  IntegerLiteral Size(Context, llvm::APInt::getNullValue(
                      Context.getTargetInfo().getPointerWidth(0)),
                      Context.getSizeType(),
                      SourceLocation());
  AllocArgs.push_back(&Size);

  QualType AlignValT = Context.VoidTy;
  if (PassAlignment) {
    DeclareGlobalNewDelete();
    AlignValT = Context.getTypeDeclType(getStdAlignValT());
  }
  CXXScalarValueInitExpr Align(AlignValT, nullptr, SourceLocation());
  if (PassAlignment)
    AllocArgs.push_back(&Align);

  AllocArgs.insert(AllocArgs.end(), PlaceArgs.begin(), PlaceArgs.end());

  // C++ [expr.new]p8:
  //   If the allocated type is a non-array type, the allocation
  //   function's name is operator new and the deallocation function's
  //   name is operator delete. If the allocated type is an array
  //   type, the allocation function's name is operator new[] and the
  //   deallocation function's name is operator delete[].
  DeclarationName NewName = Context.DeclarationNames.getCXXOperatorName(
      IsArray ? OO_Array_New : OO_New);

  QualType AllocElemType = Context.getBaseElementType(AllocType);

  // Find the allocation function.
  {
    LookupResult R(*this, NewName, StartLoc, LookupOrdinaryName);

    // C++1z [expr.new]p9:
    //   If the new-expression begins with a unary :: operator, the allocation
    //   function's name is looked up in the global scope. Otherwise, if the
    //   allocated type is a class type T or array thereof, the allocation
    //   function's name is looked up in the scope of T.
    if (AllocElemType->isRecordType() && !UseGlobal)
      LookupQualifiedName(R, AllocElemType->getAsCXXRecordDecl());

    // We can see ambiguity here if the allocation function is found in
    // multiple base classes.
    if (R.isAmbiguous())
      return true;

    //   If this lookup fails to find the name, or if the allocated type is not
    //   a class type, the allocation function's name is looked up in the
    //   global scope.
    if (R.empty())
      LookupQualifiedName(R, Context.getTranslationUnitDecl());

    assert(!R.empty() && "implicitly declared allocation functions not found");
    assert(!R.isAmbiguous() && "global allocation functions are ambiguous");

    // We do our own custom access checks below.
    R.suppressDiagnostics();

    if (resolveAllocationOverload(*this, R, Range, AllocArgs, PassAlignment,
                                  OperatorNew))
      return true;
  }

  // We don't need an operator delete if we're running under -fno-exceptions.
  if (!getLangOpts().Exceptions) {
    OperatorDelete = nullptr;
    return false;
  }

  // Note, the name of OperatorNew might have been changed from array to
  // non-array by resolveAllocationOverload.
  DeclarationName DeleteName = Context.DeclarationNames.getCXXOperatorName(
      OperatorNew->getDeclName().getCXXOverloadedOperator() == OO_Array_New
          ? OO_Array_Delete
          : OO_Delete);

  // C++ [expr.new]p19:
  //
  //   If the new-expression begins with a unary :: operator, the
  //   deallocation function's name is looked up in the global
  //   scope. Otherwise, if the allocated type is a class type T or an
  //   array thereof, the deallocation function's name is looked up in
  //   the scope of T. If this lookup fails to find the name, or if
  //   the allocated type is not a class type or array thereof, the
  //   deallocation function's name is looked up in the global scope.
  LookupResult FoundDelete(*this, DeleteName, StartLoc, LookupOrdinaryName);
  if (AllocElemType->isRecordType() && !UseGlobal) {
    CXXRecordDecl *RD
      = cast<CXXRecordDecl>(AllocElemType->getAs<RecordType>()->getDecl());
    LookupQualifiedName(FoundDelete, RD);
  }
  if (FoundDelete.isAmbiguous())
    return true; // FIXME: clean up expressions?

  bool FoundGlobalDelete = FoundDelete.empty();
  if (FoundDelete.empty()) {
    DeclareGlobalNewDelete();
    LookupQualifiedName(FoundDelete, Context.getTranslationUnitDecl());
  }

  FoundDelete.suppressDiagnostics();

  SmallVector<std::pair<DeclAccessPair,FunctionDecl*>, 2> Matches;

  // Whether we're looking for a placement operator delete is dictated
  // by whether we selected a placement operator new, not by whether
  // we had explicit placement arguments.  This matters for things like
  //   struct A { void *operator new(size_t, int = 0); ... };
  //   A *a = new A()
  //
  // We don't have any definition for what a "placement allocation function"
  // is, but we assume it's any allocation function whose
  // parameter-declaration-clause is anything other than (size_t).
  //
  // FIXME: Should (size_t, std::align_val_t) also be considered non-placement?
  // This affects whether an exception from the constructor of an overaligned
  // type uses the sized or non-sized form of aligned operator delete.
  bool isPlacementNew = !PlaceArgs.empty() || OperatorNew->param_size() != 1 ||
                        OperatorNew->isVariadic();

  if (isPlacementNew) {
    // C++ [expr.new]p20:
    //   A declaration of a placement deallocation function matches the
    //   declaration of a placement allocation function if it has the
    //   same number of parameters and, after parameter transformations
    //   (8.3.5), all parameter types except the first are
    //   identical. [...]
    //
    // To perform this comparison, we compute the function type that
    // the deallocation function should have, and use that type both
    // for template argument deduction and for comparison purposes.
    //
    // FIXME: this comparison should ignore CC and the like.
    QualType ExpectedFunctionType;
    {
      const FunctionProtoType *Proto
        = OperatorNew->getType()->getAs<FunctionProtoType>();

      SmallVector<QualType, 4> ArgTypes;
      ArgTypes.push_back(Context.VoidPtrTy);
      for (unsigned I = 1, N = Proto->getNumParams(); I < N; ++I)
        ArgTypes.push_back(Proto->getParamType(I));

      FunctionProtoType::ExtProtoInfo EPI;
      // FIXME: This is not part of the standard's rule.
      EPI.Variadic = Proto->isVariadic();
      EPI.ExceptionSpec.Type = EST_BasicNoexcept;

      ExpectedFunctionType
        = Context.getFunctionType(Context.VoidTy, ArgTypes, EPI);
    }

    for (LookupResult::iterator D = FoundDelete.begin(),
                             DEnd = FoundDelete.end();
         D != DEnd; ++D) {
      FunctionDecl *Fn = nullptr;
      if (FunctionTemplateDecl *FnTmpl
            = dyn_cast<FunctionTemplateDecl>((*D)->getUnderlyingDecl())) {
        // Perform template argument deduction to try to match the
        // expected function type.
        TemplateDeductionInfo Info(StartLoc);
        if (DeduceTemplateArguments(FnTmpl, nullptr, ExpectedFunctionType, Fn,
                                    Info))
          continue;
      } else
        Fn = cast<FunctionDecl>((*D)->getUnderlyingDecl());

      if (Context.hasSameType(Fn->getType(), ExpectedFunctionType))
        Matches.push_back(std::make_pair(D.getPair(), Fn));
    }

    if (getLangOpts().CUDA)
      EraseUnwantedCUDAMatches(dyn_cast<FunctionDecl>(CurContext), Matches);
  } else {
    // C++1y [expr.new]p22:
    //   For a non-placement allocation function, the normal deallocation
    //   function lookup is used
    //
    // Per [expr.delete]p10, this lookup prefers a member operator delete
    // without a size_t argument, but prefers a non-member operator delete
    // with a size_t where possible (which it always is in this case).
    llvm::SmallVector<UsualDeallocFnInfo, 4> BestDeallocFns;
    UsualDeallocFnInfo Selected = resolveDeallocationOverload(
        *this, FoundDelete, /*WantSize*/ FoundGlobalDelete,
        /*WantAlign*/ hasNewExtendedAlignment(*this, AllocElemType),
        &BestDeallocFns);
    if (Selected)
      Matches.push_back(std::make_pair(Selected.Found, Selected.FD));
    else {
      // If we failed to select an operator, all remaining functions are viable
      // but ambiguous.
      for (auto Fn : BestDeallocFns)
        Matches.push_back(std::make_pair(Fn.Found, Fn.FD));
    }
  }

  // C++ [expr.new]p20:
  //   [...] If the lookup finds a single matching deallocation
  //   function, that function will be called; otherwise, no
  //   deallocation function will be called.
  if (Matches.size() == 1) {
    OperatorDelete = Matches[0].second;

    // C++1z [expr.new]p23:
    //   If the lookup finds a usual deallocation function (3.7.4.2)
    //   with a parameter of type std::size_t and that function, considered
    //   as a placement deallocation function, would have been
    //   selected as a match for the allocation function, the program
    //   is ill-formed.
    if (getLangOpts().CPlusPlus11 && isPlacementNew &&
        isNonPlacementDeallocationFunction(*this, OperatorDelete)) {
      UsualDeallocFnInfo Info(*this,
                              DeclAccessPair::make(OperatorDelete, AS_public));
      // Core issue, per mail to core reflector, 2016-10-09:
      //   If this is a member operator delete, and there is a corresponding
      //   non-sized member operator delete, this isn't /really/ a sized
      //   deallocation function, it just happens to have a size_t parameter.
      bool IsSizedDelete = Info.HasSizeT;
      if (IsSizedDelete && !FoundGlobalDelete) {
        auto NonSizedDelete =
            resolveDeallocationOverload(*this, FoundDelete, /*WantSize*/false,
                                        /*WantAlign*/Info.HasAlignValT);
        if (NonSizedDelete && !NonSizedDelete.HasSizeT &&
            NonSizedDelete.HasAlignValT == Info.HasAlignValT)
          IsSizedDelete = false;
      }

      if (IsSizedDelete) {
        SourceRange R = PlaceArgs.empty()
                            ? SourceRange()
                            : SourceRange(PlaceArgs.front()->getLocStart(),
                                          PlaceArgs.back()->getLocEnd());
        Diag(StartLoc, diag::err_placement_new_non_placement_delete) << R;
        if (!OperatorDelete->isImplicit())
          Diag(OperatorDelete->getLocation(), diag::note_previous_decl)
              << DeleteName;
      }
    }

    CheckAllocationAccess(StartLoc, Range, FoundDelete.getNamingClass(),
                          Matches[0].first);
  } else if (!Matches.empty()) {
    // We found multiple suitable operators. Per [expr.new]p20, that means we
    // call no 'operator delete' function, but we should at least warn the user.
    // FIXME: Suppress this warning if the construction cannot throw.
    Diag(StartLoc, diag::warn_ambiguous_suitable_delete_function_found)
      << DeleteName << AllocElemType;

    for (auto &Match : Matches)
      Diag(Match.second->getLocation(),
           diag::note_member_declared_here) << DeleteName;
  }

  return false;
}

/// DeclareGlobalNewDelete - Declare the global forms of operator new and
/// delete. These are:
/// @code
///   // C++03:
///   void* operator new(std::size_t) throw(std::bad_alloc);
///   void* operator new[](std::size_t) throw(std::bad_alloc);
///   void operator delete(void *) throw();
///   void operator delete[](void *) throw();
///   // C++11:
///   void* operator new(std::size_t);
///   void* operator new[](std::size_t);
///   void operator delete(void *) noexcept;
///   void operator delete[](void *) noexcept;
///   // C++1y:
///   void* operator new(std::size_t);
///   void* operator new[](std::size_t);
///   void operator delete(void *) noexcept;
///   void operator delete[](void *) noexcept;
///   void operator delete(void *, std::size_t) noexcept;
///   void operator delete[](void *, std::size_t) noexcept;
/// @endcode
/// Note that the placement and nothrow forms of new are *not* implicitly
/// declared. Their use requires including \<new\>.
void Sema::DeclareGlobalNewDelete() {
  if (GlobalNewDeleteDeclared)
    return;

  // C++ [basic.std.dynamic]p2:
  //   [...] The following allocation and deallocation functions (18.4) are
  //   implicitly declared in global scope in each translation unit of a
  //   program
  //
  //     C++03:
  //     void* operator new(std::size_t) throw(std::bad_alloc);
  //     void* operator new[](std::size_t) throw(std::bad_alloc);
  //     void  operator delete(void*) throw();
  //     void  operator delete[](void*) throw();
  //     C++11:
  //     void* operator new(std::size_t);
  //     void* operator new[](std::size_t);
  //     void  operator delete(void*) noexcept;
  //     void  operator delete[](void*) noexcept;
  //     C++1y:
  //     void* operator new(std::size_t);
  //     void* operator new[](std::size_t);
  //     void  operator delete(void*) noexcept;
  //     void  operator delete[](void*) noexcept;
  //     void  operator delete(void*, std::size_t) noexcept;
  //     void  operator delete[](void*, std::size_t) noexcept;
  //
  //   These implicit declarations introduce only the function names operator
  //   new, operator new[], operator delete, operator delete[].
  //
  // Here, we need to refer to std::bad_alloc, so we will implicitly declare
  // "std" or "bad_alloc" as necessary to form the exception specification.
  // However, we do not make these implicit declarations visible to name
  // lookup.
  if (!StdBadAlloc && !getLangOpts().CPlusPlus11) {
    // The "std::bad_alloc" class has not yet been declared, so build it
    // implicitly.
    StdBadAlloc = CXXRecordDecl::Create(Context, TTK_Class,
                                        getOrCreateStdNamespace(),
                                        SourceLocation(), SourceLocation(),
                                      &PP.getIdentifierTable().get("bad_alloc"),
                                        nullptr);
    getStdBadAlloc()->setImplicit(true);
  }
  if (!StdAlignValT && getLangOpts().AlignedAllocation) {
    // The "std::align_val_t" enum class has not yet been declared, so build it
    // implicitly.
    auto *AlignValT = EnumDecl::Create(
        Context, getOrCreateStdNamespace(), SourceLocation(), SourceLocation(),
        &PP.getIdentifierTable().get("align_val_t"), nullptr, true, true, true);
    AlignValT->setIntegerType(Context.getSizeType());
    AlignValT->setPromotionType(Context.getSizeType());
    AlignValT->setImplicit(true);
    StdAlignValT = AlignValT;
  }

  GlobalNewDeleteDeclared = true;

  QualType VoidPtr = Context.getPointerType(Context.VoidTy);
  QualType SizeT = Context.getSizeType();

  auto DeclareGlobalAllocationFunctions = [&](OverloadedOperatorKind Kind,
                                              QualType Return, QualType Param) {
    llvm::SmallVector<QualType, 3> Params;
    Params.push_back(Param);

    // Create up to four variants of the function (sized/aligned).
    bool HasSizedVariant = getLangOpts().SizedDeallocation &&
                           (Kind == OO_Delete || Kind == OO_Array_Delete);
    bool HasAlignedVariant = getLangOpts().AlignedAllocation;

    int NumSizeVariants = (HasSizedVariant ? 2 : 1);
    int NumAlignVariants = (HasAlignedVariant ? 2 : 1);
    for (int Sized = 0; Sized < NumSizeVariants; ++Sized) {
      if (Sized)
        Params.push_back(SizeT);

      for (int Aligned = 0; Aligned < NumAlignVariants; ++Aligned) {
        if (Aligned)
          Params.push_back(Context.getTypeDeclType(getStdAlignValT()));

        DeclareGlobalAllocationFunction(
            Context.DeclarationNames.getCXXOperatorName(Kind), Return, Params);

        if (Aligned)
          Params.pop_back();
      }
    }
  };

  DeclareGlobalAllocationFunctions(OO_New, VoidPtr, SizeT);
  DeclareGlobalAllocationFunctions(OO_Array_New, VoidPtr, SizeT);
  DeclareGlobalAllocationFunctions(OO_Delete, Context.VoidTy, VoidPtr);
  DeclareGlobalAllocationFunctions(OO_Array_Delete, Context.VoidTy, VoidPtr);
}

/// DeclareGlobalAllocationFunction - Declares a single implicit global
/// allocation function if it doesn't already exist.
void Sema::DeclareGlobalAllocationFunction(DeclarationName Name,
                                           QualType Return,
                                           ArrayRef<QualType> Params) {
  DeclContext *GlobalCtx = Context.getTranslationUnitDecl();

  // Check if this function is already declared.
  DeclContext::lookup_result R = GlobalCtx->lookup(Name);
  for (DeclContext::lookup_iterator Alloc = R.begin(), AllocEnd = R.end();
       Alloc != AllocEnd; ++Alloc) {
    // Only look at non-template functions, as it is the predefined,
    // non-templated allocation function we are trying to declare here.
    if (FunctionDecl *Func = dyn_cast<FunctionDecl>(*Alloc)) {
      if (Func->getNumParams() == Params.size()) {
        llvm::SmallVector<QualType, 3> FuncParams;
        for (auto *P : Func->parameters())
          FuncParams.push_back(
              Context.getCanonicalType(P->getType().getUnqualifiedType()));
        if (llvm::makeArrayRef(FuncParams) == Params) {
          // Make the function visible to name lookup, even if we found it in
          // an unimported module. It either is an implicitly-declared global
          // allocation function, or is suppressing that function.
          Func->setHidden(false);
          return;
        }
      }
    }
  }

  FunctionProtoType::ExtProtoInfo EPI;

  QualType BadAllocType;
  bool HasBadAllocExceptionSpec
    = (Name.getCXXOverloadedOperator() == OO_New ||
       Name.getCXXOverloadedOperator() == OO_Array_New);
  if (HasBadAllocExceptionSpec) {
    if (!getLangOpts().CPlusPlus11) {
      BadAllocType = Context.getTypeDeclType(getStdBadAlloc());
      assert(StdBadAlloc && "Must have std::bad_alloc declared");
      EPI.ExceptionSpec.Type = EST_Dynamic;
      EPI.ExceptionSpec.Exceptions = llvm::makeArrayRef(BadAllocType);
    }
  } else {
    EPI.ExceptionSpec =
        getLangOpts().CPlusPlus11 ? EST_BasicNoexcept : EST_DynamicNone;
  }

  QualType FnType = Context.getFunctionType(Return, Params, EPI);
  FunctionDecl *Alloc =
    FunctionDecl::Create(Context, GlobalCtx, SourceLocation(),
                         SourceLocation(), Name,
                         FnType, /*TInfo=*/nullptr, SC_None, false, true);
  Alloc->setImplicit();

  // Implicit sized deallocation functions always have default visibility.
  Alloc->addAttr(VisibilityAttr::CreateImplicit(Context,
                                                VisibilityAttr::Default));

  llvm::SmallVector<ParmVarDecl*, 3> ParamDecls;
  for (QualType T : Params) {
    ParamDecls.push_back(
        ParmVarDecl::Create(Context, Alloc, SourceLocation(), SourceLocation(),
                            nullptr, T, /*TInfo=*/nullptr, SC_None, nullptr));
    ParamDecls.back()->setImplicit();
  }
  Alloc->setParams(ParamDecls);

  Context.getTranslationUnitDecl()->addDecl(Alloc);
  IdResolver.tryAddTopLevelDecl(Alloc, Name);
}

FunctionDecl *Sema::FindUsualDeallocationFunction(SourceLocation StartLoc,
                                                  bool CanProvideSize,
                                                  bool Overaligned,
                                                  DeclarationName Name) {
  DeclareGlobalNewDelete();

  LookupResult FoundDelete(*this, Name, StartLoc, LookupOrdinaryName);
  LookupQualifiedName(FoundDelete, Context.getTranslationUnitDecl());

  // FIXME: It's possible for this to result in ambiguity, through a
  // user-declared variadic operator delete or the enable_if attribute. We
  // should probably not consider those cases to be usual deallocation
  // functions. But for now we just make an arbitrary choice in that case.
  auto Result = resolveDeallocationOverload(*this, FoundDelete, CanProvideSize,
                                            Overaligned);
  assert(Result.FD && "operator delete missing from global scope?");
  return Result.FD;
}

FunctionDecl *Sema::FindDeallocationFunctionForDestructor(SourceLocation Loc,
                                                          CXXRecordDecl *RD) {
  DeclarationName Name = Context.DeclarationNames.getCXXOperatorName(OO_Delete);

  FunctionDecl *OperatorDelete = nullptr;
  if (FindDeallocationFunction(Loc, RD, Name, OperatorDelete))
    return nullptr;
  if (OperatorDelete)
    return OperatorDelete;

  // If there's no class-specific operator delete, look up the global
  // non-array delete.
  return FindUsualDeallocationFunction(
      Loc, true, hasNewExtendedAlignment(*this, Context.getRecordType(RD)),
      Name);
}

bool Sema::FindDeallocationFunction(SourceLocation StartLoc, CXXRecordDecl *RD,
                                    DeclarationName Name,
                                    FunctionDecl *&Operator, bool Diagnose) {
  LookupResult Found(*this, Name, StartLoc, LookupOrdinaryName);
  // Try to find operator delete/operator delete[] in class scope.
  LookupQualifiedName(Found, RD);

  if (Found.isAmbiguous())
    return true;

  Found.suppressDiagnostics();

  bool Overaligned = hasNewExtendedAlignment(*this, Context.getRecordType(RD));

  // C++17 [expr.delete]p10:
  //   If the deallocation functions have class scope, the one without a
  //   parameter of type std::size_t is selected.
  llvm::SmallVector<UsualDeallocFnInfo, 4> Matches;
  resolveDeallocationOverload(*this, Found, /*WantSize*/ false,
                              /*WantAlign*/ Overaligned, &Matches);

  // If we could find an overload, use it.
  if (Matches.size() == 1) {
    Operator = cast<CXXMethodDecl>(Matches[0].FD);

    // FIXME: DiagnoseUseOfDecl?
    if (Operator->isDeleted()) {
      if (Diagnose) {
        Diag(StartLoc, diag::err_deleted_function_use);
        NoteDeletedFunction(Operator);
      }
      return true;
    }

    if (CheckAllocationAccess(StartLoc, SourceRange(), Found.getNamingClass(),
                              Matches[0].Found, Diagnose) == AR_inaccessible)
      return true;

    return false;
  }

  // We found multiple suitable operators; complain about the ambiguity.
  // FIXME: The standard doesn't say to do this; it appears that the intent
  // is that this should never happen.
  if (!Matches.empty()) {
    if (Diagnose) {
      Diag(StartLoc, diag::err_ambiguous_suitable_delete_member_function_found)
        << Name << RD;
      for (auto &Match : Matches)
        Diag(Match.FD->getLocation(), diag::note_member_declared_here) << Name;
    }
    return true;
  }

  // We did find operator delete/operator delete[] declarations, but
  // none of them were suitable.
  if (!Found.empty()) {
    if (Diagnose) {
      Diag(StartLoc, diag::err_no_suitable_delete_member_function_found)
        << Name << RD;

      for (NamedDecl *D : Found)
        Diag(D->getUnderlyingDecl()->getLocation(),
             diag::note_member_declared_here) << Name;
    }
    return true;
  }

  Operator = nullptr;
  return false;
}

namespace {
/// \brief Checks whether delete-expression, and new-expression used for
///  initializing deletee have the same array form.
class MismatchingNewDeleteDetector {
public:
  enum MismatchResult {
    /// Indicates that there is no mismatch or a mismatch cannot be proven.
    NoMismatch,
    /// Indicates that variable is initialized with mismatching form of \a new.
    VarInitMismatches,
    /// Indicates that member is initialized with mismatching form of \a new.
    MemberInitMismatches,
    /// Indicates that 1 or more constructors' definitions could not been
    /// analyzed, and they will be checked again at the end of translation unit.
    AnalyzeLater
  };

  /// \param EndOfTU True, if this is the final analysis at the end of
  /// translation unit. False, if this is the initial analysis at the point
  /// delete-expression was encountered.
  explicit MismatchingNewDeleteDetector(bool EndOfTU)
      : Field(nullptr), IsArrayForm(false), EndOfTU(EndOfTU),
        HasUndefinedConstructors(false) {}

  /// \brief Checks whether pointee of a delete-expression is initialized with
  /// matching form of new-expression.
  ///
  /// If return value is \c VarInitMismatches or \c MemberInitMismatches at the
  /// point where delete-expression is encountered, then a warning will be
  /// issued immediately. If return value is \c AnalyzeLater at the point where
  /// delete-expression is seen, then member will be analyzed at the end of
  /// translation unit. \c AnalyzeLater is returned iff at least one constructor
  /// couldn't be analyzed. If at least one constructor initializes the member
  /// with matching type of new, the return value is \c NoMismatch.
  MismatchResult analyzeDeleteExpr(const CXXDeleteExpr *DE);
  /// \brief Analyzes a class member.
  /// \param Field Class member to analyze.
  /// \param DeleteWasArrayForm Array form-ness of the delete-expression used
  /// for deleting the \p Field.
  MismatchResult analyzeField(FieldDecl *Field, bool DeleteWasArrayForm);
  FieldDecl *Field;
  /// List of mismatching new-expressions used for initialization of the pointee
  llvm::SmallVector<const CXXNewExpr *, 4> NewExprs;
  /// Indicates whether delete-expression was in array form.
  bool IsArrayForm;

private:
  const bool EndOfTU;
  /// \brief Indicates that there is at least one constructor without body.
  bool HasUndefinedConstructors;
  /// \brief Returns \c CXXNewExpr from given initialization expression.
  /// \param E Expression used for initializing pointee in delete-expression.
  /// E can be a single-element \c InitListExpr consisting of new-expression.
  const CXXNewExpr *getNewExprFromInitListOrExpr(const Expr *E);
  /// \brief Returns whether member is initialized with mismatching form of
  /// \c new either by the member initializer or in-class initialization.
  ///
  /// If bodies of all constructors are not visible at the end of translation
  /// unit or at least one constructor initializes member with the matching
  /// form of \c new, mismatch cannot be proven, and this function will return
  /// \c NoMismatch.
  MismatchResult analyzeMemberExpr(const MemberExpr *ME);
  /// \brief Returns whether variable is initialized with mismatching form of
  /// \c new.
  ///
  /// If variable is initialized with matching form of \c new or variable is not
  /// initialized with a \c new expression, this function will return true.
  /// If variable is initialized with mismatching form of \c new, returns false.
  /// \param D Variable to analyze.
  bool hasMatchingVarInit(const DeclRefExpr *D);
  /// \brief Checks whether the constructor initializes pointee with mismatching
  /// form of \c new.
  ///
  /// Returns true, if member is initialized with matching form of \c new in
  /// member initializer list. Returns false, if member is initialized with the
  /// matching form of \c new in this constructor's initializer or given
  /// constructor isn't defined at the point where delete-expression is seen, or
  /// member isn't initialized by the constructor.
  bool hasMatchingNewInCtor(const CXXConstructorDecl *CD);
  /// \brief Checks whether member is initialized with matching form of
  /// \c new in member initializer list.
  bool hasMatchingNewInCtorInit(const CXXCtorInitializer *CI);
  /// Checks whether member is initialized with mismatching form of \c new by
  /// in-class initializer.
  MismatchResult analyzeInClassInitializer();
};
}

MismatchingNewDeleteDetector::MismatchResult
MismatchingNewDeleteDetector::analyzeDeleteExpr(const CXXDeleteExpr *DE) {
  NewExprs.clear();
  assert(DE && "Expected delete-expression");
  IsArrayForm = DE->isArrayForm();
  const Expr *E = DE->getArgument()->IgnoreParenImpCasts();
  if (const MemberExpr *ME = dyn_cast<const MemberExpr>(E)) {
    return analyzeMemberExpr(ME);
  } else if (const DeclRefExpr *D = dyn_cast<const DeclRefExpr>(E)) {
    if (!hasMatchingVarInit(D))
      return VarInitMismatches;
  }
  return NoMismatch;
}

const CXXNewExpr *
MismatchingNewDeleteDetector::getNewExprFromInitListOrExpr(const Expr *E) {
  assert(E != nullptr && "Expected a valid initializer expression");
  E = E->IgnoreParenImpCasts();
  if (const InitListExpr *ILE = dyn_cast<const InitListExpr>(E)) {
    if (ILE->getNumInits() == 1)
      E = dyn_cast<const CXXNewExpr>(ILE->getInit(0)->IgnoreParenImpCasts());
  }

  return dyn_cast_or_null<const CXXNewExpr>(E);
}

bool MismatchingNewDeleteDetector::hasMatchingNewInCtorInit(
    const CXXCtorInitializer *CI) {
  const CXXNewExpr *NE = nullptr;
  if (Field == CI->getMember() &&
      (NE = getNewExprFromInitListOrExpr(CI->getInit()))) {
    if (NE->isArray() == IsArrayForm)
      return true;
    else
      NewExprs.push_back(NE);
  }
  return false;
}

bool MismatchingNewDeleteDetector::hasMatchingNewInCtor(
    const CXXConstructorDecl *CD) {
  if (CD->isImplicit())
    return false;
  const FunctionDecl *Definition = CD;
  if (!CD->isThisDeclarationADefinition() && !CD->isDefined(Definition)) {
    HasUndefinedConstructors = true;
    return EndOfTU;
  }
  for (const auto *CI : cast<const CXXConstructorDecl>(Definition)->inits()) {
    if (hasMatchingNewInCtorInit(CI))
      return true;
  }
  return false;
}

MismatchingNewDeleteDetector::MismatchResult
MismatchingNewDeleteDetector::analyzeInClassInitializer() {
  assert(Field != nullptr && "This should be called only for members");
  const Expr *InitExpr = Field->getInClassInitializer();
  if (!InitExpr)
    return EndOfTU ? NoMismatch : AnalyzeLater;
  if (const CXXNewExpr *NE = getNewExprFromInitListOrExpr(InitExpr)) {
    if (NE->isArray() != IsArrayForm) {
      NewExprs.push_back(NE);
      return MemberInitMismatches;
    }
  }
  return NoMismatch;
}

MismatchingNewDeleteDetector::MismatchResult
MismatchingNewDeleteDetector::analyzeField(FieldDecl *Field,
                                           bool DeleteWasArrayForm) {
  assert(Field != nullptr && "Analysis requires a valid class member.");
  this->Field = Field;
  IsArrayForm = DeleteWasArrayForm;
  const CXXRecordDecl *RD = cast<const CXXRecordDecl>(Field->getParent());
  for (const auto *CD : RD->ctors()) {
    if (hasMatchingNewInCtor(CD))
      return NoMismatch;
  }
  if (HasUndefinedConstructors)
    return EndOfTU ? NoMismatch : AnalyzeLater;
  if (!NewExprs.empty())
    return MemberInitMismatches;
  return Field->hasInClassInitializer() ? analyzeInClassInitializer()
                                        : NoMismatch;
}

MismatchingNewDeleteDetector::MismatchResult
MismatchingNewDeleteDetector::analyzeMemberExpr(const MemberExpr *ME) {
  assert(ME != nullptr && "Expected a member expression");
  if (FieldDecl *F = dyn_cast<FieldDecl>(ME->getMemberDecl()))
    return analyzeField(F, IsArrayForm);
  return NoMismatch;
}

bool MismatchingNewDeleteDetector::hasMatchingVarInit(const DeclRefExpr *D) {
  const CXXNewExpr *NE = nullptr;
  if (const VarDecl *VD = dyn_cast<const VarDecl>(D->getDecl())) {
    if (VD->hasInit() && (NE = getNewExprFromInitListOrExpr(VD->getInit())) &&
        NE->isArray() != IsArrayForm) {
      NewExprs.push_back(NE);
    }
  }
  return NewExprs.empty();
}

static void
DiagnoseMismatchedNewDelete(Sema &SemaRef, SourceLocation DeleteLoc,
                            const MismatchingNewDeleteDetector &Detector) {
  SourceLocation EndOfDelete = SemaRef.getLocForEndOfToken(DeleteLoc);
  FixItHint H;
  if (!Detector.IsArrayForm)
    H = FixItHint::CreateInsertion(EndOfDelete, "[]");
  else {
    SourceLocation RSquare = Lexer::findLocationAfterToken(
        DeleteLoc, tok::l_square, SemaRef.getSourceManager(),
        SemaRef.getLangOpts(), true);
    if (RSquare.isValid())
      H = FixItHint::CreateRemoval(SourceRange(EndOfDelete, RSquare));
  }
  SemaRef.Diag(DeleteLoc, diag::warn_mismatched_delete_new)
      << Detector.IsArrayForm << H;

  for (const auto *NE : Detector.NewExprs)
    SemaRef.Diag(NE->getExprLoc(), diag::note_allocated_here)
        << Detector.IsArrayForm;
}

void Sema::AnalyzeDeleteExprMismatch(const CXXDeleteExpr *DE) {
  if (Diags.isIgnored(diag::warn_mismatched_delete_new, SourceLocation()))
    return;
  MismatchingNewDeleteDetector Detector(/*EndOfTU=*/false);
  switch (Detector.analyzeDeleteExpr(DE)) {
  case MismatchingNewDeleteDetector::VarInitMismatches:
  case MismatchingNewDeleteDetector::MemberInitMismatches: {
    DiagnoseMismatchedNewDelete(*this, DE->getLocStart(), Detector);
    break;
  }
  case MismatchingNewDeleteDetector::AnalyzeLater: {
    DeleteExprs[Detector.Field].push_back(
        std::make_pair(DE->getLocStart(), DE->isArrayForm()));
    break;
  }
  case MismatchingNewDeleteDetector::NoMismatch:
    break;
  }
}

void Sema::AnalyzeDeleteExprMismatch(FieldDecl *Field, SourceLocation DeleteLoc,
                                     bool DeleteWasArrayForm) {
  MismatchingNewDeleteDetector Detector(/*EndOfTU=*/true);
  switch (Detector.analyzeField(Field, DeleteWasArrayForm)) {
  case MismatchingNewDeleteDetector::VarInitMismatches:
    llvm_unreachable("This analysis should have been done for class members.");
  case MismatchingNewDeleteDetector::AnalyzeLater:
    llvm_unreachable("Analysis cannot be postponed any point beyond end of "
                     "translation unit.");
  case MismatchingNewDeleteDetector::MemberInitMismatches:
    DiagnoseMismatchedNewDelete(*this, DeleteLoc, Detector);
    break;
  case MismatchingNewDeleteDetector::NoMismatch:
    break;
  }
}

/// ActOnCXXDelete - Parsed a C++ 'delete' expression (C++ 5.3.5), as in:
/// @code ::delete ptr; @endcode
/// or
/// @code delete [] ptr; @endcode
ExprResult
Sema::ActOnCXXDelete(SourceLocation StartLoc, bool UseGlobal,
                     bool ArrayForm, Expr *ExE) {
  // C++ [expr.delete]p1:
  //   The operand shall have a pointer type, or a class type having a single
  //   non-explicit conversion function to a pointer type. The result has type
  //   void.
  //
  // DR599 amends "pointer type" to "pointer to object type" in both cases.

  ExprResult Ex = ExE;
  FunctionDecl *OperatorDelete = nullptr;
  bool ArrayFormAsWritten = ArrayForm;
  bool UsualArrayDeleteWantsSize = false;

  if (!Ex.get()->isTypeDependent()) {
    // Perform lvalue-to-rvalue cast, if needed.
    Ex = DefaultLvalueConversion(Ex.get());
    if (Ex.isInvalid())
      return ExprError();

    QualType Type = Ex.get()->getType();

    class DeleteConverter : public ContextualImplicitConverter {
    public:
      DeleteConverter() : ContextualImplicitConverter(false, true) {}

      bool match(QualType ConvType) override {
        // FIXME: If we have an operator T* and an operator void*, we must pick
        // the operator T*.
        if (const PointerType *ConvPtrType = ConvType->getAs<PointerType>())
          if (ConvPtrType->getPointeeType()->isIncompleteOrObjectType())
            return true;
        return false;
      }

      SemaDiagnosticBuilder diagnoseNoMatch(Sema &S, SourceLocation Loc,
                                            QualType T) override {
        return S.Diag(Loc, diag::err_delete_operand) << T;
      }

      SemaDiagnosticBuilder diagnoseIncomplete(Sema &S, SourceLocation Loc,
                                               QualType T) override {
        return S.Diag(Loc, diag::err_delete_incomplete_class_type) << T;
      }

      SemaDiagnosticBuilder diagnoseExplicitConv(Sema &S, SourceLocation Loc,
                                                 QualType T,
                                                 QualType ConvTy) override {
        return S.Diag(Loc, diag::err_delete_explicit_conversion) << T << ConvTy;
      }

      SemaDiagnosticBuilder noteExplicitConv(Sema &S, CXXConversionDecl *Conv,
                                             QualType ConvTy) override {
        return S.Diag(Conv->getLocation(), diag::note_delete_conversion)
          << ConvTy;
      }

      SemaDiagnosticBuilder diagnoseAmbiguous(Sema &S, SourceLocation Loc,
                                              QualType T) override {
        return S.Diag(Loc, diag::err_ambiguous_delete_operand) << T;
      }

      SemaDiagnosticBuilder noteAmbiguous(Sema &S, CXXConversionDecl *Conv,
                                          QualType ConvTy) override {
        return S.Diag(Conv->getLocation(), diag::note_delete_conversion)
          << ConvTy;
      }

      SemaDiagnosticBuilder diagnoseConversion(Sema &S, SourceLocation Loc,
                                               QualType T,
                                               QualType ConvTy) override {
        llvm_unreachable("conversion functions are permitted");
      }
    } Converter;

    Ex = PerformContextualImplicitConversion(StartLoc, Ex.get(), Converter);
    if (Ex.isInvalid())
      return ExprError();
    Type = Ex.get()->getType();
    if (!Converter.match(Type))
      // FIXME: PerformContextualImplicitConversion should return ExprError
      //        itself in this case.
      return ExprError();

    QualType Pointee = Type->getAs<PointerType>()->getPointeeType();
    QualType PointeeElem = Context.getBaseElementType(Pointee);

    if (unsigned AddressSpace = Pointee.getAddressSpace())
      return Diag(Ex.get()->getLocStart(),
                  diag::err_address_space_qualified_delete)
               << Pointee.getUnqualifiedType() << AddressSpace;

    CXXRecordDecl *PointeeRD = nullptr;
    if (Pointee->isVoidType() && !isSFINAEContext()) {
      // The C++ standard bans deleting a pointer to a non-object type, which
      // effectively bans deletion of "void*". However, most compilers support
      // this, so we treat it as a warning unless we're in a SFINAE context.
      Diag(StartLoc, diag::ext_delete_void_ptr_operand)
        << Type << Ex.get()->getSourceRange();
    } else if (Pointee->isFunctionType() || Pointee->isVoidType()) {
      return ExprError(Diag(StartLoc, diag::err_delete_operand)
        << Type << Ex.get()->getSourceRange());
    } else if (!Pointee->isDependentType()) {
      // FIXME: This can result in errors if the definition was imported from a
      // module but is hidden.
      if (!RequireCompleteType(StartLoc, Pointee,
                               diag::warn_delete_incomplete, Ex.get())) {
        if (const RecordType *RT = PointeeElem->getAs<RecordType>())
          PointeeRD = cast<CXXRecordDecl>(RT->getDecl());
      }
    }

    if (Pointee->isArrayType() && !ArrayForm) {
      Diag(StartLoc, diag::warn_delete_array_type)
          << Type << Ex.get()->getSourceRange()
          << FixItHint::CreateInsertion(getLocForEndOfToken(StartLoc), "[]");
      ArrayForm = true;
    }

    DeclarationName DeleteName = Context.DeclarationNames.getCXXOperatorName(
                                      ArrayForm ? OO_Array_Delete : OO_Delete);

    if (PointeeRD) {
      if (!UseGlobal &&
          FindDeallocationFunction(StartLoc, PointeeRD, DeleteName,
                                   OperatorDelete))
        return ExprError();

      // If we're allocating an array of records, check whether the
      // usual operator delete[] has a size_t parameter.
      if (ArrayForm) {
        // If the user specifically asked to use the global allocator,
        // we'll need to do the lookup into the class.
        if (UseGlobal)
          UsualArrayDeleteWantsSize =
            doesUsualArrayDeleteWantSize(*this, StartLoc, PointeeElem);

        // Otherwise, the usual operator delete[] should be the
        // function we just found.
        else if (OperatorDelete && isa<CXXMethodDecl>(OperatorDelete))
          UsualArrayDeleteWantsSize =
            UsualDeallocFnInfo(*this,
                               DeclAccessPair::make(OperatorDelete, AS_public))
              .HasSizeT;
      }

      if (!PointeeRD->hasIrrelevantDestructor())
        if (CXXDestructorDecl *Dtor = LookupDestructor(PointeeRD)) {
          MarkFunctionReferenced(StartLoc,
                                    const_cast<CXXDestructorDecl*>(Dtor));
          if (DiagnoseUseOfDecl(Dtor, StartLoc))
            return ExprError();
        }

      CheckVirtualDtorCall(PointeeRD->getDestructor(), StartLoc,
                           /*IsDelete=*/true, /*CallCanBeVirtual=*/true,
                           /*WarnOnNonAbstractTypes=*/!ArrayForm,
                           SourceLocation());
    }

    if (!OperatorDelete) {
      bool IsComplete = isCompleteType(StartLoc, Pointee);
      bool CanProvideSize =
          IsComplete && (!ArrayForm || UsualArrayDeleteWantsSize ||
                         Pointee.isDestructedType());
      bool Overaligned = hasNewExtendedAlignment(*this, Pointee);

      // Look for a global declaration.
      OperatorDelete = FindUsualDeallocationFunction(StartLoc, CanProvideSize,
                                                     Overaligned, DeleteName);
    }

    MarkFunctionReferenced(StartLoc, OperatorDelete);

    // Check access and ambiguity of operator delete and destructor.
    if (PointeeRD) {
      if (CXXDestructorDecl *Dtor = LookupDestructor(PointeeRD)) {
          CheckDestructorAccess(Ex.get()->getExprLoc(), Dtor,
                      PDiag(diag::err_access_dtor) << PointeeElem);
      }
    }
  }

  CXXDeleteExpr *Result = new (Context) CXXDeleteExpr(
      Context.VoidTy, UseGlobal, ArrayForm, ArrayFormAsWritten,
      UsualArrayDeleteWantsSize, OperatorDelete, Ex.get(), StartLoc);
  AnalyzeDeleteExprMismatch(Result);
  return Result;
}

void Sema::CheckVirtualDtorCall(CXXDestructorDecl *dtor, SourceLocation Loc,
                                bool IsDelete, bool CallCanBeVirtual,
                                bool WarnOnNonAbstractTypes,
                                SourceLocation DtorLoc) {
  if (!dtor || dtor->isVirtual() || !CallCanBeVirtual)
    return;

  // C++ [expr.delete]p3:
  //   In the first alternative (delete object), if the static type of the
  //   object to be deleted is different from its dynamic type, the static
  //   type shall be a base class of the dynamic type of the object to be
  //   deleted and the static type shall have a virtual destructor or the
  //   behavior is undefined.
  //
  const CXXRecordDecl *PointeeRD = dtor->getParent();
  // Note: a final class cannot be derived from, no issue there
  if (!PointeeRD->isPolymorphic() || PointeeRD->hasAttr<FinalAttr>())
    return;

  QualType ClassType = dtor->getThisType(Context)->getPointeeType();
  if (PointeeRD->isAbstract()) {
    // If the class is abstract, we warn by default, because we're
    // sure the code has undefined behavior.
    Diag(Loc, diag::warn_delete_abstract_non_virtual_dtor) << (IsDelete ? 0 : 1)
                                                           << ClassType;
  } else if (WarnOnNonAbstractTypes) {
    // Otherwise, if this is not an array delete, it's a bit suspect,
    // but not necessarily wrong.
    Diag(Loc, diag::warn_delete_non_virtual_dtor) << (IsDelete ? 0 : 1)
                                                  << ClassType;
  }
  if (!IsDelete) {
    std::string TypeStr;
    ClassType.getAsStringInternal(TypeStr, getPrintingPolicy());
    Diag(DtorLoc, diag::note_delete_non_virtual)
        << FixItHint::CreateInsertion(DtorLoc, TypeStr + "::");
  }
}

Sema::ConditionResult Sema::ActOnConditionVariable(Decl *ConditionVar,
                                                   SourceLocation StmtLoc,
                                                   ConditionKind CK) {
  ExprResult E =
      CheckConditionVariable(cast<VarDecl>(ConditionVar), StmtLoc, CK);
  if (E.isInvalid())
    return ConditionError();
  return ConditionResult(*this, ConditionVar, MakeFullExpr(E.get(), StmtLoc),
                         CK == ConditionKind::ConstexprIf);
}

/// \brief Check the use of the given variable as a C++ condition in an if,
/// while, do-while, or switch statement.
ExprResult Sema::CheckConditionVariable(VarDecl *ConditionVar,
                                        SourceLocation StmtLoc,
                                        ConditionKind CK) {
  if (ConditionVar->isInvalidDecl())
    return ExprError();

  QualType T = ConditionVar->getType();

  // C++ [stmt.select]p2:
  //   The declarator shall not specify a function or an array.
  if (T->isFunctionType())
    return ExprError(Diag(ConditionVar->getLocation(),
                          diag::err_invalid_use_of_function_type)
                       << ConditionVar->getSourceRange());
  else if (T->isArrayType())
    return ExprError(Diag(ConditionVar->getLocation(),
                          diag::err_invalid_use_of_array_type)
                     << ConditionVar->getSourceRange());

  ExprResult Condition = DeclRefExpr::Create(
      Context, NestedNameSpecifierLoc(), SourceLocation(), ConditionVar,
      /*enclosing*/ false, ConditionVar->getLocation(),
      ConditionVar->getType().getNonReferenceType(), VK_LValue);

  MarkDeclRefReferenced(cast<DeclRefExpr>(Condition.get()));

  switch (CK) {
  case ConditionKind::Boolean:
    return CheckBooleanCondition(StmtLoc, Condition.get());

  case ConditionKind::ConstexprIf:
    return CheckBooleanCondition(StmtLoc, Condition.get(), true);

  case ConditionKind::Switch:
    return CheckSwitchCondition(StmtLoc, Condition.get());
  }

  llvm_unreachable("unexpected condition kind");
}

/// CheckCXXBooleanCondition - Returns true if a conversion to bool is invalid.
ExprResult Sema::CheckCXXBooleanCondition(Expr *CondExpr, bool IsConstexpr) {
  // C++ 6.4p4:
  // The value of a condition that is an initialized declaration in a statement
  // other than a switch statement is the value of the declared variable
  // implicitly converted to type bool. If that conversion is ill-formed, the
  // program is ill-formed.
  // The value of a condition that is an expression is the value of the
  // expression, implicitly converted to bool.
  //
  // FIXME: Return this value to the caller so they don't need to recompute it.
  llvm::APSInt Value(/*BitWidth*/1);
  return (IsConstexpr && !CondExpr->isValueDependent())
             ? CheckConvertedConstantExpression(CondExpr, Context.BoolTy, Value,
                                                CCEK_ConstexprIf)
             : PerformContextuallyConvertToBool(CondExpr);
}

/// Helper function to determine whether this is the (deprecated) C++
/// conversion from a string literal to a pointer to non-const char or
/// non-const wchar_t (for narrow and wide string literals,
/// respectively).
bool
Sema::IsStringLiteralToNonConstPointerConversion(Expr *From, QualType ToType) {
  // Look inside the implicit cast, if it exists.
  if (ImplicitCastExpr *Cast = dyn_cast<ImplicitCastExpr>(From))
    From = Cast->getSubExpr();

  // A string literal (2.13.4) that is not a wide string literal can
  // be converted to an rvalue of type "pointer to char"; a wide
  // string literal can be converted to an rvalue of type "pointer
  // to wchar_t" (C++ 4.2p2).
  if (StringLiteral *StrLit = dyn_cast<StringLiteral>(From->IgnoreParens()))
    if (const PointerType *ToPtrType = ToType->getAs<PointerType>())
      if (const BuiltinType *ToPointeeType
          = ToPtrType->getPointeeType()->getAs<BuiltinType>()) {
        // This conversion is considered only when there is an
        // explicit appropriate pointer target type (C++ 4.2p2).
        if (!ToPtrType->getPointeeType().hasQualifiers()) {
          switch (StrLit->getKind()) {
            case StringLiteral::UTF8:
            case StringLiteral::UTF16:
            case StringLiteral::UTF32:
              // We don't allow UTF literals to be implicitly converted
              break;
            case StringLiteral::Ascii:
              return (ToPointeeType->getKind() == BuiltinType::Char_U ||
                      ToPointeeType->getKind() == BuiltinType::Char_S);
            case StringLiteral::Wide:
              return Context.typesAreCompatible(Context.getWideCharType(),
                                                QualType(ToPointeeType, 0));
          }
        }
      }

  return false;
}

static ExprResult BuildCXXCastArgument(Sema &S,
                                       SourceLocation CastLoc,
                                       QualType Ty,
                                       CastKind Kind,
                                       CXXMethodDecl *Method,
                                       DeclAccessPair FoundDecl,
                                       bool HadMultipleCandidates,
                                       Expr *From) {
  switch (Kind) {
  default: llvm_unreachable("Unhandled cast kind!");
  case CK_ConstructorConversion: {
    CXXConstructorDecl *Constructor = cast<CXXConstructorDecl>(Method);
    SmallVector<Expr*, 8> ConstructorArgs;

    if (S.RequireNonAbstractType(CastLoc, Ty,
                                 diag::err_allocation_of_abstract_type))
      return ExprError();

    if (S.CompleteConstructorCall(Constructor, From, CastLoc, ConstructorArgs))
      return ExprError();

    S.CheckConstructorAccess(CastLoc, Constructor, FoundDecl,
                             InitializedEntity::InitializeTemporary(Ty));
    if (S.DiagnoseUseOfDecl(Method, CastLoc))
      return ExprError();

    ExprResult Result = S.BuildCXXConstructExpr(
        CastLoc, Ty, FoundDecl, cast<CXXConstructorDecl>(Method),
        ConstructorArgs, HadMultipleCandidates,
        /*ListInit*/ false, /*StdInitListInit*/ false, /*ZeroInit*/ false,
        CXXConstructExpr::CK_Complete, SourceRange());
    if (Result.isInvalid())
      return ExprError();

    return S.MaybeBindToTemporary(Result.getAs<Expr>());
  }

  case CK_UserDefinedConversion: {
    assert(!From->getType()->isPointerType() && "Arg can't have pointer type!");

    S.CheckMemberOperatorAccess(CastLoc, From, /*arg*/ nullptr, FoundDecl);
    if (S.DiagnoseUseOfDecl(Method, CastLoc))
      return ExprError();

    // Create an implicit call expr that calls it.
    CXXConversionDecl *Conv = cast<CXXConversionDecl>(Method);
    ExprResult Result = S.BuildCXXMemberCallExpr(From, FoundDecl, Conv,
                                                 HadMultipleCandidates);
    if (Result.isInvalid())
      return ExprError();
    // Record usage of conversion in an implicit cast.
    Result = ImplicitCastExpr::Create(S.Context, Result.get()->getType(),
                                      CK_UserDefinedConversion, Result.get(),
                                      nullptr, Result.get()->getValueKind());

    return S.MaybeBindToTemporary(Result.get());
  }
  }
}

/// PerformImplicitConversion - Perform an implicit conversion of the
/// expression From to the type ToType using the pre-computed implicit
/// conversion sequence ICS. Returns the converted
/// expression. Action is the kind of conversion we're performing,
/// used in the error message.
ExprResult
Sema::PerformImplicitConversion(Expr *From, QualType ToType,
                                const ImplicitConversionSequence &ICS,
                                AssignmentAction Action,
                                CheckedConversionKind CCK) {
  switch (ICS.getKind()) {
  case ImplicitConversionSequence::StandardConversion: {
    ExprResult Res = PerformImplicitConversion(From, ToType, ICS.Standard,
                                               Action, CCK);
    if (Res.isInvalid())
      return ExprError();
    From = Res.get();
    break;
  }

  case ImplicitConversionSequence::UserDefinedConversion: {

      FunctionDecl *FD = ICS.UserDefined.ConversionFunction;
      CastKind CastKind;
      QualType BeforeToType;
      assert(FD && "no conversion function for user-defined conversion seq");
      if (const CXXConversionDecl *Conv = dyn_cast<CXXConversionDecl>(FD)) {
        CastKind = CK_UserDefinedConversion;

        // If the user-defined conversion is specified by a conversion function,
        // the initial standard conversion sequence converts the source type to
        // the implicit object parameter of the conversion function.
        BeforeToType = Context.getTagDeclType(Conv->getParent());
      } else {
        const CXXConstructorDecl *Ctor = cast<CXXConstructorDecl>(FD);
        CastKind = CK_ConstructorConversion;
        // Do no conversion if dealing with ... for the first conversion.
        if (!ICS.UserDefined.EllipsisConversion) {
          // If the user-defined conversion is specified by a constructor, the
          // initial standard conversion sequence converts the source type to
          // the type required by the argument of the constructor
          BeforeToType = Ctor->getParamDecl(0)->getType().getNonReferenceType();
        }
      }
      // Watch out for ellipsis conversion.
      if (!ICS.UserDefined.EllipsisConversion) {
        ExprResult Res =
          PerformImplicitConversion(From, BeforeToType,
                                    ICS.UserDefined.Before, AA_Converting,
                                    CCK);
        if (Res.isInvalid())
          return ExprError();
        From = Res.get();
      }

      ExprResult CastArg
        = BuildCXXCastArgument(*this,
                               From->getLocStart(),
                               ToType.getNonReferenceType(),
                               CastKind, cast<CXXMethodDecl>(FD),
                               ICS.UserDefined.FoundConversionFunction,
                               ICS.UserDefined.HadMultipleCandidates,
                               From);

      if (CastArg.isInvalid())
        return ExprError();

      From = CastArg.get();

      return PerformImplicitConversion(From, ToType, ICS.UserDefined.After,
                                       AA_Converting, CCK);
  }

  case ImplicitConversionSequence::AmbiguousConversion:
    ICS.DiagnoseAmbiguousConversion(*this, From->getExprLoc(),
                          PDiag(diag::err_typecheck_ambiguous_condition)
                            << From->getSourceRange());
     return ExprError();

  case ImplicitConversionSequence::EllipsisConversion:
    llvm_unreachable("Cannot perform an ellipsis conversion");

  case ImplicitConversionSequence::BadConversion:
    bool Diagnosed =
        DiagnoseAssignmentResult(Incompatible, From->getExprLoc(), ToType,
                                 From->getType(), From, Action);
    assert(Diagnosed && "failed to diagnose bad conversion"); (void)Diagnosed;
    return ExprError();
  }

  // Everything went well.
  return From;
}

/// PerformImplicitConversion - Perform an implicit conversion of the
/// expression From to the type ToType by following the standard
/// conversion sequence SCS. Returns the converted
/// expression. Flavor is the context in which we're performing this
/// conversion, for use in error messages.
ExprResult
Sema::PerformImplicitConversion(Expr *From, QualType ToType,
                                const StandardConversionSequence& SCS,
                                AssignmentAction Action,
                                CheckedConversionKind CCK) {
  bool CStyle = (CCK == CCK_CStyleCast || CCK == CCK_FunctionalCast);

  // Overall FIXME: we are recomputing too many types here and doing far too
  // much extra work. What this means is that we need to keep track of more
  // information that is computed when we try the implicit conversion initially,
  // so that we don't need to recompute anything here.
  QualType FromType = From->getType();

  if (SCS.CopyConstructor) {
    // FIXME: When can ToType be a reference type?
    assert(!ToType->isReferenceType());
    if (SCS.Second == ICK_Derived_To_Base) {
      SmallVector<Expr*, 8> ConstructorArgs;
      if (CompleteConstructorCall(cast<CXXConstructorDecl>(SCS.CopyConstructor),
                                  From, /*FIXME:ConstructLoc*/SourceLocation(),
                                  ConstructorArgs))
        return ExprError();
      return BuildCXXConstructExpr(
          /*FIXME:ConstructLoc*/ SourceLocation(), ToType,
          SCS.FoundCopyConstructor, SCS.CopyConstructor,
          ConstructorArgs, /*HadMultipleCandidates*/ false,
          /*ListInit*/ false, /*StdInitListInit*/ false, /*ZeroInit*/ false,
          CXXConstructExpr::CK_Complete, SourceRange());
    }
    return BuildCXXConstructExpr(
        /*FIXME:ConstructLoc*/ SourceLocation(), ToType,
        SCS.FoundCopyConstructor, SCS.CopyConstructor,
        From, /*HadMultipleCandidates*/ false,
        /*ListInit*/ false, /*StdInitListInit*/ false, /*ZeroInit*/ false,
        CXXConstructExpr::CK_Complete, SourceRange());
  }

  // Resolve overloaded function references.
  if (Context.hasSameType(FromType, Context.OverloadTy)) {
    DeclAccessPair Found;
    FunctionDecl *Fn = ResolveAddressOfOverloadedFunction(From, ToType,
                                                          true, Found);
    if (!Fn)
      return ExprError();

    if (DiagnoseUseOfDecl(Fn, From->getLocStart()))
      return ExprError();

    From = FixOverloadedFunctionReference(From, Found, Fn);
    FromType = From->getType();
  }

  // If we're converting to an atomic type, first convert to the corresponding
  // non-atomic type.
  QualType ToAtomicType;
  if (const AtomicType *ToAtomic = ToType->getAs<AtomicType>()) {
    ToAtomicType = ToType;
    ToType = ToAtomic->getValueType();
  }

  QualType InitialFromType = FromType;
  // Perform the first implicit conversion.
  switch (SCS.First) {
  case ICK_Identity:
    if (const AtomicType *FromAtomic = FromType->getAs<AtomicType>()) {
      FromType = FromAtomic->getValueType().getUnqualifiedType();
      From = ImplicitCastExpr::Create(Context, FromType, CK_AtomicToNonAtomic,
                                      From, /*BasePath=*/nullptr, VK_RValue);
    }
    break;

  case ICK_Lvalue_To_Rvalue: {
    assert(From->getObjectKind() != OK_ObjCProperty);
    ExprResult FromRes = DefaultLvalueConversion(From);
    assert(!FromRes.isInvalid() && "Can't perform deduced conversion?!");
    From = FromRes.get();
    FromType = From->getType();
    break;
  }

  case ICK_Array_To_Pointer:
    FromType = Context.getArrayDecayedType(FromType);
    From = ImpCastExprToType(From, FromType, CK_ArrayToPointerDecay,
                             VK_RValue, /*BasePath=*/nullptr, CCK).get();
    break;

  case ICK_Function_To_Pointer:
    FromType = Context.getPointerType(FromType);
    From = ImpCastExprToType(From, FromType, CK_FunctionToPointerDecay,
                             VK_RValue, /*BasePath=*/nullptr, CCK).get();
    break;

  default:
    llvm_unreachable("Improper first standard conversion");
  }

  // Perform the second implicit conversion
  switch (SCS.Second) {
  case ICK_Identity:
    // C++ [except.spec]p5:
    //   [For] assignment to and initialization of pointers to functions,
    //   pointers to member functions, and references to functions: the
    //   target entity shall allow at least the exceptions allowed by the
    //   source value in the assignment or initialization.
    switch (Action) {
    case AA_Assigning:
    case AA_Initializing:
      // Note, function argument passing and returning are initialization.
    case AA_Passing:
    case AA_Returning:
    case AA_Sending:
    case AA_Passing_CFAudited:
      if (CheckExceptionSpecCompatibility(From, ToType))
        return ExprError();
      break;

    case AA_Casting:
    case AA_Converting:
      // Casts and implicit conversions are not initialization, so are not
      // checked for exception specification mismatches.
      break;
    }
    // Nothing else to do.
    break;

  case ICK_Function_Conversion:
    // If both sides are functions (or pointers/references to them), there could
    // be incompatible exception declarations.
    if (CheckExceptionSpecCompatibility(From, ToType))
      return ExprError();

    From = ImpCastExprToType(From, ToType, CK_NoOp,
                             VK_RValue, /*BasePath=*/nullptr, CCK).get();
    break;

  case ICK_Integral_Promotion:
  case ICK_Integral_Conversion:
    if (ToType->isBooleanType()) {
      assert(FromType->castAs<EnumType>()->getDecl()->isFixed() &&
             SCS.Second == ICK_Integral_Promotion &&
             "only enums with fixed underlying type can promote to bool");
      From = ImpCastExprToType(From, ToType, CK_IntegralToBoolean,
                               VK_RValue, /*BasePath=*/nullptr, CCK).get();
    } else {
      From = ImpCastExprToType(From, ToType, CK_IntegralCast,
                               VK_RValue, /*BasePath=*/nullptr, CCK).get();
    }
    break;

  case ICK_Floating_Promotion:
  case ICK_Floating_Conversion:
    From = ImpCastExprToType(From, ToType, CK_FloatingCast,
                             VK_RValue, /*BasePath=*/nullptr, CCK).get();
    break;

  case ICK_Complex_Promotion:
  case ICK_Complex_Conversion: {
    QualType FromEl = From->getType()->getAs<ComplexType>()->getElementType();
    QualType ToEl = ToType->getAs<ComplexType>()->getElementType();
    CastKind CK;
    if (FromEl->isRealFloatingType()) {
      if (ToEl->isRealFloatingType())
        CK = CK_FloatingComplexCast;
      else
        CK = CK_FloatingComplexToIntegralComplex;
    } else if (ToEl->isRealFloatingType()) {
      CK = CK_IntegralComplexToFloatingComplex;
    } else {
      CK = CK_IntegralComplexCast;
    }
    From = ImpCastExprToType(From, ToType, CK,
                             VK_RValue, /*BasePath=*/nullptr, CCK).get();
    break;
  }

  case ICK_Floating_Integral:
    if (ToType->isRealFloatingType())
      From = ImpCastExprToType(From, ToType, CK_IntegralToFloating,
                               VK_RValue, /*BasePath=*/nullptr, CCK).get();
    else
      From = ImpCastExprToType(From, ToType, CK_FloatingToIntegral,
                               VK_RValue, /*BasePath=*/nullptr, CCK).get();
    break;

  case ICK_Compatible_Conversion:
      From = ImpCastExprToType(From, ToType, CK_NoOp,
                               VK_RValue, /*BasePath=*/nullptr, CCK).get();
    break;

  case ICK_Writeback_Conversion:
  case ICK_Pointer_Conversion: {
    if (SCS.IncompatibleObjC && Action != AA_Casting) {
      // Diagnose incompatible Objective-C conversions
      if (Action == AA_Initializing || Action == AA_Assigning)
        Diag(From->getLocStart(),
             diag::ext_typecheck_convert_incompatible_pointer)
          << ToType << From->getType() << Action
          << From->getSourceRange() << 0;
      else
        Diag(From->getLocStart(),
             diag::ext_typecheck_convert_incompatible_pointer)
          << From->getType() << ToType << Action
          << From->getSourceRange() << 0;

      if (From->getType()->isObjCObjectPointerType() &&
          ToType->isObjCObjectPointerType())
        EmitRelatedResultTypeNote(From);
    }
    else if (getLangOpts().ObjCAutoRefCount &&
             !CheckObjCARCUnavailableWeakConversion(ToType,
                                                    From->getType())) {
      if (Action == AA_Initializing)
        Diag(From->getLocStart(),
             diag::err_arc_weak_unavailable_assign);
      else
        Diag(From->getLocStart(),
             diag::err_arc_convesion_of_weak_unavailable)
          << (Action == AA_Casting) << From->getType() << ToType
          << From->getSourceRange();
    }

    CastKind Kind = CK_Invalid;
    CXXCastPath BasePath;
    if (CheckPointerConversion(From, ToType, Kind, BasePath, CStyle))
      return ExprError();

    // Make sure we extend blocks if necessary.
    // FIXME: doing this here is really ugly.
    if (Kind == CK_BlockPointerToObjCPointerCast) {
      ExprResult E = From;
      (void) PrepareCastToObjCObjectPointer(E);
      From = E.get();
    }
    if (getLangOpts().ObjCAutoRefCount)
      CheckObjCARCConversion(SourceRange(), ToType, From, CCK);
    From = ImpCastExprToType(From, ToType, Kind, VK_RValue, &BasePath, CCK)
             .get();
    break;
  }

  case ICK_Pointer_Member: {
    CastKind Kind = CK_Invalid;
    CXXCastPath BasePath;
    if (CheckMemberPointerConversion(From, ToType, Kind, BasePath, CStyle))
      return ExprError();
    if (CheckExceptionSpecCompatibility(From, ToType))
      return ExprError();

    // We may not have been able to figure out what this member pointer resolved
    // to up until this exact point.  Attempt to lock-in it's inheritance model.
    if (Context.getTargetInfo().getCXXABI().isMicrosoft()) {
      (void)isCompleteType(From->getExprLoc(), From->getType());
      (void)isCompleteType(From->getExprLoc(), ToType);
    }

    From = ImpCastExprToType(From, ToType, Kind, VK_RValue, &BasePath, CCK)
             .get();
    break;
  }

  case ICK_Boolean_Conversion:
    // Perform half-to-boolean conversion via float.
    if (From->getType()->isHalfType()) {
      From = ImpCastExprToType(From, Context.FloatTy, CK_FloatingCast).get();
      FromType = Context.FloatTy;
    }

    From = ImpCastExprToType(From, Context.BoolTy,
                             ScalarTypeToBooleanCastKind(FromType),
                             VK_RValue, /*BasePath=*/nullptr, CCK).get();
    break;

  case ICK_Derived_To_Base: {
    CXXCastPath BasePath;
    if (CheckDerivedToBaseConversion(From->getType(),
                                     ToType.getNonReferenceType(),
                                     From->getLocStart(),
                                     From->getSourceRange(),
                                     &BasePath,
                                     CStyle))
      return ExprError();

    From = ImpCastExprToType(From, ToType.getNonReferenceType(),
                      CK_DerivedToBase, From->getValueKind(),
                      &BasePath, CCK).get();
    break;
  }

  case ICK_Vector_Conversion:
    From = ImpCastExprToType(From, ToType, CK_BitCast,
                             VK_RValue, /*BasePath=*/nullptr, CCK).get();
    break;

  case ICK_Vector_Splat: {
    // Vector splat from any arithmetic type to a vector.
    Expr *Elem = prepareVectorSplat(ToType, From).get();
    From = ImpCastExprToType(Elem, ToType, CK_VectorSplat, VK_RValue,
                             /*BasePath=*/nullptr, CCK).get();
    break;
  }

  case ICK_Complex_Real:
    // Case 1.  x -> _Complex y
    if (const ComplexType *ToComplex = ToType->getAs<ComplexType>()) {
      QualType ElType = ToComplex->getElementType();
      bool isFloatingComplex = ElType->isRealFloatingType();

      // x -> y
      if (Context.hasSameUnqualifiedType(ElType, From->getType())) {
        // do nothing
      } else if (From->getType()->isRealFloatingType()) {
        From = ImpCastExprToType(From, ElType,
                isFloatingComplex ? CK_FloatingCast : CK_FloatingToIntegral).get();
      } else {
        assert(From->getType()->isIntegerType());
        From = ImpCastExprToType(From, ElType,
                isFloatingComplex ? CK_IntegralToFloating : CK_IntegralCast).get();
      }
      // y -> _Complex y
      From = ImpCastExprToType(From, ToType,
                   isFloatingComplex ? CK_FloatingRealToComplex
                                     : CK_IntegralRealToComplex).get();

    // Case 2.  _Complex x -> y
    } else {
      const ComplexType *FromComplex = From->getType()->getAs<ComplexType>();
      assert(FromComplex);

      QualType ElType = FromComplex->getElementType();
      bool isFloatingComplex = ElType->isRealFloatingType();

      // _Complex x -> x
      From = ImpCastExprToType(From, ElType,
                   isFloatingComplex ? CK_FloatingComplexToReal
                                     : CK_IntegralComplexToReal,
                               VK_RValue, /*BasePath=*/nullptr, CCK).get();

      // x -> y
      if (Context.hasSameUnqualifiedType(ElType, ToType)) {
        // do nothing
      } else if (ToType->isRealFloatingType()) {
        From = ImpCastExprToType(From, ToType,
                   isFloatingComplex ? CK_FloatingCast : CK_IntegralToFloating,
                                 VK_RValue, /*BasePath=*/nullptr, CCK).get();
      } else {
        assert(ToType->isIntegerType());
        From = ImpCastExprToType(From, ToType,
                   isFloatingComplex ? CK_FloatingToIntegral : CK_IntegralCast,
                                 VK_RValue, /*BasePath=*/nullptr, CCK).get();
      }
    }
    break;

  case ICK_Block_Pointer_Conversion: {
    From = ImpCastExprToType(From, ToType.getUnqualifiedType(), CK_BitCast,
                             VK_RValue, /*BasePath=*/nullptr, CCK).get();
    break;
  }

  case ICK_TransparentUnionConversion: {
    ExprResult FromRes = From;
    Sema::AssignConvertType ConvTy =
      CheckTransparentUnionArgumentConstraints(ToType, FromRes);
    if (FromRes.isInvalid())
      return ExprError();
    From = FromRes.get();
    assert ((ConvTy == Sema::Compatible) &&
            "Improper transparent union conversion");
    (void)ConvTy;
    break;
  }

  case ICK_Zero_Event_Conversion:
    From = ImpCastExprToType(From, ToType,
                             CK_ZeroToOCLEvent,
                             From->getValueKind()).get();
    break;

  case ICK_Lvalue_To_Rvalue:
  case ICK_Array_To_Pointer:
  case ICK_Function_To_Pointer:
  case ICK_Qualification:
  case ICK_Num_Conversion_Kinds:
  case ICK_C_Only_Conversion:
  case ICK_Incompatible_Pointer_Conversion:
    llvm_unreachable("Improper second standard conversion");
  }

  switch (SCS.Third) {
  case ICK_Identity:
    // Nothing to do.
    break;

  case ICK_Qualification: {
    // The qualification keeps the category of the inner expression, unless the
    // target type isn't a reference.
    ExprValueKind VK = ToType->isReferenceType() ?
                                  From->getValueKind() : VK_RValue;
    From = ImpCastExprToType(From, ToType.getNonLValueExprType(Context),
                             CK_NoOp, VK, /*BasePath=*/nullptr, CCK).get();

    if (SCS.DeprecatedStringLiteralToCharPtr &&
        !getLangOpts().WritableStrings) {
      Diag(From->getLocStart(), getLangOpts().CPlusPlus11
           ? diag::ext_deprecated_string_literal_conversion
           : diag::warn_deprecated_string_literal_conversion)
        << ToType.getNonReferenceType();
    }

    break;
  }

  default:
    llvm_unreachable("Improper third standard conversion");
  }

  // If this conversion sequence involved a scalar -> atomic conversion, perform
  // that conversion now.
  if (!ToAtomicType.isNull()) {
    assert(Context.hasSameType(
        ToAtomicType->castAs<AtomicType>()->getValueType(), From->getType()));
    From = ImpCastExprToType(From, ToAtomicType, CK_NonAtomicToAtomic,
                             VK_RValue, nullptr, CCK).get();
  }

  // If this conversion sequence succeeded and involved implicitly converting a
  // _Nullable type to a _Nonnull one, complain.
  if (CCK == CCK_ImplicitConversion)
    diagnoseNullableToNonnullConversion(ToType, InitialFromType,
                                        From->getLocStart());

  return From;
}

/// \brief Check the completeness of a type in a unary type trait.
///
/// If the particular type trait requires a complete type, tries to complete
/// it. If completing the type fails, a diagnostic is emitted and false
/// returned. If completing the type succeeds or no completion was required,
/// returns true.
static bool CheckUnaryTypeTraitTypeCompleteness(Sema &S, TypeTrait UTT,
                                                SourceLocation Loc,
                                                QualType ArgTy) {
  // C++0x [meta.unary.prop]p3:
  //   For all of the class templates X declared in this Clause, instantiating
  //   that template with a template argument that is a class template
  //   specialization may result in the implicit instantiation of the template
  //   argument if and only if the semantics of X require that the argument
  //   must be a complete type.
  // We apply this rule to all the type trait expressions used to implement
  // these class templates. We also try to follow any GCC documented behavior
  // in these expressions to ensure portability of standard libraries.
  switch (UTT) {
  default: llvm_unreachable("not a UTT");
    // is_complete_type somewhat obviously cannot require a complete type.
  case UTT_IsCompleteType:
    // Fall-through

    // These traits are modeled on the type predicates in C++0x
    // [meta.unary.cat] and [meta.unary.comp]. They are not specified as
    // requiring a complete type, as whether or not they return true cannot be
    // impacted by the completeness of the type.
  case UTT_IsVoid:
  case UTT_IsIntegral:
  case UTT_IsFloatingPoint:
  case UTT_IsArray:
  case UTT_IsPointer:
  case UTT_IsLvalueReference:
  case UTT_IsRvalueReference:
  case UTT_IsMemberFunctionPointer:
  case UTT_IsMemberObjectPointer:
  case UTT_IsEnum:
  case UTT_IsUnion:
  case UTT_IsClass:
  case UTT_IsFunction:
  case UTT_IsReference:
  case UTT_IsArithmetic:
  case UTT_IsFundamental:
  case UTT_IsObject:
  case UTT_IsScalar:
  case UTT_IsCompound:
  case UTT_IsMemberPointer:
    // Fall-through

    // These traits are modeled on type predicates in C++0x [meta.unary.prop]
    // which requires some of its traits to have the complete type. However,
    // the completeness of the type cannot impact these traits' semantics, and
    // so they don't require it. This matches the comments on these traits in
    // Table 49.
  case UTT_IsConst:
  case UTT_IsVolatile:
  case UTT_IsSigned:
  case UTT_IsUnsigned:

  // This type trait always returns false, checking the type is moot.
  case UTT_IsInterfaceClass:
    return true;

  // C++14 [meta.unary.prop]:
  //   If T is a non-union class type, T shall be a complete type.
  case UTT_IsEmpty:
  case UTT_IsPolymorphic:
  case UTT_IsAbstract:
    if (const auto *RD = ArgTy->getAsCXXRecordDecl())
      if (!RD->isUnion())
        return !S.RequireCompleteType(
            Loc, ArgTy, diag::err_incomplete_type_used_in_type_trait_expr);
    return true;

  // C++14 [meta.unary.prop]:
  //   If T is a class type, T shall be a complete type.
  case UTT_IsFinal:
  case UTT_IsSealed:
    if (ArgTy->getAsCXXRecordDecl())
      return !S.RequireCompleteType(
          Loc, ArgTy, diag::err_incomplete_type_used_in_type_trait_expr);
    return true;

  // C++0x [meta.unary.prop] Table 49 requires the following traits to be
  // applied to a complete type.
  case UTT_IsTrivial:
  case UTT_IsTriviallyCopyable:
  case UTT_IsStandardLayout:
  case UTT_IsPOD:
  case UTT_IsLiteral:

  case UTT_IsDestructible:
  case UTT_IsNothrowDestructible:
    // Fall-through

    // These trait expressions are designed to help implement predicates in
    // [meta.unary.prop] despite not being named the same. They are specified
    // by both GCC and the Embarcadero C++ compiler, and require the complete
    // type due to the overarching C++0x type predicates being implemented
    // requiring the complete type.
  case UTT_HasNothrowAssign:
  case UTT_HasNothrowMoveAssign:
  case UTT_HasNothrowConstructor:
  case UTT_HasNothrowCopy:
  case UTT_HasTrivialAssign:
  case UTT_HasTrivialMoveAssign:
  case UTT_HasTrivialDefaultConstructor:
  case UTT_HasTrivialMoveConstructor:
  case UTT_HasTrivialCopy:
  case UTT_HasTrivialDestructor:
  case UTT_HasVirtualDestructor:
    // Arrays of unknown bound are expressly allowed.
    QualType ElTy = ArgTy;
    if (ArgTy->isIncompleteArrayType())
      ElTy = S.Context.getAsArrayType(ArgTy)->getElementType();

    // The void type is expressly allowed.
    if (ElTy->isVoidType())
      return true;

    return !S.RequireCompleteType(
      Loc, ElTy, diag::err_incomplete_type_used_in_type_trait_expr);
  }
}

static bool HasNoThrowOperator(const RecordType *RT, OverloadedOperatorKind Op,
                               Sema &Self, SourceLocation KeyLoc, ASTContext &C,
                               bool (CXXRecordDecl::*HasTrivial)() const,
                               bool (CXXRecordDecl::*HasNonTrivial)() const,
                               bool (CXXMethodDecl::*IsDesiredOp)() const)
{
  CXXRecordDecl *RD = cast<CXXRecordDecl>(RT->getDecl());
  if ((RD->*HasTrivial)() && !(RD->*HasNonTrivial)())
    return true;

  DeclarationName Name = C.DeclarationNames.getCXXOperatorName(Op);
  DeclarationNameInfo NameInfo(Name, KeyLoc);
  LookupResult Res(Self, NameInfo, Sema::LookupOrdinaryName);
  if (Self.LookupQualifiedName(Res, RD)) {
    bool FoundOperator = false;
    Res.suppressDiagnostics();
    for (LookupResult::iterator Op = Res.begin(), OpEnd = Res.end();
         Op != OpEnd; ++Op) {
      if (isa<FunctionTemplateDecl>(*Op))
        continue;

      CXXMethodDecl *Operator = cast<CXXMethodDecl>(*Op);
      if((Operator->*IsDesiredOp)()) {
        FoundOperator = true;
        const FunctionProtoType *CPT =
          Operator->getType()->getAs<FunctionProtoType>();
        CPT = Self.ResolveExceptionSpec(KeyLoc, CPT);
        if (!CPT || !CPT->isNothrow(C))
          return false;
      }
    }
    return FoundOperator;
  }
  return false;
}

static bool EvaluateUnaryTypeTrait(Sema &Self, TypeTrait UTT,
                                   SourceLocation KeyLoc, QualType T) {
  assert(!T->isDependentType() && "Cannot evaluate traits of dependent type");

  ASTContext &C = Self.Context;
  switch(UTT) {
  default: llvm_unreachable("not a UTT");
    // Type trait expressions corresponding to the primary type category
    // predicates in C++0x [meta.unary.cat].
  case UTT_IsVoid:
    return T->isVoidType();
  case UTT_IsIntegral:
    return T->isIntegralType(C);
  case UTT_IsFloatingPoint:
    return T->isFloatingType();
  case UTT_IsArray:
    return T->isArrayType();
  case UTT_IsPointer:
    return T->isPointerType();
  case UTT_IsLvalueReference:
    return T->isLValueReferenceType();
  case UTT_IsRvalueReference:
    return T->isRValueReferenceType();
  case UTT_IsMemberFunctionPointer:
    return T->isMemberFunctionPointerType();
  case UTT_IsMemberObjectPointer:
    return T->isMemberDataPointerType();
  case UTT_IsEnum:
    return T->isEnumeralType();
  case UTT_IsUnion:
    return T->isUnionType();
  case UTT_IsClass:
    return T->isClassType() || T->isStructureType() || T->isInterfaceType();
  case UTT_IsFunction:
    return T->isFunctionType();

    // Type trait expressions which correspond to the convenient composition
    // predicates in C++0x [meta.unary.comp].
  case UTT_IsReference:
    return T->isReferenceType();
  case UTT_IsArithmetic:
    return T->isArithmeticType() && !T->isEnumeralType();
  case UTT_IsFundamental:
    return T->isFundamentalType();
  case UTT_IsObject:
    return T->isObjectType();
  case UTT_IsScalar:
    // Note: semantic analysis depends on Objective-C lifetime types to be
    // considered scalar types. However, such types do not actually behave
    // like scalar types at run time (since they may require retain/release
    // operations), so we report them as non-scalar.
    if (T->isObjCLifetimeType()) {
      switch (T.getObjCLifetime()) {
      case Qualifiers::OCL_None:
      case Qualifiers::OCL_ExplicitNone:
        return true;

      case Qualifiers::OCL_Strong:
      case Qualifiers::OCL_Weak:
      case Qualifiers::OCL_Autoreleasing:
        return false;
      }
    }

    return T->isScalarType();
  case UTT_IsCompound:
    return T->isCompoundType();
  case UTT_IsMemberPointer:
    return T->isMemberPointerType();

    // Type trait expressions which correspond to the type property predicates
    // in C++0x [meta.unary.prop].
  case UTT_IsConst:
    return T.isConstQualified();
  case UTT_IsVolatile:
    return T.isVolatileQualified();
  case UTT_IsTrivial:
    return T.isTrivialType(C);
  case UTT_IsTriviallyCopyable:
    return T.isTriviallyCopyableType(C);
  case UTT_IsStandardLayout:
    return T->isStandardLayoutType();
  case UTT_IsPOD:
    return T.isPODType(C);
  case UTT_IsLiteral:
    return T->isLiteralType(C);
  case UTT_IsEmpty:
    if (const CXXRecordDecl *RD = T->getAsCXXRecordDecl())
      return !RD->isUnion() && RD->isEmpty();
    return false;
  case UTT_IsPolymorphic:
    if (const CXXRecordDecl *RD = T->getAsCXXRecordDecl())
      return !RD->isUnion() && RD->isPolymorphic();
    return false;
  case UTT_IsAbstract:
    if (const CXXRecordDecl *RD = T->getAsCXXRecordDecl())
      return !RD->isUnion() && RD->isAbstract();
    return false;
  // __is_interface_class only returns true when CL is invoked in /CLR mode and
  // even then only when it is used with the 'interface struct ...' syntax
  // Clang doesn't support /CLR which makes this type trait moot.
  case UTT_IsInterfaceClass:
    return false;
  case UTT_IsFinal:
  case UTT_IsSealed:
    if (const CXXRecordDecl *RD = T->getAsCXXRecordDecl())
      return RD->hasAttr<FinalAttr>();
    return false;
  case UTT_IsSigned:
    return T->isSignedIntegerType();
  case UTT_IsUnsigned:
    return T->isUnsignedIntegerType();

    // Type trait expressions which query classes regarding their construction,
    // destruction, and copying. Rather than being based directly on the
    // related type predicates in the standard, they are specified by both
    // GCC[1] and the Embarcadero C++ compiler[2], and Clang implements those
    // specifications.
    //
    //   1: http://gcc.gnu/.org/onlinedocs/gcc/Type-Traits.html
    //   2: http://docwiki.embarcadero.com/RADStudio/XE/en/Type_Trait_Functions_(C%2B%2B0x)_Index
    //
    // Note that these builtins do not behave as documented in g++: if a class
    // has both a trivial and a non-trivial special member of a particular kind,
    // they return false! For now, we emulate this behavior.
    // FIXME: This appears to be a g++ bug: more complex cases reveal that it
    // does not correctly compute triviality in the presence of multiple special
    // members of the same kind. Revisit this once the g++ bug is fixed.
  case UTT_HasTrivialDefaultConstructor:
    // http://gcc.gnu.org/onlinedocs/gcc/Type-Traits.html:
    //   If __is_pod (type) is true then the trait is true, else if type is
    //   a cv class or union type (or array thereof) with a trivial default
    //   constructor ([class.ctor]) then the trait is true, else it is false.
    if (T.isPODType(C))
      return true;
    if (CXXRecordDecl *RD = C.getBaseElementType(T)->getAsCXXRecordDecl())
      return RD->hasTrivialDefaultConstructor() &&
             !RD->hasNonTrivialDefaultConstructor();
    return false;
  case UTT_HasTrivialMoveConstructor:
    //  This trait is implemented by MSVC 2012 and needed to parse the
    //  standard library headers. Specifically this is used as the logic
    //  behind std::is_trivially_move_constructible (20.9.4.3).
    if (T.isPODType(C))
      return true;
    if (CXXRecordDecl *RD = C.getBaseElementType(T)->getAsCXXRecordDecl())
      return RD->hasTrivialMoveConstructor() && !RD->hasNonTrivialMoveConstructor();
    return false;
  case UTT_HasTrivialCopy:
    // http://gcc.gnu.org/onlinedocs/gcc/Type-Traits.html:
    //   If __is_pod (type) is true or type is a reference type then
    //   the trait is true, else if type is a cv class or union type
    //   with a trivial copy constructor ([class.copy]) then the trait
    //   is true, else it is false.
    if (T.isPODType(C) || T->isReferenceType())
      return true;
    if (CXXRecordDecl *RD = T->getAsCXXRecordDecl())
      return RD->hasTrivialCopyConstructor() &&
             !RD->hasNonTrivialCopyConstructor();
    return false;
  case UTT_HasTrivialMoveAssign:
    //  This trait is implemented by MSVC 2012 and needed to parse the
    //  standard library headers. Specifically it is used as the logic
    //  behind std::is_trivially_move_assignable (20.9.4.3)
    if (T.isPODType(C))
      return true;
    if (CXXRecordDecl *RD = C.getBaseElementType(T)->getAsCXXRecordDecl())
      return RD->hasTrivialMoveAssignment() && !RD->hasNonTrivialMoveAssignment();
    return false;
  case UTT_HasTrivialAssign:
    // http://gcc.gnu.org/onlinedocs/gcc/Type-Traits.html:
    //   If type is const qualified or is a reference type then the
    //   trait is false. Otherwise if __is_pod (type) is true then the
    //   trait is true, else if type is a cv class or union type with
    //   a trivial copy assignment ([class.copy]) then the trait is
    //   true, else it is false.
    // Note: the const and reference restrictions are interesting,
    // given that const and reference members don't prevent a class
    // from having a trivial copy assignment operator (but do cause
    // errors if the copy assignment operator is actually used, q.v.
    // [class.copy]p12).

    if (T.isConstQualified())
      return false;
    if (T.isPODType(C))
      return true;
    if (CXXRecordDecl *RD = T->getAsCXXRecordDecl())
      return RD->hasTrivialCopyAssignment() &&
             !RD->hasNonTrivialCopyAssignment();
    return false;
  case UTT_IsDestructible:
  case UTT_IsNothrowDestructible:
    // C++14 [meta.unary.prop]:
    //   For reference types, is_destructible<T>::value is true.
    if (T->isReferenceType())
      return true;

    // Objective-C++ ARC: autorelease types don't require destruction.
    if (T->isObjCLifetimeType() &&
        T.getObjCLifetime() == Qualifiers::OCL_Autoreleasing)
      return true;

    // C++14 [meta.unary.prop]:
    //   For incomplete types and function types, is_destructible<T>::value is
    //   false.
    if (T->isIncompleteType() || T->isFunctionType())
      return false;

    // C++14 [meta.unary.prop]:
    //   For object types and given U equal to remove_all_extents_t<T>, if the
    //   expression std::declval<U&>().~U() is well-formed when treated as an
    //   unevaluated operand (Clause 5), then is_destructible<T>::value is true
    if (auto *RD = C.getBaseElementType(T)->getAsCXXRecordDecl()) {
      CXXDestructorDecl *Destructor = Self.LookupDestructor(RD);
      if (!Destructor)
        return false;
      //  C++14 [dcl.fct.def.delete]p2:
      //    A program that refers to a deleted function implicitly or
      //    explicitly, other than to declare it, is ill-formed.
      if (Destructor->isDeleted())
        return false;
      if (C.getLangOpts().AccessControl && Destructor->getAccess() != AS_public)
        return false;
      if (UTT == UTT_IsNothrowDestructible) {
        const FunctionProtoType *CPT =
            Destructor->getType()->getAs<FunctionProtoType>();
        CPT = Self.ResolveExceptionSpec(KeyLoc, CPT);
        if (!CPT || !CPT->isNothrow(C))
          return false;
      }
    }
    return true;

  case UTT_HasTrivialDestructor:
    // http://gcc.gnu.org/onlinedocs/gcc/Type-Traits.html
    //   If __is_pod (type) is true or type is a reference type
    //   then the trait is true, else if type is a cv class or union
    //   type (or array thereof) with a trivial destructor
    //   ([class.dtor]) then the trait is true, else it is
    //   false.
    if (T.isPODType(C) || T->isReferenceType())
      return true;

    // Objective-C++ ARC: autorelease types don't require destruction.
    if (T->isObjCLifetimeType() &&
        T.getObjCLifetime() == Qualifiers::OCL_Autoreleasing)
      return true;

    if (CXXRecordDecl *RD = C.getBaseElementType(T)->getAsCXXRecordDecl())
      return RD->hasTrivialDestructor();
    return false;
  // TODO: Propagate nothrowness for implicitly declared special members.
  case UTT_HasNothrowAssign:
    // http://gcc.gnu.org/onlinedocs/gcc/Type-Traits.html:
    //   If type is const qualified or is a reference type then the
    //   trait is false. Otherwise if __has_trivial_assign (type)
    //   is true then the trait is true, else if type is a cv class
    //   or union type with copy assignment operators that are known
    //   not to throw an exception then the trait is true, else it is
    //   false.
    if (C.getBaseElementType(T).isConstQualified())
      return false;
    if (T->isReferenceType())
      return false;
    if (T.isPODType(C) || T->isObjCLifetimeType())
      return true;

    if (const RecordType *RT = T->getAs<RecordType>())
      return HasNoThrowOperator(RT, OO_Equal, Self, KeyLoc, C,
                                &CXXRecordDecl::hasTrivialCopyAssignment,
                                &CXXRecordDecl::hasNonTrivialCopyAssignment,
                                &CXXMethodDecl::isCopyAssignmentOperator);
    return false;
  case UTT_HasNothrowMoveAssign:
    //  This trait is implemented by MSVC 2012 and needed to parse the
    //  standard library headers. Specifically this is used as the logic
    //  behind std::is_nothrow_move_assignable (20.9.4.3).
    if (T.isPODType(C))
      return true;

    if (const RecordType *RT = C.getBaseElementType(T)->getAs<RecordType>())
      return HasNoThrowOperator(RT, OO_Equal, Self, KeyLoc, C,
                                &CXXRecordDecl::hasTrivialMoveAssignment,
                                &CXXRecordDecl::hasNonTrivialMoveAssignment,
                                &CXXMethodDecl::isMoveAssignmentOperator);
    return false;
  case UTT_HasNothrowCopy:
    // http://gcc.gnu.org/onlinedocs/gcc/Type-Traits.html:
    //   If __has_trivial_copy (type) is true then the trait is true, else
    //   if type is a cv class or union type with copy constructors that are
    //   known not to throw an exception then the trait is true, else it is
    //   false.
    if (T.isPODType(C) || T->isReferenceType() || T->isObjCLifetimeType())
      return true;
    if (CXXRecordDecl *RD = T->getAsCXXRecordDecl()) {
      if (RD->hasTrivialCopyConstructor() &&
          !RD->hasNonTrivialCopyConstructor())
        return true;

      bool FoundConstructor = false;
      unsigned FoundTQs;
      for (const auto *ND : Self.LookupConstructors(RD)) {
        // A template constructor is never a copy constructor.
        // FIXME: However, it may actually be selected at the actual overload
        // resolution point.
        if (isa<FunctionTemplateDecl>(ND))
          continue;
        const CXXConstructorDecl *Constructor = cast<CXXConstructorDecl>(ND);
        if (Constructor->isCopyConstructor(FoundTQs)) {
          FoundConstructor = true;
          const FunctionProtoType *CPT
              = Constructor->getType()->getAs<FunctionProtoType>();
          CPT = Self.ResolveExceptionSpec(KeyLoc, CPT);
          if (!CPT)
            return false;
          // TODO: check whether evaluating default arguments can throw.
          // For now, we'll be conservative and assume that they can throw.
          if (!CPT->isNothrow(C) || CPT->getNumParams() > 1)
            return false;
        }
      }

      return FoundConstructor;
    }
    return false;
  case UTT_HasNothrowConstructor:
    // http://gcc.gnu.org/onlinedocs/gcc/Type-Traits.html
    //   If __has_trivial_constructor (type) is true then the trait is
    //   true, else if type is a cv class or union type (or array
    //   thereof) with a default constructor that is known not to
    //   throw an exception then the trait is true, else it is false.
    if (T.isPODType(C) || T->isObjCLifetimeType())
      return true;
    if (CXXRecordDecl *RD = C.getBaseElementType(T)->getAsCXXRecordDecl()) {
      if (RD->hasTrivialDefaultConstructor() &&
          !RD->hasNonTrivialDefaultConstructor())
        return true;

      bool FoundConstructor = false;
      for (const auto *ND : Self.LookupConstructors(RD)) {
        // FIXME: In C++0x, a constructor template can be a default constructor.
        if (isa<FunctionTemplateDecl>(ND))
          continue;
        const CXXConstructorDecl *Constructor = cast<CXXConstructorDecl>(ND);
        if (Constructor->isDefaultConstructor()) {
          FoundConstructor = true;
          const FunctionProtoType *CPT
              = Constructor->getType()->getAs<FunctionProtoType>();
          CPT = Self.ResolveExceptionSpec(KeyLoc, CPT);
          if (!CPT)
            return false;
          // FIXME: check whether evaluating default arguments can throw.
          // For now, we'll be conservative and assume that they can throw.
          if (!CPT->isNothrow(C) || CPT->getNumParams() > 0)
            return false;
        }
      }
      return FoundConstructor;
    }
    return false;
  case UTT_HasVirtualDestructor:
    // http://gcc.gnu.org/onlinedocs/gcc/Type-Traits.html:
    //   If type is a class type with a virtual destructor ([class.dtor])
    //   then the trait is true, else it is false.
    if (CXXRecordDecl *RD = T->getAsCXXRecordDecl())
      if (CXXDestructorDecl *Destructor = Self.LookupDestructor(RD))
        return Destructor->isVirtual();
    return false;

    // These type trait expressions are modeled on the specifications for the
    // Embarcadero C++0x type trait functions:
    //   http://docwiki.embarcadero.com/RADStudio/XE/en/Type_Trait_Functions_(C%2B%2B0x)_Index
  case UTT_IsCompleteType:
    // http://docwiki.embarcadero.com/RADStudio/XE/en/Is_complete_type_(typename_T_):
    //   Returns True if and only if T is a complete type at the point of the
    //   function call.
    return !T->isIncompleteType();
  }
}

/// \brief Determine whether T has a non-trivial Objective-C lifetime in
/// ARC mode.
static bool hasNontrivialObjCLifetime(QualType T) {
  switch (T.getObjCLifetime()) {
  case Qualifiers::OCL_ExplicitNone:
    return false;

  case Qualifiers::OCL_Strong:
  case Qualifiers::OCL_Weak:
  case Qualifiers::OCL_Autoreleasing:
    return true;

  case Qualifiers::OCL_None:
    return T->isObjCLifetimeType();
  }

  llvm_unreachable("Unknown ObjC lifetime qualifier");
}

static bool EvaluateBinaryTypeTrait(Sema &Self, TypeTrait BTT, QualType LhsT,
                                    QualType RhsT, SourceLocation KeyLoc);

static bool evaluateTypeTrait(Sema &S, TypeTrait Kind, SourceLocation KWLoc,
                              ArrayRef<TypeSourceInfo *> Args,
                              SourceLocation RParenLoc) {
  if (Kind <= UTT_Last)
    return EvaluateUnaryTypeTrait(S, Kind, KWLoc, Args[0]->getType());

  if (Kind <= BTT_Last)
    return EvaluateBinaryTypeTrait(S, Kind, Args[0]->getType(),
                                   Args[1]->getType(), RParenLoc);

  switch (Kind) {
  case clang::TT_IsConstructible:
  case clang::TT_IsNothrowConstructible:
  case clang::TT_IsTriviallyConstructible: {
    // C++11 [meta.unary.prop]:
    //   is_trivially_constructible is defined as:
    //
    //     is_constructible<T, Args...>::value is true and the variable
    //     definition for is_constructible, as defined below, is known to call
    //     no operation that is not trivial.
    //
    //   The predicate condition for a template specialization
    //   is_constructible<T, Args...> shall be satisfied if and only if the
    //   following variable definition would be well-formed for some invented
    //   variable t:
    //
    //     T t(create<Args>()...);
    assert(!Args.empty());

    // Precondition: T and all types in the parameter pack Args shall be
    // complete types, (possibly cv-qualified) void, or arrays of
    // unknown bound.
    for (const auto *TSI : Args) {
      QualType ArgTy = TSI->getType();
      if (ArgTy->isVoidType() || ArgTy->isIncompleteArrayType())
        continue;

      if (S.RequireCompleteType(KWLoc, ArgTy,
          diag::err_incomplete_type_used_in_type_trait_expr))
        return false;
    }

    // Make sure the first argument is not incomplete nor a function type.
    QualType T = Args[0]->getType();
    if (T->isIncompleteType() || T->isFunctionType())
      return false;

    // Make sure the first argument is not an abstract type.
    CXXRecordDecl *RD = T->getAsCXXRecordDecl();
    if (RD && RD->isAbstract())
      return false;

    SmallVector<OpaqueValueExpr, 2> OpaqueArgExprs;
    SmallVector<Expr *, 2> ArgExprs;
    ArgExprs.reserve(Args.size() - 1);
    for (unsigned I = 1, N = Args.size(); I != N; ++I) {
      QualType ArgTy = Args[I]->getType();
      if (ArgTy->isObjectType() || ArgTy->isFunctionType())
        ArgTy = S.Context.getRValueReferenceType(ArgTy);
      OpaqueArgExprs.push_back(
          OpaqueValueExpr(Args[I]->getTypeLoc().getLocStart(),
                          ArgTy.getNonLValueExprType(S.Context),
                          Expr::getValueKindForType(ArgTy)));
    }
    for (Expr &E : OpaqueArgExprs)
      ArgExprs.push_back(&E);

    // Perform the initialization in an unevaluated context within a SFINAE
    // trap at translation unit scope.
    EnterExpressionEvaluationContext Unevaluated(S, Sema::Unevaluated);
    Sema::SFINAETrap SFINAE(S, /*AccessCheckingSFINAE=*/true);
    Sema::ContextRAII TUContext(S, S.Context.getTranslationUnitDecl());
    InitializedEntity To(InitializedEntity::InitializeTemporary(Args[0]));
    InitializationKind InitKind(InitializationKind::CreateDirect(KWLoc, KWLoc,
                                                                 RParenLoc));
    InitializationSequence Init(S, To, InitKind, ArgExprs);
    if (Init.Failed())
      return false;

    ExprResult Result = Init.Perform(S, To, InitKind, ArgExprs);
    if (Result.isInvalid() || SFINAE.hasErrorOccurred())
      return false;

    if (Kind == clang::TT_IsConstructible)
      return true;

    if (Kind == clang::TT_IsNothrowConstructible)
      return S.canThrow(Result.get()) == CT_Cannot;

    if (Kind == clang::TT_IsTriviallyConstructible) {
      // Under Objective-C ARC, if the destination has non-trivial Objective-C
      // lifetime, this is a non-trivial construction.
      if (S.getLangOpts().ObjCAutoRefCount &&
          hasNontrivialObjCLifetime(T.getNonReferenceType()))
        return false;

      // The initialization succeeded; now make sure there are no non-trivial
      // calls.
      return !Result.get()->hasNonTrivialCall(S.Context);
    }

    llvm_unreachable("unhandled type trait");
    return false;
  }
    default: llvm_unreachable("not a TT");
  }

  return false;
}

ExprResult Sema::BuildTypeTrait(TypeTrait Kind, SourceLocation KWLoc,
                                ArrayRef<TypeSourceInfo *> Args,
                                SourceLocation RParenLoc) {
  QualType ResultType = Context.getLogicalOperationType();

  if (Kind <= UTT_Last && !CheckUnaryTypeTraitTypeCompleteness(
                               *this, Kind, KWLoc, Args[0]->getType()))
    return ExprError();

  bool Dependent = false;
  for (unsigned I = 0, N = Args.size(); I != N; ++I) {
    if (Args[I]->getType()->isDependentType()) {
      Dependent = true;
      break;
    }
  }

  bool Result = false;
  if (!Dependent)
    Result = evaluateTypeTrait(*this, Kind, KWLoc, Args, RParenLoc);

  return TypeTraitExpr::Create(Context, ResultType, KWLoc, Kind, Args,
                               RParenLoc, Result);
}

ExprResult Sema::ActOnTypeTrait(TypeTrait Kind, SourceLocation KWLoc,
                                ArrayRef<ParsedType> Args,
                                SourceLocation RParenLoc) {
  SmallVector<TypeSourceInfo *, 4> ConvertedArgs;
  ConvertedArgs.reserve(Args.size());

  for (unsigned I = 0, N = Args.size(); I != N; ++I) {
    TypeSourceInfo *TInfo;
    QualType T = GetTypeFromParser(Args[I], &TInfo);
    if (!TInfo)
      TInfo = Context.getTrivialTypeSourceInfo(T, KWLoc);

    ConvertedArgs.push_back(TInfo);
  }

  return BuildTypeTrait(Kind, KWLoc, ConvertedArgs, RParenLoc);
}

static bool EvaluateBinaryTypeTrait(Sema &Self, TypeTrait BTT, QualType LhsT,
                                    QualType RhsT, SourceLocation KeyLoc) {
  assert(!LhsT->isDependentType() && !RhsT->isDependentType() &&
         "Cannot evaluate traits of dependent types");

  switch(BTT) {
  case BTT_IsBaseOf: {
    // C++0x [meta.rel]p2
    // Base is a base class of Derived without regard to cv-qualifiers or
    // Base and Derived are not unions and name the same class type without
    // regard to cv-qualifiers.

    const RecordType *lhsRecord = LhsT->getAs<RecordType>();
    if (!lhsRecord) return false;

    const RecordType *rhsRecord = RhsT->getAs<RecordType>();
    if (!rhsRecord) return false;

    assert(Self.Context.hasSameUnqualifiedType(LhsT, RhsT)
             == (lhsRecord == rhsRecord));

    if (lhsRecord == rhsRecord)
      return !lhsRecord->getDecl()->isUnion();

    // C++0x [meta.rel]p2:
    //   If Base and Derived are class types and are different types
    //   (ignoring possible cv-qualifiers) then Derived shall be a
    //   complete type.
    if (Self.RequireCompleteType(KeyLoc, RhsT,
                          diag::err_incomplete_type_used_in_type_trait_expr))
      return false;

    return cast<CXXRecordDecl>(rhsRecord->getDecl())
      ->isDerivedFrom(cast<CXXRecordDecl>(lhsRecord->getDecl()));
  }
  case BTT_IsSame:
    return Self.Context.hasSameType(LhsT, RhsT);
  case BTT_TypeCompatible:
    return Self.Context.typesAreCompatible(LhsT.getUnqualifiedType(),
                                           RhsT.getUnqualifiedType());
  case BTT_IsConvertible:
  case BTT_IsConvertibleTo: {
    // C++0x [meta.rel]p4:
    //   Given the following function prototype:
    //
    //     template <class T>
    //       typename add_rvalue_reference<T>::type create();
    //
    //   the predicate condition for a template specialization
    //   is_convertible<From, To> shall be satisfied if and only if
    //   the return expression in the following code would be
    //   well-formed, including any implicit conversions to the return
    //   type of the function:
    //
    //     To test() {
    //       return create<From>();
    //     }
    //
    //   Access checking is performed as if in a context unrelated to To and
    //   From. Only the validity of the immediate context of the expression
    //   of the return-statement (including conversions to the return type)
    //   is considered.
    //
    // We model the initialization as a copy-initialization of a temporary
    // of the appropriate type, which for this expression is identical to the
    // return statement (since NRVO doesn't apply).

    // Functions aren't allowed to return function or array types.
    if (RhsT->isFunctionType() || RhsT->isArrayType())
      return false;

    // A return statement in a void function must have void type.
    if (RhsT->isVoidType())
      return LhsT->isVoidType();

    // A function definition requires a complete, non-abstract return type.
    if (!Self.isCompleteType(KeyLoc, RhsT) || Self.isAbstractType(KeyLoc, RhsT))
      return false;

    // Compute the result of add_rvalue_reference.
    if (LhsT->isObjectType() || LhsT->isFunctionType())
      LhsT = Self.Context.getRValueReferenceType(LhsT);

    // Build a fake source and destination for initialization.
    InitializedEntity To(InitializedEntity::InitializeTemporary(RhsT));
    OpaqueValueExpr From(KeyLoc, LhsT.getNonLValueExprType(Self.Context),
                         Expr::getValueKindForType(LhsT));
    Expr *FromPtr = &From;
    InitializationKind Kind(InitializationKind::CreateCopy(KeyLoc,
                                                           SourceLocation()));

    // Perform the initialization in an unevaluated context within a SFINAE
    // trap at translation unit scope.
    EnterExpressionEvaluationContext Unevaluated(Self, Sema::Unevaluated);
    Sema::SFINAETrap SFINAE(Self, /*AccessCheckingSFINAE=*/true);
    Sema::ContextRAII TUContext(Self, Self.Context.getTranslationUnitDecl());
    InitializationSequence Init(Self, To, Kind, FromPtr);
    if (Init.Failed())
      return false;

    ExprResult Result = Init.Perform(Self, To, Kind, FromPtr);
    return !Result.isInvalid() && !SFINAE.hasErrorOccurred();
  }

  case BTT_IsAssignable:
  case BTT_IsNothrowAssignable:
  case BTT_IsTriviallyAssignable: {
    // C++11 [meta.unary.prop]p3:
    //   is_trivially_assignable is defined as:
    //     is_assignable<T, U>::value is true and the assignment, as defined by
    //     is_assignable, is known to call no operation that is not trivial
    //
    //   is_assignable is defined as:
    //     The expression declval<T>() = declval<U>() is well-formed when
    //     treated as an unevaluated operand (Clause 5).
    //
    //   For both, T and U shall be complete types, (possibly cv-qualified)
    //   void, or arrays of unknown bound.
    if (!LhsT->isVoidType() && !LhsT->isIncompleteArrayType() &&
        Self.RequireCompleteType(KeyLoc, LhsT,
          diag::err_incomplete_type_used_in_type_trait_expr))
      return false;
    if (!RhsT->isVoidType() && !RhsT->isIncompleteArrayType() &&
        Self.RequireCompleteType(KeyLoc, RhsT,
          diag::err_incomplete_type_used_in_type_trait_expr))
      return false;

    // cv void is never assignable.
    if (LhsT->isVoidType() || RhsT->isVoidType())
      return false;

    // Build expressions that emulate the effect of declval<T>() and
    // declval<U>().
    if (LhsT->isObjectType() || LhsT->isFunctionType())
      LhsT = Self.Context.getRValueReferenceType(LhsT);
    if (RhsT->isObjectType() || RhsT->isFunctionType())
      RhsT = Self.Context.getRValueReferenceType(RhsT);
    OpaqueValueExpr Lhs(KeyLoc, LhsT.getNonLValueExprType(Self.Context),
                        Expr::getValueKindForType(LhsT));
    OpaqueValueExpr Rhs(KeyLoc, RhsT.getNonLValueExprType(Self.Context),
                        Expr::getValueKindForType(RhsT));

    // Attempt the assignment in an unevaluated context within a SFINAE
    // trap at translation unit scope.
    EnterExpressionEvaluationContext Unevaluated(Self, Sema::Unevaluated);
    Sema::SFINAETrap SFINAE(Self, /*AccessCheckingSFINAE=*/true);
    Sema::ContextRAII TUContext(Self, Self.Context.getTranslationUnitDecl());
    ExprResult Result = Self.BuildBinOp(/*S=*/nullptr, KeyLoc, BO_Assign, &Lhs,
                                        &Rhs);
    if (Result.isInvalid() || SFINAE.hasErrorOccurred())
      return false;

    if (BTT == BTT_IsAssignable)
      return true;

    if (BTT == BTT_IsNothrowAssignable)
      return Self.canThrow(Result.get()) == CT_Cannot;

    if (BTT == BTT_IsTriviallyAssignable) {
      // Under Objective-C ARC, if the destination has non-trivial Objective-C
      // lifetime, this is a non-trivial assignment.
      if (Self.getLangOpts().ObjCAutoRefCount &&
          hasNontrivialObjCLifetime(LhsT.getNonReferenceType()))
        return false;

      return !Result.get()->hasNonTrivialCall(Self.Context);
    }

    llvm_unreachable("unhandled type trait");
    return false;
  }
    default: llvm_unreachable("not a BTT");
  }
  llvm_unreachable("Unknown type trait or not implemented");
}

ExprResult Sema::ActOnArrayTypeTrait(ArrayTypeTrait ATT,
                                     SourceLocation KWLoc,
                                     ParsedType Ty,
                                     Expr* DimExpr,
                                     SourceLocation RParen) {
  TypeSourceInfo *TSInfo;
  QualType T = GetTypeFromParser(Ty, &TSInfo);
  if (!TSInfo)
    TSInfo = Context.getTrivialTypeSourceInfo(T);

  return BuildArrayTypeTrait(ATT, KWLoc, TSInfo, DimExpr, RParen);
}

static uint64_t EvaluateArrayTypeTrait(Sema &Self, ArrayTypeTrait ATT,
                                           QualType T, Expr *DimExpr,
                                           SourceLocation KeyLoc) {
  assert(!T->isDependentType() && "Cannot evaluate traits of dependent type");

  switch(ATT) {
  case ATT_ArrayRank:
    if (T->isArrayType()) {
      unsigned Dim = 0;
      while (const ArrayType *AT = Self.Context.getAsArrayType(T)) {
        ++Dim;
        T = AT->getElementType();
      }
      return Dim;
    }
    return 0;

  case ATT_ArrayExtent: {
    llvm::APSInt Value;
    uint64_t Dim;
    if (Self.VerifyIntegerConstantExpression(DimExpr, &Value,
          diag::err_dimension_expr_not_constant_integer,
          false).isInvalid())
      return 0;
    if (Value.isSigned() && Value.isNegative()) {
      Self.Diag(KeyLoc, diag::err_dimension_expr_not_constant_integer)
        << DimExpr->getSourceRange();
      return 0;
    }
    Dim = Value.getLimitedValue();

    if (T->isArrayType()) {
      unsigned D = 0;
      bool Matched = false;
      while (const ArrayType *AT = Self.Context.getAsArrayType(T)) {
        if (Dim == D) {
          Matched = true;
          break;
        }
        ++D;
        T = AT->getElementType();
      }

      if (Matched && T->isArrayType()) {
        if (const ConstantArrayType *CAT = Self.Context.getAsConstantArrayType(T))
          return CAT->getSize().getLimitedValue();
      }
    }
    return 0;
  }
  }
  llvm_unreachable("Unknown type trait or not implemented");
}

ExprResult Sema::BuildArrayTypeTrait(ArrayTypeTrait ATT,
                                     SourceLocation KWLoc,
                                     TypeSourceInfo *TSInfo,
                                     Expr* DimExpr,
                                     SourceLocation RParen) {
  QualType T = TSInfo->getType();

  // FIXME: This should likely be tracked as an APInt to remove any host
  // assumptions about the width of size_t on the target.
  uint64_t Value = 0;
  if (!T->isDependentType())
    Value = EvaluateArrayTypeTrait(*this, ATT, T, DimExpr, KWLoc);

  // While the specification for these traits from the Embarcadero C++
  // compiler's documentation says the return type is 'unsigned int', Clang
  // returns 'size_t'. On Windows, the primary platform for the Embarcadero
  // compiler, there is no difference. On several other platforms this is an
  // important distinction.
  return new (Context) ArrayTypeTraitExpr(KWLoc, ATT, TSInfo, Value, DimExpr,
                                          RParen, Context.getSizeType());
}

ExprResult Sema::ActOnExpressionTrait(ExpressionTrait ET,
                                      SourceLocation KWLoc,
                                      Expr *Queried,
                                      SourceLocation RParen) {
  // If error parsing the expression, ignore.
  if (!Queried)
    return ExprError();

  ExprResult Result = BuildExpressionTrait(ET, KWLoc, Queried, RParen);

  return Result;
}

static bool EvaluateExpressionTrait(ExpressionTrait ET, Expr *E) {
  switch (ET) {
  case ET_IsLValueExpr: return E->isLValue();
  case ET_IsRValueExpr: return E->isRValue();
  }
  llvm_unreachable("Expression trait not covered by switch");
}

ExprResult Sema::BuildExpressionTrait(ExpressionTrait ET,
                                      SourceLocation KWLoc,
                                      Expr *Queried,
                                      SourceLocation RParen) {
  if (Queried->isTypeDependent()) {
    // Delay type-checking for type-dependent expressions.
  } else if (Queried->getType()->isPlaceholderType()) {
    ExprResult PE = CheckPlaceholderExpr(Queried);
    if (PE.isInvalid()) return ExprError();
    return BuildExpressionTrait(ET, KWLoc, PE.get(), RParen);
  }

  bool Value = EvaluateExpressionTrait(ET, Queried);

  return new (Context)
      ExpressionTraitExpr(KWLoc, ET, Queried, Value, RParen, Context.BoolTy);
}

QualType Sema::CheckPointerToMemberOperands(ExprResult &LHS, ExprResult &RHS,
                                            ExprValueKind &VK,
                                            SourceLocation Loc,
                                            bool isIndirect) {
  assert(!LHS.get()->getType()->isPlaceholderType() &&
         !RHS.get()->getType()->isPlaceholderType() &&
         "placeholders should have been weeded out by now");

  // The LHS undergoes lvalue conversions if this is ->*.
  if (isIndirect) {
    LHS = DefaultLvalueConversion(LHS.get());
    if (LHS.isInvalid()) return QualType();
  }

  // The RHS always undergoes lvalue conversions.
  RHS = DefaultLvalueConversion(RHS.get());
  if (RHS.isInvalid()) return QualType();

  const char *OpSpelling = isIndirect ? "->*" : ".*";
  // C++ 5.5p2
  //   The binary operator .* [p3: ->*] binds its second operand, which shall
  //   be of type "pointer to member of T" (where T is a completely-defined
  //   class type) [...]
  QualType RHSType = RHS.get()->getType();
  const MemberPointerType *MemPtr = RHSType->getAs<MemberPointerType>();
  if (!MemPtr) {
    Diag(Loc, diag::err_bad_memptr_rhs)
      << OpSpelling << RHSType << RHS.get()->getSourceRange();
    return QualType();
  }

  QualType Class(MemPtr->getClass(), 0);

  // Note: C++ [expr.mptr.oper]p2-3 says that the class type into which the
  // member pointer points must be completely-defined. However, there is no
  // reason for this semantic distinction, and the rule is not enforced by
  // other compilers. Therefore, we do not check this property, as it is
  // likely to be considered a defect.

  // C++ 5.5p2
  //   [...] to its first operand, which shall be of class T or of a class of
  //   which T is an unambiguous and accessible base class. [p3: a pointer to
  //   such a class]
  QualType LHSType = LHS.get()->getType();
  if (isIndirect) {
    if (const PointerType *Ptr = LHSType->getAs<PointerType>())
      LHSType = Ptr->getPointeeType();
    else {
      Diag(Loc, diag::err_bad_memptr_lhs)
        << OpSpelling << 1 << LHSType
        << FixItHint::CreateReplacement(SourceRange(Loc), ".*");
      return QualType();
    }
  }

  if (!Context.hasSameUnqualifiedType(Class, LHSType)) {
    // If we want to check the hierarchy, we need a complete type.
    if (RequireCompleteType(Loc, LHSType, diag::err_bad_memptr_lhs,
                            OpSpelling, (int)isIndirect)) {
      return QualType();
    }

    if (!IsDerivedFrom(Loc, LHSType, Class)) {
      Diag(Loc, diag::err_bad_memptr_lhs) << OpSpelling
        << (int)isIndirect << LHS.get()->getType();
      return QualType();
    }

    CXXCastPath BasePath;
    if (CheckDerivedToBaseConversion(LHSType, Class, Loc,
                                     SourceRange(LHS.get()->getLocStart(),
                                                 RHS.get()->getLocEnd()),
                                     &BasePath))
      return QualType();

    // Cast LHS to type of use.
    QualType UseType = isIndirect ? Context.getPointerType(Class) : Class;
    ExprValueKind VK = isIndirect ? VK_RValue : LHS.get()->getValueKind();
    LHS = ImpCastExprToType(LHS.get(), UseType, CK_DerivedToBase, VK,
                            &BasePath);
  }

  if (isa<CXXScalarValueInitExpr>(RHS.get()->IgnoreParens())) {
    // Diagnose use of pointer-to-member type which when used as
    // the functional cast in a pointer-to-member expression.
    Diag(Loc, diag::err_pointer_to_member_type) << isIndirect;
     return QualType();
  }

  // C++ 5.5p2
  //   The result is an object or a function of the type specified by the
  //   second operand.
  // The cv qualifiers are the union of those in the pointer and the left side,
  // in accordance with 5.5p5 and 5.2.5.
  QualType Result = MemPtr->getPointeeType();
  Result = Context.getCVRQualifiedType(Result, LHSType.getCVRQualifiers());

  // C++0x [expr.mptr.oper]p6:
  //   In a .* expression whose object expression is an rvalue, the program is
  //   ill-formed if the second operand is a pointer to member function with
  //   ref-qualifier &. In a ->* expression or in a .* expression whose object
  //   expression is an lvalue, the program is ill-formed if the second operand
  //   is a pointer to member function with ref-qualifier &&.
  if (const FunctionProtoType *Proto = Result->getAs<FunctionProtoType>()) {
    switch (Proto->getRefQualifier()) {
    case RQ_None:
      // Do nothing
      break;

    case RQ_LValue:
      if (!isIndirect && !LHS.get()->Classify(Context).isLValue())
        Diag(Loc, diag::err_pointer_to_member_oper_value_classify)
          << RHSType << 1 << LHS.get()->getSourceRange();
      break;

    case RQ_RValue:
      if (isIndirect || !LHS.get()->Classify(Context).isRValue())
        Diag(Loc, diag::err_pointer_to_member_oper_value_classify)
          << RHSType << 0 << LHS.get()->getSourceRange();
      break;
    }
  }

  // C++ [expr.mptr.oper]p6:
  //   The result of a .* expression whose second operand is a pointer
  //   to a data member is of the same value category as its
  //   first operand. The result of a .* expression whose second
  //   operand is a pointer to a member function is a prvalue. The
  //   result of an ->* expression is an lvalue if its second operand
  //   is a pointer to data member and a prvalue otherwise.
  if (Result->isFunctionType()) {
    VK = VK_RValue;
    return Context.BoundMemberTy;
  } else if (isIndirect) {
    VK = VK_LValue;
  } else {
    VK = LHS.get()->getValueKind();
  }

  return Result;
}

/// \brief Try to convert a type to another according to C++11 5.16p3.
///
/// This is part of the parameter validation for the ? operator. If either
/// value operand is a class type, the two operands are attempted to be
/// converted to each other. This function does the conversion in one direction.
/// It returns true if the program is ill-formed and has already been diagnosed
/// as such.
static bool TryClassUnification(Sema &Self, Expr *From, Expr *To,
                                SourceLocation QuestionLoc,
                                bool &HaveConversion,
                                QualType &ToType) {
  HaveConversion = false;
  ToType = To->getType();

  InitializationKind Kind = InitializationKind::CreateCopy(To->getLocStart(),
                                                           SourceLocation());
  // C++11 5.16p3
  //   The process for determining whether an operand expression E1 of type T1
  //   can be converted to match an operand expression E2 of type T2 is defined
  //   as follows:
  //   -- If E2 is an lvalue: E1 can be converted to match E2 if E1 can be
  //      implicitly converted to type "lvalue reference to T2", subject to the
  //      constraint that in the conversion the reference must bind directly to
  //      an lvalue.
  //   -- If E2 is an xvalue: E1 can be converted to match E2 if E1 can be
  //      implicitly conveted to the type "rvalue reference to R2", subject to
  //      the constraint that the reference must bind directly.
  if (To->isLValue() || To->isXValue()) {
    QualType T = To->isLValue() ? Self.Context.getLValueReferenceType(ToType)
                                : Self.Context.getRValueReferenceType(ToType);

    InitializedEntity Entity = InitializedEntity::InitializeTemporary(T);

    InitializationSequence InitSeq(Self, Entity, Kind, From);
    if (InitSeq.isDirectReferenceBinding()) {
      ToType = T;
      HaveConversion = true;
      return false;
    }

    if (InitSeq.isAmbiguous())
      return InitSeq.Diagnose(Self, Entity, Kind, From);
  }

  //   -- If E2 is an rvalue, or if the conversion above cannot be done:
  //      -- if E1 and E2 have class type, and the underlying class types are
  //         the same or one is a base class of the other:
  QualType FTy = From->getType();
  QualType TTy = To->getType();
  const RecordType *FRec = FTy->getAs<RecordType>();
  const RecordType *TRec = TTy->getAs<RecordType>();
  bool FDerivedFromT = FRec && TRec && FRec != TRec &&
                       Self.IsDerivedFrom(QuestionLoc, FTy, TTy);
  if (FRec && TRec && (FRec == TRec || FDerivedFromT ||
                       Self.IsDerivedFrom(QuestionLoc, TTy, FTy))) {
    //         E1 can be converted to match E2 if the class of T2 is the
    //         same type as, or a base class of, the class of T1, and
    //         [cv2 > cv1].
    if (FRec == TRec || FDerivedFromT) {
      if (TTy.isAtLeastAsQualifiedAs(FTy)) {
        InitializedEntity Entity = InitializedEntity::InitializeTemporary(TTy);
        InitializationSequence InitSeq(Self, Entity, Kind, From);
        if (InitSeq) {
          HaveConversion = true;
          return false;
        }

        if (InitSeq.isAmbiguous())
          return InitSeq.Diagnose(Self, Entity, Kind, From);
      }
    }

    return false;
  }

  //     -- Otherwise: E1 can be converted to match E2 if E1 can be
  //        implicitly converted to the type that expression E2 would have
  //        if E2 were converted to an rvalue (or the type it has, if E2 is
  //        an rvalue).
  //
  // This actually refers very narrowly to the lvalue-to-rvalue conversion, not
  // to the array-to-pointer or function-to-pointer conversions.
  if (!TTy->getAs<TagType>())
    TTy = TTy.getUnqualifiedType();

  InitializedEntity Entity = InitializedEntity::InitializeTemporary(TTy);
  InitializationSequence InitSeq(Self, Entity, Kind, From);
  HaveConversion = !InitSeq.Failed();
  ToType = TTy;
  if (InitSeq.isAmbiguous())
    return InitSeq.Diagnose(Self, Entity, Kind, From);

  return false;
}

/// \brief Try to find a common type for two according to C++0x 5.16p5.
///
/// This is part of the parameter validation for the ? operator. If either
/// value operand is a class type, overload resolution is used to find a
/// conversion to a common type.
static bool FindConditionalOverload(Sema &Self, ExprResult &LHS, ExprResult &RHS,
                                    SourceLocation QuestionLoc) {
  Expr *Args[2] = { LHS.get(), RHS.get() };
  OverloadCandidateSet CandidateSet(QuestionLoc,
                                    OverloadCandidateSet::CSK_Operator);
  Self.AddBuiltinOperatorCandidates(OO_Conditional, QuestionLoc, Args,
                                    CandidateSet);

  OverloadCandidateSet::iterator Best;
  switch (CandidateSet.BestViableFunction(Self, QuestionLoc, Best)) {
    case OR_Success: {
      // We found a match. Perform the conversions on the arguments and move on.
      ExprResult LHSRes =
        Self.PerformImplicitConversion(LHS.get(), Best->BuiltinTypes.ParamTypes[0],
                                       Best->Conversions[0], Sema::AA_Converting);
      if (LHSRes.isInvalid())
        break;
      LHS = LHSRes;

      ExprResult RHSRes =
        Self.PerformImplicitConversion(RHS.get(), Best->BuiltinTypes.ParamTypes[1],
                                       Best->Conversions[1], Sema::AA_Converting);
      if (RHSRes.isInvalid())
        break;
      RHS = RHSRes;
      if (Best->Function)
        Self.MarkFunctionReferenced(QuestionLoc, Best->Function);
      return false;
    }

    case OR_No_Viable_Function:

      // Emit a better diagnostic if one of the expressions is a null pointer
      // constant and the other is a pointer type. In this case, the user most
      // likely forgot to take the address of the other expression.
      if (Self.DiagnoseConditionalForNull(LHS.get(), RHS.get(), QuestionLoc))
        return true;

      Self.Diag(QuestionLoc, diag::err_typecheck_cond_incompatible_operands)
        << LHS.get()->getType() << RHS.get()->getType()
        << LHS.get()->getSourceRange() << RHS.get()->getSourceRange();
      return true;

    case OR_Ambiguous:
      Self.Diag(QuestionLoc, diag::err_conditional_ambiguous_ovl)
        << LHS.get()->getType() << RHS.get()->getType()
        << LHS.get()->getSourceRange() << RHS.get()->getSourceRange();
      // FIXME: Print the possible common types by printing the return types of
      // the viable candidates.
      break;

    case OR_Deleted:
      llvm_unreachable("Conditional operator has only built-in overloads");
  }
  return true;
}

/// \brief Perform an "extended" implicit conversion as returned by
/// TryClassUnification.
static bool ConvertForConditional(Sema &Self, ExprResult &E, QualType T) {
  InitializedEntity Entity = InitializedEntity::InitializeTemporary(T);
  InitializationKind Kind = InitializationKind::CreateCopy(E.get()->getLocStart(),
                                                           SourceLocation());
  Expr *Arg = E.get();
  InitializationSequence InitSeq(Self, Entity, Kind, Arg);
  ExprResult Result = InitSeq.Perform(Self, Entity, Kind, Arg);
  if (Result.isInvalid())
    return true;

  E = Result;
  return false;
}

/// \brief Check the operands of ?: under C++ semantics.
///
/// See C++ [expr.cond]. Note that LHS is never null, even for the GNU x ?: y
/// extension. In this case, LHS == Cond. (But they're not aliases.)
QualType Sema::CXXCheckConditionalOperands(ExprResult &Cond, ExprResult &LHS,
                                           ExprResult &RHS, ExprValueKind &VK,
                                           ExprObjectKind &OK,
                                           SourceLocation QuestionLoc) {
  // FIXME: Handle C99's complex types, vector types, block pointers and Obj-C++
  // interface pointers.

  // C++11 [expr.cond]p1
  //   The first expression is contextually converted to bool.
  if (!Cond.get()->isTypeDependent()) {
    ExprResult CondRes = CheckCXXBooleanCondition(Cond.get());
    if (CondRes.isInvalid())
      return QualType();
    Cond = CondRes;
  }

  // Assume r-value.
  VK = VK_RValue;
  OK = OK_Ordinary;

  // Either of the arguments dependent?
  if (LHS.get()->isTypeDependent() || RHS.get()->isTypeDependent())
    return Context.DependentTy;

  // C++11 [expr.cond]p2
  //   If either the second or the third operand has type (cv) void, ...
  QualType LTy = LHS.get()->getType();
  QualType RTy = RHS.get()->getType();
  bool LVoid = LTy->isVoidType();
  bool RVoid = RTy->isVoidType();
  if (LVoid || RVoid) {
    //   ... one of the following shall hold:
    //   -- The second or the third operand (but not both) is a (possibly
    //      parenthesized) throw-expression; the result is of the type
    //      and value category of the other.
    bool LThrow = isa<CXXThrowExpr>(LHS.get()->IgnoreParenImpCasts());
    bool RThrow = isa<CXXThrowExpr>(RHS.get()->IgnoreParenImpCasts());
    if (LThrow != RThrow) {
      Expr *NonThrow = LThrow ? RHS.get() : LHS.get();
      VK = NonThrow->getValueKind();
      // DR (no number yet): the result is a bit-field if the
      // non-throw-expression operand is a bit-field.
      OK = NonThrow->getObjectKind();
      return NonThrow->getType();
    }

    //   -- Both the second and third operands have type void; the result is of
    //      type void and is a prvalue.
    if (LVoid && RVoid)
      return Context.VoidTy;

    // Neither holds, error.
    Diag(QuestionLoc, diag::err_conditional_void_nonvoid)
      << (LVoid ? RTy : LTy) << (LVoid ? 0 : 1)
      << LHS.get()->getSourceRange() << RHS.get()->getSourceRange();
    return QualType();
  }

  // Neither is void.

  // C++11 [expr.cond]p3
  //   Otherwise, if the second and third operand have different types, and
  //   either has (cv) class type [...] an attempt is made to convert each of
  //   those operands to the type of the other.
  if (!Context.hasSameType(LTy, RTy) &&
      (LTy->isRecordType() || RTy->isRecordType())) {
    // These return true if a single direction is already ambiguous.
    QualType L2RType, R2LType;
    bool HaveL2R, HaveR2L;
    if (TryClassUnification(*this, LHS.get(), RHS.get(), QuestionLoc, HaveL2R, L2RType))
      return QualType();
    if (TryClassUnification(*this, RHS.get(), LHS.get(), QuestionLoc, HaveR2L, R2LType))
      return QualType();

    //   If both can be converted, [...] the program is ill-formed.
    if (HaveL2R && HaveR2L) {
      Diag(QuestionLoc, diag::err_conditional_ambiguous)
        << LTy << RTy << LHS.get()->getSourceRange() << RHS.get()->getSourceRange();
      return QualType();
    }

    //   If exactly one conversion is possible, that conversion is applied to
    //   the chosen operand and the converted operands are used in place of the
    //   original operands for the remainder of this section.
    if (HaveL2R) {
      if (ConvertForConditional(*this, LHS, L2RType) || LHS.isInvalid())
        return QualType();
      LTy = LHS.get()->getType();
    } else if (HaveR2L) {
      if (ConvertForConditional(*this, RHS, R2LType) || RHS.isInvalid())
        return QualType();
      RTy = RHS.get()->getType();
    }
  }

  // C++11 [expr.cond]p3
  //   if both are glvalues of the same value category and the same type except
  //   for cv-qualification, an attempt is made to convert each of those
  //   operands to the type of the other.
  ExprValueKind LVK = LHS.get()->getValueKind();
  ExprValueKind RVK = RHS.get()->getValueKind();
  if (!Context.hasSameType(LTy, RTy) &&
      Context.hasSameUnqualifiedType(LTy, RTy) &&
      LVK == RVK && LVK != VK_RValue) {
    // Since the unqualified types are reference-related and we require the
    // result to be as if a reference bound directly, the only conversion
    // we can perform is to add cv-qualifiers.
    Qualifiers LCVR = Qualifiers::fromCVRMask(LTy.getCVRQualifiers());
    Qualifiers RCVR = Qualifiers::fromCVRMask(RTy.getCVRQualifiers());
    if (RCVR.isStrictSupersetOf(LCVR)) {
      LHS = ImpCastExprToType(LHS.get(), RTy, CK_NoOp, LVK);
      LTy = LHS.get()->getType();
    }
    else if (LCVR.isStrictSupersetOf(RCVR)) {
      RHS = ImpCastExprToType(RHS.get(), LTy, CK_NoOp, RVK);
      RTy = RHS.get()->getType();
    }
  }

  // C++11 [expr.cond]p4
  //   If the second and third operands are glvalues of the same value
  //   category and have the same type, the result is of that type and
  //   value category and it is a bit-field if the second or the third
  //   operand is a bit-field, or if both are bit-fields.
  // We only extend this to bitfields, not to the crazy other kinds of
  // l-values.
  bool Same = Context.hasSameType(LTy, RTy);
  if (Same && LVK == RVK && LVK != VK_RValue &&
      LHS.get()->isOrdinaryOrBitFieldObject() &&
      RHS.get()->isOrdinaryOrBitFieldObject()) {
    VK = LHS.get()->getValueKind();
    if (LHS.get()->getObjectKind() == OK_BitField ||
        RHS.get()->getObjectKind() == OK_BitField)
      OK = OK_BitField;
<<<<<<< HEAD
=======

    // If we have function pointer types, unify them anyway to unify their
    // exception specifications, if any.
    if (LTy->isFunctionPointerType() || LTy->isMemberFunctionPointerType()) {
      Qualifiers Qs = LTy.getQualifiers();
      LTy = FindCompositePointerType(QuestionLoc, LHS, RHS, nullptr,
                                     /*ConvertArgs*/false);
      LTy = Context.getQualifiedType(LTy, Qs);

      assert(!LTy.isNull() && "failed to find composite pointer type for "
                              "canonically equivalent function ptr types");
      assert(Context.hasSameType(LTy, RTy) && "bad composite pointer type");
    }

>>>>>>> 5f8878fa
    return LTy;
  }

  // C++11 [expr.cond]p5
  //   Otherwise, the result is a prvalue. If the second and third operands
  //   do not have the same type, and either has (cv) class type, ...
  if (!Same && (LTy->isRecordType() || RTy->isRecordType())) {
    //   ... overload resolution is used to determine the conversions (if any)
    //   to be applied to the operands. If the overload resolution fails, the
    //   program is ill-formed.
    if (FindConditionalOverload(*this, LHS, RHS, QuestionLoc))
      return QualType();
  }

  // C++11 [expr.cond]p6
  //   Lvalue-to-rvalue, array-to-pointer, and function-to-pointer standard
  //   conversions are performed on the second and third operands.
  LHS = DefaultFunctionArrayLvalueConversion(LHS.get());
  RHS = DefaultFunctionArrayLvalueConversion(RHS.get());
  if (LHS.isInvalid() || RHS.isInvalid())
    return QualType();
  LTy = LHS.get()->getType();
  RTy = RHS.get()->getType();

  //   After those conversions, one of the following shall hold:
  //   -- The second and third operands have the same type; the result
  //      is of that type. If the operands have class type, the result
  //      is a prvalue temporary of the result type, which is
  //      copy-initialized from either the second operand or the third
  //      operand depending on the value of the first operand.
  if (Context.getCanonicalType(LTy) == Context.getCanonicalType(RTy)) {
    if (LTy->isRecordType()) {
      // The operands have class type. Make a temporary copy.
      if (RequireNonAbstractType(QuestionLoc, LTy,
                                 diag::err_allocation_of_abstract_type))
        return QualType();
      InitializedEntity Entity = InitializedEntity::InitializeTemporary(LTy);

      ExprResult LHSCopy = PerformCopyInitialization(Entity,
                                                     SourceLocation(),
                                                     LHS);
      if (LHSCopy.isInvalid())
        return QualType();

      ExprResult RHSCopy = PerformCopyInitialization(Entity,
                                                     SourceLocation(),
                                                     RHS);
      if (RHSCopy.isInvalid())
        return QualType();

      LHS = LHSCopy;
      RHS = RHSCopy;
    }

    return LTy;
  }

  // Extension: conditional operator involving vector types.
  if (LTy->isVectorType() || RTy->isVectorType())
    return CheckVectorOperands(LHS, RHS, QuestionLoc, /*isCompAssign*/false,
                               /*AllowBothBool*/true,
                               /*AllowBoolConversions*/false);

  //   -- The second and third operands have arithmetic or enumeration type;
  //      the usual arithmetic conversions are performed to bring them to a
  //      common type, and the result is of that type.
  if (LTy->isArithmeticType() && RTy->isArithmeticType()) {
    QualType ResTy = UsualArithmeticConversions(LHS, RHS);
    if (LHS.isInvalid() || RHS.isInvalid())
      return QualType();
    if (ResTy.isNull()) {
      Diag(QuestionLoc,
           diag::err_typecheck_cond_incompatible_operands) << LTy << RTy
        << LHS.get()->getSourceRange() << RHS.get()->getSourceRange();
      return QualType();
    }

    LHS = ImpCastExprToType(LHS.get(), ResTy, PrepareScalarCast(LHS, ResTy));
    RHS = ImpCastExprToType(RHS.get(), ResTy, PrepareScalarCast(RHS, ResTy));

    return ResTy;
  }

  //   -- The second and third operands have pointer type, or one has pointer
  //      type and the other is a null pointer constant, or both are null
  //      pointer constants, at least one of which is non-integral; pointer
  //      conversions and qualification conversions are performed to bring them
  //      to their composite pointer type. The result is of the composite
  //      pointer type.
  //   -- The second and third operands have pointer to member type, or one has
  //      pointer to member type and the other is a null pointer constant;
  //      pointer to member conversions and qualification conversions are
  //      performed to bring them to a common type, whose cv-qualification
  //      shall match the cv-qualification of either the second or the third
  //      operand. The result is of the common type.
  bool NonStandardCompositeType = false;
  QualType Composite = FindCompositePointerType(QuestionLoc, LHS, RHS,
                                 isSFINAEContext() ? nullptr
                                                   : &NonStandardCompositeType);
  if (!Composite.isNull()) {
    if (NonStandardCompositeType)
      Diag(QuestionLoc,
           diag::ext_typecheck_cond_incompatible_operands_nonstandard)
        << LTy << RTy << Composite
        << LHS.get()->getSourceRange() << RHS.get()->getSourceRange();

    return Composite;
  }

  // Similarly, attempt to find composite type of two objective-c pointers.
  Composite = FindCompositeObjCPointerType(LHS, RHS, QuestionLoc);
  if (!Composite.isNull())
    return Composite;

  // Check if we are using a null with a non-pointer type.
  if (DiagnoseConditionalForNull(LHS.get(), RHS.get(), QuestionLoc))
    return QualType();

  Diag(QuestionLoc, diag::err_typecheck_cond_incompatible_operands)
    << LHS.get()->getType() << RHS.get()->getType()
    << LHS.get()->getSourceRange() << RHS.get()->getSourceRange();
  return QualType();
}

/// \brief Find a merged pointer type and convert the two expressions to it.
///
/// This finds the composite pointer type (or member pointer type) for @p E1
/// and @p E2 according to C++1z 5p14. It converts both expressions to this
/// type and returns it.
/// It does not emit diagnostics.
///
/// \param Loc The location of the operator requiring these two expressions to
/// be converted to the composite pointer type.
///
/// If \p NonStandardCompositeType is non-NULL, then we are permitted to find
/// a non-standard (but still sane) composite type to which both expressions
/// can be converted. When such a type is chosen, \c *NonStandardCompositeType
/// will be set true.
QualType Sema::FindCompositePointerType(SourceLocation Loc,
                                        Expr *&E1, Expr *&E2,
                                        bool *NonStandardCompositeType) {
  if (NonStandardCompositeType)
    *NonStandardCompositeType = false;

  assert(getLangOpts().CPlusPlus && "This function assumes C++");

  // C++1z [expr]p14:
  //   The composite pointer type of two operands p1 and p2 having types T1
  //   and T2
  QualType T1 = E1->getType(), T2 = E2->getType();

  //   where at least one is a pointer or pointer to member type or
  //   std::nullptr_t is:
  bool T1IsPointerLike = T1->isAnyPointerType() || T1->isMemberPointerType() ||
                         T1->isNullPtrType();
  bool T2IsPointerLike = T2->isAnyPointerType() || T2->isMemberPointerType() ||
                         T2->isNullPtrType();
  if (!T1IsPointerLike && !T2IsPointerLike)
    return QualType();

  //   - if both p1 and p2 are null pointer constants, std::nullptr_t;
  // This can't actually happen, following the standard, but we also use this
  // to implement the end of [expr.conv], which hits this case.
  //
  //   - if either p1 or p2 is a null pointer constant, T2 or T1, respectively;
  if (T1IsPointerLike &&
      E2->isNullPointerConstant(Context, Expr::NPC_ValueDependentIsNull)) {
    E2 = ImpCastExprToType(E2, T1, T1->isMemberPointerType()
                                       ? CK_NullToMemberPointer
                                       : CK_NullToPointer).get();
    return T1;
  }
  if (T2IsPointerLike &&
      E1->isNullPointerConstant(Context, Expr::NPC_ValueDependentIsNull)) {
    E1 = ImpCastExprToType(E1, T2, T2->isMemberPointerType()
                                       ? CK_NullToMemberPointer
                                       : CK_NullToPointer).get();
    return T2;
  }

  // Now both have to be pointers or member pointers.
  if (!T1IsPointerLike || !T2IsPointerLike)
    return QualType();
  assert(!T1->isNullPtrType() && !T2->isNullPtrType() &&
         "nullptr_t should be a null pointer constant");

  //  - if T1 or T2 is "pointer to cv1 void" and the other type is
  //    "pointer to cv2 T", "pointer to cv12 void", where cv12 is
  //    the union of cv1 and cv2;
  //  - if T1 or T2 is "pointer to noexcept function" and the other type is
  //    "pointer to function", where the function types are otherwise the same,
  //    "pointer to function";
  //     FIXME: This rule is defective: it should also permit removing noexcept
  //     from a pointer to member function.  As a Clang extension, we also
  //     permit removing 'noreturn', so we generalize this rule to;
  //     - [Clang] If T1 and T2 are both of type "pointer to function" or
  //       "pointer to member function" and the pointee types can be unified
  //       by a function pointer conversion, that conversion is applied
  //       before checking the following rules.
  //  - if T1 is "pointer to cv1 C1" and T2 is "pointer to cv2 C2", where C1
  //    is reference-related to C2 or C2 is reference-related to C1 (8.6.3),
  //    the cv-combined type of T1 and T2 or the cv-combined type of T2 and T1,
  //    respectively;
  //  - if T1 is "pointer to member of C1 of type cv1 U1" and T2 is "pointer
  //    to member of C2 of type cv2 U2" where C1 is reference-related to C2 or
  //    C2 is reference-related to C1 (8.6.3), the cv-combined type of T2 and
  //    T1 or the cv-combined type of T1 and T2, respectively;
  //  - if T1 and T2 are similar types (4.5), the cv-combined type of T1 and
  //    T2;
  //
  // If looked at in the right way, these bullets all do the same thing.
  // What we do here is, we build the two possible cv-combined types, and try
  // the conversions in both directions. If only one works, or if the two
  // composite types are the same, we have succeeded.
  // FIXME: extended qualifiers?
  //
  // Note that this will fail to find a composite pointer type for "pointer
  // to void" and "pointer to function". We can't actually perform the final
  // conversion in this case, even though a composite pointer type formally
  // exists.
  SmallVector<unsigned, 4> QualifierUnion;
  SmallVector<std::pair<const Type *, const Type *>, 4> MemberOfClass;
  QualType Composite1 = Context.getCanonicalType(T1);
  QualType Composite2 = Context.getCanonicalType(T2);
  unsigned NeedConstBefore = 0;
  while (true) {
    const PointerType *Ptr1, *Ptr2;
    if ((Ptr1 = Composite1->getAs<PointerType>()) &&
        (Ptr2 = Composite2->getAs<PointerType>())) {
      Composite1 = Ptr1->getPointeeType();
      Composite2 = Ptr2->getPointeeType();

      // If we're allowed to create a non-standard composite type, keep track
      // of where we need to fill in additional 'const' qualifiers.
      if (NonStandardCompositeType &&
          Composite1.getCVRQualifiers() != Composite2.getCVRQualifiers())
        NeedConstBefore = QualifierUnion.size();

      QualifierUnion.push_back(
                 Composite1.getCVRQualifiers() | Composite2.getCVRQualifiers());
      MemberOfClass.push_back(std::make_pair(nullptr, nullptr));
      continue;
    }

    const MemberPointerType *MemPtr1, *MemPtr2;
    if ((MemPtr1 = Composite1->getAs<MemberPointerType>()) &&
        (MemPtr2 = Composite2->getAs<MemberPointerType>())) {
      Composite1 = MemPtr1->getPointeeType();
      Composite2 = MemPtr2->getPointeeType();

      // If we're allowed to create a non-standard composite type, keep track
      // of where we need to fill in additional 'const' qualifiers.
      if (NonStandardCompositeType &&
          Composite1.getCVRQualifiers() != Composite2.getCVRQualifiers())
        NeedConstBefore = QualifierUnion.size();

      QualifierUnion.push_back(
                 Composite1.getCVRQualifiers() | Composite2.getCVRQualifiers());
      MemberOfClass.push_back(std::make_pair(MemPtr1->getClass(),
                                             MemPtr2->getClass()));
      continue;
    }

    // FIXME: block pointer types?

    // Cannot unwrap any more types.
    break;
  }

  if (NeedConstBefore && NonStandardCompositeType) {
    // Extension: Add 'const' to qualifiers that come before the first qualifier
    // mismatch, so that our (non-standard!) composite type meets the
    // requirements of C++ [conv.qual]p4 bullet 3.
    for (unsigned I = 0; I != NeedConstBefore; ++I) {
      if ((QualifierUnion[I] & Qualifiers::Const) == 0) {
        QualifierUnion[I] = QualifierUnion[I] | Qualifiers::Const;
        *NonStandardCompositeType = true;
      }
    }
  }

  // Rewrap the composites as pointers or member pointers with the union CVRs.
  auto MOC = MemberOfClass.rbegin();
  for (unsigned CVR : llvm::reverse(QualifierUnion)) {
    Qualifiers Quals = Qualifiers::fromCVRMask(CVR);
    auto Classes = *MOC++;
    if (Classes.first && Classes.second) {
      // Rebuild member pointer type
      Composite1 = Context.getMemberPointerType(
          Context.getQualifiedType(Composite1, Quals), Classes.first);
      Composite2 = Context.getMemberPointerType(
          Context.getQualifiedType(Composite2, Quals), Classes.second);
    } else {
      // Rebuild pointer type
      Composite1 =
          Context.getPointerType(Context.getQualifiedType(Composite1, Quals));
      Composite2 =
          Context.getPointerType(Context.getQualifiedType(Composite2, Quals));
    }
  }

  struct Conversion {
    Sema &S;
    Expr *&E1, *&E2;
    QualType Composite;
    InitializedEntity Entity;
    InitializationKind Kind;
    InitializationSequence E1ToC, E2ToC;
    bool Viable;

    Conversion(Sema &S, SourceLocation Loc, Expr *&E1, Expr *&E2,
               QualType Composite)
        : S(S), E1(E1), E2(E2), Composite(Composite),
          Entity(InitializedEntity::InitializeTemporary(Composite)),
          Kind(InitializationKind::CreateCopy(Loc, SourceLocation())),
          E1ToC(S, Entity, Kind, E1), E2ToC(S, Entity, Kind, E2),
          Viable(E1ToC && E2ToC) {}

    QualType perform() {
      ExprResult E1Result = E1ToC.Perform(S, Entity, Kind, E1);
      if (E1Result.isInvalid())
        return QualType();
      E1 = E1Result.getAs<Expr>();

      ExprResult E2Result = E2ToC.Perform(S, Entity, Kind, E2);
      if (E2Result.isInvalid())
        return QualType();
      E2 = E2Result.getAs<Expr>();

      return Composite;
    }
  };

  // Try to convert to each composite pointer type.
  Conversion C1(*this, Loc, E1, E2, Composite1);
  if (C1.Viable && Context.hasSameType(Composite1, Composite2))
    return C1.perform();
  Conversion C2(*this, Loc, E1, E2, Composite2);

  if (C1.Viable == C2.Viable) {
    // Either Composite1 and Composite2 are viable and are different, or
    // neither is viable.
    // FIXME: How both be viable and different?
    return QualType();
  }

  // Convert to the chosen type.
  return (C1.Viable ? C1 : C2).perform();
}

ExprResult Sema::MaybeBindToTemporary(Expr *E) {
  if (!E)
    return ExprError();

  assert(!isa<CXXBindTemporaryExpr>(E) && "Double-bound temporary?");

  // If the result is a glvalue, we shouldn't bind it.
  if (!E->isRValue())
    return E;

  // In ARC, calls that return a retainable type can return retained,
  // in which case we have to insert a consuming cast.
  if (getLangOpts().ObjCAutoRefCount &&
      E->getType()->isObjCRetainableType()) {

    bool ReturnsRetained;

    // For actual calls, we compute this by examining the type of the
    // called value.
    if (CallExpr *Call = dyn_cast<CallExpr>(E)) {
      Expr *Callee = Call->getCallee()->IgnoreParens();
      QualType T = Callee->getType();

      if (T == Context.BoundMemberTy) {
        // Handle pointer-to-members.
        if (BinaryOperator *BinOp = dyn_cast<BinaryOperator>(Callee))
          T = BinOp->getRHS()->getType();
        else if (MemberExpr *Mem = dyn_cast<MemberExpr>(Callee))
          T = Mem->getMemberDecl()->getType();
      }

      if (const PointerType *Ptr = T->getAs<PointerType>())
        T = Ptr->getPointeeType();
      else if (const BlockPointerType *Ptr = T->getAs<BlockPointerType>())
        T = Ptr->getPointeeType();
      else if (const MemberPointerType *MemPtr = T->getAs<MemberPointerType>())
        T = MemPtr->getPointeeType();

      const FunctionType *FTy = T->getAs<FunctionType>();
      assert(FTy && "call to value not of function type?");
      ReturnsRetained = FTy->getExtInfo().getProducesResult();

    // ActOnStmtExpr arranges things so that StmtExprs of retainable
    // type always produce a +1 object.
    } else if (isa<StmtExpr>(E)) {
      ReturnsRetained = true;

    // We hit this case with the lambda conversion-to-block optimization;
    // we don't want any extra casts here.
    } else if (isa<CastExpr>(E) &&
               isa<BlockExpr>(cast<CastExpr>(E)->getSubExpr())) {
      return E;

    // For message sends and property references, we try to find an
    // actual method.  FIXME: we should infer retention by selector in
    // cases where we don't have an actual method.
    } else {
      ObjCMethodDecl *D = nullptr;
      if (ObjCMessageExpr *Send = dyn_cast<ObjCMessageExpr>(E)) {
        D = Send->getMethodDecl();
      } else if (ObjCBoxedExpr *BoxedExpr = dyn_cast<ObjCBoxedExpr>(E)) {
        D = BoxedExpr->getBoxingMethod();
      } else if (ObjCArrayLiteral *ArrayLit = dyn_cast<ObjCArrayLiteral>(E)) {
        D = ArrayLit->getArrayWithObjectsMethod();
      } else if (ObjCDictionaryLiteral *DictLit
                                        = dyn_cast<ObjCDictionaryLiteral>(E)) {
        D = DictLit->getDictWithObjectsMethod();
      }

      ReturnsRetained = (D && D->hasAttr<NSReturnsRetainedAttr>());

      // Don't do reclaims on performSelector calls; despite their
      // return type, the invoked method doesn't necessarily actually
      // return an object.
      if (!ReturnsRetained &&
          D && D->getMethodFamily() == OMF_performSelector)
        return E;
    }

    // Don't reclaim an object of Class type.
    if (!ReturnsRetained && E->getType()->isObjCARCImplicitlyUnretainedType())
      return E;

    Cleanup.setExprNeedsCleanups(true);

    CastKind ck = (ReturnsRetained ? CK_ARCConsumeObject
                                   : CK_ARCReclaimReturnedObject);
    return ImplicitCastExpr::Create(Context, E->getType(), ck, E, nullptr,
                                    VK_RValue);
  }

  if (!getLangOpts().CPlusPlus)
    return E;

  // Search for the base element type (cf. ASTContext::getBaseElementType) with
  // a fast path for the common case that the type is directly a RecordType.
  const Type *T = Context.getCanonicalType(E->getType().getTypePtr());
  const RecordType *RT = nullptr;
  while (!RT) {
    switch (T->getTypeClass()) {
    case Type::Record:
      RT = cast<RecordType>(T);
      break;
    case Type::ConstantArray:
    case Type::IncompleteArray:
    case Type::VariableArray:
    case Type::DependentSizedArray:
      T = cast<ArrayType>(T)->getElementType().getTypePtr();
      break;
    default:
      return E;
    }
  }

  // That should be enough to guarantee that this type is complete, if we're
  // not processing a decltype expression.
  CXXRecordDecl *RD = cast<CXXRecordDecl>(RT->getDecl());
  if (RD->isInvalidDecl() || RD->isDependentContext())
    return E;

  bool IsDecltype = ExprEvalContexts.back().IsDecltype;
  CXXDestructorDecl *Destructor = IsDecltype ? nullptr : LookupDestructor(RD);

  if (Destructor) {
    MarkFunctionReferenced(E->getExprLoc(), Destructor);
    CheckDestructorAccess(E->getExprLoc(), Destructor,
                          PDiag(diag::err_access_dtor_temp)
                            << E->getType());
    if (DiagnoseUseOfDecl(Destructor, E->getExprLoc()))
      return ExprError();

    // If destructor is trivial, we can avoid the extra copy.
    if (Destructor->isTrivial())
      return E;

    // We need a cleanup, but we don't need to remember the temporary.
    Cleanup.setExprNeedsCleanups(true);
  }

  CXXTemporary *Temp = CXXTemporary::Create(Context, Destructor);
  CXXBindTemporaryExpr *Bind = CXXBindTemporaryExpr::Create(Context, Temp, E);

  if (IsDecltype)
    ExprEvalContexts.back().DelayedDecltypeBinds.push_back(Bind);

  return Bind;
}

ExprResult
Sema::MaybeCreateExprWithCleanups(ExprResult SubExpr) {
  if (SubExpr.isInvalid())
    return ExprError();

  return MaybeCreateExprWithCleanups(SubExpr.get());
}

Expr *Sema::MaybeCreateExprWithCleanups(Expr *SubExpr) {
  assert(SubExpr && "subexpression can't be null!");

  CleanupVarDeclMarking();

  unsigned FirstCleanup = ExprEvalContexts.back().NumCleanupObjects;
  assert(ExprCleanupObjects.size() >= FirstCleanup);
  assert(Cleanup.exprNeedsCleanups() ||
         ExprCleanupObjects.size() == FirstCleanup);
  if (!Cleanup.exprNeedsCleanups())
    return SubExpr;

  auto Cleanups = llvm::makeArrayRef(ExprCleanupObjects.begin() + FirstCleanup,
                                     ExprCleanupObjects.size() - FirstCleanup);

  auto *E = ExprWithCleanups::Create(
      Context, SubExpr, Cleanup.cleanupsHaveSideEffects(), Cleanups);
  DiscardCleanupsInEvaluationContext();

  return E;
}

Stmt *Sema::MaybeCreateStmtWithCleanups(Stmt *SubStmt) {
  assert(SubStmt && "sub-statement can't be null!");

  CleanupVarDeclMarking();

  if (!Cleanup.exprNeedsCleanups())
    return SubStmt;

  // FIXME: In order to attach the temporaries, wrap the statement into
  // a StmtExpr; currently this is only used for asm statements.
  // This is hacky, either create a new CXXStmtWithTemporaries statement or
  // a new AsmStmtWithTemporaries.
  CompoundStmt *CompStmt = new (Context) CompoundStmt(Context, SubStmt,
                                                      SourceLocation(),
                                                      SourceLocation());
  Expr *E = new (Context) StmtExpr(CompStmt, Context.VoidTy, SourceLocation(),
                                   SourceLocation());
  return MaybeCreateExprWithCleanups(E);
}

/// Process the expression contained within a decltype. For such expressions,
/// certain semantic checks on temporaries are delayed until this point, and
/// are omitted for the 'topmost' call in the decltype expression. If the
/// topmost call bound a temporary, strip that temporary off the expression.
ExprResult Sema::ActOnDecltypeExpression(Expr *E) {
  assert(ExprEvalContexts.back().IsDecltype && "not in a decltype expression");

  // C++11 [expr.call]p11:
  //   If a function call is a prvalue of object type,
  // -- if the function call is either
  //   -- the operand of a decltype-specifier, or
  //   -- the right operand of a comma operator that is the operand of a
  //      decltype-specifier,
  //   a temporary object is not introduced for the prvalue.

  // Recursively rebuild ParenExprs and comma expressions to strip out the
  // outermost CXXBindTemporaryExpr, if any.
  if (ParenExpr *PE = dyn_cast<ParenExpr>(E)) {
    ExprResult SubExpr = ActOnDecltypeExpression(PE->getSubExpr());
    if (SubExpr.isInvalid())
      return ExprError();
    if (SubExpr.get() == PE->getSubExpr())
      return E;
    return ActOnParenExpr(PE->getLParen(), PE->getRParen(), SubExpr.get());
  }
  if (BinaryOperator *BO = dyn_cast<BinaryOperator>(E)) {
    if (BO->getOpcode() == BO_Comma) {
      ExprResult RHS = ActOnDecltypeExpression(BO->getRHS());
      if (RHS.isInvalid())
        return ExprError();
      if (RHS.get() == BO->getRHS())
        return E;
      return new (Context) BinaryOperator(
          BO->getLHS(), RHS.get(), BO_Comma, BO->getType(), BO->getValueKind(),
          BO->getObjectKind(), BO->getOperatorLoc(), BO->isFPContractable());
    }
  }

  CXXBindTemporaryExpr *TopBind = dyn_cast<CXXBindTemporaryExpr>(E);
  CallExpr *TopCall = TopBind ? dyn_cast<CallExpr>(TopBind->getSubExpr())
                              : nullptr;
  if (TopCall)
    E = TopCall;
  else
    TopBind = nullptr;

  // Disable the special decltype handling now.
  ExprEvalContexts.back().IsDecltype = false;

  // In MS mode, don't perform any extra checking of call return types within a
  // decltype expression.
  if (getLangOpts().MSVCCompat)
    return E;

  // Perform the semantic checks we delayed until this point.
  for (unsigned I = 0, N = ExprEvalContexts.back().DelayedDecltypeCalls.size();
       I != N; ++I) {
    CallExpr *Call = ExprEvalContexts.back().DelayedDecltypeCalls[I];
    if (Call == TopCall)
      continue;

    if (CheckCallReturnType(Call->getCallReturnType(Context),
                            Call->getLocStart(),
                            Call, Call->getDirectCallee()))
      return ExprError();
  }

  // Now all relevant types are complete, check the destructors are accessible
  // and non-deleted, and annotate them on the temporaries.
  for (unsigned I = 0, N = ExprEvalContexts.back().DelayedDecltypeBinds.size();
       I != N; ++I) {
    CXXBindTemporaryExpr *Bind =
      ExprEvalContexts.back().DelayedDecltypeBinds[I];
    if (Bind == TopBind)
      continue;

    CXXTemporary *Temp = Bind->getTemporary();

    CXXRecordDecl *RD =
      Bind->getType()->getBaseElementTypeUnsafe()->getAsCXXRecordDecl();
    CXXDestructorDecl *Destructor = LookupDestructor(RD);
    Temp->setDestructor(Destructor);

    MarkFunctionReferenced(Bind->getExprLoc(), Destructor);
    CheckDestructorAccess(Bind->getExprLoc(), Destructor,
                          PDiag(diag::err_access_dtor_temp)
                            << Bind->getType());
    if (DiagnoseUseOfDecl(Destructor, Bind->getExprLoc()))
      return ExprError();

    // We need a cleanup, but we don't need to remember the temporary.
    Cleanup.setExprNeedsCleanups(true);
  }

  // Possibly strip off the top CXXBindTemporaryExpr.
  return E;
}

/// Note a set of 'operator->' functions that were used for a member access.
static void noteOperatorArrows(Sema &S,
                               ArrayRef<FunctionDecl *> OperatorArrows) {
  unsigned SkipStart = OperatorArrows.size(), SkipCount = 0;
  // FIXME: Make this configurable?
  unsigned Limit = 9;
  if (OperatorArrows.size() > Limit) {
    // Produce Limit-1 normal notes and one 'skipping' note.
    SkipStart = (Limit - 1) / 2 + (Limit - 1) % 2;
    SkipCount = OperatorArrows.size() - (Limit - 1);
  }

  for (unsigned I = 0; I < OperatorArrows.size(); /**/) {
    if (I == SkipStart) {
      S.Diag(OperatorArrows[I]->getLocation(),
             diag::note_operator_arrows_suppressed)
          << SkipCount;
      I += SkipCount;
    } else {
      S.Diag(OperatorArrows[I]->getLocation(), diag::note_operator_arrow_here)
          << OperatorArrows[I]->getCallResultType();
      ++I;
    }
  }
}

ExprResult Sema::ActOnStartCXXMemberReference(Scope *S, Expr *Base,
                                              SourceLocation OpLoc,
                                              tok::TokenKind OpKind,
                                              ParsedType &ObjectType,
                                              bool &MayBePseudoDestructor) {
  // Since this might be a postfix expression, get rid of ParenListExprs.
  ExprResult Result = MaybeConvertParenListExprToParenExpr(S, Base);
  if (Result.isInvalid()) return ExprError();
  Base = Result.get();

  Result = CheckPlaceholderExpr(Base);
  if (Result.isInvalid()) return ExprError();
  Base = Result.get();

  QualType BaseType = Base->getType();
  MayBePseudoDestructor = false;
  if (BaseType->isDependentType()) {
    // If we have a pointer to a dependent type and are using the -> operator,
    // the object type is the type that the pointer points to. We might still
    // have enough information about that type to do something useful.
    if (OpKind == tok::arrow)
      if (const PointerType *Ptr = BaseType->getAs<PointerType>())
        BaseType = Ptr->getPointeeType();

    ObjectType = ParsedType::make(BaseType);
    MayBePseudoDestructor = true;
    return Base;
  }

  // C++ [over.match.oper]p8:
  //   [...] When operator->returns, the operator-> is applied  to the value
  //   returned, with the original second operand.
  if (OpKind == tok::arrow) {
    QualType StartingType = BaseType;
    bool NoArrowOperatorFound = false;
    bool FirstIteration = true;
    FunctionDecl *CurFD = dyn_cast<FunctionDecl>(CurContext);
    // The set of types we've considered so far.
    llvm::SmallPtrSet<CanQualType,8> CTypes;
    SmallVector<FunctionDecl*, 8> OperatorArrows;
    CTypes.insert(Context.getCanonicalType(BaseType));

    while (BaseType->isRecordType()) {
      if (OperatorArrows.size() >= getLangOpts().ArrowDepth) {
        Diag(OpLoc, diag::err_operator_arrow_depth_exceeded)
          << StartingType << getLangOpts().ArrowDepth << Base->getSourceRange();
        noteOperatorArrows(*this, OperatorArrows);
        Diag(OpLoc, diag::note_operator_arrow_depth)
          << getLangOpts().ArrowDepth;
        return ExprError();
      }

      Result = BuildOverloadedArrowExpr(
          S, Base, OpLoc,
          // When in a template specialization and on the first loop iteration,
          // potentially give the default diagnostic (with the fixit in a
          // separate note) instead of having the error reported back to here
          // and giving a diagnostic with a fixit attached to the error itself.
          (FirstIteration && CurFD && CurFD->isFunctionTemplateSpecialization())
              ? nullptr
              : &NoArrowOperatorFound);
      if (Result.isInvalid()) {
        if (NoArrowOperatorFound) {
          if (FirstIteration) {
            Diag(OpLoc, diag::err_typecheck_member_reference_suggestion)
              << BaseType << 1 << Base->getSourceRange()
              << FixItHint::CreateReplacement(OpLoc, ".");
            OpKind = tok::period;
            break;
          }
          Diag(OpLoc, diag::err_typecheck_member_reference_arrow)
            << BaseType << Base->getSourceRange();
          CallExpr *CE = dyn_cast<CallExpr>(Base);
          if (Decl *CD = (CE ? CE->getCalleeDecl() : nullptr)) {
            Diag(CD->getLocStart(),
                 diag::note_member_reference_arrow_from_operator_arrow);
          }
        }
        return ExprError();
      }
      Base = Result.get();
      if (CXXOperatorCallExpr *OpCall = dyn_cast<CXXOperatorCallExpr>(Base))
        OperatorArrows.push_back(OpCall->getDirectCallee());
      BaseType = Base->getType();
      CanQualType CBaseType = Context.getCanonicalType(BaseType);
      if (!CTypes.insert(CBaseType).second) {
        Diag(OpLoc, diag::err_operator_arrow_circular) << StartingType;
        noteOperatorArrows(*this, OperatorArrows);
        return ExprError();
      }
      FirstIteration = false;
    }

    if (OpKind == tok::arrow &&
        (BaseType->isPointerType() || BaseType->isObjCObjectPointerType()))
      BaseType = BaseType->getPointeeType();
  }

  // Objective-C properties allow "." access on Objective-C pointer types,
  // so adjust the base type to the object type itself.
  if (BaseType->isObjCObjectPointerType())
    BaseType = BaseType->getPointeeType();

  // C++ [basic.lookup.classref]p2:
  //   [...] If the type of the object expression is of pointer to scalar
  //   type, the unqualified-id is looked up in the context of the complete
  //   postfix-expression.
  //
  // This also indicates that we could be parsing a pseudo-destructor-name.
  // Note that Objective-C class and object types can be pseudo-destructor
  // expressions or normal member (ivar or property) access expressions, and
  // it's legal for the type to be incomplete if this is a pseudo-destructor
  // call.  We'll do more incomplete-type checks later in the lookup process,
  // so just skip this check for ObjC types.
  if (BaseType->isObjCObjectOrInterfaceType()) {
    ObjectType = ParsedType::make(BaseType);
    MayBePseudoDestructor = true;
    return Base;
  } else if (!BaseType->isRecordType()) {
    ObjectType = nullptr;
    MayBePseudoDestructor = true;
    return Base;
  }

  // The object type must be complete (or dependent), or
  // C++11 [expr.prim.general]p3:
  //   Unlike the object expression in other contexts, *this is not required to
  //   be of complete type for purposes of class member access (5.2.5) outside
  //   the member function body.
  if (!BaseType->isDependentType() &&
      !isThisOutsideMemberFunctionBody(BaseType) &&
      RequireCompleteType(OpLoc, BaseType, diag::err_incomplete_member_access))
    return ExprError();

  // C++ [basic.lookup.classref]p2:
  //   If the id-expression in a class member access (5.2.5) is an
  //   unqualified-id, and the type of the object expression is of a class
  //   type C (or of pointer to a class type C), the unqualified-id is looked
  //   up in the scope of class C. [...]
  ObjectType = ParsedType::make(BaseType);
  return Base;
}

static bool CheckArrow(Sema& S, QualType& ObjectType, Expr *&Base,
                   tok::TokenKind& OpKind, SourceLocation OpLoc) {
  if (Base->hasPlaceholderType()) {
    ExprResult result = S.CheckPlaceholderExpr(Base);
    if (result.isInvalid()) return true;
    Base = result.get();
  }
  ObjectType = Base->getType();

  // C++ [expr.pseudo]p2:
  //   The left-hand side of the dot operator shall be of scalar type. The
  //   left-hand side of the arrow operator shall be of pointer to scalar type.
  //   This scalar type is the object type.
  // Note that this is rather different from the normal handling for the
  // arrow operator.
  if (OpKind == tok::arrow) {
    if (const PointerType *Ptr = ObjectType->getAs<PointerType>()) {
      ObjectType = Ptr->getPointeeType();
    } else if (!Base->isTypeDependent()) {
      // The user wrote "p->" when they probably meant "p."; fix it.
      S.Diag(OpLoc, diag::err_typecheck_member_reference_suggestion)
        << ObjectType << true
        << FixItHint::CreateReplacement(OpLoc, ".");
      if (S.isSFINAEContext())
        return true;

      OpKind = tok::period;
    }
  }

  return false;
}

ExprResult Sema::BuildPseudoDestructorExpr(Expr *Base,
                                           SourceLocation OpLoc,
                                           tok::TokenKind OpKind,
                                           const CXXScopeSpec &SS,
                                           TypeSourceInfo *ScopeTypeInfo,
                                           SourceLocation CCLoc,
                                           SourceLocation TildeLoc,
                                         PseudoDestructorTypeStorage Destructed) {
  TypeSourceInfo *DestructedTypeInfo = Destructed.getTypeSourceInfo();

  QualType ObjectType;
  if (CheckArrow(*this, ObjectType, Base, OpKind, OpLoc))
    return ExprError();

  if (!ObjectType->isDependentType() && !ObjectType->isScalarType() &&
      !ObjectType->isVectorType()) {
    if (getLangOpts().MSVCCompat && ObjectType->isVoidType())
      Diag(OpLoc, diag::ext_pseudo_dtor_on_void) << Base->getSourceRange();
    else {
      Diag(OpLoc, diag::err_pseudo_dtor_base_not_scalar)
        << ObjectType << Base->getSourceRange();
      return ExprError();
    }
  }

  // C++ [expr.pseudo]p2:
  //   [...] The cv-unqualified versions of the object type and of the type
  //   designated by the pseudo-destructor-name shall be the same type.
  if (DestructedTypeInfo) {
    QualType DestructedType = DestructedTypeInfo->getType();
    SourceLocation DestructedTypeStart
      = DestructedTypeInfo->getTypeLoc().getLocalSourceRange().getBegin();
    if (!DestructedType->isDependentType() && !ObjectType->isDependentType()) {
      if (!Context.hasSameUnqualifiedType(DestructedType, ObjectType)) {
        Diag(DestructedTypeStart, diag::err_pseudo_dtor_type_mismatch)
          << ObjectType << DestructedType << Base->getSourceRange()
          << DestructedTypeInfo->getTypeLoc().getLocalSourceRange();

        // Recover by setting the destructed type to the object type.
        DestructedType = ObjectType;
        DestructedTypeInfo = Context.getTrivialTypeSourceInfo(ObjectType,
                                                           DestructedTypeStart);
        Destructed = PseudoDestructorTypeStorage(DestructedTypeInfo);
      } else if (DestructedType.getObjCLifetime() !=
                                                ObjectType.getObjCLifetime()) {

        if (DestructedType.getObjCLifetime() == Qualifiers::OCL_None) {
          // Okay: just pretend that the user provided the correctly-qualified
          // type.
        } else {
          Diag(DestructedTypeStart, diag::err_arc_pseudo_dtor_inconstant_quals)
            << ObjectType << DestructedType << Base->getSourceRange()
            << DestructedTypeInfo->getTypeLoc().getLocalSourceRange();
        }

        // Recover by setting the destructed type to the object type.
        DestructedType = ObjectType;
        DestructedTypeInfo = Context.getTrivialTypeSourceInfo(ObjectType,
                                                           DestructedTypeStart);
        Destructed = PseudoDestructorTypeStorage(DestructedTypeInfo);
      }
    }
  }

  // C++ [expr.pseudo]p2:
  //   [...] Furthermore, the two type-names in a pseudo-destructor-name of the
  //   form
  //
  //     ::[opt] nested-name-specifier[opt] type-name :: ~ type-name
  //
  //   shall designate the same scalar type.
  if (ScopeTypeInfo) {
    QualType ScopeType = ScopeTypeInfo->getType();
    if (!ScopeType->isDependentType() && !ObjectType->isDependentType() &&
        !Context.hasSameUnqualifiedType(ScopeType, ObjectType)) {

      Diag(ScopeTypeInfo->getTypeLoc().getLocalSourceRange().getBegin(),
           diag::err_pseudo_dtor_type_mismatch)
        << ObjectType << ScopeType << Base->getSourceRange()
        << ScopeTypeInfo->getTypeLoc().getLocalSourceRange();

      ScopeType = QualType();
      ScopeTypeInfo = nullptr;
    }
  }

  Expr *Result
    = new (Context) CXXPseudoDestructorExpr(Context, Base,
                                            OpKind == tok::arrow, OpLoc,
                                            SS.getWithLocInContext(Context),
                                            ScopeTypeInfo,
                                            CCLoc,
                                            TildeLoc,
                                            Destructed);

  return Result;
}

ExprResult Sema::ActOnPseudoDestructorExpr(Scope *S, Expr *Base,
                                           SourceLocation OpLoc,
                                           tok::TokenKind OpKind,
                                           CXXScopeSpec &SS,
                                           UnqualifiedId &FirstTypeName,
                                           SourceLocation CCLoc,
                                           SourceLocation TildeLoc,
                                           UnqualifiedId &SecondTypeName) {
  assert((FirstTypeName.getKind() == UnqualifiedId::IK_TemplateId ||
          FirstTypeName.getKind() == UnqualifiedId::IK_Identifier) &&
         "Invalid first type name in pseudo-destructor");
  assert((SecondTypeName.getKind() == UnqualifiedId::IK_TemplateId ||
          SecondTypeName.getKind() == UnqualifiedId::IK_Identifier) &&
         "Invalid second type name in pseudo-destructor");

  QualType ObjectType;
  if (CheckArrow(*this, ObjectType, Base, OpKind, OpLoc))
    return ExprError();

  // Compute the object type that we should use for name lookup purposes. Only
  // record types and dependent types matter.
  ParsedType ObjectTypePtrForLookup;
  if (!SS.isSet()) {
    if (ObjectType->isRecordType())
      ObjectTypePtrForLookup = ParsedType::make(ObjectType);
    else if (ObjectType->isDependentType())
      ObjectTypePtrForLookup = ParsedType::make(Context.DependentTy);
  }

  // Convert the name of the type being destructed (following the ~) into a
  // type (with source-location information).
  QualType DestructedType;
  TypeSourceInfo *DestructedTypeInfo = nullptr;
  PseudoDestructorTypeStorage Destructed;
  if (SecondTypeName.getKind() == UnqualifiedId::IK_Identifier) {
    ParsedType T = getTypeName(*SecondTypeName.Identifier,
                               SecondTypeName.StartLocation,
                               S, &SS, true, false, ObjectTypePtrForLookup);
    if (!T &&
        ((SS.isSet() && !computeDeclContext(SS, false)) ||
         (!SS.isSet() && ObjectType->isDependentType()))) {
      // The name of the type being destroyed is a dependent name, and we
      // couldn't find anything useful in scope. Just store the identifier and
      // it's location, and we'll perform (qualified) name lookup again at
      // template instantiation time.
      Destructed = PseudoDestructorTypeStorage(SecondTypeName.Identifier,
                                               SecondTypeName.StartLocation);
    } else if (!T) {
      Diag(SecondTypeName.StartLocation,
           diag::err_pseudo_dtor_destructor_non_type)
        << SecondTypeName.Identifier << ObjectType;
      if (isSFINAEContext())
        return ExprError();

      // Recover by assuming we had the right type all along.
      DestructedType = ObjectType;
    } else
      DestructedType = GetTypeFromParser(T, &DestructedTypeInfo);
  } else {
    // Resolve the template-id to a type.
    TemplateIdAnnotation *TemplateId = SecondTypeName.TemplateId;
    ASTTemplateArgsPtr TemplateArgsPtr(TemplateId->getTemplateArgs(),
                                       TemplateId->NumArgs);
    TypeResult T = ActOnTemplateIdType(TemplateId->SS,
                                       TemplateId->TemplateKWLoc,
                                       TemplateId->Template,
                                       TemplateId->TemplateNameLoc,
                                       TemplateId->LAngleLoc,
                                       TemplateArgsPtr,
                                       TemplateId->RAngleLoc);
    if (T.isInvalid() || !T.get()) {
      // Recover by assuming we had the right type all along.
      DestructedType = ObjectType;
    } else
      DestructedType = GetTypeFromParser(T.get(), &DestructedTypeInfo);
  }

  // If we've performed some kind of recovery, (re-)build the type source
  // information.
  if (!DestructedType.isNull()) {
    if (!DestructedTypeInfo)
      DestructedTypeInfo = Context.getTrivialTypeSourceInfo(DestructedType,
                                                  SecondTypeName.StartLocation);
    Destructed = PseudoDestructorTypeStorage(DestructedTypeInfo);
  }

  // Convert the name of the scope type (the type prior to '::') into a type.
  TypeSourceInfo *ScopeTypeInfo = nullptr;
  QualType ScopeType;
  if (FirstTypeName.getKind() == UnqualifiedId::IK_TemplateId ||
      FirstTypeName.Identifier) {
    if (FirstTypeName.getKind() == UnqualifiedId::IK_Identifier) {
      ParsedType T = getTypeName(*FirstTypeName.Identifier,
                                 FirstTypeName.StartLocation,
                                 S, &SS, true, false, ObjectTypePtrForLookup);
      if (!T) {
        Diag(FirstTypeName.StartLocation,
             diag::err_pseudo_dtor_destructor_non_type)
          << FirstTypeName.Identifier << ObjectType;

        if (isSFINAEContext())
          return ExprError();

        // Just drop this type. It's unnecessary anyway.
        ScopeType = QualType();
      } else
        ScopeType = GetTypeFromParser(T, &ScopeTypeInfo);
    } else {
      // Resolve the template-id to a type.
      TemplateIdAnnotation *TemplateId = FirstTypeName.TemplateId;
      ASTTemplateArgsPtr TemplateArgsPtr(TemplateId->getTemplateArgs(),
                                         TemplateId->NumArgs);
      TypeResult T = ActOnTemplateIdType(TemplateId->SS,
                                         TemplateId->TemplateKWLoc,
                                         TemplateId->Template,
                                         TemplateId->TemplateNameLoc,
                                         TemplateId->LAngleLoc,
                                         TemplateArgsPtr,
                                         TemplateId->RAngleLoc);
      if (T.isInvalid() || !T.get()) {
        // Recover by dropping this type.
        ScopeType = QualType();
      } else
        ScopeType = GetTypeFromParser(T.get(), &ScopeTypeInfo);
    }
  }

  if (!ScopeType.isNull() && !ScopeTypeInfo)
    ScopeTypeInfo = Context.getTrivialTypeSourceInfo(ScopeType,
                                                  FirstTypeName.StartLocation);


  return BuildPseudoDestructorExpr(Base, OpLoc, OpKind, SS,
                                   ScopeTypeInfo, CCLoc, TildeLoc,
                                   Destructed);
}

ExprResult Sema::ActOnPseudoDestructorExpr(Scope *S, Expr *Base,
                                           SourceLocation OpLoc,
                                           tok::TokenKind OpKind,
                                           SourceLocation TildeLoc,
                                           const DeclSpec& DS) {
  QualType ObjectType;
  if (CheckArrow(*this, ObjectType, Base, OpKind, OpLoc))
    return ExprError();

  QualType T = BuildDecltypeType(DS.getRepAsExpr(), DS.getTypeSpecTypeLoc(),
                                 false);

  TypeLocBuilder TLB;
  DecltypeTypeLoc DecltypeTL = TLB.push<DecltypeTypeLoc>(T);
  DecltypeTL.setNameLoc(DS.getTypeSpecTypeLoc());
  TypeSourceInfo *DestructedTypeInfo = TLB.getTypeSourceInfo(Context, T);
  PseudoDestructorTypeStorage Destructed(DestructedTypeInfo);

  return BuildPseudoDestructorExpr(Base, OpLoc, OpKind, CXXScopeSpec(),
                                   nullptr, SourceLocation(), TildeLoc,
                                   Destructed);
}

ExprResult Sema::BuildCXXMemberCallExpr(Expr *E, NamedDecl *FoundDecl,
                                        CXXConversionDecl *Method,
                                        bool HadMultipleCandidates) {
  if (Method->getParent()->isLambda() &&
      Method->getConversionType()->isBlockPointerType()) {
    // This is a lambda coversion to block pointer; check if the argument
    // is a LambdaExpr.
    Expr *SubE = E;
    CastExpr *CE = dyn_cast<CastExpr>(SubE);
    if (CE && CE->getCastKind() == CK_NoOp)
      SubE = CE->getSubExpr();
    SubE = SubE->IgnoreParens();
    if (CXXBindTemporaryExpr *BE = dyn_cast<CXXBindTemporaryExpr>(SubE))
      SubE = BE->getSubExpr();
    if (isa<LambdaExpr>(SubE)) {
      // For the conversion to block pointer on a lambda expression, we
      // construct a special BlockLiteral instead; this doesn't really make
      // a difference in ARC, but outside of ARC the resulting block literal
      // follows the normal lifetime rules for block literals instead of being
      // autoreleased.
      DiagnosticErrorTrap Trap(Diags);
      PushExpressionEvaluationContext(PotentiallyEvaluated);
      ExprResult Exp = BuildBlockForLambdaConversion(E->getExprLoc(),
                                                     E->getExprLoc(),
                                                     Method, E);
      PopExpressionEvaluationContext();

      if (Exp.isInvalid())
        Diag(E->getExprLoc(), diag::note_lambda_to_block_conv);
      return Exp;
    }
  }

  ExprResult Exp = PerformObjectArgumentInitialization(E, /*Qualifier=*/nullptr,
                                          FoundDecl, Method);
  if (Exp.isInvalid())
    return true;

  MemberExpr *ME = new (Context) MemberExpr(
      Exp.get(), /*IsArrow=*/false, SourceLocation(), Method, SourceLocation(),
      Context.BoundMemberTy, VK_RValue, OK_Ordinary);
  if (HadMultipleCandidates)
    ME->setHadMultipleCandidates(true);
  MarkMemberReferenced(ME);

  QualType ResultType = Method->getReturnType();
  ExprValueKind VK = Expr::getValueKindForType(ResultType);
  ResultType = ResultType.getNonLValueExprType(Context);

  CXXMemberCallExpr *CE =
    new (Context) CXXMemberCallExpr(Context, ME, None, ResultType, VK,
                                    Exp.get()->getLocEnd());
  return CE;
}

ExprResult Sema::BuildCXXNoexceptExpr(SourceLocation KeyLoc, Expr *Operand,
                                      SourceLocation RParen) {
  // If the operand is an unresolved lookup expression, the expression is ill-
  // formed per [over.over]p1, because overloaded function names cannot be used
  // without arguments except in explicit contexts.
  ExprResult R = CheckPlaceholderExpr(Operand);
  if (R.isInvalid())
    return R;

  // The operand may have been modified when checking the placeholder type.
  Operand = R.get();

  if (ActiveTemplateInstantiations.empty() &&
      Operand->HasSideEffects(Context, false)) {
    // The expression operand for noexcept is in an unevaluated expression
    // context, so side effects could result in unintended consequences.
    Diag(Operand->getExprLoc(), diag::warn_side_effects_unevaluated_context);
  }

  CanThrowResult CanThrow = canThrow(Operand);
  return new (Context)
      CXXNoexceptExpr(Context.BoolTy, Operand, CanThrow, KeyLoc, RParen);
}

ExprResult Sema::ActOnNoexceptExpr(SourceLocation KeyLoc, SourceLocation,
                                   Expr *Operand, SourceLocation RParen) {
  return BuildCXXNoexceptExpr(KeyLoc, Operand, RParen);
}

static bool IsSpecialDiscardedValue(Expr *E) {
  // In C++11, discarded-value expressions of a certain form are special,
  // according to [expr]p10:
  //   The lvalue-to-rvalue conversion (4.1) is applied only if the
  //   expression is an lvalue of volatile-qualified type and it has
  //   one of the following forms:
  E = E->IgnoreParens();

  //   - id-expression (5.1.1),
  if (isa<DeclRefExpr>(E))
    return true;

  //   - subscripting (5.2.1),
  if (isa<ArraySubscriptExpr>(E))
    return true;

  //   - class member access (5.2.5),
  if (isa<MemberExpr>(E))
    return true;

  //   - indirection (5.3.1),
  if (UnaryOperator *UO = dyn_cast<UnaryOperator>(E))
    if (UO->getOpcode() == UO_Deref)
      return true;

  if (BinaryOperator *BO = dyn_cast<BinaryOperator>(E)) {
    //   - pointer-to-member operation (5.5),
    if (BO->isPtrMemOp())
      return true;

    //   - comma expression (5.18) where the right operand is one of the above.
    if (BO->getOpcode() == BO_Comma)
      return IsSpecialDiscardedValue(BO->getRHS());
  }

  //   - conditional expression (5.16) where both the second and the third
  //     operands are one of the above, or
  if (ConditionalOperator *CO = dyn_cast<ConditionalOperator>(E))
    return IsSpecialDiscardedValue(CO->getTrueExpr()) &&
           IsSpecialDiscardedValue(CO->getFalseExpr());
  // The related edge case of "*x ?: *x".
  if (BinaryConditionalOperator *BCO =
          dyn_cast<BinaryConditionalOperator>(E)) {
    if (OpaqueValueExpr *OVE = dyn_cast<OpaqueValueExpr>(BCO->getTrueExpr()))
      return IsSpecialDiscardedValue(OVE->getSourceExpr()) &&
             IsSpecialDiscardedValue(BCO->getFalseExpr());
  }

  // Objective-C++ extensions to the rule.
  if (isa<PseudoObjectExpr>(E) || isa<ObjCIvarRefExpr>(E))
    return true;

  return false;
}

/// Perform the conversions required for an expression used in a
/// context that ignores the result.
ExprResult Sema::IgnoredValueConversions(Expr *E) {
  if (E->hasPlaceholderType()) {
    ExprResult result = CheckPlaceholderExpr(E);
    if (result.isInvalid()) return E;
    E = result.get();
  }

  // C99 6.3.2.1:
  //   [Except in specific positions,] an lvalue that does not have
  //   array type is converted to the value stored in the
  //   designated object (and is no longer an lvalue).
  if (E->isRValue()) {
    // In C, function designators (i.e. expressions of function type)
    // are r-values, but we still want to do function-to-pointer decay
    // on them.  This is both technically correct and convenient for
    // some clients.
    if (!getLangOpts().CPlusPlus && E->getType()->isFunctionType())
      return DefaultFunctionArrayConversion(E);

    return E;
  }

  if (getLangOpts().CPlusPlus)  {
    // The C++11 standard defines the notion of a discarded-value expression;
    // normally, we don't need to do anything to handle it, but if it is a
    // volatile lvalue with a special form, we perform an lvalue-to-rvalue
    // conversion.
    if (getLangOpts().CPlusPlus11 && E->isGLValue() &&
        E->getType().isVolatileQualified() &&
        IsSpecialDiscardedValue(E)) {
      ExprResult Res = DefaultLvalueConversion(E);
      if (Res.isInvalid())
        return E;
      E = Res.get();
    }
    return E;
  }

  // GCC seems to also exclude expressions of incomplete enum type.
  if (const EnumType *T = E->getType()->getAs<EnumType>()) {
    if (!T->getDecl()->isComplete()) {
      // FIXME: stupid workaround for a codegen bug!
      E = ImpCastExprToType(E, Context.VoidTy, CK_ToVoid).get();
      return E;
    }
  }

  ExprResult Res = DefaultFunctionArrayLvalueConversion(E);
  if (Res.isInvalid())
    return E;
  E = Res.get();

  if (!E->getType()->isVoidType())
    RequireCompleteType(E->getExprLoc(), E->getType(),
                        diag::err_incomplete_type);
  return E;
}

// If we can unambiguously determine whether Var can never be used
// in a constant expression, return true.
//  - if the variable and its initializer are non-dependent, then
//    we can unambiguously check if the variable is a constant expression.
//  - if the initializer is not value dependent - we can determine whether
//    it can be used to initialize a constant expression.  If Init can not
//    be used to initialize a constant expression we conclude that Var can
//    never be a constant expression.
//  - FXIME: if the initializer is dependent, we can still do some analysis and
//    identify certain cases unambiguously as non-const by using a Visitor:
//      - such as those that involve odr-use of a ParmVarDecl, involve a new
//        delete, lambda-expr, dynamic-cast, reinterpret-cast etc...
static inline bool VariableCanNeverBeAConstantExpression(VarDecl *Var,
    ASTContext &Context) {
  if (isa<ParmVarDecl>(Var)) return true;
  const VarDecl *DefVD = nullptr;

  // If there is no initializer - this can not be a constant expression.
  if (!Var->getAnyInitializer(DefVD)) return true;
  assert(DefVD);
  if (DefVD->isWeak()) return false;
  EvaluatedStmt *Eval = DefVD->ensureEvaluatedStmt();

  Expr *Init = cast<Expr>(Eval->Value);

  if (Var->getType()->isDependentType() || Init->isValueDependent()) {
    // FIXME: Teach the constant evaluator to deal with the non-dependent parts
    // of value-dependent expressions, and use it here to determine whether the
    // initializer is a potential constant expression.
    return false;
  }

  return !IsVariableAConstantExpression(Var, Context);
}

/// \brief Check if the current lambda has any potential captures
/// that must be captured by any of its enclosing lambdas that are ready to
/// capture. If there is a lambda that can capture a nested
/// potential-capture, go ahead and do so.  Also, check to see if any
/// variables are uncaptureable or do not involve an odr-use so do not
/// need to be captured.

static void CheckIfAnyEnclosingLambdasMustCaptureAnyPotentialCaptures(
    Expr *const FE, LambdaScopeInfo *const CurrentLSI, Sema &S) {

  assert(!S.isUnevaluatedContext());
  assert(S.CurContext->isDependentContext());
  assert(CurrentLSI->CallOperator == S.CurContext &&
      "The current call operator must be synchronized with Sema's CurContext");

  const bool IsFullExprInstantiationDependent = FE->isInstantiationDependent();

  ArrayRef<const FunctionScopeInfo *> FunctionScopesArrayRef(
      S.FunctionScopes.data(), S.FunctionScopes.size());

  // All the potentially captureable variables in the current nested
  // lambda (within a generic outer lambda), must be captured by an
  // outer lambda that is enclosed within a non-dependent context.
  const unsigned NumPotentialCaptures =
      CurrentLSI->getNumPotentialVariableCaptures();
  for (unsigned I = 0; I != NumPotentialCaptures; ++I) {
    Expr *VarExpr = nullptr;
    VarDecl *Var = nullptr;
    CurrentLSI->getPotentialVariableCapture(I, Var, VarExpr);
    // If the variable is clearly identified as non-odr-used and the full
    // expression is not instantiation dependent, only then do we not
    // need to check enclosing lambda's for speculative captures.
    // For e.g.:
    // Even though 'x' is not odr-used, it should be captured.
    // int test() {
    //   const int x = 10;
    //   auto L = [=](auto a) {
    //     (void) +x + a;
    //   };
    // }
    if (CurrentLSI->isVariableExprMarkedAsNonODRUsed(VarExpr) &&
        !IsFullExprInstantiationDependent)
      continue;

    // If we have a capture-capable lambda for the variable, go ahead and
    // capture the variable in that lambda (and all its enclosing lambdas).
    if (const Optional<unsigned> Index =
            getStackIndexOfNearestEnclosingCaptureCapableLambda(
                FunctionScopesArrayRef, Var, S)) {
      const unsigned FunctionScopeIndexOfCapturableLambda = Index.getValue();
      MarkVarDeclODRUsed(Var, VarExpr->getExprLoc(), S,
                         &FunctionScopeIndexOfCapturableLambda);
    }
    const bool IsVarNeverAConstantExpression =
        VariableCanNeverBeAConstantExpression(Var, S.Context);
    if (!IsFullExprInstantiationDependent || IsVarNeverAConstantExpression) {
      // This full expression is not instantiation dependent or the variable
      // can not be used in a constant expression - which means
      // this variable must be odr-used here, so diagnose a
      // capture violation early, if the variable is un-captureable.
      // This is purely for diagnosing errors early.  Otherwise, this
      // error would get diagnosed when the lambda becomes capture ready.
      QualType CaptureType, DeclRefType;
      SourceLocation ExprLoc = VarExpr->getExprLoc();
      if (S.tryCaptureVariable(Var, ExprLoc, S.TryCapture_Implicit,
                          /*EllipsisLoc*/ SourceLocation(),
                          /*BuildAndDiagnose*/false, CaptureType,
                          DeclRefType, nullptr)) {
        // We will never be able to capture this variable, and we need
        // to be able to in any and all instantiations, so diagnose it.
        S.tryCaptureVariable(Var, ExprLoc, S.TryCapture_Implicit,
                          /*EllipsisLoc*/ SourceLocation(),
                          /*BuildAndDiagnose*/true, CaptureType,
                          DeclRefType, nullptr);
      }
    }
  }

  // Check if 'this' needs to be captured.
  if (CurrentLSI->hasPotentialThisCapture()) {
    // If we have a capture-capable lambda for 'this', go ahead and capture
    // 'this' in that lambda (and all its enclosing lambdas).
    if (const Optional<unsigned> Index =
            getStackIndexOfNearestEnclosingCaptureCapableLambda(
                FunctionScopesArrayRef, /*0 is 'this'*/ nullptr, S)) {
      const unsigned FunctionScopeIndexOfCapturableLambda = Index.getValue();
      S.CheckCXXThisCapture(CurrentLSI->PotentialThisCaptureLocation,
                            /*Explicit*/ false, /*BuildAndDiagnose*/ true,
                            &FunctionScopeIndexOfCapturableLambda);
    }
  }

  // Reset all the potential captures at the end of each full-expression.
  CurrentLSI->clearPotentialCaptures();
}

static ExprResult attemptRecovery(Sema &SemaRef,
                                  const TypoCorrectionConsumer &Consumer,
                                  const TypoCorrection &TC) {
  LookupResult R(SemaRef, Consumer.getLookupResult().getLookupNameInfo(),
                 Consumer.getLookupResult().getLookupKind());
  const CXXScopeSpec *SS = Consumer.getSS();
  CXXScopeSpec NewSS;

  // Use an approprate CXXScopeSpec for building the expr.
  if (auto *NNS = TC.getCorrectionSpecifier())
    NewSS.MakeTrivial(SemaRef.Context, NNS, TC.getCorrectionRange());
  else if (SS && !TC.WillReplaceSpecifier())
    NewSS = *SS;

  if (auto *ND = TC.getFoundDecl()) {
    R.setLookupName(ND->getDeclName());
    R.addDecl(ND);
    if (ND->isCXXClassMember()) {
      // Figure out the correct naming class to add to the LookupResult.
      CXXRecordDecl *Record = nullptr;
      if (auto *NNS = TC.getCorrectionSpecifier())
        Record = NNS->getAsType()->getAsCXXRecordDecl();
      if (!Record)
        Record =
            dyn_cast<CXXRecordDecl>(ND->getDeclContext()->getRedeclContext());
      if (Record)
        R.setNamingClass(Record);

      // Detect and handle the case where the decl might be an implicit
      // member.
      bool MightBeImplicitMember;
      if (!Consumer.isAddressOfOperand())
        MightBeImplicitMember = true;
      else if (!NewSS.isEmpty())
        MightBeImplicitMember = false;
      else if (R.isOverloadedResult())
        MightBeImplicitMember = false;
      else if (R.isUnresolvableResult())
        MightBeImplicitMember = true;
      else
        MightBeImplicitMember = isa<FieldDecl>(ND) ||
                                isa<IndirectFieldDecl>(ND) ||
                                isa<MSPropertyDecl>(ND);

      if (MightBeImplicitMember)
        return SemaRef.BuildPossibleImplicitMemberExpr(
            NewSS, /*TemplateKWLoc*/ SourceLocation(), R,
            /*TemplateArgs*/ nullptr, /*S*/ nullptr);
    } else if (auto *Ivar = dyn_cast<ObjCIvarDecl>(ND)) {
      return SemaRef.LookupInObjCMethod(R, Consumer.getScope(),
                                        Ivar->getIdentifier());
    }
  }

  return SemaRef.BuildDeclarationNameExpr(NewSS, R, /*NeedsADL*/ false,
                                          /*AcceptInvalidDecl*/ true);
}

namespace {
class FindTypoExprs : public RecursiveASTVisitor<FindTypoExprs> {
  llvm::SmallSetVector<TypoExpr *, 2> &TypoExprs;

public:
  explicit FindTypoExprs(llvm::SmallSetVector<TypoExpr *, 2> &TypoExprs)
      : TypoExprs(TypoExprs) {}
  bool VisitTypoExpr(TypoExpr *TE) {
    TypoExprs.insert(TE);
    return true;
  }
};

class TransformTypos : public TreeTransform<TransformTypos> {
  typedef TreeTransform<TransformTypos> BaseTransform;

  VarDecl *InitDecl; // A decl to avoid as a correction because it is in the
                     // process of being initialized.
  llvm::function_ref<ExprResult(Expr *)> ExprFilter;
  llvm::SmallSetVector<TypoExpr *, 2> TypoExprs, AmbiguousTypoExprs;
  llvm::SmallDenseMap<TypoExpr *, ExprResult, 2> TransformCache;
  llvm::SmallDenseMap<OverloadExpr *, Expr *, 4> OverloadResolution;

  /// \brief Emit diagnostics for all of the TypoExprs encountered.
  /// If the TypoExprs were successfully corrected, then the diagnostics should
  /// suggest the corrections. Otherwise the diagnostics will not suggest
  /// anything (having been passed an empty TypoCorrection).
  void EmitAllDiagnostics() {
    for (auto E : TypoExprs) {
      TypoExpr *TE = cast<TypoExpr>(E);
      auto &State = SemaRef.getTypoExprState(TE);
      if (State.DiagHandler) {
        TypoCorrection TC = State.Consumer->getCurrentCorrection();
        ExprResult Replacement = TransformCache[TE];

        // Extract the NamedDecl from the transformed TypoExpr and add it to the
        // TypoCorrection, replacing the existing decls. This ensures the right
        // NamedDecl is used in diagnostics e.g. in the case where overload
        // resolution was used to select one from several possible decls that
        // had been stored in the TypoCorrection.
        if (auto *ND = getDeclFromExpr(
                Replacement.isInvalid() ? nullptr : Replacement.get()))
          TC.setCorrectionDecl(ND);

        State.DiagHandler(TC);
      }
      SemaRef.clearDelayedTypo(TE);
    }
  }

  /// \brief If corrections for the first TypoExpr have been exhausted for a
  /// given combination of the other TypoExprs, retry those corrections against
  /// the next combination of substitutions for the other TypoExprs by advancing
  /// to the next potential correction of the second TypoExpr. For the second
  /// and subsequent TypoExprs, if its stream of corrections has been exhausted,
  /// the stream is reset and the next TypoExpr's stream is advanced by one (a
  /// TypoExpr's correction stream is advanced by removing the TypoExpr from the
  /// TransformCache). Returns true if there is still any untried combinations
  /// of corrections.
  bool CheckAndAdvanceTypoExprCorrectionStreams() {
    for (auto TE : TypoExprs) {
      auto &State = SemaRef.getTypoExprState(TE);
      TransformCache.erase(TE);
      if (!State.Consumer->finished())
        return true;
      State.Consumer->resetCorrectionStream();
    }
    return false;
  }

  NamedDecl *getDeclFromExpr(Expr *E) {
    if (auto *OE = dyn_cast_or_null<OverloadExpr>(E))
      E = OverloadResolution[OE];

    if (!E)
      return nullptr;
    if (auto *DRE = dyn_cast<DeclRefExpr>(E))
      return DRE->getFoundDecl();
    if (auto *ME = dyn_cast<MemberExpr>(E))
      return ME->getFoundDecl();
    // FIXME: Add any other expr types that could be be seen by the delayed typo
    // correction TreeTransform for which the corresponding TypoCorrection could
    // contain multiple decls.
    return nullptr;
  }

  ExprResult TryTransform(Expr *E) {
    Sema::SFINAETrap Trap(SemaRef);
    ExprResult Res = TransformExpr(E);
    if (Trap.hasErrorOccurred() || Res.isInvalid())
      return ExprError();

    return ExprFilter(Res.get());
  }

public:
  TransformTypos(Sema &SemaRef, VarDecl *InitDecl, llvm::function_ref<ExprResult(Expr *)> Filter)
      : BaseTransform(SemaRef), InitDecl(InitDecl), ExprFilter(Filter) {}

  ExprResult RebuildCallExpr(Expr *Callee, SourceLocation LParenLoc,
                                   MultiExprArg Args,
                                   SourceLocation RParenLoc,
                                   Expr *ExecConfig = nullptr) {
    auto Result = BaseTransform::RebuildCallExpr(Callee, LParenLoc, Args,
                                                 RParenLoc, ExecConfig);
    if (auto *OE = dyn_cast<OverloadExpr>(Callee)) {
      if (Result.isUsable()) {
        Expr *ResultCall = Result.get();
        if (auto *BE = dyn_cast<CXXBindTemporaryExpr>(ResultCall))
          ResultCall = BE->getSubExpr();
        if (auto *CE = dyn_cast<CallExpr>(ResultCall))
          OverloadResolution[OE] = CE->getCallee();
      }
    }
    return Result;
  }

  ExprResult TransformLambdaExpr(LambdaExpr *E) { return Owned(E); }

  ExprResult TransformBlockExpr(BlockExpr *E) { return Owned(E); }

  ExprResult TransformObjCPropertyRefExpr(ObjCPropertyRefExpr *E) {
    return Owned(E);
  }

  ExprResult TransformObjCIvarRefExpr(ObjCIvarRefExpr *E) {
    return Owned(E);
  }

  ExprResult Transform(Expr *E) {
    ExprResult Res;
    while (true) {
      Res = TryTransform(E);

      // Exit if either the transform was valid or if there were no TypoExprs
      // to transform that still have any untried correction candidates..
      if (!Res.isInvalid() ||
          !CheckAndAdvanceTypoExprCorrectionStreams())
        break;
    }

    // Ensure none of the TypoExprs have multiple typo correction candidates
    // with the same edit length that pass all the checks and filters.
    // TODO: Properly handle various permutations of possible corrections when
    // there is more than one potentially ambiguous typo correction.
    // Also, disable typo correction while attempting the transform when
    // handling potentially ambiguous typo corrections as any new TypoExprs will
    // have been introduced by the application of one of the correction
    // candidates and add little to no value if corrected.
    SemaRef.DisableTypoCorrection = true;
    while (!AmbiguousTypoExprs.empty()) {
      auto TE  = AmbiguousTypoExprs.back();
      auto Cached = TransformCache[TE];
      auto &State = SemaRef.getTypoExprState(TE);
      State.Consumer->saveCurrentPosition();
      TransformCache.erase(TE);
      if (!TryTransform(E).isInvalid()) {
        State.Consumer->resetCorrectionStream();
        TransformCache.erase(TE);
        Res = ExprError();
        break;
      }
      AmbiguousTypoExprs.remove(TE);
      State.Consumer->restoreSavedPosition();
      TransformCache[TE] = Cached;
    }
    SemaRef.DisableTypoCorrection = false;

    // Ensure that all of the TypoExprs within the current Expr have been found.
    if (!Res.isUsable())
      FindTypoExprs(TypoExprs).TraverseStmt(E);

    EmitAllDiagnostics();

    return Res;
  }

  ExprResult TransformTypoExpr(TypoExpr *E) {
    // If the TypoExpr hasn't been seen before, record it. Otherwise, return the
    // cached transformation result if there is one and the TypoExpr isn't the
    // first one that was encountered.
    auto &CacheEntry = TransformCache[E];
    if (!TypoExprs.insert(E) && !CacheEntry.isUnset()) {
      return CacheEntry;
    }

    auto &State = SemaRef.getTypoExprState(E);
    assert(State.Consumer && "Cannot transform a cleared TypoExpr");

    // For the first TypoExpr and an uncached TypoExpr, find the next likely
    // typo correction and return it.
    while (TypoCorrection TC = State.Consumer->getNextCorrection()) {
      if (InitDecl && TC.getFoundDecl() == InitDecl)
        continue;
      ExprResult NE = State.RecoveryHandler ?
          State.RecoveryHandler(SemaRef, E, TC) :
          attemptRecovery(SemaRef, *State.Consumer, TC);
      if (!NE.isInvalid()) {
        // Check whether there may be a second viable correction with the same
        // edit distance; if so, remember this TypoExpr may have an ambiguous
        // correction so it can be more thoroughly vetted later.
        TypoCorrection Next;
        if ((Next = State.Consumer->peekNextCorrection()) &&
            Next.getEditDistance(false) == TC.getEditDistance(false)) {
          AmbiguousTypoExprs.insert(E);
        } else {
          AmbiguousTypoExprs.remove(E);
        }
        assert(!NE.isUnset() &&
               "Typo was transformed into a valid-but-null ExprResult");
        return CacheEntry = NE;
      }
    }
    return CacheEntry = ExprError();
  }
};
}

ExprResult
Sema::CorrectDelayedTyposInExpr(Expr *E, VarDecl *InitDecl,
                                llvm::function_ref<ExprResult(Expr *)> Filter) {
  // If the current evaluation context indicates there are uncorrected typos
  // and the current expression isn't guaranteed to not have typos, try to
  // resolve any TypoExpr nodes that might be in the expression.
  if (E && !ExprEvalContexts.empty() && ExprEvalContexts.back().NumTypos &&
      (E->isTypeDependent() || E->isValueDependent() ||
       E->isInstantiationDependent())) {
    auto TyposInContext = ExprEvalContexts.back().NumTypos;
    assert(TyposInContext < ~0U && "Recursive call of CorrectDelayedTyposInExpr");
    ExprEvalContexts.back().NumTypos = ~0U;
    auto TyposResolved = DelayedTypos.size();
    auto Result = TransformTypos(*this, InitDecl, Filter).Transform(E);
    ExprEvalContexts.back().NumTypos = TyposInContext;
    TyposResolved -= DelayedTypos.size();
    if (Result.isInvalid() || Result.get() != E) {
      ExprEvalContexts.back().NumTypos -= TyposResolved;
      return Result;
    }
    assert(TyposResolved == 0 && "Corrected typo but got same Expr back?");
  }
  return E;
}

ExprResult Sema::ActOnFinishFullExpr(Expr *FE, SourceLocation CC,
                                     bool DiscardedValue,
                                     bool IsConstexpr,
                                     bool IsLambdaInitCaptureInitializer) {
  ExprResult FullExpr = FE;

  if (!FullExpr.get())
    return ExprError();

  // If we are an init-expression in a lambdas init-capture, we should not
  // diagnose an unexpanded pack now (will be diagnosed once lambda-expr
  // containing full-expression is done).
  // template<class ... Ts> void test(Ts ... t) {
  //   test([&a(t)]() { <-- (t) is an init-expr that shouldn't be diagnosed now.
  //     return a;
  //   }() ...);
  // }
  // FIXME: This is a hack. It would be better if we pushed the lambda scope
  // when we parse the lambda introducer, and teach capturing (but not
  // unexpanded pack detection) to walk over LambdaScopeInfos which don't have a
  // corresponding class yet (that is, have LambdaScopeInfo either represent a
  // lambda where we've entered the introducer but not the body, or represent a
  // lambda where we've entered the body, depending on where the
  // parser/instantiation has got to).
  if (!IsLambdaInitCaptureInitializer &&
      DiagnoseUnexpandedParameterPack(FullExpr.get()))
    return ExprError();

  // Top-level expressions default to 'id' when we're in a debugger.
  if (DiscardedValue && getLangOpts().DebuggerCastResultToId &&
      FullExpr.get()->getType() == Context.UnknownAnyTy) {
    FullExpr = forceUnknownAnyToType(FullExpr.get(), Context.getObjCIdType());
    if (FullExpr.isInvalid())
      return ExprError();
  }

  if (DiscardedValue) {
    FullExpr = CheckPlaceholderExpr(FullExpr.get());
    if (FullExpr.isInvalid())
      return ExprError();

    FullExpr = IgnoredValueConversions(FullExpr.get());
    if (FullExpr.isInvalid())
      return ExprError();
  }

  FullExpr = CorrectDelayedTyposInExpr(FullExpr.get());
  if (FullExpr.isInvalid())
    return ExprError();

  CheckCompletedExpr(FullExpr.get(), CC, IsConstexpr);

  // At the end of this full expression (which could be a deeply nested
  // lambda), if there is a potential capture within the nested lambda,
  // have the outer capture-able lambda try and capture it.
  // Consider the following code:
  // void f(int, int);
  // void f(const int&, double);
  // void foo() {
  //  const int x = 10, y = 20;
  //  auto L = [=](auto a) {
  //      auto M = [=](auto b) {
  //         f(x, b); <-- requires x to be captured by L and M
  //         f(y, a); <-- requires y to be captured by L, but not all Ms
  //      };
  //   };
  // }

  // FIXME: Also consider what happens for something like this that involves
  // the gnu-extension statement-expressions or even lambda-init-captures:
  //   void f() {
  //     const int n = 0;
  //     auto L =  [&](auto a) {
  //       +n + ({ 0; a; });
  //     };
  //   }
  //
  // Here, we see +n, and then the full-expression 0; ends, so we don't
  // capture n (and instead remove it from our list of potential captures),
  // and then the full-expression +n + ({ 0; }); ends, but it's too late
  // for us to see that we need to capture n after all.

  LambdaScopeInfo *const CurrentLSI = getCurLambda();
  // FIXME: PR 17877 showed that getCurLambda() can return a valid pointer
  // even if CurContext is not a lambda call operator. Refer to that Bug Report
  // for an example of the code that might cause this asynchrony.
  // By ensuring we are in the context of a lambda's call operator
  // we can fix the bug (we only need to check whether we need to capture
  // if we are within a lambda's body); but per the comments in that
  // PR, a proper fix would entail :
  //   "Alternative suggestion:
  //   - Add to Sema an integer holding the smallest (outermost) scope
  //     index that we are *lexically* within, and save/restore/set to
  //     FunctionScopes.size() in InstantiatingTemplate's
  //     constructor/destructor.
  //  - Teach the handful of places that iterate over FunctionScopes to
  //    stop at the outermost enclosing lexical scope."
  const bool IsInLambdaDeclContext = isLambdaCallOperator(CurContext);
  if (IsInLambdaDeclContext && CurrentLSI &&
      CurrentLSI->hasPotentialCaptures() && !FullExpr.isInvalid())
    CheckIfAnyEnclosingLambdasMustCaptureAnyPotentialCaptures(FE, CurrentLSI,
                                                              *this);
  return MaybeCreateExprWithCleanups(FullExpr);
}

StmtResult Sema::ActOnFinishFullStmt(Stmt *FullStmt) {
  if (!FullStmt) return StmtError();

  return MaybeCreateStmtWithCleanups(FullStmt);
}

Sema::IfExistsResult
Sema::CheckMicrosoftIfExistsSymbol(Scope *S,
                                   CXXScopeSpec &SS,
                                   const DeclarationNameInfo &TargetNameInfo) {
  DeclarationName TargetName = TargetNameInfo.getName();
  if (!TargetName)
    return IER_DoesNotExist;

  // If the name itself is dependent, then the result is dependent.
  if (TargetName.isDependentName())
    return IER_Dependent;

  // Do the redeclaration lookup in the current scope.
  LookupResult R(*this, TargetNameInfo, Sema::LookupAnyName,
                 Sema::NotForRedeclaration);
  LookupParsedName(R, S, &SS);
  R.suppressDiagnostics();

  switch (R.getResultKind()) {
  case LookupResult::Found:
  case LookupResult::FoundOverloaded:
  case LookupResult::FoundUnresolvedValue:
  case LookupResult::Ambiguous:
    return IER_Exists;

  case LookupResult::NotFound:
    return IER_DoesNotExist;

  case LookupResult::NotFoundInCurrentInstantiation:
    return IER_Dependent;
  }

  llvm_unreachable("Invalid LookupResult Kind!");
}

Sema::IfExistsResult
Sema::CheckMicrosoftIfExistsSymbol(Scope *S, SourceLocation KeywordLoc,
                                   bool IsIfExists, CXXScopeSpec &SS,
                                   UnqualifiedId &Name) {
  DeclarationNameInfo TargetNameInfo = GetNameFromUnqualifiedId(Name);

  // Check for unexpanded parameter packs.
  SmallVector<UnexpandedParameterPack, 4> Unexpanded;
  collectUnexpandedParameterPacks(SS, Unexpanded);
  collectUnexpandedParameterPacks(TargetNameInfo, Unexpanded);
  if (!Unexpanded.empty()) {
    DiagnoseUnexpandedParameterPacks(KeywordLoc,
                                     IsIfExists? UPPC_IfExists
                                               : UPPC_IfNotExists,
                                     Unexpanded);
    return IER_Error;
  }

  return CheckMicrosoftIfExistsSymbol(S, SS, TargetNameInfo);
}<|MERGE_RESOLUTION|>--- conflicted
+++ resolved
@@ -3610,16 +3610,6 @@
     // Nothing else to do.
     break;
 
-  case ICK_Function_Conversion:
-    // If both sides are functions (or pointers/references to them), there could
-    // be incompatible exception declarations.
-    if (CheckExceptionSpecCompatibility(From, ToType))
-      return ExprError();
-
-    From = ImpCastExprToType(From, ToType, CK_NoOp,
-                             VK_RValue, /*BasePath=*/nullptr, CCK).get();
-    break;
-
   case ICK_Integral_Promotion:
   case ICK_Integral_Conversion:
     if (ToType->isBooleanType()) {
@@ -3866,6 +3856,7 @@
   case ICK_Lvalue_To_Rvalue:
   case ICK_Array_To_Pointer:
   case ICK_Function_To_Pointer:
+  case ICK_Function_Conversion:
   case ICK_Qualification:
   case ICK_Num_Conversion_Kinds:
   case ICK_C_Only_Conversion:
@@ -3876,6 +3867,16 @@
   switch (SCS.Third) {
   case ICK_Identity:
     // Nothing to do.
+    break;
+
+  case ICK_Function_Conversion:
+    // If both sides are functions (or pointers/references to them), there could
+    // be incompatible exception declarations.
+    if (CheckExceptionSpecCompatibility(From, ToType))
+      return ExprError();
+
+    From = ImpCastExprToType(From, ToType, CK_NoOp,
+                             VK_RValue, /*BasePath=*/nullptr, CCK).get();
     break;
 
   case ICK_Qualification: {
@@ -5393,8 +5394,6 @@
     if (LHS.get()->getObjectKind() == OK_BitField ||
         RHS.get()->getObjectKind() == OK_BitField)
       OK = OK_BitField;
-<<<<<<< HEAD
-=======
 
     // If we have function pointer types, unify them anyway to unify their
     // exception specifications, if any.
@@ -5409,7 +5408,6 @@
       assert(Context.hasSameType(LTy, RTy) && "bad composite pointer type");
     }
 
->>>>>>> 5f8878fa
     return LTy;
   }
 
@@ -5462,6 +5460,14 @@
 
       LHS = LHSCopy;
       RHS = RHSCopy;
+    }
+
+    // If we have function pointer types, unify them anyway to unify their
+    // exception specifications, if any.
+    if (LTy->isFunctionPointerType() || LTy->isMemberFunctionPointerType()) {
+      LTy = FindCompositePointerType(QuestionLoc, LHS, RHS);
+      assert(!LTy.isNull() && "failed to find composite pointer type for "
+                              "canonically equivalent function ptr types");
     }
 
     return LTy;
@@ -5534,6 +5540,78 @@
   return QualType();
 }
 
+static FunctionProtoType::ExceptionSpecInfo
+mergeExceptionSpecs(Sema &S, FunctionProtoType::ExceptionSpecInfo ESI1,
+                    FunctionProtoType::ExceptionSpecInfo ESI2,
+                    SmallVectorImpl<QualType> &ExceptionTypeStorage) {
+  ExceptionSpecificationType EST1 = ESI1.Type;
+  ExceptionSpecificationType EST2 = ESI2.Type;
+
+  // If either of them can throw anything, that is the result.
+  if (EST1 == EST_None) return ESI1;
+  if (EST2 == EST_None) return ESI2;
+  if (EST1 == EST_MSAny) return ESI1;
+  if (EST2 == EST_MSAny) return ESI2;
+
+  // If either of them is non-throwing, the result is the other.
+  if (EST1 == EST_DynamicNone) return ESI2;
+  if (EST2 == EST_DynamicNone) return ESI1;
+  if (EST1 == EST_BasicNoexcept) return ESI2;
+  if (EST2 == EST_BasicNoexcept) return ESI1;
+
+  // If either of them is a non-value-dependent computed noexcept, that
+  // determines the result.
+  if (EST2 == EST_ComputedNoexcept && ESI2.NoexceptExpr &&
+      !ESI2.NoexceptExpr->isValueDependent())
+    return !ESI2.NoexceptExpr->EvaluateKnownConstInt(S.Context) ? ESI2 : ESI1;
+  if (EST1 == EST_ComputedNoexcept && ESI1.NoexceptExpr &&
+      !ESI1.NoexceptExpr->isValueDependent())
+    return !ESI1.NoexceptExpr->EvaluateKnownConstInt(S.Context) ? ESI1 : ESI2;
+  // If we're left with value-dependent computed noexcept expressions, we're
+  // stuck. Before C++17, we can just drop the exception specification entirely,
+  // since it's not actually part of the canonical type. And this should never
+  // happen in C++17, because it would mean we were computing the composite
+  // pointer type of dependent types, which should never happen.
+  if (EST1 == EST_ComputedNoexcept || EST2 == EST_ComputedNoexcept) {
+    assert(!S.getLangOpts().CPlusPlus1z &&
+           "computing composite pointer type of dependent types");
+    return FunctionProtoType::ExceptionSpecInfo();
+  }
+
+  // Switch over the possibilities so that people adding new values know to
+  // update this function.
+  switch (EST1) {
+  case EST_None:
+  case EST_DynamicNone:
+  case EST_MSAny:
+  case EST_BasicNoexcept:
+  case EST_ComputedNoexcept:
+    llvm_unreachable("handled above");
+
+  case EST_Dynamic: {
+    // This is the fun case: both exception specifications are dynamic. Form
+    // the union of the two lists.
+    assert(EST2 == EST_Dynamic && "other cases should already be handled");
+    llvm::SmallPtrSet<QualType, 8> Found;
+    for (auto &Exceptions : {ESI1.Exceptions, ESI2.Exceptions})
+      for (QualType E : Exceptions)
+        if (Found.insert(S.Context.getCanonicalType(E)).second)
+          ExceptionTypeStorage.push_back(E);
+
+    FunctionProtoType::ExceptionSpecInfo Result(EST_Dynamic);
+    Result.Exceptions = ExceptionTypeStorage;
+    return Result;
+  }
+
+  case EST_Unevaluated:
+  case EST_Uninstantiated:
+  case EST_Unparsed:
+    llvm_unreachable("shouldn't see unresolved exception specifications here");
+  }
+
+  llvm_unreachable("invalid ExceptionSpecificationType");
+}
+
 /// \brief Find a merged pointer type and convert the two expressions to it.
 ///
 /// This finds the composite pointer type (or member pointer type) for @p E1
@@ -5548,9 +5626,12 @@
 /// a non-standard (but still sane) composite type to which both expressions
 /// can be converted. When such a type is chosen, \c *NonStandardCompositeType
 /// will be set true.
+///
+/// \param ConvertArgs If \c false, do not convert E1 and E2 to the target type.
 QualType Sema::FindCompositePointerType(SourceLocation Loc,
                                         Expr *&E1, Expr *&E2,
-                                        bool *NonStandardCompositeType) {
+                                        bool *NonStandardCompositeType,
+                                        bool ConvertArgs) {
   if (NonStandardCompositeType)
     *NonStandardCompositeType = false;
 
@@ -5577,16 +5658,18 @@
   //   - if either p1 or p2 is a null pointer constant, T2 or T1, respectively;
   if (T1IsPointerLike &&
       E2->isNullPointerConstant(Context, Expr::NPC_ValueDependentIsNull)) {
-    E2 = ImpCastExprToType(E2, T1, T1->isMemberPointerType()
-                                       ? CK_NullToMemberPointer
-                                       : CK_NullToPointer).get();
+    if (ConvertArgs)
+      E2 = ImpCastExprToType(E2, T1, T1->isMemberPointerType()
+                                         ? CK_NullToMemberPointer
+                                         : CK_NullToPointer).get();
     return T1;
   }
   if (T2IsPointerLike &&
       E1->isNullPointerConstant(Context, Expr::NPC_ValueDependentIsNull)) {
-    E1 = ImpCastExprToType(E1, T2, T2->isMemberPointerType()
-                                       ? CK_NullToMemberPointer
-                                       : CK_NullToPointer).get();
+    if (ConvertArgs)
+      E1 = ImpCastExprToType(E1, T2, T2->isMemberPointerType()
+                                         ? CK_NullToMemberPointer
+                                         : CK_NullToPointer).get();
     return T2;
   }
 
@@ -5632,8 +5715,8 @@
   // exists.
   SmallVector<unsigned, 4> QualifierUnion;
   SmallVector<std::pair<const Type *, const Type *>, 4> MemberOfClass;
-  QualType Composite1 = Context.getCanonicalType(T1);
-  QualType Composite2 = Context.getCanonicalType(T2);
+  QualType Composite1 = T1;
+  QualType Composite2 = T2;
   unsigned NeedConstBefore = 0;
   while (true) {
     const PointerType *Ptr1, *Ptr2;
@@ -5677,6 +5760,41 @@
 
     // Cannot unwrap any more types.
     break;
+  }
+
+  // Apply the function pointer conversion to unify the types. We've already
+  // unwrapped down to the function types, and we want to merge rather than
+  // just convert, so do this ourselves rather than calling
+  // IsFunctionConversion.
+  //
+  // FIXME: In order to match the standard wording as closely as possible, we
+  // currently only do this under a single level of pointers. Ideally, we would
+  // allow this in general, and set NeedConstBefore to the relevant depth on
+  // the side(s) where we changed anything.
+  if (QualifierUnion.size() == 1) {
+    if (auto *FPT1 = Composite1->getAs<FunctionProtoType>()) {
+      if (auto *FPT2 = Composite2->getAs<FunctionProtoType>()) {
+        FunctionProtoType::ExtProtoInfo EPI1 = FPT1->getExtProtoInfo();
+        FunctionProtoType::ExtProtoInfo EPI2 = FPT2->getExtProtoInfo();
+
+        // The result is noreturn if both operands are.
+        bool Noreturn =
+            EPI1.ExtInfo.getNoReturn() && EPI2.ExtInfo.getNoReturn();
+        EPI1.ExtInfo = EPI1.ExtInfo.withNoReturn(Noreturn);
+        EPI2.ExtInfo = EPI2.ExtInfo.withNoReturn(Noreturn);
+
+        // The result is nothrow if both operands are.
+        SmallVector<QualType, 8> ExceptionTypeStorage;
+        EPI1.ExceptionSpec = EPI2.ExceptionSpec =
+            mergeExceptionSpecs(*this, EPI1.ExceptionSpec, EPI2.ExceptionSpec,
+                                ExceptionTypeStorage);
+
+        Composite1 = Context.getFunctionType(FPT1->getReturnType(),
+                                             FPT1->getParamTypes(), EPI1);
+        Composite2 = Context.getFunctionType(FPT2->getReturnType(),
+                                             FPT2->getParamTypes(), EPI2);
+      }
+    }
   }
 
   if (NeedConstBefore && NonStandardCompositeType) {
@@ -5728,25 +5846,28 @@
           E1ToC(S, Entity, Kind, E1), E2ToC(S, Entity, Kind, E2),
           Viable(E1ToC && E2ToC) {}
 
-    QualType perform() {
+    bool perform() {
       ExprResult E1Result = E1ToC.Perform(S, Entity, Kind, E1);
       if (E1Result.isInvalid())
-        return QualType();
+        return true;
       E1 = E1Result.getAs<Expr>();
 
       ExprResult E2Result = E2ToC.Perform(S, Entity, Kind, E2);
       if (E2Result.isInvalid())
-        return QualType();
+        return true;
       E2 = E2Result.getAs<Expr>();
 
-      return Composite;
+      return false;
     }
   };
 
   // Try to convert to each composite pointer type.
   Conversion C1(*this, Loc, E1, E2, Composite1);
-  if (C1.Viable && Context.hasSameType(Composite1, Composite2))
-    return C1.perform();
+  if (C1.Viable && Context.hasSameType(Composite1, Composite2)) {
+    if (ConvertArgs && C1.perform())
+      return QualType();
+    return C1.Composite;
+  }
   Conversion C2(*this, Loc, E1, E2, Composite2);
 
   if (C1.Viable == C2.Viable) {
@@ -5757,7 +5878,10 @@
   }
 
   // Convert to the chosen type.
-  return (C1.Viable ? C1 : C2).perform();
+  if (ConvertArgs && (C1.Viable ? C1 : C2).perform())
+    return QualType();
+
+  return C1.Viable ? C1.Composite : C2.Composite;
 }
 
 ExprResult Sema::MaybeBindToTemporary(Expr *E) {
