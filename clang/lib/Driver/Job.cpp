--- conflicted
+++ resolved
@@ -71,13 +71,9 @@
     .Cases("-iframework", "-include-pch", true)
     .Default(false);
   if (IsInclude)
-<<<<<<< HEAD
-    return HaveCrashVFS ? false : true;
+    return !HaveCrashVFS;
   if (StringRef(Flag).startswith("-index-store-path"))
     return true;
-=======
-    return !HaveCrashVFS;
->>>>>>> 6ab4ae41
 
   // The remaining flags are treated as a single argument.
 
