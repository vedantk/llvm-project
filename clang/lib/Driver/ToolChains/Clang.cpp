//===--- LLVM.cpp - Clang+LLVM ToolChain Implementations --------*- C++ -*-===//
//
//                     The LLVM Compiler Infrastructure
//
// This file is distributed under the University of Illinois Open Source
// License. See LICENSE.TXT for details.
//
//===----------------------------------------------------------------------===//

#include "Clang.h"
#include "Arch/AArch64.h"
#include "Arch/ARM.h"
#include "Arch/Mips.h"
#include "Arch/PPC.h"
#include "Arch/Sparc.h"
#include "Arch/SystemZ.h"
#include "Arch/X86.h"
#include "CommonArgs.h"
#include "Hexagon.h"
#include "InputInfo.h"
#include "PS4CPU.h"
#include "clang/Basic/CharInfo.h"
#include "clang/Basic/LangOptions.h"
#include "clang/Basic/ObjCRuntime.h"
#include "clang/Basic/Version.h"
#include "clang/Config/config.h"
#include "clang/Driver/DriverDiagnostic.h"
#include "clang/Driver/Options.h"
#include "clang/Driver/SanitizerArgs.h"
#include "clang/Driver/XRayArgs.h"
#include "llvm/ADT/StringExtras.h"
#include "llvm/Option/ArgList.h"
#include "llvm/Support/CodeGen.h"
#include "llvm/Support/Compression.h"
#include "llvm/Support/FileSystem.h"
#include "llvm/Support/Path.h"
#include "llvm/Support/Process.h"
#include "llvm/Support/TargetParser.h"
#include "llvm/Support/YAMLParser.h"

#ifdef LLVM_ON_UNIX
#include <unistd.h> // For getuid().
#endif

using namespace clang::driver;
using namespace clang::driver::tools;
using namespace clang;
using namespace llvm::opt;

static void CheckPreprocessingOptions(const Driver &D, const ArgList &Args) {
  if (Arg *A =
          Args.getLastArg(clang::driver::options::OPT_C, options::OPT_CC)) {
    if (!Args.hasArg(options::OPT_E) && !Args.hasArg(options::OPT__SLASH_P) &&
        !Args.hasArg(options::OPT__SLASH_EP) && !D.CCCIsCPP()) {
      D.Diag(clang::diag::err_drv_argument_only_allowed_with)
          << A->getBaseArg().getAsString(Args)
          << (D.IsCLMode() ? "/E, /P or /EP" : "-E");
    }
  }
}

static void CheckCodeGenerationOptions(const Driver &D, const ArgList &Args) {
  // In gcc, only ARM checks this, but it seems reasonable to check universally.
  if (Args.hasArg(options::OPT_static))
    if (const Arg *A =
            Args.getLastArg(options::OPT_dynamic, options::OPT_mdynamic_no_pic))
      D.Diag(diag::err_drv_argument_not_allowed_with) << A->getAsString(Args)
                                                      << "-static";
}

// Add backslashes to escape spaces and other backslashes.
// This is used for the space-separated argument list specified with
// the -dwarf-debug-flags option.
static void EscapeSpacesAndBackslashes(const char *Arg,
                                       SmallVectorImpl<char> &Res) {
  for (; *Arg; ++Arg) {
    switch (*Arg) {
    default:
      break;
    case ' ':
    case '\\':
      Res.push_back('\\');
      break;
    }
    Res.push_back(*Arg);
  }
}

// Quote target names for inclusion in GNU Make dependency files.
// Only the characters '$', '#', ' ', '\t' are quoted.
static void QuoteTarget(StringRef Target, SmallVectorImpl<char> &Res) {
  for (unsigned i = 0, e = Target.size(); i != e; ++i) {
    switch (Target[i]) {
    case ' ':
    case '\t':
      // Escape the preceding backslashes
      for (int j = i - 1; j >= 0 && Target[j] == '\\'; --j)
        Res.push_back('\\');

      // Escape the space/tab
      Res.push_back('\\');
      break;
    case '$':
      Res.push_back('$');
      break;
    case '#':
      Res.push_back('\\');
      break;
    default:
      break;
    }

    Res.push_back(Target[i]);
  }
}

/// Apply \a Work on the current tool chain \a RegularToolChain and any other
/// offloading tool chain that is associated with the current action \a JA.
static void
forAllAssociatedToolChains(Compilation &C, const JobAction &JA,
                           const ToolChain &RegularToolChain,
                           llvm::function_ref<void(const ToolChain &)> Work) {
  // Apply Work on the current/regular tool chain.
  Work(RegularToolChain);

  // Apply Work on all the offloading tool chains associated with the current
  // action.
  if (JA.isHostOffloading(Action::OFK_Cuda))
    Work(*C.getSingleOffloadToolChain<Action::OFK_Cuda>());
  else if (JA.isDeviceOffloading(Action::OFK_Cuda))
    Work(*C.getSingleOffloadToolChain<Action::OFK_Host>());

  if (JA.isHostOffloading(Action::OFK_OpenMP)) {
    auto TCs = C.getOffloadToolChains<Action::OFK_OpenMP>();
    for (auto II = TCs.first, IE = TCs.second; II != IE; ++II)
      Work(*II->second);
  } else if (JA.isDeviceOffloading(Action::OFK_OpenMP))
    Work(*C.getSingleOffloadToolChain<Action::OFK_Host>());

  //
  // TODO: Add support for other offloading programming models here.
  //
}

/// This is a helper function for validating the optional refinement step
/// parameter in reciprocal argument strings. Return false if there is an error
/// parsing the refinement step. Otherwise, return true and set the Position
/// of the refinement step in the input string.
static bool getRefinementStep(StringRef In, const Driver &D,
                              const Arg &A, size_t &Position) {
  const char RefinementStepToken = ':';
  Position = In.find(RefinementStepToken);
  if (Position != StringRef::npos) {
    StringRef Option = A.getOption().getName();
    StringRef RefStep = In.substr(Position + 1);
    // Allow exactly one numeric character for the additional refinement
    // step parameter. This is reasonable for all currently-supported
    // operations and architectures because we would expect that a larger value
    // of refinement steps would cause the estimate "optimization" to
    // under-perform the native operation. Also, if the estimate does not
    // converge quickly, it probably will not ever converge, so further
    // refinement steps will not produce a better answer.
    if (RefStep.size() != 1) {
      D.Diag(diag::err_drv_invalid_value) << Option << RefStep;
      return false;
    }
    char RefStepChar = RefStep[0];
    if (RefStepChar < '0' || RefStepChar > '9') {
      D.Diag(diag::err_drv_invalid_value) << Option << RefStep;
      return false;
    }
  }
  return true;
}

/// The -mrecip flag requires processing of many optional parameters.
static void ParseMRecip(const Driver &D, const ArgList &Args,
                        ArgStringList &OutStrings) {
  StringRef DisabledPrefixIn = "!";
  StringRef DisabledPrefixOut = "!";
  StringRef EnabledPrefixOut = "";
  StringRef Out = "-mrecip=";

  Arg *A = Args.getLastArg(options::OPT_mrecip, options::OPT_mrecip_EQ);
  if (!A)
    return;

  unsigned NumOptions = A->getNumValues();
  if (NumOptions == 0) {
    // No option is the same as "all".
    OutStrings.push_back(Args.MakeArgString(Out + "all"));
    return;
  }

  // Pass through "all", "none", or "default" with an optional refinement step.
  if (NumOptions == 1) {
    StringRef Val = A->getValue(0);
    size_t RefStepLoc;
    if (!getRefinementStep(Val, D, *A, RefStepLoc))
      return;
    StringRef ValBase = Val.slice(0, RefStepLoc);
    if (ValBase == "all" || ValBase == "none" || ValBase == "default") {
      OutStrings.push_back(Args.MakeArgString(Out + Val));
      return;
    }
  }

  // Each reciprocal type may be enabled or disabled individually.
  // Check each input value for validity, concatenate them all back together,
  // and pass through.

  llvm::StringMap<bool> OptionStrings;
  OptionStrings.insert(std::make_pair("divd", false));
  OptionStrings.insert(std::make_pair("divf", false));
  OptionStrings.insert(std::make_pair("vec-divd", false));
  OptionStrings.insert(std::make_pair("vec-divf", false));
  OptionStrings.insert(std::make_pair("sqrtd", false));
  OptionStrings.insert(std::make_pair("sqrtf", false));
  OptionStrings.insert(std::make_pair("vec-sqrtd", false));
  OptionStrings.insert(std::make_pair("vec-sqrtf", false));

  for (unsigned i = 0; i != NumOptions; ++i) {
    StringRef Val = A->getValue(i);

    bool IsDisabled = Val.startswith(DisabledPrefixIn);
    // Ignore the disablement token for string matching.
    if (IsDisabled)
      Val = Val.substr(1);

    size_t RefStep;
    if (!getRefinementStep(Val, D, *A, RefStep))
      return;

    StringRef ValBase = Val.slice(0, RefStep);
    llvm::StringMap<bool>::iterator OptionIter = OptionStrings.find(ValBase);
    if (OptionIter == OptionStrings.end()) {
      // Try again specifying float suffix.
      OptionIter = OptionStrings.find(ValBase.str() + 'f');
      if (OptionIter == OptionStrings.end()) {
        // The input name did not match any known option string.
        D.Diag(diag::err_drv_unknown_argument) << Val;
        return;
      }
      // The option was specified without a float or double suffix.
      // Make sure that the double entry was not already specified.
      // The float entry will be checked below.
      if (OptionStrings[ValBase.str() + 'd']) {
        D.Diag(diag::err_drv_invalid_value) << A->getOption().getName() << Val;
        return;
      }
    }

    if (OptionIter->second == true) {
      // Duplicate option specified.
      D.Diag(diag::err_drv_invalid_value) << A->getOption().getName() << Val;
      return;
    }

    // Mark the matched option as found. Do not allow duplicate specifiers.
    OptionIter->second = true;

    // If the precision was not specified, also mark the double entry as found.
    if (ValBase.back() != 'f' && ValBase.back() != 'd')
      OptionStrings[ValBase.str() + 'd'] = true;

    // Build the output string.
    StringRef Prefix = IsDisabled ? DisabledPrefixOut : EnabledPrefixOut;
    Out = Args.MakeArgString(Out + Prefix + Val);
    if (i != NumOptions - 1)
      Out = Args.MakeArgString(Out + ",");
  }

  OutStrings.push_back(Args.MakeArgString(Out));
}

static void getHexagonTargetFeatures(const ArgList &Args,
                                     std::vector<StringRef> &Features) {
  handleTargetFeaturesGroup(Args, Features,
                            options::OPT_m_hexagon_Features_Group);

  bool UseLongCalls = false;
  if (Arg *A = Args.getLastArg(options::OPT_mlong_calls,
                               options::OPT_mno_long_calls)) {
    if (A->getOption().matches(options::OPT_mlong_calls))
      UseLongCalls = true;
  }

  Features.push_back(UseLongCalls ? "+long-calls" : "-long-calls");
}

static void getWebAssemblyTargetFeatures(const ArgList &Args,
                                         std::vector<StringRef> &Features) {
  handleTargetFeaturesGroup(Args, Features, options::OPT_m_wasm_Features_Group);
}

static void getAMDGPUTargetFeatures(const Driver &D, const ArgList &Args,
                                    std::vector<StringRef> &Features) {
  if (const Arg *dAbi = Args.getLastArg(options::OPT_mamdgpu_debugger_abi)) {
    StringRef value = dAbi->getValue();
    if (value == "1.0") {
      Features.push_back("+amdgpu-debugger-insert-nops");
      Features.push_back("+amdgpu-debugger-reserve-regs");
      Features.push_back("+amdgpu-debugger-emit-prologue");
    } else {
      D.Diag(diag::err_drv_clang_unsupported) << dAbi->getAsString(Args);
    }
  }

  handleTargetFeaturesGroup(
    Args, Features, options::OPT_m_amdgpu_Features_Group);
}

static void getTargetFeatures(const ToolChain &TC, const llvm::Triple &Triple,
                              const ArgList &Args, ArgStringList &CmdArgs,
                              bool ForAS) {
  const Driver &D = TC.getDriver();
  std::vector<StringRef> Features;
  switch (Triple.getArch()) {
  default:
    break;
  case llvm::Triple::mips:
  case llvm::Triple::mipsel:
  case llvm::Triple::mips64:
  case llvm::Triple::mips64el:
    mips::getMIPSTargetFeatures(D, Triple, Args, Features);
    break;

  case llvm::Triple::arm:
  case llvm::Triple::armeb:
  case llvm::Triple::thumb:
  case llvm::Triple::thumbeb:
    arm::getARMTargetFeatures(TC, Triple, Args, CmdArgs, Features, ForAS);
    break;

  case llvm::Triple::ppc:
  case llvm::Triple::ppc64:
  case llvm::Triple::ppc64le:
    ppc::getPPCTargetFeatures(D, Triple, Args, Features);
    break;
  case llvm::Triple::systemz:
    systemz::getSystemZTargetFeatures(Args, Features);
    break;
  case llvm::Triple::aarch64:
  case llvm::Triple::aarch64_be:
    aarch64::getAArch64TargetFeatures(D, Args, Features);
    break;
  case llvm::Triple::x86:
  case llvm::Triple::x86_64:
    x86::getX86TargetFeatures(D, Triple, Args, Features);
    break;
  case llvm::Triple::hexagon:
    getHexagonTargetFeatures(Args, Features);
    break;
  case llvm::Triple::wasm32:
  case llvm::Triple::wasm64:
    getWebAssemblyTargetFeatures(Args, Features);
    break;
  case llvm::Triple::sparc:
  case llvm::Triple::sparcel:
  case llvm::Triple::sparcv9:
    sparc::getSparcTargetFeatures(D, Args, Features);
    break;
  case llvm::Triple::r600:
  case llvm::Triple::amdgcn:
    getAMDGPUTargetFeatures(D, Args, Features);
    break;
  }

  // Find the last of each feature.
  llvm::StringMap<unsigned> LastOpt;
  for (unsigned I = 0, N = Features.size(); I < N; ++I) {
    StringRef Name = Features[I];
    assert(Name[0] == '-' || Name[0] == '+');
    LastOpt[Name.drop_front(1)] = I;
  }

  for (unsigned I = 0, N = Features.size(); I < N; ++I) {
    // If this feature was overridden, ignore it.
    StringRef Name = Features[I];
    llvm::StringMap<unsigned>::iterator LastI = LastOpt.find(Name.drop_front(1));
    assert(LastI != LastOpt.end());
    unsigned Last = LastI->second;
    if (Last != I)
      continue;

    CmdArgs.push_back("-target-feature");
    CmdArgs.push_back(Name.data());
  }
}

static bool
shouldUseExceptionTablesForObjCExceptions(const ObjCRuntime &runtime,
                                          const llvm::Triple &Triple) {
  // We use the zero-cost exception tables for Objective-C if the non-fragile
  // ABI is enabled or when compiling for x86_64 and ARM on Snow Leopard and
  // later.
  if (runtime.isNonFragile())
    return true;

  if (!Triple.isMacOSX())
    return false;

  return (!Triple.isMacOSXVersionLT(10, 5) &&
          (Triple.getArch() == llvm::Triple::x86_64 ||
           Triple.getArch() == llvm::Triple::arm));
}

/// Adds exception related arguments to the driver command arguments. There's a
/// master flag, -fexceptions and also language specific flags to enable/disable
/// C++ and Objective-C exceptions. This makes it possible to for example
/// disable C++ exceptions but enable Objective-C exceptions.
static void addExceptionArgs(const ArgList &Args, types::ID InputType,
                             const ToolChain &TC, bool KernelOrKext,
                             const ObjCRuntime &objcRuntime,
                             ArgStringList &CmdArgs) {
  const Driver &D = TC.getDriver();
  const llvm::Triple &Triple = TC.getTriple();

  if (KernelOrKext) {
    // -mkernel and -fapple-kext imply no exceptions, so claim exception related
    // arguments now to avoid warnings about unused arguments.
    Args.ClaimAllArgs(options::OPT_fexceptions);
    Args.ClaimAllArgs(options::OPT_fno_exceptions);
    Args.ClaimAllArgs(options::OPT_fobjc_exceptions);
    Args.ClaimAllArgs(options::OPT_fno_objc_exceptions);
    Args.ClaimAllArgs(options::OPT_fcxx_exceptions);
    Args.ClaimAllArgs(options::OPT_fno_cxx_exceptions);
    return;
  }

  // See if the user explicitly enabled exceptions.
  bool EH = Args.hasFlag(options::OPT_fexceptions, options::OPT_fno_exceptions,
                         false);

  // Obj-C exceptions are enabled by default, regardless of -fexceptions. This
  // is not necessarily sensible, but follows GCC.
  if (types::isObjC(InputType) &&
      Args.hasFlag(options::OPT_fobjc_exceptions,
                   options::OPT_fno_objc_exceptions, true)) {
    CmdArgs.push_back("-fobjc-exceptions");

    EH |= shouldUseExceptionTablesForObjCExceptions(objcRuntime, Triple);
  }

  if (types::isCXX(InputType)) {
    // Disable C++ EH by default on XCore and PS4.
    bool CXXExceptionsEnabled =
        Triple.getArch() != llvm::Triple::xcore && !Triple.isPS4CPU();
    Arg *ExceptionArg = Args.getLastArg(
        options::OPT_fcxx_exceptions, options::OPT_fno_cxx_exceptions,
        options::OPT_fexceptions, options::OPT_fno_exceptions);
    if (ExceptionArg)
      CXXExceptionsEnabled =
          ExceptionArg->getOption().matches(options::OPT_fcxx_exceptions) ||
          ExceptionArg->getOption().matches(options::OPT_fexceptions);

    if (CXXExceptionsEnabled) {
      if (Triple.isPS4CPU()) {
        ToolChain::RTTIMode RTTIMode = TC.getRTTIMode();
        assert(ExceptionArg &&
               "On the PS4 exceptions should only be enabled if passing "
               "an argument");
        if (RTTIMode == ToolChain::RM_DisabledExplicitly) {
          const Arg *RTTIArg = TC.getRTTIArg();
          assert(RTTIArg && "RTTI disabled explicitly but no RTTIArg!");
          D.Diag(diag::err_drv_argument_not_allowed_with)
              << RTTIArg->getAsString(Args) << ExceptionArg->getAsString(Args);
        } else if (RTTIMode == ToolChain::RM_EnabledImplicitly)
          D.Diag(diag::warn_drv_enabling_rtti_with_exceptions);
      } else
        assert(TC.getRTTIMode() != ToolChain::RM_DisabledImplicitly);

      CmdArgs.push_back("-fcxx-exceptions");

      EH = true;
    }
  }

  if (EH)
    CmdArgs.push_back("-fexceptions");
}

static bool ShouldDisableAutolink(const ArgList &Args, const ToolChain &TC) {
  bool Default = true;
  if (TC.getTriple().isOSDarwin()) {
    // The native darwin assembler doesn't support the linker_option directives,
    // so we disable them if we think the .s file will be passed to it.
    Default = TC.useIntegratedAs();
  }
  return !Args.hasFlag(options::OPT_fautolink, options::OPT_fno_autolink,
                       Default);
}

static bool ShouldDisableDwarfDirectory(const ArgList &Args,
                                        const ToolChain &TC) {
  bool UseDwarfDirectory =
      Args.hasFlag(options::OPT_fdwarf_directory_asm,
                   options::OPT_fno_dwarf_directory_asm, TC.useIntegratedAs());
  return !UseDwarfDirectory;
}

// Convert an arg of the form "-gN" or "-ggdbN" or one of their aliases
// to the corresponding DebugInfoKind.
static codegenoptions::DebugInfoKind DebugLevelToInfoKind(const Arg &A) {
  assert(A.getOption().matches(options::OPT_gN_Group) &&
         "Not a -g option that specifies a debug-info level");
  if (A.getOption().matches(options::OPT_g0) ||
      A.getOption().matches(options::OPT_ggdb0))
    return codegenoptions::NoDebugInfo;
  if (A.getOption().matches(options::OPT_gline_tables_only) ||
      A.getOption().matches(options::OPT_ggdb1))
    return codegenoptions::DebugLineTablesOnly;
  return codegenoptions::LimitedDebugInfo;
}

static bool mustUseNonLeafFramePointerForTarget(const llvm::Triple &Triple) {
  switch (Triple.getArch()){
  default:
    return false;
  case llvm::Triple::arm:
  case llvm::Triple::thumb:
    // ARM Darwin targets require a frame pointer to be always present to aid
    // offline debugging via backtraces.
    return Triple.isOSDarwin();
  }
}

static bool useFramePointerForTargetByDefault(const ArgList &Args,
                                              const llvm::Triple &Triple) {
  switch (Triple.getArch()) {
  case llvm::Triple::xcore:
  case llvm::Triple::wasm32:
  case llvm::Triple::wasm64:
    // XCore never wants frame pointers, regardless of OS.
    // WebAssembly never wants frame pointers.
    return false;
  default:
    break;
  }

  if (Triple.isOSLinux() || Triple.getOS() == llvm::Triple::CloudABI) {
    switch (Triple.getArch()) {
    // Don't use a frame pointer on linux if optimizing for certain targets.
    case llvm::Triple::mips64:
    case llvm::Triple::mips64el:
    case llvm::Triple::mips:
    case llvm::Triple::mipsel:
    case llvm::Triple::ppc:
    case llvm::Triple::ppc64:
    case llvm::Triple::ppc64le:
    case llvm::Triple::systemz:
    case llvm::Triple::x86:
    case llvm::Triple::x86_64:
      return !areOptimizationsEnabled(Args);
    default:
      return true;
    }
  }

  if (Triple.isOSWindows()) {
    switch (Triple.getArch()) {
    case llvm::Triple::x86:
      return !areOptimizationsEnabled(Args);
    case llvm::Triple::x86_64:
      return Triple.isOSBinFormatMachO();
    case llvm::Triple::arm:
    case llvm::Triple::thumb:
      // Windows on ARM builds with FPO disabled to aid fast stack walking
      return true;
    default:
      // All other supported Windows ISAs use xdata unwind information, so frame
      // pointers are not generally useful.
      return false;
    }
  }

  return true;
}

static bool shouldUseFramePointer(const ArgList &Args,
                                  const llvm::Triple &Triple) {
  if (Arg *A = Args.getLastArg(options::OPT_fno_omit_frame_pointer,
                               options::OPT_fomit_frame_pointer))
    return A->getOption().matches(options::OPT_fno_omit_frame_pointer) ||
           mustUseNonLeafFramePointerForTarget(Triple);

  if (Args.hasArg(options::OPT_pg))
    return true;

  return useFramePointerForTargetByDefault(Args, Triple);
}

static bool shouldUseLeafFramePointer(const ArgList &Args,
                                      const llvm::Triple &Triple) {
  if (Arg *A = Args.getLastArg(options::OPT_mno_omit_leaf_frame_pointer,
                               options::OPT_momit_leaf_frame_pointer))
    return A->getOption().matches(options::OPT_mno_omit_leaf_frame_pointer);

  if (Args.hasArg(options::OPT_pg))
    return true;

  if (Triple.isPS4CPU())
    return false;

  return useFramePointerForTargetByDefault(Args, Triple);
}

/// Add a CC1 option to specify the debug compilation directory.
static void addDebugCompDirArg(const ArgList &Args, ArgStringList &CmdArgs) {
  SmallString<128> cwd;
  if (!llvm::sys::fs::current_path(cwd)) {
    CmdArgs.push_back("-fdebug-compilation-dir");
    CmdArgs.push_back(Args.MakeArgString(cwd));
  }
}

/// \brief Vectorize at all optimization levels greater than 1 except for -Oz.
/// For -Oz the loop vectorizer is disable, while the slp vectorizer is enabled.
static bool shouldEnableVectorizerAtOLevel(const ArgList &Args, bool isSlpVec) {
  if (Arg *A = Args.getLastArg(options::OPT_O_Group)) {
    if (A->getOption().matches(options::OPT_O4) ||
        A->getOption().matches(options::OPT_Ofast))
      return true;

    if (A->getOption().matches(options::OPT_O0))
      return false;

    assert(A->getOption().matches(options::OPT_O) && "Must have a -O flag");

    // Vectorize -Os.
    StringRef S(A->getValue());
    if (S == "s")
      return true;

    // Don't vectorize -Oz, unless it's the slp vectorizer.
    if (S == "z")
      return isSlpVec;

    unsigned OptLevel = 0;
    if (S.getAsInteger(10, OptLevel))
      return false;

    return OptLevel > 1;
  }

  return false;
}

/// Add -x lang to \p CmdArgs for \p Input.
static void addDashXForInput(const ArgList &Args, const InputInfo &Input,
                             ArgStringList &CmdArgs) {
  // When using -verify-pch, we don't want to provide the type
  // 'precompiled-header' if it was inferred from the file extension
  if (Args.hasArg(options::OPT_verify_pch) && Input.getType() == types::TY_PCH)
    return;

  CmdArgs.push_back("-x");
  if (Args.hasArg(options::OPT_rewrite_objc))
    CmdArgs.push_back(types::getTypeName(types::TY_PP_ObjCXX));
  else {
    // Map the driver type to the frontend type. This is mostly an identity
    // mapping, except that the distinction between module interface units
    // and other source files does not exist at the frontend layer.
    const char *ClangType;
    switch (Input.getType()) {
    case types::TY_CXXModule:
      ClangType = "c++";
      break;
    case types::TY_PP_CXXModule:
      ClangType = "c++-cpp-output";
      break;
    default:
      ClangType = types::getTypeName(Input.getType());
      break;
    }
    CmdArgs.push_back(ClangType);
  }
}

static void appendUserToPath(SmallVectorImpl<char> &Result) {
#ifdef LLVM_ON_UNIX
  const char *Username = getenv("LOGNAME");
#else
  const char *Username = getenv("USERNAME");
#endif
  if (Username) {
    // Validate that LoginName can be used in a path, and get its length.
    size_t Len = 0;
    for (const char *P = Username; *P; ++P, ++Len) {
      if (!clang::isAlphanumeric(*P) && *P != '_') {
        Username = nullptr;
        break;
      }
    }

    if (Username && Len > 0) {
      Result.append(Username, Username + Len);
      return;
    }
  }

// Fallback to user id.
#ifdef LLVM_ON_UNIX
  std::string UID = llvm::utostr(getuid());
#else
  // FIXME: Windows seems to have an 'SID' that might work.
  std::string UID = "9999";
#endif
  Result.append(UID.begin(), UID.end());
}

static void addPGOAndCoverageFlags(Compilation &C, const Driver &D,
                                   const InputInfo &Output, const ArgList &Args,
                                   ArgStringList &CmdArgs) {

  auto *PGOGenerateArg = Args.getLastArg(options::OPT_fprofile_generate,
                                         options::OPT_fprofile_generate_EQ,
                                         options::OPT_fno_profile_generate);
  if (PGOGenerateArg &&
      PGOGenerateArg->getOption().matches(options::OPT_fno_profile_generate))
    PGOGenerateArg = nullptr;

  auto *ProfileGenerateArg = Args.getLastArg(
      options::OPT_fprofile_instr_generate,
      options::OPT_fprofile_instr_generate_EQ,
      options::OPT_fno_profile_instr_generate);
  if (ProfileGenerateArg &&
      ProfileGenerateArg->getOption().matches(
          options::OPT_fno_profile_instr_generate))
    ProfileGenerateArg = nullptr;

  if (PGOGenerateArg && ProfileGenerateArg)
    D.Diag(diag::err_drv_argument_not_allowed_with)
        << PGOGenerateArg->getSpelling() << ProfileGenerateArg->getSpelling();

  auto *ProfileUseArg = getLastProfileUseArg(Args);

  if (PGOGenerateArg && ProfileUseArg)
    D.Diag(diag::err_drv_argument_not_allowed_with)
        << ProfileUseArg->getSpelling() << PGOGenerateArg->getSpelling();

  if (ProfileGenerateArg && ProfileUseArg)
    D.Diag(diag::err_drv_argument_not_allowed_with)
        << ProfileGenerateArg->getSpelling() << ProfileUseArg->getSpelling();

  if (ProfileGenerateArg) {
    if (ProfileGenerateArg->getOption().matches(
            options::OPT_fprofile_instr_generate_EQ))
      CmdArgs.push_back(Args.MakeArgString(Twine("-fprofile-instrument-path=") +
                                           ProfileGenerateArg->getValue()));
    // The default is to use Clang Instrumentation.
    CmdArgs.push_back("-fprofile-instrument=clang");
  }

  if (PGOGenerateArg) {
    CmdArgs.push_back("-fprofile-instrument=llvm");
    if (PGOGenerateArg->getOption().matches(
            options::OPT_fprofile_generate_EQ)) {
      SmallString<128> Path(PGOGenerateArg->getValue());
      llvm::sys::path::append(Path, "default_%m.profraw");
      CmdArgs.push_back(
          Args.MakeArgString(Twine("-fprofile-instrument-path=") + Path));
    }
  }

  if (ProfileUseArg) {
    if (ProfileUseArg->getOption().matches(options::OPT_fprofile_instr_use_EQ))
      CmdArgs.push_back(Args.MakeArgString(
          Twine("-fprofile-instrument-use-path=") + ProfileUseArg->getValue()));
    else if ((ProfileUseArg->getOption().matches(
                  options::OPT_fprofile_use_EQ) ||
              ProfileUseArg->getOption().matches(
                  options::OPT_fprofile_instr_use))) {
      SmallString<128> Path(
          ProfileUseArg->getNumValues() == 0 ? "" : ProfileUseArg->getValue());
      if (Path.empty() || llvm::sys::fs::is_directory(Path))
        llvm::sys::path::append(Path, "default.profdata");
      CmdArgs.push_back(
          Args.MakeArgString(Twine("-fprofile-instrument-use-path=") + Path));
    }
  }

  if (Args.hasArg(options::OPT_ftest_coverage) ||
      Args.hasArg(options::OPT_coverage))
    CmdArgs.push_back("-femit-coverage-notes");
  if (Args.hasFlag(options::OPT_fprofile_arcs, options::OPT_fno_profile_arcs,
                   false) ||
      Args.hasArg(options::OPT_coverage))
    CmdArgs.push_back("-femit-coverage-data");

  if (Args.hasFlag(options::OPT_fcoverage_mapping,
                   options::OPT_fno_coverage_mapping, false)) {
    if (!ProfileGenerateArg)
      D.Diag(clang::diag::err_drv_argument_only_allowed_with)
          << "-fcoverage-mapping"
          << "-fprofile-instr-generate";

    CmdArgs.push_back("-fcoverage-mapping");
  }

  if (C.getArgs().hasArg(options::OPT_c) ||
      C.getArgs().hasArg(options::OPT_S)) {
    if (Output.isFilename()) {
      CmdArgs.push_back("-coverage-notes-file");
      SmallString<128> OutputFilename;
      if (Arg *FinalOutput = C.getArgs().getLastArg(options::OPT_o))
        OutputFilename = FinalOutput->getValue();
      else
        OutputFilename = llvm::sys::path::filename(Output.getBaseInput());
      SmallString<128> CoverageFilename = OutputFilename;
      if (llvm::sys::path::is_relative(CoverageFilename)) {
        SmallString<128> Pwd;
        if (!llvm::sys::fs::current_path(Pwd)) {
          llvm::sys::path::append(Pwd, CoverageFilename);
          CoverageFilename.swap(Pwd);
        }
      }
      llvm::sys::path::replace_extension(CoverageFilename, "gcno");
      CmdArgs.push_back(Args.MakeArgString(CoverageFilename));

      // Leave -fprofile-dir= an unused argument unless .gcda emission is
      // enabled. To be polite, with '-fprofile-arcs -fno-profile-arcs' consider
      // the flag used. There is no -fno-profile-dir, so the user has no
      // targeted way to suppress the warning.
      if (Args.hasArg(options::OPT_fprofile_arcs) ||
          Args.hasArg(options::OPT_coverage)) {
        CmdArgs.push_back("-coverage-data-file");
        if (Arg *FProfileDir = Args.getLastArg(options::OPT_fprofile_dir)) {
          CoverageFilename = FProfileDir->getValue();
          llvm::sys::path::append(CoverageFilename, OutputFilename);
        }
        llvm::sys::path::replace_extension(CoverageFilename, "gcda");
        CmdArgs.push_back(Args.MakeArgString(CoverageFilename));
      }
    }
  }
}

/// \brief Check whether the given input tree contains any compilation actions.
static bool ContainsCompileAction(const Action *A) {
  if (isa<CompileJobAction>(A) || isa<BackendJobAction>(A))
    return true;

  for (const auto &AI : A->inputs())
    if (ContainsCompileAction(AI))
      return true;

  return false;
}

/// \brief Check if -relax-all should be passed to the internal assembler.
/// This is done by default when compiling non-assembler source with -O0.
static bool UseRelaxAll(Compilation &C, const ArgList &Args) {
  bool RelaxDefault = true;

  if (Arg *A = Args.getLastArg(options::OPT_O_Group))
    RelaxDefault = A->getOption().matches(options::OPT_O0);

  if (RelaxDefault) {
    RelaxDefault = false;
    for (const auto &Act : C.getActions()) {
      if (ContainsCompileAction(Act)) {
        RelaxDefault = true;
        break;
      }
    }
  }

  return Args.hasFlag(options::OPT_mrelax_all, options::OPT_mno_relax_all,
                      RelaxDefault);
}

// Extract the integer N from a string spelled "-dwarf-N", returning 0
// on mismatch. The StringRef input (rather than an Arg) allows
// for use by the "-Xassembler" option parser.
static unsigned DwarfVersionNum(StringRef ArgValue) {
  return llvm::StringSwitch<unsigned>(ArgValue)
      .Case("-gdwarf-2", 2)
      .Case("-gdwarf-3", 3)
      .Case("-gdwarf-4", 4)
      .Case("-gdwarf-5", 5)
      .Default(0);
}

static void RenderDebugEnablingArgs(const ArgList &Args, ArgStringList &CmdArgs,
                                    codegenoptions::DebugInfoKind DebugInfoKind,
                                    unsigned DwarfVersion,
                                    llvm::DebuggerKind DebuggerTuning) {
  switch (DebugInfoKind) {
  case codegenoptions::DebugLineTablesOnly:
    CmdArgs.push_back("-debug-info-kind=line-tables-only");
    break;
  case codegenoptions::LimitedDebugInfo:
    CmdArgs.push_back("-debug-info-kind=limited");
    break;
  case codegenoptions::FullDebugInfo:
    CmdArgs.push_back("-debug-info-kind=standalone");
    break;
  default:
    break;
  }
  if (DwarfVersion > 0)
    CmdArgs.push_back(
        Args.MakeArgString("-dwarf-version=" + Twine(DwarfVersion)));
  switch (DebuggerTuning) {
  case llvm::DebuggerKind::GDB:
    CmdArgs.push_back("-debugger-tuning=gdb");
    break;
  case llvm::DebuggerKind::LLDB:
    CmdArgs.push_back("-debugger-tuning=lldb");
    break;
  case llvm::DebuggerKind::SCE:
    CmdArgs.push_back("-debugger-tuning=sce");
    break;
  default:
    break;
  }
}

static void RenderDebugInfoCompressionArgs(const ArgList &Args,
                                           ArgStringList &CmdArgs,
                                           const Driver &D) {
  const Arg *A = Args.getLastArg(options::OPT_gz, options::OPT_gz_EQ);
  if (!A)
    return;

  if (A->getOption().getID() == options::OPT_gz) {
    if (llvm::zlib::isAvailable())
      CmdArgs.push_back("-compress-debug-sections");
    else
      D.Diag(diag::warn_debug_compression_unavailable);
    return;
  }

  StringRef Value = A->getValue();
  if (Value == "none") {
    CmdArgs.push_back("-compress-debug-sections=none");
  } else if (Value == "zlib" || Value == "zlib-gnu") {
    if (llvm::zlib::isAvailable()) {
      CmdArgs.push_back(
          Args.MakeArgString("-compress-debug-sections=" + Twine(Value)));
    } else {
      D.Diag(diag::warn_debug_compression_unavailable);
    }
  } else {
    D.Diag(diag::err_drv_unsupported_option_argument)
        << A->getOption().getName() << Value;
  }
}

static const char *RelocationModelName(llvm::Reloc::Model Model) {
  switch (Model) {
  case llvm::Reloc::Static:
    return "static";
  case llvm::Reloc::PIC_:
    return "pic";
  case llvm::Reloc::DynamicNoPIC:
    return "dynamic-no-pic";
  case llvm::Reloc::ROPI:
    return "ropi";
  case llvm::Reloc::RWPI:
    return "rwpi";
  case llvm::Reloc::ROPI_RWPI:
    return "ropi-rwpi";
  }
  llvm_unreachable("Unknown Reloc::Model kind");
}

void Clang::AddPreprocessingOptions(Compilation &C, const JobAction &JA,
                                    const Driver &D, const ArgList &Args,
                                    ArgStringList &CmdArgs,
                                    const InputInfo &Output,
                                    const InputInfoList &Inputs) const {
  Arg *A;
  const bool IsIAMCU = getToolChain().getTriple().isOSIAMCU();

  CheckPreprocessingOptions(D, Args);

  Args.AddLastArg(CmdArgs, options::OPT_C);
  Args.AddLastArg(CmdArgs, options::OPT_CC);

  // Handle dependency file generation.
  if ((A = Args.getLastArg(options::OPT_M, options::OPT_MM)) ||
      (A = Args.getLastArg(options::OPT_MD)) ||
      (A = Args.getLastArg(options::OPT_MMD))) {
    // Determine the output location.
    const char *DepFile;
    if (Arg *MF = Args.getLastArg(options::OPT_MF)) {
      DepFile = MF->getValue();
      C.addFailureResultFile(DepFile, &JA);
    } else if (Output.getType() == types::TY_Dependencies) {
      DepFile = Output.getFilename();
    } else if (A->getOption().matches(options::OPT_M) ||
               A->getOption().matches(options::OPT_MM)) {
      DepFile = "-";
    } else {
      DepFile = getDependencyFileName(Args, Inputs);
      C.addFailureResultFile(DepFile, &JA);
    }
    CmdArgs.push_back("-dependency-file");
    CmdArgs.push_back(DepFile);

    // Add a default target if one wasn't specified.
    if (!Args.hasArg(options::OPT_MT) && !Args.hasArg(options::OPT_MQ)) {
      const char *DepTarget;

      // If user provided -o, that is the dependency target, except
      // when we are only generating a dependency file.
      Arg *OutputOpt = Args.getLastArg(options::OPT_o);
      if (OutputOpt && Output.getType() != types::TY_Dependencies) {
        DepTarget = OutputOpt->getValue();
      } else {
        // Otherwise derive from the base input.
        //
        // FIXME: This should use the computed output file location.
        SmallString<128> P(Inputs[0].getBaseInput());
        llvm::sys::path::replace_extension(P, "o");
        DepTarget = Args.MakeArgString(llvm::sys::path::filename(P));
      }

      if (!A->getOption().matches(options::OPT_MD) && !A->getOption().matches(options::OPT_MMD)) {
        CmdArgs.push_back("-w");
      }
      CmdArgs.push_back("-MT");
      SmallString<128> Quoted;
      QuoteTarget(DepTarget, Quoted);
      CmdArgs.push_back(Args.MakeArgString(Quoted));
    }

    if (A->getOption().matches(options::OPT_M) ||
        A->getOption().matches(options::OPT_MD))
      CmdArgs.push_back("-sys-header-deps");
    if ((isa<PrecompileJobAction>(JA) &&
         !Args.hasArg(options::OPT_fno_module_file_deps)) ||
        Args.hasArg(options::OPT_fmodule_file_deps))
      CmdArgs.push_back("-module-file-deps");
  }

  if (Args.hasArg(options::OPT_MG)) {
    if (!A || A->getOption().matches(options::OPT_MD) ||
        A->getOption().matches(options::OPT_MMD))
      D.Diag(diag::err_drv_mg_requires_m_or_mm);
    CmdArgs.push_back("-MG");
  }

  Args.AddLastArg(CmdArgs, options::OPT_MP);
  Args.AddLastArg(CmdArgs, options::OPT_MV);

  // Convert all -MQ <target> args to -MT <quoted target>
  for (const Arg *A : Args.filtered(options::OPT_MT, options::OPT_MQ)) {
    A->claim();

    if (A->getOption().matches(options::OPT_MQ)) {
      CmdArgs.push_back("-MT");
      SmallString<128> Quoted;
      QuoteTarget(A->getValue(), Quoted);
      CmdArgs.push_back(Args.MakeArgString(Quoted));

      // -MT flag - no change
    } else {
      A->render(Args, CmdArgs);
    }
  }

  // Add offload include arguments specific for CUDA.  This must happen before
  // we -I or -include anything else, because we must pick up the CUDA headers
  // from the particular CUDA installation, rather than from e.g.
  // /usr/local/include.
  if (JA.isOffloading(Action::OFK_Cuda))
    getToolChain().AddCudaIncludeArgs(Args, CmdArgs);

  // Add -i* options, and automatically translate to
  // -include-pch/-include-pth for transparent PCH support. It's
  // wonky, but we include looking for .gch so we can support seamless
  // replacement into a build system already set up to be generating
  // .gch files.
  int YcIndex = -1, YuIndex = -1;
  {
    int AI = -1;
    const Arg *YcArg = Args.getLastArg(options::OPT__SLASH_Yc);
    const Arg *YuArg = Args.getLastArg(options::OPT__SLASH_Yu);
    for (const Arg *A : Args.filtered(options::OPT_clang_i_Group)) {
      // Walk the whole i_Group and skip non "-include" flags so that the index
      // here matches the index in the next loop below.
      ++AI;
      if (!A->getOption().matches(options::OPT_include))
        continue;
      if (YcArg && strcmp(A->getValue(), YcArg->getValue()) == 0)
        YcIndex = AI;
      if (YuArg && strcmp(A->getValue(), YuArg->getValue()) == 0)
        YuIndex = AI;
    }
  }
  if (isa<PrecompileJobAction>(JA) && YcIndex != -1) {
    Driver::InputList Inputs;
    D.BuildInputs(getToolChain(), C.getArgs(), Inputs);
    assert(Inputs.size() == 1 && "Need one input when building pch");
    CmdArgs.push_back(Args.MakeArgString(Twine("-find-pch-source=") +
                                         Inputs[0].second->getValue()));
  }

  bool RenderedImplicitInclude = false;
  int AI = -1;
  for (const Arg *A : Args.filtered(options::OPT_clang_i_Group)) {
    ++AI;

    if (getToolChain().getDriver().IsCLMode() &&
        A->getOption().matches(options::OPT_include)) {
      // In clang-cl mode, /Ycfoo.h means that all code up to a foo.h
      // include is compiled into foo.h, and everything after goes into
      // the .obj file. /Yufoo.h means that all includes prior to and including
      // foo.h are completely skipped and replaced with a use of the pch file
      // for foo.h.  (Each flag can have at most one value, multiple /Yc flags
      // just mean that the last one wins.)  If /Yc and /Yu are both present
      // and refer to the same file, /Yc wins.
      // Note that OPT__SLASH_FI gets mapped to OPT_include.
      // FIXME: The code here assumes that /Yc and /Yu refer to the same file.
      // cl.exe seems to support both flags with different values, but that
      // seems strange (which flag does /Fp now refer to?), so don't implement
      // that until someone needs it.
      int PchIndex = YcIndex != -1 ? YcIndex : YuIndex;
      if (PchIndex != -1) {
        if (isa<PrecompileJobAction>(JA)) {
          // When building the pch, skip all includes after the pch.
          assert(YcIndex != -1 && PchIndex == YcIndex);
          if (AI >= YcIndex)
            continue;
        } else {
          // When using the pch, skip all includes prior to the pch.
          if (AI < PchIndex) {
            A->claim();
            continue;
          }
          if (AI == PchIndex) {
            A->claim();
            CmdArgs.push_back("-include-pch");
            CmdArgs.push_back(
                Args.MakeArgString(D.GetClPchPath(C, A->getValue())));
            continue;
          }
        }
      }
    } else if (A->getOption().matches(options::OPT_include)) {
      // Handling of gcc-style gch precompiled headers.
      bool IsFirstImplicitInclude = !RenderedImplicitInclude;
      RenderedImplicitInclude = true;

      // Use PCH if the user requested it.
      bool UsePCH = D.CCCUsePCH;

      bool FoundPTH = false;
      bool FoundPCH = false;
      SmallString<128> P(A->getValue());
      // We want the files to have a name like foo.h.pch. Add a dummy extension
      // so that replace_extension does the right thing.
      P += ".dummy";
      if (UsePCH) {
        llvm::sys::path::replace_extension(P, "pch");
        if (llvm::sys::fs::exists(P))
          FoundPCH = true;
      }

      if (!FoundPCH) {
        llvm::sys::path::replace_extension(P, "pth");
        if (llvm::sys::fs::exists(P))
          FoundPTH = true;
      }

      if (!FoundPCH && !FoundPTH) {
        llvm::sys::path::replace_extension(P, "gch");
        if (llvm::sys::fs::exists(P)) {
          FoundPCH = UsePCH;
          FoundPTH = !UsePCH;
        }
      }

      if (FoundPCH || FoundPTH) {
        if (IsFirstImplicitInclude) {
          A->claim();
          if (UsePCH)
            CmdArgs.push_back("-include-pch");
          else
            CmdArgs.push_back("-include-pth");
          CmdArgs.push_back(Args.MakeArgString(P));
          continue;
        } else {
          // Ignore the PCH if not first on command line and emit warning.
          D.Diag(diag::warn_drv_pch_not_first_include) << P
                                                       << A->getAsString(Args);
        }
      }
    } else if (A->getOption().matches(options::OPT_isystem_after)) {
      // Handling of paths which must come late.  These entries are handled by
      // the toolchain itself after the resource dir is inserted in the right
      // search order.
      // Do not claim the argument so that the use of the argument does not
      // silently go unnoticed on toolchains which do not honour the option.
      continue;
    }

    // Not translated, render as usual.
    A->claim();
    A->render(Args, CmdArgs);
  }

  Args.AddAllArgs(CmdArgs,
                  {options::OPT_D, options::OPT_U, options::OPT_I_Group,
                   options::OPT_F, options::OPT_index_header_map});

  // Add -Wp, and -Xpreprocessor if using the preprocessor.

  // FIXME: There is a very unfortunate problem here, some troubled
  // souls abuse -Wp, to pass preprocessor options in gcc syntax. To
  // really support that we would have to parse and then translate
  // those options. :(
  Args.AddAllArgValues(CmdArgs, options::OPT_Wp_COMMA,
                       options::OPT_Xpreprocessor);

  // -I- is a deprecated GCC feature, reject it.
  if (Arg *A = Args.getLastArg(options::OPT_I_))
    D.Diag(diag::err_drv_I_dash_not_supported) << A->getAsString(Args);

  // If we have a --sysroot, and don't have an explicit -isysroot flag, add an
  // -isysroot to the CC1 invocation.
  StringRef sysroot = C.getSysRoot();
  if (sysroot != "") {
    if (!Args.hasArg(options::OPT_isysroot)) {
      CmdArgs.push_back("-isysroot");
      CmdArgs.push_back(C.getArgs().MakeArgString(sysroot));
    }
  }

  // Parse additional include paths from environment variables.
  // FIXME: We should probably sink the logic for handling these from the
  // frontend into the driver. It will allow deleting 4 otherwise unused flags.
  // CPATH - included following the user specified includes (but prior to
  // builtin and standard includes).
  addDirectoryList(Args, CmdArgs, "-I", "CPATH");
  // C_INCLUDE_PATH - system includes enabled when compiling C.
  addDirectoryList(Args, CmdArgs, "-c-isystem", "C_INCLUDE_PATH");
  // CPLUS_INCLUDE_PATH - system includes enabled when compiling C++.
  addDirectoryList(Args, CmdArgs, "-cxx-isystem", "CPLUS_INCLUDE_PATH");
  // OBJC_INCLUDE_PATH - system includes enabled when compiling ObjC.
  addDirectoryList(Args, CmdArgs, "-objc-isystem", "OBJC_INCLUDE_PATH");
  // OBJCPLUS_INCLUDE_PATH - system includes enabled when compiling ObjC++.
  addDirectoryList(Args, CmdArgs, "-objcxx-isystem", "OBJCPLUS_INCLUDE_PATH");

  // While adding the include arguments, we also attempt to retrieve the
  // arguments of related offloading toolchains or arguments that are specific
  // of an offloading programming model.

  // Add C++ include arguments, if needed.
  if (types::isCXX(Inputs[0].getType()))
    forAllAssociatedToolChains(C, JA, getToolChain(),
                               [&Args, &CmdArgs](const ToolChain &TC) {
                                 TC.AddClangCXXStdlibIncludeArgs(Args, CmdArgs);
                               });

  // Add system include arguments for all targets but IAMCU.
  if (!IsIAMCU)
    forAllAssociatedToolChains(C, JA, getToolChain(),
                               [&Args, &CmdArgs](const ToolChain &TC) {
                                 TC.AddClangSystemIncludeArgs(Args, CmdArgs);
                               });
  else {
    // For IAMCU add special include arguments.
    getToolChain().AddIAMCUIncludeArgs(Args, CmdArgs);
  }
}

// FIXME: Move to target hook.
static bool isSignedCharDefault(const llvm::Triple &Triple) {
  switch (Triple.getArch()) {
  default:
    return true;

  case llvm::Triple::aarch64:
  case llvm::Triple::aarch64_be:
  case llvm::Triple::arm:
  case llvm::Triple::armeb:
  case llvm::Triple::thumb:
  case llvm::Triple::thumbeb:
    if (Triple.isOSDarwin() || Triple.isOSWindows())
      return true;
    return false;

  case llvm::Triple::ppc:
  case llvm::Triple::ppc64:
    if (Triple.isOSDarwin())
      return true;
    return false;

  case llvm::Triple::hexagon:
  case llvm::Triple::ppc64le:
  case llvm::Triple::systemz:
  case llvm::Triple::xcore:
    return false;
  }
}

static bool isNoCommonDefault(const llvm::Triple &Triple) {
  switch (Triple.getArch()) {
  default:
    return false;

  case llvm::Triple::xcore:
  case llvm::Triple::wasm32:
  case llvm::Triple::wasm64:
    return true;
  }
}

void Clang::AddARMTargetArgs(const llvm::Triple &Triple, const ArgList &Args,
                             ArgStringList &CmdArgs, bool KernelOrKext) const {
  // Select the ABI to use.
  // FIXME: Support -meabi.
  // FIXME: Parts of this are duplicated in the backend, unify this somehow.
  const char *ABIName = nullptr;
  if (Arg *A = Args.getLastArg(options::OPT_mabi_EQ))
    ABIName = A->getValue();
  else {
    std::string CPU = getCPUName(Args, Triple, /*FromAs*/ false);
    ABIName = llvm::ARM::computeDefaultTargetABI(Triple, CPU).data();
  }

  CmdArgs.push_back("-target-abi");
  CmdArgs.push_back(ABIName);

  // Determine floating point ABI from the options & target defaults.
  arm::FloatABI ABI = arm::getARMFloatABI(getToolChain(), Args);
  if (ABI == arm::FloatABI::Soft) {
    // Floating point operations and argument passing are soft.
    // FIXME: This changes CPP defines, we need -target-soft-float.
    CmdArgs.push_back("-msoft-float");
    CmdArgs.push_back("-mfloat-abi");
    CmdArgs.push_back("soft");
  } else if (ABI == arm::FloatABI::SoftFP) {
    // Floating point operations are hard, but argument passing is soft.
    CmdArgs.push_back("-mfloat-abi");
    CmdArgs.push_back("soft");
  } else {
    // Floating point operations and argument passing are hard.
    assert(ABI == arm::FloatABI::Hard && "Invalid float abi!");
    CmdArgs.push_back("-mfloat-abi");
    CmdArgs.push_back("hard");
  }

  // Forward the -mglobal-merge option for explicit control over the pass.
  if (Arg *A = Args.getLastArg(options::OPT_mglobal_merge,
                               options::OPT_mno_global_merge)) {
    CmdArgs.push_back("-backend-option");
    if (A->getOption().matches(options::OPT_mno_global_merge))
      CmdArgs.push_back("-arm-global-merge=false");
    else
      CmdArgs.push_back("-arm-global-merge=true");
  }

  if (!Args.hasFlag(options::OPT_mimplicit_float,
                    options::OPT_mno_implicit_float, true))
    CmdArgs.push_back("-no-implicit-float");
}

void Clang::RenderTargetOptions(const llvm::Triple &EffectiveTriple,
                                const ArgList &Args, bool KernelOrKext,
                                ArgStringList &CmdArgs) const {
  const ToolChain &TC = getToolChain();

  // Add the target features
  getTargetFeatures(TC, EffectiveTriple, Args, CmdArgs, false);

  // Add target specific flags.
  switch (TC.getArch()) {
  default:
    break;

  case llvm::Triple::arm:
  case llvm::Triple::armeb:
  case llvm::Triple::thumb:
  case llvm::Triple::thumbeb:
    // Use the effective triple, which takes into account the deployment target.
    AddARMTargetArgs(EffectiveTriple, Args, CmdArgs, KernelOrKext);
    CmdArgs.push_back("-fallow-half-arguments-and-returns");
    break;

  case llvm::Triple::aarch64:
  case llvm::Triple::aarch64_be:
    AddAArch64TargetArgs(Args, CmdArgs);
    CmdArgs.push_back("-fallow-half-arguments-and-returns");
    break;

  case llvm::Triple::mips:
  case llvm::Triple::mipsel:
  case llvm::Triple::mips64:
  case llvm::Triple::mips64el:
    AddMIPSTargetArgs(Args, CmdArgs);
    break;

  case llvm::Triple::ppc:
  case llvm::Triple::ppc64:
  case llvm::Triple::ppc64le:
    AddPPCTargetArgs(Args, CmdArgs);
    break;

  case llvm::Triple::sparc:
  case llvm::Triple::sparcel:
  case llvm::Triple::sparcv9:
    AddSparcTargetArgs(Args, CmdArgs);
    break;

  case llvm::Triple::systemz:
    AddSystemZTargetArgs(Args, CmdArgs);
    break;

  case llvm::Triple::x86:
  case llvm::Triple::x86_64:
    AddX86TargetArgs(Args, CmdArgs);
    break;

  case llvm::Triple::lanai:
    AddLanaiTargetArgs(Args, CmdArgs);
    break;

  case llvm::Triple::hexagon:
    AddHexagonTargetArgs(Args, CmdArgs);
    break;

  case llvm::Triple::wasm32:
  case llvm::Triple::wasm64:
    AddWebAssemblyTargetArgs(Args, CmdArgs);
    break;
  }
}

void Clang::AddAArch64TargetArgs(const ArgList &Args,
                                 ArgStringList &CmdArgs) const {
  const llvm::Triple &Triple = getToolChain().getEffectiveTriple();

  if (!Args.hasFlag(options::OPT_mred_zone, options::OPT_mno_red_zone, true) ||
      Args.hasArg(options::OPT_mkernel) ||
      Args.hasArg(options::OPT_fapple_kext))
    CmdArgs.push_back("-disable-red-zone");

  if (!Args.hasFlag(options::OPT_mimplicit_float,
                    options::OPT_mno_implicit_float, true))
    CmdArgs.push_back("-no-implicit-float");

  const char *ABIName = nullptr;
  if (Arg *A = Args.getLastArg(options::OPT_mabi_EQ))
    ABIName = A->getValue();
  else if (Triple.isOSDarwin())
    ABIName = "darwinpcs";
  else
    ABIName = "aapcs";

  CmdArgs.push_back("-target-abi");
  CmdArgs.push_back(ABIName);

  if (Arg *A = Args.getLastArg(options::OPT_mfix_cortex_a53_835769,
                               options::OPT_mno_fix_cortex_a53_835769)) {
    CmdArgs.push_back("-backend-option");
    if (A->getOption().matches(options::OPT_mfix_cortex_a53_835769))
      CmdArgs.push_back("-aarch64-fix-cortex-a53-835769=1");
    else
      CmdArgs.push_back("-aarch64-fix-cortex-a53-835769=0");
  } else if (Triple.isAndroid()) {
    // Enabled A53 errata (835769) workaround by default on android
    CmdArgs.push_back("-backend-option");
    CmdArgs.push_back("-aarch64-fix-cortex-a53-835769=1");
  }

  // Forward the -mglobal-merge option for explicit control over the pass.
  if (Arg *A = Args.getLastArg(options::OPT_mglobal_merge,
                               options::OPT_mno_global_merge)) {
    CmdArgs.push_back("-backend-option");
    if (A->getOption().matches(options::OPT_mno_global_merge))
      CmdArgs.push_back("-aarch64-enable-global-merge=false");
    else
      CmdArgs.push_back("-aarch64-enable-global-merge=true");
  }
}

void Clang::AddMIPSTargetArgs(const ArgList &Args,
                              ArgStringList &CmdArgs) const {
  const Driver &D = getToolChain().getDriver();
  StringRef CPUName;
  StringRef ABIName;
  const llvm::Triple &Triple = getToolChain().getTriple();
  mips::getMipsCPUAndABI(Args, Triple, CPUName, ABIName);

  CmdArgs.push_back("-target-abi");
  CmdArgs.push_back(ABIName.data());

  mips::FloatABI ABI = mips::getMipsFloatABI(D, Args);
  if (ABI == mips::FloatABI::Soft) {
    // Floating point operations and argument passing are soft.
    CmdArgs.push_back("-msoft-float");
    CmdArgs.push_back("-mfloat-abi");
    CmdArgs.push_back("soft");
  } else {
    // Floating point operations and argument passing are hard.
    assert(ABI == mips::FloatABI::Hard && "Invalid float abi!");
    CmdArgs.push_back("-mfloat-abi");
    CmdArgs.push_back("hard");
  }

  if (Arg *A = Args.getLastArg(options::OPT_mxgot, options::OPT_mno_xgot)) {
    if (A->getOption().matches(options::OPT_mxgot)) {
      CmdArgs.push_back("-mllvm");
      CmdArgs.push_back("-mxgot");
    }
  }

  if (Arg *A = Args.getLastArg(options::OPT_mldc1_sdc1,
                               options::OPT_mno_ldc1_sdc1)) {
    if (A->getOption().matches(options::OPT_mno_ldc1_sdc1)) {
      CmdArgs.push_back("-mllvm");
      CmdArgs.push_back("-mno-ldc1-sdc1");
    }
  }

  if (Arg *A = Args.getLastArg(options::OPT_mcheck_zero_division,
                               options::OPT_mno_check_zero_division)) {
    if (A->getOption().matches(options::OPT_mno_check_zero_division)) {
      CmdArgs.push_back("-mllvm");
      CmdArgs.push_back("-mno-check-zero-division");
    }
  }

  if (Arg *A = Args.getLastArg(options::OPT_G)) {
    StringRef v = A->getValue();
    CmdArgs.push_back("-mllvm");
    CmdArgs.push_back(Args.MakeArgString("-mips-ssection-threshold=" + v));
    A->claim();
  }

  Arg *GPOpt = Args.getLastArg(options::OPT_mgpopt, options::OPT_mno_gpopt);
  Arg *ABICalls =
      Args.getLastArg(options::OPT_mabicalls, options::OPT_mno_abicalls);

  // -mabicalls is the default for many MIPS environments, even with -fno-pic.
  // -mgpopt is the default for static, -fno-pic environments but these two
  // options conflict. We want to be certain that -mno-abicalls -mgpopt is
  // the only case where -mllvm -mgpopt is passed.
  // NOTE: We need a warning here or in the backend to warn when -mgpopt is
  //       passed explicitly when compiling something with -mabicalls
  //       (implictly) in affect. Currently the warning is in the backend.
  //
  // When the ABI in use is  N64, we also need to determine the PIC mode that
  // is in use, as -fno-pic for N64 implies -mno-abicalls.
  bool NoABICalls =
      ABICalls && ABICalls->getOption().matches(options::OPT_mno_abicalls);

  llvm::Reloc::Model RelocationModel;
  unsigned PICLevel;
  bool IsPIE;
  std::tie(RelocationModel, PICLevel, IsPIE) =
      ParsePICArgs(getToolChain(), Args);

  NoABICalls = NoABICalls ||
               (RelocationModel == llvm::Reloc::Static && ABIName == "n64");

  bool WantGPOpt = GPOpt && GPOpt->getOption().matches(options::OPT_mgpopt);
  // We quietly ignore -mno-gpopt as the backend defaults to -mno-gpopt.
  if (NoABICalls && (!GPOpt || WantGPOpt)) {
    CmdArgs.push_back("-mllvm");
    CmdArgs.push_back("-mgpopt");

    Arg *LocalSData = Args.getLastArg(options::OPT_mlocal_sdata,
                                      options::OPT_mno_local_sdata);
    Arg *ExternSData = Args.getLastArg(options::OPT_mextern_sdata,
                                       options::OPT_mno_extern_sdata);
    Arg *EmbeddedData = Args.getLastArg(options::OPT_membedded_data,
                                        options::OPT_mno_embedded_data);
    if (LocalSData) {
      CmdArgs.push_back("-mllvm");
      if (LocalSData->getOption().matches(options::OPT_mlocal_sdata)) {
        CmdArgs.push_back("-mlocal-sdata=1");
      } else {
        CmdArgs.push_back("-mlocal-sdata=0");
      }
      LocalSData->claim();
    }

    if (ExternSData) {
      CmdArgs.push_back("-mllvm");
      if (ExternSData->getOption().matches(options::OPT_mextern_sdata)) {
        CmdArgs.push_back("-mextern-sdata=1");
      } else {
        CmdArgs.push_back("-mextern-sdata=0");
      }
      ExternSData->claim();
    }

    if (EmbeddedData) {
      CmdArgs.push_back("-mllvm");
      if (EmbeddedData->getOption().matches(options::OPT_membedded_data)) {
        CmdArgs.push_back("-membedded-data=1");
      } else {
        CmdArgs.push_back("-membedded-data=0");
      }
      EmbeddedData->claim();
    }

  } else if ((!ABICalls || (!NoABICalls && ABICalls)) && WantGPOpt)
    D.Diag(diag::warn_drv_unsupported_gpopt) << (ABICalls ? 0 : 1);

  if (GPOpt)
    GPOpt->claim();

  if (Arg *A = Args.getLastArg(options::OPT_mcompact_branches_EQ)) {
    StringRef Val = StringRef(A->getValue());
    if (mips::hasCompactBranches(CPUName)) {
      if (Val == "never" || Val == "always" || Val == "optimal") {
        CmdArgs.push_back("-mllvm");
        CmdArgs.push_back(Args.MakeArgString("-mips-compact-branches=" + Val));
      } else
        D.Diag(diag::err_drv_unsupported_option_argument)
            << A->getOption().getName() << Val;
    } else
      D.Diag(diag::warn_target_unsupported_compact_branches) << CPUName;
  }
}

void Clang::AddPPCTargetArgs(const ArgList &Args,
                             ArgStringList &CmdArgs) const {
  // Select the ABI to use.
  const char *ABIName = nullptr;
  if (getToolChain().getTriple().isOSLinux())
    switch (getToolChain().getArch()) {
    case llvm::Triple::ppc64: {
      // When targeting a processor that supports QPX, or if QPX is
      // specifically enabled, default to using the ABI that supports QPX (so
      // long as it is not specifically disabled).
      bool HasQPX = false;
      if (Arg *A = Args.getLastArg(options::OPT_mcpu_EQ))
        HasQPX = A->getValue() == StringRef("a2q");
      HasQPX = Args.hasFlag(options::OPT_mqpx, options::OPT_mno_qpx, HasQPX);
      if (HasQPX) {
        ABIName = "elfv1-qpx";
        break;
      }

      ABIName = "elfv1";
      break;
    }
    case llvm::Triple::ppc64le:
      ABIName = "elfv2";
      break;
    default:
      break;
    }

  if (Arg *A = Args.getLastArg(options::OPT_mabi_EQ))
    // The ppc64 linux abis are all "altivec" abis by default. Accept and ignore
    // the option if given as we don't have backend support for any targets
    // that don't use the altivec abi.
    if (StringRef(A->getValue()) != "altivec")
      ABIName = A->getValue();

  ppc::FloatABI FloatABI =
      ppc::getPPCFloatABI(getToolChain().getDriver(), Args);

  if (FloatABI == ppc::FloatABI::Soft) {
    // Floating point operations and argument passing are soft.
    CmdArgs.push_back("-msoft-float");
    CmdArgs.push_back("-mfloat-abi");
    CmdArgs.push_back("soft");
  } else {
    // Floating point operations and argument passing are hard.
    assert(FloatABI == ppc::FloatABI::Hard && "Invalid float abi!");
    CmdArgs.push_back("-mfloat-abi");
    CmdArgs.push_back("hard");
  }

  if (ABIName) {
    CmdArgs.push_back("-target-abi");
    CmdArgs.push_back(ABIName);
  }
}

void Clang::AddSparcTargetArgs(const ArgList &Args,
                               ArgStringList &CmdArgs) const {
  sparc::FloatABI FloatABI =
      sparc::getSparcFloatABI(getToolChain().getDriver(), Args);

  if (FloatABI == sparc::FloatABI::Soft) {
    // Floating point operations and argument passing are soft.
    CmdArgs.push_back("-msoft-float");
    CmdArgs.push_back("-mfloat-abi");
    CmdArgs.push_back("soft");
  } else {
    // Floating point operations and argument passing are hard.
    assert(FloatABI == sparc::FloatABI::Hard && "Invalid float abi!");
    CmdArgs.push_back("-mfloat-abi");
    CmdArgs.push_back("hard");
  }
}

void Clang::AddSystemZTargetArgs(const ArgList &Args,
                                 ArgStringList &CmdArgs) const {
  if (Args.hasFlag(options::OPT_mbackchain, options::OPT_mno_backchain, false))
    CmdArgs.push_back("-mbackchain");
}

void Clang::AddX86TargetArgs(const ArgList &Args,
                             ArgStringList &CmdArgs) const {
  if (!Args.hasFlag(options::OPT_mred_zone, options::OPT_mno_red_zone, true) ||
      Args.hasArg(options::OPT_mkernel) ||
      Args.hasArg(options::OPT_fapple_kext))
    CmdArgs.push_back("-disable-red-zone");

  // Default to avoid implicit floating-point for kernel/kext code, but allow
  // that to be overridden with -mno-soft-float.
  bool NoImplicitFloat = (Args.hasArg(options::OPT_mkernel) ||
                          Args.hasArg(options::OPT_fapple_kext));
  if (Arg *A = Args.getLastArg(
          options::OPT_msoft_float, options::OPT_mno_soft_float,
          options::OPT_mimplicit_float, options::OPT_mno_implicit_float)) {
    const Option &O = A->getOption();
    NoImplicitFloat = (O.matches(options::OPT_mno_implicit_float) ||
                       O.matches(options::OPT_msoft_float));
  }
  if (NoImplicitFloat)
    CmdArgs.push_back("-no-implicit-float");

  if (Arg *A = Args.getLastArg(options::OPT_masm_EQ)) {
    StringRef Value = A->getValue();
    if (Value == "intel" || Value == "att") {
      CmdArgs.push_back("-mllvm");
      CmdArgs.push_back(Args.MakeArgString("-x86-asm-syntax=" + Value));
    } else {
      getToolChain().getDriver().Diag(diag::err_drv_unsupported_option_argument)
          << A->getOption().getName() << Value;
    }
  }

  // Set flags to support MCU ABI.
  if (Args.hasFlag(options::OPT_miamcu, options::OPT_mno_iamcu, false)) {
    CmdArgs.push_back("-mfloat-abi");
    CmdArgs.push_back("soft");
    CmdArgs.push_back("-mstack-alignment=4");
  }
}

void Clang::AddHexagonTargetArgs(const ArgList &Args,
                                 ArgStringList &CmdArgs) const {
  CmdArgs.push_back("-mqdsp6-compat");
  CmdArgs.push_back("-Wreturn-type");

  if (auto G = toolchains::HexagonToolChain::getSmallDataThreshold(Args)) {
    std::string N = llvm::utostr(G.getValue());
    std::string Opt = std::string("-hexagon-small-data-threshold=") + N;
    CmdArgs.push_back("-mllvm");
    CmdArgs.push_back(Args.MakeArgString(Opt));
  }

  if (!Args.hasArg(options::OPT_fno_short_enums))
    CmdArgs.push_back("-fshort-enums");
  if (Args.getLastArg(options::OPT_mieee_rnd_near)) {
    CmdArgs.push_back("-mllvm");
    CmdArgs.push_back("-enable-hexagon-ieee-rnd-near");
  }
  CmdArgs.push_back("-mllvm");
  CmdArgs.push_back("-machine-sink-split=0");
}

void Clang::AddLanaiTargetArgs(const ArgList &Args,
                               ArgStringList &CmdArgs) const {
  if (Arg *A = Args.getLastArg(options::OPT_mcpu_EQ)) {
    StringRef CPUName = A->getValue();

    CmdArgs.push_back("-target-cpu");
    CmdArgs.push_back(Args.MakeArgString(CPUName));
  }
  if (Arg *A = Args.getLastArg(options::OPT_mregparm_EQ)) {
    StringRef Value = A->getValue();
    // Only support mregparm=4 to support old usage. Report error for all other
    // cases.
    int Mregparm;
    if (Value.getAsInteger(10, Mregparm)) {
      if (Mregparm != 4) {
        getToolChain().getDriver().Diag(
            diag::err_drv_unsupported_option_argument)
            << A->getOption().getName() << Value;
      }
    }
  }
}

void Clang::AddWebAssemblyTargetArgs(const ArgList &Args,
                                     ArgStringList &CmdArgs) const {
  // Default to "hidden" visibility.
  if (!Args.hasArg(options::OPT_fvisibility_EQ,
                   options::OPT_fvisibility_ms_compat)) {
    CmdArgs.push_back("-fvisibility");
    CmdArgs.push_back("hidden");
  }
}

void Clang::DumpCompilationDatabase(Compilation &C, StringRef Filename,
                                    StringRef Target, const InputInfo &Output,
                                    const InputInfo &Input, const ArgList &Args) const {
  // If this is a dry run, do not create the compilation database file.
  if (C.getArgs().hasArg(options::OPT__HASH_HASH_HASH))
    return;

  using llvm::yaml::escape;
  const Driver &D = getToolChain().getDriver();

  if (!CompilationDatabase) {
    std::error_code EC;
    auto File = llvm::make_unique<llvm::raw_fd_ostream>(Filename, EC, llvm::sys::fs::F_Text);
    if (EC) {
      D.Diag(clang::diag::err_drv_compilationdatabase) << Filename
                                                       << EC.message();
      return;
    }
    CompilationDatabase = std::move(File);
  }
  auto &CDB = *CompilationDatabase;
  SmallString<128> Buf;
  if (llvm::sys::fs::current_path(Buf))
    Buf = ".";
  CDB << "{ \"directory\": \"" << escape(Buf) << "\"";
  CDB << ", \"file\": \"" << escape(Input.getFilename()) << "\"";
  CDB << ", \"output\": \"" << escape(Output.getFilename()) << "\"";
  CDB << ", \"arguments\": [\"" << escape(D.ClangExecutable) << "\"";
  Buf = "-x";
  Buf += types::getTypeName(Input.getType());
  CDB << ", \"" << escape(Buf) << "\"";
  if (!D.SysRoot.empty() && !Args.hasArg(options::OPT__sysroot_EQ)) {
    Buf = "--sysroot=";
    Buf += D.SysRoot;
    CDB << ", \"" << escape(Buf) << "\"";
  }
  CDB << ", \"" << escape(Input.getFilename()) << "\"";
  for (auto &A: Args) {
    auto &O = A->getOption();
    // Skip language selection, which is positional.
    if (O.getID() == options::OPT_x)
      continue;
    // Skip writing dependency output and the compilation database itself.
    if (O.getGroup().isValid() && O.getGroup().getID() == options::OPT_M_Group)
      continue;
    // Skip inputs.
    if (O.getKind() == Option::InputClass)
      continue;
    // All other arguments are quoted and appended.
    ArgStringList ASL;
    A->render(Args, ASL);
    for (auto &it: ASL)
      CDB << ", \"" << escape(it) << "\"";
  }
  Buf = "--target=";
  Buf += Target;
  CDB << ", \"" << escape(Buf) << "\"]},\n";
}

static void CollectArgsForIntegratedAssembler(Compilation &C,
                                              const ArgList &Args,
                                              ArgStringList &CmdArgs,
                                              const Driver &D) {
  if (UseRelaxAll(C, Args))
    CmdArgs.push_back("-mrelax-all");

  // Only default to -mincremental-linker-compatible if we think we are
  // targeting the MSVC linker.
  bool DefaultIncrementalLinkerCompatible =
      C.getDefaultToolChain().getTriple().isWindowsMSVCEnvironment();
  if (Args.hasFlag(options::OPT_mincremental_linker_compatible,
                   options::OPT_mno_incremental_linker_compatible,
                   DefaultIncrementalLinkerCompatible))
    CmdArgs.push_back("-mincremental-linker-compatible");

  switch (C.getDefaultToolChain().getArch()) {
  case llvm::Triple::arm:
  case llvm::Triple::armeb:
  case llvm::Triple::thumb:
  case llvm::Triple::thumbeb:
    if (Arg *A = Args.getLastArg(options::OPT_mimplicit_it_EQ)) {
      StringRef Value = A->getValue();
      if (Value == "always" || Value == "never" || Value == "arm" ||
          Value == "thumb") {
        CmdArgs.push_back("-mllvm");
        CmdArgs.push_back(Args.MakeArgString("-arm-implicit-it=" + Value));
      } else {
        D.Diag(diag::err_drv_unsupported_option_argument)
            << A->getOption().getName() << Value;
      }
    }
    break;
  default:
    break;
  }

  // When passing -I arguments to the assembler we sometimes need to
  // unconditionally take the next argument.  For example, when parsing
  // '-Wa,-I -Wa,foo' we need to accept the -Wa,foo arg after seeing the
  // -Wa,-I arg and when parsing '-Wa,-I,foo' we need to accept the 'foo'
  // arg after parsing the '-I' arg.
  bool TakeNextArg = false;

  bool UseRelaxRelocations = ENABLE_X86_RELAX_RELOCATIONS;
  const char *MipsTargetFeature = nullptr;
  for (const Arg *A :
       Args.filtered(options::OPT_Wa_COMMA, options::OPT_Xassembler)) {
    A->claim();

    for (StringRef Value : A->getValues()) {
      if (TakeNextArg) {
        CmdArgs.push_back(Value.data());
        TakeNextArg = false;
        continue;
      }

      if (C.getDefaultToolChain().getTriple().isOSBinFormatCOFF() &&
          Value == "-mbig-obj")
        continue; // LLVM handles bigobj automatically

      switch (C.getDefaultToolChain().getArch()) {
      default:
        break;
      case llvm::Triple::mips:
      case llvm::Triple::mipsel:
      case llvm::Triple::mips64:
      case llvm::Triple::mips64el:
        if (Value == "--trap") {
          CmdArgs.push_back("-target-feature");
          CmdArgs.push_back("+use-tcc-in-div");
          continue;
        }
        if (Value == "--break") {
          CmdArgs.push_back("-target-feature");
          CmdArgs.push_back("-use-tcc-in-div");
          continue;
        }
        if (Value.startswith("-msoft-float")) {
          CmdArgs.push_back("-target-feature");
          CmdArgs.push_back("+soft-float");
          continue;
        }
        if (Value.startswith("-mhard-float")) {
          CmdArgs.push_back("-target-feature");
          CmdArgs.push_back("-soft-float");
          continue;
        }

        MipsTargetFeature = llvm::StringSwitch<const char *>(Value)
                                .Case("-mips1", "+mips1")
                                .Case("-mips2", "+mips2")
                                .Case("-mips3", "+mips3")
                                .Case("-mips4", "+mips4")
                                .Case("-mips5", "+mips5")
                                .Case("-mips32", "+mips32")
                                .Case("-mips32r2", "+mips32r2")
                                .Case("-mips32r3", "+mips32r3")
                                .Case("-mips32r5", "+mips32r5")
                                .Case("-mips32r6", "+mips32r6")
                                .Case("-mips64", "+mips64")
                                .Case("-mips64r2", "+mips64r2")
                                .Case("-mips64r3", "+mips64r3")
                                .Case("-mips64r5", "+mips64r5")
                                .Case("-mips64r6", "+mips64r6")
                                .Default(nullptr);
        if (MipsTargetFeature)
          continue;
      }

      if (Value == "-force_cpusubtype_ALL") {
        // Do nothing, this is the default and we don't support anything else.
      } else if (Value == "-L") {
        CmdArgs.push_back("-msave-temp-labels");
      } else if (Value == "--fatal-warnings") {
        CmdArgs.push_back("-massembler-fatal-warnings");
      } else if (Value == "--noexecstack") {
        CmdArgs.push_back("-mnoexecstack");
      } else if (Value.startswith("-compress-debug-sections") ||
                 Value.startswith("--compress-debug-sections") ||
                 Value == "-nocompress-debug-sections" ||
                 Value == "--nocompress-debug-sections") {
        CmdArgs.push_back(Value.data());
      } else if (Value == "-mrelax-relocations=yes" ||
                 Value == "--mrelax-relocations=yes") {
        UseRelaxRelocations = true;
      } else if (Value == "-mrelax-relocations=no" ||
                 Value == "--mrelax-relocations=no") {
        UseRelaxRelocations = false;
      } else if (Value.startswith("-I")) {
        CmdArgs.push_back(Value.data());
        // We need to consume the next argument if the current arg is a plain
        // -I. The next arg will be the include directory.
        if (Value == "-I")
          TakeNextArg = true;
      } else if (Value.startswith("-gdwarf-")) {
        // "-gdwarf-N" options are not cc1as options.
        unsigned DwarfVersion = DwarfVersionNum(Value);
        if (DwarfVersion == 0) { // Send it onward, and let cc1as complain.
          CmdArgs.push_back(Value.data());
        } else {
          RenderDebugEnablingArgs(Args, CmdArgs,
                                  codegenoptions::LimitedDebugInfo,
                                  DwarfVersion, llvm::DebuggerKind::Default);
        }
      } else if (Value.startswith("-mcpu") || Value.startswith("-mfpu") ||
                 Value.startswith("-mhwdiv") || Value.startswith("-march")) {
        // Do nothing, we'll validate it later.
      } else if (Value == "-defsym") {
          if (A->getNumValues() != 2) {
            D.Diag(diag::err_drv_defsym_invalid_format) << Value;
            break;
          }
          const char *S = A->getValue(1);
          auto Pair = StringRef(S).split('=');
          auto Sym = Pair.first;
          auto SVal = Pair.second;

          if (Sym.empty() || SVal.empty()) {
            D.Diag(diag::err_drv_defsym_invalid_format) << S;
            break;
          }
          int64_t IVal;
          if (SVal.getAsInteger(0, IVal)) {
            D.Diag(diag::err_drv_defsym_invalid_symval) << SVal;
            break;
          }
          CmdArgs.push_back(Value.data());
          TakeNextArg = true;
      } else {
        D.Diag(diag::err_drv_unsupported_option_argument)
            << A->getOption().getName() << Value;
      }
    }
  }
  if (UseRelaxRelocations)
    CmdArgs.push_back("--mrelax-relocations");
  if (MipsTargetFeature != nullptr) {
    CmdArgs.push_back("-target-feature");
    CmdArgs.push_back(MipsTargetFeature);
  }
}

<<<<<<< HEAD
=======
static void RenderFloatingPointOptions(const ToolChain &TC, const Driver &D,
                                       bool OFastEnabled, const ArgList &Args,
                                       ArgStringList &CmdArgs) {
  // Handle various floating point optimization flags, mapping them to the
  // appropriate LLVM code generation flags. This is complicated by several
  // "umbrella" flags, so we do this by stepping through the flags incrementally
  // adjusting what we think is enabled/disabled, then at the end settting the
  // LLVM flags based on the final state.
  bool HonorINFs = true;
  bool HonorNaNs = true;
  // -fmath-errno is the default on some platforms, e.g. BSD-derived OSes.
  bool MathErrno = TC.IsMathErrnoDefault();
  bool AssociativeMath = false;
  bool ReciprocalMath = false;
  bool SignedZeros = true;
  bool TrappingMath = true;
  StringRef DenormalFPMath = "";
  StringRef FPContract = "";

  for (const Arg *A : Args) {
    switch (A->getOption().getID()) {
    // If this isn't an FP option skip the claim below
    default: continue;

    // Options controlling individual features
    case options::OPT_fhonor_infinities:    HonorINFs = true;         break;
    case options::OPT_fno_honor_infinities: HonorINFs = false;        break;
    case options::OPT_fhonor_nans:          HonorNaNs = true;         break;
    case options::OPT_fno_honor_nans:       HonorNaNs = false;        break;
    case options::OPT_fmath_errno:          MathErrno = true;         break;
    case options::OPT_fno_math_errno:       MathErrno = false;        break;
    case options::OPT_fassociative_math:    AssociativeMath = true;   break;
    case options::OPT_fno_associative_math: AssociativeMath = false;  break;
    case options::OPT_freciprocal_math:     ReciprocalMath = true;    break;
    case options::OPT_fno_reciprocal_math:  ReciprocalMath = false;   break;
    case options::OPT_fsigned_zeros:        SignedZeros = true;       break;
    case options::OPT_fno_signed_zeros:     SignedZeros = false;      break;
    case options::OPT_ftrapping_math:       TrappingMath = true;      break;
    case options::OPT_fno_trapping_math:    TrappingMath = false;     break;

    case options::OPT_fdenormal_fp_math_EQ:
      DenormalFPMath = A->getValue();
      break;

    // Validate and pass through -fp-contract option.
    case options::OPT_ffp_contract: {
      StringRef Val = A->getValue();
      if (Val == "fast" || Val == "on" || Val == "off")
        FPContract = Val;
      else
        D.Diag(diag::err_drv_unsupported_option_argument)
            << A->getOption().getName() << Val;
      break;
    }

    case options::OPT_ffinite_math_only:
      HonorINFs = false;
      HonorNaNs = false;
      break;
    case options::OPT_fno_finite_math_only:
      HonorINFs = true;
      HonorNaNs = true;
      break;

    case options::OPT_funsafe_math_optimizations:
      AssociativeMath = true;
      ReciprocalMath = true;
      SignedZeros = false;
      TrappingMath = false;
      break;
    case options::OPT_fno_unsafe_math_optimizations:
      AssociativeMath = false;
      ReciprocalMath = false;
      SignedZeros = true;
      TrappingMath = true;
      // -fno_unsafe_math_optimizations restores default denormal handling
      DenormalFPMath = "";
      break;

    case options::OPT_Ofast:
      // If -Ofast is the optimization level, then -ffast-math should be enabled
      if (!OFastEnabled)
        continue;
      LLVM_FALLTHROUGH;
    case options::OPT_ffast_math:
      HonorINFs = false;
      HonorNaNs = false;
      MathErrno = false;
      AssociativeMath = true;
      ReciprocalMath = true;
      SignedZeros = false;
      TrappingMath = false;
      // If fast-math is set then set the fp-contract mode to fast.
      FPContract = "fast";
      break;
    case options::OPT_fno_fast_math:
      HonorINFs = true;
      HonorNaNs = true;
      // Turning on -ffast-math (with either flag) removes the need for
      // MathErrno. However, turning *off* -ffast-math merely restores the
      // toolchain default (which may be false).
      MathErrno = TC.IsMathErrnoDefault();
      AssociativeMath = false;
      ReciprocalMath = false;
      SignedZeros = true;
      TrappingMath = true;
      // -fno_fast_math restores default denormal and fpcontract handling
      DenormalFPMath = "";
      FPContract = "";
      break;
    }

    // If we handled this option claim it
    A->claim();
  }

  if (!HonorINFs)
    CmdArgs.push_back("-menable-no-infs");

  if (!HonorNaNs)
    CmdArgs.push_back("-menable-no-nans");

  if (MathErrno)
    CmdArgs.push_back("-fmath-errno");

  if (!MathErrno && AssociativeMath && ReciprocalMath && !SignedZeros &&
      !TrappingMath)
    CmdArgs.push_back("-menable-unsafe-fp-math");

  if (!SignedZeros)
    CmdArgs.push_back("-fno-signed-zeros");

  if (ReciprocalMath)
    CmdArgs.push_back("-freciprocal-math");

  if (!TrappingMath)
    CmdArgs.push_back("-fno-trapping-math");

  if (!DenormalFPMath.empty())
    CmdArgs.push_back(
        Args.MakeArgString("-fdenormal-fp-math=" + DenormalFPMath));

  if (!FPContract.empty())
    CmdArgs.push_back(Args.MakeArgString("-ffp-contract=" + FPContract));

  ParseMRecip(D, Args, CmdArgs);

  // -ffast-math enables the __FAST_MATH__ preprocessor macro, but check for the
  // individual features enabled by -ffast-math instead of the option itself as
  // that's consistent with gcc's behaviour.
  if (!HonorINFs && !HonorNaNs && !MathErrno && AssociativeMath &&
      ReciprocalMath && !SignedZeros && !TrappingMath)
    CmdArgs.push_back("-ffast-math");

  // Handle __FINITE_MATH_ONLY__ similarly.
  if (!HonorINFs && !HonorNaNs)
    CmdArgs.push_back("-ffinite-math-only");

  if (const Arg *A = Args.getLastArg(options::OPT_mfpmath_EQ)) {
    CmdArgs.push_back("-mfpmath");
    CmdArgs.push_back(A->getValue());
  }
}

>>>>>>> 7b85a19b
static void RenderAnalyzerOptions(const ArgList &Args, ArgStringList &CmdArgs,
                                  const llvm::Triple &Triple,
                                  const InputInfo &Input) {
  // Enable region store model by default.
  CmdArgs.push_back("-analyzer-store=region");

  // Treat blocks as analysis entry points.
  CmdArgs.push_back("-analyzer-opt-analyze-nested-blocks");

  CmdArgs.push_back("-analyzer-eagerly-assume");

  // Add default argument set.
  if (!Args.hasArg(options::OPT__analyzer_no_default_checks)) {
    CmdArgs.push_back("-analyzer-checker=core");
    CmdArgs.push_back("-analyzer-checker=apiModeling");

    if (!Triple.isWindowsMSVCEnvironment()) {
      CmdArgs.push_back("-analyzer-checker=unix");
    } else {
      // Enable "unix" checkers that also work on Windows.
      CmdArgs.push_back("-analyzer-checker=unix.API");
      CmdArgs.push_back("-analyzer-checker=unix.Malloc");
      CmdArgs.push_back("-analyzer-checker=unix.MallocSizeof");
      CmdArgs.push_back("-analyzer-checker=unix.MismatchedDeallocator");
      CmdArgs.push_back("-analyzer-checker=unix.cstring.BadSizeArg");
      CmdArgs.push_back("-analyzer-checker=unix.cstring.NullArg");
    }

    // Disable some unix checkers for PS4.
    if (Triple.isPS4CPU()) {
      CmdArgs.push_back("-analyzer-disable-checker=unix.API");
      CmdArgs.push_back("-analyzer-disable-checker=unix.Vfork");
    }

    if (Triple.isOSDarwin())
      CmdArgs.push_back("-analyzer-checker=osx");

    CmdArgs.push_back("-analyzer-checker=deadcode");

    if (types::isCXX(Input.getType()))
      CmdArgs.push_back("-analyzer-checker=cplusplus");

    if (!Triple.isPS4CPU()) {
      CmdArgs.push_back("-analyzer-checker=security.insecureAPI.UncheckedReturn");
      CmdArgs.push_back("-analyzer-checker=security.insecureAPI.getpw");
      CmdArgs.push_back("-analyzer-checker=security.insecureAPI.gets");
      CmdArgs.push_back("-analyzer-checker=security.insecureAPI.mktemp");
      CmdArgs.push_back("-analyzer-checker=security.insecureAPI.mkstemp");
      CmdArgs.push_back("-analyzer-checker=security.insecureAPI.vfork");
    }

    // Default nullability checks.
    CmdArgs.push_back("-analyzer-checker=nullability.NullPassedToNonnull");
    CmdArgs.push_back("-analyzer-checker=nullability.NullReturnedFromNonnull");
  }

  // Set the output format. The default is plist, for (lame) historical reasons.
  CmdArgs.push_back("-analyzer-output");
  if (Arg *A = Args.getLastArg(options::OPT__analyzer_output))
    CmdArgs.push_back(A->getValue());
  else
    CmdArgs.push_back("plist");

  // Disable the presentation of standard compiler warnings when using
  // --analyze.  We only want to show static analyzer diagnostics or frontend
  // errors.
  CmdArgs.push_back("-w");

  // Add -Xanalyzer arguments when running as analyzer.
  Args.AddAllArgValues(CmdArgs, options::OPT_Xanalyzer);
}

static void RenderSSPOptions(const ToolChain &TC, const ArgList &Args,
                             ArgStringList &CmdArgs, bool KernelOrKext,
                             bool IsHosted) {
  const llvm::Triple &EffectiveTriple = TC.getEffectiveTriple();

  // NVPTX doesn't support stack protectors; from the compiler's perspective, it
  // doesn't even have a stack!
  if (EffectiveTriple.isNVPTX())
    return;

  // -stack-protector=0 is default.
  unsigned StackProtectorLevel = 0;
  unsigned DefaultStackProtectorLevel =
      TC.GetDefaultStackProtectorLevel(KernelOrKext);

  if (Arg *A = Args.getLastArg(options::OPT_fno_stack_protector,
                               options::OPT_fstack_protector_all,
                               options::OPT_fstack_protector_strong,
                               options::OPT_fstack_protector)) {
    if (A->getOption().matches(options::OPT_fstack_protector))
      StackProtectorLevel =
          std::max<unsigned>(LangOptions::SSPOn, DefaultStackProtectorLevel);
    else if (A->getOption().matches(options::OPT_fstack_protector_strong))
      StackProtectorLevel = LangOptions::SSPStrong;
    else if (A->getOption().matches(options::OPT_fstack_protector_all))
      StackProtectorLevel = LangOptions::SSPReq;
  } else {
    // Only use a default stack protector on Darwin in case -ffreestanding is
    // not specified.
    if (EffectiveTriple.isOSDarwin() && !IsHosted)
      StackProtectorLevel = 0;
    else
      StackProtectorLevel = DefaultStackProtectorLevel;
  }

  if (StackProtectorLevel) {
    CmdArgs.push_back("-stack-protector");
    CmdArgs.push_back(Args.MakeArgString(Twine(StackProtectorLevel)));
  }

  // --param ssp-buffer-size=
  for (const Arg *A : Args.filtered(options::OPT__param)) {
    StringRef Str(A->getValue());
    if (Str.startswith("ssp-buffer-size=")) {
      if (StackProtectorLevel) {
        CmdArgs.push_back("-stack-protector-buffer-size");
        // FIXME: Verify the argument is a valid integer.
        CmdArgs.push_back(Args.MakeArgString(Str.drop_front(16)));
      }
      A->claim();
    }
  }
}

static void RenderOpenCLOptions(const ArgList &Args, ArgStringList &CmdArgs) {
  const unsigned ForwardedArguments[] = {
      options::OPT_cl_opt_disable,
      options::OPT_cl_strict_aliasing,
      options::OPT_cl_single_precision_constant,
      options::OPT_cl_finite_math_only,
      options::OPT_cl_kernel_arg_info,
      options::OPT_cl_unsafe_math_optimizations,
      options::OPT_cl_fast_relaxed_math,
      options::OPT_cl_mad_enable,
      options::OPT_cl_no_signed_zeros,
      options::OPT_cl_denorms_are_zero,
      options::OPT_cl_fp32_correctly_rounded_divide_sqrt,
  };

  if (Arg *A = Args.getLastArg(options::OPT_cl_std_EQ)) {
    std::string CLStdStr = std::string("-cl-std=") + A->getValue();
    CmdArgs.push_back(Args.MakeArgString(CLStdStr));
  }

  for (const auto &Arg : ForwardedArguments)
    if (const auto *A = Args.getLastArg(Arg))
      CmdArgs.push_back(Args.MakeArgString(A->getOption().getPrefixedName()));
}

static void RenderARCMigrateToolOptions(const Driver &D, const ArgList &Args,
                                        ArgStringList &CmdArgs) {
  bool ARCMTEnabled = false;
  if (!Args.hasArg(options::OPT_fno_objc_arc, options::OPT_fobjc_arc)) {
    if (const Arg *A = Args.getLastArg(options::OPT_ccc_arcmt_check,
                                       options::OPT_ccc_arcmt_modify,
                                       options::OPT_ccc_arcmt_migrate)) {
      ARCMTEnabled = true;
      switch (A->getOption().getID()) {
      default: llvm_unreachable("missed a case");
      case options::OPT_ccc_arcmt_check:
        CmdArgs.push_back("-arcmt-check");
        break;
      case options::OPT_ccc_arcmt_modify:
        CmdArgs.push_back("-arcmt-modify");
        break;
      case options::OPT_ccc_arcmt_migrate:
        CmdArgs.push_back("-arcmt-migrate");
        CmdArgs.push_back("-mt-migrate-directory");
        CmdArgs.push_back(A->getValue());

        Args.AddLastArg(CmdArgs, options::OPT_arcmt_migrate_report_output);
        Args.AddLastArg(CmdArgs, options::OPT_arcmt_migrate_emit_arc_errors);
        break;
      }
    }
  } else {
    Args.ClaimAllArgs(options::OPT_ccc_arcmt_check);
    Args.ClaimAllArgs(options::OPT_ccc_arcmt_modify);
    Args.ClaimAllArgs(options::OPT_ccc_arcmt_migrate);
  }

  if (const Arg *A = Args.getLastArg(options::OPT_ccc_objcmt_migrate)) {
    if (ARCMTEnabled)
      D.Diag(diag::err_drv_argument_not_allowed_with)
          << A->getAsString(Args) << "-ccc-arcmt-migrate";

    CmdArgs.push_back("-mt-migrate-directory");
    CmdArgs.push_back(A->getValue());

    if (!Args.hasArg(options::OPT_objcmt_migrate_literals,
                     options::OPT_objcmt_migrate_subscripting,
                     options::OPT_objcmt_migrate_property)) {
      // None specified, means enable them all.
      CmdArgs.push_back("-objcmt-migrate-literals");
      CmdArgs.push_back("-objcmt-migrate-subscripting");
      CmdArgs.push_back("-objcmt-migrate-property");
    } else {
      Args.AddLastArg(CmdArgs, options::OPT_objcmt_migrate_literals);
      Args.AddLastArg(CmdArgs, options::OPT_objcmt_migrate_subscripting);
      Args.AddLastArg(CmdArgs, options::OPT_objcmt_migrate_property);
    }
  } else {
    Args.AddLastArg(CmdArgs, options::OPT_objcmt_migrate_literals);
    Args.AddLastArg(CmdArgs, options::OPT_objcmt_migrate_subscripting);
    Args.AddLastArg(CmdArgs, options::OPT_objcmt_migrate_property);
    Args.AddLastArg(CmdArgs, options::OPT_objcmt_migrate_all);
    Args.AddLastArg(CmdArgs, options::OPT_objcmt_migrate_readonly_property);
    Args.AddLastArg(CmdArgs, options::OPT_objcmt_migrate_readwrite_property);
    Args.AddLastArg(CmdArgs, options::OPT_objcmt_migrate_property_dot_syntax);
    Args.AddLastArg(CmdArgs, options::OPT_objcmt_migrate_annotation);
    Args.AddLastArg(CmdArgs, options::OPT_objcmt_migrate_instancetype);
    Args.AddLastArg(CmdArgs, options::OPT_objcmt_migrate_nsmacros);
    Args.AddLastArg(CmdArgs, options::OPT_objcmt_migrate_protocol_conformance);
    Args.AddLastArg(CmdArgs, options::OPT_objcmt_atomic_property);
    Args.AddLastArg(CmdArgs, options::OPT_objcmt_returns_innerpointer_property);
    Args.AddLastArg(CmdArgs, options::OPT_objcmt_ns_nonatomic_iosonly);
    Args.AddLastArg(CmdArgs, options::OPT_objcmt_migrate_designated_init);
    Args.AddLastArg(CmdArgs, options::OPT_objcmt_whitelist_dir_path);
  }
}

static void RenderModulesOptions(Compilation &C, const Driver &D,
                                 const ArgList &Args, const InputInfo &Input,
                                 const InputInfo &Output,
                                 ArgStringList &CmdArgs, bool &HaveModules) {
  // -fmodules enables the use of precompiled modules (off by default).
  // Users can pass -fno-cxx-modules to turn off modules support for
  // C++/Objective-C++ programs.
  bool HaveClangModules = false;
  if (Args.hasFlag(options::OPT_fmodules, options::OPT_fno_modules, false)) {
    bool AllowedInCXX = Args.hasFlag(options::OPT_fcxx_modules,
                                     options::OPT_fno_cxx_modules, true);
    if (AllowedInCXX || !types::isCXX(Input.getType())) {
      CmdArgs.push_back("-fmodules");
      HaveClangModules = true;
    }
  }

  HaveModules = HaveClangModules;
  if (Args.hasArg(options::OPT_fmodules_ts)) {
    CmdArgs.push_back("-fmodules-ts");
    HaveModules = true;
  }

  // -fmodule-maps enables implicit reading of module map files. By default,
  // this is enabled if we are using Clang's flavor of precompiled modules.
  if (Args.hasFlag(options::OPT_fimplicit_module_maps,
                   options::OPT_fno_implicit_module_maps, HaveClangModules))
    CmdArgs.push_back("-fimplicit-module-maps");

  // -fmodules-decluse checks that modules used are declared so (off by default)
  if (Args.hasFlag(options::OPT_fmodules_decluse,
                   options::OPT_fno_modules_decluse, false))
    CmdArgs.push_back("-fmodules-decluse");

  // -fmodules-strict-decluse is like -fmodule-decluse, but also checks that
  // all #included headers are part of modules.
  if (Args.hasFlag(options::OPT_fmodules_strict_decluse,
                   options::OPT_fno_modules_strict_decluse, false))
    CmdArgs.push_back("-fmodules-strict-decluse");

  // -fno-implicit-modules turns off implicitly compiling modules on demand.
  if (!Args.hasFlag(options::OPT_fimplicit_modules,
                    options::OPT_fno_implicit_modules, HaveClangModules)) {
    if (HaveModules)
      CmdArgs.push_back("-fno-implicit-modules");
  } else if (HaveModules) {
    // -fmodule-cache-path specifies where our implicitly-built module files
    // should be written.
    SmallString<128> Path;
    if (Arg *A = Args.getLastArg(options::OPT_fmodules_cache_path))
      Path = A->getValue();

    if (C.isForDiagnostics()) {
      // When generating crash reports, we want to emit the modules along with
      // the reproduction sources, so we ignore any provided module path.
      Path = Output.getFilename();
      llvm::sys::path::replace_extension(Path, ".cache");
      llvm::sys::path::append(Path, "modules");
    } else if (Path.empty()) {
      // No module path was provided: use the default.
      llvm::sys::path::system_temp_directory(/*erasedOnReboot=*/false, Path);
      llvm::sys::path::append(Path, "org.llvm.clang.");
      appendUserToPath(Path);
      llvm::sys::path::append(Path, "ModuleCache");
    }

    const char Arg[] = "-fmodules-cache-path=";
    Path.insert(Path.begin(), Arg, Arg + strlen(Arg));
    CmdArgs.push_back(Args.MakeArgString(Path));
  }

  if (HaveModules) {
    // -fprebuilt-module-path specifies where to load the prebuilt module files.
    for (const Arg *A : Args.filtered(options::OPT_fprebuilt_module_path)) {
      CmdArgs.push_back(Args.MakeArgString(
          std::string("-fprebuilt-module-path=") + A->getValue()));
      A->claim();
    }
  }

  // -fmodule-name specifies the module that is currently being built (or
  // used for header checking by -fmodule-maps).
  Args.AddLastArg(CmdArgs, options::OPT_fmodule_name_EQ);

  // -fmodule-map-file can be used to specify files containing module
  // definitions.
  Args.AddAllArgs(CmdArgs, options::OPT_fmodule_map_file);

  // -fbuiltin-module-map can be used to load the clang
  // builtin headers modulemap file.
  if (Args.hasArg(options::OPT_fbuiltin_module_map)) {
    SmallString<128> BuiltinModuleMap(D.ResourceDir);
    llvm::sys::path::append(BuiltinModuleMap, "include");
    llvm::sys::path::append(BuiltinModuleMap, "module.modulemap");
    if (llvm::sys::fs::exists(BuiltinModuleMap))
      CmdArgs.push_back(
          Args.MakeArgString("-fmodule-map-file=" + BuiltinModuleMap));
  }

  // The -fmodule-file=<name>=<file> form specifies the mapping of module
  // names to precompiled module files (the module is loaded only if used).
  // The -fmodule-file=<file> form can be used to unconditionally load
  // precompiled module files (whether used or not).
  if (HaveModules)
    Args.AddAllArgs(CmdArgs, options::OPT_fmodule_file);
  else
    Args.ClaimAllArgs(options::OPT_fmodule_file);

  // When building modules and generating crashdumps, we need to dump a module
  // dependency VFS alongside the output.
  if (HaveClangModules && C.isForDiagnostics()) {
    SmallString<128> VFSDir(Output.getFilename());
    llvm::sys::path::replace_extension(VFSDir, ".cache");
    // Add the cache directory as a temp so the crash diagnostics pick it up.
    C.addTempFile(Args.MakeArgString(VFSDir));

    llvm::sys::path::append(VFSDir, "vfs");
    CmdArgs.push_back("-module-dependency-dir");
    CmdArgs.push_back(Args.MakeArgString(VFSDir));
  }

  if (HaveClangModules)
    Args.AddLastArg(CmdArgs, options::OPT_fmodules_user_build_path);

  // Pass through all -fmodules-ignore-macro arguments.
  Args.AddAllArgs(CmdArgs, options::OPT_fmodules_ignore_macro);
  Args.AddLastArg(CmdArgs, options::OPT_fmodules_prune_interval);
  Args.AddLastArg(CmdArgs, options::OPT_fmodules_prune_after);

  Args.AddLastArg(CmdArgs, options::OPT_fbuild_session_timestamp);

  if (Arg *A = Args.getLastArg(options::OPT_fbuild_session_file)) {
    if (Args.hasArg(options::OPT_fbuild_session_timestamp))
      D.Diag(diag::err_drv_argument_not_allowed_with)
          << A->getAsString(Args) << "-fbuild-session-timestamp";

    llvm::sys::fs::file_status Status;
    if (llvm::sys::fs::status(A->getValue(), Status))
      D.Diag(diag::err_drv_no_such_file) << A->getValue();
    CmdArgs.push_back(
        Args.MakeArgString("-fbuild-session-timestamp=" +
                           Twine((uint64_t)Status.getLastModificationTime()
                                     .time_since_epoch()
                                     .count())));
  }

  if (Args.getLastArg(options::OPT_fmodules_validate_once_per_build_session)) {
    if (!Args.getLastArg(options::OPT_fbuild_session_timestamp,
                         options::OPT_fbuild_session_file))
      D.Diag(diag::err_drv_modules_validate_once_requires_timestamp);

    Args.AddLastArg(CmdArgs,
                    options::OPT_fmodules_validate_once_per_build_session);
  }

  Args.AddLastArg(CmdArgs, options::OPT_fmodules_validate_system_headers);
  Args.AddLastArg(CmdArgs, options::OPT_fmodules_disable_diagnostic_validation);
}

static void RenderObjCOptions(const ToolChain &TC, const Driver &D,
                              const llvm::Triple &T, const ArgList &Args,
                              ObjCRuntime &Runtime, bool InferCovariantReturns,
                              const InputInfo &Input, ArgStringList &CmdArgs) {
  const llvm::Triple::ArchType Arch = TC.getArch();

  // -fobjc-dispatch-method is only relevant with the nonfragile-abi, and legacy
  // is the default. Except for deployment target of 10.5, next runtime is
  // always legacy dispatch and -fno-objc-legacy-dispatch gets ignored silently.
  if (Runtime.isNonFragile()) {
    if (!Args.hasFlag(options::OPT_fobjc_legacy_dispatch,
                      options::OPT_fno_objc_legacy_dispatch,
                      Runtime.isLegacyDispatchDefaultForArch(Arch))) {
      if (TC.UseObjCMixedDispatch())
        CmdArgs.push_back("-fobjc-dispatch-method=mixed");
      else
        CmdArgs.push_back("-fobjc-dispatch-method=non-legacy");
    }
  }

  // When ObjectiveC legacy runtime is in effect on MacOSX, turn on the option
  // to do Array/Dictionary subscripting by default.
  if (Arch == llvm::Triple::x86 && T.isMacOSX() &&
      !T.isMacOSXVersionLT(10, 7) &&
      Runtime.getKind() == ObjCRuntime::FragileMacOSX && Runtime.isNeXTFamily())
    CmdArgs.push_back("-fobjc-subscripting-legacy-runtime");

  // Allow -fno-objc-arr to trump -fobjc-arr/-fobjc-arc.
  // NOTE: This logic is duplicated in ToolChains.cpp.
  if (isObjCAutoRefCount(Args)) {
    TC.CheckObjCARC();

    CmdArgs.push_back("-fobjc-arc");

    // FIXME: It seems like this entire block, and several around it should be
    // wrapped in isObjC, but for now we just use it here as this is where it
    // was being used previously.
    if (types::isCXX(Input.getType()) && types::isObjC(Input.getType())) {
      if (TC.GetCXXStdlibType(Args) == ToolChain::CST_Libcxx)
        CmdArgs.push_back("-fobjc-arc-cxxlib=libc++");
      else
        CmdArgs.push_back("-fobjc-arc-cxxlib=libstdc++");
    }

    // Allow the user to enable full exceptions code emission.
    // We default off for Objective-C, on for Objective-C++.
    if (Args.hasFlag(options::OPT_fobjc_arc_exceptions,
                     options::OPT_fno_objc_arc_exceptions,
                     /*default=*/types::isCXX(Input.getType())))
      CmdArgs.push_back("-fobjc-arc-exceptions");
  }

  // Silence warning for full exception code emission options when explicitly
  // set to use no ARC.
  if (Args.hasArg(options::OPT_fno_objc_arc)) {
    Args.ClaimAllArgs(options::OPT_fobjc_arc_exceptions);
    Args.ClaimAllArgs(options::OPT_fno_objc_arc_exceptions);
  }

  // -fobjc-infer-related-result-type is the default, except in the Objective-C
  // rewriter.
  if (InferCovariantReturns)
    CmdArgs.push_back("-fno-objc-infer-related-result-type");

  // Pass down -fobjc-weak or -fno-objc-weak if present.
  if (types::isObjC(Input.getType())) {
    auto WeakArg =
        Args.getLastArg(options::OPT_fobjc_weak, options::OPT_fno_objc_weak);
    if (!WeakArg) {
      // nothing to do
    } else if (!Runtime.allowsWeak()) {
      if (WeakArg->getOption().matches(options::OPT_fobjc_weak))
        D.Diag(diag::err_objc_weak_unsupported);
    } else {
      WeakArg->render(Args, CmdArgs);
    }
  }
}

<<<<<<< HEAD
=======
static void RenderDiagnosticsOptions(const Driver &D, const ArgList &Args,
                                     ArgStringList &CmdArgs) {
  bool CaretDefault = true;
  bool ColumnDefault = true;

  if (const Arg *A = Args.getLastArg(options::OPT__SLASH_diagnostics_classic,
                                     options::OPT__SLASH_diagnostics_column,
                                     options::OPT__SLASH_diagnostics_caret)) {
    switch (A->getOption().getID()) {
    case options::OPT__SLASH_diagnostics_caret:
      CaretDefault = true;
      ColumnDefault = true;
      break;
    case options::OPT__SLASH_diagnostics_column:
      CaretDefault = false;
      ColumnDefault = true;
      break;
    case options::OPT__SLASH_diagnostics_classic:
      CaretDefault = false;
      ColumnDefault = false;
      break;
    }
  }

  // -fcaret-diagnostics is default.
  if (!Args.hasFlag(options::OPT_fcaret_diagnostics,
                    options::OPT_fno_caret_diagnostics, CaretDefault))
    CmdArgs.push_back("-fno-caret-diagnostics");

  // -fdiagnostics-fixit-info is default, only pass non-default.
  if (!Args.hasFlag(options::OPT_fdiagnostics_fixit_info,
                    options::OPT_fno_diagnostics_fixit_info))
    CmdArgs.push_back("-fno-diagnostics-fixit-info");

  // Enable -fdiagnostics-show-option by default.
  if (Args.hasFlag(options::OPT_fdiagnostics_show_option,
                   options::OPT_fno_diagnostics_show_option))
    CmdArgs.push_back("-fdiagnostics-show-option");

  if (const Arg *A =
          Args.getLastArg(options::OPT_fdiagnostics_show_category_EQ)) {
    CmdArgs.push_back("-fdiagnostics-show-category");
    CmdArgs.push_back(A->getValue());
  }

  if (Args.hasFlag(options::OPT_fdiagnostics_show_hotness,
                   options::OPT_fno_diagnostics_show_hotness, false))
    CmdArgs.push_back("-fdiagnostics-show-hotness");

  if (const Arg *A =
          Args.getLastArg(options::OPT_fdiagnostics_hotness_threshold_EQ)) {
    std::string Opt =
        std::string("-fdiagnostics-hotness-threshold=") + A->getValue();
    CmdArgs.push_back(Args.MakeArgString(Opt));
  }

  if (const Arg *A = Args.getLastArg(options::OPT_fdiagnostics_format_EQ)) {
    CmdArgs.push_back("-fdiagnostics-format");
    CmdArgs.push_back(A->getValue());
  }

  if (const Arg *A = Args.getLastArg(
          options::OPT_fdiagnostics_show_note_include_stack,
          options::OPT_fno_diagnostics_show_note_include_stack)) {
    const Option &O = A->getOption();
    if (O.matches(options::OPT_fdiagnostics_show_note_include_stack))
      CmdArgs.push_back("-fdiagnostics-show-note-include-stack");
    else
      CmdArgs.push_back("-fno-diagnostics-show-note-include-stack");
  }

  // Color diagnostics are parsed by the driver directly from argv and later
  // re-parsed to construct this job; claim any possible color diagnostic here
  // to avoid warn_drv_unused_argument and diagnose bad
  // OPT_fdiagnostics_color_EQ values.
  for (const Arg *A : Args) {
    const Option &O = A->getOption();
    if (!O.matches(options::OPT_fcolor_diagnostics) &&
        !O.matches(options::OPT_fdiagnostics_color) &&
        !O.matches(options::OPT_fno_color_diagnostics) &&
        !O.matches(options::OPT_fno_diagnostics_color) &&
        !O.matches(options::OPT_fdiagnostics_color_EQ))
      continue;

    if (O.matches(options::OPT_fdiagnostics_color_EQ)) {
      StringRef Value(A->getValue());
      if (Value != "always" && Value != "never" && Value != "auto")
        D.Diag(diag::err_drv_clang_unsupported)
            << ("-fdiagnostics-color=" + Value).str();
    }
    A->claim();
  }

  if (D.getDiags().getDiagnosticOptions().ShowColors)
    CmdArgs.push_back("-fcolor-diagnostics");

  if (Args.hasArg(options::OPT_fansi_escape_codes))
    CmdArgs.push_back("-fansi-escape-codes");

  if (!Args.hasFlag(options::OPT_fshow_source_location,
                    options::OPT_fno_show_source_location))
    CmdArgs.push_back("-fno-show-source-location");

  if (Args.hasArg(options::OPT_fdiagnostics_absolute_paths))
    CmdArgs.push_back("-fdiagnostics-absolute-paths");

  if (!Args.hasFlag(options::OPT_fshow_column, options::OPT_fno_show_column,
                    ColumnDefault))
    CmdArgs.push_back("-fno-show-column");

  if (!Args.hasFlag(options::OPT_fspell_checking,
                    options::OPT_fno_spell_checking))
    CmdArgs.push_back("-fno-spell-checking");
}

static void RenderDebugOptions(const ToolChain &TC, const Driver &D,
                               const llvm::Triple &T, const ArgList &Args,
                               bool EmitCodeView, bool IsWindowsMSVC,
                               ArgStringList &CmdArgs,
                               codegenoptions::DebugInfoKind &DebugInfoKind,
                               const Arg *&SplitDWARFArg) {
  bool IsPS4CPU = T.isPS4CPU();

  if (Args.hasFlag(options::OPT_fdebug_info_for_profiling,
                   options::OPT_fno_debug_info_for_profiling, false))
    CmdArgs.push_back("-fdebug-info-for-profiling");

  // The 'g' groups options involve a somewhat intricate sequence of decisions
  // about what to pass from the driver to the frontend, but by the time they
  // reach cc1 they've been factored into three well-defined orthogonal choices:
  //  * what level of debug info to generate
  //  * what dwarf version to write
  //  * what debugger tuning to use
  // This avoids having to monkey around further in cc1 other than to disable
  // codeview if not running in a Windows environment. Perhaps even that
  // decision should be made in the driver as well though.
  unsigned DWARFVersion = 0;
  llvm::DebuggerKind DebuggerTuning = TC.getDefaultDebuggerTuning();

  bool SplitDWARFInlining =
      Args.hasFlag(options::OPT_fsplit_dwarf_inlining,
                   options::OPT_fno_split_dwarf_inlining, true);

  Args.ClaimAllArgs(options::OPT_g_Group);

  SplitDWARFArg = Args.getLastArg(options::OPT_gsplit_dwarf);

  if (const Arg *A = Args.getLastArg(options::OPT_g_Group)) {
    // If the last option explicitly specified a debug-info level, use it.
    if (A->getOption().matches(options::OPT_gN_Group)) {
      DebugInfoKind = DebugLevelToInfoKind(*A);
      // If you say "-gsplit-dwarf -gline-tables-only", -gsplit-dwarf loses.
      // But -gsplit-dwarf is not a g_group option, hence we have to check the
      // order explicitly. If -gsplit-dwarf wins, we fix DebugInfoKind later.
      // This gets a bit more complicated if you've disabled inline info in the
      // skeleton CUs (SplitDWARFInlining) - then there's value in composing
      // split-dwarf and line-tables-only, so let those compose naturally in
      // that case.
      // And if you just turned off debug info, (-gsplit-dwarf -g0) - do that.
      if (SplitDWARFArg) {
        if (A->getIndex() > SplitDWARFArg->getIndex()) {
          if (DebugInfoKind == codegenoptions::NoDebugInfo ||
              (DebugInfoKind == codegenoptions::DebugLineTablesOnly &&
               SplitDWARFInlining))
            SplitDWARFArg = nullptr;
        } else if (SplitDWARFInlining)
          DebugInfoKind = codegenoptions::NoDebugInfo;
      }
    } else {
      // For any other 'g' option, use Limited.
      DebugInfoKind = codegenoptions::LimitedDebugInfo;
    }
  }

  // If a debugger tuning argument appeared, remember it.
  if (const Arg *A =
          Args.getLastArg(options::OPT_gTune_Group, options::OPT_ggdbN_Group)) {
    if (A->getOption().matches(options::OPT_glldb))
      DebuggerTuning = llvm::DebuggerKind::LLDB;
    else if (A->getOption().matches(options::OPT_gsce))
      DebuggerTuning = llvm::DebuggerKind::SCE;
    else
      DebuggerTuning = llvm::DebuggerKind::GDB;
  }

  // If a -gdwarf argument appeared, remember it.
  if (const Arg *A =
          Args.getLastArg(options::OPT_gdwarf_2, options::OPT_gdwarf_3,
                          options::OPT_gdwarf_4, options::OPT_gdwarf_5))
    DWARFVersion = DwarfVersionNum(A->getSpelling());

  // Forward -gcodeview. EmitCodeView might have been set by CL-compatibility
  // argument parsing.
  if (Args.hasArg(options::OPT_gcodeview) || EmitCodeView) {
    // DWARFVersion remains at 0 if no explicit choice was made.
    CmdArgs.push_back("-gcodeview");
  } else if (DWARFVersion == 0 &&
             DebugInfoKind != codegenoptions::NoDebugInfo) {
    DWARFVersion = TC.GetDefaultDwarfVersion();
  }

  // We ignore flag -gstrict-dwarf for now.
  // And we handle flag -grecord-gcc-switches later with DWARFDebugFlags.
  Args.ClaimAllArgs(options::OPT_g_flags_Group);

  // Column info is included by default for everything except PS4 and CodeView.
  // Clang doesn't track end columns, just starting columns, which, in theory,
  // is fine for CodeView (and PDB).  In practice, however, the Microsoft
  // debuggers don't handle missing end columns well, so it's better not to
  // include any column info.
  if (Args.hasFlag(options::OPT_gcolumn_info, options::OPT_gno_column_info,
                   /*Default=*/ !IsPS4CPU && !(IsWindowsMSVC && EmitCodeView)))
    CmdArgs.push_back("-dwarf-column-info");

  // FIXME: Move backend command line options to the module.
  // If -gline-tables-only is the last option it wins.
  if (DebugInfoKind != codegenoptions::DebugLineTablesOnly &&
      Args.hasArg(options::OPT_gmodules)) {
    DebugInfoKind = codegenoptions::LimitedDebugInfo;
    CmdArgs.push_back("-dwarf-ext-refs");
    CmdArgs.push_back("-fmodule-format=obj");
  }

  // -gsplit-dwarf should turn on -g and enable the backend dwarf
  // splitting and extraction.
  // FIXME: Currently only works on Linux.
  if (T.isOSLinux()) {
    if (!SplitDWARFInlining)
      CmdArgs.push_back("-fno-split-dwarf-inlining");

    if (SplitDWARFArg) {
      if (DebugInfoKind == codegenoptions::NoDebugInfo)
        DebugInfoKind = codegenoptions::LimitedDebugInfo;
      CmdArgs.push_back("-enable-split-dwarf");
    }
  }

  // After we've dealt with all combinations of things that could
  // make DebugInfoKind be other than None or DebugLineTablesOnly,
  // figure out if we need to "upgrade" it to standalone debug info.
  // We parse these two '-f' options whether or not they will be used,
  // to claim them even if you wrote "-fstandalone-debug -gline-tables-only"
  bool NeedFullDebug = Args.hasFlag(options::OPT_fstandalone_debug,
                                    options::OPT_fno_standalone_debug,
                                    TC.GetDefaultStandaloneDebug());
  if (DebugInfoKind == codegenoptions::LimitedDebugInfo && NeedFullDebug)
    DebugInfoKind = codegenoptions::FullDebugInfo;

  RenderDebugEnablingArgs(Args, CmdArgs, DebugInfoKind, DWARFVersion,
                          DebuggerTuning);

  // -fdebug-macro turns on macro debug info generation.
  if (Args.hasFlag(options::OPT_fdebug_macro, options::OPT_fno_debug_macro,
                   false))
    CmdArgs.push_back("-debug-info-macro");

  // -ggnu-pubnames turns on gnu style pubnames in the backend.
  if (Args.hasArg(options::OPT_ggnu_pubnames)) {
    CmdArgs.push_back("-backend-option");
    CmdArgs.push_back("-generate-gnu-dwarf-pub-sections");
  }

  // -gdwarf-aranges turns on the emission of the aranges section in the
  // backend.
  // Always enabled on the PS4.
  if (Args.hasArg(options::OPT_gdwarf_aranges) || IsPS4CPU) {
    CmdArgs.push_back("-backend-option");
    CmdArgs.push_back("-generate-arange-section");
  }

  if (Args.hasFlag(options::OPT_fdebug_types_section,
                   options::OPT_fno_debug_types_section, false)) {
    CmdArgs.push_back("-backend-option");
    CmdArgs.push_back("-generate-type-units");
  }

  RenderDebugInfoCompressionArgs(Args, CmdArgs, D);
}

>>>>>>> 7b85a19b
void Clang::ConstructJob(Compilation &C, const JobAction &JA,
                         const InputInfo &Output, const InputInfoList &Inputs,
                         const ArgList &Args, const char *LinkingOutput) const {
  const llvm::Triple &RawTriple = getToolChain().getTriple();
  const llvm::Triple &Triple = getToolChain().getEffectiveTriple();
  const std::string &TripleStr = Triple.getTriple();

  bool KernelOrKext =
      Args.hasArg(options::OPT_mkernel, options::OPT_fapple_kext);
  const Driver &D = getToolChain().getDriver();
  ArgStringList CmdArgs;

  // Check number of inputs for sanity. We need at least one input.
  assert(Inputs.size() >= 1 && "Must have at least one input.");
  const InputInfo &Input = Inputs[0];
  // CUDA compilation may have multiple inputs (source file + results of
  // device-side compilations). OpenMP device jobs also take the host IR as a
  // second input. All other jobs are expected to have exactly one
  // input.
  bool IsCuda = JA.isOffloading(Action::OFK_Cuda);
  bool IsOpenMPDevice = JA.isDeviceOffloading(Action::OFK_OpenMP);
  assert((IsCuda || (IsOpenMPDevice && Inputs.size() == 2) ||
          Inputs.size() == 1) &&
         "Unable to handle multiple inputs.");

  bool IsWindowsGNU = RawTriple.isWindowsGNUEnvironment();
  bool IsWindowsCygnus = RawTriple.isWindowsCygwinEnvironment();
  bool IsWindowsMSVC = RawTriple.isWindowsMSVCEnvironment();
  bool IsIAMCU = RawTriple.isOSIAMCU();

  // Adjust IsWindowsXYZ for CUDA compilations.  Even when compiling in device
  // mode (i.e., getToolchain().getTriple() is NVPTX, not Windows), we need to
  // pass Windows-specific flags to cc1.
  if (IsCuda) {
    const llvm::Triple *AuxTriple = getToolChain().getAuxTriple();
    IsWindowsMSVC |= AuxTriple && AuxTriple->isWindowsMSVCEnvironment();
    IsWindowsGNU |= AuxTriple && AuxTriple->isWindowsGNUEnvironment();
    IsWindowsCygnus |= AuxTriple && AuxTriple->isWindowsCygwinEnvironment();
  }

  // C++ is not supported for IAMCU.
  if (IsIAMCU && types::isCXX(Input.getType()))
    D.Diag(diag::err_drv_clang_unsupported) << "C++ for IAMCU";

  // Invoke ourselves in -cc1 mode.
  //
  // FIXME: Implement custom jobs for internal actions.
  CmdArgs.push_back("-cc1");

  // Add the "effective" target triple.
  CmdArgs.push_back("-triple");
  CmdArgs.push_back(Args.MakeArgString(TripleStr));

  if (const Arg *MJ = Args.getLastArg(options::OPT_MJ)) {
    DumpCompilationDatabase(C, MJ->getValue(), TripleStr, Output, Input, Args);
    Args.ClaimAllArgs(options::OPT_MJ);
  }

  if (IsCuda) {
    // We have to pass the triple of the host if compiling for a CUDA device and
    // vice-versa.
    std::string NormalizedTriple;
    if (JA.isDeviceOffloading(Action::OFK_Cuda))
      NormalizedTriple = C.getSingleOffloadToolChain<Action::OFK_Host>()
                             ->getTriple()
                             .normalize();
    else
      NormalizedTriple = C.getSingleOffloadToolChain<Action::OFK_Cuda>()
                             ->getTriple()
                             .normalize();

    CmdArgs.push_back("-aux-triple");
    CmdArgs.push_back(Args.MakeArgString(NormalizedTriple));
  }

  if (IsOpenMPDevice) {
    // We have to pass the triple of the host if compiling for an OpenMP device.
    std::string NormalizedTriple =
        C.getSingleOffloadToolChain<Action::OFK_Host>()
            ->getTriple()
            .normalize();
    CmdArgs.push_back("-aux-triple");
    CmdArgs.push_back(Args.MakeArgString(NormalizedTriple));
  }

  if (Triple.isOSWindows() && (Triple.getArch() == llvm::Triple::arm ||
                               Triple.getArch() == llvm::Triple::thumb)) {
    unsigned Offset = Triple.getArch() == llvm::Triple::arm ? 4 : 6;
    unsigned Version;
    Triple.getArchName().substr(Offset).getAsInteger(10, Version);
    if (Version < 7)
      D.Diag(diag::err_target_unsupported_arch) << Triple.getArchName()
                                                << TripleStr;
  }

  // Push all default warning arguments that are specific to
  // the given target.  These come before user provided warning options
  // are provided.
  getToolChain().addClangWarningOptions(CmdArgs);

  // Select the appropriate action.
  RewriteKind rewriteKind = RK_None;

  if (isa<AnalyzeJobAction>(JA)) {
    assert(JA.getType() == types::TY_Plist && "Invalid output type.");
    CmdArgs.push_back("-analyze");
  } else if (isa<MigrateJobAction>(JA)) {
    CmdArgs.push_back("-migrate");
  } else if (isa<PreprocessJobAction>(JA)) {
    if (Output.getType() == types::TY_Dependencies)
      CmdArgs.push_back("-Eonly");
    else {
      CmdArgs.push_back("-E");
      if (Args.hasArg(options::OPT_rewrite_objc) &&
          !Args.hasArg(options::OPT_g_Group))
        CmdArgs.push_back("-P");
    }
  } else if (isa<AssembleJobAction>(JA)) {
    CmdArgs.push_back("-emit-obj");

    CollectArgsForIntegratedAssembler(C, Args, CmdArgs, D);

    // Also ignore explicit -force_cpusubtype_ALL option.
    (void)Args.hasArg(options::OPT_force__cpusubtype__ALL);
  } else if (isa<PrecompileJobAction>(JA)) {
    // Use PCH if the user requested it.
    bool UsePCH = D.CCCUsePCH;

    if (JA.getType() == types::TY_Nothing)
      CmdArgs.push_back("-fsyntax-only");
    else if (JA.getType() == types::TY_ModuleFile)
      CmdArgs.push_back("-emit-module-interface");
    else if (UsePCH)
      CmdArgs.push_back("-emit-pch");
    else
      CmdArgs.push_back("-emit-pth");
  } else if (isa<VerifyPCHJobAction>(JA)) {
    CmdArgs.push_back("-verify-pch");
  } else {
    assert((isa<CompileJobAction>(JA) || isa<BackendJobAction>(JA)) &&
           "Invalid action for clang tool.");
    if (JA.getType() == types::TY_Nothing) {
      CmdArgs.push_back("-fsyntax-only");
    } else if (JA.getType() == types::TY_LLVM_IR ||
               JA.getType() == types::TY_LTO_IR) {
      CmdArgs.push_back("-emit-llvm");
    } else if (JA.getType() == types::TY_LLVM_BC ||
               JA.getType() == types::TY_LTO_BC) {
      CmdArgs.push_back("-emit-llvm-bc");
    } else if (JA.getType() == types::TY_PP_Asm) {
      CmdArgs.push_back("-S");
    } else if (JA.getType() == types::TY_AST) {
      CmdArgs.push_back("-emit-pch");
    } else if (JA.getType() == types::TY_ModuleFile) {
      CmdArgs.push_back("-module-file-info");
    } else if (JA.getType() == types::TY_RewrittenObjC) {
      CmdArgs.push_back("-rewrite-objc");
      rewriteKind = RK_NonFragile;
    } else if (JA.getType() == types::TY_RewrittenLegacyObjC) {
      CmdArgs.push_back("-rewrite-objc");
      rewriteKind = RK_Fragile;
    } else {
      assert(JA.getType() == types::TY_PP_Asm && "Unexpected output type!");
    }

    // Preserve use-list order by default when emitting bitcode, so that
    // loading the bitcode up in 'opt' or 'llc' and running passes gives the
    // same result as running passes here.  For LTO, we don't need to preserve
    // the use-list order, since serialization to bitcode is part of the flow.
    if (JA.getType() == types::TY_LLVM_BC)
      CmdArgs.push_back("-emit-llvm-uselists");

    if (D.isUsingLTO()) {
      Args.AddLastArg(CmdArgs, options::OPT_flto, options::OPT_flto_EQ);

      // The Darwin and PS4 linkers currently use the legacy LTO API, which
      // does not support LTO unit features (CFI, whole program vtable opt)
      // under ThinLTO.
      if (!(RawTriple.isOSDarwin() || RawTriple.isPS4()) ||
          D.getLTOMode() == LTOK_Full)
        CmdArgs.push_back("-flto-unit");
    }
  }

  if (const Arg *A = Args.getLastArg(options::OPT_fthinlto_index_EQ)) {
    if (!types::isLLVMIR(Input.getType()))
      D.Diag(diag::err_drv_argument_only_allowed_with) << A->getAsString(Args)
                                                       << "-x ir";
    Args.AddLastArg(CmdArgs, options::OPT_fthinlto_index_EQ);
  }

  // Embed-bitcode option.
  if (C.getDriver().embedBitcodeInObject() && !C.getDriver().isUsingLTO() &&
      (isa<BackendJobAction>(JA) || isa<AssembleJobAction>(JA))) {
    // Add flags implied by -fembed-bitcode.
    Args.AddLastArg(CmdArgs, options::OPT_fembed_bitcode_EQ);
    // Disable all llvm IR level optimizations.
    CmdArgs.push_back("-disable-llvm-passes");
  }
  if (C.getDriver().embedBitcodeMarkerOnly() && !C.getDriver().isUsingLTO())
    CmdArgs.push_back("-fembed-bitcode=marker");

  // We normally speed up the clang process a bit by skipping destructors at
  // exit, but when we're generating diagnostics we can rely on some of the
  // cleanup.
  if (!C.isForDiagnostics())
    CmdArgs.push_back("-disable-free");

// Disable the verification pass in -asserts builds.
#ifdef NDEBUG
  CmdArgs.push_back("-disable-llvm-verifier");
  // Discard LLVM value names in -asserts builds.
  CmdArgs.push_back("-discard-value-names");
#endif

  // Set the main file name, so that debug info works even with
  // -save-temps.
  CmdArgs.push_back("-main-file-name");
  CmdArgs.push_back(getBaseInputName(Args, Input));

  // Some flags which affect the language (via preprocessor
  // defines).
  if (Args.hasArg(options::OPT_static))
    CmdArgs.push_back("-static-define");

  if (isa<AnalyzeJobAction>(JA))
    RenderAnalyzerOptions(Args, CmdArgs, Triple, Input);

  CheckCodeGenerationOptions(D, Args);

  llvm::Reloc::Model RelocationModel;
  unsigned PICLevel;
  bool IsPIE;
  std::tie(RelocationModel, PICLevel, IsPIE) =
      ParsePICArgs(getToolChain(), Args);

  const char *RMName = RelocationModelName(RelocationModel);

  if ((RelocationModel == llvm::Reloc::ROPI ||
       RelocationModel == llvm::Reloc::ROPI_RWPI) &&
      types::isCXX(Input.getType()) &&
      !Args.hasArg(options::OPT_fallow_unsupported))
    D.Diag(diag::err_drv_ropi_incompatible_with_cxx);

  if (RMName) {
    CmdArgs.push_back("-mrelocation-model");
    CmdArgs.push_back(RMName);
  }
  if (PICLevel > 0) {
    CmdArgs.push_back("-pic-level");
    CmdArgs.push_back(PICLevel == 1 ? "1" : "2");
    if (IsPIE)
      CmdArgs.push_back("-pic-is-pie");
  }

  if (Arg *A = Args.getLastArg(options::OPT_meabi)) {
    CmdArgs.push_back("-meabi");
    CmdArgs.push_back(A->getValue());
  }

  CmdArgs.push_back("-mthread-model");
  if (Arg *A = Args.getLastArg(options::OPT_mthread_model))
    CmdArgs.push_back(A->getValue());
  else
    CmdArgs.push_back(Args.MakeArgString(getToolChain().getThreadModel()));

  Args.AddLastArg(CmdArgs, options::OPT_fveclib);

  if (!Args.hasFlag(options::OPT_fmerge_all_constants,
                    options::OPT_fno_merge_all_constants))
    CmdArgs.push_back("-fno-merge-all-constants");

  // LLVM Code Generator Options.

  if (Args.hasArg(options::OPT_frewrite_map_file) ||
      Args.hasArg(options::OPT_frewrite_map_file_EQ)) {
    for (const Arg *A : Args.filtered(options::OPT_frewrite_map_file,
                                      options::OPT_frewrite_map_file_EQ)) {
      StringRef Map = A->getValue();
      if (!llvm::sys::fs::exists(Map)) {
        D.Diag(diag::err_drv_no_such_file) << Map;
      } else {
        CmdArgs.push_back("-frewrite-map-file");
        CmdArgs.push_back(A->getValue());
        A->claim();
      }
    }
  }

  if (Arg *A = Args.getLastArg(options::OPT_Wframe_larger_than_EQ)) {
    StringRef v = A->getValue();
    CmdArgs.push_back("-mllvm");
    CmdArgs.push_back(Args.MakeArgString("-warn-stack-size=" + v));
    A->claim();
  }

  if (!Args.hasFlag(options::OPT_fjump_tables, options::OPT_fno_jump_tables,
                    true))
    CmdArgs.push_back("-fno-jump-tables");

  if (Args.hasFlag(options::OPT_fprofile_sample_accurate,
                   options::OPT_fno_profile_sample_accurate, false))
    CmdArgs.push_back("-fprofile-sample-accurate");

  if (!Args.hasFlag(options::OPT_fpreserve_as_comments,
                    options::OPT_fno_preserve_as_comments, true))
    CmdArgs.push_back("-fno-preserve-as-comments");

  if (Arg *A = Args.getLastArg(options::OPT_mregparm_EQ)) {
    CmdArgs.push_back("-mregparm");
    CmdArgs.push_back(A->getValue());
  }

  if (Arg *A = Args.getLastArg(options::OPT_fpcc_struct_return,
                               options::OPT_freg_struct_return)) {
    if (getToolChain().getArch() != llvm::Triple::x86) {
      D.Diag(diag::err_drv_unsupported_opt_for_target)
          << A->getSpelling() << RawTriple.str();
    } else if (A->getOption().matches(options::OPT_fpcc_struct_return)) {
      CmdArgs.push_back("-fpcc-struct-return");
    } else {
      assert(A->getOption().matches(options::OPT_freg_struct_return));
      CmdArgs.push_back("-freg-struct-return");
    }
  }

  if (Args.hasFlag(options::OPT_mrtd, options::OPT_mno_rtd, false))
    CmdArgs.push_back("-fdefault-calling-conv=stdcall");

  if (shouldUseFramePointer(Args, RawTriple))
    CmdArgs.push_back("-mdisable-fp-elim");
  if (!Args.hasFlag(options::OPT_fzero_initialized_in_bss,
                    options::OPT_fno_zero_initialized_in_bss))
    CmdArgs.push_back("-mno-zero-initialized-in-bss");

  bool OFastEnabled = isOptimizationLevelFast(Args);
  // If -Ofast is the optimization level, then -fstrict-aliasing should be
  // enabled.  This alias option is being used to simplify the hasFlag logic.
  OptSpecifier StrictAliasingAliasOption =
      OFastEnabled ? options::OPT_Ofast : options::OPT_fstrict_aliasing;
  // We turn strict aliasing off by default if we're in CL mode, since MSVC
  // doesn't do any TBAA.
  bool TBAAOnByDefault = !D.IsCLMode();
  if (!Args.hasFlag(options::OPT_fstrict_aliasing, StrictAliasingAliasOption,
                    options::OPT_fno_strict_aliasing, TBAAOnByDefault))
    CmdArgs.push_back("-relaxed-aliasing");
  if (!Args.hasFlag(options::OPT_fstruct_path_tbaa,
                    options::OPT_fno_struct_path_tbaa))
    CmdArgs.push_back("-no-struct-path-tbaa");
  if (Args.hasFlag(options::OPT_fstrict_enums, options::OPT_fno_strict_enums,
                   false))
    CmdArgs.push_back("-fstrict-enums");
  if (!Args.hasFlag(options::OPT_fstrict_return, options::OPT_fno_strict_return,
                    true))
    CmdArgs.push_back("-fno-strict-return");
  if (Args.hasFlag(options::OPT_fallow_editor_placeholders,
                   options::OPT_fno_allow_editor_placeholders, false))
    CmdArgs.push_back("-fallow-editor-placeholders");
  if (Args.hasFlag(options::OPT_fstrict_vtable_pointers,
                   options::OPT_fno_strict_vtable_pointers,
                   false))
    CmdArgs.push_back("-fstrict-vtable-pointers");
  if (!Args.hasFlag(options::OPT_foptimize_sibling_calls,
                    options::OPT_fno_optimize_sibling_calls))
    CmdArgs.push_back("-mdisable-tail-calls");

  // Handle segmented stacks.
  if (Args.hasArg(options::OPT_fsplit_stack))
    CmdArgs.push_back("-split-stacks");

  // Handle various floating point optimization flags, mapping them to the
  // appropriate LLVM code generation flags. This is complicated by several
  // "umbrella" flags, so we do this by stepping through the flags incrementally
  // adjusting what we think is enabled/disabled, then at the end settting the
  // LLVM flags based on the final state.
  bool HonorInfs = true;
  bool HonorNans = true;
  // -fmath-errno is the default on some platforms, e.g. BSD-derived OSes.
  bool MathErrno = getToolChain().IsMathErrnoDefault();
  bool AssociativeMath = false;
  bool ReciprocalMath = false;
  bool SignedZeros = true;
  bool TrappingMath = true;
  StringRef DenormalFpMath = "";
  StringRef FpContract = "";

  for (Arg *A : Args) {
    switch (A->getOption().getID()) {
    // If this isn't an FP option skip the claim below
    default:
      continue;

    // Options controlling individual features
    case options::OPT_fhonor_infinities:    HonorInfs = true;        break;
    case options::OPT_fno_honor_infinities: HonorInfs = false;       break;
    case options::OPT_fhonor_nans:          HonorNans = true;        break;
    case options::OPT_fno_honor_nans:       HonorNans = false;       break;
    case options::OPT_fmath_errno:          MathErrno = true;        break;
    case options::OPT_fno_math_errno:       MathErrno = false;       break;
    case options::OPT_fassociative_math:    AssociativeMath = true;  break;
    case options::OPT_fno_associative_math: AssociativeMath = false; break;
    case options::OPT_freciprocal_math:     ReciprocalMath = true;   break;
    case options::OPT_fno_reciprocal_math:  ReciprocalMath = false;  break;
    case options::OPT_fsigned_zeros:        SignedZeros = true;      break;
    case options::OPT_fno_signed_zeros:     SignedZeros = false;     break;
    case options::OPT_ftrapping_math:       TrappingMath = true;     break;
    case options::OPT_fno_trapping_math:    TrappingMath = false;    break;

    case options::OPT_fdenormal_fp_math_EQ:
      DenormalFpMath = A->getValue();
      break;

    // Validate and pass through -fp-contract option.
    case options::OPT_ffp_contract: {
      StringRef Val = A->getValue();
      if (Val == "fast" || Val == "on" || Val == "off") {
        FpContract = Val;
      } else {
        D.Diag(diag::err_drv_unsupported_option_argument)
            << A->getOption().getName() << Val;
      }
      break;
    }

    case options::OPT_ffinite_math_only:
      HonorInfs = false;
      HonorNans = false;
      break;
    case options::OPT_fno_finite_math_only:
      HonorInfs = true;
      HonorNans = true;
      break;

    case options::OPT_funsafe_math_optimizations:
      AssociativeMath = true;
      ReciprocalMath = true;
      SignedZeros = false;
      TrappingMath = false;
      break;
    case options::OPT_fno_unsafe_math_optimizations:
      AssociativeMath = false;
      ReciprocalMath = false;
      SignedZeros = true;
      TrappingMath = true;
      // -fno_unsafe_math_optimizations restores default denormal handling
      DenormalFpMath = "";
      break;

    case options::OPT_Ofast:
      // If -Ofast is the optimization level, then -ffast-math should be enabled
      if (!OFastEnabled)
        continue;
      LLVM_FALLTHROUGH;
    case options::OPT_ffast_math:
      HonorInfs = false;
      HonorNans = false;
      MathErrno = false;
      AssociativeMath = true;
      ReciprocalMath = true;
      SignedZeros = false;
      TrappingMath = false;
      // If fast-math is set then set the fp-contract mode to fast.
      FpContract = "fast";
      break;
    case options::OPT_fno_fast_math:
      HonorInfs = true;
      HonorNans = true;
      // Turning on -ffast-math (with either flag) removes the need for
      // MathErrno. However, turning *off* -ffast-math merely restores the
      // toolchain default (which may be false).
      MathErrno = getToolChain().IsMathErrnoDefault();
      AssociativeMath = false;
      ReciprocalMath = false;
      SignedZeros = true;
      TrappingMath = true;
      // -fno_fast_math restores default denormal and fpcontract handling
      DenormalFpMath = "";
      FpContract = "";
      break;
    }
    // If we handled this option claim it
    A->claim();
  }

  if (!HonorInfs)
    CmdArgs.push_back("-menable-no-infs");

  if (!HonorNans)
    CmdArgs.push_back("-menable-no-nans");

  if (MathErrno)
    CmdArgs.push_back("-fmath-errno");

  if (!MathErrno && AssociativeMath && ReciprocalMath && !SignedZeros &&
      !TrappingMath)
    CmdArgs.push_back("-menable-unsafe-fp-math");

  if (!SignedZeros)
    CmdArgs.push_back("-fno-signed-zeros");

  if (ReciprocalMath)
    CmdArgs.push_back("-freciprocal-math");

  if (!TrappingMath)
    CmdArgs.push_back("-fno-trapping-math");

  if (!DenormalFpMath.empty())
    CmdArgs.push_back(Args.MakeArgString("-fdenormal-fp-math="+DenormalFpMath));

  if (!FpContract.empty())
    CmdArgs.push_back(Args.MakeArgString("-ffp-contract="+FpContract));

  ParseMRecip(D, Args, CmdArgs);

  // -ffast-math enables the __FAST_MATH__ preprocessor macro, but check for the
  // individual features enabled by -ffast-math instead of the option itself as
  // that's consistent with gcc's behaviour.
  if (!HonorInfs && !HonorNans && !MathErrno && AssociativeMath &&
      ReciprocalMath && !SignedZeros && !TrappingMath)
    CmdArgs.push_back("-ffast-math");

  // Handle __FINITE_MATH_ONLY__ similarly.
  if (!HonorInfs && !HonorNans)
    CmdArgs.push_back("-ffinite-math-only");

  // Decide whether to use verbose asm. Verbose assembly is the default on
  // toolchains which have the integrated assembler on by default.
  bool IsIntegratedAssemblerDefault =
      getToolChain().IsIntegratedAssemblerDefault();
  if (Args.hasFlag(options::OPT_fverbose_asm, options::OPT_fno_verbose_asm,
                   IsIntegratedAssemblerDefault) ||
      Args.hasArg(options::OPT_dA))
    CmdArgs.push_back("-masm-verbose");

  if (!Args.hasFlag(options::OPT_fintegrated_as, options::OPT_fno_integrated_as,
                    IsIntegratedAssemblerDefault))
    CmdArgs.push_back("-no-integrated-as");

  if (Args.hasArg(options::OPT_fdebug_pass_structure)) {
    CmdArgs.push_back("-mdebug-pass");
    CmdArgs.push_back("Structure");
  }
  if (Args.hasArg(options::OPT_fdebug_pass_arguments)) {
    CmdArgs.push_back("-mdebug-pass");
    CmdArgs.push_back("Arguments");
  }

  // Enable -mconstructor-aliases except on darwin, where we have to work around
  // a linker bug (see <rdar://problem/7651567>), and CUDA device code, where
  // aliases aren't supported.
  if (!RawTriple.isOSDarwin() && !RawTriple.isNVPTX())
    CmdArgs.push_back("-mconstructor-aliases");

  // Darwin's kernel doesn't support guard variables; just die if we
  // try to use them.
  if (KernelOrKext && RawTriple.isOSDarwin())
    CmdArgs.push_back("-fforbid-guard-variables");

  if (Args.hasFlag(options::OPT_mms_bitfields, options::OPT_mno_ms_bitfields,
                   false)) {
    CmdArgs.push_back("-mms-bitfields");
  }

  if (Args.hasFlag(options::OPT_mpie_copy_relocations,
                   options::OPT_mno_pie_copy_relocations,
                   false)) {
    CmdArgs.push_back("-mpie-copy-relocations");
  }

  // This is a coarse approximation of what llvm-gcc actually does, both
  // -fasynchronous-unwind-tables and -fnon-call-exceptions interact in more
  // complicated ways.
  bool AsynchronousUnwindTables =
      Args.hasFlag(options::OPT_fasynchronous_unwind_tables,
                   options::OPT_fno_asynchronous_unwind_tables,
                   (getToolChain().IsUnwindTablesDefault(Args) ||
                    getToolChain().getSanitizerArgs().needsUnwindTables()) &&
                       !KernelOrKext);
  if (Args.hasFlag(options::OPT_funwind_tables, options::OPT_fno_unwind_tables,
                   AsynchronousUnwindTables))
    CmdArgs.push_back("-munwind-tables");

  getToolChain().addClangTargetOptions(Args, CmdArgs,
                                       JA.getOffloadingDeviceKind());

  if (Arg *A = Args.getLastArg(options::OPT_flimited_precision_EQ)) {
    CmdArgs.push_back("-mlimit-float-precision");
    CmdArgs.push_back(A->getValue());
  }

  // FIXME: Handle -mtune=.
  (void)Args.hasArg(options::OPT_mtune_EQ);

  if (Arg *A = Args.getLastArg(options::OPT_mcmodel_EQ)) {
    CmdArgs.push_back("-mcode-model");
    CmdArgs.push_back(A->getValue());
  }

  // Add the target cpu
  std::string CPU = getCPUName(Args, Triple, /*FromAs*/ false);
  if (!CPU.empty()) {
    CmdArgs.push_back("-target-cpu");
    CmdArgs.push_back(Args.MakeArgString(CPU));
  }

  RenderTargetOptions(Triple, Args, KernelOrKext, CmdArgs);

  // These two are potentially updated by AddClangCLArgs.
  codegenoptions::DebugInfoKind DebugInfoKind = codegenoptions::NoDebugInfo;
  bool EmitCodeView = false;

  // Add clang-cl arguments.
  types::ID InputType = Input.getType();
  if (D.IsCLMode())
    AddClangCLArgs(Args, InputType, CmdArgs, &DebugInfoKind, &EmitCodeView);

  const Arg *SplitDWARFArg = nullptr;
  RenderDebugOptions(getToolChain(), D, RawTriple, Args, EmitCodeView,
                     IsWindowsMSVC, CmdArgs, DebugInfoKind, SplitDWARFArg);

  // Add the split debug info name to the command lines here so we
  // can propagate it to the backend.
  bool SplitDWARF = SplitDWARFArg && RawTriple.isOSLinux() &&
                    (isa<AssembleJobAction>(JA) || isa<CompileJobAction>(JA) ||
                     isa<BackendJobAction>(JA));
  const char *SplitDWARFOut;
  if (SplitDWARF) {
    CmdArgs.push_back("-split-dwarf-file");
    SplitDWARFOut = SplitDebugName(Args, Input);
    CmdArgs.push_back(SplitDWARFOut);
  }

  // Pass the linker version in use.
  if (Arg *A = Args.getLastArg(options::OPT_mlinker_version_EQ)) {
    CmdArgs.push_back("-target-linker-version");
    CmdArgs.push_back(A->getValue());
  }

  if (!shouldUseLeafFramePointer(Args, RawTriple))
    CmdArgs.push_back("-momit-leaf-frame-pointer");

  // Explicitly error on some things we know we don't support and can't just
  // ignore.
  if (!Args.hasArg(options::OPT_fallow_unsupported)) {
    Arg *Unsupported;
    if (types::isCXX(InputType) && RawTriple.isOSDarwin() &&
        getToolChain().getArch() == llvm::Triple::x86) {
      if ((Unsupported = Args.getLastArg(options::OPT_fapple_kext)) ||
          (Unsupported = Args.getLastArg(options::OPT_mkernel)))
        D.Diag(diag::err_drv_clang_unsupported_opt_cxx_darwin_i386)
            << Unsupported->getOption().getName();
    }
    // The faltivec option has been superseded by the maltivec option.
    if ((Unsupported = Args.getLastArg(options::OPT_faltivec)))
      D.Diag(diag::err_drv_clang_unsupported_opt_faltivec)
          << Unsupported->getOption().getName()
          << "please use -maltivec and include altivec.h explicitly";
    if ((Unsupported = Args.getLastArg(options::OPT_fno_altivec)))
      D.Diag(diag::err_drv_clang_unsupported_opt_faltivec)
          << Unsupported->getOption().getName() << "please use -mno-altivec";
  }

  Args.AddAllArgs(CmdArgs, options::OPT_v);
  Args.AddLastArg(CmdArgs, options::OPT_H);
  if (D.CCPrintHeaders && !D.CCGenDiagnostics) {
    CmdArgs.push_back("-header-include-file");
    CmdArgs.push_back(D.CCPrintHeadersFilename ? D.CCPrintHeadersFilename
                                               : "-");
  }
  Args.AddLastArg(CmdArgs, options::OPT_P);
  Args.AddLastArg(CmdArgs, options::OPT_print_ivar_layout);

  if (D.CCLogDiagnostics && !D.CCGenDiagnostics) {
    CmdArgs.push_back("-diagnostic-log-file");
    CmdArgs.push_back(D.CCLogDiagnosticsFilename ? D.CCLogDiagnosticsFilename
                                                 : "-");
  }

  bool UseSeparateSections = isUseSeparateSections(Triple);

  if (Args.hasFlag(options::OPT_ffunction_sections,
                   options::OPT_fno_function_sections, UseSeparateSections)) {
    CmdArgs.push_back("-ffunction-sections");
  }

  if (Args.hasFlag(options::OPT_fdata_sections, options::OPT_fno_data_sections,
                   UseSeparateSections)) {
    CmdArgs.push_back("-fdata-sections");
  }

  if (!Args.hasFlag(options::OPT_funique_section_names,
                    options::OPT_fno_unique_section_names, true))
    CmdArgs.push_back("-fno-unique-section-names");

  Args.AddAllArgs(CmdArgs, options::OPT_finstrument_functions);

  addPGOAndCoverageFlags(C, D, Output, Args, CmdArgs);

  if (auto *ABICompatArg = Args.getLastArg(options::OPT_fclang_abi_compat_EQ))
    ABICompatArg->render(Args, CmdArgs);

  // Add runtime flag for PS4 when PGO or Coverage are enabled.
  if (RawTriple.isPS4CPU())
    PS4cpu::addProfileRTArgs(getToolChain(), Args, CmdArgs);

  // Pass options for controlling the default header search paths.
  if (Args.hasArg(options::OPT_nostdinc)) {
    CmdArgs.push_back("-nostdsysteminc");
    CmdArgs.push_back("-nobuiltininc");
  } else {
    if (Args.hasArg(options::OPT_nostdlibinc))
      CmdArgs.push_back("-nostdsysteminc");
    Args.AddLastArg(CmdArgs, options::OPT_nostdincxx);
    Args.AddLastArg(CmdArgs, options::OPT_nobuiltininc);
  }

  // Pass the path to compiler resource files.
  CmdArgs.push_back("-resource-dir");
  CmdArgs.push_back(D.ResourceDir.c_str());

  Args.AddLastArg(CmdArgs, options::OPT_working_directory);

  RenderARCMigrateToolOptions(D, Args, CmdArgs);

  if (Args.hasArg(options::OPT_index_store_path)) {
    Args.AddLastArg(CmdArgs, options::OPT_index_store_path);
    Args.AddLastArg(CmdArgs, options::OPT_index_ignore_system_symbols);
    Args.AddLastArg(CmdArgs, options::OPT_index_record_codegen_name);

    // If '-o' is passed along with '-fsyntax-only' pass it along the cc1
    // invocation so that the index action knows what the out file is.
    if (isa<CompileJobAction>(JA) && JA.getType() == types::TY_Nothing) {
      Args.AddLastArg(CmdArgs, options::OPT_o);
    }
  }

  if (const char *IdxStorePath = ::getenv("CLANG_PROJECT_INDEX_PATH")) {
    CmdArgs.push_back("-index-store-path");
    CmdArgs.push_back(IdxStorePath);
    CmdArgs.push_back("-index-ignore-system-symbols");
    CmdArgs.push_back("-index-record-codegen-name");
  }


  // Add preprocessing options like -I, -D, etc. if we are using the
  // preprocessor.
  //
  // FIXME: Support -fpreprocessed
  if (types::getPreprocessedType(InputType) != types::TY_INVALID)
    AddPreprocessingOptions(C, JA, D, Args, CmdArgs, Output, Inputs);

  // Don't warn about "clang -c -DPIC -fPIC test.i" because libtool.m4 assumes
  // that "The compiler can only warn and ignore the option if not recognized".
  // When building with ccache, it will pass -D options to clang even on
  // preprocessed inputs and configure concludes that -fPIC is not supported.
  Args.ClaimAllArgs(options::OPT_D);

  // Manually translate -O4 to -O3; let clang reject others.
  if (Arg *A = Args.getLastArg(options::OPT_O_Group)) {
    if (A->getOption().matches(options::OPT_O4)) {
      CmdArgs.push_back("-O3");
      D.Diag(diag::warn_O4_is_O3);
    } else {
      A->render(Args, CmdArgs);
    }
  }

  // Warn about ignored options to clang.
  for (const Arg *A :
       Args.filtered(options::OPT_clang_ignored_gcc_optimization_f_Group)) {
    D.Diag(diag::warn_ignored_gcc_optimization) << A->getAsString(Args);
    A->claim();
  }

  for (const Arg *A :
       Args.filtered(options::OPT_clang_ignored_legacy_options_Group)) {
    D.Diag(diag::warn_ignored_clang_option) << A->getAsString(Args);
    A->claim();
  }

  claimNoWarnArgs(Args);

  Args.AddAllArgs(CmdArgs, options::OPT_R_Group);

  Args.AddAllArgs(CmdArgs, options::OPT_W_Group);
  if (Args.hasFlag(options::OPT_pedantic, options::OPT_no_pedantic, false))
    CmdArgs.push_back("-pedantic");
  Args.AddLastArg(CmdArgs, options::OPT_pedantic_errors);
  Args.AddLastArg(CmdArgs, options::OPT_w);

  // Handle -{std, ansi, trigraphs} -- take the last of -{std, ansi}
  // (-ansi is equivalent to -std=c89 or -std=c++98).
  //
  // If a std is supplied, only add -trigraphs if it follows the
  // option.
  bool ImplyVCPPCXXVer = false;
  if (Arg *Std = Args.getLastArg(options::OPT_std_EQ, options::OPT_ansi)) {
    if (Std->getOption().matches(options::OPT_ansi))
      if (types::isCXX(InputType))
        CmdArgs.push_back("-std=c++98");
      else
        CmdArgs.push_back("-std=c89");
    else
      Std->render(Args, CmdArgs);

    // If -f(no-)trigraphs appears after the language standard flag, honor it.
    if (Arg *A = Args.getLastArg(options::OPT_std_EQ, options::OPT_ansi,
                                 options::OPT_ftrigraphs,
                                 options::OPT_fno_trigraphs))
      if (A != Std)
        A->render(Args, CmdArgs);
  } else {
    // Honor -std-default.
    //
    // FIXME: Clang doesn't correctly handle -std= when the input language
    // doesn't match. For the time being just ignore this for C++ inputs;
    // eventually we want to do all the standard defaulting here instead of
    // splitting it between the driver and clang -cc1.
    if (!types::isCXX(InputType))
      Args.AddAllArgsTranslated(CmdArgs, options::OPT_std_default_EQ, "-std=",
                                /*Joined=*/true);
    else if (IsWindowsMSVC)
      ImplyVCPPCXXVer = true;

    Args.AddLastArg(CmdArgs, options::OPT_ftrigraphs,
                    options::OPT_fno_trigraphs);
  }

  // GCC's behavior for -Wwrite-strings is a bit strange:
  //  * In C, this "warning flag" changes the types of string literals from
  //    'char[N]' to 'const char[N]', and thus triggers an unrelated warning
  //    for the discarded qualifier.
  //  * In C++, this is just a normal warning flag.
  //
  // Implementing this warning correctly in C is hard, so we follow GCC's
  // behavior for now. FIXME: Directly diagnose uses of a string literal as
  // a non-const char* in C, rather than using this crude hack.
  if (!types::isCXX(InputType)) {
    // FIXME: This should behave just like a warning flag, and thus should also
    // respect -Weverything, -Wno-everything, -Werror=write-strings, and so on.
    Arg *WriteStrings =
        Args.getLastArg(options::OPT_Wwrite_strings,
                        options::OPT_Wno_write_strings, options::OPT_w);
    if (WriteStrings &&
        WriteStrings->getOption().matches(options::OPT_Wwrite_strings))
      CmdArgs.push_back("-fconst-strings");
  }

  // GCC provides a macro definition '__DEPRECATED' when -Wdeprecated is active
  // during C++ compilation, which it is by default. GCC keeps this define even
  // in the presence of '-w', match this behavior bug-for-bug.
  if (types::isCXX(InputType) &&
      Args.hasFlag(options::OPT_Wdeprecated, options::OPT_Wno_deprecated,
                   true)) {
    CmdArgs.push_back("-fdeprecated-macro");
  }

  // Translate GCC's misnamer '-fasm' arguments to '-fgnu-keywords'.
  if (Arg *Asm = Args.getLastArg(options::OPT_fasm, options::OPT_fno_asm)) {
    if (Asm->getOption().matches(options::OPT_fasm))
      CmdArgs.push_back("-fgnu-keywords");
    else
      CmdArgs.push_back("-fno-gnu-keywords");
  }

  if (ShouldDisableDwarfDirectory(Args, getToolChain()))
    CmdArgs.push_back("-fno-dwarf-directory-asm");

  if (ShouldDisableAutolink(Args, getToolChain()))
    CmdArgs.push_back("-fno-autolink");

  // Add in -fdebug-compilation-dir if necessary.
  addDebugCompDirArg(Args, CmdArgs);

  for (const Arg *A : Args.filtered(options::OPT_fdebug_prefix_map_EQ)) {
    StringRef Map = A->getValue();
    if (Map.find('=') == StringRef::npos)
      D.Diag(diag::err_drv_invalid_argument_to_fdebug_prefix_map) << Map;
    else
      CmdArgs.push_back(Args.MakeArgString("-fdebug-prefix-map=" + Map));
    A->claim();
  }

  if (Arg *A = Args.getLastArg(options::OPT_ftemplate_depth_,
                               options::OPT_ftemplate_depth_EQ)) {
    CmdArgs.push_back("-ftemplate-depth");
    CmdArgs.push_back(A->getValue());
  }

  if (Arg *A = Args.getLastArg(options::OPT_foperator_arrow_depth_EQ)) {
    CmdArgs.push_back("-foperator-arrow-depth");
    CmdArgs.push_back(A->getValue());
  }

  if (Arg *A = Args.getLastArg(options::OPT_fconstexpr_depth_EQ)) {
    CmdArgs.push_back("-fconstexpr-depth");
    CmdArgs.push_back(A->getValue());
  }

  if (Arg *A = Args.getLastArg(options::OPT_fconstexpr_steps_EQ)) {
    CmdArgs.push_back("-fconstexpr-steps");
    CmdArgs.push_back(A->getValue());
  }

  if (Arg *A = Args.getLastArg(options::OPT_fbracket_depth_EQ)) {
    CmdArgs.push_back("-fbracket-depth");
    CmdArgs.push_back(A->getValue());
  }

  if (Arg *A = Args.getLastArg(options::OPT_Wlarge_by_value_copy_EQ,
                               options::OPT_Wlarge_by_value_copy_def)) {
    if (A->getNumValues()) {
      StringRef bytes = A->getValue();
      CmdArgs.push_back(Args.MakeArgString("-Wlarge-by-value-copy=" + bytes));
    } else
      CmdArgs.push_back("-Wlarge-by-value-copy=64"); // default value
  }

  if (Args.hasArg(options::OPT_relocatable_pch))
    CmdArgs.push_back("-relocatable-pch");

  if (Arg *A = Args.getLastArg(options::OPT_fconstant_string_class_EQ)) {
    CmdArgs.push_back("-fconstant-string-class");
    CmdArgs.push_back(A->getValue());
  }

  if (Arg *A = Args.getLastArg(options::OPT_ftabstop_EQ)) {
    CmdArgs.push_back("-ftabstop");
    CmdArgs.push_back(A->getValue());
  }

  CmdArgs.push_back("-ferror-limit");
  if (Arg *A = Args.getLastArg(options::OPT_ferror_limit_EQ))
    CmdArgs.push_back(A->getValue());
  else
    CmdArgs.push_back("19");

  if (Arg *A = Args.getLastArg(options::OPT_fmacro_backtrace_limit_EQ)) {
    CmdArgs.push_back("-fmacro-backtrace-limit");
    CmdArgs.push_back(A->getValue());
  }

  if (Arg *A = Args.getLastArg(options::OPT_ftemplate_backtrace_limit_EQ)) {
    CmdArgs.push_back("-ftemplate-backtrace-limit");
    CmdArgs.push_back(A->getValue());
  }

  if (Arg *A = Args.getLastArg(options::OPT_fconstexpr_backtrace_limit_EQ)) {
    CmdArgs.push_back("-fconstexpr-backtrace-limit");
    CmdArgs.push_back(A->getValue());
  }

  if (Arg *A = Args.getLastArg(options::OPT_fspell_checking_limit_EQ)) {
    CmdArgs.push_back("-fspell-checking-limit");
    CmdArgs.push_back(A->getValue());
  }

  // Pass -fmessage-length=.
  CmdArgs.push_back("-fmessage-length");
  if (Arg *A = Args.getLastArg(options::OPT_fmessage_length_EQ)) {
    CmdArgs.push_back(A->getValue());
  } else {
    // If -fmessage-length=N was not specified, determine whether this is a
    // terminal and, if so, implicitly define -fmessage-length appropriately.
    unsigned N = llvm::sys::Process::StandardErrColumns();
    CmdArgs.push_back(Args.MakeArgString(Twine(N)));
  }

  // -fvisibility= and -fvisibility-ms-compat are of a piece.
  if (const Arg *A = Args.getLastArg(options::OPT_fvisibility_EQ,
                                     options::OPT_fvisibility_ms_compat)) {
    if (A->getOption().matches(options::OPT_fvisibility_EQ)) {
      CmdArgs.push_back("-fvisibility");
      CmdArgs.push_back(A->getValue());
    } else {
      assert(A->getOption().matches(options::OPT_fvisibility_ms_compat));
      CmdArgs.push_back("-fvisibility");
      CmdArgs.push_back("hidden");
      CmdArgs.push_back("-ftype-visibility");
      CmdArgs.push_back("default");
    }
  }

  Args.AddLastArg(CmdArgs, options::OPT_fvisibility_inlines_hidden);

  Args.AddLastArg(CmdArgs, options::OPT_ftlsmodel_EQ);

  // -fhosted is default.
  bool IsHosted =
      !Args.hasFlag(options::OPT_ffreestanding, options::OPT_fhosted, false) &&
      !KernelOrKext;
  if (!IsHosted)
    CmdArgs.push_back("-ffreestanding");

  // Forward -f (flag) options which we can pass directly.
  Args.AddLastArg(CmdArgs, options::OPT_femit_all_decls);
  Args.AddLastArg(CmdArgs, options::OPT_fheinous_gnu_extensions);
  Args.AddLastArg(CmdArgs, options::OPT_fno_operator_names);
  // Emulated TLS is enabled by default on Android and OpenBSD, and can be enabled
  // manually with -femulated-tls.
  bool EmulatedTLSDefault = Triple.isAndroid() || Triple.isOSOpenBSD() ||
                            Triple.isWindowsCygwinEnvironment();
  if (Args.hasFlag(options::OPT_femulated_tls, options::OPT_fno_emulated_tls,
                   EmulatedTLSDefault))
    CmdArgs.push_back("-femulated-tls");
  // AltiVec-like language extensions aren't relevant for assembling.
  if (!isa<PreprocessJobAction>(JA) || Output.getType() != types::TY_PP_Asm)
    Args.AddLastArg(CmdArgs, options::OPT_fzvector);

  Args.AddLastArg(CmdArgs, options::OPT_fdiagnostics_show_template_tree);
  Args.AddLastArg(CmdArgs, options::OPT_fno_elide_type);

  // Forward flags for OpenMP. We don't do this if the current action is an
  // device offloading action other than OpenMP.
  if (Args.hasFlag(options::OPT_fopenmp, options::OPT_fopenmp_EQ,
                   options::OPT_fno_openmp, false) &&
      (JA.isDeviceOffloading(Action::OFK_None) ||
       JA.isDeviceOffloading(Action::OFK_OpenMP))) {
    switch (D.getOpenMPRuntime(Args)) {
    case Driver::OMPRT_OMP:
    case Driver::OMPRT_IOMP5:
      // Clang can generate useful OpenMP code for these two runtime libraries.
      CmdArgs.push_back("-fopenmp");

      // If no option regarding the use of TLS in OpenMP codegeneration is
      // given, decide a default based on the target. Otherwise rely on the
      // options and pass the right information to the frontend.
      if (!Args.hasFlag(options::OPT_fopenmp_use_tls,
                        options::OPT_fnoopenmp_use_tls, /*Default=*/true))
        CmdArgs.push_back("-fnoopenmp-use-tls");
      Args.AddAllArgs(CmdArgs, options::OPT_fopenmp_version_EQ);
      break;
    default:
      // By default, if Clang doesn't know how to generate useful OpenMP code
      // for a specific runtime library, we just don't pass the '-fopenmp' flag
      // down to the actual compilation.
      // FIXME: It would be better to have a mode which *only* omits IR
      // generation based on the OpenMP support so that we get consistent
      // semantic analysis, etc.
      break;
    }
  }

  const SanitizerArgs &Sanitize = getToolChain().getSanitizerArgs();
  Sanitize.addArgs(getToolChain(), Args, CmdArgs, InputType);

  const XRayArgs &XRay = getToolChain().getXRayArgs();
  XRay.addArgs(getToolChain(), Args, CmdArgs, InputType);

  if (getToolChain().SupportsProfiling())
    Args.AddLastArg(CmdArgs, options::OPT_pg);

  if (getToolChain().SupportsProfiling())
    Args.AddLastArg(CmdArgs, options::OPT_mfentry);

  // -flax-vector-conversions is default.
  if (!Args.hasFlag(options::OPT_flax_vector_conversions,
                    options::OPT_fno_lax_vector_conversions))
    CmdArgs.push_back("-fno-lax-vector-conversions");

  if (Args.getLastArg(options::OPT_fapple_kext) ||
      (Args.hasArg(options::OPT_mkernel) && types::isCXX(InputType)))
    CmdArgs.push_back("-fapple-kext");

  Args.AddLastArg(CmdArgs, options::OPT_fobjc_sender_dependent_dispatch);
  Args.AddLastArg(CmdArgs, options::OPT_fdiagnostics_print_source_range_info);
  Args.AddLastArg(CmdArgs, options::OPT_fdiagnostics_parseable_fixits);
  Args.AddLastArg(CmdArgs, options::OPT_ftime_report);
  Args.AddLastArg(CmdArgs, options::OPT_ftrapv);

  if (Arg *A = Args.getLastArg(options::OPT_ftrapv_handler_EQ)) {
    CmdArgs.push_back("-ftrapv-handler");
    CmdArgs.push_back(A->getValue());
  }

  Args.AddLastArg(CmdArgs, options::OPT_ftrap_function_EQ);

  // -fno-strict-overflow implies -fwrapv if it isn't disabled, but
  // -fstrict-overflow won't turn off an explicitly enabled -fwrapv.
  if (Arg *A = Args.getLastArg(options::OPT_fwrapv, options::OPT_fno_wrapv)) {
    if (A->getOption().matches(options::OPT_fwrapv))
      CmdArgs.push_back("-fwrapv");
  } else if (Arg *A = Args.getLastArg(options::OPT_fstrict_overflow,
                                      options::OPT_fno_strict_overflow)) {
    if (A->getOption().matches(options::OPT_fno_strict_overflow))
      CmdArgs.push_back("-fwrapv");
  }

  if (Arg *A = Args.getLastArg(options::OPT_freroll_loops,
                               options::OPT_fno_reroll_loops))
    if (A->getOption().matches(options::OPT_freroll_loops))
      CmdArgs.push_back("-freroll-loops");

  Args.AddLastArg(CmdArgs, options::OPT_fwritable_strings);
  Args.AddLastArg(CmdArgs, options::OPT_funroll_loops,
                  options::OPT_fno_unroll_loops);

  Args.AddLastArg(CmdArgs, options::OPT_pthread);

  RenderSSPOptions(getToolChain(), Args, CmdArgs, KernelOrKext, IsHosted);

  // Translate -mstackrealign
  if (Args.hasFlag(options::OPT_mstackrealign, options::OPT_mno_stackrealign,
                   false))
    CmdArgs.push_back(Args.MakeArgString("-mstackrealign"));

  if (Args.hasArg(options::OPT_mstack_alignment)) {
    StringRef alignment = Args.getLastArgValue(options::OPT_mstack_alignment);
    CmdArgs.push_back(Args.MakeArgString("-mstack-alignment=" + alignment));
  }

  if (Args.hasArg(options::OPT_mstack_probe_size)) {
    StringRef Size = Args.getLastArgValue(options::OPT_mstack_probe_size);

    if (!Size.empty())
      CmdArgs.push_back(Args.MakeArgString("-mstack-probe-size=" + Size));
    else
      CmdArgs.push_back("-mstack-probe-size=0");
  }

  if (Arg *A = Args.getLastArg(options::OPT_mrestrict_it,
                               options::OPT_mno_restrict_it)) {
    if (A->getOption().matches(options::OPT_mrestrict_it)) {
      CmdArgs.push_back("-backend-option");
      CmdArgs.push_back("-arm-restrict-it");
    } else {
      CmdArgs.push_back("-backend-option");
      CmdArgs.push_back("-arm-no-restrict-it");
    }
  } else if (Triple.isOSWindows() &&
             (Triple.getArch() == llvm::Triple::arm ||
              Triple.getArch() == llvm::Triple::thumb)) {
    // Windows on ARM expects restricted IT blocks
    CmdArgs.push_back("-backend-option");
    CmdArgs.push_back("-arm-restrict-it");
  }

  // Forward -cl options to -cc1
  RenderOpenCLOptions(Args, CmdArgs);

  // Forward -f options with positive and negative forms; we translate
  // these by hand.
  if (Arg *A = getLastProfileSampleUseArg(Args)) {
    StringRef fname = A->getValue();
    if (!llvm::sys::fs::exists(fname))
      D.Diag(diag::err_drv_no_such_file) << fname;
    else
      A->render(Args, CmdArgs);
  }

<<<<<<< HEAD
  if (Args.hasFlag(options::OPT_fdebug_info_for_profiling,
                   options::OPT_fno_debug_info_for_profiling, false))
    CmdArgs.push_back("-fdebug-info-for-profiling");

  // -fbuiltin is default unless -mkernel is used.
  bool UseBuiltins =
      Args.hasFlag(options::OPT_fbuiltin, options::OPT_fno_builtin,
                   !Args.hasArg(options::OPT_mkernel));
  if (!UseBuiltins)
    CmdArgs.push_back("-fno-builtin");

  // -ffreestanding implies -fno-builtin.
  if (Args.hasArg(options::OPT_ffreestanding))
    UseBuiltins = false;

  // Process the -fno-builtin-* options.
  for (const auto &Arg : Args) {
    const Option &O = Arg->getOption();
    if (!O.matches(options::OPT_fno_builtin_))
      continue;

    Arg->claim();
    // If -fno-builtin is specified, then there's no need to pass the option to
    // the frontend.
    if (!UseBuiltins)
      continue;

    StringRef FuncName = Arg->getValue();
    CmdArgs.push_back(Args.MakeArgString("-fno-builtin-" + FuncName));
  }
=======
  RenderBuiltinOptions(getToolChain(), RawTriple, Args, CmdArgs);
>>>>>>> 7b85a19b

  if (!Args.hasFlag(options::OPT_fassume_sane_operator_new,
                    options::OPT_fno_assume_sane_operator_new))
    CmdArgs.push_back("-fno-assume-sane-operator-new");

  if (Args.hasFlag(options::OPT_fapinotes, options::OPT_fno_apinotes, false) ||
      Args.hasFlag(options::OPT_fapinotes_modules,
                   options::OPT_fno_apinotes_modules, false) ||
      Args.hasArg(options::OPT_iapinotes_modules)) {
    if (Args.hasFlag(options::OPT_fapinotes, options::OPT_fno_apinotes, false))
      CmdArgs.push_back("-fapinotes");
    if (Args.hasFlag(options::OPT_fapinotes_modules,
                     options::OPT_fno_apinotes_modules, false))
      CmdArgs.push_back("-fapinotes-modules");

    SmallString<128> APINotesCachePath;
    if (Arg *A = Args.getLastArg(options::OPT_fapinotes_cache_path)) {
      APINotesCachePath = A->getValue();
    }

    if (C.isForDiagnostics()) {
      // When generating crash reports, we want to emit the API notes along with
      // the reproduction sources, so we ignore any provided API notes path.
      APINotesCachePath = Output.getFilename();
      llvm::sys::path::replace_extension(APINotesCachePath, ".cache");
      llvm::sys::path::append(APINotesCachePath, "apinotes");
    } else if (APINotesCachePath.empty()) {
      // No API notes path was provided: use the default.
      llvm::sys::path::system_temp_directory(/*erasedOnReboot=*/false,
                                             APINotesCachePath);
      llvm::sys::path::append(APINotesCachePath, "org.llvm.clang");
      llvm::sys::path::append(APINotesCachePath, "APINotesCache");
    }
    const char Arg[] = "-fapinotes-cache-path=";
    APINotesCachePath.insert(APINotesCachePath.begin(), Arg, Arg + strlen(Arg));
    CmdArgs.push_back(Args.MakeArgString(APINotesCachePath));

    Args.AddLastArg(CmdArgs, options::OPT_fapinotes_swift_version);
  }

  // -fblocks=0 is default.
  if (Args.hasFlag(options::OPT_fblocks, options::OPT_fno_blocks,
                   getToolChain().IsBlocksDefault()) ||
      (Args.hasArg(options::OPT_fgnu_runtime) &&
       Args.hasArg(options::OPT_fobjc_nonfragile_abi) &&
       !Args.hasArg(options::OPT_fno_blocks))) {
    CmdArgs.push_back("-fblocks");

    if (!Args.hasArg(options::OPT_fgnu_runtime) &&
        !getToolChain().hasBlocksRuntime())
      CmdArgs.push_back("-fblocks-runtime-optional");
  }

  // -fencode-extended-block-signature=1 is default.
  if (getToolChain().IsEncodeExtendedBlockSignatureDefault())
    CmdArgs.push_back("-fencode-extended-block-signature");

  if (Args.hasFlag(options::OPT_fcoroutines_ts, options::OPT_fno_coroutines_ts,
                   false) &&
      types::isCXX(InputType)) {
    CmdArgs.push_back("-fcoroutines-ts");
  }

  bool HaveModules = false;
  RenderModulesOptions(C, D, Args, Input, Output, CmdArgs, HaveModules);

  // -faccess-control is default.
  if (Args.hasFlag(options::OPT_fno_access_control,
                   options::OPT_faccess_control, false))
    CmdArgs.push_back("-fno-access-control");

  // -felide-constructors is the default.
  if (Args.hasFlag(options::OPT_fno_elide_constructors,
                   options::OPT_felide_constructors, false))
    CmdArgs.push_back("-fno-elide-constructors");

  ToolChain::RTTIMode RTTIMode = getToolChain().getRTTIMode();

  if (KernelOrKext || (types::isCXX(InputType) &&
                       (RTTIMode == ToolChain::RM_DisabledExplicitly ||
                        RTTIMode == ToolChain::RM_DisabledImplicitly)))
    CmdArgs.push_back("-fno-rtti");

  // -fshort-enums=0 is default for all architectures except Hexagon.
  if (Args.hasFlag(options::OPT_fshort_enums, options::OPT_fno_short_enums,
                   getToolChain().getArch() == llvm::Triple::hexagon))
    CmdArgs.push_back("-fshort-enums");

  // -fsigned-char is default.
  if (Arg *A = Args.getLastArg(
          options::OPT_fsigned_char, options::OPT_fno_signed_char,
          options::OPT_funsigned_char, options::OPT_fno_unsigned_char)) {
    if (A->getOption().matches(options::OPT_funsigned_char) ||
        A->getOption().matches(options::OPT_fno_signed_char)) {
      CmdArgs.push_back("-fno-signed-char");
    }
  } else if (!isSignedCharDefault(RawTriple)) {
    CmdArgs.push_back("-fno-signed-char");
  }

  // -fuse-cxa-atexit is default.
  if (!Args.hasFlag(
          options::OPT_fuse_cxa_atexit, options::OPT_fno_use_cxa_atexit,
          !IsWindowsCygnus && !IsWindowsGNU &&
              RawTriple.getOS() != llvm::Triple::Solaris &&
              getToolChain().getArch() != llvm::Triple::hexagon &&
              getToolChain().getArch() != llvm::Triple::xcore &&
              ((RawTriple.getVendor() != llvm::Triple::MipsTechnologies) ||
               RawTriple.hasEnvironment())) ||
      KernelOrKext)
    CmdArgs.push_back("-fno-use-cxa-atexit");

  // -fms-extensions=0 is default.
  if (Args.hasFlag(options::OPT_fms_extensions, options::OPT_fno_ms_extensions,
                   IsWindowsMSVC))
    CmdArgs.push_back("-fms-extensions");

  // -fno-use-line-directives is default.
  if (Args.hasFlag(options::OPT_fuse_line_directives,
                   options::OPT_fno_use_line_directives, false))
    CmdArgs.push_back("-fuse-line-directives");

  // -fms-compatibility=0 is default.
  if (Args.hasFlag(options::OPT_fms_compatibility,
                   options::OPT_fno_ms_compatibility,
                   (IsWindowsMSVC &&
                    Args.hasFlag(options::OPT_fms_extensions,
                                 options::OPT_fno_ms_extensions, true))))
    CmdArgs.push_back("-fms-compatibility");

  VersionTuple MSVT = getToolChain().computeMSVCVersion(&D, Args);
  if (!MSVT.empty())
    CmdArgs.push_back(
        Args.MakeArgString("-fms-compatibility-version=" + MSVT.getAsString()));

  bool IsMSVC2015Compatible = MSVT.getMajor() >= 19;
  if (ImplyVCPPCXXVer) {
    StringRef LanguageStandard;
    if (const Arg *StdArg = Args.getLastArg(options::OPT__SLASH_std)) {
      LanguageStandard = llvm::StringSwitch<StringRef>(StdArg->getValue())
                             .Case("c++14", "-std=c++14")
                             .Case("c++latest", "-std=c++1z")
                             .Default("");
      if (LanguageStandard.empty())
        D.Diag(clang::diag::warn_drv_unused_argument)
            << StdArg->getAsString(Args);
    }

    if (LanguageStandard.empty()) {
      if (IsMSVC2015Compatible)
        LanguageStandard = "-std=c++14";
      else
        LanguageStandard = "-std=c++11";
    }

    CmdArgs.push_back(LanguageStandard.data());
  }

  // -fno-borland-extensions is default.
  if (Args.hasFlag(options::OPT_fborland_extensions,
                   options::OPT_fno_borland_extensions, false))
    CmdArgs.push_back("-fborland-extensions");

  // -fno-declspec is default, except for PS4.
  if (Args.hasFlag(options::OPT_fdeclspec, options::OPT_fno_declspec,
                   RawTriple.isPS4()))
    CmdArgs.push_back("-fdeclspec");
  else if (Args.hasArg(options::OPT_fno_declspec))
    CmdArgs.push_back("-fno-declspec"); // Explicitly disabling __declspec.

  // -fthreadsafe-static is default, except for MSVC compatibility versions less
  // than 19.
  if (!Args.hasFlag(options::OPT_fthreadsafe_statics,
                    options::OPT_fno_threadsafe_statics,
                    !IsWindowsMSVC || IsMSVC2015Compatible))
    CmdArgs.push_back("-fno-threadsafe-statics");

  // -fno-delayed-template-parsing is default, except when targetting MSVC.
  // Many old Windows SDK versions require this to parse.
  // FIXME: MSVC introduced /Zc:twoPhase- to disable this behavior in their
  // compiler. We should be able to disable this by default at some point.
  if (Args.hasFlag(options::OPT_fdelayed_template_parsing,
                   options::OPT_fno_delayed_template_parsing, IsWindowsMSVC))
    CmdArgs.push_back("-fdelayed-template-parsing");

  // -fgnu-keywords default varies depending on language; only pass if
  // specified.
  if (Arg *A = Args.getLastArg(options::OPT_fgnu_keywords,
                               options::OPT_fno_gnu_keywords))
    A->render(Args, CmdArgs);

  if (Args.hasFlag(options::OPT_fgnu89_inline, options::OPT_fno_gnu89_inline,
                   false))
    CmdArgs.push_back("-fgnu89-inline");

  if (Args.hasArg(options::OPT_fno_inline))
    CmdArgs.push_back("-fno-inline");

  if (Arg* InlineArg = Args.getLastArg(options::OPT_finline_functions,
                                       options::OPT_finline_hint_functions,
                                       options::OPT_fno_inline_functions))
    InlineArg->render(Args, CmdArgs);

  Args.AddLastArg(CmdArgs, options::OPT_fexperimental_new_pass_manager,
                  options::OPT_fno_experimental_new_pass_manager);

  ObjCRuntime Runtime = AddObjCRuntimeArgs(Args, CmdArgs, rewriteKind);
  RenderObjCOptions(getToolChain(), D, RawTriple, Args, Runtime,
                    rewriteKind != RK_None, Input, CmdArgs);

  if (Args.hasFlag(options::OPT_fapplication_extension,
                   options::OPT_fno_application_extension, false))
    CmdArgs.push_back("-fapplication-extension");

  // Handle GCC-style exception args.
  if (!C.getDriver().IsCLMode())
    addExceptionArgs(Args, InputType, getToolChain(), KernelOrKext, Runtime,
                     CmdArgs);

  if (Args.hasArg(options::OPT_fsjlj_exceptions) ||
      getToolChain().UseSjLjExceptions(Args))
    CmdArgs.push_back("-fsjlj-exceptions");

  // C++ "sane" operator new.
  if (!Args.hasFlag(options::OPT_fassume_sane_operator_new,
                    options::OPT_fno_assume_sane_operator_new))
    CmdArgs.push_back("-fno-assume-sane-operator-new");

  // -frelaxed-template-template-args is off by default, as it is a severe
  // breaking change until a corresponding change to template partial ordering
  // is provided.
  if (Args.hasFlag(options::OPT_frelaxed_template_template_args,
                   options::OPT_fno_relaxed_template_template_args, false))
    CmdArgs.push_back("-frelaxed-template-template-args");

  // -fsized-deallocation is off by default, as it is an ABI-breaking change for
  // most platforms.
  if (Args.hasFlag(options::OPT_fsized_deallocation,
                   options::OPT_fno_sized_deallocation, false))
    CmdArgs.push_back("-fsized-deallocation");

  // -faligned-allocation is on by default in C++17 onwards and otherwise off
  // by default.
  if (Arg *A = Args.getLastArg(options::OPT_faligned_allocation,
                               options::OPT_fno_aligned_allocation,
                               options::OPT_faligned_new_EQ)) {
    if (A->getOption().matches(options::OPT_fno_aligned_allocation))
      CmdArgs.push_back("-fno-aligned-allocation");
    else
      CmdArgs.push_back("-faligned-allocation");
  }

  // The default new alignment can be specified using a dedicated option or via
  // a GCC-compatible option that also turns on aligned allocation.
  if (Arg *A = Args.getLastArg(options::OPT_fnew_alignment_EQ,
                               options::OPT_faligned_new_EQ))
    CmdArgs.push_back(
        Args.MakeArgString(Twine("-fnew-alignment=") + A->getValue()));

  // -fconstant-cfstrings is default, and may be subject to argument translation
  // on Darwin.
  if (!Args.hasFlag(options::OPT_fconstant_cfstrings,
                    options::OPT_fno_constant_cfstrings) ||
      !Args.hasFlag(options::OPT_mconstant_cfstrings,
                    options::OPT_mno_constant_cfstrings))
    CmdArgs.push_back("-fno-constant-cfstrings");

  // -fshort-wchar default varies depending on platform; only
  // pass if specified.
  if (Arg *A = Args.getLastArg(options::OPT_fshort_wchar,
                               options::OPT_fno_short_wchar))
    A->render(Args, CmdArgs);

  // -fno-pascal-strings is default, only pass non-default.
  if (Args.hasFlag(options::OPT_fpascal_strings,
                   options::OPT_fno_pascal_strings, false))
    CmdArgs.push_back("-fpascal-strings");

  // Honor -fpack-struct= and -fpack-struct, if given. Note that
  // -fno-pack-struct doesn't apply to -fpack-struct=.
  if (Arg *A = Args.getLastArg(options::OPT_fpack_struct_EQ)) {
    std::string PackStructStr = "-fpack-struct=";
    PackStructStr += A->getValue();
    CmdArgs.push_back(Args.MakeArgString(PackStructStr));
  } else if (Args.hasFlag(options::OPT_fpack_struct,
                          options::OPT_fno_pack_struct, false)) {
    CmdArgs.push_back("-fpack-struct=1");
  }

  // Handle -fmax-type-align=N and -fno-type-align
  bool SkipMaxTypeAlign = Args.hasArg(options::OPT_fno_max_type_align);
  if (Arg *A = Args.getLastArg(options::OPT_fmax_type_align_EQ)) {
    if (!SkipMaxTypeAlign) {
      std::string MaxTypeAlignStr = "-fmax-type-align=";
      MaxTypeAlignStr += A->getValue();
      CmdArgs.push_back(Args.MakeArgString(MaxTypeAlignStr));
    }
  } else if (RawTriple.isOSDarwin()) {
    if (!SkipMaxTypeAlign) {
      std::string MaxTypeAlignStr = "-fmax-type-align=16";
      CmdArgs.push_back(Args.MakeArgString(MaxTypeAlignStr));
    }
  }

  // -fcommon is the default unless compiling kernel code or the target says so
  bool NoCommonDefault = KernelOrKext || isNoCommonDefault(RawTriple);
  if (!Args.hasFlag(options::OPT_fcommon, options::OPT_fno_common,
                    !NoCommonDefault))
    CmdArgs.push_back("-fno-common");

  // -fsigned-bitfields is default, and clang doesn't yet support
  // -funsigned-bitfields.
  if (!Args.hasFlag(options::OPT_fsigned_bitfields,
                    options::OPT_funsigned_bitfields))
    D.Diag(diag::warn_drv_clang_unsupported)
        << Args.getLastArg(options::OPT_funsigned_bitfields)->getAsString(Args);

  // -fsigned-bitfields is default, and clang doesn't support -fno-for-scope.
  if (!Args.hasFlag(options::OPT_ffor_scope, options::OPT_fno_for_scope))
    D.Diag(diag::err_drv_clang_unsupported)
        << Args.getLastArg(options::OPT_fno_for_scope)->getAsString(Args);

  // -finput_charset=UTF-8 is default. Reject others
  if (Arg *inputCharset = Args.getLastArg(options::OPT_finput_charset_EQ)) {
    StringRef value = inputCharset->getValue();
    if (!value.equals_lower("utf-8"))
      D.Diag(diag::err_drv_invalid_value) << inputCharset->getAsString(Args)
                                          << value;
  }

  // -fexec_charset=UTF-8 is default. Reject others
  if (Arg *execCharset = Args.getLastArg(options::OPT_fexec_charset_EQ)) {
    StringRef value = execCharset->getValue();
    if (!value.equals_lower("utf-8"))
      D.Diag(diag::err_drv_invalid_value) << execCharset->getAsString(Args)
                                          << value;
  }

  bool CaretDefault = true;
  bool ColumnDefault = true;
  if (Arg *DiagArg = Args.getLastArg(options::OPT__SLASH_diagnostics_classic,
                                     options::OPT__SLASH_diagnostics_column,
                                     options::OPT__SLASH_diagnostics_caret)) {
    switch (DiagArg->getOption().getID()) {
    case options::OPT__SLASH_diagnostics_caret:
      CaretDefault = true;
      ColumnDefault = true;
      break;
    case options::OPT__SLASH_diagnostics_column:
      CaretDefault = false;
      ColumnDefault = true;
      break;
    case options::OPT__SLASH_diagnostics_classic:
      CaretDefault = false;
      ColumnDefault = false;
      break;
    }
  }

  // -fcaret-diagnostics is default.
  if (!Args.hasFlag(options::OPT_fcaret_diagnostics,
                    options::OPT_fno_caret_diagnostics, CaretDefault))
    CmdArgs.push_back("-fno-caret-diagnostics");

  // -fdiagnostics-fixit-info is default, only pass non-default.
  if (!Args.hasFlag(options::OPT_fdiagnostics_fixit_info,
                    options::OPT_fno_diagnostics_fixit_info))
    CmdArgs.push_back("-fno-diagnostics-fixit-info");

  // Enable -fdiagnostics-show-option by default.
  if (Args.hasFlag(options::OPT_fdiagnostics_show_option,
                   options::OPT_fno_diagnostics_show_option))
    CmdArgs.push_back("-fdiagnostics-show-option");

  if (const Arg *A =
          Args.getLastArg(options::OPT_fdiagnostics_show_category_EQ)) {
    CmdArgs.push_back("-fdiagnostics-show-category");
    CmdArgs.push_back(A->getValue());
  }

  if (Args.hasFlag(options::OPT_fdiagnostics_show_hotness,
                   options::OPT_fno_diagnostics_show_hotness, false))
    CmdArgs.push_back("-fdiagnostics-show-hotness");

  if (const Arg *A =
          Args.getLastArg(options::OPT_fdiagnostics_hotness_threshold_EQ)) {
    std::string Opt = std::string("-fdiagnostics-hotness-threshold=") + A->getValue();
    CmdArgs.push_back(Args.MakeArgString(Opt));
  }

  if (const Arg *A = Args.getLastArg(options::OPT_fdiagnostics_format_EQ)) {
    CmdArgs.push_back("-fdiagnostics-format");
    CmdArgs.push_back(A->getValue());
  }

  if (Arg *A = Args.getLastArg(
          options::OPT_fdiagnostics_show_note_include_stack,
          options::OPT_fno_diagnostics_show_note_include_stack)) {
    if (A->getOption().matches(
            options::OPT_fdiagnostics_show_note_include_stack))
      CmdArgs.push_back("-fdiagnostics-show-note-include-stack");
    else
      CmdArgs.push_back("-fno-diagnostics-show-note-include-stack");
  }

  // Color diagnostics are parsed by the driver directly from argv
  // and later re-parsed to construct this job; claim any possible
  // color diagnostic here to avoid warn_drv_unused_argument and
  // diagnose bad OPT_fdiagnostics_color_EQ values.
  for (Arg *A : Args) {
    const Option &O = A->getOption();
    if (!O.matches(options::OPT_fcolor_diagnostics) &&
        !O.matches(options::OPT_fdiagnostics_color) &&
        !O.matches(options::OPT_fno_color_diagnostics) &&
        !O.matches(options::OPT_fno_diagnostics_color) &&
        !O.matches(options::OPT_fdiagnostics_color_EQ))
      continue;
    if (O.matches(options::OPT_fdiagnostics_color_EQ)) {
      StringRef Value(A->getValue());
      if (Value != "always" && Value != "never" && Value != "auto")
        D.Diag(diag::err_drv_clang_unsupported)
            << ("-fdiagnostics-color=" + Value).str();
    }
    A->claim();
  }
  if (D.getDiags().getDiagnosticOptions().ShowColors)
    CmdArgs.push_back("-fcolor-diagnostics");

  if (Args.hasArg(options::OPT_fansi_escape_codes))
    CmdArgs.push_back("-fansi-escape-codes");

  if (!Args.hasFlag(options::OPT_fshow_source_location,
                    options::OPT_fno_show_source_location))
    CmdArgs.push_back("-fno-show-source-location");

  if (Args.hasArg(options::OPT_fdiagnostics_absolute_paths))
    CmdArgs.push_back("-fdiagnostics-absolute-paths");

  if (!Args.hasFlag(options::OPT_fshow_column, options::OPT_fno_show_column,
                    ColumnDefault))
    CmdArgs.push_back("-fno-show-column");

  if (!Args.hasFlag(options::OPT_fspell_checking,
                    options::OPT_fno_spell_checking))
    CmdArgs.push_back("-fno-spell-checking");

  // -fno-asm-blocks is default.
  if (Args.hasFlag(options::OPT_fasm_blocks, options::OPT_fno_asm_blocks,
                   false))
    CmdArgs.push_back("-fasm-blocks");

  // -fgnu-inline-asm is default.
  if (!Args.hasFlag(options::OPT_fgnu_inline_asm,
                    options::OPT_fno_gnu_inline_asm, true))
    CmdArgs.push_back("-fno-gnu-inline-asm");

  // Enable vectorization per default according to the optimization level
  // selected. For optimization levels that want vectorization we use the alias
  // option to simplify the hasFlag logic.
  bool EnableVec = shouldEnableVectorizerAtOLevel(Args, false);
  OptSpecifier VectorizeAliasOption =
      EnableVec ? options::OPT_O_Group : options::OPT_fvectorize;
  if (Args.hasFlag(options::OPT_fvectorize, VectorizeAliasOption,
                   options::OPT_fno_vectorize, EnableVec))
    CmdArgs.push_back("-vectorize-loops");

  // -fslp-vectorize is enabled based on the optimization level selected.
  bool EnableSLPVec = shouldEnableVectorizerAtOLevel(Args, true);
  OptSpecifier SLPVectAliasOption =
      EnableSLPVec ? options::OPT_O_Group : options::OPT_fslp_vectorize;
  if (Args.hasFlag(options::OPT_fslp_vectorize, SLPVectAliasOption,
                   options::OPT_fno_slp_vectorize, EnableSLPVec))
    CmdArgs.push_back("-vectorize-slp");

  if (Arg *A = Args.getLastArg(options::OPT_fshow_overloads_EQ))
    A->render(Args, CmdArgs);

  if (Arg *A = Args.getLastArg(
          options::OPT_fsanitize_undefined_strip_path_components_EQ))
    A->render(Args, CmdArgs);

  // -fdollars-in-identifiers default varies depending on platform and
  // language; only pass if specified.
  if (Arg *A = Args.getLastArg(options::OPT_fdollars_in_identifiers,
                               options::OPT_fno_dollars_in_identifiers)) {
    if (A->getOption().matches(options::OPT_fdollars_in_identifiers))
      CmdArgs.push_back("-fdollars-in-identifiers");
    else
      CmdArgs.push_back("-fno-dollars-in-identifiers");
  }

  // -funit-at-a-time is default, and we don't support -fno-unit-at-a-time for
  // practical purposes.
  if (Arg *A = Args.getLastArg(options::OPT_funit_at_a_time,
                               options::OPT_fno_unit_at_a_time)) {
    if (A->getOption().matches(options::OPT_fno_unit_at_a_time))
      D.Diag(diag::warn_drv_clang_unsupported) << A->getAsString(Args);
  }

  if (Args.hasFlag(options::OPT_fapple_pragma_pack,
                   options::OPT_fno_apple_pragma_pack, false))
    CmdArgs.push_back("-fapple-pragma-pack");

  // le32-specific flags:
  //  -fno-math-builtin: clang should not convert math builtins to intrinsics
  //                     by default.
  if (getToolChain().getArch() == llvm::Triple::le32) {
    CmdArgs.push_back("-fno-math-builtin");
  }

  if (Args.hasFlag(options::OPT_fsave_optimization_record,
                   options::OPT_fno_save_optimization_record, false)) {
    CmdArgs.push_back("-opt-record-file");

    const Arg *A = Args.getLastArg(options::OPT_foptimization_record_file_EQ);
    if (A) {
      CmdArgs.push_back(A->getValue());
    } else {
      SmallString<128> F;

      if (Args.hasArg(options::OPT_c) || Args.hasArg(options::OPT_S)) {
        if (Arg *FinalOutput = Args.getLastArg(options::OPT_o))
          F = FinalOutput->getValue();
      }

      if (F.empty()) {
        // Use the input filename.
        F = llvm::sys::path::stem(Input.getBaseInput());

        // If we're compiling for an offload architecture (i.e. a CUDA device),
        // we need to make the file name for the device compilation different
        // from the host compilation.
        if (!JA.isDeviceOffloading(Action::OFK_None) &&
            !JA.isDeviceOffloading(Action::OFK_Host)) {
          llvm::sys::path::replace_extension(F, "");
          F += Action::GetOffloadingFileNamePrefix(JA.getOffloadingDeviceKind(),
                                                   Triple.normalize());
          F += "-";
          F += JA.getOffloadingArch();
        }
      }

      llvm::sys::path::replace_extension(F, "opt.yaml");
      CmdArgs.push_back(Args.MakeArgString(F));
    }
  }

// Default to -fno-builtin-str{cat,cpy} on Darwin for ARM.
//
// FIXME: Now that PR4941 has been fixed this can be enabled.
#if 0
  if (RawTriple.isOSDarwin() &&
      (getToolChain().getArch() == llvm::Triple::arm ||
       getToolChain().getArch() == llvm::Triple::thumb)) {
    if (!Args.hasArg(options::OPT_fbuiltin_strcat))
      CmdArgs.push_back("-fno-builtin-strcat");
    if (!Args.hasArg(options::OPT_fbuiltin_strcpy))
      CmdArgs.push_back("-fno-builtin-strcpy");
  }
#endif

  bool RewriteImports = Args.hasFlag(options::OPT_frewrite_imports,
                                     options::OPT_fno_rewrite_imports, false);
  if (RewriteImports)
    CmdArgs.push_back("-frewrite-imports");

  // Enable rewrite includes if the user's asked for it or if we're generating
  // diagnostics.
  // TODO: Once -module-dependency-dir works with -frewrite-includes it'd be
  // nice to enable this when doing a crashdump for modules as well.
  if (Args.hasFlag(options::OPT_frewrite_includes,
                   options::OPT_fno_rewrite_includes, false) ||
      (C.isForDiagnostics() && (RewriteImports || !HaveModules)))
    CmdArgs.push_back("-frewrite-includes");

  // Only allow -traditional or -traditional-cpp outside in preprocessing modes.
  if (Arg *A = Args.getLastArg(options::OPT_traditional,
                               options::OPT_traditional_cpp)) {
    if (isa<PreprocessJobAction>(JA))
      CmdArgs.push_back("-traditional-cpp");
    else
      D.Diag(diag::err_drv_clang_unsupported) << A->getAsString(Args);
  }

  Args.AddLastArg(CmdArgs, options::OPT_dM);
  Args.AddLastArg(CmdArgs, options::OPT_dD);

  // Handle serialized diagnostics.
  if (Arg *A = Args.getLastArg(options::OPT__serialize_diags)) {
    CmdArgs.push_back("-serialize-diagnostic-file");
    CmdArgs.push_back(Args.MakeArgString(A->getValue()));
  }

  if (Args.hasArg(options::OPT_fretain_comments_from_system_headers))
    CmdArgs.push_back("-fretain-comments-from-system-headers");

  // Forward -fcomment-block-commands to -cc1.
  Args.AddAllArgs(CmdArgs, options::OPT_fcomment_block_commands);
  // Forward -fparse-all-comments to -cc1.
  Args.AddAllArgs(CmdArgs, options::OPT_fparse_all_comments);

  // Turn -fplugin=name.so into -load name.so
  for (const Arg *A : Args.filtered(options::OPT_fplugin_EQ)) {
    CmdArgs.push_back("-load");
    CmdArgs.push_back(A->getValue());
    A->claim();
  }

  // Setup statistics file output.
  if (const Arg *A = Args.getLastArg(options::OPT_save_stats_EQ)) {
    StringRef SaveStats = A->getValue();

    SmallString<128> StatsFile;
    bool DoSaveStats = false;
    if (SaveStats == "obj") {
      if (Output.isFilename()) {
        StatsFile.assign(Output.getFilename());
        llvm::sys::path::remove_filename(StatsFile);
      }
      DoSaveStats = true;
    } else if (SaveStats == "cwd") {
      DoSaveStats = true;
    } else {
      D.Diag(diag::err_drv_invalid_value) << A->getAsString(Args) << SaveStats;
    }

    if (DoSaveStats) {
      StringRef BaseName = llvm::sys::path::filename(Input.getBaseInput());
      llvm::sys::path::append(StatsFile, BaseName);
      llvm::sys::path::replace_extension(StatsFile, "stats");
      CmdArgs.push_back(Args.MakeArgString(Twine("-stats-file=") +
                                           StatsFile));
    }
  }

  // Forward -Xclang arguments to -cc1, and -mllvm arguments to the LLVM option
  // parser.
  // -finclude-default-header flag is for preprocessor,
  // do not pass it to other cc1 commands when save-temps is enabled
  if (C.getDriver().isSaveTempsEnabled() &&
      !isa<PreprocessJobAction>(JA)) {
    for (auto Arg : Args.filtered(options::OPT_Xclang)) {
      Arg->claim();
      if (StringRef(Arg->getValue()) != "-finclude-default-header")
        CmdArgs.push_back(Arg->getValue());
    }
  }
  else {
    Args.AddAllArgValues(CmdArgs, options::OPT_Xclang);
  }
  for (const Arg *A : Args.filtered(options::OPT_mllvm)) {
    A->claim();

    // We translate this by hand to the -cc1 argument, since nightly test uses
    // it and developers have been trained to spell it with -mllvm. Both
    // spellings are now deprecated and should be removed.
    if (StringRef(A->getValue(0)) == "-disable-llvm-optzns") {
      CmdArgs.push_back("-disable-llvm-optzns");
    } else {
      A->render(Args, CmdArgs);
    }
  }

  // With -save-temps, we want to save the unoptimized bitcode output from the
  // CompileJobAction, use -disable-llvm-passes to get pristine IR generated
  // by the frontend.
  // When -fembed-bitcode is enabled, optimized bitcode is emitted because it
  // has slightly different breakdown between stages.
  // FIXME: -fembed-bitcode -save-temps will save optimized bitcode instead of
  // pristine IR generated by the frontend. Ideally, a new compile action should
  // be added so both IR can be captured.
  if (C.getDriver().isSaveTempsEnabled() &&
      !(C.getDriver().embedBitcodeInObject() && !C.getDriver().isUsingLTO()) &&
      isa<CompileJobAction>(JA))
    CmdArgs.push_back("-disable-llvm-passes");

  if (Output.getType() == types::TY_Dependencies) {
    // Handled with other dependency code.
  } else if (Output.isFilename()) {
    CmdArgs.push_back("-o");
    CmdArgs.push_back(Output.getFilename());
  } else {
    assert(Output.isNothing() && "Invalid output.");
  }

  addDashXForInput(Args, Input, CmdArgs);

  if (Input.isFilename())
    CmdArgs.push_back(Input.getFilename());
  else
    Input.getInputArg().renderAsInput(Args, CmdArgs);

  Args.AddAllArgs(CmdArgs, options::OPT_undef);

  const char *Exec = D.getClangProgramPath();

  // Optionally embed the -cc1 level arguments into the debug info, for build
  // analysis.
  // Also record command line arguments into the debug info if
  // -grecord-gcc-switches options is set on.
  // By default, -gno-record-gcc-switches is set on and no recording.
  if (getToolChain().UseDwarfDebugFlags() ||
      Args.hasFlag(options::OPT_grecord_gcc_switches,
                   options::OPT_gno_record_gcc_switches, false)) {
    ArgStringList OriginalArgs;
    for (const auto &Arg : Args)
      Arg->render(Args, OriginalArgs);

    SmallString<256> Flags;
    Flags += Exec;
    for (const char *OriginalArg : OriginalArgs) {
      SmallString<128> EscapedArg;
      EscapeSpacesAndBackslashes(OriginalArg, EscapedArg);
      Flags += " ";
      Flags += EscapedArg;
    }
    CmdArgs.push_back("-dwarf-debug-flags");
    CmdArgs.push_back(Args.MakeArgString(Flags));
  }

  // Host-side cuda compilation receives device-side outputs as Inputs[1...].
  // Include them with -fcuda-include-gpubinary.
  if (IsCuda && Inputs.size() > 1)
    for (auto I = std::next(Inputs.begin()), E = Inputs.end(); I != E; ++I) {
      CmdArgs.push_back("-fcuda-include-gpubinary");
      CmdArgs.push_back(I->getFilename());
    }

  // OpenMP offloading device jobs take the argument -fopenmp-host-ir-file-path
  // to specify the result of the compile phase on the host, so the meaningful
  // device declarations can be identified. Also, -fopenmp-is-device is passed
  // along to tell the frontend that it is generating code for a device, so that
  // only the relevant declarations are emitted.
  if (IsOpenMPDevice) {
    CmdArgs.push_back("-fopenmp-is-device");
    if (Inputs.size() == 2) {
      CmdArgs.push_back("-fopenmp-host-ir-file-path");
      CmdArgs.push_back(Args.MakeArgString(Inputs.back().getFilename()));
    }
  }

  // For all the host OpenMP offloading compile jobs we need to pass the targets
  // information using -fopenmp-targets= option.
  if (isa<CompileJobAction>(JA) && JA.isHostOffloading(Action::OFK_OpenMP)) {
    SmallString<128> TargetInfo("-fopenmp-targets=");

    Arg *Tgts = Args.getLastArg(options::OPT_fopenmp_targets_EQ);
    assert(Tgts && Tgts->getNumValues() &&
           "OpenMP offloading has to have targets specified.");
    for (unsigned i = 0; i < Tgts->getNumValues(); ++i) {
      if (i)
        TargetInfo += ',';
      // We need to get the string from the triple because it may be not exactly
      // the same as the one we get directly from the arguments.
      llvm::Triple T(Tgts->getValue(i));
      TargetInfo += T.getTriple();
    }
    CmdArgs.push_back(Args.MakeArgString(TargetInfo.str()));
  }

  bool WholeProgramVTables =
      Args.hasFlag(options::OPT_fwhole_program_vtables,
                   options::OPT_fno_whole_program_vtables, false);
  if (WholeProgramVTables) {
    if (!D.isUsingLTO())
      D.Diag(diag::err_drv_argument_only_allowed_with)
          << "-fwhole-program-vtables"
          << "-flto";
    CmdArgs.push_back("-fwhole-program-vtables");
  }

  // Finally add the compile command to the compilation.
  if (Args.hasArg(options::OPT__SLASH_fallback) &&
      Output.getType() == types::TY_Object &&
      (InputType == types::TY_C || InputType == types::TY_CXX)) {
    auto CLCommand =
        getCLFallback()->GetCommand(C, JA, Output, Inputs, Args, LinkingOutput);
    C.addCommand(llvm::make_unique<FallbackCommand>(
        JA, *this, Exec, CmdArgs, Inputs, std::move(CLCommand)));
  } else if (Args.hasArg(options::OPT__SLASH_fallback) &&
             isa<PrecompileJobAction>(JA)) {
    // In /fallback builds, run the main compilation even if the pch generation
    // fails, so that the main compilation's fallback to cl.exe runs.
    C.addCommand(llvm::make_unique<ForceSuccessCommand>(JA, *this, Exec,
                                                        CmdArgs, Inputs));
  } else {
    C.addCommand(llvm::make_unique<Command>(JA, *this, Exec, CmdArgs, Inputs));
  }

  // Handle the debug info splitting at object creation time if we're
  // creating an object.
  // TODO: Currently only works on linux with newer objcopy.
  if (SplitDWARF && Output.getType() == types::TY_Object)
    SplitDebugInfo(getToolChain(), C, *this, JA, Args, Output, SplitDWARFOut);

  if (Arg *A = Args.getLastArg(options::OPT_pg))
    if (Args.hasArg(options::OPT_fomit_frame_pointer))
      D.Diag(diag::err_drv_argument_not_allowed_with) << "-fomit-frame-pointer"
                                                      << A->getAsString(Args);

  // Claim some arguments which clang supports automatically.

  // -fpch-preprocess is used with gcc to add a special marker in the output to
  // include the PCH file. Clang's PTH solution is completely transparent, so we
  // do not need to deal with it at all.
  Args.ClaimAllArgs(options::OPT_fpch_preprocess);

  // Claim some arguments which clang doesn't support, but we don't
  // care to warn the user about.
  Args.ClaimAllArgs(options::OPT_clang_ignored_f_Group);
  Args.ClaimAllArgs(options::OPT_clang_ignored_m_Group);

  // Disable warnings for clang -E -emit-llvm foo.c
  Args.ClaimAllArgs(options::OPT_emit_llvm);
}

Clang::Clang(const ToolChain &TC)
    // CAUTION! The first constructor argument ("clang") is not arbitrary,
    // as it is for other tools. Some operations on a Tool actually test
    // whether that tool is Clang based on the Tool's Name as a string.
    : Tool("clang", "clang frontend", TC, RF_Full) {}

Clang::~Clang() {}

/// Add options related to the Objective-C runtime/ABI.
///
/// Returns true if the runtime is non-fragile.
ObjCRuntime Clang::AddObjCRuntimeArgs(const ArgList &args,
                                      ArgStringList &cmdArgs,
                                      RewriteKind rewriteKind) const {
  // Look for the controlling runtime option.
  Arg *runtimeArg =
      args.getLastArg(options::OPT_fnext_runtime, options::OPT_fgnu_runtime,
                      options::OPT_fobjc_runtime_EQ);

  // Just forward -fobjc-runtime= to the frontend.  This supercedes
  // options about fragility.
  if (runtimeArg &&
      runtimeArg->getOption().matches(options::OPT_fobjc_runtime_EQ)) {
    ObjCRuntime runtime;
    StringRef value = runtimeArg->getValue();
    if (runtime.tryParse(value)) {
      getToolChain().getDriver().Diag(diag::err_drv_unknown_objc_runtime)
          << value;
    }

    runtimeArg->render(args, cmdArgs);
    return runtime;
  }

  // Otherwise, we'll need the ABI "version".  Version numbers are
  // slightly confusing for historical reasons:
  //   1 - Traditional "fragile" ABI
  //   2 - Non-fragile ABI, version 1
  //   3 - Non-fragile ABI, version 2
  unsigned objcABIVersion = 1;
  // If -fobjc-abi-version= is present, use that to set the version.
  if (Arg *abiArg = args.getLastArg(options::OPT_fobjc_abi_version_EQ)) {
    StringRef value = abiArg->getValue();
    if (value == "1")
      objcABIVersion = 1;
    else if (value == "2")
      objcABIVersion = 2;
    else if (value == "3")
      objcABIVersion = 3;
    else
      getToolChain().getDriver().Diag(diag::err_drv_clang_unsupported) << value;
  } else {
    // Otherwise, determine if we are using the non-fragile ABI.
    bool nonFragileABIIsDefault =
        (rewriteKind == RK_NonFragile ||
         (rewriteKind == RK_None &&
          getToolChain().IsObjCNonFragileABIDefault()));
    if (args.hasFlag(options::OPT_fobjc_nonfragile_abi,
                     options::OPT_fno_objc_nonfragile_abi,
                     nonFragileABIIsDefault)) {
// Determine the non-fragile ABI version to use.
#ifdef DISABLE_DEFAULT_NONFRAGILEABI_TWO
      unsigned nonFragileABIVersion = 1;
#else
      unsigned nonFragileABIVersion = 2;
#endif

      if (Arg *abiArg =
              args.getLastArg(options::OPT_fobjc_nonfragile_abi_version_EQ)) {
        StringRef value = abiArg->getValue();
        if (value == "1")
          nonFragileABIVersion = 1;
        else if (value == "2")
          nonFragileABIVersion = 2;
        else
          getToolChain().getDriver().Diag(diag::err_drv_clang_unsupported)
              << value;
      }

      objcABIVersion = 1 + nonFragileABIVersion;
    } else {
      objcABIVersion = 1;
    }
  }

  // We don't actually care about the ABI version other than whether
  // it's non-fragile.
  bool isNonFragile = objcABIVersion != 1;

  // If we have no runtime argument, ask the toolchain for its default runtime.
  // However, the rewriter only really supports the Mac runtime, so assume that.
  ObjCRuntime runtime;
  if (!runtimeArg) {
    switch (rewriteKind) {
    case RK_None:
      runtime = getToolChain().getDefaultObjCRuntime(isNonFragile);
      break;
    case RK_Fragile:
      runtime = ObjCRuntime(ObjCRuntime::FragileMacOSX, VersionTuple());
      break;
    case RK_NonFragile:
      runtime = ObjCRuntime(ObjCRuntime::MacOSX, VersionTuple());
      break;
    }

    // -fnext-runtime
  } else if (runtimeArg->getOption().matches(options::OPT_fnext_runtime)) {
    // On Darwin, make this use the default behavior for the toolchain.
    if (getToolChain().getTriple().isOSDarwin()) {
      runtime = getToolChain().getDefaultObjCRuntime(isNonFragile);

      // Otherwise, build for a generic macosx port.
    } else {
      runtime = ObjCRuntime(ObjCRuntime::MacOSX, VersionTuple());
    }

    // -fgnu-runtime
  } else {
    assert(runtimeArg->getOption().matches(options::OPT_fgnu_runtime));
    // Legacy behaviour is to target the gnustep runtime if we are in
    // non-fragile mode or the GCC runtime in fragile mode.
    if (isNonFragile)
      runtime = ObjCRuntime(ObjCRuntime::GNUstep, VersionTuple(1, 6));
    else
      runtime = ObjCRuntime(ObjCRuntime::GCC, VersionTuple());
  }

  cmdArgs.push_back(
      args.MakeArgString("-fobjc-runtime=" + runtime.getAsString()));
  return runtime;
}

static bool maybeConsumeDash(const std::string &EH, size_t &I) {
  bool HaveDash = (I + 1 < EH.size() && EH[I + 1] == '-');
  I += HaveDash;
  return !HaveDash;
}

namespace {
struct EHFlags {
  bool Synch = false;
  bool Asynch = false;
  bool NoUnwindC = false;
};
} // end anonymous namespace

/// /EH controls whether to run destructor cleanups when exceptions are
/// thrown.  There are three modifiers:
/// - s: Cleanup after "synchronous" exceptions, aka C++ exceptions.
/// - a: Cleanup after "asynchronous" exceptions, aka structured exceptions.
///      The 'a' modifier is unimplemented and fundamentally hard in LLVM IR.
/// - c: Assume that extern "C" functions are implicitly nounwind.
/// The default is /EHs-c-, meaning cleanups are disabled.
static EHFlags parseClangCLEHFlags(const Driver &D, const ArgList &Args) {
  EHFlags EH;

  std::vector<std::string> EHArgs =
      Args.getAllArgValues(options::OPT__SLASH_EH);
  for (auto EHVal : EHArgs) {
    for (size_t I = 0, E = EHVal.size(); I != E; ++I) {
      switch (EHVal[I]) {
      case 'a':
        EH.Asynch = maybeConsumeDash(EHVal, I);
        if (EH.Asynch)
          EH.Synch = false;
        continue;
      case 'c':
        EH.NoUnwindC = maybeConsumeDash(EHVal, I);
        continue;
      case 's':
        EH.Synch = maybeConsumeDash(EHVal, I);
        if (EH.Synch)
          EH.Asynch = false;
        continue;
      default:
        break;
      }
      D.Diag(clang::diag::err_drv_invalid_value) << "/EH" << EHVal;
      break;
    }
  }
  // The /GX, /GX- flags are only processed if there are not /EH flags.
  // The default is that /GX is not specified.
  if (EHArgs.empty() &&
      Args.hasFlag(options::OPT__SLASH_GX, options::OPT__SLASH_GX_,
                   /*default=*/false)) {
    EH.Synch = true;
    EH.NoUnwindC = true;
  }

  return EH;
}

void Clang::AddClangCLArgs(const ArgList &Args, types::ID InputType,
                           ArgStringList &CmdArgs,
                           codegenoptions::DebugInfoKind *DebugInfoKind,
                           bool *EmitCodeView) const {
  unsigned RTOptionID = options::OPT__SLASH_MT;

  if (Args.hasArg(options::OPT__SLASH_LDd))
    // The /LDd option implies /MTd. The dependent lib part can be overridden,
    // but defining _DEBUG is sticky.
    RTOptionID = options::OPT__SLASH_MTd;

  if (Arg *A = Args.getLastArg(options::OPT__SLASH_M_Group))
    RTOptionID = A->getOption().getID();

  StringRef FlagForCRT;
  switch (RTOptionID) {
  case options::OPT__SLASH_MD:
    if (Args.hasArg(options::OPT__SLASH_LDd))
      CmdArgs.push_back("-D_DEBUG");
    CmdArgs.push_back("-D_MT");
    CmdArgs.push_back("-D_DLL");
    FlagForCRT = "--dependent-lib=msvcrt";
    break;
  case options::OPT__SLASH_MDd:
    CmdArgs.push_back("-D_DEBUG");
    CmdArgs.push_back("-D_MT");
    CmdArgs.push_back("-D_DLL");
    FlagForCRT = "--dependent-lib=msvcrtd";
    break;
  case options::OPT__SLASH_MT:
    if (Args.hasArg(options::OPT__SLASH_LDd))
      CmdArgs.push_back("-D_DEBUG");
    CmdArgs.push_back("-D_MT");
    CmdArgs.push_back("-flto-visibility-public-std");
    FlagForCRT = "--dependent-lib=libcmt";
    break;
  case options::OPT__SLASH_MTd:
    CmdArgs.push_back("-D_DEBUG");
    CmdArgs.push_back("-D_MT");
    CmdArgs.push_back("-flto-visibility-public-std");
    FlagForCRT = "--dependent-lib=libcmtd";
    break;
  default:
    llvm_unreachable("Unexpected option ID.");
  }

  if (Args.hasArg(options::OPT__SLASH_Zl)) {
    CmdArgs.push_back("-D_VC_NODEFAULTLIB");
  } else {
    CmdArgs.push_back(FlagForCRT.data());

    // This provides POSIX compatibility (maps 'open' to '_open'), which most
    // users want.  The /Za flag to cl.exe turns this off, but it's not
    // implemented in clang.
    CmdArgs.push_back("--dependent-lib=oldnames");
  }

  // Both /showIncludes and /E (and /EP) write to stdout. Allowing both
  // would produce interleaved output, so ignore /showIncludes in such cases.
  if (!Args.hasArg(options::OPT_E) && !Args.hasArg(options::OPT__SLASH_EP))
    if (Arg *A = Args.getLastArg(options::OPT_show_includes))
      A->render(Args, CmdArgs);

  // This controls whether or not we emit RTTI data for polymorphic types.
  if (Args.hasFlag(options::OPT__SLASH_GR_, options::OPT__SLASH_GR,
                   /*default=*/false))
    CmdArgs.push_back("-fno-rtti-data");

  // This controls whether or not we emit stack-protector instrumentation.
  // In MSVC, Buffer Security Check (/GS) is on by default.
  if (Args.hasFlag(options::OPT__SLASH_GS, options::OPT__SLASH_GS_,
                   /*default=*/true)) {
    CmdArgs.push_back("-stack-protector");
    CmdArgs.push_back(Args.MakeArgString(Twine(LangOptions::SSPStrong)));
  }

  // Emit CodeView if -Z7, -Zd, or -gline-tables-only are present.
  if (Arg *DebugInfoArg =
          Args.getLastArg(options::OPT__SLASH_Z7, options::OPT__SLASH_Zd,
                          options::OPT_gline_tables_only)) {
    *EmitCodeView = true;
    if (DebugInfoArg->getOption().matches(options::OPT__SLASH_Z7))
      *DebugInfoKind = codegenoptions::LimitedDebugInfo;
    else
      *DebugInfoKind = codegenoptions::DebugLineTablesOnly;
    CmdArgs.push_back("-gcodeview");
  } else {
    *EmitCodeView = false;
  }

  const Driver &D = getToolChain().getDriver();
  EHFlags EH = parseClangCLEHFlags(D, Args);
  if (EH.Synch || EH.Asynch) {
    if (types::isCXX(InputType))
      CmdArgs.push_back("-fcxx-exceptions");
    CmdArgs.push_back("-fexceptions");
  }
  if (types::isCXX(InputType) && EH.Synch && EH.NoUnwindC)
    CmdArgs.push_back("-fexternc-nounwind");

  // /EP should expand to -E -P.
  if (Args.hasArg(options::OPT__SLASH_EP)) {
    CmdArgs.push_back("-E");
    CmdArgs.push_back("-P");
  }

  unsigned VolatileOptionID;
  if (getToolChain().getArch() == llvm::Triple::x86_64 ||
      getToolChain().getArch() == llvm::Triple::x86)
    VolatileOptionID = options::OPT__SLASH_volatile_ms;
  else
    VolatileOptionID = options::OPT__SLASH_volatile_iso;

  if (Arg *A = Args.getLastArg(options::OPT__SLASH_volatile_Group))
    VolatileOptionID = A->getOption().getID();

  if (VolatileOptionID == options::OPT__SLASH_volatile_ms)
    CmdArgs.push_back("-fms-volatile");

  Arg *MostGeneralArg = Args.getLastArg(options::OPT__SLASH_vmg);
  Arg *BestCaseArg = Args.getLastArg(options::OPT__SLASH_vmb);
  if (MostGeneralArg && BestCaseArg)
    D.Diag(clang::diag::err_drv_argument_not_allowed_with)
        << MostGeneralArg->getAsString(Args) << BestCaseArg->getAsString(Args);

  if (MostGeneralArg) {
    Arg *SingleArg = Args.getLastArg(options::OPT__SLASH_vms);
    Arg *MultipleArg = Args.getLastArg(options::OPT__SLASH_vmm);
    Arg *VirtualArg = Args.getLastArg(options::OPT__SLASH_vmv);

    Arg *FirstConflict = SingleArg ? SingleArg : MultipleArg;
    Arg *SecondConflict = VirtualArg ? VirtualArg : MultipleArg;
    if (FirstConflict && SecondConflict && FirstConflict != SecondConflict)
      D.Diag(clang::diag::err_drv_argument_not_allowed_with)
          << FirstConflict->getAsString(Args)
          << SecondConflict->getAsString(Args);

    if (SingleArg)
      CmdArgs.push_back("-fms-memptr-rep=single");
    else if (MultipleArg)
      CmdArgs.push_back("-fms-memptr-rep=multiple");
    else
      CmdArgs.push_back("-fms-memptr-rep=virtual");
  }

  // Parse the default calling convention options.
  if (Arg *CCArg =
          Args.getLastArg(options::OPT__SLASH_Gd, options::OPT__SLASH_Gr,
                          options::OPT__SLASH_Gz, options::OPT__SLASH_Gv)) {
    unsigned DCCOptId = CCArg->getOption().getID();
    const char *DCCFlag = nullptr;
    bool ArchSupported = true;
    llvm::Triple::ArchType Arch = getToolChain().getArch();
    switch (DCCOptId) {
    case options::OPT__SLASH_Gd:
      DCCFlag = "-fdefault-calling-conv=cdecl";
      break;
    case options::OPT__SLASH_Gr:
      ArchSupported = Arch == llvm::Triple::x86;
      DCCFlag = "-fdefault-calling-conv=fastcall";
      break;
    case options::OPT__SLASH_Gz:
      ArchSupported = Arch == llvm::Triple::x86;
      DCCFlag = "-fdefault-calling-conv=stdcall";
      break;
    case options::OPT__SLASH_Gv:
      ArchSupported = Arch == llvm::Triple::x86 || Arch == llvm::Triple::x86_64;
      DCCFlag = "-fdefault-calling-conv=vectorcall";
      break;
    }

    // MSVC doesn't warn if /Gr or /Gz is used on x64, so we don't either.
    if (ArchSupported && DCCFlag)
      CmdArgs.push_back(DCCFlag);
  }

  if (Arg *A = Args.getLastArg(options::OPT_vtordisp_mode_EQ))
    A->render(Args, CmdArgs);

  if (!Args.hasArg(options::OPT_fdiagnostics_format_EQ)) {
    CmdArgs.push_back("-fdiagnostics-format");
    if (Args.hasArg(options::OPT__SLASH_fallback))
      CmdArgs.push_back("msvc-fallback");
    else
      CmdArgs.push_back("msvc");
  }
}

visualstudio::Compiler *Clang::getCLFallback() const {
  if (!CLFallback)
    CLFallback.reset(new visualstudio::Compiler(getToolChain()));
  return CLFallback.get();
}


const char *Clang::getBaseInputName(const ArgList &Args,
                                    const InputInfo &Input) {
  return Args.MakeArgString(llvm::sys::path::filename(Input.getBaseInput()));
}

const char *Clang::getBaseInputStem(const ArgList &Args,
                                    const InputInfoList &Inputs) {
  const char *Str = getBaseInputName(Args, Inputs[0]);

  if (const char *End = strrchr(Str, '.'))
    return Args.MakeArgString(std::string(Str, End));

  return Str;
}

const char *Clang::getDependencyFileName(const ArgList &Args,
                                         const InputInfoList &Inputs) {
  // FIXME: Think about this more.
  std::string Res;

  if (Arg *OutputOpt = Args.getLastArg(options::OPT_o)) {
    std::string Str(OutputOpt->getValue());
    Res = Str.substr(0, Str.rfind('.'));
  } else {
    Res = getBaseInputStem(Args, Inputs);
  }
  return Args.MakeArgString(Res + ".d");
}

// Begin ClangAs

void ClangAs::AddMIPSTargetArgs(const ArgList &Args,
                                ArgStringList &CmdArgs) const {
  StringRef CPUName;
  StringRef ABIName;
  const llvm::Triple &Triple = getToolChain().getTriple();
  mips::getMipsCPUAndABI(Args, Triple, CPUName, ABIName);

  CmdArgs.push_back("-target-abi");
  CmdArgs.push_back(ABIName.data());
}

void ClangAs::AddX86TargetArgs(const ArgList &Args,
                               ArgStringList &CmdArgs) const {
  if (Arg *A = Args.getLastArg(options::OPT_masm_EQ)) {
    StringRef Value = A->getValue();
    if (Value == "intel" || Value == "att") {
      CmdArgs.push_back("-mllvm");
      CmdArgs.push_back(Args.MakeArgString("-x86-asm-syntax=" + Value));
    } else {
      getToolChain().getDriver().Diag(diag::err_drv_unsupported_option_argument)
          << A->getOption().getName() << Value;
    }
  }
}

void ClangAs::ConstructJob(Compilation &C, const JobAction &JA,
                           const InputInfo &Output, const InputInfoList &Inputs,
                           const ArgList &Args,
                           const char *LinkingOutput) const {
  ArgStringList CmdArgs;

  assert(Inputs.size() == 1 && "Unexpected number of inputs.");
  const InputInfo &Input = Inputs[0];

  const llvm::Triple &Triple = getToolChain().getEffectiveTriple();
  const std::string &TripleStr = Triple.getTriple();
  const auto &D = getToolChain().getDriver();

  // Don't warn about "clang -w -c foo.s"
  Args.ClaimAllArgs(options::OPT_w);
  // and "clang -emit-llvm -c foo.s"
  Args.ClaimAllArgs(options::OPT_emit_llvm);

  claimNoWarnArgs(Args);

  // Invoke ourselves in -cc1as mode.
  //
  // FIXME: Implement custom jobs for internal actions.
  CmdArgs.push_back("-cc1as");

  // Add the "effective" target triple.
  CmdArgs.push_back("-triple");
  CmdArgs.push_back(Args.MakeArgString(TripleStr));

  // Set the output mode, we currently only expect to be used as a real
  // assembler.
  CmdArgs.push_back("-filetype");
  CmdArgs.push_back("obj");

  // Set the main file name, so that debug info works even with
  // -save-temps or preprocessed assembly.
  CmdArgs.push_back("-main-file-name");
  CmdArgs.push_back(Clang::getBaseInputName(Args, Input));

  // Add the target cpu
  std::string CPU = getCPUName(Args, Triple, /*FromAs*/ true);
  if (!CPU.empty()) {
    CmdArgs.push_back("-target-cpu");
    CmdArgs.push_back(Args.MakeArgString(CPU));
  }

  // Add the target features
  getTargetFeatures(getToolChain(), Triple, Args, CmdArgs, true);

  // Ignore explicit -force_cpusubtype_ALL option.
  (void)Args.hasArg(options::OPT_force__cpusubtype__ALL);

  // Pass along any -I options so we get proper .include search paths.
  Args.AddAllArgs(CmdArgs, options::OPT_I_Group);

  // Determine the original source input.
  const Action *SourceAction = &JA;
  while (SourceAction->getKind() != Action::InputClass) {
    assert(!SourceAction->getInputs().empty() && "unexpected root action!");
    SourceAction = SourceAction->getInputs()[0];
  }

  // Forward -g and handle debug info related flags, assuming we are dealing
  // with an actual assembly file.
  bool WantDebug = false;
  unsigned DwarfVersion = 0;
  Args.ClaimAllArgs(options::OPT_g_Group);
  if (Arg *A = Args.getLastArg(options::OPT_g_Group)) {
    WantDebug = !A->getOption().matches(options::OPT_g0) &&
                !A->getOption().matches(options::OPT_ggdb0);
    if (WantDebug)
      DwarfVersion = DwarfVersionNum(A->getSpelling());
  }
  if (DwarfVersion == 0)
    DwarfVersion = getToolChain().GetDefaultDwarfVersion();

  codegenoptions::DebugInfoKind DebugInfoKind = codegenoptions::NoDebugInfo;

  if (SourceAction->getType() == types::TY_Asm ||
      SourceAction->getType() == types::TY_PP_Asm) {
    // You might think that it would be ok to set DebugInfoKind outside of
    // the guard for source type, however there is a test which asserts
    // that some assembler invocation receives no -debug-info-kind,
    // and it's not clear whether that test is just overly restrictive.
    DebugInfoKind = (WantDebug ? codegenoptions::LimitedDebugInfo
                               : codegenoptions::NoDebugInfo);
    // Add the -fdebug-compilation-dir flag if needed.
    addDebugCompDirArg(Args, CmdArgs);

    // Set the AT_producer to the clang version when using the integrated
    // assembler on assembly source files.
    CmdArgs.push_back("-dwarf-debug-producer");
    CmdArgs.push_back(Args.MakeArgString(getClangFullVersion()));

    // And pass along -I options
    Args.AddAllArgs(CmdArgs, options::OPT_I);
  }
  RenderDebugEnablingArgs(Args, CmdArgs, DebugInfoKind, DwarfVersion,
                          llvm::DebuggerKind::Default);
  RenderDebugInfoCompressionArgs(Args, CmdArgs, D);


  // Handle -fPIC et al -- the relocation-model affects the assembler
  // for some targets.
  llvm::Reloc::Model RelocationModel;
  unsigned PICLevel;
  bool IsPIE;
  std::tie(RelocationModel, PICLevel, IsPIE) =
      ParsePICArgs(getToolChain(), Args);

  const char *RMName = RelocationModelName(RelocationModel);
  if (RMName) {
    CmdArgs.push_back("-mrelocation-model");
    CmdArgs.push_back(RMName);
  }

  // Optionally embed the -cc1as level arguments into the debug info, for build
  // analysis.
  if (getToolChain().UseDwarfDebugFlags()) {
    ArgStringList OriginalArgs;
    for (const auto &Arg : Args)
      Arg->render(Args, OriginalArgs);

    SmallString<256> Flags;
    const char *Exec = getToolChain().getDriver().getClangProgramPath();
    Flags += Exec;
    for (const char *OriginalArg : OriginalArgs) {
      SmallString<128> EscapedArg;
      EscapeSpacesAndBackslashes(OriginalArg, EscapedArg);
      Flags += " ";
      Flags += EscapedArg;
    }
    CmdArgs.push_back("-dwarf-debug-flags");
    CmdArgs.push_back(Args.MakeArgString(Flags));
  }

  // FIXME: Add -static support, once we have it.

  // Add target specific flags.
  switch (getToolChain().getArch()) {
  default:
    break;

  case llvm::Triple::mips:
  case llvm::Triple::mipsel:
  case llvm::Triple::mips64:
  case llvm::Triple::mips64el:
    AddMIPSTargetArgs(Args, CmdArgs);
    break;

  case llvm::Triple::x86:
  case llvm::Triple::x86_64:
    AddX86TargetArgs(Args, CmdArgs);
    break;

  case llvm::Triple::arm:
  case llvm::Triple::armeb:
  case llvm::Triple::thumb:
  case llvm::Triple::thumbeb:
    // This isn't in AddARMTargetArgs because we want to do this for assembly
    // only, not C/C++.
    if (Args.hasFlag(options::OPT_mdefault_build_attributes,
                     options::OPT_mno_default_build_attributes, true)) {
        CmdArgs.push_back("-mllvm");
        CmdArgs.push_back("-arm-add-build-attributes");
    }
    break;
  }

  // Consume all the warning flags. Usually this would be handled more
  // gracefully by -cc1 (warning about unknown warning flags, etc) but -cc1as
  // doesn't handle that so rather than warning about unused flags that are
  // actually used, we'll lie by omission instead.
  // FIXME: Stop lying and consume only the appropriate driver flags
  Args.ClaimAllArgs(options::OPT_W_Group);

  CollectArgsForIntegratedAssembler(C, Args, CmdArgs,
                                    getToolChain().getDriver());

  Args.AddAllArgs(CmdArgs, options::OPT_mllvm);

  assert(Output.isFilename() && "Unexpected lipo output.");
  CmdArgs.push_back("-o");
  CmdArgs.push_back(Output.getFilename());

  assert(Input.isFilename() && "Invalid input.");
  CmdArgs.push_back(Input.getFilename());

  const char *Exec = getToolChain().getDriver().getClangProgramPath();
  C.addCommand(llvm::make_unique<Command>(JA, *this, Exec, CmdArgs, Inputs));

  // Handle the debug info splitting at object creation time if we're
  // creating an object.
  // TODO: Currently only works on linux with newer objcopy.
  if (Args.hasArg(options::OPT_gsplit_dwarf) &&
      getToolChain().getTriple().isOSLinux())
    SplitDebugInfo(getToolChain(), C, *this, JA, Args, Output,
                   SplitDebugName(Args, Input));
}

// Begin OffloadBundler

void OffloadBundler::ConstructJob(Compilation &C, const JobAction &JA,
                                  const InputInfo &Output,
                                  const InputInfoList &Inputs,
                                  const llvm::opt::ArgList &TCArgs,
                                  const char *LinkingOutput) const {
  // The version with only one output is expected to refer to a bundling job.
  assert(isa<OffloadBundlingJobAction>(JA) && "Expecting bundling job!");

  // The bundling command looks like this:
  // clang-offload-bundler -type=bc
  //   -targets=host-triple,openmp-triple1,openmp-triple2
  //   -outputs=input_file
  //   -inputs=unbundle_file_host,unbundle_file_tgt1,unbundle_file_tgt2"

  ArgStringList CmdArgs;

  // Get the type.
  CmdArgs.push_back(TCArgs.MakeArgString(
      Twine("-type=") + types::getTypeTempSuffix(Output.getType())));

  assert(JA.getInputs().size() == Inputs.size() &&
         "Not have inputs for all dependence actions??");

  // Get the targets.
  SmallString<128> Triples;
  Triples += "-targets=";
  for (unsigned I = 0; I < Inputs.size(); ++I) {
    if (I)
      Triples += ',';

    Action::OffloadKind CurKind = Action::OFK_Host;
    const ToolChain *CurTC = &getToolChain();
    const Action *CurDep = JA.getInputs()[I];

    if (const auto *OA = dyn_cast<OffloadAction>(CurDep)) {
      OA->doOnEachDependence([&](Action *A, const ToolChain *TC, const char *) {
        CurKind = A->getOffloadingDeviceKind();
        CurTC = TC;
      });
    }
    Triples += Action::GetOffloadKindName(CurKind);
    Triples += '-';
    Triples += CurTC->getTriple().normalize();
  }
  CmdArgs.push_back(TCArgs.MakeArgString(Triples));

  // Get bundled file command.
  CmdArgs.push_back(
      TCArgs.MakeArgString(Twine("-outputs=") + Output.getFilename()));

  // Get unbundled files command.
  SmallString<128> UB;
  UB += "-inputs=";
  for (unsigned I = 0; I < Inputs.size(); ++I) {
    if (I)
      UB += ',';
    UB += Inputs[I].getFilename();
  }
  CmdArgs.push_back(TCArgs.MakeArgString(UB));

  // All the inputs are encoded as commands.
  C.addCommand(llvm::make_unique<Command>(
      JA, *this,
      TCArgs.MakeArgString(getToolChain().GetProgramPath(getShortName())),
      CmdArgs, None));
}

void OffloadBundler::ConstructJobMultipleOutputs(
    Compilation &C, const JobAction &JA, const InputInfoList &Outputs,
    const InputInfoList &Inputs, const llvm::opt::ArgList &TCArgs,
    const char *LinkingOutput) const {
  // The version with multiple outputs is expected to refer to a unbundling job.
  auto &UA = cast<OffloadUnbundlingJobAction>(JA);

  // The unbundling command looks like this:
  // clang-offload-bundler -type=bc
  //   -targets=host-triple,openmp-triple1,openmp-triple2
  //   -inputs=input_file
  //   -outputs=unbundle_file_host,unbundle_file_tgt1,unbundle_file_tgt2"
  //   -unbundle

  ArgStringList CmdArgs;

  assert(Inputs.size() == 1 && "Expecting to unbundle a single file!");
  InputInfo Input = Inputs.front();

  // Get the type.
  CmdArgs.push_back(TCArgs.MakeArgString(
      Twine("-type=") + types::getTypeTempSuffix(Input.getType())));

  // Get the targets.
  SmallString<128> Triples;
  Triples += "-targets=";
  auto DepInfo = UA.getDependentActionsInfo();
  for (unsigned I = 0; I < DepInfo.size(); ++I) {
    if (I)
      Triples += ',';

    auto &Dep = DepInfo[I];
    Triples += Action::GetOffloadKindName(Dep.DependentOffloadKind);
    Triples += '-';
    Triples += Dep.DependentToolChain->getTriple().normalize();
  }

  CmdArgs.push_back(TCArgs.MakeArgString(Triples));

  // Get bundled file command.
  CmdArgs.push_back(
      TCArgs.MakeArgString(Twine("-inputs=") + Input.getFilename()));

  // Get unbundled files command.
  SmallString<128> UB;
  UB += "-outputs=";
  for (unsigned I = 0; I < Outputs.size(); ++I) {
    if (I)
      UB += ',';
    SmallString<256> OutputFileName(Outputs[I].getFilename());
    // Change extension of target files for OpenMP offloading
    // to NVIDIA GPUs.
    if (DepInfo[I].DependentToolChain->getTriple().isNVPTX() &&
        JA.isOffloading(Action::OFK_OpenMP))
      llvm::sys::path::replace_extension(OutputFileName, "cubin");
    UB += OutputFileName;
  }
  CmdArgs.push_back(TCArgs.MakeArgString(UB));
  CmdArgs.push_back("-unbundle");

  // All the inputs are encoded as commands.
  C.addCommand(llvm::make_unique<Command>(
      JA, *this,
      TCArgs.MakeArgString(getToolChain().GetProgramPath(getShortName())),
      CmdArgs, None));
}<|MERGE_RESOLUTION|>--- conflicted
+++ resolved
@@ -2039,8 +2039,6 @@
   }
 }
 
-<<<<<<< HEAD
-=======
 static void RenderFloatingPointOptions(const ToolChain &TC, const Driver &D,
                                        bool OFastEnabled, const ArgList &Args,
                                        ArgStringList &CmdArgs) {
@@ -2205,7 +2203,6 @@
   }
 }
 
->>>>>>> 7b85a19b
 static void RenderAnalyzerOptions(const ArgList &Args, ArgStringList &CmdArgs,
                                   const llvm::Triple &Triple,
                                   const InputInfo &Input) {
@@ -2429,6 +2426,56 @@
   }
 }
 
+static void RenderBuiltinOptions(const ToolChain &TC, const llvm::Triple &T,
+                                 const ArgList &Args, ArgStringList &CmdArgs) {
+  // -fbuiltin is default unless -mkernel is used.
+  bool UseBuiltins =
+      Args.hasFlag(options::OPT_fbuiltin, options::OPT_fno_builtin,
+                   !Args.hasArg(options::OPT_mkernel));
+  if (!UseBuiltins)
+    CmdArgs.push_back("-fno-builtin");
+
+  // -ffreestanding implies -fno-builtin.
+  if (Args.hasArg(options::OPT_ffreestanding))
+    UseBuiltins = false;
+
+  // Process the -fno-builtin-* options.
+  for (const auto &Arg : Args) {
+    const Option &O = Arg->getOption();
+    if (!O.matches(options::OPT_fno_builtin_))
+      continue;
+
+    Arg->claim();
+
+    // If -fno-builtin is specified, then there's no need to pass the option to
+    // the frontend.
+    if (!UseBuiltins)
+      continue;
+
+    StringRef FuncName = Arg->getValue();
+    CmdArgs.push_back(Args.MakeArgString("-fno-builtin-" + FuncName));
+  }
+
+  // le32-specific flags:
+  //  -fno-math-builtin: clang should not convert math builtins to intrinsics
+  //                     by default.
+  if (TC.getArch() == llvm::Triple::le32)
+    CmdArgs.push_back("-fno-math-builtin");
+
+#if 0
+  // Default to -fno-builtin-str{cat,cpy} on Darwin for ARM.
+  //
+  // FIXME: Now that PR4941 has been fixed this can be enabled.
+  if (T.isOSDarwin() && (TC.getArch() == llvm::Triple::arm ||
+                         TC.getArch() == llvm::Triple::thumb)) {
+    if (!Args.hasArg(options::OPT_fbuiltin_strcat))
+      CmdArgs.push_back("-fno-builtin-strcat");
+    if (!Args.hasArg(options::OPT_fbuiltin_strcpy))
+      CmdArgs.push_back("-fno-builtin-strcpy");
+  }
+#endif
+}
+
 static void RenderModulesOptions(Compilation &C, const Driver &D,
                                  const ArgList &Args, const InputInfo &Input,
                                  const InputInfo &Output,
@@ -2667,8 +2714,6 @@
   }
 }
 
-<<<<<<< HEAD
-=======
 static void RenderDiagnosticsOptions(const Driver &D, const ArgList &Args,
                                      ArgStringList &CmdArgs) {
   bool CaretDefault = true;
@@ -2948,7 +2993,6 @@
   RenderDebugInfoCompressionArgs(Args, CmdArgs, D);
 }
 
->>>>>>> 7b85a19b
 void Clang::ConstructJob(Compilation &C, const JobAction &JA,
                          const InputInfo &Output, const InputInfoList &Inputs,
                          const ArgList &Args, const char *LinkingOutput) const {
@@ -3319,160 +3363,7 @@
   if (Args.hasArg(options::OPT_fsplit_stack))
     CmdArgs.push_back("-split-stacks");
 
-  // Handle various floating point optimization flags, mapping them to the
-  // appropriate LLVM code generation flags. This is complicated by several
-  // "umbrella" flags, so we do this by stepping through the flags incrementally
-  // adjusting what we think is enabled/disabled, then at the end settting the
-  // LLVM flags based on the final state.
-  bool HonorInfs = true;
-  bool HonorNans = true;
-  // -fmath-errno is the default on some platforms, e.g. BSD-derived OSes.
-  bool MathErrno = getToolChain().IsMathErrnoDefault();
-  bool AssociativeMath = false;
-  bool ReciprocalMath = false;
-  bool SignedZeros = true;
-  bool TrappingMath = true;
-  StringRef DenormalFpMath = "";
-  StringRef FpContract = "";
-
-  for (Arg *A : Args) {
-    switch (A->getOption().getID()) {
-    // If this isn't an FP option skip the claim below
-    default:
-      continue;
-
-    // Options controlling individual features
-    case options::OPT_fhonor_infinities:    HonorInfs = true;        break;
-    case options::OPT_fno_honor_infinities: HonorInfs = false;       break;
-    case options::OPT_fhonor_nans:          HonorNans = true;        break;
-    case options::OPT_fno_honor_nans:       HonorNans = false;       break;
-    case options::OPT_fmath_errno:          MathErrno = true;        break;
-    case options::OPT_fno_math_errno:       MathErrno = false;       break;
-    case options::OPT_fassociative_math:    AssociativeMath = true;  break;
-    case options::OPT_fno_associative_math: AssociativeMath = false; break;
-    case options::OPT_freciprocal_math:     ReciprocalMath = true;   break;
-    case options::OPT_fno_reciprocal_math:  ReciprocalMath = false;  break;
-    case options::OPT_fsigned_zeros:        SignedZeros = true;      break;
-    case options::OPT_fno_signed_zeros:     SignedZeros = false;     break;
-    case options::OPT_ftrapping_math:       TrappingMath = true;     break;
-    case options::OPT_fno_trapping_math:    TrappingMath = false;    break;
-
-    case options::OPT_fdenormal_fp_math_EQ:
-      DenormalFpMath = A->getValue();
-      break;
-
-    // Validate and pass through -fp-contract option.
-    case options::OPT_ffp_contract: {
-      StringRef Val = A->getValue();
-      if (Val == "fast" || Val == "on" || Val == "off") {
-        FpContract = Val;
-      } else {
-        D.Diag(diag::err_drv_unsupported_option_argument)
-            << A->getOption().getName() << Val;
-      }
-      break;
-    }
-
-    case options::OPT_ffinite_math_only:
-      HonorInfs = false;
-      HonorNans = false;
-      break;
-    case options::OPT_fno_finite_math_only:
-      HonorInfs = true;
-      HonorNans = true;
-      break;
-
-    case options::OPT_funsafe_math_optimizations:
-      AssociativeMath = true;
-      ReciprocalMath = true;
-      SignedZeros = false;
-      TrappingMath = false;
-      break;
-    case options::OPT_fno_unsafe_math_optimizations:
-      AssociativeMath = false;
-      ReciprocalMath = false;
-      SignedZeros = true;
-      TrappingMath = true;
-      // -fno_unsafe_math_optimizations restores default denormal handling
-      DenormalFpMath = "";
-      break;
-
-    case options::OPT_Ofast:
-      // If -Ofast is the optimization level, then -ffast-math should be enabled
-      if (!OFastEnabled)
-        continue;
-      LLVM_FALLTHROUGH;
-    case options::OPT_ffast_math:
-      HonorInfs = false;
-      HonorNans = false;
-      MathErrno = false;
-      AssociativeMath = true;
-      ReciprocalMath = true;
-      SignedZeros = false;
-      TrappingMath = false;
-      // If fast-math is set then set the fp-contract mode to fast.
-      FpContract = "fast";
-      break;
-    case options::OPT_fno_fast_math:
-      HonorInfs = true;
-      HonorNans = true;
-      // Turning on -ffast-math (with either flag) removes the need for
-      // MathErrno. However, turning *off* -ffast-math merely restores the
-      // toolchain default (which may be false).
-      MathErrno = getToolChain().IsMathErrnoDefault();
-      AssociativeMath = false;
-      ReciprocalMath = false;
-      SignedZeros = true;
-      TrappingMath = true;
-      // -fno_fast_math restores default denormal and fpcontract handling
-      DenormalFpMath = "";
-      FpContract = "";
-      break;
-    }
-    // If we handled this option claim it
-    A->claim();
-  }
-
-  if (!HonorInfs)
-    CmdArgs.push_back("-menable-no-infs");
-
-  if (!HonorNans)
-    CmdArgs.push_back("-menable-no-nans");
-
-  if (MathErrno)
-    CmdArgs.push_back("-fmath-errno");
-
-  if (!MathErrno && AssociativeMath && ReciprocalMath && !SignedZeros &&
-      !TrappingMath)
-    CmdArgs.push_back("-menable-unsafe-fp-math");
-
-  if (!SignedZeros)
-    CmdArgs.push_back("-fno-signed-zeros");
-
-  if (ReciprocalMath)
-    CmdArgs.push_back("-freciprocal-math");
-
-  if (!TrappingMath)
-    CmdArgs.push_back("-fno-trapping-math");
-
-  if (!DenormalFpMath.empty())
-    CmdArgs.push_back(Args.MakeArgString("-fdenormal-fp-math="+DenormalFpMath));
-
-  if (!FpContract.empty())
-    CmdArgs.push_back(Args.MakeArgString("-ffp-contract="+FpContract));
-
-  ParseMRecip(D, Args, CmdArgs);
-
-  // -ffast-math enables the __FAST_MATH__ preprocessor macro, but check for the
-  // individual features enabled by -ffast-math instead of the option itself as
-  // that's consistent with gcc's behaviour.
-  if (!HonorInfs && !HonorNans && !MathErrno && AssociativeMath &&
-      ReciprocalMath && !SignedZeros && !TrappingMath)
-    CmdArgs.push_back("-ffast-math");
-
-  // Handle __FINITE_MATH_ONLY__ similarly.
-  if (!HonorInfs && !HonorNans)
-    CmdArgs.push_back("-ffinite-math-only");
+  RenderFloatingPointOptions(getToolChain(), D, OFastEnabled, Args, CmdArgs);
 
   // Decide whether to use verbose asm. Verbose assembly is the default on
   // toolchains which have the integrated assembler on by default.
@@ -4099,40 +3990,7 @@
       A->render(Args, CmdArgs);
   }
 
-<<<<<<< HEAD
-  if (Args.hasFlag(options::OPT_fdebug_info_for_profiling,
-                   options::OPT_fno_debug_info_for_profiling, false))
-    CmdArgs.push_back("-fdebug-info-for-profiling");
-
-  // -fbuiltin is default unless -mkernel is used.
-  bool UseBuiltins =
-      Args.hasFlag(options::OPT_fbuiltin, options::OPT_fno_builtin,
-                   !Args.hasArg(options::OPT_mkernel));
-  if (!UseBuiltins)
-    CmdArgs.push_back("-fno-builtin");
-
-  // -ffreestanding implies -fno-builtin.
-  if (Args.hasArg(options::OPT_ffreestanding))
-    UseBuiltins = false;
-
-  // Process the -fno-builtin-* options.
-  for (const auto &Arg : Args) {
-    const Option &O = Arg->getOption();
-    if (!O.matches(options::OPT_fno_builtin_))
-      continue;
-
-    Arg->claim();
-    // If -fno-builtin is specified, then there's no need to pass the option to
-    // the frontend.
-    if (!UseBuiltins)
-      continue;
-
-    StringRef FuncName = Arg->getValue();
-    CmdArgs.push_back(Args.MakeArgString("-fno-builtin-" + FuncName));
-  }
-=======
   RenderBuiltinOptions(getToolChain(), RawTriple, Args, CmdArgs);
->>>>>>> 7b85a19b
 
   if (!Args.hasFlag(options::OPT_fassume_sane_operator_new,
                     options::OPT_fno_assume_sane_operator_new))
@@ -4471,113 +4329,7 @@
                                           << value;
   }
 
-  bool CaretDefault = true;
-  bool ColumnDefault = true;
-  if (Arg *DiagArg = Args.getLastArg(options::OPT__SLASH_diagnostics_classic,
-                                     options::OPT__SLASH_diagnostics_column,
-                                     options::OPT__SLASH_diagnostics_caret)) {
-    switch (DiagArg->getOption().getID()) {
-    case options::OPT__SLASH_diagnostics_caret:
-      CaretDefault = true;
-      ColumnDefault = true;
-      break;
-    case options::OPT__SLASH_diagnostics_column:
-      CaretDefault = false;
-      ColumnDefault = true;
-      break;
-    case options::OPT__SLASH_diagnostics_classic:
-      CaretDefault = false;
-      ColumnDefault = false;
-      break;
-    }
-  }
-
-  // -fcaret-diagnostics is default.
-  if (!Args.hasFlag(options::OPT_fcaret_diagnostics,
-                    options::OPT_fno_caret_diagnostics, CaretDefault))
-    CmdArgs.push_back("-fno-caret-diagnostics");
-
-  // -fdiagnostics-fixit-info is default, only pass non-default.
-  if (!Args.hasFlag(options::OPT_fdiagnostics_fixit_info,
-                    options::OPT_fno_diagnostics_fixit_info))
-    CmdArgs.push_back("-fno-diagnostics-fixit-info");
-
-  // Enable -fdiagnostics-show-option by default.
-  if (Args.hasFlag(options::OPT_fdiagnostics_show_option,
-                   options::OPT_fno_diagnostics_show_option))
-    CmdArgs.push_back("-fdiagnostics-show-option");
-
-  if (const Arg *A =
-          Args.getLastArg(options::OPT_fdiagnostics_show_category_EQ)) {
-    CmdArgs.push_back("-fdiagnostics-show-category");
-    CmdArgs.push_back(A->getValue());
-  }
-
-  if (Args.hasFlag(options::OPT_fdiagnostics_show_hotness,
-                   options::OPT_fno_diagnostics_show_hotness, false))
-    CmdArgs.push_back("-fdiagnostics-show-hotness");
-
-  if (const Arg *A =
-          Args.getLastArg(options::OPT_fdiagnostics_hotness_threshold_EQ)) {
-    std::string Opt = std::string("-fdiagnostics-hotness-threshold=") + A->getValue();
-    CmdArgs.push_back(Args.MakeArgString(Opt));
-  }
-
-  if (const Arg *A = Args.getLastArg(options::OPT_fdiagnostics_format_EQ)) {
-    CmdArgs.push_back("-fdiagnostics-format");
-    CmdArgs.push_back(A->getValue());
-  }
-
-  if (Arg *A = Args.getLastArg(
-          options::OPT_fdiagnostics_show_note_include_stack,
-          options::OPT_fno_diagnostics_show_note_include_stack)) {
-    if (A->getOption().matches(
-            options::OPT_fdiagnostics_show_note_include_stack))
-      CmdArgs.push_back("-fdiagnostics-show-note-include-stack");
-    else
-      CmdArgs.push_back("-fno-diagnostics-show-note-include-stack");
-  }
-
-  // Color diagnostics are parsed by the driver directly from argv
-  // and later re-parsed to construct this job; claim any possible
-  // color diagnostic here to avoid warn_drv_unused_argument and
-  // diagnose bad OPT_fdiagnostics_color_EQ values.
-  for (Arg *A : Args) {
-    const Option &O = A->getOption();
-    if (!O.matches(options::OPT_fcolor_diagnostics) &&
-        !O.matches(options::OPT_fdiagnostics_color) &&
-        !O.matches(options::OPT_fno_color_diagnostics) &&
-        !O.matches(options::OPT_fno_diagnostics_color) &&
-        !O.matches(options::OPT_fdiagnostics_color_EQ))
-      continue;
-    if (O.matches(options::OPT_fdiagnostics_color_EQ)) {
-      StringRef Value(A->getValue());
-      if (Value != "always" && Value != "never" && Value != "auto")
-        D.Diag(diag::err_drv_clang_unsupported)
-            << ("-fdiagnostics-color=" + Value).str();
-    }
-    A->claim();
-  }
-  if (D.getDiags().getDiagnosticOptions().ShowColors)
-    CmdArgs.push_back("-fcolor-diagnostics");
-
-  if (Args.hasArg(options::OPT_fansi_escape_codes))
-    CmdArgs.push_back("-fansi-escape-codes");
-
-  if (!Args.hasFlag(options::OPT_fshow_source_location,
-                    options::OPT_fno_show_source_location))
-    CmdArgs.push_back("-fno-show-source-location");
-
-  if (Args.hasArg(options::OPT_fdiagnostics_absolute_paths))
-    CmdArgs.push_back("-fdiagnostics-absolute-paths");
-
-  if (!Args.hasFlag(options::OPT_fshow_column, options::OPT_fno_show_column,
-                    ColumnDefault))
-    CmdArgs.push_back("-fno-show-column");
-
-  if (!Args.hasFlag(options::OPT_fspell_checking,
-                    options::OPT_fno_spell_checking))
-    CmdArgs.push_back("-fno-spell-checking");
+  RenderDiagnosticsOptions(D, Args, CmdArgs);
 
   // -fno-asm-blocks is default.
   if (Args.hasFlag(options::OPT_fasm_blocks, options::OPT_fno_asm_blocks,
@@ -4635,13 +4387,6 @@
   if (Args.hasFlag(options::OPT_fapple_pragma_pack,
                    options::OPT_fno_apple_pragma_pack, false))
     CmdArgs.push_back("-fapple-pragma-pack");
-
-  // le32-specific flags:
-  //  -fno-math-builtin: clang should not convert math builtins to intrinsics
-  //                     by default.
-  if (getToolChain().getArch() == llvm::Triple::le32) {
-    CmdArgs.push_back("-fno-math-builtin");
-  }
 
   if (Args.hasFlag(options::OPT_fsave_optimization_record,
                    options::OPT_fno_save_optimization_record, false)) {
@@ -4679,20 +4424,6 @@
       CmdArgs.push_back(Args.MakeArgString(F));
     }
   }
-
-// Default to -fno-builtin-str{cat,cpy} on Darwin for ARM.
-//
-// FIXME: Now that PR4941 has been fixed this can be enabled.
-#if 0
-  if (RawTriple.isOSDarwin() &&
-      (getToolChain().getArch() == llvm::Triple::arm ||
-       getToolChain().getArch() == llvm::Triple::thumb)) {
-    if (!Args.hasArg(options::OPT_fbuiltin_strcat))
-      CmdArgs.push_back("-fno-builtin-strcat");
-    if (!Args.hasArg(options::OPT_fbuiltin_strcpy))
-      CmdArgs.push_back("-fno-builtin-strcpy");
-  }
-#endif
 
   bool RewriteImports = Args.hasFlag(options::OPT_frewrite_imports,
                                      options::OPT_fno_rewrite_imports, false);
