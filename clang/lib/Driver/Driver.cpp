//===--- Driver.cpp - Clang GCC Compatible Driver -------------------------===//
//
//                     The LLVM Compiler Infrastructure
//
// This file is distributed under the University of Illinois Open Source
// License. See LICENSE.TXT for details.
//
//===----------------------------------------------------------------------===//

#include "clang/Driver/Driver.h"
#include "InputInfo.h"
#include "ToolChains/AMDGPU.h"
#include "ToolChains/AVR.h"
#include "ToolChains/Ananas.h"
#include "ToolChains/Clang.h"
#include "ToolChains/CloudABI.h"
#include "ToolChains/Contiki.h"
#include "ToolChains/CrossWindows.h"
#include "ToolChains/Cuda.h"
#include "ToolChains/Darwin.h"
#include "ToolChains/DragonFly.h"
#include "ToolChains/FreeBSD.h"
#include "ToolChains/Fuchsia.h"
#include "ToolChains/Gnu.h"
#include "ToolChains/BareMetal.h"
#include "ToolChains/Haiku.h"
#include "ToolChains/Hexagon.h"
#include "ToolChains/Lanai.h"
#include "ToolChains/Linux.h"
#include "ToolChains/MinGW.h"
#include "ToolChains/Minix.h"
#include "ToolChains/MipsLinux.h"
#include "ToolChains/MSVC.h"
#include "ToolChains/Myriad.h"
#include "ToolChains/NaCl.h"
#include "ToolChains/NetBSD.h"
#include "ToolChains/OpenBSD.h"
#include "ToolChains/PS4CPU.h"
#include "ToolChains/Solaris.h"
#include "ToolChains/TCE.h"
#include "ToolChains/WebAssembly.h"
#include "ToolChains/XCore.h"
#include "clang/Basic/Version.h"
#include "clang/Basic/VirtualFileSystem.h"
#include "clang/Config/config.h"
#include "clang/Driver/Action.h"
#include "clang/Driver/Compilation.h"
#include "clang/Driver/DriverDiagnostic.h"
#include "clang/Driver/Job.h"
#include "clang/Driver/Options.h"
#include "clang/Driver/SanitizerArgs.h"
#include "clang/Driver/Tool.h"
#include "clang/Driver/ToolChain.h"
#include "llvm/ADT/ArrayRef.h"
#include "llvm/ADT/STLExtras.h"
#include "llvm/ADT/SmallSet.h"
#include "llvm/ADT/StringExtras.h"
#include "llvm/ADT/StringSet.h"
#include "llvm/ADT/StringSwitch.h"
#include "llvm/Option/Arg.h"
#include "llvm/Option/ArgList.h"
#include "llvm/Option/OptSpecifier.h"
#include "llvm/Option/OptTable.h"
#include "llvm/Option/Option.h"
#include "llvm/Support/ErrorHandling.h"
#include "llvm/Support/FileSystem.h"
#include "llvm/Support/Path.h"
#include "llvm/Support/PrettyStackTrace.h"
#include "llvm/Support/Process.h"
#include "llvm/Support/Program.h"
#include "llvm/Support/TargetRegistry.h"
#include "llvm/Support/raw_ostream.h"
#include <map>
#include <memory>
#include <utility>
#if LLVM_ON_UNIX
#include <unistd.h> // getpid
#endif

using namespace clang::driver;
using namespace clang;
using namespace llvm::opt;

Driver::Driver(StringRef ClangExecutable, StringRef DefaultTargetTriple,
               DiagnosticsEngine &Diags,
               IntrusiveRefCntPtr<vfs::FileSystem> VFS)
    : Opts(createDriverOptTable()), Diags(Diags), VFS(std::move(VFS)),
      Mode(GCCMode), SaveTemps(SaveTempsNone), BitcodeEmbed(EmbedNone),
      LTOMode(LTOK_None), ClangExecutable(ClangExecutable),
      SysRoot(DEFAULT_SYSROOT), 
      DriverTitle("clang LLVM compiler"), CCPrintOptionsFilename(nullptr),
      CCPrintHeadersFilename(nullptr), CCLogDiagnosticsFilename(nullptr),
      CCCPrintBindings(false), CCPrintHeaders(false), CCLogDiagnostics(false),
      CCGenDiagnostics(false), DefaultTargetTriple(DefaultTargetTriple),
      CCCGenericGCCName(""), CheckInputsExist(true), CCCUsePCH(true),
      GenReproducer(false), SuppressMissingInputWarning(false) {

  // Provide a sane fallback if no VFS is specified.
  if (!this->VFS)
    this->VFS = vfs::getRealFileSystem();

  Name = llvm::sys::path::filename(ClangExecutable);
  Dir = llvm::sys::path::parent_path(ClangExecutable);
  InstalledDir = Dir; // Provide a sensible default installed dir.

  // Compute the path to the resource directory.
  StringRef ClangResourceDir(CLANG_RESOURCE_DIR);
  SmallString<128> P(Dir);
  if (ClangResourceDir != "") {
    llvm::sys::path::append(P, ClangResourceDir);
  } else {
    StringRef ClangLibdirSuffix(CLANG_LIBDIR_SUFFIX);
    P = llvm::sys::path::parent_path(Dir);
    llvm::sys::path::append(P, Twine("lib") + ClangLibdirSuffix, "clang",
                            CLANG_VERSION_STRING);
  }
  ResourceDir = P.str();
}

void Driver::ParseDriverMode(StringRef ProgramName,
                             ArrayRef<const char *> Args) {
  ClangNameParts = ToolChain::getTargetAndModeFromProgramName(ProgramName);
  setDriverModeFromOption(ClangNameParts.DriverMode);

  for (const char *ArgPtr : Args) {
    // Ingore nullptrs, they are response file's EOL markers
    if (ArgPtr == nullptr)
      continue;
    const StringRef Arg = ArgPtr;
    setDriverModeFromOption(Arg);
  }
}

void Driver::setDriverModeFromOption(StringRef Opt) {
  const std::string OptName =
      getOpts().getOption(options::OPT_driver_mode).getPrefixedName();
  if (!Opt.startswith(OptName))
    return;
  StringRef Value = Opt.drop_front(OptName.size());

  const unsigned M = llvm::StringSwitch<unsigned>(Value)
                         .Case("gcc", GCCMode)
                         .Case("g++", GXXMode)
                         .Case("cpp", CPPMode)
                         .Case("cl", CLMode)
                         .Default(~0U);

  if (M != ~0U)
    Mode = static_cast<DriverMode>(M);
  else
    Diag(diag::err_drv_unsupported_option_argument) << OptName << Value;
}

InputArgList Driver::ParseArgStrings(ArrayRef<const char *> ArgStrings,
                                     bool &ContainsError) {
  llvm::PrettyStackTraceString CrashInfo("Command line argument parsing");
  ContainsError = false;

  unsigned IncludedFlagsBitmask;
  unsigned ExcludedFlagsBitmask;
  std::tie(IncludedFlagsBitmask, ExcludedFlagsBitmask) =
      getIncludeExcludeOptionFlagMasks();

  unsigned MissingArgIndex, MissingArgCount;
  InputArgList Args =
      getOpts().ParseArgs(ArgStrings, MissingArgIndex, MissingArgCount,
                          IncludedFlagsBitmask, ExcludedFlagsBitmask);

  // Check for missing argument error.
  if (MissingArgCount) {
    Diag(diag::err_drv_missing_argument)
        << Args.getArgString(MissingArgIndex) << MissingArgCount;
    ContainsError |=
        Diags.getDiagnosticLevel(diag::err_drv_missing_argument,
                                 SourceLocation()) > DiagnosticsEngine::Warning;
  }

  // Check for unsupported options.
  for (const Arg *A : Args) {
    if (A->getOption().hasFlag(options::Unsupported)) {
      Diag(diag::err_drv_unsupported_opt) << A->getAsString(Args);
      ContainsError |= Diags.getDiagnosticLevel(diag::err_drv_unsupported_opt,
                                                SourceLocation()) >
                       DiagnosticsEngine::Warning;
      continue;
    }

    // Warn about -mcpu= without an argument.
    if (A->getOption().matches(options::OPT_mcpu_EQ) && A->containsValue("")) {
      Diag(diag::warn_drv_empty_joined_argument) << A->getAsString(Args);
      ContainsError |= Diags.getDiagnosticLevel(
                           diag::warn_drv_empty_joined_argument,
                           SourceLocation()) > DiagnosticsEngine::Warning;
    }
  }

  for (const Arg *A : Args.filtered(options::OPT_UNKNOWN)) {
    auto ID = IsCLMode() ? diag::warn_drv_unknown_argument_clang_cl
                         : diag::err_drv_unknown_argument;

    Diags.Report(ID) << A->getAsString(Args);
    ContainsError |= Diags.getDiagnosticLevel(ID, SourceLocation()) >
                     DiagnosticsEngine::Warning;
  }

  return Args;
}

// Determine which compilation mode we are in. We look for options which
// affect the phase, starting with the earliest phases, and record which
// option we used to determine the final phase.
phases::ID Driver::getFinalPhase(const DerivedArgList &DAL,
                                 Arg **FinalPhaseArg) const {
  Arg *PhaseArg = nullptr;
  phases::ID FinalPhase;

  // -{E,EP,P,M,MM} only run the preprocessor.
  if (CCCIsCPP() || (PhaseArg = DAL.getLastArg(options::OPT_E)) ||
      (PhaseArg = DAL.getLastArg(options::OPT__SLASH_EP)) ||
      (PhaseArg = DAL.getLastArg(options::OPT_M, options::OPT_MM)) ||
      (PhaseArg = DAL.getLastArg(options::OPT__SLASH_P))) {
    FinalPhase = phases::Preprocess;

    // --precompile only runs up to precompilation.
  } else if ((PhaseArg = DAL.getLastArg(options::OPT__precompile))) {
    FinalPhase = phases::Precompile;

    // -{fsyntax-only,-analyze,emit-ast} only run up to the compiler.
  } else if ((PhaseArg = DAL.getLastArg(options::OPT_fsyntax_only)) ||
             (PhaseArg = DAL.getLastArg(options::OPT_module_file_info)) ||
             (PhaseArg = DAL.getLastArg(options::OPT_verify_pch)) ||
             (PhaseArg = DAL.getLastArg(options::OPT_rewrite_objc)) ||
             (PhaseArg = DAL.getLastArg(options::OPT_rewrite_legacy_objc)) ||
             (PhaseArg = DAL.getLastArg(options::OPT__migrate)) ||
             (PhaseArg = DAL.getLastArg(options::OPT__analyze,
                                        options::OPT__analyze_auto)) ||
             (PhaseArg = DAL.getLastArg(options::OPT_emit_ast))) {
    FinalPhase = phases::Compile;

    // -S only runs up to the backend.
  } else if ((PhaseArg = DAL.getLastArg(options::OPT_S))) {
    FinalPhase = phases::Backend;

    // -c compilation only runs up to the assembler.
  } else if ((PhaseArg = DAL.getLastArg(options::OPT_c))) {
    FinalPhase = phases::Assemble;

    // Otherwise do everything.
  } else
    FinalPhase = phases::Link;

  if (FinalPhaseArg)
    *FinalPhaseArg = PhaseArg;

  return FinalPhase;
}

static Arg *MakeInputArg(DerivedArgList &Args, OptTable &Opts,
                         StringRef Value) {
  Arg *A = new Arg(Opts.getOption(options::OPT_INPUT), Value,
                   Args.getBaseArgs().MakeIndex(Value), Value.data());
  Args.AddSynthesizedArg(A);
  A->claim();
  return A;
}

DerivedArgList *Driver::TranslateInputArgs(const InputArgList &Args) const {
  DerivedArgList *DAL = new DerivedArgList(Args);

  bool HasNostdlib = Args.hasArg(options::OPT_nostdlib);
  bool HasNodefaultlib = Args.hasArg(options::OPT_nodefaultlibs);
  for (Arg *A : Args) {
    // Unfortunately, we have to parse some forwarding options (-Xassembler,
    // -Xlinker, -Xpreprocessor) because we either integrate their functionality
    // (assembler and preprocessor), or bypass a previous driver ('collect2').

    // Rewrite linker options, to replace --no-demangle with a custom internal
    // option.
    if ((A->getOption().matches(options::OPT_Wl_COMMA) ||
         A->getOption().matches(options::OPT_Xlinker)) &&
        A->containsValue("--no-demangle")) {
      // Add the rewritten no-demangle argument.
      DAL->AddFlagArg(A, Opts->getOption(options::OPT_Z_Xlinker__no_demangle));

      // Add the remaining values as Xlinker arguments.
      for (StringRef Val : A->getValues())
        if (Val != "--no-demangle")
          DAL->AddSeparateArg(A, Opts->getOption(options::OPT_Xlinker), Val);

      continue;
    }

    // Rewrite preprocessor options, to replace -Wp,-MD,FOO which is used by
    // some build systems. We don't try to be complete here because we don't
    // care to encourage this usage model.
    if (A->getOption().matches(options::OPT_Wp_COMMA) &&
        (A->getValue(0) == StringRef("-MD") ||
         A->getValue(0) == StringRef("-MMD"))) {
      // Rewrite to -MD/-MMD along with -MF.
      if (A->getValue(0) == StringRef("-MD"))
        DAL->AddFlagArg(A, Opts->getOption(options::OPT_MD));
      else
        DAL->AddFlagArg(A, Opts->getOption(options::OPT_MMD));
      if (A->getNumValues() == 2)
        DAL->AddSeparateArg(A, Opts->getOption(options::OPT_MF),
                            A->getValue(1));
      continue;
    }

    // Rewrite reserved library names.
    if (A->getOption().matches(options::OPT_l)) {
      StringRef Value = A->getValue();

      // Rewrite unless -nostdlib is present.
      if (!HasNostdlib && !HasNodefaultlib && Value == "stdc++") {
        DAL->AddFlagArg(A, Opts->getOption(options::OPT_Z_reserved_lib_stdcxx));
        continue;
      }

      // Rewrite unconditionally.
      if (Value == "cc_kext") {
        DAL->AddFlagArg(A, Opts->getOption(options::OPT_Z_reserved_lib_cckext));
        continue;
      }
    }

    // Pick up inputs via the -- option.
    if (A->getOption().matches(options::OPT__DASH_DASH)) {
      A->claim();
      for (StringRef Val : A->getValues())
        DAL->append(MakeInputArg(*DAL, *Opts, Val));
      continue;
    }

    DAL->append(A);
  }

  // Enforce -static if -miamcu is present.
  if (Args.hasFlag(options::OPT_miamcu, options::OPT_mno_iamcu, false))
    DAL->AddFlagArg(0, Opts->getOption(options::OPT_static));

// Add a default value of -mlinker-version=, if one was given and the user
// didn't specify one.
#if defined(HOST_LINK_VERSION)
  if (!Args.hasArg(options::OPT_mlinker_version_EQ) &&
      strlen(HOST_LINK_VERSION) > 0) {
    DAL->AddJoinedArg(0, Opts->getOption(options::OPT_mlinker_version_EQ),
                      HOST_LINK_VERSION);
    DAL->getLastArg(options::OPT_mlinker_version_EQ)->claim();
  }
#endif

  return DAL;
}

/// \brief Compute target triple from args.
///
/// This routine provides the logic to compute a target triple from various
/// args passed to the driver and the default triple string.
static llvm::Triple computeTargetTriple(const Driver &D,
                                        StringRef DefaultTargetTriple,
                                        const ArgList &Args,
                                        StringRef DarwinArchName = "") {
  // FIXME: Already done in Compilation *Driver::BuildCompilation
  if (const Arg *A = Args.getLastArg(options::OPT_target))
    DefaultTargetTriple = A->getValue();

  llvm::Triple Target(llvm::Triple::normalize(DefaultTargetTriple));

  // Handle Apple-specific options available here.
  if (Target.isOSBinFormatMachO()) {
    // If an explict Darwin arch name is given, that trumps all.
    if (!DarwinArchName.empty()) {
      tools::darwin::setTripleTypeForMachOArchName(Target, DarwinArchName);
      return Target;
    }

    // Handle the Darwin '-arch' flag.
    if (Arg *A = Args.getLastArg(options::OPT_arch)) {
      StringRef ArchName = A->getValue();
      tools::darwin::setTripleTypeForMachOArchName(Target, ArchName);
    }
  }

  // Handle pseudo-target flags '-mlittle-endian'/'-EL' and
  // '-mbig-endian'/'-EB'.
  if (Arg *A = Args.getLastArg(options::OPT_mlittle_endian,
                               options::OPT_mbig_endian)) {
    if (A->getOption().matches(options::OPT_mlittle_endian)) {
      llvm::Triple LE = Target.getLittleEndianArchVariant();
      if (LE.getArch() != llvm::Triple::UnknownArch)
        Target = std::move(LE);
    } else {
      llvm::Triple BE = Target.getBigEndianArchVariant();
      if (BE.getArch() != llvm::Triple::UnknownArch)
        Target = std::move(BE);
    }
  }

  // Skip further flag support on OSes which don't support '-m32' or '-m64'.
  if (Target.getArch() == llvm::Triple::tce ||
      Target.getOS() == llvm::Triple::Minix)
    return Target;

  // Handle pseudo-target flags '-m64', '-mx32', '-m32' and '-m16'.
  Arg *A = Args.getLastArg(options::OPT_m64, options::OPT_mx32,
                           options::OPT_m32, options::OPT_m16);
  if (A) {
    llvm::Triple::ArchType AT = llvm::Triple::UnknownArch;

    if (A->getOption().matches(options::OPT_m64)) {
      AT = Target.get64BitArchVariant().getArch();
      if (Target.getEnvironment() == llvm::Triple::GNUX32)
        Target.setEnvironment(llvm::Triple::GNU);
    } else if (A->getOption().matches(options::OPT_mx32) &&
               Target.get64BitArchVariant().getArch() == llvm::Triple::x86_64) {
      AT = llvm::Triple::x86_64;
      Target.setEnvironment(llvm::Triple::GNUX32);
    } else if (A->getOption().matches(options::OPT_m32)) {
      AT = Target.get32BitArchVariant().getArch();
      if (Target.getEnvironment() == llvm::Triple::GNUX32)
        Target.setEnvironment(llvm::Triple::GNU);
    } else if (A->getOption().matches(options::OPT_m16) &&
               Target.get32BitArchVariant().getArch() == llvm::Triple::x86) {
      AT = llvm::Triple::x86;
      Target.setEnvironment(llvm::Triple::CODE16);
    }

    if (AT != llvm::Triple::UnknownArch && AT != Target.getArch())
      Target.setArch(AT);
  }

  // Handle -miamcu flag.
  if (Args.hasFlag(options::OPT_miamcu, options::OPT_mno_iamcu, false)) {
    if (Target.get32BitArchVariant().getArch() != llvm::Triple::x86)
      D.Diag(diag::err_drv_unsupported_opt_for_target) << "-miamcu"
                                                       << Target.str();

    if (A && !A->getOption().matches(options::OPT_m32))
      D.Diag(diag::err_drv_argument_not_allowed_with)
          << "-miamcu" << A->getBaseArg().getAsString(Args);

    Target.setArch(llvm::Triple::x86);
    Target.setArchName("i586");
    Target.setEnvironment(llvm::Triple::UnknownEnvironment);
    Target.setEnvironmentName("");
    Target.setOS(llvm::Triple::ELFIAMCU);
    Target.setVendor(llvm::Triple::UnknownVendor);
    Target.setVendorName("intel");
  }

  return Target;
}

// \brief Parse the LTO options and record the type of LTO compilation
// based on which -f(no-)?lto(=.*)? option occurs last.
void Driver::setLTOMode(const llvm::opt::ArgList &Args) {
  LTOMode = LTOK_None;
  if (!Args.hasFlag(options::OPT_flto, options::OPT_flto_EQ,
                    options::OPT_fno_lto, false))
    return;

  StringRef LTOName("full");

  const Arg *A = Args.getLastArg(options::OPT_flto_EQ);
  if (A)
    LTOName = A->getValue();

  LTOMode = llvm::StringSwitch<LTOKind>(LTOName)
                .Case("full", LTOK_Full)
                .Case("thin", LTOK_Thin)
                .Default(LTOK_Unknown);

  if (LTOMode == LTOK_Unknown) {
    assert(A);
    Diag(diag::err_drv_unsupported_option_argument) << A->getOption().getName()
                                                    << A->getValue();
  }
}

/// Compute the desired OpenMP runtime from the flags provided.
Driver::OpenMPRuntimeKind Driver::getOpenMPRuntime(const ArgList &Args) const {
  StringRef RuntimeName(CLANG_DEFAULT_OPENMP_RUNTIME);

  const Arg *A = Args.getLastArg(options::OPT_fopenmp_EQ);
  if (A)
    RuntimeName = A->getValue();

  auto RT = llvm::StringSwitch<OpenMPRuntimeKind>(RuntimeName)
                .Case("libomp", OMPRT_OMP)
                .Case("libgomp", OMPRT_GOMP)
                .Case("libiomp5", OMPRT_IOMP5)
                .Default(OMPRT_Unknown);

  if (RT == OMPRT_Unknown) {
    if (A)
      Diag(diag::err_drv_unsupported_option_argument)
          << A->getOption().getName() << A->getValue();
    else
      // FIXME: We could use a nicer diagnostic here.
      Diag(diag::err_drv_unsupported_opt) << "-fopenmp";
  }

  return RT;
}

void Driver::CreateOffloadingDeviceToolChains(Compilation &C,
                                              InputList &Inputs) {

  //
  // CUDA
  //
  // We need to generate a CUDA toolchain if any of the inputs has a CUDA type.
  if (llvm::any_of(Inputs, [](std::pair<types::ID, const llvm::opt::Arg *> &I) {
        return types::isCuda(I.first);
      })) {
    const ToolChain *HostTC = C.getSingleOffloadToolChain<Action::OFK_Host>();
    const llvm::Triple &HostTriple = HostTC->getTriple();
    llvm::Triple CudaTriple(HostTriple.isArch64Bit() ? "nvptx64-nvidia-cuda"
                                                     : "nvptx-nvidia-cuda");
    // Use the CUDA and host triples as the key into the ToolChains map, because
    // the device toolchain we create depends on both.
    auto &CudaTC = ToolChains[CudaTriple.str() + "/" + HostTriple.str()];
    if (!CudaTC) {
      CudaTC = llvm::make_unique<toolchains::CudaToolChain>(
          *this, CudaTriple, *HostTC, C.getInputArgs(), Action::OFK_Cuda);
    }
    C.addOffloadDeviceToolChain(CudaTC.get(), Action::OFK_Cuda);
  }

  //
  // OpenMP
  //
  // We need to generate an OpenMP toolchain if the user specified targets with
  // the -fopenmp-targets option.
  if (Arg *OpenMPTargets =
          C.getInputArgs().getLastArg(options::OPT_fopenmp_targets_EQ)) {
    if (OpenMPTargets->getNumValues()) {
      // We expect that -fopenmp-targets is always used in conjunction with the
      // option -fopenmp specifying a valid runtime with offloading support,
      // i.e. libomp or libiomp.
      bool HasValidOpenMPRuntime = C.getInputArgs().hasFlag(
          options::OPT_fopenmp, options::OPT_fopenmp_EQ,
          options::OPT_fno_openmp, false);
      if (HasValidOpenMPRuntime) {
        OpenMPRuntimeKind OpenMPKind = getOpenMPRuntime(C.getInputArgs());
        HasValidOpenMPRuntime =
            OpenMPKind == OMPRT_OMP || OpenMPKind == OMPRT_IOMP5;
      }

      if (HasValidOpenMPRuntime) {
        llvm::StringMap<const char *> FoundNormalizedTriples;
        for (const char *Val : OpenMPTargets->getValues()) {
          llvm::Triple TT(Val);
          std::string NormalizedName = TT.normalize();

          // Make sure we don't have a duplicate triple.
          auto Duplicate = FoundNormalizedTriples.find(NormalizedName);
          if (Duplicate != FoundNormalizedTriples.end()) {
            Diag(clang::diag::warn_drv_omp_offload_target_duplicate)
                << Val << Duplicate->second;
            continue;
          }

          // Store the current triple so that we can check for duplicates in the
          // following iterations.
          FoundNormalizedTriples[NormalizedName] = Val;

          // If the specified target is invalid, emit a diagnostic.
          if (TT.getArch() == llvm::Triple::UnknownArch)
            Diag(clang::diag::err_drv_invalid_omp_target) << Val;
          else {
            const ToolChain *TC;
            // CUDA toolchains have to be selected differently. They pair host
            // and device in their implementation.
            if (TT.isNVPTX()) {
              const ToolChain *HostTC =
                  C.getSingleOffloadToolChain<Action::OFK_Host>();
              assert(HostTC && "Host toolchain should be always defined.");
              auto &CudaTC =
                  ToolChains[TT.str() + "/" + HostTC->getTriple().normalize()];
              if (!CudaTC)
                CudaTC = llvm::make_unique<toolchains::CudaToolChain>(
                    *this, TT, *HostTC, C.getInputArgs(), Action::OFK_OpenMP);
              TC = CudaTC.get();
            } else
              TC = &getToolChain(C.getInputArgs(), TT);
            C.addOffloadDeviceToolChain(TC, Action::OFK_OpenMP);
          }
        }
      } else
        Diag(clang::diag::err_drv_expecting_fopenmp_with_fopenmp_targets);
    } else
      Diag(clang::diag::warn_drv_empty_joined_argument)
          << OpenMPTargets->getAsString(C.getInputArgs());
  }

  //
  // TODO: Add support for other offloading programming models here.
  //
}

<<<<<<< HEAD
=======
/// Looks the given directories for the specified file.
///
/// \param[out] FilePath File path, if the file was found.
/// \param[in]  Dirs Directories used for the search.
/// \param[in]  FileName Name of the file to search for.
/// \return True if file was found.
///
/// Looks for file specified by FileName sequentially in directories specified
/// by Dirs.
///
static bool searchForFile(SmallVectorImpl<char> &FilePath,
                          ArrayRef<std::string> Dirs,
                          StringRef FileName) {
  SmallString<128> WPath;
  for (const StringRef &Dir : Dirs) {
    if (Dir.empty())
      continue;
    WPath.clear();
    llvm::sys::path::append(WPath, Dir, FileName);
    llvm::sys::path::native(WPath);
    if (llvm::sys::fs::is_regular_file(WPath)) {
      FilePath = std::move(WPath);
      return true;
    }
  }
  return false;
}

bool Driver::readConfigFile(StringRef FileName) {
  // Try reading the given file.
  SmallVector<const char *, 32> NewCfgArgs;
  if (!llvm::cl::readConfigFile(FileName, Saver, NewCfgArgs)) {
    Diag(diag::err_drv_cannot_read_config_file) << FileName;
    return true;
  }

  // Read options from config file.
  llvm::SmallString<128> CfgFileName(FileName);
  llvm::sys::path::native(CfgFileName);
  ConfigFile = CfgFileName.str();
  bool ContainErrors;
  CfgOptions = llvm::make_unique<InputArgList>(
      ParseArgStrings(NewCfgArgs, ContainErrors));
  if (ContainErrors) {
    CfgOptions.reset();
    return true;
  }

  if (CfgOptions->hasArg(options::OPT_config)) {
    CfgOptions.reset();
    Diag(diag::err_drv_nested_config_file);
    return true;
  }

  // Claim all arguments that come from a configuration file so that the driver
  // does not warn on any that is unused.
  for (Arg *A : *CfgOptions)
    A->claim();
  return false;
}

bool Driver::loadConfigFile() {
  std::string CfgFileName;
  bool FileSpecifiedExplicitly = false;

  // Process options that change search path for config files.
  if (CLOptions) {
    if (CLOptions->hasArg(options::OPT_config_system_dir_EQ)) {
      SmallString<128> CfgDir;
      CfgDir.append(
          CLOptions->getLastArgValue(options::OPT_config_system_dir_EQ));
      if (!CfgDir.empty()) {
        if (llvm::sys::fs::make_absolute(CfgDir).value() != 0)
          SystemConfigDir.clear();
        else
          SystemConfigDir = std::string(CfgDir.begin(), CfgDir.end());
      }
    }
    if (CLOptions->hasArg(options::OPT_config_user_dir_EQ)) {
      SmallString<128> CfgDir;
      CfgDir.append(
          CLOptions->getLastArgValue(options::OPT_config_user_dir_EQ));
      if (!CfgDir.empty()) {
        if (llvm::sys::fs::make_absolute(CfgDir).value() != 0)
          UserConfigDir.clear();
        else
          UserConfigDir = std::string(CfgDir.begin(), CfgDir.end());
      }
    }
  }

  // First try to find config file specified in command line.
  if (CLOptions) {
    std::vector<std::string> ConfigFiles =
        CLOptions->getAllArgValues(options::OPT_config);
    if (ConfigFiles.size() > 1) {
      Diag(diag::err_drv_duplicate_config);
      return true;
    }

    if (!ConfigFiles.empty()) {
      CfgFileName = ConfigFiles.front();
      assert(!CfgFileName.empty());

      // If argument contains directory separator, treat it as a path to
      // configuration file.
      if (llvm::sys::path::has_parent_path(CfgFileName)) {
        SmallString<128> CfgFilePath;
        if (llvm::sys::path::is_relative(CfgFileName))
          llvm::sys::fs::current_path(CfgFilePath);
        llvm::sys::path::append(CfgFilePath, CfgFileName);
        if (!llvm::sys::fs::is_regular_file(CfgFilePath)) {
          Diag(diag::err_drv_config_file_not_exist) << CfgFilePath;
          return true;
        }
        return readConfigFile(CfgFilePath);
      }

      FileSpecifiedExplicitly = true;
    }
  }

  // If config file is not specified explicitly, try to deduce configuration
  // from executable name. For instance, an executable 'armv7l-clang' will
  // search for config file 'armv7l-clang.cfg'.
  if (CfgFileName.empty() && !ClangNameParts.TargetPrefix.empty())
    CfgFileName = ClangNameParts.TargetPrefix + '-' + ClangNameParts.ModeSuffix;

  if (CfgFileName.empty())
    return false;

  // Determine architecture part of the file name, if it is present.
  StringRef CfgFileArch = CfgFileName;
  size_t ArchPrefixLen = CfgFileArch.find('-');
  if (ArchPrefixLen == StringRef::npos)
    ArchPrefixLen = CfgFileArch.size();
  llvm::Triple CfgTriple;
  CfgFileArch = CfgFileArch.take_front(ArchPrefixLen);
  CfgTriple = llvm::Triple(llvm::Triple::normalize(CfgFileArch));
  if (CfgTriple.getArch() == llvm::Triple::ArchType::UnknownArch)
    ArchPrefixLen = 0;

  if (!StringRef(CfgFileName).endswith(".cfg"))
    CfgFileName += ".cfg";

  // If config file starts with architecture name and command line options
  // redefine architecture (with options like -m32 -LE etc), try finding new
  // config file with that architecture.
  SmallString<128> FixedConfigFile;
  size_t FixedArchPrefixLen = 0;
  if (ArchPrefixLen) {
    // Get architecture name from config file name like 'i386.cfg' or
    // 'armv7l-clang.cfg'.
    // Check if command line options changes effective triple.
    llvm::Triple EffectiveTriple = computeTargetTriple(*this,
                                             CfgTriple.getTriple(), *CLOptions);
    if (CfgTriple.getArch() != EffectiveTriple.getArch()) {
      FixedConfigFile = EffectiveTriple.getArchName();
      FixedArchPrefixLen = FixedConfigFile.size();
      // Append the rest of original file name so that file name transforms
      // like: i386-clang.cfg -> x86_64-clang.cfg.
      if (ArchPrefixLen < CfgFileName.size())
        FixedConfigFile += CfgFileName.substr(ArchPrefixLen);
    }
  }

  // Prepare list of directories where config file is searched for.
  SmallVector<std::string, 3> CfgFileSearchDirs;
  CfgFileSearchDirs.push_back(UserConfigDir);
  CfgFileSearchDirs.push_back(SystemConfigDir);
  CfgFileSearchDirs.push_back(Dir);

  // Try to find config file. First try file with corrected architecture.
  llvm::SmallString<128> CfgFilePath;
  if (!FixedConfigFile.empty()) {
    if (searchForFile(CfgFilePath, CfgFileSearchDirs, FixedConfigFile))
      return readConfigFile(CfgFilePath);
    // If 'x86_64-clang.cfg' was not found, try 'x86_64.cfg'.
    FixedConfigFile.resize(FixedArchPrefixLen);
    FixedConfigFile.append(".cfg");
    if (searchForFile(CfgFilePath, CfgFileSearchDirs, FixedConfigFile))
      return readConfigFile(CfgFilePath);
  }

  // Then try original file name.
  if (searchForFile(CfgFilePath, CfgFileSearchDirs, CfgFileName))
    return readConfigFile(CfgFilePath);

  // Finally try removing driver mode part: 'x86_64-clang.cfg' -> 'x86_64.cfg'.
  if (!ClangNameParts.ModeSuffix.empty() &&
      !ClangNameParts.TargetPrefix.empty()) {
    CfgFileName.assign(ClangNameParts.TargetPrefix);
    CfgFileName.append(".cfg");
    if (searchForFile(CfgFilePath, CfgFileSearchDirs, CfgFileName))
      return readConfigFile(CfgFilePath);
  }

  // Report error but only if config file was specified explicitly, by option
  // --config. If it was deduced from executable name, it is not an error.
  if (FileSpecifiedExplicitly) {
    Diag(diag::err_drv_config_file_not_found) << CfgFileName;
    for (const std::string &SearchDir : CfgFileSearchDirs)
      if (!SearchDir.empty())
        Diag(diag::note_drv_config_file_searched_in) << SearchDir;
    return true;
  }

  return false;
}

>>>>>>> 296d8327
Compilation *Driver::BuildCompilation(ArrayRef<const char *> ArgList) {
  llvm::PrettyStackTraceString CrashInfo("Compilation construction");

  // FIXME: Handle environment options which affect driver behavior, somewhere
  // (client?). GCC_EXEC_PREFIX, LPATH, CC_PRINT_OPTIONS.

  if (Optional<std::string> CompilerPathValue =
          llvm::sys::Process::GetEnv("COMPILER_PATH")) {
    StringRef CompilerPath = *CompilerPathValue;
    while (!CompilerPath.empty()) {
      std::pair<StringRef, StringRef> Split =
          CompilerPath.split(llvm::sys::EnvPathSeparator);
      PrefixDirs.push_back(Split.first);
      CompilerPath = Split.second;
    }
  }

  // We look for the driver mode option early, because the mode can affect
  // how other options are parsed.
  ParseDriverMode(ClangExecutable, ArgList.slice(1));

  // FIXME: What are we going to do with -V and -b?

  // FIXME: This stuff needs to go into the Compilation, not the driver.
  bool CCCPrintPhases;

  bool ContainsError;
  InputArgList Args = ParseArgStrings(ArgList.slice(1), ContainsError);

  // Silence driver warnings if requested
  Diags.setIgnoreAllWarnings(Args.hasArg(options::OPT_w));

  // -no-canonical-prefixes is used very early in main.
  Args.ClaimAllArgs(options::OPT_no_canonical_prefixes);

  // Ignore -pipe.
  Args.ClaimAllArgs(options::OPT_pipe);

  // Extract -ccc args.
  //
  // FIXME: We need to figure out where this behavior should live. Most of it
  // should be outside in the client; the parts that aren't should have proper
  // options, either by introducing new ones or by overloading gcc ones like -V
  // or -b.
  CCCPrintPhases = Args.hasArg(options::OPT_ccc_print_phases);
  CCCPrintBindings = Args.hasArg(options::OPT_ccc_print_bindings);
  if (const Arg *A = Args.getLastArg(options::OPT_ccc_gcc_name))
    CCCGenericGCCName = A->getValue();
  CCCUsePCH =
      Args.hasFlag(options::OPT_ccc_pch_is_pch, options::OPT_ccc_pch_is_pth);
  GenReproducer = Args.hasFlag(options::OPT_gen_reproducer,
                               options::OPT_fno_crash_diagnostics,
                               !!::getenv("FORCE_CLANG_DIAGNOSTICS_CRASH"));
  // FIXME: DefaultTargetTriple is used by the target-prefixed calls to as/ld
  // and getToolChain is const.
  if (IsCLMode()) {
    // clang-cl targets MSVC-style Win32.
    llvm::Triple T(DefaultTargetTriple);
    T.setOS(llvm::Triple::Win32);
    T.setVendor(llvm::Triple::PC);
    T.setEnvironment(llvm::Triple::MSVC);
    T.setObjectFormat(llvm::Triple::COFF);
    DefaultTargetTriple = T.str();
  }
  if (const Arg *A = Args.getLastArg(options::OPT_target))
    DefaultTargetTriple = A->getValue();
  if (const Arg *A = Args.getLastArg(options::OPT_ccc_install_dir))
    Dir = InstalledDir = A->getValue();
  for (const Arg *A : Args.filtered(options::OPT_B)) {
    A->claim();
    PrefixDirs.push_back(A->getValue(0));
  }
  if (const Arg *A = Args.getLastArg(options::OPT__sysroot_EQ))
    SysRoot = A->getValue();
  if (const Arg *A = Args.getLastArg(options::OPT__dyld_prefix_EQ))
    DyldPrefix = A->getValue();

  if (const Arg *A = Args.getLastArg(options::OPT_resource_dir))
    ResourceDir = A->getValue();

  if (const Arg *A = Args.getLastArg(options::OPT_save_temps_EQ)) {
    SaveTemps = llvm::StringSwitch<SaveTempsMode>(A->getValue())
                    .Case("cwd", SaveTempsCwd)
                    .Case("obj", SaveTempsObj)
                    .Default(SaveTempsCwd);
  }

  setLTOMode(Args);

  // Process -fembed-bitcode= flags.
  if (Arg *A = Args.getLastArg(options::OPT_fembed_bitcode_EQ)) {
    StringRef Name = A->getValue();
    unsigned Model = llvm::StringSwitch<unsigned>(Name)
        .Case("off", EmbedNone)
        .Case("all", EmbedBitcode)
        .Case("bitcode", EmbedBitcode)
        .Case("marker", EmbedMarker)
        .Default(~0U);
    if (Model == ~0U) {
      Diags.Report(diag::err_drv_invalid_value) << A->getAsString(Args)
                                                << Name;
    } else
      BitcodeEmbed = static_cast<BitcodeEmbedMode>(Model);
  }

  std::unique_ptr<llvm::opt::InputArgList> UArgs =
      llvm::make_unique<InputArgList>(std::move(Args));

  // Perform the default argument translations.
  DerivedArgList *TranslatedArgs = TranslateInputArgs(*UArgs);

  // Owned by the host.
  const ToolChain &TC = getToolChain(
      *UArgs, computeTargetTriple(*this, DefaultTargetTriple, *UArgs));

  // The compilation takes ownership of Args.
  Compilation *C = new Compilation(*this, TC, UArgs.release(), TranslatedArgs,
                                   ContainsError);

  if (!HandleImmediateArgs(*C))
    return C;

  // Construct the list of inputs.
  InputList Inputs;
  BuildInputs(C->getDefaultToolChain(), *TranslatedArgs, Inputs);

  // Populate the tool chains for the offloading devices, if any.
  CreateOffloadingDeviceToolChains(*C, Inputs);

  // Construct the list of abstract actions to perform for this compilation. On
  // MachO targets this uses the driver-driver and universal actions.
  if (TC.getTriple().isOSBinFormatMachO())
    BuildUniversalActions(*C, C->getDefaultToolChain(), Inputs);
  else
    BuildActions(*C, C->getArgs(), Inputs, C->getActions());

  if (CCCPrintPhases) {
    PrintActions(*C);
    return C;
  }

  BuildJobs(*C);

  return C;
}

static void printArgList(raw_ostream &OS, const llvm::opt::ArgList &Args) {
  llvm::opt::ArgStringList ASL;
  for (const auto *A : Args)
    A->render(Args, ASL);

  for (auto I = ASL.begin(), E = ASL.end(); I != E; ++I) {
    if (I != ASL.begin())
      OS << ' ';
    Command::printArg(OS, *I, true);
  }
  OS << '\n';
}

bool Driver::getCrashDiagnosticFile(StringRef ReproCrashFilename,
                                    SmallString<128> &CrashDiagDir) {
  using namespace llvm::sys;
  assert(llvm::Triple(llvm::sys::getProcessTriple()).isOSDarwin() &&
         "Only knows about .crash files on Darwin");

  // The .crash file can be found on at ~/Library/Logs/DiagnosticReports/
  // (or /Library/Logs/DiagnosticReports for root) and has the filename pattern
  // clang-<VERSION>_<YYYY-MM-DD-HHMMSS>_<hostname>.crash.
  path::home_directory(CrashDiagDir);
  if (CrashDiagDir.startswith("/var/root"))
    CrashDiagDir = "/";
  path::append(CrashDiagDir, "Library/Logs/DiagnosticReports");
  int PID =
#if LLVM_ON_UNIX
      getpid();
#else
      0;
#endif
  std::error_code EC;
  fs::file_status FileStatus;
  TimePoint<> LastAccessTime;
  SmallString<128> CrashFilePath;
  // Lookup the .crash files and get the one generated by a subprocess spawned
  // by this driver invocation.
  for (fs::directory_iterator File(CrashDiagDir, EC), FileEnd;
       File != FileEnd && !EC; File.increment(EC)) {
    StringRef FileName = path::filename(File->path());
    if (!FileName.startswith(Name))
      continue;
    if (fs::status(File->path(), FileStatus))
      continue;
    llvm::ErrorOr<std::unique_ptr<llvm::MemoryBuffer>> CrashFile =
        llvm::MemoryBuffer::getFile(File->path());
    if (!CrashFile)
      continue;
    // The first line should start with "Process:", otherwise this isn't a real
    // .crash file.
    StringRef Data = CrashFile.get()->getBuffer();
    if (!Data.startswith("Process:"))
      continue;
    // Parse parent process pid line, e.g: "Parent Process: clang-4.0 [79141]"
    size_t ParentProcPos = Data.find("Parent Process:");
    if (ParentProcPos == StringRef::npos)
      continue;
    size_t LineEnd = Data.find_first_of("\n", ParentProcPos);
    if (LineEnd == StringRef::npos)
      continue;
    StringRef ParentProcess = Data.slice(ParentProcPos+15, LineEnd).trim();
    int OpenBracket = -1, CloseBracket = -1;
    for (size_t i = 0, e = ParentProcess.size(); i < e; ++i) {
      if (ParentProcess[i] == '[')
        OpenBracket = i;
      if (ParentProcess[i] == ']')
        CloseBracket = i;
    }
    // Extract the parent process PID from the .crash file and check whether
    // it matches this driver invocation pid.
    int CrashPID;
    if (OpenBracket < 0 || CloseBracket < 0 ||
        ParentProcess.slice(OpenBracket + 1, CloseBracket)
            .getAsInteger(10, CrashPID) || CrashPID != PID) {
      continue;
    }

    // Found a .crash file matching the driver pid. To avoid getting an older
    // and misleading crash file, continue looking for the most recent.
    // FIXME: the driver can dispatch multiple cc1 invocations, leading to
    // multiple crashes poiting to the same parent process. Since the driver
    // does not collect pid information for the dispatched invocation there's
    // currently no way to distinguish among them.
    const auto FileAccessTime = FileStatus.getLastModificationTime();
    if (FileAccessTime > LastAccessTime) {
      CrashFilePath.assign(File->path());
      LastAccessTime = FileAccessTime;
    }
  }

  // If found, copy it over to the location of other reproducer files.
  if (!CrashFilePath.empty()) {
    EC = fs::copy_file(CrashFilePath, ReproCrashFilename);
    if (EC)
      return false;
    return true;
  }

  return false;
}

// When clang crashes, produce diagnostic information including the fully
// preprocessed source file(s).  Request that the developer attach the
// diagnostic information to a bug report.
void Driver::generateCompilationDiagnostics(Compilation &C,
                                            const Command &FailingCommand) {
  if (C.getArgs().hasArg(options::OPT_fno_crash_diagnostics))
    return;

  // Don't try to generate diagnostics for link or dsymutil jobs.
  if (FailingCommand.getCreator().isLinkJob() ||
      FailingCommand.getCreator().isDsymutilJob())
    return;

  // Print the version of the compiler.
  PrintVersion(C, llvm::errs());

  Diag(clang::diag::note_drv_command_failed_diag_msg)
      << "PLEASE submit a bug report to " BUG_REPORT_URL " and include the "
         "crash backtrace, preprocessed source, and associated run script.";

  // Suppress driver output and emit preprocessor output to temp file.
  Mode = CPPMode;
  CCGenDiagnostics = true;

  // Save the original job command(s).
  Command Cmd = FailingCommand;

  // Keep track of whether we produce any errors while trying to produce
  // preprocessed sources.
  DiagnosticErrorTrap Trap(Diags);

  // Suppress tool output.
  C.initCompilationForDiagnostics();

  // Construct the list of inputs.
  InputList Inputs;
  BuildInputs(C.getDefaultToolChain(), C.getArgs(), Inputs);

  for (InputList::iterator it = Inputs.begin(), ie = Inputs.end(); it != ie;) {
    bool IgnoreInput = false;

    // Ignore input from stdin or any inputs that cannot be preprocessed.
    // Check type first as not all linker inputs have a value.
    if (types::getPreprocessedType(it->first) == types::TY_INVALID) {
      IgnoreInput = true;
    } else if (!strcmp(it->second->getValue(), "-")) {
      Diag(clang::diag::note_drv_command_failed_diag_msg)
          << "Error generating preprocessed source(s) - "
             "ignoring input from stdin.";
      IgnoreInput = true;
    }

    if (IgnoreInput) {
      it = Inputs.erase(it);
      ie = Inputs.end();
    } else {
      ++it;
    }
  }

  if (Inputs.empty()) {
    Diag(clang::diag::note_drv_command_failed_diag_msg)
        << "Error generating preprocessed source(s) - "
           "no preprocessable inputs.";
    return;
  }

  // Don't attempt to generate preprocessed files if multiple -arch options are
  // used, unless they're all duplicates.
  llvm::StringSet<> ArchNames;
  for (const Arg *A : C.getArgs()) {
    if (A->getOption().matches(options::OPT_arch)) {
      StringRef ArchName = A->getValue();
      ArchNames.insert(ArchName);
    }
  }
  if (ArchNames.size() > 1) {
    Diag(clang::diag::note_drv_command_failed_diag_msg)
        << "Error generating preprocessed source(s) - cannot generate "
           "preprocessed source with multiple -arch options.";
    return;
  }

  // Construct the list of abstract actions to perform for this compilation. On
  // Darwin OSes this uses the driver-driver and builds universal actions.
  const ToolChain &TC = C.getDefaultToolChain();
  if (TC.getTriple().isOSBinFormatMachO())
    BuildUniversalActions(C, TC, Inputs);
  else
    BuildActions(C, C.getArgs(), Inputs, C.getActions());

  BuildJobs(C);

  // If there were errors building the compilation, quit now.
  if (Trap.hasErrorOccurred()) {
    Diag(clang::diag::note_drv_command_failed_diag_msg)
        << "Error generating preprocessed source(s).";
    return;
  }

  // Generate preprocessed output.
  SmallVector<std::pair<int, const Command *>, 4> FailingCommands;
  C.ExecuteJobs(C.getJobs(), FailingCommands);

  // If any of the preprocessing commands failed, clean up and exit.
  if (!FailingCommands.empty()) {
    if (!isSaveTempsEnabled())
      C.CleanupFileList(C.getTempFiles(), true);

    Diag(clang::diag::note_drv_command_failed_diag_msg)
        << "Error generating preprocessed source(s).";
    return;
  }

  const ArgStringList &TempFiles = C.getTempFiles();
  if (TempFiles.empty()) {
    Diag(clang::diag::note_drv_command_failed_diag_msg)
        << "Error generating preprocessed source(s).";
    return;
  }

  Diag(clang::diag::note_drv_command_failed_diag_msg)
      << "\n********************\n\n"
         "PLEASE ATTACH THE FOLLOWING FILES TO THE BUG REPORT:\n"
         "Preprocessed source(s) and associated run script(s) are located at:";

  SmallString<128> VFS;
  SmallString<128> ReproCrashFilename;
  for (const char *TempFile : TempFiles) {
    Diag(clang::diag::note_drv_command_failed_diag_msg) << TempFile;
    if (ReproCrashFilename.empty()) {
      ReproCrashFilename = TempFile;
      llvm::sys::path::replace_extension(ReproCrashFilename, ".crash");
    }
    if (StringRef(TempFile).endswith(".cache")) {
      // In some cases (modules) we'll dump extra data to help with reproducing
      // the crash into a directory next to the output.
      VFS = llvm::sys::path::filename(TempFile);
      llvm::sys::path::append(VFS, "vfs", "vfs.yaml");
    }
  }

  // Assume associated files are based off of the first temporary file.
  CrashReportInfo CrashInfo(
      TempFiles[0], VFS,
      C.getArgs().getLastArgValue(options::OPT_index_store_path));

  std::string Script = CrashInfo.Filename.rsplit('.').first.str() + ".sh";
  std::error_code EC;
  llvm::raw_fd_ostream ScriptOS(Script, EC, llvm::sys::fs::F_Excl);
  if (EC) {
    Diag(clang::diag::note_drv_command_failed_diag_msg)
        << "Error generating run script: " + Script + " " + EC.message();
  } else {
    ScriptOS << "# Crash reproducer for " << getClangFullVersion() << "\n"
             << "# Driver args: ";
    printArgList(ScriptOS, C.getInputArgs());
    ScriptOS << "# Original command: ";
    Cmd.Print(ScriptOS, "\n", /*Quote=*/true);
    Cmd.Print(ScriptOS, "\n", /*Quote=*/true, &CrashInfo);
    Diag(clang::diag::note_drv_command_failed_diag_msg) << Script;
  }

  // On darwin, provide information about the .crash diagnostic report.
  if (llvm::Triple(llvm::sys::getProcessTriple()).isOSDarwin()) {
    SmallString<128> CrashDiagDir;
    if (getCrashDiagnosticFile(ReproCrashFilename, CrashDiagDir)) {
      Diag(clang::diag::note_drv_command_failed_diag_msg)
          << ReproCrashFilename.str();
    } else { // Suggest a directory for the user to look for .crash files.
      llvm::sys::path::append(CrashDiagDir, Name);
      CrashDiagDir += "_<YYYY-MM-DD-HHMMSS>_<hostname>.crash";
      Diag(clang::diag::note_drv_command_failed_diag_msg)
          << "Crash backtrace is located in";
      Diag(clang::diag::note_drv_command_failed_diag_msg)
          << CrashDiagDir.str();
      Diag(clang::diag::note_drv_command_failed_diag_msg)
          << "(choose the .crash file that corresponds to your crash)";
    }
  }

  for (const auto &A : C.getArgs().filtered(options::OPT_frewrite_map_file,
                                            options::OPT_frewrite_map_file_EQ))
    Diag(clang::diag::note_drv_command_failed_diag_msg) << A->getValue();

  Diag(clang::diag::note_drv_command_failed_diag_msg)
      << "\n\n********************";
}

void Driver::setUpResponseFiles(Compilation &C, Command &Cmd) {
  // Since commandLineFitsWithinSystemLimits() may underestimate system's capacity
  // if the tool does not support response files, there is a chance/ that things
  // will just work without a response file, so we silently just skip it.
  if (Cmd.getCreator().getResponseFilesSupport() == Tool::RF_None ||
      llvm::sys::commandLineFitsWithinSystemLimits(Cmd.getExecutable(), Cmd.getArguments()))
    return;

  std::string TmpName = GetTemporaryPath("response", "txt");
  Cmd.setResponseFile(C.addTempFile(C.getArgs().MakeArgString(TmpName)));
}

int Driver::ExecuteCompilation(
    Compilation &C,
    SmallVectorImpl<std::pair<int, const Command *>> &FailingCommands) {
  // Just print if -### was present.
  if (C.getArgs().hasArg(options::OPT__HASH_HASH_HASH)) {
    C.getJobs().Print(llvm::errs(), "\n", true);
    return 0;
  }

  // If there were errors building the compilation, quit now.
  if (Diags.hasErrorOccurred())
    return 1;

  // Set up response file names for each command, if necessary
  for (auto &Job : C.getJobs())
    setUpResponseFiles(C, Job);

  C.ExecuteJobs(C.getJobs(), FailingCommands);

  // Remove temp files.
  C.CleanupFileList(C.getTempFiles());

  // If the command succeeded, we are done.
  if (FailingCommands.empty())
    return 0;

  // Otherwise, remove result files and print extra information about abnormal
  // failures.
  for (const auto &CmdPair : FailingCommands) {
    int Res = CmdPair.first;
    const Command *FailingCommand = CmdPair.second;

    // Remove result files if we're not saving temps.
    if (!isSaveTempsEnabled()) {
      const JobAction *JA = cast<JobAction>(&FailingCommand->getSource());
      C.CleanupFileMap(C.getResultFiles(), JA, true);

      // Failure result files are valid unless we crashed.
      if (Res < 0)
        C.CleanupFileMap(C.getFailureResultFiles(), JA, true);
    }

    // Print extra information about abnormal failures, if possible.
    //
    // This is ad-hoc, but we don't want to be excessively noisy. If the result
    // status was 1, assume the command failed normally. In particular, if it
    // was the compiler then assume it gave a reasonable error code. Failures
    // in other tools are less common, and they generally have worse
    // diagnostics, so always print the diagnostic there.
    const Tool &FailingTool = FailingCommand->getCreator();

    if (!FailingCommand->getCreator().hasGoodDiagnostics() || Res != 1) {
      // FIXME: See FIXME above regarding result code interpretation.
      if (Res < 0)
        Diag(clang::diag::err_drv_command_signalled)
            << FailingTool.getShortName();
      else
        Diag(clang::diag::err_drv_command_failed) << FailingTool.getShortName()
                                                  << Res;
    }
  }
  return 0;
}

void Driver::PrintHelp(bool ShowHidden) const {
  unsigned IncludedFlagsBitmask;
  unsigned ExcludedFlagsBitmask;
  std::tie(IncludedFlagsBitmask, ExcludedFlagsBitmask) =
      getIncludeExcludeOptionFlagMasks();

  ExcludedFlagsBitmask |= options::NoDriverOption;
  if (!ShowHidden)
    ExcludedFlagsBitmask |= HelpHidden;

  getOpts().PrintHelp(llvm::outs(), Name.c_str(), DriverTitle.c_str(),
                      IncludedFlagsBitmask, ExcludedFlagsBitmask,
                      /*ShowAllAliases=*/false);
}

void Driver::PrintVersion(const Compilation &C, raw_ostream &OS) const {
  // FIXME: The following handlers should use a callback mechanism, we don't
  // know what the client would like to do.
  OS << getClangFullVersion() << '\n';
  const ToolChain &TC = C.getDefaultToolChain();
  OS << "Target: " << TC.getTripleString() << '\n';

  // Print the threading model.
  if (Arg *A = C.getArgs().getLastArg(options::OPT_mthread_model)) {
    // Don't print if the ToolChain would have barfed on it already
    if (TC.isThreadModelSupported(A->getValue()))
      OS << "Thread model: " << A->getValue();
  } else
    OS << "Thread model: " << TC.getThreadModel();
  OS << '\n';

  // Print out the install directory.
  OS << "InstalledDir: " << InstalledDir << '\n';
}

/// PrintDiagnosticCategories - Implement the --print-diagnostic-categories
/// option.
static void PrintDiagnosticCategories(raw_ostream &OS) {
  // Skip the empty category.
  for (unsigned i = 1, max = DiagnosticIDs::getNumberOfCategories(); i != max;
       ++i)
    OS << i << ',' << DiagnosticIDs::getCategoryNameFromID(i) << '\n';
}

void Driver::handleAutocompletions(StringRef PassedFlags) const {
  // Print out all options that start with a given argument. This is used for
  // shell autocompletion.
  std::vector<std::string> SuggestedCompletions;

  unsigned short DisableFlags =
      options::NoDriverOption | options::Unsupported | options::Ignored;
  // We want to show cc1-only options only when clang is invoked as "clang
  // -cc1". When clang is invoked as "clang -cc1", we add "#" to the beginning
  // of an --autocomplete  option so that the clang driver can distinguish
  // whether it is requested to show cc1-only options or not.
  if (PassedFlags.size() > 0 && PassedFlags[0] == '#') {
    DisableFlags &= ~options::NoDriverOption;
    PassedFlags = PassedFlags.substr(1);
  }

  if (PassedFlags.find(',') == StringRef::npos) {
    // If the flag is in the form of "--autocomplete=-foo",
    // we were requested to print out all option names that start with "-foo".
    // For example, "--autocomplete=-fsyn" is expanded to "-fsyntax-only".
    SuggestedCompletions = Opts->findByPrefix(PassedFlags, DisableFlags);

    // We have to query the -W flags manually as they're not in the OptTable.
    // TODO: Find a good way to add them to OptTable instead and them remove
    // this code.
    for (StringRef S : DiagnosticIDs::getDiagnosticFlags())
      if (S.startswith(PassedFlags))
        SuggestedCompletions.push_back(S);
  } else {
    // If the flag is in the form of "--autocomplete=foo,bar", we were
    // requested to print out all option values for "-foo" that start with
    // "bar". For example,
    // "--autocomplete=-stdlib=,l" is expanded to "libc++" and "libstdc++".
    StringRef Option, Arg;
    std::tie(Option, Arg) = PassedFlags.split(',');
    SuggestedCompletions = Opts->suggestValueCompletions(Option, Arg);
  }

  // Sort the autocomplete candidates so that shells print them out in a
  // deterministic order. We could sort in any way, but we chose
  // case-insensitive sorting for consistency with the -help option
  // which prints out options in the case-insensitive alphabetical order.
  std::sort(SuggestedCompletions.begin(), SuggestedCompletions.end(),
            [](StringRef A, StringRef B) {
              if (int X = A.compare_lower(B))
                return X < 0;
              return A.compare(B) > 0;
            });

  llvm::outs() << llvm::join(SuggestedCompletions, "\n") << '\n';
}

bool Driver::HandleImmediateArgs(const Compilation &C) {
  // The order these options are handled in gcc is all over the place, but we
  // don't expect inconsistencies w.r.t. that to matter in practice.

  if (C.getArgs().hasArg(options::OPT_dumpmachine)) {
    llvm::outs() << C.getDefaultToolChain().getTripleString() << '\n';
    return false;
  }

  if (C.getArgs().hasArg(options::OPT_dumpversion)) {
    // Since -dumpversion is only implemented for pedantic GCC compatibility, we
    // return an answer which matches our definition of __VERSION__.
    //
    // If we want to return a more correct answer some day, then we should
    // introduce a non-pedantically GCC compatible mode to Clang in which we
    // provide sensible definitions for -dumpversion, __VERSION__, etc.
    llvm::outs() << "4.2.1\n";
    return false;
  }

  if (C.getArgs().hasArg(options::OPT__print_diagnostic_categories)) {
    PrintDiagnosticCategories(llvm::outs());
    return false;
  }

  if (C.getArgs().hasArg(options::OPT_help) ||
      C.getArgs().hasArg(options::OPT__help_hidden)) {
    PrintHelp(C.getArgs().hasArg(options::OPT__help_hidden));
    return false;
  }

  if (C.getArgs().hasArg(options::OPT__version)) {
    // Follow gcc behavior and use stdout for --version and stderr for -v.
    PrintVersion(C, llvm::outs());
    return false;
  }

  if (C.getArgs().hasArg(options::OPT_v) ||
      C.getArgs().hasArg(options::OPT__HASH_HASH_HASH)) {
    PrintVersion(C, llvm::errs());
    SuppressMissingInputWarning = true;
  }

  const ToolChain &TC = C.getDefaultToolChain();

  if (C.getArgs().hasArg(options::OPT_v))
    TC.printVerboseInfo(llvm::errs());

  if (C.getArgs().hasArg(options::OPT_print_resource_dir)) {
    llvm::outs() << ResourceDir << '\n';
    return false;
  }

  if (C.getArgs().hasArg(options::OPT_print_search_dirs)) {
    llvm::outs() << "programs: =";
    bool separator = false;
    for (const std::string &Path : TC.getProgramPaths()) {
      if (separator)
        llvm::outs() << ':';
      llvm::outs() << Path;
      separator = true;
    }
    llvm::outs() << "\n";
    llvm::outs() << "libraries: =" << ResourceDir;

    StringRef sysroot = C.getSysRoot();

    for (const std::string &Path : TC.getFilePaths()) {
      // Always print a separator. ResourceDir was the first item shown.
      llvm::outs() << ':';
      // Interpretation of leading '=' is needed only for NetBSD.
      if (Path[0] == '=')
        llvm::outs() << sysroot << Path.substr(1);
      else
        llvm::outs() << Path;
    }
    llvm::outs() << "\n";
    return false;
  }

  // FIXME: The following handlers should use a callback mechanism, we don't
  // know what the client would like to do.
  if (Arg *A = C.getArgs().getLastArg(options::OPT_print_file_name_EQ)) {
    llvm::outs() << GetFilePath(A->getValue(), TC) << "\n";
    return false;
  }

  if (Arg *A = C.getArgs().getLastArg(options::OPT_print_prog_name_EQ)) {
    llvm::outs() << GetProgramPath(A->getValue(), TC) << "\n";
    return false;
  }

  if (Arg *A = C.getArgs().getLastArg(options::OPT_autocomplete)) {
    StringRef PassedFlags = A->getValue();
    handleAutocompletions(PassedFlags);
    return false;
  }

  if (C.getArgs().hasArg(options::OPT_print_libgcc_file_name)) {
    ToolChain::RuntimeLibType RLT = TC.GetRuntimeLibType(C.getArgs());
    const llvm::Triple Triple(TC.ComputeEffectiveClangTriple(C.getArgs()));
    RegisterEffectiveTriple TripleRAII(TC, Triple);
    switch (RLT) {
    case ToolChain::RLT_CompilerRT:
      llvm::outs() << TC.getCompilerRT(C.getArgs(), "builtins") << "\n";
      break;
    case ToolChain::RLT_Libgcc:
      llvm::outs() << GetFilePath("libgcc.a", TC) << "\n";
      break;
    }
    return false;
  }

  if (C.getArgs().hasArg(options::OPT_print_multi_lib)) {
    for (const Multilib &Multilib : TC.getMultilibs())
      llvm::outs() << Multilib << "\n";
    return false;
  }

  if (C.getArgs().hasArg(options::OPT_print_multi_directory)) {
    for (const Multilib &Multilib : TC.getMultilibs()) {
      if (Multilib.gccSuffix().empty())
        llvm::outs() << ".\n";
      else {
        StringRef Suffix(Multilib.gccSuffix());
        assert(Suffix.front() == '/');
        llvm::outs() << Suffix.substr(1) << "\n";
      }
    }
    return false;
  }
  return true;
}

// Display an action graph human-readably.  Action A is the "sink" node
// and latest-occuring action. Traversal is in pre-order, visiting the
// inputs to each action before printing the action itself.
static unsigned PrintActions1(const Compilation &C, Action *A,
                              std::map<Action *, unsigned> &Ids) {
  if (Ids.count(A)) // A was already visited.
    return Ids[A];

  std::string str;
  llvm::raw_string_ostream os(str);

  os << Action::getClassName(A->getKind()) << ", ";
  if (InputAction *IA = dyn_cast<InputAction>(A)) {
    os << "\"" << IA->getInputArg().getValue() << "\"";
  } else if (BindArchAction *BIA = dyn_cast<BindArchAction>(A)) {
    os << '"' << BIA->getArchName() << '"' << ", {"
       << PrintActions1(C, *BIA->input_begin(), Ids) << "}";
  } else if (OffloadAction *OA = dyn_cast<OffloadAction>(A)) {
    bool IsFirst = true;
    OA->doOnEachDependence(
        [&](Action *A, const ToolChain *TC, const char *BoundArch) {
          // E.g. for two CUDA device dependences whose bound arch is sm_20 and
          // sm_35 this will generate:
          // "cuda-device" (nvptx64-nvidia-cuda:sm_20) {#ID}, "cuda-device"
          // (nvptx64-nvidia-cuda:sm_35) {#ID}
          if (!IsFirst)
            os << ", ";
          os << '"';
          if (TC)
            os << A->getOffloadingKindPrefix();
          else
            os << "host";
          os << " (";
          os << TC->getTriple().normalize();

          if (BoundArch)
            os << ":" << BoundArch;
          os << ")";
          os << '"';
          os << " {" << PrintActions1(C, A, Ids) << "}";
          IsFirst = false;
        });
  } else {
    const ActionList *AL = &A->getInputs();

    if (AL->size()) {
      const char *Prefix = "{";
      for (Action *PreRequisite : *AL) {
        os << Prefix << PrintActions1(C, PreRequisite, Ids);
        Prefix = ", ";
      }
      os << "}";
    } else
      os << "{}";
  }

  // Append offload info for all options other than the offloading action
  // itself (e.g. (cuda-device, sm_20) or (cuda-host)).
  std::string offload_str;
  llvm::raw_string_ostream offload_os(offload_str);
  if (!isa<OffloadAction>(A)) {
    auto S = A->getOffloadingKindPrefix();
    if (!S.empty()) {
      offload_os << ", (" << S;
      if (A->getOffloadingArch())
        offload_os << ", " << A->getOffloadingArch();
      offload_os << ")";
    }
  }

  unsigned Id = Ids.size();
  Ids[A] = Id;
  llvm::errs() << Id << ": " << os.str() << ", "
               << types::getTypeName(A->getType()) << offload_os.str() << "\n";

  return Id;
}

// Print the action graphs in a compilation C.
// For example "clang -c file1.c file2.c" is composed of two subgraphs.
void Driver::PrintActions(const Compilation &C) const {
  std::map<Action *, unsigned> Ids;
  for (Action *A : C.getActions())
    PrintActions1(C, A, Ids);
}

/// \brief Check whether the given input tree contains any compilation or
/// assembly actions.
static bool ContainsCompileOrAssembleAction(const Action *A) {
  if (isa<CompileJobAction>(A) || isa<BackendJobAction>(A) ||
      isa<AssembleJobAction>(A))
    return true;

  for (const Action *Input : A->inputs())
    if (ContainsCompileOrAssembleAction(Input))
      return true;

  return false;
}

void Driver::BuildUniversalActions(Compilation &C, const ToolChain &TC,
                                   const InputList &BAInputs) const {
  DerivedArgList &Args = C.getArgs();
  ActionList &Actions = C.getActions();
  llvm::PrettyStackTraceString CrashInfo("Building universal build actions");
  // Collect the list of architectures. Duplicates are allowed, but should only
  // be handled once (in the order seen).
  llvm::StringSet<> ArchNames;
  SmallVector<const char *, 4> Archs;
  for (Arg *A : Args) {
    if (A->getOption().matches(options::OPT_arch)) {
      // Validate the option here; we don't save the type here because its
      // particular spelling may participate in other driver choices.
      llvm::Triple::ArchType Arch =
          tools::darwin::getArchTypeForMachOArchName(A->getValue());
      if (Arch == llvm::Triple::UnknownArch) {
        Diag(clang::diag::err_drv_invalid_arch_name) << A->getAsString(Args);
        continue;
      }

      A->claim();
      if (ArchNames.insert(A->getValue()).second)
        Archs.push_back(A->getValue());
    }
  }

  // When there is no explicit arch for this platform, make sure we still bind
  // the architecture (to the default) so that -Xarch_ is handled correctly.
  if (!Archs.size())
    Archs.push_back(Args.MakeArgString(TC.getDefaultUniversalArchName()));

  ActionList SingleActions;
  BuildActions(C, Args, BAInputs, SingleActions);

  // Add in arch bindings for every top level action, as well as lipo and
  // dsymutil steps if needed.
  for (Action* Act : SingleActions) {
    // Make sure we can lipo this kind of output. If not (and it is an actual
    // output) then we disallow, since we can't create an output file with the
    // right name without overwriting it. We could remove this oddity by just
    // changing the output names to include the arch, which would also fix
    // -save-temps. Compatibility wins for now.

    if (Archs.size() > 1 && !types::canLipoType(Act->getType()))
      Diag(clang::diag::err_drv_invalid_output_with_multiple_archs)
          << types::getTypeName(Act->getType());

    ActionList Inputs;
    for (unsigned i = 0, e = Archs.size(); i != e; ++i)
      Inputs.push_back(C.MakeAction<BindArchAction>(Act, Archs[i]));

    // Lipo if necessary, we do it this way because we need to set the arch flag
    // so that -Xarch_ gets overwritten.
    if (Inputs.size() == 1 || Act->getType() == types::TY_Nothing)
      Actions.append(Inputs.begin(), Inputs.end());
    else
      Actions.push_back(C.MakeAction<LipoJobAction>(Inputs, Act->getType()));

    // Handle debug info queries.
    Arg *A = Args.getLastArg(options::OPT_g_Group);
    if (A && !A->getOption().matches(options::OPT_g0) &&
        !A->getOption().matches(options::OPT_gstabs) &&
        ContainsCompileOrAssembleAction(Actions.back())) {

      // Add a 'dsymutil' step if necessary, when debug info is enabled and we
      // have a compile input. We need to run 'dsymutil' ourselves in such cases
      // because the debug info will refer to a temporary object file which
      // will be removed at the end of the compilation process.
      if (Act->getType() == types::TY_Image) {
        ActionList Inputs;
        Inputs.push_back(Actions.back());
        Actions.pop_back();
        Actions.push_back(
            C.MakeAction<DsymutilJobAction>(Inputs, types::TY_dSYM));
      }

      // Verify the debug info output.
      if (Args.hasArg(options::OPT_verify_debug_info)) {
        Action* LastAction = Actions.back();
        Actions.pop_back();
        Actions.push_back(C.MakeAction<VerifyDebugInfoJobAction>(
            LastAction, types::TY_Nothing));
      }
    }
  }
}

/// \brief Check that the file referenced by Value exists. If it doesn't,
/// issue a diagnostic and return false.
static bool DiagnoseInputExistence(const Driver &D, const DerivedArgList &Args,
                                   StringRef Value, types::ID Ty) {
  if (!D.getCheckInputsExist())
    return true;

  // stdin always exists.
  if (Value == "-")
    return true;

  SmallString<64> Path(Value);
  if (Arg *WorkDir = Args.getLastArg(options::OPT_working_directory)) {
    if (!llvm::sys::path::is_absolute(Path)) {
      SmallString<64> Directory(WorkDir->getValue());
      llvm::sys::path::append(Directory, Value);
      Path.assign(Directory);
    }
  }

  if (llvm::sys::fs::exists(Twine(Path)))
    return true;

  if (D.IsCLMode()) {
    if (!llvm::sys::path::is_absolute(Twine(Path)) &&
        llvm::sys::Process::FindInEnvPath("LIB", Value))
      return true;

    if (Args.hasArg(options::OPT__SLASH_link) && Ty == types::TY_Object) {
      // Arguments to the /link flag might cause the linker to search for object
      // and library files in paths we don't know about. Don't error in such
      // cases.
      return true;
    }
  }

  D.Diag(clang::diag::err_drv_no_such_file) << Path;
  return false;
}

// Construct a the list of inputs and their types.
void Driver::BuildInputs(const ToolChain &TC, DerivedArgList &Args,
                         InputList &Inputs) const {
  // Track the current user specified (-x) input. We also explicitly track the
  // argument used to set the type; we only want to claim the type when we
  // actually use it, so we warn about unused -x arguments.
  types::ID InputType = types::TY_Nothing;
  Arg *InputTypeArg = nullptr;

  // The last /TC or /TP option sets the input type to C or C++ globally.
  if (Arg *TCTP = Args.getLastArgNoClaim(options::OPT__SLASH_TC,
                                         options::OPT__SLASH_TP)) {
    InputTypeArg = TCTP;
    InputType = TCTP->getOption().matches(options::OPT__SLASH_TC)
                    ? types::TY_C
                    : types::TY_CXX;

    Arg *Previous = nullptr;
    bool ShowNote = false;
    for (Arg *A : Args.filtered(options::OPT__SLASH_TC, options::OPT__SLASH_TP)) {
      if (Previous) {
        Diag(clang::diag::warn_drv_overriding_flag_option)
          << Previous->getSpelling() << A->getSpelling();
        ShowNote = true;
      }
      Previous = A;
    }
    if (ShowNote)
      Diag(clang::diag::note_drv_t_option_is_global);

    // No driver mode exposes -x and /TC or /TP; we don't support mixing them.
    assert(!Args.hasArg(options::OPT_x) && "-x and /TC or /TP is not allowed");
  }

  for (Arg *A : Args) {
    if (A->getOption().getKind() == Option::InputClass) {
      const char *Value = A->getValue();
      types::ID Ty = types::TY_INVALID;

      // Infer the input type if necessary.
      if (InputType == types::TY_Nothing) {
        // If there was an explicit arg for this, claim it.
        if (InputTypeArg)
          InputTypeArg->claim();

        // stdin must be handled specially.
        if (memcmp(Value, "-", 2) == 0) {
          // If running with -E, treat as a C input (this changes the builtin
          // macros, for example). This may be overridden by -ObjC below.
          //
          // Otherwise emit an error but still use a valid type to avoid
          // spurious errors (e.g., no inputs).
          if (!Args.hasArgNoClaim(options::OPT_E) && !CCCIsCPP())
            Diag(IsCLMode() ? clang::diag::err_drv_unknown_stdin_type_clang_cl
                            : clang::diag::err_drv_unknown_stdin_type);
          Ty = types::TY_C;
        } else {
          // Otherwise lookup by extension.
          // Fallback is C if invoked as C preprocessor or Object otherwise.
          // We use a host hook here because Darwin at least has its own
          // idea of what .s is.
          if (const char *Ext = strrchr(Value, '.'))
            Ty = TC.LookupTypeForExtension(Ext + 1);

          if (Ty == types::TY_INVALID) {
            if (CCCIsCPP())
              Ty = types::TY_C;
            else
              Ty = types::TY_Object;
          }

          // If the driver is invoked as C++ compiler (like clang++ or c++) it
          // should autodetect some input files as C++ for g++ compatibility.
          if (CCCIsCXX()) {
            types::ID OldTy = Ty;
            Ty = types::lookupCXXTypeForCType(Ty);

            if (Ty != OldTy)
              Diag(clang::diag::warn_drv_treating_input_as_cxx)
                  << getTypeName(OldTy) << getTypeName(Ty);
          }
        }

        // -ObjC and -ObjC++ override the default language, but only for "source
        // files". We just treat everything that isn't a linker input as a
        // source file.
        //
        // FIXME: Clean this up if we move the phase sequence into the type.
        if (Ty != types::TY_Object) {
          if (Args.hasArg(options::OPT_ObjC))
            Ty = types::TY_ObjC;
          else if (Args.hasArg(options::OPT_ObjCXX))
            Ty = types::TY_ObjCXX;
        }
      } else {
        assert(InputTypeArg && "InputType set w/o InputTypeArg");
        if (!InputTypeArg->getOption().matches(options::OPT_x)) {
          // If emulating cl.exe, make sure that /TC and /TP don't affect input
          // object files.
          const char *Ext = strrchr(Value, '.');
          if (Ext && TC.LookupTypeForExtension(Ext + 1) == types::TY_Object)
            Ty = types::TY_Object;
        }
        if (Ty == types::TY_INVALID) {
          Ty = InputType;
          InputTypeArg->claim();
        }
      }

      if (DiagnoseInputExistence(*this, Args, Value, Ty))
        Inputs.push_back(std::make_pair(Ty, A));

    } else if (A->getOption().matches(options::OPT__SLASH_Tc)) {
      StringRef Value = A->getValue();
      if (DiagnoseInputExistence(*this, Args, Value, types::TY_C)) {
        Arg *InputArg = MakeInputArg(Args, *Opts, A->getValue());
        Inputs.push_back(std::make_pair(types::TY_C, InputArg));
      }
      A->claim();
    } else if (A->getOption().matches(options::OPT__SLASH_Tp)) {
      StringRef Value = A->getValue();
      if (DiagnoseInputExistence(*this, Args, Value, types::TY_CXX)) {
        Arg *InputArg = MakeInputArg(Args, *Opts, A->getValue());
        Inputs.push_back(std::make_pair(types::TY_CXX, InputArg));
      }
      A->claim();
    } else if (A->getOption().hasFlag(options::LinkerInput)) {
      // Just treat as object type, we could make a special type for this if
      // necessary.
      Inputs.push_back(std::make_pair(types::TY_Object, A));

    } else if (A->getOption().matches(options::OPT_x)) {
      InputTypeArg = A;
      InputType = types::lookupTypeForTypeSpecifier(A->getValue());
      A->claim();

      // Follow gcc behavior and treat as linker input for invalid -x
      // options. Its not clear why we shouldn't just revert to unknown; but
      // this isn't very important, we might as well be bug compatible.
      if (!InputType) {
        Diag(clang::diag::err_drv_unknown_language) << A->getValue();
        InputType = types::TY_Object;
      }
    } else if (A->getOption().getID() == options::OPT__SLASH_U) {
      assert(A->getNumValues() == 1 && "The /U option has one value.");
      StringRef Val = A->getValue(0);
      if (Val.find_first_of("/\\") != StringRef::npos) {
        // Warn about e.g. "/Users/me/myfile.c".
        Diag(diag::warn_slash_u_filename) << Val;
        Diag(diag::note_use_dashdash);
      }
    }
  }
  if (CCCIsCPP() && Inputs.empty()) {
    // If called as standalone preprocessor, stdin is processed
    // if no other input is present.
    Arg *A = MakeInputArg(Args, *Opts, "-");
    Inputs.push_back(std::make_pair(types::TY_C, A));
  }
}

namespace {
/// Provides a convenient interface for different programming models to generate
/// the required device actions.
class OffloadingActionBuilder final {
  /// Flag used to trace errors in the builder.
  bool IsValid = false;

  /// The compilation that is using this builder.
  Compilation &C;

  /// Map between an input argument and the offload kinds used to process it.
  std::map<const Arg *, unsigned> InputArgToOffloadKindMap;

  /// Builder interface. It doesn't build anything or keep any state.
  class DeviceActionBuilder {
  public:
    typedef llvm::SmallVector<phases::ID, phases::MaxNumberOfPhases> PhasesTy;

    enum ActionBuilderReturnCode {
      // The builder acted successfully on the current action.
      ABRT_Success,
      // The builder didn't have to act on the current action.
      ABRT_Inactive,
      // The builder was successful and requested the host action to not be
      // generated.
      ABRT_Ignore_Host,
    };

  protected:
    /// Compilation associated with this builder.
    Compilation &C;

    /// Tool chains associated with this builder. The same programming
    /// model may have associated one or more tool chains.
    SmallVector<const ToolChain *, 2> ToolChains;

    /// The derived arguments associated with this builder.
    DerivedArgList &Args;

    /// The inputs associated with this builder.
    const Driver::InputList &Inputs;

    /// The associated offload kind.
    Action::OffloadKind AssociatedOffloadKind = Action::OFK_None;

  public:
    DeviceActionBuilder(Compilation &C, DerivedArgList &Args,
                        const Driver::InputList &Inputs,
                        Action::OffloadKind AssociatedOffloadKind)
        : C(C), Args(Args), Inputs(Inputs),
          AssociatedOffloadKind(AssociatedOffloadKind) {}
    virtual ~DeviceActionBuilder() {}

    /// Fill up the array \a DA with all the device dependences that should be
    /// added to the provided host action \a HostAction. By default it is
    /// inactive.
    virtual ActionBuilderReturnCode
    getDeviceDependences(OffloadAction::DeviceDependences &DA,
                         phases::ID CurPhase, phases::ID FinalPhase,
                         PhasesTy &Phases) {
      return ABRT_Inactive;
    }

    /// Update the state to include the provided host action \a HostAction as a
    /// dependency of the current device action. By default it is inactive.
    virtual ActionBuilderReturnCode addDeviceDepences(Action *HostAction) {
      return ABRT_Inactive;
    }

    /// Append top level actions generated by the builder. Return true if errors
    /// were found.
    virtual void appendTopLevelActions(ActionList &AL) {}

    /// Append linker actions generated by the builder. Return true if errors
    /// were found.
    virtual void appendLinkDependences(OffloadAction::DeviceDependences &DA) {}

    /// Initialize the builder. Return true if any initialization errors are
    /// found.
    virtual bool initialize() { return false; }

    /// Return true if the builder can use bundling/unbundling.
    virtual bool canUseBundlerUnbundler() const { return false; }

    /// Return true if this builder is valid. We have a valid builder if we have
    /// associated device tool chains.
    bool isValid() { return !ToolChains.empty(); }

    /// Return the associated offload kind.
    Action::OffloadKind getAssociatedOffloadKind() {
      return AssociatedOffloadKind;
    }
  };

  /// \brief CUDA action builder. It injects device code in the host backend
  /// action.
  class CudaActionBuilder final : public DeviceActionBuilder {
    /// Flags to signal if the user requested host-only or device-only
    /// compilation.
    bool CompileHostOnly = false;
    bool CompileDeviceOnly = false;

    /// List of GPU architectures to use in this compilation.
    SmallVector<CudaArch, 4> GpuArchList;

    /// The CUDA actions for the current input.
    ActionList CudaDeviceActions;

    /// The CUDA fat binary if it was generated for the current input.
    Action *CudaFatBinary = nullptr;

    /// Flag that is set to true if this builder acted on the current input.
    bool IsActive = false;

  public:
    CudaActionBuilder(Compilation &C, DerivedArgList &Args,
                      const Driver::InputList &Inputs)
        : DeviceActionBuilder(C, Args, Inputs, Action::OFK_Cuda) {}

    ActionBuilderReturnCode
    getDeviceDependences(OffloadAction::DeviceDependences &DA,
                         phases::ID CurPhase, phases::ID FinalPhase,
                         PhasesTy &Phases) override {
      if (!IsActive)
        return ABRT_Inactive;

      // If we don't have more CUDA actions, we don't have any dependences to
      // create for the host.
      if (CudaDeviceActions.empty())
        return ABRT_Success;

      assert(CudaDeviceActions.size() == GpuArchList.size() &&
             "Expecting one action per GPU architecture.");
      assert(!CompileHostOnly &&
             "Not expecting CUDA actions in host-only compilation.");

      // If we are generating code for the device or we are in a backend phase,
      // we attempt to generate the fat binary. We compile each arch to ptx and
      // assemble to cubin, then feed the cubin *and* the ptx into a device
      // "link" action, which uses fatbinary to combine these cubins into one
      // fatbin.  The fatbin is then an input to the host action if not in
      // device-only mode.
      if (CompileDeviceOnly || CurPhase == phases::Backend) {
        ActionList DeviceActions;
        for (unsigned I = 0, E = GpuArchList.size(); I != E; ++I) {
          // Produce the device action from the current phase up to the assemble
          // phase.
          for (auto Ph : Phases) {
            // Skip the phases that were already dealt with.
            if (Ph < CurPhase)
              continue;
            // We have to be consistent with the host final phase.
            if (Ph > FinalPhase)
              break;

            CudaDeviceActions[I] = C.getDriver().ConstructPhaseAction(
                C, Args, Ph, CudaDeviceActions[I]);

            if (Ph == phases::Assemble)
              break;
          }

          // If we didn't reach the assemble phase, we can't generate the fat
          // binary. We don't need to generate the fat binary if we are not in
          // device-only mode.
          if (!isa<AssembleJobAction>(CudaDeviceActions[I]) ||
              CompileDeviceOnly)
            continue;

          Action *AssembleAction = CudaDeviceActions[I];
          assert(AssembleAction->getType() == types::TY_Object);
          assert(AssembleAction->getInputs().size() == 1);

          Action *BackendAction = AssembleAction->getInputs()[0];
          assert(BackendAction->getType() == types::TY_PP_Asm);

          for (auto &A : {AssembleAction, BackendAction}) {
            OffloadAction::DeviceDependences DDep;
            DDep.add(*A, *ToolChains.front(), CudaArchToString(GpuArchList[I]),
                     Action::OFK_Cuda);
            DeviceActions.push_back(
                C.MakeAction<OffloadAction>(DDep, A->getType()));
          }
        }

        // We generate the fat binary if we have device input actions.
        if (!DeviceActions.empty()) {
          CudaFatBinary =
              C.MakeAction<LinkJobAction>(DeviceActions, types::TY_CUDA_FATBIN);

          if (!CompileDeviceOnly) {
            DA.add(*CudaFatBinary, *ToolChains.front(), /*BoundArch=*/nullptr,
                   Action::OFK_Cuda);
            // Clear the fat binary, it is already a dependence to an host
            // action.
            CudaFatBinary = nullptr;
          }

          // Remove the CUDA actions as they are already connected to an host
          // action or fat binary.
          CudaDeviceActions.clear();
        }

        // We avoid creating host action in device-only mode.
        return CompileDeviceOnly ? ABRT_Ignore_Host : ABRT_Success;
      } else if (CurPhase > phases::Backend) {
        // If we are past the backend phase and still have a device action, we
        // don't have to do anything as this action is already a device
        // top-level action.
        return ABRT_Success;
      }

      assert(CurPhase < phases::Backend && "Generating single CUDA "
                                           "instructions should only occur "
                                           "before the backend phase!");

      // By default, we produce an action for each device arch.
      for (Action *&A : CudaDeviceActions)
        A = C.getDriver().ConstructPhaseAction(C, Args, CurPhase, A);

      return ABRT_Success;
    }

    ActionBuilderReturnCode addDeviceDepences(Action *HostAction) override {
      // While generating code for CUDA, we only depend on the host input action
      // to trigger the creation of all the CUDA device actions.

      // If we are dealing with an input action, replicate it for each GPU
      // architecture. If we are in host-only mode we return 'success' so that
      // the host uses the CUDA offload kind.
      if (auto *IA = dyn_cast<InputAction>(HostAction)) {
        assert(!GpuArchList.empty() &&
               "We should have at least one GPU architecture.");

        // If the host input is not CUDA, we don't need to bother about this
        // input.
        if (IA->getType() != types::TY_CUDA) {
          // The builder will ignore this input.
          IsActive = false;
          return ABRT_Inactive;
        }

        // Set the flag to true, so that the builder acts on the current input.
        IsActive = true;

        if (CompileHostOnly)
          return ABRT_Success;

        // Replicate inputs for each GPU architecture.
        for (unsigned I = 0, E = GpuArchList.size(); I != E; ++I)
          CudaDeviceActions.push_back(C.MakeAction<InputAction>(
              IA->getInputArg(), types::TY_CUDA_DEVICE));

        return ABRT_Success;
      }

      return IsActive ? ABRT_Success : ABRT_Inactive;
    }

    void appendTopLevelActions(ActionList &AL) override {
      // Utility to append actions to the top level list.
      auto AddTopLevel = [&](Action *A, CudaArch BoundArch) {
        OffloadAction::DeviceDependences Dep;
        Dep.add(*A, *ToolChains.front(), CudaArchToString(BoundArch),
                Action::OFK_Cuda);
        AL.push_back(C.MakeAction<OffloadAction>(Dep, A->getType()));
      };

      // If we have a fat binary, add it to the list.
      if (CudaFatBinary) {
        AddTopLevel(CudaFatBinary, CudaArch::UNKNOWN);
        CudaDeviceActions.clear();
        CudaFatBinary = nullptr;
        return;
      }

      if (CudaDeviceActions.empty())
        return;

      // If we have CUDA actions at this point, that's because we have a have
      // partial compilation, so we should have an action for each GPU
      // architecture.
      assert(CudaDeviceActions.size() == GpuArchList.size() &&
             "Expecting one action per GPU architecture.");
      assert(ToolChains.size() == 1 &&
             "Expecting to have a sing CUDA toolchain.");
      for (unsigned I = 0, E = GpuArchList.size(); I != E; ++I)
        AddTopLevel(CudaDeviceActions[I], GpuArchList[I]);

      CudaDeviceActions.clear();
    }

    bool initialize() override {
      // We don't need to support CUDA.
      if (!C.hasOffloadToolChain<Action::OFK_Cuda>())
        return false;

      const ToolChain *HostTC = C.getSingleOffloadToolChain<Action::OFK_Host>();
      assert(HostTC && "No toolchain for host compilation.");
      if (HostTC->getTriple().isNVPTX()) {
        // We do not support targeting NVPTX for host compilation. Throw
        // an error and abort pipeline construction early so we don't trip
        // asserts that assume device-side compilation.
        C.getDriver().Diag(diag::err_drv_cuda_nvptx_host);
        return true;
      }

      ToolChains.push_back(C.getSingleOffloadToolChain<Action::OFK_Cuda>());

      Arg *PartialCompilationArg = Args.getLastArg(
          options::OPT_cuda_host_only, options::OPT_cuda_device_only,
          options::OPT_cuda_compile_host_device);
      CompileHostOnly = PartialCompilationArg &&
                        PartialCompilationArg->getOption().matches(
                            options::OPT_cuda_host_only);
      CompileDeviceOnly = PartialCompilationArg &&
                          PartialCompilationArg->getOption().matches(
                              options::OPT_cuda_device_only);

      // Collect all cuda_gpu_arch parameters, removing duplicates.
      std::set<CudaArch> GpuArchs;
      bool Error = false;
      for (Arg *A : Args) {
        if (!(A->getOption().matches(options::OPT_cuda_gpu_arch_EQ) ||
              A->getOption().matches(options::OPT_no_cuda_gpu_arch_EQ)))
          continue;
        A->claim();

        const StringRef ArchStr = A->getValue();
        if (A->getOption().matches(options::OPT_no_cuda_gpu_arch_EQ) &&
            ArchStr == "all") {
          GpuArchs.clear();
          continue;
        }
        CudaArch Arch = StringToCudaArch(ArchStr);
        if (Arch == CudaArch::UNKNOWN) {
          C.getDriver().Diag(clang::diag::err_drv_cuda_bad_gpu_arch) << ArchStr;
          Error = true;
        } else if (A->getOption().matches(options::OPT_cuda_gpu_arch_EQ))
          GpuArchs.insert(Arch);
        else if (A->getOption().matches(options::OPT_no_cuda_gpu_arch_EQ))
          GpuArchs.erase(Arch);
        else
          llvm_unreachable("Unexpected option.");
      }

      // Collect list of GPUs remaining in the set.
      for (CudaArch Arch : GpuArchs)
        GpuArchList.push_back(Arch);

      // Default to sm_20 which is the lowest common denominator for
      // supported GPUs.  sm_20 code should work correctly, if
      // suboptimally, on all newer GPUs.
      if (GpuArchList.empty())
        GpuArchList.push_back(CudaArch::SM_20);

      return Error;
    }
  };

  /// OpenMP action builder. The host bitcode is passed to the device frontend
  /// and all the device linked images are passed to the host link phase.
  class OpenMPActionBuilder final : public DeviceActionBuilder {
    /// The OpenMP actions for the current input.
    ActionList OpenMPDeviceActions;

    /// The linker inputs obtained for each toolchain.
    SmallVector<ActionList, 8> DeviceLinkerInputs;

  public:
    OpenMPActionBuilder(Compilation &C, DerivedArgList &Args,
                        const Driver::InputList &Inputs)
        : DeviceActionBuilder(C, Args, Inputs, Action::OFK_OpenMP) {}

    ActionBuilderReturnCode
    getDeviceDependences(OffloadAction::DeviceDependences &DA,
                         phases::ID CurPhase, phases::ID FinalPhase,
                         PhasesTy &Phases) override {

      // We should always have an action for each input.
      assert(OpenMPDeviceActions.size() == ToolChains.size() &&
             "Number of OpenMP actions and toolchains do not match.");

      // The host only depends on device action in the linking phase, when all
      // the device images have to be embedded in the host image.
      if (CurPhase == phases::Link) {
        assert(ToolChains.size() == DeviceLinkerInputs.size() &&
               "Toolchains and linker inputs sizes do not match.");
        auto LI = DeviceLinkerInputs.begin();
        for (auto *A : OpenMPDeviceActions) {
          LI->push_back(A);
          ++LI;
        }

        // We passed the device action as a host dependence, so we don't need to
        // do anything else with them.
        OpenMPDeviceActions.clear();
        return ABRT_Success;
      }

      // By default, we produce an action for each device arch.
      for (Action *&A : OpenMPDeviceActions)
        A = C.getDriver().ConstructPhaseAction(C, Args, CurPhase, A);

      return ABRT_Success;
    }

    ActionBuilderReturnCode addDeviceDepences(Action *HostAction) override {

      // If this is an input action replicate it for each OpenMP toolchain.
      if (auto *IA = dyn_cast<InputAction>(HostAction)) {
        OpenMPDeviceActions.clear();
        for (unsigned I = 0; I < ToolChains.size(); ++I)
          OpenMPDeviceActions.push_back(
              C.MakeAction<InputAction>(IA->getInputArg(), IA->getType()));
        return ABRT_Success;
      }

      // If this is an unbundling action use it as is for each OpenMP toolchain.
      if (auto *UA = dyn_cast<OffloadUnbundlingJobAction>(HostAction)) {
        OpenMPDeviceActions.clear();
        for (unsigned I = 0; I < ToolChains.size(); ++I) {
          OpenMPDeviceActions.push_back(UA);
          UA->registerDependentActionInfo(
              ToolChains[I], /*BoundArch=*/StringRef(), Action::OFK_OpenMP);
        }
        return ABRT_Success;
      }

      // When generating code for OpenMP we use the host compile phase result as
      // a dependence to the device compile phase so that it can learn what
      // declarations should be emitted. However, this is not the only use for
      // the host action, so we prevent it from being collapsed.
      if (isa<CompileJobAction>(HostAction)) {
        HostAction->setCannotBeCollapsedWithNextDependentAction();
        assert(ToolChains.size() == OpenMPDeviceActions.size() &&
               "Toolchains and device action sizes do not match.");
        OffloadAction::HostDependence HDep(
            *HostAction, *C.getSingleOffloadToolChain<Action::OFK_Host>(),
            /*BoundArch=*/nullptr, Action::OFK_OpenMP);
        auto TC = ToolChains.begin();
        for (Action *&A : OpenMPDeviceActions) {
          assert(isa<CompileJobAction>(A));
          OffloadAction::DeviceDependences DDep;
          DDep.add(*A, **TC, /*BoundArch=*/nullptr, Action::OFK_OpenMP);
          A = C.MakeAction<OffloadAction>(HDep, DDep);
          ++TC;
        }
      }
      return ABRT_Success;
    }

    void appendTopLevelActions(ActionList &AL) override {
      if (OpenMPDeviceActions.empty())
        return;

      // We should always have an action for each input.
      assert(OpenMPDeviceActions.size() == ToolChains.size() &&
             "Number of OpenMP actions and toolchains do not match.");

      // Append all device actions followed by the proper offload action.
      auto TI = ToolChains.begin();
      for (auto *A : OpenMPDeviceActions) {
        OffloadAction::DeviceDependences Dep;
        Dep.add(*A, **TI, /*BoundArch=*/nullptr, Action::OFK_OpenMP);
        AL.push_back(C.MakeAction<OffloadAction>(Dep, A->getType()));
        ++TI;
      }
      // We no longer need the action stored in this builder.
      OpenMPDeviceActions.clear();
    }

    void appendLinkDependences(OffloadAction::DeviceDependences &DA) override {
      assert(ToolChains.size() == DeviceLinkerInputs.size() &&
             "Toolchains and linker inputs sizes do not match.");

      // Append a new link action for each device.
      auto TC = ToolChains.begin();
      for (auto &LI : DeviceLinkerInputs) {
        auto *DeviceLinkAction =
            C.MakeAction<LinkJobAction>(LI, types::TY_Image);
        DA.add(*DeviceLinkAction, **TC, /*BoundArch=*/nullptr,
               Action::OFK_OpenMP);
        ++TC;
      }
    }

    bool initialize() override {
      // Get the OpenMP toolchains. If we don't get any, the action builder will
      // know there is nothing to do related to OpenMP offloading.
      auto OpenMPTCRange = C.getOffloadToolChains<Action::OFK_OpenMP>();
      for (auto TI = OpenMPTCRange.first, TE = OpenMPTCRange.second; TI != TE;
           ++TI)
        ToolChains.push_back(TI->second);

      DeviceLinkerInputs.resize(ToolChains.size());
      return false;
    }

    bool canUseBundlerUnbundler() const override {
      // OpenMP should use bundled files whenever possible.
      return true;
    }
  };

  ///
  /// TODO: Add the implementation for other specialized builders here.
  ///

  /// Specialized builders being used by this offloading action builder.
  SmallVector<DeviceActionBuilder *, 4> SpecializedBuilders;

  /// Flag set to true if all valid builders allow file bundling/unbundling.
  bool CanUseBundler;

public:
  OffloadingActionBuilder(Compilation &C, DerivedArgList &Args,
                          const Driver::InputList &Inputs)
      : C(C) {
    // Create a specialized builder for each device toolchain.

    IsValid = true;

    // Create a specialized builder for CUDA.
    SpecializedBuilders.push_back(new CudaActionBuilder(C, Args, Inputs));

    // Create a specialized builder for OpenMP.
    SpecializedBuilders.push_back(new OpenMPActionBuilder(C, Args, Inputs));

    //
    // TODO: Build other specialized builders here.
    //

    // Initialize all the builders, keeping track of errors. If all valid
    // builders agree that we can use bundling, set the flag to true.
    unsigned ValidBuilders = 0u;
    unsigned ValidBuildersSupportingBundling = 0u;
    for (auto *SB : SpecializedBuilders) {
      IsValid = IsValid && !SB->initialize();

      // Update the counters if the builder is valid.
      if (SB->isValid()) {
        ++ValidBuilders;
        if (SB->canUseBundlerUnbundler())
          ++ValidBuildersSupportingBundling;
      }
    }
    CanUseBundler =
        ValidBuilders && ValidBuilders == ValidBuildersSupportingBundling;
  }

  ~OffloadingActionBuilder() {
    for (auto *SB : SpecializedBuilders)
      delete SB;
  }

  /// Generate an action that adds device dependences (if any) to a host action.
  /// If no device dependence actions exist, just return the host action \a
  /// HostAction. If an error is found or if no builder requires the host action
  /// to be generated, return nullptr.
  Action *
  addDeviceDependencesToHostAction(Action *HostAction, const Arg *InputArg,
                                   phases::ID CurPhase, phases::ID FinalPhase,
                                   DeviceActionBuilder::PhasesTy &Phases) {
    if (!IsValid)
      return nullptr;

    if (SpecializedBuilders.empty())
      return HostAction;

    assert(HostAction && "Invalid host action!");

    OffloadAction::DeviceDependences DDeps;
    // Check if all the programming models agree we should not emit the host
    // action. Also, keep track of the offloading kinds employed.
    auto &OffloadKind = InputArgToOffloadKindMap[InputArg];
    unsigned InactiveBuilders = 0u;
    unsigned IgnoringBuilders = 0u;
    for (auto *SB : SpecializedBuilders) {
      if (!SB->isValid()) {
        ++InactiveBuilders;
        continue;
      }

      auto RetCode =
          SB->getDeviceDependences(DDeps, CurPhase, FinalPhase, Phases);

      // If the builder explicitly says the host action should be ignored,
      // we need to increment the variable that tracks the builders that request
      // the host object to be ignored.
      if (RetCode == DeviceActionBuilder::ABRT_Ignore_Host)
        ++IgnoringBuilders;

      // Unless the builder was inactive for this action, we have to record the
      // offload kind because the host will have to use it.
      if (RetCode != DeviceActionBuilder::ABRT_Inactive)
        OffloadKind |= SB->getAssociatedOffloadKind();
    }

    // If all builders agree that the host object should be ignored, just return
    // nullptr.
    if (IgnoringBuilders &&
        SpecializedBuilders.size() == (InactiveBuilders + IgnoringBuilders))
      return nullptr;

    if (DDeps.getActions().empty())
      return HostAction;

    // We have dependences we need to bundle together. We use an offload action
    // for that.
    OffloadAction::HostDependence HDep(
        *HostAction, *C.getSingleOffloadToolChain<Action::OFK_Host>(),
        /*BoundArch=*/nullptr, DDeps);
    return C.MakeAction<OffloadAction>(HDep, DDeps);
  }

  /// Generate an action that adds a host dependence to a device action. The
  /// results will be kept in this action builder. Return true if an error was
  /// found.
  bool addHostDependenceToDeviceActions(Action *&HostAction,
                                        const Arg *InputArg) {
    if (!IsValid)
      return true;

    // If we are supporting bundling/unbundling and the current action is an
    // input action of non-source file, we replace the host action by the
    // unbundling action. The bundler tool has the logic to detect if an input
    // is a bundle or not and if the input is not a bundle it assumes it is a
    // host file. Therefore it is safe to create an unbundling action even if
    // the input is not a bundle.
    if (CanUseBundler && isa<InputAction>(HostAction) &&
        InputArg->getOption().getKind() == llvm::opt::Option::InputClass &&
        !types::isSrcFile(HostAction->getType())) {
      auto UnbundlingHostAction =
          C.MakeAction<OffloadUnbundlingJobAction>(HostAction);
      UnbundlingHostAction->registerDependentActionInfo(
          C.getSingleOffloadToolChain<Action::OFK_Host>(),
          /*BoundArch=*/StringRef(), Action::OFK_Host);
      HostAction = UnbundlingHostAction;
    }

    assert(HostAction && "Invalid host action!");

    // Register the offload kinds that are used.
    auto &OffloadKind = InputArgToOffloadKindMap[InputArg];
    for (auto *SB : SpecializedBuilders) {
      if (!SB->isValid())
        continue;

      auto RetCode = SB->addDeviceDepences(HostAction);

      // Host dependences for device actions are not compatible with that same
      // action being ignored.
      assert(RetCode != DeviceActionBuilder::ABRT_Ignore_Host &&
             "Host dependence not expected to be ignored.!");

      // Unless the builder was inactive for this action, we have to record the
      // offload kind because the host will have to use it.
      if (RetCode != DeviceActionBuilder::ABRT_Inactive)
        OffloadKind |= SB->getAssociatedOffloadKind();
    }

    return false;
  }

  /// Add the offloading top level actions to the provided action list. This
  /// function can replace the host action by a bundling action if the
  /// programming models allow it.
  bool appendTopLevelActions(ActionList &AL, Action *HostAction,
                             const Arg *InputArg) {
    // Get the device actions to be appended.
    ActionList OffloadAL;
    for (auto *SB : SpecializedBuilders) {
      if (!SB->isValid())
        continue;
      SB->appendTopLevelActions(OffloadAL);
    }

    // If we can use the bundler, replace the host action by the bundling one in
    // the resulting list. Otherwise, just append the device actions.
    if (CanUseBundler && !OffloadAL.empty()) {
      // Add the host action to the list in order to create the bundling action.
      OffloadAL.push_back(HostAction);

      // We expect that the host action was just appended to the action list
      // before this method was called.
      assert(HostAction == AL.back() && "Host action not in the list??");
      HostAction = C.MakeAction<OffloadBundlingJobAction>(OffloadAL);
      AL.back() = HostAction;
    } else
      AL.append(OffloadAL.begin(), OffloadAL.end());

    // Propagate to the current host action (if any) the offload information
    // associated with the current input.
    if (HostAction)
      HostAction->propagateHostOffloadInfo(InputArgToOffloadKindMap[InputArg],
                                           /*BoundArch=*/nullptr);
    return false;
  }

  /// Processes the host linker action. This currently consists of replacing it
  /// with an offload action if there are device link objects and propagate to
  /// the host action all the offload kinds used in the current compilation. The
  /// resulting action is returned.
  Action *processHostLinkAction(Action *HostAction) {
    // Add all the dependences from the device linking actions.
    OffloadAction::DeviceDependences DDeps;
    for (auto *SB : SpecializedBuilders) {
      if (!SB->isValid())
        continue;

      SB->appendLinkDependences(DDeps);
    }

    // Calculate all the offload kinds used in the current compilation.
    unsigned ActiveOffloadKinds = 0u;
    for (auto &I : InputArgToOffloadKindMap)
      ActiveOffloadKinds |= I.second;

    // If we don't have device dependencies, we don't have to create an offload
    // action.
    if (DDeps.getActions().empty()) {
      // Propagate all the active kinds to host action. Given that it is a link
      // action it is assumed to depend on all actions generated so far.
      HostAction->propagateHostOffloadInfo(ActiveOffloadKinds,
                                           /*BoundArch=*/nullptr);
      return HostAction;
    }

    // Create the offload action with all dependences. When an offload action
    // is created the kinds are propagated to the host action, so we don't have
    // to do that explicitly here.
    OffloadAction::HostDependence HDep(
        *HostAction, *C.getSingleOffloadToolChain<Action::OFK_Host>(),
        /*BoundArch*/ nullptr, ActiveOffloadKinds);
    return C.MakeAction<OffloadAction>(HDep, DDeps);
  }
};
} // anonymous namespace.

void Driver::BuildActions(Compilation &C, DerivedArgList &Args,
                          const InputList &Inputs, ActionList &Actions) const {
  llvm::PrettyStackTraceString CrashInfo("Building compilation actions");

  if (!SuppressMissingInputWarning && Inputs.empty()) {
    Diag(clang::diag::err_drv_no_input_files);
    return;
  }

  Arg *FinalPhaseArg;
  phases::ID FinalPhase = getFinalPhase(Args, &FinalPhaseArg);

  if (FinalPhase == phases::Link) {
    if (Args.hasArg(options::OPT_emit_llvm))
      Diag(clang::diag::err_drv_emit_llvm_link);
    if (IsCLMode() && LTOMode != LTOK_None &&
        !Args.getLastArgValue(options::OPT_fuse_ld_EQ).equals_lower("lld"))
      Diag(clang::diag::err_drv_lto_without_lld);
  }

  // Reject -Z* at the top level, these options should never have been exposed
  // by gcc.
  if (Arg *A = Args.getLastArg(options::OPT_Z_Joined))
    Diag(clang::diag::err_drv_use_of_Z_option) << A->getAsString(Args);

  // Diagnose misuse of /Fo.
  if (Arg *A = Args.getLastArg(options::OPT__SLASH_Fo)) {
    StringRef V = A->getValue();
    if (Inputs.size() > 1 && !V.empty() &&
        !llvm::sys::path::is_separator(V.back())) {
      // Check whether /Fo tries to name an output file for multiple inputs.
      Diag(clang::diag::err_drv_out_file_argument_with_multiple_sources)
          << A->getSpelling() << V;
      Args.eraseArg(options::OPT__SLASH_Fo);
    }
  }

  // Diagnose misuse of /Fa.
  if (Arg *A = Args.getLastArg(options::OPT__SLASH_Fa)) {
    StringRef V = A->getValue();
    if (Inputs.size() > 1 && !V.empty() &&
        !llvm::sys::path::is_separator(V.back())) {
      // Check whether /Fa tries to name an asm file for multiple inputs.
      Diag(clang::diag::err_drv_out_file_argument_with_multiple_sources)
          << A->getSpelling() << V;
      Args.eraseArg(options::OPT__SLASH_Fa);
    }
  }

  // Diagnose misuse of /o.
  if (Arg *A = Args.getLastArg(options::OPT__SLASH_o)) {
    if (A->getValue()[0] == '\0') {
      // It has to have a value.
      Diag(clang::diag::err_drv_missing_argument) << A->getSpelling() << 1;
      Args.eraseArg(options::OPT__SLASH_o);
    }
  }

  // Diagnose unsupported forms of /Yc /Yu. Ignore /Yc/Yu for now if:
  // * no filename after it
  // * both /Yc and /Yu passed but with different filenames
  // * corresponding file not also passed as /FI
  Arg *YcArg = Args.getLastArg(options::OPT__SLASH_Yc);
  Arg *YuArg = Args.getLastArg(options::OPT__SLASH_Yu);
  if (YcArg && YcArg->getValue()[0] == '\0') {
    Diag(clang::diag::warn_drv_ycyu_no_arg_clang_cl) << YcArg->getSpelling();
    Args.eraseArg(options::OPT__SLASH_Yc);
    YcArg = nullptr;
  }
  if (YuArg && YuArg->getValue()[0] == '\0') {
    Diag(clang::diag::warn_drv_ycyu_no_arg_clang_cl) << YuArg->getSpelling();
    Args.eraseArg(options::OPT__SLASH_Yu);
    YuArg = nullptr;
  }
  if (YcArg && YuArg && strcmp(YcArg->getValue(), YuArg->getValue()) != 0) {
    Diag(clang::diag::warn_drv_ycyu_different_arg_clang_cl);
    Args.eraseArg(options::OPT__SLASH_Yc);
    Args.eraseArg(options::OPT__SLASH_Yu);
    YcArg = YuArg = nullptr;
  }
  if (YcArg || YuArg) {
    StringRef Val = YcArg ? YcArg->getValue() : YuArg->getValue();
    bool FoundMatchingInclude = false;
    for (const Arg *Inc : Args.filtered(options::OPT_include)) {
      // FIXME: Do case-insensitive matching and consider / and \ as equal.
      if (Inc->getValue() == Val)
        FoundMatchingInclude = true;
    }
    if (!FoundMatchingInclude) {
      Diag(clang::diag::warn_drv_ycyu_no_fi_arg_clang_cl)
          << (YcArg ? YcArg : YuArg)->getSpelling();
      Args.eraseArg(options::OPT__SLASH_Yc);
      Args.eraseArg(options::OPT__SLASH_Yu);
      YcArg = YuArg = nullptr;
    }
  }
  if (YcArg && Inputs.size() > 1) {
    Diag(clang::diag::warn_drv_yc_multiple_inputs_clang_cl);
    Args.eraseArg(options::OPT__SLASH_Yc);
    YcArg = nullptr;
  }
  if (Args.hasArg(options::OPT__SLASH_Y_)) {
    // /Y- disables all pch handling.  Rather than check for it everywhere,
    // just remove clang-cl pch-related flags here.
    Args.eraseArg(options::OPT__SLASH_Fp);
    Args.eraseArg(options::OPT__SLASH_Yc);
    Args.eraseArg(options::OPT__SLASH_Yu);
    YcArg = YuArg = nullptr;
  }

  // Builder to be used to build offloading actions.
  OffloadingActionBuilder OffloadBuilder(C, Args, Inputs);

  // Construct the actions to perform.
  ActionList LinkerInputs;

  llvm::SmallVector<phases::ID, phases::MaxNumberOfPhases> PL;
  for (auto &I : Inputs) {
    types::ID InputType = I.first;
    const Arg *InputArg = I.second;

    PL.clear();
    types::getCompilationPhases(InputType, PL);

    // If the first step comes after the final phase we are doing as part of
    // this compilation, warn the user about it.
    phases::ID InitialPhase = PL[0];
    if (InitialPhase > FinalPhase) {
      // Claim here to avoid the more general unused warning.
      InputArg->claim();

      // Suppress all unused style warnings with -Qunused-arguments
      if (Args.hasArg(options::OPT_Qunused_arguments))
        continue;

      // Special case when final phase determined by binary name, rather than
      // by a command-line argument with a corresponding Arg.
      if (CCCIsCPP())
        Diag(clang::diag::warn_drv_input_file_unused_by_cpp)
            << InputArg->getAsString(Args) << getPhaseName(InitialPhase);
      // Special case '-E' warning on a previously preprocessed file to make
      // more sense.
      else if (InitialPhase == phases::Compile &&
               FinalPhase == phases::Preprocess &&
               getPreprocessedType(InputType) == types::TY_INVALID)
        Diag(clang::diag::warn_drv_preprocessed_input_file_unused)
            << InputArg->getAsString(Args) << !!FinalPhaseArg
            << (FinalPhaseArg ? FinalPhaseArg->getOption().getName() : "");
      else
        Diag(clang::diag::warn_drv_input_file_unused)
            << InputArg->getAsString(Args) << getPhaseName(InitialPhase)
            << !!FinalPhaseArg
            << (FinalPhaseArg ? FinalPhaseArg->getOption().getName() : "");
      continue;
    }

    if (YcArg) {
      // Add a separate precompile phase for the compile phase.
      if (FinalPhase >= phases::Compile) {
        const types::ID HeaderType = lookupHeaderTypeForSourceType(InputType);
        llvm::SmallVector<phases::ID, phases::MaxNumberOfPhases> PCHPL;
        types::getCompilationPhases(HeaderType, PCHPL);
        Arg *PchInputArg = MakeInputArg(Args, *Opts, YcArg->getValue());

        // Build the pipeline for the pch file.
        Action *ClangClPch =
            C.MakeAction<InputAction>(*PchInputArg, HeaderType);
        for (phases::ID Phase : PCHPL)
          ClangClPch = ConstructPhaseAction(C, Args, Phase, ClangClPch);
        assert(ClangClPch);
        Actions.push_back(ClangClPch);
        // The driver currently exits after the first failed command.  This
        // relies on that behavior, to make sure if the pch generation fails,
        // the main compilation won't run.
      }
    }

    // Build the pipeline for this file.
    Action *Current = C.MakeAction<InputAction>(*InputArg, InputType);

    // Use the current host action in any of the offloading actions, if
    // required.
    if (OffloadBuilder.addHostDependenceToDeviceActions(Current, InputArg))
      break;

    for (SmallVectorImpl<phases::ID>::iterator i = PL.begin(), e = PL.end();
         i != e; ++i) {
      phases::ID Phase = *i;

      // We are done if this step is past what the user requested.
      if (Phase > FinalPhase)
        break;

      // Add any offload action the host action depends on.
      Current = OffloadBuilder.addDeviceDependencesToHostAction(
          Current, InputArg, Phase, FinalPhase, PL);
      if (!Current)
        break;

      // Queue linker inputs.
      if (Phase == phases::Link) {
        assert((i + 1) == e && "linking must be final compilation step.");
        LinkerInputs.push_back(Current);
        Current = nullptr;
        break;
      }

      // Otherwise construct the appropriate action.
      auto *NewCurrent = ConstructPhaseAction(C, Args, Phase, Current);

      // We didn't create a new action, so we will just move to the next phase.
      if (NewCurrent == Current)
        continue;

      Current = NewCurrent;

      // Use the current host action in any of the offloading actions, if
      // required.
      if (OffloadBuilder.addHostDependenceToDeviceActions(Current, InputArg))
        break;

      if (Current->getType() == types::TY_Nothing)
        break;
    }

    // If we ended with something, add to the output list.
    if (Current)
      Actions.push_back(Current);

    // Add any top level actions generated for offloading.
    OffloadBuilder.appendTopLevelActions(Actions, Current, InputArg);
  }

  // Add a link action if necessary.
  if (!LinkerInputs.empty()) {
    Action *LA = C.MakeAction<LinkJobAction>(LinkerInputs, types::TY_Image);
    LA = OffloadBuilder.processHostLinkAction(LA);
    Actions.push_back(LA);
  }

  // If we are linking, claim any options which are obviously only used for
  // compilation.
  if (FinalPhase == phases::Link && PL.size() == 1) {
    Args.ClaimAllArgs(options::OPT_CompileOnly_Group);
    Args.ClaimAllArgs(options::OPT_cl_compile_Group);
  }

  // Claim ignored clang-cl options.
  Args.ClaimAllArgs(options::OPT_cl_ignored_Group);

  // Claim --cuda-host-only and --cuda-compile-host-device, which may be passed
  // to non-CUDA compilations and should not trigger warnings there.
  Args.ClaimAllArgs(options::OPT_cuda_host_only);
  Args.ClaimAllArgs(options::OPT_cuda_compile_host_device);
}

Action *Driver::ConstructPhaseAction(Compilation &C, const ArgList &Args,
                                     phases::ID Phase, Action *Input) const {
  llvm::PrettyStackTraceString CrashInfo("Constructing phase actions");

  // Some types skip the assembler phase (e.g., llvm-bc), but we can't
  // encode this in the steps because the intermediate type depends on
  // arguments. Just special case here.
  if (Phase == phases::Assemble && Input->getType() != types::TY_PP_Asm)
    return Input;

  // Build the appropriate action.
  switch (Phase) {
  case phases::Link:
    llvm_unreachable("link action invalid here.");
  case phases::Preprocess: {
    types::ID OutputTy;
    // -{M, MM} alter the output type.
    if (Args.hasArg(options::OPT_M, options::OPT_MM)) {
      OutputTy = types::TY_Dependencies;
    } else {
      OutputTy = Input->getType();
      if (!Args.hasFlag(options::OPT_frewrite_includes,
                        options::OPT_fno_rewrite_includes, false) &&
          !Args.hasFlag(options::OPT_frewrite_imports,
                        options::OPT_fno_rewrite_imports, false) &&
          !CCGenDiagnostics)
        OutputTy = types::getPreprocessedType(OutputTy);
      assert(OutputTy != types::TY_INVALID &&
             "Cannot preprocess this input type!");
    }
    return C.MakeAction<PreprocessJobAction>(Input, OutputTy);
  }
  case phases::Precompile: {
    types::ID OutputTy = getPrecompiledType(Input->getType());
    assert(OutputTy != types::TY_INVALID &&
           "Cannot precompile this input type!");
    if (Args.hasArg(options::OPT_fsyntax_only)) {
      // Syntax checks should not emit a PCH file
      OutputTy = types::TY_Nothing;
    }
    return C.MakeAction<PrecompileJobAction>(Input, OutputTy);
  }
  case phases::Compile: {
    if (Args.hasArg(options::OPT_fsyntax_only))
      return C.MakeAction<CompileJobAction>(Input, types::TY_Nothing);
    if (Args.hasArg(options::OPT_rewrite_objc))
      return C.MakeAction<CompileJobAction>(Input, types::TY_RewrittenObjC);
    if (Args.hasArg(options::OPT_rewrite_legacy_objc))
      return C.MakeAction<CompileJobAction>(Input,
                                            types::TY_RewrittenLegacyObjC);
    if (Args.hasArg(options::OPT__analyze, options::OPT__analyze_auto))
      return C.MakeAction<AnalyzeJobAction>(Input, types::TY_Plist);
    if (Args.hasArg(options::OPT__migrate))
      return C.MakeAction<MigrateJobAction>(Input, types::TY_Remap);
    if (Args.hasArg(options::OPT_emit_ast))
      return C.MakeAction<CompileJobAction>(Input, types::TY_AST);
    if (Args.hasArg(options::OPT_module_file_info))
      return C.MakeAction<CompileJobAction>(Input, types::TY_ModuleFile);
    if (Args.hasArg(options::OPT_verify_pch))
      return C.MakeAction<VerifyPCHJobAction>(Input, types::TY_Nothing);
    return C.MakeAction<CompileJobAction>(Input, types::TY_LLVM_BC);
  }
  case phases::Backend: {
    if (isUsingLTO()) {
      types::ID Output =
          Args.hasArg(options::OPT_S) ? types::TY_LTO_IR : types::TY_LTO_BC;
      return C.MakeAction<BackendJobAction>(Input, Output);
    }
    if (Args.hasArg(options::OPT_emit_llvm)) {
      types::ID Output =
          Args.hasArg(options::OPT_S) ? types::TY_LLVM_IR : types::TY_LLVM_BC;
      return C.MakeAction<BackendJobAction>(Input, Output);
    }
    return C.MakeAction<BackendJobAction>(Input, types::TY_PP_Asm);
  }
  case phases::Assemble:
    return C.MakeAction<AssembleJobAction>(std::move(Input), types::TY_Object);
  }

  llvm_unreachable("invalid phase in ConstructPhaseAction");
}

void Driver::BuildJobs(Compilation &C) const {
  llvm::PrettyStackTraceString CrashInfo("Building compilation jobs");

  Arg *FinalOutput = C.getArgs().getLastArg(options::OPT_o);

  // It is an error to provide a -o option if we are making multiple output
  // files.
  if (FinalOutput) {
    unsigned NumOutputs = 0;
    for (const Action *A : C.getActions())
      if (A->getType() != types::TY_Nothing)
        ++NumOutputs;

    if (NumOutputs > 1) {
      Diag(clang::diag::err_drv_output_argument_with_multiple_files);
      FinalOutput = nullptr;
    }
  }

  // Collect the list of architectures.
  llvm::StringSet<> ArchNames;
  if (C.getDefaultToolChain().getTriple().isOSBinFormatMachO())
    for (const Arg *A : C.getArgs())
      if (A->getOption().matches(options::OPT_arch))
        ArchNames.insert(A->getValue());

  // Set of (Action, canonical ToolChain triple) pairs we've built jobs for.
  std::map<std::pair<const Action *, std::string>, InputInfo> CachedResults;
  for (Action *A : C.getActions()) {
    // If we are linking an image for multiple archs then the linker wants
    // -arch_multiple and -final_output <final image name>. Unfortunately, this
    // doesn't fit in cleanly because we have to pass this information down.
    //
    // FIXME: This is a hack; find a cleaner way to integrate this into the
    // process.
    const char *LinkingOutput = nullptr;
    if (isa<LipoJobAction>(A)) {
      if (FinalOutput)
        LinkingOutput = FinalOutput->getValue();
      else
        LinkingOutput = getDefaultImageName();
    }

    BuildJobsForAction(C, A, &C.getDefaultToolChain(),
                       /*BoundArch*/ StringRef(),
                       /*AtTopLevel*/ true,
                       /*MultipleArchs*/ ArchNames.size() > 1,
                       /*LinkingOutput*/ LinkingOutput, CachedResults,
                       /*TargetDeviceOffloadKind*/ Action::OFK_None);
  }

  // If the user passed -Qunused-arguments or there were errors, don't warn
  // about any unused arguments.
  if (Diags.hasErrorOccurred() ||
      C.getArgs().hasArg(options::OPT_Qunused_arguments))
    return;

  // Claim -### here.
  (void)C.getArgs().hasArg(options::OPT__HASH_HASH_HASH);

  // Claim --driver-mode, --rsp-quoting, it was handled earlier.
  (void)C.getArgs().hasArg(options::OPT_driver_mode);
  (void)C.getArgs().hasArg(options::OPT_rsp_quoting);

  for (Arg *A : C.getArgs()) {
    // FIXME: It would be nice to be able to send the argument to the
    // DiagnosticsEngine, so that extra values, position, and so on could be
    // printed.
    if (!A->isClaimed()) {
      if (A->getOption().hasFlag(options::NoArgumentUnused))
        continue;

      // Suppress the warning automatically if this is just a flag, and it is an
      // instance of an argument we already claimed.
      const Option &Opt = A->getOption();
      if (Opt.getKind() == Option::FlagClass) {
        bool DuplicateClaimed = false;

        for (const Arg *AA : C.getArgs().filtered(&Opt)) {
          if (AA->isClaimed()) {
            DuplicateClaimed = true;
            break;
          }
        }

        if (DuplicateClaimed)
          continue;
      }

      // In clang-cl, don't mention unknown arguments here since they have
      // already been warned about.
      if (!IsCLMode() || !A->getOption().matches(options::OPT_UNKNOWN))
        Diag(clang::diag::warn_drv_unused_argument)
            << A->getAsString(C.getArgs());
    }
  }
}

namespace {
/// Utility class to control the collapse of dependent actions and select the
/// tools accordingly.
class ToolSelector final {
  /// The tool chain this selector refers to.
  const ToolChain &TC;

  /// The compilation this selector refers to.
  const Compilation &C;

  /// The base action this selector refers to.
  const JobAction *BaseAction;

  /// Set to true if the current toolchain refers to host actions.
  bool IsHostSelector;

  /// Set to true if save-temps and embed-bitcode functionalities are active.
  bool SaveTemps;
  bool EmbedBitcode;

  /// Get previous dependent action or null if that does not exist. If
  /// \a CanBeCollapsed is false, that action must be legal to collapse or
  /// null will be returned.
  const JobAction *getPrevDependentAction(const ActionList &Inputs,
                                          ActionList &SavedOffloadAction,
                                          bool CanBeCollapsed = true) {
    // An option can be collapsed only if it has a single input.
    if (Inputs.size() != 1)
      return nullptr;

    Action *CurAction = *Inputs.begin();
    if (CanBeCollapsed &&
        !CurAction->isCollapsingWithNextDependentActionLegal())
      return nullptr;

    // If the input action is an offload action. Look through it and save any
    // offload action that can be dropped in the event of a collapse.
    if (auto *OA = dyn_cast<OffloadAction>(CurAction)) {
      // If the dependent action is a device action, we will attempt to collapse
      // only with other device actions. Otherwise, we would do the same but
      // with host actions only.
      if (!IsHostSelector) {
        if (OA->hasSingleDeviceDependence(/*DoNotConsiderHostActions=*/true)) {
          CurAction =
              OA->getSingleDeviceDependence(/*DoNotConsiderHostActions=*/true);
          if (CanBeCollapsed &&
              !CurAction->isCollapsingWithNextDependentActionLegal())
            return nullptr;
          SavedOffloadAction.push_back(OA);
          return dyn_cast<JobAction>(CurAction);
        }
      } else if (OA->hasHostDependence()) {
        CurAction = OA->getHostDependence();
        if (CanBeCollapsed &&
            !CurAction->isCollapsingWithNextDependentActionLegal())
          return nullptr;
        SavedOffloadAction.push_back(OA);
        return dyn_cast<JobAction>(CurAction);
      }
      return nullptr;
    }

    return dyn_cast<JobAction>(CurAction);
  }

  /// Return true if an assemble action can be collapsed.
  bool canCollapseAssembleAction() const {
    return TC.useIntegratedAs() && !SaveTemps &&
           !C.getArgs().hasArg(options::OPT_via_file_asm) &&
           !C.getArgs().hasArg(options::OPT__SLASH_FA) &&
           !C.getArgs().hasArg(options::OPT__SLASH_Fa);
  }

  /// Return true if a preprocessor action can be collapsed.
  bool canCollapsePreprocessorAction() const {
    return !C.getArgs().hasArg(options::OPT_no_integrated_cpp) &&
           !C.getArgs().hasArg(options::OPT_traditional_cpp) && !SaveTemps &&
           !C.getArgs().hasArg(options::OPT_rewrite_objc);
  }

  /// Struct that relates an action with the offload actions that would be
  /// collapsed with it.
  struct JobActionInfo final {
    /// The action this info refers to.
    const JobAction *JA = nullptr;
    /// The offload actions we need to take care off if this action is
    /// collapsed.
    ActionList SavedOffloadAction;
  };

  /// Append collapsed offload actions from the give nnumber of elements in the
  /// action info array.
  static void AppendCollapsedOffloadAction(ActionList &CollapsedOffloadAction,
                                           ArrayRef<JobActionInfo> &ActionInfo,
                                           unsigned ElementNum) {
    assert(ElementNum <= ActionInfo.size() && "Invalid number of elements.");
    for (unsigned I = 0; I < ElementNum; ++I)
      CollapsedOffloadAction.append(ActionInfo[I].SavedOffloadAction.begin(),
                                    ActionInfo[I].SavedOffloadAction.end());
  }

  /// Functions that attempt to perform the combining. They detect if that is
  /// legal, and if so they update the inputs \a Inputs and the offload action
  /// that were collapsed in \a CollapsedOffloadAction. A tool that deals with
  /// the combined action is returned. If the combining is not legal or if the
  /// tool does not exist, null is returned.
  /// Currently three kinds of collapsing are supported:
  ///  - Assemble + Backend + Compile;
  ///  - Assemble + Backend ;
  ///  - Backend + Compile.
  const Tool *
  combineAssembleBackendCompile(ArrayRef<JobActionInfo> ActionInfo,
                                const ActionList *&Inputs,
                                ActionList &CollapsedOffloadAction) {
    if (ActionInfo.size() < 3 || !canCollapseAssembleAction())
      return nullptr;
    auto *AJ = dyn_cast<AssembleJobAction>(ActionInfo[0].JA);
    auto *BJ = dyn_cast<BackendJobAction>(ActionInfo[1].JA);
    auto *CJ = dyn_cast<CompileJobAction>(ActionInfo[2].JA);
    if (!AJ || !BJ || !CJ)
      return nullptr;

    // Get compiler tool.
    const Tool *T = TC.SelectTool(*CJ);
    if (!T)
      return nullptr;

    // When using -fembed-bitcode, it is required to have the same tool (clang)
    // for both CompilerJA and BackendJA. Otherwise, combine two stages.
    if (EmbedBitcode) {
      const Tool *BT = TC.SelectTool(*BJ);
      if (BT == T)
        return nullptr;
    }

    if (!T->hasIntegratedAssembler())
      return nullptr;

    Inputs = &CJ->getInputs();
    AppendCollapsedOffloadAction(CollapsedOffloadAction, ActionInfo,
                                 /*NumElements=*/3);
    return T;
  }
  const Tool *combineAssembleBackend(ArrayRef<JobActionInfo> ActionInfo,
                                     const ActionList *&Inputs,
                                     ActionList &CollapsedOffloadAction) {
    if (ActionInfo.size() < 2 || !canCollapseAssembleAction())
      return nullptr;
    auto *AJ = dyn_cast<AssembleJobAction>(ActionInfo[0].JA);
    auto *BJ = dyn_cast<BackendJobAction>(ActionInfo[1].JA);
    if (!AJ || !BJ)
      return nullptr;

    // Retrieve the compile job, backend action must always be preceded by one.
    ActionList CompileJobOffloadActions;
    auto *CJ = getPrevDependentAction(BJ->getInputs(), CompileJobOffloadActions,
                                      /*CanBeCollapsed=*/false);
    if (!AJ || !BJ || !CJ)
      return nullptr;

    assert(isa<CompileJobAction>(CJ) &&
           "Expecting compile job preceding backend job.");

    // Get compiler tool.
    const Tool *T = TC.SelectTool(*CJ);
    if (!T)
      return nullptr;

    if (!T->hasIntegratedAssembler())
      return nullptr;

    Inputs = &BJ->getInputs();
    AppendCollapsedOffloadAction(CollapsedOffloadAction, ActionInfo,
                                 /*NumElements=*/2);
    return T;
  }
  const Tool *combineBackendCompile(ArrayRef<JobActionInfo> ActionInfo,
                                    const ActionList *&Inputs,
                                    ActionList &CollapsedOffloadAction) {
    if (ActionInfo.size() < 2 || !canCollapsePreprocessorAction())
      return nullptr;
    auto *BJ = dyn_cast<BackendJobAction>(ActionInfo[0].JA);
    auto *CJ = dyn_cast<CompileJobAction>(ActionInfo[1].JA);
    if (!BJ || !CJ)
      return nullptr;

    // Get compiler tool.
    const Tool *T = TC.SelectTool(*CJ);
    if (!T)
      return nullptr;

    if (T->canEmitIR() && (SaveTemps || EmbedBitcode))
      return nullptr;

    Inputs = &CJ->getInputs();
    AppendCollapsedOffloadAction(CollapsedOffloadAction, ActionInfo,
                                 /*NumElements=*/2);
    return T;
  }

  /// Updates the inputs if the obtained tool supports combining with
  /// preprocessor action, and the current input is indeed a preprocessor
  /// action. If combining results in the collapse of offloading actions, those
  /// are appended to \a CollapsedOffloadAction.
  void combineWithPreprocessor(const Tool *T, const ActionList *&Inputs,
                               ActionList &CollapsedOffloadAction) {
    if (!T || !canCollapsePreprocessorAction() || !T->hasIntegratedCPP())
      return;

    // Attempt to get a preprocessor action dependence.
    ActionList PreprocessJobOffloadActions;
    auto *PJ = getPrevDependentAction(*Inputs, PreprocessJobOffloadActions);
    if (!PJ || !isa<PreprocessJobAction>(PJ))
      return;

    // This is legal to combine. Append any offload action we found and set the
    // current inputs to preprocessor inputs.
    CollapsedOffloadAction.append(PreprocessJobOffloadActions.begin(),
                                  PreprocessJobOffloadActions.end());
    Inputs = &PJ->getInputs();
  }

public:
  ToolSelector(const JobAction *BaseAction, const ToolChain &TC,
               const Compilation &C, bool SaveTemps, bool EmbedBitcode)
      : TC(TC), C(C), BaseAction(BaseAction), SaveTemps(SaveTemps),
        EmbedBitcode(EmbedBitcode) {
    assert(BaseAction && "Invalid base action.");
    IsHostSelector = BaseAction->getOffloadingDeviceKind() == Action::OFK_None;
  }

  /// Check if a chain of actions can be combined and return the tool that can
  /// handle the combination of actions. The pointer to the current inputs \a
  /// Inputs and the list of offload actions \a CollapsedOffloadActions
  /// connected to collapsed actions are updated accordingly. The latter enables
  /// the caller of the selector to process them afterwards instead of just
  /// dropping them. If no suitable tool is found, null will be returned.
  const Tool *getTool(const ActionList *&Inputs,
                      ActionList &CollapsedOffloadAction) {
    //
    // Get the largest chain of actions that we could combine.
    //

    SmallVector<JobActionInfo, 5> ActionChain(1);
    ActionChain.back().JA = BaseAction;
    while (ActionChain.back().JA) {
      const Action *CurAction = ActionChain.back().JA;

      // Grow the chain by one element.
      ActionChain.resize(ActionChain.size() + 1);
      JobActionInfo &AI = ActionChain.back();

      // Attempt to fill it with the
      AI.JA =
          getPrevDependentAction(CurAction->getInputs(), AI.SavedOffloadAction);
    }

    // Pop the last action info as it could not be filled.
    ActionChain.pop_back();

    //
    // Attempt to combine actions. If all combining attempts failed, just return
    // the tool of the provided action. At the end we attempt to combine the
    // action with any preprocessor action it may depend on.
    //

    const Tool *T = combineAssembleBackendCompile(ActionChain, Inputs,
                                                  CollapsedOffloadAction);
    if (!T)
      T = combineAssembleBackend(ActionChain, Inputs, CollapsedOffloadAction);
    if (!T)
      T = combineBackendCompile(ActionChain, Inputs, CollapsedOffloadAction);
    if (!T) {
      Inputs = &BaseAction->getInputs();
      T = TC.SelectTool(*BaseAction);
    }

    combineWithPreprocessor(T, Inputs, CollapsedOffloadAction);
    return T;
  }
};
}

/// Return a string that uniquely identifies the result of a job. The bound arch
/// is not necessarily represented in the toolchain's triple -- for example,
/// armv7 and armv7s both map to the same triple -- so we need both in our map.
/// Also, we need to add the offloading device kind, as the same tool chain can
/// be used for host and device for some programming models, e.g. OpenMP.
static std::string GetTriplePlusArchString(const ToolChain *TC,
                                           StringRef BoundArch,
                                           Action::OffloadKind OffloadKind) {
  std::string TriplePlusArch = TC->getTriple().normalize();
  if (!BoundArch.empty()) {
    TriplePlusArch += "-";
    TriplePlusArch += BoundArch;
  }
  TriplePlusArch += "-";
  TriplePlusArch += Action::GetOffloadKindName(OffloadKind);
  return TriplePlusArch;
}

InputInfo Driver::BuildJobsForAction(
    Compilation &C, const Action *A, const ToolChain *TC, StringRef BoundArch,
    bool AtTopLevel, bool MultipleArchs, const char *LinkingOutput,
    std::map<std::pair<const Action *, std::string>, InputInfo> &CachedResults,
    Action::OffloadKind TargetDeviceOffloadKind) const {
  std::pair<const Action *, std::string> ActionTC = {
      A, GetTriplePlusArchString(TC, BoundArch, TargetDeviceOffloadKind)};
  auto CachedResult = CachedResults.find(ActionTC);
  if (CachedResult != CachedResults.end()) {
    return CachedResult->second;
  }
  InputInfo Result = BuildJobsForActionNoCache(
      C, A, TC, BoundArch, AtTopLevel, MultipleArchs, LinkingOutput,
      CachedResults, TargetDeviceOffloadKind);
  CachedResults[ActionTC] = Result;
  return Result;
}

InputInfo Driver::BuildJobsForActionNoCache(
    Compilation &C, const Action *A, const ToolChain *TC, StringRef BoundArch,
    bool AtTopLevel, bool MultipleArchs, const char *LinkingOutput,
    std::map<std::pair<const Action *, std::string>, InputInfo> &CachedResults,
    Action::OffloadKind TargetDeviceOffloadKind) const {
  llvm::PrettyStackTraceString CrashInfo("Building compilation jobs");

  InputInfoList OffloadDependencesInputInfo;
  bool BuildingForOffloadDevice = TargetDeviceOffloadKind != Action::OFK_None;
  if (const OffloadAction *OA = dyn_cast<OffloadAction>(A)) {
    // The 'Darwin' toolchain is initialized only when its arguments are
    // computed. Get the default arguments for OFK_None to ensure that
    // initialization is performed before processing the offload action.
    // FIXME: Remove when darwin's toolchain is initialized during construction.
    C.getArgsForToolChain(TC, BoundArch, Action::OFK_None);

    // The offload action is expected to be used in four different situations.
    //
    // a) Set a toolchain/architecture/kind for a host action:
    //    Host Action 1 -> OffloadAction -> Host Action 2
    //
    // b) Set a toolchain/architecture/kind for a device action;
    //    Device Action 1 -> OffloadAction -> Device Action 2
    //
    // c) Specify a device dependence to a host action;
    //    Device Action 1  _
    //                      \
    //      Host Action 1  ---> OffloadAction -> Host Action 2
    //
    // d) Specify a host dependence to a device action.
    //      Host Action 1  _
    //                      \
    //    Device Action 1  ---> OffloadAction -> Device Action 2
    //
    // For a) and b), we just return the job generated for the dependence. For
    // c) and d) we override the current action with the host/device dependence
    // if the current toolchain is host/device and set the offload dependences
    // info with the jobs obtained from the device/host dependence(s).

    // If there is a single device option, just generate the job for it.
    if (OA->hasSingleDeviceDependence()) {
      InputInfo DevA;
      OA->doOnEachDeviceDependence([&](Action *DepA, const ToolChain *DepTC,
                                       const char *DepBoundArch) {
        DevA =
            BuildJobsForAction(C, DepA, DepTC, DepBoundArch, AtTopLevel,
                               /*MultipleArchs*/ !!DepBoundArch, LinkingOutput,
                               CachedResults, DepA->getOffloadingDeviceKind());
      });
      return DevA;
    }

    // If 'Action 2' is host, we generate jobs for the device dependences and
    // override the current action with the host dependence. Otherwise, we
    // generate the host dependences and override the action with the device
    // dependence. The dependences can't therefore be a top-level action.
    OA->doOnEachDependence(
        /*IsHostDependence=*/BuildingForOffloadDevice,
        [&](Action *DepA, const ToolChain *DepTC, const char *DepBoundArch) {
          OffloadDependencesInputInfo.push_back(BuildJobsForAction(
              C, DepA, DepTC, DepBoundArch, /*AtTopLevel=*/false,
              /*MultipleArchs*/ !!DepBoundArch, LinkingOutput, CachedResults,
              DepA->getOffloadingDeviceKind()));
        });

    A = BuildingForOffloadDevice
            ? OA->getSingleDeviceDependence(/*DoNotConsiderHostActions=*/true)
            : OA->getHostDependence();
  }

  if (const InputAction *IA = dyn_cast<InputAction>(A)) {
    // FIXME: It would be nice to not claim this here; maybe the old scheme of
    // just using Args was better?
    const Arg &Input = IA->getInputArg();
    Input.claim();
    if (Input.getOption().matches(options::OPT_INPUT)) {
      const char *Name = Input.getValue();
      return InputInfo(A, Name, /* BaseInput = */ Name);
    }
    return InputInfo(A, &Input, /* BaseInput = */ "");
  }

  if (const BindArchAction *BAA = dyn_cast<BindArchAction>(A)) {
    const ToolChain *TC;
    StringRef ArchName = BAA->getArchName();

    if (!ArchName.empty())
      TC = &getToolChain(C.getArgs(),
                         computeTargetTriple(*this, DefaultTargetTriple,
                                             C.getArgs(), ArchName));
    else
      TC = &C.getDefaultToolChain();

    return BuildJobsForAction(C, *BAA->input_begin(), TC, ArchName, AtTopLevel,
                              MultipleArchs, LinkingOutput, CachedResults,
                              TargetDeviceOffloadKind);
  }


  const ActionList *Inputs = &A->getInputs();

  const JobAction *JA = cast<JobAction>(A);
  ActionList CollapsedOffloadActions;

  ToolSelector TS(JA, *TC, C, isSaveTempsEnabled(),
                  embedBitcodeInObject() && !isUsingLTO());
  const Tool *T = TS.getTool(Inputs, CollapsedOffloadActions);

  if (!T)
    return InputInfo();

  // If we've collapsed action list that contained OffloadAction we
  // need to build jobs for host/device-side inputs it may have held.
  for (const auto *OA : CollapsedOffloadActions)
    cast<OffloadAction>(OA)->doOnEachDependence(
        /*IsHostDependence=*/BuildingForOffloadDevice,
        [&](Action *DepA, const ToolChain *DepTC, const char *DepBoundArch) {
          OffloadDependencesInputInfo.push_back(BuildJobsForAction(
              C, DepA, DepTC, DepBoundArch, /* AtTopLevel */ false,
              /*MultipleArchs=*/!!DepBoundArch, LinkingOutput, CachedResults,
              DepA->getOffloadingDeviceKind()));
        });

  // Only use pipes when there is exactly one input.
  InputInfoList InputInfos;
  for (const Action *Input : *Inputs) {
    // Treat dsymutil and verify sub-jobs as being at the top-level too, they
    // shouldn't get temporary output names.
    // FIXME: Clean this up.
    bool SubJobAtTopLevel =
        AtTopLevel && (isa<DsymutilJobAction>(A) || isa<VerifyJobAction>(A));
    InputInfos.push_back(BuildJobsForAction(
        C, Input, TC, BoundArch, SubJobAtTopLevel, MultipleArchs, LinkingOutput,
        CachedResults, A->getOffloadingDeviceKind()));
  }

  // Always use the first input as the base input.
  const char *BaseInput = InputInfos[0].getBaseInput();

  // ... except dsymutil actions, which use their actual input as the base
  // input.
  if (JA->getType() == types::TY_dSYM)
    BaseInput = InputInfos[0].getFilename();

  // Append outputs of offload device jobs to the input list
  if (!OffloadDependencesInputInfo.empty())
    InputInfos.append(OffloadDependencesInputInfo.begin(),
                      OffloadDependencesInputInfo.end());

  // Set the effective triple of the toolchain for the duration of this job.
  llvm::Triple EffectiveTriple;
  const ToolChain &ToolTC = T->getToolChain();
  const ArgList &Args =
      C.getArgsForToolChain(TC, BoundArch, A->getOffloadingDeviceKind());
  if (InputInfos.size() != 1) {
    EffectiveTriple = llvm::Triple(ToolTC.ComputeEffectiveClangTriple(Args));
  } else {
    // Pass along the input type if it can be unambiguously determined.
    EffectiveTriple = llvm::Triple(
        ToolTC.ComputeEffectiveClangTriple(Args, InputInfos[0].getType()));
  }
  RegisterEffectiveTriple TripleRAII(ToolTC, EffectiveTriple);

  // Determine the place to write output to, if any.
  InputInfo Result;
  InputInfoList UnbundlingResults;
  if (auto *UA = dyn_cast<OffloadUnbundlingJobAction>(JA)) {
    // If we have an unbundling job, we need to create results for all the
    // outputs. We also update the results cache so that other actions using
    // this unbundling action can get the right results.
    for (auto &UI : UA->getDependentActionsInfo()) {
      assert(UI.DependentOffloadKind != Action::OFK_None &&
             "Unbundling with no offloading??");

      // Unbundling actions are never at the top level. When we generate the
      // offloading prefix, we also do that for the host file because the
      // unbundling action does not change the type of the output which can
      // cause a overwrite.
      std::string OffloadingPrefix = Action::GetOffloadingFileNamePrefix(
          UI.DependentOffloadKind,
          UI.DependentToolChain->getTriple().normalize(),
          /*CreatePrefixForHost=*/true);
      auto CurI = InputInfo(
          UA, GetNamedOutputPath(C, *UA, BaseInput, UI.DependentBoundArch,
                                 /*AtTopLevel=*/false, MultipleArchs,
                                 OffloadingPrefix),
          BaseInput);
      // Save the unbundling result.
      UnbundlingResults.push_back(CurI);

      // Get the unique string identifier for this dependence and cache the
      // result.
      CachedResults[{A, GetTriplePlusArchString(
                            UI.DependentToolChain, BoundArch,
                            UI.DependentOffloadKind)}] = CurI;
    }

    // Now that we have all the results generated, select the one that should be
    // returned for the current depending action.
    std::pair<const Action *, std::string> ActionTC = {
        A, GetTriplePlusArchString(TC, BoundArch, TargetDeviceOffloadKind)};
    assert(CachedResults.find(ActionTC) != CachedResults.end() &&
           "Result does not exist??");
    Result = CachedResults[ActionTC];
  } else if (JA->getType() == types::TY_Nothing)
    Result = InputInfo(A, BaseInput);
  else {
    // We only have to generate a prefix for the host if this is not a top-level
    // action.
    std::string OffloadingPrefix = Action::GetOffloadingFileNamePrefix(
        A->getOffloadingDeviceKind(), TC->getTriple().normalize(),
        /*CreatePrefixForHost=*/!!A->getOffloadingHostActiveKinds() &&
            !AtTopLevel);
    Result = InputInfo(A, GetNamedOutputPath(C, *JA, BaseInput, BoundArch,
                                             AtTopLevel, MultipleArchs,
                                             OffloadingPrefix),
                       BaseInput);
  }

  if (CCCPrintBindings && !CCGenDiagnostics) {
    llvm::errs() << "# \"" << T->getToolChain().getTripleString() << '"'
                 << " - \"" << T->getName() << "\", inputs: [";
    for (unsigned i = 0, e = InputInfos.size(); i != e; ++i) {
      llvm::errs() << InputInfos[i].getAsString();
      if (i + 1 != e)
        llvm::errs() << ", ";
    }
    if (UnbundlingResults.empty())
      llvm::errs() << "], output: " << Result.getAsString() << "\n";
    else {
      llvm::errs() << "], outputs: [";
      for (unsigned i = 0, e = UnbundlingResults.size(); i != e; ++i) {
        llvm::errs() << UnbundlingResults[i].getAsString();
        if (i + 1 != e)
          llvm::errs() << ", ";
      }
      llvm::errs() << "] \n";
    }
  } else {
    if (UnbundlingResults.empty())
      T->ConstructJob(
          C, *JA, Result, InputInfos,
          C.getArgsForToolChain(TC, BoundArch, JA->getOffloadingDeviceKind()),
          LinkingOutput);
    else
      T->ConstructJobMultipleOutputs(
          C, *JA, UnbundlingResults, InputInfos,
          C.getArgsForToolChain(TC, BoundArch, JA->getOffloadingDeviceKind()),
          LinkingOutput);
  }
  return Result;
}

const char *Driver::getDefaultImageName() const {
  llvm::Triple Target(llvm::Triple::normalize(DefaultTargetTriple));
  return Target.isOSWindows() ? "a.exe" : "a.out";
}

/// \brief Create output filename based on ArgValue, which could either be a
/// full filename, filename without extension, or a directory. If ArgValue
/// does not provide a filename, then use BaseName, and use the extension
/// suitable for FileType.
static const char *MakeCLOutputFilename(const ArgList &Args, StringRef ArgValue,
                                        StringRef BaseName,
                                        types::ID FileType) {
  SmallString<128> Filename = ArgValue;

  if (ArgValue.empty()) {
    // If the argument is empty, output to BaseName in the current dir.
    Filename = BaseName;
  } else if (llvm::sys::path::is_separator(Filename.back())) {
    // If the argument is a directory, output to BaseName in that dir.
    llvm::sys::path::append(Filename, BaseName);
  }

  if (!llvm::sys::path::has_extension(ArgValue)) {
    // If the argument didn't provide an extension, then set it.
    const char *Extension = types::getTypeTempSuffix(FileType, true);

    if (FileType == types::TY_Image &&
        Args.hasArg(options::OPT__SLASH_LD, options::OPT__SLASH_LDd)) {
      // The output file is a dll.
      Extension = "dll";
    }

    llvm::sys::path::replace_extension(Filename, Extension);
  }

  return Args.MakeArgString(Filename.c_str());
}

const char *Driver::GetNamedOutputPath(Compilation &C, const JobAction &JA,
                                       const char *BaseInput,
                                       StringRef BoundArch, bool AtTopLevel,
                                       bool MultipleArchs,
                                       StringRef OffloadingPrefix) const {
  llvm::PrettyStackTraceString CrashInfo("Computing output path");
  // Output to a user requested destination?
  if (AtTopLevel && !isa<DsymutilJobAction>(JA) && !isa<VerifyJobAction>(JA)) {
    if (Arg *FinalOutput = C.getArgs().getLastArg(options::OPT_o))
      return C.addResultFile(FinalOutput->getValue(), &JA);
  }

  // For /P, preprocess to file named after BaseInput.
  if (C.getArgs().hasArg(options::OPT__SLASH_P)) {
    assert(AtTopLevel && isa<PreprocessJobAction>(JA));
    StringRef BaseName = llvm::sys::path::filename(BaseInput);
    StringRef NameArg;
    if (Arg *A = C.getArgs().getLastArg(options::OPT__SLASH_Fi))
      NameArg = A->getValue();
    return C.addResultFile(
        MakeCLOutputFilename(C.getArgs(), NameArg, BaseName, types::TY_PP_C),
        &JA);
  }

  // Default to writing to stdout?
  if (AtTopLevel && !CCGenDiagnostics &&
      (isa<PreprocessJobAction>(JA) || JA.getType() == types::TY_ModuleFile))
    return "-";

  // Is this the assembly listing for /FA?
  if (JA.getType() == types::TY_PP_Asm &&
      (C.getArgs().hasArg(options::OPT__SLASH_FA) ||
       C.getArgs().hasArg(options::OPT__SLASH_Fa))) {
    // Use /Fa and the input filename to determine the asm file name.
    StringRef BaseName = llvm::sys::path::filename(BaseInput);
    StringRef FaValue = C.getArgs().getLastArgValue(options::OPT__SLASH_Fa);
    return C.addResultFile(
        MakeCLOutputFilename(C.getArgs(), FaValue, BaseName, JA.getType()),
        &JA);
  }

  // Output to a temporary file?
  if ((!AtTopLevel && !isSaveTempsEnabled() &&
       !C.getArgs().hasArg(options::OPT__SLASH_Fo)) ||
      CCGenDiagnostics) {
    StringRef Name = llvm::sys::path::filename(BaseInput);
    std::pair<StringRef, StringRef> Split = Name.split('.');
    std::string TmpName = GetTemporaryPath(
        Split.first, types::getTypeTempSuffix(JA.getType(), IsCLMode()));
    return C.addTempFile(C.getArgs().MakeArgString(TmpName));
  }

  SmallString<128> BasePath(BaseInput);
  StringRef BaseName;

  // Dsymutil actions should use the full path.
  if (isa<DsymutilJobAction>(JA) || isa<VerifyJobAction>(JA))
    BaseName = BasePath;
  else
    BaseName = llvm::sys::path::filename(BasePath);

  // Determine what the derived output name should be.
  const char *NamedOutput;

  if ((JA.getType() == types::TY_Object || JA.getType() == types::TY_LTO_BC) &&
      C.getArgs().hasArg(options::OPT__SLASH_Fo, options::OPT__SLASH_o)) {
    // The /Fo or /o flag decides the object filename.
    StringRef Val =
        C.getArgs()
            .getLastArg(options::OPT__SLASH_Fo, options::OPT__SLASH_o)
            ->getValue();
    NamedOutput =
        MakeCLOutputFilename(C.getArgs(), Val, BaseName, types::TY_Object);
  } else if (JA.getType() == types::TY_Image &&
             C.getArgs().hasArg(options::OPT__SLASH_Fe,
                                options::OPT__SLASH_o)) {
    // The /Fe or /o flag names the linked file.
    StringRef Val =
        C.getArgs()
            .getLastArg(options::OPT__SLASH_Fe, options::OPT__SLASH_o)
            ->getValue();
    NamedOutput =
        MakeCLOutputFilename(C.getArgs(), Val, BaseName, types::TY_Image);
  } else if (JA.getType() == types::TY_Image) {
    if (IsCLMode()) {
      // clang-cl uses BaseName for the executable name.
      NamedOutput =
          MakeCLOutputFilename(C.getArgs(), "", BaseName, types::TY_Image);
    } else {
      SmallString<128> Output(getDefaultImageName());
      Output += OffloadingPrefix;
      if (MultipleArchs && !BoundArch.empty()) {
        Output += "-";
        Output.append(BoundArch);
      }
      NamedOutput = C.getArgs().MakeArgString(Output.c_str());
    }
  } else if (JA.getType() == types::TY_PCH && IsCLMode()) {
    NamedOutput = C.getArgs().MakeArgString(GetClPchPath(C, BaseName));
  } else {
    const char *Suffix = types::getTypeTempSuffix(JA.getType(), IsCLMode());
    assert(Suffix && "All types used for output should have a suffix.");

    std::string::size_type End = std::string::npos;
    if (!types::appendSuffixForType(JA.getType()))
      End = BaseName.rfind('.');
    SmallString<128> Suffixed(BaseName.substr(0, End));
    Suffixed += OffloadingPrefix;
    if (MultipleArchs && !BoundArch.empty()) {
      Suffixed += "-";
      Suffixed.append(BoundArch);
    }
    // When using both -save-temps and -emit-llvm, use a ".tmp.bc" suffix for
    // the unoptimized bitcode so that it does not get overwritten by the ".bc"
    // optimized bitcode output.
    if (!AtTopLevel && C.getArgs().hasArg(options::OPT_emit_llvm) &&
        JA.getType() == types::TY_LLVM_BC)
      Suffixed += ".tmp";
    Suffixed += '.';
    Suffixed += Suffix;
    NamedOutput = C.getArgs().MakeArgString(Suffixed.c_str());
  }

  // Prepend object file path if -save-temps=obj
  if (!AtTopLevel && isSaveTempsObj() && C.getArgs().hasArg(options::OPT_o) &&
      JA.getType() != types::TY_PCH) {
    Arg *FinalOutput = C.getArgs().getLastArg(options::OPT_o);
    SmallString<128> TempPath(FinalOutput->getValue());
    llvm::sys::path::remove_filename(TempPath);
    StringRef OutputFileName = llvm::sys::path::filename(NamedOutput);
    llvm::sys::path::append(TempPath, OutputFileName);
    NamedOutput = C.getArgs().MakeArgString(TempPath.c_str());
  }

  // If we're saving temps and the temp file conflicts with the input file,
  // then avoid overwriting input file.
  if (!AtTopLevel && isSaveTempsEnabled() && NamedOutput == BaseName) {
    bool SameFile = false;
    SmallString<256> Result;
    llvm::sys::fs::current_path(Result);
    llvm::sys::path::append(Result, BaseName);
    llvm::sys::fs::equivalent(BaseInput, Result.c_str(), SameFile);
    // Must share the same path to conflict.
    if (SameFile) {
      StringRef Name = llvm::sys::path::filename(BaseInput);
      std::pair<StringRef, StringRef> Split = Name.split('.');
      std::string TmpName = GetTemporaryPath(
          Split.first, types::getTypeTempSuffix(JA.getType(), IsCLMode()));
      return C.addTempFile(C.getArgs().MakeArgString(TmpName));
    }
  }

  // As an annoying special case, PCH generation doesn't strip the pathname.
  if (JA.getType() == types::TY_PCH && !IsCLMode()) {
    llvm::sys::path::remove_filename(BasePath);
    if (BasePath.empty())
      BasePath = NamedOutput;
    else
      llvm::sys::path::append(BasePath, NamedOutput);
    return C.addResultFile(C.getArgs().MakeArgString(BasePath.c_str()), &JA);
  } else {
    return C.addResultFile(NamedOutput, &JA);
  }
}

std::string Driver::GetFilePath(StringRef Name, const ToolChain &TC) const {
  // Respect a limited subset of the '-Bprefix' functionality in GCC by
  // attempting to use this prefix when looking for file paths.
  for (const std::string &Dir : PrefixDirs) {
    if (Dir.empty())
      continue;
    SmallString<128> P(Dir[0] == '=' ? SysRoot + Dir.substr(1) : Dir);
    llvm::sys::path::append(P, Name);
    if (llvm::sys::fs::exists(Twine(P)))
      return P.str();
  }

  SmallString<128> R(ResourceDir);
  llvm::sys::path::append(R, Name);
  if (llvm::sys::fs::exists(Twine(R)))
    return R.str();

  SmallString<128> P(TC.getCompilerRTPath());
  llvm::sys::path::append(P, Name);
  if (llvm::sys::fs::exists(Twine(P)))
    return P.str();

  for (const std::string &Dir : TC.getFilePaths()) {
    if (Dir.empty())
      continue;
    SmallString<128> P(Dir[0] == '=' ? SysRoot + Dir.substr(1) : Dir);
    llvm::sys::path::append(P, Name);
    if (llvm::sys::fs::exists(Twine(P)))
      return P.str();
  }

  return Name;
}

void Driver::generatePrefixedToolNames(
    StringRef Tool, const ToolChain &TC,
    SmallVectorImpl<std::string> &Names) const {
  // FIXME: Needs a better variable than DefaultTargetTriple
  Names.emplace_back((DefaultTargetTriple + "-" + Tool).str());
  Names.emplace_back(Tool);

  // Allow the discovery of tools prefixed with LLVM's default target triple.
  std::string LLVMDefaultTargetTriple = llvm::sys::getDefaultTargetTriple();
  if (LLVMDefaultTargetTriple != DefaultTargetTriple)
    Names.emplace_back((LLVMDefaultTargetTriple + "-" + Tool).str());
}

static bool ScanDirForExecutable(SmallString<128> &Dir,
                                 ArrayRef<std::string> Names) {
  for (const auto &Name : Names) {
    llvm::sys::path::append(Dir, Name);
    if (llvm::sys::fs::can_execute(Twine(Dir)))
      return true;
    llvm::sys::path::remove_filename(Dir);
  }
  return false;
}

std::string Driver::GetProgramPath(StringRef Name, const ToolChain &TC) const {
  SmallVector<std::string, 2> TargetSpecificExecutables;
  generatePrefixedToolNames(Name, TC, TargetSpecificExecutables);

  // Respect a limited subset of the '-Bprefix' functionality in GCC by
  // attempting to use this prefix when looking for program paths.
  for (const auto &PrefixDir : PrefixDirs) {
    if (llvm::sys::fs::is_directory(PrefixDir)) {
      SmallString<128> P(PrefixDir);
      if (ScanDirForExecutable(P, TargetSpecificExecutables))
        return P.str();
    } else {
      SmallString<128> P((PrefixDir + Name).str());
      if (llvm::sys::fs::can_execute(Twine(P)))
        return P.str();
    }
  }

  const ToolChain::path_list &List = TC.getProgramPaths();
  for (const auto &Path : List) {
    SmallString<128> P(Path);
    if (ScanDirForExecutable(P, TargetSpecificExecutables))
      return P.str();
  }

  // If all else failed, search the path.
  for (const auto &TargetSpecificExecutable : TargetSpecificExecutables)
    if (llvm::ErrorOr<std::string> P =
            llvm::sys::findProgramByName(TargetSpecificExecutable))
      return *P;

  return Name;
}

std::string Driver::GetTemporaryPath(StringRef Prefix, StringRef Suffix) const {
  SmallString<128> Path;
  std::error_code EC = llvm::sys::fs::createTemporaryFile(Prefix, Suffix, Path);
  if (EC) {
    Diag(clang::diag::err_unable_to_make_temp) << EC.message();
    return "";
  }

  return Path.str();
}

std::string Driver::GetClPchPath(Compilation &C, StringRef BaseName) const {
  SmallString<128> Output;
  if (Arg *FpArg = C.getArgs().getLastArg(options::OPT__SLASH_Fp)) {
    // FIXME: If anybody needs it, implement this obscure rule:
    // "If you specify a directory without a file name, the default file name
    // is VCx0.pch., where x is the major version of Visual C++ in use."
    Output = FpArg->getValue();

    // "If you do not specify an extension as part of the path name, an
    // extension of .pch is assumed. "
    if (!llvm::sys::path::has_extension(Output))
      Output += ".pch";
  } else {
    Output = BaseName;
    llvm::sys::path::replace_extension(Output, ".pch");
  }
  return Output.str();
}

const ToolChain &Driver::getToolChain(const ArgList &Args,
                                      const llvm::Triple &Target) const {

  auto &TC = ToolChains[Target.str()];
  if (!TC) {
    switch (Target.getOS()) {
    case llvm::Triple::Haiku:
      TC = llvm::make_unique<toolchains::Haiku>(*this, Target, Args);
      break;
    case llvm::Triple::Ananas:
      TC = llvm::make_unique<toolchains::Ananas>(*this, Target, Args);
      break;
    case llvm::Triple::CloudABI:
      TC = llvm::make_unique<toolchains::CloudABI>(*this, Target, Args);
      break;
    case llvm::Triple::Darwin:
    case llvm::Triple::MacOSX:
    case llvm::Triple::IOS:
    case llvm::Triple::TvOS:
    case llvm::Triple::WatchOS:
      TC = llvm::make_unique<toolchains::DarwinClang>(*this, Target, Args);
      break;
    case llvm::Triple::DragonFly:
      TC = llvm::make_unique<toolchains::DragonFly>(*this, Target, Args);
      break;
    case llvm::Triple::OpenBSD:
      TC = llvm::make_unique<toolchains::OpenBSD>(*this, Target, Args);
      break;
    case llvm::Triple::NetBSD:
      TC = llvm::make_unique<toolchains::NetBSD>(*this, Target, Args);
      break;
    case llvm::Triple::FreeBSD:
      TC = llvm::make_unique<toolchains::FreeBSD>(*this, Target, Args);
      break;
    case llvm::Triple::Minix:
      TC = llvm::make_unique<toolchains::Minix>(*this, Target, Args);
      break;
    case llvm::Triple::Linux:
    case llvm::Triple::ELFIAMCU:
      if (Target.getArch() == llvm::Triple::hexagon)
        TC = llvm::make_unique<toolchains::HexagonToolChain>(*this, Target,
                                                             Args);
      else if ((Target.getVendor() == llvm::Triple::MipsTechnologies) &&
               !Target.hasEnvironment())
        TC = llvm::make_unique<toolchains::MipsLLVMToolChain>(*this, Target,
                                                              Args);
      else
        TC = llvm::make_unique<toolchains::Linux>(*this, Target, Args);
      break;
    case llvm::Triple::NaCl:
      TC = llvm::make_unique<toolchains::NaClToolChain>(*this, Target, Args);
      break;
    case llvm::Triple::Fuchsia:
      TC = llvm::make_unique<toolchains::Fuchsia>(*this, Target, Args);
      break;
    case llvm::Triple::Solaris:
      TC = llvm::make_unique<toolchains::Solaris>(*this, Target, Args);
      break;
    case llvm::Triple::AMDHSA:
      TC = llvm::make_unique<toolchains::AMDGPUToolChain>(*this, Target, Args);
      break;
    case llvm::Triple::Win32:
      switch (Target.getEnvironment()) {
      default:
        if (Target.isOSBinFormatELF())
          TC = llvm::make_unique<toolchains::Generic_ELF>(*this, Target, Args);
        else if (Target.isOSBinFormatMachO())
          TC = llvm::make_unique<toolchains::MachO>(*this, Target, Args);
        else
          TC = llvm::make_unique<toolchains::Generic_GCC>(*this, Target, Args);
        break;
      case llvm::Triple::GNU:
        TC = llvm::make_unique<toolchains::MinGW>(*this, Target, Args);
        break;
      case llvm::Triple::Itanium:
        TC = llvm::make_unique<toolchains::CrossWindowsToolChain>(*this, Target,
                                                                  Args);
        break;
      case llvm::Triple::MSVC:
      case llvm::Triple::UnknownEnvironment:
        if (Args.getLastArgValue(options::OPT_fuse_ld_EQ)
                .startswith_lower("bfd"))
          TC = llvm::make_unique<toolchains::CrossWindowsToolChain>(
              *this, Target, Args);
        else
          TC =
              llvm::make_unique<toolchains::MSVCToolChain>(*this, Target, Args);
        break;
      }
      break;
    case llvm::Triple::PS4:
      TC = llvm::make_unique<toolchains::PS4CPU>(*this, Target, Args);
      break;
    case llvm::Triple::Contiki:
      TC = llvm::make_unique<toolchains::Contiki>(*this, Target, Args);
      break;
    default:
      // Of these targets, Hexagon is the only one that might have
      // an OS of Linux, in which case it got handled above already.
      switch (Target.getArch()) {
      case llvm::Triple::tce:
        TC = llvm::make_unique<toolchains::TCEToolChain>(*this, Target, Args);
        break;
      case llvm::Triple::tcele:
        TC = llvm::make_unique<toolchains::TCELEToolChain>(*this, Target, Args);
        break;
      case llvm::Triple::hexagon:
        TC = llvm::make_unique<toolchains::HexagonToolChain>(*this, Target,
                                                             Args);
        break;
      case llvm::Triple::lanai:
        TC = llvm::make_unique<toolchains::LanaiToolChain>(*this, Target, Args);
        break;
      case llvm::Triple::xcore:
        TC = llvm::make_unique<toolchains::XCoreToolChain>(*this, Target, Args);
        break;
      case llvm::Triple::wasm32:
      case llvm::Triple::wasm64:
        TC = llvm::make_unique<toolchains::WebAssembly>(*this, Target, Args);
        break;
      case llvm::Triple::avr:
        TC = llvm::make_unique<toolchains::AVRToolChain>(*this, Target, Args);
        break;
      default:
        if (Target.getVendor() == llvm::Triple::Myriad)
          TC = llvm::make_unique<toolchains::MyriadToolChain>(*this, Target,
                                                              Args);
        else if (toolchains::BareMetal::handlesTarget(Target))
          TC = llvm::make_unique<toolchains::BareMetal>(*this, Target, Args);
        else if (Target.isOSBinFormatELF())
          TC = llvm::make_unique<toolchains::Generic_ELF>(*this, Target, Args);
        else if (Target.isOSBinFormatMachO())
          TC = llvm::make_unique<toolchains::MachO>(*this, Target, Args);
        else
          TC = llvm::make_unique<toolchains::Generic_GCC>(*this, Target, Args);
      }
    }
  }

  // Intentionally omitted from the switch above: llvm::Triple::CUDA.  CUDA
  // compiles always need two toolchains, the CUDA toolchain and the host
  // toolchain.  So the only valid way to create a CUDA toolchain is via
  // CreateOffloadingDeviceToolChains.

  return *TC;
}

bool Driver::ShouldUseClangCompiler(const JobAction &JA) const {
  // Say "no" if there is not exactly one input of a type clang understands.
  if (JA.size() != 1 ||
      !types::isAcceptedByClang((*JA.input_begin())->getType()))
    return false;

  // And say "no" if this is not a kind of action clang understands.
  if (!isa<PreprocessJobAction>(JA) && !isa<PrecompileJobAction>(JA) &&
      !isa<CompileJobAction>(JA) && !isa<BackendJobAction>(JA))
    return false;

  return true;
}

/// GetReleaseVersion - Parse (([0-9]+)(.([0-9]+)(.([0-9]+)?))?)? and return the
/// grouped values as integers. Numbers which are not provided are set to 0.
///
/// \return True if the entire string was parsed (9.2), or all groups were
/// parsed (10.3.5extrastuff).
bool Driver::GetReleaseVersion(StringRef Str, unsigned &Major, unsigned &Minor,
                               unsigned &Micro, bool &HadExtra) {
  HadExtra = false;

  Major = Minor = Micro = 0;
  if (Str.empty())
    return false;

  if (Str.consumeInteger(10, Major))
    return false;
  if (Str.empty())
    return true;
  if (Str[0] != '.')
    return false;

  Str = Str.drop_front(1);

  if (Str.consumeInteger(10, Minor))
    return false;
  if (Str.empty())
    return true;
  if (Str[0] != '.')
    return false;
  Str = Str.drop_front(1);

  if (Str.consumeInteger(10, Micro))
    return false;
  if (!Str.empty())
    HadExtra = true;
  return true;
}

/// Parse digits from a string \p Str and fulfill \p Digits with
/// the parsed numbers. This method assumes that the max number of
/// digits to look for is equal to Digits.size().
///
/// \return True if the entire string was parsed and there are
/// no extra characters remaining at the end.
bool Driver::GetReleaseVersion(StringRef Str,
                               MutableArrayRef<unsigned> Digits) {
  if (Str.empty())
    return false;

  unsigned CurDigit = 0;
  while (CurDigit < Digits.size()) {
    unsigned Digit;
    if (Str.consumeInteger(10, Digit))
      return false;
    Digits[CurDigit] = Digit;
    if (Str.empty())
      return true;
    if (Str[0] != '.')
      return false;
    Str = Str.drop_front(1);
    CurDigit++;
  }

  // More digits than requested, bail out...
  return false;
}

std::pair<unsigned, unsigned> Driver::getIncludeExcludeOptionFlagMasks() const {
  unsigned IncludedFlagsBitmask = 0;
  unsigned ExcludedFlagsBitmask = options::NoDriverOption;

  if (Mode == CLMode) {
    // Include CL and Core options.
    IncludedFlagsBitmask |= options::CLOption;
    IncludedFlagsBitmask |= options::CoreOption;
  } else {
    ExcludedFlagsBitmask |= options::CLOption;
  }

  return std::make_pair(IncludedFlagsBitmask, ExcludedFlagsBitmask);
}

bool clang::driver::isOptimizationLevelFast(const ArgList &Args) {
  return Args.hasFlag(options::OPT_Ofast, options::OPT_O_Group, false);
}<|MERGE_RESOLUTION|>--- conflicted
+++ resolved
@@ -62,6 +62,7 @@
 #include "llvm/Option/OptSpecifier.h"
 #include "llvm/Option/OptTable.h"
 #include "llvm/Option/Option.h"
+#include "llvm/Support/CommandLine.h"
 #include "llvm/Support/ErrorHandling.h"
 #include "llvm/Support/FileSystem.h"
 #include "llvm/Support/Path.h"
@@ -70,6 +71,7 @@
 #include "llvm/Support/Program.h"
 #include "llvm/Support/TargetRegistry.h"
 #include "llvm/Support/raw_ostream.h"
+#include "llvm/Support/StringSaver.h"
 #include <map>
 #include <memory>
 #include <utility>
@@ -92,7 +94,8 @@
       CCPrintHeadersFilename(nullptr), CCLogDiagnosticsFilename(nullptr),
       CCCPrintBindings(false), CCPrintHeaders(false), CCLogDiagnostics(false),
       CCGenDiagnostics(false), DefaultTargetTriple(DefaultTargetTriple),
-      CCCGenericGCCName(""), CheckInputsExist(true), CCCUsePCH(true),
+      CCCGenericGCCName(""), Saver(Alloc),
+      CheckInputsExist(true), CCCUsePCH(true),
       GenReproducer(false), SuppressMissingInputWarning(false) {
 
   // Provide a sane fallback if no VFS is specified.
@@ -102,6 +105,13 @@
   Name = llvm::sys::path::filename(ClangExecutable);
   Dir = llvm::sys::path::parent_path(ClangExecutable);
   InstalledDir = Dir; // Provide a sensible default installed dir.
+
+#if defined(CLANG_CONFIG_FILE_SYSTEM_DIR)
+  SystemConfigDir = CLANG_CONFIG_FILE_SYSTEM_DIR;
+#endif
+#if defined(CLANG_CONFIG_FILE_USER_DIR)
+  UserConfigDir = CLANG_CONFIG_FILE_USER_DIR;
+#endif
 
   // Compute the path to the resource directory.
   StringRef ClangResourceDir(CLANG_RESOURCE_DIR);
@@ -600,8 +610,6 @@
   //
 }
 
-<<<<<<< HEAD
-=======
 /// Looks the given directories for the specified file.
 ///
 /// \param[out] FilePath File path, if the file was found.
@@ -812,7 +820,6 @@
   return false;
 }
 
->>>>>>> 296d8327
 Compilation *Driver::BuildCompilation(ArrayRef<const char *> ArgList) {
   llvm::PrettyStackTraceString CrashInfo("Compilation construction");
 
@@ -836,11 +843,34 @@
 
   // FIXME: What are we going to do with -V and -b?
 
+  // Arguments specified in command line.
+  bool ContainsError;
+  CLOptions = llvm::make_unique<InputArgList>(
+      ParseArgStrings(ArgList.slice(1), ContainsError));
+
+  // Try parsing configuration file.
+  if (!ContainsError)
+    ContainsError = loadConfigFile();
+  bool HasConfigFile = !ContainsError && (CfgOptions.get() != nullptr);
+
+  // All arguments, from both config file and command line.
+  InputArgList Args = std::move(HasConfigFile ? std::move(*CfgOptions)
+                                              : std::move(*CLOptions));
+  if (HasConfigFile)
+    for (auto *Opt : *CLOptions) {
+      const Arg *BaseArg = &Opt->getBaseArg();
+      if (BaseArg == Opt)
+        BaseArg = nullptr;
+      Arg *Copy = new llvm::opt::Arg(Opt->getOption(), Opt->getSpelling(),
+                                     Args.size(), BaseArg);
+      Copy->getValues() = Opt->getValues();
+      if (Opt->isClaimed())
+        Copy->claim();
+      Args.append(Copy);
+    }
+
   // FIXME: This stuff needs to go into the Compilation, not the driver.
   bool CCCPrintPhases;
-
-  bool ContainsError;
-  InputArgList Args = ParseArgStrings(ArgList.slice(1), ContainsError);
 
   // Silence driver warnings if requested
   Diags.setIgnoreAllWarnings(Args.hasArg(options::OPT_w));
@@ -1359,6 +1389,10 @@
 
   // Print out the install directory.
   OS << "InstalledDir: " << InstalledDir << '\n';
+
+  // If configuration file was used, print its path.
+  if (!ConfigFile.empty())
+    OS << "Configuration file: " << ConfigFile << '\n';
 }
 
 /// PrintDiagnosticCategories - Implement the --print-diagnostic-categories
@@ -1463,6 +1497,15 @@
       C.getArgs().hasArg(options::OPT__HASH_HASH_HASH)) {
     PrintVersion(C, llvm::errs());
     SuppressMissingInputWarning = true;
+  }
+
+  if (C.getArgs().hasArg(options::OPT_v)) {
+    if (!SystemConfigDir.empty())
+      llvm::errs() << "System configuration file directory: "
+                   << SystemConfigDir << "\n";
+    if (!UserConfigDir.empty())
+      llvm::errs() << "User configuration file directory: "
+                   << UserConfigDir << "\n";
   }
 
   const ToolChain &TC = C.getDefaultToolChain();
