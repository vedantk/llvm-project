//===---- CGBuiltin.cpp - Emit LLVM Code for builtins ---------------------===//
//
//                     The LLVM Compiler Infrastructure
//
// This file is distributed under the University of Illinois Open Source
// License. See LICENSE.TXT for details.
//
//===----------------------------------------------------------------------===//
//
// This contains code to emit Builtin calls as LLVM code.
//
//===----------------------------------------------------------------------===//

#include "CGCXXABI.h"
#include "CGObjCRuntime.h"
#include "CGOpenCLRuntime.h"
#include "CodeGenFunction.h"
#include "CodeGenModule.h"
#include "TargetInfo.h"
#include "clang/AST/ASTContext.h"
#include "clang/AST/Decl.h"
#include "clang/Analysis/Analyses/OSLog.h"
#include "clang/Basic/TargetBuiltins.h"
#include "clang/Basic/TargetInfo.h"
#include "clang/CodeGen/CGFunctionInfo.h"
#include "llvm/ADT/StringExtras.h"
#include "llvm/IR/CallSite.h"
#include "llvm/IR/DataLayout.h"
#include "llvm/IR/InlineAsm.h"
#include "llvm/IR/Intrinsics.h"
#include "llvm/IR/MDBuilder.h"
#include <sstream>

using namespace clang;
using namespace CodeGen;
using namespace llvm;

static
int64_t clamp(int64_t Value, int64_t Low, int64_t High) {
  return std::min(High, std::max(Low, Value));
}

/// getBuiltinLibFunction - Given a builtin id for a function like
/// "__builtin_fabsf", return a Function* for "fabsf".
llvm::Constant *CodeGenModule::getBuiltinLibFunction(const FunctionDecl *FD,
                                                     unsigned BuiltinID) {
  assert(Context.BuiltinInfo.isLibFunction(BuiltinID));

  // Get the name, skip over the __builtin_ prefix (if necessary).
  StringRef Name;
  GlobalDecl D(FD);

  // If the builtin has been declared explicitly with an assembler label,
  // use the mangled name. This differs from the plain label on platforms
  // that prefix labels.
  if (FD->hasAttr<AsmLabelAttr>())
    Name = getMangledName(D);
  else
    Name = Context.BuiltinInfo.getName(BuiltinID) + 10;

  llvm::FunctionType *Ty =
    cast<llvm::FunctionType>(getTypes().ConvertType(FD->getType()));

  return GetOrCreateLLVMFunction(Name, Ty, D, /*ForVTable=*/false);
}

/// Emit the conversions required to turn the given value into an
/// integer of the given size.
static Value *EmitToInt(CodeGenFunction &CGF, llvm::Value *V,
                        QualType T, llvm::IntegerType *IntType) {
  V = CGF.EmitToMemory(V, T);

  if (V->getType()->isPointerTy())
    return CGF.Builder.CreatePtrToInt(V, IntType);

  assert(V->getType() == IntType);
  return V;
}

static Value *EmitFromInt(CodeGenFunction &CGF, llvm::Value *V,
                          QualType T, llvm::Type *ResultType) {
  V = CGF.EmitFromMemory(V, T);

  if (ResultType->isPointerTy())
    return CGF.Builder.CreateIntToPtr(V, ResultType);

  assert(V->getType() == ResultType);
  return V;
}

/// Utility to insert an atomic instruction based on Instrinsic::ID
/// and the expression node.
static Value *MakeBinaryAtomicValue(CodeGenFunction &CGF,
                                    llvm::AtomicRMWInst::BinOp Kind,
                                    const CallExpr *E) {
  QualType T = E->getType();
  assert(E->getArg(0)->getType()->isPointerType());
  assert(CGF.getContext().hasSameUnqualifiedType(T,
                                  E->getArg(0)->getType()->getPointeeType()));
  assert(CGF.getContext().hasSameUnqualifiedType(T, E->getArg(1)->getType()));

  llvm::Value *DestPtr = CGF.EmitScalarExpr(E->getArg(0));
  unsigned AddrSpace = DestPtr->getType()->getPointerAddressSpace();

  llvm::IntegerType *IntType =
    llvm::IntegerType::get(CGF.getLLVMContext(),
                           CGF.getContext().getTypeSize(T));
  llvm::Type *IntPtrType = IntType->getPointerTo(AddrSpace);

  llvm::Value *Args[2];
  Args[0] = CGF.Builder.CreateBitCast(DestPtr, IntPtrType);
  Args[1] = CGF.EmitScalarExpr(E->getArg(1));
  llvm::Type *ValueType = Args[1]->getType();
  Args[1] = EmitToInt(CGF, Args[1], T, IntType);

  llvm::Value *Result = CGF.Builder.CreateAtomicRMW(
      Kind, Args[0], Args[1], llvm::AtomicOrdering::SequentiallyConsistent);
  return EmitFromInt(CGF, Result, T, ValueType);
}

static Value *EmitNontemporalStore(CodeGenFunction &CGF, const CallExpr *E) {
  Value *Val = CGF.EmitScalarExpr(E->getArg(0));
  Value *Address = CGF.EmitScalarExpr(E->getArg(1));

  // Convert the type of the pointer to a pointer to the stored type.
  Val = CGF.EmitToMemory(Val, E->getArg(0)->getType());
  Value *BC = CGF.Builder.CreateBitCast(
      Address, llvm::PointerType::getUnqual(Val->getType()), "cast");
  LValue LV = CGF.MakeNaturalAlignAddrLValue(BC, E->getArg(0)->getType());
  LV.setNontemporal(true);
  CGF.EmitStoreOfScalar(Val, LV, false);
  return nullptr;
}

static Value *EmitNontemporalLoad(CodeGenFunction &CGF, const CallExpr *E) {
  Value *Address = CGF.EmitScalarExpr(E->getArg(0));

  LValue LV = CGF.MakeNaturalAlignAddrLValue(Address, E->getType());
  LV.setNontemporal(true);
  return CGF.EmitLoadOfScalar(LV, E->getExprLoc());
}

static RValue EmitBinaryAtomic(CodeGenFunction &CGF,
                               llvm::AtomicRMWInst::BinOp Kind,
                               const CallExpr *E) {
  return RValue::get(MakeBinaryAtomicValue(CGF, Kind, E));
}

/// Utility to insert an atomic instruction based Instrinsic::ID and
/// the expression node, where the return value is the result of the
/// operation.
static RValue EmitBinaryAtomicPost(CodeGenFunction &CGF,
                                   llvm::AtomicRMWInst::BinOp Kind,
                                   const CallExpr *E,
                                   Instruction::BinaryOps Op,
                                   bool Invert = false) {
  QualType T = E->getType();
  assert(E->getArg(0)->getType()->isPointerType());
  assert(CGF.getContext().hasSameUnqualifiedType(T,
                                  E->getArg(0)->getType()->getPointeeType()));
  assert(CGF.getContext().hasSameUnqualifiedType(T, E->getArg(1)->getType()));

  llvm::Value *DestPtr = CGF.EmitScalarExpr(E->getArg(0));
  unsigned AddrSpace = DestPtr->getType()->getPointerAddressSpace();

  llvm::IntegerType *IntType =
    llvm::IntegerType::get(CGF.getLLVMContext(),
                           CGF.getContext().getTypeSize(T));
  llvm::Type *IntPtrType = IntType->getPointerTo(AddrSpace);

  llvm::Value *Args[2];
  Args[1] = CGF.EmitScalarExpr(E->getArg(1));
  llvm::Type *ValueType = Args[1]->getType();
  Args[1] = EmitToInt(CGF, Args[1], T, IntType);
  Args[0] = CGF.Builder.CreateBitCast(DestPtr, IntPtrType);

  llvm::Value *Result = CGF.Builder.CreateAtomicRMW(
      Kind, Args[0], Args[1], llvm::AtomicOrdering::SequentiallyConsistent);
  Result = CGF.Builder.CreateBinOp(Op, Result, Args[1]);
  if (Invert)
    Result = CGF.Builder.CreateBinOp(llvm::Instruction::Xor, Result,
                                     llvm::ConstantInt::get(IntType, -1));
  Result = EmitFromInt(CGF, Result, T, ValueType);
  return RValue::get(Result);
}

/// @brief Utility to insert an atomic cmpxchg instruction.
///
/// @param CGF The current codegen function.
/// @param E   Builtin call expression to convert to cmpxchg.
///            arg0 - address to operate on
///            arg1 - value to compare with
///            arg2 - new value
/// @param ReturnBool Specifies whether to return success flag of
///                   cmpxchg result or the old value.
///
/// @returns result of cmpxchg, according to ReturnBool
static Value *MakeAtomicCmpXchgValue(CodeGenFunction &CGF, const CallExpr *E,
                                     bool ReturnBool) {
  QualType T = ReturnBool ? E->getArg(1)->getType() : E->getType();
  llvm::Value *DestPtr = CGF.EmitScalarExpr(E->getArg(0));
  unsigned AddrSpace = DestPtr->getType()->getPointerAddressSpace();

  llvm::IntegerType *IntType = llvm::IntegerType::get(
      CGF.getLLVMContext(), CGF.getContext().getTypeSize(T));
  llvm::Type *IntPtrType = IntType->getPointerTo(AddrSpace);

  Value *Args[3];
  Args[0] = CGF.Builder.CreateBitCast(DestPtr, IntPtrType);
  Args[1] = CGF.EmitScalarExpr(E->getArg(1));
  llvm::Type *ValueType = Args[1]->getType();
  Args[1] = EmitToInt(CGF, Args[1], T, IntType);
  Args[2] = EmitToInt(CGF, CGF.EmitScalarExpr(E->getArg(2)), T, IntType);

  Value *Pair = CGF.Builder.CreateAtomicCmpXchg(
      Args[0], Args[1], Args[2], llvm::AtomicOrdering::SequentiallyConsistent,
      llvm::AtomicOrdering::SequentiallyConsistent);
  if (ReturnBool)
    // Extract boolean success flag and zext it to int.
    return CGF.Builder.CreateZExt(CGF.Builder.CreateExtractValue(Pair, 1),
                                  CGF.ConvertType(E->getType()));
  else
    // Extract old value and emit it using the same type as compare value.
    return EmitFromInt(CGF, CGF.Builder.CreateExtractValue(Pair, 0), T,
                       ValueType);
}

// Emit a simple mangled intrinsic that has 1 argument and a return type
// matching the argument type.
static Value *emitUnaryBuiltin(CodeGenFunction &CGF,
                               const CallExpr *E,
                               unsigned IntrinsicID) {
  llvm::Value *Src0 = CGF.EmitScalarExpr(E->getArg(0));

  Value *F = CGF.CGM.getIntrinsic(IntrinsicID, Src0->getType());
  return CGF.Builder.CreateCall(F, Src0);
}

// Emit an intrinsic that has 2 operands of the same type as its result.
static Value *emitBinaryBuiltin(CodeGenFunction &CGF,
                                const CallExpr *E,
                                unsigned IntrinsicID) {
  llvm::Value *Src0 = CGF.EmitScalarExpr(E->getArg(0));
  llvm::Value *Src1 = CGF.EmitScalarExpr(E->getArg(1));

  Value *F = CGF.CGM.getIntrinsic(IntrinsicID, Src0->getType());
  return CGF.Builder.CreateCall(F, { Src0, Src1 });
}

// Emit an intrinsic that has 3 operands of the same type as its result.
static Value *emitTernaryBuiltin(CodeGenFunction &CGF,
                                 const CallExpr *E,
                                 unsigned IntrinsicID) {
  llvm::Value *Src0 = CGF.EmitScalarExpr(E->getArg(0));
  llvm::Value *Src1 = CGF.EmitScalarExpr(E->getArg(1));
  llvm::Value *Src2 = CGF.EmitScalarExpr(E->getArg(2));

  Value *F = CGF.CGM.getIntrinsic(IntrinsicID, Src0->getType());
  return CGF.Builder.CreateCall(F, { Src0, Src1, Src2 });
}

// Emit an intrinsic that has 1 float or double operand, and 1 integer.
static Value *emitFPIntBuiltin(CodeGenFunction &CGF,
                               const CallExpr *E,
                               unsigned IntrinsicID) {
  llvm::Value *Src0 = CGF.EmitScalarExpr(E->getArg(0));
  llvm::Value *Src1 = CGF.EmitScalarExpr(E->getArg(1));

  Value *F = CGF.CGM.getIntrinsic(IntrinsicID, Src0->getType());
  return CGF.Builder.CreateCall(F, {Src0, Src1});
}

/// EmitFAbs - Emit a call to @llvm.fabs().
static Value *EmitFAbs(CodeGenFunction &CGF, Value *V) {
  Value *F = CGF.CGM.getIntrinsic(Intrinsic::fabs, V->getType());
  llvm::CallInst *Call = CGF.Builder.CreateCall(F, V);
  Call->setDoesNotAccessMemory();
  return Call;
}

/// Emit the computation of the sign bit for a floating point value. Returns
/// the i1 sign bit value.
static Value *EmitSignBit(CodeGenFunction &CGF, Value *V) {
  LLVMContext &C = CGF.CGM.getLLVMContext();

  llvm::Type *Ty = V->getType();
  int Width = Ty->getPrimitiveSizeInBits();
  llvm::Type *IntTy = llvm::IntegerType::get(C, Width);
  V = CGF.Builder.CreateBitCast(V, IntTy);
  if (Ty->isPPC_FP128Ty()) {
    // We want the sign bit of the higher-order double. The bitcast we just
    // did works as if the double-double was stored to memory and then
    // read as an i128. The "store" will put the higher-order double in the
    // lower address in both little- and big-Endian modes, but the "load"
    // will treat those bits as a different part of the i128: the low bits in
    // little-Endian, the high bits in big-Endian. Therefore, on big-Endian
    // we need to shift the high bits down to the low before truncating.
    Width >>= 1;
    if (CGF.getTarget().isBigEndian()) {
      Value *ShiftCst = llvm::ConstantInt::get(IntTy, Width);
      V = CGF.Builder.CreateLShr(V, ShiftCst);
    }
    // We are truncating value in order to extract the higher-order
    // double, which we will be using to extract the sign from.
    IntTy = llvm::IntegerType::get(C, Width);
    V = CGF.Builder.CreateTrunc(V, IntTy);
  }
  Value *Zero = llvm::Constant::getNullValue(IntTy);
  return CGF.Builder.CreateICmpSLT(V, Zero);
}

static RValue emitLibraryCall(CodeGenFunction &CGF, const FunctionDecl *FD,
                              const CallExpr *E, llvm::Constant *calleeValue) {
  CGCallee callee = CGCallee::forDirect(calleeValue, FD);
  return CGF.EmitCall(E->getCallee()->getType(), callee, E, ReturnValueSlot());
}

/// \brief Emit a call to llvm.{sadd,uadd,ssub,usub,smul,umul}.with.overflow.*
/// depending on IntrinsicID.
///
/// \arg CGF The current codegen function.
/// \arg IntrinsicID The ID for the Intrinsic we wish to generate.
/// \arg X The first argument to the llvm.*.with.overflow.*.
/// \arg Y The second argument to the llvm.*.with.overflow.*.
/// \arg Carry The carry returned by the llvm.*.with.overflow.*.
/// \returns The result (i.e. sum/product) returned by the intrinsic.
static llvm::Value *EmitOverflowIntrinsic(CodeGenFunction &CGF,
                                          const llvm::Intrinsic::ID IntrinsicID,
                                          llvm::Value *X, llvm::Value *Y,
                                          llvm::Value *&Carry) {
  // Make sure we have integers of the same width.
  assert(X->getType() == Y->getType() &&
         "Arguments must be the same type. (Did you forget to make sure both "
         "arguments have the same integer width?)");

  llvm::Value *Callee = CGF.CGM.getIntrinsic(IntrinsicID, X->getType());
  llvm::Value *Tmp = CGF.Builder.CreateCall(Callee, {X, Y});
  Carry = CGF.Builder.CreateExtractValue(Tmp, 1);
  return CGF.Builder.CreateExtractValue(Tmp, 0);
}

static Value *emitRangedBuiltin(CodeGenFunction &CGF,
                                unsigned IntrinsicID,
                                int low, int high) {
    llvm::MDBuilder MDHelper(CGF.getLLVMContext());
    llvm::MDNode *RNode = MDHelper.createRange(APInt(32, low), APInt(32, high));
    Value *F = CGF.CGM.getIntrinsic(IntrinsicID, {});
    llvm::Instruction *Call = CGF.Builder.CreateCall(F);
    Call->setMetadata(llvm::LLVMContext::MD_range, RNode);
    return Call;
}

namespace {
  struct WidthAndSignedness {
    unsigned Width;
    bool Signed;
  };
}

static WidthAndSignedness
getIntegerWidthAndSignedness(const clang::ASTContext &context,
                             const clang::QualType Type) {
  assert(Type->isIntegerType() && "Given type is not an integer.");
  unsigned Width = Type->isBooleanType() ? 1 : context.getTypeInfo(Type).Width;
  bool Signed = Type->isSignedIntegerType();
  return {Width, Signed};
}

// Given one or more integer types, this function produces an integer type that
// encompasses them: any value in one of the given types could be expressed in
// the encompassing type.
static struct WidthAndSignedness
EncompassingIntegerType(ArrayRef<struct WidthAndSignedness> Types) {
  assert(Types.size() > 0 && "Empty list of types.");

  // If any of the given types is signed, we must return a signed type.
  bool Signed = false;
  for (const auto &Type : Types) {
    Signed |= Type.Signed;
  }

  // The encompassing type must have a width greater than or equal to the width
  // of the specified types.  Aditionally, if the encompassing type is signed,
  // its width must be strictly greater than the width of any unsigned types
  // given.
  unsigned Width = 0;
  for (const auto &Type : Types) {
    unsigned MinWidth = Type.Width + (Signed && !Type.Signed);
    if (Width < MinWidth) {
      Width = MinWidth;
    }
  }

  return {Width, Signed};
}

Value *CodeGenFunction::EmitVAStartEnd(Value *ArgValue, bool IsStart) {
  llvm::Type *DestType = Int8PtrTy;
  if (ArgValue->getType() != DestType)
    ArgValue =
        Builder.CreateBitCast(ArgValue, DestType, ArgValue->getName().data());

  Intrinsic::ID inst = IsStart ? Intrinsic::vastart : Intrinsic::vaend;
  return Builder.CreateCall(CGM.getIntrinsic(inst), ArgValue);
}

/// Checks if using the result of __builtin_object_size(p, @p From) in place of
/// __builtin_object_size(p, @p To) is correct
static bool areBOSTypesCompatible(int From, int To) {
  // Note: Our __builtin_object_size implementation currently treats Type=0 and
  // Type=2 identically. Encoding this implementation detail here may make
  // improving __builtin_object_size difficult in the future, so it's omitted.
  return From == To || (From == 0 && To == 1) || (From == 3 && To == 2);
}

static llvm::Value *
getDefaultBuiltinObjectSizeResult(unsigned Type, llvm::IntegerType *ResType) {
  return ConstantInt::get(ResType, (Type & 2) ? 0 : -1, /*isSigned=*/true);
}

llvm::Value *
CodeGenFunction::evaluateOrEmitBuiltinObjectSize(const Expr *E, unsigned Type,
                                                 llvm::IntegerType *ResType,
                                                 llvm::Value *EmittedE) {
  uint64_t ObjectSize;
  if (!E->tryEvaluateObjectSize(ObjectSize, getContext(), Type))
    return emitBuiltinObjectSize(E, Type, ResType, EmittedE);
  return ConstantInt::get(ResType, ObjectSize, /*isSigned=*/true);
}

/// Returns a Value corresponding to the size of the given expression.
/// This Value may be either of the following:
///   - A llvm::Argument (if E is a param with the pass_object_size attribute on
///     it)
///   - A call to the @llvm.objectsize intrinsic
///
/// EmittedE is the result of emitting `E` as a scalar expr. If it's non-null
/// and we wouldn't otherwise try to reference a pass_object_size parameter,
/// we'll call @llvm.objectsize on EmittedE, rather than emitting E.
llvm::Value *
CodeGenFunction::emitBuiltinObjectSize(const Expr *E, unsigned Type,
                                       llvm::IntegerType *ResType,
                                       llvm::Value *EmittedE) {
  // We need to reference an argument if the pointer is a parameter with the
  // pass_object_size attribute.
  if (auto *D = dyn_cast<DeclRefExpr>(E->IgnoreParenImpCasts())) {
    auto *Param = dyn_cast<ParmVarDecl>(D->getDecl());
    auto *PS = D->getDecl()->getAttr<PassObjectSizeAttr>();
    if (Param != nullptr && PS != nullptr &&
        areBOSTypesCompatible(PS->getType(), Type)) {
      auto Iter = SizeArguments.find(Param);
      assert(Iter != SizeArguments.end());

      const ImplicitParamDecl *D = Iter->second;
      auto DIter = LocalDeclMap.find(D);
      assert(DIter != LocalDeclMap.end());

      return EmitLoadOfScalar(DIter->second, /*volatile=*/false,
                              getContext().getSizeType(), E->getLocStart());
    }
  }

  // LLVM can't handle Type=3 appropriately, and __builtin_object_size shouldn't
  // evaluate E for side-effects. In either case, we shouldn't lower to
  // @llvm.objectsize.
  if (Type == 3 || (!EmittedE && E->HasSideEffects(getContext())))
    return getDefaultBuiltinObjectSizeResult(Type, ResType);

  Value *Ptr = EmittedE ? EmittedE : EmitScalarExpr(E);
  assert(Ptr->getType()->isPointerTy() &&
         "Non-pointer passed to __builtin_object_size?");

  Value *F = CGM.getIntrinsic(Intrinsic::objectsize, {ResType, Ptr->getType()});

  // LLVM only supports 0 and 2, make sure that we pass along that as a boolean.
  Value *Min = Builder.getInt1((Type & 2) != 0);
  // For GCC compatability, __builtin_object_size treat NULL as unknown size.
  Value *NullIsUnknown = Builder.getTrue();
  return Builder.CreateCall(F, {Ptr, Min, NullIsUnknown});
}

// Many of MSVC builtins are on both x64 and ARM; to avoid repeating code, we
// handle them here.
enum class CodeGenFunction::MSVCIntrin {
  _BitScanForward,
  _BitScanReverse,
  _InterlockedAnd,
  _InterlockedDecrement,
  _InterlockedExchange,
  _InterlockedExchangeAdd,
  _InterlockedExchangeSub,
  _InterlockedIncrement,
  _InterlockedOr,
  _InterlockedXor,
  _interlockedbittestandset,
  __fastfail,
};

Value *CodeGenFunction::EmitMSVCBuiltinExpr(MSVCIntrin BuiltinID,
                                            const CallExpr *E) {
  switch (BuiltinID) {
  case MSVCIntrin::_BitScanForward:
  case MSVCIntrin::_BitScanReverse: {
    Value *ArgValue = EmitScalarExpr(E->getArg(1));

    llvm::Type *ArgType = ArgValue->getType();
    llvm::Type *IndexType =
      EmitScalarExpr(E->getArg(0))->getType()->getPointerElementType();
    llvm::Type *ResultType = ConvertType(E->getType());

    Value *ArgZero = llvm::Constant::getNullValue(ArgType);
    Value *ResZero = llvm::Constant::getNullValue(ResultType);
    Value *ResOne = llvm::ConstantInt::get(ResultType, 1);

    BasicBlock *Begin = Builder.GetInsertBlock();
    BasicBlock *End = createBasicBlock("bitscan_end", this->CurFn);
    Builder.SetInsertPoint(End);
    PHINode *Result = Builder.CreatePHI(ResultType, 2, "bitscan_result");

    Builder.SetInsertPoint(Begin);
    Value *IsZero = Builder.CreateICmpEQ(ArgValue, ArgZero);
    BasicBlock *NotZero = createBasicBlock("bitscan_not_zero", this->CurFn);
    Builder.CreateCondBr(IsZero, End, NotZero);
    Result->addIncoming(ResZero, Begin);

    Builder.SetInsertPoint(NotZero);
    Address IndexAddress = EmitPointerWithAlignment(E->getArg(0));

    if (BuiltinID == MSVCIntrin::_BitScanForward) {
      Value *F = CGM.getIntrinsic(Intrinsic::cttz, ArgType);
      Value *ZeroCount = Builder.CreateCall(F, {ArgValue, Builder.getTrue()});
      ZeroCount = Builder.CreateIntCast(ZeroCount, IndexType, false);
      Builder.CreateStore(ZeroCount, IndexAddress, false);
    } else {
      unsigned ArgWidth = cast<llvm::IntegerType>(ArgType)->getBitWidth();
      Value *ArgTypeLastIndex = llvm::ConstantInt::get(IndexType, ArgWidth - 1);

      Value *F = CGM.getIntrinsic(Intrinsic::ctlz, ArgType);
      Value *ZeroCount = Builder.CreateCall(F, {ArgValue, Builder.getTrue()});
      ZeroCount = Builder.CreateIntCast(ZeroCount, IndexType, false);
      Value *Index = Builder.CreateNSWSub(ArgTypeLastIndex, ZeroCount);
      Builder.CreateStore(Index, IndexAddress, false);
    }
    Builder.CreateBr(End);
    Result->addIncoming(ResOne, NotZero);

    Builder.SetInsertPoint(End);
    return Result;
  }
  case MSVCIntrin::_InterlockedAnd:
    return MakeBinaryAtomicValue(*this, AtomicRMWInst::And, E);
  case MSVCIntrin::_InterlockedExchange:
    return MakeBinaryAtomicValue(*this, AtomicRMWInst::Xchg, E);
  case MSVCIntrin::_InterlockedExchangeAdd:
    return MakeBinaryAtomicValue(*this, AtomicRMWInst::Add, E);
  case MSVCIntrin::_InterlockedExchangeSub:
    return MakeBinaryAtomicValue(*this, AtomicRMWInst::Sub, E);
  case MSVCIntrin::_InterlockedOr:
    return MakeBinaryAtomicValue(*this, AtomicRMWInst::Or, E);
  case MSVCIntrin::_InterlockedXor:
    return MakeBinaryAtomicValue(*this, AtomicRMWInst::Xor, E);

  case MSVCIntrin::_interlockedbittestandset: {
    llvm::Value *Addr = EmitScalarExpr(E->getArg(0));
    llvm::Value *Bit = EmitScalarExpr(E->getArg(1));
    AtomicRMWInst *RMWI = Builder.CreateAtomicRMW(
        AtomicRMWInst::Or, Addr,
        Builder.CreateShl(ConstantInt::get(Bit->getType(), 1), Bit),
        llvm::AtomicOrdering::SequentiallyConsistent);
    // Shift the relevant bit to the least significant position, truncate to
    // the result type, and test the low bit.
    llvm::Value *Shifted = Builder.CreateLShr(RMWI, Bit);
    llvm::Value *Truncated =
        Builder.CreateTrunc(Shifted, ConvertType(E->getType()));
    return Builder.CreateAnd(Truncated,
                             ConstantInt::get(Truncated->getType(), 1));
  }

  case MSVCIntrin::_InterlockedDecrement: {
    llvm::Type *IntTy = ConvertType(E->getType());
    AtomicRMWInst *RMWI = Builder.CreateAtomicRMW(
      AtomicRMWInst::Sub,
      EmitScalarExpr(E->getArg(0)),
      ConstantInt::get(IntTy, 1),
      llvm::AtomicOrdering::SequentiallyConsistent);
    return Builder.CreateSub(RMWI, ConstantInt::get(IntTy, 1));
  }
  case MSVCIntrin::_InterlockedIncrement: {
    llvm::Type *IntTy = ConvertType(E->getType());
    AtomicRMWInst *RMWI = Builder.CreateAtomicRMW(
      AtomicRMWInst::Add,
      EmitScalarExpr(E->getArg(0)),
      ConstantInt::get(IntTy, 1),
      llvm::AtomicOrdering::SequentiallyConsistent);
    return Builder.CreateAdd(RMWI, ConstantInt::get(IntTy, 1));
  }

  case MSVCIntrin::__fastfail: {
    // Request immediate process termination from the kernel. The instruction
    // sequences to do this are documented on MSDN:
    // https://msdn.microsoft.com/en-us/library/dn774154.aspx
    llvm::Triple::ArchType ISA = getTarget().getTriple().getArch();
    StringRef Asm, Constraints;
    switch (ISA) {
    default:
      ErrorUnsupported(E, "__fastfail call for this architecture");
      break;
    case llvm::Triple::x86:
    case llvm::Triple::x86_64:
      Asm = "int $$0x29";
      Constraints = "{cx}";
      break;
    case llvm::Triple::thumb:
      Asm = "udf #251";
      Constraints = "{r0}";
      break;
    }
    llvm::FunctionType *FTy = llvm::FunctionType::get(VoidTy, {Int32Ty}, false);
    llvm::InlineAsm *IA =
        llvm::InlineAsm::get(FTy, Asm, Constraints, /*SideEffects=*/true);
    llvm::AttributeList NoReturnAttr = llvm::AttributeList::get(
        getLLVMContext(), llvm::AttributeList::FunctionIndex,
        llvm::Attribute::NoReturn);
    CallSite CS = Builder.CreateCall(IA, EmitScalarExpr(E->getArg(0)));
    CS.setAttributes(NoReturnAttr);
    return CS.getInstruction();
  }
  }
  llvm_unreachable("Incorrect MSVC intrinsic!");
}

namespace {
// ARC cleanup for __builtin_os_log_format
struct CallObjCArcUse final : EHScopeStack::Cleanup {
  CallObjCArcUse(llvm::Value *object) : object(object) {}
  llvm::Value *object;

  void Emit(CodeGenFunction &CGF, Flags flags) override {
    CGF.EmitARCIntrinsicUse(object);
  }
};
}

<<<<<<< HEAD
=======
Value *CodeGenFunction::EmitCheckedArgForBuiltin(const Expr *E,
                                                 BuiltinCheckKind Kind) {
  assert((Kind == BCK_CLZPassedZero || Kind == BCK_CTZPassedZero)
          && "Unsupported builtin check kind");

  Value *ArgValue = EmitScalarExpr(E);
  if (!SanOpts.has(SanitizerKind::Builtin) || !getTarget().isCLZForZeroUndef())
    return ArgValue;

  SanitizerScope SanScope(this);
  Value *Cond = Builder.CreateICmpNE(
      ArgValue, llvm::Constant::getNullValue(ArgValue->getType()));
  EmitCheck(std::make_pair(Cond, SanitizerKind::Builtin),
            SanitizerHandler::InvalidBuiltin,
            {EmitCheckSourceLocation(E->getExprLoc()),
             llvm::ConstantInt::get(Builder.getInt8Ty(), Kind)},
            None);
  return ArgValue;
}

>>>>>>> 198357bb
RValue CodeGenFunction::EmitBuiltinExpr(const FunctionDecl *FD,
                                        unsigned BuiltinID, const CallExpr *E,
                                        ReturnValueSlot ReturnValue) {
  // See if we can constant fold this builtin.  If so, don't emit it at all.
  Expr::EvalResult Result;
  if (E->EvaluateAsRValue(Result, CGM.getContext()) &&
      !Result.hasSideEffects()) {
    if (Result.Val.isInt())
      return RValue::get(llvm::ConstantInt::get(getLLVMContext(),
                                                Result.Val.getInt()));
    if (Result.Val.isFloat())
      return RValue::get(llvm::ConstantFP::get(getLLVMContext(),
                                               Result.Val.getFloat()));
  }

  switch (BuiltinID) {
  default: break;  // Handle intrinsics and libm functions below.
  case Builtin::BI__builtin___CFStringMakeConstantString:
  case Builtin::BI__builtin___NSStringMakeConstantString:
    return RValue::get(CGM.EmitConstantExpr(E, E->getType(), nullptr));
  case Builtin::BI__builtin_stdarg_start:
  case Builtin::BI__builtin_va_start:
  case Builtin::BI__va_start:
  case Builtin::BI__builtin_va_end:
    return RValue::get(
        EmitVAStartEnd(BuiltinID == Builtin::BI__va_start
                           ? EmitScalarExpr(E->getArg(0))
                           : EmitVAListRef(E->getArg(0)).getPointer(),
                       BuiltinID != Builtin::BI__builtin_va_end));
  case Builtin::BI__builtin_va_copy: {
    Value *DstPtr = EmitVAListRef(E->getArg(0)).getPointer();
    Value *SrcPtr = EmitVAListRef(E->getArg(1)).getPointer();

    llvm::Type *Type = Int8PtrTy;

    DstPtr = Builder.CreateBitCast(DstPtr, Type);
    SrcPtr = Builder.CreateBitCast(SrcPtr, Type);
    return RValue::get(Builder.CreateCall(CGM.getIntrinsic(Intrinsic::vacopy),
                                          {DstPtr, SrcPtr}));
  }
  case Builtin::BI__builtin_abs:
  case Builtin::BI__builtin_labs:
  case Builtin::BI__builtin_llabs: {
    Value *ArgValue = EmitScalarExpr(E->getArg(0));

    Value *NegOp = Builder.CreateNeg(ArgValue, "neg");
    Value *CmpResult =
    Builder.CreateICmpSGE(ArgValue,
                          llvm::Constant::getNullValue(ArgValue->getType()),
                                                            "abscond");
    Value *Result =
      Builder.CreateSelect(CmpResult, ArgValue, NegOp, "abs");

    return RValue::get(Result);
  }
  case Builtin::BI__builtin_fabs:
  case Builtin::BI__builtin_fabsf:
  case Builtin::BI__builtin_fabsl: {
    return RValue::get(emitUnaryBuiltin(*this, E, Intrinsic::fabs));
  }
  case Builtin::BI__builtin_fmod:
  case Builtin::BI__builtin_fmodf:
  case Builtin::BI__builtin_fmodl: {
    Value *Arg1 = EmitScalarExpr(E->getArg(0));
    Value *Arg2 = EmitScalarExpr(E->getArg(1));
    Value *Result = Builder.CreateFRem(Arg1, Arg2, "fmod");
    return RValue::get(Result);
  }
  case Builtin::BI__builtin_copysign:
  case Builtin::BI__builtin_copysignf:
  case Builtin::BI__builtin_copysignl: {
    return RValue::get(emitBinaryBuiltin(*this, E, Intrinsic::copysign));
  }
  case Builtin::BI__builtin_ceil:
  case Builtin::BI__builtin_ceilf:
  case Builtin::BI__builtin_ceill: {
    return RValue::get(emitUnaryBuiltin(*this, E, Intrinsic::ceil));
  }
  case Builtin::BI__builtin_floor:
  case Builtin::BI__builtin_floorf:
  case Builtin::BI__builtin_floorl: {
    return RValue::get(emitUnaryBuiltin(*this, E, Intrinsic::floor));
  }
  case Builtin::BI__builtin_trunc:
  case Builtin::BI__builtin_truncf:
  case Builtin::BI__builtin_truncl: {
    return RValue::get(emitUnaryBuiltin(*this, E, Intrinsic::trunc));
  }
  case Builtin::BI__builtin_rint:
  case Builtin::BI__builtin_rintf:
  case Builtin::BI__builtin_rintl: {
    return RValue::get(emitUnaryBuiltin(*this, E, Intrinsic::rint));
  }
  case Builtin::BI__builtin_nearbyint:
  case Builtin::BI__builtin_nearbyintf:
  case Builtin::BI__builtin_nearbyintl: {
    return RValue::get(emitUnaryBuiltin(*this, E, Intrinsic::nearbyint));
  }
  case Builtin::BI__builtin_round:
  case Builtin::BI__builtin_roundf:
  case Builtin::BI__builtin_roundl: {
    return RValue::get(emitUnaryBuiltin(*this, E, Intrinsic::round));
  }
  case Builtin::BI__builtin_fmin:
  case Builtin::BI__builtin_fminf:
  case Builtin::BI__builtin_fminl: {
    return RValue::get(emitBinaryBuiltin(*this, E, Intrinsic::minnum));
  }
  case Builtin::BI__builtin_fmax:
  case Builtin::BI__builtin_fmaxf:
  case Builtin::BI__builtin_fmaxl: {
    return RValue::get(emitBinaryBuiltin(*this, E, Intrinsic::maxnum));
  }
  case Builtin::BI__builtin_conj:
  case Builtin::BI__builtin_conjf:
  case Builtin::BI__builtin_conjl: {
    ComplexPairTy ComplexVal = EmitComplexExpr(E->getArg(0));
    Value *Real = ComplexVal.first;
    Value *Imag = ComplexVal.second;
    Value *Zero =
      Imag->getType()->isFPOrFPVectorTy()
        ? llvm::ConstantFP::getZeroValueForNegation(Imag->getType())
        : llvm::Constant::getNullValue(Imag->getType());

    Imag = Builder.CreateFSub(Zero, Imag, "sub");
    return RValue::getComplex(std::make_pair(Real, Imag));
  }
  case Builtin::BI__builtin_creal:
  case Builtin::BI__builtin_crealf:
  case Builtin::BI__builtin_creall:
  case Builtin::BIcreal:
  case Builtin::BIcrealf:
  case Builtin::BIcreall: {
    ComplexPairTy ComplexVal = EmitComplexExpr(E->getArg(0));
    return RValue::get(ComplexVal.first);
  }

  case Builtin::BI__builtin_cimag:
  case Builtin::BI__builtin_cimagf:
  case Builtin::BI__builtin_cimagl:
  case Builtin::BIcimag:
  case Builtin::BIcimagf:
  case Builtin::BIcimagl: {
    ComplexPairTy ComplexVal = EmitComplexExpr(E->getArg(0));
    return RValue::get(ComplexVal.second);
  }

  case Builtin::BI__builtin_ctzs:
  case Builtin::BI__builtin_ctz:
  case Builtin::BI__builtin_ctzl:
  case Builtin::BI__builtin_ctzll: {
    Value *ArgValue = EmitScalarExpr(E->getArg(0));

    llvm::Type *ArgType = ArgValue->getType();
    Value *F = CGM.getIntrinsic(Intrinsic::cttz, ArgType);

    llvm::Type *ResultType = ConvertType(E->getType());
    Value *ZeroUndef = Builder.getInt1(getTarget().isCLZForZeroUndef());
    Value *Result = Builder.CreateCall(F, {ArgValue, ZeroUndef});
    if (Result->getType() != ResultType)
      Result = Builder.CreateIntCast(Result, ResultType, /*isSigned*/true,
                                     "cast");
    return RValue::get(Result);
  }
  case Builtin::BI__builtin_clzs:
  case Builtin::BI__builtin_clz:
  case Builtin::BI__builtin_clzl:
  case Builtin::BI__builtin_clzll: {
    Value *ArgValue = EmitScalarExpr(E->getArg(0));

    llvm::Type *ArgType = ArgValue->getType();
    Value *F = CGM.getIntrinsic(Intrinsic::ctlz, ArgType);

    llvm::Type *ResultType = ConvertType(E->getType());
    Value *ZeroUndef = Builder.getInt1(getTarget().isCLZForZeroUndef());
    Value *Result = Builder.CreateCall(F, {ArgValue, ZeroUndef});
    if (Result->getType() != ResultType)
      Result = Builder.CreateIntCast(Result, ResultType, /*isSigned*/true,
                                     "cast");
    return RValue::get(Result);
  }
  case Builtin::BI__builtin_ffs:
  case Builtin::BI__builtin_ffsl:
  case Builtin::BI__builtin_ffsll: {
    // ffs(x) -> x ? cttz(x) + 1 : 0
    Value *ArgValue = EmitScalarExpr(E->getArg(0));

    llvm::Type *ArgType = ArgValue->getType();
    Value *F = CGM.getIntrinsic(Intrinsic::cttz, ArgType);

    llvm::Type *ResultType = ConvertType(E->getType());
    Value *Tmp =
        Builder.CreateAdd(Builder.CreateCall(F, {ArgValue, Builder.getTrue()}),
                          llvm::ConstantInt::get(ArgType, 1));
    Value *Zero = llvm::Constant::getNullValue(ArgType);
    Value *IsZero = Builder.CreateICmpEQ(ArgValue, Zero, "iszero");
    Value *Result = Builder.CreateSelect(IsZero, Zero, Tmp, "ffs");
    if (Result->getType() != ResultType)
      Result = Builder.CreateIntCast(Result, ResultType, /*isSigned*/true,
                                     "cast");
    return RValue::get(Result);
  }
  case Builtin::BI__builtin_parity:
  case Builtin::BI__builtin_parityl:
  case Builtin::BI__builtin_parityll: {
    // parity(x) -> ctpop(x) & 1
    Value *ArgValue = EmitScalarExpr(E->getArg(0));

    llvm::Type *ArgType = ArgValue->getType();
    Value *F = CGM.getIntrinsic(Intrinsic::ctpop, ArgType);

    llvm::Type *ResultType = ConvertType(E->getType());
    Value *Tmp = Builder.CreateCall(F, ArgValue);
    Value *Result = Builder.CreateAnd(Tmp, llvm::ConstantInt::get(ArgType, 1));
    if (Result->getType() != ResultType)
      Result = Builder.CreateIntCast(Result, ResultType, /*isSigned*/true,
                                     "cast");
    return RValue::get(Result);
  }
  case Builtin::BI__popcnt16:
  case Builtin::BI__popcnt:
  case Builtin::BI__popcnt64:
  case Builtin::BI__builtin_popcount:
  case Builtin::BI__builtin_popcountl:
  case Builtin::BI__builtin_popcountll: {
    Value *ArgValue = EmitScalarExpr(E->getArg(0));

    llvm::Type *ArgType = ArgValue->getType();
    Value *F = CGM.getIntrinsic(Intrinsic::ctpop, ArgType);

    llvm::Type *ResultType = ConvertType(E->getType());
    Value *Result = Builder.CreateCall(F, ArgValue);
    if (Result->getType() != ResultType)
      Result = Builder.CreateIntCast(Result, ResultType, /*isSigned*/true,
                                     "cast");
    return RValue::get(Result);
  }
  case Builtin::BI_rotr8:
  case Builtin::BI_rotr16:
  case Builtin::BI_rotr:
  case Builtin::BI_lrotr:
  case Builtin::BI_rotr64: {
    Value *Val = EmitScalarExpr(E->getArg(0));
    Value *Shift = EmitScalarExpr(E->getArg(1));

    llvm::Type *ArgType = Val->getType();
    Shift = Builder.CreateIntCast(Shift, ArgType, false);
    unsigned ArgWidth = cast<llvm::IntegerType>(ArgType)->getBitWidth();
    Value *ArgTypeSize = llvm::ConstantInt::get(ArgType, ArgWidth);
    Value *ArgZero = llvm::Constant::getNullValue(ArgType);

    Value *Mask = llvm::ConstantInt::get(ArgType, ArgWidth - 1);
    Shift = Builder.CreateAnd(Shift, Mask);
    Value *LeftShift = Builder.CreateSub(ArgTypeSize, Shift);

    Value *RightShifted = Builder.CreateLShr(Val, Shift);
    Value *LeftShifted = Builder.CreateShl(Val, LeftShift);
    Value *Rotated = Builder.CreateOr(LeftShifted, RightShifted);

    Value *ShiftIsZero = Builder.CreateICmpEQ(Shift, ArgZero);
    Value *Result = Builder.CreateSelect(ShiftIsZero, Val, Rotated);
    return RValue::get(Result);
  }
  case Builtin::BI_rotl8:
  case Builtin::BI_rotl16:
  case Builtin::BI_rotl:
  case Builtin::BI_lrotl:
  case Builtin::BI_rotl64: {
    Value *Val = EmitScalarExpr(E->getArg(0));
    Value *Shift = EmitScalarExpr(E->getArg(1));

    llvm::Type *ArgType = Val->getType();
    Shift = Builder.CreateIntCast(Shift, ArgType, false);
    unsigned ArgWidth = cast<llvm::IntegerType>(ArgType)->getBitWidth();
    Value *ArgTypeSize = llvm::ConstantInt::get(ArgType, ArgWidth);
    Value *ArgZero = llvm::Constant::getNullValue(ArgType);

    Value *Mask = llvm::ConstantInt::get(ArgType, ArgWidth - 1);
    Shift = Builder.CreateAnd(Shift, Mask);
    Value *RightShift = Builder.CreateSub(ArgTypeSize, Shift);

    Value *LeftShifted = Builder.CreateShl(Val, Shift);
    Value *RightShifted = Builder.CreateLShr(Val, RightShift);
    Value *Rotated = Builder.CreateOr(LeftShifted, RightShifted);

    Value *ShiftIsZero = Builder.CreateICmpEQ(Shift, ArgZero);
    Value *Result = Builder.CreateSelect(ShiftIsZero, Val, Rotated);
    return RValue::get(Result);
  }
  case Builtin::BI__builtin_unpredictable: {
    // Always return the argument of __builtin_unpredictable. LLVM does not
    // handle this builtin. Metadata for this builtin should be added directly
    // to instructions such as branches or switches that use it.
    return RValue::get(EmitScalarExpr(E->getArg(0)));
  }
  case Builtin::BI__builtin_expect: {
    Value *ArgValue = EmitScalarExpr(E->getArg(0));
    llvm::Type *ArgType = ArgValue->getType();

    Value *ExpectedValue = EmitScalarExpr(E->getArg(1));
    // Don't generate llvm.expect on -O0 as the backend won't use it for
    // anything.
    // Note, we still IRGen ExpectedValue because it could have side-effects.
    if (CGM.getCodeGenOpts().OptimizationLevel == 0)
      return RValue::get(ArgValue);

    Value *FnExpect = CGM.getIntrinsic(Intrinsic::expect, ArgType);
    Value *Result =
        Builder.CreateCall(FnExpect, {ArgValue, ExpectedValue}, "expval");
    return RValue::get(Result);
  }
  case Builtin::BI__builtin_assume_aligned: {
    Value *PtrValue = EmitScalarExpr(E->getArg(0));
    Value *OffsetValue =
      (E->getNumArgs() > 2) ? EmitScalarExpr(E->getArg(2)) : nullptr;

    Value *AlignmentValue = EmitScalarExpr(E->getArg(1));
    ConstantInt *AlignmentCI = cast<ConstantInt>(AlignmentValue);
    unsigned Alignment = (unsigned) AlignmentCI->getZExtValue();

    EmitAlignmentAssumption(PtrValue, Alignment, OffsetValue);
    return RValue::get(PtrValue);
  }
  case Builtin::BI__assume:
  case Builtin::BI__builtin_assume: {
    if (E->getArg(0)->HasSideEffects(getContext()))
      return RValue::get(nullptr);

    Value *ArgValue = EmitScalarExpr(E->getArg(0));
    Value *FnAssume = CGM.getIntrinsic(Intrinsic::assume);
    return RValue::get(Builder.CreateCall(FnAssume, ArgValue));
  }
  case Builtin::BI__builtin_bswap16:
  case Builtin::BI__builtin_bswap32:
  case Builtin::BI__builtin_bswap64: {
    return RValue::get(emitUnaryBuiltin(*this, E, Intrinsic::bswap));
  }
  case Builtin::BI__builtin_bitreverse8:
  case Builtin::BI__builtin_bitreverse16:
  case Builtin::BI__builtin_bitreverse32:
  case Builtin::BI__builtin_bitreverse64: {
    return RValue::get(emitUnaryBuiltin(*this, E, Intrinsic::bitreverse));
  }
  case Builtin::BI__builtin_object_size: {
    unsigned Type =
        E->getArg(1)->EvaluateKnownConstInt(getContext()).getZExtValue();
    auto *ResType = cast<llvm::IntegerType>(ConvertType(E->getType()));

    // We pass this builtin onto the optimizer so that it can figure out the
    // object size in more complex cases.
    return RValue::get(emitBuiltinObjectSize(E->getArg(0), Type, ResType,
                                             /*EmittedE=*/nullptr));
  }
  case Builtin::BI__builtin_prefetch: {
    Value *Locality, *RW, *Address = EmitScalarExpr(E->getArg(0));
    // FIXME: Technically these constants should of type 'int', yes?
    RW = (E->getNumArgs() > 1) ? EmitScalarExpr(E->getArg(1)) :
      llvm::ConstantInt::get(Int32Ty, 0);
    Locality = (E->getNumArgs() > 2) ? EmitScalarExpr(E->getArg(2)) :
      llvm::ConstantInt::get(Int32Ty, 3);
    Value *Data = llvm::ConstantInt::get(Int32Ty, 1);
    Value *F = CGM.getIntrinsic(Intrinsic::prefetch);
    return RValue::get(Builder.CreateCall(F, {Address, RW, Locality, Data}));
  }
  case Builtin::BI__builtin_readcyclecounter: {
    Value *F = CGM.getIntrinsic(Intrinsic::readcyclecounter);
    return RValue::get(Builder.CreateCall(F));
  }
  case Builtin::BI__builtin___clear_cache: {
    Value *Begin = EmitScalarExpr(E->getArg(0));
    Value *End = EmitScalarExpr(E->getArg(1));
    Value *F = CGM.getIntrinsic(Intrinsic::clear_cache);
    return RValue::get(Builder.CreateCall(F, {Begin, End}));
  }
  case Builtin::BI__builtin_trap:
    return RValue::get(EmitTrapCall(Intrinsic::trap));
  case Builtin::BI__debugbreak:
    return RValue::get(EmitTrapCall(Intrinsic::debugtrap));
  case Builtin::BI__builtin_unreachable: {
    if (SanOpts.has(SanitizerKind::Unreachable)) {
      SanitizerScope SanScope(this);
      EmitCheck(std::make_pair(static_cast<llvm::Value *>(Builder.getFalse()),
                               SanitizerKind::Unreachable),
                SanitizerHandler::BuiltinUnreachable,
                EmitCheckSourceLocation(E->getExprLoc()), None);
    } else
      Builder.CreateUnreachable();

    // We do need to preserve an insertion point.
    EmitBlock(createBasicBlock("unreachable.cont"));

    return RValue::get(nullptr);
  }

  case Builtin::BI__builtin_powi:
  case Builtin::BI__builtin_powif:
  case Builtin::BI__builtin_powil: {
    Value *Base = EmitScalarExpr(E->getArg(0));
    Value *Exponent = EmitScalarExpr(E->getArg(1));
    llvm::Type *ArgType = Base->getType();
    Value *F = CGM.getIntrinsic(Intrinsic::powi, ArgType);
    return RValue::get(Builder.CreateCall(F, {Base, Exponent}));
  }

  case Builtin::BI__builtin_isgreater:
  case Builtin::BI__builtin_isgreaterequal:
  case Builtin::BI__builtin_isless:
  case Builtin::BI__builtin_islessequal:
  case Builtin::BI__builtin_islessgreater:
  case Builtin::BI__builtin_isunordered: {
    // Ordered comparisons: we know the arguments to these are matching scalar
    // floating point values.
    Value *LHS = EmitScalarExpr(E->getArg(0));
    Value *RHS = EmitScalarExpr(E->getArg(1));

    switch (BuiltinID) {
    default: llvm_unreachable("Unknown ordered comparison");
    case Builtin::BI__builtin_isgreater:
      LHS = Builder.CreateFCmpOGT(LHS, RHS, "cmp");
      break;
    case Builtin::BI__builtin_isgreaterequal:
      LHS = Builder.CreateFCmpOGE(LHS, RHS, "cmp");
      break;
    case Builtin::BI__builtin_isless:
      LHS = Builder.CreateFCmpOLT(LHS, RHS, "cmp");
      break;
    case Builtin::BI__builtin_islessequal:
      LHS = Builder.CreateFCmpOLE(LHS, RHS, "cmp");
      break;
    case Builtin::BI__builtin_islessgreater:
      LHS = Builder.CreateFCmpONE(LHS, RHS, "cmp");
      break;
    case Builtin::BI__builtin_isunordered:
      LHS = Builder.CreateFCmpUNO(LHS, RHS, "cmp");
      break;
    }
    // ZExt bool to int type.
    return RValue::get(Builder.CreateZExt(LHS, ConvertType(E->getType())));
  }
  case Builtin::BI__builtin_isnan: {
    Value *V = EmitScalarExpr(E->getArg(0));
    V = Builder.CreateFCmpUNO(V, V, "cmp");
    return RValue::get(Builder.CreateZExt(V, ConvertType(E->getType())));
  }

  case Builtin::BIfinite:
  case Builtin::BI__finite:
  case Builtin::BIfinitef:
  case Builtin::BI__finitef:
  case Builtin::BIfinitel:
  case Builtin::BI__finitel:
  case Builtin::BI__builtin_isinf:
  case Builtin::BI__builtin_isfinite: {
    // isinf(x)    --> fabs(x) == infinity
    // isfinite(x) --> fabs(x) != infinity
    // x != NaN via the ordered compare in either case.
    Value *V = EmitScalarExpr(E->getArg(0));
    Value *Fabs = EmitFAbs(*this, V);
    Constant *Infinity = ConstantFP::getInfinity(V->getType());
    CmpInst::Predicate Pred = (BuiltinID == Builtin::BI__builtin_isinf)
                                  ? CmpInst::FCMP_OEQ
                                  : CmpInst::FCMP_ONE;
    Value *FCmp = Builder.CreateFCmp(Pred, Fabs, Infinity, "cmpinf");
    return RValue::get(Builder.CreateZExt(FCmp, ConvertType(E->getType())));
  }

  case Builtin::BI__builtin_isinf_sign: {
    // isinf_sign(x) -> fabs(x) == infinity ? (signbit(x) ? -1 : 1) : 0
    Value *Arg = EmitScalarExpr(E->getArg(0));
    Value *AbsArg = EmitFAbs(*this, Arg);
    Value *IsInf = Builder.CreateFCmpOEQ(
        AbsArg, ConstantFP::getInfinity(Arg->getType()), "isinf");
    Value *IsNeg = EmitSignBit(*this, Arg);

    llvm::Type *IntTy = ConvertType(E->getType());
    Value *Zero = Constant::getNullValue(IntTy);
    Value *One = ConstantInt::get(IntTy, 1);
    Value *NegativeOne = ConstantInt::get(IntTy, -1);
    Value *SignResult = Builder.CreateSelect(IsNeg, NegativeOne, One);
    Value *Result = Builder.CreateSelect(IsInf, SignResult, Zero);
    return RValue::get(Result);
  }

  case Builtin::BI__builtin_isnormal: {
    // isnormal(x) --> x == x && fabsf(x) < infinity && fabsf(x) >= float_min
    Value *V = EmitScalarExpr(E->getArg(0));
    Value *Eq = Builder.CreateFCmpOEQ(V, V, "iseq");

    Value *Abs = EmitFAbs(*this, V);
    Value *IsLessThanInf =
      Builder.CreateFCmpULT(Abs, ConstantFP::getInfinity(V->getType()),"isinf");
    APFloat Smallest = APFloat::getSmallestNormalized(
                   getContext().getFloatTypeSemantics(E->getArg(0)->getType()));
    Value *IsNormal =
      Builder.CreateFCmpUGE(Abs, ConstantFP::get(V->getContext(), Smallest),
                            "isnormal");
    V = Builder.CreateAnd(Eq, IsLessThanInf, "and");
    V = Builder.CreateAnd(V, IsNormal, "and");
    return RValue::get(Builder.CreateZExt(V, ConvertType(E->getType())));
  }

  case Builtin::BI__builtin_fpclassify: {
    Value *V = EmitScalarExpr(E->getArg(5));
    llvm::Type *Ty = ConvertType(E->getArg(5)->getType());

    // Create Result
    BasicBlock *Begin = Builder.GetInsertBlock();
    BasicBlock *End = createBasicBlock("fpclassify_end", this->CurFn);
    Builder.SetInsertPoint(End);
    PHINode *Result =
      Builder.CreatePHI(ConvertType(E->getArg(0)->getType()), 4,
                        "fpclassify_result");

    // if (V==0) return FP_ZERO
    Builder.SetInsertPoint(Begin);
    Value *IsZero = Builder.CreateFCmpOEQ(V, Constant::getNullValue(Ty),
                                          "iszero");
    Value *ZeroLiteral = EmitScalarExpr(E->getArg(4));
    BasicBlock *NotZero = createBasicBlock("fpclassify_not_zero", this->CurFn);
    Builder.CreateCondBr(IsZero, End, NotZero);
    Result->addIncoming(ZeroLiteral, Begin);

    // if (V != V) return FP_NAN
    Builder.SetInsertPoint(NotZero);
    Value *IsNan = Builder.CreateFCmpUNO(V, V, "cmp");
    Value *NanLiteral = EmitScalarExpr(E->getArg(0));
    BasicBlock *NotNan = createBasicBlock("fpclassify_not_nan", this->CurFn);
    Builder.CreateCondBr(IsNan, End, NotNan);
    Result->addIncoming(NanLiteral, NotZero);

    // if (fabs(V) == infinity) return FP_INFINITY
    Builder.SetInsertPoint(NotNan);
    Value *VAbs = EmitFAbs(*this, V);
    Value *IsInf =
      Builder.CreateFCmpOEQ(VAbs, ConstantFP::getInfinity(V->getType()),
                            "isinf");
    Value *InfLiteral = EmitScalarExpr(E->getArg(1));
    BasicBlock *NotInf = createBasicBlock("fpclassify_not_inf", this->CurFn);
    Builder.CreateCondBr(IsInf, End, NotInf);
    Result->addIncoming(InfLiteral, NotNan);

    // if (fabs(V) >= MIN_NORMAL) return FP_NORMAL else FP_SUBNORMAL
    Builder.SetInsertPoint(NotInf);
    APFloat Smallest = APFloat::getSmallestNormalized(
        getContext().getFloatTypeSemantics(E->getArg(5)->getType()));
    Value *IsNormal =
      Builder.CreateFCmpUGE(VAbs, ConstantFP::get(V->getContext(), Smallest),
                            "isnormal");
    Value *NormalResult =
      Builder.CreateSelect(IsNormal, EmitScalarExpr(E->getArg(2)),
                           EmitScalarExpr(E->getArg(3)));
    Builder.CreateBr(End);
    Result->addIncoming(NormalResult, NotInf);

    // return Result
    Builder.SetInsertPoint(End);
    return RValue::get(Result);
  }

  case Builtin::BIalloca:
  case Builtin::BI_alloca:
  case Builtin::BI__builtin_alloca: {
    Value *Size = EmitScalarExpr(E->getArg(0));
    const TargetInfo &TI = getContext().getTargetInfo();
    // The alignment of the alloca should correspond to __BIGGEST_ALIGNMENT__.
    unsigned SuitableAlignmentInBytes =
        CGM.getContext()
            .toCharUnitsFromBits(TI.getSuitableAlign())
            .getQuantity();
    AllocaInst *AI = Builder.CreateAlloca(Builder.getInt8Ty(), Size);
    AI->setAlignment(SuitableAlignmentInBytes);
    return RValue::get(AI);
  }

  case Builtin::BI__builtin_alloca_with_align: {
    Value *Size = EmitScalarExpr(E->getArg(0));
    Value *AlignmentInBitsValue = EmitScalarExpr(E->getArg(1));
    auto *AlignmentInBitsCI = cast<ConstantInt>(AlignmentInBitsValue);
    unsigned AlignmentInBits = AlignmentInBitsCI->getZExtValue();
    unsigned AlignmentInBytes =
        CGM.getContext().toCharUnitsFromBits(AlignmentInBits).getQuantity();
    AllocaInst *AI = Builder.CreateAlloca(Builder.getInt8Ty(), Size);
    AI->setAlignment(AlignmentInBytes);
    return RValue::get(AI);
  }

  case Builtin::BIbzero:
  case Builtin::BI__builtin_bzero: {
    Address Dest = EmitPointerWithAlignment(E->getArg(0));
    Value *SizeVal = EmitScalarExpr(E->getArg(1));
    EmitNonNullArgCheck(RValue::get(Dest.getPointer()), E->getArg(0)->getType(),
                        E->getArg(0)->getExprLoc(), FD, 0);
    Builder.CreateMemSet(Dest, Builder.getInt8(0), SizeVal, false);
    return RValue::get(Dest.getPointer());
  }
  case Builtin::BImemcpy:
  case Builtin::BI__builtin_memcpy: {
    Address Dest = EmitPointerWithAlignment(E->getArg(0));
    Address Src = EmitPointerWithAlignment(E->getArg(1));
    Value *SizeVal = EmitScalarExpr(E->getArg(2));
    EmitNonNullArgCheck(RValue::get(Dest.getPointer()), E->getArg(0)->getType(),
                        E->getArg(0)->getExprLoc(), FD, 0);
    EmitNonNullArgCheck(RValue::get(Src.getPointer()), E->getArg(1)->getType(),
                        E->getArg(1)->getExprLoc(), FD, 1);
    Builder.CreateMemCpy(Dest, Src, SizeVal, false);
    return RValue::get(Dest.getPointer());
  }

  case Builtin::BI__builtin_char_memchr:
    BuiltinID = Builtin::BI__builtin_memchr;
    break;

  case Builtin::BI__builtin___memcpy_chk: {
    // fold __builtin_memcpy_chk(x, y, cst1, cst2) to memcpy iff cst1<=cst2.
    llvm::APSInt Size, DstSize;
    if (!E->getArg(2)->EvaluateAsInt(Size, CGM.getContext()) ||
        !E->getArg(3)->EvaluateAsInt(DstSize, CGM.getContext()))
      break;
    if (Size.ugt(DstSize))
      break;
    Address Dest = EmitPointerWithAlignment(E->getArg(0));
    Address Src = EmitPointerWithAlignment(E->getArg(1));
    Value *SizeVal = llvm::ConstantInt::get(Builder.getContext(), Size);
    Builder.CreateMemCpy(Dest, Src, SizeVal, false);
    return RValue::get(Dest.getPointer());
  }

  case Builtin::BI__builtin_objc_memmove_collectable: {
    Address DestAddr = EmitPointerWithAlignment(E->getArg(0));
    Address SrcAddr = EmitPointerWithAlignment(E->getArg(1));
    Value *SizeVal = EmitScalarExpr(E->getArg(2));
    CGM.getObjCRuntime().EmitGCMemmoveCollectable(*this,
                                                  DestAddr, SrcAddr, SizeVal);
    return RValue::get(DestAddr.getPointer());
  }

  case Builtin::BI__builtin___memmove_chk: {
    // fold __builtin_memmove_chk(x, y, cst1, cst2) to memmove iff cst1<=cst2.
    llvm::APSInt Size, DstSize;
    if (!E->getArg(2)->EvaluateAsInt(Size, CGM.getContext()) ||
        !E->getArg(3)->EvaluateAsInt(DstSize, CGM.getContext()))
      break;
    if (Size.ugt(DstSize))
      break;
    Address Dest = EmitPointerWithAlignment(E->getArg(0));
    Address Src = EmitPointerWithAlignment(E->getArg(1));
    Value *SizeVal = llvm::ConstantInt::get(Builder.getContext(), Size);
    Builder.CreateMemMove(Dest, Src, SizeVal, false);
    return RValue::get(Dest.getPointer());
  }

  case Builtin::BImemmove:
  case Builtin::BI__builtin_memmove: {
    Address Dest = EmitPointerWithAlignment(E->getArg(0));
    Address Src = EmitPointerWithAlignment(E->getArg(1));
    Value *SizeVal = EmitScalarExpr(E->getArg(2));
    EmitNonNullArgCheck(RValue::get(Dest.getPointer()), E->getArg(0)->getType(),
                        E->getArg(0)->getExprLoc(), FD, 0);
    EmitNonNullArgCheck(RValue::get(Src.getPointer()), E->getArg(1)->getType(),
                        E->getArg(1)->getExprLoc(), FD, 1);
    Builder.CreateMemMove(Dest, Src, SizeVal, false);
    return RValue::get(Dest.getPointer());
  }
  case Builtin::BImemset:
  case Builtin::BI__builtin_memset: {
    Address Dest = EmitPointerWithAlignment(E->getArg(0));
    Value *ByteVal = Builder.CreateTrunc(EmitScalarExpr(E->getArg(1)),
                                         Builder.getInt8Ty());
    Value *SizeVal = EmitScalarExpr(E->getArg(2));
    EmitNonNullArgCheck(RValue::get(Dest.getPointer()), E->getArg(0)->getType(),
                        E->getArg(0)->getExprLoc(), FD, 0);
    Builder.CreateMemSet(Dest, ByteVal, SizeVal, false);
    return RValue::get(Dest.getPointer());
  }
  case Builtin::BI__builtin___memset_chk: {
    // fold __builtin_memset_chk(x, y, cst1, cst2) to memset iff cst1<=cst2.
    llvm::APSInt Size, DstSize;
    if (!E->getArg(2)->EvaluateAsInt(Size, CGM.getContext()) ||
        !E->getArg(3)->EvaluateAsInt(DstSize, CGM.getContext()))
      break;
    if (Size.ugt(DstSize))
      break;
    Address Dest = EmitPointerWithAlignment(E->getArg(0));
    Value *ByteVal = Builder.CreateTrunc(EmitScalarExpr(E->getArg(1)),
                                         Builder.getInt8Ty());
    Value *SizeVal = llvm::ConstantInt::get(Builder.getContext(), Size);
    Builder.CreateMemSet(Dest, ByteVal, SizeVal, false);
    return RValue::get(Dest.getPointer());
  }
  case Builtin::BI__builtin_dwarf_cfa: {
    // The offset in bytes from the first argument to the CFA.
    //
    // Why on earth is this in the frontend?  Is there any reason at
    // all that the backend can't reasonably determine this while
    // lowering llvm.eh.dwarf.cfa()?
    //
    // TODO: If there's a satisfactory reason, add a target hook for
    // this instead of hard-coding 0, which is correct for most targets.
    int32_t Offset = 0;

    Value *F = CGM.getIntrinsic(Intrinsic::eh_dwarf_cfa);
    return RValue::get(Builder.CreateCall(F,
                                      llvm::ConstantInt::get(Int32Ty, Offset)));
  }
  case Builtin::BI__builtin_return_address: {
    Value *Depth =
        CGM.EmitConstantExpr(E->getArg(0), getContext().UnsignedIntTy, this);
    Value *F = CGM.getIntrinsic(Intrinsic::returnaddress);
    return RValue::get(Builder.CreateCall(F, Depth));
  }
  case Builtin::BI_ReturnAddress: {
    Value *F = CGM.getIntrinsic(Intrinsic::returnaddress);
    return RValue::get(Builder.CreateCall(F, Builder.getInt32(0)));
  }
  case Builtin::BI__builtin_frame_address: {
    Value *Depth =
        CGM.EmitConstantExpr(E->getArg(0), getContext().UnsignedIntTy, this);
    Value *F = CGM.getIntrinsic(Intrinsic::frameaddress);
    return RValue::get(Builder.CreateCall(F, Depth));
  }
  case Builtin::BI__builtin_extract_return_addr: {
    Value *Address = EmitScalarExpr(E->getArg(0));
    Value *Result = getTargetHooks().decodeReturnAddress(*this, Address);
    return RValue::get(Result);
  }
  case Builtin::BI__builtin_frob_return_addr: {
    Value *Address = EmitScalarExpr(E->getArg(0));
    Value *Result = getTargetHooks().encodeReturnAddress(*this, Address);
    return RValue::get(Result);
  }
  case Builtin::BI__builtin_dwarf_sp_column: {
    llvm::IntegerType *Ty
      = cast<llvm::IntegerType>(ConvertType(E->getType()));
    int Column = getTargetHooks().getDwarfEHStackPointer(CGM);
    if (Column == -1) {
      CGM.ErrorUnsupported(E, "__builtin_dwarf_sp_column");
      return RValue::get(llvm::UndefValue::get(Ty));
    }
    return RValue::get(llvm::ConstantInt::get(Ty, Column, true));
  }
  case Builtin::BI__builtin_init_dwarf_reg_size_table: {
    Value *Address = EmitScalarExpr(E->getArg(0));
    if (getTargetHooks().initDwarfEHRegSizeTable(*this, Address))
      CGM.ErrorUnsupported(E, "__builtin_init_dwarf_reg_size_table");
    return RValue::get(llvm::UndefValue::get(ConvertType(E->getType())));
  }
  case Builtin::BI__builtin_eh_return: {
    Value *Int = EmitScalarExpr(E->getArg(0));
    Value *Ptr = EmitScalarExpr(E->getArg(1));

    llvm::IntegerType *IntTy = cast<llvm::IntegerType>(Int->getType());
    assert((IntTy->getBitWidth() == 32 || IntTy->getBitWidth() == 64) &&
           "LLVM's __builtin_eh_return only supports 32- and 64-bit variants");
    Value *F = CGM.getIntrinsic(IntTy->getBitWidth() == 32
                                  ? Intrinsic::eh_return_i32
                                  : Intrinsic::eh_return_i64);
    Builder.CreateCall(F, {Int, Ptr});
    Builder.CreateUnreachable();

    // We do need to preserve an insertion point.
    EmitBlock(createBasicBlock("builtin_eh_return.cont"));

    return RValue::get(nullptr);
  }
  case Builtin::BI__builtin_unwind_init: {
    Value *F = CGM.getIntrinsic(Intrinsic::eh_unwind_init);
    return RValue::get(Builder.CreateCall(F));
  }
  case Builtin::BI__builtin_extend_pointer: {
    // Extends a pointer to the size of an _Unwind_Word, which is
    // uint64_t on all platforms.  Generally this gets poked into a
    // register and eventually used as an address, so if the
    // addressing registers are wider than pointers and the platform
    // doesn't implicitly ignore high-order bits when doing
    // addressing, we need to make sure we zext / sext based on
    // the platform's expectations.
    //
    // See: http://gcc.gnu.org/ml/gcc-bugs/2002-02/msg00237.html

    // Cast the pointer to intptr_t.
    Value *Ptr = EmitScalarExpr(E->getArg(0));
    Value *Result = Builder.CreatePtrToInt(Ptr, IntPtrTy, "extend.cast");

    // If that's 64 bits, we're done.
    if (IntPtrTy->getBitWidth() == 64)
      return RValue::get(Result);

    // Otherwise, ask the codegen data what to do.
    if (getTargetHooks().extendPointerWithSExt())
      return RValue::get(Builder.CreateSExt(Result, Int64Ty, "extend.sext"));
    else
      return RValue::get(Builder.CreateZExt(Result, Int64Ty, "extend.zext"));
  }
  case Builtin::BI__builtin_setjmp: {
    // Buffer is a void**.
    Address Buf = EmitPointerWithAlignment(E->getArg(0));

    // Store the frame pointer to the setjmp buffer.
    Value *FrameAddr =
      Builder.CreateCall(CGM.getIntrinsic(Intrinsic::frameaddress),
                         ConstantInt::get(Int32Ty, 0));
    Builder.CreateStore(FrameAddr, Buf);

    // Store the stack pointer to the setjmp buffer.
    Value *StackAddr =
        Builder.CreateCall(CGM.getIntrinsic(Intrinsic::stacksave));
    Address StackSaveSlot =
      Builder.CreateConstInBoundsGEP(Buf, 2, getPointerSize());
    Builder.CreateStore(StackAddr, StackSaveSlot);

    // Call LLVM's EH setjmp, which is lightweight.
    Value *F = CGM.getIntrinsic(Intrinsic::eh_sjlj_setjmp);
    Buf = Builder.CreateBitCast(Buf, Int8PtrTy);
    return RValue::get(Builder.CreateCall(F, Buf.getPointer()));
  }
  case Builtin::BI__builtin_longjmp: {
    Value *Buf = EmitScalarExpr(E->getArg(0));
    Buf = Builder.CreateBitCast(Buf, Int8PtrTy);

    // Call LLVM's EH longjmp, which is lightweight.
    Builder.CreateCall(CGM.getIntrinsic(Intrinsic::eh_sjlj_longjmp), Buf);

    // longjmp doesn't return; mark this as unreachable.
    Builder.CreateUnreachable();

    // We do need to preserve an insertion point.
    EmitBlock(createBasicBlock("longjmp.cont"));

    return RValue::get(nullptr);
  }
  case Builtin::BI__sync_fetch_and_add:
  case Builtin::BI__sync_fetch_and_sub:
  case Builtin::BI__sync_fetch_and_or:
  case Builtin::BI__sync_fetch_and_and:
  case Builtin::BI__sync_fetch_and_xor:
  case Builtin::BI__sync_fetch_and_nand:
  case Builtin::BI__sync_add_and_fetch:
  case Builtin::BI__sync_sub_and_fetch:
  case Builtin::BI__sync_and_and_fetch:
  case Builtin::BI__sync_or_and_fetch:
  case Builtin::BI__sync_xor_and_fetch:
  case Builtin::BI__sync_nand_and_fetch:
  case Builtin::BI__sync_val_compare_and_swap:
  case Builtin::BI__sync_bool_compare_and_swap:
  case Builtin::BI__sync_lock_test_and_set:
  case Builtin::BI__sync_lock_release:
  case Builtin::BI__sync_swap:
    llvm_unreachable("Shouldn't make it through sema");
  case Builtin::BI__sync_fetch_and_add_1:
  case Builtin::BI__sync_fetch_and_add_2:
  case Builtin::BI__sync_fetch_and_add_4:
  case Builtin::BI__sync_fetch_and_add_8:
  case Builtin::BI__sync_fetch_and_add_16:
    return EmitBinaryAtomic(*this, llvm::AtomicRMWInst::Add, E);
  case Builtin::BI__sync_fetch_and_sub_1:
  case Builtin::BI__sync_fetch_and_sub_2:
  case Builtin::BI__sync_fetch_and_sub_4:
  case Builtin::BI__sync_fetch_and_sub_8:
  case Builtin::BI__sync_fetch_and_sub_16:
    return EmitBinaryAtomic(*this, llvm::AtomicRMWInst::Sub, E);
  case Builtin::BI__sync_fetch_and_or_1:
  case Builtin::BI__sync_fetch_and_or_2:
  case Builtin::BI__sync_fetch_and_or_4:
  case Builtin::BI__sync_fetch_and_or_8:
  case Builtin::BI__sync_fetch_and_or_16:
    return EmitBinaryAtomic(*this, llvm::AtomicRMWInst::Or, E);
  case Builtin::BI__sync_fetch_and_and_1:
  case Builtin::BI__sync_fetch_and_and_2:
  case Builtin::BI__sync_fetch_and_and_4:
  case Builtin::BI__sync_fetch_and_and_8:
  case Builtin::BI__sync_fetch_and_and_16:
    return EmitBinaryAtomic(*this, llvm::AtomicRMWInst::And, E);
  case Builtin::BI__sync_fetch_and_xor_1:
  case Builtin::BI__sync_fetch_and_xor_2:
  case Builtin::BI__sync_fetch_and_xor_4:
  case Builtin::BI__sync_fetch_and_xor_8:
  case Builtin::BI__sync_fetch_and_xor_16:
    return EmitBinaryAtomic(*this, llvm::AtomicRMWInst::Xor, E);
  case Builtin::BI__sync_fetch_and_nand_1:
  case Builtin::BI__sync_fetch_and_nand_2:
  case Builtin::BI__sync_fetch_and_nand_4:
  case Builtin::BI__sync_fetch_and_nand_8:
  case Builtin::BI__sync_fetch_and_nand_16:
    return EmitBinaryAtomic(*this, llvm::AtomicRMWInst::Nand, E);

  // Clang extensions: not overloaded yet.
  case Builtin::BI__sync_fetch_and_min:
    return EmitBinaryAtomic(*this, llvm::AtomicRMWInst::Min, E);
  case Builtin::BI__sync_fetch_and_max:
    return EmitBinaryAtomic(*this, llvm::AtomicRMWInst::Max, E);
  case Builtin::BI__sync_fetch_and_umin:
    return EmitBinaryAtomic(*this, llvm::AtomicRMWInst::UMin, E);
  case Builtin::BI__sync_fetch_and_umax:
    return EmitBinaryAtomic(*this, llvm::AtomicRMWInst::UMax, E);

  case Builtin::BI__sync_add_and_fetch_1:
  case Builtin::BI__sync_add_and_fetch_2:
  case Builtin::BI__sync_add_and_fetch_4:
  case Builtin::BI__sync_add_and_fetch_8:
  case Builtin::BI__sync_add_and_fetch_16:
    return EmitBinaryAtomicPost(*this, llvm::AtomicRMWInst::Add, E,
                                llvm::Instruction::Add);
  case Builtin::BI__sync_sub_and_fetch_1:
  case Builtin::BI__sync_sub_and_fetch_2:
  case Builtin::BI__sync_sub_and_fetch_4:
  case Builtin::BI__sync_sub_and_fetch_8:
  case Builtin::BI__sync_sub_and_fetch_16:
    return EmitBinaryAtomicPost(*this, llvm::AtomicRMWInst::Sub, E,
                                llvm::Instruction::Sub);
  case Builtin::BI__sync_and_and_fetch_1:
  case Builtin::BI__sync_and_and_fetch_2:
  case Builtin::BI__sync_and_and_fetch_4:
  case Builtin::BI__sync_and_and_fetch_8:
  case Builtin::BI__sync_and_and_fetch_16:
    return EmitBinaryAtomicPost(*this, llvm::AtomicRMWInst::And, E,
                                llvm::Instruction::And);
  case Builtin::BI__sync_or_and_fetch_1:
  case Builtin::BI__sync_or_and_fetch_2:
  case Builtin::BI__sync_or_and_fetch_4:
  case Builtin::BI__sync_or_and_fetch_8:
  case Builtin::BI__sync_or_and_fetch_16:
    return EmitBinaryAtomicPost(*this, llvm::AtomicRMWInst::Or, E,
                                llvm::Instruction::Or);
  case Builtin::BI__sync_xor_and_fetch_1:
  case Builtin::BI__sync_xor_and_fetch_2:
  case Builtin::BI__sync_xor_and_fetch_4:
  case Builtin::BI__sync_xor_and_fetch_8:
  case Builtin::BI__sync_xor_and_fetch_16:
    return EmitBinaryAtomicPost(*this, llvm::AtomicRMWInst::Xor, E,
                                llvm::Instruction::Xor);
  case Builtin::BI__sync_nand_and_fetch_1:
  case Builtin::BI__sync_nand_and_fetch_2:
  case Builtin::BI__sync_nand_and_fetch_4:
  case Builtin::BI__sync_nand_and_fetch_8:
  case Builtin::BI__sync_nand_and_fetch_16:
    return EmitBinaryAtomicPost(*this, llvm::AtomicRMWInst::Nand, E,
                                llvm::Instruction::And, true);

  case Builtin::BI__sync_val_compare_and_swap_1:
  case Builtin::BI__sync_val_compare_and_swap_2:
  case Builtin::BI__sync_val_compare_and_swap_4:
  case Builtin::BI__sync_val_compare_and_swap_8:
  case Builtin::BI__sync_val_compare_and_swap_16:
    return RValue::get(MakeAtomicCmpXchgValue(*this, E, false));

  case Builtin::BI__sync_bool_compare_and_swap_1:
  case Builtin::BI__sync_bool_compare_and_swap_2:
  case Builtin::BI__sync_bool_compare_and_swap_4:
  case Builtin::BI__sync_bool_compare_and_swap_8:
  case Builtin::BI__sync_bool_compare_and_swap_16:
    return RValue::get(MakeAtomicCmpXchgValue(*this, E, true));

  case Builtin::BI__sync_swap_1:
  case Builtin::BI__sync_swap_2:
  case Builtin::BI__sync_swap_4:
  case Builtin::BI__sync_swap_8:
  case Builtin::BI__sync_swap_16:
    return EmitBinaryAtomic(*this, llvm::AtomicRMWInst::Xchg, E);

  case Builtin::BI__sync_lock_test_and_set_1:
  case Builtin::BI__sync_lock_test_and_set_2:
  case Builtin::BI__sync_lock_test_and_set_4:
  case Builtin::BI__sync_lock_test_and_set_8:
  case Builtin::BI__sync_lock_test_and_set_16:
    return EmitBinaryAtomic(*this, llvm::AtomicRMWInst::Xchg, E);

  case Builtin::BI__sync_lock_release_1:
  case Builtin::BI__sync_lock_release_2:
  case Builtin::BI__sync_lock_release_4:
  case Builtin::BI__sync_lock_release_8:
  case Builtin::BI__sync_lock_release_16: {
    Value *Ptr = EmitScalarExpr(E->getArg(0));
    QualType ElTy = E->getArg(0)->getType()->getPointeeType();
    CharUnits StoreSize = getContext().getTypeSizeInChars(ElTy);
    llvm::Type *ITy = llvm::IntegerType::get(getLLVMContext(),
                                             StoreSize.getQuantity() * 8);
    Ptr = Builder.CreateBitCast(Ptr, ITy->getPointerTo());
    llvm::StoreInst *Store =
      Builder.CreateAlignedStore(llvm::Constant::getNullValue(ITy), Ptr,
                                 StoreSize);
    Store->setAtomic(llvm::AtomicOrdering::Release);
    return RValue::get(nullptr);
  }

  case Builtin::BI__sync_synchronize: {
    // We assume this is supposed to correspond to a C++0x-style
    // sequentially-consistent fence (i.e. this is only usable for
    // synchonization, not device I/O or anything like that). This intrinsic
    // is really badly designed in the sense that in theory, there isn't
    // any way to safely use it... but in practice, it mostly works
    // to use it with non-atomic loads and stores to get acquire/release
    // semantics.
    Builder.CreateFence(llvm::AtomicOrdering::SequentiallyConsistent);
    return RValue::get(nullptr);
  }

  case Builtin::BI__builtin_nontemporal_load:
    return RValue::get(EmitNontemporalLoad(*this, E));
  case Builtin::BI__builtin_nontemporal_store:
    return RValue::get(EmitNontemporalStore(*this, E));
  case Builtin::BI__c11_atomic_is_lock_free:
  case Builtin::BI__atomic_is_lock_free: {
    // Call "bool __atomic_is_lock_free(size_t size, void *ptr)". For the
    // __c11 builtin, ptr is 0 (indicating a properly-aligned object), since
    // _Atomic(T) is always properly-aligned.
    const char *LibCallName = "__atomic_is_lock_free";
    CallArgList Args;
    Args.add(RValue::get(EmitScalarExpr(E->getArg(0))),
             getContext().getSizeType());
    if (BuiltinID == Builtin::BI__atomic_is_lock_free)
      Args.add(RValue::get(EmitScalarExpr(E->getArg(1))),
               getContext().VoidPtrTy);
    else
      Args.add(RValue::get(llvm::Constant::getNullValue(VoidPtrTy)),
               getContext().VoidPtrTy);
    const CGFunctionInfo &FuncInfo =
        CGM.getTypes().arrangeBuiltinFunctionCall(E->getType(), Args);
    llvm::FunctionType *FTy = CGM.getTypes().GetFunctionType(FuncInfo);
    llvm::Constant *Func = CGM.CreateRuntimeFunction(FTy, LibCallName);
    return EmitCall(FuncInfo, CGCallee::forDirect(Func),
                    ReturnValueSlot(), Args);
  }

  case Builtin::BI__atomic_test_and_set: {
    // Look at the argument type to determine whether this is a volatile
    // operation. The parameter type is always volatile.
    QualType PtrTy = E->getArg(0)->IgnoreImpCasts()->getType();
    bool Volatile =
        PtrTy->castAs<PointerType>()->getPointeeType().isVolatileQualified();

    Value *Ptr = EmitScalarExpr(E->getArg(0));
    unsigned AddrSpace = Ptr->getType()->getPointerAddressSpace();
    Ptr = Builder.CreateBitCast(Ptr, Int8Ty->getPointerTo(AddrSpace));
    Value *NewVal = Builder.getInt8(1);
    Value *Order = EmitScalarExpr(E->getArg(1));
    if (isa<llvm::ConstantInt>(Order)) {
      int ord = cast<llvm::ConstantInt>(Order)->getZExtValue();
      AtomicRMWInst *Result = nullptr;
      switch (ord) {
      case 0:  // memory_order_relaxed
      default: // invalid order
        Result = Builder.CreateAtomicRMW(llvm::AtomicRMWInst::Xchg, Ptr, NewVal,
                                         llvm::AtomicOrdering::Monotonic);
        break;
      case 1: // memory_order_consume
      case 2: // memory_order_acquire
        Result = Builder.CreateAtomicRMW(llvm::AtomicRMWInst::Xchg, Ptr, NewVal,
                                         llvm::AtomicOrdering::Acquire);
        break;
      case 3: // memory_order_release
        Result = Builder.CreateAtomicRMW(llvm::AtomicRMWInst::Xchg, Ptr, NewVal,
                                         llvm::AtomicOrdering::Release);
        break;
      case 4: // memory_order_acq_rel

        Result = Builder.CreateAtomicRMW(llvm::AtomicRMWInst::Xchg, Ptr, NewVal,
                                         llvm::AtomicOrdering::AcquireRelease);
        break;
      case 5: // memory_order_seq_cst
        Result = Builder.CreateAtomicRMW(
            llvm::AtomicRMWInst::Xchg, Ptr, NewVal,
            llvm::AtomicOrdering::SequentiallyConsistent);
        break;
      }
      Result->setVolatile(Volatile);
      return RValue::get(Builder.CreateIsNotNull(Result, "tobool"));
    }

    llvm::BasicBlock *ContBB = createBasicBlock("atomic.continue", CurFn);

    llvm::BasicBlock *BBs[5] = {
      createBasicBlock("monotonic", CurFn),
      createBasicBlock("acquire", CurFn),
      createBasicBlock("release", CurFn),
      createBasicBlock("acqrel", CurFn),
      createBasicBlock("seqcst", CurFn)
    };
    llvm::AtomicOrdering Orders[5] = {
        llvm::AtomicOrdering::Monotonic, llvm::AtomicOrdering::Acquire,
        llvm::AtomicOrdering::Release, llvm::AtomicOrdering::AcquireRelease,
        llvm::AtomicOrdering::SequentiallyConsistent};

    Order = Builder.CreateIntCast(Order, Builder.getInt32Ty(), false);
    llvm::SwitchInst *SI = Builder.CreateSwitch(Order, BBs[0]);

    Builder.SetInsertPoint(ContBB);
    PHINode *Result = Builder.CreatePHI(Int8Ty, 5, "was_set");

    for (unsigned i = 0; i < 5; ++i) {
      Builder.SetInsertPoint(BBs[i]);
      AtomicRMWInst *RMW = Builder.CreateAtomicRMW(llvm::AtomicRMWInst::Xchg,
                                                   Ptr, NewVal, Orders[i]);
      RMW->setVolatile(Volatile);
      Result->addIncoming(RMW, BBs[i]);
      Builder.CreateBr(ContBB);
    }

    SI->addCase(Builder.getInt32(0), BBs[0]);
    SI->addCase(Builder.getInt32(1), BBs[1]);
    SI->addCase(Builder.getInt32(2), BBs[1]);
    SI->addCase(Builder.getInt32(3), BBs[2]);
    SI->addCase(Builder.getInt32(4), BBs[3]);
    SI->addCase(Builder.getInt32(5), BBs[4]);

    Builder.SetInsertPoint(ContBB);
    return RValue::get(Builder.CreateIsNotNull(Result, "tobool"));
  }

  case Builtin::BI__atomic_clear: {
    QualType PtrTy = E->getArg(0)->IgnoreImpCasts()->getType();
    bool Volatile =
        PtrTy->castAs<PointerType>()->getPointeeType().isVolatileQualified();

    Address Ptr = EmitPointerWithAlignment(E->getArg(0));
    unsigned AddrSpace = Ptr.getPointer()->getType()->getPointerAddressSpace();
    Ptr = Builder.CreateBitCast(Ptr, Int8Ty->getPointerTo(AddrSpace));
    Value *NewVal = Builder.getInt8(0);
    Value *Order = EmitScalarExpr(E->getArg(1));
    if (isa<llvm::ConstantInt>(Order)) {
      int ord = cast<llvm::ConstantInt>(Order)->getZExtValue();
      StoreInst *Store = Builder.CreateStore(NewVal, Ptr, Volatile);
      switch (ord) {
      case 0:  // memory_order_relaxed
      default: // invalid order
        Store->setOrdering(llvm::AtomicOrdering::Monotonic);
        break;
      case 3:  // memory_order_release
        Store->setOrdering(llvm::AtomicOrdering::Release);
        break;
      case 5:  // memory_order_seq_cst
        Store->setOrdering(llvm::AtomicOrdering::SequentiallyConsistent);
        break;
      }
      return RValue::get(nullptr);
    }

    llvm::BasicBlock *ContBB = createBasicBlock("atomic.continue", CurFn);

    llvm::BasicBlock *BBs[3] = {
      createBasicBlock("monotonic", CurFn),
      createBasicBlock("release", CurFn),
      createBasicBlock("seqcst", CurFn)
    };
    llvm::AtomicOrdering Orders[3] = {
        llvm::AtomicOrdering::Monotonic, llvm::AtomicOrdering::Release,
        llvm::AtomicOrdering::SequentiallyConsistent};

    Order = Builder.CreateIntCast(Order, Builder.getInt32Ty(), false);
    llvm::SwitchInst *SI = Builder.CreateSwitch(Order, BBs[0]);

    for (unsigned i = 0; i < 3; ++i) {
      Builder.SetInsertPoint(BBs[i]);
      StoreInst *Store = Builder.CreateStore(NewVal, Ptr, Volatile);
      Store->setOrdering(Orders[i]);
      Builder.CreateBr(ContBB);
    }

    SI->addCase(Builder.getInt32(0), BBs[0]);
    SI->addCase(Builder.getInt32(3), BBs[1]);
    SI->addCase(Builder.getInt32(5), BBs[2]);

    Builder.SetInsertPoint(ContBB);
    return RValue::get(nullptr);
  }

  case Builtin::BI__atomic_thread_fence:
  case Builtin::BI__atomic_signal_fence:
  case Builtin::BI__c11_atomic_thread_fence:
  case Builtin::BI__c11_atomic_signal_fence: {
    llvm::SyncScope::ID SSID;
    if (BuiltinID == Builtin::BI__atomic_signal_fence ||
        BuiltinID == Builtin::BI__c11_atomic_signal_fence)
      SSID = llvm::SyncScope::SingleThread;
    else
      SSID = llvm::SyncScope::System;
    Value *Order = EmitScalarExpr(E->getArg(0));
    if (isa<llvm::ConstantInt>(Order)) {
      int ord = cast<llvm::ConstantInt>(Order)->getZExtValue();
      switch (ord) {
      case 0:  // memory_order_relaxed
      default: // invalid order
        break;
      case 1:  // memory_order_consume
      case 2:  // memory_order_acquire
        Builder.CreateFence(llvm::AtomicOrdering::Acquire, SSID);
        break;
      case 3:  // memory_order_release
        Builder.CreateFence(llvm::AtomicOrdering::Release, SSID);
        break;
      case 4:  // memory_order_acq_rel
        Builder.CreateFence(llvm::AtomicOrdering::AcquireRelease, SSID);
        break;
      case 5:  // memory_order_seq_cst
        Builder.CreateFence(llvm::AtomicOrdering::SequentiallyConsistent, SSID);
        break;
      }
      return RValue::get(nullptr);
    }

    llvm::BasicBlock *AcquireBB, *ReleaseBB, *AcqRelBB, *SeqCstBB;
    AcquireBB = createBasicBlock("acquire", CurFn);
    ReleaseBB = createBasicBlock("release", CurFn);
    AcqRelBB = createBasicBlock("acqrel", CurFn);
    SeqCstBB = createBasicBlock("seqcst", CurFn);
    llvm::BasicBlock *ContBB = createBasicBlock("atomic.continue", CurFn);

    Order = Builder.CreateIntCast(Order, Builder.getInt32Ty(), false);
    llvm::SwitchInst *SI = Builder.CreateSwitch(Order, ContBB);

    Builder.SetInsertPoint(AcquireBB);
    Builder.CreateFence(llvm::AtomicOrdering::Acquire, SSID);
    Builder.CreateBr(ContBB);
    SI->addCase(Builder.getInt32(1), AcquireBB);
    SI->addCase(Builder.getInt32(2), AcquireBB);

    Builder.SetInsertPoint(ReleaseBB);
    Builder.CreateFence(llvm::AtomicOrdering::Release, SSID);
    Builder.CreateBr(ContBB);
    SI->addCase(Builder.getInt32(3), ReleaseBB);

    Builder.SetInsertPoint(AcqRelBB);
    Builder.CreateFence(llvm::AtomicOrdering::AcquireRelease, SSID);
    Builder.CreateBr(ContBB);
    SI->addCase(Builder.getInt32(4), AcqRelBB);

    Builder.SetInsertPoint(SeqCstBB);
    Builder.CreateFence(llvm::AtomicOrdering::SequentiallyConsistent, SSID);
    Builder.CreateBr(ContBB);
    SI->addCase(Builder.getInt32(5), SeqCstBB);

    Builder.SetInsertPoint(ContBB);
    return RValue::get(nullptr);
  }

    // Library functions with special handling.
  case Builtin::BIsqrt:
  case Builtin::BIsqrtf:
  case Builtin::BIsqrtl: {
    // Transform a call to sqrt* into a @llvm.sqrt.* intrinsic call, but only
    // in finite- or unsafe-math mode (the intrinsic has different semantics
    // for handling negative numbers compared to the library function, so
    // -fmath-errno=0 is not enough).
    if (!FD->hasAttr<ConstAttr>())
      break;
    if (!(CGM.getCodeGenOpts().UnsafeFPMath ||
          CGM.getCodeGenOpts().NoNaNsFPMath))
      break;
    Value *Arg0 = EmitScalarExpr(E->getArg(0));
    llvm::Type *ArgType = Arg0->getType();
    Value *F = CGM.getIntrinsic(Intrinsic::sqrt, ArgType);
    return RValue::get(Builder.CreateCall(F, Arg0));
  }

  case Builtin::BI__builtin_pow:
  case Builtin::BI__builtin_powf:
  case Builtin::BI__builtin_powl:
  case Builtin::BIpow:
  case Builtin::BIpowf:
  case Builtin::BIpowl: {
    // Transform a call to pow* into a @llvm.pow.* intrinsic call.
    if (!FD->hasAttr<ConstAttr>())
      break;
    Value *Base = EmitScalarExpr(E->getArg(0));
    Value *Exponent = EmitScalarExpr(E->getArg(1));
    llvm::Type *ArgType = Base->getType();
    Value *F = CGM.getIntrinsic(Intrinsic::pow, ArgType);
    return RValue::get(Builder.CreateCall(F, {Base, Exponent}));
  }

  case Builtin::BIfma:
  case Builtin::BIfmaf:
  case Builtin::BIfmal:
  case Builtin::BI__builtin_fma:
  case Builtin::BI__builtin_fmaf:
  case Builtin::BI__builtin_fmal: {
    // Rewrite fma to intrinsic.
    Value *FirstArg = EmitScalarExpr(E->getArg(0));
    llvm::Type *ArgType = FirstArg->getType();
    Value *F = CGM.getIntrinsic(Intrinsic::fma, ArgType);
    return RValue::get(
        Builder.CreateCall(F, {FirstArg, EmitScalarExpr(E->getArg(1)),
                               EmitScalarExpr(E->getArg(2))}));
  }

  case Builtin::BI__builtin_signbit:
  case Builtin::BI__builtin_signbitf:
  case Builtin::BI__builtin_signbitl: {
    return RValue::get(
        Builder.CreateZExt(EmitSignBit(*this, EmitScalarExpr(E->getArg(0))),
                           ConvertType(E->getType())));
  }
  case Builtin::BI__builtin_annotation: {
    llvm::Value *AnnVal = EmitScalarExpr(E->getArg(0));
    llvm::Value *F = CGM.getIntrinsic(llvm::Intrinsic::annotation,
                                      AnnVal->getType());

    // Get the annotation string, go through casts. Sema requires this to be a
    // non-wide string literal, potentially casted, so the cast<> is safe.
    const Expr *AnnotationStrExpr = E->getArg(1)->IgnoreParenCasts();
    StringRef Str = cast<StringLiteral>(AnnotationStrExpr)->getString();
    return RValue::get(EmitAnnotationCall(F, AnnVal, Str, E->getExprLoc()));
  }
  case Builtin::BI__builtin_addcb:
  case Builtin::BI__builtin_addcs:
  case Builtin::BI__builtin_addc:
  case Builtin::BI__builtin_addcl:
  case Builtin::BI__builtin_addcll:
  case Builtin::BI__builtin_subcb:
  case Builtin::BI__builtin_subcs:
  case Builtin::BI__builtin_subc:
  case Builtin::BI__builtin_subcl:
  case Builtin::BI__builtin_subcll: {

    // We translate all of these builtins from expressions of the form:
    //   int x = ..., y = ..., carryin = ..., carryout, result;
    //   result = __builtin_addc(x, y, carryin, &carryout);
    //
    // to LLVM IR of the form:
    //
    //   %tmp1 = call {i32, i1} @llvm.uadd.with.overflow.i32(i32 %x, i32 %y)
    //   %tmpsum1 = extractvalue {i32, i1} %tmp1, 0
    //   %carry1 = extractvalue {i32, i1} %tmp1, 1
    //   %tmp2 = call {i32, i1} @llvm.uadd.with.overflow.i32(i32 %tmpsum1,
    //                                                       i32 %carryin)
    //   %result = extractvalue {i32, i1} %tmp2, 0
    //   %carry2 = extractvalue {i32, i1} %tmp2, 1
    //   %tmp3 = or i1 %carry1, %carry2
    //   %tmp4 = zext i1 %tmp3 to i32
    //   store i32 %tmp4, i32* %carryout

    // Scalarize our inputs.
    llvm::Value *X = EmitScalarExpr(E->getArg(0));
    llvm::Value *Y = EmitScalarExpr(E->getArg(1));
    llvm::Value *Carryin = EmitScalarExpr(E->getArg(2));
    Address CarryOutPtr = EmitPointerWithAlignment(E->getArg(3));

    // Decide if we are lowering to a uadd.with.overflow or usub.with.overflow.
    llvm::Intrinsic::ID IntrinsicId;
    switch (BuiltinID) {
    default: llvm_unreachable("Unknown multiprecision builtin id.");
    case Builtin::BI__builtin_addcb:
    case Builtin::BI__builtin_addcs:
    case Builtin::BI__builtin_addc:
    case Builtin::BI__builtin_addcl:
    case Builtin::BI__builtin_addcll:
      IntrinsicId = llvm::Intrinsic::uadd_with_overflow;
      break;
    case Builtin::BI__builtin_subcb:
    case Builtin::BI__builtin_subcs:
    case Builtin::BI__builtin_subc:
    case Builtin::BI__builtin_subcl:
    case Builtin::BI__builtin_subcll:
      IntrinsicId = llvm::Intrinsic::usub_with_overflow;
      break;
    }

    // Construct our resulting LLVM IR expression.
    llvm::Value *Carry1;
    llvm::Value *Sum1 = EmitOverflowIntrinsic(*this, IntrinsicId,
                                              X, Y, Carry1);
    llvm::Value *Carry2;
    llvm::Value *Sum2 = EmitOverflowIntrinsic(*this, IntrinsicId,
                                              Sum1, Carryin, Carry2);
    llvm::Value *CarryOut = Builder.CreateZExt(Builder.CreateOr(Carry1, Carry2),
                                               X->getType());
    Builder.CreateStore(CarryOut, CarryOutPtr);
    return RValue::get(Sum2);
  }

  case Builtin::BI__builtin_add_overflow:
  case Builtin::BI__builtin_sub_overflow:
  case Builtin::BI__builtin_mul_overflow: {
    const clang::Expr *LeftArg = E->getArg(0);
    const clang::Expr *RightArg = E->getArg(1);
    const clang::Expr *ResultArg = E->getArg(2);

    clang::QualType ResultQTy =
        ResultArg->getType()->castAs<PointerType>()->getPointeeType();

    WidthAndSignedness LeftInfo =
        getIntegerWidthAndSignedness(CGM.getContext(), LeftArg->getType());
    WidthAndSignedness RightInfo =
        getIntegerWidthAndSignedness(CGM.getContext(), RightArg->getType());
    WidthAndSignedness ResultInfo =
        getIntegerWidthAndSignedness(CGM.getContext(), ResultQTy);
    WidthAndSignedness EncompassingInfo =
        EncompassingIntegerType({LeftInfo, RightInfo, ResultInfo});

    llvm::Type *EncompassingLLVMTy =
        llvm::IntegerType::get(CGM.getLLVMContext(), EncompassingInfo.Width);

    llvm::Type *ResultLLVMTy = CGM.getTypes().ConvertType(ResultQTy);

    llvm::Intrinsic::ID IntrinsicId;
    switch (BuiltinID) {
    default:
      llvm_unreachable("Unknown overflow builtin id.");
    case Builtin::BI__builtin_add_overflow:
      IntrinsicId = EncompassingInfo.Signed
                        ? llvm::Intrinsic::sadd_with_overflow
                        : llvm::Intrinsic::uadd_with_overflow;
      break;
    case Builtin::BI__builtin_sub_overflow:
      IntrinsicId = EncompassingInfo.Signed
                        ? llvm::Intrinsic::ssub_with_overflow
                        : llvm::Intrinsic::usub_with_overflow;
      break;
    case Builtin::BI__builtin_mul_overflow:
      IntrinsicId = EncompassingInfo.Signed
                        ? llvm::Intrinsic::smul_with_overflow
                        : llvm::Intrinsic::umul_with_overflow;
      break;
    }

    llvm::Value *Left = EmitScalarExpr(LeftArg);
    llvm::Value *Right = EmitScalarExpr(RightArg);
    Address ResultPtr = EmitPointerWithAlignment(ResultArg);

    // Extend each operand to the encompassing type.
    Left = Builder.CreateIntCast(Left, EncompassingLLVMTy, LeftInfo.Signed);
    Right = Builder.CreateIntCast(Right, EncompassingLLVMTy, RightInfo.Signed);

    // Perform the operation on the extended values.
    llvm::Value *Overflow, *Result;
    Result = EmitOverflowIntrinsic(*this, IntrinsicId, Left, Right, Overflow);

    if (EncompassingInfo.Width > ResultInfo.Width) {
      // The encompassing type is wider than the result type, so we need to
      // truncate it.
      llvm::Value *ResultTrunc = Builder.CreateTrunc(Result, ResultLLVMTy);

      // To see if the truncation caused an overflow, we will extend
      // the result and then compare it to the original result.
      llvm::Value *ResultTruncExt = Builder.CreateIntCast(
          ResultTrunc, EncompassingLLVMTy, ResultInfo.Signed);
      llvm::Value *TruncationOverflow =
          Builder.CreateICmpNE(Result, ResultTruncExt);

      Overflow = Builder.CreateOr(Overflow, TruncationOverflow);
      Result = ResultTrunc;
    }

    // Finally, store the result using the pointer.
    bool isVolatile =
      ResultArg->getType()->getPointeeType().isVolatileQualified();
    Builder.CreateStore(EmitToMemory(Result, ResultQTy), ResultPtr, isVolatile);

    return RValue::get(Overflow);
  }

  case Builtin::BI__builtin_uadd_overflow:
  case Builtin::BI__builtin_uaddl_overflow:
  case Builtin::BI__builtin_uaddll_overflow:
  case Builtin::BI__builtin_usub_overflow:
  case Builtin::BI__builtin_usubl_overflow:
  case Builtin::BI__builtin_usubll_overflow:
  case Builtin::BI__builtin_umul_overflow:
  case Builtin::BI__builtin_umull_overflow:
  case Builtin::BI__builtin_umulll_overflow:
  case Builtin::BI__builtin_sadd_overflow:
  case Builtin::BI__builtin_saddl_overflow:
  case Builtin::BI__builtin_saddll_overflow:
  case Builtin::BI__builtin_ssub_overflow:
  case Builtin::BI__builtin_ssubl_overflow:
  case Builtin::BI__builtin_ssubll_overflow:
  case Builtin::BI__builtin_smul_overflow:
  case Builtin::BI__builtin_smull_overflow:
  case Builtin::BI__builtin_smulll_overflow: {

    // We translate all of these builtins directly to the relevant llvm IR node.

    // Scalarize our inputs.
    llvm::Value *X = EmitScalarExpr(E->getArg(0));
    llvm::Value *Y = EmitScalarExpr(E->getArg(1));
    Address SumOutPtr = EmitPointerWithAlignment(E->getArg(2));

    // Decide which of the overflow intrinsics we are lowering to:
    llvm::Intrinsic::ID IntrinsicId;
    switch (BuiltinID) {
    default: llvm_unreachable("Unknown overflow builtin id.");
    case Builtin::BI__builtin_uadd_overflow:
    case Builtin::BI__builtin_uaddl_overflow:
    case Builtin::BI__builtin_uaddll_overflow:
      IntrinsicId = llvm::Intrinsic::uadd_with_overflow;
      break;
    case Builtin::BI__builtin_usub_overflow:
    case Builtin::BI__builtin_usubl_overflow:
    case Builtin::BI__builtin_usubll_overflow:
      IntrinsicId = llvm::Intrinsic::usub_with_overflow;
      break;
    case Builtin::BI__builtin_umul_overflow:
    case Builtin::BI__builtin_umull_overflow:
    case Builtin::BI__builtin_umulll_overflow:
      IntrinsicId = llvm::Intrinsic::umul_with_overflow;
      break;
    case Builtin::BI__builtin_sadd_overflow:
    case Builtin::BI__builtin_saddl_overflow:
    case Builtin::BI__builtin_saddll_overflow:
      IntrinsicId = llvm::Intrinsic::sadd_with_overflow;
      break;
    case Builtin::BI__builtin_ssub_overflow:
    case Builtin::BI__builtin_ssubl_overflow:
    case Builtin::BI__builtin_ssubll_overflow:
      IntrinsicId = llvm::Intrinsic::ssub_with_overflow;
      break;
    case Builtin::BI__builtin_smul_overflow:
    case Builtin::BI__builtin_smull_overflow:
    case Builtin::BI__builtin_smulll_overflow:
      IntrinsicId = llvm::Intrinsic::smul_with_overflow;
      break;
    }


    llvm::Value *Carry;
    llvm::Value *Sum = EmitOverflowIntrinsic(*this, IntrinsicId, X, Y, Carry);
    Builder.CreateStore(Sum, SumOutPtr);

    return RValue::get(Carry);
  }
  case Builtin::BI__builtin_addressof:
    return RValue::get(EmitLValue(E->getArg(0)).getPointer());
  case Builtin::BI__builtin_operator_new:
    return EmitBuiltinNewDeleteCall(FD->getType()->castAs<FunctionProtoType>(),
                                    E->getArg(0), false);
  case Builtin::BI__builtin_operator_delete:
    return EmitBuiltinNewDeleteCall(FD->getType()->castAs<FunctionProtoType>(),
                                    E->getArg(0), true);
  case Builtin::BI__noop:
    // __noop always evaluates to an integer literal zero.
    return RValue::get(ConstantInt::get(IntTy, 0));
  case Builtin::BI__builtin_call_with_static_chain: {
    const CallExpr *Call = cast<CallExpr>(E->getArg(0));
    const Expr *Chain = E->getArg(1);
    return EmitCall(Call->getCallee()->getType(),
                    EmitCallee(Call->getCallee()), Call, ReturnValue,
                    EmitScalarExpr(Chain));
  }
  case Builtin::BI_InterlockedExchange8:
  case Builtin::BI_InterlockedExchange16:
  case Builtin::BI_InterlockedExchange:
  case Builtin::BI_InterlockedExchangePointer:
    return RValue::get(
        EmitMSVCBuiltinExpr(MSVCIntrin::_InterlockedExchange, E));
  case Builtin::BI_InterlockedCompareExchangePointer: {
    llvm::Type *RTy;
    llvm::IntegerType *IntType =
      IntegerType::get(getLLVMContext(),
                       getContext().getTypeSize(E->getType()));
    llvm::Type *IntPtrType = IntType->getPointerTo();

    llvm::Value *Destination =
      Builder.CreateBitCast(EmitScalarExpr(E->getArg(0)), IntPtrType);

    llvm::Value *Exchange = EmitScalarExpr(E->getArg(1));
    RTy = Exchange->getType();
    Exchange = Builder.CreatePtrToInt(Exchange, IntType);

    llvm::Value *Comparand =
      Builder.CreatePtrToInt(EmitScalarExpr(E->getArg(2)), IntType);

    auto Result =
        Builder.CreateAtomicCmpXchg(Destination, Comparand, Exchange,
                                    AtomicOrdering::SequentiallyConsistent,
                                    AtomicOrdering::SequentiallyConsistent);
    Result->setVolatile(true);

    return RValue::get(Builder.CreateIntToPtr(Builder.CreateExtractValue(Result,
                                                                         0),
                                              RTy));
  }
  case Builtin::BI_InterlockedCompareExchange8:
  case Builtin::BI_InterlockedCompareExchange16:
  case Builtin::BI_InterlockedCompareExchange:
  case Builtin::BI_InterlockedCompareExchange64: {
    AtomicCmpXchgInst *CXI = Builder.CreateAtomicCmpXchg(
        EmitScalarExpr(E->getArg(0)),
        EmitScalarExpr(E->getArg(2)),
        EmitScalarExpr(E->getArg(1)),
        AtomicOrdering::SequentiallyConsistent,
        AtomicOrdering::SequentiallyConsistent);
      CXI->setVolatile(true);
      return RValue::get(Builder.CreateExtractValue(CXI, 0));
  }
  case Builtin::BI_InterlockedIncrement16:
  case Builtin::BI_InterlockedIncrement:
    return RValue::get(
        EmitMSVCBuiltinExpr(MSVCIntrin::_InterlockedIncrement, E));
  case Builtin::BI_InterlockedDecrement16:
  case Builtin::BI_InterlockedDecrement:
    return RValue::get(
        EmitMSVCBuiltinExpr(MSVCIntrin::_InterlockedDecrement, E));
  case Builtin::BI_InterlockedAnd8:
  case Builtin::BI_InterlockedAnd16:
  case Builtin::BI_InterlockedAnd:
    return RValue::get(EmitMSVCBuiltinExpr(MSVCIntrin::_InterlockedAnd, E));
  case Builtin::BI_InterlockedExchangeAdd8:
  case Builtin::BI_InterlockedExchangeAdd16:
  case Builtin::BI_InterlockedExchangeAdd:
    return RValue::get(
        EmitMSVCBuiltinExpr(MSVCIntrin::_InterlockedExchangeAdd, E));
  case Builtin::BI_InterlockedExchangeSub8:
  case Builtin::BI_InterlockedExchangeSub16:
  case Builtin::BI_InterlockedExchangeSub:
    return RValue::get(
        EmitMSVCBuiltinExpr(MSVCIntrin::_InterlockedExchangeSub, E));
  case Builtin::BI_InterlockedOr8:
  case Builtin::BI_InterlockedOr16:
  case Builtin::BI_InterlockedOr:
    return RValue::get(EmitMSVCBuiltinExpr(MSVCIntrin::_InterlockedOr, E));
  case Builtin::BI_InterlockedXor8:
  case Builtin::BI_InterlockedXor16:
  case Builtin::BI_InterlockedXor:
    return RValue::get(EmitMSVCBuiltinExpr(MSVCIntrin::_InterlockedXor, E));
  case Builtin::BI_interlockedbittestandset:
    return RValue::get(
        EmitMSVCBuiltinExpr(MSVCIntrin::_interlockedbittestandset, E));

  case Builtin::BI__exception_code:
  case Builtin::BI_exception_code:
    return RValue::get(EmitSEHExceptionCode());
  case Builtin::BI__exception_info:
  case Builtin::BI_exception_info:
    return RValue::get(EmitSEHExceptionInfo());
  case Builtin::BI__abnormal_termination:
  case Builtin::BI_abnormal_termination:
    return RValue::get(EmitSEHAbnormalTermination());
  case Builtin::BI_setjmpex: {
    if (getTarget().getTriple().isOSMSVCRT()) {
      llvm::Type *ArgTypes[] = {Int8PtrTy, Int8PtrTy};
      llvm::AttributeList ReturnsTwiceAttr = llvm::AttributeList::get(
          getLLVMContext(), llvm::AttributeList::FunctionIndex,
          llvm::Attribute::ReturnsTwice);
      llvm::Constant *SetJmpEx = CGM.CreateRuntimeFunction(
          llvm::FunctionType::get(IntTy, ArgTypes, /*isVarArg=*/false),
          "_setjmpex", ReturnsTwiceAttr, /*Local=*/true);
      llvm::Value *Buf = Builder.CreateBitOrPointerCast(
          EmitScalarExpr(E->getArg(0)), Int8PtrTy);
      llvm::Value *FrameAddr =
          Builder.CreateCall(CGM.getIntrinsic(Intrinsic::frameaddress),
                             ConstantInt::get(Int32Ty, 0));
      llvm::Value *Args[] = {Buf, FrameAddr};
      llvm::CallSite CS = EmitRuntimeCallOrInvoke(SetJmpEx, Args);
      CS.setAttributes(ReturnsTwiceAttr);
      return RValue::get(CS.getInstruction());
    }
    break;
  }
  case Builtin::BI_setjmp: {
    if (getTarget().getTriple().isOSMSVCRT()) {
      llvm::AttributeList ReturnsTwiceAttr = llvm::AttributeList::get(
          getLLVMContext(), llvm::AttributeList::FunctionIndex,
          llvm::Attribute::ReturnsTwice);
      llvm::Value *Buf = Builder.CreateBitOrPointerCast(
          EmitScalarExpr(E->getArg(0)), Int8PtrTy);
      llvm::CallSite CS;
      if (getTarget().getTriple().getArch() == llvm::Triple::x86) {
        llvm::Type *ArgTypes[] = {Int8PtrTy, IntTy};
        llvm::Constant *SetJmp3 = CGM.CreateRuntimeFunction(
            llvm::FunctionType::get(IntTy, ArgTypes, /*isVarArg=*/true),
            "_setjmp3", ReturnsTwiceAttr, /*Local=*/true);
        llvm::Value *Count = ConstantInt::get(IntTy, 0);
        llvm::Value *Args[] = {Buf, Count};
        CS = EmitRuntimeCallOrInvoke(SetJmp3, Args);
      } else {
        llvm::Type *ArgTypes[] = {Int8PtrTy, Int8PtrTy};
        llvm::Constant *SetJmp = CGM.CreateRuntimeFunction(
            llvm::FunctionType::get(IntTy, ArgTypes, /*isVarArg=*/false),
            "_setjmp", ReturnsTwiceAttr, /*Local=*/true);
        llvm::Value *FrameAddr =
            Builder.CreateCall(CGM.getIntrinsic(Intrinsic::frameaddress),
                               ConstantInt::get(Int32Ty, 0));
        llvm::Value *Args[] = {Buf, FrameAddr};
        CS = EmitRuntimeCallOrInvoke(SetJmp, Args);
      }
      CS.setAttributes(ReturnsTwiceAttr);
      return RValue::get(CS.getInstruction());
    }
    break;
  }

  case Builtin::BI__GetExceptionInfo: {
    if (llvm::GlobalVariable *GV =
            CGM.getCXXABI().getThrowInfo(FD->getParamDecl(0)->getType()))
      return RValue::get(llvm::ConstantExpr::getBitCast(GV, CGM.Int8PtrTy));
    break;
  }

  case Builtin::BI__fastfail:
    return RValue::get(EmitMSVCBuiltinExpr(MSVCIntrin::__fastfail, E));

  case Builtin::BI__builtin_coro_size: {
    auto & Context = getContext();
    auto SizeTy = Context.getSizeType();
    auto T = Builder.getIntNTy(Context.getTypeSize(SizeTy));
    Value *F = CGM.getIntrinsic(Intrinsic::coro_size, T);
    return RValue::get(Builder.CreateCall(F));
  }

  case Builtin::BI__builtin_coro_id:
    return EmitCoroutineIntrinsic(E, Intrinsic::coro_id);
  case Builtin::BI__builtin_coro_promise:
    return EmitCoroutineIntrinsic(E, Intrinsic::coro_promise);
  case Builtin::BI__builtin_coro_resume:
    return EmitCoroutineIntrinsic(E, Intrinsic::coro_resume);
  case Builtin::BI__builtin_coro_frame:
    return EmitCoroutineIntrinsic(E, Intrinsic::coro_frame);
  case Builtin::BI__builtin_coro_free:
    return EmitCoroutineIntrinsic(E, Intrinsic::coro_free);
  case Builtin::BI__builtin_coro_destroy:
    return EmitCoroutineIntrinsic(E, Intrinsic::coro_destroy);
  case Builtin::BI__builtin_coro_done:
    return EmitCoroutineIntrinsic(E, Intrinsic::coro_done);
  case Builtin::BI__builtin_coro_alloc:
    return EmitCoroutineIntrinsic(E, Intrinsic::coro_alloc);
  case Builtin::BI__builtin_coro_begin:
    return EmitCoroutineIntrinsic(E, Intrinsic::coro_begin);
  case Builtin::BI__builtin_coro_end:
    return EmitCoroutineIntrinsic(E, Intrinsic::coro_end);
  case Builtin::BI__builtin_coro_suspend:
    return EmitCoroutineIntrinsic(E, Intrinsic::coro_suspend);
  case Builtin::BI__builtin_coro_param:
    return EmitCoroutineIntrinsic(E, Intrinsic::coro_param);

  // OpenCL v2.0 s6.13.16.2, Built-in pipe read and write functions
  case Builtin::BIread_pipe:
  case Builtin::BIwrite_pipe: {
    Value *Arg0 = EmitScalarExpr(E->getArg(0)),
          *Arg1 = EmitScalarExpr(E->getArg(1));
    CGOpenCLRuntime OpenCLRT(CGM);
    Value *PacketSize = OpenCLRT.getPipeElemSize(E->getArg(0));
    Value *PacketAlign = OpenCLRT.getPipeElemAlign(E->getArg(0));

    // Type of the generic packet parameter.
    unsigned GenericAS =
        getContext().getTargetAddressSpace(LangAS::opencl_generic);
    llvm::Type *I8PTy = llvm::PointerType::get(
        llvm::Type::getInt8Ty(getLLVMContext()), GenericAS);

    // Testing which overloaded version we should generate the call for.
    if (2U == E->getNumArgs()) {
      const char *Name = (BuiltinID == Builtin::BIread_pipe) ? "__read_pipe_2"
                                                             : "__write_pipe_2";
      // Creating a generic function type to be able to call with any builtin or
      // user defined type.
      llvm::Type *ArgTys[] = {Arg0->getType(), I8PTy, Int32Ty, Int32Ty};
      llvm::FunctionType *FTy = llvm::FunctionType::get(
          Int32Ty, llvm::ArrayRef<llvm::Type *>(ArgTys), false);
      Value *BCast = Builder.CreatePointerCast(Arg1, I8PTy);
      return RValue::get(
          Builder.CreateCall(CGM.CreateRuntimeFunction(FTy, Name),
                             {Arg0, BCast, PacketSize, PacketAlign}));
    } else {
      assert(4 == E->getNumArgs() &&
             "Illegal number of parameters to pipe function");
      const char *Name = (BuiltinID == Builtin::BIread_pipe) ? "__read_pipe_4"
                                                             : "__write_pipe_4";

      llvm::Type *ArgTys[] = {Arg0->getType(), Arg1->getType(), Int32Ty, I8PTy,
                              Int32Ty, Int32Ty};
      Value *Arg2 = EmitScalarExpr(E->getArg(2)),
            *Arg3 = EmitScalarExpr(E->getArg(3));
      llvm::FunctionType *FTy = llvm::FunctionType::get(
          Int32Ty, llvm::ArrayRef<llvm::Type *>(ArgTys), false);
      Value *BCast = Builder.CreatePointerCast(Arg3, I8PTy);
      // We know the third argument is an integer type, but we may need to cast
      // it to i32.
      if (Arg2->getType() != Int32Ty)
        Arg2 = Builder.CreateZExtOrTrunc(Arg2, Int32Ty);
      return RValue::get(Builder.CreateCall(
          CGM.CreateRuntimeFunction(FTy, Name),
          {Arg0, Arg1, Arg2, BCast, PacketSize, PacketAlign}));
    }
  }
  // OpenCL v2.0 s6.13.16 ,s9.17.3.5 - Built-in pipe reserve read and write
  // functions
  case Builtin::BIreserve_read_pipe:
  case Builtin::BIreserve_write_pipe:
  case Builtin::BIwork_group_reserve_read_pipe:
  case Builtin::BIwork_group_reserve_write_pipe:
  case Builtin::BIsub_group_reserve_read_pipe:
  case Builtin::BIsub_group_reserve_write_pipe: {
    // Composing the mangled name for the function.
    const char *Name;
    if (BuiltinID == Builtin::BIreserve_read_pipe)
      Name = "__reserve_read_pipe";
    else if (BuiltinID == Builtin::BIreserve_write_pipe)
      Name = "__reserve_write_pipe";
    else if (BuiltinID == Builtin::BIwork_group_reserve_read_pipe)
      Name = "__work_group_reserve_read_pipe";
    else if (BuiltinID == Builtin::BIwork_group_reserve_write_pipe)
      Name = "__work_group_reserve_write_pipe";
    else if (BuiltinID == Builtin::BIsub_group_reserve_read_pipe)
      Name = "__sub_group_reserve_read_pipe";
    else
      Name = "__sub_group_reserve_write_pipe";

    Value *Arg0 = EmitScalarExpr(E->getArg(0)),
          *Arg1 = EmitScalarExpr(E->getArg(1));
    llvm::Type *ReservedIDTy = ConvertType(getContext().OCLReserveIDTy);
    CGOpenCLRuntime OpenCLRT(CGM);
    Value *PacketSize = OpenCLRT.getPipeElemSize(E->getArg(0));
    Value *PacketAlign = OpenCLRT.getPipeElemAlign(E->getArg(0));

    // Building the generic function prototype.
    llvm::Type *ArgTys[] = {Arg0->getType(), Int32Ty, Int32Ty, Int32Ty};
    llvm::FunctionType *FTy = llvm::FunctionType::get(
        ReservedIDTy, llvm::ArrayRef<llvm::Type *>(ArgTys), false);
    // We know the second argument is an integer type, but we may need to cast
    // it to i32.
    if (Arg1->getType() != Int32Ty)
      Arg1 = Builder.CreateZExtOrTrunc(Arg1, Int32Ty);
    return RValue::get(
        Builder.CreateCall(CGM.CreateRuntimeFunction(FTy, Name),
                           {Arg0, Arg1, PacketSize, PacketAlign}));
  }
  // OpenCL v2.0 s6.13.16, s9.17.3.5 - Built-in pipe commit read and write
  // functions
  case Builtin::BIcommit_read_pipe:
  case Builtin::BIcommit_write_pipe:
  case Builtin::BIwork_group_commit_read_pipe:
  case Builtin::BIwork_group_commit_write_pipe:
  case Builtin::BIsub_group_commit_read_pipe:
  case Builtin::BIsub_group_commit_write_pipe: {
    const char *Name;
    if (BuiltinID == Builtin::BIcommit_read_pipe)
      Name = "__commit_read_pipe";
    else if (BuiltinID == Builtin::BIcommit_write_pipe)
      Name = "__commit_write_pipe";
    else if (BuiltinID == Builtin::BIwork_group_commit_read_pipe)
      Name = "__work_group_commit_read_pipe";
    else if (BuiltinID == Builtin::BIwork_group_commit_write_pipe)
      Name = "__work_group_commit_write_pipe";
    else if (BuiltinID == Builtin::BIsub_group_commit_read_pipe)
      Name = "__sub_group_commit_read_pipe";
    else
      Name = "__sub_group_commit_write_pipe";

    Value *Arg0 = EmitScalarExpr(E->getArg(0)),
          *Arg1 = EmitScalarExpr(E->getArg(1));
    CGOpenCLRuntime OpenCLRT(CGM);
    Value *PacketSize = OpenCLRT.getPipeElemSize(E->getArg(0));
    Value *PacketAlign = OpenCLRT.getPipeElemAlign(E->getArg(0));

    // Building the generic function prototype.
    llvm::Type *ArgTys[] = {Arg0->getType(), Arg1->getType(), Int32Ty, Int32Ty};
    llvm::FunctionType *FTy =
        llvm::FunctionType::get(llvm::Type::getVoidTy(getLLVMContext()),
                                llvm::ArrayRef<llvm::Type *>(ArgTys), false);

    return RValue::get(
        Builder.CreateCall(CGM.CreateRuntimeFunction(FTy, Name),
                           {Arg0, Arg1, PacketSize, PacketAlign}));
  }
  // OpenCL v2.0 s6.13.16.4 Built-in pipe query functions
  case Builtin::BIget_pipe_num_packets:
  case Builtin::BIget_pipe_max_packets: {
    const char *Name;
    if (BuiltinID == Builtin::BIget_pipe_num_packets)
      Name = "__get_pipe_num_packets";
    else
      Name = "__get_pipe_max_packets";

    // Building the generic function prototype.
    Value *Arg0 = EmitScalarExpr(E->getArg(0));
    CGOpenCLRuntime OpenCLRT(CGM);
    Value *PacketSize = OpenCLRT.getPipeElemSize(E->getArg(0));
    Value *PacketAlign = OpenCLRT.getPipeElemAlign(E->getArg(0));
    llvm::Type *ArgTys[] = {Arg0->getType(), Int32Ty, Int32Ty};
    llvm::FunctionType *FTy = llvm::FunctionType::get(
        Int32Ty, llvm::ArrayRef<llvm::Type *>(ArgTys), false);

    return RValue::get(Builder.CreateCall(CGM.CreateRuntimeFunction(FTy, Name),
                                          {Arg0, PacketSize, PacketAlign}));
  }

  // OpenCL v2.0 s6.13.9 - Address space qualifier functions.
  case Builtin::BIto_global:
  case Builtin::BIto_local:
  case Builtin::BIto_private: {
    auto Arg0 = EmitScalarExpr(E->getArg(0));
    auto NewArgT = llvm::PointerType::get(Int8Ty,
      CGM.getContext().getTargetAddressSpace(LangAS::opencl_generic));
    auto NewRetT = llvm::PointerType::get(Int8Ty,
      CGM.getContext().getTargetAddressSpace(
        E->getType()->getPointeeType().getAddressSpace()));
    auto FTy = llvm::FunctionType::get(NewRetT, {NewArgT}, false);
    llvm::Value *NewArg;
    if (Arg0->getType()->getPointerAddressSpace() !=
        NewArgT->getPointerAddressSpace())
      NewArg = Builder.CreateAddrSpaceCast(Arg0, NewArgT);
    else
      NewArg = Builder.CreateBitOrPointerCast(Arg0, NewArgT);
    auto NewName = std::string("__") + E->getDirectCallee()->getName().str();
    auto NewCall =
        Builder.CreateCall(CGM.CreateRuntimeFunction(FTy, NewName), {NewArg});
    return RValue::get(Builder.CreateBitOrPointerCast(NewCall,
      ConvertType(E->getType())));
  }

  // OpenCL v2.0, s6.13.17 - Enqueue kernel function.
  // It contains four different overload formats specified in Table 6.13.17.1.
  case Builtin::BIenqueue_kernel: {
    StringRef Name; // Generated function call name
    unsigned NumArgs = E->getNumArgs();

    llvm::Type *QueueTy = ConvertType(getContext().OCLQueueTy);
    llvm::Type *GenericVoidPtrTy = Builder.getInt8PtrTy(
        getContext().getTargetAddressSpace(LangAS::opencl_generic));

    llvm::Value *Queue = EmitScalarExpr(E->getArg(0));
    llvm::Value *Flags = EmitScalarExpr(E->getArg(1));
    LValue NDRangeL = EmitAggExprToLValue(E->getArg(2));
    llvm::Value *Range = NDRangeL.getAddress().getPointer();
    llvm::Type *RangeTy = NDRangeL.getAddress().getType();

    if (NumArgs == 4) {
      // The most basic form of the call with parameters:
      // queue_t, kernel_enqueue_flags_t, ndrange_t, block(void)
      Name = "__enqueue_kernel_basic";
      llvm::Type *ArgTys[] = {QueueTy, Int32Ty, RangeTy, GenericVoidPtrTy};
      llvm::FunctionType *FTy = llvm::FunctionType::get(
          Int32Ty, llvm::ArrayRef<llvm::Type *>(ArgTys, 4), false);

      llvm::Value *Block = Builder.CreatePointerCast(
          EmitScalarExpr(E->getArg(3)), GenericVoidPtrTy);

      AttrBuilder B;
      B.addAttribute(Attribute::ByVal);
      llvm::AttributeList ByValAttrSet =
          llvm::AttributeList::get(CGM.getModule().getContext(), 3U, B);

      auto RTCall =
          Builder.CreateCall(CGM.CreateRuntimeFunction(FTy, Name, ByValAttrSet),
                             {Queue, Flags, Range, Block});
      RTCall->setAttributes(ByValAttrSet);
      return RValue::get(RTCall);
    }
    assert(NumArgs >= 5 && "Invalid enqueue_kernel signature");

    // Could have events and/or vaargs.
    if (E->getArg(3)->getType()->isBlockPointerType()) {
      // No events passed, but has variadic arguments.
      Name = "__enqueue_kernel_vaargs";
      llvm::Value *Block = Builder.CreatePointerCast(
          EmitScalarExpr(E->getArg(3)), GenericVoidPtrTy);
      // Create a vector of the arguments, as well as a constant value to
      // express to the runtime the number of variadic arguments.
      std::vector<llvm::Value *> Args = {Queue, Flags, Range, Block,
                                         ConstantInt::get(IntTy, NumArgs - 4)};
      std::vector<llvm::Type *> ArgTys = {QueueTy, IntTy, RangeTy,
                                          GenericVoidPtrTy, IntTy};

      // Each of the following arguments specifies the size of the corresponding
      // argument passed to the enqueued block.
      for (unsigned I = 4/*Position of the first size arg*/; I < NumArgs; ++I)
        Args.push_back(
            Builder.CreateZExtOrTrunc(EmitScalarExpr(E->getArg(I)), SizeTy));

      llvm::FunctionType *FTy = llvm::FunctionType::get(
          Int32Ty, llvm::ArrayRef<llvm::Type *>(ArgTys), true);
      return RValue::get(
          Builder.CreateCall(CGM.CreateRuntimeFunction(FTy, Name),
                             llvm::ArrayRef<llvm::Value *>(Args)));
    }
    // Any calls now have event arguments passed.
    if (NumArgs >= 7) {
      llvm::Type *EventTy = ConvertType(getContext().OCLClkEventTy);
      llvm::Type *EventPtrTy = EventTy->getPointerTo(
          CGM.getContext().getTargetAddressSpace(LangAS::opencl_generic));

      llvm::Value *NumEvents =
          Builder.CreateZExtOrTrunc(EmitScalarExpr(E->getArg(3)), Int32Ty);
      llvm::Value *EventList =
          E->getArg(4)->getType()->isArrayType()
              ? EmitArrayToPointerDecay(E->getArg(4)).getPointer()
              : EmitScalarExpr(E->getArg(4));
      llvm::Value *ClkEvent = EmitScalarExpr(E->getArg(5));
      // Convert to generic address space.
      EventList = Builder.CreatePointerCast(EventList, EventPtrTy);
      ClkEvent = Builder.CreatePointerCast(ClkEvent, EventPtrTy);
      llvm::Value *Block = Builder.CreatePointerCast(
          EmitScalarExpr(E->getArg(6)), GenericVoidPtrTy);

      std::vector<llvm::Type *> ArgTys = {
          QueueTy,    Int32Ty,    RangeTy,         Int32Ty,
          EventPtrTy, EventPtrTy, GenericVoidPtrTy};

      std::vector<llvm::Value *> Args = {Queue,     Flags,    Range, NumEvents,
                                         EventList, ClkEvent, Block};

      if (NumArgs == 7) {
        // Has events but no variadics.
        Name = "__enqueue_kernel_basic_events";
        llvm::FunctionType *FTy = llvm::FunctionType::get(
            Int32Ty, llvm::ArrayRef<llvm::Type *>(ArgTys), false);
        return RValue::get(
            Builder.CreateCall(CGM.CreateRuntimeFunction(FTy, Name),
                               llvm::ArrayRef<llvm::Value *>(Args)));
      }
      // Has event info and variadics
      // Pass the number of variadics to the runtime function too.
      Args.push_back(ConstantInt::get(Int32Ty, NumArgs - 7));
      ArgTys.push_back(Int32Ty);
      Name = "__enqueue_kernel_events_vaargs";

      // Each of the following arguments specifies the size of the corresponding
      // argument passed to the enqueued block.
      for (unsigned I = 7/*Position of the first size arg*/; I < NumArgs; ++I)
        Args.push_back(
            Builder.CreateZExtOrTrunc(EmitScalarExpr(E->getArg(I)), SizeTy));

      llvm::FunctionType *FTy = llvm::FunctionType::get(
          Int32Ty, llvm::ArrayRef<llvm::Type *>(ArgTys), true);
      return RValue::get(
          Builder.CreateCall(CGM.CreateRuntimeFunction(FTy, Name),
                             llvm::ArrayRef<llvm::Value *>(Args)));
    }
    LLVM_FALLTHROUGH;
  }
  // OpenCL v2.0 s6.13.17.6 - Kernel query functions need bitcast of block
  // parameter.
  case Builtin::BIget_kernel_work_group_size: {
    llvm::Type *GenericVoidPtrTy = Builder.getInt8PtrTy(
        getContext().getTargetAddressSpace(LangAS::opencl_generic));
    Value *Arg = EmitScalarExpr(E->getArg(0));
    Arg = Builder.CreatePointerCast(Arg, GenericVoidPtrTy);
    return RValue::get(Builder.CreateCall(
        CGM.CreateRuntimeFunction(
            llvm::FunctionType::get(IntTy, GenericVoidPtrTy, false),
            "__get_kernel_work_group_size_impl"),
        Arg));
  }
  case Builtin::BIget_kernel_preferred_work_group_size_multiple: {
    llvm::Type *GenericVoidPtrTy = Builder.getInt8PtrTy(
        getContext().getTargetAddressSpace(LangAS::opencl_generic));
    Value *Arg = EmitScalarExpr(E->getArg(0));
    Arg = Builder.CreatePointerCast(Arg, GenericVoidPtrTy);
    return RValue::get(Builder.CreateCall(
        CGM.CreateRuntimeFunction(
            llvm::FunctionType::get(IntTy, GenericVoidPtrTy, false),
            "__get_kernel_preferred_work_group_multiple_impl"),
        Arg));
  }
  case Builtin::BIprintf:
    if (getTarget().getTriple().isNVPTX())
      return EmitNVPTXDevicePrintfCallExpr(E, ReturnValue);
    break;
  case Builtin::BI__builtin_canonicalize:
  case Builtin::BI__builtin_canonicalizef:
  case Builtin::BI__builtin_canonicalizel:
    return RValue::get(emitUnaryBuiltin(*this, E, Intrinsic::canonicalize));

  case Builtin::BI__builtin_thread_pointer: {
    if (!getContext().getTargetInfo().isTLSSupported())
      CGM.ErrorUnsupported(E, "__builtin_thread_pointer");
    // Fall through - it's already mapped to the intrinsic by GCCBuiltin.
    break;
  }
  case Builtin::BI__builtin_os_log_format: {
    assert(E->getNumArgs() >= 2 &&
           "__builtin_os_log_format takes at least 2 arguments");
    analyze_os_log::OSLogBufferLayout Layout;
    analyze_os_log::computeOSLogBufferLayout(CGM.getContext(), E, Layout);
    Address BufAddr = EmitPointerWithAlignment(E->getArg(0));
    // Ignore argument 1, the format string. It is not currently used.
    CharUnits Offset;
    Builder.CreateStore(
        Builder.getInt8(Layout.getSummaryByte()),
        Builder.CreateConstByteGEP(BufAddr, Offset++, "summary"));
    Builder.CreateStore(
        Builder.getInt8(Layout.getNumArgsByte()),
        Builder.CreateConstByteGEP(BufAddr, Offset++, "numArgs"));

    llvm::SmallVector<llvm::Value *, 4> RetainableOperands;
    for (const auto &Item : Layout.Items) {
      Builder.CreateStore(
          Builder.getInt8(Item.getDescriptorByte()),
          Builder.CreateConstByteGEP(BufAddr, Offset++, "argDescriptor"));
      Builder.CreateStore(
          Builder.getInt8(Item.getSizeByte()),
          Builder.CreateConstByteGEP(BufAddr, Offset++, "argSize"));
      Address Addr = Builder.CreateConstByteGEP(BufAddr, Offset);
      if (const Expr *TheExpr = Item.getExpr()) {
        Addr = Builder.CreateElementBitCast(
            Addr, ConvertTypeForMem(TheExpr->getType()));
        // Check if this is a retainable type.
        if (TheExpr->getType()->isObjCRetainableType()) {
          assert(getEvaluationKind(TheExpr->getType()) == TEK_Scalar &&
                 "Only scalar can be a ObjC retainable type");
          llvm::Value *SV = EmitScalarExpr(TheExpr, /*Ignore*/ false);
          RValue RV = RValue::get(SV);
          LValue LV = MakeAddrLValue(Addr, TheExpr->getType());
          EmitStoreThroughLValue(RV, LV);
          // Check if the object is constant, if not, save it in
          // RetainableOperands.
          if (!isa<Constant>(SV))
            RetainableOperands.push_back(SV);
        } else {
          EmitAnyExprToMem(TheExpr, Addr, Qualifiers(), /*isInit*/ true);
        }
      } else {
        Addr = Builder.CreateElementBitCast(Addr, Int32Ty);
        Builder.CreateStore(
            Builder.getInt32(Item.getConstValue().getQuantity()), Addr);
      }
      Offset += Item.size();
    }

    // Push a clang.arc.use cleanup for each object in RetainableOperands. The
    // cleanup will cause the use to appear after the final log call, keeping
    // the object valid while it's held in the log buffer.  Note that if there's
    // a release cleanup on the object, it will already be active; since
    // cleanups are emitted in reverse order, the use will occur before the
    // object is released.
    if (!RetainableOperands.empty() && getLangOpts().ObjCAutoRefCount &&
        CGM.getCodeGenOpts().OptimizationLevel != 0)
      for (llvm::Value *object : RetainableOperands)
        pushFullExprCleanup<CallObjCArcUse>(getARCCleanupKind(), object);

    return RValue::get(BufAddr.getPointer());
  }

  case Builtin::BI__builtin_os_log_format_buffer_size: {
    analyze_os_log::OSLogBufferLayout Layout;
    analyze_os_log::computeOSLogBufferLayout(CGM.getContext(), E, Layout);
    return RValue::get(ConstantInt::get(ConvertType(E->getType()),
                                        Layout.size().getQuantity()));
  }

  case Builtin::BI__xray_customevent: {
    if (!ShouldXRayInstrumentFunction())
      return RValue::getIgnored();
    if (const auto *XRayAttr = CurFuncDecl->getAttr<XRayInstrumentAttr>()) {
      if (XRayAttr->neverXRayInstrument())
        return RValue::getIgnored();
    }
    Function *F = CGM.getIntrinsic(Intrinsic::xray_customevent);
    auto FTy = F->getFunctionType();
    auto Arg0 = E->getArg(0);
    auto Arg0Val = EmitScalarExpr(Arg0);
    auto Arg0Ty = Arg0->getType();
    auto PTy0 = FTy->getParamType(0);
    if (PTy0 != Arg0Val->getType()) {
      if (Arg0Ty->isArrayType())
        Arg0Val = EmitArrayToPointerDecay(Arg0).getPointer();
      else
        Arg0Val = Builder.CreatePointerCast(Arg0Val, PTy0);
    }
    auto Arg1 = EmitScalarExpr(E->getArg(1));
    auto PTy1 = FTy->getParamType(1);
    if (PTy1 != Arg1->getType())
      Arg1 = Builder.CreateTruncOrBitCast(Arg1, PTy1);
    return RValue::get(Builder.CreateCall(F, {Arg0Val, Arg1}));
  }

  case Builtin::BI__builtin_ms_va_start:
  case Builtin::BI__builtin_ms_va_end:
    return RValue::get(
        EmitVAStartEnd(EmitMSVAListRef(E->getArg(0)).getPointer(),
                       BuiltinID == Builtin::BI__builtin_ms_va_start));

  case Builtin::BI__builtin_ms_va_copy: {
    // Lower this manually. We can't reliably determine whether or not any
    // given va_copy() is for a Win64 va_list from the calling convention
    // alone, because it's legal to do this from a System V ABI function.
    // With opaque pointer types, we won't have enough information in LLVM
    // IR to determine this from the argument types, either. Best to do it
    // now, while we have enough information.
    Address DestAddr = EmitMSVAListRef(E->getArg(0));
    Address SrcAddr = EmitMSVAListRef(E->getArg(1));

    llvm::Type *BPP = Int8PtrPtrTy;

    DestAddr = Address(Builder.CreateBitCast(DestAddr.getPointer(), BPP, "cp"),
                       DestAddr.getAlignment());
    SrcAddr = Address(Builder.CreateBitCast(SrcAddr.getPointer(), BPP, "ap"),
                      SrcAddr.getAlignment());

    Value *ArgPtr = Builder.CreateLoad(SrcAddr, "ap.val");
    return RValue::get(Builder.CreateStore(ArgPtr, DestAddr));
  }
  }

  // If this is an alias for a lib function (e.g. __builtin_sin), emit
  // the call using the normal call path, but using the unmangled
  // version of the function name.
  if (getContext().BuiltinInfo.isLibFunction(BuiltinID))
    return emitLibraryCall(*this, FD, E,
                           CGM.getBuiltinLibFunction(FD, BuiltinID));

  // If this is a predefined lib function (e.g. malloc), emit the call
  // using exactly the normal call path.
  if (getContext().BuiltinInfo.isPredefinedLibFunction(BuiltinID))
    return emitLibraryCall(*this, FD, E,
                      cast<llvm::Constant>(EmitScalarExpr(E->getCallee())));

  // Check that a call to a target specific builtin has the correct target
  // features.
  // This is down here to avoid non-target specific builtins, however, if
  // generic builtins start to require generic target features then we
  // can move this up to the beginning of the function.
  checkTargetFeatures(E, FD);

  // See if we have a target specific intrinsic.
  const char *Name = getContext().BuiltinInfo.getName(BuiltinID);
  Intrinsic::ID IntrinsicID = Intrinsic::not_intrinsic;
  StringRef Prefix =
      llvm::Triple::getArchTypePrefix(getTarget().getTriple().getArch());
  if (!Prefix.empty()) {
    IntrinsicID = Intrinsic::getIntrinsicForGCCBuiltin(Prefix.data(), Name);
    // NOTE we dont need to perform a compatibility flag check here since the
    // intrinsics are declared in Builtins*.def via LANGBUILTIN which filter the
    // MS builtins via ALL_MS_LANGUAGES and are filtered earlier.
    if (IntrinsicID == Intrinsic::not_intrinsic)
      IntrinsicID = Intrinsic::getIntrinsicForMSBuiltin(Prefix.data(), Name);
  }

  if (IntrinsicID != Intrinsic::not_intrinsic) {
    SmallVector<Value*, 16> Args;

    // Find out if any arguments are required to be integer constant
    // expressions.
    unsigned ICEArguments = 0;
    ASTContext::GetBuiltinTypeError Error;
    getContext().GetBuiltinType(BuiltinID, Error, &ICEArguments);
    assert(Error == ASTContext::GE_None && "Should not codegen an error");

    Function *F = CGM.getIntrinsic(IntrinsicID);
    llvm::FunctionType *FTy = F->getFunctionType();

    for (unsigned i = 0, e = E->getNumArgs(); i != e; ++i) {
      Value *ArgValue;
      // If this is a normal argument, just emit it as a scalar.
      if ((ICEArguments & (1 << i)) == 0) {
        ArgValue = EmitScalarExpr(E->getArg(i));
      } else {
        // If this is required to be a constant, constant fold it so that we
        // know that the generated intrinsic gets a ConstantInt.
        llvm::APSInt Result;
        bool IsConst = E->getArg(i)->isIntegerConstantExpr(Result,getContext());
        assert(IsConst && "Constant arg isn't actually constant?");
        (void)IsConst;
        ArgValue = llvm::ConstantInt::get(getLLVMContext(), Result);
      }

      // If the intrinsic arg type is different from the builtin arg type
      // we need to do a bit cast.
      llvm::Type *PTy = FTy->getParamType(i);
      if (PTy != ArgValue->getType()) {
        assert(PTy->canLosslesslyBitCastTo(FTy->getParamType(i)) &&
               "Must be able to losslessly bit cast to param");
        ArgValue = Builder.CreateBitCast(ArgValue, PTy);
      }

      Args.push_back(ArgValue);
    }

    Value *V = Builder.CreateCall(F, Args);
    QualType BuiltinRetType = E->getType();

    llvm::Type *RetTy = VoidTy;
    if (!BuiltinRetType->isVoidType())
      RetTy = ConvertType(BuiltinRetType);

    if (RetTy != V->getType()) {
      assert(V->getType()->canLosslesslyBitCastTo(RetTy) &&
             "Must be able to losslessly bit cast result type");
      V = Builder.CreateBitCast(V, RetTy);
    }

    return RValue::get(V);
  }

  // See if we have a target specific builtin that needs to be lowered.
  if (Value *V = EmitTargetBuiltinExpr(BuiltinID, E))
    return RValue::get(V);

  ErrorUnsupported(E, "builtin function");

  // Unknown builtin, for now just dump it out and return undef.
  return GetUndefRValue(E->getType());
}

static Value *EmitTargetArchBuiltinExpr(CodeGenFunction *CGF,
                                        unsigned BuiltinID, const CallExpr *E,
                                        llvm::Triple::ArchType Arch) {
  switch (Arch) {
  case llvm::Triple::arm:
  case llvm::Triple::armeb:
  case llvm::Triple::thumb:
  case llvm::Triple::thumbeb:
    return CGF->EmitARMBuiltinExpr(BuiltinID, E);
  case llvm::Triple::aarch64:
  case llvm::Triple::aarch64_be:
    return CGF->EmitAArch64BuiltinExpr(BuiltinID, E);
  case llvm::Triple::x86:
  case llvm::Triple::x86_64:
    return CGF->EmitX86BuiltinExpr(BuiltinID, E);
  case llvm::Triple::ppc:
  case llvm::Triple::ppc64:
  case llvm::Triple::ppc64le:
    return CGF->EmitPPCBuiltinExpr(BuiltinID, E);
  case llvm::Triple::r600:
  case llvm::Triple::amdgcn:
    return CGF->EmitAMDGPUBuiltinExpr(BuiltinID, E);
  case llvm::Triple::systemz:
    return CGF->EmitSystemZBuiltinExpr(BuiltinID, E);
  case llvm::Triple::nvptx:
  case llvm::Triple::nvptx64:
    return CGF->EmitNVPTXBuiltinExpr(BuiltinID, E);
  case llvm::Triple::wasm32:
  case llvm::Triple::wasm64:
    return CGF->EmitWebAssemblyBuiltinExpr(BuiltinID, E);
  default:
    return nullptr;
  }
}

Value *CodeGenFunction::EmitTargetBuiltinExpr(unsigned BuiltinID,
                                              const CallExpr *E) {
  if (getContext().BuiltinInfo.isAuxBuiltinID(BuiltinID)) {
    assert(getContext().getAuxTargetInfo() && "Missing aux target info");
    return EmitTargetArchBuiltinExpr(
        this, getContext().BuiltinInfo.getAuxBuiltinID(BuiltinID), E,
        getContext().getAuxTargetInfo()->getTriple().getArch());
  }

  return EmitTargetArchBuiltinExpr(this, BuiltinID, E,
                                   getTarget().getTriple().getArch());
}

static llvm::VectorType *GetNeonType(CodeGenFunction *CGF,
                                     NeonTypeFlags TypeFlags,
                                     bool V1Ty=false) {
  int IsQuad = TypeFlags.isQuad();
  switch (TypeFlags.getEltType()) {
  case NeonTypeFlags::Int8:
  case NeonTypeFlags::Poly8:
    return llvm::VectorType::get(CGF->Int8Ty, V1Ty ? 1 : (8 << IsQuad));
  case NeonTypeFlags::Int16:
  case NeonTypeFlags::Poly16:
  case NeonTypeFlags::Float16:
    return llvm::VectorType::get(CGF->Int16Ty, V1Ty ? 1 : (4 << IsQuad));
  case NeonTypeFlags::Int32:
    return llvm::VectorType::get(CGF->Int32Ty, V1Ty ? 1 : (2 << IsQuad));
  case NeonTypeFlags::Int64:
  case NeonTypeFlags::Poly64:
    return llvm::VectorType::get(CGF->Int64Ty, V1Ty ? 1 : (1 << IsQuad));
  case NeonTypeFlags::Poly128:
    // FIXME: i128 and f128 doesn't get fully support in Clang and llvm.
    // There is a lot of i128 and f128 API missing.
    // so we use v16i8 to represent poly128 and get pattern matched.
    return llvm::VectorType::get(CGF->Int8Ty, 16);
  case NeonTypeFlags::Float32:
    return llvm::VectorType::get(CGF->FloatTy, V1Ty ? 1 : (2 << IsQuad));
  case NeonTypeFlags::Float64:
    return llvm::VectorType::get(CGF->DoubleTy, V1Ty ? 1 : (1 << IsQuad));
  }
  llvm_unreachable("Unknown vector element type!");
}

static llvm::VectorType *GetFloatNeonType(CodeGenFunction *CGF,
                                          NeonTypeFlags IntTypeFlags) {
  int IsQuad = IntTypeFlags.isQuad();
  switch (IntTypeFlags.getEltType()) {
  case NeonTypeFlags::Int32:
    return llvm::VectorType::get(CGF->FloatTy, (2 << IsQuad));
  case NeonTypeFlags::Int64:
    return llvm::VectorType::get(CGF->DoubleTy, (1 << IsQuad));
  default:
    llvm_unreachable("Type can't be converted to floating-point!");
  }
}

Value *CodeGenFunction::EmitNeonSplat(Value *V, Constant *C) {
  unsigned nElts = V->getType()->getVectorNumElements();
  Value* SV = llvm::ConstantVector::getSplat(nElts, C);
  return Builder.CreateShuffleVector(V, V, SV, "lane");
}

Value *CodeGenFunction::EmitNeonCall(Function *F, SmallVectorImpl<Value*> &Ops,
                                     const char *name,
                                     unsigned shift, bool rightshift) {
  unsigned j = 0;
  for (Function::const_arg_iterator ai = F->arg_begin(), ae = F->arg_end();
       ai != ae; ++ai, ++j)
    if (shift > 0 && shift == j)
      Ops[j] = EmitNeonShiftVector(Ops[j], ai->getType(), rightshift);
    else
      Ops[j] = Builder.CreateBitCast(Ops[j], ai->getType(), name);

  return Builder.CreateCall(F, Ops, name);
}

Value *CodeGenFunction::EmitNeonShiftVector(Value *V, llvm::Type *Ty,
                                            bool neg) {
  int SV = cast<ConstantInt>(V)->getSExtValue();
  return ConstantInt::get(Ty, neg ? -SV : SV);
}

// \brief Right-shift a vector by a constant.
Value *CodeGenFunction::EmitNeonRShiftImm(Value *Vec, Value *Shift,
                                          llvm::Type *Ty, bool usgn,
                                          const char *name) {
  llvm::VectorType *VTy = cast<llvm::VectorType>(Ty);

  int ShiftAmt = cast<ConstantInt>(Shift)->getSExtValue();
  int EltSize = VTy->getScalarSizeInBits();

  Vec = Builder.CreateBitCast(Vec, Ty);

  // lshr/ashr are undefined when the shift amount is equal to the vector
  // element size.
  if (ShiftAmt == EltSize) {
    if (usgn) {
      // Right-shifting an unsigned value by its size yields 0.
      return llvm::ConstantAggregateZero::get(VTy);
    } else {
      // Right-shifting a signed value by its size is equivalent
      // to a shift of size-1.
      --ShiftAmt;
      Shift = ConstantInt::get(VTy->getElementType(), ShiftAmt);
    }
  }

  Shift = EmitNeonShiftVector(Shift, Ty, false);
  if (usgn)
    return Builder.CreateLShr(Vec, Shift, name);
  else
    return Builder.CreateAShr(Vec, Shift, name);
}

enum {
  AddRetType = (1 << 0),
  Add1ArgType = (1 << 1),
  Add2ArgTypes = (1 << 2),

  VectorizeRetType = (1 << 3),
  VectorizeArgTypes = (1 << 4),

  InventFloatType = (1 << 5),
  UnsignedAlts = (1 << 6),

  Use64BitVectors = (1 << 7),
  Use128BitVectors = (1 << 8),

  Vectorize1ArgType = Add1ArgType | VectorizeArgTypes,
  VectorRet = AddRetType | VectorizeRetType,
  VectorRetGetArgs01 =
      AddRetType | Add2ArgTypes | VectorizeRetType | VectorizeArgTypes,
  FpCmpzModifiers =
      AddRetType | VectorizeRetType | Add1ArgType | InventFloatType
};

namespace {
struct NeonIntrinsicInfo {
  const char *NameHint;
  unsigned BuiltinID;
  unsigned LLVMIntrinsic;
  unsigned AltLLVMIntrinsic;
  unsigned TypeModifier;

  bool operator<(unsigned RHSBuiltinID) const {
    return BuiltinID < RHSBuiltinID;
  }
  bool operator<(const NeonIntrinsicInfo &TE) const {
    return BuiltinID < TE.BuiltinID;
  }
};
} // end anonymous namespace

#define NEONMAP0(NameBase) \
  { #NameBase, NEON::BI__builtin_neon_ ## NameBase, 0, 0, 0 }

#define NEONMAP1(NameBase, LLVMIntrinsic, TypeModifier) \
  { #NameBase, NEON:: BI__builtin_neon_ ## NameBase, \
      Intrinsic::LLVMIntrinsic, 0, TypeModifier }

#define NEONMAP2(NameBase, LLVMIntrinsic, AltLLVMIntrinsic, TypeModifier) \
  { #NameBase, NEON:: BI__builtin_neon_ ## NameBase, \
      Intrinsic::LLVMIntrinsic, Intrinsic::AltLLVMIntrinsic, \
      TypeModifier }

static const NeonIntrinsicInfo ARMSIMDIntrinsicMap [] = {
  NEONMAP2(vabd_v, arm_neon_vabdu, arm_neon_vabds, Add1ArgType | UnsignedAlts),
  NEONMAP2(vabdq_v, arm_neon_vabdu, arm_neon_vabds, Add1ArgType | UnsignedAlts),
  NEONMAP1(vabs_v, arm_neon_vabs, 0),
  NEONMAP1(vabsq_v, arm_neon_vabs, 0),
  NEONMAP0(vaddhn_v),
  NEONMAP1(vaesdq_v, arm_neon_aesd, 0),
  NEONMAP1(vaeseq_v, arm_neon_aese, 0),
  NEONMAP1(vaesimcq_v, arm_neon_aesimc, 0),
  NEONMAP1(vaesmcq_v, arm_neon_aesmc, 0),
  NEONMAP1(vbsl_v, arm_neon_vbsl, AddRetType),
  NEONMAP1(vbslq_v, arm_neon_vbsl, AddRetType),
  NEONMAP1(vcage_v, arm_neon_vacge, 0),
  NEONMAP1(vcageq_v, arm_neon_vacge, 0),
  NEONMAP1(vcagt_v, arm_neon_vacgt, 0),
  NEONMAP1(vcagtq_v, arm_neon_vacgt, 0),
  NEONMAP1(vcale_v, arm_neon_vacge, 0),
  NEONMAP1(vcaleq_v, arm_neon_vacge, 0),
  NEONMAP1(vcalt_v, arm_neon_vacgt, 0),
  NEONMAP1(vcaltq_v, arm_neon_vacgt, 0),
  NEONMAP1(vcls_v, arm_neon_vcls, Add1ArgType),
  NEONMAP1(vclsq_v, arm_neon_vcls, Add1ArgType),
  NEONMAP1(vclz_v, ctlz, Add1ArgType),
  NEONMAP1(vclzq_v, ctlz, Add1ArgType),
  NEONMAP1(vcnt_v, ctpop, Add1ArgType),
  NEONMAP1(vcntq_v, ctpop, Add1ArgType),
  NEONMAP1(vcvt_f16_f32, arm_neon_vcvtfp2hf, 0),
  NEONMAP1(vcvt_f32_f16, arm_neon_vcvthf2fp, 0),
  NEONMAP0(vcvt_f32_v),
  NEONMAP2(vcvt_n_f32_v, arm_neon_vcvtfxu2fp, arm_neon_vcvtfxs2fp, 0),
  NEONMAP1(vcvt_n_s32_v, arm_neon_vcvtfp2fxs, 0),
  NEONMAP1(vcvt_n_s64_v, arm_neon_vcvtfp2fxs, 0),
  NEONMAP1(vcvt_n_u32_v, arm_neon_vcvtfp2fxu, 0),
  NEONMAP1(vcvt_n_u64_v, arm_neon_vcvtfp2fxu, 0),
  NEONMAP0(vcvt_s32_v),
  NEONMAP0(vcvt_s64_v),
  NEONMAP0(vcvt_u32_v),
  NEONMAP0(vcvt_u64_v),
  NEONMAP1(vcvta_s32_v, arm_neon_vcvtas, 0),
  NEONMAP1(vcvta_s64_v, arm_neon_vcvtas, 0),
  NEONMAP1(vcvta_u32_v, arm_neon_vcvtau, 0),
  NEONMAP1(vcvta_u64_v, arm_neon_vcvtau, 0),
  NEONMAP1(vcvtaq_s32_v, arm_neon_vcvtas, 0),
  NEONMAP1(vcvtaq_s64_v, arm_neon_vcvtas, 0),
  NEONMAP1(vcvtaq_u32_v, arm_neon_vcvtau, 0),
  NEONMAP1(vcvtaq_u64_v, arm_neon_vcvtau, 0),
  NEONMAP1(vcvtm_s32_v, arm_neon_vcvtms, 0),
  NEONMAP1(vcvtm_s64_v, arm_neon_vcvtms, 0),
  NEONMAP1(vcvtm_u32_v, arm_neon_vcvtmu, 0),
  NEONMAP1(vcvtm_u64_v, arm_neon_vcvtmu, 0),
  NEONMAP1(vcvtmq_s32_v, arm_neon_vcvtms, 0),
  NEONMAP1(vcvtmq_s64_v, arm_neon_vcvtms, 0),
  NEONMAP1(vcvtmq_u32_v, arm_neon_vcvtmu, 0),
  NEONMAP1(vcvtmq_u64_v, arm_neon_vcvtmu, 0),
  NEONMAP1(vcvtn_s32_v, arm_neon_vcvtns, 0),
  NEONMAP1(vcvtn_s64_v, arm_neon_vcvtns, 0),
  NEONMAP1(vcvtn_u32_v, arm_neon_vcvtnu, 0),
  NEONMAP1(vcvtn_u64_v, arm_neon_vcvtnu, 0),
  NEONMAP1(vcvtnq_s32_v, arm_neon_vcvtns, 0),
  NEONMAP1(vcvtnq_s64_v, arm_neon_vcvtns, 0),
  NEONMAP1(vcvtnq_u32_v, arm_neon_vcvtnu, 0),
  NEONMAP1(vcvtnq_u64_v, arm_neon_vcvtnu, 0),
  NEONMAP1(vcvtp_s32_v, arm_neon_vcvtps, 0),
  NEONMAP1(vcvtp_s64_v, arm_neon_vcvtps, 0),
  NEONMAP1(vcvtp_u32_v, arm_neon_vcvtpu, 0),
  NEONMAP1(vcvtp_u64_v, arm_neon_vcvtpu, 0),
  NEONMAP1(vcvtpq_s32_v, arm_neon_vcvtps, 0),
  NEONMAP1(vcvtpq_s64_v, arm_neon_vcvtps, 0),
  NEONMAP1(vcvtpq_u32_v, arm_neon_vcvtpu, 0),
  NEONMAP1(vcvtpq_u64_v, arm_neon_vcvtpu, 0),
  NEONMAP0(vcvtq_f32_v),
  NEONMAP2(vcvtq_n_f32_v, arm_neon_vcvtfxu2fp, arm_neon_vcvtfxs2fp, 0),
  NEONMAP1(vcvtq_n_s32_v, arm_neon_vcvtfp2fxs, 0),
  NEONMAP1(vcvtq_n_s64_v, arm_neon_vcvtfp2fxs, 0),
  NEONMAP1(vcvtq_n_u32_v, arm_neon_vcvtfp2fxu, 0),
  NEONMAP1(vcvtq_n_u64_v, arm_neon_vcvtfp2fxu, 0),
  NEONMAP0(vcvtq_s32_v),
  NEONMAP0(vcvtq_s64_v),
  NEONMAP0(vcvtq_u32_v),
  NEONMAP0(vcvtq_u64_v),
  NEONMAP0(vext_v),
  NEONMAP0(vextq_v),
  NEONMAP0(vfma_v),
  NEONMAP0(vfmaq_v),
  NEONMAP2(vhadd_v, arm_neon_vhaddu, arm_neon_vhadds, Add1ArgType | UnsignedAlts),
  NEONMAP2(vhaddq_v, arm_neon_vhaddu, arm_neon_vhadds, Add1ArgType | UnsignedAlts),
  NEONMAP2(vhsub_v, arm_neon_vhsubu, arm_neon_vhsubs, Add1ArgType | UnsignedAlts),
  NEONMAP2(vhsubq_v, arm_neon_vhsubu, arm_neon_vhsubs, Add1ArgType | UnsignedAlts),
  NEONMAP0(vld1_dup_v),
  NEONMAP1(vld1_v, arm_neon_vld1, 0),
  NEONMAP0(vld1q_dup_v),
  NEONMAP1(vld1q_v, arm_neon_vld1, 0),
  NEONMAP1(vld2_lane_v, arm_neon_vld2lane, 0),
  NEONMAP1(vld2_v, arm_neon_vld2, 0),
  NEONMAP1(vld2q_lane_v, arm_neon_vld2lane, 0),
  NEONMAP1(vld2q_v, arm_neon_vld2, 0),
  NEONMAP1(vld3_lane_v, arm_neon_vld3lane, 0),
  NEONMAP1(vld3_v, arm_neon_vld3, 0),
  NEONMAP1(vld3q_lane_v, arm_neon_vld3lane, 0),
  NEONMAP1(vld3q_v, arm_neon_vld3, 0),
  NEONMAP1(vld4_lane_v, arm_neon_vld4lane, 0),
  NEONMAP1(vld4_v, arm_neon_vld4, 0),
  NEONMAP1(vld4q_lane_v, arm_neon_vld4lane, 0),
  NEONMAP1(vld4q_v, arm_neon_vld4, 0),
  NEONMAP2(vmax_v, arm_neon_vmaxu, arm_neon_vmaxs, Add1ArgType | UnsignedAlts),
  NEONMAP1(vmaxnm_v, arm_neon_vmaxnm, Add1ArgType),
  NEONMAP1(vmaxnmq_v, arm_neon_vmaxnm, Add1ArgType),
  NEONMAP2(vmaxq_v, arm_neon_vmaxu, arm_neon_vmaxs, Add1ArgType | UnsignedAlts),
  NEONMAP2(vmin_v, arm_neon_vminu, arm_neon_vmins, Add1ArgType | UnsignedAlts),
  NEONMAP1(vminnm_v, arm_neon_vminnm, Add1ArgType),
  NEONMAP1(vminnmq_v, arm_neon_vminnm, Add1ArgType),
  NEONMAP2(vminq_v, arm_neon_vminu, arm_neon_vmins, Add1ArgType | UnsignedAlts),
  NEONMAP0(vmovl_v),
  NEONMAP0(vmovn_v),
  NEONMAP1(vmul_v, arm_neon_vmulp, Add1ArgType),
  NEONMAP0(vmull_v),
  NEONMAP1(vmulq_v, arm_neon_vmulp, Add1ArgType),
  NEONMAP2(vpadal_v, arm_neon_vpadalu, arm_neon_vpadals, UnsignedAlts),
  NEONMAP2(vpadalq_v, arm_neon_vpadalu, arm_neon_vpadals, UnsignedAlts),
  NEONMAP1(vpadd_v, arm_neon_vpadd, Add1ArgType),
  NEONMAP2(vpaddl_v, arm_neon_vpaddlu, arm_neon_vpaddls, UnsignedAlts),
  NEONMAP2(vpaddlq_v, arm_neon_vpaddlu, arm_neon_vpaddls, UnsignedAlts),
  NEONMAP1(vpaddq_v, arm_neon_vpadd, Add1ArgType),
  NEONMAP2(vpmax_v, arm_neon_vpmaxu, arm_neon_vpmaxs, Add1ArgType | UnsignedAlts),
  NEONMAP2(vpmin_v, arm_neon_vpminu, arm_neon_vpmins, Add1ArgType | UnsignedAlts),
  NEONMAP1(vqabs_v, arm_neon_vqabs, Add1ArgType),
  NEONMAP1(vqabsq_v, arm_neon_vqabs, Add1ArgType),
  NEONMAP2(vqadd_v, arm_neon_vqaddu, arm_neon_vqadds, Add1ArgType | UnsignedAlts),
  NEONMAP2(vqaddq_v, arm_neon_vqaddu, arm_neon_vqadds, Add1ArgType | UnsignedAlts),
  NEONMAP2(vqdmlal_v, arm_neon_vqdmull, arm_neon_vqadds, 0),
  NEONMAP2(vqdmlsl_v, arm_neon_vqdmull, arm_neon_vqsubs, 0),
  NEONMAP1(vqdmulh_v, arm_neon_vqdmulh, Add1ArgType),
  NEONMAP1(vqdmulhq_v, arm_neon_vqdmulh, Add1ArgType),
  NEONMAP1(vqdmull_v, arm_neon_vqdmull, Add1ArgType),
  NEONMAP2(vqmovn_v, arm_neon_vqmovnu, arm_neon_vqmovns, Add1ArgType | UnsignedAlts),
  NEONMAP1(vqmovun_v, arm_neon_vqmovnsu, Add1ArgType),
  NEONMAP1(vqneg_v, arm_neon_vqneg, Add1ArgType),
  NEONMAP1(vqnegq_v, arm_neon_vqneg, Add1ArgType),
  NEONMAP1(vqrdmulh_v, arm_neon_vqrdmulh, Add1ArgType),
  NEONMAP1(vqrdmulhq_v, arm_neon_vqrdmulh, Add1ArgType),
  NEONMAP2(vqrshl_v, arm_neon_vqrshiftu, arm_neon_vqrshifts, Add1ArgType | UnsignedAlts),
  NEONMAP2(vqrshlq_v, arm_neon_vqrshiftu, arm_neon_vqrshifts, Add1ArgType | UnsignedAlts),
  NEONMAP2(vqshl_n_v, arm_neon_vqshiftu, arm_neon_vqshifts, UnsignedAlts),
  NEONMAP2(vqshl_v, arm_neon_vqshiftu, arm_neon_vqshifts, Add1ArgType | UnsignedAlts),
  NEONMAP2(vqshlq_n_v, arm_neon_vqshiftu, arm_neon_vqshifts, UnsignedAlts),
  NEONMAP2(vqshlq_v, arm_neon_vqshiftu, arm_neon_vqshifts, Add1ArgType | UnsignedAlts),
  NEONMAP1(vqshlu_n_v, arm_neon_vqshiftsu, 0),
  NEONMAP1(vqshluq_n_v, arm_neon_vqshiftsu, 0),
  NEONMAP2(vqsub_v, arm_neon_vqsubu, arm_neon_vqsubs, Add1ArgType | UnsignedAlts),
  NEONMAP2(vqsubq_v, arm_neon_vqsubu, arm_neon_vqsubs, Add1ArgType | UnsignedAlts),
  NEONMAP1(vraddhn_v, arm_neon_vraddhn, Add1ArgType),
  NEONMAP2(vrecpe_v, arm_neon_vrecpe, arm_neon_vrecpe, 0),
  NEONMAP2(vrecpeq_v, arm_neon_vrecpe, arm_neon_vrecpe, 0),
  NEONMAP1(vrecps_v, arm_neon_vrecps, Add1ArgType),
  NEONMAP1(vrecpsq_v, arm_neon_vrecps, Add1ArgType),
  NEONMAP2(vrhadd_v, arm_neon_vrhaddu, arm_neon_vrhadds, Add1ArgType | UnsignedAlts),
  NEONMAP2(vrhaddq_v, arm_neon_vrhaddu, arm_neon_vrhadds, Add1ArgType | UnsignedAlts),
  NEONMAP1(vrnd_v, arm_neon_vrintz, Add1ArgType),
  NEONMAP1(vrnda_v, arm_neon_vrinta, Add1ArgType),
  NEONMAP1(vrndaq_v, arm_neon_vrinta, Add1ArgType),
  NEONMAP1(vrndm_v, arm_neon_vrintm, Add1ArgType),
  NEONMAP1(vrndmq_v, arm_neon_vrintm, Add1ArgType),
  NEONMAP1(vrndn_v, arm_neon_vrintn, Add1ArgType),
  NEONMAP1(vrndnq_v, arm_neon_vrintn, Add1ArgType),
  NEONMAP1(vrndp_v, arm_neon_vrintp, Add1ArgType),
  NEONMAP1(vrndpq_v, arm_neon_vrintp, Add1ArgType),
  NEONMAP1(vrndq_v, arm_neon_vrintz, Add1ArgType),
  NEONMAP1(vrndx_v, arm_neon_vrintx, Add1ArgType),
  NEONMAP1(vrndxq_v, arm_neon_vrintx, Add1ArgType),
  NEONMAP2(vrshl_v, arm_neon_vrshiftu, arm_neon_vrshifts, Add1ArgType | UnsignedAlts),
  NEONMAP2(vrshlq_v, arm_neon_vrshiftu, arm_neon_vrshifts, Add1ArgType | UnsignedAlts),
  NEONMAP2(vrshr_n_v, arm_neon_vrshiftu, arm_neon_vrshifts, UnsignedAlts),
  NEONMAP2(vrshrq_n_v, arm_neon_vrshiftu, arm_neon_vrshifts, UnsignedAlts),
  NEONMAP2(vrsqrte_v, arm_neon_vrsqrte, arm_neon_vrsqrte, 0),
  NEONMAP2(vrsqrteq_v, arm_neon_vrsqrte, arm_neon_vrsqrte, 0),
  NEONMAP1(vrsqrts_v, arm_neon_vrsqrts, Add1ArgType),
  NEONMAP1(vrsqrtsq_v, arm_neon_vrsqrts, Add1ArgType),
  NEONMAP1(vrsubhn_v, arm_neon_vrsubhn, Add1ArgType),
  NEONMAP1(vsha1su0q_v, arm_neon_sha1su0, 0),
  NEONMAP1(vsha1su1q_v, arm_neon_sha1su1, 0),
  NEONMAP1(vsha256h2q_v, arm_neon_sha256h2, 0),
  NEONMAP1(vsha256hq_v, arm_neon_sha256h, 0),
  NEONMAP1(vsha256su0q_v, arm_neon_sha256su0, 0),
  NEONMAP1(vsha256su1q_v, arm_neon_sha256su1, 0),
  NEONMAP0(vshl_n_v),
  NEONMAP2(vshl_v, arm_neon_vshiftu, arm_neon_vshifts, Add1ArgType | UnsignedAlts),
  NEONMAP0(vshll_n_v),
  NEONMAP0(vshlq_n_v),
  NEONMAP2(vshlq_v, arm_neon_vshiftu, arm_neon_vshifts, Add1ArgType | UnsignedAlts),
  NEONMAP0(vshr_n_v),
  NEONMAP0(vshrn_n_v),
  NEONMAP0(vshrq_n_v),
  NEONMAP1(vst1_v, arm_neon_vst1, 0),
  NEONMAP1(vst1q_v, arm_neon_vst1, 0),
  NEONMAP1(vst2_lane_v, arm_neon_vst2lane, 0),
  NEONMAP1(vst2_v, arm_neon_vst2, 0),
  NEONMAP1(vst2q_lane_v, arm_neon_vst2lane, 0),
  NEONMAP1(vst2q_v, arm_neon_vst2, 0),
  NEONMAP1(vst3_lane_v, arm_neon_vst3lane, 0),
  NEONMAP1(vst3_v, arm_neon_vst3, 0),
  NEONMAP1(vst3q_lane_v, arm_neon_vst3lane, 0),
  NEONMAP1(vst3q_v, arm_neon_vst3, 0),
  NEONMAP1(vst4_lane_v, arm_neon_vst4lane, 0),
  NEONMAP1(vst4_v, arm_neon_vst4, 0),
  NEONMAP1(vst4q_lane_v, arm_neon_vst4lane, 0),
  NEONMAP1(vst4q_v, arm_neon_vst4, 0),
  NEONMAP0(vsubhn_v),
  NEONMAP0(vtrn_v),
  NEONMAP0(vtrnq_v),
  NEONMAP0(vtst_v),
  NEONMAP0(vtstq_v),
  NEONMAP0(vuzp_v),
  NEONMAP0(vuzpq_v),
  NEONMAP0(vzip_v),
  NEONMAP0(vzipq_v)
};

static const NeonIntrinsicInfo AArch64SIMDIntrinsicMap[] = {
  NEONMAP1(vabs_v, aarch64_neon_abs, 0),
  NEONMAP1(vabsq_v, aarch64_neon_abs, 0),
  NEONMAP0(vaddhn_v),
  NEONMAP1(vaesdq_v, aarch64_crypto_aesd, 0),
  NEONMAP1(vaeseq_v, aarch64_crypto_aese, 0),
  NEONMAP1(vaesimcq_v, aarch64_crypto_aesimc, 0),
  NEONMAP1(vaesmcq_v, aarch64_crypto_aesmc, 0),
  NEONMAP1(vcage_v, aarch64_neon_facge, 0),
  NEONMAP1(vcageq_v, aarch64_neon_facge, 0),
  NEONMAP1(vcagt_v, aarch64_neon_facgt, 0),
  NEONMAP1(vcagtq_v, aarch64_neon_facgt, 0),
  NEONMAP1(vcale_v, aarch64_neon_facge, 0),
  NEONMAP1(vcaleq_v, aarch64_neon_facge, 0),
  NEONMAP1(vcalt_v, aarch64_neon_facgt, 0),
  NEONMAP1(vcaltq_v, aarch64_neon_facgt, 0),
  NEONMAP1(vcls_v, aarch64_neon_cls, Add1ArgType),
  NEONMAP1(vclsq_v, aarch64_neon_cls, Add1ArgType),
  NEONMAP1(vclz_v, ctlz, Add1ArgType),
  NEONMAP1(vclzq_v, ctlz, Add1ArgType),
  NEONMAP1(vcnt_v, ctpop, Add1ArgType),
  NEONMAP1(vcntq_v, ctpop, Add1ArgType),
  NEONMAP1(vcvt_f16_f32, aarch64_neon_vcvtfp2hf, 0),
  NEONMAP1(vcvt_f32_f16, aarch64_neon_vcvthf2fp, 0),
  NEONMAP0(vcvt_f32_v),
  NEONMAP2(vcvt_n_f32_v, aarch64_neon_vcvtfxu2fp, aarch64_neon_vcvtfxs2fp, 0),
  NEONMAP2(vcvt_n_f64_v, aarch64_neon_vcvtfxu2fp, aarch64_neon_vcvtfxs2fp, 0),
  NEONMAP1(vcvt_n_s32_v, aarch64_neon_vcvtfp2fxs, 0),
  NEONMAP1(vcvt_n_s64_v, aarch64_neon_vcvtfp2fxs, 0),
  NEONMAP1(vcvt_n_u32_v, aarch64_neon_vcvtfp2fxu, 0),
  NEONMAP1(vcvt_n_u64_v, aarch64_neon_vcvtfp2fxu, 0),
  NEONMAP0(vcvtq_f32_v),
  NEONMAP2(vcvtq_n_f32_v, aarch64_neon_vcvtfxu2fp, aarch64_neon_vcvtfxs2fp, 0),
  NEONMAP2(vcvtq_n_f64_v, aarch64_neon_vcvtfxu2fp, aarch64_neon_vcvtfxs2fp, 0),
  NEONMAP1(vcvtq_n_s32_v, aarch64_neon_vcvtfp2fxs, 0),
  NEONMAP1(vcvtq_n_s64_v, aarch64_neon_vcvtfp2fxs, 0),
  NEONMAP1(vcvtq_n_u32_v, aarch64_neon_vcvtfp2fxu, 0),
  NEONMAP1(vcvtq_n_u64_v, aarch64_neon_vcvtfp2fxu, 0),
  NEONMAP1(vcvtx_f32_v, aarch64_neon_fcvtxn, AddRetType | Add1ArgType),
  NEONMAP0(vext_v),
  NEONMAP0(vextq_v),
  NEONMAP0(vfma_v),
  NEONMAP0(vfmaq_v),
  NEONMAP2(vhadd_v, aarch64_neon_uhadd, aarch64_neon_shadd, Add1ArgType | UnsignedAlts),
  NEONMAP2(vhaddq_v, aarch64_neon_uhadd, aarch64_neon_shadd, Add1ArgType | UnsignedAlts),
  NEONMAP2(vhsub_v, aarch64_neon_uhsub, aarch64_neon_shsub, Add1ArgType | UnsignedAlts),
  NEONMAP2(vhsubq_v, aarch64_neon_uhsub, aarch64_neon_shsub, Add1ArgType | UnsignedAlts),
  NEONMAP0(vmovl_v),
  NEONMAP0(vmovn_v),
  NEONMAP1(vmul_v, aarch64_neon_pmul, Add1ArgType),
  NEONMAP1(vmulq_v, aarch64_neon_pmul, Add1ArgType),
  NEONMAP1(vpadd_v, aarch64_neon_addp, Add1ArgType),
  NEONMAP2(vpaddl_v, aarch64_neon_uaddlp, aarch64_neon_saddlp, UnsignedAlts),
  NEONMAP2(vpaddlq_v, aarch64_neon_uaddlp, aarch64_neon_saddlp, UnsignedAlts),
  NEONMAP1(vpaddq_v, aarch64_neon_addp, Add1ArgType),
  NEONMAP1(vqabs_v, aarch64_neon_sqabs, Add1ArgType),
  NEONMAP1(vqabsq_v, aarch64_neon_sqabs, Add1ArgType),
  NEONMAP2(vqadd_v, aarch64_neon_uqadd, aarch64_neon_sqadd, Add1ArgType | UnsignedAlts),
  NEONMAP2(vqaddq_v, aarch64_neon_uqadd, aarch64_neon_sqadd, Add1ArgType | UnsignedAlts),
  NEONMAP2(vqdmlal_v, aarch64_neon_sqdmull, aarch64_neon_sqadd, 0),
  NEONMAP2(vqdmlsl_v, aarch64_neon_sqdmull, aarch64_neon_sqsub, 0),
  NEONMAP1(vqdmulh_v, aarch64_neon_sqdmulh, Add1ArgType),
  NEONMAP1(vqdmulhq_v, aarch64_neon_sqdmulh, Add1ArgType),
  NEONMAP1(vqdmull_v, aarch64_neon_sqdmull, Add1ArgType),
  NEONMAP2(vqmovn_v, aarch64_neon_uqxtn, aarch64_neon_sqxtn, Add1ArgType | UnsignedAlts),
  NEONMAP1(vqmovun_v, aarch64_neon_sqxtun, Add1ArgType),
  NEONMAP1(vqneg_v, aarch64_neon_sqneg, Add1ArgType),
  NEONMAP1(vqnegq_v, aarch64_neon_sqneg, Add1ArgType),
  NEONMAP1(vqrdmulh_v, aarch64_neon_sqrdmulh, Add1ArgType),
  NEONMAP1(vqrdmulhq_v, aarch64_neon_sqrdmulh, Add1ArgType),
  NEONMAP2(vqrshl_v, aarch64_neon_uqrshl, aarch64_neon_sqrshl, Add1ArgType | UnsignedAlts),
  NEONMAP2(vqrshlq_v, aarch64_neon_uqrshl, aarch64_neon_sqrshl, Add1ArgType | UnsignedAlts),
  NEONMAP2(vqshl_n_v, aarch64_neon_uqshl, aarch64_neon_sqshl, UnsignedAlts),
  NEONMAP2(vqshl_v, aarch64_neon_uqshl, aarch64_neon_sqshl, Add1ArgType | UnsignedAlts),
  NEONMAP2(vqshlq_n_v, aarch64_neon_uqshl, aarch64_neon_sqshl,UnsignedAlts),
  NEONMAP2(vqshlq_v, aarch64_neon_uqshl, aarch64_neon_sqshl, Add1ArgType | UnsignedAlts),
  NEONMAP1(vqshlu_n_v, aarch64_neon_sqshlu, 0),
  NEONMAP1(vqshluq_n_v, aarch64_neon_sqshlu, 0),
  NEONMAP2(vqsub_v, aarch64_neon_uqsub, aarch64_neon_sqsub, Add1ArgType | UnsignedAlts),
  NEONMAP2(vqsubq_v, aarch64_neon_uqsub, aarch64_neon_sqsub, Add1ArgType | UnsignedAlts),
  NEONMAP1(vraddhn_v, aarch64_neon_raddhn, Add1ArgType),
  NEONMAP2(vrecpe_v, aarch64_neon_frecpe, aarch64_neon_urecpe, 0),
  NEONMAP2(vrecpeq_v, aarch64_neon_frecpe, aarch64_neon_urecpe, 0),
  NEONMAP1(vrecps_v, aarch64_neon_frecps, Add1ArgType),
  NEONMAP1(vrecpsq_v, aarch64_neon_frecps, Add1ArgType),
  NEONMAP2(vrhadd_v, aarch64_neon_urhadd, aarch64_neon_srhadd, Add1ArgType | UnsignedAlts),
  NEONMAP2(vrhaddq_v, aarch64_neon_urhadd, aarch64_neon_srhadd, Add1ArgType | UnsignedAlts),
  NEONMAP2(vrshl_v, aarch64_neon_urshl, aarch64_neon_srshl, Add1ArgType | UnsignedAlts),
  NEONMAP2(vrshlq_v, aarch64_neon_urshl, aarch64_neon_srshl, Add1ArgType | UnsignedAlts),
  NEONMAP2(vrshr_n_v, aarch64_neon_urshl, aarch64_neon_srshl, UnsignedAlts),
  NEONMAP2(vrshrq_n_v, aarch64_neon_urshl, aarch64_neon_srshl, UnsignedAlts),
  NEONMAP2(vrsqrte_v, aarch64_neon_frsqrte, aarch64_neon_ursqrte, 0),
  NEONMAP2(vrsqrteq_v, aarch64_neon_frsqrte, aarch64_neon_ursqrte, 0),
  NEONMAP1(vrsqrts_v, aarch64_neon_frsqrts, Add1ArgType),
  NEONMAP1(vrsqrtsq_v, aarch64_neon_frsqrts, Add1ArgType),
  NEONMAP1(vrsubhn_v, aarch64_neon_rsubhn, Add1ArgType),
  NEONMAP1(vsha1su0q_v, aarch64_crypto_sha1su0, 0),
  NEONMAP1(vsha1su1q_v, aarch64_crypto_sha1su1, 0),
  NEONMAP1(vsha256h2q_v, aarch64_crypto_sha256h2, 0),
  NEONMAP1(vsha256hq_v, aarch64_crypto_sha256h, 0),
  NEONMAP1(vsha256su0q_v, aarch64_crypto_sha256su0, 0),
  NEONMAP1(vsha256su1q_v, aarch64_crypto_sha256su1, 0),
  NEONMAP0(vshl_n_v),
  NEONMAP2(vshl_v, aarch64_neon_ushl, aarch64_neon_sshl, Add1ArgType | UnsignedAlts),
  NEONMAP0(vshll_n_v),
  NEONMAP0(vshlq_n_v),
  NEONMAP2(vshlq_v, aarch64_neon_ushl, aarch64_neon_sshl, Add1ArgType | UnsignedAlts),
  NEONMAP0(vshr_n_v),
  NEONMAP0(vshrn_n_v),
  NEONMAP0(vshrq_n_v),
  NEONMAP0(vsubhn_v),
  NEONMAP0(vtst_v),
  NEONMAP0(vtstq_v),
};

static const NeonIntrinsicInfo AArch64SISDIntrinsicMap[] = {
  NEONMAP1(vabdd_f64, aarch64_sisd_fabd, Add1ArgType),
  NEONMAP1(vabds_f32, aarch64_sisd_fabd, Add1ArgType),
  NEONMAP1(vabsd_s64, aarch64_neon_abs, Add1ArgType),
  NEONMAP1(vaddlv_s32, aarch64_neon_saddlv, AddRetType | Add1ArgType),
  NEONMAP1(vaddlv_u32, aarch64_neon_uaddlv, AddRetType | Add1ArgType),
  NEONMAP1(vaddlvq_s32, aarch64_neon_saddlv, AddRetType | Add1ArgType),
  NEONMAP1(vaddlvq_u32, aarch64_neon_uaddlv, AddRetType | Add1ArgType),
  NEONMAP1(vaddv_f32, aarch64_neon_faddv, AddRetType | Add1ArgType),
  NEONMAP1(vaddv_s32, aarch64_neon_saddv, AddRetType | Add1ArgType),
  NEONMAP1(vaddv_u32, aarch64_neon_uaddv, AddRetType | Add1ArgType),
  NEONMAP1(vaddvq_f32, aarch64_neon_faddv, AddRetType | Add1ArgType),
  NEONMAP1(vaddvq_f64, aarch64_neon_faddv, AddRetType | Add1ArgType),
  NEONMAP1(vaddvq_s32, aarch64_neon_saddv, AddRetType | Add1ArgType),
  NEONMAP1(vaddvq_s64, aarch64_neon_saddv, AddRetType | Add1ArgType),
  NEONMAP1(vaddvq_u32, aarch64_neon_uaddv, AddRetType | Add1ArgType),
  NEONMAP1(vaddvq_u64, aarch64_neon_uaddv, AddRetType | Add1ArgType),
  NEONMAP1(vcaged_f64, aarch64_neon_facge, AddRetType | Add1ArgType),
  NEONMAP1(vcages_f32, aarch64_neon_facge, AddRetType | Add1ArgType),
  NEONMAP1(vcagtd_f64, aarch64_neon_facgt, AddRetType | Add1ArgType),
  NEONMAP1(vcagts_f32, aarch64_neon_facgt, AddRetType | Add1ArgType),
  NEONMAP1(vcaled_f64, aarch64_neon_facge, AddRetType | Add1ArgType),
  NEONMAP1(vcales_f32, aarch64_neon_facge, AddRetType | Add1ArgType),
  NEONMAP1(vcaltd_f64, aarch64_neon_facgt, AddRetType | Add1ArgType),
  NEONMAP1(vcalts_f32, aarch64_neon_facgt, AddRetType | Add1ArgType),
  NEONMAP1(vcvtad_s64_f64, aarch64_neon_fcvtas, AddRetType | Add1ArgType),
  NEONMAP1(vcvtad_u64_f64, aarch64_neon_fcvtau, AddRetType | Add1ArgType),
  NEONMAP1(vcvtas_s32_f32, aarch64_neon_fcvtas, AddRetType | Add1ArgType),
  NEONMAP1(vcvtas_u32_f32, aarch64_neon_fcvtau, AddRetType | Add1ArgType),
  NEONMAP1(vcvtd_n_f64_s64, aarch64_neon_vcvtfxs2fp, AddRetType | Add1ArgType),
  NEONMAP1(vcvtd_n_f64_u64, aarch64_neon_vcvtfxu2fp, AddRetType | Add1ArgType),
  NEONMAP1(vcvtd_n_s64_f64, aarch64_neon_vcvtfp2fxs, AddRetType | Add1ArgType),
  NEONMAP1(vcvtd_n_u64_f64, aarch64_neon_vcvtfp2fxu, AddRetType | Add1ArgType),
  NEONMAP1(vcvtmd_s64_f64, aarch64_neon_fcvtms, AddRetType | Add1ArgType),
  NEONMAP1(vcvtmd_u64_f64, aarch64_neon_fcvtmu, AddRetType | Add1ArgType),
  NEONMAP1(vcvtms_s32_f32, aarch64_neon_fcvtms, AddRetType | Add1ArgType),
  NEONMAP1(vcvtms_u32_f32, aarch64_neon_fcvtmu, AddRetType | Add1ArgType),
  NEONMAP1(vcvtnd_s64_f64, aarch64_neon_fcvtns, AddRetType | Add1ArgType),
  NEONMAP1(vcvtnd_u64_f64, aarch64_neon_fcvtnu, AddRetType | Add1ArgType),
  NEONMAP1(vcvtns_s32_f32, aarch64_neon_fcvtns, AddRetType | Add1ArgType),
  NEONMAP1(vcvtns_u32_f32, aarch64_neon_fcvtnu, AddRetType | Add1ArgType),
  NEONMAP1(vcvtpd_s64_f64, aarch64_neon_fcvtps, AddRetType | Add1ArgType),
  NEONMAP1(vcvtpd_u64_f64, aarch64_neon_fcvtpu, AddRetType | Add1ArgType),
  NEONMAP1(vcvtps_s32_f32, aarch64_neon_fcvtps, AddRetType | Add1ArgType),
  NEONMAP1(vcvtps_u32_f32, aarch64_neon_fcvtpu, AddRetType | Add1ArgType),
  NEONMAP1(vcvts_n_f32_s32, aarch64_neon_vcvtfxs2fp, AddRetType | Add1ArgType),
  NEONMAP1(vcvts_n_f32_u32, aarch64_neon_vcvtfxu2fp, AddRetType | Add1ArgType),
  NEONMAP1(vcvts_n_s32_f32, aarch64_neon_vcvtfp2fxs, AddRetType | Add1ArgType),
  NEONMAP1(vcvts_n_u32_f32, aarch64_neon_vcvtfp2fxu, AddRetType | Add1ArgType),
  NEONMAP1(vcvtxd_f32_f64, aarch64_sisd_fcvtxn, 0),
  NEONMAP1(vmaxnmv_f32, aarch64_neon_fmaxnmv, AddRetType | Add1ArgType),
  NEONMAP1(vmaxnmvq_f32, aarch64_neon_fmaxnmv, AddRetType | Add1ArgType),
  NEONMAP1(vmaxnmvq_f64, aarch64_neon_fmaxnmv, AddRetType | Add1ArgType),
  NEONMAP1(vmaxv_f32, aarch64_neon_fmaxv, AddRetType | Add1ArgType),
  NEONMAP1(vmaxv_s32, aarch64_neon_smaxv, AddRetType | Add1ArgType),
  NEONMAP1(vmaxv_u32, aarch64_neon_umaxv, AddRetType | Add1ArgType),
  NEONMAP1(vmaxvq_f32, aarch64_neon_fmaxv, AddRetType | Add1ArgType),
  NEONMAP1(vmaxvq_f64, aarch64_neon_fmaxv, AddRetType | Add1ArgType),
  NEONMAP1(vmaxvq_s32, aarch64_neon_smaxv, AddRetType | Add1ArgType),
  NEONMAP1(vmaxvq_u32, aarch64_neon_umaxv, AddRetType | Add1ArgType),
  NEONMAP1(vminnmv_f32, aarch64_neon_fminnmv, AddRetType | Add1ArgType),
  NEONMAP1(vminnmvq_f32, aarch64_neon_fminnmv, AddRetType | Add1ArgType),
  NEONMAP1(vminnmvq_f64, aarch64_neon_fminnmv, AddRetType | Add1ArgType),
  NEONMAP1(vminv_f32, aarch64_neon_fminv, AddRetType | Add1ArgType),
  NEONMAP1(vminv_s32, aarch64_neon_sminv, AddRetType | Add1ArgType),
  NEONMAP1(vminv_u32, aarch64_neon_uminv, AddRetType | Add1ArgType),
  NEONMAP1(vminvq_f32, aarch64_neon_fminv, AddRetType | Add1ArgType),
  NEONMAP1(vminvq_f64, aarch64_neon_fminv, AddRetType | Add1ArgType),
  NEONMAP1(vminvq_s32, aarch64_neon_sminv, AddRetType | Add1ArgType),
  NEONMAP1(vminvq_u32, aarch64_neon_uminv, AddRetType | Add1ArgType),
  NEONMAP1(vmull_p64, aarch64_neon_pmull64, 0),
  NEONMAP1(vmulxd_f64, aarch64_neon_fmulx, Add1ArgType),
  NEONMAP1(vmulxs_f32, aarch64_neon_fmulx, Add1ArgType),
  NEONMAP1(vpaddd_s64, aarch64_neon_uaddv, AddRetType | Add1ArgType),
  NEONMAP1(vpaddd_u64, aarch64_neon_uaddv, AddRetType | Add1ArgType),
  NEONMAP1(vpmaxnmqd_f64, aarch64_neon_fmaxnmv, AddRetType | Add1ArgType),
  NEONMAP1(vpmaxnms_f32, aarch64_neon_fmaxnmv, AddRetType | Add1ArgType),
  NEONMAP1(vpmaxqd_f64, aarch64_neon_fmaxv, AddRetType | Add1ArgType),
  NEONMAP1(vpmaxs_f32, aarch64_neon_fmaxv, AddRetType | Add1ArgType),
  NEONMAP1(vpminnmqd_f64, aarch64_neon_fminnmv, AddRetType | Add1ArgType),
  NEONMAP1(vpminnms_f32, aarch64_neon_fminnmv, AddRetType | Add1ArgType),
  NEONMAP1(vpminqd_f64, aarch64_neon_fminv, AddRetType | Add1ArgType),
  NEONMAP1(vpmins_f32, aarch64_neon_fminv, AddRetType | Add1ArgType),
  NEONMAP1(vqabsb_s8, aarch64_neon_sqabs, Vectorize1ArgType | Use64BitVectors),
  NEONMAP1(vqabsd_s64, aarch64_neon_sqabs, Add1ArgType),
  NEONMAP1(vqabsh_s16, aarch64_neon_sqabs, Vectorize1ArgType | Use64BitVectors),
  NEONMAP1(vqabss_s32, aarch64_neon_sqabs, Add1ArgType),
  NEONMAP1(vqaddb_s8, aarch64_neon_sqadd, Vectorize1ArgType | Use64BitVectors),
  NEONMAP1(vqaddb_u8, aarch64_neon_uqadd, Vectorize1ArgType | Use64BitVectors),
  NEONMAP1(vqaddd_s64, aarch64_neon_sqadd, Add1ArgType),
  NEONMAP1(vqaddd_u64, aarch64_neon_uqadd, Add1ArgType),
  NEONMAP1(vqaddh_s16, aarch64_neon_sqadd, Vectorize1ArgType | Use64BitVectors),
  NEONMAP1(vqaddh_u16, aarch64_neon_uqadd, Vectorize1ArgType | Use64BitVectors),
  NEONMAP1(vqadds_s32, aarch64_neon_sqadd, Add1ArgType),
  NEONMAP1(vqadds_u32, aarch64_neon_uqadd, Add1ArgType),
  NEONMAP1(vqdmulhh_s16, aarch64_neon_sqdmulh, Vectorize1ArgType | Use64BitVectors),
  NEONMAP1(vqdmulhs_s32, aarch64_neon_sqdmulh, Add1ArgType),
  NEONMAP1(vqdmullh_s16, aarch64_neon_sqdmull, VectorRet | Use128BitVectors),
  NEONMAP1(vqdmulls_s32, aarch64_neon_sqdmulls_scalar, 0),
  NEONMAP1(vqmovnd_s64, aarch64_neon_scalar_sqxtn, AddRetType | Add1ArgType),
  NEONMAP1(vqmovnd_u64, aarch64_neon_scalar_uqxtn, AddRetType | Add1ArgType),
  NEONMAP1(vqmovnh_s16, aarch64_neon_sqxtn, VectorRet | Use64BitVectors),
  NEONMAP1(vqmovnh_u16, aarch64_neon_uqxtn, VectorRet | Use64BitVectors),
  NEONMAP1(vqmovns_s32, aarch64_neon_sqxtn, VectorRet | Use64BitVectors),
  NEONMAP1(vqmovns_u32, aarch64_neon_uqxtn, VectorRet | Use64BitVectors),
  NEONMAP1(vqmovund_s64, aarch64_neon_scalar_sqxtun, AddRetType | Add1ArgType),
  NEONMAP1(vqmovunh_s16, aarch64_neon_sqxtun, VectorRet | Use64BitVectors),
  NEONMAP1(vqmovuns_s32, aarch64_neon_sqxtun, VectorRet | Use64BitVectors),
  NEONMAP1(vqnegb_s8, aarch64_neon_sqneg, Vectorize1ArgType | Use64BitVectors),
  NEONMAP1(vqnegd_s64, aarch64_neon_sqneg, Add1ArgType),
  NEONMAP1(vqnegh_s16, aarch64_neon_sqneg, Vectorize1ArgType | Use64BitVectors),
  NEONMAP1(vqnegs_s32, aarch64_neon_sqneg, Add1ArgType),
  NEONMAP1(vqrdmulhh_s16, aarch64_neon_sqrdmulh, Vectorize1ArgType | Use64BitVectors),
  NEONMAP1(vqrdmulhs_s32, aarch64_neon_sqrdmulh, Add1ArgType),
  NEONMAP1(vqrshlb_s8, aarch64_neon_sqrshl, Vectorize1ArgType | Use64BitVectors),
  NEONMAP1(vqrshlb_u8, aarch64_neon_uqrshl, Vectorize1ArgType | Use64BitVectors),
  NEONMAP1(vqrshld_s64, aarch64_neon_sqrshl, Add1ArgType),
  NEONMAP1(vqrshld_u64, aarch64_neon_uqrshl, Add1ArgType),
  NEONMAP1(vqrshlh_s16, aarch64_neon_sqrshl, Vectorize1ArgType | Use64BitVectors),
  NEONMAP1(vqrshlh_u16, aarch64_neon_uqrshl, Vectorize1ArgType | Use64BitVectors),
  NEONMAP1(vqrshls_s32, aarch64_neon_sqrshl, Add1ArgType),
  NEONMAP1(vqrshls_u32, aarch64_neon_uqrshl, Add1ArgType),
  NEONMAP1(vqrshrnd_n_s64, aarch64_neon_sqrshrn, AddRetType),
  NEONMAP1(vqrshrnd_n_u64, aarch64_neon_uqrshrn, AddRetType),
  NEONMAP1(vqrshrnh_n_s16, aarch64_neon_sqrshrn, VectorRet | Use64BitVectors),
  NEONMAP1(vqrshrnh_n_u16, aarch64_neon_uqrshrn, VectorRet | Use64BitVectors),
  NEONMAP1(vqrshrns_n_s32, aarch64_neon_sqrshrn, VectorRet | Use64BitVectors),
  NEONMAP1(vqrshrns_n_u32, aarch64_neon_uqrshrn, VectorRet | Use64BitVectors),
  NEONMAP1(vqrshrund_n_s64, aarch64_neon_sqrshrun, AddRetType),
  NEONMAP1(vqrshrunh_n_s16, aarch64_neon_sqrshrun, VectorRet | Use64BitVectors),
  NEONMAP1(vqrshruns_n_s32, aarch64_neon_sqrshrun, VectorRet | Use64BitVectors),
  NEONMAP1(vqshlb_n_s8, aarch64_neon_sqshl, Vectorize1ArgType | Use64BitVectors),
  NEONMAP1(vqshlb_n_u8, aarch64_neon_uqshl, Vectorize1ArgType | Use64BitVectors),
  NEONMAP1(vqshlb_s8, aarch64_neon_sqshl, Vectorize1ArgType | Use64BitVectors),
  NEONMAP1(vqshlb_u8, aarch64_neon_uqshl, Vectorize1ArgType | Use64BitVectors),
  NEONMAP1(vqshld_s64, aarch64_neon_sqshl, Add1ArgType),
  NEONMAP1(vqshld_u64, aarch64_neon_uqshl, Add1ArgType),
  NEONMAP1(vqshlh_n_s16, aarch64_neon_sqshl, Vectorize1ArgType | Use64BitVectors),
  NEONMAP1(vqshlh_n_u16, aarch64_neon_uqshl, Vectorize1ArgType | Use64BitVectors),
  NEONMAP1(vqshlh_s16, aarch64_neon_sqshl, Vectorize1ArgType | Use64BitVectors),
  NEONMAP1(vqshlh_u16, aarch64_neon_uqshl, Vectorize1ArgType | Use64BitVectors),
  NEONMAP1(vqshls_n_s32, aarch64_neon_sqshl, Add1ArgType),
  NEONMAP1(vqshls_n_u32, aarch64_neon_uqshl, Add1ArgType),
  NEONMAP1(vqshls_s32, aarch64_neon_sqshl, Add1ArgType),
  NEONMAP1(vqshls_u32, aarch64_neon_uqshl, Add1ArgType),
  NEONMAP1(vqshlub_n_s8, aarch64_neon_sqshlu, Vectorize1ArgType | Use64BitVectors),
  NEONMAP1(vqshluh_n_s16, aarch64_neon_sqshlu, Vectorize1ArgType | Use64BitVectors),
  NEONMAP1(vqshlus_n_s32, aarch64_neon_sqshlu, Add1ArgType),
  NEONMAP1(vqshrnd_n_s64, aarch64_neon_sqshrn, AddRetType),
  NEONMAP1(vqshrnd_n_u64, aarch64_neon_uqshrn, AddRetType),
  NEONMAP1(vqshrnh_n_s16, aarch64_neon_sqshrn, VectorRet | Use64BitVectors),
  NEONMAP1(vqshrnh_n_u16, aarch64_neon_uqshrn, VectorRet | Use64BitVectors),
  NEONMAP1(vqshrns_n_s32, aarch64_neon_sqshrn, VectorRet | Use64BitVectors),
  NEONMAP1(vqshrns_n_u32, aarch64_neon_uqshrn, VectorRet | Use64BitVectors),
  NEONMAP1(vqshrund_n_s64, aarch64_neon_sqshrun, AddRetType),
  NEONMAP1(vqshrunh_n_s16, aarch64_neon_sqshrun, VectorRet | Use64BitVectors),
  NEONMAP1(vqshruns_n_s32, aarch64_neon_sqshrun, VectorRet | Use64BitVectors),
  NEONMAP1(vqsubb_s8, aarch64_neon_sqsub, Vectorize1ArgType | Use64BitVectors),
  NEONMAP1(vqsubb_u8, aarch64_neon_uqsub, Vectorize1ArgType | Use64BitVectors),
  NEONMAP1(vqsubd_s64, aarch64_neon_sqsub, Add1ArgType),
  NEONMAP1(vqsubd_u64, aarch64_neon_uqsub, Add1ArgType),
  NEONMAP1(vqsubh_s16, aarch64_neon_sqsub, Vectorize1ArgType | Use64BitVectors),
  NEONMAP1(vqsubh_u16, aarch64_neon_uqsub, Vectorize1ArgType | Use64BitVectors),
  NEONMAP1(vqsubs_s32, aarch64_neon_sqsub, Add1ArgType),
  NEONMAP1(vqsubs_u32, aarch64_neon_uqsub, Add1ArgType),
  NEONMAP1(vrecped_f64, aarch64_neon_frecpe, Add1ArgType),
  NEONMAP1(vrecpes_f32, aarch64_neon_frecpe, Add1ArgType),
  NEONMAP1(vrecpxd_f64, aarch64_neon_frecpx, Add1ArgType),
  NEONMAP1(vrecpxs_f32, aarch64_neon_frecpx, Add1ArgType),
  NEONMAP1(vrshld_s64, aarch64_neon_srshl, Add1ArgType),
  NEONMAP1(vrshld_u64, aarch64_neon_urshl, Add1ArgType),
  NEONMAP1(vrsqrted_f64, aarch64_neon_frsqrte, Add1ArgType),
  NEONMAP1(vrsqrtes_f32, aarch64_neon_frsqrte, Add1ArgType),
  NEONMAP1(vrsqrtsd_f64, aarch64_neon_frsqrts, Add1ArgType),
  NEONMAP1(vrsqrtss_f32, aarch64_neon_frsqrts, Add1ArgType),
  NEONMAP1(vsha1cq_u32, aarch64_crypto_sha1c, 0),
  NEONMAP1(vsha1h_u32, aarch64_crypto_sha1h, 0),
  NEONMAP1(vsha1mq_u32, aarch64_crypto_sha1m, 0),
  NEONMAP1(vsha1pq_u32, aarch64_crypto_sha1p, 0),
  NEONMAP1(vshld_s64, aarch64_neon_sshl, Add1ArgType),
  NEONMAP1(vshld_u64, aarch64_neon_ushl, Add1ArgType),
  NEONMAP1(vslid_n_s64, aarch64_neon_vsli, Vectorize1ArgType),
  NEONMAP1(vslid_n_u64, aarch64_neon_vsli, Vectorize1ArgType),
  NEONMAP1(vsqaddb_u8, aarch64_neon_usqadd, Vectorize1ArgType | Use64BitVectors),
  NEONMAP1(vsqaddd_u64, aarch64_neon_usqadd, Add1ArgType),
  NEONMAP1(vsqaddh_u16, aarch64_neon_usqadd, Vectorize1ArgType | Use64BitVectors),
  NEONMAP1(vsqadds_u32, aarch64_neon_usqadd, Add1ArgType),
  NEONMAP1(vsrid_n_s64, aarch64_neon_vsri, Vectorize1ArgType),
  NEONMAP1(vsrid_n_u64, aarch64_neon_vsri, Vectorize1ArgType),
  NEONMAP1(vuqaddb_s8, aarch64_neon_suqadd, Vectorize1ArgType | Use64BitVectors),
  NEONMAP1(vuqaddd_s64, aarch64_neon_suqadd, Add1ArgType),
  NEONMAP1(vuqaddh_s16, aarch64_neon_suqadd, Vectorize1ArgType | Use64BitVectors),
  NEONMAP1(vuqadds_s32, aarch64_neon_suqadd, Add1ArgType),
};

#undef NEONMAP0
#undef NEONMAP1
#undef NEONMAP2

static bool NEONSIMDIntrinsicsProvenSorted = false;

static bool AArch64SIMDIntrinsicsProvenSorted = false;
static bool AArch64SISDIntrinsicsProvenSorted = false;


static const NeonIntrinsicInfo *
findNeonIntrinsicInMap(ArrayRef<NeonIntrinsicInfo> IntrinsicMap,
                       unsigned BuiltinID, bool &MapProvenSorted) {

#ifndef NDEBUG
  if (!MapProvenSorted) {
    assert(std::is_sorted(std::begin(IntrinsicMap), std::end(IntrinsicMap)));
    MapProvenSorted = true;
  }
#endif

  const NeonIntrinsicInfo *Builtin =
      std::lower_bound(IntrinsicMap.begin(), IntrinsicMap.end(), BuiltinID);

  if (Builtin != IntrinsicMap.end() && Builtin->BuiltinID == BuiltinID)
    return Builtin;

  return nullptr;
}

Function *CodeGenFunction::LookupNeonLLVMIntrinsic(unsigned IntrinsicID,
                                                   unsigned Modifier,
                                                   llvm::Type *ArgType,
                                                   const CallExpr *E) {
  int VectorSize = 0;
  if (Modifier & Use64BitVectors)
    VectorSize = 64;
  else if (Modifier & Use128BitVectors)
    VectorSize = 128;

  // Return type.
  SmallVector<llvm::Type *, 3> Tys;
  if (Modifier & AddRetType) {
    llvm::Type *Ty = ConvertType(E->getCallReturnType(getContext()));
    if (Modifier & VectorizeRetType)
      Ty = llvm::VectorType::get(
          Ty, VectorSize ? VectorSize / Ty->getPrimitiveSizeInBits() : 1);

    Tys.push_back(Ty);
  }

  // Arguments.
  if (Modifier & VectorizeArgTypes) {
    int Elts = VectorSize ? VectorSize / ArgType->getPrimitiveSizeInBits() : 1;
    ArgType = llvm::VectorType::get(ArgType, Elts);
  }

  if (Modifier & (Add1ArgType | Add2ArgTypes))
    Tys.push_back(ArgType);

  if (Modifier & Add2ArgTypes)
    Tys.push_back(ArgType);

  if (Modifier & InventFloatType)
    Tys.push_back(FloatTy);

  return CGM.getIntrinsic(IntrinsicID, Tys);
}

static Value *EmitCommonNeonSISDBuiltinExpr(CodeGenFunction &CGF,
                                            const NeonIntrinsicInfo &SISDInfo,
                                            SmallVectorImpl<Value *> &Ops,
                                            const CallExpr *E) {
  unsigned BuiltinID = SISDInfo.BuiltinID;
  unsigned int Int = SISDInfo.LLVMIntrinsic;
  unsigned Modifier = SISDInfo.TypeModifier;
  const char *s = SISDInfo.NameHint;

  switch (BuiltinID) {
  case NEON::BI__builtin_neon_vcled_s64:
  case NEON::BI__builtin_neon_vcled_u64:
  case NEON::BI__builtin_neon_vcles_f32:
  case NEON::BI__builtin_neon_vcled_f64:
  case NEON::BI__builtin_neon_vcltd_s64:
  case NEON::BI__builtin_neon_vcltd_u64:
  case NEON::BI__builtin_neon_vclts_f32:
  case NEON::BI__builtin_neon_vcltd_f64:
  case NEON::BI__builtin_neon_vcales_f32:
  case NEON::BI__builtin_neon_vcaled_f64:
  case NEON::BI__builtin_neon_vcalts_f32:
  case NEON::BI__builtin_neon_vcaltd_f64:
    // Only one direction of comparisons actually exist, cmle is actually a cmge
    // with swapped operands. The table gives us the right intrinsic but we
    // still need to do the swap.
    std::swap(Ops[0], Ops[1]);
    break;
  }

  assert(Int && "Generic code assumes a valid intrinsic");

  // Determine the type(s) of this overloaded AArch64 intrinsic.
  const Expr *Arg = E->getArg(0);
  llvm::Type *ArgTy = CGF.ConvertType(Arg->getType());
  Function *F = CGF.LookupNeonLLVMIntrinsic(Int, Modifier, ArgTy, E);

  int j = 0;
  ConstantInt *C0 = ConstantInt::get(CGF.SizeTy, 0);
  for (Function::const_arg_iterator ai = F->arg_begin(), ae = F->arg_end();
       ai != ae; ++ai, ++j) {
    llvm::Type *ArgTy = ai->getType();
    if (Ops[j]->getType()->getPrimitiveSizeInBits() ==
             ArgTy->getPrimitiveSizeInBits())
      continue;

    assert(ArgTy->isVectorTy() && !Ops[j]->getType()->isVectorTy());
    // The constant argument to an _n_ intrinsic always has Int32Ty, so truncate
    // it before inserting.
    Ops[j] =
        CGF.Builder.CreateTruncOrBitCast(Ops[j], ArgTy->getVectorElementType());
    Ops[j] =
        CGF.Builder.CreateInsertElement(UndefValue::get(ArgTy), Ops[j], C0);
  }

  Value *Result = CGF.EmitNeonCall(F, Ops, s);
  llvm::Type *ResultType = CGF.ConvertType(E->getType());
  if (ResultType->getPrimitiveSizeInBits() <
      Result->getType()->getPrimitiveSizeInBits())
    return CGF.Builder.CreateExtractElement(Result, C0);

  return CGF.Builder.CreateBitCast(Result, ResultType, s);
}

Value *CodeGenFunction::EmitCommonNeonBuiltinExpr(
    unsigned BuiltinID, unsigned LLVMIntrinsic, unsigned AltLLVMIntrinsic,
    const char *NameHint, unsigned Modifier, const CallExpr *E,
    SmallVectorImpl<llvm::Value *> &Ops, Address PtrOp0, Address PtrOp1) {
  // Get the last argument, which specifies the vector type.
  llvm::APSInt NeonTypeConst;
  const Expr *Arg = E->getArg(E->getNumArgs() - 1);
  if (!Arg->isIntegerConstantExpr(NeonTypeConst, getContext()))
    return nullptr;

  // Determine the type of this overloaded NEON intrinsic.
  NeonTypeFlags Type(NeonTypeConst.getZExtValue());
  bool Usgn = Type.isUnsigned();
  bool Quad = Type.isQuad();

  llvm::VectorType *VTy = GetNeonType(this, Type);
  llvm::Type *Ty = VTy;
  if (!Ty)
    return nullptr;

  auto getAlignmentValue32 = [&](Address addr) -> Value* {
    return Builder.getInt32(addr.getAlignment().getQuantity());
  };

  unsigned Int = LLVMIntrinsic;
  if ((Modifier & UnsignedAlts) && !Usgn)
    Int = AltLLVMIntrinsic;

  switch (BuiltinID) {
  default: break;
  case NEON::BI__builtin_neon_vabs_v:
  case NEON::BI__builtin_neon_vabsq_v:
    if (VTy->getElementType()->isFloatingPointTy())
      return EmitNeonCall(CGM.getIntrinsic(Intrinsic::fabs, Ty), Ops, "vabs");
    return EmitNeonCall(CGM.getIntrinsic(LLVMIntrinsic, Ty), Ops, "vabs");
  case NEON::BI__builtin_neon_vaddhn_v: {
    llvm::VectorType *SrcTy =
        llvm::VectorType::getExtendedElementVectorType(VTy);

    // %sum = add <4 x i32> %lhs, %rhs
    Ops[0] = Builder.CreateBitCast(Ops[0], SrcTy);
    Ops[1] = Builder.CreateBitCast(Ops[1], SrcTy);
    Ops[0] = Builder.CreateAdd(Ops[0], Ops[1], "vaddhn");

    // %high = lshr <4 x i32> %sum, <i32 16, i32 16, i32 16, i32 16>
    Constant *ShiftAmt =
        ConstantInt::get(SrcTy, SrcTy->getScalarSizeInBits() / 2);
    Ops[0] = Builder.CreateLShr(Ops[0], ShiftAmt, "vaddhn");

    // %res = trunc <4 x i32> %high to <4 x i16>
    return Builder.CreateTrunc(Ops[0], VTy, "vaddhn");
  }
  case NEON::BI__builtin_neon_vcale_v:
  case NEON::BI__builtin_neon_vcaleq_v:
  case NEON::BI__builtin_neon_vcalt_v:
  case NEON::BI__builtin_neon_vcaltq_v:
    std::swap(Ops[0], Ops[1]);
    LLVM_FALLTHROUGH;
  case NEON::BI__builtin_neon_vcage_v:
  case NEON::BI__builtin_neon_vcageq_v:
  case NEON::BI__builtin_neon_vcagt_v:
  case NEON::BI__builtin_neon_vcagtq_v: {
    llvm::Type *VecFlt = llvm::VectorType::get(
        VTy->getScalarSizeInBits() == 32 ? FloatTy : DoubleTy,
        VTy->getNumElements());
    llvm::Type *Tys[] = { VTy, VecFlt };
    Function *F = CGM.getIntrinsic(LLVMIntrinsic, Tys);
    return EmitNeonCall(F, Ops, NameHint);
  }
  case NEON::BI__builtin_neon_vclz_v:
  case NEON::BI__builtin_neon_vclzq_v:
    // We generate target-independent intrinsic, which needs a second argument
    // for whether or not clz of zero is undefined; on ARM it isn't.
    Ops.push_back(Builder.getInt1(getTarget().isCLZForZeroUndef()));
    break;
  case NEON::BI__builtin_neon_vcvt_f32_v:
  case NEON::BI__builtin_neon_vcvtq_f32_v:
    Ops[0] = Builder.CreateBitCast(Ops[0], Ty);
    Ty = GetNeonType(this, NeonTypeFlags(NeonTypeFlags::Float32, false, Quad));
    return Usgn ? Builder.CreateUIToFP(Ops[0], Ty, "vcvt")
                : Builder.CreateSIToFP(Ops[0], Ty, "vcvt");
  case NEON::BI__builtin_neon_vcvt_n_f32_v:
  case NEON::BI__builtin_neon_vcvt_n_f64_v:
  case NEON::BI__builtin_neon_vcvtq_n_f32_v:
  case NEON::BI__builtin_neon_vcvtq_n_f64_v: {
    llvm::Type *Tys[2] = { GetFloatNeonType(this, Type), Ty };
    Int = Usgn ? LLVMIntrinsic : AltLLVMIntrinsic;
    Function *F = CGM.getIntrinsic(Int, Tys);
    return EmitNeonCall(F, Ops, "vcvt_n");
  }
  case NEON::BI__builtin_neon_vcvt_n_s32_v:
  case NEON::BI__builtin_neon_vcvt_n_u32_v:
  case NEON::BI__builtin_neon_vcvt_n_s64_v:
  case NEON::BI__builtin_neon_vcvt_n_u64_v:
  case NEON::BI__builtin_neon_vcvtq_n_s32_v:
  case NEON::BI__builtin_neon_vcvtq_n_u32_v:
  case NEON::BI__builtin_neon_vcvtq_n_s64_v:
  case NEON::BI__builtin_neon_vcvtq_n_u64_v: {
    llvm::Type *Tys[2] = { Ty, GetFloatNeonType(this, Type) };
    Function *F = CGM.getIntrinsic(LLVMIntrinsic, Tys);
    return EmitNeonCall(F, Ops, "vcvt_n");
  }
  case NEON::BI__builtin_neon_vcvt_s32_v:
  case NEON::BI__builtin_neon_vcvt_u32_v:
  case NEON::BI__builtin_neon_vcvt_s64_v:
  case NEON::BI__builtin_neon_vcvt_u64_v:
  case NEON::BI__builtin_neon_vcvtq_s32_v:
  case NEON::BI__builtin_neon_vcvtq_u32_v:
  case NEON::BI__builtin_neon_vcvtq_s64_v:
  case NEON::BI__builtin_neon_vcvtq_u64_v: {
    Ops[0] = Builder.CreateBitCast(Ops[0], GetFloatNeonType(this, Type));
    return Usgn ? Builder.CreateFPToUI(Ops[0], Ty, "vcvt")
                : Builder.CreateFPToSI(Ops[0], Ty, "vcvt");
  }
  case NEON::BI__builtin_neon_vcvta_s32_v:
  case NEON::BI__builtin_neon_vcvta_s64_v:
  case NEON::BI__builtin_neon_vcvta_u32_v:
  case NEON::BI__builtin_neon_vcvta_u64_v:
  case NEON::BI__builtin_neon_vcvtaq_s32_v:
  case NEON::BI__builtin_neon_vcvtaq_s64_v:
  case NEON::BI__builtin_neon_vcvtaq_u32_v:
  case NEON::BI__builtin_neon_vcvtaq_u64_v:
  case NEON::BI__builtin_neon_vcvtn_s32_v:
  case NEON::BI__builtin_neon_vcvtn_s64_v:
  case NEON::BI__builtin_neon_vcvtn_u32_v:
  case NEON::BI__builtin_neon_vcvtn_u64_v:
  case NEON::BI__builtin_neon_vcvtnq_s32_v:
  case NEON::BI__builtin_neon_vcvtnq_s64_v:
  case NEON::BI__builtin_neon_vcvtnq_u32_v:
  case NEON::BI__builtin_neon_vcvtnq_u64_v:
  case NEON::BI__builtin_neon_vcvtp_s32_v:
  case NEON::BI__builtin_neon_vcvtp_s64_v:
  case NEON::BI__builtin_neon_vcvtp_u32_v:
  case NEON::BI__builtin_neon_vcvtp_u64_v:
  case NEON::BI__builtin_neon_vcvtpq_s32_v:
  case NEON::BI__builtin_neon_vcvtpq_s64_v:
  case NEON::BI__builtin_neon_vcvtpq_u32_v:
  case NEON::BI__builtin_neon_vcvtpq_u64_v:
  case NEON::BI__builtin_neon_vcvtm_s32_v:
  case NEON::BI__builtin_neon_vcvtm_s64_v:
  case NEON::BI__builtin_neon_vcvtm_u32_v:
  case NEON::BI__builtin_neon_vcvtm_u64_v:
  case NEON::BI__builtin_neon_vcvtmq_s32_v:
  case NEON::BI__builtin_neon_vcvtmq_s64_v:
  case NEON::BI__builtin_neon_vcvtmq_u32_v:
  case NEON::BI__builtin_neon_vcvtmq_u64_v: {
    llvm::Type *Tys[2] = { Ty, GetFloatNeonType(this, Type) };
    return EmitNeonCall(CGM.getIntrinsic(LLVMIntrinsic, Tys), Ops, NameHint);
  }
  case NEON::BI__builtin_neon_vext_v:
  case NEON::BI__builtin_neon_vextq_v: {
    int CV = cast<ConstantInt>(Ops[2])->getSExtValue();
    SmallVector<uint32_t, 16> Indices;
    for (unsigned i = 0, e = VTy->getNumElements(); i != e; ++i)
      Indices.push_back(i+CV);

    Ops[0] = Builder.CreateBitCast(Ops[0], Ty);
    Ops[1] = Builder.CreateBitCast(Ops[1], Ty);
    return Builder.CreateShuffleVector(Ops[0], Ops[1], Indices, "vext");
  }
  case NEON::BI__builtin_neon_vfma_v:
  case NEON::BI__builtin_neon_vfmaq_v: {
    Value *F = CGM.getIntrinsic(Intrinsic::fma, Ty);
    Ops[0] = Builder.CreateBitCast(Ops[0], Ty);
    Ops[1] = Builder.CreateBitCast(Ops[1], Ty);
    Ops[2] = Builder.CreateBitCast(Ops[2], Ty);

    // NEON intrinsic puts accumulator first, unlike the LLVM fma.
    return Builder.CreateCall(F, {Ops[1], Ops[2], Ops[0]});
  }
  case NEON::BI__builtin_neon_vld1_v:
  case NEON::BI__builtin_neon_vld1q_v: {
    llvm::Type *Tys[] = {Ty, Int8PtrTy};
    Ops.push_back(getAlignmentValue32(PtrOp0));
    return EmitNeonCall(CGM.getIntrinsic(LLVMIntrinsic, Tys), Ops, "vld1");
  }
  case NEON::BI__builtin_neon_vld2_v:
  case NEON::BI__builtin_neon_vld2q_v:
  case NEON::BI__builtin_neon_vld3_v:
  case NEON::BI__builtin_neon_vld3q_v:
  case NEON::BI__builtin_neon_vld4_v:
  case NEON::BI__builtin_neon_vld4q_v: {
    llvm::Type *Tys[] = {Ty, Int8PtrTy};
    Function *F = CGM.getIntrinsic(LLVMIntrinsic, Tys);
    Value *Align = getAlignmentValue32(PtrOp1);
    Ops[1] = Builder.CreateCall(F, {Ops[1], Align}, NameHint);
    Ty = llvm::PointerType::getUnqual(Ops[1]->getType());
    Ops[0] = Builder.CreateBitCast(Ops[0], Ty);
    return Builder.CreateDefaultAlignedStore(Ops[1], Ops[0]);
  }
  case NEON::BI__builtin_neon_vld1_dup_v:
  case NEON::BI__builtin_neon_vld1q_dup_v: {
    Value *V = UndefValue::get(Ty);
    Ty = llvm::PointerType::getUnqual(VTy->getElementType());
    PtrOp0 = Builder.CreateBitCast(PtrOp0, Ty);
    LoadInst *Ld = Builder.CreateLoad(PtrOp0);
    llvm::Constant *CI = ConstantInt::get(SizeTy, 0);
    Ops[0] = Builder.CreateInsertElement(V, Ld, CI);
    return EmitNeonSplat(Ops[0], CI);
  }
  case NEON::BI__builtin_neon_vld2_lane_v:
  case NEON::BI__builtin_neon_vld2q_lane_v:
  case NEON::BI__builtin_neon_vld3_lane_v:
  case NEON::BI__builtin_neon_vld3q_lane_v:
  case NEON::BI__builtin_neon_vld4_lane_v:
  case NEON::BI__builtin_neon_vld4q_lane_v: {
    llvm::Type *Tys[] = {Ty, Int8PtrTy};
    Function *F = CGM.getIntrinsic(LLVMIntrinsic, Tys);
    for (unsigned I = 2; I < Ops.size() - 1; ++I)
      Ops[I] = Builder.CreateBitCast(Ops[I], Ty);
    Ops.push_back(getAlignmentValue32(PtrOp1));
    Ops[1] = Builder.CreateCall(F, makeArrayRef(Ops).slice(1), NameHint);
    Ty = llvm::PointerType::getUnqual(Ops[1]->getType());
    Ops[0] = Builder.CreateBitCast(Ops[0], Ty);
    return Builder.CreateDefaultAlignedStore(Ops[1], Ops[0]);
  }
  case NEON::BI__builtin_neon_vmovl_v: {
    llvm::Type *DTy =llvm::VectorType::getTruncatedElementVectorType(VTy);
    Ops[0] = Builder.CreateBitCast(Ops[0], DTy);
    if (Usgn)
      return Builder.CreateZExt(Ops[0], Ty, "vmovl");
    return Builder.CreateSExt(Ops[0], Ty, "vmovl");
  }
  case NEON::BI__builtin_neon_vmovn_v: {
    llvm::Type *QTy = llvm::VectorType::getExtendedElementVectorType(VTy);
    Ops[0] = Builder.CreateBitCast(Ops[0], QTy);
    return Builder.CreateTrunc(Ops[0], Ty, "vmovn");
  }
  case NEON::BI__builtin_neon_vmull_v:
    // FIXME: the integer vmull operations could be emitted in terms of pure
    // LLVM IR (2 exts followed by a mul). Unfortunately LLVM has a habit of
    // hoisting the exts outside loops. Until global ISel comes along that can
    // see through such movement this leads to bad CodeGen. So we need an
    // intrinsic for now.
    Int = Usgn ? Intrinsic::arm_neon_vmullu : Intrinsic::arm_neon_vmulls;
    Int = Type.isPoly() ? (unsigned)Intrinsic::arm_neon_vmullp : Int;
    return EmitNeonCall(CGM.getIntrinsic(Int, Ty), Ops, "vmull");
  case NEON::BI__builtin_neon_vpadal_v:
  case NEON::BI__builtin_neon_vpadalq_v: {
    // The source operand type has twice as many elements of half the size.
    unsigned EltBits = VTy->getElementType()->getPrimitiveSizeInBits();
    llvm::Type *EltTy =
      llvm::IntegerType::get(getLLVMContext(), EltBits / 2);
    llvm::Type *NarrowTy =
      llvm::VectorType::get(EltTy, VTy->getNumElements() * 2);
    llvm::Type *Tys[2] = { Ty, NarrowTy };
    return EmitNeonCall(CGM.getIntrinsic(Int, Tys), Ops, NameHint);
  }
  case NEON::BI__builtin_neon_vpaddl_v:
  case NEON::BI__builtin_neon_vpaddlq_v: {
    // The source operand type has twice as many elements of half the size.
    unsigned EltBits = VTy->getElementType()->getPrimitiveSizeInBits();
    llvm::Type *EltTy = llvm::IntegerType::get(getLLVMContext(), EltBits / 2);
    llvm::Type *NarrowTy =
      llvm::VectorType::get(EltTy, VTy->getNumElements() * 2);
    llvm::Type *Tys[2] = { Ty, NarrowTy };
    return EmitNeonCall(CGM.getIntrinsic(Int, Tys), Ops, "vpaddl");
  }
  case NEON::BI__builtin_neon_vqdmlal_v:
  case NEON::BI__builtin_neon_vqdmlsl_v: {
    SmallVector<Value *, 2> MulOps(Ops.begin() + 1, Ops.end());
    Ops[1] =
        EmitNeonCall(CGM.getIntrinsic(LLVMIntrinsic, Ty), MulOps, "vqdmlal");
    Ops.resize(2);
    return EmitNeonCall(CGM.getIntrinsic(AltLLVMIntrinsic, Ty), Ops, NameHint);
  }
  case NEON::BI__builtin_neon_vqshl_n_v:
  case NEON::BI__builtin_neon_vqshlq_n_v:
    return EmitNeonCall(CGM.getIntrinsic(Int, Ty), Ops, "vqshl_n",
                        1, false);
  case NEON::BI__builtin_neon_vqshlu_n_v:
  case NEON::BI__builtin_neon_vqshluq_n_v:
    return EmitNeonCall(CGM.getIntrinsic(Int, Ty), Ops, "vqshlu_n",
                        1, false);
  case NEON::BI__builtin_neon_vrecpe_v:
  case NEON::BI__builtin_neon_vrecpeq_v:
  case NEON::BI__builtin_neon_vrsqrte_v:
  case NEON::BI__builtin_neon_vrsqrteq_v:
    Int = Ty->isFPOrFPVectorTy() ? LLVMIntrinsic : AltLLVMIntrinsic;
    return EmitNeonCall(CGM.getIntrinsic(Int, Ty), Ops, NameHint);

  case NEON::BI__builtin_neon_vrshr_n_v:
  case NEON::BI__builtin_neon_vrshrq_n_v:
    return EmitNeonCall(CGM.getIntrinsic(Int, Ty), Ops, "vrshr_n",
                        1, true);
  case NEON::BI__builtin_neon_vshl_n_v:
  case NEON::BI__builtin_neon_vshlq_n_v:
    Ops[1] = EmitNeonShiftVector(Ops[1], Ty, false);
    return Builder.CreateShl(Builder.CreateBitCast(Ops[0],Ty), Ops[1],
                             "vshl_n");
  case NEON::BI__builtin_neon_vshll_n_v: {
    llvm::Type *SrcTy = llvm::VectorType::getTruncatedElementVectorType(VTy);
    Ops[0] = Builder.CreateBitCast(Ops[0], SrcTy);
    if (Usgn)
      Ops[0] = Builder.CreateZExt(Ops[0], VTy);
    else
      Ops[0] = Builder.CreateSExt(Ops[0], VTy);
    Ops[1] = EmitNeonShiftVector(Ops[1], VTy, false);
    return Builder.CreateShl(Ops[0], Ops[1], "vshll_n");
  }
  case NEON::BI__builtin_neon_vshrn_n_v: {
    llvm::Type *SrcTy = llvm::VectorType::getExtendedElementVectorType(VTy);
    Ops[0] = Builder.CreateBitCast(Ops[0], SrcTy);
    Ops[1] = EmitNeonShiftVector(Ops[1], SrcTy, false);
    if (Usgn)
      Ops[0] = Builder.CreateLShr(Ops[0], Ops[1]);
    else
      Ops[0] = Builder.CreateAShr(Ops[0], Ops[1]);
    return Builder.CreateTrunc(Ops[0], Ty, "vshrn_n");
  }
  case NEON::BI__builtin_neon_vshr_n_v:
  case NEON::BI__builtin_neon_vshrq_n_v:
    return EmitNeonRShiftImm(Ops[0], Ops[1], Ty, Usgn, "vshr_n");
  case NEON::BI__builtin_neon_vst1_v:
  case NEON::BI__builtin_neon_vst1q_v:
  case NEON::BI__builtin_neon_vst2_v:
  case NEON::BI__builtin_neon_vst2q_v:
  case NEON::BI__builtin_neon_vst3_v:
  case NEON::BI__builtin_neon_vst3q_v:
  case NEON::BI__builtin_neon_vst4_v:
  case NEON::BI__builtin_neon_vst4q_v:
  case NEON::BI__builtin_neon_vst2_lane_v:
  case NEON::BI__builtin_neon_vst2q_lane_v:
  case NEON::BI__builtin_neon_vst3_lane_v:
  case NEON::BI__builtin_neon_vst3q_lane_v:
  case NEON::BI__builtin_neon_vst4_lane_v:
  case NEON::BI__builtin_neon_vst4q_lane_v: {
    llvm::Type *Tys[] = {Int8PtrTy, Ty};
    Ops.push_back(getAlignmentValue32(PtrOp0));
    return EmitNeonCall(CGM.getIntrinsic(Int, Tys), Ops, "");
  }
  case NEON::BI__builtin_neon_vsubhn_v: {
    llvm::VectorType *SrcTy =
        llvm::VectorType::getExtendedElementVectorType(VTy);

    // %sum = add <4 x i32> %lhs, %rhs
    Ops[0] = Builder.CreateBitCast(Ops[0], SrcTy);
    Ops[1] = Builder.CreateBitCast(Ops[1], SrcTy);
    Ops[0] = Builder.CreateSub(Ops[0], Ops[1], "vsubhn");

    // %high = lshr <4 x i32> %sum, <i32 16, i32 16, i32 16, i32 16>
    Constant *ShiftAmt =
        ConstantInt::get(SrcTy, SrcTy->getScalarSizeInBits() / 2);
    Ops[0] = Builder.CreateLShr(Ops[0], ShiftAmt, "vsubhn");

    // %res = trunc <4 x i32> %high to <4 x i16>
    return Builder.CreateTrunc(Ops[0], VTy, "vsubhn");
  }
  case NEON::BI__builtin_neon_vtrn_v:
  case NEON::BI__builtin_neon_vtrnq_v: {
    Ops[0] = Builder.CreateBitCast(Ops[0], llvm::PointerType::getUnqual(Ty));
    Ops[1] = Builder.CreateBitCast(Ops[1], Ty);
    Ops[2] = Builder.CreateBitCast(Ops[2], Ty);
    Value *SV = nullptr;

    for (unsigned vi = 0; vi != 2; ++vi) {
      SmallVector<uint32_t, 16> Indices;
      for (unsigned i = 0, e = VTy->getNumElements(); i != e; i += 2) {
        Indices.push_back(i+vi);
        Indices.push_back(i+e+vi);
      }
      Value *Addr = Builder.CreateConstInBoundsGEP1_32(Ty, Ops[0], vi);
      SV = Builder.CreateShuffleVector(Ops[1], Ops[2], Indices, "vtrn");
      SV = Builder.CreateDefaultAlignedStore(SV, Addr);
    }
    return SV;
  }
  case NEON::BI__builtin_neon_vtst_v:
  case NEON::BI__builtin_neon_vtstq_v: {
    Ops[0] = Builder.CreateBitCast(Ops[0], Ty);
    Ops[1] = Builder.CreateBitCast(Ops[1], Ty);
    Ops[0] = Builder.CreateAnd(Ops[0], Ops[1]);
    Ops[0] = Builder.CreateICmp(ICmpInst::ICMP_NE, Ops[0],
                                ConstantAggregateZero::get(Ty));
    return Builder.CreateSExt(Ops[0], Ty, "vtst");
  }
  case NEON::BI__builtin_neon_vuzp_v:
  case NEON::BI__builtin_neon_vuzpq_v: {
    Ops[0] = Builder.CreateBitCast(Ops[0], llvm::PointerType::getUnqual(Ty));
    Ops[1] = Builder.CreateBitCast(Ops[1], Ty);
    Ops[2] = Builder.CreateBitCast(Ops[2], Ty);
    Value *SV = nullptr;

    for (unsigned vi = 0; vi != 2; ++vi) {
      SmallVector<uint32_t, 16> Indices;
      for (unsigned i = 0, e = VTy->getNumElements(); i != e; ++i)
        Indices.push_back(2*i+vi);

      Value *Addr = Builder.CreateConstInBoundsGEP1_32(Ty, Ops[0], vi);
      SV = Builder.CreateShuffleVector(Ops[1], Ops[2], Indices, "vuzp");
      SV = Builder.CreateDefaultAlignedStore(SV, Addr);
    }
    return SV;
  }
  case NEON::BI__builtin_neon_vzip_v:
  case NEON::BI__builtin_neon_vzipq_v: {
    Ops[0] = Builder.CreateBitCast(Ops[0], llvm::PointerType::getUnqual(Ty));
    Ops[1] = Builder.CreateBitCast(Ops[1], Ty);
    Ops[2] = Builder.CreateBitCast(Ops[2], Ty);
    Value *SV = nullptr;

    for (unsigned vi = 0; vi != 2; ++vi) {
      SmallVector<uint32_t, 16> Indices;
      for (unsigned i = 0, e = VTy->getNumElements(); i != e; i += 2) {
        Indices.push_back((i + vi*e) >> 1);
        Indices.push_back(((i + vi*e) >> 1)+e);
      }
      Value *Addr = Builder.CreateConstInBoundsGEP1_32(Ty, Ops[0], vi);
      SV = Builder.CreateShuffleVector(Ops[1], Ops[2], Indices, "vzip");
      SV = Builder.CreateDefaultAlignedStore(SV, Addr);
    }
    return SV;
  }
  }

  assert(Int && "Expected valid intrinsic number");

  // Determine the type(s) of this overloaded AArch64 intrinsic.
  Function *F = LookupNeonLLVMIntrinsic(Int, Modifier, Ty, E);

  Value *Result = EmitNeonCall(F, Ops, NameHint);
  llvm::Type *ResultType = ConvertType(E->getType());
  // AArch64 intrinsic one-element vector type cast to
  // scalar type expected by the builtin
  return Builder.CreateBitCast(Result, ResultType, NameHint);
}

Value *CodeGenFunction::EmitAArch64CompareBuiltinExpr(
    Value *Op, llvm::Type *Ty, const CmpInst::Predicate Fp,
    const CmpInst::Predicate Ip, const Twine &Name) {
  llvm::Type *OTy = Op->getType();

  // FIXME: this is utterly horrific. We should not be looking at previous
  // codegen context to find out what needs doing. Unfortunately TableGen
  // currently gives us exactly the same calls for vceqz_f32 and vceqz_s32
  // (etc).
  if (BitCastInst *BI = dyn_cast<BitCastInst>(Op))
    OTy = BI->getOperand(0)->getType();

  Op = Builder.CreateBitCast(Op, OTy);
  if (OTy->getScalarType()->isFloatingPointTy()) {
    Op = Builder.CreateFCmp(Fp, Op, Constant::getNullValue(OTy));
  } else {
    Op = Builder.CreateICmp(Ip, Op, Constant::getNullValue(OTy));
  }
  return Builder.CreateSExt(Op, Ty, Name);
}

static Value *packTBLDVectorList(CodeGenFunction &CGF, ArrayRef<Value *> Ops,
                                 Value *ExtOp, Value *IndexOp,
                                 llvm::Type *ResTy, unsigned IntID,
                                 const char *Name) {
  SmallVector<Value *, 2> TblOps;
  if (ExtOp)
    TblOps.push_back(ExtOp);

  // Build a vector containing sequential number like (0, 1, 2, ..., 15)
  SmallVector<uint32_t, 16> Indices;
  llvm::VectorType *TblTy = cast<llvm::VectorType>(Ops[0]->getType());
  for (unsigned i = 0, e = TblTy->getNumElements(); i != e; ++i) {
    Indices.push_back(2*i);
    Indices.push_back(2*i+1);
  }

  int PairPos = 0, End = Ops.size() - 1;
  while (PairPos < End) {
    TblOps.push_back(CGF.Builder.CreateShuffleVector(Ops[PairPos],
                                                     Ops[PairPos+1], Indices,
                                                     Name));
    PairPos += 2;
  }

  // If there's an odd number of 64-bit lookup table, fill the high 64-bit
  // of the 128-bit lookup table with zero.
  if (PairPos == End) {
    Value *ZeroTbl = ConstantAggregateZero::get(TblTy);
    TblOps.push_back(CGF.Builder.CreateShuffleVector(Ops[PairPos],
                                                     ZeroTbl, Indices, Name));
  }

  Function *TblF;
  TblOps.push_back(IndexOp);
  TblF = CGF.CGM.getIntrinsic(IntID, ResTy);

  return CGF.EmitNeonCall(TblF, TblOps, Name);
}

Value *CodeGenFunction::GetValueForARMHint(unsigned BuiltinID) {
  unsigned Value;
  switch (BuiltinID) {
  default:
    return nullptr;
  case ARM::BI__builtin_arm_nop:
    Value = 0;
    break;
  case ARM::BI__builtin_arm_yield:
  case ARM::BI__yield:
    Value = 1;
    break;
  case ARM::BI__builtin_arm_wfe:
  case ARM::BI__wfe:
    Value = 2;
    break;
  case ARM::BI__builtin_arm_wfi:
  case ARM::BI__wfi:
    Value = 3;
    break;
  case ARM::BI__builtin_arm_sev:
  case ARM::BI__sev:
    Value = 4;
    break;
  case ARM::BI__builtin_arm_sevl:
  case ARM::BI__sevl:
    Value = 5;
    break;
  }

  return Builder.CreateCall(CGM.getIntrinsic(Intrinsic::arm_hint),
                            llvm::ConstantInt::get(Int32Ty, Value));
}

// Generates the IR for the read/write special register builtin,
// ValueType is the type of the value that is to be written or read,
// RegisterType is the type of the register being written to or read from.
static Value *EmitSpecialRegisterBuiltin(CodeGenFunction &CGF,
                                         const CallExpr *E,
                                         llvm::Type *RegisterType,
                                         llvm::Type *ValueType,
                                         bool IsRead,
                                         StringRef SysReg = "") {
  // write and register intrinsics only support 32 and 64 bit operations.
  assert((RegisterType->isIntegerTy(32) || RegisterType->isIntegerTy(64))
          && "Unsupported size for register.");

  CodeGen::CGBuilderTy &Builder = CGF.Builder;
  CodeGen::CodeGenModule &CGM = CGF.CGM;
  LLVMContext &Context = CGM.getLLVMContext();

  if (SysReg.empty()) {
    const Expr *SysRegStrExpr = E->getArg(0)->IgnoreParenCasts();
    SysReg = cast<clang::StringLiteral>(SysRegStrExpr)->getString();
  }

  llvm::Metadata *Ops[] = { llvm::MDString::get(Context, SysReg) };
  llvm::MDNode *RegName = llvm::MDNode::get(Context, Ops);
  llvm::Value *Metadata = llvm::MetadataAsValue::get(Context, RegName);

  llvm::Type *Types[] = { RegisterType };

  bool MixedTypes = RegisterType->isIntegerTy(64) && ValueType->isIntegerTy(32);
  assert(!(RegisterType->isIntegerTy(32) && ValueType->isIntegerTy(64))
            && "Can't fit 64-bit value in 32-bit register");

  if (IsRead) {
    llvm::Value *F = CGM.getIntrinsic(llvm::Intrinsic::read_register, Types);
    llvm::Value *Call = Builder.CreateCall(F, Metadata);

    if (MixedTypes)
      // Read into 64 bit register and then truncate result to 32 bit.
      return Builder.CreateTrunc(Call, ValueType);

    if (ValueType->isPointerTy())
      // Have i32/i64 result (Call) but want to return a VoidPtrTy (i8*).
      return Builder.CreateIntToPtr(Call, ValueType);

    return Call;
  }

  llvm::Value *F = CGM.getIntrinsic(llvm::Intrinsic::write_register, Types);
  llvm::Value *ArgValue = CGF.EmitScalarExpr(E->getArg(1));
  if (MixedTypes) {
    // Extend 32 bit write value to 64 bit to pass to write.
    ArgValue = Builder.CreateZExt(ArgValue, RegisterType);
    return Builder.CreateCall(F, { Metadata, ArgValue });
  }

  if (ValueType->isPointerTy()) {
    // Have VoidPtrTy ArgValue but want to return an i32/i64.
    ArgValue = Builder.CreatePtrToInt(ArgValue, RegisterType);
    return Builder.CreateCall(F, { Metadata, ArgValue });
  }

  return Builder.CreateCall(F, { Metadata, ArgValue });
}

/// Return true if BuiltinID is an overloaded Neon intrinsic with an extra
/// argument that specifies the vector type.
static bool HasExtraNeonArgument(unsigned BuiltinID) {
  switch (BuiltinID) {
  default: break;
  case NEON::BI__builtin_neon_vget_lane_i8:
  case NEON::BI__builtin_neon_vget_lane_i16:
  case NEON::BI__builtin_neon_vget_lane_i32:
  case NEON::BI__builtin_neon_vget_lane_i64:
  case NEON::BI__builtin_neon_vget_lane_f32:
  case NEON::BI__builtin_neon_vgetq_lane_i8:
  case NEON::BI__builtin_neon_vgetq_lane_i16:
  case NEON::BI__builtin_neon_vgetq_lane_i32:
  case NEON::BI__builtin_neon_vgetq_lane_i64:
  case NEON::BI__builtin_neon_vgetq_lane_f32:
  case NEON::BI__builtin_neon_vset_lane_i8:
  case NEON::BI__builtin_neon_vset_lane_i16:
  case NEON::BI__builtin_neon_vset_lane_i32:
  case NEON::BI__builtin_neon_vset_lane_i64:
  case NEON::BI__builtin_neon_vset_lane_f32:
  case NEON::BI__builtin_neon_vsetq_lane_i8:
  case NEON::BI__builtin_neon_vsetq_lane_i16:
  case NEON::BI__builtin_neon_vsetq_lane_i32:
  case NEON::BI__builtin_neon_vsetq_lane_i64:
  case NEON::BI__builtin_neon_vsetq_lane_f32:
  case NEON::BI__builtin_neon_vsha1h_u32:
  case NEON::BI__builtin_neon_vsha1cq_u32:
  case NEON::BI__builtin_neon_vsha1pq_u32:
  case NEON::BI__builtin_neon_vsha1mq_u32:
  case ARM::BI_MoveToCoprocessor:
  case ARM::BI_MoveToCoprocessor2:
    return false;
  }
  return true;
}

Value *CodeGenFunction::EmitARMBuiltinExpr(unsigned BuiltinID,
                                           const CallExpr *E) {
  if (auto Hint = GetValueForARMHint(BuiltinID))
    return Hint;

  if (BuiltinID == ARM::BI__emit) {
    bool IsThumb = getTarget().getTriple().getArch() == llvm::Triple::thumb;
    llvm::FunctionType *FTy =
        llvm::FunctionType::get(VoidTy, /*Variadic=*/false);

    APSInt Value;
    if (!E->getArg(0)->EvaluateAsInt(Value, CGM.getContext()))
      llvm_unreachable("Sema will ensure that the parameter is constant");

    uint64_t ZExtValue = Value.zextOrTrunc(IsThumb ? 16 : 32).getZExtValue();

    llvm::InlineAsm *Emit =
        IsThumb ? InlineAsm::get(FTy, ".inst.n 0x" + utohexstr(ZExtValue), "",
                                 /*SideEffects=*/true)
                : InlineAsm::get(FTy, ".inst 0x" + utohexstr(ZExtValue), "",
                                 /*SideEffects=*/true);

    return Builder.CreateCall(Emit);
  }

  if (BuiltinID == ARM::BI__builtin_arm_dbg) {
    Value *Option = EmitScalarExpr(E->getArg(0));
    return Builder.CreateCall(CGM.getIntrinsic(Intrinsic::arm_dbg), Option);
  }

  if (BuiltinID == ARM::BI__builtin_arm_prefetch) {
    Value *Address = EmitScalarExpr(E->getArg(0));
    Value *RW      = EmitScalarExpr(E->getArg(1));
    Value *IsData  = EmitScalarExpr(E->getArg(2));

    // Locality is not supported on ARM target
    Value *Locality = llvm::ConstantInt::get(Int32Ty, 3);

    Value *F = CGM.getIntrinsic(Intrinsic::prefetch);
    return Builder.CreateCall(F, {Address, RW, Locality, IsData});
  }

  if (BuiltinID == ARM::BI__builtin_arm_rbit) {
    llvm::Value *Arg = EmitScalarExpr(E->getArg(0));
    return Builder.CreateCall(
        CGM.getIntrinsic(Intrinsic::bitreverse, Arg->getType()), Arg, "rbit");
  }

  if (BuiltinID == ARM::BI__clear_cache) {
    assert(E->getNumArgs() == 2 && "__clear_cache takes 2 arguments");
    const FunctionDecl *FD = E->getDirectCallee();
    Value *Ops[2];
    for (unsigned i = 0; i < 2; i++)
      Ops[i] = EmitScalarExpr(E->getArg(i));
    llvm::Type *Ty = CGM.getTypes().ConvertType(FD->getType());
    llvm::FunctionType *FTy = cast<llvm::FunctionType>(Ty);
    StringRef Name = FD->getName();
    return EmitNounwindRuntimeCall(CGM.CreateRuntimeFunction(FTy, Name), Ops);
  }

  if (BuiltinID == ARM::BI__builtin_arm_mcrr ||
      BuiltinID == ARM::BI__builtin_arm_mcrr2) {
    Function *F;

    switch (BuiltinID) {
    default: llvm_unreachable("unexpected builtin");
    case ARM::BI__builtin_arm_mcrr:
      F = CGM.getIntrinsic(Intrinsic::arm_mcrr);
      break;
    case ARM::BI__builtin_arm_mcrr2:
      F = CGM.getIntrinsic(Intrinsic::arm_mcrr2);
      break;
    }

    // MCRR{2} instruction has 5 operands but
    // the intrinsic has 4 because Rt and Rt2
    // are represented as a single unsigned 64
    // bit integer in the intrinsic definition
    // but internally it's represented as 2 32
    // bit integers.

    Value *Coproc = EmitScalarExpr(E->getArg(0));
    Value *Opc1 = EmitScalarExpr(E->getArg(1));
    Value *RtAndRt2 = EmitScalarExpr(E->getArg(2));
    Value *CRm = EmitScalarExpr(E->getArg(3));

    Value *C1 = llvm::ConstantInt::get(Int64Ty, 32);
    Value *Rt = Builder.CreateTruncOrBitCast(RtAndRt2, Int32Ty);
    Value *Rt2 = Builder.CreateLShr(RtAndRt2, C1);
    Rt2 = Builder.CreateTruncOrBitCast(Rt2, Int32Ty);

    return Builder.CreateCall(F, {Coproc, Opc1, Rt, Rt2, CRm});
  }

  if (BuiltinID == ARM::BI__builtin_arm_mrrc ||
      BuiltinID == ARM::BI__builtin_arm_mrrc2) {
    Function *F;

    switch (BuiltinID) {
    default: llvm_unreachable("unexpected builtin");
    case ARM::BI__builtin_arm_mrrc:
      F = CGM.getIntrinsic(Intrinsic::arm_mrrc);
      break;
    case ARM::BI__builtin_arm_mrrc2:
      F = CGM.getIntrinsic(Intrinsic::arm_mrrc2);
      break;
    }

    Value *Coproc = EmitScalarExpr(E->getArg(0));
    Value *Opc1 = EmitScalarExpr(E->getArg(1));
    Value *CRm  = EmitScalarExpr(E->getArg(2));
    Value *RtAndRt2 = Builder.CreateCall(F, {Coproc, Opc1, CRm});

    // Returns an unsigned 64 bit integer, represented
    // as two 32 bit integers.

    Value *Rt = Builder.CreateExtractValue(RtAndRt2, 1);
    Value *Rt1 = Builder.CreateExtractValue(RtAndRt2, 0);
    Rt = Builder.CreateZExt(Rt, Int64Ty);
    Rt1 = Builder.CreateZExt(Rt1, Int64Ty);

    Value *ShiftCast = llvm::ConstantInt::get(Int64Ty, 32);
    RtAndRt2 = Builder.CreateShl(Rt, ShiftCast, "shl", true);
    RtAndRt2 = Builder.CreateOr(RtAndRt2, Rt1);

    return Builder.CreateBitCast(RtAndRt2, ConvertType(E->getType()));
  }

  if (BuiltinID == ARM::BI__builtin_arm_ldrexd ||
      ((BuiltinID == ARM::BI__builtin_arm_ldrex ||
        BuiltinID == ARM::BI__builtin_arm_ldaex) &&
       getContext().getTypeSize(E->getType()) == 64) ||
      BuiltinID == ARM::BI__ldrexd) {
    Function *F;

    switch (BuiltinID) {
    default: llvm_unreachable("unexpected builtin");
    case ARM::BI__builtin_arm_ldaex:
      F = CGM.getIntrinsic(Intrinsic::arm_ldaexd);
      break;
    case ARM::BI__builtin_arm_ldrexd:
    case ARM::BI__builtin_arm_ldrex:
    case ARM::BI__ldrexd:
      F = CGM.getIntrinsic(Intrinsic::arm_ldrexd);
      break;
    }

    Value *LdPtr = EmitScalarExpr(E->getArg(0));
    Value *Val = Builder.CreateCall(F, Builder.CreateBitCast(LdPtr, Int8PtrTy),
                                    "ldrexd");

    Value *Val0 = Builder.CreateExtractValue(Val, 1);
    Value *Val1 = Builder.CreateExtractValue(Val, 0);
    Val0 = Builder.CreateZExt(Val0, Int64Ty);
    Val1 = Builder.CreateZExt(Val1, Int64Ty);

    Value *ShiftCst = llvm::ConstantInt::get(Int64Ty, 32);
    Val = Builder.CreateShl(Val0, ShiftCst, "shl", true /* nuw */);
    Val = Builder.CreateOr(Val, Val1);
    return Builder.CreateBitCast(Val, ConvertType(E->getType()));
  }

  if (BuiltinID == ARM::BI__builtin_arm_ldrex ||
      BuiltinID == ARM::BI__builtin_arm_ldaex) {
    Value *LoadAddr = EmitScalarExpr(E->getArg(0));

    QualType Ty = E->getType();
    llvm::Type *RealResTy = ConvertType(Ty);
    llvm::Type *PtrTy = llvm::IntegerType::get(
        getLLVMContext(), getContext().getTypeSize(Ty))->getPointerTo();
    LoadAddr = Builder.CreateBitCast(LoadAddr, PtrTy);

    Function *F = CGM.getIntrinsic(BuiltinID == ARM::BI__builtin_arm_ldaex
                                       ? Intrinsic::arm_ldaex
                                       : Intrinsic::arm_ldrex,
                                   PtrTy);
    Value *Val = Builder.CreateCall(F, LoadAddr, "ldrex");

    if (RealResTy->isPointerTy())
      return Builder.CreateIntToPtr(Val, RealResTy);
    else {
      llvm::Type *IntResTy = llvm::IntegerType::get(
          getLLVMContext(), CGM.getDataLayout().getTypeSizeInBits(RealResTy));
      Val = Builder.CreateTruncOrBitCast(Val, IntResTy);
      return Builder.CreateBitCast(Val, RealResTy);
    }
  }

  if (BuiltinID == ARM::BI__builtin_arm_strexd ||
      ((BuiltinID == ARM::BI__builtin_arm_stlex ||
        BuiltinID == ARM::BI__builtin_arm_strex) &&
       getContext().getTypeSize(E->getArg(0)->getType()) == 64)) {
    Function *F = CGM.getIntrinsic(BuiltinID == ARM::BI__builtin_arm_stlex
                                       ? Intrinsic::arm_stlexd
                                       : Intrinsic::arm_strexd);
    llvm::Type *STy = llvm::StructType::get(Int32Ty, Int32Ty);

    Address Tmp = CreateMemTemp(E->getArg(0)->getType());
    Value *Val = EmitScalarExpr(E->getArg(0));
    Builder.CreateStore(Val, Tmp);

    Address LdPtr = Builder.CreateBitCast(Tmp,llvm::PointerType::getUnqual(STy));
    Val = Builder.CreateLoad(LdPtr);

    Value *Arg0 = Builder.CreateExtractValue(Val, 0);
    Value *Arg1 = Builder.CreateExtractValue(Val, 1);
    Value *StPtr = Builder.CreateBitCast(EmitScalarExpr(E->getArg(1)), Int8PtrTy);
    return Builder.CreateCall(F, {Arg0, Arg1, StPtr}, "strexd");
  }

  if (BuiltinID == ARM::BI__builtin_arm_strex ||
      BuiltinID == ARM::BI__builtin_arm_stlex) {
    Value *StoreVal = EmitScalarExpr(E->getArg(0));
    Value *StoreAddr = EmitScalarExpr(E->getArg(1));

    QualType Ty = E->getArg(0)->getType();
    llvm::Type *StoreTy = llvm::IntegerType::get(getLLVMContext(),
                                                 getContext().getTypeSize(Ty));
    StoreAddr = Builder.CreateBitCast(StoreAddr, StoreTy->getPointerTo());

    if (StoreVal->getType()->isPointerTy())
      StoreVal = Builder.CreatePtrToInt(StoreVal, Int32Ty);
    else {
      llvm::Type *IntTy = llvm::IntegerType::get(
          getLLVMContext(),
          CGM.getDataLayout().getTypeSizeInBits(StoreVal->getType()));
      StoreVal = Builder.CreateBitCast(StoreVal, IntTy);
      StoreVal = Builder.CreateZExtOrBitCast(StoreVal, Int32Ty);
    }

    Function *F = CGM.getIntrinsic(BuiltinID == ARM::BI__builtin_arm_stlex
                                       ? Intrinsic::arm_stlex
                                       : Intrinsic::arm_strex,
                                   StoreAddr->getType());
    return Builder.CreateCall(F, {StoreVal, StoreAddr}, "strex");
  }

  switch (BuiltinID) {
  case ARM::BI__iso_volatile_load8:
  case ARM::BI__iso_volatile_load16:
  case ARM::BI__iso_volatile_load32:
  case ARM::BI__iso_volatile_load64: {
    Value *Ptr = EmitScalarExpr(E->getArg(0));
    QualType ElTy = E->getArg(0)->getType()->getPointeeType();
    CharUnits LoadSize = getContext().getTypeSizeInChars(ElTy);
    llvm::Type *ITy = llvm::IntegerType::get(getLLVMContext(),
                                             LoadSize.getQuantity() * 8);
    Ptr = Builder.CreateBitCast(Ptr, ITy->getPointerTo());
    llvm::LoadInst *Load =
      Builder.CreateAlignedLoad(Ptr, LoadSize);
    Load->setVolatile(true);
    return Load;
  }
  case ARM::BI__iso_volatile_store8:
  case ARM::BI__iso_volatile_store16:
  case ARM::BI__iso_volatile_store32:
  case ARM::BI__iso_volatile_store64: {
    Value *Ptr = EmitScalarExpr(E->getArg(0));
    Value *Value = EmitScalarExpr(E->getArg(1));
    QualType ElTy = E->getArg(0)->getType()->getPointeeType();
    CharUnits StoreSize = getContext().getTypeSizeInChars(ElTy);
    llvm::Type *ITy = llvm::IntegerType::get(getLLVMContext(),
                                             StoreSize.getQuantity() * 8);
    Ptr = Builder.CreateBitCast(Ptr, ITy->getPointerTo());
    llvm::StoreInst *Store =
      Builder.CreateAlignedStore(Value, Ptr,
                                 StoreSize);
    Store->setVolatile(true);
    return Store;
  }
  }

  if (BuiltinID == ARM::BI__builtin_arm_clrex) {
    Function *F = CGM.getIntrinsic(Intrinsic::arm_clrex);
    return Builder.CreateCall(F);
  }

  // CRC32
  Intrinsic::ID CRCIntrinsicID = Intrinsic::not_intrinsic;
  switch (BuiltinID) {
  case ARM::BI__builtin_arm_crc32b:
    CRCIntrinsicID = Intrinsic::arm_crc32b; break;
  case ARM::BI__builtin_arm_crc32cb:
    CRCIntrinsicID = Intrinsic::arm_crc32cb; break;
  case ARM::BI__builtin_arm_crc32h:
    CRCIntrinsicID = Intrinsic::arm_crc32h; break;
  case ARM::BI__builtin_arm_crc32ch:
    CRCIntrinsicID = Intrinsic::arm_crc32ch; break;
  case ARM::BI__builtin_arm_crc32w:
  case ARM::BI__builtin_arm_crc32d:
    CRCIntrinsicID = Intrinsic::arm_crc32w; break;
  case ARM::BI__builtin_arm_crc32cw:
  case ARM::BI__builtin_arm_crc32cd:
    CRCIntrinsicID = Intrinsic::arm_crc32cw; break;
  }

  if (CRCIntrinsicID != Intrinsic::not_intrinsic) {
    Value *Arg0 = EmitScalarExpr(E->getArg(0));
    Value *Arg1 = EmitScalarExpr(E->getArg(1));

    // crc32{c,}d intrinsics are implemnted as two calls to crc32{c,}w
    // intrinsics, hence we need different codegen for these cases.
    if (BuiltinID == ARM::BI__builtin_arm_crc32d ||
        BuiltinID == ARM::BI__builtin_arm_crc32cd) {
      Value *C1 = llvm::ConstantInt::get(Int64Ty, 32);
      Value *Arg1a = Builder.CreateTruncOrBitCast(Arg1, Int32Ty);
      Value *Arg1b = Builder.CreateLShr(Arg1, C1);
      Arg1b = Builder.CreateTruncOrBitCast(Arg1b, Int32Ty);

      Function *F = CGM.getIntrinsic(CRCIntrinsicID);
      Value *Res = Builder.CreateCall(F, {Arg0, Arg1a});
      return Builder.CreateCall(F, {Res, Arg1b});
    } else {
      Arg1 = Builder.CreateZExtOrBitCast(Arg1, Int32Ty);

      Function *F = CGM.getIntrinsic(CRCIntrinsicID);
      return Builder.CreateCall(F, {Arg0, Arg1});
    }
  }

  if (BuiltinID == ARM::BI__builtin_arm_rsr ||
      BuiltinID == ARM::BI__builtin_arm_rsr64 ||
      BuiltinID == ARM::BI__builtin_arm_rsrp ||
      BuiltinID == ARM::BI__builtin_arm_wsr ||
      BuiltinID == ARM::BI__builtin_arm_wsr64 ||
      BuiltinID == ARM::BI__builtin_arm_wsrp) {

    bool IsRead = BuiltinID == ARM::BI__builtin_arm_rsr ||
                  BuiltinID == ARM::BI__builtin_arm_rsr64 ||
                  BuiltinID == ARM::BI__builtin_arm_rsrp;

    bool IsPointerBuiltin = BuiltinID == ARM::BI__builtin_arm_rsrp ||
                            BuiltinID == ARM::BI__builtin_arm_wsrp;

    bool Is64Bit = BuiltinID == ARM::BI__builtin_arm_rsr64 ||
                   BuiltinID == ARM::BI__builtin_arm_wsr64;

    llvm::Type *ValueType;
    llvm::Type *RegisterType;
    if (IsPointerBuiltin) {
      ValueType = VoidPtrTy;
      RegisterType = Int32Ty;
    } else if (Is64Bit) {
      ValueType = RegisterType = Int64Ty;
    } else {
      ValueType = RegisterType = Int32Ty;
    }

    return EmitSpecialRegisterBuiltin(*this, E, RegisterType, ValueType, IsRead);
  }

  // Find out if any arguments are required to be integer constant
  // expressions.
  unsigned ICEArguments = 0;
  ASTContext::GetBuiltinTypeError Error;
  getContext().GetBuiltinType(BuiltinID, Error, &ICEArguments);
  assert(Error == ASTContext::GE_None && "Should not codegen an error");

  auto getAlignmentValue32 = [&](Address addr) -> Value* {
    return Builder.getInt32(addr.getAlignment().getQuantity());
  };

  Address PtrOp0 = Address::invalid();
  Address PtrOp1 = Address::invalid();
  SmallVector<Value*, 4> Ops;
  bool HasExtraArg = HasExtraNeonArgument(BuiltinID);
  unsigned NumArgs = E->getNumArgs() - (HasExtraArg ? 1 : 0);
  for (unsigned i = 0, e = NumArgs; i != e; i++) {
    if (i == 0) {
      switch (BuiltinID) {
      case NEON::BI__builtin_neon_vld1_v:
      case NEON::BI__builtin_neon_vld1q_v:
      case NEON::BI__builtin_neon_vld1q_lane_v:
      case NEON::BI__builtin_neon_vld1_lane_v:
      case NEON::BI__builtin_neon_vld1_dup_v:
      case NEON::BI__builtin_neon_vld1q_dup_v:
      case NEON::BI__builtin_neon_vst1_v:
      case NEON::BI__builtin_neon_vst1q_v:
      case NEON::BI__builtin_neon_vst1q_lane_v:
      case NEON::BI__builtin_neon_vst1_lane_v:
      case NEON::BI__builtin_neon_vst2_v:
      case NEON::BI__builtin_neon_vst2q_v:
      case NEON::BI__builtin_neon_vst2_lane_v:
      case NEON::BI__builtin_neon_vst2q_lane_v:
      case NEON::BI__builtin_neon_vst3_v:
      case NEON::BI__builtin_neon_vst3q_v:
      case NEON::BI__builtin_neon_vst3_lane_v:
      case NEON::BI__builtin_neon_vst3q_lane_v:
      case NEON::BI__builtin_neon_vst4_v:
      case NEON::BI__builtin_neon_vst4q_v:
      case NEON::BI__builtin_neon_vst4_lane_v:
      case NEON::BI__builtin_neon_vst4q_lane_v:
        // Get the alignment for the argument in addition to the value;
        // we'll use it later.
        PtrOp0 = EmitPointerWithAlignment(E->getArg(0));
        Ops.push_back(PtrOp0.getPointer());
        continue;
      }
    }
    if (i == 1) {
      switch (BuiltinID) {
      case NEON::BI__builtin_neon_vld2_v:
      case NEON::BI__builtin_neon_vld2q_v:
      case NEON::BI__builtin_neon_vld3_v:
      case NEON::BI__builtin_neon_vld3q_v:
      case NEON::BI__builtin_neon_vld4_v:
      case NEON::BI__builtin_neon_vld4q_v:
      case NEON::BI__builtin_neon_vld2_lane_v:
      case NEON::BI__builtin_neon_vld2q_lane_v:
      case NEON::BI__builtin_neon_vld3_lane_v:
      case NEON::BI__builtin_neon_vld3q_lane_v:
      case NEON::BI__builtin_neon_vld4_lane_v:
      case NEON::BI__builtin_neon_vld4q_lane_v:
      case NEON::BI__builtin_neon_vld2_dup_v:
      case NEON::BI__builtin_neon_vld3_dup_v:
      case NEON::BI__builtin_neon_vld4_dup_v:
        // Get the alignment for the argument in addition to the value;
        // we'll use it later.
        PtrOp1 = EmitPointerWithAlignment(E->getArg(1));
        Ops.push_back(PtrOp1.getPointer());
        continue;
      }
    }

    if ((ICEArguments & (1 << i)) == 0) {
      Ops.push_back(EmitScalarExpr(E->getArg(i)));
    } else {
      // If this is required to be a constant, constant fold it so that we know
      // that the generated intrinsic gets a ConstantInt.
      llvm::APSInt Result;
      bool IsConst = E->getArg(i)->isIntegerConstantExpr(Result, getContext());
      assert(IsConst && "Constant arg isn't actually constant?"); (void)IsConst;
      Ops.push_back(llvm::ConstantInt::get(getLLVMContext(), Result));
    }
  }

  switch (BuiltinID) {
  default: break;

  case NEON::BI__builtin_neon_vget_lane_i8:
  case NEON::BI__builtin_neon_vget_lane_i16:
  case NEON::BI__builtin_neon_vget_lane_i32:
  case NEON::BI__builtin_neon_vget_lane_i64:
  case NEON::BI__builtin_neon_vget_lane_f32:
  case NEON::BI__builtin_neon_vgetq_lane_i8:
  case NEON::BI__builtin_neon_vgetq_lane_i16:
  case NEON::BI__builtin_neon_vgetq_lane_i32:
  case NEON::BI__builtin_neon_vgetq_lane_i64:
  case NEON::BI__builtin_neon_vgetq_lane_f32:
    return Builder.CreateExtractElement(Ops[0], Ops[1], "vget_lane");

  case NEON::BI__builtin_neon_vset_lane_i8:
  case NEON::BI__builtin_neon_vset_lane_i16:
  case NEON::BI__builtin_neon_vset_lane_i32:
  case NEON::BI__builtin_neon_vset_lane_i64:
  case NEON::BI__builtin_neon_vset_lane_f32:
  case NEON::BI__builtin_neon_vsetq_lane_i8:
  case NEON::BI__builtin_neon_vsetq_lane_i16:
  case NEON::BI__builtin_neon_vsetq_lane_i32:
  case NEON::BI__builtin_neon_vsetq_lane_i64:
  case NEON::BI__builtin_neon_vsetq_lane_f32:
    return Builder.CreateInsertElement(Ops[1], Ops[0], Ops[2], "vset_lane");

  case NEON::BI__builtin_neon_vsha1h_u32:
    return EmitNeonCall(CGM.getIntrinsic(Intrinsic::arm_neon_sha1h), Ops,
                        "vsha1h");
  case NEON::BI__builtin_neon_vsha1cq_u32:
    return EmitNeonCall(CGM.getIntrinsic(Intrinsic::arm_neon_sha1c), Ops,
                        "vsha1h");
  case NEON::BI__builtin_neon_vsha1pq_u32:
    return EmitNeonCall(CGM.getIntrinsic(Intrinsic::arm_neon_sha1p), Ops,
                        "vsha1h");
  case NEON::BI__builtin_neon_vsha1mq_u32:
    return EmitNeonCall(CGM.getIntrinsic(Intrinsic::arm_neon_sha1m), Ops,
                        "vsha1h");

  // The ARM _MoveToCoprocessor builtins put the input register value as
  // the first argument, but the LLVM intrinsic expects it as the third one.
  case ARM::BI_MoveToCoprocessor:
  case ARM::BI_MoveToCoprocessor2: {
    Function *F = CGM.getIntrinsic(BuiltinID == ARM::BI_MoveToCoprocessor ?
                                   Intrinsic::arm_mcr : Intrinsic::arm_mcr2);
    return Builder.CreateCall(F, {Ops[1], Ops[2], Ops[0],
                                  Ops[3], Ops[4], Ops[5]});
  }
  case ARM::BI_BitScanForward:
  case ARM::BI_BitScanForward64:
    return EmitMSVCBuiltinExpr(MSVCIntrin::_BitScanForward, E);
  case ARM::BI_BitScanReverse:
  case ARM::BI_BitScanReverse64:
    return EmitMSVCBuiltinExpr(MSVCIntrin::_BitScanReverse, E);

  case ARM::BI_InterlockedAnd64:
    return EmitMSVCBuiltinExpr(MSVCIntrin::_InterlockedAnd, E);
  case ARM::BI_InterlockedExchange64:
    return EmitMSVCBuiltinExpr(MSVCIntrin::_InterlockedExchange, E);
  case ARM::BI_InterlockedExchangeAdd64:
    return EmitMSVCBuiltinExpr(MSVCIntrin::_InterlockedExchangeAdd, E);
  case ARM::BI_InterlockedExchangeSub64:
    return EmitMSVCBuiltinExpr(MSVCIntrin::_InterlockedExchangeSub, E);
  case ARM::BI_InterlockedOr64:
    return EmitMSVCBuiltinExpr(MSVCIntrin::_InterlockedOr, E);
  case ARM::BI_InterlockedXor64:
    return EmitMSVCBuiltinExpr(MSVCIntrin::_InterlockedXor, E);
  case ARM::BI_InterlockedDecrement64:
    return EmitMSVCBuiltinExpr(MSVCIntrin::_InterlockedDecrement, E);
  case ARM::BI_InterlockedIncrement64:
    return EmitMSVCBuiltinExpr(MSVCIntrin::_InterlockedIncrement, E);
  }

  // Get the last argument, which specifies the vector type.
  assert(HasExtraArg);
  llvm::APSInt Result;
  const Expr *Arg = E->getArg(E->getNumArgs()-1);
  if (!Arg->isIntegerConstantExpr(Result, getContext()))
    return nullptr;

  if (BuiltinID == ARM::BI__builtin_arm_vcvtr_f ||
      BuiltinID == ARM::BI__builtin_arm_vcvtr_d) {
    // Determine the overloaded type of this builtin.
    llvm::Type *Ty;
    if (BuiltinID == ARM::BI__builtin_arm_vcvtr_f)
      Ty = FloatTy;
    else
      Ty = DoubleTy;

    // Determine whether this is an unsigned conversion or not.
    bool usgn = Result.getZExtValue() == 1;
    unsigned Int = usgn ? Intrinsic::arm_vcvtru : Intrinsic::arm_vcvtr;

    // Call the appropriate intrinsic.
    Function *F = CGM.getIntrinsic(Int, Ty);
    return Builder.CreateCall(F, Ops, "vcvtr");
  }

  // Determine the type of this overloaded NEON intrinsic.
  NeonTypeFlags Type(Result.getZExtValue());
  bool usgn = Type.isUnsigned();
  bool rightShift = false;

  llvm::VectorType *VTy = GetNeonType(this, Type);
  llvm::Type *Ty = VTy;
  if (!Ty)
    return nullptr;

  // Many NEON builtins have identical semantics and uses in ARM and
  // AArch64. Emit these in a single function.
  auto IntrinsicMap = makeArrayRef(ARMSIMDIntrinsicMap);
  const NeonIntrinsicInfo *Builtin = findNeonIntrinsicInMap(
      IntrinsicMap, BuiltinID, NEONSIMDIntrinsicsProvenSorted);
  if (Builtin)
    return EmitCommonNeonBuiltinExpr(
        Builtin->BuiltinID, Builtin->LLVMIntrinsic, Builtin->AltLLVMIntrinsic,
        Builtin->NameHint, Builtin->TypeModifier, E, Ops, PtrOp0, PtrOp1);

  unsigned Int;
  switch (BuiltinID) {
  default: return nullptr;
  case NEON::BI__builtin_neon_vld1q_lane_v:
    // Handle 64-bit integer elements as a special case.  Use shuffles of
    // one-element vectors to avoid poor code for i64 in the backend.
    if (VTy->getElementType()->isIntegerTy(64)) {
      // Extract the other lane.
      Ops[1] = Builder.CreateBitCast(Ops[1], Ty);
      uint32_t Lane = cast<ConstantInt>(Ops[2])->getZExtValue();
      Value *SV = llvm::ConstantVector::get(ConstantInt::get(Int32Ty, 1-Lane));
      Ops[1] = Builder.CreateShuffleVector(Ops[1], Ops[1], SV);
      // Load the value as a one-element vector.
      Ty = llvm::VectorType::get(VTy->getElementType(), 1);
      llvm::Type *Tys[] = {Ty, Int8PtrTy};
      Function *F = CGM.getIntrinsic(Intrinsic::arm_neon_vld1, Tys);
      Value *Align = getAlignmentValue32(PtrOp0);
      Value *Ld = Builder.CreateCall(F, {Ops[0], Align});
      // Combine them.
      uint32_t Indices[] = {1 - Lane, Lane};
      SV = llvm::ConstantDataVector::get(getLLVMContext(), Indices);
      return Builder.CreateShuffleVector(Ops[1], Ld, SV, "vld1q_lane");
    }
    // fall through
  case NEON::BI__builtin_neon_vld1_lane_v: {
    Ops[1] = Builder.CreateBitCast(Ops[1], Ty);
    PtrOp0 = Builder.CreateElementBitCast(PtrOp0, VTy->getElementType());
    Value *Ld = Builder.CreateLoad(PtrOp0);
    return Builder.CreateInsertElement(Ops[1], Ld, Ops[2], "vld1_lane");
  }
  case NEON::BI__builtin_neon_vld2_dup_v:
  case NEON::BI__builtin_neon_vld3_dup_v:
  case NEON::BI__builtin_neon_vld4_dup_v: {
    // Handle 64-bit elements as a special-case.  There is no "dup" needed.
    if (VTy->getElementType()->getPrimitiveSizeInBits() == 64) {
      switch (BuiltinID) {
      case NEON::BI__builtin_neon_vld2_dup_v:
        Int = Intrinsic::arm_neon_vld2;
        break;
      case NEON::BI__builtin_neon_vld3_dup_v:
        Int = Intrinsic::arm_neon_vld3;
        break;
      case NEON::BI__builtin_neon_vld4_dup_v:
        Int = Intrinsic::arm_neon_vld4;
        break;
      default: llvm_unreachable("unknown vld_dup intrinsic?");
      }
      llvm::Type *Tys[] = {Ty, Int8PtrTy};
      Function *F = CGM.getIntrinsic(Int, Tys);
      llvm::Value *Align = getAlignmentValue32(PtrOp1);
      Ops[1] = Builder.CreateCall(F, {Ops[1], Align}, "vld_dup");
      Ty = llvm::PointerType::getUnqual(Ops[1]->getType());
      Ops[0] = Builder.CreateBitCast(Ops[0], Ty);
      return Builder.CreateDefaultAlignedStore(Ops[1], Ops[0]);
    }
    switch (BuiltinID) {
    case NEON::BI__builtin_neon_vld2_dup_v:
      Int = Intrinsic::arm_neon_vld2lane;
      break;
    case NEON::BI__builtin_neon_vld3_dup_v:
      Int = Intrinsic::arm_neon_vld3lane;
      break;
    case NEON::BI__builtin_neon_vld4_dup_v:
      Int = Intrinsic::arm_neon_vld4lane;
      break;
    default: llvm_unreachable("unknown vld_dup intrinsic?");
    }
    llvm::Type *Tys[] = {Ty, Int8PtrTy};
    Function *F = CGM.getIntrinsic(Int, Tys);
    llvm::StructType *STy = cast<llvm::StructType>(F->getReturnType());

    SmallVector<Value*, 6> Args;
    Args.push_back(Ops[1]);
    Args.append(STy->getNumElements(), UndefValue::get(Ty));

    llvm::Constant *CI = ConstantInt::get(Int32Ty, 0);
    Args.push_back(CI);
    Args.push_back(getAlignmentValue32(PtrOp1));

    Ops[1] = Builder.CreateCall(F, Args, "vld_dup");
    // splat lane 0 to all elts in each vector of the result.
    for (unsigned i = 0, e = STy->getNumElements(); i != e; ++i) {
      Value *Val = Builder.CreateExtractValue(Ops[1], i);
      Value *Elt = Builder.CreateBitCast(Val, Ty);
      Elt = EmitNeonSplat(Elt, CI);
      Elt = Builder.CreateBitCast(Elt, Val->getType());
      Ops[1] = Builder.CreateInsertValue(Ops[1], Elt, i);
    }
    Ty = llvm::PointerType::getUnqual(Ops[1]->getType());
    Ops[0] = Builder.CreateBitCast(Ops[0], Ty);
    return Builder.CreateDefaultAlignedStore(Ops[1], Ops[0]);
  }
  case NEON::BI__builtin_neon_vqrshrn_n_v:
    Int =
      usgn ? Intrinsic::arm_neon_vqrshiftnu : Intrinsic::arm_neon_vqrshiftns;
    return EmitNeonCall(CGM.getIntrinsic(Int, Ty), Ops, "vqrshrn_n",
                        1, true);
  case NEON::BI__builtin_neon_vqrshrun_n_v:
    return EmitNeonCall(CGM.getIntrinsic(Intrinsic::arm_neon_vqrshiftnsu, Ty),
                        Ops, "vqrshrun_n", 1, true);
  case NEON::BI__builtin_neon_vqshrn_n_v:
    Int = usgn ? Intrinsic::arm_neon_vqshiftnu : Intrinsic::arm_neon_vqshiftns;
    return EmitNeonCall(CGM.getIntrinsic(Int, Ty), Ops, "vqshrn_n",
                        1, true);
  case NEON::BI__builtin_neon_vqshrun_n_v:
    return EmitNeonCall(CGM.getIntrinsic(Intrinsic::arm_neon_vqshiftnsu, Ty),
                        Ops, "vqshrun_n", 1, true);
  case NEON::BI__builtin_neon_vrecpe_v:
  case NEON::BI__builtin_neon_vrecpeq_v:
    return EmitNeonCall(CGM.getIntrinsic(Intrinsic::arm_neon_vrecpe, Ty),
                        Ops, "vrecpe");
  case NEON::BI__builtin_neon_vrshrn_n_v:
    return EmitNeonCall(CGM.getIntrinsic(Intrinsic::arm_neon_vrshiftn, Ty),
                        Ops, "vrshrn_n", 1, true);
  case NEON::BI__builtin_neon_vrsra_n_v:
  case NEON::BI__builtin_neon_vrsraq_n_v:
    Ops[0] = Builder.CreateBitCast(Ops[0], Ty);
    Ops[1] = Builder.CreateBitCast(Ops[1], Ty);
    Ops[2] = EmitNeonShiftVector(Ops[2], Ty, true);
    Int = usgn ? Intrinsic::arm_neon_vrshiftu : Intrinsic::arm_neon_vrshifts;
    Ops[1] = Builder.CreateCall(CGM.getIntrinsic(Int, Ty), {Ops[1], Ops[2]});
    return Builder.CreateAdd(Ops[0], Ops[1], "vrsra_n");
  case NEON::BI__builtin_neon_vsri_n_v:
  case NEON::BI__builtin_neon_vsriq_n_v:
    rightShift = true;
    LLVM_FALLTHROUGH;
  case NEON::BI__builtin_neon_vsli_n_v:
  case NEON::BI__builtin_neon_vsliq_n_v:
    Ops[2] = EmitNeonShiftVector(Ops[2], Ty, rightShift);
    return EmitNeonCall(CGM.getIntrinsic(Intrinsic::arm_neon_vshiftins, Ty),
                        Ops, "vsli_n");
  case NEON::BI__builtin_neon_vsra_n_v:
  case NEON::BI__builtin_neon_vsraq_n_v:
    Ops[0] = Builder.CreateBitCast(Ops[0], Ty);
    Ops[1] = EmitNeonRShiftImm(Ops[1], Ops[2], Ty, usgn, "vsra_n");
    return Builder.CreateAdd(Ops[0], Ops[1]);
  case NEON::BI__builtin_neon_vst1q_lane_v:
    // Handle 64-bit integer elements as a special case.  Use a shuffle to get
    // a one-element vector and avoid poor code for i64 in the backend.
    if (VTy->getElementType()->isIntegerTy(64)) {
      Ops[1] = Builder.CreateBitCast(Ops[1], Ty);
      Value *SV = llvm::ConstantVector::get(cast<llvm::Constant>(Ops[2]));
      Ops[1] = Builder.CreateShuffleVector(Ops[1], Ops[1], SV);
      Ops[2] = getAlignmentValue32(PtrOp0);
      llvm::Type *Tys[] = {Int8PtrTy, Ops[1]->getType()};
      return Builder.CreateCall(CGM.getIntrinsic(Intrinsic::arm_neon_vst1,
                                                 Tys), Ops);
    }
    // fall through
  case NEON::BI__builtin_neon_vst1_lane_v: {
    Ops[1] = Builder.CreateBitCast(Ops[1], Ty);
    Ops[1] = Builder.CreateExtractElement(Ops[1], Ops[2]);
    Ty = llvm::PointerType::getUnqual(Ops[1]->getType());
    auto St = Builder.CreateStore(Ops[1], Builder.CreateBitCast(PtrOp0, Ty));
    return St;
  }
  case NEON::BI__builtin_neon_vtbl1_v:
    return EmitNeonCall(CGM.getIntrinsic(Intrinsic::arm_neon_vtbl1),
                        Ops, "vtbl1");
  case NEON::BI__builtin_neon_vtbl2_v:
    return EmitNeonCall(CGM.getIntrinsic(Intrinsic::arm_neon_vtbl2),
                        Ops, "vtbl2");
  case NEON::BI__builtin_neon_vtbl3_v:
    return EmitNeonCall(CGM.getIntrinsic(Intrinsic::arm_neon_vtbl3),
                        Ops, "vtbl3");
  case NEON::BI__builtin_neon_vtbl4_v:
    return EmitNeonCall(CGM.getIntrinsic(Intrinsic::arm_neon_vtbl4),
                        Ops, "vtbl4");
  case NEON::BI__builtin_neon_vtbx1_v:
    return EmitNeonCall(CGM.getIntrinsic(Intrinsic::arm_neon_vtbx1),
                        Ops, "vtbx1");
  case NEON::BI__builtin_neon_vtbx2_v:
    return EmitNeonCall(CGM.getIntrinsic(Intrinsic::arm_neon_vtbx2),
                        Ops, "vtbx2");
  case NEON::BI__builtin_neon_vtbx3_v:
    return EmitNeonCall(CGM.getIntrinsic(Intrinsic::arm_neon_vtbx3),
                        Ops, "vtbx3");
  case NEON::BI__builtin_neon_vtbx4_v:
    return EmitNeonCall(CGM.getIntrinsic(Intrinsic::arm_neon_vtbx4),
                        Ops, "vtbx4");
  }
}

static Value *EmitAArch64TblBuiltinExpr(CodeGenFunction &CGF, unsigned BuiltinID,
                                      const CallExpr *E,
                                      SmallVectorImpl<Value *> &Ops) {
  unsigned int Int = 0;
  const char *s = nullptr;

  switch (BuiltinID) {
  default:
    return nullptr;
  case NEON::BI__builtin_neon_vtbl1_v:
  case NEON::BI__builtin_neon_vqtbl1_v:
  case NEON::BI__builtin_neon_vqtbl1q_v:
  case NEON::BI__builtin_neon_vtbl2_v:
  case NEON::BI__builtin_neon_vqtbl2_v:
  case NEON::BI__builtin_neon_vqtbl2q_v:
  case NEON::BI__builtin_neon_vtbl3_v:
  case NEON::BI__builtin_neon_vqtbl3_v:
  case NEON::BI__builtin_neon_vqtbl3q_v:
  case NEON::BI__builtin_neon_vtbl4_v:
  case NEON::BI__builtin_neon_vqtbl4_v:
  case NEON::BI__builtin_neon_vqtbl4q_v:
    break;
  case NEON::BI__builtin_neon_vtbx1_v:
  case NEON::BI__builtin_neon_vqtbx1_v:
  case NEON::BI__builtin_neon_vqtbx1q_v:
  case NEON::BI__builtin_neon_vtbx2_v:
  case NEON::BI__builtin_neon_vqtbx2_v:
  case NEON::BI__builtin_neon_vqtbx2q_v:
  case NEON::BI__builtin_neon_vtbx3_v:
  case NEON::BI__builtin_neon_vqtbx3_v:
  case NEON::BI__builtin_neon_vqtbx3q_v:
  case NEON::BI__builtin_neon_vtbx4_v:
  case NEON::BI__builtin_neon_vqtbx4_v:
  case NEON::BI__builtin_neon_vqtbx4q_v:
    break;
  }

  assert(E->getNumArgs() >= 3);

  // Get the last argument, which specifies the vector type.
  llvm::APSInt Result;
  const Expr *Arg = E->getArg(E->getNumArgs() - 1);
  if (!Arg->isIntegerConstantExpr(Result, CGF.getContext()))
    return nullptr;

  // Determine the type of this overloaded NEON intrinsic.
  NeonTypeFlags Type(Result.getZExtValue());
  llvm::VectorType *Ty = GetNeonType(&CGF, Type);
  if (!Ty)
    return nullptr;

  CodeGen::CGBuilderTy &Builder = CGF.Builder;

  // AArch64 scalar builtins are not overloaded, they do not have an extra
  // argument that specifies the vector type, need to handle each case.
  switch (BuiltinID) {
  case NEON::BI__builtin_neon_vtbl1_v: {
    return packTBLDVectorList(CGF, makeArrayRef(Ops).slice(0, 1), nullptr,
                              Ops[1], Ty, Intrinsic::aarch64_neon_tbl1,
                              "vtbl1");
  }
  case NEON::BI__builtin_neon_vtbl2_v: {
    return packTBLDVectorList(CGF, makeArrayRef(Ops).slice(0, 2), nullptr,
                              Ops[2], Ty, Intrinsic::aarch64_neon_tbl1,
                              "vtbl1");
  }
  case NEON::BI__builtin_neon_vtbl3_v: {
    return packTBLDVectorList(CGF, makeArrayRef(Ops).slice(0, 3), nullptr,
                              Ops[3], Ty, Intrinsic::aarch64_neon_tbl2,
                              "vtbl2");
  }
  case NEON::BI__builtin_neon_vtbl4_v: {
    return packTBLDVectorList(CGF, makeArrayRef(Ops).slice(0, 4), nullptr,
                              Ops[4], Ty, Intrinsic::aarch64_neon_tbl2,
                              "vtbl2");
  }
  case NEON::BI__builtin_neon_vtbx1_v: {
    Value *TblRes =
        packTBLDVectorList(CGF, makeArrayRef(Ops).slice(1, 1), nullptr, Ops[2],
                           Ty, Intrinsic::aarch64_neon_tbl1, "vtbl1");

    llvm::Constant *EightV = ConstantInt::get(Ty, 8);
    Value *CmpRes = Builder.CreateICmp(ICmpInst::ICMP_UGE, Ops[2], EightV);
    CmpRes = Builder.CreateSExt(CmpRes, Ty);

    Value *EltsFromInput = Builder.CreateAnd(CmpRes, Ops[0]);
    Value *EltsFromTbl = Builder.CreateAnd(Builder.CreateNot(CmpRes), TblRes);
    return Builder.CreateOr(EltsFromInput, EltsFromTbl, "vtbx");
  }
  case NEON::BI__builtin_neon_vtbx2_v: {
    return packTBLDVectorList(CGF, makeArrayRef(Ops).slice(1, 2), Ops[0],
                              Ops[3], Ty, Intrinsic::aarch64_neon_tbx1,
                              "vtbx1");
  }
  case NEON::BI__builtin_neon_vtbx3_v: {
    Value *TblRes =
        packTBLDVectorList(CGF, makeArrayRef(Ops).slice(1, 3), nullptr, Ops[4],
                           Ty, Intrinsic::aarch64_neon_tbl2, "vtbl2");

    llvm::Constant *TwentyFourV = ConstantInt::get(Ty, 24);
    Value *CmpRes = Builder.CreateICmp(ICmpInst::ICMP_UGE, Ops[4],
                                           TwentyFourV);
    CmpRes = Builder.CreateSExt(CmpRes, Ty);

    Value *EltsFromInput = Builder.CreateAnd(CmpRes, Ops[0]);
    Value *EltsFromTbl = Builder.CreateAnd(Builder.CreateNot(CmpRes), TblRes);
    return Builder.CreateOr(EltsFromInput, EltsFromTbl, "vtbx");
  }
  case NEON::BI__builtin_neon_vtbx4_v: {
    return packTBLDVectorList(CGF, makeArrayRef(Ops).slice(1, 4), Ops[0],
                              Ops[5], Ty, Intrinsic::aarch64_neon_tbx2,
                              "vtbx2");
  }
  case NEON::BI__builtin_neon_vqtbl1_v:
  case NEON::BI__builtin_neon_vqtbl1q_v:
    Int = Intrinsic::aarch64_neon_tbl1; s = "vtbl1"; break;
  case NEON::BI__builtin_neon_vqtbl2_v:
  case NEON::BI__builtin_neon_vqtbl2q_v: {
    Int = Intrinsic::aarch64_neon_tbl2; s = "vtbl2"; break;
  case NEON::BI__builtin_neon_vqtbl3_v:
  case NEON::BI__builtin_neon_vqtbl3q_v:
    Int = Intrinsic::aarch64_neon_tbl3; s = "vtbl3"; break;
  case NEON::BI__builtin_neon_vqtbl4_v:
  case NEON::BI__builtin_neon_vqtbl4q_v:
    Int = Intrinsic::aarch64_neon_tbl4; s = "vtbl4"; break;
  case NEON::BI__builtin_neon_vqtbx1_v:
  case NEON::BI__builtin_neon_vqtbx1q_v:
    Int = Intrinsic::aarch64_neon_tbx1; s = "vtbx1"; break;
  case NEON::BI__builtin_neon_vqtbx2_v:
  case NEON::BI__builtin_neon_vqtbx2q_v:
    Int = Intrinsic::aarch64_neon_tbx2; s = "vtbx2"; break;
  case NEON::BI__builtin_neon_vqtbx3_v:
  case NEON::BI__builtin_neon_vqtbx3q_v:
    Int = Intrinsic::aarch64_neon_tbx3; s = "vtbx3"; break;
  case NEON::BI__builtin_neon_vqtbx4_v:
  case NEON::BI__builtin_neon_vqtbx4q_v:
    Int = Intrinsic::aarch64_neon_tbx4; s = "vtbx4"; break;
  }
  }

  if (!Int)
    return nullptr;

  Function *F = CGF.CGM.getIntrinsic(Int, Ty);
  return CGF.EmitNeonCall(F, Ops, s);
}

Value *CodeGenFunction::vectorWrapScalar16(Value *Op) {
  llvm::Type *VTy = llvm::VectorType::get(Int16Ty, 4);
  Op = Builder.CreateBitCast(Op, Int16Ty);
  Value *V = UndefValue::get(VTy);
  llvm::Constant *CI = ConstantInt::get(SizeTy, 0);
  Op = Builder.CreateInsertElement(V, Op, CI);
  return Op;
}

Value *CodeGenFunction::EmitAArch64BuiltinExpr(unsigned BuiltinID,
                                               const CallExpr *E) {
  unsigned HintID = static_cast<unsigned>(-1);
  switch (BuiltinID) {
  default: break;
  case AArch64::BI__builtin_arm_nop:
    HintID = 0;
    break;
  case AArch64::BI__builtin_arm_yield:
    HintID = 1;
    break;
  case AArch64::BI__builtin_arm_wfe:
    HintID = 2;
    break;
  case AArch64::BI__builtin_arm_wfi:
    HintID = 3;
    break;
  case AArch64::BI__builtin_arm_sev:
    HintID = 4;
    break;
  case AArch64::BI__builtin_arm_sevl:
    HintID = 5;
    break;
  }

  if (HintID != static_cast<unsigned>(-1)) {
    Function *F = CGM.getIntrinsic(Intrinsic::aarch64_hint);
    return Builder.CreateCall(F, llvm::ConstantInt::get(Int32Ty, HintID));
  }

  if (BuiltinID == AArch64::BI__builtin_arm_prefetch) {
    Value *Address         = EmitScalarExpr(E->getArg(0));
    Value *RW              = EmitScalarExpr(E->getArg(1));
    Value *CacheLevel      = EmitScalarExpr(E->getArg(2));
    Value *RetentionPolicy = EmitScalarExpr(E->getArg(3));
    Value *IsData          = EmitScalarExpr(E->getArg(4));

    Value *Locality = nullptr;
    if (cast<llvm::ConstantInt>(RetentionPolicy)->isZero()) {
      // Temporal fetch, needs to convert cache level to locality.
      Locality = llvm::ConstantInt::get(Int32Ty,
        -cast<llvm::ConstantInt>(CacheLevel)->getValue() + 3);
    } else {
      // Streaming fetch.
      Locality = llvm::ConstantInt::get(Int32Ty, 0);
    }

    // FIXME: We need AArch64 specific LLVM intrinsic if we want to specify
    // PLDL3STRM or PLDL2STRM.
    Value *F = CGM.getIntrinsic(Intrinsic::prefetch);
    return Builder.CreateCall(F, {Address, RW, Locality, IsData});
  }

  if (BuiltinID == AArch64::BI__builtin_arm_rbit) {
    assert((getContext().getTypeSize(E->getType()) == 32) &&
           "rbit of unusual size!");
    llvm::Value *Arg = EmitScalarExpr(E->getArg(0));
    return Builder.CreateCall(
        CGM.getIntrinsic(Intrinsic::bitreverse, Arg->getType()), Arg, "rbit");
  }
  if (BuiltinID == AArch64::BI__builtin_arm_rbit64) {
    assert((getContext().getTypeSize(E->getType()) == 64) &&
           "rbit of unusual size!");
    llvm::Value *Arg = EmitScalarExpr(E->getArg(0));
    return Builder.CreateCall(
        CGM.getIntrinsic(Intrinsic::bitreverse, Arg->getType()), Arg, "rbit");
  }

  if (BuiltinID == AArch64::BI__clear_cache) {
    assert(E->getNumArgs() == 2 && "__clear_cache takes 2 arguments");
    const FunctionDecl *FD = E->getDirectCallee();
    Value *Ops[2];
    for (unsigned i = 0; i < 2; i++)
      Ops[i] = EmitScalarExpr(E->getArg(i));
    llvm::Type *Ty = CGM.getTypes().ConvertType(FD->getType());
    llvm::FunctionType *FTy = cast<llvm::FunctionType>(Ty);
    StringRef Name = FD->getName();
    return EmitNounwindRuntimeCall(CGM.CreateRuntimeFunction(FTy, Name), Ops);
  }

  if ((BuiltinID == AArch64::BI__builtin_arm_ldrex ||
      BuiltinID == AArch64::BI__builtin_arm_ldaex) &&
      getContext().getTypeSize(E->getType()) == 128) {
    Function *F = CGM.getIntrinsic(BuiltinID == AArch64::BI__builtin_arm_ldaex
                                       ? Intrinsic::aarch64_ldaxp
                                       : Intrinsic::aarch64_ldxp);

    Value *LdPtr = EmitScalarExpr(E->getArg(0));
    Value *Val = Builder.CreateCall(F, Builder.CreateBitCast(LdPtr, Int8PtrTy),
                                    "ldxp");

    Value *Val0 = Builder.CreateExtractValue(Val, 1);
    Value *Val1 = Builder.CreateExtractValue(Val, 0);
    llvm::Type *Int128Ty = llvm::IntegerType::get(getLLVMContext(), 128);
    Val0 = Builder.CreateZExt(Val0, Int128Ty);
    Val1 = Builder.CreateZExt(Val1, Int128Ty);

    Value *ShiftCst = llvm::ConstantInt::get(Int128Ty, 64);
    Val = Builder.CreateShl(Val0, ShiftCst, "shl", true /* nuw */);
    Val = Builder.CreateOr(Val, Val1);
    return Builder.CreateBitCast(Val, ConvertType(E->getType()));
  } else if (BuiltinID == AArch64::BI__builtin_arm_ldrex ||
             BuiltinID == AArch64::BI__builtin_arm_ldaex) {
    Value *LoadAddr = EmitScalarExpr(E->getArg(0));

    QualType Ty = E->getType();
    llvm::Type *RealResTy = ConvertType(Ty);
    llvm::Type *PtrTy = llvm::IntegerType::get(
        getLLVMContext(), getContext().getTypeSize(Ty))->getPointerTo();
    LoadAddr = Builder.CreateBitCast(LoadAddr, PtrTy);

    Function *F = CGM.getIntrinsic(BuiltinID == AArch64::BI__builtin_arm_ldaex
                                       ? Intrinsic::aarch64_ldaxr
                                       : Intrinsic::aarch64_ldxr,
                                   PtrTy);
    Value *Val = Builder.CreateCall(F, LoadAddr, "ldxr");

    if (RealResTy->isPointerTy())
      return Builder.CreateIntToPtr(Val, RealResTy);

    llvm::Type *IntResTy = llvm::IntegerType::get(
        getLLVMContext(), CGM.getDataLayout().getTypeSizeInBits(RealResTy));
    Val = Builder.CreateTruncOrBitCast(Val, IntResTy);
    return Builder.CreateBitCast(Val, RealResTy);
  }

  if ((BuiltinID == AArch64::BI__builtin_arm_strex ||
       BuiltinID == AArch64::BI__builtin_arm_stlex) &&
      getContext().getTypeSize(E->getArg(0)->getType()) == 128) {
    Function *F = CGM.getIntrinsic(BuiltinID == AArch64::BI__builtin_arm_stlex
                                       ? Intrinsic::aarch64_stlxp
                                       : Intrinsic::aarch64_stxp);
    llvm::Type *STy = llvm::StructType::get(Int64Ty, Int64Ty);

    Address Tmp = CreateMemTemp(E->getArg(0)->getType());
    EmitAnyExprToMem(E->getArg(0), Tmp, Qualifiers(), /*init*/ true);

    Tmp = Builder.CreateBitCast(Tmp, llvm::PointerType::getUnqual(STy));
    llvm::Value *Val = Builder.CreateLoad(Tmp);

    Value *Arg0 = Builder.CreateExtractValue(Val, 0);
    Value *Arg1 = Builder.CreateExtractValue(Val, 1);
    Value *StPtr = Builder.CreateBitCast(EmitScalarExpr(E->getArg(1)),
                                         Int8PtrTy);
    return Builder.CreateCall(F, {Arg0, Arg1, StPtr}, "stxp");
  }

  if (BuiltinID == AArch64::BI__builtin_arm_strex ||
      BuiltinID == AArch64::BI__builtin_arm_stlex) {
    Value *StoreVal = EmitScalarExpr(E->getArg(0));
    Value *StoreAddr = EmitScalarExpr(E->getArg(1));

    QualType Ty = E->getArg(0)->getType();
    llvm::Type *StoreTy = llvm::IntegerType::get(getLLVMContext(),
                                                 getContext().getTypeSize(Ty));
    StoreAddr = Builder.CreateBitCast(StoreAddr, StoreTy->getPointerTo());

    if (StoreVal->getType()->isPointerTy())
      StoreVal = Builder.CreatePtrToInt(StoreVal, Int64Ty);
    else {
      llvm::Type *IntTy = llvm::IntegerType::get(
          getLLVMContext(),
          CGM.getDataLayout().getTypeSizeInBits(StoreVal->getType()));
      StoreVal = Builder.CreateBitCast(StoreVal, IntTy);
      StoreVal = Builder.CreateZExtOrBitCast(StoreVal, Int64Ty);
    }

    Function *F = CGM.getIntrinsic(BuiltinID == AArch64::BI__builtin_arm_stlex
                                       ? Intrinsic::aarch64_stlxr
                                       : Intrinsic::aarch64_stxr,
                                   StoreAddr->getType());
    return Builder.CreateCall(F, {StoreVal, StoreAddr}, "stxr");
  }

  if (BuiltinID == AArch64::BI__builtin_arm_clrex) {
    Function *F = CGM.getIntrinsic(Intrinsic::aarch64_clrex);
    return Builder.CreateCall(F);
  }

  // CRC32
  Intrinsic::ID CRCIntrinsicID = Intrinsic::not_intrinsic;
  switch (BuiltinID) {
  case AArch64::BI__builtin_arm_crc32b:
    CRCIntrinsicID = Intrinsic::aarch64_crc32b; break;
  case AArch64::BI__builtin_arm_crc32cb:
    CRCIntrinsicID = Intrinsic::aarch64_crc32cb; break;
  case AArch64::BI__builtin_arm_crc32h:
    CRCIntrinsicID = Intrinsic::aarch64_crc32h; break;
  case AArch64::BI__builtin_arm_crc32ch:
    CRCIntrinsicID = Intrinsic::aarch64_crc32ch; break;
  case AArch64::BI__builtin_arm_crc32w:
    CRCIntrinsicID = Intrinsic::aarch64_crc32w; break;
  case AArch64::BI__builtin_arm_crc32cw:
    CRCIntrinsicID = Intrinsic::aarch64_crc32cw; break;
  case AArch64::BI__builtin_arm_crc32d:
    CRCIntrinsicID = Intrinsic::aarch64_crc32x; break;
  case AArch64::BI__builtin_arm_crc32cd:
    CRCIntrinsicID = Intrinsic::aarch64_crc32cx; break;
  }

  if (CRCIntrinsicID != Intrinsic::not_intrinsic) {
    Value *Arg0 = EmitScalarExpr(E->getArg(0));
    Value *Arg1 = EmitScalarExpr(E->getArg(1));
    Function *F = CGM.getIntrinsic(CRCIntrinsicID);

    llvm::Type *DataTy = F->getFunctionType()->getParamType(1);
    Arg1 = Builder.CreateZExtOrBitCast(Arg1, DataTy);

    return Builder.CreateCall(F, {Arg0, Arg1});
  }

  if (BuiltinID == AArch64::BI__builtin_arm_rsr ||
      BuiltinID == AArch64::BI__builtin_arm_rsr64 ||
      BuiltinID == AArch64::BI__builtin_arm_rsrp ||
      BuiltinID == AArch64::BI__builtin_arm_wsr ||
      BuiltinID == AArch64::BI__builtin_arm_wsr64 ||
      BuiltinID == AArch64::BI__builtin_arm_wsrp) {

    bool IsRead = BuiltinID == AArch64::BI__builtin_arm_rsr ||
                  BuiltinID == AArch64::BI__builtin_arm_rsr64 ||
                  BuiltinID == AArch64::BI__builtin_arm_rsrp;

    bool IsPointerBuiltin = BuiltinID == AArch64::BI__builtin_arm_rsrp ||
                            BuiltinID == AArch64::BI__builtin_arm_wsrp;

    bool Is64Bit = BuiltinID != AArch64::BI__builtin_arm_rsr &&
                   BuiltinID != AArch64::BI__builtin_arm_wsr;

    llvm::Type *ValueType;
    llvm::Type *RegisterType = Int64Ty;
    if (IsPointerBuiltin) {
      ValueType = VoidPtrTy;
    } else if (Is64Bit) {
      ValueType = Int64Ty;
    } else {
      ValueType = Int32Ty;
    }

    return EmitSpecialRegisterBuiltin(*this, E, RegisterType, ValueType, IsRead);
  }

  // Find out if any arguments are required to be integer constant
  // expressions.
  unsigned ICEArguments = 0;
  ASTContext::GetBuiltinTypeError Error;
  getContext().GetBuiltinType(BuiltinID, Error, &ICEArguments);
  assert(Error == ASTContext::GE_None && "Should not codegen an error");

  llvm::SmallVector<Value*, 4> Ops;
  for (unsigned i = 0, e = E->getNumArgs() - 1; i != e; i++) {
    if ((ICEArguments & (1 << i)) == 0) {
      Ops.push_back(EmitScalarExpr(E->getArg(i)));
    } else {
      // If this is required to be a constant, constant fold it so that we know
      // that the generated intrinsic gets a ConstantInt.
      llvm::APSInt Result;
      bool IsConst = E->getArg(i)->isIntegerConstantExpr(Result, getContext());
      assert(IsConst && "Constant arg isn't actually constant?");
      (void)IsConst;
      Ops.push_back(llvm::ConstantInt::get(getLLVMContext(), Result));
    }
  }

  auto SISDMap = makeArrayRef(AArch64SISDIntrinsicMap);
  const NeonIntrinsicInfo *Builtin = findNeonIntrinsicInMap(
      SISDMap, BuiltinID, AArch64SISDIntrinsicsProvenSorted);

  if (Builtin) {
    Ops.push_back(EmitScalarExpr(E->getArg(E->getNumArgs() - 1)));
    Value *Result = EmitCommonNeonSISDBuiltinExpr(*this, *Builtin, Ops, E);
    assert(Result && "SISD intrinsic should have been handled");
    return Result;
  }

  llvm::APSInt Result;
  const Expr *Arg = E->getArg(E->getNumArgs()-1);
  NeonTypeFlags Type(0);
  if (Arg->isIntegerConstantExpr(Result, getContext()))
    // Determine the type of this overloaded NEON intrinsic.
    Type = NeonTypeFlags(Result.getZExtValue());

  bool usgn = Type.isUnsigned();
  bool quad = Type.isQuad();

  // Handle non-overloaded intrinsics first.
  switch (BuiltinID) {
  default: break;
  case NEON::BI__builtin_neon_vldrq_p128: {
    llvm::Type *Int128Ty = llvm::Type::getIntNTy(getLLVMContext(), 128);
    llvm::Type *Int128PTy = llvm::PointerType::get(Int128Ty, 0);
    Value *Ptr = Builder.CreateBitCast(EmitScalarExpr(E->getArg(0)), Int128PTy);
    return Builder.CreateAlignedLoad(Int128Ty, Ptr,
                                     CharUnits::fromQuantity(16));
  }
  case NEON::BI__builtin_neon_vstrq_p128: {
    llvm::Type *Int128PTy = llvm::Type::getIntNPtrTy(getLLVMContext(), 128);
    Value *Ptr = Builder.CreateBitCast(Ops[0], Int128PTy);
    return Builder.CreateDefaultAlignedStore(EmitScalarExpr(E->getArg(1)), Ptr);
  }
  case NEON::BI__builtin_neon_vcvts_u32_f32:
  case NEON::BI__builtin_neon_vcvtd_u64_f64:
    usgn = true;
    // FALL THROUGH
  case NEON::BI__builtin_neon_vcvts_s32_f32:
  case NEON::BI__builtin_neon_vcvtd_s64_f64: {
    Ops.push_back(EmitScalarExpr(E->getArg(0)));
    bool Is64 = Ops[0]->getType()->getPrimitiveSizeInBits() == 64;
    llvm::Type *InTy = Is64 ? Int64Ty : Int32Ty;
    llvm::Type *FTy = Is64 ? DoubleTy : FloatTy;
    Ops[0] = Builder.CreateBitCast(Ops[0], FTy);
    if (usgn)
      return Builder.CreateFPToUI(Ops[0], InTy);
    return Builder.CreateFPToSI(Ops[0], InTy);
  }
  case NEON::BI__builtin_neon_vcvts_f32_u32:
  case NEON::BI__builtin_neon_vcvtd_f64_u64:
    usgn = true;
    // FALL THROUGH
  case NEON::BI__builtin_neon_vcvts_f32_s32:
  case NEON::BI__builtin_neon_vcvtd_f64_s64: {
    Ops.push_back(EmitScalarExpr(E->getArg(0)));
    bool Is64 = Ops[0]->getType()->getPrimitiveSizeInBits() == 64;
    llvm::Type *InTy = Is64 ? Int64Ty : Int32Ty;
    llvm::Type *FTy = Is64 ? DoubleTy : FloatTy;
    Ops[0] = Builder.CreateBitCast(Ops[0], InTy);
    if (usgn)
      return Builder.CreateUIToFP(Ops[0], FTy);
    return Builder.CreateSIToFP(Ops[0], FTy);
  }
  case NEON::BI__builtin_neon_vpaddd_s64: {
    llvm::Type *Ty = llvm::VectorType::get(Int64Ty, 2);
    Value *Vec = EmitScalarExpr(E->getArg(0));
    // The vector is v2f64, so make sure it's bitcast to that.
    Vec = Builder.CreateBitCast(Vec, Ty, "v2i64");
    llvm::Value *Idx0 = llvm::ConstantInt::get(SizeTy, 0);
    llvm::Value *Idx1 = llvm::ConstantInt::get(SizeTy, 1);
    Value *Op0 = Builder.CreateExtractElement(Vec, Idx0, "lane0");
    Value *Op1 = Builder.CreateExtractElement(Vec, Idx1, "lane1");
    // Pairwise addition of a v2f64 into a scalar f64.
    return Builder.CreateAdd(Op0, Op1, "vpaddd");
  }
  case NEON::BI__builtin_neon_vpaddd_f64: {
    llvm::Type *Ty =
      llvm::VectorType::get(DoubleTy, 2);
    Value *Vec = EmitScalarExpr(E->getArg(0));
    // The vector is v2f64, so make sure it's bitcast to that.
    Vec = Builder.CreateBitCast(Vec, Ty, "v2f64");
    llvm::Value *Idx0 = llvm::ConstantInt::get(SizeTy, 0);
    llvm::Value *Idx1 = llvm::ConstantInt::get(SizeTy, 1);
    Value *Op0 = Builder.CreateExtractElement(Vec, Idx0, "lane0");
    Value *Op1 = Builder.CreateExtractElement(Vec, Idx1, "lane1");
    // Pairwise addition of a v2f64 into a scalar f64.
    return Builder.CreateFAdd(Op0, Op1, "vpaddd");
  }
  case NEON::BI__builtin_neon_vpadds_f32: {
    llvm::Type *Ty =
      llvm::VectorType::get(FloatTy, 2);
    Value *Vec = EmitScalarExpr(E->getArg(0));
    // The vector is v2f32, so make sure it's bitcast to that.
    Vec = Builder.CreateBitCast(Vec, Ty, "v2f32");
    llvm::Value *Idx0 = llvm::ConstantInt::get(SizeTy, 0);
    llvm::Value *Idx1 = llvm::ConstantInt::get(SizeTy, 1);
    Value *Op0 = Builder.CreateExtractElement(Vec, Idx0, "lane0");
    Value *Op1 = Builder.CreateExtractElement(Vec, Idx1, "lane1");
    // Pairwise addition of a v2f32 into a scalar f32.
    return Builder.CreateFAdd(Op0, Op1, "vpaddd");
  }
  case NEON::BI__builtin_neon_vceqzd_s64:
  case NEON::BI__builtin_neon_vceqzd_f64:
  case NEON::BI__builtin_neon_vceqzs_f32:
    Ops.push_back(EmitScalarExpr(E->getArg(0)));
    return EmitAArch64CompareBuiltinExpr(
        Ops[0], ConvertType(E->getCallReturnType(getContext())),
        ICmpInst::FCMP_OEQ, ICmpInst::ICMP_EQ, "vceqz");
  case NEON::BI__builtin_neon_vcgezd_s64:
  case NEON::BI__builtin_neon_vcgezd_f64:
  case NEON::BI__builtin_neon_vcgezs_f32:
    Ops.push_back(EmitScalarExpr(E->getArg(0)));
    return EmitAArch64CompareBuiltinExpr(
        Ops[0], ConvertType(E->getCallReturnType(getContext())),
        ICmpInst::FCMP_OGE, ICmpInst::ICMP_SGE, "vcgez");
  case NEON::BI__builtin_neon_vclezd_s64:
  case NEON::BI__builtin_neon_vclezd_f64:
  case NEON::BI__builtin_neon_vclezs_f32:
    Ops.push_back(EmitScalarExpr(E->getArg(0)));
    return EmitAArch64CompareBuiltinExpr(
        Ops[0], ConvertType(E->getCallReturnType(getContext())),
        ICmpInst::FCMP_OLE, ICmpInst::ICMP_SLE, "vclez");
  case NEON::BI__builtin_neon_vcgtzd_s64:
  case NEON::BI__builtin_neon_vcgtzd_f64:
  case NEON::BI__builtin_neon_vcgtzs_f32:
    Ops.push_back(EmitScalarExpr(E->getArg(0)));
    return EmitAArch64CompareBuiltinExpr(
        Ops[0], ConvertType(E->getCallReturnType(getContext())),
        ICmpInst::FCMP_OGT, ICmpInst::ICMP_SGT, "vcgtz");
  case NEON::BI__builtin_neon_vcltzd_s64:
  case NEON::BI__builtin_neon_vcltzd_f64:
  case NEON::BI__builtin_neon_vcltzs_f32:
    Ops.push_back(EmitScalarExpr(E->getArg(0)));
    return EmitAArch64CompareBuiltinExpr(
        Ops[0], ConvertType(E->getCallReturnType(getContext())),
        ICmpInst::FCMP_OLT, ICmpInst::ICMP_SLT, "vcltz");

  case NEON::BI__builtin_neon_vceqzd_u64: {
    Ops.push_back(EmitScalarExpr(E->getArg(0)));
    Ops[0] = Builder.CreateBitCast(Ops[0], Int64Ty);
    Ops[0] =
        Builder.CreateICmpEQ(Ops[0], llvm::Constant::getNullValue(Int64Ty));
    return Builder.CreateSExt(Ops[0], Int64Ty, "vceqzd");
  }
  case NEON::BI__builtin_neon_vceqd_f64:
  case NEON::BI__builtin_neon_vcled_f64:
  case NEON::BI__builtin_neon_vcltd_f64:
  case NEON::BI__builtin_neon_vcged_f64:
  case NEON::BI__builtin_neon_vcgtd_f64: {
    llvm::CmpInst::Predicate P;
    switch (BuiltinID) {
    default: llvm_unreachable("missing builtin ID in switch!");
    case NEON::BI__builtin_neon_vceqd_f64: P = llvm::FCmpInst::FCMP_OEQ; break;
    case NEON::BI__builtin_neon_vcled_f64: P = llvm::FCmpInst::FCMP_OLE; break;
    case NEON::BI__builtin_neon_vcltd_f64: P = llvm::FCmpInst::FCMP_OLT; break;
    case NEON::BI__builtin_neon_vcged_f64: P = llvm::FCmpInst::FCMP_OGE; break;
    case NEON::BI__builtin_neon_vcgtd_f64: P = llvm::FCmpInst::FCMP_OGT; break;
    }
    Ops.push_back(EmitScalarExpr(E->getArg(1)));
    Ops[0] = Builder.CreateBitCast(Ops[0], DoubleTy);
    Ops[1] = Builder.CreateBitCast(Ops[1], DoubleTy);
    Ops[0] = Builder.CreateFCmp(P, Ops[0], Ops[1]);
    return Builder.CreateSExt(Ops[0], Int64Ty, "vcmpd");
  }
  case NEON::BI__builtin_neon_vceqs_f32:
  case NEON::BI__builtin_neon_vcles_f32:
  case NEON::BI__builtin_neon_vclts_f32:
  case NEON::BI__builtin_neon_vcges_f32:
  case NEON::BI__builtin_neon_vcgts_f32: {
    llvm::CmpInst::Predicate P;
    switch (BuiltinID) {
    default: llvm_unreachable("missing builtin ID in switch!");
    case NEON::BI__builtin_neon_vceqs_f32: P = llvm::FCmpInst::FCMP_OEQ; break;
    case NEON::BI__builtin_neon_vcles_f32: P = llvm::FCmpInst::FCMP_OLE; break;
    case NEON::BI__builtin_neon_vclts_f32: P = llvm::FCmpInst::FCMP_OLT; break;
    case NEON::BI__builtin_neon_vcges_f32: P = llvm::FCmpInst::FCMP_OGE; break;
    case NEON::BI__builtin_neon_vcgts_f32: P = llvm::FCmpInst::FCMP_OGT; break;
    }
    Ops.push_back(EmitScalarExpr(E->getArg(1)));
    Ops[0] = Builder.CreateBitCast(Ops[0], FloatTy);
    Ops[1] = Builder.CreateBitCast(Ops[1], FloatTy);
    Ops[0] = Builder.CreateFCmp(P, Ops[0], Ops[1]);
    return Builder.CreateSExt(Ops[0], Int32Ty, "vcmpd");
  }
  case NEON::BI__builtin_neon_vceqd_s64:
  case NEON::BI__builtin_neon_vceqd_u64:
  case NEON::BI__builtin_neon_vcgtd_s64:
  case NEON::BI__builtin_neon_vcgtd_u64:
  case NEON::BI__builtin_neon_vcltd_s64:
  case NEON::BI__builtin_neon_vcltd_u64:
  case NEON::BI__builtin_neon_vcged_u64:
  case NEON::BI__builtin_neon_vcged_s64:
  case NEON::BI__builtin_neon_vcled_u64:
  case NEON::BI__builtin_neon_vcled_s64: {
    llvm::CmpInst::Predicate P;
    switch (BuiltinID) {
    default: llvm_unreachable("missing builtin ID in switch!");
    case NEON::BI__builtin_neon_vceqd_s64:
    case NEON::BI__builtin_neon_vceqd_u64:P = llvm::ICmpInst::ICMP_EQ;break;
    case NEON::BI__builtin_neon_vcgtd_s64:P = llvm::ICmpInst::ICMP_SGT;break;
    case NEON::BI__builtin_neon_vcgtd_u64:P = llvm::ICmpInst::ICMP_UGT;break;
    case NEON::BI__builtin_neon_vcltd_s64:P = llvm::ICmpInst::ICMP_SLT;break;
    case NEON::BI__builtin_neon_vcltd_u64:P = llvm::ICmpInst::ICMP_ULT;break;
    case NEON::BI__builtin_neon_vcged_u64:P = llvm::ICmpInst::ICMP_UGE;break;
    case NEON::BI__builtin_neon_vcged_s64:P = llvm::ICmpInst::ICMP_SGE;break;
    case NEON::BI__builtin_neon_vcled_u64:P = llvm::ICmpInst::ICMP_ULE;break;
    case NEON::BI__builtin_neon_vcled_s64:P = llvm::ICmpInst::ICMP_SLE;break;
    }
    Ops.push_back(EmitScalarExpr(E->getArg(1)));
    Ops[0] = Builder.CreateBitCast(Ops[0], Int64Ty);
    Ops[1] = Builder.CreateBitCast(Ops[1], Int64Ty);
    Ops[0] = Builder.CreateICmp(P, Ops[0], Ops[1]);
    return Builder.CreateSExt(Ops[0], Int64Ty, "vceqd");
  }
  case NEON::BI__builtin_neon_vtstd_s64:
  case NEON::BI__builtin_neon_vtstd_u64: {
    Ops.push_back(EmitScalarExpr(E->getArg(1)));
    Ops[0] = Builder.CreateBitCast(Ops[0], Int64Ty);
    Ops[1] = Builder.CreateBitCast(Ops[1], Int64Ty);
    Ops[0] = Builder.CreateAnd(Ops[0], Ops[1]);
    Ops[0] = Builder.CreateICmp(ICmpInst::ICMP_NE, Ops[0],
                                llvm::Constant::getNullValue(Int64Ty));
    return Builder.CreateSExt(Ops[0], Int64Ty, "vtstd");
  }
  case NEON::BI__builtin_neon_vset_lane_i8:
  case NEON::BI__builtin_neon_vset_lane_i16:
  case NEON::BI__builtin_neon_vset_lane_i32:
  case NEON::BI__builtin_neon_vset_lane_i64:
  case NEON::BI__builtin_neon_vset_lane_f32:
  case NEON::BI__builtin_neon_vsetq_lane_i8:
  case NEON::BI__builtin_neon_vsetq_lane_i16:
  case NEON::BI__builtin_neon_vsetq_lane_i32:
  case NEON::BI__builtin_neon_vsetq_lane_i64:
  case NEON::BI__builtin_neon_vsetq_lane_f32:
    Ops.push_back(EmitScalarExpr(E->getArg(2)));
    return Builder.CreateInsertElement(Ops[1], Ops[0], Ops[2], "vset_lane");
  case NEON::BI__builtin_neon_vset_lane_f64:
    // The vector type needs a cast for the v1f64 variant.
    Ops[1] = Builder.CreateBitCast(Ops[1],
                                   llvm::VectorType::get(DoubleTy, 1));
    Ops.push_back(EmitScalarExpr(E->getArg(2)));
    return Builder.CreateInsertElement(Ops[1], Ops[0], Ops[2], "vset_lane");
  case NEON::BI__builtin_neon_vsetq_lane_f64:
    // The vector type needs a cast for the v2f64 variant.
    Ops[1] = Builder.CreateBitCast(Ops[1],
        llvm::VectorType::get(DoubleTy, 2));
    Ops.push_back(EmitScalarExpr(E->getArg(2)));
    return Builder.CreateInsertElement(Ops[1], Ops[0], Ops[2], "vset_lane");

  case NEON::BI__builtin_neon_vget_lane_i8:
  case NEON::BI__builtin_neon_vdupb_lane_i8:
    Ops[0] = Builder.CreateBitCast(Ops[0], llvm::VectorType::get(Int8Ty, 8));
    return Builder.CreateExtractElement(Ops[0], EmitScalarExpr(E->getArg(1)),
                                        "vget_lane");
  case NEON::BI__builtin_neon_vgetq_lane_i8:
  case NEON::BI__builtin_neon_vdupb_laneq_i8:
    Ops[0] = Builder.CreateBitCast(Ops[0], llvm::VectorType::get(Int8Ty, 16));
    return Builder.CreateExtractElement(Ops[0], EmitScalarExpr(E->getArg(1)),
                                        "vgetq_lane");
  case NEON::BI__builtin_neon_vget_lane_i16:
  case NEON::BI__builtin_neon_vduph_lane_i16:
    Ops[0] = Builder.CreateBitCast(Ops[0], llvm::VectorType::get(Int16Ty, 4));
    return Builder.CreateExtractElement(Ops[0], EmitScalarExpr(E->getArg(1)),
                                        "vget_lane");
  case NEON::BI__builtin_neon_vgetq_lane_i16:
  case NEON::BI__builtin_neon_vduph_laneq_i16:
    Ops[0] = Builder.CreateBitCast(Ops[0], llvm::VectorType::get(Int16Ty, 8));
    return Builder.CreateExtractElement(Ops[0], EmitScalarExpr(E->getArg(1)),
                                        "vgetq_lane");
  case NEON::BI__builtin_neon_vget_lane_i32:
  case NEON::BI__builtin_neon_vdups_lane_i32:
    Ops[0] = Builder.CreateBitCast(Ops[0], llvm::VectorType::get(Int32Ty, 2));
    return Builder.CreateExtractElement(Ops[0], EmitScalarExpr(E->getArg(1)),
                                        "vget_lane");
  case NEON::BI__builtin_neon_vdups_lane_f32:
    Ops[0] = Builder.CreateBitCast(Ops[0],
        llvm::VectorType::get(FloatTy, 2));
    return Builder.CreateExtractElement(Ops[0], EmitScalarExpr(E->getArg(1)),
                                        "vdups_lane");
  case NEON::BI__builtin_neon_vgetq_lane_i32:
  case NEON::BI__builtin_neon_vdups_laneq_i32:
    Ops[0] = Builder.CreateBitCast(Ops[0], llvm::VectorType::get(Int32Ty, 4));
    return Builder.CreateExtractElement(Ops[0], EmitScalarExpr(E->getArg(1)),
                                        "vgetq_lane");
  case NEON::BI__builtin_neon_vget_lane_i64:
  case NEON::BI__builtin_neon_vdupd_lane_i64:
    Ops[0] = Builder.CreateBitCast(Ops[0], llvm::VectorType::get(Int64Ty, 1));
    return Builder.CreateExtractElement(Ops[0], EmitScalarExpr(E->getArg(1)),
                                        "vget_lane");
  case NEON::BI__builtin_neon_vdupd_lane_f64:
    Ops[0] = Builder.CreateBitCast(Ops[0],
        llvm::VectorType::get(DoubleTy, 1));
    return Builder.CreateExtractElement(Ops[0], EmitScalarExpr(E->getArg(1)),
                                        "vdupd_lane");
  case NEON::BI__builtin_neon_vgetq_lane_i64:
  case NEON::BI__builtin_neon_vdupd_laneq_i64:
    Ops[0] = Builder.CreateBitCast(Ops[0], llvm::VectorType::get(Int64Ty, 2));
    return Builder.CreateExtractElement(Ops[0], EmitScalarExpr(E->getArg(1)),
                                        "vgetq_lane");
  case NEON::BI__builtin_neon_vget_lane_f32:
    Ops[0] = Builder.CreateBitCast(Ops[0],
        llvm::VectorType::get(FloatTy, 2));
    return Builder.CreateExtractElement(Ops[0], EmitScalarExpr(E->getArg(1)),
                                        "vget_lane");
  case NEON::BI__builtin_neon_vget_lane_f64:
    Ops[0] = Builder.CreateBitCast(Ops[0],
        llvm::VectorType::get(DoubleTy, 1));
    return Builder.CreateExtractElement(Ops[0], EmitScalarExpr(E->getArg(1)),
                                        "vget_lane");
  case NEON::BI__builtin_neon_vgetq_lane_f32:
  case NEON::BI__builtin_neon_vdups_laneq_f32:
    Ops[0] = Builder.CreateBitCast(Ops[0],
        llvm::VectorType::get(FloatTy, 4));
    return Builder.CreateExtractElement(Ops[0], EmitScalarExpr(E->getArg(1)),
                                        "vgetq_lane");
  case NEON::BI__builtin_neon_vgetq_lane_f64:
  case NEON::BI__builtin_neon_vdupd_laneq_f64:
    Ops[0] = Builder.CreateBitCast(Ops[0],
        llvm::VectorType::get(DoubleTy, 2));
    return Builder.CreateExtractElement(Ops[0], EmitScalarExpr(E->getArg(1)),
                                        "vgetq_lane");
  case NEON::BI__builtin_neon_vaddd_s64:
  case NEON::BI__builtin_neon_vaddd_u64:
    return Builder.CreateAdd(Ops[0], EmitScalarExpr(E->getArg(1)), "vaddd");
  case NEON::BI__builtin_neon_vsubd_s64:
  case NEON::BI__builtin_neon_vsubd_u64:
    return Builder.CreateSub(Ops[0], EmitScalarExpr(E->getArg(1)), "vsubd");
  case NEON::BI__builtin_neon_vqdmlalh_s16:
  case NEON::BI__builtin_neon_vqdmlslh_s16: {
    SmallVector<Value *, 2> ProductOps;
    ProductOps.push_back(vectorWrapScalar16(Ops[1]));
    ProductOps.push_back(vectorWrapScalar16(EmitScalarExpr(E->getArg(2))));
    llvm::Type *VTy = llvm::VectorType::get(Int32Ty, 4);
    Ops[1] = EmitNeonCall(CGM.getIntrinsic(Intrinsic::aarch64_neon_sqdmull, VTy),
                          ProductOps, "vqdmlXl");
    Constant *CI = ConstantInt::get(SizeTy, 0);
    Ops[1] = Builder.CreateExtractElement(Ops[1], CI, "lane0");

    unsigned AccumInt = BuiltinID == NEON::BI__builtin_neon_vqdmlalh_s16
                                        ? Intrinsic::aarch64_neon_sqadd
                                        : Intrinsic::aarch64_neon_sqsub;
    return EmitNeonCall(CGM.getIntrinsic(AccumInt, Int32Ty), Ops, "vqdmlXl");
  }
  case NEON::BI__builtin_neon_vqshlud_n_s64: {
    Ops.push_back(EmitScalarExpr(E->getArg(1)));
    Ops[1] = Builder.CreateZExt(Ops[1], Int64Ty);
    return EmitNeonCall(CGM.getIntrinsic(Intrinsic::aarch64_neon_sqshlu, Int64Ty),
                        Ops, "vqshlu_n");
  }
  case NEON::BI__builtin_neon_vqshld_n_u64:
  case NEON::BI__builtin_neon_vqshld_n_s64: {
    unsigned Int = BuiltinID == NEON::BI__builtin_neon_vqshld_n_u64
                                   ? Intrinsic::aarch64_neon_uqshl
                                   : Intrinsic::aarch64_neon_sqshl;
    Ops.push_back(EmitScalarExpr(E->getArg(1)));
    Ops[1] = Builder.CreateZExt(Ops[1], Int64Ty);
    return EmitNeonCall(CGM.getIntrinsic(Int, Int64Ty), Ops, "vqshl_n");
  }
  case NEON::BI__builtin_neon_vrshrd_n_u64:
  case NEON::BI__builtin_neon_vrshrd_n_s64: {
    unsigned Int = BuiltinID == NEON::BI__builtin_neon_vrshrd_n_u64
                                   ? Intrinsic::aarch64_neon_urshl
                                   : Intrinsic::aarch64_neon_srshl;
    Ops.push_back(EmitScalarExpr(E->getArg(1)));
    int SV = cast<ConstantInt>(Ops[1])->getSExtValue();
    Ops[1] = ConstantInt::get(Int64Ty, -SV);
    return EmitNeonCall(CGM.getIntrinsic(Int, Int64Ty), Ops, "vrshr_n");
  }
  case NEON::BI__builtin_neon_vrsrad_n_u64:
  case NEON::BI__builtin_neon_vrsrad_n_s64: {
    unsigned Int = BuiltinID == NEON::BI__builtin_neon_vrsrad_n_u64
                                   ? Intrinsic::aarch64_neon_urshl
                                   : Intrinsic::aarch64_neon_srshl;
    Ops[1] = Builder.CreateBitCast(Ops[1], Int64Ty);
    Ops.push_back(Builder.CreateNeg(EmitScalarExpr(E->getArg(2))));
    Ops[1] = Builder.CreateCall(CGM.getIntrinsic(Int, Int64Ty),
                                {Ops[1], Builder.CreateSExt(Ops[2], Int64Ty)});
    return Builder.CreateAdd(Ops[0], Builder.CreateBitCast(Ops[1], Int64Ty));
  }
  case NEON::BI__builtin_neon_vshld_n_s64:
  case NEON::BI__builtin_neon_vshld_n_u64: {
    llvm::ConstantInt *Amt = cast<ConstantInt>(EmitScalarExpr(E->getArg(1)));
    return Builder.CreateShl(
        Ops[0], ConstantInt::get(Int64Ty, Amt->getZExtValue()), "shld_n");
  }
  case NEON::BI__builtin_neon_vshrd_n_s64: {
    llvm::ConstantInt *Amt = cast<ConstantInt>(EmitScalarExpr(E->getArg(1)));
    return Builder.CreateAShr(
        Ops[0], ConstantInt::get(Int64Ty, std::min(static_cast<uint64_t>(63),
                                                   Amt->getZExtValue())),
        "shrd_n");
  }
  case NEON::BI__builtin_neon_vshrd_n_u64: {
    llvm::ConstantInt *Amt = cast<ConstantInt>(EmitScalarExpr(E->getArg(1)));
    uint64_t ShiftAmt = Amt->getZExtValue();
    // Right-shifting an unsigned value by its size yields 0.
    if (ShiftAmt == 64)
      return ConstantInt::get(Int64Ty, 0);
    return Builder.CreateLShr(Ops[0], ConstantInt::get(Int64Ty, ShiftAmt),
                              "shrd_n");
  }
  case NEON::BI__builtin_neon_vsrad_n_s64: {
    llvm::ConstantInt *Amt = cast<ConstantInt>(EmitScalarExpr(E->getArg(2)));
    Ops[1] = Builder.CreateAShr(
        Ops[1], ConstantInt::get(Int64Ty, std::min(static_cast<uint64_t>(63),
                                                   Amt->getZExtValue())),
        "shrd_n");
    return Builder.CreateAdd(Ops[0], Ops[1]);
  }
  case NEON::BI__builtin_neon_vsrad_n_u64: {
    llvm::ConstantInt *Amt = cast<ConstantInt>(EmitScalarExpr(E->getArg(2)));
    uint64_t ShiftAmt = Amt->getZExtValue();
    // Right-shifting an unsigned value by its size yields 0.
    // As Op + 0 = Op, return Ops[0] directly.
    if (ShiftAmt == 64)
      return Ops[0];
    Ops[1] = Builder.CreateLShr(Ops[1], ConstantInt::get(Int64Ty, ShiftAmt),
                                "shrd_n");
    return Builder.CreateAdd(Ops[0], Ops[1]);
  }
  case NEON::BI__builtin_neon_vqdmlalh_lane_s16:
  case NEON::BI__builtin_neon_vqdmlalh_laneq_s16:
  case NEON::BI__builtin_neon_vqdmlslh_lane_s16:
  case NEON::BI__builtin_neon_vqdmlslh_laneq_s16: {
    Ops[2] = Builder.CreateExtractElement(Ops[2], EmitScalarExpr(E->getArg(3)),
                                          "lane");
    SmallVector<Value *, 2> ProductOps;
    ProductOps.push_back(vectorWrapScalar16(Ops[1]));
    ProductOps.push_back(vectorWrapScalar16(Ops[2]));
    llvm::Type *VTy = llvm::VectorType::get(Int32Ty, 4);
    Ops[1] = EmitNeonCall(CGM.getIntrinsic(Intrinsic::aarch64_neon_sqdmull, VTy),
                          ProductOps, "vqdmlXl");
    Constant *CI = ConstantInt::get(SizeTy, 0);
    Ops[1] = Builder.CreateExtractElement(Ops[1], CI, "lane0");
    Ops.pop_back();

    unsigned AccInt = (BuiltinID == NEON::BI__builtin_neon_vqdmlalh_lane_s16 ||
                       BuiltinID == NEON::BI__builtin_neon_vqdmlalh_laneq_s16)
                          ? Intrinsic::aarch64_neon_sqadd
                          : Intrinsic::aarch64_neon_sqsub;
    return EmitNeonCall(CGM.getIntrinsic(AccInt, Int32Ty), Ops, "vqdmlXl");
  }
  case NEON::BI__builtin_neon_vqdmlals_s32:
  case NEON::BI__builtin_neon_vqdmlsls_s32: {
    SmallVector<Value *, 2> ProductOps;
    ProductOps.push_back(Ops[1]);
    ProductOps.push_back(EmitScalarExpr(E->getArg(2)));
    Ops[1] =
        EmitNeonCall(CGM.getIntrinsic(Intrinsic::aarch64_neon_sqdmulls_scalar),
                     ProductOps, "vqdmlXl");

    unsigned AccumInt = BuiltinID == NEON::BI__builtin_neon_vqdmlals_s32
                                        ? Intrinsic::aarch64_neon_sqadd
                                        : Intrinsic::aarch64_neon_sqsub;
    return EmitNeonCall(CGM.getIntrinsic(AccumInt, Int64Ty), Ops, "vqdmlXl");
  }
  case NEON::BI__builtin_neon_vqdmlals_lane_s32:
  case NEON::BI__builtin_neon_vqdmlals_laneq_s32:
  case NEON::BI__builtin_neon_vqdmlsls_lane_s32:
  case NEON::BI__builtin_neon_vqdmlsls_laneq_s32: {
    Ops[2] = Builder.CreateExtractElement(Ops[2], EmitScalarExpr(E->getArg(3)),
                                          "lane");
    SmallVector<Value *, 2> ProductOps;
    ProductOps.push_back(Ops[1]);
    ProductOps.push_back(Ops[2]);
    Ops[1] =
        EmitNeonCall(CGM.getIntrinsic(Intrinsic::aarch64_neon_sqdmulls_scalar),
                     ProductOps, "vqdmlXl");
    Ops.pop_back();

    unsigned AccInt = (BuiltinID == NEON::BI__builtin_neon_vqdmlals_lane_s32 ||
                       BuiltinID == NEON::BI__builtin_neon_vqdmlals_laneq_s32)
                          ? Intrinsic::aarch64_neon_sqadd
                          : Intrinsic::aarch64_neon_sqsub;
    return EmitNeonCall(CGM.getIntrinsic(AccInt, Int64Ty), Ops, "vqdmlXl");
  }
  }

  llvm::VectorType *VTy = GetNeonType(this, Type);
  llvm::Type *Ty = VTy;
  if (!Ty)
    return nullptr;

  // Not all intrinsics handled by the common case work for AArch64 yet, so only
  // defer to common code if it's been added to our special map.
  Builtin = findNeonIntrinsicInMap(AArch64SIMDIntrinsicMap, BuiltinID,
                                   AArch64SIMDIntrinsicsProvenSorted);

  if (Builtin)
    return EmitCommonNeonBuiltinExpr(
        Builtin->BuiltinID, Builtin->LLVMIntrinsic, Builtin->AltLLVMIntrinsic,
        Builtin->NameHint, Builtin->TypeModifier, E, Ops,
        /*never use addresses*/ Address::invalid(), Address::invalid());

  if (Value *V = EmitAArch64TblBuiltinExpr(*this, BuiltinID, E, Ops))
    return V;

  unsigned Int;
  switch (BuiltinID) {
  default: return nullptr;
  case NEON::BI__builtin_neon_vbsl_v:
  case NEON::BI__builtin_neon_vbslq_v: {
    llvm::Type *BitTy = llvm::VectorType::getInteger(VTy);
    Ops[0] = Builder.CreateBitCast(Ops[0], BitTy, "vbsl");
    Ops[1] = Builder.CreateBitCast(Ops[1], BitTy, "vbsl");
    Ops[2] = Builder.CreateBitCast(Ops[2], BitTy, "vbsl");

    Ops[1] = Builder.CreateAnd(Ops[0], Ops[1], "vbsl");
    Ops[2] = Builder.CreateAnd(Builder.CreateNot(Ops[0]), Ops[2], "vbsl");
    Ops[0] = Builder.CreateOr(Ops[1], Ops[2], "vbsl");
    return Builder.CreateBitCast(Ops[0], Ty);
  }
  case NEON::BI__builtin_neon_vfma_lane_v:
  case NEON::BI__builtin_neon_vfmaq_lane_v: { // Only used for FP types
    // The ARM builtins (and instructions) have the addend as the first
    // operand, but the 'fma' intrinsics have it last. Swap it around here.
    Value *Addend = Ops[0];
    Value *Multiplicand = Ops[1];
    Value *LaneSource = Ops[2];
    Ops[0] = Multiplicand;
    Ops[1] = LaneSource;
    Ops[2] = Addend;

    // Now adjust things to handle the lane access.
    llvm::Type *SourceTy = BuiltinID == NEON::BI__builtin_neon_vfmaq_lane_v ?
      llvm::VectorType::get(VTy->getElementType(), VTy->getNumElements() / 2) :
      VTy;
    llvm::Constant *cst = cast<Constant>(Ops[3]);
    Value *SV = llvm::ConstantVector::getSplat(VTy->getNumElements(), cst);
    Ops[1] = Builder.CreateBitCast(Ops[1], SourceTy);
    Ops[1] = Builder.CreateShuffleVector(Ops[1], Ops[1], SV, "lane");

    Ops.pop_back();
    Int = Intrinsic::fma;
    return EmitNeonCall(CGM.getIntrinsic(Int, Ty), Ops, "fmla");
  }
  case NEON::BI__builtin_neon_vfma_laneq_v: {
    llvm::VectorType *VTy = cast<llvm::VectorType>(Ty);
    // v1f64 fma should be mapped to Neon scalar f64 fma
    if (VTy && VTy->getElementType() == DoubleTy) {
      Ops[0] = Builder.CreateBitCast(Ops[0], DoubleTy);
      Ops[1] = Builder.CreateBitCast(Ops[1], DoubleTy);
      llvm::Type *VTy = GetNeonType(this,
        NeonTypeFlags(NeonTypeFlags::Float64, false, true));
      Ops[2] = Builder.CreateBitCast(Ops[2], VTy);
      Ops[2] = Builder.CreateExtractElement(Ops[2], Ops[3], "extract");
      Value *F = CGM.getIntrinsic(Intrinsic::fma, DoubleTy);
      Value *Result = Builder.CreateCall(F, {Ops[1], Ops[2], Ops[0]});
      return Builder.CreateBitCast(Result, Ty);
    }
    Value *F = CGM.getIntrinsic(Intrinsic::fma, Ty);
    Ops[0] = Builder.CreateBitCast(Ops[0], Ty);
    Ops[1] = Builder.CreateBitCast(Ops[1], Ty);

    llvm::Type *STy = llvm::VectorType::get(VTy->getElementType(),
                                            VTy->getNumElements() * 2);
    Ops[2] = Builder.CreateBitCast(Ops[2], STy);
    Value* SV = llvm::ConstantVector::getSplat(VTy->getNumElements(),
                                               cast<ConstantInt>(Ops[3]));
    Ops[2] = Builder.CreateShuffleVector(Ops[2], Ops[2], SV, "lane");

    return Builder.CreateCall(F, {Ops[2], Ops[1], Ops[0]});
  }
  case NEON::BI__builtin_neon_vfmaq_laneq_v: {
    Value *F = CGM.getIntrinsic(Intrinsic::fma, Ty);
    Ops[0] = Builder.CreateBitCast(Ops[0], Ty);
    Ops[1] = Builder.CreateBitCast(Ops[1], Ty);

    Ops[2] = Builder.CreateBitCast(Ops[2], Ty);
    Ops[2] = EmitNeonSplat(Ops[2], cast<ConstantInt>(Ops[3]));
    return Builder.CreateCall(F, {Ops[2], Ops[1], Ops[0]});
  }
  case NEON::BI__builtin_neon_vfmas_lane_f32:
  case NEON::BI__builtin_neon_vfmas_laneq_f32:
  case NEON::BI__builtin_neon_vfmad_lane_f64:
  case NEON::BI__builtin_neon_vfmad_laneq_f64: {
    Ops.push_back(EmitScalarExpr(E->getArg(3)));
    llvm::Type *Ty = ConvertType(E->getCallReturnType(getContext()));
    Value *F = CGM.getIntrinsic(Intrinsic::fma, Ty);
    Ops[2] = Builder.CreateExtractElement(Ops[2], Ops[3], "extract");
    return Builder.CreateCall(F, {Ops[1], Ops[2], Ops[0]});
  }
  case NEON::BI__builtin_neon_vmull_v:
    // FIXME: improve sharing scheme to cope with 3 alternative LLVM intrinsics.
    Int = usgn ? Intrinsic::aarch64_neon_umull : Intrinsic::aarch64_neon_smull;
    if (Type.isPoly()) Int = Intrinsic::aarch64_neon_pmull;
    return EmitNeonCall(CGM.getIntrinsic(Int, Ty), Ops, "vmull");
  case NEON::BI__builtin_neon_vmax_v:
  case NEON::BI__builtin_neon_vmaxq_v:
    // FIXME: improve sharing scheme to cope with 3 alternative LLVM intrinsics.
    Int = usgn ? Intrinsic::aarch64_neon_umax : Intrinsic::aarch64_neon_smax;
    if (Ty->isFPOrFPVectorTy()) Int = Intrinsic::aarch64_neon_fmax;
    return EmitNeonCall(CGM.getIntrinsic(Int, Ty), Ops, "vmax");
  case NEON::BI__builtin_neon_vmin_v:
  case NEON::BI__builtin_neon_vminq_v:
    // FIXME: improve sharing scheme to cope with 3 alternative LLVM intrinsics.
    Int = usgn ? Intrinsic::aarch64_neon_umin : Intrinsic::aarch64_neon_smin;
    if (Ty->isFPOrFPVectorTy()) Int = Intrinsic::aarch64_neon_fmin;
    return EmitNeonCall(CGM.getIntrinsic(Int, Ty), Ops, "vmin");
  case NEON::BI__builtin_neon_vabd_v:
  case NEON::BI__builtin_neon_vabdq_v:
    // FIXME: improve sharing scheme to cope with 3 alternative LLVM intrinsics.
    Int = usgn ? Intrinsic::aarch64_neon_uabd : Intrinsic::aarch64_neon_sabd;
    if (Ty->isFPOrFPVectorTy()) Int = Intrinsic::aarch64_neon_fabd;
    return EmitNeonCall(CGM.getIntrinsic(Int, Ty), Ops, "vabd");
  case NEON::BI__builtin_neon_vpadal_v:
  case NEON::BI__builtin_neon_vpadalq_v: {
    unsigned ArgElts = VTy->getNumElements();
    llvm::IntegerType *EltTy = cast<IntegerType>(VTy->getElementType());
    unsigned BitWidth = EltTy->getBitWidth();
    llvm::Type *ArgTy = llvm::VectorType::get(
        llvm::IntegerType::get(getLLVMContext(), BitWidth/2), 2*ArgElts);
    llvm::Type* Tys[2] = { VTy, ArgTy };
    Int = usgn ? Intrinsic::aarch64_neon_uaddlp : Intrinsic::aarch64_neon_saddlp;
    SmallVector<llvm::Value*, 1> TmpOps;
    TmpOps.push_back(Ops[1]);
    Function *F = CGM.getIntrinsic(Int, Tys);
    llvm::Value *tmp = EmitNeonCall(F, TmpOps, "vpadal");
    llvm::Value *addend = Builder.CreateBitCast(Ops[0], tmp->getType());
    return Builder.CreateAdd(tmp, addend);
  }
  case NEON::BI__builtin_neon_vpmin_v:
  case NEON::BI__builtin_neon_vpminq_v:
    // FIXME: improve sharing scheme to cope with 3 alternative LLVM intrinsics.
    Int = usgn ? Intrinsic::aarch64_neon_uminp : Intrinsic::aarch64_neon_sminp;
    if (Ty->isFPOrFPVectorTy()) Int = Intrinsic::aarch64_neon_fminp;
    return EmitNeonCall(CGM.getIntrinsic(Int, Ty), Ops, "vpmin");
  case NEON::BI__builtin_neon_vpmax_v:
  case NEON::BI__builtin_neon_vpmaxq_v:
    // FIXME: improve sharing scheme to cope with 3 alternative LLVM intrinsics.
    Int = usgn ? Intrinsic::aarch64_neon_umaxp : Intrinsic::aarch64_neon_smaxp;
    if (Ty->isFPOrFPVectorTy()) Int = Intrinsic::aarch64_neon_fmaxp;
    return EmitNeonCall(CGM.getIntrinsic(Int, Ty), Ops, "vpmax");
  case NEON::BI__builtin_neon_vminnm_v:
  case NEON::BI__builtin_neon_vminnmq_v:
    Int = Intrinsic::aarch64_neon_fminnm;
    return EmitNeonCall(CGM.getIntrinsic(Int, Ty), Ops, "vminnm");
  case NEON::BI__builtin_neon_vmaxnm_v:
  case NEON::BI__builtin_neon_vmaxnmq_v:
    Int = Intrinsic::aarch64_neon_fmaxnm;
    return EmitNeonCall(CGM.getIntrinsic(Int, Ty), Ops, "vmaxnm");
  case NEON::BI__builtin_neon_vrecpss_f32: {
    Ops.push_back(EmitScalarExpr(E->getArg(1)));
    return EmitNeonCall(CGM.getIntrinsic(Intrinsic::aarch64_neon_frecps, FloatTy),
                        Ops, "vrecps");
  }
  case NEON::BI__builtin_neon_vrecpsd_f64: {
    Ops.push_back(EmitScalarExpr(E->getArg(1)));
    return EmitNeonCall(CGM.getIntrinsic(Intrinsic::aarch64_neon_frecps, DoubleTy),
                        Ops, "vrecps");
  }
  case NEON::BI__builtin_neon_vqshrun_n_v:
    Int = Intrinsic::aarch64_neon_sqshrun;
    return EmitNeonCall(CGM.getIntrinsic(Int, Ty), Ops, "vqshrun_n");
  case NEON::BI__builtin_neon_vqrshrun_n_v:
    Int = Intrinsic::aarch64_neon_sqrshrun;
    return EmitNeonCall(CGM.getIntrinsic(Int, Ty), Ops, "vqrshrun_n");
  case NEON::BI__builtin_neon_vqshrn_n_v:
    Int = usgn ? Intrinsic::aarch64_neon_uqshrn : Intrinsic::aarch64_neon_sqshrn;
    return EmitNeonCall(CGM.getIntrinsic(Int, Ty), Ops, "vqshrn_n");
  case NEON::BI__builtin_neon_vrshrn_n_v:
    Int = Intrinsic::aarch64_neon_rshrn;
    return EmitNeonCall(CGM.getIntrinsic(Int, Ty), Ops, "vrshrn_n");
  case NEON::BI__builtin_neon_vqrshrn_n_v:
    Int = usgn ? Intrinsic::aarch64_neon_uqrshrn : Intrinsic::aarch64_neon_sqrshrn;
    return EmitNeonCall(CGM.getIntrinsic(Int, Ty), Ops, "vqrshrn_n");
  case NEON::BI__builtin_neon_vrnda_v:
  case NEON::BI__builtin_neon_vrndaq_v: {
    Int = Intrinsic::round;
    return EmitNeonCall(CGM.getIntrinsic(Int, Ty), Ops, "vrnda");
  }
  case NEON::BI__builtin_neon_vrndi_v:
  case NEON::BI__builtin_neon_vrndiq_v: {
    Int = Intrinsic::nearbyint;
    return EmitNeonCall(CGM.getIntrinsic(Int, Ty), Ops, "vrndi");
  }
  case NEON::BI__builtin_neon_vrndm_v:
  case NEON::BI__builtin_neon_vrndmq_v: {
    Int = Intrinsic::floor;
    return EmitNeonCall(CGM.getIntrinsic(Int, Ty), Ops, "vrndm");
  }
  case NEON::BI__builtin_neon_vrndn_v:
  case NEON::BI__builtin_neon_vrndnq_v: {
    Int = Intrinsic::aarch64_neon_frintn;
    return EmitNeonCall(CGM.getIntrinsic(Int, Ty), Ops, "vrndn");
  }
  case NEON::BI__builtin_neon_vrndp_v:
  case NEON::BI__builtin_neon_vrndpq_v: {
    Int = Intrinsic::ceil;
    return EmitNeonCall(CGM.getIntrinsic(Int, Ty), Ops, "vrndp");
  }
  case NEON::BI__builtin_neon_vrndx_v:
  case NEON::BI__builtin_neon_vrndxq_v: {
    Int = Intrinsic::rint;
    return EmitNeonCall(CGM.getIntrinsic(Int, Ty), Ops, "vrndx");
  }
  case NEON::BI__builtin_neon_vrnd_v:
  case NEON::BI__builtin_neon_vrndq_v: {
    Int = Intrinsic::trunc;
    return EmitNeonCall(CGM.getIntrinsic(Int, Ty), Ops, "vrndz");
  }
  case NEON::BI__builtin_neon_vceqz_v:
  case NEON::BI__builtin_neon_vceqzq_v:
    return EmitAArch64CompareBuiltinExpr(Ops[0], Ty, ICmpInst::FCMP_OEQ,
                                         ICmpInst::ICMP_EQ, "vceqz");
  case NEON::BI__builtin_neon_vcgez_v:
  case NEON::BI__builtin_neon_vcgezq_v:
    return EmitAArch64CompareBuiltinExpr(Ops[0], Ty, ICmpInst::FCMP_OGE,
                                         ICmpInst::ICMP_SGE, "vcgez");
  case NEON::BI__builtin_neon_vclez_v:
  case NEON::BI__builtin_neon_vclezq_v:
    return EmitAArch64CompareBuiltinExpr(Ops[0], Ty, ICmpInst::FCMP_OLE,
                                         ICmpInst::ICMP_SLE, "vclez");
  case NEON::BI__builtin_neon_vcgtz_v:
  case NEON::BI__builtin_neon_vcgtzq_v:
    return EmitAArch64CompareBuiltinExpr(Ops[0], Ty, ICmpInst::FCMP_OGT,
                                         ICmpInst::ICMP_SGT, "vcgtz");
  case NEON::BI__builtin_neon_vcltz_v:
  case NEON::BI__builtin_neon_vcltzq_v:
    return EmitAArch64CompareBuiltinExpr(Ops[0], Ty, ICmpInst::FCMP_OLT,
                                         ICmpInst::ICMP_SLT, "vcltz");
  case NEON::BI__builtin_neon_vcvt_f64_v:
  case NEON::BI__builtin_neon_vcvtq_f64_v:
    Ops[0] = Builder.CreateBitCast(Ops[0], Ty);
    Ty = GetNeonType(this, NeonTypeFlags(NeonTypeFlags::Float64, false, quad));
    return usgn ? Builder.CreateUIToFP(Ops[0], Ty, "vcvt")
                : Builder.CreateSIToFP(Ops[0], Ty, "vcvt");
  case NEON::BI__builtin_neon_vcvt_f64_f32: {
    assert(Type.getEltType() == NeonTypeFlags::Float64 && quad &&
           "unexpected vcvt_f64_f32 builtin");
    NeonTypeFlags SrcFlag = NeonTypeFlags(NeonTypeFlags::Float32, false, false);
    Ops[0] = Builder.CreateBitCast(Ops[0], GetNeonType(this, SrcFlag));

    return Builder.CreateFPExt(Ops[0], Ty, "vcvt");
  }
  case NEON::BI__builtin_neon_vcvt_f32_f64: {
    assert(Type.getEltType() == NeonTypeFlags::Float32 &&
           "unexpected vcvt_f32_f64 builtin");
    NeonTypeFlags SrcFlag = NeonTypeFlags(NeonTypeFlags::Float64, false, true);
    Ops[0] = Builder.CreateBitCast(Ops[0], GetNeonType(this, SrcFlag));

    return Builder.CreateFPTrunc(Ops[0], Ty, "vcvt");
  }
  case NEON::BI__builtin_neon_vcvt_s32_v:
  case NEON::BI__builtin_neon_vcvt_u32_v:
  case NEON::BI__builtin_neon_vcvt_s64_v:
  case NEON::BI__builtin_neon_vcvt_u64_v:
  case NEON::BI__builtin_neon_vcvtq_s32_v:
  case NEON::BI__builtin_neon_vcvtq_u32_v:
  case NEON::BI__builtin_neon_vcvtq_s64_v:
  case NEON::BI__builtin_neon_vcvtq_u64_v: {
    Ops[0] = Builder.CreateBitCast(Ops[0], GetFloatNeonType(this, Type));
    if (usgn)
      return Builder.CreateFPToUI(Ops[0], Ty);
    return Builder.CreateFPToSI(Ops[0], Ty);
  }
  case NEON::BI__builtin_neon_vcvta_s32_v:
  case NEON::BI__builtin_neon_vcvtaq_s32_v:
  case NEON::BI__builtin_neon_vcvta_u32_v:
  case NEON::BI__builtin_neon_vcvtaq_u32_v:
  case NEON::BI__builtin_neon_vcvta_s64_v:
  case NEON::BI__builtin_neon_vcvtaq_s64_v:
  case NEON::BI__builtin_neon_vcvta_u64_v:
  case NEON::BI__builtin_neon_vcvtaq_u64_v: {
    Int = usgn ? Intrinsic::aarch64_neon_fcvtau : Intrinsic::aarch64_neon_fcvtas;
    llvm::Type *Tys[2] = { Ty, GetFloatNeonType(this, Type) };
    return EmitNeonCall(CGM.getIntrinsic(Int, Tys), Ops, "vcvta");
  }
  case NEON::BI__builtin_neon_vcvtm_s32_v:
  case NEON::BI__builtin_neon_vcvtmq_s32_v:
  case NEON::BI__builtin_neon_vcvtm_u32_v:
  case NEON::BI__builtin_neon_vcvtmq_u32_v:
  case NEON::BI__builtin_neon_vcvtm_s64_v:
  case NEON::BI__builtin_neon_vcvtmq_s64_v:
  case NEON::BI__builtin_neon_vcvtm_u64_v:
  case NEON::BI__builtin_neon_vcvtmq_u64_v: {
    Int = usgn ? Intrinsic::aarch64_neon_fcvtmu : Intrinsic::aarch64_neon_fcvtms;
    llvm::Type *Tys[2] = { Ty, GetFloatNeonType(this, Type) };
    return EmitNeonCall(CGM.getIntrinsic(Int, Tys), Ops, "vcvtm");
  }
  case NEON::BI__builtin_neon_vcvtn_s32_v:
  case NEON::BI__builtin_neon_vcvtnq_s32_v:
  case NEON::BI__builtin_neon_vcvtn_u32_v:
  case NEON::BI__builtin_neon_vcvtnq_u32_v:
  case NEON::BI__builtin_neon_vcvtn_s64_v:
  case NEON::BI__builtin_neon_vcvtnq_s64_v:
  case NEON::BI__builtin_neon_vcvtn_u64_v:
  case NEON::BI__builtin_neon_vcvtnq_u64_v: {
    Int = usgn ? Intrinsic::aarch64_neon_fcvtnu : Intrinsic::aarch64_neon_fcvtns;
    llvm::Type *Tys[2] = { Ty, GetFloatNeonType(this, Type) };
    return EmitNeonCall(CGM.getIntrinsic(Int, Tys), Ops, "vcvtn");
  }
  case NEON::BI__builtin_neon_vcvtp_s32_v:
  case NEON::BI__builtin_neon_vcvtpq_s32_v:
  case NEON::BI__builtin_neon_vcvtp_u32_v:
  case NEON::BI__builtin_neon_vcvtpq_u32_v:
  case NEON::BI__builtin_neon_vcvtp_s64_v:
  case NEON::BI__builtin_neon_vcvtpq_s64_v:
  case NEON::BI__builtin_neon_vcvtp_u64_v:
  case NEON::BI__builtin_neon_vcvtpq_u64_v: {
    Int = usgn ? Intrinsic::aarch64_neon_fcvtpu : Intrinsic::aarch64_neon_fcvtps;
    llvm::Type *Tys[2] = { Ty, GetFloatNeonType(this, Type) };
    return EmitNeonCall(CGM.getIntrinsic(Int, Tys), Ops, "vcvtp");
  }
  case NEON::BI__builtin_neon_vmulx_v:
  case NEON::BI__builtin_neon_vmulxq_v: {
    Int = Intrinsic::aarch64_neon_fmulx;
    return EmitNeonCall(CGM.getIntrinsic(Int, Ty), Ops, "vmulx");
  }
  case NEON::BI__builtin_neon_vmul_lane_v:
  case NEON::BI__builtin_neon_vmul_laneq_v: {
    // v1f64 vmul_lane should be mapped to Neon scalar mul lane
    bool Quad = false;
    if (BuiltinID == NEON::BI__builtin_neon_vmul_laneq_v)
      Quad = true;
    Ops[0] = Builder.CreateBitCast(Ops[0], DoubleTy);
    llvm::Type *VTy = GetNeonType(this,
      NeonTypeFlags(NeonTypeFlags::Float64, false, Quad));
    Ops[1] = Builder.CreateBitCast(Ops[1], VTy);
    Ops[1] = Builder.CreateExtractElement(Ops[1], Ops[2], "extract");
    Value *Result = Builder.CreateFMul(Ops[0], Ops[1]);
    return Builder.CreateBitCast(Result, Ty);
  }
  case NEON::BI__builtin_neon_vnegd_s64:
    return Builder.CreateNeg(EmitScalarExpr(E->getArg(0)), "vnegd");
  case NEON::BI__builtin_neon_vpmaxnm_v:
  case NEON::BI__builtin_neon_vpmaxnmq_v: {
    Int = Intrinsic::aarch64_neon_fmaxnmp;
    return EmitNeonCall(CGM.getIntrinsic(Int, Ty), Ops, "vpmaxnm");
  }
  case NEON::BI__builtin_neon_vpminnm_v:
  case NEON::BI__builtin_neon_vpminnmq_v: {
    Int = Intrinsic::aarch64_neon_fminnmp;
    return EmitNeonCall(CGM.getIntrinsic(Int, Ty), Ops, "vpminnm");
  }
  case NEON::BI__builtin_neon_vsqrt_v:
  case NEON::BI__builtin_neon_vsqrtq_v: {
    Int = Intrinsic::sqrt;
    Ops[0] = Builder.CreateBitCast(Ops[0], Ty);
    return EmitNeonCall(CGM.getIntrinsic(Int, Ty), Ops, "vsqrt");
  }
  case NEON::BI__builtin_neon_vrbit_v:
  case NEON::BI__builtin_neon_vrbitq_v: {
    Int = Intrinsic::aarch64_neon_rbit;
    return EmitNeonCall(CGM.getIntrinsic(Int, Ty), Ops, "vrbit");
  }
  case NEON::BI__builtin_neon_vaddv_u8:
    // FIXME: These are handled by the AArch64 scalar code.
    usgn = true;
    // FALLTHROUGH
  case NEON::BI__builtin_neon_vaddv_s8: {
    Int = usgn ? Intrinsic::aarch64_neon_uaddv : Intrinsic::aarch64_neon_saddv;
    Ty = Int32Ty;
    VTy = llvm::VectorType::get(Int8Ty, 8);
    llvm::Type *Tys[2] = { Ty, VTy };
    Ops.push_back(EmitScalarExpr(E->getArg(0)));
    Ops[0] = EmitNeonCall(CGM.getIntrinsic(Int, Tys), Ops, "vaddv");
    return Builder.CreateTrunc(Ops[0], Int8Ty);
  }
  case NEON::BI__builtin_neon_vaddv_u16:
    usgn = true;
    // FALLTHROUGH
  case NEON::BI__builtin_neon_vaddv_s16: {
    Int = usgn ? Intrinsic::aarch64_neon_uaddv : Intrinsic::aarch64_neon_saddv;
    Ty = Int32Ty;
    VTy = llvm::VectorType::get(Int16Ty, 4);
    llvm::Type *Tys[2] = { Ty, VTy };
    Ops.push_back(EmitScalarExpr(E->getArg(0)));
    Ops[0] = EmitNeonCall(CGM.getIntrinsic(Int, Tys), Ops, "vaddv");
    return Builder.CreateTrunc(Ops[0], Int16Ty);
  }
  case NEON::BI__builtin_neon_vaddvq_u8:
    usgn = true;
    // FALLTHROUGH
  case NEON::BI__builtin_neon_vaddvq_s8: {
    Int = usgn ? Intrinsic::aarch64_neon_uaddv : Intrinsic::aarch64_neon_saddv;
    Ty = Int32Ty;
    VTy = llvm::VectorType::get(Int8Ty, 16);
    llvm::Type *Tys[2] = { Ty, VTy };
    Ops.push_back(EmitScalarExpr(E->getArg(0)));
    Ops[0] = EmitNeonCall(CGM.getIntrinsic(Int, Tys), Ops, "vaddv");
    return Builder.CreateTrunc(Ops[0], Int8Ty);
  }
  case NEON::BI__builtin_neon_vaddvq_u16:
    usgn = true;
    // FALLTHROUGH
  case NEON::BI__builtin_neon_vaddvq_s16: {
    Int = usgn ? Intrinsic::aarch64_neon_uaddv : Intrinsic::aarch64_neon_saddv;
    Ty = Int32Ty;
    VTy = llvm::VectorType::get(Int16Ty, 8);
    llvm::Type *Tys[2] = { Ty, VTy };
    Ops.push_back(EmitScalarExpr(E->getArg(0)));
    Ops[0] = EmitNeonCall(CGM.getIntrinsic(Int, Tys), Ops, "vaddv");
    return Builder.CreateTrunc(Ops[0], Int16Ty);
  }
  case NEON::BI__builtin_neon_vmaxv_u8: {
    Int = Intrinsic::aarch64_neon_umaxv;
    Ty = Int32Ty;
    VTy = llvm::VectorType::get(Int8Ty, 8);
    llvm::Type *Tys[2] = { Ty, VTy };
    Ops.push_back(EmitScalarExpr(E->getArg(0)));
    Ops[0] = EmitNeonCall(CGM.getIntrinsic(Int, Tys), Ops, "vmaxv");
    return Builder.CreateTrunc(Ops[0], Int8Ty);
  }
  case NEON::BI__builtin_neon_vmaxv_u16: {
    Int = Intrinsic::aarch64_neon_umaxv;
    Ty = Int32Ty;
    VTy = llvm::VectorType::get(Int16Ty, 4);
    llvm::Type *Tys[2] = { Ty, VTy };
    Ops.push_back(EmitScalarExpr(E->getArg(0)));
    Ops[0] = EmitNeonCall(CGM.getIntrinsic(Int, Tys), Ops, "vmaxv");
    return Builder.CreateTrunc(Ops[0], Int16Ty);
  }
  case NEON::BI__builtin_neon_vmaxvq_u8: {
    Int = Intrinsic::aarch64_neon_umaxv;
    Ty = Int32Ty;
    VTy = llvm::VectorType::get(Int8Ty, 16);
    llvm::Type *Tys[2] = { Ty, VTy };
    Ops.push_back(EmitScalarExpr(E->getArg(0)));
    Ops[0] = EmitNeonCall(CGM.getIntrinsic(Int, Tys), Ops, "vmaxv");
    return Builder.CreateTrunc(Ops[0], Int8Ty);
  }
  case NEON::BI__builtin_neon_vmaxvq_u16: {
    Int = Intrinsic::aarch64_neon_umaxv;
    Ty = Int32Ty;
    VTy = llvm::VectorType::get(Int16Ty, 8);
    llvm::Type *Tys[2] = { Ty, VTy };
    Ops.push_back(EmitScalarExpr(E->getArg(0)));
    Ops[0] = EmitNeonCall(CGM.getIntrinsic(Int, Tys), Ops, "vmaxv");
    return Builder.CreateTrunc(Ops[0], Int16Ty);
  }
  case NEON::BI__builtin_neon_vmaxv_s8: {
    Int = Intrinsic::aarch64_neon_smaxv;
    Ty = Int32Ty;
    VTy = llvm::VectorType::get(Int8Ty, 8);
    llvm::Type *Tys[2] = { Ty, VTy };
    Ops.push_back(EmitScalarExpr(E->getArg(0)));
    Ops[0] = EmitNeonCall(CGM.getIntrinsic(Int, Tys), Ops, "vmaxv");
    return Builder.CreateTrunc(Ops[0], Int8Ty);
  }
  case NEON::BI__builtin_neon_vmaxv_s16: {
    Int = Intrinsic::aarch64_neon_smaxv;
    Ty = Int32Ty;
    VTy = llvm::VectorType::get(Int16Ty, 4);
    llvm::Type *Tys[2] = { Ty, VTy };
    Ops.push_back(EmitScalarExpr(E->getArg(0)));
    Ops[0] = EmitNeonCall(CGM.getIntrinsic(Int, Tys), Ops, "vmaxv");
    return Builder.CreateTrunc(Ops[0], Int16Ty);
  }
  case NEON::BI__builtin_neon_vmaxvq_s8: {
    Int = Intrinsic::aarch64_neon_smaxv;
    Ty = Int32Ty;
    VTy = llvm::VectorType::get(Int8Ty, 16);
    llvm::Type *Tys[2] = { Ty, VTy };
    Ops.push_back(EmitScalarExpr(E->getArg(0)));
    Ops[0] = EmitNeonCall(CGM.getIntrinsic(Int, Tys), Ops, "vmaxv");
    return Builder.CreateTrunc(Ops[0], Int8Ty);
  }
  case NEON::BI__builtin_neon_vmaxvq_s16: {
    Int = Intrinsic::aarch64_neon_smaxv;
    Ty = Int32Ty;
    VTy = llvm::VectorType::get(Int16Ty, 8);
    llvm::Type *Tys[2] = { Ty, VTy };
    Ops.push_back(EmitScalarExpr(E->getArg(0)));
    Ops[0] = EmitNeonCall(CGM.getIntrinsic(Int, Tys), Ops, "vmaxv");
    return Builder.CreateTrunc(Ops[0], Int16Ty);
  }
  case NEON::BI__builtin_neon_vminv_u8: {
    Int = Intrinsic::aarch64_neon_uminv;
    Ty = Int32Ty;
    VTy = llvm::VectorType::get(Int8Ty, 8);
    llvm::Type *Tys[2] = { Ty, VTy };
    Ops.push_back(EmitScalarExpr(E->getArg(0)));
    Ops[0] = EmitNeonCall(CGM.getIntrinsic(Int, Tys), Ops, "vminv");
    return Builder.CreateTrunc(Ops[0], Int8Ty);
  }
  case NEON::BI__builtin_neon_vminv_u16: {
    Int = Intrinsic::aarch64_neon_uminv;
    Ty = Int32Ty;
    VTy = llvm::VectorType::get(Int16Ty, 4);
    llvm::Type *Tys[2] = { Ty, VTy };
    Ops.push_back(EmitScalarExpr(E->getArg(0)));
    Ops[0] = EmitNeonCall(CGM.getIntrinsic(Int, Tys), Ops, "vminv");
    return Builder.CreateTrunc(Ops[0], Int16Ty);
  }
  case NEON::BI__builtin_neon_vminvq_u8: {
    Int = Intrinsic::aarch64_neon_uminv;
    Ty = Int32Ty;
    VTy = llvm::VectorType::get(Int8Ty, 16);
    llvm::Type *Tys[2] = { Ty, VTy };
    Ops.push_back(EmitScalarExpr(E->getArg(0)));
    Ops[0] = EmitNeonCall(CGM.getIntrinsic(Int, Tys), Ops, "vminv");
    return Builder.CreateTrunc(Ops[0], Int8Ty);
  }
  case NEON::BI__builtin_neon_vminvq_u16: {
    Int = Intrinsic::aarch64_neon_uminv;
    Ty = Int32Ty;
    VTy = llvm::VectorType::get(Int16Ty, 8);
    llvm::Type *Tys[2] = { Ty, VTy };
    Ops.push_back(EmitScalarExpr(E->getArg(0)));
    Ops[0] = EmitNeonCall(CGM.getIntrinsic(Int, Tys), Ops, "vminv");
    return Builder.CreateTrunc(Ops[0], Int16Ty);
  }
  case NEON::BI__builtin_neon_vminv_s8: {
    Int = Intrinsic::aarch64_neon_sminv;
    Ty = Int32Ty;
    VTy = llvm::VectorType::get(Int8Ty, 8);
    llvm::Type *Tys[2] = { Ty, VTy };
    Ops.push_back(EmitScalarExpr(E->getArg(0)));
    Ops[0] = EmitNeonCall(CGM.getIntrinsic(Int, Tys), Ops, "vminv");
    return Builder.CreateTrunc(Ops[0], Int8Ty);
  }
  case NEON::BI__builtin_neon_vminv_s16: {
    Int = Intrinsic::aarch64_neon_sminv;
    Ty = Int32Ty;
    VTy = llvm::VectorType::get(Int16Ty, 4);
    llvm::Type *Tys[2] = { Ty, VTy };
    Ops.push_back(EmitScalarExpr(E->getArg(0)));
    Ops[0] = EmitNeonCall(CGM.getIntrinsic(Int, Tys), Ops, "vminv");
    return Builder.CreateTrunc(Ops[0], Int16Ty);
  }
  case NEON::BI__builtin_neon_vminvq_s8: {
    Int = Intrinsic::aarch64_neon_sminv;
    Ty = Int32Ty;
    VTy = llvm::VectorType::get(Int8Ty, 16);
    llvm::Type *Tys[2] = { Ty, VTy };
    Ops.push_back(EmitScalarExpr(E->getArg(0)));
    Ops[0] = EmitNeonCall(CGM.getIntrinsic(Int, Tys), Ops, "vminv");
    return Builder.CreateTrunc(Ops[0], Int8Ty);
  }
  case NEON::BI__builtin_neon_vminvq_s16: {
    Int = Intrinsic::aarch64_neon_sminv;
    Ty = Int32Ty;
    VTy = llvm::VectorType::get(Int16Ty, 8);
    llvm::Type *Tys[2] = { Ty, VTy };
    Ops.push_back(EmitScalarExpr(E->getArg(0)));
    Ops[0] = EmitNeonCall(CGM.getIntrinsic(Int, Tys), Ops, "vminv");
    return Builder.CreateTrunc(Ops[0], Int16Ty);
  }
  case NEON::BI__builtin_neon_vmul_n_f64: {
    Ops[0] = Builder.CreateBitCast(Ops[0], DoubleTy);
    Value *RHS = Builder.CreateBitCast(EmitScalarExpr(E->getArg(1)), DoubleTy);
    return Builder.CreateFMul(Ops[0], RHS);
  }
  case NEON::BI__builtin_neon_vaddlv_u8: {
    Int = Intrinsic::aarch64_neon_uaddlv;
    Ty = Int32Ty;
    VTy = llvm::VectorType::get(Int8Ty, 8);
    llvm::Type *Tys[2] = { Ty, VTy };
    Ops.push_back(EmitScalarExpr(E->getArg(0)));
    Ops[0] = EmitNeonCall(CGM.getIntrinsic(Int, Tys), Ops, "vaddlv");
    return Builder.CreateTrunc(Ops[0], Int16Ty);
  }
  case NEON::BI__builtin_neon_vaddlv_u16: {
    Int = Intrinsic::aarch64_neon_uaddlv;
    Ty = Int32Ty;
    VTy = llvm::VectorType::get(Int16Ty, 4);
    llvm::Type *Tys[2] = { Ty, VTy };
    Ops.push_back(EmitScalarExpr(E->getArg(0)));
    return EmitNeonCall(CGM.getIntrinsic(Int, Tys), Ops, "vaddlv");
  }
  case NEON::BI__builtin_neon_vaddlvq_u8: {
    Int = Intrinsic::aarch64_neon_uaddlv;
    Ty = Int32Ty;
    VTy = llvm::VectorType::get(Int8Ty, 16);
    llvm::Type *Tys[2] = { Ty, VTy };
    Ops.push_back(EmitScalarExpr(E->getArg(0)));
    Ops[0] = EmitNeonCall(CGM.getIntrinsic(Int, Tys), Ops, "vaddlv");
    return Builder.CreateTrunc(Ops[0], Int16Ty);
  }
  case NEON::BI__builtin_neon_vaddlvq_u16: {
    Int = Intrinsic::aarch64_neon_uaddlv;
    Ty = Int32Ty;
    VTy = llvm::VectorType::get(Int16Ty, 8);
    llvm::Type *Tys[2] = { Ty, VTy };
    Ops.push_back(EmitScalarExpr(E->getArg(0)));
    return EmitNeonCall(CGM.getIntrinsic(Int, Tys), Ops, "vaddlv");
  }
  case NEON::BI__builtin_neon_vaddlv_s8: {
    Int = Intrinsic::aarch64_neon_saddlv;
    Ty = Int32Ty;
    VTy = llvm::VectorType::get(Int8Ty, 8);
    llvm::Type *Tys[2] = { Ty, VTy };
    Ops.push_back(EmitScalarExpr(E->getArg(0)));
    Ops[0] = EmitNeonCall(CGM.getIntrinsic(Int, Tys), Ops, "vaddlv");
    return Builder.CreateTrunc(Ops[0], Int16Ty);
  }
  case NEON::BI__builtin_neon_vaddlv_s16: {
    Int = Intrinsic::aarch64_neon_saddlv;
    Ty = Int32Ty;
    VTy = llvm::VectorType::get(Int16Ty, 4);
    llvm::Type *Tys[2] = { Ty, VTy };
    Ops.push_back(EmitScalarExpr(E->getArg(0)));
    return EmitNeonCall(CGM.getIntrinsic(Int, Tys), Ops, "vaddlv");
  }
  case NEON::BI__builtin_neon_vaddlvq_s8: {
    Int = Intrinsic::aarch64_neon_saddlv;
    Ty = Int32Ty;
    VTy = llvm::VectorType::get(Int8Ty, 16);
    llvm::Type *Tys[2] = { Ty, VTy };
    Ops.push_back(EmitScalarExpr(E->getArg(0)));
    Ops[0] = EmitNeonCall(CGM.getIntrinsic(Int, Tys), Ops, "vaddlv");
    return Builder.CreateTrunc(Ops[0], Int16Ty);
  }
  case NEON::BI__builtin_neon_vaddlvq_s16: {
    Int = Intrinsic::aarch64_neon_saddlv;
    Ty = Int32Ty;
    VTy = llvm::VectorType::get(Int16Ty, 8);
    llvm::Type *Tys[2] = { Ty, VTy };
    Ops.push_back(EmitScalarExpr(E->getArg(0)));
    return EmitNeonCall(CGM.getIntrinsic(Int, Tys), Ops, "vaddlv");
  }
  case NEON::BI__builtin_neon_vsri_n_v:
  case NEON::BI__builtin_neon_vsriq_n_v: {
    Int = Intrinsic::aarch64_neon_vsri;
    llvm::Function *Intrin = CGM.getIntrinsic(Int, Ty);
    return EmitNeonCall(Intrin, Ops, "vsri_n");
  }
  case NEON::BI__builtin_neon_vsli_n_v:
  case NEON::BI__builtin_neon_vsliq_n_v: {
    Int = Intrinsic::aarch64_neon_vsli;
    llvm::Function *Intrin = CGM.getIntrinsic(Int, Ty);
    return EmitNeonCall(Intrin, Ops, "vsli_n");
  }
  case NEON::BI__builtin_neon_vsra_n_v:
  case NEON::BI__builtin_neon_vsraq_n_v:
    Ops[0] = Builder.CreateBitCast(Ops[0], Ty);
    Ops[1] = EmitNeonRShiftImm(Ops[1], Ops[2], Ty, usgn, "vsra_n");
    return Builder.CreateAdd(Ops[0], Ops[1]);
  case NEON::BI__builtin_neon_vrsra_n_v:
  case NEON::BI__builtin_neon_vrsraq_n_v: {
    Int = usgn ? Intrinsic::aarch64_neon_urshl : Intrinsic::aarch64_neon_srshl;
    SmallVector<llvm::Value*,2> TmpOps;
    TmpOps.push_back(Ops[1]);
    TmpOps.push_back(Ops[2]);
    Function* F = CGM.getIntrinsic(Int, Ty);
    llvm::Value *tmp = EmitNeonCall(F, TmpOps, "vrshr_n", 1, true);
    Ops[0] = Builder.CreateBitCast(Ops[0], VTy);
    return Builder.CreateAdd(Ops[0], tmp);
  }
    // FIXME: Sharing loads & stores with 32-bit is complicated by the absence
    // of an Align parameter here.
  case NEON::BI__builtin_neon_vld1_x2_v:
  case NEON::BI__builtin_neon_vld1q_x2_v:
  case NEON::BI__builtin_neon_vld1_x3_v:
  case NEON::BI__builtin_neon_vld1q_x3_v:
  case NEON::BI__builtin_neon_vld1_x4_v:
  case NEON::BI__builtin_neon_vld1q_x4_v: {
    llvm::Type *PTy = llvm::PointerType::getUnqual(VTy->getVectorElementType());
    Ops[1] = Builder.CreateBitCast(Ops[1], PTy);
    llvm::Type *Tys[2] = { VTy, PTy };
    unsigned Int;
    switch (BuiltinID) {
    case NEON::BI__builtin_neon_vld1_x2_v:
    case NEON::BI__builtin_neon_vld1q_x2_v:
      Int = Intrinsic::aarch64_neon_ld1x2;
      break;
    case NEON::BI__builtin_neon_vld1_x3_v:
    case NEON::BI__builtin_neon_vld1q_x3_v:
      Int = Intrinsic::aarch64_neon_ld1x3;
      break;
    case NEON::BI__builtin_neon_vld1_x4_v:
    case NEON::BI__builtin_neon_vld1q_x4_v:
      Int = Intrinsic::aarch64_neon_ld1x4;
      break;
    }
    Function *F = CGM.getIntrinsic(Int, Tys);
    Ops[1] = Builder.CreateCall(F, Ops[1], "vld1xN");
    Ty = llvm::PointerType::getUnqual(Ops[1]->getType());
    Ops[0] = Builder.CreateBitCast(Ops[0], Ty);
    return Builder.CreateDefaultAlignedStore(Ops[1], Ops[0]);
  }
  case NEON::BI__builtin_neon_vst1_x2_v:
  case NEON::BI__builtin_neon_vst1q_x2_v:
  case NEON::BI__builtin_neon_vst1_x3_v:
  case NEON::BI__builtin_neon_vst1q_x3_v:
  case NEON::BI__builtin_neon_vst1_x4_v:
  case NEON::BI__builtin_neon_vst1q_x4_v: {
    llvm::Type *PTy = llvm::PointerType::getUnqual(VTy->getVectorElementType());
    llvm::Type *Tys[2] = { VTy, PTy };
    unsigned Int;
    switch (BuiltinID) {
    case NEON::BI__builtin_neon_vst1_x2_v:
    case NEON::BI__builtin_neon_vst1q_x2_v:
      Int = Intrinsic::aarch64_neon_st1x2;
      break;
    case NEON::BI__builtin_neon_vst1_x3_v:
    case NEON::BI__builtin_neon_vst1q_x3_v:
      Int = Intrinsic::aarch64_neon_st1x3;
      break;
    case NEON::BI__builtin_neon_vst1_x4_v:
    case NEON::BI__builtin_neon_vst1q_x4_v:
      Int = Intrinsic::aarch64_neon_st1x4;
      break;
    }
    std::rotate(Ops.begin(), Ops.begin() + 1, Ops.end());
    return EmitNeonCall(CGM.getIntrinsic(Int, Tys), Ops, "");
  }
  case NEON::BI__builtin_neon_vld1_v:
  case NEON::BI__builtin_neon_vld1q_v: {
    Ops[0] = Builder.CreateBitCast(Ops[0], llvm::PointerType::getUnqual(VTy));
    auto Alignment = CharUnits::fromQuantity(
        BuiltinID == NEON::BI__builtin_neon_vld1_v ? 8 : 16);
    return Builder.CreateAlignedLoad(VTy, Ops[0], Alignment);
  }
  case NEON::BI__builtin_neon_vst1_v:
  case NEON::BI__builtin_neon_vst1q_v:
    Ops[0] = Builder.CreateBitCast(Ops[0], llvm::PointerType::getUnqual(VTy));
    Ops[1] = Builder.CreateBitCast(Ops[1], VTy);
    return Builder.CreateDefaultAlignedStore(Ops[1], Ops[0]);
  case NEON::BI__builtin_neon_vld1_lane_v:
  case NEON::BI__builtin_neon_vld1q_lane_v: {
    Ops[1] = Builder.CreateBitCast(Ops[1], Ty);
    Ty = llvm::PointerType::getUnqual(VTy->getElementType());
    Ops[0] = Builder.CreateBitCast(Ops[0], Ty);
    auto Alignment = CharUnits::fromQuantity(
        BuiltinID == NEON::BI__builtin_neon_vld1_lane_v ? 8 : 16);
    Ops[0] =
        Builder.CreateAlignedLoad(VTy->getElementType(), Ops[0], Alignment);
    return Builder.CreateInsertElement(Ops[1], Ops[0], Ops[2], "vld1_lane");
  }
  case NEON::BI__builtin_neon_vld1_dup_v:
  case NEON::BI__builtin_neon_vld1q_dup_v: {
    Value *V = UndefValue::get(Ty);
    Ty = llvm::PointerType::getUnqual(VTy->getElementType());
    Ops[0] = Builder.CreateBitCast(Ops[0], Ty);
    auto Alignment = CharUnits::fromQuantity(
        BuiltinID == NEON::BI__builtin_neon_vld1_dup_v ? 8 : 16);
    Ops[0] =
        Builder.CreateAlignedLoad(VTy->getElementType(), Ops[0], Alignment);
    llvm::Constant *CI = ConstantInt::get(Int32Ty, 0);
    Ops[0] = Builder.CreateInsertElement(V, Ops[0], CI);
    return EmitNeonSplat(Ops[0], CI);
  }
  case NEON::BI__builtin_neon_vst1_lane_v:
  case NEON::BI__builtin_neon_vst1q_lane_v:
    Ops[1] = Builder.CreateBitCast(Ops[1], Ty);
    Ops[1] = Builder.CreateExtractElement(Ops[1], Ops[2]);
    Ty = llvm::PointerType::getUnqual(Ops[1]->getType());
    return Builder.CreateDefaultAlignedStore(Ops[1],
                                             Builder.CreateBitCast(Ops[0], Ty));
  case NEON::BI__builtin_neon_vld2_v:
  case NEON::BI__builtin_neon_vld2q_v: {
    llvm::Type *PTy = llvm::PointerType::getUnqual(VTy);
    Ops[1] = Builder.CreateBitCast(Ops[1], PTy);
    llvm::Type *Tys[2] = { VTy, PTy };
    Function *F = CGM.getIntrinsic(Intrinsic::aarch64_neon_ld2, Tys);
    Ops[1] = Builder.CreateCall(F, Ops[1], "vld2");
    Ops[0] = Builder.CreateBitCast(Ops[0],
                llvm::PointerType::getUnqual(Ops[1]->getType()));
    return Builder.CreateDefaultAlignedStore(Ops[1], Ops[0]);
  }
  case NEON::BI__builtin_neon_vld3_v:
  case NEON::BI__builtin_neon_vld3q_v: {
    llvm::Type *PTy = llvm::PointerType::getUnqual(VTy);
    Ops[1] = Builder.CreateBitCast(Ops[1], PTy);
    llvm::Type *Tys[2] = { VTy, PTy };
    Function *F = CGM.getIntrinsic(Intrinsic::aarch64_neon_ld3, Tys);
    Ops[1] = Builder.CreateCall(F, Ops[1], "vld3");
    Ops[0] = Builder.CreateBitCast(Ops[0],
                llvm::PointerType::getUnqual(Ops[1]->getType()));
    return Builder.CreateDefaultAlignedStore(Ops[1], Ops[0]);
  }
  case NEON::BI__builtin_neon_vld4_v:
  case NEON::BI__builtin_neon_vld4q_v: {
    llvm::Type *PTy = llvm::PointerType::getUnqual(VTy);
    Ops[1] = Builder.CreateBitCast(Ops[1], PTy);
    llvm::Type *Tys[2] = { VTy, PTy };
    Function *F = CGM.getIntrinsic(Intrinsic::aarch64_neon_ld4, Tys);
    Ops[1] = Builder.CreateCall(F, Ops[1], "vld4");
    Ops[0] = Builder.CreateBitCast(Ops[0],
                llvm::PointerType::getUnqual(Ops[1]->getType()));
    return Builder.CreateDefaultAlignedStore(Ops[1], Ops[0]);
  }
  case NEON::BI__builtin_neon_vld2_dup_v:
  case NEON::BI__builtin_neon_vld2q_dup_v: {
    llvm::Type *PTy =
      llvm::PointerType::getUnqual(VTy->getElementType());
    Ops[1] = Builder.CreateBitCast(Ops[1], PTy);
    llvm::Type *Tys[2] = { VTy, PTy };
    Function *F = CGM.getIntrinsic(Intrinsic::aarch64_neon_ld2r, Tys);
    Ops[1] = Builder.CreateCall(F, Ops[1], "vld2");
    Ops[0] = Builder.CreateBitCast(Ops[0],
                llvm::PointerType::getUnqual(Ops[1]->getType()));
    return Builder.CreateDefaultAlignedStore(Ops[1], Ops[0]);
  }
  case NEON::BI__builtin_neon_vld3_dup_v:
  case NEON::BI__builtin_neon_vld3q_dup_v: {
    llvm::Type *PTy =
      llvm::PointerType::getUnqual(VTy->getElementType());
    Ops[1] = Builder.CreateBitCast(Ops[1], PTy);
    llvm::Type *Tys[2] = { VTy, PTy };
    Function *F = CGM.getIntrinsic(Intrinsic::aarch64_neon_ld3r, Tys);
    Ops[1] = Builder.CreateCall(F, Ops[1], "vld3");
    Ops[0] = Builder.CreateBitCast(Ops[0],
                llvm::PointerType::getUnqual(Ops[1]->getType()));
    return Builder.CreateDefaultAlignedStore(Ops[1], Ops[0]);
  }
  case NEON::BI__builtin_neon_vld4_dup_v:
  case NEON::BI__builtin_neon_vld4q_dup_v: {
    llvm::Type *PTy =
      llvm::PointerType::getUnqual(VTy->getElementType());
    Ops[1] = Builder.CreateBitCast(Ops[1], PTy);
    llvm::Type *Tys[2] = { VTy, PTy };
    Function *F = CGM.getIntrinsic(Intrinsic::aarch64_neon_ld4r, Tys);
    Ops[1] = Builder.CreateCall(F, Ops[1], "vld4");
    Ops[0] = Builder.CreateBitCast(Ops[0],
                llvm::PointerType::getUnqual(Ops[1]->getType()));
    return Builder.CreateDefaultAlignedStore(Ops[1], Ops[0]);
  }
  case NEON::BI__builtin_neon_vld2_lane_v:
  case NEON::BI__builtin_neon_vld2q_lane_v: {
    llvm::Type *Tys[2] = { VTy, Ops[1]->getType() };
    Function *F = CGM.getIntrinsic(Intrinsic::aarch64_neon_ld2lane, Tys);
    Ops.push_back(Ops[1]);
    Ops.erase(Ops.begin()+1);
    Ops[1] = Builder.CreateBitCast(Ops[1], Ty);
    Ops[2] = Builder.CreateBitCast(Ops[2], Ty);
    Ops[3] = Builder.CreateZExt(Ops[3], Int64Ty);
    Ops[1] = Builder.CreateCall(F, makeArrayRef(Ops).slice(1), "vld2_lane");
    Ty = llvm::PointerType::getUnqual(Ops[1]->getType());
    Ops[0] = Builder.CreateBitCast(Ops[0], Ty);
    return Builder.CreateDefaultAlignedStore(Ops[1], Ops[0]);
  }
  case NEON::BI__builtin_neon_vld3_lane_v:
  case NEON::BI__builtin_neon_vld3q_lane_v: {
    llvm::Type *Tys[2] = { VTy, Ops[1]->getType() };
    Function *F = CGM.getIntrinsic(Intrinsic::aarch64_neon_ld3lane, Tys);
    Ops.push_back(Ops[1]);
    Ops.erase(Ops.begin()+1);
    Ops[1] = Builder.CreateBitCast(Ops[1], Ty);
    Ops[2] = Builder.CreateBitCast(Ops[2], Ty);
    Ops[3] = Builder.CreateBitCast(Ops[3], Ty);
    Ops[4] = Builder.CreateZExt(Ops[4], Int64Ty);
    Ops[1] = Builder.CreateCall(F, makeArrayRef(Ops).slice(1), "vld3_lane");
    Ty = llvm::PointerType::getUnqual(Ops[1]->getType());
    Ops[0] = Builder.CreateBitCast(Ops[0], Ty);
    return Builder.CreateDefaultAlignedStore(Ops[1], Ops[0]);
  }
  case NEON::BI__builtin_neon_vld4_lane_v:
  case NEON::BI__builtin_neon_vld4q_lane_v: {
    llvm::Type *Tys[2] = { VTy, Ops[1]->getType() };
    Function *F = CGM.getIntrinsic(Intrinsic::aarch64_neon_ld4lane, Tys);
    Ops.push_back(Ops[1]);
    Ops.erase(Ops.begin()+1);
    Ops[1] = Builder.CreateBitCast(Ops[1], Ty);
    Ops[2] = Builder.CreateBitCast(Ops[2], Ty);
    Ops[3] = Builder.CreateBitCast(Ops[3], Ty);
    Ops[4] = Builder.CreateBitCast(Ops[4], Ty);
    Ops[5] = Builder.CreateZExt(Ops[5], Int64Ty);
    Ops[1] = Builder.CreateCall(F, makeArrayRef(Ops).slice(1), "vld4_lane");
    Ty = llvm::PointerType::getUnqual(Ops[1]->getType());
    Ops[0] = Builder.CreateBitCast(Ops[0], Ty);
    return Builder.CreateDefaultAlignedStore(Ops[1], Ops[0]);
  }
  case NEON::BI__builtin_neon_vst2_v:
  case NEON::BI__builtin_neon_vst2q_v: {
    Ops.push_back(Ops[0]);
    Ops.erase(Ops.begin());
    llvm::Type *Tys[2] = { VTy, Ops[2]->getType() };
    return EmitNeonCall(CGM.getIntrinsic(Intrinsic::aarch64_neon_st2, Tys),
                        Ops, "");
  }
  case NEON::BI__builtin_neon_vst2_lane_v:
  case NEON::BI__builtin_neon_vst2q_lane_v: {
    Ops.push_back(Ops[0]);
    Ops.erase(Ops.begin());
    Ops[2] = Builder.CreateZExt(Ops[2], Int64Ty);
    llvm::Type *Tys[2] = { VTy, Ops[3]->getType() };
    return EmitNeonCall(CGM.getIntrinsic(Intrinsic::aarch64_neon_st2lane, Tys),
                        Ops, "");
  }
  case NEON::BI__builtin_neon_vst3_v:
  case NEON::BI__builtin_neon_vst3q_v: {
    Ops.push_back(Ops[0]);
    Ops.erase(Ops.begin());
    llvm::Type *Tys[2] = { VTy, Ops[3]->getType() };
    return EmitNeonCall(CGM.getIntrinsic(Intrinsic::aarch64_neon_st3, Tys),
                        Ops, "");
  }
  case NEON::BI__builtin_neon_vst3_lane_v:
  case NEON::BI__builtin_neon_vst3q_lane_v: {
    Ops.push_back(Ops[0]);
    Ops.erase(Ops.begin());
    Ops[3] = Builder.CreateZExt(Ops[3], Int64Ty);
    llvm::Type *Tys[2] = { VTy, Ops[4]->getType() };
    return EmitNeonCall(CGM.getIntrinsic(Intrinsic::aarch64_neon_st3lane, Tys),
                        Ops, "");
  }
  case NEON::BI__builtin_neon_vst4_v:
  case NEON::BI__builtin_neon_vst4q_v: {
    Ops.push_back(Ops[0]);
    Ops.erase(Ops.begin());
    llvm::Type *Tys[2] = { VTy, Ops[4]->getType() };
    return EmitNeonCall(CGM.getIntrinsic(Intrinsic::aarch64_neon_st4, Tys),
                        Ops, "");
  }
  case NEON::BI__builtin_neon_vst4_lane_v:
  case NEON::BI__builtin_neon_vst4q_lane_v: {
    Ops.push_back(Ops[0]);
    Ops.erase(Ops.begin());
    Ops[4] = Builder.CreateZExt(Ops[4], Int64Ty);
    llvm::Type *Tys[2] = { VTy, Ops[5]->getType() };
    return EmitNeonCall(CGM.getIntrinsic(Intrinsic::aarch64_neon_st4lane, Tys),
                        Ops, "");
  }
  case NEON::BI__builtin_neon_vtrn_v:
  case NEON::BI__builtin_neon_vtrnq_v: {
    Ops[0] = Builder.CreateBitCast(Ops[0], llvm::PointerType::getUnqual(Ty));
    Ops[1] = Builder.CreateBitCast(Ops[1], Ty);
    Ops[2] = Builder.CreateBitCast(Ops[2], Ty);
    Value *SV = nullptr;

    for (unsigned vi = 0; vi != 2; ++vi) {
      SmallVector<uint32_t, 16> Indices;
      for (unsigned i = 0, e = VTy->getNumElements(); i != e; i += 2) {
        Indices.push_back(i+vi);
        Indices.push_back(i+e+vi);
      }
      Value *Addr = Builder.CreateConstInBoundsGEP1_32(Ty, Ops[0], vi);
      SV = Builder.CreateShuffleVector(Ops[1], Ops[2], Indices, "vtrn");
      SV = Builder.CreateDefaultAlignedStore(SV, Addr);
    }
    return SV;
  }
  case NEON::BI__builtin_neon_vuzp_v:
  case NEON::BI__builtin_neon_vuzpq_v: {
    Ops[0] = Builder.CreateBitCast(Ops[0], llvm::PointerType::getUnqual(Ty));
    Ops[1] = Builder.CreateBitCast(Ops[1], Ty);
    Ops[2] = Builder.CreateBitCast(Ops[2], Ty);
    Value *SV = nullptr;

    for (unsigned vi = 0; vi != 2; ++vi) {
      SmallVector<uint32_t, 16> Indices;
      for (unsigned i = 0, e = VTy->getNumElements(); i != e; ++i)
        Indices.push_back(2*i+vi);

      Value *Addr = Builder.CreateConstInBoundsGEP1_32(Ty, Ops[0], vi);
      SV = Builder.CreateShuffleVector(Ops[1], Ops[2], Indices, "vuzp");
      SV = Builder.CreateDefaultAlignedStore(SV, Addr);
    }
    return SV;
  }
  case NEON::BI__builtin_neon_vzip_v:
  case NEON::BI__builtin_neon_vzipq_v: {
    Ops[0] = Builder.CreateBitCast(Ops[0], llvm::PointerType::getUnqual(Ty));
    Ops[1] = Builder.CreateBitCast(Ops[1], Ty);
    Ops[2] = Builder.CreateBitCast(Ops[2], Ty);
    Value *SV = nullptr;

    for (unsigned vi = 0; vi != 2; ++vi) {
      SmallVector<uint32_t, 16> Indices;
      for (unsigned i = 0, e = VTy->getNumElements(); i != e; i += 2) {
        Indices.push_back((i + vi*e) >> 1);
        Indices.push_back(((i + vi*e) >> 1)+e);
      }
      Value *Addr = Builder.CreateConstInBoundsGEP1_32(Ty, Ops[0], vi);
      SV = Builder.CreateShuffleVector(Ops[1], Ops[2], Indices, "vzip");
      SV = Builder.CreateDefaultAlignedStore(SV, Addr);
    }
    return SV;
  }
  case NEON::BI__builtin_neon_vqtbl1q_v: {
    return EmitNeonCall(CGM.getIntrinsic(Intrinsic::aarch64_neon_tbl1, Ty),
                        Ops, "vtbl1");
  }
  case NEON::BI__builtin_neon_vqtbl2q_v: {
    return EmitNeonCall(CGM.getIntrinsic(Intrinsic::aarch64_neon_tbl2, Ty),
                        Ops, "vtbl2");
  }
  case NEON::BI__builtin_neon_vqtbl3q_v: {
    return EmitNeonCall(CGM.getIntrinsic(Intrinsic::aarch64_neon_tbl3, Ty),
                        Ops, "vtbl3");
  }
  case NEON::BI__builtin_neon_vqtbl4q_v: {
    return EmitNeonCall(CGM.getIntrinsic(Intrinsic::aarch64_neon_tbl4, Ty),
                        Ops, "vtbl4");
  }
  case NEON::BI__builtin_neon_vqtbx1q_v: {
    return EmitNeonCall(CGM.getIntrinsic(Intrinsic::aarch64_neon_tbx1, Ty),
                        Ops, "vtbx1");
  }
  case NEON::BI__builtin_neon_vqtbx2q_v: {
    return EmitNeonCall(CGM.getIntrinsic(Intrinsic::aarch64_neon_tbx2, Ty),
                        Ops, "vtbx2");
  }
  case NEON::BI__builtin_neon_vqtbx3q_v: {
    return EmitNeonCall(CGM.getIntrinsic(Intrinsic::aarch64_neon_tbx3, Ty),
                        Ops, "vtbx3");
  }
  case NEON::BI__builtin_neon_vqtbx4q_v: {
    return EmitNeonCall(CGM.getIntrinsic(Intrinsic::aarch64_neon_tbx4, Ty),
                        Ops, "vtbx4");
  }
  case NEON::BI__builtin_neon_vsqadd_v:
  case NEON::BI__builtin_neon_vsqaddq_v: {
    Int = Intrinsic::aarch64_neon_usqadd;
    return EmitNeonCall(CGM.getIntrinsic(Int, Ty), Ops, "vsqadd");
  }
  case NEON::BI__builtin_neon_vuqadd_v:
  case NEON::BI__builtin_neon_vuqaddq_v: {
    Int = Intrinsic::aarch64_neon_suqadd;
    return EmitNeonCall(CGM.getIntrinsic(Int, Ty), Ops, "vuqadd");
  }
  }
}

llvm::Value *CodeGenFunction::
BuildVector(ArrayRef<llvm::Value*> Ops) {
  assert((Ops.size() & (Ops.size() - 1)) == 0 &&
         "Not a power-of-two sized vector!");
  bool AllConstants = true;
  for (unsigned i = 0, e = Ops.size(); i != e && AllConstants; ++i)
    AllConstants &= isa<Constant>(Ops[i]);

  // If this is a constant vector, create a ConstantVector.
  if (AllConstants) {
    SmallVector<llvm::Constant*, 16> CstOps;
    for (unsigned i = 0, e = Ops.size(); i != e; ++i)
      CstOps.push_back(cast<Constant>(Ops[i]));
    return llvm::ConstantVector::get(CstOps);
  }

  // Otherwise, insertelement the values to build the vector.
  Value *Result =
    llvm::UndefValue::get(llvm::VectorType::get(Ops[0]->getType(), Ops.size()));

  for (unsigned i = 0, e = Ops.size(); i != e; ++i)
    Result = Builder.CreateInsertElement(Result, Ops[i], Builder.getInt32(i));

  return Result;
}

// Convert the mask from an integer type to a vector of i1.
static Value *getMaskVecValue(CodeGenFunction &CGF, Value *Mask,
                              unsigned NumElts) {

  llvm::VectorType *MaskTy = llvm::VectorType::get(CGF.Builder.getInt1Ty(),
                         cast<IntegerType>(Mask->getType())->getBitWidth());
  Value *MaskVec = CGF.Builder.CreateBitCast(Mask, MaskTy);

  // If we have less than 8 elements, then the starting mask was an i8 and
  // we need to extract down to the right number of elements.
  if (NumElts < 8) {
    uint32_t Indices[4];
    for (unsigned i = 0; i != NumElts; ++i)
      Indices[i] = i;
    MaskVec = CGF.Builder.CreateShuffleVector(MaskVec, MaskVec,
                                             makeArrayRef(Indices, NumElts),
                                             "extract");
  }
  return MaskVec;
}

static Value *EmitX86MaskedStore(CodeGenFunction &CGF,
                                 SmallVectorImpl<Value *> &Ops,
                                 unsigned Align) {
  // Cast the pointer to right type.
  Ops[0] = CGF.Builder.CreateBitCast(Ops[0],
                               llvm::PointerType::getUnqual(Ops[1]->getType()));

  // If the mask is all ones just emit a regular store.
  if (const auto *C = dyn_cast<Constant>(Ops[2]))
    if (C->isAllOnesValue())
      return CGF.Builder.CreateAlignedStore(Ops[1], Ops[0], Align);

  Value *MaskVec = getMaskVecValue(CGF, Ops[2],
                                   Ops[1]->getType()->getVectorNumElements());

  return CGF.Builder.CreateMaskedStore(Ops[1], Ops[0], Align, MaskVec);
}

static Value *EmitX86MaskedLoad(CodeGenFunction &CGF,
                                SmallVectorImpl<Value *> &Ops, unsigned Align) {
  // Cast the pointer to right type.
  Ops[0] = CGF.Builder.CreateBitCast(Ops[0],
                               llvm::PointerType::getUnqual(Ops[1]->getType()));

  // If the mask is all ones just emit a regular store.
  if (const auto *C = dyn_cast<Constant>(Ops[2]))
    if (C->isAllOnesValue())
      return CGF.Builder.CreateAlignedLoad(Ops[0], Align);

  Value *MaskVec = getMaskVecValue(CGF, Ops[2],
                                   Ops[1]->getType()->getVectorNumElements());

  return CGF.Builder.CreateMaskedLoad(Ops[0], Align, MaskVec, Ops[1]);
}

static Value *EmitX86SubVectorBroadcast(CodeGenFunction &CGF,
                                        SmallVectorImpl<Value *> &Ops,
                                        llvm::Type *DstTy,
                                        unsigned SrcSizeInBits,
                                        unsigned Align) {
  // Load the subvector.
  Ops[0] = CGF.Builder.CreateAlignedLoad(Ops[0], Align);

  // Create broadcast mask.
  unsigned NumDstElts = DstTy->getVectorNumElements();
  unsigned NumSrcElts = SrcSizeInBits / DstTy->getScalarSizeInBits();

  SmallVector<uint32_t, 8> Mask;
  for (unsigned i = 0; i != NumDstElts; i += NumSrcElts)
    for (unsigned j = 0; j != NumSrcElts; ++j)
      Mask.push_back(j);

  return CGF.Builder.CreateShuffleVector(Ops[0], Ops[0], Mask, "subvecbcst");
}

static Value *EmitX86Select(CodeGenFunction &CGF,
                            Value *Mask, Value *Op0, Value *Op1) {

  // If the mask is all ones just return first argument.
  if (const auto *C = dyn_cast<Constant>(Mask))
    if (C->isAllOnesValue())
      return Op0;

  Mask = getMaskVecValue(CGF, Mask, Op0->getType()->getVectorNumElements());

  return CGF.Builder.CreateSelect(Mask, Op0, Op1);
}

static Value *EmitX86MaskedCompare(CodeGenFunction &CGF, unsigned CC,
                                   bool Signed, SmallVectorImpl<Value *> &Ops) {
  unsigned NumElts = Ops[0]->getType()->getVectorNumElements();
  Value *Cmp;

  if (CC == 3) {
    Cmp = Constant::getNullValue(
                       llvm::VectorType::get(CGF.Builder.getInt1Ty(), NumElts));
  } else if (CC == 7) {
    Cmp = Constant::getAllOnesValue(
                       llvm::VectorType::get(CGF.Builder.getInt1Ty(), NumElts));
  } else {
    ICmpInst::Predicate Pred;
    switch (CC) {
    default: llvm_unreachable("Unknown condition code");
    case 0: Pred = ICmpInst::ICMP_EQ;  break;
    case 1: Pred = Signed ? ICmpInst::ICMP_SLT : ICmpInst::ICMP_ULT; break;
    case 2: Pred = Signed ? ICmpInst::ICMP_SLE : ICmpInst::ICMP_ULE; break;
    case 4: Pred = ICmpInst::ICMP_NE;  break;
    case 5: Pred = Signed ? ICmpInst::ICMP_SGE : ICmpInst::ICMP_UGE; break;
    case 6: Pred = Signed ? ICmpInst::ICMP_SGT : ICmpInst::ICMP_UGT; break;
    }
    Cmp = CGF.Builder.CreateICmp(Pred, Ops[0], Ops[1]);
  }

  const auto *C = dyn_cast<Constant>(Ops.back());
  if (!C || !C->isAllOnesValue())
    Cmp = CGF.Builder.CreateAnd(Cmp, getMaskVecValue(CGF, Ops.back(), NumElts));

  if (NumElts < 8) {
    uint32_t Indices[8];
    for (unsigned i = 0; i != NumElts; ++i)
      Indices[i] = i;
    for (unsigned i = NumElts; i != 8; ++i)
      Indices[i] = i % NumElts + NumElts;
    Cmp = CGF.Builder.CreateShuffleVector(
        Cmp, llvm::Constant::getNullValue(Cmp->getType()), Indices);
  }
  return CGF.Builder.CreateBitCast(Cmp,
                                   IntegerType::get(CGF.getLLVMContext(),
                                                    std::max(NumElts, 8U)));
}

static Value *EmitX86MinMax(CodeGenFunction &CGF, ICmpInst::Predicate Pred,
                            ArrayRef<Value *> Ops) {
  Value *Cmp = CGF.Builder.CreateICmp(Pred, Ops[0], Ops[1]);
  Value *Res = CGF.Builder.CreateSelect(Cmp, Ops[0], Ops[1]);

  if (Ops.size() == 2)
    return Res;

  assert(Ops.size() == 4);
  return EmitX86Select(CGF, Ops[3], Res, Ops[2]);
}

static Value *EmitX86SExtMask(CodeGenFunction &CGF, Value *Op, 
                              llvm::Type *DstTy) {
  unsigned NumberOfElements = DstTy->getVectorNumElements();
  Value *Mask = getMaskVecValue(CGF, Op, NumberOfElements);
  return CGF.Builder.CreateSExt(Mask, DstTy, "vpmovm2");
}

Value *CodeGenFunction::EmitX86BuiltinExpr(unsigned BuiltinID,
                                           const CallExpr *E) {
  SmallVector<Value*, 4> Ops;

  // Find out if any arguments are required to be integer constant expressions.
  unsigned ICEArguments = 0;
  ASTContext::GetBuiltinTypeError Error;
  getContext().GetBuiltinType(BuiltinID, Error, &ICEArguments);
  assert(Error == ASTContext::GE_None && "Should not codegen an error");

  for (unsigned i = 0, e = E->getNumArgs(); i != e; i++) {
    // If this is a normal argument, just emit it as a scalar.
    if ((ICEArguments & (1 << i)) == 0) {
      Ops.push_back(EmitScalarExpr(E->getArg(i)));
      continue;
    }

    // If this is required to be a constant, constant fold it so that we know
    // that the generated intrinsic gets a ConstantInt.
    llvm::APSInt Result;
    bool IsConst = E->getArg(i)->isIntegerConstantExpr(Result, getContext());
    assert(IsConst && "Constant arg isn't actually constant?"); (void)IsConst;
    Ops.push_back(llvm::ConstantInt::get(getLLVMContext(), Result));
  }

  // These exist so that the builtin that takes an immediate can be bounds
  // checked by clang to avoid passing bad immediates to the backend. Since
  // AVX has a larger immediate than SSE we would need separate builtins to
  // do the different bounds checking. Rather than create a clang specific
  // SSE only builtin, this implements eight separate builtins to match gcc
  // implementation.
  auto getCmpIntrinsicCall = [this, &Ops](Intrinsic::ID ID, unsigned Imm) {
    Ops.push_back(llvm::ConstantInt::get(Int8Ty, Imm));
    llvm::Function *F = CGM.getIntrinsic(ID);
    return Builder.CreateCall(F, Ops);
  };

  // For the vector forms of FP comparisons, translate the builtins directly to
  // IR.
  // TODO: The builtins could be removed if the SSE header files used vector
  // extension comparisons directly (vector ordered/unordered may need
  // additional support via __builtin_isnan()).
  auto getVectorFCmpIR = [this, &Ops](CmpInst::Predicate Pred) {
    Value *Cmp = Builder.CreateFCmp(Pred, Ops[0], Ops[1]);
    llvm::VectorType *FPVecTy = cast<llvm::VectorType>(Ops[0]->getType());
    llvm::VectorType *IntVecTy = llvm::VectorType::getInteger(FPVecTy);
    Value *Sext = Builder.CreateSExt(Cmp, IntVecTy);
    return Builder.CreateBitCast(Sext, FPVecTy);
  };

  switch (BuiltinID) {
  default: return nullptr;
  case X86::BI__builtin_cpu_supports: {
    const Expr *FeatureExpr = E->getArg(0)->IgnoreParenCasts();
    StringRef FeatureStr = cast<StringLiteral>(FeatureExpr)->getString();

    // TODO: When/if this becomes more than x86 specific then use a TargetInfo
    // based mapping.
    // Processor features and mapping to processor feature value.
    enum X86Features {
      CMOV = 0,
      MMX,
      POPCNT,
      SSE,
      SSE2,
      SSE3,
      SSSE3,
      SSE4_1,
      SSE4_2,
      AVX,
      AVX2,
      SSE4_A,
      FMA4,
      XOP,
      FMA,
      AVX512F,
      BMI,
      BMI2,
      AES,
      PCLMUL,
      AVX512VL,
      AVX512BW,
      AVX512DQ,
      AVX512CD,
      AVX512ER,
      AVX512PF,
      AVX512VBMI,
      AVX512IFMA,
      AVX5124VNNIW, // TODO implement this fully
      AVX5124FMAPS, // TODO implement this fully
      AVX512VPOPCNTDQ,
      MAX
    };

    X86Features Feature =
        StringSwitch<X86Features>(FeatureStr)
            .Case("cmov", X86Features::CMOV)
            .Case("mmx", X86Features::MMX)
            .Case("popcnt", X86Features::POPCNT)
            .Case("sse", X86Features::SSE)
            .Case("sse2", X86Features::SSE2)
            .Case("sse3", X86Features::SSE3)
            .Case("ssse3", X86Features::SSSE3)
            .Case("sse4.1", X86Features::SSE4_1)
            .Case("sse4.2", X86Features::SSE4_2)
            .Case("avx", X86Features::AVX)
            .Case("avx2", X86Features::AVX2)
            .Case("sse4a", X86Features::SSE4_A)
            .Case("fma4", X86Features::FMA4)
            .Case("xop", X86Features::XOP)
            .Case("fma", X86Features::FMA)
            .Case("avx512f", X86Features::AVX512F)
            .Case("bmi", X86Features::BMI)
            .Case("bmi2", X86Features::BMI2)
            .Case("aes", X86Features::AES)
            .Case("pclmul", X86Features::PCLMUL)
            .Case("avx512vl", X86Features::AVX512VL)
            .Case("avx512bw", X86Features::AVX512BW)
            .Case("avx512dq", X86Features::AVX512DQ)
            .Case("avx512cd", X86Features::AVX512CD)
            .Case("avx512er", X86Features::AVX512ER)
            .Case("avx512pf", X86Features::AVX512PF)
            .Case("avx512vbmi", X86Features::AVX512VBMI)
            .Case("avx512ifma", X86Features::AVX512IFMA)
            .Case("avx512vpopcntdq", X86Features::AVX512VPOPCNTDQ)
            .Default(X86Features::MAX);
    assert(Feature != X86Features::MAX && "Invalid feature!");

    // Matching the struct layout from the compiler-rt/libgcc structure that is
    // filled in:
    // unsigned int __cpu_vendor;
    // unsigned int __cpu_type;
    // unsigned int __cpu_subtype;
    // unsigned int __cpu_features[1];
    llvm::Type *STy = llvm::StructType::get(Int32Ty, Int32Ty, Int32Ty,
                                            llvm::ArrayType::get(Int32Ty, 1));

    // Grab the global __cpu_model.
    llvm::Constant *CpuModel = CGM.CreateRuntimeVariable(STy, "__cpu_model");

    // Grab the first (0th) element from the field __cpu_features off of the
    // global in the struct STy.
    Value *Idxs[] = {
      ConstantInt::get(Int32Ty, 0),
      ConstantInt::get(Int32Ty, 3),
      ConstantInt::get(Int32Ty, 0)
    };
    Value *CpuFeatures = Builder.CreateGEP(STy, CpuModel, Idxs);
    Value *Features = Builder.CreateAlignedLoad(CpuFeatures,
                                                CharUnits::fromQuantity(4));

    // Check the value of the bit corresponding to the feature requested.
    Value *Bitset = Builder.CreateAnd(
        Features, llvm::ConstantInt::get(Int32Ty, 1ULL << Feature));
    return Builder.CreateICmpNE(Bitset, llvm::ConstantInt::get(Int32Ty, 0));
  }
  case X86::BI_mm_prefetch: {
    Value *Address = Ops[0];
    Value *RW = ConstantInt::get(Int32Ty, 0);
    Value *Locality = Ops[1];
    Value *Data = ConstantInt::get(Int32Ty, 1);
    Value *F = CGM.getIntrinsic(Intrinsic::prefetch);
    return Builder.CreateCall(F, {Address, RW, Locality, Data});
  }
  case X86::BI_mm_clflush: {
    return Builder.CreateCall(CGM.getIntrinsic(Intrinsic::x86_sse2_clflush),
                              Ops[0]);
  }
  case X86::BI_mm_lfence: {
    return Builder.CreateCall(CGM.getIntrinsic(Intrinsic::x86_sse2_lfence));
  }
  case X86::BI_mm_mfence: {
    return Builder.CreateCall(CGM.getIntrinsic(Intrinsic::x86_sse2_mfence));
  }
  case X86::BI_mm_sfence: {
    return Builder.CreateCall(CGM.getIntrinsic(Intrinsic::x86_sse_sfence));
  }
  case X86::BI_mm_pause: {
    return Builder.CreateCall(CGM.getIntrinsic(Intrinsic::x86_sse2_pause));
  }
  case X86::BI__rdtsc: {
    return Builder.CreateCall(CGM.getIntrinsic(Intrinsic::x86_rdtsc));
  }
  case X86::BI__builtin_ia32_undef128:
  case X86::BI__builtin_ia32_undef256:
  case X86::BI__builtin_ia32_undef512:
    // The x86 definition of "undef" is not the same as the LLVM definition
    // (PR32176). We leave optimizing away an unnecessary zero constant to the
    // IR optimizer and backend.
    // TODO: If we had a "freeze" IR instruction to generate a fixed undef
    // value, we should use that here instead of a zero.
    return llvm::Constant::getNullValue(ConvertType(E->getType()));
  case X86::BI__builtin_ia32_vec_init_v8qi:
  case X86::BI__builtin_ia32_vec_init_v4hi:
  case X86::BI__builtin_ia32_vec_init_v2si:
    return Builder.CreateBitCast(BuildVector(Ops),
                                 llvm::Type::getX86_MMXTy(getLLVMContext()));
  case X86::BI__builtin_ia32_vec_ext_v2si:
    return Builder.CreateExtractElement(Ops[0],
                                  llvm::ConstantInt::get(Ops[1]->getType(), 0));
  case X86::BI_mm_setcsr:
  case X86::BI__builtin_ia32_ldmxcsr: {
    Address Tmp = CreateMemTemp(E->getArg(0)->getType());
    Builder.CreateStore(Ops[0], Tmp);
    return Builder.CreateCall(CGM.getIntrinsic(Intrinsic::x86_sse_ldmxcsr),
                          Builder.CreateBitCast(Tmp.getPointer(), Int8PtrTy));
  }
  case X86::BI_mm_getcsr:
  case X86::BI__builtin_ia32_stmxcsr: {
    Address Tmp = CreateMemTemp(E->getType());
    Builder.CreateCall(CGM.getIntrinsic(Intrinsic::x86_sse_stmxcsr),
                       Builder.CreateBitCast(Tmp.getPointer(), Int8PtrTy));
    return Builder.CreateLoad(Tmp, "stmxcsr");
  }
  case X86::BI__builtin_ia32_xsave:
  case X86::BI__builtin_ia32_xsave64:
  case X86::BI__builtin_ia32_xrstor:
  case X86::BI__builtin_ia32_xrstor64:
  case X86::BI__builtin_ia32_xsaveopt:
  case X86::BI__builtin_ia32_xsaveopt64:
  case X86::BI__builtin_ia32_xrstors:
  case X86::BI__builtin_ia32_xrstors64:
  case X86::BI__builtin_ia32_xsavec:
  case X86::BI__builtin_ia32_xsavec64:
  case X86::BI__builtin_ia32_xsaves:
  case X86::BI__builtin_ia32_xsaves64: {
    Intrinsic::ID ID;
#define INTRINSIC_X86_XSAVE_ID(NAME) \
    case X86::BI__builtin_ia32_##NAME: \
      ID = Intrinsic::x86_##NAME; \
      break
    switch (BuiltinID) {
    default: llvm_unreachable("Unsupported intrinsic!");
    INTRINSIC_X86_XSAVE_ID(xsave);
    INTRINSIC_X86_XSAVE_ID(xsave64);
    INTRINSIC_X86_XSAVE_ID(xrstor);
    INTRINSIC_X86_XSAVE_ID(xrstor64);
    INTRINSIC_X86_XSAVE_ID(xsaveopt);
    INTRINSIC_X86_XSAVE_ID(xsaveopt64);
    INTRINSIC_X86_XSAVE_ID(xrstors);
    INTRINSIC_X86_XSAVE_ID(xrstors64);
    INTRINSIC_X86_XSAVE_ID(xsavec);
    INTRINSIC_X86_XSAVE_ID(xsavec64);
    INTRINSIC_X86_XSAVE_ID(xsaves);
    INTRINSIC_X86_XSAVE_ID(xsaves64);
    }
#undef INTRINSIC_X86_XSAVE_ID
    Value *Mhi = Builder.CreateTrunc(
      Builder.CreateLShr(Ops[1], ConstantInt::get(Int64Ty, 32)), Int32Ty);
    Value *Mlo = Builder.CreateTrunc(Ops[1], Int32Ty);
    Ops[1] = Mhi;
    Ops.push_back(Mlo);
    return Builder.CreateCall(CGM.getIntrinsic(ID), Ops);
  }
  case X86::BI__builtin_ia32_storedqudi128_mask:
  case X86::BI__builtin_ia32_storedqusi128_mask:
  case X86::BI__builtin_ia32_storedquhi128_mask:
  case X86::BI__builtin_ia32_storedquqi128_mask:
  case X86::BI__builtin_ia32_storeupd128_mask:
  case X86::BI__builtin_ia32_storeups128_mask:
  case X86::BI__builtin_ia32_storedqudi256_mask:
  case X86::BI__builtin_ia32_storedqusi256_mask:
  case X86::BI__builtin_ia32_storedquhi256_mask:
  case X86::BI__builtin_ia32_storedquqi256_mask:
  case X86::BI__builtin_ia32_storeupd256_mask:
  case X86::BI__builtin_ia32_storeups256_mask:
  case X86::BI__builtin_ia32_storedqudi512_mask:
  case X86::BI__builtin_ia32_storedqusi512_mask:
  case X86::BI__builtin_ia32_storedquhi512_mask:
  case X86::BI__builtin_ia32_storedquqi512_mask:
  case X86::BI__builtin_ia32_storeupd512_mask:
  case X86::BI__builtin_ia32_storeups512_mask:
    return EmitX86MaskedStore(*this, Ops, 1);

  case X86::BI__builtin_ia32_storess128_mask:
  case X86::BI__builtin_ia32_storesd128_mask: {
    return EmitX86MaskedStore(*this, Ops, 16);
  }
  case X86::BI__builtin_ia32_vpopcntd_512:
  case X86::BI__builtin_ia32_vpopcntq_512: {
    llvm::Type *ResultType = ConvertType(E->getType());
    llvm::Function *F = CGM.getIntrinsic(Intrinsic::ctpop, ResultType);
    return Builder.CreateCall(F, Ops);
  }
  case X86::BI__builtin_ia32_cvtmask2b128:
  case X86::BI__builtin_ia32_cvtmask2b256:
  case X86::BI__builtin_ia32_cvtmask2b512:
  case X86::BI__builtin_ia32_cvtmask2w128:
  case X86::BI__builtin_ia32_cvtmask2w256:
  case X86::BI__builtin_ia32_cvtmask2w512:
  case X86::BI__builtin_ia32_cvtmask2d128:
  case X86::BI__builtin_ia32_cvtmask2d256:
  case X86::BI__builtin_ia32_cvtmask2d512:
  case X86::BI__builtin_ia32_cvtmask2q128:
  case X86::BI__builtin_ia32_cvtmask2q256:
  case X86::BI__builtin_ia32_cvtmask2q512:
    return EmitX86SExtMask(*this, Ops[0], ConvertType(E->getType()));

  case X86::BI__builtin_ia32_movdqa32store128_mask:
  case X86::BI__builtin_ia32_movdqa64store128_mask:
  case X86::BI__builtin_ia32_storeaps128_mask:
  case X86::BI__builtin_ia32_storeapd128_mask:
  case X86::BI__builtin_ia32_movdqa32store256_mask:
  case X86::BI__builtin_ia32_movdqa64store256_mask:
  case X86::BI__builtin_ia32_storeaps256_mask:
  case X86::BI__builtin_ia32_storeapd256_mask:
  case X86::BI__builtin_ia32_movdqa32store512_mask:
  case X86::BI__builtin_ia32_movdqa64store512_mask:
  case X86::BI__builtin_ia32_storeaps512_mask:
  case X86::BI__builtin_ia32_storeapd512_mask: {
    unsigned Align =
      getContext().getTypeAlignInChars(E->getArg(1)->getType()).getQuantity();
    return EmitX86MaskedStore(*this, Ops, Align);
  }
  case X86::BI__builtin_ia32_loadups128_mask:
  case X86::BI__builtin_ia32_loadups256_mask:
  case X86::BI__builtin_ia32_loadups512_mask:
  case X86::BI__builtin_ia32_loadupd128_mask:
  case X86::BI__builtin_ia32_loadupd256_mask:
  case X86::BI__builtin_ia32_loadupd512_mask:
  case X86::BI__builtin_ia32_loaddquqi128_mask:
  case X86::BI__builtin_ia32_loaddquqi256_mask:
  case X86::BI__builtin_ia32_loaddquqi512_mask:
  case X86::BI__builtin_ia32_loaddquhi128_mask:
  case X86::BI__builtin_ia32_loaddquhi256_mask:
  case X86::BI__builtin_ia32_loaddquhi512_mask:
  case X86::BI__builtin_ia32_loaddqusi128_mask:
  case X86::BI__builtin_ia32_loaddqusi256_mask:
  case X86::BI__builtin_ia32_loaddqusi512_mask:
  case X86::BI__builtin_ia32_loaddqudi128_mask:
  case X86::BI__builtin_ia32_loaddqudi256_mask:
  case X86::BI__builtin_ia32_loaddqudi512_mask:
    return EmitX86MaskedLoad(*this, Ops, 1);

  case X86::BI__builtin_ia32_loadss128_mask:
  case X86::BI__builtin_ia32_loadsd128_mask:
    return EmitX86MaskedLoad(*this, Ops, 16);

  case X86::BI__builtin_ia32_loadaps128_mask:
  case X86::BI__builtin_ia32_loadaps256_mask:
  case X86::BI__builtin_ia32_loadaps512_mask:
  case X86::BI__builtin_ia32_loadapd128_mask:
  case X86::BI__builtin_ia32_loadapd256_mask:
  case X86::BI__builtin_ia32_loadapd512_mask:
  case X86::BI__builtin_ia32_movdqa32load128_mask:
  case X86::BI__builtin_ia32_movdqa32load256_mask:
  case X86::BI__builtin_ia32_movdqa32load512_mask:
  case X86::BI__builtin_ia32_movdqa64load128_mask:
  case X86::BI__builtin_ia32_movdqa64load256_mask:
  case X86::BI__builtin_ia32_movdqa64load512_mask: {
    unsigned Align =
      getContext().getTypeAlignInChars(E->getArg(1)->getType()).getQuantity();
    return EmitX86MaskedLoad(*this, Ops, Align);
  }

  case X86::BI__builtin_ia32_vbroadcastf128_pd256:
  case X86::BI__builtin_ia32_vbroadcastf128_ps256: {
    llvm::Type *DstTy = ConvertType(E->getType());
    return EmitX86SubVectorBroadcast(*this, Ops, DstTy, 128, 1);
  }

  case X86::BI__builtin_ia32_storehps:
  case X86::BI__builtin_ia32_storelps: {
    llvm::Type *PtrTy = llvm::PointerType::getUnqual(Int64Ty);
    llvm::Type *VecTy = llvm::VectorType::get(Int64Ty, 2);

    // cast val v2i64
    Ops[1] = Builder.CreateBitCast(Ops[1], VecTy, "cast");

    // extract (0, 1)
    unsigned Index = BuiltinID == X86::BI__builtin_ia32_storelps ? 0 : 1;
    llvm::Value *Idx = llvm::ConstantInt::get(SizeTy, Index);
    Ops[1] = Builder.CreateExtractElement(Ops[1], Idx, "extract");

    // cast pointer to i64 & store
    Ops[0] = Builder.CreateBitCast(Ops[0], PtrTy);
    return Builder.CreateDefaultAlignedStore(Ops[1], Ops[0]);
  }
  case X86::BI__builtin_ia32_palignr128:
  case X86::BI__builtin_ia32_palignr256:
  case X86::BI__builtin_ia32_palignr512_mask: {
    unsigned ShiftVal = cast<llvm::ConstantInt>(Ops[2])->getZExtValue();

    unsigned NumElts = Ops[0]->getType()->getVectorNumElements();
    assert(NumElts % 16 == 0);

    // If palignr is shifting the pair of vectors more than the size of two
    // lanes, emit zero.
    if (ShiftVal >= 32)
      return llvm::Constant::getNullValue(ConvertType(E->getType()));

    // If palignr is shifting the pair of input vectors more than one lane,
    // but less than two lanes, convert to shifting in zeroes.
    if (ShiftVal > 16) {
      ShiftVal -= 16;
      Ops[1] = Ops[0];
      Ops[0] = llvm::Constant::getNullValue(Ops[0]->getType());
    }

    uint32_t Indices[64];
    // 256-bit palignr operates on 128-bit lanes so we need to handle that
    for (unsigned l = 0; l != NumElts; l += 16) {
      for (unsigned i = 0; i != 16; ++i) {
        unsigned Idx = ShiftVal + i;
        if (Idx >= 16)
          Idx += NumElts - 16; // End of lane, switch operand.
        Indices[l + i] = Idx + l;
      }
    }

    Value *Align = Builder.CreateShuffleVector(Ops[1], Ops[0],
                                               makeArrayRef(Indices, NumElts),
                                               "palignr");

    // If this isn't a masked builtin, just return the align operation.
    if (Ops.size() == 3)
      return Align;

    return EmitX86Select(*this, Ops[4], Align, Ops[3]);
  }

  case X86::BI__builtin_ia32_movnti:
  case X86::BI__builtin_ia32_movnti64:
  case X86::BI__builtin_ia32_movntsd:
  case X86::BI__builtin_ia32_movntss: {
    llvm::MDNode *Node = llvm::MDNode::get(
        getLLVMContext(), llvm::ConstantAsMetadata::get(Builder.getInt32(1)));

    Value *Ptr = Ops[0];
    Value *Src = Ops[1];

    // Extract the 0'th element of the source vector.
    if (BuiltinID == X86::BI__builtin_ia32_movntsd ||
        BuiltinID == X86::BI__builtin_ia32_movntss)
      Src = Builder.CreateExtractElement(Src, (uint64_t)0, "extract");

    // Convert the type of the pointer to a pointer to the stored type.
    Value *BC = Builder.CreateBitCast(
        Ptr, llvm::PointerType::getUnqual(Src->getType()), "cast");

    // Unaligned nontemporal store of the scalar value.
    StoreInst *SI = Builder.CreateDefaultAlignedStore(Src, BC);
    SI->setMetadata(CGM.getModule().getMDKindID("nontemporal"), Node);
    SI->setAlignment(1);
    return SI;
  }

  case X86::BI__builtin_ia32_selectb_128:
  case X86::BI__builtin_ia32_selectb_256:
  case X86::BI__builtin_ia32_selectb_512:
  case X86::BI__builtin_ia32_selectw_128:
  case X86::BI__builtin_ia32_selectw_256:
  case X86::BI__builtin_ia32_selectw_512:
  case X86::BI__builtin_ia32_selectd_128:
  case X86::BI__builtin_ia32_selectd_256:
  case X86::BI__builtin_ia32_selectd_512:
  case X86::BI__builtin_ia32_selectq_128:
  case X86::BI__builtin_ia32_selectq_256:
  case X86::BI__builtin_ia32_selectq_512:
  case X86::BI__builtin_ia32_selectps_128:
  case X86::BI__builtin_ia32_selectps_256:
  case X86::BI__builtin_ia32_selectps_512:
  case X86::BI__builtin_ia32_selectpd_128:
  case X86::BI__builtin_ia32_selectpd_256:
  case X86::BI__builtin_ia32_selectpd_512:
    return EmitX86Select(*this, Ops[0], Ops[1], Ops[2]);
  case X86::BI__builtin_ia32_pcmpeqb128_mask:
  case X86::BI__builtin_ia32_pcmpeqb256_mask:
  case X86::BI__builtin_ia32_pcmpeqb512_mask:
  case X86::BI__builtin_ia32_pcmpeqw128_mask:
  case X86::BI__builtin_ia32_pcmpeqw256_mask:
  case X86::BI__builtin_ia32_pcmpeqw512_mask:
  case X86::BI__builtin_ia32_pcmpeqd128_mask:
  case X86::BI__builtin_ia32_pcmpeqd256_mask:
  case X86::BI__builtin_ia32_pcmpeqd512_mask:
  case X86::BI__builtin_ia32_pcmpeqq128_mask:
  case X86::BI__builtin_ia32_pcmpeqq256_mask:
  case X86::BI__builtin_ia32_pcmpeqq512_mask:
    return EmitX86MaskedCompare(*this, 0, false, Ops);
  case X86::BI__builtin_ia32_pcmpgtb128_mask:
  case X86::BI__builtin_ia32_pcmpgtb256_mask:
  case X86::BI__builtin_ia32_pcmpgtb512_mask:
  case X86::BI__builtin_ia32_pcmpgtw128_mask:
  case X86::BI__builtin_ia32_pcmpgtw256_mask:
  case X86::BI__builtin_ia32_pcmpgtw512_mask:
  case X86::BI__builtin_ia32_pcmpgtd128_mask:
  case X86::BI__builtin_ia32_pcmpgtd256_mask:
  case X86::BI__builtin_ia32_pcmpgtd512_mask:
  case X86::BI__builtin_ia32_pcmpgtq128_mask:
  case X86::BI__builtin_ia32_pcmpgtq256_mask:
  case X86::BI__builtin_ia32_pcmpgtq512_mask:
    return EmitX86MaskedCompare(*this, 6, true, Ops);
  case X86::BI__builtin_ia32_cmpb128_mask:
  case X86::BI__builtin_ia32_cmpb256_mask:
  case X86::BI__builtin_ia32_cmpb512_mask:
  case X86::BI__builtin_ia32_cmpw128_mask:
  case X86::BI__builtin_ia32_cmpw256_mask:
  case X86::BI__builtin_ia32_cmpw512_mask:
  case X86::BI__builtin_ia32_cmpd128_mask:
  case X86::BI__builtin_ia32_cmpd256_mask:
  case X86::BI__builtin_ia32_cmpd512_mask:
  case X86::BI__builtin_ia32_cmpq128_mask:
  case X86::BI__builtin_ia32_cmpq256_mask:
  case X86::BI__builtin_ia32_cmpq512_mask: {
    unsigned CC = cast<llvm::ConstantInt>(Ops[2])->getZExtValue() & 0x7;
    return EmitX86MaskedCompare(*this, CC, true, Ops);
  }
  case X86::BI__builtin_ia32_ucmpb128_mask:
  case X86::BI__builtin_ia32_ucmpb256_mask:
  case X86::BI__builtin_ia32_ucmpb512_mask:
  case X86::BI__builtin_ia32_ucmpw128_mask:
  case X86::BI__builtin_ia32_ucmpw256_mask:
  case X86::BI__builtin_ia32_ucmpw512_mask:
  case X86::BI__builtin_ia32_ucmpd128_mask:
  case X86::BI__builtin_ia32_ucmpd256_mask:
  case X86::BI__builtin_ia32_ucmpd512_mask:
  case X86::BI__builtin_ia32_ucmpq128_mask:
  case X86::BI__builtin_ia32_ucmpq256_mask:
  case X86::BI__builtin_ia32_ucmpq512_mask: {
    unsigned CC = cast<llvm::ConstantInt>(Ops[2])->getZExtValue() & 0x7;
    return EmitX86MaskedCompare(*this, CC, false, Ops);
  }

  case X86::BI__builtin_ia32_vplzcntd_128_mask:
  case X86::BI__builtin_ia32_vplzcntd_256_mask:
  case X86::BI__builtin_ia32_vplzcntd_512_mask:
  case X86::BI__builtin_ia32_vplzcntq_128_mask:
  case X86::BI__builtin_ia32_vplzcntq_256_mask:
  case X86::BI__builtin_ia32_vplzcntq_512_mask: {
    Function *F = CGM.getIntrinsic(Intrinsic::ctlz, Ops[0]->getType());
    return EmitX86Select(*this, Ops[2],
                         Builder.CreateCall(F, {Ops[0],Builder.getInt1(false)}),
                         Ops[1]);
  }

  case X86::BI__builtin_ia32_pmaxsb128:
  case X86::BI__builtin_ia32_pmaxsw128:
  case X86::BI__builtin_ia32_pmaxsd128:
  case X86::BI__builtin_ia32_pmaxsq128_mask:
  case X86::BI__builtin_ia32_pmaxsb256:
  case X86::BI__builtin_ia32_pmaxsw256:
  case X86::BI__builtin_ia32_pmaxsd256:
  case X86::BI__builtin_ia32_pmaxsq256_mask:
  case X86::BI__builtin_ia32_pmaxsb512_mask:
  case X86::BI__builtin_ia32_pmaxsw512_mask:
  case X86::BI__builtin_ia32_pmaxsd512_mask:
  case X86::BI__builtin_ia32_pmaxsq512_mask:
    return EmitX86MinMax(*this, ICmpInst::ICMP_SGT, Ops);
  case X86::BI__builtin_ia32_pmaxub128:
  case X86::BI__builtin_ia32_pmaxuw128:
  case X86::BI__builtin_ia32_pmaxud128:
  case X86::BI__builtin_ia32_pmaxuq128_mask:
  case X86::BI__builtin_ia32_pmaxub256:
  case X86::BI__builtin_ia32_pmaxuw256:
  case X86::BI__builtin_ia32_pmaxud256:
  case X86::BI__builtin_ia32_pmaxuq256_mask:
  case X86::BI__builtin_ia32_pmaxub512_mask:
  case X86::BI__builtin_ia32_pmaxuw512_mask:
  case X86::BI__builtin_ia32_pmaxud512_mask:
  case X86::BI__builtin_ia32_pmaxuq512_mask:
    return EmitX86MinMax(*this, ICmpInst::ICMP_UGT, Ops);
  case X86::BI__builtin_ia32_pminsb128:
  case X86::BI__builtin_ia32_pminsw128:
  case X86::BI__builtin_ia32_pminsd128:
  case X86::BI__builtin_ia32_pminsq128_mask:
  case X86::BI__builtin_ia32_pminsb256:
  case X86::BI__builtin_ia32_pminsw256:
  case X86::BI__builtin_ia32_pminsd256:
  case X86::BI__builtin_ia32_pminsq256_mask:
  case X86::BI__builtin_ia32_pminsb512_mask:
  case X86::BI__builtin_ia32_pminsw512_mask:
  case X86::BI__builtin_ia32_pminsd512_mask:
  case X86::BI__builtin_ia32_pminsq512_mask:
    return EmitX86MinMax(*this, ICmpInst::ICMP_SLT, Ops);
  case X86::BI__builtin_ia32_pminub128:
  case X86::BI__builtin_ia32_pminuw128:
  case X86::BI__builtin_ia32_pminud128:
  case X86::BI__builtin_ia32_pminuq128_mask:
  case X86::BI__builtin_ia32_pminub256:
  case X86::BI__builtin_ia32_pminuw256:
  case X86::BI__builtin_ia32_pminud256:
  case X86::BI__builtin_ia32_pminuq256_mask:
  case X86::BI__builtin_ia32_pminub512_mask:
  case X86::BI__builtin_ia32_pminuw512_mask:
  case X86::BI__builtin_ia32_pminud512_mask:
  case X86::BI__builtin_ia32_pminuq512_mask:
    return EmitX86MinMax(*this, ICmpInst::ICMP_ULT, Ops);

  // 3DNow!
  case X86::BI__builtin_ia32_pswapdsf:
  case X86::BI__builtin_ia32_pswapdsi: {
    llvm::Type *MMXTy = llvm::Type::getX86_MMXTy(getLLVMContext());
    Ops[0] = Builder.CreateBitCast(Ops[0], MMXTy, "cast");
    llvm::Function *F = CGM.getIntrinsic(Intrinsic::x86_3dnowa_pswapd);
    return Builder.CreateCall(F, Ops, "pswapd");
  }
  case X86::BI__builtin_ia32_rdrand16_step:
  case X86::BI__builtin_ia32_rdrand32_step:
  case X86::BI__builtin_ia32_rdrand64_step:
  case X86::BI__builtin_ia32_rdseed16_step:
  case X86::BI__builtin_ia32_rdseed32_step:
  case X86::BI__builtin_ia32_rdseed64_step: {
    Intrinsic::ID ID;
    switch (BuiltinID) {
    default: llvm_unreachable("Unsupported intrinsic!");
    case X86::BI__builtin_ia32_rdrand16_step:
      ID = Intrinsic::x86_rdrand_16;
      break;
    case X86::BI__builtin_ia32_rdrand32_step:
      ID = Intrinsic::x86_rdrand_32;
      break;
    case X86::BI__builtin_ia32_rdrand64_step:
      ID = Intrinsic::x86_rdrand_64;
      break;
    case X86::BI__builtin_ia32_rdseed16_step:
      ID = Intrinsic::x86_rdseed_16;
      break;
    case X86::BI__builtin_ia32_rdseed32_step:
      ID = Intrinsic::x86_rdseed_32;
      break;
    case X86::BI__builtin_ia32_rdseed64_step:
      ID = Intrinsic::x86_rdseed_64;
      break;
    }

    Value *Call = Builder.CreateCall(CGM.getIntrinsic(ID));
    Builder.CreateDefaultAlignedStore(Builder.CreateExtractValue(Call, 0),
                                      Ops[0]);
    return Builder.CreateExtractValue(Call, 1);
  }

  // SSE packed comparison intrinsics
  case X86::BI__builtin_ia32_cmpeqps:
  case X86::BI__builtin_ia32_cmpeqpd:
    return getVectorFCmpIR(CmpInst::FCMP_OEQ);
  case X86::BI__builtin_ia32_cmpltps:
  case X86::BI__builtin_ia32_cmpltpd:
    return getVectorFCmpIR(CmpInst::FCMP_OLT);
  case X86::BI__builtin_ia32_cmpleps:
  case X86::BI__builtin_ia32_cmplepd:
    return getVectorFCmpIR(CmpInst::FCMP_OLE);
  case X86::BI__builtin_ia32_cmpunordps:
  case X86::BI__builtin_ia32_cmpunordpd:
    return getVectorFCmpIR(CmpInst::FCMP_UNO);
  case X86::BI__builtin_ia32_cmpneqps:
  case X86::BI__builtin_ia32_cmpneqpd:
    return getVectorFCmpIR(CmpInst::FCMP_UNE);
  case X86::BI__builtin_ia32_cmpnltps:
  case X86::BI__builtin_ia32_cmpnltpd:
    return getVectorFCmpIR(CmpInst::FCMP_UGE);
  case X86::BI__builtin_ia32_cmpnleps:
  case X86::BI__builtin_ia32_cmpnlepd:
    return getVectorFCmpIR(CmpInst::FCMP_UGT);
  case X86::BI__builtin_ia32_cmpordps:
  case X86::BI__builtin_ia32_cmpordpd:
    return getVectorFCmpIR(CmpInst::FCMP_ORD);
  case X86::BI__builtin_ia32_cmpps:
  case X86::BI__builtin_ia32_cmpps256:
  case X86::BI__builtin_ia32_cmppd:
  case X86::BI__builtin_ia32_cmppd256: {
    unsigned CC = cast<llvm::ConstantInt>(Ops[2])->getZExtValue();
    // If this one of the SSE immediates, we can use native IR.
    if (CC < 8) {
      FCmpInst::Predicate Pred;
      switch (CC) {
      case 0: Pred = FCmpInst::FCMP_OEQ; break;
      case 1: Pred = FCmpInst::FCMP_OLT; break;
      case 2: Pred = FCmpInst::FCMP_OLE; break;
      case 3: Pred = FCmpInst::FCMP_UNO; break;
      case 4: Pred = FCmpInst::FCMP_UNE; break;
      case 5: Pred = FCmpInst::FCMP_UGE; break;
      case 6: Pred = FCmpInst::FCMP_UGT; break;
      case 7: Pred = FCmpInst::FCMP_ORD; break;
      }
      return getVectorFCmpIR(Pred);
    }

    // We can't handle 8-31 immediates with native IR, use the intrinsic.
    // Except for predicates that create constants.
    Intrinsic::ID ID;
    switch (BuiltinID) {
    default: llvm_unreachable("Unsupported intrinsic!");
    case X86::BI__builtin_ia32_cmpps:
      ID = Intrinsic::x86_sse_cmp_ps;
      break;
    case X86::BI__builtin_ia32_cmpps256:
      // _CMP_TRUE_UQ, _CMP_TRUE_US produce -1,-1... vector
      // on any input and _CMP_FALSE_OQ, _CMP_FALSE_OS produce 0, 0...
      if (CC == 0xf || CC == 0xb || CC == 0x1b || CC == 0x1f) {
         Value *Constant = (CC == 0xf || CC == 0x1f) ?
                llvm::Constant::getAllOnesValue(Builder.getInt32Ty()) :
                llvm::Constant::getNullValue(Builder.getInt32Ty());
         Value *Vec = Builder.CreateVectorSplat(
                        Ops[0]->getType()->getVectorNumElements(), Constant);
         return Builder.CreateBitCast(Vec, Ops[0]->getType());
      }
      ID = Intrinsic::x86_avx_cmp_ps_256;
      break;
    case X86::BI__builtin_ia32_cmppd:
      ID = Intrinsic::x86_sse2_cmp_pd;
      break;
    case X86::BI__builtin_ia32_cmppd256:
      // _CMP_TRUE_UQ, _CMP_TRUE_US produce -1,-1... vector
      // on any input and _CMP_FALSE_OQ, _CMP_FALSE_OS produce 0, 0...
      if (CC == 0xf || CC == 0xb || CC == 0x1b || CC == 0x1f) {
         Value *Constant = (CC == 0xf || CC == 0x1f) ?
                llvm::Constant::getAllOnesValue(Builder.getInt64Ty()) :
                llvm::Constant::getNullValue(Builder.getInt64Ty());
         Value *Vec = Builder.CreateVectorSplat(
                        Ops[0]->getType()->getVectorNumElements(), Constant);
         return Builder.CreateBitCast(Vec, Ops[0]->getType());
      }
      ID = Intrinsic::x86_avx_cmp_pd_256;
      break;
    }

    return Builder.CreateCall(CGM.getIntrinsic(ID), Ops);
  }

  // SSE scalar comparison intrinsics
  case X86::BI__builtin_ia32_cmpeqss:
    return getCmpIntrinsicCall(Intrinsic::x86_sse_cmp_ss, 0);
  case X86::BI__builtin_ia32_cmpltss:
    return getCmpIntrinsicCall(Intrinsic::x86_sse_cmp_ss, 1);
  case X86::BI__builtin_ia32_cmpless:
    return getCmpIntrinsicCall(Intrinsic::x86_sse_cmp_ss, 2);
  case X86::BI__builtin_ia32_cmpunordss:
    return getCmpIntrinsicCall(Intrinsic::x86_sse_cmp_ss, 3);
  case X86::BI__builtin_ia32_cmpneqss:
    return getCmpIntrinsicCall(Intrinsic::x86_sse_cmp_ss, 4);
  case X86::BI__builtin_ia32_cmpnltss:
    return getCmpIntrinsicCall(Intrinsic::x86_sse_cmp_ss, 5);
  case X86::BI__builtin_ia32_cmpnless:
    return getCmpIntrinsicCall(Intrinsic::x86_sse_cmp_ss, 6);
  case X86::BI__builtin_ia32_cmpordss:
    return getCmpIntrinsicCall(Intrinsic::x86_sse_cmp_ss, 7);
  case X86::BI__builtin_ia32_cmpeqsd:
    return getCmpIntrinsicCall(Intrinsic::x86_sse2_cmp_sd, 0);
  case X86::BI__builtin_ia32_cmpltsd:
    return getCmpIntrinsicCall(Intrinsic::x86_sse2_cmp_sd, 1);
  case X86::BI__builtin_ia32_cmplesd:
    return getCmpIntrinsicCall(Intrinsic::x86_sse2_cmp_sd, 2);
  case X86::BI__builtin_ia32_cmpunordsd:
    return getCmpIntrinsicCall(Intrinsic::x86_sse2_cmp_sd, 3);
  case X86::BI__builtin_ia32_cmpneqsd:
    return getCmpIntrinsicCall(Intrinsic::x86_sse2_cmp_sd, 4);
  case X86::BI__builtin_ia32_cmpnltsd:
    return getCmpIntrinsicCall(Intrinsic::x86_sse2_cmp_sd, 5);
  case X86::BI__builtin_ia32_cmpnlesd:
    return getCmpIntrinsicCall(Intrinsic::x86_sse2_cmp_sd, 6);
  case X86::BI__builtin_ia32_cmpordsd:
    return getCmpIntrinsicCall(Intrinsic::x86_sse2_cmp_sd, 7);

  case X86::BI__emul:
  case X86::BI__emulu: {
    llvm::Type *Int64Ty = llvm::IntegerType::get(getLLVMContext(), 64);
    bool isSigned = (BuiltinID == X86::BI__emul);
    Value *LHS = Builder.CreateIntCast(Ops[0], Int64Ty, isSigned);
    Value *RHS = Builder.CreateIntCast(Ops[1], Int64Ty, isSigned);
    return Builder.CreateMul(LHS, RHS, "", !isSigned, isSigned);
  }
  case X86::BI__mulh:
  case X86::BI__umulh:
  case X86::BI_mul128:
  case X86::BI_umul128: {
    llvm::Type *ResType = ConvertType(E->getType());
    llvm::Type *Int128Ty = llvm::IntegerType::get(getLLVMContext(), 128);

    bool IsSigned = (BuiltinID == X86::BI__mulh || BuiltinID == X86::BI_mul128);
    Value *LHS = Builder.CreateIntCast(Ops[0], Int128Ty, IsSigned);
    Value *RHS = Builder.CreateIntCast(Ops[1], Int128Ty, IsSigned);

    Value *MulResult, *HigherBits;
    if (IsSigned) {
      MulResult = Builder.CreateNSWMul(LHS, RHS);
      HigherBits = Builder.CreateAShr(MulResult, 64);
    } else {
      MulResult = Builder.CreateNUWMul(LHS, RHS);
      HigherBits = Builder.CreateLShr(MulResult, 64);
    }
    HigherBits = Builder.CreateIntCast(HigherBits, ResType, IsSigned);

    if (BuiltinID == X86::BI__mulh || BuiltinID == X86::BI__umulh)
      return HigherBits;

    Address HighBitsAddress = EmitPointerWithAlignment(E->getArg(2));
    Builder.CreateStore(HigherBits, HighBitsAddress);
    return Builder.CreateIntCast(MulResult, ResType, IsSigned);
  }

  case X86::BI__faststorefence: {
    return Builder.CreateFence(llvm::AtomicOrdering::SequentiallyConsistent,
                               llvm::SyncScope::System);
  }
  case X86::BI_ReadWriteBarrier:
  case X86::BI_ReadBarrier:
  case X86::BI_WriteBarrier: {
    return Builder.CreateFence(llvm::AtomicOrdering::SequentiallyConsistent,
                               llvm::SyncScope::SingleThread);
  }
  case X86::BI_BitScanForward:
  case X86::BI_BitScanForward64:
    return EmitMSVCBuiltinExpr(MSVCIntrin::_BitScanForward, E);
  case X86::BI_BitScanReverse:
  case X86::BI_BitScanReverse64:
    return EmitMSVCBuiltinExpr(MSVCIntrin::_BitScanReverse, E);

  case X86::BI_InterlockedAnd64:
    return EmitMSVCBuiltinExpr(MSVCIntrin::_InterlockedAnd, E);
  case X86::BI_InterlockedExchange64:
    return EmitMSVCBuiltinExpr(MSVCIntrin::_InterlockedExchange, E);
  case X86::BI_InterlockedExchangeAdd64:
    return EmitMSVCBuiltinExpr(MSVCIntrin::_InterlockedExchangeAdd, E);
  case X86::BI_InterlockedExchangeSub64:
    return EmitMSVCBuiltinExpr(MSVCIntrin::_InterlockedExchangeSub, E);
  case X86::BI_InterlockedOr64:
    return EmitMSVCBuiltinExpr(MSVCIntrin::_InterlockedOr, E);
  case X86::BI_InterlockedXor64:
    return EmitMSVCBuiltinExpr(MSVCIntrin::_InterlockedXor, E);
  case X86::BI_InterlockedDecrement64:
    return EmitMSVCBuiltinExpr(MSVCIntrin::_InterlockedDecrement, E);
  case X86::BI_InterlockedIncrement64:
    return EmitMSVCBuiltinExpr(MSVCIntrin::_InterlockedIncrement, E);

  case X86::BI_AddressOfReturnAddress: {
    Value *F = CGM.getIntrinsic(Intrinsic::addressofreturnaddress);
    return Builder.CreateCall(F);
  }
  case X86::BI__stosb: {
    // We treat __stosb as a volatile memset - it may not generate "rep stosb"
    // instruction, but it will create a memset that won't be optimized away.
    return Builder.CreateMemSet(Ops[0], Ops[1], Ops[2], 1, true);
  }
  case X86::BI__ud2:
    // llvm.trap makes a ud2a instruction on x86.
    return EmitTrapCall(Intrinsic::trap);
  case X86::BI__int2c: {
    // This syscall signals a driver assertion failure in x86 NT kernels.
    llvm::FunctionType *FTy = llvm::FunctionType::get(VoidTy, false);
    llvm::InlineAsm *IA =
        llvm::InlineAsm::get(FTy, "int $$0x2c", "", /*SideEffects=*/true);
    llvm::AttributeList NoReturnAttr = llvm::AttributeList::get(
        getLLVMContext(), llvm::AttributeList::FunctionIndex,
        llvm::Attribute::NoReturn);
    CallSite CS = Builder.CreateCall(IA);
    CS.setAttributes(NoReturnAttr);
    return CS.getInstruction();
  }
  case X86::BI__readfsbyte:
  case X86::BI__readfsword:
  case X86::BI__readfsdword:
  case X86::BI__readfsqword: {
    llvm::Type *IntTy = ConvertType(E->getType());
    Value *Ptr = Builder.CreateIntToPtr(EmitScalarExpr(E->getArg(0)),
                                        llvm::PointerType::get(IntTy, 257));
    LoadInst *Load = Builder.CreateAlignedLoad(
        IntTy, Ptr, getContext().getTypeAlignInChars(E->getType()));
    Load->setVolatile(true);
    return Load;
  }
  case X86::BI__readgsbyte:
  case X86::BI__readgsword:
  case X86::BI__readgsdword:
  case X86::BI__readgsqword: {
    llvm::Type *IntTy = ConvertType(E->getType());
    Value *Ptr = Builder.CreateIntToPtr(EmitScalarExpr(E->getArg(0)),
                                        llvm::PointerType::get(IntTy, 256));
    LoadInst *Load = Builder.CreateAlignedLoad(
        IntTy, Ptr, getContext().getTypeAlignInChars(E->getType()));
    Load->setVolatile(true);
    return Load;
  }
  }
}


Value *CodeGenFunction::EmitPPCBuiltinExpr(unsigned BuiltinID,
                                           const CallExpr *E) {
  SmallVector<Value*, 4> Ops;

  for (unsigned i = 0, e = E->getNumArgs(); i != e; i++)
    Ops.push_back(EmitScalarExpr(E->getArg(i)));

  Intrinsic::ID ID = Intrinsic::not_intrinsic;

  switch (BuiltinID) {
  default: return nullptr;

  // __builtin_ppc_get_timebase is GCC 4.8+'s PowerPC-specific name for what we
  // call __builtin_readcyclecounter.
  case PPC::BI__builtin_ppc_get_timebase:
    return Builder.CreateCall(CGM.getIntrinsic(Intrinsic::readcyclecounter));

  // vec_ld, vec_xl_be, vec_lvsl, vec_lvsr
  case PPC::BI__builtin_altivec_lvx:
  case PPC::BI__builtin_altivec_lvxl:
  case PPC::BI__builtin_altivec_lvebx:
  case PPC::BI__builtin_altivec_lvehx:
  case PPC::BI__builtin_altivec_lvewx:
  case PPC::BI__builtin_altivec_lvsl:
  case PPC::BI__builtin_altivec_lvsr:
  case PPC::BI__builtin_vsx_lxvd2x:
  case PPC::BI__builtin_vsx_lxvw4x:
  case PPC::BI__builtin_vsx_lxvd2x_be:
  case PPC::BI__builtin_vsx_lxvw4x_be:
  case PPC::BI__builtin_vsx_lxvl:
  case PPC::BI__builtin_vsx_lxvll:
  {
    if(BuiltinID == PPC::BI__builtin_vsx_lxvl ||
       BuiltinID == PPC::BI__builtin_vsx_lxvll){
      Ops[0] = Builder.CreateBitCast(Ops[0], Int8PtrTy);
    }else {
      Ops[1] = Builder.CreateBitCast(Ops[1], Int8PtrTy);
      Ops[0] = Builder.CreateGEP(Ops[1], Ops[0]);
      Ops.pop_back();
    }

    switch (BuiltinID) {
    default: llvm_unreachable("Unsupported ld/lvsl/lvsr intrinsic!");
    case PPC::BI__builtin_altivec_lvx:
      ID = Intrinsic::ppc_altivec_lvx;
      break;
    case PPC::BI__builtin_altivec_lvxl:
      ID = Intrinsic::ppc_altivec_lvxl;
      break;
    case PPC::BI__builtin_altivec_lvebx:
      ID = Intrinsic::ppc_altivec_lvebx;
      break;
    case PPC::BI__builtin_altivec_lvehx:
      ID = Intrinsic::ppc_altivec_lvehx;
      break;
    case PPC::BI__builtin_altivec_lvewx:
      ID = Intrinsic::ppc_altivec_lvewx;
      break;
    case PPC::BI__builtin_altivec_lvsl:
      ID = Intrinsic::ppc_altivec_lvsl;
      break;
    case PPC::BI__builtin_altivec_lvsr:
      ID = Intrinsic::ppc_altivec_lvsr;
      break;
    case PPC::BI__builtin_vsx_lxvd2x:
      ID = Intrinsic::ppc_vsx_lxvd2x;
      break;
    case PPC::BI__builtin_vsx_lxvw4x:
      ID = Intrinsic::ppc_vsx_lxvw4x;
      break;
    case PPC::BI__builtin_vsx_lxvd2x_be:
      ID = Intrinsic::ppc_vsx_lxvd2x_be;
      break;
    case PPC::BI__builtin_vsx_lxvw4x_be:
      ID = Intrinsic::ppc_vsx_lxvw4x_be;
      break;
    case PPC::BI__builtin_vsx_lxvl:
      ID = Intrinsic::ppc_vsx_lxvl;
      break;
    case PPC::BI__builtin_vsx_lxvll:
      ID = Intrinsic::ppc_vsx_lxvll;
      break;
    }
    llvm::Function *F = CGM.getIntrinsic(ID);
    return Builder.CreateCall(F, Ops, "");
  }

  // vec_st, vec_xst_be
  case PPC::BI__builtin_altivec_stvx:
  case PPC::BI__builtin_altivec_stvxl:
  case PPC::BI__builtin_altivec_stvebx:
  case PPC::BI__builtin_altivec_stvehx:
  case PPC::BI__builtin_altivec_stvewx:
  case PPC::BI__builtin_vsx_stxvd2x:
  case PPC::BI__builtin_vsx_stxvw4x:
  case PPC::BI__builtin_vsx_stxvd2x_be:
  case PPC::BI__builtin_vsx_stxvw4x_be:
  case PPC::BI__builtin_vsx_stxvl:
  case PPC::BI__builtin_vsx_stxvll:
  {
    if(BuiltinID == PPC::BI__builtin_vsx_stxvl ||
      BuiltinID == PPC::BI__builtin_vsx_stxvll ){
      Ops[1] = Builder.CreateBitCast(Ops[1], Int8PtrTy);
    }else {
      Ops[2] = Builder.CreateBitCast(Ops[2], Int8PtrTy);
      Ops[1] = Builder.CreateGEP(Ops[2], Ops[1]);
      Ops.pop_back();
    }

    switch (BuiltinID) {
    default: llvm_unreachable("Unsupported st intrinsic!");
    case PPC::BI__builtin_altivec_stvx:
      ID = Intrinsic::ppc_altivec_stvx;
      break;
    case PPC::BI__builtin_altivec_stvxl:
      ID = Intrinsic::ppc_altivec_stvxl;
      break;
    case PPC::BI__builtin_altivec_stvebx:
      ID = Intrinsic::ppc_altivec_stvebx;
      break;
    case PPC::BI__builtin_altivec_stvehx:
      ID = Intrinsic::ppc_altivec_stvehx;
      break;
    case PPC::BI__builtin_altivec_stvewx:
      ID = Intrinsic::ppc_altivec_stvewx;
      break;
    case PPC::BI__builtin_vsx_stxvd2x:
      ID = Intrinsic::ppc_vsx_stxvd2x;
      break;
    case PPC::BI__builtin_vsx_stxvw4x:
      ID = Intrinsic::ppc_vsx_stxvw4x;
      break;
    case PPC::BI__builtin_vsx_stxvd2x_be:
      ID = Intrinsic::ppc_vsx_stxvd2x_be;
      break;
    case PPC::BI__builtin_vsx_stxvw4x_be:
      ID = Intrinsic::ppc_vsx_stxvw4x_be;
      break;
    case PPC::BI__builtin_vsx_stxvl:
      ID = Intrinsic::ppc_vsx_stxvl;
      break;
    case PPC::BI__builtin_vsx_stxvll:
      ID = Intrinsic::ppc_vsx_stxvll;
      break;
    }
    llvm::Function *F = CGM.getIntrinsic(ID);
    return Builder.CreateCall(F, Ops, "");
  }
  // Square root
  case PPC::BI__builtin_vsx_xvsqrtsp:
  case PPC::BI__builtin_vsx_xvsqrtdp: {
    llvm::Type *ResultType = ConvertType(E->getType());
    Value *X = EmitScalarExpr(E->getArg(0));
    ID = Intrinsic::sqrt;
    llvm::Function *F = CGM.getIntrinsic(ID, ResultType);
    return Builder.CreateCall(F, X);
  }
  // Count leading zeros
  case PPC::BI__builtin_altivec_vclzb:
  case PPC::BI__builtin_altivec_vclzh:
  case PPC::BI__builtin_altivec_vclzw:
  case PPC::BI__builtin_altivec_vclzd: {
    llvm::Type *ResultType = ConvertType(E->getType());
    Value *X = EmitScalarExpr(E->getArg(0));
    Value *Undef = ConstantInt::get(Builder.getInt1Ty(), false);
    Function *F = CGM.getIntrinsic(Intrinsic::ctlz, ResultType);
    return Builder.CreateCall(F, {X, Undef});
  }
  case PPC::BI__builtin_altivec_vctzb:
  case PPC::BI__builtin_altivec_vctzh:
  case PPC::BI__builtin_altivec_vctzw:
  case PPC::BI__builtin_altivec_vctzd: {
    llvm::Type *ResultType = ConvertType(E->getType());
    Value *X = EmitScalarExpr(E->getArg(0));
    Value *Undef = ConstantInt::get(Builder.getInt1Ty(), false);
    Function *F = CGM.getIntrinsic(Intrinsic::cttz, ResultType);
    return Builder.CreateCall(F, {X, Undef});
  }
  case PPC::BI__builtin_altivec_vpopcntb:
  case PPC::BI__builtin_altivec_vpopcnth:
  case PPC::BI__builtin_altivec_vpopcntw:
  case PPC::BI__builtin_altivec_vpopcntd: {
    llvm::Type *ResultType = ConvertType(E->getType());
    Value *X = EmitScalarExpr(E->getArg(0));
    llvm::Function *F = CGM.getIntrinsic(Intrinsic::ctpop, ResultType);
    return Builder.CreateCall(F, X);
  }
  // Copy sign
  case PPC::BI__builtin_vsx_xvcpsgnsp:
  case PPC::BI__builtin_vsx_xvcpsgndp: {
    llvm::Type *ResultType = ConvertType(E->getType());
    Value *X = EmitScalarExpr(E->getArg(0));
    Value *Y = EmitScalarExpr(E->getArg(1));
    ID = Intrinsic::copysign;
    llvm::Function *F = CGM.getIntrinsic(ID, ResultType);
    return Builder.CreateCall(F, {X, Y});
  }
  // Rounding/truncation
  case PPC::BI__builtin_vsx_xvrspip:
  case PPC::BI__builtin_vsx_xvrdpip:
  case PPC::BI__builtin_vsx_xvrdpim:
  case PPC::BI__builtin_vsx_xvrspim:
  case PPC::BI__builtin_vsx_xvrdpi:
  case PPC::BI__builtin_vsx_xvrspi:
  case PPC::BI__builtin_vsx_xvrdpic:
  case PPC::BI__builtin_vsx_xvrspic:
  case PPC::BI__builtin_vsx_xvrdpiz:
  case PPC::BI__builtin_vsx_xvrspiz: {
    llvm::Type *ResultType = ConvertType(E->getType());
    Value *X = EmitScalarExpr(E->getArg(0));
    if (BuiltinID == PPC::BI__builtin_vsx_xvrdpim ||
        BuiltinID == PPC::BI__builtin_vsx_xvrspim)
      ID = Intrinsic::floor;
    else if (BuiltinID == PPC::BI__builtin_vsx_xvrdpi ||
             BuiltinID == PPC::BI__builtin_vsx_xvrspi)
      ID = Intrinsic::round;
    else if (BuiltinID == PPC::BI__builtin_vsx_xvrdpic ||
             BuiltinID == PPC::BI__builtin_vsx_xvrspic)
      ID = Intrinsic::nearbyint;
    else if (BuiltinID == PPC::BI__builtin_vsx_xvrdpip ||
             BuiltinID == PPC::BI__builtin_vsx_xvrspip)
      ID = Intrinsic::ceil;
    else if (BuiltinID == PPC::BI__builtin_vsx_xvrdpiz ||
             BuiltinID == PPC::BI__builtin_vsx_xvrspiz)
      ID = Intrinsic::trunc;
    llvm::Function *F = CGM.getIntrinsic(ID, ResultType);
    return Builder.CreateCall(F, X);
  }

  // Absolute value
  case PPC::BI__builtin_vsx_xvabsdp:
  case PPC::BI__builtin_vsx_xvabssp: {
    llvm::Type *ResultType = ConvertType(E->getType());
    Value *X = EmitScalarExpr(E->getArg(0));
    llvm::Function *F = CGM.getIntrinsic(Intrinsic::fabs, ResultType);
    return Builder.CreateCall(F, X);
  }

  // FMA variations
  case PPC::BI__builtin_vsx_xvmaddadp:
  case PPC::BI__builtin_vsx_xvmaddasp:
  case PPC::BI__builtin_vsx_xvnmaddadp:
  case PPC::BI__builtin_vsx_xvnmaddasp:
  case PPC::BI__builtin_vsx_xvmsubadp:
  case PPC::BI__builtin_vsx_xvmsubasp:
  case PPC::BI__builtin_vsx_xvnmsubadp:
  case PPC::BI__builtin_vsx_xvnmsubasp: {
    llvm::Type *ResultType = ConvertType(E->getType());
    Value *X = EmitScalarExpr(E->getArg(0));
    Value *Y = EmitScalarExpr(E->getArg(1));
    Value *Z = EmitScalarExpr(E->getArg(2));
    Value *Zero = llvm::ConstantFP::getZeroValueForNegation(ResultType);
    llvm::Function *F = CGM.getIntrinsic(Intrinsic::fma, ResultType);
    switch (BuiltinID) {
      case PPC::BI__builtin_vsx_xvmaddadp:
      case PPC::BI__builtin_vsx_xvmaddasp:
        return Builder.CreateCall(F, {X, Y, Z});
      case PPC::BI__builtin_vsx_xvnmaddadp:
      case PPC::BI__builtin_vsx_xvnmaddasp:
        return Builder.CreateFSub(Zero,
                                  Builder.CreateCall(F, {X, Y, Z}), "sub");
      case PPC::BI__builtin_vsx_xvmsubadp:
      case PPC::BI__builtin_vsx_xvmsubasp:
        return Builder.CreateCall(F,
                                  {X, Y, Builder.CreateFSub(Zero, Z, "sub")});
      case PPC::BI__builtin_vsx_xvnmsubadp:
      case PPC::BI__builtin_vsx_xvnmsubasp:
        Value *FsubRes =
          Builder.CreateCall(F, {X, Y, Builder.CreateFSub(Zero, Z, "sub")});
        return Builder.CreateFSub(Zero, FsubRes, "sub");
    }
    llvm_unreachable("Unknown FMA operation");
    return nullptr; // Suppress no-return warning
  }

  case PPC::BI__builtin_vsx_insertword: {
    llvm::Function *F = CGM.getIntrinsic(Intrinsic::ppc_vsx_xxinsertw);

    // Third argument is a compile time constant int. It must be clamped to
    // to the range [0, 12].
    ConstantInt *ArgCI = dyn_cast<ConstantInt>(Ops[2]);
    assert(ArgCI &&
           "Third arg to xxinsertw intrinsic must be constant integer");
    const int64_t MaxIndex = 12;
    int64_t Index = clamp(ArgCI->getSExtValue(), 0, MaxIndex);

    // The builtin semantics don't exactly match the xxinsertw instructions
    // semantics (which ppc_vsx_xxinsertw follows). The builtin extracts the
    // word from the first argument, and inserts it in the second argument. The
    // instruction extracts the word from its second input register and inserts
    // it into its first input register, so swap the first and second arguments.
    std::swap(Ops[0], Ops[1]);

    // Need to cast the second argument from a vector of unsigned int to a
    // vector of long long.
    Ops[1] = Builder.CreateBitCast(Ops[1], llvm::VectorType::get(Int64Ty, 2));

    if (getTarget().isLittleEndian()) {
      // Create a shuffle mask of (1, 0)
      Constant *ShuffleElts[2] = { ConstantInt::get(Int32Ty, 1),
                                   ConstantInt::get(Int32Ty, 0)
                                 };
      Constant *ShuffleMask = llvm::ConstantVector::get(ShuffleElts);

      // Reverse the double words in the vector we will extract from.
      Ops[0] = Builder.CreateBitCast(Ops[0], llvm::VectorType::get(Int64Ty, 2));
      Ops[0] = Builder.CreateShuffleVector(Ops[0], Ops[0], ShuffleMask);

      // Reverse the index.
      Index = MaxIndex - Index;
    }

    // Intrinsic expects the first arg to be a vector of int.
    Ops[0] = Builder.CreateBitCast(Ops[0], llvm::VectorType::get(Int32Ty, 4));
    Ops[2] = ConstantInt::getSigned(Int32Ty, Index);
    return Builder.CreateCall(F, Ops);
  }

  case PPC::BI__builtin_vsx_extractuword: {
    llvm::Function *F = CGM.getIntrinsic(Intrinsic::ppc_vsx_xxextractuw);

    // Intrinsic expects the first argument to be a vector of doublewords.
    Ops[0] = Builder.CreateBitCast(Ops[0], llvm::VectorType::get(Int64Ty, 2));

    // The second argument is a compile time constant int that needs to
    // be clamped to the range [0, 12].
    ConstantInt *ArgCI = dyn_cast<ConstantInt>(Ops[1]);
    assert(ArgCI &&
           "Second Arg to xxextractuw intrinsic must be a constant integer!");
    const int64_t MaxIndex = 12;
    int64_t Index = clamp(ArgCI->getSExtValue(), 0, MaxIndex);

    if (getTarget().isLittleEndian()) {
      // Reverse the index.
      Index = MaxIndex - Index;
      Ops[1] = ConstantInt::getSigned(Int32Ty, Index);

      // Emit the call, then reverse the double words of the results vector.
      Value *Call = Builder.CreateCall(F, Ops);

      // Create a shuffle mask of (1, 0)
      Constant *ShuffleElts[2] = { ConstantInt::get(Int32Ty, 1),
                                   ConstantInt::get(Int32Ty, 0)
                                 };
      Constant *ShuffleMask = llvm::ConstantVector::get(ShuffleElts);

      Value *ShuffleCall = Builder.CreateShuffleVector(Call, Call, ShuffleMask);
      return ShuffleCall;
    } else {
      Ops[1] = ConstantInt::getSigned(Int32Ty, Index);
      return Builder.CreateCall(F, Ops);
    }
  }

  case PPC::BI__builtin_vsx_xxpermdi: {
    ConstantInt *ArgCI = dyn_cast<ConstantInt>(Ops[2]);
    assert(ArgCI && "Third arg must be constant integer!");

    unsigned Index = ArgCI->getZExtValue();
    Ops[0] = Builder.CreateBitCast(Ops[0], llvm::VectorType::get(Int64Ty, 2));
    Ops[1] = Builder.CreateBitCast(Ops[1], llvm::VectorType::get(Int64Ty, 2));

    // Element zero comes from the first input vector and element one comes from
    // the second. The element indices within each vector are numbered in big
    // endian order so the shuffle mask must be adjusted for this on little
    // endian platforms (i.e. index is complemented and source vector reversed).
    unsigned ElemIdx0;
    unsigned ElemIdx1;
    if (getTarget().isLittleEndian()) {
      ElemIdx0 = (~Index & 1) + 2;
      ElemIdx1 = (~Index & 2) >> 1;
    } else { // BigEndian
      ElemIdx0 = (Index & 2) >> 1;
      ElemIdx1 = 2 + (Index & 1);
    }

    Constant *ShuffleElts[2] = {ConstantInt::get(Int32Ty, ElemIdx0),
                                ConstantInt::get(Int32Ty, ElemIdx1)};
    Constant *ShuffleMask = llvm::ConstantVector::get(ShuffleElts);

    Value *ShuffleCall =
        Builder.CreateShuffleVector(Ops[0], Ops[1], ShuffleMask);
    QualType BIRetType = E->getType();
    auto RetTy = ConvertType(BIRetType);
    return Builder.CreateBitCast(ShuffleCall, RetTy);
  }

  case PPC::BI__builtin_vsx_xxsldwi: {
    ConstantInt *ArgCI = dyn_cast<ConstantInt>(Ops[2]);
    assert(ArgCI && "Third argument must be a compile time constant");
    unsigned Index = ArgCI->getZExtValue() & 0x3;
    Ops[0] = Builder.CreateBitCast(Ops[0], llvm::VectorType::get(Int32Ty, 4));
    Ops[1] = Builder.CreateBitCast(Ops[1], llvm::VectorType::get(Int32Ty, 4));

    // Create a shuffle mask
    unsigned ElemIdx0;
    unsigned ElemIdx1;
    unsigned ElemIdx2;
    unsigned ElemIdx3;
    if (getTarget().isLittleEndian()) {
      // Little endian element N comes from element 8+N-Index of the
      // concatenated wide vector (of course, using modulo arithmetic on
      // the total number of elements).
      ElemIdx0 = (8 - Index) % 8;
      ElemIdx1 = (9 - Index) % 8;
      ElemIdx2 = (10 - Index) % 8;
      ElemIdx3 = (11 - Index) % 8;
    } else {
      // Big endian ElemIdx<N> = Index + N
      ElemIdx0 = Index;
      ElemIdx1 = Index + 1;
      ElemIdx2 = Index + 2;
      ElemIdx3 = Index + 3;
    }

    Constant *ShuffleElts[4] = {ConstantInt::get(Int32Ty, ElemIdx0),
                                ConstantInt::get(Int32Ty, ElemIdx1),
                                ConstantInt::get(Int32Ty, ElemIdx2),
                                ConstantInt::get(Int32Ty, ElemIdx3)};

    Constant *ShuffleMask = llvm::ConstantVector::get(ShuffleElts);
    Value *ShuffleCall =
        Builder.CreateShuffleVector(Ops[0], Ops[1], ShuffleMask);
    QualType BIRetType = E->getType();
    auto RetTy = ConvertType(BIRetType);
    return Builder.CreateBitCast(ShuffleCall, RetTy);
  }
  }
}

Value *CodeGenFunction::EmitAMDGPUBuiltinExpr(unsigned BuiltinID,
                                              const CallExpr *E) {
  switch (BuiltinID) {
  case AMDGPU::BI__builtin_amdgcn_div_scale:
  case AMDGPU::BI__builtin_amdgcn_div_scalef: {
    // Translate from the intrinsics's struct return to the builtin's out
    // argument.

    Address FlagOutPtr = EmitPointerWithAlignment(E->getArg(3));

    llvm::Value *X = EmitScalarExpr(E->getArg(0));
    llvm::Value *Y = EmitScalarExpr(E->getArg(1));
    llvm::Value *Z = EmitScalarExpr(E->getArg(2));

    llvm::Value *Callee = CGM.getIntrinsic(Intrinsic::amdgcn_div_scale,
                                           X->getType());

    llvm::Value *Tmp = Builder.CreateCall(Callee, {X, Y, Z});

    llvm::Value *Result = Builder.CreateExtractValue(Tmp, 0);
    llvm::Value *Flag = Builder.CreateExtractValue(Tmp, 1);

    llvm::Type *RealFlagType
      = FlagOutPtr.getPointer()->getType()->getPointerElementType();

    llvm::Value *FlagExt = Builder.CreateZExt(Flag, RealFlagType);
    Builder.CreateStore(FlagExt, FlagOutPtr);
    return Result;
  }
  case AMDGPU::BI__builtin_amdgcn_div_fmas:
  case AMDGPU::BI__builtin_amdgcn_div_fmasf: {
    llvm::Value *Src0 = EmitScalarExpr(E->getArg(0));
    llvm::Value *Src1 = EmitScalarExpr(E->getArg(1));
    llvm::Value *Src2 = EmitScalarExpr(E->getArg(2));
    llvm::Value *Src3 = EmitScalarExpr(E->getArg(3));

    llvm::Value *F = CGM.getIntrinsic(Intrinsic::amdgcn_div_fmas,
                                      Src0->getType());
    llvm::Value *Src3ToBool = Builder.CreateIsNotNull(Src3);
    return Builder.CreateCall(F, {Src0, Src1, Src2, Src3ToBool});
  }

  case AMDGPU::BI__builtin_amdgcn_ds_swizzle:
    return emitBinaryBuiltin(*this, E, Intrinsic::amdgcn_ds_swizzle);
  case AMDGPU::BI__builtin_amdgcn_mov_dpp: {
    llvm::SmallVector<llvm::Value *, 5> Args;
    for (unsigned I = 0; I != 5; ++I)
      Args.push_back(EmitScalarExpr(E->getArg(I)));
    Value *F = CGM.getIntrinsic(Intrinsic::amdgcn_mov_dpp,
                                    Args[0]->getType());
    return Builder.CreateCall(F, Args);
  }
  case AMDGPU::BI__builtin_amdgcn_div_fixup:
  case AMDGPU::BI__builtin_amdgcn_div_fixupf:
  case AMDGPU::BI__builtin_amdgcn_div_fixuph:
    return emitTernaryBuiltin(*this, E, Intrinsic::amdgcn_div_fixup);
  case AMDGPU::BI__builtin_amdgcn_trig_preop:
  case AMDGPU::BI__builtin_amdgcn_trig_preopf:
    return emitFPIntBuiltin(*this, E, Intrinsic::amdgcn_trig_preop);
  case AMDGPU::BI__builtin_amdgcn_rcp:
  case AMDGPU::BI__builtin_amdgcn_rcpf:
  case AMDGPU::BI__builtin_amdgcn_rcph:
    return emitUnaryBuiltin(*this, E, Intrinsic::amdgcn_rcp);
  case AMDGPU::BI__builtin_amdgcn_rsq:
  case AMDGPU::BI__builtin_amdgcn_rsqf:
  case AMDGPU::BI__builtin_amdgcn_rsqh:
    return emitUnaryBuiltin(*this, E, Intrinsic::amdgcn_rsq);
  case AMDGPU::BI__builtin_amdgcn_rsq_clamp:
  case AMDGPU::BI__builtin_amdgcn_rsq_clampf:
    return emitUnaryBuiltin(*this, E, Intrinsic::amdgcn_rsq_clamp);
  case AMDGPU::BI__builtin_amdgcn_sinf:
  case AMDGPU::BI__builtin_amdgcn_sinh:
    return emitUnaryBuiltin(*this, E, Intrinsic::amdgcn_sin);
  case AMDGPU::BI__builtin_amdgcn_cosf:
  case AMDGPU::BI__builtin_amdgcn_cosh:
    return emitUnaryBuiltin(*this, E, Intrinsic::amdgcn_cos);
  case AMDGPU::BI__builtin_amdgcn_log_clampf:
    return emitUnaryBuiltin(*this, E, Intrinsic::amdgcn_log_clamp);
  case AMDGPU::BI__builtin_amdgcn_ldexp:
  case AMDGPU::BI__builtin_amdgcn_ldexpf:
  case AMDGPU::BI__builtin_amdgcn_ldexph:
    return emitFPIntBuiltin(*this, E, Intrinsic::amdgcn_ldexp);
  case AMDGPU::BI__builtin_amdgcn_frexp_mant:
  case AMDGPU::BI__builtin_amdgcn_frexp_mantf:
  case AMDGPU::BI__builtin_amdgcn_frexp_manth:
    return emitUnaryBuiltin(*this, E, Intrinsic::amdgcn_frexp_mant);
  case AMDGPU::BI__builtin_amdgcn_frexp_exp:
  case AMDGPU::BI__builtin_amdgcn_frexp_expf: {
    Value *Src0 = EmitScalarExpr(E->getArg(0));
    Value *F = CGM.getIntrinsic(Intrinsic::amdgcn_frexp_exp,
                                { Builder.getInt32Ty(), Src0->getType() });
    return Builder.CreateCall(F, Src0);
  }
  case AMDGPU::BI__builtin_amdgcn_frexp_exph: {
    Value *Src0 = EmitScalarExpr(E->getArg(0));
    Value *F = CGM.getIntrinsic(Intrinsic::amdgcn_frexp_exp,
                                { Builder.getInt16Ty(), Src0->getType() });
    return Builder.CreateCall(F, Src0);
  }
  case AMDGPU::BI__builtin_amdgcn_fract:
  case AMDGPU::BI__builtin_amdgcn_fractf:
  case AMDGPU::BI__builtin_amdgcn_fracth:
    return emitUnaryBuiltin(*this, E, Intrinsic::amdgcn_fract);
  case AMDGPU::BI__builtin_amdgcn_lerp:
    return emitTernaryBuiltin(*this, E, Intrinsic::amdgcn_lerp);
  case AMDGPU::BI__builtin_amdgcn_uicmp:
  case AMDGPU::BI__builtin_amdgcn_uicmpl:
  case AMDGPU::BI__builtin_amdgcn_sicmp:
  case AMDGPU::BI__builtin_amdgcn_sicmpl:
    return emitTernaryBuiltin(*this, E, Intrinsic::amdgcn_icmp);
  case AMDGPU::BI__builtin_amdgcn_fcmp:
  case AMDGPU::BI__builtin_amdgcn_fcmpf:
    return emitTernaryBuiltin(*this, E, Intrinsic::amdgcn_fcmp);
  case AMDGPU::BI__builtin_amdgcn_class:
  case AMDGPU::BI__builtin_amdgcn_classf:
  case AMDGPU::BI__builtin_amdgcn_classh:
    return emitFPIntBuiltin(*this, E, Intrinsic::amdgcn_class);
  case AMDGPU::BI__builtin_amdgcn_fmed3f:
  case AMDGPU::BI__builtin_amdgcn_fmed3h:
    return emitTernaryBuiltin(*this, E, Intrinsic::amdgcn_fmed3);
  case AMDGPU::BI__builtin_amdgcn_read_exec: {
    CallInst *CI = cast<CallInst>(
      EmitSpecialRegisterBuiltin(*this, E, Int64Ty, Int64Ty, true, "exec"));
    CI->setConvergent();
    return CI;
  }

  // amdgcn workitem
  case AMDGPU::BI__builtin_amdgcn_workitem_id_x:
    return emitRangedBuiltin(*this, Intrinsic::amdgcn_workitem_id_x, 0, 1024);
  case AMDGPU::BI__builtin_amdgcn_workitem_id_y:
    return emitRangedBuiltin(*this, Intrinsic::amdgcn_workitem_id_y, 0, 1024);
  case AMDGPU::BI__builtin_amdgcn_workitem_id_z:
    return emitRangedBuiltin(*this, Intrinsic::amdgcn_workitem_id_z, 0, 1024);

  // r600 intrinsics
  case AMDGPU::BI__builtin_r600_recipsqrt_ieee:
  case AMDGPU::BI__builtin_r600_recipsqrt_ieeef:
    return emitUnaryBuiltin(*this, E, Intrinsic::r600_recipsqrt_ieee);
  case AMDGPU::BI__builtin_r600_read_tidig_x:
    return emitRangedBuiltin(*this, Intrinsic::r600_read_tidig_x, 0, 1024);
  case AMDGPU::BI__builtin_r600_read_tidig_y:
    return emitRangedBuiltin(*this, Intrinsic::r600_read_tidig_y, 0, 1024);
  case AMDGPU::BI__builtin_r600_read_tidig_z:
    return emitRangedBuiltin(*this, Intrinsic::r600_read_tidig_z, 0, 1024);
  default:
    return nullptr;
  }
}

/// Handle a SystemZ function in which the final argument is a pointer
/// to an int that receives the post-instruction CC value.  At the LLVM level
/// this is represented as a function that returns a {result, cc} pair.
static Value *EmitSystemZIntrinsicWithCC(CodeGenFunction &CGF,
                                         unsigned IntrinsicID,
                                         const CallExpr *E) {
  unsigned NumArgs = E->getNumArgs() - 1;
  SmallVector<Value *, 8> Args(NumArgs);
  for (unsigned I = 0; I < NumArgs; ++I)
    Args[I] = CGF.EmitScalarExpr(E->getArg(I));
  Address CCPtr = CGF.EmitPointerWithAlignment(E->getArg(NumArgs));
  Value *F = CGF.CGM.getIntrinsic(IntrinsicID);
  Value *Call = CGF.Builder.CreateCall(F, Args);
  Value *CC = CGF.Builder.CreateExtractValue(Call, 1);
  CGF.Builder.CreateStore(CC, CCPtr);
  return CGF.Builder.CreateExtractValue(Call, 0);
}

Value *CodeGenFunction::EmitSystemZBuiltinExpr(unsigned BuiltinID,
                                               const CallExpr *E) {
  switch (BuiltinID) {
  case SystemZ::BI__builtin_tbegin: {
    Value *TDB = EmitScalarExpr(E->getArg(0));
    Value *Control = llvm::ConstantInt::get(Int32Ty, 0xff0c);
    Value *F = CGM.getIntrinsic(Intrinsic::s390_tbegin);
    return Builder.CreateCall(F, {TDB, Control});
  }
  case SystemZ::BI__builtin_tbegin_nofloat: {
    Value *TDB = EmitScalarExpr(E->getArg(0));
    Value *Control = llvm::ConstantInt::get(Int32Ty, 0xff0c);
    Value *F = CGM.getIntrinsic(Intrinsic::s390_tbegin_nofloat);
    return Builder.CreateCall(F, {TDB, Control});
  }
  case SystemZ::BI__builtin_tbeginc: {
    Value *TDB = llvm::ConstantPointerNull::get(Int8PtrTy);
    Value *Control = llvm::ConstantInt::get(Int32Ty, 0xff08);
    Value *F = CGM.getIntrinsic(Intrinsic::s390_tbeginc);
    return Builder.CreateCall(F, {TDB, Control});
  }
  case SystemZ::BI__builtin_tabort: {
    Value *Data = EmitScalarExpr(E->getArg(0));
    Value *F = CGM.getIntrinsic(Intrinsic::s390_tabort);
    return Builder.CreateCall(F, Builder.CreateSExt(Data, Int64Ty, "tabort"));
  }
  case SystemZ::BI__builtin_non_tx_store: {
    Value *Address = EmitScalarExpr(E->getArg(0));
    Value *Data = EmitScalarExpr(E->getArg(1));
    Value *F = CGM.getIntrinsic(Intrinsic::s390_ntstg);
    return Builder.CreateCall(F, {Data, Address});
  }

  // Vector builtins.  Note that most vector builtins are mapped automatically
  // to target-specific LLVM intrinsics.  The ones handled specially here can
  // be represented via standard LLVM IR, which is preferable to enable common
  // LLVM optimizations.

  case SystemZ::BI__builtin_s390_vpopctb:
  case SystemZ::BI__builtin_s390_vpopcth:
  case SystemZ::BI__builtin_s390_vpopctf:
  case SystemZ::BI__builtin_s390_vpopctg: {
    llvm::Type *ResultType = ConvertType(E->getType());
    Value *X = EmitScalarExpr(E->getArg(0));
    Function *F = CGM.getIntrinsic(Intrinsic::ctpop, ResultType);
    return Builder.CreateCall(F, X);
  }

  case SystemZ::BI__builtin_s390_vclzb:
  case SystemZ::BI__builtin_s390_vclzh:
  case SystemZ::BI__builtin_s390_vclzf:
  case SystemZ::BI__builtin_s390_vclzg: {
    llvm::Type *ResultType = ConvertType(E->getType());
    Value *X = EmitScalarExpr(E->getArg(0));
    Value *Undef = ConstantInt::get(Builder.getInt1Ty(), false);
    Function *F = CGM.getIntrinsic(Intrinsic::ctlz, ResultType);
    return Builder.CreateCall(F, {X, Undef});
  }

  case SystemZ::BI__builtin_s390_vctzb:
  case SystemZ::BI__builtin_s390_vctzh:
  case SystemZ::BI__builtin_s390_vctzf:
  case SystemZ::BI__builtin_s390_vctzg: {
    llvm::Type *ResultType = ConvertType(E->getType());
    Value *X = EmitScalarExpr(E->getArg(0));
    Value *Undef = ConstantInt::get(Builder.getInt1Ty(), false);
    Function *F = CGM.getIntrinsic(Intrinsic::cttz, ResultType);
    return Builder.CreateCall(F, {X, Undef});
  }

  case SystemZ::BI__builtin_s390_vfsqsb:
  case SystemZ::BI__builtin_s390_vfsqdb: {
    llvm::Type *ResultType = ConvertType(E->getType());
    Value *X = EmitScalarExpr(E->getArg(0));
    Function *F = CGM.getIntrinsic(Intrinsic::sqrt, ResultType);
    return Builder.CreateCall(F, X);
  }
  case SystemZ::BI__builtin_s390_vfmasb:
  case SystemZ::BI__builtin_s390_vfmadb: {
    llvm::Type *ResultType = ConvertType(E->getType());
    Value *X = EmitScalarExpr(E->getArg(0));
    Value *Y = EmitScalarExpr(E->getArg(1));
    Value *Z = EmitScalarExpr(E->getArg(2));
    Function *F = CGM.getIntrinsic(Intrinsic::fma, ResultType);
    return Builder.CreateCall(F, {X, Y, Z});
  }
  case SystemZ::BI__builtin_s390_vfmssb:
  case SystemZ::BI__builtin_s390_vfmsdb: {
    llvm::Type *ResultType = ConvertType(E->getType());
    Value *X = EmitScalarExpr(E->getArg(0));
    Value *Y = EmitScalarExpr(E->getArg(1));
    Value *Z = EmitScalarExpr(E->getArg(2));
    Value *Zero = llvm::ConstantFP::getZeroValueForNegation(ResultType);
    Function *F = CGM.getIntrinsic(Intrinsic::fma, ResultType);
    return Builder.CreateCall(F, {X, Y, Builder.CreateFSub(Zero, Z, "sub")});
  }
  case SystemZ::BI__builtin_s390_vfnmasb:
  case SystemZ::BI__builtin_s390_vfnmadb: {
    llvm::Type *ResultType = ConvertType(E->getType());
    Value *X = EmitScalarExpr(E->getArg(0));
    Value *Y = EmitScalarExpr(E->getArg(1));
    Value *Z = EmitScalarExpr(E->getArg(2));
    Value *Zero = llvm::ConstantFP::getZeroValueForNegation(ResultType);
    Function *F = CGM.getIntrinsic(Intrinsic::fma, ResultType);
    return Builder.CreateFSub(Zero, Builder.CreateCall(F, {X, Y, Z}), "sub");
  }
  case SystemZ::BI__builtin_s390_vfnmssb:
  case SystemZ::BI__builtin_s390_vfnmsdb: {
    llvm::Type *ResultType = ConvertType(E->getType());
    Value *X = EmitScalarExpr(E->getArg(0));
    Value *Y = EmitScalarExpr(E->getArg(1));
    Value *Z = EmitScalarExpr(E->getArg(2));
    Value *Zero = llvm::ConstantFP::getZeroValueForNegation(ResultType);
    Function *F = CGM.getIntrinsic(Intrinsic::fma, ResultType);
    Value *NegZ = Builder.CreateFSub(Zero, Z, "sub");
    return Builder.CreateFSub(Zero, Builder.CreateCall(F, {X, Y, NegZ}));
  }
  case SystemZ::BI__builtin_s390_vflpsb:
  case SystemZ::BI__builtin_s390_vflpdb: {
    llvm::Type *ResultType = ConvertType(E->getType());
    Value *X = EmitScalarExpr(E->getArg(0));
    Function *F = CGM.getIntrinsic(Intrinsic::fabs, ResultType);
    return Builder.CreateCall(F, X);
  }
  case SystemZ::BI__builtin_s390_vflnsb:
  case SystemZ::BI__builtin_s390_vflndb: {
    llvm::Type *ResultType = ConvertType(E->getType());
    Value *X = EmitScalarExpr(E->getArg(0));
    Value *Zero = llvm::ConstantFP::getZeroValueForNegation(ResultType);
    Function *F = CGM.getIntrinsic(Intrinsic::fabs, ResultType);
    return Builder.CreateFSub(Zero, Builder.CreateCall(F, X), "sub");
  }
  case SystemZ::BI__builtin_s390_vfisb:
  case SystemZ::BI__builtin_s390_vfidb: {
    llvm::Type *ResultType = ConvertType(E->getType());
    Value *X = EmitScalarExpr(E->getArg(0));
    // Constant-fold the M4 and M5 mask arguments.
    llvm::APSInt M4, M5;
    bool IsConstM4 = E->getArg(1)->isIntegerConstantExpr(M4, getContext());
    bool IsConstM5 = E->getArg(2)->isIntegerConstantExpr(M5, getContext());
    assert(IsConstM4 && IsConstM5 && "Constant arg isn't actually constant?");
    (void)IsConstM4; (void)IsConstM5;
    // Check whether this instance can be represented via a LLVM standard
    // intrinsic.  We only support some combinations of M4 and M5.
    Intrinsic::ID ID = Intrinsic::not_intrinsic;
    switch (M4.getZExtValue()) {
    default: break;
    case 0:  // IEEE-inexact exception allowed
      switch (M5.getZExtValue()) {
      default: break;
      case 0: ID = Intrinsic::rint; break;
      }
      break;
    case 4:  // IEEE-inexact exception suppressed
      switch (M5.getZExtValue()) {
      default: break;
      case 0: ID = Intrinsic::nearbyint; break;
      case 1: ID = Intrinsic::round; break;
      case 5: ID = Intrinsic::trunc; break;
      case 6: ID = Intrinsic::ceil; break;
      case 7: ID = Intrinsic::floor; break;
      }
      break;
    }
    if (ID != Intrinsic::not_intrinsic) {
      Function *F = CGM.getIntrinsic(ID, ResultType);
      return Builder.CreateCall(F, X);
    }
    switch (BuiltinID) {
      case SystemZ::BI__builtin_s390_vfisb: ID = Intrinsic::s390_vfisb; break;
      case SystemZ::BI__builtin_s390_vfidb: ID = Intrinsic::s390_vfidb; break;
      default: llvm_unreachable("Unknown BuiltinID");
    }
    Function *F = CGM.getIntrinsic(ID);
    Value *M4Value = llvm::ConstantInt::get(getLLVMContext(), M4);
    Value *M5Value = llvm::ConstantInt::get(getLLVMContext(), M5);
    return Builder.CreateCall(F, {X, M4Value, M5Value});
  }
  case SystemZ::BI__builtin_s390_vfmaxsb:
  case SystemZ::BI__builtin_s390_vfmaxdb: {
    llvm::Type *ResultType = ConvertType(E->getType());
    Value *X = EmitScalarExpr(E->getArg(0));
    Value *Y = EmitScalarExpr(E->getArg(1));
    // Constant-fold the M4 mask argument.
    llvm::APSInt M4;
    bool IsConstM4 = E->getArg(2)->isIntegerConstantExpr(M4, getContext());
    assert(IsConstM4 && "Constant arg isn't actually constant?");
    (void)IsConstM4;
    // Check whether this instance can be represented via a LLVM standard
    // intrinsic.  We only support some values of M4.
    Intrinsic::ID ID = Intrinsic::not_intrinsic;
    switch (M4.getZExtValue()) {
    default: break;
    case 4: ID = Intrinsic::maxnum; break;
    }
    if (ID != Intrinsic::not_intrinsic) {
      Function *F = CGM.getIntrinsic(ID, ResultType);
      return Builder.CreateCall(F, {X, Y});
    }
    switch (BuiltinID) {
      case SystemZ::BI__builtin_s390_vfmaxsb: ID = Intrinsic::s390_vfmaxsb; break;
      case SystemZ::BI__builtin_s390_vfmaxdb: ID = Intrinsic::s390_vfmaxdb; break;
      default: llvm_unreachable("Unknown BuiltinID");
    }
    Function *F = CGM.getIntrinsic(ID);
    Value *M4Value = llvm::ConstantInt::get(getLLVMContext(), M4);
    return Builder.CreateCall(F, {X, Y, M4Value});
  }
  case SystemZ::BI__builtin_s390_vfminsb:
  case SystemZ::BI__builtin_s390_vfmindb: {
    llvm::Type *ResultType = ConvertType(E->getType());
    Value *X = EmitScalarExpr(E->getArg(0));
    Value *Y = EmitScalarExpr(E->getArg(1));
    // Constant-fold the M4 mask argument.
    llvm::APSInt M4;
    bool IsConstM4 = E->getArg(2)->isIntegerConstantExpr(M4, getContext());
    assert(IsConstM4 && "Constant arg isn't actually constant?");
    (void)IsConstM4;
    // Check whether this instance can be represented via a LLVM standard
    // intrinsic.  We only support some values of M4.
    Intrinsic::ID ID = Intrinsic::not_intrinsic;
    switch (M4.getZExtValue()) {
    default: break;
    case 4: ID = Intrinsic::minnum; break;
    }
    if (ID != Intrinsic::not_intrinsic) {
      Function *F = CGM.getIntrinsic(ID, ResultType);
      return Builder.CreateCall(F, {X, Y});
    }
    switch (BuiltinID) {
      case SystemZ::BI__builtin_s390_vfminsb: ID = Intrinsic::s390_vfminsb; break;
      case SystemZ::BI__builtin_s390_vfmindb: ID = Intrinsic::s390_vfmindb; break;
      default: llvm_unreachable("Unknown BuiltinID");
    }
    Function *F = CGM.getIntrinsic(ID);
    Value *M4Value = llvm::ConstantInt::get(getLLVMContext(), M4);
    return Builder.CreateCall(F, {X, Y, M4Value});
  }

  // Vector intrisincs that output the post-instruction CC value.

#define INTRINSIC_WITH_CC(NAME) \
    case SystemZ::BI__builtin_##NAME: \
      return EmitSystemZIntrinsicWithCC(*this, Intrinsic::NAME, E)

  INTRINSIC_WITH_CC(s390_vpkshs);
  INTRINSIC_WITH_CC(s390_vpksfs);
  INTRINSIC_WITH_CC(s390_vpksgs);

  INTRINSIC_WITH_CC(s390_vpklshs);
  INTRINSIC_WITH_CC(s390_vpklsfs);
  INTRINSIC_WITH_CC(s390_vpklsgs);

  INTRINSIC_WITH_CC(s390_vceqbs);
  INTRINSIC_WITH_CC(s390_vceqhs);
  INTRINSIC_WITH_CC(s390_vceqfs);
  INTRINSIC_WITH_CC(s390_vceqgs);

  INTRINSIC_WITH_CC(s390_vchbs);
  INTRINSIC_WITH_CC(s390_vchhs);
  INTRINSIC_WITH_CC(s390_vchfs);
  INTRINSIC_WITH_CC(s390_vchgs);

  INTRINSIC_WITH_CC(s390_vchlbs);
  INTRINSIC_WITH_CC(s390_vchlhs);
  INTRINSIC_WITH_CC(s390_vchlfs);
  INTRINSIC_WITH_CC(s390_vchlgs);

  INTRINSIC_WITH_CC(s390_vfaebs);
  INTRINSIC_WITH_CC(s390_vfaehs);
  INTRINSIC_WITH_CC(s390_vfaefs);

  INTRINSIC_WITH_CC(s390_vfaezbs);
  INTRINSIC_WITH_CC(s390_vfaezhs);
  INTRINSIC_WITH_CC(s390_vfaezfs);

  INTRINSIC_WITH_CC(s390_vfeebs);
  INTRINSIC_WITH_CC(s390_vfeehs);
  INTRINSIC_WITH_CC(s390_vfeefs);

  INTRINSIC_WITH_CC(s390_vfeezbs);
  INTRINSIC_WITH_CC(s390_vfeezhs);
  INTRINSIC_WITH_CC(s390_vfeezfs);

  INTRINSIC_WITH_CC(s390_vfenebs);
  INTRINSIC_WITH_CC(s390_vfenehs);
  INTRINSIC_WITH_CC(s390_vfenefs);

  INTRINSIC_WITH_CC(s390_vfenezbs);
  INTRINSIC_WITH_CC(s390_vfenezhs);
  INTRINSIC_WITH_CC(s390_vfenezfs);

  INTRINSIC_WITH_CC(s390_vistrbs);
  INTRINSIC_WITH_CC(s390_vistrhs);
  INTRINSIC_WITH_CC(s390_vistrfs);

  INTRINSIC_WITH_CC(s390_vstrcbs);
  INTRINSIC_WITH_CC(s390_vstrchs);
  INTRINSIC_WITH_CC(s390_vstrcfs);

  INTRINSIC_WITH_CC(s390_vstrczbs);
  INTRINSIC_WITH_CC(s390_vstrczhs);
  INTRINSIC_WITH_CC(s390_vstrczfs);

  INTRINSIC_WITH_CC(s390_vfcesbs);
  INTRINSIC_WITH_CC(s390_vfcedbs);
  INTRINSIC_WITH_CC(s390_vfchsbs);
  INTRINSIC_WITH_CC(s390_vfchdbs);
  INTRINSIC_WITH_CC(s390_vfchesbs);
  INTRINSIC_WITH_CC(s390_vfchedbs);

  INTRINSIC_WITH_CC(s390_vftcisb);
  INTRINSIC_WITH_CC(s390_vftcidb);

#undef INTRINSIC_WITH_CC

  default:
    return nullptr;
  }
}

Value *CodeGenFunction::EmitNVPTXBuiltinExpr(unsigned BuiltinID,
                                             const CallExpr *E) {
  auto MakeLdg = [&](unsigned IntrinsicID) {
    Value *Ptr = EmitScalarExpr(E->getArg(0));
    clang::CharUnits Align =
        getNaturalPointeeTypeAlignment(E->getArg(0)->getType());
    return Builder.CreateCall(
        CGM.getIntrinsic(IntrinsicID, {Ptr->getType()->getPointerElementType(),
                                       Ptr->getType()}),
        {Ptr, ConstantInt::get(Builder.getInt32Ty(), Align.getQuantity())});
  };
  auto MakeScopedAtomic = [&](unsigned IntrinsicID) {
    Value *Ptr = EmitScalarExpr(E->getArg(0));
    return Builder.CreateCall(
        CGM.getIntrinsic(IntrinsicID, {Ptr->getType()->getPointerElementType(),
                                       Ptr->getType()}),
        {Ptr, EmitScalarExpr(E->getArg(1))});
  };
  switch (BuiltinID) {
  case NVPTX::BI__nvvm_atom_add_gen_i:
  case NVPTX::BI__nvvm_atom_add_gen_l:
  case NVPTX::BI__nvvm_atom_add_gen_ll:
    return MakeBinaryAtomicValue(*this, llvm::AtomicRMWInst::Add, E);

  case NVPTX::BI__nvvm_atom_sub_gen_i:
  case NVPTX::BI__nvvm_atom_sub_gen_l:
  case NVPTX::BI__nvvm_atom_sub_gen_ll:
    return MakeBinaryAtomicValue(*this, llvm::AtomicRMWInst::Sub, E);

  case NVPTX::BI__nvvm_atom_and_gen_i:
  case NVPTX::BI__nvvm_atom_and_gen_l:
  case NVPTX::BI__nvvm_atom_and_gen_ll:
    return MakeBinaryAtomicValue(*this, llvm::AtomicRMWInst::And, E);

  case NVPTX::BI__nvvm_atom_or_gen_i:
  case NVPTX::BI__nvvm_atom_or_gen_l:
  case NVPTX::BI__nvvm_atom_or_gen_ll:
    return MakeBinaryAtomicValue(*this, llvm::AtomicRMWInst::Or, E);

  case NVPTX::BI__nvvm_atom_xor_gen_i:
  case NVPTX::BI__nvvm_atom_xor_gen_l:
  case NVPTX::BI__nvvm_atom_xor_gen_ll:
    return MakeBinaryAtomicValue(*this, llvm::AtomicRMWInst::Xor, E);

  case NVPTX::BI__nvvm_atom_xchg_gen_i:
  case NVPTX::BI__nvvm_atom_xchg_gen_l:
  case NVPTX::BI__nvvm_atom_xchg_gen_ll:
    return MakeBinaryAtomicValue(*this, llvm::AtomicRMWInst::Xchg, E);

  case NVPTX::BI__nvvm_atom_max_gen_i:
  case NVPTX::BI__nvvm_atom_max_gen_l:
  case NVPTX::BI__nvvm_atom_max_gen_ll:
    return MakeBinaryAtomicValue(*this, llvm::AtomicRMWInst::Max, E);

  case NVPTX::BI__nvvm_atom_max_gen_ui:
  case NVPTX::BI__nvvm_atom_max_gen_ul:
  case NVPTX::BI__nvvm_atom_max_gen_ull:
    return MakeBinaryAtomicValue(*this, llvm::AtomicRMWInst::UMax, E);

  case NVPTX::BI__nvvm_atom_min_gen_i:
  case NVPTX::BI__nvvm_atom_min_gen_l:
  case NVPTX::BI__nvvm_atom_min_gen_ll:
    return MakeBinaryAtomicValue(*this, llvm::AtomicRMWInst::Min, E);

  case NVPTX::BI__nvvm_atom_min_gen_ui:
  case NVPTX::BI__nvvm_atom_min_gen_ul:
  case NVPTX::BI__nvvm_atom_min_gen_ull:
    return MakeBinaryAtomicValue(*this, llvm::AtomicRMWInst::UMin, E);

  case NVPTX::BI__nvvm_atom_cas_gen_i:
  case NVPTX::BI__nvvm_atom_cas_gen_l:
  case NVPTX::BI__nvvm_atom_cas_gen_ll:
    // __nvvm_atom_cas_gen_* should return the old value rather than the
    // success flag.
    return MakeAtomicCmpXchgValue(*this, E, /*ReturnBool=*/false);

  case NVPTX::BI__nvvm_atom_add_gen_f: {
    Value *Ptr = EmitScalarExpr(E->getArg(0));
    Value *Val = EmitScalarExpr(E->getArg(1));
    // atomicrmw only deals with integer arguments so we need to use
    // LLVM's nvvm_atomic_load_add_f32 intrinsic for that.
    Value *FnALAF32 =
        CGM.getIntrinsic(Intrinsic::nvvm_atomic_load_add_f32, Ptr->getType());
    return Builder.CreateCall(FnALAF32, {Ptr, Val});
  }

  case NVPTX::BI__nvvm_atom_inc_gen_ui: {
    Value *Ptr = EmitScalarExpr(E->getArg(0));
    Value *Val = EmitScalarExpr(E->getArg(1));
    Value *FnALI32 =
        CGM.getIntrinsic(Intrinsic::nvvm_atomic_load_inc_32, Ptr->getType());
    return Builder.CreateCall(FnALI32, {Ptr, Val});
  }

  case NVPTX::BI__nvvm_atom_dec_gen_ui: {
    Value *Ptr = EmitScalarExpr(E->getArg(0));
    Value *Val = EmitScalarExpr(E->getArg(1));
    Value *FnALD32 =
        CGM.getIntrinsic(Intrinsic::nvvm_atomic_load_dec_32, Ptr->getType());
    return Builder.CreateCall(FnALD32, {Ptr, Val});
  }

  case NVPTX::BI__nvvm_ldg_c:
  case NVPTX::BI__nvvm_ldg_c2:
  case NVPTX::BI__nvvm_ldg_c4:
  case NVPTX::BI__nvvm_ldg_s:
  case NVPTX::BI__nvvm_ldg_s2:
  case NVPTX::BI__nvvm_ldg_s4:
  case NVPTX::BI__nvvm_ldg_i:
  case NVPTX::BI__nvvm_ldg_i2:
  case NVPTX::BI__nvvm_ldg_i4:
  case NVPTX::BI__nvvm_ldg_l:
  case NVPTX::BI__nvvm_ldg_ll:
  case NVPTX::BI__nvvm_ldg_ll2:
  case NVPTX::BI__nvvm_ldg_uc:
  case NVPTX::BI__nvvm_ldg_uc2:
  case NVPTX::BI__nvvm_ldg_uc4:
  case NVPTX::BI__nvvm_ldg_us:
  case NVPTX::BI__nvvm_ldg_us2:
  case NVPTX::BI__nvvm_ldg_us4:
  case NVPTX::BI__nvvm_ldg_ui:
  case NVPTX::BI__nvvm_ldg_ui2:
  case NVPTX::BI__nvvm_ldg_ui4:
  case NVPTX::BI__nvvm_ldg_ul:
  case NVPTX::BI__nvvm_ldg_ull:
  case NVPTX::BI__nvvm_ldg_ull2:
    // PTX Interoperability section 2.2: "For a vector with an even number of
    // elements, its alignment is set to number of elements times the alignment
    // of its member: n*alignof(t)."
    return MakeLdg(Intrinsic::nvvm_ldg_global_i);
  case NVPTX::BI__nvvm_ldg_f:
  case NVPTX::BI__nvvm_ldg_f2:
  case NVPTX::BI__nvvm_ldg_f4:
  case NVPTX::BI__nvvm_ldg_d:
  case NVPTX::BI__nvvm_ldg_d2:
    return MakeLdg(Intrinsic::nvvm_ldg_global_f);

  case NVPTX::BI__nvvm_atom_cta_add_gen_i:
  case NVPTX::BI__nvvm_atom_cta_add_gen_l:
  case NVPTX::BI__nvvm_atom_cta_add_gen_ll:
    return MakeScopedAtomic(Intrinsic::nvvm_atomic_add_gen_i_cta);
  case NVPTX::BI__nvvm_atom_sys_add_gen_i:
  case NVPTX::BI__nvvm_atom_sys_add_gen_l:
  case NVPTX::BI__nvvm_atom_sys_add_gen_ll:
    return MakeScopedAtomic(Intrinsic::nvvm_atomic_add_gen_i_sys);
  case NVPTX::BI__nvvm_atom_cta_add_gen_f:
  case NVPTX::BI__nvvm_atom_cta_add_gen_d:
    return MakeScopedAtomic(Intrinsic::nvvm_atomic_add_gen_f_cta);
  case NVPTX::BI__nvvm_atom_sys_add_gen_f:
  case NVPTX::BI__nvvm_atom_sys_add_gen_d:
    return MakeScopedAtomic(Intrinsic::nvvm_atomic_add_gen_f_sys);
  case NVPTX::BI__nvvm_atom_cta_xchg_gen_i:
  case NVPTX::BI__nvvm_atom_cta_xchg_gen_l:
  case NVPTX::BI__nvvm_atom_cta_xchg_gen_ll:
    return MakeScopedAtomic(Intrinsic::nvvm_atomic_exch_gen_i_cta);
  case NVPTX::BI__nvvm_atom_sys_xchg_gen_i:
  case NVPTX::BI__nvvm_atom_sys_xchg_gen_l:
  case NVPTX::BI__nvvm_atom_sys_xchg_gen_ll:
    return MakeScopedAtomic(Intrinsic::nvvm_atomic_exch_gen_i_sys);
  case NVPTX::BI__nvvm_atom_cta_max_gen_i:
  case NVPTX::BI__nvvm_atom_cta_max_gen_ui:
  case NVPTX::BI__nvvm_atom_cta_max_gen_l:
  case NVPTX::BI__nvvm_atom_cta_max_gen_ul:
  case NVPTX::BI__nvvm_atom_cta_max_gen_ll:
  case NVPTX::BI__nvvm_atom_cta_max_gen_ull:
    return MakeScopedAtomic(Intrinsic::nvvm_atomic_max_gen_i_cta);
  case NVPTX::BI__nvvm_atom_sys_max_gen_i:
  case NVPTX::BI__nvvm_atom_sys_max_gen_ui:
  case NVPTX::BI__nvvm_atom_sys_max_gen_l:
  case NVPTX::BI__nvvm_atom_sys_max_gen_ul:
  case NVPTX::BI__nvvm_atom_sys_max_gen_ll:
  case NVPTX::BI__nvvm_atom_sys_max_gen_ull:
    return MakeScopedAtomic(Intrinsic::nvvm_atomic_max_gen_i_sys);
  case NVPTX::BI__nvvm_atom_cta_min_gen_i:
  case NVPTX::BI__nvvm_atom_cta_min_gen_ui:
  case NVPTX::BI__nvvm_atom_cta_min_gen_l:
  case NVPTX::BI__nvvm_atom_cta_min_gen_ul:
  case NVPTX::BI__nvvm_atom_cta_min_gen_ll:
  case NVPTX::BI__nvvm_atom_cta_min_gen_ull:
    return MakeScopedAtomic(Intrinsic::nvvm_atomic_min_gen_i_cta);
  case NVPTX::BI__nvvm_atom_sys_min_gen_i:
  case NVPTX::BI__nvvm_atom_sys_min_gen_ui:
  case NVPTX::BI__nvvm_atom_sys_min_gen_l:
  case NVPTX::BI__nvvm_atom_sys_min_gen_ul:
  case NVPTX::BI__nvvm_atom_sys_min_gen_ll:
  case NVPTX::BI__nvvm_atom_sys_min_gen_ull:
    return MakeScopedAtomic(Intrinsic::nvvm_atomic_min_gen_i_sys);
  case NVPTX::BI__nvvm_atom_cta_inc_gen_ui:
    return MakeScopedAtomic(Intrinsic::nvvm_atomic_inc_gen_i_cta);
  case NVPTX::BI__nvvm_atom_cta_dec_gen_ui:
    return MakeScopedAtomic(Intrinsic::nvvm_atomic_dec_gen_i_cta);
  case NVPTX::BI__nvvm_atom_sys_inc_gen_ui:
    return MakeScopedAtomic(Intrinsic::nvvm_atomic_inc_gen_i_sys);
  case NVPTX::BI__nvvm_atom_sys_dec_gen_ui:
    return MakeScopedAtomic(Intrinsic::nvvm_atomic_dec_gen_i_sys);
  case NVPTX::BI__nvvm_atom_cta_and_gen_i:
  case NVPTX::BI__nvvm_atom_cta_and_gen_l:
  case NVPTX::BI__nvvm_atom_cta_and_gen_ll:
    return MakeScopedAtomic(Intrinsic::nvvm_atomic_and_gen_i_cta);
  case NVPTX::BI__nvvm_atom_sys_and_gen_i:
  case NVPTX::BI__nvvm_atom_sys_and_gen_l:
  case NVPTX::BI__nvvm_atom_sys_and_gen_ll:
    return MakeScopedAtomic(Intrinsic::nvvm_atomic_and_gen_i_sys);
  case NVPTX::BI__nvvm_atom_cta_or_gen_i:
  case NVPTX::BI__nvvm_atom_cta_or_gen_l:
  case NVPTX::BI__nvvm_atom_cta_or_gen_ll:
    return MakeScopedAtomic(Intrinsic::nvvm_atomic_or_gen_i_cta);
  case NVPTX::BI__nvvm_atom_sys_or_gen_i:
  case NVPTX::BI__nvvm_atom_sys_or_gen_l:
  case NVPTX::BI__nvvm_atom_sys_or_gen_ll:
    return MakeScopedAtomic(Intrinsic::nvvm_atomic_or_gen_i_sys);
  case NVPTX::BI__nvvm_atom_cta_xor_gen_i:
  case NVPTX::BI__nvvm_atom_cta_xor_gen_l:
  case NVPTX::BI__nvvm_atom_cta_xor_gen_ll:
    return MakeScopedAtomic(Intrinsic::nvvm_atomic_xor_gen_i_cta);
  case NVPTX::BI__nvvm_atom_sys_xor_gen_i:
  case NVPTX::BI__nvvm_atom_sys_xor_gen_l:
  case NVPTX::BI__nvvm_atom_sys_xor_gen_ll:
    return MakeScopedAtomic(Intrinsic::nvvm_atomic_xor_gen_i_sys);
  case NVPTX::BI__nvvm_atom_cta_cas_gen_i:
  case NVPTX::BI__nvvm_atom_cta_cas_gen_l:
  case NVPTX::BI__nvvm_atom_cta_cas_gen_ll: {
    Value *Ptr = EmitScalarExpr(E->getArg(0));
    return Builder.CreateCall(
        CGM.getIntrinsic(
            Intrinsic::nvvm_atomic_cas_gen_i_cta,
            {Ptr->getType()->getPointerElementType(), Ptr->getType()}),
        {Ptr, EmitScalarExpr(E->getArg(1)), EmitScalarExpr(E->getArg(2))});
  }
  case NVPTX::BI__nvvm_atom_sys_cas_gen_i:
  case NVPTX::BI__nvvm_atom_sys_cas_gen_l:
  case NVPTX::BI__nvvm_atom_sys_cas_gen_ll: {
    Value *Ptr = EmitScalarExpr(E->getArg(0));
    return Builder.CreateCall(
        CGM.getIntrinsic(
            Intrinsic::nvvm_atomic_cas_gen_i_sys,
            {Ptr->getType()->getPointerElementType(), Ptr->getType()}),
        {Ptr, EmitScalarExpr(E->getArg(1)), EmitScalarExpr(E->getArg(2))});
  }
  default:
    return nullptr;
  }
}

Value *CodeGenFunction::EmitWebAssemblyBuiltinExpr(unsigned BuiltinID,
                                                   const CallExpr *E) {
  switch (BuiltinID) {
  case WebAssembly::BI__builtin_wasm_current_memory: {
    llvm::Type *ResultType = ConvertType(E->getType());
    Value *Callee = CGM.getIntrinsic(Intrinsic::wasm_current_memory, ResultType);
    return Builder.CreateCall(Callee);
  }
  case WebAssembly::BI__builtin_wasm_grow_memory: {
    Value *X = EmitScalarExpr(E->getArg(0));
    Value *Callee = CGM.getIntrinsic(Intrinsic::wasm_grow_memory, X->getType());
    return Builder.CreateCall(Callee, X);
  }
  case WebAssembly::BI__builtin_wasm_throw: {
    Value *Tag = EmitScalarExpr(E->getArg(0));
    Value *Obj = EmitScalarExpr(E->getArg(1));
    Value *Callee = CGM.getIntrinsic(Intrinsic::wasm_throw);
    return Builder.CreateCall(Callee, {Tag, Obj});
  }
  case WebAssembly::BI__builtin_wasm_rethrow: {
    Value *Callee = CGM.getIntrinsic(Intrinsic::wasm_rethrow);
    return Builder.CreateCall(Callee);
  }

  default:
    return nullptr;
  }
}<|MERGE_RESOLUTION|>--- conflicted
+++ resolved
@@ -641,8 +641,6 @@
 };
 }
 
-<<<<<<< HEAD
-=======
 Value *CodeGenFunction::EmitCheckedArgForBuiltin(const Expr *E,
                                                  BuiltinCheckKind Kind) {
   assert((Kind == BCK_CLZPassedZero || Kind == BCK_CTZPassedZero)
@@ -663,7 +661,6 @@
   return ArgValue;
 }
 
->>>>>>> 198357bb
 RValue CodeGenFunction::EmitBuiltinExpr(const FunctionDecl *FD,
                                         unsigned BuiltinID, const CallExpr *E,
                                         ReturnValueSlot ReturnValue) {
@@ -815,7 +812,7 @@
   case Builtin::BI__builtin_ctz:
   case Builtin::BI__builtin_ctzl:
   case Builtin::BI__builtin_ctzll: {
-    Value *ArgValue = EmitScalarExpr(E->getArg(0));
+    Value *ArgValue = EmitCheckedArgForBuiltin(E->getArg(0), BCK_CTZPassedZero);
 
     llvm::Type *ArgType = ArgValue->getType();
     Value *F = CGM.getIntrinsic(Intrinsic::cttz, ArgType);
@@ -832,7 +829,7 @@
   case Builtin::BI__builtin_clz:
   case Builtin::BI__builtin_clzl:
   case Builtin::BI__builtin_clzll: {
-    Value *ArgValue = EmitScalarExpr(E->getArg(0));
+    Value *ArgValue = EmitCheckedArgForBuiltin(E->getArg(0), BCK_CLZPassedZero);
 
     llvm::Type *ArgType = ArgValue->getType();
     Value *F = CGM.getIntrinsic(Intrinsic::ctlz, ArgType);
