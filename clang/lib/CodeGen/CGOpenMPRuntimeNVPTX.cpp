--- conflicted
+++ resolved
@@ -188,6 +188,28 @@
   NB_Parallel = 1,
 };
 
+static const ValueDecl *getPrivateItem(const Expr *RefExpr) {
+  RefExpr = RefExpr->IgnoreParens();
+  if (const auto *ASE = dyn_cast<ArraySubscriptExpr>(RefExpr)) {
+    const Expr *Base = ASE->getBase()->IgnoreParenImpCasts();
+    while (const auto *TempASE = dyn_cast<ArraySubscriptExpr>(Base))
+      Base = TempASE->getBase()->IgnoreParenImpCasts();
+    RefExpr = Base;
+  } else if (auto *OASE = dyn_cast<OMPArraySectionExpr>(RefExpr)) {
+    const Expr *Base = OASE->getBase()->IgnoreParenImpCasts();
+    while (const auto *TempOASE = dyn_cast<OMPArraySectionExpr>(Base))
+      Base = TempOASE->getBase()->IgnoreParenImpCasts();
+    while (const auto *TempASE = dyn_cast<ArraySubscriptExpr>(Base))
+      Base = TempASE->getBase()->IgnoreParenImpCasts();
+    RefExpr = Base;
+  }
+  RefExpr = RefExpr->IgnoreParenImpCasts();
+  if (const auto *DE = dyn_cast<DeclRefExpr>(RefExpr))
+    return cast<ValueDecl>(DE->getDecl()->getCanonicalDecl());
+  const auto *ME = cast<MemberExpr>(RefExpr);
+  return cast<ValueDecl>(ME->getMemberDecl()->getCanonicalDecl());
+}
+
 typedef std::pair<CharUnits /*Align*/, const ValueDecl *> VarsDataTy;
 static bool stable_sort_comparator(const VarsDataTy P1, const VarsDataTy P2) {
   return P1.first > P2.first;
@@ -394,7 +416,10 @@
   }
 
 public:
-  CheckVarsEscapingDeclContext(CodeGenFunction &CGF) : CGF(CGF) {}
+  CheckVarsEscapingDeclContext(CodeGenFunction &CGF,
+                               ArrayRef<const ValueDecl *> TeamsReductions)
+      : CGF(CGF), EscapedDecls(TeamsReductions.begin(), TeamsReductions.end()) {
+  }
   virtual ~CheckVarsEscapingDeclContext() = default;
   void VisitDeclStmt(const DeclStmt *S) {
     if (!S)
@@ -614,8 +639,10 @@
 
 /// Get barrier to synchronize all threads in a block.
 static void getNVPTXCTABarrier(CodeGenFunction &CGF) {
-  CGF.EmitRuntimeCall(llvm::Intrinsic::getDeclaration(
-      &CGF.CGM.getModule(), llvm::Intrinsic::nvvm_barrier0));
+  llvm::Function *F = llvm::Intrinsic::getDeclaration(
+      &CGF.CGM.getModule(), llvm::Intrinsic::nvvm_barrier0);
+  F->addFnAttr(llvm::Attribute::Convergent);
+  CGF.EmitRuntimeCall(F);
 }
 
 /// Get barrier #ID to synchronize selected (multiple of warp size) threads in
@@ -624,9 +651,10 @@
                             llvm::Value *NumThreads) {
   CGBuilderTy &Bld = CGF.Builder;
   llvm::Value *Args[] = {Bld.getInt32(ID), NumThreads};
-  CGF.EmitRuntimeCall(llvm::Intrinsic::getDeclaration(
-                          &CGF.CGM.getModule(), llvm::Intrinsic::nvvm_barrier),
-                      Args);
+  llvm::Function *F = llvm::Intrinsic::getDeclaration(
+      &CGF.CGM.getModule(), llvm::Intrinsic::nvvm_barrier);
+  F->addFnAttr(llvm::Attribute::Convergent);
+  CGF.EmitRuntimeCall(F, Args);
 }
 
 /// Synchronize all GPU threads in a block.
@@ -1965,10 +1993,20 @@
   if (!Dir)
     return;
   for (const auto *C : Dir->getClausesOfKind<OMPLastprivateClause>()) {
-    for (const Expr *E : C->getVarRefs()) {
-      const auto *DE = cast<DeclRefExpr>(E->IgnoreParens());
-      Vars.push_back(cast<ValueDecl>(DE->getDecl()->getCanonicalDecl()));
-    }
+    for (const Expr *E : C->getVarRefs())
+      Vars.push_back(getPrivateItem(E));
+  }
+}
+
+/// Get list of reduction variables from the teams ... directives.
+static void
+getTeamsReductionVars(ASTContext &Ctx, const OMPExecutableDirective &D,
+                      llvm::SmallVectorImpl<const ValueDecl *> &Vars) {
+  assert(isOpenMPTeamsDirective(D.getDirectiveKind()) &&
+         "expected teams directive.");
+  for (const auto *C : D.getClausesOfKind<OMPReductionClause>()) {
+    for (const Expr *E : C->privates())
+      Vars.push_back(getPrivateItem(E));
   }
 }
 
@@ -1978,13 +2016,22 @@
   SourceLocation Loc = D.getBeginLoc();
 
   const RecordDecl *GlobalizedRD = nullptr;
-  llvm::SmallVector<const ValueDecl *, 4> LastPrivates;
+  llvm::SmallVector<const ValueDecl *, 4> LastPrivatesReductions;
   llvm::SmallDenseMap<const ValueDecl *, const FieldDecl *> MappedDeclsFields;
+  // Globalize team reductions variable unconditionally in all modes.
+  getTeamsReductionVars(CGM.getContext(), D, LastPrivatesReductions);
   if (getExecutionMode() == CGOpenMPRuntimeNVPTX::EM_SPMD) {
-    getDistributeLastprivateVars(CGM.getContext(), D, LastPrivates);
-    if (!LastPrivates.empty())
+    getDistributeLastprivateVars(CGM.getContext(), D, LastPrivatesReductions);
+    if (!LastPrivatesReductions.empty()) {
       GlobalizedRD = ::buildRecordForGlobalizedVars(
-          CGM.getContext(), llvm::None, LastPrivates, MappedDeclsFields);
+          CGM.getContext(), llvm::None, LastPrivatesReductions,
+          MappedDeclsFields);
+    }
+  } else if (!LastPrivatesReductions.empty()) {
+    assert(!TeamAndReductions.first &&
+           "Previous team declaration is not expected.");
+    TeamAndReductions.first = D.getCapturedStmt(OMPD_teams)->getCapturedDecl();
+    std::swap(TeamAndReductions.second, LastPrivatesReductions);
   }
 
   // Emit target region as a standalone region.
@@ -2162,7 +2209,7 @@
             /*Volatile=*/false, Int16Ty, Loc);
         auto *StaticGlobalized = new llvm::GlobalVariable(
             CGM.getModule(), CGM.Int8Ty, /*isConstant=*/false,
-            llvm::GlobalValue::WeakAnyLinkage, nullptr);
+            llvm::GlobalValue::CommonLinkage, nullptr);
         auto *RecSize = new llvm::GlobalVariable(
             CGM.getModule(), CGM.SizeTy, /*isConstant=*/true,
             llvm::GlobalValue::InternalLinkage, nullptr,
@@ -2801,11 +2848,12 @@
           CGF, CGF.EmitLoadOfScalar(Ptr, /*Volatile=*/false, IntType, Loc),
           IntType, Offset, Loc);
       CGF.EmitStoreOfScalar(Res, ElemPtr, /*Volatile=*/false, IntType);
-      Ptr = Bld.CreateConstGEP(Ptr, 1, CharUnits::fromQuantity(IntSize));
-      ElemPtr =
+      Address LocalPtr =
+          Bld.CreateConstGEP(Ptr, 1, CharUnits::fromQuantity(IntSize));
+      Address LocalElemPtr =
           Bld.CreateConstGEP(ElemPtr, 1, CharUnits::fromQuantity(IntSize));
-      PhiSrc->addIncoming(Ptr.getPointer(), ThenBB);
-      PhiDest->addIncoming(ElemPtr.getPointer(), ThenBB);
+      PhiSrc->addIncoming(LocalPtr.getPointer(), ThenBB);
+      PhiDest->addIncoming(LocalElemPtr.getPointer(), ThenBB);
       CGF.EmitBranch(PreCondBB);
       CGF.EmitBlock(ExitBB);
     } else {
@@ -3228,10 +3276,9 @@
       CGF.SizeTy, /*isSigned=*/true);
 
   Address AddrWidthArg = CGF.GetAddrOfLocalVar(&WidthArg);
-  llvm::Value *WidthVal =
-      Bld.CreateIntCast(CGF.EmitLoadOfScalar(AddrWidthArg, /*Volatile=*/false,
-                                             Int32Ty, SourceLocation()),
-                        CGF.SizeTy, /*isSigned=*/true);
+  llvm::Value *WidthVal = Bld.CreateIntCast(
+      CGF.EmitLoadOfScalar(AddrWidthArg, /*Volatile=*/false, Int32Ty, Loc),
+      CGF.SizeTy, /*isSigned=*/true);
 
   // The absolute ptr address to the base addr of the next element to copy.
   llvm::Value *CumulativeElemBasePtr =
@@ -3305,11 +3352,10 @@
   llvm::GlobalVariable *TransferMedium =
       M.getGlobalVariable(TransferMediumName);
   if (!TransferMedium) {
-    auto *Ty = llvm::ArrayType::get(CGM.Int64Ty, WarpSize);
+    auto *Ty = llvm::ArrayType::get(CGM.Int32Ty, WarpSize);
     unsigned SharedAddressSpace = C.getTargetAddressSpace(LangAS::cuda_shared);
     TransferMedium = new llvm::GlobalVariable(
-        M, Ty,
-        /*isConstant=*/false, llvm::GlobalVariable::CommonLinkage,
+        M, Ty, /*isConstant=*/false, llvm::GlobalVariable::CommonLinkage,
         llvm::Constant::getNullValue(Ty), TransferMediumName,
         /*InsertBefore=*/nullptr, llvm::GlobalVariable::NotThreadLocal,
         SharedAddressSpace);
@@ -3327,7 +3373,7 @@
   Address LocalReduceList(
       Bld.CreatePointerBitCastOrAddrSpaceCast(
           CGF.EmitLoadOfScalar(AddrReduceListArg, /*Volatile=*/false,
-                               C.VoidPtrTy, SourceLocation()),
+                               C.VoidPtrTy, Loc),
           CGF.ConvertTypeForMem(ReductionArrayTy)->getPointerTo()),
       CGF.getPointerAlign());
 
@@ -3337,121 +3383,150 @@
     // Warp master copies reduce element to transfer medium in __shared__
     // memory.
     //
-    llvm::BasicBlock *ThenBB = CGF.createBasicBlock("then");
-    llvm::BasicBlock *ElseBB = CGF.createBasicBlock("else");
-    llvm::BasicBlock *MergeBB = CGF.createBasicBlock("ifcont");
-
-    // if (lane_id == 0)
-    llvm::Value *IsWarpMaster = Bld.CreateIsNull(LaneID, "warp_master");
-    Bld.CreateCondBr(IsWarpMaster, ThenBB, ElseBB);
-    CGF.EmitBlock(ThenBB);
-
-    // Reduce element = LocalReduceList[i]
-    Address ElemPtrPtrAddr =
-        Bld.CreateConstArrayGEP(LocalReduceList, Idx, CGF.getPointerSize());
-    llvm::Value *ElemPtrPtr = CGF.EmitLoadOfScalar(
-        ElemPtrPtrAddr, /*Volatile=*/false, C.VoidPtrTy, SourceLocation());
-    // elemptr = (type[i]*)(elemptrptr)
-    Address ElemPtr =
-        Address(ElemPtrPtr, C.getTypeAlignInChars(Private->getType()));
-    ElemPtr = Bld.CreateElementBitCast(
-        ElemPtr, CGF.ConvertTypeForMem(Private->getType()));
-
-    // Get pointer to location in transfer medium.
-    // MediumPtr = &medium[warp_id]
-    llvm::Value *MediumPtrVal = Bld.CreateInBoundsGEP(
-        TransferMedium, {llvm::Constant::getNullValue(CGM.Int64Ty), WarpID});
-    Address MediumPtr(MediumPtrVal, C.getTypeAlignInChars(Private->getType()));
-    // Casting to actual data type.
-    // MediumPtr = (type[i]*)MediumPtrAddr;
-    MediumPtr = Bld.CreateElementBitCast(
-        MediumPtr, CGF.ConvertTypeForMem(Private->getType()));
-
-    // elem = *elemptr
-    //*MediumPtr = elem
-    if (Private->getType()->isScalarType()) {
-      llvm::Value *Elem = CGF.EmitLoadOfScalar(ElemPtr, /*Volatile=*/false,
-                                               Private->getType(), Loc);
+    unsigned RealTySize =
+        C.getTypeSizeInChars(Private->getType())
+            .alignTo(C.getTypeAlignInChars(Private->getType()))
+            .getQuantity();
+    for (unsigned TySize = 4; TySize > 0 && RealTySize > 0; TySize /=2) {
+      unsigned NumIters = RealTySize / TySize;
+      if (NumIters == 0)
+        continue;
+      QualType CType = C.getIntTypeForBitwidth(
+          C.toBits(CharUnits::fromQuantity(TySize)), /*Signed=*/1);
+      llvm::Type *CopyType = CGF.ConvertTypeForMem(CType);
+      CharUnits Align = CharUnits::fromQuantity(TySize);
+      llvm::Value *Cnt = nullptr;
+      Address CntAddr = Address::invalid();
+      llvm::BasicBlock *PrecondBB = nullptr;
+      llvm::BasicBlock *ExitBB = nullptr;
+      if (NumIters > 1) {
+        CntAddr = CGF.CreateMemTemp(C.IntTy, ".cnt.addr");
+        CGF.EmitStoreOfScalar(llvm::Constant::getNullValue(CGM.IntTy), CntAddr,
+                              /*Volatile=*/false, C.IntTy);
+        PrecondBB = CGF.createBasicBlock("precond");
+        ExitBB = CGF.createBasicBlock("exit");
+        llvm::BasicBlock *BodyBB = CGF.createBasicBlock("body");
+        // There is no need to emit line number for unconditional branch.
+        (void)ApplyDebugLocation::CreateEmpty(CGF);
+        CGF.EmitBlock(PrecondBB);
+        Cnt = CGF.EmitLoadOfScalar(CntAddr, /*Volatile=*/false, C.IntTy, Loc);
+        llvm::Value *Cmp =
+            Bld.CreateICmpULT(Cnt, llvm::ConstantInt::get(CGM.IntTy, NumIters));
+        Bld.CreateCondBr(Cmp, BodyBB, ExitBB);
+        CGF.EmitBlock(BodyBB);
+      }
+      llvm::BasicBlock *ThenBB = CGF.createBasicBlock("then");
+      llvm::BasicBlock *ElseBB = CGF.createBasicBlock("else");
+      llvm::BasicBlock *MergeBB = CGF.createBasicBlock("ifcont");
+
+      // if (lane_id == 0)
+      llvm::Value *IsWarpMaster = Bld.CreateIsNull(LaneID, "warp_master");
+      Bld.CreateCondBr(IsWarpMaster, ThenBB, ElseBB);
+      CGF.EmitBlock(ThenBB);
+
+      // Reduce element = LocalReduceList[i]
+      Address ElemPtrPtrAddr =
+          Bld.CreateConstArrayGEP(LocalReduceList, Idx, CGF.getPointerSize());
+      llvm::Value *ElemPtrPtr = CGF.EmitLoadOfScalar(
+          ElemPtrPtrAddr, /*Volatile=*/false, C.VoidPtrTy, SourceLocation());
+      // elemptr = ((CopyType*)(elemptrptr)) + I
+      Address ElemPtr = Address(ElemPtrPtr, Align);
+      ElemPtr = Bld.CreateElementBitCast(ElemPtr, CopyType);
+      if (NumIters > 1) {
+        ElemPtr = Address(Bld.CreateGEP(ElemPtr.getPointer(), Cnt),
+                          ElemPtr.getAlignment());
+      }
+
+      // Get pointer to location in transfer medium.
+      // MediumPtr = &medium[warp_id]
+      llvm::Value *MediumPtrVal = Bld.CreateInBoundsGEP(
+          TransferMedium, {llvm::Constant::getNullValue(CGM.Int64Ty), WarpID});
+      Address MediumPtr(MediumPtrVal, Align);
+      // Casting to actual data type.
+      // MediumPtr = (CopyType*)MediumPtrAddr;
+      MediumPtr = Bld.CreateElementBitCast(MediumPtr, CopyType);
+
+      // elem = *elemptr
+      //*MediumPtr = elem
+      llvm::Value *Elem =
+          CGF.EmitLoadOfScalar(ElemPtr, /*Volatile=*/false, CType, Loc);
       // Store the source element value to the dest element address.
-      CGF.EmitStoreOfScalar(Elem, MediumPtr, /*Volatile=*/false,
-                            Private->getType());
-    } else {
-      CGF.EmitAggregateCopy(CGF.MakeAddrLValue(ElemPtr, Private->getType()),
-                            CGF.MakeAddrLValue(MediumPtr, Private->getType()),
-                            Private->getType(), AggValueSlot::DoesNotOverlap);
-    }
-
-    Bld.CreateBr(MergeBB);
-
-    CGF.EmitBlock(ElseBB);
-    Bld.CreateBr(MergeBB);
-
-    CGF.EmitBlock(MergeBB);
-
-    Address AddrNumWarpsArg = CGF.GetAddrOfLocalVar(&NumWarpsArg);
-    llvm::Value *NumWarpsVal = CGF.EmitLoadOfScalar(
-        AddrNumWarpsArg, /*Volatile=*/false, C.IntTy, SourceLocation());
-
-    llvm::Value *NumActiveThreads = Bld.CreateNSWMul(
-        NumWarpsVal, getNVPTXWarpSize(CGF), "num_active_threads");
-    // named_barrier_sync(ParallelBarrierID, num_active_threads)
-    syncParallelThreads(CGF, NumActiveThreads);
-
-    //
-    // Warp 0 copies reduce element from transfer medium.
-    //
-    llvm::BasicBlock *W0ThenBB = CGF.createBasicBlock("then");
-    llvm::BasicBlock *W0ElseBB = CGF.createBasicBlock("else");
-    llvm::BasicBlock *W0MergeBB = CGF.createBasicBlock("ifcont");
-
-    // Up to 32 threads in warp 0 are active.
-    llvm::Value *IsActiveThread =
-        Bld.CreateICmpULT(ThreadID, NumWarpsVal, "is_active_thread");
-    Bld.CreateCondBr(IsActiveThread, W0ThenBB, W0ElseBB);
-
-    CGF.EmitBlock(W0ThenBB);
-
-    // SrcMediumPtr = &medium[tid]
-    llvm::Value *SrcMediumPtrVal = Bld.CreateInBoundsGEP(
-        TransferMedium, {llvm::Constant::getNullValue(CGM.Int64Ty), ThreadID});
-    Address SrcMediumPtr(SrcMediumPtrVal,
-                         C.getTypeAlignInChars(Private->getType()));
-    // SrcMediumVal = *SrcMediumPtr;
-    SrcMediumPtr = Bld.CreateElementBitCast(
-        SrcMediumPtr, CGF.ConvertTypeForMem(Private->getType()));
-
-    // TargetElemPtr = (type[i]*)(SrcDataAddr[i])
-    Address TargetElemPtrPtr =
-        Bld.CreateConstArrayGEP(LocalReduceList, Idx, CGF.getPointerSize());
-    llvm::Value *TargetElemPtrVal = CGF.EmitLoadOfScalar(
-        TargetElemPtrPtr, /*Volatile=*/false, C.VoidPtrTy, SourceLocation());
-    Address TargetElemPtr =
-        Address(TargetElemPtrVal, C.getTypeAlignInChars(Private->getType()));
-    TargetElemPtr = Bld.CreateElementBitCast(
-        TargetElemPtr, CGF.ConvertTypeForMem(Private->getType()));
-
-    // *TargetElemPtr = SrcMediumVal;
-    if (Private->getType()->isScalarType()) {
-      llvm::Value *SrcMediumValue = CGF.EmitLoadOfScalar(
-          SrcMediumPtr, /*Volatile=*/false, Private->getType(), Loc);
+      CGF.EmitStoreOfScalar(Elem, MediumPtr, /*Volatile=*/true, CType);
+
+      Bld.CreateBr(MergeBB);
+
+      CGF.EmitBlock(ElseBB);
+      Bld.CreateBr(MergeBB);
+
+      CGF.EmitBlock(MergeBB);
+
+      Address AddrNumWarpsArg = CGF.GetAddrOfLocalVar(&NumWarpsArg);
+      llvm::Value *NumWarpsVal = CGF.EmitLoadOfScalar(
+          AddrNumWarpsArg, /*Volatile=*/false, C.IntTy, Loc);
+
+      llvm::Value *NumActiveThreads = Bld.CreateNSWMul(
+          NumWarpsVal, getNVPTXWarpSize(CGF), "num_active_threads");
+      // named_barrier_sync(ParallelBarrierID, num_active_threads)
+      syncParallelThreads(CGF, NumActiveThreads);
+
+      //
+      // Warp 0 copies reduce element from transfer medium.
+      //
+      llvm::BasicBlock *W0ThenBB = CGF.createBasicBlock("then");
+      llvm::BasicBlock *W0ElseBB = CGF.createBasicBlock("else");
+      llvm::BasicBlock *W0MergeBB = CGF.createBasicBlock("ifcont");
+
+      // Up to 32 threads in warp 0 are active.
+      llvm::Value *IsActiveThread =
+          Bld.CreateICmpULT(ThreadID, NumWarpsVal, "is_active_thread");
+      Bld.CreateCondBr(IsActiveThread, W0ThenBB, W0ElseBB);
+
+      CGF.EmitBlock(W0ThenBB);
+
+      // SrcMediumPtr = &medium[tid]
+      llvm::Value *SrcMediumPtrVal = Bld.CreateInBoundsGEP(
+          TransferMedium,
+          {llvm::Constant::getNullValue(CGM.Int64Ty), ThreadID});
+      Address SrcMediumPtr(SrcMediumPtrVal, Align);
+      // SrcMediumVal = *SrcMediumPtr;
+      SrcMediumPtr = Bld.CreateElementBitCast(SrcMediumPtr, CopyType);
+
+      // TargetElemPtr = (CopyType*)(SrcDataAddr[i]) + I
+      Address TargetElemPtrPtr =
+          Bld.CreateConstArrayGEP(LocalReduceList, Idx, CGF.getPointerSize());
+      llvm::Value *TargetElemPtrVal = CGF.EmitLoadOfScalar(
+          TargetElemPtrPtr, /*Volatile=*/false, C.VoidPtrTy, Loc);
+      Address TargetElemPtr = Address(TargetElemPtrVal, Align);
+      TargetElemPtr = Bld.CreateElementBitCast(TargetElemPtr, CopyType);
+      if (NumIters > 1) {
+        TargetElemPtr = Address(Bld.CreateGEP(TargetElemPtr.getPointer(), Cnt),
+                                TargetElemPtr.getAlignment());
+      }
+
+      // *TargetElemPtr = SrcMediumVal;
+      llvm::Value *SrcMediumValue =
+          CGF.EmitLoadOfScalar(SrcMediumPtr, /*Volatile=*/true, CType, Loc);
       CGF.EmitStoreOfScalar(SrcMediumValue, TargetElemPtr, /*Volatile=*/false,
-                            Private->getType());
-    } else {
-      CGF.EmitAggregateCopy(
-          CGF.MakeAddrLValue(SrcMediumPtr, Private->getType()),
-          CGF.MakeAddrLValue(TargetElemPtr, Private->getType()),
-          Private->getType(), AggValueSlot::DoesNotOverlap);
-    }
-    Bld.CreateBr(W0MergeBB);
-
-    CGF.EmitBlock(W0ElseBB);
-    Bld.CreateBr(W0MergeBB);
-
-    CGF.EmitBlock(W0MergeBB);
-
-    // While warp 0 copies values from transfer medium, all other warps must
-    // wait.
-    syncParallelThreads(CGF, NumActiveThreads);
+                            CType);
+      Bld.CreateBr(W0MergeBB);
+
+      CGF.EmitBlock(W0ElseBB);
+      Bld.CreateBr(W0MergeBB);
+
+      CGF.EmitBlock(W0MergeBB);
+
+      // While warp 0 copies values from transfer medium, all other warps must
+      // wait.
+      syncParallelThreads(CGF, NumActiveThreads);
+      if (NumIters > 1) {
+        Cnt = Bld.CreateNSWAdd(Cnt, llvm::ConstantInt::get(CGM.IntTy, /*V=*/1));
+        CGF.EmitStoreOfScalar(Cnt, CntAddr, /*Volatile=*/false, C.IntTy);
+        CGF.EmitBranch(PrecondBB);
+        (void)ApplyDebugLocation::CreateEmpty(CGF);
+        CGF.EmitBlock(ExitBB);
+      }
+      RealTySize %= TySize;
+    }
     ++Idx;
   }
 
@@ -3927,20 +4002,18 @@
   bool ParallelReduction = isOpenMPParallelDirective(Options.ReductionKind);
 #ifndef NDEBUG
   bool TeamsReduction = isOpenMPTeamsDirective(Options.ReductionKind);
-<<<<<<< HEAD
-  bool SimdReduction = isOpenMPSimdDirective(Options.ReductionKind);
-  assert((TeamsReduction || ParallelReduction || SimdReduction) &&
-         "Invalid reduction selection in emitReduction.");
-=======
 #endif
->>>>>>> 085ec01d
 
   if (Options.SimpleReduction) {
+    assert(!TeamsReduction && !ParallelReduction &&
+           "Invalid reduction selection in emitReduction.");
     CGOpenMPRuntime::emitReduction(CGF, Loc, Privates, LHSExprs, RHSExprs,
                                    ReductionOps, Options);
     return;
   }
 
+  assert((TeamsReduction || ParallelReduction) &&
+         "Invalid reduction selection in emitReduction.");
   ASTContext &C = CGM.getContext();
 
   // 1. Build a list of reduction variables.
@@ -3998,24 +4071,20 @@
   llvm::Value *InterWarpCopyFn =
       emitInterWarpCopyFunction(CGM, Privates, ReductionArrayTy, Loc);
 
-  llvm::Value *Args[] = {ThreadId,
-                         CGF.Builder.getInt32(RHSExprs.size()),
-                         ReductionArrayTySize,
-                         RL,
-                         ShuffleAndReduceFn,
-                         InterWarpCopyFn};
-
-  llvm::Value *Res = nullptr;
-  if (ParallelReduction)
+  llvm::Value *Res;
+  if (ParallelReduction) {
+    llvm::Value *Args[] = {ThreadId,
+                           CGF.Builder.getInt32(RHSExprs.size()),
+                           ReductionArrayTySize,
+                           RL,
+                           ShuffleAndReduceFn,
+                           InterWarpCopyFn};
+
     Res = CGF.EmitRuntimeCall(
         createNVPTXRuntimeFunction(OMPRTL_NVPTX__kmpc_parallel_reduce_nowait),
         Args);
-  else if (SimdReduction)
-    Res = CGF.EmitRuntimeCall(
-        createNVPTXRuntimeFunction(OMPRTL_NVPTX__kmpc_simd_reduce_nowait),
-        Args);
-
-  if (TeamsReduction) {
+  } else {
+    assert(TeamsReduction && "expected teams reduction.");
     llvm::Value *ScratchPadCopyFn =
         emitCopyToScratchpad(CGM, Privates, ReductionArrayTy, Loc);
     llvm::Value *LoadAndReduceFn = emitReduceScratchpadFunction(
@@ -4034,18 +4103,18 @@
         Args);
   }
 
-  // 5. Build switch(res)
-  llvm::BasicBlock *DefaultBB = CGF.createBasicBlock(".omp.reduction.default");
-  llvm::SwitchInst *SwInst =
-      CGF.Builder.CreateSwitch(Res, DefaultBB, /*NumCases=*/1);
-
-  // 6. Build case 1: where we have reduced values in the master
+  // 5. Build if (res == 1)
+  llvm::BasicBlock *ExitBB = CGF.createBasicBlock(".omp.reduction.done");
+  llvm::BasicBlock *ThenBB = CGF.createBasicBlock(".omp.reduction.then");
+  llvm::Value *Cond = CGF.Builder.CreateICmpEQ(
+      Res, llvm::ConstantInt::get(CGM.Int32Ty, /*V=*/1));
+  CGF.Builder.CreateCondBr(Cond, ThenBB, ExitBB);
+
+  // 6. Build then branch: where we have reduced values in the master
   //    thread in each team.
   //    __kmpc_end_reduce{_nowait}(<gtid>);
   //    break;
-  llvm::BasicBlock *Case1BB = CGF.createBasicBlock(".omp.reduction.case1");
-  SwInst->addCase(CGF.Builder.getInt32(1), Case1BB);
-  CGF.EmitBlock(Case1BB);
+  CGF.EmitBlock(ThenBB);
 
   // Add emission of __kmpc_end_reduce{_nowait}(<gtid>);
   llvm::Value *EndArgs[] = {ThreadId};
@@ -4069,8 +4138,9 @@
       EndArgs);
   RCG.setAction(Action);
   RCG(CGF);
-  CGF.EmitBranch(DefaultBB);
-  CGF.EmitBlock(DefaultBB, /*IsFinished=*/true);
+  // There is no need to emit line number for unconditional branch.
+  (void)ApplyDebugLocation::CreateEmpty(CGF);
+  CGF.EmitBlock(ExitBB, /*IsFinished=*/true);
 }
 
 const VarDecl *
@@ -4297,6 +4367,8 @@
   assert(D && "Expected function or captured|block decl.");
   assert(FunctionGlobalizedDecls.count(CGF.CurFn) == 0 &&
          "Function is registered already.");
+  assert((!TeamAndReductions.first || TeamAndReductions.first == D) &&
+         "Team is set but not processed.");
   const Stmt *Body = nullptr;
   bool NeedToDelayGlobalization = false;
   if (const auto *FD = dyn_cast<FunctionDecl>(D)) {
@@ -4312,10 +4384,12 @@
   }
   if (!Body)
     return;
-  CheckVarsEscapingDeclContext VarChecker(CGF);
+  CheckVarsEscapingDeclContext VarChecker(CGF, TeamAndReductions.second);
   VarChecker.Visit(Body);
   const RecordDecl *GlobalizedVarsRecord =
       VarChecker.getGlobalizedRecord(IsInTTDRegion);
+  TeamAndReductions.first = nullptr;
+  TeamAndReductions.second.clear();
   ArrayRef<const ValueDecl *> EscapedVariableLengthDecls =
       VarChecker.getEscapedVariableLengthDecls();
   if (!GlobalizedVarsRecord && EscapedVariableLengthDecls.empty())
@@ -4336,7 +4410,7 @@
     Data.insert(std::make_pair(VD, MappedVarData(FD, IsInTTDRegion)));
   }
   if (!IsInTTDRegion && !NeedToDelayGlobalization && !IsInParallelRegion) {
-    CheckVarsEscapingDeclContext VarChecker(CGF);
+    CheckVarsEscapingDeclContext VarChecker(CGF, llvm::None);
     VarChecker.Visit(Body);
     I->getSecond().SecondaryGlobalRecord =
         VarChecker.getGlobalizedRecord(/*IsInTTDRegion=*/true);
@@ -4588,7 +4662,7 @@
       llvm::Type *LLVMStaticTy = CGM.getTypes().ConvertTypeForMem(StaticTy);
       auto *GV = new llvm::GlobalVariable(
           CGM.getModule(), LLVMStaticTy,
-          /*isConstant=*/false, llvm::GlobalValue::WeakAnyLinkage,
+          /*isConstant=*/false, llvm::GlobalValue::CommonLinkage,
           llvm::Constant::getNullValue(LLVMStaticTy),
           "_openmp_shared_static_glob_rd_$_", /*InsertBefore=*/nullptr,
           llvm::GlobalValue::NotThreadLocal,
@@ -4614,7 +4688,7 @@
       llvm::Type *LLVMArr2Ty = CGM.getTypes().ConvertTypeForMem(Arr2Ty);
       auto *GV = new llvm::GlobalVariable(
           CGM.getModule(), LLVMArr2Ty,
-          /*isConstant=*/false, llvm::GlobalValue::WeakAnyLinkage,
+          /*isConstant=*/false, llvm::GlobalValue::CommonLinkage,
           llvm::Constant::getNullValue(LLVMArr2Ty),
           "_openmp_static_glob_rd_$_");
       auto *Replacement = llvm::ConstantExpr::getPointerBitCastOrAddrSpaceCast(
