--- conflicted
+++ resolved
@@ -733,7 +733,7 @@
     // Also it is safe to make it readnone, since we never load or store the
     // classref except by calling this function.
     llvm::Type *params[] = { Int8PtrPtrTy };
-    auto F = CGM.CreateRuntimeFunction(
+    llvm::FunctionCallee F = CGM.CreateRuntimeFunction(
         llvm::FunctionType::get(ClassnfABIPtrTy, params, false),
         "objc_loadClassref",
         llvm::AttributeList::get(CGM.getLLVMContext(),
@@ -7280,8 +7280,6 @@
     return GV;
 
   return llvm::ConstantExpr::getBitCast(GV, ObjCTypes.ClassnfABIPtrTy);
-<<<<<<< HEAD
-=======
 }
 
 llvm::Constant *
@@ -7313,7 +7311,6 @@
 
   CharUnits Align = CGF.getPointerAlign();
   return CGF.Builder.CreateAlignedLoad(Entry, Align);
->>>>>>> f6b0efef
 }
 
 llvm::Constant *
@@ -7360,7 +7357,8 @@
     } else {
       ClassGV = GetClassGlobal((getClassSymbolPrefix() + II->getName()).str(),
                                NotForDefinition);
-      assert(ClassGV->getType() == ObjCTypes.ClassnfABIPtrTy);
+      assert(ClassGV->getType() == ObjCTypes.ClassnfABIPtrTy &&
+             "classref was emitted with the wrong type?");
     }
 
     std::string SectionName =
