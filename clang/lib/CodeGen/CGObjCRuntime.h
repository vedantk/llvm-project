--- conflicted
+++ resolved
@@ -280,12 +280,6 @@
   virtual llvm::Constant *BuildByrefLayout(CodeGen::CodeGenModule &CGM,
                                            QualType T) = 0;
 
-<<<<<<< HEAD
-  virtual llvm::Constant *GetClassGlobal(StringRef Name, bool ForDefinition,
-                                         bool Weak = false, bool DLLImport = false) = 0;
-
-=======
->>>>>>> 1881a573
   struct MessageSendInfo {
     const CGFunctionInfo &CallInfo;
     llvm::PointerType *MessengerType;
