--- conflicted
+++ resolved
@@ -892,10 +892,11 @@
 static void AppendCPUSpecificCPUDispatchMangling(const CodeGenModule &CGM,
                                                  const CPUSpecificAttr *Attr,
                                                  raw_ostream &Out) {
-  // cpu_specific gets the current name, dispatch gets the resolver.
+  // cpu_specific gets the current name, dispatch gets the resolver if IFunc is
+  // supported.
   if (Attr)
     Out << getCPUSpecificMangling(CGM, Attr->getCurCPUName()->getName());
-  else
+  else if (CGM.getTarget().supportsIFunc())
     Out << ".resolver";
 }
 
@@ -1385,7 +1386,8 @@
 
   if (CodeGenOpts.KeepStaticConsts && D && isa<VarDecl>(D)) {
     const auto *VD = cast<VarDecl>(D);
-    if (VD->getType().isConstQualified() && VD->getStorageClass() == SC_Static)
+    if (VD->getType().isConstQualified() &&
+        VD->getStorageDuration() == SD_Static)
       addUsedGlobal(GV);
   }
 }
@@ -2023,7 +2025,7 @@
   if (CodeGenOpts.KeepStaticConsts) {
     const auto *VD = dyn_cast<VarDecl>(Global);
     if (VD && VD->getType().isConstQualified() &&
-        VD->getStorageClass() == SC_Static)
+        VD->getStorageDuration() == SD_Static)
       return true;
   }
 
@@ -2507,13 +2509,19 @@
                                TA->getArchitecture(), Feats);
         });
 
-    llvm::Function *ResolverFunc = cast<llvm::Function>(
-        GetGlobalValue((getMangledName(GD) + ".resolver").str()));
+    llvm::Function *ResolverFunc;
+    const TargetInfo &TI = getTarget();
+
+    if (TI.supportsIFunc() || FD->isTargetMultiVersion())
+      ResolverFunc = cast<llvm::Function>(
+          GetGlobalValue((getMangledName(GD) + ".resolver").str()));
+    else
+      ResolverFunc = cast<llvm::Function>(GetGlobalValue(getMangledName(GD)));
+
     if (supportsCOMDAT())
       ResolverFunc->setComdat(
           getModule().getOrInsertComdat(ResolverFunc->getName()));
 
-    const TargetInfo &TI = getTarget();
     std::stable_sort(
         Options.begin(), Options.end(),
         [&TI](const CodeGenFunction::MultiVersionResolverOption &LHS,
@@ -2533,13 +2541,21 @@
   llvm::Type *DeclTy = getTypes().ConvertTypeForMem(FD->getType());
 
   StringRef ResolverName = getMangledName(GD);
-  llvm::Type *ResolverType = llvm::FunctionType::get(
-      llvm::PointerType::get(DeclTy,
-                             Context.getTargetAddressSpace(FD->getType())),
-      false);
-  auto *ResolverFunc = cast<llvm::Function>(
-      GetOrCreateLLVMFunction(ResolverName, ResolverType, GlobalDecl{},
-                              /*ForVTable=*/false));
+
+  llvm::Type *ResolverType;
+  GlobalDecl ResolverGD;
+  if (getTarget().supportsIFunc())
+    ResolverType = llvm::FunctionType::get(
+        llvm::PointerType::get(DeclTy,
+                               Context.getTargetAddressSpace(FD->getType())),
+        false);
+  else {
+    ResolverType = DeclTy;
+    ResolverGD = GD;
+  }
+
+  auto *ResolverFunc = cast<llvm::Function>(GetOrCreateLLVMFunction(
+      ResolverName, ResolverType, ResolverGD, /*ForVTable=*/false));
 
   SmallVector<CodeGenFunction::MultiVersionResolverOption, 10> Options;
   const TargetInfo &Target = getTarget();
@@ -2571,16 +2587,24 @@
   CGF.EmitMultiVersionResolver(ResolverFunc, Options);
 }
 
-/// If an ifunc for the specified mangled name is not in the module, create and
-/// return an llvm IFunc Function with the specified type.
-llvm::Constant *
-CodeGenModule::GetOrCreateMultiVersionIFunc(GlobalDecl GD, llvm::Type *DeclTy,
-                                            const FunctionDecl *FD) {
+/// If a dispatcher for the specified mangled name is not in the module, create
+/// and return an llvm Function with the specified type.
+llvm::Constant *CodeGenModule::GetOrCreateMultiVersionResolver(
+    GlobalDecl GD, llvm::Type *DeclTy, const FunctionDecl *FD) {
   std::string MangledName =
       getMangledNameImpl(*this, GD, FD, /*OmitMultiVersionMangling=*/true);
-  std::string IFuncName = MangledName + ".ifunc";
-  if (llvm::GlobalValue *IFuncGV = GetGlobalValue(IFuncName))
-    return IFuncGV;
+
+  // Holds the name of the resolver, in ifunc mode this is the ifunc (which has
+  // a separate resolver).
+  std::string ResolverName = MangledName;
+  if (getTarget().supportsIFunc())
+    ResolverName += ".ifunc";
+  else if (FD->isTargetMultiVersion())
+    ResolverName += ".resolver";
+
+  // If this already exists, just return that one.
+  if (llvm::GlobalValue *ResolverGV = GetGlobalValue(ResolverName))
+    return ResolverGV;
 
   // Since this is the first time we've created this IFunc, make sure
   // that we put this multiversioned function into the list to be
@@ -2588,20 +2612,28 @@
   if (!FD->isCPUDispatchMultiVersion() && !FD->isCPUSpecificMultiVersion())
     MultiVersionFuncs.push_back(GD);
 
-  std::string ResolverName = MangledName + ".resolver";
-  llvm::Type *ResolverType = llvm::FunctionType::get(
-      llvm::PointerType::get(DeclTy,
-                             Context.getTargetAddressSpace(FD->getType())),
-      false);
-  llvm::Constant *Resolver =
-      GetOrCreateLLVMFunction(ResolverName, ResolverType, GlobalDecl{},
-                              /*ForVTable=*/false);
-  llvm::GlobalIFunc *GIF = llvm::GlobalIFunc::create(
-      DeclTy, 0, llvm::Function::ExternalLinkage, "", Resolver, &getModule());
-  GIF->setName(IFuncName);
-  SetCommonAttributes(FD, GIF);
-
-  return GIF;
+  if (getTarget().supportsIFunc()) {
+    llvm::Type *ResolverType = llvm::FunctionType::get(
+        llvm::PointerType::get(
+            DeclTy, getContext().getTargetAddressSpace(FD->getType())),
+        false);
+    llvm::Constant *Resolver = GetOrCreateLLVMFunction(
+        MangledName + ".resolver", ResolverType, GlobalDecl{},
+        /*ForVTable=*/false);
+    llvm::GlobalIFunc *GIF = llvm::GlobalIFunc::create(
+        DeclTy, 0, llvm::Function::ExternalLinkage, "", Resolver, &getModule());
+    GIF->setName(ResolverName);
+    SetCommonAttributes(FD, GIF);
+
+    return GIF;
+  }
+
+  llvm::Constant *Resolver = GetOrCreateLLVMFunction(
+      ResolverName, DeclTy, GlobalDecl{}, /*ForVTable=*/false);
+  assert(isa<llvm::GlobalValue>(Resolver) &&
+         "Resolver should be created for the first time");
+  SetCommonAttributes(FD, cast<llvm::GlobalValue>(Resolver));
+  return Resolver;
 }
 
 /// GetOrCreateLLVMFunction - If the specified mangled name is not in the
@@ -2641,7 +2673,7 @@
       if (TA && TA->isDefaultVersion())
         UpdateMultiVersionNames(GD, FD);
       if (!IsForDefinition)
-        return GetOrCreateMultiVersionIFunc(GD, Ty, FD);
+        return GetOrCreateMultiVersionResolver(GD, Ty, FD);
     }
   }
 
@@ -4139,16 +4171,12 @@
     switch (CFRuntime) {
     default: break;
     case LangOptions::CoreFoundationABI::Swift: LLVM_FALLTHROUGH;
-<<<<<<< HEAD
-    case LangOptions::CoreFoundationABI::Swift5_0: LLVM_FALLTHROUGH;
-=======
     case LangOptions::CoreFoundationABI::Swift5_0:
       CFConstantStringClassName =
           Triple.isOSDarwin() ? "$s15SwiftFoundation19_NSCFConstantStringCN"
                               : "$s10Foundation19_NSCFConstantStringCN";
       Ty = IntPtrTy;
       break;
->>>>>>> b547ef2a
     case LangOptions::CoreFoundationABI::Swift4_2:
       CFConstantStringClassName =
           Triple.isOSDarwin() ? "$S15SwiftFoundation19_NSCFConstantStringCN"
