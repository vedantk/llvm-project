//===--- CGExpr.cpp - Emit LLVM Code from Expressions ---------------------===//
//
//                     The LLVM Compiler Infrastructure
//
// This file is distributed under the University of Illinois Open Source
// License. See LICENSE.TXT for details.
//
//===----------------------------------------------------------------------===//
//
// This contains code to emit Expr nodes as LLVM code.
//
//===----------------------------------------------------------------------===//

#include "CGCXXABI.h"
#include "CGCall.h"
#include "CGCleanup.h"
#include "CGDebugInfo.h"
#include "CGObjCRuntime.h"
#include "CGOpenMPRuntime.h"
#include "CGRecordLayout.h"
#include "CodeGenFunction.h"
#include "CodeGenModule.h"
#include "TargetInfo.h"
#include "clang/AST/ASTContext.h"
#include "clang/AST/Attr.h"
#include "clang/AST/DeclObjC.h"
#include "clang/AST/NSAPI.h"
#include "clang/Frontend/CodeGenOptions.h"
#include "llvm/ADT/Hashing.h"
#include "llvm/ADT/StringExtras.h"
#include "llvm/IR/DataLayout.h"
#include "llvm/IR/Intrinsics.h"
#include "llvm/IR/LLVMContext.h"
#include "llvm/IR/MDBuilder.h"
#include "llvm/Support/ConvertUTF.h"
#include "llvm/Support/MathExtras.h"
#include "llvm/Support/Path.h"
#include "llvm/Transforms/Utils/SanitizerStats.h"

using namespace clang;
using namespace CodeGen;

//===--------------------------------------------------------------------===//
//                        Miscellaneous Helper Methods
//===--------------------------------------------------------------------===//

llvm::Value *CodeGenFunction::EmitCastToVoidPtr(llvm::Value *value) {
  unsigned addressSpace =
    cast<llvm::PointerType>(value->getType())->getAddressSpace();

  llvm::PointerType *destType = Int8PtrTy;
  if (addressSpace)
    destType = llvm::Type::getInt8PtrTy(getLLVMContext(), addressSpace);

  if (value->getType() == destType) return value;
  return Builder.CreateBitCast(value, destType);
}

/// CreateTempAlloca - This creates a alloca and inserts it into the entry
/// block.
Address CodeGenFunction::CreateTempAlloca(llvm::Type *Ty, CharUnits Align,
                                          const Twine &Name) {
  auto Alloca = CreateTempAlloca(Ty, Name);
  Alloca->setAlignment(Align.getQuantity());
  return Address(Alloca, Align);
}

/// CreateTempAlloca - This creates a alloca and inserts it into the entry
/// block.
llvm::AllocaInst *CodeGenFunction::CreateTempAlloca(llvm::Type *Ty,
                                                    const Twine &Name) {
  return new llvm::AllocaInst(Ty, nullptr, Name, AllocaInsertPt);
}

/// CreateDefaultAlignTempAlloca - This creates an alloca with the
/// default alignment of the corresponding LLVM type, which is *not*
/// guaranteed to be related in any way to the expected alignment of
/// an AST type that might have been lowered to Ty.
Address CodeGenFunction::CreateDefaultAlignTempAlloca(llvm::Type *Ty,
                                                      const Twine &Name) {
  CharUnits Align =
    CharUnits::fromQuantity(CGM.getDataLayout().getABITypeAlignment(Ty));
  return CreateTempAlloca(Ty, Align, Name);
}

void CodeGenFunction::InitTempAlloca(Address Var, llvm::Value *Init) {
  assert(isa<llvm::AllocaInst>(Var.getPointer()));
  auto *Store = new llvm::StoreInst(Init, Var.getPointer());
  Store->setAlignment(Var.getAlignment().getQuantity());
  llvm::BasicBlock *Block = AllocaInsertPt->getParent();
  Block->getInstList().insertAfter(AllocaInsertPt->getIterator(), Store);
}

Address CodeGenFunction::CreateIRTemp(QualType Ty, const Twine &Name) {
  CharUnits Align = getContext().getTypeAlignInChars(Ty);
  return CreateTempAlloca(ConvertType(Ty), Align, Name);
}

Address CodeGenFunction::CreateMemTemp(QualType Ty, const Twine &Name) {
  // FIXME: Should we prefer the preferred type alignment here?
  return CreateMemTemp(Ty, getContext().getTypeAlignInChars(Ty), Name);
}

Address CodeGenFunction::CreateMemTemp(QualType Ty, CharUnits Align,
                                       const Twine &Name) {
  return CreateTempAlloca(ConvertTypeForMem(Ty), Align, Name);
}

/// EvaluateExprAsBool - Perform the usual unary conversions on the specified
/// expression and compare the result against zero, returning an Int1Ty value.
llvm::Value *CodeGenFunction::EvaluateExprAsBool(const Expr *E) {
  PGO.setCurrentStmt(E);
  if (const MemberPointerType *MPT = E->getType()->getAs<MemberPointerType>()) {
    llvm::Value *MemPtr = EmitScalarExpr(E);
    return CGM.getCXXABI().EmitMemberPointerIsNotNull(*this, MemPtr, MPT);
  }

  QualType BoolTy = getContext().BoolTy;
  SourceLocation Loc = E->getExprLoc();
  if (!E->getType()->isAnyComplexType())
    return EmitScalarConversion(EmitScalarExpr(E), E->getType(), BoolTy, Loc);

  return EmitComplexToScalarConversion(EmitComplexExpr(E), E->getType(), BoolTy,
                                       Loc);
}

/// EmitIgnoredExpr - Emit code to compute the specified expression,
/// ignoring the result.
void CodeGenFunction::EmitIgnoredExpr(const Expr *E) {
  if (E->isRValue())
    return (void) EmitAnyExpr(E, AggValueSlot::ignored(), true);

  // Just emit it as an l-value and drop the result.
  EmitLValue(E);
}

/// EmitAnyExpr - Emit code to compute the specified expression which
/// can have any type.  The result is returned as an RValue struct.
/// If this is an aggregate expression, AggSlot indicates where the
/// result should be returned.
RValue CodeGenFunction::EmitAnyExpr(const Expr *E,
                                    AggValueSlot aggSlot,
                                    bool ignoreResult) {
  switch (getEvaluationKind(E->getType())) {
  case TEK_Scalar:
    return RValue::get(EmitScalarExpr(E, ignoreResult));
  case TEK_Complex:
    return RValue::getComplex(EmitComplexExpr(E, ignoreResult, ignoreResult));
  case TEK_Aggregate:
    if (!ignoreResult && aggSlot.isIgnored())
      aggSlot = CreateAggTemp(E->getType(), "agg-temp");
    EmitAggExpr(E, aggSlot);
    return aggSlot.asRValue();
  }
  llvm_unreachable("bad evaluation kind");
}

/// EmitAnyExprToTemp - Similary to EmitAnyExpr(), however, the result will
/// always be accessible even if no aggregate location is provided.
RValue CodeGenFunction::EmitAnyExprToTemp(const Expr *E) {
  AggValueSlot AggSlot = AggValueSlot::ignored();

  if (hasAggregateEvaluationKind(E->getType()))
    AggSlot = CreateAggTemp(E->getType(), "agg.tmp");
  return EmitAnyExpr(E, AggSlot);
}

/// EmitAnyExprToMem - Evaluate an expression into a given memory
/// location.
void CodeGenFunction::EmitAnyExprToMem(const Expr *E,
                                       Address Location,
                                       Qualifiers Quals,
                                       bool IsInit) {
  // FIXME: This function should take an LValue as an argument.
  switch (getEvaluationKind(E->getType())) {
  case TEK_Complex:
    EmitComplexExprIntoLValue(E, MakeAddrLValue(Location, E->getType()),
                              /*isInit*/ false);
    return;

  case TEK_Aggregate: {
    EmitAggExpr(E, AggValueSlot::forAddr(Location, Quals,
                                         AggValueSlot::IsDestructed_t(IsInit),
                                         AggValueSlot::DoesNotNeedGCBarriers,
                                         AggValueSlot::IsAliased_t(!IsInit)));
    return;
  }

  case TEK_Scalar: {
    RValue RV = RValue::get(EmitScalarExpr(E, /*Ignore*/ false));
    LValue LV = MakeAddrLValue(Location, E->getType());
    EmitStoreThroughLValue(RV, LV);
    return;
  }
  }
  llvm_unreachable("bad evaluation kind");
}

static void
pushTemporaryCleanup(CodeGenFunction &CGF, const MaterializeTemporaryExpr *M,
                     const Expr *E, Address ReferenceTemporary) {
  // Objective-C++ ARC:
  //   If we are binding a reference to a temporary that has ownership, we
  //   need to perform retain/release operations on the temporary.
  //
  // FIXME: This should be looking at E, not M.
  if (auto Lifetime = M->getType().getObjCLifetime()) {
    switch (Lifetime) {
    case Qualifiers::OCL_None:
    case Qualifiers::OCL_ExplicitNone:
      // Carry on to normal cleanup handling.
      break;

    case Qualifiers::OCL_Autoreleasing:
      // Nothing to do; cleaned up by an autorelease pool.
      return;

    case Qualifiers::OCL_Strong:
    case Qualifiers::OCL_Weak:
      switch (StorageDuration Duration = M->getStorageDuration()) {
      case SD_Static:
        // Note: we intentionally do not register a cleanup to release
        // the object on program termination.
        return;

      case SD_Thread:
        // FIXME: We should probably register a cleanup in this case.
        return;

      case SD_Automatic:
      case SD_FullExpression:
        CodeGenFunction::Destroyer *Destroy;
        CleanupKind CleanupKind;
        if (Lifetime == Qualifiers::OCL_Strong) {
          const ValueDecl *VD = M->getExtendingDecl();
          bool Precise =
              VD && isa<VarDecl>(VD) && VD->hasAttr<ObjCPreciseLifetimeAttr>();
          CleanupKind = CGF.getARCCleanupKind();
          Destroy = Precise ? &CodeGenFunction::destroyARCStrongPrecise
                            : &CodeGenFunction::destroyARCStrongImprecise;
        } else {
          // __weak objects always get EH cleanups; otherwise, exceptions
          // could cause really nasty crashes instead of mere leaks.
          CleanupKind = NormalAndEHCleanup;
          Destroy = &CodeGenFunction::destroyARCWeak;
        }
        if (Duration == SD_FullExpression)
          CGF.pushDestroy(CleanupKind, ReferenceTemporary,
                          M->getType(), *Destroy,
                          CleanupKind & EHCleanup);
        else
          CGF.pushLifetimeExtendedDestroy(CleanupKind, ReferenceTemporary,
                                          M->getType(),
                                          *Destroy, CleanupKind & EHCleanup);
        return;

      case SD_Dynamic:
        llvm_unreachable("temporary cannot have dynamic storage duration");
      }
      llvm_unreachable("unknown storage duration");
    }
  }

  CXXDestructorDecl *ReferenceTemporaryDtor = nullptr;
  if (const RecordType *RT =
          E->getType()->getBaseElementTypeUnsafe()->getAs<RecordType>()) {
    // Get the destructor for the reference temporary.
    auto *ClassDecl = cast<CXXRecordDecl>(RT->getDecl());
    if (!ClassDecl->hasTrivialDestructor())
      ReferenceTemporaryDtor = ClassDecl->getDestructor();
  }

  if (!ReferenceTemporaryDtor)
    return;

  // Call the destructor for the temporary.
  switch (M->getStorageDuration()) {
  case SD_Static:
  case SD_Thread: {
    llvm::Constant *CleanupFn;
    llvm::Constant *CleanupArg;
    if (E->getType()->isArrayType()) {
      CleanupFn = CodeGenFunction(CGF.CGM).generateDestroyHelper(
          ReferenceTemporary, E->getType(),
          CodeGenFunction::destroyCXXObject, CGF.getLangOpts().Exceptions,
          dyn_cast_or_null<VarDecl>(M->getExtendingDecl()));
      CleanupArg = llvm::Constant::getNullValue(CGF.Int8PtrTy);
    } else {
      CleanupFn = CGF.CGM.getAddrOfCXXStructor(ReferenceTemporaryDtor,
                                               StructorType::Complete);
      CleanupArg = cast<llvm::Constant>(ReferenceTemporary.getPointer());
    }
    CGF.CGM.getCXXABI().registerGlobalDtor(
        CGF, *cast<VarDecl>(M->getExtendingDecl()), CleanupFn, CleanupArg);
    break;
  }

  case SD_FullExpression:
    CGF.pushDestroy(NormalAndEHCleanup, ReferenceTemporary, E->getType(),
                    CodeGenFunction::destroyCXXObject,
                    CGF.getLangOpts().Exceptions);
    break;

  case SD_Automatic:
    CGF.pushLifetimeExtendedDestroy(NormalAndEHCleanup,
                                    ReferenceTemporary, E->getType(),
                                    CodeGenFunction::destroyCXXObject,
                                    CGF.getLangOpts().Exceptions);
    break;

  case SD_Dynamic:
    llvm_unreachable("temporary cannot have dynamic storage duration");
  }
}

static Address
createReferenceTemporary(CodeGenFunction &CGF,
                         const MaterializeTemporaryExpr *M, const Expr *Inner) {
  switch (M->getStorageDuration()) {
  case SD_FullExpression:
  case SD_Automatic: {
    // If we have a constant temporary array or record try to promote it into a
    // constant global under the same rules a normal constant would've been
    // promoted. This is easier on the optimizer and generally emits fewer
    // instructions.
    QualType Ty = Inner->getType();
    if (CGF.CGM.getCodeGenOpts().MergeAllConstants &&
        (Ty->isArrayType() || Ty->isRecordType()) &&
        CGF.CGM.isTypeConstant(Ty, true))
      if (llvm::Constant *Init = CGF.CGM.EmitConstantExpr(Inner, Ty, &CGF)) {
        auto *GV = new llvm::GlobalVariable(
            CGF.CGM.getModule(), Init->getType(), /*isConstant=*/true,
            llvm::GlobalValue::PrivateLinkage, Init, ".ref.tmp");
        CharUnits alignment = CGF.getContext().getTypeAlignInChars(Ty);
        GV->setAlignment(alignment.getQuantity());
        // FIXME: Should we put the new global into a COMDAT?
        return Address(GV, alignment);
      }
    return CGF.CreateMemTemp(Ty, "ref.tmp");
  }
  case SD_Thread:
  case SD_Static:
    return CGF.CGM.GetAddrOfGlobalTemporary(M, Inner);

  case SD_Dynamic:
    llvm_unreachable("temporary can't have dynamic storage duration");
  }
  llvm_unreachable("unknown storage duration");
}

LValue CodeGenFunction::
EmitMaterializeTemporaryExpr(const MaterializeTemporaryExpr *M) {
  const Expr *E = M->GetTemporaryExpr();

    // FIXME: ideally this would use EmitAnyExprToMem, however, we cannot do so
    // as that will cause the lifetime adjustment to be lost for ARC
  auto ownership = M->getType().getObjCLifetime();
  if (ownership != Qualifiers::OCL_None &&
      ownership != Qualifiers::OCL_ExplicitNone) {
    Address Object = createReferenceTemporary(*this, M, E);
    if (auto *Var = dyn_cast<llvm::GlobalVariable>(Object.getPointer())) {
      Object = Address(llvm::ConstantExpr::getBitCast(Var,
                           ConvertTypeForMem(E->getType())
                             ->getPointerTo(Object.getAddressSpace())),
                       Object.getAlignment());

      // createReferenceTemporary will promote the temporary to a global with a
      // constant initializer if it can.  It can only do this to a value of
      // ARC-manageable type if the value is global and therefore "immune" to
      // ref-counting operations.  Therefore we have no need to emit either a
      // dynamic initialization or a cleanup and we can just return the address
      // of the temporary.
      if (Var->hasInitializer())
        return MakeAddrLValue(Object, M->getType(), AlignmentSource::Decl);

      Var->setInitializer(CGM.EmitNullConstant(E->getType()));
    }
    LValue RefTempDst = MakeAddrLValue(Object, M->getType(),
                                       AlignmentSource::Decl);

    switch (getEvaluationKind(E->getType())) {
    default: llvm_unreachable("expected scalar or aggregate expression");
    case TEK_Scalar:
      EmitScalarInit(E, M->getExtendingDecl(), RefTempDst, false);
      break;
    case TEK_Aggregate: {
      EmitAggExpr(E, AggValueSlot::forAddr(Object,
                                           E->getType().getQualifiers(),
                                           AggValueSlot::IsDestructed,
                                           AggValueSlot::DoesNotNeedGCBarriers,
                                           AggValueSlot::IsNotAliased));
      break;
    }
    }

    pushTemporaryCleanup(*this, M, E, Object);
    return RefTempDst;
  }

  SmallVector<const Expr *, 2> CommaLHSs;
  SmallVector<SubobjectAdjustment, 2> Adjustments;
  E = E->skipRValueSubobjectAdjustments(CommaLHSs, Adjustments);

  for (const auto &Ignored : CommaLHSs)
    EmitIgnoredExpr(Ignored);

  if (const auto *opaque = dyn_cast<OpaqueValueExpr>(E)) {
    if (opaque->getType()->isRecordType()) {
      assert(Adjustments.empty());
      return EmitOpaqueValueLValue(opaque);
    }
  }

  // Create and initialize the reference temporary.
  Address Object = createReferenceTemporary(*this, M, E);
  if (auto *Var = dyn_cast<llvm::GlobalVariable>(Object.getPointer())) {
    Object = Address(llvm::ConstantExpr::getBitCast(
        Var, ConvertTypeForMem(E->getType())->getPointerTo()),
                     Object.getAlignment());
    // If the temporary is a global and has a constant initializer or is a
    // constant temporary that we promoted to a global, we may have already
    // initialized it.
    if (!Var->hasInitializer()) {
      Var->setInitializer(CGM.EmitNullConstant(E->getType()));
      EmitAnyExprToMem(E, Object, Qualifiers(), /*IsInit*/true);
    }
  } else {
    switch (M->getStorageDuration()) {
    case SD_Automatic:
    case SD_FullExpression:
      if (auto *Size = EmitLifetimeStart(
              CGM.getDataLayout().getTypeAllocSize(Object.getElementType()),
              Object.getPointer())) {
        if (M->getStorageDuration() == SD_Automatic)
          pushCleanupAfterFullExpr<CallLifetimeEnd>(NormalEHLifetimeMarker,
                                                    Object, Size);
        else
          pushFullExprCleanup<CallLifetimeEnd>(NormalEHLifetimeMarker, Object,
                                               Size);
      }
      break;
    default:
      break;
    }
    EmitAnyExprToMem(E, Object, Qualifiers(), /*IsInit*/true);
  }
  pushTemporaryCleanup(*this, M, E, Object);

  // Perform derived-to-base casts and/or field accesses, to get from the
  // temporary object we created (and, potentially, for which we extended
  // the lifetime) to the subobject we're binding the reference to.
  for (unsigned I = Adjustments.size(); I != 0; --I) {
    SubobjectAdjustment &Adjustment = Adjustments[I-1];
    switch (Adjustment.Kind) {
    case SubobjectAdjustment::DerivedToBaseAdjustment:
      Object =
          GetAddressOfBaseClass(Object, Adjustment.DerivedToBase.DerivedClass,
                                Adjustment.DerivedToBase.BasePath->path_begin(),
                                Adjustment.DerivedToBase.BasePath->path_end(),
                                /*NullCheckValue=*/ false, E->getExprLoc());
      break;

    case SubobjectAdjustment::FieldAdjustment: {
      LValue LV = MakeAddrLValue(Object, E->getType(),
                                 AlignmentSource::Decl);
      LV = EmitLValueForField(LV, Adjustment.Field);
      assert(LV.isSimple() &&
             "materialized temporary field is not a simple lvalue");
      Object = LV.getAddress();
      break;
    }

    case SubobjectAdjustment::MemberPointerAdjustment: {
      llvm::Value *Ptr = EmitScalarExpr(Adjustment.Ptr.RHS);
      Object = EmitCXXMemberDataPointerAddress(E, Object, Ptr,
                                               Adjustment.Ptr.MPT);
      break;
    }
    }
  }

  return MakeAddrLValue(Object, M->getType(), AlignmentSource::Decl);
}

RValue
CodeGenFunction::EmitReferenceBindingToExpr(const Expr *E) {
  // Emit the expression as an lvalue.
  LValue LV = EmitLValue(E);
  assert(LV.isSimple());
  llvm::Value *Value = LV.getPointer();

  if (sanitizePerformTypeCheck() && !E->getType()->isFunctionType()) {
    // C++11 [dcl.ref]p5 (as amended by core issue 453):
    //   If a glvalue to which a reference is directly bound designates neither
    //   an existing object or function of an appropriate type nor a region of
    //   storage of suitable size and alignment to contain an object of the
    //   reference's type, the behavior is undefined.
    QualType Ty = E->getType();
    EmitTypeCheck(TCK_ReferenceBinding, E->getExprLoc(), Value, Ty);
  }

  return RValue::get(Value);
}


/// getAccessedFieldNo - Given an encoded value and a result number, return the
/// input field number being accessed.
unsigned CodeGenFunction::getAccessedFieldNo(unsigned Idx,
                                             const llvm::Constant *Elts) {
  return cast<llvm::ConstantInt>(Elts->getAggregateElement(Idx))
      ->getZExtValue();
}

/// Emit the hash_16_bytes function from include/llvm/ADT/Hashing.h.
static llvm::Value *emitHash16Bytes(CGBuilderTy &Builder, llvm::Value *Low,
                                    llvm::Value *High) {
  llvm::Value *KMul = Builder.getInt64(0x9ddfea08eb382d69ULL);
  llvm::Value *K47 = Builder.getInt64(47);
  llvm::Value *A0 = Builder.CreateMul(Builder.CreateXor(Low, High), KMul);
  llvm::Value *A1 = Builder.CreateXor(Builder.CreateLShr(A0, K47), A0);
  llvm::Value *B0 = Builder.CreateMul(Builder.CreateXor(High, A1), KMul);
  llvm::Value *B1 = Builder.CreateXor(Builder.CreateLShr(B0, K47), B0);
  return Builder.CreateMul(B1, KMul);
}

bool CodeGenFunction::sanitizePerformTypeCheck() const {
  return SanOpts.has(SanitizerKind::Null) |
         SanOpts.has(SanitizerKind::Alignment) |
         SanOpts.has(SanitizerKind::ObjectSize) |
         SanOpts.has(SanitizerKind::Vptr);
}

void CodeGenFunction::EmitTypeCheck(TypeCheckKind TCK, SourceLocation Loc,
                                    llvm::Value *Ptr, QualType Ty,
                                    CharUnits Alignment, bool SkipNullCheck) {
  if (!sanitizePerformTypeCheck())
    return;

  // Don't check pointers outside the default address space. The null check
  // isn't correct, the object-size check isn't supported by LLVM, and we can't
  // communicate the addresses to the runtime handler for the vptr check.
  if (Ptr->getType()->getPointerAddressSpace())
    return;

  SanitizerScope SanScope(this);

  SmallVector<std::pair<llvm::Value *, SanitizerMask>, 3> Checks;
  llvm::BasicBlock *Done = nullptr;

  bool AllowNullPointers = TCK == TCK_DowncastPointer || TCK == TCK_Upcast ||
                           TCK == TCK_UpcastToVirtualBase;
  if ((SanOpts.has(SanitizerKind::Null) || AllowNullPointers) &&
      !SkipNullCheck) {
    // The glvalue must not be an empty glvalue.
    llvm::Value *IsNonNull = Builder.CreateIsNotNull(Ptr);

    if (AllowNullPointers) {
      // When performing pointer casts, it's OK if the value is null.
      // Skip the remaining checks in that case.
      Done = createBasicBlock("null");
      llvm::BasicBlock *Rest = createBasicBlock("not.null");
      Builder.CreateCondBr(IsNonNull, Rest, Done);
      EmitBlock(Rest);
    } else {
      Checks.push_back(std::make_pair(IsNonNull, SanitizerKind::Null));
    }
  }

  if (SanOpts.has(SanitizerKind::ObjectSize) && !Ty->isIncompleteType()) {
    uint64_t Size = getContext().getTypeSizeInChars(Ty).getQuantity();

    // The glvalue must refer to a large enough storage region.
    // FIXME: If Address Sanitizer is enabled, insert dynamic instrumentation
    //        to check this.
    // FIXME: Get object address space
    llvm::Type *Tys[2] = { IntPtrTy, Int8PtrTy };
    llvm::Value *F = CGM.getIntrinsic(llvm::Intrinsic::objectsize, Tys);
    llvm::Value *Min = Builder.getFalse();
    llvm::Value *CastAddr = Builder.CreateBitCast(Ptr, Int8PtrTy);
    llvm::Value *LargeEnough =
        Builder.CreateICmpUGE(Builder.CreateCall(F, {CastAddr, Min}),
                              llvm::ConstantInt::get(IntPtrTy, Size));
    Checks.push_back(std::make_pair(LargeEnough, SanitizerKind::ObjectSize));
  }

  uint64_t AlignVal = 0;

  if (SanOpts.has(SanitizerKind::Alignment)) {
    AlignVal = Alignment.getQuantity();
    if (!Ty->isIncompleteType() && !AlignVal)
      AlignVal = getContext().getTypeAlignInChars(Ty).getQuantity();

    // The glvalue must be suitably aligned.
    if (AlignVal) {
      llvm::Value *Align =
          Builder.CreateAnd(Builder.CreatePtrToInt(Ptr, IntPtrTy),
                            llvm::ConstantInt::get(IntPtrTy, AlignVal - 1));
      llvm::Value *Aligned =
        Builder.CreateICmpEQ(Align, llvm::ConstantInt::get(IntPtrTy, 0));
      Checks.push_back(std::make_pair(Aligned, SanitizerKind::Alignment));
    }
  }

  if (Checks.size() > 0) {
    llvm::Constant *StaticData[] = {
     EmitCheckSourceLocation(Loc),
      EmitCheckTypeDescriptor(Ty),
      llvm::ConstantInt::get(SizeTy, AlignVal),
      llvm::ConstantInt::get(Int8Ty, TCK)
    };
    EmitCheck(Checks, "type_mismatch", StaticData, Ptr);
  }

  // If possible, check that the vptr indicates that there is a subobject of
  // type Ty at offset zero within this object.
  //
  // C++11 [basic.life]p5,6:
  //   [For storage which does not refer to an object within its lifetime]
  //   The program has undefined behavior if:
  //    -- the [pointer or glvalue] is used to access a non-static data member
  //       or call a non-static member function
  CXXRecordDecl *RD = Ty->getAsCXXRecordDecl();
  if (SanOpts.has(SanitizerKind::Vptr) &&
      (TCK == TCK_MemberAccess || TCK == TCK_MemberCall ||
       TCK == TCK_DowncastPointer || TCK == TCK_DowncastReference ||
       TCK == TCK_UpcastToVirtualBase) &&
      RD && RD->hasDefinition() && RD->isDynamicClass()) {
    // Compute a hash of the mangled name of the type.
    //
    // FIXME: This is not guaranteed to be deterministic! Move to a
    //        fingerprinting mechanism once LLVM provides one. For the time
    //        being the implementation happens to be deterministic.
    SmallString<64> MangledName;
    llvm::raw_svector_ostream Out(MangledName);
    CGM.getCXXABI().getMangleContext().mangleCXXRTTI(Ty.getUnqualifiedType(),
                                                     Out);

    // Blacklist based on the mangled type.
    if (!CGM.getContext().getSanitizerBlacklist().isBlacklistedType(
            Out.str())) {
      llvm::hash_code TypeHash = hash_value(Out.str());

      // Load the vptr, and compute hash_16_bytes(TypeHash, vptr).
      llvm::Value *Low = llvm::ConstantInt::get(Int64Ty, TypeHash);
      llvm::Type *VPtrTy = llvm::PointerType::get(IntPtrTy, 0);
      Address VPtrAddr(Builder.CreateBitCast(Ptr, VPtrTy), getPointerAlign());
      llvm::Value *VPtrVal = Builder.CreateLoad(VPtrAddr);
      llvm::Value *High = Builder.CreateZExt(VPtrVal, Int64Ty);

      llvm::Value *Hash = emitHash16Bytes(Builder, Low, High);
      Hash = Builder.CreateTrunc(Hash, IntPtrTy);

      // Look the hash up in our cache.
      const int CacheSize = 128;
      llvm::Type *HashTable = llvm::ArrayType::get(IntPtrTy, CacheSize);
      llvm::Value *Cache = CGM.CreateRuntimeVariable(HashTable,
                                                     "__ubsan_vptr_type_cache");
      llvm::Value *Slot = Builder.CreateAnd(Hash,
                                            llvm::ConstantInt::get(IntPtrTy,
                                                                   CacheSize-1));
      llvm::Value *Indices[] = { Builder.getInt32(0), Slot };
      llvm::Value *CacheVal =
        Builder.CreateAlignedLoad(Builder.CreateInBoundsGEP(Cache, Indices),
                                  getPointerAlign());

      // If the hash isn't in the cache, call a runtime handler to perform the
      // hard work of checking whether the vptr is for an object of the right
      // type. This will either fill in the cache and return, or produce a
      // diagnostic.
      llvm::Value *EqualHash = Builder.CreateICmpEQ(CacheVal, Hash);
      llvm::Constant *StaticData[] = {
        EmitCheckSourceLocation(Loc),
        EmitCheckTypeDescriptor(Ty),
        CGM.GetAddrOfRTTIDescriptor(Ty.getUnqualifiedType()),
        llvm::ConstantInt::get(Int8Ty, TCK)
      };
      llvm::Value *DynamicData[] = { Ptr, Hash };
      EmitCheck(std::make_pair(EqualHash, SanitizerKind::Vptr),
                "dynamic_type_cache_miss", StaticData, DynamicData);
    }
  }

  if (Done) {
    Builder.CreateBr(Done);
    EmitBlock(Done);
  }
}

/// Determine whether this expression refers to a flexible array member in a
/// struct. We disable array bounds checks for such members.
static bool isFlexibleArrayMemberExpr(const Expr *E) {
  // For compatibility with existing code, we treat arrays of length 0 or
  // 1 as flexible array members.
  const ArrayType *AT = E->getType()->castAsArrayTypeUnsafe();
  if (const auto *CAT = dyn_cast<ConstantArrayType>(AT)) {
    if (CAT->getSize().ugt(1))
      return false;
  } else if (!isa<IncompleteArrayType>(AT))
    return false;

  E = E->IgnoreParens();

  // A flexible array member must be the last member in the class.
  if (const auto *ME = dyn_cast<MemberExpr>(E)) {
    // FIXME: If the base type of the member expr is not FD->getParent(),
    // this should not be treated as a flexible array member access.
    if (const auto *FD = dyn_cast<FieldDecl>(ME->getMemberDecl())) {
      RecordDecl::field_iterator FI(
          DeclContext::decl_iterator(const_cast<FieldDecl *>(FD)));
      return ++FI == FD->getParent()->field_end();
    }
  } else if (const auto *IRE = dyn_cast<ObjCIvarRefExpr>(E)) {
    return IRE->getDecl()->getNextIvar() == nullptr;
  }

  return false;
}

/// If Base is known to point to the start of an array, return the length of
/// that array. Return 0 if the length cannot be determined.
static llvm::Value *getArrayIndexingBound(
    CodeGenFunction &CGF, const Expr *Base, QualType &IndexedType) {
  // For the vector indexing extension, the bound is the number of elements.
  if (const VectorType *VT = Base->getType()->getAs<VectorType>()) {
    IndexedType = Base->getType();
    return CGF.Builder.getInt32(VT->getNumElements());
  }

  Base = Base->IgnoreParens();

  if (const auto *CE = dyn_cast<CastExpr>(Base)) {
    if (CE->getCastKind() == CK_ArrayToPointerDecay &&
        !isFlexibleArrayMemberExpr(CE->getSubExpr())) {
      IndexedType = CE->getSubExpr()->getType();
      const ArrayType *AT = IndexedType->castAsArrayTypeUnsafe();
      if (const auto *CAT = dyn_cast<ConstantArrayType>(AT))
        return CGF.Builder.getInt(CAT->getSize());
      else if (const auto *VAT = dyn_cast<VariableArrayType>(AT))
        return CGF.getVLASize(VAT).first;
    }
  }

  return nullptr;
}

void CodeGenFunction::EmitBoundsCheck(const Expr *E, const Expr *Base,
                                      llvm::Value *Index, QualType IndexType,
                                      bool Accessed) {
  assert(SanOpts.has(SanitizerKind::ArrayBounds) &&
         "should not be called unless adding bounds checks");
  SanitizerScope SanScope(this);

  QualType IndexedType;
  llvm::Value *Bound = getArrayIndexingBound(*this, Base, IndexedType);
  if (!Bound)
    return;

  bool IndexSigned = IndexType->isSignedIntegerOrEnumerationType();
  llvm::Value *IndexVal = Builder.CreateIntCast(Index, SizeTy, IndexSigned);
  llvm::Value *BoundVal = Builder.CreateIntCast(Bound, SizeTy, false);

  llvm::Constant *StaticData[] = {
    EmitCheckSourceLocation(E->getExprLoc()),
    EmitCheckTypeDescriptor(IndexedType),
    EmitCheckTypeDescriptor(IndexType)
  };
  llvm::Value *Check = Accessed ? Builder.CreateICmpULT(IndexVal, BoundVal)
                                : Builder.CreateICmpULE(IndexVal, BoundVal);
  EmitCheck(std::make_pair(Check, SanitizerKind::ArrayBounds), "out_of_bounds",
            StaticData, Index);
}


CodeGenFunction::ComplexPairTy CodeGenFunction::
EmitComplexPrePostIncDec(const UnaryOperator *E, LValue LV,
                         bool isInc, bool isPre) {
  ComplexPairTy InVal = EmitLoadOfComplex(LV, E->getExprLoc());

  llvm::Value *NextVal;
  if (isa<llvm::IntegerType>(InVal.first->getType())) {
    uint64_t AmountVal = isInc ? 1 : -1;
    NextVal = llvm::ConstantInt::get(InVal.first->getType(), AmountVal, true);

    // Add the inc/dec to the real part.
    NextVal = Builder.CreateAdd(InVal.first, NextVal, isInc ? "inc" : "dec");
  } else {
    QualType ElemTy = E->getType()->getAs<ComplexType>()->getElementType();
    llvm::APFloat FVal(getContext().getFloatTypeSemantics(ElemTy), 1);
    if (!isInc)
      FVal.changeSign();
    NextVal = llvm::ConstantFP::get(getLLVMContext(), FVal);

    // Add the inc/dec to the real part.
    NextVal = Builder.CreateFAdd(InVal.first, NextVal, isInc ? "inc" : "dec");
  }

  ComplexPairTy IncVal(NextVal, InVal.second);

  // Store the updated result through the lvalue.
  EmitStoreOfComplex(IncVal, LV, /*init*/ false);

  // If this is a postinc, return the value read from memory, otherwise use the
  // updated value.
  return isPre ? IncVal : InVal;
}

void CodeGenModule::EmitExplicitCastExprType(const ExplicitCastExpr *E,
                                             CodeGenFunction *CGF) {
  // Bind VLAs in the cast type.
  if (CGF && E->getType()->isVariablyModifiedType())
    CGF->EmitVariablyModifiedType(E->getType());

  if (CGDebugInfo *DI = getModuleDebugInfo())
    DI->EmitExplicitCastType(E->getType());
}

//===----------------------------------------------------------------------===//
//                         LValue Expression Emission
//===----------------------------------------------------------------------===//

/// EmitPointerWithAlignment - Given an expression of pointer type, try to
/// derive a more accurate bound on the alignment of the pointer.
Address CodeGenFunction::EmitPointerWithAlignment(const Expr *E,
                                                  AlignmentSource  *Source) {
  // We allow this with ObjC object pointers because of fragile ABIs.
  assert(E->getType()->isPointerType() ||
         E->getType()->isObjCObjectPointerType());
  E = E->IgnoreParens();

  // Casts:
  if (const CastExpr *CE = dyn_cast<CastExpr>(E)) {
    if (const auto *ECE = dyn_cast<ExplicitCastExpr>(CE))
      CGM.EmitExplicitCastExprType(ECE, this);

    switch (CE->getCastKind()) {
    // Non-converting casts (but not C's implicit conversion from void*).
    case CK_BitCast:
    case CK_NoOp:
      if (auto PtrTy = CE->getSubExpr()->getType()->getAs<PointerType>()) {
        if (PtrTy->getPointeeType()->isVoidType())
          break;

        AlignmentSource InnerSource;
        Address Addr = EmitPointerWithAlignment(CE->getSubExpr(), &InnerSource);
        if (Source) *Source = InnerSource;

        // If this is an explicit bitcast, and the source l-value is
        // opaque, honor the alignment of the casted-to type.
        if (isa<ExplicitCastExpr>(CE) &&
            InnerSource != AlignmentSource::Decl) {
          Addr = Address(Addr.getPointer(),
                         getNaturalPointeeTypeAlignment(E->getType(), Source));
        }

        if (SanOpts.has(SanitizerKind::CFIUnrelatedCast) &&
            CE->getCastKind() == CK_BitCast) {
          if (auto PT = E->getType()->getAs<PointerType>())
            EmitVTablePtrCheckForCast(PT->getPointeeType(), Addr.getPointer(),
                                      /*MayBeNull=*/true,
                                      CodeGenFunction::CFITCK_UnrelatedCast,
                                      CE->getLocStart());
        }

        return Builder.CreateBitCast(Addr, ConvertType(E->getType()));
      }
      break;

    // Array-to-pointer decay.
    case CK_ArrayToPointerDecay:
      return EmitArrayToPointerDecay(CE->getSubExpr(), Source);

    // Derived-to-base conversions.
    case CK_UncheckedDerivedToBase:
    case CK_DerivedToBase: {
      Address Addr = EmitPointerWithAlignment(CE->getSubExpr(), Source);
      auto Derived = CE->getSubExpr()->getType()->getPointeeCXXRecordDecl();
      return GetAddressOfBaseClass(Addr, Derived,
                                   CE->path_begin(), CE->path_end(),
                                   ShouldNullCheckClassCastValue(CE),
                                   CE->getExprLoc());
    }

    // TODO: Is there any reason to treat base-to-derived conversions
    // specially?
    default:
      break;
    }
  }

  // Unary &.
  if (const UnaryOperator *UO = dyn_cast<UnaryOperator>(E)) {
    if (UO->getOpcode() == UO_AddrOf) {
      LValue LV = EmitLValue(UO->getSubExpr());
      if (Source) *Source = LV.getAlignmentSource();
      return LV.getAddress();
    }
  }

  // TODO: conditional operators, comma.

  // Otherwise, use the alignment of the type.
  CharUnits Align = getNaturalPointeeTypeAlignment(E->getType(), Source);
  return Address(EmitScalarExpr(E), Align);
}

RValue CodeGenFunction::GetUndefRValue(QualType Ty) {
  if (Ty->isVoidType())
    return RValue::get(nullptr);

  switch (getEvaluationKind(Ty)) {
  case TEK_Complex: {
    llvm::Type *EltTy =
      ConvertType(Ty->castAs<ComplexType>()->getElementType());
    llvm::Value *U = llvm::UndefValue::get(EltTy);
    return RValue::getComplex(std::make_pair(U, U));
  }

  // If this is a use of an undefined aggregate type, the aggregate must have an
  // identifiable address.  Just because the contents of the value are undefined
  // doesn't mean that the address can't be taken and compared.
  case TEK_Aggregate: {
    Address DestPtr = CreateMemTemp(Ty, "undef.agg.tmp");
    return RValue::getAggregate(DestPtr);
  }

  case TEK_Scalar:
    return RValue::get(llvm::UndefValue::get(ConvertType(Ty)));
  }
  llvm_unreachable("bad evaluation kind");
}

RValue CodeGenFunction::EmitUnsupportedRValue(const Expr *E,
                                              const char *Name) {
  ErrorUnsupported(E, Name);
  return GetUndefRValue(E->getType());
}

LValue CodeGenFunction::EmitUnsupportedLValue(const Expr *E,
                                              const char *Name) {
  ErrorUnsupported(E, Name);
  llvm::Type *Ty = llvm::PointerType::getUnqual(ConvertType(E->getType()));
  return MakeAddrLValue(Address(llvm::UndefValue::get(Ty), CharUnits::One()),
                        E->getType());
}

LValue CodeGenFunction::EmitCheckedLValue(const Expr *E, TypeCheckKind TCK) {
  LValue LV;
  if (SanOpts.has(SanitizerKind::ArrayBounds) && isa<ArraySubscriptExpr>(E))
    LV = EmitArraySubscriptExpr(cast<ArraySubscriptExpr>(E), /*Accessed*/true);
  else
    LV = EmitLValue(E);
  if (!isa<DeclRefExpr>(E) && !LV.isBitField() && LV.isSimple())
    EmitTypeCheck(TCK, E->getExprLoc(), LV.getPointer(),
                  E->getType(), LV.getAlignment());
  return LV;
}

/// EmitLValue - Emit code to compute a designator that specifies the location
/// of the expression.
///
/// This can return one of two things: a simple address or a bitfield reference.
/// In either case, the LLVM Value* in the LValue structure is guaranteed to be
/// an LLVM pointer type.
///
/// If this returns a bitfield reference, nothing about the pointee type of the
/// LLVM value is known: For example, it may not be a pointer to an integer.
///
/// If this returns a normal address, and if the lvalue's C type is fixed size,
/// this method guarantees that the returned pointer type will point to an LLVM
/// type of the same size of the lvalue's type.  If the lvalue has a variable
/// length type, this is not possible.
///
LValue CodeGenFunction::EmitLValue(const Expr *E) {
  ApplyDebugLocation DL(*this, E);
  switch (E->getStmtClass()) {
  default: return EmitUnsupportedLValue(E, "l-value expression");

  case Expr::ObjCPropertyRefExprClass:
    llvm_unreachable("cannot emit a property reference directly");

  case Expr::ObjCSelectorExprClass:
    return EmitObjCSelectorLValue(cast<ObjCSelectorExpr>(E));
  case Expr::ObjCIsaExprClass:
    return EmitObjCIsaExpr(cast<ObjCIsaExpr>(E));
  case Expr::BinaryOperatorClass:
    return EmitBinaryOperatorLValue(cast<BinaryOperator>(E));
  case Expr::CompoundAssignOperatorClass: {
    QualType Ty = E->getType();
    if (const AtomicType *AT = Ty->getAs<AtomicType>())
      Ty = AT->getValueType();
    if (!Ty->isAnyComplexType())
      return EmitCompoundAssignmentLValue(cast<CompoundAssignOperator>(E));
    return EmitComplexCompoundAssignmentLValue(cast<CompoundAssignOperator>(E));
  }
  case Expr::CallExprClass:
  case Expr::CXXMemberCallExprClass:
  case Expr::CXXOperatorCallExprClass:
  case Expr::UserDefinedLiteralClass:
    return EmitCallExprLValue(cast<CallExpr>(E));
  case Expr::VAArgExprClass:
    return EmitVAArgExprLValue(cast<VAArgExpr>(E));
  case Expr::DeclRefExprClass:
    return EmitDeclRefLValue(cast<DeclRefExpr>(E));
  case Expr::ParenExprClass:
    return EmitLValue(cast<ParenExpr>(E)->getSubExpr());
  case Expr::GenericSelectionExprClass:
    return EmitLValue(cast<GenericSelectionExpr>(E)->getResultExpr());
  case Expr::PredefinedExprClass:
    return EmitPredefinedLValue(cast<PredefinedExpr>(E));
  case Expr::StringLiteralClass:
    return EmitStringLiteralLValue(cast<StringLiteral>(E));
  case Expr::ObjCEncodeExprClass:
    return EmitObjCEncodeExprLValue(cast<ObjCEncodeExpr>(E));
  case Expr::PseudoObjectExprClass:
    return EmitPseudoObjectLValue(cast<PseudoObjectExpr>(E));
  case Expr::InitListExprClass:
    return EmitInitListLValue(cast<InitListExpr>(E));
  case Expr::CXXTemporaryObjectExprClass:
  case Expr::CXXConstructExprClass:
    return EmitCXXConstructLValue(cast<CXXConstructExpr>(E));
  case Expr::CXXBindTemporaryExprClass:
    return EmitCXXBindTemporaryLValue(cast<CXXBindTemporaryExpr>(E));
  case Expr::CXXUuidofExprClass:
    return EmitCXXUuidofLValue(cast<CXXUuidofExpr>(E));
  case Expr::LambdaExprClass:
    return EmitLambdaLValue(cast<LambdaExpr>(E));

  case Expr::ExprWithCleanupsClass: {
    const auto *cleanups = cast<ExprWithCleanups>(E);
    enterFullExpression(cleanups);
    RunCleanupsScope Scope(*this);
    return EmitLValue(cleanups->getSubExpr());
  }

  case Expr::CXXDefaultArgExprClass:
    return EmitLValue(cast<CXXDefaultArgExpr>(E)->getExpr());
  case Expr::CXXDefaultInitExprClass: {
    CXXDefaultInitExprScope Scope(*this);
    return EmitLValue(cast<CXXDefaultInitExpr>(E)->getExpr());
  }
  case Expr::CXXTypeidExprClass:
    return EmitCXXTypeidLValue(cast<CXXTypeidExpr>(E));

  case Expr::ObjCMessageExprClass:
    return EmitObjCMessageExprLValue(cast<ObjCMessageExpr>(E));
  case Expr::ObjCIvarRefExprClass:
    return EmitObjCIvarRefLValue(cast<ObjCIvarRefExpr>(E));
  case Expr::StmtExprClass:
    return EmitStmtExprLValue(cast<StmtExpr>(E));
  case Expr::UnaryOperatorClass:
    return EmitUnaryOpLValue(cast<UnaryOperator>(E));
  case Expr::ArraySubscriptExprClass:
    return EmitArraySubscriptExpr(cast<ArraySubscriptExpr>(E));
  case Expr::OMPArraySectionExprClass:
    return EmitOMPArraySectionExpr(cast<OMPArraySectionExpr>(E));
  case Expr::ExtVectorElementExprClass:
    return EmitExtVectorElementExpr(cast<ExtVectorElementExpr>(E));
  case Expr::MemberExprClass:
    return EmitMemberExpr(cast<MemberExpr>(E));
  case Expr::CompoundLiteralExprClass:
    return EmitCompoundLiteralLValue(cast<CompoundLiteralExpr>(E));
  case Expr::ConditionalOperatorClass:
    return EmitConditionalOperatorLValue(cast<ConditionalOperator>(E));
  case Expr::BinaryConditionalOperatorClass:
    return EmitConditionalOperatorLValue(cast<BinaryConditionalOperator>(E));
  case Expr::ChooseExprClass:
    return EmitLValue(cast<ChooseExpr>(E)->getChosenSubExpr());
  case Expr::OpaqueValueExprClass:
    return EmitOpaqueValueLValue(cast<OpaqueValueExpr>(E));
  case Expr::SubstNonTypeTemplateParmExprClass:
    return EmitLValue(cast<SubstNonTypeTemplateParmExpr>(E)->getReplacement());
  case Expr::ImplicitCastExprClass:
  case Expr::CStyleCastExprClass:
  case Expr::CXXFunctionalCastExprClass:
  case Expr::CXXStaticCastExprClass:
  case Expr::CXXDynamicCastExprClass:
  case Expr::CXXReinterpretCastExprClass:
  case Expr::CXXConstCastExprClass:
  case Expr::ObjCBridgedCastExprClass:
    return EmitCastLValue(cast<CastExpr>(E));

  case Expr::MaterializeTemporaryExprClass:
    return EmitMaterializeTemporaryExpr(cast<MaterializeTemporaryExpr>(E));
  }
}

/// Given an object of the given canonical type, can we safely copy a
/// value out of it based on its initializer?
static bool isConstantEmittableObjectType(QualType type) {
  assert(type.isCanonical());
  assert(!type->isReferenceType());

  // Must be const-qualified but non-volatile.
  Qualifiers qs = type.getLocalQualifiers();
  if (!qs.hasConst() || qs.hasVolatile()) return false;

  // Otherwise, all object types satisfy this except C++ classes with
  // mutable subobjects or non-trivial copy/destroy behavior.
  if (const auto *RT = dyn_cast<RecordType>(type))
    if (const auto *RD = dyn_cast<CXXRecordDecl>(RT->getDecl()))
      if (RD->hasMutableFields() || !RD->isTrivial())
        return false;

  return true;
}

/// Can we constant-emit a load of a reference to a variable of the
/// given type?  This is different from predicates like
/// Decl::isUsableInConstantExpressions because we do want it to apply
/// in situations that don't necessarily satisfy the language's rules
/// for this (e.g. C++'s ODR-use rules).  For example, we want to able
/// to do this with const float variables even if those variables
/// aren't marked 'constexpr'.
enum ConstantEmissionKind {
  CEK_None,
  CEK_AsReferenceOnly,
  CEK_AsValueOrReference,
  CEK_AsValueOnly
};
static ConstantEmissionKind checkVarTypeForConstantEmission(QualType type) {
  type = type.getCanonicalType();
  if (const auto *ref = dyn_cast<ReferenceType>(type)) {
    if (isConstantEmittableObjectType(ref->getPointeeType()))
      return CEK_AsValueOrReference;
    return CEK_AsReferenceOnly;
  }
  if (isConstantEmittableObjectType(type))
    return CEK_AsValueOnly;
  return CEK_None;
}

/// Try to emit a reference to the given value without producing it as
/// an l-value.  This is actually more than an optimization: we can't
/// produce an l-value for variables that we never actually captured
/// in a block or lambda, which means const int variables or constexpr
/// literals or similar.
CodeGenFunction::ConstantEmission
CodeGenFunction::tryEmitAsConstant(DeclRefExpr *refExpr) {
  ValueDecl *value = refExpr->getDecl();

  // The value needs to be an enum constant or a constant variable.
  ConstantEmissionKind CEK;
  if (isa<ParmVarDecl>(value)) {
    CEK = CEK_None;
  } else if (auto *var = dyn_cast<VarDecl>(value)) {
    CEK = checkVarTypeForConstantEmission(var->getType());
  } else if (isa<EnumConstantDecl>(value)) {
    CEK = CEK_AsValueOnly;
  } else {
    CEK = CEK_None;
  }
  if (CEK == CEK_None) return ConstantEmission();

  Expr::EvalResult result;
  bool resultIsReference;
  QualType resultType;

  // It's best to evaluate all the way as an r-value if that's permitted.
  if (CEK != CEK_AsReferenceOnly &&
      refExpr->EvaluateAsRValue(result, getContext())) {
    resultIsReference = false;
    resultType = refExpr->getType();

  // Otherwise, try to evaluate as an l-value.
  } else if (CEK != CEK_AsValueOnly &&
             refExpr->EvaluateAsLValue(result, getContext())) {
    resultIsReference = true;
    resultType = value->getType();

  // Failure.
  } else {
    return ConstantEmission();
  }

  // In any case, if the initializer has side-effects, abandon ship.
  if (result.HasSideEffects)
    return ConstantEmission();

  // Emit as a constant.
  llvm::Constant *C = CGM.EmitConstantValue(result.Val, resultType, this);

  // Make sure we emit a debug reference to the global variable.
  // This should probably fire even for
  if (isa<VarDecl>(value)) {
    if (!getContext().DeclMustBeEmitted(cast<VarDecl>(value)))
      EmitDeclRefExprDbgValue(refExpr, result.Val);
  } else {
    assert(isa<EnumConstantDecl>(value));
    EmitDeclRefExprDbgValue(refExpr, result.Val);
  }

  // If we emitted a reference constant, we need to dereference that.
  if (resultIsReference)
    return ConstantEmission::forReference(C);

  return ConstantEmission::forValue(C);
}

llvm::Value *CodeGenFunction::EmitLoadOfScalar(LValue lvalue,
                                               SourceLocation Loc) {
  return EmitLoadOfScalar(lvalue.getAddress(), lvalue.isVolatile(),
                          lvalue.getType(), Loc, lvalue.getAlignmentSource(),
                          lvalue.getTBAAInfo(),
                          lvalue.getTBAABaseType(), lvalue.getTBAAOffset(),
                          lvalue.isNontemporal());
}

static bool hasBooleanRepresentation(QualType Ty) {
  if (Ty->isBooleanType())
    return true;

  if (const EnumType *ET = Ty->getAs<EnumType>())
    return ET->getDecl()->getIntegerType()->isBooleanType();

  if (const AtomicType *AT = Ty->getAs<AtomicType>())
    return hasBooleanRepresentation(AT->getValueType());

  return false;
}

static bool getRangeForType(CodeGenFunction &CGF, QualType Ty,
                            llvm::APInt &Min, llvm::APInt &End,
                            bool StrictEnums, bool IsBool) {
  const EnumType *ET = Ty->getAs<EnumType>();
  bool IsRegularCPlusPlusEnum = CGF.getLangOpts().CPlusPlus && StrictEnums &&
                                ET && !ET->getDecl()->isFixed();
  if (!IsBool && !IsRegularCPlusPlusEnum)
    return false;

  if (IsBool) {
    Min = llvm::APInt(CGF.getContext().getTypeSize(Ty), 0);
    End = llvm::APInt(CGF.getContext().getTypeSize(Ty), 2);
  } else {
    const EnumDecl *ED = ET->getDecl();
    llvm::Type *LTy = CGF.ConvertTypeForMem(ED->getIntegerType());
    unsigned Bitwidth = LTy->getScalarSizeInBits();
    unsigned NumNegativeBits = ED->getNumNegativeBits();
    unsigned NumPositiveBits = ED->getNumPositiveBits();

    if (NumNegativeBits) {
      unsigned NumBits = std::max(NumNegativeBits, NumPositiveBits + 1);
      assert(NumBits <= Bitwidth);
      End = llvm::APInt(Bitwidth, 1) << (NumBits - 1);
      Min = -End;
    } else {
      assert(NumPositiveBits <= Bitwidth);
      End = llvm::APInt(Bitwidth, 1) << NumPositiveBits;
      Min = llvm::APInt(Bitwidth, 0);
    }
  }
  return true;
}

llvm::MDNode *CodeGenFunction::getRangeForLoadFromType(QualType Ty) {
  llvm::APInt Min, End;
  if (!getRangeForType(*this, Ty, Min, End, CGM.getCodeGenOpts().StrictEnums,
                       hasBooleanRepresentation(Ty)))
    return nullptr;

  llvm::MDBuilder MDHelper(getLLVMContext());
  return MDHelper.createRange(Min, End);
}

llvm::Value *CodeGenFunction::EmitLoadOfScalar(Address Addr, bool Volatile,
                                               QualType Ty,
                                               SourceLocation Loc,
                                               AlignmentSource AlignSource,
                                               llvm::MDNode *TBAAInfo,
                                               QualType TBAABaseType,
                                               uint64_t TBAAOffset,
                                               bool isNontemporal) {
  // For better performance, handle vector loads differently.
  if (Ty->isVectorType()) {
    const llvm::Type *EltTy = Addr.getElementType();

    const auto *VTy = cast<llvm::VectorType>(EltTy);

    // Handle vectors of size 3 like size 4 for better performance.
    if (VTy->getNumElements() == 3) {

      // Bitcast to vec4 type.
      llvm::VectorType *vec4Ty = llvm::VectorType::get(VTy->getElementType(),
                                                         4);
      Address Cast = Builder.CreateElementBitCast(Addr, vec4Ty, "castToVec4");
      // Now load value.
      llvm::Value *V = Builder.CreateLoad(Cast, Volatile, "loadVec4");

      // Shuffle vector to get vec3.
      V = Builder.CreateShuffleVector(V, llvm::UndefValue::get(vec4Ty),
                                      {0, 1, 2}, "extractVec");
      return EmitFromMemory(V, Ty);
    }
  }

  // Atomic operations have to be done on integral types.
  LValue AtomicLValue =
      LValue::MakeAddr(Addr, Ty, getContext(), AlignSource, TBAAInfo);
  if (Ty->isAtomicType() || LValueIsSuitableForInlineAtomic(AtomicLValue)) {
    return EmitAtomicLoad(AtomicLValue, Loc).getScalarVal();
  }

  llvm::LoadInst *Load = Builder.CreateLoad(Addr, Volatile);
  if (isNontemporal) {
    llvm::MDNode *Node = llvm::MDNode::get(
        Load->getContext(), llvm::ConstantAsMetadata::get(Builder.getInt32(1)));
    Load->setMetadata(CGM.getModule().getMDKindID("nontemporal"), Node);
  }
  if (TBAAInfo) {
    llvm::MDNode *TBAAPath = CGM.getTBAAStructTagInfo(TBAABaseType, TBAAInfo,
                                                      TBAAOffset);
    if (TBAAPath)
      CGM.DecorateInstructionWithTBAA(Load, TBAAPath,
                                      false /*ConvertTypeToTag*/);
  }

  bool IsBool = hasBooleanRepresentation(Ty) ||
                NSAPI(CGM.getContext()).isObjCBOOLType(Ty);
  bool NeedsBoolCheck = SanOpts.has(SanitizerKind::Bool) && IsBool;
  bool NeedsEnumCheck =
      SanOpts.has(SanitizerKind::Enum) && Ty->getAs<EnumType>();
  if (NeedsBoolCheck || NeedsEnumCheck) {
    SanitizerScope SanScope(this);
    llvm::APInt Min, End;
    if (getRangeForType(*this, Ty, Min, End, /*StrictEnums=*/true, IsBool)) {
      --End;
      llvm::Value *Check;
      if (!Min)
        Check = Builder.CreateICmpULE(
          Load, llvm::ConstantInt::get(getLLVMContext(), End));
      else {
        llvm::Value *Upper = Builder.CreateICmpSLE(
          Load, llvm::ConstantInt::get(getLLVMContext(), End));
        llvm::Value *Lower = Builder.CreateICmpSGE(
          Load, llvm::ConstantInt::get(getLLVMContext(), Min));
        Check = Builder.CreateAnd(Upper, Lower);
      }
      llvm::Constant *StaticArgs[] = {
        EmitCheckSourceLocation(Loc),
        EmitCheckTypeDescriptor(Ty)
      };
      SanitizerMask Kind = NeedsEnumCheck ? SanitizerKind::Enum : SanitizerKind::Bool;
      EmitCheck(std::make_pair(Check, Kind), "load_invalid_value", StaticArgs,
                EmitCheckValue(Load));
    }
  } else if (CGM.getCodeGenOpts().OptimizationLevel > 0)
    if (llvm::MDNode *RangeInfo = getRangeForLoadFromType(Ty))
      Load->setMetadata(llvm::LLVMContext::MD_range, RangeInfo);

  return EmitFromMemory(Load, Ty);
}

llvm::Value *CodeGenFunction::EmitToMemory(llvm::Value *Value, QualType Ty) {
  // Bool has a different representation in memory than in registers.
  if (hasBooleanRepresentation(Ty)) {
    // This should really always be an i1, but sometimes it's already
    // an i8, and it's awkward to track those cases down.
    if (Value->getType()->isIntegerTy(1))
      return Builder.CreateZExt(Value, ConvertTypeForMem(Ty), "frombool");
    assert(Value->getType()->isIntegerTy(getContext().getTypeSize(Ty)) &&
           "wrong value rep of bool");
  }

  return Value;
}

llvm::Value *CodeGenFunction::EmitFromMemory(llvm::Value *Value, QualType Ty) {
  // Bool has a different representation in memory than in registers.
  if (hasBooleanRepresentation(Ty)) {
    assert(Value->getType()->isIntegerTy(getContext().getTypeSize(Ty)) &&
           "wrong value rep of bool");
    return Builder.CreateTrunc(Value, Builder.getInt1Ty(), "tobool");
  }

  return Value;
}

void CodeGenFunction::EmitStoreOfScalar(llvm::Value *Value, Address Addr,
                                        bool Volatile, QualType Ty,
                                        AlignmentSource AlignSource,
                                        llvm::MDNode *TBAAInfo,
                                        bool isInit, QualType TBAABaseType,
                                        uint64_t TBAAOffset,
                                        bool isNontemporal) {

  // Handle vectors differently to get better performance.
  if (Ty->isVectorType()) {
    llvm::Type *SrcTy = Value->getType();
    auto *VecTy = cast<llvm::VectorType>(SrcTy);
    // Handle vec3 special.
    if (VecTy->getNumElements() == 3) {
      // Our source is a vec3, do a shuffle vector to make it a vec4.
      llvm::Constant *Mask[] = {Builder.getInt32(0), Builder.getInt32(1),
                                Builder.getInt32(2),
                                llvm::UndefValue::get(Builder.getInt32Ty())};
      llvm::Value *MaskV = llvm::ConstantVector::get(Mask);
      Value = Builder.CreateShuffleVector(Value,
                                          llvm::UndefValue::get(VecTy),
                                          MaskV, "extractVec");
      SrcTy = llvm::VectorType::get(VecTy->getElementType(), 4);
    }
    if (Addr.getElementType() != SrcTy) {
      Addr = Builder.CreateElementBitCast(Addr, SrcTy, "storetmp");
    }
  }

  Value = EmitToMemory(Value, Ty);

  LValue AtomicLValue =
      LValue::MakeAddr(Addr, Ty, getContext(), AlignSource, TBAAInfo);
  if (Ty->isAtomicType() ||
      (!isInit && LValueIsSuitableForInlineAtomic(AtomicLValue))) {
    EmitAtomicStore(RValue::get(Value), AtomicLValue, isInit);
    return;
  }

  llvm::StoreInst *Store = Builder.CreateStore(Value, Addr, Volatile);
  if (isNontemporal) {
    llvm::MDNode *Node =
        llvm::MDNode::get(Store->getContext(),
                          llvm::ConstantAsMetadata::get(Builder.getInt32(1)));
    Store->setMetadata(CGM.getModule().getMDKindID("nontemporal"), Node);
  }
  if (TBAAInfo) {
    llvm::MDNode *TBAAPath = CGM.getTBAAStructTagInfo(TBAABaseType, TBAAInfo,
                                                      TBAAOffset);
    if (TBAAPath)
      CGM.DecorateInstructionWithTBAA(Store, TBAAPath,
                                      false /*ConvertTypeToTag*/);
  }
}

void CodeGenFunction::EmitStoreOfScalar(llvm::Value *value, LValue lvalue,
                                        bool isInit) {
  EmitStoreOfScalar(value, lvalue.getAddress(), lvalue.isVolatile(),
                    lvalue.getType(), lvalue.getAlignmentSource(),
                    lvalue.getTBAAInfo(), isInit, lvalue.getTBAABaseType(),
                    lvalue.getTBAAOffset(), lvalue.isNontemporal());
}

/// EmitLoadOfLValue - Given an expression that represents a value lvalue, this
/// method emits the address of the lvalue, then loads the result as an rvalue,
/// returning the rvalue.
RValue CodeGenFunction::EmitLoadOfLValue(LValue LV, SourceLocation Loc) {
  if (LV.isObjCWeak()) {
    // load of a __weak object.
    Address AddrWeakObj = LV.getAddress();
    return RValue::get(CGM.getObjCRuntime().EmitObjCWeakRead(*this,
                                                             AddrWeakObj));
  }
  if (LV.getQuals().getObjCLifetime() == Qualifiers::OCL_Weak) {
    // In MRC mode, we do a load+autorelease.
    if (!getLangOpts().ObjCAutoRefCount) {
      return RValue::get(EmitARCLoadWeak(LV.getAddress()));
    }

    // In ARC mode, we load retained and then consume the value.
    llvm::Value *Object = EmitARCLoadWeakRetained(LV.getAddress());
    Object = EmitObjCConsumeObject(LV.getType(), Object);
    return RValue::get(Object);
  }

  if (LV.isSimple()) {
    assert(!LV.getType()->isFunctionType());

    // Everything needs a load.
    return RValue::get(EmitLoadOfScalar(LV, Loc));
  }

  if (LV.isVectorElt()) {
    llvm::LoadInst *Load = Builder.CreateLoad(LV.getVectorAddress(),
                                              LV.isVolatileQualified());
    return RValue::get(Builder.CreateExtractElement(Load, LV.getVectorIdx(),
                                                    "vecext"));
  }

  // If this is a reference to a subset of the elements of a vector, either
  // shuffle the input or extract/insert them as appropriate.
  if (LV.isExtVectorElt())
    return EmitLoadOfExtVectorElementLValue(LV);

  // Global Register variables always invoke intrinsics
  if (LV.isGlobalReg())
    return EmitLoadOfGlobalRegLValue(LV);

  assert(LV.isBitField() && "Unknown LValue type!");
  return EmitLoadOfBitfieldLValue(LV);
}

RValue CodeGenFunction::EmitLoadOfBitfieldLValue(LValue LV) {
  const CGBitFieldInfo &Info = LV.getBitFieldInfo();

  // Get the output type.
  llvm::Type *ResLTy = ConvertType(LV.getType());

  Address Ptr = LV.getBitFieldAddress();
  llvm::Value *Val = Builder.CreateLoad(Ptr, LV.isVolatileQualified(), "bf.load");

  if (Info.IsSigned) {
    assert(static_cast<unsigned>(Info.Offset + Info.Size) <= Info.StorageSize);
    unsigned HighBits = Info.StorageSize - Info.Offset - Info.Size;
    if (HighBits)
      Val = Builder.CreateShl(Val, HighBits, "bf.shl");
    if (Info.Offset + HighBits)
      Val = Builder.CreateAShr(Val, Info.Offset + HighBits, "bf.ashr");
  } else {
    if (Info.Offset)
      Val = Builder.CreateLShr(Val, Info.Offset, "bf.lshr");
    if (static_cast<unsigned>(Info.Offset) + Info.Size < Info.StorageSize)
      Val = Builder.CreateAnd(Val, llvm::APInt::getLowBitsSet(Info.StorageSize,
                                                              Info.Size),
                              "bf.clear");
  }
  Val = Builder.CreateIntCast(Val, ResLTy, Info.IsSigned, "bf.cast");

  return RValue::get(Val);
}

// If this is a reference to a subset of the elements of a vector, create an
// appropriate shufflevector.
RValue CodeGenFunction::EmitLoadOfExtVectorElementLValue(LValue LV) {
  llvm::Value *Vec = Builder.CreateLoad(LV.getExtVectorAddress(),
                                        LV.isVolatileQualified());

  const llvm::Constant *Elts = LV.getExtVectorElts();

  // If the result of the expression is a non-vector type, we must be extracting
  // a single element.  Just codegen as an extractelement.
  const VectorType *ExprVT = LV.getType()->getAs<VectorType>();
  if (!ExprVT) {
    unsigned InIdx = getAccessedFieldNo(0, Elts);
    llvm::Value *Elt = llvm::ConstantInt::get(SizeTy, InIdx);
    return RValue::get(Builder.CreateExtractElement(Vec, Elt));
  }

  // Always use shuffle vector to try to retain the original program structure
  unsigned NumResultElts = ExprVT->getNumElements();

  SmallVector<llvm::Constant*, 4> Mask;
  for (unsigned i = 0; i != NumResultElts; ++i)
    Mask.push_back(Builder.getInt32(getAccessedFieldNo(i, Elts)));

  llvm::Value *MaskV = llvm::ConstantVector::get(Mask);
  Vec = Builder.CreateShuffleVector(Vec, llvm::UndefValue::get(Vec->getType()),
                                    MaskV);
  return RValue::get(Vec);
}

/// @brief Generates lvalue for partial ext_vector access.
Address CodeGenFunction::EmitExtVectorElementLValue(LValue LV) {
  Address VectorAddress = LV.getExtVectorAddress();
  const VectorType *ExprVT = LV.getType()->getAs<VectorType>();
  QualType EQT = ExprVT->getElementType();
  llvm::Type *VectorElementTy = CGM.getTypes().ConvertType(EQT);
  
  Address CastToPointerElement =
    Builder.CreateElementBitCast(VectorAddress, VectorElementTy,
                                 "conv.ptr.element");
  
  const llvm::Constant *Elts = LV.getExtVectorElts();
  unsigned ix = getAccessedFieldNo(0, Elts);
  
  Address VectorBasePtrPlusIx =
    Builder.CreateConstInBoundsGEP(CastToPointerElement, ix,
                                   getContext().getTypeSizeInChars(EQT),
                                   "vector.elt");

  return VectorBasePtrPlusIx;
}

/// @brief Load of global gamed gegisters are always calls to intrinsics.
RValue CodeGenFunction::EmitLoadOfGlobalRegLValue(LValue LV) {
  assert((LV.getType()->isIntegerType() || LV.getType()->isPointerType()) &&
         "Bad type for register variable");
  llvm::MDNode *RegName = cast<llvm::MDNode>(
      cast<llvm::MetadataAsValue>(LV.getGlobalReg())->getMetadata());

  // We accept integer and pointer types only
  llvm::Type *OrigTy = CGM.getTypes().ConvertType(LV.getType());
  llvm::Type *Ty = OrigTy;
  if (OrigTy->isPointerTy())
    Ty = CGM.getTypes().getDataLayout().getIntPtrType(OrigTy);
  llvm::Type *Types[] = { Ty };

  llvm::Value *F = CGM.getIntrinsic(llvm::Intrinsic::read_register, Types);
  llvm::Value *Call = Builder.CreateCall(
      F, llvm::MetadataAsValue::get(Ty->getContext(), RegName));
  if (OrigTy->isPointerTy())
    Call = Builder.CreateIntToPtr(Call, OrigTy);
  return RValue::get(Call);
}


/// EmitStoreThroughLValue - Store the specified rvalue into the specified
/// lvalue, where both are guaranteed to the have the same type, and that type
/// is 'Ty'.
void CodeGenFunction::EmitStoreThroughLValue(RValue Src, LValue Dst,
                                             bool isInit) {
  if (!Dst.isSimple()) {
    if (Dst.isVectorElt()) {
      // Read/modify/write the vector, inserting the new element.
      llvm::Value *Vec = Builder.CreateLoad(Dst.getVectorAddress(),
                                            Dst.isVolatileQualified());
      Vec = Builder.CreateInsertElement(Vec, Src.getScalarVal(),
                                        Dst.getVectorIdx(), "vecins");
      Builder.CreateStore(Vec, Dst.getVectorAddress(),
                          Dst.isVolatileQualified());
      return;
    }

    // If this is an update of extended vector elements, insert them as
    // appropriate.
    if (Dst.isExtVectorElt())
      return EmitStoreThroughExtVectorComponentLValue(Src, Dst);

    if (Dst.isGlobalReg())
      return EmitStoreThroughGlobalRegLValue(Src, Dst);

    assert(Dst.isBitField() && "Unknown LValue type");
    return EmitStoreThroughBitfieldLValue(Src, Dst);
  }

  // There's special magic for assigning into an ARC-qualified l-value.
  if (Qualifiers::ObjCLifetime Lifetime = Dst.getQuals().getObjCLifetime()) {
    switch (Lifetime) {
    case Qualifiers::OCL_None:
      llvm_unreachable("present but none");

    case Qualifiers::OCL_ExplicitNone:
      // nothing special
      break;

    case Qualifiers::OCL_Strong:
      if (isInit) {
        Src = RValue::get(EmitARCRetain(Dst.getType(), Src.getScalarVal()));
        break;
      }
      EmitARCStoreStrong(Dst, Src.getScalarVal(), /*ignore*/ true);
      return;

    case Qualifiers::OCL_Weak:
      if (isInit)
        // Initialize and then skip the primitive store.
        EmitARCInitWeak(Dst.getAddress(), Src.getScalarVal());
      else
        EmitARCStoreWeak(Dst.getAddress(), Src.getScalarVal(), /*ignore*/ true);
      return;

    case Qualifiers::OCL_Autoreleasing:
      Src = RValue::get(EmitObjCExtendObjectLifetime(Dst.getType(),
                                                     Src.getScalarVal()));
      // fall into the normal path
      break;
    }
  }

  if (Dst.isObjCWeak() && !Dst.isNonGC()) {
    // load of a __weak object.
    Address LvalueDst = Dst.getAddress();
    llvm::Value *src = Src.getScalarVal();
     CGM.getObjCRuntime().EmitObjCWeakAssign(*this, src, LvalueDst);
    return;
  }

  if (Dst.isObjCStrong() && !Dst.isNonGC()) {
    // load of a __strong object.
    Address LvalueDst = Dst.getAddress();
    llvm::Value *src = Src.getScalarVal();
    if (Dst.isObjCIvar()) {
      assert(Dst.getBaseIvarExp() && "BaseIvarExp is NULL");
      llvm::Type *ResultType = IntPtrTy;
      Address dst = EmitPointerWithAlignment(Dst.getBaseIvarExp());
      llvm::Value *RHS = dst.getPointer();
      RHS = Builder.CreatePtrToInt(RHS, ResultType, "sub.ptr.rhs.cast");
      llvm::Value *LHS =
        Builder.CreatePtrToInt(LvalueDst.getPointer(), ResultType,
                               "sub.ptr.lhs.cast");
      llvm::Value *BytesBetween = Builder.CreateSub(LHS, RHS, "ivar.offset");
      CGM.getObjCRuntime().EmitObjCIvarAssign(*this, src, dst,
                                              BytesBetween);
    } else if (Dst.isGlobalObjCRef()) {
      CGM.getObjCRuntime().EmitObjCGlobalAssign(*this, src, LvalueDst,
                                                Dst.isThreadLocalRef());
    }
    else
      CGM.getObjCRuntime().EmitObjCStrongCastAssign(*this, src, LvalueDst);
    return;
  }

  assert(Src.isScalar() && "Can't emit an agg store with this method");
  EmitStoreOfScalar(Src.getScalarVal(), Dst, isInit);
}

void CodeGenFunction::EmitStoreThroughBitfieldLValue(RValue Src, LValue Dst,
                                                     llvm::Value **Result) {
  const CGBitFieldInfo &Info = Dst.getBitFieldInfo();
  llvm::Type *ResLTy = ConvertTypeForMem(Dst.getType());
  Address Ptr = Dst.getBitFieldAddress();

  // Get the source value, truncated to the width of the bit-field.
  llvm::Value *SrcVal = Src.getScalarVal();

  // Cast the source to the storage type and shift it into place.
  SrcVal = Builder.CreateIntCast(SrcVal, Ptr.getElementType(),
                                 /*IsSigned=*/false);
  llvm::Value *MaskedVal = SrcVal;

  // See if there are other bits in the bitfield's storage we'll need to load
  // and mask together with source before storing.
  if (Info.StorageSize != Info.Size) {
    assert(Info.StorageSize > Info.Size && "Invalid bitfield size.");
    llvm::Value *Val =
      Builder.CreateLoad(Ptr, Dst.isVolatileQualified(), "bf.load");

    // Mask the source value as needed.
    if (!hasBooleanRepresentation(Dst.getType()))
      SrcVal = Builder.CreateAnd(SrcVal,
                                 llvm::APInt::getLowBitsSet(Info.StorageSize,
                                                            Info.Size),
                                 "bf.value");
    MaskedVal = SrcVal;
    if (Info.Offset)
      SrcVal = Builder.CreateShl(SrcVal, Info.Offset, "bf.shl");

    // Mask out the original value.
    Val = Builder.CreateAnd(Val,
                            ~llvm::APInt::getBitsSet(Info.StorageSize,
                                                     Info.Offset,
                                                     Info.Offset + Info.Size),
                            "bf.clear");

    // Or together the unchanged values and the source value.
    SrcVal = Builder.CreateOr(Val, SrcVal, "bf.set");
  } else {
    assert(Info.Offset == 0);
  }

  // Write the new value back out.
  Builder.CreateStore(SrcVal, Ptr, Dst.isVolatileQualified());

  // Return the new value of the bit-field, if requested.
  if (Result) {
    llvm::Value *ResultVal = MaskedVal;

    // Sign extend the value if needed.
    if (Info.IsSigned) {
      assert(Info.Size <= Info.StorageSize);
      unsigned HighBits = Info.StorageSize - Info.Size;
      if (HighBits) {
        ResultVal = Builder.CreateShl(ResultVal, HighBits, "bf.result.shl");
        ResultVal = Builder.CreateAShr(ResultVal, HighBits, "bf.result.ashr");
      }
    }

    ResultVal = Builder.CreateIntCast(ResultVal, ResLTy, Info.IsSigned,
                                      "bf.result.cast");
    *Result = EmitFromMemory(ResultVal, Dst.getType());
  }
}

void CodeGenFunction::EmitStoreThroughExtVectorComponentLValue(RValue Src,
                                                               LValue Dst) {
  // This access turns into a read/modify/write of the vector.  Load the input
  // value now.
  llvm::Value *Vec = Builder.CreateLoad(Dst.getExtVectorAddress(),
                                        Dst.isVolatileQualified());
  const llvm::Constant *Elts = Dst.getExtVectorElts();

  llvm::Value *SrcVal = Src.getScalarVal();

  if (const VectorType *VTy = Dst.getType()->getAs<VectorType>()) {
    unsigned NumSrcElts = VTy->getNumElements();
    unsigned NumDstElts = Vec->getType()->getVectorNumElements();
    if (NumDstElts == NumSrcElts) {
      // Use shuffle vector is the src and destination are the same number of
      // elements and restore the vector mask since it is on the side it will be
      // stored.
      SmallVector<llvm::Constant*, 4> Mask(NumDstElts);
      for (unsigned i = 0; i != NumSrcElts; ++i)
        Mask[getAccessedFieldNo(i, Elts)] = Builder.getInt32(i);

      llvm::Value *MaskV = llvm::ConstantVector::get(Mask);
      Vec = Builder.CreateShuffleVector(SrcVal,
                                        llvm::UndefValue::get(Vec->getType()),
                                        MaskV);
    } else if (NumDstElts > NumSrcElts) {
      // Extended the source vector to the same length and then shuffle it
      // into the destination.
      // FIXME: since we're shuffling with undef, can we just use the indices
      //        into that?  This could be simpler.
      SmallVector<llvm::Constant*, 4> ExtMask;
      for (unsigned i = 0; i != NumSrcElts; ++i)
        ExtMask.push_back(Builder.getInt32(i));
      ExtMask.resize(NumDstElts, llvm::UndefValue::get(Int32Ty));
      llvm::Value *ExtMaskV = llvm::ConstantVector::get(ExtMask);
      llvm::Value *ExtSrcVal =
        Builder.CreateShuffleVector(SrcVal,
                                    llvm::UndefValue::get(SrcVal->getType()),
                                    ExtMaskV);
      // build identity
      SmallVector<llvm::Constant*, 4> Mask;
      for (unsigned i = 0; i != NumDstElts; ++i)
        Mask.push_back(Builder.getInt32(i));

      // When the vector size is odd and .odd or .hi is used, the last element
      // of the Elts constant array will be one past the size of the vector.
      // Ignore the last element here, if it is greater than the mask size.
      if (getAccessedFieldNo(NumSrcElts - 1, Elts) == Mask.size())
        NumSrcElts--;

      // modify when what gets shuffled in
      for (unsigned i = 0; i != NumSrcElts; ++i)
        Mask[getAccessedFieldNo(i, Elts)] = Builder.getInt32(i+NumDstElts);
      llvm::Value *MaskV = llvm::ConstantVector::get(Mask);
      Vec = Builder.CreateShuffleVector(Vec, ExtSrcVal, MaskV);
    } else {
      // We should never shorten the vector
      llvm_unreachable("unexpected shorten vector length");
    }
  } else {
    // If the Src is a scalar (not a vector) it must be updating one element.
    unsigned InIdx = getAccessedFieldNo(0, Elts);
    llvm::Value *Elt = llvm::ConstantInt::get(SizeTy, InIdx);
    Vec = Builder.CreateInsertElement(Vec, SrcVal, Elt);
  }

  Builder.CreateStore(Vec, Dst.getExtVectorAddress(),
                      Dst.isVolatileQualified());
}

/// @brief Store of global named registers are always calls to intrinsics.
void CodeGenFunction::EmitStoreThroughGlobalRegLValue(RValue Src, LValue Dst) {
  assert((Dst.getType()->isIntegerType() || Dst.getType()->isPointerType()) &&
         "Bad type for register variable");
  llvm::MDNode *RegName = cast<llvm::MDNode>(
      cast<llvm::MetadataAsValue>(Dst.getGlobalReg())->getMetadata());
  assert(RegName && "Register LValue is not metadata");

  // We accept integer and pointer types only
  llvm::Type *OrigTy = CGM.getTypes().ConvertType(Dst.getType());
  llvm::Type *Ty = OrigTy;
  if (OrigTy->isPointerTy())
    Ty = CGM.getTypes().getDataLayout().getIntPtrType(OrigTy);
  llvm::Type *Types[] = { Ty };

  llvm::Value *F = CGM.getIntrinsic(llvm::Intrinsic::write_register, Types);
  llvm::Value *Value = Src.getScalarVal();
  if (OrigTy->isPointerTy())
    Value = Builder.CreatePtrToInt(Value, Ty);
  Builder.CreateCall(
      F, {llvm::MetadataAsValue::get(Ty->getContext(), RegName), Value});
}

// setObjCGCLValueClass - sets class of the lvalue for the purpose of
// generating write-barries API. It is currently a global, ivar,
// or neither.
static void setObjCGCLValueClass(const ASTContext &Ctx, const Expr *E,
                                 LValue &LV,
                                 bool IsMemberAccess=false) {
  if (Ctx.getLangOpts().getGC() == LangOptions::NonGC)
    return;

  if (isa<ObjCIvarRefExpr>(E)) {
    QualType ExpTy = E->getType();
    if (IsMemberAccess && ExpTy->isPointerType()) {
      // If ivar is a structure pointer, assigning to field of
      // this struct follows gcc's behavior and makes it a non-ivar
      // writer-barrier conservatively.
      ExpTy = ExpTy->getAs<PointerType>()->getPointeeType();
      if (ExpTy->isRecordType()) {
        LV.setObjCIvar(false);
        return;
      }
    }
    LV.setObjCIvar(true);
    auto *Exp = cast<ObjCIvarRefExpr>(const_cast<Expr *>(E));
    LV.setBaseIvarExp(Exp->getBase());
    LV.setObjCArray(E->getType()->isArrayType());
    return;
  }

  if (const auto *Exp = dyn_cast<DeclRefExpr>(E)) {
    if (const auto *VD = dyn_cast<VarDecl>(Exp->getDecl())) {
      if (VD->hasGlobalStorage()) {
        LV.setGlobalObjCRef(true);
        LV.setThreadLocalRef(VD->getTLSKind() != VarDecl::TLS_None);
      }
    }
    LV.setObjCArray(E->getType()->isArrayType());
    return;
  }

  if (const auto *Exp = dyn_cast<UnaryOperator>(E)) {
    setObjCGCLValueClass(Ctx, Exp->getSubExpr(), LV, IsMemberAccess);
    return;
  }

  if (const auto *Exp = dyn_cast<ParenExpr>(E)) {
    setObjCGCLValueClass(Ctx, Exp->getSubExpr(), LV, IsMemberAccess);
    if (LV.isObjCIvar()) {
      // If cast is to a structure pointer, follow gcc's behavior and make it
      // a non-ivar write-barrier.
      QualType ExpTy = E->getType();
      if (ExpTy->isPointerType())
        ExpTy = ExpTy->getAs<PointerType>()->getPointeeType();
      if (ExpTy->isRecordType())
        LV.setObjCIvar(false);
    }
    return;
  }

  if (const auto *Exp = dyn_cast<GenericSelectionExpr>(E)) {
    setObjCGCLValueClass(Ctx, Exp->getResultExpr(), LV);
    return;
  }

  if (const auto *Exp = dyn_cast<ImplicitCastExpr>(E)) {
    setObjCGCLValueClass(Ctx, Exp->getSubExpr(), LV, IsMemberAccess);
    return;
  }

  if (const auto *Exp = dyn_cast<CStyleCastExpr>(E)) {
    setObjCGCLValueClass(Ctx, Exp->getSubExpr(), LV, IsMemberAccess);
    return;
  }

  if (const auto *Exp = dyn_cast<ObjCBridgedCastExpr>(E)) {
    setObjCGCLValueClass(Ctx, Exp->getSubExpr(), LV, IsMemberAccess);
    return;
  }

  if (const auto *Exp = dyn_cast<ArraySubscriptExpr>(E)) {
    setObjCGCLValueClass(Ctx, Exp->getBase(), LV);
    if (LV.isObjCIvar() && !LV.isObjCArray())
      // Using array syntax to assigning to what an ivar points to is not
      // same as assigning to the ivar itself. {id *Names;} Names[i] = 0;
      LV.setObjCIvar(false);
    else if (LV.isGlobalObjCRef() && !LV.isObjCArray())
      // Using array syntax to assigning to what global points to is not
      // same as assigning to the global itself. {id *G;} G[i] = 0;
      LV.setGlobalObjCRef(false);
    return;
  }

  if (const auto *Exp = dyn_cast<MemberExpr>(E)) {
    setObjCGCLValueClass(Ctx, Exp->getBase(), LV, true);
    // We don't know if member is an 'ivar', but this flag is looked at
    // only in the context of LV.isObjCIvar().
    LV.setObjCArray(E->getType()->isArrayType());
    return;
  }
}

static llvm::Value *
EmitBitCastOfLValueToProperType(CodeGenFunction &CGF,
                                llvm::Value *V, llvm::Type *IRType,
                                StringRef Name = StringRef()) {
  unsigned AS = cast<llvm::PointerType>(V->getType())->getAddressSpace();
  return CGF.Builder.CreateBitCast(V, IRType->getPointerTo(AS), Name);
}

static LValue EmitThreadPrivateVarDeclLValue(
    CodeGenFunction &CGF, const VarDecl *VD, QualType T, Address Addr,
    llvm::Type *RealVarTy, SourceLocation Loc) {
  Addr = CGF.CGM.getOpenMPRuntime().getAddrOfThreadPrivate(CGF, VD, Addr, Loc);
  Addr = CGF.Builder.CreateElementBitCast(Addr, RealVarTy);
  return CGF.MakeAddrLValue(Addr, T, AlignmentSource::Decl);
}

Address CodeGenFunction::EmitLoadOfReference(Address Addr,
                                             const ReferenceType *RefTy,
                                             AlignmentSource *Source) {
  llvm::Value *Ptr = Builder.CreateLoad(Addr);
  return Address(Ptr, getNaturalTypeAlignment(RefTy->getPointeeType(),
                                              Source, /*forPointee*/ true));
  
}

LValue CodeGenFunction::EmitLoadOfReferenceLValue(Address RefAddr,
                                                  const ReferenceType *RefTy) {
  AlignmentSource Source;
  Address Addr = EmitLoadOfReference(RefAddr, RefTy, &Source);
  return MakeAddrLValue(Addr, RefTy->getPointeeType(), Source);
}

Address CodeGenFunction::EmitLoadOfPointer(Address Ptr,
                                           const PointerType *PtrTy,
                                           AlignmentSource *Source) {
  llvm::Value *Addr = Builder.CreateLoad(Ptr);
  return Address(Addr, getNaturalTypeAlignment(PtrTy->getPointeeType(), Source,
                                               /*forPointeeType=*/true));
}

LValue CodeGenFunction::EmitLoadOfPointerLValue(Address PtrAddr,
                                                const PointerType *PtrTy) {
  AlignmentSource Source;
  Address Addr = EmitLoadOfPointer(PtrAddr, PtrTy, &Source);
  return MakeAddrLValue(Addr, PtrTy->getPointeeType(), Source);
}

static LValue EmitGlobalVarDeclLValue(CodeGenFunction &CGF,
                                      const Expr *E, const VarDecl *VD) {
  QualType T = E->getType();

  // If it's thread_local, emit a call to its wrapper function instead.
  if (VD->getTLSKind() == VarDecl::TLS_Dynamic &&
      CGF.CGM.getCXXABI().usesThreadWrapperFunction())
    return CGF.CGM.getCXXABI().EmitThreadLocalVarDeclLValue(CGF, VD, T);

  llvm::Value *V = CGF.CGM.GetAddrOfGlobalVar(VD);
  llvm::Type *RealVarTy = CGF.getTypes().ConvertTypeForMem(VD->getType());
  V = EmitBitCastOfLValueToProperType(CGF, V, RealVarTy);
  CharUnits Alignment = CGF.getContext().getDeclAlign(VD);
  Address Addr(V, Alignment);
  LValue LV;
  // Emit reference to the private copy of the variable if it is an OpenMP
  // threadprivate variable.
  if (CGF.getLangOpts().OpenMP && VD->hasAttr<OMPThreadPrivateDeclAttr>())
    return EmitThreadPrivateVarDeclLValue(CGF, VD, T, Addr, RealVarTy,
                                          E->getExprLoc());
  if (auto RefTy = VD->getType()->getAs<ReferenceType>()) {
    LV = CGF.EmitLoadOfReferenceLValue(Addr, RefTy);
  } else {
    LV = CGF.MakeAddrLValue(Addr, T, AlignmentSource::Decl);
  }
  setObjCGCLValueClass(CGF.getContext(), E, LV);
  return LV;
}

static llvm::Constant *EmitFunctionDeclPointer(CodeGenModule &CGM,
                                               const FunctionDecl *FD) {
  if (FD->hasAttr<WeakRefAttr>()) {
    ConstantAddress aliasee = CGM.GetWeakRefReference(FD);
    return aliasee.getPointer();
  }

  llvm::Constant *V = CGM.GetAddrOfFunction(FD);
  if (!FD->hasPrototype()) {
    if (const FunctionProtoType *Proto =
            FD->getType()->getAs<FunctionProtoType>()) {
      // Ugly case: for a K&R-style definition, the type of the definition
      // isn't the same as the type of a use.  Correct for this with a
      // bitcast.
      QualType NoProtoType =
          CGM.getContext().getFunctionNoProtoType(Proto->getReturnType());
      NoProtoType = CGM.getContext().getPointerType(NoProtoType);
      V = llvm::ConstantExpr::getBitCast(V,
                                      CGM.getTypes().ConvertType(NoProtoType));
    }
  }
  return V;
}

static LValue EmitFunctionDeclLValue(CodeGenFunction &CGF,
                                     const Expr *E, const FunctionDecl *FD) {
  llvm::Value *V = EmitFunctionDeclPointer(CGF.CGM, FD);
  CharUnits Alignment = CGF.getContext().getDeclAlign(FD);
  return CGF.MakeAddrLValue(V, E->getType(), Alignment, AlignmentSource::Decl);
}

static LValue EmitCapturedFieldLValue(CodeGenFunction &CGF, const FieldDecl *FD,
                                      llvm::Value *ThisValue) {
  QualType TagType = CGF.getContext().getTagDeclType(FD->getParent());
  LValue LV = CGF.MakeNaturalAlignAddrLValue(ThisValue, TagType);
  return CGF.EmitLValueForField(LV, FD);
}

/// Named Registers are named metadata pointing to the register name
/// which will be read from/written to as an argument to the intrinsic
/// @llvm.read/write_register.
/// So far, only the name is being passed down, but other options such as
/// register type, allocation type or even optimization options could be
/// passed down via the metadata node.
static LValue EmitGlobalNamedRegister(const VarDecl *VD, CodeGenModule &CGM) {
  SmallString<64> Name("llvm.named.register.");
  AsmLabelAttr *Asm = VD->getAttr<AsmLabelAttr>();
  assert(Asm->getLabel().size() < 64-Name.size() &&
      "Register name too big");
  Name.append(Asm->getLabel());
  llvm::NamedMDNode *M =
    CGM.getModule().getOrInsertNamedMetadata(Name);
  if (M->getNumOperands() == 0) {
    llvm::MDString *Str = llvm::MDString::get(CGM.getLLVMContext(),
                                              Asm->getLabel());
    llvm::Metadata *Ops[] = {Str};
    M->addOperand(llvm::MDNode::get(CGM.getLLVMContext(), Ops));
  }

  CharUnits Alignment = CGM.getContext().getDeclAlign(VD);

  llvm::Value *Ptr =
    llvm::MetadataAsValue::get(CGM.getLLVMContext(), M->getOperand(0));
  return LValue::MakeGlobalReg(Address(Ptr, Alignment), VD->getType());
}

LValue CodeGenFunction::EmitDeclRefLValue(const DeclRefExpr *E) {
  const NamedDecl *ND = E->getDecl();
  QualType T = E->getType();

  if (const auto *VD = dyn_cast<VarDecl>(ND)) {
    // Global Named registers access via intrinsics only
    if (VD->getStorageClass() == SC_Register &&
        VD->hasAttr<AsmLabelAttr>() && !VD->isLocalVarDecl())
      return EmitGlobalNamedRegister(VD, CGM);

    // A DeclRefExpr for a reference initialized by a constant expression can
    // appear without being odr-used. Directly emit the constant initializer.
    const Expr *Init = VD->getAnyInitializer(VD);
    if (Init && !isa<ParmVarDecl>(VD) && VD->getType()->isReferenceType() &&
        VD->isUsableInConstantExpressions(getContext()) &&
        VD->checkInitIsICE() &&
        // Do not emit if it is private OpenMP variable.
        !(E->refersToEnclosingVariableOrCapture() && CapturedStmtInfo &&
          LocalDeclMap.count(VD))) {
      llvm::Constant *Val =
        CGM.EmitConstantValue(*VD->evaluateValue(), VD->getType(), this);
      assert(Val && "failed to emit reference constant expression");
      // FIXME: Eventually we will want to emit vector element references.

      // Should we be using the alignment of the constant pointer we emitted?
      CharUnits Alignment = getNaturalTypeAlignment(E->getType(), nullptr,
                                                    /*pointee*/ true);

      return MakeAddrLValue(Address(Val, Alignment), T, AlignmentSource::Decl);
    }

    // Check for captured variables.
    if (E->refersToEnclosingVariableOrCapture()) {
      if (auto *FD = LambdaCaptureFields.lookup(VD))
        return EmitCapturedFieldLValue(*this, FD, CXXABIThisValue);
      else if (CapturedStmtInfo) {
        auto I = LocalDeclMap.find(VD);
        if (I != LocalDeclMap.end()) {
          if (auto RefTy = VD->getType()->getAs<ReferenceType>())
            return EmitLoadOfReferenceLValue(I->second, RefTy);
          return MakeAddrLValue(I->second, T);
        }
        LValue CapLVal =
            EmitCapturedFieldLValue(*this, CapturedStmtInfo->lookup(VD),
                                    CapturedStmtInfo->getContextValue());
        return MakeAddrLValue(
            Address(CapLVal.getPointer(), getContext().getDeclAlign(VD)),
            CapLVal.getType(), AlignmentSource::Decl);
      }

      assert(isa<BlockDecl>(CurCodeDecl));
      Address addr = GetAddrOfBlockDecl(VD, VD->hasAttr<BlocksAttr>());
      return MakeAddrLValue(addr, T, AlignmentSource::Decl);
    }
  }

  // FIXME: We should be able to assert this for FunctionDecls as well!
  // FIXME: We should be able to assert this for all DeclRefExprs, not just
  // those with a valid source location.
  assert((ND->isUsed(false) || !isa<VarDecl>(ND) ||
          !E->getLocation().isValid()) &&
         "Should not use decl without marking it used!");

  if (ND->hasAttr<WeakRefAttr>()) {
    const auto *VD = cast<ValueDecl>(ND);
    ConstantAddress Aliasee = CGM.GetWeakRefReference(VD);
    return MakeAddrLValue(Aliasee, T, AlignmentSource::Decl);
  }

  if (const auto *VD = dyn_cast<VarDecl>(ND)) {
    // Check if this is a global variable.
    if (VD->hasLinkage() || VD->isStaticDataMember())
      return EmitGlobalVarDeclLValue(*this, E, VD);

    Address addr = Address::invalid();

    // The variable should generally be present in the local decl map.
    auto iter = LocalDeclMap.find(VD);
    if (iter != LocalDeclMap.end()) {
      addr = iter->second;

    // Otherwise, it might be static local we haven't emitted yet for
    // some reason; most likely, because it's in an outer function.
    } else if (VD->isStaticLocal()) {
      addr = Address(CGM.getOrCreateStaticVarDecl(
          *VD, CGM.getLLVMLinkageVarDefinition(VD, /*isConstant=*/false)),
                     getContext().getDeclAlign(VD));

    // No other cases for now.
    } else {
      llvm_unreachable("DeclRefExpr for Decl not entered in LocalDeclMap?");
    }


    // Check for OpenMP threadprivate variables.
    if (getLangOpts().OpenMP && VD->hasAttr<OMPThreadPrivateDeclAttr>()) {
      return EmitThreadPrivateVarDeclLValue(
          *this, VD, T, addr, getTypes().ConvertTypeForMem(VD->getType()),
          E->getExprLoc());
    }

    // Drill into block byref variables.
    bool isBlockByref = VD->hasAttr<BlocksAttr>();
    if (isBlockByref) {
      addr = emitBlockByrefAddress(addr, VD);
    }

    // Drill into reference types.
    LValue LV;
    if (auto RefTy = VD->getType()->getAs<ReferenceType>()) {
      LV = EmitLoadOfReferenceLValue(addr, RefTy);
    } else {
      LV = MakeAddrLValue(addr, T, AlignmentSource::Decl);
    }

    bool isLocalStorage = VD->hasLocalStorage();

    bool NonGCable = isLocalStorage &&
                     !VD->getType()->isReferenceType() &&
                     !isBlockByref;
    if (NonGCable) {
      LV.getQuals().removeObjCGCAttr();
      LV.setNonGC(true);
    }

    bool isImpreciseLifetime =
      (isLocalStorage && !VD->hasAttr<ObjCPreciseLifetimeAttr>());
    if (isImpreciseLifetime)
      LV.setARCPreciseLifetime(ARCImpreciseLifetime);
    setObjCGCLValueClass(getContext(), E, LV);
    return LV;
  }

  if (const auto *FD = dyn_cast<FunctionDecl>(ND))
    return EmitFunctionDeclLValue(*this, E, FD);

  // FIXME: While we're emitting a binding from an enclosing scope, all other
  // DeclRefExprs we see should be implicitly treated as if they also refer to
  // an enclosing scope.
  if (const auto *BD = dyn_cast<BindingDecl>(ND))
    return EmitLValue(BD->getBinding());

  llvm_unreachable("Unhandled DeclRefExpr");
}

LValue CodeGenFunction::EmitUnaryOpLValue(const UnaryOperator *E) {
  // __extension__ doesn't affect lvalue-ness.
  if (E->getOpcode() == UO_Extension)
    return EmitLValue(E->getSubExpr());

  QualType ExprTy = getContext().getCanonicalType(E->getSubExpr()->getType());
  switch (E->getOpcode()) {
  default: llvm_unreachable("Unknown unary operator lvalue!");
  case UO_Deref: {
    QualType T = E->getSubExpr()->getType()->getPointeeType();
    assert(!T.isNull() && "CodeGenFunction::EmitUnaryOpLValue: Illegal type");

    AlignmentSource AlignSource;
    Address Addr = EmitPointerWithAlignment(E->getSubExpr(), &AlignSource);
    LValue LV = MakeAddrLValue(Addr, T, AlignSource);
    LV.getQuals().setAddressSpace(ExprTy.getAddressSpace());

    // We should not generate __weak write barrier on indirect reference
    // of a pointer to object; as in void foo (__weak id *param); *param = 0;
    // But, we continue to generate __strong write barrier on indirect write
    // into a pointer to object.
    if (getLangOpts().ObjC1 &&
        getLangOpts().getGC() != LangOptions::NonGC &&
        LV.isObjCWeak())
      LV.setNonGC(!E->isOBJCGCCandidate(getContext()));
    return LV;
  }
  case UO_Real:
  case UO_Imag: {
    LValue LV = EmitLValue(E->getSubExpr());
    assert(LV.isSimple() && "real/imag on non-ordinary l-value");

    // __real is valid on scalars.  This is a faster way of testing that.
    // __imag can only produce an rvalue on scalars.
    if (E->getOpcode() == UO_Real &&
        !LV.getAddress().getElementType()->isStructTy()) {
      assert(E->getSubExpr()->getType()->isArithmeticType());
      return LV;
    }

    QualType T = ExprTy->castAs<ComplexType>()->getElementType();

    Address Component =
      (E->getOpcode() == UO_Real
         ? emitAddrOfRealComponent(LV.getAddress(), LV.getType())
         : emitAddrOfImagComponent(LV.getAddress(), LV.getType()));
    LValue ElemLV = MakeAddrLValue(Component, T, LV.getAlignmentSource());
    ElemLV.getQuals().addQualifiers(LV.getQuals());
    return ElemLV;
  }
  case UO_PreInc:
  case UO_PreDec: {
    LValue LV = EmitLValue(E->getSubExpr());
    bool isInc = E->getOpcode() == UO_PreInc;

    if (E->getType()->isAnyComplexType())
      EmitComplexPrePostIncDec(E, LV, isInc, true/*isPre*/);
    else
      EmitScalarPrePostIncDec(E, LV, isInc, true/*isPre*/);
    return LV;
  }
  }
}

LValue CodeGenFunction::EmitStringLiteralLValue(const StringLiteral *E) {
  return MakeAddrLValue(CGM.GetAddrOfConstantStringFromLiteral(E),
                        E->getType(), AlignmentSource::Decl);
}

LValue CodeGenFunction::EmitObjCEncodeExprLValue(const ObjCEncodeExpr *E) {
  return MakeAddrLValue(CGM.GetAddrOfConstantStringFromObjCEncode(E),
                        E->getType(), AlignmentSource::Decl);
}

LValue CodeGenFunction::EmitPredefinedLValue(const PredefinedExpr *E) {
  auto SL = E->getFunctionName();
  assert(SL != nullptr && "No StringLiteral name in PredefinedExpr");
  StringRef FnName = CurFn->getName();
  if (FnName.startswith("\01"))
    FnName = FnName.substr(1);
  StringRef NameItems[] = {
      PredefinedExpr::getIdentTypeName(E->getIdentType()), FnName};
  std::string GVName = llvm::join(NameItems, NameItems + 2, ".");
  if (auto *BD = dyn_cast<BlockDecl>(CurCodeDecl)) {
    std::string Name = SL->getString();
    if (!Name.empty()) {
      unsigned Discriminator =
          CGM.getCXXABI().getMangleContext().getBlockId(BD, true);
      if (Discriminator)
        Name += "_" + Twine(Discriminator + 1).str();
      auto C = CGM.GetAddrOfConstantCString(Name, GVName.c_str());
      return MakeAddrLValue(C, E->getType(), AlignmentSource::Decl);
    } else {
      auto C = CGM.GetAddrOfConstantCString(FnName, GVName.c_str());
      return MakeAddrLValue(C, E->getType(), AlignmentSource::Decl);
    }
  }
  auto C = CGM.GetAddrOfConstantStringFromLiteral(SL, GVName);
  return MakeAddrLValue(C, E->getType(), AlignmentSource::Decl);
}

/// Emit a type description suitable for use by a runtime sanitizer library. The
/// format of a type descriptor is
///
/// \code
///   { i16 TypeKind, i16 TypeInfo }
/// \endcode
///
/// followed by an array of i8 containing the type name. TypeKind is 0 for an
/// integer, 1 for a floating point value, and -1 for anything else.
llvm::Constant *CodeGenFunction::EmitCheckTypeDescriptor(QualType T) {
  // Only emit each type's descriptor once.
  if (llvm::Constant *C = CGM.getTypeDescriptorFromMap(T))
    return C;

  uint16_t TypeKind = -1;
  uint16_t TypeInfo = 0;

  if (T->isIntegerType()) {
    TypeKind = 0;
    TypeInfo = (llvm::Log2_32(getContext().getTypeSize(T)) << 1) |
               (T->isSignedIntegerType() ? 1 : 0);
  } else if (T->isFloatingType()) {
    TypeKind = 1;
    TypeInfo = getContext().getTypeSize(T);
  }

  // Format the type name as if for a diagnostic, including quotes and
  // optionally an 'aka'.
  SmallString<32> Buffer;
  CGM.getDiags().ConvertArgToString(DiagnosticsEngine::ak_qualtype,
                                    (intptr_t)T.getAsOpaquePtr(),
                                    StringRef(), StringRef(), None, Buffer,
                                    None);

  llvm::Constant *Components[] = {
    Builder.getInt16(TypeKind), Builder.getInt16(TypeInfo),
    llvm::ConstantDataArray::getString(getLLVMContext(), Buffer)
  };
  llvm::Constant *Descriptor = llvm::ConstantStruct::getAnon(Components);

  auto *GV = new llvm::GlobalVariable(
      CGM.getModule(), Descriptor->getType(),
      /*isConstant=*/true, llvm::GlobalVariable::PrivateLinkage, Descriptor);
  GV->setUnnamedAddr(llvm::GlobalValue::UnnamedAddr::Global);
  CGM.getSanitizerMetadata()->disableSanitizerForGlobal(GV);

  // Remember the descriptor for this type.
  CGM.setTypeDescriptorInMap(T, GV);

  return GV;
}

llvm::Value *CodeGenFunction::EmitCheckValue(llvm::Value *V) {
  llvm::Type *TargetTy = IntPtrTy;

  // Floating-point types which fit into intptr_t are bitcast to integers
  // and then passed directly (after zero-extension, if necessary).
  if (V->getType()->isFloatingPointTy()) {
    unsigned Bits = V->getType()->getPrimitiveSizeInBits();
    if (Bits <= TargetTy->getIntegerBitWidth())
      V = Builder.CreateBitCast(V, llvm::Type::getIntNTy(getLLVMContext(),
                                                         Bits));
  }

  // Integers which fit in intptr_t are zero-extended and passed directly.
  if (V->getType()->isIntegerTy() &&
      V->getType()->getIntegerBitWidth() <= TargetTy->getIntegerBitWidth())
    return Builder.CreateZExt(V, TargetTy);

  // Pointers are passed directly, everything else is passed by address.
  if (!V->getType()->isPointerTy()) {
    Address Ptr = CreateDefaultAlignTempAlloca(V->getType());
    Builder.CreateStore(V, Ptr);
    V = Ptr.getPointer();
  }
  return Builder.CreatePtrToInt(V, TargetTy);
}

/// \brief Emit a representation of a SourceLocation for passing to a handler
/// in a sanitizer runtime library. The format for this data is:
/// \code
///   struct SourceLocation {
///     const char *Filename;
///     int32_t Line, Column;
///   };
/// \endcode
/// For an invalid SourceLocation, the Filename pointer is null.
llvm::Constant *CodeGenFunction::EmitCheckSourceLocation(SourceLocation Loc) {
  llvm::Constant *Filename;
  int Line, Column;

  PresumedLoc PLoc = getContext().getSourceManager().getPresumedLoc(Loc);
  if (PLoc.isValid()) {
    StringRef FilenameString = PLoc.getFilename();

    int PathComponentsToStrip =
        CGM.getCodeGenOpts().EmitCheckPathComponentsToStrip;
    if (PathComponentsToStrip < 0) {
      assert(PathComponentsToStrip != INT_MIN);
      int PathComponentsToKeep = -PathComponentsToStrip;
      auto I = llvm::sys::path::rbegin(FilenameString);
      auto E = llvm::sys::path::rend(FilenameString);
      while (I != E && --PathComponentsToKeep)
        ++I;

      FilenameString = FilenameString.substr(I - E);
    } else if (PathComponentsToStrip > 0) {
      auto I = llvm::sys::path::begin(FilenameString);
      auto E = llvm::sys::path::end(FilenameString);
      while (I != E && PathComponentsToStrip--)
        ++I;

      if (I != E)
        FilenameString =
            FilenameString.substr(I - llvm::sys::path::begin(FilenameString));
      else
        FilenameString = llvm::sys::path::filename(FilenameString);
    }

    auto FilenameGV = CGM.GetAddrOfConstantCString(FilenameString, ".src");
    CGM.getSanitizerMetadata()->disableSanitizerForGlobal(
                          cast<llvm::GlobalVariable>(FilenameGV.getPointer()));
    Filename = FilenameGV.getPointer();
    Line = PLoc.getLine();
    Column = PLoc.getColumn();
  } else {
    Filename = llvm::Constant::getNullValue(Int8PtrTy);
    Line = Column = 0;
  }

  llvm::Constant *Data[] = {Filename, Builder.getInt32(Line),
                            Builder.getInt32(Column)};

  return llvm::ConstantStruct::getAnon(Data);
}

namespace {
/// \brief Specify under what conditions this check can be recovered
enum class CheckRecoverableKind {
  /// Always terminate program execution if this check fails.
  Unrecoverable,
  /// Check supports recovering, runtime has both fatal (noreturn) and
  /// non-fatal handlers for this check.
  Recoverable,
  /// Runtime conditionally aborts, always need to support recovery.
  AlwaysRecoverable
};
}

static CheckRecoverableKind getRecoverableKind(SanitizerMask Kind) {
  assert(llvm::countPopulation(Kind) == 1);
  switch (Kind) {
  case SanitizerKind::Vptr:
    return CheckRecoverableKind::AlwaysRecoverable;
  case SanitizerKind::Return:
  case SanitizerKind::Unreachable:
    return CheckRecoverableKind::Unrecoverable;
  default:
    return CheckRecoverableKind::Recoverable;
  }
}

<<<<<<< HEAD
=======
namespace {
struct SanitizerHandlerInfo {
  char const *const Name;
  unsigned Version;
};
}

const SanitizerHandlerInfo SanitizerHandlers[] = {
#define SANITIZER_CHECK(Enum, Name, Version) {#Name, Version},
    LIST_SANITIZER_CHECKS
#undef SANITIZER_CHECK
};

>>>>>>> e4ada024
static void emitCheckHandlerCall(CodeGenFunction &CGF,
                                 llvm::FunctionType *FnType,
                                 ArrayRef<llvm::Value *> FnArgs,
                                 StringRef CheckName,
                                 CheckRecoverableKind RecoverKind, bool IsFatal,
                                 llvm::BasicBlock *ContBB) {
  assert(IsFatal || RecoverKind != CheckRecoverableKind::Unrecoverable);
  bool NeedsAbortSuffix =
      IsFatal && RecoverKind != CheckRecoverableKind::Unrecoverable;
  std::string FnName = ("__ubsan_handle_" + CheckName +
                        (NeedsAbortSuffix ? "_abort" : "")).str();
  bool MayReturn =
      !IsFatal || RecoverKind == CheckRecoverableKind::AlwaysRecoverable;

  llvm::AttrBuilder B;
  if (!MayReturn) {
    B.addAttribute(llvm::Attribute::NoReturn)
        .addAttribute(llvm::Attribute::NoUnwind);
  }
  B.addAttribute(llvm::Attribute::UWTable);

  llvm::Value *Fn = CGF.CGM.CreateRuntimeFunction(
      FnType, FnName,
      llvm::AttributeSet::get(CGF.getLLVMContext(),
                              llvm::AttributeSet::FunctionIndex, B));
  llvm::CallInst *HandlerCall = CGF.EmitNounwindRuntimeCall(Fn, FnArgs);
  if (!MayReturn) {
    HandlerCall->setDoesNotReturn();
    CGF.Builder.CreateUnreachable();
  } else {
    CGF.Builder.CreateBr(ContBB);
  }
}

void CodeGenFunction::EmitCheck(
    ArrayRef<std::pair<llvm::Value *, SanitizerMask>> Checked,
    StringRef CheckName, ArrayRef<llvm::Constant *> StaticArgs,
    ArrayRef<llvm::Value *> DynamicArgs) {
  assert(IsSanitizerScope);
  assert(Checked.size() > 0);

  llvm::Value *FatalCond = nullptr;
  llvm::Value *RecoverableCond = nullptr;
  llvm::Value *TrapCond = nullptr;
  for (int i = 0, n = Checked.size(); i < n; ++i) {
    llvm::Value *Check = Checked[i].first;
    // -fsanitize-trap= overrides -fsanitize-recover=.
    llvm::Value *&Cond =
        CGM.getCodeGenOpts().SanitizeTrap.has(Checked[i].second)
            ? TrapCond
            : CGM.getCodeGenOpts().SanitizeRecover.has(Checked[i].second)
                  ? RecoverableCond
                  : FatalCond;
    Cond = Cond ? Builder.CreateAnd(Cond, Check) : Check;
  }

  if (TrapCond)
    EmitTrapCheck(TrapCond);
  if (!FatalCond && !RecoverableCond)
    return;

  llvm::Value *JointCond;
  if (FatalCond && RecoverableCond)
    JointCond = Builder.CreateAnd(FatalCond, RecoverableCond);
  else
    JointCond = FatalCond ? FatalCond : RecoverableCond;
  assert(JointCond);

  CheckRecoverableKind RecoverKind = getRecoverableKind(Checked[0].second);
  assert(SanOpts.has(Checked[0].second));
#ifndef NDEBUG
  for (int i = 1, n = Checked.size(); i < n; ++i) {
    assert(RecoverKind == getRecoverableKind(Checked[i].second) &&
           "All recoverable kinds in a single check must be same!");
    assert(SanOpts.has(Checked[i].second));
  }
#endif

  llvm::BasicBlock *Cont = createBasicBlock("cont");
  llvm::BasicBlock *Handlers = createBasicBlock("handler." + CheckName);
  llvm::Instruction *Branch = Builder.CreateCondBr(JointCond, Cont, Handlers);
  // Give hint that we very much don't expect to execute the handler
  // Value chosen to match UR_NONTAKEN_WEIGHT, see BranchProbabilityInfo.cpp
  llvm::MDBuilder MDHelper(getLLVMContext());
  llvm::MDNode *Node = MDHelper.createBranchWeights((1U << 20) - 1, 1);
  Branch->setMetadata(llvm::LLVMContext::MD_prof, Node);
  EmitBlock(Handlers);

  // Handler functions take an i8* pointing to the (handler-specific) static
  // information block, followed by a sequence of intptr_t arguments
  // representing operand values.
  SmallVector<llvm::Value *, 4> Args;
  SmallVector<llvm::Type *, 4> ArgTypes;
  Args.reserve(DynamicArgs.size() + 1);
  ArgTypes.reserve(DynamicArgs.size() + 1);

  // Emit handler arguments and create handler function type.
  if (!StaticArgs.empty()) {
    llvm::Constant *Info = llvm::ConstantStruct::getAnon(StaticArgs);
    auto *InfoPtr =
        new llvm::GlobalVariable(CGM.getModule(), Info->getType(), false,
                                 llvm::GlobalVariable::PrivateLinkage, Info);
    InfoPtr->setUnnamedAddr(llvm::GlobalValue::UnnamedAddr::Global);
    CGM.getSanitizerMetadata()->disableSanitizerForGlobal(InfoPtr);
    Args.push_back(Builder.CreateBitCast(InfoPtr, Int8PtrTy));
    ArgTypes.push_back(Int8PtrTy);
  }

  for (size_t i = 0, n = DynamicArgs.size(); i != n; ++i) {
    Args.push_back(EmitCheckValue(DynamicArgs[i]));
    ArgTypes.push_back(IntPtrTy);
  }

  llvm::FunctionType *FnType =
    llvm::FunctionType::get(CGM.VoidTy, ArgTypes, false);

  if (!FatalCond || !RecoverableCond) {
    // Simple case: we need to generate a single handler call, either
    // fatal, or non-fatal.
    emitCheckHandlerCall(*this, FnType, Args, CheckName, RecoverKind,
                         (FatalCond != nullptr), Cont);
  } else {
    // Emit two handler calls: first one for set of unrecoverable checks,
    // another one for recoverable.
    llvm::BasicBlock *NonFatalHandlerBB =
        createBasicBlock("non_fatal." + CheckName);
    llvm::BasicBlock *FatalHandlerBB = createBasicBlock("fatal." + CheckName);
    Builder.CreateCondBr(FatalCond, NonFatalHandlerBB, FatalHandlerBB);
    EmitBlock(FatalHandlerBB);
    emitCheckHandlerCall(*this, FnType, Args, CheckName, RecoverKind, true,
                         NonFatalHandlerBB);
    EmitBlock(NonFatalHandlerBB);
    emitCheckHandlerCall(*this, FnType, Args, CheckName, RecoverKind, false,
                         Cont);
  }

  EmitBlock(Cont);
}

void CodeGenFunction::EmitCfiSlowPathCheck(
    SanitizerMask Kind, llvm::Value *Cond, llvm::ConstantInt *TypeId,
    llvm::Value *Ptr, ArrayRef<llvm::Constant *> StaticArgs) {
  llvm::BasicBlock *Cont = createBasicBlock("cfi.cont");

  llvm::BasicBlock *CheckBB = createBasicBlock("cfi.slowpath");
  llvm::BranchInst *BI = Builder.CreateCondBr(Cond, Cont, CheckBB);

  llvm::MDBuilder MDHelper(getLLVMContext());
  llvm::MDNode *Node = MDHelper.createBranchWeights((1U << 20) - 1, 1);
  BI->setMetadata(llvm::LLVMContext::MD_prof, Node);

  EmitBlock(CheckBB);

  bool WithDiag = !CGM.getCodeGenOpts().SanitizeTrap.has(Kind);

  llvm::CallInst *CheckCall;
  if (WithDiag) {
    llvm::Constant *Info = llvm::ConstantStruct::getAnon(StaticArgs);
    auto *InfoPtr =
        new llvm::GlobalVariable(CGM.getModule(), Info->getType(), false,
                                 llvm::GlobalVariable::PrivateLinkage, Info);
    InfoPtr->setUnnamedAddr(llvm::GlobalValue::UnnamedAddr::Global);
    CGM.getSanitizerMetadata()->disableSanitizerForGlobal(InfoPtr);

    llvm::Constant *SlowPathDiagFn = CGM.getModule().getOrInsertFunction(
        "__cfi_slowpath_diag",
        llvm::FunctionType::get(VoidTy, {Int64Ty, Int8PtrTy, Int8PtrTy},
                                false));
    CheckCall = Builder.CreateCall(
        SlowPathDiagFn,
        {TypeId, Ptr, Builder.CreateBitCast(InfoPtr, Int8PtrTy)});
  } else {
    llvm::Constant *SlowPathFn = CGM.getModule().getOrInsertFunction(
        "__cfi_slowpath",
        llvm::FunctionType::get(VoidTy, {Int64Ty, Int8PtrTy}, false));
    CheckCall = Builder.CreateCall(SlowPathFn, {TypeId, Ptr});
  }

  CheckCall->setDoesNotThrow();

  EmitBlock(Cont);
}

// This function is basically a switch over the CFI failure kind, which is
// extracted from CFICheckFailData (1st function argument). Each case is either
// llvm.trap or a call to one of the two runtime handlers, based on
// -fsanitize-trap and -fsanitize-recover settings.  Default case (invalid
// failure kind) traps, but this should really never happen.  CFICheckFailData
// can be nullptr if the calling module has -fsanitize-trap behavior for this
// check kind; in this case __cfi_check_fail traps as well.
void CodeGenFunction::EmitCfiCheckFail() {
  SanitizerScope SanScope(this);
  FunctionArgList Args;
  ImplicitParamDecl ArgData(getContext(), nullptr, SourceLocation(), nullptr,
                            getContext().VoidPtrTy);
  ImplicitParamDecl ArgAddr(getContext(), nullptr, SourceLocation(), nullptr,
                            getContext().VoidPtrTy);
  Args.push_back(&ArgData);
  Args.push_back(&ArgAddr);

  const CGFunctionInfo &FI =
    CGM.getTypes().arrangeBuiltinFunctionDeclaration(getContext().VoidTy, Args);

  llvm::Function *F = llvm::Function::Create(
      llvm::FunctionType::get(VoidTy, {VoidPtrTy, VoidPtrTy}, false),
      llvm::GlobalValue::WeakODRLinkage, "__cfi_check_fail", &CGM.getModule());
  F->setVisibility(llvm::GlobalValue::HiddenVisibility);

  StartFunction(GlobalDecl(), CGM.getContext().VoidTy, F, FI, Args,
                SourceLocation());

  llvm::Value *Data =
      EmitLoadOfScalar(GetAddrOfLocalVar(&ArgData), /*Volatile=*/false,
                       CGM.getContext().VoidPtrTy, ArgData.getLocation());
  llvm::Value *Addr =
      EmitLoadOfScalar(GetAddrOfLocalVar(&ArgAddr), /*Volatile=*/false,
                       CGM.getContext().VoidPtrTy, ArgAddr.getLocation());

  // Data == nullptr means the calling module has trap behaviour for this check.
  llvm::Value *DataIsNotNullPtr =
      Builder.CreateICmpNE(Data, llvm::ConstantPointerNull::get(Int8PtrTy));
  EmitTrapCheck(DataIsNotNullPtr);

  llvm::StructType *SourceLocationTy =
      llvm::StructType::get(VoidPtrTy, Int32Ty, Int32Ty, nullptr);
  llvm::StructType *CfiCheckFailDataTy =
      llvm::StructType::get(Int8Ty, SourceLocationTy, VoidPtrTy, nullptr);

  llvm::Value *V = Builder.CreateConstGEP2_32(
      CfiCheckFailDataTy,
      Builder.CreatePointerCast(Data, CfiCheckFailDataTy->getPointerTo(0)), 0,
      0);
  Address CheckKindAddr(V, getIntAlign());
  llvm::Value *CheckKind = Builder.CreateLoad(CheckKindAddr);

  llvm::Value *AllVtables = llvm::MetadataAsValue::get(
      CGM.getLLVMContext(),
      llvm::MDString::get(CGM.getLLVMContext(), "all-vtables"));
  llvm::Value *ValidVtable = Builder.CreateZExt(
      Builder.CreateCall(CGM.getIntrinsic(llvm::Intrinsic::type_test),
                         {Addr, AllVtables}),
      IntPtrTy);

  const std::pair<int, SanitizerMask> CheckKinds[] = {
      {CFITCK_VCall, SanitizerKind::CFIVCall},
      {CFITCK_NVCall, SanitizerKind::CFINVCall},
      {CFITCK_DerivedCast, SanitizerKind::CFIDerivedCast},
      {CFITCK_UnrelatedCast, SanitizerKind::CFIUnrelatedCast},
      {CFITCK_ICall, SanitizerKind::CFIICall}};

  SmallVector<std::pair<llvm::Value *, SanitizerMask>, 5> Checks;
  for (auto CheckKindMaskPair : CheckKinds) {
    int Kind = CheckKindMaskPair.first;
    SanitizerMask Mask = CheckKindMaskPair.second;
    llvm::Value *Cond =
        Builder.CreateICmpNE(CheckKind, llvm::ConstantInt::get(Int8Ty, Kind));
    if (CGM.getLangOpts().Sanitize.has(Mask))
      EmitCheck(std::make_pair(Cond, Mask), "cfi_check_fail", {},
                {Data, Addr, ValidVtable});
    else
      EmitTrapCheck(Cond);
  }

  FinishFunction();
  // The only reference to this function will be created during LTO link.
  // Make sure it survives until then.
  CGM.addUsedGlobal(F);
}

void CodeGenFunction::EmitTrapCheck(llvm::Value *Checked) {
  llvm::BasicBlock *Cont = createBasicBlock("cont");

  // If we're optimizing, collapse all calls to trap down to just one per
  // function to save on code size.
  if (!CGM.getCodeGenOpts().OptimizationLevel || !TrapBB) {
    TrapBB = createBasicBlock("trap");
    Builder.CreateCondBr(Checked, Cont, TrapBB);
    EmitBlock(TrapBB);
    llvm::CallInst *TrapCall = EmitTrapCall(llvm::Intrinsic::trap);
    TrapCall->setDoesNotReturn();
    TrapCall->setDoesNotThrow();
    Builder.CreateUnreachable();
  } else {
    Builder.CreateCondBr(Checked, Cont, TrapBB);
  }

  EmitBlock(Cont);
}

llvm::CallInst *CodeGenFunction::EmitTrapCall(llvm::Intrinsic::ID IntrID) {
  llvm::CallInst *TrapCall = Builder.CreateCall(CGM.getIntrinsic(IntrID));

  if (!CGM.getCodeGenOpts().TrapFuncName.empty()) {
    auto A = llvm::Attribute::get(getLLVMContext(), "trap-func-name",
                                  CGM.getCodeGenOpts().TrapFuncName);
    TrapCall->addAttribute(llvm::AttributeSet::FunctionIndex, A);
  }

  return TrapCall;
}

Address CodeGenFunction::EmitArrayToPointerDecay(const Expr *E,
                                                 AlignmentSource *AlignSource) {
  assert(E->getType()->isArrayType() &&
         "Array to pointer decay must have array source type!");

  // Expressions of array type can't be bitfields or vector elements.
  LValue LV = EmitLValue(E);
  Address Addr = LV.getAddress();
  if (AlignSource) *AlignSource = LV.getAlignmentSource();

  // If the array type was an incomplete type, we need to make sure
  // the decay ends up being the right type.
  llvm::Type *NewTy = ConvertType(E->getType());
  Addr = Builder.CreateElementBitCast(Addr, NewTy);

  // Note that VLA pointers are always decayed, so we don't need to do
  // anything here.
  if (!E->getType()->isVariableArrayType()) {
    assert(isa<llvm::ArrayType>(Addr.getElementType()) &&
           "Expected pointer to array");
    Addr = Builder.CreateStructGEP(Addr, 0, CharUnits::Zero(), "arraydecay");
  }

  QualType EltType = E->getType()->castAsArrayTypeUnsafe()->getElementType();
  return Builder.CreateElementBitCast(Addr, ConvertTypeForMem(EltType));
}

/// isSimpleArrayDecayOperand - If the specified expr is a simple decay from an
/// array to pointer, return the array subexpression.
static const Expr *isSimpleArrayDecayOperand(const Expr *E) {
  // If this isn't just an array->pointer decay, bail out.
  const auto *CE = dyn_cast<CastExpr>(E);
  if (!CE || CE->getCastKind() != CK_ArrayToPointerDecay)
    return nullptr;

  // If this is a decay from variable width array, bail out.
  const Expr *SubExpr = CE->getSubExpr();
  if (SubExpr->getType()->isVariableArrayType())
    return nullptr;

  return SubExpr;
}

static llvm::Value *emitArraySubscriptGEP(CodeGenFunction &CGF,
                                          llvm::Value *ptr,
                                          ArrayRef<llvm::Value*> indices,
                                          bool inbounds,
                                    const llvm::Twine &name = "arrayidx") {
  if (inbounds) {
    return CGF.Builder.CreateInBoundsGEP(ptr, indices, name);
  } else {
    return CGF.Builder.CreateGEP(ptr, indices, name);
  }
}

static CharUnits getArrayElementAlign(CharUnits arrayAlign,
                                      llvm::Value *idx,
                                      CharUnits eltSize) {
  // If we have a constant index, we can use the exact offset of the
  // element we're accessing.
  if (auto constantIdx = dyn_cast<llvm::ConstantInt>(idx)) {
    CharUnits offset = constantIdx->getZExtValue() * eltSize;
    return arrayAlign.alignmentAtOffset(offset);

  // Otherwise, use the worst-case alignment for any element.
  } else {
    return arrayAlign.alignmentOfArrayElement(eltSize);
  }
}

static QualType getFixedSizeElementType(const ASTContext &ctx,
                                        const VariableArrayType *vla) {
  QualType eltType;
  do {
    eltType = vla->getElementType();
  } while ((vla = ctx.getAsVariableArrayType(eltType)));
  return eltType;
}

static Address emitArraySubscriptGEP(CodeGenFunction &CGF, Address addr,
                                     ArrayRef<llvm::Value*> indices,
                                     QualType eltType, bool inbounds,
                                     const llvm::Twine &name = "arrayidx") {
  // All the indices except that last must be zero.
#ifndef NDEBUG
  for (auto idx : indices.drop_back())
    assert(isa<llvm::ConstantInt>(idx) &&
           cast<llvm::ConstantInt>(idx)->isZero());
#endif  

  // Determine the element size of the statically-sized base.  This is
  // the thing that the indices are expressed in terms of.
  if (auto vla = CGF.getContext().getAsVariableArrayType(eltType)) {
    eltType = getFixedSizeElementType(CGF.getContext(), vla);
  }

  // We can use that to compute the best alignment of the element.
  CharUnits eltSize = CGF.getContext().getTypeSizeInChars(eltType);
  CharUnits eltAlign =
    getArrayElementAlign(addr.getAlignment(), indices.back(), eltSize);

  llvm::Value *eltPtr =
    emitArraySubscriptGEP(CGF, addr.getPointer(), indices, inbounds, name);
  return Address(eltPtr, eltAlign);
}

LValue CodeGenFunction::EmitArraySubscriptExpr(const ArraySubscriptExpr *E,
                                               bool Accessed) {
  // The index must always be an integer, which is not an aggregate.  Emit it
  // in lexical order (this complexity is, sadly, required by C++17).
  llvm::Value *IdxPre =
      (E->getLHS() == E->getIdx()) ? EmitScalarExpr(E->getIdx()) : nullptr;
  auto EmitIdxAfterBase = [&, IdxPre](bool Promote) -> llvm::Value * {
    auto *Idx = IdxPre;
    if (E->getLHS() != E->getIdx()) {
      assert(E->getRHS() == E->getIdx() && "index was neither LHS nor RHS");
      Idx = EmitScalarExpr(E->getIdx());
    }

    QualType IdxTy = E->getIdx()->getType();
    bool IdxSigned = IdxTy->isSignedIntegerOrEnumerationType();

    if (SanOpts.has(SanitizerKind::ArrayBounds))
      EmitBoundsCheck(E, E->getBase(), Idx, IdxTy, Accessed);

    // Extend or truncate the index type to 32 or 64-bits.
    if (Promote && Idx->getType() != IntPtrTy)
      Idx = Builder.CreateIntCast(Idx, IntPtrTy, IdxSigned, "idxprom");

    return Idx;
  };
  IdxPre = nullptr;

  // If the base is a vector type, then we are forming a vector element lvalue
  // with this subscript.
  if (E->getBase()->getType()->isVectorType() &&
      !isa<ExtVectorElementExpr>(E->getBase())) {
    // Emit the vector as an lvalue to get its address.
    LValue LHS = EmitLValue(E->getBase());
    auto *Idx = EmitIdxAfterBase(/*Promote*/false);
    assert(LHS.isSimple() && "Can only subscript lvalue vectors here!");
    return LValue::MakeVectorElt(LHS.getAddress(), Idx,
                                 E->getBase()->getType(),
                                 LHS.getAlignmentSource());
  }

  // All the other cases basically behave like simple offsetting.

  // Handle the extvector case we ignored above.
  if (isa<ExtVectorElementExpr>(E->getBase())) {
    LValue LV = EmitLValue(E->getBase());
    auto *Idx = EmitIdxAfterBase(/*Promote*/true);
    Address Addr = EmitExtVectorElementLValue(LV);

    QualType EltType = LV.getType()->castAs<VectorType>()->getElementType();
    Addr = emitArraySubscriptGEP(*this, Addr, Idx, EltType, /*inbounds*/ true);
    return MakeAddrLValue(Addr, EltType, LV.getAlignmentSource());
  }

  AlignmentSource AlignSource;
  Address Addr = Address::invalid();
  if (const VariableArrayType *vla =
           getContext().getAsVariableArrayType(E->getType())) {
    // The base must be a pointer, which is not an aggregate.  Emit
    // it.  It needs to be emitted first in case it's what captures
    // the VLA bounds.
    Addr = EmitPointerWithAlignment(E->getBase(), &AlignSource);
    auto *Idx = EmitIdxAfterBase(/*Promote*/true);

    // The element count here is the total number of non-VLA elements.
    llvm::Value *numElements = getVLASize(vla).first;

    // Effectively, the multiply by the VLA size is part of the GEP.
    // GEP indexes are signed, and scaling an index isn't permitted to
    // signed-overflow, so we use the same semantics for our explicit
    // multiply.  We suppress this if overflow is not undefined behavior.
    if (getLangOpts().isSignedOverflowDefined()) {
      Idx = Builder.CreateMul(Idx, numElements);
    } else {
      Idx = Builder.CreateNSWMul(Idx, numElements);
    }

    Addr = emitArraySubscriptGEP(*this, Addr, Idx, vla->getElementType(),
                                 !getLangOpts().isSignedOverflowDefined());

  } else if (const ObjCObjectType *OIT = E->getType()->getAs<ObjCObjectType>()){
    // Indexing over an interface, as in "NSString *P; P[4];"

    // Emit the base pointer.
    Addr = EmitPointerWithAlignment(E->getBase(), &AlignSource);
    auto *Idx = EmitIdxAfterBase(/*Promote*/true);

    CharUnits InterfaceSize = getContext().getTypeSizeInChars(OIT);
    llvm::Value *InterfaceSizeVal =
        llvm::ConstantInt::get(Idx->getType(), InterfaceSize.getQuantity());

    llvm::Value *ScaledIdx = Builder.CreateMul(Idx, InterfaceSizeVal);

    // We don't necessarily build correct LLVM struct types for ObjC
    // interfaces, so we can't rely on GEP to do this scaling
    // correctly, so we need to cast to i8*.  FIXME: is this actually
    // true?  A lot of other things in the fragile ABI would break...
    llvm::Type *OrigBaseTy = Addr.getType();
    Addr = Builder.CreateElementBitCast(Addr, Int8Ty);

    // Do the GEP.
    CharUnits EltAlign =
      getArrayElementAlign(Addr.getAlignment(), Idx, InterfaceSize);
    llvm::Value *EltPtr =
      emitArraySubscriptGEP(*this, Addr.getPointer(), ScaledIdx, false);
    Addr = Address(EltPtr, EltAlign);

    // Cast back.
    Addr = Builder.CreateBitCast(Addr, OrigBaseTy);
  } else if (const Expr *Array = isSimpleArrayDecayOperand(E->getBase())) {
    // If this is A[i] where A is an array, the frontend will have decayed the
    // base to be a ArrayToPointerDecay implicit cast.  While correct, it is
    // inefficient at -O0 to emit a "gep A, 0, 0" when codegen'ing it, then a
    // "gep x, i" here.  Emit one "gep A, 0, i".
    assert(Array->getType()->isArrayType() &&
           "Array to pointer decay must have array source type!");
    LValue ArrayLV;
    // For simple multidimensional array indexing, set the 'accessed' flag for
    // better bounds-checking of the base expression.
    if (const auto *ASE = dyn_cast<ArraySubscriptExpr>(Array))
      ArrayLV = EmitArraySubscriptExpr(ASE, /*Accessed*/ true);
    else
      ArrayLV = EmitLValue(Array);
    auto *Idx = EmitIdxAfterBase(/*Promote*/true);

    // Propagate the alignment from the array itself to the result.
    Addr = emitArraySubscriptGEP(*this, ArrayLV.getAddress(),
                                 {CGM.getSize(CharUnits::Zero()), Idx},
                                 E->getType(),
                                 !getLangOpts().isSignedOverflowDefined());
    AlignSource = ArrayLV.getAlignmentSource();
  } else {
    // The base must be a pointer; emit it with an estimate of its alignment.
    Addr = EmitPointerWithAlignment(E->getBase(), &AlignSource);
    auto *Idx = EmitIdxAfterBase(/*Promote*/true);
    Addr = emitArraySubscriptGEP(*this, Addr, Idx, E->getType(),
                                 !getLangOpts().isSignedOverflowDefined());
  }

  LValue LV = MakeAddrLValue(Addr, E->getType(), AlignSource);

  // TODO: Preserve/extend path TBAA metadata?

  if (getLangOpts().ObjC1 &&
      getLangOpts().getGC() != LangOptions::NonGC) {
    LV.setNonGC(!E->isOBJCGCCandidate(getContext()));
    setObjCGCLValueClass(getContext(), E, LV);
  }
  return LV;
}

static Address emitOMPArraySectionBase(CodeGenFunction &CGF, const Expr *Base,
                                       AlignmentSource &AlignSource,
                                       QualType BaseTy, QualType ElTy,
                                       bool IsLowerBound) {
  LValue BaseLVal;
  if (auto *ASE = dyn_cast<OMPArraySectionExpr>(Base->IgnoreParenImpCasts())) {
    BaseLVal = CGF.EmitOMPArraySectionExpr(ASE, IsLowerBound);
    if (BaseTy->isArrayType()) {
      Address Addr = BaseLVal.getAddress();
      AlignSource = BaseLVal.getAlignmentSource();

      // If the array type was an incomplete type, we need to make sure
      // the decay ends up being the right type.
      llvm::Type *NewTy = CGF.ConvertType(BaseTy);
      Addr = CGF.Builder.CreateElementBitCast(Addr, NewTy);

      // Note that VLA pointers are always decayed, so we don't need to do
      // anything here.
      if (!BaseTy->isVariableArrayType()) {
        assert(isa<llvm::ArrayType>(Addr.getElementType()) &&
               "Expected pointer to array");
        Addr = CGF.Builder.CreateStructGEP(Addr, 0, CharUnits::Zero(),
                                           "arraydecay");
      }

      return CGF.Builder.CreateElementBitCast(Addr,
                                              CGF.ConvertTypeForMem(ElTy));
    }
    CharUnits Align = CGF.getNaturalTypeAlignment(ElTy, &AlignSource);
    return Address(CGF.Builder.CreateLoad(BaseLVal.getAddress()), Align);
  }
  return CGF.EmitPointerWithAlignment(Base, &AlignSource);
}

LValue CodeGenFunction::EmitOMPArraySectionExpr(const OMPArraySectionExpr *E,
                                                bool IsLowerBound) {
  QualType BaseTy;
  if (auto *ASE =
          dyn_cast<OMPArraySectionExpr>(E->getBase()->IgnoreParenImpCasts()))
    BaseTy = OMPArraySectionExpr::getBaseOriginalType(ASE);
  else
    BaseTy = E->getBase()->getType();
  QualType ResultExprTy;
  if (auto *AT = getContext().getAsArrayType(BaseTy))
    ResultExprTy = AT->getElementType();
  else
    ResultExprTy = BaseTy->getPointeeType();
  llvm::Value *Idx = nullptr;
  if (IsLowerBound || E->getColonLoc().isInvalid()) {
    // Requesting lower bound or upper bound, but without provided length and
    // without ':' symbol for the default length -> length = 1.
    // Idx = LowerBound ?: 0;
    if (auto *LowerBound = E->getLowerBound()) {
      Idx = Builder.CreateIntCast(
          EmitScalarExpr(LowerBound), IntPtrTy,
          LowerBound->getType()->hasSignedIntegerRepresentation());
    } else
      Idx = llvm::ConstantInt::getNullValue(IntPtrTy);
  } else {
    // Try to emit length or lower bound as constant. If this is possible, 1
    // is subtracted from constant length or lower bound. Otherwise, emit LLVM
    // IR (LB + Len) - 1.
    auto &C = CGM.getContext();
    auto *Length = E->getLength();
    llvm::APSInt ConstLength;
    if (Length) {
      // Idx = LowerBound + Length - 1;
      if (Length->isIntegerConstantExpr(ConstLength, C)) {
        ConstLength = ConstLength.zextOrTrunc(PointerWidthInBits);
        Length = nullptr;
      }
      auto *LowerBound = E->getLowerBound();
      llvm::APSInt ConstLowerBound(PointerWidthInBits, /*isUnsigned=*/false);
      if (LowerBound && LowerBound->isIntegerConstantExpr(ConstLowerBound, C)) {
        ConstLowerBound = ConstLowerBound.zextOrTrunc(PointerWidthInBits);
        LowerBound = nullptr;
      }
      if (!Length)
        --ConstLength;
      else if (!LowerBound)
        --ConstLowerBound;

      if (Length || LowerBound) {
        auto *LowerBoundVal =
            LowerBound
                ? Builder.CreateIntCast(
                      EmitScalarExpr(LowerBound), IntPtrTy,
                      LowerBound->getType()->hasSignedIntegerRepresentation())
                : llvm::ConstantInt::get(IntPtrTy, ConstLowerBound);
        auto *LengthVal =
            Length
                ? Builder.CreateIntCast(
                      EmitScalarExpr(Length), IntPtrTy,
                      Length->getType()->hasSignedIntegerRepresentation())
                : llvm::ConstantInt::get(IntPtrTy, ConstLength);
        Idx = Builder.CreateAdd(LowerBoundVal, LengthVal, "lb_add_len",
                                /*HasNUW=*/false,
                                !getLangOpts().isSignedOverflowDefined());
        if (Length && LowerBound) {
          Idx = Builder.CreateSub(
              Idx, llvm::ConstantInt::get(IntPtrTy, /*V=*/1), "idx_sub_1",
              /*HasNUW=*/false, !getLangOpts().isSignedOverflowDefined());
        }
      } else
        Idx = llvm::ConstantInt::get(IntPtrTy, ConstLength + ConstLowerBound);
    } else {
      // Idx = ArraySize - 1;
      QualType ArrayTy = BaseTy->isPointerType()
                             ? E->getBase()->IgnoreParenImpCasts()->getType()
                             : BaseTy;
      if (auto *VAT = C.getAsVariableArrayType(ArrayTy)) {
        Length = VAT->getSizeExpr();
        if (Length->isIntegerConstantExpr(ConstLength, C))
          Length = nullptr;
      } else {
        auto *CAT = C.getAsConstantArrayType(ArrayTy);
        ConstLength = CAT->getSize();
      }
      if (Length) {
        auto *LengthVal = Builder.CreateIntCast(
            EmitScalarExpr(Length), IntPtrTy,
            Length->getType()->hasSignedIntegerRepresentation());
        Idx = Builder.CreateSub(
            LengthVal, llvm::ConstantInt::get(IntPtrTy, /*V=*/1), "len_sub_1",
            /*HasNUW=*/false, !getLangOpts().isSignedOverflowDefined());
      } else {
        ConstLength = ConstLength.zextOrTrunc(PointerWidthInBits);
        --ConstLength;
        Idx = llvm::ConstantInt::get(IntPtrTy, ConstLength);
      }
    }
  }
  assert(Idx);

  Address EltPtr = Address::invalid();
  AlignmentSource AlignSource;
  if (auto *VLA = getContext().getAsVariableArrayType(ResultExprTy)) {
    // The base must be a pointer, which is not an aggregate.  Emit
    // it.  It needs to be emitted first in case it's what captures
    // the VLA bounds.
    Address Base =
        emitOMPArraySectionBase(*this, E->getBase(), AlignSource, BaseTy,
                                VLA->getElementType(), IsLowerBound);
    // The element count here is the total number of non-VLA elements.
    llvm::Value *NumElements = getVLASize(VLA).first;

    // Effectively, the multiply by the VLA size is part of the GEP.
    // GEP indexes are signed, and scaling an index isn't permitted to
    // signed-overflow, so we use the same semantics for our explicit
    // multiply.  We suppress this if overflow is not undefined behavior.
    if (getLangOpts().isSignedOverflowDefined())
      Idx = Builder.CreateMul(Idx, NumElements);
    else
      Idx = Builder.CreateNSWMul(Idx, NumElements);
    EltPtr = emitArraySubscriptGEP(*this, Base, Idx, VLA->getElementType(),
                                   !getLangOpts().isSignedOverflowDefined());
  } else if (const Expr *Array = isSimpleArrayDecayOperand(E->getBase())) {
    // If this is A[i] where A is an array, the frontend will have decayed the
    // base to be a ArrayToPointerDecay implicit cast.  While correct, it is
    // inefficient at -O0 to emit a "gep A, 0, 0" when codegen'ing it, then a
    // "gep x, i" here.  Emit one "gep A, 0, i".
    assert(Array->getType()->isArrayType() &&
           "Array to pointer decay must have array source type!");
    LValue ArrayLV;
    // For simple multidimensional array indexing, set the 'accessed' flag for
    // better bounds-checking of the base expression.
    if (const auto *ASE = dyn_cast<ArraySubscriptExpr>(Array))
      ArrayLV = EmitArraySubscriptExpr(ASE, /*Accessed*/ true);
    else
      ArrayLV = EmitLValue(Array);

    // Propagate the alignment from the array itself to the result.
    EltPtr = emitArraySubscriptGEP(
        *this, ArrayLV.getAddress(), {CGM.getSize(CharUnits::Zero()), Idx},
        ResultExprTy, !getLangOpts().isSignedOverflowDefined());
    AlignSource = ArrayLV.getAlignmentSource();
  } else {
    Address Base = emitOMPArraySectionBase(*this, E->getBase(), AlignSource,
                                           BaseTy, ResultExprTy, IsLowerBound);
    EltPtr = emitArraySubscriptGEP(*this, Base, Idx, ResultExprTy,
                                   !getLangOpts().isSignedOverflowDefined());
  }

  return MakeAddrLValue(EltPtr, ResultExprTy, AlignSource);
}

LValue CodeGenFunction::
EmitExtVectorElementExpr(const ExtVectorElementExpr *E) {
  // Emit the base vector as an l-value.
  LValue Base;

  // ExtVectorElementExpr's base can either be a vector or pointer to vector.
  if (E->isArrow()) {
    // If it is a pointer to a vector, emit the address and form an lvalue with
    // it.
    AlignmentSource AlignSource;
    Address Ptr = EmitPointerWithAlignment(E->getBase(), &AlignSource);
    const PointerType *PT = E->getBase()->getType()->getAs<PointerType>();
    Base = MakeAddrLValue(Ptr, PT->getPointeeType(), AlignSource);
    Base.getQuals().removeObjCGCAttr();
  } else if (E->getBase()->isGLValue()) {
    // Otherwise, if the base is an lvalue ( as in the case of foo.x.x),
    // emit the base as an lvalue.
    assert(E->getBase()->getType()->isVectorType());
    Base = EmitLValue(E->getBase());
  } else {
    // Otherwise, the base is a normal rvalue (as in (V+V).x), emit it as such.
    assert(E->getBase()->getType()->isVectorType() &&
           "Result must be a vector");
    llvm::Value *Vec = EmitScalarExpr(E->getBase());

    // Store the vector to memory (because LValue wants an address).
    Address VecMem = CreateMemTemp(E->getBase()->getType());
    Builder.CreateStore(Vec, VecMem);
    Base = MakeAddrLValue(VecMem, E->getBase()->getType(),
                          AlignmentSource::Decl);
  }

  QualType type =
    E->getType().withCVRQualifiers(Base.getQuals().getCVRQualifiers());

  // Encode the element access list into a vector of unsigned indices.
  SmallVector<uint32_t, 4> Indices;
  E->getEncodedElementAccess(Indices);

  if (Base.isSimple()) {
    llvm::Constant *CV =
        llvm::ConstantDataVector::get(getLLVMContext(), Indices);
    return LValue::MakeExtVectorElt(Base.getAddress(), CV, type,
                                    Base.getAlignmentSource());
  }
  assert(Base.isExtVectorElt() && "Can only subscript lvalue vec elts here!");

  llvm::Constant *BaseElts = Base.getExtVectorElts();
  SmallVector<llvm::Constant *, 4> CElts;

  for (unsigned i = 0, e = Indices.size(); i != e; ++i)
    CElts.push_back(BaseElts->getAggregateElement(Indices[i]));
  llvm::Constant *CV = llvm::ConstantVector::get(CElts);
  return LValue::MakeExtVectorElt(Base.getExtVectorAddress(), CV, type,
                                  Base.getAlignmentSource());
}

LValue CodeGenFunction::EmitMemberExpr(const MemberExpr *E) {
  Expr *BaseExpr = E->getBase();

  // If this is s.x, emit s as an lvalue.  If it is s->x, emit s as a scalar.
  LValue BaseLV;
  if (E->isArrow()) {
    AlignmentSource AlignSource;
    Address Addr = EmitPointerWithAlignment(BaseExpr, &AlignSource);
    QualType PtrTy = BaseExpr->getType()->getPointeeType();
    EmitTypeCheck(TCK_MemberAccess, E->getExprLoc(), Addr.getPointer(), PtrTy);
    BaseLV = MakeAddrLValue(Addr, PtrTy, AlignSource);
  } else
    BaseLV = EmitCheckedLValue(BaseExpr, TCK_MemberAccess);

  NamedDecl *ND = E->getMemberDecl();
  if (auto *Field = dyn_cast<FieldDecl>(ND)) {
    LValue LV = EmitLValueForField(BaseLV, Field);
    setObjCGCLValueClass(getContext(), E, LV);
    return LV;
  }

  if (auto *VD = dyn_cast<VarDecl>(ND))
    return EmitGlobalVarDeclLValue(*this, E, VD);

  if (const auto *FD = dyn_cast<FunctionDecl>(ND))
    return EmitFunctionDeclLValue(*this, E, FD);

  llvm_unreachable("Unhandled member declaration!");
}

/// Given that we are currently emitting a lambda, emit an l-value for
/// one of its members.
LValue CodeGenFunction::EmitLValueForLambdaField(const FieldDecl *Field) {
  assert(cast<CXXMethodDecl>(CurCodeDecl)->getParent()->isLambda());
  assert(cast<CXXMethodDecl>(CurCodeDecl)->getParent() == Field->getParent());
  QualType LambdaTagType =
    getContext().getTagDeclType(Field->getParent());
  LValue LambdaLV = MakeNaturalAlignAddrLValue(CXXABIThisValue, LambdaTagType);
  return EmitLValueForField(LambdaLV, Field);
}

/// Drill down to the storage of a field without walking into
/// reference types.
///
/// The resulting address doesn't necessarily have the right type.
static Address emitAddrOfFieldStorage(CodeGenFunction &CGF, Address base,
                                      const FieldDecl *field) {
  const RecordDecl *rec = field->getParent();
  
  unsigned idx =
    CGF.CGM.getTypes().getCGRecordLayout(rec).getLLVMFieldNo(field);

  CharUnits offset;
  // Adjust the alignment down to the given offset.
  // As a special case, if the LLVM field index is 0, we know that this
  // is zero.
  assert((idx != 0 || CGF.getContext().getASTRecordLayout(rec)
                         .getFieldOffset(field->getFieldIndex()) == 0) &&
         "LLVM field at index zero had non-zero offset?");
  if (idx != 0) {
    auto &recLayout = CGF.getContext().getASTRecordLayout(rec);
    auto offsetInBits = recLayout.getFieldOffset(field->getFieldIndex());
    offset = CGF.getContext().toCharUnitsFromBits(offsetInBits);
  }

  return CGF.Builder.CreateStructGEP(base, idx, offset, field->getName());
}

LValue CodeGenFunction::EmitLValueForField(LValue base,
                                           const FieldDecl *field) {
  AlignmentSource fieldAlignSource =
    getFieldAlignmentSource(base.getAlignmentSource());

  if (field->isBitField()) {
    const CGRecordLayout &RL =
      CGM.getTypes().getCGRecordLayout(field->getParent());
    const CGBitFieldInfo &Info = RL.getBitFieldInfo(field);
    Address Addr = base.getAddress();
    unsigned Idx = RL.getLLVMFieldNo(field);
    if (Idx != 0)
      // For structs, we GEP to the field that the record layout suggests.
      Addr = Builder.CreateStructGEP(Addr, Idx, Info.StorageOffset,
                                     field->getName());
    // Get the access type.
    llvm::Type *FieldIntTy =
      llvm::Type::getIntNTy(getLLVMContext(), Info.StorageSize);
    if (Addr.getElementType() != FieldIntTy)
      Addr = Builder.CreateElementBitCast(Addr, FieldIntTy);

    QualType fieldType =
      field->getType().withCVRQualifiers(base.getVRQualifiers());
    return LValue::MakeBitfield(Addr, Info, fieldType, fieldAlignSource);
  }

  const RecordDecl *rec = field->getParent();
  QualType type = field->getType();

  bool mayAlias = rec->hasAttr<MayAliasAttr>();

  Address addr = base.getAddress();
  unsigned cvr = base.getVRQualifiers();
  bool TBAAPath = CGM.getCodeGenOpts().StructPathTBAA;
  if (rec->isUnion()) {
    // For unions, there is no pointer adjustment.
    assert(!type->isReferenceType() && "union has reference member");
    // TODO: handle path-aware TBAA for union.
    TBAAPath = false;
  } else {
    // For structs, we GEP to the field that the record layout suggests.
    addr = emitAddrOfFieldStorage(*this, addr, field);

    // If this is a reference field, load the reference right now.
    if (const ReferenceType *refType = type->getAs<ReferenceType>()) {
      llvm::LoadInst *load = Builder.CreateLoad(addr, "ref");
      if (cvr & Qualifiers::Volatile) load->setVolatile(true);

      // Loading the reference will disable path-aware TBAA.
      TBAAPath = false;
      if (CGM.shouldUseTBAA()) {
        llvm::MDNode *tbaa;
        if (mayAlias)
          tbaa = CGM.getTBAAInfo(getContext().CharTy);
        else
          tbaa = CGM.getTBAAInfo(type);
        if (tbaa)
          CGM.DecorateInstructionWithTBAA(load, tbaa);
      }

      mayAlias = false;
      type = refType->getPointeeType();

      CharUnits alignment =
        getNaturalTypeAlignment(type, &fieldAlignSource, /*pointee*/ true);
      addr = Address(load, alignment);

      // Qualifiers on the struct don't apply to the referencee, and
      // we'll pick up CVR from the actual type later, so reset these
      // additional qualifiers now.
      cvr = 0;
    }
  }

  // Make sure that the address is pointing to the right type.  This is critical
  // for both unions and structs.  A union needs a bitcast, a struct element
  // will need a bitcast if the LLVM type laid out doesn't match the desired
  // type.
  addr = Builder.CreateElementBitCast(addr,
                                      CGM.getTypes().ConvertTypeForMem(type),
                                      field->getName());

  if (field->hasAttr<AnnotateAttr>())
    addr = EmitFieldAnnotations(field, addr);

  LValue LV = MakeAddrLValue(addr, type, fieldAlignSource);
  LV.getQuals().addCVRQualifiers(cvr);
  if (TBAAPath) {
    const ASTRecordLayout &Layout =
        getContext().getASTRecordLayout(field->getParent());
    // Set the base type to be the base type of the base LValue and
    // update offset to be relative to the base type.
    LV.setTBAABaseType(mayAlias ? getContext().CharTy : base.getTBAABaseType());
    LV.setTBAAOffset(mayAlias ? 0 : base.getTBAAOffset() +
                     Layout.getFieldOffset(field->getFieldIndex()) /
                                           getContext().getCharWidth());
  }

  // __weak attribute on a field is ignored.
  if (LV.getQuals().getObjCGCAttr() == Qualifiers::Weak)
    LV.getQuals().removeObjCGCAttr();

  // Fields of may_alias structs act like 'char' for TBAA purposes.
  // FIXME: this should get propagated down through anonymous structs
  // and unions.
  if (mayAlias && LV.getTBAAInfo())
    LV.setTBAAInfo(CGM.getTBAAInfo(getContext().CharTy));

  return LV;
}

LValue
CodeGenFunction::EmitLValueForFieldInitialization(LValue Base,
                                                  const FieldDecl *Field) {
  QualType FieldType = Field->getType();

  if (!FieldType->isReferenceType())
    return EmitLValueForField(Base, Field);

  Address V = emitAddrOfFieldStorage(*this, Base.getAddress(), Field);

  // Make sure that the address is pointing to the right type.
  llvm::Type *llvmType = ConvertTypeForMem(FieldType);
  V = Builder.CreateElementBitCast(V, llvmType, Field->getName());

  // TODO: access-path TBAA?
  auto FieldAlignSource = getFieldAlignmentSource(Base.getAlignmentSource());
  return MakeAddrLValue(V, FieldType, FieldAlignSource);
}

LValue CodeGenFunction::EmitCompoundLiteralLValue(const CompoundLiteralExpr *E){
  if (E->isFileScope()) {
    ConstantAddress GlobalPtr = CGM.GetAddrOfConstantCompoundLiteral(E);
    return MakeAddrLValue(GlobalPtr, E->getType(), AlignmentSource::Decl);
  }
  if (E->getType()->isVariablyModifiedType())
    // make sure to emit the VLA size.
    EmitVariablyModifiedType(E->getType());

  Address DeclPtr = CreateMemTemp(E->getType(), ".compoundliteral");
  const Expr *InitExpr = E->getInitializer();
  LValue Result = MakeAddrLValue(DeclPtr, E->getType(), AlignmentSource::Decl);

  EmitAnyExprToMem(InitExpr, DeclPtr, E->getType().getQualifiers(),
                   /*Init*/ true);

  return Result;
}

LValue CodeGenFunction::EmitInitListLValue(const InitListExpr *E) {
  if (!E->isGLValue())
    // Initializing an aggregate temporary in C++11: T{...}.
    return EmitAggExprToLValue(E);

  // An lvalue initializer list must be initializing a reference.
  assert(E->isTransparent() && "non-transparent glvalue init list");
  return EmitLValue(E->getInit(0));
}

/// Emit the operand of a glvalue conditional operator. This is either a glvalue
/// or a (possibly-parenthesized) throw-expression. If this is a throw, no
/// LValue is returned and the current block has been terminated.
static Optional<LValue> EmitLValueOrThrowExpression(CodeGenFunction &CGF,
                                                    const Expr *Operand) {
  if (auto *ThrowExpr = dyn_cast<CXXThrowExpr>(Operand->IgnoreParens())) {
    CGF.EmitCXXThrowExpr(ThrowExpr, /*KeepInsertionPoint*/false);
    return None;
  }

  return CGF.EmitLValue(Operand);
}

LValue CodeGenFunction::
EmitConditionalOperatorLValue(const AbstractConditionalOperator *expr) {
  if (!expr->isGLValue()) {
    // ?: here should be an aggregate.
    assert(hasAggregateEvaluationKind(expr->getType()) &&
           "Unexpected conditional operator!");
    return EmitAggExprToLValue(expr);
  }

  OpaqueValueMapping binding(*this, expr);

  const Expr *condExpr = expr->getCond();
  bool CondExprBool;
  if (ConstantFoldsToSimpleInteger(condExpr, CondExprBool)) {
    const Expr *live = expr->getTrueExpr(), *dead = expr->getFalseExpr();
    if (!CondExprBool) std::swap(live, dead);

    if (!ContainsLabel(dead)) {
      // If the true case is live, we need to track its region.
      if (CondExprBool)
        incrementProfileCounter(expr);
      return EmitLValue(live);
    }
  }

  llvm::BasicBlock *lhsBlock = createBasicBlock("cond.true");
  llvm::BasicBlock *rhsBlock = createBasicBlock("cond.false");
  llvm::BasicBlock *contBlock = createBasicBlock("cond.end");

  ConditionalEvaluation eval(*this);
  EmitBranchOnBoolExpr(condExpr, lhsBlock, rhsBlock, getProfileCount(expr));

  // Any temporaries created here are conditional.
  EmitBlock(lhsBlock);
  incrementProfileCounter(expr);
  eval.begin(*this);
  Optional<LValue> lhs =
      EmitLValueOrThrowExpression(*this, expr->getTrueExpr());
  eval.end(*this);

  if (lhs && !lhs->isSimple())
    return EmitUnsupportedLValue(expr, "conditional operator");

  lhsBlock = Builder.GetInsertBlock();
  if (lhs)
    Builder.CreateBr(contBlock);

  // Any temporaries created here are conditional.
  EmitBlock(rhsBlock);
  eval.begin(*this);
  Optional<LValue> rhs =
      EmitLValueOrThrowExpression(*this, expr->getFalseExpr());
  eval.end(*this);
  if (rhs && !rhs->isSimple())
    return EmitUnsupportedLValue(expr, "conditional operator");
  rhsBlock = Builder.GetInsertBlock();

  EmitBlock(contBlock);

  if (lhs && rhs) {
    llvm::PHINode *phi = Builder.CreatePHI(lhs->getPointer()->getType(),
                                           2, "cond-lvalue");
    phi->addIncoming(lhs->getPointer(), lhsBlock);
    phi->addIncoming(rhs->getPointer(), rhsBlock);
    Address result(phi, std::min(lhs->getAlignment(), rhs->getAlignment()));
    AlignmentSource alignSource =
      std::max(lhs->getAlignmentSource(), rhs->getAlignmentSource());
    return MakeAddrLValue(result, expr->getType(), alignSource);
  } else {
    assert((lhs || rhs) &&
           "both operands of glvalue conditional are throw-expressions?");
    return lhs ? *lhs : *rhs;
  }
}

/// EmitCastLValue - Casts are never lvalues unless that cast is to a reference
/// type. If the cast is to a reference, we can have the usual lvalue result,
/// otherwise if a cast is needed by the code generator in an lvalue context,
/// then it must mean that we need the address of an aggregate in order to
/// access one of its members.  This can happen for all the reasons that casts
/// are permitted with aggregate result, including noop aggregate casts, and
/// cast from scalar to union.
LValue CodeGenFunction::EmitCastLValue(const CastExpr *E) {
  switch (E->getCastKind()) {
  case CK_ToVoid:
  case CK_BitCast:
  case CK_ArrayToPointerDecay:
  case CK_FunctionToPointerDecay:
  case CK_NullToMemberPointer:
  case CK_NullToPointer:
  case CK_IntegralToPointer:
  case CK_PointerToIntegral:
  case CK_PointerToBoolean:
  case CK_VectorSplat:
  case CK_IntegralCast:
  case CK_BooleanToSignedIntegral:
  case CK_IntegralToBoolean:
  case CK_IntegralToFloating:
  case CK_FloatingToIntegral:
  case CK_FloatingToBoolean:
  case CK_FloatingCast:
  case CK_FloatingRealToComplex:
  case CK_FloatingComplexToReal:
  case CK_FloatingComplexToBoolean:
  case CK_FloatingComplexCast:
  case CK_FloatingComplexToIntegralComplex:
  case CK_IntegralRealToComplex:
  case CK_IntegralComplexToReal:
  case CK_IntegralComplexToBoolean:
  case CK_IntegralComplexCast:
  case CK_IntegralComplexToFloatingComplex:
  case CK_DerivedToBaseMemberPointer:
  case CK_BaseToDerivedMemberPointer:
  case CK_MemberPointerToBoolean:
  case CK_ReinterpretMemberPointer:
  case CK_AnyPointerToBlockPointerCast:
  case CK_ARCProduceObject:
  case CK_ARCConsumeObject:
  case CK_ARCReclaimReturnedObject:
  case CK_ARCExtendBlockObject:
  case CK_CopyAndAutoreleaseBlockObject:
  case CK_AddressSpaceConversion:
  case CK_IntToOCLSampler:
    return EmitUnsupportedLValue(E, "unexpected cast lvalue");

  case CK_Dependent:
    llvm_unreachable("dependent cast kind in IR gen!");

  case CK_BuiltinFnToFnPtr:
    llvm_unreachable("builtin functions are handled elsewhere");

  // These are never l-values; just use the aggregate emission code.
  case CK_NonAtomicToAtomic:
  case CK_AtomicToNonAtomic:
    return EmitAggExprToLValue(E);

  case CK_Dynamic: {
    LValue LV = EmitLValue(E->getSubExpr());
    Address V = LV.getAddress();
    const auto *DCE = cast<CXXDynamicCastExpr>(E);
    return MakeNaturalAlignAddrLValue(EmitDynamicCast(V, DCE), E->getType());
  }

  case CK_ConstructorConversion:
  case CK_UserDefinedConversion:
  case CK_CPointerToObjCPointerCast:
  case CK_BlockPointerToObjCPointerCast:
  case CK_NoOp:
  case CK_LValueToRValue:
    return EmitLValue(E->getSubExpr());

  case CK_UncheckedDerivedToBase:
  case CK_DerivedToBase: {
    const RecordType *DerivedClassTy =
      E->getSubExpr()->getType()->getAs<RecordType>();
    auto *DerivedClassDecl = cast<CXXRecordDecl>(DerivedClassTy->getDecl());

    LValue LV = EmitLValue(E->getSubExpr());
    Address This = LV.getAddress();

    // Perform the derived-to-base conversion
    Address Base = GetAddressOfBaseClass(
        This, DerivedClassDecl, E->path_begin(), E->path_end(),
        /*NullCheckValue=*/false, E->getExprLoc());

    return MakeAddrLValue(Base, E->getType(), LV.getAlignmentSource());
  }
  case CK_ToUnion:
    return EmitAggExprToLValue(E);
  case CK_BaseToDerived: {
    const RecordType *DerivedClassTy = E->getType()->getAs<RecordType>();
    auto *DerivedClassDecl = cast<CXXRecordDecl>(DerivedClassTy->getDecl());

    LValue LV = EmitLValue(E->getSubExpr());

    // Perform the base-to-derived conversion
    Address Derived =
      GetAddressOfDerivedClass(LV.getAddress(), DerivedClassDecl,
                               E->path_begin(), E->path_end(),
                               /*NullCheckValue=*/false);

    // C++11 [expr.static.cast]p2: Behavior is undefined if a downcast is
    // performed and the object is not of the derived type.
    if (sanitizePerformTypeCheck())
      EmitTypeCheck(TCK_DowncastReference, E->getExprLoc(),
                    Derived.getPointer(), E->getType());

    if (SanOpts.has(SanitizerKind::CFIDerivedCast))
      EmitVTablePtrCheckForCast(E->getType(), Derived.getPointer(),
                                /*MayBeNull=*/false,
                                CFITCK_DerivedCast, E->getLocStart());

    return MakeAddrLValue(Derived, E->getType(), LV.getAlignmentSource());
  }
  case CK_LValueBitCast: {
    // This must be a reinterpret_cast (or c-style equivalent).
    const auto *CE = cast<ExplicitCastExpr>(E);

    CGM.EmitExplicitCastExprType(CE, this);
    LValue LV = EmitLValue(E->getSubExpr());
    Address V = Builder.CreateBitCast(LV.getAddress(),
                                      ConvertType(CE->getTypeAsWritten()));

    if (SanOpts.has(SanitizerKind::CFIUnrelatedCast))
      EmitVTablePtrCheckForCast(E->getType(), V.getPointer(),
                                /*MayBeNull=*/false,
                                CFITCK_UnrelatedCast, E->getLocStart());

    return MakeAddrLValue(V, E->getType(), LV.getAlignmentSource());
  }
  case CK_ObjCObjectLValueCast: {
    LValue LV = EmitLValue(E->getSubExpr());
    Address V = Builder.CreateElementBitCast(LV.getAddress(),
                                             ConvertType(E->getType()));
    return MakeAddrLValue(V, E->getType(), LV.getAlignmentSource());
  }
  case CK_ZeroToOCLEvent:
    llvm_unreachable("NULL to OpenCL event lvalue cast is not valid");
  }

  llvm_unreachable("Unhandled lvalue cast kind?");
}

LValue CodeGenFunction::EmitOpaqueValueLValue(const OpaqueValueExpr *e) {
  assert(OpaqueValueMappingData::shouldBindAsLValue(e));
  return getOpaqueLValueMapping(e);
}

RValue CodeGenFunction::EmitRValueForField(LValue LV,
                                           const FieldDecl *FD,
                                           SourceLocation Loc) {
  QualType FT = FD->getType();
  LValue FieldLV = EmitLValueForField(LV, FD);
  switch (getEvaluationKind(FT)) {
  case TEK_Complex:
    return RValue::getComplex(EmitLoadOfComplex(FieldLV, Loc));
  case TEK_Aggregate:
    return FieldLV.asAggregateRValue();
  case TEK_Scalar:
    // This routine is used to load fields one-by-one to perform a copy, so
    // don't load reference fields.
    if (FD->getType()->isReferenceType())
      return RValue::get(FieldLV.getPointer());
    return EmitLoadOfLValue(FieldLV, Loc);
  }
  llvm_unreachable("bad evaluation kind");
}

//===--------------------------------------------------------------------===//
//                             Expression Emission
//===--------------------------------------------------------------------===//

RValue CodeGenFunction::EmitCallExpr(const CallExpr *E,
                                     ReturnValueSlot ReturnValue) {
  // Builtins never have block type.
  if (E->getCallee()->getType()->isBlockPointerType())
    return EmitBlockCallExpr(E, ReturnValue);

  if (const auto *CE = dyn_cast<CXXMemberCallExpr>(E))
    return EmitCXXMemberCallExpr(CE, ReturnValue);

  if (const auto *CE = dyn_cast<CUDAKernelCallExpr>(E))
    return EmitCUDAKernelCallExpr(CE, ReturnValue);

  if (const auto *CE = dyn_cast<CXXOperatorCallExpr>(E))
    if (const CXXMethodDecl *MD =
          dyn_cast_or_null<CXXMethodDecl>(CE->getCalleeDecl()))
      return EmitCXXOperatorMemberCallExpr(CE, MD, ReturnValue);

  CGCallee callee = EmitCallee(E->getCallee());

  if (callee.isBuiltin()) {
    return EmitBuiltinExpr(callee.getBuiltinDecl(), callee.getBuiltinID(),
                           E, ReturnValue);
  }

  if (callee.isPseudoDestructor()) {
    return EmitCXXPseudoDestructorExpr(callee.getPseudoDestructorExpr());
  }

  return EmitCall(E->getCallee()->getType(), callee, E, ReturnValue);
}

/// Emit a CallExpr without considering whether it might be a subclass.
RValue CodeGenFunction::EmitSimpleCallExpr(const CallExpr *E,
                                           ReturnValueSlot ReturnValue) {
  CGCallee Callee = EmitCallee(E->getCallee());
  return EmitCall(E->getCallee()->getType(), Callee, E, ReturnValue);
}

static CGCallee EmitDirectCallee(CodeGenFunction &CGF, const FunctionDecl *FD) {
  if (auto builtinID = FD->getBuiltinID()) {
    return CGCallee::forBuiltin(builtinID, FD);
  }

  llvm::Constant *calleePtr = EmitFunctionDeclPointer(CGF.CGM, FD);
  return CGCallee::forDirect(calleePtr, FD);
}

CGCallee CodeGenFunction::EmitCallee(const Expr *E) {
  E = E->IgnoreParens();

  // Look through function-to-pointer decay.
  if (auto ICE = dyn_cast<ImplicitCastExpr>(E)) {
    if (ICE->getCastKind() == CK_FunctionToPointerDecay ||
        ICE->getCastKind() == CK_BuiltinFnToFnPtr) {
      return EmitCallee(ICE->getSubExpr());
    }

  // Resolve direct calls.
  } else if (auto DRE = dyn_cast<DeclRefExpr>(E)) {
    if (auto FD = dyn_cast<FunctionDecl>(DRE->getDecl())) {
      return EmitDirectCallee(*this, FD);
    }
  } else if (auto ME = dyn_cast<MemberExpr>(E)) {
    if (auto FD = dyn_cast<FunctionDecl>(ME->getMemberDecl())) {
      EmitIgnoredExpr(ME->getBase());
      return EmitDirectCallee(*this, FD);
    }

  // Look through template substitutions.
  } else if (auto NTTP = dyn_cast<SubstNonTypeTemplateParmExpr>(E)) {
    return EmitCallee(NTTP->getReplacement());

  // Treat pseudo-destructor calls differently.
  } else if (auto PDE = dyn_cast<CXXPseudoDestructorExpr>(E)) {
    return CGCallee::forPseudoDestructor(PDE);
  }

  // Otherwise, we have an indirect reference.
  llvm::Value *calleePtr;
  QualType functionType;
  if (auto ptrType = E->getType()->getAs<PointerType>()) {
    calleePtr = EmitScalarExpr(E);
    functionType = ptrType->getPointeeType();
  } else {
    functionType = E->getType();
    calleePtr = EmitLValue(E).getPointer();
  }
  assert(functionType->isFunctionType());
  CGCalleeInfo calleeInfo(functionType->getAs<FunctionProtoType>(),
                          E->getReferencedDeclOfCallee());
  CGCallee callee(calleeInfo, calleePtr);
  return callee;
}

LValue CodeGenFunction::EmitBinaryOperatorLValue(const BinaryOperator *E) {
  // Comma expressions just emit their LHS then their RHS as an l-value.
  if (E->getOpcode() == BO_Comma) {
    EmitIgnoredExpr(E->getLHS());
    EnsureInsertPoint();
    return EmitLValue(E->getRHS());
  }

  if (E->getOpcode() == BO_PtrMemD ||
      E->getOpcode() == BO_PtrMemI)
    return EmitPointerToDataMemberBinaryExpr(E);

  assert(E->getOpcode() == BO_Assign && "unexpected binary l-value");

  // Note that in all of these cases, __block variables need the RHS
  // evaluated first just in case the variable gets moved by the RHS.

  switch (getEvaluationKind(E->getType())) {
  case TEK_Scalar: {
    switch (E->getLHS()->getType().getObjCLifetime()) {
    case Qualifiers::OCL_Strong:
      return EmitARCStoreStrong(E, /*ignored*/ false).first;

    case Qualifiers::OCL_Autoreleasing:
      return EmitARCStoreAutoreleasing(E).first;

    // No reason to do any of these differently.
    case Qualifiers::OCL_None:
    case Qualifiers::OCL_ExplicitNone:
    case Qualifiers::OCL_Weak:
      break;
    }

    RValue RV = EmitAnyExpr(E->getRHS());
    LValue LV = EmitCheckedLValue(E->getLHS(), TCK_Store);
    EmitStoreThroughLValue(RV, LV);
    return LV;
  }

  case TEK_Complex:
    return EmitComplexAssignmentLValue(E);

  case TEK_Aggregate:
    return EmitAggExprToLValue(E);
  }
  llvm_unreachable("bad evaluation kind");
}

LValue CodeGenFunction::EmitCallExprLValue(const CallExpr *E) {
  RValue RV = EmitCallExpr(E);

  if (!RV.isScalar())
    return MakeAddrLValue(RV.getAggregateAddress(), E->getType(),
                          AlignmentSource::Decl);

  assert(E->getCallReturnType(getContext())->isReferenceType() &&
         "Can't have a scalar return unless the return type is a "
         "reference type!");

  return MakeNaturalAlignPointeeAddrLValue(RV.getScalarVal(), E->getType());
}

LValue CodeGenFunction::EmitVAArgExprLValue(const VAArgExpr *E) {
  // FIXME: This shouldn't require another copy.
  return EmitAggExprToLValue(E);
}

LValue CodeGenFunction::EmitCXXConstructLValue(const CXXConstructExpr *E) {
  assert(E->getType()->getAsCXXRecordDecl()->hasTrivialDestructor()
         && "binding l-value to type which needs a temporary");
  AggValueSlot Slot = CreateAggTemp(E->getType());
  EmitCXXConstructExpr(E, Slot);
  return MakeAddrLValue(Slot.getAddress(), E->getType(),
                        AlignmentSource::Decl);
}

LValue
CodeGenFunction::EmitCXXTypeidLValue(const CXXTypeidExpr *E) {
  return MakeNaturalAlignAddrLValue(EmitCXXTypeidExpr(E), E->getType());
}

Address CodeGenFunction::EmitCXXUuidofExpr(const CXXUuidofExpr *E) {
  return Builder.CreateElementBitCast(CGM.GetAddrOfUuidDescriptor(E),
                                      ConvertType(E->getType()));
}

LValue CodeGenFunction::EmitCXXUuidofLValue(const CXXUuidofExpr *E) {
  return MakeAddrLValue(EmitCXXUuidofExpr(E), E->getType(),
                        AlignmentSource::Decl);
}

LValue
CodeGenFunction::EmitCXXBindTemporaryLValue(const CXXBindTemporaryExpr *E) {
  AggValueSlot Slot = CreateAggTemp(E->getType(), "temp.lvalue");
  Slot.setExternallyDestructed();
  EmitAggExpr(E->getSubExpr(), Slot);
  EmitCXXTemporary(E->getTemporary(), E->getType(), Slot.getAddress());
  return MakeAddrLValue(Slot.getAddress(), E->getType(),
                        AlignmentSource::Decl);
}

LValue
CodeGenFunction::EmitLambdaLValue(const LambdaExpr *E) {
  AggValueSlot Slot = CreateAggTemp(E->getType(), "temp.lvalue");
  EmitLambdaExpr(E, Slot);
  return MakeAddrLValue(Slot.getAddress(), E->getType(),
                        AlignmentSource::Decl);
}

LValue CodeGenFunction::EmitObjCMessageExprLValue(const ObjCMessageExpr *E) {
  RValue RV = EmitObjCMessageExpr(E);

  if (!RV.isScalar())
    return MakeAddrLValue(RV.getAggregateAddress(), E->getType(),
                          AlignmentSource::Decl);

  assert(E->getMethodDecl()->getReturnType()->isReferenceType() &&
         "Can't have a scalar return unless the return type is a "
         "reference type!");

  return MakeNaturalAlignPointeeAddrLValue(RV.getScalarVal(), E->getType());
}

LValue CodeGenFunction::EmitObjCSelectorLValue(const ObjCSelectorExpr *E) {
  Address V =
    CGM.getObjCRuntime().GetAddrOfSelector(*this, E->getSelector());
  return MakeAddrLValue(V, E->getType(), AlignmentSource::Decl);
}

llvm::Value *CodeGenFunction::EmitIvarOffset(const ObjCInterfaceDecl *Interface,
                                             const ObjCIvarDecl *Ivar) {
  return CGM.getObjCRuntime().EmitIvarOffset(*this, Interface, Ivar);
}

LValue CodeGenFunction::EmitLValueForIvar(QualType ObjectTy,
                                          llvm::Value *BaseValue,
                                          const ObjCIvarDecl *Ivar,
                                          unsigned CVRQualifiers) {
  return CGM.getObjCRuntime().EmitObjCValueForIvar(*this, ObjectTy, BaseValue,
                                                   Ivar, CVRQualifiers);
}

LValue CodeGenFunction::EmitObjCIvarRefLValue(const ObjCIvarRefExpr *E) {
  // FIXME: A lot of the code below could be shared with EmitMemberExpr.
  llvm::Value *BaseValue = nullptr;
  const Expr *BaseExpr = E->getBase();
  Qualifiers BaseQuals;
  QualType ObjectTy;
  if (E->isArrow()) {
    BaseValue = EmitScalarExpr(BaseExpr);
    ObjectTy = BaseExpr->getType()->getPointeeType();
    BaseQuals = ObjectTy.getQualifiers();
  } else {
    LValue BaseLV = EmitLValue(BaseExpr);
    BaseValue = BaseLV.getPointer();
    ObjectTy = BaseExpr->getType();
    BaseQuals = ObjectTy.getQualifiers();
  }

  LValue LV =
    EmitLValueForIvar(ObjectTy, BaseValue, E->getDecl(),
                      BaseQuals.getCVRQualifiers());
  setObjCGCLValueClass(getContext(), E, LV);
  return LV;
}

LValue CodeGenFunction::EmitStmtExprLValue(const StmtExpr *E) {
  // Can only get l-value for message expression returning aggregate type
  RValue RV = EmitAnyExprToTemp(E);
  return MakeAddrLValue(RV.getAggregateAddress(), E->getType(),
                        AlignmentSource::Decl);
}

RValue CodeGenFunction::EmitCall(QualType CalleeType, const CGCallee &OrigCallee,
                                 const CallExpr *E, ReturnValueSlot ReturnValue,
                                 llvm::Value *Chain) {
  // Get the actual function type. The callee type will always be a pointer to
  // function type or a block pointer type.
  assert(CalleeType->isFunctionPointerType() &&
         "Call must have function pointer type!");

  const Decl *TargetDecl = OrigCallee.getAbstractInfo().getCalleeDecl();

  if (const FunctionDecl *FD = dyn_cast_or_null<FunctionDecl>(TargetDecl))
    // We can only guarantee that a function is called from the correct
    // context/function based on the appropriate target attributes,
    // so only check in the case where we have both always_inline and target
    // since otherwise we could be making a conditional call after a check for
    // the proper cpu features (and it won't cause code generation issues due to
    // function based code generation).
    if (TargetDecl->hasAttr<AlwaysInlineAttr>() &&
        TargetDecl->hasAttr<TargetAttr>())
      checkTargetFeatures(E, FD);

  CalleeType = getContext().getCanonicalType(CalleeType);

  const auto *FnType =
      cast<FunctionType>(cast<PointerType>(CalleeType)->getPointeeType());

  CGCallee Callee = OrigCallee;

  if (getLangOpts().CPlusPlus && SanOpts.has(SanitizerKind::Function) &&
      (!TargetDecl || !isa<FunctionDecl>(TargetDecl))) {
    if (llvm::Constant *PrefixSig =
            CGM.getTargetCodeGenInfo().getUBSanFunctionSignature(CGM)) {
      SanitizerScope SanScope(this);
      llvm::Constant *FTRTTIConst =
          CGM.GetAddrOfRTTIDescriptor(QualType(FnType, 0), /*ForEH=*/true);
      llvm::Type *PrefixStructTyElems[] = {
        PrefixSig->getType(),
        FTRTTIConst->getType()
      };
      llvm::StructType *PrefixStructTy = llvm::StructType::get(
          CGM.getLLVMContext(), PrefixStructTyElems, /*isPacked=*/true);

      llvm::Value *CalleePtr = Callee.getFunctionPointer();

      llvm::Value *CalleePrefixStruct = Builder.CreateBitCast(
          CalleePtr, llvm::PointerType::getUnqual(PrefixStructTy));
      llvm::Value *CalleeSigPtr =
          Builder.CreateConstGEP2_32(PrefixStructTy, CalleePrefixStruct, 0, 0);
      llvm::Value *CalleeSig =
          Builder.CreateAlignedLoad(CalleeSigPtr, getIntAlign());
      llvm::Value *CalleeSigMatch = Builder.CreateICmpEQ(CalleeSig, PrefixSig);

      llvm::BasicBlock *Cont = createBasicBlock("cont");
      llvm::BasicBlock *TypeCheck = createBasicBlock("typecheck");
      Builder.CreateCondBr(CalleeSigMatch, TypeCheck, Cont);

      EmitBlock(TypeCheck);
      llvm::Value *CalleeRTTIPtr =
          Builder.CreateConstGEP2_32(PrefixStructTy, CalleePrefixStruct, 0, 1);
      llvm::Value *CalleeRTTI =
          Builder.CreateAlignedLoad(CalleeRTTIPtr, getPointerAlign());
      llvm::Value *CalleeRTTIMatch =
          Builder.CreateICmpEQ(CalleeRTTI, FTRTTIConst);
      llvm::Constant *StaticData[] = {
        EmitCheckSourceLocation(E->getLocStart()),
        EmitCheckTypeDescriptor(CalleeType)
      };
      EmitCheck(std::make_pair(CalleeRTTIMatch, SanitizerKind::Function),
                "function_type_mismatch", StaticData, CalleePtr);

      Builder.CreateBr(Cont);
      EmitBlock(Cont);
    }
  }

  // If we are checking indirect calls and this call is indirect, check that the
  // function pointer is a member of the bit set for the function type.
  if (SanOpts.has(SanitizerKind::CFIICall) &&
      (!TargetDecl || !isa<FunctionDecl>(TargetDecl))) {
    SanitizerScope SanScope(this);
    EmitSanitizerStatReport(llvm::SanStat_CFI_ICall);

    llvm::Metadata *MD = CGM.CreateMetadataIdentifierForType(QualType(FnType, 0));
    llvm::Value *TypeId = llvm::MetadataAsValue::get(getLLVMContext(), MD);

    llvm::Value *CalleePtr = Callee.getFunctionPointer();
    llvm::Value *CastedCallee = Builder.CreateBitCast(CalleePtr, Int8PtrTy);
    llvm::Value *TypeTest = Builder.CreateCall(
        CGM.getIntrinsic(llvm::Intrinsic::type_test), {CastedCallee, TypeId});

    auto CrossDsoTypeId = CGM.CreateCrossDsoCfiTypeId(MD);
    llvm::Constant *StaticData[] = {
        llvm::ConstantInt::get(Int8Ty, CFITCK_ICall),
        EmitCheckSourceLocation(E->getLocStart()),
        EmitCheckTypeDescriptor(QualType(FnType, 0)),
    };
    if (CGM.getCodeGenOpts().SanitizeCfiCrossDso && CrossDsoTypeId) {
      EmitCfiSlowPathCheck(SanitizerKind::CFIICall, TypeTest, CrossDsoTypeId,
                           CastedCallee, StaticData);
    } else {
      EmitCheck(std::make_pair(TypeTest, SanitizerKind::CFIICall),
                "cfi_check_fail", StaticData,
                {CastedCallee, llvm::UndefValue::get(IntPtrTy)});
    }
  }

  CallArgList Args;
  if (Chain)
    Args.add(RValue::get(Builder.CreateBitCast(Chain, CGM.VoidPtrTy)),
             CGM.getContext().VoidPtrTy);

  // C++17 requires that we evaluate arguments to a call using assignment syntax
  // right-to-left, and that we evaluate arguments to certain other operators
  // left-to-right. Note that we allow this to override the order dictated by
  // the calling convention on the MS ABI, which means that parameter
  // destruction order is not necessarily reverse construction order.
  // FIXME: Revisit this based on C++ committee response to unimplementability.
  EvaluationOrder Order = EvaluationOrder::Default;
  if (auto *OCE = dyn_cast<CXXOperatorCallExpr>(E)) {
    if (OCE->isAssignmentOp())
      Order = EvaluationOrder::ForceRightToLeft;
    else {
      switch (OCE->getOperator()) {
      case OO_LessLess:
      case OO_GreaterGreater:
      case OO_AmpAmp:
      case OO_PipePipe:
      case OO_Comma:
      case OO_ArrowStar:
        Order = EvaluationOrder::ForceLeftToRight;
        break;
      default:
        break;
      }
    }
  }

  EmitCallArgs(Args, dyn_cast<FunctionProtoType>(FnType), E->arguments(),
               E->getDirectCallee(), /*ParamsToSkip*/ 0, Order);

  const CGFunctionInfo &FnInfo = CGM.getTypes().arrangeFreeFunctionCall(
      Args, FnType, /*isChainCall=*/Chain);

  // C99 6.5.2.2p6:
  //   If the expression that denotes the called function has a type
  //   that does not include a prototype, [the default argument
  //   promotions are performed]. If the number of arguments does not
  //   equal the number of parameters, the behavior is undefined. If
  //   the function is defined with a type that includes a prototype,
  //   and either the prototype ends with an ellipsis (, ...) or the
  //   types of the arguments after promotion are not compatible with
  //   the types of the parameters, the behavior is undefined. If the
  //   function is defined with a type that does not include a
  //   prototype, and the types of the arguments after promotion are
  //   not compatible with those of the parameters after promotion,
  //   the behavior is undefined [except in some trivial cases].
  // That is, in the general case, we should assume that a call
  // through an unprototyped function type works like a *non-variadic*
  // call.  The way we make this work is to cast to the exact type
  // of the promoted arguments.
  //
  // Chain calls use this same code path to add the invisible chain parameter
  // to the function type.
  if (isa<FunctionNoProtoType>(FnType) || Chain) {
    llvm::Type *CalleeTy = getTypes().GetFunctionType(FnInfo);
    CalleeTy = CalleeTy->getPointerTo();

    llvm::Value *CalleePtr = Callee.getFunctionPointer();
    CalleePtr = Builder.CreateBitCast(CalleePtr, CalleeTy, "callee.knr.cast");
    Callee.setFunctionPointer(CalleePtr);
  }

  return EmitCall(FnInfo, Callee, ReturnValue, Args);
}

LValue CodeGenFunction::
EmitPointerToDataMemberBinaryExpr(const BinaryOperator *E) {
  Address BaseAddr = Address::invalid();
  if (E->getOpcode() == BO_PtrMemI) {
    BaseAddr = EmitPointerWithAlignment(E->getLHS());
  } else {
    BaseAddr = EmitLValue(E->getLHS()).getAddress();
  }

  llvm::Value *OffsetV = EmitScalarExpr(E->getRHS());

  const MemberPointerType *MPT
    = E->getRHS()->getType()->getAs<MemberPointerType>();

  AlignmentSource AlignSource;
  Address MemberAddr =
    EmitCXXMemberDataPointerAddress(E, BaseAddr, OffsetV, MPT,
                                    &AlignSource);

  return MakeAddrLValue(MemberAddr, MPT->getPointeeType(), AlignSource);
}

/// Given the address of a temporary variable, produce an r-value of
/// its type.
RValue CodeGenFunction::convertTempToRValue(Address addr,
                                            QualType type,
                                            SourceLocation loc) {
  LValue lvalue = MakeAddrLValue(addr, type, AlignmentSource::Decl);
  switch (getEvaluationKind(type)) {
  case TEK_Complex:
    return RValue::getComplex(EmitLoadOfComplex(lvalue, loc));
  case TEK_Aggregate:
    return lvalue.asAggregateRValue();
  case TEK_Scalar:
    return RValue::get(EmitLoadOfScalar(lvalue, loc));
  }
  llvm_unreachable("bad evaluation kind");
}

void CodeGenFunction::SetFPAccuracy(llvm::Value *Val, float Accuracy) {
  assert(Val->getType()->isFPOrFPVectorTy());
  if (Accuracy == 0.0 || !isa<llvm::Instruction>(Val))
    return;

  llvm::MDBuilder MDHelper(getLLVMContext());
  llvm::MDNode *Node = MDHelper.createFPMath(Accuracy);

  cast<llvm::Instruction>(Val)->setMetadata(llvm::LLVMContext::MD_fpmath, Node);
}

namespace {
  struct LValueOrRValue {
    LValue LV;
    RValue RV;
  };
}

static LValueOrRValue emitPseudoObjectExpr(CodeGenFunction &CGF,
                                           const PseudoObjectExpr *E,
                                           bool forLValue,
                                           AggValueSlot slot) {
  SmallVector<CodeGenFunction::OpaqueValueMappingData, 4> opaques;

  // Find the result expression, if any.
  const Expr *resultExpr = E->getResultExpr();
  LValueOrRValue result;

  for (PseudoObjectExpr::const_semantics_iterator
         i = E->semantics_begin(), e = E->semantics_end(); i != e; ++i) {
    const Expr *semantic = *i;

    // If this semantic expression is an opaque value, bind it
    // to the result of its source expression.
    if (const auto *ov = dyn_cast<OpaqueValueExpr>(semantic)) {

      // If this is the result expression, we may need to evaluate
      // directly into the slot.
      typedef CodeGenFunction::OpaqueValueMappingData OVMA;
      OVMA opaqueData;
      if (ov == resultExpr && ov->isRValue() && !forLValue &&
          CodeGenFunction::hasAggregateEvaluationKind(ov->getType())) {
        CGF.EmitAggExpr(ov->getSourceExpr(), slot);

        LValue LV = CGF.MakeAddrLValue(slot.getAddress(), ov->getType(),
                                       AlignmentSource::Decl);
        opaqueData = OVMA::bind(CGF, ov, LV);
        result.RV = slot.asRValue();

      // Otherwise, emit as normal.
      } else {
        opaqueData = OVMA::bind(CGF, ov, ov->getSourceExpr());

        // If this is the result, also evaluate the result now.
        if (ov == resultExpr) {
          if (forLValue)
            result.LV = CGF.EmitLValue(ov);
          else
            result.RV = CGF.EmitAnyExpr(ov, slot);
        }
      }

      opaques.push_back(opaqueData);

    // Otherwise, if the expression is the result, evaluate it
    // and remember the result.
    } else if (semantic == resultExpr) {
      if (forLValue)
        result.LV = CGF.EmitLValue(semantic);
      else
        result.RV = CGF.EmitAnyExpr(semantic, slot);

    // Otherwise, evaluate the expression in an ignored context.
    } else {
      CGF.EmitIgnoredExpr(semantic);
    }
  }

  // Unbind all the opaques now.
  for (unsigned i = 0, e = opaques.size(); i != e; ++i)
    opaques[i].unbind(CGF);

  return result;
}

RValue CodeGenFunction::EmitPseudoObjectRValue(const PseudoObjectExpr *E,
                                               AggValueSlot slot) {
  return emitPseudoObjectExpr(*this, E, false, slot).RV;
}

LValue CodeGenFunction::EmitPseudoObjectLValue(const PseudoObjectExpr *E) {
  return emitPseudoObjectExpr(*this, E, true, AggValueSlot::ignored()).LV;
}<|MERGE_RESOLUTION|>--- conflicted
+++ resolved
@@ -36,6 +36,8 @@
 #include "llvm/Support/MathExtras.h"
 #include "llvm/Support/Path.h"
 #include "llvm/Transforms/Utils/SanitizerStats.h"
+
+#include <string>
 
 using namespace clang;
 using namespace CodeGen;
@@ -608,7 +610,7 @@
       llvm::ConstantInt::get(SizeTy, AlignVal),
       llvm::ConstantInt::get(Int8Ty, TCK)
     };
-    EmitCheck(Checks, "type_mismatch", StaticData, Ptr);
+    EmitCheck(Checks, SanitizerHandler::TypeMismatch, StaticData, Ptr);
   }
 
   // If possible, check that the vptr indicates that there is a subobject of
@@ -676,7 +678,8 @@
       };
       llvm::Value *DynamicData[] = { Ptr, Hash };
       EmitCheck(std::make_pair(EqualHash, SanitizerKind::Vptr),
-                "dynamic_type_cache_miss", StaticData, DynamicData);
+                SanitizerHandler::DynamicTypeCacheMiss, StaticData,
+                DynamicData);
     }
   }
 
@@ -766,8 +769,8 @@
   };
   llvm::Value *Check = Accessed ? Builder.CreateICmpULT(IndexVal, BoundVal)
                                 : Builder.CreateICmpULE(IndexVal, BoundVal);
-  EmitCheck(std::make_pair(Check, SanitizerKind::ArrayBounds), "out_of_bounds",
-            StaticData, Index);
+  EmitCheck(std::make_pair(Check, SanitizerKind::ArrayBounds),
+            SanitizerHandler::OutOfBounds, StaticData, Index);
 }
 
 
@@ -1339,8 +1342,8 @@
         EmitCheckTypeDescriptor(Ty)
       };
       SanitizerMask Kind = NeedsEnumCheck ? SanitizerKind::Enum : SanitizerKind::Bool;
-      EmitCheck(std::make_pair(Check, Kind), "load_invalid_value", StaticArgs,
-                EmitCheckValue(Load));
+      EmitCheck(std::make_pair(Check, Kind), SanitizerHandler::LoadInvalidValue,
+                StaticArgs, EmitCheckValue(Load));
     }
   } else if (CGM.getCodeGenOpts().OptimizationLevel > 0)
     if (llvm::MDNode *RangeInfo = getRangeForLoadFromType(Ty))
@@ -2500,8 +2503,6 @@
   }
 }
 
-<<<<<<< HEAD
-=======
 namespace {
 struct SanitizerHandlerInfo {
   char const *const Name;
@@ -2515,18 +2516,22 @@
 #undef SANITIZER_CHECK
 };
 
->>>>>>> e4ada024
 static void emitCheckHandlerCall(CodeGenFunction &CGF,
                                  llvm::FunctionType *FnType,
                                  ArrayRef<llvm::Value *> FnArgs,
-                                 StringRef CheckName,
+                                 SanitizerHandler CheckHandler,
                                  CheckRecoverableKind RecoverKind, bool IsFatal,
                                  llvm::BasicBlock *ContBB) {
   assert(IsFatal || RecoverKind != CheckRecoverableKind::Unrecoverable);
   bool NeedsAbortSuffix =
       IsFatal && RecoverKind != CheckRecoverableKind::Unrecoverable;
-  std::string FnName = ("__ubsan_handle_" + CheckName +
-                        (NeedsAbortSuffix ? "_abort" : "")).str();
+  const SanitizerHandlerInfo &CheckInfo = SanitizerHandlers[CheckHandler];
+  const StringRef CheckName = CheckInfo.Name;
+  std::string FnName =
+      ("__ubsan_handle_" + CheckName +
+       (CheckInfo.Version ? "_v" + llvm::utostr(CheckInfo.Version) : "") +
+       (NeedsAbortSuffix ? "_abort" : ""))
+          .str();
   bool MayReturn =
       !IsFatal || RecoverKind == CheckRecoverableKind::AlwaysRecoverable;
 
@@ -2552,10 +2557,13 @@
 
 void CodeGenFunction::EmitCheck(
     ArrayRef<std::pair<llvm::Value *, SanitizerMask>> Checked,
-    StringRef CheckName, ArrayRef<llvm::Constant *> StaticArgs,
+    SanitizerHandler CheckHandler, ArrayRef<llvm::Constant *> StaticArgs,
     ArrayRef<llvm::Value *> DynamicArgs) {
   assert(IsSanitizerScope);
   assert(Checked.size() > 0);
+  assert(CheckHandler >= 0 &&
+         CheckHandler < sizeof(SanitizerHandlers) / sizeof(*SanitizerHandlers));
+  const StringRef CheckName = SanitizerHandlers[CheckHandler].Name;
 
   llvm::Value *FatalCond = nullptr;
   llvm::Value *RecoverableCond = nullptr;
@@ -2635,7 +2643,7 @@
   if (!FatalCond || !RecoverableCond) {
     // Simple case: we need to generate a single handler call, either
     // fatal, or non-fatal.
-    emitCheckHandlerCall(*this, FnType, Args, CheckName, RecoverKind,
+    emitCheckHandlerCall(*this, FnType, Args, CheckHandler, RecoverKind,
                          (FatalCond != nullptr), Cont);
   } else {
     // Emit two handler calls: first one for set of unrecoverable checks,
@@ -2645,10 +2653,10 @@
     llvm::BasicBlock *FatalHandlerBB = createBasicBlock("fatal." + CheckName);
     Builder.CreateCondBr(FatalCond, NonFatalHandlerBB, FatalHandlerBB);
     EmitBlock(FatalHandlerBB);
-    emitCheckHandlerCall(*this, FnType, Args, CheckName, RecoverKind, true,
+    emitCheckHandlerCall(*this, FnType, Args, CheckHandler, RecoverKind, true,
                          NonFatalHandlerBB);
     EmitBlock(NonFatalHandlerBB);
-    emitCheckHandlerCall(*this, FnType, Args, CheckName, RecoverKind, false,
+    emitCheckHandlerCall(*this, FnType, Args, CheckHandler, RecoverKind, false,
                          Cont);
   }
 
@@ -2773,7 +2781,7 @@
     llvm::Value *Cond =
         Builder.CreateICmpNE(CheckKind, llvm::ConstantInt::get(Int8Ty, Kind));
     if (CGM.getLangOpts().Sanitize.has(Mask))
-      EmitCheck(std::make_pair(Cond, Mask), "cfi_check_fail", {},
+      EmitCheck(std::make_pair(Cond, Mask), SanitizerHandler::CFICheckFail, {},
                 {Data, Addr, ValidVtable});
     else
       EmitTrapCheck(Cond);
@@ -4143,7 +4151,7 @@
         EmitCheckTypeDescriptor(CalleeType)
       };
       EmitCheck(std::make_pair(CalleeRTTIMatch, SanitizerKind::Function),
-                "function_type_mismatch", StaticData, CalleePtr);
+                SanitizerHandler::FunctionTypeMismatch, StaticData, CalleePtr);
 
       Builder.CreateBr(Cont);
       EmitBlock(Cont);
@@ -4176,7 +4184,7 @@
                            CastedCallee, StaticData);
     } else {
       EmitCheck(std::make_pair(TypeTest, SanitizerKind::CFIICall),
-                "cfi_check_fail", StaticData,
+                SanitizerHandler::CFICheckFail, StaticData,
                 {CastedCallee, llvm::UndefValue::get(IntPtrTy)});
     }
   }
