--- conflicted
+++ resolved
@@ -2313,16 +2313,7 @@
     CGF.EmitOMPInnerLoop(S, /*RequiresCleanup=*/false, &Cond, &Inc, BodyGen,
                          [](CodeGenFunction &) {});
     // Tell the runtime we are done.
-<<<<<<< HEAD
-    SourceLocation ELoc = S.getLocEnd();
-    auto &&CodeGen = [ELoc](CodeGenFunction &CGF) {
-      CGF.CGM.getOpenMPRuntime().emitForStaticFinish(CGF, ELoc);
-    };
-    CodeGen(CGF);
-    CGF.OMPCancelStack.back().CodeGen = CodeGen;
-=======
     CGF.CGM.getOpenMPRuntime().emitForStaticFinish(CGF, S.getLocStart());
->>>>>>> 2d15858e
     CGF.EmitOMPReductionClauseFinal(S);
     // Emit post-update of the reduction variables if IsLastIter != 0.
     emitPostUpdateForReductionClause(
@@ -2360,7 +2351,6 @@
 void CodeGenFunction::EmitOMPSectionsDirective(const OMPSectionsDirective &S) {
   {
     OMPLexicalScope Scope(*this, S, /*AsInlined=*/true);
-    OMPCancelStackRAII CancelRegion(*this);
     EmitSections(S);
   }
   // Emit an implicit barrier at the end.
@@ -2468,7 +2458,6 @@
   // Emit directive as a combined directive that consists of two implicit
   // directives: 'parallel' with 'sections' directive.
   auto &&CodeGen = [&S](CodeGenFunction &CGF, PrePostActionTy &) {
-    OMPCancelStackRAII CancelRegion(CGF);
     CGF.EmitSections(S);
   };
   emitCommonOMPParallelDirective(*this, S, OMPD_sections, CodeGen);
