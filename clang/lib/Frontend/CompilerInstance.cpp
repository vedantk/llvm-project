//===--- CompilerInstance.cpp ---------------------------------------------===//
//
//                     The LLVM Compiler Infrastructure
//
// This file is distributed under the University of Illinois Open Source
// License. See LICENSE.TXT for details.
//
//===----------------------------------------------------------------------===//

#include "clang/Frontend/CompilerInstance.h"
#include "clang/APINotes/APINotesReader.h"
#include "clang/AST/ASTConsumer.h"
#include "clang/AST/ASTContext.h"
#include "clang/AST/Decl.h"
#include "clang/Basic/CharInfo.h"
#include "clang/Basic/Diagnostic.h"
#include "clang/Basic/FileManager.h"
#include "clang/Basic/MemoryBufferCache.h"
#include "clang/Basic/SourceManager.h"
#include "clang/Basic/Stack.h"
#include "clang/Basic/TargetInfo.h"
#include "clang/Basic/Version.h"
#include "clang/Config/config.h"
#include "clang/Frontend/ChainedDiagnosticConsumer.h"
#include "clang/Frontend/FrontendAction.h"
#include "clang/Frontend/FrontendActions.h"
#include "clang/Frontend/FrontendDiagnostic.h"
#include "clang/Frontend/LogDiagnosticPrinter.h"
#include "clang/Frontend/SerializedDiagnosticPrinter.h"
#include "clang/Frontend/TextDiagnosticPrinter.h"
#include "clang/Frontend/Utils.h"
#include "clang/Frontend/VerifyDiagnosticConsumer.h"
#include "clang/Index/IndexingAction.h"
#include "clang/Lex/HeaderSearch.h"
#include "clang/Lex/PTHManager.h"
#include "clang/Lex/Preprocessor.h"
#include "clang/Lex/PreprocessorOptions.h"
#include "clang/Sema/CodeCompleteConsumer.h"
#include "clang/Sema/Sema.h"
#include "clang/Serialization/ASTReader.h"
#include "clang/Serialization/GlobalModuleIndex.h"
#include "llvm/ADT/Statistic.h"
#include "llvm/Support/CrashRecoveryContext.h"
#include "llvm/Support/Errc.h"
#include "llvm/Support/FileSystem.h"
#include "llvm/Support/Host.h"
#include "llvm/Support/LockFileManager.h"
#include "llvm/Support/MemoryBuffer.h"
#include "llvm/Support/Path.h"
#include "llvm/Support/Program.h"
#include "llvm/Support/Signals.h"
#include "llvm/Support/Timer.h"
#include "llvm/Support/raw_ostream.h"
#include <sys/stat.h>
#include <system_error>
#include <time.h>
#include <utility>

using namespace clang;

CompilerInstance::CompilerInstance(
    std::shared_ptr<PCHContainerOperations> PCHContainerOps,
    MemoryBufferCache *SharedPCMCache)
    : ModuleLoader(/* BuildingModule = */ SharedPCMCache),
      Invocation(new CompilerInvocation()),
      PCMCache(SharedPCMCache ? SharedPCMCache : new MemoryBufferCache),
      ThePCHContainerOperations(std::move(PCHContainerOps)) {
  // Don't allow this to invalidate buffers in use by others.
  if (SharedPCMCache)
    getPCMCache().finalizeCurrentBuffers();
}

CompilerInstance::~CompilerInstance() {
  assert(OutputFiles.empty() && "Still output files in flight?");
}

void CompilerInstance::setInvocation(
    std::shared_ptr<CompilerInvocation> Value) {
  Invocation = std::move(Value);
}

bool CompilerInstance::shouldBuildGlobalModuleIndex() const {
  return (BuildGlobalModuleIndex ||
          (ModuleManager && ModuleManager->isGlobalIndexUnavailable() &&
           getFrontendOpts().GenerateGlobalModuleIndex)) &&
         !ModuleBuildFailed;
}

void CompilerInstance::setDiagnostics(DiagnosticsEngine *Value) {
  Diagnostics = Value;
}

void CompilerInstance::setTarget(TargetInfo *Value) { Target = Value; }
void CompilerInstance::setAuxTarget(TargetInfo *Value) { AuxTarget = Value; }

void CompilerInstance::setFileManager(FileManager *Value) {
  FileMgr = Value;
  if (Value)
    VirtualFileSystem = Value->getVirtualFileSystem();
  else
    VirtualFileSystem.reset();
}

void CompilerInstance::setSourceManager(SourceManager *Value) {
  SourceMgr = Value;
}

void CompilerInstance::setPreprocessor(std::shared_ptr<Preprocessor> Value) {
  PP = std::move(Value);
}

void CompilerInstance::setASTContext(ASTContext *Value) {
  Context = Value;

  if (Context && Consumer)
    getASTConsumer().Initialize(getASTContext());
}

void CompilerInstance::setSema(Sema *S) {
  TheSema.reset(S);
}

void CompilerInstance::setASTConsumer(std::unique_ptr<ASTConsumer> Value) {
  Consumer = std::move(Value);

  if (Context && Consumer)
    getASTConsumer().Initialize(getASTContext());
}

void CompilerInstance::setCodeCompletionConsumer(CodeCompleteConsumer *Value) {
  CompletionConsumer.reset(Value);
}

std::unique_ptr<Sema> CompilerInstance::takeSema() {
  return std::move(TheSema);
}

IntrusiveRefCntPtr<ASTReader> CompilerInstance::getModuleManager() const {
  return ModuleManager;
}
void CompilerInstance::setModuleManager(IntrusiveRefCntPtr<ASTReader> Reader) {
  assert(PCMCache.get() == &Reader->getModuleManager().getPCMCache() &&
         "Expected ASTReader to use the same PCM cache");
  ModuleManager = std::move(Reader);
}

std::shared_ptr<ModuleDependencyCollector>
CompilerInstance::getModuleDepCollector() const {
  return ModuleDepCollector;
}

void CompilerInstance::setModuleDepCollector(
    std::shared_ptr<ModuleDependencyCollector> Collector) {
  ModuleDepCollector = std::move(Collector);
}

static void collectHeaderMaps(const HeaderSearch &HS,
                              std::shared_ptr<ModuleDependencyCollector> MDC) {
  SmallVector<std::string, 4> HeaderMapFileNames;
  HS.getHeaderMapFileNames(HeaderMapFileNames);
  for (auto &Name : HeaderMapFileNames)
    MDC->addFile(Name);
}

static void collectIncludePCH(CompilerInstance &CI,
                              std::shared_ptr<ModuleDependencyCollector> MDC) {
  const PreprocessorOptions &PPOpts = CI.getPreprocessorOpts();
  if (PPOpts.ImplicitPCHInclude.empty())
    return;

  StringRef PCHInclude = PPOpts.ImplicitPCHInclude;
  FileManager &FileMgr = CI.getFileManager();
  const DirectoryEntry *PCHDir = FileMgr.getDirectory(PCHInclude);
  if (!PCHDir) {
    MDC->addFile(PCHInclude);
    return;
  }

  std::error_code EC;
  SmallString<128> DirNative;
  llvm::sys::path::native(PCHDir->getName(), DirNative);
  vfs::FileSystem &FS = *FileMgr.getVirtualFileSystem();
  SimpleASTReaderListener Validator(CI.getPreprocessor());
  for (vfs::directory_iterator Dir = FS.dir_begin(DirNative, EC), DirEnd;
       Dir != DirEnd && !EC; Dir.increment(EC)) {
    // Check whether this is an AST file. ASTReader::isAcceptableASTFile is not
    // used here since we're not interested in validating the PCH at this time,
    // but only to check whether this is a file containing an AST.
    if (!ASTReader::readASTFileControlBlock(
            Dir->getName(), FileMgr, CI.getPCHContainerReader(),
            /*FindModuleFileExtensions=*/false, Validator,
            /*ValidateDiagnosticOptions=*/false))
      MDC->addFile(Dir->getName());
  }
}

static void collectVFSEntries(CompilerInstance &CI,
                              std::shared_ptr<ModuleDependencyCollector> MDC) {
  if (CI.getHeaderSearchOpts().VFSOverlayFiles.empty())
    return;

  // Collect all VFS found.
  SmallVector<vfs::YAMLVFSEntry, 16> VFSEntries;
  for (const std::string &VFSFile : CI.getHeaderSearchOpts().VFSOverlayFiles) {
    llvm::ErrorOr<std::unique_ptr<llvm::MemoryBuffer>> Buffer =
        llvm::MemoryBuffer::getFile(VFSFile);
    if (!Buffer)
      return;
    vfs::collectVFSFromYAML(std::move(Buffer.get()), /*DiagHandler*/ nullptr,
                            VFSFile, VFSEntries);
  }

  for (auto &E : VFSEntries)
    MDC->addFile(E.VPath, E.RPath);
}

// Diagnostics
static void SetUpDiagnosticLog(DiagnosticOptions *DiagOpts,
                               const CodeGenOptions *CodeGenOpts,
                               DiagnosticsEngine &Diags) {
  std::error_code EC;
  std::unique_ptr<raw_ostream> StreamOwner;
  raw_ostream *OS = &llvm::errs();
  if (DiagOpts->DiagnosticLogFile != "-") {
    // Create the output stream.
    auto FileOS = llvm::make_unique<llvm::raw_fd_ostream>(
        DiagOpts->DiagnosticLogFile, EC,
        llvm::sys::fs::F_Append | llvm::sys::fs::F_Text);
    if (EC) {
      Diags.Report(diag::warn_fe_cc_log_diagnostics_failure)
          << DiagOpts->DiagnosticLogFile << EC.message();
    } else {
      FileOS->SetUnbuffered();
      OS = FileOS.get();
      StreamOwner = std::move(FileOS);
    }
  }

  // Chain in the diagnostic client which will log the diagnostics.
  auto Logger = llvm::make_unique<LogDiagnosticPrinter>(*OS, DiagOpts,
                                                        std::move(StreamOwner));
  if (CodeGenOpts)
    Logger->setDwarfDebugFlags(CodeGenOpts->DwarfDebugFlags);
  assert(Diags.ownsClient());
  Diags.setClient(
      new ChainedDiagnosticConsumer(Diags.takeClient(), std::move(Logger)));
}

static void SetupSerializedDiagnostics(DiagnosticOptions *DiagOpts,
                                       DiagnosticsEngine &Diags,
                                       StringRef OutputFile) {
  auto SerializedConsumer =
      clang::serialized_diags::create(OutputFile, DiagOpts);

  if (Diags.ownsClient()) {
    Diags.setClient(new ChainedDiagnosticConsumer(
        Diags.takeClient(), std::move(SerializedConsumer)));
  } else {
    Diags.setClient(new ChainedDiagnosticConsumer(
        Diags.getClient(), std::move(SerializedConsumer)));
  }
}

void CompilerInstance::createDiagnostics(DiagnosticConsumer *Client,
                                         bool ShouldOwnClient) {
  Diagnostics = createDiagnostics(&getDiagnosticOpts(), Client,
                                  ShouldOwnClient, &getCodeGenOpts());
}

IntrusiveRefCntPtr<DiagnosticsEngine>
CompilerInstance::createDiagnostics(DiagnosticOptions *Opts,
                                    DiagnosticConsumer *Client,
                                    bool ShouldOwnClient,
                                    const CodeGenOptions *CodeGenOpts) {
  IntrusiveRefCntPtr<DiagnosticIDs> DiagID(new DiagnosticIDs());
  IntrusiveRefCntPtr<DiagnosticsEngine>
      Diags(new DiagnosticsEngine(DiagID, Opts));

  // Create the diagnostic client for reporting errors or for
  // implementing -verify.
  if (Client) {
    Diags->setClient(Client, ShouldOwnClient);
  } else
    Diags->setClient(new TextDiagnosticPrinter(llvm::errs(), Opts));

  // Chain in -verify checker, if requested.
  if (Opts->VerifyDiagnostics)
    Diags->setClient(new VerifyDiagnosticConsumer(*Diags));

  // Chain in -diagnostic-log-file dumper, if requested.
  if (!Opts->DiagnosticLogFile.empty())
    SetUpDiagnosticLog(Opts, CodeGenOpts, *Diags);

  if (!Opts->DiagnosticSerializationFile.empty())
    SetupSerializedDiagnostics(Opts, *Diags,
                               Opts->DiagnosticSerializationFile);

  // Configure our handling of diagnostics.
  ProcessWarningOptions(*Diags, *Opts);

  return Diags;
}

// File Manager

FileManager *CompilerInstance::createFileManager() {
  if (!hasVirtualFileSystem()) {
    IntrusiveRefCntPtr<vfs::FileSystem> VFS =
        createVFSFromCompilerInvocation(getInvocation(), getDiagnostics());
    setVirtualFileSystem(VFS);
  }
  FileMgr = new FileManager(getFileSystemOpts(), VirtualFileSystem);
  return FileMgr.get();
}

// Source Manager

void CompilerInstance::createSourceManager(FileManager &FileMgr) {
  SourceMgr = new SourceManager(getDiagnostics(), FileMgr);
}

// Initialize the remapping of files to alternative contents, e.g.,
// those specified through other files.
static void InitializeFileRemapping(DiagnosticsEngine &Diags,
                                    SourceManager &SourceMgr,
                                    FileManager &FileMgr,
                                    const PreprocessorOptions &InitOpts) {
  // Remap files in the source manager (with buffers).
  for (const auto &RB : InitOpts.RemappedFileBuffers) {
    // Create the file entry for the file that we're mapping from.
    const FileEntry *FromFile =
        FileMgr.getVirtualFile(RB.first, RB.second->getBufferSize(), 0);
    if (!FromFile) {
      Diags.Report(diag::err_fe_remap_missing_from_file) << RB.first;
      if (!InitOpts.RetainRemappedFileBuffers)
        delete RB.second;
      continue;
    }

    // Override the contents of the "from" file with the contents of
    // the "to" file.
    SourceMgr.overrideFileContents(FromFile, RB.second,
                                   InitOpts.RetainRemappedFileBuffers);
  }

  // Remap files in the source manager (with other files).
  for (const auto &RF : InitOpts.RemappedFiles) {
    // Find the file that we're mapping to.
    const FileEntry *ToFile = FileMgr.getFile(RF.second);
    if (!ToFile) {
      Diags.Report(diag::err_fe_remap_missing_to_file) << RF.first << RF.second;
      continue;
    }

    // Create the file entry for the file that we're mapping from.
    const FileEntry *FromFile =
        FileMgr.getVirtualFile(RF.first, ToFile->getSize(), 0);
    if (!FromFile) {
      Diags.Report(diag::err_fe_remap_missing_from_file) << RF.first;
      continue;
    }

    // Override the contents of the "from" file with the contents of
    // the "to" file.
    SourceMgr.overrideFileContents(FromFile, ToFile);
  }

  SourceMgr.setOverridenFilesKeepOriginalName(
      InitOpts.RemappedFilesKeepOriginalName);
}

// Preprocessor

void CompilerInstance::createPreprocessor(TranslationUnitKind TUKind) {
  const PreprocessorOptions &PPOpts = getPreprocessorOpts();

  // Create a PTH manager if we are using some form of a token cache.
  PTHManager *PTHMgr = nullptr;
  if (!PPOpts.TokenCache.empty())
    PTHMgr = PTHManager::Create(PPOpts.TokenCache, getDiagnostics());

  // Create the Preprocessor.
  HeaderSearch *HeaderInfo =
      new HeaderSearch(getHeaderSearchOptsPtr(), getSourceManager(),
                       getDiagnostics(), getLangOpts(), &getTarget());
  PP = std::make_shared<Preprocessor>(
      Invocation->getPreprocessorOptsPtr(), getDiagnostics(), getLangOpts(),
      getSourceManager(), getPCMCache(), *HeaderInfo, *this, PTHMgr,
      /*OwnsHeaderSearch=*/true, TUKind);
  getTarget().adjust(getLangOpts());
  PP->Initialize(getTarget(), getAuxTarget());

  // Note that this is different then passing PTHMgr to Preprocessor's ctor.
  // That argument is used as the IdentifierInfoLookup argument to
  // IdentifierTable's ctor.
  if (PTHMgr) {
    PTHMgr->setPreprocessor(&*PP);
    PP->setPTHManager(PTHMgr);
  }

  if (PPOpts.DetailedRecord)
    PP->createPreprocessingRecord();

  // Apply remappings to the source manager.
  InitializeFileRemapping(PP->getDiagnostics(), PP->getSourceManager(),
                          PP->getFileManager(), PPOpts);

  // Predefine macros and configure the preprocessor.
  InitializePreprocessor(*PP, PPOpts, getPCHContainerReader(),
                         getFrontendOpts());

  // Initialize the header search object.  In CUDA compilations, we use the aux
  // triple (the host triple) to initialize our header search, since we need to
  // find the host headers in order to compile the CUDA code.
  const llvm::Triple *HeaderSearchTriple = &PP->getTargetInfo().getTriple();
  if (PP->getTargetInfo().getTriple().getOS() == llvm::Triple::CUDA &&
      PP->getAuxTargetInfo())
    HeaderSearchTriple = &PP->getAuxTargetInfo()->getTriple();

  ApplyHeaderSearchOptions(PP->getHeaderSearchInfo(), getHeaderSearchOpts(),
                           PP->getLangOpts(), *HeaderSearchTriple);

  PP->setPreprocessedOutput(getPreprocessorOutputOpts().ShowCPP);

  if (PP->getLangOpts().Modules && PP->getLangOpts().ImplicitModules)
    PP->getHeaderSearchInfo().setModuleCachePath(getSpecificModuleCachePath());

  // Handle generating dependencies, if requested.
  const DependencyOutputOptions &DepOpts = getDependencyOutputOpts();
  if (!DepOpts.OutputFile.empty())
    TheDependencyFileGenerator.reset(
        DependencyFileGenerator::CreateAndAttachToPreprocessor(*PP, DepOpts));
  if (!DepOpts.DOTOutputFile.empty())
    AttachDependencyGraphGen(*PP, DepOpts.DOTOutputFile,
                             getHeaderSearchOpts().Sysroot);

  // If we don't have a collector, but we are collecting module dependencies,
  // then we're the top level compiler instance and need to create one.
  if (!ModuleDepCollector && !DepOpts.ModuleDependencyOutputDir.empty()) {
    ModuleDepCollector = std::make_shared<ModuleDependencyCollector>(
        DepOpts.ModuleDependencyOutputDir);
  }

  // If there is a module dep collector, register with other dep collectors
  // and also (a) collect header maps and (b) TODO: input vfs overlay files.
  if (ModuleDepCollector) {
    addDependencyCollector(ModuleDepCollector);
    collectHeaderMaps(PP->getHeaderSearchInfo(), ModuleDepCollector);
    collectIncludePCH(*this, ModuleDepCollector);
    collectVFSEntries(*this, ModuleDepCollector);
  }

  for (auto &Listener : DependencyCollectors)
    Listener->attachToPreprocessor(*PP);

  // Handle generating header include information, if requested.
  if (DepOpts.ShowHeaderIncludes)
    AttachHeaderIncludeGen(*PP, DepOpts);
  if (!DepOpts.HeaderIncludeOutputFile.empty()) {
    StringRef OutputPath = DepOpts.HeaderIncludeOutputFile;
    if (OutputPath == "-")
      OutputPath = "";
    AttachHeaderIncludeGen(*PP, DepOpts,
                           /*ShowAllHeaders=*/true, OutputPath,
                           /*ShowDepth=*/false);
  }

  if (DepOpts.ShowIncludesDest != ShowIncludesDestination::None) {
    AttachHeaderIncludeGen(*PP, DepOpts,
                           /*ShowAllHeaders=*/true, /*OutputPath=*/"",
                           /*ShowDepth=*/true, /*MSStyle=*/true);
  }
}

std::string CompilerInstance::getSpecificModuleCachePath() {
  // Set up the module path, including the hash for the
  // module-creation options.
  SmallString<256> SpecificModuleCache(getHeaderSearchOpts().ModuleCachePath);
  if (!SpecificModuleCache.empty() && !getHeaderSearchOpts().DisableModuleHash)
    llvm::sys::path::append(SpecificModuleCache,
                            getInvocation().getModuleHash(getDiagnostics()));
  return SpecificModuleCache.str();
}

// ASTContext

void CompilerInstance::createASTContext() {
  Preprocessor &PP = getPreprocessor();
  auto *Context = new ASTContext(getLangOpts(), PP.getSourceManager(),
                                 PP.getIdentifierTable(), PP.getSelectorTable(),
                                 PP.getBuiltinInfo());
  Context->InitBuiltinTypes(getTarget(), getAuxTarget());
  setASTContext(Context);
}

// ExternalASTSource

void CompilerInstance::createPCHExternalASTSource(
    StringRef Path, bool DisablePCHValidation, bool AllowPCHWithCompilerErrors,
    void *DeserializationListener, bool OwnDeserializationListener) {
  bool Preamble = getPreprocessorOpts().PrecompiledPreambleBytes.first != 0;
  ModuleManager = createPCHExternalASTSource(
      Path, getHeaderSearchOpts().Sysroot, DisablePCHValidation,
      AllowPCHWithCompilerErrors, getPreprocessor(), getASTContext(),
      getPCHContainerReader(),
      getFrontendOpts().ModuleFileExtensions,
      TheDependencyFileGenerator.get(),
      DependencyCollectors,
      DeserializationListener,
      OwnDeserializationListener, Preamble,
      getFrontendOpts().UseGlobalModuleIndex);
}

IntrusiveRefCntPtr<ASTReader> CompilerInstance::createPCHExternalASTSource(
    StringRef Path, StringRef Sysroot, bool DisablePCHValidation,
    bool AllowPCHWithCompilerErrors, Preprocessor &PP, ASTContext &Context,
    const PCHContainerReader &PCHContainerRdr,
    ArrayRef<std::shared_ptr<ModuleFileExtension>> Extensions,
    DependencyFileGenerator *DependencyFile,
    ArrayRef<std::shared_ptr<DependencyCollector>> DependencyCollectors,
    void *DeserializationListener, bool OwnDeserializationListener,
    bool Preamble, bool UseGlobalModuleIndex) {
  HeaderSearchOptions &HSOpts = PP.getHeaderSearchInfo().getHeaderSearchOpts();

  IntrusiveRefCntPtr<ASTReader> Reader(new ASTReader(
      PP, &Context, PCHContainerRdr, Extensions,
      Sysroot.empty() ? "" : Sysroot.data(), DisablePCHValidation,
      AllowPCHWithCompilerErrors, /*AllowConfigurationMismatch*/ false,
      HSOpts.ModulesValidateSystemHeaders, UseGlobalModuleIndex));

  // We need the external source to be set up before we read the AST, because
  // eagerly-deserialized declarations may use it.
  Context.setExternalSource(Reader.get());

  Reader->setDeserializationListener(
      static_cast<ASTDeserializationListener *>(DeserializationListener),
      /*TakeOwnership=*/OwnDeserializationListener);

  if (DependencyFile)
    DependencyFile->AttachToASTReader(*Reader);
  for (auto &Listener : DependencyCollectors)
    Listener->attachToASTReader(*Reader);

  switch (Reader->ReadAST(Path,
                          Preamble ? serialization::MK_Preamble
                                   : serialization::MK_PCH,
                          SourceLocation(),
                          ASTReader::ARR_None)) {
  case ASTReader::Success:
    // Set the predefines buffer as suggested by the PCH reader. Typically, the
    // predefines buffer will be empty.
    PP.setPredefines(Reader->getSuggestedPredefines());
    return Reader;

  case ASTReader::Failure:
    // Unrecoverable failure: don't even try to process the input file.
    break;

  case ASTReader::Missing:
  case ASTReader::OutOfDate:
  case ASTReader::VersionMismatch:
  case ASTReader::ConfigurationMismatch:
  case ASTReader::HadErrors:
    // No suitable PCH file could be found. Return an error.
    break;
  }

  Context.setExternalSource(nullptr);
  return nullptr;
}

// Code Completion

static bool EnableCodeCompletion(Preprocessor &PP,
                                 StringRef Filename,
                                 unsigned Line,
                                 unsigned Column) {
  // Tell the source manager to chop off the given file at a specific
  // line and column.
  const FileEntry *Entry = PP.getFileManager().getFile(Filename);
  if (!Entry) {
    PP.getDiagnostics().Report(diag::err_fe_invalid_code_complete_file)
      << Filename;
    return true;
  }

  // Truncate the named file at the given line/column.
  PP.SetCodeCompletionPoint(Entry, Line, Column);
  return false;
}

void CompilerInstance::createCodeCompletionConsumer() {
  const ParsedSourceLocation &Loc = getFrontendOpts().CodeCompletionAt;
  if (!CompletionConsumer) {
    setCodeCompletionConsumer(
      createCodeCompletionConsumer(getPreprocessor(),
                                   Loc.FileName, Loc.Line, Loc.Column,
                                   getFrontendOpts().CodeCompleteOpts,
                                   llvm::outs()));
    if (!CompletionConsumer)
      return;
  } else if (EnableCodeCompletion(getPreprocessor(), Loc.FileName,
                                  Loc.Line, Loc.Column)) {
    setCodeCompletionConsumer(nullptr);
    return;
  }

  if (CompletionConsumer->isOutputBinary() &&
      llvm::sys::ChangeStdoutToBinary()) {
    getPreprocessor().getDiagnostics().Report(diag::err_fe_stdout_binary);
    setCodeCompletionConsumer(nullptr);
  }
}

void CompilerInstance::createFrontendTimer() {
  FrontendTimerGroup.reset(
      new llvm::TimerGroup("frontend", "Clang front-end time report"));
  FrontendTimer.reset(
      new llvm::Timer("frontend", "Clang front-end timer",
                      *FrontendTimerGroup));
}

CodeCompleteConsumer *
CompilerInstance::createCodeCompletionConsumer(Preprocessor &PP,
                                               StringRef Filename,
                                               unsigned Line,
                                               unsigned Column,
                                               const CodeCompleteOptions &Opts,
                                               raw_ostream &OS) {
  if (EnableCodeCompletion(PP, Filename, Line, Column))
    return nullptr;

  // Set up the creation routine for code-completion.
  return new PrintingCodeCompleteConsumer(Opts, OS);
}

void CompilerInstance::createSema(TranslationUnitKind TUKind,
                                  CodeCompleteConsumer *CompletionConsumer) {
  TheSema.reset(new Sema(getPreprocessor(), getASTContext(), getASTConsumer(),
                         TUKind, CompletionConsumer));

  // Set up API notes.
  TheSema->APINotes.setSwiftVersion(getAPINotesOpts().SwiftVersion);

  // If we're building a module and are supposed to load API notes,
  // notify the API notes manager.
  if (auto currentModule = getPreprocessor().getCurrentModule()) {
    (void)TheSema->APINotes.loadCurrentModuleAPINotes(
            currentModule,
            getLangOpts().APINotesModules,
            getAPINotesOpts().ModuleSearchPaths);
    // Check for any attributes we should add to the module
    for (auto reader : TheSema->APINotes.getCurrentModuleReaders()) {
      // swift_infer_import_as_member
      if (reader->getModuleOptions().SwiftInferImportAsMember) {
        currentModule->IsSwiftInferImportAsMember = true;
        break;
      }
    }
  }

  // Attach the external sema source if there is any.
  if (ExternalSemaSrc) {
    TheSema->addExternalSource(ExternalSemaSrc.get());
    ExternalSemaSrc->InitializeSema(*TheSema);
  }
}

// Output Files

void CompilerInstance::addOutputFile(OutputFile &&OutFile) {
  OutputFiles.push_back(std::move(OutFile));
}

void CompilerInstance::clearOutputFiles(bool EraseFiles) {
  for (OutputFile &OF : OutputFiles) {
    if (!OF.TempFilename.empty()) {
      if (EraseFiles) {
        llvm::sys::fs::remove(OF.TempFilename);
      } else {
        SmallString<128> NewOutFile(OF.Filename);

        // If '-working-directory' was passed, the output filename should be
        // relative to that.
        FileMgr->FixupRelativePath(NewOutFile);
        if (std::error_code ec =
                llvm::sys::fs::rename(OF.TempFilename, NewOutFile)) {
          getDiagnostics().Report(diag::err_unable_to_rename_temp)
            << OF.TempFilename << OF.Filename << ec.message();

          llvm::sys::fs::remove(OF.TempFilename);
        }
      }
    } else if (!OF.Filename.empty() && EraseFiles)
      llvm::sys::fs::remove(OF.Filename);
  }
  OutputFiles.clear();
  if (DeleteBuiltModules) {
    for (auto &Module : BuiltModules)
      llvm::sys::fs::remove(Module.second);
    BuiltModules.clear();
  }
  NonSeekStream.reset();
}

std::unique_ptr<raw_pwrite_stream>
CompilerInstance::createDefaultOutputFile(bool Binary, StringRef InFile,
                                          StringRef Extension) {
  return createOutputFile(getFrontendOpts().OutputFile, Binary,
                          /*RemoveFileOnSignal=*/true, InFile, Extension,
                          /*UseTemporary=*/true);
}

std::unique_ptr<raw_pwrite_stream> CompilerInstance::createNullOutputFile() {
  return llvm::make_unique<llvm::raw_null_ostream>();
}

std::unique_ptr<raw_pwrite_stream>
CompilerInstance::createOutputFile(StringRef OutputPath, bool Binary,
                                   bool RemoveFileOnSignal, StringRef InFile,
                                   StringRef Extension, bool UseTemporary,
                                   bool CreateMissingDirectories) {
  std::string OutputPathName, TempPathName;
  std::error_code EC;
  std::unique_ptr<raw_pwrite_stream> OS = createOutputFile(
      OutputPath, EC, Binary, RemoveFileOnSignal, InFile, Extension,
      UseTemporary, CreateMissingDirectories, &OutputPathName, &TempPathName);
  if (!OS) {
    getDiagnostics().Report(diag::err_fe_unable_to_open_output) << OutputPath
                                                                << EC.message();
    return nullptr;
  }

  // Add the output file -- but don't try to remove "-", since this means we are
  // using stdin.
  addOutputFile(
      OutputFile((OutputPathName != "-") ? OutputPathName : "", TempPathName));

  return OS;
}

std::unique_ptr<llvm::raw_pwrite_stream> CompilerInstance::createOutputFile(
    StringRef OutputPath, std::error_code &Error, bool Binary,
    bool RemoveFileOnSignal, StringRef InFile, StringRef Extension,
    bool UseTemporary, bool CreateMissingDirectories,
    std::string *ResultPathName, std::string *TempPathName) {
  assert((!CreateMissingDirectories || UseTemporary) &&
         "CreateMissingDirectories is only allowed when using temporary files");

  std::string OutFile, TempFile;
  if (!OutputPath.empty()) {
    OutFile = OutputPath;
  } else if (InFile == "-") {
    OutFile = "-";
  } else if (!Extension.empty()) {
    SmallString<128> Path(InFile);
    llvm::sys::path::replace_extension(Path, Extension);
    OutFile = Path.str();
  } else {
    OutFile = "-";
  }

  std::unique_ptr<llvm::raw_fd_ostream> OS;
  std::string OSFile;

  if (UseTemporary) {
    if (OutFile == "-")
      UseTemporary = false;
    else {
      llvm::sys::fs::file_status Status;
      llvm::sys::fs::status(OutputPath, Status);
      if (llvm::sys::fs::exists(Status)) {
        // Fail early if we can't write to the final destination.
        if (!llvm::sys::fs::can_write(OutputPath)) {
          Error = make_error_code(llvm::errc::operation_not_permitted);
          return nullptr;
        }

        // Don't use a temporary if the output is a special file. This handles
        // things like '-o /dev/null'
        if (!llvm::sys::fs::is_regular_file(Status))
          UseTemporary = false;
      }
    }
  }

  if (UseTemporary) {
    // Create a temporary file.
    // Insert -%%%%%%%% before the extension (if any), and because some tools
    // (noticeable, clang's own GlobalModuleIndex.cpp) glob for build
    // artifacts, also append .tmp.
    StringRef OutputExtension = llvm::sys::path::extension(OutFile);
    SmallString<128> TempPath =
        StringRef(OutFile).drop_back(OutputExtension.size());
    TempPath += "-%%%%%%%%";
    TempPath += OutputExtension;
    TempPath += ".tmp";
    int fd;
    std::error_code EC =
        llvm::sys::fs::createUniqueFile(TempPath, fd, TempPath);

    if (CreateMissingDirectories &&
        EC == llvm::errc::no_such_file_or_directory) {
      StringRef Parent = llvm::sys::path::parent_path(OutputPath);
      EC = llvm::sys::fs::create_directories(Parent);
      if (!EC) {
        EC = llvm::sys::fs::createUniqueFile(TempPath, fd, TempPath);
      }
    }

    if (!EC) {
      OS.reset(new llvm::raw_fd_ostream(fd, /*shouldClose=*/true));
      OSFile = TempFile = TempPath.str();
    }
    // If we failed to create the temporary, fallback to writing to the file
    // directly. This handles the corner case where we cannot write to the
    // directory, but can write to the file.
  }

  if (!OS) {
    OSFile = OutFile;
    OS.reset(new llvm::raw_fd_ostream(
        OSFile, Error,
        (Binary ? llvm::sys::fs::F_None : llvm::sys::fs::F_Text)));
    if (Error)
      return nullptr;
  }

  // Make sure the out stream file gets removed if we crash.
  if (RemoveFileOnSignal)
    llvm::sys::RemoveFileOnSignal(OSFile);

  if (ResultPathName)
    *ResultPathName = OutFile;
  if (TempPathName)
    *TempPathName = TempFile;

  if (!Binary || OS->supportsSeeking())
    return std::move(OS);

  auto B = llvm::make_unique<llvm::buffer_ostream>(*OS);
  assert(!NonSeekStream);
  NonSeekStream = std::move(OS);
  return std::move(B);
}

// Initialization Utilities

bool CompilerInstance::InitializeSourceManager(const FrontendInputFile &Input){
  return InitializeSourceManager(
      Input, getDiagnostics(), getFileManager(), getSourceManager(),
      hasPreprocessor() ? &getPreprocessor().getHeaderSearchInfo() : nullptr,
      getDependencyOutputOpts(), getFrontendOpts());
}

// static
bool CompilerInstance::InitializeSourceManager(
    const FrontendInputFile &Input, DiagnosticsEngine &Diags,
    FileManager &FileMgr, SourceManager &SourceMgr, HeaderSearch *HS,
    DependencyOutputOptions &DepOpts, const FrontendOptions &Opts) {
  SrcMgr::CharacteristicKind Kind =
      Input.getKind().getFormat() == InputKind::ModuleMap
          ? Input.isSystem() ? SrcMgr::C_System_ModuleMap
                             : SrcMgr::C_User_ModuleMap
          : Input.isSystem() ? SrcMgr::C_System : SrcMgr::C_User;

  if (Input.isBuffer()) {
    SourceMgr.setMainFileID(SourceMgr.createFileID(SourceManager::Unowned,
                                                   Input.getBuffer(), Kind));
    assert(SourceMgr.getMainFileID().isValid() &&
           "Couldn't establish MainFileID!");
    return true;
  }

  StringRef InputFile = Input.getFile();

  // Figure out where to get and map in the main file.
  if (InputFile != "-") {
    const FileEntry *File = FileMgr.getFile(InputFile, /*OpenFile=*/true);
    if (!File) {
      Diags.Report(diag::err_fe_error_reading) << InputFile;
      return false;
    }

    // The natural SourceManager infrastructure can't currently handle named
    // pipes, but we would at least like to accept them for the main
    // file. Detect them here, read them with the volatile flag so FileMgr will
    // pick up the correct size, and simply override their contents as we do for
    // STDIN.
    if (File->isNamedPipe()) {
      auto MB = FileMgr.getBufferForFile(File, /*isVolatile=*/true);
      if (MB) {
        // Create a new virtual file that will have the correct size.
        File = FileMgr.getVirtualFile(InputFile, (*MB)->getBufferSize(), 0);
        SourceMgr.overrideFileContents(File, std::move(*MB));
      } else {
        Diags.Report(diag::err_cannot_open_file) << InputFile
                                                 << MB.getError().message();
        return false;
      }
    }

    SourceMgr.setMainFileID(
        SourceMgr.createFileID(File, SourceLocation(), Kind));
  } else {
    llvm::ErrorOr<std::unique_ptr<llvm::MemoryBuffer>> SBOrErr =
        llvm::MemoryBuffer::getSTDIN();
    if (std::error_code EC = SBOrErr.getError()) {
      Diags.Report(diag::err_fe_error_reading_stdin) << EC.message();
      return false;
    }
    std::unique_ptr<llvm::MemoryBuffer> SB = std::move(SBOrErr.get());

    const FileEntry *File = FileMgr.getVirtualFile(SB->getBufferIdentifier(),
                                                   SB->getBufferSize(), 0);
    SourceMgr.setMainFileID(
        SourceMgr.createFileID(File, SourceLocation(), Kind));
    SourceMgr.overrideFileContents(File, std::move(SB));
  }

  assert(SourceMgr.getMainFileID().isValid() &&
         "Couldn't establish MainFileID!");
  return true;
}

// High-Level Operations

bool CompilerInstance::ExecuteAction(FrontendAction &Act) {
  assert(hasDiagnostics() && "Diagnostics engine is not initialized!");
  assert(!getFrontendOpts().ShowHelp && "Client must handle '-help'!");
  assert(!getFrontendOpts().ShowVersion && "Client must handle '-version'!");

  // FIXME: Take this as an argument, once all the APIs we used have moved to
  // taking it as an input instead of hard-coding llvm::errs.
  raw_ostream &OS = llvm::errs();

  // Create the target instance.
  setTarget(TargetInfo::CreateTargetInfo(getDiagnostics(),
                                         getInvocation().TargetOpts));
  if (!hasTarget())
    return false;

  // Create TargetInfo for the other side of CUDA and OpenMP compilation.
  if ((getLangOpts().CUDA || getLangOpts().OpenMPIsDevice) &&
      !getFrontendOpts().AuxTriple.empty()) {
    auto TO = std::make_shared<TargetOptions>();
    TO->Triple = getFrontendOpts().AuxTriple;
    TO->HostTriple = getTarget().getTriple().str();
    setAuxTarget(TargetInfo::CreateTargetInfo(getDiagnostics(), TO));
  }

  // Inform the target of the language options.
  //
  // FIXME: We shouldn't need to do this, the target should be immutable once
  // created. This complexity should be lifted elsewhere.
  getTarget().adjust(getLangOpts());

  // Adjust target options based on codegen options.
  getTarget().adjustTargetOptions(getCodeGenOpts(), getTargetOpts());

  // rewriter project will change target built-in bool type from its default.
  if (getFrontendOpts().ProgramAction == frontend::RewriteObjC)
    getTarget().noSignedCharForObjCBool();

  // Validate/process some options.
  if (getHeaderSearchOpts().Verbose)
    OS << "clang -cc1 version " CLANG_VERSION_STRING
       << " based upon " << BACKEND_PACKAGE_STRING
       << " default target " << llvm::sys::getDefaultTargetTriple() << "\n";

  if (getFrontendOpts().ShowTimers)
    createFrontendTimer();

  if (getFrontendOpts().ShowStats || !getFrontendOpts().StatsFile.empty())
    llvm::EnableStatistics(false);

  for (const FrontendInputFile &FIF : getFrontendOpts().Inputs) {
    // Reset the ID tables if we are reusing the SourceManager and parsing
    // regular files.
    if (hasSourceManager() && !Act.isModelParsingAction())
      getSourceManager().clearIDTables();

    if (Act.BeginSourceFile(*this, FIF)) {
      Act.Execute();
      Act.EndSourceFile();
    }
  }

  // Notify the diagnostic client that all files were processed.
  getDiagnostics().getClient()->finish();

  if (getDiagnosticOpts().ShowCarets) {
    // We can have multiple diagnostics sharing one diagnostic client.
    // Get the total number of warnings/errors from the client.
    unsigned NumWarnings = getDiagnostics().getClient()->getNumWarnings();
    unsigned NumErrors = getDiagnostics().getClient()->getNumErrors();

    if (NumWarnings)
      OS << NumWarnings << " warning" << (NumWarnings == 1 ? "" : "s");
    if (NumWarnings && NumErrors)
      OS << " and ";
    if (NumErrors)
      OS << NumErrors << " error" << (NumErrors == 1 ? "" : "s");
    if (NumWarnings || NumErrors) {
      OS << " generated";
      if (getLangOpts().CUDA) {
        if (!getLangOpts().CUDAIsDevice) {
          OS << " when compiling for host";
        } else {
          OS << " when compiling for " << getTargetOpts().CPU;
        }
      }
      OS << ".\n";
    }
  }

  if (getFrontendOpts().ShowStats) {
    if (hasFileManager()) {
      getFileManager().PrintStats();
      OS << '\n';
    }
    llvm::PrintStatistics(OS);
  }
  StringRef StatsFile = getFrontendOpts().StatsFile;
  if (!StatsFile.empty()) {
    std::error_code EC;
    auto StatS = llvm::make_unique<llvm::raw_fd_ostream>(StatsFile, EC,
                                                         llvm::sys::fs::F_Text);
    if (EC) {
      getDiagnostics().Report(diag::warn_fe_unable_to_open_stats_file)
          << StatsFile << EC.message();
    } else {
      llvm::PrintStatisticsJSON(*StatS);
    }
  }

  return !getDiagnostics().getClient()->getNumErrors();
}

/// Determine the appropriate source input kind based on language
/// options.
static InputKind::Language getLanguageFromOptions(const LangOptions &LangOpts) {
  if (LangOpts.OpenCL)
    return InputKind::OpenCL;
  if (LangOpts.CUDA)
    return InputKind::CUDA;
  if (LangOpts.ObjC1)
    return LangOpts.CPlusPlus ? InputKind::ObjCXX : InputKind::ObjC;
  return LangOpts.CPlusPlus ? InputKind::CXX : InputKind::C;
}

/// Compile a module file for the given module, using the options
/// provided by the importing compiler instance. Returns true if the module
/// was built without errors.
static bool
compileModuleImpl(CompilerInstance &ImportingInstance, SourceLocation ImportLoc,
                  StringRef ModuleName, FrontendInputFile Input,
                  StringRef OriginalModuleMapFile, StringRef ModuleFileName,
                  llvm::function_ref<void(CompilerInstance &)> PreBuildStep =
                      [](CompilerInstance &) {},
                  llvm::function_ref<void(CompilerInstance &)> PostBuildStep =
                      [](CompilerInstance &) {}) {
  // Construct a compiler invocation for creating this module.
  auto Invocation =
      std::make_shared<CompilerInvocation>(ImportingInstance.getInvocation());

  PreprocessorOptions &PPOpts = Invocation->getPreprocessorOpts();

  // For any options that aren't intended to affect how a module is built,
  // reset them to their default values.
  Invocation->getLangOpts()->resetNonModularOptions();
  PPOpts.resetNonModularOptions();

  // Remove any macro definitions that are explicitly ignored by the module.
  // They aren't supposed to affect how the module is built anyway.
  HeaderSearchOptions &HSOpts = Invocation->getHeaderSearchOpts();
  PPOpts.Macros.erase(
      std::remove_if(PPOpts.Macros.begin(), PPOpts.Macros.end(),
                     [&HSOpts](const std::pair<std::string, bool> &def) {
        StringRef MacroDef = def.first;
        return HSOpts.ModulesIgnoreMacros.count(
                   llvm::CachedHashString(MacroDef.split('=').first)) > 0;
      }),
      PPOpts.Macros.end());

  // If the original compiler invocation had -fmodule-name, pass it through.
  Invocation->getLangOpts()->ModuleName =
      ImportingInstance.getInvocation().getLangOpts()->ModuleName;

  // Note the name of the module we're building.
  Invocation->getLangOpts()->CurrentModule = ModuleName;

  // Make sure that the failed-module structure has been allocated in
  // the importing instance, and propagate the pointer to the newly-created
  // instance.
  PreprocessorOptions &ImportingPPOpts
    = ImportingInstance.getInvocation().getPreprocessorOpts();
  if (!ImportingPPOpts.FailedModules)
    ImportingPPOpts.FailedModules =
        std::make_shared<PreprocessorOptions::FailedModulesSet>();
  PPOpts.FailedModules = ImportingPPOpts.FailedModules;

  // If there is a module map file, build the module using the module map.
  // Set up the inputs/outputs so that we build the module from its umbrella
  // header.
  FrontendOptions &FrontendOpts = Invocation->getFrontendOpts();
  FrontendOpts.OutputFile = ModuleFileName.str();
  FrontendOpts.DisableFree = false;
  FrontendOpts.GenerateGlobalModuleIndex = false;
  FrontendOpts.BuildingImplicitModule = true;
  FrontendOpts.OriginalModuleMap = OriginalModuleMapFile;
  // Force implicitly-built modules to hash the content of the module file.
  HSOpts.ModulesHashContent = true;
  FrontendOpts.Inputs = {Input};

  // Don't free the remapped file buffers; they are owned by our caller.
  PPOpts.RetainRemappedFileBuffers = true;

  Invocation->getDiagnosticOpts().VerifyDiagnostics = 0;
<<<<<<< HEAD
  assert(ImportingInstance.getInvocation().getModuleHash(
             ImportingInstance.getDiagnostics()) ==
             Invocation->getModuleHash(ImportingInstance.getDiagnostics()) &&
         "Module hash mismatch!");
=======
  assert(ImportingInstance.getInvocation().getModuleHash() ==
         Invocation->getModuleHash() && "Module hash mismatch!");
>>>>>>> 6907ce2f

  // Construct a compiler instance that will be used to actually create the
  // module.  Since we're sharing a PCMCache,
  // CompilerInstance::CompilerInstance is responsible for finalizing the
  // buffers to prevent use-after-frees.
  CompilerInstance Instance(ImportingInstance.getPCHContainerOperations(),
                            &ImportingInstance.getPreprocessor().getPCMCache());
  auto &Inv = *Invocation;
  Instance.setInvocation(std::move(Invocation));

  Instance.createDiagnostics(new ForwardingDiagnosticConsumer(
                                   ImportingInstance.getDiagnosticClient()),
                             /*ShouldOwnClient=*/true);

  Instance.setVirtualFileSystem(&ImportingInstance.getVirtualFileSystem());

  // Note that this module is part of the module build stack, so that we
  // can detect cycles in the module graph.
  Instance.setFileManager(&ImportingInstance.getFileManager());
  Instance.createSourceManager(Instance.getFileManager());
  SourceManager &SourceMgr = Instance.getSourceManager();
  SourceMgr.setModuleBuildStack(
    ImportingInstance.getSourceManager().getModuleBuildStack());
  SourceMgr.pushModuleBuildStack(ModuleName,
    FullSourceLoc(ImportLoc, ImportingInstance.getSourceManager()));

  // Pass along the GenModuleActionWrapper callback
  auto wrapGenModuleAction = ImportingInstance.getGenModuleActionWrapper();
  Instance.setGenModuleActionWrapper(wrapGenModuleAction);

  // If we're collecting module dependencies, we need to share a collector
  // between all of the module CompilerInstances. Other than that, we don't
  // want to produce any dependency output from the module build.
  Instance.setModuleDepCollector(ImportingInstance.getModuleDepCollector());
  Inv.getDependencyOutputOpts() = DependencyOutputOptions();

  ImportingInstance.getDiagnostics().Report(ImportLoc,
                                            diag::remark_module_build)
    << ModuleName << ModuleFileName;

  PreBuildStep(Instance);

  // Execute the action to actually build the module in-place. Use a separate
  // thread so that we get a stack large enough.
  llvm::CrashRecoveryContext CRC;
  CRC.RunSafelyOnThread(
      [&]() {
        // FIXME: I have no idea what the best way to do this is, but it's
        // probably not this. Interfaces changed upstream.
        std::unique_ptr<FrontendAction> Action(
            new GenerateModuleFromModuleMapAction);
        if (wrapGenModuleAction) {
          Action = wrapGenModuleAction(FrontendOpts, std::move(Action));
        }
        Instance.ExecuteAction(*Action);
      },
      DesiredStackSize);

  PostBuildStep(Instance);

  ImportingInstance.getDiagnostics().Report(ImportLoc,
                                            diag::remark_module_build_done)
    << ModuleName;

  // Delete the temporary module map file.
  // FIXME: Even though we're executing under crash protection, it would still
  // be nice to do this with RemoveFileOnSignal when we can. However, that
  // doesn't make sense for all clients, so clean this up manually.
  Instance.clearOutputFiles(/*EraseFiles=*/true);

  return !Instance.getDiagnostics().hasErrorOccurred();
}

static const FileEntry *getPublicModuleMap(const FileEntry *File,
                                           FileManager &FileMgr) {
  StringRef Filename = llvm::sys::path::filename(File->getName());
  SmallString<128> PublicFilename(File->getDir()->getName());
  if (Filename == "module_private.map")
    llvm::sys::path::append(PublicFilename, "module.map");
  else if (Filename == "module.private.modulemap")
    llvm::sys::path::append(PublicFilename, "module.modulemap");
  else
    return nullptr;
  return FileMgr.getFile(PublicFilename);
}

/// Compile a module file for the given module, using the options
/// provided by the importing compiler instance. Returns true if the module
/// was built without errors.
static bool compileModuleImpl(CompilerInstance &ImportingInstance,
                              SourceLocation ImportLoc,
                              Module *Module,
                              StringRef ModuleFileName) {
  InputKind IK(getLanguageFromOptions(ImportingInstance.getLangOpts()),
               InputKind::ModuleMap);

  // Get or create the module map that we'll use to build this module.
  ModuleMap &ModMap
    = ImportingInstance.getPreprocessor().getHeaderSearchInfo().getModuleMap();
  bool Result;
  if (const FileEntry *ModuleMapFile =
          ModMap.getContainingModuleMapFile(Module)) {
    // Canonicalize compilation to start with the public module map. This is
    // vital for submodules declarations in the private module maps to be
    // correctly parsed when depending on a top level module in the public one.
    if (const FileEntry *PublicMMFile = getPublicModuleMap(
            ModuleMapFile, ImportingInstance.getFileManager()))
      ModuleMapFile = PublicMMFile;

    // Use the module map where this module resides.
    Result = compileModuleImpl(
        ImportingInstance, ImportLoc, Module->getTopLevelModuleName(),
        FrontendInputFile(ModuleMapFile->getName(), IK, +Module->IsSystem),
        ModMap.getModuleMapFileForUniquing(Module)->getName(),
        ModuleFileName);
  } else {
    // FIXME: We only need to fake up an input file here as a way of
    // transporting the module's directory to the module map parser. We should
    // be able to do that more directly, and parse from a memory buffer without
    // inventing this file.
    SmallString<128> FakeModuleMapFile(Module->Directory->getName());
    llvm::sys::path::append(FakeModuleMapFile, "__inferred_module.map");

    std::string InferredModuleMapContent;
    llvm::raw_string_ostream OS(InferredModuleMapContent);
    Module->print(OS);
    OS.flush();

    Result = compileModuleImpl(
        ImportingInstance, ImportLoc, Module->getTopLevelModuleName(),
        FrontendInputFile(FakeModuleMapFile, IK, +Module->IsSystem),
        ModMap.getModuleMapFileForUniquing(Module)->getName(),
        ModuleFileName,
        [&](CompilerInstance &Instance) {
      std::unique_ptr<llvm::MemoryBuffer> ModuleMapBuffer =
          llvm::MemoryBuffer::getMemBuffer(InferredModuleMapContent);
      ModuleMapFile = Instance.getFileManager().getVirtualFile(
          FakeModuleMapFile, InferredModuleMapContent.size(), 0);
      Instance.getSourceManager().overrideFileContents(
          ModuleMapFile, std::move(ModuleMapBuffer));
    });
  }

  // We've rebuilt a module. If we're allowed to generate or update the global
  // module index, record that fact in the importing compiler instance.
  if (ImportingInstance.getFrontendOpts().GenerateGlobalModuleIndex) {
    ImportingInstance.setBuildGlobalModuleIndex(true);
  }

  return Result;
}

static bool compileAndLoadModule(CompilerInstance &ImportingInstance,
                                 SourceLocation ImportLoc,
                                 SourceLocation ModuleNameLoc, Module *Module,
                                 StringRef ModuleFileName) {
  DiagnosticsEngine &Diags = ImportingInstance.getDiagnostics();

  auto diagnoseBuildFailure = [&] {
    Diags.Report(ModuleNameLoc, diag::err_module_not_built)
        << Module->Name << SourceRange(ImportLoc, ModuleNameLoc);
  };

  // FIXME: have LockFileManager return an error_code so that we can
  // avoid the mkdir when the directory already exists.
  StringRef Dir = llvm::sys::path::parent_path(ModuleFileName);
  llvm::sys::fs::create_directories(Dir);

  while (1) {
    unsigned ModuleLoadCapabilities = ASTReader::ARR_Missing;
    llvm::LockFileManager Locked(ModuleFileName);
    switch (Locked) {
    case llvm::LockFileManager::LFS_Error:
      // PCMCache takes care of correctness and locks are only necessary for
      // performance. Fallback to building the module in case of any lock
      // related errors.
      Diags.Report(ModuleNameLoc, diag::remark_module_lock_failure)
          << Module->Name << Locked.getErrorMessage();
      // Clear out any potential leftover.
      Locked.unsafeRemoveLockFile();
      // FALLTHROUGH
    case llvm::LockFileManager::LFS_Owned:
      // We're responsible for building the module ourselves.
      if (!compileModuleImpl(ImportingInstance, ModuleNameLoc, Module,
                             ModuleFileName)) {
        diagnoseBuildFailure();
        return false;
      }
      break;

    case llvm::LockFileManager::LFS_Shared:
      // Someone else is responsible for building the module. Wait for them to
      // finish.
      switch (Locked.waitForUnlock()) {
      case llvm::LockFileManager::Res_Success:
        ModuleLoadCapabilities |= ASTReader::ARR_OutOfDate;
        break;
      case llvm::LockFileManager::Res_OwnerDied:
        continue; // try again to get the lock.
      case llvm::LockFileManager::Res_Timeout:
        // Since PCMCache takes care of correctness, we try waiting for another
        // process to complete the build so clang does not do it done twice. If
        // case of timeout, build it ourselves.
        Diags.Report(ModuleNameLoc, diag::remark_module_lock_timeout)
            << Module->Name;
        // Clear the lock file so that future invocations can make progress.
        Locked.unsafeRemoveLockFile();
        continue;
      }
      break;
    }

    // Try to read the module file, now that we've compiled it.
    ASTReader::ASTReadResult ReadResult =
        ImportingInstance.getModuleManager()->ReadAST(
            ModuleFileName, serialization::MK_ImplicitModule, ImportLoc,
            ModuleLoadCapabilities);

    if (ReadResult == ASTReader::OutOfDate &&
        Locked == llvm::LockFileManager::LFS_Shared) {
      // The module may be out of date in the presence of file system races,
      // or if one of its imports depends on header search paths that are not
      // consistent with this ImportingInstance.  Try again...
      continue;
    } else if (ReadResult == ASTReader::Missing) {
      diagnoseBuildFailure();
    } else if (ReadResult != ASTReader::Success &&
               !Diags.hasErrorOccurred()) {
      // The ASTReader didn't diagnose the error, so conservatively report it.
      diagnoseBuildFailure();
    }
    return ReadResult == ASTReader::Success;
  }
}

/// Diagnose differences between the current definition of the given
/// configuration macro and the definition provided on the command line.
static void checkConfigMacro(Preprocessor &PP, StringRef ConfigMacro,
                             Module *Mod, SourceLocation ImportLoc) {
  IdentifierInfo *Id = PP.getIdentifierInfo(ConfigMacro);
  SourceManager &SourceMgr = PP.getSourceManager();

  // If this identifier has never had a macro definition, then it could
  // not have changed.
  if (!Id->hadMacroDefinition())
    return;
  auto *LatestLocalMD = PP.getLocalMacroDirectiveHistory(Id);

  // Find the macro definition from the command line.
  MacroInfo *CmdLineDefinition = nullptr;
  for (auto *MD = LatestLocalMD; MD; MD = MD->getPrevious()) {
    // We only care about the predefines buffer.
    FileID FID = SourceMgr.getFileID(MD->getLocation());
    if (FID.isInvalid() || FID != PP.getPredefinesFileID())
      continue;
    if (auto *DMD = dyn_cast<DefMacroDirective>(MD))
      CmdLineDefinition = DMD->getMacroInfo();
    break;
  }

  auto *CurrentDefinition = PP.getMacroInfo(Id);
  if (CurrentDefinition == CmdLineDefinition) {
    // Macro matches. Nothing to do.
  } else if (!CurrentDefinition) {
    // This macro was defined on the command line, then #undef'd later.
    // Complain.
    PP.Diag(ImportLoc, diag::warn_module_config_macro_undef)
      << true << ConfigMacro << Mod->getFullModuleName();
    auto LatestDef = LatestLocalMD->getDefinition();
    assert(LatestDef.isUndefined() &&
           "predefined macro went away with no #undef?");
    PP.Diag(LatestDef.getUndefLocation(), diag::note_module_def_undef_here)
      << true;
    return;
  } else if (!CmdLineDefinition) {
    // There was no definition for this macro in the predefines buffer,
    // but there was a local definition. Complain.
    PP.Diag(ImportLoc, diag::warn_module_config_macro_undef)
      << false << ConfigMacro << Mod->getFullModuleName();
    PP.Diag(CurrentDefinition->getDefinitionLoc(),
            diag::note_module_def_undef_here)
      << false;
  } else if (!CurrentDefinition->isIdenticalTo(*CmdLineDefinition, PP,
                                               /*Syntactically=*/true)) {
    // The macro definitions differ.
    PP.Diag(ImportLoc, diag::warn_module_config_macro_undef)
      << false << ConfigMacro << Mod->getFullModuleName();
    PP.Diag(CurrentDefinition->getDefinitionLoc(),
            diag::note_module_def_undef_here)
      << false;
  }
}

/// Write a new timestamp file with the given path.
static void writeTimestampFile(StringRef TimestampFile) {
  std::error_code EC;
  llvm::raw_fd_ostream Out(TimestampFile.str(), EC, llvm::sys::fs::F_None);
}

/// Prune the module cache of modules that haven't been accessed in
/// a long time.
static void pruneModuleCache(const HeaderSearchOptions &HSOpts) {
  struct stat StatBuf;
  llvm::SmallString<128> TimestampFile;
  TimestampFile = HSOpts.ModuleCachePath;
  assert(!TimestampFile.empty());
  llvm::sys::path::append(TimestampFile, "modules.timestamp");

  // Try to stat() the timestamp file.
  if (::stat(TimestampFile.c_str(), &StatBuf)) {
    // If the timestamp file wasn't there, create one now.
    if (errno == ENOENT) {
      writeTimestampFile(TimestampFile);
    }
    return;
  }

  // Check whether the time stamp is older than our pruning interval.
  // If not, do nothing.
  time_t TimeStampModTime = StatBuf.st_mtime;
  time_t CurrentTime = time(nullptr);
  if (CurrentTime - TimeStampModTime <= time_t(HSOpts.ModuleCachePruneInterval))
    return;

  // Write a new timestamp file so that nobody else attempts to prune.
  // There is a benign race condition here, if two Clang instances happen to
  // notice at the same time that the timestamp is out-of-date.
  writeTimestampFile(TimestampFile);

  // Walk the entire module cache, looking for unused module files and module
  // indices.
  std::error_code EC;
  SmallString<128> ModuleCachePathNative;
  llvm::sys::path::native(HSOpts.ModuleCachePath, ModuleCachePathNative);
  for (llvm::sys::fs::directory_iterator Dir(ModuleCachePathNative, EC), DirEnd;
       Dir != DirEnd && !EC; Dir.increment(EC)) {
    // If we don't have a directory, there's nothing to look into.
    if (!llvm::sys::fs::is_directory(Dir->path()))
      continue;

    // Walk all of the files within this directory.
    for (llvm::sys::fs::directory_iterator File(Dir->path(), EC), FileEnd;
         File != FileEnd && !EC; File.increment(EC)) {
      // We only care about module and global module index files.
      StringRef Extension = llvm::sys::path::extension(File->path());
      if (Extension != ".pcm" && Extension != ".timestamp" &&
          llvm::sys::path::filename(File->path()) != "modules.idx")
        continue;

      // Look at this file. If we can't stat it, there's nothing interesting
      // there.
      if (::stat(File->path().c_str(), &StatBuf))
        continue;

      // If the file has been used recently enough, leave it there.
      time_t FileAccessTime = StatBuf.st_atime;
      if (CurrentTime - FileAccessTime <=
              time_t(HSOpts.ModuleCachePruneAfter)) {
        continue;
      }

      // Remove the file.
      llvm::sys::fs::remove(File->path());

      // Remove the timestamp file.
      std::string TimpestampFilename = File->path() + ".timestamp";
      llvm::sys::fs::remove(TimpestampFilename);
    }

    // If we removed all of the files in the directory, remove the directory
    // itself.
    if (llvm::sys::fs::directory_iterator(Dir->path(), EC) ==
            llvm::sys::fs::directory_iterator() && !EC)
      llvm::sys::fs::remove(Dir->path());
  }
}

void CompilerInstance::createModuleManager() {
  if (!ModuleManager) {
    if (!hasASTContext())
      createASTContext();

    // If we're implicitly building modules but not currently recursively
    // building a module, check whether we need to prune the module cache.
    if (getSourceManager().getModuleBuildStack().empty() &&
        !getPreprocessor().getHeaderSearchInfo().getModuleCachePath().empty() &&
        getHeaderSearchOpts().ModuleCachePruneInterval > 0 &&
        getHeaderSearchOpts().ModuleCachePruneAfter > 0) {
      pruneModuleCache(getHeaderSearchOpts());
    }

    HeaderSearchOptions &HSOpts = getHeaderSearchOpts();
    std::string Sysroot = HSOpts.Sysroot;
    const PreprocessorOptions &PPOpts = getPreprocessorOpts();
    std::unique_ptr<llvm::Timer> ReadTimer;
    if (FrontendTimerGroup)
      ReadTimer = llvm::make_unique<llvm::Timer>("reading_modules",
                                                 "Reading modules",
                                                 *FrontendTimerGroup);
    ModuleManager = new ASTReader(
        getPreprocessor(), &getASTContext(), getPCHContainerReader(),
        getFrontendOpts().ModuleFileExtensions,
        Sysroot.empty() ? "" : Sysroot.c_str(), PPOpts.DisablePCHValidation,
        /*AllowASTWithCompilerErrors=*/false,
        /*AllowConfigurationMismatch=*/false,
        HSOpts.ModulesValidateSystemHeaders,
        getFrontendOpts().UseGlobalModuleIndex,
        std::move(ReadTimer));
    if (hasASTConsumer()) {
      ModuleManager->setDeserializationListener(
        getASTConsumer().GetASTDeserializationListener());
      getASTContext().setASTMutationListener(
        getASTConsumer().GetASTMutationListener());
    }
    getASTContext().setExternalSource(ModuleManager);
    if (hasSema())
      ModuleManager->InitializeSema(getSema());
    if (hasASTConsumer())
      ModuleManager->StartTranslationUnit(&getASTConsumer());

    if (TheDependencyFileGenerator)
      TheDependencyFileGenerator->AttachToASTReader(*ModuleManager);
    for (auto &Listener : DependencyCollectors)
      Listener->attachToASTReader(*ModuleManager);
  }
}

bool CompilerInstance::loadModuleFile(StringRef FileName) {
  llvm::Timer Timer;
  if (FrontendTimerGroup)
    Timer.init("preloading." + FileName.str(), "Preloading " + FileName.str(),
               *FrontendTimerGroup);
  llvm::TimeRegion TimeLoading(FrontendTimerGroup ? &Timer : nullptr);

  // Helper to recursively read the module names for all modules we're adding.
  // We mark these as known and redirect any attempt to load that module to
  // the files we were handed.
  struct ReadModuleNames : ASTReaderListener {
    CompilerInstance &CI;
    llvm::SmallVector<IdentifierInfo*, 8> LoadedModules;

    ReadModuleNames(CompilerInstance &CI) : CI(CI) {}

    void ReadModuleName(StringRef ModuleName) override {
      LoadedModules.push_back(
          CI.getPreprocessor().getIdentifierInfo(ModuleName));
    }

    void registerAll() {
      for (auto *II : LoadedModules) {
        CI.KnownModules[II] = CI.getPreprocessor()
                                  .getHeaderSearchInfo()
                                  .getModuleMap()
                                  .findModule(II->getName());
      }
      LoadedModules.clear();
    }

    void markAllUnavailable() {
      for (auto *II : LoadedModules) {
        if (Module *M = CI.getPreprocessor()
                            .getHeaderSearchInfo()
                            .getModuleMap()
                            .findModule(II->getName())) {
          M->HasIncompatibleModuleFile = true;

          // Mark module as available if the only reason it was unavailable
          // was missing headers.
          SmallVector<Module *, 2> Stack;
          Stack.push_back(M);
          while (!Stack.empty()) {
            Module *Current = Stack.pop_back_val();
            if (Current->IsMissingRequirement) continue;
            Current->IsAvailable = true;
            Stack.insert(Stack.end(),
                         Current->submodule_begin(), Current->submodule_end());
          }
        }
      }
      LoadedModules.clear();
    }
  };

  // If we don't already have an ASTReader, create one now.
  if (!ModuleManager)
    createModuleManager();

  // If -Wmodule-file-config-mismatch is mapped as an error or worse, allow the
  // ASTReader to diagnose it, since it can produce better errors that we can.
  bool ConfigMismatchIsRecoverable =
      getDiagnostics().getDiagnosticLevel(diag::warn_module_config_mismatch,
                                          SourceLocation())
        <= DiagnosticsEngine::Warning;

  auto Listener = llvm::make_unique<ReadModuleNames>(*this);
  auto &ListenerRef = *Listener;
  ASTReader::ListenerScope ReadModuleNamesListener(*ModuleManager,
                                                   std::move(Listener));

  // Try to load the module file.
  switch (ModuleManager->ReadAST(
      FileName, serialization::MK_ExplicitModule, SourceLocation(),
      ConfigMismatchIsRecoverable ? ASTReader::ARR_ConfigurationMismatch : 0)) {
  case ASTReader::Success:
    // We successfully loaded the module file; remember the set of provided
    // modules so that we don't try to load implicit modules for them.
    ListenerRef.registerAll();
    return true;

  case ASTReader::ConfigurationMismatch:
    // Ignore unusable module files.
    getDiagnostics().Report(SourceLocation(), diag::warn_module_config_mismatch)
        << FileName;
    // All modules provided by any files we tried and failed to load are now
    // unavailable; includes of those modules should now be handled textually.
    ListenerRef.markAllUnavailable();
    return true;

  default:
    return false;
  }
}

ModuleLoadResult
CompilerInstance::loadModule(SourceLocation ImportLoc,
                             ModuleIdPath Path,
                             Module::NameVisibilityKind Visibility,
                             bool IsInclusionDirective) {
  // Determine what file we're searching from.
  // FIXME: Should we be deciding whether this is a submodule (here and
  // below) based on -fmodules-ts or should we pass a flag and make the
  // caller decide?
  std::string ModuleName;
  if (getLangOpts().ModulesTS) {
    // FIXME: Same code as Sema::ActOnModuleDecl() so there is probably a
    // better place/way to do this.
    for (auto &Piece : Path) {
      if (!ModuleName.empty())
        ModuleName += ".";
      ModuleName += Piece.first->getName();
    }
  }
  else
    ModuleName = Path[0].first->getName();

  SourceLocation ModuleNameLoc = Path[0].second;

  // If we've already handled this import, just return the cached result.
  // This one-element cache is important to eliminate redundant diagnostics
  // when both the preprocessor and parser see the same import declaration.
  if (ImportLoc.isValid() && LastModuleImportLoc == ImportLoc) {
    // Make the named module visible.
    if (LastModuleImportResult && ModuleName != getLangOpts().CurrentModule)
      ModuleManager->makeModuleVisible(LastModuleImportResult, Visibility,
                                       ImportLoc);
    return LastModuleImportResult;
  }

  clang::Module *Module = nullptr;

  // If we don't already have information on this module, load the module now.
  llvm::DenseMap<const IdentifierInfo *, clang::Module *>::iterator Known
    = KnownModules.find(Path[0].first);
  if (Known != KnownModules.end()) {
    // Retrieve the cached top-level module.
    Module = Known->second;
  } else if (ModuleName == getLangOpts().CurrentModule) {
    // This is the module we're building.
    Module = PP->getHeaderSearchInfo().lookupModule(
        ModuleName, /*AllowSearch*/ true,
        /*AllowExtraModuleMapSearch*/ !IsInclusionDirective);
    /// FIXME: perhaps we should (a) look for a module using the module name
    //  to file map (PrebuiltModuleFiles) and (b) diagnose if still not found?
    //if (Module == nullptr) {
    //  getDiagnostics().Report(ModuleNameLoc, diag::err_module_not_found)
    //    << ModuleName;
    //  ModuleBuildFailed = true;
    //  return ModuleLoadResult();
    //}
    Known = KnownModules.insert(std::make_pair(Path[0].first, Module)).first;
  } else {
    // Search for a module with the given name.
    Module = PP->getHeaderSearchInfo().lookupModule(ModuleName, true,
                                                    !IsInclusionDirective);
    HeaderSearchOptions &HSOpts =
        PP->getHeaderSearchInfo().getHeaderSearchOpts();

    std::string ModuleFileName;
    enum ModuleSource {
      ModuleNotFound, ModuleCache, PrebuiltModulePath, ModuleBuildPragma
    } Source = ModuleNotFound;

    // Check to see if the module has been built as part of this compilation
    // via a module build pragma.
    auto BuiltModuleIt = BuiltModules.find(ModuleName);
    if (BuiltModuleIt != BuiltModules.end()) {
      ModuleFileName = BuiltModuleIt->second;
      Source = ModuleBuildPragma;
    }

    // Try to load the module from the prebuilt module path.
    if (Source == ModuleNotFound && (!HSOpts.PrebuiltModuleFiles.empty() ||
                                     !HSOpts.PrebuiltModulePaths.empty())) {
      ModuleFileName =
        PP->getHeaderSearchInfo().getPrebuiltModuleFileName(ModuleName);
      if (!ModuleFileName.empty())
        Source = PrebuiltModulePath;
    }

    // Try to load the module from the module cache.
    if (Source == ModuleNotFound && Module) {
      ModuleFileName = PP->getHeaderSearchInfo().getCachedModuleFileName(Module);
      Source = ModuleCache;
    }

    if (Source == ModuleNotFound) {
      // We can't find a module, error out here.
      getDiagnostics().Report(ModuleNameLoc, diag::err_module_not_found)
          << ModuleName << SourceRange(ImportLoc, ModuleNameLoc);
      ModuleBuildFailed = true;
      return ModuleLoadResult();
    }

    if (ModuleFileName.empty()) {
      if (Module && Module->HasIncompatibleModuleFile) {
        // We tried and failed to load a module file for this module. Fall
        // back to textual inclusion for its headers.
        return ModuleLoadResult::ConfigMismatch;
      }

      getDiagnostics().Report(ModuleNameLoc, diag::err_module_build_disabled)
          << ModuleName;
      ModuleBuildFailed = true;
      return ModuleLoadResult();
    }

    // If we don't already have an ASTReader, create one now.
    if (!ModuleManager)
      createModuleManager();

    llvm::Timer Timer;
    if (FrontendTimerGroup)
      Timer.init("loading." + ModuleFileName, "Loading " + ModuleFileName,
                 *FrontendTimerGroup);
    llvm::TimeRegion TimeLoading(FrontendTimerGroup ? &Timer : nullptr);

    // Try to load the module file. If we are not trying to load from the
    // module cache, we don't know how to rebuild modules.
    unsigned ARRFlags = Source == ModuleCache ?
                        ASTReader::ARR_OutOfDate | ASTReader::ARR_Missing :
                        ASTReader::ARR_ConfigurationMismatch;
    switch (ModuleManager->ReadAST(ModuleFileName,
                                   Source == PrebuiltModulePath
                                       ? serialization::MK_PrebuiltModule
                                       : Source == ModuleBuildPragma
                                             ? serialization::MK_ExplicitModule
                                             : serialization::MK_ImplicitModule,
                                   ImportLoc, ARRFlags)) {
    case ASTReader::Success: {
      if (Source != ModuleCache && !Module) {
        Module = PP->getHeaderSearchInfo().lookupModule(ModuleName, true,
                                                        !IsInclusionDirective);
        if (!Module || !Module->getASTFile() ||
            FileMgr->getFile(ModuleFileName) != Module->getASTFile()) {
          // Error out if Module does not refer to the file in the prebuilt
          // module path.
          getDiagnostics().Report(ModuleNameLoc, diag::err_module_prebuilt)
              << ModuleName;
          ModuleBuildFailed = true;
          KnownModules[Path[0].first] = nullptr;
          return ModuleLoadResult();
        }
      }
      break;
    }

    case ASTReader::OutOfDate:
    case ASTReader::Missing: {
      if (Source != ModuleCache) {
        // We don't know the desired configuration for this module and don't
        // necessarily even have a module map. Since ReadAST already produces
        // diagnostics for these two cases, we simply error out here.
        ModuleBuildFailed = true;
        KnownModules[Path[0].first] = nullptr;
        return ModuleLoadResult();
      }

      // The module file is missing or out-of-date. Build it.
      assert(Module && "missing module file");
      // Check whether there is a cycle in the module graph.
      ModuleBuildStack ModPath = getSourceManager().getModuleBuildStack();
      ModuleBuildStack::iterator Pos = ModPath.begin(), PosEnd = ModPath.end();
      for (; Pos != PosEnd; ++Pos) {
        if (Pos->first == ModuleName)
          break;
      }

      if (Pos != PosEnd) {
        SmallString<256> CyclePath;
        for (; Pos != PosEnd; ++Pos) {
          CyclePath += Pos->first;
          CyclePath += " -> ";
        }
        CyclePath += ModuleName;

        getDiagnostics().Report(ModuleNameLoc, diag::err_module_cycle)
          << ModuleName << CyclePath;
        return ModuleLoadResult();
      }

      // Check whether we have already attempted to build this module (but
      // failed).
      if (getPreprocessorOpts().FailedModules &&
          getPreprocessorOpts().FailedModules->hasAlreadyFailed(ModuleName)) {
        getDiagnostics().Report(ModuleNameLoc, diag::err_module_not_built)
          << ModuleName
          << SourceRange(ImportLoc, ModuleNameLoc);
        ModuleBuildFailed = true;
        return ModuleLoadResult();
      }

      // Try to compile and then load the module.
      if (!compileAndLoadModule(*this, ImportLoc, ModuleNameLoc, Module,
                                ModuleFileName)) {
        assert(getDiagnostics().hasErrorOccurred() &&
               "undiagnosed error in compileAndLoadModule");
        if (getPreprocessorOpts().FailedModules)
          getPreprocessorOpts().FailedModules->addFailed(ModuleName);
        KnownModules[Path[0].first] = nullptr;
        ModuleBuildFailed = true;
        return ModuleLoadResult();
      }

      // Okay, we've rebuilt and now loaded the module.
      break;
    }

    case ASTReader::ConfigurationMismatch:
      if (Source == PrebuiltModulePath)
        // FIXME: We shouldn't be setting HadFatalFailure below if we only
        // produce a warning here!
        getDiagnostics().Report(SourceLocation(),
                                diag::warn_module_config_mismatch)
            << ModuleFileName;
      // Fall through to error out.
      LLVM_FALLTHROUGH;
    case ASTReader::VersionMismatch:
    case ASTReader::HadErrors:
      ModuleLoader::HadFatalFailure = true;
      // FIXME: The ASTReader will already have complained, but can we shoehorn
      // that diagnostic information into a more useful form?
      KnownModules[Path[0].first] = nullptr;
      return ModuleLoadResult();

    case ASTReader::Failure:
      ModuleLoader::HadFatalFailure = true;
      // Already complained, but note now that we failed.
      KnownModules[Path[0].first] = nullptr;
      ModuleBuildFailed = true;
      return ModuleLoadResult();
    }

    // Cache the result of this top-level module lookup for later.
    Known = KnownModules.insert(std::make_pair(Path[0].first, Module)).first;
  }

  // If we never found the module, fail.
  if (!Module)
    return ModuleLoadResult();

  // Verify that the rest of the module path actually corresponds to
  // a submodule.
  bool MapPrivateSubModToTopLevel = false;
  if (!getLangOpts().ModulesTS && Path.size() > 1) {
    for (unsigned I = 1, N = Path.size(); I != N; ++I) {
      StringRef Name = Path[I].first->getName();
      clang::Module *Sub = Module->findSubmodule(Name);

      // If the user is requesting Foo.Private and it doesn't exist, try to
      // match Foo_Private and emit a warning asking for the user to write
      // @import Foo_Private instead. FIXME: remove this when existing clients
      // migrate off of Foo.Private syntax.
      if (!Sub && PP->getLangOpts().ImplicitModules && Name == "Private" &&
          Module == Module->getTopLevelModule()) {
        SmallString<128> PrivateModule(Module->Name);
        PrivateModule.append("_Private");

        SmallVector<std::pair<IdentifierInfo *, SourceLocation>, 2> PrivPath;
        auto &II = PP->getIdentifierTable().get(
            PrivateModule, PP->getIdentifierInfo(Module->Name)->getTokenID());
        PrivPath.push_back(std::make_pair(&II, Path[0].second));

        if (PP->getHeaderSearchInfo().lookupModule(PrivateModule, true,
                                                   !IsInclusionDirective))
          Sub =
              loadModule(ImportLoc, PrivPath, Visibility, IsInclusionDirective);
        if (Sub) {
          MapPrivateSubModToTopLevel = true;
          if (!getDiagnostics().isIgnored(
                  diag::warn_no_priv_submodule_use_toplevel, ImportLoc)) {
            getDiagnostics().Report(Path[I].second,
                                    diag::warn_no_priv_submodule_use_toplevel)
                << Path[I].first << Module->getFullModuleName() << PrivateModule
                << SourceRange(Path[0].second, Path[I].second)
                << FixItHint::CreateReplacement(SourceRange(Path[0].second),
                                                PrivateModule);
            getDiagnostics().Report(Sub->DefinitionLoc,
                                    diag::note_private_top_level_defined);
          }
        }
      }

      if (!Sub) {
        // Attempt to perform typo correction to find a module name that works.
        SmallVector<StringRef, 2> Best;
        unsigned BestEditDistance = (std::numeric_limits<unsigned>::max)();

        for (clang::Module::submodule_iterator J = Module->submodule_begin(),
                                            JEnd = Module->submodule_end();
             J != JEnd; ++J) {
          unsigned ED = Name.edit_distance((*J)->Name,
                                           /*AllowReplacements=*/true,
                                           BestEditDistance);
          if (ED <= BestEditDistance) {
            if (ED < BestEditDistance) {
              Best.clear();
              BestEditDistance = ED;
            }

            Best.push_back((*J)->Name);
          }
        }

        // If there was a clear winner, user it.
        if (Best.size() == 1) {
          getDiagnostics().Report(Path[I].second,
                                  diag::err_no_submodule_suggest)
            << Path[I].first << Module->getFullModuleName() << Best[0]
            << SourceRange(Path[0].second, Path[I-1].second)
            << FixItHint::CreateReplacement(SourceRange(Path[I].second),
                                            Best[0]);

          Sub = Module->findSubmodule(Best[0]);
        }
      }

      if (!Sub) {
        // No submodule by this name. Complain, and don't look for further
        // submodules.
        getDiagnostics().Report(Path[I].second, diag::err_no_submodule)
          << Path[I].first << Module->getFullModuleName()
          << SourceRange(Path[0].second, Path[I-1].second);
        break;
      }

      Module = Sub;
    }
  }

  // Make the named module visible, if it's not already part of the module
  // we are parsing.
  if (ModuleName != getLangOpts().CurrentModule) {
    if (!Module->IsFromModuleFile && !MapPrivateSubModToTopLevel) {
      // We have an umbrella header or directory that doesn't actually include
      // all of the headers within the directory it covers. Complain about
      // this missing submodule and recover by forgetting that we ever saw
      // this submodule.
      // FIXME: Should we detect this at module load time? It seems fairly
      // expensive (and rare).
      getDiagnostics().Report(ImportLoc, diag::warn_missing_submodule)
        << Module->getFullModuleName()
        << SourceRange(Path.front().second, Path.back().second);

      return ModuleLoadResult::MissingExpected;
    }

    // Check whether this module is available.
    if (Preprocessor::checkModuleIsAvailable(getLangOpts(), getTarget(),
                                             getDiagnostics(), Module)) {
      getDiagnostics().Report(ImportLoc, diag::note_module_import_here)
        << SourceRange(Path.front().second, Path.back().second);
      LastModuleImportLoc = ImportLoc;
      LastModuleImportResult = ModuleLoadResult();
      return ModuleLoadResult();
    }

    ModuleManager->makeModuleVisible(Module, Visibility, ImportLoc);
  }

  // Check for any configuration macros that have changed.
  clang::Module *TopModule = Module->getTopLevelModule();
  for (unsigned I = 0, N = TopModule->ConfigMacros.size(); I != N; ++I) {
    checkConfigMacro(getPreprocessor(), TopModule->ConfigMacros[I],
                     Module, ImportLoc);
  }

  // Resolve any remaining module using export_as for this one.
  getPreprocessor()
      .getHeaderSearchInfo()
      .getModuleMap()
      .resolveLinkAsDependencies(TopModule);

  LastModuleImportLoc = ImportLoc;
  LastModuleImportResult = ModuleLoadResult(Module);
  return LastModuleImportResult;
}

void CompilerInstance::loadModuleFromSource(SourceLocation ImportLoc,
                                            StringRef ModuleName,
                                            StringRef Source) {
  // Avoid creating filenames with special characters.
  SmallString<128> CleanModuleName(ModuleName);
  for (auto &C : CleanModuleName)
    if (!isAlphanumeric(C))
      C = '_';

  // FIXME: Using a randomized filename here means that our intermediate .pcm
  // output is nondeterministic (as .pcm files refer to each other by name).
  // Can this affect the output in any way?
  SmallString<128> ModuleFileName;
  if (std::error_code EC = llvm::sys::fs::createTemporaryFile(
          CleanModuleName, "pcm", ModuleFileName)) {
    getDiagnostics().Report(ImportLoc, diag::err_fe_unable_to_open_output)
        << ModuleFileName << EC.message();
    return;
  }
  std::string ModuleMapFileName = (CleanModuleName + ".map").str();

  FrontendInputFile Input(
      ModuleMapFileName,
      InputKind(getLanguageFromOptions(*Invocation->getLangOpts()),
                InputKind::ModuleMap, /*Preprocessed*/true));

  std::string NullTerminatedSource(Source.str());

  auto PreBuildStep = [&](CompilerInstance &Other) {
    // Create a virtual file containing our desired source.
    // FIXME: We shouldn't need to do this.
    const FileEntry *ModuleMapFile = Other.getFileManager().getVirtualFile(
        ModuleMapFileName, NullTerminatedSource.size(), 0);
    Other.getSourceManager().overrideFileContents(
        ModuleMapFile,
        llvm::MemoryBuffer::getMemBuffer(NullTerminatedSource.c_str()));

    Other.BuiltModules = std::move(BuiltModules);
    Other.DeleteBuiltModules = false;
  };

  auto PostBuildStep = [this](CompilerInstance &Other) {
    BuiltModules = std::move(Other.BuiltModules);
  };

  // Build the module, inheriting any modules that we've built locally.
  if (compileModuleImpl(*this, ImportLoc, ModuleName, Input, StringRef(),
                        ModuleFileName, PreBuildStep, PostBuildStep)) {
    BuiltModules[ModuleName] = ModuleFileName.str();
    llvm::sys::RemoveFileOnSignal(ModuleFileName);
  }
}

void CompilerInstance::makeModuleVisible(Module *Mod,
                                         Module::NameVisibilityKind Visibility,
                                         SourceLocation ImportLoc) {
  if (!ModuleManager)
    createModuleManager();
  if (!ModuleManager)
    return;

  ModuleManager->makeModuleVisible(Mod, Visibility, ImportLoc);
}

GlobalModuleIndex *CompilerInstance::loadGlobalModuleIndex(
    SourceLocation TriggerLoc) {
  if (getPreprocessor().getHeaderSearchInfo().getModuleCachePath().empty())
    return nullptr;
  if (!ModuleManager)
    createModuleManager();
  // Can't do anything if we don't have the module manager.
  if (!ModuleManager)
    return nullptr;
  // Get an existing global index.  This loads it if not already
  // loaded.
  ModuleManager->loadGlobalIndex();
  GlobalModuleIndex *GlobalIndex = ModuleManager->getGlobalIndex();
  // If the global index doesn't exist, create it.
  if (!GlobalIndex && shouldBuildGlobalModuleIndex() && hasFileManager() &&
      hasPreprocessor()) {
    llvm::sys::fs::create_directories(
      getPreprocessor().getHeaderSearchInfo().getModuleCachePath());
    GlobalModuleIndex::writeIndex(
        getFileManager(), getPCHContainerReader(),
        getPreprocessor().getHeaderSearchInfo().getModuleCachePath());
    ModuleManager->resetForReload();
    ModuleManager->loadGlobalIndex();
    GlobalIndex = ModuleManager->getGlobalIndex();
  }
  // For finding modules needing to be imported for fixit messages,
  // we need to make the global index cover all modules, so we do that here.
  if (!HaveFullGlobalModuleIndex && GlobalIndex && !buildingModule()) {
    ModuleMap &MMap = getPreprocessor().getHeaderSearchInfo().getModuleMap();
    bool RecreateIndex = false;
    for (ModuleMap::module_iterator I = MMap.module_begin(),
        E = MMap.module_end(); I != E; ++I) {
      Module *TheModule = I->second;
      const FileEntry *Entry = TheModule->getASTFile();
      if (!Entry) {
        SmallVector<std::pair<IdentifierInfo *, SourceLocation>, 2> Path;
        Path.push_back(std::make_pair(
            getPreprocessor().getIdentifierInfo(TheModule->Name), TriggerLoc));
        std::reverse(Path.begin(), Path.end());
        // Load a module as hidden.  This also adds it to the global index.
        loadModule(TheModule->DefinitionLoc, Path, Module::Hidden, false);
        RecreateIndex = true;
      }
    }
    if (RecreateIndex) {
      GlobalModuleIndex::writeIndex(
          getFileManager(), getPCHContainerReader(),
          getPreprocessor().getHeaderSearchInfo().getModuleCachePath());
      ModuleManager->resetForReload();
      ModuleManager->loadGlobalIndex();
      GlobalIndex = ModuleManager->getGlobalIndex();
    }
    HaveFullGlobalModuleIndex = true;
  }
  return GlobalIndex;
}

// Check global module index for missing imports.
bool
CompilerInstance::lookupMissingImports(StringRef Name,
                                       SourceLocation TriggerLoc) {
  // Look for the symbol in non-imported modules, but only if an error
  // actually occurred.
  if (!buildingModule()) {
    // Load global module index, or retrieve a previously loaded one.
    GlobalModuleIndex *GlobalIndex = loadGlobalModuleIndex(
      TriggerLoc);

    // Only if we have a global index.
    if (GlobalIndex) {
      GlobalModuleIndex::HitSet FoundModules;

      // Find the modules that reference the identifier.
      // Note that this only finds top-level modules.
      // We'll let diagnoseTypo find the actual declaration module.
      if (GlobalIndex->lookupIdentifier(Name, FoundModules))
        return true;
    }
  }

  return false;
}
void CompilerInstance::resetAndLeakSema() { BuryPointer(takeSema()); }

void CompilerInstance::setExternalSemaSource(
    IntrusiveRefCntPtr<ExternalSemaSource> ESS) {
  ExternalSemaSrc = std::move(ESS);
}<|MERGE_RESOLUTION|>--- conflicted
+++ resolved
@@ -1117,15 +1117,10 @@
   PPOpts.RetainRemappedFileBuffers = true;
 
   Invocation->getDiagnosticOpts().VerifyDiagnostics = 0;
-<<<<<<< HEAD
   assert(ImportingInstance.getInvocation().getModuleHash(
              ImportingInstance.getDiagnostics()) ==
              Invocation->getModuleHash(ImportingInstance.getDiagnostics()) &&
          "Module hash mismatch!");
-=======
-  assert(ImportingInstance.getInvocation().getModuleHash() ==
-         Invocation->getModuleHash() && "Module hash mismatch!");
->>>>>>> 6907ce2f
 
   // Construct a compiler instance that will be used to actually create the
   // module.  Since we're sharing a PCMCache,
