--- conflicted
+++ resolved
@@ -1803,16 +1803,12 @@
   Opts.ModuleFeatures = Args.getAllArgValues(OPT_fmodule_feature);
   std::sort(Opts.ModuleFeatures.begin(), Opts.ModuleFeatures.end());
   Opts.NativeHalfType |= Args.hasArg(OPT_fnative_half_type);
-<<<<<<< HEAD
-  Opts.HalfArgsAndReturns = Args.hasArg(OPT_fallow_half_arguments_and_returns);
-  Opts.APINotes = Args.hasArg(OPT_fapinotes);
-=======
   Opts.NativeHalfArgsAndReturns |= Args.hasArg(OPT_fnative_half_arguments_and_returns);
   // Enable HalfArgsAndReturns if present in Args or if NativeHalfArgsAndReturns
   // is enabled.
   Opts.HalfArgsAndReturns = Args.hasArg(OPT_fallow_half_arguments_and_returns)
                             | Opts.NativeHalfArgsAndReturns;
->>>>>>> 8e2e9d6f
+  Opts.APINotes = Args.hasArg(OPT_fapinotes);
   Opts.GNUAsm = !Args.hasArg(OPT_fno_gnu_inline_asm);
 
   // __declspec is enabled by default for the PS4 by the driver, and also
