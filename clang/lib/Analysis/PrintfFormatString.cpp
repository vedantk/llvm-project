--- conflicted
+++ resolved
@@ -124,13 +124,9 @@
   if (*I == '{') {
     OSLogVisibilityFlagsStart = I++;
     // Find the end of the modifier.
-<<<<<<< HEAD
-    while (I != E && *I != '}') { I++; }
-=======
     while (I != E && *I != '}') {
       I++;
     }
->>>>>>> 29034362
     if (I == E) {
       if (Warn)
         H.HandleIncompleteSpecifier(Start, E - Start);
@@ -142,17 +138,11 @@
     // Just see if 'private' or 'public' is the first word. os_log itself will
     // do any further parsing.
     const char *P = OSLogVisibilityFlagsStart + 1;
-<<<<<<< HEAD
-    while (P < OSLogVisibilityFlagsEnd && isspace(*P)) P++;
-    const char *WordStart = P;
-    while (P < OSLogVisibilityFlagsEnd && (isalnum(*P) || *P == '_')) P++;
-=======
     while (P < OSLogVisibilityFlagsEnd && isspace(*P))
       P++;
     const char *WordStart = P;
     while (P < OSLogVisibilityFlagsEnd && (isalnum(*P) || *P == '_'))
       P++;
->>>>>>> 29034362
     const char *WordEnd = P;
     StringRef Word(WordStart, WordEnd - WordStart);
     if (Word == "private") {
@@ -297,13 +287,9 @@
     case 'C': k = ConversionSpecifier::CArg; break;
     case 'S': k = ConversionSpecifier::SArg; break;
     // Apple extension for os_log
-<<<<<<< HEAD
-    case 'P': k = ConversionSpecifier::PArg; break;
-=======
     case 'P':
       k = ConversionSpecifier::PArg;
       break;
->>>>>>> 29034362
     // Objective-C.
     case '@': k = ConversionSpecifier::ObjCObjArg; break;
     // Glibc specific.
