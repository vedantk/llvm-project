--- conflicted
+++ resolved
@@ -354,47 +354,30 @@
 template <class T>
 static void
 insertOptionToCollection(StringRef FullName, T &Collection,
-<<<<<<< HEAD
-                         const CheckerRegistry::CmdLineOption &&Option) {
-=======
                          const CheckerRegistry::CmdLineOption &Option,
                          AnalyzerOptions &AnOpts, DiagnosticsEngine &Diags) {
->>>>>>> 85cf76e7
   auto It = binaryFind(Collection, FullName);
   assert(It != Collection.end() &&
          "Failed to find the checker while attempting to add a command line "
          "option to it!");
 
-<<<<<<< HEAD
-  It->CmdLineOptions.emplace_back(std::move(Option));
-=======
   insertAndValidate(FullName, Option, AnOpts, Diags);
 
   It->CmdLineOptions.emplace_back(Option);
->>>>>>> 85cf76e7
 }
 
 void CheckerRegistry::resolveCheckerAndPackageOptions() {
   for (const std::pair<StringRef, CmdLineOption> &CheckerOptEntry :
        CheckerOptions) {
     insertOptionToCollection(CheckerOptEntry.first, Checkers,
-<<<<<<< HEAD
-                             std::move(CheckerOptEntry.second));
-=======
                              CheckerOptEntry.second, AnOpts, Diags);
->>>>>>> 85cf76e7
   }
   CheckerOptions.clear();
 
   for (const std::pair<StringRef, CmdLineOption> &PackageOptEntry :
        PackageOptions) {
-<<<<<<< HEAD
-    insertOptionToCollection(PackageOptEntry.first, Checkers,
-                             std::move(PackageOptEntry.second));
-=======
     insertOptionToCollection(PackageOptEntry.first, Packages,
                              PackageOptEntry.second, AnOpts, Diags);
->>>>>>> 85cf76e7
   }
   PackageOptions.clear();
 }
