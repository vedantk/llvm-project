//=-- ExprEngineCallAndReturn.cpp - Support for call/return -----*- C++ -*-===//
//
//                     The LLVM Compiler Infrastructure
//
// This file is distributed under the University of Illinois Open Source
// License. See LICENSE.TXT for details.
//
//===----------------------------------------------------------------------===//
//
//  This file defines ExprEngine's support for calls and returns.
//
//===----------------------------------------------------------------------===//

#include "clang/StaticAnalyzer/Core/PathSensitive/ExprEngine.h"
#include "PrettyStackTraceLocationContext.h"
#include "clang/AST/CXXInheritance.h"
#include "clang/AST/DeclCXX.h"
#include "clang/Analysis/Analyses/LiveVariables.h"
#include "clang/Analysis/ConstructionContext.h"
#include "clang/StaticAnalyzer/Core/CheckerManager.h"
#include "clang/StaticAnalyzer/Core/PathSensitive/CallEvent.h"
#include "llvm/ADT/SmallSet.h"
#include "llvm/ADT/Statistic.h"
#include "llvm/Support/SaveAndRestore.h"

using namespace clang;
using namespace ento;

#define DEBUG_TYPE "ExprEngine"

STATISTIC(NumOfDynamicDispatchPathSplits,
  "The # of times we split the path due to imprecise dynamic dispatch info");

STATISTIC(NumInlinedCalls,
  "The # of times we inlined a call");

STATISTIC(NumReachedInlineCountMax,
  "The # of times we reached inline count maximum");

void ExprEngine::processCallEnter(NodeBuilderContext& BC, CallEnter CE,
                                  ExplodedNode *Pred) {
  // Get the entry block in the CFG of the callee.
  const StackFrameContext *calleeCtx = CE.getCalleeContext();
  PrettyStackTraceLocationContext CrashInfo(calleeCtx);
  const CFGBlock *Entry = CE.getEntry();

  // Validate the CFG.
  assert(Entry->empty());
  assert(Entry->succ_size() == 1);

  // Get the solitary successor.
  const CFGBlock *Succ = *(Entry->succ_begin());

  // Construct an edge representing the starting location in the callee.
  BlockEdge Loc(Entry, Succ, calleeCtx);

  ProgramStateRef state = Pred->getState();

  // Construct a new node, notify checkers that analysis of the function has
  // begun, and add the resultant nodes to the worklist.
  bool isNew;
  ExplodedNode *Node = G.getNode(Loc, state, false, &isNew);
  Node->addPredecessor(Pred, G);
  if (isNew) {
    ExplodedNodeSet DstBegin;
    processBeginOfFunction(BC, Node, DstBegin, Loc);
    Engine.enqueue(DstBegin);
  }
}

// Find the last statement on the path to the exploded node and the
// corresponding Block.
static std::pair<const Stmt*,
                 const CFGBlock*> getLastStmt(const ExplodedNode *Node) {
  const Stmt *S = nullptr;
  const CFGBlock *Blk = nullptr;
  const StackFrameContext *SF = Node->getStackFrame();

  // Back up through the ExplodedGraph until we reach a statement node in this
  // stack frame.
  while (Node) {
    const ProgramPoint &PP = Node->getLocation();

    if (PP.getStackFrame() == SF) {
      if (Optional<StmtPoint> SP = PP.getAs<StmtPoint>()) {
        S = SP->getStmt();
        break;
      } else if (Optional<CallExitEnd> CEE = PP.getAs<CallExitEnd>()) {
        S = CEE->getCalleeContext()->getCallSite();
        if (S)
          break;

        // If there is no statement, this is an implicitly-generated call.
        // We'll walk backwards over it and then continue the loop to find
        // an actual statement.
        Optional<CallEnter> CE;
        do {
          Node = Node->getFirstPred();
          CE = Node->getLocationAs<CallEnter>();
        } while (!CE || CE->getCalleeContext() != CEE->getCalleeContext());

        // Continue searching the graph.
      } else if (Optional<BlockEdge> BE = PP.getAs<BlockEdge>()) {
        Blk = BE->getSrc();
      }
    } else if (Optional<CallEnter> CE = PP.getAs<CallEnter>()) {
      // If we reached the CallEnter for this function, it has no statements.
      if (CE->getCalleeContext() == SF)
        break;
    }

    if (Node->pred_empty())
      return std::make_pair(nullptr, nullptr);

    Node = *Node->pred_begin();
  }

  return std::make_pair(S, Blk);
}

/// Adjusts a return value when the called function's return type does not
/// match the caller's expression type. This can happen when a dynamic call
/// is devirtualized, and the overriding method has a covariant (more specific)
/// return type than the parent's method. For C++ objects, this means we need
/// to add base casts.
static SVal adjustReturnValue(SVal V, QualType ExpectedTy, QualType ActualTy,
                              StoreManager &StoreMgr) {
  // For now, the only adjustments we handle apply only to locations.
  if (!V.getAs<Loc>())
    return V;

  // If the types already match, don't do any unnecessary work.
  ExpectedTy = ExpectedTy.getCanonicalType();
  ActualTy = ActualTy.getCanonicalType();
  if (ExpectedTy == ActualTy)
    return V;

  // No adjustment is needed between Objective-C pointer types.
  if (ExpectedTy->isObjCObjectPointerType() &&
      ActualTy->isObjCObjectPointerType())
    return V;

  // C++ object pointers may need "derived-to-base" casts.
  const CXXRecordDecl *ExpectedClass = ExpectedTy->getPointeeCXXRecordDecl();
  const CXXRecordDecl *ActualClass = ActualTy->getPointeeCXXRecordDecl();
  if (ExpectedClass && ActualClass) {
    CXXBasePaths Paths(/*FindAmbiguities=*/true, /*RecordPaths=*/true,
                       /*DetectVirtual=*/false);
    if (ActualClass->isDerivedFrom(ExpectedClass, Paths) &&
        !Paths.isAmbiguous(ActualTy->getCanonicalTypeUnqualified())) {
      return StoreMgr.evalDerivedToBase(V, Paths.front());
    }
  }

  // Unfortunately, Objective-C does not enforce that overridden methods have
  // covariant return types, so we can't assert that that never happens.
  // Be safe and return UnknownVal().
  return UnknownVal();
}

void ExprEngine::removeDeadOnEndOfFunction(NodeBuilderContext& BC,
                                           ExplodedNode *Pred,
                                           ExplodedNodeSet &Dst) {
  // Find the last statement in the function and the corresponding basic block.
  const Stmt *LastSt = nullptr;
  const CFGBlock *Blk = nullptr;
  std::tie(LastSt, Blk) = getLastStmt(Pred);
  if (!Blk || !LastSt) {
    Dst.Add(Pred);
    return;
  }

  // Here, we destroy the current location context. We use the current
  // function's entire body as a diagnostic statement, with which the program
  // point will be associated. However, we only want to use LastStmt as a
  // reference for what to clean up if it's a ReturnStmt; otherwise, everything
  // is dead.
  SaveAndRestore<const NodeBuilderContext *> NodeContextRAII(currBldrCtx, &BC);
  const LocationContext *LCtx = Pred->getLocationContext();
  removeDead(Pred, Dst, dyn_cast<ReturnStmt>(LastSt), LCtx,
             LCtx->getAnalysisDeclContext()->getBody(),
             ProgramPoint::PostStmtPurgeDeadSymbolsKind);
}

static bool wasDifferentDeclUsedForInlining(CallEventRef<> Call,
    const StackFrameContext *calleeCtx) {
  const Decl *RuntimeCallee = calleeCtx->getDecl();
  const Decl *StaticDecl = Call->getDecl();
  assert(RuntimeCallee);
  if (!StaticDecl)
    return true;
  return RuntimeCallee->getCanonicalDecl() != StaticDecl->getCanonicalDecl();
}

/// The call exit is simulated with a sequence of nodes, which occur between
/// CallExitBegin and CallExitEnd. The following operations occur between the
/// two program points:
/// 1. CallExitBegin (triggers the start of call exit sequence)
/// 2. Bind the return value
/// 3. Run Remove dead bindings to clean up the dead symbols from the callee.
/// 4. CallExitEnd (switch to the caller context)
/// 5. PostStmt<CallExpr>
void ExprEngine::processCallExit(ExplodedNode *CEBNode) {
  // Step 1 CEBNode was generated before the call.
  PrettyStackTraceLocationContext CrashInfo(CEBNode->getLocationContext());
  const StackFrameContext *calleeCtx = CEBNode->getStackFrame();

  // The parent context might not be a stack frame, so make sure we
  // look up the first enclosing stack frame.
  const StackFrameContext *callerCtx =
    calleeCtx->getParent()->getStackFrame();

  const Stmt *CE = calleeCtx->getCallSite();
  ProgramStateRef state = CEBNode->getState();
  // Find the last statement in the function and the corresponding basic block.
  const Stmt *LastSt = nullptr;
  const CFGBlock *Blk = nullptr;
  std::tie(LastSt, Blk) = getLastStmt(CEBNode);

  // Generate a CallEvent /before/ cleaning the state, so that we can get the
  // correct value for 'this' (if necessary).
  CallEventManager &CEMgr = getStateManager().getCallEventManager();
  CallEventRef<> Call = CEMgr.getCaller(calleeCtx, state);

  // Step 2: generate node with bound return value: CEBNode -> BindedRetNode.

  // If the callee returns an expression, bind its value to CallExpr.
  if (CE) {
    if (const ReturnStmt *RS = dyn_cast_or_null<ReturnStmt>(LastSt)) {
      const LocationContext *LCtx = CEBNode->getLocationContext();
      SVal V = state->getSVal(RS, LCtx);

      // Ensure that the return type matches the type of the returned Expr.
      if (wasDifferentDeclUsedForInlining(Call, calleeCtx)) {
        QualType ReturnedTy =
          CallEvent::getDeclaredResultType(calleeCtx->getDecl());
        if (!ReturnedTy.isNull()) {
          if (const Expr *Ex = dyn_cast<Expr>(CE)) {
            V = adjustReturnValue(V, Ex->getType(), ReturnedTy,
                                  getStoreManager());
          }
        }
      }

      state = state->BindExpr(CE, callerCtx, V);
    }

    // Bind the constructed object value to CXXConstructExpr.
    if (const CXXConstructExpr *CCE = dyn_cast<CXXConstructExpr>(CE)) {
      loc::MemRegionVal This =
        svalBuilder.getCXXThis(CCE->getConstructor()->getParent(), calleeCtx);
      SVal ThisV = state->getSVal(This);
      ThisV = state->getSVal(ThisV.castAs<Loc>());
      state = state->BindExpr(CCE, callerCtx, ThisV);
    }

    if (const auto *CNE = dyn_cast<CXXNewExpr>(CE)) {
      // We are currently evaluating a CXXNewAllocator CFGElement. It takes a
      // while to reach the actual CXXNewExpr element from here, so keep the
      // region for later use.
      // Additionally cast the return value of the inlined operator new
      // (which is of type 'void *') to the correct object type.
      SVal AllocV = state->getSVal(CNE, callerCtx);
      AllocV = svalBuilder.evalCast(
          AllocV, CNE->getType(),
          getContext().getPointerType(getContext().VoidTy));

      state = addObjectUnderConstruction(state, CNE, calleeCtx->getParent(),
                                         AllocV);
    }
  }

  // Step 3: BindedRetNode -> CleanedNodes
  // If we can find a statement and a block in the inlined function, run remove
  // dead bindings before returning from the call. This is important to ensure
  // that we report the issues such as leaks in the stack contexts in which
  // they occurred.
  ExplodedNodeSet CleanedNodes;
  if (LastSt && Blk && AMgr.options.AnalysisPurgeOpt != PurgeNone) {
    static SimpleProgramPointTag retValBind("ExprEngine", "Bind Return Value");
    PostStmt Loc(LastSt, calleeCtx, &retValBind);
    bool isNew;
    ExplodedNode *BindedRetNode = G.getNode(Loc, state, false, &isNew);
    BindedRetNode->addPredecessor(CEBNode, G);
    if (!isNew)
      return;

    NodeBuilderContext Ctx(getCoreEngine(), Blk, BindedRetNode);
    currBldrCtx = &Ctx;
    // Here, we call the Symbol Reaper with 0 statement and callee location
    // context, telling it to clean up everything in the callee's context
    // (and its children). We use the callee's function body as a diagnostic
    // statement, with which the program point will be associated.
    removeDead(BindedRetNode, CleanedNodes, nullptr, calleeCtx,
               calleeCtx->getAnalysisDeclContext()->getBody(),
               ProgramPoint::PostStmtPurgeDeadSymbolsKind);
    currBldrCtx = nullptr;
  } else {
    CleanedNodes.Add(CEBNode);
  }

  for (ExplodedNodeSet::iterator I = CleanedNodes.begin(),
                                 E = CleanedNodes.end(); I != E; ++I) {

    // Step 4: Generate the CallExit and leave the callee's context.
    // CleanedNodes -> CEENode
    CallExitEnd Loc(calleeCtx, callerCtx);
    bool isNew;
    ProgramStateRef CEEState = (*I == CEBNode) ? state : (*I)->getState();

    ExplodedNode *CEENode = G.getNode(Loc, CEEState, false, &isNew);
    CEENode->addPredecessor(*I, G);
    if (!isNew)
      return;

    // Step 5: Perform the post-condition check of the CallExpr and enqueue the
    // result onto the work list.
    // CEENode -> Dst -> WorkList
    NodeBuilderContext Ctx(Engine, calleeCtx->getCallSiteBlock(), CEENode);
    SaveAndRestore<const NodeBuilderContext*> NBCSave(currBldrCtx,
        &Ctx);
    SaveAndRestore<unsigned> CBISave(currStmtIdx, calleeCtx->getIndex());

    CallEventRef<> UpdatedCall = Call.cloneWithState(CEEState);

    ExplodedNodeSet DstPostCall;
    if (const CXXNewExpr *CNE = dyn_cast_or_null<CXXNewExpr>(CE)) {
      ExplodedNodeSet DstPostPostCallCallback;
      getCheckerManager().runCheckersForPostCall(DstPostPostCallCallback,
                                                 CEENode, *UpdatedCall, *this,
                                                 /*WasInlined=*/true);
      for (auto I : DstPostPostCallCallback) {
        getCheckerManager().runCheckersForNewAllocator(
            CNE,
            *getObjectUnderConstruction(I->getState(), CNE,
                                        calleeCtx->getParent()),
            DstPostCall, I, *this,
            /*WasInlined=*/true);
      }
    } else {
      getCheckerManager().runCheckersForPostCall(DstPostCall, CEENode,
                                                 *UpdatedCall, *this,
                                                 /*WasInlined=*/true);
    }
    ExplodedNodeSet Dst;
    if (const ObjCMethodCall *Msg = dyn_cast<ObjCMethodCall>(Call)) {
      getCheckerManager().runCheckersForPostObjCMessage(Dst, DstPostCall, *Msg,
                                                        *this,
                                                        /*WasInlined=*/true);
    } else if (CE &&
               !(isa<CXXNewExpr>(CE) && // Called when visiting CXXNewExpr.
                 AMgr.getAnalyzerOptions().mayInlineCXXAllocator())) {
      getCheckerManager().runCheckersForPostStmt(Dst, DstPostCall, CE,
                                                 *this, /*WasInlined=*/true);
    } else {
      Dst.insert(DstPostCall);
    }

    // Enqueue the next element in the block.
    for (ExplodedNodeSet::iterator PSI = Dst.begin(), PSE = Dst.end();
                                   PSI != PSE; ++PSI) {
      Engine.getWorkList()->enqueue(*PSI, calleeCtx->getCallSiteBlock(),
                                    calleeCtx->getIndex()+1);
    }
  }
}

void ExprEngine::examineStackFrames(const Decl *D, const LocationContext *LCtx,
                               bool &IsRecursive, unsigned &StackDepth) {
  IsRecursive = false;
  StackDepth = 0;

  while (LCtx) {
    if (const StackFrameContext *SFC = dyn_cast<StackFrameContext>(LCtx)) {
      const Decl *DI = SFC->getDecl();

      // Mark recursive (and mutually recursive) functions and always count
      // them when measuring the stack depth.
      if (DI == D) {
        IsRecursive = true;
        ++StackDepth;
        LCtx = LCtx->getParent();
        continue;
      }

      // Do not count the small functions when determining the stack depth.
      AnalysisDeclContext *CalleeADC = AMgr.getAnalysisDeclContext(DI);
      const CFG *CalleeCFG = CalleeADC->getCFG();
      if (CalleeCFG->getNumBlockIDs() > AMgr.options.getAlwaysInlineSize())
        ++StackDepth;
    }
    LCtx = LCtx->getParent();
  }
}

// The GDM component containing the dynamic dispatch bifurcation info. When
// the exact type of the receiver is not known, we want to explore both paths -
// one on which we do inline it and the other one on which we don't. This is
// done to ensure we do not drop coverage.
// This is the map from the receiver region to a bool, specifying either we
// consider this region's information precise or not along the given path.
namespace {
  enum DynamicDispatchMode {
    DynamicDispatchModeInlined = 1,
    DynamicDispatchModeConservative
  };
} // end anonymous namespace

REGISTER_TRAIT_WITH_PROGRAMSTATE(DynamicDispatchBifurcationMap,
                                 CLANG_ENTO_PROGRAMSTATE_MAP(const MemRegion *,
                                                             unsigned))

bool ExprEngine::inlineCall(const CallEvent &Call, const Decl *D,
                            NodeBuilder &Bldr, ExplodedNode *Pred,
                            ProgramStateRef State) {
  assert(D);

  const LocationContext *CurLC = Pred->getLocationContext();
  const StackFrameContext *CallerSFC = CurLC->getStackFrame();
  const LocationContext *ParentOfCallee = CallerSFC;
  if (Call.getKind() == CE_Block &&
      !cast<BlockCall>(Call).isConversionFromLambda()) {
    const BlockDataRegion *BR = cast<BlockCall>(Call).getBlockRegion();
    assert(BR && "If we have the block definition we should have its region");
    AnalysisDeclContext *BlockCtx = AMgr.getAnalysisDeclContext(D);
    ParentOfCallee = BlockCtx->getBlockInvocationContext(CallerSFC,
                                                         cast<BlockDecl>(D),
                                                         BR);
  }

  // This may be NULL, but that's fine.
  const Expr *CallE = Call.getOriginExpr();

  // Construct a new stack frame for the callee.
  AnalysisDeclContext *CalleeADC = AMgr.getAnalysisDeclContext(D);
  const StackFrameContext *CalleeSFC =
    CalleeADC->getStackFrame(ParentOfCallee, CallE,
                             currBldrCtx->getBlock(),
                             currStmtIdx);

  CallEnter Loc(CallE, CalleeSFC, CurLC);

  // Construct a new state which contains the mapping from actual to
  // formal arguments.
  State = State->enterStackFrame(Call, CalleeSFC);

  bool isNew;
  if (ExplodedNode *N = G.getNode(Loc, State, false, &isNew)) {
    N->addPredecessor(Pred, G);
    if (isNew)
      Engine.getWorkList()->enqueue(N);
  }

  // If we decided to inline the call, the successor has been manually
  // added onto the work list so remove it from the node builder.
  Bldr.takeNodes(Pred);

  NumInlinedCalls++;
  Engine.FunctionSummaries->bumpNumTimesInlined(D);

  // Mark the decl as visited.
  if (VisitedCallees)
    VisitedCallees->insert(D);

  return true;
}

static ProgramStateRef getInlineFailedState(ProgramStateRef State,
                                            const Stmt *CallE) {
  const void *ReplayState = State->get<ReplayWithoutInlining>();
  if (!ReplayState)
    return nullptr;

  assert(ReplayState == CallE && "Backtracked to the wrong call.");
  (void)CallE;

  return State->remove<ReplayWithoutInlining>();
}

void ExprEngine::VisitCallExpr(const CallExpr *CE, ExplodedNode *Pred,
                               ExplodedNodeSet &dst) {
  // Perform the previsit of the CallExpr.
  ExplodedNodeSet dstPreVisit;
  getCheckerManager().runCheckersForPreStmt(dstPreVisit, Pred, CE, *this);

  // Get the call in its initial state. We use this as a template to perform
  // all the checks.
  CallEventManager &CEMgr = getStateManager().getCallEventManager();
  CallEventRef<> CallTemplate
    = CEMgr.getSimpleCall(CE, Pred->getState(), Pred->getLocationContext());

  // Evaluate the function call.  We try each of the checkers
  // to see if the can evaluate the function call.
  ExplodedNodeSet dstCallEvaluated;
  for (ExplodedNodeSet::iterator I = dstPreVisit.begin(), E = dstPreVisit.end();
       I != E; ++I) {
    evalCall(dstCallEvaluated, *I, *CallTemplate);
  }

  // Finally, perform the post-condition check of the CallExpr and store
  // the created nodes in 'Dst'.
  // Note that if the call was inlined, dstCallEvaluated will be empty.
  // The post-CallExpr check will occur in processCallExit.
  getCheckerManager().runCheckersForPostStmt(dst, dstCallEvaluated, CE,
                                             *this);
}

<<<<<<< HEAD
=======
ProgramStateRef ExprEngine::finishArgumentConstruction(ProgramStateRef State,
                                                       const CallEvent &Call) {
  const Expr *E = Call.getOriginExpr();
  // FIXME: Constructors to placement arguments of operator new
  // are not supported yet.
  if (!E || isa<CXXNewExpr>(E))
    return State;

  const LocationContext *LC = Call.getLocationContext();
  for (unsigned CallI = 0, CallN = Call.getNumArgs(); CallI != CallN; ++CallI) {
    unsigned I = Call.getASTArgumentIndex(CallI);
    if (Optional<SVal> V =
            getObjectUnderConstruction(State, {E, I}, LC)) {
      SVal VV = *V;
      (void)VV;
      assert(cast<VarRegion>(VV.castAs<loc::MemRegionVal>().getRegion())
                 ->getStackFrame()->getParent()
                 ->getStackFrame() == LC->getStackFrame());
      State = finishObjectConstruction(State, {E, I}, LC);
    }
  }

  return State;
}

void ExprEngine::finishArgumentConstruction(ExplodedNodeSet &Dst,
                                            ExplodedNode *Pred,
                                            const CallEvent &Call) {
  ProgramStateRef State = Pred->getState();
  ProgramStateRef CleanedState = finishArgumentConstruction(State, Call);
  if (CleanedState == State) {
    Dst.insert(Pred);
    return;
  }

  const Expr *E = Call.getOriginExpr();
  const LocationContext *LC = Call.getLocationContext();
  NodeBuilder B(Pred, Dst, *currBldrCtx);
  static SimpleProgramPointTag Tag("ExprEngine",
                                   "Finish argument construction");
  PreStmt PP(E, LC, &Tag);
  B.generateNode(PP, CleanedState, Pred);
}

>>>>>>> 33d8b95e
void ExprEngine::evalCall(ExplodedNodeSet &Dst, ExplodedNode *Pred,
                          const CallEvent &Call) {
  // WARNING: At this time, the state attached to 'Call' may be older than the
  // state in 'Pred'. This is a minor optimization since CheckerManager will
  // use an updated CallEvent instance when calling checkers, but if 'Call' is
  // ever used directly in this function all callers should be updated to pass
  // the most recent state. (It is probably not worth doing the work here since
  // for some callers this will not be necessary.)

  // Run any pre-call checks using the generic call interface.
  ExplodedNodeSet dstPreVisit;
  getCheckerManager().runCheckersForPreCall(dstPreVisit, Pred, Call, *this);

  // Actually evaluate the function call.  We try each of the checkers
  // to see if the can evaluate the function call, and get a callback at
  // defaultEvalCall if all of them fail.
  ExplodedNodeSet dstCallEvaluated;
  getCheckerManager().runCheckersForEvalCall(dstCallEvaluated, dstPreVisit,
                                             Call, *this);

  // Finally, run any post-call checks.
  getCheckerManager().runCheckersForPostCall(Dst, dstCallEvaluated,
                                             Call, *this);
}

ProgramStateRef ExprEngine::bindReturnValue(const CallEvent &Call,
                                            const LocationContext *LCtx,
                                            ProgramStateRef State) {
  const Expr *E = Call.getOriginExpr();
  if (!E)
    return State;

  // Some method families have known return values.
  if (const ObjCMethodCall *Msg = dyn_cast<ObjCMethodCall>(&Call)) {
    switch (Msg->getMethodFamily()) {
    default:
      break;
    case OMF_autorelease:
    case OMF_retain:
    case OMF_self: {
      // These methods return their receivers.
      return State->BindExpr(E, LCtx, Msg->getReceiverSVal());
    }
    }
  } else if (const CXXConstructorCall *C = dyn_cast<CXXConstructorCall>(&Call)){
    SVal ThisV = C->getCXXThisVal();
    ThisV = State->getSVal(ThisV.castAs<Loc>());
    return State->BindExpr(E, LCtx, ThisV);
  }

  SVal R;
  QualType ResultTy = Call.getResultType();
  unsigned Count = currBldrCtx->blockCount();
  if (auto RTC = getCurrentCFGElement().getAs<CFGCXXRecordTypedCall>()) {
    // Conjure a temporary if the function returns an object by value.
    SVal Target;
    assert(RTC->getStmt() == Call.getOriginExpr());
    EvalCallOptions CallOpts; // FIXME: We won't really need those.
    std::tie(State, Target) =
        prepareForObjectConstruction(Call.getOriginExpr(), State, LCtx,
                                     RTC->getConstructionContext(), CallOpts);
    assert(Target.getAsRegion());
    // Invalidate the region so that it didn't look uninitialized. Don't notify
    // the checkers.
    State = State->invalidateRegions(Target.getAsRegion(), E, Count, LCtx,
                                     /* CausedByPointerEscape=*/false, nullptr,
                                     &Call, nullptr);

    R = State->getSVal(Target.castAs<Loc>(), E->getType());
  } else {
    // Conjure a symbol if the return value is unknown.

    // See if we need to conjure a heap pointer instead of
    // a regular unknown pointer.
    bool IsHeapPointer = false;
    if (const auto *CNE = dyn_cast<CXXNewExpr>(E))
      if (CNE->getOperatorNew()->isReplaceableGlobalAllocationFunction()) {
        // FIXME: Delegate this to evalCall in MallocChecker?
        IsHeapPointer = true;
      }

    R = IsHeapPointer ? svalBuilder.getConjuredHeapSymbolVal(E, LCtx, Count)
                      : svalBuilder.conjureSymbolVal(nullptr, E, LCtx, ResultTy,
                                                     Count);
  }
  return State->BindExpr(E, LCtx, R);
}

// Conservatively evaluate call by invalidating regions and binding
// a conjured return value.
void ExprEngine::conservativeEvalCall(const CallEvent &Call, NodeBuilder &Bldr,
                                      ExplodedNode *Pred,
                                      ProgramStateRef State) {
  State = Call.invalidateRegions(currBldrCtx->blockCount(), State);
  State = bindReturnValue(Call, Pred->getLocationContext(), State);

  // And make the result node.
  Bldr.generateNode(Call.getProgramPoint(), State, Pred);
}

ExprEngine::CallInlinePolicy
ExprEngine::mayInlineCallKind(const CallEvent &Call, const ExplodedNode *Pred,
                              AnalyzerOptions &Opts,
                              const ExprEngine::EvalCallOptions &CallOpts) {
  const LocationContext *CurLC = Pred->getLocationContext();
  const StackFrameContext *CallerSFC = CurLC->getStackFrame();
  switch (Call.getKind()) {
  case CE_Function:
  case CE_Block:
    break;
  case CE_CXXMember:
  case CE_CXXMemberOperator:
    if (!Opts.mayInlineCXXMemberFunction(CIMK_MemberFunctions))
      return CIP_DisallowedAlways;
    break;
  case CE_CXXConstructor: {
    if (!Opts.mayInlineCXXMemberFunction(CIMK_Constructors))
      return CIP_DisallowedAlways;

    const CXXConstructorCall &Ctor = cast<CXXConstructorCall>(Call);

    const CXXConstructExpr *CtorExpr = Ctor.getOriginExpr();

    auto CCE = getCurrentCFGElement().getAs<CFGConstructor>();
    const ConstructionContext *CC = CCE ? CCE->getConstructionContext()
                                        : nullptr;

    if (CC && isa<NewAllocatedObjectConstructionContext>(CC) &&
        !Opts.mayInlineCXXAllocator())
      return CIP_DisallowedOnce;

    // FIXME: We don't handle constructors or destructors for arrays properly.
    // Even once we do, we still need to be careful about implicitly-generated
    // initializers for array fields in default move/copy constructors.
    // We still allow construction into ElementRegion targets when they don't
    // represent array elements.
    if (CallOpts.IsArrayCtorOrDtor)
      return CIP_DisallowedOnce;

    // Inlining constructors requires including initializers in the CFG.
    const AnalysisDeclContext *ADC = CallerSFC->getAnalysisDeclContext();
    assert(ADC->getCFGBuildOptions().AddInitializers && "No CFG initializers");
    (void)ADC;

    // If the destructor is trivial, it's always safe to inline the constructor.
    if (Ctor.getDecl()->getParent()->hasTrivialDestructor())
      break;

    // For other types, only inline constructors if destructor inlining is
    // also enabled.
    if (!Opts.mayInlineCXXMemberFunction(CIMK_Destructors))
      return CIP_DisallowedAlways;

    if (CtorExpr->getConstructionKind() == CXXConstructExpr::CK_Complete) {
      // If we don't handle temporary destructors, we shouldn't inline
      // their constructors.
      if (CallOpts.IsTemporaryCtorOrDtor &&
          !Opts.includeTemporaryDtorsInCFG())
        return CIP_DisallowedOnce;

      // If we did not find the correct this-region, it would be pointless
      // to inline the constructor. Instead we will simply invalidate
      // the fake temporary target.
      if (CallOpts.IsCtorOrDtorWithImproperlyModeledTargetRegion)
        return CIP_DisallowedOnce;

      // If the temporary is lifetime-extended by binding it to a reference-type
      // field within an aggregate, automatic destructors don't work properly.
      if (CallOpts.IsTemporaryLifetimeExtendedViaAggregate)
        return CIP_DisallowedOnce;
    }

    break;
  }
  case CE_CXXDestructor: {
    if (!Opts.mayInlineCXXMemberFunction(CIMK_Destructors))
      return CIP_DisallowedAlways;

    // Inlining destructors requires building the CFG correctly.
    const AnalysisDeclContext *ADC = CallerSFC->getAnalysisDeclContext();
    assert(ADC->getCFGBuildOptions().AddImplicitDtors && "No CFG destructors");
    (void)ADC;

    // FIXME: We don't handle constructors or destructors for arrays properly.
    if (CallOpts.IsArrayCtorOrDtor)
      return CIP_DisallowedOnce;

    // Allow disabling temporary destructor inlining with a separate option.
    if (CallOpts.IsTemporaryCtorOrDtor && !Opts.mayInlineCXXTemporaryDtors())
      return CIP_DisallowedOnce;

    // If we did not find the correct this-region, it would be pointless
    // to inline the destructor. Instead we will simply invalidate
    // the fake temporary target.
    if (CallOpts.IsCtorOrDtorWithImproperlyModeledTargetRegion)
      return CIP_DisallowedOnce;
    break;
  }
  case CE_CXXAllocator:
    if (Opts.mayInlineCXXAllocator())
      break;
    // Do not inline allocators until we model deallocators.
    // This is unfortunate, but basically necessary for smart pointers and such.
    return CIP_DisallowedAlways;
  case CE_ObjCMessage:
    if (!Opts.mayInlineObjCMethod())
      return CIP_DisallowedAlways;
    if (!(Opts.getIPAMode() == IPAK_DynamicDispatch ||
          Opts.getIPAMode() == IPAK_DynamicDispatchBifurcate))
      return CIP_DisallowedAlways;
    break;
  }

  return CIP_Allowed;
}

/// Returns true if the given C++ class contains a member with the given name.
static bool hasMember(const ASTContext &Ctx, const CXXRecordDecl *RD,
                      StringRef Name) {
  const IdentifierInfo &II = Ctx.Idents.get(Name);
  DeclarationName DeclName = Ctx.DeclarationNames.getIdentifier(&II);
  if (!RD->lookup(DeclName).empty())
    return true;

  CXXBasePaths Paths(false, false, false);
  if (RD->lookupInBases(
          [DeclName](const CXXBaseSpecifier *Specifier, CXXBasePath &Path) {
            return CXXRecordDecl::FindOrdinaryMember(Specifier, Path, DeclName);
          },
          Paths))
    return true;

  return false;
}

/// Returns true if the given C++ class is a container or iterator.
///
/// Our heuristic for this is whether it contains a method named 'begin()' or a
/// nested type named 'iterator' or 'iterator_category'.
static bool isContainerClass(const ASTContext &Ctx, const CXXRecordDecl *RD) {
  return hasMember(Ctx, RD, "begin") ||
         hasMember(Ctx, RD, "iterator") ||
         hasMember(Ctx, RD, "iterator_category");
}

/// Returns true if the given function refers to a method of a C++ container
/// or iterator.
///
/// We generally do a poor job modeling most containers right now, and might
/// prefer not to inline their methods.
static bool isContainerMethod(const ASTContext &Ctx,
                              const FunctionDecl *FD) {
  if (const CXXMethodDecl *MD = dyn_cast<CXXMethodDecl>(FD))
    return isContainerClass(Ctx, MD->getParent());
  return false;
}

/// Returns true if the given function is the destructor of a class named
/// "shared_ptr".
static bool isCXXSharedPtrDtor(const FunctionDecl *FD) {
  const CXXDestructorDecl *Dtor = dyn_cast<CXXDestructorDecl>(FD);
  if (!Dtor)
    return false;

  const CXXRecordDecl *RD = Dtor->getParent();
  if (const IdentifierInfo *II = RD->getDeclName().getAsIdentifierInfo())
    if (II->isStr("shared_ptr"))
        return true;

  return false;
}

/// Returns true if the function in \p CalleeADC may be inlined in general.
///
/// This checks static properties of the function, such as its signature and
/// CFG, to determine whether the analyzer should ever consider inlining it,
/// in any context.
static bool mayInlineDecl(AnalysisManager &AMgr,
                          AnalysisDeclContext *CalleeADC) {
  AnalyzerOptions &Opts = AMgr.getAnalyzerOptions();
  // FIXME: Do not inline variadic calls.
  if (CallEvent::isVariadic(CalleeADC->getDecl()))
    return false;

  // Check certain C++-related inlining policies.
  ASTContext &Ctx = CalleeADC->getASTContext();
  if (Ctx.getLangOpts().CPlusPlus) {
    if (const FunctionDecl *FD = dyn_cast<FunctionDecl>(CalleeADC->getDecl())) {
      // Conditionally control the inlining of template functions.
      if (!Opts.mayInlineTemplateFunctions())
        if (FD->getTemplatedKind() != FunctionDecl::TK_NonTemplate)
          return false;

      // Conditionally control the inlining of C++ standard library functions.
      if (!Opts.mayInlineCXXStandardLibrary())
        if (Ctx.getSourceManager().isInSystemHeader(FD->getLocation()))
          if (AnalysisDeclContext::isInStdNamespace(FD))
            return false;

      // Conditionally control the inlining of methods on objects that look
      // like C++ containers.
      if (!Opts.mayInlineCXXContainerMethods())
        if (!AMgr.isInCodeFile(FD->getLocation()))
          if (isContainerMethod(Ctx, FD))
            return false;

      // Conditionally control the inlining of the destructor of C++ shared_ptr.
      // We don't currently do a good job modeling shared_ptr because we can't
      // see the reference count, so treating as opaque is probably the best
      // idea.
      if (!Opts.mayInlineCXXSharedPtrDtor())
        if (isCXXSharedPtrDtor(FD))
          return false;
    }
  }

  // It is possible that the CFG cannot be constructed.
  // Be safe, and check if the CalleeCFG is valid.
  const CFG *CalleeCFG = CalleeADC->getCFG();
  if (!CalleeCFG)
    return false;

  // Do not inline large functions.
  if (CalleeCFG->getNumBlockIDs() > Opts.getMaxInlinableSize())
    return false;

  // It is possible that the live variables analysis cannot be
  // run.  If so, bail out.
  if (!CalleeADC->getAnalysis<RelaxedLiveVariables>())
    return false;

  return true;
}

bool ExprEngine::shouldInlineCall(const CallEvent &Call, const Decl *D,
                                  const ExplodedNode *Pred,
                                  const EvalCallOptions &CallOpts) {
  if (!D)
    return false;

  AnalysisManager &AMgr = getAnalysisManager();
  AnalyzerOptions &Opts = AMgr.options;
  AnalysisDeclContextManager &ADCMgr = AMgr.getAnalysisDeclContextManager();
  AnalysisDeclContext *CalleeADC = ADCMgr.getContext(D);

  // The auto-synthesized bodies are essential to inline as they are
  // usually small and commonly used. Note: we should do this check early on to
  // ensure we always inline these calls.
  if (CalleeADC->isBodyAutosynthesized())
    return true;

  if (!AMgr.shouldInlineCall())
    return false;

  // Check if this function has been marked as non-inlinable.
  Optional<bool> MayInline = Engine.FunctionSummaries->mayInline(D);
  if (MayInline.hasValue()) {
    if (!MayInline.getValue())
      return false;

  } else {
    // We haven't actually checked the static properties of this function yet.
    // Do that now, and record our decision in the function summaries.
    if (mayInlineDecl(getAnalysisManager(), CalleeADC)) {
      Engine.FunctionSummaries->markMayInline(D);
    } else {
      Engine.FunctionSummaries->markShouldNotInline(D);
      return false;
    }
  }

  // Check if we should inline a call based on its kind.
  // FIXME: this checks both static and dynamic properties of the call, which
  // means we're redoing a bit of work that could be cached in the function
  // summary.
  CallInlinePolicy CIP = mayInlineCallKind(Call, Pred, Opts, CallOpts);
  if (CIP != CIP_Allowed) {
    if (CIP == CIP_DisallowedAlways) {
      assert(!MayInline.hasValue() || MayInline.getValue());
      Engine.FunctionSummaries->markShouldNotInline(D);
    }
    return false;
  }

  const CFG *CalleeCFG = CalleeADC->getCFG();

  // Do not inline if recursive or we've reached max stack frame count.
  bool IsRecursive = false;
  unsigned StackDepth = 0;
  examineStackFrames(D, Pred->getLocationContext(), IsRecursive, StackDepth);
  if ((StackDepth >= Opts.InlineMaxStackDepth) &&
      ((CalleeCFG->getNumBlockIDs() > Opts.getAlwaysInlineSize())
       || IsRecursive))
    return false;

  // Do not inline large functions too many times.
  if ((Engine.FunctionSummaries->getNumTimesInlined(D) >
       Opts.getMaxTimesInlineLarge()) &&
       CalleeCFG->getNumBlockIDs() >=
       Opts.getMinCFGSizeTreatFunctionsAsLarge()) {
    NumReachedInlineCountMax++;
    return false;
  }

  if (HowToInline == Inline_Minimal &&
      (CalleeCFG->getNumBlockIDs() > Opts.getAlwaysInlineSize()
      || IsRecursive))
    return false;

  return true;
}

static bool isTrivialObjectAssignment(const CallEvent &Call) {
  const CXXInstanceCall *ICall = dyn_cast<CXXInstanceCall>(&Call);
  if (!ICall)
    return false;

  const CXXMethodDecl *MD = dyn_cast_or_null<CXXMethodDecl>(ICall->getDecl());
  if (!MD)
    return false;
  if (!(MD->isCopyAssignmentOperator() || MD->isMoveAssignmentOperator()))
    return false;

  return MD->isTrivial();
}

void ExprEngine::defaultEvalCall(NodeBuilder &Bldr, ExplodedNode *Pred,
                                 const CallEvent &CallTemplate,
                                 const EvalCallOptions &CallOpts) {
  // Make sure we have the most recent state attached to the call.
  ProgramStateRef State = Pred->getState();
  CallEventRef<> Call = CallTemplate.cloneWithState(State);

  // Special-case trivial assignment operators.
  if (isTrivialObjectAssignment(*Call)) {
    performTrivialCopy(Bldr, Pred, *Call);
    return;
  }

  // Try to inline the call.
  // The origin expression here is just used as a kind of checksum;
  // this should still be safe even for CallEvents that don't come from exprs.
  const Expr *E = Call->getOriginExpr();

  ProgramStateRef InlinedFailedState = getInlineFailedState(State, E);
  if (InlinedFailedState) {
    // If we already tried once and failed, make sure we don't retry later.
    State = InlinedFailedState;
  } else {
    RuntimeDefinition RD = Call->getRuntimeDefinition();
    const Decl *D = RD.getDecl();
    if (shouldInlineCall(*Call, D, Pred, CallOpts)) {
      if (RD.mayHaveOtherDefinitions()) {
        AnalyzerOptions &Options = getAnalysisManager().options;

        // Explore with and without inlining the call.
        if (Options.getIPAMode() == IPAK_DynamicDispatchBifurcate) {
          BifurcateCall(RD.getDispatchRegion(), *Call, D, Bldr, Pred);
          return;
        }

        // Don't inline if we're not in any dynamic dispatch mode.
        if (Options.getIPAMode() != IPAK_DynamicDispatch) {
          conservativeEvalCall(*Call, Bldr, Pred, State);
          return;
        }
      }

      // We are not bifurcating and we do have a Decl, so just inline.
      if (inlineCall(*Call, D, Bldr, Pred, State))
        return;
    }
  }

  // If we can't inline it, handle the return value and invalidate the regions.
  conservativeEvalCall(*Call, Bldr, Pred, State);
}

void ExprEngine::BifurcateCall(const MemRegion *BifurReg,
                               const CallEvent &Call, const Decl *D,
                               NodeBuilder &Bldr, ExplodedNode *Pred) {
  assert(BifurReg);
  BifurReg = BifurReg->StripCasts();

  // Check if we've performed the split already - note, we only want
  // to split the path once per memory region.
  ProgramStateRef State = Pred->getState();
  const unsigned *BState =
                        State->get<DynamicDispatchBifurcationMap>(BifurReg);
  if (BState) {
    // If we are on "inline path", keep inlining if possible.
    if (*BState == DynamicDispatchModeInlined)
      if (inlineCall(Call, D, Bldr, Pred, State))
        return;
    // If inline failed, or we are on the path where we assume we
    // don't have enough info about the receiver to inline, conjure the
    // return value and invalidate the regions.
    conservativeEvalCall(Call, Bldr, Pred, State);
    return;
  }

  // If we got here, this is the first time we process a message to this
  // region, so split the path.
  ProgramStateRef IState =
      State->set<DynamicDispatchBifurcationMap>(BifurReg,
                                               DynamicDispatchModeInlined);
  inlineCall(Call, D, Bldr, Pred, IState);

  ProgramStateRef NoIState =
      State->set<DynamicDispatchBifurcationMap>(BifurReg,
                                               DynamicDispatchModeConservative);
  conservativeEvalCall(Call, Bldr, Pred, NoIState);

  NumOfDynamicDispatchPathSplits++;
}

void ExprEngine::VisitReturnStmt(const ReturnStmt *RS, ExplodedNode *Pred,
                                 ExplodedNodeSet &Dst) {
  ExplodedNodeSet dstPreVisit;
  getCheckerManager().runCheckersForPreStmt(dstPreVisit, Pred, RS, *this);

  StmtNodeBuilder B(dstPreVisit, Dst, *currBldrCtx);

  if (RS->getRetValue()) {
    for (ExplodedNodeSet::iterator it = dstPreVisit.begin(),
                                  ei = dstPreVisit.end(); it != ei; ++it) {
      B.generateNode(RS, *it, (*it)->getState());
    }
  }
}<|MERGE_RESOLUTION|>--- conflicted
+++ resolved
@@ -505,8 +505,6 @@
                                              *this);
 }
 
-<<<<<<< HEAD
-=======
 ProgramStateRef ExprEngine::finishArgumentConstruction(ProgramStateRef State,
                                                        const CallEvent &Call) {
   const Expr *E = Call.getOriginExpr();
@@ -551,7 +549,6 @@
   B.generateNode(PP, CleanedState, Pred);
 }
 
->>>>>>> 33d8b95e
 void ExprEngine::evalCall(ExplodedNodeSet &Dst, ExplodedNode *Pred,
                           const CallEvent &Call) {
   // WARNING: At this time, the state attached to 'Call' may be older than the
@@ -563,7 +560,8 @@
 
   // Run any pre-call checks using the generic call interface.
   ExplodedNodeSet dstPreVisit;
-  getCheckerManager().runCheckersForPreCall(dstPreVisit, Pred, Call, *this);
+  getCheckerManager().runCheckersForPreCall(dstPreVisit, Pred,
+                                            Call, *this);
 
   // Actually evaluate the function call.  We try each of the checkers
   // to see if the can evaluate the function call, and get a callback at
@@ -572,8 +570,14 @@
   getCheckerManager().runCheckersForEvalCall(dstCallEvaluated, dstPreVisit,
                                              Call, *this);
 
+  // If there were other constructors called for object-type arguments
+  // of this call, clean them up.
+  ExplodedNodeSet dstArgumentCleanup;
+  for (auto I : dstCallEvaluated)
+    finishArgumentConstruction(dstArgumentCleanup, I, Call);
+
   // Finally, run any post-call checks.
-  getCheckerManager().runCheckersForPostCall(Dst, dstCallEvaluated,
+  getCheckerManager().runCheckersForPostCall(Dst, dstArgumentCleanup,
                                              Call, *this);
 }
 
