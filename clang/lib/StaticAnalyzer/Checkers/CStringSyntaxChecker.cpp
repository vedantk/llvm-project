--- conflicted
+++ resolved
@@ -80,6 +80,17 @@
   /// of bytes to copy.
   bool containsBadStrncatPattern(const CallExpr *CE);
 
+  /// Identify erroneous patterns in the last argument to strlcpy - the number
+  /// of bytes to copy.
+  /// The bad pattern checked is when the size is known
+  /// to be larger than the destination can handle.
+  ///   char dst[2];
+  ///   size_t cpy = 4;
+  ///   strlcpy(dst, "abcd", sizeof("abcd") - 1);
+  ///   strlcpy(dst, "abcd", 4);
+  ///   strlcpy(dst, "abcd", cpy);
+  bool containsBadStrlcpyPattern(const CallExpr *CE);
+
 public:
   WalkAST(const CheckerBase *Checker, BugReporter &BR, AnalysisDeclContext *AC)
       : Checker(Checker), BR(BR), AC(AC) {}
@@ -130,8 +141,6 @@
   return false;
 }
 
-<<<<<<< HEAD
-=======
 bool WalkAST::containsBadStrlcpyPattern(const CallExpr *CE) {
   if (CE->getNumArgs() != 3)
     return false;
@@ -164,7 +173,6 @@
   return false;
 }
 
->>>>>>> 99337e24
 void WalkAST::VisitCallExpr(CallExpr *CE) {
   const FunctionDecl *FD = CE->getDirectCallee();
   if (!FD)
@@ -194,6 +202,25 @@
                          "C String API", os.str(), Loc,
                          LenArg->getSourceRange());
     }
+  } else if (CheckerContext::isCLibraryFunction(FD, "strlcpy")) {
+    if (containsBadStrlcpyPattern(CE)) {
+      const Expr *DstArg = CE->getArg(0);
+      const Expr *LenArg = CE->getArg(2);
+      PathDiagnosticLocation Loc =
+        PathDiagnosticLocation::createBegin(LenArg, BR.getSourceManager(), AC);
+
+      StringRef DstName = getPrintableName(DstArg);
+
+      SmallString<256> S;
+      llvm::raw_svector_ostream os(S);
+      os << "The third argument is larger than the size of the input buffer. ";
+      if (!DstName.empty())
+        os << "Replace with the value 'sizeof(" << DstName << ")` or lower";
+
+      BR.EmitBasicReport(FD, Checker, "Anti-pattern in the argument",
+                         "C String API", os.str(), Loc,
+                         LenArg->getSourceRange());
+    }
   }
 
   // Recurse and check children.
