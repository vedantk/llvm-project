//===- IndexingContext.cpp - Indexing context data ------------------------===//
//
//                     The LLVM Compiler Infrastructure
//
// This file is distributed under the University of Illinois Open Source
// License. See LICENSE.TXT for details.
//
//===----------------------------------------------------------------------===//

#include "IndexingContext.h"
#include "clang/Index/IndexDataConsumer.h"
#include "clang/AST/ASTContext.h"
#include "clang/AST/DeclTemplate.h"
#include "clang/AST/DeclObjC.h"
#include "clang/Basic/SourceManager.h"

using namespace clang;
using namespace index;

bool IndexingContext::shouldIndexFunctionLocalSymbols() const {
  return IndexOpts.IndexFunctionLocals;
}

bool IndexingContext::handleDecl(const Decl *D,
                                 SymbolRoleSet Roles,
                                 ArrayRef<SymbolRelation> Relations) {
  return handleDeclOccurrence(D, D->getLocation(), /*IsRef=*/false,
                              cast<Decl>(D->getDeclContext()), Roles, Relations,
                              nullptr, nullptr, D->getDeclContext());
}

bool IndexingContext::handleDecl(const Decl *D, SourceLocation Loc,
                                 SymbolRoleSet Roles,
                                 ArrayRef<SymbolRelation> Relations,
                                 const DeclContext *DC) {
  if (!DC)
    DC = D->getDeclContext();
  return handleDeclOccurrence(D, Loc, /*IsRef=*/false, cast<Decl>(DC),
                              Roles, Relations,
                              nullptr, nullptr, DC);
}

bool IndexingContext::handleReference(const NamedDecl *D, SourceLocation Loc,
                                      const NamedDecl *Parent,
                                      const DeclContext *DC,
                                      SymbolRoleSet Roles,
                                      ArrayRef<SymbolRelation> Relations,
                                      const Expr *RefE,
                                      const Decl *RefD) {
  if (!shouldIndexFunctionLocalSymbols() && isFunctionLocalDecl(D))
    return true;

  if (isa<NonTypeTemplateParmDecl>(D) || isa<TemplateTypeParmDecl>(D))
    return true;
    
  return handleDeclOccurrence(D, Loc, /*IsRef=*/true, Parent, Roles, Relations,
                              RefE, RefD, DC);
}

bool IndexingContext::importedModule(const ImportDecl *ImportD) {
  SourceLocation Loc;
  auto IdLocs = ImportD->getIdentifierLocs();
  if (!IdLocs.empty())
    Loc = IdLocs.front();
  else
    Loc = ImportD->getLocation();
  SourceManager &SM = Ctx->getSourceManager();
  Loc = SM.getFileLoc(Loc);
  if (Loc.isInvalid())
    return true;

  FileID FID;
  unsigned Offset;
  std::tie(FID, Offset) = SM.getDecomposedLoc(Loc);
  if (FID.isInvalid())
    return true;

  bool Invalid = false;
  const SrcMgr::SLocEntry &SEntry = SM.getSLocEntry(FID, &Invalid);
  if (Invalid || !SEntry.isFile())
    return true;

  if (SEntry.getFile().getFileCharacteristic() != SrcMgr::C_User) {
    switch (IndexOpts.SystemSymbolFilter) {
    case IndexingOptions::SystemSymbolFilterKind::None:
    case IndexingOptions::SystemSymbolFilterKind::DeclarationsOnly:
      return true;
    case IndexingOptions::SystemSymbolFilterKind::All:
      break;
    }
  }

  SymbolRoleSet Roles = (unsigned)SymbolRole::Reference;
  if (ImportD->isImplicit())
    Roles |= (unsigned)SymbolRole::Implicit;

  return DataConsumer.handleModuleOccurence(ImportD, Roles, FID, Offset);
}

bool IndexingContext::isFunctionLocalDecl(const Decl *D) {
  assert(D);

  if (isa<TemplateTemplateParmDecl>(D))
    return true;

  if (isa<ObjCTypeParamDecl>(D))
    return true;

  if (!D->getParentFunctionOrMethod())
    return false;

  if (const NamedDecl *ND = dyn_cast<NamedDecl>(D)) {
    switch (ND->getFormalLinkage()) {
    case NoLinkage:
    case VisibleNoLinkage:
    case InternalLinkage:
      return true;
    case UniqueExternalLinkage:
      llvm_unreachable("Not a sema linkage");
    case ExternalLinkage:
      return false;
    }
  }

  return true;
}

bool IndexingContext::isTemplateImplicitInstantiation(const Decl *D) {
  TemplateSpecializationKind TKind = TSK_Undeclared;
  if (const ClassTemplateSpecializationDecl *
      SD = dyn_cast<ClassTemplateSpecializationDecl>(D)) {
    TKind = SD->getSpecializationKind();
  }
  if (const FunctionDecl *FD = dyn_cast<FunctionDecl>(D)) {
    TKind = FD->getTemplateSpecializationKind();
  }
  switch (TKind) {
    case TSK_Undeclared:
    case TSK_ExplicitSpecialization:
      return false;
    case TSK_ImplicitInstantiation:
    case TSK_ExplicitInstantiationDeclaration:
    case TSK_ExplicitInstantiationDefinition:
      return true;
  }
  llvm_unreachable("invalid TemplateSpecializationKind");
}

bool IndexingContext::shouldIgnoreIfImplicit(const Decl *D) {
  if (isa<ObjCInterfaceDecl>(D))
    return false;
  if (isa<ObjCCategoryDecl>(D))
    return false;
  if (isa<ObjCIvarDecl>(D))
    return false;
  if (isa<ObjCMethodDecl>(D))
    return false;
  if (isa<ImportDecl>(D))
    return false;
  return true;
}

static const Decl *adjustTemplateImplicitInstantiation(const Decl *D) {
  if (const ClassTemplateSpecializationDecl *
      SD = dyn_cast<ClassTemplateSpecializationDecl>(D)) {
    return SD->getTemplateInstantiationPattern();
  }
  if (const FunctionDecl *FD = dyn_cast<FunctionDecl>(D)) {
    return FD->getTemplateInstantiationPattern();
  }
  return nullptr;
}

static bool isDeclADefinition(const Decl *D, ASTContext &Ctx) {
  if (auto VD = dyn_cast<VarDecl>(D))
    return VD->isThisDeclarationADefinition(Ctx);

  if (auto FD = dyn_cast<FunctionDecl>(D))
    return FD->isThisDeclarationADefinition();

  if (auto TD = dyn_cast<TagDecl>(D))
    return TD->isThisDeclarationADefinition();

  if (auto MD = dyn_cast<ObjCMethodDecl>(D))
    return MD->isThisDeclarationADefinition();

  if (isa<TypedefNameDecl>(D) ||
      isa<EnumConstantDecl>(D) ||
      isa<FieldDecl>(D) ||
      isa<MSPropertyDecl>(D) ||
      isa<ObjCImplDecl>(D) ||
      isa<ObjCPropertyImplDecl>(D))
    return true;

  return false;
}

static const Decl *adjustParent(const Decl *Parent) {
  if (!Parent)
    return nullptr;
  for (;; Parent = cast<Decl>(Parent->getDeclContext())) {
    if (isa<TranslationUnitDecl>(Parent))
      return nullptr;
    if (isa<LinkageSpecDecl>(Parent) || isa<BlockDecl>(Parent))
      continue;
    if (auto NS = dyn_cast<NamespaceDecl>(Parent)) {
      if (NS->isAnonymousNamespace())
        continue;
    } else if (auto RD = dyn_cast<RecordDecl>(Parent)) {
      if (RD->isAnonymousStructOrUnion())
        continue;
    } else if (auto FD = dyn_cast<FieldDecl>(Parent)) {
      if (FD->getDeclName().isEmpty())
        continue;
    }
    return Parent;
  }
}

static const Decl *getCanonicalDecl(const Decl *D) {
  D = D->getCanonicalDecl();
  if (auto TD = dyn_cast<TemplateDecl>(D)) {
    D = TD->getTemplatedDecl();
    assert(D->isCanonicalDecl());
  }

  return D;
}

bool IndexingContext::handleDeclOccurrence(const Decl *D, SourceLocation Loc,
                                           bool IsRef, const Decl *Parent,
                                           SymbolRoleSet Roles,
                                           ArrayRef<SymbolRelation> Relations,
                                           const Expr *OrigE,
                                           const Decl *OrigD,
                                           const DeclContext *ContainerDC) {
  if (D->isImplicit() && !isa<ObjCMethodDecl>(D))
    return true;
  if (!isa<NamedDecl>(D) ||
      (cast<NamedDecl>(D)->getDeclName().isEmpty() &&
       !isa<TagDecl>(D) && !isa<ObjCCategoryDecl>(D)))
    return true;

  SourceManager &SM = Ctx->getSourceManager();
  Loc = SM.getFileLoc(Loc);
  if (Loc.isInvalid())
    return true;

  FileID FID;
  unsigned Offset;
  std::tie(FID, Offset) = SM.getDecomposedLoc(Loc);
  if (FID.isInvalid())
    return true;

  bool Invalid = false;
  const SrcMgr::SLocEntry &SEntry = SM.getSLocEntry(FID, &Invalid);
  if (Invalid || !SEntry.isFile())
    return true;

  if (SEntry.getFile().getFileCharacteristic() != SrcMgr::C_User) {
    switch (IndexOpts.SystemSymbolFilter) {
    case IndexingOptions::SystemSymbolFilterKind::None:
      return true;
    case IndexingOptions::SystemSymbolFilterKind::DeclarationsOnly:
      if (IsRef)
        return true;
      break;
    case IndexingOptions::SystemSymbolFilterKind::All:
      break;
    }
  }

  if (isTemplateImplicitInstantiation(D)) {
    if (!IsRef)
      return true;
    D = adjustTemplateImplicitInstantiation(D);
    if (!D)
      return true;
    assert(!isTemplateImplicitInstantiation(D));
  }

  if (!OrigD)
    OrigD = D;

  if (IsRef)
    Roles |= (unsigned)SymbolRole::Reference;
  else if (isDeclADefinition(D, *Ctx))
    Roles |= (unsigned)SymbolRole::Definition;
  else
    Roles |= (unsigned)SymbolRole::Declaration;

  D = getCanonicalDecl(D);
  if (D->isImplicit() && !isa<ObjCMethodDecl>(D)) {
    // operator new declarations will link to the implicit one as canonical.
    return true;
  }
  Parent = adjustParent(Parent);
  if (Parent)
    Parent = getCanonicalDecl(Parent);
<<<<<<< HEAD
  assert(!Parent || !Parent->isImplicit() ||
         isa<ObjCInterfaceDecl>(Parent) || isa<ObjCMethodDecl>(Parent));
=======
  assert((!Parent || !Parent->isImplicit() || isa<FunctionDecl>(Parent) ||
          isa<ObjCInterfaceDecl>(Parent) || isa<ObjCMethodDecl>(Parent)) &&
         "unexpected implicit parent!");
>>>>>>> 7186309c

  SmallVector<SymbolRelation, 6> FinalRelations;
  FinalRelations.reserve(Relations.size()+1);

  auto addRelation = [&](SymbolRelation Rel) {
    auto It = std::find_if(FinalRelations.begin(), FinalRelations.end(),
                [&](SymbolRelation Elem)->bool {
                  return Elem.RelatedSymbol == Rel.RelatedSymbol;
                });
    if (It != FinalRelations.end()) {
      It->Roles |= Rel.Roles;
    } else {
      FinalRelations.push_back(Rel);
    }
    Roles |= Rel.Roles;
  };

  if (!IsRef && Parent && !cast<DeclContext>(Parent)->isFunctionOrMethod()) {
    addRelation(SymbolRelation{(unsigned)SymbolRole::RelationChildOf, Parent});
  }
  for (auto &Rel : Relations) {
    addRelation(SymbolRelation(Rel.Roles,
                               Rel.RelatedSymbol->getCanonicalDecl()));
  }

  IndexDataConsumer::ASTNodeInfo Node{ OrigE, OrigD, Parent, ContainerDC };
  return DataConsumer.handleDeclOccurence(D, Roles, FinalRelations, FID, Offset,
                                          Node);
}<|MERGE_RESOLUTION|>--- conflicted
+++ resolved
@@ -297,14 +297,9 @@
   Parent = adjustParent(Parent);
   if (Parent)
     Parent = getCanonicalDecl(Parent);
-<<<<<<< HEAD
-  assert(!Parent || !Parent->isImplicit() ||
-         isa<ObjCInterfaceDecl>(Parent) || isa<ObjCMethodDecl>(Parent));
-=======
   assert((!Parent || !Parent->isImplicit() || isa<FunctionDecl>(Parent) ||
           isa<ObjCInterfaceDecl>(Parent) || isa<ObjCMethodDecl>(Parent)) &&
          "unexpected implicit parent!");
->>>>>>> 7186309c
 
   SmallVector<SymbolRelation, 6> FinalRelations;
   FinalRelations.reserve(Relations.size()+1);
