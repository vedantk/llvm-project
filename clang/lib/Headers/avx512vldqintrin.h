/*===---- avx512vldqintrin.h - AVX512VL and AVX512DQ intrinsics ------------===
 *
 * Permission is hereby granted, free of charge, to any person obtaining a copy
 * of this software and associated documentation files (the "Software"), to deal
 * in the Software without restriction, including without limitation the rights
 * to use, copy, modify, merge, publish, distribute, sublicense, and/or sell
 * copies of the Software, and to permit persons to whom the Software is
 * furnished to do so, subject to the following conditions:
 *
 * The above copyright notice and this permission notice shall be included in
 * all copies or substantial portions of the Software.
 *
 * THE SOFTWARE IS PROVIDED "AS IS", WITHOUT WARRANTY OF ANY KIND, EXPRESS OR
 * IMPLIED, INCLUDING BUT NOT LIMITED TO THE WARRANTIES OF MERCHANTABILITY,
 * FITNESS FOR A PARTICULAR PURPOSE AND NONINFRINGEMENT. IN NO EVENT SHALL THE
 * AUTHORS OR COPYRIGHT HOLDERS BE LIABLE FOR ANY CLAIM, DAMAGES OR OTHER
 * LIABILITY, WHETHER IN AN ACTION OF CONTRACT, TORT OR OTHERWISE, ARISING FROM,
 * OUT OF OR IN CONNECTION WITH THE SOFTWARE OR THE USE OR OTHER DEALINGS IN
 * THE SOFTWARE.
 *
 *===-----------------------------------------------------------------------===
 */

#ifndef __IMMINTRIN_H
#error "Never use <avx512vldqintrin.h> directly; include <immintrin.h> instead."
#endif

#ifndef __AVX512VLDQINTRIN_H
#define __AVX512VLDQINTRIN_H

/* Define the default attributes for the functions in this file. */
#define __DEFAULT_FN_ATTRS __attribute__((__always_inline__, __nodebug__, __target__("avx512vl,avx512dq")))

static __inline__ __m256i __DEFAULT_FN_ATTRS
_mm256_mullo_epi64 (__m256i __A, __m256i __B) {
  return (__m256i) ((__v4di) __A * (__v4di) __B);
}

static __inline__ __m256i __DEFAULT_FN_ATTRS
_mm256_mask_mullo_epi64 (__m256i __W, __mmask8 __U, __m256i __A, __m256i __B) {
  return (__m256i) __builtin_ia32_pmullq256_mask ((__v4di) __A,
              (__v4di) __B,
              (__v4di) __W,
              (__mmask8) __U);
}

static __inline__ __m256i __DEFAULT_FN_ATTRS
_mm256_maskz_mullo_epi64 (__mmask8 __U, __m256i __A, __m256i __B) {
  return (__m256i) __builtin_ia32_pmullq256_mask ((__v4di) __A,
              (__v4di) __B,
              (__v4di)
              _mm256_setzero_si256 (),
              (__mmask8) __U);
}

static __inline__ __m128i __DEFAULT_FN_ATTRS
_mm_mullo_epi64 (__m128i __A, __m128i __B) {
  return (__m128i) ((__v2di) __A * (__v2di) __B);
}

static __inline__ __m128i __DEFAULT_FN_ATTRS
_mm_mask_mullo_epi64 (__m128i __W, __mmask8 __U, __m128i __A, __m128i __B) {
  return (__m128i) __builtin_ia32_pmullq128_mask ((__v2di) __A,
              (__v2di) __B,
              (__v2di) __W,
              (__mmask8) __U);
}

static __inline__ __m128i __DEFAULT_FN_ATTRS
_mm_maskz_mullo_epi64 (__mmask8 __U, __m128i __A, __m128i __B) {
  return (__m128i) __builtin_ia32_pmullq128_mask ((__v2di) __A,
              (__v2di) __B,
              (__v2di)
              _mm_setzero_si128 (),
              (__mmask8) __U);
}

static __inline__ __m256d __DEFAULT_FN_ATTRS
_mm256_mask_andnot_pd (__m256d __W, __mmask8 __U, __m256d __A, __m256d __B) {
  return (__m256d) __builtin_ia32_andnpd256_mask ((__v4df) __A,
              (__v4df) __B,
              (__v4df) __W,
              (__mmask8) __U);
}

static __inline__ __m256d __DEFAULT_FN_ATTRS
_mm256_maskz_andnot_pd (__mmask8 __U, __m256d __A, __m256d __B) {
  return (__m256d) __builtin_ia32_andnpd256_mask ((__v4df) __A,
              (__v4df) __B,
              (__v4df)
              _mm256_setzero_pd (),
              (__mmask8) __U);
}

static __inline__ __m128d __DEFAULT_FN_ATTRS
_mm_mask_andnot_pd (__m128d __W, __mmask8 __U, __m128d __A, __m128d __B) {
  return (__m128d) __builtin_ia32_andnpd128_mask ((__v2df) __A,
              (__v2df) __B,
              (__v2df) __W,
              (__mmask8) __U);
}

static __inline__ __m128d __DEFAULT_FN_ATTRS
_mm_maskz_andnot_pd (__mmask8 __U, __m128d __A, __m128d __B) {
  return (__m128d) __builtin_ia32_andnpd128_mask ((__v2df) __A,
              (__v2df) __B,
              (__v2df)
              _mm_setzero_pd (),
              (__mmask8) __U);
}

static __inline__ __m256 __DEFAULT_FN_ATTRS
_mm256_mask_andnot_ps (__m256 __W, __mmask8 __U, __m256 __A, __m256 __B) {
  return (__m256) __builtin_ia32_andnps256_mask ((__v8sf) __A,
             (__v8sf) __B,
             (__v8sf) __W,
             (__mmask8) __U);
}

static __inline__ __m256 __DEFAULT_FN_ATTRS
_mm256_maskz_andnot_ps (__mmask8 __U, __m256 __A, __m256 __B) {
  return (__m256) __builtin_ia32_andnps256_mask ((__v8sf) __A,
             (__v8sf) __B,
             (__v8sf)
             _mm256_setzero_ps (),
             (__mmask8) __U);
}

static __inline__ __m128 __DEFAULT_FN_ATTRS
_mm_mask_andnot_ps (__m128 __W, __mmask8 __U, __m128 __A, __m128 __B) {
  return (__m128) __builtin_ia32_andnps128_mask ((__v4sf) __A,
             (__v4sf) __B,
             (__v4sf) __W,
             (__mmask8) __U);
}

static __inline__ __m128 __DEFAULT_FN_ATTRS
_mm_maskz_andnot_ps (__mmask8 __U, __m128 __A, __m128 __B) {
  return (__m128) __builtin_ia32_andnps128_mask ((__v4sf) __A,
             (__v4sf) __B,
             (__v4sf)
             _mm_setzero_ps (),
             (__mmask8) __U);
}

static __inline__ __m256d __DEFAULT_FN_ATTRS
_mm256_mask_and_pd (__m256d __W, __mmask8 __U, __m256d __A, __m256d __B) {
  return (__m256d) __builtin_ia32_andpd256_mask ((__v4df) __A,
             (__v4df) __B,
             (__v4df) __W,
             (__mmask8) __U);
}

static __inline__ __m256d __DEFAULT_FN_ATTRS
_mm256_maskz_and_pd (__mmask8 __U, __m256d __A, __m256d __B) {
  return (__m256d) __builtin_ia32_andpd256_mask ((__v4df) __A,
             (__v4df) __B,
             (__v4df)
             _mm256_setzero_pd (),
             (__mmask8) __U);
}

static __inline__ __m128d __DEFAULT_FN_ATTRS
_mm_mask_and_pd (__m128d __W, __mmask8 __U, __m128d __A, __m128d __B) {
  return (__m128d) __builtin_ia32_andpd128_mask ((__v2df) __A,
             (__v2df) __B,
             (__v2df) __W,
             (__mmask8) __U);
}

static __inline__ __m128d __DEFAULT_FN_ATTRS
_mm_maskz_and_pd (__mmask8 __U, __m128d __A, __m128d __B) {
  return (__m128d) __builtin_ia32_andpd128_mask ((__v2df) __A,
             (__v2df) __B,
             (__v2df)
             _mm_setzero_pd (),
             (__mmask8) __U);
}

static __inline__ __m256 __DEFAULT_FN_ATTRS
_mm256_mask_and_ps (__m256 __W, __mmask8 __U, __m256 __A, __m256 __B) {
  return (__m256) __builtin_ia32_andps256_mask ((__v8sf) __A,
            (__v8sf) __B,
            (__v8sf) __W,
            (__mmask8) __U);
}

static __inline__ __m256 __DEFAULT_FN_ATTRS
_mm256_maskz_and_ps (__mmask8 __U, __m256 __A, __m256 __B) {
  return (__m256) __builtin_ia32_andps256_mask ((__v8sf) __A,
            (__v8sf) __B,
            (__v8sf)
            _mm256_setzero_ps (),
            (__mmask8) __U);
}

static __inline__ __m128 __DEFAULT_FN_ATTRS
_mm_mask_and_ps (__m128 __W, __mmask8 __U, __m128 __A, __m128 __B) {
  return (__m128) __builtin_ia32_andps128_mask ((__v4sf) __A,
            (__v4sf) __B,
            (__v4sf) __W,
            (__mmask8) __U);
}

static __inline__ __m128 __DEFAULT_FN_ATTRS
_mm_maskz_and_ps (__mmask8 __U, __m128 __A, __m128 __B) {
  return (__m128) __builtin_ia32_andps128_mask ((__v4sf) __A,
            (__v4sf) __B,
            (__v4sf)
            _mm_setzero_ps (),
            (__mmask8) __U);
}

static __inline__ __m256d __DEFAULT_FN_ATTRS
_mm256_mask_xor_pd (__m256d __W, __mmask8 __U, __m256d __A,
        __m256d __B) {
  return (__m256d) __builtin_ia32_xorpd256_mask ((__v4df) __A,
             (__v4df) __B,
             (__v4df) __W,
             (__mmask8) __U);
}

static __inline__ __m256d __DEFAULT_FN_ATTRS
_mm256_maskz_xor_pd (__mmask8 __U, __m256d __A, __m256d __B) {
  return (__m256d) __builtin_ia32_xorpd256_mask ((__v4df) __A,
             (__v4df) __B,
             (__v4df)
             _mm256_setzero_pd (),
             (__mmask8) __U);
}

static __inline__ __m128d __DEFAULT_FN_ATTRS
_mm_mask_xor_pd (__m128d __W, __mmask8 __U, __m128d __A, __m128d __B) {
  return (__m128d) __builtin_ia32_xorpd128_mask ((__v2df) __A,
             (__v2df) __B,
             (__v2df) __W,
             (__mmask8) __U);
}

static __inline__ __m128d __DEFAULT_FN_ATTRS
_mm_maskz_xor_pd (__mmask8 __U, __m128d __A, __m128d __B) {
  return (__m128d) __builtin_ia32_xorpd128_mask ((__v2df) __A,
             (__v2df) __B,
             (__v2df)
             _mm_setzero_pd (),
             (__mmask8) __U);
}

static __inline__ __m256 __DEFAULT_FN_ATTRS
_mm256_mask_xor_ps (__m256 __W, __mmask8 __U, __m256 __A, __m256 __B) {
  return (__m256) __builtin_ia32_xorps256_mask ((__v8sf) __A,
            (__v8sf) __B,
            (__v8sf) __W,
            (__mmask8) __U);
}

static __inline__ __m256 __DEFAULT_FN_ATTRS
_mm256_maskz_xor_ps (__mmask8 __U, __m256 __A, __m256 __B) {
  return (__m256) __builtin_ia32_xorps256_mask ((__v8sf) __A,
            (__v8sf) __B,
            (__v8sf)
            _mm256_setzero_ps (),
            (__mmask8) __U);
}

static __inline__ __m128 __DEFAULT_FN_ATTRS
_mm_mask_xor_ps (__m128 __W, __mmask8 __U, __m128 __A, __m128 __B) {
  return (__m128) __builtin_ia32_xorps128_mask ((__v4sf) __A,
            (__v4sf) __B,
            (__v4sf) __W,
            (__mmask8) __U);
}

static __inline__ __m128 __DEFAULT_FN_ATTRS
_mm_maskz_xor_ps (__mmask8 __U, __m128 __A, __m128 __B) {
  return (__m128) __builtin_ia32_xorps128_mask ((__v4sf) __A,
            (__v4sf) __B,
            (__v4sf)
            _mm_setzero_ps (),
            (__mmask8) __U);
}

static __inline__ __m256d __DEFAULT_FN_ATTRS
_mm256_mask_or_pd (__m256d __W, __mmask8 __U, __m256d __A, __m256d __B) {
  return (__m256d) __builtin_ia32_orpd256_mask ((__v4df) __A,
            (__v4df) __B,
            (__v4df) __W,
            (__mmask8) __U);
}

static __inline__ __m256d __DEFAULT_FN_ATTRS
_mm256_maskz_or_pd (__mmask8 __U, __m256d __A, __m256d __B) {
  return (__m256d) __builtin_ia32_orpd256_mask ((__v4df) __A,
            (__v4df) __B,
            (__v4df)
            _mm256_setzero_pd (),
            (__mmask8) __U);
}

static __inline__ __m128d __DEFAULT_FN_ATTRS
_mm_mask_or_pd (__m128d __W, __mmask8 __U, __m128d __A, __m128d __B) {
  return (__m128d) __builtin_ia32_orpd128_mask ((__v2df) __A,
            (__v2df) __B,
            (__v2df) __W,
            (__mmask8) __U);
}

static __inline__ __m128d __DEFAULT_FN_ATTRS
_mm_maskz_or_pd (__mmask8 __U, __m128d __A, __m128d __B) {
  return (__m128d) __builtin_ia32_orpd128_mask ((__v2df) __A,
            (__v2df) __B,
            (__v2df)
            _mm_setzero_pd (),
            (__mmask8) __U);
}

static __inline__ __m256 __DEFAULT_FN_ATTRS
_mm256_mask_or_ps (__m256 __W, __mmask8 __U, __m256 __A, __m256 __B) {
  return (__m256) __builtin_ia32_orps256_mask ((__v8sf) __A,
                 (__v8sf) __B,
                 (__v8sf) __W,
                 (__mmask8) __U);
}

static __inline__ __m256 __DEFAULT_FN_ATTRS
_mm256_maskz_or_ps (__mmask8 __U, __m256 __A, __m256 __B) {
  return (__m256) __builtin_ia32_orps256_mask ((__v8sf) __A,
                 (__v8sf) __B,
                 (__v8sf)
                 _mm256_setzero_ps (),
                 (__mmask8) __U);
}

static __inline__ __m128 __DEFAULT_FN_ATTRS
_mm_mask_or_ps (__m128 __W, __mmask8 __U, __m128 __A, __m128 __B) {
  return (__m128) __builtin_ia32_orps128_mask ((__v4sf) __A,
                 (__v4sf) __B,
                 (__v4sf) __W,
                 (__mmask8) __U);
}

static __inline__ __m128 __DEFAULT_FN_ATTRS
_mm_maskz_or_ps (__mmask8 __U, __m128 __A, __m128 __B) {
  return (__m128) __builtin_ia32_orps128_mask ((__v4sf) __A,
                 (__v4sf) __B,
                 (__v4sf)
                 _mm_setzero_ps (),
                 (__mmask8) __U);
}

static __inline__ __m128i __DEFAULT_FN_ATTRS
_mm_cvtpd_epi64 (__m128d __A) {
  return (__m128i) __builtin_ia32_cvtpd2qq128_mask ((__v2df) __A,
                (__v2di) _mm_setzero_si128(),
                (__mmask8) -1);
}

static __inline__ __m128i __DEFAULT_FN_ATTRS
_mm_mask_cvtpd_epi64 (__m128i __W, __mmask8 __U, __m128d __A) {
  return (__m128i) __builtin_ia32_cvtpd2qq128_mask ((__v2df) __A,
                (__v2di) __W,
                (__mmask8) __U);
}

static __inline__ __m128i __DEFAULT_FN_ATTRS
_mm_maskz_cvtpd_epi64 (__mmask8 __U, __m128d __A) {
  return (__m128i) __builtin_ia32_cvtpd2qq128_mask ((__v2df) __A,
                (__v2di) _mm_setzero_si128(),
                (__mmask8) __U);
}

static __inline__ __m256i __DEFAULT_FN_ATTRS
_mm256_cvtpd_epi64 (__m256d __A) {
  return (__m256i) __builtin_ia32_cvtpd2qq256_mask ((__v4df) __A,
                (__v4di) _mm256_setzero_si256(),
                (__mmask8) -1);
}

static __inline__ __m256i __DEFAULT_FN_ATTRS
_mm256_mask_cvtpd_epi64 (__m256i __W, __mmask8 __U, __m256d __A) {
  return (__m256i) __builtin_ia32_cvtpd2qq256_mask ((__v4df) __A,
                (__v4di) __W,
                (__mmask8) __U);
}

static __inline__ __m256i __DEFAULT_FN_ATTRS
_mm256_maskz_cvtpd_epi64 (__mmask8 __U, __m256d __A) {
  return (__m256i) __builtin_ia32_cvtpd2qq256_mask ((__v4df) __A,
                (__v4di) _mm256_setzero_si256(),
                (__mmask8) __U);
}

static __inline__ __m128i __DEFAULT_FN_ATTRS
_mm_cvtpd_epu64 (__m128d __A) {
  return (__m128i) __builtin_ia32_cvtpd2uqq128_mask ((__v2df) __A,
                (__v2di) _mm_setzero_si128(),
                (__mmask8) -1);
}

static __inline__ __m128i __DEFAULT_FN_ATTRS
_mm_mask_cvtpd_epu64 (__m128i __W, __mmask8 __U, __m128d __A) {
  return (__m128i) __builtin_ia32_cvtpd2uqq128_mask ((__v2df) __A,
                (__v2di) __W,
                (__mmask8) __U);
}

static __inline__ __m128i __DEFAULT_FN_ATTRS
_mm_maskz_cvtpd_epu64 (__mmask8 __U, __m128d __A) {
  return (__m128i) __builtin_ia32_cvtpd2uqq128_mask ((__v2df) __A,
                (__v2di) _mm_setzero_si128(),
                (__mmask8) __U);
}

static __inline__ __m256i __DEFAULT_FN_ATTRS
_mm256_cvtpd_epu64 (__m256d __A) {
  return (__m256i) __builtin_ia32_cvtpd2uqq256_mask ((__v4df) __A,
                (__v4di) _mm256_setzero_si256(),
                (__mmask8) -1);
}

static __inline__ __m256i __DEFAULT_FN_ATTRS
_mm256_mask_cvtpd_epu64 (__m256i __W, __mmask8 __U, __m256d __A) {
  return (__m256i) __builtin_ia32_cvtpd2uqq256_mask ((__v4df) __A,
                (__v4di) __W,
                (__mmask8) __U);
}

static __inline__ __m256i __DEFAULT_FN_ATTRS
_mm256_maskz_cvtpd_epu64 (__mmask8 __U, __m256d __A) {
  return (__m256i) __builtin_ia32_cvtpd2uqq256_mask ((__v4df) __A,
                (__v4di) _mm256_setzero_si256(),
                (__mmask8) __U);
}

static __inline__ __m128i __DEFAULT_FN_ATTRS
_mm_cvtps_epi64 (__m128 __A) {
  return (__m128i) __builtin_ia32_cvtps2qq128_mask ((__v4sf) __A,
                (__v2di) _mm_setzero_si128(),
                (__mmask8) -1);
}

static __inline__ __m128i __DEFAULT_FN_ATTRS
_mm_mask_cvtps_epi64 (__m128i __W, __mmask8 __U, __m128 __A) {
  return (__m128i) __builtin_ia32_cvtps2qq128_mask ((__v4sf) __A,
                (__v2di) __W,
                (__mmask8) __U);
}

static __inline__ __m128i __DEFAULT_FN_ATTRS
_mm_maskz_cvtps_epi64 (__mmask8 __U, __m128 __A) {
  return (__m128i) __builtin_ia32_cvtps2qq128_mask ((__v4sf) __A,
                (__v2di) _mm_setzero_si128(),
                (__mmask8) __U);
}

static __inline__ __m256i __DEFAULT_FN_ATTRS
_mm256_cvtps_epi64 (__m128 __A) {
  return (__m256i) __builtin_ia32_cvtps2qq256_mask ((__v4sf) __A,
                (__v4di) _mm256_setzero_si256(),
                (__mmask8) -1);
}

static __inline__ __m256i __DEFAULT_FN_ATTRS
_mm256_mask_cvtps_epi64 (__m256i __W, __mmask8 __U, __m128 __A) {
  return (__m256i) __builtin_ia32_cvtps2qq256_mask ((__v4sf) __A,
                (__v4di) __W,
                (__mmask8) __U);
}

static __inline__ __m256i __DEFAULT_FN_ATTRS
_mm256_maskz_cvtps_epi64 (__mmask8 __U, __m128 __A) {
  return (__m256i) __builtin_ia32_cvtps2qq256_mask ((__v4sf) __A,
                (__v4di) _mm256_setzero_si256(),
                (__mmask8) __U);
}

static __inline__ __m128i __DEFAULT_FN_ATTRS
_mm_cvtps_epu64 (__m128 __A) {
  return (__m128i) __builtin_ia32_cvtps2uqq128_mask ((__v4sf) __A,
                (__v2di) _mm_setzero_si128(),
                (__mmask8) -1);
}

static __inline__ __m128i __DEFAULT_FN_ATTRS
_mm_mask_cvtps_epu64 (__m128i __W, __mmask8 __U, __m128 __A) {
  return (__m128i) __builtin_ia32_cvtps2uqq128_mask ((__v4sf) __A,
                (__v2di) __W,
                (__mmask8) __U);
}

static __inline__ __m128i __DEFAULT_FN_ATTRS
_mm_maskz_cvtps_epu64 (__mmask8 __U, __m128 __A) {
  return (__m128i) __builtin_ia32_cvtps2uqq128_mask ((__v4sf) __A,
                (__v2di) _mm_setzero_si128(),
                (__mmask8) __U);
}

static __inline__ __m256i __DEFAULT_FN_ATTRS
_mm256_cvtps_epu64 (__m128 __A) {
  return (__m256i) __builtin_ia32_cvtps2uqq256_mask ((__v4sf) __A,
                (__v4di) _mm256_setzero_si256(),
                (__mmask8) -1);
}

static __inline__ __m256i __DEFAULT_FN_ATTRS
_mm256_mask_cvtps_epu64 (__m256i __W, __mmask8 __U, __m128 __A) {
  return (__m256i) __builtin_ia32_cvtps2uqq256_mask ((__v4sf) __A,
                (__v4di) __W,
                (__mmask8) __U);
}

static __inline__ __m256i __DEFAULT_FN_ATTRS
_mm256_maskz_cvtps_epu64 (__mmask8 __U, __m128 __A) {
  return (__m256i) __builtin_ia32_cvtps2uqq256_mask ((__v4sf) __A,
                (__v4di) _mm256_setzero_si256(),
                (__mmask8) __U);
}

static __inline__ __m128d __DEFAULT_FN_ATTRS
_mm_cvtepi64_pd (__m128i __A) {
  return (__m128d) __builtin_ia32_cvtqq2pd128_mask ((__v2di) __A,
                (__v2df) _mm_setzero_pd(),
                (__mmask8) -1);
}

static __inline__ __m128d __DEFAULT_FN_ATTRS
_mm_mask_cvtepi64_pd (__m128d __W, __mmask8 __U, __m128i __A) {
  return (__m128d) __builtin_ia32_cvtqq2pd128_mask ((__v2di) __A,
                (__v2df) __W,
                (__mmask8) __U);
}

static __inline__ __m128d __DEFAULT_FN_ATTRS
_mm_maskz_cvtepi64_pd (__mmask8 __U, __m128i __A) {
  return (__m128d) __builtin_ia32_cvtqq2pd128_mask ((__v2di) __A,
                (__v2df) _mm_setzero_pd(),
                (__mmask8) __U);
}

static __inline__ __m256d __DEFAULT_FN_ATTRS
_mm256_cvtepi64_pd (__m256i __A) {
  return (__m256d) __builtin_ia32_cvtqq2pd256_mask ((__v4di) __A,
                (__v4df) _mm256_setzero_pd(),
                (__mmask8) -1);
}

static __inline__ __m256d __DEFAULT_FN_ATTRS
_mm256_mask_cvtepi64_pd (__m256d __W, __mmask8 __U, __m256i __A) {
  return (__m256d) __builtin_ia32_cvtqq2pd256_mask ((__v4di) __A,
                (__v4df) __W,
                (__mmask8) __U);
}

static __inline__ __m256d __DEFAULT_FN_ATTRS
_mm256_maskz_cvtepi64_pd (__mmask8 __U, __m256i __A) {
  return (__m256d) __builtin_ia32_cvtqq2pd256_mask ((__v4di) __A,
                (__v4df) _mm256_setzero_pd(),
                (__mmask8) __U);
}

static __inline__ __m128 __DEFAULT_FN_ATTRS
_mm_cvtepi64_ps (__m128i __A) {
  return (__m128) __builtin_ia32_cvtqq2ps128_mask ((__v2di) __A,
                (__v4sf) _mm_setzero_ps(),
                (__mmask8) -1);
}

static __inline__ __m128 __DEFAULT_FN_ATTRS
_mm_mask_cvtepi64_ps (__m128 __W, __mmask8 __U, __m128i __A) {
  return (__m128) __builtin_ia32_cvtqq2ps128_mask ((__v2di) __A,
                (__v4sf) __W,
                (__mmask8) __U);
}

static __inline__ __m128 __DEFAULT_FN_ATTRS
_mm_maskz_cvtepi64_ps (__mmask8 __U, __m128i __A) {
  return (__m128) __builtin_ia32_cvtqq2ps128_mask ((__v2di) __A,
                (__v4sf) _mm_setzero_ps(),
                (__mmask8) __U);
}

static __inline__ __m128 __DEFAULT_FN_ATTRS
_mm256_cvtepi64_ps (__m256i __A) {
  return (__m128) __builtin_ia32_cvtqq2ps256_mask ((__v4di) __A,
                (__v4sf) _mm_setzero_ps(),
                (__mmask8) -1);
}

static __inline__ __m128 __DEFAULT_FN_ATTRS
_mm256_mask_cvtepi64_ps (__m128 __W, __mmask8 __U, __m256i __A) {
  return (__m128) __builtin_ia32_cvtqq2ps256_mask ((__v4di) __A,
                (__v4sf) __W,
                (__mmask8) __U);
}

static __inline__ __m128 __DEFAULT_FN_ATTRS
_mm256_maskz_cvtepi64_ps (__mmask8 __U, __m256i __A) {
  return (__m128) __builtin_ia32_cvtqq2ps256_mask ((__v4di) __A,
                (__v4sf) _mm_setzero_ps(),
                (__mmask8) __U);
}

static __inline__ __m128i __DEFAULT_FN_ATTRS
_mm_cvttpd_epi64 (__m128d __A) {
  return (__m128i) __builtin_ia32_cvttpd2qq128_mask ((__v2df) __A,
                (__v2di) _mm_setzero_si128(),
                (__mmask8) -1);
}

static __inline__ __m128i __DEFAULT_FN_ATTRS
_mm_mask_cvttpd_epi64 (__m128i __W, __mmask8 __U, __m128d __A) {
  return (__m128i) __builtin_ia32_cvttpd2qq128_mask ((__v2df) __A,
                (__v2di) __W,
                (__mmask8) __U);
}

static __inline__ __m128i __DEFAULT_FN_ATTRS
_mm_maskz_cvttpd_epi64 (__mmask8 __U, __m128d __A) {
  return (__m128i) __builtin_ia32_cvttpd2qq128_mask ((__v2df) __A,
                (__v2di) _mm_setzero_si128(),
                (__mmask8) __U);
}

static __inline__ __m256i __DEFAULT_FN_ATTRS
_mm256_cvttpd_epi64 (__m256d __A) {
  return (__m256i) __builtin_ia32_cvttpd2qq256_mask ((__v4df) __A,
                (__v4di) _mm256_setzero_si256(),
                (__mmask8) -1);
}

static __inline__ __m256i __DEFAULT_FN_ATTRS
_mm256_mask_cvttpd_epi64 (__m256i __W, __mmask8 __U, __m256d __A) {
  return (__m256i) __builtin_ia32_cvttpd2qq256_mask ((__v4df) __A,
                (__v4di) __W,
                (__mmask8) __U);
}

static __inline__ __m256i __DEFAULT_FN_ATTRS
_mm256_maskz_cvttpd_epi64 (__mmask8 __U, __m256d __A) {
  return (__m256i) __builtin_ia32_cvttpd2qq256_mask ((__v4df) __A,
                (__v4di) _mm256_setzero_si256(),
                (__mmask8) __U);
}

static __inline__ __m128i __DEFAULT_FN_ATTRS
_mm_cvttpd_epu64 (__m128d __A) {
  return (__m128i) __builtin_ia32_cvttpd2uqq128_mask ((__v2df) __A,
                (__v2di) _mm_setzero_si128(),
                (__mmask8) -1);
}

static __inline__ __m128i __DEFAULT_FN_ATTRS
_mm_mask_cvttpd_epu64 (__m128i __W, __mmask8 __U, __m128d __A) {
  return (__m128i) __builtin_ia32_cvttpd2uqq128_mask ((__v2df) __A,
                (__v2di) __W,
                (__mmask8) __U);
}

static __inline__ __m128i __DEFAULT_FN_ATTRS
_mm_maskz_cvttpd_epu64 (__mmask8 __U, __m128d __A) {
  return (__m128i) __builtin_ia32_cvttpd2uqq128_mask ((__v2df) __A,
                (__v2di) _mm_setzero_si128(),
                (__mmask8) __U);
}

static __inline__ __m256i __DEFAULT_FN_ATTRS
_mm256_cvttpd_epu64 (__m256d __A) {
  return (__m256i) __builtin_ia32_cvttpd2uqq256_mask ((__v4df) __A,
                (__v4di) _mm256_setzero_si256(),
                (__mmask8) -1);
}

static __inline__ __m256i __DEFAULT_FN_ATTRS
_mm256_mask_cvttpd_epu64 (__m256i __W, __mmask8 __U, __m256d __A) {
  return (__m256i) __builtin_ia32_cvttpd2uqq256_mask ((__v4df) __A,
                (__v4di) __W,
                (__mmask8) __U);
}

static __inline__ __m256i __DEFAULT_FN_ATTRS
_mm256_maskz_cvttpd_epu64 (__mmask8 __U, __m256d __A) {
  return (__m256i) __builtin_ia32_cvttpd2uqq256_mask ((__v4df) __A,
                (__v4di) _mm256_setzero_si256(),
                (__mmask8) __U);
}

static __inline__ __m128i __DEFAULT_FN_ATTRS
_mm_cvttps_epi64 (__m128 __A) {
  return (__m128i) __builtin_ia32_cvttps2qq128_mask ((__v4sf) __A,
                (__v2di) _mm_setzero_si128(),
                (__mmask8) -1);
}

static __inline__ __m128i __DEFAULT_FN_ATTRS
_mm_mask_cvttps_epi64 (__m128i __W, __mmask8 __U, __m128 __A) {
  return (__m128i) __builtin_ia32_cvttps2qq128_mask ((__v4sf) __A,
                (__v2di) __W,
                (__mmask8) __U);
}

static __inline__ __m128i __DEFAULT_FN_ATTRS
_mm_maskz_cvttps_epi64 (__mmask8 __U, __m128 __A) {
  return (__m128i) __builtin_ia32_cvttps2qq128_mask ((__v4sf) __A,
                (__v2di) _mm_setzero_si128(),
                (__mmask8) __U);
}

static __inline__ __m256i __DEFAULT_FN_ATTRS
_mm256_cvttps_epi64 (__m128 __A) {
  return (__m256i) __builtin_ia32_cvttps2qq256_mask ((__v4sf) __A,
                (__v4di) _mm256_setzero_si256(),
                (__mmask8) -1);
}

static __inline__ __m256i __DEFAULT_FN_ATTRS
_mm256_mask_cvttps_epi64 (__m256i __W, __mmask8 __U, __m128 __A) {
  return (__m256i) __builtin_ia32_cvttps2qq256_mask ((__v4sf) __A,
                (__v4di) __W,
                (__mmask8) __U);
}

static __inline__ __m256i __DEFAULT_FN_ATTRS
_mm256_maskz_cvttps_epi64 (__mmask8 __U, __m128 __A) {
  return (__m256i) __builtin_ia32_cvttps2qq256_mask ((__v4sf) __A,
                (__v4di) _mm256_setzero_si256(),
                (__mmask8) __U);
}

static __inline__ __m128i __DEFAULT_FN_ATTRS
_mm_cvttps_epu64 (__m128 __A) {
  return (__m128i) __builtin_ia32_cvttps2uqq128_mask ((__v4sf) __A,
                (__v2di) _mm_setzero_si128(),
                (__mmask8) -1);
}

static __inline__ __m128i __DEFAULT_FN_ATTRS
_mm_mask_cvttps_epu64 (__m128i __W, __mmask8 __U, __m128 __A) {
  return (__m128i) __builtin_ia32_cvttps2uqq128_mask ((__v4sf) __A,
                (__v2di) __W,
                (__mmask8) __U);
}

static __inline__ __m128i __DEFAULT_FN_ATTRS
_mm_maskz_cvttps_epu64 (__mmask8 __U, __m128 __A) {
  return (__m128i) __builtin_ia32_cvttps2uqq128_mask ((__v4sf) __A,
                (__v2di) _mm_setzero_si128(),
                (__mmask8) __U);
}

static __inline__ __m256i __DEFAULT_FN_ATTRS
_mm256_cvttps_epu64 (__m128 __A) {
  return (__m256i) __builtin_ia32_cvttps2uqq256_mask ((__v4sf) __A,
                (__v4di) _mm256_setzero_si256(),
                (__mmask8) -1);
}

static __inline__ __m256i __DEFAULT_FN_ATTRS
_mm256_mask_cvttps_epu64 (__m256i __W, __mmask8 __U, __m128 __A) {
  return (__m256i) __builtin_ia32_cvttps2uqq256_mask ((__v4sf) __A,
                (__v4di) __W,
                (__mmask8) __U);
}

static __inline__ __m256i __DEFAULT_FN_ATTRS
_mm256_maskz_cvttps_epu64 (__mmask8 __U, __m128 __A) {
  return (__m256i) __builtin_ia32_cvttps2uqq256_mask ((__v4sf) __A,
                (__v4di) _mm256_setzero_si256(),
                (__mmask8) __U);
}

static __inline__ __m128d __DEFAULT_FN_ATTRS
_mm_cvtepu64_pd (__m128i __A) {
  return (__m128d) __builtin_ia32_cvtuqq2pd128_mask ((__v2di) __A,
                (__v2df) _mm_setzero_pd(),
                (__mmask8) -1);
}

static __inline__ __m128d __DEFAULT_FN_ATTRS
_mm_mask_cvtepu64_pd (__m128d __W, __mmask8 __U, __m128i __A) {
  return (__m128d) __builtin_ia32_cvtuqq2pd128_mask ((__v2di) __A,
                (__v2df) __W,
                (__mmask8) __U);
}

static __inline__ __m128d __DEFAULT_FN_ATTRS
_mm_maskz_cvtepu64_pd (__mmask8 __U, __m128i __A) {
  return (__m128d) __builtin_ia32_cvtuqq2pd128_mask ((__v2di) __A,
                (__v2df) _mm_setzero_pd(),
                (__mmask8) __U);
}

static __inline__ __m256d __DEFAULT_FN_ATTRS
_mm256_cvtepu64_pd (__m256i __A) {
  return (__m256d) __builtin_ia32_cvtuqq2pd256_mask ((__v4di) __A,
                (__v4df) _mm256_setzero_pd(),
                (__mmask8) -1);
}

static __inline__ __m256d __DEFAULT_FN_ATTRS
_mm256_mask_cvtepu64_pd (__m256d __W, __mmask8 __U, __m256i __A) {
  return (__m256d) __builtin_ia32_cvtuqq2pd256_mask ((__v4di) __A,
                (__v4df) __W,
                (__mmask8) __U);
}

static __inline__ __m256d __DEFAULT_FN_ATTRS
_mm256_maskz_cvtepu64_pd (__mmask8 __U, __m256i __A) {
  return (__m256d) __builtin_ia32_cvtuqq2pd256_mask ((__v4di) __A,
                (__v4df) _mm256_setzero_pd(),
                (__mmask8) __U);
}

static __inline__ __m128 __DEFAULT_FN_ATTRS
_mm_cvtepu64_ps (__m128i __A) {
  return (__m128) __builtin_ia32_cvtuqq2ps128_mask ((__v2di) __A,
                (__v4sf) _mm_setzero_ps(),
                (__mmask8) -1);
}

static __inline__ __m128 __DEFAULT_FN_ATTRS
_mm_mask_cvtepu64_ps (__m128 __W, __mmask8 __U, __m128i __A) {
  return (__m128) __builtin_ia32_cvtuqq2ps128_mask ((__v2di) __A,
                (__v4sf) __W,
                (__mmask8) __U);
}

static __inline__ __m128 __DEFAULT_FN_ATTRS
_mm_maskz_cvtepu64_ps (__mmask8 __U, __m128i __A) {
  return (__m128) __builtin_ia32_cvtuqq2ps128_mask ((__v2di) __A,
                (__v4sf) _mm_setzero_ps(),
                (__mmask8) __U);
}

static __inline__ __m128 __DEFAULT_FN_ATTRS
_mm256_cvtepu64_ps (__m256i __A) {
  return (__m128) __builtin_ia32_cvtuqq2ps256_mask ((__v4di) __A,
                (__v4sf) _mm_setzero_ps(),
                (__mmask8) -1);
}

static __inline__ __m128 __DEFAULT_FN_ATTRS
_mm256_mask_cvtepu64_ps (__m128 __W, __mmask8 __U, __m256i __A) {
  return (__m128) __builtin_ia32_cvtuqq2ps256_mask ((__v4di) __A,
                (__v4sf) __W,
                (__mmask8) __U);
}

static __inline__ __m128 __DEFAULT_FN_ATTRS
_mm256_maskz_cvtepu64_ps (__mmask8 __U, __m256i __A) {
  return (__m128) __builtin_ia32_cvtuqq2ps256_mask ((__v4di) __A,
                (__v4sf) _mm_setzero_ps(),
                (__mmask8) __U);
}

#define _mm_range_pd(__A, __B, __C) __extension__ ({                         \
  (__m128d) __builtin_ia32_rangepd128_mask ((__v2df) __A, (__v2df) __B, __C, \
                (__v2df) _mm_setzero_pd(), (__mmask8) -1); })

#define _mm_mask_range_pd(__W, __U, __A, __B, __C) __extension__ ({          \
  (__m128d) __builtin_ia32_rangepd128_mask ((__v2df) __A, (__v2df) __B, __C, \
                (__v2df) __W, (__mmask8) __U); })

#define _mm_maskz_range_pd(__U, __A, __B, __C) __extension__ ({              \
  (__m128d) __builtin_ia32_rangepd128_mask ((__v2df) __A, (__v2df) __B, __C, \
                (__v2df) _mm_setzero_pd(), (__mmask8) __U); })

#define _mm256_range_pd(__A, __B, __C) __extension__ ({                      \
  (__m256d) __builtin_ia32_rangepd256_mask ((__v4df) __A, (__v4df) __B, __C, \
                (__v4df) _mm256_setzero_pd(), (__mmask8) -1); })

#define _mm256_mask_range_pd(__W, __U, __A, __B, __C) __extension__ ({       \
  (__m256d) __builtin_ia32_rangepd256_mask ((__v4df) __A, (__v4df) __B, __C, \
                (__v4df) __W, (__mmask8) __U); })

#define _mm256_maskz_range_pd(__U, __A, __B, __C) __extension__ ({           \
  (__m256d) __builtin_ia32_rangepd256_mask ((__v4df) __A, (__v4df) __B, __C, \
                (__v4df) _mm256_setzero_pd(), (__mmask8) __U); })

#define _mm_range_ps(__A, __B, __C) __extension__ ({                         \
  (__m128) __builtin_ia32_rangeps128_mask ((__v4sf) __A, (__v4sf) __B, __C,  \
                (__v4sf) _mm_setzero_ps(), (__mmask8) -1); })

#define _mm_mask_range_ps(__W, __U, __A, __B, __C) __extension__ ({          \
  (__m128) __builtin_ia32_rangeps128_mask ((__v4sf) __A, (__v4sf) __B, __C,  \
                (__v4sf) __W, (__mmask8) __U); })

#define _mm_maskz_range_ps(__U, __A, __B, __C) __extension__ ({              \
  (__m128) __builtin_ia32_rangeps128_mask ((__v4sf) __A, (__v4sf) __B, __C,  \
                (__v4sf) _mm_setzero_ps(), (__mmask8) __U); })

#define _mm256_range_ps(__A, __B, __C) __extension__ ({                      \
  (__m256) __builtin_ia32_rangeps256_mask ((__v8sf) __A, (__v8sf) __B, __C,  \
                (__v8sf) _mm256_setzero_ps(), (__mmask8) -1); })

#define _mm256_mask_range_ps(__W, __U, __A, __B, __C) __extension__ ({       \
  (__m256) __builtin_ia32_rangeps256_mask ((__v8sf) __A, (__v8sf) __B, __C,  \
                (__v8sf) __W, (__mmask8) __U); })

#define _mm256_maskz_range_ps(__U, __A, __B, __C) __extension__ ({           \
  (__m256) __builtin_ia32_rangeps256_mask ((__v8sf) __A, (__v8sf) __B, __C,  \
                (__v8sf) _mm256_setzero_ps(), (__mmask8) __U); })

#define _mm_reduce_pd(__A, __B) __extension__ ({                \
  (__m128d) __builtin_ia32_reducepd128_mask ((__v2df) __A, __B, \
                (__v2df) _mm_setzero_pd(), (__mmask8) -1); })

#define _mm_mask_reduce_pd(__W, __U, __A, __B) __extension__ ({ \
  (__m128d) __builtin_ia32_reducepd128_mask ((__v2df) __A, __B, \
                (__v2df) __W, (__mmask8) __U); })

#define _mm_maskz_reduce_pd(__U, __A, __B) __extension__ ({     \
  (__m128d) __builtin_ia32_reducepd128_mask ((__v2df) __A, __B, \
                (__v2df) _mm_setzero_pd(), (__mmask8) __U); })

#define _mm256_reduce_pd(__A, __B) __extension__ ({                \
  (__m256d) __builtin_ia32_reducepd256_mask ((__v4df) __A, __B,    \
                (__v4df) _mm256_setzero_pd(), (__mmask8) -1); })

#define _mm256_mask_reduce_pd(__W, __U, __A, __B) __extension__ ({ \
  (__m256d) __builtin_ia32_reducepd256_mask ((__v4df) __A, __B,    \
                (__v4df) __W, (__mmask8) __U); })

#define _mm256_maskz_reduce_pd(__U, __A, __B) __extension__ ({     \
  (__m256d) __builtin_ia32_reducepd256_mask ((__v4df) __A, __B,    \
                (__v4df) _mm256_setzero_pd(), (__mmask8) __U); })

#define _mm_reduce_ps(__A, __B) __extension__ ({                   \
  (__m128) __builtin_ia32_reduceps128_mask ((__v4sf) __A, __B,     \
                (__v4sf) _mm_setzero_ps(), (__mmask8) -1); })

#define _mm_mask_reduce_ps(__W, __U, __A, __B) __extension__ ({    \
  (__m128) __builtin_ia32_reduceps128_mask ((__v4sf) __A, __B,     \
                (__v4sf) __W, (__mmask8) __U); })

#define _mm_maskz_reduce_ps(__U, __A, __B) __extension__ ({        \
  (__m128) __builtin_ia32_reduceps128_mask ((__v4sf) __A, __B,     \
                (__v4sf) _mm_setzero_ps(), (__mmask8) __U); })

#define _mm256_reduce_ps(__A, __B) __extension__ ({                \
  (__m256) __builtin_ia32_reduceps256_mask ((__v8sf) __A, __B,     \
                (__v8sf) _mm256_setzero_ps(), (__mmask8) -1); })

#define _mm256_mask_reduce_ps(__W, __U, __A, __B) __extension__ ({ \
  (__m256) __builtin_ia32_reduceps256_mask ((__v8sf) __A, __B,     \
                (__v8sf) __W, (__mmask8) __U); })

#define _mm256_maskz_reduce_ps(__U, __A, __B) __extension__ ({     \
  (__m256) __builtin_ia32_reduceps256_mask ((__v8sf) __A, __B,     \
                (__v8sf) _mm256_setzero_ps(), (__mmask8) __U); })

<<<<<<< HEAD
=======
static __inline__ __mmask8 __DEFAULT_FN_ATTRS
_mm_movepi32_mask (__m128i __A)
{
  return (__mmask8) __builtin_ia32_cvtd2mask128 ((__v4si) __A);
}

static __inline__ __mmask8 __DEFAULT_FN_ATTRS
_mm256_movepi32_mask (__m256i __A)
{
  return (__mmask8) __builtin_ia32_cvtd2mask256 ((__v8si) __A);
}

static __inline__ __m128i __DEFAULT_FN_ATTRS
_mm_movm_epi32 (__mmask8 __A)
{
  return (__m128i) __builtin_ia32_cvtmask2d128 (__A);
}

static __inline__ __m256i __DEFAULT_FN_ATTRS
_mm256_movm_epi32 (__mmask8 __A)
{
  return (__m256i) __builtin_ia32_cvtmask2d256 (__A);
}

static __inline__ __m128i __DEFAULT_FN_ATTRS
_mm_movm_epi64 (__mmask8 __A)
{
  return (__m128i) __builtin_ia32_cvtmask2q128 (__A);
}

static __inline__ __m256i __DEFAULT_FN_ATTRS
_mm256_movm_epi64 (__mmask8 __A)
{
  return (__m256i) __builtin_ia32_cvtmask2q256 (__A);
}

static __inline__ __mmask8 __DEFAULT_FN_ATTRS
_mm_movepi64_mask (__m128i __A)
{
  return (__mmask8) __builtin_ia32_cvtq2mask128 ((__v2di) __A);
}

static __inline__ __mmask8 __DEFAULT_FN_ATTRS
_mm256_movepi64_mask (__m256i __A)
{
  return (__mmask8) __builtin_ia32_cvtq2mask256 ((__v4di) __A);
}

static __inline__ __m256 __DEFAULT_FN_ATTRS
_mm256_broadcast_f32x2 (__m128 __A)
{
  return (__m256) __builtin_ia32_broadcastf32x2_256_mask ((__v4sf) __A,
                (__v8sf)_mm256_undefined_ps(),
                (__mmask8) -1);
}

static __inline__ __m256 __DEFAULT_FN_ATTRS
_mm256_mask_broadcast_f32x2 (__m256 __O, __mmask8 __M, __m128 __A)
{
  return (__m256) __builtin_ia32_broadcastf32x2_256_mask ((__v4sf) __A,
                (__v8sf) __O,
                __M);
}

static __inline__ __m256 __DEFAULT_FN_ATTRS
_mm256_maskz_broadcast_f32x2 (__mmask8 __M, __m128 __A)
{
  return (__m256) __builtin_ia32_broadcastf32x2_256_mask ((__v4sf) __A,
                (__v8sf) _mm256_setzero_ps (),
                __M);
}

static __inline__ __m256d __DEFAULT_FN_ATTRS
_mm256_broadcast_f64x2 (__m128d __A)
{
  return (__m256d) __builtin_ia32_broadcastf64x2_256_mask ((__v2df) __A,
                 (__v4df)_mm256_undefined_pd(),
                 (__mmask8) -1);
}

static __inline__ __m256d __DEFAULT_FN_ATTRS
_mm256_mask_broadcast_f64x2 (__m256d __O, __mmask8 __M, __m128d __A)
{
  return (__m256d) __builtin_ia32_broadcastf64x2_256_mask ((__v2df) __A,
                 (__v4df) __O, 
                 __M);
}

static __inline__ __m256d __DEFAULT_FN_ATTRS
_mm256_maskz_broadcast_f64x2 (__mmask8 __M, __m128d __A)
{
  return (__m256d) __builtin_ia32_broadcastf64x2_256_mask ((__v2df) __A,
                 (__v4df) _mm256_setzero_ps (),
                 __M);
}

static __inline__ __m128i __DEFAULT_FN_ATTRS
_mm_broadcast_i32x2 (__m128i __A)
{
  return (__m128i) __builtin_ia32_broadcasti32x2_128_mask ((__v4si) __A,
                 (__v4si)_mm_undefined_si128(),
                 (__mmask8) -1);
}

static __inline__ __m128i __DEFAULT_FN_ATTRS
_mm_mask_broadcast_i32x2 (__m128i __O, __mmask8 __M, __m128i __A)
{
  return (__m128i) __builtin_ia32_broadcasti32x2_128_mask ((__v4si) __A,
                 (__v4si) __O,
                 __M);
}

static __inline__ __m128i __DEFAULT_FN_ATTRS
_mm_maskz_broadcast_i32x2 (__mmask8 __M, __m128i __A)
{
  return (__m128i) __builtin_ia32_broadcasti32x2_128_mask ((__v4si) __A,
                 (__v4si) _mm_setzero_si128 (),
                 __M);
}

static __inline__ __m256i __DEFAULT_FN_ATTRS
_mm256_broadcast_i32x2 (__m128i __A)
{
  return (__m256i) __builtin_ia32_broadcasti32x2_256_mask ((__v4si) __A,
                 (__v8si)_mm256_undefined_si256(),
                 (__mmask8) - 1);
}

static __inline__ __m256i __DEFAULT_FN_ATTRS
_mm256_mask_broadcast_i32x2 (__m256i __O, __mmask8 __M, __m128i __A)
{
  return (__m256i) __builtin_ia32_broadcasti32x2_256_mask ((__v4si) __A,
                 (__v8si) __O,
                 __M);
}

static __inline__ __m256i __DEFAULT_FN_ATTRS
_mm256_maskz_broadcast_i32x2 (__mmask8 __M, __m128i __A)
{
  return (__m256i) __builtin_ia32_broadcasti32x2_256_mask ((__v4si) __A,
                 (__v8si) _mm256_setzero_si256 (),
                 __M);
}

static __inline__ __m256i __DEFAULT_FN_ATTRS
_mm256_broadcast_i64x2 (__m128i __A)
{
  return (__m256i) __builtin_ia32_broadcasti64x2_256_mask ((__v2di) __A,
                 (__v4di)_mm256_undefined_si256(),
                 (__mmask8) - 1);
}

static __inline__ __m256i __DEFAULT_FN_ATTRS
_mm256_mask_broadcast_i64x2 (__m256i __O, __mmask8 __M, __m128i __A)
{
  return (__m256i) __builtin_ia32_broadcasti64x2_256_mask ((__v2di) __A,
                 (__v4di) __O, 
                 __M);
}

static __inline__ __m256i __DEFAULT_FN_ATTRS
_mm256_maskz_broadcast_i64x2 (__mmask8 __M, __m128i __A)
{
  return (__m256i) __builtin_ia32_broadcasti64x2_256_mask ((__v2di) __A,
                 (__v4di) _mm256_setzero_si256 (),
                 __M);
}

>>>>>>> 35aaee63
#undef __DEFAULT_FN_ATTRS

#endif<|MERGE_RESOLUTION|>--- conflicted
+++ resolved
@@ -948,8 +948,6 @@
   (__m256) __builtin_ia32_reduceps256_mask ((__v8sf) __A, __B,     \
                 (__v8sf) _mm256_setzero_ps(), (__mmask8) __U); })
 
-<<<<<<< HEAD
-=======
 static __inline__ __mmask8 __DEFAULT_FN_ATTRS
 _mm_movepi32_mask (__m128i __A)
 {
@@ -1118,7 +1116,6 @@
                  __M);
 }
 
->>>>>>> 35aaee63
 #undef __DEFAULT_FN_ATTRS
 
 #endif