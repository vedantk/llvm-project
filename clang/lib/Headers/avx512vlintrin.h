/*===---- avx512vlintrin.h - AVX512VL intrinsics ---------------------------===
 *
 * Permission is hereby granted, free of charge, to any person obtaining a copy
 * of this software and associated documentation files (the "Software"), to deal
 * in the Software without restriction, including without limitation the rights
 * to use, copy, modify, merge, publish, distribute, sublicense, and/or sell
 * copies of the Software, and to permit persons to whom the Software is
 * furnished to do so, subject to the following conditions:
 *
 * The above copyright notice and this permission notice shall be included in
 * all copies or substantial portions of the Software.
 *
 * THE SOFTWARE IS PROVIDED "AS IS", WITHOUT WARRANTY OF ANY KIND, EXPRESS OR
 * IMPLIED, INCLUDING BUT NOT LIMITED TO THE WARRANTIES OF MERCHANTABILITY,
 * FITNESS FOR A PARTICULAR PURPOSE AND NONINFRINGEMENT. IN NO EVENT SHALL THE
 * AUTHORS OR COPYRIGHT HOLDERS BE LIABLE FOR ANY CLAIM, DAMAGES OR OTHER
 * LIABILITY, WHETHER IN AN ACTION OF CONTRACT, TORT OR OTHERWISE, ARISING FROM,
 * OUT OF OR IN CONNECTION WITH THE SOFTWARE OR THE USE OR OTHER DEALINGS IN
 * THE SOFTWARE.
 *
 *===-----------------------------------------------------------------------===
 */

#ifndef __IMMINTRIN_H
#error "Never use <avx512vlintrin.h> directly; include <immintrin.h> instead."
#endif

#ifndef __AVX512VLINTRIN_H
#define __AVX512VLINTRIN_H

#define __DEFAULT_FN_ATTRS __attribute__((__always_inline__, __nodebug__, __target__("avx512vl")))
#define __DEFAULT_FN_ATTRS_BOTH __attribute__((__always_inline__, __nodebug__, __target__("avx512vl, avx512bw")))

/* Integer compare */

static __inline__ __mmask8 __DEFAULT_FN_ATTRS_BOTH
_mm_cmpeq_epi32_mask(__m128i __a, __m128i __b) {
  return (__mmask8)__builtin_ia32_pcmpeqd128_mask((__v4si)__a, (__v4si)__b,
                                                  (__mmask8)-1);
}

static __inline__ __mmask8 __DEFAULT_FN_ATTRS_BOTH
_mm_mask_cmpeq_epi32_mask(__mmask8 __u, __m128i __a, __m128i __b) {
  return (__mmask8)__builtin_ia32_pcmpeqd128_mask((__v4si)__a, (__v4si)__b,
                                                  __u);
}

static __inline__ __mmask8 __DEFAULT_FN_ATTRS
_mm_cmpeq_epu32_mask(__m128i __a, __m128i __b) {
  return (__mmask8)__builtin_ia32_ucmpd128_mask((__v4si)__a, (__v4si)__b, 0,
                                                (__mmask8)-1);
}

static __inline__ __mmask8 __DEFAULT_FN_ATTRS
_mm_mask_cmpeq_epu32_mask(__mmask8 __u, __m128i __a, __m128i __b) {
  return (__mmask8)__builtin_ia32_ucmpd128_mask((__v4si)__a, (__v4si)__b, 0,
                                                __u);
}

static __inline__ __mmask8 __DEFAULT_FN_ATTRS_BOTH
_mm256_cmpeq_epi32_mask(__m256i __a, __m256i __b) {
  return (__mmask8)__builtin_ia32_pcmpeqd256_mask((__v8si)__a, (__v8si)__b,
                                                  (__mmask8)-1);
}

static __inline__ __mmask8 __DEFAULT_FN_ATTRS_BOTH
_mm256_mask_cmpeq_epi32_mask(__mmask8 __u, __m256i __a, __m256i __b) {
  return (__mmask8)__builtin_ia32_pcmpeqd256_mask((__v8si)__a, (__v8si)__b,
                                                  __u);
}

static __inline__ __mmask8 __DEFAULT_FN_ATTRS
_mm256_cmpeq_epu32_mask(__m256i __a, __m256i __b) {
  return (__mmask8)__builtin_ia32_ucmpd256_mask((__v8si)__a, (__v8si)__b, 0,
                                                (__mmask8)-1);
}

static __inline__ __mmask8 __DEFAULT_FN_ATTRS
_mm256_mask_cmpeq_epu32_mask(__mmask8 __u, __m256i __a, __m256i __b) {
  return (__mmask8)__builtin_ia32_ucmpd256_mask((__v8si)__a, (__v8si)__b, 0,
                                                __u);
}

static __inline__ __mmask8 __DEFAULT_FN_ATTRS_BOTH
_mm_cmpeq_epi64_mask(__m128i __a, __m128i __b) {
  return (__mmask8)__builtin_ia32_pcmpeqq128_mask((__v2di)__a, (__v2di)__b,
                                                  (__mmask8)-1);
}

static __inline__ __mmask8 __DEFAULT_FN_ATTRS_BOTH
_mm_mask_cmpeq_epi64_mask(__mmask8 __u, __m128i __a, __m128i __b) {
  return (__mmask8)__builtin_ia32_pcmpeqq128_mask((__v2di)__a, (__v2di)__b,
                                                  __u);
}

static __inline__ __mmask8 __DEFAULT_FN_ATTRS
_mm_cmpeq_epu64_mask(__m128i __a, __m128i __b) {
  return (__mmask8)__builtin_ia32_ucmpq128_mask((__v2di)__a, (__v2di)__b, 0,
                                                (__mmask8)-1);
}

static __inline__ __mmask8 __DEFAULT_FN_ATTRS
_mm_mask_cmpeq_epu64_mask(__mmask8 __u, __m128i __a, __m128i __b) {
  return (__mmask8)__builtin_ia32_ucmpq128_mask((__v2di)__a, (__v2di)__b, 0,
                                                __u);
}

static __inline__ __mmask8 __DEFAULT_FN_ATTRS_BOTH
_mm256_cmpeq_epi64_mask(__m256i __a, __m256i __b) {
  return (__mmask8)__builtin_ia32_pcmpeqq256_mask((__v4di)__a, (__v4di)__b,
                                                  (__mmask8)-1);
}

static __inline__ __mmask8 __DEFAULT_FN_ATTRS_BOTH
_mm256_mask_cmpeq_epi64_mask(__mmask8 __u, __m256i __a, __m256i __b) {
  return (__mmask8)__builtin_ia32_pcmpeqq256_mask((__v4di)__a, (__v4di)__b,
                                                  __u);
}

static __inline__ __mmask8 __DEFAULT_FN_ATTRS
_mm256_cmpeq_epu64_mask(__m256i __a, __m256i __b) {
  return (__mmask8)__builtin_ia32_ucmpq256_mask((__v4di)__a, (__v4di)__b, 0,
                                                (__mmask8)-1);
}

static __inline__ __mmask8 __DEFAULT_FN_ATTRS
_mm256_mask_cmpeq_epu64_mask(__mmask8 __u, __m256i __a, __m256i __b) {
  return (__mmask8)__builtin_ia32_ucmpq256_mask((__v4di)__a, (__v4di)__b, 0,
                                                __u);
}


static __inline__ __mmask8 __DEFAULT_FN_ATTRS
_mm_cmpge_epi32_mask(__m128i __a, __m128i __b) {
  return (__mmask8)__builtin_ia32_cmpd128_mask((__v4si)__a, (__v4si)__b, 5,
                                               (__mmask8)-1);
}

static __inline__ __mmask8 __DEFAULT_FN_ATTRS
_mm_mask_cmpge_epi32_mask(__mmask8 __u, __m128i __a, __m128i __b) {
  return (__mmask8)__builtin_ia32_cmpd128_mask((__v4si)__a, (__v4si)__b, 5,
                                               __u);
}

static __inline__ __mmask8 __DEFAULT_FN_ATTRS
_mm_cmpge_epu32_mask(__m128i __a, __m128i __b) {
  return (__mmask8)__builtin_ia32_ucmpd128_mask((__v4si)__a, (__v4si)__b, 5,
                                                (__mmask8)-1);
}

static __inline__ __mmask8 __DEFAULT_FN_ATTRS
_mm_mask_cmpge_epu32_mask(__mmask8 __u, __m128i __a, __m128i __b) {
  return (__mmask8)__builtin_ia32_ucmpd128_mask((__v4si)__a, (__v4si)__b, 5,
                                                __u);
}

static __inline__ __mmask8 __DEFAULT_FN_ATTRS
_mm256_cmpge_epi32_mask(__m256i __a, __m256i __b) {
  return (__mmask8)__builtin_ia32_cmpd256_mask((__v8si)__a, (__v8si)__b, 5,
                                               (__mmask8)-1);
}

static __inline__ __mmask8 __DEFAULT_FN_ATTRS
_mm256_mask_cmpge_epi32_mask(__mmask8 __u, __m256i __a, __m256i __b) {
  return (__mmask8)__builtin_ia32_cmpd256_mask((__v8si)__a, (__v8si)__b, 5,
                                               __u);
}

static __inline__ __mmask8 __DEFAULT_FN_ATTRS
_mm256_cmpge_epu32_mask(__m256i __a, __m256i __b) {
  return (__mmask8)__builtin_ia32_ucmpd256_mask((__v8si)__a, (__v8si)__b, 5,
                                                (__mmask8)-1);
}

static __inline__ __mmask8 __DEFAULT_FN_ATTRS
_mm256_mask_cmpge_epu32_mask(__mmask8 __u, __m256i __a, __m256i __b) {
  return (__mmask8)__builtin_ia32_ucmpd256_mask((__v8si)__a, (__v8si)__b, 5,
                                                __u);
}

static __inline__ __mmask8 __DEFAULT_FN_ATTRS
_mm_cmpge_epi64_mask(__m128i __a, __m128i __b) {
  return (__mmask8)__builtin_ia32_cmpq128_mask((__v2di)__a, (__v2di)__b, 5,
                                               (__mmask8)-1);
}

static __inline__ __mmask8 __DEFAULT_FN_ATTRS
_mm_mask_cmpge_epi64_mask(__mmask8 __u, __m128i __a, __m128i __b) {
  return (__mmask8)__builtin_ia32_cmpq128_mask((__v2di)__a, (__v2di)__b, 5,
                                               __u);
}

static __inline__ __mmask8 __DEFAULT_FN_ATTRS
_mm_cmpge_epu64_mask(__m128i __a, __m128i __b) {
  return (__mmask8)__builtin_ia32_ucmpq128_mask((__v2di)__a, (__v2di)__b, 5,
                                                (__mmask8)-1);
}

static __inline__ __mmask8 __DEFAULT_FN_ATTRS
_mm_mask_cmpge_epu64_mask(__mmask8 __u, __m128i __a, __m128i __b) {
  return (__mmask8)__builtin_ia32_ucmpq128_mask((__v2di)__a, (__v2di)__b, 5,
                                                __u);
}

static __inline__ __mmask8 __DEFAULT_FN_ATTRS
_mm256_cmpge_epi64_mask(__m256i __a, __m256i __b) {
  return (__mmask8)__builtin_ia32_cmpq256_mask((__v4di)__a, (__v4di)__b, 5,
                                               (__mmask8)-1);
}

static __inline__ __mmask8 __DEFAULT_FN_ATTRS
_mm256_mask_cmpge_epi64_mask(__mmask8 __u, __m256i __a, __m256i __b) {
  return (__mmask8)__builtin_ia32_cmpq256_mask((__v4di)__a, (__v4di)__b, 5,
                                               __u);
}

static __inline__ __mmask8 __DEFAULT_FN_ATTRS
_mm256_cmpge_epu64_mask(__m256i __a, __m256i __b) {
  return (__mmask8)__builtin_ia32_ucmpq256_mask((__v4di)__a, (__v4di)__b, 5,
                                                (__mmask8)-1);
}

static __inline__ __mmask8 __DEFAULT_FN_ATTRS
_mm256_mask_cmpge_epu64_mask(__mmask8 __u, __m256i __a, __m256i __b) {
  return (__mmask8)__builtin_ia32_ucmpq256_mask((__v4di)__a, (__v4di)__b, 5,
                                                __u);
}

static __inline__ __mmask8 __DEFAULT_FN_ATTRS_BOTH
_mm_cmpgt_epi32_mask(__m128i __a, __m128i __b) {
  return (__mmask8)__builtin_ia32_pcmpgtd128_mask((__v4si)__a, (__v4si)__b,
                                                  (__mmask8)-1);
}

static __inline__ __mmask8 __DEFAULT_FN_ATTRS_BOTH
_mm_mask_cmpgt_epi32_mask(__mmask8 __u, __m128i __a, __m128i __b) {
  return (__mmask8)__builtin_ia32_pcmpgtd128_mask((__v4si)__a, (__v4si)__b,
                                                  __u);
}

static __inline__ __mmask8 __DEFAULT_FN_ATTRS
_mm_cmpgt_epu32_mask(__m128i __a, __m128i __b) {
  return (__mmask8)__builtin_ia32_ucmpd128_mask((__v4si)__a, (__v4si)__b, 6,
                                                (__mmask8)-1);
}

static __inline__ __mmask8 __DEFAULT_FN_ATTRS
_mm_mask_cmpgt_epu32_mask(__mmask8 __u, __m128i __a, __m128i __b) {
  return (__mmask8)__builtin_ia32_ucmpd128_mask((__v4si)__a, (__v4si)__b, 6,
                                                __u);
}

static __inline__ __mmask8 __DEFAULT_FN_ATTRS_BOTH
_mm256_cmpgt_epi32_mask(__m256i __a, __m256i __b) {
  return (__mmask8)__builtin_ia32_pcmpgtd256_mask((__v8si)__a, (__v8si)__b,
                                                  (__mmask8)-1);
}

static __inline__ __mmask8 __DEFAULT_FN_ATTRS_BOTH
_mm256_mask_cmpgt_epi32_mask(__mmask8 __u, __m256i __a, __m256i __b) {
  return (__mmask8)__builtin_ia32_pcmpgtd256_mask((__v8si)__a, (__v8si)__b,
                                                  __u);
}

static __inline__ __mmask8 __DEFAULT_FN_ATTRS
_mm256_cmpgt_epu32_mask(__m256i __a, __m256i __b) {
  return (__mmask8)__builtin_ia32_ucmpd256_mask((__v8si)__a, (__v8si)__b, 6,
                                                (__mmask8)-1);
}

static __inline__ __mmask8 __DEFAULT_FN_ATTRS
_mm256_mask_cmpgt_epu32_mask(__mmask8 __u, __m256i __a, __m256i __b) {
  return (__mmask8)__builtin_ia32_ucmpd256_mask((__v8si)__a, (__v8si)__b, 6,
                                                __u);
}

static __inline__ __mmask8 __DEFAULT_FN_ATTRS_BOTH
_mm_cmpgt_epi64_mask(__m128i __a, __m128i __b) {
  return (__mmask8)__builtin_ia32_pcmpgtq128_mask((__v2di)__a, (__v2di)__b,
                                                  (__mmask8)-1);
}

static __inline__ __mmask8 __DEFAULT_FN_ATTRS_BOTH
_mm_mask_cmpgt_epi64_mask(__mmask8 __u, __m128i __a, __m128i __b) {
  return (__mmask8)__builtin_ia32_pcmpgtq128_mask((__v2di)__a, (__v2di)__b,
                                                  __u);
}

static __inline__ __mmask8 __DEFAULT_FN_ATTRS
_mm_cmpgt_epu64_mask(__m128i __a, __m128i __b) {
  return (__mmask8)__builtin_ia32_ucmpq128_mask((__v2di)__a, (__v2di)__b, 6,
                                                (__mmask8)-1);
}

static __inline__ __mmask8 __DEFAULT_FN_ATTRS
_mm_mask_cmpgt_epu64_mask(__mmask8 __u, __m128i __a, __m128i __b) {
  return (__mmask8)__builtin_ia32_ucmpq128_mask((__v2di)__a, (__v2di)__b, 6,
                                                __u);
}

static __inline__ __mmask8 __DEFAULT_FN_ATTRS_BOTH
_mm256_cmpgt_epi64_mask(__m256i __a, __m256i __b) {
  return (__mmask8)__builtin_ia32_pcmpgtq256_mask((__v4di)__a, (__v4di)__b,
                                                  (__mmask8)-1);
}

static __inline__ __mmask8 __DEFAULT_FN_ATTRS_BOTH
_mm256_mask_cmpgt_epi64_mask(__mmask8 __u, __m256i __a, __m256i __b) {
  return (__mmask8)__builtin_ia32_pcmpgtq256_mask((__v4di)__a, (__v4di)__b,
                                                  __u);
}

static __inline__ __mmask8 __DEFAULT_FN_ATTRS
_mm256_cmpgt_epu64_mask(__m256i __a, __m256i __b) {
  return (__mmask8)__builtin_ia32_ucmpq256_mask((__v4di)__a, (__v4di)__b, 6,
                                                (__mmask8)-1);
}

static __inline__ __mmask8 __DEFAULT_FN_ATTRS
_mm256_mask_cmpgt_epu64_mask(__mmask8 __u, __m256i __a, __m256i __b) {
  return (__mmask8)__builtin_ia32_ucmpq256_mask((__v4di)__a, (__v4di)__b, 6,
                                                __u);
}

static __inline__ __mmask8 __DEFAULT_FN_ATTRS
_mm_cmple_epi32_mask(__m128i __a, __m128i __b) {
  return (__mmask8)__builtin_ia32_cmpd128_mask((__v4si)__a, (__v4si)__b, 2,
                                               (__mmask8)-1);
}

static __inline__ __mmask8 __DEFAULT_FN_ATTRS
_mm_mask_cmple_epi32_mask(__mmask8 __u, __m128i __a, __m128i __b) {
  return (__mmask8)__builtin_ia32_cmpd128_mask((__v4si)__a, (__v4si)__b, 2,
                                               __u);
}

static __inline__ __mmask8 __DEFAULT_FN_ATTRS
_mm_cmple_epu32_mask(__m128i __a, __m128i __b) {
  return (__mmask8)__builtin_ia32_ucmpd128_mask((__v4si)__a, (__v4si)__b, 2,
                                                (__mmask8)-1);
}

static __inline__ __mmask8 __DEFAULT_FN_ATTRS
_mm_mask_cmple_epu32_mask(__mmask8 __u, __m128i __a, __m128i __b) {
  return (__mmask8)__builtin_ia32_ucmpd128_mask((__v4si)__a, (__v4si)__b, 2,
                                                __u);
}

static __inline__ __mmask8 __DEFAULT_FN_ATTRS
_mm256_cmple_epi32_mask(__m256i __a, __m256i __b) {
  return (__mmask8)__builtin_ia32_cmpd256_mask((__v8si)__a, (__v8si)__b, 2,
                                               (__mmask8)-1);
}

static __inline__ __mmask8 __DEFAULT_FN_ATTRS
_mm256_mask_cmple_epi32_mask(__mmask8 __u, __m256i __a, __m256i __b) {
  return (__mmask8)__builtin_ia32_cmpd256_mask((__v8si)__a, (__v8si)__b, 2,
                                               __u);
}

static __inline__ __mmask8 __DEFAULT_FN_ATTRS
_mm256_cmple_epu32_mask(__m256i __a, __m256i __b) {
  return (__mmask8)__builtin_ia32_ucmpd256_mask((__v8si)__a, (__v8si)__b, 2,
                                                (__mmask8)-1);
}

static __inline__ __mmask8 __DEFAULT_FN_ATTRS
_mm256_mask_cmple_epu32_mask(__mmask8 __u, __m256i __a, __m256i __b) {
  return (__mmask8)__builtin_ia32_ucmpd256_mask((__v8si)__a, (__v8si)__b, 2,
                                                __u);
}

static __inline__ __mmask8 __DEFAULT_FN_ATTRS
_mm_cmple_epi64_mask(__m128i __a, __m128i __b) {
  return (__mmask8)__builtin_ia32_cmpq128_mask((__v2di)__a, (__v2di)__b, 2,
                                               (__mmask8)-1);
}

static __inline__ __mmask8 __DEFAULT_FN_ATTRS
_mm_mask_cmple_epi64_mask(__mmask8 __u, __m128i __a, __m128i __b) {
  return (__mmask8)__builtin_ia32_cmpq128_mask((__v2di)__a, (__v2di)__b, 2,
                                               __u);
}

static __inline__ __mmask8 __DEFAULT_FN_ATTRS
_mm_cmple_epu64_mask(__m128i __a, __m128i __b) {
  return (__mmask8)__builtin_ia32_ucmpq128_mask((__v2di)__a, (__v2di)__b, 2,
                                                (__mmask8)-1);
}

static __inline__ __mmask8 __DEFAULT_FN_ATTRS
_mm_mask_cmple_epu64_mask(__mmask8 __u, __m128i __a, __m128i __b) {
  return (__mmask8)__builtin_ia32_ucmpq128_mask((__v2di)__a, (__v2di)__b, 2,
                                                __u);
}

static __inline__ __mmask8 __DEFAULT_FN_ATTRS
_mm256_cmple_epi64_mask(__m256i __a, __m256i __b) {
  return (__mmask8)__builtin_ia32_cmpq256_mask((__v4di)__a, (__v4di)__b, 2,
                                               (__mmask8)-1);
}

static __inline__ __mmask8 __DEFAULT_FN_ATTRS
_mm256_mask_cmple_epi64_mask(__mmask8 __u, __m256i __a, __m256i __b) {
  return (__mmask8)__builtin_ia32_cmpq256_mask((__v4di)__a, (__v4di)__b, 2,
                                               __u);
}

static __inline__ __mmask8 __DEFAULT_FN_ATTRS
_mm256_cmple_epu64_mask(__m256i __a, __m256i __b) {
  return (__mmask8)__builtin_ia32_ucmpq256_mask((__v4di)__a, (__v4di)__b, 2,
                                                (__mmask8)-1);
}

static __inline__ __mmask8 __DEFAULT_FN_ATTRS
_mm256_mask_cmple_epu64_mask(__mmask8 __u, __m256i __a, __m256i __b) {
  return (__mmask8)__builtin_ia32_ucmpq256_mask((__v4di)__a, (__v4di)__b, 2,
                                                __u);
}

static __inline__ __mmask8 __DEFAULT_FN_ATTRS
_mm_cmplt_epi32_mask(__m128i __a, __m128i __b) {
  return (__mmask8)__builtin_ia32_cmpd128_mask((__v4si)__a, (__v4si)__b, 1,
                                               (__mmask8)-1);
}

static __inline__ __mmask8 __DEFAULT_FN_ATTRS
_mm_mask_cmplt_epi32_mask(__mmask8 __u, __m128i __a, __m128i __b) {
  return (__mmask8)__builtin_ia32_cmpd128_mask((__v4si)__a, (__v4si)__b, 1,
                                               __u);
}

static __inline__ __mmask8 __DEFAULT_FN_ATTRS
_mm_cmplt_epu32_mask(__m128i __a, __m128i __b) {
  return (__mmask8)__builtin_ia32_ucmpd128_mask((__v4si)__a, (__v4si)__b, 1,
                                                (__mmask8)-1);
}

static __inline__ __mmask8 __DEFAULT_FN_ATTRS
_mm_mask_cmplt_epu32_mask(__mmask8 __u, __m128i __a, __m128i __b) {
  return (__mmask8)__builtin_ia32_ucmpd128_mask((__v4si)__a, (__v4si)__b, 1,
                                                __u);
}

static __inline__ __mmask8 __DEFAULT_FN_ATTRS
_mm256_cmplt_epi32_mask(__m256i __a, __m256i __b) {
  return (__mmask8)__builtin_ia32_cmpd256_mask((__v8si)__a, (__v8si)__b, 1,
                                               (__mmask8)-1);
}

static __inline__ __mmask8 __DEFAULT_FN_ATTRS
_mm256_mask_cmplt_epi32_mask(__mmask8 __u, __m256i __a, __m256i __b) {
  return (__mmask8)__builtin_ia32_cmpd256_mask((__v8si)__a, (__v8si)__b, 1,
                                               __u);
}

static __inline__ __mmask8 __DEFAULT_FN_ATTRS
_mm256_cmplt_epu32_mask(__m256i __a, __m256i __b) {
  return (__mmask8)__builtin_ia32_ucmpd256_mask((__v8si)__a, (__v8si)__b, 1,
                                                (__mmask8)-1);
}

static __inline__ __mmask8 __DEFAULT_FN_ATTRS
_mm256_mask_cmplt_epu32_mask(__mmask8 __u, __m256i __a, __m256i __b) {
  return (__mmask8)__builtin_ia32_ucmpd256_mask((__v8si)__a, (__v8si)__b, 1,
                                                __u);
}

static __inline__ __mmask8 __DEFAULT_FN_ATTRS
_mm_cmplt_epi64_mask(__m128i __a, __m128i __b) {
  return (__mmask8)__builtin_ia32_cmpq128_mask((__v2di)__a, (__v2di)__b, 1,
                                               (__mmask8)-1);
}

static __inline__ __mmask8 __DEFAULT_FN_ATTRS
_mm_mask_cmplt_epi64_mask(__mmask8 __u, __m128i __a, __m128i __b) {
  return (__mmask8)__builtin_ia32_cmpq128_mask((__v2di)__a, (__v2di)__b, 1,
                                               __u);
}

static __inline__ __mmask8 __DEFAULT_FN_ATTRS
_mm_cmplt_epu64_mask(__m128i __a, __m128i __b) {
  return (__mmask8)__builtin_ia32_ucmpq128_mask((__v2di)__a, (__v2di)__b, 1,
                                                (__mmask8)-1);
}

static __inline__ __mmask8 __DEFAULT_FN_ATTRS
_mm_mask_cmplt_epu64_mask(__mmask8 __u, __m128i __a, __m128i __b) {
  return (__mmask8)__builtin_ia32_ucmpq128_mask((__v2di)__a, (__v2di)__b, 1,
                                                __u);
}

static __inline__ __mmask8 __DEFAULT_FN_ATTRS
_mm256_cmplt_epi64_mask(__m256i __a, __m256i __b) {
  return (__mmask8)__builtin_ia32_cmpq256_mask((__v4di)__a, (__v4di)__b, 1,
                                               (__mmask8)-1);
}

static __inline__ __mmask8 __DEFAULT_FN_ATTRS
_mm256_mask_cmplt_epi64_mask(__mmask8 __u, __m256i __a, __m256i __b) {
  return (__mmask8)__builtin_ia32_cmpq256_mask((__v4di)__a, (__v4di)__b, 1,
                                               __u);
}

static __inline__ __mmask8 __DEFAULT_FN_ATTRS
_mm256_cmplt_epu64_mask(__m256i __a, __m256i __b) {
  return (__mmask8)__builtin_ia32_ucmpq256_mask((__v4di)__a, (__v4di)__b, 1,
                                                (__mmask8)-1);
}

static __inline__ __mmask8 __DEFAULT_FN_ATTRS
_mm256_mask_cmplt_epu64_mask(__mmask8 __u, __m256i __a, __m256i __b) {
  return (__mmask8)__builtin_ia32_ucmpq256_mask((__v4di)__a, (__v4di)__b, 1,
                                                __u);
}

static __inline__ __mmask8 __DEFAULT_FN_ATTRS
_mm_cmpneq_epi32_mask(__m128i __a, __m128i __b) {
  return (__mmask8)__builtin_ia32_cmpd128_mask((__v4si)__a, (__v4si)__b, 4,
                                               (__mmask8)-1);
}

static __inline__ __mmask8 __DEFAULT_FN_ATTRS
_mm_mask_cmpneq_epi32_mask(__mmask8 __u, __m128i __a, __m128i __b) {
  return (__mmask8)__builtin_ia32_cmpd128_mask((__v4si)__a, (__v4si)__b, 4,
                                               __u);
}

static __inline__ __mmask8 __DEFAULT_FN_ATTRS
_mm_cmpneq_epu32_mask(__m128i __a, __m128i __b) {
  return (__mmask8)__builtin_ia32_ucmpd128_mask((__v4si)__a, (__v4si)__b, 4,
                                                (__mmask8)-1);
}

static __inline__ __mmask8 __DEFAULT_FN_ATTRS
_mm_mask_cmpneq_epu32_mask(__mmask8 __u, __m128i __a, __m128i __b) {
  return (__mmask8)__builtin_ia32_ucmpd128_mask((__v4si)__a, (__v4si)__b, 4,
                                                __u);
}

static __inline__ __mmask8 __DEFAULT_FN_ATTRS
_mm256_cmpneq_epi32_mask(__m256i __a, __m256i __b) {
  return (__mmask8)__builtin_ia32_cmpd256_mask((__v8si)__a, (__v8si)__b, 4,
                                               (__mmask8)-1);
}

static __inline__ __mmask8 __DEFAULT_FN_ATTRS
_mm256_mask_cmpneq_epi32_mask(__mmask8 __u, __m256i __a, __m256i __b) {
  return (__mmask8)__builtin_ia32_cmpd256_mask((__v8si)__a, (__v8si)__b, 4,
                                               __u);
}

static __inline__ __mmask8 __DEFAULT_FN_ATTRS
_mm256_cmpneq_epu32_mask(__m256i __a, __m256i __b) {
  return (__mmask8)__builtin_ia32_ucmpd256_mask((__v8si)__a, (__v8si)__b, 4,
                                                (__mmask8)-1);
}

static __inline__ __mmask8 __DEFAULT_FN_ATTRS
_mm256_mask_cmpneq_epu32_mask(__mmask8 __u, __m256i __a, __m256i __b) {
  return (__mmask8)__builtin_ia32_ucmpd256_mask((__v8si)__a, (__v8si)__b, 4,
                                                __u);
}

static __inline__ __mmask8 __DEFAULT_FN_ATTRS
_mm_cmpneq_epi64_mask(__m128i __a, __m128i __b) {
  return (__mmask8)__builtin_ia32_cmpq128_mask((__v2di)__a, (__v2di)__b, 4,
                                               (__mmask8)-1);
}

static __inline__ __mmask8 __DEFAULT_FN_ATTRS
_mm_mask_cmpneq_epi64_mask(__mmask8 __u, __m128i __a, __m128i __b) {
  return (__mmask8)__builtin_ia32_cmpq128_mask((__v2di)__a, (__v2di)__b, 4,
                                               __u);
}

static __inline__ __mmask8 __DEFAULT_FN_ATTRS
_mm_cmpneq_epu64_mask(__m128i __a, __m128i __b) {
  return (__mmask8)__builtin_ia32_ucmpq128_mask((__v2di)__a, (__v2di)__b, 4,
                                                (__mmask8)-1);
}

static __inline__ __mmask8 __DEFAULT_FN_ATTRS
_mm_mask_cmpneq_epu64_mask(__mmask8 __u, __m128i __a, __m128i __b) {
  return (__mmask8)__builtin_ia32_ucmpq128_mask((__v2di)__a, (__v2di)__b, 4,
                                                __u);
}

static __inline__ __mmask8 __DEFAULT_FN_ATTRS
_mm256_cmpneq_epi64_mask(__m256i __a, __m256i __b) {
  return (__mmask8)__builtin_ia32_cmpq256_mask((__v4di)__a, (__v4di)__b, 4,
                                               (__mmask8)-1);
}

static __inline__ __mmask8 __DEFAULT_FN_ATTRS
_mm256_mask_cmpneq_epi64_mask(__mmask8 __u, __m256i __a, __m256i __b) {
  return (__mmask8)__builtin_ia32_cmpq256_mask((__v4di)__a, (__v4di)__b, 4,
                                               __u);
}

static __inline__ __mmask8 __DEFAULT_FN_ATTRS
_mm256_cmpneq_epu64_mask(__m256i __a, __m256i __b) {
  return (__mmask8)__builtin_ia32_ucmpq256_mask((__v4di)__a, (__v4di)__b, 4,
                                                (__mmask8)-1);
}

static __inline__ __mmask8 __DEFAULT_FN_ATTRS
_mm256_mask_cmpneq_epu64_mask(__mmask8 __u, __m256i __a, __m256i __b) {
  return (__mmask8)__builtin_ia32_ucmpq256_mask((__v4di)__a, (__v4di)__b, 4,
                                                __u);
}

static __inline__ __m256i __DEFAULT_FN_ATTRS
_mm256_mask_add_epi32 (__m256i __W, __mmask8 __U, __m256i __A,
           __m256i __B)
{
  return (__m256i) __builtin_ia32_paddd256_mask ((__v8si) __A,
             (__v8si) __B,
             (__v8si) __W,
             (__mmask8) __U);
}

static __inline__ __m256i __DEFAULT_FN_ATTRS
_mm256_maskz_add_epi32 (__mmask8 __U, __m256i __A, __m256i __B)
{
  return (__m256i) __builtin_ia32_paddd256_mask ((__v8si) __A,
             (__v8si) __B,
             (__v8si)
             _mm256_setzero_si256 (),
             (__mmask8) __U);
}

static __inline__ __m256i __DEFAULT_FN_ATTRS
_mm256_mask_add_epi64 (__m256i __W, __mmask8 __U, __m256i __A,
           __m256i __B)
{
  return (__m256i) __builtin_ia32_paddq256_mask ((__v4di) __A,
             (__v4di) __B,
             (__v4di) __W,
             (__mmask8) __U);
}

static __inline__ __m256i __DEFAULT_FN_ATTRS
_mm256_maskz_add_epi64 (__mmask8 __U, __m256i __A, __m256i __B)
{
  return (__m256i) __builtin_ia32_paddq256_mask ((__v4di) __A,
             (__v4di) __B,
             (__v4di)
             _mm256_setzero_si256 (),
             (__mmask8) __U);
}

static __inline__ __m256i __DEFAULT_FN_ATTRS
_mm256_mask_sub_epi32 (__m256i __W, __mmask8 __U, __m256i __A,
           __m256i __B)
{
  return (__m256i) __builtin_ia32_psubd256_mask ((__v8si) __A,
             (__v8si) __B,
             (__v8si) __W,
             (__mmask8) __U);
}

static __inline__ __m256i __DEFAULT_FN_ATTRS
_mm256_maskz_sub_epi32 (__mmask8 __U, __m256i __A, __m256i __B)
{
  return (__m256i) __builtin_ia32_psubd256_mask ((__v8si) __A,
             (__v8si) __B,
             (__v8si)
             _mm256_setzero_si256 (),
             (__mmask8) __U);
}

static __inline__ __m256i __DEFAULT_FN_ATTRS
_mm256_mask_sub_epi64 (__m256i __W, __mmask8 __U, __m256i __A,
           __m256i __B)
{
  return (__m256i) __builtin_ia32_psubq256_mask ((__v4di) __A,
             (__v4di) __B,
             (__v4di) __W,
             (__mmask8) __U);
}

static __inline__ __m256i __DEFAULT_FN_ATTRS
_mm256_maskz_sub_epi64 (__mmask8 __U, __m256i __A, __m256i __B)
{
  return (__m256i) __builtin_ia32_psubq256_mask ((__v4di) __A,
             (__v4di) __B,
             (__v4di)
             _mm256_setzero_si256 (),
             (__mmask8) __U);
}

static __inline__ __m128i __DEFAULT_FN_ATTRS
_mm_mask_add_epi32 (__m128i __W, __mmask8 __U, __m128i __A,
        __m128i __B)
{
  return (__m128i) __builtin_ia32_paddd128_mask ((__v4si) __A,
             (__v4si) __B,
             (__v4si) __W,
             (__mmask8) __U);
}

static __inline__ __m128i __DEFAULT_FN_ATTRS
_mm_maskz_add_epi32 (__mmask8 __U, __m128i __A, __m128i __B)
{
  return (__m128i) __builtin_ia32_paddd128_mask ((__v4si) __A,
             (__v4si) __B,
             (__v4si)
             _mm_setzero_si128 (),
             (__mmask8) __U);
}

static __inline__ __m128i __DEFAULT_FN_ATTRS
_mm_mask_add_epi64 (__m128i __W, __mmask8 __U, __m128i __A,
        __m128i __B)
{
  return (__m128i) __builtin_ia32_paddq128_mask ((__v2di) __A,
             (__v2di) __B,
             (__v2di) __W,
             (__mmask8) __U);
}

static __inline__ __m128i __DEFAULT_FN_ATTRS
_mm_maskz_add_epi64 (__mmask8 __U, __m128i __A, __m128i __B)
{
  return (__m128i) __builtin_ia32_paddq128_mask ((__v2di) __A,
             (__v2di) __B,
             (__v2di)
             _mm_setzero_si128 (),
             (__mmask8) __U);
}

static __inline__ __m128i __DEFAULT_FN_ATTRS
_mm_mask_sub_epi32 (__m128i __W, __mmask8 __U, __m128i __A,
        __m128i __B)
{
  return (__m128i) __builtin_ia32_psubd128_mask ((__v4si) __A,
             (__v4si) __B,
             (__v4si) __W,
             (__mmask8) __U);
}

static __inline__ __m128i __DEFAULT_FN_ATTRS
_mm_maskz_sub_epi32 (__mmask8 __U, __m128i __A, __m128i __B)
{
  return (__m128i) __builtin_ia32_psubd128_mask ((__v4si) __A,
             (__v4si) __B,
             (__v4si)
             _mm_setzero_si128 (),
             (__mmask8) __U);
}

static __inline__ __m128i __DEFAULT_FN_ATTRS
_mm_mask_sub_epi64 (__m128i __W, __mmask8 __U, __m128i __A,
        __m128i __B)
{
  return (__m128i) __builtin_ia32_psubq128_mask ((__v2di) __A,
             (__v2di) __B,
             (__v2di) __W,
             (__mmask8) __U);
}

static __inline__ __m128i __DEFAULT_FN_ATTRS
_mm_maskz_sub_epi64 (__mmask8 __U, __m128i __A, __m128i __B)
{
  return (__m128i) __builtin_ia32_psubq128_mask ((__v2di) __A,
             (__v2di) __B,
             (__v2di)
             _mm_setzero_si128 (),
             (__mmask8) __U);
}

static __inline__ __m256i __DEFAULT_FN_ATTRS
_mm256_mask_mul_epi32 (__m256i __W, __mmask8 __M, __m256i __X,
           __m256i __Y)
{
  return (__m256i) __builtin_ia32_pmuldq256_mask ((__v8si) __X,
              (__v8si) __Y,
              (__v4di) __W, __M);
}

static __inline__ __m256i __DEFAULT_FN_ATTRS
_mm256_maskz_mul_epi32 (__mmask8 __M, __m256i __X, __m256i __Y)
{
  return (__m256i) __builtin_ia32_pmuldq256_mask ((__v8si) __X,
              (__v8si) __Y,
              (__v4di)
              _mm256_setzero_si256 (),
              __M);
}

static __inline__ __m128i __DEFAULT_FN_ATTRS
_mm_mask_mul_epi32 (__m128i __W, __mmask8 __M, __m128i __X,
        __m128i __Y)
{
  return (__m128i) __builtin_ia32_pmuldq128_mask ((__v4si) __X,
              (__v4si) __Y,
              (__v2di) __W, __M);
}

static __inline__ __m128i __DEFAULT_FN_ATTRS
_mm_maskz_mul_epi32 (__mmask8 __M, __m128i __X, __m128i __Y)
{
  return (__m128i) __builtin_ia32_pmuldq128_mask ((__v4si) __X,
              (__v4si) __Y,
              (__v2di)
              _mm_setzero_si128 (),
              __M);
}

static __inline__ __m256i __DEFAULT_FN_ATTRS
_mm256_mask_mul_epu32 (__m256i __W, __mmask8 __M, __m256i __X,
           __m256i __Y)
{
  return (__m256i) __builtin_ia32_pmuludq256_mask ((__v8si) __X,
               (__v8si) __Y,
               (__v4di) __W, __M);
}

static __inline__ __m256i __DEFAULT_FN_ATTRS
_mm256_maskz_mul_epu32 (__mmask8 __M, __m256i __X, __m256i __Y)
{
  return (__m256i) __builtin_ia32_pmuludq256_mask ((__v8si) __X,
               (__v8si) __Y,
               (__v4di)
               _mm256_setzero_si256 (),
               __M);
}

static __inline__ __m128i __DEFAULT_FN_ATTRS
_mm_mask_mul_epu32 (__m128i __W, __mmask8 __M, __m128i __X,
        __m128i __Y)
{
  return (__m128i) __builtin_ia32_pmuludq128_mask ((__v4si) __X,
               (__v4si) __Y,
               (__v2di) __W, __M);
}

static __inline__ __m128i __DEFAULT_FN_ATTRS
_mm_maskz_mul_epu32 (__mmask8 __M, __m128i __X, __m128i __Y)
{
  return (__m128i) __builtin_ia32_pmuludq128_mask ((__v4si) __X,
               (__v4si) __Y,
               (__v2di)
               _mm_setzero_si128 (),
               __M);
}

static __inline__ __m256i __DEFAULT_FN_ATTRS
_mm256_maskz_mullo_epi32 (__mmask8 __M, __m256i __A, __m256i __B)
{
  return (__m256i) __builtin_ia32_pmulld256_mask ((__v8si) __A,
              (__v8si) __B,
              (__v8si)
              _mm256_setzero_si256 (),
              __M);
}

static __inline__ __m256i __DEFAULT_FN_ATTRS
_mm256_mask_mullo_epi32 (__m256i __W, __mmask8 __M, __m256i __A,
       __m256i __B)
{
  return (__m256i) __builtin_ia32_pmulld256_mask ((__v8si) __A,
              (__v8si) __B,
              (__v8si) __W, __M);
}

static __inline__ __m128i __DEFAULT_FN_ATTRS
_mm_maskz_mullo_epi32 (__mmask8 __M, __m128i __A, __m128i __B)
{
  return (__m128i) __builtin_ia32_pmulld128_mask ((__v4si) __A,
              (__v4si) __B,
              (__v4si)
              _mm_setzero_si128 (),
              __M);
}

static __inline__ __m128i __DEFAULT_FN_ATTRS
_mm_mask_mullo_epi32 (__m128i __W, __mmask16 __M, __m128i __A,
          __m128i __B)
{
  return (__m128i) __builtin_ia32_pmulld128_mask ((__v4si) __A,
              (__v4si) __B,
              (__v4si) __W, __M);
}

static __inline__ __m256i __DEFAULT_FN_ATTRS
_mm256_mask_and_epi32 (__m256i __W, __mmask8 __U, __m256i __A,
           __m256i __B)
{
  return (__m256i) __builtin_ia32_pandd256_mask ((__v8si) __A,
             (__v8si) __B,
             (__v8si) __W,
             (__mmask8) __U);
}

static __inline__ __m256i __DEFAULT_FN_ATTRS
_mm256_maskz_and_epi32 (__mmask8 __U, __m256i __A, __m256i __B)
{
  return (__m256i) __builtin_ia32_pandd256_mask ((__v8si) __A,
             (__v8si) __B,
             (__v8si)
             _mm256_setzero_si256 (),
             (__mmask8) __U);
}

static __inline__ __m128i __DEFAULT_FN_ATTRS
_mm_mask_and_epi32 (__m128i __W, __mmask8 __U, __m128i __A, __m128i __B)
{
  return (__m128i) __builtin_ia32_pandd128_mask ((__v4si) __A,
             (__v4si) __B,
             (__v4si) __W,
             (__mmask8) __U);
}

static __inline__ __m128i __DEFAULT_FN_ATTRS
_mm_maskz_and_epi32 (__mmask8 __U, __m128i __A, __m128i __B)
{
  return (__m128i) __builtin_ia32_pandd128_mask ((__v4si) __A,
             (__v4si) __B,
             (__v4si)
             _mm_setzero_si128 (),
             (__mmask8) __U);
}

static __inline__ __m256i __DEFAULT_FN_ATTRS
_mm256_mask_andnot_epi32 (__m256i __W, __mmask8 __U, __m256i __A,
        __m256i __B)
{
  return (__m256i) __builtin_ia32_pandnd256_mask ((__v8si) __A,
              (__v8si) __B,
              (__v8si) __W,
              (__mmask8) __U);
}

static __inline__ __m256i __DEFAULT_FN_ATTRS
_mm256_maskz_andnot_epi32 (__mmask8 __U, __m256i __A, __m256i __B)
{
  return (__m256i) __builtin_ia32_pandnd256_mask ((__v8si) __A,
              (__v8si) __B,
              (__v8si)
              _mm256_setzero_si256 (),
              (__mmask8) __U);
}

static __inline__ __m128i __DEFAULT_FN_ATTRS
_mm_mask_andnot_epi32 (__m128i __W, __mmask8 __U, __m128i __A,
           __m128i __B)
{
  return (__m128i) __builtin_ia32_pandnd128_mask ((__v4si) __A,
              (__v4si) __B,
              (__v4si) __W,
              (__mmask8) __U);
}

static __inline__ __m128i __DEFAULT_FN_ATTRS
_mm_maskz_andnot_epi32 (__mmask8 __U, __m128i __A, __m128i __B)
{
  return (__m128i) __builtin_ia32_pandnd128_mask ((__v4si) __A,
              (__v4si) __B,
              (__v4si)
              _mm_setzero_si128 (),
              (__mmask8) __U);
}

static __inline__ __m256i __DEFAULT_FN_ATTRS
_mm256_mask_or_epi32 (__m256i __W, __mmask8 __U, __m256i __A,
          __m256i __B)
{
  return (__m256i) __builtin_ia32_pord256_mask ((__v8si) __A,
            (__v8si) __B,
            (__v8si) __W,
            (__mmask8) __U);
}

static __inline__ __m256i __DEFAULT_FN_ATTRS
_mm256_maskz_or_epi32 (__mmask8 __U, __m256i __A, __m256i __B)
{
  return (__m256i) __builtin_ia32_pord256_mask ((__v8si) __A,
            (__v8si) __B,
            (__v8si)
            _mm256_setzero_si256 (),
            (__mmask8) __U);
}

static __inline__ __m128i __DEFAULT_FN_ATTRS
_mm_mask_or_epi32 (__m128i __W, __mmask8 __U, __m128i __A, __m128i __B)
{
  return (__m128i) __builtin_ia32_pord128_mask ((__v4si) __A,
            (__v4si) __B,
            (__v4si) __W,
            (__mmask8) __U);
}

static __inline__ __m128i __DEFAULT_FN_ATTRS
_mm_maskz_or_epi32 (__mmask8 __U, __m128i __A, __m128i __B)
{
  return (__m128i) __builtin_ia32_pord128_mask ((__v4si) __A,
            (__v4si) __B,
            (__v4si)
            _mm_setzero_si128 (),
            (__mmask8) __U);
}

static __inline__ __m256i __DEFAULT_FN_ATTRS
_mm256_mask_xor_epi32 (__m256i __W, __mmask8 __U, __m256i __A,
           __m256i __B)
{
  return (__m256i) __builtin_ia32_pxord256_mask ((__v8si) __A,
             (__v8si) __B,
             (__v8si) __W,
             (__mmask8) __U);
}

static __inline__ __m256i __DEFAULT_FN_ATTRS
_mm256_maskz_xor_epi32 (__mmask8 __U, __m256i __A, __m256i __B)
{
  return (__m256i) __builtin_ia32_pxord256_mask ((__v8si) __A,
             (__v8si) __B,
             (__v8si)
             _mm256_setzero_si256 (),
             (__mmask8) __U);
}

static __inline__ __m128i __DEFAULT_FN_ATTRS
_mm_mask_xor_epi32 (__m128i __W, __mmask8 __U, __m128i __A,
        __m128i __B)
{
  return (__m128i) __builtin_ia32_pxord128_mask ((__v4si) __A,
             (__v4si) __B,
             (__v4si) __W,
             (__mmask8) __U);
}

static __inline__ __m128i __DEFAULT_FN_ATTRS
_mm_maskz_xor_epi32 (__mmask8 __U, __m128i __A, __m128i __B)
{
  return (__m128i) __builtin_ia32_pxord128_mask ((__v4si) __A,
             (__v4si) __B,
             (__v4si)
             _mm_setzero_si128 (),
             (__mmask8) __U);
}

static __inline__ __m256i __DEFAULT_FN_ATTRS
_mm256_mask_and_epi64 (__m256i __W, __mmask8 __U, __m256i __A,
           __m256i __B)
{
  return (__m256i) __builtin_ia32_pandq256_mask ((__v4di) __A,
             (__v4di) __B,
             (__v4di) __W, __U);
}

static __inline__ __m256i __DEFAULT_FN_ATTRS
_mm256_maskz_and_epi64 (__mmask8 __U, __m256i __A, __m256i __B)
{
  return (__m256i) __builtin_ia32_pandq256_mask ((__v4di) __A,
             (__v4di) __B,
             (__v4di)
             _mm256_setzero_pd (),
             __U);
}

static __inline__ __m128i __DEFAULT_FN_ATTRS
_mm_mask_and_epi64 (__m128i __W, __mmask8 __U, __m128i __A,
        __m128i __B)
{
  return (__m128i) __builtin_ia32_pandq128_mask ((__v2di) __A,
             (__v2di) __B,
             (__v2di) __W, __U);
}

static __inline__ __m128i __DEFAULT_FN_ATTRS
_mm_maskz_and_epi64 (__mmask8 __U, __m128i __A, __m128i __B)
{
  return (__m128i) __builtin_ia32_pandq128_mask ((__v2di) __A,
             (__v2di) __B,
             (__v2di)
             _mm_setzero_pd (),
             __U);
}

static __inline__ __m256i __DEFAULT_FN_ATTRS
_mm256_mask_andnot_epi64 (__m256i __W, __mmask8 __U, __m256i __A,
        __m256i __B)
{
  return (__m256i) __builtin_ia32_pandnq256_mask ((__v4di) __A,
              (__v4di) __B,
              (__v4di) __W, __U);
}

static __inline__ __m256i __DEFAULT_FN_ATTRS
_mm256_maskz_andnot_epi64 (__mmask8 __U, __m256i __A, __m256i __B)
{
  return (__m256i) __builtin_ia32_pandnq256_mask ((__v4di) __A,
              (__v4di) __B,
              (__v4di)
              _mm256_setzero_pd (),
              __U);
}

static __inline__ __m128i __DEFAULT_FN_ATTRS
_mm_mask_andnot_epi64 (__m128i __W, __mmask8 __U, __m128i __A,
           __m128i __B)
{
  return (__m128i) __builtin_ia32_pandnq128_mask ((__v2di) __A,
              (__v2di) __B,
              (__v2di) __W, __U);
}

static __inline__ __m128i __DEFAULT_FN_ATTRS
_mm_maskz_andnot_epi64 (__mmask8 __U, __m128i __A, __m128i __B)
{
  return (__m128i) __builtin_ia32_pandnq128_mask ((__v2di) __A,
              (__v2di) __B,
              (__v2di)
              _mm_setzero_pd (),
              __U);
}

static __inline__ __m256i __DEFAULT_FN_ATTRS
_mm256_mask_or_epi64 (__m256i __W, __mmask8 __U, __m256i __A,
          __m256i __B)
{
  return (__m256i) __builtin_ia32_porq256_mask ((__v4di) __A,
            (__v4di) __B,
            (__v4di) __W,
            (__mmask8) __U);
}

static __inline__ __m256i __DEFAULT_FN_ATTRS
_mm256_maskz_or_epi64 (__mmask8 __U, __m256i __A, __m256i __B)
{
  return (__m256i) __builtin_ia32_porq256_mask ((__v4di) __A,
            (__v4di) __B,
            (__v4di)
            _mm256_setzero_si256 (),
            (__mmask8) __U);
}

static __inline__ __m128i __DEFAULT_FN_ATTRS
_mm_mask_or_epi64 (__m128i __W, __mmask8 __U, __m128i __A, __m128i __B)
{
  return (__m128i) __builtin_ia32_porq128_mask ((__v2di) __A,
            (__v2di) __B,
            (__v2di) __W,
            (__mmask8) __U);
}

static __inline__ __m128i __DEFAULT_FN_ATTRS
_mm_maskz_or_epi64 (__mmask8 __U, __m128i __A, __m128i __B)
{
  return (__m128i) __builtin_ia32_porq128_mask ((__v2di) __A,
            (__v2di) __B,
            (__v2di)
            _mm_setzero_si128 (),
            (__mmask8) __U);
}

static __inline__ __m256i __DEFAULT_FN_ATTRS
_mm256_mask_xor_epi64 (__m256i __W, __mmask8 __U, __m256i __A,
           __m256i __B)
{
  return (__m256i) __builtin_ia32_pxorq256_mask ((__v4di) __A,
             (__v4di) __B,
             (__v4di) __W,
             (__mmask8) __U);
}

static __inline__ __m256i __DEFAULT_FN_ATTRS
_mm256_maskz_xor_epi64 (__mmask8 __U, __m256i __A, __m256i __B)
{
  return (__m256i) __builtin_ia32_pxorq256_mask ((__v4di) __A,
             (__v4di) __B,
             (__v4di)
             _mm256_setzero_si256 (),
             (__mmask8) __U);
}

static __inline__ __m128i __DEFAULT_FN_ATTRS
_mm_mask_xor_epi64 (__m128i __W, __mmask8 __U, __m128i __A,
        __m128i __B)
{
  return (__m128i) __builtin_ia32_pxorq128_mask ((__v2di) __A,
             (__v2di) __B,
             (__v2di) __W,
             (__mmask8) __U);
}

static __inline__ __m128i __DEFAULT_FN_ATTRS
_mm_maskz_xor_epi64 (__mmask8 __U, __m128i __A, __m128i __B)
{
  return (__m128i) __builtin_ia32_pxorq128_mask ((__v2di) __A,
             (__v2di) __B,
             (__v2di)
             _mm_setzero_si128 (),
             (__mmask8) __U);
}

#define _mm_cmp_epi32_mask(a, b, p) __extension__ ({ \
  (__mmask8)__builtin_ia32_cmpd128_mask((__v4si)(__m128i)(a), \
                                        (__v4si)(__m128i)(b), \
                                        (p), (__mmask8)-1); })

#define _mm_mask_cmp_epi32_mask(m, a, b, p) __extension__ ({ \
  (__mmask8)__builtin_ia32_cmpd128_mask((__v4si)(__m128i)(a), \
                                        (__v4si)(__m128i)(b), \
                                        (p), (__mmask8)(m)); })

#define _mm_cmp_epu32_mask(a, b, p) __extension__ ({ \
  (__mmask8)__builtin_ia32_ucmpd128_mask((__v4si)(__m128i)(a), \
                                         (__v4si)(__m128i)(b), \
                                         (p), (__mmask8)-1); })

#define _mm_mask_cmp_epu32_mask(m, a, b, p) __extension__ ({ \
  (__mmask8)__builtin_ia32_ucmpd128_mask((__v4si)(__m128i)(a), \
                                         (__v4si)(__m128i)(b), \
                                         (p), (__mmask8)(m)); })

#define _mm256_cmp_epi32_mask(a, b, p) __extension__ ({ \
  (__mmask8)__builtin_ia32_cmpd256_mask((__v8si)(__m256i)(a), \
                                        (__v8si)(__m256i)(b), \
                                        (p), (__mmask8)-1); })

#define _mm256_mask_cmp_epi32_mask(m, a, b, p) __extension__ ({ \
  (__mmask8)__builtin_ia32_cmpd256_mask((__v8si)(__m256i)(a), \
                                        (__v8si)(__m256i)(b), \
                                        (p), (__mmask8)(m)); })

#define _mm256_cmp_epu32_mask(a, b, p) __extension__ ({ \
  (__mmask8)__builtin_ia32_ucmpd256_mask((__v8si)(__m256i)(a), \
                                         (__v8si)(__m256i)(b), \
                                         (p), (__mmask8)-1); })

#define _mm256_mask_cmp_epu32_mask(m, a, b, p) __extension__ ({ \
  (__mmask8)__builtin_ia32_ucmpd256_mask((__v8si)(__m256i)(a), \
                                         (__v8si)(__m256i)(b), \
                                         (p), (__mmask8)(m)); })

#define _mm_cmp_epi64_mask(a, b, p) __extension__ ({ \
  (__mmask8)__builtin_ia32_cmpq128_mask((__v2di)(__m128i)(a), \
                                        (__v2di)(__m128i)(b), \
                                        (p), (__mmask8)-1); })

#define _mm_mask_cmp_epi64_mask(m, a, b, p) __extension__ ({ \
  (__mmask8)__builtin_ia32_cmpq128_mask((__v2di)(__m128i)(a), \
                                        (__v2di)(__m128i)(b), \
                                        (p), (__mmask8)(m)); })

#define _mm_cmp_epu64_mask(a, b, p) __extension__ ({ \
  (__mmask8)__builtin_ia32_ucmpq128_mask((__v2di)(__m128i)(a), \
                                         (__v2di)(__m128i)(b), \
                                         (p), (__mmask8)-1); })

#define _mm_mask_cmp_epu64_mask(m, a, b, p) __extension__ ({ \
  (__mmask8)__builtin_ia32_ucmpq128_mask((__v2di)(__m128i)(a), \
                                         (__v2di)(__m128i)(b), \
                                         (p), (__mmask8)(m)); })

#define _mm256_cmp_epi64_mask(a, b, p) __extension__ ({ \
  (__mmask8)__builtin_ia32_cmpq256_mask((__v4di)(__m256i)(a), \
                                        (__v4di)(__m256i)(b), \
                                        (p), (__mmask8)-1); })

#define _mm256_mask_cmp_epi64_mask(m, a, b, p) __extension__ ({ \
  (__mmask8)__builtin_ia32_cmpq256_mask((__v4di)(__m256i)(a), \
                                        (__v4di)(__m256i)(b), \
                                        (p), (__mmask8)(m)); })

#define _mm256_cmp_epu64_mask(a, b, p) __extension__ ({ \
  (__mmask8)__builtin_ia32_ucmpq256_mask((__v4di)(__m256i)(a), \
                                         (__v4di)(__m256i)(b), \
                                         (p), (__mmask8)-1); })

#define _mm256_mask_cmp_epu64_mask(m, a, b, p) __extension__ ({ \
  (__mmask8)__builtin_ia32_ucmpq256_mask((__v4di)(__m256i)(a), \
                                         (__v4di)(__m256i)(b), \
                                         (p), (__mmask8)(m)); })

#define _mm256_cmp_ps_mask(a, b, p)  __extension__ ({ \
  (__mmask8)__builtin_ia32_cmpps256_mask((__v8sf)(__m256)(a), \
                                         (__v8sf)(__m256)(b), \
                                         (p), (__mmask8)-1); })

#define _mm256_mask_cmp_ps_mask(m, a, b, p)  __extension__ ({ \
  (__mmask8)__builtin_ia32_cmpps256_mask((__v8sf)(__m256)(a), \
                                         (__v8sf)(__m256)(b), \
                                         (p), (__mmask8)(m)); })

#define _mm256_cmp_pd_mask(a, b, p)  __extension__ ({ \
  (__mmask8)__builtin_ia32_cmppd256_mask((__v4df)(__m256)(a), \
                                         (__v4df)(__m256)(b), \
                                         (p), (__mmask8)-1); })

#define _mm256_mask_cmp_pd_mask(m, a, b, p)  __extension__ ({ \
  (__mmask8)__builtin_ia32_cmppd256_mask((__v4df)(__m256)(a), \
                                         (__v4df)(__m256)(b), \
                                         (p), (__mmask8)(m)); })

#define _mm128_cmp_ps_mask(a, b, p)  __extension__ ({ \
  (__mmask8)__builtin_ia32_cmpps128_mask((__v4sf)(__m128)(a), \
                                         (__v4sf)(__m128)(b), \
                                         (p), (__mmask8)-1); })

#define _mm128_mask_cmp_ps_mask(m, a, b, p)  __extension__ ({ \
  (__mmask8)__builtin_ia32_cmpps128_mask((__v4sf)(__m128)(a), \
                                         (__v4sf)(__m128)(b), \
                                         (p), (__mmask8)(m)); })

#define _mm128_cmp_pd_mask(a, b, p)  __extension__ ({ \
  (__mmask8)__builtin_ia32_cmppd128_mask((__v2df)(__m128)(a), \
                                         (__v2df)(__m128)(b), \
                                         (p), (__mmask8)-1); })

#define _mm128_mask_cmp_pd_mask(m, a, b, p)  __extension__ ({ \
  (__mmask8)__builtin_ia32_cmppd128_mask((__v2df)(__m128)(a), \
                                         (__v2df)(__m128)(b), \
                                         (p), (__mmask8)(m)); })

static __inline__ __m128d __DEFAULT_FN_ATTRS
_mm_mask_fmadd_pd(__m128d __A, __mmask8 __U, __m128d __B, __m128d __C)
{
  return (__m128d) __builtin_ia32_vfmaddpd128_mask ((__v2df) __A,
                                                    (__v2df) __B,
                                                    (__v2df) __C,
                                                    (__mmask8) __U);
}

static __inline__ __m128d __DEFAULT_FN_ATTRS
_mm_mask3_fmadd_pd(__m128d __A, __m128d __B, __m128d __C, __mmask8 __U)
{
  return (__m128d) __builtin_ia32_vfmaddpd128_mask3 ((__v2df) __A,
                                                     (__v2df) __B,
                                                     (__v2df) __C,
                                                     (__mmask8) __U);
}

static __inline__ __m128d __DEFAULT_FN_ATTRS
_mm_maskz_fmadd_pd(__mmask8 __U, __m128d __A, __m128d __B, __m128d __C)
{
  return (__m128d) __builtin_ia32_vfmaddpd128_maskz ((__v2df) __A,
                                                     (__v2df) __B,
                                                     (__v2df) __C,
                                                     (__mmask8) __U);
}

static __inline__ __m128d __DEFAULT_FN_ATTRS
_mm_mask_fmsub_pd(__m128d __A, __mmask8 __U, __m128d __B, __m128d __C)
{
  return (__m128d) __builtin_ia32_vfmaddpd128_mask ((__v2df) __A,
                                                    (__v2df) __B,
                                                    -(__v2df) __C,
                                                    (__mmask8) __U);
}

static __inline__ __m128d __DEFAULT_FN_ATTRS
_mm_maskz_fmsub_pd(__mmask8 __U, __m128d __A, __m128d __B, __m128d __C)
{
  return (__m128d) __builtin_ia32_vfmaddpd128_maskz ((__v2df) __A,
                                                     (__v2df) __B,
                                                     -(__v2df) __C,
                                                     (__mmask8) __U);
}

static __inline__ __m128d __DEFAULT_FN_ATTRS
_mm_mask3_fnmadd_pd(__m128d __A, __m128d __B, __m128d __C, __mmask8 __U)
{
  return (__m128d) __builtin_ia32_vfmaddpd128_mask3 (-(__v2df) __A,
                                                     (__v2df) __B,
                                                     (__v2df) __C,
                                                     (__mmask8) __U);
}

static __inline__ __m128d __DEFAULT_FN_ATTRS
_mm_maskz_fnmadd_pd(__mmask8 __U, __m128d __A, __m128d __B, __m128d __C)
{
  return (__m128d) __builtin_ia32_vfmaddpd128_maskz (-(__v2df) __A,
                                                     (__v2df) __B,
                                                     (__v2df) __C,
                                                     (__mmask8) __U);
}

static __inline__ __m128d __DEFAULT_FN_ATTRS
_mm_maskz_fnmsub_pd(__mmask8 __U, __m128d __A, __m128d __B, __m128d __C)
{
  return (__m128d) __builtin_ia32_vfmaddpd128_maskz (-(__v2df) __A,
                                                     (__v2df) __B,
                                                     -(__v2df) __C,
                                                     (__mmask8) __U);
}

static __inline__ __m256d __DEFAULT_FN_ATTRS
_mm256_mask_fmadd_pd(__m256d __A, __mmask8 __U, __m256d __B, __m256d __C)
{
  return (__m256d) __builtin_ia32_vfmaddpd256_mask ((__v4df) __A,
                                                    (__v4df) __B,
                                                    (__v4df) __C,
                                                    (__mmask8) __U);
}

static __inline__ __m256d __DEFAULT_FN_ATTRS
_mm256_mask3_fmadd_pd(__m256d __A, __m256d __B, __m256d __C, __mmask8 __U)
{
  return (__m256d) __builtin_ia32_vfmaddpd256_mask3 ((__v4df) __A,
                                                     (__v4df) __B,
                                                     (__v4df) __C,
                                                     (__mmask8) __U);
}

static __inline__ __m256d __DEFAULT_FN_ATTRS
_mm256_maskz_fmadd_pd(__mmask8 __U, __m256d __A, __m256d __B, __m256d __C)
{
  return (__m256d) __builtin_ia32_vfmaddpd256_maskz ((__v4df) __A,
                                                     (__v4df) __B,
                                                     (__v4df) __C,
                                                     (__mmask8) __U);
}

static __inline__ __m256d __DEFAULT_FN_ATTRS
_mm256_mask_fmsub_pd(__m256d __A, __mmask8 __U, __m256d __B, __m256d __C)
{
  return (__m256d) __builtin_ia32_vfmaddpd256_mask ((__v4df) __A,
                                                    (__v4df) __B,
                                                    -(__v4df) __C,
                                                    (__mmask8) __U);
}

static __inline__ __m256d __DEFAULT_FN_ATTRS
_mm256_maskz_fmsub_pd(__mmask8 __U, __m256d __A, __m256d __B, __m256d __C)
{
  return (__m256d) __builtin_ia32_vfmaddpd256_maskz ((__v4df) __A,
                                                     (__v4df) __B,
                                                     -(__v4df) __C,
                                                     (__mmask8) __U);
}

static __inline__ __m256d __DEFAULT_FN_ATTRS
_mm256_mask3_fnmadd_pd(__m256d __A, __m256d __B, __m256d __C, __mmask8 __U)
{
  return (__m256d) __builtin_ia32_vfmaddpd256_mask3 (-(__v4df) __A,
                                                     (__v4df) __B,
                                                     (__v4df) __C,
                                                     (__mmask8) __U);
}

static __inline__ __m256d __DEFAULT_FN_ATTRS
_mm256_maskz_fnmadd_pd(__mmask8 __U, __m256d __A, __m256d __B, __m256d __C)
{
  return (__m256d) __builtin_ia32_vfmaddpd256_maskz (-(__v4df) __A,
                                                     (__v4df) __B,
                                                     (__v4df) __C,
                                                     (__mmask8) __U);
}

static __inline__ __m256d __DEFAULT_FN_ATTRS
_mm256_maskz_fnmsub_pd(__mmask8 __U, __m256d __A, __m256d __B, __m256d __C)
{
  return (__m256d) __builtin_ia32_vfmaddpd256_maskz (-(__v4df) __A,
                                                     (__v4df) __B,
                                                     -(__v4df) __C,
                                                     (__mmask8) __U);
}

static __inline__ __m128 __DEFAULT_FN_ATTRS
_mm_mask_fmadd_ps(__m128 __A, __mmask8 __U, __m128 __B, __m128 __C)
{
  return (__m128) __builtin_ia32_vfmaddps128_mask ((__v4sf) __A,
                                                   (__v4sf) __B,
                                                   (__v4sf) __C,
                                                   (__mmask8) __U);
}

static __inline__ __m128 __DEFAULT_FN_ATTRS
_mm_mask3_fmadd_ps(__m128 __A, __m128 __B, __m128 __C, __mmask8 __U)
{
  return (__m128) __builtin_ia32_vfmaddps128_mask3 ((__v4sf) __A,
                                                    (__v4sf) __B,
                                                    (__v4sf) __C,
                                                    (__mmask8) __U);
}

static __inline__ __m128 __DEFAULT_FN_ATTRS
_mm_maskz_fmadd_ps(__mmask8 __U, __m128 __A, __m128 __B, __m128 __C)
{
  return (__m128) __builtin_ia32_vfmaddps128_maskz ((__v4sf) __A,
                                                    (__v4sf) __B,
                                                    (__v4sf) __C,
                                                    (__mmask8) __U);
}

static __inline__ __m128 __DEFAULT_FN_ATTRS
_mm_mask_fmsub_ps(__m128 __A, __mmask8 __U, __m128 __B, __m128 __C)
{
  return (__m128) __builtin_ia32_vfmaddps128_mask ((__v4sf) __A,
                                                   (__v4sf) __B,
                                                   -(__v4sf) __C,
                                                   (__mmask8) __U);
}

static __inline__ __m128 __DEFAULT_FN_ATTRS
_mm_maskz_fmsub_ps(__mmask8 __U, __m128 __A, __m128 __B, __m128 __C)
{
  return (__m128) __builtin_ia32_vfmaddps128_maskz ((__v4sf) __A,
                                                    (__v4sf) __B,
                                                    -(__v4sf) __C,
                                                    (__mmask8) __U);
}

static __inline__ __m128 __DEFAULT_FN_ATTRS
_mm_mask3_fnmadd_ps(__m128 __A, __m128 __B, __m128 __C, __mmask8 __U)
{
  return (__m128) __builtin_ia32_vfmaddps128_mask3 (-(__v4sf) __A,
                                                    (__v4sf) __B,
                                                    (__v4sf) __C,
                                                    (__mmask8) __U);
}

static __inline__ __m128 __DEFAULT_FN_ATTRS
_mm_maskz_fnmadd_ps(__mmask8 __U, __m128 __A, __m128 __B, __m128 __C)
{
  return (__m128) __builtin_ia32_vfmaddps128_maskz (-(__v4sf) __A,
                                                    (__v4sf) __B,
                                                    (__v4sf) __C,
                                                    (__mmask8) __U);
}

static __inline__ __m128 __DEFAULT_FN_ATTRS
_mm_maskz_fnmsub_ps(__mmask8 __U, __m128 __A, __m128 __B, __m128 __C)
{
  return (__m128) __builtin_ia32_vfmaddps128_maskz (-(__v4sf) __A,
                                                    (__v4sf) __B,
                                                    -(__v4sf) __C,
                                                    (__mmask8) __U);
}

static __inline__ __m256 __DEFAULT_FN_ATTRS
_mm256_mask_fmadd_ps(__m256 __A, __mmask8 __U, __m256 __B, __m256 __C)
{
  return (__m256) __builtin_ia32_vfmaddps256_mask ((__v8sf) __A,
                                                   (__v8sf) __B,
                                                   (__v8sf) __C,
                                                   (__mmask8) __U);
}

static __inline__ __m256 __DEFAULT_FN_ATTRS
_mm256_mask3_fmadd_ps(__m256 __A, __m256 __B, __m256 __C, __mmask8 __U)
{
  return (__m256) __builtin_ia32_vfmaddps256_mask3 ((__v8sf) __A,
                                                    (__v8sf) __B,
                                                    (__v8sf) __C,
                                                    (__mmask8) __U);
}

static __inline__ __m256 __DEFAULT_FN_ATTRS
_mm256_maskz_fmadd_ps(__mmask8 __U, __m256 __A, __m256 __B, __m256 __C)
{
  return (__m256) __builtin_ia32_vfmaddps256_maskz ((__v8sf) __A,
                                                    (__v8sf) __B,
                                                    (__v8sf) __C,
                                                    (__mmask8) __U);
}

static __inline__ __m256 __DEFAULT_FN_ATTRS
_mm256_mask_fmsub_ps(__m256 __A, __mmask8 __U, __m256 __B, __m256 __C)
{
  return (__m256) __builtin_ia32_vfmaddps256_mask ((__v8sf) __A,
                                                   (__v8sf) __B,
                                                   -(__v8sf) __C,
                                                   (__mmask8) __U);
}

static __inline__ __m256 __DEFAULT_FN_ATTRS
_mm256_maskz_fmsub_ps(__mmask8 __U, __m256 __A, __m256 __B, __m256 __C)
{
  return (__m256) __builtin_ia32_vfmaddps256_maskz ((__v8sf) __A,
                                                    (__v8sf) __B,
                                                    -(__v8sf) __C,
                                                    (__mmask8) __U);
}

static __inline__ __m256 __DEFAULT_FN_ATTRS
_mm256_mask3_fnmadd_ps(__m256 __A, __m256 __B, __m256 __C, __mmask8 __U)
{
  return (__m256) __builtin_ia32_vfmaddps256_mask3 (-(__v8sf) __A,
                                                    (__v8sf) __B,
                                                    (__v8sf) __C,
                                                    (__mmask8) __U);
}

static __inline__ __m256 __DEFAULT_FN_ATTRS
_mm256_maskz_fnmadd_ps(__mmask8 __U, __m256 __A, __m256 __B, __m256 __C)
{
  return (__m256) __builtin_ia32_vfmaddps256_maskz (-(__v8sf) __A,
                                                    (__v8sf) __B,
                                                    (__v8sf) __C,
                                                    (__mmask8) __U);
}

static __inline__ __m256 __DEFAULT_FN_ATTRS
_mm256_maskz_fnmsub_ps(__mmask8 __U, __m256 __A, __m256 __B, __m256 __C)
{
  return (__m256) __builtin_ia32_vfmaddps256_maskz (-(__v8sf) __A,
                                                    (__v8sf) __B,
                                                    -(__v8sf) __C,
                                                    (__mmask8) __U);
}

static __inline__ __m128d __DEFAULT_FN_ATTRS
_mm_mask_fmaddsub_pd(__m128d __A, __mmask8 __U, __m128d __B, __m128d __C)
{
  return (__m128d) __builtin_ia32_vfmaddsubpd128_mask ((__v2df) __A,
                                                       (__v2df) __B,
                                                       (__v2df) __C,
                                                       (__mmask8) __U);
}

static __inline__ __m128d __DEFAULT_FN_ATTRS
_mm_mask3_fmaddsub_pd(__m128d __A, __m128d __B, __m128d __C, __mmask8 __U)
{
  return (__m128d) __builtin_ia32_vfmaddsubpd128_mask3 ((__v2df) __A,
                                                        (__v2df) __B,
                                                        (__v2df) __C,
                                                        (__mmask8)
                                                        __U);
}

static __inline__ __m128d __DEFAULT_FN_ATTRS
_mm_maskz_fmaddsub_pd(__mmask8 __U, __m128d __A, __m128d __B, __m128d __C)
{
  return (__m128d) __builtin_ia32_vfmaddsubpd128_maskz ((__v2df) __A,
                                                        (__v2df) __B,
                                                        (__v2df) __C,
                                                        (__mmask8)
                                                        __U);
}

static __inline__ __m128d __DEFAULT_FN_ATTRS
_mm_mask_fmsubadd_pd(__m128d __A, __mmask8 __U, __m128d __B, __m128d __C)
{
  return (__m128d) __builtin_ia32_vfmaddsubpd128_mask ((__v2df) __A,
                                                       (__v2df) __B,
                                                       -(__v2df) __C,
                                                       (__mmask8) __U);
}

static __inline__ __m128d __DEFAULT_FN_ATTRS
_mm_maskz_fmsubadd_pd(__mmask8 __U, __m128d __A, __m128d __B, __m128d __C)
{
  return (__m128d) __builtin_ia32_vfmaddsubpd128_maskz ((__v2df) __A,
                                                        (__v2df) __B,
                                                        -(__v2df) __C,
                                                        (__mmask8)
                                                        __U);
}

static __inline__ __m256d __DEFAULT_FN_ATTRS
_mm256_mask_fmaddsub_pd(__m256d __A, __mmask8 __U, __m256d __B, __m256d __C)
{
  return (__m256d) __builtin_ia32_vfmaddsubpd256_mask ((__v4df) __A,
                                                       (__v4df) __B,
                                                       (__v4df) __C,
                                                       (__mmask8) __U);
}

static __inline__ __m256d __DEFAULT_FN_ATTRS
_mm256_mask3_fmaddsub_pd(__m256d __A, __m256d __B, __m256d __C, __mmask8 __U)
{
  return (__m256d) __builtin_ia32_vfmaddsubpd256_mask3 ((__v4df) __A,
                                                        (__v4df) __B,
                                                        (__v4df) __C,
                                                        (__mmask8)
                                                        __U);
}

static __inline__ __m256d __DEFAULT_FN_ATTRS
_mm256_maskz_fmaddsub_pd(__mmask8 __U, __m256d __A, __m256d __B, __m256d __C)
{
  return (__m256d) __builtin_ia32_vfmaddsubpd256_maskz ((__v4df) __A,
                                                        (__v4df) __B,
                                                        (__v4df) __C,
                                                        (__mmask8)
                                                        __U);
}

static __inline__ __m256d __DEFAULT_FN_ATTRS
_mm256_mask_fmsubadd_pd(__m256d __A, __mmask8 __U, __m256d __B, __m256d __C)
{
  return (__m256d) __builtin_ia32_vfmaddsubpd256_mask ((__v4df) __A,
                                                       (__v4df) __B,
                                                       -(__v4df) __C,
                                                       (__mmask8) __U);
}

static __inline__ __m256d __DEFAULT_FN_ATTRS
_mm256_maskz_fmsubadd_pd(__mmask8 __U, __m256d __A, __m256d __B, __m256d __C)
{
  return (__m256d) __builtin_ia32_vfmaddsubpd256_maskz ((__v4df) __A,
                                                        (__v4df) __B,
                                                        -(__v4df) __C,
                                                        (__mmask8)
                                                        __U);
}

static __inline__ __m128 __DEFAULT_FN_ATTRS
_mm_mask_fmaddsub_ps(__m128 __A, __mmask8 __U, __m128 __B, __m128 __C)
{
  return (__m128) __builtin_ia32_vfmaddsubps128_mask ((__v4sf) __A,
                                                      (__v4sf) __B,
                                                      (__v4sf) __C,
                                                      (__mmask8) __U);
}

static __inline__ __m128 __DEFAULT_FN_ATTRS
_mm_mask3_fmaddsub_ps(__m128 __A, __m128 __B, __m128 __C, __mmask8 __U)
{
  return (__m128) __builtin_ia32_vfmaddsubps128_mask3 ((__v4sf) __A,
                                                       (__v4sf) __B,
                                                       (__v4sf) __C,
                                                       (__mmask8) __U);
}

static __inline__ __m128 __DEFAULT_FN_ATTRS
_mm_maskz_fmaddsub_ps(__mmask8 __U, __m128 __A, __m128 __B, __m128 __C)
{
  return (__m128) __builtin_ia32_vfmaddsubps128_maskz ((__v4sf) __A,
                                                       (__v4sf) __B,
                                                       (__v4sf) __C,
                                                       (__mmask8) __U);
}

static __inline__ __m128 __DEFAULT_FN_ATTRS
_mm_mask_fmsubadd_ps(__m128 __A, __mmask8 __U, __m128 __B, __m128 __C)
{
  return (__m128) __builtin_ia32_vfmaddsubps128_mask ((__v4sf) __A,
                                                      (__v4sf) __B,
                                                      -(__v4sf) __C,
                                                      (__mmask8) __U);
}

static __inline__ __m128 __DEFAULT_FN_ATTRS
_mm_maskz_fmsubadd_ps(__mmask8 __U, __m128 __A, __m128 __B, __m128 __C)
{
  return (__m128) __builtin_ia32_vfmaddsubps128_maskz ((__v4sf) __A,
                                                       (__v4sf) __B,
                                                       -(__v4sf) __C,
                                                       (__mmask8) __U);
}

static __inline__ __m256 __DEFAULT_FN_ATTRS
_mm256_mask_fmaddsub_ps(__m256 __A, __mmask8 __U, __m256 __B,
                         __m256 __C)
{
  return (__m256) __builtin_ia32_vfmaddsubps256_mask ((__v8sf) __A,
                                                      (__v8sf) __B,
                                                      (__v8sf) __C,
                                                      (__mmask8) __U);
}

static __inline__ __m256 __DEFAULT_FN_ATTRS
_mm256_mask3_fmaddsub_ps(__m256 __A, __m256 __B, __m256 __C, __mmask8 __U)
{
  return (__m256) __builtin_ia32_vfmaddsubps256_mask3 ((__v8sf) __A,
                                                       (__v8sf) __B,
                                                       (__v8sf) __C,
                                                       (__mmask8) __U);
}

static __inline__ __m256 __DEFAULT_FN_ATTRS
_mm256_maskz_fmaddsub_ps(__mmask8 __U, __m256 __A, __m256 __B, __m256 __C)
{
  return (__m256) __builtin_ia32_vfmaddsubps256_maskz ((__v8sf) __A,
                                                       (__v8sf) __B,
                                                       (__v8sf) __C,
                                                       (__mmask8) __U);
}

static __inline__ __m256 __DEFAULT_FN_ATTRS
_mm256_mask_fmsubadd_ps(__m256 __A, __mmask8 __U, __m256 __B, __m256 __C)
{
  return (__m256) __builtin_ia32_vfmaddsubps256_mask ((__v8sf) __A,
                                                      (__v8sf) __B,
                                                      -(__v8sf) __C,
                                                      (__mmask8) __U);
}

static __inline__ __m256 __DEFAULT_FN_ATTRS
_mm256_maskz_fmsubadd_ps(__mmask8 __U, __m256 __A, __m256 __B, __m256 __C)
{
  return (__m256) __builtin_ia32_vfmaddsubps256_maskz ((__v8sf) __A,
                                                       (__v8sf) __B,
                                                       -(__v8sf) __C,
                                                       (__mmask8) __U);
}

static __inline__ __m128d __DEFAULT_FN_ATTRS
_mm_mask3_fmsub_pd(__m128d __A, __m128d __B, __m128d __C, __mmask8 __U)
{
  return (__m128d) __builtin_ia32_vfmsubpd128_mask3 ((__v2df) __A,
                                                     (__v2df) __B,
                                                     (__v2df) __C,
                                                     (__mmask8) __U);
}

static __inline__ __m256d __DEFAULT_FN_ATTRS
_mm256_mask3_fmsub_pd(__m256d __A, __m256d __B, __m256d __C, __mmask8 __U)
{
  return (__m256d) __builtin_ia32_vfmsubpd256_mask3 ((__v4df) __A,
                                                     (__v4df) __B,
                                                     (__v4df) __C,
                                                     (__mmask8) __U);
}

static __inline__ __m128 __DEFAULT_FN_ATTRS
_mm_mask3_fmsub_ps(__m128 __A, __m128 __B, __m128 __C, __mmask8 __U)
{
  return (__m128) __builtin_ia32_vfmsubps128_mask3 ((__v4sf) __A,
                                                    (__v4sf) __B,
                                                    (__v4sf) __C,
                                                    (__mmask8) __U);
}

static __inline__ __m256 __DEFAULT_FN_ATTRS
_mm256_mask3_fmsub_ps(__m256 __A, __m256 __B, __m256 __C, __mmask8 __U)
{
  return (__m256) __builtin_ia32_vfmsubps256_mask3 ((__v8sf) __A,
                                                    (__v8sf) __B,
                                                    (__v8sf) __C,
                                                    (__mmask8) __U);
}

static __inline__ __m128d __DEFAULT_FN_ATTRS
_mm_mask3_fmsubadd_pd(__m128d __A, __m128d __B, __m128d __C, __mmask8 __U)
{
  return (__m128d) __builtin_ia32_vfmsubaddpd128_mask3 ((__v2df) __A,
                                                        (__v2df) __B,
                                                        (__v2df) __C,
                                                        (__mmask8)
                                                        __U);
}

static __inline__ __m256d __DEFAULT_FN_ATTRS
_mm256_mask3_fmsubadd_pd(__m256d __A, __m256d __B, __m256d __C, __mmask8 __U)
{
  return (__m256d) __builtin_ia32_vfmsubaddpd256_mask3 ((__v4df) __A,
                                                        (__v4df) __B,
                                                        (__v4df) __C,
                                                        (__mmask8)
                                                        __U);
}

static __inline__ __m128 __DEFAULT_FN_ATTRS
_mm_mask3_fmsubadd_ps(__m128 __A, __m128 __B, __m128 __C, __mmask8 __U)
{
  return (__m128) __builtin_ia32_vfmsubaddps128_mask3 ((__v4sf) __A,
                                                       (__v4sf) __B,
                                                       (__v4sf) __C,
                                                       (__mmask8) __U);
}

static __inline__ __m256 __DEFAULT_FN_ATTRS
_mm256_mask3_fmsubadd_ps(__m256 __A, __m256 __B, __m256 __C, __mmask8 __U)
{
  return (__m256) __builtin_ia32_vfmsubaddps256_mask3 ((__v8sf) __A,
                                                       (__v8sf) __B,
                                                       (__v8sf) __C,
                                                       (__mmask8) __U);
}

static __inline__ __m128d __DEFAULT_FN_ATTRS
_mm_mask_fnmadd_pd(__m128d __A, __mmask8 __U, __m128d __B, __m128d __C)
{
  return (__m128d) __builtin_ia32_vfnmaddpd128_mask ((__v2df) __A,
                                                     (__v2df) __B,
                                                     (__v2df) __C,
                                                     (__mmask8) __U);
}

static __inline__ __m256d __DEFAULT_FN_ATTRS
_mm256_mask_fnmadd_pd(__m256d __A, __mmask8 __U, __m256d __B, __m256d __C)
{
  return (__m256d) __builtin_ia32_vfnmaddpd256_mask ((__v4df) __A,
                                                     (__v4df) __B,
                                                     (__v4df) __C,
                                                     (__mmask8) __U);
}

static __inline__ __m128 __DEFAULT_FN_ATTRS
_mm_mask_fnmadd_ps(__m128 __A, __mmask8 __U, __m128 __B, __m128 __C)
{
  return (__m128) __builtin_ia32_vfnmaddps128_mask ((__v4sf) __A,
                                                    (__v4sf) __B,
                                                    (__v4sf) __C,
                                                    (__mmask8) __U);
}

static __inline__ __m256 __DEFAULT_FN_ATTRS
_mm256_mask_fnmadd_ps(__m256 __A, __mmask8 __U, __m256 __B, __m256 __C)
{
  return (__m256) __builtin_ia32_vfnmaddps256_mask ((__v8sf) __A,
                                                    (__v8sf) __B,
                                                    (__v8sf) __C,
                                                    (__mmask8) __U);
}

static __inline__ __m128d __DEFAULT_FN_ATTRS
_mm_mask_fnmsub_pd(__m128d __A, __mmask8 __U, __m128d __B, __m128d __C)
{
  return (__m128d) __builtin_ia32_vfnmsubpd128_mask ((__v2df) __A,
                                                     (__v2df) __B,
                                                     (__v2df) __C,
                                                     (__mmask8) __U);
}

static __inline__ __m128d __DEFAULT_FN_ATTRS
_mm_mask3_fnmsub_pd(__m128d __A, __m128d __B, __m128d __C, __mmask8 __U)
{
  return (__m128d) __builtin_ia32_vfnmsubpd128_mask3 ((__v2df) __A,
                                                      (__v2df) __B,
                                                      (__v2df) __C,
                                                      (__mmask8) __U);
}

static __inline__ __m256d __DEFAULT_FN_ATTRS
_mm256_mask_fnmsub_pd(__m256d __A, __mmask8 __U, __m256d __B, __m256d __C)
{
  return (__m256d) __builtin_ia32_vfnmsubpd256_mask ((__v4df) __A,
                                                     (__v4df) __B,
                                                     (__v4df) __C,
                                                     (__mmask8) __U);
}

static __inline__ __m256d __DEFAULT_FN_ATTRS
_mm256_mask3_fnmsub_pd(__m256d __A, __m256d __B, __m256d __C, __mmask8 __U)
{
  return (__m256d) __builtin_ia32_vfnmsubpd256_mask3 ((__v4df) __A,
                                                      (__v4df) __B,
                                                      (__v4df) __C,
                                                      (__mmask8) __U);
}

static __inline__ __m128 __DEFAULT_FN_ATTRS
_mm_mask_fnmsub_ps(__m128 __A, __mmask8 __U, __m128 __B, __m128 __C)
{
  return (__m128) __builtin_ia32_vfnmsubps128_mask ((__v4sf) __A,
                                                    (__v4sf) __B,
                                                    (__v4sf) __C,
                                                    (__mmask8) __U);
}

static __inline__ __m128 __DEFAULT_FN_ATTRS
_mm_mask3_fnmsub_ps(__m128 __A, __m128 __B, __m128 __C, __mmask8 __U)
{
  return (__m128) __builtin_ia32_vfnmsubps128_mask3 ((__v4sf) __A,
                                                     (__v4sf) __B,
                                                     (__v4sf) __C,
                                                     (__mmask8) __U);
}

static __inline__ __m256 __DEFAULT_FN_ATTRS
_mm256_mask_fnmsub_ps(__m256 __A, __mmask8 __U, __m256 __B, __m256 __C)
{
  return (__m256) __builtin_ia32_vfnmsubps256_mask ((__v8sf) __A,
                                                    (__v8sf) __B,
                                                    (__v8sf) __C,
                                                    (__mmask8) __U);
}

static __inline__ __m256 __DEFAULT_FN_ATTRS
_mm256_mask3_fnmsub_ps(__m256 __A, __m256 __B, __m256 __C, __mmask8 __U)
{
  return (__m256) __builtin_ia32_vfnmsubps256_mask3 ((__v8sf) __A,
                                                     (__v8sf) __B,
                                                     (__v8sf) __C,
                                                     (__mmask8) __U);
}

static __inline__ __m128d __DEFAULT_FN_ATTRS
_mm_mask_add_pd (__m128d __W, __mmask8 __U, __m128d __A, __m128d __B) {
  return (__m128d) __builtin_ia32_addpd128_mask ((__v2df) __A,
             (__v2df) __B,
             (__v2df) __W,
             (__mmask8) __U);
}

static __inline__ __m128d __DEFAULT_FN_ATTRS
_mm_maskz_add_pd (__mmask8 __U, __m128d __A, __m128d __B) {
  return (__m128d) __builtin_ia32_addpd128_mask ((__v2df) __A,
             (__v2df) __B,
             (__v2df)
             _mm_setzero_pd (),
             (__mmask8) __U);
}

static __inline__ __m256d __DEFAULT_FN_ATTRS
_mm256_mask_add_pd (__m256d __W, __mmask8 __U, __m256d __A, __m256d __B) {
  return (__m256d) __builtin_ia32_addpd256_mask ((__v4df) __A,
             (__v4df) __B,
             (__v4df) __W,
             (__mmask8) __U);
}

static __inline__ __m256d __DEFAULT_FN_ATTRS
_mm256_maskz_add_pd (__mmask8 __U, __m256d __A, __m256d __B) {
  return (__m256d) __builtin_ia32_addpd256_mask ((__v4df) __A,
             (__v4df) __B,
             (__v4df)
             _mm256_setzero_pd (),
             (__mmask8) __U);
}

static __inline__ __m128 __DEFAULT_FN_ATTRS
_mm_mask_add_ps (__m128 __W, __mmask16 __U, __m128 __A, __m128 __B) {
  return (__m128) __builtin_ia32_addps128_mask ((__v4sf) __A,
            (__v4sf) __B,
            (__v4sf) __W,
            (__mmask8) __U);
}

static __inline__ __m128 __DEFAULT_FN_ATTRS
_mm_maskz_add_ps (__mmask16 __U, __m128 __A, __m128 __B) {
  return (__m128) __builtin_ia32_addps128_mask ((__v4sf) __A,
            (__v4sf) __B,
            (__v4sf)
            _mm_setzero_ps (),
            (__mmask8) __U);
}

static __inline__ __m256 __DEFAULT_FN_ATTRS
_mm256_mask_add_ps (__m256 __W, __mmask16 __U, __m256 __A, __m256 __B) {
  return (__m256) __builtin_ia32_addps256_mask ((__v8sf) __A,
            (__v8sf) __B,
            (__v8sf) __W,
            (__mmask8) __U);
}

static __inline__ __m256 __DEFAULT_FN_ATTRS
_mm256_maskz_add_ps (__mmask16 __U, __m256 __A, __m256 __B) {
  return (__m256) __builtin_ia32_addps256_mask ((__v8sf) __A,
            (__v8sf) __B,
            (__v8sf)
            _mm256_setzero_ps (),
            (__mmask8) __U);
}

static __inline__ __m128i __DEFAULT_FN_ATTRS
_mm_mask_blend_epi32 (__mmask8 __U, __m128i __A, __m128i __W) {
  return (__m128i) __builtin_ia32_blendmd_128_mask ((__v4si) __A,
                (__v4si) __W,
                (__mmask8) __U);
}

static __inline__ __m256i __DEFAULT_FN_ATTRS
_mm256_mask_blend_epi32 (__mmask8 __U, __m256i __A, __m256i __W) {
  return (__m256i) __builtin_ia32_blendmd_256_mask ((__v8si) __A,
                (__v8si) __W,
                (__mmask8) __U);
}

static __inline__ __m128d __DEFAULT_FN_ATTRS
_mm_mask_blend_pd (__mmask8 __U, __m128d __A, __m128d __W) {
  return (__m128d) __builtin_ia32_blendmpd_128_mask ((__v2df) __A,
                 (__v2df) __W,
                 (__mmask8) __U);
}

static __inline__ __m256d __DEFAULT_FN_ATTRS
_mm256_mask_blend_pd (__mmask8 __U, __m256d __A, __m256d __W) {
  return (__m256d) __builtin_ia32_blendmpd_256_mask ((__v4df) __A,
                 (__v4df) __W,
                 (__mmask8) __U);
}

static __inline__ __m128 __DEFAULT_FN_ATTRS
_mm_mask_blend_ps (__mmask8 __U, __m128 __A, __m128 __W) {
  return (__m128) __builtin_ia32_blendmps_128_mask ((__v4sf) __A,
                (__v4sf) __W,
                (__mmask8) __U);
}

static __inline__ __m256 __DEFAULT_FN_ATTRS
_mm256_mask_blend_ps (__mmask8 __U, __m256 __A, __m256 __W) {
  return (__m256) __builtin_ia32_blendmps_256_mask ((__v8sf) __A,
                (__v8sf) __W,
                (__mmask8) __U);
}

static __inline__ __m128i __DEFAULT_FN_ATTRS
_mm_mask_blend_epi64 (__mmask8 __U, __m128i __A, __m128i __W) {
  return (__m128i) __builtin_ia32_blendmq_128_mask ((__v2di) __A,
                (__v2di) __W,
                (__mmask8) __U);
}

static __inline__ __m256i __DEFAULT_FN_ATTRS
_mm256_mask_blend_epi64 (__mmask8 __U, __m256i __A, __m256i __W) {
  return (__m256i) __builtin_ia32_blendmq_256_mask ((__v4di) __A,
                (__v4di) __W,
                (__mmask8) __U);
}

static __inline__ __m128d __DEFAULT_FN_ATTRS
_mm_mask_compress_pd (__m128d __W, __mmask8 __U, __m128d __A) {
  return (__m128d) __builtin_ia32_compressdf128_mask ((__v2df) __A,
                  (__v2df) __W,
                  (__mmask8) __U);
}

static __inline__ __m128d __DEFAULT_FN_ATTRS
_mm_maskz_compress_pd (__mmask8 __U, __m128d __A) {
  return (__m128d) __builtin_ia32_compressdf128_mask ((__v2df) __A,
                  (__v2df)
                  _mm_setzero_pd (),
                  (__mmask8) __U);
}

static __inline__ __m256d __DEFAULT_FN_ATTRS
_mm256_mask_compress_pd (__m256d __W, __mmask8 __U, __m256d __A) {
  return (__m256d) __builtin_ia32_compressdf256_mask ((__v4df) __A,
                  (__v4df) __W,
                  (__mmask8) __U);
}

static __inline__ __m256d __DEFAULT_FN_ATTRS
_mm256_maskz_compress_pd (__mmask8 __U, __m256d __A) {
  return (__m256d) __builtin_ia32_compressdf256_mask ((__v4df) __A,
                  (__v4df)
                  _mm256_setzero_pd (),
                  (__mmask8) __U);
}

static __inline__ __m128i __DEFAULT_FN_ATTRS
_mm_mask_compress_epi64 (__m128i __W, __mmask8 __U, __m128i __A) {
  return (__m128i) __builtin_ia32_compressdi128_mask ((__v2di) __A,
                  (__v2di) __W,
                  (__mmask8) __U);
}

static __inline__ __m128i __DEFAULT_FN_ATTRS
_mm_maskz_compress_epi64 (__mmask8 __U, __m128i __A) {
  return (__m128i) __builtin_ia32_compressdi128_mask ((__v2di) __A,
                  (__v2di)
                  _mm_setzero_si128 (),
                  (__mmask8) __U);
}

static __inline__ __m256i __DEFAULT_FN_ATTRS
_mm256_mask_compress_epi64 (__m256i __W, __mmask8 __U, __m256i __A) {
  return (__m256i) __builtin_ia32_compressdi256_mask ((__v4di) __A,
                  (__v4di) __W,
                  (__mmask8) __U);
}

static __inline__ __m256i __DEFAULT_FN_ATTRS
_mm256_maskz_compress_epi64 (__mmask8 __U, __m256i __A) {
  return (__m256i) __builtin_ia32_compressdi256_mask ((__v4di) __A,
                  (__v4di)
                  _mm256_setzero_si256 (),
                  (__mmask8) __U);
}

static __inline__ __m128 __DEFAULT_FN_ATTRS
_mm_mask_compress_ps (__m128 __W, __mmask8 __U, __m128 __A) {
  return (__m128) __builtin_ia32_compresssf128_mask ((__v4sf) __A,
                 (__v4sf) __W,
                 (__mmask8) __U);
}

static __inline__ __m128 __DEFAULT_FN_ATTRS
_mm_maskz_compress_ps (__mmask8 __U, __m128 __A) {
  return (__m128) __builtin_ia32_compresssf128_mask ((__v4sf) __A,
                 (__v4sf)
                 _mm_setzero_ps (),
                 (__mmask8) __U);
}

static __inline__ __m256 __DEFAULT_FN_ATTRS
_mm256_mask_compress_ps (__m256 __W, __mmask8 __U, __m256 __A) {
  return (__m256) __builtin_ia32_compresssf256_mask ((__v8sf) __A,
                 (__v8sf) __W,
                 (__mmask8) __U);
}

static __inline__ __m256 __DEFAULT_FN_ATTRS
_mm256_maskz_compress_ps (__mmask8 __U, __m256 __A) {
  return (__m256) __builtin_ia32_compresssf256_mask ((__v8sf) __A,
                 (__v8sf)
                 _mm256_setzero_ps (),
                 (__mmask8) __U);
}

static __inline__ __m128i __DEFAULT_FN_ATTRS
_mm_mask_compress_epi32 (__m128i __W, __mmask8 __U, __m128i __A) {
  return (__m128i) __builtin_ia32_compresssi128_mask ((__v4si) __A,
                  (__v4si) __W,
                  (__mmask8) __U);
}

static __inline__ __m128i __DEFAULT_FN_ATTRS
_mm_maskz_compress_epi32 (__mmask8 __U, __m128i __A) {
  return (__m128i) __builtin_ia32_compresssi128_mask ((__v4si) __A,
                  (__v4si)
                  _mm_setzero_si128 (),
                  (__mmask8) __U);
}

static __inline__ __m256i __DEFAULT_FN_ATTRS
_mm256_mask_compress_epi32 (__m256i __W, __mmask8 __U, __m256i __A) {
  return (__m256i) __builtin_ia32_compresssi256_mask ((__v8si) __A,
                  (__v8si) __W,
                  (__mmask8) __U);
}

static __inline__ __m256i __DEFAULT_FN_ATTRS
_mm256_maskz_compress_epi32 (__mmask8 __U, __m256i __A) {
  return (__m256i) __builtin_ia32_compresssi256_mask ((__v8si) __A,
                  (__v8si)
                  _mm256_setzero_si256 (),
                  (__mmask8) __U);
}

static __inline__ void __DEFAULT_FN_ATTRS
_mm_mask_compressstoreu_pd (void *__P, __mmask8 __U, __m128d __A) {
  __builtin_ia32_compressstoredf128_mask ((__v2df *) __P,
            (__v2df) __A,
            (__mmask8) __U);
}

static __inline__ void __DEFAULT_FN_ATTRS
_mm256_mask_compressstoreu_pd (void *__P, __mmask8 __U, __m256d __A) {
  __builtin_ia32_compressstoredf256_mask ((__v4df *) __P,
            (__v4df) __A,
            (__mmask8) __U);
}

static __inline__ void __DEFAULT_FN_ATTRS
_mm_mask_compressstoreu_epi64 (void *__P, __mmask8 __U, __m128i __A) {
  __builtin_ia32_compressstoredi128_mask ((__v2di *) __P,
            (__v2di) __A,
            (__mmask8) __U);
}

static __inline__ void __DEFAULT_FN_ATTRS
_mm256_mask_compressstoreu_epi64 (void *__P, __mmask8 __U, __m256i __A) {
  __builtin_ia32_compressstoredi256_mask ((__v4di *) __P,
            (__v4di) __A,
            (__mmask8) __U);
}

static __inline__ void __DEFAULT_FN_ATTRS
_mm_mask_compressstoreu_ps (void *__P, __mmask8 __U, __m128 __A) {
  __builtin_ia32_compressstoresf128_mask ((__v4sf *) __P,
            (__v4sf) __A,
            (__mmask8) __U);
}

static __inline__ void __DEFAULT_FN_ATTRS
_mm256_mask_compressstoreu_ps (void *__P, __mmask8 __U, __m256 __A) {
  __builtin_ia32_compressstoresf256_mask ((__v8sf *) __P,
            (__v8sf) __A,
            (__mmask8) __U);
}

static __inline__ void __DEFAULT_FN_ATTRS
_mm_mask_compressstoreu_epi32 (void *__P, __mmask8 __U, __m128i __A) {
  __builtin_ia32_compressstoresi128_mask ((__v4si *) __P,
            (__v4si) __A,
            (__mmask8) __U);
}

static __inline__ void __DEFAULT_FN_ATTRS
_mm256_mask_compressstoreu_epi32 (void *__P, __mmask8 __U, __m256i __A) {
  __builtin_ia32_compressstoresi256_mask ((__v8si *) __P,
            (__v8si) __A,
            (__mmask8) __U);
}

static __inline__ __m128d __DEFAULT_FN_ATTRS
_mm_mask_cvtepi32_pd (__m128d __W, __mmask8 __U, __m128i __A) {
  return (__m128d) __builtin_ia32_cvtdq2pd128_mask ((__v4si) __A,
                (__v2df) __W,
                (__mmask8) __U);
}

static __inline__ __m128d __DEFAULT_FN_ATTRS
_mm_maskz_cvtepi32_pd (__mmask8 __U, __m128i __A) {
  return (__m128d) __builtin_ia32_cvtdq2pd128_mask ((__v4si) __A,
                (__v2df)
                _mm_setzero_pd (),
                (__mmask8) __U);
}

static __inline__ __m256d __DEFAULT_FN_ATTRS
_mm256_mask_cvtepi32_pd (__m256d __W, __mmask8 __U, __m128i __A) {
  return (__m256d) __builtin_ia32_cvtdq2pd256_mask ((__v4si) __A,
                (__v4df) __W,
                (__mmask8) __U);
}

static __inline__ __m256d __DEFAULT_FN_ATTRS
_mm256_maskz_cvtepi32_pd (__mmask8 __U, __m128i __A) {
  return (__m256d) __builtin_ia32_cvtdq2pd256_mask ((__v4si) __A,
                (__v4df)
                _mm256_setzero_pd (),
                (__mmask8) __U);
}

static __inline__ __m128 __DEFAULT_FN_ATTRS
_mm_mask_cvtepi32_ps (__m128 __W, __mmask8 __U, __m128i __A) {
  return (__m128) __builtin_ia32_cvtdq2ps128_mask ((__v4si) __A,
               (__v4sf) __W,
               (__mmask8) __U);
}

static __inline__ __m128 __DEFAULT_FN_ATTRS
_mm_maskz_cvtepi32_ps (__mmask16 __U, __m128i __A) {
  return (__m128) __builtin_ia32_cvtdq2ps128_mask ((__v4si) __A,
               (__v4sf)
               _mm_setzero_ps (),
               (__mmask8) __U);
}

static __inline__ __m256 __DEFAULT_FN_ATTRS
_mm256_mask_cvtepi32_ps (__m256 __W, __mmask8 __U, __m256i __A) {
  return (__m256) __builtin_ia32_cvtdq2ps256_mask ((__v8si) __A,
               (__v8sf) __W,
               (__mmask8) __U);
}

static __inline__ __m256 __DEFAULT_FN_ATTRS
_mm256_maskz_cvtepi32_ps (__mmask16 __U, __m256i __A) {
  return (__m256) __builtin_ia32_cvtdq2ps256_mask ((__v8si) __A,
               (__v8sf)
               _mm256_setzero_ps (),
               (__mmask8) __U);
}

static __inline__ __m128i __DEFAULT_FN_ATTRS
_mm_mask_cvtpd_epi32 (__m128i __W, __mmask8 __U, __m128d __A) {
  return (__m128i) __builtin_ia32_cvtpd2dq128_mask ((__v2df) __A,
                (__v4si) __W,
                (__mmask8) __U);
}

static __inline__ __m128i __DEFAULT_FN_ATTRS
_mm_maskz_cvtpd_epi32 (__mmask8 __U, __m128d __A) {
  return (__m128i) __builtin_ia32_cvtpd2dq128_mask ((__v2df) __A,
                (__v4si)
                _mm_setzero_si128 (),
                (__mmask8) __U);
}

static __inline__ __m128i __DEFAULT_FN_ATTRS
_mm256_mask_cvtpd_epi32 (__m128i __W, __mmask8 __U, __m256d __A) {
  return (__m128i) __builtin_ia32_cvtpd2dq256_mask ((__v4df) __A,
                (__v4si) __W,
                (__mmask8) __U);
}

static __inline__ __m128i __DEFAULT_FN_ATTRS
_mm256_maskz_cvtpd_epi32 (__mmask8 __U, __m256d __A) {
  return (__m128i) __builtin_ia32_cvtpd2dq256_mask ((__v4df) __A,
                (__v4si)
                _mm_setzero_si128 (),
                (__mmask8) __U);
}

static __inline__ __m128 __DEFAULT_FN_ATTRS
_mm_mask_cvtpd_ps (__m128 __W, __mmask8 __U, __m128d __A) {
  return (__m128) __builtin_ia32_cvtpd2ps_mask ((__v2df) __A,
            (__v4sf) __W,
            (__mmask8) __U);
}

static __inline__ __m128 __DEFAULT_FN_ATTRS
_mm_maskz_cvtpd_ps (__mmask8 __U, __m128d __A) {
  return (__m128) __builtin_ia32_cvtpd2ps_mask ((__v2df) __A,
            (__v4sf)
            _mm_setzero_ps (),
            (__mmask8) __U);
}

static __inline__ __m128 __DEFAULT_FN_ATTRS
_mm256_mask_cvtpd_ps (__m128 __W, __mmask8 __U, __m256d __A) {
  return (__m128) __builtin_ia32_cvtpd2ps256_mask ((__v4df) __A,
               (__v4sf) __W,
               (__mmask8) __U);
}

static __inline__ __m128 __DEFAULT_FN_ATTRS
_mm256_maskz_cvtpd_ps (__mmask8 __U, __m256d __A) {
  return (__m128) __builtin_ia32_cvtpd2ps256_mask ((__v4df) __A,
               (__v4sf)
               _mm_setzero_ps (),
               (__mmask8) __U);
}

static __inline__ __m128i __DEFAULT_FN_ATTRS
_mm_cvtpd_epu32 (__m128d __A) {
  return (__m128i) __builtin_ia32_cvtpd2udq128_mask ((__v2df) __A,
                 (__v4si)
                 _mm_setzero_si128 (),
                 (__mmask8) -1);
}

static __inline__ __m128i __DEFAULT_FN_ATTRS
_mm_mask_cvtpd_epu32 (__m128i __W, __mmask8 __U, __m128d __A) {
  return (__m128i) __builtin_ia32_cvtpd2udq128_mask ((__v2df) __A,
                 (__v4si) __W,
                 (__mmask8) __U);
}

static __inline__ __m128i __DEFAULT_FN_ATTRS
_mm_maskz_cvtpd_epu32 (__mmask8 __U, __m128d __A) {
  return (__m128i) __builtin_ia32_cvtpd2udq128_mask ((__v2df) __A,
                 (__v4si)
                 _mm_setzero_si128 (),
                 (__mmask8) __U);
}

static __inline__ __m128i __DEFAULT_FN_ATTRS
_mm256_cvtpd_epu32 (__m256d __A) {
  return (__m128i) __builtin_ia32_cvtpd2udq256_mask ((__v4df) __A,
                 (__v4si)
                 _mm_setzero_si128 (),
                 (__mmask8) -1);
}

static __inline__ __m128i __DEFAULT_FN_ATTRS
_mm256_mask_cvtpd_epu32 (__m128i __W, __mmask8 __U, __m256d __A) {
  return (__m128i) __builtin_ia32_cvtpd2udq256_mask ((__v4df) __A,
                 (__v4si) __W,
                 (__mmask8) __U);
}

static __inline__ __m128i __DEFAULT_FN_ATTRS
_mm256_maskz_cvtpd_epu32 (__mmask8 __U, __m256d __A) {
  return (__m128i) __builtin_ia32_cvtpd2udq256_mask ((__v4df) __A,
                 (__v4si)
                 _mm_setzero_si128 (),
                 (__mmask8) __U);
}

static __inline__ __m128i __DEFAULT_FN_ATTRS
_mm_mask_cvtps_epi32 (__m128i __W, __mmask8 __U, __m128 __A) {
  return (__m128i) __builtin_ia32_cvtps2dq128_mask ((__v4sf) __A,
                (__v4si) __W,
                (__mmask8) __U);
}

static __inline__ __m128i __DEFAULT_FN_ATTRS
_mm_maskz_cvtps_epi32 (__mmask8 __U, __m128 __A) {
  return (__m128i) __builtin_ia32_cvtps2dq128_mask ((__v4sf) __A,
                (__v4si)
                _mm_setzero_si128 (),
                (__mmask8) __U);
}

static __inline__ __m256i __DEFAULT_FN_ATTRS
_mm256_mask_cvtps_epi32 (__m256i __W, __mmask8 __U, __m256 __A) {
  return (__m256i) __builtin_ia32_cvtps2dq256_mask ((__v8sf) __A,
                (__v8si) __W,
                (__mmask8) __U);
}

static __inline__ __m256i __DEFAULT_FN_ATTRS
_mm256_maskz_cvtps_epi32 (__mmask8 __U, __m256 __A) {
  return (__m256i) __builtin_ia32_cvtps2dq256_mask ((__v8sf) __A,
                (__v8si)
                _mm256_setzero_si256 (),
                (__mmask8) __U);
}

static __inline__ __m128d __DEFAULT_FN_ATTRS
_mm_mask_cvtps_pd (__m128d __W, __mmask8 __U, __m128 __A) {
  return (__m128d) __builtin_ia32_cvtps2pd128_mask ((__v4sf) __A,
                (__v2df) __W,
                (__mmask8) __U);
}

static __inline__ __m128d __DEFAULT_FN_ATTRS
_mm_maskz_cvtps_pd (__mmask8 __U, __m128 __A) {
  return (__m128d) __builtin_ia32_cvtps2pd128_mask ((__v4sf) __A,
                (__v2df)
                _mm_setzero_pd (),
                (__mmask8) __U);
}

static __inline__ __m256d __DEFAULT_FN_ATTRS
_mm256_mask_cvtps_pd (__m256d __W, __mmask8 __U, __m128 __A) {
  return (__m256d) __builtin_ia32_cvtps2pd256_mask ((__v4sf) __A,
                (__v4df) __W,
                (__mmask8) __U);
}

static __inline__ __m256d __DEFAULT_FN_ATTRS
_mm256_maskz_cvtps_pd (__mmask8 __U, __m128 __A) {
  return (__m256d) __builtin_ia32_cvtps2pd256_mask ((__v4sf) __A,
                (__v4df)
                _mm256_setzero_pd (),
                (__mmask8) __U);
}

static __inline__ __m128i __DEFAULT_FN_ATTRS
_mm_cvtps_epu32 (__m128 __A) {
  return (__m128i) __builtin_ia32_cvtps2udq128_mask ((__v4sf) __A,
                 (__v4si)
                 _mm_setzero_si128 (),
                 (__mmask8) -1);
}

static __inline__ __m128i __DEFAULT_FN_ATTRS
_mm_mask_cvtps_epu32 (__m128i __W, __mmask8 __U, __m128 __A) {
  return (__m128i) __builtin_ia32_cvtps2udq128_mask ((__v4sf) __A,
                 (__v4si) __W,
                 (__mmask8) __U);
}

static __inline__ __m128i __DEFAULT_FN_ATTRS
_mm_maskz_cvtps_epu32 (__mmask8 __U, __m128 __A) {
  return (__m128i) __builtin_ia32_cvtps2udq128_mask ((__v4sf) __A,
                 (__v4si)
                 _mm_setzero_si128 (),
                 (__mmask8) __U);
}

static __inline__ __m256i __DEFAULT_FN_ATTRS
_mm256_cvtps_epu32 (__m256 __A) {
  return (__m256i) __builtin_ia32_cvtps2udq256_mask ((__v8sf) __A,
                 (__v8si)
                 _mm256_setzero_si256 (),
                 (__mmask8) -1);
}

static __inline__ __m256i __DEFAULT_FN_ATTRS
_mm256_mask_cvtps_epu32 (__m256i __W, __mmask8 __U, __m256 __A) {
  return (__m256i) __builtin_ia32_cvtps2udq256_mask ((__v8sf) __A,
                 (__v8si) __W,
                 (__mmask8) __U);
}

static __inline__ __m256i __DEFAULT_FN_ATTRS
_mm256_maskz_cvtps_epu32 (__mmask8 __U, __m256 __A) {
  return (__m256i) __builtin_ia32_cvtps2udq256_mask ((__v8sf) __A,
                 (__v8si)
                 _mm256_setzero_si256 (),
                 (__mmask8) __U);
}

static __inline__ __m128i __DEFAULT_FN_ATTRS
_mm_mask_cvttpd_epi32 (__m128i __W, __mmask8 __U, __m128d __A) {
  return (__m128i) __builtin_ia32_cvttpd2dq128_mask ((__v2df) __A,
                 (__v4si) __W,
                 (__mmask8) __U);
}

static __inline__ __m128i __DEFAULT_FN_ATTRS
_mm_maskz_cvttpd_epi32 (__mmask8 __U, __m128d __A) {
  return (__m128i) __builtin_ia32_cvttpd2dq128_mask ((__v2df) __A,
                 (__v4si)
                 _mm_setzero_si128 (),
                 (__mmask8) __U);
}

static __inline__ __m128i __DEFAULT_FN_ATTRS
_mm256_mask_cvttpd_epi32 (__m128i __W, __mmask8 __U, __m256d __A) {
  return (__m128i) __builtin_ia32_cvttpd2dq256_mask ((__v4df) __A,
                 (__v4si) __W,
                 (__mmask8) __U);
}

static __inline__ __m128i __DEFAULT_FN_ATTRS
_mm256_maskz_cvttpd_epi32 (__mmask8 __U, __m256d __A) {
  return (__m128i) __builtin_ia32_cvttpd2dq256_mask ((__v4df) __A,
                 (__v4si)
                 _mm_setzero_si128 (),
                 (__mmask8) __U);
}

static __inline__ __m128i __DEFAULT_FN_ATTRS
_mm_cvttpd_epu32 (__m128d __A) {
  return (__m128i) __builtin_ia32_cvttpd2udq128_mask ((__v2df) __A,
                  (__v4si)
                  _mm_setzero_si128 (),
                  (__mmask8) -1);
}

static __inline__ __m128i __DEFAULT_FN_ATTRS
_mm_mask_cvttpd_epu32 (__m128i __W, __mmask8 __U, __m128d __A) {
  return (__m128i) __builtin_ia32_cvttpd2udq128_mask ((__v2df) __A,
                  (__v4si) __W,
                  (__mmask8) __U);
}

static __inline__ __m128i __DEFAULT_FN_ATTRS
_mm_maskz_cvttpd_epu32 (__mmask8 __U, __m128d __A) {
  return (__m128i) __builtin_ia32_cvttpd2udq128_mask ((__v2df) __A,
                  (__v4si)
                  _mm_setzero_si128 (),
                  (__mmask8) __U);
}

static __inline__ __m128i __DEFAULT_FN_ATTRS
_mm256_cvttpd_epu32 (__m256d __A) {
  return (__m128i) __builtin_ia32_cvttpd2udq256_mask ((__v4df) __A,
                  (__v4si)
                  _mm_setzero_si128 (),
                  (__mmask8) -1);
}

static __inline__ __m128i __DEFAULT_FN_ATTRS
_mm256_mask_cvttpd_epu32 (__m128i __W, __mmask8 __U, __m256d __A) {
  return (__m128i) __builtin_ia32_cvttpd2udq256_mask ((__v4df) __A,
                  (__v4si) __W,
                  (__mmask8) __U);
}

static __inline__ __m128i __DEFAULT_FN_ATTRS
_mm256_maskz_cvttpd_epu32 (__mmask8 __U, __m256d __A) {
  return (__m128i) __builtin_ia32_cvttpd2udq256_mask ((__v4df) __A,
                  (__v4si)
                  _mm_setzero_si128 (),
                  (__mmask8) __U);
}

static __inline__ __m128i __DEFAULT_FN_ATTRS
_mm_mask_cvttps_epi32 (__m128i __W, __mmask8 __U, __m128 __A) {
  return (__m128i) __builtin_ia32_cvttps2dq128_mask ((__v4sf) __A,
                 (__v4si) __W,
                 (__mmask8) __U);
}

static __inline__ __m128i __DEFAULT_FN_ATTRS
_mm_maskz_cvttps_epi32 (__mmask8 __U, __m128 __A) {
  return (__m128i) __builtin_ia32_cvttps2dq128_mask ((__v4sf) __A,
                 (__v4si)
                 _mm_setzero_si128 (),
                 (__mmask8) __U);
}

static __inline__ __m256i __DEFAULT_FN_ATTRS
_mm256_mask_cvttps_epi32 (__m256i __W, __mmask8 __U, __m256 __A) {
  return (__m256i) __builtin_ia32_cvttps2dq256_mask ((__v8sf) __A,
                 (__v8si) __W,
                 (__mmask8) __U);
}

static __inline__ __m256i __DEFAULT_FN_ATTRS
_mm256_maskz_cvttps_epi32 (__mmask8 __U, __m256 __A) {
  return (__m256i) __builtin_ia32_cvttps2dq256_mask ((__v8sf) __A,
                 (__v8si)
                 _mm256_setzero_si256 (),
                 (__mmask8) __U);
}

static __inline__ __m128i __DEFAULT_FN_ATTRS
_mm_cvttps_epu32 (__m128 __A) {
  return (__m128i) __builtin_ia32_cvttps2udq128_mask ((__v4sf) __A,
                  (__v4si)
                  _mm_setzero_si128 (),
                  (__mmask8) -1);
}

static __inline__ __m128i __DEFAULT_FN_ATTRS
_mm_mask_cvttps_epu32 (__m128i __W, __mmask8 __U, __m128 __A) {
  return (__m128i) __builtin_ia32_cvttps2udq128_mask ((__v4sf) __A,
                  (__v4si) __W,
                  (__mmask8) __U);
}

static __inline__ __m128i __DEFAULT_FN_ATTRS
_mm_maskz_cvttps_epu32 (__mmask8 __U, __m128 __A) {
  return (__m128i) __builtin_ia32_cvttps2udq128_mask ((__v4sf) __A,
                  (__v4si)
                  _mm_setzero_si128 (),
                  (__mmask8) __U);
}

static __inline__ __m256i __DEFAULT_FN_ATTRS
_mm256_cvttps_epu32 (__m256 __A) {
  return (__m256i) __builtin_ia32_cvttps2udq256_mask ((__v8sf) __A,
                  (__v8si)
                  _mm256_setzero_si256 (),
                  (__mmask8) -1);
}

static __inline__ __m256i __DEFAULT_FN_ATTRS
_mm256_mask_cvttps_epu32 (__m256i __W, __mmask8 __U, __m256 __A) {
  return (__m256i) __builtin_ia32_cvttps2udq256_mask ((__v8sf) __A,
                  (__v8si) __W,
                  (__mmask8) __U);
}

static __inline__ __m256i __DEFAULT_FN_ATTRS
_mm256_maskz_cvttps_epu32 (__mmask8 __U, __m256 __A) {
  return (__m256i) __builtin_ia32_cvttps2udq256_mask ((__v8sf) __A,
                  (__v8si)
                  _mm256_setzero_si256 (),
                  (__mmask8) __U);
}

static __inline__ __m128d __DEFAULT_FN_ATTRS
_mm_cvtepu32_pd (__m128i __A) {
  return (__m128d) __builtin_ia32_cvtudq2pd128_mask ((__v4si) __A,
                 (__v2df)
                 _mm_setzero_pd (),
                 (__mmask8) -1);
}

static __inline__ __m128d __DEFAULT_FN_ATTRS
_mm_mask_cvtepu32_pd (__m128d __W, __mmask8 __U, __m128i __A) {
  return (__m128d) __builtin_ia32_cvtudq2pd128_mask ((__v4si) __A,
                 (__v2df) __W,
                 (__mmask8) __U);
}

static __inline__ __m128d __DEFAULT_FN_ATTRS
_mm_maskz_cvtepu32_pd (__mmask8 __U, __m128i __A) {
  return (__m128d) __builtin_ia32_cvtudq2pd128_mask ((__v4si) __A,
                 (__v2df)
                 _mm_setzero_pd (),
                 (__mmask8) __U);
}

static __inline__ __m256d __DEFAULT_FN_ATTRS
_mm256_cvtepu32_pd (__m128i __A) {
  return (__m256d) __builtin_ia32_cvtudq2pd256_mask ((__v4si) __A,
                 (__v4df)
                 _mm256_setzero_pd (),
                 (__mmask8) -1);
}

static __inline__ __m256d __DEFAULT_FN_ATTRS
_mm256_mask_cvtepu32_pd (__m256d __W, __mmask8 __U, __m128i __A) {
  return (__m256d) __builtin_ia32_cvtudq2pd256_mask ((__v4si) __A,
                 (__v4df) __W,
                 (__mmask8) __U);
}

static __inline__ __m256d __DEFAULT_FN_ATTRS
_mm256_maskz_cvtepu32_pd (__mmask8 __U, __m128i __A) {
  return (__m256d) __builtin_ia32_cvtudq2pd256_mask ((__v4si) __A,
                 (__v4df)
                 _mm256_setzero_pd (),
                 (__mmask8) __U);
}

static __inline__ __m128 __DEFAULT_FN_ATTRS
_mm_cvtepu32_ps (__m128i __A) {
  return (__m128) __builtin_ia32_cvtudq2ps128_mask ((__v4si) __A,
                (__v4sf)
                _mm_setzero_ps (),
                (__mmask8) -1);
}

static __inline__ __m128 __DEFAULT_FN_ATTRS
_mm_mask_cvtepu32_ps (__m128 __W, __mmask8 __U, __m128i __A) {
  return (__m128) __builtin_ia32_cvtudq2ps128_mask ((__v4si) __A,
                (__v4sf) __W,
                (__mmask8) __U);
}

static __inline__ __m128 __DEFAULT_FN_ATTRS
_mm_maskz_cvtepu32_ps (__mmask8 __U, __m128i __A) {
  return (__m128) __builtin_ia32_cvtudq2ps128_mask ((__v4si) __A,
                (__v4sf)
                _mm_setzero_ps (),
                (__mmask8) __U);
}

static __inline__ __m256 __DEFAULT_FN_ATTRS
_mm256_cvtepu32_ps (__m256i __A) {
  return (__m256) __builtin_ia32_cvtudq2ps256_mask ((__v8si) __A,
                (__v8sf)
                _mm256_setzero_ps (),
                (__mmask8) -1);
}

static __inline__ __m256 __DEFAULT_FN_ATTRS
_mm256_mask_cvtepu32_ps (__m256 __W, __mmask8 __U, __m256i __A) {
  return (__m256) __builtin_ia32_cvtudq2ps256_mask ((__v8si) __A,
                (__v8sf) __W,
                (__mmask8) __U);
}

static __inline__ __m256 __DEFAULT_FN_ATTRS
_mm256_maskz_cvtepu32_ps (__mmask8 __U, __m256i __A) {
  return (__m256) __builtin_ia32_cvtudq2ps256_mask ((__v8si) __A,
                (__v8sf)
                _mm256_setzero_ps (),
                (__mmask8) __U);
}

static __inline__ __m128d __DEFAULT_FN_ATTRS
_mm_mask_div_pd (__m128d __W, __mmask8 __U, __m128d __A, __m128d __B) {
  return (__m128d) __builtin_ia32_divpd_mask ((__v2df) __A,
                (__v2df) __B,
                (__v2df) __W,
                (__mmask8) __U);
}

static __inline__ __m128d __DEFAULT_FN_ATTRS
_mm_maskz_div_pd (__mmask8 __U, __m128d __A, __m128d __B) {
  return (__m128d) __builtin_ia32_divpd_mask ((__v2df) __A,
                (__v2df) __B,
                (__v2df)
                _mm_setzero_pd (),
                (__mmask8) __U);
}

static __inline__ __m256d __DEFAULT_FN_ATTRS
_mm256_mask_div_pd (__m256d __W, __mmask8 __U, __m256d __A,
        __m256d __B) {
  return (__m256d) __builtin_ia32_divpd256_mask ((__v4df) __A,
             (__v4df) __B,
             (__v4df) __W,
             (__mmask8) __U);
}

static __inline__ __m256d __DEFAULT_FN_ATTRS
_mm256_maskz_div_pd (__mmask8 __U, __m256d __A, __m256d __B) {
  return (__m256d) __builtin_ia32_divpd256_mask ((__v4df) __A,
             (__v4df) __B,
             (__v4df)
             _mm256_setzero_pd (),
             (__mmask8) __U);
}

static __inline__ __m128 __DEFAULT_FN_ATTRS
_mm_mask_div_ps (__m128 __W, __mmask8 __U, __m128 __A, __m128 __B) {
  return (__m128) __builtin_ia32_divps_mask ((__v4sf) __A,
               (__v4sf) __B,
               (__v4sf) __W,
               (__mmask8) __U);
}

static __inline__ __m128 __DEFAULT_FN_ATTRS
_mm_maskz_div_ps (__mmask8 __U, __m128 __A, __m128 __B) {
  return (__m128) __builtin_ia32_divps_mask ((__v4sf) __A,
               (__v4sf) __B,
               (__v4sf)
               _mm_setzero_ps (),
               (__mmask8) __U);
}

static __inline__ __m256 __DEFAULT_FN_ATTRS
_mm256_mask_div_ps (__m256 __W, __mmask8 __U, __m256 __A, __m256 __B) {
  return (__m256) __builtin_ia32_divps256_mask ((__v8sf) __A,
            (__v8sf) __B,
            (__v8sf) __W,
            (__mmask8) __U);
}

static __inline__ __m256 __DEFAULT_FN_ATTRS
_mm256_maskz_div_ps (__mmask8 __U, __m256 __A, __m256 __B) {
  return (__m256) __builtin_ia32_divps256_mask ((__v8sf) __A,
            (__v8sf) __B,
            (__v8sf)
            _mm256_setzero_ps (),
            (__mmask8) __U);
}

static __inline__ __m128d __DEFAULT_FN_ATTRS
_mm_mask_expand_pd (__m128d __W, __mmask8 __U, __m128d __A) {
  return (__m128d) __builtin_ia32_expanddf128_mask ((__v2df) __A,
                (__v2df) __W,
                (__mmask8) __U);
}

static __inline__ __m128d __DEFAULT_FN_ATTRS
_mm_maskz_expand_pd (__mmask8 __U, __m128d __A) {
  return (__m128d) __builtin_ia32_expanddf128_mask ((__v2df) __A,
                 (__v2df)
                 _mm_setzero_pd (),
                 (__mmask8) __U);
}

static __inline__ __m256d __DEFAULT_FN_ATTRS
_mm256_mask_expand_pd (__m256d __W, __mmask8 __U, __m256d __A) {
  return (__m256d) __builtin_ia32_expanddf256_mask ((__v4df) __A,
                (__v4df) __W,
                (__mmask8) __U);
}

static __inline__ __m256d __DEFAULT_FN_ATTRS
_mm256_maskz_expand_pd (__mmask8 __U, __m256d __A) {
  return (__m256d) __builtin_ia32_expanddf256_mask ((__v4df) __A,
                 (__v4df)
                 _mm256_setzero_pd (),
                 (__mmask8) __U);
}

static __inline__ __m128i __DEFAULT_FN_ATTRS
_mm_mask_expand_epi64 (__m128i __W, __mmask8 __U, __m128i __A) {
  return (__m128i) __builtin_ia32_expanddi128_mask ((__v2di) __A,
                (__v2di) __W,
                (__mmask8) __U);
}

static __inline__ __m128i __DEFAULT_FN_ATTRS
_mm_maskz_expand_epi64 (__mmask8 __U, __m128i __A) {
  return (__m128i) __builtin_ia32_expanddi128_mask ((__v2di) __A,
                 (__v2di)
                 _mm_setzero_si128 (),
                 (__mmask8) __U);
}

static __inline__ __m256i __DEFAULT_FN_ATTRS
_mm256_mask_expand_epi64 (__m256i __W, __mmask8 __U, __m256i __A) {
  return (__m256i) __builtin_ia32_expanddi256_mask ((__v4di) __A,
                (__v4di) __W,
                (__mmask8) __U);
}

static __inline__ __m256i __DEFAULT_FN_ATTRS
_mm256_maskz_expand_epi64 (__mmask8 __U, __m256i __A) {
  return (__m256i) __builtin_ia32_expanddi256_mask ((__v4di) __A,
                 (__v4di)
                 _mm256_setzero_si256 (),
                 (__mmask8) __U);
}

static __inline__ __m128d __DEFAULT_FN_ATTRS
_mm_mask_expandloadu_pd (__m128d __W, __mmask8 __U, void const *__P) {
  return (__m128d) __builtin_ia32_expandloaddf128_mask ((__v2df *) __P,
              (__v2df) __W,
              (__mmask8)
              __U);
}

static __inline__ __m128d __DEFAULT_FN_ATTRS
_mm_maskz_expandloadu_pd (__mmask8 __U, void const *__P) {
  return (__m128d) __builtin_ia32_expandloaddf128_mask ((__v2df *) __P,
               (__v2df)
               _mm_setzero_pd (),
               (__mmask8)
               __U);
}

static __inline__ __m256d __DEFAULT_FN_ATTRS
_mm256_mask_expandloadu_pd (__m256d __W, __mmask8 __U, void const *__P) {
  return (__m256d) __builtin_ia32_expandloaddf256_mask ((__v4df *) __P,
              (__v4df) __W,
              (__mmask8)
              __U);
}

static __inline__ __m256d __DEFAULT_FN_ATTRS
_mm256_maskz_expandloadu_pd (__mmask8 __U, void const *__P) {
  return (__m256d) __builtin_ia32_expandloaddf256_mask ((__v4df *) __P,
               (__v4df)
               _mm256_setzero_pd (),
               (__mmask8)
               __U);
}

static __inline__ __m128i __DEFAULT_FN_ATTRS
_mm_mask_expandloadu_epi64 (__m128i __W, __mmask8 __U, void const *__P) {
  return (__m128i) __builtin_ia32_expandloaddi128_mask ((__v2di *) __P,
              (__v2di) __W,
              (__mmask8)
              __U);
}

static __inline__ __m128i __DEFAULT_FN_ATTRS
_mm_maskz_expandloadu_epi64 (__mmask8 __U, void const *__P) {
  return (__m128i) __builtin_ia32_expandloaddi128_mask ((__v2di *) __P,
               (__v2di)
               _mm_setzero_si128 (),
               (__mmask8)
               __U);
}

static __inline__ __m256i __DEFAULT_FN_ATTRS
_mm256_mask_expandloadu_epi64 (__m256i __W, __mmask8 __U,
             void const *__P) {
  return (__m256i) __builtin_ia32_expandloaddi256_mask ((__v4di *) __P,
              (__v4di) __W,
              (__mmask8)
              __U);
}

static __inline__ __m256i __DEFAULT_FN_ATTRS
_mm256_maskz_expandloadu_epi64 (__mmask8 __U, void const *__P) {
  return (__m256i) __builtin_ia32_expandloaddi256_mask ((__v4di *) __P,
               (__v4di)
               _mm256_setzero_si256 (),
               (__mmask8)
               __U);
}

static __inline__ __m128 __DEFAULT_FN_ATTRS
_mm_mask_expandloadu_ps (__m128 __W, __mmask8 __U, void const *__P) {
  return (__m128) __builtin_ia32_expandloadsf128_mask ((__v4sf *) __P,
                   (__v4sf) __W,
                   (__mmask8) __U);
}

static __inline__ __m128 __DEFAULT_FN_ATTRS
_mm_maskz_expandloadu_ps (__mmask8 __U, void const *__P) {
  return (__m128) __builtin_ia32_expandloadsf128_mask ((__v4sf *) __P,
              (__v4sf)
              _mm_setzero_ps (),
              (__mmask8)
              __U);
}

static __inline__ __m256 __DEFAULT_FN_ATTRS
_mm256_mask_expandloadu_ps (__m256 __W, __mmask8 __U, void const *__P) {
  return (__m256) __builtin_ia32_expandloadsf256_mask ((__v8sf *) __P,
                   (__v8sf) __W,
                   (__mmask8) __U);
}

static __inline__ __m256 __DEFAULT_FN_ATTRS
_mm256_maskz_expandloadu_ps (__mmask8 __U, void const *__P) {
  return (__m256) __builtin_ia32_expandloadsf256_mask ((__v8sf *) __P,
              (__v8sf)
              _mm256_setzero_ps (),
              (__mmask8)
              __U);
}

static __inline__ __m128i __DEFAULT_FN_ATTRS
_mm_mask_expandloadu_epi32 (__m128i __W, __mmask8 __U, void const *__P) {
  return (__m128i) __builtin_ia32_expandloadsi128_mask ((__v4si *) __P,
              (__v4si) __W,
              (__mmask8)
              __U);
}

static __inline__ __m128i __DEFAULT_FN_ATTRS
_mm_maskz_expandloadu_epi32 (__mmask8 __U, void const *__P) {
  return (__m128i) __builtin_ia32_expandloadsi128_mask ((__v4si *) __P,
               (__v4si)
               _mm_setzero_si128 (),
               (__mmask8)     __U);
}

static __inline__ __m256i __DEFAULT_FN_ATTRS
_mm256_mask_expandloadu_epi32 (__m256i __W, __mmask8 __U,
             void const *__P) {
  return (__m256i) __builtin_ia32_expandloadsi256_mask ((__v8si *) __P,
              (__v8si) __W,
              (__mmask8)
              __U);
}

static __inline__ __m256i __DEFAULT_FN_ATTRS
_mm256_maskz_expandloadu_epi32 (__mmask8 __U, void const *__P) {
  return (__m256i) __builtin_ia32_expandloadsi256_mask ((__v8si *) __P,
               (__v8si)
               _mm256_setzero_si256 (),
               (__mmask8)
               __U);
}

static __inline__ __m128 __DEFAULT_FN_ATTRS
_mm_mask_expand_ps (__m128 __W, __mmask8 __U, __m128 __A) {
  return (__m128) __builtin_ia32_expandsf128_mask ((__v4sf) __A,
               (__v4sf) __W,
               (__mmask8) __U);
}

static __inline__ __m128 __DEFAULT_FN_ATTRS
_mm_maskz_expand_ps (__mmask8 __U, __m128 __A) {
  return (__m128) __builtin_ia32_expandsf128_mask ((__v4sf) __A,
                (__v4sf)
                _mm_setzero_ps (),
                (__mmask8) __U);
}

static __inline__ __m256 __DEFAULT_FN_ATTRS
_mm256_mask_expand_ps (__m256 __W, __mmask8 __U, __m256 __A) {
  return (__m256) __builtin_ia32_expandsf256_mask ((__v8sf) __A,
               (__v8sf) __W,
               (__mmask8) __U);
}

static __inline__ __m256 __DEFAULT_FN_ATTRS
_mm256_maskz_expand_ps (__mmask8 __U, __m256 __A) {
  return (__m256) __builtin_ia32_expandsf256_mask ((__v8sf) __A,
                (__v8sf)
                _mm256_setzero_ps (),
                (__mmask8) __U);
}

static __inline__ __m128i __DEFAULT_FN_ATTRS
_mm_mask_expand_epi32 (__m128i __W, __mmask8 __U, __m128i __A) {
  return (__m128i) __builtin_ia32_expandsi128_mask ((__v4si) __A,
                (__v4si) __W,
                (__mmask8) __U);
}

static __inline__ __m128i __DEFAULT_FN_ATTRS
_mm_maskz_expand_epi32 (__mmask8 __U, __m128i __A) {
  return (__m128i) __builtin_ia32_expandsi128_mask ((__v4si) __A,
                 (__v4si)
                 _mm_setzero_si128 (),
                 (__mmask8) __U);
}

static __inline__ __m256i __DEFAULT_FN_ATTRS
_mm256_mask_expand_epi32 (__m256i __W, __mmask8 __U, __m256i __A) {
  return (__m256i) __builtin_ia32_expandsi256_mask ((__v8si) __A,
                (__v8si) __W,
                (__mmask8) __U);
}

static __inline__ __m256i __DEFAULT_FN_ATTRS
_mm256_maskz_expand_epi32 (__mmask8 __U, __m256i __A) {
  return (__m256i) __builtin_ia32_expandsi256_mask ((__v8si) __A,
                 (__v8si)
                 _mm256_setzero_si256 (),
                 (__mmask8) __U);
}

static __inline__ __m128d __DEFAULT_FN_ATTRS
_mm_getexp_pd (__m128d __A) {
  return (__m128d) __builtin_ia32_getexppd128_mask ((__v2df) __A,
                (__v2df)
                _mm_setzero_pd (),
                (__mmask8) -1);
}

static __inline__ __m128d __DEFAULT_FN_ATTRS
_mm_mask_getexp_pd (__m128d __W, __mmask8 __U, __m128d __A) {
  return (__m128d) __builtin_ia32_getexppd128_mask ((__v2df) __A,
                (__v2df) __W,
                (__mmask8) __U);
}

static __inline__ __m128d __DEFAULT_FN_ATTRS
_mm_maskz_getexp_pd (__mmask8 __U, __m128d __A) {
  return (__m128d) __builtin_ia32_getexppd128_mask ((__v2df) __A,
                (__v2df)
                _mm_setzero_pd (),
                (__mmask8) __U);
}

static __inline__ __m256d __DEFAULT_FN_ATTRS
_mm256_getexp_pd (__m256d __A) {
  return (__m256d) __builtin_ia32_getexppd256_mask ((__v4df) __A,
                (__v4df)
                _mm256_setzero_pd (),
                (__mmask8) -1);
}

static __inline__ __m256d __DEFAULT_FN_ATTRS
_mm256_mask_getexp_pd (__m256d __W, __mmask8 __U, __m256d __A) {
  return (__m256d) __builtin_ia32_getexppd256_mask ((__v4df) __A,
                (__v4df) __W,
                (__mmask8) __U);
}

static __inline__ __m256d __DEFAULT_FN_ATTRS
_mm256_maskz_getexp_pd (__mmask8 __U, __m256d __A) {
  return (__m256d) __builtin_ia32_getexppd256_mask ((__v4df) __A,
                (__v4df)
                _mm256_setzero_pd (),
                (__mmask8) __U);
}

static __inline__ __m128 __DEFAULT_FN_ATTRS
_mm_getexp_ps (__m128 __A) {
  return (__m128) __builtin_ia32_getexpps128_mask ((__v4sf) __A,
               (__v4sf)
               _mm_setzero_ps (),
               (__mmask8) -1);
}

static __inline__ __m128 __DEFAULT_FN_ATTRS
_mm_mask_getexp_ps (__m128 __W, __mmask8 __U, __m128 __A) {
  return (__m128) __builtin_ia32_getexpps128_mask ((__v4sf) __A,
               (__v4sf) __W,
               (__mmask8) __U);
}

static __inline__ __m128 __DEFAULT_FN_ATTRS
_mm_maskz_getexp_ps (__mmask8 __U, __m128 __A) {
  return (__m128) __builtin_ia32_getexpps128_mask ((__v4sf) __A,
               (__v4sf)
               _mm_setzero_ps (),
               (__mmask8) __U);
}

static __inline__ __m256 __DEFAULT_FN_ATTRS
_mm256_getexp_ps (__m256 __A) {
  return (__m256) __builtin_ia32_getexpps256_mask ((__v8sf) __A,
               (__v8sf)
               _mm256_setzero_ps (),
               (__mmask8) -1);
}

static __inline__ __m256 __DEFAULT_FN_ATTRS
_mm256_mask_getexp_ps (__m256 __W, __mmask8 __U, __m256 __A) {
  return (__m256) __builtin_ia32_getexpps256_mask ((__v8sf) __A,
               (__v8sf) __W,
               (__mmask8) __U);
}

static __inline__ __m256 __DEFAULT_FN_ATTRS
_mm256_maskz_getexp_ps (__mmask8 __U, __m256 __A) {
  return (__m256) __builtin_ia32_getexpps256_mask ((__v8sf) __A,
               (__v8sf)
               _mm256_setzero_ps (),
               (__mmask8) __U);
}

static __inline__ __m128d __DEFAULT_FN_ATTRS
_mm_mask_max_pd (__m128d __W, __mmask8 __U, __m128d __A, __m128d __B) {
  return (__m128d) __builtin_ia32_maxpd_mask ((__v2df) __A,
                (__v2df) __B,
                (__v2df) __W,
                (__mmask8) __U);
}

static __inline__ __m128d __DEFAULT_FN_ATTRS
_mm_maskz_max_pd (__mmask8 __U, __m128d __A, __m128d __B) {
  return (__m128d) __builtin_ia32_maxpd_mask ((__v2df) __A,
                (__v2df) __B,
                (__v2df)
                _mm_setzero_pd (),
                (__mmask8) __U);
}

static __inline__ __m256d __DEFAULT_FN_ATTRS
_mm256_mask_max_pd (__m256d __W, __mmask8 __U, __m256d __A,
        __m256d __B) {
  return (__m256d) __builtin_ia32_maxpd256_mask ((__v4df) __A,
             (__v4df) __B,
             (__v4df) __W,
             (__mmask8) __U);
}

static __inline__ __m256d __DEFAULT_FN_ATTRS
_mm256_maskz_max_pd (__mmask8 __U, __m256d __A, __m256d __B) {
  return (__m256d) __builtin_ia32_maxpd256_mask ((__v4df) __A,
             (__v4df) __B,
             (__v4df)
             _mm256_setzero_pd (),
             (__mmask8) __U);
}

static __inline__ __m128 __DEFAULT_FN_ATTRS
_mm_mask_max_ps (__m128 __W, __mmask8 __U, __m128 __A, __m128 __B) {
  return (__m128) __builtin_ia32_maxps_mask ((__v4sf) __A,
               (__v4sf) __B,
               (__v4sf) __W,
               (__mmask8) __U);
}

static __inline__ __m128 __DEFAULT_FN_ATTRS
_mm_maskz_max_ps (__mmask8 __U, __m128 __A, __m128 __B) {
  return (__m128) __builtin_ia32_maxps_mask ((__v4sf) __A,
               (__v4sf) __B,
               (__v4sf)
               _mm_setzero_ps (),
               (__mmask8) __U);
}

static __inline__ __m256 __DEFAULT_FN_ATTRS
_mm256_mask_max_ps (__m256 __W, __mmask8 __U, __m256 __A, __m256 __B) {
  return (__m256) __builtin_ia32_maxps256_mask ((__v8sf) __A,
            (__v8sf) __B,
            (__v8sf) __W,
            (__mmask8) __U);
}

static __inline__ __m256 __DEFAULT_FN_ATTRS
_mm256_maskz_max_ps (__mmask8 __U, __m256 __A, __m256 __B) {
  return (__m256) __builtin_ia32_maxps256_mask ((__v8sf) __A,
            (__v8sf) __B,
            (__v8sf)
            _mm256_setzero_ps (),
            (__mmask8) __U);
}

static __inline__ __m128d __DEFAULT_FN_ATTRS
_mm_mask_min_pd (__m128d __W, __mmask8 __U, __m128d __A, __m128d __B) {
  return (__m128d) __builtin_ia32_minpd_mask ((__v2df) __A,
                (__v2df) __B,
                (__v2df) __W,
                (__mmask8) __U);
}

static __inline__ __m128d __DEFAULT_FN_ATTRS
_mm_maskz_min_pd (__mmask8 __U, __m128d __A, __m128d __B) {
  return (__m128d) __builtin_ia32_minpd_mask ((__v2df) __A,
                (__v2df) __B,
                (__v2df)
                _mm_setzero_pd (),
                (__mmask8) __U);
}

static __inline__ __m256d __DEFAULT_FN_ATTRS
_mm256_mask_min_pd (__m256d __W, __mmask8 __U, __m256d __A,
        __m256d __B) {
  return (__m256d) __builtin_ia32_minpd256_mask ((__v4df) __A,
             (__v4df) __B,
             (__v4df) __W,
             (__mmask8) __U);
}

static __inline__ __m256d __DEFAULT_FN_ATTRS
_mm256_maskz_min_pd (__mmask8 __U, __m256d __A, __m256d __B) {
  return (__m256d) __builtin_ia32_minpd256_mask ((__v4df) __A,
             (__v4df) __B,
             (__v4df)
             _mm256_setzero_pd (),
             (__mmask8) __U);
}

static __inline__ __m128 __DEFAULT_FN_ATTRS
_mm_mask_min_ps (__m128 __W, __mmask8 __U, __m128 __A, __m128 __B) {
  return (__m128) __builtin_ia32_minps_mask ((__v4sf) __A,
               (__v4sf) __B,
               (__v4sf) __W,
               (__mmask8) __U);
}

static __inline__ __m128 __DEFAULT_FN_ATTRS
_mm_maskz_min_ps (__mmask8 __U, __m128 __A, __m128 __B) {
  return (__m128) __builtin_ia32_minps_mask ((__v4sf) __A,
               (__v4sf) __B,
               (__v4sf)
               _mm_setzero_ps (),
               (__mmask8) __U);
}

static __inline__ __m256 __DEFAULT_FN_ATTRS
_mm256_mask_min_ps (__m256 __W, __mmask8 __U, __m256 __A, __m256 __B) {
  return (__m256) __builtin_ia32_minps256_mask ((__v8sf) __A,
            (__v8sf) __B,
            (__v8sf) __W,
            (__mmask8) __U);
}

static __inline__ __m256 __DEFAULT_FN_ATTRS
_mm256_maskz_min_ps (__mmask8 __U, __m256 __A, __m256 __B) {
  return (__m256) __builtin_ia32_minps256_mask ((__v8sf) __A,
            (__v8sf) __B,
            (__v8sf)
            _mm256_setzero_ps (),
            (__mmask8) __U);
}

static __inline__ __m128d __DEFAULT_FN_ATTRS
_mm_mask_mul_pd (__m128d __W, __mmask8 __U, __m128d __A, __m128d __B) {
  return (__m128d) __builtin_ia32_mulpd_mask ((__v2df) __A,
                (__v2df) __B,
                (__v2df) __W,
                (__mmask8) __U);
}

static __inline__ __m128d __DEFAULT_FN_ATTRS
_mm_maskz_mul_pd (__mmask8 __U, __m128d __A, __m128d __B) {
  return (__m128d) __builtin_ia32_mulpd_mask ((__v2df) __A,
                (__v2df) __B,
                (__v2df)
                _mm_setzero_pd (),
                (__mmask8) __U);
}

static __inline__ __m256d __DEFAULT_FN_ATTRS
_mm256_mask_mul_pd (__m256d __W, __mmask8 __U, __m256d __A,
        __m256d __B) {
  return (__m256d) __builtin_ia32_mulpd256_mask ((__v4df) __A,
             (__v4df) __B,
             (__v4df) __W,
             (__mmask8) __U);
}

static __inline__ __m256d __DEFAULT_FN_ATTRS
_mm256_maskz_mul_pd (__mmask8 __U, __m256d __A, __m256d __B) {
  return (__m256d) __builtin_ia32_mulpd256_mask ((__v4df) __A,
             (__v4df) __B,
             (__v4df)
             _mm256_setzero_pd (),
             (__mmask8) __U);
}

static __inline__ __m128 __DEFAULT_FN_ATTRS
_mm_mask_mul_ps (__m128 __W, __mmask8 __U, __m128 __A, __m128 __B) {
  return (__m128) __builtin_ia32_mulps_mask ((__v4sf) __A,
               (__v4sf) __B,
               (__v4sf) __W,
               (__mmask8) __U);
}

static __inline__ __m128 __DEFAULT_FN_ATTRS
_mm_maskz_mul_ps (__mmask8 __U, __m128 __A, __m128 __B) {
  return (__m128) __builtin_ia32_mulps_mask ((__v4sf) __A,
               (__v4sf) __B,
               (__v4sf)
               _mm_setzero_ps (),
               (__mmask8) __U);
}

static __inline__ __m256 __DEFAULT_FN_ATTRS
_mm256_mask_mul_ps (__m256 __W, __mmask8 __U, __m256 __A, __m256 __B) {
  return (__m256) __builtin_ia32_mulps256_mask ((__v8sf) __A,
            (__v8sf) __B,
            (__v8sf) __W,
            (__mmask8) __U);
}

static __inline__ __m256 __DEFAULT_FN_ATTRS
_mm256_maskz_mul_ps (__mmask8 __U, __m256 __A, __m256 __B) {
  return (__m256) __builtin_ia32_mulps256_mask ((__v8sf) __A,
            (__v8sf) __B,
            (__v8sf)
            _mm256_setzero_ps (),
            (__mmask8) __U);
}

static __inline__ __m128i __DEFAULT_FN_ATTRS
_mm_mask_abs_epi32 (__m128i __W, __mmask8 __U, __m128i __A) {
  return (__m128i) __builtin_ia32_pabsd128_mask ((__v4si) __A,
             (__v4si) __W,
             (__mmask8) __U);
}

static __inline__ __m128i __DEFAULT_FN_ATTRS
_mm_maskz_abs_epi32 (__mmask8 __U, __m128i __A) {
  return (__m128i) __builtin_ia32_pabsd128_mask ((__v4si) __A,
             (__v4si)
             _mm_setzero_si128 (),
             (__mmask8) __U);
}

static __inline__ __m256i __DEFAULT_FN_ATTRS
_mm256_mask_abs_epi32 (__m256i __W, __mmask8 __U, __m256i __A) {
  return (__m256i) __builtin_ia32_pabsd256_mask ((__v8si) __A,
             (__v8si) __W,
             (__mmask8) __U);
}

static __inline__ __m256i __DEFAULT_FN_ATTRS
_mm256_maskz_abs_epi32 (__mmask8 __U, __m256i __A) {
  return (__m256i) __builtin_ia32_pabsd256_mask ((__v8si) __A,
             (__v8si)
             _mm256_setzero_si256 (),
             (__mmask8) __U);
}

static __inline__ __m128i __DEFAULT_FN_ATTRS
_mm_abs_epi64 (__m128i __A) {
  return (__m128i) __builtin_ia32_pabsq128_mask ((__v2di) __A,
             (__v2di)
             _mm_setzero_si128 (),
             (__mmask8) -1);
}

static __inline__ __m128i __DEFAULT_FN_ATTRS
_mm_mask_abs_epi64 (__m128i __W, __mmask8 __U, __m128i __A) {
  return (__m128i) __builtin_ia32_pabsq128_mask ((__v2di) __A,
             (__v2di) __W,
             (__mmask8) __U);
}

static __inline__ __m128i __DEFAULT_FN_ATTRS
_mm_maskz_abs_epi64 (__mmask8 __U, __m128i __A) {
  return (__m128i) __builtin_ia32_pabsq128_mask ((__v2di) __A,
             (__v2di)
             _mm_setzero_si128 (),
             (__mmask8) __U);
}

static __inline__ __m256i __DEFAULT_FN_ATTRS
_mm256_abs_epi64 (__m256i __A) {
  return (__m256i) __builtin_ia32_pabsq256_mask ((__v4di) __A,
             (__v4di)
             _mm256_setzero_si256 (),
             (__mmask8) -1);
}

static __inline__ __m256i __DEFAULT_FN_ATTRS
_mm256_mask_abs_epi64 (__m256i __W, __mmask8 __U, __m256i __A) {
  return (__m256i) __builtin_ia32_pabsq256_mask ((__v4di) __A,
             (__v4di) __W,
             (__mmask8) __U);
}

static __inline__ __m256i __DEFAULT_FN_ATTRS
_mm256_maskz_abs_epi64 (__mmask8 __U, __m256i __A) {
  return (__m256i) __builtin_ia32_pabsq256_mask ((__v4di) __A,
             (__v4di)
             _mm256_setzero_si256 (),
             (__mmask8) __U);
}

static __inline__ __m128i __DEFAULT_FN_ATTRS
_mm_maskz_max_epi32 (__mmask8 __M, __m128i __A, __m128i __B) {
  return (__m128i) __builtin_ia32_pmaxsd128_mask ((__v4si) __A,
              (__v4si) __B,
              (__v4si)
              _mm_setzero_si128 (),
              __M);
}

static __inline__ __m128i __DEFAULT_FN_ATTRS
_mm_mask_max_epi32 (__m128i __W, __mmask8 __M, __m128i __A,
        __m128i __B) {
  return (__m128i) __builtin_ia32_pmaxsd128_mask ((__v4si) __A,
              (__v4si) __B,
              (__v4si) __W, __M);
}

static __inline__ __m256i __DEFAULT_FN_ATTRS
_mm256_maskz_max_epi32 (__mmask8 __M, __m256i __A, __m256i __B) {
  return (__m256i) __builtin_ia32_pmaxsd256_mask ((__v8si) __A,
              (__v8si) __B,
              (__v8si)
              _mm256_setzero_si256 (),
              __M);
}

static __inline__ __m256i __DEFAULT_FN_ATTRS
_mm256_mask_max_epi32 (__m256i __W, __mmask8 __M, __m256i __A,
           __m256i __B) {
  return (__m256i) __builtin_ia32_pmaxsd256_mask ((__v8si) __A,
              (__v8si) __B,
              (__v8si) __W, __M);
}

static __inline__ __m128i __DEFAULT_FN_ATTRS
_mm_maskz_max_epi64 (__mmask8 __M, __m128i __A, __m128i __B) {
  return (__m128i) __builtin_ia32_pmaxsq128_mask ((__v2di) __A,
              (__v2di) __B,
              (__v2di)
              _mm_setzero_si128 (),
              __M);
}

static __inline__ __m128i __DEFAULT_FN_ATTRS
_mm_mask_max_epi64 (__m128i __W, __mmask8 __M, __m128i __A,
        __m128i __B) {
  return (__m128i) __builtin_ia32_pmaxsq128_mask ((__v2di) __A,
              (__v2di) __B,
              (__v2di) __W, __M);
}

static __inline__ __m128i __DEFAULT_FN_ATTRS
_mm_max_epi64 (__m128i __A, __m128i __B) {
  return (__m128i) __builtin_ia32_pmaxsq128_mask ((__v2di) __A,
              (__v2di) __B,
              (__v2di)
              _mm_setzero_si128 (),
              (__mmask8) -1);
}

static __inline__ __m256i __DEFAULT_FN_ATTRS
_mm256_maskz_max_epi64 (__mmask8 __M, __m256i __A, __m256i __B) {
  return (__m256i) __builtin_ia32_pmaxsq256_mask ((__v4di) __A,
              (__v4di) __B,
              (__v4di)
              _mm256_setzero_si256 (),
              __M);
}

static __inline__ __m256i __DEFAULT_FN_ATTRS
_mm256_mask_max_epi64 (__m256i __W, __mmask8 __M, __m256i __A,
           __m256i __B) {
  return (__m256i) __builtin_ia32_pmaxsq256_mask ((__v4di) __A,
              (__v4di) __B,
              (__v4di) __W, __M);
}

static __inline__ __m256i __DEFAULT_FN_ATTRS
_mm256_max_epi64 (__m256i __A, __m256i __B) {
  return (__m256i) __builtin_ia32_pmaxsq256_mask ((__v4di) __A,
              (__v4di) __B,
              (__v4di)
              _mm256_setzero_si256 (),
              (__mmask8) -1);
}

static __inline__ __m128i __DEFAULT_FN_ATTRS
_mm_maskz_max_epu32 (__mmask8 __M, __m128i __A, __m128i __B) {
  return (__m128i) __builtin_ia32_pmaxud128_mask ((__v4si) __A,
              (__v4si) __B,
              (__v4si)
              _mm_setzero_si128 (),
              __M);
}

static __inline__ __m128i __DEFAULT_FN_ATTRS
_mm_mask_max_epu32 (__m128i __W, __mmask8 __M, __m128i __A,
        __m128i __B) {
  return (__m128i) __builtin_ia32_pmaxud128_mask ((__v4si) __A,
              (__v4si) __B,
              (__v4si) __W, __M);
}

static __inline__ __m256i __DEFAULT_FN_ATTRS
_mm256_maskz_max_epu32 (__mmask8 __M, __m256i __A, __m256i __B) {
  return (__m256i) __builtin_ia32_pmaxud256_mask ((__v8si) __A,
              (__v8si) __B,
              (__v8si)
              _mm256_setzero_si256 (),
              __M);
}

static __inline__ __m256i __DEFAULT_FN_ATTRS
_mm256_mask_max_epu32 (__m256i __W, __mmask8 __M, __m256i __A,
           __m256i __B) {
  return (__m256i) __builtin_ia32_pmaxud256_mask ((__v8si) __A,
              (__v8si) __B,
              (__v8si) __W, __M);
}

static __inline__ __m128i __DEFAULT_FN_ATTRS
_mm_maskz_max_epu64 (__mmask8 __M, __m128i __A, __m128i __B) {
  return (__m128i) __builtin_ia32_pmaxuq128_mask ((__v2di) __A,
              (__v2di) __B,
              (__v2di)
              _mm_setzero_si128 (),
              __M);
}

static __inline__ __m128i __DEFAULT_FN_ATTRS
_mm_max_epu64 (__m128i __A, __m128i __B) {
  return (__m128i) __builtin_ia32_pmaxuq128_mask ((__v2di) __A,
              (__v2di) __B,
              (__v2di)
              _mm_setzero_si128 (),
              (__mmask8) -1);
}

static __inline__ __m128i __DEFAULT_FN_ATTRS
_mm_mask_max_epu64 (__m128i __W, __mmask8 __M, __m128i __A,
        __m128i __B) {
  return (__m128i) __builtin_ia32_pmaxuq128_mask ((__v2di) __A,
              (__v2di) __B,
              (__v2di) __W, __M);
}

static __inline__ __m256i __DEFAULT_FN_ATTRS
_mm256_maskz_max_epu64 (__mmask8 __M, __m256i __A, __m256i __B) {
  return (__m256i) __builtin_ia32_pmaxuq256_mask ((__v4di) __A,
              (__v4di) __B,
              (__v4di)
              _mm256_setzero_si256 (),
              __M);
}

static __inline__ __m256i __DEFAULT_FN_ATTRS
_mm256_max_epu64 (__m256i __A, __m256i __B) {
  return (__m256i) __builtin_ia32_pmaxuq256_mask ((__v4di) __A,
              (__v4di) __B,
              (__v4di)
              _mm256_setzero_si256 (),
              (__mmask8) -1);
}

static __inline__ __m256i __DEFAULT_FN_ATTRS
_mm256_mask_max_epu64 (__m256i __W, __mmask8 __M, __m256i __A,
           __m256i __B) {
  return (__m256i) __builtin_ia32_pmaxuq256_mask ((__v4di) __A,
              (__v4di) __B,
              (__v4di) __W, __M);
}

static __inline__ __m128i __DEFAULT_FN_ATTRS
_mm_maskz_min_epi32 (__mmask8 __M, __m128i __A, __m128i __B) {
  return (__m128i) __builtin_ia32_pminsd128_mask ((__v4si) __A,
              (__v4si) __B,
              (__v4si)
              _mm_setzero_si128 (),
              __M);
}

static __inline__ __m128i __DEFAULT_FN_ATTRS
_mm_mask_min_epi32 (__m128i __W, __mmask8 __M, __m128i __A,
        __m128i __B) {
  return (__m128i) __builtin_ia32_pminsd128_mask ((__v4si) __A,
              (__v4si) __B,
              (__v4si) __W, __M);
}

static __inline__ __m256i __DEFAULT_FN_ATTRS
_mm256_maskz_min_epi32 (__mmask8 __M, __m256i __A, __m256i __B) {
  return (__m256i) __builtin_ia32_pminsd256_mask ((__v8si) __A,
              (__v8si) __B,
              (__v8si)
              _mm256_setzero_si256 (),
              __M);
}

static __inline__ __m256i __DEFAULT_FN_ATTRS
_mm256_mask_min_epi32 (__m256i __W, __mmask8 __M, __m256i __A,
           __m256i __B) {
  return (__m256i) __builtin_ia32_pminsd256_mask ((__v8si) __A,
              (__v8si) __B,
              (__v8si) __W, __M);
}

static __inline__ __m128i __DEFAULT_FN_ATTRS
_mm_min_epi64 (__m128i __A, __m128i __B) {
  return (__m128i) __builtin_ia32_pminsq128_mask ((__v2di) __A,
              (__v2di) __B,
              (__v2di)
              _mm_setzero_si128 (),
              (__mmask8) -1);
}

static __inline__ __m128i __DEFAULT_FN_ATTRS
_mm_mask_min_epi64 (__m128i __W, __mmask8 __M, __m128i __A,
        __m128i __B) {
  return (__m128i) __builtin_ia32_pminsq128_mask ((__v2di) __A,
              (__v2di) __B,
              (__v2di) __W, __M);
}

static __inline__ __m128i __DEFAULT_FN_ATTRS
_mm_maskz_min_epi64 (__mmask8 __M, __m128i __A, __m128i __B) {
  return (__m128i) __builtin_ia32_pminsq128_mask ((__v2di) __A,
              (__v2di) __B,
              (__v2di)
              _mm_setzero_si128 (),
              __M);
}

static __inline__ __m256i __DEFAULT_FN_ATTRS
_mm256_min_epi64 (__m256i __A, __m256i __B) {
  return (__m256i) __builtin_ia32_pminsq256_mask ((__v4di) __A,
              (__v4di) __B,
              (__v4di)
              _mm256_setzero_si256 (),
              (__mmask8) -1);
}

static __inline__ __m256i __DEFAULT_FN_ATTRS
_mm256_mask_min_epi64 (__m256i __W, __mmask8 __M, __m256i __A,
           __m256i __B) {
  return (__m256i) __builtin_ia32_pminsq256_mask ((__v4di) __A,
              (__v4di) __B,
              (__v4di) __W, __M);
}

static __inline__ __m256i __DEFAULT_FN_ATTRS
_mm256_maskz_min_epi64 (__mmask8 __M, __m256i __A, __m256i __B) {
  return (__m256i) __builtin_ia32_pminsq256_mask ((__v4di) __A,
              (__v4di) __B,
              (__v4di)
              _mm256_setzero_si256 (),
              __M);
}

static __inline__ __m128i __DEFAULT_FN_ATTRS
_mm_maskz_min_epu32 (__mmask8 __M, __m128i __A, __m128i __B) {
  return (__m128i) __builtin_ia32_pminud128_mask ((__v4si) __A,
              (__v4si) __B,
              (__v4si)
              _mm_setzero_si128 (),
              __M);
}

static __inline__ __m128i __DEFAULT_FN_ATTRS
_mm_mask_min_epu32 (__m128i __W, __mmask8 __M, __m128i __A,
        __m128i __B) {
  return (__m128i) __builtin_ia32_pminud128_mask ((__v4si) __A,
              (__v4si) __B,
              (__v4si) __W, __M);
}

static __inline__ __m256i __DEFAULT_FN_ATTRS
_mm256_maskz_min_epu32 (__mmask8 __M, __m256i __A, __m256i __B) {
  return (__m256i) __builtin_ia32_pminud256_mask ((__v8si) __A,
              (__v8si) __B,
              (__v8si)
              _mm256_setzero_si256 (),
              __M);
}

static __inline__ __m256i __DEFAULT_FN_ATTRS
_mm256_mask_min_epu32 (__m256i __W, __mmask8 __M, __m256i __A,
           __m256i __B) {
  return (__m256i) __builtin_ia32_pminud256_mask ((__v8si) __A,
              (__v8si) __B,
              (__v8si) __W, __M);
}

static __inline__ __m128i __DEFAULT_FN_ATTRS
_mm_min_epu64 (__m128i __A, __m128i __B) {
  return (__m128i) __builtin_ia32_pminuq128_mask ((__v2di) __A,
              (__v2di) __B,
              (__v2di)
              _mm_setzero_si128 (),
              (__mmask8) -1);
}

static __inline__ __m128i __DEFAULT_FN_ATTRS
_mm_mask_min_epu64 (__m128i __W, __mmask8 __M, __m128i __A,
        __m128i __B) {
  return (__m128i) __builtin_ia32_pminuq128_mask ((__v2di) __A,
              (__v2di) __B,
              (__v2di) __W, __M);
}

static __inline__ __m128i __DEFAULT_FN_ATTRS
_mm_maskz_min_epu64 (__mmask8 __M, __m128i __A, __m128i __B) {
  return (__m128i) __builtin_ia32_pminuq128_mask ((__v2di) __A,
              (__v2di) __B,
              (__v2di)
              _mm_setzero_si128 (),
              __M);
}

static __inline__ __m256i __DEFAULT_FN_ATTRS
_mm256_min_epu64 (__m256i __A, __m256i __B) {
  return (__m256i) __builtin_ia32_pminuq256_mask ((__v4di) __A,
              (__v4di) __B,
              (__v4di)
              _mm256_setzero_si256 (),
              (__mmask8) -1);
}

static __inline__ __m256i __DEFAULT_FN_ATTRS
_mm256_mask_min_epu64 (__m256i __W, __mmask8 __M, __m256i __A,
           __m256i __B) {
  return (__m256i) __builtin_ia32_pminuq256_mask ((__v4di) __A,
              (__v4di) __B,
              (__v4di) __W, __M);
}

static __inline__ __m256i __DEFAULT_FN_ATTRS
_mm256_maskz_min_epu64 (__mmask8 __M, __m256i __A, __m256i __B) {
  return (__m256i) __builtin_ia32_pminuq256_mask ((__v4di) __A,
              (__v4di) __B,
              (__v4di)
              _mm256_setzero_si256 (),
              __M);
}

#define _mm_roundscale_pd(__A, __imm) __extension__ ({ \
  (__m128d) __builtin_ia32_rndscalepd_128_mask ((__v2df) __A, \
                   __imm, (__v2df) _mm_setzero_pd (), (__mmask8) -1); })


#define _mm_mask_roundscale_pd(__W, __U, __A, __imm) __extension__ ({ \
  (__m128d) __builtin_ia32_rndscalepd_128_mask ((__v2df) __A, __imm, \
                   (__v2df) __W, (__mmask8) __U); })


#define _mm_maskz_roundscale_pd(__U, __A, __imm) __extension__ ({ \
  (__m128d) __builtin_ia32_rndscalepd_128_mask ((__v2df) __A, __imm, \
                   (__v2df) _mm_setzero_pd (), (__mmask8) __U); })


#define _mm256_roundscale_pd(__A, __imm) __extension__ ({ \
  (__m256d) __builtin_ia32_rndscalepd_256_mask ((__v4df) __A, __imm, \
                   (__v4df) _mm256_setzero_pd (), (__mmask8) -1); })


#define _mm256_mask_roundscale_pd(__W, __U, __A, __imm) __extension__ ({ \
  (__m256d) __builtin_ia32_rndscalepd_256_mask ((__v4df) __A, __imm, \
                   (__v4df) __W, (__mmask8) __U); })


#define _mm256_maskz_roundscale_pd(__U, __A, __imm)  __extension__ ({ \
  (__m256d) __builtin_ia32_rndscalepd_256_mask ((__v4df) __A, __imm, \
                   (__v4df) _mm256_setzero_pd(), (__mmask8) __U); })

#define _mm_roundscale_ps(__A, __imm)  __extension__ ({ \
  (__m128) __builtin_ia32_rndscaleps_128_mask ((__v4sf) __A, __imm, \
                  (__v4sf) _mm_setzero_ps(), (__mmask8) -1); })


#define _mm_mask_roundscale_ps(__W, __U, __A, __imm)  __extension__ ({ \
  (__m128) __builtin_ia32_rndscaleps_128_mask ((__v4sf) __A, __imm, \
                  (__v4sf) __W, (__mmask8) __U); })


#define _mm_maskz_roundscale_ps(__U, __A, __imm)  __extension__ ({ \
  (__m128) __builtin_ia32_rndscaleps_128_mask ((__v4sf) __A, __imm, \
                  (__v4sf) _mm_setzero_ps(), (__mmask8) __U); })

#define _mm256_roundscale_ps(__A, __imm)  __extension__ ({ \
  (__m256) __builtin_ia32_rndscaleps_256_mask ((__v8sf) __A,__imm, \
                  (__v8sf) _mm256_setzero_ps(), (__mmask8) -1); })

#define _mm256_mask_roundscale_ps(__W, __U, __A,__imm)  __extension__ ({ \
  (__m256) __builtin_ia32_rndscaleps_256_mask ((__v8sf) __A, __imm, \
                  (__v8sf) __W, (__mmask8) __U); })


#define _mm256_maskz_roundscale_ps(__U, __A, __imm)  __extension__ ({ \
  (__m256) __builtin_ia32_rndscaleps_256_mask ((__v8sf) __A, __imm, \
                  (__v8sf) _mm256_setzero_ps(), (__mmask8) __U); })

static __inline__ __m128d __DEFAULT_FN_ATTRS
_mm_scalef_pd (__m128d __A, __m128d __B) {
  return (__m128d) __builtin_ia32_scalefpd128_mask ((__v2df) __A,
                (__v2df) __B,
                (__v2df)
                _mm_setzero_pd (),
                (__mmask8) -1);
}

static __inline__ __m128d __DEFAULT_FN_ATTRS
_mm_mask_scalef_pd (__m128d __W, __mmask8 __U, __m128d __A,
        __m128d __B) {
  return (__m128d) __builtin_ia32_scalefpd128_mask ((__v2df) __A,
                (__v2df) __B,
                (__v2df) __W,
                (__mmask8) __U);
}

static __inline__ __m128d __DEFAULT_FN_ATTRS
_mm_maskz_scalef_pd (__mmask8 __U, __m128d __A, __m128d __B) {
  return (__m128d) __builtin_ia32_scalefpd128_mask ((__v2df) __A,
                (__v2df) __B,
                (__v2df)
                _mm_setzero_pd (),
                (__mmask8) __U);
}

static __inline__ __m256d __DEFAULT_FN_ATTRS
_mm256_scalef_pd (__m256d __A, __m256d __B) {
  return (__m256d) __builtin_ia32_scalefpd256_mask ((__v4df) __A,
                (__v4df) __B,
                (__v4df)
                _mm256_setzero_pd (),
                (__mmask8) -1);
}

static __inline__ __m256d __DEFAULT_FN_ATTRS
_mm256_mask_scalef_pd (__m256d __W, __mmask8 __U, __m256d __A,
           __m256d __B) {
  return (__m256d) __builtin_ia32_scalefpd256_mask ((__v4df) __A,
                (__v4df) __B,
                (__v4df) __W,
                (__mmask8) __U);
}

static __inline__ __m256d __DEFAULT_FN_ATTRS
_mm256_maskz_scalef_pd (__mmask8 __U, __m256d __A, __m256d __B) {
  return (__m256d) __builtin_ia32_scalefpd256_mask ((__v4df) __A,
                (__v4df) __B,
                (__v4df)
                _mm256_setzero_pd (),
                (__mmask8) __U);
}

static __inline__ __m128 __DEFAULT_FN_ATTRS
_mm_scalef_ps (__m128 __A, __m128 __B) {
  return (__m128) __builtin_ia32_scalefps128_mask ((__v4sf) __A,
               (__v4sf) __B,
               (__v4sf)
               _mm_setzero_ps (),
               (__mmask8) -1);
}

static __inline__ __m128 __DEFAULT_FN_ATTRS
_mm_mask_scalef_ps (__m128 __W, __mmask8 __U, __m128 __A, __m128 __B) {
  return (__m128) __builtin_ia32_scalefps128_mask ((__v4sf) __A,
               (__v4sf) __B,
               (__v4sf) __W,
               (__mmask8) __U);
}

static __inline__ __m128 __DEFAULT_FN_ATTRS
_mm_maskz_scalef_ps (__mmask8 __U, __m128 __A, __m128 __B) {
  return (__m128) __builtin_ia32_scalefps128_mask ((__v4sf) __A,
               (__v4sf) __B,
               (__v4sf)
               _mm_setzero_ps (),
               (__mmask8) __U);
}

static __inline__ __m256 __DEFAULT_FN_ATTRS
_mm256_scalef_ps (__m256 __A, __m256 __B) {
  return (__m256) __builtin_ia32_scalefps256_mask ((__v8sf) __A,
               (__v8sf) __B,
               (__v8sf)
               _mm256_setzero_ps (),
               (__mmask8) -1);
}

static __inline__ __m256 __DEFAULT_FN_ATTRS
_mm256_mask_scalef_ps (__m256 __W, __mmask8 __U, __m256 __A,
           __m256 __B) {
  return (__m256) __builtin_ia32_scalefps256_mask ((__v8sf) __A,
               (__v8sf) __B,
               (__v8sf) __W,
               (__mmask8) __U);
}

static __inline__ __m256 __DEFAULT_FN_ATTRS
_mm256_maskz_scalef_ps (__mmask8 __U, __m256 __A, __m256 __B) {
  return (__m256) __builtin_ia32_scalefps256_mask ((__v8sf) __A,
               (__v8sf) __B,
               (__v8sf)
               _mm256_setzero_ps (),
               (__mmask8) __U);
}

#define _mm_i64scatter_pd(__addr,__index, __v1, __scale) __extension__ ({ \
  __builtin_ia32_scatterdiv2df(__addr, (__mmask8) 0xFF, (__v2di) __index, \
                              (__v2df) __v1, __scale); })

#define _mm_mask_i64scatter_pd(__addr, __mask, __index, __v1, \
                               __scale) __extension__ ({ \
  __builtin_ia32_scatterdiv2df (__addr, __mask, (__v2di) __index, \
                               (__v2df) __v1, __scale); })


#define _mm_i64scatter_epi64(__addr, __index, __v1, __scale) __extension__ ({ \
  __builtin_ia32_scatterdiv2di (__addr, (__mmask8) 0xFF, \
        (__v2di) __index, (__v2di) __v1, __scale); })

#define _mm_mask_i64scatter_epi64(__addr, __mask, __index, __v1,\
                                  __scale) __extension__ ({ \
  __builtin_ia32_scatterdiv2di (__addr, __mask, (__v2di) __index,\
        (__v2di) __v1, __scale); })

#define _mm256_i64scatter_pd(__addr, __index, __v1, __scale) __extension__ ({ \
  __builtin_ia32_scatterdiv4df (__addr, (__mmask8) 0xFF,\
        (__v4di) __index, (__v4df) __v1, __scale); })

#define _mm256_mask_i64scatter_pd(__addr, __mask, __index, __v1,\
                                   __scale) __extension__ ({ \
  __builtin_ia32_scatterdiv4df (__addr, __mask, (__v4di) __index,\
        (__v4df) __v1, __scale); })

#define _mm256_i64scatter_epi64(__addr, __index, __v1, __scale) __extension__ ({ \
  __builtin_ia32_scatterdiv4di (__addr, (__mmask8) 0xFF, (__v4di) __index,\
                               (__v4di) __v1, __scale); })

#define _mm256_mask_i64scatter_epi64(__addr, __mask, __index, __v1,\
                                      __scale) __extension__ ({ \
  __builtin_ia32_scatterdiv4di (__addr, __mask, (__v4di) __index,\
        (__v4di) __v1, __scale); })

#define _mm_i64scatter_ps(__addr, __index, __v1, __scale) __extension__ ({ \
  __builtin_ia32_scatterdiv4sf (__addr, (__mmask8) 0xFF,\
        (__v2di) __index, (__v4sf) __v1, __scale); })

#define _mm_mask_i64scatter_ps(__addr, __mask, __index, __v1, \
                                __scale) __extension__ ({ \
  __builtin_ia32_scatterdiv4sf (__addr, __mask, (__v2di) __index,\
        (__v4sf) __v1, __scale); })

#define _mm_i64scatter_epi32(__addr, __index, __v1, \
                              __scale) __extension__ ({ \
  __builtin_ia32_scatterdiv4si (__addr, (__mmask8) 0xFF,\
        (__v2di) __index, (__v4si) __v1, __scale); })

#define _mm_mask_i64scatter_epi32(__addr, __mask, __index, __v1,\
         __scale) __extension__ ({ \
  __builtin_ia32_scatterdiv4si (__addr, __mask, (__v2di) __index,\
        (__v4si) __v1, __scale); })

#define _mm256_i64scatter_ps(__addr, __index, __v1, __scale) __extension__ ({ \
  __builtin_ia32_scatterdiv8sf (__addr, (__mmask8) 0xFF, (__v4di) __index, \
                              (__v4sf) __v1, __scale); })

#define _mm256_mask_i64scatter_ps(__addr, __mask, __index, __v1, \
                                   __scale) __extension__ ({ \
  __builtin_ia32_scatterdiv8sf (__addr, __mask, (__v4di) __index, \
        (__v4sf) __v1, __scale); })

#define _mm256_i64scatter_epi32(__addr, __index, __v1, __scale) __extension__ ({ \
  __builtin_ia32_scatterdiv8si (__addr, (__mmask8) 0xFF, \
        (__v4di) __index, (__v4si) __v1, __scale); })

#define _mm256_mask_i64scatter_epi32(__addr, __mask, __index, __v1, \
                                      __scale) __extension__ ({  \
  __builtin_ia32_scatterdiv8si(__addr, __mask, (__v4di) __index, \
        (__v4si) __v1, __scale); })

#define _mm_i32scatter_pd(__addr, __index, __v1,         \
                          __scale) __extension__ ({      \
  __builtin_ia32_scattersiv2df (__addr, (__mmask8) 0xFF, \
        (__v4si) __index, (__v2df) __v1, __scale); })

#define _mm_mask_i32scatter_pd(__addr, __mask, __index, __v1,    \
                                __scale) __extension__ ({        \
  __builtin_ia32_scattersiv2df (__addr, __mask, (__v4si) __index,\
         (__v2df) __v1, __scale); })

#define _mm_i32scatter_epi64(__addr, __index, __v1, __scale) __extension__ ({ \
  __builtin_ia32_scattersiv2di (__addr, (__mmask8) 0xFF,                       \
        (__v4si) __index, (__v2di) __v1, __scale); })

#define _mm_mask_i32scatter_epi64(__addr, __mask, __index, __v1, \
         __scale) __extension__ ({                                \
  __builtin_ia32_scattersiv2di (__addr, __mask, (__v4si) __index, \
        (__v2di) __v1, __scale); })

#define _mm256_i32scatter_pd(__addr, __index, __v1, __scale) __extension__ ({ \
  __builtin_ia32_scattersiv4df (__addr, (__mmask8) 0xFF,                      \
        (__v4si) __index, (__v4df) __v1, __scale); })

#define _mm256_mask_i32scatter_pd(__addr, __mask, __index, __v1, \
         __scale) __extension__ ({                                \
  __builtin_ia32_scattersiv4df (__addr, __mask, (__v4si) __index, \
        (__v4df) __v1, __scale); })

#define _mm256_i32scatter_epi64(__addr, __index, __v1,    \
                                __scale) __extension__ ({ \
  __builtin_ia32_scattersiv4di (__addr, (__mmask8) 0xFF,  \
        (__v4si) __index, (__v4di) __v1, __scale); })

#define _mm256_mask_i32scatter_epi64(__addr, __mask, __index, __v1, \
            __scale) __extension__ ({                               \
  __builtin_ia32_scattersiv4di (__addr, __mask, (__v4si) __index,   \
        (__v4di) __v1, __scale); })

#define _mm_i32scatter_ps(__addr, __index, __v1, __scale) __extension__ ({ \
  __builtin_ia32_scattersiv4sf (__addr, (__mmask8) 0xFF,                   \
        (__v4si) __index, (__v4sf) __v1, __scale); })

#define _mm_mask_i32scatter_ps(__addr, __mask, __index, __v1,     \
                               __scale) __extension__ ({          \
  __builtin_ia32_scattersiv4sf (__addr, __mask, (__v4si) __index, \
        (__v4sf) __v1, __scale); })

#define _mm_i32scatter_epi32(__addr, __index, __v1, __scale) __extension__ ({ \
  __builtin_ia32_scattersiv4si (__addr, (__mmask8) 0xFF,                       \
        (__v4si) __index, (__v4si) __v1, __scale); })

#define _mm_mask_i32scatter_epi32(__addr, __mask, __index, __v1, \
                                  __scale) __extension__ ({      \
  __builtin_ia32_scattersiv4si (__addr, __mask, (__v4si) __index,\
        (__v4si) __v1, __scale); })

#define _mm256_i32scatter_ps(__addr, __index, __v1, __scale) __extension__ ({ \
  __builtin_ia32_scattersiv8sf (__addr, (__mmask8) 0xFF,                      \
        (__v8si) __index, (__v8sf) __v1, __scale); })

#define _mm256_mask_i32scatter_ps(__addr, __mask, __index, __v1, \
                                   __scale) __extension__ ({     \
  __builtin_ia32_scattersiv8sf (__addr, __mask, (__v8si) __index,\
        (__v8sf) __v1, __scale); })

#define _mm256_i32scatter_epi32(__addr, __index, __v1, __scale) __extension__ ({ \
  __builtin_ia32_scattersiv8si (__addr, (__mmask8) 0xFF,                         \
        (__v8si) __index, (__v8si) __v1, __scale); })

#define _mm256_mask_i32scatter_epi32(__addr, __mask, __index, __v1, \
            __scale) __extension__ ({                                \
  __builtin_ia32_scattersiv8si (__addr, __mask, (__v8si) __index,    \
        (__v8si) __v1, __scale); })

static __inline__ __m128d __DEFAULT_FN_ATTRS
_mm_mask_sqrt_pd (__m128d __W, __mmask8 __U, __m128d __A) {
  return (__m128d) __builtin_ia32_sqrtpd128_mask ((__v2df) __A,
              (__v2df) __W,
              (__mmask8) __U);
}

static __inline__ __m128d __DEFAULT_FN_ATTRS
_mm_maskz_sqrt_pd (__mmask8 __U, __m128d __A) {
  return (__m128d) __builtin_ia32_sqrtpd128_mask ((__v2df) __A,
              (__v2df)
              _mm_setzero_pd (),
              (__mmask8) __U);
}

static __inline__ __m256d __DEFAULT_FN_ATTRS
_mm256_mask_sqrt_pd (__m256d __W, __mmask8 __U, __m256d __A) {
  return (__m256d) __builtin_ia32_sqrtpd256_mask ((__v4df) __A,
              (__v4df) __W,
              (__mmask8) __U);
}

static __inline__ __m256d __DEFAULT_FN_ATTRS
_mm256_maskz_sqrt_pd (__mmask8 __U, __m256d __A) {
  return (__m256d) __builtin_ia32_sqrtpd256_mask ((__v4df) __A,
              (__v4df)
              _mm256_setzero_pd (),
              (__mmask8) __U);
}

static __inline__ __m128 __DEFAULT_FN_ATTRS
_mm_mask_sqrt_ps (__m128 __W, __mmask8 __U, __m128 __A) {
  return (__m128) __builtin_ia32_sqrtps128_mask ((__v4sf) __A,
             (__v4sf) __W,
             (__mmask8) __U);
}

static __inline__ __m128 __DEFAULT_FN_ATTRS
_mm_maskz_sqrt_ps (__mmask8 __U, __m128 __A) {
  return (__m128) __builtin_ia32_sqrtps128_mask ((__v4sf) __A,
             (__v4sf)
             _mm_setzero_ps (),
             (__mmask8) __U);
}

static __inline__ __m256 __DEFAULT_FN_ATTRS
_mm256_mask_sqrt_ps (__m256 __W, __mmask8 __U, __m256 __A) {
  return (__m256) __builtin_ia32_sqrtps256_mask ((__v8sf) __A,
             (__v8sf) __W,
             (__mmask8) __U);
}

static __inline__ __m256 __DEFAULT_FN_ATTRS
_mm256_maskz_sqrt_ps (__mmask8 __U, __m256 __A) {
  return (__m256) __builtin_ia32_sqrtps256_mask ((__v8sf) __A,
             (__v8sf)
             _mm256_setzero_ps (),
             (__mmask8) __U);
}

static __inline__ __m128d __DEFAULT_FN_ATTRS
_mm_mask_sub_pd (__m128d __W, __mmask8 __U, __m128d __A, __m128d __B) {
  return (__m128d) __builtin_ia32_subpd128_mask ((__v2df) __A,
             (__v2df) __B,
             (__v2df) __W,
             (__mmask8) __U);
}

static __inline__ __m128d __DEFAULT_FN_ATTRS
_mm_maskz_sub_pd (__mmask8 __U, __m128d __A, __m128d __B) {
  return (__m128d) __builtin_ia32_subpd128_mask ((__v2df) __A,
             (__v2df) __B,
             (__v2df)
             _mm_setzero_pd (),
             (__mmask8) __U);
}

static __inline__ __m256d __DEFAULT_FN_ATTRS
_mm256_mask_sub_pd (__m256d __W, __mmask8 __U, __m256d __A,
        __m256d __B) {
  return (__m256d) __builtin_ia32_subpd256_mask ((__v4df) __A,
             (__v4df) __B,
             (__v4df) __W,
             (__mmask8) __U);
}

static __inline__ __m256d __DEFAULT_FN_ATTRS
_mm256_maskz_sub_pd (__mmask8 __U, __m256d __A, __m256d __B) {
  return (__m256d) __builtin_ia32_subpd256_mask ((__v4df) __A,
             (__v4df) __B,
             (__v4df)
             _mm256_setzero_pd (),
             (__mmask8) __U);
}

static __inline__ __m128 __DEFAULT_FN_ATTRS
_mm_mask_sub_ps (__m128 __W, __mmask16 __U, __m128 __A, __m128 __B) {
  return (__m128) __builtin_ia32_subps128_mask ((__v4sf) __A,
            (__v4sf) __B,
            (__v4sf) __W,
            (__mmask8) __U);
}

static __inline__ __m128 __DEFAULT_FN_ATTRS
_mm_maskz_sub_ps (__mmask16 __U, __m128 __A, __m128 __B) {
  return (__m128) __builtin_ia32_subps128_mask ((__v4sf) __A,
            (__v4sf) __B,
            (__v4sf)
            _mm_setzero_ps (),
            (__mmask8) __U);
}

static __inline__ __m256 __DEFAULT_FN_ATTRS
_mm256_mask_sub_ps (__m256 __W, __mmask16 __U, __m256 __A, __m256 __B) {
  return (__m256) __builtin_ia32_subps256_mask ((__v8sf) __A,
            (__v8sf) __B,
            (__v8sf) __W,
            (__mmask8) __U);
}

static __inline__ __m256 __DEFAULT_FN_ATTRS
_mm256_maskz_sub_ps (__mmask16 __U, __m256 __A, __m256 __B) {
  return (__m256) __builtin_ia32_subps256_mask ((__v8sf) __A,
            (__v8sf) __B,
            (__v8sf)
            _mm256_setzero_ps (),
            (__mmask8) __U);
}

static __inline__ __m128i __DEFAULT_FN_ATTRS
_mm_mask2_permutex2var_epi32 (__m128i __A, __m128i __I, __mmask8 __U,
            __m128i __B) {
  return (__m128i) __builtin_ia32_vpermi2vard128_mask ((__v4si) __A,
                   (__v4si) __I
                   /* idx */ ,
                   (__v4si) __B,
                   (__mmask8) __U);
}

static __inline__ __m256i __DEFAULT_FN_ATTRS
_mm256_mask2_permutex2var_epi32 (__m256i __A, __m256i __I,
         __mmask8 __U, __m256i __B) {
  return (__m256i) __builtin_ia32_vpermi2vard256_mask ((__v8si) __A,
                   (__v8si) __I
                   /* idx */ ,
                   (__v8si) __B,
                   (__mmask8) __U);
}

static __inline__ __m128d __DEFAULT_FN_ATTRS
_mm_mask2_permutex2var_pd (__m128d __A, __m128i __I, __mmask8 __U,
         __m128d __B) {
  return (__m128d) __builtin_ia32_vpermi2varpd128_mask ((__v2df) __A,
              (__v2di) __I
              /* idx */ ,
              (__v2df) __B,
              (__mmask8)
              __U);
}

static __inline__ __m256d __DEFAULT_FN_ATTRS
_mm256_mask2_permutex2var_pd (__m256d __A, __m256i __I, __mmask8 __U,
            __m256d __B) {
  return (__m256d) __builtin_ia32_vpermi2varpd256_mask ((__v4df) __A,
              (__v4di) __I
              /* idx */ ,
              (__v4df) __B,
              (__mmask8)
              __U);
}

static __inline__ __m128 __DEFAULT_FN_ATTRS
_mm_mask2_permutex2var_ps (__m128 __A, __m128i __I, __mmask8 __U,
         __m128 __B) {
  return (__m128) __builtin_ia32_vpermi2varps128_mask ((__v4sf) __A,
                   (__v4si) __I
                   /* idx */ ,
                   (__v4sf) __B,
                   (__mmask8) __U);
}

static __inline__ __m256 __DEFAULT_FN_ATTRS
_mm256_mask2_permutex2var_ps (__m256 __A, __m256i __I, __mmask8 __U,
            __m256 __B) {
  return (__m256) __builtin_ia32_vpermi2varps256_mask ((__v8sf) __A,
                   (__v8si) __I
                   /* idx */ ,
                   (__v8sf) __B,
                   (__mmask8) __U);
}

static __inline__ __m128i __DEFAULT_FN_ATTRS
_mm_mask2_permutex2var_epi64 (__m128i __A, __m128i __I, __mmask8 __U,
            __m128i __B) {
  return (__m128i) __builtin_ia32_vpermi2varq128_mask ((__v2di) __A,
                   (__v2di) __I
                   /* idx */ ,
                   (__v2di) __B,
                   (__mmask8) __U);
}

static __inline__ __m256i __DEFAULT_FN_ATTRS
_mm256_mask2_permutex2var_epi64 (__m256i __A, __m256i __I,
         __mmask8 __U, __m256i __B) {
  return (__m256i) __builtin_ia32_vpermi2varq256_mask ((__v4di) __A,
                   (__v4di) __I
                   /* idx */ ,
                   (__v4di) __B,
                   (__mmask8) __U);
}

static __inline__ __m128i __DEFAULT_FN_ATTRS
_mm_permutex2var_epi32 (__m128i __A, __m128i __I, __m128i __B) {
  return (__m128i) __builtin_ia32_vpermt2vard128_mask ((__v4si) __I
                   /* idx */ ,
                   (__v4si) __A,
                   (__v4si) __B,
                   (__mmask8) -1);
}

static __inline__ __m128i __DEFAULT_FN_ATTRS
_mm_mask_permutex2var_epi32 (__m128i __A, __mmask8 __U, __m128i __I,
           __m128i __B) {
  return (__m128i) __builtin_ia32_vpermt2vard128_mask ((__v4si) __I
                   /* idx */ ,
                   (__v4si) __A,
                   (__v4si) __B,
                   (__mmask8) __U);
}

static __inline__ __m128i __DEFAULT_FN_ATTRS
_mm_maskz_permutex2var_epi32 (__mmask8 __U, __m128i __A, __m128i __I,
            __m128i __B) {
  return (__m128i) __builtin_ia32_vpermt2vard128_maskz ((__v4si) __I
              /* idx */ ,
              (__v4si) __A,
              (__v4si) __B,
              (__mmask8)
              __U);
}

static __inline__ __m256i __DEFAULT_FN_ATTRS
_mm256_permutex2var_epi32 (__m256i __A, __m256i __I, __m256i __B) {
  return (__m256i) __builtin_ia32_vpermt2vard256_mask ((__v8si) __I
                   /* idx */ ,
                   (__v8si) __A,
                   (__v8si) __B,
                   (__mmask8) -1);
}

static __inline__ __m256i __DEFAULT_FN_ATTRS
_mm256_mask_permutex2var_epi32 (__m256i __A, __mmask8 __U, __m256i __I,
        __m256i __B) {
  return (__m256i) __builtin_ia32_vpermt2vard256_mask ((__v8si) __I
                   /* idx */ ,
                   (__v8si) __A,
                   (__v8si) __B,
                   (__mmask8) __U);
}

static __inline__ __m256i __DEFAULT_FN_ATTRS
_mm256_maskz_permutex2var_epi32 (__mmask8 __U, __m256i __A,
         __m256i __I, __m256i __B) {
  return (__m256i) __builtin_ia32_vpermt2vard256_maskz ((__v8si) __I
              /* idx */ ,
              (__v8si) __A,
              (__v8si) __B,
              (__mmask8)
              __U);
}

static __inline__ __m128d __DEFAULT_FN_ATTRS
_mm_permutex2var_pd (__m128d __A, __m128i __I, __m128d __B) {
  return (__m128d) __builtin_ia32_vpermt2varpd128_mask ((__v2di) __I
              /* idx */ ,
              (__v2df) __A,
              (__v2df) __B,
              (__mmask8) -
              1);
}

static __inline__ __m128d __DEFAULT_FN_ATTRS
_mm_mask_permutex2var_pd (__m128d __A, __mmask8 __U, __m128i __I,
        __m128d __B) {
  return (__m128d) __builtin_ia32_vpermt2varpd128_mask ((__v2di) __I
              /* idx */ ,
              (__v2df) __A,
              (__v2df) __B,
              (__mmask8)
              __U);
}

static __inline__ __m128d __DEFAULT_FN_ATTRS
_mm_maskz_permutex2var_pd (__mmask8 __U, __m128d __A, __m128i __I,
         __m128d __B) {
  return (__m128d) __builtin_ia32_vpermt2varpd128_maskz ((__v2di) __I
               /* idx */ ,
               (__v2df) __A,
               (__v2df) __B,
               (__mmask8)
               __U);
}

static __inline__ __m256d __DEFAULT_FN_ATTRS
_mm256_permutex2var_pd (__m256d __A, __m256i __I, __m256d __B) {
  return (__m256d) __builtin_ia32_vpermt2varpd256_mask ((__v4di) __I
              /* idx */ ,
              (__v4df) __A,
              (__v4df) __B,
              (__mmask8) -
              1);
}

static __inline__ __m256d __DEFAULT_FN_ATTRS
_mm256_mask_permutex2var_pd (__m256d __A, __mmask8 __U, __m256i __I,
           __m256d __B) {
  return (__m256d) __builtin_ia32_vpermt2varpd256_mask ((__v4di) __I
              /* idx */ ,
              (__v4df) __A,
              (__v4df) __B,
              (__mmask8)
              __U);
}

static __inline__ __m256d __DEFAULT_FN_ATTRS
_mm256_maskz_permutex2var_pd (__mmask8 __U, __m256d __A, __m256i __I,
            __m256d __B) {
  return (__m256d) __builtin_ia32_vpermt2varpd256_maskz ((__v4di) __I
               /* idx */ ,
               (__v4df) __A,
               (__v4df) __B,
               (__mmask8)
               __U);
}

static __inline__ __m128 __DEFAULT_FN_ATTRS
_mm_permutex2var_ps (__m128 __A, __m128i __I, __m128 __B) {
  return (__m128) __builtin_ia32_vpermt2varps128_mask ((__v4si) __I
                   /* idx */ ,
                   (__v4sf) __A,
                   (__v4sf) __B,
                   (__mmask8) -1);
}

static __inline__ __m128 __DEFAULT_FN_ATTRS
_mm_mask_permutex2var_ps (__m128 __A, __mmask8 __U, __m128i __I,
        __m128 __B) {
  return (__m128) __builtin_ia32_vpermt2varps128_mask ((__v4si) __I
                   /* idx */ ,
                   (__v4sf) __A,
                   (__v4sf) __B,
                   (__mmask8) __U);
}

static __inline__ __m128 __DEFAULT_FN_ATTRS
_mm_maskz_permutex2var_ps (__mmask8 __U, __m128 __A, __m128i __I,
         __m128 __B) {
  return (__m128) __builtin_ia32_vpermt2varps128_maskz ((__v4si) __I
              /* idx */ ,
              (__v4sf) __A,
              (__v4sf) __B,
              (__mmask8)
              __U);
}

static __inline__ __m256 __DEFAULT_FN_ATTRS
_mm256_permutex2var_ps (__m256 __A, __m256i __I, __m256 __B) {
  return (__m256) __builtin_ia32_vpermt2varps256_mask ((__v8si) __I
                   /* idx */ ,
                   (__v8sf) __A,
                   (__v8sf) __B,
                   (__mmask8) -1);
}

static __inline__ __m256 __DEFAULT_FN_ATTRS
_mm256_mask_permutex2var_ps (__m256 __A, __mmask8 __U, __m256i __I,
           __m256 __B) {
  return (__m256) __builtin_ia32_vpermt2varps256_mask ((__v8si) __I
                   /* idx */ ,
                   (__v8sf) __A,
                   (__v8sf) __B,
                   (__mmask8) __U);
}

static __inline__ __m256 __DEFAULT_FN_ATTRS
_mm256_maskz_permutex2var_ps (__mmask8 __U, __m256 __A, __m256i __I,
            __m256 __B) {
  return (__m256) __builtin_ia32_vpermt2varps256_maskz ((__v8si) __I
              /* idx */ ,
              (__v8sf) __A,
              (__v8sf) __B,
              (__mmask8)
              __U);
}

static __inline__ __m128i __DEFAULT_FN_ATTRS
_mm_permutex2var_epi64 (__m128i __A, __m128i __I, __m128i __B) {
  return (__m128i) __builtin_ia32_vpermt2varq128_mask ((__v2di) __I
                   /* idx */ ,
                   (__v2di) __A,
                   (__v2di) __B,
                   (__mmask8) -1);
}

static __inline__ __m128i __DEFAULT_FN_ATTRS
_mm_mask_permutex2var_epi64 (__m128i __A, __mmask8 __U, __m128i __I,
           __m128i __B) {
  return (__m128i) __builtin_ia32_vpermt2varq128_mask ((__v2di) __I
                   /* idx */ ,
                   (__v2di) __A,
                   (__v2di) __B,
                   (__mmask8) __U);
}

static __inline__ __m128i __DEFAULT_FN_ATTRS
_mm_maskz_permutex2var_epi64 (__mmask8 __U, __m128i __A, __m128i __I,
            __m128i __B) {
  return (__m128i) __builtin_ia32_vpermt2varq128_maskz ((__v2di) __I
              /* idx */ ,
              (__v2di) __A,
              (__v2di) __B,
              (__mmask8)
              __U);
}


static __inline__ __m256i __DEFAULT_FN_ATTRS
_mm256_permutex2var_epi64 (__m256i __A, __m256i __I, __m256i __B) {
  return (__m256i) __builtin_ia32_vpermt2varq256_mask ((__v4di) __I
                   /* idx */ ,
                   (__v4di) __A,
                   (__v4di) __B,
                   (__mmask8) -1);
}

static __inline__ __m256i __DEFAULT_FN_ATTRS
_mm256_mask_permutex2var_epi64 (__m256i __A, __mmask8 __U, __m256i __I,
        __m256i __B) {
  return (__m256i) __builtin_ia32_vpermt2varq256_mask ((__v4di) __I
                   /* idx */ ,
                   (__v4di) __A,
                   (__v4di) __B,
                   (__mmask8) __U);
}

static __inline__ __m256i __DEFAULT_FN_ATTRS
_mm256_maskz_permutex2var_epi64 (__mmask8 __U, __m256i __A,
         __m256i __I, __m256i __B) {
  return (__m256i) __builtin_ia32_vpermt2varq256_maskz ((__v4di) __I
              /* idx */ ,
              (__v4di) __A,
              (__v4di) __B,
              (__mmask8)
              __U);
}

static __inline__ __m128i __DEFAULT_FN_ATTRS
_mm_mask_cvtepi8_epi32 (__m128i __W, __mmask8 __U, __m128i __A)
{
  return (__m128i) __builtin_ia32_pmovsxbd128_mask ((__v16qi) __A,
                (__v4si) __W,
                (__mmask8) __U);
}

static __inline__ __m128i __DEFAULT_FN_ATTRS
_mm_maskz_cvtepi8_epi32 (__mmask8 __U, __m128i __A)
{
  return (__m128i) __builtin_ia32_pmovsxbd128_mask ((__v16qi) __A,
                (__v4si)
                _mm_setzero_si128 (),
                (__mmask8) __U);
}

static __inline__ __m256i __DEFAULT_FN_ATTRS
_mm256_mask_cvtepi8_epi32 (__m256i __W, __mmask8 __U, __m128i __A)
{
  return (__m256i) __builtin_ia32_pmovsxbd256_mask ((__v16qi) __A,
                (__v8si) __W,
                (__mmask8) __U);
}

static __inline__ __m256i __DEFAULT_FN_ATTRS
_mm256_maskz_cvtepi8_epi32 (__mmask8 __U, __m128i __A)
{
  return (__m256i) __builtin_ia32_pmovsxbd256_mask ((__v16qi) __A,
                (__v8si)
                _mm256_setzero_si256 (),
                (__mmask8) __U);
}

static __inline__ __m128i __DEFAULT_FN_ATTRS
_mm_mask_cvtepi8_epi64 (__m128i __W, __mmask8 __U, __m128i __A)
{
  return (__m128i) __builtin_ia32_pmovsxbq128_mask ((__v16qi) __A,
                (__v2di) __W,
                (__mmask8) __U);
}

static __inline__ __m128i __DEFAULT_FN_ATTRS
_mm_maskz_cvtepi8_epi64 (__mmask8 __U, __m128i __A)
{
  return (__m128i) __builtin_ia32_pmovsxbq128_mask ((__v16qi) __A,
                (__v2di)
                _mm_setzero_si128 (),
                (__mmask8) __U);
}

static __inline__ __m256i __DEFAULT_FN_ATTRS
_mm256_mask_cvtepi8_epi64 (__m256i __W, __mmask8 __U, __m128i __A)
{
  return (__m256i) __builtin_ia32_pmovsxbq256_mask ((__v16qi) __A,
                (__v4di) __W,
                (__mmask8) __U);
}

static __inline__ __m256i __DEFAULT_FN_ATTRS
_mm256_maskz_cvtepi8_epi64 (__mmask8 __U, __m128i __A)
{
  return (__m256i) __builtin_ia32_pmovsxbq256_mask ((__v16qi) __A,
                (__v4di)
                _mm256_setzero_si256 (),
                (__mmask8) __U);
}

static __inline__ __m128i __DEFAULT_FN_ATTRS
_mm_mask_cvtepi32_epi64 (__m128i __W, __mmask8 __U, __m128i __X)
{
  return (__m128i) __builtin_ia32_pmovsxdq128_mask ((__v4si) __X,
                (__v2di) __W,
                (__mmask8) __U);
}

static __inline__ __m128i __DEFAULT_FN_ATTRS
_mm_maskz_cvtepi32_epi64 (__mmask8 __U, __m128i __X)
{
  return (__m128i) __builtin_ia32_pmovsxdq128_mask ((__v4si) __X,
                (__v2di)
                _mm_setzero_si128 (),
                (__mmask8) __U);
}

static __inline__ __m256i __DEFAULT_FN_ATTRS
_mm256_mask_cvtepi32_epi64 (__m256i __W, __mmask8 __U, __m128i __X)
{
  return (__m256i) __builtin_ia32_pmovsxdq256_mask ((__v4si) __X,
                (__v4di) __W,
                (__mmask8) __U);
}

static __inline__ __m256i __DEFAULT_FN_ATTRS
_mm256_maskz_cvtepi32_epi64 (__mmask8 __U, __m128i __X)
{
  return (__m256i) __builtin_ia32_pmovsxdq256_mask ((__v4si) __X,
                (__v4di)
                _mm256_setzero_si256 (),
                (__mmask8) __U);
}

static __inline__ __m128i __DEFAULT_FN_ATTRS
_mm_mask_cvtepi16_epi32 (__m128i __W, __mmask8 __U, __m128i __A)
{
  return (__m128i) __builtin_ia32_pmovsxwd128_mask ((__v8hi) __A,
                (__v4si) __W,
                (__mmask8) __U);
}

static __inline__ __m128i __DEFAULT_FN_ATTRS
_mm_maskz_cvtepi16_epi32 (__mmask8 __U, __m128i __A)
{
  return (__m128i) __builtin_ia32_pmovsxwd128_mask ((__v8hi) __A,
                (__v4si)
                _mm_setzero_si128 (),
                (__mmask8) __U);
}

static __inline__ __m256i __DEFAULT_FN_ATTRS
_mm256_mask_cvtepi16_epi32 (__m256i __W, __mmask8 __U, __m128i __A)
{
  return (__m256i) __builtin_ia32_pmovsxwd256_mask ((__v8hi) __A,
                (__v8si) __W,
                (__mmask8) __U);
}

static __inline__ __m256i __DEFAULT_FN_ATTRS
_mm256_maskz_cvtepi16_epi32 (__mmask8 __U, __m128i __A)
{
  return (__m256i) __builtin_ia32_pmovsxwd256_mask ((__v8hi) __A,
                (__v8si)
                _mm256_setzero_si256 (),
                (__mmask8) __U);
}

static __inline__ __m128i __DEFAULT_FN_ATTRS
_mm_mask_cvtepi16_epi64 (__m128i __W, __mmask8 __U, __m128i __A)
{
  return (__m128i) __builtin_ia32_pmovsxwq128_mask ((__v8hi) __A,
                (__v2di) __W,
                (__mmask8) __U);
}

static __inline__ __m128i __DEFAULT_FN_ATTRS
_mm_maskz_cvtepi16_epi64 (__mmask8 __U, __m128i __A)
{
  return (__m128i) __builtin_ia32_pmovsxwq128_mask ((__v8hi) __A,
                (__v2di)
                _mm_setzero_si128 (),
                (__mmask8) __U);
}

static __inline__ __m256i __DEFAULT_FN_ATTRS
_mm256_mask_cvtepi16_epi64 (__m256i __W, __mmask8 __U, __m128i __A)
{
  return (__m256i) __builtin_ia32_pmovsxwq256_mask ((__v8hi) __A,
                (__v4di) __W,
                (__mmask8) __U);
}

static __inline__ __m256i __DEFAULT_FN_ATTRS
_mm256_maskz_cvtepi16_epi64 (__mmask8 __U, __m128i __A)
{
  return (__m256i) __builtin_ia32_pmovsxwq256_mask ((__v8hi) __A,
                (__v4di)
                _mm256_setzero_si256 (),
                (__mmask8) __U);
}


<<<<<<< HEAD
=======
static __inline__ __m128i __DEFAULT_FN_ATTRS
_mm_mask_cvtepu8_epi32 (__m128i __W, __mmask8 __U, __m128i __A)
{
  return (__m128i) __builtin_ia32_pmovzxbd128_mask ((__v16qi) __A,
                (__v4si) __W,
                (__mmask8) __U);
}

static __inline__ __m128i __DEFAULT_FN_ATTRS
_mm_maskz_cvtepu8_epi32 (__mmask8 __U, __m128i __A)
{
  return (__m128i) __builtin_ia32_pmovzxbd128_mask ((__v16qi) __A,
                (__v4si)
                _mm_setzero_si128 (),
                (__mmask8) __U);
}

static __inline__ __m256i __DEFAULT_FN_ATTRS
_mm256_mask_cvtepu8_epi32 (__m256i __W, __mmask8 __U, __m128i __A)
{
  return (__m256i) __builtin_ia32_pmovzxbd256_mask ((__v16qi) __A,
                (__v8si) __W,
                (__mmask8) __U);
}

static __inline__ __m256i __DEFAULT_FN_ATTRS
_mm256_maskz_cvtepu8_epi32 (__mmask8 __U, __m128i __A)
{
  return (__m256i) __builtin_ia32_pmovzxbd256_mask ((__v16qi) __A,
                (__v8si)
                _mm256_setzero_si256 (),
                (__mmask8) __U);
}

static __inline__ __m128i __DEFAULT_FN_ATTRS
_mm_mask_cvtepu8_epi64 (__m128i __W, __mmask8 __U, __m128i __A)
{
  return (__m128i) __builtin_ia32_pmovzxbq128_mask ((__v16qi) __A,
                (__v2di) __W,
                (__mmask8) __U);
}

static __inline__ __m128i __DEFAULT_FN_ATTRS
_mm_maskz_cvtepu8_epi64 (__mmask8 __U, __m128i __A)
{
  return (__m128i) __builtin_ia32_pmovzxbq128_mask ((__v16qi) __A,
                (__v2di)
                _mm_setzero_si128 (),
                (__mmask8) __U);
}

static __inline__ __m256i __DEFAULT_FN_ATTRS
_mm256_mask_cvtepu8_epi64 (__m256i __W, __mmask8 __U, __m128i __A)
{
  return (__m256i) __builtin_ia32_pmovzxbq256_mask ((__v16qi) __A,
                (__v4di) __W,
                (__mmask8) __U);
}

static __inline__ __m256i __DEFAULT_FN_ATTRS
_mm256_maskz_cvtepu8_epi64 (__mmask8 __U, __m128i __A)
{
  return (__m256i) __builtin_ia32_pmovzxbq256_mask ((__v16qi) __A,
                (__v4di)
                _mm256_setzero_si256 (),
                (__mmask8) __U);
}

static __inline__ __m128i __DEFAULT_FN_ATTRS
_mm_mask_cvtepu32_epi64 (__m128i __W, __mmask8 __U, __m128i __X)
{
  return (__m128i) __builtin_ia32_pmovzxdq128_mask ((__v4si) __X,
                (__v2di) __W,
                (__mmask8) __U);
}

static __inline__ __m128i __DEFAULT_FN_ATTRS
_mm_maskz_cvtepu32_epi64 (__mmask8 __U, __m128i __X)
{
  return (__m128i) __builtin_ia32_pmovzxdq128_mask ((__v4si) __X,
                (__v2di)
                _mm_setzero_si128 (),
                (__mmask8) __U);
}

static __inline__ __m256i __DEFAULT_FN_ATTRS
_mm256_mask_cvtepu32_epi64 (__m256i __W, __mmask8 __U, __m128i __X)
{
  return (__m256i) __builtin_ia32_pmovzxdq256_mask ((__v4si) __X,
                (__v4di) __W,
                (__mmask8) __U);
}

static __inline__ __m256i __DEFAULT_FN_ATTRS
_mm256_maskz_cvtepu32_epi64 (__mmask8 __U, __m128i __X)
{
  return (__m256i) __builtin_ia32_pmovzxdq256_mask ((__v4si) __X,
                (__v4di)
                _mm256_setzero_si256 (),
                (__mmask8) __U);
}

static __inline__ __m128i __DEFAULT_FN_ATTRS
_mm_mask_cvtepu16_epi32 (__m128i __W, __mmask8 __U, __m128i __A)
{
  return (__m128i) __builtin_ia32_pmovzxwd128_mask ((__v8hi) __A,
                (__v4si) __W,
                (__mmask8) __U);
}

static __inline__ __m128i __DEFAULT_FN_ATTRS
_mm_maskz_cvtepu16_epi32 (__mmask8 __U, __m128i __A)
{
  return (__m128i) __builtin_ia32_pmovzxwd128_mask ((__v8hi) __A,
                (__v4si)
                _mm_setzero_si128 (),
                (__mmask8) __U);
}

static __inline__ __m256i __DEFAULT_FN_ATTRS
_mm256_mask_cvtepu16_epi32 (__m256i __W, __mmask8 __U, __m128i __A)
{
  return (__m256i) __builtin_ia32_pmovzxwd256_mask ((__v8hi) __A,
                (__v8si) __W,
                (__mmask8) __U);
}

static __inline__ __m256i __DEFAULT_FN_ATTRS
_mm256_maskz_cvtepu16_epi32 (__mmask8 __U, __m128i __A)
{
  return (__m256i) __builtin_ia32_pmovzxwd256_mask ((__v8hi) __A,
                (__v8si)
                _mm256_setzero_si256 (),
                (__mmask8) __U);
}

static __inline__ __m128i __DEFAULT_FN_ATTRS
_mm_mask_cvtepu16_epi64 (__m128i __W, __mmask8 __U, __m128i __A)
{
  return (__m128i) __builtin_ia32_pmovzxwq128_mask ((__v8hi) __A,
                (__v2di) __W,
                (__mmask8) __U);
}

static __inline__ __m128i __DEFAULT_FN_ATTRS
_mm_maskz_cvtepu16_epi64 (__mmask8 __U, __m128i __A)
{
  return (__m128i) __builtin_ia32_pmovzxwq128_mask ((__v8hi) __A,
                (__v2di)
                _mm_setzero_si128 (),
                (__mmask8) __U);
}

static __inline__ __m256i __DEFAULT_FN_ATTRS
_mm256_mask_cvtepu16_epi64 (__m256i __W, __mmask8 __U, __m128i __A)
{
  return (__m256i) __builtin_ia32_pmovzxwq256_mask ((__v8hi) __A,
                (__v4di) __W,
                (__mmask8) __U);
}

static __inline__ __m256i __DEFAULT_FN_ATTRS
_mm256_maskz_cvtepu16_epi64 (__mmask8 __U, __m128i __A)
{
  return (__m256i) __builtin_ia32_pmovzxwq256_mask ((__v8hi) __A,
                (__v4di)
                _mm256_setzero_si256 (),
                (__mmask8) __U);
}


#define _mm_rol_epi32(a, b) __extension__ ({\
   (__m128i)__builtin_ia32_prold128_mask((__v4si) (a), (b),\
                                         (__v4si)\
                                         _mm_setzero_si128 (),\
                                         (__mmask8) -1); })

#define _mm_mask_rol_epi32(w, u, a, b) __extension__ ({\
   (__m128i)__builtin_ia32_prold128_mask((__v4si) (a), (b),\
                                         (__v4si) (w),\
                                         (__mmask8) (u)); })

#define _mm_maskz_rol_epi32(u, a, b) __extension__ ({\
   (__m128i)__builtin_ia32_prold128_mask((__v4si) (a), (b),\
                                         (__v4si)\
                                         _mm_setzero_si128 (),\
                                         (__mmask8) (u)); })

#define _mm256_rol_epi32(a, b) __extension__ ({\
   (__m256i)__builtin_ia32_prold256_mask((__v8si) (a), (b),\
                                         (__v8si)\
                                         _mm256_setzero_si256 (),\
                                         (__mmask8) -1); })

#define _mm256_mask_rol_epi32(w, u, a, b) __extension__ ({\
   (__m256i)__builtin_ia32_prold256_mask((__v8si) (a), (b),\
                                         (__v8si) (w),\
                                         (__mmask8) (u)); })

#define _mm256_maskz_rol_epi32(u, a, b) __extension__ ({\
   (__m256i)__builtin_ia32_prold256_mask((__v8si) (a), (b),\
                                         (__v8si)\
                                         _mm256_setzero_si256 (),\
                                         (__mmask8) (u)); })

#define _mm_rol_epi64(a, b) __extension__ ({\
   (__m128i)__builtin_ia32_prolq128_mask((__v2di) (a), (b),\
                                         (__v2di)\
                                         _mm_setzero_di (),\
                                         (__mmask8) -1); })

#define _mm_mask_rol_epi64(w, u, a, b) __extension__ ({\
   (__m128i)__builtin_ia32_prolq128_mask((__v2di) (a), (b),\
                                         (__v2di) (w),\
                                         (__mmask8) (u)); })

#define _mm_maskz_rol_epi64(u, a, b) __extension__ ({\
   (__m128i)__builtin_ia32_prolq128_mask((__v2di) (a), (b),\
                                         (__v2di)\
                                         _mm_setzero_di(),\
                                         (__mmask8) (u)); })

#define _mm256_rol_epi64(a, b) __extension__ ({\
   (__m256i)__builtin_ia32_prolq256_mask((__v4di) (a), (b),\
                                         (__v4di)\
                                         _mm256_setzero_si256 (),\
                                         (__mmask8) -1); })

#define _mm256_mask_rol_epi64(w, u, a, b) __extension__ ({\
   (__m256i)__builtin_ia32_prolq256_mask((__v4di) (a), (b),\
                                         (__v4di) (w),\
                                         (__mmask8) (u)); })

#define _mm256_maskz_rol_epi64(u, a, b) __extension__ ({\
   (__m256i)__builtin_ia32_prolq256_mask((__v4di) (a), (b),\
                                         (__v4di)\
                                         _mm256_setzero_si256 (),\
                                         (__mmask8) (u)); })

>>>>>>> 477e0a32
#undef __DEFAULT_FN_ATTRS
#undef __DEFAULT_FN_ATTRS_BOTH

#endif /* __AVX512VLINTRIN_H */<|MERGE_RESOLUTION|>--- conflicted
+++ resolved
@@ -31,6 +31,11 @@
 #define __DEFAULT_FN_ATTRS __attribute__((__always_inline__, __nodebug__, __target__("avx512vl")))
 #define __DEFAULT_FN_ATTRS_BOTH __attribute__((__always_inline__, __nodebug__, __target__("avx512vl, avx512bw")))
 
+static  __inline __v2di __DEFAULT_FN_ATTRS
+_mm_setzero_di(void) {
+  return (__v2di){ 0, 0};
+}
+
 /* Integer compare */
 
 static __inline__ __mmask8 __DEFAULT_FN_ATTRS_BOTH
@@ -4771,8 +4776,6 @@
 }
 
 
-<<<<<<< HEAD
-=======
 static __inline__ __m128i __DEFAULT_FN_ATTRS
 _mm_mask_cvtepu8_epi32 (__m128i __W, __mmask8 __U, __m128i __A)
 {
@@ -5012,7 +5015,6 @@
                                          _mm256_setzero_si256 (),\
                                          (__mmask8) (u)); })
 
->>>>>>> 477e0a32
 #undef __DEFAULT_FN_ATTRS
 #undef __DEFAULT_FN_ATTRS_BOTH
 
