/*===---- avx512fintrin.h - AVX512F intrinsics -----------------------------===
 *
 * Permission is hereby granted, free of charge, to any person obtaining a copy
 * of this software and associated documentation files (the "Software"), to deal
 * in the Software without restriction, including without limitation the rights
 * to use, copy, modify, merge, publish, distribute, sublicense, and/or sell
 * copies of the Software, and to permit persons to whom the Software is
 * furnished to do so, subject to the following conditions:
 *
 * The above copyright notice and this permission notice shall be included in
 * all copies or substantial portions of the Software.
 *
 * THE SOFTWARE IS PROVIDED "AS IS", WITHOUT WARRANTY OF ANY KIND, EXPRESS OR
 * IMPLIED, INCLUDING BUT NOT LIMITED TO THE WARRANTIES OF MERCHANTABILITY,
 * FITNESS FOR A PARTICULAR PURPOSE AND NONINFRINGEMENT. IN NO EVENT SHALL THE
 * AUTHORS OR COPYRIGHT HOLDERS BE LIABLE FOR ANY CLAIM, DAMAGES OR OTHER
 * LIABILITY, WHETHER IN AN ACTION OF CONTRACT, TORT OR OTHERWISE, ARISING FROM,
 * OUT OF OR IN CONNECTION WITH THE SOFTWARE OR THE USE OR OTHER DEALINGS IN
 * THE SOFTWARE.
 *
 *===-----------------------------------------------------------------------===
 */
#ifndef __IMMINTRIN_H
#error "Never use <avx512fintrin.h> directly; include <immintrin.h> instead."
#endif

#ifndef __AVX512FINTRIN_H
#define __AVX512FINTRIN_H

typedef double __v8df __attribute__((__vector_size__(64)));
typedef float __v16sf __attribute__((__vector_size__(64)));
typedef long long __v8di __attribute__((__vector_size__(64)));
typedef int __v16si __attribute__((__vector_size__(64)));

typedef float __m512 __attribute__((__vector_size__(64)));
typedef double __m512d __attribute__((__vector_size__(64)));
typedef long long __m512i __attribute__((__vector_size__(64)));

typedef unsigned char __mmask8;
typedef unsigned short __mmask16;

/* Rounding mode macros.  */
#define _MM_FROUND_TO_NEAREST_INT   0x00
#define _MM_FROUND_TO_NEG_INF       0x01
#define _MM_FROUND_TO_POS_INF       0x02
#define _MM_FROUND_TO_ZERO          0x03
#define _MM_FROUND_CUR_DIRECTION    0x04

typedef enum
{
  _MM_PERM_AAAA = 0x00, _MM_PERM_AAAB = 0x01, _MM_PERM_AAAC = 0x02,
  _MM_PERM_AAAD = 0x03, _MM_PERM_AABA = 0x04, _MM_PERM_AABB = 0x05,
  _MM_PERM_AABC = 0x06, _MM_PERM_AABD = 0x07, _MM_PERM_AACA = 0x08,
  _MM_PERM_AACB = 0x09, _MM_PERM_AACC = 0x0A, _MM_PERM_AACD = 0x0B,
  _MM_PERM_AADA = 0x0C, _MM_PERM_AADB = 0x0D, _MM_PERM_AADC = 0x0E,
  _MM_PERM_AADD = 0x0F, _MM_PERM_ABAA = 0x10, _MM_PERM_ABAB = 0x11,
  _MM_PERM_ABAC = 0x12, _MM_PERM_ABAD = 0x13, _MM_PERM_ABBA = 0x14,
  _MM_PERM_ABBB = 0x15, _MM_PERM_ABBC = 0x16, _MM_PERM_ABBD = 0x17,
  _MM_PERM_ABCA = 0x18, _MM_PERM_ABCB = 0x19, _MM_PERM_ABCC = 0x1A,
  _MM_PERM_ABCD = 0x1B, _MM_PERM_ABDA = 0x1C, _MM_PERM_ABDB = 0x1D,
  _MM_PERM_ABDC = 0x1E, _MM_PERM_ABDD = 0x1F, _MM_PERM_ACAA = 0x20,
  _MM_PERM_ACAB = 0x21, _MM_PERM_ACAC = 0x22, _MM_PERM_ACAD = 0x23,
  _MM_PERM_ACBA = 0x24, _MM_PERM_ACBB = 0x25, _MM_PERM_ACBC = 0x26,
  _MM_PERM_ACBD = 0x27, _MM_PERM_ACCA = 0x28, _MM_PERM_ACCB = 0x29,
  _MM_PERM_ACCC = 0x2A, _MM_PERM_ACCD = 0x2B, _MM_PERM_ACDA = 0x2C,
  _MM_PERM_ACDB = 0x2D, _MM_PERM_ACDC = 0x2E, _MM_PERM_ACDD = 0x2F,
  _MM_PERM_ADAA = 0x30, _MM_PERM_ADAB = 0x31, _MM_PERM_ADAC = 0x32,
  _MM_PERM_ADAD = 0x33, _MM_PERM_ADBA = 0x34, _MM_PERM_ADBB = 0x35,
  _MM_PERM_ADBC = 0x36, _MM_PERM_ADBD = 0x37, _MM_PERM_ADCA = 0x38,
  _MM_PERM_ADCB = 0x39, _MM_PERM_ADCC = 0x3A, _MM_PERM_ADCD = 0x3B,
  _MM_PERM_ADDA = 0x3C, _MM_PERM_ADDB = 0x3D, _MM_PERM_ADDC = 0x3E,
  _MM_PERM_ADDD = 0x3F, _MM_PERM_BAAA = 0x40, _MM_PERM_BAAB = 0x41,
  _MM_PERM_BAAC = 0x42, _MM_PERM_BAAD = 0x43, _MM_PERM_BABA = 0x44,
  _MM_PERM_BABB = 0x45, _MM_PERM_BABC = 0x46, _MM_PERM_BABD = 0x47,
  _MM_PERM_BACA = 0x48, _MM_PERM_BACB = 0x49, _MM_PERM_BACC = 0x4A,
  _MM_PERM_BACD = 0x4B, _MM_PERM_BADA = 0x4C, _MM_PERM_BADB = 0x4D,
  _MM_PERM_BADC = 0x4E, _MM_PERM_BADD = 0x4F, _MM_PERM_BBAA = 0x50,
  _MM_PERM_BBAB = 0x51, _MM_PERM_BBAC = 0x52, _MM_PERM_BBAD = 0x53,
  _MM_PERM_BBBA = 0x54, _MM_PERM_BBBB = 0x55, _MM_PERM_BBBC = 0x56,
  _MM_PERM_BBBD = 0x57, _MM_PERM_BBCA = 0x58, _MM_PERM_BBCB = 0x59,
  _MM_PERM_BBCC = 0x5A, _MM_PERM_BBCD = 0x5B, _MM_PERM_BBDA = 0x5C,
  _MM_PERM_BBDB = 0x5D, _MM_PERM_BBDC = 0x5E, _MM_PERM_BBDD = 0x5F,
  _MM_PERM_BCAA = 0x60, _MM_PERM_BCAB = 0x61, _MM_PERM_BCAC = 0x62,
  _MM_PERM_BCAD = 0x63, _MM_PERM_BCBA = 0x64, _MM_PERM_BCBB = 0x65,
  _MM_PERM_BCBC = 0x66, _MM_PERM_BCBD = 0x67, _MM_PERM_BCCA = 0x68,
  _MM_PERM_BCCB = 0x69, _MM_PERM_BCCC = 0x6A, _MM_PERM_BCCD = 0x6B,
  _MM_PERM_BCDA = 0x6C, _MM_PERM_BCDB = 0x6D, _MM_PERM_BCDC = 0x6E,
  _MM_PERM_BCDD = 0x6F, _MM_PERM_BDAA = 0x70, _MM_PERM_BDAB = 0x71,
  _MM_PERM_BDAC = 0x72, _MM_PERM_BDAD = 0x73, _MM_PERM_BDBA = 0x74,
  _MM_PERM_BDBB = 0x75, _MM_PERM_BDBC = 0x76, _MM_PERM_BDBD = 0x77,
  _MM_PERM_BDCA = 0x78, _MM_PERM_BDCB = 0x79, _MM_PERM_BDCC = 0x7A,
  _MM_PERM_BDCD = 0x7B, _MM_PERM_BDDA = 0x7C, _MM_PERM_BDDB = 0x7D,
  _MM_PERM_BDDC = 0x7E, _MM_PERM_BDDD = 0x7F, _MM_PERM_CAAA = 0x80,
  _MM_PERM_CAAB = 0x81, _MM_PERM_CAAC = 0x82, _MM_PERM_CAAD = 0x83,
  _MM_PERM_CABA = 0x84, _MM_PERM_CABB = 0x85, _MM_PERM_CABC = 0x86,
  _MM_PERM_CABD = 0x87, _MM_PERM_CACA = 0x88, _MM_PERM_CACB = 0x89,
  _MM_PERM_CACC = 0x8A, _MM_PERM_CACD = 0x8B, _MM_PERM_CADA = 0x8C,
  _MM_PERM_CADB = 0x8D, _MM_PERM_CADC = 0x8E, _MM_PERM_CADD = 0x8F,
  _MM_PERM_CBAA = 0x90, _MM_PERM_CBAB = 0x91, _MM_PERM_CBAC = 0x92,
  _MM_PERM_CBAD = 0x93, _MM_PERM_CBBA = 0x94, _MM_PERM_CBBB = 0x95,
  _MM_PERM_CBBC = 0x96, _MM_PERM_CBBD = 0x97, _MM_PERM_CBCA = 0x98,
  _MM_PERM_CBCB = 0x99, _MM_PERM_CBCC = 0x9A, _MM_PERM_CBCD = 0x9B,
  _MM_PERM_CBDA = 0x9C, _MM_PERM_CBDB = 0x9D, _MM_PERM_CBDC = 0x9E,
  _MM_PERM_CBDD = 0x9F, _MM_PERM_CCAA = 0xA0, _MM_PERM_CCAB = 0xA1,
  _MM_PERM_CCAC = 0xA2, _MM_PERM_CCAD = 0xA3, _MM_PERM_CCBA = 0xA4,
  _MM_PERM_CCBB = 0xA5, _MM_PERM_CCBC = 0xA6, _MM_PERM_CCBD = 0xA7,
  _MM_PERM_CCCA = 0xA8, _MM_PERM_CCCB = 0xA9, _MM_PERM_CCCC = 0xAA,
  _MM_PERM_CCCD = 0xAB, _MM_PERM_CCDA = 0xAC, _MM_PERM_CCDB = 0xAD,
  _MM_PERM_CCDC = 0xAE, _MM_PERM_CCDD = 0xAF, _MM_PERM_CDAA = 0xB0,
  _MM_PERM_CDAB = 0xB1, _MM_PERM_CDAC = 0xB2, _MM_PERM_CDAD = 0xB3,
  _MM_PERM_CDBA = 0xB4, _MM_PERM_CDBB = 0xB5, _MM_PERM_CDBC = 0xB6,
  _MM_PERM_CDBD = 0xB7, _MM_PERM_CDCA = 0xB8, _MM_PERM_CDCB = 0xB9,
  _MM_PERM_CDCC = 0xBA, _MM_PERM_CDCD = 0xBB, _MM_PERM_CDDA = 0xBC,
  _MM_PERM_CDDB = 0xBD, _MM_PERM_CDDC = 0xBE, _MM_PERM_CDDD = 0xBF,
  _MM_PERM_DAAA = 0xC0, _MM_PERM_DAAB = 0xC1, _MM_PERM_DAAC = 0xC2,
  _MM_PERM_DAAD = 0xC3, _MM_PERM_DABA = 0xC4, _MM_PERM_DABB = 0xC5,
  _MM_PERM_DABC = 0xC6, _MM_PERM_DABD = 0xC7, _MM_PERM_DACA = 0xC8,
  _MM_PERM_DACB = 0xC9, _MM_PERM_DACC = 0xCA, _MM_PERM_DACD = 0xCB,
  _MM_PERM_DADA = 0xCC, _MM_PERM_DADB = 0xCD, _MM_PERM_DADC = 0xCE,
  _MM_PERM_DADD = 0xCF, _MM_PERM_DBAA = 0xD0, _MM_PERM_DBAB = 0xD1,
  _MM_PERM_DBAC = 0xD2, _MM_PERM_DBAD = 0xD3, _MM_PERM_DBBA = 0xD4,
  _MM_PERM_DBBB = 0xD5, _MM_PERM_DBBC = 0xD6, _MM_PERM_DBBD = 0xD7,
  _MM_PERM_DBCA = 0xD8, _MM_PERM_DBCB = 0xD9, _MM_PERM_DBCC = 0xDA,
  _MM_PERM_DBCD = 0xDB, _MM_PERM_DBDA = 0xDC, _MM_PERM_DBDB = 0xDD,
  _MM_PERM_DBDC = 0xDE, _MM_PERM_DBDD = 0xDF, _MM_PERM_DCAA = 0xE0,
  _MM_PERM_DCAB = 0xE1, _MM_PERM_DCAC = 0xE2, _MM_PERM_DCAD = 0xE3,
  _MM_PERM_DCBA = 0xE4, _MM_PERM_DCBB = 0xE5, _MM_PERM_DCBC = 0xE6,
  _MM_PERM_DCBD = 0xE7, _MM_PERM_DCCA = 0xE8, _MM_PERM_DCCB = 0xE9,
  _MM_PERM_DCCC = 0xEA, _MM_PERM_DCCD = 0xEB, _MM_PERM_DCDA = 0xEC,
  _MM_PERM_DCDB = 0xED, _MM_PERM_DCDC = 0xEE, _MM_PERM_DCDD = 0xEF,
  _MM_PERM_DDAA = 0xF0, _MM_PERM_DDAB = 0xF1, _MM_PERM_DDAC = 0xF2,
  _MM_PERM_DDAD = 0xF3, _MM_PERM_DDBA = 0xF4, _MM_PERM_DDBB = 0xF5,
  _MM_PERM_DDBC = 0xF6, _MM_PERM_DDBD = 0xF7, _MM_PERM_DDCA = 0xF8,
  _MM_PERM_DDCB = 0xF9, _MM_PERM_DDCC = 0xFA, _MM_PERM_DDCD = 0xFB,
  _MM_PERM_DDDA = 0xFC, _MM_PERM_DDDB = 0xFD, _MM_PERM_DDDC = 0xFE,
  _MM_PERM_DDDD = 0xFF
} _MM_PERM_ENUM;

typedef enum
{
  _MM_MANT_NORM_1_2,    /* interval [1, 2)      */
  _MM_MANT_NORM_p5_2,   /* interval [0.5, 2)    */
  _MM_MANT_NORM_p5_1,   /* interval [0.5, 1)    */
  _MM_MANT_NORM_p75_1p5   /* interval [0.75, 1.5) */
} _MM_MANTISSA_NORM_ENUM;

typedef enum
{
  _MM_MANT_SIGN_src,    /* sign = sign(SRC)     */
  _MM_MANT_SIGN_zero,   /* sign = 0             */
  _MM_MANT_SIGN_nan   /* DEST = NaN if sign(SRC) = 1 */
} _MM_MANTISSA_SIGN_ENUM;

/* Define the default attributes for the functions in this file. */
#define __DEFAULT_FN_ATTRS __attribute__((__always_inline__, __nodebug__, __target__("avx512f")))

/* Create vectors with repeated elements */

static  __inline __m512i __DEFAULT_FN_ATTRS
_mm512_setzero_si512(void)
{
  return (__m512i)(__v8di){ 0, 0, 0, 0, 0, 0, 0, 0 };
}

static __inline__ __m512d __DEFAULT_FN_ATTRS
_mm512_undefined_pd()
{
  return (__m512d)__builtin_ia32_undef512();
}

static __inline__ __m512 __DEFAULT_FN_ATTRS
_mm512_undefined()
{
  return (__m512)__builtin_ia32_undef512();
}

static __inline__ __m512 __DEFAULT_FN_ATTRS
_mm512_undefined_ps()
{
  return (__m512)__builtin_ia32_undef512();
}

static __inline__ __m512i __DEFAULT_FN_ATTRS
_mm512_undefined_epi32()
{
  return (__m512i)__builtin_ia32_undef512();
}
static __inline__ __m512i __DEFAULT_FN_ATTRS
_mm512_broadcastd_epi32 (__m128i __A)
{
  return (__m512i) __builtin_ia32_pbroadcastd512 ((__v4si) __A,
              (__v16si)
              _mm512_undefined_epi32 (),
              (__mmask16) -1);
}

static __inline__ __m512i __DEFAULT_FN_ATTRS
_mm512_mask_broadcastd_epi32 (__m512i __O, __mmask16 __M, __m128i __A)
{
  return (__m512i) __builtin_ia32_pbroadcastd512 ((__v4si) __A,
              (__v16si) __O, __M);
}

static __inline__ __m512i __DEFAULT_FN_ATTRS
_mm512_maskz_broadcastd_epi32 (__mmask16 __M, __m128i __A)
{
  return (__m512i) __builtin_ia32_pbroadcastd512 ((__v4si) __A,
              (__v16si)
              _mm512_setzero_si512 (),
              __M);
}

static __inline__ __m512i __DEFAULT_FN_ATTRS
_mm512_broadcastq_epi64 (__m128i __A)
{
  return (__m512i) __builtin_ia32_pbroadcastq512 ((__v2di) __A,
              (__v8di)
              _mm512_undefined_pd (),
              (__mmask8) -1);
}

static __inline__ __m512i __DEFAULT_FN_ATTRS
_mm512_mask_broadcastq_epi64 (__m512i __O, __mmask8 __M, __m128i __A)
{
  return (__m512i) __builtin_ia32_pbroadcastq512 ((__v2di) __A,
              (__v8di) __O, __M);
}

static __inline__ __m512i __DEFAULT_FN_ATTRS
_mm512_maskz_broadcastq_epi64 (__mmask8 __M, __m128i __A)
{
  return (__m512i) __builtin_ia32_pbroadcastq512 ((__v2di) __A,
              (__v8di)
              _mm512_setzero_si512 (),
              __M);
}

static __inline __m512i __DEFAULT_FN_ATTRS
_mm512_maskz_set1_epi32(__mmask16 __M, int __A)
{
  return (__m512i) __builtin_ia32_pbroadcastd512_gpr_mask (__A,
                 (__v16si)
                 _mm512_setzero_si512 (),
                 __M);
}

static __inline __m512i __DEFAULT_FN_ATTRS
_mm512_maskz_set1_epi64(__mmask8 __M, long long __A)
{
#ifdef __x86_64__
  return (__m512i) __builtin_ia32_pbroadcastq512_gpr_mask (__A,
                 (__v8di)
                 _mm512_setzero_si512 (),
                 __M);
#else
  return (__m512i) __builtin_ia32_pbroadcastq512_mem_mask (__A,
                 (__v8di)
                 _mm512_setzero_si512 (),
                 __M);
#endif
}

static __inline __m512 __DEFAULT_FN_ATTRS
_mm512_setzero_ps(void)
{
  return (__m512){ 0.0, 0.0, 0.0, 0.0, 0.0, 0.0, 0.0, 0.0,
                   0.0, 0.0, 0.0, 0.0, 0.0, 0.0, 0.0, 0.0 };
}
static  __inline __m512d __DEFAULT_FN_ATTRS
_mm512_setzero_pd(void)
{
  return (__m512d){ 0.0, 0.0, 0.0, 0.0, 0.0, 0.0, 0.0, 0.0 };
}

static __inline __m512 __DEFAULT_FN_ATTRS
_mm512_set1_ps(float __w)
{
  return (__m512){ __w, __w, __w, __w, __w, __w, __w, __w,
                   __w, __w, __w, __w, __w, __w, __w, __w  };
}

static __inline __m512d __DEFAULT_FN_ATTRS
_mm512_set1_pd(double __w)
{
  return (__m512d){ __w, __w, __w, __w, __w, __w, __w, __w };
}

static __inline __m512i __DEFAULT_FN_ATTRS
_mm512_set1_epi32(int __s)
{
  return (__m512i)(__v16si){ __s, __s, __s, __s, __s, __s, __s, __s,
                             __s, __s, __s, __s, __s, __s, __s, __s };
}

static __inline __m512i __DEFAULT_FN_ATTRS
_mm512_set1_epi64(long long __d)
{
  return (__m512i)(__v8di){ __d, __d, __d, __d, __d, __d, __d, __d };
}

static __inline__ __m512 __DEFAULT_FN_ATTRS
_mm512_broadcastss_ps(__m128 __X)
{
  float __f = __X[0];
  return (__v16sf){ __f, __f, __f, __f,
                    __f, __f, __f, __f,
                    __f, __f, __f, __f,
                    __f, __f, __f, __f };
}

static __inline__ __m512d __DEFAULT_FN_ATTRS
_mm512_broadcastsd_pd(__m128d __X)
{
  double __d = __X[0];
  return (__v8df){ __d, __d, __d, __d,
                   __d, __d, __d, __d };
}

/* Cast between vector types */

static __inline __m512d __DEFAULT_FN_ATTRS
_mm512_castpd256_pd512(__m256d __a)
{
  return __builtin_shufflevector(__a, __a, 0, 1, 2, 3, -1, -1, -1, -1);
}

static __inline __m512 __DEFAULT_FN_ATTRS
_mm512_castps256_ps512(__m256 __a)
{
  return __builtin_shufflevector(__a, __a, 0,  1,  2,  3,  4,  5,  6,  7,
                                          -1, -1, -1, -1, -1, -1, -1, -1);
}

static __inline __m128d __DEFAULT_FN_ATTRS
_mm512_castpd512_pd128(__m512d __a)
{
  return __builtin_shufflevector(__a, __a, 0, 1);
}

static __inline __m128 __DEFAULT_FN_ATTRS
_mm512_castps512_ps128(__m512 __a)
{
  return __builtin_shufflevector(__a, __a, 0, 1, 2, 3);
}

/* Bitwise operators */
static __inline__ __m512i __DEFAULT_FN_ATTRS
_mm512_and_epi32(__m512i __a, __m512i __b)
{
  return __a & __b;
}

static __inline__ __m512i __DEFAULT_FN_ATTRS
_mm512_mask_and_epi32(__m512i __src, __mmask16 __k, __m512i __a, __m512i __b)
{
  return (__m512i) __builtin_ia32_pandd512_mask((__v16si) __a,
              (__v16si) __b,
              (__v16si) __src,
              (__mmask16) __k);
}
static __inline__ __m512i __DEFAULT_FN_ATTRS
_mm512_maskz_and_epi32(__mmask16 __k, __m512i __a, __m512i __b)
{
  return (__m512i) __builtin_ia32_pandd512_mask((__v16si) __a,
              (__v16si) __b,
              (__v16si)
              _mm512_setzero_si512 (),
              (__mmask16) __k);
}

static __inline__ __m512i __DEFAULT_FN_ATTRS
_mm512_and_epi64(__m512i __a, __m512i __b)
{
  return __a & __b;
}

static __inline__ __m512i __DEFAULT_FN_ATTRS
_mm512_mask_and_epi64(__m512i __src, __mmask8 __k, __m512i __a, __m512i __b)
{
  return (__m512i) __builtin_ia32_pandq512_mask ((__v8di) __a,
              (__v8di) __b,
              (__v8di) __src,
              (__mmask8) __k);
}
static __inline__ __m512i __DEFAULT_FN_ATTRS
_mm512_maskz_and_epi64(__mmask8 __k, __m512i __a, __m512i __b)
{
  return (__m512i) __builtin_ia32_pandq512_mask ((__v8di) __a,
              (__v8di) __b,
              (__v8di)
              _mm512_setzero_si512 (),
              (__mmask8) __k);
}

static __inline__ __m512i __DEFAULT_FN_ATTRS
_mm512_andnot_epi32 (__m512i __A, __m512i __B)
{
  return (__m512i) __builtin_ia32_pandnd512_mask ((__v16si) __A,
              (__v16si) __B,
              (__v16si)
              _mm512_setzero_si512 (),
              (__mmask16) -1);
}

static __inline__ __m512i __DEFAULT_FN_ATTRS
_mm512_mask_andnot_epi32 (__m512i __W, __mmask16 __U, __m512i __A, __m512i __B)
{
  return (__m512i) __builtin_ia32_pandnd512_mask ((__v16si) __A,
              (__v16si) __B,
              (__v16si) __W,
              (__mmask16) __U);
}

static __inline__ __m512i __DEFAULT_FN_ATTRS
_mm512_maskz_andnot_epi32 (__mmask16 __U, __m512i __A, __m512i __B)
{
  return (__m512i) __builtin_ia32_pandnd512_mask ((__v16si) __A,
              (__v16si) __B,
              (__v16si)
              _mm512_setzero_si512 (),
              (__mmask16) __U);
}

static __inline__ __m512i __DEFAULT_FN_ATTRS
_mm512_andnot_epi64 (__m512i __A, __m512i __B)
{
  return (__m512i) __builtin_ia32_pandnq512_mask ((__v8di) __A,
              (__v8di) __B,
              (__v8di)
              _mm512_setzero_si512 (),
              (__mmask8) -1);
}

static __inline__ __m512i __DEFAULT_FN_ATTRS
_mm512_mask_andnot_epi64 (__m512i __W, __mmask8 __U, __m512i __A, __m512i __B)
{
  return (__m512i) __builtin_ia32_pandnq512_mask ((__v8di) __A,
              (__v8di) __B,
              (__v8di) __W, __U);
}

static __inline__ __m512i __DEFAULT_FN_ATTRS
_mm512_maskz_andnot_epi64 (__mmask8 __U, __m512i __A, __m512i __B)
{
  return (__m512i) __builtin_ia32_pandnq512_mask ((__v8di) __A,
              (__v8di) __B,
              (__v8di)
              _mm512_setzero_pd (),
              __U);
}
static __inline__ __m512i __DEFAULT_FN_ATTRS
_mm512_or_epi32(__m512i __a, __m512i __b)
{
  return __a | __b;
}

static __inline__ __m512i __DEFAULT_FN_ATTRS
_mm512_mask_or_epi32(__m512i __src, __mmask16 __k, __m512i __a, __m512i __b)
{
  return (__m512i) __builtin_ia32_pord512_mask((__v16si) __a,
              (__v16si) __b,
              (__v16si) __src,
              (__mmask16) __k);
}
static __inline__ __m512i __DEFAULT_FN_ATTRS
_mm512_maskz_or_epi32(__mmask16 __k, __m512i __a, __m512i __b)
{
  return (__m512i) __builtin_ia32_pord512_mask((__v16si) __a,
              (__v16si) __b,
              (__v16si)
              _mm512_setzero_si512 (),
              (__mmask16) __k);
}

static __inline__ __m512i __DEFAULT_FN_ATTRS
_mm512_or_epi64(__m512i __a, __m512i __b)
{
  return __a | __b;
}

static __inline__ __m512i __DEFAULT_FN_ATTRS
_mm512_mask_or_epi64(__m512i __src, __mmask8 __k, __m512i __a, __m512i __b)
{
  return (__m512i) __builtin_ia32_porq512_mask ((__v8di) __a,
              (__v8di) __b,
              (__v8di) __src,
              (__mmask8) __k);
}
static __inline__ __m512i __DEFAULT_FN_ATTRS
_mm512_maskz_or_epi64(__mmask8 __k, __m512i __a, __m512i __b)
{
  return (__m512i) __builtin_ia32_porq512_mask ((__v8di) __a,
              (__v8di) __b,
              (__v8di)
              _mm512_setzero_si512 (),
              (__mmask8) __k);
}

static __inline__ __m512i __DEFAULT_FN_ATTRS
_mm512_xor_epi32(__m512i __a, __m512i __b)
{
  return __a ^ __b;
}

static __inline__ __m512i __DEFAULT_FN_ATTRS
_mm512_mask_xor_epi32(__m512i __src, __mmask16 __k, __m512i __a, __m512i __b)
{
  return (__m512i) __builtin_ia32_pxord512_mask((__v16si) __a,
              (__v16si) __b,
              (__v16si) __src,
              (__mmask16) __k);
}
static __inline__ __m512i __DEFAULT_FN_ATTRS
_mm512_maskz_xor_epi32(__mmask16 __k, __m512i __a, __m512i __b)
{
  return (__m512i) __builtin_ia32_pxord512_mask((__v16si) __a,
              (__v16si) __b,
              (__v16si)
              _mm512_setzero_si512 (),
              (__mmask16) __k);
}

static __inline__ __m512i __DEFAULT_FN_ATTRS
_mm512_xor_epi64(__m512i __a, __m512i __b)
{
  return __a ^ __b;
}

static __inline__ __m512i __DEFAULT_FN_ATTRS
_mm512_mask_xor_epi64(__m512i __src, __mmask8 __k, __m512i __a, __m512i __b)
{
  return (__m512i) __builtin_ia32_pxorq512_mask ((__v8di) __a,
              (__v8di) __b,
              (__v8di) __src,
              (__mmask8) __k);
}
static __inline__ __m512i __DEFAULT_FN_ATTRS
_mm512_maskz_xor_epi64(__mmask8 __k, __m512i __a, __m512i __b)
{
  return (__m512i) __builtin_ia32_pxorq512_mask ((__v8di) __a,
              (__v8di) __b,
              (__v8di)
              _mm512_setzero_si512 (),
              (__mmask8) __k);
}

static __inline__ __m512i __DEFAULT_FN_ATTRS
_mm512_and_si512(__m512i __a, __m512i __b)
{
  return __a & __b;
}

static __inline__ __m512i __DEFAULT_FN_ATTRS
_mm512_or_si512(__m512i __a, __m512i __b)
{
  return __a | __b;
}

static __inline__ __m512i __DEFAULT_FN_ATTRS
_mm512_xor_si512(__m512i __a, __m512i __b)
{
  return __a ^ __b;
}
/* Arithmetic */

static __inline __m512d __DEFAULT_FN_ATTRS
_mm512_add_pd(__m512d __a, __m512d __b)
{
  return __a + __b;
}

static __inline __m512 __DEFAULT_FN_ATTRS
_mm512_add_ps(__m512 __a, __m512 __b)
{
  return __a + __b;
}

static __inline __m512d __DEFAULT_FN_ATTRS
_mm512_mul_pd(__m512d __a, __m512d __b)
{
  return __a * __b;
}

static __inline __m512 __DEFAULT_FN_ATTRS
_mm512_mul_ps(__m512 __a, __m512 __b)
{
  return __a * __b;
}

static __inline __m512d __DEFAULT_FN_ATTRS
_mm512_sub_pd(__m512d __a, __m512d __b)
{
  return __a - __b;
}

static __inline __m512 __DEFAULT_FN_ATTRS
_mm512_sub_ps(__m512 __a, __m512 __b)
{
  return __a - __b;
}

static __inline__ __m512i __DEFAULT_FN_ATTRS
_mm512_add_epi64 (__m512i __A, __m512i __B)
{
  return (__m512i) ((__v8di) __A + (__v8di) __B);
}

static __inline__ __m512i __DEFAULT_FN_ATTRS
_mm512_mask_add_epi64 (__m512i __W, __mmask8 __U, __m512i __A, __m512i __B)
{
  return (__m512i) __builtin_ia32_paddq512_mask ((__v8di) __A,
             (__v8di) __B,
             (__v8di) __W,
             (__mmask8) __U);
}

static __inline__ __m512i __DEFAULT_FN_ATTRS
_mm512_maskz_add_epi64 (__mmask8 __U, __m512i __A, __m512i __B)
{
  return (__m512i) __builtin_ia32_paddq512_mask ((__v8di) __A,
             (__v8di) __B,
             (__v8di)
             _mm512_setzero_si512 (),
             (__mmask8) __U);
}

static __inline__ __m512i __DEFAULT_FN_ATTRS
_mm512_sub_epi64 (__m512i __A, __m512i __B)
{
  return (__m512i) ((__v8di) __A - (__v8di) __B);
}

static __inline__ __m512i __DEFAULT_FN_ATTRS
_mm512_mask_sub_epi64 (__m512i __W, __mmask8 __U, __m512i __A, __m512i __B)
{
  return (__m512i) __builtin_ia32_psubq512_mask ((__v8di) __A,
             (__v8di) __B,
             (__v8di) __W,
             (__mmask8) __U);
}

static __inline__ __m512i __DEFAULT_FN_ATTRS
_mm512_maskz_sub_epi64 (__mmask8 __U, __m512i __A, __m512i __B)
{
  return (__m512i) __builtin_ia32_psubq512_mask ((__v8di) __A,
             (__v8di) __B,
             (__v8di)
             _mm512_setzero_si512 (),
             (__mmask8) __U);
}

static __inline__ __m512i __DEFAULT_FN_ATTRS
_mm512_add_epi32 (__m512i __A, __m512i __B)
{
  return (__m512i) ((__v16si) __A + (__v16si) __B);
}

static __inline__ __m512i __DEFAULT_FN_ATTRS
_mm512_mask_add_epi32 (__m512i __W, __mmask16 __U, __m512i __A, __m512i __B)
{
  return (__m512i) __builtin_ia32_paddd512_mask ((__v16si) __A,
             (__v16si) __B,
             (__v16si) __W,
             (__mmask16) __U);
}

static __inline__ __m512i __DEFAULT_FN_ATTRS
_mm512_maskz_add_epi32 (__mmask16 __U, __m512i __A, __m512i __B)
{
  return (__m512i) __builtin_ia32_paddd512_mask ((__v16si) __A,
             (__v16si) __B,
             (__v16si)
             _mm512_setzero_si512 (),
             (__mmask16) __U);
}

static __inline__ __m512i __DEFAULT_FN_ATTRS
_mm512_sub_epi32 (__m512i __A, __m512i __B)
{
  return (__m512i) ((__v16si) __A - (__v16si) __B);
}

static __inline__ __m512i __DEFAULT_FN_ATTRS
_mm512_mask_sub_epi32 (__m512i __W, __mmask16 __U, __m512i __A, __m512i __B)
{
  return (__m512i) __builtin_ia32_psubd512_mask ((__v16si) __A,
             (__v16si) __B,
             (__v16si) __W,
             (__mmask16) __U);
}

static __inline__ __m512i __DEFAULT_FN_ATTRS
_mm512_maskz_sub_epi32 (__mmask16 __U, __m512i __A, __m512i __B)
{
  return (__m512i) __builtin_ia32_psubd512_mask ((__v16si) __A,
             (__v16si) __B,
             (__v16si)
             _mm512_setzero_si512 (),
             (__mmask16) __U);
}

static  __inline__ __m512d __DEFAULT_FN_ATTRS
_mm512_max_pd(__m512d __A, __m512d __B)
{
  return (__m512d) __builtin_ia32_maxpd512_mask ((__v8df) __A,
             (__v8df) __B,
             (__v8df)
             _mm512_setzero_pd (),
             (__mmask8) -1,
             _MM_FROUND_CUR_DIRECTION);
}

static  __inline__ __m512 __DEFAULT_FN_ATTRS
_mm512_max_ps(__m512 __A, __m512 __B)
{
  return (__m512) __builtin_ia32_maxps512_mask ((__v16sf) __A,
            (__v16sf) __B,
            (__v16sf)
            _mm512_setzero_ps (),
            (__mmask16) -1,
            _MM_FROUND_CUR_DIRECTION);
}

static __inline__ __m128 __DEFAULT_FN_ATTRS
_mm_mask_max_ss(__m128 __W, __mmask8 __U,__m128 __A, __m128 __B) {
  return (__m128) __builtin_ia32_maxss_round_mask ((__v4sf) __A,
                (__v4sf) __B,
                (__v4sf) __W,
                (__mmask8) __U,
                _MM_FROUND_CUR_DIRECTION);
}

static __inline__ __m128 __DEFAULT_FN_ATTRS
_mm_maskz_max_ss(__mmask8 __U,__m128 __A, __m128 __B) {
  return (__m128) __builtin_ia32_maxss_round_mask ((__v4sf) __A,
                (__v4sf) __B,
                (__v4sf)  _mm_setzero_ps (),
                (__mmask8) __U,
                _MM_FROUND_CUR_DIRECTION);
}

#define _mm_max_round_ss(__A, __B, __R) __extension__ ({ \
  (__m128) __builtin_ia32_maxss_round_mask ((__v4sf) __A, (__v4sf) __B, \
                (__v4sf) _mm_setzero_ps(), (__mmask8) -1, __R); })

#define _mm_mask_max_round_ss(__W, __U, __A, __B, __R) __extension__ ({ \
  (__m128) __builtin_ia32_maxss_round_mask ((__v4sf) __A, (__v4sf) __B, \
                (__v4sf)  __W, (__mmask8) __U,__R); })

#define _mm_maskz_max_round_ss(__U, __A, __B, __R) __extension__ ({ \
  (__m128) __builtin_ia32_maxss_round_mask ((__v4sf) __A, (__v4sf) __B, \
                (__v4sf)  _mm_setzero_ps(), (__mmask8) __U,__R); })

static __inline__ __m128d __DEFAULT_FN_ATTRS
_mm_mask_max_sd(__m128d __W, __mmask8 __U,__m128d __A, __m128d __B) {
  return (__m128d) __builtin_ia32_maxsd_round_mask ((__v2df) __A,
                (__v2df) __B,
                (__v2df) __W,
                (__mmask8) __U,
                _MM_FROUND_CUR_DIRECTION);
}

static __inline__ __m128d __DEFAULT_FN_ATTRS
_mm_maskz_max_sd(__mmask8 __U,__m128d __A, __m128d __B) {
  return (__m128d) __builtin_ia32_maxsd_round_mask ((__v2df) __A,
                (__v2df) __B,
                (__v2df)  _mm_setzero_pd (),
                (__mmask8) __U,
                _MM_FROUND_CUR_DIRECTION);
}

#define _mm_max_round_sd(__A, __B, __R) __extension__ ({ \
  (__m128d) __builtin_ia32_maxsd_round_mask ((__v2df) __A, (__v2df) __B, \
                (__v2df) _mm_setzero_pd(), (__mmask8) -1, __R); })

#define _mm_mask_max_round_sd(__W, __U, __A, __B, __R) __extension__ ({ \
  (__m128d) __builtin_ia32_maxsd_round_mask ((__v2df) __A, (__v2df) __B, \
                (__v2df)  __W, (__mmask8) __U,__R); })

#define _mm_maskz_max_round_sd(__U, __A, __B, __R) __extension__ ({ \
  (__m128d) __builtin_ia32_maxsd_round_mask ((__v2df) __A, (__v2df) __B, \
                (__v2df)  _mm_setzero_pd(), (__mmask8) __U,__R); })

static __inline __m512i
__DEFAULT_FN_ATTRS
_mm512_max_epi32(__m512i __A, __m512i __B)
{
  return (__m512i) __builtin_ia32_pmaxsd512_mask ((__v16si) __A,
              (__v16si) __B,
              (__v16si)
              _mm512_setzero_si512 (),
              (__mmask16) -1);
}

static __inline __m512i __DEFAULT_FN_ATTRS
_mm512_max_epu32(__m512i __A, __m512i __B)
{
  return (__m512i) __builtin_ia32_pmaxud512_mask ((__v16si) __A,
              (__v16si) __B,
              (__v16si)
              _mm512_setzero_si512 (),
              (__mmask16) -1);
}

static __inline __m512i __DEFAULT_FN_ATTRS
_mm512_max_epi64(__m512i __A, __m512i __B)
{
  return (__m512i) __builtin_ia32_pmaxsq512_mask ((__v8di) __A,
              (__v8di) __B,
              (__v8di)
              _mm512_setzero_si512 (),
              (__mmask8) -1);
}

static __inline __m512i __DEFAULT_FN_ATTRS
_mm512_max_epu64(__m512i __A, __m512i __B)
{
  return (__m512i) __builtin_ia32_pmaxuq512_mask ((__v8di) __A,
              (__v8di) __B,
              (__v8di)
              _mm512_setzero_si512 (),
              (__mmask8) -1);
}

static  __inline__ __m512d __DEFAULT_FN_ATTRS
_mm512_min_pd(__m512d __A, __m512d __B)
{
  return (__m512d) __builtin_ia32_minpd512_mask ((__v8df) __A,
             (__v8df) __B,
             (__v8df)
             _mm512_setzero_pd (),
             (__mmask8) -1,
             _MM_FROUND_CUR_DIRECTION);
}

static  __inline__ __m512 __DEFAULT_FN_ATTRS
_mm512_min_ps(__m512 __A, __m512 __B)
{
  return (__m512) __builtin_ia32_minps512_mask ((__v16sf) __A,
            (__v16sf) __B,
            (__v16sf)
            _mm512_setzero_ps (),
            (__mmask16) -1,
            _MM_FROUND_CUR_DIRECTION);
}

static __inline__ __m128 __DEFAULT_FN_ATTRS
_mm_mask_min_ss(__m128 __W, __mmask8 __U,__m128 __A, __m128 __B) {
  return (__m128) __builtin_ia32_minss_round_mask ((__v4sf) __A,
                (__v4sf) __B,
                (__v4sf) __W,
                (__mmask8) __U,
                _MM_FROUND_CUR_DIRECTION);
}

static __inline__ __m128 __DEFAULT_FN_ATTRS
_mm_maskz_min_ss(__mmask8 __U,__m128 __A, __m128 __B) {
  return (__m128) __builtin_ia32_minss_round_mask ((__v4sf) __A,
                (__v4sf) __B,
                (__v4sf)  _mm_setzero_ps (),
                (__mmask8) __U,
                _MM_FROUND_CUR_DIRECTION);
}

#define _mm_min_round_ss(__A, __B, __R) __extension__ ({ \
  (__m128) __builtin_ia32_minss_round_mask ((__v4sf) __A, (__v4sf) __B, \
                (__v4sf) _mm_setzero_ps(), (__mmask8) -1, __R); })

#define _mm_mask_min_round_ss(__W, __U, __A, __B, __R) __extension__ ({ \
  (__m128) __builtin_ia32_minss_round_mask ((__v4sf) __A, (__v4sf) __B, \
                (__v4sf)  __W, (__mmask8) __U,__R); })

#define _mm_maskz_min_round_ss(__U, __A, __B, __R) __extension__ ({ \
  (__m128) __builtin_ia32_minss_round_mask ((__v4sf) __A, (__v4sf) __B, \
                (__v4sf)  _mm_setzero_ps(), (__mmask8) __U,__R); })

static __inline__ __m128d __DEFAULT_FN_ATTRS
_mm_mask_min_sd(__m128d __W, __mmask8 __U,__m128d __A, __m128d __B) {
  return (__m128d) __builtin_ia32_minsd_round_mask ((__v2df) __A,
                (__v2df) __B,
                (__v2df) __W,
                (__mmask8) __U,
                _MM_FROUND_CUR_DIRECTION);
}

static __inline__ __m128d __DEFAULT_FN_ATTRS
_mm_maskz_min_sd(__mmask8 __U,__m128d __A, __m128d __B) {
  return (__m128d) __builtin_ia32_minsd_round_mask ((__v2df) __A,
                (__v2df) __B,
                (__v2df)  _mm_setzero_pd (),
                (__mmask8) __U,
                _MM_FROUND_CUR_DIRECTION);
}

#define _mm_min_round_sd(__A, __B, __R) __extension__ ({ \
  (__m128d) __builtin_ia32_minsd_round_mask ((__v2df) __A, (__v2df) __B, \
                (__v2df) _mm_setzero_pd(), (__mmask8) -1, __R); })

#define _mm_mask_min_round_sd(__W, __U, __A, __B, __R) __extension__ ({ \
  (__m128d) __builtin_ia32_minsd_round_mask ((__v2df) __A, (__v2df) __B, \
                (__v2df)  __W, (__mmask8) __U,__R); })

#define _mm_maskz_min_round_sd(__U, __A, __B, __R) __extension__ ({ \
  (__m128d) __builtin_ia32_minsd_round_mask ((__v2df) __A, (__v2df) __B, \
                (__v2df)  _mm_setzero_pd(), (__mmask8) __U,__R); })

static __inline __m512i
__DEFAULT_FN_ATTRS
_mm512_min_epi32(__m512i __A, __m512i __B)
{
  return (__m512i) __builtin_ia32_pminsd512_mask ((__v16si) __A,
              (__v16si) __B,
              (__v16si)
              _mm512_setzero_si512 (),
              (__mmask16) -1);
}

static __inline __m512i __DEFAULT_FN_ATTRS
_mm512_min_epu32(__m512i __A, __m512i __B)
{
  return (__m512i) __builtin_ia32_pminud512_mask ((__v16si) __A,
              (__v16si) __B,
              (__v16si)
              _mm512_setzero_si512 (),
              (__mmask16) -1);
}

static __inline __m512i __DEFAULT_FN_ATTRS
_mm512_min_epi64(__m512i __A, __m512i __B)
{
  return (__m512i) __builtin_ia32_pminsq512_mask ((__v8di) __A,
              (__v8di) __B,
              (__v8di)
              _mm512_setzero_si512 (),
              (__mmask8) -1);
}

static __inline __m512i __DEFAULT_FN_ATTRS
_mm512_min_epu64(__m512i __A, __m512i __B)
{
  return (__m512i) __builtin_ia32_pminuq512_mask ((__v8di) __A,
              (__v8di) __B,
              (__v8di)
              _mm512_setzero_si512 (),
              (__mmask8) -1);
}

static __inline __m512i __DEFAULT_FN_ATTRS
_mm512_mul_epi32(__m512i __X, __m512i __Y)
{
  return (__m512i) __builtin_ia32_pmuldq512_mask ((__v16si) __X,
              (__v16si) __Y,
              (__v8di)
              _mm512_setzero_si512 (),
              (__mmask8) -1);
}

static __inline __m512i __DEFAULT_FN_ATTRS
_mm512_mask_mul_epi32 (__m512i __W, __mmask8 __M, __m512i __X, __m512i __Y)
{
  return (__m512i) __builtin_ia32_pmuldq512_mask ((__v16si) __X,
              (__v16si) __Y,
              (__v8di) __W, __M);
}

static __inline __m512i __DEFAULT_FN_ATTRS
_mm512_maskz_mul_epi32 (__mmask8 __M, __m512i __X, __m512i __Y)
{
  return (__m512i) __builtin_ia32_pmuldq512_mask ((__v16si) __X,
              (__v16si) __Y,
              (__v8di)
              _mm512_setzero_si512 (),
              __M);
}

static __inline __m512i __DEFAULT_FN_ATTRS
_mm512_mul_epu32(__m512i __X, __m512i __Y)
{
  return (__m512i) __builtin_ia32_pmuludq512_mask ((__v16si) __X,
               (__v16si) __Y,
               (__v8di)
               _mm512_setzero_si512 (),
               (__mmask8) -1);
}

static __inline __m512i __DEFAULT_FN_ATTRS
_mm512_mask_mul_epu32 (__m512i __W, __mmask8 __M, __m512i __X, __m512i __Y)
{
  return (__m512i) __builtin_ia32_pmuludq512_mask ((__v16si) __X,
               (__v16si) __Y,
               (__v8di) __W, __M);
}

static __inline __m512i __DEFAULT_FN_ATTRS
_mm512_maskz_mul_epu32 (__mmask8 __M, __m512i __X, __m512i __Y)
{
  return (__m512i) __builtin_ia32_pmuludq512_mask ((__v16si) __X,
               (__v16si) __Y,
               (__v8di)
               _mm512_setzero_si512 (),
               __M);
}

static __inline __m512i __DEFAULT_FN_ATTRS
_mm512_mullo_epi32 (__m512i __A, __m512i __B)
{
  return (__m512i) ((__v16si) __A * (__v16si) __B);
}

static __inline __m512i __DEFAULT_FN_ATTRS
_mm512_maskz_mullo_epi32 (__mmask16 __M, __m512i __A, __m512i __B)
{
  return (__m512i) __builtin_ia32_pmulld512_mask ((__v16si) __A,
              (__v16si) __B,
              (__v16si)
              _mm512_setzero_si512 (),
              __M);
}

static __inline __m512i __DEFAULT_FN_ATTRS
_mm512_mask_mullo_epi32 (__m512i __W, __mmask16 __M, __m512i __A, __m512i __B)
{
  return (__m512i) __builtin_ia32_pmulld512_mask ((__v16si) __A,
              (__v16si) __B,
              (__v16si) __W, __M);
}

static  __inline__ __m512d __DEFAULT_FN_ATTRS
_mm512_sqrt_pd(__m512d __a)
{
  return (__m512d)__builtin_ia32_sqrtpd512_mask((__v8df)__a,
                                                (__v8df) _mm512_setzero_pd (),
                                                (__mmask8) -1,
                                                _MM_FROUND_CUR_DIRECTION);
}

static  __inline__ __m512 __DEFAULT_FN_ATTRS
_mm512_sqrt_ps(__m512 __a)
{
  return (__m512)__builtin_ia32_sqrtps512_mask((__v16sf)__a,
                                               (__v16sf) _mm512_setzero_ps (),
                                               (__mmask16) -1,
                                               _MM_FROUND_CUR_DIRECTION);
}

static  __inline__ __m512d __DEFAULT_FN_ATTRS
_mm512_rsqrt14_pd(__m512d __A)
{
  return (__m512d) __builtin_ia32_rsqrt14pd512_mask ((__v8df) __A,
                 (__v8df)
                 _mm512_setzero_pd (),
                 (__mmask8) -1);}

static  __inline__ __m512 __DEFAULT_FN_ATTRS
_mm512_rsqrt14_ps(__m512 __A)
{
  return (__m512) __builtin_ia32_rsqrt14ps512_mask ((__v16sf) __A,
                (__v16sf)
                _mm512_setzero_ps (),
                (__mmask16) -1);
}

static  __inline__ __m128 __DEFAULT_FN_ATTRS
_mm_rsqrt14_ss(__m128 __A, __m128 __B)
{
  return (__m128) __builtin_ia32_rsqrt14ss_mask ((__v4sf) __A,
             (__v4sf) __B,
             (__v4sf)
             _mm_setzero_ps (),
             (__mmask8) -1);
}

static __inline__ __m128 __DEFAULT_FN_ATTRS
_mm_mask_rsqrt14_ss (__m128 __W, __mmask8 __U, __m128 __A, __m128 __B) 
{
 return (__m128) __builtin_ia32_rsqrt14ss_mask ((__v4sf) __A,
          (__v4sf) __B,
          (__v4sf) __W,
          (__mmask8) __U);
}

static __inline__ __m128 __DEFAULT_FN_ATTRS
_mm_maskz_rsqrt14_ss (__mmask8 __U, __m128 __A, __m128 __B) 
{
 return (__m128) __builtin_ia32_rsqrt14ss_mask ((__v4sf) __A,
          (__v4sf) __B,
          (__v4sf) _mm_setzero_ps (),
          (__mmask8) __U);
}

static  __inline__ __m128d __DEFAULT_FN_ATTRS
_mm_rsqrt14_sd(__m128d __A, __m128d __B)
{
  return (__m128d) __builtin_ia32_rsqrt14sd_mask ((__v2df) __A,
              (__v2df) __B,
              (__v2df)
              _mm_setzero_pd (),
              (__mmask8) -1);
}

static __inline__ __m128d __DEFAULT_FN_ATTRS
_mm_mask_rsqrt14_sd (__m128d __W, __mmask8 __U, __m128d __A, __m128d __B) 
{
 return (__m128d) __builtin_ia32_rsqrt14sd_mask ( (__v2df) __A,
          (__v2df) __B,
          (__v2df) __W,
          (__mmask8) __U);
}

static __inline__ __m128d __DEFAULT_FN_ATTRS
_mm_maskz_rsqrt14_sd (__mmask8 __U, __m128d __A, __m128d __B) 
{
 return (__m128d) __builtin_ia32_rsqrt14sd_mask ( (__v2df) __A,
          (__v2df) __B,
          (__v2df) _mm_setzero_pd (),
          (__mmask8) __U);
}

static  __inline__ __m512d __DEFAULT_FN_ATTRS
_mm512_rcp14_pd(__m512d __A)
{
  return (__m512d) __builtin_ia32_rcp14pd512_mask ((__v8df) __A,
               (__v8df)
               _mm512_setzero_pd (),
               (__mmask8) -1);
}

static  __inline__ __m512 __DEFAULT_FN_ATTRS
_mm512_rcp14_ps(__m512 __A)
{
  return (__m512) __builtin_ia32_rcp14ps512_mask ((__v16sf) __A,
              (__v16sf)
              _mm512_setzero_ps (),
              (__mmask16) -1);
}
static  __inline__ __m128 __DEFAULT_FN_ATTRS
_mm_rcp14_ss(__m128 __A, __m128 __B)
{
  return (__m128) __builtin_ia32_rcp14ss_mask ((__v4sf) __A,
                 (__v4sf) __B,
                 (__v4sf)
                 _mm_setzero_ps (),
                 (__mmask8) -1);
}

static __inline__ __m128 __DEFAULT_FN_ATTRS
_mm_mask_rcp14_ss (__m128 __W, __mmask8 __U, __m128 __A, __m128 __B) 
{
 return (__m128) __builtin_ia32_rcp14ss_mask ((__v4sf) __A,
          (__v4sf) __B,
          (__v4sf) __W,
          (__mmask8) __U);
}

static __inline__ __m128 __DEFAULT_FN_ATTRS
_mm_maskz_rcp14_ss (__mmask8 __U, __m128 __A, __m128 __B) 
{
 return (__m128) __builtin_ia32_rcp14ss_mask ((__v4sf) __A,
          (__v4sf) __B,
          (__v4sf) _mm_setzero_ps (),
          (__mmask8) __U);
}

static  __inline__ __m128d __DEFAULT_FN_ATTRS
_mm_rcp14_sd(__m128d __A, __m128d __B)
{
  return (__m128d) __builtin_ia32_rcp14sd_mask ((__v2df) __A,
            (__v2df) __B,
            (__v2df)
            _mm_setzero_pd (),
            (__mmask8) -1);
}

static __inline__ __m128d __DEFAULT_FN_ATTRS
_mm_mask_rcp14_sd (__m128d __W, __mmask8 __U, __m128d __A, __m128d __B) 
{
 return (__m128d) __builtin_ia32_rcp14sd_mask ( (__v2df) __A,
          (__v2df) __B,
          (__v2df) __W,
          (__mmask8) __U);
}

static __inline__ __m128d __DEFAULT_FN_ATTRS
_mm_maskz_rcp14_sd (__mmask8 __U, __m128d __A, __m128d __B) 
{
 return (__m128d) __builtin_ia32_rcp14sd_mask ( (__v2df) __A,
          (__v2df) __B,
          (__v2df) _mm_setzero_pd (),
          (__mmask8) __U);
}

static __inline __m512 __DEFAULT_FN_ATTRS
_mm512_floor_ps(__m512 __A)
{
  return (__m512) __builtin_ia32_rndscaleps_mask ((__v16sf) __A,
                                                  _MM_FROUND_FLOOR,
                                                  (__v16sf) __A, -1,
                                                  _MM_FROUND_CUR_DIRECTION);
}

static __inline __m512d __DEFAULT_FN_ATTRS
_mm512_floor_pd(__m512d __A)
{
  return (__m512d) __builtin_ia32_rndscalepd_mask ((__v8df) __A,
                                                   _MM_FROUND_FLOOR,
                                                   (__v8df) __A, -1,
                                                   _MM_FROUND_CUR_DIRECTION);
}

static __inline __m512 __DEFAULT_FN_ATTRS
_mm512_ceil_ps(__m512 __A)
{
  return (__m512) __builtin_ia32_rndscaleps_mask ((__v16sf) __A,
                                                  _MM_FROUND_CEIL,
                                                  (__v16sf) __A, -1,
                                                  _MM_FROUND_CUR_DIRECTION);
}

static __inline __m512d __DEFAULT_FN_ATTRS
_mm512_ceil_pd(__m512d __A)
{
  return (__m512d) __builtin_ia32_rndscalepd_mask ((__v8df) __A,
                                                   _MM_FROUND_CEIL,
                                                   (__v8df) __A, -1,
                                                   _MM_FROUND_CUR_DIRECTION);
}

static __inline __m512i __DEFAULT_FN_ATTRS
_mm512_abs_epi64(__m512i __A)
{
  return (__m512i) __builtin_ia32_pabsq512_mask ((__v8di) __A,
             (__v8di)
             _mm512_setzero_si512 (),
             (__mmask8) -1);
}

static __inline __m512i __DEFAULT_FN_ATTRS
_mm512_abs_epi32(__m512i __A)
{
  return (__m512i) __builtin_ia32_pabsd512_mask ((__v16si) __A,
             (__v16si)
             _mm512_setzero_si512 (),
             (__mmask16) -1);
}

static __inline__ __m128 __DEFAULT_FN_ATTRS
_mm_mask_add_ss(__m128 __W, __mmask8 __U,__m128 __A, __m128 __B) {
  return (__m128) __builtin_ia32_addss_round_mask ((__v4sf) __A,
                (__v4sf) __B,
                (__v4sf) __W,
                (__mmask8) __U,
                _MM_FROUND_CUR_DIRECTION);
}

static __inline__ __m128 __DEFAULT_FN_ATTRS
_mm_maskz_add_ss(__mmask8 __U,__m128 __A, __m128 __B) {
  return (__m128) __builtin_ia32_addss_round_mask ((__v4sf) __A,
                (__v4sf) __B,
                (__v4sf)  _mm_setzero_ps (),
                (__mmask8) __U,
                _MM_FROUND_CUR_DIRECTION);
}

#define _mm_add_round_ss(__A, __B, __R) __extension__ ({ \
  (__m128) __builtin_ia32_addss_round_mask ((__v4sf) __A, (__v4sf) __B, \
                (__v4sf) _mm_setzero_ps(), (__mmask8) -1, __R); })

#define _mm_mask_add_round_ss(__W, __U, __A, __B, __R) __extension__ ({ \
  (__m128) __builtin_ia32_addss_round_mask ((__v4sf) __A, (__v4sf) __B, \
                (__v4sf)  __W, (__mmask8) __U,__R); })

#define _mm_maskz_add_round_ss(__U, __A, __B, __R) __extension__ ({ \
  (__m128) __builtin_ia32_addss_round_mask ((__v4sf) __A, (__v4sf) __B, \
                (__v4sf)  _mm_setzero_ps(), (__mmask8) __U,__R); })

static __inline__ __m128d __DEFAULT_FN_ATTRS
_mm_mask_add_sd(__m128d __W, __mmask8 __U,__m128d __A, __m128d __B) {
  return (__m128d) __builtin_ia32_addsd_round_mask ((__v2df) __A,
                (__v2df) __B,
                (__v2df) __W,
                (__mmask8) __U,
                _MM_FROUND_CUR_DIRECTION);
}

static __inline__ __m128d __DEFAULT_FN_ATTRS
_mm_maskz_add_sd(__mmask8 __U,__m128d __A, __m128d __B) {
  return (__m128d) __builtin_ia32_addsd_round_mask ((__v2df) __A,
                (__v2df) __B,
                (__v2df)  _mm_setzero_pd (),
                (__mmask8) __U,
                _MM_FROUND_CUR_DIRECTION);
}
#define _mm_add_round_sd(__A, __B, __R) __extension__ ({ \
  (__m128d) __builtin_ia32_addsd_round_mask ((__v2df) __A, (__v2df) __B, \
                (__v2df) _mm_setzero_pd(), (__mmask8) -1, __R); })

#define _mm_mask_add_round_sd(__W, __U, __A, __B, __R) __extension__ ({ \
  (__m128d) __builtin_ia32_addsd_round_mask ((__v2df) __A, (__v2df) __B, \
                (__v2df)  __W, (__mmask8) __U,__R); })

#define _mm_maskz_add_round_sd(__U, __A, __B, __R) __extension__ ({ \
  (__m128d) __builtin_ia32_addsd_round_mask ((__v2df) __A, (__v2df) __B, \
                (__v2df)  _mm_setzero_pd(), (__mmask8) __U,__R); })

static __inline__ __m512d __DEFAULT_FN_ATTRS
_mm512_mask_add_pd(__m512d __W, __mmask8 __U, __m512d __A, __m512d __B) {
  return (__m512d) __builtin_ia32_addpd512_mask ((__v8df) __A,
             (__v8df) __B,
             (__v8df) __W,
             (__mmask8) __U,
             _MM_FROUND_CUR_DIRECTION);
}

static __inline__ __m512d __DEFAULT_FN_ATTRS
_mm512_maskz_add_pd(__mmask8 __U, __m512d __A, __m512d __B) {
  return (__m512d) __builtin_ia32_addpd512_mask ((__v8df) __A,
             (__v8df) __B,
             (__v8df) _mm512_setzero_pd (),
             (__mmask8) __U,
             _MM_FROUND_CUR_DIRECTION);
}

static __inline__ __m512 __DEFAULT_FN_ATTRS
_mm512_mask_add_ps(__m512 __W, __mmask16 __U, __m512 __A, __m512 __B) {
  return (__m512) __builtin_ia32_addps512_mask ((__v16sf) __A,
            (__v16sf) __B,
            (__v16sf) __W,
            (__mmask16) __U,
            _MM_FROUND_CUR_DIRECTION);
}

static __inline__ __m512 __DEFAULT_FN_ATTRS
_mm512_maskz_add_ps(__mmask16 __U, __m512 __A, __m512 __B) {
  return (__m512) __builtin_ia32_addps512_mask ((__v16sf) __A,
            (__v16sf) __B,
            (__v16sf) _mm512_setzero_ps (),
            (__mmask16) __U,
            _MM_FROUND_CUR_DIRECTION);
}

#define _mm512_add_round_pd(__A, __B, __R) __extension__ ({ \
  (__m512d) __builtin_ia32_addpd512_mask ((__v8df) __A, (__v8df) __B, \
               (__v8df) _mm512_setzero_pd(), (__mmask8) -1, __R); })

#define _mm512_mask_add_round_pd(__W, __U, __A, __B, __R) __extension__ ({ \
  (__m512d) __builtin_ia32_addpd512_mask((__v8df) __A, (__v8df) __B, \
                (__v8df) __W, (__mmask8) __U, __R); })

#define _mm512_maskz_add_round_pd(__U, __A, __B, __R) __extension__ ({ \
  (__m512d) __builtin_ia32_addpd512_mask ((__v8df) __A, (__v8df) __B, \
                (__v8df) _mm512_setzero_pd(), (__mmask8) __U, __R); })

#define _mm512_add_round_ps(__A, __B, __R) __extension__ ({ \
  (__m512) __builtin_ia32_addps512_mask ((__v16sf) __A, (__v16sf) __B, \
                (__v16sf) _mm512_setzero_ps(), (__mmask16) -1, __R); })

#define _mm512_mask_add_round_ps(__W, __U, __A, __B, __R) __extension__ ({ \
  (__m512) __builtin_ia32_addps512_mask ((__v16sf) __A, (__v16sf) __B, \
                (__v16sf) __W, (__mmask16)__U, __R); })

#define _mm512_maskz_add_round_ps(__U, __A, __B, __R) __extension__ ({ \
  (__m512) __builtin_ia32_addps512_mask ((__v16sf) __A, (__v16sf) __B, \
                (__v16sf) _mm512_setzero_ps(), (__mmask16)__U, __R); })

static __inline__ __m128 __DEFAULT_FN_ATTRS
_mm_mask_sub_ss(__m128 __W, __mmask8 __U,__m128 __A, __m128 __B) {
  return (__m128) __builtin_ia32_subss_round_mask ((__v4sf) __A,
                (__v4sf) __B,
                (__v4sf) __W,
                (__mmask8) __U,
                _MM_FROUND_CUR_DIRECTION);
}

static __inline__ __m128 __DEFAULT_FN_ATTRS
_mm_maskz_sub_ss(__mmask8 __U,__m128 __A, __m128 __B) {
  return (__m128) __builtin_ia32_subss_round_mask ((__v4sf) __A,
                (__v4sf) __B,
                (__v4sf)  _mm_setzero_ps (),
                (__mmask8) __U,
                _MM_FROUND_CUR_DIRECTION);
}
#define _mm_sub_round_ss(__A, __B, __R) __extension__ ({ \
  (__m128) __builtin_ia32_subss_round_mask ((__v4sf) __A, (__v4sf) __B, \
                (__v4sf) _mm_setzero_ps(), (__mmask8) -1, __R); })

#define _mm_mask_sub_round_ss(__W, __U, __A, __B, __R) __extension__ ({ \
  (__m128) __builtin_ia32_subss_round_mask ((__v4sf) __A, (__v4sf) __B, \
                (__v4sf)  __W, (__mmask8) __U,__R); })

#define _mm_maskz_sub_round_ss(__U, __A, __B, __R) __extension__ ({ \
  (__m128) __builtin_ia32_subss_round_mask ((__v4sf) __A, (__v4sf) __B, \
                (__v4sf)  _mm_setzero_ps(), (__mmask8) __U,__R); })

static __inline__ __m128d __DEFAULT_FN_ATTRS
_mm_mask_sub_sd(__m128d __W, __mmask8 __U,__m128d __A, __m128d __B) {
  return (__m128d) __builtin_ia32_subsd_round_mask ((__v2df) __A,
                (__v2df) __B,
                (__v2df) __W,
                (__mmask8) __U,
                _MM_FROUND_CUR_DIRECTION);
}

static __inline__ __m128d __DEFAULT_FN_ATTRS
_mm_maskz_sub_sd(__mmask8 __U,__m128d __A, __m128d __B) {
  return (__m128d) __builtin_ia32_subsd_round_mask ((__v2df) __A,
                (__v2df) __B,
                (__v2df)  _mm_setzero_pd (),
                (__mmask8) __U,
                _MM_FROUND_CUR_DIRECTION);
}

#define _mm_sub_round_sd(__A, __B, __R) __extension__ ({ \
  (__m128d) __builtin_ia32_subsd_round_mask ((__v2df) __A, (__v2df) __B, \
                (__v2df) _mm_setzero_pd(), (__mmask8) -1, __R); })

#define _mm_mask_sub_round_sd(__W, __U, __A, __B, __R) __extension__ ({ \
  (__m128d) __builtin_ia32_subsd_round_mask ((__v2df) __A, (__v2df) __B, \
                (__v2df)  __W, (__mmask8) __U,__R); })

#define _mm_maskz_sub_round_sd(__U, __A, __B, __R) __extension__ ({ \
  (__m128d) __builtin_ia32_subsd_round_mask ((__v2df) __A, (__v2df) __B, \
                (__v2df)  _mm_setzero_pd(), (__mmask8) __U,__R); })

static __inline__ __m512d __DEFAULT_FN_ATTRS
_mm512_mask_sub_pd(__m512d __W, __mmask8 __U, __m512d __A, __m512d __B) {
  return (__m512d) __builtin_ia32_subpd512_mask ((__v8df) __A,
             (__v8df) __B,
             (__v8df) __W,
             (__mmask8) __U,
             _MM_FROUND_CUR_DIRECTION);
}

static __inline__ __m512d __DEFAULT_FN_ATTRS
_mm512_maskz_sub_pd(__mmask8 __U, __m512d __A, __m512d __B) {
  return (__m512d) __builtin_ia32_subpd512_mask ((__v8df) __A,
             (__v8df) __B,
             (__v8df)
             _mm512_setzero_pd (),
             (__mmask8) __U,
             _MM_FROUND_CUR_DIRECTION);
}

static __inline__ __m512 __DEFAULT_FN_ATTRS
_mm512_mask_sub_ps(__m512 __W, __mmask16 __U, __m512 __A, __m512 __B) {
  return (__m512) __builtin_ia32_subps512_mask ((__v16sf) __A,
            (__v16sf) __B,
            (__v16sf) __W,
            (__mmask16) __U,
            _MM_FROUND_CUR_DIRECTION);
}

static __inline__ __m512 __DEFAULT_FN_ATTRS
_mm512_maskz_sub_ps(__mmask16 __U, __m512 __A, __m512 __B) {
  return (__m512) __builtin_ia32_subps512_mask ((__v16sf) __A,
            (__v16sf) __B,
            (__v16sf)
            _mm512_setzero_ps (),
            (__mmask16) __U,
            _MM_FROUND_CUR_DIRECTION);
}

#define _mm512_sub_round_pd(__A, __B, __R) __extension__ ({ \
  (__m512d) __builtin_ia32_subpd512_mask ((__v8df) __A, (__v8df) __B,\
             (__v8df) _mm512_setzero_pd(), (__mmask8) -1, __R); })

#define _mm512_mask_sub_round_pd(__W, __U, __A, __B, __R) __extension__ ({ \
  (__m512d) __builtin_ia32_subpd512_mask ((__v8df) __A, (__v8df) __B, \
             (__v8df) __W, (__mmask8) __U, __R); })

#define _mm512_maskz_sub_round_pd(__U, __A, __B, __R) __extension__ ({ \
   (__m512d) __builtin_ia32_subpd512_mask ((__v8df) __A, (__v8df) __B, \
             (__v8df) _mm512_setzero_pd(), (__mmask8) __U, __R);})

#define _mm512_sub_round_ps(__A, __B, __R) __extension__ ({ \
  (__m512) __builtin_ia32_subps512_mask ((__v16sf) __A, (__v16sf) __B, \
            (__v16sf) _mm512_setzero_ps (), (__mmask16) -1, __R);})

#define _mm512_mask_sub_round_ps(__W, __U, __A, __B, __R)  __extension__ ({ \
  (__m512) __builtin_ia32_subps512_mask ((__v16sf) __A, (__v16sf) __B, \
            (__v16sf) __W, (__mmask16) __U, __R); });

#define _mm512_maskz_sub_round_ps(__U, __A, __B, __R)  __extension__ ({ \
  (__m512) __builtin_ia32_subps512_mask ((__v16sf) __A, (__v16sf) __B, \
            (__v16sf) _mm512_setzero_ps (), (__mmask16) __U, __R);});

static __inline__ __m128 __DEFAULT_FN_ATTRS
_mm_mask_mul_ss(__m128 __W, __mmask8 __U,__m128 __A, __m128 __B) {
  return (__m128) __builtin_ia32_mulss_round_mask ((__v4sf) __A,
                (__v4sf) __B,
                (__v4sf) __W,
                (__mmask8) __U,
                _MM_FROUND_CUR_DIRECTION);
}

static __inline__ __m128 __DEFAULT_FN_ATTRS
_mm_maskz_mul_ss(__mmask8 __U,__m128 __A, __m128 __B) {
  return (__m128) __builtin_ia32_mulss_round_mask ((__v4sf) __A,
                (__v4sf) __B,
                (__v4sf)  _mm_setzero_ps (),
                (__mmask8) __U,
                _MM_FROUND_CUR_DIRECTION);
}
#define _mm_mul_round_ss(__A, __B, __R) __extension__ ({ \
  (__m128) __builtin_ia32_mulss_round_mask ((__v4sf) __A, (__v4sf) __B, \
                (__v4sf) _mm_setzero_ps(), (__mmask8) -1, __R); })

#define _mm_mask_mul_round_ss(__W, __U, __A, __B, __R) __extension__ ({ \
  (__m128) __builtin_ia32_mulss_round_mask ((__v4sf) __A, (__v4sf) __B, \
                (__v4sf)  __W, (__mmask8) __U,__R); })

#define _mm_maskz_mul_round_ss(__U, __A, __B, __R) __extension__ ({ \
  (__m128) __builtin_ia32_mulss_round_mask ((__v4sf) __A, (__v4sf) __B, \
                (__v4sf)  _mm_setzero_ps(), (__mmask8) __U,__R); })

static __inline__ __m128d __DEFAULT_FN_ATTRS
_mm_mask_mul_sd(__m128d __W, __mmask8 __U,__m128d __A, __m128d __B) {
  return (__m128d) __builtin_ia32_mulsd_round_mask ((__v2df) __A,
                (__v2df) __B,
                (__v2df) __W,
                (__mmask8) __U,
                _MM_FROUND_CUR_DIRECTION);
}

static __inline__ __m128d __DEFAULT_FN_ATTRS
_mm_maskz_mul_sd(__mmask8 __U,__m128d __A, __m128d __B) {
  return (__m128d) __builtin_ia32_mulsd_round_mask ((__v2df) __A,
                (__v2df) __B,
                (__v2df)  _mm_setzero_pd (),
                (__mmask8) __U,
                _MM_FROUND_CUR_DIRECTION);
}

#define _mm_mul_round_sd(__A, __B, __R) __extension__ ({ \
  (__m128d) __builtin_ia32_mulsd_round_mask ((__v2df) __A, (__v2df) __B, \
                (__v2df) _mm_setzero_pd(), (__mmask8) -1, __R); })

#define _mm_mask_mul_round_sd(__W, __U, __A, __B, __R) __extension__ ({ \
  (__m128d) __builtin_ia32_mulsd_round_mask ((__v2df) __A, (__v2df) __B, \
                (__v2df)  __W, (__mmask8) __U,__R); })

#define _mm_maskz_mul_round_sd(__U, __A, __B, __R) __extension__ ({ \
  (__m128d) __builtin_ia32_mulsd_round_mask ((__v2df) __A, (__v2df) __B, \
                (__v2df)  _mm_setzero_pd(), (__mmask8) __U,__R); })

static __inline__ __m512d __DEFAULT_FN_ATTRS
_mm512_mask_mul_pd(__m512d __W, __mmask8 __U, __m512d __A, __m512d __B) {
  return (__m512d) __builtin_ia32_mulpd512_mask ((__v8df) __A,
             (__v8df) __B,
             (__v8df) __W,
             (__mmask8) __U,
             _MM_FROUND_CUR_DIRECTION);
}

static __inline__ __m512d __DEFAULT_FN_ATTRS
_mm512_maskz_mul_pd(__mmask8 __U, __m512d __A, __m512d __B) {
  return (__m512d) __builtin_ia32_mulpd512_mask ((__v8df) __A,
             (__v8df) __B,
             (__v8df)
             _mm512_setzero_pd (),
             (__mmask8) __U,
             _MM_FROUND_CUR_DIRECTION);
}

static __inline__ __m512 __DEFAULT_FN_ATTRS
_mm512_mask_mul_ps(__m512 __W, __mmask16 __U, __m512 __A, __m512 __B) {
  return (__m512) __builtin_ia32_mulps512_mask ((__v16sf) __A,
            (__v16sf) __B,
            (__v16sf) __W,
            (__mmask16) __U,
            _MM_FROUND_CUR_DIRECTION);
}

static __inline__ __m512 __DEFAULT_FN_ATTRS
_mm512_maskz_mul_ps(__mmask16 __U, __m512 __A, __m512 __B) {
  return (__m512) __builtin_ia32_mulps512_mask ((__v16sf) __A,
            (__v16sf) __B,
            (__v16sf)
            _mm512_setzero_ps (),
            (__mmask16) __U,
            _MM_FROUND_CUR_DIRECTION);
}

#define _mm512_mul_round_pd(__A, __B, __R) __extension__ ({ \
  (__m512d) __builtin_ia32_mulpd512_mask ((__v8df) __A, (__v8df) __B,\
             (__v8df) _mm512_setzero_pd(), (__mmask8) -1, __R); })

#define _mm512_mask_mul_round_pd(__W, __U, __A, __B, __R) __extension__ ({ \
  (__m512d) __builtin_ia32_mulpd512_mask ((__v8df) __A, (__v8df) __B, \
             (__v8df) __W, (__mmask8) __U, __R); })

#define _mm512_maskz_mul_round_pd(__U, __A, __B, __R) __extension__ ({ \
   (__m512d) __builtin_ia32_mulpd512_mask ((__v8df) __A, (__v8df) __B, \
             (__v8df) _mm512_setzero_pd(), (__mmask8) __U, __R);})

#define _mm512_mul_round_ps(__A, __B, __R) __extension__ ({ \
  (__m512) __builtin_ia32_mulps512_mask ((__v16sf) __A, (__v16sf) __B, \
            (__v16sf) _mm512_setzero_ps (), (__mmask16) -1, __R);})

#define _mm512_mask_mul_round_ps(__W, __U, __A, __B, __R)  __extension__ ({ \
  (__m512) __builtin_ia32_mulps512_mask ((__v16sf) __A, (__v16sf) __B, \
            (__v16sf) __W, (__mmask16) __U, __R); });

#define _mm512_maskz_mul_round_ps(__U, __A, __B, __R)  __extension__ ({ \
  (__m512) __builtin_ia32_mulps512_mask ((__v16sf) __A, (__v16sf) __B, \
            (__v16sf) _mm512_setzero_ps (), (__mmask16) __U, __R);});

static __inline__ __m128 __DEFAULT_FN_ATTRS
_mm_mask_div_ss(__m128 __W, __mmask8 __U,__m128 __A, __m128 __B) {
  return (__m128) __builtin_ia32_divss_round_mask ((__v4sf) __A,
                (__v4sf) __B,
                (__v4sf) __W,
                (__mmask8) __U,
                _MM_FROUND_CUR_DIRECTION);
}

static __inline__ __m128 __DEFAULT_FN_ATTRS
_mm_maskz_div_ss(__mmask8 __U,__m128 __A, __m128 __B) {
  return (__m128) __builtin_ia32_divss_round_mask ((__v4sf) __A,
                (__v4sf) __B,
                (__v4sf)  _mm_setzero_ps (),
                (__mmask8) __U,
                _MM_FROUND_CUR_DIRECTION);
}

#define _mm_div_round_ss(__A, __B, __R) __extension__ ({ \
  (__m128) __builtin_ia32_divss_round_mask ((__v4sf) __A, (__v4sf) __B, \
                (__v4sf) _mm_setzero_ps(), (__mmask8) -1, __R); })

#define _mm_mask_div_round_ss(__W, __U, __A, __B, __R) __extension__ ({ \
  (__m128) __builtin_ia32_divss_round_mask ((__v4sf) __A, (__v4sf) __B, \
                (__v4sf)  __W, (__mmask8) __U,__R); })

#define _mm_maskz_div_round_ss(__U, __A, __B, __R) __extension__ ({ \
  (__m128) __builtin_ia32_divss_round_mask ((__v4sf) __A, (__v4sf) __B, \
                (__v4sf)  _mm_setzero_ps(), (__mmask8) __U,__R); })

static __inline__ __m128d __DEFAULT_FN_ATTRS
_mm_mask_div_sd(__m128d __W, __mmask8 __U,__m128d __A, __m128d __B) {
  return (__m128d) __builtin_ia32_divsd_round_mask ((__v2df) __A,
                (__v2df) __B,
                (__v2df) __W,
                (__mmask8) __U,
                _MM_FROUND_CUR_DIRECTION);
}

static __inline__ __m128d __DEFAULT_FN_ATTRS
_mm_maskz_div_sd(__mmask8 __U,__m128d __A, __m128d __B) {
  return (__m128d) __builtin_ia32_divsd_round_mask ((__v2df) __A,
                (__v2df) __B,
                (__v2df)  _mm_setzero_pd (),
                (__mmask8) __U,
                _MM_FROUND_CUR_DIRECTION);
}

#define _mm_div_round_sd(__A, __B, __R) __extension__ ({ \
  (__m128d) __builtin_ia32_divsd_round_mask ((__v2df) __A, (__v2df) __B, \
                (__v2df) _mm_setzero_pd(), (__mmask8) -1, __R); })

#define _mm_mask_div_round_sd(__W, __U, __A, __B, __R) __extension__ ({ \
  (__m128d) __builtin_ia32_divsd_round_mask ((__v2df) __A, (__v2df) __B, \
                (__v2df)  __W, (__mmask8) __U,__R); })

#define _mm_maskz_div_round_sd(__U, __A, __B, __R) __extension__ ({ \
  (__m128d) __builtin_ia32_divsd_round_mask ((__v2df) __A, (__v2df) __B, \
                (__v2df)  _mm_setzero_pd(), (__mmask8) __U,__R); })

static __inline__ __m512d __DEFAULT_FN_ATTRS
_mm512_mask_div_pd(__m512d __W, __mmask8 __U, __m512d __A, __m512d __B) {
  return (__m512d) __builtin_ia32_divpd512_mask ((__v8df) __A,
             (__v8df) __B,
             (__v8df) __W,
             (__mmask8) __U,
             _MM_FROUND_CUR_DIRECTION);
}

static __inline__ __m512d __DEFAULT_FN_ATTRS
_mm512_maskz_div_pd(__mmask8 __U, __m512d __A, __m512d __B) {
  return (__m512d) __builtin_ia32_divpd512_mask ((__v8df) __A,
             (__v8df) __B,
             (__v8df)
             _mm512_setzero_pd (),
             (__mmask8) __U,
             _MM_FROUND_CUR_DIRECTION);
}

static __inline__ __m512 __DEFAULT_FN_ATTRS
_mm512_mask_div_ps(__m512 __W, __mmask16 __U, __m512 __A, __m512 __B) {
  return (__m512) __builtin_ia32_divps512_mask ((__v16sf) __A,
            (__v16sf) __B,
            (__v16sf) __W,
            (__mmask16) __U,
            _MM_FROUND_CUR_DIRECTION);
}

static __inline__ __m512 __DEFAULT_FN_ATTRS
_mm512_maskz_div_ps(__mmask16 __U, __m512 __A, __m512 __B) {
  return (__m512) __builtin_ia32_divps512_mask ((__v16sf) __A,
            (__v16sf) __B,
            (__v16sf)
            _mm512_setzero_ps (),
            (__mmask16) __U,
            _MM_FROUND_CUR_DIRECTION);
}

#define _mm512_div_round_pd(__A, __B, __R) __extension__ ({ \
  (__m512d) __builtin_ia32_divpd512_mask ((__v8df) __A, (__v8df) __B,\
             (__v8df) _mm512_setzero_pd(), (__mmask8) -1, __R); })

#define _mm512_mask_div_round_pd(__W, __U, __A, __B, __R) __extension__ ({ \
  (__m512d) __builtin_ia32_divpd512_mask ((__v8df) __A, (__v8df) __B, \
             (__v8df) __W, (__mmask8) __U, __R); })

#define _mm512_maskz_div_round_pd(__U, __A, __B, __R) __extension__ ({ \
   (__m512d) __builtin_ia32_divpd512_mask ((__v8df) __A, (__v8df) __B, \
             (__v8df) _mm512_setzero_pd(), (__mmask8) __U, __R);})

#define _mm512_div_round_ps(__A, __B, __R) __extension__ ({ \
  (__m512) __builtin_ia32_divps512_mask ((__v16sf) __A, (__v16sf) __B, \
            (__v16sf) _mm512_setzero_ps (), (__mmask16) -1, __R);})

#define _mm512_mask_div_round_ps(__W, __U, __A, __B, __R)  __extension__ ({ \
  (__m512) __builtin_ia32_divps512_mask ((__v16sf) __A, (__v16sf) __B, \
            (__v16sf) __W, (__mmask16) __U, __R); });

#define _mm512_maskz_div_round_ps(__U, __A, __B, __R)  __extension__ ({ \
  (__m512) __builtin_ia32_divps512_mask ((__v16sf) __A, (__v16sf) __B, \
            (__v16sf) _mm512_setzero_ps (), (__mmask16) __U, __R);});

#define _mm512_roundscale_ps(A, B) __extension__ ({ \
  (__m512)__builtin_ia32_rndscaleps_mask((__v16sf)(A), (B), (__v16sf)(A), \
                                         -1, _MM_FROUND_CUR_DIRECTION); })

#define _mm512_roundscale_pd(A, B) __extension__ ({ \
  (__m512d)__builtin_ia32_rndscalepd_mask((__v8df)(A), (B), (__v8df)(A), \
                                          -1, _MM_FROUND_CUR_DIRECTION); })

#define _mm512_fmadd_round_pd(A, B, C, R) __extension__ ({ \
  (__m512d) __builtin_ia32_vfmaddpd512_mask ((__v8df) (A), \
                                             (__v8df) (B), (__v8df) (C), \
                                             (__mmask8) -1, (R)); })


#define _mm512_mask_fmadd_round_pd(A, U, B, C, R) __extension__ ({ \
  (__m512d) __builtin_ia32_vfmaddpd512_mask ((__v8df) (A), \
                                             (__v8df) (B), (__v8df) (C), \
                                             (__mmask8) (U), (R)); })


#define _mm512_mask3_fmadd_round_pd(A, B, C, U, R) __extension__ ({ \
  (__m512d) __builtin_ia32_vfmaddpd512_mask3 ((__v8df) (A), \
                                              (__v8df) (B), (__v8df) (C), \
                                              (__mmask8) (U), (R)); })


#define _mm512_maskz_fmadd_round_pd(U, A, B, C, R) __extension__ ({ \
  (__m512d) __builtin_ia32_vfmaddpd512_maskz ((__v8df) (A), \
                                              (__v8df) (B), (__v8df) (C), \
                                              (__mmask8) (U), (R)); })


#define _mm512_fmsub_round_pd(A, B, C, R) __extension__ ({ \
  (__m512d) __builtin_ia32_vfmaddpd512_mask ((__v8df) (A), \
                                             (__v8df) (B), -(__v8df) (C), \
                                             (__mmask8) -1, (R)); })


#define _mm512_mask_fmsub_round_pd(A, U, B, C, R) __extension__ ({ \
  (__m512d) __builtin_ia32_vfmaddpd512_mask ((__v8df) (A), \
                                             (__v8df) (B), -(__v8df) (C), \
                                             (__mmask8) (U), (R)); })


#define _mm512_maskz_fmsub_round_pd(U, A, B, C, R) __extension__ ({ \
  (__m512d) __builtin_ia32_vfmaddpd512_maskz ((__v8df) (A), \
                                              (__v8df) (B), -(__v8df) (C), \
                                              (__mmask8) (U), (R)); })


#define _mm512_fnmadd_round_pd(A, B, C, R) __extension__ ({ \
  (__m512d) __builtin_ia32_vfmaddpd512_mask (-(__v8df) (A), \
                                             (__v8df) (B), (__v8df) (C), \
                                             (__mmask8) -1, (R)); })


#define _mm512_mask3_fnmadd_round_pd(A, B, C, U, R) __extension__ ({ \
  (__m512d) __builtin_ia32_vfmaddpd512_mask3 (-(__v8df) (A), \
                                              (__v8df) (B), (__v8df) (C), \
                                              (__mmask8) (U), (R)); })


#define _mm512_maskz_fnmadd_round_pd(U, A, B, C, R) __extension__ ({ \
  (__m512d) __builtin_ia32_vfmaddpd512_maskz (-(__v8df) (A), \
                                              (__v8df) (B), (__v8df) (C), \
                                              (__mmask8) (U), (R)); })


#define _mm512_fnmsub_round_pd(A, B, C, R) __extension__ ({ \
  (__m512d) __builtin_ia32_vfmaddpd512_mask (-(__v8df) (A), \
                                             (__v8df) (B), -(__v8df) (C), \
                                             (__mmask8) -1, (R)); })


#define _mm512_maskz_fnmsub_round_pd(U, A, B, C, R) __extension__ ({ \
  (__m512d) __builtin_ia32_vfmaddpd512_maskz (-(__v8df) (A), \
                                              (__v8df) (B), -(__v8df) (C), \
                                              (__mmask8) (U), (R)); })


static __inline__ __m512d __DEFAULT_FN_ATTRS
_mm512_fmadd_pd(__m512d __A, __m512d __B, __m512d __C)
{
  return (__m512d) __builtin_ia32_vfmaddpd512_mask ((__v8df) __A,
                                                    (__v8df) __B,
                                                    (__v8df) __C,
                                                    (__mmask8) -1,
                                                    _MM_FROUND_CUR_DIRECTION);
}

static __inline__ __m512d __DEFAULT_FN_ATTRS
_mm512_mask_fmadd_pd(__m512d __A, __mmask8 __U, __m512d __B, __m512d __C)
{
  return (__m512d) __builtin_ia32_vfmaddpd512_mask ((__v8df) __A,
                                                    (__v8df) __B,
                                                    (__v8df) __C,
                                                    (__mmask8) __U,
                                                    _MM_FROUND_CUR_DIRECTION);
}

static __inline__ __m512d __DEFAULT_FN_ATTRS
_mm512_mask3_fmadd_pd(__m512d __A, __m512d __B, __m512d __C, __mmask8 __U)
{
  return (__m512d) __builtin_ia32_vfmaddpd512_mask3 ((__v8df) __A,
                                                     (__v8df) __B,
                                                     (__v8df) __C,
                                                     (__mmask8) __U,
                                                     _MM_FROUND_CUR_DIRECTION);
}

static __inline__ __m512d __DEFAULT_FN_ATTRS
_mm512_maskz_fmadd_pd(__mmask8 __U, __m512d __A, __m512d __B, __m512d __C)
{
  return (__m512d) __builtin_ia32_vfmaddpd512_maskz ((__v8df) __A,
                                                     (__v8df) __B,
                                                     (__v8df) __C,
                                                     (__mmask8) __U,
                                                     _MM_FROUND_CUR_DIRECTION);
}

static __inline__ __m512d __DEFAULT_FN_ATTRS
_mm512_fmsub_pd(__m512d __A, __m512d __B, __m512d __C)
{
  return (__m512d) __builtin_ia32_vfmaddpd512_mask ((__v8df) __A,
                                                    (__v8df) __B,
                                                    -(__v8df) __C,
                                                    (__mmask8) -1,
                                                    _MM_FROUND_CUR_DIRECTION);
}

static __inline__ __m512d __DEFAULT_FN_ATTRS
_mm512_mask_fmsub_pd(__m512d __A, __mmask8 __U, __m512d __B, __m512d __C)
{
  return (__m512d) __builtin_ia32_vfmaddpd512_mask ((__v8df) __A,
                                                    (__v8df) __B,
                                                    -(__v8df) __C,
                                                    (__mmask8) __U,
                                                    _MM_FROUND_CUR_DIRECTION);
}

static __inline__ __m512d __DEFAULT_FN_ATTRS
_mm512_maskz_fmsub_pd(__mmask8 __U, __m512d __A, __m512d __B, __m512d __C)
{
  return (__m512d) __builtin_ia32_vfmaddpd512_maskz ((__v8df) __A,
                                                     (__v8df) __B,
                                                     -(__v8df) __C,
                                                     (__mmask8) __U,
                                                     _MM_FROUND_CUR_DIRECTION);
}

static __inline__ __m512d __DEFAULT_FN_ATTRS
_mm512_fnmadd_pd(__m512d __A, __m512d __B, __m512d __C)
{
  return (__m512d) __builtin_ia32_vfmaddpd512_mask (-(__v8df) __A,
                                                    (__v8df) __B,
                                                    (__v8df) __C,
                                                    (__mmask8) -1,
                                                    _MM_FROUND_CUR_DIRECTION);
}

static __inline__ __m512d __DEFAULT_FN_ATTRS
_mm512_mask3_fnmadd_pd(__m512d __A, __m512d __B, __m512d __C, __mmask8 __U)
{
  return (__m512d) __builtin_ia32_vfmaddpd512_mask3 (-(__v8df) __A,
                                                     (__v8df) __B,
                                                     (__v8df) __C,
                                                     (__mmask8) __U,
                                                     _MM_FROUND_CUR_DIRECTION);
}

static __inline__ __m512d __DEFAULT_FN_ATTRS
_mm512_maskz_fnmadd_pd(__mmask8 __U, __m512d __A, __m512d __B, __m512d __C)
{
  return (__m512d) __builtin_ia32_vfmaddpd512_maskz (-(__v8df) __A,
                                                     (__v8df) __B,
                                                     (__v8df) __C,
                                                     (__mmask8) __U,
                                                     _MM_FROUND_CUR_DIRECTION);
}

static __inline__ __m512d __DEFAULT_FN_ATTRS
_mm512_fnmsub_pd(__m512d __A, __m512d __B, __m512d __C)
{
  return (__m512d) __builtin_ia32_vfmaddpd512_mask (-(__v8df) __A,
                                                    (__v8df) __B,
                                                    -(__v8df) __C,
                                                    (__mmask8) -1,
                                                    _MM_FROUND_CUR_DIRECTION);
}

static __inline__ __m512d __DEFAULT_FN_ATTRS
_mm512_maskz_fnmsub_pd(__mmask8 __U, __m512d __A, __m512d __B, __m512d __C)
{
  return (__m512d) __builtin_ia32_vfmaddpd512_maskz (-(__v8df) __A,
                                                     (__v8df) __B,
                                                     -(__v8df) __C,
                                                     (__mmask8) __U,
                                                     _MM_FROUND_CUR_DIRECTION);
}

#define _mm512_fmadd_round_ps(A, B, C, R) __extension__ ({ \
  (__m512) __builtin_ia32_vfmaddps512_mask ((__v16sf) (A), \
                                            (__v16sf) (B), (__v16sf) (C), \
                                            (__mmask16) -1, (R)); })


#define _mm512_mask_fmadd_round_ps(A, U, B, C, R) __extension__ ({ \
  (__m512) __builtin_ia32_vfmaddps512_mask ((__v16sf) (A), \
                                            (__v16sf) (B), (__v16sf) (C), \
                                            (__mmask16) (U), (R)); })


#define _mm512_mask3_fmadd_round_ps(A, B, C, U, R) __extension__ ({ \
  (__m512) __builtin_ia32_vfmaddps512_mask3 ((__v16sf) (A), \
                                             (__v16sf) (B), (__v16sf) (C), \
                                             (__mmask16) (U), (R)); })


#define _mm512_maskz_fmadd_round_ps(U, A, B, C, R) __extension__ ({ \
  (__m512) __builtin_ia32_vfmaddps512_maskz ((__v16sf) (A), \
                                             (__v16sf) (B), (__v16sf) (C), \
                                             (__mmask16) (U), (R)); })


#define _mm512_fmsub_round_ps(A, B, C, R) __extension__ ({ \
  (__m512) __builtin_ia32_vfmaddps512_mask ((__v16sf) (A), \
                                            (__v16sf) (B), -(__v16sf) (C), \
                                            (__mmask16) -1, (R)); })


#define _mm512_mask_fmsub_round_ps(A, U, B, C, R) __extension__ ({ \
  (__m512) __builtin_ia32_vfmaddps512_mask ((__v16sf) (A), \
                                            (__v16sf) (B), -(__v16sf) (C), \
                                            (__mmask16) (U), (R)); })


#define _mm512_maskz_fmsub_round_ps(U, A, B, C, R) __extension__ ({ \
  (__m512) __builtin_ia32_vfmaddps512_maskz ((__v16sf) (A), \
                                             (__v16sf) (B), -(__v16sf) (C), \
                                             (__mmask16) (U), (R)); })


#define _mm512_fnmadd_round_ps(A, B, C, R) __extension__ ({ \
  (__m512) __builtin_ia32_vfmaddps512_mask (-(__v16sf) (A), \
                                            (__v16sf) (B), (__v16sf) (C), \
                                            (__mmask16) -1, (R)); })


#define _mm512_mask3_fnmadd_round_ps(A, B, C, U, R) __extension__ ({ \
  (__m512) __builtin_ia32_vfmaddps512_mask3 (-(__v16sf) (A), \
                                             (__v16sf) (B), (__v16sf) (C), \
                                             (__mmask16) (U), (R)); })


#define _mm512_maskz_fnmadd_round_ps(U, A, B, C, R) __extension__ ({ \
  (__m512) __builtin_ia32_vfmaddps512_maskz (-(__v16sf) (A), \
                                             (__v16sf) (B), (__v16sf) (C), \
                                             (__mmask16) (U), (R)); })


#define _mm512_fnmsub_round_ps(A, B, C, R) __extension__ ({ \
  (__m512) __builtin_ia32_vfmaddps512_mask (-(__v16sf) (A), \
                                            (__v16sf) (B), -(__v16sf) (C), \
                                            (__mmask16) -1, (R)); })


#define _mm512_maskz_fnmsub_round_ps(U, A, B, C, R) __extension__ ({ \
  (__m512) __builtin_ia32_vfmaddps512_maskz (-(__v16sf) (A), \
                                             (__v16sf) (B), -(__v16sf) (C), \
                                             (__mmask16) (U), (R)); })


static __inline__ __m512 __DEFAULT_FN_ATTRS
_mm512_fmadd_ps(__m512 __A, __m512 __B, __m512 __C)
{
  return (__m512) __builtin_ia32_vfmaddps512_mask ((__v16sf) __A,
                                                   (__v16sf) __B,
                                                   (__v16sf) __C,
                                                   (__mmask16) -1,
                                                   _MM_FROUND_CUR_DIRECTION);
}

static __inline__ __m512 __DEFAULT_FN_ATTRS
_mm512_mask_fmadd_ps(__m512 __A, __mmask16 __U, __m512 __B, __m512 __C)
{
  return (__m512) __builtin_ia32_vfmaddps512_mask ((__v16sf) __A,
                                                   (__v16sf) __B,
                                                   (__v16sf) __C,
                                                   (__mmask16) __U,
                                                   _MM_FROUND_CUR_DIRECTION);
}

static __inline__ __m512 __DEFAULT_FN_ATTRS
_mm512_mask3_fmadd_ps(__m512 __A, __m512 __B, __m512 __C, __mmask16 __U)
{
  return (__m512) __builtin_ia32_vfmaddps512_mask3 ((__v16sf) __A,
                                                    (__v16sf) __B,
                                                    (__v16sf) __C,
                                                    (__mmask16) __U,
                                                    _MM_FROUND_CUR_DIRECTION);
}

static __inline__ __m512 __DEFAULT_FN_ATTRS
_mm512_maskz_fmadd_ps(__mmask16 __U, __m512 __A, __m512 __B, __m512 __C)
{
  return (__m512) __builtin_ia32_vfmaddps512_maskz ((__v16sf) __A,
                                                    (__v16sf) __B,
                                                    (__v16sf) __C,
                                                    (__mmask16) __U,
                                                    _MM_FROUND_CUR_DIRECTION);
}

static __inline__ __m512 __DEFAULT_FN_ATTRS
_mm512_fmsub_ps(__m512 __A, __m512 __B, __m512 __C)
{
  return (__m512) __builtin_ia32_vfmaddps512_mask ((__v16sf) __A,
                                                   (__v16sf) __B,
                                                   -(__v16sf) __C,
                                                   (__mmask16) -1,
                                                   _MM_FROUND_CUR_DIRECTION);
}

static __inline__ __m512 __DEFAULT_FN_ATTRS
_mm512_mask_fmsub_ps(__m512 __A, __mmask16 __U, __m512 __B, __m512 __C)
{
  return (__m512) __builtin_ia32_vfmaddps512_mask ((__v16sf) __A,
                                                   (__v16sf) __B,
                                                   -(__v16sf) __C,
                                                   (__mmask16) __U,
                                                   _MM_FROUND_CUR_DIRECTION);
}

static __inline__ __m512 __DEFAULT_FN_ATTRS
_mm512_maskz_fmsub_ps(__mmask16 __U, __m512 __A, __m512 __B, __m512 __C)
{
  return (__m512) __builtin_ia32_vfmaddps512_maskz ((__v16sf) __A,
                                                    (__v16sf) __B,
                                                    -(__v16sf) __C,
                                                    (__mmask16) __U,
                                                    _MM_FROUND_CUR_DIRECTION);
}

static __inline__ __m512 __DEFAULT_FN_ATTRS
_mm512_fnmadd_ps(__m512 __A, __m512 __B, __m512 __C)
{
  return (__m512) __builtin_ia32_vfmaddps512_mask (-(__v16sf) __A,
                                                   (__v16sf) __B,
                                                   (__v16sf) __C,
                                                   (__mmask16) -1,
                                                   _MM_FROUND_CUR_DIRECTION);
}

static __inline__ __m512 __DEFAULT_FN_ATTRS
_mm512_mask3_fnmadd_ps(__m512 __A, __m512 __B, __m512 __C, __mmask16 __U)
{
  return (__m512) __builtin_ia32_vfmaddps512_mask3 (-(__v16sf) __A,
                                                    (__v16sf) __B,
                                                    (__v16sf) __C,
                                                    (__mmask16) __U,
                                                    _MM_FROUND_CUR_DIRECTION);
}

static __inline__ __m512 __DEFAULT_FN_ATTRS
_mm512_maskz_fnmadd_ps(__mmask16 __U, __m512 __A, __m512 __B, __m512 __C)
{
  return (__m512) __builtin_ia32_vfmaddps512_maskz (-(__v16sf) __A,
                                                    (__v16sf) __B,
                                                    (__v16sf) __C,
                                                    (__mmask16) __U,
                                                    _MM_FROUND_CUR_DIRECTION);
}

static __inline__ __m512 __DEFAULT_FN_ATTRS
_mm512_fnmsub_ps(__m512 __A, __m512 __B, __m512 __C)
{
  return (__m512) __builtin_ia32_vfmaddps512_mask (-(__v16sf) __A,
                                                   (__v16sf) __B,
                                                   -(__v16sf) __C,
                                                   (__mmask16) -1,
                                                   _MM_FROUND_CUR_DIRECTION);
}

static __inline__ __m512 __DEFAULT_FN_ATTRS
_mm512_maskz_fnmsub_ps(__mmask16 __U, __m512 __A, __m512 __B, __m512 __C)
{
  return (__m512) __builtin_ia32_vfmaddps512_maskz (-(__v16sf) __A,
                                                    (__v16sf) __B,
                                                    -(__v16sf) __C,
                                                    (__mmask16) __U,
                                                    _MM_FROUND_CUR_DIRECTION);
}

#define _mm512_fmaddsub_round_pd(A, B, C, R) __extension__ ({ \
  (__m512d) __builtin_ia32_vfmaddsubpd512_mask ((__v8df) (A), \
                                                (__v8df) (B), (__v8df) (C), \
                                                (__mmask8) -1, (R)); })


#define _mm512_mask_fmaddsub_round_pd(A, U, B, C, R) __extension__ ({ \
  (__m512d) __builtin_ia32_vfmaddsubpd512_mask ((__v8df) (A), \
                                                (__v8df) (B), (__v8df) (C), \
                                                (__mmask8) (U), (R)); })


#define _mm512_mask3_fmaddsub_round_pd(A, B, C, U, R) __extension__ ({ \
  (__m512d) __builtin_ia32_vfmaddsubpd512_mask3 ((__v8df) (A), \
                                                 (__v8df) (B), (__v8df) (C), \
                                                 (__mmask8) (U), (R)); })


#define _mm512_maskz_fmaddsub_round_pd(U, A, B, C, R) __extension__ ({ \
  (__m512d) __builtin_ia32_vfmaddsubpd512_maskz ((__v8df) (A), \
                                                 (__v8df) (B), (__v8df) (C), \
                                                 (__mmask8) (U), (R)); })


#define _mm512_fmsubadd_round_pd(A, B, C, R) __extension__ ({ \
  (__m512d) __builtin_ia32_vfmaddsubpd512_mask ((__v8df) (A), \
                                                (__v8df) (B), -(__v8df) (C), \
                                                (__mmask8) -1, (R)); })


#define _mm512_mask_fmsubadd_round_pd(A, U, B, C, R) __extension__ ({ \
  (__m512d) __builtin_ia32_vfmaddsubpd512_mask ((__v8df) (A), \
                                                (__v8df) (B), -(__v8df) (C), \
                                                (__mmask8) (U), (R)); })


#define _mm512_maskz_fmsubadd_round_pd(U, A, B, C, R) __extension__ ({ \
  (__m512d) __builtin_ia32_vfmaddsubpd512_maskz ((__v8df) (A), \
                                                 (__v8df) (B), -(__v8df) (C), \
                                                 (__mmask8) (U), (R)); })


static __inline__ __m512d __DEFAULT_FN_ATTRS
_mm512_fmaddsub_pd(__m512d __A, __m512d __B, __m512d __C)
{
  return (__m512d) __builtin_ia32_vfmaddsubpd512_mask ((__v8df) __A,
                                                       (__v8df) __B,
                                                       (__v8df) __C,
                                                       (__mmask8) -1,
                                                       _MM_FROUND_CUR_DIRECTION);
}

static __inline__ __m512d __DEFAULT_FN_ATTRS
_mm512_mask_fmaddsub_pd(__m512d __A, __mmask8 __U, __m512d __B, __m512d __C)
{
  return (__m512d) __builtin_ia32_vfmaddsubpd512_mask ((__v8df) __A,
                                                       (__v8df) __B,
                                                       (__v8df) __C,
                                                       (__mmask8) __U,
                                                       _MM_FROUND_CUR_DIRECTION);
}

static __inline__ __m512d __DEFAULT_FN_ATTRS
_mm512_mask3_fmaddsub_pd(__m512d __A, __m512d __B, __m512d __C, __mmask8 __U)
{
  return (__m512d) __builtin_ia32_vfmaddsubpd512_mask3 ((__v8df) __A,
                                                        (__v8df) __B,
                                                        (__v8df) __C,
                                                        (__mmask8) __U,
                                                        _MM_FROUND_CUR_DIRECTION);
}

static __inline__ __m512d __DEFAULT_FN_ATTRS
_mm512_maskz_fmaddsub_pd(__mmask8 __U, __m512d __A, __m512d __B, __m512d __C)
{
  return (__m512d) __builtin_ia32_vfmaddsubpd512_maskz ((__v8df) __A,
                                                        (__v8df) __B,
                                                        (__v8df) __C,
                                                        (__mmask8) __U,
                                                        _MM_FROUND_CUR_DIRECTION);
}

static __inline__ __m512d __DEFAULT_FN_ATTRS
_mm512_fmsubadd_pd(__m512d __A, __m512d __B, __m512d __C)
{
  return (__m512d) __builtin_ia32_vfmaddsubpd512_mask ((__v8df) __A,
                                                       (__v8df) __B,
                                                       -(__v8df) __C,
                                                       (__mmask8) -1,
                                                       _MM_FROUND_CUR_DIRECTION);
}

static __inline__ __m512d __DEFAULT_FN_ATTRS
_mm512_mask_fmsubadd_pd(__m512d __A, __mmask8 __U, __m512d __B, __m512d __C)
{
  return (__m512d) __builtin_ia32_vfmaddsubpd512_mask ((__v8df) __A,
                                                       (__v8df) __B,
                                                       -(__v8df) __C,
                                                       (__mmask8) __U,
                                                       _MM_FROUND_CUR_DIRECTION);
}

static __inline__ __m512d __DEFAULT_FN_ATTRS
_mm512_maskz_fmsubadd_pd(__mmask8 __U, __m512d __A, __m512d __B, __m512d __C)
{
  return (__m512d) __builtin_ia32_vfmaddsubpd512_maskz ((__v8df) __A,
                                                        (__v8df) __B,
                                                        -(__v8df) __C,
                                                        (__mmask8) __U,
                                                        _MM_FROUND_CUR_DIRECTION);
}

#define _mm512_fmaddsub_round_ps(A, B, C, R) __extension__ ({ \
  (__m512) __builtin_ia32_vfmaddsubps512_mask ((__v16sf) (A), \
                                               (__v16sf) (B), (__v16sf) (C), \
                                               (__mmask16) -1, (R)); })


#define _mm512_mask_fmaddsub_round_ps(A, U, B, C, R) __extension__ ({ \
  (__m512) __builtin_ia32_vfmaddsubps512_mask ((__v16sf) (A), \
                                               (__v16sf) (B), (__v16sf) (C), \
                                               (__mmask16) (U), (R)); })


#define _mm512_mask3_fmaddsub_round_ps(A, B, C, U, R) __extension__ ({ \
  (__m512) __builtin_ia32_vfmaddsubps512_mask3 ((__v16sf) (A), \
                                                (__v16sf) (B), (__v16sf) (C), \
                                                (__mmask16) (U), (R)); })


#define _mm512_maskz_fmaddsub_round_ps(U, A, B, C, R) __extension__ ({ \
  (__m512) __builtin_ia32_vfmaddsubps512_maskz ((__v16sf) (A), \
                                                (__v16sf) (B), (__v16sf) (C), \
                                                (__mmask16) (U), (R)); })


#define _mm512_fmsubadd_round_ps(A, B, C, R) __extension__ ({ \
  (__m512) __builtin_ia32_vfmaddsubps512_mask ((__v16sf) (A), \
                                               (__v16sf) (B), -(__v16sf) (C), \
                                               (__mmask16) -1, (R)); })


#define _mm512_mask_fmsubadd_round_ps(A, U, B, C, R) __extension__ ({ \
  (__m512) __builtin_ia32_vfmaddsubps512_mask ((__v16sf) (A), \
                                               (__v16sf) (B), -(__v16sf) (C), \
                                               (__mmask16) (U), (R)); })


#define _mm512_maskz_fmsubadd_round_ps(U, A, B, C, R) __extension__ ({ \
  (__m512) __builtin_ia32_vfmaddsubps512_maskz ((__v16sf) (A), \
                                                (__v16sf) (B), -(__v16sf) (C), \
                                                (__mmask16) (U), (R)); })


static __inline__ __m512 __DEFAULT_FN_ATTRS
_mm512_fmaddsub_ps(__m512 __A, __m512 __B, __m512 __C)
{
  return (__m512) __builtin_ia32_vfmaddsubps512_mask ((__v16sf) __A,
                                                      (__v16sf) __B,
                                                      (__v16sf) __C,
                                                      (__mmask16) -1,
                                                      _MM_FROUND_CUR_DIRECTION);
}

static __inline__ __m512 __DEFAULT_FN_ATTRS
_mm512_mask_fmaddsub_ps(__m512 __A, __mmask16 __U, __m512 __B, __m512 __C)
{
  return (__m512) __builtin_ia32_vfmaddsubps512_mask ((__v16sf) __A,
                                                      (__v16sf) __B,
                                                      (__v16sf) __C,
                                                      (__mmask16) __U,
                                                      _MM_FROUND_CUR_DIRECTION);
}

static __inline__ __m512 __DEFAULT_FN_ATTRS
_mm512_mask3_fmaddsub_ps(__m512 __A, __m512 __B, __m512 __C, __mmask16 __U)
{
  return (__m512) __builtin_ia32_vfmaddsubps512_mask3 ((__v16sf) __A,
                                                       (__v16sf) __B,
                                                       (__v16sf) __C,
                                                       (__mmask16) __U,
                                                       _MM_FROUND_CUR_DIRECTION);
}

static __inline__ __m512 __DEFAULT_FN_ATTRS
_mm512_maskz_fmaddsub_ps(__mmask16 __U, __m512 __A, __m512 __B, __m512 __C)
{
  return (__m512) __builtin_ia32_vfmaddsubps512_maskz ((__v16sf) __A,
                                                       (__v16sf) __B,
                                                       (__v16sf) __C,
                                                       (__mmask16) __U,
                                                       _MM_FROUND_CUR_DIRECTION);
}

static __inline__ __m512 __DEFAULT_FN_ATTRS
_mm512_fmsubadd_ps(__m512 __A, __m512 __B, __m512 __C)
{
  return (__m512) __builtin_ia32_vfmaddsubps512_mask ((__v16sf) __A,
                                                      (__v16sf) __B,
                                                      -(__v16sf) __C,
                                                      (__mmask16) -1,
                                                      _MM_FROUND_CUR_DIRECTION);
}

static __inline__ __m512 __DEFAULT_FN_ATTRS
_mm512_mask_fmsubadd_ps(__m512 __A, __mmask16 __U, __m512 __B, __m512 __C)
{
  return (__m512) __builtin_ia32_vfmaddsubps512_mask ((__v16sf) __A,
                                                      (__v16sf) __B,
                                                      -(__v16sf) __C,
                                                      (__mmask16) __U,
                                                      _MM_FROUND_CUR_DIRECTION);
}

static __inline__ __m512 __DEFAULT_FN_ATTRS
_mm512_maskz_fmsubadd_ps(__mmask16 __U, __m512 __A, __m512 __B, __m512 __C)
{
  return (__m512) __builtin_ia32_vfmaddsubps512_maskz ((__v16sf) __A,
                                                       (__v16sf) __B,
                                                       -(__v16sf) __C,
                                                       (__mmask16) __U,
                                                       _MM_FROUND_CUR_DIRECTION);
}

#define _mm512_mask3_fmsub_round_pd(A, B, C, U, R) __extension__ ({ \
  (__m512d) __builtin_ia32_vfmsubpd512_mask3 ((__v8df) (A), \
                                              (__v8df) (B), (__v8df) (C), \
                                              (__mmask8) (U), (R)); })


static __inline__ __m512d __DEFAULT_FN_ATTRS
_mm512_mask3_fmsub_pd(__m512d __A, __m512d __B, __m512d __C, __mmask8 __U)
{
  return (__m512d) __builtin_ia32_vfmsubpd512_mask3 ((__v8df) __A,
                                                     (__v8df) __B,
                                                     (__v8df) __C,
                                                     (__mmask8) __U,
                                                     _MM_FROUND_CUR_DIRECTION);
}

#define _mm512_mask3_fmsub_round_ps(A, B, C, U, R) __extension__ ({ \
  (__m512) __builtin_ia32_vfmsubps512_mask3 ((__v16sf) (A), \
                                             (__v16sf) (B), (__v16sf) (C), \
                                             (__mmask16) (U), (R)); })


static __inline__ __m512 __DEFAULT_FN_ATTRS
_mm512_mask3_fmsub_ps(__m512 __A, __m512 __B, __m512 __C, __mmask16 __U)
{
  return (__m512) __builtin_ia32_vfmsubps512_mask3 ((__v16sf) __A,
                                                    (__v16sf) __B,
                                                    (__v16sf) __C,
                                                    (__mmask16) __U,
                                                    _MM_FROUND_CUR_DIRECTION);
}

#define _mm512_mask3_fmsubadd_round_pd(A, B, C, U, R) __extension__ ({ \
  (__m512d) __builtin_ia32_vfmsubaddpd512_mask3 ((__v8df) (A), \
                                                 (__v8df) (B), (__v8df) (C), \
                                                 (__mmask8) (U), (R)); })


static __inline__ __m512d __DEFAULT_FN_ATTRS
_mm512_mask3_fmsubadd_pd(__m512d __A, __m512d __B, __m512d __C, __mmask8 __U)
{
  return (__m512d) __builtin_ia32_vfmsubaddpd512_mask3 ((__v8df) __A,
                                                        (__v8df) __B,
                                                        (__v8df) __C,
                                                        (__mmask8) __U,
                                                        _MM_FROUND_CUR_DIRECTION);
}

#define _mm512_mask3_fmsubadd_round_ps(A, B, C, U, R) __extension__ ({ \
  (__m512) __builtin_ia32_vfmsubaddps512_mask3 ((__v16sf) (A), \
                                                (__v16sf) (B), (__v16sf) (C), \
                                                (__mmask16) (U), (R)); })


static __inline__ __m512 __DEFAULT_FN_ATTRS
_mm512_mask3_fmsubadd_ps(__m512 __A, __m512 __B, __m512 __C, __mmask16 __U)
{
  return (__m512) __builtin_ia32_vfmsubaddps512_mask3 ((__v16sf) __A,
                                                       (__v16sf) __B,
                                                       (__v16sf) __C,
                                                       (__mmask16) __U,
                                                       _MM_FROUND_CUR_DIRECTION);
}

#define _mm512_mask_fnmadd_round_pd(A, U, B, C, R) __extension__ ({ \
  (__m512d) __builtin_ia32_vfnmaddpd512_mask ((__v8df) (A), \
                                              (__v8df) (B), (__v8df) (C), \
                                              (__mmask8) (U), (R)); })


static __inline__ __m512d __DEFAULT_FN_ATTRS
_mm512_mask_fnmadd_pd(__m512d __A, __mmask8 __U, __m512d __B, __m512d __C)
{
  return (__m512d) __builtin_ia32_vfnmaddpd512_mask ((__v8df) __A,
                                                     (__v8df) __B,
                                                     (__v8df) __C,
                                                     (__mmask8) __U,
                                                     _MM_FROUND_CUR_DIRECTION);
}

#define _mm512_mask_fnmadd_round_ps(A, U, B, C, R) __extension__ ({ \
  (__m512) __builtin_ia32_vfnmaddps512_mask ((__v16sf) (A), \
                                             (__v16sf) (B), (__v16sf) (C), \
                                             (__mmask16) (U), (R)); })


static __inline__ __m512 __DEFAULT_FN_ATTRS
_mm512_mask_fnmadd_ps(__m512 __A, __mmask16 __U, __m512 __B, __m512 __C)
{
  return (__m512) __builtin_ia32_vfnmaddps512_mask ((__v16sf) __A,
                                                    (__v16sf) __B,
                                                    (__v16sf) __C,
                                                    (__mmask16) __U,
                                                    _MM_FROUND_CUR_DIRECTION);
}

#define _mm512_mask_fnmsub_round_pd(A, U, B, C, R) __extension__ ({ \
  (__m512d) __builtin_ia32_vfnmsubpd512_mask ((__v8df) (A), \
                                              (__v8df) (B), (__v8df) (C), \
                                              (__mmask8) (U), (R)); })


#define _mm512_mask3_fnmsub_round_pd(A, B, C, U, R) __extension__ ({ \
  (__m512d) __builtin_ia32_vfnmsubpd512_mask3 ((__v8df) (A), \
                                               (__v8df) (B), (__v8df) (C), \
                                               (__mmask8) (U), (R)); })


static __inline__ __m512d __DEFAULT_FN_ATTRS
_mm512_mask_fnmsub_pd(__m512d __A, __mmask8 __U, __m512d __B, __m512d __C)
{
  return (__m512d) __builtin_ia32_vfnmsubpd512_mask ((__v8df) __A,
                                                     (__v8df) __B,
                                                     (__v8df) __C,
                                                     (__mmask8) __U,
                                                     _MM_FROUND_CUR_DIRECTION);
}

static __inline__ __m512d __DEFAULT_FN_ATTRS
_mm512_mask3_fnmsub_pd(__m512d __A, __m512d __B, __m512d __C, __mmask8 __U)
{
  return (__m512d) __builtin_ia32_vfnmsubpd512_mask3 ((__v8df) __A,
                                                      (__v8df) __B,
                                                      (__v8df) __C,
                                                      (__mmask8) __U,
                                                      _MM_FROUND_CUR_DIRECTION);
}

#define _mm512_mask_fnmsub_round_ps(A, U, B, C, R) __extension__ ({ \
  (__m512) __builtin_ia32_vfnmsubps512_mask ((__v16sf) (A), \
                                             (__v16sf) (B), (__v16sf) (C), \
                                             (__mmask16) (U), (R)); })


#define _mm512_mask3_fnmsub_round_ps(A, B, C, U, R) __extension__ ({ \
  (__m512) __builtin_ia32_vfnmsubps512_mask3 ((__v16sf) (A), \
                                              (__v16sf) (B), (__v16sf) (C), \
                                              (__mmask16) (U), (R)); })


static __inline__ __m512 __DEFAULT_FN_ATTRS
_mm512_mask_fnmsub_ps(__m512 __A, __mmask16 __U, __m512 __B, __m512 __C)
{
  return (__m512) __builtin_ia32_vfnmsubps512_mask ((__v16sf) __A,
                                                    (__v16sf) __B,
                                                    (__v16sf) __C,
                                                    (__mmask16) __U,
                                                    _MM_FROUND_CUR_DIRECTION);
}

static __inline__ __m512 __DEFAULT_FN_ATTRS
_mm512_mask3_fnmsub_ps(__m512 __A, __m512 __B, __m512 __C, __mmask16 __U)
{
  return (__m512) __builtin_ia32_vfnmsubps512_mask3 ((__v16sf) __A,
                                                     (__v16sf) __B,
                                                     (__v16sf) __C,
                                                     (__mmask16) __U,
                                                     _MM_FROUND_CUR_DIRECTION);
}



/* Vector permutations */

static __inline __m512i __DEFAULT_FN_ATTRS
_mm512_permutex2var_epi32(__m512i __A, __m512i __I, __m512i __B)
{
  return (__m512i) __builtin_ia32_vpermt2vard512_mask ((__v16si) __I
                                                       /* idx */ ,
                                                       (__v16si) __A,
                                                       (__v16si) __B,
                                                       (__mmask16) -1);
}
static __inline __m512i __DEFAULT_FN_ATTRS
_mm512_permutex2var_epi64(__m512i __A, __m512i __I, __m512i __B)
{
  return (__m512i) __builtin_ia32_vpermt2varq512_mask ((__v8di) __I
                                                       /* idx */ ,
                                                       (__v8di) __A,
                                                       (__v8di) __B,
                                                       (__mmask8) -1);
}

static __inline __m512d __DEFAULT_FN_ATTRS
_mm512_permutex2var_pd(__m512d __A, __m512i __I, __m512d __B)
{
  return (__m512d) __builtin_ia32_vpermt2varpd512_mask ((__v8di) __I
                                                        /* idx */ ,
                                                        (__v8df) __A,
                                                        (__v8df) __B,
                                                        (__mmask8) -1);
}
static __inline __m512 __DEFAULT_FN_ATTRS
_mm512_permutex2var_ps(__m512 __A, __m512i __I, __m512 __B)
{
  return (__m512) __builtin_ia32_vpermt2varps512_mask ((__v16si) __I
                                                       /* idx */ ,
                                                       (__v16sf) __A,
                                                       (__v16sf) __B,
                                                       (__mmask16) -1);
}

#define _mm512_alignr_epi64(A, B, I) __extension__ ({ \
  (__m512i)__builtin_ia32_alignq512_mask((__v8di)(__m512i)(A), \
                                         (__v8di)(__m512i)(B), \
                                         (I), (__v8di)_mm512_setzero_si512(), \
                                         (__mmask8)-1); })

#define _mm512_mask_alignr_epi64( __W,  __U,  __A, __B, __imm) __extension__({\
  (__m512i)__builtin_ia32_alignq512_mask ((__v8di) __A,\
                                         (__v8di) __B, __imm,\
                                         (__v8di) __W,\
                                         (__mmask8) __U);\
})

#define _mm512_maskz_alignr_epi64( __U,  __A,  __B, __imm) __extension__({\
  (__m512i)__builtin_ia32_alignq512_mask ((__v8di) __A,\
                                         (__v8di) __B, __imm,\
                                         (__v8di) _mm512_setzero_si512 (),\
                                         (__mmask8) __U);\
})

#define _mm512_alignr_epi32(A, B, I) __extension__ ({ \
    (__m512i)__builtin_ia32_alignd512_mask((__v16si)(__m512i)(A), \
                                         (__v16si)(__m512i)(B), \
                                         (I), (__v16si)_mm512_setzero_si512(), \
                                         (__mmask16)-1);\
})
                                         
#define _mm512_mask_alignr_epi32( __W, __U, __A, __B,  __imm) __extension__ ({\
    (__m512i) __builtin_ia32_alignd512_mask((__v16si) __A,\
                                         (__v16si) __B, __imm,\
                                         (__v16si) __W,\
                                         (__mmask16) __U);\
})

#define _mm512_maskz_alignr_epi32( __U, __A, __B, __imm) __extension__({\
    (__m512i) __builtin_ia32_alignd512_mask ((__v16si) __A,\
                                         (__v16si) __B, __imm,\
                                         (__v16si) _mm512_setzero_si512 (),\
                                         (__mmask16) __U);\
})
/* Vector Extract */

#define _mm512_extractf64x4_pd(A, I) __extension__ ({                    \
      (__m256d)                                                          \
        __builtin_ia32_extractf64x4_mask((__v8df)(__m512d)(A),           \
                                         (I),                            \
                                         (__v4df)_mm256_setzero_si256(), \
                                         (__mmask8) -1); })

#define _mm512_extractf32x4_ps(A, I) __extension__ ({                    \
      (__m128)                                                           \
        __builtin_ia32_extractf32x4_mask((__v16sf)(__m512)(A),           \
                                         (I),                            \
                                         (__v4sf)_mm_setzero_ps(),       \
                                         (__mmask8) -1); })

/* Vector Blend */

static __inline __m512d __DEFAULT_FN_ATTRS
_mm512_mask_blend_pd(__mmask8 __U, __m512d __A, __m512d __W)
{
  return (__m512d) __builtin_ia32_blendmpd_512_mask ((__v8df) __A,
                 (__v8df) __W,
                 (__mmask8) __U);
}

static __inline __m512 __DEFAULT_FN_ATTRS
_mm512_mask_blend_ps(__mmask16 __U, __m512 __A, __m512 __W)
{
  return (__m512) __builtin_ia32_blendmps_512_mask ((__v16sf) __A,
                (__v16sf) __W,
                (__mmask16) __U);
}

static __inline __m512i __DEFAULT_FN_ATTRS
_mm512_mask_blend_epi64(__mmask8 __U, __m512i __A, __m512i __W)
{
  return (__m512i) __builtin_ia32_blendmq_512_mask ((__v8di) __A,
                (__v8di) __W,
                (__mmask8) __U);
}

static __inline __m512i __DEFAULT_FN_ATTRS
_mm512_mask_blend_epi32(__mmask16 __U, __m512i __A, __m512i __W)
{
  return (__m512i) __builtin_ia32_blendmd_512_mask ((__v16si) __A,
                (__v16si) __W,
                (__mmask16) __U);
}

/* Compare */

#define _mm512_cmp_round_ps_mask(A, B, P, R) __extension__ ({ \
  (__mmask16)__builtin_ia32_cmpps512_mask((__v16sf)(__m512)(A), \
                                          (__v16sf)(__m512)(B), \
                                          (P), (__mmask16)-1, (R)); })

#define _mm512_mask_cmp_round_ps_mask(U, A, B, P, R) __extension__ ({ \
  (__mmask16)__builtin_ia32_cmpps512_mask((__v16sf)(__m512)(A), \
                                          (__v16sf)(__m512)(B), \
                                          (P), (__mmask16)(U), (R)); })

#define _mm512_cmp_ps_mask(A, B, P) \
  _mm512_cmp_round_ps_mask((A), (B), (P), _MM_FROUND_CUR_DIRECTION)

#define _mm512_mask_cmp_ps_mask(U, A, B, P) \
  _mm512_mask_cmp_round_ps_mask((U), (A), (B), (P), _MM_FROUND_CUR_DIRECTION)

#define _mm512_cmp_round_pd_mask(A, B, P, R) __extension__ ({ \
  (__mmask8)__builtin_ia32_cmppd512_mask((__v8df)(__m512d)(A), \
                                         (__v8df)(__m512d)(B), \
                                         (P), (__mmask8)-1, (R)); })

#define _mm512_mask_cmp_round_pd_mask(U, A, B, P, R) __extension__ ({ \
  (__mmask8)__builtin_ia32_cmppd512_mask((__v8df)(__m512d)(A), \
                                         (__v8df)(__m512d)(B), \
                                         (P), (__mmask8)(U), (R)); })

#define _mm512_cmp_pd_mask(A, B, P) \
  _mm512_cmp_round_pd_mask((A), (B), (P), _MM_FROUND_CUR_DIRECTION)

#define _mm512_mask_cmp_pd_mask(U, A, B, P) \
  _mm512_mask_cmp_round_pd_mask((U), (A), (B), (P), _MM_FROUND_CUR_DIRECTION)

/* Conversion */

static __inline __m512i __DEFAULT_FN_ATTRS
_mm512_cvttps_epu32(__m512 __A)
{
  return (__m512i) __builtin_ia32_cvttps2udq512_mask ((__v16sf) __A,
                  (__v16si)
                  _mm512_setzero_si512 (),
                  (__mmask16) -1,
                  _MM_FROUND_CUR_DIRECTION);
}

#define _mm512_cvt_roundepi32_ps(A, R) __extension__ ({ \
  (__m512)__builtin_ia32_cvtdq2ps512_mask((__v16si)(A), \
                                          (__v16sf)_mm512_setzero_ps(), \
                                          (__mmask16)-1, (R)); })

#define _mm512_cvt_roundepu32_ps(A, R) __extension__ ({ \
  (__m512)__builtin_ia32_cvtudq2ps512_mask((__v16si)(A), \
                                           (__v16sf)_mm512_setzero_ps(), \
                                           (__mmask16)-1, (R)); })

static __inline __m512d __DEFAULT_FN_ATTRS
_mm512_cvtepi32_pd(__m256i __A)
{
  return (__m512d) __builtin_ia32_cvtdq2pd512_mask ((__v8si) __A,
                (__v8df)
                _mm512_setzero_pd (),
                (__mmask8) -1);
}

static __inline __m512d __DEFAULT_FN_ATTRS
_mm512_cvtepu32_pd(__m256i __A)
{
  return (__m512d) __builtin_ia32_cvtudq2pd512_mask ((__v8si) __A,
                (__v8df)
                _mm512_setzero_pd (),
                (__mmask8) -1);
}

#define _mm512_cvt_roundpd_ps(A, R) __extension__ ({ \
  (__m256)__builtin_ia32_cvtpd2ps512_mask((__v8df)(A), \
                                          (__v8sf)_mm256_setzero_ps(), \
                                          (__mmask8)-1, (R)); })

#define _mm512_cvtps_ph(A, I) __extension__ ({ \
  (__m256i)__builtin_ia32_vcvtps2ph512_mask((__v16sf)(A), (I), \
                                            (__v16hi)_mm256_setzero_si256(), \
                                            -1); })

static  __inline __m512 __DEFAULT_FN_ATTRS
_mm512_cvtph_ps(__m256i __A)
{
  return (__m512) __builtin_ia32_vcvtph2ps512_mask ((__v16hi) __A,
                (__v16sf)
                _mm512_setzero_ps (),
                (__mmask16) -1,
                _MM_FROUND_CUR_DIRECTION);
}

static __inline __m512i __DEFAULT_FN_ATTRS
_mm512_cvttps_epi32(__m512 __a)
{
  return (__m512i)
    __builtin_ia32_cvttps2dq512_mask((__v16sf) __a,
                                     (__v16si) _mm512_setzero_si512 (),
                                     (__mmask16) -1, _MM_FROUND_CUR_DIRECTION);
}

static __inline __m256i __DEFAULT_FN_ATTRS
_mm512_cvttpd_epi32(__m512d __a)
{
  return (__m256i)__builtin_ia32_cvttpd2dq512_mask((__v8df) __a,
                                                   (__v8si)_mm256_setzero_si256(),
                                                   (__mmask8) -1,
                                                    _MM_FROUND_CUR_DIRECTION);
}

#define _mm512_cvtt_roundpd_epi32(A, R) __extension__ ({ \
  (__m256i)__builtin_ia32_cvttpd2dq512_mask((__v8df)(A), \
                                            (__v8si)_mm256_setzero_si256(), \
                                            (__mmask8)-1, (R)); })

#define _mm512_cvtt_roundps_epi32(A, R) __extension__ ({ \
  (__m512i)__builtin_ia32_cvttps2dq512_mask((__v16sf)(A), \
                                            (__v16si)_mm512_setzero_si512(), \
                                            (__mmask16)-1, (R)); })

#define _mm512_cvt_roundps_epi32(A, R) __extension__ ({ \
  (__m512i)__builtin_ia32_cvtps2dq512_mask((__v16sf)(A), \
                                           (__v16si)_mm512_setzero_si512(), \
                                           (__mmask16)-1, (R)); })

#define _mm512_cvt_roundpd_epi32(A, R) __extension__ ({ \
  (__m256i)__builtin_ia32_cvtpd2dq512_mask((__v8df)(A), \
                                           (__v8si)_mm256_setzero_si256(), \
                                           (__mmask8)-1, (R)); })

#define _mm512_cvt_roundps_epu32(A, R) __extension__ ({ \
  (__m512i)__builtin_ia32_cvtps2udq512_mask((__v16sf)(A), \
                                            (__v16si)_mm512_setzero_si512(), \
                                            (__mmask16)-1, (R)); })

#define _mm512_cvt_roundpd_epu32(A, R) __extension__ ({ \
  (__m256i)__builtin_ia32_cvtpd2udq512_mask((__v8df)(A), \
                                            (__v8si)_mm256_setzero_si256(), \
                                            (__mmask8) -1, (R)); })

/* Unpack and Interleave */
static __inline __m512d __DEFAULT_FN_ATTRS
_mm512_unpackhi_pd(__m512d __a, __m512d __b)
{
  return __builtin_shufflevector(__a, __b, 1, 9, 1+2, 9+2, 1+4, 9+4, 1+6, 9+6);
}

static __inline __m512d __DEFAULT_FN_ATTRS
_mm512_unpacklo_pd(__m512d __a, __m512d __b)
{
  return __builtin_shufflevector(__a, __b, 0, 8, 0+2, 8+2, 0+4, 8+4, 0+6, 8+6);
}

static __inline __m512 __DEFAULT_FN_ATTRS
_mm512_unpackhi_ps(__m512 __a, __m512 __b)
{
  return __builtin_shufflevector(__a, __b,
                                 2,    18,    3,    19,
                                 2+4,  18+4,  3+4,  19+4,
                                 2+8,  18+8,  3+8,  19+8,
                                 2+12, 18+12, 3+12, 19+12);
}

static __inline __m512 __DEFAULT_FN_ATTRS
_mm512_unpacklo_ps(__m512 __a, __m512 __b)
{
  return __builtin_shufflevector(__a, __b,
                                 0,    16,    1,    17,
                                 0+4,  16+4,  1+4,  17+4,
                                 0+8,  16+8,  1+8,  17+8,
                                 0+12, 16+12, 1+12, 17+12);
}

/* Bit Test */

static __inline __mmask16 __DEFAULT_FN_ATTRS
_mm512_test_epi32_mask(__m512i __A, __m512i __B)
{
  return (__mmask16) __builtin_ia32_ptestmd512 ((__v16si) __A,
            (__v16si) __B,
            (__mmask16) -1);
}

static __inline __mmask8 __DEFAULT_FN_ATTRS
_mm512_test_epi64_mask(__m512i __A, __m512i __B)
{
  return (__mmask8) __builtin_ia32_ptestmq512 ((__v8di) __A,
                 (__v8di) __B,
                 (__mmask8) -1);
}

/* SIMD load ops */

static __inline __m512i __DEFAULT_FN_ATTRS
_mm512_maskz_loadu_epi32(__mmask16 __U, void const *__P)
{
  return (__m512i) __builtin_ia32_loaddqusi512_mask ((const __v16si *)__P,
                                                     (__v16si)
                                                     _mm512_setzero_si512 (),
                                                     (__mmask16) __U);
}

static __inline __m512i __DEFAULT_FN_ATTRS
_mm512_maskz_loadu_epi64(__mmask8 __U, void const *__P)
{
  return (__m512i) __builtin_ia32_loaddqudi512_mask ((const __v8di *)__P,
                                                     (__v8di)
                                                     _mm512_setzero_si512 (),
                                                     (__mmask8) __U);
}

static __inline __m512 __DEFAULT_FN_ATTRS
_mm512_maskz_loadu_ps(__mmask16 __U, void const *__P)
{
  return (__m512) __builtin_ia32_loadups512_mask ((const __v16sf *)__P,
                                                  (__v16sf)
                                                  _mm512_setzero_ps (),
                                                  (__mmask16) __U);
}

static __inline __m512d __DEFAULT_FN_ATTRS
_mm512_maskz_loadu_pd(__mmask8 __U, void const *__P)
{
  return (__m512d) __builtin_ia32_loadupd512_mask ((const __v8df *)__P,
                                                   (__v8df)
                                                   _mm512_setzero_pd (),
                                                   (__mmask8) __U);
}

static __inline __m512 __DEFAULT_FN_ATTRS
_mm512_maskz_load_ps(__mmask16 __U, void const *__P)
{
  return (__m512) __builtin_ia32_loadaps512_mask ((const __v16sf *)__P,
                                                  (__v16sf)
                                                  _mm512_setzero_ps (),
                                                  (__mmask16) __U);
}

static __inline __m512d __DEFAULT_FN_ATTRS
_mm512_maskz_load_pd(__mmask8 __U, void const *__P)
{
  return (__m512d) __builtin_ia32_loadapd512_mask ((const __v8df *)__P,
                                                   (__v8df)
                                                   _mm512_setzero_pd (),
                                                   (__mmask8) __U);
}

static __inline __m512d __DEFAULT_FN_ATTRS
_mm512_loadu_pd(double const *__p)
{
  struct __loadu_pd {
    __m512d __v;
  } __attribute__((__packed__, __may_alias__));
  return ((struct __loadu_pd*)__p)->__v;
}

static __inline __m512 __DEFAULT_FN_ATTRS
_mm512_loadu_ps(float const *__p)
{
  struct __loadu_ps {
    __m512 __v;
  } __attribute__((__packed__, __may_alias__));
  return ((struct __loadu_ps*)__p)->__v;
}

static __inline __m512 __DEFAULT_FN_ATTRS
_mm512_load_ps(float const *__p)
{
  return (__m512) __builtin_ia32_loadaps512_mask ((const __v16sf *)__p,
                                                  (__v16sf)
                                                  _mm512_setzero_ps (),
                                                  (__mmask16) -1);
}

static __inline __m512d __DEFAULT_FN_ATTRS
_mm512_load_pd(double const *__p)
{
  return (__m512d) __builtin_ia32_loadapd512_mask ((const __v8df *)__p,
                                                   (__v8df)
                                                   _mm512_setzero_pd (),
                                                   (__mmask8) -1);
}

/* SIMD store ops */

static __inline void __DEFAULT_FN_ATTRS
_mm512_mask_storeu_epi64(void *__P, __mmask8 __U, __m512i __A)
{
  __builtin_ia32_storedqudi512_mask ((__v8di *)__P, (__v8di) __A,
                                     (__mmask8) __U);
}

static __inline void __DEFAULT_FN_ATTRS
_mm512_mask_storeu_epi32(void *__P, __mmask16 __U, __m512i __A)
{
  __builtin_ia32_storedqusi512_mask ((__v16si *)__P, (__v16si) __A,
                                     (__mmask16) __U);
}

static __inline void __DEFAULT_FN_ATTRS
_mm512_mask_storeu_pd(void *__P, __mmask8 __U, __m512d __A)
{
  __builtin_ia32_storeupd512_mask ((__v8df *)__P, (__v8df) __A, (__mmask8) __U);
}

static __inline void __DEFAULT_FN_ATTRS
_mm512_storeu_pd(void *__P, __m512d __A)
{
  __builtin_ia32_storeupd512_mask((__v8df *)__P, (__v8df)__A, (__mmask8)-1);
}

static __inline void __DEFAULT_FN_ATTRS
_mm512_mask_storeu_ps(void *__P, __mmask16 __U, __m512 __A)
{
  __builtin_ia32_storeups512_mask ((__v16sf *)__P, (__v16sf) __A,
                                   (__mmask16) __U);
}

static __inline void __DEFAULT_FN_ATTRS
_mm512_storeu_ps(void *__P, __m512 __A)
{
  __builtin_ia32_storeups512_mask((__v16sf *)__P, (__v16sf)__A, (__mmask16)-1);
}

static __inline void __DEFAULT_FN_ATTRS
_mm512_mask_store_pd(void *__P, __mmask8 __U, __m512d __A)
{
  __builtin_ia32_storeapd512_mask ((__v8df *)__P, (__v8df) __A, (__mmask8) __U);
}

static __inline void __DEFAULT_FN_ATTRS
_mm512_store_pd(void *__P, __m512d __A)
{
  *(__m512d*)__P = __A;
}

static __inline void __DEFAULT_FN_ATTRS
_mm512_mask_store_ps(void *__P, __mmask16 __U, __m512 __A)
{
  __builtin_ia32_storeaps512_mask ((__v16sf *)__P, (__v16sf) __A,
                                   (__mmask16) __U);
}

static __inline void __DEFAULT_FN_ATTRS
_mm512_store_ps(void *__P, __m512 __A)
{
  *(__m512*)__P = __A;
}

/* Mask ops */

static __inline __mmask16 __DEFAULT_FN_ATTRS
_mm512_knot(__mmask16 __M)
{
  return __builtin_ia32_knothi(__M);
}

/* Integer compare */

static __inline__ __mmask16 __DEFAULT_FN_ATTRS
_mm512_cmpeq_epi32_mask(__m512i __a, __m512i __b) {
  return (__mmask16)__builtin_ia32_pcmpeqd512_mask((__v16si)__a, (__v16si)__b,
                                                   (__mmask16)-1);
}

static __inline__ __mmask16 __DEFAULT_FN_ATTRS
_mm512_mask_cmpeq_epi32_mask(__mmask16 __u, __m512i __a, __m512i __b) {
  return (__mmask16)__builtin_ia32_pcmpeqd512_mask((__v16si)__a, (__v16si)__b,
                                                   __u);
}

static __inline__ __mmask16 __DEFAULT_FN_ATTRS
_mm512_cmpeq_epu32_mask(__m512i __a, __m512i __b) {
  return (__mmask16)__builtin_ia32_ucmpd512_mask((__v16si)__a, (__v16si)__b, 0,
                                                 (__mmask16)-1);
}

static __inline__ __mmask16 __DEFAULT_FN_ATTRS
_mm512_mask_cmpeq_epu32_mask(__mmask16 __u, __m512i __a, __m512i __b) {
  return (__mmask16)__builtin_ia32_ucmpd512_mask((__v16si)__a, (__v16si)__b, 0,
                                                 __u);
}

static __inline__ __mmask8 __DEFAULT_FN_ATTRS
_mm512_mask_cmpeq_epi64_mask(__mmask8 __u, __m512i __a, __m512i __b) {
  return (__mmask8)__builtin_ia32_pcmpeqq512_mask((__v8di)__a, (__v8di)__b,
                                                  __u);
}

static __inline__ __mmask8 __DEFAULT_FN_ATTRS
_mm512_cmpeq_epi64_mask(__m512i __a, __m512i __b) {
  return (__mmask8)__builtin_ia32_pcmpeqq512_mask((__v8di)__a, (__v8di)__b,
                                                  (__mmask8)-1);
}

static __inline__ __mmask8 __DEFAULT_FN_ATTRS
_mm512_cmpeq_epu64_mask(__m512i __a, __m512i __b) {
  return (__mmask8)__builtin_ia32_ucmpq512_mask((__v8di)__a, (__v8di)__b, 0,
                                                (__mmask8)-1);
}

static __inline__ __mmask8 __DEFAULT_FN_ATTRS
_mm512_mask_cmpeq_epu64_mask(__mmask8 __u, __m512i __a, __m512i __b) {
  return (__mmask8)__builtin_ia32_ucmpq512_mask((__v8di)__a, (__v8di)__b, 0,
                                                __u);
}

static __inline__ __mmask16 __DEFAULT_FN_ATTRS
_mm512_cmpge_epi32_mask(__m512i __a, __m512i __b) {
  return (__mmask16)__builtin_ia32_cmpd512_mask((__v16si)__a, (__v16si)__b, 5,
                                                (__mmask16)-1);
}

static __inline__ __mmask16 __DEFAULT_FN_ATTRS
_mm512_mask_cmpge_epi32_mask(__mmask16 __u, __m512i __a, __m512i __b) {
  return (__mmask16)__builtin_ia32_cmpd512_mask((__v16si)__a, (__v16si)__b, 5,
                                                __u);
}

static __inline__ __mmask16 __DEFAULT_FN_ATTRS
_mm512_cmpge_epu32_mask(__m512i __a, __m512i __b) {
  return (__mmask16)__builtin_ia32_ucmpd512_mask((__v16si)__a, (__v16si)__b, 5,
                                                 (__mmask16)-1);
}

static __inline__ __mmask16 __DEFAULT_FN_ATTRS
_mm512_mask_cmpge_epu32_mask(__mmask16 __u, __m512i __a, __m512i __b) {
  return (__mmask16)__builtin_ia32_ucmpd512_mask((__v16si)__a, (__v16si)__b, 5,
                                                 __u);
}

static __inline__ __mmask8 __DEFAULT_FN_ATTRS
_mm512_cmpge_epi64_mask(__m512i __a, __m512i __b) {
  return (__mmask8)__builtin_ia32_cmpq512_mask((__v8di)__a, (__v8di)__b, 5,
                                               (__mmask8)-1);
}

static __inline__ __mmask8 __DEFAULT_FN_ATTRS
_mm512_mask_cmpge_epi64_mask(__mmask8 __u, __m512i __a, __m512i __b) {
  return (__mmask8)__builtin_ia32_cmpq512_mask((__v8di)__a, (__v8di)__b, 5,
                                               __u);
}

static __inline__ __mmask8 __DEFAULT_FN_ATTRS
_mm512_cmpge_epu64_mask(__m512i __a, __m512i __b) {
  return (__mmask8)__builtin_ia32_ucmpq512_mask((__v8di)__a, (__v8di)__b, 5,
                                                (__mmask8)-1);
}

static __inline__ __mmask8 __DEFAULT_FN_ATTRS
_mm512_mask_cmpge_epu64_mask(__mmask8 __u, __m512i __a, __m512i __b) {
  return (__mmask8)__builtin_ia32_ucmpq512_mask((__v8di)__a, (__v8di)__b, 5,
                                                __u);
}

static __inline__ __mmask16 __DEFAULT_FN_ATTRS
_mm512_cmpgt_epi32_mask(__m512i __a, __m512i __b) {
  return (__mmask16)__builtin_ia32_pcmpgtd512_mask((__v16si)__a, (__v16si)__b,
                                                   (__mmask16)-1);
}

static __inline__ __mmask16 __DEFAULT_FN_ATTRS
_mm512_mask_cmpgt_epi32_mask(__mmask16 __u, __m512i __a, __m512i __b) {
  return (__mmask16)__builtin_ia32_pcmpgtd512_mask((__v16si)__a, (__v16si)__b,
                                                   __u);
}

static __inline__ __mmask16 __DEFAULT_FN_ATTRS
_mm512_cmpgt_epu32_mask(__m512i __a, __m512i __b) {
  return (__mmask16)__builtin_ia32_ucmpd512_mask((__v16si)__a, (__v16si)__b, 6,
                                                 (__mmask16)-1);
}

static __inline__ __mmask16 __DEFAULT_FN_ATTRS
_mm512_mask_cmpgt_epu32_mask(__mmask16 __u, __m512i __a, __m512i __b) {
  return (__mmask16)__builtin_ia32_ucmpd512_mask((__v16si)__a, (__v16si)__b, 6,
                                                 __u);
}

static __inline__ __mmask8 __DEFAULT_FN_ATTRS
_mm512_mask_cmpgt_epi64_mask(__mmask8 __u, __m512i __a, __m512i __b) {
  return (__mmask8)__builtin_ia32_pcmpgtq512_mask((__v8di)__a, (__v8di)__b,
                                                  __u);
}

static __inline__ __mmask8 __DEFAULT_FN_ATTRS
_mm512_cmpgt_epi64_mask(__m512i __a, __m512i __b) {
  return (__mmask8)__builtin_ia32_pcmpgtq512_mask((__v8di)__a, (__v8di)__b,
                                                  (__mmask8)-1);
}

static __inline__ __mmask8 __DEFAULT_FN_ATTRS
_mm512_cmpgt_epu64_mask(__m512i __a, __m512i __b) {
  return (__mmask8)__builtin_ia32_ucmpq512_mask((__v8di)__a, (__v8di)__b, 6,
                                                (__mmask8)-1);
}

static __inline__ __mmask8 __DEFAULT_FN_ATTRS
_mm512_mask_cmpgt_epu64_mask(__mmask8 __u, __m512i __a, __m512i __b) {
  return (__mmask8)__builtin_ia32_ucmpq512_mask((__v8di)__a, (__v8di)__b, 6,
                                                __u);
}

static __inline__ __mmask16 __DEFAULT_FN_ATTRS
_mm512_cmple_epi32_mask(__m512i __a, __m512i __b) {
  return (__mmask16)__builtin_ia32_cmpd512_mask((__v16si)__a, (__v16si)__b, 2,
                                                (__mmask16)-1);
}

static __inline__ __mmask16 __DEFAULT_FN_ATTRS
_mm512_mask_cmple_epi32_mask(__mmask16 __u, __m512i __a, __m512i __b) {
  return (__mmask16)__builtin_ia32_cmpd512_mask((__v16si)__a, (__v16si)__b, 2,
                                                __u);
}

static __inline__ __mmask16 __DEFAULT_FN_ATTRS
_mm512_cmple_epu32_mask(__m512i __a, __m512i __b) {
  return (__mmask16)__builtin_ia32_ucmpd512_mask((__v16si)__a, (__v16si)__b, 2,
                                                 (__mmask16)-1);
}

static __inline__ __mmask16 __DEFAULT_FN_ATTRS
_mm512_mask_cmple_epu32_mask(__mmask16 __u, __m512i __a, __m512i __b) {
  return (__mmask16)__builtin_ia32_ucmpd512_mask((__v16si)__a, (__v16si)__b, 2,
                                                 __u);
}

static __inline__ __mmask8 __DEFAULT_FN_ATTRS
_mm512_cmple_epi64_mask(__m512i __a, __m512i __b) {
  return (__mmask8)__builtin_ia32_cmpq512_mask((__v8di)__a, (__v8di)__b, 2,
                                               (__mmask8)-1);
}

static __inline__ __mmask8 __DEFAULT_FN_ATTRS
_mm512_mask_cmple_epi64_mask(__mmask8 __u, __m512i __a, __m512i __b) {
  return (__mmask8)__builtin_ia32_cmpq512_mask((__v8di)__a, (__v8di)__b, 2,
                                               __u);
}

static __inline__ __mmask8 __DEFAULT_FN_ATTRS
_mm512_cmple_epu64_mask(__m512i __a, __m512i __b) {
  return (__mmask8)__builtin_ia32_ucmpq512_mask((__v8di)__a, (__v8di)__b, 2,
                                                (__mmask8)-1);
}

static __inline__ __mmask8 __DEFAULT_FN_ATTRS
_mm512_mask_cmple_epu64_mask(__mmask8 __u, __m512i __a, __m512i __b) {
  return (__mmask8)__builtin_ia32_ucmpq512_mask((__v8di)__a, (__v8di)__b, 2,
                                                __u);
}

static __inline__ __mmask16 __DEFAULT_FN_ATTRS
_mm512_cmplt_epi32_mask(__m512i __a, __m512i __b) {
  return (__mmask16)__builtin_ia32_cmpd512_mask((__v16si)__a, (__v16si)__b, 1,
                                                (__mmask16)-1);
}

static __inline__ __mmask16 __DEFAULT_FN_ATTRS
_mm512_mask_cmplt_epi32_mask(__mmask16 __u, __m512i __a, __m512i __b) {
  return (__mmask16)__builtin_ia32_cmpd512_mask((__v16si)__a, (__v16si)__b, 1,
                                                __u);
}

static __inline__ __mmask16 __DEFAULT_FN_ATTRS
_mm512_cmplt_epu32_mask(__m512i __a, __m512i __b) {
  return (__mmask16)__builtin_ia32_ucmpd512_mask((__v16si)__a, (__v16si)__b, 1,
                                                 (__mmask16)-1);
}

static __inline__ __mmask16 __DEFAULT_FN_ATTRS
_mm512_mask_cmplt_epu32_mask(__mmask16 __u, __m512i __a, __m512i __b) {
  return (__mmask16)__builtin_ia32_ucmpd512_mask((__v16si)__a, (__v16si)__b, 1,
                                                 __u);
}

static __inline__ __mmask8 __DEFAULT_FN_ATTRS
_mm512_cmplt_epi64_mask(__m512i __a, __m512i __b) {
  return (__mmask8)__builtin_ia32_cmpq512_mask((__v8di)__a, (__v8di)__b, 1,
                                               (__mmask8)-1);
}

static __inline__ __mmask8 __DEFAULT_FN_ATTRS
_mm512_mask_cmplt_epi64_mask(__mmask8 __u, __m512i __a, __m512i __b) {
  return (__mmask8)__builtin_ia32_cmpq512_mask((__v8di)__a, (__v8di)__b, 1,
                                               __u);
}

static __inline__ __mmask8 __DEFAULT_FN_ATTRS
_mm512_cmplt_epu64_mask(__m512i __a, __m512i __b) {
  return (__mmask8)__builtin_ia32_ucmpq512_mask((__v8di)__a, (__v8di)__b, 1,
                                                (__mmask8)-1);
}

static __inline__ __mmask8 __DEFAULT_FN_ATTRS
_mm512_mask_cmplt_epu64_mask(__mmask8 __u, __m512i __a, __m512i __b) {
  return (__mmask8)__builtin_ia32_ucmpq512_mask((__v8di)__a, (__v8di)__b, 1,
                                                __u);
}

static __inline__ __mmask16 __DEFAULT_FN_ATTRS
_mm512_cmpneq_epi32_mask(__m512i __a, __m512i __b) {
  return (__mmask16)__builtin_ia32_cmpd512_mask((__v16si)__a, (__v16si)__b, 4,
                                                (__mmask16)-1);
}

static __inline__ __mmask16 __DEFAULT_FN_ATTRS
_mm512_mask_cmpneq_epi32_mask(__mmask16 __u, __m512i __a, __m512i __b) {
  return (__mmask16)__builtin_ia32_cmpd512_mask((__v16si)__a, (__v16si)__b, 4,
                                                __u);
}

static __inline__ __mmask16 __DEFAULT_FN_ATTRS
_mm512_cmpneq_epu32_mask(__m512i __a, __m512i __b) {
  return (__mmask16)__builtin_ia32_ucmpd512_mask((__v16si)__a, (__v16si)__b, 4,
                                                 (__mmask16)-1);
}

static __inline__ __mmask16 __DEFAULT_FN_ATTRS
_mm512_mask_cmpneq_epu32_mask(__mmask16 __u, __m512i __a, __m512i __b) {
  return (__mmask16)__builtin_ia32_ucmpd512_mask((__v16si)__a, (__v16si)__b, 4,
                                                 __u);
}

static __inline__ __mmask8 __DEFAULT_FN_ATTRS
_mm512_cmpneq_epi64_mask(__m512i __a, __m512i __b) {
  return (__mmask8)__builtin_ia32_cmpq512_mask((__v8di)__a, (__v8di)__b, 4,
                                               (__mmask8)-1);
}

static __inline__ __mmask8 __DEFAULT_FN_ATTRS
_mm512_mask_cmpneq_epi64_mask(__mmask8 __u, __m512i __a, __m512i __b) {
  return (__mmask8)__builtin_ia32_cmpq512_mask((__v8di)__a, (__v8di)__b, 4,
                                               __u);
}

static __inline__ __mmask8 __DEFAULT_FN_ATTRS
_mm512_cmpneq_epu64_mask(__m512i __a, __m512i __b) {
  return (__mmask8)__builtin_ia32_ucmpq512_mask((__v8di)__a, (__v8di)__b, 4,
                                                (__mmask8)-1);
}

static __inline__ __mmask8 __DEFAULT_FN_ATTRS
_mm512_mask_cmpneq_epu64_mask(__mmask8 __u, __m512i __a, __m512i __b) {
  return (__mmask8)__builtin_ia32_ucmpq512_mask((__v8di)__a, (__v8di)__b, 4,
                                                __u);
}

static __inline__ __m512i __DEFAULT_FN_ATTRS
_mm512_cvtepi8_epi32 (__m128i __A)
{
  return (__m512i) __builtin_ia32_pmovsxbd512_mask ((__v16qi) __A,
                (__v16si)
                _mm512_setzero_si512 (),
                (__mmask16) -1);
}

static __inline__ __m512i __DEFAULT_FN_ATTRS
_mm512_mask_cvtepi8_epi32 (__m512i __W, __mmask16 __U, __m128i __A)
{
  return (__m512i) __builtin_ia32_pmovsxbd512_mask ((__v16qi) __A,
                (__v16si) __W,
                (__mmask16) __U);
}

static __inline__ __m512i __DEFAULT_FN_ATTRS
_mm512_maskz_cvtepi8_epi32 (__mmask16 __U, __m128i __A)
{
  return (__m512i) __builtin_ia32_pmovsxbd512_mask ((__v16qi) __A,
                (__v16si)
                _mm512_setzero_si512 (),
                (__mmask16) __U);
}

static __inline__ __m512i __DEFAULT_FN_ATTRS
_mm512_cvtepi8_epi64 (__m128i __A)
{
  return (__m512i) __builtin_ia32_pmovsxbq512_mask ((__v16qi) __A,
                (__v8di)
                _mm512_setzero_si512 (),
                (__mmask8) -1);
}

static __inline__ __m512i __DEFAULT_FN_ATTRS
_mm512_mask_cvtepi8_epi64 (__m512i __W, __mmask8 __U, __m128i __A)
{
  return (__m512i) __builtin_ia32_pmovsxbq512_mask ((__v16qi) __A,
                (__v8di) __W,
                (__mmask8) __U);
}

static __inline__ __m512i __DEFAULT_FN_ATTRS
_mm512_maskz_cvtepi8_epi64 (__mmask8 __U, __m128i __A)
{
  return (__m512i) __builtin_ia32_pmovsxbq512_mask ((__v16qi) __A,
                (__v8di)
                _mm512_setzero_si512 (),
                (__mmask8) __U);
}

static __inline__ __m512i __DEFAULT_FN_ATTRS
_mm512_cvtepi32_epi64 (__m256i __X)
{
  return (__m512i) __builtin_ia32_pmovsxdq512_mask ((__v8si) __X,
                (__v8di)
                _mm512_setzero_si512 (),
                (__mmask8) -1);
}

static __inline__ __m512i __DEFAULT_FN_ATTRS
_mm512_mask_cvtepi32_epi64 (__m512i __W, __mmask8 __U, __m256i __X)
{
  return (__m512i) __builtin_ia32_pmovsxdq512_mask ((__v8si) __X,
                (__v8di) __W,
                (__mmask8) __U);
}

static __inline__ __m512i __DEFAULT_FN_ATTRS
_mm512_maskz_cvtepi32_epi64 (__mmask8 __U, __m256i __X)
{
  return (__m512i) __builtin_ia32_pmovsxdq512_mask ((__v8si) __X,
                (__v8di)
                _mm512_setzero_si512 (),
                (__mmask8) __U);
}

static __inline__ __m512i __DEFAULT_FN_ATTRS
_mm512_cvtepi16_epi32 (__m256i __A)
{
  return (__m512i) __builtin_ia32_pmovsxwd512_mask ((__v16hi) __A,
                (__v16si)
                _mm512_setzero_si512 (),
                (__mmask16) -1);
}

static __inline__ __m512i __DEFAULT_FN_ATTRS
_mm512_mask_cvtepi16_epi32 (__m512i __W, __mmask16 __U, __m256i __A)
{
  return (__m512i) __builtin_ia32_pmovsxwd512_mask ((__v16hi) __A,
                (__v16si) __W,
                (__mmask16) __U);
}

static __inline__ __m512i __DEFAULT_FN_ATTRS
_mm512_maskz_cvtepi16_epi32 (__mmask16 __U, __m256i __A)
{
  return (__m512i) __builtin_ia32_pmovsxwd512_mask ((__v16hi) __A,
                (__v16si)
                _mm512_setzero_si512 (),
                (__mmask16) __U);
}

static __inline__ __m512i __DEFAULT_FN_ATTRS
_mm512_cvtepi16_epi64 (__m128i __A)
{
  return (__m512i) __builtin_ia32_pmovsxwq512_mask ((__v8hi) __A,
                (__v8di)
                _mm512_setzero_si512 (),
                (__mmask8) -1);
}

static __inline__ __m512i __DEFAULT_FN_ATTRS
_mm512_mask_cvtepi16_epi64 (__m512i __W, __mmask8 __U, __m128i __A)
{
  return (__m512i) __builtin_ia32_pmovsxwq512_mask ((__v8hi) __A,
                (__v8di) __W,
                (__mmask8) __U);
}

static __inline__ __m512i __DEFAULT_FN_ATTRS
_mm512_maskz_cvtepi16_epi64 (__mmask8 __U, __m128i __A)
{
  return (__m512i) __builtin_ia32_pmovsxwq512_mask ((__v8hi) __A,
                (__v8di)
                _mm512_setzero_si512 (),
                (__mmask8) __U);
}

static __inline__ __m512i __DEFAULT_FN_ATTRS
_mm512_cvtepu8_epi32 (__m128i __A)
{
  return (__m512i) __builtin_ia32_pmovzxbd512_mask ((__v16qi) __A,
                (__v16si)
                _mm512_setzero_si512 (),
                (__mmask16) -1);
}

static __inline__ __m512i __DEFAULT_FN_ATTRS
_mm512_mask_cvtepu8_epi32 (__m512i __W, __mmask16 __U, __m128i __A)
{
  return (__m512i) __builtin_ia32_pmovzxbd512_mask ((__v16qi) __A,
                (__v16si) __W,
                (__mmask16) __U);
}

static __inline__ __m512i __DEFAULT_FN_ATTRS
_mm512_maskz_cvtepu8_epi32 (__mmask16 __U, __m128i __A)
{
  return (__m512i) __builtin_ia32_pmovzxbd512_mask ((__v16qi) __A,
                (__v16si)
                _mm512_setzero_si512 (),
                (__mmask16) __U);
}

static __inline__ __m512i __DEFAULT_FN_ATTRS
_mm512_cvtepu8_epi64 (__m128i __A)
{
  return (__m512i) __builtin_ia32_pmovzxbq512_mask ((__v16qi) __A,
                (__v8di)
                _mm512_setzero_si512 (),
                (__mmask8) -1);
}

static __inline__ __m512i __DEFAULT_FN_ATTRS
_mm512_mask_cvtepu8_epi64 (__m512i __W, __mmask8 __U, __m128i __A)
{
  return (__m512i) __builtin_ia32_pmovzxbq512_mask ((__v16qi) __A,
                (__v8di) __W,
                (__mmask8) __U);
}

static __inline__ __m512i __DEFAULT_FN_ATTRS
_mm512_maskz_cvtepu8_epi64 (__mmask8 __U, __m128i __A)
{
  return (__m512i) __builtin_ia32_pmovzxbq512_mask ((__v16qi) __A,
                (__v8di)
                _mm512_setzero_si512 (),
                (__mmask8) __U);
}

static __inline__ __m512i __DEFAULT_FN_ATTRS
_mm512_cvtepu32_epi64 (__m256i __X)
{
  return (__m512i) __builtin_ia32_pmovzxdq512_mask ((__v8si) __X,
                (__v8di)
                _mm512_setzero_si512 (),
                (__mmask8) -1);
}

static __inline__ __m512i __DEFAULT_FN_ATTRS
_mm512_mask_cvtepu32_epi64 (__m512i __W, __mmask8 __U, __m256i __X)
{
  return (__m512i) __builtin_ia32_pmovzxdq512_mask ((__v8si) __X,
                (__v8di) __W,
                (__mmask8) __U);
}

static __inline__ __m512i __DEFAULT_FN_ATTRS
_mm512_maskz_cvtepu32_epi64 (__mmask8 __U, __m256i __X)
{
  return (__m512i) __builtin_ia32_pmovzxdq512_mask ((__v8si) __X,
                (__v8di)
                _mm512_setzero_si512 (),
                (__mmask8) __U);
}

static __inline__ __m512i __DEFAULT_FN_ATTRS
_mm512_cvtepu16_epi32 (__m256i __A)
{
  return (__m512i) __builtin_ia32_pmovzxwd512_mask ((__v16hi) __A,
                (__v16si)
                _mm512_setzero_si512 (),
                (__mmask16) -1);
}

static __inline__ __m512i __DEFAULT_FN_ATTRS
_mm512_mask_cvtepu16_epi32 (__m512i __W, __mmask16 __U, __m256i __A)
{
  return (__m512i) __builtin_ia32_pmovzxwd512_mask ((__v16hi) __A,
                (__v16si) __W,
                (__mmask16) __U);
}

static __inline__ __m512i __DEFAULT_FN_ATTRS
_mm512_maskz_cvtepu16_epi32 (__mmask16 __U, __m256i __A)
{
  return (__m512i) __builtin_ia32_pmovzxwd512_mask ((__v16hi) __A,
                (__v16si)
                _mm512_setzero_si512 (),
                (__mmask16) __U);
}

static __inline__ __m512i __DEFAULT_FN_ATTRS
_mm512_cvtepu16_epi64 (__m128i __A)
{
  return (__m512i) __builtin_ia32_pmovzxwq512_mask ((__v8hi) __A,
                (__v8di)
                _mm512_setzero_si512 (),
                (__mmask8) -1);
}

static __inline__ __m512i __DEFAULT_FN_ATTRS
_mm512_mask_cvtepu16_epi64 (__m512i __W, __mmask8 __U, __m128i __A)
{
  return (__m512i) __builtin_ia32_pmovzxwq512_mask ((__v8hi) __A,
                (__v8di) __W,
                (__mmask8) __U);
}

static __inline__ __m512i __DEFAULT_FN_ATTRS
_mm512_maskz_cvtepu16_epi64 (__mmask8 __U, __m128i __A)
{
  return (__m512i) __builtin_ia32_pmovzxwq512_mask ((__v8hi) __A,
                (__v8di)
                _mm512_setzero_si512 (),
                (__mmask8) __U);
}

static __inline__ __m512i __DEFAULT_FN_ATTRS
_mm512_rorv_epi32 (__m512i __A, __m512i __B)
{
  return (__m512i) __builtin_ia32_prorvd512_mask ((__v16si) __A,
              (__v16si) __B,
              (__v16si)
              _mm512_setzero_si512 (),
              (__mmask16) -1);
}

static __inline__ __m512i __DEFAULT_FN_ATTRS
_mm512_mask_rorv_epi32 (__m512i __W, __mmask16 __U, __m512i __A, __m512i __B)
{
  return (__m512i) __builtin_ia32_prorvd512_mask ((__v16si) __A,
              (__v16si) __B,
              (__v16si) __W,
              (__mmask16) __U);
}

static __inline__ __m512i __DEFAULT_FN_ATTRS
_mm512_maskz_rorv_epi32 (__mmask16 __U, __m512i __A, __m512i __B)
{
  return (__m512i) __builtin_ia32_prorvd512_mask ((__v16si) __A,
              (__v16si) __B,
              (__v16si)
              _mm512_setzero_si512 (),
              (__mmask16) __U);
}

static __inline__ __m512i __DEFAULT_FN_ATTRS
_mm512_rorv_epi64 (__m512i __A, __m512i __B)
{
  return (__m512i) __builtin_ia32_prorvq512_mask ((__v8di) __A,
              (__v8di) __B,
              (__v8di)
              _mm512_setzero_si512 (),
              (__mmask8) -1);
}

static __inline__ __m512i __DEFAULT_FN_ATTRS
_mm512_mask_rorv_epi64 (__m512i __W, __mmask8 __U, __m512i __A, __m512i __B)
{
  return (__m512i) __builtin_ia32_prorvq512_mask ((__v8di) __A,
              (__v8di) __B,
              (__v8di) __W,
              (__mmask8) __U);
}

static __inline__ __m512i __DEFAULT_FN_ATTRS
_mm512_maskz_rorv_epi64 (__mmask8 __U, __m512i __A, __m512i __B)
{
  return (__m512i) __builtin_ia32_prorvq512_mask ((__v8di) __A,
              (__v8di) __B,
              (__v8di)
              _mm512_setzero_si512 (),
              (__mmask8) __U);
}



#define _mm512_cmp_epi32_mask(a, b, p) __extension__ ({ \
  (__mmask16)__builtin_ia32_cmpd512_mask((__v16si)(__m512i)(a), \
                                         (__v16si)(__m512i)(b), (p), \
                                         (__mmask16)-1); })

#define _mm512_cmp_epu32_mask(a, b, p) __extension__ ({ \
  (__mmask16)__builtin_ia32_ucmpd512_mask((__v16si)(__m512i)(a), \
                                          (__v16si)(__m512i)(b), (p), \
                                          (__mmask16)-1); })

#define _mm512_cmp_epi64_mask(a, b, p) __extension__ ({ \
  (__mmask8)__builtin_ia32_cmpq512_mask((__v8di)(__m512i)(a), \
                                        (__v8di)(__m512i)(b), (p), \
                                        (__mmask8)-1); })

#define _mm512_cmp_epu64_mask(a, b, p) __extension__ ({ \
  (__mmask8)__builtin_ia32_ucmpq512_mask((__v8di)(__m512i)(a), \
                                         (__v8di)(__m512i)(b), (p), \
                                         (__mmask8)-1); })

#define _mm512_mask_cmp_epi32_mask(m, a, b, p) __extension__ ({ \
  (__mmask16)__builtin_ia32_cmpd512_mask((__v16si)(__m512i)(a), \
                                         (__v16si)(__m512i)(b), (p), \
                                         (__mmask16)(m)); })

#define _mm512_mask_cmp_epu32_mask(m, a, b, p) __extension__ ({ \
  (__mmask16)__builtin_ia32_ucmpd512_mask((__v16si)(__m512i)(a), \
                                          (__v16si)(__m512i)(b), (p), \
                                          (__mmask16)(m)); })

#define _mm512_mask_cmp_epi64_mask(m, a, b, p) __extension__ ({ \
  (__mmask8)__builtin_ia32_cmpq512_mask((__v8di)(__m512i)(a), \
                                        (__v8di)(__m512i)(b), (p), \
                                        (__mmask8)(m)); })

#define _mm512_mask_cmp_epu64_mask(m, a, b, p) __extension__ ({ \
  (__mmask8)__builtin_ia32_ucmpq512_mask((__v8di)(__m512i)(a), \
                                         (__v8di)(__m512i)(b), (p), \
                                         (__mmask8)(m)); })

#define _mm512_rol_epi32(a, b) __extension__ ({ \
  (__m512i) __builtin_ia32_prold512_mask ((__v16si) (a), (b),\
                                          (__v16si)\
                                          _mm512_setzero_si512 (),\
                                          (__mmask16) -1); })

#define _mm512_mask_rol_epi32(W, U, a, b) __extension__ ({ \
  (__m512i) __builtin_ia32_prold512_mask ((__v16si) (a), (b),\
                                          (__v16si) (W),\
                                          (__mmask16) (U)); })

#define _mm512_maskz_rol_epi32(U, a, b) __extension__ ({ \
  (__m512i) __builtin_ia32_prold512_mask ((__v16si) (a), (b),\
                                          (__v16si)\
                                          _mm512_setzero_si512 (),\
                                          (__mmask16) (U)); })

#define _mm512_rol_epi64(a, b) __extension__ ({ \
  (__m512i) __builtin_ia32_prolq512_mask ((__v8di) (a), (b),\
                                          (__v8di)\
                                          _mm512_setzero_si512 (),\
                                          (__mmask8) -1); })

#define _mm512_mask_rol_epi64(W, U, a, b) __extension__ ({ \
  (__m512i) __builtin_ia32_prolq512_mask ((__v8di) (a), (b),\
                                          (__v8di) (W),\
                                          (__mmask8) (U)); })

#define _mm512_maskz_rol_epi64(U, a, b) __extension__ ({ \
  (__m512i) __builtin_ia32_prolq512_mask ((__v8di) (a), (b),\
                                          (__v8di)\
                                          _mm512_setzero_si512 (),\
                                          (__mmask8) (U)); })
static __inline__ __m512i __DEFAULT_FN_ATTRS
_mm512_rolv_epi32 (__m512i __A, __m512i __B)
{
  return (__m512i) __builtin_ia32_prolvd512_mask ((__v16si) __A,
              (__v16si) __B,
              (__v16si)
              _mm512_setzero_si512 (),
              (__mmask16) -1);
}

static __inline__ __m512i __DEFAULT_FN_ATTRS
_mm512_mask_rolv_epi32 (__m512i __W, __mmask16 __U, __m512i __A, __m512i __B)
{
  return (__m512i) __builtin_ia32_prolvd512_mask ((__v16si) __A,
              (__v16si) __B,
              (__v16si) __W,
              (__mmask16) __U);
}

static __inline__ __m512i __DEFAULT_FN_ATTRS
_mm512_maskz_rolv_epi32 (__mmask16 __U, __m512i __A, __m512i __B)
{
  return (__m512i) __builtin_ia32_prolvd512_mask ((__v16si) __A,
              (__v16si) __B,
              (__v16si)
              _mm512_setzero_si512 (),
              (__mmask16) __U);
}

static __inline__ __m512i __DEFAULT_FN_ATTRS
_mm512_rolv_epi64 (__m512i __A, __m512i __B)
{
  return (__m512i) __builtin_ia32_prolvq512_mask ((__v8di) __A,
              (__v8di) __B,
              (__v8di)
              _mm512_setzero_si512 (),
              (__mmask8) -1);
}

static __inline__ __m512i __DEFAULT_FN_ATTRS
_mm512_mask_rolv_epi64 (__m512i __W, __mmask8 __U, __m512i __A, __m512i __B)
{
  return (__m512i) __builtin_ia32_prolvq512_mask ((__v8di) __A,
              (__v8di) __B,
              (__v8di) __W,
              (__mmask8) __U);
}

static __inline__ __m512i __DEFAULT_FN_ATTRS
_mm512_maskz_rolv_epi64 (__mmask8 __U, __m512i __A, __m512i __B)
{
  return (__m512i) __builtin_ia32_prolvq512_mask ((__v8di) __A,
              (__v8di) __B,
              (__v8di)
              _mm512_setzero_si512 (),
              (__mmask8) __U);
}

#define _mm512_ror_epi32( __A, __B) __extension__ ({ \
__builtin_ia32_prord512_mask ((__v16si)( __A),( __B),\
             (__v16si)\
             _mm512_setzero_si512 (),\
             (__mmask16) -1);\
})

#define _mm512_mask_ror_epi32( __W, __U, __A, __B) __extension__ ({ \
__builtin_ia32_prord512_mask ((__v16si)( __A),( __B),\
             (__v16si)( __W),\
             (__mmask16)( __U));\
})

#define _mm512_maskz_ror_epi32( __U, __A, __B) __extension__ ({ \
__builtin_ia32_prord512_mask ((__v16si)( __A),( __B),\
             (__v16si)\
             _mm512_setzero_si512 (),\
             (__mmask16)( __U));\
})

#define _mm512_ror_epi64( __A, __B) __extension__ ({ \
__builtin_ia32_prorq512_mask ((__v8di)( __A),( __B),\
             (__v8di)\
             _mm512_setzero_si512 (),\
             (__mmask8) -1);\
})

#define _mm512_mask_ror_epi64( __W, __U, __A, __B) __extension__ ({ \
__builtin_ia32_prorq512_mask ((__v8di)( __A),( __B),\
             (__v8di)( __W),\
             (__mmask8)( __U));\
})

#define _mm512_maskz_ror_epi64( __U, __A, __B) __extension__ ({ \
__builtin_ia32_prorq512_mask ((__v8di)( __A),( __B),\
             (__v8di)\
             _mm512_setzero_si512 (),\
             (__mmask8)( __U));\
})

#define _mm512_slli_epi32( __A, __B) __extension__ ({ \
__builtin_ia32_pslldi512_mask ((__v16si)( __A),( __B),\
              (__v16si)\
              _mm512_setzero_si512 (),\
              (__mmask16) -1);\
})

#define _mm512_mask_slli_epi32( __W, __U, __A ,__B) __extension__ ({ \
__builtin_ia32_pslldi512_mask ((__v16si) (__A), (__B),\
              (__v16si)( __W),\
              (__mmask16)( __U));\
})

#define _mm512_maskz_slli_epi32( __U, __A, __B) __extension__ ({ \
__builtin_ia32_pslldi512_mask ((__v16si)( __A),( __B),\
              (__v16si)\
              _mm512_setzero_si512 (),\
              (__mmask16)( __U));\
})

#define _mm512_slli_epi64( __A, __B) __extension__ ({ \
__builtin_ia32_psllqi512_mask ((__v8di)( __A),( __B),\
              (__v8di)\
              _mm512_setzero_si512 (),\
              (__mmask8) -1);\
})

#define _mm512_mask_slli_epi64( __W, __U, __A ,__B) __extension__ ({ \
__builtin_ia32_psllqi512_mask ((__v8di) (__A), (__B),\
              (__v8di)( __W),\
              (__mmask8)( __U));\
})

#define _mm512_maskz_slli_epi64( __U, __A, __B) __extension__ ({ \
__builtin_ia32_psllqi512_mask ((__v8di)( __A),( __B),\
              (__v8di)\
              _mm512_setzero_si512 (),\
              (__mmask8)( __U));\
})



#define _mm512_srli_epi32( __A, __B) __extension__ ({ \
__builtin_ia32_psrldi512_mask ((__v16si)( __A),( __B),\
              (__v16si)\
              _mm512_setzero_si512 (),\
              (__mmask16) -1);\
})

#define _mm512_mask_srli_epi32( __W, __U, __A, __B) __extension__ ({ \
__builtin_ia32_psrldi512_mask ((__v16si)( __A),( __B),\
              (__v16si)( __W),\
              (__mmask16)( __U));\
})

#define _mm512_maskz_srli_epi32( __U, __A, __B) __extension__ ({ \
__builtin_ia32_psrldi512_mask ((__v16si)( __A),( __B),\
              (__v16si)\
              _mm512_setzero_si512 (),\
              (__mmask16)( __U));\
})

#define _mm512_srli_epi64( __A, __B) __extension__ ({ \
__builtin_ia32_psrlqi512_mask ((__v8di)( __A),( __B),\
              (__v8di)\
              _mm512_setzero_si512 (),\
              (__mmask8) -1);\
})

#define _mm512_mask_srli_epi64( __W, __U, __A, __B) __extension__ ({ \
__builtin_ia32_psrlqi512_mask ((__v8di)( __A),( __B),\
              (__v8di)( __W),\
              (__mmask8)( __U));\
})

#define _mm512_maskz_srli_epi64( __U, __A, __B) __extension__ ({ \
__builtin_ia32_psrlqi512_mask ((__v8di)( __A),( __B),\
              (__v8di)\
              _mm512_setzero_si512 (),\
              (__mmask8)( __U));\
})

static __inline__ __m512i __DEFAULT_FN_ATTRS
_mm512_mask_load_epi32 (__m512i __W, __mmask16 __U, void const *__P)
{
  return (__m512i) __builtin_ia32_movdqa32load512_mask ((const __v16si *) __P,
              (__v16si) __W,
              (__mmask16) __U);
}

static __inline__ __m512i __DEFAULT_FN_ATTRS
_mm512_maskz_load_epi32 (__mmask16 __U, void const *__P)
{
  return (__m512i) __builtin_ia32_movdqa32load512_mask ((const __v16si *) __P,
              (__v16si)
              _mm512_setzero_si512 (),
              (__mmask16) __U);
}

static __inline__ void __DEFAULT_FN_ATTRS
_mm512_mask_store_epi32 (void *__P, __mmask16 __U, __m512i __A)
{
  __builtin_ia32_movdqa32store512_mask ((__v16si *) __P, (__v16si) __A,
          (__mmask16) __U);
}

static __inline__ __m512i __DEFAULT_FN_ATTRS
_mm512_mask_mov_epi64 (__m512i __W, __mmask8 __U, __m512i __A)
{
  return (__m512i) __builtin_ia32_movdqa64_512_mask ((__v8di) __A,
                 (__v8di) __W,
                 (__mmask8) __U);
}

static __inline__ __m512i __DEFAULT_FN_ATTRS
_mm512_maskz_mov_epi64 (__mmask8 __U, __m512i __A)
{
  return (__m512i) __builtin_ia32_movdqa64_512_mask ((__v8di) __A,
                 (__v8di)
                 _mm512_setzero_si512 (),
                 (__mmask8) __U);
}

static __inline__ __m512i __DEFAULT_FN_ATTRS
_mm512_mask_load_epi64 (__m512i __W, __mmask8 __U, void const *__P)
{
  return (__m512i) __builtin_ia32_movdqa64load512_mask ((const __v8di *) __P,
              (__v8di) __W,
              (__mmask8) __U);
}

static __inline__ __m512i __DEFAULT_FN_ATTRS
_mm512_maskz_load_epi64 (__mmask8 __U, void const *__P)
{
  return (__m512i) __builtin_ia32_movdqa64load512_mask ((const __v8di *) __P,
              (__v8di)
              _mm512_setzero_si512 (),
              (__mmask8) __U);
}

static __inline__ void __DEFAULT_FN_ATTRS
_mm512_mask_store_epi64 (void *__P, __mmask8 __U, __m512i __A)
{
  __builtin_ia32_movdqa64store512_mask ((__v8di *) __P, (__v8di) __A,
          (__mmask8) __U);
}



static __inline__ __m512d __DEFAULT_FN_ATTRS
_mm512_movedup_pd (__m512d __A)
{
  return (__m512d) __builtin_ia32_movddup512_mask ((__v8df) __A,
               (__v8df)
               _mm512_undefined_pd (),
               (__mmask8) -1);
}

static __inline__ __m512d __DEFAULT_FN_ATTRS
_mm512_mask_movedup_pd (__m512d __W, __mmask8 __U, __m512d __A)
{
  return (__m512d) __builtin_ia32_movddup512_mask ((__v8df) __A,
               (__v8df) __W,
               (__mmask8) __U);
}

static __inline__ __m512d __DEFAULT_FN_ATTRS
_mm512_maskz_movedup_pd (__mmask8 __U, __m512d __A)
{
  return (__m512d) __builtin_ia32_movddup512_mask ((__v8df) __A,
               (__v8df)
               _mm512_setzero_pd (),
               (__mmask8) __U);
}

#define _mm512_fixupimm_round_pd( __A, __B, __C, __imm, __R) __extension__ ({ \
__builtin_ia32_fixupimmpd512_mask ((__v8df)( __A),\
                  (__v8df)( __B),\
                  (__v8di)( __C),\
                  (__imm),\
                  (__mmask8) -1, (__R));\
})

#define _mm512_mask_fixupimm_round_pd( __A, __U, __B, __C, __imm, __R) __extension__ ({ \
__builtin_ia32_fixupimmpd512_mask ((__v8df)( __A),\
                  (__v8df)( __B),\
                  (__v8di)( __C),\
                  (__imm),\
                  (__mmask8)( __U), (__R));\
})

#define _mm512_fixupimm_pd( __A, __B, __C, __imm) __extension__ ({ \
__builtin_ia32_fixupimmpd512_mask ((__v8df)( __A),\
                  (__v8df)( __B),\
                  (__v8di)( __C),\
                 ( __imm),\
                  (__mmask8) -1,\
                  _MM_FROUND_CUR_DIRECTION);\
})

#define _mm512_mask_fixupimm_pd( __A, __U, __B, __C, __imm) __extension__ ({ \
__builtin_ia32_fixupimmpd512_mask ((__v8df)( __A),\
                  (__v8df)( __B),\
                  (__v8di)( __C),\
                 ( __imm),\
                  (__mmask8)( __U),\
                  _MM_FROUND_CUR_DIRECTION);\
})

#define _mm512_maskz_fixupimm_round_pd( __U, __A, __B, __C, __imm, __R) __extension__ ({ \
__builtin_ia32_fixupimmpd512_maskz ((__v8df)( __A),\
                   (__v8df)( __B),\
                   (__v8di)( __C),\
                   (__imm),\
                   (__mmask8)( __U), (__R));\
})

#define _mm512_maskz_fixupimm_pd( __U, __A, __B, __C, __imm) __extension__ ({ \
__builtin_ia32_fixupimmpd512_maskz ((__v8df)( __A),\
                   (__v8df)( __B),\
                   (__v8di)( __C),\
                  ( __imm),\
                   (__mmask8)( __U),\
                   _MM_FROUND_CUR_DIRECTION);\
})

#define _mm512_fixupimm_round_ps( __A, __B, __C, __imm, __R) __extension__ ({ \
__builtin_ia32_fixupimmps512_mask ((__v16sf)( __A),\
                 (__v16sf)( __B),\
                 (__v16si)( __C),\
                 (__imm),\
                 (__mmask16) -1, (__R));\
})

#define _mm512_mask_fixupimm_round_ps( __A, __U, __B, __C, __imm, __R) __extension__ ({ \
__builtin_ia32_fixupimmps512_mask ((__v16sf)( __A),\
                 (__v16sf)( __B),\
                 (__v16si)( __C),\
                 (__imm),\
                 (__mmask16)( __U), (__R));\
})

#define _mm512_fixupimm_ps( __A, __B, __C, __imm) __extension__ ({ \
__builtin_ia32_fixupimmps512_mask ((__v16sf)( __A),\
                 (__v16sf)( __B),\
                 (__v16si)( __C),\
                ( __imm),\
                 (__mmask16) -1,\
                 _MM_FROUND_CUR_DIRECTION);\
})

#define _mm512_mask_fixupimm_ps( __A, __U, __B, __C, __imm) __extension__ ({ \
__builtin_ia32_fixupimmps512_mask ((__v16sf)( __A),\
                 (__v16sf)( __B),\
                 (__v16si)( __C),\
                ( __imm),\
                 (__mmask16)( __U),\
                 _MM_FROUND_CUR_DIRECTION);\
})

#define _mm512_maskz_fixupimm_round_ps( __U, __A, __B, __C, __imm, __R) __extension__ ({ \
__builtin_ia32_fixupimmps512_maskz ((__v16sf)( __A),\
                  (__v16sf)( __B),\
                  (__v16si)( __C),\
                  (__imm),\
                  (__mmask16)( __U), (__R));\
})

#define _mm512_maskz_fixupimm_ps( __U, __A, __B, __C, __imm) __extension__ ({ \
__builtin_ia32_fixupimmps512_maskz ((__v16sf)( __A),\
                  (__v16sf)( __B),\
                  (__v16si)( __C),\
                 ( __imm),\
                  (__mmask16)( __U),\
                  _MM_FROUND_CUR_DIRECTION);\
})

#define _mm_fixupimm_round_sd( __A, __B, __C, __imm, __R) __extension__ ({ \
__builtin_ia32_fixupimmsd_mask ((__v2df)( __A),\
               (__v2df)( __B),\
               (__v2di)( __C), __imm,\
               (__mmask8) -1, (__R));\
})

#define _mm_mask_fixupimm_round_sd( __A, __U, __B, __C, __imm, __R) __extension__ ({ \
__builtin_ia32_fixupimmsd_mask ((__v2df)( __A),\
               (__v2df)( __B),\
               (__v2di)( __C), __imm,\
               (__mmask8)( __U), (__R));\
})

#define _mm_fixupimm_sd( __A, __B, __C, __imm) __extension__ ({ \
__builtin_ia32_fixupimmsd_mask ((__v2df)( __A),\
               (__v2df)( __B),\
               (__v2di)( __C),( __imm),\
               (__mmask8) -1,\
               _MM_FROUND_CUR_DIRECTION);\
})

#define _mm_mask_fixupimm_sd( __A, __U, __B, __C, __imm) __extension__ ({ \
__builtin_ia32_fixupimmsd_mask ((__v2df)( __A),\
               (__v2df)( __B),\
               (__v2di)( __C),( __imm),\
               (__mmask8)( __U),\
               _MM_FROUND_CUR_DIRECTION);\
})

#define _mm_maskz_fixupimm_round_sd( __U, __A, __B, __C, __imm, __R) __extension__ ({ \
__builtin_ia32_fixupimmsd_maskz ((__v2df)( __A),\
                (__v2df)( __B),\
                (__v2di)( __C),\
                __imm,\
                (__mmask8)( __U), (__R));\
})

#define _mm_maskz_fixupimm_sd( __U, __A, __B, __C, __imm) __extension__ ({ \
__builtin_ia32_fixupimmsd_maskz ((__v2df)( __A),\
                (__v2df)( __B),\
                (__v2di)( __C),\
               ( __imm),\
                (__mmask8)( __U),\
                _MM_FROUND_CUR_DIRECTION);\
})

#define _mm_fixupimm_round_ss( __A, __B, __C, __imm, __R) __extension__ ({ \
__builtin_ia32_fixupimmss_mask ((__v4sf)( __A),\
              (__v4sf)( __B),\
              (__v4si)( __C), (__imm),\
              (__mmask8) -1, (__R));\
})

#define _mm_mask_fixupimm_round_ss( __A, __U, __B, __C, __imm, __R) __extension__ ({ \
__builtin_ia32_fixupimmss_mask ((__v4sf)( __A),\
              (__v4sf)( __B),\
              (__v4si)( __C), (__imm),\
              (__mmask8)( __U), (__R));\
})

#define _mm_fixupimm_ss( __A, __B, __C, __imm) __extension__ ({ \
__builtin_ia32_fixupimmss_mask ((__v4sf)( __A),\
              (__v4sf)( __B),\
              (__v4si)( __C),( __imm),\
              (__mmask8) -1,\
              _MM_FROUND_CUR_DIRECTION);\
})

#define _mm_mask_fixupimm_ss( __A, __U, __B, __C, __imm) __extension__ ({ \
__builtin_ia32_fixupimmss_mask ((__v4sf)( __A),\
              (__v4sf)( __B),\
              (__v4si)( __C),( __imm),\
              (__mmask8)( __U),\
              _MM_FROUND_CUR_DIRECTION);\
})

#define _mm_maskz_fixupimm_round_ss( __U, __A, __B, __C, __imm, __R) __extension__ ({ \
__builtin_ia32_fixupimmss_maskz ((__v4sf)( __A),\
               (__v4sf)( __B),\
               (__v4si)( __C), (__imm),\
               (__mmask8)( __U), (__R));\
})

#define _mm_maskz_fixupimm_ss( __U, __A, __B, __C, __imm) __extension__ ({ \
__builtin_ia32_fixupimmss_maskz ((__v4sf)( __A),\
               (__v4sf)( __B),\
               (__v4si)( __C),( __imm),\
               (__mmask8)( __U),\
               _MM_FROUND_CUR_DIRECTION);\
})

#define _mm_getexp_round_sd( __A, __B ,__R) __extension__ ({ \
__builtin_ia32_getexpsd128_round_mask ((__v2df)(__A),\
                 (__v2df)( __B), (__v2df) _mm_setzero_pd(), (__mmask8) -1,\
                 ( __R));\
})


static __inline__ __m128d __DEFAULT_FN_ATTRS
_mm_getexp_sd (__m128d __A, __m128d __B)
{
  return (__m128d) __builtin_ia32_getexpsd128_round_mask ((__v2df) __A,
                 (__v2df) __B, (__v2df) _mm_setzero_pd(), (__mmask8) -1, _MM_FROUND_CUR_DIRECTION);
}

static __inline__ __m128d __DEFAULT_FN_ATTRS
_mm_mask_getexp_sd (__m128d __W, __mmask8 __U, __m128d __A, __m128d __B) 
{
 return (__m128d) __builtin_ia32_getexpsd128_round_mask ( (__v2df) __A,
          (__v2df) __B,
          (__v2df) __W,
          (__mmask8) __U,
          _MM_FROUND_CUR_DIRECTION);
}

#define _mm_mask_getexp_round_sd( __W, __U, __A, __B, __R) __extension__ ({\
__builtin_ia32_getexpsd128_round_mask ((__v2df) __A,\
          (__v2df) __B,\
          (__v2df) __W,\
          (__mmask8) __U,\
          __R);\
})

static __inline__ __m128d __DEFAULT_FN_ATTRS
_mm_maskz_getexp_sd (__mmask8 __U, __m128d __A, __m128d __B) 
{
 return (__m128d) __builtin_ia32_getexpsd128_round_mask ( (__v2df) __A,
          (__v2df) __B,
          (__v2df) _mm_setzero_pd (),
          (__mmask8) __U,
          _MM_FROUND_CUR_DIRECTION);
}

#define _mm_maskz_getexp_round_sd( __U, __A, __B, __R) __extension__ ({\
__builtin_ia32_getexpsd128_round_mask ( (__v2df) __A,\
          (__v2df) __B,\
          (__v2df) _mm_setzero_pd (),\
          (__mmask8) __U,\
          __R);\
})

#define _mm_getexp_round_ss( __A, __B, __R) __extension__ ({ \
__builtin_ia32_getexpss128_round_mask ((__v4sf)( __A),\
                (__v4sf)( __B), (__v4sf)  _mm_setzero_ps(), (__mmask8) -1,\
                ( __R));\
})

static __inline__ __m128 __DEFAULT_FN_ATTRS
_mm_getexp_ss (__m128 __A, __m128 __B)
{
  return (__m128) __builtin_ia32_getexpss128_round_mask ((__v4sf) __A,
                (__v4sf) __B, (__v4sf)  _mm_setzero_ps(), (__mmask8) -1, _MM_FROUND_CUR_DIRECTION);
}

static __inline__ __m128d __DEFAULT_FN_ATTRS
_mm_mask_getexp_ss (__m128d __W, __mmask8 __U, __m128d __A, __m128d __B) 
{
 return (__m128d) __builtin_ia32_getexpss128_round_mask ((__v4sf) __A,
          (__v4sf) __B,
          (__v4sf) __W,
          (__mmask8) __U,
          _MM_FROUND_CUR_DIRECTION);
}

#define _mm_mask_getexp_round_ss( __W, __U, __A, __B, __R) __extension__ ({\
__builtin_ia32_getexpss128_round_mask ((__v4sf) __A,\
          (__v4sf) __B,\
          (__v4sf) __W,\
          (__mmask8) __U,\
          __R);\
})

static __inline__ __m128d __DEFAULT_FN_ATTRS
_mm_maskz_getexp_ss (__mmask8 __U, __m128d __A, __m128d __B) 
{
 return (__m128d) __builtin_ia32_getexpss128_round_mask ((__v4sf) __A,
          (__v4sf) __B,
          (__v4sf) _mm_setzero_pd (),
          (__mmask8) __U,
          _MM_FROUND_CUR_DIRECTION);
}

#define _mm_maskz_getexp_round_ss( __U, __A, __B, __R) __extension__ ({\
__builtin_ia32_getexpss128_round_mask ((__v4sf) __A,\
          (__v4sf) __B,\
          (__v4sf) _mm_setzero_ps (),\
          (__mmask8) __U,\
          __R);\
})

#define _mm_getmant_round_sd( __A, __B, __C, __D, __R) __extension__ ({ \
__builtin_ia32_getmantsd_round_mask ((__v2df)( __A),\
              (__v2df)( __B),\
              (( __D) << 2) |( __C), (__v2df) _mm_setzero_pd(), (__mmask8) -1,\
              ( __R));\
})

#define _mm_getmant_sd( __A,  __B,  __C, __D)  __extension__ ({ \
__builtin_ia32_getmantsd_round_mask ((__v2df)( __A),\
              (__v2df)( __B),\
              (( __D) << 2) |( __C), (__v2df) _mm_setzero_pd(), (__mmask8) -1,\
              _MM_FROUND_CUR_DIRECTION);\
})

#define _mm_mask_getmant_sd( __W, __U, __A, __B, __C, __D) __extension__ ({\
__builtin_ia32_getmantsd_round_mask ( (__v2df) __A,\
          (__v2df) __B,\
          (( __D) << 2) |( __C),\
          (__v2df) __W,\
          (__mmask8) __U,\
          _MM_FROUND_CUR_DIRECTION);\
})

#define _mm_mask_getmant_round_sd( __W, __U, __A, __B, __C, __D, __R)({\
__builtin_ia32_getmantsd_round_mask ( (__v2df) __A,\
          (__v2df) __B,\
          (( __D) << 2) |( __C),\
          (__v2df) __W,\
          (__mmask8) __U,\
          __R);\
})

#define _mm_maskz_getmant_sd( __U, __A, __B, __C, __D) __extension__ ({\
__builtin_ia32_getmantsd_round_mask ( (__v2df) __A,\
          (__v2df) __B,\
          (( __D) << 2) |( __C),\
          (__v2df) _mm_setzero_pd (),\
          (__mmask8) __U,\
          _MM_FROUND_CUR_DIRECTION);\
})

#define _mm_maskz_getmant_round_sd( __U, __A, __B, __C, __D, __R) __extension__ ({\
__builtin_ia32_getmantsd_round_mask ( (__v2df) __A,\
          (__v2df) __B,\
          (( __D) << 2) |( __C),\
          (__v2df) _mm_setzero_pd (),\
          (__mmask8) __U,\
          __R);\
})

#define _mm_getmant_round_ss( __A, __B, __C, __D, __R) __extension__ ({ \
__builtin_ia32_getmantss_round_mask ((__v4sf)( __A),\
              (__v4sf)( __B),\
              ((__D) << 2) |( __C), (__v4sf)  _mm_setzero_ps(), (__mmask8) -1,\
              ( __R));\
})

#define  _mm_getmant_ss(__A,  __B,  __C, __D) __extension__ ({ \
__builtin_ia32_getmantss_round_mask ((__v4sf)( __A),\
              (__v4sf)( __B),\
              ((__D) << 2) |( __C), (__v4sf)  _mm_setzero_ps(), (__mmask8) -1,\
              _MM_FROUND_CUR_DIRECTION);\
})

#define _mm_mask_getmant_ss( __W, __U, __A, __B, __C, __D) __extension__ ({\
__builtin_ia32_getmantss_round_mask ((__v4sf) __A,\
          (__v4sf) __B,\
          (( __D) << 2) |( __C),\
          (__v4sf) __W,\
          (__mmask8) __U,\
          _MM_FROUND_CUR_DIRECTION);\
})

#define _mm_mask_getmant_round_ss( __W, __U, __A, __B, __C, __D, __R)({\
__builtin_ia32_getmantss_round_mask ((__v4sf) __A,\
          (__v4sf) __B,\
          (( __D) << 2) |( __C),\
          (__v4sf) __W,\
          (__mmask8) __U,\
          __R);\
})

#define _mm_maskz_getmant_ss( __U, __A, __B, __C, __D) __extension__ ({\
__builtin_ia32_getmantss_round_mask ((__v4sf) __A,\
          (__v4sf) __B,\
          (( __D) << 2) |( __C),\
          (__v4sf) _mm_setzero_pd (),\
          (__mmask8) __U,\
          _MM_FROUND_CUR_DIRECTION);\
})

#define _mm_maskz_getmant_round_ss( __U, __A, __B, __C, __D, __R) __extension__ ({\
__builtin_ia32_getmantss_round_mask ((__v4sf) __A,\
          (__v4sf) __B,\
          (( __D) << 2) |( __C),\
          (__v4sf) _mm_setzero_ps (),\
          (__mmask8) __U,\
          __R);\
})

static __inline__ __mmask16 __DEFAULT_FN_ATTRS
_mm512_kmov (__mmask16 __A)
{
  return  __A;
}

#define _mm_comi_round_sd(__A, __B, __P, __R) __extension__ ({\
__builtin_ia32_vcomisd ((__v2df) (__A), (__v2df) (__B), ( __P), (  __R));\
})

#define _mm_comi_round_ss( __A,  __B, __P, __R) __extension__ ({\
__builtin_ia32_vcomiss ((__v4sf) (__A), (__v4sf) (__B), ( __P), ( __R));\
})

static __inline__ __m512d __DEFAULT_FN_ATTRS
_mm512_mask_unpackhi_pd (__m512d __W, __mmask8 __U, __m512d __A, __m512d __B)
{
  return (__m512d) __builtin_ia32_unpckhpd512_mask ((__v8df) __A,
                (__v8df) __B,
                (__v8df) __W,
                (__mmask8) __U);
}
#define _mm_cvt_roundsd_si64( __A, __R) __extension__ ({ \
__builtin_ia32_vcvtsd2si64 ((__v2df)( __A),( __R));\
})
static __inline__ __m512i __DEFAULT_FN_ATTRS
_mm512_mask2_permutex2var_epi32 (__m512i __A, __m512i __I,
         __mmask16 __U, __m512i __B)
{
  return (__m512i) __builtin_ia32_vpermi2vard512_mask ((__v16si) __A,
                   (__v16si) __I
                   /* idx */ ,
                   (__v16si) __B,
                   (__mmask16) __U);
}
static __inline__ __m512i __DEFAULT_FN_ATTRS
_mm512_unpackhi_epi32 (__m512i __A, __m512i __B)
{
  return (__m512i) __builtin_ia32_punpckhdq512_mask ((__v16si) __A,
                 (__v16si) __B,
                 (__v16si)
                 _mm512_setzero_si512 (),
                 (__mmask16) -1);
}

static __inline__ __m512i __DEFAULT_FN_ATTRS
_mm512_sll_epi32 (__m512i __A, __m128i __B)
{
  return (__m512i) __builtin_ia32_pslld512_mask ((__v16si) __A,
             (__v4si) __B,
             (__v16si)
             _mm512_setzero_si512 (),
             (__mmask16) -1);
}

static __inline__ __m512i __DEFAULT_FN_ATTRS
_mm512_mask_sll_epi32 (__m512i __W, __mmask16 __U, __m512i __A, __m128i __B)
{
  return (__m512i) __builtin_ia32_pslld512_mask ((__v16si) __A,
             (__v4si) __B,
             (__v16si) __W,
             (__mmask16) __U);
}

static __inline__ __m512i __DEFAULT_FN_ATTRS
_mm512_maskz_sll_epi32 (__mmask16 __U, __m512i __A, __m128i __B)
{
  return (__m512i) __builtin_ia32_pslld512_mask ((__v16si) __A,
             (__v4si) __B,
             (__v16si)
             _mm512_setzero_si512 (),
             (__mmask16) __U);
}

static __inline__ __m512i __DEFAULT_FN_ATTRS
_mm512_sll_epi64 (__m512i __A, __m128i __B)
{
  return (__m512i) __builtin_ia32_psllq512_mask ((__v8di) __A,
             (__v2di) __B,
             (__v8di)
             _mm512_setzero_si512 (),
             (__mmask8) -1);
}

static __inline__ __m512i __DEFAULT_FN_ATTRS
_mm512_mask_sll_epi64 (__m512i __W, __mmask8 __U, __m512i __A, __m128i __B)
{
  return (__m512i) __builtin_ia32_psllq512_mask ((__v8di) __A,
             (__v2di) __B,
             (__v8di) __W,
             (__mmask8) __U);
}

static __inline__ __m512i __DEFAULT_FN_ATTRS
_mm512_maskz_sll_epi64 (__mmask8 __U, __m512i __A, __m128i __B)
{
  return (__m512i) __builtin_ia32_psllq512_mask ((__v8di) __A,
             (__v2di) __B,
             (__v8di)
             _mm512_setzero_si512 (),
             (__mmask8) __U);
}

static __inline__ __m512i __DEFAULT_FN_ATTRS
_mm512_sllv_epi32 (__m512i __X, __m512i __Y)
{
  return (__m512i) __builtin_ia32_psllv16si_mask ((__v16si) __X,
              (__v16si) __Y,
              (__v16si)
              _mm512_setzero_si512 (),
              (__mmask16) -1);
}

static __inline__ __m512i __DEFAULT_FN_ATTRS
_mm512_mask_sllv_epi32 (__m512i __W, __mmask16 __U, __m512i __X, __m512i __Y)
{
  return (__m512i) __builtin_ia32_psllv16si_mask ((__v16si) __X,
              (__v16si) __Y,
              (__v16si) __W,
              (__mmask16) __U);
}

static __inline__ __m512i __DEFAULT_FN_ATTRS
_mm512_maskz_sllv_epi32 (__mmask16 __U, __m512i __X, __m512i __Y)
{
  return (__m512i) __builtin_ia32_psllv16si_mask ((__v16si) __X,
              (__v16si) __Y,
              (__v16si)
              _mm512_setzero_si512 (),
              (__mmask16) __U);
}

static __inline__ __m512i __DEFAULT_FN_ATTRS
_mm512_sllv_epi64 (__m512i __X, __m512i __Y)
{
  return (__m512i) __builtin_ia32_psllv8di_mask ((__v8di) __X,
             (__v8di) __Y,
             (__v8di)
             _mm512_undefined_pd (),
             (__mmask8) -1);
}

static __inline__ __m512i __DEFAULT_FN_ATTRS
_mm512_mask_sllv_epi64 (__m512i __W, __mmask8 __U, __m512i __X, __m512i __Y)
{
  return (__m512i) __builtin_ia32_psllv8di_mask ((__v8di) __X,
             (__v8di) __Y,
             (__v8di) __W,
             (__mmask8) __U);
}

static __inline__ __m512i __DEFAULT_FN_ATTRS
_mm512_maskz_sllv_epi64 (__mmask8 __U, __m512i __X, __m512i __Y)
{
  return (__m512i) __builtin_ia32_psllv8di_mask ((__v8di) __X,
             (__v8di) __Y,
             (__v8di)
             _mm512_setzero_si512 (),
             (__mmask8) __U);
}

static __inline__ __m512i __DEFAULT_FN_ATTRS
_mm512_sra_epi32 (__m512i __A, __m128i __B)
{
  return (__m512i) __builtin_ia32_psrad512_mask ((__v16si) __A,
             (__v4si) __B,
             (__v16si)
             _mm512_setzero_si512 (),
             (__mmask16) -1);
}

static __inline__ __m512i __DEFAULT_FN_ATTRS
_mm512_mask_sra_epi32 (__m512i __W, __mmask16 __U, __m512i __A, __m128i __B)
{
  return (__m512i) __builtin_ia32_psrad512_mask ((__v16si) __A,
             (__v4si) __B,
             (__v16si) __W,
             (__mmask16) __U);
}

static __inline__ __m512i __DEFAULT_FN_ATTRS
_mm512_maskz_sra_epi32 (__mmask16 __U, __m512i __A, __m128i __B)
{
  return (__m512i) __builtin_ia32_psrad512_mask ((__v16si) __A,
             (__v4si) __B,
             (__v16si)
             _mm512_setzero_si512 (),
             (__mmask16) __U);
}

static __inline__ __m512i __DEFAULT_FN_ATTRS
_mm512_sra_epi64 (__m512i __A, __m128i __B)
{
  return (__m512i) __builtin_ia32_psraq512_mask ((__v8di) __A,
             (__v2di) __B,
             (__v8di)
             _mm512_setzero_si512 (),
             (__mmask8) -1);
}

static __inline__ __m512i __DEFAULT_FN_ATTRS
_mm512_mask_sra_epi64 (__m512i __W, __mmask8 __U, __m512i __A, __m128i __B)
{
  return (__m512i) __builtin_ia32_psraq512_mask ((__v8di) __A,
             (__v2di) __B,
             (__v8di) __W,
             (__mmask8) __U);
}

static __inline__ __m512i __DEFAULT_FN_ATTRS
_mm512_maskz_sra_epi64 (__mmask8 __U, __m512i __A, __m128i __B)
{
  return (__m512i) __builtin_ia32_psraq512_mask ((__v8di) __A,
             (__v2di) __B,
             (__v8di)
             _mm512_setzero_si512 (),
             (__mmask8) __U);
}

static __inline__ __m512i __DEFAULT_FN_ATTRS
_mm512_srav_epi32 (__m512i __X, __m512i __Y)
{
  return (__m512i) __builtin_ia32_psrav16si_mask ((__v16si) __X,
              (__v16si) __Y,
              (__v16si)
              _mm512_setzero_si512 (),
              (__mmask16) -1);
}

static __inline__ __m512i __DEFAULT_FN_ATTRS
_mm512_mask_srav_epi32 (__m512i __W, __mmask16 __U, __m512i __X, __m512i __Y)
{
  return (__m512i) __builtin_ia32_psrav16si_mask ((__v16si) __X,
              (__v16si) __Y,
              (__v16si) __W,
              (__mmask16) __U);
}

static __inline__ __m512i __DEFAULT_FN_ATTRS
_mm512_maskz_srav_epi32 (__mmask16 __U, __m512i __X, __m512i __Y)
{
  return (__m512i) __builtin_ia32_psrav16si_mask ((__v16si) __X,
              (__v16si) __Y,
              (__v16si)
              _mm512_setzero_si512 (),
              (__mmask16) __U);
}

static __inline__ __m512i __DEFAULT_FN_ATTRS
_mm512_srav_epi64 (__m512i __X, __m512i __Y)
{
  return (__m512i) __builtin_ia32_psrav8di_mask ((__v8di) __X,
             (__v8di) __Y,
             (__v8di)
             _mm512_setzero_si512 (),
             (__mmask8) -1);
}

static __inline__ __m512i __DEFAULT_FN_ATTRS
_mm512_mask_srav_epi64 (__m512i __W, __mmask8 __U, __m512i __X, __m512i __Y)
{
  return (__m512i) __builtin_ia32_psrav8di_mask ((__v8di) __X,
             (__v8di) __Y,
             (__v8di) __W,
             (__mmask8) __U);
}

static __inline__ __m512i __DEFAULT_FN_ATTRS
_mm512_maskz_srav_epi64 (__mmask8 __U, __m512i __X, __m512i __Y)
{
  return (__m512i) __builtin_ia32_psrav8di_mask ((__v8di) __X,
             (__v8di) __Y,
             (__v8di)
             _mm512_setzero_si512 (),
             (__mmask8) __U);
}

static __inline__ __m512i __DEFAULT_FN_ATTRS
_mm512_srl_epi32 (__m512i __A, __m128i __B)
{
  return (__m512i) __builtin_ia32_psrld512_mask ((__v16si) __A,
             (__v4si) __B,
             (__v16si)
             _mm512_setzero_si512 (),
             (__mmask16) -1);
}

static __inline__ __m512i __DEFAULT_FN_ATTRS
_mm512_mask_srl_epi32 (__m512i __W, __mmask16 __U, __m512i __A, __m128i __B)
{
  return (__m512i) __builtin_ia32_psrld512_mask ((__v16si) __A,
             (__v4si) __B,
             (__v16si) __W,
             (__mmask16) __U);
}

static __inline__ __m512i __DEFAULT_FN_ATTRS
_mm512_maskz_srl_epi32 (__mmask16 __U, __m512i __A, __m128i __B)
{
  return (__m512i) __builtin_ia32_psrld512_mask ((__v16si) __A,
             (__v4si) __B,
             (__v16si)
             _mm512_setzero_si512 (),
             (__mmask16) __U);
}

static __inline__ __m512i __DEFAULT_FN_ATTRS
_mm512_srl_epi64 (__m512i __A, __m128i __B)
{
  return (__m512i) __builtin_ia32_psrlq512_mask ((__v8di) __A,
             (__v2di) __B,
             (__v8di)
             _mm512_setzero_si512 (),
             (__mmask8) -1);
}

static __inline__ __m512i __DEFAULT_FN_ATTRS
_mm512_mask_srl_epi64 (__m512i __W, __mmask8 __U, __m512i __A, __m128i __B)
{
  return (__m512i) __builtin_ia32_psrlq512_mask ((__v8di) __A,
             (__v2di) __B,
             (__v8di) __W,
             (__mmask8) __U);
}

static __inline__ __m512i __DEFAULT_FN_ATTRS
_mm512_maskz_srl_epi64 (__mmask8 __U, __m512i __A, __m128i __B)
{
  return (__m512i) __builtin_ia32_psrlq512_mask ((__v8di) __A,
             (__v2di) __B,
             (__v8di)
             _mm512_setzero_si512 (),
             (__mmask8) __U);
}

static __inline__ __m512i __DEFAULT_FN_ATTRS
_mm512_srlv_epi32 (__m512i __X, __m512i __Y)
{
  return (__m512i) __builtin_ia32_psrlv16si_mask ((__v16si) __X,
              (__v16si) __Y,
              (__v16si)
              _mm512_setzero_si512 (),
              (__mmask16) -1);
}

static __inline__ __m512i __DEFAULT_FN_ATTRS
_mm512_mask_srlv_epi32 (__m512i __W, __mmask16 __U, __m512i __X, __m512i __Y)
{
  return (__m512i) __builtin_ia32_psrlv16si_mask ((__v16si) __X,
              (__v16si) __Y,
              (__v16si) __W,
              (__mmask16) __U);
}

static __inline__ __m512i __DEFAULT_FN_ATTRS
_mm512_maskz_srlv_epi32 (__mmask16 __U, __m512i __X, __m512i __Y)
{
  return (__m512i) __builtin_ia32_psrlv16si_mask ((__v16si) __X,
              (__v16si) __Y,
              (__v16si)
              _mm512_setzero_si512 (),
              (__mmask16) __U);
}

static __inline__ __m512i __DEFAULT_FN_ATTRS
_mm512_srlv_epi64 (__m512i __X, __m512i __Y)
{
  return (__m512i) __builtin_ia32_psrlv8di_mask ((__v8di) __X,
             (__v8di) __Y,
             (__v8di)
             _mm512_setzero_si512 (),
             (__mmask8) -1);
}

static __inline__ __m512i __DEFAULT_FN_ATTRS
_mm512_mask_srlv_epi64 (__m512i __W, __mmask8 __U, __m512i __X, __m512i __Y)
{
  return (__m512i) __builtin_ia32_psrlv8di_mask ((__v8di) __X,
             (__v8di) __Y,
             (__v8di) __W,
             (__mmask8) __U);
}

static __inline__ __m512i __DEFAULT_FN_ATTRS
_mm512_maskz_srlv_epi64 (__mmask8 __U, __m512i __X, __m512i __Y)
{
  return (__m512i) __builtin_ia32_psrlv8di_mask ((__v8di) __X,
             (__v8di) __Y,
             (__v8di)
             _mm512_setzero_si512 (),
             (__mmask8) __U);
}

#define _mm512_ternarylogic_epi32( __A, __B, __C, imm) __extension__ ({ \
__builtin_ia32_pternlogd512_mask ((__v16si)( __A),\
                 (__v16si)( __B),\
                 (__v16si)( __C),\
                ( imm), (__mmask16) -1);\
})

#define _mm512_mask_ternarylogic_epi32( __A, __U, __B, __C, imm) __extension__ ({ \
__builtin_ia32_pternlogd512_mask ((__v16si)( __A),\
                 (__v16si)( __B),\
                 (__v16si)( __C),\
                ( imm), (__mmask16)( __U));\
})

#define _mm512_maskz_ternarylogic_epi32( __U, __A, __B, __C, imm) __extension__ ({ \
__builtin_ia32_pternlogd512_maskz ((__v16si)( __A),\
                  (__v16si)( __B),\
                  (__v16si)( __C),\
                 ( imm), (__mmask16)( __U));\
})

#define _mm512_ternarylogic_epi64( __A, __B, __C, imm) __extension__ ({ \
__builtin_ia32_pternlogq512_mask ((__v8di)( __A),\
                 (__v8di)( __B),\
                 (__v8di)( __C),( imm),\
                 (__mmask8) -1);\
})

#define _mm512_mask_ternarylogic_epi64( __A, __U, __B, __C, imm) __extension__ ({ \
__builtin_ia32_pternlogq512_mask ((__v8di)( __A),\
                 (__v8di)( __B),\
                 (__v8di)( __C),( imm),\
                 (__mmask8)( __U));\
})

#define _mm512_maskz_ternarylogic_epi64( __U, __A, __B, __C, imm) __extension__ ({ \
__builtin_ia32_pternlogq512_maskz ((__v8di)( __A),\
                  (__v8di)( __B),\
                  (__v8di)( __C),\
                 ( imm), (__mmask8)( __U));\
})

static __inline__ __m512d __DEFAULT_FN_ATTRS
_mm512_maskz_unpackhi_pd (__mmask8 __U, __m512d __A, __m512d __B)
{
  return (__m512d) __builtin_ia32_unpckhpd512_mask ((__v8df) __A,
                (__v8df) __B,
                (__v8df)
                _mm512_setzero_pd (),
                (__mmask8) __U);
}

static __inline__ __m512 __DEFAULT_FN_ATTRS
_mm512_mask_unpackhi_ps (__m512 __W, __mmask16 __U, __m512 __A, __m512 __B)
{
  return (__m512) __builtin_ia32_unpckhps512_mask ((__v16sf) __A,
               (__v16sf) __B,
               (__v16sf) __W,
               (__mmask16) __U);
}

static __inline__ __m512 __DEFAULT_FN_ATTRS
_mm512_maskz_unpackhi_ps (__mmask16 __U, __m512 __A, __m512 __B)
{
  return (__m512) __builtin_ia32_unpckhps512_mask ((__v16sf) __A,
               (__v16sf) __B,
               (__v16sf)
               _mm512_setzero_ps (),
               (__mmask16) __U);
}

static __inline__ __m512d __DEFAULT_FN_ATTRS
_mm512_mask_unpacklo_pd (__m512d __W, __mmask8 __U, __m512d __A, __m512d __B)
{
  return (__m512d) __builtin_ia32_unpcklpd512_mask ((__v8df) __A,
                (__v8df) __B,
                (__v8df) __W,
                (__mmask8) __U);
}

static __inline__ __m512d __DEFAULT_FN_ATTRS
_mm512_maskz_unpacklo_pd (__mmask8 __U, __m512d __A, __m512d __B)
{
  return (__m512d) __builtin_ia32_unpcklpd512_mask ((__v8df) __A,
                (__v8df) __B,
                (__v8df)
                _mm512_setzero_pd (),
                (__mmask8) __U);
}

static __inline__ __m512 __DEFAULT_FN_ATTRS
_mm512_mask_unpacklo_ps (__m512 __W, __mmask16 __U, __m512 __A, __m512 __B)
{
  return (__m512) __builtin_ia32_unpcklps512_mask ((__v16sf) __A,
               (__v16sf) __B,
               (__v16sf) __W,
               (__mmask16) __U);
}

static __inline__ __m512 __DEFAULT_FN_ATTRS
_mm512_maskz_unpacklo_ps (__mmask16 __U, __m512 __A, __m512 __B)
{
  return (__m512) __builtin_ia32_unpcklps512_mask ((__v16sf) __A,
               (__v16sf) __B,
               (__v16sf)
               _mm512_setzero_ps (),
               (__mmask16) __U);
}

#define _mm_cvt_roundsd_i64( __A, __R) __extension__ ({ \
__builtin_ia32_vcvtsd2si64 ((__v2df)( __A),( __R));\
})

#define _mm_cvt_roundsd_si32( __A, __R) __extension__ ({ \
__builtin_ia32_vcvtsd2si32 ((__v2df)( __A),( __R));\
})

#define _mm_cvt_roundsd_i32( __A, __R) __extension__ ({ \
__builtin_ia32_vcvtsd2si32 ((__v2df)( __A),( __R));\
})

#define _mm_cvt_roundsd_u32( __A, __R) __extension__ ({ \
__builtin_ia32_vcvtsd2usi32 ((__v2df)( __A),( __R));\
})

static __inline__ unsigned __DEFAULT_FN_ATTRS
_mm_cvtsd_u32 (__m128d __A)
{
  return (unsigned) __builtin_ia32_vcvtsd2usi32 ((__v2df) __A,
             _MM_FROUND_CUR_DIRECTION);
}

#define _mm_cvt_roundsd_u64( __A, __R) __extension__ ({ \
__builtin_ia32_vcvtsd2usi64 ((__v2df)( __A),( __R));\
})

static __inline__ unsigned long long __DEFAULT_FN_ATTRS
_mm_cvtsd_u64 (__m128d __A)
{
  return (unsigned long long) __builtin_ia32_vcvtsd2usi64 ((__v2df)
                 __A,
                 _MM_FROUND_CUR_DIRECTION);
}

#define _mm_cvt_roundss_si32( __A, __R) __extension__ ({ \
__builtin_ia32_vcvtss2si32 ((__v4sf)( __A),( __R));\
})

#define _mm_cvt_roundss_i32( __A, __R) __extension__ ({ \
__builtin_ia32_vcvtss2si32 ((__v4sf)( __A),( __R));\
})

#define _mm_cvt_roundss_si64( __A, __R) __extension__ ({ \
__builtin_ia32_vcvtss2si64 ((__v4sf)( __A),( __R));\
})

#define _mm_cvt_roundss_i64( __A, __R) __extension__ ({ \
__builtin_ia32_vcvtss2si64 ((__v4sf)( __A),( __R));\
})

#define _mm_cvt_roundss_u32( __A, __R) __extension__ ({ \
__builtin_ia32_vcvtss2usi32 ((__v4sf)( __A),( __R));\
})

static __inline__ unsigned __DEFAULT_FN_ATTRS
_mm_cvtss_u32 (__m128 __A)
{
  return (unsigned) __builtin_ia32_vcvtss2usi32 ((__v4sf) __A,
             _MM_FROUND_CUR_DIRECTION);
}

#define _mm_cvt_roundss_u64( __A, __R) __extension__ ({ \
__builtin_ia32_vcvtss2usi64 ((__v4sf)( __A),( __R));\
})

static __inline__ unsigned long long __DEFAULT_FN_ATTRS
_mm_cvtss_u64 (__m128 __A)
{
  return (unsigned long long) __builtin_ia32_vcvtss2usi64 ((__v4sf)
                 __A,
                 _MM_FROUND_CUR_DIRECTION);
}

#define _mm_cvtt_roundsd_i32( __A, __R) __extension__ ({ \
__builtin_ia32_vcvttsd2si32 ((__v2df)( __A),( __R));\
})

#define _mm_cvtt_roundsd_si32( __A, __R) __extension__ ({ \
__builtin_ia32_vcvttsd2si32 ((__v2df)( __A),( __R));\
})

static __inline__ int __DEFAULT_FN_ATTRS
_mm_cvttsd_i32 (__m128d __A)
{
  return (int) __builtin_ia32_vcvttsd2si32 ((__v2df) __A,
              _MM_FROUND_CUR_DIRECTION);
}

#define _mm_cvtt_roundsd_si64( __A, __R) __extension__ ({ \
__builtin_ia32_vcvttsd2si64 ((__v2df)( __A),( __R));\
})

#define _mm_cvtt_roundsd_i64( __A, __R) __extension__ ({ \
__builtin_ia32_vcvttsd2si64 ((__v2df)( __A),( __R));\
})

static __inline__ long long __DEFAULT_FN_ATTRS
_mm_cvttsd_i64 (__m128d __A)
{
  return (long long) __builtin_ia32_vcvttsd2si64 ((__v2df) __A,
              _MM_FROUND_CUR_DIRECTION);
}

#define _mm_cvtt_roundsd_u32( __A, __R) __extension__ ({ \
__builtin_ia32_vcvttsd2usi32 ((__v2df)( __A),( __R));\
})

static __inline__ unsigned __DEFAULT_FN_ATTRS
_mm_cvttsd_u32 (__m128d __A)
{
  return (unsigned) __builtin_ia32_vcvttsd2usi32 ((__v2df) __A,
              _MM_FROUND_CUR_DIRECTION);
}

#define _mm_cvtt_roundsd_u64( __A, __R) __extension__ ({ \
__builtin_ia32_vcvttsd2usi64 ((__v2df)( __A),( __R));\
})

static __inline__ unsigned long long __DEFAULT_FN_ATTRS
_mm_cvttsd_u64 (__m128d __A)
{
  return (unsigned long long) __builtin_ia32_vcvttsd2usi64 ((__v2df)
                  __A,
                  _MM_FROUND_CUR_DIRECTION);
}

#define _mm_cvtt_roundss_i32( __A, __R) __extension__ ({ \
__builtin_ia32_vcvttss2si32 ((__v4sf)( __A),( __R));\
})

#define _mm_cvtt_roundss_si32( __A, __R) __extension__ ({ \
__builtin_ia32_vcvttss2si32 ((__v4sf)( __A),( __R));\
})

static __inline__ int __DEFAULT_FN_ATTRS
_mm_cvttss_i32 (__m128 __A)
{
  return (int) __builtin_ia32_vcvttss2si32 ((__v4sf) __A,
              _MM_FROUND_CUR_DIRECTION);
}

#define _mm_cvtt_roundss_i64( __A, __R) __extension__ ({ \
__builtin_ia32_vcvttss2si64 ((__v4sf)( __A),( __R));\
})

#define _mm_cvtt_roundss_si64( __A, __R) __extension__ ({ \
__builtin_ia32_vcvttss2si64 ((__v4sf)( __A),( __R));\
})

static __inline__ long long __DEFAULT_FN_ATTRS
_mm_cvttss_i64 (__m128 __A)
{
  return (long long) __builtin_ia32_vcvttss2si64 ((__v4sf) __A,
              _MM_FROUND_CUR_DIRECTION);
}

#define _mm_cvtt_roundss_u32( __A, __R) __extension__ ({ \
__builtin_ia32_vcvttss2usi32 ((__v4sf)( __A),( __R));\
})

static __inline__ unsigned __DEFAULT_FN_ATTRS
_mm_cvttss_u32 (__m128 __A)
{
  return (unsigned) __builtin_ia32_vcvttss2usi32 ((__v4sf) __A,
              _MM_FROUND_CUR_DIRECTION);
}

#define _mm_cvtt_roundss_u64( __A, __R) __extension__ ({ \
__builtin_ia32_vcvttss2usi64 ((__v4sf)( __A),( __R));\
})

static __inline__ unsigned long long __DEFAULT_FN_ATTRS
_mm_cvttss_u64 (__m128 __A)
{
  return (unsigned long long) __builtin_ia32_vcvttss2usi64 ((__v4sf)
                  __A,
                  _MM_FROUND_CUR_DIRECTION);
}

static __inline__ __m512d __DEFAULT_FN_ATTRS
_mm512_mask2_permutex2var_pd (__m512d __A, __m512i __I, __mmask8 __U,
            __m512d __B)
{
  return (__m512d) __builtin_ia32_vpermi2varpd512_mask ((__v8df) __A,
              (__v8di) __I
              /* idx */ ,
              (__v8df) __B,
              (__mmask8) __U);
}

static __inline__ __m512 __DEFAULT_FN_ATTRS
_mm512_mask2_permutex2var_ps (__m512 __A, __m512i __I, __mmask16 __U,
            __m512 __B)
{
  return (__m512) __builtin_ia32_vpermi2varps512_mask ((__v16sf) __A,
                   (__v16si) __I
                   /* idx */ ,
                   (__v16sf) __B,
                   (__mmask16) __U);
}

static __inline__ __m512i __DEFAULT_FN_ATTRS
_mm512_mask2_permutex2var_epi64 (__m512i __A, __m512i __I,
         __mmask8 __U, __m512i __B)
{
  return (__m512i) __builtin_ia32_vpermi2varq512_mask ((__v8di) __A,
                   (__v8di) __I
                   /* idx */ ,
                   (__v8di) __B,
                   (__mmask8) __U);
}

#define _mm512_permute_pd( __X, __C) __extension__ ({ \
__builtin_ia32_vpermilpd512_mask ((__v8df)( __X),( __C),\
                 (__v8df)\
                 _mm512_undefined_pd (),\
                 (__mmask8) -1);\
})

#define _mm512_mask_permute_pd( __W, __U, __X, __C) __extension__ ({ \
__builtin_ia32_vpermilpd512_mask ((__v8df)( __X),( __C),\
                 (__v8df)( __W),\
                 (__mmask8)( __U));\
})

#define _mm512_maskz_permute_pd( __U, __X, __C) __extension__ ({ \
__builtin_ia32_vpermilpd512_mask ((__v8df)( __X),( __C),\
                 (__v8df)\
                 _mm512_setzero_pd (),\
                 (__mmask8)( __U));\
})

#define _mm512_permute_ps( __X, __C) __extension__ ({ \
__builtin_ia32_vpermilps512_mask ((__v16sf)( __X),( __C),\
                (__v16sf)\
                _mm512_undefined_ps (),\
                (__mmask16) -1);\
})

#define _mm512_mask_permute_ps( __W, __U, __X, __C) __extension__ ({ \
__builtin_ia32_vpermilps512_mask ((__v16sf)( __X),( __C),\
                (__v16sf)( __W),\
                (__mmask16)( __U));\
})

#define _mm512_maskz_permute_ps( __U, __X, __C) __extension__ ({ \
__builtin_ia32_vpermilps512_mask ((__v16sf)( __X),( __C),\
                (__v16sf)\
                _mm512_setzero_ps (),\
                (__mmask16)( __U));\
})

static __inline__ __m512d __DEFAULT_FN_ATTRS
_mm512_permutevar_pd (__m512d __A, __m512i __C)
{
  return (__m512d) __builtin_ia32_vpermilvarpd512_mask ((__v8df) __A,
              (__v8di) __C,
              (__v8df)
              _mm512_undefined_pd (),
              (__mmask8) -1);
}

static __inline__ __m512d __DEFAULT_FN_ATTRS
_mm512_mask_permutevar_pd (__m512d __W, __mmask8 __U, __m512d __A, __m512i __C)
{
  return (__m512d) __builtin_ia32_vpermilvarpd512_mask ((__v8df) __A,
              (__v8di) __C,
              (__v8df) __W,
              (__mmask8) __U);
}

static __inline__ __m512d __DEFAULT_FN_ATTRS
_mm512_maskz_permutevar_pd (__mmask8 __U, __m512d __A, __m512i __C)
{
  return (__m512d) __builtin_ia32_vpermilvarpd512_mask ((__v8df) __A,
              (__v8di) __C,
              (__v8df)
              _mm512_setzero_pd (),
              (__mmask8) __U);
}

static __inline__ __m512 __DEFAULT_FN_ATTRS
_mm512_permutevar_ps (__m512 __A, __m512i __C)
{
  return (__m512) __builtin_ia32_vpermilvarps512_mask ((__v16sf) __A,
                   (__v16si) __C,
                   (__v16sf)
                   _mm512_undefined_ps (),
                   (__mmask16) -1);
}

static __inline__ __m512 __DEFAULT_FN_ATTRS
_mm512_mask_permutevar_ps (__m512 __W, __mmask16 __U, __m512 __A, __m512i __C)
{
  return (__m512) __builtin_ia32_vpermilvarps512_mask ((__v16sf) __A,
                   (__v16si) __C,
                   (__v16sf) __W,
                   (__mmask16) __U);
}

static __inline__ __m512 __DEFAULT_FN_ATTRS
_mm512_maskz_permutevar_ps (__mmask16 __U, __m512 __A, __m512i __C)
{
  return (__m512) __builtin_ia32_vpermilvarps512_mask ((__v16sf) __A,
                   (__v16si) __C,
                   (__v16sf)
                   _mm512_setzero_ps (),
                   (__mmask16) __U);
}

static __inline__ __m512i __DEFAULT_FN_ATTRS
_mm512_maskz_permutex2var_epi32 (__mmask16 __U, __m512i __A,
         __m512i __I, __m512i __B)
{
  return (__m512i) __builtin_ia32_vpermt2vard512_maskz ((__v16si) __I
              /* idx */ ,
              (__v16si) __A,
              (__v16si) __B,
              (__mmask16) __U);
}

static __inline__ __m512d __DEFAULT_FN_ATTRS
_mm512_maskz_permutex2var_pd (__mmask8 __U, __m512d __A, __m512i __I,
            __m512d __B)
{
  return (__m512d) __builtin_ia32_vpermt2varpd512_maskz ((__v8di) __I
               /* idx */ ,
               (__v8df) __A,
               (__v8df) __B,
               (__mmask8) __U);
}

static __inline__ __m512 __DEFAULT_FN_ATTRS
_mm512_maskz_permutex2var_ps (__mmask16 __U, __m512 __A, __m512i __I,
            __m512 __B)
{
  return (__m512) __builtin_ia32_vpermt2varps512_maskz ((__v16si) __I
              /* idx */ ,
              (__v16sf) __A,
              (__v16sf) __B,
              (__mmask16) __U);
}

static __inline__ __m512i __DEFAULT_FN_ATTRS
_mm512_maskz_permutex2var_epi64 (__mmask8 __U, __m512i __A,
         __m512i __I, __m512i __B)
{
  return (__m512i) __builtin_ia32_vpermt2varq512_maskz ((__v8di) __I
              /* idx */ ,
              (__v8di) __A,
              (__v8di) __B,
              (__mmask8) __U);
}

static __inline__ __mmask16 __DEFAULT_FN_ATTRS
_mm512_testn_epi32_mask (__m512i __A, __m512i __B)
{
  return (__mmask16) __builtin_ia32_ptestnmd512 ((__v16si) __A,
             (__v16si) __B,
             (__mmask16) -1);
}

static __inline__ __mmask16 __DEFAULT_FN_ATTRS
_mm512_mask_testn_epi32_mask (__mmask16 __U, __m512i __A, __m512i __B)
{
  return (__mmask16) __builtin_ia32_ptestnmd512 ((__v16si) __A,
             (__v16si) __B, __U);
}

static __inline__ __mmask8 __DEFAULT_FN_ATTRS
_mm512_testn_epi64_mask (__m512i __A, __m512i __B)
{
  return (__mmask8) __builtin_ia32_ptestnmq512 ((__v8di) __A,
            (__v8di) __B,
            (__mmask8) -1);
}

static __inline__ __mmask8 __DEFAULT_FN_ATTRS
_mm512_mask_testn_epi64_mask (__mmask8 __U, __m512i __A, __m512i __B)
{
  return (__mmask8) __builtin_ia32_ptestnmq512 ((__v8di) __A,
            (__v8di) __B, __U);
}


static __inline__ __m512i __DEFAULT_FN_ATTRS
_mm512_mask_unpackhi_epi32 (__m512i __W, __mmask16 __U, __m512i __A,
          __m512i __B)
{
  return (__m512i) __builtin_ia32_punpckhdq512_mask ((__v16si) __A,
                 (__v16si) __B,
                 (__v16si) __W,
                 (__mmask16) __U);
}

static __inline__ __m512i __DEFAULT_FN_ATTRS
_mm512_maskz_unpackhi_epi32 (__mmask16 __U, __m512i __A, __m512i __B)
{
  return (__m512i) __builtin_ia32_punpckhdq512_mask ((__v16si) __A,
                 (__v16si) __B,
                 (__v16si)
                 _mm512_setzero_si512 (),
                 (__mmask16) __U);
}

static __inline__ __m512i __DEFAULT_FN_ATTRS
_mm512_unpackhi_epi64 (__m512i __A, __m512i __B)
{
  return (__m512i) __builtin_ia32_punpckhqdq512_mask ((__v8di) __A,
                  (__v8di) __B,
                  (__v8di)
                  _mm512_setzero_si512 (),
                  (__mmask8) -1);
}

static __inline__ __m512i __DEFAULT_FN_ATTRS
_mm512_mask_unpackhi_epi64 (__m512i __W, __mmask8 __U, __m512i __A, __m512i __B)
{
  return (__m512i) __builtin_ia32_punpckhqdq512_mask ((__v8di) __A,
                  (__v8di) __B,
                  (__v8di) __W,
                  (__mmask8) __U);
}

static __inline__ __m512i __DEFAULT_FN_ATTRS
_mm512_maskz_unpackhi_epi64 (__mmask8 __U, __m512i __A, __m512i __B)
{
  return (__m512i) __builtin_ia32_punpckhqdq512_mask ((__v8di) __A,
                  (__v8di) __B,
                  (__v8di)
                  _mm512_setzero_si512 (),
                  (__mmask8) __U);
}

static __inline__ __m512i __DEFAULT_FN_ATTRS
_mm512_unpacklo_epi32 (__m512i __A, __m512i __B)
{
  return (__m512i) __builtin_ia32_punpckldq512_mask ((__v16si) __A,
                 (__v16si) __B,
                 (__v16si)
                 _mm512_setzero_si512 (),
                 (__mmask16) -1);
}

static __inline__ __m512i __DEFAULT_FN_ATTRS
_mm512_mask_unpacklo_epi32 (__m512i __W, __mmask16 __U, __m512i __A,
          __m512i __B)
{
  return (__m512i) __builtin_ia32_punpckldq512_mask ((__v16si) __A,
                 (__v16si) __B,
                 (__v16si) __W,
                 (__mmask16) __U);
}

static __inline__ __m512i __DEFAULT_FN_ATTRS
_mm512_maskz_unpacklo_epi32 (__mmask16 __U, __m512i __A, __m512i __B)
{
  return (__m512i) __builtin_ia32_punpckldq512_mask ((__v16si) __A,
                 (__v16si) __B,
                 (__v16si)
                 _mm512_setzero_si512 (),
                 (__mmask16) __U);
}

static __inline__ __m512i __DEFAULT_FN_ATTRS
_mm512_unpacklo_epi64 (__m512i __A, __m512i __B)
{
  return (__m512i) __builtin_ia32_punpcklqdq512_mask ((__v8di) __A,
                  (__v8di) __B,
                  (__v8di)
                  _mm512_setzero_si512 (),
                  (__mmask8) -1);
}

static __inline__ __m512i __DEFAULT_FN_ATTRS
_mm512_mask_unpacklo_epi64 (__m512i __W, __mmask8 __U, __m512i __A, __m512i __B)
{
  return (__m512i) __builtin_ia32_punpcklqdq512_mask ((__v8di) __A,
                  (__v8di) __B,
                  (__v8di) __W,
                  (__mmask8) __U);
}

static __inline__ __m512i __DEFAULT_FN_ATTRS
_mm512_maskz_unpacklo_epi64 (__mmask8 __U, __m512i __A, __m512i __B)
{
  return (__m512i) __builtin_ia32_punpcklqdq512_mask ((__v8di) __A,
                  (__v8di) __B,
                  (__v8di)
                  _mm512_setzero_si512 (),
                  (__mmask8) __U);
}

#define _mm_roundscale_round_sd( __A, __B, __imm, __R) __extension__ ({ \
__builtin_ia32_rndscalesd_round_mask ((__v2df)( __A),\
                (__v2df)( __B), (__v2df) _mm_setzero_pd(),\
                (__mmask8) -1,( __imm),( __R));\
})

#define _mm_roundscale_sd( __A, __B, __imm) __extension__ ({ \
__builtin_ia32_rndscalesd_round_mask ((__v2df)( __A),\
                (__v2df)( __B), (__v2df) _mm_setzero_pd(),\
                (__mmask8) -1, ( __imm),\
               _MM_FROUND_CUR_DIRECTION);\
})

#define _mm_mask_roundscale_sd( __W, __U, __A, __B, __imm) __extension__ ({ \
__builtin_ia32_rndscalesd_round_mask ( (__v2df)( __A),\
                (__v2df)( __B),\
                (__v2df)( __W),\
                (__mmask8)( __U),\
                (__imm),\
                _MM_FROUND_CUR_DIRECTION);\
})

#define _mm_mask_roundscale_round_sd( __W, __U, __A, __B, __I, __R) __extension__ ({ \
__builtin_ia32_rndscalesd_round_mask ( (__v2df)( __A),\
                (__v2df)( __B),\
                (__v2df)( __W),\
                (__mmask8)( __U),\
                __I,\
                __R);\
})

#define _mm_maskz_roundscale_sd( __U, __A, __B, __I) __extension__ ({ \
__builtin_ia32_rndscalesd_round_mask ( (__v2df)( __A),\
                 (__v2df)( __B),\
                (__v2df) _mm_setzero_pd (),\
                (__mmask8)( __U),\
                __I,\
                _MM_FROUND_CUR_DIRECTION);\
})

#define _mm_maskz_roundscale_round_sd( __U, __A, __B, __I, __R) __extension__ ({ \
__builtin_ia32_rndscalesd_round_mask ( (__v2df)( __A),\
                 (__v2df)( __B),\
                (__v2df) _mm_setzero_pd (),\
                (__mmask8)( __U),\
                __I,\
                __R);\
})

#define _mm_roundscale_round_ss( __A, __B, __imm, __R) __extension__ ({ \
__builtin_ia32_rndscaless_round_mask ((__v4sf)( __A),\
               (__v4sf)( __B),  (__v4sf) _mm_setzero_ps(),\
                (__mmask8) -1, __imm, __R);\
})

#define _mm_roundscale_ss( __A, __B, __imm) __extension__ ({ \
__builtin_ia32_rndscaless_round_mask ((__v4sf)( __A),\
               (__v4sf)( __B), (__v4sf) _mm_setzero_ps(),\
                (__mmask8) -1, ( __imm),\
               _MM_FROUND_CUR_DIRECTION);\
})

#define _mm_mask_roundscale_ss( __W, __U, __A, __B, __I) __extension__ ({ \
__builtin_ia32_rndscaless_round_mask ( (__v4sf) ( __A),\
                 (__v4sf)( __B),\
                 (__v4sf)( __W),\
                 (__mmask8)( __U),\
                 __I,\
                 _MM_FROUND_CUR_DIRECTION);\
})

#define _mm_mask_roundscale_round_ss( __W, __U, __A, __B, __I, __R) __extension__ ({ \
__builtin_ia32_rndscaless_round_mask ( (__v4sf)( __A),\
                (__v4sf)( __B),\
                (__v4sf)( __W),\
                (__mmask8)( __U),\
                __I,\
                __R);\
})

#define _mm_maskz_roundscale_ss( __U, __A, __B, __I) __extension__ ({ \
__builtin_ia32_rndscaless_round_mask ( (__v4sf)( __A),\
                 (__v4sf)( __B),\
                (__v4sf) _mm_setzero_ps (),\
                (__mmask8)( __U),\
                __I,\
                _MM_FROUND_CUR_DIRECTION);\
})

#define _mm_maskz_roundscale_round_ss( __U, __A, __B, __I, __R) __extension__ ({ \
__builtin_ia32_rndscaless_round_mask ( (__v4sf)( __A),\
                 (__v4sf)( __B),\
                (__v4sf) _mm_setzero_ps (),\
                (__mmask8)( __U),\
                __I,\
                __R);\
})

#define _mm512_scalef_round_pd( __A, __B, __R) __extension__ ({ \
__builtin_ia32_scalefpd512_mask ((__v8df)( __A),\
                (__v8df)( __B),\
                (__v8df)\
                _mm512_undefined_pd (),\
                (__mmask8) -1,( __R));\
})

#define _mm512_mask_scalef_round_pd( __W, __U, __A, __B, __R) __extension__ ({ \
__builtin_ia32_scalefpd512_mask ((__v8df)( __A),\
                (__v8df)( __B),\
                (__v8df)( __W),\
                (__mmask8)( __U),( __R));\
})

#define _mm512_maskz_scalef_round_pd( __U, __A, __B, __R) __extension__ ({ \
__builtin_ia32_scalefpd512_mask ((__v8df)( __A),\
                (__v8df)( __B),\
                (__v8df)\
                _mm512_setzero_pd (),\
                (__mmask8)( __U),( __R));\
})

static __inline__ __m512d __DEFAULT_FN_ATTRS
_mm512_scalef_pd (__m512d __A, __m512d __B)
{
  return (__m512d) __builtin_ia32_scalefpd512_mask ((__v8df) __A,
                (__v8df) __B,
                (__v8df)
                _mm512_undefined_pd (),
                (__mmask8) -1,
                _MM_FROUND_CUR_DIRECTION);
}

static __inline__ __m512d __DEFAULT_FN_ATTRS
_mm512_mask_scalef_pd (__m512d __W, __mmask8 __U, __m512d __A, __m512d __B)
{
  return (__m512d) __builtin_ia32_scalefpd512_mask ((__v8df) __A,
                (__v8df) __B,
                (__v8df) __W,
                (__mmask8) __U,
                _MM_FROUND_CUR_DIRECTION);
}

static __inline__ __m512d __DEFAULT_FN_ATTRS
_mm512_maskz_scalef_pd (__mmask8 __U, __m512d __A, __m512d __B)
{
  return (__m512d) __builtin_ia32_scalefpd512_mask ((__v8df) __A,
                (__v8df) __B,
                (__v8df)
                _mm512_setzero_pd (),
                (__mmask8) __U,
                _MM_FROUND_CUR_DIRECTION);
}

#define _mm512_scalef_round_ps( __A, __B, __R) __extension__ ({ \
__builtin_ia32_scalefps512_mask ((__v16sf)( __A),\
               (__v16sf)( __B),\
               (__v16sf)\
               _mm512_undefined_ps (),\
               (__mmask16) -1,( __R));\
})

#define _mm512_mask_scalef_round_ps( __W, __U, __A, __B, __R) __extension__ ({ \
__builtin_ia32_scalefps512_mask ((__v16sf)( __A),\
               (__v16sf)( __B),\
               (__v16sf)( __W),\
               (__mmask16)( __U),( __R));\
})

#define _mm512_maskz_scalef_round_ps( __U, __A, __B, __R) __extension__ ({ \
__builtin_ia32_scalefps512_mask ((__v16sf)( __A),\
               (__v16sf)( __B),\
               (__v16sf)\
               _mm512_setzero_ps (),\
               (__mmask16)( __U),( __R));\
})

static __inline__ __m512 __DEFAULT_FN_ATTRS
_mm512_scalef_ps (__m512 __A, __m512 __B)
{
  return (__m512) __builtin_ia32_scalefps512_mask ((__v16sf) __A,
               (__v16sf) __B,
               (__v16sf)
               _mm512_undefined_ps (),
               (__mmask16) -1,
               _MM_FROUND_CUR_DIRECTION);
}

static __inline__ __m512 __DEFAULT_FN_ATTRS
_mm512_mask_scalef_ps (__m512 __W, __mmask16 __U, __m512 __A, __m512 __B)
{
  return (__m512) __builtin_ia32_scalefps512_mask ((__v16sf) __A,
               (__v16sf) __B,
               (__v16sf) __W,
               (__mmask16) __U,
               _MM_FROUND_CUR_DIRECTION);
}

static __inline__ __m512 __DEFAULT_FN_ATTRS
_mm512_maskz_scalef_ps (__mmask16 __U, __m512 __A, __m512 __B)
{
  return (__m512) __builtin_ia32_scalefps512_mask ((__v16sf) __A,
               (__v16sf) __B,
               (__v16sf)
               _mm512_setzero_ps (),
               (__mmask16) __U,
               _MM_FROUND_CUR_DIRECTION);
}

#define _mm_scalef_round_sd( __A, __B, __R) __extension__ ({ \
__builtin_ia32_scalefsd_round_mask ((__v2df)( __A),\
              (__v2df)( __B), (__v2df) _mm_setzero_pd(),\
              (__mmask8) -1,\
              ( __R));\
})

static __inline__ __m128d __DEFAULT_FN_ATTRS
_mm_scalef_sd (__m128d __A, __m128d __B)
{
  return (__m128d) __builtin_ia32_scalefsd_round_mask ((__v2df) __A,
              (__v2df)( __B), (__v2df) _mm_setzero_pd(),
              (__mmask8) -1,
              _MM_FROUND_CUR_DIRECTION);
}

static __inline__ __m128d __DEFAULT_FN_ATTRS
_mm_mask_scalef_sd (__m128d __W, __mmask8 __U, __m128d __A, __m128d __B) 
{
 return (__m128d) __builtin_ia32_scalefsd_round_mask ( (__v2df) __A,
                 (__v2df) __B,
                (__v2df) __W,
                (__mmask8) __U,
                _MM_FROUND_CUR_DIRECTION);
}

#define _mm_mask_scalef_round_sd( __W, __U, __A, __B, __R) __extension__ ({ \
__builtin_ia32_scalefsd_round_mask ((__v2df)( __A),\
              (__v2df)( __B), (__v2df) __W,\
              (__mmask8) __U,\
              ( __R));\
})

static __inline__ __m128d __DEFAULT_FN_ATTRS
_mm_maskz_scalef_sd (__mmask8 __U, __m128d __A, __m128d __B) 
{
 return (__m128d) __builtin_ia32_scalefsd_round_mask ( (__v2df) __A,
                 (__v2df) __B,
                (__v2df) _mm_setzero_pd (),
                (__mmask8) __U,
                _MM_FROUND_CUR_DIRECTION);
}

#define _mm_maskz_scalef_round_sd( __U, __A, __B, __R) __extension__ ({ \
__builtin_ia32_scalefsd_round_mask ((__v2df)( __A),\
              (__v2df)( __B), (__v2df) _mm_setzero_pd (),\
              (__mmask8) __U,\
              ( __R));\
})

#define _mm_scalef_round_ss( __A, __B, __R) __extension__ ({ \
__builtin_ia32_scalefss_round_mask ((__v4sf)( __A),\
             (__v4sf)( __B), (__v4sf) _mm_setzero_ps(),\
             (__mmask8) -1,\
             ( __R));\
})

static __inline__ __m128 __DEFAULT_FN_ATTRS
_mm_scalef_ss (__m128 __A, __m128 __B)
{
  return (__m128) __builtin_ia32_scalefss_round_mask ((__v4sf) __A,
             (__v4sf)( __B), (__v4sf) _mm_setzero_ps(),
             (__mmask8) -1,
             _MM_FROUND_CUR_DIRECTION);
}

static __inline__ __m128 __DEFAULT_FN_ATTRS
_mm_mask_scalef_ss (__m128 __W, __mmask8 __U, __m128 __A, __m128 __B) 
{
 return (__m128) __builtin_ia32_scalefss_round_mask ( (__v4sf) __A,
                (__v4sf) __B,
                (__v4sf) __W,
                (__mmask8) __U,
                _MM_FROUND_CUR_DIRECTION);
}

#define _mm_mask_scalef_round_ss( __W, __U, __A, __B, __R) __extension__ ({ \
__builtin_ia32_scalefss_round_mask ((__v4sf)( __A),\
             (__v4sf)( __B), (__v4sf) __W,\
             (__mmask8) __U,\
             ( __R));\
})

static __inline__ __m128 __DEFAULT_FN_ATTRS
_mm_maskz_scalef_ss (__mmask8 __U, __m128 __A, __m128 __B) 
{
 return (__m128) __builtin_ia32_scalefss_round_mask ( (__v4sf) __A,
                 (__v4sf) __B,
                (__v4sf) _mm_setzero_ps (),
                (__mmask8) __U,
                _MM_FROUND_CUR_DIRECTION);
}

#define _mm_maskz_scalef_round_ss( __U, __A, __B, __R) __extension__ ({ \
__builtin_ia32_scalefss_round_mask ((__v4sf)( __A),\
             (__v4sf)( __B), (__v4sf) _mm_setzero_ps(),\
             (__mmask8) __U,\
             _MM_FROUND_CUR_DIRECTION);\
})

static __inline__ __m512i __DEFAULT_FN_ATTRS
_mm512_srai_epi32 (__m512i __A, unsigned int __B)
{
  return (__m512i) __builtin_ia32_psradi512_mask ((__v16si) __A, __B,
              (__v16si)
              _mm512_setzero_si512 (),
              (__mmask16) -1);
}

#define _mm512_mask_srai_epi32( __W, __U, __A, __B) __extension__ ({ \
__builtin_ia32_psradi512_mask ((__v16si)( __A),( __B),\
              (__v16si)( __W),\
              (__mmask16)( __U));\
})

#define _mm512_maskz_srai_epi32( __U, __A, __B) __extension__ ({ \
__builtin_ia32_psradi512_mask ((__v16si)( __A),( __B),\
              (__v16si)\
              _mm512_setzero_si512 (),\
              (__mmask16)( __U));\
})

#define _mm512_srai_epi64( __A, __B) __extension__ ({ \
__builtin_ia32_psraqi512_mask ((__v8di)( __A),( __B),\
              (__v8di)\
              _mm512_setzero_si512 (),\
              (__mmask8) -1);\
})

#define _mm512_mask_srai_epi64( __W, __U, __A, __B) __extension__ ({ \
__builtin_ia32_psraqi512_mask ((__v8di)( __A),( __B),\
              (__v8di)( __W),\
              (__mmask8)( __U));\
})

#define _mm512_maskz_srai_epi64( __U, __A, __B) __extension__ ({ \
__builtin_ia32_psraqi512_mask ((__v8di)( __A),( __B),\
              (__v8di)\
              _mm512_setzero_si512 (),\
              (__mmask8)( __U));\
})

#define _mm512_shuffle_f32x4( __A, __B, __imm) __extension__ ({ \
__builtin_ia32_shuf_f32x4_mask ((__v16sf)( __A),\
              (__v16sf)( __B),( __imm),\
              (__v16sf)\
              _mm512_undefined_ps (),\
              (__mmask16) -1);\
})

#define _mm512_mask_shuffle_f32x4( __W, __U, __A, __B, __imm) __extension__ ({ \
__builtin_ia32_shuf_f32x4_mask ((__v16sf)( __A),\
              (__v16sf)( __B),( __imm),\
              (__v16sf)( __W),\
              (__mmask16)( __U));\
})

#define _mm512_maskz_shuffle_f32x4( __U, __A, __B, __imm) __extension__ ({ \
__builtin_ia32_shuf_f32x4_mask ((__v16sf)( __A),\
              (__v16sf)( __B),( __imm),\
              (__v16sf)\
              _mm512_setzero_ps (),\
              (__mmask16)( __U));\
})

#define _mm512_shuffle_f64x2( __A, __B, __imm) __extension__ ({ \
__builtin_ia32_shuf_f64x2_mask ((__v8df)( __A),\
               (__v8df)( __B),( __imm),\
               (__v8df)\
               _mm512_undefined_pd (),\
               (__mmask8) -1);\
})

#define _mm512_mask_shuffle_f64x2( __W, __U, __A, __B, __imm) __extension__ ({ \
__builtin_ia32_shuf_f64x2_mask ((__v8df)( __A),\
               (__v8df)( __B),( __imm),\
               (__v8df)( __W),\
               (__mmask8)( __U));\
})

#define _mm512_maskz_shuffle_f64x2( __U, __A, __B, __imm) __extension__ ({ \
__builtin_ia32_shuf_f64x2_mask ((__v8df)( __A),\
               (__v8df)( __B),( __imm),\
               (__v8df)\
               _mm512_setzero_pd (),\
               (__mmask8)( __U));\
})

#define _mm512_shuffle_i32x4( __A, __B, __imm) __extension__ ({ \
__builtin_ia32_shuf_i32x4_mask ((__v16si)( __A),\
               (__v16si)( __B),\
              ( __imm),\
               (__v16si)\
               _mm512_setzero_si512 (),\
               (__mmask16) -1);\
})

#define _mm512_mask_shuffle_i32x4( __W, __U, __A, __B, __imm) __extension__ ({ \
__builtin_ia32_shuf_i32x4_mask ((__v16si)( __A),\
               (__v16si)( __B),\
              ( __imm),\
               (__v16si)( __W),\
               (__mmask16)( __U));\
})

#define _mm512_maskz_shuffle_i32x4( __U, __A, __B, __imm) __extension__ ({ \
__builtin_ia32_shuf_i32x4_mask ((__v16si)( __A),\
               (__v16si)( __B),\
              ( __imm),\
               (__v16si)\
               _mm512_setzero_si512 (),\
               (__mmask16)( __U));\
})

#define _mm512_shuffle_i64x2( __A, __B, __imm) __extension__ ({ \
__builtin_ia32_shuf_i64x2_mask ((__v8di)( __A),\
               (__v8di)( __B),( __imm),\
               (__v8di)\
               _mm512_setzero_si512 (),\
               (__mmask8) -1);\
})

#define _mm512_mask_shuffle_i64x2( __W, __U, __A, __B, __imm) __extension__ ({ \
__builtin_ia32_shuf_i64x2_mask ((__v8di)( __A),\
               (__v8di)( __B),( __imm),\
               (__v8di)( __W),\
               (__mmask8)( __U));\
})

#define _mm512_maskz_shuffle_i64x2( __U, __A, __B, __imm) __extension__ ({ \
__builtin_ia32_shuf_i64x2_mask ((__v8di)( __A),\
               (__v8di)( __B),( __imm),\
               (__v8di)\
               _mm512_setzero_si512 (),\
               (__mmask8)( __U));\
})

#define _mm512_shuffle_pd( __M, __V, __imm) __extension__ ({ \
__builtin_ia32_shufpd512_mask ((__v8df)( __M),\
              (__v8df)( __V),( __imm),\
              (__v8df)\
              _mm512_undefined_pd (),\
              (__mmask8) -1);\
})

#define _mm512_mask_shuffle_pd( __W, __U, __M, __V, __imm) __extension__ ({ \
__builtin_ia32_shufpd512_mask ((__v8df)( __M),\
              (__v8df)( __V),( __imm),\
              (__v8df)( __W),\
              (__mmask8)( __U));\
})

#define _mm512_maskz_shuffle_pd( __U, __M, __V, __imm) __extension__ ({ \
__builtin_ia32_shufpd512_mask ((__v8df)( __M),\
              (__v8df)( __V),( __imm),\
              (__v8df)\
              _mm512_setzero_pd (),\
              (__mmask8)( __U));\
})

#define _mm512_shuffle_ps( __M, __V, __imm) __extension__ ({ \
__builtin_ia32_shufps512_mask ((__v16sf)( __M),\
             (__v16sf)( __V),( __imm),\
             (__v16sf)\
             _mm512_undefined_ps (),\
             (__mmask16) -1);\
})

#define _mm512_mask_shuffle_ps( __W, __U, __M, __V, __imm) __extension__ ({ \
__builtin_ia32_shufps512_mask ((__v16sf)( __M),\
             (__v16sf)( __V),( __imm),\
             (__v16sf)( __W),\
             (__mmask16)( __U));\
})

#define _mm512_maskz_shuffle_ps( __U, __M, __V, __imm) __extension__ ({ \
__builtin_ia32_shufps512_mask ((__v16sf)( __M),\
             (__v16sf)( __V),( __imm),\
             (__v16sf)\
             _mm512_setzero_ps (),\
             (__mmask16)( __U));\
})

#define _mm_sqrt_round_sd( __A, __B, __R) __extension__ ({ \
__builtin_ia32_sqrtsd_round_mask ((__v2df)( __B),\
            (__v2df)( __A),(__v2df) _mm_setzero_pd(),\
            (__mmask8) -1,\
           ( __R));\
})

static __inline__ __m128d __DEFAULT_FN_ATTRS
_mm_mask_sqrt_sd (__m128d __W, __mmask8 __U, __m128d __A, __m128d __B) 
{
 return (__m128d) __builtin_ia32_sqrtsd_round_mask ( (__v2df) __B,
                 (__v2df) __A,
                (__v2df) __W,
                (__mmask8) __U,
                _MM_FROUND_CUR_DIRECTION);
}

#define _mm_mask_sqrt_round_sd( __W, __U, __A, __B, __R) __extension__ ({ \
__builtin_ia32_sqrtsd_round_mask ((__v2df)( __B),\
            (__v2df)( __A),(__v2df) __W,\
            (__mmask8) __U,\
            ( __R));\
})

static __inline__ __m128d __DEFAULT_FN_ATTRS
_mm_maskz_sqrt_sd (__mmask8 __U, __m128d __A, __m128d __B) 
{
 return (__m128d) __builtin_ia32_sqrtsd_round_mask ( (__v2df) __B,
                 (__v2df) __A,
                (__v2df) _mm_setzero_pd (),
                (__mmask8) __U,
                _MM_FROUND_CUR_DIRECTION);
}

#define _mm_maskz_sqrt_round_sd( __U, __A, __B, __R) __extension__ ({ \
__builtin_ia32_sqrtsd_round_mask ((__v2df)( __B),\
            (__v2df)( __A),(__v2df) _mm_setzero_pd(),\
            (__mmask8) __U,\
            ( __R));\
})

#define _mm_sqrt_round_ss( __A, __B, __R) __extension__ ({ \
__builtin_ia32_sqrtss_round_mask ((__v4sf)( __B),\
                 (__v4sf)( __A),(__v4sf) _mm_setzero_ps(),\
                 (__mmask8) -1,\
                 ( __R));\
})

static __inline__ __m128 __DEFAULT_FN_ATTRS
_mm_mask_sqrt_ss (__m128 __W, __mmask8 __U, __m128 __A, __m128 __B) 
{
 return (__m128) __builtin_ia32_sqrtss_round_mask ( (__v4sf) __B,
                 (__v4sf) __A,
                (__v4sf) __W,
                (__mmask8) __U,
                _MM_FROUND_CUR_DIRECTION);
}

#define _mm_mask_sqrt_round_ss( __W, __U, __A, __B, __R) __extension__ ({ \
__builtin_ia32_sqrtss_round_mask ((__v4sf)( __B),\
                 (__v4sf)( __A),(__v4sf) __W,\
                 (__mmask8) __U,\
                 ( __R));\
})

static __inline__ __m128 __DEFAULT_FN_ATTRS
_mm_maskz_sqrt_ss (__mmask8 __U, __m128 __A, __m128 __B) 
{
 return (__m128) __builtin_ia32_sqrtss_round_mask ( (__v4sf) __A,
                 (__v4sf) __B,
                (__v4sf) _mm_setzero_ps (),
                (__mmask8) __U,
                _MM_FROUND_CUR_DIRECTION);
}

#define _mm_maskz_sqrt_round_ss( __U, __A, __B, __R) __extension__ ({ \
__builtin_ia32_sqrtss_round_mask ((__v4sf)( __B),\
                 (__v4sf)( __A),(__v4sf) _mm_setzero_ps(),\
                 (__mmask8) __U,\
                 __R);\
})

static __inline__ __m512 __DEFAULT_FN_ATTRS
_mm512_broadcast_f32x4 (__m128 __A)
{
  return (__m512) __builtin_ia32_broadcastf32x4_512 ((__v4sf) __A,
                 (__v16sf)
                 _mm512_undefined_ps (),
                 (__mmask16) -1);
}

static __inline__ __m512 __DEFAULT_FN_ATTRS
_mm512_mask_broadcast_f32x4 (__m512 __O, __mmask16 __M, __m128 __A)
{
  return (__m512) __builtin_ia32_broadcastf32x4_512 ((__v4sf) __A,
                 (__v16sf) __O,
                 __M);
}

static __inline__ __m512 __DEFAULT_FN_ATTRS
_mm512_maskz_broadcast_f32x4 (__mmask16 __M, __m128 __A)
{
  return (__m512) __builtin_ia32_broadcastf32x4_512 ((__v4sf) __A,
                 (__v16sf)
                 _mm512_setzero_ps (),
                 __M);
}

static __inline__ __m512d __DEFAULT_FN_ATTRS
_mm512_broadcast_f64x4 (__m256d __A)
{
  return (__m512d) __builtin_ia32_broadcastf64x4_512 ((__v4df) __A,
                  (__v8df)
                  _mm512_undefined_pd (),
                  (__mmask8) -1);
}

static __inline__ __m512d __DEFAULT_FN_ATTRS
_mm512_mask_broadcast_f64x4 (__m512d __O, __mmask8 __M, __m256d __A)
{
  return (__m512d) __builtin_ia32_broadcastf64x4_512 ((__v4df) __A,
                  (__v8df) __O,
                  __M);
}

static __inline__ __m512d __DEFAULT_FN_ATTRS
_mm512_maskz_broadcast_f64x4 (__mmask8 __M, __m256d __A)
{
  return (__m512d) __builtin_ia32_broadcastf64x4_512 ((__v4df) __A,
                  (__v8df)
                  _mm512_setzero_pd (),
                  __M);
}

static __inline__ __m512i __DEFAULT_FN_ATTRS
_mm512_broadcast_i32x4 (__m128i __A)
{
  return (__m512i) __builtin_ia32_broadcasti32x4_512 ((__v4si) __A,
                  (__v16si)
                  _mm512_undefined_epi32 (),
                  (__mmask16) -1);
}

static __inline__ __m512i __DEFAULT_FN_ATTRS
_mm512_mask_broadcast_i32x4 (__m512i __O, __mmask16 __M, __m128i __A)
{
  return (__m512i) __builtin_ia32_broadcasti32x4_512 ((__v4si) __A,
                  (__v16si) __O,
                  __M);
}

static __inline__ __m512i __DEFAULT_FN_ATTRS
_mm512_maskz_broadcast_i32x4 (__mmask16 __M, __m128i __A)
{
  return (__m512i) __builtin_ia32_broadcasti32x4_512 ((__v4si) __A,
                  (__v16si)
                  _mm512_setzero_si512 (),
                  __M);
}

static __inline__ __m512i __DEFAULT_FN_ATTRS
_mm512_broadcast_i64x4 (__m256i __A)
{
  return (__m512i) __builtin_ia32_broadcasti64x4_512 ((__v4di) __A,
                  (__v8di)
                  _mm512_undefined_epi32 (),
                  (__mmask8) -1);
}

static __inline__ __m512i __DEFAULT_FN_ATTRS
_mm512_mask_broadcast_i64x4 (__m512i __O, __mmask8 __M, __m256i __A)
{
  return (__m512i) __builtin_ia32_broadcasti64x4_512 ((__v4di) __A,
                  (__v8di) __O,
                  __M);
}

static __inline__ __m512i __DEFAULT_FN_ATTRS
_mm512_maskz_broadcast_i64x4 (__mmask8 __M, __m256i __A)
{
  return (__m512i) __builtin_ia32_broadcasti64x4_512 ((__v4di) __A,
                  (__v8di)
                  _mm512_setzero_si512 (),
                  __M);
}

static __inline__ __m512d __DEFAULT_FN_ATTRS
_mm512_mask_broadcastsd_pd (__m512d __O, __mmask8 __M, __m128d __A)
{
  return (__m512d) __builtin_ia32_broadcastsd512 ((__v2df) __A,
              (__v8df) __O, __M);
}

static __inline__ __m512d __DEFAULT_FN_ATTRS
_mm512_maskz_broadcastsd_pd (__mmask8 __M, __m128d __A)
{
  return (__m512d) __builtin_ia32_broadcastsd512 ((__v2df) __A,
              (__v8df)
              _mm512_setzero_pd (),
              __M);
}

static __inline__ __m512 __DEFAULT_FN_ATTRS
_mm512_mask_broadcastss_ps (__m512 __O, __mmask16 __M, __m128 __A)
{
  return (__m512) __builtin_ia32_broadcastss512 ((__v4sf) __A,
             (__v16sf) __O, __M);
}

static __inline__ __m512 __DEFAULT_FN_ATTRS
_mm512_maskz_broadcastss_ps (__mmask16 __M, __m128 __A)
{
  return (__m512) __builtin_ia32_broadcastss512 ((__v4sf) __A,
             (__v16sf)
             _mm512_setzero_ps (),
             __M);
}

static __inline__ __m128i __DEFAULT_FN_ATTRS
_mm512_cvtsepi32_epi8 (__m512i __A)
{
  return (__m128i) __builtin_ia32_pmovsdb512_mask ((__v16si) __A,
               (__v16qi) _mm_undefined_si128 (),
               (__mmask16) -1);
}

static __inline__ __m128i __DEFAULT_FN_ATTRS
_mm512_mask_cvtsepi32_epi8 (__m128i __O, __mmask16 __M, __m512i __A)
{
  return (__m128i) __builtin_ia32_pmovsdb512_mask ((__v16si) __A,
               (__v16qi) __O, __M);
}

static __inline__ __m128i __DEFAULT_FN_ATTRS
_mm512_maskz_cvtsepi32_epi8 (__mmask16 __M, __m512i __A)
{
  return (__m128i) __builtin_ia32_pmovsdb512_mask ((__v16si) __A,
               (__v16qi) _mm_setzero_si128 (),
               __M);
}

static __inline__ void __DEFAULT_FN_ATTRS
_mm512_mask_cvtsepi32_storeu_epi8 (void * __P, __mmask16 __M, __m512i __A)
{
  __builtin_ia32_pmovsdb512mem_mask ((__v16qi *) __P, (__v16si) __A, __M);
}

static __inline__ __m256i __DEFAULT_FN_ATTRS
_mm512_cvtsepi32_epi16 (__m512i __A)
{
  return (__m256i) __builtin_ia32_pmovsdw512_mask ((__v16si) __A,
               (__v16hi) _mm256_undefined_si256 (),
               (__mmask16) -1);
}

static __inline__ __m256i __DEFAULT_FN_ATTRS
_mm512_mask_cvtsepi32_epi16 (__m256i __O, __mmask16 __M, __m512i __A)
{
  return (__m256i) __builtin_ia32_pmovsdw512_mask ((__v16si) __A,
               (__v16hi) __O, __M);
}

static __inline__ __m256i __DEFAULT_FN_ATTRS
_mm512_maskz_cvtsepi32_epi16 (__mmask16 __M, __m512i __A)
{
  return (__m256i) __builtin_ia32_pmovsdw512_mask ((__v16si) __A,
               (__v16hi) _mm256_setzero_si256 (),
               __M);
}

static __inline__ void __DEFAULT_FN_ATTRS
_mm512_mask_cvtsepi32_storeu_epi16 (void *__P, __mmask16 __M, __m512i __A)
{
  __builtin_ia32_pmovsdw512mem_mask ((__v16hi*) __P, (__v16si) __A, __M);
}

static __inline__ __m128i __DEFAULT_FN_ATTRS
_mm512_cvtsepi64_epi8 (__m512i __A)
{
  return (__m128i) __builtin_ia32_pmovsqb512_mask ((__v8di) __A,
               (__v16qi) _mm_undefined_si128 (),
               (__mmask8) -1);
}

static __inline__ __m128i __DEFAULT_FN_ATTRS
_mm512_mask_cvtsepi64_epi8 (__m128i __O, __mmask8 __M, __m512i __A)
{
  return (__m128i) __builtin_ia32_pmovsqb512_mask ((__v8di) __A,
               (__v16qi) __O, __M);
}

static __inline__ __m128i __DEFAULT_FN_ATTRS
_mm512_maskz_cvtsepi64_epi8 (__mmask8 __M, __m512i __A)
{
  return (__m128i) __builtin_ia32_pmovsqb512_mask ((__v8di) __A,
               (__v16qi) _mm_setzero_si128 (),
               __M);
}

static __inline__ void __DEFAULT_FN_ATTRS
_mm512_mask_cvtsepi64_storeu_epi8 (void * __P, __mmask8 __M, __m512i __A)
{
  __builtin_ia32_pmovsqb512mem_mask ((__v16qi *) __P, (__v8di) __A, __M);
}

static __inline__ __m256i __DEFAULT_FN_ATTRS
_mm512_cvtsepi64_epi32 (__m512i __A)
{
  __v8si __O;
  return (__m256i) __builtin_ia32_pmovsqd512_mask ((__v8di) __A,
               (__v8si) _mm256_undefined_si256 (),
               (__mmask8) -1);
}

static __inline__ __m256i __DEFAULT_FN_ATTRS
_mm512_mask_cvtsepi64_epi32 (__m256i __O, __mmask8 __M, __m512i __A)
{
  return (__m256i) __builtin_ia32_pmovsqd512_mask ((__v8di) __A,
               (__v8si) __O, __M);
}

static __inline__ __m256i __DEFAULT_FN_ATTRS
_mm512_maskz_cvtsepi64_epi32 (__mmask8 __M, __m512i __A)
{
  return (__m256i) __builtin_ia32_pmovsqd512_mask ((__v8di) __A,
               (__v8si) _mm256_setzero_si256 (),
               __M);
}

static __inline__ void __DEFAULT_FN_ATTRS
_mm512_mask_cvtsepi64_storeu_epi32 (void *__P, __mmask8 __M, __m512i __A)
{
  __builtin_ia32_pmovsqd512mem_mask ((__v8si *) __P, (__v8di) __A, __M);
}

static __inline__ __m128i __DEFAULT_FN_ATTRS
_mm512_cvtsepi64_epi16 (__m512i __A)
{
  return (__m128i) __builtin_ia32_pmovsqw512_mask ((__v8di) __A,
               (__v8hi) _mm_undefined_si128 (),
               (__mmask8) -1);
}

static __inline__ __m128i __DEFAULT_FN_ATTRS
_mm512_mask_cvtsepi64_epi16 (__m128i __O, __mmask8 __M, __m512i __A)
{
  return (__m128i) __builtin_ia32_pmovsqw512_mask ((__v8di) __A,
               (__v8hi) __O, __M);
}

static __inline__ __m128i __DEFAULT_FN_ATTRS
_mm512_maskz_cvtsepi64_epi16 (__mmask8 __M, __m512i __A)
{
  return (__m128i) __builtin_ia32_pmovsqw512_mask ((__v8di) __A,
               (__v8hi) _mm_setzero_si128 (),
               __M);
}

static __inline__ void __DEFAULT_FN_ATTRS
_mm512_mask_cvtsepi64_storeu_epi16 (void * __P, __mmask8 __M, __m512i __A)
{
  __builtin_ia32_pmovsqw512mem_mask ((__v8hi *) __P, (__v8di) __A, __M);
}

static __inline__ __m128i __DEFAULT_FN_ATTRS
_mm512_cvtusepi32_epi8 (__m512i __A)
{
  return (__m128i) __builtin_ia32_pmovusdb512_mask ((__v16si) __A,
                (__v16qi) _mm_undefined_si128 (),
                (__mmask16) -1);
}

static __inline__ __m128i __DEFAULT_FN_ATTRS
_mm512_mask_cvtusepi32_epi8 (__m128i __O, __mmask16 __M, __m512i __A)
{
  return (__m128i) __builtin_ia32_pmovusdb512_mask ((__v16si) __A,
                (__v16qi) __O,
                __M);
}

static __inline__ __m128i __DEFAULT_FN_ATTRS
_mm512_maskz_cvtusepi32_epi8 (__mmask16 __M, __m512i __A)
{
  return (__m128i) __builtin_ia32_pmovusdb512_mask ((__v16si) __A,
                (__v16qi) _mm_setzero_si128 (),
                __M);
}

static __inline__ void __DEFAULT_FN_ATTRS
_mm512_mask_cvtusepi32_storeu_epi8 (void * __P, __mmask16 __M, __m512i __A)
{
  __builtin_ia32_pmovusdb512mem_mask ((__v16qi *) __P, (__v16si) __A, __M);
}

static __inline__ __m256i __DEFAULT_FN_ATTRS
_mm512_cvtusepi32_epi16 (__m512i __A)
{
  return (__m256i) __builtin_ia32_pmovusdw512_mask ((__v16si) __A,
                (__v16hi) _mm256_undefined_si256 (),
                (__mmask16) -1);
}

static __inline__ __m256i __DEFAULT_FN_ATTRS
_mm512_mask_cvtusepi32_epi16 (__m256i __O, __mmask16 __M, __m512i __A)
{
  return (__m256i) __builtin_ia32_pmovusdw512_mask ((__v16si) __A,
                (__v16hi) __O,
                __M);
}

static __inline__ __m256i __DEFAULT_FN_ATTRS
_mm512_maskz_cvtusepi32_epi16 (__mmask16 __M, __m512i __A)
{
  return (__m256i) __builtin_ia32_pmovusdw512_mask ((__v16si) __A,
                (__v16hi) _mm256_setzero_si256 (),
                __M);
}

static __inline__ void __DEFAULT_FN_ATTRS
_mm512_mask_cvtusepi32_storeu_epi16 (void *__P, __mmask16 __M, __m512i __A)
{
  __builtin_ia32_pmovusdw512mem_mask ((__v16hi*) __P, (__v16si) __A, __M);
}

static __inline__ __m128i __DEFAULT_FN_ATTRS
_mm512_cvtusepi64_epi8 (__m512i __A)
{
  return (__m128i) __builtin_ia32_pmovusqb512_mask ((__v8di) __A,
                (__v16qi) _mm_undefined_si128 (),
                (__mmask8) -1);
}

static __inline__ __m128i __DEFAULT_FN_ATTRS
_mm512_mask_cvtusepi64_epi8 (__m128i __O, __mmask8 __M, __m512i __A)
{
  return (__m128i) __builtin_ia32_pmovusqb512_mask ((__v8di) __A,
                (__v16qi) __O,
                __M);
}

static __inline__ __m128i __DEFAULT_FN_ATTRS
_mm512_maskz_cvtusepi64_epi8 (__mmask8 __M, __m512i __A)
{
  return (__m128i) __builtin_ia32_pmovusqb512_mask ((__v8di) __A,
                (__v16qi) _mm_setzero_si128 (),
                __M);
}

static __inline__ void __DEFAULT_FN_ATTRS
_mm512_mask_cvtusepi64_storeu_epi8 (void * __P, __mmask8 __M, __m512i __A)
{
  __builtin_ia32_pmovusqb512mem_mask ((__v16qi *) __P, (__v8di) __A, __M);
}

static __inline__ __m256i __DEFAULT_FN_ATTRS
_mm512_cvtusepi64_epi32 (__m512i __A)
{
  return (__m256i) __builtin_ia32_pmovusqd512_mask ((__v8di) __A,
                (__v8si) _mm256_undefined_si256 (),
                (__mmask8) -1);
}

static __inline__ __m256i __DEFAULT_FN_ATTRS
_mm512_mask_cvtusepi64_epi32 (__m256i __O, __mmask8 __M, __m512i __A)
{
  return (__m256i) __builtin_ia32_pmovusqd512_mask ((__v8di) __A,
                (__v8si) __O, __M);
}

static __inline__ __m256i __DEFAULT_FN_ATTRS
_mm512_maskz_cvtusepi64_epi32 (__mmask8 __M, __m512i __A)
{
  return (__m256i) __builtin_ia32_pmovusqd512_mask ((__v8di) __A,
                (__v8si) _mm256_setzero_si256 (),
                __M);
}

static __inline__ void __DEFAULT_FN_ATTRS
_mm512_mask_cvtusepi64_storeu_epi32 (void* __P, __mmask8 __M, __m512i __A)
{
  __builtin_ia32_pmovusqd512mem_mask ((__v8si*) __P, (__v8di) __A, __M);
}

static __inline__ __m128i __DEFAULT_FN_ATTRS
_mm512_cvtusepi64_epi16 (__m512i __A)
{
  return (__m128i) __builtin_ia32_pmovusqw512_mask ((__v8di) __A,
                (__v8hi) _mm_undefined_si128 (),
                (__mmask8) -1);
}

static __inline__ __m128i __DEFAULT_FN_ATTRS
_mm512_mask_cvtusepi64_epi16 (__m128i __O, __mmask8 __M, __m512i __A)
{
  return (__m128i) __builtin_ia32_pmovusqw512_mask ((__v8di) __A,
                (__v8hi) __O, __M);
}

static __inline__ __m128i __DEFAULT_FN_ATTRS
_mm512_maskz_cvtusepi64_epi16 (__mmask8 __M, __m512i __A)
{
  return (__m128i) __builtin_ia32_pmovusqw512_mask ((__v8di) __A,
                (__v8hi) _mm_setzero_si128 (),
                __M);
}

static __inline__ void __DEFAULT_FN_ATTRS
_mm512_mask_cvtusepi64_storeu_epi16 (void *__P, __mmask8 __M, __m512i __A)
{
  __builtin_ia32_pmovusqw512mem_mask ((__v8hi*) __P, (__v8di) __A, __M);
}

static __inline__ __m128i __DEFAULT_FN_ATTRS
_mm512_cvtepi32_epi8 (__m512i __A)
{
  return (__m128i) __builtin_ia32_pmovdb512_mask ((__v16si) __A,
              (__v16qi) _mm_undefined_si128 (),
              (__mmask16) -1);
}

static __inline__ __m128i __DEFAULT_FN_ATTRS
_mm512_mask_cvtepi32_epi8 (__m128i __O, __mmask16 __M, __m512i __A)
{
  return (__m128i) __builtin_ia32_pmovdb512_mask ((__v16si) __A,
              (__v16qi) __O, __M);
}

static __inline__ __m128i __DEFAULT_FN_ATTRS
_mm512_maskz_cvtepi32_epi8 (__mmask16 __M, __m512i __A)
{
  return (__m128i) __builtin_ia32_pmovdb512_mask ((__v16si) __A,
              (__v16qi) _mm_setzero_si128 (),
              __M);
}

static __inline__ void __DEFAULT_FN_ATTRS
_mm512_mask_cvtepi32_storeu_epi8 (void * __P, __mmask16 __M, __m512i __A)
{
  __builtin_ia32_pmovdb512mem_mask ((__v16qi *) __P, (__v16si) __A, __M);
}

static __inline__ __m256i __DEFAULT_FN_ATTRS
_mm512_cvtepi32_epi16 (__m512i __A)
{
  return (__m256i) __builtin_ia32_pmovdw512_mask ((__v16si) __A,
              (__v16hi) _mm256_undefined_si256 (),
              (__mmask16) -1);
}

static __inline__ __m256i __DEFAULT_FN_ATTRS
_mm512_mask_cvtepi32_epi16 (__m256i __O, __mmask16 __M, __m512i __A)
{
  return (__m256i) __builtin_ia32_pmovdw512_mask ((__v16si) __A,
              (__v16hi) __O, __M);
}

static __inline__ __m256i __DEFAULT_FN_ATTRS
_mm512_maskz_cvtepi32_epi16 (__mmask16 __M, __m512i __A)
{
  return (__m256i) __builtin_ia32_pmovdw512_mask ((__v16si) __A,
              (__v16hi) _mm256_setzero_si256 (),
              __M);
}

static __inline__ void __DEFAULT_FN_ATTRS
_mm512_mask_cvtepi32_storeu_epi16 (void * __P, __mmask16 __M, __m512i __A)
{
  __builtin_ia32_pmovdw512mem_mask ((__v16hi *) __P, (__v16si) __A, __M);
}

static __inline__ __m128i __DEFAULT_FN_ATTRS
_mm512_cvtepi64_epi8 (__m512i __A)
{
  return (__m128i) __builtin_ia32_pmovqb512_mask ((__v8di) __A,
              (__v16qi) _mm_undefined_si128 (),
              (__mmask8) -1);
}

static __inline__ __m128i __DEFAULT_FN_ATTRS
_mm512_mask_cvtepi64_epi8 (__m128i __O, __mmask8 __M, __m512i __A)
{
  return (__m128i) __builtin_ia32_pmovqb512_mask ((__v8di) __A,
              (__v16qi) __O, __M);
}

static __inline__ __m128i __DEFAULT_FN_ATTRS
_mm512_maskz_cvtepi64_epi8 (__mmask8 __M, __m512i __A)
{
  return (__m128i) __builtin_ia32_pmovqb512_mask ((__v8di) __A,
              (__v16qi) _mm_setzero_si128 (),
              __M);
}

static __inline__ void __DEFAULT_FN_ATTRS
_mm512_mask_cvtepi64_storeu_epi8 (void * __P, __mmask8 __M, __m512i __A)
{
  __builtin_ia32_pmovqb512mem_mask ((__v16qi *) __P, (__v8di) __A, __M);
}

static __inline__ __m256i __DEFAULT_FN_ATTRS
_mm512_cvtepi64_epi32 (__m512i __A)
{
  return (__m256i) __builtin_ia32_pmovqd512_mask ((__v8di) __A,
              (__v8si) _mm256_undefined_si256 (),
              (__mmask8) -1);
}

static __inline__ __m256i __DEFAULT_FN_ATTRS
_mm512_mask_cvtepi64_epi32 (__m256i __O, __mmask8 __M, __m512i __A)
{
  return (__m256i) __builtin_ia32_pmovqd512_mask ((__v8di) __A,
              (__v8si) __O, __M);
}

static __inline__ __m256i __DEFAULT_FN_ATTRS
_mm512_maskz_cvtepi64_epi32 (__mmask8 __M, __m512i __A)
{
  return (__m256i) __builtin_ia32_pmovqd512_mask ((__v8di) __A,
              (__v8si) _mm256_setzero_si256 (),
              __M);
}

static __inline__ void __DEFAULT_FN_ATTRS
_mm512_mask_cvtepi64_storeu_epi32 (void* __P, __mmask8 __M, __m512i __A)
{
  __builtin_ia32_pmovqd512mem_mask ((__v8si *) __P, (__v8di) __A, __M);
}

static __inline__ __m128i __DEFAULT_FN_ATTRS
_mm512_cvtepi64_epi16 (__m512i __A)
{
  return (__m128i) __builtin_ia32_pmovqw512_mask ((__v8di) __A,
              (__v8hi) _mm_undefined_si128 (),
              (__mmask8) -1);
}

static __inline__ __m128i __DEFAULT_FN_ATTRS
_mm512_mask_cvtepi64_epi16 (__m128i __O, __mmask8 __M, __m512i __A)
{
  return (__m128i) __builtin_ia32_pmovqw512_mask ((__v8di) __A,
              (__v8hi) __O, __M);
}

static __inline__ __m128i __DEFAULT_FN_ATTRS
_mm512_maskz_cvtepi64_epi16 (__mmask8 __M, __m512i __A)
{
  return (__m128i) __builtin_ia32_pmovqw512_mask ((__v8di) __A,
              (__v8hi) _mm_setzero_si128 (),
              __M);
}

static __inline__ void __DEFAULT_FN_ATTRS
_mm512_mask_cvtepi64_storeu_epi16 (void *__P, __mmask8 __M, __m512i __A)
{
  __builtin_ia32_pmovqw512mem_mask ((__v8hi *) __P, (__v8di) __A, __M);
}

#define _mm512_extracti32x4_epi32( __A, __imm) __extension__ ({ \
__builtin_ia32_extracti32x4_mask ((__v16si)( __A),\
                 (__imm),\
                 (__v4si) _mm_undefined_si128 (),\
                 (__mmask8) -1);\
})

#define _mm512_mask_extracti32x4_epi32( __W, __U, __A, __imm) __extension__ ({ \
__builtin_ia32_extracti32x4_mask ((__v16si)( __A),\
                 ( __imm),\
                 (__v4si)( __W),\
                 (__mmask8)( __U));\
})

#define _mm512_maskz_extracti32x4_epi32( __U, __A, __imm) __extension__ ({ \
__builtin_ia32_extracti32x4_mask ((__v16si)( __A),\
                 ( __imm),\
                 (__v4si) _mm_setzero_si128 (),\
                 (__mmask8)( __U));\
})

#define _mm512_extracti64x4_epi64( __A, __imm) __extension__ ({ \
__builtin_ia32_extracti64x4_mask ((__v8di)( __A),\
                 ( __imm),\
                 (__v4di) _mm256_undefined_si256 (),\
                 (__mmask8) -1);\
})

#define _mm512_mask_extracti64x4_epi64( __W, __U, __A, __imm) __extension__ ({ \
__builtin_ia32_extracti64x4_mask ((__v8di)( __A),\
                 ( __imm),\
                 (__v4di)( __W),\
                 (__mmask8)( __U));\
})

#define _mm512_maskz_extracti64x4_epi64( __U, __A, __imm) __extension__ ({ \
__builtin_ia32_extracti64x4_mask ((__v8di)( __A),\
                 ( __imm),\
                 (__v4di) _mm256_setzero_si256 (),\
                 (__mmask8)( __U));\
})

#define _mm512_insertf64x4( __A, __B, __imm) __extension__ ({ \
__builtin_ia32_insertf64x4_mask ((__v8df)( __A),\
                (__v4df)( __B),\
                ( __imm),\
                (__v8df) _mm512_undefined_pd (),\
                (__mmask8) -1);\
})

#define _mm512_mask_insertf64x4( __W, __U, __A, __B, __imm) __extension__ ({ \
__builtin_ia32_insertf64x4_mask ((__v8df)( __A),\
                (__v4df)( __B),\
                ( __imm),\
                (__v8df)( __W),\
                (__mmask8)( __U));\
})

#define _mm512_maskz_insertf64x4( __U, __A, __B, __imm) __extension__ ({ \
__builtin_ia32_insertf64x4_mask ((__v8df)( __A),\
                (__v4df)( __B),\
                ( __imm),\
                (__v8df) _mm512_setzero_pd (),\
                (__mmask8)( __U));\
})

#define _mm512_inserti64x4( __A, __B, __imm) __extension__ ({ \
__builtin_ia32_inserti64x4_mask ((__v8di)( __A),\
                (__v4di)( __B),\
                ( __imm),\
                (__v8di) _mm512_setzero_si512 (),\
                (__mmask8) -1);\
})

#define _mm512_mask_inserti64x4( __W, __U, __A, __B, __imm) __extension__ ({ \
__builtin_ia32_inserti64x4_mask ((__v8di)( __A),\
                (__v4di)( __B),\
                ( __imm),\
                (__v8di)( __W),\
                (__mmask8)( __U));\
})

#define _mm512_maskz_inserti64x4( __U, __A, __B, __imm) __extension__ ({ \
__builtin_ia32_inserti64x4_mask ((__v8di)( __A),\
                (__v4di)( __B),\
                ( __imm),\
                (__v8di) _mm512_setzero_si512 (),\
                (__mmask8)( __U));\
})

#define _mm512_getmant_round_pd( __A, __B, __C, __R) __extension__ ({ \
__builtin_ia32_getmantpd512_mask ((__v8df)( __A),\
                 (__C << 2) |( __B),\
                 (__v8df) _mm512_undefined_pd (),\
                 (__mmask8) -1,( __R));\
})

#define _mm512_mask_getmant_round_pd( __W, __U, __A, __B, __C, __R) __extension__ ({ \
__builtin_ia32_getmantpd512_mask ((__v8df)( __A),\
                 (__C << 2) |( __B),\
                 (__v8df)( __W),(__mmask8)( __U),\
                 ( __R));\
})

#define _mm512_maskz_getmant_round_pd( __U, __A, __B, __C, __R) __extension__ ({ \
__builtin_ia32_getmantpd512_mask ((__v8df)( __A),\
                 (__C << 2) |( __B),\
                 (__v8df) _mm512_setzero_pd (),\
                 (__mmask8)( __U),( __R));\
})

#define _mm512_getmant_pd( __A, __B, __C) __extension__ ({ \
__builtin_ia32_getmantpd512_mask ((__v8df)( __A),\
                 (__C << 2) |( __B),\
                 (__v8df) _mm512_setzero_pd (),\
                 (__mmask8) -1, _MM_FROUND_CUR_DIRECTION);\
})

#define _mm512_mask_getmant_pd( __W, __U, __A, __B, __C) __extension__ ({ \
__builtin_ia32_getmantpd512_mask ((__v8df)( __A),\
                 (__C << 2) |( __B),\
                 (__v8df)( __W), (__mmask8)( __U), _MM_FROUND_CUR_DIRECTION);\
})

#define _mm512_maskz_getmant_pd( __U, __A, __B, __C) __extension__ ({ \
__builtin_ia32_getmantpd512_mask ((__v8df)( __A),\
                 (__C << 2) |( __B),\
                 (__v8df) _mm512_setzero_pd (),\
                 (__mmask8)( __U), _MM_FROUND_CUR_DIRECTION);\
})

#define _mm512_getmant_round_ps( __A, __B, __C, __R) __extension__ ({ \
__builtin_ia32_getmantps512_mask ((__v16sf)( __A),\
                 (__C << 2) |( __B),\
                 (__v16sf) _mm512_undefined_ps (),\
                 (__mmask16) -1,( __R));\
})

#define _mm512_mask_getmant_round_ps( __W, __U, __A, __B, __C, __R) __extension__ ({ \
__builtin_ia32_getmantps512_mask ((__v16sf)( __A),\
                 (__C << 2) |( __B),\
                 (__v16sf)( __W),(__mmask16)( __U),\
                 ( __R));\
})

#define _mm512_maskz_getmant_round_ps( __U, __A, __B, __C, __R) __extension__ ({ \
__builtin_ia32_getmantps512_mask ((__v16sf)( __A),\
                 (__C << 2) |( __B),\
                 (__v16sf) _mm512_setzero_ps (),\
                 ( __U),( __R));\
})

#define _mm512_getmant_ps( __A, __B, __C) __extension__ ({ \
__builtin_ia32_getmantps512_mask ((__v16sf)( __A),\
                 (__C << 2) |( __B),\
                 (__v16sf) _mm512_undefined_ps (),\
                 (__mmask16) -1, _MM_FROUND_CUR_DIRECTION);\
})

#define _mm512_mask_getmant_ps( __W, __U, __A, __B, __C) __extension__ ({ \
__builtin_ia32_getmantps512_mask ((__v16sf)( __A),\
                 (__C << 2) |( __B),\
                 (__v16sf)( __W),(__mmask16) ( __U),\
                 _MM_FROUND_CUR_DIRECTION);\
})

#define _mm512_maskz_getmant_ps( __U, __A, __B, __C) __extension__ ({ \
__builtin_ia32_getmantps512_mask ((__v16sf)( __A),\
                (__C << 2) |( __B),\
                (__v16sf) _mm512_setzero_ps (),\
                (__mmask16)( __U),_MM_FROUND_CUR_DIRECTION);\
})

#define _mm512_getexp_round_pd( __A, __R) __extension__ ({ \
__builtin_ia32_getexppd512_mask ((__v8df)( __A),\
                (__v8df) _mm512_undefined_pd (),\
                (__mmask8) -1,( __R));\
})

#define _mm512_mask_getexp_round_pd( __W, __U, __A, __R) __extension__ ({ \
__builtin_ia32_getexppd512_mask ((__v8df)( __A),\
                (__v8df)( __W),\
                (__mmask8)( __U),( __R));\
})

#define _mm512_maskz_getexp_round_pd( __U, __A, __R) __extension__ ({ \
__builtin_ia32_getexppd512_mask ((__v8df)( __A),\
                (__v8df) _mm512_setzero_pd (),\
                (__mmask8)( __U),( __R));\
})

static __inline__ __m512d __DEFAULT_FN_ATTRS
_mm512_getexp_pd (__m512d __A)
{
  return (__m512d) __builtin_ia32_getexppd512_mask ((__v8df) __A,
                (__v8df) _mm512_undefined_pd (),
                (__mmask8) -1,
                _MM_FROUND_CUR_DIRECTION);
}

static __inline__ __m512d __DEFAULT_FN_ATTRS
_mm512_mask_getexp_pd (__m512d __W, __mmask8 __U, __m512d __A)
{
  return (__m512d) __builtin_ia32_getexppd512_mask ((__v8df) __A,
                (__v8df) __W,
                (__mmask8) __U,
                _MM_FROUND_CUR_DIRECTION);
}

static __inline__ __m512d __DEFAULT_FN_ATTRS
_mm512_maskz_getexp_pd (__mmask8 __U, __m512d __A)
{
  return (__m512d) __builtin_ia32_getexppd512_mask ((__v8df) __A,
                (__v8df) _mm512_setzero_pd (),
                (__mmask8) __U,
                _MM_FROUND_CUR_DIRECTION);
}

#define _mm512_getexp_round_ps( __A, __R) __extension__ ({ \
__builtin_ia32_getexpps512_mask ((__v16sf)( __A),\
               (__v16sf) _mm512_undefined_ps (),\
               (__mmask16) -1,( __R));\
})

#define _mm512_mask_getexp_round_ps( __W, __U, __A, __R) __extension__ ({ \
__builtin_ia32_getexpps512_mask ((__v16sf)( __A),\
               (__v16sf)( __W),\
               (__mmask16)( __U),( __R));\
})

#define _mm512_maskz_getexp_round_ps( __U, __A, __R) __extension__ ({ \
__builtin_ia32_getexpps512_mask ((__v16sf)( __A),\
               (__v16sf) _mm512_setzero_ps (),\
               (__mmask16)( __U),( __R));\
})

static __inline__ __m512 __DEFAULT_FN_ATTRS
_mm512_getexp_ps (__m512 __A)
{
  return (__m512) __builtin_ia32_getexpps512_mask ((__v16sf) __A,
               (__v16sf) _mm512_undefined_ps (),
               (__mmask16) -1,
               _MM_FROUND_CUR_DIRECTION);
}

static __inline__ __m512 __DEFAULT_FN_ATTRS
_mm512_mask_getexp_ps (__m512 __W, __mmask16 __U, __m512 __A)
{
  return (__m512) __builtin_ia32_getexpps512_mask ((__v16sf) __A,
               (__v16sf) __W,
               (__mmask16) __U,
               _MM_FROUND_CUR_DIRECTION);
}

static __inline__ __m512 __DEFAULT_FN_ATTRS
_mm512_maskz_getexp_ps (__mmask16 __U, __m512 __A)
{
  return (__m512) __builtin_ia32_getexpps512_mask ((__v16sf) __A,
               (__v16sf) _mm512_setzero_ps (),
               (__mmask16) __U,
               _MM_FROUND_CUR_DIRECTION);
}

#define _mm512_i64gather_ps( __index, __addr, __scale) __extension__ ({ \
__builtin_ia32_gatherdiv16sf ((__v8sf) _mm256_undefined_ps (),\
                              __addr, (__v8di) __index, (__mmask8) -1, __scale);\
})

#define _mm512_mask_i64gather_ps( __v1_old, __mask, __index,\
                                  __addr, __scale) __extension__({\
__builtin_ia32_gatherdiv16sf ((__v8sf) __v1_old,\
                              __addr,(__v8di) __index, __mask, __scale);\
})

#define _mm512_i64gather_epi32(__index, __addr, __scale) __extension__ ({\
__builtin_ia32_gatherdiv16si ((__v8si) _mm256_undefined_ps (),\
                              __addr, (__v8di) __index, (__mmask8) -1 , __scale);\
})

#define _mm512_mask_i64gather_epi32( __v1_old,  __mask, __index, __addr, __scale) __extension__ ({\
__builtin_ia32_gatherdiv16si ((__v8si) __v1_old,\
                              __addr, (__v8di) __index, __mask , __scale);\
})

#define _mm512_i64gather_pd(__index, __addr, __scale) __extension__ ({\
__builtin_ia32_gatherdiv8df ((__v8df) _mm512_undefined_pd(),\
                              __addr, (__v8di) __index, (__mmask8) -1 , __scale);\
})

#define _mm512_mask_i64gather_pd( __v1_old,  __mask, __index, __addr, __scale) __extension__ ({\
__builtin_ia32_gatherdiv8df ((__v8df) __v1_old,\
                              __addr, (__v8di) __index, __mask , __scale);\
})

#define _mm512_i64gather_epi64(__index, __addr, __scale) __extension__ ({\
__builtin_ia32_gatherdiv8di ((__v8di) _mm512_undefined_pd(),\
                              __addr, (__v8di) __index, (__mmask8) -1 , __scale);\
})

#define _mm512_mask_i64gather_epi64( __v1_old,  __mask, __index, __addr, __scale) __extension__ ({\
__builtin_ia32_gatherdiv8di ((__v8di) __v1_old,\
                              __addr, (__v8di) __index, __mask , __scale);\
})

#define _mm512_i32gather_ps(__index, __addr, __scale) __extension__ ({\
__builtin_ia32_gathersiv16sf ((__v16sf) _mm512_undefined_ps(),\
                              __addr, (__v16si) __index, (__mmask8) -1 , __scale);\
})

#define _mm512_mask_i32gather_ps( __v1_old,  __mask, __index, __addr, __scale) __extension__ ({\
__builtin_ia32_gathersiv16sf ((__v16sf) __v1_old,\
                              __addr, (__v16si) __index, __mask , __scale);\
})

#define _mm512_i32gather_epi32(__index, __addr, __scale) __extension__ ({\
__builtin_ia32_gathersiv16si ((__v16sf) _mm512_undefined_epi32(),\
                              __addr, (__v16si) __index, (__mmask8) -1 , __scale);\
})

#define _mm512_mask_i32gather_epi32( __v1_old,  __mask, __index, __addr, __scale) __extension__ ({\
__builtin_ia32_gathersiv16si ((__v16sf) __v1_old,\
                              __addr, (__v16si) __index, __mask , __scale);\
})

#define _mm512_i32gather_pd(__index, __addr, __scale) __extension__ ({\
__builtin_ia32_gathersiv8df ((__v8df) _mm512_undefined_pd(),\
                              __addr, (__v8si) __index, (__mmask8) -1 , __scale);\
})

#define _mm512_mask_i32gather_pd( __v1_old,  __mask, __index, __addr, __scale) __extension__ ({\
__builtin_ia32_gathersiv8df ((__v8df) __v1_old,\
                              __addr, (__v8si) __index, __mask , __scale);\
})

#define _mm512_i32gather_epi64(__index, __addr, __scale) __extension__ ({\
__builtin_ia32_gathersiv8di ((__v8di) _mm512_undefined_epi32(),\
                              __addr, (__v8si) __index, (__mmask8) -1 , __scale);\
})

#define _mm512_mask_i32gather_epi64( __v1_old,  __mask, __index, __addr, __scale) __extension__ ({\
__builtin_ia32_gathersiv8di ((__v8di) __v1_old,\
                              __addr, (__v8si) __index, __mask , __scale);\
})

#define _mm512_i64scatter_ps(__addr,__index, __v1, __scale) __extension__ ({\
__builtin_ia32_scatterdiv16sf(__addr, (__mmask8) -1,\
                             (__v8di) __index, (__v8sf) __v1, __scale);\
})

#define _mm512_mask_i64scatter_ps(__addr, __mask,__index, __v1, __scale) __extension__ ({\
__builtin_ia32_scatterdiv16sf(__addr, __mask,\
                             (__v8di) __index, (__v8sf) __v1, __scale);\
})

#define _mm512_i64scatter_epi32(__addr, __index, __v1, __scale) __extension__ ({\
__builtin_ia32_scatterdiv16si (__addr, (__mmask8) -1,\
                              (__v8di) __index, (__v8si) __v1, __scale);\
})

#define _mm512_mask_i64scatter_epi32(__addr, __mask, __index, __v1, __scale) __extension__ ({\
__builtin_ia32_scatterdiv16si (__addr, __mask, (__v8di) __index,\
                              (__v8si) __v1, __scale);\
})

#define _mm512_i64scatter_pd( __addr, __index, __v1, __scale) __extension__ ({\
__builtin_ia32_scatterdiv8df (__addr, (__mmask8) -1,\
                             (__v8di) __index, (__v8df) __v1, __scale);\
})

#define _mm512_mask_i64scatter_pd( __addr, __mask, __index, __v1, __scale) __extension__ ({\
__builtin_ia32_scatterdiv8df (__addr, __mask, (__v8di) __index,\
                             (__v8df) __v1, __scale);\
})

#define _mm512_i64scatter_epi64( __addr, __index, __v1, __scale) __extension__ ({\
__builtin_ia32_scatterdiv8di (__addr, (__mmask8) -1,\
                             (__v8di) __index, (__v8di) __v1, __scale);\
})

#define _mm512_mask_i64scatter_epi64( __addr, __mask, __index,  __v1,  __scale) __extension__ ({\
__builtin_ia32_scatterdiv8di(__addr, __mask, (__v8di) __index,\
                            (__v8di) __v1, __scale);\
})

#define _mm512_i32scatter_ps( __addr, __index, __v1, __scale) __extension__ ({\
__builtin_ia32_scattersiv16sf (__addr, (__mmask16) -1,\
                              (__v16si) __index, (__v16sf) __v1, __scale);\
})

#define _mm512_mask_i32scatter_ps( __addr, __mask, __index, __v1, __scale) __extension__ ({\
__builtin_ia32_scattersiv16sf (__addr, __mask, (__v16si) __index,\
                              (__v16sf) __v1, __scale);\
})

#define _mm512_i32scatter_epi32( __addr, __index, __v1, __scale) __extension__ ({\
__builtin_ia32_scattersiv16si (__addr, (__mmask16) -1,\
                              (__v16si) __index, (__v16si) __v1, __scale);\
})

#define _mm512_mask_i32scatter_epi32( __addr, __mask, __index, __v1, __scale) __extension__ ({\
__builtin_ia32_scattersiv16si (__addr, __mask, (__v16si) __index,\
                              (__v16si) __v1, __scale);\
})

#define _mm512_i32scatter_pd( __addr, __index, __v1, __scale) __extension__ ({\
__builtin_ia32_scattersiv8df (__addr, (__mmask8) -1,\
                             (__v8si) __index, (__v8df) __v1, __scale);\
})

#define _mm512_mask_i32scatter_pd( __addr, __mask, __index, __v1, __scale) __extension__ ({\
__builtin_ia32_scattersiv8df (__addr, __mask, (__v8si) __index,\
                             (__v8df) __v1, __scale);\
})

#define _mm512_i32scatter_epi64( __addr, __index, __v1, __scale) __extension__ ({\
__builtin_ia32_scattersiv8di (__addr, (__mmask8) -1,\
                             (__v8si) __index, (__v8di) __v1, __scale);\
})

#define _mm512_mask_i32scatter_epi64( __addr, __mask, __index, __v1, __scale) __extension__ ({\
__builtin_ia32_scattersiv8di (__addr, __mask, (__v8si) __index,\
                             (__v8di) __v1, __scale);\
})

static __inline__ __m128 __DEFAULT_FN_ATTRS
_mm_mask_fmadd_ss (__m128 __W, __mmask8 __U, __m128 __A, __m128 __B) 
{
 return (__m128) __builtin_ia32_vfmaddss3_mask ((__v4sf) __A,
          (__v4sf) __B,
          (__v4sf) __W,
          (__mmask8) __U,
          _MM_FROUND_CUR_DIRECTION);
}

#define _mm_mask_fmadd_round_ss( __W, __U, __A, __B, __R) __extension__({\
__builtin_ia32_vfmaddss3_mask ((__v4sf) __A,\
          (__v4sf) __B,\
          (__v4sf) __W,\
          (__mmask8) __U,\
          __R);\
})

static __inline__ __m128 __DEFAULT_FN_ATTRS
_mm_maskz_fmadd_ss (__mmask8 __U, __m128 __A, __m128 __B, __m128 __C) 
{
 return (__m128) __builtin_ia32_vfmaddss3_maskz ((__v4sf) __A,
          (__v4sf) __B,
          (__v4sf) __C,
          (__mmask8) __U,
          _MM_FROUND_CUR_DIRECTION);
}

#define _mm_maskz_fmadd_round_ss( __U, __A, __B, __C, __R) __extension__ ({\
__builtin_ia32_vfmaddss3_maskz ((__v4sf) __A,\
          (__v4sf) __B,\
          (__v4sf) __C,\
          (__mmask8) __U,\
          _MM_FROUND_CUR_DIRECTION);\
})

static __inline__ __m128 __DEFAULT_FN_ATTRS
_mm_mask3_fmadd_ss (__m128 __W, __m128 __X, __m128 __Y, __mmask8 __U) 
{
 return (__m128) __builtin_ia32_vfmaddss3_mask3 ((__v4sf) __W,
          (__v4sf) __X,
          (__v4sf) __Y,
          (__mmask8) __U,
          _MM_FROUND_CUR_DIRECTION);
}

#define _mm_mask3_fmadd_round_ss( __W, __X, __Y, __U, __R) __extension__ ({\
__builtin_ia32_vfmaddss3_mask3 ((__v4sf) __W,\
          (__v4sf) __X,\
          (__v4sf) __Y,\
          (__mmask8) __U,\
          __R);\
})

static __inline__ __m128 __DEFAULT_FN_ATTRS
_mm_mask_fmsub_ss (__m128 __W, __mmask8 __U, __m128 __A, __m128 __B) 
{
 return (__m128) __builtin_ia32_vfmaddss3_mask ((__v4sf) __A,
          (__v4sf) -(__B),
          (__v4sf) __W,
          (__mmask8) __U,
          _MM_FROUND_CUR_DIRECTION);
}

#define _mm_mask_fmsub_round_ss( __W, __U, __A, __B, __R) __extension__ ({\
__builtin_ia32_vfmaddss3_mask ((__v4sf) __A,\
          (__v4sf) -(__B),\
          (__v4sf) __W,\
          (__mmask8) __U,\
          __R);\
})

static __inline__ __m128 __DEFAULT_FN_ATTRS
_mm_maskz_fmsub_ss (__mmask8 __U, __m128 __A, __m128 __B, __m128 __C) 
{
 return (__m128) __builtin_ia32_vfmaddss3_maskz ((__v4sf) __A,
          (__v4sf) __B,
          (__v4sf) -(__C),
          (__mmask8) __U,
          _MM_FROUND_CUR_DIRECTION);
}

#define _mm_maskz_fmsub_round_ss( __U, __A, __B, __C, __R) __extension__ ({\
__builtin_ia32_vfmaddss3_maskz ((__v4sf) __A,\
          (__v4sf) __B,\
          (__v4sf) -(__C),\
          (__mmask8) __U,\
          __R);\
})

static __inline__ __m128 __DEFAULT_FN_ATTRS
_mm_mask3_fmsub_ss (__m128 __W, __m128 __X, __m128 __Y, __mmask8 __U) 
{
 return (__m128) __builtin_ia32_vfmaddss3_mask3 ((__v4sf) __W,
          (__v4sf) __X,
          (__v4sf) -(__Y),
          (__mmask8) __U,
          _MM_FROUND_CUR_DIRECTION);
}

#define _mm_mask3_fmsub_round_ss( __W, __X, __Y, __U, __R) __extension__ ({\
__builtin_ia32_vfmaddss3_mask3 ((__v4sf) __W,\
          (__v4sf) __X,\
          (__v4sf) -(__Y),\
          (__mmask8) __U,\
          __R);\
})

static __inline__ __m128 __DEFAULT_FN_ATTRS
_mm_mask_fnmadd_ss (__m128 __W, __mmask8 __U, __m128 __A, __m128 __B) 
{
 return (__m128) __builtin_ia32_vfmaddss3_mask ((__v4sf) -(__A),
          (__v4sf) __B,
          (__v4sf) __W,
          (__mmask8) __U,
          _MM_FROUND_CUR_DIRECTION);
}

#define _mm_mask_fnmadd_round_ss( __W, __U, __A, __B, __R) __extension__ ({\
__builtin_ia32_vfmaddss3_mask ((__v4sf) -(__A),\
          (__v4sf) __B,\
          (__v4sf) __W,\
          (__mmask8) __U,\
          __R);\
})

static __inline__ __m128 __DEFAULT_FN_ATTRS
_mm_maskz_fnmadd_ss (__mmask8 __U, __m128 __A, __m128 __B, __m128 __C) 
{
 return (__m128) __builtin_ia32_vfmaddss3_maskz ((__v4sf) -(__A),
          (__v4sf) __B,
          (__v4sf) __C,
          (__mmask8) __U,
          _MM_FROUND_CUR_DIRECTION);
}

#define _mm_maskz_fnmadd_round_ss( __U, __A, __B, __C, __R) __extension__ ({\
__builtin_ia32_vfmaddss3_maskz ((__v4sf) -(__A),\
          (__v4sf) __B,\
          (__v4sf) __C,\
          (__mmask8) __U,\
          __R);\
})

static __inline__ __m128 __DEFAULT_FN_ATTRS
_mm_mask3_fnmadd_ss (__m128 __W, __m128 __X, __m128 __Y, __mmask8 __U) 
{
 return (__m128) __builtin_ia32_vfmaddss3_mask3 ((__v4sf) -(__W),
          (__v4sf) __X,
          (__v4sf) __Y,
          (__mmask8) __U,
          _MM_FROUND_CUR_DIRECTION);
}

#define _mm_mask3_fnmadd_round_ss( __W,  __X, __Y, __U, __R) __extension__({\
__builtin_ia32_vfmaddss3_mask3 ((__v4sf) -(__W),\
          (__v4sf) __X,\
          (__v4sf) __Y,\
          (__mmask8) __U,\
          __R);\
})

static __inline__ __m128 __DEFAULT_FN_ATTRS
_mm_mask_fnmsub_ss (__m128 __W, __mmask8 __U, __m128 __A, __m128 __B) 
{
 return (__m128) __builtin_ia32_vfmaddss3_mask ((__v4sf) -(__A),
          (__v4sf) -(__B),
          (__v4sf) __W,
          (__mmask8) __U,
          _MM_FROUND_CUR_DIRECTION);
}

#define _mm_mask_fnmsub_round_ss( __W, __U, __A, __B, __R) __extension__ ({\
__builtin_ia32_vfmaddss3_mask ((__v4sf) -(__A),\
          (__v4sf) -(__B),\
          (__v4sf) __W,\
          (__mmask8) __U,\
          __R);\
})

static __inline__ __m128 __DEFAULT_FN_ATTRS
_mm_maskz_fnmsub_ss (__mmask8 __U, __m128 __A, __m128 __B, __m128 __C) 
{
 return (__m128) __builtin_ia32_vfmaddss3_maskz ((__v4sf) -(__A),
          (__v4sf) __B,
          (__v4sf) -(__C),
          (__mmask8) __U,
          _MM_FROUND_CUR_DIRECTION);
}

#define _mm_maskz_fnmsub_round_ss( __U, __A, __B, __C, __R) __extension__ ({\
__builtin_ia32_vfmaddss3_maskz((__v4sf) -(__A),\
          (__v4sf) __B,\
          (__v4sf) -(__C),\
          (__mmask8) __U,\
          _MM_FROUND_CUR_DIRECTION);\
})

static __inline__ __m128 __DEFAULT_FN_ATTRS
_mm_mask3_fnmsub_ss (__m128 __W, __m128 __X, __m128 __Y, __mmask8 __U) 
{
 return (__m128) __builtin_ia32_vfmaddss3_mask3 ((__v4sf) -(__W),
          (__v4sf) __X,
          (__v4sf) -(__Y),
          (__mmask8) __U,
          _MM_FROUND_CUR_DIRECTION);
}

#define _mm_mask3_fnmsub_round_ss( __W, __X, __Y, __U, __R) __extension__({\
__builtin_ia32_vfmaddss3_mask3 ((__v4sf) -(__W),\
          (__v4sf) __X,\
          (__v4sf) -(__Y),\
          (__mmask8) __U,\
          __R);\
})

static __inline__ __m128 __DEFAULT_FN_ATTRS
_mm_mask_fmadd_sd (__m128 __W, __mmask8 __U, __m128 __A, __m128 __B) 
{
 return (__m128) __builtin_ia32_vfmaddsd3_mask ( (__v2df) __A,
          (__v2df) __B,
          (__v2df) __W,
          (__mmask8) __U,
          _MM_FROUND_CUR_DIRECTION);
}

#define _mm_mask_fmadd_round_sd( __W, __U, __A, __B, __R) __extension__({\
__builtin_ia32_vfmaddsd3_mask ( (__v2df) __A,\
          (__v2df) __B,\
          (__v2df) __W,\
          (__mmask8) __U,\
          __R);\
})

static __inline__ __m128 __DEFAULT_FN_ATTRS
_mm_maskz_fmadd_sd (__mmask8 __U, __m128 __A, __m128 __B, __m128 __C) 
{
 return (__m128) __builtin_ia32_vfmaddsd3_maskz ( (__v2df) __A,
          (__v2df) __B,
          (__v2df) __C,
          (__mmask8) __U,
          _MM_FROUND_CUR_DIRECTION);
}

#define _mm_maskz_fmadd_round_sd( __U, __A, __B, __C, __R) __extension__ ({\
__builtin_ia32_vfmaddsd3_maskz ( (__v2df) __A,\
          (__v2df) __B,\
          (__v2df) __C,\
          (__mmask8) __U,\
          _MM_FROUND_CUR_DIRECTION);\
})

static __inline__ __m128 __DEFAULT_FN_ATTRS
_mm_mask3_fmadd_sd (__m128 __W, __m128 __X, __m128 __Y, __mmask8 __U) 
{
 return (__m128) __builtin_ia32_vfmaddsd3_mask3 ((__v2df) __W,
          (__v2df) __X,
          (__v2df) __Y,
          (__mmask8) __U,
          _MM_FROUND_CUR_DIRECTION);
}

#define _mm_mask3_fmadd_round_sd( __W, __X, __Y, __U, __R) __extension__ ({\
__builtin_ia32_vfmaddsd3_mask3 ((__v2df) __W,\
          (__v2df) __X,\
          (__v2df) __Y,\
          (__mmask8) __U,\
          __R);\
})

static __inline__ __m128 __DEFAULT_FN_ATTRS
_mm_mask_fmsub_sd (__m128 __W, __mmask8 __U, __m128 __A, __m128 __B) 
{
 return (__m128) __builtin_ia32_vfmaddsd3_mask ( (__v2df) __A,
          (__v2df) -(__B),
          (__v2df) __W,
          (__mmask8) __U,
          _MM_FROUND_CUR_DIRECTION);
}

#define _mm_mask_fmsub_round_sd( __W, __U, __A, __B, __R) __extension__ ({\
__builtin_ia32_vfmaddsd3_mask ( (__v2df) __A,\
          (__v2df) -(__B),\
          (__v2df) __W,\
          (__mmask8) __U,\
          __R);\
})

static __inline__ __m128 __DEFAULT_FN_ATTRS
_mm_maskz_fmsub_sd (__mmask8 __U, __m128 __A, __m128 __B, __m128 __C) 
{
 return (__m128) __builtin_ia32_vfmaddsd3_maskz ( (__v2df) __A,
          (__v2df) __B,
          (__v2df) -(__C),
          (__mmask8) __U,
          _MM_FROUND_CUR_DIRECTION);
}

#define _mm_maskz_fmsub_round_sd( __U, __A, __B, __C, __R) __extension__ ({\
__builtin_ia32_vfmaddsd3_maskz ( (__v2df) __A,\
          (__v2df) __B,\
          (__v2df) -(__C),\
          (__mmask8) __U,\
          __R);\
})

static __inline__ __m128 __DEFAULT_FN_ATTRS
_mm_mask3_fmsub_sd (__m128 __W, __m128 __X, __m128 __Y, __mmask8 __U) 
{
 return (__m128) __builtin_ia32_vfmaddsd3_mask3 ((__v2df) __W,
          (__v2df) __X,
          (__v2df) -(__Y),
          (__mmask8) __U,
          _MM_FROUND_CUR_DIRECTION);
}

#define _mm_mask3_fmsub_round_sd( __W, __X, __Y, __U, __R) __extension__ ({\
__builtin_ia32_vfmaddsd3_mask3 ((__v2df) __W,\
          (__v2df) __X,\
          (__v2df) -(__Y),\
          (__mmask8) __U, __R);\
})

static __inline__ __m128 __DEFAULT_FN_ATTRS
_mm_mask_fnmadd_sd (__m128 __W, __mmask8 __U, __m128 __A, __m128 __B) 
{
 return (__m128) __builtin_ia32_vfmaddsd3_mask ( (__v2df) -(__A),
          (__v2df) __B,
          (__v2df) __W,
          (__mmask8) __U,
          _MM_FROUND_CUR_DIRECTION);
}

#define _mm_mask_fnmadd_round_sd( __W, __U, __A, __B, __R) __extension__ ({\
__builtin_ia32_vfmaddsd3_mask ( (__v2df) -(__A),\
          (__v2df) __B,\
          (__v2df) __W,\
          (__mmask8) __U,\
          __R);\
})

static __inline__ __m128 __DEFAULT_FN_ATTRS
_mm_maskz_fnmadd_sd (__mmask8 __U, __m128 __A, __m128 __B, __m128 __C) 
{
 return (__m128) __builtin_ia32_vfmaddsd3_maskz ( (__v2df) -(__A),
          (__v2df) __B,
          (__v2df) __C,
          (__mmask8) __U,
          _MM_FROUND_CUR_DIRECTION);
}

#define _mm_maskz_fnmadd_round_sd( __U, __A, __B, __C, __R) __extension__ ({\
__builtin_ia32_vfmaddsd3_maskz ( (__v2df) -(__A),\
          (__v2df) __B,\
          (__v2df) __C,\
          (__mmask8) __U,\
          __R);\
})

static __inline__ __m128 __DEFAULT_FN_ATTRS
_mm_mask3_fnmadd_sd (__m128 __W, __m128 __X, __m128 __Y, __mmask8 __U) 
{
 return (__m128) __builtin_ia32_vfmaddsd3_mask3 ((__v2df) -(__W),
          (__v2df) __X,
          (__v2df) __Y,
          (__mmask8) __U,
          _MM_FROUND_CUR_DIRECTION);
}

#define _mm_mask3_fnmadd_round_sd( __W,  __X, __Y, __U, __R) __extension__({\
__builtin_ia32_vfmaddsd3_mask3 ((__v2df) -(__W),\
          (__v2df) __X,\
          (__v2df) __Y,\
          (__mmask8) __U,\
          __R);\
})

static __inline__ __m128 __DEFAULT_FN_ATTRS
_mm_mask_fnmsub_sd (__m128 __W, __mmask8 __U, __m128 __A, __m128 __B) 
{
 return (__m128) __builtin_ia32_vfmaddsd3_mask ( (__v2df) -(__A),
          (__v2df) -(__B),
          (__v2df) __W,
          (__mmask8) __U,
          _MM_FROUND_CUR_DIRECTION);
}

#define _mm_mask_fnmsub_round_sd( __W, __U, __A, __B, __R) __extension__ ({\
__builtin_ia32_vfmaddsd3_mask ( (__v2df) -(__A),\
          (__v2df) -(__B),\
          (__v2df) __W,\
          (__mmask8) __U,\
          __R);\
})

static __inline__ __m128 __DEFAULT_FN_ATTRS
_mm_maskz_fnmsub_sd (__mmask8 __U, __m128 __A, __m128 __B, __m128 __C) 
{
 return (__m128) __builtin_ia32_vfmaddsd3_maskz ( (__v2df) -(__A),
          (__v2df) __B,
          (__v2df) -(__C),
          (__mmask8) __U,
          _MM_FROUND_CUR_DIRECTION);
}

#define _mm_maskz_fnmsub_round_sd( __U, __A, __B, __C, __R) __extension__ ({\
__builtin_ia32_vfmaddsd3_maskz( (__v2df) -(__A),\
          (__v2df) __B,\
          (__v2df) -(__C),\
          (__mmask8) __U,\
          _MM_FROUND_CUR_DIRECTION);\
})

static __inline__ __m128 __DEFAULT_FN_ATTRS
_mm_mask3_fnmsub_sd (__m128 __W, __m128 __X, __m128 __Y, __mmask8 __U) 
{
 return (__m128) __builtin_ia32_vfmaddsd3_mask3 ((__v2df) -(__W),
          (__v2df) __X,
          (__v2df) -(__Y),
          (__mmask8) __U,
          _MM_FROUND_CUR_DIRECTION);
}

#define _mm_mask3_fnmsub_round_sd( __W, __X, __Y, __U, __R) __extension__({\
__builtin_ia32_vfmaddsd3_mask3 ((__v2df) -(__W),\
          (__v2df) __X,\
          (__v2df) -(__Y),\
          (__mmask8) __U,\
          __R);\
})

#define _mm512_permutex_pd( __X, __M) __extension__ ({ \
__builtin_ia32_permdf512_mask ((__v8df)( __X),( __M),\
              (__v8df) _mm512_undefined_pd (),\
              (__mmask8) -1);\
})

#define _mm512_mask_permutex_pd( __W, __U, __X, __M) __extension__ ({ \
__builtin_ia32_permdf512_mask ((__v8df)( __X),( __M),\
              (__v8df)( __W),\
              (__mmask8)( __U));\
})

#define _mm512_maskz_permutex_pd( __U, __X, __M) __extension__ ({ \
__builtin_ia32_permdf512_mask ((__v8df)( __X),( __M),\
              (__v8df) _mm512_setzero_pd (),\
              (__mmask8)( __U));\
})

#define _mm512_permutex_epi64( __X, __I) __extension__ ({ \
__builtin_ia32_permdi512_mask ((__v8di)( __X),( __I),\
              (__v8di) _mm512_undefined_epi32 (),\
              (__mmask8) (-1));\
})

#define _mm512_mask_permutex_epi64( __W, __M, __X, __I) __extension__ ({ \
__builtin_ia32_permdi512_mask ((__v8di)( __X),( __I),\
              (__v8di)( __W),\
              (__mmask8)( __M));\
})

#define _mm512_maskz_permutex_epi64( __M, __X, __I) __extension__ ({ \
__builtin_ia32_permdi512_mask ((__v8di)( __X),( __I),\
              (__v8di) _mm512_setzero_si512 (),\
              (__mmask8)( __M));\
})

static __inline__ __m512d __DEFAULT_FN_ATTRS
_mm512_permutexvar_pd (__m512i __X, __m512d __Y)
{
  return (__m512d) __builtin_ia32_permvardf512_mask ((__v8df) __Y,
                 (__v8di) __X,
                 (__v8df) _mm512_undefined_pd (),
                 (__mmask8) -1);
}

static __inline__ __m512d __DEFAULT_FN_ATTRS
_mm512_mask_permutexvar_pd (__m512d __W, __mmask8 __U, __m512i __X, __m512d __Y)
{
  return (__m512d) __builtin_ia32_permvardf512_mask ((__v8df) __Y,
                 (__v8di) __X,
                 (__v8df) __W,
                 (__mmask8) __U);
}

static __inline__ __m512d __DEFAULT_FN_ATTRS
_mm512_maskz_permutexvar_pd (__mmask8 __U, __m512i __X, __m512d __Y)
{
  return (__m512d) __builtin_ia32_permvardf512_mask ((__v8df) __Y,
                 (__v8di) __X,
                 (__v8df) _mm512_setzero_pd (),
                 (__mmask8) __U);
}

static __inline__ __m512i __DEFAULT_FN_ATTRS
_mm512_maskz_permutexvar_epi64 (__mmask8 __M, __m512i __X, __m512i __Y)
{
  return (__m512i) __builtin_ia32_permvardi512_mask ((__v8di) __Y,
                 (__v8di) __X,
                 (__v8di) _mm512_setzero_si512 (),
                 __M);
}

static __inline__ __m512i __DEFAULT_FN_ATTRS
_mm512_permutexvar_epi64 (__m512i __X, __m512i __Y)
{
  return (__m512i) __builtin_ia32_permvardi512_mask ((__v8di) __Y,
                 (__v8di) __X,
                 (__v8di) _mm512_undefined_epi32 (),
                 (__mmask8) -1);
}

static __inline__ __m512i __DEFAULT_FN_ATTRS
_mm512_mask_permutexvar_epi64 (__m512i __W, __mmask8 __M, __m512i __X,
             __m512i __Y)
{
  return (__m512i) __builtin_ia32_permvardi512_mask ((__v8di) __Y,
                 (__v8di) __X,
                 (__v8di) __W,
                 __M);
}

static __inline__ __m512 __DEFAULT_FN_ATTRS
_mm512_permutexvar_ps (__m512i __X, __m512 __Y)
{
  return (__m512) __builtin_ia32_permvarsf512_mask ((__v16sf) __Y,
                (__v16si) __X,
                (__v16sf) _mm512_undefined_ps (),
                (__mmask16) -1);
}

static __inline__ __m512 __DEFAULT_FN_ATTRS
_mm512_mask_permutexvar_ps (__m512 __W, __mmask16 __U, __m512i __X, __m512 __Y)
{
  return (__m512) __builtin_ia32_permvarsf512_mask ((__v16sf) __Y,
                (__v16si) __X,
                (__v16sf) __W,
                (__mmask16) __U);
}

static __inline__ __m512 __DEFAULT_FN_ATTRS
_mm512_maskz_permutexvar_ps (__mmask16 __U, __m512i __X, __m512 __Y)
{
  return (__m512) __builtin_ia32_permvarsf512_mask ((__v16sf) __Y,
                (__v16si) __X,
                (__v16sf) _mm512_setzero_ps (),
                (__mmask16) __U);
}

static __inline__ __m512i __DEFAULT_FN_ATTRS
_mm512_maskz_permutexvar_epi32 (__mmask16 __M, __m512i __X, __m512i __Y)
{
  return (__m512i) __builtin_ia32_permvarsi512_mask ((__v16si) __Y,
                 (__v16si) __X,
                 (__v16si) _mm512_setzero_si512 (),
                 __M);
}

static __inline__ __m512i __DEFAULT_FN_ATTRS
_mm512_permutexvar_epi32 (__m512i __X, __m512i __Y)
{
  return (__m512i) __builtin_ia32_permvarsi512_mask ((__v16si) __Y,
                 (__v16si) __X,
                 (__v16si) _mm512_undefined_epi32 (),
                 (__mmask16) -1);
}

static __inline__ __m512i __DEFAULT_FN_ATTRS
_mm512_mask_permutexvar_epi32 (__m512i __W, __mmask16 __M, __m512i __X,
             __m512i __Y)
{
  return (__m512i) __builtin_ia32_permvarsi512_mask ((__v16si) __Y,
                 (__v16si) __X,
                 (__v16si) __W,
                 __M);
}

static __inline__ __mmask16 __DEFAULT_FN_ATTRS
_mm512_kand (__mmask16 __A, __mmask16 __B)
{
  return (__mmask16) __builtin_ia32_kandhi ((__mmask16) __A, (__mmask16) __B);
}

static __inline__ __mmask16 __DEFAULT_FN_ATTRS
_mm512_kandn (__mmask16 __A, __mmask16 __B)
{
  return (__mmask16) __builtin_ia32_kandnhi ((__mmask16) __A, (__mmask16) __B);
}

static __inline__ __mmask16 __DEFAULT_FN_ATTRS
_mm512_kor (__mmask16 __A, __mmask16 __B)
{
  return (__mmask16) __builtin_ia32_korhi ((__mmask16) __A, (__mmask16) __B);
}

static __inline__ int __DEFAULT_FN_ATTRS
_mm512_kortestc (__mmask16 __A, __mmask16 __B)
{
  return (__mmask16) __builtin_ia32_kortestchi ((__mmask16) __A,
            (__mmask16) __B);
}

static __inline__ int __DEFAULT_FN_ATTRS
_mm512_kortestz (__mmask16 __A, __mmask16 __B)
{
  return (__mmask16) __builtin_ia32_kortestzhi ((__mmask16) __A,
            (__mmask16) __B);
}

static __inline__ __mmask16 __DEFAULT_FN_ATTRS
_mm512_kunpackb (__mmask16 __A, __mmask16 __B)
{
  return (__mmask16) __builtin_ia32_kunpckhi ((__mmask16) __A, (__mmask16) __B);
}

static __inline__ __mmask16 __DEFAULT_FN_ATTRS
_mm512_kxnor (__mmask16 __A, __mmask16 __B)
{
  return (__mmask16) __builtin_ia32_kxnorhi ((__mmask16) __A, (__mmask16) __B);
}

static __inline__ __mmask16 __DEFAULT_FN_ATTRS
_mm512_kxor (__mmask16 __A, __mmask16 __B)
{
  return (__mmask16) __builtin_ia32_kxorhi ((__mmask16) __A, (__mmask16) __B);
}

static __inline__ void __DEFAULT_FN_ATTRS
_mm512_stream_si512 (__m512i * __P, __m512i __A)
{
  __builtin_ia32_movntdq512 ((__v8di *) __P, (__v8di) __A);
}

static __inline__ __m512i __DEFAULT_FN_ATTRS
_mm512_stream_load_si512 (void *__P)
{
  return __builtin_ia32_movntdqa512 ((__v8di *)__P);
}

static __inline__ void __DEFAULT_FN_ATTRS
_mm512_stream_pd (double *__P, __m512d __A)
{
  __builtin_ia32_movntpd512 (__P, (__v8df) __A);
}

static __inline__ void __DEFAULT_FN_ATTRS
_mm512_stream_ps (float *__P, __m512 __A)
{
  __builtin_ia32_movntps512 (__P, (__v16sf) __A);
}

static __inline__ __m512d __DEFAULT_FN_ATTRS
_mm512_mask_compress_pd (__m512d __W, __mmask8 __U, __m512d __A)
{
  return (__m512d) __builtin_ia32_compressdf512_mask ((__v8df) __A,
                  (__v8df) __W,
                  (__mmask8) __U);
}

static __inline__ __m512d __DEFAULT_FN_ATTRS
_mm512_maskz_compress_pd (__mmask8 __U, __m512d __A)
{
  return (__m512d) __builtin_ia32_compressdf512_mask ((__v8df) __A,
                  (__v8df)
                  _mm512_setzero_pd (),
                  (__mmask8) __U);
}

static __inline__ __m512i __DEFAULT_FN_ATTRS
_mm512_mask_compress_epi64 (__m512i __W, __mmask8 __U, __m512i __A)
{
  return (__m512i) __builtin_ia32_compressdi512_mask ((__v8di) __A,
                  (__v8di) __W,
                  (__mmask8) __U);
}

static __inline__ __m512i __DEFAULT_FN_ATTRS
_mm512_maskz_compress_epi64 (__mmask8 __U, __m512i __A)
{
  return (__m512i) __builtin_ia32_compressdi512_mask ((__v8di) __A,
                  (__v8di)
                  _mm512_setzero_si512 (),
                  (__mmask8) __U);
}

static __inline__ __m512 __DEFAULT_FN_ATTRS
_mm512_mask_compress_ps (__m512 __W, __mmask16 __U, __m512 __A)
{
  return (__m512) __builtin_ia32_compresssf512_mask ((__v16sf) __A,
                 (__v16sf) __W,
                 (__mmask16) __U);
}

static __inline__ __m512 __DEFAULT_FN_ATTRS
_mm512_maskz_compress_ps (__mmask16 __U, __m512 __A)
{
  return (__m512) __builtin_ia32_compresssf512_mask ((__v16sf) __A,
                 (__v16sf)
                 _mm512_setzero_ps (),
                 (__mmask16) __U);
}

static __inline__ __m512i __DEFAULT_FN_ATTRS
_mm512_mask_compress_epi32 (__m512i __W, __mmask16 __U, __m512i __A)
{
  return (__m512i) __builtin_ia32_compresssi512_mask ((__v16si) __A,
                  (__v16si) __W,
                  (__mmask16) __U);
}

static __inline__ __m512i __DEFAULT_FN_ATTRS
_mm512_maskz_compress_epi32 (__mmask16 __U, __m512i __A)
{
  return (__m512i) __builtin_ia32_compresssi512_mask ((__v16si) __A,
                  (__v16si)
                  _mm512_setzero_si512 (),
                  (__mmask16) __U);
}

#define _mm_cmp_round_ss_mask( __X, __Y, __P, __R) __extension__ ({ \
__builtin_ia32_cmpss_mask ((__v4sf)( __X),\
                 (__v4sf)( __Y), __P,\
                 (__mmask8) -1, __R);\
})

#define _mm_mask_cmp_round_ss_mask( __M, __X, __Y, __P, __R) __extension__ ({ \
__builtin_ia32_cmpss_mask ((__v4sf)( __X),\
                 (__v4sf)( __Y), __P,\
                 (__mmask8)( __M), __R);\
})

#define _mm_cmp_ss_mask( __X, __Y, __P) __extension__ ({ \
__builtin_ia32_cmpss_mask ((__v4sf)( __X),\
                 (__v4sf)( __Y),( __P),\
                 (__mmask8) -1,\
                 _MM_FROUND_CUR_DIRECTION);\
})

#define _mm_mask_cmp_ss_mask( __M, __X, __Y, __P) __extension__ ({ \
__builtin_ia32_cmpss_mask ((__v4sf)( __X),\
                 (__v4sf)( __Y),( __P),\
                 (__mmask8)( __M),\
                 _MM_FROUND_CUR_DIRECTION);\
})

#define _mm_cmp_round_sd_mask( __X, __Y, __P,__R) __extension__ ({ \
__builtin_ia32_cmpsd_mask ((__v2df)( __X),\
                 (__v2df)( __Y), __P,\
                 (__mmask8) -1, __R);\
})

#define _mm_mask_cmp_round_sd_mask( __M, __X, __Y, __P, __R) __extension__ ({ \
__builtin_ia32_cmpsd_mask ((__v2df)( __X),\
                 (__v2df)( __Y), __P,\
                 (__mmask8)( __M), __R);\
})

#define _mm_cmp_sd_mask( __X, __Y, __P) __extension__ ({ \
__builtin_ia32_cmpsd_mask ((__v2df)( __X),\
                 (__v2df)( __Y),( __P),\
                 (__mmask8) -1,\
                 _MM_FROUND_CUR_DIRECTION);\
})

#define _mm_mask_cmp_sd_mask( __M, __X, __Y, __P) __extension__ ({ \
__builtin_ia32_cmpsd_mask ((__v2df)( __X),\
                 (__v2df)( __Y),( __P),\
                 (__mmask8)( __M),\
                 _MM_FROUND_CUR_DIRECTION);\
})

<<<<<<< HEAD
=======
static __inline__ __m512 __DEFAULT_FN_ATTRS
_mm512_movehdup_ps (__m512 __A)
{
  return (__m512) __builtin_ia32_movshdup512_mask ((__v16sf) __A,
               (__v16sf)
               _mm512_undefined_ps (),
               (__mmask16) -1);
}

static __inline__ __m512 __DEFAULT_FN_ATTRS
_mm512_mask_movehdup_ps (__m512 __W, __mmask16 __U, __m512 __A)
{
  return (__m512) __builtin_ia32_movshdup512_mask ((__v16sf) __A,
               (__v16sf) __W,
               (__mmask16) __U);
}

static __inline__ __m512 __DEFAULT_FN_ATTRS
_mm512_maskz_movehdup_ps (__mmask16 __U, __m512 __A)
{
  return (__m512) __builtin_ia32_movshdup512_mask ((__v16sf) __A,
               (__v16sf)
               _mm512_setzero_ps (),
               (__mmask16) __U);
}

static __inline__ __m512 __DEFAULT_FN_ATTRS
_mm512_moveldup_ps (__m512 __A)
{
  return (__m512) __builtin_ia32_movsldup512_mask ((__v16sf) __A,
               (__v16sf)
               _mm512_undefined_ps (),
               (__mmask16) -1);
}

static __inline__ __m512 __DEFAULT_FN_ATTRS
_mm512_mask_moveldup_ps (__m512 __W, __mmask16 __U, __m512 __A)
{
  return (__m512) __builtin_ia32_movsldup512_mask ((__v16sf) __A,
               (__v16sf) __W,
               (__mmask16) __U);
}

static __inline__ __m512 __DEFAULT_FN_ATTRS
_mm512_maskz_moveldup_ps (__mmask16 __U, __m512 __A)
{
  return (__m512) __builtin_ia32_movsldup512_mask ((__v16sf) __A,
               (__v16sf)
               _mm512_setzero_ps (),
               (__mmask16) __U);
}

#define _mm512_shuffle_epi32( __A, __I) __extension__ ({ \
__builtin_ia32_pshufd512_mask ((__v16si)( __A),\
              ( __I),\
              (__v16si) _mm512_undefined_epi32 (),\
              (__mmask16) -1);\
})

#define _mm512_mask_shuffle_epi32( __W, __U, __A, __I) __extension__ ({ \
__builtin_ia32_pshufd512_mask ((__v16si)( __A),\
              ( __I),\
              (__v16si)( __W),\
              (__mmask16)( __U));\
})

#define _mm512_maskz_shuffle_epi32( __U, __A, __I) __extension__ ({ \
__builtin_ia32_pshufd512_mask ((__v16si)( __A),\
              ( __I),\
              (__v16si) _mm512_setzero_si512 (),\
              (__mmask16)( __U));\
})

static __inline__ __m512d __DEFAULT_FN_ATTRS
_mm512_mask_expand_pd (__m512d __W, __mmask8 __U, __m512d __A)
{
  return (__m512d) __builtin_ia32_expanddf512_mask ((__v8df) __A,
                (__v8df) __W,
                (__mmask8) __U);
}

static __inline__ __m512d __DEFAULT_FN_ATTRS
_mm512_maskz_expand_pd (__mmask8 __U, __m512d __A)
{
  return (__m512d) __builtin_ia32_expanddf512_mask ((__v8df) __A,
                (__v8df) _mm512_setzero_pd (),
                (__mmask8) __U);
}

static __inline__ __m512i __DEFAULT_FN_ATTRS
_mm512_mask_expand_epi64 (__m512i __W, __mmask8 __U, __m512i __A)
{
  return (__m512i) __builtin_ia32_expanddi512_mask ((__v8di) __A,
                (__v8di) __W,
                (__mmask8) __U);
}

static __inline__ __m512i __DEFAULT_FN_ATTRS
_mm512_maskz_expand_epi64 ( __mmask8 __U, __m512i __A)
{
  return (__m512i) __builtin_ia32_expanddi512_mask ((__v8di) __A,
                (__v8di) _mm512_setzero_pd (),
                (__mmask8) __U);
}

static __inline__ __m512d __DEFAULT_FN_ATTRS
_mm512_mask_expandloadu_pd(__m512d __W, __mmask8 __U, void const *__P)
{
  return (__m512d) __builtin_ia32_expandloaddf512_mask ((const __v8df *)__P,
              (__v8df) __W,
              (__mmask8) __U);
}

static __inline__ __m512d __DEFAULT_FN_ATTRS
_mm512_maskz_expandloadu_pd(__mmask8 __U, void const *__P)
{
  return (__m512d) __builtin_ia32_expandloaddf512_mask ((const __v8df *)__P,
              (__v8df) _mm512_setzero_pd(),
              (__mmask8) __U);
}

static __inline__ __m512i __DEFAULT_FN_ATTRS
_mm512_mask_expandloadu_epi64(__m512i __W, __mmask8 __U, void const *__P)
{
  return (__m512i) __builtin_ia32_expandloaddi512_mask ((const __v8di *)__P,
              (__v8di) __W,
              (__mmask8) __U);
}

static __inline__ __m512i __DEFAULT_FN_ATTRS
_mm512_maskz_expandloadu_epi64(__mmask8 __U, void const *__P)
{
  return (__m512i) __builtin_ia32_expandloaddi512_mask ((const __v8di *)__P,
              (__v8di) _mm512_setzero_pd(),
              (__mmask8) __U);
}

static __inline__ __m512 __DEFAULT_FN_ATTRS
_mm512_mask_expandloadu_ps(__m512 __W, __mmask16 __U, void const *__P)
{
  return (__m512) __builtin_ia32_expandloadsf512_mask ((const __v16sf *)__P,
                   (__v16sf) __W,
                   (__mmask16) __U);
}

static __inline__ __m512 __DEFAULT_FN_ATTRS
_mm512_maskz_expandloadu_ps(__mmask16 __U, void const *__P)
{
  return (__m512) __builtin_ia32_expandloadsf512_mask ((const __v16sf *)__P,
                   (__v16sf) _mm512_setzero_ps(),
                   (__mmask16) __U);
}

static __inline__ __m512i __DEFAULT_FN_ATTRS
_mm512_mask_expandloadu_epi32(__m512i __W, __mmask16 __U, void const *__P)
{
  return (__m512i) __builtin_ia32_expandloadsi512_mask ((const __v16si *)__P,
              (__v16si) __W,
              (__mmask16) __U);
}

static __inline__ __m512i __DEFAULT_FN_ATTRS
_mm512_maskz_expandloadu_epi32(__mmask16 __U, void const *__P)
{
  return (__m512i) __builtin_ia32_expandloadsi512_mask ((const __v16si *)__P,
              (__v16si) _mm512_setzero_ps(),
              (__mmask16) __U);
}

static __inline__ __m512 __DEFAULT_FN_ATTRS
_mm512_mask_expand_ps (__m512 __W, __mmask16 __U, __m512 __A)
{
  return (__m512) __builtin_ia32_expandsf512_mask ((__v16sf) __A,
               (__v16sf) __W,
               (__mmask16) __U);
}

static __inline__ __m512 __DEFAULT_FN_ATTRS
_mm512_maskz_expand_ps (__mmask16 __U, __m512 __A)
{
  return (__m512) __builtin_ia32_expandsf512_mask ((__v16sf) __A,
               (__v16sf) _mm512_setzero_ps(),
               (__mmask16) __U);
}

static __inline__ __m512i __DEFAULT_FN_ATTRS
_mm512_mask_expand_epi32 (__m512i __W, __mmask16 __U, __m512i __A)
{
  return (__m512i) __builtin_ia32_expandsi512_mask ((__v16si) __A,
                (__v16si) __W,
                (__mmask16) __U);
}

static __inline__ __m512i __DEFAULT_FN_ATTRS
_mm512_maskz_expand_epi32 (__mmask16 __U, __m512i __A)
{
  return (__m512i) __builtin_ia32_expandsi512_mask ((__v16si) __A,
                (__v16si) _mm512_setzero_ps(),
                (__mmask16) __U);
}

#define _mm512_cvt_roundps_pd( __A, __R) __extension__ ({ \
__builtin_ia32_cvtps2pd512_mask ((__v8sf)( __A),\
                (__v8df)\
                _mm512_undefined_pd (),\
                (__mmask8) -1,( __R));\
})

#define _mm512_mask_cvt_roundps_pd( __W, __U, __A, __R) __extension__ ({ \
__builtin_ia32_cvtps2pd512_mask ((__v8sf)( __A),\
                (__v8df)( __W),\
                (__mmask8)( __U),( __R));\
})

#define _mm512_maskz_cvt_roundps_pd( __U, __A, __R) __extension__ ({ \
__builtin_ia32_cvtps2pd512_mask ((__v8sf)( __A),\
                (__v8df)\
                _mm512_setzero_pd (),\
                (__mmask8)( __U),( __R));\
})

static __inline__ __m512d __DEFAULT_FN_ATTRS
_mm512_cvtps_pd (__m256 __A)
{
  return (__m512d) __builtin_ia32_cvtps2pd512_mask ((__v8sf) __A,
                (__v8df)
                _mm512_undefined_pd (),
                (__mmask8) -1,
                _MM_FROUND_CUR_DIRECTION);
}

static __inline__ __m512d __DEFAULT_FN_ATTRS
_mm512_mask_cvtps_pd (__m512d __W, __mmask8 __U, __m256 __A)
{
  return (__m512d) __builtin_ia32_cvtps2pd512_mask ((__v8sf) __A,
                (__v8df) __W,
                (__mmask8) __U,
                _MM_FROUND_CUR_DIRECTION);
}

static __inline__ __m512d __DEFAULT_FN_ATTRS
_mm512_maskz_cvtps_pd (__mmask8 __U, __m256 __A)
{
  return (__m512d) __builtin_ia32_cvtps2pd512_mask ((__v8sf) __A,
                (__v8df)
                _mm512_setzero_pd (),
                (__mmask8) __U,
                _MM_FROUND_CUR_DIRECTION);
}

>>>>>>> d6e68ce7
#undef __DEFAULT_FN_ATTRS

#endif // __AVX512FINTRIN_H<|MERGE_RESOLUTION|>--- conflicted
+++ resolved
@@ -7681,8 +7681,6 @@
                  _MM_FROUND_CUR_DIRECTION);\
 })
 
-<<<<<<< HEAD
-=======
 static __inline__ __m512 __DEFAULT_FN_ATTRS
 _mm512_movehdup_ps (__m512 __A)
 {
@@ -7933,7 +7931,6 @@
                 _MM_FROUND_CUR_DIRECTION);
 }
 
->>>>>>> d6e68ce7
 #undef __DEFAULT_FN_ATTRS
 
 #endif // __AVX512FINTRIN_H