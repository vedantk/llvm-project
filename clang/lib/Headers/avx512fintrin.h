--- conflicted
+++ resolved
@@ -8394,8 +8394,6 @@
 #define _kxnor_mask16 _mm512_kxnor
 #define _kxor_mask16 _mm512_kxor
 
-<<<<<<< HEAD
-=======
 #define _kshiftli_mask16(A, I) \
   (__mmask16)__builtin_ia32_kshiftlihi((__mmask16)(A), (unsigned int)(I))
 
@@ -8422,7 +8420,6 @@
   *(__mmask16 *)__A = __builtin_ia32_kmovw((__mmask16)__B);
 }
 
->>>>>>> d88f76a8
 static __inline__ void __DEFAULT_FN_ATTRS512
 _mm512_stream_si512 (__m512i * __P, __m512i __A)
 {
