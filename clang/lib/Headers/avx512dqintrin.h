--- conflicted
+++ resolved
@@ -773,8 +773,6 @@
   (__m512) __builtin_ia32_reduceps512_mask ((__v16sf) __A, __B,      \
                (__v16sf) _mm512_setzero_ps(), (__mmask16) __U, __R);})
 
-<<<<<<< HEAD
-=======
 static __inline__ __mmask16 __DEFAULT_FN_ATTRS
 _mm512_movepi32_mask (__m512i __A)
 {
@@ -945,7 +943,6 @@
                  __M);
 }
 
->>>>>>> 35aaee63
 #undef __DEFAULT_FN_ATTRS
 
 #endif