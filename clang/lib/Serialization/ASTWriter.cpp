--- conflicted
+++ resolved
@@ -982,7 +982,6 @@
   RECORD(MSSTRUCT_PRAGMA_OPTIONS);
   RECORD(POINTERS_TO_MEMBERS_PRAGMA_OPTIONS);
   RECORD(UNUSED_LOCAL_TYPEDEF_NAME_CANDIDATES);
-  RECORD(CXX_CTOR_INITIALIZERS_OFFSETS);
   RECORD(DELETE_EXPRS_TO_ANALYZE);
 
   // SourceManager Block.
@@ -2725,49 +2724,6 @@
     Stream.EmitRecord(DIAG_PRAGMA_MAPPINGS, Record);
 }
 
-<<<<<<< HEAD
-void ASTWriter::WriteCXXCtorInitializersOffsets() {
-  if (CXXCtorInitializersOffsets.empty())
-    return;
-
-  // Create a blob abbreviation for the C++ ctor initializer offsets.
-  using namespace llvm;
-
-  auto *Abbrev = new BitCodeAbbrev();
-  Abbrev->Add(BitCodeAbbrevOp(CXX_CTOR_INITIALIZERS_OFFSETS));
-  Abbrev->Add(BitCodeAbbrevOp(BitCodeAbbrevOp::Fixed, 32)); // size
-  Abbrev->Add(BitCodeAbbrevOp(BitCodeAbbrevOp::Blob));
-  unsigned CtorInitializersOffsetAbbrev = Stream.EmitAbbrev(Abbrev);
-
-  // Write the base specifier offsets table.
-  RecordData::value_type Record[] = {CXX_CTOR_INITIALIZERS_OFFSETS,
-                                     CXXCtorInitializersOffsets.size()};
-  Stream.EmitRecordWithBlob(CtorInitializersOffsetAbbrev, Record,
-                            bytes(CXXCtorInitializersOffsets));
-}
-
-void ASTWriter::WriteCXXBaseSpecifiersOffsets() {
-  if (CXXBaseSpecifiersOffsets.empty())
-    return;
-
-  // Create a blob abbreviation for the C++ base specifiers offsets.
-  using namespace llvm;
-    
-  auto *Abbrev = new BitCodeAbbrev();
-  Abbrev->Add(BitCodeAbbrevOp(CXX_BASE_SPECIFIER_OFFSETS));
-  Abbrev->Add(BitCodeAbbrevOp(BitCodeAbbrevOp::Fixed, 32)); // size
-  Abbrev->Add(BitCodeAbbrevOp(BitCodeAbbrevOp::Blob));
-  unsigned BaseSpecifierOffsetAbbrev = Stream.EmitAbbrev(Abbrev);
-  
-  // Write the base specifier offsets table.
-  RecordData::value_type Record[] = {CXX_BASE_SPECIFIER_OFFSETS,
-                                     CXXBaseSpecifiersOffsets.size()};
-  Stream.EmitRecordWithBlob(BaseSpecifierOffsetAbbrev, Record,
-                            bytes(CXXBaseSpecifiersOffsets));
-}
-
-=======
->>>>>>> 72e50fe4
 //===----------------------------------------------------------------------===//
 // Type Serialization
 //===----------------------------------------------------------------------===//
@@ -4119,10 +4075,6 @@
       FirstSelectorID(NUM_PREDEF_SELECTOR_IDS), NextSelectorID(FirstSelectorID),
       NumStatements(0), NumMacros(0),
       NumLexicalDeclContexts(0), NumVisibleDeclContexts(0),
-<<<<<<< HEAD
-      NextCXXBaseSpecifiersID(1), NextCXXCtorInitializersID(1),
-=======
->>>>>>> 72e50fe4
       TypeExtQualAbbrev(0), TypeFunctionProtoAbbrev(0), DeclParmVarAbbrev(0),
       DeclContextLexicalAbbrev(0), DeclContextVisibleLookupAbbrev(0),
       UpdateVisibleAbbrev(0), DeclRecordAbbrev(0), DeclTypedefAbbrev(0),
@@ -4523,11 +4475,6 @@
   WriteTypeDeclOffsets();
   if (!DeclUpdatesOffsetsRecord.empty())
     Stream.EmitRecord(DECL_UPDATE_OFFSETS, DeclUpdatesOffsetsRecord);
-<<<<<<< HEAD
-  WriteCXXBaseSpecifiersOffsets();
-  WriteCXXCtorInitializersOffsets();
-=======
->>>>>>> 72e50fe4
   WriteFileDeclIDsMap();
   WriteSourceManagerBlock(Context.getSourceManager(), PP);
   WriteComments();
@@ -4905,27 +4852,6 @@
   AddDeclRef(Temp->getDestructor(), Record);
 }
 
-<<<<<<< HEAD
-void ASTWriter::AddCXXCtorInitializersRef(ArrayRef<CXXCtorInitializer *> Inits,
-                                          RecordDataImpl &Record) {
-  assert(!Inits.empty() && "Empty ctor initializer sets are not recorded");
-  CXXCtorInitializersToWrite.push_back(
-      QueuedCXXCtorInitializers(NextCXXCtorInitializersID, Inits));
-  Record.push_back(NextCXXCtorInitializersID++);
-}
-
-void ASTWriter::AddCXXBaseSpecifiersRef(CXXBaseSpecifier const *Bases,
-                                        CXXBaseSpecifier const *BasesEnd,
-                                        RecordDataImpl &Record) {
-  assert(Bases != BasesEnd && "Empty base-specifier sets are not recorded");
-  CXXBaseSpecifiersToWrite.push_back(
-                                QueuedCXXBaseSpecifiers(NextCXXBaseSpecifiersID,
-                                                        Bases, BasesEnd));
-  Record.push_back(NextCXXBaseSpecifiersID++);
-}
-
-=======
->>>>>>> 72e50fe4
 void ASTRecordWriter::AddTemplateArgumentLocInfo(
     TemplateArgument::ArgKind Kind, const TemplateArgumentLocInfo &Arg) {
   switch (Kind) {
@@ -5473,15 +5399,6 @@
 }
 
 // FIXME: Move this out of the main ASTRecordWriter interface.
-<<<<<<< HEAD
-void ASTRecordWriter::AddCXXCtorInitializers(
-    const CXXCtorInitializer *const *CtorInitializers,
-    unsigned NumCtorInitializers) {
-  Record->push_back(NumCtorInitializers);
-  for (unsigned i=0; i != NumCtorInitializers; ++i) {
-    const CXXCtorInitializer *Init = CtorInitializers[i];
-
-=======
 void ASTRecordWriter::AddCXXBaseSpecifiers(ArrayRef<CXXBaseSpecifier> Bases) {
   AddOffset(EmitCXXBaseSpecifiers(*Writer, Bases));
 }
@@ -5494,63 +5411,42 @@
   Writer.push_back(CtorInits.size());
 
   for (auto *Init : CtorInits) {
->>>>>>> 72e50fe4
     if (Init->isBaseInitializer()) {
-      Record->push_back(CTOR_INITIALIZER_BASE);
-      AddTypeSourceInfo(Init->getTypeSourceInfo());
-      Record->push_back(Init->isBaseVirtual());
+      Writer.push_back(CTOR_INITIALIZER_BASE);
+      Writer.AddTypeSourceInfo(Init->getTypeSourceInfo());
+      Writer.push_back(Init->isBaseVirtual());
     } else if (Init->isDelegatingInitializer()) {
-      Record->push_back(CTOR_INITIALIZER_DELEGATING);
-      AddTypeSourceInfo(Init->getTypeSourceInfo());
+      Writer.push_back(CTOR_INITIALIZER_DELEGATING);
+      Writer.AddTypeSourceInfo(Init->getTypeSourceInfo());
     } else if (Init->isMemberInitializer()){
-      Record->push_back(CTOR_INITIALIZER_MEMBER);
-      AddDeclRef(Init->getMember());
+      Writer.push_back(CTOR_INITIALIZER_MEMBER);
+      Writer.AddDeclRef(Init->getMember());
     } else {
-      Record->push_back(CTOR_INITIALIZER_INDIRECT_MEMBER);
-      AddDeclRef(Init->getIndirectMember());
-    }
-
-    AddSourceLocation(Init->getMemberLocation());
-    AddStmt(Init->getInit());
-    AddSourceLocation(Init->getLParenLoc());
-    AddSourceLocation(Init->getRParenLoc());
-    Record->push_back(Init->isWritten());
+      Writer.push_back(CTOR_INITIALIZER_INDIRECT_MEMBER);
+      Writer.AddDeclRef(Init->getIndirectMember());
+    }
+
+    Writer.AddSourceLocation(Init->getMemberLocation());
+    Writer.AddStmt(Init->getInit());
+    Writer.AddSourceLocation(Init->getLParenLoc());
+    Writer.AddSourceLocation(Init->getRParenLoc());
+    Writer.push_back(Init->isWritten());
     if (Init->isWritten()) {
-      Record->push_back(Init->getSourceOrder());
+      Writer.push_back(Init->getSourceOrder());
     } else {
-      Record->push_back(Init->getNumArrayIndices());
-      for (unsigned i=0, e=Init->getNumArrayIndices(); i != e; ++i)
-        AddDeclRef(Init->getArrayIndex(i));
-    }
-  }
-}
-
-void ASTWriter::FlushCXXCtorInitializers() {
-  RecordData Record;
-
-  unsigned N = CXXCtorInitializersToWrite.size();
-  (void)N; // Silence unused warning in non-assert builds.
-  for (auto &Init : CXXCtorInitializersToWrite) {
-    Record.clear();
-
-    ASTRecordWriter Writer(*this, Record);
-    Writer.AddCXXCtorInitializers(Init.Inits.data(), Init.Inits.size());
-    uint64_t Offset = Writer.Emit(serialization::DECL_CXX_CTOR_INITIALIZERS);
-
-    // Record the offset of this mem-initializer list.
-    unsigned Index = Init.ID - 1;
-    if (Index == CXXCtorInitializersOffsets.size())
-      CXXCtorInitializersOffsets.push_back(Offset);
-    else {
-      if (Index > CXXCtorInitializersOffsets.size())
-        CXXCtorInitializersOffsets.resize(Index + 1);
-      CXXCtorInitializersOffsets[Index] = Offset;
-    }
-  }
-
-  assert(N == CXXCtorInitializersToWrite.size() &&
-         "added more ctor initializers while writing ctor initializers");
-  CXXCtorInitializersToWrite.clear();
+      Writer.push_back(Init->getNumArrayIndices());
+      for (auto *VD : Init->getArrayIndices())
+        Writer.AddDeclRef(VD);
+    }
+  }
+
+  return Writer.Emit(serialization::DECL_CXX_CTOR_INITIALIZERS);
+}
+
+// FIXME: Move this out of the main ASTRecordWriter interface.
+void ASTRecordWriter::AddCXXCtorInitializers(
+    ArrayRef<CXXCtorInitializer *> CtorInits) {
+  AddOffset(EmitCXXCtorInitializers(*Writer, CtorInits));
 }
 
 void ASTRecordWriter::AddCXXDefinitionData(const CXXRecordDecl *D) {
