--- conflicted
+++ resolved
@@ -3053,31 +3053,6 @@
       F.ObjCCategories.swap(Record);
       break;
 
-<<<<<<< HEAD
-    case CXX_BASE_SPECIFIER_OFFSETS: {
-      if (F.LocalNumCXXBaseSpecifiers != 0) {
-        Error("duplicate CXX_BASE_SPECIFIER_OFFSETS record in AST file");
-        return Failure;
-      }
-
-      F.LocalNumCXXBaseSpecifiers = Record[0];
-      F.CXXBaseSpecifiersOffsets = (const uint32_t *)Blob.data();
-      break;
-    }
-
-    case CXX_CTOR_INITIALIZERS_OFFSETS: {
-      if (F.LocalNumCXXCtorInitializers != 0) {
-        Error("duplicate CXX_CTOR_INITIALIZERS_OFFSETS record in AST file");
-        return Failure;
-      }
-
-      F.LocalNumCXXCtorInitializers = Record[0];
-      F.CXXCtorInitializersOffsets = (const uint32_t *)Blob.data();
-      break;
-    }
-
-=======
->>>>>>> 72e50fe4
     case DIAG_PRAGMA_MAPPINGS:
       if (F.PragmaDiagMappings.empty())
         F.PragmaDiagMappings.swap(Record);
@@ -6306,18 +6281,6 @@
     if (auto *Template = FD->getPrimaryTemplate())
       Template->LoadLazySpecializations();
   }
-}
-
-uint64_t ASTReader::ReadCXXCtorInitializersRef(ModuleFile &M,
-                                               const RecordData &Record,
-                                               unsigned &Idx) {
-  if (Idx >= Record.size() || Record[Idx] > M.LocalNumCXXCtorInitializers) {
-    Error("malformed AST file: missing C++ ctor initializers");
-    return 0;
-  }
-
-  unsigned LocalID = Record[Idx++];
-  return getGlobalBitOffset(M, M.CXXCtorInitializersOffsets[LocalID - 1]);
 }
 
 CXXCtorInitializer **
