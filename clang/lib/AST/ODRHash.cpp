//===-- ODRHash.cpp - Hashing to diagnose ODR failures ----------*- C++ -*-===//
//
//                     The LLVM Compiler Infrastructure
//
// This file is distributed under the University of Illinois Open Source
// License. See LICENSE.TXT for details.
//
//===----------------------------------------------------------------------===//
///
/// \file
/// This file implements the ODRHash class, which calculates a hash based
/// on AST nodes, which is stable across different runs.
///
//===----------------------------------------------------------------------===//

#include "clang/AST/ODRHash.h"

#include "clang/AST/DeclVisitor.h"
#include "clang/AST/NestedNameSpecifier.h"
#include "clang/AST/StmtVisitor.h"
#include "clang/AST/TypeVisitor.h"

using namespace clang;

void ODRHash::AddStmt(const Stmt *S) {
  assert(S && "Expecting non-null pointer.");
  S->ProcessODRHash(ID, *this);
}

void ODRHash::AddIdentifierInfo(const IdentifierInfo *II) {
  assert(II && "Expecting non-null pointer.");
  ID.AddString(II->getName());
}

void ODRHash::AddDeclarationName(DeclarationName Name) {
  AddBoolean(Name.isEmpty());
  if (Name.isEmpty())
    return;

  auto Kind = Name.getNameKind();
  ID.AddInteger(Kind);
  switch (Kind) {
  case DeclarationName::Identifier:
    AddIdentifierInfo(Name.getAsIdentifierInfo());
    break;
  case DeclarationName::ObjCZeroArgSelector:
  case DeclarationName::ObjCOneArgSelector:
  case DeclarationName::ObjCMultiArgSelector: {
    Selector S = Name.getObjCSelector();
    AddBoolean(S.isNull());
    AddBoolean(S.isKeywordSelector());
    AddBoolean(S.isUnarySelector());
    unsigned NumArgs = S.getNumArgs();
    for (unsigned i = 0; i < NumArgs; ++i) {
      AddIdentifierInfo(S.getIdentifierInfoForSlot(i));
    }
    break;
  }
  case DeclarationName::CXXConstructorName:
  case DeclarationName::CXXDestructorName:
    AddQualType(Name.getCXXNameType());
    break;
  case DeclarationName::CXXOperatorName:
    ID.AddInteger(Name.getCXXOverloadedOperator());
    break;
  case DeclarationName::CXXLiteralOperatorName:
    AddIdentifierInfo(Name.getCXXLiteralIdentifier());
    break;
  case DeclarationName::CXXConversionFunctionName:
    AddQualType(Name.getCXXNameType());
    break;
  case DeclarationName::CXXUsingDirective:
    break;
  case DeclarationName::CXXDeductionGuideName: {
    auto *Template = Name.getCXXDeductionGuideTemplate();
    AddBoolean(Template);
    if (Template) {
      AddDecl(Template);
    }
  }
  }
}

void ODRHash::AddNestedNameSpecifier(const NestedNameSpecifier *NNS) {}
void ODRHash::AddTemplateName(TemplateName Name) {}
void ODRHash::AddTemplateArgument(TemplateArgument TA) {}
void ODRHash::AddTemplateParameterList(const TemplateParameterList *TPL) {}

void ODRHash::clear() {
  DeclMap.clear();
  TypeMap.clear();
  Bools.clear();
  ID.clear();
}

unsigned ODRHash::CalculateHash() {
  // Append the bools to the end of the data segment backwards.  This allows
  // for the bools data to be compressed 32 times smaller compared to using
  // ID.AddBoolean
  const unsigned unsigned_bits = sizeof(unsigned) * CHAR_BIT;
  const unsigned size = Bools.size();
  const unsigned remainder = size % unsigned_bits;
  const unsigned loops = size / unsigned_bits;
  auto I = Bools.rbegin();
  unsigned value = 0;
  for (unsigned i = 0; i < remainder; ++i) {
    value <<= 1;
    value |= *I;
    ++I;
  }
  ID.AddInteger(value);

  for (unsigned i = 0; i < loops; ++i) {
    value = 0;
    for (unsigned j = 0; j < unsigned_bits; ++j) {
      value <<= 1;
      value |= *I;
      ++I;
    }
    ID.AddInteger(value);
  }

  assert(I == Bools.rend());
  Bools.clear();
  return ID.ComputeHash();
}

// Process a Decl pointer.  Add* methods call back into ODRHash while Visit*
// methods process the relevant parts of the Decl.
class ODRDeclVisitor : public ConstDeclVisitor<ODRDeclVisitor> {
  typedef ConstDeclVisitor<ODRDeclVisitor> Inherited;
  llvm::FoldingSetNodeID &ID;
  ODRHash &Hash;

public:
  ODRDeclVisitor(llvm::FoldingSetNodeID &ID, ODRHash &Hash)
      : ID(ID), Hash(Hash) {}

  void AddStmt(const Stmt *S) {
    Hash.AddBoolean(S);
    if (S) {
      Hash.AddStmt(S);
    }
  }

  void AddIdentifierInfo(const IdentifierInfo *II) {
    Hash.AddBoolean(II);
    if (II) {
      Hash.AddIdentifierInfo(II);
    }
  }

  void AddQualType(QualType T) {
    Hash.AddQualType(T);
  }

  void Visit(const Decl *D) {
    ID.AddInteger(D->getKind());
    Inherited::Visit(D);
  }

  void VisitNamedDecl(const NamedDecl *D) {
    Hash.AddDeclarationName(D->getDeclName());
    Inherited::VisitNamedDecl(D);
  }

  void VisitValueDecl(const ValueDecl *D) {
    AddQualType(D->getType());
    Inherited::VisitValueDecl(D);
  }

  void VisitAccessSpecDecl(const AccessSpecDecl *D) {
    ID.AddInteger(D->getAccess());
    Inherited::VisitAccessSpecDecl(D);
  }

  void VisitStaticAssertDecl(const StaticAssertDecl *D) {
    AddStmt(D->getAssertExpr());
    AddStmt(D->getMessage());

    Inherited::VisitStaticAssertDecl(D);
  }

  void VisitFieldDecl(const FieldDecl *D) {
    const bool IsBitfield = D->isBitField();
    Hash.AddBoolean(IsBitfield);

    if (IsBitfield) {
      AddStmt(D->getBitWidth());
    }

    Hash.AddBoolean(D->isMutable());
    AddStmt(D->getInClassInitializer());

    Inherited::VisitFieldDecl(D);
  }

  void VisitFunctionDecl(const FunctionDecl *D) {
    ID.AddInteger(D->getStorageClass());
    Hash.AddBoolean(D->isInlineSpecified());
    Hash.AddBoolean(D->isVirtualAsWritten());
    Hash.AddBoolean(D->isPure());
    Hash.AddBoolean(D->isDeletedAsWritten());

    Inherited::VisitFunctionDecl(D);
  }

  void VisitCXXMethodDecl(const CXXMethodDecl *D) {
    Hash.AddBoolean(D->isConst());
    Hash.AddBoolean(D->isVolatile());

    Inherited::VisitCXXMethodDecl(D);
  }

  void VisitTypedefNameDecl(const TypedefNameDecl *D) {
    AddQualType(D->getUnderlyingType());

    Inherited::VisitTypedefNameDecl(D);
  }

  void VisitTypedefDecl(const TypedefDecl *D) {
    Inherited::VisitTypedefDecl(D);
  }

  void VisitTypeAliasDecl(const TypeAliasDecl *D) {
    Inherited::VisitTypeAliasDecl(D);
  }
};

// Only allow a small portion of Decl's to be processed.  Remove this once
// all Decl's can be handled.
bool ODRHash::isWhitelistedDecl(const Decl *D, const CXXRecordDecl *Parent) {
  if (D->isImplicit()) return false;
  if (D->getDeclContext() != Parent) return false;

  switch (D->getKind()) {
    default:
      return false;
    case Decl::AccessSpec:
    case Decl::CXXMethod:
    case Decl::Field:
    case Decl::StaticAssert:
    case Decl::TypeAlias:
    case Decl::Typedef:
      return true;
  }
}

void ODRHash::AddSubDecl(const Decl *D) {
  assert(D && "Expecting non-null pointer.");
  AddDecl(D);

  ODRDeclVisitor(ID, *this).Visit(D);
}

void ODRHash::AddCXXRecordDecl(const CXXRecordDecl *Record) {
  assert(Record && Record->hasDefinition() &&
         "Expected non-null record to be a definition.");
  AddDecl(Record);

  // Filter out sub-Decls which will not be processed in order to get an
  // accurate count of Decl's.
  llvm::SmallVector<const Decl *, 16> Decls;
  for (const Decl *SubDecl : Record->decls()) {
    if (isWhitelistedDecl(SubDecl, Record)) {
      Decls.push_back(SubDecl);
    }
  }

  ID.AddInteger(Decls.size());
  for (auto SubDecl : Decls) {
    AddSubDecl(SubDecl);
  }
}

void ODRHash::AddDecl(const Decl *D) {
  assert(D && "Expecting non-null pointer.");
  auto Result = DeclMap.insert(std::make_pair(D, DeclMap.size()));
  ID.AddInteger(Result.first->second);
  // On first encounter of a Decl pointer, process it.  Every time afterwards,
  // only the index value is needed.
  if (!Result.second) {
    return;
  }

  ID.AddInteger(D->getKind());

  if (const NamedDecl *ND = dyn_cast<NamedDecl>(D)) {
    AddDeclarationName(ND->getDeclName());
  }
}

// Process a Type pointer.  Add* methods call back into ODRHash while Visit*
// methods process the relevant parts of the Type.
class ODRTypeVisitor : public TypeVisitor<ODRTypeVisitor> {
  typedef TypeVisitor<ODRTypeVisitor> Inherited;
  llvm::FoldingSetNodeID &ID;
  ODRHash &Hash;

public:
  ODRTypeVisitor(llvm::FoldingSetNodeID &ID, ODRHash &Hash)
      : ID(ID), Hash(Hash) {}

  void AddStmt(Stmt *S) {
    Hash.AddBoolean(S);
    if (S) {
      Hash.AddStmt(S);
    }
  }

  void AddDecl(Decl *D) {
    Hash.AddBoolean(D);
    if (D) {
      Hash.AddDecl(D);
    }
  }

<<<<<<< HEAD
=======
  void AddQualType(QualType T) {
    Hash.AddQualType(T);
  }

  void VisitQualifiers(Qualifiers Quals) {
    ID.AddInteger(Quals.getAsOpaqueValue());
  }

>>>>>>> 19d8c1fe
  void Visit(const Type *T) {
    ID.AddInteger(T->getTypeClass());
    Inherited::Visit(T);
  }

  void VisitType(const Type *T) {}

  void VisitAdjustedType(const AdjustedType *T) {
    AddQualType(T->getOriginalType());
    AddQualType(T->getAdjustedType());
    VisitType(T);
  }

  void VisitDecayedType(const DecayedType *T) {
    AddQualType(T->getDecayedType());
    AddQualType(T->getPointeeType());
    VisitAdjustedType(T);
  }

  void VisitArrayType(const ArrayType *T) {
    AddQualType(T->getElementType());
    ID.AddInteger(T->getSizeModifier());
    VisitQualifiers(T->getIndexTypeQualifiers());
    VisitType(T);
  }
  void VisitConstantArrayType(const ConstantArrayType *T) {
    T->getSize().Profile(ID);
    VisitArrayType(T);
  }

  void VisitDependentSizedArrayType(const DependentSizedArrayType *T) {
    AddStmt(T->getSizeExpr());
    VisitArrayType(T);
  }

  void VisitIncompleteArrayType(const IncompleteArrayType *T) {
    VisitArrayType(T);
  }

  void VisitVariableArrayType(const VariableArrayType *T) {
    AddStmt(T->getSizeExpr());
    VisitArrayType(T);
  }

  void VisitBuiltinType(const BuiltinType *T) {
    ID.AddInteger(T->getKind());
    VisitType(T);
  }

  void VisitTypedefType(const TypedefType *T) {
    AddDecl(T->getDecl());
    Hash.AddQualType(T->getDecl()->getUnderlyingType());
    VisitType(T);
  }
};

void ODRHash::AddType(const Type *T) {
  assert(T && "Expecting non-null pointer.");
  auto Result = TypeMap.insert(std::make_pair(T, TypeMap.size()));
  ID.AddInteger(Result.first->second);
  // On first encounter of a Type pointer, process it.  Every time afterwards,
  // only the index value is needed.
  if (!Result.second) {
    return;
  }

  ODRTypeVisitor(ID, *this).Visit(T);
}

void ODRHash::AddQualType(QualType T) {
  AddBoolean(T.isNull());
  if (T.isNull())
    return;
  SplitQualType split = T.split();
  ID.AddInteger(split.Quals.getAsOpaqueValue());
  AddType(split.Ty);
}

void ODRHash::AddBoolean(bool Value) {
  Bools.push_back(Value);
}<|MERGE_RESOLUTION|>--- conflicted
+++ resolved
@@ -169,6 +169,11 @@
     Inherited::VisitValueDecl(D);
   }
 
+  void VisitParmVarDecl(const ParmVarDecl *D) {
+    AddStmt(D->getDefaultArg());
+    Inherited::VisitParmVarDecl(D);
+  }
+
   void VisitAccessSpecDecl(const AccessSpecDecl *D) {
     ID.AddInteger(D->getAccess());
     Inherited::VisitAccessSpecDecl(D);
@@ -201,6 +206,12 @@
     Hash.AddBoolean(D->isVirtualAsWritten());
     Hash.AddBoolean(D->isPure());
     Hash.AddBoolean(D->isDeletedAsWritten());
+
+    ID.AddInteger(D->param_size());
+
+    for (auto *Param : D->parameters()) {
+      Hash.AddSubDecl(Param);
+    }
 
     Inherited::VisitFunctionDecl(D);
   }
@@ -315,8 +326,6 @@
     }
   }
 
-<<<<<<< HEAD
-=======
   void AddQualType(QualType T) {
     Hash.AddQualType(T);
   }
@@ -325,7 +334,6 @@
     ID.AddInteger(Quals.getAsOpaqueValue());
   }
 
->>>>>>> 19d8c1fe
   void Visit(const Type *T) {
     ID.AddInteger(T->getTypeClass());
     Inherited::Visit(T);
@@ -373,6 +381,50 @@
   void VisitBuiltinType(const BuiltinType *T) {
     ID.AddInteger(T->getKind());
     VisitType(T);
+  }
+
+  void VisitFunctionType(const FunctionType *T) {
+    AddQualType(T->getReturnType());
+    T->getExtInfo().Profile(ID);
+    Hash.AddBoolean(T->isConst());
+    Hash.AddBoolean(T->isVolatile());
+    Hash.AddBoolean(T->isRestrict());
+    VisitType(T);
+  }
+
+  void VisitFunctionNoProtoType(const FunctionNoProtoType *T) {
+    VisitFunctionType(T);
+  }
+
+  void VisitFunctionProtoType(const FunctionProtoType *T) {
+    ID.AddInteger(T->getNumParams());
+    for (auto ParamType : T->getParamTypes())
+      AddQualType(ParamType);
+
+    const auto &epi = T->getExtProtoInfo();
+    ID.AddInteger(epi.Variadic);
+    ID.AddInteger(epi.TypeQuals);
+    ID.AddInteger(epi.RefQualifier);
+    ID.AddInteger(epi.ExceptionSpec.Type);
+
+    if (epi.ExceptionSpec.Type == EST_Dynamic) {
+      for (QualType Ex : epi.ExceptionSpec.Exceptions)
+        AddQualType(Ex);
+    } else if (epi.ExceptionSpec.Type == EST_ComputedNoexcept &&
+               epi.ExceptionSpec.NoexceptExpr) {
+      AddStmt(epi.ExceptionSpec.NoexceptExpr);
+    } else if (epi.ExceptionSpec.Type == EST_Uninstantiated ||
+               epi.ExceptionSpec.Type == EST_Unevaluated) {
+      AddDecl(epi.ExceptionSpec.SourceDecl->getCanonicalDecl());
+    }
+    if (epi.ExtParameterInfos) {
+      for (unsigned i = 0; i != T->getNumParams(); ++i)
+        ID.AddInteger(epi.ExtParameterInfos[i].getOpaqueValue());
+    }
+    epi.ExtInfo.Profile(ID);
+    Hash.AddBoolean(epi.HasTrailingReturn);
+
+    VisitFunctionType(T);
   }
 
   void VisitTypedefType(const TypedefType *T) {
