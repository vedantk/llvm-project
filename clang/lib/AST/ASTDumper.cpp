--- conflicted
+++ resolved
@@ -1184,8 +1184,6 @@
          I != E; ++I)
       dumpCXXCtorInitializer(*I);
 
-<<<<<<< HEAD
-=======
   if (const CXXMethodDecl *MD = dyn_cast<CXXMethodDecl>(D))
     if (MD->size_overridden_methods() != 0) {
       auto dumpOverride =
@@ -1211,7 +1209,6 @@
       });
     }
 
->>>>>>> 15ed2929
   if (D->doesThisDeclarationHaveABody())
     dumpStmt(D->getBody());
 }
