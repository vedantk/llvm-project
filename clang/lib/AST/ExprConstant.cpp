//===--- ExprConstant.cpp - Expression Constant Evaluator -----------------===//
//
// Part of the LLVM Project, under the Apache License v2.0 with LLVM Exceptions.
// See https://llvm.org/LICENSE.txt for license information.
// SPDX-License-Identifier: Apache-2.0 WITH LLVM-exception
//
//===----------------------------------------------------------------------===//
//
// This file implements the Expr constant evaluator.
//
// Constant expression evaluation produces four main results:
//
//  * A success/failure flag indicating whether constant folding was successful.
//    This is the 'bool' return value used by most of the code in this file. A
//    'false' return value indicates that constant folding has failed, and any
//    appropriate diagnostic has already been produced.
//
//  * An evaluated result, valid only if constant folding has not failed.
//
//  * A flag indicating if evaluation encountered (unevaluated) side-effects.
//    These arise in cases such as (sideEffect(), 0) and (sideEffect() || 1),
//    where it is possible to determine the evaluated result regardless.
//
//  * A set of notes indicating why the evaluation was not a constant expression
//    (under the C++11 / C++1y rules only, at the moment), or, if folding failed
//    too, why the expression could not be folded.
//
// If we are checking for a potential constant expression, failure to constant
// fold a potential constant sub-expression will be indicated by a 'false'
// return value (the expression could not be folded) and no diagnostic (the
// expression is not necessarily non-constant).
//
//===----------------------------------------------------------------------===//

#include "clang/AST/APValue.h"
#include "clang/AST/ASTContext.h"
#include "clang/AST/ASTDiagnostic.h"
#include "clang/AST/ASTLambda.h"
#include "clang/AST/CharUnits.h"
#include "clang/AST/CXXInheritance.h"
#include "clang/AST/Expr.h"
#include "clang/AST/OSLog.h"
#include "clang/AST/RecordLayout.h"
#include "clang/AST/StmtVisitor.h"
#include "clang/AST/TypeLoc.h"
#include "clang/Basic/Builtins.h"
#include "clang/Basic/FixedPoint.h"
#include "clang/Basic/TargetInfo.h"
#include "llvm/Support/SaveAndRestore.h"
#include "llvm/Support/raw_ostream.h"
#include <cstring>
#include <functional>

#define DEBUG_TYPE "exprconstant"

using namespace clang;
using llvm::APSInt;
using llvm::APFloat;

static bool IsGlobalLValue(APValue::LValueBase B);

namespace {
  struct LValue;
  struct CallStackFrame;
  struct EvalInfo;

  static QualType getType(APValue::LValueBase B) {
    if (!B) return QualType();
    if (const ValueDecl *D = B.dyn_cast<const ValueDecl*>()) {
      // FIXME: It's unclear where we're supposed to take the type from, and
      // this actually matters for arrays of unknown bound. Eg:
      //
      // extern int arr[]; void f() { extern int arr[3]; };
      // constexpr int *p = &arr[1]; // valid?
      //
      // For now, we take the array bound from the most recent declaration.
      for (auto *Redecl = cast<ValueDecl>(D->getMostRecentDecl()); Redecl;
           Redecl = cast_or_null<ValueDecl>(Redecl->getPreviousDecl())) {
        QualType T = Redecl->getType();
        if (!T->isIncompleteArrayType())
          return T;
      }
      return D->getType();
    }

    const Expr *Base = B.get<const Expr*>();

    // For a materialized temporary, the type of the temporary we materialized
    // may not be the type of the expression.
    if (const MaterializeTemporaryExpr *MTE =
            dyn_cast<MaterializeTemporaryExpr>(Base)) {
      SmallVector<const Expr *, 2> CommaLHSs;
      SmallVector<SubobjectAdjustment, 2> Adjustments;
      const Expr *Temp = MTE->GetTemporaryExpr();
      const Expr *Inner = Temp->skipRValueSubobjectAdjustments(CommaLHSs,
                                                               Adjustments);
      // Keep any cv-qualifiers from the reference if we generated a temporary
      // for it directly. Otherwise use the type after adjustment.
      if (!Adjustments.empty())
        return Inner->getType();
    }

    return Base->getType();
  }

  /// Get an LValue path entry, which is known to not be an array index, as a
  /// field declaration.
  static const FieldDecl *getAsField(APValue::LValuePathEntry E) {
    return dyn_cast<FieldDecl>(E.getAsBaseOrMember().getPointer());
  }
  /// Get an LValue path entry, which is known to not be an array index, as a
  /// base class declaration.
  static const CXXRecordDecl *getAsBaseClass(APValue::LValuePathEntry E) {
    return dyn_cast<CXXRecordDecl>(E.getAsBaseOrMember().getPointer());
  }
  /// Determine whether this LValue path entry for a base class names a virtual
  /// base class.
  static bool isVirtualBaseClass(APValue::LValuePathEntry E) {
    return E.getAsBaseOrMember().getInt();
  }

  /// Given a CallExpr, try to get the alloc_size attribute. May return null.
  static const AllocSizeAttr *getAllocSizeAttr(const CallExpr *CE) {
    const FunctionDecl *Callee = CE->getDirectCallee();
    return Callee ? Callee->getAttr<AllocSizeAttr>() : nullptr;
  }

  /// Attempts to unwrap a CallExpr (with an alloc_size attribute) from an Expr.
  /// This will look through a single cast.
  ///
  /// Returns null if we couldn't unwrap a function with alloc_size.
  static const CallExpr *tryUnwrapAllocSizeCall(const Expr *E) {
    if (!E->getType()->isPointerType())
      return nullptr;

    E = E->IgnoreParens();
    // If we're doing a variable assignment from e.g. malloc(N), there will
    // probably be a cast of some kind. In exotic cases, we might also see a
    // top-level ExprWithCleanups. Ignore them either way.
    if (const auto *FE = dyn_cast<FullExpr>(E))
      E = FE->getSubExpr()->IgnoreParens();

    if (const auto *Cast = dyn_cast<CastExpr>(E))
      E = Cast->getSubExpr()->IgnoreParens();

    if (const auto *CE = dyn_cast<CallExpr>(E))
      return getAllocSizeAttr(CE) ? CE : nullptr;
    return nullptr;
  }

  /// Determines whether or not the given Base contains a call to a function
  /// with the alloc_size attribute.
  static bool isBaseAnAllocSizeCall(APValue::LValueBase Base) {
    const auto *E = Base.dyn_cast<const Expr *>();
    return E && E->getType()->isPointerType() && tryUnwrapAllocSizeCall(E);
  }

  /// The bound to claim that an array of unknown bound has.
  /// The value in MostDerivedArraySize is undefined in this case. So, set it
  /// to an arbitrary value that's likely to loudly break things if it's used.
  static const uint64_t AssumedSizeForUnsizedArray =
      std::numeric_limits<uint64_t>::max() / 2;

  /// Determines if an LValue with the given LValueBase will have an unsized
  /// array in its designator.
  /// Find the path length and type of the most-derived subobject in the given
  /// path, and find the size of the containing array, if any.
  static unsigned
  findMostDerivedSubobject(ASTContext &Ctx, APValue::LValueBase Base,
                           ArrayRef<APValue::LValuePathEntry> Path,
                           uint64_t &ArraySize, QualType &Type, bool &IsArray,
                           bool &FirstEntryIsUnsizedArray) {
    // This only accepts LValueBases from APValues, and APValues don't support
    // arrays that lack size info.
    assert(!isBaseAnAllocSizeCall(Base) &&
           "Unsized arrays shouldn't appear here");
    unsigned MostDerivedLength = 0;
    Type = getType(Base);

    for (unsigned I = 0, N = Path.size(); I != N; ++I) {
      if (Type->isArrayType()) {
        const ArrayType *AT = Ctx.getAsArrayType(Type);
        Type = AT->getElementType();
        MostDerivedLength = I + 1;
        IsArray = true;

        if (auto *CAT = dyn_cast<ConstantArrayType>(AT)) {
          ArraySize = CAT->getSize().getZExtValue();
        } else {
          assert(I == 0 && "unexpected unsized array designator");
          FirstEntryIsUnsizedArray = true;
          ArraySize = AssumedSizeForUnsizedArray;
        }
      } else if (Type->isAnyComplexType()) {
        const ComplexType *CT = Type->castAs<ComplexType>();
        Type = CT->getElementType();
        ArraySize = 2;
        MostDerivedLength = I + 1;
        IsArray = true;
      } else if (const FieldDecl *FD = getAsField(Path[I])) {
        Type = FD->getType();
        ArraySize = 0;
        MostDerivedLength = I + 1;
        IsArray = false;
      } else {
        // Path[I] describes a base class.
        ArraySize = 0;
        IsArray = false;
      }
    }
    return MostDerivedLength;
  }

  // The order of this enum is important for diagnostics.
  enum CheckSubobjectKind {
    CSK_Base, CSK_Derived, CSK_Field, CSK_ArrayToPointer, CSK_ArrayIndex,
    CSK_Real, CSK_Imag
  };

  /// A path from a glvalue to a subobject of that glvalue.
  struct SubobjectDesignator {
    /// True if the subobject was named in a manner not supported by C++11. Such
    /// lvalues can still be folded, but they are not core constant expressions
    /// and we cannot perform lvalue-to-rvalue conversions on them.
    unsigned Invalid : 1;

    /// Is this a pointer one past the end of an object?
    unsigned IsOnePastTheEnd : 1;

    /// Indicator of whether the first entry is an unsized array.
    unsigned FirstEntryIsAnUnsizedArray : 1;

    /// Indicator of whether the most-derived object is an array element.
    unsigned MostDerivedIsArrayElement : 1;

    /// The length of the path to the most-derived object of which this is a
    /// subobject.
    unsigned MostDerivedPathLength : 28;

    /// The size of the array of which the most-derived object is an element.
    /// This will always be 0 if the most-derived object is not an array
    /// element. 0 is not an indicator of whether or not the most-derived object
    /// is an array, however, because 0-length arrays are allowed.
    ///
    /// If the current array is an unsized array, the value of this is
    /// undefined.
    uint64_t MostDerivedArraySize;

    /// The type of the most derived object referred to by this address.
    QualType MostDerivedType;

    typedef APValue::LValuePathEntry PathEntry;

    /// The entries on the path from the glvalue to the designated subobject.
    SmallVector<PathEntry, 8> Entries;

    SubobjectDesignator() : Invalid(true) {}

    explicit SubobjectDesignator(QualType T)
        : Invalid(false), IsOnePastTheEnd(false),
          FirstEntryIsAnUnsizedArray(false), MostDerivedIsArrayElement(false),
          MostDerivedPathLength(0), MostDerivedArraySize(0),
          MostDerivedType(T) {}

    SubobjectDesignator(ASTContext &Ctx, const APValue &V)
        : Invalid(!V.isLValue() || !V.hasLValuePath()), IsOnePastTheEnd(false),
          FirstEntryIsAnUnsizedArray(false), MostDerivedIsArrayElement(false),
          MostDerivedPathLength(0), MostDerivedArraySize(0) {
      assert(V.isLValue() && "Non-LValue used to make an LValue designator?");
      if (!Invalid) {
        IsOnePastTheEnd = V.isLValueOnePastTheEnd();
        ArrayRef<PathEntry> VEntries = V.getLValuePath();
        Entries.insert(Entries.end(), VEntries.begin(), VEntries.end());
        if (V.getLValueBase()) {
          bool IsArray = false;
          bool FirstIsUnsizedArray = false;
          MostDerivedPathLength = findMostDerivedSubobject(
              Ctx, V.getLValueBase(), V.getLValuePath(), MostDerivedArraySize,
              MostDerivedType, IsArray, FirstIsUnsizedArray);
          MostDerivedIsArrayElement = IsArray;
          FirstEntryIsAnUnsizedArray = FirstIsUnsizedArray;
        }
      }
    }

    void setInvalid() {
      Invalid = true;
      Entries.clear();
    }

    /// Determine whether the most derived subobject is an array without a
    /// known bound.
    bool isMostDerivedAnUnsizedArray() const {
      assert(!Invalid && "Calling this makes no sense on invalid designators");
      return Entries.size() == 1 && FirstEntryIsAnUnsizedArray;
    }

    /// Determine what the most derived array's size is. Results in an assertion
    /// failure if the most derived array lacks a size.
    uint64_t getMostDerivedArraySize() const {
      assert(!isMostDerivedAnUnsizedArray() && "Unsized array has no size");
      return MostDerivedArraySize;
    }

    /// Determine whether this is a one-past-the-end pointer.
    bool isOnePastTheEnd() const {
      assert(!Invalid);
      if (IsOnePastTheEnd)
        return true;
      if (!isMostDerivedAnUnsizedArray() && MostDerivedIsArrayElement &&
          Entries[MostDerivedPathLength - 1].getAsArrayIndex() ==
              MostDerivedArraySize)
        return true;
      return false;
    }

    /// Get the range of valid index adjustments in the form
    ///   {maximum value that can be subtracted from this pointer,
    ///    maximum value that can be added to this pointer}
    std::pair<uint64_t, uint64_t> validIndexAdjustments() {
      if (Invalid || isMostDerivedAnUnsizedArray())
        return {0, 0};

      // [expr.add]p4: For the purposes of these operators, a pointer to a
      // nonarray object behaves the same as a pointer to the first element of
      // an array of length one with the type of the object as its element type.
      bool IsArray = MostDerivedPathLength == Entries.size() &&
                     MostDerivedIsArrayElement;
      uint64_t ArrayIndex = IsArray ? Entries.back().getAsArrayIndex()
                                    : (uint64_t)IsOnePastTheEnd;
      uint64_t ArraySize =
          IsArray ? getMostDerivedArraySize() : (uint64_t)1;
      return {ArrayIndex, ArraySize - ArrayIndex};
    }

    /// Check that this refers to a valid subobject.
    bool isValidSubobject() const {
      if (Invalid)
        return false;
      return !isOnePastTheEnd();
    }
    /// Check that this refers to a valid subobject, and if not, produce a
    /// relevant diagnostic and set the designator as invalid.
    bool checkSubobject(EvalInfo &Info, const Expr *E, CheckSubobjectKind CSK);

    /// Get the type of the designated object.
    QualType getType(ASTContext &Ctx) const {
      assert(!Invalid && "invalid designator has no subobject type");
      return MostDerivedPathLength == Entries.size()
                 ? MostDerivedType
                 : Ctx.getRecordType(getAsBaseClass(Entries.back()));
    }

    /// Update this designator to refer to the first element within this array.
    void addArrayUnchecked(const ConstantArrayType *CAT) {
      Entries.push_back(PathEntry::ArrayIndex(0));

      // This is a most-derived object.
      MostDerivedType = CAT->getElementType();
      MostDerivedIsArrayElement = true;
      MostDerivedArraySize = CAT->getSize().getZExtValue();
      MostDerivedPathLength = Entries.size();
    }
    /// Update this designator to refer to the first element within the array of
    /// elements of type T. This is an array of unknown size.
    void addUnsizedArrayUnchecked(QualType ElemTy) {
      Entries.push_back(PathEntry::ArrayIndex(0));

      MostDerivedType = ElemTy;
      MostDerivedIsArrayElement = true;
      // The value in MostDerivedArraySize is undefined in this case. So, set it
      // to an arbitrary value that's likely to loudly break things if it's
      // used.
      MostDerivedArraySize = AssumedSizeForUnsizedArray;
      MostDerivedPathLength = Entries.size();
    }
    /// Update this designator to refer to the given base or member of this
    /// object.
    void addDeclUnchecked(const Decl *D, bool Virtual = false) {
      Entries.push_back(APValue::BaseOrMemberType(D, Virtual));

      // If this isn't a base class, it's a new most-derived object.
      if (const FieldDecl *FD = dyn_cast<FieldDecl>(D)) {
        MostDerivedType = FD->getType();
        MostDerivedIsArrayElement = false;
        MostDerivedArraySize = 0;
        MostDerivedPathLength = Entries.size();
      }
    }
    /// Update this designator to refer to the given complex component.
    void addComplexUnchecked(QualType EltTy, bool Imag) {
      Entries.push_back(PathEntry::ArrayIndex(Imag));

      // This is technically a most-derived object, though in practice this
      // is unlikely to matter.
      MostDerivedType = EltTy;
      MostDerivedIsArrayElement = true;
      MostDerivedArraySize = 2;
      MostDerivedPathLength = Entries.size();
    }
    void diagnoseUnsizedArrayPointerArithmetic(EvalInfo &Info, const Expr *E);
    void diagnosePointerArithmetic(EvalInfo &Info, const Expr *E,
                                   const APSInt &N);
    /// Add N to the address of this subobject.
    void adjustIndex(EvalInfo &Info, const Expr *E, APSInt N) {
      if (Invalid || !N) return;
      uint64_t TruncatedN = N.extOrTrunc(64).getZExtValue();
      if (isMostDerivedAnUnsizedArray()) {
        diagnoseUnsizedArrayPointerArithmetic(Info, E);
        // Can't verify -- trust that the user is doing the right thing (or if
        // not, trust that the caller will catch the bad behavior).
        // FIXME: Should we reject if this overflows, at least?
        Entries.back() = PathEntry::ArrayIndex(
            Entries.back().getAsArrayIndex() + TruncatedN);
        return;
      }

      // [expr.add]p4: For the purposes of these operators, a pointer to a
      // nonarray object behaves the same as a pointer to the first element of
      // an array of length one with the type of the object as its element type.
      bool IsArray = MostDerivedPathLength == Entries.size() &&
                     MostDerivedIsArrayElement;
      uint64_t ArrayIndex = IsArray ? Entries.back().getAsArrayIndex()
                                    : (uint64_t)IsOnePastTheEnd;
      uint64_t ArraySize =
          IsArray ? getMostDerivedArraySize() : (uint64_t)1;

      if (N < -(int64_t)ArrayIndex || N > ArraySize - ArrayIndex) {
        // Calculate the actual index in a wide enough type, so we can include
        // it in the note.
        N = N.extend(std::max<unsigned>(N.getBitWidth() + 1, 65));
        (llvm::APInt&)N += ArrayIndex;
        assert(N.ugt(ArraySize) && "bounds check failed for in-bounds index");
        diagnosePointerArithmetic(Info, E, N);
        setInvalid();
        return;
      }

      ArrayIndex += TruncatedN;
      assert(ArrayIndex <= ArraySize &&
             "bounds check succeeded for out-of-bounds index");

      if (IsArray)
        Entries.back() = PathEntry::ArrayIndex(ArrayIndex);
      else
        IsOnePastTheEnd = (ArrayIndex != 0);
    }
  };

  /// A stack frame in the constexpr call stack.
  struct CallStackFrame {
    EvalInfo &Info;

    /// Parent - The caller of this stack frame.
    CallStackFrame *Caller;

    /// Callee - The function which was called.
    const FunctionDecl *Callee;

    /// This - The binding for the this pointer in this call, if any.
    const LValue *This;

    /// Arguments - Parameter bindings for this function call, indexed by
    /// parameters' function scope indices.
    APValue *Arguments;

    // Note that we intentionally use std::map here so that references to
    // values are stable.
    typedef std::pair<const void *, unsigned> MapKeyTy;
    typedef std::map<MapKeyTy, APValue> MapTy;
    /// Temporaries - Temporary lvalues materialized within this stack frame.
    MapTy Temporaries;

    /// CallLoc - The location of the call expression for this call.
    SourceLocation CallLoc;

    /// Index - The call index of this call.
    unsigned Index;

    /// The stack of integers for tracking version numbers for temporaries.
    SmallVector<unsigned, 2> TempVersionStack = {1};
    unsigned CurTempVersion = TempVersionStack.back();

    unsigned getTempVersion() const { return TempVersionStack.back(); }

    void pushTempVersion() {
      TempVersionStack.push_back(++CurTempVersion);
    }

    void popTempVersion() {
      TempVersionStack.pop_back();
    }

    // FIXME: Adding this to every 'CallStackFrame' may have a nontrivial impact
    // on the overall stack usage of deeply-recursing constexpr evaluations.
    // (We should cache this map rather than recomputing it repeatedly.)
    // But let's try this and see how it goes; we can look into caching the map
    // as a later change.

    /// LambdaCaptureFields - Mapping from captured variables/this to
    /// corresponding data members in the closure class.
    llvm::DenseMap<const VarDecl *, FieldDecl *> LambdaCaptureFields;
    FieldDecl *LambdaThisCaptureField;

    CallStackFrame(EvalInfo &Info, SourceLocation CallLoc,
                   const FunctionDecl *Callee, const LValue *This,
                   APValue *Arguments);
    ~CallStackFrame();

    // Return the temporary for Key whose version number is Version.
    APValue *getTemporary(const void *Key, unsigned Version) {
      MapKeyTy KV(Key, Version);
      auto LB = Temporaries.lower_bound(KV);
      if (LB != Temporaries.end() && LB->first == KV)
        return &LB->second;
      // Pair (Key,Version) wasn't found in the map. Check that no elements
      // in the map have 'Key' as their key.
      assert((LB == Temporaries.end() || LB->first.first != Key) &&
             (LB == Temporaries.begin() || std::prev(LB)->first.first != Key) &&
             "Element with key 'Key' found in map");
      return nullptr;
    }

    // Return the current temporary for Key in the map.
    APValue *getCurrentTemporary(const void *Key) {
      auto UB = Temporaries.upper_bound(MapKeyTy(Key, UINT_MAX));
      if (UB != Temporaries.begin() && std::prev(UB)->first.first == Key)
        return &std::prev(UB)->second;
      return nullptr;
    }

    // Return the version number of the current temporary for Key.
    unsigned getCurrentTemporaryVersion(const void *Key) const {
      auto UB = Temporaries.upper_bound(MapKeyTy(Key, UINT_MAX));
      if (UB != Temporaries.begin() && std::prev(UB)->first.first == Key)
        return std::prev(UB)->first.second;
      return 0;
    }

    APValue &createTemporary(const void *Key, bool IsLifetimeExtended);
  };

  /// Temporarily override 'this'.
  class ThisOverrideRAII {
  public:
    ThisOverrideRAII(CallStackFrame &Frame, const LValue *NewThis, bool Enable)
        : Frame(Frame), OldThis(Frame.This) {
      if (Enable)
        Frame.This = NewThis;
    }
    ~ThisOverrideRAII() {
      Frame.This = OldThis;
    }
  private:
    CallStackFrame &Frame;
    const LValue *OldThis;
  };

  /// A partial diagnostic which we might know in advance that we are not going
  /// to emit.
  class OptionalDiagnostic {
    PartialDiagnostic *Diag;

  public:
    explicit OptionalDiagnostic(PartialDiagnostic *Diag = nullptr)
      : Diag(Diag) {}

    template<typename T>
    OptionalDiagnostic &operator<<(const T &v) {
      if (Diag)
        *Diag << v;
      return *this;
    }

    OptionalDiagnostic &operator<<(const APSInt &I) {
      if (Diag) {
        SmallVector<char, 32> Buffer;
        I.toString(Buffer);
        *Diag << StringRef(Buffer.data(), Buffer.size());
      }
      return *this;
    }

    OptionalDiagnostic &operator<<(const APFloat &F) {
      if (Diag) {
        // FIXME: Force the precision of the source value down so we don't
        // print digits which are usually useless (we don't really care here if
        // we truncate a digit by accident in edge cases).  Ideally,
        // APFloat::toString would automatically print the shortest
        // representation which rounds to the correct value, but it's a bit
        // tricky to implement.
        unsigned precision =
            llvm::APFloat::semanticsPrecision(F.getSemantics());
        precision = (precision * 59 + 195) / 196;
        SmallVector<char, 32> Buffer;
        F.toString(Buffer, precision);
        *Diag << StringRef(Buffer.data(), Buffer.size());
      }
      return *this;
    }

    OptionalDiagnostic &operator<<(const APFixedPoint &FX) {
      if (Diag) {
        SmallVector<char, 32> Buffer;
        FX.toString(Buffer);
        *Diag << StringRef(Buffer.data(), Buffer.size());
      }
      return *this;
    }
  };

  /// A cleanup, and a flag indicating whether it is lifetime-extended.
  class Cleanup {
    llvm::PointerIntPair<APValue*, 1, bool> Value;

  public:
    Cleanup(APValue *Val, bool IsLifetimeExtended)
        : Value(Val, IsLifetimeExtended) {}

    bool isLifetimeExtended() const { return Value.getInt(); }
    void endLifetime() {
      *Value.getPointer() = APValue();
    }
  };

  /// A reference to an object whose construction we are currently evaluating.
  struct ObjectUnderConstruction {
    APValue::LValueBase Base;
    ArrayRef<APValue::LValuePathEntry> Path;
    friend bool operator==(const ObjectUnderConstruction &LHS,
                           const ObjectUnderConstruction &RHS) {
      return LHS.Base == RHS.Base && LHS.Path == RHS.Path;
    }
    friend llvm::hash_code hash_value(const ObjectUnderConstruction &Obj) {
      return llvm::hash_combine(Obj.Base, Obj.Path);
    }
  };
  enum class ConstructionPhase { None, Bases, AfterBases };
}

namespace llvm {
template<> struct DenseMapInfo<ObjectUnderConstruction> {
  using Base = DenseMapInfo<APValue::LValueBase>;
  static ObjectUnderConstruction getEmptyKey() {
    return {Base::getEmptyKey(), {}}; }
  static ObjectUnderConstruction getTombstoneKey() {
    return {Base::getTombstoneKey(), {}};
  }
  static unsigned getHashValue(const ObjectUnderConstruction &Object) {
    return hash_value(Object);
  }
  static bool isEqual(const ObjectUnderConstruction &LHS,
                      const ObjectUnderConstruction &RHS) {
    return LHS == RHS;
  }
};
}

namespace {
  /// EvalInfo - This is a private struct used by the evaluator to capture
  /// information about a subexpression as it is folded.  It retains information
  /// about the AST context, but also maintains information about the folded
  /// expression.
  ///
  /// If an expression could be evaluated, it is still possible it is not a C
  /// "integer constant expression" or constant expression.  If not, this struct
  /// captures information about how and why not.
  ///
  /// One bit of information passed *into* the request for constant folding
  /// indicates whether the subexpression is "evaluated" or not according to C
  /// rules.  For example, the RHS of (0 && foo()) is not evaluated.  We can
  /// evaluate the expression regardless of what the RHS is, but C only allows
  /// certain things in certain situations.
  struct EvalInfo {
    ASTContext &Ctx;

    /// EvalStatus - Contains information about the evaluation.
    Expr::EvalStatus &EvalStatus;

    /// CurrentCall - The top of the constexpr call stack.
    CallStackFrame *CurrentCall;

    /// CallStackDepth - The number of calls in the call stack right now.
    unsigned CallStackDepth;

    /// NextCallIndex - The next call index to assign.
    unsigned NextCallIndex;

    /// StepsLeft - The remaining number of evaluation steps we're permitted
    /// to perform. This is essentially a limit for the number of statements
    /// we will evaluate.
    unsigned StepsLeft;

    /// BottomFrame - The frame in which evaluation started. This must be
    /// initialized after CurrentCall and CallStackDepth.
    CallStackFrame BottomFrame;

    /// A stack of values whose lifetimes end at the end of some surrounding
    /// evaluation frame.
    llvm::SmallVector<Cleanup, 16> CleanupStack;

    /// EvaluatingDecl - This is the declaration whose initializer is being
    /// evaluated, if any.
    APValue::LValueBase EvaluatingDecl;

    /// EvaluatingDeclValue - This is the value being constructed for the
    /// declaration whose initializer is being evaluated, if any.
    APValue *EvaluatingDeclValue;

    /// Set of objects that are currently being constructed.
    llvm::DenseMap<ObjectUnderConstruction, ConstructionPhase>
        ObjectsUnderConstruction;

    struct EvaluatingConstructorRAII {
      EvalInfo &EI;
      ObjectUnderConstruction Object;
      bool DidInsert;
      EvaluatingConstructorRAII(EvalInfo &EI, ObjectUnderConstruction Object,
                                bool HasBases)
          : EI(EI), Object(Object) {
        DidInsert =
            EI.ObjectsUnderConstruction
                .insert({Object, HasBases ? ConstructionPhase::Bases
                                          : ConstructionPhase::AfterBases})
                .second;
      }
      void finishedConstructingBases() {
        EI.ObjectsUnderConstruction[Object] = ConstructionPhase::AfterBases;
      }
      ~EvaluatingConstructorRAII() {
        if (DidInsert) EI.ObjectsUnderConstruction.erase(Object);
      }
    };

    ConstructionPhase
    isEvaluatingConstructor(APValue::LValueBase Base,
                            ArrayRef<APValue::LValuePathEntry> Path) {
      return ObjectsUnderConstruction.lookup({Base, Path});
    }

    /// If we're currently speculatively evaluating, the outermost call stack
    /// depth at which we can mutate state, otherwise 0.
    unsigned SpeculativeEvaluationDepth = 0;

    /// The current array initialization index, if we're performing array
    /// initialization.
    uint64_t ArrayInitIndex = -1;

    /// HasActiveDiagnostic - Was the previous diagnostic stored? If so, further
    /// notes attached to it will also be stored, otherwise they will not be.
    bool HasActiveDiagnostic;

    /// Have we emitted a diagnostic explaining why we couldn't constant
    /// fold (not just why it's not strictly a constant expression)?
    bool HasFoldFailureDiagnostic;

    /// Whether or not we're in a context where the front end requires a
    /// constant value.
    bool InConstantContext;

    enum EvaluationMode {
      /// Evaluate as a constant expression. Stop if we find that the expression
      /// is not a constant expression.
      EM_ConstantExpression,

      /// Evaluate as a potential constant expression. Keep going if we hit a
      /// construct that we can't evaluate yet (because we don't yet know the
      /// value of something) but stop if we hit something that could never be
      /// a constant expression.
      EM_PotentialConstantExpression,

      /// Fold the expression to a constant. Stop if we hit a side-effect that
      /// we can't model.
      EM_ConstantFold,

      /// Evaluate the expression looking for integer overflow and similar
      /// issues. Don't worry about side-effects, and try to visit all
      /// subexpressions.
      EM_EvaluateForOverflow,

      /// Evaluate in any way we know how. Don't worry about side-effects that
      /// can't be modeled.
      EM_IgnoreSideEffects,

      /// Evaluate as a constant expression. Stop if we find that the expression
      /// is not a constant expression. Some expressions can be retried in the
      /// optimizer if we don't constant fold them here, but in an unevaluated
      /// context we try to fold them immediately since the optimizer never
      /// gets a chance to look at it.
      EM_ConstantExpressionUnevaluated,

      /// Evaluate as a potential constant expression. Keep going if we hit a
      /// construct that we can't evaluate yet (because we don't yet know the
      /// value of something) but stop if we hit something that could never be
      /// a constant expression. Some expressions can be retried in the
      /// optimizer if we don't constant fold them here, but in an unevaluated
      /// context we try to fold them immediately since the optimizer never
      /// gets a chance to look at it.
      EM_PotentialConstantExpressionUnevaluated,
    } EvalMode;

    /// Are we checking whether the expression is a potential constant
    /// expression?
    bool checkingPotentialConstantExpression() const {
      return EvalMode == EM_PotentialConstantExpression ||
             EvalMode == EM_PotentialConstantExpressionUnevaluated;
    }

    /// Are we checking an expression for overflow?
    // FIXME: We should check for any kind of undefined or suspicious behavior
    // in such constructs, not just overflow.
    bool checkingForOverflow() { return EvalMode == EM_EvaluateForOverflow; }

    EvalInfo(const ASTContext &C, Expr::EvalStatus &S, EvaluationMode Mode)
      : Ctx(const_cast<ASTContext &>(C)), EvalStatus(S), CurrentCall(nullptr),
        CallStackDepth(0), NextCallIndex(1),
        StepsLeft(getLangOpts().ConstexprStepLimit),
        BottomFrame(*this, SourceLocation(), nullptr, nullptr, nullptr),
        EvaluatingDecl((const ValueDecl *)nullptr),
        EvaluatingDeclValue(nullptr), HasActiveDiagnostic(false),
        HasFoldFailureDiagnostic(false),
        InConstantContext(false), EvalMode(Mode) {}

    void setEvaluatingDecl(APValue::LValueBase Base, APValue &Value) {
      EvaluatingDecl = Base;
      EvaluatingDeclValue = &Value;
    }

    const LangOptions &getLangOpts() const { return Ctx.getLangOpts(); }

    bool CheckCallLimit(SourceLocation Loc) {
      // Don't perform any constexpr calls (other than the call we're checking)
      // when checking a potential constant expression.
      if (checkingPotentialConstantExpression() && CallStackDepth > 1)
        return false;
      if (NextCallIndex == 0) {
        // NextCallIndex has wrapped around.
        FFDiag(Loc, diag::note_constexpr_call_limit_exceeded);
        return false;
      }
      if (CallStackDepth <= getLangOpts().ConstexprCallDepth)
        return true;
      FFDiag(Loc, diag::note_constexpr_depth_limit_exceeded)
        << getLangOpts().ConstexprCallDepth;
      return false;
    }

    std::pair<CallStackFrame *, unsigned>
    getCallFrameAndDepth(unsigned CallIndex) {
      assert(CallIndex && "no call index in getCallFrameAndDepth");
      // We will eventually hit BottomFrame, which has Index 1, so Frame can't
      // be null in this loop.
      unsigned Depth = CallStackDepth;
      CallStackFrame *Frame = CurrentCall;
      while (Frame->Index > CallIndex) {
        Frame = Frame->Caller;
        --Depth;
      }
      if (Frame->Index == CallIndex)
        return {Frame, Depth};
      return {nullptr, 0};
    }

    bool nextStep(const Stmt *S) {
      if (!StepsLeft) {
        FFDiag(S->getBeginLoc(), diag::note_constexpr_step_limit_exceeded);
        return false;
      }
      --StepsLeft;
      return true;
    }

  private:
    /// Add a diagnostic to the diagnostics list.
    PartialDiagnostic &addDiag(SourceLocation Loc, diag::kind DiagId) {
      PartialDiagnostic PD(DiagId, Ctx.getDiagAllocator());
      EvalStatus.Diag->push_back(std::make_pair(Loc, PD));
      return EvalStatus.Diag->back().second;
    }

    /// Add notes containing a call stack to the current point of evaluation.
    void addCallStack(unsigned Limit);

  private:
    OptionalDiagnostic Diag(SourceLocation Loc, diag::kind DiagId,
                            unsigned ExtraNotes, bool IsCCEDiag) {

      if (EvalStatus.Diag) {
        // If we have a prior diagnostic, it will be noting that the expression
        // isn't a constant expression. This diagnostic is more important,
        // unless we require this evaluation to produce a constant expression.
        //
        // FIXME: We might want to show both diagnostics to the user in
        // EM_ConstantFold mode.
        if (!EvalStatus.Diag->empty()) {
          switch (EvalMode) {
          case EM_ConstantFold:
          case EM_IgnoreSideEffects:
          case EM_EvaluateForOverflow:
            if (!HasFoldFailureDiagnostic)
              break;
            // We've already failed to fold something. Keep that diagnostic.
            LLVM_FALLTHROUGH;
          case EM_ConstantExpression:
          case EM_PotentialConstantExpression:
          case EM_ConstantExpressionUnevaluated:
          case EM_PotentialConstantExpressionUnevaluated:
            HasActiveDiagnostic = false;
            return OptionalDiagnostic();
          }
        }

        unsigned CallStackNotes = CallStackDepth - 1;
        unsigned Limit = Ctx.getDiagnostics().getConstexprBacktraceLimit();
        if (Limit)
          CallStackNotes = std::min(CallStackNotes, Limit + 1);
        if (checkingPotentialConstantExpression())
          CallStackNotes = 0;

        HasActiveDiagnostic = true;
        HasFoldFailureDiagnostic = !IsCCEDiag;
        EvalStatus.Diag->clear();
        EvalStatus.Diag->reserve(1 + ExtraNotes + CallStackNotes);
        addDiag(Loc, DiagId);
        if (!checkingPotentialConstantExpression())
          addCallStack(Limit);
        return OptionalDiagnostic(&(*EvalStatus.Diag)[0].second);
      }
      HasActiveDiagnostic = false;
      return OptionalDiagnostic();
    }
  public:
    // Diagnose that the evaluation could not be folded (FF => FoldFailure)
    OptionalDiagnostic
    FFDiag(SourceLocation Loc,
          diag::kind DiagId = diag::note_invalid_subexpr_in_const_expr,
          unsigned ExtraNotes = 0) {
      return Diag(Loc, DiagId, ExtraNotes, false);
    }

    OptionalDiagnostic FFDiag(const Expr *E, diag::kind DiagId
                              = diag::note_invalid_subexpr_in_const_expr,
                            unsigned ExtraNotes = 0) {
      if (EvalStatus.Diag)
        return Diag(E->getExprLoc(), DiagId, ExtraNotes, /*IsCCEDiag*/false);
      HasActiveDiagnostic = false;
      return OptionalDiagnostic();
    }

    /// Diagnose that the evaluation does not produce a C++11 core constant
    /// expression.
    ///
    /// FIXME: Stop evaluating if we're in EM_ConstantExpression or
    /// EM_PotentialConstantExpression mode and we produce one of these.
    OptionalDiagnostic CCEDiag(SourceLocation Loc, diag::kind DiagId
                                 = diag::note_invalid_subexpr_in_const_expr,
                               unsigned ExtraNotes = 0) {
      // Don't override a previous diagnostic. Don't bother collecting
      // diagnostics if we're evaluating for overflow.
      if (!EvalStatus.Diag || !EvalStatus.Diag->empty()) {
        HasActiveDiagnostic = false;
        return OptionalDiagnostic();
      }
      return Diag(Loc, DiagId, ExtraNotes, true);
    }
    OptionalDiagnostic CCEDiag(const Expr *E, diag::kind DiagId
                                 = diag::note_invalid_subexpr_in_const_expr,
                               unsigned ExtraNotes = 0) {
      return CCEDiag(E->getExprLoc(), DiagId, ExtraNotes);
    }
    /// Add a note to a prior diagnostic.
    OptionalDiagnostic Note(SourceLocation Loc, diag::kind DiagId) {
      if (!HasActiveDiagnostic)
        return OptionalDiagnostic();
      return OptionalDiagnostic(&addDiag(Loc, DiagId));
    }

    /// Add a stack of notes to a prior diagnostic.
    void addNotes(ArrayRef<PartialDiagnosticAt> Diags) {
      if (HasActiveDiagnostic) {
        EvalStatus.Diag->insert(EvalStatus.Diag->end(),
                                Diags.begin(), Diags.end());
      }
    }

    /// Should we continue evaluation after encountering a side-effect that we
    /// couldn't model?
    bool keepEvaluatingAfterSideEffect() {
      switch (EvalMode) {
      case EM_PotentialConstantExpression:
      case EM_PotentialConstantExpressionUnevaluated:
      case EM_EvaluateForOverflow:
      case EM_IgnoreSideEffects:
        return true;

      case EM_ConstantExpression:
      case EM_ConstantExpressionUnevaluated:
      case EM_ConstantFold:
        return false;
      }
      llvm_unreachable("Missed EvalMode case");
    }

    /// Note that we have had a side-effect, and determine whether we should
    /// keep evaluating.
    bool noteSideEffect() {
      EvalStatus.HasSideEffects = true;
      return keepEvaluatingAfterSideEffect();
    }

    /// Should we continue evaluation after encountering undefined behavior?
    bool keepEvaluatingAfterUndefinedBehavior() {
      switch (EvalMode) {
      case EM_EvaluateForOverflow:
      case EM_IgnoreSideEffects:
      case EM_ConstantFold:
        return true;

      case EM_PotentialConstantExpression:
      case EM_PotentialConstantExpressionUnevaluated:
      case EM_ConstantExpression:
      case EM_ConstantExpressionUnevaluated:
        return false;
      }
      llvm_unreachable("Missed EvalMode case");
    }

    /// Note that we hit something that was technically undefined behavior, but
    /// that we can evaluate past it (such as signed overflow or floating-point
    /// division by zero.)
    bool noteUndefinedBehavior() {
      EvalStatus.HasUndefinedBehavior = true;
      return keepEvaluatingAfterUndefinedBehavior();
    }

    /// Should we continue evaluation as much as possible after encountering a
    /// construct which can't be reduced to a value?
    bool keepEvaluatingAfterFailure() {
      if (!StepsLeft)
        return false;

      switch (EvalMode) {
      case EM_PotentialConstantExpression:
      case EM_PotentialConstantExpressionUnevaluated:
      case EM_EvaluateForOverflow:
        return true;

      case EM_ConstantExpression:
      case EM_ConstantExpressionUnevaluated:
      case EM_ConstantFold:
      case EM_IgnoreSideEffects:
        return false;
      }
      llvm_unreachable("Missed EvalMode case");
    }

    /// Notes that we failed to evaluate an expression that other expressions
    /// directly depend on, and determine if we should keep evaluating. This
    /// should only be called if we actually intend to keep evaluating.
    ///
    /// Call noteSideEffect() instead if we may be able to ignore the value that
    /// we failed to evaluate, e.g. if we failed to evaluate Foo() in:
    ///
    /// (Foo(), 1)      // use noteSideEffect
    /// (Foo() || true) // use noteSideEffect
    /// Foo() + 1       // use noteFailure
    LLVM_NODISCARD bool noteFailure() {
      // Failure when evaluating some expression often means there is some
      // subexpression whose evaluation was skipped. Therefore, (because we
      // don't track whether we skipped an expression when unwinding after an
      // evaluation failure) every evaluation failure that bubbles up from a
      // subexpression implies that a side-effect has potentially happened. We
      // skip setting the HasSideEffects flag to true until we decide to
      // continue evaluating after that point, which happens here.
      bool KeepGoing = keepEvaluatingAfterFailure();
      EvalStatus.HasSideEffects |= KeepGoing;
      return KeepGoing;
    }

    class ArrayInitLoopIndex {
      EvalInfo &Info;
      uint64_t OuterIndex;

    public:
      ArrayInitLoopIndex(EvalInfo &Info)
          : Info(Info), OuterIndex(Info.ArrayInitIndex) {
        Info.ArrayInitIndex = 0;
      }
      ~ArrayInitLoopIndex() { Info.ArrayInitIndex = OuterIndex; }

      operator uint64_t&() { return Info.ArrayInitIndex; }
    };
  };

  /// Object used to treat all foldable expressions as constant expressions.
  struct FoldConstant {
    EvalInfo &Info;
    bool Enabled;
    bool HadNoPriorDiags;
    EvalInfo::EvaluationMode OldMode;

    explicit FoldConstant(EvalInfo &Info, bool Enabled)
      : Info(Info),
        Enabled(Enabled),
        HadNoPriorDiags(Info.EvalStatus.Diag &&
                        Info.EvalStatus.Diag->empty() &&
                        !Info.EvalStatus.HasSideEffects),
        OldMode(Info.EvalMode) {
      if (Enabled &&
          (Info.EvalMode == EvalInfo::EM_ConstantExpression ||
           Info.EvalMode == EvalInfo::EM_ConstantExpressionUnevaluated))
        Info.EvalMode = EvalInfo::EM_ConstantFold;
    }
    void keepDiagnostics() { Enabled = false; }
    ~FoldConstant() {
      if (Enabled && HadNoPriorDiags && !Info.EvalStatus.Diag->empty() &&
          !Info.EvalStatus.HasSideEffects)
        Info.EvalStatus.Diag->clear();
      Info.EvalMode = OldMode;
    }
  };

  /// RAII object used to set the current evaluation mode to ignore
  /// side-effects.
  struct IgnoreSideEffectsRAII {
    EvalInfo &Info;
    EvalInfo::EvaluationMode OldMode;
    explicit IgnoreSideEffectsRAII(EvalInfo &Info)
        : Info(Info), OldMode(Info.EvalMode) {
      if (!Info.checkingPotentialConstantExpression())
        Info.EvalMode = EvalInfo::EM_IgnoreSideEffects;
    }

    ~IgnoreSideEffectsRAII() { Info.EvalMode = OldMode; }
  };

  /// RAII object used to optionally suppress diagnostics and side-effects from
  /// a speculative evaluation.
  class SpeculativeEvaluationRAII {
    EvalInfo *Info = nullptr;
    Expr::EvalStatus OldStatus;
    unsigned OldSpeculativeEvaluationDepth;

    void moveFromAndCancel(SpeculativeEvaluationRAII &&Other) {
      Info = Other.Info;
      OldStatus = Other.OldStatus;
      OldSpeculativeEvaluationDepth = Other.OldSpeculativeEvaluationDepth;
      Other.Info = nullptr;
    }

    void maybeRestoreState() {
      if (!Info)
        return;

      Info->EvalStatus = OldStatus;
      Info->SpeculativeEvaluationDepth = OldSpeculativeEvaluationDepth;
    }

  public:
    SpeculativeEvaluationRAII() = default;

    SpeculativeEvaluationRAII(
        EvalInfo &Info, SmallVectorImpl<PartialDiagnosticAt> *NewDiag = nullptr)
        : Info(&Info), OldStatus(Info.EvalStatus),
          OldSpeculativeEvaluationDepth(Info.SpeculativeEvaluationDepth) {
      Info.EvalStatus.Diag = NewDiag;
      Info.SpeculativeEvaluationDepth = Info.CallStackDepth + 1;
    }

    SpeculativeEvaluationRAII(const SpeculativeEvaluationRAII &Other) = delete;
    SpeculativeEvaluationRAII(SpeculativeEvaluationRAII &&Other) {
      moveFromAndCancel(std::move(Other));
    }

    SpeculativeEvaluationRAII &operator=(SpeculativeEvaluationRAII &&Other) {
      maybeRestoreState();
      moveFromAndCancel(std::move(Other));
      return *this;
    }

    ~SpeculativeEvaluationRAII() { maybeRestoreState(); }
  };

  /// RAII object wrapping a full-expression or block scope, and handling
  /// the ending of the lifetime of temporaries created within it.
  template<bool IsFullExpression>
  class ScopeRAII {
    EvalInfo &Info;
    unsigned OldStackSize;
  public:
    ScopeRAII(EvalInfo &Info)
        : Info(Info), OldStackSize(Info.CleanupStack.size()) {
      // Push a new temporary version. This is needed to distinguish between
      // temporaries created in different iterations of a loop.
      Info.CurrentCall->pushTempVersion();
    }
    ~ScopeRAII() {
      // Body moved to a static method to encourage the compiler to inline away
      // instances of this class.
      cleanup(Info, OldStackSize);
      Info.CurrentCall->popTempVersion();
    }
  private:
    static void cleanup(EvalInfo &Info, unsigned OldStackSize) {
      unsigned NewEnd = OldStackSize;
      for (unsigned I = OldStackSize, N = Info.CleanupStack.size();
           I != N; ++I) {
        if (IsFullExpression && Info.CleanupStack[I].isLifetimeExtended()) {
          // Full-expression cleanup of a lifetime-extended temporary: nothing
          // to do, just move this cleanup to the right place in the stack.
          std::swap(Info.CleanupStack[I], Info.CleanupStack[NewEnd]);
          ++NewEnd;
        } else {
          // End the lifetime of the object.
          Info.CleanupStack[I].endLifetime();
        }
      }
      Info.CleanupStack.erase(Info.CleanupStack.begin() + NewEnd,
                              Info.CleanupStack.end());
    }
  };
  typedef ScopeRAII<false> BlockScopeRAII;
  typedef ScopeRAII<true> FullExpressionRAII;
}

bool SubobjectDesignator::checkSubobject(EvalInfo &Info, const Expr *E,
                                         CheckSubobjectKind CSK) {
  if (Invalid)
    return false;
  if (isOnePastTheEnd()) {
    Info.CCEDiag(E, diag::note_constexpr_past_end_subobject)
      << CSK;
    setInvalid();
    return false;
  }
  // Note, we do not diagnose if isMostDerivedAnUnsizedArray(), because there
  // must actually be at least one array element; even a VLA cannot have a
  // bound of zero. And if our index is nonzero, we already had a CCEDiag.
  return true;
}

void SubobjectDesignator::diagnoseUnsizedArrayPointerArithmetic(EvalInfo &Info,
                                                                const Expr *E) {
  Info.CCEDiag(E, diag::note_constexpr_unsized_array_indexed);
  // Do not set the designator as invalid: we can represent this situation,
  // and correct handling of __builtin_object_size requires us to do so.
}

void SubobjectDesignator::diagnosePointerArithmetic(EvalInfo &Info,
                                                    const Expr *E,
                                                    const APSInt &N) {
  // If we're complaining, we must be able to statically determine the size of
  // the most derived array.
  if (MostDerivedPathLength == Entries.size() && MostDerivedIsArrayElement)
    Info.CCEDiag(E, diag::note_constexpr_array_index)
      << N << /*array*/ 0
      << static_cast<unsigned>(getMostDerivedArraySize());
  else
    Info.CCEDiag(E, diag::note_constexpr_array_index)
      << N << /*non-array*/ 1;
  setInvalid();
}

CallStackFrame::CallStackFrame(EvalInfo &Info, SourceLocation CallLoc,
                               const FunctionDecl *Callee, const LValue *This,
                               APValue *Arguments)
    : Info(Info), Caller(Info.CurrentCall), Callee(Callee), This(This),
      Arguments(Arguments), CallLoc(CallLoc), Index(Info.NextCallIndex++) {
  Info.CurrentCall = this;
  ++Info.CallStackDepth;
}

CallStackFrame::~CallStackFrame() {
  assert(Info.CurrentCall == this && "calls retired out of order");
  --Info.CallStackDepth;
  Info.CurrentCall = Caller;
}

APValue &CallStackFrame::createTemporary(const void *Key,
                                         bool IsLifetimeExtended) {
  unsigned Version = Info.CurrentCall->getTempVersion();
  APValue &Result = Temporaries[MapKeyTy(Key, Version)];
  assert(Result.isUninit() && "temporary created multiple times");
  Info.CleanupStack.push_back(Cleanup(&Result, IsLifetimeExtended));
  return Result;
}

static void describeCall(CallStackFrame *Frame, raw_ostream &Out);

void EvalInfo::addCallStack(unsigned Limit) {
  // Determine which calls to skip, if any.
  unsigned ActiveCalls = CallStackDepth - 1;
  unsigned SkipStart = ActiveCalls, SkipEnd = SkipStart;
  if (Limit && Limit < ActiveCalls) {
    SkipStart = Limit / 2 + Limit % 2;
    SkipEnd = ActiveCalls - Limit / 2;
  }

  // Walk the call stack and add the diagnostics.
  unsigned CallIdx = 0;
  for (CallStackFrame *Frame = CurrentCall; Frame != &BottomFrame;
       Frame = Frame->Caller, ++CallIdx) {
    // Skip this call?
    if (CallIdx >= SkipStart && CallIdx < SkipEnd) {
      if (CallIdx == SkipStart) {
        // Note that we're skipping calls.
        addDiag(Frame->CallLoc, diag::note_constexpr_calls_suppressed)
          << unsigned(ActiveCalls - Limit);
      }
      continue;
    }

    // Use a different note for an inheriting constructor, because from the
    // user's perspective it's not really a function at all.
    if (auto *CD = dyn_cast_or_null<CXXConstructorDecl>(Frame->Callee)) {
      if (CD->isInheritingConstructor()) {
        addDiag(Frame->CallLoc, diag::note_constexpr_inherited_ctor_call_here)
          << CD->getParent();
        continue;
      }
    }

    SmallVector<char, 128> Buffer;
    llvm::raw_svector_ostream Out(Buffer);
    describeCall(Frame, Out);
    addDiag(Frame->CallLoc, diag::note_constexpr_call_here) << Out.str();
  }
}

/// Kinds of access we can perform on an object, for diagnostics. Note that
/// we consider a member function call to be a kind of access, even though
/// it is not formally an access of the object, because it has (largely) the
/// same set of semantic restrictions.
enum AccessKinds {
  AK_Read,
  AK_Assign,
  AK_Increment,
  AK_Decrement,
  AK_MemberCall,
};

static bool isModification(AccessKinds AK) {
  return AK != AK_Read && AK != AK_MemberCall;
}

namespace {
  struct ComplexValue {
  private:
    bool IsInt;

  public:
    APSInt IntReal, IntImag;
    APFloat FloatReal, FloatImag;

    ComplexValue() : FloatReal(APFloat::Bogus()), FloatImag(APFloat::Bogus()) {}

    void makeComplexFloat() { IsInt = false; }
    bool isComplexFloat() const { return !IsInt; }
    APFloat &getComplexFloatReal() { return FloatReal; }
    APFloat &getComplexFloatImag() { return FloatImag; }

    void makeComplexInt() { IsInt = true; }
    bool isComplexInt() const { return IsInt; }
    APSInt &getComplexIntReal() { return IntReal; }
    APSInt &getComplexIntImag() { return IntImag; }

    void moveInto(APValue &v) const {
      if (isComplexFloat())
        v = APValue(FloatReal, FloatImag);
      else
        v = APValue(IntReal, IntImag);
    }
    void setFrom(const APValue &v) {
      assert(v.isComplexFloat() || v.isComplexInt());
      if (v.isComplexFloat()) {
        makeComplexFloat();
        FloatReal = v.getComplexFloatReal();
        FloatImag = v.getComplexFloatImag();
      } else {
        makeComplexInt();
        IntReal = v.getComplexIntReal();
        IntImag = v.getComplexIntImag();
      }
    }
  };

  struct LValue {
    APValue::LValueBase Base;
    CharUnits Offset;
    SubobjectDesignator Designator;
    bool IsNullPtr : 1;
    bool InvalidBase : 1;

    const APValue::LValueBase getLValueBase() const { return Base; }
    CharUnits &getLValueOffset() { return Offset; }
    const CharUnits &getLValueOffset() const { return Offset; }
    SubobjectDesignator &getLValueDesignator() { return Designator; }
    const SubobjectDesignator &getLValueDesignator() const { return Designator;}
    bool isNullPointer() const { return IsNullPtr;}

    unsigned getLValueCallIndex() const { return Base.getCallIndex(); }
    unsigned getLValueVersion() const { return Base.getVersion(); }

    void moveInto(APValue &V) const {
      if (Designator.Invalid)
        V = APValue(Base, Offset, APValue::NoLValuePath(), IsNullPtr);
      else {
        assert(!InvalidBase && "APValues can't handle invalid LValue bases");
        V = APValue(Base, Offset, Designator.Entries,
                    Designator.IsOnePastTheEnd, IsNullPtr);
      }
    }
    void setFrom(ASTContext &Ctx, const APValue &V) {
      assert(V.isLValue() && "Setting LValue from a non-LValue?");
      Base = V.getLValueBase();
      Offset = V.getLValueOffset();
      InvalidBase = false;
      Designator = SubobjectDesignator(Ctx, V);
      IsNullPtr = V.isNullPointer();
    }

    void set(APValue::LValueBase B, bool BInvalid = false) {
#ifndef NDEBUG
      // We only allow a few types of invalid bases. Enforce that here.
      if (BInvalid) {
        const auto *E = B.get<const Expr *>();
        assert((isa<MemberExpr>(E) || tryUnwrapAllocSizeCall(E)) &&
               "Unexpected type of invalid base");
      }
#endif

      Base = B;
      Offset = CharUnits::fromQuantity(0);
      InvalidBase = BInvalid;
      Designator = SubobjectDesignator(getType(B));
      IsNullPtr = false;
    }

    void setNull(QualType PointerTy, uint64_t TargetVal) {
      Base = (Expr *)nullptr;
      Offset = CharUnits::fromQuantity(TargetVal);
      InvalidBase = false;
      Designator = SubobjectDesignator(PointerTy->getPointeeType());
      IsNullPtr = true;
    }

    void setInvalid(APValue::LValueBase B, unsigned I = 0) {
      set(B, true);
    }

  private:
    // Check that this LValue is not based on a null pointer. If it is, produce
    // a diagnostic and mark the designator as invalid.
    template <typename GenDiagType>
    bool checkNullPointerDiagnosingWith(const GenDiagType &GenDiag) {
      if (Designator.Invalid)
        return false;
      if (IsNullPtr) {
        GenDiag();
        Designator.setInvalid();
        return false;
      }
      return true;
    }

  public:
    bool checkNullPointer(EvalInfo &Info, const Expr *E,
                          CheckSubobjectKind CSK) {
      return checkNullPointerDiagnosingWith([&Info, E, CSK] {
        Info.CCEDiag(E, diag::note_constexpr_null_subobject) << CSK;
      });
    }

    bool checkNullPointerForFoldAccess(EvalInfo &Info, const Expr *E,
                                       AccessKinds AK) {
      return checkNullPointerDiagnosingWith([&Info, E, AK] {
        Info.FFDiag(E, diag::note_constexpr_access_null) << AK;
      });
    }

    // Check this LValue refers to an object. If not, set the designator to be
    // invalid and emit a diagnostic.
    bool checkSubobject(EvalInfo &Info, const Expr *E, CheckSubobjectKind CSK) {
      return (CSK == CSK_ArrayToPointer || checkNullPointer(Info, E, CSK)) &&
             Designator.checkSubobject(Info, E, CSK);
    }

    void addDecl(EvalInfo &Info, const Expr *E,
                 const Decl *D, bool Virtual = false) {
      if (checkSubobject(Info, E, isa<FieldDecl>(D) ? CSK_Field : CSK_Base))
        Designator.addDeclUnchecked(D, Virtual);
    }
    void addUnsizedArray(EvalInfo &Info, const Expr *E, QualType ElemTy) {
      if (!Designator.Entries.empty()) {
        Info.CCEDiag(E, diag::note_constexpr_unsupported_unsized_array);
        Designator.setInvalid();
        return;
      }
      if (checkSubobject(Info, E, CSK_ArrayToPointer)) {
        assert(getType(Base)->isPointerType() || getType(Base)->isArrayType());
        Designator.FirstEntryIsAnUnsizedArray = true;
        Designator.addUnsizedArrayUnchecked(ElemTy);
      }
    }
    void addArray(EvalInfo &Info, const Expr *E, const ConstantArrayType *CAT) {
      if (checkSubobject(Info, E, CSK_ArrayToPointer))
        Designator.addArrayUnchecked(CAT);
    }
    void addComplex(EvalInfo &Info, const Expr *E, QualType EltTy, bool Imag) {
      if (checkSubobject(Info, E, Imag ? CSK_Imag : CSK_Real))
        Designator.addComplexUnchecked(EltTy, Imag);
    }
    void clearIsNullPointer() {
      IsNullPtr = false;
    }
    void adjustOffsetAndIndex(EvalInfo &Info, const Expr *E,
                              const APSInt &Index, CharUnits ElementSize) {
      // An index of 0 has no effect. (In C, adding 0 to a null pointer is UB,
      // but we're not required to diagnose it and it's valid in C++.)
      if (!Index)
        return;

      // Compute the new offset in the appropriate width, wrapping at 64 bits.
      // FIXME: When compiling for a 32-bit target, we should use 32-bit
      // offsets.
      uint64_t Offset64 = Offset.getQuantity();
      uint64_t ElemSize64 = ElementSize.getQuantity();
      uint64_t Index64 = Index.extOrTrunc(64).getZExtValue();
      Offset = CharUnits::fromQuantity(Offset64 + ElemSize64 * Index64);

      if (checkNullPointer(Info, E, CSK_ArrayIndex))
        Designator.adjustIndex(Info, E, Index);
      clearIsNullPointer();
    }
    void adjustOffset(CharUnits N) {
      Offset += N;
      if (N.getQuantity())
        clearIsNullPointer();
    }
  };

  struct MemberPtr {
    MemberPtr() {}
    explicit MemberPtr(const ValueDecl *Decl) :
      DeclAndIsDerivedMember(Decl, false), Path() {}

    /// The member or (direct or indirect) field referred to by this member
    /// pointer, or 0 if this is a null member pointer.
    const ValueDecl *getDecl() const {
      return DeclAndIsDerivedMember.getPointer();
    }
    /// Is this actually a member of some type derived from the relevant class?
    bool isDerivedMember() const {
      return DeclAndIsDerivedMember.getInt();
    }
    /// Get the class which the declaration actually lives in.
    const CXXRecordDecl *getContainingRecord() const {
      return cast<CXXRecordDecl>(
          DeclAndIsDerivedMember.getPointer()->getDeclContext());
    }

    void moveInto(APValue &V) const {
      V = APValue(getDecl(), isDerivedMember(), Path);
    }
    void setFrom(const APValue &V) {
      assert(V.isMemberPointer());
      DeclAndIsDerivedMember.setPointer(V.getMemberPointerDecl());
      DeclAndIsDerivedMember.setInt(V.isMemberPointerToDerivedMember());
      Path.clear();
      ArrayRef<const CXXRecordDecl*> P = V.getMemberPointerPath();
      Path.insert(Path.end(), P.begin(), P.end());
    }

    /// DeclAndIsDerivedMember - The member declaration, and a flag indicating
    /// whether the member is a member of some class derived from the class type
    /// of the member pointer.
    llvm::PointerIntPair<const ValueDecl*, 1, bool> DeclAndIsDerivedMember;
    /// Path - The path of base/derived classes from the member declaration's
    /// class (exclusive) to the class type of the member pointer (inclusive).
    SmallVector<const CXXRecordDecl*, 4> Path;

    /// Perform a cast towards the class of the Decl (either up or down the
    /// hierarchy).
    bool castBack(const CXXRecordDecl *Class) {
      assert(!Path.empty());
      const CXXRecordDecl *Expected;
      if (Path.size() >= 2)
        Expected = Path[Path.size() - 2];
      else
        Expected = getContainingRecord();
      if (Expected->getCanonicalDecl() != Class->getCanonicalDecl()) {
        // C++11 [expr.static.cast]p12: In a conversion from (D::*) to (B::*),
        // if B does not contain the original member and is not a base or
        // derived class of the class containing the original member, the result
        // of the cast is undefined.
        // C++11 [conv.mem]p2 does not cover this case for a cast from (B::*) to
        // (D::*). We consider that to be a language defect.
        return false;
      }
      Path.pop_back();
      return true;
    }
    /// Perform a base-to-derived member pointer cast.
    bool castToDerived(const CXXRecordDecl *Derived) {
      if (!getDecl())
        return true;
      if (!isDerivedMember()) {
        Path.push_back(Derived);
        return true;
      }
      if (!castBack(Derived))
        return false;
      if (Path.empty())
        DeclAndIsDerivedMember.setInt(false);
      return true;
    }
    /// Perform a derived-to-base member pointer cast.
    bool castToBase(const CXXRecordDecl *Base) {
      if (!getDecl())
        return true;
      if (Path.empty())
        DeclAndIsDerivedMember.setInt(true);
      if (isDerivedMember()) {
        Path.push_back(Base);
        return true;
      }
      return castBack(Base);
    }
  };

  /// Compare two member pointers, which are assumed to be of the same type.
  static bool operator==(const MemberPtr &LHS, const MemberPtr &RHS) {
    if (!LHS.getDecl() || !RHS.getDecl())
      return !LHS.getDecl() && !RHS.getDecl();
    if (LHS.getDecl()->getCanonicalDecl() != RHS.getDecl()->getCanonicalDecl())
      return false;
    return LHS.Path == RHS.Path;
  }
}

static bool Evaluate(APValue &Result, EvalInfo &Info, const Expr *E);
static bool EvaluateInPlace(APValue &Result, EvalInfo &Info,
                            const LValue &This, const Expr *E,
                            bool AllowNonLiteralTypes = false);
static bool EvaluateLValue(const Expr *E, LValue &Result, EvalInfo &Info,
                           bool InvalidBaseOK = false);
static bool EvaluatePointer(const Expr *E, LValue &Result, EvalInfo &Info,
                            bool InvalidBaseOK = false);
static bool EvaluateMemberPointer(const Expr *E, MemberPtr &Result,
                                  EvalInfo &Info);
static bool EvaluateTemporary(const Expr *E, LValue &Result, EvalInfo &Info);
static bool EvaluateInteger(const Expr *E, APSInt &Result, EvalInfo &Info);
static bool EvaluateIntegerOrLValue(const Expr *E, APValue &Result,
                                    EvalInfo &Info);
static bool EvaluateFloat(const Expr *E, APFloat &Result, EvalInfo &Info);
static bool EvaluateComplex(const Expr *E, ComplexValue &Res, EvalInfo &Info);
static bool EvaluateAtomic(const Expr *E, const LValue *This, APValue &Result,
                           EvalInfo &Info);
static bool EvaluateAsRValue(EvalInfo &Info, const Expr *E, APValue &Result);

/// Evaluate an integer or fixed point expression into an APResult.
static bool EvaluateFixedPointOrInteger(const Expr *E, APFixedPoint &Result,
                                        EvalInfo &Info);

/// Evaluate only a fixed point expression into an APResult.
static bool EvaluateFixedPoint(const Expr *E, APFixedPoint &Result,
                               EvalInfo &Info);

//===----------------------------------------------------------------------===//
// Misc utilities
//===----------------------------------------------------------------------===//

/// A helper function to create a temporary and set an LValue.
template <class KeyTy>
static APValue &createTemporary(const KeyTy *Key, bool IsLifetimeExtended,
                                LValue &LV, CallStackFrame &Frame) {
  LV.set({Key, Frame.Info.CurrentCall->Index,
          Frame.Info.CurrentCall->getTempVersion()});
  return Frame.createTemporary(Key, IsLifetimeExtended);
}

/// Negate an APSInt in place, converting it to a signed form if necessary, and
/// preserving its value (by extending by up to one bit as needed).
static void negateAsSigned(APSInt &Int) {
  if (Int.isUnsigned() || Int.isMinSignedValue()) {
    Int = Int.extend(Int.getBitWidth() + 1);
    Int.setIsSigned(true);
  }
  Int = -Int;
}

/// Produce a string describing the given constexpr call.
static void describeCall(CallStackFrame *Frame, raw_ostream &Out) {
  unsigned ArgIndex = 0;
  bool IsMemberCall = isa<CXXMethodDecl>(Frame->Callee) &&
                      !isa<CXXConstructorDecl>(Frame->Callee) &&
                      cast<CXXMethodDecl>(Frame->Callee)->isInstance();

  if (!IsMemberCall)
    Out << *Frame->Callee << '(';

  if (Frame->This && IsMemberCall) {
    APValue Val;
    Frame->This->moveInto(Val);
    Val.printPretty(Out, Frame->Info.Ctx,
                    Frame->This->Designator.MostDerivedType);
    // FIXME: Add parens around Val if needed.
    Out << "->" << *Frame->Callee << '(';
    IsMemberCall = false;
  }

  for (FunctionDecl::param_const_iterator I = Frame->Callee->param_begin(),
       E = Frame->Callee->param_end(); I != E; ++I, ++ArgIndex) {
    if (ArgIndex > (unsigned)IsMemberCall)
      Out << ", ";

    const ParmVarDecl *Param = *I;
    const APValue &Arg = Frame->Arguments[ArgIndex];
    Arg.printPretty(Out, Frame->Info.Ctx, Param->getType());

    if (ArgIndex == 0 && IsMemberCall)
      Out << "->" << *Frame->Callee << '(';
  }

  Out << ')';
}

/// Evaluate an expression to see if it had side-effects, and discard its
/// result.
/// \return \c true if the caller should keep evaluating.
static bool EvaluateIgnoredValue(EvalInfo &Info, const Expr *E) {
  APValue Scratch;
  if (!Evaluate(Scratch, Info, E))
    // We don't need the value, but we might have skipped a side effect here.
    return Info.noteSideEffect();
  return true;
}

/// Should this call expression be treated as a string literal?
static bool IsStringLiteralCall(const CallExpr *E) {
  unsigned Builtin = E->getBuiltinCallee();
  return (Builtin == Builtin::BI__builtin___CFStringMakeConstantString ||
          Builtin == Builtin::BI__builtin___NSStringMakeConstantString);
}

static bool IsGlobalLValue(APValue::LValueBase B) {
  // C++11 [expr.const]p3 An address constant expression is a prvalue core
  // constant expression of pointer type that evaluates to...

  // ... a null pointer value, or a prvalue core constant expression of type
  // std::nullptr_t.
  if (!B) return true;

  if (const ValueDecl *D = B.dyn_cast<const ValueDecl*>()) {
    // ... the address of an object with static storage duration,
    if (const VarDecl *VD = dyn_cast<VarDecl>(D))
      return VD->hasGlobalStorage();
    // ... the address of a function,
    return isa<FunctionDecl>(D);
  }

  const Expr *E = B.get<const Expr*>();
  switch (E->getStmtClass()) {
  default:
    return false;
  case Expr::CompoundLiteralExprClass: {
    const CompoundLiteralExpr *CLE = cast<CompoundLiteralExpr>(E);
    return CLE->isFileScope() && CLE->isLValue();
  }
  case Expr::MaterializeTemporaryExprClass:
    // A materialized temporary might have been lifetime-extended to static
    // storage duration.
    return cast<MaterializeTemporaryExpr>(E)->getStorageDuration() == SD_Static;
  // A string literal has static storage duration.
  case Expr::StringLiteralClass:
  case Expr::PredefinedExprClass:
  case Expr::ObjCStringLiteralClass:
  case Expr::ObjCEncodeExprClass:
  case Expr::CXXTypeidExprClass:
  case Expr::CXXUuidofExprClass:
    return true;
  case Expr::ObjCBoxedExprClass:
    return cast<ObjCBoxedExpr>(E)->isExpressibleAsConstantInitializer();
  case Expr::CallExprClass:
    return IsStringLiteralCall(cast<CallExpr>(E));
  // For GCC compatibility, &&label has static storage duration.
  case Expr::AddrLabelExprClass:
    return true;
  // A Block literal expression may be used as the initialization value for
  // Block variables at global or local static scope.
  case Expr::BlockExprClass:
    return !cast<BlockExpr>(E)->getBlockDecl()->hasCaptures();
  case Expr::ImplicitValueInitExprClass:
    // FIXME:
    // We can never form an lvalue with an implicit value initialization as its
    // base through expression evaluation, so these only appear in one case: the
    // implicit variable declaration we invent when checking whether a constexpr
    // constructor can produce a constant expression. We must assume that such
    // an expression might be a global lvalue.
    return true;
  }
}

static const ValueDecl *GetLValueBaseDecl(const LValue &LVal) {
  return LVal.Base.dyn_cast<const ValueDecl*>();
}

static bool IsLiteralLValue(const LValue &Value) {
  if (Value.getLValueCallIndex())
    return false;
  const Expr *E = Value.Base.dyn_cast<const Expr*>();
  return E && !isa<MaterializeTemporaryExpr>(E);
}

static bool IsWeakLValue(const LValue &Value) {
  const ValueDecl *Decl = GetLValueBaseDecl(Value);
  return Decl && Decl->isWeak();
}

static bool isZeroSized(const LValue &Value) {
  const ValueDecl *Decl = GetLValueBaseDecl(Value);
  if (Decl && isa<VarDecl>(Decl)) {
    QualType Ty = Decl->getType();
    if (Ty->isArrayType())
      return Ty->isIncompleteType() ||
             Decl->getASTContext().getTypeSize(Ty) == 0;
  }
  return false;
}

static bool HasSameBase(const LValue &A, const LValue &B) {
  if (!A.getLValueBase())
    return !B.getLValueBase();
  if (!B.getLValueBase())
    return false;

  if (A.getLValueBase().getOpaqueValue() !=
      B.getLValueBase().getOpaqueValue()) {
    const Decl *ADecl = GetLValueBaseDecl(A);
    if (!ADecl)
      return false;
    const Decl *BDecl = GetLValueBaseDecl(B);
    if (!BDecl || ADecl->getCanonicalDecl() != BDecl->getCanonicalDecl())
      return false;
  }

  return IsGlobalLValue(A.getLValueBase()) ||
         (A.getLValueCallIndex() == B.getLValueCallIndex() &&
          A.getLValueVersion() == B.getLValueVersion());
}

static void NoteLValueLocation(EvalInfo &Info, APValue::LValueBase Base) {
  assert(Base && "no location for a null lvalue");
  const ValueDecl *VD = Base.dyn_cast<const ValueDecl*>();
  if (VD)
    Info.Note(VD->getLocation(), diag::note_declared_at);
  else
    Info.Note(Base.get<const Expr*>()->getExprLoc(),
              diag::note_constexpr_temporary_here);
}

/// Check that this reference or pointer core constant expression is a valid
/// value for an address or reference constant expression. Return true if we
/// can fold this expression, whether or not it's a constant expression.
static bool CheckLValueConstantExpression(EvalInfo &Info, SourceLocation Loc,
                                          QualType Type, const LValue &LVal,
                                          Expr::ConstExprUsage Usage) {
  bool IsReferenceType = Type->isReferenceType();

  APValue::LValueBase Base = LVal.getLValueBase();
  const SubobjectDesignator &Designator = LVal.getLValueDesignator();

  // Check that the object is a global. Note that the fake 'this' object we
  // manufacture when checking potential constant expressions is conservatively
  // assumed to be global here.
  if (!IsGlobalLValue(Base)) {
    if (Info.getLangOpts().CPlusPlus11) {
      const ValueDecl *VD = Base.dyn_cast<const ValueDecl*>();
      Info.FFDiag(Loc, diag::note_constexpr_non_global, 1)
        << IsReferenceType << !Designator.Entries.empty()
        << !!VD << VD;
      NoteLValueLocation(Info, Base);
    } else {
      Info.FFDiag(Loc);
    }
    // Don't allow references to temporaries to escape.
    return false;
  }
  assert((Info.checkingPotentialConstantExpression() ||
          LVal.getLValueCallIndex() == 0) &&
         "have call index for global lvalue");

  if (const ValueDecl *VD = Base.dyn_cast<const ValueDecl*>()) {
    if (const VarDecl *Var = dyn_cast<const VarDecl>(VD)) {
      // Check if this is a thread-local variable.
      if (Var->getTLSKind())
        return false;

      // A dllimport variable never acts like a constant.
      if (Usage == Expr::EvaluateForCodeGen && Var->hasAttr<DLLImportAttr>())
        return false;
    }
    if (const auto *FD = dyn_cast<const FunctionDecl>(VD)) {
      // __declspec(dllimport) must be handled very carefully:
      // We must never initialize an expression with the thunk in C++.
      // Doing otherwise would allow the same id-expression to yield
      // different addresses for the same function in different translation
      // units.  However, this means that we must dynamically initialize the
      // expression with the contents of the import address table at runtime.
      //
      // The C language has no notion of ODR; furthermore, it has no notion of
      // dynamic initialization.  This means that we are permitted to
      // perform initialization with the address of the thunk.
      if (Info.getLangOpts().CPlusPlus && Usage == Expr::EvaluateForCodeGen &&
          FD->hasAttr<DLLImportAttr>())
        return false;
    }
  }

  // Allow address constant expressions to be past-the-end pointers. This is
  // an extension: the standard requires them to point to an object.
  if (!IsReferenceType)
    return true;

  // A reference constant expression must refer to an object.
  if (!Base) {
    // FIXME: diagnostic
    Info.CCEDiag(Loc);
    return true;
  }

  // Does this refer one past the end of some object?
  if (!Designator.Invalid && Designator.isOnePastTheEnd()) {
    const ValueDecl *VD = Base.dyn_cast<const ValueDecl*>();
    Info.FFDiag(Loc, diag::note_constexpr_past_end, 1)
      << !Designator.Entries.empty() << !!VD << VD;
    NoteLValueLocation(Info, Base);
  }

  return true;
}

/// Member pointers are constant expressions unless they point to a
/// non-virtual dllimport member function.
static bool CheckMemberPointerConstantExpression(EvalInfo &Info,
                                                 SourceLocation Loc,
                                                 QualType Type,
                                                 const APValue &Value,
                                                 Expr::ConstExprUsage Usage) {
  const ValueDecl *Member = Value.getMemberPointerDecl();
  const auto *FD = dyn_cast_or_null<CXXMethodDecl>(Member);
  if (!FD)
    return true;
  return Usage == Expr::EvaluateForMangling || FD->isVirtual() ||
         !FD->hasAttr<DLLImportAttr>();
}

/// Check that this core constant expression is of literal type, and if not,
/// produce an appropriate diagnostic.
static bool CheckLiteralType(EvalInfo &Info, const Expr *E,
                             const LValue *This = nullptr) {
  if (!E->isRValue() || E->getType()->isLiteralType(Info.Ctx))
    return true;

  // C++1y: A constant initializer for an object o [...] may also invoke
  // constexpr constructors for o and its subobjects even if those objects
  // are of non-literal class types.
  //
  // C++11 missed this detail for aggregates, so classes like this:
  //   struct foo_t { union { int i; volatile int j; } u; };
  // are not (obviously) initializable like so:
  //   __attribute__((__require_constant_initialization__))
  //   static const foo_t x = {{0}};
  // because "i" is a subobject with non-literal initialization (due to the
  // volatile member of the union). See:
  //   http://www.open-std.org/jtc1/sc22/wg21/docs/cwg_active.html#1677
  // Therefore, we use the C++1y behavior.
  if (This && Info.EvaluatingDecl == This->getLValueBase())
    return true;

  // Prvalue constant expressions must be of literal types.
  if (Info.getLangOpts().CPlusPlus11)
    Info.FFDiag(E, diag::note_constexpr_nonliteral)
      << E->getType();
  else
    Info.FFDiag(E, diag::note_invalid_subexpr_in_const_expr);
  return false;
}

/// Check that this core constant expression value is a valid value for a
/// constant expression. If not, report an appropriate diagnostic. Does not
/// check that the expression is of literal type.
static bool
CheckConstantExpression(EvalInfo &Info, SourceLocation DiagLoc, QualType Type,
                        const APValue &Value,
                        Expr::ConstExprUsage Usage = Expr::EvaluateForCodeGen) {
  if (Value.isUninit()) {
    Info.FFDiag(DiagLoc, diag::note_constexpr_uninitialized)
      << true << Type;
    return false;
  }

  // We allow _Atomic(T) to be initialized from anything that T can be
  // initialized from.
  if (const AtomicType *AT = Type->getAs<AtomicType>())
    Type = AT->getValueType();

  // Core issue 1454: For a literal constant expression of array or class type,
  // each subobject of its value shall have been initialized by a constant
  // expression.
  if (Value.isArray()) {
    QualType EltTy = Type->castAsArrayTypeUnsafe()->getElementType();
    for (unsigned I = 0, N = Value.getArrayInitializedElts(); I != N; ++I) {
      if (!CheckConstantExpression(Info, DiagLoc, EltTy,
                                   Value.getArrayInitializedElt(I), Usage))
        return false;
    }
    if (!Value.hasArrayFiller())
      return true;
    return CheckConstantExpression(Info, DiagLoc, EltTy, Value.getArrayFiller(),
                                   Usage);
  }
  if (Value.isUnion() && Value.getUnionField()) {
    return CheckConstantExpression(Info, DiagLoc,
                                   Value.getUnionField()->getType(),
                                   Value.getUnionValue(), Usage);
  }
  if (Value.isStruct()) {
    RecordDecl *RD = Type->castAs<RecordType>()->getDecl();
    if (const CXXRecordDecl *CD = dyn_cast<CXXRecordDecl>(RD)) {
      unsigned BaseIndex = 0;
      for (const CXXBaseSpecifier &BS : CD->bases()) {
        if (!CheckConstantExpression(Info, DiagLoc, BS.getType(),
                                     Value.getStructBase(BaseIndex), Usage))
          return false;
        ++BaseIndex;
      }
    }
    for (const auto *I : RD->fields()) {
      if (I->isUnnamedBitfield())
        continue;

      if (!CheckConstantExpression(Info, DiagLoc, I->getType(),
                                   Value.getStructField(I->getFieldIndex()),
                                   Usage))
        return false;
    }
  }

  if (Value.isLValue()) {
    LValue LVal;
    LVal.setFrom(Info.Ctx, Value);
    return CheckLValueConstantExpression(Info, DiagLoc, Type, LVal, Usage);
  }

  if (Value.isMemberPointer())
    return CheckMemberPointerConstantExpression(Info, DiagLoc, Type, Value, Usage);

  // Everything else is fine.
  return true;
}

static bool EvalPointerValueAsBool(const APValue &Value, bool &Result) {
  // A null base expression indicates a null pointer.  These are always
  // evaluatable, and they are false unless the offset is zero.
  if (!Value.getLValueBase()) {
    Result = !Value.getLValueOffset().isZero();
    return true;
  }

  // We have a non-null base.  These are generally known to be true, but if it's
  // a weak declaration it can be null at runtime.
  Result = true;
  const ValueDecl *Decl = Value.getLValueBase().dyn_cast<const ValueDecl*>();
  return !Decl || !Decl->isWeak();
}

static bool HandleConversionToBool(const APValue &Val, bool &Result) {
  switch (Val.getKind()) {
  case APValue::Uninitialized:
    return false;
  case APValue::Int:
    Result = Val.getInt().getBoolValue();
    return true;
  case APValue::FixedPoint:
    Result = Val.getFixedPoint().getBoolValue();
    return true;
  case APValue::Float:
    Result = !Val.getFloat().isZero();
    return true;
  case APValue::ComplexInt:
    Result = Val.getComplexIntReal().getBoolValue() ||
             Val.getComplexIntImag().getBoolValue();
    return true;
  case APValue::ComplexFloat:
    Result = !Val.getComplexFloatReal().isZero() ||
             !Val.getComplexFloatImag().isZero();
    return true;
  case APValue::LValue:
    return EvalPointerValueAsBool(Val, Result);
  case APValue::MemberPointer:
    Result = Val.getMemberPointerDecl();
    return true;
  case APValue::Vector:
  case APValue::Array:
  case APValue::Struct:
  case APValue::Union:
  case APValue::AddrLabelDiff:
    return false;
  }

  llvm_unreachable("unknown APValue kind");
}

static bool EvaluateAsBooleanCondition(const Expr *E, bool &Result,
                                       EvalInfo &Info) {
  assert(E->isRValue() && "missing lvalue-to-rvalue conv in bool condition");
  APValue Val;
  if (!Evaluate(Val, Info, E))
    return false;
  return HandleConversionToBool(Val, Result);
}

template<typename T>
static bool HandleOverflow(EvalInfo &Info, const Expr *E,
                           const T &SrcValue, QualType DestType) {
  Info.CCEDiag(E, diag::note_constexpr_overflow)
    << SrcValue << DestType;
  return Info.noteUndefinedBehavior();
}

static bool HandleFloatToIntCast(EvalInfo &Info, const Expr *E,
                                 QualType SrcType, const APFloat &Value,
                                 QualType DestType, APSInt &Result) {
  unsigned DestWidth = Info.Ctx.getIntWidth(DestType);
  // Determine whether we are converting to unsigned or signed.
  bool DestSigned = DestType->isSignedIntegerOrEnumerationType();

  Result = APSInt(DestWidth, !DestSigned);
  bool ignored;
  if (Value.convertToInteger(Result, llvm::APFloat::rmTowardZero, &ignored)
      & APFloat::opInvalidOp)
    return HandleOverflow(Info, E, Value, DestType);
  return true;
}

static bool HandleFloatToFloatCast(EvalInfo &Info, const Expr *E,
                                   QualType SrcType, QualType DestType,
                                   APFloat &Result) {
  APFloat Value = Result;
  bool ignored;
  if (Result.convert(Info.Ctx.getFloatTypeSemantics(DestType),
                     APFloat::rmNearestTiesToEven, &ignored)
      & APFloat::opOverflow)
    return HandleOverflow(Info, E, Value, DestType);
  return true;
}

static APSInt HandleIntToIntCast(EvalInfo &Info, const Expr *E,
                                 QualType DestType, QualType SrcType,
                                 const APSInt &Value) {
  unsigned DestWidth = Info.Ctx.getIntWidth(DestType);
  // Figure out if this is a truncate, extend or noop cast.
  // If the input is signed, do a sign extend, noop, or truncate.
  APSInt Result = Value.extOrTrunc(DestWidth);
  Result.setIsUnsigned(DestType->isUnsignedIntegerOrEnumerationType());
  if (DestType->isBooleanType())
    Result = Value.getBoolValue();
  return Result;
}

static bool HandleIntToFloatCast(EvalInfo &Info, const Expr *E,
                                 QualType SrcType, const APSInt &Value,
                                 QualType DestType, APFloat &Result) {
  Result = APFloat(Info.Ctx.getFloatTypeSemantics(DestType), 1);
  if (Result.convertFromAPInt(Value, Value.isSigned(),
                              APFloat::rmNearestTiesToEven)
      & APFloat::opOverflow)
    return HandleOverflow(Info, E, Value, DestType);
  return true;
}

static bool truncateBitfieldValue(EvalInfo &Info, const Expr *E,
                                  APValue &Value, const FieldDecl *FD) {
  assert(FD->isBitField() && "truncateBitfieldValue on non-bitfield");

  if (!Value.isInt()) {
    // Trying to store a pointer-cast-to-integer into a bitfield.
    // FIXME: In this case, we should provide the diagnostic for casting
    // a pointer to an integer.
    assert(Value.isLValue() && "integral value neither int nor lvalue?");
    Info.FFDiag(E);
    return false;
  }

  APSInt &Int = Value.getInt();
  unsigned OldBitWidth = Int.getBitWidth();
  unsigned NewBitWidth = FD->getBitWidthValue(Info.Ctx);
  if (NewBitWidth < OldBitWidth)
    Int = Int.trunc(NewBitWidth).extend(OldBitWidth);
  return true;
}

static bool EvalAndBitcastToAPInt(EvalInfo &Info, const Expr *E,
                                  llvm::APInt &Res) {
  APValue SVal;
  if (!Evaluate(SVal, Info, E))
    return false;
  if (SVal.isInt()) {
    Res = SVal.getInt();
    return true;
  }
  if (SVal.isFloat()) {
    Res = SVal.getFloat().bitcastToAPInt();
    return true;
  }
  if (SVal.isVector()) {
    QualType VecTy = E->getType();
    unsigned VecSize = Info.Ctx.getTypeSize(VecTy);
    QualType EltTy = VecTy->castAs<VectorType>()->getElementType();
    unsigned EltSize = Info.Ctx.getTypeSize(EltTy);
    bool BigEndian = Info.Ctx.getTargetInfo().isBigEndian();
    Res = llvm::APInt::getNullValue(VecSize);
    for (unsigned i = 0; i < SVal.getVectorLength(); i++) {
      APValue &Elt = SVal.getVectorElt(i);
      llvm::APInt EltAsInt;
      if (Elt.isInt()) {
        EltAsInt = Elt.getInt();
      } else if (Elt.isFloat()) {
        EltAsInt = Elt.getFloat().bitcastToAPInt();
      } else {
        // Don't try to handle vectors of anything other than int or float
        // (not sure if it's possible to hit this case).
        Info.FFDiag(E, diag::note_invalid_subexpr_in_const_expr);
        return false;
      }
      unsigned BaseEltSize = EltAsInt.getBitWidth();
      if (BigEndian)
        Res |= EltAsInt.zextOrTrunc(VecSize).rotr(i*EltSize+BaseEltSize);
      else
        Res |= EltAsInt.zextOrTrunc(VecSize).rotl(i*EltSize);
    }
    return true;
  }
  // Give up if the input isn't an int, float, or vector.  For example, we
  // reject "(v4i16)(intptr_t)&a".
  Info.FFDiag(E, diag::note_invalid_subexpr_in_const_expr);
  return false;
}

/// Perform the given integer operation, which is known to need at most BitWidth
/// bits, and check for overflow in the original type (if that type was not an
/// unsigned type).
template<typename Operation>
static bool CheckedIntArithmetic(EvalInfo &Info, const Expr *E,
                                 const APSInt &LHS, const APSInt &RHS,
                                 unsigned BitWidth, Operation Op,
                                 APSInt &Result) {
  if (LHS.isUnsigned()) {
    Result = Op(LHS, RHS);
    return true;
  }

  APSInt Value(Op(LHS.extend(BitWidth), RHS.extend(BitWidth)), false);
  Result = Value.trunc(LHS.getBitWidth());
  if (Result.extend(BitWidth) != Value) {
    if (Info.checkingForOverflow())
      Info.Ctx.getDiagnostics().Report(E->getExprLoc(),
                                       diag::warn_integer_constant_overflow)
          << Result.toString(10) << E->getType();
    else
      return HandleOverflow(Info, E, Value, E->getType());
  }
  return true;
}

/// Perform the given binary integer operation.
static bool handleIntIntBinOp(EvalInfo &Info, const Expr *E, const APSInt &LHS,
                              BinaryOperatorKind Opcode, APSInt RHS,
                              APSInt &Result) {
  switch (Opcode) {
  default:
    Info.FFDiag(E);
    return false;
  case BO_Mul:
    return CheckedIntArithmetic(Info, E, LHS, RHS, LHS.getBitWidth() * 2,
                                std::multiplies<APSInt>(), Result);
  case BO_Add:
    return CheckedIntArithmetic(Info, E, LHS, RHS, LHS.getBitWidth() + 1,
                                std::plus<APSInt>(), Result);
  case BO_Sub:
    return CheckedIntArithmetic(Info, E, LHS, RHS, LHS.getBitWidth() + 1,
                                std::minus<APSInt>(), Result);
  case BO_And: Result = LHS & RHS; return true;
  case BO_Xor: Result = LHS ^ RHS; return true;
  case BO_Or:  Result = LHS | RHS; return true;
  case BO_Div:
  case BO_Rem:
    if (RHS == 0) {
      Info.FFDiag(E, diag::note_expr_divide_by_zero);
      return false;
    }
    Result = (Opcode == BO_Rem ? LHS % RHS : LHS / RHS);
    // Check for overflow case: INT_MIN / -1 or INT_MIN % -1. APSInt supports
    // this operation and gives the two's complement result.
    if (RHS.isNegative() && RHS.isAllOnesValue() &&
        LHS.isSigned() && LHS.isMinSignedValue())
      return HandleOverflow(Info, E, -LHS.extend(LHS.getBitWidth() + 1),
                            E->getType());
    return true;
  case BO_Shl: {
    if (Info.getLangOpts().OpenCL)
      // OpenCL 6.3j: shift values are effectively % word size of LHS.
      RHS &= APSInt(llvm::APInt(RHS.getBitWidth(),
                    static_cast<uint64_t>(LHS.getBitWidth() - 1)),
                    RHS.isUnsigned());
    else if (RHS.isSigned() && RHS.isNegative()) {
      // During constant-folding, a negative shift is an opposite shift. Such
      // a shift is not a constant expression.
      Info.CCEDiag(E, diag::note_constexpr_negative_shift) << RHS;
      RHS = -RHS;
      goto shift_right;
    }
  shift_left:
    // C++11 [expr.shift]p1: Shift width must be less than the bit width of
    // the shifted type.
    unsigned SA = (unsigned) RHS.getLimitedValue(LHS.getBitWidth()-1);
    if (SA != RHS) {
      Info.CCEDiag(E, diag::note_constexpr_large_shift)
        << RHS << E->getType() << LHS.getBitWidth();
    } else if (LHS.isSigned()) {
      // C++11 [expr.shift]p2: A signed left shift must have a non-negative
      // operand, and must not overflow the corresponding unsigned type.
      if (LHS.isNegative())
        Info.CCEDiag(E, diag::note_constexpr_lshift_of_negative) << LHS;
      else if (LHS.countLeadingZeros() < SA)
        Info.CCEDiag(E, diag::note_constexpr_lshift_discards);
    }
    Result = LHS << SA;
    return true;
  }
  case BO_Shr: {
    if (Info.getLangOpts().OpenCL)
      // OpenCL 6.3j: shift values are effectively % word size of LHS.
      RHS &= APSInt(llvm::APInt(RHS.getBitWidth(),
                    static_cast<uint64_t>(LHS.getBitWidth() - 1)),
                    RHS.isUnsigned());
    else if (RHS.isSigned() && RHS.isNegative()) {
      // During constant-folding, a negative shift is an opposite shift. Such a
      // shift is not a constant expression.
      Info.CCEDiag(E, diag::note_constexpr_negative_shift) << RHS;
      RHS = -RHS;
      goto shift_left;
    }
  shift_right:
    // C++11 [expr.shift]p1: Shift width must be less than the bit width of the
    // shifted type.
    unsigned SA = (unsigned) RHS.getLimitedValue(LHS.getBitWidth()-1);
    if (SA != RHS)
      Info.CCEDiag(E, diag::note_constexpr_large_shift)
        << RHS << E->getType() << LHS.getBitWidth();
    Result = LHS >> SA;
    return true;
  }

  case BO_LT: Result = LHS < RHS; return true;
  case BO_GT: Result = LHS > RHS; return true;
  case BO_LE: Result = LHS <= RHS; return true;
  case BO_GE: Result = LHS >= RHS; return true;
  case BO_EQ: Result = LHS == RHS; return true;
  case BO_NE: Result = LHS != RHS; return true;
  case BO_Cmp:
    llvm_unreachable("BO_Cmp should be handled elsewhere");
  }
}

/// Perform the given binary floating-point operation, in-place, on LHS.
static bool handleFloatFloatBinOp(EvalInfo &Info, const Expr *E,
                                  APFloat &LHS, BinaryOperatorKind Opcode,
                                  const APFloat &RHS) {
  switch (Opcode) {
  default:
    Info.FFDiag(E);
    return false;
  case BO_Mul:
    LHS.multiply(RHS, APFloat::rmNearestTiesToEven);
    break;
  case BO_Add:
    LHS.add(RHS, APFloat::rmNearestTiesToEven);
    break;
  case BO_Sub:
    LHS.subtract(RHS, APFloat::rmNearestTiesToEven);
    break;
  case BO_Div:
    LHS.divide(RHS, APFloat::rmNearestTiesToEven);
    break;
  }

  if (LHS.isInfinity() || LHS.isNaN()) {
    Info.CCEDiag(E, diag::note_constexpr_float_arithmetic) << LHS.isNaN();
    return Info.noteUndefinedBehavior();
  }
  return true;
}

/// Cast an lvalue referring to a base subobject to a derived class, by
/// truncating the lvalue's path to the given length.
static bool CastToDerivedClass(EvalInfo &Info, const Expr *E, LValue &Result,
                               const RecordDecl *TruncatedType,
                               unsigned TruncatedElements) {
  SubobjectDesignator &D = Result.Designator;

  // Check we actually point to a derived class object.
  if (TruncatedElements == D.Entries.size())
    return true;
  assert(TruncatedElements >= D.MostDerivedPathLength &&
         "not casting to a derived class");
  if (!Result.checkSubobject(Info, E, CSK_Derived))
    return false;

  // Truncate the path to the subobject, and remove any derived-to-base offsets.
  const RecordDecl *RD = TruncatedType;
  for (unsigned I = TruncatedElements, N = D.Entries.size(); I != N; ++I) {
    if (RD->isInvalidDecl()) return false;
    const ASTRecordLayout &Layout = Info.Ctx.getASTRecordLayout(RD);
    const CXXRecordDecl *Base = getAsBaseClass(D.Entries[I]);
    if (isVirtualBaseClass(D.Entries[I]))
      Result.Offset -= Layout.getVBaseClassOffset(Base);
    else
      Result.Offset -= Layout.getBaseClassOffset(Base);
    RD = Base;
  }
  D.Entries.resize(TruncatedElements);
  return true;
}

static bool HandleLValueDirectBase(EvalInfo &Info, const Expr *E, LValue &Obj,
                                   const CXXRecordDecl *Derived,
                                   const CXXRecordDecl *Base,
                                   const ASTRecordLayout *RL = nullptr) {
  if (!RL) {
    if (Derived->isInvalidDecl()) return false;
    RL = &Info.Ctx.getASTRecordLayout(Derived);
  }

  Obj.getLValueOffset() += RL->getBaseClassOffset(Base);
  Obj.addDecl(Info, E, Base, /*Virtual*/ false);
  return true;
}

static bool HandleLValueBase(EvalInfo &Info, const Expr *E, LValue &Obj,
                             const CXXRecordDecl *DerivedDecl,
                             const CXXBaseSpecifier *Base) {
  const CXXRecordDecl *BaseDecl = Base->getType()->getAsCXXRecordDecl();

  if (!Base->isVirtual())
    return HandleLValueDirectBase(Info, E, Obj, DerivedDecl, BaseDecl);

  SubobjectDesignator &D = Obj.Designator;
  if (D.Invalid)
    return false;

  // Extract most-derived object and corresponding type.
  DerivedDecl = D.MostDerivedType->getAsCXXRecordDecl();
  if (!CastToDerivedClass(Info, E, Obj, DerivedDecl, D.MostDerivedPathLength))
    return false;

  // Find the virtual base class.
  if (DerivedDecl->isInvalidDecl()) return false;
  const ASTRecordLayout &Layout = Info.Ctx.getASTRecordLayout(DerivedDecl);
  Obj.getLValueOffset() += Layout.getVBaseClassOffset(BaseDecl);
  Obj.addDecl(Info, E, BaseDecl, /*Virtual*/ true);
  return true;
}

static bool HandleLValueBasePath(EvalInfo &Info, const CastExpr *E,
                                 QualType Type, LValue &Result) {
  for (CastExpr::path_const_iterator PathI = E->path_begin(),
                                     PathE = E->path_end();
       PathI != PathE; ++PathI) {
    if (!HandleLValueBase(Info, E, Result, Type->getAsCXXRecordDecl(),
                          *PathI))
      return false;
    Type = (*PathI)->getType();
  }
  return true;
}

/// Cast an lvalue referring to a derived class to a known base subobject.
static bool CastToBaseClass(EvalInfo &Info, const Expr *E, LValue &Result,
                            const CXXRecordDecl *DerivedRD,
                            const CXXRecordDecl *BaseRD) {
  CXXBasePaths Paths(/*FindAmbiguities=*/false,
                     /*RecordPaths=*/true, /*DetectVirtual=*/false);
  if (!DerivedRD->isDerivedFrom(BaseRD, Paths))
    llvm_unreachable("Class must be derived from the passed in base class!");

  for (CXXBasePathElement &Elem : Paths.front())
    if (!HandleLValueBase(Info, E, Result, Elem.Class, Elem.Base))
      return false;
  return true;
}

/// Update LVal to refer to the given field, which must be a member of the type
/// currently described by LVal.
static bool HandleLValueMember(EvalInfo &Info, const Expr *E, LValue &LVal,
                               const FieldDecl *FD,
                               const ASTRecordLayout *RL = nullptr) {
  if (!RL) {
    if (FD->getParent()->isInvalidDecl()) return false;
    RL = &Info.Ctx.getASTRecordLayout(FD->getParent());
  }

  unsigned I = FD->getFieldIndex();
  LVal.adjustOffset(Info.Ctx.toCharUnitsFromBits(RL->getFieldOffset(I)));
  LVal.addDecl(Info, E, FD);
  return true;
}

/// Update LVal to refer to the given indirect field.
static bool HandleLValueIndirectMember(EvalInfo &Info, const Expr *E,
                                       LValue &LVal,
                                       const IndirectFieldDecl *IFD) {
  for (const auto *C : IFD->chain())
    if (!HandleLValueMember(Info, E, LVal, cast<FieldDecl>(C)))
      return false;
  return true;
}

/// Get the size of the given type in char units.
static bool HandleSizeof(EvalInfo &Info, SourceLocation Loc,
                         QualType Type, CharUnits &Size) {
  // sizeof(void), __alignof__(void), sizeof(function) = 1 as a gcc
  // extension.
  if (Type->isVoidType() || Type->isFunctionType()) {
    Size = CharUnits::One();
    return true;
  }

  if (Type->isDependentType()) {
    Info.FFDiag(Loc);
    return false;
  }

  if (!Type->isConstantSizeType()) {
    // sizeof(vla) is not a constantexpr: C99 6.5.3.4p2.
    // FIXME: Better diagnostic.
    Info.FFDiag(Loc);
    return false;
  }

  Size = Info.Ctx.getTypeSizeInChars(Type);
  return true;
}

/// Update a pointer value to model pointer arithmetic.
/// \param Info - Information about the ongoing evaluation.
/// \param E - The expression being evaluated, for diagnostic purposes.
/// \param LVal - The pointer value to be updated.
/// \param EltTy - The pointee type represented by LVal.
/// \param Adjustment - The adjustment, in objects of type EltTy, to add.
static bool HandleLValueArrayAdjustment(EvalInfo &Info, const Expr *E,
                                        LValue &LVal, QualType EltTy,
                                        APSInt Adjustment) {
  CharUnits SizeOfPointee;
  if (!HandleSizeof(Info, E->getExprLoc(), EltTy, SizeOfPointee))
    return false;

  LVal.adjustOffsetAndIndex(Info, E, Adjustment, SizeOfPointee);
  return true;
}

static bool HandleLValueArrayAdjustment(EvalInfo &Info, const Expr *E,
                                        LValue &LVal, QualType EltTy,
                                        int64_t Adjustment) {
  return HandleLValueArrayAdjustment(Info, E, LVal, EltTy,
                                     APSInt::get(Adjustment));
}

/// Update an lvalue to refer to a component of a complex number.
/// \param Info - Information about the ongoing evaluation.
/// \param LVal - The lvalue to be updated.
/// \param EltTy - The complex number's component type.
/// \param Imag - False for the real component, true for the imaginary.
static bool HandleLValueComplexElement(EvalInfo &Info, const Expr *E,
                                       LValue &LVal, QualType EltTy,
                                       bool Imag) {
  if (Imag) {
    CharUnits SizeOfComponent;
    if (!HandleSizeof(Info, E->getExprLoc(), EltTy, SizeOfComponent))
      return false;
    LVal.Offset += SizeOfComponent;
  }
  LVal.addComplex(Info, E, EltTy, Imag);
  return true;
}

static bool handleLValueToRValueConversion(EvalInfo &Info, const Expr *Conv,
                                           QualType Type, const LValue &LVal,
                                           APValue &RVal);

/// Try to evaluate the initializer for a variable declaration.
///
/// \param Info   Information about the ongoing evaluation.
/// \param E      An expression to be used when printing diagnostics.
/// \param VD     The variable whose initializer should be obtained.
/// \param Frame  The frame in which the variable was created. Must be null
///               if this variable is not local to the evaluation.
/// \param Result Filled in with a pointer to the value of the variable.
static bool evaluateVarDeclInit(EvalInfo &Info, const Expr *E,
                                const VarDecl *VD, CallStackFrame *Frame,
                                APValue *&Result, const LValue *LVal) {

  // If this is a parameter to an active constexpr function call, perform
  // argument substitution.
  if (const ParmVarDecl *PVD = dyn_cast<ParmVarDecl>(VD)) {
    // Assume arguments of a potential constant expression are unknown
    // constant expressions.
    if (Info.checkingPotentialConstantExpression())
      return false;
    if (!Frame || !Frame->Arguments) {
      Info.FFDiag(E, diag::note_invalid_subexpr_in_const_expr);
      return false;
    }
    Result = &Frame->Arguments[PVD->getFunctionScopeIndex()];
    return true;
  }

  // If this is a local variable, dig out its value.
  if (Frame) {
    Result = LVal ? Frame->getTemporary(VD, LVal->getLValueVersion())
                  : Frame->getCurrentTemporary(VD);
    if (!Result) {
      // Assume variables referenced within a lambda's call operator that were
      // not declared within the call operator are captures and during checking
      // of a potential constant expression, assume they are unknown constant
      // expressions.
      assert(isLambdaCallOperator(Frame->Callee) &&
             (VD->getDeclContext() != Frame->Callee || VD->isInitCapture()) &&
             "missing value for local variable");
      if (Info.checkingPotentialConstantExpression())
        return false;
      // FIXME: implement capture evaluation during constant expr evaluation.
      Info.FFDiag(E->getBeginLoc(),
                  diag::note_unimplemented_constexpr_lambda_feature_ast)
          << "captures not currently allowed";
      return false;
    }
    return true;
  }

  // Dig out the initializer, and use the declaration which it's attached to.
  const Expr *Init = VD->getAnyInitializer(VD);
  if (!Init || Init->isValueDependent()) {
    // If we're checking a potential constant expression, the variable could be
    // initialized later.
    if (!Info.checkingPotentialConstantExpression())
      Info.FFDiag(E, diag::note_invalid_subexpr_in_const_expr);
    return false;
  }

  // If we're currently evaluating the initializer of this declaration, use that
  // in-flight value.
  if (Info.EvaluatingDecl.dyn_cast<const ValueDecl*>() == VD) {
    Result = Info.EvaluatingDeclValue;
    return true;
  }

  // Never evaluate the initializer of a weak variable. We can't be sure that
  // this is the definition which will be used.
  if (VD->isWeak()) {
    Info.FFDiag(E, diag::note_invalid_subexpr_in_const_expr);
    return false;
  }

  // Check that we can fold the initializer. In C++, we will have already done
  // this in the cases where it matters for conformance.
  SmallVector<PartialDiagnosticAt, 8> Notes;
  if (!VD->evaluateValue(Notes)) {
    Info.FFDiag(E, diag::note_constexpr_var_init_non_constant,
              Notes.size() + 1) << VD;
    Info.Note(VD->getLocation(), diag::note_declared_at);
    Info.addNotes(Notes);
    return false;
  } else if (!VD->checkInitIsICE()) {
    Info.CCEDiag(E, diag::note_constexpr_var_init_non_constant,
                 Notes.size() + 1) << VD;
    Info.Note(VD->getLocation(), diag::note_declared_at);
    Info.addNotes(Notes);
  }

  Result = VD->getEvaluatedValue();
  return true;
}

static bool IsConstNonVolatile(QualType T) {
  Qualifiers Quals = T.getQualifiers();
  return Quals.hasConst() && !Quals.hasVolatile();
}

/// Get the base index of the given base class within an APValue representing
/// the given derived class.
static unsigned getBaseIndex(const CXXRecordDecl *Derived,
                             const CXXRecordDecl *Base) {
  Base = Base->getCanonicalDecl();
  unsigned Index = 0;
  for (CXXRecordDecl::base_class_const_iterator I = Derived->bases_begin(),
         E = Derived->bases_end(); I != E; ++I, ++Index) {
    if (I->getType()->getAsCXXRecordDecl()->getCanonicalDecl() == Base)
      return Index;
  }

  llvm_unreachable("base class missing from derived class's bases list");
}

/// Extract the value of a character from a string literal.
static APSInt extractStringLiteralCharacter(EvalInfo &Info, const Expr *Lit,
                                            uint64_t Index) {
  // FIXME: Support MakeStringConstant
  if (const auto *ObjCEnc = dyn_cast<ObjCEncodeExpr>(Lit)) {
    std::string Str;
    Info.Ctx.getObjCEncodingForType(ObjCEnc->getEncodedType(), Str);
    assert(Index <= Str.size() && "Index too large");
    return APSInt::getUnsigned(Str.c_str()[Index]);
  }

  if (auto PE = dyn_cast<PredefinedExpr>(Lit))
    Lit = PE->getFunctionName();
  const StringLiteral *S = cast<StringLiteral>(Lit);
  const ConstantArrayType *CAT =
      Info.Ctx.getAsConstantArrayType(S->getType());
  assert(CAT && "string literal isn't an array");
  QualType CharType = CAT->getElementType();
  assert(CharType->isIntegerType() && "unexpected character type");

  APSInt Value(S->getCharByteWidth() * Info.Ctx.getCharWidth(),
               CharType->isUnsignedIntegerType());
  if (Index < S->getLength())
    Value = S->getCodeUnit(Index);
  return Value;
}

// Expand a string literal into an array of characters.
//
// FIXME: This is inefficient; we should probably introduce something similar
// to the LLVM ConstantDataArray to make this cheaper.
static void expandStringLiteral(EvalInfo &Info, const StringLiteral *S,
                                APValue &Result) {
  const ConstantArrayType *CAT =
      Info.Ctx.getAsConstantArrayType(S->getType());
  assert(CAT && "string literal isn't an array");
  QualType CharType = CAT->getElementType();
  assert(CharType->isIntegerType() && "unexpected character type");

  unsigned Elts = CAT->getSize().getZExtValue();
  Result = APValue(APValue::UninitArray(),
                   std::min(S->getLength(), Elts), Elts);
  APSInt Value(S->getCharByteWidth() * Info.Ctx.getCharWidth(),
               CharType->isUnsignedIntegerType());
  if (Result.hasArrayFiller())
    Result.getArrayFiller() = APValue(Value);
  for (unsigned I = 0, N = Result.getArrayInitializedElts(); I != N; ++I) {
    Value = S->getCodeUnit(I);
    Result.getArrayInitializedElt(I) = APValue(Value);
  }
}

// Expand an array so that it has more than Index filled elements.
static void expandArray(APValue &Array, unsigned Index) {
  unsigned Size = Array.getArraySize();
  assert(Index < Size);

  // Always at least double the number of elements for which we store a value.
  unsigned OldElts = Array.getArrayInitializedElts();
  unsigned NewElts = std::max(Index+1, OldElts * 2);
  NewElts = std::min(Size, std::max(NewElts, 8u));

  // Copy the data across.
  APValue NewValue(APValue::UninitArray(), NewElts, Size);
  for (unsigned I = 0; I != OldElts; ++I)
    NewValue.getArrayInitializedElt(I).swap(Array.getArrayInitializedElt(I));
  for (unsigned I = OldElts; I != NewElts; ++I)
    NewValue.getArrayInitializedElt(I) = Array.getArrayFiller();
  if (NewValue.hasArrayFiller())
    NewValue.getArrayFiller() = Array.getArrayFiller();
  Array.swap(NewValue);
}

/// Determine whether a type would actually be read by an lvalue-to-rvalue
/// conversion. If it's of class type, we may assume that the copy operation
/// is trivial. Note that this is never true for a union type with fields
/// (because the copy always "reads" the active member) and always true for
/// a non-class type.
static bool isReadByLvalueToRvalueConversion(QualType T) {
  CXXRecordDecl *RD = T->getBaseElementTypeUnsafe()->getAsCXXRecordDecl();
  if (!RD || (RD->isUnion() && !RD->field_empty()))
    return true;
  if (RD->isEmpty())
    return false;

  for (auto *Field : RD->fields())
    if (isReadByLvalueToRvalueConversion(Field->getType()))
      return true;

  for (auto &BaseSpec : RD->bases())
    if (isReadByLvalueToRvalueConversion(BaseSpec.getType()))
      return true;

  return false;
}

/// Diagnose an attempt to read from any unreadable field within the specified
/// type, which might be a class type.
static bool diagnoseUnreadableFields(EvalInfo &Info, const Expr *E,
                                     QualType T) {
  CXXRecordDecl *RD = T->getBaseElementTypeUnsafe()->getAsCXXRecordDecl();
  if (!RD)
    return false;

  if (!RD->hasMutableFields())
    return false;

  for (auto *Field : RD->fields()) {
    // If we're actually going to read this field in some way, then it can't
    // be mutable. If we're in a union, then assigning to a mutable field
    // (even an empty one) can change the active member, so that's not OK.
    // FIXME: Add core issue number for the union case.
    if (Field->isMutable() &&
        (RD->isUnion() || isReadByLvalueToRvalueConversion(Field->getType()))) {
      Info.FFDiag(E, diag::note_constexpr_ltor_mutable, 1) << Field;
      Info.Note(Field->getLocation(), diag::note_declared_at);
      return true;
    }

    if (diagnoseUnreadableFields(Info, E, Field->getType()))
      return true;
  }

  for (auto &BaseSpec : RD->bases())
    if (diagnoseUnreadableFields(Info, E, BaseSpec.getType()))
      return true;

  // All mutable fields were empty, and thus not actually read.
  return false;
}

static bool lifetimeStartedInEvaluation(EvalInfo &Info,
                                        APValue::LValueBase Base) {
  // A temporary we created.
  if (Base.getCallIndex())
    return true;

  auto *Evaluating = Info.EvaluatingDecl.dyn_cast<const ValueDecl*>();
  if (!Evaluating)
    return false;

  // The variable whose initializer we're evaluating.
  if (auto *BaseD = Base.dyn_cast<const ValueDecl*>())
    if (declaresSameEntity(Evaluating, BaseD))
      return true;

  // A temporary lifetime-extended by the variable whose initializer we're
  // evaluating.
  if (auto *BaseE = Base.dyn_cast<const Expr *>())
    if (auto *BaseMTE = dyn_cast<MaterializeTemporaryExpr>(BaseE))
      if (declaresSameEntity(BaseMTE->getExtendingDecl(), Evaluating))
        return true;

  return false;
}

namespace {
/// A handle to a complete object (an object that is not a subobject of
/// another object).
struct CompleteObject {
  /// The identity of the object.
  APValue::LValueBase Base;
  /// The value of the complete object.
  APValue *Value;
  /// The type of the complete object.
  QualType Type;

  CompleteObject() : Value(nullptr) {}
  CompleteObject(APValue::LValueBase Base, APValue *Value, QualType Type)
      : Base(Base), Value(Value), Type(Type) {}

  bool mayReadMutableMembers(EvalInfo &Info) const {
    // In C++14 onwards, it is permitted to read a mutable member whose
    // lifetime began within the evaluation.
    // FIXME: Should we also allow this in C++11?
    if (!Info.getLangOpts().CPlusPlus14)
      return false;
    return lifetimeStartedInEvaluation(Info, Base);
  }

  explicit operator bool() const { return !Type.isNull(); }
};
} // end anonymous namespace

static QualType getSubobjectType(QualType ObjType, QualType SubobjType,
                                 bool IsMutable = false) {
  // C++ [basic.type.qualifier]p1:
  // - A const object is an object of type const T or a non-mutable subobject
  //   of a const object.
  if (ObjType.isConstQualified() && !IsMutable)
    SubobjType.addConst();
  // - A volatile object is an object of type const T or a subobject of a
  //   volatile object.
  if (ObjType.isVolatileQualified())
    SubobjType.addVolatile();
  return SubobjType;
}

/// Find the designated sub-object of an rvalue.
template<typename SubobjectHandler>
typename SubobjectHandler::result_type
findSubobject(EvalInfo &Info, const Expr *E, const CompleteObject &Obj,
              const SubobjectDesignator &Sub, SubobjectHandler &handler) {
  if (Sub.Invalid)
    // A diagnostic will have already been produced.
    return handler.failed();
  if (Sub.isOnePastTheEnd() || Sub.isMostDerivedAnUnsizedArray()) {
    if (Info.getLangOpts().CPlusPlus11)
      Info.FFDiag(E, Sub.isOnePastTheEnd()
                         ? diag::note_constexpr_access_past_end
                         : diag::note_constexpr_access_unsized_array)
          << handler.AccessKind;
    else
      Info.FFDiag(E);
    return handler.failed();
  }

  APValue *O = Obj.Value;
  QualType ObjType = Obj.Type;
  const FieldDecl *LastField = nullptr;
  const FieldDecl *VolatileField = nullptr;

  // Walk the designator's path to find the subobject.
  for (unsigned I = 0, N = Sub.Entries.size(); /**/; ++I) {
    if (O->isUninit()) {
      if (!Info.checkingPotentialConstantExpression())
        Info.FFDiag(E, diag::note_constexpr_access_uninit)
            << handler.AccessKind;
      return handler.failed();
    }

    // C++ [class.ctor]p5:
    //    const and volatile semantics are not applied on an object under
    //    construction.
    if ((ObjType.isConstQualified() || ObjType.isVolatileQualified()) &&
        ObjType->isRecordType() &&
        Info.isEvaluatingConstructor(
            Obj.Base, llvm::makeArrayRef(Sub.Entries.begin(),
                                         Sub.Entries.begin() + I)) !=
                          ConstructionPhase::None) {
      ObjType = Info.Ctx.getCanonicalType(ObjType);
      ObjType.removeLocalConst();
      ObjType.removeLocalVolatile();
    }

    // If this is our last pass, check that the final object type is OK.
    if (I == N || (I == N - 1 && ObjType->isAnyComplexType())) {
      // Accesses to volatile objects are prohibited.
      if (ObjType.isVolatileQualified() &&
          handler.AccessKind != AK_MemberCall) {
        if (Info.getLangOpts().CPlusPlus) {
          int DiagKind;
          SourceLocation Loc;
          const NamedDecl *Decl = nullptr;
          if (VolatileField) {
            DiagKind = 2;
            Loc = VolatileField->getLocation();
            Decl = VolatileField;
          } else if (auto *VD = Obj.Base.dyn_cast<const ValueDecl*>()) {
            DiagKind = 1;
            Loc = VD->getLocation();
            Decl = VD;
          } else {
            DiagKind = 0;
            if (auto *E = Obj.Base.dyn_cast<const Expr *>())
              Loc = E->getExprLoc();
          }
          Info.FFDiag(E, diag::note_constexpr_access_volatile_obj, 1)
              << handler.AccessKind << DiagKind << Decl;
          Info.Note(Loc, diag::note_constexpr_volatile_here) << DiagKind;
        } else {
          Info.FFDiag(E, diag::note_invalid_subexpr_in_const_expr);
        }
        return handler.failed();
      }

      // If we are reading an object of class type, there may still be more
      // things we need to check: if there are any mutable subobjects, we
      // cannot perform this read. (This only happens when performing a trivial
      // copy or assignment.)
      if (ObjType->isRecordType() && handler.AccessKind == AK_Read &&
          !Obj.mayReadMutableMembers(Info) &&
          diagnoseUnreadableFields(Info, E, ObjType))
        return handler.failed();
    }

    if (I == N) {
      if (!handler.found(*O, ObjType))
        return false;

      // If we modified a bit-field, truncate it to the right width.
      if (isModification(handler.AccessKind) &&
          LastField && LastField->isBitField() &&
          !truncateBitfieldValue(Info, E, *O, LastField))
        return false;

      return true;
    }

    LastField = nullptr;
    if (ObjType->isArrayType()) {
      // Next subobject is an array element.
      const ConstantArrayType *CAT = Info.Ctx.getAsConstantArrayType(ObjType);
      assert(CAT && "vla in literal type?");
      uint64_t Index = Sub.Entries[I].getAsArrayIndex();
      if (CAT->getSize().ule(Index)) {
        // Note, it should not be possible to form a pointer with a valid
        // designator which points more than one past the end of the array.
        if (Info.getLangOpts().CPlusPlus11)
          Info.FFDiag(E, diag::note_constexpr_access_past_end)
            << handler.AccessKind;
        else
          Info.FFDiag(E);
        return handler.failed();
      }

      ObjType = CAT->getElementType();

      if (O->getArrayInitializedElts() > Index)
        O = &O->getArrayInitializedElt(Index);
      else if (handler.AccessKind != AK_Read) {
        expandArray(*O, Index);
        O = &O->getArrayInitializedElt(Index);
      } else
        O = &O->getArrayFiller();
    } else if (ObjType->isAnyComplexType()) {
      // Next subobject is a complex number.
      uint64_t Index = Sub.Entries[I].getAsArrayIndex();
      if (Index > 1) {
        if (Info.getLangOpts().CPlusPlus11)
          Info.FFDiag(E, diag::note_constexpr_access_past_end)
            << handler.AccessKind;
        else
          Info.FFDiag(E);
        return handler.failed();
      }

      ObjType = getSubobjectType(
          ObjType, ObjType->castAs<ComplexType>()->getElementType());

      assert(I == N - 1 && "extracting subobject of scalar?");
      if (O->isComplexInt()) {
        return handler.found(Index ? O->getComplexIntImag()
                                   : O->getComplexIntReal(), ObjType);
      } else {
        assert(O->isComplexFloat());
        return handler.found(Index ? O->getComplexFloatImag()
                                   : O->getComplexFloatReal(), ObjType);
      }
    } else if (const FieldDecl *Field = getAsField(Sub.Entries[I])) {
      if (Field->isMutable() && handler.AccessKind == AK_Read &&
          !Obj.mayReadMutableMembers(Info)) {
        Info.FFDiag(E, diag::note_constexpr_ltor_mutable, 1)
          << Field;
        Info.Note(Field->getLocation(), diag::note_declared_at);
        return handler.failed();
      }

      // Next subobject is a class, struct or union field.
      RecordDecl *RD = ObjType->castAs<RecordType>()->getDecl();
      if (RD->isUnion()) {
        const FieldDecl *UnionField = O->getUnionField();
        if (!UnionField ||
            UnionField->getCanonicalDecl() != Field->getCanonicalDecl()) {
          Info.FFDiag(E, diag::note_constexpr_access_inactive_union_member)
            << handler.AccessKind << Field << !UnionField << UnionField;
          return handler.failed();
        }
        O = &O->getUnionValue();
      } else
        O = &O->getStructField(Field->getFieldIndex());

      ObjType = getSubobjectType(ObjType, Field->getType(), Field->isMutable());
      LastField = Field;
      if (Field->getType().isVolatileQualified())
        VolatileField = Field;
    } else {
      // Next subobject is a base class.
      const CXXRecordDecl *Derived = ObjType->getAsCXXRecordDecl();
      const CXXRecordDecl *Base = getAsBaseClass(Sub.Entries[I]);
      O = &O->getStructBase(getBaseIndex(Derived, Base));

      ObjType = getSubobjectType(ObjType, Info.Ctx.getRecordType(Base));
    }
  }
}

namespace {
struct ExtractSubobjectHandler {
  EvalInfo &Info;
  APValue &Result;

  static const AccessKinds AccessKind = AK_Read;

  typedef bool result_type;
  bool failed() { return false; }
  bool found(APValue &Subobj, QualType SubobjType) {
    Result = Subobj;
    return true;
  }
  bool found(APSInt &Value, QualType SubobjType) {
    Result = APValue(Value);
    return true;
  }
  bool found(APFloat &Value, QualType SubobjType) {
    Result = APValue(Value);
    return true;
  }
};
} // end anonymous namespace

const AccessKinds ExtractSubobjectHandler::AccessKind;

/// Extract the designated sub-object of an rvalue.
static bool extractSubobject(EvalInfo &Info, const Expr *E,
                             const CompleteObject &Obj,
                             const SubobjectDesignator &Sub,
                             APValue &Result) {
  ExtractSubobjectHandler Handler = { Info, Result };
  return findSubobject(Info, E, Obj, Sub, Handler);
}

namespace {
struct ModifySubobjectHandler {
  EvalInfo &Info;
  APValue &NewVal;
  const Expr *E;

  typedef bool result_type;
  static const AccessKinds AccessKind = AK_Assign;

  bool checkConst(QualType QT) {
    // Assigning to a const object has undefined behavior.
    if (QT.isConstQualified()) {
      Info.FFDiag(E, diag::note_constexpr_modify_const_type) << QT;
      return false;
    }
    return true;
  }

  bool failed() { return false; }
  bool found(APValue &Subobj, QualType SubobjType) {
    if (!checkConst(SubobjType))
      return false;
    // We've been given ownership of NewVal, so just swap it in.
    Subobj.swap(NewVal);
    return true;
  }
  bool found(APSInt &Value, QualType SubobjType) {
    if (!checkConst(SubobjType))
      return false;
    if (!NewVal.isInt()) {
      // Maybe trying to write a cast pointer value into a complex?
      Info.FFDiag(E);
      return false;
    }
    Value = NewVal.getInt();
    return true;
  }
  bool found(APFloat &Value, QualType SubobjType) {
    if (!checkConst(SubobjType))
      return false;
    Value = NewVal.getFloat();
    return true;
  }
};
} // end anonymous namespace

const AccessKinds ModifySubobjectHandler::AccessKind;

/// Update the designated sub-object of an rvalue to the given value.
static bool modifySubobject(EvalInfo &Info, const Expr *E,
                            const CompleteObject &Obj,
                            const SubobjectDesignator &Sub,
                            APValue &NewVal) {
  ModifySubobjectHandler Handler = { Info, NewVal, E };
  return findSubobject(Info, E, Obj, Sub, Handler);
}

/// Find the position where two subobject designators diverge, or equivalently
/// the length of the common initial subsequence.
static unsigned FindDesignatorMismatch(QualType ObjType,
                                       const SubobjectDesignator &A,
                                       const SubobjectDesignator &B,
                                       bool &WasArrayIndex) {
  unsigned I = 0, N = std::min(A.Entries.size(), B.Entries.size());
  for (/**/; I != N; ++I) {
    if (!ObjType.isNull() &&
        (ObjType->isArrayType() || ObjType->isAnyComplexType())) {
      // Next subobject is an array element.
      if (A.Entries[I].getAsArrayIndex() != B.Entries[I].getAsArrayIndex()) {
        WasArrayIndex = true;
        return I;
      }
      if (ObjType->isAnyComplexType())
        ObjType = ObjType->castAs<ComplexType>()->getElementType();
      else
        ObjType = ObjType->castAsArrayTypeUnsafe()->getElementType();
    } else {
      if (A.Entries[I].getAsBaseOrMember() !=
          B.Entries[I].getAsBaseOrMember()) {
        WasArrayIndex = false;
        return I;
      }
      if (const FieldDecl *FD = getAsField(A.Entries[I]))
        // Next subobject is a field.
        ObjType = FD->getType();
      else
        // Next subobject is a base class.
        ObjType = QualType();
    }
  }
  WasArrayIndex = false;
  return I;
}

/// Determine whether the given subobject designators refer to elements of the
/// same array object.
static bool AreElementsOfSameArray(QualType ObjType,
                                   const SubobjectDesignator &A,
                                   const SubobjectDesignator &B) {
  if (A.Entries.size() != B.Entries.size())
    return false;

  bool IsArray = A.MostDerivedIsArrayElement;
  if (IsArray && A.MostDerivedPathLength != A.Entries.size())
    // A is a subobject of the array element.
    return false;

  // If A (and B) designates an array element, the last entry will be the array
  // index. That doesn't have to match. Otherwise, we're in the 'implicit array
  // of length 1' case, and the entire path must match.
  bool WasArrayIndex;
  unsigned CommonLength = FindDesignatorMismatch(ObjType, A, B, WasArrayIndex);
  return CommonLength >= A.Entries.size() - IsArray;
}

/// Find the complete object to which an LValue refers.
static CompleteObject findCompleteObject(EvalInfo &Info, const Expr *E,
                                         AccessKinds AK, const LValue &LVal,
                                         QualType LValType) {
  if (!LVal.Base) {
    Info.FFDiag(E, diag::note_constexpr_access_null) << AK;
    return CompleteObject();
  }

  CallStackFrame *Frame = nullptr;
  unsigned Depth = 0;
  if (LVal.getLValueCallIndex()) {
    std::tie(Frame, Depth) =
        Info.getCallFrameAndDepth(LVal.getLValueCallIndex());
    if (!Frame) {
      Info.FFDiag(E, diag::note_constexpr_lifetime_ended, 1)
        << AK << LVal.Base.is<const ValueDecl*>();
      NoteLValueLocation(Info, LVal.Base);
      return CompleteObject();
    }
  }

  // C++11 DR1311: An lvalue-to-rvalue conversion on a volatile-qualified type
  // is not a constant expression (even if the object is non-volatile). We also
  // apply this rule to C++98, in order to conform to the expected 'volatile'
  // semantics.
  if (AK != AK_MemberCall && LValType.isVolatileQualified()) {
    if (Info.getLangOpts().CPlusPlus)
      Info.FFDiag(E, diag::note_constexpr_access_volatile_type)
        << AK << LValType;
    else
      Info.FFDiag(E);
    return CompleteObject();
  }

  // The wording is unclear on this, but for the purpose of determining the
  // validity of a member function call, we assume that all objects whose
  // lifetimes did not start within the constant evaluation are in fact within
  // their lifetimes, so member calls on them are valid. (This simultaneously
  // includes all members of a union!)
  bool NeedValue = AK != AK_MemberCall;

  // Compute value storage location and type of base object.
  APValue *BaseVal = nullptr;
  QualType BaseType = getType(LVal.Base);

  if (const ValueDecl *D = LVal.Base.dyn_cast<const ValueDecl*>()) {
    // In C++98, const, non-volatile integers initialized with ICEs are ICEs.
    // In C++11, constexpr, non-volatile variables initialized with constant
    // expressions are constant expressions too. Inside constexpr functions,
    // parameters are constant expressions even if they're non-const.
    // In C++1y, objects local to a constant expression (those with a Frame) are
    // both readable and writable inside constant expressions.
    // In C, such things can also be folded, although they are not ICEs.
    const VarDecl *VD = dyn_cast<VarDecl>(D);
    if (VD) {
      if (const VarDecl *VDef = VD->getDefinition(Info.Ctx))
        VD = VDef;
    }
    if (!VD || VD->isInvalidDecl()) {
      Info.FFDiag(E);
      return CompleteObject();
    }

    // Unless we're looking at a local variable or argument in a constexpr call,
    // the variable we're reading must be const.
    if (!Frame) {
      if (Info.getLangOpts().CPlusPlus14 &&
          declaresSameEntity(
              VD, Info.EvaluatingDecl.dyn_cast<const ValueDecl *>())) {
        // OK, we can read and modify an object if we're in the process of
        // evaluating its initializer, because its lifetime began in this
        // evaluation.
      } else if (isModification(AK)) {
        // All the remaining cases do not permit modification of the object.
        Info.FFDiag(E, diag::note_constexpr_modify_global);
        return CompleteObject();
      } else if (VD->isConstexpr()) {
        // OK, we can read this variable.
      } else if (BaseType->isIntegralOrEnumerationType()) {
        // In OpenCL if a variable is in constant address space it is a const
        // value.
        if (!(BaseType.isConstQualified() ||
              (Info.getLangOpts().OpenCL &&
               BaseType.getAddressSpace() == LangAS::opencl_constant))) {
          if (!NeedValue)
            return CompleteObject(LVal.getLValueBase(), nullptr, BaseType);
          if (Info.getLangOpts().CPlusPlus) {
            Info.FFDiag(E, diag::note_constexpr_ltor_non_const_int, 1) << VD;
            Info.Note(VD->getLocation(), diag::note_declared_at);
          } else {
            Info.FFDiag(E);
          }
          return CompleteObject();
        }
      } else if (!NeedValue) {
        return CompleteObject(LVal.getLValueBase(), nullptr, BaseType);
      } else if (BaseType->isFloatingType() && BaseType.isConstQualified()) {
        // We support folding of const floating-point types, in order to make
        // static const data members of such types (supported as an extension)
        // more useful.
        if (Info.getLangOpts().CPlusPlus11) {
          Info.CCEDiag(E, diag::note_constexpr_ltor_non_constexpr, 1) << VD;
          Info.Note(VD->getLocation(), diag::note_declared_at);
        } else {
          Info.CCEDiag(E);
        }
      } else if (BaseType.isConstQualified() && VD->hasDefinition(Info.Ctx)) {
        Info.CCEDiag(E, diag::note_constexpr_ltor_non_constexpr) << VD;
        // Keep evaluating to see what we can do.
      } else {
        // FIXME: Allow folding of values of any literal type in all languages.
        if (Info.checkingPotentialConstantExpression() &&
            VD->getType().isConstQualified() && !VD->hasDefinition(Info.Ctx)) {
          // The definition of this variable could be constexpr. We can't
          // access it right now, but may be able to in future.
        } else if (Info.getLangOpts().CPlusPlus11) {
          Info.FFDiag(E, diag::note_constexpr_ltor_non_constexpr, 1) << VD;
          Info.Note(VD->getLocation(), diag::note_declared_at);
        } else {
          Info.FFDiag(E);
        }
        return CompleteObject();
      }
    }

    if (!evaluateVarDeclInit(Info, E, VD, Frame, BaseVal, &LVal))
      return CompleteObject();
  } else {
    const Expr *Base = LVal.Base.dyn_cast<const Expr*>();

    if (!Frame) {
      if (const MaterializeTemporaryExpr *MTE =
              dyn_cast<MaterializeTemporaryExpr>(Base)) {
        assert(MTE->getStorageDuration() == SD_Static &&
               "should have a frame for a non-global materialized temporary");

        // Per C++1y [expr.const]p2:
        //  an lvalue-to-rvalue conversion [is not allowed unless it applies to]
        //   - a [...] glvalue of integral or enumeration type that refers to
        //     a non-volatile const object [...]
        //   [...]
        //   - a [...] glvalue of literal type that refers to a non-volatile
        //     object whose lifetime began within the evaluation of e.
        //
        // C++11 misses the 'began within the evaluation of e' check and
        // instead allows all temporaries, including things like:
        //   int &&r = 1;
        //   int x = ++r;
        //   constexpr int k = r;
        // Therefore we use the C++14 rules in C++11 too.
        const ValueDecl *VD = Info.EvaluatingDecl.dyn_cast<const ValueDecl*>();
        const ValueDecl *ED = MTE->getExtendingDecl();
        if (!(BaseType.isConstQualified() &&
              BaseType->isIntegralOrEnumerationType()) &&
            !(VD && VD->getCanonicalDecl() == ED->getCanonicalDecl())) {
          if (!NeedValue)
            return CompleteObject(LVal.getLValueBase(), nullptr, BaseType);
          Info.FFDiag(E, diag::note_constexpr_access_static_temporary, 1) << AK;
          Info.Note(MTE->getExprLoc(), diag::note_constexpr_temporary_here);
          return CompleteObject();
        }

        BaseVal = Info.Ctx.getMaterializedTemporaryValue(MTE, false);
        assert(BaseVal && "got reference to unevaluated temporary");
      } else {
        if (!NeedValue)
          return CompleteObject(LVal.getLValueBase(), nullptr, BaseType);
        Info.FFDiag(E);
        return CompleteObject();
      }
    } else {
      BaseVal = Frame->getTemporary(Base, LVal.Base.getVersion());
      assert(BaseVal && "missing value for temporary");
    }
  }

  // In C++14, we can't safely access any mutable state when we might be
  // evaluating after an unmodeled side effect.
  //
  // FIXME: Not all local state is mutable. Allow local constant subobjects
  // to be read here (but take care with 'mutable' fields).
  if ((Frame && Info.getLangOpts().CPlusPlus14 &&
       Info.EvalStatus.HasSideEffects) ||
      (isModification(AK) && Depth < Info.SpeculativeEvaluationDepth))
    return CompleteObject();

  return CompleteObject(LVal.getLValueBase(), BaseVal, BaseType);
}

/// Perform an lvalue-to-rvalue conversion on the given glvalue. This
/// can also be used for 'lvalue-to-lvalue' conversions for looking up the
/// glvalue referred to by an entity of reference type.
///
/// \param Info - Information about the ongoing evaluation.
/// \param Conv - The expression for which we are performing the conversion.
///               Used for diagnostics.
/// \param Type - The type of the glvalue (before stripping cv-qualifiers in the
///               case of a non-class type).
/// \param LVal - The glvalue on which we are attempting to perform this action.
/// \param RVal - The produced value will be placed here.
static bool handleLValueToRValueConversion(EvalInfo &Info, const Expr *Conv,
                                           QualType Type,
                                           const LValue &LVal, APValue &RVal) {
  if (LVal.Designator.Invalid)
    return false;

  // Check for special cases where there is no existing APValue to look at.
  const Expr *Base = LVal.Base.dyn_cast<const Expr*>();
  if (Base && !LVal.getLValueCallIndex() && !Type.isVolatileQualified()) {
    if (const CompoundLiteralExpr *CLE = dyn_cast<CompoundLiteralExpr>(Base)) {
      // In C99, a CompoundLiteralExpr is an lvalue, and we defer evaluating the
      // initializer until now for such expressions. Such an expression can't be
      // an ICE in C, so this only matters for fold.
      if (Type.isVolatileQualified()) {
        Info.FFDiag(Conv);
        return false;
      }
      APValue Lit;
      if (!Evaluate(Lit, Info, CLE->getInitializer()))
        return false;
      CompleteObject LitObj(LVal.Base, &Lit, Base->getType());
      return extractSubobject(Info, Conv, LitObj, LVal.Designator, RVal);
    } else if (isa<StringLiteral>(Base) || isa<PredefinedExpr>(Base)) {
      // Special-case character extraction so we don't have to construct an
      // APValue for the whole string.
      assert(LVal.Designator.Entries.size() <= 1 &&
             "Can only read characters from string literals");
      if (LVal.Designator.Entries.empty()) {
        // Fail for now for LValue to RValue conversion of an array.
        // (This shouldn't show up in C/C++, but it could be triggered by a
        // weird EvaluateAsRValue call from a tool.)
        Info.FFDiag(Conv);
        return false;
      }
      if (LVal.Designator.isOnePastTheEnd()) {
        if (Info.getLangOpts().CPlusPlus11)
          Info.FFDiag(Conv, diag::note_constexpr_access_past_end) << AK_Read;
        else
          Info.FFDiag(Conv);
        return false;
      }
      uint64_t CharIndex = LVal.Designator.Entries[0].getAsArrayIndex();
      RVal = APValue(extractStringLiteralCharacter(Info, Base, CharIndex));
      return true;
    }
  }

  CompleteObject Obj = findCompleteObject(Info, Conv, AK_Read, LVal, Type);
  return Obj && extractSubobject(Info, Conv, Obj, LVal.Designator, RVal);
}

/// Perform an assignment of Val to LVal. Takes ownership of Val.
static bool handleAssignment(EvalInfo &Info, const Expr *E, const LValue &LVal,
                             QualType LValType, APValue &Val) {
  if (LVal.Designator.Invalid)
    return false;

  if (!Info.getLangOpts().CPlusPlus14) {
    Info.FFDiag(E);
    return false;
  }

  CompleteObject Obj = findCompleteObject(Info, E, AK_Assign, LVal, LValType);
  return Obj && modifySubobject(Info, E, Obj, LVal.Designator, Val);
}

namespace {
struct CompoundAssignSubobjectHandler {
  EvalInfo &Info;
  const Expr *E;
  QualType PromotedLHSType;
  BinaryOperatorKind Opcode;
  const APValue &RHS;

  static const AccessKinds AccessKind = AK_Assign;

  typedef bool result_type;

  bool checkConst(QualType QT) {
    // Assigning to a const object has undefined behavior.
    if (QT.isConstQualified()) {
      Info.FFDiag(E, diag::note_constexpr_modify_const_type) << QT;
      return false;
    }
    return true;
  }

  bool failed() { return false; }
  bool found(APValue &Subobj, QualType SubobjType) {
    switch (Subobj.getKind()) {
    case APValue::Int:
      return found(Subobj.getInt(), SubobjType);
    case APValue::Float:
      return found(Subobj.getFloat(), SubobjType);
    case APValue::ComplexInt:
    case APValue::ComplexFloat:
      // FIXME: Implement complex compound assignment.
      Info.FFDiag(E);
      return false;
    case APValue::LValue:
      return foundPointer(Subobj, SubobjType);
    default:
      // FIXME: can this happen?
      Info.FFDiag(E);
      return false;
    }
  }
  bool found(APSInt &Value, QualType SubobjType) {
    if (!checkConst(SubobjType))
      return false;

    if (!SubobjType->isIntegerType()) {
      // We don't support compound assignment on integer-cast-to-pointer
      // values.
      Info.FFDiag(E);
      return false;
    }

    if (RHS.isInt()) {
      APSInt LHS =
          HandleIntToIntCast(Info, E, PromotedLHSType, SubobjType, Value);
      if (!handleIntIntBinOp(Info, E, LHS, Opcode, RHS.getInt(), LHS))
        return false;
      Value = HandleIntToIntCast(Info, E, SubobjType, PromotedLHSType, LHS);
      return true;
    } else if (RHS.isFloat()) {
      APFloat FValue(0.0);
      return HandleIntToFloatCast(Info, E, SubobjType, Value, PromotedLHSType,
                                  FValue) &&
             handleFloatFloatBinOp(Info, E, FValue, Opcode, RHS.getFloat()) &&
             HandleFloatToIntCast(Info, E, PromotedLHSType, FValue, SubobjType,
                                  Value);
    }

    Info.FFDiag(E);
    return false;
  }
  bool found(APFloat &Value, QualType SubobjType) {
    return checkConst(SubobjType) &&
           HandleFloatToFloatCast(Info, E, SubobjType, PromotedLHSType,
                                  Value) &&
           handleFloatFloatBinOp(Info, E, Value, Opcode, RHS.getFloat()) &&
           HandleFloatToFloatCast(Info, E, PromotedLHSType, SubobjType, Value);
  }
  bool foundPointer(APValue &Subobj, QualType SubobjType) {
    if (!checkConst(SubobjType))
      return false;

    QualType PointeeType;
    if (const PointerType *PT = SubobjType->getAs<PointerType>())
      PointeeType = PT->getPointeeType();

    if (PointeeType.isNull() || !RHS.isInt() ||
        (Opcode != BO_Add && Opcode != BO_Sub)) {
      Info.FFDiag(E);
      return false;
    }

    APSInt Offset = RHS.getInt();
    if (Opcode == BO_Sub)
      negateAsSigned(Offset);

    LValue LVal;
    LVal.setFrom(Info.Ctx, Subobj);
    if (!HandleLValueArrayAdjustment(Info, E, LVal, PointeeType, Offset))
      return false;
    LVal.moveInto(Subobj);
    return true;
  }
};
} // end anonymous namespace

const AccessKinds CompoundAssignSubobjectHandler::AccessKind;

/// Perform a compound assignment of LVal <op>= RVal.
static bool handleCompoundAssignment(
    EvalInfo &Info, const Expr *E,
    const LValue &LVal, QualType LValType, QualType PromotedLValType,
    BinaryOperatorKind Opcode, const APValue &RVal) {
  if (LVal.Designator.Invalid)
    return false;

  if (!Info.getLangOpts().CPlusPlus14) {
    Info.FFDiag(E);
    return false;
  }

  CompleteObject Obj = findCompleteObject(Info, E, AK_Assign, LVal, LValType);
  CompoundAssignSubobjectHandler Handler = { Info, E, PromotedLValType, Opcode,
                                             RVal };
  return Obj && findSubobject(Info, E, Obj, LVal.Designator, Handler);
}

namespace {
struct IncDecSubobjectHandler {
  EvalInfo &Info;
  const UnaryOperator *E;
  AccessKinds AccessKind;
  APValue *Old;

  typedef bool result_type;

  bool checkConst(QualType QT) {
    // Assigning to a const object has undefined behavior.
    if (QT.isConstQualified()) {
      Info.FFDiag(E, diag::note_constexpr_modify_const_type) << QT;
      return false;
    }
    return true;
  }

  bool failed() { return false; }
  bool found(APValue &Subobj, QualType SubobjType) {
    // Stash the old value. Also clear Old, so we don't clobber it later
    // if we're post-incrementing a complex.
    if (Old) {
      *Old = Subobj;
      Old = nullptr;
    }

    switch (Subobj.getKind()) {
    case APValue::Int:
      return found(Subobj.getInt(), SubobjType);
    case APValue::Float:
      return found(Subobj.getFloat(), SubobjType);
    case APValue::ComplexInt:
      return found(Subobj.getComplexIntReal(),
                   SubobjType->castAs<ComplexType>()->getElementType()
                     .withCVRQualifiers(SubobjType.getCVRQualifiers()));
    case APValue::ComplexFloat:
      return found(Subobj.getComplexFloatReal(),
                   SubobjType->castAs<ComplexType>()->getElementType()
                     .withCVRQualifiers(SubobjType.getCVRQualifiers()));
    case APValue::LValue:
      return foundPointer(Subobj, SubobjType);
    default:
      // FIXME: can this happen?
      Info.FFDiag(E);
      return false;
    }
  }
  bool found(APSInt &Value, QualType SubobjType) {
    if (!checkConst(SubobjType))
      return false;

    if (!SubobjType->isIntegerType()) {
      // We don't support increment / decrement on integer-cast-to-pointer
      // values.
      Info.FFDiag(E);
      return false;
    }

    if (Old) *Old = APValue(Value);

    // bool arithmetic promotes to int, and the conversion back to bool
    // doesn't reduce mod 2^n, so special-case it.
    if (SubobjType->isBooleanType()) {
      if (AccessKind == AK_Increment)
        Value = 1;
      else
        Value = !Value;
      return true;
    }

    bool WasNegative = Value.isNegative();
    if (AccessKind == AK_Increment) {
      ++Value;

      if (!WasNegative && Value.isNegative() && E->canOverflow()) {
        APSInt ActualValue(Value, /*IsUnsigned*/true);
        return HandleOverflow(Info, E, ActualValue, SubobjType);
      }
    } else {
      --Value;

      if (WasNegative && !Value.isNegative() && E->canOverflow()) {
        unsigned BitWidth = Value.getBitWidth();
        APSInt ActualValue(Value.sext(BitWidth + 1), /*IsUnsigned*/false);
        ActualValue.setBit(BitWidth);
        return HandleOverflow(Info, E, ActualValue, SubobjType);
      }
    }
    return true;
  }
  bool found(APFloat &Value, QualType SubobjType) {
    if (!checkConst(SubobjType))
      return false;

    if (Old) *Old = APValue(Value);

    APFloat One(Value.getSemantics(), 1);
    if (AccessKind == AK_Increment)
      Value.add(One, APFloat::rmNearestTiesToEven);
    else
      Value.subtract(One, APFloat::rmNearestTiesToEven);
    return true;
  }
  bool foundPointer(APValue &Subobj, QualType SubobjType) {
    if (!checkConst(SubobjType))
      return false;

    QualType PointeeType;
    if (const PointerType *PT = SubobjType->getAs<PointerType>())
      PointeeType = PT->getPointeeType();
    else {
      Info.FFDiag(E);
      return false;
    }

    LValue LVal;
    LVal.setFrom(Info.Ctx, Subobj);
    if (!HandleLValueArrayAdjustment(Info, E, LVal, PointeeType,
                                     AccessKind == AK_Increment ? 1 : -1))
      return false;
    LVal.moveInto(Subobj);
    return true;
  }
};
} // end anonymous namespace

/// Perform an increment or decrement on LVal.
static bool handleIncDec(EvalInfo &Info, const Expr *E, const LValue &LVal,
                         QualType LValType, bool IsIncrement, APValue *Old) {
  if (LVal.Designator.Invalid)
    return false;

  if (!Info.getLangOpts().CPlusPlus14) {
    Info.FFDiag(E);
    return false;
  }

  AccessKinds AK = IsIncrement ? AK_Increment : AK_Decrement;
  CompleteObject Obj = findCompleteObject(Info, E, AK, LVal, LValType);
  IncDecSubobjectHandler Handler = {Info, cast<UnaryOperator>(E), AK, Old};
  return Obj && findSubobject(Info, E, Obj, LVal.Designator, Handler);
}

/// Build an lvalue for the object argument of a member function call.
static bool EvaluateObjectArgument(EvalInfo &Info, const Expr *Object,
                                   LValue &This) {
  if (Object->getType()->isPointerType())
    return EvaluatePointer(Object, This, Info);

  if (Object->isGLValue())
    return EvaluateLValue(Object, This, Info);

  if (Object->getType()->isLiteralType(Info.Ctx))
    return EvaluateTemporary(Object, This, Info);

  Info.FFDiag(Object, diag::note_constexpr_nonliteral) << Object->getType();
  return false;
}

/// HandleMemberPointerAccess - Evaluate a member access operation and build an
/// lvalue referring to the result.
///
/// \param Info - Information about the ongoing evaluation.
/// \param LV - An lvalue referring to the base of the member pointer.
/// \param RHS - The member pointer expression.
/// \param IncludeMember - Specifies whether the member itself is included in
///        the resulting LValue subobject designator. This is not possible when
///        creating a bound member function.
/// \return The field or method declaration to which the member pointer refers,
///         or 0 if evaluation fails.
static const ValueDecl *HandleMemberPointerAccess(EvalInfo &Info,
                                                  QualType LVType,
                                                  LValue &LV,
                                                  const Expr *RHS,
                                                  bool IncludeMember = true) {
  MemberPtr MemPtr;
  if (!EvaluateMemberPointer(RHS, MemPtr, Info))
    return nullptr;

  // C++11 [expr.mptr.oper]p6: If the second operand is the null pointer to
  // member value, the behavior is undefined.
  if (!MemPtr.getDecl()) {
    // FIXME: Specific diagnostic.
    Info.FFDiag(RHS);
    return nullptr;
  }

  if (MemPtr.isDerivedMember()) {
    // This is a member of some derived class. Truncate LV appropriately.
    // The end of the derived-to-base path for the base object must match the
    // derived-to-base path for the member pointer.
    if (LV.Designator.MostDerivedPathLength + MemPtr.Path.size() >
        LV.Designator.Entries.size()) {
      Info.FFDiag(RHS);
      return nullptr;
    }
    unsigned PathLengthToMember =
        LV.Designator.Entries.size() - MemPtr.Path.size();
    for (unsigned I = 0, N = MemPtr.Path.size(); I != N; ++I) {
      const CXXRecordDecl *LVDecl = getAsBaseClass(
          LV.Designator.Entries[PathLengthToMember + I]);
      const CXXRecordDecl *MPDecl = MemPtr.Path[I];
      if (LVDecl->getCanonicalDecl() != MPDecl->getCanonicalDecl()) {
        Info.FFDiag(RHS);
        return nullptr;
      }
    }

    // Truncate the lvalue to the appropriate derived class.
    if (!CastToDerivedClass(Info, RHS, LV, MemPtr.getContainingRecord(),
                            PathLengthToMember))
      return nullptr;
  } else if (!MemPtr.Path.empty()) {
    // Extend the LValue path with the member pointer's path.
    LV.Designator.Entries.reserve(LV.Designator.Entries.size() +
                                  MemPtr.Path.size() + IncludeMember);

    // Walk down to the appropriate base class.
    if (const PointerType *PT = LVType->getAs<PointerType>())
      LVType = PT->getPointeeType();
    const CXXRecordDecl *RD = LVType->getAsCXXRecordDecl();
    assert(RD && "member pointer access on non-class-type expression");
    // The first class in the path is that of the lvalue.
    for (unsigned I = 1, N = MemPtr.Path.size(); I != N; ++I) {
      const CXXRecordDecl *Base = MemPtr.Path[N - I - 1];
      if (!HandleLValueDirectBase(Info, RHS, LV, RD, Base))
        return nullptr;
      RD = Base;
    }
    // Finally cast to the class containing the member.
    if (!HandleLValueDirectBase(Info, RHS, LV, RD,
                                MemPtr.getContainingRecord()))
      return nullptr;
  }

  // Add the member. Note that we cannot build bound member functions here.
  if (IncludeMember) {
    if (const FieldDecl *FD = dyn_cast<FieldDecl>(MemPtr.getDecl())) {
      if (!HandleLValueMember(Info, RHS, LV, FD))
        return nullptr;
    } else if (const IndirectFieldDecl *IFD =
                 dyn_cast<IndirectFieldDecl>(MemPtr.getDecl())) {
      if (!HandleLValueIndirectMember(Info, RHS, LV, IFD))
        return nullptr;
    } else {
      llvm_unreachable("can't construct reference to bound member function");
    }
  }

  return MemPtr.getDecl();
}

static const ValueDecl *HandleMemberPointerAccess(EvalInfo &Info,
                                                  const BinaryOperator *BO,
                                                  LValue &LV,
                                                  bool IncludeMember = true) {
  assert(BO->getOpcode() == BO_PtrMemD || BO->getOpcode() == BO_PtrMemI);

  if (!EvaluateObjectArgument(Info, BO->getLHS(), LV)) {
    if (Info.noteFailure()) {
      MemberPtr MemPtr;
      EvaluateMemberPointer(BO->getRHS(), MemPtr, Info);
    }
    return nullptr;
  }

  return HandleMemberPointerAccess(Info, BO->getLHS()->getType(), LV,
                                   BO->getRHS(), IncludeMember);
}

/// HandleBaseToDerivedCast - Apply the given base-to-derived cast operation on
/// the provided lvalue, which currently refers to the base object.
static bool HandleBaseToDerivedCast(EvalInfo &Info, const CastExpr *E,
                                    LValue &Result) {
  SubobjectDesignator &D = Result.Designator;
  if (D.Invalid || !Result.checkNullPointer(Info, E, CSK_Derived))
    return false;

  QualType TargetQT = E->getType();
  if (const PointerType *PT = TargetQT->getAs<PointerType>())
    TargetQT = PT->getPointeeType();

  // Check this cast lands within the final derived-to-base subobject path.
  if (D.MostDerivedPathLength + E->path_size() > D.Entries.size()) {
    Info.CCEDiag(E, diag::note_constexpr_invalid_downcast)
      << D.MostDerivedType << TargetQT;
    return false;
  }

  // Check the type of the final cast. We don't need to check the path,
  // since a cast can only be formed if the path is unique.
  unsigned NewEntriesSize = D.Entries.size() - E->path_size();
  const CXXRecordDecl *TargetType = TargetQT->getAsCXXRecordDecl();
  const CXXRecordDecl *FinalType;
  if (NewEntriesSize == D.MostDerivedPathLength)
    FinalType = D.MostDerivedType->getAsCXXRecordDecl();
  else
    FinalType = getAsBaseClass(D.Entries[NewEntriesSize - 1]);
  if (FinalType->getCanonicalDecl() != TargetType->getCanonicalDecl()) {
    Info.CCEDiag(E, diag::note_constexpr_invalid_downcast)
      << D.MostDerivedType << TargetQT;
    return false;
  }

  // Truncate the lvalue to the appropriate derived class.
  return CastToDerivedClass(Info, E, Result, TargetType, NewEntriesSize);
}

namespace {
enum EvalStmtResult {
  /// Evaluation failed.
  ESR_Failed,
  /// Hit a 'return' statement.
  ESR_Returned,
  /// Evaluation succeeded.
  ESR_Succeeded,
  /// Hit a 'continue' statement.
  ESR_Continue,
  /// Hit a 'break' statement.
  ESR_Break,
  /// Still scanning for 'case' or 'default' statement.
  ESR_CaseNotFound
};
}

static bool EvaluateVarDecl(EvalInfo &Info, const VarDecl *VD) {
  // We don't need to evaluate the initializer for a static local.
  if (!VD->hasLocalStorage())
    return true;

  LValue Result;
  APValue &Val = createTemporary(VD, true, Result, *Info.CurrentCall);

  const Expr *InitE = VD->getInit();
  if (!InitE) {
    Info.FFDiag(VD->getBeginLoc(), diag::note_constexpr_uninitialized)
        << false << VD->getType();
    Val = APValue();
    return false;
  }

  if (InitE->isValueDependent())
    return false;

  if (!EvaluateInPlace(Val, Info, Result, InitE)) {
    // Wipe out any partially-computed value, to allow tracking that this
    // evaluation failed.
    Val = APValue();
    return false;
  }

  return true;
}

static bool EvaluateDecl(EvalInfo &Info, const Decl *D) {
  bool OK = true;

  if (const VarDecl *VD = dyn_cast<VarDecl>(D))
    OK &= EvaluateVarDecl(Info, VD);

  if (const DecompositionDecl *DD = dyn_cast<DecompositionDecl>(D))
    for (auto *BD : DD->bindings())
      if (auto *VD = BD->getHoldingVar())
        OK &= EvaluateDecl(Info, VD);

  return OK;
}


/// Evaluate a condition (either a variable declaration or an expression).
static bool EvaluateCond(EvalInfo &Info, const VarDecl *CondDecl,
                         const Expr *Cond, bool &Result) {
  FullExpressionRAII Scope(Info);
  if (CondDecl && !EvaluateDecl(Info, CondDecl))
    return false;
  return EvaluateAsBooleanCondition(Cond, Result, Info);
}

namespace {
/// A location where the result (returned value) of evaluating a
/// statement should be stored.
struct StmtResult {
  /// The APValue that should be filled in with the returned value.
  APValue &Value;
  /// The location containing the result, if any (used to support RVO).
  const LValue *Slot;
};

struct TempVersionRAII {
  CallStackFrame &Frame;

  TempVersionRAII(CallStackFrame &Frame) : Frame(Frame) {
    Frame.pushTempVersion();
  }

  ~TempVersionRAII() {
    Frame.popTempVersion();
  }
};

}

static EvalStmtResult EvaluateStmt(StmtResult &Result, EvalInfo &Info,
                                   const Stmt *S,
                                   const SwitchCase *SC = nullptr);

/// Evaluate the body of a loop, and translate the result as appropriate.
static EvalStmtResult EvaluateLoopBody(StmtResult &Result, EvalInfo &Info,
                                       const Stmt *Body,
                                       const SwitchCase *Case = nullptr) {
  BlockScopeRAII Scope(Info);
  switch (EvalStmtResult ESR = EvaluateStmt(Result, Info, Body, Case)) {
  case ESR_Break:
    return ESR_Succeeded;
  case ESR_Succeeded:
  case ESR_Continue:
    return ESR_Continue;
  case ESR_Failed:
  case ESR_Returned:
  case ESR_CaseNotFound:
    return ESR;
  }
  llvm_unreachable("Invalid EvalStmtResult!");
}

/// Evaluate a switch statement.
static EvalStmtResult EvaluateSwitch(StmtResult &Result, EvalInfo &Info,
                                     const SwitchStmt *SS) {
  BlockScopeRAII Scope(Info);

  // Evaluate the switch condition.
  APSInt Value;
  {
    FullExpressionRAII Scope(Info);
    if (const Stmt *Init = SS->getInit()) {
      EvalStmtResult ESR = EvaluateStmt(Result, Info, Init);
      if (ESR != ESR_Succeeded)
        return ESR;
    }
    if (SS->getConditionVariable() &&
        !EvaluateDecl(Info, SS->getConditionVariable()))
      return ESR_Failed;
    if (!EvaluateInteger(SS->getCond(), Value, Info))
      return ESR_Failed;
  }

  // Find the switch case corresponding to the value of the condition.
  // FIXME: Cache this lookup.
  const SwitchCase *Found = nullptr;
  for (const SwitchCase *SC = SS->getSwitchCaseList(); SC;
       SC = SC->getNextSwitchCase()) {
    if (isa<DefaultStmt>(SC)) {
      Found = SC;
      continue;
    }

    const CaseStmt *CS = cast<CaseStmt>(SC);
    APSInt LHS = CS->getLHS()->EvaluateKnownConstInt(Info.Ctx);
    APSInt RHS = CS->getRHS() ? CS->getRHS()->EvaluateKnownConstInt(Info.Ctx)
                              : LHS;
    if (LHS <= Value && Value <= RHS) {
      Found = SC;
      break;
    }
  }

  if (!Found)
    return ESR_Succeeded;

  // Search the switch body for the switch case and evaluate it from there.
  switch (EvalStmtResult ESR = EvaluateStmt(Result, Info, SS->getBody(), Found)) {
  case ESR_Break:
    return ESR_Succeeded;
  case ESR_Succeeded:
  case ESR_Continue:
  case ESR_Failed:
  case ESR_Returned:
    return ESR;
  case ESR_CaseNotFound:
    // This can only happen if the switch case is nested within a statement
    // expression. We have no intention of supporting that.
    Info.FFDiag(Found->getBeginLoc(),
                diag::note_constexpr_stmt_expr_unsupported);
    return ESR_Failed;
  }
  llvm_unreachable("Invalid EvalStmtResult!");
}

// Evaluate a statement.
static EvalStmtResult EvaluateStmt(StmtResult &Result, EvalInfo &Info,
                                   const Stmt *S, const SwitchCase *Case) {
  if (!Info.nextStep(S))
    return ESR_Failed;

  // If we're hunting down a 'case' or 'default' label, recurse through
  // substatements until we hit the label.
  if (Case) {
    // FIXME: We don't start the lifetime of objects whose initialization we
    // jump over. However, such objects must be of class type with a trivial
    // default constructor that initialize all subobjects, so must be empty,
    // so this almost never matters.
    switch (S->getStmtClass()) {
    case Stmt::CompoundStmtClass:
      // FIXME: Precompute which substatement of a compound statement we
      // would jump to, and go straight there rather than performing a
      // linear scan each time.
    case Stmt::LabelStmtClass:
    case Stmt::AttributedStmtClass:
    case Stmt::DoStmtClass:
      break;

    case Stmt::CaseStmtClass:
    case Stmt::DefaultStmtClass:
      if (Case == S)
        Case = nullptr;
      break;

    case Stmt::IfStmtClass: {
      // FIXME: Precompute which side of an 'if' we would jump to, and go
      // straight there rather than scanning both sides.
      const IfStmt *IS = cast<IfStmt>(S);

      // Wrap the evaluation in a block scope, in case it's a DeclStmt
      // preceded by our switch label.
      BlockScopeRAII Scope(Info);

      EvalStmtResult ESR = EvaluateStmt(Result, Info, IS->getThen(), Case);
      if (ESR != ESR_CaseNotFound || !IS->getElse())
        return ESR;
      return EvaluateStmt(Result, Info, IS->getElse(), Case);
    }

    case Stmt::WhileStmtClass: {
      EvalStmtResult ESR =
          EvaluateLoopBody(Result, Info, cast<WhileStmt>(S)->getBody(), Case);
      if (ESR != ESR_Continue)
        return ESR;
      break;
    }

    case Stmt::ForStmtClass: {
      const ForStmt *FS = cast<ForStmt>(S);
      EvalStmtResult ESR =
          EvaluateLoopBody(Result, Info, FS->getBody(), Case);
      if (ESR != ESR_Continue)
        return ESR;
      if (FS->getInc()) {
        FullExpressionRAII IncScope(Info);
        if (!EvaluateIgnoredValue(Info, FS->getInc()))
          return ESR_Failed;
      }
      break;
    }

    case Stmt::DeclStmtClass:
      // FIXME: If the variable has initialization that can't be jumped over,
      // bail out of any immediately-surrounding compound-statement too.
    default:
      return ESR_CaseNotFound;
    }
  }

  switch (S->getStmtClass()) {
  default:
    if (const Expr *E = dyn_cast<Expr>(S)) {
      // Don't bother evaluating beyond an expression-statement which couldn't
      // be evaluated.
      FullExpressionRAII Scope(Info);
      if (!EvaluateIgnoredValue(Info, E))
        return ESR_Failed;
      return ESR_Succeeded;
    }

    Info.FFDiag(S->getBeginLoc());
    return ESR_Failed;

  case Stmt::NullStmtClass:
    return ESR_Succeeded;

  case Stmt::DeclStmtClass: {
    const DeclStmt *DS = cast<DeclStmt>(S);
    for (const auto *DclIt : DS->decls()) {
      // Each declaration initialization is its own full-expression.
      // FIXME: This isn't quite right; if we're performing aggregate
      // initialization, each braced subexpression is its own full-expression.
      FullExpressionRAII Scope(Info);
      if (!EvaluateDecl(Info, DclIt) && !Info.noteFailure())
        return ESR_Failed;
    }
    return ESR_Succeeded;
  }

  case Stmt::ReturnStmtClass: {
    const Expr *RetExpr = cast<ReturnStmt>(S)->getRetValue();
    FullExpressionRAII Scope(Info);
    if (RetExpr &&
        !(Result.Slot
              ? EvaluateInPlace(Result.Value, Info, *Result.Slot, RetExpr)
              : Evaluate(Result.Value, Info, RetExpr)))
      return ESR_Failed;
    return ESR_Returned;
  }

  case Stmt::CompoundStmtClass: {
    BlockScopeRAII Scope(Info);

    const CompoundStmt *CS = cast<CompoundStmt>(S);
    for (const auto *BI : CS->body()) {
      EvalStmtResult ESR = EvaluateStmt(Result, Info, BI, Case);
      if (ESR == ESR_Succeeded)
        Case = nullptr;
      else if (ESR != ESR_CaseNotFound)
        return ESR;
    }
    return Case ? ESR_CaseNotFound : ESR_Succeeded;
  }

  case Stmt::IfStmtClass: {
    const IfStmt *IS = cast<IfStmt>(S);

    // Evaluate the condition, as either a var decl or as an expression.
    BlockScopeRAII Scope(Info);
    if (const Stmt *Init = IS->getInit()) {
      EvalStmtResult ESR = EvaluateStmt(Result, Info, Init);
      if (ESR != ESR_Succeeded)
        return ESR;
    }
    bool Cond;
    if (!EvaluateCond(Info, IS->getConditionVariable(), IS->getCond(), Cond))
      return ESR_Failed;

    if (const Stmt *SubStmt = Cond ? IS->getThen() : IS->getElse()) {
      EvalStmtResult ESR = EvaluateStmt(Result, Info, SubStmt);
      if (ESR != ESR_Succeeded)
        return ESR;
    }
    return ESR_Succeeded;
  }

  case Stmt::WhileStmtClass: {
    const WhileStmt *WS = cast<WhileStmt>(S);
    while (true) {
      BlockScopeRAII Scope(Info);
      bool Continue;
      if (!EvaluateCond(Info, WS->getConditionVariable(), WS->getCond(),
                        Continue))
        return ESR_Failed;
      if (!Continue)
        break;

      EvalStmtResult ESR = EvaluateLoopBody(Result, Info, WS->getBody());
      if (ESR != ESR_Continue)
        return ESR;
    }
    return ESR_Succeeded;
  }

  case Stmt::DoStmtClass: {
    const DoStmt *DS = cast<DoStmt>(S);
    bool Continue;
    do {
      EvalStmtResult ESR = EvaluateLoopBody(Result, Info, DS->getBody(), Case);
      if (ESR != ESR_Continue)
        return ESR;
      Case = nullptr;

      FullExpressionRAII CondScope(Info);
      if (!EvaluateAsBooleanCondition(DS->getCond(), Continue, Info))
        return ESR_Failed;
    } while (Continue);
    return ESR_Succeeded;
  }

  case Stmt::ForStmtClass: {
    const ForStmt *FS = cast<ForStmt>(S);
    BlockScopeRAII Scope(Info);
    if (FS->getInit()) {
      EvalStmtResult ESR = EvaluateStmt(Result, Info, FS->getInit());
      if (ESR != ESR_Succeeded)
        return ESR;
    }
    while (true) {
      BlockScopeRAII Scope(Info);
      bool Continue = true;
      if (FS->getCond() && !EvaluateCond(Info, FS->getConditionVariable(),
                                         FS->getCond(), Continue))
        return ESR_Failed;
      if (!Continue)
        break;

      EvalStmtResult ESR = EvaluateLoopBody(Result, Info, FS->getBody());
      if (ESR != ESR_Continue)
        return ESR;

      if (FS->getInc()) {
        FullExpressionRAII IncScope(Info);
        if (!EvaluateIgnoredValue(Info, FS->getInc()))
          return ESR_Failed;
      }
    }
    return ESR_Succeeded;
  }

  case Stmt::CXXForRangeStmtClass: {
    const CXXForRangeStmt *FS = cast<CXXForRangeStmt>(S);
    BlockScopeRAII Scope(Info);

    // Evaluate the init-statement if present.
    if (FS->getInit()) {
      EvalStmtResult ESR = EvaluateStmt(Result, Info, FS->getInit());
      if (ESR != ESR_Succeeded)
        return ESR;
    }

    // Initialize the __range variable.
    EvalStmtResult ESR = EvaluateStmt(Result, Info, FS->getRangeStmt());
    if (ESR != ESR_Succeeded)
      return ESR;

    // Create the __begin and __end iterators.
    ESR = EvaluateStmt(Result, Info, FS->getBeginStmt());
    if (ESR != ESR_Succeeded)
      return ESR;
    ESR = EvaluateStmt(Result, Info, FS->getEndStmt());
    if (ESR != ESR_Succeeded)
      return ESR;

    while (true) {
      // Condition: __begin != __end.
      {
        bool Continue = true;
        FullExpressionRAII CondExpr(Info);
        if (!EvaluateAsBooleanCondition(FS->getCond(), Continue, Info))
          return ESR_Failed;
        if (!Continue)
          break;
      }

      // User's variable declaration, initialized by *__begin.
      BlockScopeRAII InnerScope(Info);
      ESR = EvaluateStmt(Result, Info, FS->getLoopVarStmt());
      if (ESR != ESR_Succeeded)
        return ESR;

      // Loop body.
      ESR = EvaluateLoopBody(Result, Info, FS->getBody());
      if (ESR != ESR_Continue)
        return ESR;

      // Increment: ++__begin
      if (!EvaluateIgnoredValue(Info, FS->getInc()))
        return ESR_Failed;
    }

    return ESR_Succeeded;
  }

  case Stmt::SwitchStmtClass:
    return EvaluateSwitch(Result, Info, cast<SwitchStmt>(S));

  case Stmt::ContinueStmtClass:
    return ESR_Continue;

  case Stmt::BreakStmtClass:
    return ESR_Break;

  case Stmt::LabelStmtClass:
    return EvaluateStmt(Result, Info, cast<LabelStmt>(S)->getSubStmt(), Case);

  case Stmt::AttributedStmtClass:
    // As a general principle, C++11 attributes can be ignored without
    // any semantic impact.
    return EvaluateStmt(Result, Info, cast<AttributedStmt>(S)->getSubStmt(),
                        Case);

  case Stmt::CaseStmtClass:
  case Stmt::DefaultStmtClass:
    return EvaluateStmt(Result, Info, cast<SwitchCase>(S)->getSubStmt(), Case);
  case Stmt::CXXTryStmtClass:
    // Evaluate try blocks by evaluating all sub statements.
    return EvaluateStmt(Result, Info, cast<CXXTryStmt>(S)->getTryBlock(), Case);
  }
}

/// CheckTrivialDefaultConstructor - Check whether a constructor is a trivial
/// default constructor. If so, we'll fold it whether or not it's marked as
/// constexpr. If it is marked as constexpr, we will never implicitly define it,
/// so we need special handling.
static bool CheckTrivialDefaultConstructor(EvalInfo &Info, SourceLocation Loc,
                                           const CXXConstructorDecl *CD,
                                           bool IsValueInitialization) {
  if (!CD->isTrivial() || !CD->isDefaultConstructor())
    return false;

  // Value-initialization does not call a trivial default constructor, so such a
  // call is a core constant expression whether or not the constructor is
  // constexpr.
  if (!CD->isConstexpr() && !IsValueInitialization) {
    if (Info.getLangOpts().CPlusPlus11) {
      // FIXME: If DiagDecl is an implicitly-declared special member function,
      // we should be much more explicit about why it's not constexpr.
      Info.CCEDiag(Loc, diag::note_constexpr_invalid_function, 1)
        << /*IsConstexpr*/0 << /*IsConstructor*/1 << CD;
      Info.Note(CD->getLocation(), diag::note_declared_at);
    } else {
      Info.CCEDiag(Loc, diag::note_invalid_subexpr_in_const_expr);
    }
  }
  return true;
}

/// CheckConstexprFunction - Check that a function can be called in a constant
/// expression.
static bool CheckConstexprFunction(EvalInfo &Info, SourceLocation CallLoc,
                                   const FunctionDecl *Declaration,
                                   const FunctionDecl *Definition,
                                   const Stmt *Body) {
  // Potential constant expressions can contain calls to declared, but not yet
  // defined, constexpr functions.
  if (Info.checkingPotentialConstantExpression() && !Definition &&
      Declaration->isConstexpr())
    return false;

  // Bail out if the function declaration itself is invalid.  We will
  // have produced a relevant diagnostic while parsing it, so just
  // note the problematic sub-expression.
  if (Declaration->isInvalidDecl()) {
    Info.FFDiag(CallLoc, diag::note_invalid_subexpr_in_const_expr);
    return false;
  }

  // DR1872: An instantiated virtual constexpr function can't be called in a
  // constant expression (prior to C++20). We can still constant-fold such a
  // call.
  if (!Info.Ctx.getLangOpts().CPlusPlus2a && isa<CXXMethodDecl>(Declaration) &&
      cast<CXXMethodDecl>(Declaration)->isVirtual())
    Info.CCEDiag(CallLoc, diag::note_constexpr_virtual_call);

  if (Definition && Definition->isInvalidDecl()) {
    Info.FFDiag(CallLoc, diag::note_invalid_subexpr_in_const_expr);
    return false;
  }

  // Can we evaluate this function call?
  if (Definition && Definition->isConstexpr() && Body)
    return true;

  if (Info.getLangOpts().CPlusPlus11) {
    const FunctionDecl *DiagDecl = Definition ? Definition : Declaration;

    // If this function is not constexpr because it is an inherited
    // non-constexpr constructor, diagnose that directly.
    auto *CD = dyn_cast<CXXConstructorDecl>(DiagDecl);
    if (CD && CD->isInheritingConstructor()) {
      auto *Inherited = CD->getInheritedConstructor().getConstructor();
      if (!Inherited->isConstexpr())
        DiagDecl = CD = Inherited;
    }

    // FIXME: If DiagDecl is an implicitly-declared special member function
    // or an inheriting constructor, we should be much more explicit about why
    // it's not constexpr.
    if (CD && CD->isInheritingConstructor())
      Info.FFDiag(CallLoc, diag::note_constexpr_invalid_inhctor, 1)
        << CD->getInheritedConstructor().getConstructor()->getParent();
    else
      Info.FFDiag(CallLoc, diag::note_constexpr_invalid_function, 1)
        << DiagDecl->isConstexpr() << (bool)CD << DiagDecl;
    Info.Note(DiagDecl->getLocation(), diag::note_declared_at);
  } else {
    Info.FFDiag(CallLoc, diag::note_invalid_subexpr_in_const_expr);
  }
  return false;
}

namespace {
struct CheckMemberCallThisPointerHandler {
  static const AccessKinds AccessKind = AK_MemberCall;
  typedef bool result_type;
  bool failed() { return false; }
  bool found(APValue &Subobj, QualType SubobjType) { return true; }
  bool found(APSInt &Value, QualType SubobjType) { return true; }
  bool found(APFloat &Value, QualType SubobjType) { return true; }
};
} // end anonymous namespace

const AccessKinds CheckMemberCallThisPointerHandler::AccessKind;

/// Check that the pointee of the 'this' pointer in a member function call is
/// either within its lifetime or in its period of construction or destruction.
static bool checkMemberCallThisPointer(EvalInfo &Info, const Expr *E,
                                       const LValue &This, bool IsVirtual) {
  if (This.Designator.Invalid)
    return false;

  CompleteObject Obj =
      findCompleteObject(Info, E, AK_MemberCall, This, QualType());

  if (!Obj)
    return false;

  if (!Obj.Value) {
    // The object is not usable in constant expressions, so we can't inspect
    // its value to see if it's in-lifetime or what the active union members
    // are. We can still check for a one-past-the-end lvalue.
    if (This.Designator.isOnePastTheEnd() ||
        This.Designator.isMostDerivedAnUnsizedArray()) {
      Info.FFDiag(E, This.Designator.isOnePastTheEnd()
                         ? diag::note_constexpr_access_past_end
                         : diag::note_constexpr_access_unsized_array)
          << AK_MemberCall;
      return false;
    } else if (IsVirtual) {
      // Conservatively refuse to perform a virtual function call if we would
      // not be able to read a notional 'vptr' value.
      APValue Val;
      This.moveInto(Val);
      QualType StarThisType =
          Info.Ctx.getLValueReferenceType(This.Designator.getType(Info.Ctx));
      Info.FFDiag(E, diag::note_constexpr_virtual_out_of_lifetime)
          << Val.getAsString(Info.Ctx, StarThisType);
      return false;
    }
    return true;
  }

  CheckMemberCallThisPointerHandler Handler;
  return Obj && findSubobject(Info, E, Obj, This.Designator, Handler);
}

struct DynamicType {
  /// The dynamic class type of the object.
  const CXXRecordDecl *Type;
  /// The corresponding path length in the lvalue.
  unsigned PathLength;
};

static const CXXRecordDecl *getBaseClassType(SubobjectDesignator &Designator,
                                             unsigned PathLength) {
  assert(PathLength >= Designator.MostDerivedPathLength && PathLength <=
      Designator.Entries.size() && "invalid path length");
  return (PathLength == Designator.MostDerivedPathLength)
             ? Designator.MostDerivedType->getAsCXXRecordDecl()
             : getAsBaseClass(Designator.Entries[PathLength - 1]);
}

/// Determine the dynamic type of an object.
static Optional<DynamicType> ComputeDynamicType(EvalInfo &Info, LValue &This) {
  // If we don't have an lvalue denoting an object of class type, there is no
  // meaningful dynamic type. (We consider objects of non-class type to have no
  // dynamic type.)
  if (This.Designator.IsOnePastTheEnd || This.Designator.Invalid ||
      !This.Designator.MostDerivedType->getAsCXXRecordDecl())
    return None;

  // FIXME: For very deep class hierarchies, it might be beneficial to use a
  // binary search here instead. But the overwhelmingly common case is that
  // we're not in the middle of a constructor, so it probably doesn't matter
  // in practice.
  ArrayRef<APValue::LValuePathEntry> Path = This.Designator.Entries;
  for (unsigned PathLength = This.Designator.MostDerivedPathLength;
       PathLength <= Path.size(); ++PathLength) {
    switch (Info.isEvaluatingConstructor(This.getLValueBase(),
                                         Path.slice(0, PathLength))) {
    case ConstructionPhase::Bases:
      // We're constructing a base class. This is not the dynamic type.
      break;

    case ConstructionPhase::None:
    case ConstructionPhase::AfterBases:
      // We've finished constructing the base classes, so this is the dynamic
      // type.
      return DynamicType{getBaseClassType(This.Designator, PathLength),
                         PathLength};
    }
  }

  // CWG issue 1517: we're constructing a base class of the object described by
  // 'This', so that object has not yet begun its period of construction and
  // any polymorphic operation on it results in undefined behavior.
  return None;
}

/// Perform virtual dispatch.
static const CXXMethodDecl *HandleVirtualDispatch(
    EvalInfo &Info, const Expr *E, LValue &This, const CXXMethodDecl *Found,
    llvm::SmallVectorImpl<QualType> &CovariantAdjustmentPath) {
  Optional<DynamicType> DynType = ComputeDynamicType(Info, This);
  if (!DynType) {
    Info.FFDiag(E);
    return nullptr;
  }

  // Find the final overrider. It must be declared in one of the classes on the
  // path from the dynamic type to the static type.
  // FIXME: If we ever allow literal types to have virtual base classes, that
  // won't be true.
  const CXXMethodDecl *Callee = Found;
  unsigned PathLength = DynType->PathLength;
  for (/**/; PathLength <= This.Designator.Entries.size(); ++PathLength) {
    const CXXRecordDecl *Class = getBaseClassType(This.Designator, PathLength);
<<<<<<< HEAD
    assert(!Class->getNumVBases() &&
           "can't handle virtual calls with virtual bases");
=======
    if (Class->getNumVBases()) {
      Info.FFDiag(E);
      return nullptr;
    }
>>>>>>> 3bde7bf3

    const CXXMethodDecl *Overrider =
        Found->getCorrespondingMethodDeclaredInClass(Class, false);
    if (Overrider) {
      Callee = Overrider;
      break;
    }
  }

  // C++2a [class.abstract]p6:
  //   the effect of making a virtual call to a pure virtual function [...] is
  //   undefined
  if (Callee->isPure()) {
    Info.FFDiag(E, diag::note_constexpr_pure_virtual_call, 1) << Callee;
    Info.Note(Callee->getLocation(), diag::note_declared_at);
    return nullptr;
  }

  // If necessary, walk the rest of the path to determine the sequence of
  // covariant adjustment steps to apply.
  if (!Info.Ctx.hasSameUnqualifiedType(Callee->getReturnType(),
                                       Found->getReturnType())) {
    CovariantAdjustmentPath.push_back(Callee->getReturnType());
    for (unsigned CovariantPathLength = PathLength + 1;
         CovariantPathLength != This.Designator.Entries.size();
         ++CovariantPathLength) {
      const CXXRecordDecl *NextClass =
          getBaseClassType(This.Designator, CovariantPathLength);
      const CXXMethodDecl *Next =
          Found->getCorrespondingMethodDeclaredInClass(NextClass, false);
      if (Next && !Info.Ctx.hasSameUnqualifiedType(
                      Next->getReturnType(), CovariantAdjustmentPath.back()))
        CovariantAdjustmentPath.push_back(Next->getReturnType());
    }
    if (!Info.Ctx.hasSameUnqualifiedType(Found->getReturnType(),
                                         CovariantAdjustmentPath.back()))
      CovariantAdjustmentPath.push_back(Found->getReturnType());
  }

  // Perform 'this' adjustment.
  if (!CastToDerivedClass(Info, E, This, Callee->getParent(), PathLength))
    return nullptr;

  return Callee;
}

/// Perform the adjustment from a value returned by a virtual function to
/// a value of the statically expected type, which may be a pointer or
/// reference to a base class of the returned type.
static bool HandleCovariantReturnAdjustment(EvalInfo &Info, const Expr *E,
                                            APValue &Result,
                                            ArrayRef<QualType> Path) {
  assert(Result.isLValue() &&
         "unexpected kind of APValue for covariant return");
  if (Result.isNullPointer())
    return true;

  LValue LVal;
  LVal.setFrom(Info.Ctx, Result);

  const CXXRecordDecl *OldClass = Path[0]->getPointeeCXXRecordDecl();
  for (unsigned I = 1; I != Path.size(); ++I) {
    const CXXRecordDecl *NewClass = Path[I]->getPointeeCXXRecordDecl();
    assert(OldClass && NewClass && "unexpected kind of covariant return");
    if (OldClass != NewClass &&
        !CastToBaseClass(Info, E, LVal, OldClass, NewClass))
      return false;
    OldClass = NewClass;
  }

  LVal.moveInto(Result);
  return true;
}

/// Determine if a class has any fields that might need to be copied by a
/// trivial copy or move operation.
static bool hasFields(const CXXRecordDecl *RD) {
  if (!RD || RD->isEmpty())
    return false;
  for (auto *FD : RD->fields()) {
    if (FD->isUnnamedBitfield())
      continue;
    return true;
  }
  for (auto &Base : RD->bases())
    if (hasFields(Base.getType()->getAsCXXRecordDecl()))
      return true;
  return false;
}

namespace {
typedef SmallVector<APValue, 8> ArgVector;
}

/// EvaluateArgs - Evaluate the arguments to a function call.
static bool EvaluateArgs(ArrayRef<const Expr*> Args, ArgVector &ArgValues,
                         EvalInfo &Info) {
  bool Success = true;
  for (ArrayRef<const Expr*>::iterator I = Args.begin(), E = Args.end();
       I != E; ++I) {
    if (!Evaluate(ArgValues[I - Args.begin()], Info, *I)) {
      // If we're checking for a potential constant expression, evaluate all
      // initializers even if some of them fail.
      if (!Info.noteFailure())
        return false;
      Success = false;
    }
  }
  return Success;
}

/// Evaluate a function call.
static bool HandleFunctionCall(SourceLocation CallLoc,
                               const FunctionDecl *Callee, const LValue *This,
                               ArrayRef<const Expr*> Args, const Stmt *Body,
                               EvalInfo &Info, APValue &Result,
                               const LValue *ResultSlot) {
  ArgVector ArgValues(Args.size());
  if (!EvaluateArgs(Args, ArgValues, Info))
    return false;

  if (!Info.CheckCallLimit(CallLoc))
    return false;

  CallStackFrame Frame(Info, CallLoc, Callee, This, ArgValues.data());

  // For a trivial copy or move assignment, perform an APValue copy. This is
  // essential for unions, where the operations performed by the assignment
  // operator cannot be represented as statements.
  //
  // Skip this for non-union classes with no fields; in that case, the defaulted
  // copy/move does not actually read the object.
  const CXXMethodDecl *MD = dyn_cast<CXXMethodDecl>(Callee);
  if (MD && MD->isDefaulted() &&
      (MD->getParent()->isUnion() ||
       (MD->isTrivial() && hasFields(MD->getParent())))) {
    assert(This &&
           (MD->isCopyAssignmentOperator() || MD->isMoveAssignmentOperator()));
    LValue RHS;
    RHS.setFrom(Info.Ctx, ArgValues[0]);
    APValue RHSValue;
    if (!handleLValueToRValueConversion(Info, Args[0], Args[0]->getType(),
                                        RHS, RHSValue))
      return false;
    if (!handleAssignment(Info, Args[0], *This, MD->getThisType(),
                          RHSValue))
      return false;
    This->moveInto(Result);
    return true;
  } else if (MD && isLambdaCallOperator(MD)) {
    // We're in a lambda; determine the lambda capture field maps unless we're
    // just constexpr checking a lambda's call operator. constexpr checking is
    // done before the captures have been added to the closure object (unless
    // we're inferring constexpr-ness), so we don't have access to them in this
    // case. But since we don't need the captures to constexpr check, we can
    // just ignore them.
    if (!Info.checkingPotentialConstantExpression())
      MD->getParent()->getCaptureFields(Frame.LambdaCaptureFields,
                                        Frame.LambdaThisCaptureField);
  }

  StmtResult Ret = {Result, ResultSlot};
  EvalStmtResult ESR = EvaluateStmt(Ret, Info, Body);
  if (ESR == ESR_Succeeded) {
    if (Callee->getReturnType()->isVoidType())
      return true;
    Info.FFDiag(Callee->getEndLoc(), diag::note_constexpr_no_return);
  }
  return ESR == ESR_Returned;
}

/// Evaluate a constructor call.
static bool HandleConstructorCall(const Expr *E, const LValue &This,
                                  APValue *ArgValues,
                                  const CXXConstructorDecl *Definition,
                                  EvalInfo &Info, APValue &Result) {
  SourceLocation CallLoc = E->getExprLoc();
  if (!Info.CheckCallLimit(CallLoc))
    return false;

  const CXXRecordDecl *RD = Definition->getParent();
  if (RD->getNumVBases()) {
    Info.FFDiag(CallLoc, diag::note_constexpr_virtual_base) << RD;
    return false;
  }

  EvalInfo::EvaluatingConstructorRAII EvalObj(
      Info,
      ObjectUnderConstruction{This.getLValueBase(), This.Designator.Entries},
      RD->getNumBases());
  CallStackFrame Frame(Info, CallLoc, Definition, &This, ArgValues);

  // FIXME: Creating an APValue just to hold a nonexistent return value is
  // wasteful.
  APValue RetVal;
  StmtResult Ret = {RetVal, nullptr};

  // If it's a delegating constructor, delegate.
  if (Definition->isDelegatingConstructor()) {
    CXXConstructorDecl::init_const_iterator I = Definition->init_begin();
    {
      FullExpressionRAII InitScope(Info);
      if (!EvaluateInPlace(Result, Info, This, (*I)->getInit()))
        return false;
    }
    return EvaluateStmt(Ret, Info, Definition->getBody()) != ESR_Failed;
  }

  // For a trivial copy or move constructor, perform an APValue copy. This is
  // essential for unions (or classes with anonymous union members), where the
  // operations performed by the constructor cannot be represented by
  // ctor-initializers.
  //
  // Skip this for empty non-union classes; we should not perform an
  // lvalue-to-rvalue conversion on them because their copy constructor does not
  // actually read them.
  if (Definition->isDefaulted() && Definition->isCopyOrMoveConstructor() &&
      (Definition->getParent()->isUnion() ||
       (Definition->isTrivial() && hasFields(Definition->getParent())))) {
    LValue RHS;
    RHS.setFrom(Info.Ctx, ArgValues[0]);
    return handleLValueToRValueConversion(
        Info, E, Definition->getParamDecl(0)->getType().getNonReferenceType(),
        RHS, Result);
  }

  // Reserve space for the struct members.
  if (!RD->isUnion() && Result.isUninit())
    Result = APValue(APValue::UninitStruct(), RD->getNumBases(),
                     std::distance(RD->field_begin(), RD->field_end()));

  if (RD->isInvalidDecl()) return false;
  const ASTRecordLayout &Layout = Info.Ctx.getASTRecordLayout(RD);

  // A scope for temporaries lifetime-extended by reference members.
  BlockScopeRAII LifetimeExtendedScope(Info);

  bool Success = true;
  unsigned BasesSeen = 0;
#ifndef NDEBUG
  CXXRecordDecl::base_class_const_iterator BaseIt = RD->bases_begin();
#endif
  for (const auto *I : Definition->inits()) {
    LValue Subobject = This;
    LValue SubobjectParent = This;
    APValue *Value = &Result;

    // Determine the subobject to initialize.
    FieldDecl *FD = nullptr;
    if (I->isBaseInitializer()) {
      QualType BaseType(I->getBaseClass(), 0);
#ifndef NDEBUG
      // Non-virtual base classes are initialized in the order in the class
      // definition. We have already checked for virtual base classes.
      assert(!BaseIt->isVirtual() && "virtual base for literal type");
      assert(Info.Ctx.hasSameType(BaseIt->getType(), BaseType) &&
             "base class initializers not in expected order");
      ++BaseIt;
#endif
      if (!HandleLValueDirectBase(Info, I->getInit(), Subobject, RD,
                                  BaseType->getAsCXXRecordDecl(), &Layout))
        return false;
      Value = &Result.getStructBase(BasesSeen++);
    } else if ((FD = I->getMember())) {
      if (!HandleLValueMember(Info, I->getInit(), Subobject, FD, &Layout))
        return false;
      if (RD->isUnion()) {
        Result = APValue(FD);
        Value = &Result.getUnionValue();
      } else {
        Value = &Result.getStructField(FD->getFieldIndex());
      }
    } else if (IndirectFieldDecl *IFD = I->getIndirectMember()) {
      // Walk the indirect field decl's chain to find the object to initialize,
      // and make sure we've initialized every step along it.
      auto IndirectFieldChain = IFD->chain();
      for (auto *C : IndirectFieldChain) {
        FD = cast<FieldDecl>(C);
        CXXRecordDecl *CD = cast<CXXRecordDecl>(FD->getParent());
        // Switch the union field if it differs. This happens if we had
        // preceding zero-initialization, and we're now initializing a union
        // subobject other than the first.
        // FIXME: In this case, the values of the other subobjects are
        // specified, since zero-initialization sets all padding bits to zero.
        if (Value->isUninit() ||
            (Value->isUnion() && Value->getUnionField() != FD)) {
          if (CD->isUnion())
            *Value = APValue(FD);
          else
            *Value = APValue(APValue::UninitStruct(), CD->getNumBases(),
                             std::distance(CD->field_begin(), CD->field_end()));
        }
        // Store Subobject as its parent before updating it for the last element
        // in the chain.
        if (C == IndirectFieldChain.back())
          SubobjectParent = Subobject;
        if (!HandleLValueMember(Info, I->getInit(), Subobject, FD))
          return false;
        if (CD->isUnion())
          Value = &Value->getUnionValue();
        else
          Value = &Value->getStructField(FD->getFieldIndex());
      }
    } else {
      llvm_unreachable("unknown base initializer kind");
    }

    // Need to override This for implicit field initializers as in this case
    // This refers to innermost anonymous struct/union containing initializer,
    // not to currently constructed class.
    const Expr *Init = I->getInit();
    ThisOverrideRAII ThisOverride(*Info.CurrentCall, &SubobjectParent,
                                  isa<CXXDefaultInitExpr>(Init));
    FullExpressionRAII InitScope(Info);
    if (!EvaluateInPlace(*Value, Info, Subobject, Init) ||
        (FD && FD->isBitField() &&
         !truncateBitfieldValue(Info, Init, *Value, FD))) {
      // If we're checking for a potential constant expression, evaluate all
      // initializers even if some of them fail.
      if (!Info.noteFailure())
        return false;
      Success = false;
    }

    // This is the point at which the dynamic type of the object becomes this
    // class type.
    if (I->isBaseInitializer() && BasesSeen == RD->getNumBases())
      EvalObj.finishedConstructingBases();
  }

  return Success &&
         EvaluateStmt(Ret, Info, Definition->getBody()) != ESR_Failed;
}

static bool HandleConstructorCall(const Expr *E, const LValue &This,
                                  ArrayRef<const Expr*> Args,
                                  const CXXConstructorDecl *Definition,
                                  EvalInfo &Info, APValue &Result) {
  ArgVector ArgValues(Args.size());
  if (!EvaluateArgs(Args, ArgValues, Info))
    return false;

  return HandleConstructorCall(E, This, ArgValues.data(), Definition,
                               Info, Result);
}

//===----------------------------------------------------------------------===//
// Generic Evaluation
//===----------------------------------------------------------------------===//
namespace {

template <class Derived>
class ExprEvaluatorBase
  : public ConstStmtVisitor<Derived, bool> {
private:
  Derived &getDerived() { return static_cast<Derived&>(*this); }
  bool DerivedSuccess(const APValue &V, const Expr *E) {
    return getDerived().Success(V, E);
  }
  bool DerivedZeroInitialization(const Expr *E) {
    return getDerived().ZeroInitialization(E);
  }

  // Check whether a conditional operator with a non-constant condition is a
  // potential constant expression. If neither arm is a potential constant
  // expression, then the conditional operator is not either.
  template<typename ConditionalOperator>
  void CheckPotentialConstantConditional(const ConditionalOperator *E) {
    assert(Info.checkingPotentialConstantExpression());

    // Speculatively evaluate both arms.
    SmallVector<PartialDiagnosticAt, 8> Diag;
    {
      SpeculativeEvaluationRAII Speculate(Info, &Diag);
      StmtVisitorTy::Visit(E->getFalseExpr());
      if (Diag.empty())
        return;
    }

    {
      SpeculativeEvaluationRAII Speculate(Info, &Diag);
      Diag.clear();
      StmtVisitorTy::Visit(E->getTrueExpr());
      if (Diag.empty())
        return;
    }

    Error(E, diag::note_constexpr_conditional_never_const);
  }


  template<typename ConditionalOperator>
  bool HandleConditionalOperator(const ConditionalOperator *E) {
    bool BoolResult;
    if (!EvaluateAsBooleanCondition(E->getCond(), BoolResult, Info)) {
      if (Info.checkingPotentialConstantExpression() && Info.noteFailure()) {
        CheckPotentialConstantConditional(E);
        return false;
      }
      if (Info.noteFailure()) {
        StmtVisitorTy::Visit(E->getTrueExpr());
        StmtVisitorTy::Visit(E->getFalseExpr());
      }
      return false;
    }

    Expr *EvalExpr = BoolResult ? E->getTrueExpr() : E->getFalseExpr();
    return StmtVisitorTy::Visit(EvalExpr);
  }

protected:
  EvalInfo &Info;
  typedef ConstStmtVisitor<Derived, bool> StmtVisitorTy;
  typedef ExprEvaluatorBase ExprEvaluatorBaseTy;

  OptionalDiagnostic CCEDiag(const Expr *E, diag::kind D) {
    return Info.CCEDiag(E, D);
  }

  bool ZeroInitialization(const Expr *E) { return Error(E); }

public:
  ExprEvaluatorBase(EvalInfo &Info) : Info(Info) {}

  EvalInfo &getEvalInfo() { return Info; }

  /// Report an evaluation error. This should only be called when an error is
  /// first discovered. When propagating an error, just return false.
  bool Error(const Expr *E, diag::kind D) {
    Info.FFDiag(E, D);
    return false;
  }
  bool Error(const Expr *E) {
    return Error(E, diag::note_invalid_subexpr_in_const_expr);
  }

  bool VisitStmt(const Stmt *) {
    llvm_unreachable("Expression evaluator should not be called on stmts");
  }
  bool VisitExpr(const Expr *E) {
    return Error(E);
  }

  bool VisitConstantExpr(const ConstantExpr *E)
    { return StmtVisitorTy::Visit(E->getSubExpr()); }
  bool VisitParenExpr(const ParenExpr *E)
    { return StmtVisitorTy::Visit(E->getSubExpr()); }
  bool VisitUnaryExtension(const UnaryOperator *E)
    { return StmtVisitorTy::Visit(E->getSubExpr()); }
  bool VisitUnaryPlus(const UnaryOperator *E)
    { return StmtVisitorTy::Visit(E->getSubExpr()); }
  bool VisitChooseExpr(const ChooseExpr *E)
    { return StmtVisitorTy::Visit(E->getChosenSubExpr()); }
  bool VisitGenericSelectionExpr(const GenericSelectionExpr *E)
    { return StmtVisitorTy::Visit(E->getResultExpr()); }
  bool VisitSubstNonTypeTemplateParmExpr(const SubstNonTypeTemplateParmExpr *E)
    { return StmtVisitorTy::Visit(E->getReplacement()); }
  bool VisitCXXDefaultArgExpr(const CXXDefaultArgExpr *E) {
    TempVersionRAII RAII(*Info.CurrentCall);
    return StmtVisitorTy::Visit(E->getExpr());
  }
  bool VisitCXXDefaultInitExpr(const CXXDefaultInitExpr *E) {
    TempVersionRAII RAII(*Info.CurrentCall);
    // The initializer may not have been parsed yet, or might be erroneous.
    if (!E->getExpr())
      return Error(E);
    return StmtVisitorTy::Visit(E->getExpr());
  }
  // We cannot create any objects for which cleanups are required, so there is
  // nothing to do here; all cleanups must come from unevaluated subexpressions.
  bool VisitExprWithCleanups(const ExprWithCleanups *E)
    { return StmtVisitorTy::Visit(E->getSubExpr()); }

  bool VisitCXXReinterpretCastExpr(const CXXReinterpretCastExpr *E) {
    CCEDiag(E, diag::note_constexpr_invalid_cast) << 0;
    return static_cast<Derived*>(this)->VisitCastExpr(E);
  }
  bool VisitCXXDynamicCastExpr(const CXXDynamicCastExpr *E) {
    CCEDiag(E, diag::note_constexpr_invalid_cast) << 1;
    return static_cast<Derived*>(this)->VisitCastExpr(E);
  }

  bool VisitBinaryOperator(const BinaryOperator *E) {
    switch (E->getOpcode()) {
    default:
      return Error(E);

    case BO_Comma:
      VisitIgnoredValue(E->getLHS());
      return StmtVisitorTy::Visit(E->getRHS());

    case BO_PtrMemD:
    case BO_PtrMemI: {
      LValue Obj;
      if (!HandleMemberPointerAccess(Info, E, Obj))
        return false;
      APValue Result;
      if (!handleLValueToRValueConversion(Info, E, E->getType(), Obj, Result))
        return false;
      return DerivedSuccess(Result, E);
    }
    }
  }

  bool VisitBinaryConditionalOperator(const BinaryConditionalOperator *E) {
    // Evaluate and cache the common expression. We treat it as a temporary,
    // even though it's not quite the same thing.
    if (!Evaluate(Info.CurrentCall->createTemporary(E->getOpaqueValue(), false),
                  Info, E->getCommon()))
      return false;

    return HandleConditionalOperator(E);
  }

  bool VisitConditionalOperator(const ConditionalOperator *E) {
    bool IsBcpCall = false;
    // If the condition (ignoring parens) is a __builtin_constant_p call,
    // the result is a constant expression if it can be folded without
    // side-effects. This is an important GNU extension. See GCC PR38377
    // for discussion.
    if (const CallExpr *CallCE =
          dyn_cast<CallExpr>(E->getCond()->IgnoreParenCasts()))
      if (CallCE->getBuiltinCallee() == Builtin::BI__builtin_constant_p)
        IsBcpCall = true;

    // Always assume __builtin_constant_p(...) ? ... : ... is a potential
    // constant expression; we can't check whether it's potentially foldable.
    if (Info.checkingPotentialConstantExpression() && IsBcpCall)
      return false;

    FoldConstant Fold(Info, IsBcpCall);
    if (!HandleConditionalOperator(E)) {
      Fold.keepDiagnostics();
      return false;
    }

    return true;
  }

  bool VisitOpaqueValueExpr(const OpaqueValueExpr *E) {
    if (APValue *Value = Info.CurrentCall->getCurrentTemporary(E))
      return DerivedSuccess(*Value, E);

    const Expr *Source = E->getSourceExpr();
    if (!Source)
      return Error(E);
    if (Source == E) { // sanity checking.
      assert(0 && "OpaqueValueExpr recursively refers to itself");
      return Error(E);
    }
    return StmtVisitorTy::Visit(Source);
  }

  bool VisitCallExpr(const CallExpr *E) {
    APValue Result;
    if (!handleCallExpr(E, Result, nullptr))
      return false;
    return DerivedSuccess(Result, E);
  }

  bool handleCallExpr(const CallExpr *E, APValue &Result,
                     const LValue *ResultSlot) {
    const Expr *Callee = E->getCallee()->IgnoreParens();
    QualType CalleeType = Callee->getType();

    const FunctionDecl *FD = nullptr;
    LValue *This = nullptr, ThisVal;
    auto Args = llvm::makeArrayRef(E->getArgs(), E->getNumArgs());
    bool HasQualifier = false;

    // Extract function decl and 'this' pointer from the callee.
    if (CalleeType->isSpecificBuiltinType(BuiltinType::BoundMember)) {
      const CXXMethodDecl *Member = nullptr;
      if (const MemberExpr *ME = dyn_cast<MemberExpr>(Callee)) {
        // Explicit bound member calls, such as x.f() or p->g();
        if (!EvaluateObjectArgument(Info, ME->getBase(), ThisVal))
          return false;
        Member = dyn_cast<CXXMethodDecl>(ME->getMemberDecl());
        if (!Member)
          return Error(Callee);
        This = &ThisVal;
        HasQualifier = ME->hasQualifier();
      } else if (const BinaryOperator *BE = dyn_cast<BinaryOperator>(Callee)) {
        // Indirect bound member calls ('.*' or '->*').
        Member = dyn_cast_or_null<CXXMethodDecl>(
            HandleMemberPointerAccess(Info, BE, ThisVal, false));
        if (!Member)
          return Error(Callee);
        This = &ThisVal;
      } else
        return Error(Callee);
      FD = Member;
    } else if (CalleeType->isFunctionPointerType()) {
      LValue Call;
      if (!EvaluatePointer(Callee, Call, Info))
        return false;

      if (!Call.getLValueOffset().isZero())
        return Error(Callee);
      FD = dyn_cast_or_null<FunctionDecl>(
                             Call.getLValueBase().dyn_cast<const ValueDecl*>());
      if (!FD)
        return Error(Callee);
      // Don't call function pointers which have been cast to some other type.
      // Per DR (no number yet), the caller and callee can differ in noexcept.
      if (!Info.Ctx.hasSameFunctionTypeIgnoringExceptionSpec(
        CalleeType->getPointeeType(), FD->getType())) {
        return Error(E);
      }

      // Overloaded operator calls to member functions are represented as normal
      // calls with '*this' as the first argument.
      const CXXMethodDecl *MD = dyn_cast<CXXMethodDecl>(FD);
      if (MD && !MD->isStatic()) {
        // FIXME: When selecting an implicit conversion for an overloaded
        // operator delete, we sometimes try to evaluate calls to conversion
        // operators without a 'this' parameter!
        if (Args.empty())
          return Error(E);

        if (!EvaluateObjectArgument(Info, Args[0], ThisVal))
          return false;
        This = &ThisVal;
        Args = Args.slice(1);
      } else if (MD && MD->isLambdaStaticInvoker()) {
        // Map the static invoker for the lambda back to the call operator.
        // Conveniently, we don't have to slice out the 'this' argument (as is
        // being done for the non-static case), since a static member function
        // doesn't have an implicit argument passed in.
        const CXXRecordDecl *ClosureClass = MD->getParent();
        assert(
            ClosureClass->captures_begin() == ClosureClass->captures_end() &&
            "Number of captures must be zero for conversion to function-ptr");

        const CXXMethodDecl *LambdaCallOp =
            ClosureClass->getLambdaCallOperator();

        // Set 'FD', the function that will be called below, to the call
        // operator.  If the closure object represents a generic lambda, find
        // the corresponding specialization of the call operator.

        if (ClosureClass->isGenericLambda()) {
          assert(MD->isFunctionTemplateSpecialization() &&
                 "A generic lambda's static-invoker function must be a "
                 "template specialization");
          const TemplateArgumentList *TAL = MD->getTemplateSpecializationArgs();
          FunctionTemplateDecl *CallOpTemplate =
              LambdaCallOp->getDescribedFunctionTemplate();
          void *InsertPos = nullptr;
          FunctionDecl *CorrespondingCallOpSpecialization =
              CallOpTemplate->findSpecialization(TAL->asArray(), InsertPos);
          assert(CorrespondingCallOpSpecialization &&
                 "We must always have a function call operator specialization "
                 "that corresponds to our static invoker specialization");
          FD = cast<CXXMethodDecl>(CorrespondingCallOpSpecialization);
        } else
          FD = LambdaCallOp;
      }
    } else
      return Error(E);

    SmallVector<QualType, 4> CovariantAdjustmentPath;
    if (This) {
<<<<<<< HEAD
      // Check that the 'this' pointer points to an object of the right type.
      if (!checkMemberCallThisPointer(Info, E, *This))
        return false;

      // Perform virtual dispatch, if necessary.
      auto *NamedMember = dyn_cast<CXXMethodDecl>(FD);
      if (NamedMember && NamedMember->isVirtual() && !HasQualifier) {
        if (!(FD = HandleVirtualDispatch(Info, E, *This, NamedMember,
                                         CovariantAdjustmentPath)))
          return true;
      }
=======
      auto *NamedMember = dyn_cast<CXXMethodDecl>(FD);
      bool IsVirtual = NamedMember && NamedMember->isVirtual() && !HasQualifier;

      // Check that the 'this' pointer points to an object of the right type.
      if (!checkMemberCallThisPointer(Info, E, *This, IsVirtual))
        return false;

      // Perform virtual dispatch, if necessary.
      if (IsVirtual && !(FD = HandleVirtualDispatch(Info, E, *This, NamedMember,
                                                    CovariantAdjustmentPath)))
        return true;
>>>>>>> 3bde7bf3
    }

    const FunctionDecl *Definition = nullptr;
    Stmt *Body = FD->getBody(Definition);

    if (!CheckConstexprFunction(Info, E->getExprLoc(), FD, Definition, Body) ||
        !HandleFunctionCall(E->getExprLoc(), Definition, This, Args, Body, Info,
                            Result, ResultSlot))
      return false;

    if (!CovariantAdjustmentPath.empty() &&
        !HandleCovariantReturnAdjustment(Info, E, Result,
                                         CovariantAdjustmentPath))
      return false;

    return true;
  }

  bool VisitCompoundLiteralExpr(const CompoundLiteralExpr *E) {
    return StmtVisitorTy::Visit(E->getInitializer());
  }
  bool VisitInitListExpr(const InitListExpr *E) {
    if (E->getNumInits() == 0)
      return DerivedZeroInitialization(E);
    if (E->getNumInits() == 1)
      return StmtVisitorTy::Visit(E->getInit(0));
    return Error(E);
  }
  bool VisitImplicitValueInitExpr(const ImplicitValueInitExpr *E) {
    return DerivedZeroInitialization(E);
  }
  bool VisitCXXScalarValueInitExpr(const CXXScalarValueInitExpr *E) {
    return DerivedZeroInitialization(E);
  }
  bool VisitCXXNullPtrLiteralExpr(const CXXNullPtrLiteralExpr *E) {
    return DerivedZeroInitialization(E);
  }

  /// A member expression where the object is a prvalue is itself a prvalue.
  bool VisitMemberExpr(const MemberExpr *E) {
    assert(!Info.Ctx.getLangOpts().CPlusPlus11 &&
           "missing temporary materialization conversion");
    assert(!E->isArrow() && "missing call to bound member function?");

    APValue Val;
    if (!Evaluate(Val, Info, E->getBase()))
      return false;

    QualType BaseTy = E->getBase()->getType();

    const FieldDecl *FD = dyn_cast<FieldDecl>(E->getMemberDecl());
    if (!FD) return Error(E);
    assert(!FD->getType()->isReferenceType() && "prvalue reference?");
    assert(BaseTy->castAs<RecordType>()->getDecl()->getCanonicalDecl() ==
           FD->getParent()->getCanonicalDecl() && "record / field mismatch");

    // Note: there is no lvalue base here. But this case should only ever
    // happen in C or in C++98, where we cannot be evaluating a constexpr
    // constructor, which is the only case the base matters.
    CompleteObject Obj(APValue::LValueBase(), &Val, BaseTy);
    SubobjectDesignator Designator(BaseTy);
    Designator.addDeclUnchecked(FD);

    APValue Result;
    return extractSubobject(Info, E, Obj, Designator, Result) &&
           DerivedSuccess(Result, E);
  }

  bool VisitCastExpr(const CastExpr *E) {
    switch (E->getCastKind()) {
    default:
      break;

    case CK_AtomicToNonAtomic: {
      APValue AtomicVal;
      // This does not need to be done in place even for class/array types:
      // atomic-to-non-atomic conversion implies copying the object
      // representation.
      if (!Evaluate(AtomicVal, Info, E->getSubExpr()))
        return false;
      return DerivedSuccess(AtomicVal, E);
    }

    case CK_NoOp:
    case CK_UserDefinedConversion:
      return StmtVisitorTy::Visit(E->getSubExpr());

    case CK_LValueToRValue: {
      LValue LVal;
      if (!EvaluateLValue(E->getSubExpr(), LVal, Info))
        return false;
      APValue RVal;
      // Note, we use the subexpression's type in order to retain cv-qualifiers.
      if (!handleLValueToRValueConversion(Info, E, E->getSubExpr()->getType(),
                                          LVal, RVal))
        return false;
      return DerivedSuccess(RVal, E);
    }
    }

    return Error(E);
  }

  bool VisitUnaryPostInc(const UnaryOperator *UO) {
    return VisitUnaryPostIncDec(UO);
  }
  bool VisitUnaryPostDec(const UnaryOperator *UO) {
    return VisitUnaryPostIncDec(UO);
  }
  bool VisitUnaryPostIncDec(const UnaryOperator *UO) {
    if (!Info.getLangOpts().CPlusPlus14 && !Info.keepEvaluatingAfterFailure())
      return Error(UO);

    LValue LVal;
    if (!EvaluateLValue(UO->getSubExpr(), LVal, Info))
      return false;
    APValue RVal;
    if (!handleIncDec(this->Info, UO, LVal, UO->getSubExpr()->getType(),
                      UO->isIncrementOp(), &RVal))
      return false;
    return DerivedSuccess(RVal, UO);
  }

  bool VisitStmtExpr(const StmtExpr *E) {
    // We will have checked the full-expressions inside the statement expression
    // when they were completed, and don't need to check them again now.
    if (Info.checkingForOverflow())
      return Error(E);

    BlockScopeRAII Scope(Info);
    const CompoundStmt *CS = E->getSubStmt();
    if (CS->body_empty())
      return true;

    for (CompoundStmt::const_body_iterator BI = CS->body_begin(),
                                           BE = CS->body_end();
         /**/; ++BI) {
      if (BI + 1 == BE) {
        const Expr *FinalExpr = dyn_cast<Expr>(*BI);
        if (!FinalExpr) {
          Info.FFDiag((*BI)->getBeginLoc(),
                      diag::note_constexpr_stmt_expr_unsupported);
          return false;
        }
        return this->Visit(FinalExpr);
      }

      APValue ReturnValue;
      StmtResult Result = { ReturnValue, nullptr };
      EvalStmtResult ESR = EvaluateStmt(Result, Info, *BI);
      if (ESR != ESR_Succeeded) {
        // FIXME: If the statement-expression terminated due to 'return',
        // 'break', or 'continue', it would be nice to propagate that to
        // the outer statement evaluation rather than bailing out.
        if (ESR != ESR_Failed)
          Info.FFDiag((*BI)->getBeginLoc(),
                      diag::note_constexpr_stmt_expr_unsupported);
        return false;
      }
    }

    llvm_unreachable("Return from function from the loop above.");
  }

  /// Visit a value which is evaluated, but whose value is ignored.
  void VisitIgnoredValue(const Expr *E) {
    EvaluateIgnoredValue(Info, E);
  }

  /// Potentially visit a MemberExpr's base expression.
  void VisitIgnoredBaseExpression(const Expr *E) {
    // While MSVC doesn't evaluate the base expression, it does diagnose the
    // presence of side-effecting behavior.
    if (Info.getLangOpts().MSVCCompat && !E->HasSideEffects(Info.Ctx))
      return;
    VisitIgnoredValue(E);
  }
};

} // namespace

//===----------------------------------------------------------------------===//
// Common base class for lvalue and temporary evaluation.
//===----------------------------------------------------------------------===//
namespace {
template<class Derived>
class LValueExprEvaluatorBase
  : public ExprEvaluatorBase<Derived> {
protected:
  LValue &Result;
  bool InvalidBaseOK;
  typedef LValueExprEvaluatorBase LValueExprEvaluatorBaseTy;
  typedef ExprEvaluatorBase<Derived> ExprEvaluatorBaseTy;

  bool Success(APValue::LValueBase B) {
    Result.set(B);
    return true;
  }

  bool evaluatePointer(const Expr *E, LValue &Result) {
    return EvaluatePointer(E, Result, this->Info, InvalidBaseOK);
  }

public:
  LValueExprEvaluatorBase(EvalInfo &Info, LValue &Result, bool InvalidBaseOK)
      : ExprEvaluatorBaseTy(Info), Result(Result),
        InvalidBaseOK(InvalidBaseOK) {}

  bool Success(const APValue &V, const Expr *E) {
    Result.setFrom(this->Info.Ctx, V);
    return true;
  }

  bool VisitMemberExpr(const MemberExpr *E) {
    // Handle non-static data members.
    QualType BaseTy;
    bool EvalOK;
    if (E->isArrow()) {
      EvalOK = evaluatePointer(E->getBase(), Result);
      BaseTy = E->getBase()->getType()->castAs<PointerType>()->getPointeeType();
    } else if (E->getBase()->isRValue()) {
      assert(E->getBase()->getType()->isRecordType());
      EvalOK = EvaluateTemporary(E->getBase(), Result, this->Info);
      BaseTy = E->getBase()->getType();
    } else {
      EvalOK = this->Visit(E->getBase());
      BaseTy = E->getBase()->getType();
    }
    if (!EvalOK) {
      if (!InvalidBaseOK)
        return false;
      Result.setInvalid(E);
      return true;
    }

    const ValueDecl *MD = E->getMemberDecl();
    if (const FieldDecl *FD = dyn_cast<FieldDecl>(E->getMemberDecl())) {
      assert(BaseTy->getAs<RecordType>()->getDecl()->getCanonicalDecl() ==
             FD->getParent()->getCanonicalDecl() && "record / field mismatch");
      (void)BaseTy;
      if (!HandleLValueMember(this->Info, E, Result, FD))
        return false;
    } else if (const IndirectFieldDecl *IFD = dyn_cast<IndirectFieldDecl>(MD)) {
      if (!HandleLValueIndirectMember(this->Info, E, Result, IFD))
        return false;
    } else
      return this->Error(E);

    if (MD->getType()->isReferenceType()) {
      APValue RefValue;
      if (!handleLValueToRValueConversion(this->Info, E, MD->getType(), Result,
                                          RefValue))
        return false;
      return Success(RefValue, E);
    }
    return true;
  }

  bool VisitBinaryOperator(const BinaryOperator *E) {
    switch (E->getOpcode()) {
    default:
      return ExprEvaluatorBaseTy::VisitBinaryOperator(E);

    case BO_PtrMemD:
    case BO_PtrMemI:
      return HandleMemberPointerAccess(this->Info, E, Result);
    }
  }

  bool VisitCastExpr(const CastExpr *E) {
    switch (E->getCastKind()) {
    default:
      return ExprEvaluatorBaseTy::VisitCastExpr(E);

    case CK_DerivedToBase:
    case CK_UncheckedDerivedToBase:
      if (!this->Visit(E->getSubExpr()))
        return false;

      // Now figure out the necessary offset to add to the base LV to get from
      // the derived class to the base class.
      return HandleLValueBasePath(this->Info, E, E->getSubExpr()->getType(),
                                  Result);
    }
  }
};
}

//===----------------------------------------------------------------------===//
// LValue Evaluation
//
// This is used for evaluating lvalues (in C and C++), xvalues (in C++11),
// function designators (in C), decl references to void objects (in C), and
// temporaries (if building with -Wno-address-of-temporary).
//
// LValue evaluation produces values comprising a base expression of one of the
// following types:
// - Declarations
//  * VarDecl
//  * FunctionDecl
// - Literals
//  * CompoundLiteralExpr in C (and in global scope in C++)
//  * StringLiteral
//  * CXXTypeidExpr
//  * PredefinedExpr
//  * ObjCStringLiteralExpr
//  * ObjCEncodeExpr
//  * AddrLabelExpr
//  * BlockExpr
//  * CallExpr for a MakeStringConstant builtin
// - Locals and temporaries
//  * MaterializeTemporaryExpr
//  * Any Expr, with a CallIndex indicating the function in which the temporary
//    was evaluated, for cases where the MaterializeTemporaryExpr is missing
//    from the AST (FIXME).
//  * A MaterializeTemporaryExpr that has static storage duration, with no
//    CallIndex, for a lifetime-extended temporary.
// plus an offset in bytes.
//===----------------------------------------------------------------------===//
namespace {
class LValueExprEvaluator
  : public LValueExprEvaluatorBase<LValueExprEvaluator> {
public:
  LValueExprEvaluator(EvalInfo &Info, LValue &Result, bool InvalidBaseOK) :
    LValueExprEvaluatorBaseTy(Info, Result, InvalidBaseOK) {}

  bool VisitVarDecl(const Expr *E, const VarDecl *VD);
  bool VisitUnaryPreIncDec(const UnaryOperator *UO);

  bool VisitDeclRefExpr(const DeclRefExpr *E);
  bool VisitPredefinedExpr(const PredefinedExpr *E) { return Success(E); }
  bool VisitMaterializeTemporaryExpr(const MaterializeTemporaryExpr *E);
  bool VisitCompoundLiteralExpr(const CompoundLiteralExpr *E);
  bool VisitMemberExpr(const MemberExpr *E);
  bool VisitStringLiteral(const StringLiteral *E) { return Success(E); }
  bool VisitObjCEncodeExpr(const ObjCEncodeExpr *E) { return Success(E); }
  bool VisitCXXTypeidExpr(const CXXTypeidExpr *E);
  bool VisitCXXUuidofExpr(const CXXUuidofExpr *E);
  bool VisitArraySubscriptExpr(const ArraySubscriptExpr *E);
  bool VisitUnaryDeref(const UnaryOperator *E);
  bool VisitUnaryReal(const UnaryOperator *E);
  bool VisitUnaryImag(const UnaryOperator *E);
  bool VisitUnaryPreInc(const UnaryOperator *UO) {
    return VisitUnaryPreIncDec(UO);
  }
  bool VisitUnaryPreDec(const UnaryOperator *UO) {
    return VisitUnaryPreIncDec(UO);
  }
  bool VisitBinAssign(const BinaryOperator *BO);
  bool VisitCompoundAssignOperator(const CompoundAssignOperator *CAO);

  bool VisitCastExpr(const CastExpr *E) {
    switch (E->getCastKind()) {
    default:
      return LValueExprEvaluatorBaseTy::VisitCastExpr(E);

    case CK_LValueBitCast:
      this->CCEDiag(E, diag::note_constexpr_invalid_cast) << 2;
      if (!Visit(E->getSubExpr()))
        return false;
      Result.Designator.setInvalid();
      return true;

    case CK_BaseToDerived:
      if (!Visit(E->getSubExpr()))
        return false;
      return HandleBaseToDerivedCast(Info, E, Result);
    }
  }
};
} // end anonymous namespace

/// Evaluate an expression as an lvalue. This can be legitimately called on
/// expressions which are not glvalues, in three cases:
///  * function designators in C, and
///  * "extern void" objects
///  * @selector() expressions in Objective-C
static bool EvaluateLValue(const Expr *E, LValue &Result, EvalInfo &Info,
                           bool InvalidBaseOK) {
  assert(E->isGLValue() || E->getType()->isFunctionType() ||
         E->getType()->isVoidType() || isa<ObjCSelectorExpr>(E));
  return LValueExprEvaluator(Info, Result, InvalidBaseOK).Visit(E);
}

bool LValueExprEvaluator::VisitDeclRefExpr(const DeclRefExpr *E) {
  if (const FunctionDecl *FD = dyn_cast<FunctionDecl>(E->getDecl()))
    return Success(FD);
  if (const VarDecl *VD = dyn_cast<VarDecl>(E->getDecl()))
    return VisitVarDecl(E, VD);
  if (const BindingDecl *BD = dyn_cast<BindingDecl>(E->getDecl()))
    return Visit(BD->getBinding());
  return Error(E);
}


bool LValueExprEvaluator::VisitVarDecl(const Expr *E, const VarDecl *VD) {

  // If we are within a lambda's call operator, check whether the 'VD' referred
  // to within 'E' actually represents a lambda-capture that maps to a
  // data-member/field within the closure object, and if so, evaluate to the
  // field or what the field refers to.
  if (Info.CurrentCall && isLambdaCallOperator(Info.CurrentCall->Callee) &&
      isa<DeclRefExpr>(E) &&
      cast<DeclRefExpr>(E)->refersToEnclosingVariableOrCapture()) {
    // We don't always have a complete capture-map when checking or inferring if
    // the function call operator meets the requirements of a constexpr function
    // - but we don't need to evaluate the captures to determine constexprness
    // (dcl.constexpr C++17).
    if (Info.checkingPotentialConstantExpression())
      return false;

    if (auto *FD = Info.CurrentCall->LambdaCaptureFields.lookup(VD)) {
      // Start with 'Result' referring to the complete closure object...
      Result = *Info.CurrentCall->This;
      // ... then update it to refer to the field of the closure object
      // that represents the capture.
      if (!HandleLValueMember(Info, E, Result, FD))
        return false;
      // And if the field is of reference type, update 'Result' to refer to what
      // the field refers to.
      if (FD->getType()->isReferenceType()) {
        APValue RVal;
        if (!handleLValueToRValueConversion(Info, E, FD->getType(), Result,
                                            RVal))
          return false;
        Result.setFrom(Info.Ctx, RVal);
      }
      return true;
    }
  }
  CallStackFrame *Frame = nullptr;
  if (VD->hasLocalStorage() && Info.CurrentCall->Index > 1) {
    // Only if a local variable was declared in the function currently being
    // evaluated, do we expect to be able to find its value in the current
    // frame. (Otherwise it was likely declared in an enclosing context and
    // could either have a valid evaluatable value (for e.g. a constexpr
    // variable) or be ill-formed (and trigger an appropriate evaluation
    // diagnostic)).
    if (Info.CurrentCall->Callee &&
        Info.CurrentCall->Callee->Equals(VD->getDeclContext())) {
      Frame = Info.CurrentCall;
    }
  }

  if (!VD->getType()->isReferenceType()) {
    if (Frame) {
      Result.set({VD, Frame->Index,
                  Info.CurrentCall->getCurrentTemporaryVersion(VD)});
      return true;
    }
    return Success(VD);
  }

  APValue *V;
  if (!evaluateVarDeclInit(Info, E, VD, Frame, V, nullptr))
    return false;
  if (V->isUninit()) {
    if (!Info.checkingPotentialConstantExpression())
      Info.FFDiag(E, diag::note_constexpr_use_uninit_reference);
    return false;
  }
  return Success(*V, E);
}

bool LValueExprEvaluator::VisitMaterializeTemporaryExpr(
    const MaterializeTemporaryExpr *E) {
  // Walk through the expression to find the materialized temporary itself.
  SmallVector<const Expr *, 2> CommaLHSs;
  SmallVector<SubobjectAdjustment, 2> Adjustments;
  const Expr *Inner = E->GetTemporaryExpr()->
      skipRValueSubobjectAdjustments(CommaLHSs, Adjustments);

  // If we passed any comma operators, evaluate their LHSs.
  for (unsigned I = 0, N = CommaLHSs.size(); I != N; ++I)
    if (!EvaluateIgnoredValue(Info, CommaLHSs[I]))
      return false;

  // A materialized temporary with static storage duration can appear within the
  // result of a constant expression evaluation, so we need to preserve its
  // value for use outside this evaluation.
  APValue *Value;
  if (E->getStorageDuration() == SD_Static) {
    Value = Info.Ctx.getMaterializedTemporaryValue(E, true);
    *Value = APValue();
    Result.set(E);
  } else {
    Value = &createTemporary(E, E->getStorageDuration() == SD_Automatic, Result,
                             *Info.CurrentCall);
  }

  QualType Type = Inner->getType();

  // Materialize the temporary itself.
  if (!EvaluateInPlace(*Value, Info, Result, Inner) ||
      (E->getStorageDuration() == SD_Static &&
       !CheckConstantExpression(Info, E->getExprLoc(), Type, *Value))) {
    *Value = APValue();
    return false;
  }

  // Adjust our lvalue to refer to the desired subobject.
  for (unsigned I = Adjustments.size(); I != 0; /**/) {
    --I;
    switch (Adjustments[I].Kind) {
    case SubobjectAdjustment::DerivedToBaseAdjustment:
      if (!HandleLValueBasePath(Info, Adjustments[I].DerivedToBase.BasePath,
                                Type, Result))
        return false;
      Type = Adjustments[I].DerivedToBase.BasePath->getType();
      break;

    case SubobjectAdjustment::FieldAdjustment:
      if (!HandleLValueMember(Info, E, Result, Adjustments[I].Field))
        return false;
      Type = Adjustments[I].Field->getType();
      break;

    case SubobjectAdjustment::MemberPointerAdjustment:
      if (!HandleMemberPointerAccess(this->Info, Type, Result,
                                     Adjustments[I].Ptr.RHS))
        return false;
      Type = Adjustments[I].Ptr.MPT->getPointeeType();
      break;
    }
  }

  return true;
}

bool
LValueExprEvaluator::VisitCompoundLiteralExpr(const CompoundLiteralExpr *E) {
  assert((!Info.getLangOpts().CPlusPlus || E->isFileScope()) &&
         "lvalue compound literal in c++?");
  // Defer visiting the literal until the lvalue-to-rvalue conversion. We can
  // only see this when folding in C, so there's no standard to follow here.
  return Success(E);
}

bool LValueExprEvaluator::VisitCXXTypeidExpr(const CXXTypeidExpr *E) {
  if (!E->isPotentiallyEvaluated())
    return Success(E);

  Info.FFDiag(E, diag::note_constexpr_typeid_polymorphic)
    << E->getExprOperand()->getType()
    << E->getExprOperand()->getSourceRange();
  return false;
}

bool LValueExprEvaluator::VisitCXXUuidofExpr(const CXXUuidofExpr *E) {
  return Success(E);
}

bool LValueExprEvaluator::VisitMemberExpr(const MemberExpr *E) {
  // Handle static data members.
  if (const VarDecl *VD = dyn_cast<VarDecl>(E->getMemberDecl())) {
    VisitIgnoredBaseExpression(E->getBase());
    return VisitVarDecl(E, VD);
  }

  // Handle static member functions.
  if (const CXXMethodDecl *MD = dyn_cast<CXXMethodDecl>(E->getMemberDecl())) {
    if (MD->isStatic()) {
      VisitIgnoredBaseExpression(E->getBase());
      return Success(MD);
    }
  }

  // Handle non-static data members.
  return LValueExprEvaluatorBaseTy::VisitMemberExpr(E);
}

bool LValueExprEvaluator::VisitArraySubscriptExpr(const ArraySubscriptExpr *E) {
  // FIXME: Deal with vectors as array subscript bases.
  if (E->getBase()->getType()->isVectorType())
    return Error(E);

  bool Success = true;
  if (!evaluatePointer(E->getBase(), Result)) {
    if (!Info.noteFailure())
      return false;
    Success = false;
  }

  APSInt Index;
  if (!EvaluateInteger(E->getIdx(), Index, Info))
    return false;

  return Success &&
         HandleLValueArrayAdjustment(Info, E, Result, E->getType(), Index);
}

bool LValueExprEvaluator::VisitUnaryDeref(const UnaryOperator *E) {
  return evaluatePointer(E->getSubExpr(), Result);
}

bool LValueExprEvaluator::VisitUnaryReal(const UnaryOperator *E) {
  if (!Visit(E->getSubExpr()))
    return false;
  // __real is a no-op on scalar lvalues.
  if (E->getSubExpr()->getType()->isAnyComplexType())
    HandleLValueComplexElement(Info, E, Result, E->getType(), false);
  return true;
}

bool LValueExprEvaluator::VisitUnaryImag(const UnaryOperator *E) {
  assert(E->getSubExpr()->getType()->isAnyComplexType() &&
         "lvalue __imag__ on scalar?");
  if (!Visit(E->getSubExpr()))
    return false;
  HandleLValueComplexElement(Info, E, Result, E->getType(), true);
  return true;
}

bool LValueExprEvaluator::VisitUnaryPreIncDec(const UnaryOperator *UO) {
  if (!Info.getLangOpts().CPlusPlus14 && !Info.keepEvaluatingAfterFailure())
    return Error(UO);

  if (!this->Visit(UO->getSubExpr()))
    return false;

  return handleIncDec(
      this->Info, UO, Result, UO->getSubExpr()->getType(),
      UO->isIncrementOp(), nullptr);
}

bool LValueExprEvaluator::VisitCompoundAssignOperator(
    const CompoundAssignOperator *CAO) {
  if (!Info.getLangOpts().CPlusPlus14 && !Info.keepEvaluatingAfterFailure())
    return Error(CAO);

  APValue RHS;

  // The overall lvalue result is the result of evaluating the LHS.
  if (!this->Visit(CAO->getLHS())) {
    if (Info.noteFailure())
      Evaluate(RHS, this->Info, CAO->getRHS());
    return false;
  }

  if (!Evaluate(RHS, this->Info, CAO->getRHS()))
    return false;

  return handleCompoundAssignment(
      this->Info, CAO,
      Result, CAO->getLHS()->getType(), CAO->getComputationLHSType(),
      CAO->getOpForCompoundAssignment(CAO->getOpcode()), RHS);
}

bool LValueExprEvaluator::VisitBinAssign(const BinaryOperator *E) {
  if (!Info.getLangOpts().CPlusPlus14 && !Info.keepEvaluatingAfterFailure())
    return Error(E);

  APValue NewVal;

  if (!this->Visit(E->getLHS())) {
    if (Info.noteFailure())
      Evaluate(NewVal, this->Info, E->getRHS());
    return false;
  }

  if (!Evaluate(NewVal, this->Info, E->getRHS()))
    return false;

  return handleAssignment(this->Info, E, Result, E->getLHS()->getType(),
                          NewVal);
}

//===----------------------------------------------------------------------===//
// Pointer Evaluation
//===----------------------------------------------------------------------===//

/// Attempts to compute the number of bytes available at the pointer
/// returned by a function with the alloc_size attribute. Returns true if we
/// were successful. Places an unsigned number into `Result`.
///
/// This expects the given CallExpr to be a call to a function with an
/// alloc_size attribute.
static bool getBytesReturnedByAllocSizeCall(const ASTContext &Ctx,
                                            const CallExpr *Call,
                                            llvm::APInt &Result) {
  const AllocSizeAttr *AllocSize = getAllocSizeAttr(Call);

  assert(AllocSize && AllocSize->getElemSizeParam().isValid());
  unsigned SizeArgNo = AllocSize->getElemSizeParam().getASTIndex();
  unsigned BitsInSizeT = Ctx.getTypeSize(Ctx.getSizeType());
  if (Call->getNumArgs() <= SizeArgNo)
    return false;

  auto EvaluateAsSizeT = [&](const Expr *E, APSInt &Into) {
    Expr::EvalResult ExprResult;
    if (!E->EvaluateAsInt(ExprResult, Ctx, Expr::SE_AllowSideEffects))
      return false;
    Into = ExprResult.Val.getInt();
    if (Into.isNegative() || !Into.isIntN(BitsInSizeT))
      return false;
    Into = Into.zextOrSelf(BitsInSizeT);
    return true;
  };

  APSInt SizeOfElem;
  if (!EvaluateAsSizeT(Call->getArg(SizeArgNo), SizeOfElem))
    return false;

  if (!AllocSize->getNumElemsParam().isValid()) {
    Result = std::move(SizeOfElem);
    return true;
  }

  APSInt NumberOfElems;
  unsigned NumArgNo = AllocSize->getNumElemsParam().getASTIndex();
  if (!EvaluateAsSizeT(Call->getArg(NumArgNo), NumberOfElems))
    return false;

  bool Overflow;
  llvm::APInt BytesAvailable = SizeOfElem.umul_ov(NumberOfElems, Overflow);
  if (Overflow)
    return false;

  Result = std::move(BytesAvailable);
  return true;
}

/// Convenience function. LVal's base must be a call to an alloc_size
/// function.
static bool getBytesReturnedByAllocSizeCall(const ASTContext &Ctx,
                                            const LValue &LVal,
                                            llvm::APInt &Result) {
  assert(isBaseAnAllocSizeCall(LVal.getLValueBase()) &&
         "Can't get the size of a non alloc_size function");
  const auto *Base = LVal.getLValueBase().get<const Expr *>();
  const CallExpr *CE = tryUnwrapAllocSizeCall(Base);
  return getBytesReturnedByAllocSizeCall(Ctx, CE, Result);
}

/// Attempts to evaluate the given LValueBase as the result of a call to
/// a function with the alloc_size attribute. If it was possible to do so, this
/// function will return true, make Result's Base point to said function call,
/// and mark Result's Base as invalid.
static bool evaluateLValueAsAllocSize(EvalInfo &Info, APValue::LValueBase Base,
                                      LValue &Result) {
  if (Base.isNull())
    return false;

  // Because we do no form of static analysis, we only support const variables.
  //
  // Additionally, we can't support parameters, nor can we support static
  // variables (in the latter case, use-before-assign isn't UB; in the former,
  // we have no clue what they'll be assigned to).
  const auto *VD =
      dyn_cast_or_null<VarDecl>(Base.dyn_cast<const ValueDecl *>());
  if (!VD || !VD->isLocalVarDecl() || !VD->getType().isConstQualified())
    return false;

  const Expr *Init = VD->getAnyInitializer();
  if (!Init)
    return false;

  const Expr *E = Init->IgnoreParens();
  if (!tryUnwrapAllocSizeCall(E))
    return false;

  // Store E instead of E unwrapped so that the type of the LValue's base is
  // what the user wanted.
  Result.setInvalid(E);

  QualType Pointee = E->getType()->castAs<PointerType>()->getPointeeType();
  Result.addUnsizedArray(Info, E, Pointee);
  return true;
}

namespace {
class PointerExprEvaluator
  : public ExprEvaluatorBase<PointerExprEvaluator> {
  LValue &Result;
  bool InvalidBaseOK;

  bool Success(const Expr *E) {
    Result.set(E);
    return true;
  }

  bool evaluateLValue(const Expr *E, LValue &Result) {
    return EvaluateLValue(E, Result, Info, InvalidBaseOK);
  }

  bool evaluatePointer(const Expr *E, LValue &Result) {
    return EvaluatePointer(E, Result, Info, InvalidBaseOK);
  }

  bool visitNonBuiltinCallExpr(const CallExpr *E);
public:

  PointerExprEvaluator(EvalInfo &info, LValue &Result, bool InvalidBaseOK)
      : ExprEvaluatorBaseTy(info), Result(Result),
        InvalidBaseOK(InvalidBaseOK) {}

  bool Success(const APValue &V, const Expr *E) {
    Result.setFrom(Info.Ctx, V);
    return true;
  }
  bool ZeroInitialization(const Expr *E) {
    auto TargetVal = Info.Ctx.getTargetNullPointerValue(E->getType());
    Result.setNull(E->getType(), TargetVal);
    return true;
  }

  bool VisitBinaryOperator(const BinaryOperator *E);
  bool VisitCastExpr(const CastExpr* E);
  bool VisitUnaryAddrOf(const UnaryOperator *E);
  bool VisitObjCStringLiteral(const ObjCStringLiteral *E)
      { return Success(E); }
  bool VisitObjCBoxedExpr(const ObjCBoxedExpr *E) {
    if (E->isExpressibleAsConstantInitializer())
      return Success(E);
    if (Info.noteFailure())
      EvaluateIgnoredValue(Info, E->getSubExpr());
    return Error(E);
  }
  bool VisitAddrLabelExpr(const AddrLabelExpr *E)
      { return Success(E); }
  bool VisitCallExpr(const CallExpr *E);
  bool VisitBuiltinCallExpr(const CallExpr *E, unsigned BuiltinOp);
  bool VisitBlockExpr(const BlockExpr *E) {
    if (!E->getBlockDecl()->hasCaptures())
      return Success(E);
    return Error(E);
  }
  bool VisitCXXThisExpr(const CXXThisExpr *E) {
    // Can't look at 'this' when checking a potential constant expression.
    if (Info.checkingPotentialConstantExpression())
      return false;
    if (!Info.CurrentCall->This) {
      if (Info.getLangOpts().CPlusPlus11)
        Info.FFDiag(E, diag::note_constexpr_this) << E->isImplicit();
      else
        Info.FFDiag(E);
      return false;
    }
    Result = *Info.CurrentCall->This;
    // If we are inside a lambda's call operator, the 'this' expression refers
    // to the enclosing '*this' object (either by value or reference) which is
    // either copied into the closure object's field that represents the '*this'
    // or refers to '*this'.
    if (isLambdaCallOperator(Info.CurrentCall->Callee)) {
      // Update 'Result' to refer to the data member/field of the closure object
      // that represents the '*this' capture.
      if (!HandleLValueMember(Info, E, Result,
                             Info.CurrentCall->LambdaThisCaptureField))
        return false;
      // If we captured '*this' by reference, replace the field with its referent.
      if (Info.CurrentCall->LambdaThisCaptureField->getType()
              ->isPointerType()) {
        APValue RVal;
        if (!handleLValueToRValueConversion(Info, E, E->getType(), Result,
                                            RVal))
          return false;

        Result.setFrom(Info.Ctx, RVal);
      }
    }
    return true;
  }

  // FIXME: Missing: @protocol, @selector
};
} // end anonymous namespace

static bool EvaluatePointer(const Expr* E, LValue& Result, EvalInfo &Info,
                            bool InvalidBaseOK) {
  assert(E->isRValue() && E->getType()->hasPointerRepresentation());
  return PointerExprEvaluator(Info, Result, InvalidBaseOK).Visit(E);
}

bool PointerExprEvaluator::VisitBinaryOperator(const BinaryOperator *E) {
  if (E->getOpcode() != BO_Add &&
      E->getOpcode() != BO_Sub)
    return ExprEvaluatorBaseTy::VisitBinaryOperator(E);

  const Expr *PExp = E->getLHS();
  const Expr *IExp = E->getRHS();
  if (IExp->getType()->isPointerType())
    std::swap(PExp, IExp);

  bool EvalPtrOK = evaluatePointer(PExp, Result);
  if (!EvalPtrOK && !Info.noteFailure())
    return false;

  llvm::APSInt Offset;
  if (!EvaluateInteger(IExp, Offset, Info) || !EvalPtrOK)
    return false;

  if (E->getOpcode() == BO_Sub)
    negateAsSigned(Offset);

  QualType Pointee = PExp->getType()->castAs<PointerType>()->getPointeeType();
  return HandleLValueArrayAdjustment(Info, E, Result, Pointee, Offset);
}

bool PointerExprEvaluator::VisitUnaryAddrOf(const UnaryOperator *E) {
  return evaluateLValue(E->getSubExpr(), Result);
}

bool PointerExprEvaluator::VisitCastExpr(const CastExpr *E) {
  const Expr *SubExpr = E->getSubExpr();

  switch (E->getCastKind()) {
  default:
    break;

  case CK_BitCast:
  case CK_CPointerToObjCPointerCast:
  case CK_BlockPointerToObjCPointerCast:
  case CK_AnyPointerToBlockPointerCast:
  case CK_AddressSpaceConversion:
    if (!Visit(SubExpr))
      return false;
    // Bitcasts to cv void* are static_casts, not reinterpret_casts, so are
    // permitted in constant expressions in C++11. Bitcasts from cv void* are
    // also static_casts, but we disallow them as a resolution to DR1312.
    if (!E->getType()->isVoidPointerType()) {
      Result.Designator.setInvalid();
      if (SubExpr->getType()->isVoidPointerType())
        CCEDiag(E, diag::note_constexpr_invalid_cast)
          << 3 << SubExpr->getType();
      else
        CCEDiag(E, diag::note_constexpr_invalid_cast) << 2;
    }
    if (E->getCastKind() == CK_AddressSpaceConversion && Result.IsNullPtr)
      ZeroInitialization(E);
    return true;

  case CK_DerivedToBase:
  case CK_UncheckedDerivedToBase:
    if (!evaluatePointer(E->getSubExpr(), Result))
      return false;
    if (!Result.Base && Result.Offset.isZero())
      return true;

    // Now figure out the necessary offset to add to the base LV to get from
    // the derived class to the base class.
    return HandleLValueBasePath(Info, E, E->getSubExpr()->getType()->
                                  castAs<PointerType>()->getPointeeType(),
                                Result);

  case CK_BaseToDerived:
    if (!Visit(E->getSubExpr()))
      return false;
    if (!Result.Base && Result.Offset.isZero())
      return true;
    return HandleBaseToDerivedCast(Info, E, Result);

  case CK_NullToPointer:
    VisitIgnoredValue(E->getSubExpr());
    return ZeroInitialization(E);

  case CK_IntegralToPointer: {
    CCEDiag(E, diag::note_constexpr_invalid_cast) << 2;

    APValue Value;
    if (!EvaluateIntegerOrLValue(SubExpr, Value, Info))
      break;

    if (Value.isInt()) {
      unsigned Size = Info.Ctx.getTypeSize(E->getType());
      uint64_t N = Value.getInt().extOrTrunc(Size).getZExtValue();
      Result.Base = (Expr*)nullptr;
      Result.InvalidBase = false;
      Result.Offset = CharUnits::fromQuantity(N);
      Result.Designator.setInvalid();
      Result.IsNullPtr = false;
      return true;
    } else {
      // Cast is of an lvalue, no need to change value.
      Result.setFrom(Info.Ctx, Value);
      return true;
    }
  }

  case CK_ArrayToPointerDecay: {
    if (SubExpr->isGLValue()) {
      if (!evaluateLValue(SubExpr, Result))
        return false;
    } else {
      APValue &Value = createTemporary(SubExpr, false, Result,
                                       *Info.CurrentCall);
      if (!EvaluateInPlace(Value, Info, Result, SubExpr))
        return false;
    }
    // The result is a pointer to the first element of the array.
    auto *AT = Info.Ctx.getAsArrayType(SubExpr->getType());
    if (auto *CAT = dyn_cast<ConstantArrayType>(AT))
      Result.addArray(Info, E, CAT);
    else
      Result.addUnsizedArray(Info, E, AT->getElementType());
    return true;
  }

  case CK_FunctionToPointerDecay:
    return evaluateLValue(SubExpr, Result);

  case CK_LValueToRValue: {
    LValue LVal;
    if (!evaluateLValue(E->getSubExpr(), LVal))
      return false;

    APValue RVal;
    // Note, we use the subexpression's type in order to retain cv-qualifiers.
    if (!handleLValueToRValueConversion(Info, E, E->getSubExpr()->getType(),
                                        LVal, RVal))
      return InvalidBaseOK &&
             evaluateLValueAsAllocSize(Info, LVal.Base, Result);
    return Success(RVal, E);
  }
  }

  return ExprEvaluatorBaseTy::VisitCastExpr(E);
}

static CharUnits GetAlignOfType(EvalInfo &Info, QualType T,
                                UnaryExprOrTypeTrait ExprKind) {
  // C++ [expr.alignof]p3:
  //     When alignof is applied to a reference type, the result is the
  //     alignment of the referenced type.
  if (const ReferenceType *Ref = T->getAs<ReferenceType>())
    T = Ref->getPointeeType();

  if (T.getQualifiers().hasUnaligned())
    return CharUnits::One();

  const bool AlignOfReturnsPreferred =
      Info.Ctx.getLangOpts().getClangABICompat() <= LangOptions::ClangABI::Ver7;

  // __alignof is defined to return the preferred alignment.
  // Before 8, clang returned the preferred alignment for alignof and _Alignof
  // as well.
  if (ExprKind == UETT_PreferredAlignOf || AlignOfReturnsPreferred)
    return Info.Ctx.toCharUnitsFromBits(
      Info.Ctx.getPreferredTypeAlign(T.getTypePtr()));
  // alignof and _Alignof are defined to return the ABI alignment.
  else if (ExprKind == UETT_AlignOf)
    return Info.Ctx.getTypeAlignInChars(T.getTypePtr());
  else
    llvm_unreachable("GetAlignOfType on a non-alignment ExprKind");
}

static CharUnits GetAlignOfExpr(EvalInfo &Info, const Expr *E,
                                UnaryExprOrTypeTrait ExprKind) {
  E = E->IgnoreParens();

  // The kinds of expressions that we have special-case logic here for
  // should be kept up to date with the special checks for those
  // expressions in Sema.

  // alignof decl is always accepted, even if it doesn't make sense: we default
  // to 1 in those cases.
  if (const DeclRefExpr *DRE = dyn_cast<DeclRefExpr>(E))
    return Info.Ctx.getDeclAlign(DRE->getDecl(),
                                 /*RefAsPointee*/true);

  if (const MemberExpr *ME = dyn_cast<MemberExpr>(E))
    return Info.Ctx.getDeclAlign(ME->getMemberDecl(),
                                 /*RefAsPointee*/true);

  return GetAlignOfType(Info, E->getType(), ExprKind);
}

// To be clear: this happily visits unsupported builtins. Better name welcomed.
bool PointerExprEvaluator::visitNonBuiltinCallExpr(const CallExpr *E) {
  if (ExprEvaluatorBaseTy::VisitCallExpr(E))
    return true;

  if (!(InvalidBaseOK && getAllocSizeAttr(E)))
    return false;

  Result.setInvalid(E);
  QualType PointeeTy = E->getType()->castAs<PointerType>()->getPointeeType();
  Result.addUnsizedArray(Info, E, PointeeTy);
  return true;
}

bool PointerExprEvaluator::VisitCallExpr(const CallExpr *E) {
  if (IsStringLiteralCall(E))
    return Success(E);

  if (unsigned BuiltinOp = E->getBuiltinCallee())
    return VisitBuiltinCallExpr(E, BuiltinOp);

  return visitNonBuiltinCallExpr(E);
}

bool PointerExprEvaluator::VisitBuiltinCallExpr(const CallExpr *E,
                                                unsigned BuiltinOp) {
  switch (BuiltinOp) {
  case Builtin::BI__builtin_addressof:
    return evaluateLValue(E->getArg(0), Result);
  case Builtin::BI__builtin_assume_aligned: {
    // We need to be very careful here because: if the pointer does not have the
    // asserted alignment, then the behavior is undefined, and undefined
    // behavior is non-constant.
    if (!evaluatePointer(E->getArg(0), Result))
      return false;

    LValue OffsetResult(Result);
    APSInt Alignment;
    if (!EvaluateInteger(E->getArg(1), Alignment, Info))
      return false;
    CharUnits Align = CharUnits::fromQuantity(Alignment.getZExtValue());

    if (E->getNumArgs() > 2) {
      APSInt Offset;
      if (!EvaluateInteger(E->getArg(2), Offset, Info))
        return false;

      int64_t AdditionalOffset = -Offset.getZExtValue();
      OffsetResult.Offset += CharUnits::fromQuantity(AdditionalOffset);
    }

    // If there is a base object, then it must have the correct alignment.
    if (OffsetResult.Base) {
      CharUnits BaseAlignment;
      if (const ValueDecl *VD =
          OffsetResult.Base.dyn_cast<const ValueDecl*>()) {
        BaseAlignment = Info.Ctx.getDeclAlign(VD);
      } else {
        BaseAlignment = GetAlignOfExpr(
            Info, OffsetResult.Base.get<const Expr *>(), UETT_AlignOf);
      }

      if (BaseAlignment < Align) {
        Result.Designator.setInvalid();
        // FIXME: Add support to Diagnostic for long / long long.
        CCEDiag(E->getArg(0),
                diag::note_constexpr_baa_insufficient_alignment) << 0
          << (unsigned)BaseAlignment.getQuantity()
          << (unsigned)Align.getQuantity();
        return false;
      }
    }

    // The offset must also have the correct alignment.
    if (OffsetResult.Offset.alignTo(Align) != OffsetResult.Offset) {
      Result.Designator.setInvalid();

      (OffsetResult.Base
           ? CCEDiag(E->getArg(0),
                     diag::note_constexpr_baa_insufficient_alignment) << 1
           : CCEDiag(E->getArg(0),
                     diag::note_constexpr_baa_value_insufficient_alignment))
        << (int)OffsetResult.Offset.getQuantity()
        << (unsigned)Align.getQuantity();
      return false;
    }

    return true;
  }
  case Builtin::BI__builtin_launder:
    return evaluatePointer(E->getArg(0), Result);
  case Builtin::BIstrchr:
  case Builtin::BIwcschr:
  case Builtin::BImemchr:
  case Builtin::BIwmemchr:
    if (Info.getLangOpts().CPlusPlus11)
      Info.CCEDiag(E, diag::note_constexpr_invalid_function)
        << /*isConstexpr*/0 << /*isConstructor*/0
        << (std::string("'") + Info.Ctx.BuiltinInfo.getName(BuiltinOp) + "'");
    else
      Info.CCEDiag(E, diag::note_invalid_subexpr_in_const_expr);
    LLVM_FALLTHROUGH;
  case Builtin::BI__builtin_strchr:
  case Builtin::BI__builtin_wcschr:
  case Builtin::BI__builtin_memchr:
  case Builtin::BI__builtin_char_memchr:
  case Builtin::BI__builtin_wmemchr: {
    if (!Visit(E->getArg(0)))
      return false;
    APSInt Desired;
    if (!EvaluateInteger(E->getArg(1), Desired, Info))
      return false;
    uint64_t MaxLength = uint64_t(-1);
    if (BuiltinOp != Builtin::BIstrchr &&
        BuiltinOp != Builtin::BIwcschr &&
        BuiltinOp != Builtin::BI__builtin_strchr &&
        BuiltinOp != Builtin::BI__builtin_wcschr) {
      APSInt N;
      if (!EvaluateInteger(E->getArg(2), N, Info))
        return false;
      MaxLength = N.getExtValue();
    }
    // We cannot find the value if there are no candidates to match against.
    if (MaxLength == 0u)
      return ZeroInitialization(E);
    if (!Result.checkNullPointerForFoldAccess(Info, E, AK_Read) ||
        Result.Designator.Invalid)
      return false;
    QualType CharTy = Result.Designator.getType(Info.Ctx);
    bool IsRawByte = BuiltinOp == Builtin::BImemchr ||
                     BuiltinOp == Builtin::BI__builtin_memchr;
    assert(IsRawByte ||
           Info.Ctx.hasSameUnqualifiedType(
               CharTy, E->getArg(0)->getType()->getPointeeType()));
    // Pointers to const void may point to objects of incomplete type.
    if (IsRawByte && CharTy->isIncompleteType()) {
      Info.FFDiag(E, diag::note_constexpr_ltor_incomplete_type) << CharTy;
      return false;
    }
    // Give up on byte-oriented matching against multibyte elements.
    // FIXME: We can compare the bytes in the correct order.
    if (IsRawByte && Info.Ctx.getTypeSizeInChars(CharTy) != CharUnits::One())
      return false;
    // Figure out what value we're actually looking for (after converting to
    // the corresponding unsigned type if necessary).
    uint64_t DesiredVal;
    bool StopAtNull = false;
    switch (BuiltinOp) {
    case Builtin::BIstrchr:
    case Builtin::BI__builtin_strchr:
      // strchr compares directly to the passed integer, and therefore
      // always fails if given an int that is not a char.
      if (!APSInt::isSameValue(HandleIntToIntCast(Info, E, CharTy,
                                                  E->getArg(1)->getType(),
                                                  Desired),
                               Desired))
        return ZeroInitialization(E);
      StopAtNull = true;
      LLVM_FALLTHROUGH;
    case Builtin::BImemchr:
    case Builtin::BI__builtin_memchr:
    case Builtin::BI__builtin_char_memchr:
      // memchr compares by converting both sides to unsigned char. That's also
      // correct for strchr if we get this far (to cope with plain char being
      // unsigned in the strchr case).
      DesiredVal = Desired.trunc(Info.Ctx.getCharWidth()).getZExtValue();
      break;

    case Builtin::BIwcschr:
    case Builtin::BI__builtin_wcschr:
      StopAtNull = true;
      LLVM_FALLTHROUGH;
    case Builtin::BIwmemchr:
    case Builtin::BI__builtin_wmemchr:
      // wcschr and wmemchr are given a wchar_t to look for. Just use it.
      DesiredVal = Desired.getZExtValue();
      break;
    }

    for (; MaxLength; --MaxLength) {
      APValue Char;
      if (!handleLValueToRValueConversion(Info, E, CharTy, Result, Char) ||
          !Char.isInt())
        return false;
      if (Char.getInt().getZExtValue() == DesiredVal)
        return true;
      if (StopAtNull && !Char.getInt())
        break;
      if (!HandleLValueArrayAdjustment(Info, E, Result, CharTy, 1))
        return false;
    }
    // Not found: return nullptr.
    return ZeroInitialization(E);
  }

  case Builtin::BImemcpy:
  case Builtin::BImemmove:
  case Builtin::BIwmemcpy:
  case Builtin::BIwmemmove:
    if (Info.getLangOpts().CPlusPlus11)
      Info.CCEDiag(E, diag::note_constexpr_invalid_function)
        << /*isConstexpr*/0 << /*isConstructor*/0
        << (std::string("'") + Info.Ctx.BuiltinInfo.getName(BuiltinOp) + "'");
    else
      Info.CCEDiag(E, diag::note_invalid_subexpr_in_const_expr);
    LLVM_FALLTHROUGH;
  case Builtin::BI__builtin_memcpy:
  case Builtin::BI__builtin_memmove:
  case Builtin::BI__builtin_wmemcpy:
  case Builtin::BI__builtin_wmemmove: {
    bool WChar = BuiltinOp == Builtin::BIwmemcpy ||
                 BuiltinOp == Builtin::BIwmemmove ||
                 BuiltinOp == Builtin::BI__builtin_wmemcpy ||
                 BuiltinOp == Builtin::BI__builtin_wmemmove;
    bool Move = BuiltinOp == Builtin::BImemmove ||
                BuiltinOp == Builtin::BIwmemmove ||
                BuiltinOp == Builtin::BI__builtin_memmove ||
                BuiltinOp == Builtin::BI__builtin_wmemmove;

    // The result of mem* is the first argument.
    if (!Visit(E->getArg(0)))
      return false;
    LValue Dest = Result;

    LValue Src;
    if (!EvaluatePointer(E->getArg(1), Src, Info))
      return false;

    APSInt N;
    if (!EvaluateInteger(E->getArg(2), N, Info))
      return false;
    assert(!N.isSigned() && "memcpy and friends take an unsigned size");

    // If the size is zero, we treat this as always being a valid no-op.
    // (Even if one of the src and dest pointers is null.)
    if (!N)
      return true;

    // Otherwise, if either of the operands is null, we can't proceed. Don't
    // try to determine the type of the copied objects, because there aren't
    // any.
    if (!Src.Base || !Dest.Base) {
      APValue Val;
      (!Src.Base ? Src : Dest).moveInto(Val);
      Info.FFDiag(E, diag::note_constexpr_memcpy_null)
          << Move << WChar << !!Src.Base
          << Val.getAsString(Info.Ctx, E->getArg(0)->getType());
      return false;
    }
    if (Src.Designator.Invalid || Dest.Designator.Invalid)
      return false;

    // We require that Src and Dest are both pointers to arrays of
    // trivially-copyable type. (For the wide version, the designator will be
    // invalid if the designated object is not a wchar_t.)
    QualType T = Dest.Designator.getType(Info.Ctx);
    QualType SrcT = Src.Designator.getType(Info.Ctx);
    if (!Info.Ctx.hasSameUnqualifiedType(T, SrcT)) {
      Info.FFDiag(E, diag::note_constexpr_memcpy_type_pun) << Move << SrcT << T;
      return false;
    }
    if (T->isIncompleteType()) {
      Info.FFDiag(E, diag::note_constexpr_memcpy_incomplete_type) << Move << T;
      return false;
    }
    if (!T.isTriviallyCopyableType(Info.Ctx)) {
      Info.FFDiag(E, diag::note_constexpr_memcpy_nontrivial) << Move << T;
      return false;
    }

    // Figure out how many T's we're copying.
    uint64_t TSize = Info.Ctx.getTypeSizeInChars(T).getQuantity();
    if (!WChar) {
      uint64_t Remainder;
      llvm::APInt OrigN = N;
      llvm::APInt::udivrem(OrigN, TSize, N, Remainder);
      if (Remainder) {
        Info.FFDiag(E, diag::note_constexpr_memcpy_unsupported)
            << Move << WChar << 0 << T << OrigN.toString(10, /*Signed*/false)
            << (unsigned)TSize;
        return false;
      }
    }

    // Check that the copying will remain within the arrays, just so that we
    // can give a more meaningful diagnostic. This implicitly also checks that
    // N fits into 64 bits.
    uint64_t RemainingSrcSize = Src.Designator.validIndexAdjustments().second;
    uint64_t RemainingDestSize = Dest.Designator.validIndexAdjustments().second;
    if (N.ugt(RemainingSrcSize) || N.ugt(RemainingDestSize)) {
      Info.FFDiag(E, diag::note_constexpr_memcpy_unsupported)
          << Move << WChar << (N.ugt(RemainingSrcSize) ? 1 : 2) << T
          << N.toString(10, /*Signed*/false);
      return false;
    }
    uint64_t NElems = N.getZExtValue();
    uint64_t NBytes = NElems * TSize;

    // Check for overlap.
    int Direction = 1;
    if (HasSameBase(Src, Dest)) {
      uint64_t SrcOffset = Src.getLValueOffset().getQuantity();
      uint64_t DestOffset = Dest.getLValueOffset().getQuantity();
      if (DestOffset >= SrcOffset && DestOffset - SrcOffset < NBytes) {
        // Dest is inside the source region.
        if (!Move) {
          Info.FFDiag(E, diag::note_constexpr_memcpy_overlap) << WChar;
          return false;
        }
        // For memmove and friends, copy backwards.
        if (!HandleLValueArrayAdjustment(Info, E, Src, T, NElems - 1) ||
            !HandleLValueArrayAdjustment(Info, E, Dest, T, NElems - 1))
          return false;
        Direction = -1;
      } else if (!Move && SrcOffset >= DestOffset &&
                 SrcOffset - DestOffset < NBytes) {
        // Src is inside the destination region for memcpy: invalid.
        Info.FFDiag(E, diag::note_constexpr_memcpy_overlap) << WChar;
        return false;
      }
    }

    while (true) {
      APValue Val;
      if (!handleLValueToRValueConversion(Info, E, T, Src, Val) ||
          !handleAssignment(Info, E, Dest, T, Val))
        return false;
      // Do not iterate past the last element; if we're copying backwards, that
      // might take us off the start of the array.
      if (--NElems == 0)
        return true;
      if (!HandleLValueArrayAdjustment(Info, E, Src, T, Direction) ||
          !HandleLValueArrayAdjustment(Info, E, Dest, T, Direction))
        return false;
    }
  }

  default:
    return visitNonBuiltinCallExpr(E);
  }
}

//===----------------------------------------------------------------------===//
// Member Pointer Evaluation
//===----------------------------------------------------------------------===//

namespace {
class MemberPointerExprEvaluator
  : public ExprEvaluatorBase<MemberPointerExprEvaluator> {
  MemberPtr &Result;

  bool Success(const ValueDecl *D) {
    Result = MemberPtr(D);
    return true;
  }
public:

  MemberPointerExprEvaluator(EvalInfo &Info, MemberPtr &Result)
    : ExprEvaluatorBaseTy(Info), Result(Result) {}

  bool Success(const APValue &V, const Expr *E) {
    Result.setFrom(V);
    return true;
  }
  bool ZeroInitialization(const Expr *E) {
    return Success((const ValueDecl*)nullptr);
  }

  bool VisitCastExpr(const CastExpr *E);
  bool VisitUnaryAddrOf(const UnaryOperator *E);
};
} // end anonymous namespace

static bool EvaluateMemberPointer(const Expr *E, MemberPtr &Result,
                                  EvalInfo &Info) {
  assert(E->isRValue() && E->getType()->isMemberPointerType());
  return MemberPointerExprEvaluator(Info, Result).Visit(E);
}

bool MemberPointerExprEvaluator::VisitCastExpr(const CastExpr *E) {
  switch (E->getCastKind()) {
  default:
    return ExprEvaluatorBaseTy::VisitCastExpr(E);

  case CK_NullToMemberPointer:
    VisitIgnoredValue(E->getSubExpr());
    return ZeroInitialization(E);

  case CK_BaseToDerivedMemberPointer: {
    if (!Visit(E->getSubExpr()))
      return false;
    if (E->path_empty())
      return true;
    // Base-to-derived member pointer casts store the path in derived-to-base
    // order, so iterate backwards. The CXXBaseSpecifier also provides us with
    // the wrong end of the derived->base arc, so stagger the path by one class.
    typedef std::reverse_iterator<CastExpr::path_const_iterator> ReverseIter;
    for (ReverseIter PathI(E->path_end() - 1), PathE(E->path_begin());
         PathI != PathE; ++PathI) {
      assert(!(*PathI)->isVirtual() && "memptr cast through vbase");
      const CXXRecordDecl *Derived = (*PathI)->getType()->getAsCXXRecordDecl();
      if (!Result.castToDerived(Derived))
        return Error(E);
    }
    const Type *FinalTy = E->getType()->castAs<MemberPointerType>()->getClass();
    if (!Result.castToDerived(FinalTy->getAsCXXRecordDecl()))
      return Error(E);
    return true;
  }

  case CK_DerivedToBaseMemberPointer:
    if (!Visit(E->getSubExpr()))
      return false;
    for (CastExpr::path_const_iterator PathI = E->path_begin(),
         PathE = E->path_end(); PathI != PathE; ++PathI) {
      assert(!(*PathI)->isVirtual() && "memptr cast through vbase");
      const CXXRecordDecl *Base = (*PathI)->getType()->getAsCXXRecordDecl();
      if (!Result.castToBase(Base))
        return Error(E);
    }
    return true;
  }
}

bool MemberPointerExprEvaluator::VisitUnaryAddrOf(const UnaryOperator *E) {
  // C++11 [expr.unary.op]p3 has very strict rules on how the address of a
  // member can be formed.
  return Success(cast<DeclRefExpr>(E->getSubExpr())->getDecl());
}

//===----------------------------------------------------------------------===//
// Record Evaluation
//===----------------------------------------------------------------------===//

namespace {
  class RecordExprEvaluator
  : public ExprEvaluatorBase<RecordExprEvaluator> {
    const LValue &This;
    APValue &Result;
  public:

    RecordExprEvaluator(EvalInfo &info, const LValue &This, APValue &Result)
      : ExprEvaluatorBaseTy(info), This(This), Result(Result) {}

    bool Success(const APValue &V, const Expr *E) {
      Result = V;
      return true;
    }
    bool ZeroInitialization(const Expr *E) {
      return ZeroInitialization(E, E->getType());
    }
    bool ZeroInitialization(const Expr *E, QualType T);

    bool VisitCallExpr(const CallExpr *E) {
      return handleCallExpr(E, Result, &This);
    }
    bool VisitCastExpr(const CastExpr *E);
    bool VisitInitListExpr(const InitListExpr *E);
    bool VisitCXXConstructExpr(const CXXConstructExpr *E) {
      return VisitCXXConstructExpr(E, E->getType());
    }
    bool VisitLambdaExpr(const LambdaExpr *E);
    bool VisitCXXInheritedCtorInitExpr(const CXXInheritedCtorInitExpr *E);
    bool VisitCXXConstructExpr(const CXXConstructExpr *E, QualType T);
    bool VisitCXXStdInitializerListExpr(const CXXStdInitializerListExpr *E);

    bool VisitBinCmp(const BinaryOperator *E);
  };
}

/// Perform zero-initialization on an object of non-union class type.
/// C++11 [dcl.init]p5:
///  To zero-initialize an object or reference of type T means:
///    [...]
///    -- if T is a (possibly cv-qualified) non-union class type,
///       each non-static data member and each base-class subobject is
///       zero-initialized
static bool HandleClassZeroInitialization(EvalInfo &Info, const Expr *E,
                                          const RecordDecl *RD,
                                          const LValue &This, APValue &Result) {
  assert(!RD->isUnion() && "Expected non-union class type");
  const CXXRecordDecl *CD = dyn_cast<CXXRecordDecl>(RD);
  Result = APValue(APValue::UninitStruct(), CD ? CD->getNumBases() : 0,
                   std::distance(RD->field_begin(), RD->field_end()));

  if (RD->isInvalidDecl()) return false;
  const ASTRecordLayout &Layout = Info.Ctx.getASTRecordLayout(RD);

  if (CD) {
    unsigned Index = 0;
    for (CXXRecordDecl::base_class_const_iterator I = CD->bases_begin(),
           End = CD->bases_end(); I != End; ++I, ++Index) {
      const CXXRecordDecl *Base = I->getType()->getAsCXXRecordDecl();
      LValue Subobject = This;
      if (!HandleLValueDirectBase(Info, E, Subobject, CD, Base, &Layout))
        return false;
      if (!HandleClassZeroInitialization(Info, E, Base, Subobject,
                                         Result.getStructBase(Index)))
        return false;
    }
  }

  for (const auto *I : RD->fields()) {
    // -- if T is a reference type, no initialization is performed.
    if (I->getType()->isReferenceType())
      continue;

    LValue Subobject = This;
    if (!HandleLValueMember(Info, E, Subobject, I, &Layout))
      return false;

    ImplicitValueInitExpr VIE(I->getType());
    if (!EvaluateInPlace(
          Result.getStructField(I->getFieldIndex()), Info, Subobject, &VIE))
      return false;
  }

  return true;
}

bool RecordExprEvaluator::ZeroInitialization(const Expr *E, QualType T) {
  const RecordDecl *RD = T->castAs<RecordType>()->getDecl();
  if (RD->isInvalidDecl()) return false;
  if (RD->isUnion()) {
    // C++11 [dcl.init]p5: If T is a (possibly cv-qualified) union type, the
    // object's first non-static named data member is zero-initialized
    RecordDecl::field_iterator I = RD->field_begin();
    if (I == RD->field_end()) {
      Result = APValue((const FieldDecl*)nullptr);
      return true;
    }

    LValue Subobject = This;
    if (!HandleLValueMember(Info, E, Subobject, *I))
      return false;
    Result = APValue(*I);
    ImplicitValueInitExpr VIE(I->getType());
    return EvaluateInPlace(Result.getUnionValue(), Info, Subobject, &VIE);
  }

  if (isa<CXXRecordDecl>(RD) && cast<CXXRecordDecl>(RD)->getNumVBases()) {
    Info.FFDiag(E, diag::note_constexpr_virtual_base) << RD;
    return false;
  }

  return HandleClassZeroInitialization(Info, E, RD, This, Result);
}

bool RecordExprEvaluator::VisitCastExpr(const CastExpr *E) {
  switch (E->getCastKind()) {
  default:
    return ExprEvaluatorBaseTy::VisitCastExpr(E);

  case CK_ConstructorConversion:
    return Visit(E->getSubExpr());

  case CK_DerivedToBase:
  case CK_UncheckedDerivedToBase: {
    APValue DerivedObject;
    if (!Evaluate(DerivedObject, Info, E->getSubExpr()))
      return false;
    if (!DerivedObject.isStruct())
      return Error(E->getSubExpr());

    // Derived-to-base rvalue conversion: just slice off the derived part.
    APValue *Value = &DerivedObject;
    const CXXRecordDecl *RD = E->getSubExpr()->getType()->getAsCXXRecordDecl();
    for (CastExpr::path_const_iterator PathI = E->path_begin(),
         PathE = E->path_end(); PathI != PathE; ++PathI) {
      assert(!(*PathI)->isVirtual() && "record rvalue with virtual base");
      const CXXRecordDecl *Base = (*PathI)->getType()->getAsCXXRecordDecl();
      Value = &Value->getStructBase(getBaseIndex(RD, Base));
      RD = Base;
    }
    Result = *Value;
    return true;
  }
  }
}

bool RecordExprEvaluator::VisitInitListExpr(const InitListExpr *E) {
  if (E->isTransparent())
    return Visit(E->getInit(0));

  const RecordDecl *RD = E->getType()->castAs<RecordType>()->getDecl();
  if (RD->isInvalidDecl()) return false;
  const ASTRecordLayout &Layout = Info.Ctx.getASTRecordLayout(RD);
  auto *CXXRD = dyn_cast<CXXRecordDecl>(RD);

  EvalInfo::EvaluatingConstructorRAII EvalObj(
      Info,
      ObjectUnderConstruction{This.getLValueBase(), This.Designator.Entries},
      CXXRD && CXXRD->getNumBases());

  if (RD->isUnion()) {
    const FieldDecl *Field = E->getInitializedFieldInUnion();
    Result = APValue(Field);
    if (!Field)
      return true;

    // If the initializer list for a union does not contain any elements, the
    // first element of the union is value-initialized.
    // FIXME: The element should be initialized from an initializer list.
    //        Is this difference ever observable for initializer lists which
    //        we don't build?
    ImplicitValueInitExpr VIE(Field->getType());
    const Expr *InitExpr = E->getNumInits() ? E->getInit(0) : &VIE;

    LValue Subobject = This;
    if (!HandleLValueMember(Info, InitExpr, Subobject, Field, &Layout))
      return false;

    // Temporarily override This, in case there's a CXXDefaultInitExpr in here.
    ThisOverrideRAII ThisOverride(*Info.CurrentCall, &This,
                                  isa<CXXDefaultInitExpr>(InitExpr));

    return EvaluateInPlace(Result.getUnionValue(), Info, Subobject, InitExpr);
  }

  if (Result.isUninit())
    Result = APValue(APValue::UninitStruct(), CXXRD ? CXXRD->getNumBases() : 0,
                     std::distance(RD->field_begin(), RD->field_end()));
  unsigned ElementNo = 0;
  bool Success = true;

  // Initialize base classes.
  if (CXXRD && CXXRD->getNumBases()) {
    for (const auto &Base : CXXRD->bases()) {
      assert(ElementNo < E->getNumInits() && "missing init for base class");
      const Expr *Init = E->getInit(ElementNo);

      LValue Subobject = This;
      if (!HandleLValueBase(Info, Init, Subobject, CXXRD, &Base))
        return false;

      APValue &FieldVal = Result.getStructBase(ElementNo);
      if (!EvaluateInPlace(FieldVal, Info, Subobject, Init)) {
        if (!Info.noteFailure())
          return false;
        Success = false;
      }
      ++ElementNo;
    }

    EvalObj.finishedConstructingBases();
  }

  // Initialize members.
  for (const auto *Field : RD->fields()) {
    // Anonymous bit-fields are not considered members of the class for
    // purposes of aggregate initialization.
    if (Field->isUnnamedBitfield())
      continue;

    LValue Subobject = This;

    bool HaveInit = ElementNo < E->getNumInits();

    // FIXME: Diagnostics here should point to the end of the initializer
    // list, not the start.
    if (!HandleLValueMember(Info, HaveInit ? E->getInit(ElementNo) : E,
                            Subobject, Field, &Layout))
      return false;

    // Perform an implicit value-initialization for members beyond the end of
    // the initializer list.
    ImplicitValueInitExpr VIE(HaveInit ? Info.Ctx.IntTy : Field->getType());
    const Expr *Init = HaveInit ? E->getInit(ElementNo++) : &VIE;

    // Temporarily override This, in case there's a CXXDefaultInitExpr in here.
    ThisOverrideRAII ThisOverride(*Info.CurrentCall, &This,
                                  isa<CXXDefaultInitExpr>(Init));

    APValue &FieldVal = Result.getStructField(Field->getFieldIndex());
    if (!EvaluateInPlace(FieldVal, Info, Subobject, Init) ||
        (Field->isBitField() && !truncateBitfieldValue(Info, Init,
                                                       FieldVal, Field))) {
      if (!Info.noteFailure())
        return false;
      Success = false;
    }
  }

  return Success;
}

bool RecordExprEvaluator::VisitCXXConstructExpr(const CXXConstructExpr *E,
                                                QualType T) {
  // Note that E's type is not necessarily the type of our class here; we might
  // be initializing an array element instead.
  const CXXConstructorDecl *FD = E->getConstructor();
  if (FD->isInvalidDecl() || FD->getParent()->isInvalidDecl()) return false;

  bool ZeroInit = E->requiresZeroInitialization();
  if (CheckTrivialDefaultConstructor(Info, E->getExprLoc(), FD, ZeroInit)) {
    // If we've already performed zero-initialization, we're already done.
    if (!Result.isUninit())
      return true;

    // We can get here in two different ways:
    //  1) We're performing value-initialization, and should zero-initialize
    //     the object, or
    //  2) We're performing default-initialization of an object with a trivial
    //     constexpr default constructor, in which case we should start the
    //     lifetimes of all the base subobjects (there can be no data member
    //     subobjects in this case) per [basic.life]p1.
    // Either way, ZeroInitialization is appropriate.
    return ZeroInitialization(E, T);
  }

  const FunctionDecl *Definition = nullptr;
  auto Body = FD->getBody(Definition);

  if (!CheckConstexprFunction(Info, E->getExprLoc(), FD, Definition, Body))
    return false;

  // Avoid materializing a temporary for an elidable copy/move constructor.
  if (E->isElidable() && !ZeroInit)
    if (const MaterializeTemporaryExpr *ME
          = dyn_cast<MaterializeTemporaryExpr>(E->getArg(0)))
      return Visit(ME->GetTemporaryExpr());

  if (ZeroInit && !ZeroInitialization(E, T))
    return false;

  auto Args = llvm::makeArrayRef(E->getArgs(), E->getNumArgs());
  return HandleConstructorCall(E, This, Args,
                               cast<CXXConstructorDecl>(Definition), Info,
                               Result);
}

bool RecordExprEvaluator::VisitCXXInheritedCtorInitExpr(
    const CXXInheritedCtorInitExpr *E) {
  if (!Info.CurrentCall) {
    assert(Info.checkingPotentialConstantExpression());
    return false;
  }

  const CXXConstructorDecl *FD = E->getConstructor();
  if (FD->isInvalidDecl() || FD->getParent()->isInvalidDecl())
    return false;

  const FunctionDecl *Definition = nullptr;
  auto Body = FD->getBody(Definition);

  if (!CheckConstexprFunction(Info, E->getExprLoc(), FD, Definition, Body))
    return false;

  return HandleConstructorCall(E, This, Info.CurrentCall->Arguments,
                               cast<CXXConstructorDecl>(Definition), Info,
                               Result);
}

bool RecordExprEvaluator::VisitCXXStdInitializerListExpr(
    const CXXStdInitializerListExpr *E) {
  const ConstantArrayType *ArrayType =
      Info.Ctx.getAsConstantArrayType(E->getSubExpr()->getType());

  LValue Array;
  if (!EvaluateLValue(E->getSubExpr(), Array, Info))
    return false;

  // Get a pointer to the first element of the array.
  Array.addArray(Info, E, ArrayType);

  // FIXME: Perform the checks on the field types in SemaInit.
  RecordDecl *Record = E->getType()->castAs<RecordType>()->getDecl();
  RecordDecl::field_iterator Field = Record->field_begin();
  if (Field == Record->field_end())
    return Error(E);

  // Start pointer.
  if (!Field->getType()->isPointerType() ||
      !Info.Ctx.hasSameType(Field->getType()->getPointeeType(),
                            ArrayType->getElementType()))
    return Error(E);

  // FIXME: What if the initializer_list type has base classes, etc?
  Result = APValue(APValue::UninitStruct(), 0, 2);
  Array.moveInto(Result.getStructField(0));

  if (++Field == Record->field_end())
    return Error(E);

  if (Field->getType()->isPointerType() &&
      Info.Ctx.hasSameType(Field->getType()->getPointeeType(),
                           ArrayType->getElementType())) {
    // End pointer.
    if (!HandleLValueArrayAdjustment(Info, E, Array,
                                     ArrayType->getElementType(),
                                     ArrayType->getSize().getZExtValue()))
      return false;
    Array.moveInto(Result.getStructField(1));
  } else if (Info.Ctx.hasSameType(Field->getType(), Info.Ctx.getSizeType()))
    // Length.
    Result.getStructField(1) = APValue(APSInt(ArrayType->getSize()));
  else
    return Error(E);

  if (++Field != Record->field_end())
    return Error(E);

  return true;
}

bool RecordExprEvaluator::VisitLambdaExpr(const LambdaExpr *E) {
  const CXXRecordDecl *ClosureClass = E->getLambdaClass();
  if (ClosureClass->isInvalidDecl()) return false;

  if (Info.checkingPotentialConstantExpression()) return true;

  const size_t NumFields =
      std::distance(ClosureClass->field_begin(), ClosureClass->field_end());

  assert(NumFields == (size_t)std::distance(E->capture_init_begin(),
                                            E->capture_init_end()) &&
         "The number of lambda capture initializers should equal the number of "
         "fields within the closure type");

  Result = APValue(APValue::UninitStruct(), /*NumBases*/0, NumFields);
  // Iterate through all the lambda's closure object's fields and initialize
  // them.
  auto *CaptureInitIt = E->capture_init_begin();
  const LambdaCapture *CaptureIt = ClosureClass->captures_begin();
  bool Success = true;
  for (const auto *Field : ClosureClass->fields()) {
    assert(CaptureInitIt != E->capture_init_end());
    // Get the initializer for this field
    Expr *const CurFieldInit = *CaptureInitIt++;

    // If there is no initializer, either this is a VLA or an error has
    // occurred.
    if (!CurFieldInit)
      return Error(E);

    APValue &FieldVal = Result.getStructField(Field->getFieldIndex());
    if (!EvaluateInPlace(FieldVal, Info, This, CurFieldInit)) {
      if (!Info.keepEvaluatingAfterFailure())
        return false;
      Success = false;
    }
    ++CaptureIt;
  }
  return Success;
}

static bool EvaluateRecord(const Expr *E, const LValue &This,
                           APValue &Result, EvalInfo &Info) {
  assert(E->isRValue() && E->getType()->isRecordType() &&
         "can't evaluate expression as a record rvalue");
  return RecordExprEvaluator(Info, This, Result).Visit(E);
}

//===----------------------------------------------------------------------===//
// Temporary Evaluation
//
// Temporaries are represented in the AST as rvalues, but generally behave like
// lvalues. The full-object of which the temporary is a subobject is implicitly
// materialized so that a reference can bind to it.
//===----------------------------------------------------------------------===//
namespace {
class TemporaryExprEvaluator
  : public LValueExprEvaluatorBase<TemporaryExprEvaluator> {
public:
  TemporaryExprEvaluator(EvalInfo &Info, LValue &Result) :
    LValueExprEvaluatorBaseTy(Info, Result, false) {}

  /// Visit an expression which constructs the value of this temporary.
  bool VisitConstructExpr(const Expr *E) {
    APValue &Value = createTemporary(E, false, Result, *Info.CurrentCall);
    return EvaluateInPlace(Value, Info, Result, E);
  }

  bool VisitCastExpr(const CastExpr *E) {
    switch (E->getCastKind()) {
    default:
      return LValueExprEvaluatorBaseTy::VisitCastExpr(E);

    case CK_ConstructorConversion:
      return VisitConstructExpr(E->getSubExpr());
    }
  }
  bool VisitInitListExpr(const InitListExpr *E) {
    return VisitConstructExpr(E);
  }
  bool VisitCXXConstructExpr(const CXXConstructExpr *E) {
    return VisitConstructExpr(E);
  }
  bool VisitCallExpr(const CallExpr *E) {
    return VisitConstructExpr(E);
  }
  bool VisitCXXStdInitializerListExpr(const CXXStdInitializerListExpr *E) {
    return VisitConstructExpr(E);
  }
  bool VisitLambdaExpr(const LambdaExpr *E) {
    return VisitConstructExpr(E);
  }
};
} // end anonymous namespace

/// Evaluate an expression of record type as a temporary.
static bool EvaluateTemporary(const Expr *E, LValue &Result, EvalInfo &Info) {
  assert(E->isRValue() && E->getType()->isRecordType());
  return TemporaryExprEvaluator(Info, Result).Visit(E);
}

//===----------------------------------------------------------------------===//
// Vector Evaluation
//===----------------------------------------------------------------------===//

namespace {
  class VectorExprEvaluator
  : public ExprEvaluatorBase<VectorExprEvaluator> {
    APValue &Result;
  public:

    VectorExprEvaluator(EvalInfo &info, APValue &Result)
      : ExprEvaluatorBaseTy(info), Result(Result) {}

    bool Success(ArrayRef<APValue> V, const Expr *E) {
      assert(V.size() == E->getType()->castAs<VectorType>()->getNumElements());
      // FIXME: remove this APValue copy.
      Result = APValue(V.data(), V.size());
      return true;
    }
    bool Success(const APValue &V, const Expr *E) {
      assert(V.isVector());
      Result = V;
      return true;
    }
    bool ZeroInitialization(const Expr *E);

    bool VisitUnaryReal(const UnaryOperator *E)
      { return Visit(E->getSubExpr()); }
    bool VisitCastExpr(const CastExpr* E);
    bool VisitInitListExpr(const InitListExpr *E);
    bool VisitUnaryImag(const UnaryOperator *E);
    // FIXME: Missing: unary -, unary ~, binary add/sub/mul/div,
    //                 binary comparisons, binary and/or/xor,
    //                 shufflevector, ExtVectorElementExpr
  };
} // end anonymous namespace

static bool EvaluateVector(const Expr* E, APValue& Result, EvalInfo &Info) {
  assert(E->isRValue() && E->getType()->isVectorType() &&"not a vector rvalue");
  return VectorExprEvaluator(Info, Result).Visit(E);
}

bool VectorExprEvaluator::VisitCastExpr(const CastExpr *E) {
  const VectorType *VTy = E->getType()->castAs<VectorType>();
  unsigned NElts = VTy->getNumElements();

  const Expr *SE = E->getSubExpr();
  QualType SETy = SE->getType();

  switch (E->getCastKind()) {
  case CK_VectorSplat: {
    APValue Val = APValue();
    if (SETy->isIntegerType()) {
      APSInt IntResult;
      if (!EvaluateInteger(SE, IntResult, Info))
        return false;
      Val = APValue(std::move(IntResult));
    } else if (SETy->isRealFloatingType()) {
      APFloat FloatResult(0.0);
      if (!EvaluateFloat(SE, FloatResult, Info))
        return false;
      Val = APValue(std::move(FloatResult));
    } else {
      return Error(E);
    }

    // Splat and create vector APValue.
    SmallVector<APValue, 4> Elts(NElts, Val);
    return Success(Elts, E);
  }
  case CK_BitCast: {
    // Evaluate the operand into an APInt we can extract from.
    llvm::APInt SValInt;
    if (!EvalAndBitcastToAPInt(Info, SE, SValInt))
      return false;
    // Extract the elements
    QualType EltTy = VTy->getElementType();
    unsigned EltSize = Info.Ctx.getTypeSize(EltTy);
    bool BigEndian = Info.Ctx.getTargetInfo().isBigEndian();
    SmallVector<APValue, 4> Elts;
    if (EltTy->isRealFloatingType()) {
      const llvm::fltSemantics &Sem = Info.Ctx.getFloatTypeSemantics(EltTy);
      unsigned FloatEltSize = EltSize;
      if (&Sem == &APFloat::x87DoubleExtended())
        FloatEltSize = 80;
      for (unsigned i = 0; i < NElts; i++) {
        llvm::APInt Elt;
        if (BigEndian)
          Elt = SValInt.rotl(i*EltSize+FloatEltSize).trunc(FloatEltSize);
        else
          Elt = SValInt.rotr(i*EltSize).trunc(FloatEltSize);
        Elts.push_back(APValue(APFloat(Sem, Elt)));
      }
    } else if (EltTy->isIntegerType()) {
      for (unsigned i = 0; i < NElts; i++) {
        llvm::APInt Elt;
        if (BigEndian)
          Elt = SValInt.rotl(i*EltSize+EltSize).zextOrTrunc(EltSize);
        else
          Elt = SValInt.rotr(i*EltSize).zextOrTrunc(EltSize);
        Elts.push_back(APValue(APSInt(Elt, EltTy->isSignedIntegerType())));
      }
    } else {
      return Error(E);
    }
    return Success(Elts, E);
  }
  default:
    return ExprEvaluatorBaseTy::VisitCastExpr(E);
  }
}

bool
VectorExprEvaluator::VisitInitListExpr(const InitListExpr *E) {
  const VectorType *VT = E->getType()->castAs<VectorType>();
  unsigned NumInits = E->getNumInits();
  unsigned NumElements = VT->getNumElements();

  QualType EltTy = VT->getElementType();
  SmallVector<APValue, 4> Elements;

  // The number of initializers can be less than the number of
  // vector elements. For OpenCL, this can be due to nested vector
  // initialization. For GCC compatibility, missing trailing elements
  // should be initialized with zeroes.
  unsigned CountInits = 0, CountElts = 0;
  while (CountElts < NumElements) {
    // Handle nested vector initialization.
    if (CountInits < NumInits
        && E->getInit(CountInits)->getType()->isVectorType()) {
      APValue v;
      if (!EvaluateVector(E->getInit(CountInits), v, Info))
        return Error(E);
      unsigned vlen = v.getVectorLength();
      for (unsigned j = 0; j < vlen; j++)
        Elements.push_back(v.getVectorElt(j));
      CountElts += vlen;
    } else if (EltTy->isIntegerType()) {
      llvm::APSInt sInt(32);
      if (CountInits < NumInits) {
        if (!EvaluateInteger(E->getInit(CountInits), sInt, Info))
          return false;
      } else // trailing integer zero.
        sInt = Info.Ctx.MakeIntValue(0, EltTy);
      Elements.push_back(APValue(sInt));
      CountElts++;
    } else {
      llvm::APFloat f(0.0);
      if (CountInits < NumInits) {
        if (!EvaluateFloat(E->getInit(CountInits), f, Info))
          return false;
      } else // trailing float zero.
        f = APFloat::getZero(Info.Ctx.getFloatTypeSemantics(EltTy));
      Elements.push_back(APValue(f));
      CountElts++;
    }
    CountInits++;
  }
  return Success(Elements, E);
}

bool
VectorExprEvaluator::ZeroInitialization(const Expr *E) {
  const VectorType *VT = E->getType()->getAs<VectorType>();
  QualType EltTy = VT->getElementType();
  APValue ZeroElement;
  if (EltTy->isIntegerType())
    ZeroElement = APValue(Info.Ctx.MakeIntValue(0, EltTy));
  else
    ZeroElement =
        APValue(APFloat::getZero(Info.Ctx.getFloatTypeSemantics(EltTy)));

  SmallVector<APValue, 4> Elements(VT->getNumElements(), ZeroElement);
  return Success(Elements, E);
}

bool VectorExprEvaluator::VisitUnaryImag(const UnaryOperator *E) {
  VisitIgnoredValue(E->getSubExpr());
  return ZeroInitialization(E);
}

//===----------------------------------------------------------------------===//
// Array Evaluation
//===----------------------------------------------------------------------===//

namespace {
  class ArrayExprEvaluator
  : public ExprEvaluatorBase<ArrayExprEvaluator> {
    const LValue &This;
    APValue &Result;
  public:

    ArrayExprEvaluator(EvalInfo &Info, const LValue &This, APValue &Result)
      : ExprEvaluatorBaseTy(Info), This(This), Result(Result) {}

    bool Success(const APValue &V, const Expr *E) {
      assert(V.isArray() && "expected array");
      Result = V;
      return true;
    }

    bool ZeroInitialization(const Expr *E) {
      const ConstantArrayType *CAT =
          Info.Ctx.getAsConstantArrayType(E->getType());
      if (!CAT)
        return Error(E);

      Result = APValue(APValue::UninitArray(), 0,
                       CAT->getSize().getZExtValue());
      if (!Result.hasArrayFiller()) return true;

      // Zero-initialize all elements.
      LValue Subobject = This;
      Subobject.addArray(Info, E, CAT);
      ImplicitValueInitExpr VIE(CAT->getElementType());
      return EvaluateInPlace(Result.getArrayFiller(), Info, Subobject, &VIE);
    }

    bool VisitCallExpr(const CallExpr *E) {
      return handleCallExpr(E, Result, &This);
    }
    bool VisitInitListExpr(const InitListExpr *E);
    bool VisitArrayInitLoopExpr(const ArrayInitLoopExpr *E);
    bool VisitCXXConstructExpr(const CXXConstructExpr *E);
    bool VisitCXXConstructExpr(const CXXConstructExpr *E,
                               const LValue &Subobject,
                               APValue *Value, QualType Type);
    bool VisitStringLiteral(const StringLiteral *E) {
      expandStringLiteral(Info, E, Result);
      return true;
    }
  };
} // end anonymous namespace

static bool EvaluateArray(const Expr *E, const LValue &This,
                          APValue &Result, EvalInfo &Info) {
  assert(E->isRValue() && E->getType()->isArrayType() && "not an array rvalue");
  return ArrayExprEvaluator(Info, This, Result).Visit(E);
}

// Return true iff the given array filler may depend on the element index.
static bool MaybeElementDependentArrayFiller(const Expr *FillerExpr) {
  // For now, just whitelist non-class value-initialization and initialization
  // lists comprised of them.
  if (isa<ImplicitValueInitExpr>(FillerExpr))
    return false;
  if (const InitListExpr *ILE = dyn_cast<InitListExpr>(FillerExpr)) {
    for (unsigned I = 0, E = ILE->getNumInits(); I != E; ++I) {
      if (MaybeElementDependentArrayFiller(ILE->getInit(I)))
        return true;
    }
    return false;
  }
  return true;
}

bool ArrayExprEvaluator::VisitInitListExpr(const InitListExpr *E) {
  const ConstantArrayType *CAT = Info.Ctx.getAsConstantArrayType(E->getType());
  if (!CAT)
    return Error(E);

  // C++11 [dcl.init.string]p1: A char array [...] can be initialized by [...]
  // an appropriately-typed string literal enclosed in braces.
  if (E->isStringLiteralInit())
    return Visit(E->getInit(0));

  bool Success = true;

  assert((!Result.isArray() || Result.getArrayInitializedElts() == 0) &&
         "zero-initialized array shouldn't have any initialized elts");
  APValue Filler;
  if (Result.isArray() && Result.hasArrayFiller())
    Filler = Result.getArrayFiller();

  unsigned NumEltsToInit = E->getNumInits();
  unsigned NumElts = CAT->getSize().getZExtValue();
  const Expr *FillerExpr = E->hasArrayFiller() ? E->getArrayFiller() : nullptr;

  // If the initializer might depend on the array index, run it for each
  // array element.
  if (NumEltsToInit != NumElts && MaybeElementDependentArrayFiller(FillerExpr))
    NumEltsToInit = NumElts;

  LLVM_DEBUG(llvm::dbgs() << "The number of elements to initialize: "
                          << NumEltsToInit << ".\n");

  Result = APValue(APValue::UninitArray(), NumEltsToInit, NumElts);

  // If the array was previously zero-initialized, preserve the
  // zero-initialized values.
  if (!Filler.isUninit()) {
    for (unsigned I = 0, E = Result.getArrayInitializedElts(); I != E; ++I)
      Result.getArrayInitializedElt(I) = Filler;
    if (Result.hasArrayFiller())
      Result.getArrayFiller() = Filler;
  }

  LValue Subobject = This;
  Subobject.addArray(Info, E, CAT);
  for (unsigned Index = 0; Index != NumEltsToInit; ++Index) {
    const Expr *Init =
        Index < E->getNumInits() ? E->getInit(Index) : FillerExpr;
    if (!EvaluateInPlace(Result.getArrayInitializedElt(Index),
                         Info, Subobject, Init) ||
        !HandleLValueArrayAdjustment(Info, Init, Subobject,
                                     CAT->getElementType(), 1)) {
      if (!Info.noteFailure())
        return false;
      Success = false;
    }
  }

  if (!Result.hasArrayFiller())
    return Success;

  // If we get here, we have a trivial filler, which we can just evaluate
  // once and splat over the rest of the array elements.
  assert(FillerExpr && "no array filler for incomplete init list");
  return EvaluateInPlace(Result.getArrayFiller(), Info, Subobject,
                         FillerExpr) && Success;
}

bool ArrayExprEvaluator::VisitArrayInitLoopExpr(const ArrayInitLoopExpr *E) {
  if (E->getCommonExpr() &&
      !Evaluate(Info.CurrentCall->createTemporary(E->getCommonExpr(), false),
                Info, E->getCommonExpr()->getSourceExpr()))
    return false;

  auto *CAT = cast<ConstantArrayType>(E->getType()->castAsArrayTypeUnsafe());

  uint64_t Elements = CAT->getSize().getZExtValue();
  Result = APValue(APValue::UninitArray(), Elements, Elements);

  LValue Subobject = This;
  Subobject.addArray(Info, E, CAT);

  bool Success = true;
  for (EvalInfo::ArrayInitLoopIndex Index(Info); Index != Elements; ++Index) {
    if (!EvaluateInPlace(Result.getArrayInitializedElt(Index),
                         Info, Subobject, E->getSubExpr()) ||
        !HandleLValueArrayAdjustment(Info, E, Subobject,
                                     CAT->getElementType(), 1)) {
      if (!Info.noteFailure())
        return false;
      Success = false;
    }
  }

  return Success;
}

bool ArrayExprEvaluator::VisitCXXConstructExpr(const CXXConstructExpr *E) {
  return VisitCXXConstructExpr(E, This, &Result, E->getType());
}

bool ArrayExprEvaluator::VisitCXXConstructExpr(const CXXConstructExpr *E,
                                               const LValue &Subobject,
                                               APValue *Value,
                                               QualType Type) {
  bool HadZeroInit = !Value->isUninit();

  if (const ConstantArrayType *CAT = Info.Ctx.getAsConstantArrayType(Type)) {
    unsigned N = CAT->getSize().getZExtValue();

    // Preserve the array filler if we had prior zero-initialization.
    APValue Filler =
      HadZeroInit && Value->hasArrayFiller() ? Value->getArrayFiller()
                                             : APValue();

    *Value = APValue(APValue::UninitArray(), N, N);

    if (HadZeroInit)
      for (unsigned I = 0; I != N; ++I)
        Value->getArrayInitializedElt(I) = Filler;

    // Initialize the elements.
    LValue ArrayElt = Subobject;
    ArrayElt.addArray(Info, E, CAT);
    for (unsigned I = 0; I != N; ++I)
      if (!VisitCXXConstructExpr(E, ArrayElt, &Value->getArrayInitializedElt(I),
                                 CAT->getElementType()) ||
          !HandleLValueArrayAdjustment(Info, E, ArrayElt,
                                       CAT->getElementType(), 1))
        return false;

    return true;
  }

  if (!Type->isRecordType())
    return Error(E);

  return RecordExprEvaluator(Info, Subobject, *Value)
             .VisitCXXConstructExpr(E, Type);
}

//===----------------------------------------------------------------------===//
// Integer Evaluation
//
// As a GNU extension, we support casting pointers to sufficiently-wide integer
// types and back in constant folding. Integer values are thus represented
// either as an integer-valued APValue, or as an lvalue-valued APValue.
//===----------------------------------------------------------------------===//

namespace {
class IntExprEvaluator
        : public ExprEvaluatorBase<IntExprEvaluator> {
  APValue &Result;
public:
  IntExprEvaluator(EvalInfo &info, APValue &result)
      : ExprEvaluatorBaseTy(info), Result(result) {}

  bool Success(const llvm::APSInt &SI, const Expr *E, APValue &Result) {
    assert(E->getType()->isIntegralOrEnumerationType() &&
           "Invalid evaluation result.");
    assert(SI.isSigned() == E->getType()->isSignedIntegerOrEnumerationType() &&
           "Invalid evaluation result.");
    assert(SI.getBitWidth() == Info.Ctx.getIntWidth(E->getType()) &&
           "Invalid evaluation result.");
    Result = APValue(SI);
    return true;
  }
  bool Success(const llvm::APSInt &SI, const Expr *E) {
    return Success(SI, E, Result);
  }

  bool Success(const llvm::APInt &I, const Expr *E, APValue &Result) {
    assert(E->getType()->isIntegralOrEnumerationType() &&
           "Invalid evaluation result.");
    assert(I.getBitWidth() == Info.Ctx.getIntWidth(E->getType()) &&
           "Invalid evaluation result.");
    Result = APValue(APSInt(I));
    Result.getInt().setIsUnsigned(
                            E->getType()->isUnsignedIntegerOrEnumerationType());
    return true;
  }
  bool Success(const llvm::APInt &I, const Expr *E) {
    return Success(I, E, Result);
  }

  bool Success(uint64_t Value, const Expr *E, APValue &Result) {
    assert(E->getType()->isIntegralOrEnumerationType() &&
           "Invalid evaluation result.");
    Result = APValue(Info.Ctx.MakeIntValue(Value, E->getType()));
    return true;
  }
  bool Success(uint64_t Value, const Expr *E) {
    return Success(Value, E, Result);
  }

  bool Success(CharUnits Size, const Expr *E) {
    return Success(Size.getQuantity(), E);
  }

  bool Success(const APValue &V, const Expr *E) {
    if (V.isLValue() || V.isAddrLabelDiff()) {
      Result = V;
      return true;
    }
    return Success(V.getInt(), E);
  }

  bool ZeroInitialization(const Expr *E) { return Success(0, E); }

  //===--------------------------------------------------------------------===//
  //                            Visitor Methods
  //===--------------------------------------------------------------------===//

  bool VisitConstantExpr(const ConstantExpr *E);

  bool VisitIntegerLiteral(const IntegerLiteral *E) {
    return Success(E->getValue(), E);
  }
  bool VisitCharacterLiteral(const CharacterLiteral *E) {
    return Success(E->getValue(), E);
  }

  bool CheckReferencedDecl(const Expr *E, const Decl *D);
  bool VisitDeclRefExpr(const DeclRefExpr *E) {
    if (CheckReferencedDecl(E, E->getDecl()))
      return true;

    return ExprEvaluatorBaseTy::VisitDeclRefExpr(E);
  }
  bool VisitMemberExpr(const MemberExpr *E) {
    if (CheckReferencedDecl(E, E->getMemberDecl())) {
      VisitIgnoredBaseExpression(E->getBase());
      return true;
    }

    return ExprEvaluatorBaseTy::VisitMemberExpr(E);
  }

  bool VisitCallExpr(const CallExpr *E);
  bool VisitBuiltinCallExpr(const CallExpr *E, unsigned BuiltinOp);
  bool VisitBinaryOperator(const BinaryOperator *E);
  bool VisitOffsetOfExpr(const OffsetOfExpr *E);
  bool VisitUnaryOperator(const UnaryOperator *E);

  bool VisitCastExpr(const CastExpr* E);
  bool VisitUnaryExprOrTypeTraitExpr(const UnaryExprOrTypeTraitExpr *E);

  bool VisitCXXBoolLiteralExpr(const CXXBoolLiteralExpr *E) {
    return Success(E->getValue(), E);
  }

  bool VisitObjCBoolLiteralExpr(const ObjCBoolLiteralExpr *E) {
    return Success(E->getValue(), E);
  }

  bool VisitArrayInitIndexExpr(const ArrayInitIndexExpr *E) {
    if (Info.ArrayInitIndex == uint64_t(-1)) {
      // We were asked to evaluate this subexpression independent of the
      // enclosing ArrayInitLoopExpr. We can't do that.
      Info.FFDiag(E);
      return false;
    }
    return Success(Info.ArrayInitIndex, E);
  }

  // Note, GNU defines __null as an integer, not a pointer.
  bool VisitGNUNullExpr(const GNUNullExpr *E) {
    return ZeroInitialization(E);
  }

  bool VisitTypeTraitExpr(const TypeTraitExpr *E) {
    return Success(E->getValue(), E);
  }

  bool VisitArrayTypeTraitExpr(const ArrayTypeTraitExpr *E) {
    return Success(E->getValue(), E);
  }

  bool VisitExpressionTraitExpr(const ExpressionTraitExpr *E) {
    return Success(E->getValue(), E);
  }

  bool VisitUnaryReal(const UnaryOperator *E);
  bool VisitUnaryImag(const UnaryOperator *E);

  bool VisitCXXNoexceptExpr(const CXXNoexceptExpr *E);
  bool VisitSizeOfPackExpr(const SizeOfPackExpr *E);

  // FIXME: Missing: array subscript of vector, member of vector
};

class FixedPointExprEvaluator
    : public ExprEvaluatorBase<FixedPointExprEvaluator> {
  APValue &Result;

 public:
  FixedPointExprEvaluator(EvalInfo &info, APValue &result)
      : ExprEvaluatorBaseTy(info), Result(result) {}

  bool Success(const llvm::APInt &I, const Expr *E) {
    return Success(
        APFixedPoint(I, Info.Ctx.getFixedPointSemantics(E->getType())), E);
  }

  bool Success(uint64_t Value, const Expr *E) {
    return Success(
        APFixedPoint(Value, Info.Ctx.getFixedPointSemantics(E->getType())), E);
  }

  bool Success(const APValue &V, const Expr *E) {
    return Success(V.getFixedPoint(), E);
  }

  bool Success(const APFixedPoint &V, const Expr *E) {
    assert(E->getType()->isFixedPointType() && "Invalid evaluation result.");
    assert(V.getWidth() == Info.Ctx.getIntWidth(E->getType()) &&
           "Invalid evaluation result.");
    Result = APValue(V);
    return true;
  }

  //===--------------------------------------------------------------------===//
  //                            Visitor Methods
  //===--------------------------------------------------------------------===//

  bool VisitFixedPointLiteral(const FixedPointLiteral *E) {
    return Success(E->getValue(), E);
  }

  bool VisitCastExpr(const CastExpr *E);
  bool VisitUnaryOperator(const UnaryOperator *E);
  bool VisitBinaryOperator(const BinaryOperator *E);
};
} // end anonymous namespace

/// EvaluateIntegerOrLValue - Evaluate an rvalue integral-typed expression, and
/// produce either the integer value or a pointer.
///
/// GCC has a heinous extension which folds casts between pointer types and
/// pointer-sized integral types. We support this by allowing the evaluation of
/// an integer rvalue to produce a pointer (represented as an lvalue) instead.
/// Some simple arithmetic on such values is supported (they are treated much
/// like char*).
static bool EvaluateIntegerOrLValue(const Expr *E, APValue &Result,
                                    EvalInfo &Info) {
  assert(E->isRValue() && E->getType()->isIntegralOrEnumerationType());
  return IntExprEvaluator(Info, Result).Visit(E);
}

static bool EvaluateInteger(const Expr *E, APSInt &Result, EvalInfo &Info) {
  APValue Val;
  if (!EvaluateIntegerOrLValue(E, Val, Info))
    return false;
  if (!Val.isInt()) {
    // FIXME: It would be better to produce the diagnostic for casting
    //        a pointer to an integer.
    Info.FFDiag(E, diag::note_invalid_subexpr_in_const_expr);
    return false;
  }
  Result = Val.getInt();
  return true;
}

static bool EvaluateFixedPoint(const Expr *E, APFixedPoint &Result,
                               EvalInfo &Info) {
  if (E->getType()->isFixedPointType()) {
    APValue Val;
    if (!FixedPointExprEvaluator(Info, Val).Visit(E))
      return false;
    if (!Val.isFixedPoint())
      return false;

    Result = Val.getFixedPoint();
    return true;
  }
  return false;
}

static bool EvaluateFixedPointOrInteger(const Expr *E, APFixedPoint &Result,
                                        EvalInfo &Info) {
  if (E->getType()->isIntegerType()) {
    auto FXSema = Info.Ctx.getFixedPointSemantics(E->getType());
    APSInt Val;
    if (!EvaluateInteger(E, Val, Info))
      return false;
    Result = APFixedPoint(Val, FXSema);
    return true;
  } else if (E->getType()->isFixedPointType()) {
    return EvaluateFixedPoint(E, Result, Info);
  }
  return false;
}

/// Check whether the given declaration can be directly converted to an integral
/// rvalue. If not, no diagnostic is produced; there are other things we can
/// try.
bool IntExprEvaluator::CheckReferencedDecl(const Expr* E, const Decl* D) {
  // Enums are integer constant exprs.
  if (const EnumConstantDecl *ECD = dyn_cast<EnumConstantDecl>(D)) {
    // Check for signedness/width mismatches between E type and ECD value.
    bool SameSign = (ECD->getInitVal().isSigned()
                     == E->getType()->isSignedIntegerOrEnumerationType());
    bool SameWidth = (ECD->getInitVal().getBitWidth()
                      == Info.Ctx.getIntWidth(E->getType()));
    if (SameSign && SameWidth)
      return Success(ECD->getInitVal(), E);
    else {
      // Get rid of mismatch (otherwise Success assertions will fail)
      // by computing a new value matching the type of E.
      llvm::APSInt Val = ECD->getInitVal();
      if (!SameSign)
        Val.setIsSigned(!ECD->getInitVal().isSigned());
      if (!SameWidth)
        Val = Val.extOrTrunc(Info.Ctx.getIntWidth(E->getType()));
      return Success(Val, E);
    }
  }
  return false;
}

/// Values returned by __builtin_classify_type, chosen to match the values
/// produced by GCC's builtin.
enum class GCCTypeClass {
  None = -1,
  Void = 0,
  Integer = 1,
  // GCC reserves 2 for character types, but instead classifies them as
  // integers.
  Enum = 3,
  Bool = 4,
  Pointer = 5,
  // GCC reserves 6 for references, but appears to never use it (because
  // expressions never have reference type, presumably).
  PointerToDataMember = 7,
  RealFloat = 8,
  Complex = 9,
  // GCC reserves 10 for functions, but does not use it since GCC version 6 due
  // to decay to pointer. (Prior to version 6 it was only used in C++ mode).
  // GCC claims to reserve 11 for pointers to member functions, but *actually*
  // uses 12 for that purpose, same as for a class or struct. Maybe it
  // internally implements a pointer to member as a struct?  Who knows.
  PointerToMemberFunction = 12, // Not a bug, see above.
  ClassOrStruct = 12,
  Union = 13,
  // GCC reserves 14 for arrays, but does not use it since GCC version 6 due to
  // decay to pointer. (Prior to version 6 it was only used in C++ mode).
  // GCC reserves 15 for strings, but actually uses 5 (pointer) for string
  // literals.
};

/// EvaluateBuiltinClassifyType - Evaluate __builtin_classify_type the same way
/// as GCC.
static GCCTypeClass
EvaluateBuiltinClassifyType(QualType T, const LangOptions &LangOpts) {
  assert(!T->isDependentType() && "unexpected dependent type");

  QualType CanTy = T.getCanonicalType();
  const BuiltinType *BT = dyn_cast<BuiltinType>(CanTy);

  switch (CanTy->getTypeClass()) {
#define TYPE(ID, BASE)
#define DEPENDENT_TYPE(ID, BASE) case Type::ID:
#define NON_CANONICAL_TYPE(ID, BASE) case Type::ID:
#define NON_CANONICAL_UNLESS_DEPENDENT_TYPE(ID, BASE) case Type::ID:
#include "clang/AST/TypeNodes.def"
  case Type::Auto:
  case Type::DeducedTemplateSpecialization:
      llvm_unreachable("unexpected non-canonical or dependent type");

  case Type::Builtin:
    switch (BT->getKind()) {
#define BUILTIN_TYPE(ID, SINGLETON_ID)
#define SIGNED_TYPE(ID, SINGLETON_ID) \
    case BuiltinType::ID: return GCCTypeClass::Integer;
#define FLOATING_TYPE(ID, SINGLETON_ID) \
    case BuiltinType::ID: return GCCTypeClass::RealFloat;
#define PLACEHOLDER_TYPE(ID, SINGLETON_ID) \
    case BuiltinType::ID: break;
#include "clang/AST/BuiltinTypes.def"
    case BuiltinType::Void:
      return GCCTypeClass::Void;

    case BuiltinType::Bool:
      return GCCTypeClass::Bool;

    case BuiltinType::Char_U:
    case BuiltinType::UChar:
    case BuiltinType::WChar_U:
    case BuiltinType::Char8:
    case BuiltinType::Char16:
    case BuiltinType::Char32:
    case BuiltinType::UShort:
    case BuiltinType::UInt:
    case BuiltinType::ULong:
    case BuiltinType::ULongLong:
    case BuiltinType::UInt128:
      return GCCTypeClass::Integer;

    case BuiltinType::UShortAccum:
    case BuiltinType::UAccum:
    case BuiltinType::ULongAccum:
    case BuiltinType::UShortFract:
    case BuiltinType::UFract:
    case BuiltinType::ULongFract:
    case BuiltinType::SatUShortAccum:
    case BuiltinType::SatUAccum:
    case BuiltinType::SatULongAccum:
    case BuiltinType::SatUShortFract:
    case BuiltinType::SatUFract:
    case BuiltinType::SatULongFract:
      return GCCTypeClass::None;

    case BuiltinType::NullPtr:

    case BuiltinType::ObjCId:
    case BuiltinType::ObjCClass:
    case BuiltinType::ObjCSel:
#define IMAGE_TYPE(ImgType, Id, SingletonId, Access, Suffix) \
    case BuiltinType::Id:
#include "clang/Basic/OpenCLImageTypes.def"
#define EXT_OPAQUE_TYPE(ExtType, Id, Ext) \
    case BuiltinType::Id:
#include "clang/Basic/OpenCLExtensionTypes.def"
    case BuiltinType::OCLSampler:
    case BuiltinType::OCLEvent:
    case BuiltinType::OCLClkEvent:
    case BuiltinType::OCLQueue:
    case BuiltinType::OCLReserveID:
      return GCCTypeClass::None;

    case BuiltinType::Dependent:
      llvm_unreachable("unexpected dependent type");
    };
    llvm_unreachable("unexpected placeholder type");

  case Type::Enum:
    return LangOpts.CPlusPlus ? GCCTypeClass::Enum : GCCTypeClass::Integer;

  case Type::Pointer:
  case Type::ConstantArray:
  case Type::VariableArray:
  case Type::IncompleteArray:
  case Type::FunctionNoProto:
  case Type::FunctionProto:
    return GCCTypeClass::Pointer;

  case Type::MemberPointer:
    return CanTy->isMemberDataPointerType()
               ? GCCTypeClass::PointerToDataMember
               : GCCTypeClass::PointerToMemberFunction;

  case Type::Complex:
    return GCCTypeClass::Complex;

  case Type::Record:
    return CanTy->isUnionType() ? GCCTypeClass::Union
                                : GCCTypeClass::ClassOrStruct;

  case Type::Atomic:
    // GCC classifies _Atomic T the same as T.
    return EvaluateBuiltinClassifyType(
        CanTy->castAs<AtomicType>()->getValueType(), LangOpts);

  case Type::BlockPointer:
  case Type::Vector:
  case Type::ExtVector:
  case Type::ObjCObject:
  case Type::ObjCInterface:
  case Type::ObjCObjectPointer:
  case Type::Pipe:
    // GCC classifies vectors as None. We follow its lead and classify all
    // other types that don't fit into the regular classification the same way.
    return GCCTypeClass::None;

  case Type::LValueReference:
  case Type::RValueReference:
    llvm_unreachable("invalid type for expression");
  }

  llvm_unreachable("unexpected type class");
}

/// EvaluateBuiltinClassifyType - Evaluate __builtin_classify_type the same way
/// as GCC.
static GCCTypeClass
EvaluateBuiltinClassifyType(const CallExpr *E, const LangOptions &LangOpts) {
  // If no argument was supplied, default to None. This isn't
  // ideal, however it is what gcc does.
  if (E->getNumArgs() == 0)
    return GCCTypeClass::None;

  // FIXME: Bizarrely, GCC treats a call with more than one argument as not
  // being an ICE, but still folds it to a constant using the type of the first
  // argument.
  return EvaluateBuiltinClassifyType(E->getArg(0)->getType(), LangOpts);
}

/// EvaluateBuiltinConstantPForLValue - Determine the result of
/// __builtin_constant_p when applied to the given pointer.
///
/// A pointer is only "constant" if it is null (or a pointer cast to integer)
/// or it points to the first character of a string literal.
static bool EvaluateBuiltinConstantPForLValue(const APValue &LV) {
  APValue::LValueBase Base = LV.getLValueBase();
  if (Base.isNull()) {
    // A null base is acceptable.
    return true;
  } else if (const Expr *E = Base.dyn_cast<const Expr *>()) {
    if (!isa<StringLiteral>(E))
      return false;
    return LV.getLValueOffset().isZero();
  } else {
    // Any other base is not constant enough for GCC.
    return false;
  }
}

/// EvaluateBuiltinConstantP - Evaluate __builtin_constant_p as similarly to
/// GCC as we can manage.
static bool EvaluateBuiltinConstantP(EvalInfo &Info, const Expr *Arg) {
  // This evaluation is not permitted to have side-effects, so evaluate it in
  // a speculative evaluation context.
  SpeculativeEvaluationRAII SpeculativeEval(Info);

  // Constant-folding is always enabled for the operand of __builtin_constant_p
  // (even when the enclosing evaluation context otherwise requires a strict
  // language-specific constant expression).
  FoldConstant Fold(Info, true);

  QualType ArgType = Arg->getType();

  // __builtin_constant_p always has one operand. The rules which gcc follows
  // are not precisely documented, but are as follows:
  //
  //  - If the operand is of integral, floating, complex or enumeration type,
  //    and can be folded to a known value of that type, it returns 1.
  //  - If the operand can be folded to a pointer to the first character
  //    of a string literal (or such a pointer cast to an integral type)
  //    or to a null pointer or an integer cast to a pointer, it returns 1.
  //
  // Otherwise, it returns 0.
  //
  // FIXME: GCC also intends to return 1 for literals of aggregate types, but
  // its support for this did not work prior to GCC 9 and is not yet well
  // understood.
  if (ArgType->isIntegralOrEnumerationType() || ArgType->isFloatingType() ||
      ArgType->isAnyComplexType() || ArgType->isPointerType() ||
      ArgType->isNullPtrType()) {
    APValue V;
    if (!::EvaluateAsRValue(Info, Arg, V)) {
      Fold.keepDiagnostics();
      return false;
    }

    // For a pointer (possibly cast to integer), there are special rules.
    if (V.getKind() == APValue::LValue)
      return EvaluateBuiltinConstantPForLValue(V);

    // Otherwise, any constant value is good enough.
    return V.getKind() != APValue::Uninitialized;
  }

  // Anything else isn't considered to be sufficiently constant.
  return false;
}

/// Retrieves the "underlying object type" of the given expression,
/// as used by __builtin_object_size.
static QualType getObjectType(APValue::LValueBase B) {
  if (const ValueDecl *D = B.dyn_cast<const ValueDecl*>()) {
    if (const VarDecl *VD = dyn_cast<VarDecl>(D))
      return VD->getType();
  } else if (const Expr *E = B.get<const Expr*>()) {
    if (isa<CompoundLiteralExpr>(E))
      return E->getType();
  }

  return QualType();
}

/// A more selective version of E->IgnoreParenCasts for
/// tryEvaluateBuiltinObjectSize. This ignores some casts/parens that serve only
/// to change the type of E.
/// Ex. For E = `(short*)((char*)(&foo))`, returns `&foo`
///
/// Always returns an RValue with a pointer representation.
static const Expr *ignorePointerCastsAndParens(const Expr *E) {
  assert(E->isRValue() && E->getType()->hasPointerRepresentation());

  auto *NoParens = E->IgnoreParens();
  auto *Cast = dyn_cast<CastExpr>(NoParens);
  if (Cast == nullptr)
    return NoParens;

  // We only conservatively allow a few kinds of casts, because this code is
  // inherently a simple solution that seeks to support the common case.
  auto CastKind = Cast->getCastKind();
  if (CastKind != CK_NoOp && CastKind != CK_BitCast &&
      CastKind != CK_AddressSpaceConversion)
    return NoParens;

  auto *SubExpr = Cast->getSubExpr();
  if (!SubExpr->getType()->hasPointerRepresentation() || !SubExpr->isRValue())
    return NoParens;
  return ignorePointerCastsAndParens(SubExpr);
}

/// Checks to see if the given LValue's Designator is at the end of the LValue's
/// record layout. e.g.
///   struct { struct { int a, b; } fst, snd; } obj;
///   obj.fst   // no
///   obj.snd   // yes
///   obj.fst.a // no
///   obj.fst.b // no
///   obj.snd.a // no
///   obj.snd.b // yes
///
/// Please note: this function is specialized for how __builtin_object_size
/// views "objects".
///
/// If this encounters an invalid RecordDecl or otherwise cannot determine the
/// correct result, it will always return true.
static bool isDesignatorAtObjectEnd(const ASTContext &Ctx, const LValue &LVal) {
  assert(!LVal.Designator.Invalid);

  auto IsLastOrInvalidFieldDecl = [&Ctx](const FieldDecl *FD, bool &Invalid) {
    const RecordDecl *Parent = FD->getParent();
    Invalid = Parent->isInvalidDecl();
    if (Invalid || Parent->isUnion())
      return true;
    const ASTRecordLayout &Layout = Ctx.getASTRecordLayout(Parent);
    return FD->getFieldIndex() + 1 == Layout.getFieldCount();
  };

  auto &Base = LVal.getLValueBase();
  if (auto *ME = dyn_cast_or_null<MemberExpr>(Base.dyn_cast<const Expr *>())) {
    if (auto *FD = dyn_cast<FieldDecl>(ME->getMemberDecl())) {
      bool Invalid;
      if (!IsLastOrInvalidFieldDecl(FD, Invalid))
        return Invalid;
    } else if (auto *IFD = dyn_cast<IndirectFieldDecl>(ME->getMemberDecl())) {
      for (auto *FD : IFD->chain()) {
        bool Invalid;
        if (!IsLastOrInvalidFieldDecl(cast<FieldDecl>(FD), Invalid))
          return Invalid;
      }
    }
  }

  unsigned I = 0;
  QualType BaseType = getType(Base);
  if (LVal.Designator.FirstEntryIsAnUnsizedArray) {
    // If we don't know the array bound, conservatively assume we're looking at
    // the final array element.
    ++I;
    if (BaseType->isIncompleteArrayType())
      BaseType = Ctx.getAsArrayType(BaseType)->getElementType();
    else
      BaseType = BaseType->castAs<PointerType>()->getPointeeType();
  }

  for (unsigned E = LVal.Designator.Entries.size(); I != E; ++I) {
    const auto &Entry = LVal.Designator.Entries[I];
    if (BaseType->isArrayType()) {
      // Because __builtin_object_size treats arrays as objects, we can ignore
      // the index iff this is the last array in the Designator.
      if (I + 1 == E)
        return true;
      const auto *CAT = cast<ConstantArrayType>(Ctx.getAsArrayType(BaseType));
      uint64_t Index = Entry.getAsArrayIndex();
      if (Index + 1 != CAT->getSize())
        return false;
      BaseType = CAT->getElementType();
    } else if (BaseType->isAnyComplexType()) {
      const auto *CT = BaseType->castAs<ComplexType>();
      uint64_t Index = Entry.getAsArrayIndex();
      if (Index != 1)
        return false;
      BaseType = CT->getElementType();
    } else if (auto *FD = getAsField(Entry)) {
      bool Invalid;
      if (!IsLastOrInvalidFieldDecl(FD, Invalid))
        return Invalid;
      BaseType = FD->getType();
    } else {
      assert(getAsBaseClass(Entry) && "Expecting cast to a base class");
      return false;
    }
  }
  return true;
}

/// Tests to see if the LValue has a user-specified designator (that isn't
/// necessarily valid). Note that this always returns 'true' if the LValue has
/// an unsized array as its first designator entry, because there's currently no
/// way to tell if the user typed *foo or foo[0].
static bool refersToCompleteObject(const LValue &LVal) {
  if (LVal.Designator.Invalid)
    return false;

  if (!LVal.Designator.Entries.empty())
    return LVal.Designator.isMostDerivedAnUnsizedArray();

  if (!LVal.InvalidBase)
    return true;

  // If `E` is a MemberExpr, then the first part of the designator is hiding in
  // the LValueBase.
  const auto *E = LVal.Base.dyn_cast<const Expr *>();
  return !E || !isa<MemberExpr>(E);
}

/// Attempts to detect a user writing into a piece of memory that's impossible
/// to figure out the size of by just using types.
static bool isUserWritingOffTheEnd(const ASTContext &Ctx, const LValue &LVal) {
  const SubobjectDesignator &Designator = LVal.Designator;
  // Notes:
  // - Users can only write off of the end when we have an invalid base. Invalid
  //   bases imply we don't know where the memory came from.
  // - We used to be a bit more aggressive here; we'd only be conservative if
  //   the array at the end was flexible, or if it had 0 or 1 elements. This
  //   broke some common standard library extensions (PR30346), but was
  //   otherwise seemingly fine. It may be useful to reintroduce this behavior
  //   with some sort of whitelist. OTOH, it seems that GCC is always
  //   conservative with the last element in structs (if it's an array), so our
  //   current behavior is more compatible than a whitelisting approach would
  //   be.
  return LVal.InvalidBase &&
         Designator.Entries.size() == Designator.MostDerivedPathLength &&
         Designator.MostDerivedIsArrayElement &&
         isDesignatorAtObjectEnd(Ctx, LVal);
}

/// Converts the given APInt to CharUnits, assuming the APInt is unsigned.
/// Fails if the conversion would cause loss of precision.
static bool convertUnsignedAPIntToCharUnits(const llvm::APInt &Int,
                                            CharUnits &Result) {
  auto CharUnitsMax = std::numeric_limits<CharUnits::QuantityType>::max();
  if (Int.ugt(CharUnitsMax))
    return false;
  Result = CharUnits::fromQuantity(Int.getZExtValue());
  return true;
}

/// Helper for tryEvaluateBuiltinObjectSize -- Given an LValue, this will
/// determine how many bytes exist from the beginning of the object to either
/// the end of the current subobject, or the end of the object itself, depending
/// on what the LValue looks like + the value of Type.
///
/// If this returns false, the value of Result is undefined.
static bool determineEndOffset(EvalInfo &Info, SourceLocation ExprLoc,
                               unsigned Type, const LValue &LVal,
                               CharUnits &EndOffset) {
  bool DetermineForCompleteObject = refersToCompleteObject(LVal);

  auto CheckedHandleSizeof = [&](QualType Ty, CharUnits &Result) {
    if (Ty.isNull() || Ty->isIncompleteType() || Ty->isFunctionType())
      return false;
    return HandleSizeof(Info, ExprLoc, Ty, Result);
  };

  // We want to evaluate the size of the entire object. This is a valid fallback
  // for when Type=1 and the designator is invalid, because we're asked for an
  // upper-bound.
  if (!(Type & 1) || LVal.Designator.Invalid || DetermineForCompleteObject) {
    // Type=3 wants a lower bound, so we can't fall back to this.
    if (Type == 3 && !DetermineForCompleteObject)
      return false;

    llvm::APInt APEndOffset;
    if (isBaseAnAllocSizeCall(LVal.getLValueBase()) &&
        getBytesReturnedByAllocSizeCall(Info.Ctx, LVal, APEndOffset))
      return convertUnsignedAPIntToCharUnits(APEndOffset, EndOffset);

    if (LVal.InvalidBase)
      return false;

    QualType BaseTy = getObjectType(LVal.getLValueBase());
    return CheckedHandleSizeof(BaseTy, EndOffset);
  }

  // We want to evaluate the size of a subobject.
  const SubobjectDesignator &Designator = LVal.Designator;

  // The following is a moderately common idiom in C:
  //
  // struct Foo { int a; char c[1]; };
  // struct Foo *F = (struct Foo *)malloc(sizeof(struct Foo) + strlen(Bar));
  // strcpy(&F->c[0], Bar);
  //
  // In order to not break too much legacy code, we need to support it.
  if (isUserWritingOffTheEnd(Info.Ctx, LVal)) {
    // If we can resolve this to an alloc_size call, we can hand that back,
    // because we know for certain how many bytes there are to write to.
    llvm::APInt APEndOffset;
    if (isBaseAnAllocSizeCall(LVal.getLValueBase()) &&
        getBytesReturnedByAllocSizeCall(Info.Ctx, LVal, APEndOffset))
      return convertUnsignedAPIntToCharUnits(APEndOffset, EndOffset);

    // If we cannot determine the size of the initial allocation, then we can't
    // given an accurate upper-bound. However, we are still able to give
    // conservative lower-bounds for Type=3.
    if (Type == 1)
      return false;
  }

  CharUnits BytesPerElem;
  if (!CheckedHandleSizeof(Designator.MostDerivedType, BytesPerElem))
    return false;

  // According to the GCC documentation, we want the size of the subobject
  // denoted by the pointer. But that's not quite right -- what we actually
  // want is the size of the immediately-enclosing array, if there is one.
  int64_t ElemsRemaining;
  if (Designator.MostDerivedIsArrayElement &&
      Designator.Entries.size() == Designator.MostDerivedPathLength) {
    uint64_t ArraySize = Designator.getMostDerivedArraySize();
    uint64_t ArrayIndex = Designator.Entries.back().getAsArrayIndex();
    ElemsRemaining = ArraySize <= ArrayIndex ? 0 : ArraySize - ArrayIndex;
  } else {
    ElemsRemaining = Designator.isOnePastTheEnd() ? 0 : 1;
  }

  EndOffset = LVal.getLValueOffset() + BytesPerElem * ElemsRemaining;
  return true;
}

/// Tries to evaluate the __builtin_object_size for @p E. If successful,
/// returns true and stores the result in @p Size.
///
/// If @p WasError is non-null, this will report whether the failure to evaluate
/// is to be treated as an Error in IntExprEvaluator.
static bool tryEvaluateBuiltinObjectSize(const Expr *E, unsigned Type,
                                         EvalInfo &Info, uint64_t &Size) {
  // Determine the denoted object.
  LValue LVal;
  {
    // The operand of __builtin_object_size is never evaluated for side-effects.
    // If there are any, but we can determine the pointed-to object anyway, then
    // ignore the side-effects.
    SpeculativeEvaluationRAII SpeculativeEval(Info);
    IgnoreSideEffectsRAII Fold(Info);

    if (E->isGLValue()) {
      // It's possible for us to be given GLValues if we're called via
      // Expr::tryEvaluateObjectSize.
      APValue RVal;
      if (!EvaluateAsRValue(Info, E, RVal))
        return false;
      LVal.setFrom(Info.Ctx, RVal);
    } else if (!EvaluatePointer(ignorePointerCastsAndParens(E), LVal, Info,
                                /*InvalidBaseOK=*/true))
      return false;
  }

  // If we point to before the start of the object, there are no accessible
  // bytes.
  if (LVal.getLValueOffset().isNegative()) {
    Size = 0;
    return true;
  }

  CharUnits EndOffset;
  if (!determineEndOffset(Info, E->getExprLoc(), Type, LVal, EndOffset))
    return false;

  // If we've fallen outside of the end offset, just pretend there's nothing to
  // write to/read from.
  if (EndOffset <= LVal.getLValueOffset())
    Size = 0;
  else
    Size = (EndOffset - LVal.getLValueOffset()).getQuantity();
  return true;
}

bool IntExprEvaluator::VisitConstantExpr(const ConstantExpr *E) {
  llvm::SaveAndRestore<bool> InConstantContext(Info.InConstantContext, true);
  return ExprEvaluatorBaseTy::VisitConstantExpr(E);
}

bool IntExprEvaluator::VisitCallExpr(const CallExpr *E) {
  if (unsigned BuiltinOp = E->getBuiltinCallee())
    return VisitBuiltinCallExpr(E, BuiltinOp);

  return ExprEvaluatorBaseTy::VisitCallExpr(E);
}

bool IntExprEvaluator::VisitBuiltinCallExpr(const CallExpr *E,
                                            unsigned BuiltinOp) {
  switch (unsigned BuiltinOp = E->getBuiltinCallee()) {
  default:
    return ExprEvaluatorBaseTy::VisitCallExpr(E);

  case Builtin::BI__builtin_dynamic_object_size:
  case Builtin::BI__builtin_object_size: {
    // The type was checked when we built the expression.
    unsigned Type =
        E->getArg(1)->EvaluateKnownConstInt(Info.Ctx).getZExtValue();
    assert(Type <= 3 && "unexpected type");

    uint64_t Size;
    if (tryEvaluateBuiltinObjectSize(E->getArg(0), Type, Info, Size))
      return Success(Size, E);

    if (E->getArg(0)->HasSideEffects(Info.Ctx))
      return Success((Type & 2) ? 0 : -1, E);

    // Expression had no side effects, but we couldn't statically determine the
    // size of the referenced object.
    switch (Info.EvalMode) {
    case EvalInfo::EM_ConstantExpression:
    case EvalInfo::EM_PotentialConstantExpression:
    case EvalInfo::EM_ConstantFold:
    case EvalInfo::EM_EvaluateForOverflow:
    case EvalInfo::EM_IgnoreSideEffects:
      // Leave it to IR generation.
      return Error(E);
    case EvalInfo::EM_ConstantExpressionUnevaluated:
    case EvalInfo::EM_PotentialConstantExpressionUnevaluated:
      // Reduce it to a constant now.
      return Success((Type & 2) ? 0 : -1, E);
    }

    llvm_unreachable("unexpected EvalMode");
  }

  case Builtin::BI__builtin_os_log_format_buffer_size: {
    analyze_os_log::OSLogBufferLayout Layout;
    analyze_os_log::computeOSLogBufferLayout(Info.Ctx, E, Layout);
    return Success(Layout.size().getQuantity(), E);
  }

  case Builtin::BI__builtin_bswap16:
  case Builtin::BI__builtin_bswap32:
  case Builtin::BI__builtin_bswap64: {
    APSInt Val;
    if (!EvaluateInteger(E->getArg(0), Val, Info))
      return false;

    return Success(Val.byteSwap(), E);
  }

  case Builtin::BI__builtin_classify_type:
    return Success((int)EvaluateBuiltinClassifyType(E, Info.getLangOpts()), E);

  case Builtin::BI__builtin_clrsb:
  case Builtin::BI__builtin_clrsbl:
  case Builtin::BI__builtin_clrsbll: {
    APSInt Val;
    if (!EvaluateInteger(E->getArg(0), Val, Info))
      return false;

    return Success(Val.getBitWidth() - Val.getMinSignedBits(), E);
  }

  case Builtin::BI__builtin_clz:
  case Builtin::BI__builtin_clzl:
  case Builtin::BI__builtin_clzll:
  case Builtin::BI__builtin_clzs: {
    APSInt Val;
    if (!EvaluateInteger(E->getArg(0), Val, Info))
      return false;
    if (!Val)
      return Error(E);

    return Success(Val.countLeadingZeros(), E);
  }

  case Builtin::BI__builtin_constant_p: {
    const Expr *Arg = E->getArg(0);
    if (EvaluateBuiltinConstantP(Info, Arg))
      return Success(true, E);
    if (Info.InConstantContext || Arg->HasSideEffects(Info.Ctx)) {
      // Outside a constant context, eagerly evaluate to false in the presence
      // of side-effects in order to avoid -Wunsequenced false-positives in
      // a branch on __builtin_constant_p(expr).
      return Success(false, E);
    }
    Info.FFDiag(E, diag::note_invalid_subexpr_in_const_expr);
    return false;
  }

  case Builtin::BI__builtin_is_constant_evaluated:
    return Success(Info.InConstantContext, E);

  case Builtin::BI__builtin_ctz:
  case Builtin::BI__builtin_ctzl:
  case Builtin::BI__builtin_ctzll:
  case Builtin::BI__builtin_ctzs: {
    APSInt Val;
    if (!EvaluateInteger(E->getArg(0), Val, Info))
      return false;
    if (!Val)
      return Error(E);

    return Success(Val.countTrailingZeros(), E);
  }

  case Builtin::BI__builtin_eh_return_data_regno: {
    int Operand = E->getArg(0)->EvaluateKnownConstInt(Info.Ctx).getZExtValue();
    Operand = Info.Ctx.getTargetInfo().getEHDataRegisterNumber(Operand);
    return Success(Operand, E);
  }

  case Builtin::BI__builtin_expect:
    return Visit(E->getArg(0));

  case Builtin::BI__builtin_ffs:
  case Builtin::BI__builtin_ffsl:
  case Builtin::BI__builtin_ffsll: {
    APSInt Val;
    if (!EvaluateInteger(E->getArg(0), Val, Info))
      return false;

    unsigned N = Val.countTrailingZeros();
    return Success(N == Val.getBitWidth() ? 0 : N + 1, E);
  }

  case Builtin::BI__builtin_fpclassify: {
    APFloat Val(0.0);
    if (!EvaluateFloat(E->getArg(5), Val, Info))
      return false;
    unsigned Arg;
    switch (Val.getCategory()) {
    case APFloat::fcNaN: Arg = 0; break;
    case APFloat::fcInfinity: Arg = 1; break;
    case APFloat::fcNormal: Arg = Val.isDenormal() ? 3 : 2; break;
    case APFloat::fcZero: Arg = 4; break;
    }
    return Visit(E->getArg(Arg));
  }

  case Builtin::BI__builtin_isinf_sign: {
    APFloat Val(0.0);
    return EvaluateFloat(E->getArg(0), Val, Info) &&
           Success(Val.isInfinity() ? (Val.isNegative() ? -1 : 1) : 0, E);
  }

  case Builtin::BI__builtin_isinf: {
    APFloat Val(0.0);
    return EvaluateFloat(E->getArg(0), Val, Info) &&
           Success(Val.isInfinity() ? 1 : 0, E);
  }

  case Builtin::BI__builtin_isfinite: {
    APFloat Val(0.0);
    return EvaluateFloat(E->getArg(0), Val, Info) &&
           Success(Val.isFinite() ? 1 : 0, E);
  }

  case Builtin::BI__builtin_isnan: {
    APFloat Val(0.0);
    return EvaluateFloat(E->getArg(0), Val, Info) &&
           Success(Val.isNaN() ? 1 : 0, E);
  }

  case Builtin::BI__builtin_isnormal: {
    APFloat Val(0.0);
    return EvaluateFloat(E->getArg(0), Val, Info) &&
           Success(Val.isNormal() ? 1 : 0, E);
  }

  case Builtin::BI__builtin_parity:
  case Builtin::BI__builtin_parityl:
  case Builtin::BI__builtin_parityll: {
    APSInt Val;
    if (!EvaluateInteger(E->getArg(0), Val, Info))
      return false;

    return Success(Val.countPopulation() % 2, E);
  }

  case Builtin::BI__builtin_popcount:
  case Builtin::BI__builtin_popcountl:
  case Builtin::BI__builtin_popcountll: {
    APSInt Val;
    if (!EvaluateInteger(E->getArg(0), Val, Info))
      return false;

    return Success(Val.countPopulation(), E);
  }

  case Builtin::BIstrlen:
  case Builtin::BIwcslen:
    // A call to strlen is not a constant expression.
    if (Info.getLangOpts().CPlusPlus11)
      Info.CCEDiag(E, diag::note_constexpr_invalid_function)
        << /*isConstexpr*/0 << /*isConstructor*/0
        << (std::string("'") + Info.Ctx.BuiltinInfo.getName(BuiltinOp) + "'");
    else
      Info.CCEDiag(E, diag::note_invalid_subexpr_in_const_expr);
    LLVM_FALLTHROUGH;
  case Builtin::BI__builtin_strlen:
  case Builtin::BI__builtin_wcslen: {
    // As an extension, we support __builtin_strlen() as a constant expression,
    // and support folding strlen() to a constant.
    LValue String;
    if (!EvaluatePointer(E->getArg(0), String, Info))
      return false;

    QualType CharTy = E->getArg(0)->getType()->getPointeeType();

    // Fast path: if it's a string literal, search the string value.
    if (const StringLiteral *S = dyn_cast_or_null<StringLiteral>(
            String.getLValueBase().dyn_cast<const Expr *>())) {
      // The string literal may have embedded null characters. Find the first
      // one and truncate there.
      StringRef Str = S->getBytes();
      int64_t Off = String.Offset.getQuantity();
      if (Off >= 0 && (uint64_t)Off <= (uint64_t)Str.size() &&
          S->getCharByteWidth() == 1 &&
          // FIXME: Add fast-path for wchar_t too.
          Info.Ctx.hasSameUnqualifiedType(CharTy, Info.Ctx.CharTy)) {
        Str = Str.substr(Off);

        StringRef::size_type Pos = Str.find(0);
        if (Pos != StringRef::npos)
          Str = Str.substr(0, Pos);

        return Success(Str.size(), E);
      }

      // Fall through to slow path to issue appropriate diagnostic.
    }

    // Slow path: scan the bytes of the string looking for the terminating 0.
    for (uint64_t Strlen = 0; /**/; ++Strlen) {
      APValue Char;
      if (!handleLValueToRValueConversion(Info, E, CharTy, String, Char) ||
          !Char.isInt())
        return false;
      if (!Char.getInt())
        return Success(Strlen, E);
      if (!HandleLValueArrayAdjustment(Info, E, String, CharTy, 1))
        return false;
    }
  }

  case Builtin::BIstrcmp:
  case Builtin::BIwcscmp:
  case Builtin::BIstrncmp:
  case Builtin::BIwcsncmp:
  case Builtin::BImemcmp:
  case Builtin::BIbcmp:
  case Builtin::BIwmemcmp:
    // A call to strlen is not a constant expression.
    if (Info.getLangOpts().CPlusPlus11)
      Info.CCEDiag(E, diag::note_constexpr_invalid_function)
        << /*isConstexpr*/0 << /*isConstructor*/0
        << (std::string("'") + Info.Ctx.BuiltinInfo.getName(BuiltinOp) + "'");
    else
      Info.CCEDiag(E, diag::note_invalid_subexpr_in_const_expr);
    LLVM_FALLTHROUGH;
  case Builtin::BI__builtin_strcmp:
  case Builtin::BI__builtin_wcscmp:
  case Builtin::BI__builtin_strncmp:
  case Builtin::BI__builtin_wcsncmp:
  case Builtin::BI__builtin_memcmp:
  case Builtin::BI__builtin_bcmp:
  case Builtin::BI__builtin_wmemcmp: {
    LValue String1, String2;
    if (!EvaluatePointer(E->getArg(0), String1, Info) ||
        !EvaluatePointer(E->getArg(1), String2, Info))
      return false;

    uint64_t MaxLength = uint64_t(-1);
    if (BuiltinOp != Builtin::BIstrcmp &&
        BuiltinOp != Builtin::BIwcscmp &&
        BuiltinOp != Builtin::BI__builtin_strcmp &&
        BuiltinOp != Builtin::BI__builtin_wcscmp) {
      APSInt N;
      if (!EvaluateInteger(E->getArg(2), N, Info))
        return false;
      MaxLength = N.getExtValue();
    }

    // Empty substrings compare equal by definition.
    if (MaxLength == 0u)
      return Success(0, E);

    if (!String1.checkNullPointerForFoldAccess(Info, E, AK_Read) ||
        !String2.checkNullPointerForFoldAccess(Info, E, AK_Read) ||
        String1.Designator.Invalid || String2.Designator.Invalid)
      return false;

    QualType CharTy1 = String1.Designator.getType(Info.Ctx);
    QualType CharTy2 = String2.Designator.getType(Info.Ctx);

    bool IsRawByte = BuiltinOp == Builtin::BImemcmp ||
                     BuiltinOp == Builtin::BIbcmp ||
                     BuiltinOp == Builtin::BI__builtin_memcmp ||
                     BuiltinOp == Builtin::BI__builtin_bcmp;

    assert(IsRawByte ||
           (Info.Ctx.hasSameUnqualifiedType(
                CharTy1, E->getArg(0)->getType()->getPointeeType()) &&
            Info.Ctx.hasSameUnqualifiedType(CharTy1, CharTy2)));

    const auto &ReadCurElems = [&](APValue &Char1, APValue &Char2) {
      return handleLValueToRValueConversion(Info, E, CharTy1, String1, Char1) &&
             handleLValueToRValueConversion(Info, E, CharTy2, String2, Char2) &&
             Char1.isInt() && Char2.isInt();
    };
    const auto &AdvanceElems = [&] {
      return HandleLValueArrayAdjustment(Info, E, String1, CharTy1, 1) &&
             HandleLValueArrayAdjustment(Info, E, String2, CharTy2, 1);
    };

    if (IsRawByte) {
      uint64_t BytesRemaining = MaxLength;
      // Pointers to const void may point to objects of incomplete type.
      if (CharTy1->isIncompleteType()) {
        Info.FFDiag(E, diag::note_constexpr_ltor_incomplete_type) << CharTy1;
        return false;
      }
      if (CharTy2->isIncompleteType()) {
        Info.FFDiag(E, diag::note_constexpr_ltor_incomplete_type) << CharTy2;
        return false;
      }
      uint64_t CharTy1Width{Info.Ctx.getTypeSize(CharTy1)};
      CharUnits CharTy1Size = Info.Ctx.toCharUnitsFromBits(CharTy1Width);
      // Give up on comparing between elements with disparate widths.
      if (CharTy1Size != Info.Ctx.getTypeSizeInChars(CharTy2))
        return false;
      uint64_t BytesPerElement = CharTy1Size.getQuantity();
      assert(BytesRemaining && "BytesRemaining should not be zero: the "
                               "following loop considers at least one element");
      while (true) {
        APValue Char1, Char2;
        if (!ReadCurElems(Char1, Char2))
          return false;
        // We have compatible in-memory widths, but a possible type and
        // (for `bool`) internal representation mismatch.
        // Assuming two's complement representation, including 0 for `false` and
        // 1 for `true`, we can check an appropriate number of elements for
        // equality even if they are not byte-sized.
        APSInt Char1InMem = Char1.getInt().extOrTrunc(CharTy1Width);
        APSInt Char2InMem = Char2.getInt().extOrTrunc(CharTy1Width);
        if (Char1InMem.ne(Char2InMem)) {
          // If the elements are byte-sized, then we can produce a three-way
          // comparison result in a straightforward manner.
          if (BytesPerElement == 1u) {
            // memcmp always compares unsigned chars.
            return Success(Char1InMem.ult(Char2InMem) ? -1 : 1, E);
          }
          // The result is byte-order sensitive, and we have multibyte elements.
          // FIXME: We can compare the remaining bytes in the correct order.
          return false;
        }
        if (!AdvanceElems())
          return false;
        if (BytesRemaining <= BytesPerElement)
          break;
        BytesRemaining -= BytesPerElement;
      }
      // Enough elements are equal to account for the memcmp limit.
      return Success(0, E);
    }

    bool StopAtNull =
        (BuiltinOp != Builtin::BImemcmp && BuiltinOp != Builtin::BIbcmp &&
         BuiltinOp != Builtin::BIwmemcmp &&
         BuiltinOp != Builtin::BI__builtin_memcmp &&
         BuiltinOp != Builtin::BI__builtin_bcmp &&
         BuiltinOp != Builtin::BI__builtin_wmemcmp);
    bool IsWide = BuiltinOp == Builtin::BIwcscmp ||
                  BuiltinOp == Builtin::BIwcsncmp ||
                  BuiltinOp == Builtin::BIwmemcmp ||
                  BuiltinOp == Builtin::BI__builtin_wcscmp ||
                  BuiltinOp == Builtin::BI__builtin_wcsncmp ||
                  BuiltinOp == Builtin::BI__builtin_wmemcmp;

    for (; MaxLength; --MaxLength) {
      APValue Char1, Char2;
      if (!ReadCurElems(Char1, Char2))
        return false;
      if (Char1.getInt() != Char2.getInt()) {
        if (IsWide) // wmemcmp compares with wchar_t signedness.
          return Success(Char1.getInt() < Char2.getInt() ? -1 : 1, E);
        // memcmp always compares unsigned chars.
        return Success(Char1.getInt().ult(Char2.getInt()) ? -1 : 1, E);
      }
      if (StopAtNull && !Char1.getInt())
        return Success(0, E);
      assert(!(StopAtNull && !Char2.getInt()));
      if (!AdvanceElems())
        return false;
    }
    // We hit the strncmp / memcmp limit.
    return Success(0, E);
  }

  case Builtin::BI__atomic_always_lock_free:
  case Builtin::BI__atomic_is_lock_free:
  case Builtin::BI__c11_atomic_is_lock_free: {
    APSInt SizeVal;
    if (!EvaluateInteger(E->getArg(0), SizeVal, Info))
      return false;

    // For __atomic_is_lock_free(sizeof(_Atomic(T))), if the size is a power
    // of two less than the maximum inline atomic width, we know it is
    // lock-free.  If the size isn't a power of two, or greater than the
    // maximum alignment where we promote atomics, we know it is not lock-free
    // (at least not in the sense of atomic_is_lock_free).  Otherwise,
    // the answer can only be determined at runtime; for example, 16-byte
    // atomics have lock-free implementations on some, but not all,
    // x86-64 processors.

    // Check power-of-two.
    CharUnits Size = CharUnits::fromQuantity(SizeVal.getZExtValue());
    if (Size.isPowerOfTwo()) {
      // Check against inlining width.
      unsigned InlineWidthBits =
          Info.Ctx.getTargetInfo().getMaxAtomicInlineWidth();
      if (Size <= Info.Ctx.toCharUnitsFromBits(InlineWidthBits)) {
        if (BuiltinOp == Builtin::BI__c11_atomic_is_lock_free ||
            Size == CharUnits::One() ||
            E->getArg(1)->isNullPointerConstant(Info.Ctx,
                                                Expr::NPC_NeverValueDependent))
          // OK, we will inline appropriately-aligned operations of this size,
          // and _Atomic(T) is appropriately-aligned.
          return Success(1, E);

        QualType PointeeType = E->getArg(1)->IgnoreImpCasts()->getType()->
          castAs<PointerType>()->getPointeeType();
        if (!PointeeType->isIncompleteType() &&
            Info.Ctx.getTypeAlignInChars(PointeeType) >= Size) {
          // OK, we will inline operations on this object.
          return Success(1, E);
        }
      }
    }

    return BuiltinOp == Builtin::BI__atomic_always_lock_free ?
        Success(0, E) : Error(E);
  }
  case Builtin::BIomp_is_initial_device:
    // We can decide statically which value the runtime would return if called.
    return Success(Info.getLangOpts().OpenMPIsDevice ? 0 : 1, E);
  case Builtin::BI__builtin_add_overflow:
  case Builtin::BI__builtin_sub_overflow:
  case Builtin::BI__builtin_mul_overflow:
  case Builtin::BI__builtin_sadd_overflow:
  case Builtin::BI__builtin_uadd_overflow:
  case Builtin::BI__builtin_uaddl_overflow:
  case Builtin::BI__builtin_uaddll_overflow:
  case Builtin::BI__builtin_usub_overflow:
  case Builtin::BI__builtin_usubl_overflow:
  case Builtin::BI__builtin_usubll_overflow:
  case Builtin::BI__builtin_umul_overflow:
  case Builtin::BI__builtin_umull_overflow:
  case Builtin::BI__builtin_umulll_overflow:
  case Builtin::BI__builtin_saddl_overflow:
  case Builtin::BI__builtin_saddll_overflow:
  case Builtin::BI__builtin_ssub_overflow:
  case Builtin::BI__builtin_ssubl_overflow:
  case Builtin::BI__builtin_ssubll_overflow:
  case Builtin::BI__builtin_smul_overflow:
  case Builtin::BI__builtin_smull_overflow:
  case Builtin::BI__builtin_smulll_overflow: {
    LValue ResultLValue;
    APSInt LHS, RHS;

    QualType ResultType = E->getArg(2)->getType()->getPointeeType();
    if (!EvaluateInteger(E->getArg(0), LHS, Info) ||
        !EvaluateInteger(E->getArg(1), RHS, Info) ||
        !EvaluatePointer(E->getArg(2), ResultLValue, Info))
      return false;

    APSInt Result;
    bool DidOverflow = false;

    // If the types don't have to match, enlarge all 3 to the largest of them.
    if (BuiltinOp == Builtin::BI__builtin_add_overflow ||
        BuiltinOp == Builtin::BI__builtin_sub_overflow ||
        BuiltinOp == Builtin::BI__builtin_mul_overflow) {
      bool IsSigned = LHS.isSigned() || RHS.isSigned() ||
                      ResultType->isSignedIntegerOrEnumerationType();
      bool AllSigned = LHS.isSigned() && RHS.isSigned() &&
                      ResultType->isSignedIntegerOrEnumerationType();
      uint64_t LHSSize = LHS.getBitWidth();
      uint64_t RHSSize = RHS.getBitWidth();
      uint64_t ResultSize = Info.Ctx.getTypeSize(ResultType);
      uint64_t MaxBits = std::max(std::max(LHSSize, RHSSize), ResultSize);

      // Add an additional bit if the signedness isn't uniformly agreed to. We
      // could do this ONLY if there is a signed and an unsigned that both have
      // MaxBits, but the code to check that is pretty nasty.  The issue will be
      // caught in the shrink-to-result later anyway.
      if (IsSigned && !AllSigned)
        ++MaxBits;

      LHS = APSInt(IsSigned ? LHS.sextOrSelf(MaxBits) : LHS.zextOrSelf(MaxBits),
                   !IsSigned);
      RHS = APSInt(IsSigned ? RHS.sextOrSelf(MaxBits) : RHS.zextOrSelf(MaxBits),
                   !IsSigned);
      Result = APSInt(MaxBits, !IsSigned);
    }

    // Find largest int.
    switch (BuiltinOp) {
    default:
      llvm_unreachable("Invalid value for BuiltinOp");
    case Builtin::BI__builtin_add_overflow:
    case Builtin::BI__builtin_sadd_overflow:
    case Builtin::BI__builtin_saddl_overflow:
    case Builtin::BI__builtin_saddll_overflow:
    case Builtin::BI__builtin_uadd_overflow:
    case Builtin::BI__builtin_uaddl_overflow:
    case Builtin::BI__builtin_uaddll_overflow:
      Result = LHS.isSigned() ? LHS.sadd_ov(RHS, DidOverflow)
                              : LHS.uadd_ov(RHS, DidOverflow);
      break;
    case Builtin::BI__builtin_sub_overflow:
    case Builtin::BI__builtin_ssub_overflow:
    case Builtin::BI__builtin_ssubl_overflow:
    case Builtin::BI__builtin_ssubll_overflow:
    case Builtin::BI__builtin_usub_overflow:
    case Builtin::BI__builtin_usubl_overflow:
    case Builtin::BI__builtin_usubll_overflow:
      Result = LHS.isSigned() ? LHS.ssub_ov(RHS, DidOverflow)
                              : LHS.usub_ov(RHS, DidOverflow);
      break;
    case Builtin::BI__builtin_mul_overflow:
    case Builtin::BI__builtin_smul_overflow:
    case Builtin::BI__builtin_smull_overflow:
    case Builtin::BI__builtin_smulll_overflow:
    case Builtin::BI__builtin_umul_overflow:
    case Builtin::BI__builtin_umull_overflow:
    case Builtin::BI__builtin_umulll_overflow:
      Result = LHS.isSigned() ? LHS.smul_ov(RHS, DidOverflow)
                              : LHS.umul_ov(RHS, DidOverflow);
      break;
    }

    // In the case where multiple sizes are allowed, truncate and see if
    // the values are the same.
    if (BuiltinOp == Builtin::BI__builtin_add_overflow ||
        BuiltinOp == Builtin::BI__builtin_sub_overflow ||
        BuiltinOp == Builtin::BI__builtin_mul_overflow) {
      // APSInt doesn't have a TruncOrSelf, so we use extOrTrunc instead,
      // since it will give us the behavior of a TruncOrSelf in the case where
      // its parameter <= its size.  We previously set Result to be at least the
      // type-size of the result, so getTypeSize(ResultType) <= Result.BitWidth
      // will work exactly like TruncOrSelf.
      APSInt Temp = Result.extOrTrunc(Info.Ctx.getTypeSize(ResultType));
      Temp.setIsSigned(ResultType->isSignedIntegerOrEnumerationType());

      if (!APSInt::isSameValue(Temp, Result))
        DidOverflow = true;
      Result = Temp;
    }

    APValue APV{Result};
    if (!handleAssignment(Info, E, ResultLValue, ResultType, APV))
      return false;
    return Success(DidOverflow, E);
  }
  }
}

/// Determine whether this is a pointer past the end of the complete
/// object referred to by the lvalue.
static bool isOnePastTheEndOfCompleteObject(const ASTContext &Ctx,
                                            const LValue &LV) {
  // A null pointer can be viewed as being "past the end" but we don't
  // choose to look at it that way here.
  if (!LV.getLValueBase())
    return false;

  // If the designator is valid and refers to a subobject, we're not pointing
  // past the end.
  if (!LV.getLValueDesignator().Invalid &&
      !LV.getLValueDesignator().isOnePastTheEnd())
    return false;

  // A pointer to an incomplete type might be past-the-end if the type's size is
  // zero.  We cannot tell because the type is incomplete.
  QualType Ty = getType(LV.getLValueBase());
  if (Ty->isIncompleteType())
    return true;

  // We're a past-the-end pointer if we point to the byte after the object,
  // no matter what our type or path is.
  auto Size = Ctx.getTypeSizeInChars(Ty);
  return LV.getLValueOffset() == Size;
}

namespace {

/// Data recursive integer evaluator of certain binary operators.
///
/// We use a data recursive algorithm for binary operators so that we are able
/// to handle extreme cases of chained binary operators without causing stack
/// overflow.
class DataRecursiveIntBinOpEvaluator {
  struct EvalResult {
    APValue Val;
    bool Failed;

    EvalResult() : Failed(false) { }

    void swap(EvalResult &RHS) {
      Val.swap(RHS.Val);
      Failed = RHS.Failed;
      RHS.Failed = false;
    }
  };

  struct Job {
    const Expr *E;
    EvalResult LHSResult; // meaningful only for binary operator expression.
    enum { AnyExprKind, BinOpKind, BinOpVisitedLHSKind } Kind;

    Job() = default;
    Job(Job &&) = default;

    void startSpeculativeEval(EvalInfo &Info) {
      SpecEvalRAII = SpeculativeEvaluationRAII(Info);
    }

  private:
    SpeculativeEvaluationRAII SpecEvalRAII;
  };

  SmallVector<Job, 16> Queue;

  IntExprEvaluator &IntEval;
  EvalInfo &Info;
  APValue &FinalResult;

public:
  DataRecursiveIntBinOpEvaluator(IntExprEvaluator &IntEval, APValue &Result)
    : IntEval(IntEval), Info(IntEval.getEvalInfo()), FinalResult(Result) { }

  /// True if \param E is a binary operator that we are going to handle
  /// data recursively.
  /// We handle binary operators that are comma, logical, or that have operands
  /// with integral or enumeration type.
  static bool shouldEnqueue(const BinaryOperator *E) {
    return E->getOpcode() == BO_Comma || E->isLogicalOp() ||
           (E->isRValue() && E->getType()->isIntegralOrEnumerationType() &&
            E->getLHS()->getType()->isIntegralOrEnumerationType() &&
            E->getRHS()->getType()->isIntegralOrEnumerationType());
  }

  bool Traverse(const BinaryOperator *E) {
    enqueue(E);
    EvalResult PrevResult;
    while (!Queue.empty())
      process(PrevResult);

    if (PrevResult.Failed) return false;

    FinalResult.swap(PrevResult.Val);
    return true;
  }

private:
  bool Success(uint64_t Value, const Expr *E, APValue &Result) {
    return IntEval.Success(Value, E, Result);
  }
  bool Success(const APSInt &Value, const Expr *E, APValue &Result) {
    return IntEval.Success(Value, E, Result);
  }
  bool Error(const Expr *E) {
    return IntEval.Error(E);
  }
  bool Error(const Expr *E, diag::kind D) {
    return IntEval.Error(E, D);
  }

  OptionalDiagnostic CCEDiag(const Expr *E, diag::kind D) {
    return Info.CCEDiag(E, D);
  }

  // Returns true if visiting the RHS is necessary, false otherwise.
  bool VisitBinOpLHSOnly(EvalResult &LHSResult, const BinaryOperator *E,
                         bool &SuppressRHSDiags);

  bool VisitBinOp(const EvalResult &LHSResult, const EvalResult &RHSResult,
                  const BinaryOperator *E, APValue &Result);

  void EvaluateExpr(const Expr *E, EvalResult &Result) {
    Result.Failed = !Evaluate(Result.Val, Info, E);
    if (Result.Failed)
      Result.Val = APValue();
  }

  void process(EvalResult &Result);

  void enqueue(const Expr *E) {
    E = E->IgnoreParens();
    Queue.resize(Queue.size()+1);
    Queue.back().E = E;
    Queue.back().Kind = Job::AnyExprKind;
  }
};

}

bool DataRecursiveIntBinOpEvaluator::
       VisitBinOpLHSOnly(EvalResult &LHSResult, const BinaryOperator *E,
                         bool &SuppressRHSDiags) {
  if (E->getOpcode() == BO_Comma) {
    // Ignore LHS but note if we could not evaluate it.
    if (LHSResult.Failed)
      return Info.noteSideEffect();
    return true;
  }

  if (E->isLogicalOp()) {
    bool LHSAsBool;
    if (!LHSResult.Failed && HandleConversionToBool(LHSResult.Val, LHSAsBool)) {
      // We were able to evaluate the LHS, see if we can get away with not
      // evaluating the RHS: 0 && X -> 0, 1 || X -> 1
      if (LHSAsBool == (E->getOpcode() == BO_LOr)) {
        Success(LHSAsBool, E, LHSResult.Val);
        return false; // Ignore RHS
      }
    } else {
      LHSResult.Failed = true;

      // Since we weren't able to evaluate the left hand side, it
      // might have had side effects.
      if (!Info.noteSideEffect())
        return false;

      // We can't evaluate the LHS; however, sometimes the result
      // is determined by the RHS: X && 0 -> 0, X || 1 -> 1.
      // Don't ignore RHS and suppress diagnostics from this arm.
      SuppressRHSDiags = true;
    }

    return true;
  }

  assert(E->getLHS()->getType()->isIntegralOrEnumerationType() &&
         E->getRHS()->getType()->isIntegralOrEnumerationType());

  if (LHSResult.Failed && !Info.noteFailure())
    return false; // Ignore RHS;

  return true;
}

static void addOrSubLValueAsInteger(APValue &LVal, const APSInt &Index,
                                    bool IsSub) {
  // Compute the new offset in the appropriate width, wrapping at 64 bits.
  // FIXME: When compiling for a 32-bit target, we should use 32-bit
  // offsets.
  assert(!LVal.hasLValuePath() && "have designator for integer lvalue");
  CharUnits &Offset = LVal.getLValueOffset();
  uint64_t Offset64 = Offset.getQuantity();
  uint64_t Index64 = Index.extOrTrunc(64).getZExtValue();
  Offset = CharUnits::fromQuantity(IsSub ? Offset64 - Index64
                                         : Offset64 + Index64);
}

bool DataRecursiveIntBinOpEvaluator::
       VisitBinOp(const EvalResult &LHSResult, const EvalResult &RHSResult,
                  const BinaryOperator *E, APValue &Result) {
  if (E->getOpcode() == BO_Comma) {
    if (RHSResult.Failed)
      return false;
    Result = RHSResult.Val;
    return true;
  }

  if (E->isLogicalOp()) {
    bool lhsResult, rhsResult;
    bool LHSIsOK = HandleConversionToBool(LHSResult.Val, lhsResult);
    bool RHSIsOK = HandleConversionToBool(RHSResult.Val, rhsResult);

    if (LHSIsOK) {
      if (RHSIsOK) {
        if (E->getOpcode() == BO_LOr)
          return Success(lhsResult || rhsResult, E, Result);
        else
          return Success(lhsResult && rhsResult, E, Result);
      }
    } else {
      if (RHSIsOK) {
        // We can't evaluate the LHS; however, sometimes the result
        // is determined by the RHS: X && 0 -> 0, X || 1 -> 1.
        if (rhsResult == (E->getOpcode() == BO_LOr))
          return Success(rhsResult, E, Result);
      }
    }

    return false;
  }

  assert(E->getLHS()->getType()->isIntegralOrEnumerationType() &&
         E->getRHS()->getType()->isIntegralOrEnumerationType());

  if (LHSResult.Failed || RHSResult.Failed)
    return false;

  const APValue &LHSVal = LHSResult.Val;
  const APValue &RHSVal = RHSResult.Val;

  // Handle cases like (unsigned long)&a + 4.
  if (E->isAdditiveOp() && LHSVal.isLValue() && RHSVal.isInt()) {
    Result = LHSVal;
    addOrSubLValueAsInteger(Result, RHSVal.getInt(), E->getOpcode() == BO_Sub);
    return true;
  }

  // Handle cases like 4 + (unsigned long)&a
  if (E->getOpcode() == BO_Add &&
      RHSVal.isLValue() && LHSVal.isInt()) {
    Result = RHSVal;
    addOrSubLValueAsInteger(Result, LHSVal.getInt(), /*IsSub*/false);
    return true;
  }

  if (E->getOpcode() == BO_Sub && LHSVal.isLValue() && RHSVal.isLValue()) {
    // Handle (intptr_t)&&A - (intptr_t)&&B.
    if (!LHSVal.getLValueOffset().isZero() ||
        !RHSVal.getLValueOffset().isZero())
      return false;
    const Expr *LHSExpr = LHSVal.getLValueBase().dyn_cast<const Expr*>();
    const Expr *RHSExpr = RHSVal.getLValueBase().dyn_cast<const Expr*>();
    if (!LHSExpr || !RHSExpr)
      return false;
    const AddrLabelExpr *LHSAddrExpr = dyn_cast<AddrLabelExpr>(LHSExpr);
    const AddrLabelExpr *RHSAddrExpr = dyn_cast<AddrLabelExpr>(RHSExpr);
    if (!LHSAddrExpr || !RHSAddrExpr)
      return false;
    // Make sure both labels come from the same function.
    if (LHSAddrExpr->getLabel()->getDeclContext() !=
        RHSAddrExpr->getLabel()->getDeclContext())
      return false;
    Result = APValue(LHSAddrExpr, RHSAddrExpr);
    return true;
  }

  // All the remaining cases expect both operands to be an integer
  if (!LHSVal.isInt() || !RHSVal.isInt())
    return Error(E);

  // Set up the width and signedness manually, in case it can't be deduced
  // from the operation we're performing.
  // FIXME: Don't do this in the cases where we can deduce it.
  APSInt Value(Info.Ctx.getIntWidth(E->getType()),
               E->getType()->isUnsignedIntegerOrEnumerationType());
  if (!handleIntIntBinOp(Info, E, LHSVal.getInt(), E->getOpcode(),
                         RHSVal.getInt(), Value))
    return false;
  return Success(Value, E, Result);
}

void DataRecursiveIntBinOpEvaluator::process(EvalResult &Result) {
  Job &job = Queue.back();

  switch (job.Kind) {
    case Job::AnyExprKind: {
      if (const BinaryOperator *Bop = dyn_cast<BinaryOperator>(job.E)) {
        if (shouldEnqueue(Bop)) {
          job.Kind = Job::BinOpKind;
          enqueue(Bop->getLHS());
          return;
        }
      }

      EvaluateExpr(job.E, Result);
      Queue.pop_back();
      return;
    }

    case Job::BinOpKind: {
      const BinaryOperator *Bop = cast<BinaryOperator>(job.E);
      bool SuppressRHSDiags = false;
      if (!VisitBinOpLHSOnly(Result, Bop, SuppressRHSDiags)) {
        Queue.pop_back();
        return;
      }
      if (SuppressRHSDiags)
        job.startSpeculativeEval(Info);
      job.LHSResult.swap(Result);
      job.Kind = Job::BinOpVisitedLHSKind;
      enqueue(Bop->getRHS());
      return;
    }

    case Job::BinOpVisitedLHSKind: {
      const BinaryOperator *Bop = cast<BinaryOperator>(job.E);
      EvalResult RHS;
      RHS.swap(Result);
      Result.Failed = !VisitBinOp(job.LHSResult, RHS, Bop, Result.Val);
      Queue.pop_back();
      return;
    }
  }

  llvm_unreachable("Invalid Job::Kind!");
}

namespace {
/// Used when we determine that we should fail, but can keep evaluating prior to
/// noting that we had a failure.
class DelayedNoteFailureRAII {
  EvalInfo &Info;
  bool NoteFailure;

public:
  DelayedNoteFailureRAII(EvalInfo &Info, bool NoteFailure = true)
      : Info(Info), NoteFailure(NoteFailure) {}
  ~DelayedNoteFailureRAII() {
    if (NoteFailure) {
      bool ContinueAfterFailure = Info.noteFailure();
      (void)ContinueAfterFailure;
      assert(ContinueAfterFailure &&
             "Shouldn't have kept evaluating on failure.");
    }
  }
};
}

template <class SuccessCB, class AfterCB>
static bool
EvaluateComparisonBinaryOperator(EvalInfo &Info, const BinaryOperator *E,
                                 SuccessCB &&Success, AfterCB &&DoAfter) {
  assert(E->isComparisonOp() && "expected comparison operator");
  assert((E->getOpcode() == BO_Cmp ||
          E->getType()->isIntegralOrEnumerationType()) &&
         "unsupported binary expression evaluation");
  auto Error = [&](const Expr *E) {
    Info.FFDiag(E, diag::note_invalid_subexpr_in_const_expr);
    return false;
  };

  using CCR = ComparisonCategoryResult;
  bool IsRelational = E->isRelationalOp();
  bool IsEquality = E->isEqualityOp();
  if (E->getOpcode() == BO_Cmp) {
    const ComparisonCategoryInfo &CmpInfo =
        Info.Ctx.CompCategories.getInfoForType(E->getType());
    IsRelational = CmpInfo.isOrdered();
    IsEquality = CmpInfo.isEquality();
  }

  QualType LHSTy = E->getLHS()->getType();
  QualType RHSTy = E->getRHS()->getType();

  if (LHSTy->isIntegralOrEnumerationType() &&
      RHSTy->isIntegralOrEnumerationType()) {
    APSInt LHS, RHS;
    bool LHSOK = EvaluateInteger(E->getLHS(), LHS, Info);
    if (!LHSOK && !Info.noteFailure())
      return false;
    if (!EvaluateInteger(E->getRHS(), RHS, Info) || !LHSOK)
      return false;
    if (LHS < RHS)
      return Success(CCR::Less, E);
    if (LHS > RHS)
      return Success(CCR::Greater, E);
    return Success(CCR::Equal, E);
  }

  if (LHSTy->isFixedPointType() || RHSTy->isFixedPointType()) {
    APFixedPoint LHSFX(Info.Ctx.getFixedPointSemantics(LHSTy));
    APFixedPoint RHSFX(Info.Ctx.getFixedPointSemantics(RHSTy));

    bool LHSOK = EvaluateFixedPointOrInteger(E->getLHS(), LHSFX, Info);
    if (!LHSOK && !Info.noteFailure())
      return false;
    if (!EvaluateFixedPointOrInteger(E->getRHS(), RHSFX, Info) || !LHSOK)
      return false;
    if (LHSFX < RHSFX)
      return Success(CCR::Less, E);
    if (LHSFX > RHSFX)
      return Success(CCR::Greater, E);
    return Success(CCR::Equal, E);
  }

  if (LHSTy->isAnyComplexType() || RHSTy->isAnyComplexType()) {
    ComplexValue LHS, RHS;
    bool LHSOK;
    if (E->isAssignmentOp()) {
      LValue LV;
      EvaluateLValue(E->getLHS(), LV, Info);
      LHSOK = false;
    } else if (LHSTy->isRealFloatingType()) {
      LHSOK = EvaluateFloat(E->getLHS(), LHS.FloatReal, Info);
      if (LHSOK) {
        LHS.makeComplexFloat();
        LHS.FloatImag = APFloat(LHS.FloatReal.getSemantics());
      }
    } else {
      LHSOK = EvaluateComplex(E->getLHS(), LHS, Info);
    }
    if (!LHSOK && !Info.noteFailure())
      return false;

    if (E->getRHS()->getType()->isRealFloatingType()) {
      if (!EvaluateFloat(E->getRHS(), RHS.FloatReal, Info) || !LHSOK)
        return false;
      RHS.makeComplexFloat();
      RHS.FloatImag = APFloat(RHS.FloatReal.getSemantics());
    } else if (!EvaluateComplex(E->getRHS(), RHS, Info) || !LHSOK)
      return false;

    if (LHS.isComplexFloat()) {
      APFloat::cmpResult CR_r =
        LHS.getComplexFloatReal().compare(RHS.getComplexFloatReal());
      APFloat::cmpResult CR_i =
        LHS.getComplexFloatImag().compare(RHS.getComplexFloatImag());
      bool IsEqual = CR_r == APFloat::cmpEqual && CR_i == APFloat::cmpEqual;
      return Success(IsEqual ? CCR::Equal : CCR::Nonequal, E);
    } else {
      assert(IsEquality && "invalid complex comparison");
      bool IsEqual = LHS.getComplexIntReal() == RHS.getComplexIntReal() &&
                     LHS.getComplexIntImag() == RHS.getComplexIntImag();
      return Success(IsEqual ? CCR::Equal : CCR::Nonequal, E);
    }
  }

  if (LHSTy->isRealFloatingType() &&
      RHSTy->isRealFloatingType()) {
    APFloat RHS(0.0), LHS(0.0);

    bool LHSOK = EvaluateFloat(E->getRHS(), RHS, Info);
    if (!LHSOK && !Info.noteFailure())
      return false;

    if (!EvaluateFloat(E->getLHS(), LHS, Info) || !LHSOK)
      return false;

    assert(E->isComparisonOp() && "Invalid binary operator!");
    auto GetCmpRes = [&]() {
      switch (LHS.compare(RHS)) {
      case APFloat::cmpEqual:
        return CCR::Equal;
      case APFloat::cmpLessThan:
        return CCR::Less;
      case APFloat::cmpGreaterThan:
        return CCR::Greater;
      case APFloat::cmpUnordered:
        return CCR::Unordered;
      }
      llvm_unreachable("Unrecognised APFloat::cmpResult enum");
    };
    return Success(GetCmpRes(), E);
  }

  if (LHSTy->isPointerType() && RHSTy->isPointerType()) {
    LValue LHSValue, RHSValue;

    bool LHSOK = EvaluatePointer(E->getLHS(), LHSValue, Info);
    if (!LHSOK && !Info.noteFailure())
      return false;

    if (!EvaluatePointer(E->getRHS(), RHSValue, Info) || !LHSOK)
      return false;

    // Reject differing bases from the normal codepath; we special-case
    // comparisons to null.
    if (!HasSameBase(LHSValue, RHSValue)) {
      // Inequalities and subtractions between unrelated pointers have
      // unspecified or undefined behavior.
      if (!IsEquality)
        return Error(E);
      // A constant address may compare equal to the address of a symbol.
      // The one exception is that address of an object cannot compare equal
      // to a null pointer constant.
      if ((!LHSValue.Base && !LHSValue.Offset.isZero()) ||
          (!RHSValue.Base && !RHSValue.Offset.isZero()))
        return Error(E);
      // It's implementation-defined whether distinct literals will have
      // distinct addresses. In clang, the result of such a comparison is
      // unspecified, so it is not a constant expression. However, we do know
      // that the address of a literal will be non-null.
      if ((IsLiteralLValue(LHSValue) || IsLiteralLValue(RHSValue)) &&
          LHSValue.Base && RHSValue.Base)
        return Error(E);
      // We can't tell whether weak symbols will end up pointing to the same
      // object.
      if (IsWeakLValue(LHSValue) || IsWeakLValue(RHSValue))
        return Error(E);
      // We can't compare the address of the start of one object with the
      // past-the-end address of another object, per C++ DR1652.
      if ((LHSValue.Base && LHSValue.Offset.isZero() &&
           isOnePastTheEndOfCompleteObject(Info.Ctx, RHSValue)) ||
          (RHSValue.Base && RHSValue.Offset.isZero() &&
           isOnePastTheEndOfCompleteObject(Info.Ctx, LHSValue)))
        return Error(E);
      // We can't tell whether an object is at the same address as another
      // zero sized object.
      if ((RHSValue.Base && isZeroSized(LHSValue)) ||
          (LHSValue.Base && isZeroSized(RHSValue)))
        return Error(E);
      return Success(CCR::Nonequal, E);
    }

    const CharUnits &LHSOffset = LHSValue.getLValueOffset();
    const CharUnits &RHSOffset = RHSValue.getLValueOffset();

    SubobjectDesignator &LHSDesignator = LHSValue.getLValueDesignator();
    SubobjectDesignator &RHSDesignator = RHSValue.getLValueDesignator();

    // C++11 [expr.rel]p3:
    //   Pointers to void (after pointer conversions) can be compared, with a
    //   result defined as follows: If both pointers represent the same
    //   address or are both the null pointer value, the result is true if the
    //   operator is <= or >= and false otherwise; otherwise the result is
    //   unspecified.
    // We interpret this as applying to pointers to *cv* void.
    if (LHSTy->isVoidPointerType() && LHSOffset != RHSOffset && IsRelational)
      Info.CCEDiag(E, diag::note_constexpr_void_comparison);

    // C++11 [expr.rel]p2:
    // - If two pointers point to non-static data members of the same object,
    //   or to subobjects or array elements fo such members, recursively, the
    //   pointer to the later declared member compares greater provided the
    //   two members have the same access control and provided their class is
    //   not a union.
    //   [...]
    // - Otherwise pointer comparisons are unspecified.
    if (!LHSDesignator.Invalid && !RHSDesignator.Invalid && IsRelational) {
      bool WasArrayIndex;
      unsigned Mismatch = FindDesignatorMismatch(
          getType(LHSValue.Base), LHSDesignator, RHSDesignator, WasArrayIndex);
      // At the point where the designators diverge, the comparison has a
      // specified value if:
      //  - we are comparing array indices
      //  - we are comparing fields of a union, or fields with the same access
      // Otherwise, the result is unspecified and thus the comparison is not a
      // constant expression.
      if (!WasArrayIndex && Mismatch < LHSDesignator.Entries.size() &&
          Mismatch < RHSDesignator.Entries.size()) {
        const FieldDecl *LF = getAsField(LHSDesignator.Entries[Mismatch]);
        const FieldDecl *RF = getAsField(RHSDesignator.Entries[Mismatch]);
        if (!LF && !RF)
          Info.CCEDiag(E, diag::note_constexpr_pointer_comparison_base_classes);
        else if (!LF)
          Info.CCEDiag(E, diag::note_constexpr_pointer_comparison_base_field)
              << getAsBaseClass(LHSDesignator.Entries[Mismatch])
              << RF->getParent() << RF;
        else if (!RF)
          Info.CCEDiag(E, diag::note_constexpr_pointer_comparison_base_field)
              << getAsBaseClass(RHSDesignator.Entries[Mismatch])
              << LF->getParent() << LF;
        else if (!LF->getParent()->isUnion() &&
                 LF->getAccess() != RF->getAccess())
          Info.CCEDiag(E,
                       diag::note_constexpr_pointer_comparison_differing_access)
              << LF << LF->getAccess() << RF << RF->getAccess()
              << LF->getParent();
      }
    }

    // The comparison here must be unsigned, and performed with the same
    // width as the pointer.
    unsigned PtrSize = Info.Ctx.getTypeSize(LHSTy);
    uint64_t CompareLHS = LHSOffset.getQuantity();
    uint64_t CompareRHS = RHSOffset.getQuantity();
    assert(PtrSize <= 64 && "Unexpected pointer width");
    uint64_t Mask = ~0ULL >> (64 - PtrSize);
    CompareLHS &= Mask;
    CompareRHS &= Mask;

    // If there is a base and this is a relational operator, we can only
    // compare pointers within the object in question; otherwise, the result
    // depends on where the object is located in memory.
    if (!LHSValue.Base.isNull() && IsRelational) {
      QualType BaseTy = getType(LHSValue.Base);
      if (BaseTy->isIncompleteType())
        return Error(E);
      CharUnits Size = Info.Ctx.getTypeSizeInChars(BaseTy);
      uint64_t OffsetLimit = Size.getQuantity();
      if (CompareLHS > OffsetLimit || CompareRHS > OffsetLimit)
        return Error(E);
    }

    if (CompareLHS < CompareRHS)
      return Success(CCR::Less, E);
    if (CompareLHS > CompareRHS)
      return Success(CCR::Greater, E);
    return Success(CCR::Equal, E);
  }

  if (LHSTy->isMemberPointerType()) {
    assert(IsEquality && "unexpected member pointer operation");
    assert(RHSTy->isMemberPointerType() && "invalid comparison");

    MemberPtr LHSValue, RHSValue;

    bool LHSOK = EvaluateMemberPointer(E->getLHS(), LHSValue, Info);
    if (!LHSOK && !Info.noteFailure())
      return false;

    if (!EvaluateMemberPointer(E->getRHS(), RHSValue, Info) || !LHSOK)
      return false;

    // C++11 [expr.eq]p2:
    //   If both operands are null, they compare equal. Otherwise if only one is
    //   null, they compare unequal.
    if (!LHSValue.getDecl() || !RHSValue.getDecl()) {
      bool Equal = !LHSValue.getDecl() && !RHSValue.getDecl();
      return Success(Equal ? CCR::Equal : CCR::Nonequal, E);
    }

    //   Otherwise if either is a pointer to a virtual member function, the
    //   result is unspecified.
    if (const CXXMethodDecl *MD = dyn_cast<CXXMethodDecl>(LHSValue.getDecl()))
      if (MD->isVirtual())
        Info.CCEDiag(E, diag::note_constexpr_compare_virtual_mem_ptr) << MD;
    if (const CXXMethodDecl *MD = dyn_cast<CXXMethodDecl>(RHSValue.getDecl()))
      if (MD->isVirtual())
        Info.CCEDiag(E, diag::note_constexpr_compare_virtual_mem_ptr) << MD;

    //   Otherwise they compare equal if and only if they would refer to the
    //   same member of the same most derived object or the same subobject if
    //   they were dereferenced with a hypothetical object of the associated
    //   class type.
    bool Equal = LHSValue == RHSValue;
    return Success(Equal ? CCR::Equal : CCR::Nonequal, E);
  }

  if (LHSTy->isNullPtrType()) {
    assert(E->isComparisonOp() && "unexpected nullptr operation");
    assert(RHSTy->isNullPtrType() && "missing pointer conversion");
    // C++11 [expr.rel]p4, [expr.eq]p3: If two operands of type std::nullptr_t
    // are compared, the result is true of the operator is <=, >= or ==, and
    // false otherwise.
    return Success(CCR::Equal, E);
  }

  return DoAfter();
}

bool RecordExprEvaluator::VisitBinCmp(const BinaryOperator *E) {
  if (!CheckLiteralType(Info, E))
    return false;

  auto OnSuccess = [&](ComparisonCategoryResult ResKind,
                       const BinaryOperator *E) {
    // Evaluation succeeded. Lookup the information for the comparison category
    // type and fetch the VarDecl for the result.
    const ComparisonCategoryInfo &CmpInfo =
        Info.Ctx.CompCategories.getInfoForType(E->getType());
    const VarDecl *VD =
        CmpInfo.getValueInfo(CmpInfo.makeWeakResult(ResKind))->VD;
    // Check and evaluate the result as a constant expression.
    LValue LV;
    LV.set(VD);
    if (!handleLValueToRValueConversion(Info, E, E->getType(), LV, Result))
      return false;
    return CheckConstantExpression(Info, E->getExprLoc(), E->getType(), Result);
  };
  return EvaluateComparisonBinaryOperator(Info, E, OnSuccess, [&]() {
    return ExprEvaluatorBaseTy::VisitBinCmp(E);
  });
}

bool IntExprEvaluator::VisitBinaryOperator(const BinaryOperator *E) {
  // We don't call noteFailure immediately because the assignment happens after
  // we evaluate LHS and RHS.
  if (!Info.keepEvaluatingAfterFailure() && E->isAssignmentOp())
    return Error(E);

  DelayedNoteFailureRAII MaybeNoteFailureLater(Info, E->isAssignmentOp());
  if (DataRecursiveIntBinOpEvaluator::shouldEnqueue(E))
    return DataRecursiveIntBinOpEvaluator(*this, Result).Traverse(E);

  assert((!E->getLHS()->getType()->isIntegralOrEnumerationType() ||
          !E->getRHS()->getType()->isIntegralOrEnumerationType()) &&
         "DataRecursiveIntBinOpEvaluator should have handled integral types");

  if (E->isComparisonOp()) {
    // Evaluate builtin binary comparisons by evaluating them as C++2a three-way
    // comparisons and then translating the result.
    auto OnSuccess = [&](ComparisonCategoryResult ResKind,
                         const BinaryOperator *E) {
      using CCR = ComparisonCategoryResult;
      bool IsEqual   = ResKind == CCR::Equal,
           IsLess    = ResKind == CCR::Less,
           IsGreater = ResKind == CCR::Greater;
      auto Op = E->getOpcode();
      switch (Op) {
      default:
        llvm_unreachable("unsupported binary operator");
      case BO_EQ:
      case BO_NE:
        return Success(IsEqual == (Op == BO_EQ), E);
      case BO_LT: return Success(IsLess, E);
      case BO_GT: return Success(IsGreater, E);
      case BO_LE: return Success(IsEqual || IsLess, E);
      case BO_GE: return Success(IsEqual || IsGreater, E);
      }
    };
    return EvaluateComparisonBinaryOperator(Info, E, OnSuccess, [&]() {
      return ExprEvaluatorBaseTy::VisitBinaryOperator(E);
    });
  }

  QualType LHSTy = E->getLHS()->getType();
  QualType RHSTy = E->getRHS()->getType();

  if (LHSTy->isPointerType() && RHSTy->isPointerType() &&
      E->getOpcode() == BO_Sub) {
    LValue LHSValue, RHSValue;

    bool LHSOK = EvaluatePointer(E->getLHS(), LHSValue, Info);
    if (!LHSOK && !Info.noteFailure())
      return false;

    if (!EvaluatePointer(E->getRHS(), RHSValue, Info) || !LHSOK)
      return false;

    // Reject differing bases from the normal codepath; we special-case
    // comparisons to null.
    if (!HasSameBase(LHSValue, RHSValue)) {
      // Handle &&A - &&B.
      if (!LHSValue.Offset.isZero() || !RHSValue.Offset.isZero())
        return Error(E);
      const Expr *LHSExpr = LHSValue.Base.dyn_cast<const Expr *>();
      const Expr *RHSExpr = RHSValue.Base.dyn_cast<const Expr *>();
      if (!LHSExpr || !RHSExpr)
        return Error(E);
      const AddrLabelExpr *LHSAddrExpr = dyn_cast<AddrLabelExpr>(LHSExpr);
      const AddrLabelExpr *RHSAddrExpr = dyn_cast<AddrLabelExpr>(RHSExpr);
      if (!LHSAddrExpr || !RHSAddrExpr)
        return Error(E);
      // Make sure both labels come from the same function.
      if (LHSAddrExpr->getLabel()->getDeclContext() !=
          RHSAddrExpr->getLabel()->getDeclContext())
        return Error(E);
      return Success(APValue(LHSAddrExpr, RHSAddrExpr), E);
    }
    const CharUnits &LHSOffset = LHSValue.getLValueOffset();
    const CharUnits &RHSOffset = RHSValue.getLValueOffset();

    SubobjectDesignator &LHSDesignator = LHSValue.getLValueDesignator();
    SubobjectDesignator &RHSDesignator = RHSValue.getLValueDesignator();

    // C++11 [expr.add]p6:
    //   Unless both pointers point to elements of the same array object, or
    //   one past the last element of the array object, the behavior is
    //   undefined.
    if (!LHSDesignator.Invalid && !RHSDesignator.Invalid &&
        !AreElementsOfSameArray(getType(LHSValue.Base), LHSDesignator,
                                RHSDesignator))
      Info.CCEDiag(E, diag::note_constexpr_pointer_subtraction_not_same_array);

    QualType Type = E->getLHS()->getType();
    QualType ElementType = Type->getAs<PointerType>()->getPointeeType();

    CharUnits ElementSize;
    if (!HandleSizeof(Info, E->getExprLoc(), ElementType, ElementSize))
      return false;

    // As an extension, a type may have zero size (empty struct or union in
    // C, array of zero length). Pointer subtraction in such cases has
    // undefined behavior, so is not constant.
    if (ElementSize.isZero()) {
      Info.FFDiag(E, diag::note_constexpr_pointer_subtraction_zero_size)
          << ElementType;
      return false;
    }

    // FIXME: LLVM and GCC both compute LHSOffset - RHSOffset at runtime,
    // and produce incorrect results when it overflows. Such behavior
    // appears to be non-conforming, but is common, so perhaps we should
    // assume the standard intended for such cases to be undefined behavior
    // and check for them.

    // Compute (LHSOffset - RHSOffset) / Size carefully, checking for
    // overflow in the final conversion to ptrdiff_t.
    APSInt LHS(llvm::APInt(65, (int64_t)LHSOffset.getQuantity(), true), false);
    APSInt RHS(llvm::APInt(65, (int64_t)RHSOffset.getQuantity(), true), false);
    APSInt ElemSize(llvm::APInt(65, (int64_t)ElementSize.getQuantity(), true),
                    false);
    APSInt TrueResult = (LHS - RHS) / ElemSize;
    APSInt Result = TrueResult.trunc(Info.Ctx.getIntWidth(E->getType()));

    if (Result.extend(65) != TrueResult &&
        !HandleOverflow(Info, E, TrueResult, E->getType()))
      return false;
    return Success(Result, E);
  }

  return ExprEvaluatorBaseTy::VisitBinaryOperator(E);
}

/// VisitUnaryExprOrTypeTraitExpr - Evaluate a sizeof, alignof or vec_step with
/// a result as the expression's type.
bool IntExprEvaluator::VisitUnaryExprOrTypeTraitExpr(
                                    const UnaryExprOrTypeTraitExpr *E) {
  switch(E->getKind()) {
  case UETT_PreferredAlignOf:
  case UETT_AlignOf: {
    if (E->isArgumentType())
      return Success(GetAlignOfType(Info, E->getArgumentType(), E->getKind()),
                     E);
    else
      return Success(GetAlignOfExpr(Info, E->getArgumentExpr(), E->getKind()),
                     E);
  }

  case UETT_VecStep: {
    QualType Ty = E->getTypeOfArgument();

    if (Ty->isVectorType()) {
      unsigned n = Ty->castAs<VectorType>()->getNumElements();

      // The vec_step built-in functions that take a 3-component
      // vector return 4. (OpenCL 1.1 spec 6.11.12)
      if (n == 3)
        n = 4;

      return Success(n, E);
    } else
      return Success(1, E);
  }

  case UETT_SizeOf: {
    QualType SrcTy = E->getTypeOfArgument();
    // C++ [expr.sizeof]p2: "When applied to a reference or a reference type,
    //   the result is the size of the referenced type."
    if (const ReferenceType *Ref = SrcTy->getAs<ReferenceType>())
      SrcTy = Ref->getPointeeType();

    CharUnits Sizeof;
    if (!HandleSizeof(Info, E->getExprLoc(), SrcTy, Sizeof))
      return false;
    return Success(Sizeof, E);
  }
  case UETT_OpenMPRequiredSimdAlign:
    assert(E->isArgumentType());
    return Success(
        Info.Ctx.toCharUnitsFromBits(
                    Info.Ctx.getOpenMPDefaultSimdAlign(E->getArgumentType()))
            .getQuantity(),
        E);
  }

  llvm_unreachable("unknown expr/type trait");
}

bool IntExprEvaluator::VisitOffsetOfExpr(const OffsetOfExpr *OOE) {
  CharUnits Result;
  unsigned n = OOE->getNumComponents();
  if (n == 0)
    return Error(OOE);
  QualType CurrentType = OOE->getTypeSourceInfo()->getType();
  for (unsigned i = 0; i != n; ++i) {
    OffsetOfNode ON = OOE->getComponent(i);
    switch (ON.getKind()) {
    case OffsetOfNode::Array: {
      const Expr *Idx = OOE->getIndexExpr(ON.getArrayExprIndex());
      APSInt IdxResult;
      if (!EvaluateInteger(Idx, IdxResult, Info))
        return false;
      const ArrayType *AT = Info.Ctx.getAsArrayType(CurrentType);
      if (!AT)
        return Error(OOE);
      CurrentType = AT->getElementType();
      CharUnits ElementSize = Info.Ctx.getTypeSizeInChars(CurrentType);
      Result += IdxResult.getSExtValue() * ElementSize;
      break;
    }

    case OffsetOfNode::Field: {
      FieldDecl *MemberDecl = ON.getField();
      const RecordType *RT = CurrentType->getAs<RecordType>();
      if (!RT)
        return Error(OOE);
      RecordDecl *RD = RT->getDecl();
      if (RD->isInvalidDecl()) return false;
      const ASTRecordLayout &RL = Info.Ctx.getASTRecordLayout(RD);
      unsigned i = MemberDecl->getFieldIndex();
      assert(i < RL.getFieldCount() && "offsetof field in wrong type");
      Result += Info.Ctx.toCharUnitsFromBits(RL.getFieldOffset(i));
      CurrentType = MemberDecl->getType().getNonReferenceType();
      break;
    }

    case OffsetOfNode::Identifier:
      llvm_unreachable("dependent __builtin_offsetof");

    case OffsetOfNode::Base: {
      CXXBaseSpecifier *BaseSpec = ON.getBase();
      if (BaseSpec->isVirtual())
        return Error(OOE);

      // Find the layout of the class whose base we are looking into.
      const RecordType *RT = CurrentType->getAs<RecordType>();
      if (!RT)
        return Error(OOE);
      RecordDecl *RD = RT->getDecl();
      if (RD->isInvalidDecl()) return false;
      const ASTRecordLayout &RL = Info.Ctx.getASTRecordLayout(RD);

      // Find the base class itself.
      CurrentType = BaseSpec->getType();
      const RecordType *BaseRT = CurrentType->getAs<RecordType>();
      if (!BaseRT)
        return Error(OOE);

      // Add the offset to the base.
      Result += RL.getBaseClassOffset(cast<CXXRecordDecl>(BaseRT->getDecl()));
      break;
    }
    }
  }
  return Success(Result, OOE);
}

bool IntExprEvaluator::VisitUnaryOperator(const UnaryOperator *E) {
  switch (E->getOpcode()) {
  default:
    // Address, indirect, pre/post inc/dec, etc are not valid constant exprs.
    // See C99 6.6p3.
    return Error(E);
  case UO_Extension:
    // FIXME: Should extension allow i-c-e extension expressions in its scope?
    // If so, we could clear the diagnostic ID.
    return Visit(E->getSubExpr());
  case UO_Plus:
    // The result is just the value.
    return Visit(E->getSubExpr());
  case UO_Minus: {
    if (!Visit(E->getSubExpr()))
      return false;
    if (!Result.isInt()) return Error(E);
    const APSInt &Value = Result.getInt();
    if (Value.isSigned() && Value.isMinSignedValue() && E->canOverflow() &&
        !HandleOverflow(Info, E, -Value.extend(Value.getBitWidth() + 1),
                        E->getType()))
      return false;
    return Success(-Value, E);
  }
  case UO_Not: {
    if (!Visit(E->getSubExpr()))
      return false;
    if (!Result.isInt()) return Error(E);
    return Success(~Result.getInt(), E);
  }
  case UO_LNot: {
    bool bres;
    if (!EvaluateAsBooleanCondition(E->getSubExpr(), bres, Info))
      return false;
    return Success(!bres, E);
  }
  }
}

/// HandleCast - This is used to evaluate implicit or explicit casts where the
/// result type is integer.
bool IntExprEvaluator::VisitCastExpr(const CastExpr *E) {
  const Expr *SubExpr = E->getSubExpr();
  QualType DestType = E->getType();
  QualType SrcType = SubExpr->getType();

  switch (E->getCastKind()) {
  case CK_BaseToDerived:
  case CK_DerivedToBase:
  case CK_UncheckedDerivedToBase:
  case CK_Dynamic:
  case CK_ToUnion:
  case CK_ArrayToPointerDecay:
  case CK_FunctionToPointerDecay:
  case CK_NullToPointer:
  case CK_NullToMemberPointer:
  case CK_BaseToDerivedMemberPointer:
  case CK_DerivedToBaseMemberPointer:
  case CK_ReinterpretMemberPointer:
  case CK_ConstructorConversion:
  case CK_IntegralToPointer:
  case CK_ToVoid:
  case CK_VectorSplat:
  case CK_IntegralToFloating:
  case CK_FloatingCast:
  case CK_CPointerToObjCPointerCast:
  case CK_BlockPointerToObjCPointerCast:
  case CK_AnyPointerToBlockPointerCast:
  case CK_ObjCObjectLValueCast:
  case CK_FloatingRealToComplex:
  case CK_FloatingComplexToReal:
  case CK_FloatingComplexCast:
  case CK_FloatingComplexToIntegralComplex:
  case CK_IntegralRealToComplex:
  case CK_IntegralComplexCast:
  case CK_IntegralComplexToFloatingComplex:
  case CK_BuiltinFnToFnPtr:
  case CK_ZeroToOCLOpaqueType:
  case CK_NonAtomicToAtomic:
  case CK_AddressSpaceConversion:
  case CK_IntToOCLSampler:
  case CK_FixedPointCast:
  case CK_IntegralToFixedPoint:
    llvm_unreachable("invalid cast kind for integral value");

  case CK_BitCast:
  case CK_Dependent:
  case CK_LValueBitCast:
  case CK_ARCProduceObject:
  case CK_ARCConsumeObject:
  case CK_ARCReclaimReturnedObject:
  case CK_ARCExtendBlockObject:
  case CK_CopyAndAutoreleaseBlockObject:
    return Error(E);

  case CK_UserDefinedConversion:
  case CK_LValueToRValue:
  case CK_AtomicToNonAtomic:
  case CK_NoOp:
    return ExprEvaluatorBaseTy::VisitCastExpr(E);

  case CK_MemberPointerToBoolean:
  case CK_PointerToBoolean:
  case CK_IntegralToBoolean:
  case CK_FloatingToBoolean:
  case CK_BooleanToSignedIntegral:
  case CK_FloatingComplexToBoolean:
  case CK_IntegralComplexToBoolean: {
    bool BoolResult;
    if (!EvaluateAsBooleanCondition(SubExpr, BoolResult, Info))
      return false;
    uint64_t IntResult = BoolResult;
    if (BoolResult && E->getCastKind() == CK_BooleanToSignedIntegral)
      IntResult = (uint64_t)-1;
    return Success(IntResult, E);
  }

  case CK_FixedPointToIntegral: {
    APFixedPoint Src(Info.Ctx.getFixedPointSemantics(SrcType));
    if (!EvaluateFixedPoint(SubExpr, Src, Info))
      return false;
    bool Overflowed;
    llvm::APSInt Result = Src.convertToInt(
        Info.Ctx.getIntWidth(DestType),
        DestType->isSignedIntegerOrEnumerationType(), &Overflowed);
    if (Overflowed && !HandleOverflow(Info, E, Result, DestType))
      return false;
    return Success(Result, E);
  }

  case CK_FixedPointToBoolean: {
    // Unsigned padding does not affect this.
    APValue Val;
    if (!Evaluate(Val, Info, SubExpr))
      return false;
    return Success(Val.getFixedPoint().getBoolValue(), E);
  }

  case CK_IntegralCast: {
    if (!Visit(SubExpr))
      return false;

    if (!Result.isInt()) {
      // Allow casts of address-of-label differences if they are no-ops
      // or narrowing.  (The narrowing case isn't actually guaranteed to
      // be constant-evaluatable except in some narrow cases which are hard
      // to detect here.  We let it through on the assumption the user knows
      // what they are doing.)
      if (Result.isAddrLabelDiff())
        return Info.Ctx.getTypeSize(DestType) <= Info.Ctx.getTypeSize(SrcType);
      // Only allow casts of lvalues if they are lossless.
      return Info.Ctx.getTypeSize(DestType) == Info.Ctx.getTypeSize(SrcType);
    }

    return Success(HandleIntToIntCast(Info, E, DestType, SrcType,
                                      Result.getInt()), E);
  }

  case CK_PointerToIntegral: {
    CCEDiag(E, diag::note_constexpr_invalid_cast) << 2;

    LValue LV;
    if (!EvaluatePointer(SubExpr, LV, Info))
      return false;

    if (LV.getLValueBase()) {
      // Only allow based lvalue casts if they are lossless.
      // FIXME: Allow a larger integer size than the pointer size, and allow
      // narrowing back down to pointer width in subsequent integral casts.
      // FIXME: Check integer type's active bits, not its type size.
      if (Info.Ctx.getTypeSize(DestType) != Info.Ctx.getTypeSize(SrcType))
        return Error(E);

      LV.Designator.setInvalid();
      LV.moveInto(Result);
      return true;
    }

    APSInt AsInt;
    APValue V;
    LV.moveInto(V);
    if (!V.toIntegralConstant(AsInt, SrcType, Info.Ctx))
      llvm_unreachable("Can't cast this!");

    return Success(HandleIntToIntCast(Info, E, DestType, SrcType, AsInt), E);
  }

  case CK_IntegralComplexToReal: {
    ComplexValue C;
    if (!EvaluateComplex(SubExpr, C, Info))
      return false;
    return Success(C.getComplexIntReal(), E);
  }

  case CK_FloatingToIntegral: {
    APFloat F(0.0);
    if (!EvaluateFloat(SubExpr, F, Info))
      return false;

    APSInt Value;
    if (!HandleFloatToIntCast(Info, E, SrcType, F, DestType, Value))
      return false;
    return Success(Value, E);
  }
  }

  llvm_unreachable("unknown cast resulting in integral value");
}

bool IntExprEvaluator::VisitUnaryReal(const UnaryOperator *E) {
  if (E->getSubExpr()->getType()->isAnyComplexType()) {
    ComplexValue LV;
    if (!EvaluateComplex(E->getSubExpr(), LV, Info))
      return false;
    if (!LV.isComplexInt())
      return Error(E);
    return Success(LV.getComplexIntReal(), E);
  }

  return Visit(E->getSubExpr());
}

bool IntExprEvaluator::VisitUnaryImag(const UnaryOperator *E) {
  if (E->getSubExpr()->getType()->isComplexIntegerType()) {
    ComplexValue LV;
    if (!EvaluateComplex(E->getSubExpr(), LV, Info))
      return false;
    if (!LV.isComplexInt())
      return Error(E);
    return Success(LV.getComplexIntImag(), E);
  }

  VisitIgnoredValue(E->getSubExpr());
  return Success(0, E);
}

bool IntExprEvaluator::VisitSizeOfPackExpr(const SizeOfPackExpr *E) {
  return Success(E->getPackLength(), E);
}

bool IntExprEvaluator::VisitCXXNoexceptExpr(const CXXNoexceptExpr *E) {
  return Success(E->getValue(), E);
}

bool FixedPointExprEvaluator::VisitUnaryOperator(const UnaryOperator *E) {
  switch (E->getOpcode()) {
    default:
      // Invalid unary operators
      return Error(E);
    case UO_Plus:
      // The result is just the value.
      return Visit(E->getSubExpr());
    case UO_Minus: {
      if (!Visit(E->getSubExpr())) return false;
      if (!Result.isFixedPoint())
        return Error(E);
      bool Overflowed;
      APFixedPoint Negated = Result.getFixedPoint().negate(&Overflowed);
      if (Overflowed && !HandleOverflow(Info, E, Negated, E->getType()))
        return false;
      return Success(Negated, E);
    }
    case UO_LNot: {
      bool bres;
      if (!EvaluateAsBooleanCondition(E->getSubExpr(), bres, Info))
        return false;
      return Success(!bres, E);
    }
  }
}

bool FixedPointExprEvaluator::VisitCastExpr(const CastExpr *E) {
  const Expr *SubExpr = E->getSubExpr();
  QualType DestType = E->getType();
  assert(DestType->isFixedPointType() &&
         "Expected destination type to be a fixed point type");
  auto DestFXSema = Info.Ctx.getFixedPointSemantics(DestType);

  switch (E->getCastKind()) {
  case CK_FixedPointCast: {
    APFixedPoint Src(Info.Ctx.getFixedPointSemantics(SubExpr->getType()));
    if (!EvaluateFixedPoint(SubExpr, Src, Info))
      return false;
    bool Overflowed;
    APFixedPoint Result = Src.convert(DestFXSema, &Overflowed);
    if (Overflowed && !HandleOverflow(Info, E, Result, DestType))
      return false;
    return Success(Result, E);
  }
  case CK_IntegralToFixedPoint: {
    APSInt Src;
    if (!EvaluateInteger(SubExpr, Src, Info))
      return false;

    bool Overflowed;
    APFixedPoint IntResult = APFixedPoint::getFromIntValue(
        Src, Info.Ctx.getFixedPointSemantics(DestType), &Overflowed);

    if (Overflowed && !HandleOverflow(Info, E, IntResult, DestType))
      return false;

    return Success(IntResult, E);
  }
  case CK_NoOp:
  case CK_LValueToRValue:
    return ExprEvaluatorBaseTy::VisitCastExpr(E);
  default:
    return Error(E);
  }
}

bool FixedPointExprEvaluator::VisitBinaryOperator(const BinaryOperator *E) {
  const Expr *LHS = E->getLHS();
  const Expr *RHS = E->getRHS();
  FixedPointSemantics ResultFXSema =
      Info.Ctx.getFixedPointSemantics(E->getType());

  APFixedPoint LHSFX(Info.Ctx.getFixedPointSemantics(LHS->getType()));
  if (!EvaluateFixedPointOrInteger(LHS, LHSFX, Info))
    return false;
  APFixedPoint RHSFX(Info.Ctx.getFixedPointSemantics(RHS->getType()));
  if (!EvaluateFixedPointOrInteger(RHS, RHSFX, Info))
    return false;

  switch (E->getOpcode()) {
  case BO_Add: {
    bool AddOverflow, ConversionOverflow;
    APFixedPoint Result = LHSFX.add(RHSFX, &AddOverflow)
                              .convert(ResultFXSema, &ConversionOverflow);
    if ((AddOverflow || ConversionOverflow) &&
        !HandleOverflow(Info, E, Result, E->getType()))
      return false;
    return Success(Result, E);
  }
  default:
    return false;
  }
  llvm_unreachable("Should've exited before this");
}

//===----------------------------------------------------------------------===//
// Float Evaluation
//===----------------------------------------------------------------------===//

namespace {
class FloatExprEvaluator
  : public ExprEvaluatorBase<FloatExprEvaluator> {
  APFloat &Result;
public:
  FloatExprEvaluator(EvalInfo &info, APFloat &result)
    : ExprEvaluatorBaseTy(info), Result(result) {}

  bool Success(const APValue &V, const Expr *e) {
    Result = V.getFloat();
    return true;
  }

  bool ZeroInitialization(const Expr *E) {
    Result = APFloat::getZero(Info.Ctx.getFloatTypeSemantics(E->getType()));
    return true;
  }

  bool VisitCallExpr(const CallExpr *E);

  bool VisitUnaryOperator(const UnaryOperator *E);
  bool VisitBinaryOperator(const BinaryOperator *E);
  bool VisitFloatingLiteral(const FloatingLiteral *E);
  bool VisitCastExpr(const CastExpr *E);

  bool VisitUnaryReal(const UnaryOperator *E);
  bool VisitUnaryImag(const UnaryOperator *E);

  // FIXME: Missing: array subscript of vector, member of vector
};
} // end anonymous namespace

static bool EvaluateFloat(const Expr* E, APFloat& Result, EvalInfo &Info) {
  assert(E->isRValue() && E->getType()->isRealFloatingType());
  return FloatExprEvaluator(Info, Result).Visit(E);
}

static bool TryEvaluateBuiltinNaN(const ASTContext &Context,
                                  QualType ResultTy,
                                  const Expr *Arg,
                                  bool SNaN,
                                  llvm::APFloat &Result) {
  const StringLiteral *S = dyn_cast<StringLiteral>(Arg->IgnoreParenCasts());
  if (!S) return false;

  const llvm::fltSemantics &Sem = Context.getFloatTypeSemantics(ResultTy);

  llvm::APInt fill;

  // Treat empty strings as if they were zero.
  if (S->getString().empty())
    fill = llvm::APInt(32, 0);
  else if (S->getString().getAsInteger(0, fill))
    return false;

  if (Context.getTargetInfo().isNan2008()) {
    if (SNaN)
      Result = llvm::APFloat::getSNaN(Sem, false, &fill);
    else
      Result = llvm::APFloat::getQNaN(Sem, false, &fill);
  } else {
    // Prior to IEEE 754-2008, architectures were allowed to choose whether
    // the first bit of their significand was set for qNaN or sNaN. MIPS chose
    // a different encoding to what became a standard in 2008, and for pre-
    // 2008 revisions, MIPS interpreted sNaN-2008 as qNan and qNaN-2008 as
    // sNaN. This is now known as "legacy NaN" encoding.
    if (SNaN)
      Result = llvm::APFloat::getQNaN(Sem, false, &fill);
    else
      Result = llvm::APFloat::getSNaN(Sem, false, &fill);
  }

  return true;
}

bool FloatExprEvaluator::VisitCallExpr(const CallExpr *E) {
  switch (E->getBuiltinCallee()) {
  default:
    return ExprEvaluatorBaseTy::VisitCallExpr(E);

  case Builtin::BI__builtin_huge_val:
  case Builtin::BI__builtin_huge_valf:
  case Builtin::BI__builtin_huge_vall:
  case Builtin::BI__builtin_huge_valf128:
  case Builtin::BI__builtin_inf:
  case Builtin::BI__builtin_inff:
  case Builtin::BI__builtin_infl:
  case Builtin::BI__builtin_inff128: {
    const llvm::fltSemantics &Sem =
      Info.Ctx.getFloatTypeSemantics(E->getType());
    Result = llvm::APFloat::getInf(Sem);
    return true;
  }

  case Builtin::BI__builtin_nans:
  case Builtin::BI__builtin_nansf:
  case Builtin::BI__builtin_nansl:
  case Builtin::BI__builtin_nansf128:
    if (!TryEvaluateBuiltinNaN(Info.Ctx, E->getType(), E->getArg(0),
                               true, Result))
      return Error(E);
    return true;

  case Builtin::BI__builtin_nan:
  case Builtin::BI__builtin_nanf:
  case Builtin::BI__builtin_nanl:
  case Builtin::BI__builtin_nanf128:
    // If this is __builtin_nan() turn this into a nan, otherwise we
    // can't constant fold it.
    if (!TryEvaluateBuiltinNaN(Info.Ctx, E->getType(), E->getArg(0),
                               false, Result))
      return Error(E);
    return true;

  case Builtin::BI__builtin_fabs:
  case Builtin::BI__builtin_fabsf:
  case Builtin::BI__builtin_fabsl:
  case Builtin::BI__builtin_fabsf128:
    if (!EvaluateFloat(E->getArg(0), Result, Info))
      return false;

    if (Result.isNegative())
      Result.changeSign();
    return true;

  // FIXME: Builtin::BI__builtin_powi
  // FIXME: Builtin::BI__builtin_powif
  // FIXME: Builtin::BI__builtin_powil

  case Builtin::BI__builtin_copysign:
  case Builtin::BI__builtin_copysignf:
  case Builtin::BI__builtin_copysignl:
  case Builtin::BI__builtin_copysignf128: {
    APFloat RHS(0.);
    if (!EvaluateFloat(E->getArg(0), Result, Info) ||
        !EvaluateFloat(E->getArg(1), RHS, Info))
      return false;
    Result.copySign(RHS);
    return true;
  }
  }
}

bool FloatExprEvaluator::VisitUnaryReal(const UnaryOperator *E) {
  if (E->getSubExpr()->getType()->isAnyComplexType()) {
    ComplexValue CV;
    if (!EvaluateComplex(E->getSubExpr(), CV, Info))
      return false;
    Result = CV.FloatReal;
    return true;
  }

  return Visit(E->getSubExpr());
}

bool FloatExprEvaluator::VisitUnaryImag(const UnaryOperator *E) {
  if (E->getSubExpr()->getType()->isAnyComplexType()) {
    ComplexValue CV;
    if (!EvaluateComplex(E->getSubExpr(), CV, Info))
      return false;
    Result = CV.FloatImag;
    return true;
  }

  VisitIgnoredValue(E->getSubExpr());
  const llvm::fltSemantics &Sem = Info.Ctx.getFloatTypeSemantics(E->getType());
  Result = llvm::APFloat::getZero(Sem);
  return true;
}

bool FloatExprEvaluator::VisitUnaryOperator(const UnaryOperator *E) {
  switch (E->getOpcode()) {
  default: return Error(E);
  case UO_Plus:
    return EvaluateFloat(E->getSubExpr(), Result, Info);
  case UO_Minus:
    if (!EvaluateFloat(E->getSubExpr(), Result, Info))
      return false;
    Result.changeSign();
    return true;
  }
}

bool FloatExprEvaluator::VisitBinaryOperator(const BinaryOperator *E) {
  if (E->isPtrMemOp() || E->isAssignmentOp() || E->getOpcode() == BO_Comma)
    return ExprEvaluatorBaseTy::VisitBinaryOperator(E);

  APFloat RHS(0.0);
  bool LHSOK = EvaluateFloat(E->getLHS(), Result, Info);
  if (!LHSOK && !Info.noteFailure())
    return false;
  return EvaluateFloat(E->getRHS(), RHS, Info) && LHSOK &&
         handleFloatFloatBinOp(Info, E, Result, E->getOpcode(), RHS);
}

bool FloatExprEvaluator::VisitFloatingLiteral(const FloatingLiteral *E) {
  Result = E->getValue();
  return true;
}

bool FloatExprEvaluator::VisitCastExpr(const CastExpr *E) {
  const Expr* SubExpr = E->getSubExpr();

  switch (E->getCastKind()) {
  default:
    return ExprEvaluatorBaseTy::VisitCastExpr(E);

  case CK_IntegralToFloating: {
    APSInt IntResult;
    return EvaluateInteger(SubExpr, IntResult, Info) &&
           HandleIntToFloatCast(Info, E, SubExpr->getType(), IntResult,
                                E->getType(), Result);
  }

  case CK_FloatingCast: {
    if (!Visit(SubExpr))
      return false;
    return HandleFloatToFloatCast(Info, E, SubExpr->getType(), E->getType(),
                                  Result);
  }

  case CK_FloatingComplexToReal: {
    ComplexValue V;
    if (!EvaluateComplex(SubExpr, V, Info))
      return false;
    Result = V.getComplexFloatReal();
    return true;
  }
  }
}

//===----------------------------------------------------------------------===//
// Complex Evaluation (for float and integer)
//===----------------------------------------------------------------------===//

namespace {
class ComplexExprEvaluator
  : public ExprEvaluatorBase<ComplexExprEvaluator> {
  ComplexValue &Result;

public:
  ComplexExprEvaluator(EvalInfo &info, ComplexValue &Result)
    : ExprEvaluatorBaseTy(info), Result(Result) {}

  bool Success(const APValue &V, const Expr *e) {
    Result.setFrom(V);
    return true;
  }

  bool ZeroInitialization(const Expr *E);

  //===--------------------------------------------------------------------===//
  //                            Visitor Methods
  //===--------------------------------------------------------------------===//

  bool VisitImaginaryLiteral(const ImaginaryLiteral *E);
  bool VisitCastExpr(const CastExpr *E);
  bool VisitBinaryOperator(const BinaryOperator *E);
  bool VisitUnaryOperator(const UnaryOperator *E);
  bool VisitInitListExpr(const InitListExpr *E);
};
} // end anonymous namespace

static bool EvaluateComplex(const Expr *E, ComplexValue &Result,
                            EvalInfo &Info) {
  assert(E->isRValue() && E->getType()->isAnyComplexType());
  return ComplexExprEvaluator(Info, Result).Visit(E);
}

bool ComplexExprEvaluator::ZeroInitialization(const Expr *E) {
  QualType ElemTy = E->getType()->castAs<ComplexType>()->getElementType();
  if (ElemTy->isRealFloatingType()) {
    Result.makeComplexFloat();
    APFloat Zero = APFloat::getZero(Info.Ctx.getFloatTypeSemantics(ElemTy));
    Result.FloatReal = Zero;
    Result.FloatImag = Zero;
  } else {
    Result.makeComplexInt();
    APSInt Zero = Info.Ctx.MakeIntValue(0, ElemTy);
    Result.IntReal = Zero;
    Result.IntImag = Zero;
  }
  return true;
}

bool ComplexExprEvaluator::VisitImaginaryLiteral(const ImaginaryLiteral *E) {
  const Expr* SubExpr = E->getSubExpr();

  if (SubExpr->getType()->isRealFloatingType()) {
    Result.makeComplexFloat();
    APFloat &Imag = Result.FloatImag;
    if (!EvaluateFloat(SubExpr, Imag, Info))
      return false;

    Result.FloatReal = APFloat(Imag.getSemantics());
    return true;
  } else {
    assert(SubExpr->getType()->isIntegerType() &&
           "Unexpected imaginary literal.");

    Result.makeComplexInt();
    APSInt &Imag = Result.IntImag;
    if (!EvaluateInteger(SubExpr, Imag, Info))
      return false;

    Result.IntReal = APSInt(Imag.getBitWidth(), !Imag.isSigned());
    return true;
  }
}

bool ComplexExprEvaluator::VisitCastExpr(const CastExpr *E) {

  switch (E->getCastKind()) {
  case CK_BitCast:
  case CK_BaseToDerived:
  case CK_DerivedToBase:
  case CK_UncheckedDerivedToBase:
  case CK_Dynamic:
  case CK_ToUnion:
  case CK_ArrayToPointerDecay:
  case CK_FunctionToPointerDecay:
  case CK_NullToPointer:
  case CK_NullToMemberPointer:
  case CK_BaseToDerivedMemberPointer:
  case CK_DerivedToBaseMemberPointer:
  case CK_MemberPointerToBoolean:
  case CK_ReinterpretMemberPointer:
  case CK_ConstructorConversion:
  case CK_IntegralToPointer:
  case CK_PointerToIntegral:
  case CK_PointerToBoolean:
  case CK_ToVoid:
  case CK_VectorSplat:
  case CK_IntegralCast:
  case CK_BooleanToSignedIntegral:
  case CK_IntegralToBoolean:
  case CK_IntegralToFloating:
  case CK_FloatingToIntegral:
  case CK_FloatingToBoolean:
  case CK_FloatingCast:
  case CK_CPointerToObjCPointerCast:
  case CK_BlockPointerToObjCPointerCast:
  case CK_AnyPointerToBlockPointerCast:
  case CK_ObjCObjectLValueCast:
  case CK_FloatingComplexToReal:
  case CK_FloatingComplexToBoolean:
  case CK_IntegralComplexToReal:
  case CK_IntegralComplexToBoolean:
  case CK_ARCProduceObject:
  case CK_ARCConsumeObject:
  case CK_ARCReclaimReturnedObject:
  case CK_ARCExtendBlockObject:
  case CK_CopyAndAutoreleaseBlockObject:
  case CK_BuiltinFnToFnPtr:
  case CK_ZeroToOCLOpaqueType:
  case CK_NonAtomicToAtomic:
  case CK_AddressSpaceConversion:
  case CK_IntToOCLSampler:
  case CK_FixedPointCast:
  case CK_FixedPointToBoolean:
  case CK_FixedPointToIntegral:
  case CK_IntegralToFixedPoint:
    llvm_unreachable("invalid cast kind for complex value");

  case CK_LValueToRValue:
  case CK_AtomicToNonAtomic:
  case CK_NoOp:
    return ExprEvaluatorBaseTy::VisitCastExpr(E);

  case CK_Dependent:
  case CK_LValueBitCast:
  case CK_UserDefinedConversion:
    return Error(E);

  case CK_FloatingRealToComplex: {
    APFloat &Real = Result.FloatReal;
    if (!EvaluateFloat(E->getSubExpr(), Real, Info))
      return false;

    Result.makeComplexFloat();
    Result.FloatImag = APFloat(Real.getSemantics());
    return true;
  }

  case CK_FloatingComplexCast: {
    if (!Visit(E->getSubExpr()))
      return false;

    QualType To = E->getType()->getAs<ComplexType>()->getElementType();
    QualType From
      = E->getSubExpr()->getType()->getAs<ComplexType>()->getElementType();

    return HandleFloatToFloatCast(Info, E, From, To, Result.FloatReal) &&
           HandleFloatToFloatCast(Info, E, From, To, Result.FloatImag);
  }

  case CK_FloatingComplexToIntegralComplex: {
    if (!Visit(E->getSubExpr()))
      return false;

    QualType To = E->getType()->getAs<ComplexType>()->getElementType();
    QualType From
      = E->getSubExpr()->getType()->getAs<ComplexType>()->getElementType();
    Result.makeComplexInt();
    return HandleFloatToIntCast(Info, E, From, Result.FloatReal,
                                To, Result.IntReal) &&
           HandleFloatToIntCast(Info, E, From, Result.FloatImag,
                                To, Result.IntImag);
  }

  case CK_IntegralRealToComplex: {
    APSInt &Real = Result.IntReal;
    if (!EvaluateInteger(E->getSubExpr(), Real, Info))
      return false;

    Result.makeComplexInt();
    Result.IntImag = APSInt(Real.getBitWidth(), !Real.isSigned());
    return true;
  }

  case CK_IntegralComplexCast: {
    if (!Visit(E->getSubExpr()))
      return false;

    QualType To = E->getType()->getAs<ComplexType>()->getElementType();
    QualType From
      = E->getSubExpr()->getType()->getAs<ComplexType>()->getElementType();

    Result.IntReal = HandleIntToIntCast(Info, E, To, From, Result.IntReal);
    Result.IntImag = HandleIntToIntCast(Info, E, To, From, Result.IntImag);
    return true;
  }

  case CK_IntegralComplexToFloatingComplex: {
    if (!Visit(E->getSubExpr()))
      return false;

    QualType To = E->getType()->castAs<ComplexType>()->getElementType();
    QualType From
      = E->getSubExpr()->getType()->castAs<ComplexType>()->getElementType();
    Result.makeComplexFloat();
    return HandleIntToFloatCast(Info, E, From, Result.IntReal,
                                To, Result.FloatReal) &&
           HandleIntToFloatCast(Info, E, From, Result.IntImag,
                                To, Result.FloatImag);
  }
  }

  llvm_unreachable("unknown cast resulting in complex value");
}

bool ComplexExprEvaluator::VisitBinaryOperator(const BinaryOperator *E) {
  if (E->isPtrMemOp() || E->isAssignmentOp() || E->getOpcode() == BO_Comma)
    return ExprEvaluatorBaseTy::VisitBinaryOperator(E);

  // Track whether the LHS or RHS is real at the type system level. When this is
  // the case we can simplify our evaluation strategy.
  bool LHSReal = false, RHSReal = false;

  bool LHSOK;
  if (E->getLHS()->getType()->isRealFloatingType()) {
    LHSReal = true;
    APFloat &Real = Result.FloatReal;
    LHSOK = EvaluateFloat(E->getLHS(), Real, Info);
    if (LHSOK) {
      Result.makeComplexFloat();
      Result.FloatImag = APFloat(Real.getSemantics());
    }
  } else {
    LHSOK = Visit(E->getLHS());
  }
  if (!LHSOK && !Info.noteFailure())
    return false;

  ComplexValue RHS;
  if (E->getRHS()->getType()->isRealFloatingType()) {
    RHSReal = true;
    APFloat &Real = RHS.FloatReal;
    if (!EvaluateFloat(E->getRHS(), Real, Info) || !LHSOK)
      return false;
    RHS.makeComplexFloat();
    RHS.FloatImag = APFloat(Real.getSemantics());
  } else if (!EvaluateComplex(E->getRHS(), RHS, Info) || !LHSOK)
    return false;

  assert(!(LHSReal && RHSReal) &&
         "Cannot have both operands of a complex operation be real.");
  switch (E->getOpcode()) {
  default: return Error(E);
  case BO_Add:
    if (Result.isComplexFloat()) {
      Result.getComplexFloatReal().add(RHS.getComplexFloatReal(),
                                       APFloat::rmNearestTiesToEven);
      if (LHSReal)
        Result.getComplexFloatImag() = RHS.getComplexFloatImag();
      else if (!RHSReal)
        Result.getComplexFloatImag().add(RHS.getComplexFloatImag(),
                                         APFloat::rmNearestTiesToEven);
    } else {
      Result.getComplexIntReal() += RHS.getComplexIntReal();
      Result.getComplexIntImag() += RHS.getComplexIntImag();
    }
    break;
  case BO_Sub:
    if (Result.isComplexFloat()) {
      Result.getComplexFloatReal().subtract(RHS.getComplexFloatReal(),
                                            APFloat::rmNearestTiesToEven);
      if (LHSReal) {
        Result.getComplexFloatImag() = RHS.getComplexFloatImag();
        Result.getComplexFloatImag().changeSign();
      } else if (!RHSReal) {
        Result.getComplexFloatImag().subtract(RHS.getComplexFloatImag(),
                                              APFloat::rmNearestTiesToEven);
      }
    } else {
      Result.getComplexIntReal() -= RHS.getComplexIntReal();
      Result.getComplexIntImag() -= RHS.getComplexIntImag();
    }
    break;
  case BO_Mul:
    if (Result.isComplexFloat()) {
      // This is an implementation of complex multiplication according to the
      // constraints laid out in C11 Annex G. The implementation uses the
      // following naming scheme:
      //   (a + ib) * (c + id)
      ComplexValue LHS = Result;
      APFloat &A = LHS.getComplexFloatReal();
      APFloat &B = LHS.getComplexFloatImag();
      APFloat &C = RHS.getComplexFloatReal();
      APFloat &D = RHS.getComplexFloatImag();
      APFloat &ResR = Result.getComplexFloatReal();
      APFloat &ResI = Result.getComplexFloatImag();
      if (LHSReal) {
        assert(!RHSReal && "Cannot have two real operands for a complex op!");
        ResR = A * C;
        ResI = A * D;
      } else if (RHSReal) {
        ResR = C * A;
        ResI = C * B;
      } else {
        // In the fully general case, we need to handle NaNs and infinities
        // robustly.
        APFloat AC = A * C;
        APFloat BD = B * D;
        APFloat AD = A * D;
        APFloat BC = B * C;
        ResR = AC - BD;
        ResI = AD + BC;
        if (ResR.isNaN() && ResI.isNaN()) {
          bool Recalc = false;
          if (A.isInfinity() || B.isInfinity()) {
            A = APFloat::copySign(
                APFloat(A.getSemantics(), A.isInfinity() ? 1 : 0), A);
            B = APFloat::copySign(
                APFloat(B.getSemantics(), B.isInfinity() ? 1 : 0), B);
            if (C.isNaN())
              C = APFloat::copySign(APFloat(C.getSemantics()), C);
            if (D.isNaN())
              D = APFloat::copySign(APFloat(D.getSemantics()), D);
            Recalc = true;
          }
          if (C.isInfinity() || D.isInfinity()) {
            C = APFloat::copySign(
                APFloat(C.getSemantics(), C.isInfinity() ? 1 : 0), C);
            D = APFloat::copySign(
                APFloat(D.getSemantics(), D.isInfinity() ? 1 : 0), D);
            if (A.isNaN())
              A = APFloat::copySign(APFloat(A.getSemantics()), A);
            if (B.isNaN())
              B = APFloat::copySign(APFloat(B.getSemantics()), B);
            Recalc = true;
          }
          if (!Recalc && (AC.isInfinity() || BD.isInfinity() ||
                          AD.isInfinity() || BC.isInfinity())) {
            if (A.isNaN())
              A = APFloat::copySign(APFloat(A.getSemantics()), A);
            if (B.isNaN())
              B = APFloat::copySign(APFloat(B.getSemantics()), B);
            if (C.isNaN())
              C = APFloat::copySign(APFloat(C.getSemantics()), C);
            if (D.isNaN())
              D = APFloat::copySign(APFloat(D.getSemantics()), D);
            Recalc = true;
          }
          if (Recalc) {
            ResR = APFloat::getInf(A.getSemantics()) * (A * C - B * D);
            ResI = APFloat::getInf(A.getSemantics()) * (A * D + B * C);
          }
        }
      }
    } else {
      ComplexValue LHS = Result;
      Result.getComplexIntReal() =
        (LHS.getComplexIntReal() * RHS.getComplexIntReal() -
         LHS.getComplexIntImag() * RHS.getComplexIntImag());
      Result.getComplexIntImag() =
        (LHS.getComplexIntReal() * RHS.getComplexIntImag() +
         LHS.getComplexIntImag() * RHS.getComplexIntReal());
    }
    break;
  case BO_Div:
    if (Result.isComplexFloat()) {
      // This is an implementation of complex division according to the
      // constraints laid out in C11 Annex G. The implementation uses the
      // following naming scheme:
      //   (a + ib) / (c + id)
      ComplexValue LHS = Result;
      APFloat &A = LHS.getComplexFloatReal();
      APFloat &B = LHS.getComplexFloatImag();
      APFloat &C = RHS.getComplexFloatReal();
      APFloat &D = RHS.getComplexFloatImag();
      APFloat &ResR = Result.getComplexFloatReal();
      APFloat &ResI = Result.getComplexFloatImag();
      if (RHSReal) {
        ResR = A / C;
        ResI = B / C;
      } else {
        if (LHSReal) {
          // No real optimizations we can do here, stub out with zero.
          B = APFloat::getZero(A.getSemantics());
        }
        int DenomLogB = 0;
        APFloat MaxCD = maxnum(abs(C), abs(D));
        if (MaxCD.isFinite()) {
          DenomLogB = ilogb(MaxCD);
          C = scalbn(C, -DenomLogB, APFloat::rmNearestTiesToEven);
          D = scalbn(D, -DenomLogB, APFloat::rmNearestTiesToEven);
        }
        APFloat Denom = C * C + D * D;
        ResR = scalbn((A * C + B * D) / Denom, -DenomLogB,
                      APFloat::rmNearestTiesToEven);
        ResI = scalbn((B * C - A * D) / Denom, -DenomLogB,
                      APFloat::rmNearestTiesToEven);
        if (ResR.isNaN() && ResI.isNaN()) {
          if (Denom.isPosZero() && (!A.isNaN() || !B.isNaN())) {
            ResR = APFloat::getInf(ResR.getSemantics(), C.isNegative()) * A;
            ResI = APFloat::getInf(ResR.getSemantics(), C.isNegative()) * B;
          } else if ((A.isInfinity() || B.isInfinity()) && C.isFinite() &&
                     D.isFinite()) {
            A = APFloat::copySign(
                APFloat(A.getSemantics(), A.isInfinity() ? 1 : 0), A);
            B = APFloat::copySign(
                APFloat(B.getSemantics(), B.isInfinity() ? 1 : 0), B);
            ResR = APFloat::getInf(ResR.getSemantics()) * (A * C + B * D);
            ResI = APFloat::getInf(ResI.getSemantics()) * (B * C - A * D);
          } else if (MaxCD.isInfinity() && A.isFinite() && B.isFinite()) {
            C = APFloat::copySign(
                APFloat(C.getSemantics(), C.isInfinity() ? 1 : 0), C);
            D = APFloat::copySign(
                APFloat(D.getSemantics(), D.isInfinity() ? 1 : 0), D);
            ResR = APFloat::getZero(ResR.getSemantics()) * (A * C + B * D);
            ResI = APFloat::getZero(ResI.getSemantics()) * (B * C - A * D);
          }
        }
      }
    } else {
      if (RHS.getComplexIntReal() == 0 && RHS.getComplexIntImag() == 0)
        return Error(E, diag::note_expr_divide_by_zero);

      ComplexValue LHS = Result;
      APSInt Den = RHS.getComplexIntReal() * RHS.getComplexIntReal() +
        RHS.getComplexIntImag() * RHS.getComplexIntImag();
      Result.getComplexIntReal() =
        (LHS.getComplexIntReal() * RHS.getComplexIntReal() +
         LHS.getComplexIntImag() * RHS.getComplexIntImag()) / Den;
      Result.getComplexIntImag() =
        (LHS.getComplexIntImag() * RHS.getComplexIntReal() -
         LHS.getComplexIntReal() * RHS.getComplexIntImag()) / Den;
    }
    break;
  }

  return true;
}

bool ComplexExprEvaluator::VisitUnaryOperator(const UnaryOperator *E) {
  // Get the operand value into 'Result'.
  if (!Visit(E->getSubExpr()))
    return false;

  switch (E->getOpcode()) {
  default:
    return Error(E);
  case UO_Extension:
    return true;
  case UO_Plus:
    // The result is always just the subexpr.
    return true;
  case UO_Minus:
    if (Result.isComplexFloat()) {
      Result.getComplexFloatReal().changeSign();
      Result.getComplexFloatImag().changeSign();
    }
    else {
      Result.getComplexIntReal() = -Result.getComplexIntReal();
      Result.getComplexIntImag() = -Result.getComplexIntImag();
    }
    return true;
  case UO_Not:
    if (Result.isComplexFloat())
      Result.getComplexFloatImag().changeSign();
    else
      Result.getComplexIntImag() = -Result.getComplexIntImag();
    return true;
  }
}

bool ComplexExprEvaluator::VisitInitListExpr(const InitListExpr *E) {
  if (E->getNumInits() == 2) {
    if (E->getType()->isComplexType()) {
      Result.makeComplexFloat();
      if (!EvaluateFloat(E->getInit(0), Result.FloatReal, Info))
        return false;
      if (!EvaluateFloat(E->getInit(1), Result.FloatImag, Info))
        return false;
    } else {
      Result.makeComplexInt();
      if (!EvaluateInteger(E->getInit(0), Result.IntReal, Info))
        return false;
      if (!EvaluateInteger(E->getInit(1), Result.IntImag, Info))
        return false;
    }
    return true;
  }
  return ExprEvaluatorBaseTy::VisitInitListExpr(E);
}

//===----------------------------------------------------------------------===//
// Atomic expression evaluation, essentially just handling the NonAtomicToAtomic
// implicit conversion.
//===----------------------------------------------------------------------===//

namespace {
class AtomicExprEvaluator :
    public ExprEvaluatorBase<AtomicExprEvaluator> {
  const LValue *This;
  APValue &Result;
public:
  AtomicExprEvaluator(EvalInfo &Info, const LValue *This, APValue &Result)
      : ExprEvaluatorBaseTy(Info), This(This), Result(Result) {}

  bool Success(const APValue &V, const Expr *E) {
    Result = V;
    return true;
  }

  bool ZeroInitialization(const Expr *E) {
    ImplicitValueInitExpr VIE(
        E->getType()->castAs<AtomicType>()->getValueType());
    // For atomic-qualified class (and array) types in C++, initialize the
    // _Atomic-wrapped subobject directly, in-place.
    return This ? EvaluateInPlace(Result, Info, *This, &VIE)
                : Evaluate(Result, Info, &VIE);
  }

  bool VisitCastExpr(const CastExpr *E) {
    switch (E->getCastKind()) {
    default:
      return ExprEvaluatorBaseTy::VisitCastExpr(E);
    case CK_NonAtomicToAtomic:
      return This ? EvaluateInPlace(Result, Info, *This, E->getSubExpr())
                  : Evaluate(Result, Info, E->getSubExpr());
    }
  }
};
} // end anonymous namespace

static bool EvaluateAtomic(const Expr *E, const LValue *This, APValue &Result,
                           EvalInfo &Info) {
  assert(E->isRValue() && E->getType()->isAtomicType());
  return AtomicExprEvaluator(Info, This, Result).Visit(E);
}

//===----------------------------------------------------------------------===//
// Void expression evaluation, primarily for a cast to void on the LHS of a
// comma operator
//===----------------------------------------------------------------------===//

namespace {
class VoidExprEvaluator
  : public ExprEvaluatorBase<VoidExprEvaluator> {
public:
  VoidExprEvaluator(EvalInfo &Info) : ExprEvaluatorBaseTy(Info) {}

  bool Success(const APValue &V, const Expr *e) { return true; }

  bool ZeroInitialization(const Expr *E) { return true; }

  bool VisitCastExpr(const CastExpr *E) {
    switch (E->getCastKind()) {
    default:
      return ExprEvaluatorBaseTy::VisitCastExpr(E);
    case CK_ToVoid:
      VisitIgnoredValue(E->getSubExpr());
      return true;
    }
  }

  bool VisitCallExpr(const CallExpr *E) {
    switch (E->getBuiltinCallee()) {
    default:
      return ExprEvaluatorBaseTy::VisitCallExpr(E);
    case Builtin::BI__assume:
    case Builtin::BI__builtin_assume:
      // The argument is not evaluated!
      return true;
    }
  }
};
} // end anonymous namespace

static bool EvaluateVoid(const Expr *E, EvalInfo &Info) {
  assert(E->isRValue() && E->getType()->isVoidType());
  return VoidExprEvaluator(Info).Visit(E);
}

//===----------------------------------------------------------------------===//
// Top level Expr::EvaluateAsRValue method.
//===----------------------------------------------------------------------===//

static bool Evaluate(APValue &Result, EvalInfo &Info, const Expr *E) {
  // In C, function designators are not lvalues, but we evaluate them as if they
  // are.
  QualType T = E->getType();
  if (E->isGLValue() || T->isFunctionType()) {
    LValue LV;
    if (!EvaluateLValue(E, LV, Info))
      return false;
    LV.moveInto(Result);
  } else if (T->isVectorType()) {
    if (!EvaluateVector(E, Result, Info))
      return false;
  } else if (T->isIntegralOrEnumerationType()) {
    if (!IntExprEvaluator(Info, Result).Visit(E))
      return false;
  } else if (T->hasPointerRepresentation()) {
    LValue LV;
    if (!EvaluatePointer(E, LV, Info))
      return false;
    LV.moveInto(Result);
  } else if (T->isRealFloatingType()) {
    llvm::APFloat F(0.0);
    if (!EvaluateFloat(E, F, Info))
      return false;
    Result = APValue(F);
  } else if (T->isAnyComplexType()) {
    ComplexValue C;
    if (!EvaluateComplex(E, C, Info))
      return false;
    C.moveInto(Result);
  } else if (T->isFixedPointType()) {
    if (!FixedPointExprEvaluator(Info, Result).Visit(E)) return false;
  } else if (T->isMemberPointerType()) {
    MemberPtr P;
    if (!EvaluateMemberPointer(E, P, Info))
      return false;
    P.moveInto(Result);
    return true;
  } else if (T->isArrayType()) {
    LValue LV;
    APValue &Value = createTemporary(E, false, LV, *Info.CurrentCall);
    if (!EvaluateArray(E, LV, Value, Info))
      return false;
    Result = Value;
  } else if (T->isRecordType()) {
    LValue LV;
    APValue &Value = createTemporary(E, false, LV, *Info.CurrentCall);
    if (!EvaluateRecord(E, LV, Value, Info))
      return false;
    Result = Value;
  } else if (T->isVoidType()) {
    if (!Info.getLangOpts().CPlusPlus11)
      Info.CCEDiag(E, diag::note_constexpr_nonliteral)
        << E->getType();
    if (!EvaluateVoid(E, Info))
      return false;
  } else if (T->isAtomicType()) {
    QualType Unqual = T.getAtomicUnqualifiedType();
    if (Unqual->isArrayType() || Unqual->isRecordType()) {
      LValue LV;
      APValue &Value = createTemporary(E, false, LV, *Info.CurrentCall);
      if (!EvaluateAtomic(E, &LV, Value, Info))
        return false;
    } else {
      if (!EvaluateAtomic(E, nullptr, Result, Info))
        return false;
    }
  } else if (Info.getLangOpts().CPlusPlus11) {
    Info.FFDiag(E, diag::note_constexpr_nonliteral) << E->getType();
    return false;
  } else {
    Info.FFDiag(E, diag::note_invalid_subexpr_in_const_expr);
    return false;
  }

  return true;
}

/// EvaluateInPlace - Evaluate an expression in-place in an APValue. In some
/// cases, the in-place evaluation is essential, since later initializers for
/// an object can indirectly refer to subobjects which were initialized earlier.
static bool EvaluateInPlace(APValue &Result, EvalInfo &Info, const LValue &This,
                            const Expr *E, bool AllowNonLiteralTypes) {
  assert(!E->isValueDependent());

  if (!AllowNonLiteralTypes && !CheckLiteralType(Info, E, &This))
    return false;

  if (E->isRValue()) {
    // Evaluate arrays and record types in-place, so that later initializers can
    // refer to earlier-initialized members of the object.
    QualType T = E->getType();
    if (T->isArrayType())
      return EvaluateArray(E, This, Result, Info);
    else if (T->isRecordType())
      return EvaluateRecord(E, This, Result, Info);
    else if (T->isAtomicType()) {
      QualType Unqual = T.getAtomicUnqualifiedType();
      if (Unqual->isArrayType() || Unqual->isRecordType())
        return EvaluateAtomic(E, &This, Result, Info);
    }
  }

  // For any other type, in-place evaluation is unimportant.
  return Evaluate(Result, Info, E);
}

/// EvaluateAsRValue - Try to evaluate this expression, performing an implicit
/// lvalue-to-rvalue cast if it is an lvalue.
static bool EvaluateAsRValue(EvalInfo &Info, const Expr *E, APValue &Result) {
  if (E->getType().isNull())
    return false;

  if (!CheckLiteralType(Info, E))
    return false;

  if (!::Evaluate(Result, Info, E))
    return false;

  if (E->isGLValue()) {
    LValue LV;
    LV.setFrom(Info.Ctx, Result);
    if (!handleLValueToRValueConversion(Info, E, E->getType(), LV, Result))
      return false;
  }

  // Check this core constant expression is a constant expression.
  return CheckConstantExpression(Info, E->getExprLoc(), E->getType(), Result);
}

static bool FastEvaluateAsRValue(const Expr *Exp, Expr::EvalResult &Result,
                                 const ASTContext &Ctx, bool &IsConst) {
  // Fast-path evaluations of integer literals, since we sometimes see files
  // containing vast quantities of these.
  if (const IntegerLiteral *L = dyn_cast<IntegerLiteral>(Exp)) {
    Result.Val = APValue(APSInt(L->getValue(),
                                L->getType()->isUnsignedIntegerType()));
    IsConst = true;
    return true;
  }

  // This case should be rare, but we need to check it before we check on
  // the type below.
  if (Exp->getType().isNull()) {
    IsConst = false;
    return true;
  }

  // FIXME: Evaluating values of large array and record types can cause
  // performance problems. Only do so in C++11 for now.
  if (Exp->isRValue() && (Exp->getType()->isArrayType() ||
                          Exp->getType()->isRecordType()) &&
      !Ctx.getLangOpts().CPlusPlus11) {
    IsConst = false;
    return true;
  }
  return false;
}

static bool hasUnacceptableSideEffect(Expr::EvalStatus &Result,
                                      Expr::SideEffectsKind SEK) {
  return (SEK < Expr::SE_AllowSideEffects && Result.HasSideEffects) ||
         (SEK < Expr::SE_AllowUndefinedBehavior && Result.HasUndefinedBehavior);
}

static bool EvaluateAsRValue(const Expr *E, Expr::EvalResult &Result,
                             const ASTContext &Ctx, EvalInfo &Info) {
  bool IsConst;
  if (FastEvaluateAsRValue(E, Result, Ctx, IsConst))
    return IsConst;

  return EvaluateAsRValue(Info, E, Result.Val);
}

static bool EvaluateAsInt(const Expr *E, Expr::EvalResult &ExprResult,
                          const ASTContext &Ctx,
                          Expr::SideEffectsKind AllowSideEffects,
                          EvalInfo &Info) {
  if (!E->getType()->isIntegralOrEnumerationType())
    return false;

  if (!::EvaluateAsRValue(E, ExprResult, Ctx, Info) ||
      !ExprResult.Val.isInt() ||
      hasUnacceptableSideEffect(ExprResult, AllowSideEffects))
    return false;

  return true;
}

static bool EvaluateAsFixedPoint(const Expr *E, Expr::EvalResult &ExprResult,
                                 const ASTContext &Ctx,
                                 Expr::SideEffectsKind AllowSideEffects,
                                 EvalInfo &Info) {
  if (!E->getType()->isFixedPointType())
    return false;

  if (!::EvaluateAsRValue(E, ExprResult, Ctx, Info))
    return false;

  if (!ExprResult.Val.isFixedPoint() ||
      hasUnacceptableSideEffect(ExprResult, AllowSideEffects))
    return false;

  return true;
}

/// EvaluateAsRValue - Return true if this is a constant which we can fold using
/// any crazy technique (that has nothing to do with language standards) that
/// we want to.  If this function returns true, it returns the folded constant
/// in Result. If this expression is a glvalue, an lvalue-to-rvalue conversion
/// will be applied to the result.
bool Expr::EvaluateAsRValue(EvalResult &Result, const ASTContext &Ctx,
                            bool InConstantContext) const {
  EvalInfo Info(Ctx, Result, EvalInfo::EM_IgnoreSideEffects);
  Info.InConstantContext = InConstantContext;
  return ::EvaluateAsRValue(this, Result, Ctx, Info);
}

bool Expr::EvaluateAsBooleanCondition(bool &Result,
                                      const ASTContext &Ctx) const {
  EvalResult Scratch;
  return EvaluateAsRValue(Scratch, Ctx) &&
         HandleConversionToBool(Scratch.Val, Result);
}

bool Expr::EvaluateAsInt(EvalResult &Result, const ASTContext &Ctx,
                         SideEffectsKind AllowSideEffects) const {
  EvalInfo Info(Ctx, Result, EvalInfo::EM_IgnoreSideEffects);
  return ::EvaluateAsInt(this, Result, Ctx, AllowSideEffects, Info);
}

bool Expr::EvaluateAsFixedPoint(EvalResult &Result, const ASTContext &Ctx,
                                SideEffectsKind AllowSideEffects) const {
  EvalInfo Info(Ctx, Result, EvalInfo::EM_IgnoreSideEffects);
  return ::EvaluateAsFixedPoint(this, Result, Ctx, AllowSideEffects, Info);
}

bool Expr::EvaluateAsFloat(APFloat &Result, const ASTContext &Ctx,
                           SideEffectsKind AllowSideEffects) const {
  if (!getType()->isRealFloatingType())
    return false;

  EvalResult ExprResult;
  if (!EvaluateAsRValue(ExprResult, Ctx) || !ExprResult.Val.isFloat() ||
      hasUnacceptableSideEffect(ExprResult, AllowSideEffects))
    return false;

  Result = ExprResult.Val.getFloat();
  return true;
}

bool Expr::EvaluateAsLValue(EvalResult &Result, const ASTContext &Ctx) const {
  EvalInfo Info(Ctx, Result, EvalInfo::EM_ConstantFold);

  LValue LV;
  if (!EvaluateLValue(this, LV, Info) || Result.HasSideEffects ||
      !CheckLValueConstantExpression(Info, getExprLoc(),
                                     Ctx.getLValueReferenceType(getType()), LV,
                                     Expr::EvaluateForCodeGen))
    return false;

  LV.moveInto(Result.Val);
  return true;
}

bool Expr::EvaluateAsConstantExpr(EvalResult &Result, ConstExprUsage Usage,
                                  const ASTContext &Ctx) const {
  EvalInfo::EvaluationMode EM = EvalInfo::EM_ConstantExpression;
  EvalInfo Info(Ctx, Result, EM);
  Info.InConstantContext = true;

  if (!::Evaluate(Result.Val, Info, this))
    return false;

  return CheckConstantExpression(Info, getExprLoc(), getType(), Result.Val,
                                 Usage);
}

bool Expr::EvaluateAsInitializer(APValue &Value, const ASTContext &Ctx,
                                 const VarDecl *VD,
                            SmallVectorImpl<PartialDiagnosticAt> &Notes) const {
  // FIXME: Evaluating initializers for large array and record types can cause
  // performance problems. Only do so in C++11 for now.
  if (isRValue() && (getType()->isArrayType() || getType()->isRecordType()) &&
      !Ctx.getLangOpts().CPlusPlus11)
    return false;

  Expr::EvalStatus EStatus;
  EStatus.Diag = &Notes;

  EvalInfo InitInfo(Ctx, EStatus, VD->isConstexpr()
                                      ? EvalInfo::EM_ConstantExpression
                                      : EvalInfo::EM_ConstantFold);
  InitInfo.setEvaluatingDecl(VD, Value);
  InitInfo.InConstantContext = true;

  LValue LVal;
  LVal.set(VD);

  // C++11 [basic.start.init]p2:
  //  Variables with static storage duration or thread storage duration shall be
  //  zero-initialized before any other initialization takes place.
  // This behavior is not present in C.
  if (Ctx.getLangOpts().CPlusPlus && !VD->hasLocalStorage() &&
      !VD->getType()->isReferenceType()) {
    ImplicitValueInitExpr VIE(VD->getType());
    if (!EvaluateInPlace(Value, InitInfo, LVal, &VIE,
                         /*AllowNonLiteralTypes=*/true))
      return false;
  }

  if (!EvaluateInPlace(Value, InitInfo, LVal, this,
                       /*AllowNonLiteralTypes=*/true) ||
      EStatus.HasSideEffects)
    return false;

  return CheckConstantExpression(InitInfo, VD->getLocation(), VD->getType(),
                                 Value);
}

/// isEvaluatable - Call EvaluateAsRValue to see if this expression can be
/// constant folded, but discard the result.
bool Expr::isEvaluatable(const ASTContext &Ctx, SideEffectsKind SEK) const {
  EvalResult Result;
  return EvaluateAsRValue(Result, Ctx, /* in constant context */ true) &&
         !hasUnacceptableSideEffect(Result, SEK);
}

APSInt Expr::EvaluateKnownConstInt(const ASTContext &Ctx,
                    SmallVectorImpl<PartialDiagnosticAt> *Diag) const {
  EvalResult EVResult;
  EVResult.Diag = Diag;
  EvalInfo Info(Ctx, EVResult, EvalInfo::EM_IgnoreSideEffects);
  Info.InConstantContext = true;

  bool Result = ::EvaluateAsRValue(this, EVResult, Ctx, Info);
  (void)Result;
  assert(Result && "Could not evaluate expression");
  assert(EVResult.Val.isInt() && "Expression did not evaluate to integer");

  return EVResult.Val.getInt();
}

APSInt Expr::EvaluateKnownConstIntCheckOverflow(
    const ASTContext &Ctx, SmallVectorImpl<PartialDiagnosticAt> *Diag) const {
  EvalResult EVResult;
  EVResult.Diag = Diag;
  EvalInfo Info(Ctx, EVResult, EvalInfo::EM_EvaluateForOverflow);
  Info.InConstantContext = true;

  bool Result = ::EvaluateAsRValue(Info, this, EVResult.Val);
  (void)Result;
  assert(Result && "Could not evaluate expression");
  assert(EVResult.Val.isInt() && "Expression did not evaluate to integer");

  return EVResult.Val.getInt();
}

void Expr::EvaluateForOverflow(const ASTContext &Ctx) const {
  bool IsConst;
  EvalResult EVResult;
  if (!FastEvaluateAsRValue(this, EVResult, Ctx, IsConst)) {
    EvalInfo Info(Ctx, EVResult, EvalInfo::EM_EvaluateForOverflow);
    (void)::EvaluateAsRValue(Info, this, EVResult.Val);
  }
}

bool Expr::EvalResult::isGlobalLValue() const {
  assert(Val.isLValue());
  return IsGlobalLValue(Val.getLValueBase());
}


/// isIntegerConstantExpr - this recursive routine will test if an expression is
/// an integer constant expression.

/// FIXME: Pass up a reason why! Invalid operation in i-c-e, division by zero,
/// comma, etc

// CheckICE - This function does the fundamental ICE checking: the returned
// ICEDiag contains an ICEKind indicating whether the expression is an ICE,
// and a (possibly null) SourceLocation indicating the location of the problem.
//
// Note that to reduce code duplication, this helper does no evaluation
// itself; the caller checks whether the expression is evaluatable, and
// in the rare cases where CheckICE actually cares about the evaluated
// value, it calls into Evaluate.

namespace {

enum ICEKind {
  /// This expression is an ICE.
  IK_ICE,
  /// This expression is not an ICE, but if it isn't evaluated, it's
  /// a legal subexpression for an ICE. This return value is used to handle
  /// the comma operator in C99 mode, and non-constant subexpressions.
  IK_ICEIfUnevaluated,
  /// This expression is not an ICE, and is not a legal subexpression for one.
  IK_NotICE
};

struct ICEDiag {
  ICEKind Kind;
  SourceLocation Loc;

  ICEDiag(ICEKind IK, SourceLocation l) : Kind(IK), Loc(l) {}
};

}

static ICEDiag NoDiag() { return ICEDiag(IK_ICE, SourceLocation()); }

static ICEDiag Worst(ICEDiag A, ICEDiag B) { return A.Kind >= B.Kind ? A : B; }

static ICEDiag CheckEvalInICE(const Expr* E, const ASTContext &Ctx) {
  Expr::EvalResult EVResult;
  Expr::EvalStatus Status;
  EvalInfo Info(Ctx, Status, EvalInfo::EM_ConstantExpression);

  Info.InConstantContext = true;
  if (!::EvaluateAsRValue(E, EVResult, Ctx, Info) || EVResult.HasSideEffects ||
      !EVResult.Val.isInt())
    return ICEDiag(IK_NotICE, E->getBeginLoc());

  return NoDiag();
}

static ICEDiag CheckICE(const Expr* E, const ASTContext &Ctx) {
  assert(!E->isValueDependent() && "Should not see value dependent exprs!");
  if (!E->getType()->isIntegralOrEnumerationType())
    return ICEDiag(IK_NotICE, E->getBeginLoc());

  switch (E->getStmtClass()) {
#define ABSTRACT_STMT(Node)
#define STMT(Node, Base) case Expr::Node##Class:
#define EXPR(Node, Base)
#include "clang/AST/StmtNodes.inc"
  case Expr::PredefinedExprClass:
  case Expr::FloatingLiteralClass:
  case Expr::ImaginaryLiteralClass:
  case Expr::StringLiteralClass:
  case Expr::ArraySubscriptExprClass:
  case Expr::OMPArraySectionExprClass:
  case Expr::MemberExprClass:
  case Expr::CompoundAssignOperatorClass:
  case Expr::CompoundLiteralExprClass:
  case Expr::ExtVectorElementExprClass:
  case Expr::DesignatedInitExprClass:
  case Expr::ArrayInitLoopExprClass:
  case Expr::ArrayInitIndexExprClass:
  case Expr::NoInitExprClass:
  case Expr::DesignatedInitUpdateExprClass:
  case Expr::ImplicitValueInitExprClass:
  case Expr::ParenListExprClass:
  case Expr::VAArgExprClass:
  case Expr::AddrLabelExprClass:
  case Expr::StmtExprClass:
  case Expr::CXXMemberCallExprClass:
  case Expr::CUDAKernelCallExprClass:
  case Expr::CXXDynamicCastExprClass:
  case Expr::CXXTypeidExprClass:
  case Expr::CXXUuidofExprClass:
  case Expr::MSPropertyRefExprClass:
  case Expr::MSPropertySubscriptExprClass:
  case Expr::CXXNullPtrLiteralExprClass:
  case Expr::UserDefinedLiteralClass:
  case Expr::CXXThisExprClass:
  case Expr::CXXThrowExprClass:
  case Expr::CXXNewExprClass:
  case Expr::CXXDeleteExprClass:
  case Expr::CXXPseudoDestructorExprClass:
  case Expr::UnresolvedLookupExprClass:
  case Expr::TypoExprClass:
  case Expr::DependentScopeDeclRefExprClass:
  case Expr::CXXConstructExprClass:
  case Expr::CXXInheritedCtorInitExprClass:
  case Expr::CXXStdInitializerListExprClass:
  case Expr::CXXBindTemporaryExprClass:
  case Expr::ExprWithCleanupsClass:
  case Expr::CXXTemporaryObjectExprClass:
  case Expr::CXXUnresolvedConstructExprClass:
  case Expr::CXXDependentScopeMemberExprClass:
  case Expr::UnresolvedMemberExprClass:
  case Expr::ObjCStringLiteralClass:
  case Expr::ObjCBoxedExprClass:
  case Expr::ObjCArrayLiteralClass:
  case Expr::ObjCDictionaryLiteralClass:
  case Expr::ObjCEncodeExprClass:
  case Expr::ObjCMessageExprClass:
  case Expr::ObjCSelectorExprClass:
  case Expr::ObjCProtocolExprClass:
  case Expr::ObjCIvarRefExprClass:
  case Expr::ObjCPropertyRefExprClass:
  case Expr::ObjCSubscriptRefExprClass:
  case Expr::ObjCIsaExprClass:
  case Expr::ObjCAvailabilityCheckExprClass:
  case Expr::ShuffleVectorExprClass:
  case Expr::ConvertVectorExprClass:
  case Expr::BlockExprClass:
  case Expr::NoStmtClass:
  case Expr::OpaqueValueExprClass:
  case Expr::PackExpansionExprClass:
  case Expr::SubstNonTypeTemplateParmPackExprClass:
  case Expr::FunctionParmPackExprClass:
  case Expr::AsTypeExprClass:
  case Expr::ObjCIndirectCopyRestoreExprClass:
  case Expr::MaterializeTemporaryExprClass:
  case Expr::PseudoObjectExprClass:
  case Expr::AtomicExprClass:
  case Expr::LambdaExprClass:
  case Expr::CXXFoldExprClass:
  case Expr::CoawaitExprClass:
  case Expr::DependentCoawaitExprClass:
  case Expr::CoyieldExprClass:
    return ICEDiag(IK_NotICE, E->getBeginLoc());

  case Expr::InitListExprClass: {
    // C++03 [dcl.init]p13: If T is a scalar type, then a declaration of the
    // form "T x = { a };" is equivalent to "T x = a;".
    // Unless we're initializing a reference, T is a scalar as it is known to be
    // of integral or enumeration type.
    if (E->isRValue())
      if (cast<InitListExpr>(E)->getNumInits() == 1)
        return CheckICE(cast<InitListExpr>(E)->getInit(0), Ctx);
    return ICEDiag(IK_NotICE, E->getBeginLoc());
  }

  case Expr::SizeOfPackExprClass:
  case Expr::GNUNullExprClass:
    // GCC considers the GNU __null value to be an integral constant expression.
    return NoDiag();

  case Expr::SubstNonTypeTemplateParmExprClass:
    return
      CheckICE(cast<SubstNonTypeTemplateParmExpr>(E)->getReplacement(), Ctx);

  case Expr::ConstantExprClass:
    return CheckICE(cast<ConstantExpr>(E)->getSubExpr(), Ctx);

  case Expr::ParenExprClass:
    return CheckICE(cast<ParenExpr>(E)->getSubExpr(), Ctx);
  case Expr::GenericSelectionExprClass:
    return CheckICE(cast<GenericSelectionExpr>(E)->getResultExpr(), Ctx);
  case Expr::IntegerLiteralClass:
  case Expr::FixedPointLiteralClass:
  case Expr::CharacterLiteralClass:
  case Expr::ObjCBoolLiteralExprClass:
  case Expr::CXXBoolLiteralExprClass:
  case Expr::CXXScalarValueInitExprClass:
  case Expr::TypeTraitExprClass:
  case Expr::ArrayTypeTraitExprClass:
  case Expr::ExpressionTraitExprClass:
  case Expr::CXXNoexceptExprClass:
    return NoDiag();
  case Expr::CallExprClass:
  case Expr::CXXOperatorCallExprClass: {
    // C99 6.6/3 allows function calls within unevaluated subexpressions of
    // constant expressions, but they can never be ICEs because an ICE cannot
    // contain an operand of (pointer to) function type.
    const CallExpr *CE = cast<CallExpr>(E);
    if (CE->getBuiltinCallee())
      return CheckEvalInICE(E, Ctx);
    return ICEDiag(IK_NotICE, E->getBeginLoc());
  }
  case Expr::DeclRefExprClass: {
    if (isa<EnumConstantDecl>(cast<DeclRefExpr>(E)->getDecl()))
      return NoDiag();
    const ValueDecl *D = cast<DeclRefExpr>(E)->getDecl();
    if (Ctx.getLangOpts().CPlusPlus &&
        D && IsConstNonVolatile(D->getType())) {
      // Parameter variables are never constants.  Without this check,
      // getAnyInitializer() can find a default argument, which leads
      // to chaos.
      if (isa<ParmVarDecl>(D))
        return ICEDiag(IK_NotICE, cast<DeclRefExpr>(E)->getLocation());

      // C++ 7.1.5.1p2
      //   A variable of non-volatile const-qualified integral or enumeration
      //   type initialized by an ICE can be used in ICEs.
      if (const VarDecl *Dcl = dyn_cast<VarDecl>(D)) {
        if (!Dcl->getType()->isIntegralOrEnumerationType())
          return ICEDiag(IK_NotICE, cast<DeclRefExpr>(E)->getLocation());

        const VarDecl *VD;
        // Look for a declaration of this variable that has an initializer, and
        // check whether it is an ICE.
        if (Dcl->getAnyInitializer(VD) && VD->checkInitIsICE())
          return NoDiag();
        else
          return ICEDiag(IK_NotICE, cast<DeclRefExpr>(E)->getLocation());
      }
    }
    return ICEDiag(IK_NotICE, E->getBeginLoc());
  }
  case Expr::UnaryOperatorClass: {
    const UnaryOperator *Exp = cast<UnaryOperator>(E);
    switch (Exp->getOpcode()) {
    case UO_PostInc:
    case UO_PostDec:
    case UO_PreInc:
    case UO_PreDec:
    case UO_AddrOf:
    case UO_Deref:
    case UO_Coawait:
      // C99 6.6/3 allows increment and decrement within unevaluated
      // subexpressions of constant expressions, but they can never be ICEs
      // because an ICE cannot contain an lvalue operand.
      return ICEDiag(IK_NotICE, E->getBeginLoc());
    case UO_Extension:
    case UO_LNot:
    case UO_Plus:
    case UO_Minus:
    case UO_Not:
    case UO_Real:
    case UO_Imag:
      return CheckICE(Exp->getSubExpr(), Ctx);
    }
    llvm_unreachable("invalid unary operator class");
  }
  case Expr::OffsetOfExprClass: {
    // Note that per C99, offsetof must be an ICE. And AFAIK, using
    // EvaluateAsRValue matches the proposed gcc behavior for cases like
    // "offsetof(struct s{int x[4];}, x[1.0])".  This doesn't affect
    // compliance: we should warn earlier for offsetof expressions with
    // array subscripts that aren't ICEs, and if the array subscripts
    // are ICEs, the value of the offsetof must be an integer constant.
    return CheckEvalInICE(E, Ctx);
  }
  case Expr::UnaryExprOrTypeTraitExprClass: {
    const UnaryExprOrTypeTraitExpr *Exp = cast<UnaryExprOrTypeTraitExpr>(E);
    if ((Exp->getKind() ==  UETT_SizeOf) &&
        Exp->getTypeOfArgument()->isVariableArrayType())
      return ICEDiag(IK_NotICE, E->getBeginLoc());
    return NoDiag();
  }
  case Expr::BinaryOperatorClass: {
    const BinaryOperator *Exp = cast<BinaryOperator>(E);
    switch (Exp->getOpcode()) {
    case BO_PtrMemD:
    case BO_PtrMemI:
    case BO_Assign:
    case BO_MulAssign:
    case BO_DivAssign:
    case BO_RemAssign:
    case BO_AddAssign:
    case BO_SubAssign:
    case BO_ShlAssign:
    case BO_ShrAssign:
    case BO_AndAssign:
    case BO_XorAssign:
    case BO_OrAssign:
      // C99 6.6/3 allows assignments within unevaluated subexpressions of
      // constant expressions, but they can never be ICEs because an ICE cannot
      // contain an lvalue operand.
      return ICEDiag(IK_NotICE, E->getBeginLoc());

    case BO_Mul:
    case BO_Div:
    case BO_Rem:
    case BO_Add:
    case BO_Sub:
    case BO_Shl:
    case BO_Shr:
    case BO_LT:
    case BO_GT:
    case BO_LE:
    case BO_GE:
    case BO_EQ:
    case BO_NE:
    case BO_And:
    case BO_Xor:
    case BO_Or:
    case BO_Comma:
    case BO_Cmp: {
      ICEDiag LHSResult = CheckICE(Exp->getLHS(), Ctx);
      ICEDiag RHSResult = CheckICE(Exp->getRHS(), Ctx);
      if (Exp->getOpcode() == BO_Div ||
          Exp->getOpcode() == BO_Rem) {
        // EvaluateAsRValue gives an error for undefined Div/Rem, so make sure
        // we don't evaluate one.
        if (LHSResult.Kind == IK_ICE && RHSResult.Kind == IK_ICE) {
          llvm::APSInt REval = Exp->getRHS()->EvaluateKnownConstInt(Ctx);
          if (REval == 0)
            return ICEDiag(IK_ICEIfUnevaluated, E->getBeginLoc());
          if (REval.isSigned() && REval.isAllOnesValue()) {
            llvm::APSInt LEval = Exp->getLHS()->EvaluateKnownConstInt(Ctx);
            if (LEval.isMinSignedValue())
              return ICEDiag(IK_ICEIfUnevaluated, E->getBeginLoc());
          }
        }
      }
      if (Exp->getOpcode() == BO_Comma) {
        if (Ctx.getLangOpts().C99) {
          // C99 6.6p3 introduces a strange edge case: comma can be in an ICE
          // if it isn't evaluated.
          if (LHSResult.Kind == IK_ICE && RHSResult.Kind == IK_ICE)
            return ICEDiag(IK_ICEIfUnevaluated, E->getBeginLoc());
        } else {
          // In both C89 and C++, commas in ICEs are illegal.
          return ICEDiag(IK_NotICE, E->getBeginLoc());
        }
      }
      return Worst(LHSResult, RHSResult);
    }
    case BO_LAnd:
    case BO_LOr: {
      ICEDiag LHSResult = CheckICE(Exp->getLHS(), Ctx);
      ICEDiag RHSResult = CheckICE(Exp->getRHS(), Ctx);
      if (LHSResult.Kind == IK_ICE && RHSResult.Kind == IK_ICEIfUnevaluated) {
        // Rare case where the RHS has a comma "side-effect"; we need
        // to actually check the condition to see whether the side
        // with the comma is evaluated.
        if ((Exp->getOpcode() == BO_LAnd) !=
            (Exp->getLHS()->EvaluateKnownConstInt(Ctx) == 0))
          return RHSResult;
        return NoDiag();
      }

      return Worst(LHSResult, RHSResult);
    }
    }
    llvm_unreachable("invalid binary operator kind");
  }
  case Expr::ImplicitCastExprClass:
  case Expr::CStyleCastExprClass:
  case Expr::CXXFunctionalCastExprClass:
  case Expr::CXXStaticCastExprClass:
  case Expr::CXXReinterpretCastExprClass:
  case Expr::CXXConstCastExprClass:
  case Expr::ObjCBridgedCastExprClass: {
    const Expr *SubExpr = cast<CastExpr>(E)->getSubExpr();
    if (isa<ExplicitCastExpr>(E)) {
      if (const FloatingLiteral *FL
            = dyn_cast<FloatingLiteral>(SubExpr->IgnoreParenImpCasts())) {
        unsigned DestWidth = Ctx.getIntWidth(E->getType());
        bool DestSigned = E->getType()->isSignedIntegerOrEnumerationType();
        APSInt IgnoredVal(DestWidth, !DestSigned);
        bool Ignored;
        // If the value does not fit in the destination type, the behavior is
        // undefined, so we are not required to treat it as a constant
        // expression.
        if (FL->getValue().convertToInteger(IgnoredVal,
                                            llvm::APFloat::rmTowardZero,
                                            &Ignored) & APFloat::opInvalidOp)
          return ICEDiag(IK_NotICE, E->getBeginLoc());
        return NoDiag();
      }
    }
    switch (cast<CastExpr>(E)->getCastKind()) {
    case CK_LValueToRValue:
    case CK_AtomicToNonAtomic:
    case CK_NonAtomicToAtomic:
    case CK_NoOp:
    case CK_IntegralToBoolean:
    case CK_IntegralCast:
      return CheckICE(SubExpr, Ctx);
    default:
      return ICEDiag(IK_NotICE, E->getBeginLoc());
    }
  }
  case Expr::BinaryConditionalOperatorClass: {
    const BinaryConditionalOperator *Exp = cast<BinaryConditionalOperator>(E);
    ICEDiag CommonResult = CheckICE(Exp->getCommon(), Ctx);
    if (CommonResult.Kind == IK_NotICE) return CommonResult;
    ICEDiag FalseResult = CheckICE(Exp->getFalseExpr(), Ctx);
    if (FalseResult.Kind == IK_NotICE) return FalseResult;
    if (CommonResult.Kind == IK_ICEIfUnevaluated) return CommonResult;
    if (FalseResult.Kind == IK_ICEIfUnevaluated &&
        Exp->getCommon()->EvaluateKnownConstInt(Ctx) != 0) return NoDiag();
    return FalseResult;
  }
  case Expr::ConditionalOperatorClass: {
    const ConditionalOperator *Exp = cast<ConditionalOperator>(E);
    // If the condition (ignoring parens) is a __builtin_constant_p call,
    // then only the true side is actually considered in an integer constant
    // expression, and it is fully evaluated.  This is an important GNU
    // extension.  See GCC PR38377 for discussion.
    if (const CallExpr *CallCE
        = dyn_cast<CallExpr>(Exp->getCond()->IgnoreParenCasts()))
      if (CallCE->getBuiltinCallee() == Builtin::BI__builtin_constant_p)
        return CheckEvalInICE(E, Ctx);
    ICEDiag CondResult = CheckICE(Exp->getCond(), Ctx);
    if (CondResult.Kind == IK_NotICE)
      return CondResult;

    ICEDiag TrueResult = CheckICE(Exp->getTrueExpr(), Ctx);
    ICEDiag FalseResult = CheckICE(Exp->getFalseExpr(), Ctx);

    if (TrueResult.Kind == IK_NotICE)
      return TrueResult;
    if (FalseResult.Kind == IK_NotICE)
      return FalseResult;
    if (CondResult.Kind == IK_ICEIfUnevaluated)
      return CondResult;
    if (TrueResult.Kind == IK_ICE && FalseResult.Kind == IK_ICE)
      return NoDiag();
    // Rare case where the diagnostics depend on which side is evaluated
    // Note that if we get here, CondResult is 0, and at least one of
    // TrueResult and FalseResult is non-zero.
    if (Exp->getCond()->EvaluateKnownConstInt(Ctx) == 0)
      return FalseResult;
    return TrueResult;
  }
  case Expr::CXXDefaultArgExprClass:
    return CheckICE(cast<CXXDefaultArgExpr>(E)->getExpr(), Ctx);
  case Expr::CXXDefaultInitExprClass:
    return CheckICE(cast<CXXDefaultInitExpr>(E)->getExpr(), Ctx);
  case Expr::ChooseExprClass: {
    return CheckICE(cast<ChooseExpr>(E)->getChosenSubExpr(), Ctx);
  }
  }

  llvm_unreachable("Invalid StmtClass!");
}

/// Evaluate an expression as a C++11 integral constant expression.
static bool EvaluateCPlusPlus11IntegralConstantExpr(const ASTContext &Ctx,
                                                    const Expr *E,
                                                    llvm::APSInt *Value,
                                                    SourceLocation *Loc) {
  if (!E->getType()->isIntegralOrUnscopedEnumerationType()) {
    if (Loc) *Loc = E->getExprLoc();
    return false;
  }

  APValue Result;
  if (!E->isCXX11ConstantExpr(Ctx, &Result, Loc))
    return false;

  if (!Result.isInt()) {
    if (Loc) *Loc = E->getExprLoc();
    return false;
  }

  if (Value) *Value = Result.getInt();
  return true;
}

bool Expr::isIntegerConstantExpr(const ASTContext &Ctx,
                                 SourceLocation *Loc) const {
  if (Ctx.getLangOpts().CPlusPlus11)
    return EvaluateCPlusPlus11IntegralConstantExpr(Ctx, this, nullptr, Loc);

  ICEDiag D = CheckICE(this, Ctx);
  if (D.Kind != IK_ICE) {
    if (Loc) *Loc = D.Loc;
    return false;
  }
  return true;
}

bool Expr::isIntegerConstantExpr(llvm::APSInt &Value, const ASTContext &Ctx,
                                 SourceLocation *Loc, bool isEvaluated) const {
  if (Ctx.getLangOpts().CPlusPlus11)
    return EvaluateCPlusPlus11IntegralConstantExpr(Ctx, this, &Value, Loc);

  if (!isIntegerConstantExpr(Ctx, Loc))
    return false;

  // The only possible side-effects here are due to UB discovered in the
  // evaluation (for instance, INT_MAX + 1). In such a case, we are still
  // required to treat the expression as an ICE, so we produce the folded
  // value.
  EvalResult ExprResult;
  Expr::EvalStatus Status;
  EvalInfo Info(Ctx, Status, EvalInfo::EM_IgnoreSideEffects);
  Info.InConstantContext = true;

  if (!::EvaluateAsInt(this, ExprResult, Ctx, SE_AllowSideEffects, Info))
    llvm_unreachable("ICE cannot be evaluated!");

  Value = ExprResult.Val.getInt();
  return true;
}

bool Expr::isCXX98IntegralConstantExpr(const ASTContext &Ctx) const {
  return CheckICE(this, Ctx).Kind == IK_ICE;
}

bool Expr::isCXX11ConstantExpr(const ASTContext &Ctx, APValue *Result,
                               SourceLocation *Loc) const {
  // We support this checking in C++98 mode in order to diagnose compatibility
  // issues.
  assert(Ctx.getLangOpts().CPlusPlus);

  // Build evaluation settings.
  Expr::EvalStatus Status;
  SmallVector<PartialDiagnosticAt, 8> Diags;
  Status.Diag = &Diags;
  EvalInfo Info(Ctx, Status, EvalInfo::EM_ConstantExpression);

  APValue Scratch;
  bool IsConstExpr = ::EvaluateAsRValue(Info, this, Result ? *Result : Scratch);

  if (!Diags.empty()) {
    IsConstExpr = false;
    if (Loc) *Loc = Diags[0].first;
  } else if (!IsConstExpr) {
    // FIXME: This shouldn't happen.
    if (Loc) *Loc = getExprLoc();
  }

  return IsConstExpr;
}

bool Expr::EvaluateWithSubstitution(APValue &Value, ASTContext &Ctx,
                                    const FunctionDecl *Callee,
                                    ArrayRef<const Expr*> Args,
                                    const Expr *This) const {
  Expr::EvalStatus Status;
  EvalInfo Info(Ctx, Status, EvalInfo::EM_ConstantExpressionUnevaluated);
  Info.InConstantContext = true;

  LValue ThisVal;
  const LValue *ThisPtr = nullptr;
  if (This) {
#ifndef NDEBUG
    auto *MD = dyn_cast<CXXMethodDecl>(Callee);
    assert(MD && "Don't provide `this` for non-methods.");
    assert(!MD->isStatic() && "Don't provide `this` for static methods.");
#endif
    if (EvaluateObjectArgument(Info, This, ThisVal))
      ThisPtr = &ThisVal;
    if (Info.EvalStatus.HasSideEffects)
      return false;
  }

  ArgVector ArgValues(Args.size());
  for (ArrayRef<const Expr*>::iterator I = Args.begin(), E = Args.end();
       I != E; ++I) {
    if ((*I)->isValueDependent() ||
        !Evaluate(ArgValues[I - Args.begin()], Info, *I))
      // If evaluation fails, throw away the argument entirely.
      ArgValues[I - Args.begin()] = APValue();
    if (Info.EvalStatus.HasSideEffects)
      return false;
  }

  // Build fake call to Callee.
  CallStackFrame Frame(Info, Callee->getLocation(), Callee, ThisPtr,
                       ArgValues.data());
  return Evaluate(Value, Info, this) && !Info.EvalStatus.HasSideEffects;
}

bool Expr::isPotentialConstantExpr(const FunctionDecl *FD,
                                   SmallVectorImpl<
                                     PartialDiagnosticAt> &Diags) {
  // FIXME: It would be useful to check constexpr function templates, but at the
  // moment the constant expression evaluator cannot cope with the non-rigorous
  // ASTs which we build for dependent expressions.
  if (FD->isDependentContext())
    return true;

  Expr::EvalStatus Status;
  Status.Diag = &Diags;

  EvalInfo Info(FD->getASTContext(), Status,
                EvalInfo::EM_PotentialConstantExpression);
  Info.InConstantContext = true;

  const CXXMethodDecl *MD = dyn_cast<CXXMethodDecl>(FD);
  const CXXRecordDecl *RD = MD ? MD->getParent()->getCanonicalDecl() : nullptr;

  // Fabricate an arbitrary expression on the stack and pretend that it
  // is a temporary being used as the 'this' pointer.
  LValue This;
  ImplicitValueInitExpr VIE(RD ? Info.Ctx.getRecordType(RD) : Info.Ctx.IntTy);
  This.set({&VIE, Info.CurrentCall->Index});

  ArrayRef<const Expr*> Args;

  APValue Scratch;
  if (const CXXConstructorDecl *CD = dyn_cast<CXXConstructorDecl>(FD)) {
    // Evaluate the call as a constant initializer, to allow the construction
    // of objects of non-literal types.
    Info.setEvaluatingDecl(This.getLValueBase(), Scratch);
    HandleConstructorCall(&VIE, This, Args, CD, Info, Scratch);
  } else {
    SourceLocation Loc = FD->getLocation();
    HandleFunctionCall(Loc, FD, (MD && MD->isInstance()) ? &This : nullptr,
                       Args, FD->getBody(), Info, Scratch, nullptr);
  }

  return Diags.empty();
}

bool Expr::isPotentialConstantExprUnevaluated(Expr *E,
                                              const FunctionDecl *FD,
                                              SmallVectorImpl<
                                                PartialDiagnosticAt> &Diags) {
  Expr::EvalStatus Status;
  Status.Diag = &Diags;

  EvalInfo Info(FD->getASTContext(), Status,
                EvalInfo::EM_PotentialConstantExpressionUnevaluated);
  Info.InConstantContext = true;

  // Fabricate a call stack frame to give the arguments a plausible cover story.
  ArrayRef<const Expr*> Args;
  ArgVector ArgValues(0);
  bool Success = EvaluateArgs(Args, ArgValues, Info);
  (void)Success;
  assert(Success &&
         "Failed to set up arguments for potential constant evaluation");
  CallStackFrame Frame(Info, SourceLocation(), FD, nullptr, ArgValues.data());

  APValue ResultScratch;
  Evaluate(ResultScratch, Info, E);
  return Diags.empty();
}

bool Expr::tryEvaluateObjectSize(uint64_t &Result, ASTContext &Ctx,
                                 unsigned Type) const {
  if (!getType()->isPointerType())
    return false;

  Expr::EvalStatus Status;
  EvalInfo Info(Ctx, Status, EvalInfo::EM_ConstantFold);
  return tryEvaluateBuiltinObjectSize(this, Type, Info, Result);
}<|MERGE_RESOLUTION|>--- conflicted
+++ resolved
@@ -4646,15 +4646,10 @@
   unsigned PathLength = DynType->PathLength;
   for (/**/; PathLength <= This.Designator.Entries.size(); ++PathLength) {
     const CXXRecordDecl *Class = getBaseClassType(This.Designator, PathLength);
-<<<<<<< HEAD
-    assert(!Class->getNumVBases() &&
-           "can't handle virtual calls with virtual bases");
-=======
     if (Class->getNumVBases()) {
       Info.FFDiag(E);
       return nullptr;
     }
->>>>>>> 3bde7bf3
 
     const CXXMethodDecl *Overrider =
         Found->getCorrespondingMethodDeclaredInClass(Class, false);
@@ -5318,19 +5313,6 @@
 
     SmallVector<QualType, 4> CovariantAdjustmentPath;
     if (This) {
-<<<<<<< HEAD
-      // Check that the 'this' pointer points to an object of the right type.
-      if (!checkMemberCallThisPointer(Info, E, *This))
-        return false;
-
-      // Perform virtual dispatch, if necessary.
-      auto *NamedMember = dyn_cast<CXXMethodDecl>(FD);
-      if (NamedMember && NamedMember->isVirtual() && !HasQualifier) {
-        if (!(FD = HandleVirtualDispatch(Info, E, *This, NamedMember,
-                                         CovariantAdjustmentPath)))
-          return true;
-      }
-=======
       auto *NamedMember = dyn_cast<CXXMethodDecl>(FD);
       bool IsVirtual = NamedMember && NamedMember->isVirtual() && !HasQualifier;
 
@@ -5342,7 +5324,6 @@
       if (IsVirtual && !(FD = HandleVirtualDispatch(Info, E, *This, NamedMember,
                                                     CovariantAdjustmentPath)))
         return true;
->>>>>>> 3bde7bf3
     }
 
     const FunctionDecl *Definition = nullptr;
