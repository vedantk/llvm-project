//===--- TextNodeDumper.cpp - Printing of AST nodes -----------------------===//
//
//                     The LLVM Compiler Infrastructure
//
// This file is distributed under the University of Illinois Open Source
// License. See LICENSE.TXT for details.
//
//===----------------------------------------------------------------------===//
//
// This file implements AST dumping of components of individual AST nodes.
//
//===----------------------------------------------------------------------===//

#include "clang/AST/TextNodeDumper.h"
<<<<<<< HEAD
=======
#include "clang/AST/DeclFriend.h"
#include "clang/AST/DeclOpenMP.h"
#include "clang/AST/DeclTemplate.h"
#include "clang/AST/LocInfoType.h"
>>>>>>> bd1c0870

using namespace clang;

static void dumpPreviousDeclImpl(raw_ostream &OS, ...) {}

template <typename T>
static void dumpPreviousDeclImpl(raw_ostream &OS, const Mergeable<T> *D) {
  const T *First = D->getFirstDecl();
  if (First != D)
    OS << " first " << First;
}

template <typename T>
static void dumpPreviousDeclImpl(raw_ostream &OS, const Redeclarable<T> *D) {
  const T *Prev = D->getPreviousDecl();
  if (Prev)
    OS << " prev " << Prev;
}

/// Dump the previous declaration in the redeclaration chain for a declaration,
/// if any.
static void dumpPreviousDecl(raw_ostream &OS, const Decl *D) {
  switch (D->getKind()) {
#define DECL(DERIVED, BASE)                                                    \
  case Decl::DERIVED:                                                          \
    return dumpPreviousDeclImpl(OS, cast<DERIVED##Decl>(D));
#define ABSTRACT_DECL(DECL)
#include "clang/AST/DeclNodes.inc"
  }
  llvm_unreachable("Decl that isn't part of DeclNodes.inc!");
}

TextNodeDumper::TextNodeDumper(raw_ostream &OS, bool ShowColors,
                               const SourceManager *SM,
                               const PrintingPolicy &PrintPolicy,
                               const comments::CommandTraits *Traits)
    : TextTreeStructure(OS, ShowColors), OS(OS), ShowColors(ShowColors), SM(SM),
      PrintPolicy(PrintPolicy), Traits(Traits) {}

void TextNodeDumper::Visit(const comments::Comment *C,
                           const comments::FullComment *FC) {
  if (!C) {
    ColorScope Color(OS, ShowColors, NullColor);
    OS << "<<<NULL>>>";
    return;
  }

  {
    ColorScope Color(OS, ShowColors, CommentColor);
    OS << C->getCommentKindName();
  }
  dumpPointer(C);
  dumpSourceRange(C->getSourceRange());

  ConstCommentVisitor<TextNodeDumper, void,
                      const comments::FullComment *>::visit(C, FC);
}

void TextNodeDumper::Visit(const Attr *A) {
  {
    ColorScope Color(OS, ShowColors, AttrColor);

    switch (A->getKind()) {
#define ATTR(X)                                                                \
  case attr::X:                                                                \
    OS << #X;                                                                  \
    break;
#include "clang/Basic/AttrList.inc"
    }
    OS << "Attr";
  }
  dumpPointer(A);
  dumpSourceRange(A->getRange());
  if (A->isInherited())
    OS << " Inherited";
  if (A->isImplicit())
    OS << " Implicit";

  ConstAttrVisitor<TextNodeDumper>::Visit(A);
}

void TextNodeDumper::Visit(const TemplateArgument &TA, SourceRange R,
                           const Decl *From, StringRef Label) {
  OS << "TemplateArgument";
  if (R.isValid())
    dumpSourceRange(R);

  if (From) {
    dumpDeclRef(From, Label);
  }

  ConstTemplateArgumentVisitor<TextNodeDumper>::Visit(TA);
}

void TextNodeDumper::Visit(const Stmt *Node) {
  if (!Node) {
    ColorScope Color(OS, ShowColors, NullColor);
    OS << "<<<NULL>>>";
    return;
  }
  {
    ColorScope Color(OS, ShowColors, StmtColor);
    OS << Node->getStmtClassName();
  }
  dumpPointer(Node);
  dumpSourceRange(Node->getSourceRange());

  if (const auto *E = dyn_cast<Expr>(Node)) {
    dumpType(E->getType());

    {
      ColorScope Color(OS, ShowColors, ValueKindColor);
      switch (E->getValueKind()) {
      case VK_RValue:
        break;
      case VK_LValue:
        OS << " lvalue";
        break;
      case VK_XValue:
        OS << " xvalue";
        break;
      }
    }

    {
      ColorScope Color(OS, ShowColors, ObjectKindColor);
      switch (E->getObjectKind()) {
      case OK_Ordinary:
        break;
      case OK_BitField:
        OS << " bitfield";
        break;
      case OK_ObjCProperty:
        OS << " objcproperty";
        break;
      case OK_ObjCSubscript:
        OS << " objcsubscript";
        break;
      case OK_VectorComponent:
        OS << " vectorcomponent";
        break;
      }
    }
  }

  ConstStmtVisitor<TextNodeDumper>::Visit(Node);
}

<<<<<<< HEAD
=======
void TextNodeDumper::Visit(const Type *T) {
  if (!T) {
    ColorScope Color(OS, ShowColors, NullColor);
    OS << "<<<NULL>>>";
    return;
  }
  if (isa<LocInfoType>(T)) {
    {
      ColorScope Color(OS, ShowColors, TypeColor);
      OS << "LocInfo Type";
    }
    dumpPointer(T);
    return;
  }

  {
    ColorScope Color(OS, ShowColors, TypeColor);
    OS << T->getTypeClassName() << "Type";
  }
  dumpPointer(T);
  OS << " ";
  dumpBareType(QualType(T, 0), false);

  QualType SingleStepDesugar =
      T->getLocallyUnqualifiedSingleStepDesugaredType();
  if (SingleStepDesugar != QualType(T, 0))
    OS << " sugar";

  if (T->isDependentType())
    OS << " dependent";
  else if (T->isInstantiationDependentType())
    OS << " instantiation_dependent";

  if (T->isVariablyModifiedType())
    OS << " variably_modified";
  if (T->containsUnexpandedParameterPack())
    OS << " contains_unexpanded_pack";
  if (T->isFromAST())
    OS << " imported";

  TypeVisitor<TextNodeDumper>::Visit(T);
}

void TextNodeDumper::Visit(QualType T) {
  OS << "QualType";
  dumpPointer(T.getAsOpaquePtr());
  OS << " ";
  dumpBareType(T, false);
  OS << " " << T.split().Quals.getAsString();
}

void TextNodeDumper::Visit(const Decl *D) {
  if (!D) {
    ColorScope Color(OS, ShowColors, NullColor);
    OS << "<<<NULL>>>";
    return;
  }

  {
    ColorScope Color(OS, ShowColors, DeclKindNameColor);
    OS << D->getDeclKindName() << "Decl";
  }
  dumpPointer(D);
  if (D->getLexicalDeclContext() != D->getDeclContext())
    OS << " parent " << cast<Decl>(D->getDeclContext());
  dumpPreviousDecl(OS, D);
  dumpSourceRange(D->getSourceRange());
  OS << ' ';
  dumpLocation(D->getLocation());
  if (D->isFromASTFile())
    OS << " imported";
  if (Module *M = D->getOwningModule())
    OS << " in " << M->getFullModuleName();
  if (auto *ND = dyn_cast<NamedDecl>(D))
    for (Module *M : D->getASTContext().getModulesWithMergedDefinition(
             const_cast<NamedDecl *>(ND)))
      AddChild([=] { OS << "also in " << M->getFullModuleName(); });
  if (const NamedDecl *ND = dyn_cast<NamedDecl>(D))
    if (ND->isHidden())
      OS << " hidden";
  if (D->isImplicit())
    OS << " implicit";

  if (D->isUsed())
    OS << " used";
  else if (D->isThisDeclarationReferenced())
    OS << " referenced";

  if (D->isInvalidDecl())
    OS << " invalid";
  if (const FunctionDecl *FD = dyn_cast<FunctionDecl>(D))
    if (FD->isConstexpr())
      OS << " constexpr";
}

>>>>>>> bd1c0870
void TextNodeDumper::dumpPointer(const void *Ptr) {
  ColorScope Color(OS, ShowColors, AddressColor);
  OS << ' ' << Ptr;
}

void TextNodeDumper::dumpLocation(SourceLocation Loc) {
  if (!SM)
    return;

  ColorScope Color(OS, ShowColors, LocationColor);
  SourceLocation SpellingLoc = SM->getSpellingLoc(Loc);

  // The general format we print out is filename:line:col, but we drop pieces
  // that haven't changed since the last loc printed.
  PresumedLoc PLoc = SM->getPresumedLoc(SpellingLoc);

  if (PLoc.isInvalid()) {
    OS << "<invalid sloc>";
    return;
  }

  if (strcmp(PLoc.getFilename(), LastLocFilename) != 0) {
    OS << PLoc.getFilename() << ':' << PLoc.getLine() << ':'
       << PLoc.getColumn();
    LastLocFilename = PLoc.getFilename();
    LastLocLine = PLoc.getLine();
  } else if (PLoc.getLine() != LastLocLine) {
    OS << "line" << ':' << PLoc.getLine() << ':' << PLoc.getColumn();
    LastLocLine = PLoc.getLine();
  } else {
    OS << "col" << ':' << PLoc.getColumn();
  }
}

void TextNodeDumper::dumpSourceRange(SourceRange R) {
  // Can't translate locations if a SourceManager isn't available.
  if (!SM)
    return;

  OS << " <";
  dumpLocation(R.getBegin());
  if (R.getBegin() != R.getEnd()) {
    OS << ", ";
    dumpLocation(R.getEnd());
  }
  OS << ">";

  // <t2.c:123:421[blah], t2.c:412:321>
}

void TextNodeDumper::dumpBareType(QualType T, bool Desugar) {
  ColorScope Color(OS, ShowColors, TypeColor);

  SplitQualType T_split = T.split();
  OS << "'" << QualType::getAsString(T_split, PrintPolicy) << "'";

  if (Desugar && !T.isNull()) {
    // If the type is sugared, also dump a (shallow) desugared type.
    SplitQualType D_split = T.getSplitDesugaredType();
    if (T_split != D_split)
      OS << ":'" << QualType::getAsString(D_split, PrintPolicy) << "'";
  }
}

void TextNodeDumper::dumpType(QualType T) {
  OS << ' ';
  dumpBareType(T);
}

void TextNodeDumper::dumpBareDeclRef(const Decl *D) {
  if (!D) {
    ColorScope Color(OS, ShowColors, NullColor);
    OS << "<<<NULL>>>";
    return;
  }

  {
    ColorScope Color(OS, ShowColors, DeclKindNameColor);
    OS << D->getDeclKindName();
  }
  dumpPointer(D);

  if (const NamedDecl *ND = dyn_cast<NamedDecl>(D)) {
    ColorScope Color(OS, ShowColors, DeclNameColor);
    OS << " '" << ND->getDeclName() << '\'';
  }

  if (const ValueDecl *VD = dyn_cast<ValueDecl>(D))
    dumpType(VD->getType());
}

void TextNodeDumper::dumpName(const NamedDecl *ND) {
  if (ND->getDeclName()) {
    ColorScope Color(OS, ShowColors, DeclNameColor);
    OS << ' ' << ND->getNameAsString();
  }
}

void TextNodeDumper::dumpAccessSpecifier(AccessSpecifier AS) {
  switch (AS) {
  case AS_none:
    break;
  case AS_public:
    OS << "public";
    break;
  case AS_protected:
    OS << "protected";
    break;
  case AS_private:
    OS << "private";
    break;
  }
}

void TextNodeDumper::dumpCXXTemporary(const CXXTemporary *Temporary) {
  OS << "(CXXTemporary";
  dumpPointer(Temporary);
  OS << ")";
}

void TextNodeDumper::dumpDeclRef(const Decl *D, StringRef Label) {
  if (!D)
    return;

  AddChild([=] {
    if (!Label.empty())
      OS << Label << ' ';
    dumpBareDeclRef(D);
  });
}

const char *TextNodeDumper::getCommandName(unsigned CommandID) {
  if (Traits)
    return Traits->getCommandInfo(CommandID)->Name;
  const comments::CommandInfo *Info =
      comments::CommandTraits::getBuiltinCommandInfo(CommandID);
  if (Info)
    return Info->Name;
  return "<not a builtin command>";
}

void TextNodeDumper::visitTextComment(const comments::TextComment *C,
                                      const comments::FullComment *) {
  OS << " Text=\"" << C->getText() << "\"";
}

void TextNodeDumper::visitInlineCommandComment(
    const comments::InlineCommandComment *C, const comments::FullComment *) {
  OS << " Name=\"" << getCommandName(C->getCommandID()) << "\"";
  switch (C->getRenderKind()) {
  case comments::InlineCommandComment::RenderNormal:
    OS << " RenderNormal";
    break;
  case comments::InlineCommandComment::RenderBold:
    OS << " RenderBold";
    break;
  case comments::InlineCommandComment::RenderMonospaced:
    OS << " RenderMonospaced";
    break;
  case comments::InlineCommandComment::RenderEmphasized:
    OS << " RenderEmphasized";
    break;
  }

  for (unsigned i = 0, e = C->getNumArgs(); i != e; ++i)
    OS << " Arg[" << i << "]=\"" << C->getArgText(i) << "\"";
}

void TextNodeDumper::visitHTMLStartTagComment(
    const comments::HTMLStartTagComment *C, const comments::FullComment *) {
  OS << " Name=\"" << C->getTagName() << "\"";
  if (C->getNumAttrs() != 0) {
    OS << " Attrs: ";
    for (unsigned i = 0, e = C->getNumAttrs(); i != e; ++i) {
      const comments::HTMLStartTagComment::Attribute &Attr = C->getAttr(i);
      OS << " \"" << Attr.Name << "=\"" << Attr.Value << "\"";
    }
  }
  if (C->isSelfClosing())
    OS << " SelfClosing";
}

void TextNodeDumper::visitHTMLEndTagComment(
    const comments::HTMLEndTagComment *C, const comments::FullComment *) {
  OS << " Name=\"" << C->getTagName() << "\"";
}

void TextNodeDumper::visitBlockCommandComment(
    const comments::BlockCommandComment *C, const comments::FullComment *) {
  OS << " Name=\"" << getCommandName(C->getCommandID()) << "\"";
  for (unsigned i = 0, e = C->getNumArgs(); i != e; ++i)
    OS << " Arg[" << i << "]=\"" << C->getArgText(i) << "\"";
}

void TextNodeDumper::visitParamCommandComment(
    const comments::ParamCommandComment *C, const comments::FullComment *FC) {
  OS << " "
     << comments::ParamCommandComment::getDirectionAsString(C->getDirection());

  if (C->isDirectionExplicit())
    OS << " explicitly";
  else
    OS << " implicitly";

  if (C->hasParamName()) {
    if (C->isParamIndexValid())
      OS << " Param=\"" << C->getParamName(FC) << "\"";
    else
      OS << " Param=\"" << C->getParamNameAsWritten() << "\"";
  }

  if (C->isParamIndexValid() && !C->isVarArgParam())
    OS << " ParamIndex=" << C->getParamIndex();
}

void TextNodeDumper::visitTParamCommandComment(
    const comments::TParamCommandComment *C, const comments::FullComment *FC) {
  if (C->hasParamName()) {
    if (C->isPositionValid())
      OS << " Param=\"" << C->getParamName(FC) << "\"";
    else
      OS << " Param=\"" << C->getParamNameAsWritten() << "\"";
  }

  if (C->isPositionValid()) {
    OS << " Position=<";
    for (unsigned i = 0, e = C->getDepth(); i != e; ++i) {
      OS << C->getIndex(i);
      if (i != e - 1)
        OS << ", ";
    }
    OS << ">";
  }
}

void TextNodeDumper::visitVerbatimBlockComment(
    const comments::VerbatimBlockComment *C, const comments::FullComment *) {
  OS << " Name=\"" << getCommandName(C->getCommandID())
     << "\""
        " CloseName=\""
     << C->getCloseName() << "\"";
}

void TextNodeDumper::visitVerbatimBlockLineComment(
    const comments::VerbatimBlockLineComment *C,
    const comments::FullComment *) {
  OS << " Text=\"" << C->getText() << "\"";
}

void TextNodeDumper::visitVerbatimLineComment(
    const comments::VerbatimLineComment *C, const comments::FullComment *) {
  OS << " Text=\"" << C->getText() << "\"";
}

void TextNodeDumper::VisitNullTemplateArgument(const TemplateArgument &) {
  OS << " null";
}

void TextNodeDumper::VisitTypeTemplateArgument(const TemplateArgument &TA) {
  OS << " type";
  dumpType(TA.getAsType());
}

void TextNodeDumper::VisitDeclarationTemplateArgument(
    const TemplateArgument &TA) {
  OS << " decl";
  dumpDeclRef(TA.getAsDecl());
}

void TextNodeDumper::VisitNullPtrTemplateArgument(const TemplateArgument &) {
  OS << " nullptr";
}

void TextNodeDumper::VisitIntegralTemplateArgument(const TemplateArgument &TA) {
  OS << " integral " << TA.getAsIntegral();
}

void TextNodeDumper::VisitTemplateTemplateArgument(const TemplateArgument &TA) {
  OS << " template ";
  TA.getAsTemplate().dump(OS);
}

void TextNodeDumper::VisitTemplateExpansionTemplateArgument(
    const TemplateArgument &TA) {
  OS << " template expansion ";
  TA.getAsTemplateOrTemplatePattern().dump(OS);
}

void TextNodeDumper::VisitExpressionTemplateArgument(const TemplateArgument &) {
  OS << " expr";
}

void TextNodeDumper::VisitPackTemplateArgument(const TemplateArgument &) {
  OS << " pack";
}

static void dumpBasePath(raw_ostream &OS, const CastExpr *Node) {
  if (Node->path_empty())
    return;

  OS << " (";
  bool First = true;
  for (CastExpr::path_const_iterator I = Node->path_begin(),
                                     E = Node->path_end();
       I != E; ++I) {
    const CXXBaseSpecifier *Base = *I;
    if (!First)
      OS << " -> ";

    const CXXRecordDecl *RD =
        cast<CXXRecordDecl>(Base->getType()->getAs<RecordType>()->getDecl());

    if (Base->isVirtual())
      OS << "virtual ";
    OS << RD->getName();
    First = false;
  }

  OS << ')';
}

void TextNodeDumper::VisitIfStmt(const IfStmt *Node) {
  if (Node->hasInitStorage())
    OS << " has_init";
  if (Node->hasVarStorage())
    OS << " has_var";
  if (Node->hasElseStorage())
    OS << " has_else";
}

void TextNodeDumper::VisitSwitchStmt(const SwitchStmt *Node) {
  if (Node->hasInitStorage())
    OS << " has_init";
  if (Node->hasVarStorage())
    OS << " has_var";
}

void TextNodeDumper::VisitWhileStmt(const WhileStmt *Node) {
  if (Node->hasVarStorage())
    OS << " has_var";
}

void TextNodeDumper::VisitLabelStmt(const LabelStmt *Node) {
  OS << " '" << Node->getName() << "'";
}

void TextNodeDumper::VisitGotoStmt(const GotoStmt *Node) {
  OS << " '" << Node->getLabel()->getName() << "'";
  dumpPointer(Node->getLabel());
}

void TextNodeDumper::VisitCaseStmt(const CaseStmt *Node) {
  if (Node->caseStmtIsGNURange())
    OS << " gnu_range";
}

void TextNodeDumper::VisitCallExpr(const CallExpr *Node) {
  if (Node->usesADL())
    OS << " adl";
}

void TextNodeDumper::VisitCastExpr(const CastExpr *Node) {
  OS << " <";
  {
    ColorScope Color(OS, ShowColors, CastColor);
    OS << Node->getCastKindName();
  }
  dumpBasePath(OS, Node);
  OS << ">";
}

void TextNodeDumper::VisitImplicitCastExpr(const ImplicitCastExpr *Node) {
  VisitCastExpr(Node);
  if (Node->isPartOfExplicitCast())
    OS << " part_of_explicit_cast";
}

void TextNodeDumper::VisitDeclRefExpr(const DeclRefExpr *Node) {
  OS << " ";
  dumpBareDeclRef(Node->getDecl());
  if (Node->getDecl() != Node->getFoundDecl()) {
    OS << " (";
    dumpBareDeclRef(Node->getFoundDecl());
    OS << ")";
  }
}

void TextNodeDumper::VisitUnresolvedLookupExpr(
    const UnresolvedLookupExpr *Node) {
  OS << " (";
  if (!Node->requiresADL())
    OS << "no ";
  OS << "ADL) = '" << Node->getName() << '\'';

  UnresolvedLookupExpr::decls_iterator I = Node->decls_begin(),
                                       E = Node->decls_end();
  if (I == E)
    OS << " empty";
  for (; I != E; ++I)
    dumpPointer(*I);
}

void TextNodeDumper::VisitObjCIvarRefExpr(const ObjCIvarRefExpr *Node) {
  {
    ColorScope Color(OS, ShowColors, DeclKindNameColor);
    OS << " " << Node->getDecl()->getDeclKindName() << "Decl";
  }
  OS << "='" << *Node->getDecl() << "'";
  dumpPointer(Node->getDecl());
  if (Node->isFreeIvar())
    OS << " isFreeIvar";
}

void TextNodeDumper::VisitPredefinedExpr(const PredefinedExpr *Node) {
  OS << " " << PredefinedExpr::getIdentKindName(Node->getIdentKind());
}

void TextNodeDumper::VisitCharacterLiteral(const CharacterLiteral *Node) {
  ColorScope Color(OS, ShowColors, ValueColor);
  OS << " " << Node->getValue();
}

void TextNodeDumper::VisitIntegerLiteral(const IntegerLiteral *Node) {
  bool isSigned = Node->getType()->isSignedIntegerType();
  ColorScope Color(OS, ShowColors, ValueColor);
  OS << " " << Node->getValue().toString(10, isSigned);
}

void TextNodeDumper::VisitFixedPointLiteral(const FixedPointLiteral *Node) {
  ColorScope Color(OS, ShowColors, ValueColor);
  OS << " " << Node->getValueAsString(/*Radix=*/10);
}

void TextNodeDumper::VisitFloatingLiteral(const FloatingLiteral *Node) {
  ColorScope Color(OS, ShowColors, ValueColor);
  OS << " " << Node->getValueAsApproximateDouble();
}

void TextNodeDumper::VisitStringLiteral(const StringLiteral *Str) {
  ColorScope Color(OS, ShowColors, ValueColor);
  OS << " ";
  Str->outputString(OS);
}

void TextNodeDumper::VisitInitListExpr(const InitListExpr *ILE) {
  if (auto *Field = ILE->getInitializedFieldInUnion()) {
    OS << " field ";
    dumpBareDeclRef(Field);
  }
}

void TextNodeDumper::VisitUnaryOperator(const UnaryOperator *Node) {
  OS << " " << (Node->isPostfix() ? "postfix" : "prefix") << " '"
     << UnaryOperator::getOpcodeStr(Node->getOpcode()) << "'";
  if (!Node->canOverflow())
    OS << " cannot overflow";
}

void TextNodeDumper::VisitUnaryExprOrTypeTraitExpr(
    const UnaryExprOrTypeTraitExpr *Node) {
  switch (Node->getKind()) {
  case UETT_SizeOf:
    OS << " sizeof";
    break;
  case UETT_AlignOf:
    OS << " alignof";
    break;
  case UETT_VecStep:
    OS << " vec_step";
    break;
  case UETT_OpenMPRequiredSimdAlign:
    OS << " __builtin_omp_required_simd_align";
    break;
  case UETT_PreferredAlignOf:
    OS << " __alignof";
    break;
  }
  if (Node->isArgumentType())
    dumpType(Node->getArgumentType());
}

void TextNodeDumper::VisitMemberExpr(const MemberExpr *Node) {
  OS << " " << (Node->isArrow() ? "->" : ".") << *Node->getMemberDecl();
  dumpPointer(Node->getMemberDecl());
}

void TextNodeDumper::VisitExtVectorElementExpr(
    const ExtVectorElementExpr *Node) {
  OS << " " << Node->getAccessor().getNameStart();
}

void TextNodeDumper::VisitBinaryOperator(const BinaryOperator *Node) {
  OS << " '" << BinaryOperator::getOpcodeStr(Node->getOpcode()) << "'";
}

void TextNodeDumper::VisitCompoundAssignOperator(
    const CompoundAssignOperator *Node) {
  OS << " '" << BinaryOperator::getOpcodeStr(Node->getOpcode())
     << "' ComputeLHSTy=";
  dumpBareType(Node->getComputationLHSType());
  OS << " ComputeResultTy=";
  dumpBareType(Node->getComputationResultType());
}

void TextNodeDumper::VisitAddrLabelExpr(const AddrLabelExpr *Node) {
  OS << " " << Node->getLabel()->getName();
  dumpPointer(Node->getLabel());
}

void TextNodeDumper::VisitCXXNamedCastExpr(const CXXNamedCastExpr *Node) {
  OS << " " << Node->getCastName() << "<"
     << Node->getTypeAsWritten().getAsString() << ">"
     << " <" << Node->getCastKindName();
  dumpBasePath(OS, Node);
  OS << ">";
}

void TextNodeDumper::VisitCXXBoolLiteralExpr(const CXXBoolLiteralExpr *Node) {
  OS << " " << (Node->getValue() ? "true" : "false");
}

void TextNodeDumper::VisitCXXThisExpr(const CXXThisExpr *Node) {
  OS << " this";
}

void TextNodeDumper::VisitCXXFunctionalCastExpr(
    const CXXFunctionalCastExpr *Node) {
  OS << " functional cast to " << Node->getTypeAsWritten().getAsString() << " <"
     << Node->getCastKindName() << ">";
}

void TextNodeDumper::VisitCXXUnresolvedConstructExpr(
    const CXXUnresolvedConstructExpr *Node) {
  dumpType(Node->getTypeAsWritten());
  if (Node->isListInitialization())
    OS << " list";
}

void TextNodeDumper::VisitCXXConstructExpr(const CXXConstructExpr *Node) {
  CXXConstructorDecl *Ctor = Node->getConstructor();
  dumpType(Ctor->getType());
  if (Node->isElidable())
    OS << " elidable";
  if (Node->isListInitialization())
    OS << " list";
  if (Node->isStdInitListInitialization())
    OS << " std::initializer_list";
  if (Node->requiresZeroInitialization())
    OS << " zeroing";
}

void TextNodeDumper::VisitCXXBindTemporaryExpr(
    const CXXBindTemporaryExpr *Node) {
  OS << " ";
  dumpCXXTemporary(Node->getTemporary());
}

void TextNodeDumper::VisitCXXNewExpr(const CXXNewExpr *Node) {
  if (Node->isGlobalNew())
    OS << " global";
  if (Node->isArray())
    OS << " array";
  if (Node->getOperatorNew()) {
    OS << ' ';
    dumpBareDeclRef(Node->getOperatorNew());
  }
  // We could dump the deallocation function used in case of error, but it's
  // usually not that interesting.
}

void TextNodeDumper::VisitCXXDeleteExpr(const CXXDeleteExpr *Node) {
  if (Node->isGlobalDelete())
    OS << " global";
  if (Node->isArrayForm())
    OS << " array";
  if (Node->getOperatorDelete()) {
    OS << ' ';
    dumpBareDeclRef(Node->getOperatorDelete());
  }
}

void TextNodeDumper::VisitMaterializeTemporaryExpr(
    const MaterializeTemporaryExpr *Node) {
  if (const ValueDecl *VD = Node->getExtendingDecl()) {
    OS << " extended by ";
    dumpBareDeclRef(VD);
  }
}

void TextNodeDumper::VisitExprWithCleanups(const ExprWithCleanups *Node) {
  for (unsigned i = 0, e = Node->getNumObjects(); i != e; ++i)
    dumpDeclRef(Node->getObject(i), "cleanup");
}

void TextNodeDumper::VisitSizeOfPackExpr(const SizeOfPackExpr *Node) {
  dumpPointer(Node->getPack());
  dumpName(Node->getPack());
}

void TextNodeDumper::VisitCXXDependentScopeMemberExpr(
    const CXXDependentScopeMemberExpr *Node) {
  OS << " " << (Node->isArrow() ? "->" : ".") << Node->getMember();
}

void TextNodeDumper::VisitObjCMessageExpr(const ObjCMessageExpr *Node) {
  OS << " selector=";
  Node->getSelector().print(OS);
  switch (Node->getReceiverKind()) {
  case ObjCMessageExpr::Instance:
    break;

  case ObjCMessageExpr::Class:
    OS << " class=";
    dumpBareType(Node->getClassReceiver());
    break;

  case ObjCMessageExpr::SuperInstance:
    OS << " super (instance)";
    break;

  case ObjCMessageExpr::SuperClass:
    OS << " super (class)";
    break;
  }
}

void TextNodeDumper::VisitObjCBoxedExpr(const ObjCBoxedExpr *Node) {
  if (auto *BoxingMethod = Node->getBoxingMethod()) {
    OS << " selector=";
    BoxingMethod->getSelector().print(OS);
  }
}

void TextNodeDumper::VisitObjCAtCatchStmt(const ObjCAtCatchStmt *Node) {
  if (!Node->getCatchParamDecl())
    OS << " catch all";
}

void TextNodeDumper::VisitObjCEncodeExpr(const ObjCEncodeExpr *Node) {
  dumpType(Node->getEncodedType());
}

void TextNodeDumper::VisitObjCSelectorExpr(const ObjCSelectorExpr *Node) {
  OS << " ";
  Node->getSelector().print(OS);
}

void TextNodeDumper::VisitObjCProtocolExpr(const ObjCProtocolExpr *Node) {
  OS << ' ' << *Node->getProtocol();
}

void TextNodeDumper::VisitObjCPropertyRefExpr(const ObjCPropertyRefExpr *Node) {
  if (Node->isImplicitProperty()) {
    OS << " Kind=MethodRef Getter=\"";
    if (Node->getImplicitPropertyGetter())
      Node->getImplicitPropertyGetter()->getSelector().print(OS);
    else
      OS << "(null)";

    OS << "\" Setter=\"";
    if (ObjCMethodDecl *Setter = Node->getImplicitPropertySetter())
      Setter->getSelector().print(OS);
    else
      OS << "(null)";
    OS << "\"";
  } else {
    OS << " Kind=PropertyRef Property=\"" << *Node->getExplicitProperty()
       << '"';
  }

  if (Node->isSuperReceiver())
    OS << " super";

  OS << " Messaging=";
  if (Node->isMessagingGetter() && Node->isMessagingSetter())
    OS << "Getter&Setter";
  else if (Node->isMessagingGetter())
    OS << "Getter";
  else if (Node->isMessagingSetter())
    OS << "Setter";
}

void TextNodeDumper::VisitObjCSubscriptRefExpr(
    const ObjCSubscriptRefExpr *Node) {
  if (Node->isArraySubscriptRefExpr())
    OS << " Kind=ArraySubscript GetterForArray=\"";
  else
    OS << " Kind=DictionarySubscript GetterForDictionary=\"";
  if (Node->getAtIndexMethodDecl())
    Node->getAtIndexMethodDecl()->getSelector().print(OS);
  else
    OS << "(null)";

  if (Node->isArraySubscriptRefExpr())
    OS << "\" SetterForArray=\"";
  else
    OS << "\" SetterForDictionary=\"";
  if (Node->setAtIndexMethodDecl())
    Node->setAtIndexMethodDecl()->getSelector().print(OS);
  else
    OS << "(null)";
}

void TextNodeDumper::VisitObjCBoolLiteralExpr(const ObjCBoolLiteralExpr *Node) {
  OS << " " << (Node->getValue() ? "__objc_yes" : "__objc_no");
}

void TextNodeDumper::VisitRValueReferenceType(const ReferenceType *T) {
  if (T->isSpelledAsLValue())
    OS << " written as lvalue reference";
}

void TextNodeDumper::VisitArrayType(const ArrayType *T) {
  switch (T->getSizeModifier()) {
  case ArrayType::Normal:
    break;
  case ArrayType::Static:
    OS << " static";
    break;
  case ArrayType::Star:
    OS << " *";
    break;
  }
  OS << " " << T->getIndexTypeQualifiers().getAsString();
}

void TextNodeDumper::VisitConstantArrayType(const ConstantArrayType *T) {
  OS << " " << T->getSize();
  VisitArrayType(T);
}

void TextNodeDumper::VisitVariableArrayType(const VariableArrayType *T) {
  OS << " ";
  dumpSourceRange(T->getBracketsRange());
  VisitArrayType(T);
}

void TextNodeDumper::VisitDependentSizedArrayType(
    const DependentSizedArrayType *T) {
  VisitArrayType(T);
  OS << " ";
  dumpSourceRange(T->getBracketsRange());
}

void TextNodeDumper::VisitDependentSizedExtVectorType(
    const DependentSizedExtVectorType *T) {
  OS << " ";
  dumpLocation(T->getAttributeLoc());
}

void TextNodeDumper::VisitVectorType(const VectorType *T) {
  switch (T->getVectorKind()) {
  case VectorType::GenericVector:
    break;
  case VectorType::AltiVecVector:
    OS << " altivec";
    break;
  case VectorType::AltiVecPixel:
    OS << " altivec pixel";
    break;
  case VectorType::AltiVecBool:
    OS << " altivec bool";
    break;
  case VectorType::NeonVector:
    OS << " neon";
    break;
  case VectorType::NeonPolyVector:
    OS << " neon poly";
    break;
  }
  OS << " " << T->getNumElements();
}

void TextNodeDumper::VisitFunctionType(const FunctionType *T) {
  auto EI = T->getExtInfo();
  if (EI.getNoReturn())
    OS << " noreturn";
  if (EI.getProducesResult())
    OS << " produces_result";
  if (EI.getHasRegParm())
    OS << " regparm " << EI.getRegParm();
  OS << " " << FunctionType::getNameForCallConv(EI.getCC());
}

void TextNodeDumper::VisitFunctionProtoType(const FunctionProtoType *T) {
  auto EPI = T->getExtProtoInfo();
  if (EPI.HasTrailingReturn)
    OS << " trailing_return";
  if (T->isConst())
    OS << " const";
  if (T->isVolatile())
    OS << " volatile";
  if (T->isRestrict())
    OS << " restrict";
  switch (EPI.RefQualifier) {
  case RQ_None:
    break;
  case RQ_LValue:
    OS << " &";
    break;
  case RQ_RValue:
    OS << " &&";
    break;
  }
  // FIXME: Exception specification.
  // FIXME: Consumed parameters.
  VisitFunctionType(T);
}

void TextNodeDumper::VisitUnresolvedUsingType(const UnresolvedUsingType *T) {
  dumpDeclRef(T->getDecl());
}

void TextNodeDumper::VisitTypedefType(const TypedefType *T) {
  dumpDeclRef(T->getDecl());
}

void TextNodeDumper::VisitUnaryTransformType(const UnaryTransformType *T) {
  switch (T->getUTTKind()) {
  case UnaryTransformType::EnumUnderlyingType:
    OS << " underlying_type";
    break;
  }
}

void TextNodeDumper::VisitTagType(const TagType *T) {
  dumpDeclRef(T->getDecl());
}

void TextNodeDumper::VisitTemplateTypeParmType(const TemplateTypeParmType *T) {
  OS << " depth " << T->getDepth() << " index " << T->getIndex();
  if (T->isParameterPack())
    OS << " pack";
  dumpDeclRef(T->getDecl());
}

void TextNodeDumper::VisitAutoType(const AutoType *T) {
  if (T->isDecltypeAuto())
    OS << " decltype(auto)";
  if (!T->isDeduced())
    OS << " undeduced";
}

void TextNodeDumper::VisitTemplateSpecializationType(
    const TemplateSpecializationType *T) {
  if (T->isTypeAlias())
    OS << " alias";
  OS << " ";
  T->getTemplateName().dump(OS);
}

void TextNodeDumper::VisitInjectedClassNameType(
    const InjectedClassNameType *T) {
  dumpDeclRef(T->getDecl());
}

void TextNodeDumper::VisitObjCInterfaceType(const ObjCInterfaceType *T) {
  dumpDeclRef(T->getDecl());
}

void TextNodeDumper::VisitPackExpansionType(const PackExpansionType *T) {
  if (auto N = T->getNumExpansions())
    OS << " expansions " << *N;
}<|MERGE_RESOLUTION|>--- conflicted
+++ resolved
@@ -12,13 +12,10 @@
 //===----------------------------------------------------------------------===//
 
 #include "clang/AST/TextNodeDumper.h"
-<<<<<<< HEAD
-=======
 #include "clang/AST/DeclFriend.h"
 #include "clang/AST/DeclOpenMP.h"
 #include "clang/AST/DeclTemplate.h"
 #include "clang/AST/LocInfoType.h"
->>>>>>> bd1c0870
 
 using namespace clang;
 
@@ -106,9 +103,8 @@
   if (R.isValid())
     dumpSourceRange(R);
 
-  if (From) {
+  if (From)
     dumpDeclRef(From, Label);
-  }
 
   ConstTemplateArgumentVisitor<TextNodeDumper>::Visit(TA);
 }
@@ -167,8 +163,6 @@
   ConstStmtVisitor<TextNodeDumper>::Visit(Node);
 }
 
-<<<<<<< HEAD
-=======
 void TextNodeDumper::Visit(const Type *T) {
   if (!T) {
     ColorScope Color(OS, ShowColors, NullColor);
@@ -264,7 +258,6 @@
       OS << " constexpr";
 }
 
->>>>>>> bd1c0870
 void TextNodeDumper::dumpPointer(const void *Ptr) {
   ColorScope Color(OS, ShowColors, AddressColor);
   OS << ' ' << Ptr;
