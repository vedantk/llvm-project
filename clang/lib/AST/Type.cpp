--- conflicted
+++ resolved
@@ -1122,36 +1122,14 @@
 
     // Replace an Objective-C type parameter reference with the corresponding
     // type argument.
-<<<<<<< HEAD
     if (const auto *typedefTy = dyn_cast<TypedefType>(splitType.Ty)) {
-      if (auto *typeParam = dyn_cast<ObjCTypeParamDecl>(typedefTy->getDecl())) {
-        // If we have type arguments, use them.
-        if (!typeArgs.empty()) {
-          // FIXME: Introduce SubstObjCTypeParamType ?
-          QualType argType = typeArgs[typeParam->getIndex()];
-          return ctx.getQualifiedType(argType, splitType.Quals);
-        }
-=======
-    if (const auto *OTPTy = dyn_cast<ObjCTypeParamType>(splitType.Ty)) {
       ObjCTypeParamDecl *typeParam = OTPTy->getDecl();
       // If we have type arguments, use them.
       if (!typeArgs.empty()) {
+        // FIXME: Introduce SubstObjCTypeParamType ?
         QualType argType = typeArgs[typeParam->getIndex()];
-        if (OTPTy->qual_empty())
-          return ctx.getQualifiedType(argType, splitType.Quals);
-
-        // Apply protocol lists if exists.
-        bool hasError;
-        SmallVector<ObjCProtocolDecl*, 8> protocolsVec;
-        protocolsVec.append(OTPTy->qual_begin(),
-                            OTPTy->qual_end());
-        ArrayRef<ObjCProtocolDecl *> protocolsToApply = protocolsVec;
-        QualType resultTy = ctx.applyObjCProtocolQualifiers(argType,
-            protocolsToApply, hasError, true/*allowOnPointerType*/);
-
-        return ctx.getQualifiedType(resultTy, splitType.Quals);
+        return ctx.getQualifiedType(argType, splitType.Quals);
       }
->>>>>>> 00f70bd9
 
       switch (context) {
       case ObjCSubstitutionContext::Ordinary:
