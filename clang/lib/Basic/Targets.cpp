//===--- Targets.cpp - Implement target feature support -------------------===//
//
//                     The LLVM Compiler Infrastructure
//
// This file is distributed under the University of Illinois Open Source
// License. See LICENSE.TXT for details.
//
//===----------------------------------------------------------------------===//
//
// This file implements construction of a TargetInfo object from a
// target triple.
//
//===----------------------------------------------------------------------===//

#include "clang/Basic/Builtins.h"
#include "clang/Basic/Cuda.h"
#include "clang/Basic/Diagnostic.h"
#include "clang/Basic/LangOptions.h"
#include "clang/Basic/MacroBuilder.h"
#include "clang/Basic/TargetBuiltins.h"
#include "clang/Basic/TargetInfo.h"
#include "clang/Basic/TargetOptions.h"
#include "clang/Basic/Version.h"
#include "clang/Frontend/CodeGenOptions.h"
#include "llvm/ADT/APFloat.h"
#include "llvm/ADT/STLExtras.h"
#include "llvm/ADT/StringExtras.h"
#include "llvm/ADT/StringRef.h"
#include "llvm/ADT/StringSwitch.h"
#include "llvm/ADT/Triple.h"
#include "llvm/MC/MCSectionMachO.h"
#include "llvm/Support/ErrorHandling.h"
#include "llvm/Support/TargetParser.h"
#include <algorithm>
#include <memory>

using namespace clang;

//===----------------------------------------------------------------------===//
//  Common code shared among targets.
//===----------------------------------------------------------------------===//

/// DefineStd - Define a macro name and standard variants.  For example if
/// MacroName is "unix", then this will define "__unix", "__unix__", and "unix"
/// when in GNU mode.
static void DefineStd(MacroBuilder &Builder, StringRef MacroName,
                      const LangOptions &Opts) {
  assert(MacroName[0] != '_' && "Identifier should be in the user's namespace");

  // If in GNU mode (e.g. -std=gnu99 but not -std=c99) define the raw identifier
  // in the user's namespace.
  if (Opts.GNUMode)
    Builder.defineMacro(MacroName);

  // Define __unix.
  Builder.defineMacro("__" + MacroName);

  // Define __unix__.
  Builder.defineMacro("__" + MacroName + "__");
}

static void defineCPUMacros(MacroBuilder &Builder, StringRef CPUName,
                            bool Tuning = true) {
  Builder.defineMacro("__" + CPUName);
  Builder.defineMacro("__" + CPUName + "__");
  if (Tuning)
    Builder.defineMacro("__tune_" + CPUName + "__");
}

static TargetInfo *AllocateTarget(const llvm::Triple &Triple,
                                  const TargetOptions &Opts);

//===----------------------------------------------------------------------===//
// Defines specific to certain operating systems.
//===----------------------------------------------------------------------===//

namespace {
template<typename TgtInfo>
class OSTargetInfo : public TgtInfo {
protected:
  virtual void getOSDefines(const LangOptions &Opts, const llvm::Triple &Triple,
                            MacroBuilder &Builder) const=0;
public:
  OSTargetInfo(const llvm::Triple &Triple, const TargetOptions &Opts)
      : TgtInfo(Triple, Opts) {}
  void getTargetDefines(const LangOptions &Opts,
                        MacroBuilder &Builder) const override {
    TgtInfo::getTargetDefines(Opts, Builder);
    getOSDefines(Opts, TgtInfo::getTriple(), Builder);
  }

};

// CloudABI Target
template <typename Target>
class CloudABITargetInfo : public OSTargetInfo<Target> {
protected:
  void getOSDefines(const LangOptions &Opts, const llvm::Triple &Triple,
                    MacroBuilder &Builder) const override {
    Builder.defineMacro("__CloudABI__");
    Builder.defineMacro("__ELF__");

    // CloudABI uses ISO/IEC 10646:2012 for wchar_t, char16_t and char32_t.
    Builder.defineMacro("__STDC_ISO_10646__", "201206L");
    Builder.defineMacro("__STDC_UTF_16__");
    Builder.defineMacro("__STDC_UTF_32__");
  }

public:
  CloudABITargetInfo(const llvm::Triple &Triple, const TargetOptions &Opts)
      : OSTargetInfo<Target>(Triple, Opts) {}
};

static void getDarwinDefines(MacroBuilder &Builder, const LangOptions &Opts,
                             const llvm::Triple &Triple,
                             StringRef &PlatformName,
                             VersionTuple &PlatformMinVersion) {
  Builder.defineMacro("__APPLE_CC__", "6000");
  Builder.defineMacro("__APPLE__");
  Builder.defineMacro("OBJC_NEW_PROPERTIES");
  // AddressSanitizer doesn't play well with source fortification, which is on
  // by default on Darwin.
  if (Opts.Sanitize.has(SanitizerKind::Address))
    Builder.defineMacro("_FORTIFY_SOURCE", "0");

  // Darwin defines __weak, __strong, and __unsafe_unretained even in C mode.
  if (!Opts.ObjC1) {
    // __weak is always defined, for use in blocks and with objc pointers.
    Builder.defineMacro("__weak", "__attribute__((objc_gc(weak)))");
    Builder.defineMacro("__strong", "");
    Builder.defineMacro("__unsafe_unretained", "");
  }

  if (Opts.Static)
    Builder.defineMacro("__STATIC__");
  else
    Builder.defineMacro("__DYNAMIC__");

  if (Opts.POSIXThreads)
    Builder.defineMacro("_REENTRANT");

  // Get the platform type and version number from the triple.
  unsigned Maj, Min, Rev;
  if (Triple.isMacOSX()) {
    Triple.getMacOSXVersion(Maj, Min, Rev);
    PlatformName = "macos";
  } else {
    Triple.getOSVersion(Maj, Min, Rev);
    PlatformName = llvm::Triple::getOSTypeName(Triple.getOS());
  }

  // If -target arch-pc-win32-macho option specified, we're
  // generating code for Win32 ABI. No need to emit
  // __ENVIRONMENT_XX_OS_VERSION_MIN_REQUIRED__.
  if (PlatformName == "win32") {
    PlatformMinVersion = VersionTuple(Maj, Min, Rev);
    return;
  }

  // Set the appropriate OS version define.
  if (Triple.isiOS()) {
    assert(Maj < 100 && Min < 100 && Rev < 100 && "Invalid version!");
    char Str[7];
    if (Maj < 10) {
      Str[0] = '0' + Maj;
      Str[1] = '0' + (Min / 10);
      Str[2] = '0' + (Min % 10);
      Str[3] = '0' + (Rev / 10);
      Str[4] = '0' + (Rev % 10);
      Str[5] = '\0';
    } else {
      // Handle versions >= 10.
      Str[0] = '0' + (Maj / 10);
      Str[1] = '0' + (Maj % 10);
      Str[2] = '0' + (Min / 10);
      Str[3] = '0' + (Min % 10);
      Str[4] = '0' + (Rev / 10);
      Str[5] = '0' + (Rev % 10);
      Str[6] = '\0';
    }
    if (Triple.isTvOS())
      Builder.defineMacro("__ENVIRONMENT_TV_OS_VERSION_MIN_REQUIRED__", Str);
    else
      Builder.defineMacro("__ENVIRONMENT_IPHONE_OS_VERSION_MIN_REQUIRED__",
                          Str);

  } else if (Triple.isWatchOS()) {
    assert(Maj < 10 && Min < 100 && Rev < 100 && "Invalid version!");
    char Str[6];
    Str[0] = '0' + Maj;
    Str[1] = '0' + (Min / 10);
    Str[2] = '0' + (Min % 10);
    Str[3] = '0' + (Rev / 10);
    Str[4] = '0' + (Rev % 10);
    Str[5] = '\0';
    Builder.defineMacro("__ENVIRONMENT_WATCH_OS_VERSION_MIN_REQUIRED__", Str);
  } else if (Triple.isMacOSX()) {
    // Note that the Driver allows versions which aren't representable in the
    // define (because we only get a single digit for the minor and micro
    // revision numbers). So, we limit them to the maximum representable
    // version.
    assert(Maj < 100 && Min < 100 && Rev < 100 && "Invalid version!");
    char Str[7];
    if (Maj < 10 || (Maj == 10 && Min < 10)) {
      Str[0] = '0' + (Maj / 10);
      Str[1] = '0' + (Maj % 10);
      Str[2] = '0' + std::min(Min, 9U);
      Str[3] = '0' + std::min(Rev, 9U);
      Str[4] = '\0';
    } else {
      // Handle versions > 10.9.
      Str[0] = '0' + (Maj / 10);
      Str[1] = '0' + (Maj % 10);
      Str[2] = '0' + (Min / 10);
      Str[3] = '0' + (Min % 10);
      Str[4] = '0' + (Rev / 10);
      Str[5] = '0' + (Rev % 10);
      Str[6] = '\0';
    }
    Builder.defineMacro("__ENVIRONMENT_MAC_OS_X_VERSION_MIN_REQUIRED__", Str);
  }

  // Tell users about the kernel if there is one.
  if (Triple.isOSDarwin())
    Builder.defineMacro("__MACH__");

  // The Watch ABI uses Dwarf EH.
  if(Triple.isWatchABI())
    Builder.defineMacro("__ARM_DWARF_EH__");

  PlatformMinVersion = VersionTuple(Maj, Min, Rev);
}

template<typename Target>
class DarwinTargetInfo : public OSTargetInfo<Target> {
protected:
  void getOSDefines(const LangOptions &Opts, const llvm::Triple &Triple,
                    MacroBuilder &Builder) const override {
    getDarwinDefines(Builder, Opts, Triple, this->PlatformName,
                     this->PlatformMinVersion);
  }

public:
  DarwinTargetInfo(const llvm::Triple &Triple, const TargetOptions &Opts)
      : OSTargetInfo<Target>(Triple, Opts) {
    // By default, no TLS, and we whitelist permitted architecture/OS
    // combinations.
    this->TLSSupported = false;

    if (Triple.isMacOSX())
      this->TLSSupported = !Triple.isMacOSXVersionLT(10, 7);
    else if (Triple.isiOS()) {
      // 64-bit iOS supported it from 8 onwards, 32-bit from 9 onwards.
      if (Triple.getArch() == llvm::Triple::x86_64 ||
          Triple.getArch() == llvm::Triple::aarch64)
        this->TLSSupported = !Triple.isOSVersionLT(8);
      else if (Triple.getArch() == llvm::Triple::x86 ||
               Triple.getArch() == llvm::Triple::arm ||
               Triple.getArch() == llvm::Triple::thumb)
        this->TLSSupported = !Triple.isOSVersionLT(9);
    } else if (Triple.isWatchOS())
      this->TLSSupported = !Triple.isOSVersionLT(2);

    this->MCountName = "\01mcount";
  }

  std::string isValidSectionSpecifier(StringRef SR) const override {
    // Let MCSectionMachO validate this.
    StringRef Segment, Section;
    unsigned TAA, StubSize;
    bool HasTAA;
    return llvm::MCSectionMachO::ParseSectionSpecifier(SR, Segment, Section,
                                                       TAA, HasTAA, StubSize);
  }

  const char *getStaticInitSectionSpecifier() const override {
    // FIXME: We should return 0 when building kexts.
    return "__TEXT,__StaticInit,regular,pure_instructions";
  }

  /// Darwin does not support protected visibility.  Darwin's "default"
  /// is very similar to ELF's "protected";  Darwin requires a "weak"
  /// attribute on declarations that can be dynamically replaced.
  bool hasProtectedVisibility() const override {
    return false;
  }

  unsigned getExnObjectAlignment() const override {
    // The alignment of an exception object is 8-bytes for darwin since
    // libc++abi doesn't declare _Unwind_Exception with __attribute__((aligned))
    // and therefore doesn't guarantee 16-byte alignment.
    return  64;
  }
};


// DragonFlyBSD Target
template<typename Target>
class DragonFlyBSDTargetInfo : public OSTargetInfo<Target> {
protected:
  void getOSDefines(const LangOptions &Opts, const llvm::Triple &Triple,
                    MacroBuilder &Builder) const override {
    // DragonFly defines; list based off of gcc output
    Builder.defineMacro("__DragonFly__");
    Builder.defineMacro("__DragonFly_cc_version", "100001");
    Builder.defineMacro("__ELF__");
    Builder.defineMacro("__KPRINTF_ATTRIBUTE__");
    Builder.defineMacro("__tune_i386__");
    DefineStd(Builder, "unix", Opts);
  }
public:
  DragonFlyBSDTargetInfo(const llvm::Triple &Triple, const TargetOptions &Opts)
      : OSTargetInfo<Target>(Triple, Opts) {
    switch (Triple.getArch()) {
    default:
    case llvm::Triple::x86:
    case llvm::Triple::x86_64:
      this->MCountName = ".mcount";
      break;
    }
  }
};

#ifndef FREEBSD_CC_VERSION
#define FREEBSD_CC_VERSION 0U
#endif

// FreeBSD Target
template<typename Target>
class FreeBSDTargetInfo : public OSTargetInfo<Target> {
protected:
  void getOSDefines(const LangOptions &Opts, const llvm::Triple &Triple,
                    MacroBuilder &Builder) const override {
    // FreeBSD defines; list based off of gcc output

    unsigned Release = Triple.getOSMajorVersion();
    if (Release == 0U)
      Release = 8U;
    unsigned CCVersion = FREEBSD_CC_VERSION;
    if (CCVersion == 0U)
      CCVersion = Release * 100000U + 1U;

    Builder.defineMacro("__FreeBSD__", Twine(Release));
    Builder.defineMacro("__FreeBSD_cc_version", Twine(CCVersion));
    Builder.defineMacro("__KPRINTF_ATTRIBUTE__");
    DefineStd(Builder, "unix", Opts);
    Builder.defineMacro("__ELF__");

    // On FreeBSD, wchar_t contains the number of the code point as
    // used by the character set of the locale. These character sets are
    // not necessarily a superset of ASCII.
    //
    // FIXME: This is wrong; the macro refers to the numerical values
    // of wchar_t *literals*, which are not locale-dependent. However,
    // FreeBSD systems apparently depend on us getting this wrong, and
    // setting this to 1 is conforming even if all the basic source
    // character literals have the same encoding as char and wchar_t.
    Builder.defineMacro("__STDC_MB_MIGHT_NEQ_WC__", "1");
  }
public:
  FreeBSDTargetInfo(const llvm::Triple &Triple, const TargetOptions &Opts)
      : OSTargetInfo<Target>(Triple, Opts) {
    switch (Triple.getArch()) {
    default:
    case llvm::Triple::x86:
    case llvm::Triple::x86_64:
      this->MCountName = ".mcount";
      break;
    case llvm::Triple::mips:
    case llvm::Triple::mipsel:
    case llvm::Triple::ppc:
    case llvm::Triple::ppc64:
    case llvm::Triple::ppc64le:
      this->MCountName = "_mcount";
      break;
    case llvm::Triple::arm:
      this->MCountName = "__mcount";
      break;
    }
  }
};

// GNU/kFreeBSD Target
template<typename Target>
class KFreeBSDTargetInfo : public OSTargetInfo<Target> {
protected:
  void getOSDefines(const LangOptions &Opts, const llvm::Triple &Triple,
                    MacroBuilder &Builder) const override {
    // GNU/kFreeBSD defines; list based off of gcc output

    DefineStd(Builder, "unix", Opts);
    Builder.defineMacro("__FreeBSD_kernel__");
    Builder.defineMacro("__GLIBC__");
    Builder.defineMacro("__ELF__");
    if (Opts.POSIXThreads)
      Builder.defineMacro("_REENTRANT");
    if (Opts.CPlusPlus)
      Builder.defineMacro("_GNU_SOURCE");
  }
public:
  KFreeBSDTargetInfo(const llvm::Triple &Triple, const TargetOptions &Opts)
      : OSTargetInfo<Target>(Triple, Opts) {}
};

// Haiku Target
template<typename Target>
class HaikuTargetInfo : public OSTargetInfo<Target> {
protected:
  void getOSDefines(const LangOptions &Opts, const llvm::Triple &Triple,
                    MacroBuilder &Builder) const override {
    // Haiku defines; list based off of gcc output
    Builder.defineMacro("__HAIKU__");
    Builder.defineMacro("__ELF__");
    DefineStd(Builder, "unix", Opts);
  }
public:
  HaikuTargetInfo(const llvm::Triple &Triple, const TargetOptions &Opts)
      : OSTargetInfo<Target>(Triple, Opts) {
    this->SizeType = TargetInfo::UnsignedLong;
    this->IntPtrType = TargetInfo::SignedLong;
    this->PtrDiffType = TargetInfo::SignedLong;
    this->ProcessIDType = TargetInfo::SignedLong;
    this->TLSSupported = false;

  }
};

// Minix Target
template<typename Target>
class MinixTargetInfo : public OSTargetInfo<Target> {
protected:
  void getOSDefines(const LangOptions &Opts, const llvm::Triple &Triple,
                    MacroBuilder &Builder) const override {
    // Minix defines

    Builder.defineMacro("__minix", "3");
    Builder.defineMacro("_EM_WSIZE", "4");
    Builder.defineMacro("_EM_PSIZE", "4");
    Builder.defineMacro("_EM_SSIZE", "2");
    Builder.defineMacro("_EM_LSIZE", "4");
    Builder.defineMacro("_EM_FSIZE", "4");
    Builder.defineMacro("_EM_DSIZE", "8");
    Builder.defineMacro("__ELF__");
    DefineStd(Builder, "unix", Opts);
  }
public:
  MinixTargetInfo(const llvm::Triple &Triple, const TargetOptions &Opts)
      : OSTargetInfo<Target>(Triple, Opts) {}
};

// Linux target
template<typename Target>
class LinuxTargetInfo : public OSTargetInfo<Target> {
protected:
  void getOSDefines(const LangOptions &Opts, const llvm::Triple &Triple,
                    MacroBuilder &Builder) const override {
    // Linux defines; list based off of gcc output
    DefineStd(Builder, "unix", Opts);
    DefineStd(Builder, "linux", Opts);
    Builder.defineMacro("__gnu_linux__");
    Builder.defineMacro("__ELF__");
    if (Triple.isAndroid()) {
      Builder.defineMacro("__ANDROID__", "1");
      unsigned Maj, Min, Rev;
      Triple.getEnvironmentVersion(Maj, Min, Rev);
      this->PlatformName = "android";
      this->PlatformMinVersion = VersionTuple(Maj, Min, Rev);
      if (Maj)
        Builder.defineMacro("__ANDROID_API__", Twine(Maj));
    }
    if (Opts.POSIXThreads)
      Builder.defineMacro("_REENTRANT");
    if (Opts.CPlusPlus)
      Builder.defineMacro("_GNU_SOURCE");
    if (this->HasFloat128)
      Builder.defineMacro("__FLOAT128__");
  }
public:
  LinuxTargetInfo(const llvm::Triple &Triple, const TargetOptions &Opts)
      : OSTargetInfo<Target>(Triple, Opts) {
    this->WIntType = TargetInfo::UnsignedInt;

    switch (Triple.getArch()) {
    default:
      break;
    case llvm::Triple::ppc:
    case llvm::Triple::ppc64:
    case llvm::Triple::ppc64le:
      this->MCountName = "_mcount";
      break;
    case llvm::Triple::x86:
    case llvm::Triple::x86_64:
    case llvm::Triple::systemz:
      this->HasFloat128 = true;
      break;
    }
  }

  const char *getStaticInitSectionSpecifier() const override {
    return ".text.startup";
  }
};

// NetBSD Target
template<typename Target>
class NetBSDTargetInfo : public OSTargetInfo<Target> {
protected:
  void getOSDefines(const LangOptions &Opts, const llvm::Triple &Triple,
                    MacroBuilder &Builder) const override {
    // NetBSD defines; list based off of gcc output
    Builder.defineMacro("__NetBSD__");
    Builder.defineMacro("__unix__");
    Builder.defineMacro("__ELF__");
    if (Opts.POSIXThreads)
      Builder.defineMacro("_POSIX_THREADS");

    switch (Triple.getArch()) {
    default:
      break;
    case llvm::Triple::arm:
    case llvm::Triple::armeb:
    case llvm::Triple::thumb:
    case llvm::Triple::thumbeb:
      Builder.defineMacro("__ARM_DWARF_EH__");
      break;
    }
  }
public:
  NetBSDTargetInfo(const llvm::Triple &Triple, const TargetOptions &Opts)
      : OSTargetInfo<Target>(Triple, Opts) {
    this->MCountName = "_mcount";
  }
};

// OpenBSD Target
template<typename Target>
class OpenBSDTargetInfo : public OSTargetInfo<Target> {
protected:
  void getOSDefines(const LangOptions &Opts, const llvm::Triple &Triple,
                    MacroBuilder &Builder) const override {
    // OpenBSD defines; list based off of gcc output

    Builder.defineMacro("__OpenBSD__");
    DefineStd(Builder, "unix", Opts);
    Builder.defineMacro("__ELF__");
    if (Opts.POSIXThreads)
      Builder.defineMacro("_REENTRANT");
  }
public:
  OpenBSDTargetInfo(const llvm::Triple &Triple, const TargetOptions &Opts)
      : OSTargetInfo<Target>(Triple, Opts) {
    this->TLSSupported = false;

      switch (Triple.getArch()) {
        default:
        case llvm::Triple::x86:
        case llvm::Triple::x86_64:
        case llvm::Triple::arm:
        case llvm::Triple::sparc:
          this->MCountName = "__mcount";
          break;
        case llvm::Triple::mips64:
        case llvm::Triple::mips64el:
        case llvm::Triple::ppc:
        case llvm::Triple::sparcv9:
          this->MCountName = "_mcount";
          break;
      }
  }
};

// Bitrig Target
template<typename Target>
class BitrigTargetInfo : public OSTargetInfo<Target> {
protected:
  void getOSDefines(const LangOptions &Opts, const llvm::Triple &Triple,
                    MacroBuilder &Builder) const override {
    // Bitrig defines; list based off of gcc output

    Builder.defineMacro("__Bitrig__");
    DefineStd(Builder, "unix", Opts);
    Builder.defineMacro("__ELF__");
    if (Opts.POSIXThreads)
      Builder.defineMacro("_REENTRANT");

    switch (Triple.getArch()) {
    default:
      break;
    case llvm::Triple::arm:
    case llvm::Triple::armeb:
    case llvm::Triple::thumb:
    case llvm::Triple::thumbeb:
      Builder.defineMacro("__ARM_DWARF_EH__");
      break;
    }
  }
public:
  BitrigTargetInfo(const llvm::Triple &Triple, const TargetOptions &Opts)
      : OSTargetInfo<Target>(Triple, Opts) {
    this->MCountName = "__mcount";
  }
};

// PSP Target
template<typename Target>
class PSPTargetInfo : public OSTargetInfo<Target> {
protected:
  void getOSDefines(const LangOptions &Opts, const llvm::Triple &Triple,
                    MacroBuilder &Builder) const override {
    // PSP defines; list based on the output of the pspdev gcc toolchain.
    Builder.defineMacro("PSP");
    Builder.defineMacro("_PSP");
    Builder.defineMacro("__psp__");
    Builder.defineMacro("__ELF__");
  }
public:
  PSPTargetInfo(const llvm::Triple &Triple) : OSTargetInfo<Target>(Triple) {}
};

// PS3 PPU Target
template<typename Target>
class PS3PPUTargetInfo : public OSTargetInfo<Target> {
protected:
  void getOSDefines(const LangOptions &Opts, const llvm::Triple &Triple,
                    MacroBuilder &Builder) const override {
    // PS3 PPU defines.
    Builder.defineMacro("__PPC__");
    Builder.defineMacro("__PPU__");
    Builder.defineMacro("__CELLOS_LV2__");
    Builder.defineMacro("__ELF__");
    Builder.defineMacro("__LP32__");
    Builder.defineMacro("_ARCH_PPC64");
    Builder.defineMacro("__powerpc64__");
  }
public:
  PS3PPUTargetInfo(const llvm::Triple &Triple, const TargetOptions &Opts)
      : OSTargetInfo<Target>(Triple, Opts) {
    this->LongWidth = this->LongAlign = 32;
    this->PointerWidth = this->PointerAlign = 32;
    this->IntMaxType = TargetInfo::SignedLongLong;
    this->Int64Type = TargetInfo::SignedLongLong;
    this->SizeType = TargetInfo::UnsignedInt;
    this->resetDataLayout("E-m:e-p:32:32-i64:64-n32:64");
  }
};

template <typename Target>
class PS4OSTargetInfo : public OSTargetInfo<Target> {
protected:
  void getOSDefines(const LangOptions &Opts, const llvm::Triple &Triple,
                    MacroBuilder &Builder) const override {
    Builder.defineMacro("__FreeBSD__", "9");
    Builder.defineMacro("__FreeBSD_cc_version", "900001");
    Builder.defineMacro("__KPRINTF_ATTRIBUTE__");
    DefineStd(Builder, "unix", Opts);
    Builder.defineMacro("__ELF__");
    Builder.defineMacro("__ORBIS__");
  }
public:
  PS4OSTargetInfo(const llvm::Triple &Triple, const TargetOptions &Opts)
      : OSTargetInfo<Target>(Triple, Opts) {
    this->WCharType = this->UnsignedShort;

    // On PS4, TLS variable cannot be aligned to more than 32 bytes (256 bits).
    this->MaxTLSAlign = 256;

    // On PS4, do not honor explicit bit field alignment,
    // as in "__attribute__((aligned(2))) int b : 1;".
    this->UseExplicitBitFieldAlignment = false;

    switch (Triple.getArch()) {
    default:
    case llvm::Triple::x86_64:
      this->MCountName = ".mcount";
      break;
    }
  }
};

// Solaris target
template<typename Target>
class SolarisTargetInfo : public OSTargetInfo<Target> {
protected:
  void getOSDefines(const LangOptions &Opts, const llvm::Triple &Triple,
                    MacroBuilder &Builder) const override {
    DefineStd(Builder, "sun", Opts);
    DefineStd(Builder, "unix", Opts);
    Builder.defineMacro("__ELF__");
    Builder.defineMacro("__svr4__");
    Builder.defineMacro("__SVR4");
    // Solaris headers require _XOPEN_SOURCE to be set to 600 for C99 and
    // newer, but to 500 for everything else.  feature_test.h has a check to
    // ensure that you are not using C99 with an old version of X/Open or C89
    // with a new version.
    if (Opts.C99)
      Builder.defineMacro("_XOPEN_SOURCE", "600");
    else
      Builder.defineMacro("_XOPEN_SOURCE", "500");
    if (Opts.CPlusPlus)
      Builder.defineMacro("__C99FEATURES__");
    Builder.defineMacro("_LARGEFILE_SOURCE");
    Builder.defineMacro("_LARGEFILE64_SOURCE");
    Builder.defineMacro("__EXTENSIONS__");
    Builder.defineMacro("_REENTRANT");
  }
public:
  SolarisTargetInfo(const llvm::Triple &Triple, const TargetOptions &Opts)
      : OSTargetInfo<Target>(Triple, Opts) {
    this->WCharType = this->SignedInt;
    // FIXME: WIntType should be SignedLong
  }
};

// Windows target
template<typename Target>
class WindowsTargetInfo : public OSTargetInfo<Target> {
protected:
  void getOSDefines(const LangOptions &Opts, const llvm::Triple &Triple,
                    MacroBuilder &Builder) const override {
    Builder.defineMacro("_WIN32");
  }
  void getVisualStudioDefines(const LangOptions &Opts,
                              MacroBuilder &Builder) const {
    if (Opts.CPlusPlus) {
      if (Opts.RTTIData)
        Builder.defineMacro("_CPPRTTI");

      if (Opts.CXXExceptions)
        Builder.defineMacro("_CPPUNWIND");
    }

    if (Opts.Bool)
      Builder.defineMacro("__BOOL_DEFINED");

    if (!Opts.CharIsSigned)
      Builder.defineMacro("_CHAR_UNSIGNED");

    // FIXME: POSIXThreads isn't exactly the option this should be defined for,
    //        but it works for now.
    if (Opts.POSIXThreads)
      Builder.defineMacro("_MT");

    if (Opts.MSCompatibilityVersion) {
      Builder.defineMacro("_MSC_VER",
                          Twine(Opts.MSCompatibilityVersion / 100000));
      Builder.defineMacro("_MSC_FULL_VER", Twine(Opts.MSCompatibilityVersion));
      // FIXME We cannot encode the revision information into 32-bits
      Builder.defineMacro("_MSC_BUILD", Twine(1));

      if (Opts.CPlusPlus11 && Opts.isCompatibleWithMSVC(LangOptions::MSVC2015))
        Builder.defineMacro("_HAS_CHAR16_T_LANGUAGE_SUPPORT", Twine(1));

      if (Opts.isCompatibleWithMSVC(LangOptions::MSVC2015)) {
        if (Opts.CPlusPlus1z)
          Builder.defineMacro("_MSVC_LANG", "201403L");
        else if (Opts.CPlusPlus14)
          Builder.defineMacro("_MSVC_LANG", "201402L");
      }
    }

    if (Opts.MicrosoftExt) {
      Builder.defineMacro("_MSC_EXTENSIONS");

      if (Opts.CPlusPlus11) {
        Builder.defineMacro("_RVALUE_REFERENCES_V2_SUPPORTED");
        Builder.defineMacro("_RVALUE_REFERENCES_SUPPORTED");
        Builder.defineMacro("_NATIVE_NULLPTR_SUPPORTED");
      }
    }

    Builder.defineMacro("_INTEGRAL_MAX_BITS", "64");
  }

public:
  WindowsTargetInfo(const llvm::Triple &Triple, const TargetOptions &Opts)
      : OSTargetInfo<Target>(Triple, Opts) {}
};

template <typename Target>
class NaClTargetInfo : public OSTargetInfo<Target> {
protected:
  void getOSDefines(const LangOptions &Opts, const llvm::Triple &Triple,
                    MacroBuilder &Builder) const override {
    if (Opts.POSIXThreads)
      Builder.defineMacro("_REENTRANT");
    if (Opts.CPlusPlus)
      Builder.defineMacro("_GNU_SOURCE");

    DefineStd(Builder, "unix", Opts);
    Builder.defineMacro("__ELF__");
    Builder.defineMacro("__native_client__");
  }

public:
  NaClTargetInfo(const llvm::Triple &Triple, const TargetOptions &Opts)
      : OSTargetInfo<Target>(Triple, Opts) {
    this->LongAlign = 32;
    this->LongWidth = 32;
    this->PointerAlign = 32;
    this->PointerWidth = 32;
    this->IntMaxType = TargetInfo::SignedLongLong;
    this->Int64Type = TargetInfo::SignedLongLong;
    this->DoubleAlign = 64;
    this->LongDoubleWidth = 64;
    this->LongDoubleAlign = 64;
    this->LongLongWidth = 64;
    this->LongLongAlign = 64;
    this->SizeType = TargetInfo::UnsignedInt;
    this->PtrDiffType = TargetInfo::SignedInt;
    this->IntPtrType = TargetInfo::SignedInt;
    // RegParmMax is inherited from the underlying architecture.
    this->LongDoubleFormat = &llvm::APFloat::IEEEdouble();
    if (Triple.getArch() == llvm::Triple::arm) {
      // Handled in ARM's setABI().
    } else if (Triple.getArch() == llvm::Triple::x86) {
      this->resetDataLayout("e-m:e-p:32:32-i64:64-n8:16:32-S128");
    } else if (Triple.getArch() == llvm::Triple::x86_64) {
      this->resetDataLayout("e-m:e-p:32:32-i64:64-n8:16:32:64-S128");
    } else if (Triple.getArch() == llvm::Triple::mipsel) {
      // Handled on mips' setDataLayout.
    } else {
      assert(Triple.getArch() == llvm::Triple::le32);
      this->resetDataLayout("e-p:32:32-i64:64");
    }
  }
};

// Fuchsia Target
template<typename Target>
class FuchsiaTargetInfo : public OSTargetInfo<Target> {
protected:
  void getOSDefines(const LangOptions &Opts, const llvm::Triple &Triple,
                    MacroBuilder &Builder) const override {
    Builder.defineMacro("__Fuchsia__");
    Builder.defineMacro("__ELF__");
    if (Opts.POSIXThreads)
      Builder.defineMacro("_REENTRANT");
    // Required by the libc++ locale support.
    if (Opts.CPlusPlus)
      Builder.defineMacro("_GNU_SOURCE");
  }
public:
  FuchsiaTargetInfo(const llvm::Triple &Triple,
                    const TargetOptions &Opts)
      : OSTargetInfo<Target>(Triple, Opts) {
    this->MCountName = "__mcount";
  }
};

// WebAssembly target
template <typename Target>
class WebAssemblyOSTargetInfo : public OSTargetInfo<Target> {
  void getOSDefines(const LangOptions &Opts, const llvm::Triple &Triple,
                    MacroBuilder &Builder) const final {
    // A common platform macro.
    if (Opts.POSIXThreads)
      Builder.defineMacro("_REENTRANT");
    // Follow g++ convention and predefine _GNU_SOURCE for C++.
    if (Opts.CPlusPlus)
      Builder.defineMacro("_GNU_SOURCE");
  }

  // As an optimization, group static init code together in a section.
  const char *getStaticInitSectionSpecifier() const final {
    return ".text.__startup";
  }

public:
  explicit WebAssemblyOSTargetInfo(const llvm::Triple &Triple,
                                   const TargetOptions &Opts)
      : OSTargetInfo<Target>(Triple, Opts) {
    this->MCountName = "__mcount";
    this->TheCXXABI.set(TargetCXXABI::WebAssembly);
  }
};

//===----------------------------------------------------------------------===//
// Specific target implementations.
//===----------------------------------------------------------------------===//

// PPC abstract base class
class PPCTargetInfo : public TargetInfo {
  static const Builtin::Info BuiltinInfo[];
  static const char * const GCCRegNames[];
  static const TargetInfo::GCCRegAlias GCCRegAliases[];
  std::string CPU;

  // Target cpu features.
  bool HasVSX;
  bool HasP8Vector;
  bool HasP8Crypto;
  bool HasDirectMove;
  bool HasQPX;
  bool HasHTM;
  bool HasBPERMD;
  bool HasExtDiv;
  bool HasP9Vector;

protected:
  std::string ABI;

public:
  PPCTargetInfo(const llvm::Triple &Triple, const TargetOptions &)
    : TargetInfo(Triple), HasVSX(false), HasP8Vector(false),
      HasP8Crypto(false), HasDirectMove(false), HasQPX(false), HasHTM(false),
      HasBPERMD(false), HasExtDiv(false), HasP9Vector(false) {
    SimdDefaultAlign = 128;
    LongDoubleWidth = LongDoubleAlign = 128;
    LongDoubleFormat = &llvm::APFloat::PPCDoubleDouble();
  }

  /// \brief Flags for architecture specific defines.
  typedef enum {
    ArchDefineNone  = 0,
    ArchDefineName  = 1 << 0, // <name> is substituted for arch name.
    ArchDefinePpcgr = 1 << 1,
    ArchDefinePpcsq = 1 << 2,
    ArchDefine440   = 1 << 3,
    ArchDefine603   = 1 << 4,
    ArchDefine604   = 1 << 5,
    ArchDefinePwr4  = 1 << 6,
    ArchDefinePwr5  = 1 << 7,
    ArchDefinePwr5x = 1 << 8,
    ArchDefinePwr6  = 1 << 9,
    ArchDefinePwr6x = 1 << 10,
    ArchDefinePwr7  = 1 << 11,
    ArchDefinePwr8  = 1 << 12,
    ArchDefinePwr9  = 1 << 13,
    ArchDefineA2    = 1 << 14,
    ArchDefineA2q   = 1 << 15
  } ArchDefineTypes;

  // Note: GCC recognizes the following additional cpus:
  //  401, 403, 405, 405fp, 440fp, 464, 464fp, 476, 476fp, 505, 740, 801,
  //  821, 823, 8540, 8548, e300c2, e300c3, e500mc64, e6500, 860, cell,
  //  titan, rs64.
  bool setCPU(const std::string &Name) override {
    bool CPUKnown = llvm::StringSwitch<bool>(Name)
      .Case("generic", true)
      .Case("440", true)
      .Case("450", true)
      .Case("601", true)
      .Case("602", true)
      .Case("603", true)
      .Case("603e", true)
      .Case("603ev", true)
      .Case("604", true)
      .Case("604e", true)
      .Case("620", true)
      .Case("630", true)
      .Case("g3", true)
      .Case("7400", true)
      .Case("g4", true)
      .Case("7450", true)
      .Case("g4+", true)
      .Case("750", true)
      .Case("970", true)
      .Case("g5", true)
      .Case("a2", true)
      .Case("a2q", true)
      .Case("e500mc", true)
      .Case("e5500", true)
      .Case("power3", true)
      .Case("pwr3", true)
      .Case("power4", true)
      .Case("pwr4", true)
      .Case("power5", true)
      .Case("pwr5", true)
      .Case("power5x", true)
      .Case("pwr5x", true)
      .Case("power6", true)
      .Case("pwr6", true)
      .Case("power6x", true)
      .Case("pwr6x", true)
      .Case("power7", true)
      .Case("pwr7", true)
      .Case("power8", true)
      .Case("pwr8", true)
      .Case("power9", true)
      .Case("pwr9", true)
      .Case("powerpc", true)
      .Case("ppc", true)
      .Case("powerpc64", true)
      .Case("ppc64", true)
      .Case("powerpc64le", true)
      .Case("ppc64le", true)
      .Default(false);

    if (CPUKnown)
      CPU = Name;

    return CPUKnown;
  }


  StringRef getABI() const override { return ABI; }

  ArrayRef<Builtin::Info> getTargetBuiltins() const override {
    return llvm::makeArrayRef(BuiltinInfo,
                             clang::PPC::LastTSBuiltin-Builtin::FirstTSBuiltin);
  }

  bool isCLZForZeroUndef() const override { return false; }

  void getTargetDefines(const LangOptions &Opts,
                        MacroBuilder &Builder) const override;

  bool
  initFeatureMap(llvm::StringMap<bool> &Features, DiagnosticsEngine &Diags,
                 StringRef CPU,
                 const std::vector<std::string> &FeaturesVec) const override;

  bool handleTargetFeatures(std::vector<std::string> &Features,
                            DiagnosticsEngine &Diags) override;
  bool hasFeature(StringRef Feature) const override;
  void setFeatureEnabled(llvm::StringMap<bool> &Features, StringRef Name,
                         bool Enabled) const override;

  ArrayRef<const char *> getGCCRegNames() const override;
  ArrayRef<TargetInfo::GCCRegAlias> getGCCRegAliases() const override;
  bool validateAsmConstraint(const char *&Name,
                             TargetInfo::ConstraintInfo &Info) const override {
    switch (*Name) {
    default: return false;
    case 'O': // Zero
      break;
    case 'b': // Base register
    case 'f': // Floating point register
      Info.setAllowsRegister();
      break;
    // FIXME: The following are added to allow parsing.
    // I just took a guess at what the actions should be.
    // Also, is more specific checking needed?  I.e. specific registers?
    case 'd': // Floating point register (containing 64-bit value)
    case 'v': // Altivec vector register
      Info.setAllowsRegister();
      break;
    case 'w':
      switch (Name[1]) {
        case 'd':// VSX vector register to hold vector double data
        case 'f':// VSX vector register to hold vector float data
        case 's':// VSX vector register to hold scalar float data
        case 'a':// Any VSX register
        case 'c':// An individual CR bit
          break;
        default:
          return false;
      }
      Info.setAllowsRegister();
      Name++; // Skip over 'w'.
      break;
    case 'h': // `MQ', `CTR', or `LINK' register
    case 'q': // `MQ' register
    case 'c': // `CTR' register
    case 'l': // `LINK' register
    case 'x': // `CR' register (condition register) number 0
    case 'y': // `CR' register (condition register)
    case 'z': // `XER[CA]' carry bit (part of the XER register)
      Info.setAllowsRegister();
      break;
    case 'I': // Signed 16-bit constant
    case 'J': // Unsigned 16-bit constant shifted left 16 bits
              //  (use `L' instead for SImode constants)
    case 'K': // Unsigned 16-bit constant
    case 'L': // Signed 16-bit constant shifted left 16 bits
    case 'M': // Constant larger than 31
    case 'N': // Exact power of 2
    case 'P': // Constant whose negation is a signed 16-bit constant
    case 'G': // Floating point constant that can be loaded into a
              // register with one instruction per word
    case 'H': // Integer/Floating point constant that can be loaded
              // into a register using three instructions
      break;
    case 'm': // Memory operand. Note that on PowerPC targets, m can
              // include addresses that update the base register. It
              // is therefore only safe to use `m' in an asm statement
              // if that asm statement accesses the operand exactly once.
              // The asm statement must also use `%U<opno>' as a
              // placeholder for the "update" flag in the corresponding
              // load or store instruction. For example:
              // asm ("st%U0 %1,%0" : "=m" (mem) : "r" (val));
              // is correct but:
              // asm ("st %1,%0" : "=m" (mem) : "r" (val));
              // is not. Use es rather than m if you don't want the base
              // register to be updated.
    case 'e':
      if (Name[1] != 's')
          return false;
              // es: A "stable" memory operand; that is, one which does not
              // include any automodification of the base register. Unlike
              // `m', this constraint can be used in asm statements that
              // might access the operand several times, or that might not
              // access it at all.
      Info.setAllowsMemory();
      Name++; // Skip over 'e'.
      break;
    case 'Q': // Memory operand that is an offset from a register (it is
              // usually better to use `m' or `es' in asm statements)
    case 'Z': // Memory operand that is an indexed or indirect from a
              // register (it is usually better to use `m' or `es' in
              // asm statements)
      Info.setAllowsMemory();
      Info.setAllowsRegister();
      break;
    case 'R': // AIX TOC entry
    case 'a': // Address operand that is an indexed or indirect from a
              // register (`p' is preferable for asm statements)
    case 'S': // Constant suitable as a 64-bit mask operand
    case 'T': // Constant suitable as a 32-bit mask operand
    case 'U': // System V Release 4 small data area reference
    case 't': // AND masks that can be performed by two rldic{l, r}
              // instructions
    case 'W': // Vector constant that does not require memory
    case 'j': // Vector constant that is all zeros.
      break;
    // End FIXME.
    }
    return true;
  }
  std::string convertConstraint(const char *&Constraint) const override {
    std::string R;
    switch (*Constraint) {
    case 'e':
    case 'w':
      // Two-character constraint; add "^" hint for later parsing.
      R = std::string("^") + std::string(Constraint, 2);
      Constraint++;
      break;
    default:
      return TargetInfo::convertConstraint(Constraint);
    }
    return R;
  }
  const char *getClobbers() const override {
    return "";
  }
  int getEHDataRegisterNumber(unsigned RegNo) const override {
    if (RegNo == 0) return 3;
    if (RegNo == 1) return 4;
    return -1;
  }

  bool hasSjLjLowering() const override {
    return true;
  }

  bool useFloat128ManglingForLongDouble() const override {
    return LongDoubleWidth == 128 &&
           LongDoubleFormat == &llvm::APFloat::PPCDoubleDouble() &&
           getTriple().isOSBinFormatELF();
  }
};

const Builtin::Info PPCTargetInfo::BuiltinInfo[] = {
#define BUILTIN(ID, TYPE, ATTRS) \
  { #ID, TYPE, ATTRS, nullptr, ALL_LANGUAGES, nullptr },
#define LIBBUILTIN(ID, TYPE, ATTRS, HEADER) \
  { #ID, TYPE, ATTRS, HEADER, ALL_LANGUAGES, nullptr },
#include "clang/Basic/BuiltinsPPC.def"
};

/// handleTargetFeatures - Perform initialization based on the user
/// configured set of features.
bool PPCTargetInfo::handleTargetFeatures(std::vector<std::string> &Features,
                                         DiagnosticsEngine &Diags) {
  for (const auto &Feature : Features) {
    if (Feature == "+vsx") {
      HasVSX = true;
    } else if (Feature == "+bpermd") {
      HasBPERMD = true;
    } else if (Feature == "+extdiv") {
      HasExtDiv = true;
    } else if (Feature == "+power8-vector") {
      HasP8Vector = true;
    } else if (Feature == "+crypto") {
      HasP8Crypto = true;
    } else if (Feature == "+direct-move") {
      HasDirectMove = true;
    } else if (Feature == "+qpx") {
      HasQPX = true;
    } else if (Feature == "+htm") {
      HasHTM = true;
    } else if (Feature == "+float128") {
      HasFloat128 = true;
    } else if (Feature == "+power9-vector") {
      HasP9Vector = true;
    }
    // TODO: Finish this list and add an assert that we've handled them
    // all.
  }

  return true;
}

/// PPCTargetInfo::getTargetDefines - Return a set of the PowerPC-specific
/// #defines that are not tied to a specific subtarget.
void PPCTargetInfo::getTargetDefines(const LangOptions &Opts,
                                     MacroBuilder &Builder) const {
  // Target identification.
  Builder.defineMacro("__ppc__");
  Builder.defineMacro("__PPC__");
  Builder.defineMacro("_ARCH_PPC");
  Builder.defineMacro("__powerpc__");
  Builder.defineMacro("__POWERPC__");
  if (PointerWidth == 64) {
    Builder.defineMacro("_ARCH_PPC64");
    Builder.defineMacro("__powerpc64__");
    Builder.defineMacro("__ppc64__");
    Builder.defineMacro("__PPC64__");
  }

  // Target properties.
  if (getTriple().getArch() == llvm::Triple::ppc64le) {
    Builder.defineMacro("_LITTLE_ENDIAN");
  } else {
    if (getTriple().getOS() != llvm::Triple::NetBSD &&
        getTriple().getOS() != llvm::Triple::OpenBSD)
      Builder.defineMacro("_BIG_ENDIAN");
  }

  // ABI options.
  if (ABI == "elfv1" || ABI == "elfv1-qpx")
    Builder.defineMacro("_CALL_ELF", "1");
  if (ABI == "elfv2")
    Builder.defineMacro("_CALL_ELF", "2");

  // Subtarget options.
  Builder.defineMacro("__NATURAL_ALIGNMENT__");
  Builder.defineMacro("__REGISTER_PREFIX__", "");

  // FIXME: Should be controlled by command line option.
  if (LongDoubleWidth == 128)
    Builder.defineMacro("__LONG_DOUBLE_128__");

  if (Opts.AltiVec) {
    Builder.defineMacro("__VEC__", "10206");
    Builder.defineMacro("__ALTIVEC__");
  }

  // CPU identification.
  ArchDefineTypes defs = (ArchDefineTypes)llvm::StringSwitch<int>(CPU)
    .Case("440",   ArchDefineName)
    .Case("450",   ArchDefineName | ArchDefine440)
    .Case("601",   ArchDefineName)
    .Case("602",   ArchDefineName | ArchDefinePpcgr)
    .Case("603",   ArchDefineName | ArchDefinePpcgr)
    .Case("603e",  ArchDefineName | ArchDefine603 | ArchDefinePpcgr)
    .Case("603ev", ArchDefineName | ArchDefine603 | ArchDefinePpcgr)
    .Case("604",   ArchDefineName | ArchDefinePpcgr)
    .Case("604e",  ArchDefineName | ArchDefine604 | ArchDefinePpcgr)
    .Case("620",   ArchDefineName | ArchDefinePpcgr)
    .Case("630",   ArchDefineName | ArchDefinePpcgr)
    .Case("7400",  ArchDefineName | ArchDefinePpcgr)
    .Case("7450",  ArchDefineName | ArchDefinePpcgr)
    .Case("750",   ArchDefineName | ArchDefinePpcgr)
    .Case("970",   ArchDefineName | ArchDefinePwr4 | ArchDefinePpcgr
                     | ArchDefinePpcsq)
    .Case("a2",    ArchDefineA2)
    .Case("a2q",   ArchDefineName | ArchDefineA2 | ArchDefineA2q)
    .Case("pwr3",  ArchDefinePpcgr)
    .Case("pwr4",  ArchDefineName | ArchDefinePpcgr | ArchDefinePpcsq)
    .Case("pwr5",  ArchDefineName | ArchDefinePwr4 | ArchDefinePpcgr
                     | ArchDefinePpcsq)
    .Case("pwr5x", ArchDefineName | ArchDefinePwr5 | ArchDefinePwr4
                     | ArchDefinePpcgr | ArchDefinePpcsq)
    .Case("pwr6",  ArchDefineName | ArchDefinePwr5x | ArchDefinePwr5
                     | ArchDefinePwr4 | ArchDefinePpcgr | ArchDefinePpcsq)
    .Case("pwr6x", ArchDefineName | ArchDefinePwr6 | ArchDefinePwr5x
                     | ArchDefinePwr5 | ArchDefinePwr4 | ArchDefinePpcgr
                     | ArchDefinePpcsq)
    .Case("pwr7",  ArchDefineName | ArchDefinePwr6x | ArchDefinePwr6
                     | ArchDefinePwr5x | ArchDefinePwr5 | ArchDefinePwr4
                     | ArchDefinePpcgr | ArchDefinePpcsq)
    .Case("pwr8",  ArchDefineName | ArchDefinePwr7 | ArchDefinePwr6x
                     | ArchDefinePwr6 | ArchDefinePwr5x | ArchDefinePwr5
                     | ArchDefinePwr4 | ArchDefinePpcgr | ArchDefinePpcsq)
    .Case("pwr9",  ArchDefineName | ArchDefinePwr8 | ArchDefinePwr7
                     | ArchDefinePwr6x | ArchDefinePwr6 | ArchDefinePwr5x
                     | ArchDefinePwr5 | ArchDefinePwr4 | ArchDefinePpcgr
                     | ArchDefinePpcsq)
    .Case("power3",  ArchDefinePpcgr)
    .Case("power4",  ArchDefinePwr4 | ArchDefinePpcgr | ArchDefinePpcsq)
    .Case("power5",  ArchDefinePwr5 | ArchDefinePwr4 | ArchDefinePpcgr
                       | ArchDefinePpcsq)
    .Case("power5x", ArchDefinePwr5x | ArchDefinePwr5 | ArchDefinePwr4
                       | ArchDefinePpcgr | ArchDefinePpcsq)
    .Case("power6",  ArchDefinePwr6 | ArchDefinePwr5x | ArchDefinePwr5
                       | ArchDefinePwr4 | ArchDefinePpcgr | ArchDefinePpcsq)
    .Case("power6x", ArchDefinePwr6x | ArchDefinePwr6 | ArchDefinePwr5x
                       | ArchDefinePwr5 | ArchDefinePwr4 | ArchDefinePpcgr
                       | ArchDefinePpcsq)
    .Case("power7",  ArchDefinePwr7 | ArchDefinePwr6x | ArchDefinePwr6
                       | ArchDefinePwr5x | ArchDefinePwr5 | ArchDefinePwr4
                       | ArchDefinePpcgr | ArchDefinePpcsq)
    .Case("power8",  ArchDefinePwr8 | ArchDefinePwr7 | ArchDefinePwr6x
                       | ArchDefinePwr6 | ArchDefinePwr5x | ArchDefinePwr5
                       | ArchDefinePwr4 | ArchDefinePpcgr | ArchDefinePpcsq)
    .Case("power9",  ArchDefinePwr9 | ArchDefinePwr8 | ArchDefinePwr7
                       | ArchDefinePwr6x | ArchDefinePwr6 | ArchDefinePwr5x
                       | ArchDefinePwr5 | ArchDefinePwr4 | ArchDefinePpcgr
                       | ArchDefinePpcsq)
    .Default(ArchDefineNone);

  if (defs & ArchDefineName)
    Builder.defineMacro(Twine("_ARCH_", StringRef(CPU).upper()));
  if (defs & ArchDefinePpcgr)
    Builder.defineMacro("_ARCH_PPCGR");
  if (defs & ArchDefinePpcsq)
    Builder.defineMacro("_ARCH_PPCSQ");
  if (defs & ArchDefine440)
    Builder.defineMacro("_ARCH_440");
  if (defs & ArchDefine603)
    Builder.defineMacro("_ARCH_603");
  if (defs & ArchDefine604)
    Builder.defineMacro("_ARCH_604");
  if (defs & ArchDefinePwr4)
    Builder.defineMacro("_ARCH_PWR4");
  if (defs & ArchDefinePwr5)
    Builder.defineMacro("_ARCH_PWR5");
  if (defs & ArchDefinePwr5x)
    Builder.defineMacro("_ARCH_PWR5X");
  if (defs & ArchDefinePwr6)
    Builder.defineMacro("_ARCH_PWR6");
  if (defs & ArchDefinePwr6x)
    Builder.defineMacro("_ARCH_PWR6X");
  if (defs & ArchDefinePwr7)
    Builder.defineMacro("_ARCH_PWR7");
  if (defs & ArchDefinePwr8)
    Builder.defineMacro("_ARCH_PWR8");
  if (defs & ArchDefinePwr9)
    Builder.defineMacro("_ARCH_PWR9");
  if (defs & ArchDefineA2)
    Builder.defineMacro("_ARCH_A2");
  if (defs & ArchDefineA2q) {
    Builder.defineMacro("_ARCH_A2Q");
    Builder.defineMacro("_ARCH_QP");
  }

  if (getTriple().getVendor() == llvm::Triple::BGQ) {
    Builder.defineMacro("__bg__");
    Builder.defineMacro("__THW_BLUEGENE__");
    Builder.defineMacro("__bgq__");
    Builder.defineMacro("__TOS_BGQ__");
  }

  if (HasVSX)
    Builder.defineMacro("__VSX__");
  if (HasP8Vector)
    Builder.defineMacro("__POWER8_VECTOR__");
  if (HasP8Crypto)
    Builder.defineMacro("__CRYPTO__");
  if (HasHTM)
    Builder.defineMacro("__HTM__");
  if (HasFloat128)
    Builder.defineMacro("__FLOAT128__");
  if (HasP9Vector)
    Builder.defineMacro("__POWER9_VECTOR__");

  Builder.defineMacro("__GCC_HAVE_SYNC_COMPARE_AND_SWAP_1");
  Builder.defineMacro("__GCC_HAVE_SYNC_COMPARE_AND_SWAP_2");
  Builder.defineMacro("__GCC_HAVE_SYNC_COMPARE_AND_SWAP_4");
  if (PointerWidth == 64)
    Builder.defineMacro("__GCC_HAVE_SYNC_COMPARE_AND_SWAP_8");

  // FIXME: The following are not yet generated here by Clang, but are
  //        generated by GCC:
  //
  //   _SOFT_FLOAT_
  //   __RECIP_PRECISION__
  //   __APPLE_ALTIVEC__
  //   __RECIP__
  //   __RECIPF__
  //   __RSQRTE__
  //   __RSQRTEF__
  //   _SOFT_DOUBLE_
  //   __NO_LWSYNC__
  //   __HAVE_BSWAP__
  //   __LONGDOUBLE128
  //   __CMODEL_MEDIUM__
  //   __CMODEL_LARGE__
  //   _CALL_SYSV
  //   _CALL_DARWIN
  //   __NO_FPRS__
}

// Handle explicit options being passed to the compiler here: if we've
// explicitly turned off vsx and turned on any of:
// - power8-vector
// - direct-move
// - float128
// - power9-vector
// then go ahead and error since the customer has expressed an incompatible
// set of options.
static bool ppcUserFeaturesCheck(DiagnosticsEngine &Diags,
                                 const std::vector<std::string> &FeaturesVec) {

  if (std::find(FeaturesVec.begin(), FeaturesVec.end(), "-vsx") !=
      FeaturesVec.end()) {
    if (std::find(FeaturesVec.begin(), FeaturesVec.end(), "+power8-vector") !=
        FeaturesVec.end()) {
      Diags.Report(diag::err_opt_not_valid_with_opt) << "-mpower8-vector"
                                                     << "-mno-vsx";
      return false;
    }

    if (std::find(FeaturesVec.begin(), FeaturesVec.end(), "+direct-move") !=
        FeaturesVec.end()) {
      Diags.Report(diag::err_opt_not_valid_with_opt) << "-mdirect-move"
                                                     << "-mno-vsx";
      return false;
    }

    if (std::find(FeaturesVec.begin(), FeaturesVec.end(), "+float128") !=
        FeaturesVec.end()) {
      Diags.Report(diag::err_opt_not_valid_with_opt) << "-mfloat128"
                                                     << "-mno-vsx";
      return false;
    }

    if (std::find(FeaturesVec.begin(), FeaturesVec.end(), "+power9-vector") !=
        FeaturesVec.end()) {
      Diags.Report(diag::err_opt_not_valid_with_opt) << "-mpower9-vector"
                                                     << "-mno-vsx";
      return false;
    }
  }

  return true;
}

bool PPCTargetInfo::initFeatureMap(
    llvm::StringMap<bool> &Features, DiagnosticsEngine &Diags, StringRef CPU,
    const std::vector<std::string> &FeaturesVec) const {
  Features["altivec"] = llvm::StringSwitch<bool>(CPU)
    .Case("7400", true)
    .Case("g4", true)
    .Case("7450", true)
    .Case("g4+", true)
    .Case("970", true)
    .Case("g5", true)
    .Case("pwr6", true)
    .Case("pwr7", true)
    .Case("pwr8", true)
    .Case("pwr9", true)
    .Case("ppc64", true)
    .Case("ppc64le", true)
    .Default(false);

  Features["qpx"] = (CPU == "a2q");
  Features["power9-vector"] = (CPU == "pwr9");
  Features["crypto"] = llvm::StringSwitch<bool>(CPU)
    .Case("ppc64le", true)
    .Case("pwr9", true)
    .Case("pwr8", true)
    .Default(false);
  Features["power8-vector"] = llvm::StringSwitch<bool>(CPU)
    .Case("ppc64le", true)
    .Case("pwr9", true)
    .Case("pwr8", true)
    .Default(false);
  Features["bpermd"] = llvm::StringSwitch<bool>(CPU)
    .Case("ppc64le", true)
    .Case("pwr9", true)
    .Case("pwr8", true)
    .Case("pwr7", true)
    .Default(false);
  Features["extdiv"] = llvm::StringSwitch<bool>(CPU)
    .Case("ppc64le", true)
    .Case("pwr9", true)
    .Case("pwr8", true)
    .Case("pwr7", true)
    .Default(false);
  Features["direct-move"] = llvm::StringSwitch<bool>(CPU)
    .Case("ppc64le", true)
    .Case("pwr9", true)
    .Case("pwr8", true)
    .Default(false);
  Features["vsx"] = llvm::StringSwitch<bool>(CPU)
    .Case("ppc64le", true)
    .Case("pwr9", true)
    .Case("pwr8", true)
    .Case("pwr7", true)
    .Default(false);

  if (!ppcUserFeaturesCheck(Diags, FeaturesVec))
    return false;

  return TargetInfo::initFeatureMap(Features, Diags, CPU, FeaturesVec);
}

bool PPCTargetInfo::hasFeature(StringRef Feature) const {
  return llvm::StringSwitch<bool>(Feature)
    .Case("powerpc", true)
    .Case("vsx", HasVSX)
    .Case("power8-vector", HasP8Vector)
    .Case("crypto", HasP8Crypto)
    .Case("direct-move", HasDirectMove)
    .Case("qpx", HasQPX)
    .Case("htm", HasHTM)
    .Case("bpermd", HasBPERMD)
    .Case("extdiv", HasExtDiv)
    .Case("float128", HasFloat128)
    .Case("power9-vector", HasP9Vector)
    .Default(false);
}

void PPCTargetInfo::setFeatureEnabled(llvm::StringMap<bool> &Features,
                                      StringRef Name, bool Enabled) const {
  // If we're enabling direct-move or power8-vector go ahead and enable vsx
  // as well. Do the inverse if we're disabling vsx. We'll diagnose any user
  // incompatible options.
  if (Enabled) {
    if (Name == "direct-move" ||
        Name == "power8-vector" ||
        Name == "float128" ||
        Name == "power9-vector") {
      // power9-vector is really a superset of power8-vector so encode that.
      Features[Name] = Features["vsx"] = true;
      if (Name == "power9-vector")
        Features["power8-vector"] = true;
    } else {
      Features[Name] = true;
    }
  } else {
    if (Name == "vsx") {
      Features[Name] = Features["direct-move"] = Features["power8-vector"] =
          Features["float128"] = Features["power9-vector"] = false;
    } else {
      Features[Name] = false;
    }
  }
}

const char * const PPCTargetInfo::GCCRegNames[] = {
  "r0", "r1", "r2", "r3", "r4", "r5", "r6", "r7",
  "r8", "r9", "r10", "r11", "r12", "r13", "r14", "r15",
  "r16", "r17", "r18", "r19", "r20", "r21", "r22", "r23",
  "r24", "r25", "r26", "r27", "r28", "r29", "r30", "r31",
  "f0", "f1", "f2", "f3", "f4", "f5", "f6", "f7",
  "f8", "f9", "f10", "f11", "f12", "f13", "f14", "f15",
  "f16", "f17", "f18", "f19", "f20", "f21", "f22", "f23",
  "f24", "f25", "f26", "f27", "f28", "f29", "f30", "f31",
  "mq", "lr", "ctr", "ap",
  "cr0", "cr1", "cr2", "cr3", "cr4", "cr5", "cr6", "cr7",
  "xer",
  "v0", "v1", "v2", "v3", "v4", "v5", "v6", "v7",
  "v8", "v9", "v10", "v11", "v12", "v13", "v14", "v15",
  "v16", "v17", "v18", "v19", "v20", "v21", "v22", "v23",
  "v24", "v25", "v26", "v27", "v28", "v29", "v30", "v31",
  "vrsave", "vscr",
  "spe_acc", "spefscr",
  "sfp"
};

ArrayRef<const char*> PPCTargetInfo::getGCCRegNames() const {
  return llvm::makeArrayRef(GCCRegNames);
}

const TargetInfo::GCCRegAlias PPCTargetInfo::GCCRegAliases[] = {
  // While some of these aliases do map to different registers
  // they still share the same register name.
  { { "0" }, "r0" },
  { { "1"}, "r1" },
  { { "2" }, "r2" },
  { { "3" }, "r3" },
  { { "4" }, "r4" },
  { { "5" }, "r5" },
  { { "6" }, "r6" },
  { { "7" }, "r7" },
  { { "8" }, "r8" },
  { { "9" }, "r9" },
  { { "10" }, "r10" },
  { { "11" }, "r11" },
  { { "12" }, "r12" },
  { { "13" }, "r13" },
  { { "14" }, "r14" },
  { { "15" }, "r15" },
  { { "16" }, "r16" },
  { { "17" }, "r17" },
  { { "18" }, "r18" },
  { { "19" }, "r19" },
  { { "20" }, "r20" },
  { { "21" }, "r21" },
  { { "22" }, "r22" },
  { { "23" }, "r23" },
  { { "24" }, "r24" },
  { { "25" }, "r25" },
  { { "26" }, "r26" },
  { { "27" }, "r27" },
  { { "28" }, "r28" },
  { { "29" }, "r29" },
  { { "30" }, "r30" },
  { { "31" }, "r31" },
  { { "fr0" }, "f0" },
  { { "fr1" }, "f1" },
  { { "fr2" }, "f2" },
  { { "fr3" }, "f3" },
  { { "fr4" }, "f4" },
  { { "fr5" }, "f5" },
  { { "fr6" }, "f6" },
  { { "fr7" }, "f7" },
  { { "fr8" }, "f8" },
  { { "fr9" }, "f9" },
  { { "fr10" }, "f10" },
  { { "fr11" }, "f11" },
  { { "fr12" }, "f12" },
  { { "fr13" }, "f13" },
  { { "fr14" }, "f14" },
  { { "fr15" }, "f15" },
  { { "fr16" }, "f16" },
  { { "fr17" }, "f17" },
  { { "fr18" }, "f18" },
  { { "fr19" }, "f19" },
  { { "fr20" }, "f20" },
  { { "fr21" }, "f21" },
  { { "fr22" }, "f22" },
  { { "fr23" }, "f23" },
  { { "fr24" }, "f24" },
  { { "fr25" }, "f25" },
  { { "fr26" }, "f26" },
  { { "fr27" }, "f27" },
  { { "fr28" }, "f28" },
  { { "fr29" }, "f29" },
  { { "fr30" }, "f30" },
  { { "fr31" }, "f31" },
  { { "cc" }, "cr0" },
};

ArrayRef<TargetInfo::GCCRegAlias> PPCTargetInfo::getGCCRegAliases() const {
  return llvm::makeArrayRef(GCCRegAliases);
}

class PPC32TargetInfo : public PPCTargetInfo {
public:
  PPC32TargetInfo(const llvm::Triple &Triple, const TargetOptions &Opts)
      : PPCTargetInfo(Triple, Opts) {
    resetDataLayout("E-m:e-p:32:32-i64:64-n32");

    switch (getTriple().getOS()) {
    case llvm::Triple::Linux:
    case llvm::Triple::FreeBSD:
    case llvm::Triple::NetBSD:
      SizeType = UnsignedInt;
      PtrDiffType = SignedInt;
      IntPtrType = SignedInt;
      break;
    default:
      break;
    }

    if (getTriple().getOS() == llvm::Triple::FreeBSD) {
      LongDoubleWidth = LongDoubleAlign = 64;
      LongDoubleFormat = &llvm::APFloat::IEEEdouble();
    }

    // PPC32 supports atomics up to 4 bytes.
    MaxAtomicPromoteWidth = MaxAtomicInlineWidth = 32;
  }

  BuiltinVaListKind getBuiltinVaListKind() const override {
    // This is the ELF definition, and is overridden by the Darwin sub-target
    return TargetInfo::PowerABIBuiltinVaList;
  }
};

// Note: ABI differences may eventually require us to have a separate
// TargetInfo for little endian.
class PPC64TargetInfo : public PPCTargetInfo {
public:
  PPC64TargetInfo(const llvm::Triple &Triple, const TargetOptions &Opts)
      : PPCTargetInfo(Triple, Opts) {
    LongWidth = LongAlign = PointerWidth = PointerAlign = 64;
    IntMaxType = SignedLong;
    Int64Type = SignedLong;

    if ((Triple.getArch() == llvm::Triple::ppc64le)) {
      resetDataLayout("e-m:e-i64:64-n32:64");
      ABI = "elfv2";
    } else {
      resetDataLayout("E-m:e-i64:64-n32:64");
      ABI = "elfv1";
    }

    switch (getTriple().getOS()) {
    case llvm::Triple::FreeBSD:
      LongDoubleWidth = LongDoubleAlign = 64;
      LongDoubleFormat = &llvm::APFloat::IEEEdouble();
      break;
    case llvm::Triple::NetBSD:
      IntMaxType = SignedLongLong;
      Int64Type = SignedLongLong;
      break;
    default:
      break;
    }

    // PPC64 supports atomics up to 8 bytes.
    MaxAtomicPromoteWidth = MaxAtomicInlineWidth = 64;
  }
  BuiltinVaListKind getBuiltinVaListKind() const override {
    return TargetInfo::CharPtrBuiltinVaList;
  }
  // PPC64 Linux-specific ABI options.
  bool setABI(const std::string &Name) override {
    if (Name == "elfv1" || Name == "elfv1-qpx" || Name == "elfv2") {
      ABI = Name;
      return true;
    }
    return false;
  }
};

class DarwinPPC32TargetInfo : public DarwinTargetInfo<PPC32TargetInfo> {
public:
  DarwinPPC32TargetInfo(const llvm::Triple &Triple, const TargetOptions &Opts)
      : DarwinTargetInfo<PPC32TargetInfo>(Triple, Opts) {
    HasAlignMac68kSupport = true;
    BoolWidth = BoolAlign = 32; //XXX support -mone-byte-bool?
    PtrDiffType = SignedInt; // for http://llvm.org/bugs/show_bug.cgi?id=15726
    LongLongAlign = 32;
    SuitableAlign = 128;
    resetDataLayout("E-m:o-p:32:32-f64:32:64-n32");
  }
  BuiltinVaListKind getBuiltinVaListKind() const override {
    return TargetInfo::CharPtrBuiltinVaList;
  }
};

class DarwinPPC64TargetInfo : public DarwinTargetInfo<PPC64TargetInfo> {
public:
  DarwinPPC64TargetInfo(const llvm::Triple &Triple, const TargetOptions &Opts)
      : DarwinTargetInfo<PPC64TargetInfo>(Triple, Opts) {
    HasAlignMac68kSupport = true;
    SuitableAlign = 128;
    resetDataLayout("E-m:o-i64:64-n32:64");
  }
};

static const unsigned NVPTXAddrSpaceMap[] = {
    1, // opencl_global
    3, // opencl_local
    4, // opencl_constant
    // FIXME: generic has to be added to the target
    0, // opencl_generic
    1, // cuda_device
    4, // cuda_constant
    3, // cuda_shared
};

class NVPTXTargetInfo : public TargetInfo {
  static const char *const GCCRegNames[];
  static const Builtin::Info BuiltinInfo[];
  CudaArch GPU;

public:
  NVPTXTargetInfo(const llvm::Triple &Triple, const TargetOptions &Opts)
      : TargetInfo(Triple) {
    TLSSupported = false;
    LongWidth = LongAlign = 64;
    AddrSpaceMap = &NVPTXAddrSpaceMap;
    UseAddrSpaceMapMangling = true;
    // Define available target features
    // These must be defined in sorted order!
    NoAsmVariants = true;
    GPU = CudaArch::SM_20;

    // If possible, get a TargetInfo for our host triple, so we can match its
    // types.
    llvm::Triple HostTriple(Opts.HostTriple);
    if (HostTriple.isNVPTX())
      return;
    std::unique_ptr<TargetInfo> HostTarget(
        AllocateTarget(llvm::Triple(Opts.HostTriple), Opts));
    if (!HostTarget) {
      return;
    }

    PointerWidth = HostTarget->getPointerWidth(/* AddrSpace = */ 0);
    PointerAlign = HostTarget->getPointerAlign(/* AddrSpace = */ 0);
    BoolWidth = HostTarget->getBoolWidth();
    BoolAlign = HostTarget->getBoolAlign();
    IntWidth = HostTarget->getIntWidth();
    IntAlign = HostTarget->getIntAlign();
    HalfWidth = HostTarget->getHalfWidth();
    HalfAlign = HostTarget->getHalfAlign();
    FloatWidth = HostTarget->getFloatWidth();
    FloatAlign = HostTarget->getFloatAlign();
    DoubleWidth = HostTarget->getDoubleWidth();
    DoubleAlign = HostTarget->getDoubleAlign();
    LongWidth = HostTarget->getLongWidth();
    LongAlign = HostTarget->getLongAlign();
    LongLongWidth = HostTarget->getLongLongWidth();
    LongLongAlign = HostTarget->getLongLongAlign();
    MinGlobalAlign = HostTarget->getMinGlobalAlign();
    NewAlign = HostTarget->getNewAlign();
    DefaultAlignForAttributeAligned =
        HostTarget->getDefaultAlignForAttributeAligned();
    SizeType = HostTarget->getSizeType();
    IntMaxType = HostTarget->getIntMaxType();
    PtrDiffType = HostTarget->getPtrDiffType(/* AddrSpace = */ 0);
    IntPtrType = HostTarget->getIntPtrType();
    WCharType = HostTarget->getWCharType();
    WIntType = HostTarget->getWIntType();
    Char16Type = HostTarget->getChar16Type();
    Char32Type = HostTarget->getChar32Type();
    Int64Type = HostTarget->getInt64Type();
    SigAtomicType = HostTarget->getSigAtomicType();
    ProcessIDType = HostTarget->getProcessIDType();

    UseBitFieldTypeAlignment = HostTarget->useBitFieldTypeAlignment();
    UseZeroLengthBitfieldAlignment =
        HostTarget->useZeroLengthBitfieldAlignment();
    UseExplicitBitFieldAlignment = HostTarget->useExplicitBitFieldAlignment();
    ZeroLengthBitfieldBoundary = HostTarget->getZeroLengthBitfieldBoundary();

    // This is a bit of a lie, but it controls __GCC_ATOMIC_XXX_LOCK_FREE, and
    // we need those macros to be identical on host and device, because (among
    // other things) they affect which standard library classes are defined, and
    // we need all classes to be defined on both the host and device.
    MaxAtomicInlineWidth = HostTarget->getMaxAtomicInlineWidth();

    // Properties intentionally not copied from host:
    // - LargeArrayMinWidth, LargeArrayAlign: Not visible across the
    //   host/device boundary.
    // - SuitableAlign: Not visible across the host/device boundary, and may
    //   correctly be different on host/device, e.g. if host has wider vector
    //   types than device.
    // - LongDoubleWidth, LongDoubleAlign: nvptx's long double type is the same
    //   as its double type, but that's not necessarily true on the host.
    //   TODO: nvcc emits a warning when using long double on device; we should
    //   do the same.
  }
  void getTargetDefines(const LangOptions &Opts,
                        MacroBuilder &Builder) const override {
    Builder.defineMacro("__PTX__");
    Builder.defineMacro("__NVPTX__");
    if (Opts.CUDAIsDevice) {
      // Set __CUDA_ARCH__ for the GPU specified.
      std::string CUDAArchCode = [this] {
        switch (GPU) {
        case CudaArch::UNKNOWN:
          assert(false && "No GPU arch when compiling CUDA device code.");
          return "";
        case CudaArch::SM_20:
          return "200";
        case CudaArch::SM_21:
          return "210";
        case CudaArch::SM_30:
          return "300";
        case CudaArch::SM_32:
          return "320";
        case CudaArch::SM_35:
          return "350";
        case CudaArch::SM_37:
          return "370";
        case CudaArch::SM_50:
          return "500";
        case CudaArch::SM_52:
          return "520";
        case CudaArch::SM_53:
          return "530";
        case CudaArch::SM_60:
          return "600";
        case CudaArch::SM_61:
          return "610";
        case CudaArch::SM_62:
          return "620";
        }
        llvm_unreachable("unhandled CudaArch");
      }();
      Builder.defineMacro("__CUDA_ARCH__", CUDAArchCode);
    }
  }
  ArrayRef<Builtin::Info> getTargetBuiltins() const override {
    return llvm::makeArrayRef(BuiltinInfo,
                         clang::NVPTX::LastTSBuiltin - Builtin::FirstTSBuiltin);
  }
  bool
  initFeatureMap(llvm::StringMap<bool> &Features, DiagnosticsEngine &Diags,
                 StringRef CPU,
                 const std::vector<std::string> &FeaturesVec) const override {
    Features["satom"] = GPU >= CudaArch::SM_60;
    return TargetInfo::initFeatureMap(Features, Diags, CPU, FeaturesVec);
  }

  bool hasFeature(StringRef Feature) const override {
    return llvm::StringSwitch<bool>(Feature)
        .Cases("ptx", "nvptx", true)
        .Case("satom", GPU >= CudaArch::SM_60)  // Atomics w/ scope.
        .Default(false);
  }

  ArrayRef<const char *> getGCCRegNames() const override;
  ArrayRef<TargetInfo::GCCRegAlias> getGCCRegAliases() const override {
    // No aliases.
    return None;
  }
  bool validateAsmConstraint(const char *&Name,
                             TargetInfo::ConstraintInfo &Info) const override {
    switch (*Name) {
    default:
      return false;
    case 'c':
    case 'h':
    case 'r':
    case 'l':
    case 'f':
    case 'd':
      Info.setAllowsRegister();
      return true;
    }
  }
  const char *getClobbers() const override {
    // FIXME: Is this really right?
    return "";
  }
  BuiltinVaListKind getBuiltinVaListKind() const override {
    // FIXME: implement
    return TargetInfo::CharPtrBuiltinVaList;
  }
  bool setCPU(const std::string &Name) override {
    GPU = StringToCudaArch(Name);
    return GPU != CudaArch::UNKNOWN;
  }
  void setSupportedOpenCLOpts() override {
    auto &Opts = getSupportedOpenCLOpts();
    Opts.support("cl_clang_storage_class_specifiers");
    Opts.support("cl_khr_gl_sharing");
    Opts.support("cl_khr_icd");

    Opts.support("cl_khr_fp64");
    Opts.support("cl_khr_byte_addressable_store");
    Opts.support("cl_khr_global_int32_base_atomics");
    Opts.support("cl_khr_global_int32_extended_atomics");
    Opts.support("cl_khr_local_int32_base_atomics");
    Opts.support("cl_khr_local_int32_extended_atomics");
  }
};

const Builtin::Info NVPTXTargetInfo::BuiltinInfo[] = {
#define BUILTIN(ID, TYPE, ATTRS)                                               \
  { #ID, TYPE, ATTRS, nullptr, ALL_LANGUAGES, nullptr },
#define LIBBUILTIN(ID, TYPE, ATTRS, HEADER)                                    \
  { #ID, TYPE, ATTRS, HEADER, ALL_LANGUAGES, nullptr },
#define TARGET_BUILTIN(ID, TYPE, ATTRS, FEATURE)                               \
  { #ID, TYPE, ATTRS, nullptr, ALL_LANGUAGES, FEATURE },
#include "clang/Basic/BuiltinsNVPTX.def"
};

const char *const NVPTXTargetInfo::GCCRegNames[] = {"r0"};

ArrayRef<const char *> NVPTXTargetInfo::getGCCRegNames() const {
  return llvm::makeArrayRef(GCCRegNames);
}

class NVPTX32TargetInfo : public NVPTXTargetInfo {
public:
  NVPTX32TargetInfo(const llvm::Triple &Triple, const TargetOptions &Opts)
      : NVPTXTargetInfo(Triple, Opts) {
    LongWidth = LongAlign = 32;
    PointerWidth = PointerAlign = 32;
    SizeType = TargetInfo::UnsignedInt;
    PtrDiffType = TargetInfo::SignedInt;
    IntPtrType = TargetInfo::SignedInt;
    resetDataLayout("e-p:32:32-i64:64-v16:16-v32:32-n16:32:64");
  }
};

class NVPTX64TargetInfo : public NVPTXTargetInfo {
public:
  NVPTX64TargetInfo(const llvm::Triple &Triple, const TargetOptions &Opts)
      : NVPTXTargetInfo(Triple, Opts) {
    PointerWidth = PointerAlign = 64;
    SizeType = TargetInfo::UnsignedLong;
    PtrDiffType = TargetInfo::SignedLong;
    IntPtrType = TargetInfo::SignedLong;
    resetDataLayout("e-i64:64-v16:16-v32:32-n16:32:64");
  }
};

static const unsigned AMDGPUAddrSpaceMap[] = {
  1,    // opencl_global
  3,    // opencl_local
  2,    // opencl_constant
  4,    // opencl_generic
  1,    // cuda_device
  2,    // cuda_constant
  3     // cuda_shared
};

// If you edit the description strings, make sure you update
// getPointerWidthV().

static const char *const DataLayoutStringR600 =
  "e-p:32:32-i64:64-v16:16-v24:32-v32:32-v48:64-v96:128"
  "-v192:256-v256:256-v512:512-v1024:1024-v2048:2048-n32:64";

static const char *const DataLayoutStringSI =
  "e-p:32:32-p1:64:64-p2:64:64-p3:32:32-p4:64:64-p5:32:32"
  "-i64:64-v16:16-v24:32-v32:32-v48:64-v96:128"
  "-v192:256-v256:256-v512:512-v1024:1024-v2048:2048-n32:64";

class AMDGPUTargetInfo final : public TargetInfo {
  static const Builtin::Info BuiltinInfo[];
  static const char * const GCCRegNames[];

  /// \brief The GPU profiles supported by the AMDGPU target.
  enum GPUKind {
    GK_NONE,
    GK_R600,
    GK_R600_DOUBLE_OPS,
    GK_R700,
    GK_R700_DOUBLE_OPS,
    GK_EVERGREEN,
    GK_EVERGREEN_DOUBLE_OPS,
    GK_NORTHERN_ISLANDS,
    GK_CAYMAN,
    GK_GFX6,
    GK_GFX7,
    GK_GFX8
  } GPU;

  bool hasFP64:1;
  bool hasFMAF:1;
  bool hasLDEXPF:1;
  bool hasFullSpeedFP32Denorms:1;

  static bool isAMDGCN(const llvm::Triple &TT) {
    return TT.getArch() == llvm::Triple::amdgcn;
  }

public:
  AMDGPUTargetInfo(const llvm::Triple &Triple, const TargetOptions &Opts)
    : TargetInfo(Triple) ,
      GPU(isAMDGCN(Triple) ? GK_GFX6 : GK_R600),
      hasFP64(false),
      hasFMAF(false),
      hasLDEXPF(false),
      hasFullSpeedFP32Denorms(false){
    if (getTriple().getArch() == llvm::Triple::amdgcn) {
      hasFP64 = true;
      hasFMAF = true;
      hasLDEXPF = true;
    }

    resetDataLayout(getTriple().getArch() == llvm::Triple::amdgcn ?
                    DataLayoutStringSI : DataLayoutStringR600);

    AddrSpaceMap = &AMDGPUAddrSpaceMap;
    UseAddrSpaceMapMangling = true;
  }

  uint64_t getPointerWidthV(unsigned AddrSpace) const override {
    if (GPU <= GK_CAYMAN)
      return 32;

    switch(AddrSpace) {
      default:
        return 64;
      case 0:
      case 3:
      case 5:
        return 32;
    }
  }

  uint64_t getMaxPointerWidth() const override {
    return getTriple().getArch() == llvm::Triple::amdgcn ? 64 : 32;
  }

  const char * getClobbers() const override {
    return "";
  }

  ArrayRef<const char *> getGCCRegNames() const override;

  ArrayRef<TargetInfo::GCCRegAlias> getGCCRegAliases() const override {
    return None;
  }

  bool validateAsmConstraint(const char *&Name,
                             TargetInfo::ConstraintInfo &Info) const override {
    switch (*Name) {
    default: break;
    case 'v': // vgpr
    case 's': // sgpr
      Info.setAllowsRegister();
      return true;
    }
    return false;
  }

  bool initFeatureMap(llvm::StringMap<bool> &Features,
                      DiagnosticsEngine &Diags, StringRef CPU,
                      const std::vector<std::string> &FeatureVec) const override;

  void adjustTargetOptions(const CodeGenOptions &CGOpts,
                           TargetOptions &TargetOpts) const override {
    bool hasFP32Denormals = false;
    bool hasFP64Denormals = false;
    for (auto &I : TargetOpts.FeaturesAsWritten) {
      if (I == "+fp32-denormals" || I == "-fp32-denormals")
        hasFP32Denormals = true;
      if (I == "+fp64-denormals" || I == "-fp64-denormals")
        hasFP64Denormals = true;
    }
    if (!hasFP32Denormals)
      TargetOpts.Features.push_back((Twine(hasFullSpeedFP32Denorms &&
          !CGOpts.FlushDenorm ? '+' : '-') + Twine("fp32-denormals")).str());
    // Always do not flush fp64 denorms.
    if (!hasFP64Denormals && hasFP64)
      TargetOpts.Features.push_back("+fp64-denormals");
  }

  ArrayRef<Builtin::Info> getTargetBuiltins() const override {
    return llvm::makeArrayRef(BuiltinInfo,
                        clang::AMDGPU::LastTSBuiltin - Builtin::FirstTSBuiltin);
  }

  void getTargetDefines(const LangOptions &Opts,
                        MacroBuilder &Builder) const override {
    if (getTriple().getArch() == llvm::Triple::amdgcn)
      Builder.defineMacro("__AMDGCN__");
    else
      Builder.defineMacro("__R600__");

    if (hasFMAF)
      Builder.defineMacro("__HAS_FMAF__");
    if (hasLDEXPF)
      Builder.defineMacro("__HAS_LDEXPF__");
    if (hasFP64)
      Builder.defineMacro("__HAS_FP64__");
  }

  BuiltinVaListKind getBuiltinVaListKind() const override {
    return TargetInfo::CharPtrBuiltinVaList;
  }

  static GPUKind parseR600Name(StringRef Name) {
    return llvm::StringSwitch<GPUKind>(Name)
      .Case("r600" ,    GK_R600)
      .Case("rv610",    GK_R600)
      .Case("rv620",    GK_R600)
      .Case("rv630",    GK_R600)
      .Case("rv635",    GK_R600)
      .Case("rs780",    GK_R600)
      .Case("rs880",    GK_R600)
      .Case("rv670",    GK_R600_DOUBLE_OPS)
      .Case("rv710",    GK_R700)
      .Case("rv730",    GK_R700)
      .Case("rv740",    GK_R700_DOUBLE_OPS)
      .Case("rv770",    GK_R700_DOUBLE_OPS)
      .Case("palm",     GK_EVERGREEN)
      .Case("cedar",    GK_EVERGREEN)
      .Case("sumo",     GK_EVERGREEN)
      .Case("sumo2",    GK_EVERGREEN)
      .Case("redwood",  GK_EVERGREEN)
      .Case("juniper",  GK_EVERGREEN)
      .Case("hemlock",  GK_EVERGREEN_DOUBLE_OPS)
      .Case("cypress",  GK_EVERGREEN_DOUBLE_OPS)
      .Case("barts",    GK_NORTHERN_ISLANDS)
      .Case("turks",    GK_NORTHERN_ISLANDS)
      .Case("caicos",   GK_NORTHERN_ISLANDS)
      .Case("cayman",   GK_CAYMAN)
      .Case("aruba",    GK_CAYMAN)
      .Default(GK_NONE);
  }

  static GPUKind parseAMDGCNName(StringRef Name) {
    return llvm::StringSwitch<GPUKind>(Name)
      .Case("tahiti",    GK_GFX6)
      .Case("pitcairn",  GK_GFX6)
      .Case("verde",     GK_GFX6)
      .Case("oland",     GK_GFX6)
      .Case("hainan",    GK_GFX6)
      .Case("bonaire",   GK_GFX7)
      .Case("kabini",    GK_GFX7)
      .Case("kaveri",    GK_GFX7)
      .Case("hawaii",    GK_GFX7)
      .Case("mullins",   GK_GFX7)
      .Case("gfx700",    GK_GFX7)
      .Case("gfx701",    GK_GFX7)
      .Case("gfx702",    GK_GFX7)
      .Case("tonga",     GK_GFX8)
      .Case("iceland",   GK_GFX8)
      .Case("carrizo",   GK_GFX8)
      .Case("fiji",      GK_GFX8)
      .Case("stoney",    GK_GFX8)
      .Case("polaris10", GK_GFX8)
      .Case("polaris11", GK_GFX8)
      .Case("gfx800",    GK_GFX8)
      .Case("gfx801",    GK_GFX8)
      .Case("gfx802",    GK_GFX8)
      .Case("gfx803",    GK_GFX8)
      .Case("gfx804",    GK_GFX8)
      .Case("gfx810",    GK_GFX8)
      .Default(GK_NONE);
  }

  bool setCPU(const std::string &Name) override {
    if (getTriple().getArch() == llvm::Triple::amdgcn)
      GPU = parseAMDGCNName(Name);
    else
      GPU = parseR600Name(Name);

    return GPU != GK_NONE;
  }

  void setSupportedOpenCLOpts() override {
    auto &Opts = getSupportedOpenCLOpts();
    Opts.support("cl_clang_storage_class_specifiers");
    Opts.support("cl_khr_icd");

    if (hasFP64)
      Opts.support("cl_khr_fp64");
    if (GPU >= GK_EVERGREEN) {
      Opts.support("cl_khr_byte_addressable_store");
      Opts.support("cl_khr_global_int32_base_atomics");
      Opts.support("cl_khr_global_int32_extended_atomics");
      Opts.support("cl_khr_local_int32_base_atomics");
      Opts.support("cl_khr_local_int32_extended_atomics");
    }
    if (GPU >= GK_GFX6) {
      Opts.support("cl_khr_fp16");
      Opts.support("cl_khr_int64_base_atomics");
      Opts.support("cl_khr_int64_extended_atomics");
      Opts.support("cl_khr_mipmap_image");
      Opts.support("cl_khr_subgroups");
      Opts.support("cl_khr_3d_image_writes");
      Opts.support("cl_amd_media_ops");
      Opts.support("cl_amd_media_ops2");
    }
  }

  LangAS::ID getOpenCLImageAddrSpace() const override {
    return LangAS::opencl_constant;
  }

  CallingConvCheckResult checkCallingConvention(CallingConv CC) const override {
    switch (CC) {
      default:
        return CCCR_Warning;
      case CC_C:
      case CC_OpenCLKernel:
        return CCCR_OK;
    }
  }

  // In amdgcn target the null pointer in global, constant, and generic
  // address space has value 0 but in private and local address space has
  // value ~0.
  uint64_t getNullPointerValue(unsigned AS) const override {
    return AS != LangAS::opencl_local && AS != 0 ? 0 : ~0;
  }
};

const Builtin::Info AMDGPUTargetInfo::BuiltinInfo[] = {
#define BUILTIN(ID, TYPE, ATTRS)                \
  { #ID, TYPE, ATTRS, nullptr, ALL_LANGUAGES, nullptr },
#define TARGET_BUILTIN(ID, TYPE, ATTRS, FEATURE)                               \
  { #ID, TYPE, ATTRS, nullptr, ALL_LANGUAGES, FEATURE },
#include "clang/Basic/BuiltinsAMDGPU.def"
};
const char * const AMDGPUTargetInfo::GCCRegNames[] = {
  "v0", "v1", "v2", "v3", "v4", "v5", "v6", "v7",
  "v8", "v9", "v10", "v11", "v12", "v13", "v14", "v15",
  "v16", "v17", "v18", "v19", "v20", "v21", "v22", "v23",
  "v24", "v25", "v26", "v27", "v28", "v29", "v30", "v31",
  "v32", "v33", "v34", "v35", "v36", "v37", "v38", "v39",
  "v40", "v41", "v42", "v43", "v44", "v45", "v46", "v47",
  "v48", "v49", "v50", "v51", "v52", "v53", "v54", "v55",
  "v56", "v57", "v58", "v59", "v60", "v61", "v62", "v63",
  "v64", "v65", "v66", "v67", "v68", "v69", "v70", "v71",
  "v72", "v73", "v74", "v75", "v76", "v77", "v78", "v79",
  "v80", "v81", "v82", "v83", "v84", "v85", "v86", "v87",
  "v88", "v89", "v90", "v91", "v92", "v93", "v94", "v95",
  "v96", "v97", "v98", "v99", "v100", "v101", "v102", "v103",
  "v104", "v105", "v106", "v107", "v108", "v109", "v110", "v111",
  "v112", "v113", "v114", "v115", "v116", "v117", "v118", "v119",
  "v120", "v121", "v122", "v123", "v124", "v125", "v126", "v127",
  "v128", "v129", "v130", "v131", "v132", "v133", "v134", "v135",
  "v136", "v137", "v138", "v139", "v140", "v141", "v142", "v143",
  "v144", "v145", "v146", "v147", "v148", "v149", "v150", "v151",
  "v152", "v153", "v154", "v155", "v156", "v157", "v158", "v159",
  "v160", "v161", "v162", "v163", "v164", "v165", "v166", "v167",
  "v168", "v169", "v170", "v171", "v172", "v173", "v174", "v175",
  "v176", "v177", "v178", "v179", "v180", "v181", "v182", "v183",
  "v184", "v185", "v186", "v187", "v188", "v189", "v190", "v191",
  "v192", "v193", "v194", "v195", "v196", "v197", "v198", "v199",
  "v200", "v201", "v202", "v203", "v204", "v205", "v206", "v207",
  "v208", "v209", "v210", "v211", "v212", "v213", "v214", "v215",
  "v216", "v217", "v218", "v219", "v220", "v221", "v222", "v223",
  "v224", "v225", "v226", "v227", "v228", "v229", "v230", "v231",
  "v232", "v233", "v234", "v235", "v236", "v237", "v238", "v239",
  "v240", "v241", "v242", "v243", "v244", "v245", "v246", "v247",
  "v248", "v249", "v250", "v251", "v252", "v253", "v254", "v255",
  "s0", "s1", "s2", "s3", "s4", "s5", "s6", "s7",
  "s8", "s9", "s10", "s11", "s12", "s13", "s14", "s15",
  "s16", "s17", "s18", "s19", "s20", "s21", "s22", "s23",
  "s24", "s25", "s26", "s27", "s28", "s29", "s30", "s31",
  "s32", "s33", "s34", "s35", "s36", "s37", "s38", "s39",
  "s40", "s41", "s42", "s43", "s44", "s45", "s46", "s47",
  "s48", "s49", "s50", "s51", "s52", "s53", "s54", "s55",
  "s56", "s57", "s58", "s59", "s60", "s61", "s62", "s63",
  "s64", "s65", "s66", "s67", "s68", "s69", "s70", "s71",
  "s72", "s73", "s74", "s75", "s76", "s77", "s78", "s79",
  "s80", "s81", "s82", "s83", "s84", "s85", "s86", "s87",
  "s88", "s89", "s90", "s91", "s92", "s93", "s94", "s95",
  "s96", "s97", "s98", "s99", "s100", "s101", "s102", "s103",
  "s104", "s105", "s106", "s107", "s108", "s109", "s110", "s111",
  "s112", "s113", "s114", "s115", "s116", "s117", "s118", "s119",
  "s120", "s121", "s122", "s123", "s124", "s125", "s126", "s127",
  "exec", "vcc", "scc", "m0", "flat_scratch", "exec_lo", "exec_hi",
  "vcc_lo", "vcc_hi", "flat_scratch_lo", "flat_scratch_hi"
};

ArrayRef<const char *> AMDGPUTargetInfo::getGCCRegNames() const {
  return llvm::makeArrayRef(GCCRegNames);
}

bool AMDGPUTargetInfo::initFeatureMap(
  llvm::StringMap<bool> &Features,
  DiagnosticsEngine &Diags, StringRef CPU,
  const std::vector<std::string> &FeatureVec) const {

  // XXX - What does the member GPU mean if device name string passed here?
  if (getTriple().getArch() == llvm::Triple::amdgcn) {
    if (CPU.empty())
      CPU = "tahiti";

    switch (parseAMDGCNName(CPU)) {
    case GK_GFX6:
    case GK_GFX7:
      break;

    case GK_GFX8:
      Features["s-memrealtime"] = true;
      Features["16-bit-insts"] = true;
      break;

    case GK_NONE:
      return false;
    default:
      llvm_unreachable("unhandled subtarget");
    }
  } else {
    if (CPU.empty())
      CPU = "r600";

    switch (parseR600Name(CPU)) {
    case GK_R600:
    case GK_R700:
    case GK_EVERGREEN:
    case GK_NORTHERN_ISLANDS:
      break;
    case GK_R600_DOUBLE_OPS:
    case GK_R700_DOUBLE_OPS:
    case GK_EVERGREEN_DOUBLE_OPS:
    case GK_CAYMAN:
      Features["fp64"] = true;
      break;
    case GK_NONE:
      return false;
    default:
      llvm_unreachable("unhandled subtarget");
    }
  }

  return TargetInfo::initFeatureMap(Features, Diags, CPU, FeatureVec);
}

const Builtin::Info BuiltinInfoX86[] = {
#define BUILTIN(ID, TYPE, ATTRS)                                               \
  { #ID, TYPE, ATTRS, nullptr, ALL_LANGUAGES, nullptr },
#define TARGET_BUILTIN(ID, TYPE, ATTRS, FEATURE)                               \
  { #ID, TYPE, ATTRS, nullptr, ALL_LANGUAGES, FEATURE },
#define TARGET_HEADER_BUILTIN(ID, TYPE, ATTRS, HEADER, LANGS, FEATURE)         \
  { #ID, TYPE, ATTRS, HEADER, LANGS, FEATURE },
#include "clang/Basic/BuiltinsX86.def"

#define BUILTIN(ID, TYPE, ATTRS)                                               \
  { #ID, TYPE, ATTRS, nullptr, ALL_LANGUAGES, nullptr },
#define TARGET_BUILTIN(ID, TYPE, ATTRS, FEATURE)         \
  { #ID, TYPE, ATTRS, nullptr, ALL_LANGUAGES, FEATURE },
#define TARGET_HEADER_BUILTIN(ID, TYPE, ATTRS, HEADER, LANGS, FEATURE)         \
  { #ID, TYPE, ATTRS, HEADER, LANGS, FEATURE },
#include "clang/Basic/BuiltinsX86_64.def"
};


static const char* const GCCRegNames[] = {
  "ax", "dx", "cx", "bx", "si", "di", "bp", "sp",
  "st", "st(1)", "st(2)", "st(3)", "st(4)", "st(5)", "st(6)", "st(7)",
  "argp", "flags", "fpcr", "fpsr", "dirflag", "frame",
  "xmm0", "xmm1", "xmm2", "xmm3", "xmm4", "xmm5", "xmm6", "xmm7",
  "mm0", "mm1", "mm2", "mm3", "mm4", "mm5", "mm6", "mm7",
  "r8", "r9", "r10", "r11", "r12", "r13", "r14", "r15",
  "xmm8", "xmm9", "xmm10", "xmm11", "xmm12", "xmm13", "xmm14", "xmm15",
  "ymm0", "ymm1", "ymm2", "ymm3", "ymm4", "ymm5", "ymm6", "ymm7",
  "ymm8", "ymm9", "ymm10", "ymm11", "ymm12", "ymm13", "ymm14", "ymm15",
  "xmm16", "xmm17", "xmm18", "xmm19", "xmm20", "xmm21", "xmm22", "xmm23",
  "xmm24", "xmm25", "xmm26", "xmm27", "xmm28", "xmm29", "xmm30", "xmm31",
  "ymm16", "ymm17", "ymm18", "ymm19", "ymm20", "ymm21", "ymm22", "ymm23",
  "ymm24", "ymm25", "ymm26", "ymm27", "ymm28", "ymm29", "ymm30", "ymm31",
  "zmm0", "zmm1", "zmm2", "zmm3", "zmm4", "zmm5", "zmm6", "zmm7",
  "zmm8", "zmm9", "zmm10", "zmm11", "zmm12", "zmm13", "zmm14", "zmm15",
  "zmm16", "zmm17", "zmm18", "zmm19", "zmm20", "zmm21", "zmm22", "zmm23",
  "zmm24", "zmm25", "zmm26", "zmm27", "zmm28", "zmm29", "zmm30", "zmm31",
  "k0", "k1", "k2", "k3", "k4", "k5", "k6", "k7",
};

const TargetInfo::AddlRegName AddlRegNames[] = {
  { { "al", "ah", "eax", "rax" }, 0 },
  { { "bl", "bh", "ebx", "rbx" }, 3 },
  { { "cl", "ch", "ecx", "rcx" }, 2 },
  { { "dl", "dh", "edx", "rdx" }, 1 },
  { { "esi", "rsi" }, 4 },
  { { "edi", "rdi" }, 5 },
  { { "esp", "rsp" }, 7 },
  { { "ebp", "rbp" }, 6 },
  { { "r8d", "r8w", "r8b" }, 38 },
  { { "r9d", "r9w", "r9b" }, 39 },
  { { "r10d", "r10w", "r10b" }, 40 },
  { { "r11d", "r11w", "r11b" }, 41 },
  { { "r12d", "r12w", "r12b" }, 42 },
  { { "r13d", "r13w", "r13b" }, 43 },
  { { "r14d", "r14w", "r14b" }, 44 },
  { { "r15d", "r15w", "r15b" }, 45 },
};

// X86 target abstract base class; x86-32 and x86-64 are very close, so
// most of the implementation can be shared.
class X86TargetInfo : public TargetInfo {
  enum X86SSEEnum {
    NoSSE, SSE1, SSE2, SSE3, SSSE3, SSE41, SSE42, AVX, AVX2, AVX512F
  } SSELevel = NoSSE;
  enum MMX3DNowEnum {
    NoMMX3DNow, MMX, AMD3DNow, AMD3DNowAthlon
  } MMX3DNowLevel = NoMMX3DNow;
  enum XOPEnum {
    NoXOP,
    SSE4A,
    FMA4,
    XOP
  } XOPLevel = NoXOP;

  bool HasAES = false;
  bool HasPCLMUL = false;
  bool HasLZCNT = false;
  bool HasRDRND = false;
  bool HasFSGSBASE = false;
  bool HasBMI = false;
  bool HasBMI2 = false;
  bool HasPOPCNT = false;
  bool HasRTM = false;
  bool HasPRFCHW = false;
  bool HasRDSEED = false;
  bool HasADX = false;
  bool HasTBM = false;
  bool HasFMA = false;
  bool HasF16C = false;
  bool HasAVX512CD = false;
  bool HasAVX512ER = false;
  bool HasAVX512PF = false;
  bool HasAVX512DQ = false;
  bool HasAVX512BW = false;
  bool HasAVX512VL = false;
  bool HasAVX512VBMI = false;
  bool HasAVX512IFMA = false;
  bool HasSHA = false;
  bool HasMPX = false;
  bool HasSGX = false;
  bool HasCX16 = false;
  bool HasFXSR = false;
  bool HasXSAVE = false;
  bool HasXSAVEOPT = false;
  bool HasXSAVEC = false;
  bool HasXSAVES = false;
  bool HasMWAITX = false;
  bool HasPKU = false;
  bool HasCLFLUSHOPT = false;
  bool HasPCOMMIT = false;
  bool HasCLWB = false;
  bool HasUMIP = false;
  bool HasMOVBE = false;
  bool HasPREFETCHWT1 = false;

  /// \brief Enumeration of all of the X86 CPUs supported by Clang.
  ///
  /// Each enumeration represents a particular CPU supported by Clang. These
  /// loosely correspond to the options passed to '-march' or '-mtune' flags.
  enum CPUKind {
    CK_Generic,

    /// \name i386
    /// i386-generation processors.
    //@{
    CK_i386,
    //@}

    /// \name i486
    /// i486-generation processors.
    //@{
    CK_i486,
    CK_WinChipC6,
    CK_WinChip2,
    CK_C3,
    //@}

    /// \name i586
    /// i586-generation processors, P5 microarchitecture based.
    //@{
    CK_i586,
    CK_Pentium,
    CK_PentiumMMX,
    //@}

    /// \name i686
    /// i686-generation processors, P6 / Pentium M microarchitecture based.
    //@{
    CK_i686,
    CK_PentiumPro,
    CK_Pentium2,
    CK_Pentium3,
    CK_Pentium3M,
    CK_PentiumM,
    CK_C3_2,

    /// This enumerator is a bit odd, as GCC no longer accepts -march=yonah.
    /// Clang however has some logic to suport this.
    // FIXME: Warn, deprecate, and potentially remove this.
    CK_Yonah,
    //@}

    /// \name Netburst
    /// Netburst microarchitecture based processors.
    //@{
    CK_Pentium4,
    CK_Pentium4M,
    CK_Prescott,
    CK_Nocona,
    //@}

    /// \name Core
    /// Core microarchitecture based processors.
    //@{
    CK_Core2,

    /// This enumerator, like \see CK_Yonah, is a bit odd. It is another
    /// codename which GCC no longer accepts as an option to -march, but Clang
    /// has some logic for recognizing it.
    // FIXME: Warn, deprecate, and potentially remove this.
    CK_Penryn,
    //@}

    /// \name Atom
    /// Atom processors
    //@{
    CK_Bonnell,
    CK_Silvermont,
    //@}

    /// \name Nehalem
    /// Nehalem microarchitecture based processors.
    CK_Nehalem,

    /// \name Westmere
    /// Westmere microarchitecture based processors.
    CK_Westmere,

    /// \name Sandy Bridge
    /// Sandy Bridge microarchitecture based processors.
    CK_SandyBridge,

    /// \name Ivy Bridge
    /// Ivy Bridge microarchitecture based processors.
    CK_IvyBridge,

    /// \name Haswell
    /// Haswell microarchitecture based processors.
    CK_Haswell,

    /// \name Broadwell
    /// Broadwell microarchitecture based processors.
    CK_Broadwell,

    /// \name Skylake Client
    /// Skylake client microarchitecture based processors.
    CK_SkylakeClient,

    /// \name Skylake Server
    /// Skylake server microarchitecture based processors.
    CK_SkylakeServer,

    /// \name Cannonlake Client
    /// Cannonlake client microarchitecture based processors.
    CK_Cannonlake,

    /// \name Knights Landing
    /// Knights Landing processor.
    CK_KNL,

    /// \name Lakemont
    /// Lakemont microarchitecture based processors.
    CK_Lakemont,

    /// \name K6
    /// K6 architecture processors.
    //@{
    CK_K6,
    CK_K6_2,
    CK_K6_3,
    //@}

    /// \name K7
    /// K7 architecture processors.
    //@{
    CK_Athlon,
    CK_AthlonThunderbird,
    CK_Athlon4,
    CK_AthlonXP,
    CK_AthlonMP,
    //@}

    /// \name K8
    /// K8 architecture processors.
    //@{
    CK_Athlon64,
    CK_Athlon64SSE3,
    CK_AthlonFX,
    CK_K8,
    CK_K8SSE3,
    CK_Opteron,
    CK_OpteronSSE3,
    CK_AMDFAM10,
    //@}

    /// \name Bobcat
    /// Bobcat architecture processors.
    //@{
    CK_BTVER1,
    CK_BTVER2,
    //@}

    /// \name Bulldozer
    /// Bulldozer architecture processors.
    //@{
    CK_BDVER1,
    CK_BDVER2,
    CK_BDVER3,
    CK_BDVER4,
    //@}

    /// This specification is deprecated and will be removed in the future.
    /// Users should prefer \see CK_K8.
    // FIXME: Warn on this when the CPU is set to it.
    //@{
    CK_x86_64,
    //@}

    /// \name Geode
    /// Geode processors.
    //@{
    CK_Geode
    //@}
  } CPU = CK_Generic;

  CPUKind getCPUKind(StringRef CPU) const {
    return llvm::StringSwitch<CPUKind>(CPU)
        .Case("i386", CK_i386)
        .Case("i486", CK_i486)
        .Case("winchip-c6", CK_WinChipC6)
        .Case("winchip2", CK_WinChip2)
        .Case("c3", CK_C3)
        .Case("i586", CK_i586)
        .Case("pentium", CK_Pentium)
        .Case("pentium-mmx", CK_PentiumMMX)
        .Case("i686", CK_i686)
        .Case("pentiumpro", CK_PentiumPro)
        .Case("pentium2", CK_Pentium2)
        .Case("pentium3", CK_Pentium3)
        .Case("pentium3m", CK_Pentium3M)
        .Case("pentium-m", CK_PentiumM)
        .Case("c3-2", CK_C3_2)
        .Case("yonah", CK_Yonah)
        .Case("pentium4", CK_Pentium4)
        .Case("pentium4m", CK_Pentium4M)
        .Case("prescott", CK_Prescott)
        .Case("nocona", CK_Nocona)
        .Case("core2", CK_Core2)
        .Case("penryn", CK_Penryn)
        .Case("bonnell", CK_Bonnell)
        .Case("atom", CK_Bonnell) // Legacy name.
        .Case("silvermont", CK_Silvermont)
        .Case("slm", CK_Silvermont) // Legacy name.
        .Case("nehalem", CK_Nehalem)
        .Case("corei7", CK_Nehalem) // Legacy name.
        .Case("westmere", CK_Westmere)
        .Case("sandybridge", CK_SandyBridge)
        .Case("corei7-avx", CK_SandyBridge) // Legacy name.
        .Case("ivybridge", CK_IvyBridge)
        .Case("core-avx-i", CK_IvyBridge) // Legacy name.
        .Case("haswell", CK_Haswell)
        .Case("core-avx2", CK_Haswell) // Legacy name.
        .Case("broadwell", CK_Broadwell)
        .Case("skylake", CK_SkylakeClient)
        .Case("skylake-avx512", CK_SkylakeServer)
        .Case("skx", CK_SkylakeServer) // Legacy name.
        .Case("cannonlake", CK_Cannonlake)
        .Case("knl", CK_KNL)
        .Case("lakemont", CK_Lakemont)
        .Case("k6", CK_K6)
        .Case("k6-2", CK_K6_2)
        .Case("k6-3", CK_K6_3)
        .Case("athlon", CK_Athlon)
        .Case("athlon-tbird", CK_AthlonThunderbird)
        .Case("athlon-4", CK_Athlon4)
        .Case("athlon-xp", CK_AthlonXP)
        .Case("athlon-mp", CK_AthlonMP)
        .Case("athlon64", CK_Athlon64)
        .Case("athlon64-sse3", CK_Athlon64SSE3)
        .Case("athlon-fx", CK_AthlonFX)
        .Case("k8", CK_K8)
        .Case("k8-sse3", CK_K8SSE3)
        .Case("opteron", CK_Opteron)
        .Case("opteron-sse3", CK_OpteronSSE3)
        .Case("barcelona", CK_AMDFAM10)
        .Case("amdfam10", CK_AMDFAM10)
        .Case("btver1", CK_BTVER1)
        .Case("btver2", CK_BTVER2)
        .Case("bdver1", CK_BDVER1)
        .Case("bdver2", CK_BDVER2)
        .Case("bdver3", CK_BDVER3)
        .Case("bdver4", CK_BDVER4)
        .Case("x86-64", CK_x86_64)
        .Case("geode", CK_Geode)
        .Default(CK_Generic);
  }

  enum FPMathKind {
    FP_Default,
    FP_SSE,
    FP_387
  } FPMath = FP_Default;

public:
  X86TargetInfo(const llvm::Triple &Triple, const TargetOptions &)
      : TargetInfo(Triple) {
    LongDoubleFormat = &llvm::APFloat::x87DoubleExtended();
  }
  unsigned getFloatEvalMethod() const override {
    // X87 evaluates with 80 bits "long double" precision.
    return SSELevel == NoSSE ? 2 : 0;
  }
  ArrayRef<const char *> getGCCRegNames() const override {
    return llvm::makeArrayRef(GCCRegNames);
  }
  ArrayRef<TargetInfo::GCCRegAlias> getGCCRegAliases() const override {
    return None;
  }
  ArrayRef<TargetInfo::AddlRegName> getGCCAddlRegNames() const override {
    return llvm::makeArrayRef(AddlRegNames);
  }
  bool validateCpuSupports(StringRef Name) const override;
  bool validateAsmConstraint(const char *&Name,
                             TargetInfo::ConstraintInfo &info) const override;

  bool validateGlobalRegisterVariable(StringRef RegName,
                                      unsigned RegSize,
                                      bool &HasSizeMismatch) const override {
    // esp and ebp are the only 32-bit registers the x86 backend can currently
    // handle.
    if (RegName.equals("esp") || RegName.equals("ebp")) {
      // Check that the register size is 32-bit.
      HasSizeMismatch = RegSize != 32;
      return true;
    }

    return false;
  }

  bool validateOutputSize(StringRef Constraint, unsigned Size) const override;

  bool validateInputSize(StringRef Constraint, unsigned Size) const override;

  virtual bool validateOperandSize(StringRef Constraint, unsigned Size) const;

  std::string convertConstraint(const char *&Constraint) const override;
  const char *getClobbers() const override {
    return "~{dirflag},~{fpsr},~{flags}";
  }

  StringRef getConstraintRegister(const StringRef &Constraint,
                                  const StringRef &Expression) const override {
    StringRef::iterator I, E;
    for (I = Constraint.begin(), E = Constraint.end(); I != E; ++I) {
      if (isalpha(*I))
        break;
    }
    if (I == E)
      return "";
    switch (*I) {
    // For the register constraints, return the matching register name
    case 'a':
      return "ax";
    case 'b':
      return "bx";
    case 'c':
      return "cx";
    case 'd':
      return "dx";
    case 'S':
      return "si";
    case 'D':
      return "di";
    // In case the constraint is 'r' we need to return Expression
    case 'r':
      return Expression;
    default:
      // Default value if there is no constraint for the register
      return "";
    }
    return "";
  }

  void getTargetDefines(const LangOptions &Opts,
                        MacroBuilder &Builder) const override;
  static void setSSELevel(llvm::StringMap<bool> &Features, X86SSEEnum Level,
                          bool Enabled);
  static void setMMXLevel(llvm::StringMap<bool> &Features, MMX3DNowEnum Level,
                          bool Enabled);
  static void setXOPLevel(llvm::StringMap<bool> &Features, XOPEnum Level,
                          bool Enabled);
  void setFeatureEnabled(llvm::StringMap<bool> &Features,
                         StringRef Name, bool Enabled) const override {
    setFeatureEnabledImpl(Features, Name, Enabled);
  }
  // This exists purely to cut down on the number of virtual calls in
  // initFeatureMap which calls this repeatedly.
  static void setFeatureEnabledImpl(llvm::StringMap<bool> &Features,
                                    StringRef Name, bool Enabled);
  bool
  initFeatureMap(llvm::StringMap<bool> &Features, DiagnosticsEngine &Diags,
                 StringRef CPU,
                 const std::vector<std::string> &FeaturesVec) const override;
  bool hasFeature(StringRef Feature) const override;
  bool handleTargetFeatures(std::vector<std::string> &Features,
                            DiagnosticsEngine &Diags) override;
  StringRef getABI() const override {
    if (getTriple().getArch() == llvm::Triple::x86_64 && SSELevel >= AVX512F)
      return "avx512";
    if (getTriple().getArch() == llvm::Triple::x86_64 && SSELevel >= AVX)
      return "avx";
    if (getTriple().getArch() == llvm::Triple::x86 &&
             MMX3DNowLevel == NoMMX3DNow)
      return "no-mmx";
    return "";
  }
  bool setCPU(const std::string &Name) override {
    CPU = getCPUKind(Name);

    // Perform any per-CPU checks necessary to determine if this CPU is
    // acceptable.
    // FIXME: This results in terrible diagnostics. Clang just says the CPU is
    // invalid without explaining *why*.
    switch (CPU) {
    case CK_Generic:
      // No processor selected!
      return false;

    case CK_i386:
    case CK_i486:
    case CK_WinChipC6:
    case CK_WinChip2:
    case CK_C3:
    case CK_i586:
    case CK_Pentium:
    case CK_PentiumMMX:
    case CK_i686:
    case CK_PentiumPro:
    case CK_Pentium2:
    case CK_Pentium3:
    case CK_Pentium3M:
    case CK_PentiumM:
    case CK_Yonah:
    case CK_C3_2:
    case CK_Pentium4:
    case CK_Pentium4M:
    case CK_Lakemont:
    case CK_Prescott:
    case CK_K6:
    case CK_K6_2:
    case CK_K6_3:
    case CK_Athlon:
    case CK_AthlonThunderbird:
    case CK_Athlon4:
    case CK_AthlonXP:
    case CK_AthlonMP:
    case CK_Geode:
      // Only accept certain architectures when compiling in 32-bit mode.
      if (getTriple().getArch() != llvm::Triple::x86)
        return false;

      // Fallthrough
    case CK_Nocona:
    case CK_Core2:
    case CK_Penryn:
    case CK_Bonnell:
    case CK_Silvermont:
    case CK_Nehalem:
    case CK_Westmere:
    case CK_SandyBridge:
    case CK_IvyBridge:
    case CK_Haswell:
    case CK_Broadwell:
    case CK_SkylakeClient:
    case CK_SkylakeServer:
    case CK_Cannonlake:
    case CK_KNL:
    case CK_Athlon64:
    case CK_Athlon64SSE3:
    case CK_AthlonFX:
    case CK_K8:
    case CK_K8SSE3:
    case CK_Opteron:
    case CK_OpteronSSE3:
    case CK_AMDFAM10:
    case CK_BTVER1:
    case CK_BTVER2:
    case CK_BDVER1:
    case CK_BDVER2:
    case CK_BDVER3:
    case CK_BDVER4:
    case CK_x86_64:
      return true;
    }
    llvm_unreachable("Unhandled CPU kind");
  }

  bool setFPMath(StringRef Name) override;

  CallingConvCheckResult checkCallingConvention(CallingConv CC) const override {
    // Most of the non-ARM calling conventions are i386 conventions.
    switch (CC) {
    case CC_X86ThisCall:
    case CC_X86FastCall:
    case CC_X86StdCall:
    case CC_X86VectorCall:
    case CC_X86RegCall:
    case CC_C:
    case CC_Swift:
    case CC_X86Pascal:
    case CC_IntelOclBicc:
      return CCCR_OK;
    default:
      return CCCR_Warning;
    }
  }

  CallingConv getDefaultCallingConv(CallingConvMethodType MT) const override {
    return MT == CCMT_Member ? CC_X86ThisCall : CC_C;
  }

  bool hasSjLjLowering() const override {
    return true;
  }

  void setSupportedOpenCLOpts() override {
    getSupportedOpenCLOpts().supportAll();
  }
};

bool X86TargetInfo::setFPMath(StringRef Name) {
  if (Name == "387") {
    FPMath = FP_387;
    return true;
  }
  if (Name == "sse") {
    FPMath = FP_SSE;
    return true;
  }
  return false;
}

bool X86TargetInfo::initFeatureMap(
    llvm::StringMap<bool> &Features, DiagnosticsEngine &Diags, StringRef CPU,
    const std::vector<std::string> &FeaturesVec) const {
  // FIXME: This *really* should not be here.
  // X86_64 always has SSE2.
  if (getTriple().getArch() == llvm::Triple::x86_64)
    setFeatureEnabledImpl(Features, "sse2", true);

  const CPUKind Kind = getCPUKind(CPU);

  // Enable X87 for all X86 processors but Lakemont.
  if (Kind != CK_Lakemont)
    setFeatureEnabledImpl(Features, "x87", true);

  switch (Kind) {
  case CK_Generic:
  case CK_i386:
  case CK_i486:
  case CK_i586:
  case CK_Pentium:
  case CK_i686:
  case CK_PentiumPro:
  case CK_Lakemont:
    break;
  case CK_PentiumMMX:
  case CK_Pentium2:
  case CK_K6:
  case CK_WinChipC6:
    setFeatureEnabledImpl(Features, "mmx", true);
    break;
  case CK_Pentium3:
  case CK_Pentium3M:
  case CK_C3_2:
    setFeatureEnabledImpl(Features, "sse", true);
    setFeatureEnabledImpl(Features, "fxsr", true);
    break;
  case CK_PentiumM:
  case CK_Pentium4:
  case CK_Pentium4M:
  case CK_x86_64:
    setFeatureEnabledImpl(Features, "sse2", true);
    setFeatureEnabledImpl(Features, "fxsr", true);
    break;
  case CK_Yonah:
  case CK_Prescott:
  case CK_Nocona:
    setFeatureEnabledImpl(Features, "sse3", true);
    setFeatureEnabledImpl(Features, "fxsr", true);
    setFeatureEnabledImpl(Features, "cx16", true);
    break;
  case CK_Core2:
  case CK_Bonnell:
    setFeatureEnabledImpl(Features, "ssse3", true);
    setFeatureEnabledImpl(Features, "fxsr", true);
    setFeatureEnabledImpl(Features, "cx16", true);
    break;
  case CK_Penryn:
    setFeatureEnabledImpl(Features, "sse4.1", true);
    setFeatureEnabledImpl(Features, "fxsr", true);
    setFeatureEnabledImpl(Features, "cx16", true);
    break;
  case CK_Cannonlake:
    setFeatureEnabledImpl(Features, "avx512ifma", true);
    setFeatureEnabledImpl(Features, "avx512vbmi", true);
    setFeatureEnabledImpl(Features, "sha", true);
    setFeatureEnabledImpl(Features, "umip", true);
    // FALLTHROUGH
  case CK_SkylakeServer:
    setFeatureEnabledImpl(Features, "avx512f", true);
    setFeatureEnabledImpl(Features, "avx512cd", true);
    setFeatureEnabledImpl(Features, "avx512dq", true);
    setFeatureEnabledImpl(Features, "avx512bw", true);
    setFeatureEnabledImpl(Features, "avx512vl", true);
    setFeatureEnabledImpl(Features, "pku", true);
    setFeatureEnabledImpl(Features, "pcommit", true);
    setFeatureEnabledImpl(Features, "clwb", true);
    // FALLTHROUGH
  case CK_SkylakeClient:
    setFeatureEnabledImpl(Features, "xsavec", true);
    setFeatureEnabledImpl(Features, "xsaves", true);
    setFeatureEnabledImpl(Features, "mpx", true);
    setFeatureEnabledImpl(Features, "sgx", true);
    setFeatureEnabledImpl(Features, "clflushopt", true);
    // FALLTHROUGH
  case CK_Broadwell:
    setFeatureEnabledImpl(Features, "rdseed", true);
    setFeatureEnabledImpl(Features, "adx", true);
    // FALLTHROUGH
  case CK_Haswell:
    setFeatureEnabledImpl(Features, "avx2", true);
    setFeatureEnabledImpl(Features, "lzcnt", true);
    setFeatureEnabledImpl(Features, "bmi", true);
    setFeatureEnabledImpl(Features, "bmi2", true);
    setFeatureEnabledImpl(Features, "rtm", true);
    setFeatureEnabledImpl(Features, "fma", true);
    setFeatureEnabledImpl(Features, "movbe", true);
    // FALLTHROUGH
  case CK_IvyBridge:
    setFeatureEnabledImpl(Features, "rdrnd", true);
    setFeatureEnabledImpl(Features, "f16c", true);
    setFeatureEnabledImpl(Features, "fsgsbase", true);
    // FALLTHROUGH
  case CK_SandyBridge:
    setFeatureEnabledImpl(Features, "avx", true);
    setFeatureEnabledImpl(Features, "xsave", true);
    setFeatureEnabledImpl(Features, "xsaveopt", true);
    // FALLTHROUGH
  case CK_Westmere:
  case CK_Silvermont:
    setFeatureEnabledImpl(Features, "aes", true);
    setFeatureEnabledImpl(Features, "pclmul", true);
    // FALLTHROUGH
  case CK_Nehalem:
    setFeatureEnabledImpl(Features, "sse4.2", true);
    setFeatureEnabledImpl(Features, "fxsr", true);
    setFeatureEnabledImpl(Features, "cx16", true);
    break;
  case CK_KNL:
    setFeatureEnabledImpl(Features, "avx512f", true);
    setFeatureEnabledImpl(Features, "avx512cd", true);
    setFeatureEnabledImpl(Features, "avx512er", true);
    setFeatureEnabledImpl(Features, "avx512pf", true);
    setFeatureEnabledImpl(Features, "prefetchwt1", true);
    setFeatureEnabledImpl(Features, "fxsr", true);
    setFeatureEnabledImpl(Features, "rdseed", true);
    setFeatureEnabledImpl(Features, "adx", true);
    setFeatureEnabledImpl(Features, "lzcnt", true);
    setFeatureEnabledImpl(Features, "bmi", true);
    setFeatureEnabledImpl(Features, "bmi2", true);
    setFeatureEnabledImpl(Features, "rtm", true);
    setFeatureEnabledImpl(Features, "fma", true);
    setFeatureEnabledImpl(Features, "rdrnd", true);
    setFeatureEnabledImpl(Features, "f16c", true);
    setFeatureEnabledImpl(Features, "fsgsbase", true);
    setFeatureEnabledImpl(Features, "aes", true);
    setFeatureEnabledImpl(Features, "pclmul", true);
    setFeatureEnabledImpl(Features, "cx16", true);
    setFeatureEnabledImpl(Features, "xsaveopt", true);
    setFeatureEnabledImpl(Features, "xsave", true);
    setFeatureEnabledImpl(Features, "movbe", true);
    break;
  case CK_K6_2:
  case CK_K6_3:
  case CK_WinChip2:
  case CK_C3:
    setFeatureEnabledImpl(Features, "3dnow", true);
    break;
  case CK_Athlon:
  case CK_AthlonThunderbird:
  case CK_Geode:
    setFeatureEnabledImpl(Features, "3dnowa", true);
    break;
  case CK_Athlon4:
  case CK_AthlonXP:
  case CK_AthlonMP:
    setFeatureEnabledImpl(Features, "sse", true);
    setFeatureEnabledImpl(Features, "3dnowa", true);
    setFeatureEnabledImpl(Features, "fxsr", true);
    break;
  case CK_K8:
  case CK_Opteron:
  case CK_Athlon64:
  case CK_AthlonFX:
    setFeatureEnabledImpl(Features, "sse2", true);
    setFeatureEnabledImpl(Features, "3dnowa", true);
    setFeatureEnabledImpl(Features, "fxsr", true);
    break;
  case CK_AMDFAM10:
    setFeatureEnabledImpl(Features, "sse4a", true);
    setFeatureEnabledImpl(Features, "lzcnt", true);
    setFeatureEnabledImpl(Features, "popcnt", true);
    // FALLTHROUGH
  case CK_K8SSE3:
  case CK_OpteronSSE3:
  case CK_Athlon64SSE3:
    setFeatureEnabledImpl(Features, "sse3", true);
    setFeatureEnabledImpl(Features, "3dnowa", true);
    setFeatureEnabledImpl(Features, "fxsr", true);
    break;
  case CK_BTVER2:
    setFeatureEnabledImpl(Features, "avx", true);
    setFeatureEnabledImpl(Features, "aes", true);
    setFeatureEnabledImpl(Features, "pclmul", true);
    setFeatureEnabledImpl(Features, "bmi", true);
    setFeatureEnabledImpl(Features, "f16c", true);
    setFeatureEnabledImpl(Features, "xsaveopt", true);
    // FALLTHROUGH
  case CK_BTVER1:
    setFeatureEnabledImpl(Features, "ssse3", true);
    setFeatureEnabledImpl(Features, "sse4a", true);
    setFeatureEnabledImpl(Features, "lzcnt", true);
    setFeatureEnabledImpl(Features, "popcnt", true);
    setFeatureEnabledImpl(Features, "prfchw", true);
    setFeatureEnabledImpl(Features, "cx16", true);
    setFeatureEnabledImpl(Features, "fxsr", true);
    break;
  case CK_BDVER4:
    setFeatureEnabledImpl(Features, "avx2", true);
    setFeatureEnabledImpl(Features, "bmi2", true);
    setFeatureEnabledImpl(Features, "mwaitx", true);
    // FALLTHROUGH
  case CK_BDVER3:
    setFeatureEnabledImpl(Features, "fsgsbase", true);
    setFeatureEnabledImpl(Features, "xsaveopt", true);
    // FALLTHROUGH
  case CK_BDVER2:
    setFeatureEnabledImpl(Features, "bmi", true);
    setFeatureEnabledImpl(Features, "fma", true);
    setFeatureEnabledImpl(Features, "f16c", true);
    setFeatureEnabledImpl(Features, "tbm", true);
    // FALLTHROUGH
  case CK_BDVER1:
    // xop implies avx, sse4a and fma4.
    setFeatureEnabledImpl(Features, "xop", true);
    setFeatureEnabledImpl(Features, "lzcnt", true);
    setFeatureEnabledImpl(Features, "aes", true);
    setFeatureEnabledImpl(Features, "pclmul", true);
    setFeatureEnabledImpl(Features, "prfchw", true);
    setFeatureEnabledImpl(Features, "cx16", true);
    setFeatureEnabledImpl(Features, "fxsr", true);
    setFeatureEnabledImpl(Features, "xsave", true);
    break;
  }
  if (!TargetInfo::initFeatureMap(Features, Diags, CPU, FeaturesVec))
    return false;

  // Can't do this earlier because we need to be able to explicitly enable
  // or disable these features and the things that they depend upon.

  // Enable popcnt if sse4.2 is enabled and popcnt is not explicitly disabled.
  auto I = Features.find("sse4.2");
  if (I != Features.end() && I->getValue() &&
      std::find(FeaturesVec.begin(), FeaturesVec.end(), "-popcnt") ==
          FeaturesVec.end())
    Features["popcnt"] = true;

  // Enable prfchw if 3DNow! is enabled and prfchw is not explicitly disabled.
  I = Features.find("3dnow");
  if (I != Features.end() && I->getValue() &&
      std::find(FeaturesVec.begin(), FeaturesVec.end(), "-prfchw") ==
          FeaturesVec.end())
    Features["prfchw"] = true;

  // Additionally, if SSE is enabled and mmx is not explicitly disabled,
  // then enable MMX.
  I = Features.find("sse");
  if (I != Features.end() && I->getValue() &&
      std::find(FeaturesVec.begin(), FeaturesVec.end(), "-mmx") ==
          FeaturesVec.end())
    Features["mmx"] = true;

  return true;
}

void X86TargetInfo::setSSELevel(llvm::StringMap<bool> &Features,
                                X86SSEEnum Level, bool Enabled) {
  if (Enabled) {
    switch (Level) {
    case AVX512F:
      Features["avx512f"] = true;
    case AVX2:
      Features["avx2"] = true;
    case AVX:
      Features["avx"] = true;
      Features["xsave"] = true;
    case SSE42:
      Features["sse4.2"] = true;
    case SSE41:
      Features["sse4.1"] = true;
    case SSSE3:
      Features["ssse3"] = true;
    case SSE3:
      Features["sse3"] = true;
    case SSE2:
      Features["sse2"] = true;
    case SSE1:
      Features["sse"] = true;
    case NoSSE:
      break;
    }
    return;
  }

  switch (Level) {
  case NoSSE:
  case SSE1:
    Features["sse"] = false;
  case SSE2:
    Features["sse2"] = Features["pclmul"] = Features["aes"] =
      Features["sha"] = false;
  case SSE3:
    Features["sse3"] = false;
    setXOPLevel(Features, NoXOP, false);
  case SSSE3:
    Features["ssse3"] = false;
  case SSE41:
    Features["sse4.1"] = false;
  case SSE42:
    Features["sse4.2"] = false;
  case AVX:
    Features["fma"] = Features["avx"] = Features["f16c"] = Features["xsave"] =
      Features["xsaveopt"] = false;
    setXOPLevel(Features, FMA4, false);
  case AVX2:
    Features["avx2"] = false;
  case AVX512F:
    Features["avx512f"] = Features["avx512cd"] = Features["avx512er"] =
      Features["avx512pf"] = Features["avx512dq"] = Features["avx512bw"] =
      Features["avx512vl"] = Features["avx512vbmi"] =
      Features["avx512ifma"] = false;
  }
}

void X86TargetInfo::setMMXLevel(llvm::StringMap<bool> &Features,
                                MMX3DNowEnum Level, bool Enabled) {
  if (Enabled) {
    switch (Level) {
    case AMD3DNowAthlon:
      Features["3dnowa"] = true;
    case AMD3DNow:
      Features["3dnow"] = true;
    case MMX:
      Features["mmx"] = true;
    case NoMMX3DNow:
      break;
    }
    return;
  }

  switch (Level) {
  case NoMMX3DNow:
  case MMX:
    Features["mmx"] = false;
  case AMD3DNow:
    Features["3dnow"] = false;
  case AMD3DNowAthlon:
    Features["3dnowa"] = false;
  }
}

void X86TargetInfo::setXOPLevel(llvm::StringMap<bool> &Features, XOPEnum Level,
                                bool Enabled) {
  if (Enabled) {
    switch (Level) {
    case XOP:
      Features["xop"] = true;
    case FMA4:
      Features["fma4"] = true;
      setSSELevel(Features, AVX, true);
    case SSE4A:
      Features["sse4a"] = true;
      setSSELevel(Features, SSE3, true);
    case NoXOP:
      break;
    }
    return;
  }

  switch (Level) {
  case NoXOP:
  case SSE4A:
    Features["sse4a"] = false;
  case FMA4:
    Features["fma4"] = false;
  case XOP:
    Features["xop"] = false;
  }
}

void X86TargetInfo::setFeatureEnabledImpl(llvm::StringMap<bool> &Features,
                                          StringRef Name, bool Enabled) {
  // This is a bit of a hack to deal with the sse4 target feature when used
  // as part of the target attribute. We handle sse4 correctly everywhere
  // else. See below for more information on how we handle the sse4 options.
  if (Name != "sse4")
    Features[Name] = Enabled;

  if (Name == "mmx") {
    setMMXLevel(Features, MMX, Enabled);
  } else if (Name == "sse") {
    setSSELevel(Features, SSE1, Enabled);
  } else if (Name == "sse2") {
    setSSELevel(Features, SSE2, Enabled);
  } else if (Name == "sse3") {
    setSSELevel(Features, SSE3, Enabled);
  } else if (Name == "ssse3") {
    setSSELevel(Features, SSSE3, Enabled);
  } else if (Name == "sse4.2") {
    setSSELevel(Features, SSE42, Enabled);
  } else if (Name == "sse4.1") {
    setSSELevel(Features, SSE41, Enabled);
  } else if (Name == "3dnow") {
    setMMXLevel(Features, AMD3DNow, Enabled);
  } else if (Name == "3dnowa") {
    setMMXLevel(Features, AMD3DNowAthlon, Enabled);
  } else if (Name == "aes") {
    if (Enabled)
      setSSELevel(Features, SSE2, Enabled);
  } else if (Name == "pclmul") {
    if (Enabled)
      setSSELevel(Features, SSE2, Enabled);
  } else if (Name == "avx") {
    setSSELevel(Features, AVX, Enabled);
  } else if (Name == "avx2") {
    setSSELevel(Features, AVX2, Enabled);
  } else if (Name == "avx512f") {
    setSSELevel(Features, AVX512F, Enabled);
  } else if (Name == "avx512cd" || Name == "avx512er" || Name == "avx512pf" ||
             Name == "avx512dq" || Name == "avx512bw" || Name == "avx512vl" ||
             Name == "avx512vbmi" || Name == "avx512ifma") {
    if (Enabled)
      setSSELevel(Features, AVX512F, Enabled);
    // Enable BWI instruction if VBMI is being enabled.
    if (Name == "avx512vbmi" && Enabled)
      Features["avx512bw"] = true;
    // Also disable VBMI if BWI is being disabled.
    if (Name == "avx512bw" && !Enabled)
      Features["avx512vbmi"] = false;
  } else if (Name == "fma") {
    if (Enabled)
      setSSELevel(Features, AVX, Enabled);
  } else if (Name == "fma4") {
    setXOPLevel(Features, FMA4, Enabled);
  } else if (Name == "xop") {
    setXOPLevel(Features, XOP, Enabled);
  } else if (Name == "sse4a") {
    setXOPLevel(Features, SSE4A, Enabled);
  } else if (Name == "f16c") {
    if (Enabled)
      setSSELevel(Features, AVX, Enabled);
  } else if (Name == "sha") {
    if (Enabled)
      setSSELevel(Features, SSE2, Enabled);
  } else if (Name == "sse4") {
    // We can get here via the __target__ attribute since that's not controlled
    // via the -msse4/-mno-sse4 command line alias. Handle this the same way
    // here - turn on the sse4.2 if enabled, turn off the sse4.1 level if
    // disabled.
    if (Enabled)
      setSSELevel(Features, SSE42, Enabled);
    else
      setSSELevel(Features, SSE41, Enabled);
  } else if (Name == "xsave") {
    if (!Enabled)
      Features["xsaveopt"] = false;
  } else if (Name == "xsaveopt" || Name == "xsavec" || Name == "xsaves") {
    if (Enabled)
      Features["xsave"] = true;
  }
}

/// handleTargetFeatures - Perform initialization based on the user
/// configured set of features.
bool X86TargetInfo::handleTargetFeatures(std::vector<std::string> &Features,
                                         DiagnosticsEngine &Diags) {
  for (const auto &Feature : Features) {
    if (Feature[0] != '+')
      continue;

    if (Feature == "+aes") {
      HasAES = true;
    } else if (Feature == "+pclmul") {
      HasPCLMUL = true;
    } else if (Feature == "+lzcnt") {
      HasLZCNT = true;
    } else if (Feature == "+rdrnd") {
      HasRDRND = true;
    } else if (Feature == "+fsgsbase") {
      HasFSGSBASE = true;
    } else if (Feature == "+bmi") {
      HasBMI = true;
    } else if (Feature == "+bmi2") {
      HasBMI2 = true;
    } else if (Feature == "+popcnt") {
      HasPOPCNT = true;
    } else if (Feature == "+rtm") {
      HasRTM = true;
    } else if (Feature == "+prfchw") {
      HasPRFCHW = true;
    } else if (Feature == "+rdseed") {
      HasRDSEED = true;
    } else if (Feature == "+adx") {
      HasADX = true;
    } else if (Feature == "+tbm") {
      HasTBM = true;
    } else if (Feature == "+fma") {
      HasFMA = true;
    } else if (Feature == "+f16c") {
      HasF16C = true;
    } else if (Feature == "+avx512cd") {
      HasAVX512CD = true;
    } else if (Feature == "+avx512er") {
      HasAVX512ER = true;
    } else if (Feature == "+avx512pf") {
      HasAVX512PF = true;
    } else if (Feature == "+avx512dq") {
      HasAVX512DQ = true;
    } else if (Feature == "+avx512bw") {
      HasAVX512BW = true;
    } else if (Feature == "+avx512vl") {
      HasAVX512VL = true;
    } else if (Feature == "+avx512vbmi") {
      HasAVX512VBMI = true;
    } else if (Feature == "+avx512ifma") {
      HasAVX512IFMA = true;
    } else if (Feature == "+sha") {
      HasSHA = true;
    } else if (Feature == "+mpx") {
      HasMPX = true;
    } else if (Feature == "+movbe") {
      HasMOVBE = true;
    } else if (Feature == "+sgx") {
      HasSGX = true;
    } else if (Feature == "+cx16") {
      HasCX16 = true;
    } else if (Feature == "+fxsr") {
      HasFXSR = true;
    } else if (Feature == "+xsave") {
      HasXSAVE = true;
    } else if (Feature == "+xsaveopt") {
      HasXSAVEOPT = true;
    } else if (Feature == "+xsavec") {
      HasXSAVEC = true;
    } else if (Feature == "+xsaves") {
      HasXSAVES = true;
    } else if (Feature == "+mwaitx") {
      HasMWAITX = true;
    } else if (Feature == "+pku") {
      HasPKU = true;
    } else if (Feature == "+clflushopt") {
      HasCLFLUSHOPT = true;
    } else if (Feature == "+pcommit") {
      HasPCOMMIT = true;
    } else if (Feature == "+clwb") {
      HasCLWB = true;
    } else if (Feature == "+umip") {
      HasUMIP = true;
    } else if (Feature == "+prefetchwt1") {
      HasPREFETCHWT1 = true;
    }

    X86SSEEnum Level = llvm::StringSwitch<X86SSEEnum>(Feature)
      .Case("+avx512f", AVX512F)
      .Case("+avx2", AVX2)
      .Case("+avx", AVX)
      .Case("+sse4.2", SSE42)
      .Case("+sse4.1", SSE41)
      .Case("+ssse3", SSSE3)
      .Case("+sse3", SSE3)
      .Case("+sse2", SSE2)
      .Case("+sse", SSE1)
      .Default(NoSSE);
    SSELevel = std::max(SSELevel, Level);

    MMX3DNowEnum ThreeDNowLevel =
      llvm::StringSwitch<MMX3DNowEnum>(Feature)
        .Case("+3dnowa", AMD3DNowAthlon)
        .Case("+3dnow", AMD3DNow)
        .Case("+mmx", MMX)
        .Default(NoMMX3DNow);
    MMX3DNowLevel = std::max(MMX3DNowLevel, ThreeDNowLevel);

    XOPEnum XLevel = llvm::StringSwitch<XOPEnum>(Feature)
        .Case("+xop", XOP)
        .Case("+fma4", FMA4)
        .Case("+sse4a", SSE4A)
        .Default(NoXOP);
    XOPLevel = std::max(XOPLevel, XLevel);
  }

  // LLVM doesn't have a separate switch for fpmath, so only accept it if it
  // matches the selected sse level.
  if ((FPMath == FP_SSE && SSELevel < SSE1) ||
      (FPMath == FP_387 && SSELevel >= SSE1)) {
    Diags.Report(diag::err_target_unsupported_fpmath) <<
      (FPMath == FP_SSE ? "sse" : "387");
    return false;
  }

  SimdDefaultAlign =
      hasFeature("avx512f") ? 512 : hasFeature("avx") ? 256 : 128;
  return true;
}

/// X86TargetInfo::getTargetDefines - Return the set of the X86-specific macro
/// definitions for this particular subtarget.
void X86TargetInfo::getTargetDefines(const LangOptions &Opts,
                                     MacroBuilder &Builder) const {
  // Target identification.
  if (getTriple().getArch() == llvm::Triple::x86_64) {
    Builder.defineMacro("__amd64__");
    Builder.defineMacro("__amd64");
    Builder.defineMacro("__x86_64");
    Builder.defineMacro("__x86_64__");
    if (getTriple().getArchName() == "x86_64h") {
      Builder.defineMacro("__x86_64h");
      Builder.defineMacro("__x86_64h__");
    }
  } else {
    DefineStd(Builder, "i386", Opts);
  }

  // Subtarget options.
  // FIXME: We are hard-coding the tune parameters based on the CPU, but they
  // truly should be based on -mtune options.
  switch (CPU) {
  case CK_Generic:
    break;
  case CK_i386:
    // The rest are coming from the i386 define above.
    Builder.defineMacro("__tune_i386__");
    break;
  case CK_i486:
  case CK_WinChipC6:
  case CK_WinChip2:
  case CK_C3:
    defineCPUMacros(Builder, "i486");
    break;
  case CK_PentiumMMX:
    Builder.defineMacro("__pentium_mmx__");
    Builder.defineMacro("__tune_pentium_mmx__");
    // Fallthrough
  case CK_i586:
  case CK_Pentium:
    defineCPUMacros(Builder, "i586");
    defineCPUMacros(Builder, "pentium");
    break;
  case CK_Pentium3:
  case CK_Pentium3M:
  case CK_PentiumM:
    Builder.defineMacro("__tune_pentium3__");
    // Fallthrough
  case CK_Pentium2:
  case CK_C3_2:
    Builder.defineMacro("__tune_pentium2__");
    // Fallthrough
  case CK_PentiumPro:
    Builder.defineMacro("__tune_i686__");
    Builder.defineMacro("__tune_pentiumpro__");
    // Fallthrough
  case CK_i686:
    Builder.defineMacro("__i686");
    Builder.defineMacro("__i686__");
    // Strangely, __tune_i686__ isn't defined by GCC when CPU == i686.
    Builder.defineMacro("__pentiumpro");
    Builder.defineMacro("__pentiumpro__");
    break;
  case CK_Pentium4:
  case CK_Pentium4M:
    defineCPUMacros(Builder, "pentium4");
    break;
  case CK_Yonah:
  case CK_Prescott:
  case CK_Nocona:
    defineCPUMacros(Builder, "nocona");
    break;
  case CK_Core2:
  case CK_Penryn:
    defineCPUMacros(Builder, "core2");
    break;
  case CK_Bonnell:
    defineCPUMacros(Builder, "atom");
    break;
  case CK_Silvermont:
    defineCPUMacros(Builder, "slm");
    break;
  case CK_Nehalem:
  case CK_Westmere:
  case CK_SandyBridge:
  case CK_IvyBridge:
  case CK_Haswell:
  case CK_Broadwell:
  case CK_SkylakeClient:
    // FIXME: Historically, we defined this legacy name, it would be nice to
    // remove it at some point. We've never exposed fine-grained names for
    // recent primary x86 CPUs, and we should keep it that way.
    defineCPUMacros(Builder, "corei7");
    break;
  case CK_SkylakeServer:
    defineCPUMacros(Builder, "skx");
    break;
  case CK_Cannonlake:
    break;
  case CK_KNL:
    defineCPUMacros(Builder, "knl");
    break;
  case CK_Lakemont:
    Builder.defineMacro("__tune_lakemont__");
    break;
  case CK_K6_2:
    Builder.defineMacro("__k6_2__");
    Builder.defineMacro("__tune_k6_2__");
    // Fallthrough
  case CK_K6_3:
    if (CPU != CK_K6_2) {  // In case of fallthrough
      // FIXME: GCC may be enabling these in cases where some other k6
      // architecture is specified but -m3dnow is explicitly provided. The
      // exact semantics need to be determined and emulated here.
      Builder.defineMacro("__k6_3__");
      Builder.defineMacro("__tune_k6_3__");
    }
    // Fallthrough
  case CK_K6:
    defineCPUMacros(Builder, "k6");
    break;
  case CK_Athlon:
  case CK_AthlonThunderbird:
  case CK_Athlon4:
  case CK_AthlonXP:
  case CK_AthlonMP:
    defineCPUMacros(Builder, "athlon");
    if (SSELevel != NoSSE) {
      Builder.defineMacro("__athlon_sse__");
      Builder.defineMacro("__tune_athlon_sse__");
    }
    break;
  case CK_K8:
  case CK_K8SSE3:
  case CK_x86_64:
  case CK_Opteron:
  case CK_OpteronSSE3:
  case CK_Athlon64:
  case CK_Athlon64SSE3:
  case CK_AthlonFX:
    defineCPUMacros(Builder, "k8");
    break;
  case CK_AMDFAM10:
    defineCPUMacros(Builder, "amdfam10");
    break;
  case CK_BTVER1:
    defineCPUMacros(Builder, "btver1");
    break;
  case CK_BTVER2:
    defineCPUMacros(Builder, "btver2");
    break;
  case CK_BDVER1:
    defineCPUMacros(Builder, "bdver1");
    break;
  case CK_BDVER2:
    defineCPUMacros(Builder, "bdver2");
    break;
  case CK_BDVER3:
    defineCPUMacros(Builder, "bdver3");
    break;
  case CK_BDVER4:
    defineCPUMacros(Builder, "bdver4");
    break;
  case CK_Geode:
    defineCPUMacros(Builder, "geode");
    break;
  }

  // Target properties.
  Builder.defineMacro("__REGISTER_PREFIX__", "");

  // Define __NO_MATH_INLINES on linux/x86 so that we don't get inline
  // functions in glibc header files that use FP Stack inline asm which the
  // backend can't deal with (PR879).
  Builder.defineMacro("__NO_MATH_INLINES");

  if (HasAES)
    Builder.defineMacro("__AES__");

  if (HasPCLMUL)
    Builder.defineMacro("__PCLMUL__");

  if (HasLZCNT)
    Builder.defineMacro("__LZCNT__");

  if (HasRDRND)
    Builder.defineMacro("__RDRND__");

  if (HasFSGSBASE)
    Builder.defineMacro("__FSGSBASE__");

  if (HasBMI)
    Builder.defineMacro("__BMI__");

  if (HasBMI2)
    Builder.defineMacro("__BMI2__");

  if (HasPOPCNT)
    Builder.defineMacro("__POPCNT__");

  if (HasRTM)
    Builder.defineMacro("__RTM__");

  if (HasPRFCHW)
    Builder.defineMacro("__PRFCHW__");

  if (HasRDSEED)
    Builder.defineMacro("__RDSEED__");

  if (HasADX)
    Builder.defineMacro("__ADX__");

  if (HasTBM)
    Builder.defineMacro("__TBM__");

  if (HasMWAITX)
    Builder.defineMacro("__MWAITX__");

  switch (XOPLevel) {
  case XOP:
    Builder.defineMacro("__XOP__");
  case FMA4:
    Builder.defineMacro("__FMA4__");
  case SSE4A:
    Builder.defineMacro("__SSE4A__");
  case NoXOP:
    break;
  }

  if (HasFMA)
    Builder.defineMacro("__FMA__");

  if (HasF16C)
    Builder.defineMacro("__F16C__");

  if (HasAVX512CD)
    Builder.defineMacro("__AVX512CD__");
  if (HasAVX512ER)
    Builder.defineMacro("__AVX512ER__");
  if (HasAVX512PF)
    Builder.defineMacro("__AVX512PF__");
  if (HasAVX512DQ)
    Builder.defineMacro("__AVX512DQ__");
  if (HasAVX512BW)
    Builder.defineMacro("__AVX512BW__");
  if (HasAVX512VL)
    Builder.defineMacro("__AVX512VL__");
  if (HasAVX512VBMI)
    Builder.defineMacro("__AVX512VBMI__");
  if (HasAVX512IFMA)
    Builder.defineMacro("__AVX512IFMA__");

  if (HasSHA)
    Builder.defineMacro("__SHA__");

  if (HasFXSR)
    Builder.defineMacro("__FXSR__");
  if (HasXSAVE)
    Builder.defineMacro("__XSAVE__");
  if (HasXSAVEOPT)
    Builder.defineMacro("__XSAVEOPT__");
  if (HasXSAVEC)
    Builder.defineMacro("__XSAVEC__");
  if (HasXSAVES)
    Builder.defineMacro("__XSAVES__");
  if (HasPKU)
    Builder.defineMacro("__PKU__");
  if (HasCX16)
    Builder.defineMacro("__GCC_HAVE_SYNC_COMPARE_AND_SWAP_16");

  // Each case falls through to the previous one here.
  switch (SSELevel) {
  case AVX512F:
    Builder.defineMacro("__AVX512F__");
  case AVX2:
    Builder.defineMacro("__AVX2__");
  case AVX:
    Builder.defineMacro("__AVX__");
  case SSE42:
    Builder.defineMacro("__SSE4_2__");
  case SSE41:
    Builder.defineMacro("__SSE4_1__");
  case SSSE3:
    Builder.defineMacro("__SSSE3__");
  case SSE3:
    Builder.defineMacro("__SSE3__");
  case SSE2:
    Builder.defineMacro("__SSE2__");
    Builder.defineMacro("__SSE2_MATH__");  // -mfp-math=sse always implied.
  case SSE1:
    Builder.defineMacro("__SSE__");
    Builder.defineMacro("__SSE_MATH__");   // -mfp-math=sse always implied.
  case NoSSE:
    break;
  }

  if (Opts.MicrosoftExt && getTriple().getArch() == llvm::Triple::x86) {
    switch (SSELevel) {
    case AVX512F:
    case AVX2:
    case AVX:
    case SSE42:
    case SSE41:
    case SSSE3:
    case SSE3:
    case SSE2:
      Builder.defineMacro("_M_IX86_FP", Twine(2));
      break;
    case SSE1:
      Builder.defineMacro("_M_IX86_FP", Twine(1));
      break;
    default:
      Builder.defineMacro("_M_IX86_FP", Twine(0));
    }
  }

  // Each case falls through to the previous one here.
  switch (MMX3DNowLevel) {
  case AMD3DNowAthlon:
    Builder.defineMacro("__3dNOW_A__");
  case AMD3DNow:
    Builder.defineMacro("__3dNOW__");
  case MMX:
    Builder.defineMacro("__MMX__");
  case NoMMX3DNow:
    break;
  }

  if (CPU >= CK_i486) {
    Builder.defineMacro("__GCC_HAVE_SYNC_COMPARE_AND_SWAP_1");
    Builder.defineMacro("__GCC_HAVE_SYNC_COMPARE_AND_SWAP_2");
    Builder.defineMacro("__GCC_HAVE_SYNC_COMPARE_AND_SWAP_4");
  }
  if (CPU >= CK_i586)
    Builder.defineMacro("__GCC_HAVE_SYNC_COMPARE_AND_SWAP_8");
}

bool X86TargetInfo::hasFeature(StringRef Feature) const {
  return llvm::StringSwitch<bool>(Feature)
      .Case("aes", HasAES)
      .Case("avx", SSELevel >= AVX)
      .Case("avx2", SSELevel >= AVX2)
      .Case("avx512f", SSELevel >= AVX512F)
      .Case("avx512cd", HasAVX512CD)
      .Case("avx512er", HasAVX512ER)
      .Case("avx512pf", HasAVX512PF)
      .Case("avx512dq", HasAVX512DQ)
      .Case("avx512bw", HasAVX512BW)
      .Case("avx512vl", HasAVX512VL)
      .Case("avx512vbmi", HasAVX512VBMI)
      .Case("avx512ifma", HasAVX512IFMA)
      .Case("bmi", HasBMI)
      .Case("bmi2", HasBMI2)
      .Case("clflushopt", HasCLFLUSHOPT)
      .Case("clwb", HasCLWB)
      .Case("cx16", HasCX16)
      .Case("f16c", HasF16C)
      .Case("fma", HasFMA)
      .Case("fma4", XOPLevel >= FMA4)
      .Case("fsgsbase", HasFSGSBASE)
      .Case("fxsr", HasFXSR)
      .Case("lzcnt", HasLZCNT)
      .Case("mm3dnow", MMX3DNowLevel >= AMD3DNow)
      .Case("mm3dnowa", MMX3DNowLevel >= AMD3DNowAthlon)
      .Case("mmx", MMX3DNowLevel >= MMX)
      .Case("movbe", HasMOVBE)
      .Case("mpx", HasMPX)
      .Case("pclmul", HasPCLMUL)
      .Case("pcommit", HasPCOMMIT)
      .Case("pku", HasPKU)
      .Case("popcnt", HasPOPCNT)
      .Case("prefetchwt1", HasPREFETCHWT1)
      .Case("prfchw", HasPRFCHW)
      .Case("rdrnd", HasRDRND)
      .Case("rdseed", HasRDSEED)
      .Case("rtm", HasRTM)
      .Case("sgx", HasSGX)
      .Case("sha", HasSHA)
      .Case("sse", SSELevel >= SSE1)
      .Case("sse2", SSELevel >= SSE2)
      .Case("sse3", SSELevel >= SSE3)
      .Case("ssse3", SSELevel >= SSSE3)
      .Case("sse4.1", SSELevel >= SSE41)
      .Case("sse4.2", SSELevel >= SSE42)
      .Case("sse4a", XOPLevel >= SSE4A)
      .Case("tbm", HasTBM)
      .Case("umip", HasUMIP)
      .Case("x86", true)
      .Case("x86_32", getTriple().getArch() == llvm::Triple::x86)
      .Case("x86_64", getTriple().getArch() == llvm::Triple::x86_64)
      .Case("xop", XOPLevel >= XOP)
      .Case("xsave", HasXSAVE)
      .Case("xsavec", HasXSAVEC)
      .Case("xsaves", HasXSAVES)
      .Case("xsaveopt", HasXSAVEOPT)
      .Default(false);
}

// We can't use a generic validation scheme for the features accepted here
// versus subtarget features accepted in the target attribute because the
// bitfield structure that's initialized in the runtime only supports the
// below currently rather than the full range of subtarget features. (See
// X86TargetInfo::hasFeature for a somewhat comprehensive list).
bool X86TargetInfo::validateCpuSupports(StringRef FeatureStr) const {
  return llvm::StringSwitch<bool>(FeatureStr)
      .Case("cmov", true)
      .Case("mmx", true)
      .Case("popcnt", true)
      .Case("sse", true)
      .Case("sse2", true)
      .Case("sse3", true)
      .Case("ssse3", true)
      .Case("sse4.1", true)
      .Case("sse4.2", true)
      .Case("avx", true)
      .Case("avx2", true)
      .Case("sse4a", true)
      .Case("fma4", true)
      .Case("xop", true)
      .Case("fma", true)
      .Case("avx512f", true)
      .Case("bmi", true)
      .Case("bmi2", true)
      .Case("aes", true)
      .Case("pclmul", true)
      .Case("avx512vl", true)
      .Case("avx512bw", true)
      .Case("avx512dq", true)
      .Case("avx512cd", true)
      .Case("avx512er", true)
      .Case("avx512pf", true)
      .Case("avx512vbmi", true)
      .Case("avx512ifma", true)
      .Default(false);
}

bool
X86TargetInfo::validateAsmConstraint(const char *&Name,
                                     TargetInfo::ConstraintInfo &Info) const {
  switch (*Name) {
  default: return false;
  // Constant constraints.
  case 'e': // 32-bit signed integer constant for use with sign-extending x86_64
            // instructions.
  case 'Z': // 32-bit unsigned integer constant for use with zero-extending
            // x86_64 instructions.
  case 's':
    Info.setRequiresImmediate();
    return true;
  case 'I':
    Info.setRequiresImmediate(0, 31);
    return true;
  case 'J':
    Info.setRequiresImmediate(0, 63);
    return true;
  case 'K':
    Info.setRequiresImmediate(-128, 127);
    return true;
  case 'L':
    Info.setRequiresImmediate({ int(0xff), int(0xffff), int(0xffffffff) });
    return true;
  case 'M':
    Info.setRequiresImmediate(0, 3);
    return true;
  case 'N':
    Info.setRequiresImmediate(0, 255);
    return true;
  case 'O':
    Info.setRequiresImmediate(0, 127);
    return true;
  // Register constraints.
  case 'Y': // 'Y' is the first character for several 2-character constraints.
    // Shift the pointer to the second character of the constraint.
    Name++;
    switch (*Name) {
    default:
      return false;
    case '0': // First SSE register.
    case 't': // Any SSE register, when SSE2 is enabled.
    case 'i': // Any SSE register, when SSE2 and inter-unit moves enabled.
    case 'm': // Any MMX register, when inter-unit moves enabled.
    case 'k': // AVX512 arch mask registers: k1-k7.
      Info.setAllowsRegister();
      return true;
    }
  case 'f': // Any x87 floating point stack register.
    // Constraint 'f' cannot be used for output operands.
    if (Info.ConstraintStr[0] == '=')
      return false;
    Info.setAllowsRegister();
    return true;
  case 'a': // eax.
  case 'b': // ebx.
  case 'c': // ecx.
  case 'd': // edx.
  case 'S': // esi.
  case 'D': // edi.
  case 'A': // edx:eax.
  case 't': // Top of floating point stack.
  case 'u': // Second from top of floating point stack.
  case 'q': // Any register accessible as [r]l: a, b, c, and d.
  case 'y': // Any MMX register.
  case 'v': // Any {X,Y,Z}MM register (Arch & context dependent)
  case 'x': // Any SSE register.
  case 'k': // Any AVX512 mask register (same as Yk, additionaly allows k0
            // for intermideate k reg operations).
  case 'Q': // Any register accessible as [r]h: a, b, c, and d.
  case 'R': // "Legacy" registers: ax, bx, cx, dx, di, si, sp, bp.
  case 'l': // "Index" registers: any general register that can be used as an
            // index in a base+index memory access.
    Info.setAllowsRegister();
    return true;
  // Floating point constant constraints.
  case 'C': // SSE floating point constant.
  case 'G': // x87 floating point constant.
    return true;
  }
}

bool X86TargetInfo::validateOutputSize(StringRef Constraint,
                                       unsigned Size) const {
  // Strip off constraint modifiers.
  while (Constraint[0] == '=' ||
         Constraint[0] == '+' ||
         Constraint[0] == '&')
    Constraint = Constraint.substr(1);

  return validateOperandSize(Constraint, Size);
}

bool X86TargetInfo::validateInputSize(StringRef Constraint,
                                      unsigned Size) const {
  return validateOperandSize(Constraint, Size);
}

bool X86TargetInfo::validateOperandSize(StringRef Constraint,
                                        unsigned Size) const {
  switch (Constraint[0]) {
  default: break;
  case 'k':
  // Registers k0-k7 (AVX512) size limit is 64 bit.
  case 'y':
    return Size <= 64;
  case 'f':
  case 't':
  case 'u':
    return Size <= 128;
  case 'v':
  case 'x':
    if (SSELevel >= AVX512F)
      // 512-bit zmm registers can be used if target supports AVX512F.
      return Size <= 512U;
    else if (SSELevel >= AVX)
      // 256-bit ymm registers can be used if target supports AVX.
      return Size <= 256U;
    return Size <= 128U;
  case 'Y':
    // 'Y' is the first character for several 2-character constraints.
    switch (Constraint[1]) {
    default: break;
    case 'm':
      // 'Ym' is synonymous with 'y'.
    case 'k':
      return Size <= 64;
    case 'i':
    case 't':
      // 'Yi' and 'Yt' are synonymous with 'x' when SSE2 is enabled.
      if (SSELevel >= AVX512F)
        return Size <= 512U;
      else if (SSELevel >= AVX)
        return Size <= 256U;
      return SSELevel >= SSE2 && Size <= 128U;
    }

  }

  return true;
}

std::string
X86TargetInfo::convertConstraint(const char *&Constraint) const {
  switch (*Constraint) {
  case 'a': return std::string("{ax}");
  case 'b': return std::string("{bx}");
  case 'c': return std::string("{cx}");
  case 'd': return std::string("{dx}");
  case 'S': return std::string("{si}");
  case 'D': return std::string("{di}");
  case 'p': // address
    return std::string("im");
  case 't': // top of floating point stack.
    return std::string("{st}");
  case 'u': // second from top of floating point stack.
    return std::string("{st(1)}"); // second from top of floating point stack.
  case 'Y':
    switch (Constraint[1]) {
    default:
      // Break from inner switch and fall through (copy single char),
      // continue parsing after copying the current constraint into 
      // the return string.
      break;
    case 'k':
      // "^" hints llvm that this is a 2 letter constraint.
      // "Constraint++" is used to promote the string iterator 
      // to the next constraint.
      return std::string("^") + std::string(Constraint++, 2);
    } 
    LLVM_FALLTHROUGH;
  default:
    return std::string(1, *Constraint);
  }
}

// X86-32 generic target
class X86_32TargetInfo : public X86TargetInfo {
public:
  X86_32TargetInfo(const llvm::Triple &Triple, const TargetOptions &Opts)
      : X86TargetInfo(Triple, Opts) {
    DoubleAlign = LongLongAlign = 32;
    LongDoubleWidth = 96;
    LongDoubleAlign = 32;
    SuitableAlign = 128;
    resetDataLayout("e-m:e-p:32:32-f64:32:64-f80:32-n8:16:32-S128");
    SizeType = UnsignedInt;
    PtrDiffType = SignedInt;
    IntPtrType = SignedInt;
    RegParmMax = 3;

    // Use fpret for all types.
    RealTypeUsesObjCFPRet = ((1 << TargetInfo::Float) |
                             (1 << TargetInfo::Double) |
                             (1 << TargetInfo::LongDouble));

    // x86-32 has atomics up to 8 bytes
    // FIXME: Check that we actually have cmpxchg8b before setting
    // MaxAtomicInlineWidth. (cmpxchg8b is an i586 instruction.)
    MaxAtomicPromoteWidth = MaxAtomicInlineWidth = 64;
  }
  BuiltinVaListKind getBuiltinVaListKind() const override {
    return TargetInfo::CharPtrBuiltinVaList;
  }

  int getEHDataRegisterNumber(unsigned RegNo) const override {
    if (RegNo == 0) return 0;
    if (RegNo == 1) return 2;
    return -1;
  }
  bool validateOperandSize(StringRef Constraint,
                           unsigned Size) const override {
    switch (Constraint[0]) {
    default: break;
    case 'R':
    case 'q':
    case 'Q':
    case 'a':
    case 'b':
    case 'c':
    case 'd':
    case 'S':
    case 'D':
      return Size <= 32;
    case 'A':
      return Size <= 64;
    }

    return X86TargetInfo::validateOperandSize(Constraint, Size);
  }
  ArrayRef<Builtin::Info> getTargetBuiltins() const override {
    return llvm::makeArrayRef(BuiltinInfoX86, clang::X86::LastX86CommonBuiltin -
                                                  Builtin::FirstTSBuiltin + 1);
  }
};

class NetBSDI386TargetInfo : public NetBSDTargetInfo<X86_32TargetInfo> {
public:
  NetBSDI386TargetInfo(const llvm::Triple &Triple, const TargetOptions &Opts)
      : NetBSDTargetInfo<X86_32TargetInfo>(Triple, Opts) {}

  unsigned getFloatEvalMethod() const override {
    unsigned Major, Minor, Micro;
    getTriple().getOSVersion(Major, Minor, Micro);
    // New NetBSD uses the default rounding mode.
    if (Major >= 7 || (Major == 6 && Minor == 99 && Micro >= 26) || Major == 0)
      return X86_32TargetInfo::getFloatEvalMethod();
    // NetBSD before 6.99.26 defaults to "double" rounding.
    return 1;
  }
};

class OpenBSDI386TargetInfo : public OpenBSDTargetInfo<X86_32TargetInfo> {
public:
  OpenBSDI386TargetInfo(const llvm::Triple &Triple, const TargetOptions &Opts)
      : OpenBSDTargetInfo<X86_32TargetInfo>(Triple, Opts) {
    SizeType = UnsignedLong;
    IntPtrType = SignedLong;
    PtrDiffType = SignedLong;
  }
};

class BitrigI386TargetInfo : public BitrigTargetInfo<X86_32TargetInfo> {
public:
  BitrigI386TargetInfo(const llvm::Triple &Triple, const TargetOptions &Opts)
      : BitrigTargetInfo<X86_32TargetInfo>(Triple, Opts) {
    SizeType = UnsignedLong;
    IntPtrType = SignedLong;
    PtrDiffType = SignedLong;
  }
};

class DarwinI386TargetInfo : public DarwinTargetInfo<X86_32TargetInfo> {
public:
  DarwinI386TargetInfo(const llvm::Triple &Triple, const TargetOptions &Opts)
      : DarwinTargetInfo<X86_32TargetInfo>(Triple, Opts) {
    LongDoubleWidth = 128;
    LongDoubleAlign = 128;
    SuitableAlign = 128;
    MaxVectorAlign = 256;
    // The watchOS simulator uses the builtin bool type for Objective-C.
    llvm::Triple T = llvm::Triple(Triple);
    if (T.isWatchOS())
      UseSignedCharForObjCBool = false;
    SizeType = UnsignedLong;
    IntPtrType = SignedLong;
    resetDataLayout("e-m:o-p:32:32-f64:32:64-f80:128-n8:16:32-S128");
    HasAlignMac68kSupport = true;
  }

  bool handleTargetFeatures(std::vector<std::string> &Features,
                            DiagnosticsEngine &Diags) override {
    if (!DarwinTargetInfo<X86_32TargetInfo>::handleTargetFeatures(Features,
                                                                  Diags))
      return false;
    // We now know the features we have: we can decide how to align vectors.
    MaxVectorAlign =
        hasFeature("avx512f") ? 512 : hasFeature("avx") ? 256 : 128;
    return true;
  }
};

// x86-32 Windows target
class WindowsX86_32TargetInfo : public WindowsTargetInfo<X86_32TargetInfo> {
public:
  WindowsX86_32TargetInfo(const llvm::Triple &Triple, const TargetOptions &Opts)
      : WindowsTargetInfo<X86_32TargetInfo>(Triple, Opts) {
    WCharType = UnsignedShort;
    DoubleAlign = LongLongAlign = 64;
    bool IsWinCOFF =
        getTriple().isOSWindows() && getTriple().isOSBinFormatCOFF();
    resetDataLayout(IsWinCOFF
                        ? "e-m:x-p:32:32-i64:64-f80:32-n8:16:32-a:0:32-S32"
                        : "e-m:e-p:32:32-i64:64-f80:32-n8:16:32-a:0:32-S32");
  }
  void getTargetDefines(const LangOptions &Opts,
                        MacroBuilder &Builder) const override {
    WindowsTargetInfo<X86_32TargetInfo>::getTargetDefines(Opts, Builder);
  }
};

// x86-32 Windows Visual Studio target
class MicrosoftX86_32TargetInfo : public WindowsX86_32TargetInfo {
public:
  MicrosoftX86_32TargetInfo(const llvm::Triple &Triple,
                            const TargetOptions &Opts)
      : WindowsX86_32TargetInfo(Triple, Opts) {
    LongDoubleWidth = LongDoubleAlign = 64;
    LongDoubleFormat = &llvm::APFloat::IEEEdouble();
  }
  void getTargetDefines(const LangOptions &Opts,
                        MacroBuilder &Builder) const override {
    WindowsX86_32TargetInfo::getTargetDefines(Opts, Builder);
    WindowsX86_32TargetInfo::getVisualStudioDefines(Opts, Builder);
    // The value of the following reflects processor type.
    // 300=386, 400=486, 500=Pentium, 600=Blend (default)
    // We lost the original triple, so we use the default.
    Builder.defineMacro("_M_IX86", "600");
  }
};

static void addCygMingDefines(const LangOptions &Opts, MacroBuilder &Builder) {
  // Mingw and cygwin define __declspec(a) to __attribute__((a)).  Clang
  // supports __declspec natively under -fms-extensions, but we define a no-op
  // __declspec macro anyway for pre-processor compatibility.
  if (Opts.MicrosoftExt)
    Builder.defineMacro("__declspec", "__declspec");
  else
    Builder.defineMacro("__declspec(a)", "__attribute__((a))");

  if (!Opts.MicrosoftExt) {
    // Provide macros for all the calling convention keywords.  Provide both
    // single and double underscore prefixed variants.  These are available on
    // x64 as well as x86, even though they have no effect.
    const char *CCs[] = {"cdecl", "stdcall", "fastcall", "thiscall", "pascal"};
    for (const char *CC : CCs) {
      std::string GCCSpelling = "__attribute__((__";
      GCCSpelling += CC;
      GCCSpelling += "__))";
      Builder.defineMacro(Twine("_") + CC, GCCSpelling);
      Builder.defineMacro(Twine("__") + CC, GCCSpelling);
    }
  }
}

static void addMinGWDefines(const LangOptions &Opts, MacroBuilder &Builder) {
  Builder.defineMacro("__MSVCRT__");
  Builder.defineMacro("__MINGW32__");
  addCygMingDefines(Opts, Builder);
}

// x86-32 MinGW target
class MinGWX86_32TargetInfo : public WindowsX86_32TargetInfo {
public:
  MinGWX86_32TargetInfo(const llvm::Triple &Triple, const TargetOptions &Opts)
      : WindowsX86_32TargetInfo(Triple, Opts) {}
  void getTargetDefines(const LangOptions &Opts,
                        MacroBuilder &Builder) const override {
    WindowsX86_32TargetInfo::getTargetDefines(Opts, Builder);
    DefineStd(Builder, "WIN32", Opts);
    DefineStd(Builder, "WINNT", Opts);
    Builder.defineMacro("_X86_");
    addMinGWDefines(Opts, Builder);
  }
};

// x86-32 Cygwin target
class CygwinX86_32TargetInfo : public X86_32TargetInfo {
public:
  CygwinX86_32TargetInfo(const llvm::Triple &Triple, const TargetOptions &Opts)
      : X86_32TargetInfo(Triple, Opts) {
    WCharType = UnsignedShort;
    DoubleAlign = LongLongAlign = 64;
    resetDataLayout("e-m:x-p:32:32-i64:64-f80:32-n8:16:32-a:0:32-S32");
  }
  void getTargetDefines(const LangOptions &Opts,
                        MacroBuilder &Builder) const override {
    X86_32TargetInfo::getTargetDefines(Opts, Builder);
    Builder.defineMacro("_X86_");
    Builder.defineMacro("__CYGWIN__");
    Builder.defineMacro("__CYGWIN32__");
    addCygMingDefines(Opts, Builder);
    DefineStd(Builder, "unix", Opts);
    if (Opts.CPlusPlus)
      Builder.defineMacro("_GNU_SOURCE");
  }
};

// x86-32 Haiku target
class HaikuX86_32TargetInfo : public HaikuTargetInfo<X86_32TargetInfo> {
public:
  HaikuX86_32TargetInfo(const llvm::Triple &Triple, const TargetOptions &Opts)
    : HaikuTargetInfo<X86_32TargetInfo>(Triple, Opts) {
  }
  void getTargetDefines(const LangOptions &Opts,
                        MacroBuilder &Builder) const override {
    HaikuTargetInfo<X86_32TargetInfo>::getTargetDefines(Opts, Builder);
    Builder.defineMacro("__INTEL__");
  }
};

// X86-32 MCU target
class MCUX86_32TargetInfo : public X86_32TargetInfo {
public:
  MCUX86_32TargetInfo(const llvm::Triple &Triple, const TargetOptions &Opts)
      : X86_32TargetInfo(Triple, Opts) {
    LongDoubleWidth = 64;
    LongDoubleFormat = &llvm::APFloat::IEEEdouble();
    resetDataLayout("e-m:e-p:32:32-i64:32-f64:32-f128:32-n8:16:32-a:0:32-S32");
    WIntType = UnsignedInt;
  }

  CallingConvCheckResult checkCallingConvention(CallingConv CC) const override {
    // On MCU we support only C calling convention.
    return CC == CC_C ? CCCR_OK : CCCR_Warning;
  }

  void getTargetDefines(const LangOptions &Opts,
                        MacroBuilder &Builder) const override {
    X86_32TargetInfo::getTargetDefines(Opts, Builder);
    Builder.defineMacro("__iamcu");
    Builder.defineMacro("__iamcu__");
  }

  bool allowsLargerPreferedTypeAlignment() const override {
    return false;
  }
};

// RTEMS Target
template<typename Target>
class RTEMSTargetInfo : public OSTargetInfo<Target> {
protected:
  void getOSDefines(const LangOptions &Opts, const llvm::Triple &Triple,
                    MacroBuilder &Builder) const override {
    // RTEMS defines; list based off of gcc output

    Builder.defineMacro("__rtems__");
    Builder.defineMacro("__ELF__");
  }

public:
  RTEMSTargetInfo(const llvm::Triple &Triple, const TargetOptions &Opts)
      : OSTargetInfo<Target>(Triple, Opts) {
    switch (Triple.getArch()) {
    default:
    case llvm::Triple::x86:
      // this->MCountName = ".mcount";
      break;
    case llvm::Triple::mips:
    case llvm::Triple::mipsel:
    case llvm::Triple::ppc:
    case llvm::Triple::ppc64:
    case llvm::Triple::ppc64le:
      // this->MCountName = "_mcount";
      break;
    case llvm::Triple::arm:
      // this->MCountName = "__mcount";
      break;
    }
  }
};

// x86-32 RTEMS target
class RTEMSX86_32TargetInfo : public X86_32TargetInfo {
public:
  RTEMSX86_32TargetInfo(const llvm::Triple &Triple, const TargetOptions &Opts)
      : X86_32TargetInfo(Triple, Opts) {
    SizeType = UnsignedLong;
    IntPtrType = SignedLong;
    PtrDiffType = SignedLong;
  }
  void getTargetDefines(const LangOptions &Opts,
                        MacroBuilder &Builder) const override {
    X86_32TargetInfo::getTargetDefines(Opts, Builder);
    Builder.defineMacro("__INTEL__");
    Builder.defineMacro("__rtems__");
  }
};

// x86-64 generic target
class X86_64TargetInfo : public X86TargetInfo {
public:
  X86_64TargetInfo(const llvm::Triple &Triple, const TargetOptions &Opts)
      : X86TargetInfo(Triple, Opts) {
    const bool IsX32 = getTriple().getEnvironment() == llvm::Triple::GNUX32;
    bool IsWinCOFF =
        getTriple().isOSWindows() && getTriple().isOSBinFormatCOFF();
    LongWidth = LongAlign = PointerWidth = PointerAlign = IsX32 ? 32 : 64;
    LongDoubleWidth = 128;
    LongDoubleAlign = 128;
    LargeArrayMinWidth = 128;
    LargeArrayAlign = 128;
    SuitableAlign = 128;
    SizeType    = IsX32 ? UnsignedInt      : UnsignedLong;
    PtrDiffType = IsX32 ? SignedInt        : SignedLong;
    IntPtrType  = IsX32 ? SignedInt        : SignedLong;
    IntMaxType  = IsX32 ? SignedLongLong   : SignedLong;
    Int64Type   = IsX32 ? SignedLongLong   : SignedLong;
    RegParmMax = 6;

    // Pointers are 32-bit in x32.
    resetDataLayout(IsX32
                        ? "e-m:e-p:32:32-i64:64-f80:128-n8:16:32:64-S128"
                        : IsWinCOFF ? "e-m:w-i64:64-f80:128-n8:16:32:64-S128"
                                    : "e-m:e-i64:64-f80:128-n8:16:32:64-S128");

    // Use fpret only for long double.
    RealTypeUsesObjCFPRet = (1 << TargetInfo::LongDouble);

    // Use fp2ret for _Complex long double.
    ComplexLongDoubleUsesFP2Ret = true;

    // Make __builtin_ms_va_list available.
    HasBuiltinMSVaList = true;

    // x86-64 has atomics up to 16 bytes.
    MaxAtomicPromoteWidth = 128;
    MaxAtomicInlineWidth = 128;
  }
  BuiltinVaListKind getBuiltinVaListKind() const override {
    return TargetInfo::X86_64ABIBuiltinVaList;
  }

  int getEHDataRegisterNumber(unsigned RegNo) const override {
    if (RegNo == 0) return 0;
    if (RegNo == 1) return 1;
    return -1;
  }

  CallingConvCheckResult checkCallingConvention(CallingConv CC) const override {
    switch (CC) {
    case CC_C:
    case CC_Swift:
    case CC_X86VectorCall:
    case CC_IntelOclBicc:
    case CC_X86_64Win64:
    case CC_PreserveMost:
    case CC_PreserveAll:
    case CC_X86RegCall:
      return CCCR_OK;
    default:
      return CCCR_Warning;
    }
  }

  CallingConv getDefaultCallingConv(CallingConvMethodType MT) const override {
    return CC_C;
  }

  // for x32 we need it here explicitly
  bool hasInt128Type() const override { return true; }
  unsigned getUnwindWordWidth() const override { return 64; }
  unsigned getRegisterWidth() const override { return 64; }

  bool validateGlobalRegisterVariable(StringRef RegName,
                                      unsigned RegSize,
                                      bool &HasSizeMismatch) const override {
    // rsp and rbp are the only 64-bit registers the x86 backend can currently
    // handle.
    if (RegName.equals("rsp") || RegName.equals("rbp")) {
      // Check that the register size is 64-bit.
      HasSizeMismatch = RegSize != 64;
      return true;
    }

    // Check if the register is a 32-bit register the backend can handle.
    return X86TargetInfo::validateGlobalRegisterVariable(RegName, RegSize,
                                                         HasSizeMismatch);
  }
  ArrayRef<Builtin::Info> getTargetBuiltins() const override {
    return llvm::makeArrayRef(BuiltinInfoX86,
                              X86::LastTSBuiltin - Builtin::FirstTSBuiltin);
  }
};

// x86-64 Windows target
class WindowsX86_64TargetInfo : public WindowsTargetInfo<X86_64TargetInfo> {
public:
  WindowsX86_64TargetInfo(const llvm::Triple &Triple, const TargetOptions &Opts)
      : WindowsTargetInfo<X86_64TargetInfo>(Triple, Opts) {
    WCharType = UnsignedShort;
    LongWidth = LongAlign = 32;
    DoubleAlign = LongLongAlign = 64;
    IntMaxType = SignedLongLong;
    Int64Type = SignedLongLong;
    SizeType = UnsignedLongLong;
    PtrDiffType = SignedLongLong;
    IntPtrType = SignedLongLong;
  }

  void getTargetDefines(const LangOptions &Opts,
                                MacroBuilder &Builder) const override {
    WindowsTargetInfo<X86_64TargetInfo>::getTargetDefines(Opts, Builder);
    Builder.defineMacro("_WIN64");
  }

  BuiltinVaListKind getBuiltinVaListKind() const override {
    return TargetInfo::CharPtrBuiltinVaList;
  }

  CallingConvCheckResult checkCallingConvention(CallingConv CC) const override {
    switch (CC) {
    case CC_X86StdCall:
    case CC_X86ThisCall:
    case CC_X86FastCall:
      return CCCR_Ignore;
    case CC_C:
    case CC_X86VectorCall:
    case CC_IntelOclBicc:
    case CC_X86_64SysV:
    case CC_Swift:
    case CC_X86RegCall:
      return CCCR_OK;
    default:
      return CCCR_Warning;
    }
  }
};

// x86-64 Windows Visual Studio target
class MicrosoftX86_64TargetInfo : public WindowsX86_64TargetInfo {
public:
  MicrosoftX86_64TargetInfo(const llvm::Triple &Triple,
                            const TargetOptions &Opts)
      : WindowsX86_64TargetInfo(Triple, Opts) {
    LongDoubleWidth = LongDoubleAlign = 64;
    LongDoubleFormat = &llvm::APFloat::IEEEdouble();
  }
  void getTargetDefines(const LangOptions &Opts,
                        MacroBuilder &Builder) const override {
    WindowsX86_64TargetInfo::getTargetDefines(Opts, Builder);
    WindowsX86_64TargetInfo::getVisualStudioDefines(Opts, Builder);
    Builder.defineMacro("_M_X64", "100");
    Builder.defineMacro("_M_AMD64", "100");
  }
};

// x86-64 MinGW target
class MinGWX86_64TargetInfo : public WindowsX86_64TargetInfo {
public:
  MinGWX86_64TargetInfo(const llvm::Triple &Triple, const TargetOptions &Opts)
      : WindowsX86_64TargetInfo(Triple, Opts) {
    // Mingw64 rounds long double size and alignment up to 16 bytes, but sticks
    // with x86 FP ops. Weird.
    LongDoubleWidth = LongDoubleAlign = 128;
    LongDoubleFormat = &llvm::APFloat::x87DoubleExtended();
  }

  void getTargetDefines(const LangOptions &Opts,
                        MacroBuilder &Builder) const override {
    WindowsX86_64TargetInfo::getTargetDefines(Opts, Builder);
    DefineStd(Builder, "WIN64", Opts);
    Builder.defineMacro("__MINGW64__");
    addMinGWDefines(Opts, Builder);

    // GCC defines this macro when it is using __gxx_personality_seh0.
    if (!Opts.SjLjExceptions)
      Builder.defineMacro("__SEH__");
  }
};

// x86-64 Cygwin target
class CygwinX86_64TargetInfo : public X86_64TargetInfo {
public:
  CygwinX86_64TargetInfo(const llvm::Triple &Triple, const TargetOptions &Opts)
      : X86_64TargetInfo(Triple, Opts) {
    TLSSupported = false;
    WCharType = UnsignedShort;
  }
  void getTargetDefines(const LangOptions &Opts,
                        MacroBuilder &Builder) const override {
    X86_64TargetInfo::getTargetDefines(Opts, Builder);
    Builder.defineMacro("__x86_64__");
    Builder.defineMacro("__CYGWIN__");
    Builder.defineMacro("__CYGWIN64__");
    addCygMingDefines(Opts, Builder);
    DefineStd(Builder, "unix", Opts);
    if (Opts.CPlusPlus)
      Builder.defineMacro("_GNU_SOURCE");

    // GCC defines this macro when it is using __gxx_personality_seh0.
    if (!Opts.SjLjExceptions)
      Builder.defineMacro("__SEH__");
  }
};

class DarwinX86_64TargetInfo : public DarwinTargetInfo<X86_64TargetInfo> {
public:
  DarwinX86_64TargetInfo(const llvm::Triple &Triple, const TargetOptions &Opts)
      : DarwinTargetInfo<X86_64TargetInfo>(Triple, Opts) {
    Int64Type = SignedLongLong;
    // The 64-bit iOS simulator uses the builtin bool type for Objective-C.
    llvm::Triple T = llvm::Triple(Triple);
    if (T.isiOS())
      UseSignedCharForObjCBool = false;
    resetDataLayout("e-m:o-i64:64-f80:128-n8:16:32:64-S128");
  }

  bool handleTargetFeatures(std::vector<std::string> &Features,
                            DiagnosticsEngine &Diags) override {
    if (!DarwinTargetInfo<X86_64TargetInfo>::handleTargetFeatures(Features,
                                                                  Diags))
      return false;
    // We now know the features we have: we can decide how to align vectors.
    MaxVectorAlign =
        hasFeature("avx512f") ? 512 : hasFeature("avx") ? 256 : 128;
    return true;
  }
};

class OpenBSDX86_64TargetInfo : public OpenBSDTargetInfo<X86_64TargetInfo> {
public:
  OpenBSDX86_64TargetInfo(const llvm::Triple &Triple, const TargetOptions &Opts)
      : OpenBSDTargetInfo<X86_64TargetInfo>(Triple, Opts) {
    IntMaxType = SignedLongLong;
    Int64Type = SignedLongLong;
  }
};

class BitrigX86_64TargetInfo : public BitrigTargetInfo<X86_64TargetInfo> {
public:
  BitrigX86_64TargetInfo(const llvm::Triple &Triple, const TargetOptions &Opts)
      : BitrigTargetInfo<X86_64TargetInfo>(Triple, Opts) {
    IntMaxType = SignedLongLong;
    Int64Type = SignedLongLong;
  }
};

class ARMTargetInfo : public TargetInfo {
  // Possible FPU choices.
  enum FPUMode {
    VFP2FPU = (1 << 0),
    VFP3FPU = (1 << 1),
    VFP4FPU = (1 << 2),
    NeonFPU = (1 << 3),
    FPARMV8 = (1 << 4)
  };

  // Possible HWDiv features.
  enum HWDivMode {
    HWDivThumb = (1 << 0),
    HWDivARM = (1 << 1)
  };

  static bool FPUModeIsVFP(FPUMode Mode) {
    return Mode & (VFP2FPU | VFP3FPU | VFP4FPU | NeonFPU | FPARMV8);
  }

  static const TargetInfo::GCCRegAlias GCCRegAliases[];
  static const char * const GCCRegNames[];

  std::string ABI, CPU;

  StringRef CPUProfile;
  StringRef CPUAttr;

  enum {
    FP_Default,
    FP_VFP,
    FP_Neon
  } FPMath;

  unsigned ArchISA;
  unsigned ArchKind = llvm::ARM::AK_ARMV4T;
  unsigned ArchProfile;
  unsigned ArchVersion;

  unsigned FPU : 5;

  unsigned IsAAPCS : 1;
  unsigned HWDiv : 2;

  // Initialized via features.
  unsigned SoftFloat : 1;
  unsigned SoftFloatABI : 1;

  unsigned CRC : 1;
  unsigned Crypto : 1;
  unsigned DSP : 1;
  unsigned Unaligned : 1;

  enum {
    LDREX_B = (1 << 0), /// byte (8-bit)
    LDREX_H = (1 << 1), /// half (16-bit)
    LDREX_W = (1 << 2), /// word (32-bit)
    LDREX_D = (1 << 3), /// double (64-bit)
  };

  uint32_t LDREX;

  // ACLE 6.5.1 Hardware floating point
  enum {
    HW_FP_HP = (1 << 1), /// half (16-bit)
    HW_FP_SP = (1 << 2), /// single (32-bit)
    HW_FP_DP = (1 << 3), /// double (64-bit)
  };
  uint32_t HW_FP;

  static const Builtin::Info BuiltinInfo[];

  void setABIAAPCS() {
    IsAAPCS = true;

    DoubleAlign = LongLongAlign = LongDoubleAlign = SuitableAlign = 64;
    const llvm::Triple &T = getTriple();

    // size_t is unsigned long on MachO-derived environments, NetBSD,
    // OpenBSD and Bitrig.
    if (T.isOSBinFormatMachO() || T.getOS() == llvm::Triple::NetBSD ||
        T.getOS() == llvm::Triple::OpenBSD ||
        T.getOS() == llvm::Triple::Bitrig)
      SizeType = UnsignedLong;
    else
      SizeType = UnsignedInt;

    switch (T.getOS()) {
    case llvm::Triple::NetBSD:
    case llvm::Triple::OpenBSD:
      WCharType = SignedInt;
      break;
    case llvm::Triple::Win32:
      WCharType = UnsignedShort;
      break;
    case llvm::Triple::Linux:
    default:
      // AAPCS 7.1.1, ARM-Linux ABI 2.4: type of wchar_t is unsigned int.
      WCharType = UnsignedInt;
      break;
    }

    UseBitFieldTypeAlignment = true;

    ZeroLengthBitfieldBoundary = 0;

    // Thumb1 add sp, #imm requires the immediate value be multiple of 4,
    // so set preferred for small types to 32.
    if (T.isOSBinFormatMachO()) {
      resetDataLayout(BigEndian
                          ? "E-m:o-p:32:32-i64:64-v128:64:128-a:0:32-n32-S64"
                          : "e-m:o-p:32:32-i64:64-v128:64:128-a:0:32-n32-S64");
    } else if (T.isOSWindows()) {
      assert(!BigEndian && "Windows on ARM does not support big endian");
      resetDataLayout("e"
                      "-m:w"
                      "-p:32:32"
                      "-i64:64"
                      "-v128:64:128"
                      "-a:0:32"
                      "-n32"
                      "-S64");
    } else if (T.isOSNaCl()) {
      assert(!BigEndian && "NaCl on ARM does not support big endian");
      resetDataLayout("e-m:e-p:32:32-i64:64-v128:64:128-a:0:32-n32-S128");
    } else {
      resetDataLayout(BigEndian
                          ? "E-m:e-p:32:32-i64:64-v128:64:128-a:0:32-n32-S64"
                          : "e-m:e-p:32:32-i64:64-v128:64:128-a:0:32-n32-S64");
    }

    // FIXME: Enumerated types are variable width in straight AAPCS.
  }

  void setABIAPCS(bool IsAAPCS16) {
    const llvm::Triple &T = getTriple();

    IsAAPCS = false;

    if (IsAAPCS16)
      DoubleAlign = LongLongAlign = LongDoubleAlign = SuitableAlign = 64;
    else
      DoubleAlign = LongLongAlign = LongDoubleAlign = SuitableAlign = 32;

    // size_t is unsigned int on FreeBSD.
    if (T.getOS() == llvm::Triple::FreeBSD)
      SizeType = UnsignedInt;
    else
      SizeType = UnsignedLong;

    // Revert to using SignedInt on apcs-gnu to comply with existing behaviour.
    WCharType = SignedInt;

    // Do not respect the alignment of bit-field types when laying out
    // structures. This corresponds to PCC_BITFIELD_TYPE_MATTERS in gcc.
    UseBitFieldTypeAlignment = false;

    /// gcc forces the alignment to 4 bytes, regardless of the type of the
    /// zero length bitfield.  This corresponds to EMPTY_FIELD_BOUNDARY in
    /// gcc.
    ZeroLengthBitfieldBoundary = 32;

    if (T.isOSBinFormatMachO() && IsAAPCS16) {
      assert(!BigEndian && "AAPCS16 does not support big-endian");
      resetDataLayout("e-m:o-p:32:32-i64:64-a:0:32-n32-S128");
    } else if (T.isOSBinFormatMachO())
      resetDataLayout(
          BigEndian
              ? "E-m:o-p:32:32-f64:32:64-v64:32:64-v128:32:128-a:0:32-n32-S32"
              : "e-m:o-p:32:32-f64:32:64-v64:32:64-v128:32:128-a:0:32-n32-S32");
    else
      resetDataLayout(
          BigEndian
              ? "E-m:e-p:32:32-f64:32:64-v64:32:64-v128:32:128-a:0:32-n32-S32"
              : "e-m:e-p:32:32-f64:32:64-v64:32:64-v128:32:128-a:0:32-n32-S32");

    // FIXME: Override "preferred align" for double and long long.
  }

  void setArchInfo() {
    StringRef ArchName = getTriple().getArchName();

    ArchISA     = llvm::ARM::parseArchISA(ArchName);
    CPU         = llvm::ARM::getDefaultCPU(ArchName);
    unsigned AK = llvm::ARM::parseArch(ArchName);
    if (AK != llvm::ARM::AK_INVALID)
      ArchKind = AK;
    setArchInfo(ArchKind);
  }

  void setArchInfo(unsigned Kind) {
    StringRef SubArch;

    // cache TargetParser info
    ArchKind    = Kind;
    SubArch     = llvm::ARM::getSubArch(ArchKind);
    ArchProfile = llvm::ARM::parseArchProfile(SubArch);
    ArchVersion = llvm::ARM::parseArchVersion(SubArch);

    // cache CPU related strings
    CPUAttr    = getCPUAttr();
    CPUProfile = getCPUProfile();
  }

  void setAtomic() {
    // when triple does not specify a sub arch,
    // then we are not using inline atomics
    bool ShouldUseInlineAtomic =
                   (ArchISA == llvm::ARM::IK_ARM   && ArchVersion >= 6) ||
                   (ArchISA == llvm::ARM::IK_THUMB && ArchVersion >= 7);
    // Cortex M does not support 8 byte atomics, while general Thumb2 does.
    if (ArchProfile == llvm::ARM::PK_M) {
      MaxAtomicPromoteWidth = 32;
      if (ShouldUseInlineAtomic)
        MaxAtomicInlineWidth = 32;
    }
    else {
      MaxAtomicPromoteWidth = 64;
      if (ShouldUseInlineAtomic)
        MaxAtomicInlineWidth = 64;
    }
  }

  bool isThumb() const {
    return (ArchISA == llvm::ARM::IK_THUMB);
  }

  bool supportsThumb() const {
    return CPUAttr.count('T') || ArchVersion >= 6;
  }

  bool supportsThumb2() const {
    return CPUAttr.equals("6T2") ||
           (ArchVersion >= 7 && !CPUAttr.equals("8M_BASE"));
  }

  StringRef getCPUAttr() const {
    // For most sub-arches, the build attribute CPU name is enough.
    // For Cortex variants, it's slightly different.
    switch(ArchKind) {
    default:
      return llvm::ARM::getCPUAttr(ArchKind);
    case llvm::ARM::AK_ARMV6M:
      return "6M";
    case llvm::ARM::AK_ARMV7S:
      return "7S";
    case llvm::ARM::AK_ARMV7A:
      return "7A";
    case llvm::ARM::AK_ARMV7R:
      return "7R";
    case llvm::ARM::AK_ARMV7M:
      return "7M";
    case llvm::ARM::AK_ARMV7EM:
      return "7EM";
    case llvm::ARM::AK_ARMV8A:
      return "8A";
    case llvm::ARM::AK_ARMV8_1A:
      return "8_1A";
    case llvm::ARM::AK_ARMV8_2A:
      return "8_2A";
    case llvm::ARM::AK_ARMV8MBaseline:
      return "8M_BASE";
    case llvm::ARM::AK_ARMV8MMainline:
      return "8M_MAIN";
    case llvm::ARM::AK_ARMV8R:
      return "8R";
    }
  }

  StringRef getCPUProfile() const {
    switch(ArchProfile) {
    case llvm::ARM::PK_A:
      return "A";
    case llvm::ARM::PK_R:
      return "R";
    case llvm::ARM::PK_M:
      return "M";
    default:
      return "";
    }
  }

public:
  ARMTargetInfo(const llvm::Triple &Triple, const TargetOptions &Opts)
      : TargetInfo(Triple), FPMath(FP_Default), IsAAPCS(true), LDREX(0),
        HW_FP(0) {

    switch (getTriple().getOS()) {
    case llvm::Triple::NetBSD:
    case llvm::Triple::OpenBSD:
      PtrDiffType = SignedLong;
      break;
    default:
      PtrDiffType = SignedInt;
      break;
    }

    // Cache arch related info.
    setArchInfo();

    // {} in inline assembly are neon specifiers, not assembly variant
    // specifiers.
    NoAsmVariants = true;

    // FIXME: This duplicates code from the driver that sets the -target-abi
    // option - this code is used if -target-abi isn't passed and should
    // be unified in some way.
    if (Triple.isOSBinFormatMachO()) {
      // The backend is hardwired to assume AAPCS for M-class processors, ensure
      // the frontend matches that.
      if (Triple.getEnvironment() == llvm::Triple::EABI ||
          Triple.getOS() == llvm::Triple::UnknownOS ||
          ArchProfile == llvm::ARM::PK_M) {
        setABI("aapcs");
      } else if (Triple.isWatchABI()) {
        setABI("aapcs16");
      } else {
        setABI("apcs-gnu");
      }
    } else if (Triple.isOSWindows()) {
      // FIXME: this is invalid for WindowsCE
      setABI("aapcs");
    } else {
      // Select the default based on the platform.
      switch (Triple.getEnvironment()) {
      case llvm::Triple::Android:
      case llvm::Triple::GNUEABI:
      case llvm::Triple::GNUEABIHF:
      case llvm::Triple::MuslEABI:
      case llvm::Triple::MuslEABIHF:
        setABI("aapcs-linux");
        break;
      case llvm::Triple::EABIHF:
      case llvm::Triple::EABI:
        setABI("aapcs");
        break;
      case llvm::Triple::GNU:
        setABI("apcs-gnu");
      break;
      default:
        if (Triple.getOS() == llvm::Triple::NetBSD)
          setABI("apcs-gnu");
        else
          setABI("aapcs");
        break;
      }
    }

    // ARM targets default to using the ARM C++ ABI.
    TheCXXABI.set(TargetCXXABI::GenericARM);

    // ARM has atomics up to 8 bytes
    setAtomic();

    // Do force alignment of members that follow zero length bitfields.  If
    // the alignment of the zero-length bitfield is greater than the member
    // that follows it, `bar', `bar' will be aligned as the  type of the
    // zero length bitfield.
    UseZeroLengthBitfieldAlignment = true;

    if (Triple.getOS() == llvm::Triple::Linux ||
        Triple.getOS() == llvm::Triple::UnknownOS)
      this->MCountName =
          Opts.EABIVersion == "gnu" ? "\01__gnu_mcount_nc" : "\01mcount";
  }

  StringRef getABI() const override { return ABI; }

  bool setABI(const std::string &Name) override {
    ABI = Name;

    // The defaults (above) are for AAPCS, check if we need to change them.
    //
    // FIXME: We need support for -meabi... we could just mangle it into the
    // name.
    if (Name == "apcs-gnu" || Name == "aapcs16") {
      setABIAPCS(Name == "aapcs16");
      return true;
    }
    if (Name == "aapcs" || Name == "aapcs-vfp" || Name == "aapcs-linux") {
      setABIAAPCS();
      return true;
    }
    return false;
  }

  // FIXME: This should be based on Arch attributes, not CPU names.
  bool
  initFeatureMap(llvm::StringMap<bool> &Features, DiagnosticsEngine &Diags,
                 StringRef CPU,
                 const std::vector<std::string> &FeaturesVec) const override {

    std::vector<StringRef> TargetFeatures;
    unsigned Arch = llvm::ARM::parseArch(getTriple().getArchName());

    // get default FPU features
    unsigned FPUKind = llvm::ARM::getDefaultFPU(CPU, Arch);
    llvm::ARM::getFPUFeatures(FPUKind, TargetFeatures);

    // get default Extension features
    unsigned Extensions = llvm::ARM::getDefaultExtensions(CPU, Arch);
    llvm::ARM::getExtensionFeatures(Extensions, TargetFeatures);

    for (auto Feature : TargetFeatures)
      if (Feature[0] == '+')
        Features[Feature.drop_front(1)] = true;

    return TargetInfo::initFeatureMap(Features, Diags, CPU, FeaturesVec);
  }

  bool handleTargetFeatures(std::vector<std::string> &Features,
                            DiagnosticsEngine &Diags) override {
    FPU = 0;
    CRC = 0;
    Crypto = 0;
    DSP = 0;
    Unaligned = 1;
    SoftFloat = SoftFloatABI = false;
    HWDiv = 0;

    // This does not diagnose illegal cases like having both
    // "+vfpv2" and "+vfpv3" or having "+neon" and "+fp-only-sp".
    uint32_t HW_FP_remove = 0;
    for (const auto &Feature : Features) {
      if (Feature == "+soft-float") {
        SoftFloat = true;
      } else if (Feature == "+soft-float-abi") {
        SoftFloatABI = true;
      } else if (Feature == "+vfp2") {
        FPU |= VFP2FPU;
        HW_FP |= HW_FP_SP | HW_FP_DP;
      } else if (Feature == "+vfp3") {
        FPU |= VFP3FPU;
        HW_FP |= HW_FP_SP | HW_FP_DP;
      } else if (Feature == "+vfp4") {
        FPU |= VFP4FPU;
        HW_FP |= HW_FP_SP | HW_FP_DP | HW_FP_HP;
      } else if (Feature == "+fp-armv8") {
        FPU |= FPARMV8;
        HW_FP |= HW_FP_SP | HW_FP_DP | HW_FP_HP;
      } else if (Feature == "+neon") {
        FPU |= NeonFPU;
        HW_FP |= HW_FP_SP | HW_FP_DP;
      } else if (Feature == "+hwdiv") {
        HWDiv |= HWDivThumb;
      } else if (Feature == "+hwdiv-arm") {
        HWDiv |= HWDivARM;
      } else if (Feature == "+crc") {
        CRC = 1;
      } else if (Feature == "+crypto") {
        Crypto = 1;
      } else if (Feature == "+dsp") {
        DSP = 1;
      } else if (Feature == "+fp-only-sp") {
        HW_FP_remove |= HW_FP_DP;
      } else if (Feature == "+strict-align") {
        Unaligned = 0;
      } else if (Feature == "+fp16") {
        HW_FP |= HW_FP_HP;
      }
    }
    HW_FP &= ~HW_FP_remove;

    switch (ArchVersion) {
    case 6:
      if (ArchProfile == llvm::ARM::PK_M)
        LDREX = 0;
      else if (ArchKind == llvm::ARM::AK_ARMV6K)
        LDREX = LDREX_D | LDREX_W | LDREX_H | LDREX_B ;
      else
        LDREX = LDREX_W;
      break;
    case 7:
      if (ArchProfile == llvm::ARM::PK_M)
        LDREX = LDREX_W | LDREX_H | LDREX_B ;
      else
        LDREX = LDREX_D | LDREX_W | LDREX_H | LDREX_B ;
      break;
    case 8:
      LDREX = LDREX_D | LDREX_W | LDREX_H | LDREX_B ;
    }

    if (!(FPU & NeonFPU) && FPMath == FP_Neon) {
      Diags.Report(diag::err_target_unsupported_fpmath) << "neon";
      return false;
    }

    if (FPMath == FP_Neon)
      Features.push_back("+neonfp");
    else if (FPMath == FP_VFP)
      Features.push_back("-neonfp");

    // Remove front-end specific options which the backend handles differently.
    auto Feature =
        std::find(Features.begin(), Features.end(), "+soft-float-abi");
    if (Feature != Features.end())
      Features.erase(Feature);

    return true;
  }

  bool hasFeature(StringRef Feature) const override {
    return llvm::StringSwitch<bool>(Feature)
        .Case("arm", true)
        .Case("aarch32", true)
        .Case("softfloat", SoftFloat)
        .Case("thumb", isThumb())
        .Case("neon", (FPU & NeonFPU) && !SoftFloat)
        .Case("hwdiv", HWDiv & HWDivThumb)
        .Case("hwdiv-arm", HWDiv & HWDivARM)
        .Default(false);
  }

  bool setCPU(const std::string &Name) override {
    if (Name != "generic")
      setArchInfo(llvm::ARM::parseCPUArch(Name));

    if (ArchKind == llvm::ARM::AK_INVALID)
      return false;
    setAtomic();
    CPU = Name;
    return true;
  }

  bool setFPMath(StringRef Name) override;

  void getTargetDefines(const LangOptions &Opts,
                        MacroBuilder &Builder) const override {
    // Target identification.
    Builder.defineMacro("__arm");
    Builder.defineMacro("__arm__");
    // For bare-metal none-eabi.
    if (getTriple().getOS() == llvm::Triple::UnknownOS &&
        getTriple().getEnvironment() == llvm::Triple::EABI)
      Builder.defineMacro("__ELF__");

    // Target properties.
    Builder.defineMacro("__REGISTER_PREFIX__", "");

    // Unfortunately, __ARM_ARCH_7K__ is now more of an ABI descriptor. The CPU
    // happens to be Cortex-A7 though, so it should still get __ARM_ARCH_7A__.
    if (getTriple().isWatchABI())
      Builder.defineMacro("__ARM_ARCH_7K__", "2");

    if (!CPUAttr.empty())
      Builder.defineMacro("__ARM_ARCH_" + CPUAttr + "__");

    // ACLE 6.4.1 ARM/Thumb instruction set architecture
    // __ARM_ARCH is defined as an integer value indicating the current ARM ISA
    Builder.defineMacro("__ARM_ARCH", Twine(ArchVersion));

    if (ArchVersion >= 8) {
      // ACLE 6.5.7 Crypto Extension
      if (Crypto)
        Builder.defineMacro("__ARM_FEATURE_CRYPTO", "1");
      // ACLE 6.5.8 CRC32 Extension
      if (CRC)
        Builder.defineMacro("__ARM_FEATURE_CRC32", "1");
      // ACLE 6.5.10 Numeric Maximum and Minimum
      Builder.defineMacro("__ARM_FEATURE_NUMERIC_MAXMIN", "1");
      // ACLE 6.5.9 Directed Rounding
      Builder.defineMacro("__ARM_FEATURE_DIRECTED_ROUNDING", "1");
    }

    // __ARM_ARCH_ISA_ARM is defined to 1 if the core supports the ARM ISA.  It
    // is not defined for the M-profile.
    // NOTE that the default profile is assumed to be 'A'
    if (CPUProfile.empty() || ArchProfile != llvm::ARM::PK_M)
      Builder.defineMacro("__ARM_ARCH_ISA_ARM", "1");

    // __ARM_ARCH_ISA_THUMB is defined to 1 if the core supports the original
    // Thumb ISA (including v6-M and v8-M Baseline).  It is set to 2 if the
    // core supports the Thumb-2 ISA as found in the v6T2 architecture and all
    // v7 and v8 architectures excluding v8-M Baseline.
    if (supportsThumb2())
      Builder.defineMacro("__ARM_ARCH_ISA_THUMB", "2");
    else if (supportsThumb())
      Builder.defineMacro("__ARM_ARCH_ISA_THUMB", "1");

    // __ARM_32BIT_STATE is defined to 1 if code is being generated for a 32-bit
    // instruction set such as ARM or Thumb.
    Builder.defineMacro("__ARM_32BIT_STATE", "1");

    // ACLE 6.4.2 Architectural Profile (A, R, M or pre-Cortex)

    // __ARM_ARCH_PROFILE is defined as 'A', 'R', 'M' or 'S', or unset.
    if (!CPUProfile.empty())
      Builder.defineMacro("__ARM_ARCH_PROFILE", "'" + CPUProfile + "'");

    // ACLE 6.4.3 Unaligned access supported in hardware
    if (Unaligned)
      Builder.defineMacro("__ARM_FEATURE_UNALIGNED", "1");

    // ACLE 6.4.4 LDREX/STREX
    if (LDREX)
      Builder.defineMacro("__ARM_FEATURE_LDREX", "0x" + llvm::utohexstr(LDREX));

    // ACLE 6.4.5 CLZ
    if (ArchVersion == 5 ||
       (ArchVersion == 6 && CPUProfile != "M") ||
        ArchVersion >  6)
      Builder.defineMacro("__ARM_FEATURE_CLZ", "1");

    // ACLE 6.5.1 Hardware Floating Point
    if (HW_FP)
      Builder.defineMacro("__ARM_FP", "0x" + llvm::utohexstr(HW_FP));

    // ACLE predefines.
    Builder.defineMacro("__ARM_ACLE", "200");

    // FP16 support (we currently only support IEEE format).
    Builder.defineMacro("__ARM_FP16_FORMAT_IEEE", "1");
    Builder.defineMacro("__ARM_FP16_ARGS", "1");

    // ACLE 6.5.3 Fused multiply-accumulate (FMA)
    if (ArchVersion >= 7 && (FPU & VFP4FPU))
      Builder.defineMacro("__ARM_FEATURE_FMA", "1");

    // Subtarget options.

    // FIXME: It's more complicated than this and we don't really support
    // interworking.
    // Windows on ARM does not "support" interworking
    if (5 <= ArchVersion && ArchVersion <= 8 && !getTriple().isOSWindows())
      Builder.defineMacro("__THUMB_INTERWORK__");

    if (ABI == "aapcs" || ABI == "aapcs-linux" || ABI == "aapcs-vfp") {
      // Embedded targets on Darwin follow AAPCS, but not EABI.
      // Windows on ARM follows AAPCS VFP, but does not conform to EABI.
      if (!getTriple().isOSBinFormatMachO() && !getTriple().isOSWindows())
        Builder.defineMacro("__ARM_EABI__");
      Builder.defineMacro("__ARM_PCS", "1");
    }

    if ((!SoftFloat && !SoftFloatABI) || ABI == "aapcs-vfp" ||
        ABI == "aapcs16")
      Builder.defineMacro("__ARM_PCS_VFP", "1");

    if (SoftFloat)
      Builder.defineMacro("__SOFTFP__");

    if (ArchKind == llvm::ARM::AK_XSCALE)
      Builder.defineMacro("__XSCALE__");

    if (isThumb()) {
      Builder.defineMacro("__THUMBEL__");
      Builder.defineMacro("__thumb__");
      if (supportsThumb2())
        Builder.defineMacro("__thumb2__");
    }

    // ACLE 6.4.9 32-bit SIMD instructions
    if (ArchVersion >= 6 && (CPUProfile != "M" || CPUAttr == "7EM"))
      Builder.defineMacro("__ARM_FEATURE_SIMD32", "1");

    // ACLE 6.4.10 Hardware Integer Divide
    if (((HWDiv & HWDivThumb) && isThumb()) ||
        ((HWDiv & HWDivARM) && !isThumb())) {
      Builder.defineMacro("__ARM_FEATURE_IDIV", "1");
      Builder.defineMacro("__ARM_ARCH_EXT_IDIV__", "1");
    }

    // Note, this is always on in gcc, even though it doesn't make sense.
    Builder.defineMacro("__APCS_32__");

    if (FPUModeIsVFP((FPUMode) FPU)) {
      Builder.defineMacro("__VFP_FP__");
      if (FPU & VFP2FPU)
        Builder.defineMacro("__ARM_VFPV2__");
      if (FPU & VFP3FPU)
        Builder.defineMacro("__ARM_VFPV3__");
      if (FPU & VFP4FPU)
        Builder.defineMacro("__ARM_VFPV4__");
      if (FPU & FPARMV8)
        Builder.defineMacro("__ARM_FPV5__");
    }

    // This only gets set when Neon instructions are actually available, unlike
    // the VFP define, hence the soft float and arch check. This is subtly
    // different from gcc, we follow the intent which was that it should be set
    // when Neon instructions are actually available.
    if ((FPU & NeonFPU) && !SoftFloat && ArchVersion >= 7) {
      Builder.defineMacro("__ARM_NEON", "1");
      Builder.defineMacro("__ARM_NEON__");
      // current AArch32 NEON implementations do not support double-precision
      // floating-point even when it is present in VFP.
      Builder.defineMacro("__ARM_NEON_FP",
                          "0x" + llvm::utohexstr(HW_FP & ~HW_FP_DP));
    }

    Builder.defineMacro("__ARM_SIZEOF_WCHAR_T",
                        Opts.ShortWChar ? "2" : "4");

    Builder.defineMacro("__ARM_SIZEOF_MINIMAL_ENUM",
                        Opts.ShortEnums ? "1" : "4");

    if (ArchVersion >= 6 && CPUAttr != "6M" && CPUAttr != "8M_BASE") {
      Builder.defineMacro("__GCC_HAVE_SYNC_COMPARE_AND_SWAP_1");
      Builder.defineMacro("__GCC_HAVE_SYNC_COMPARE_AND_SWAP_2");
      Builder.defineMacro("__GCC_HAVE_SYNC_COMPARE_AND_SWAP_4");
      Builder.defineMacro("__GCC_HAVE_SYNC_COMPARE_AND_SWAP_8");
    }

    // ACLE 6.4.7 DSP instructions
    if (DSP) {
      Builder.defineMacro("__ARM_FEATURE_DSP", "1");
    }

    // ACLE 6.4.8 Saturation instructions
    bool SAT = false;
    if ((ArchVersion == 6 && CPUProfile != "M") || ArchVersion > 6 ) {
      Builder.defineMacro("__ARM_FEATURE_SAT", "1");
      SAT = true;
    }

    // ACLE 6.4.6 Q (saturation) flag
    if (DSP || SAT)
      Builder.defineMacro("__ARM_FEATURE_QBIT", "1");

    if (Opts.UnsafeFPMath)
      Builder.defineMacro("__ARM_FP_FAST", "1");

    if (ArchKind == llvm::ARM::AK_ARMV8_1A)
      Builder.defineMacro("__ARM_FEATURE_QRDMX", "1");
  }

  ArrayRef<Builtin::Info> getTargetBuiltins() const override {
    return llvm::makeArrayRef(BuiltinInfo,
                             clang::ARM::LastTSBuiltin-Builtin::FirstTSBuiltin);
  }
  bool isCLZForZeroUndef() const override { return false; }
  BuiltinVaListKind getBuiltinVaListKind() const override {
    return IsAAPCS
               ? AAPCSABIBuiltinVaList
               : (getTriple().isWatchABI() ? TargetInfo::CharPtrBuiltinVaList
                                           : TargetInfo::VoidPtrBuiltinVaList);
  }
  ArrayRef<const char *> getGCCRegNames() const override;
  ArrayRef<TargetInfo::GCCRegAlias> getGCCRegAliases() const override;
  bool validateAsmConstraint(const char *&Name,
                             TargetInfo::ConstraintInfo &Info) const override {
    switch (*Name) {
    default: break;
    case 'l': // r0-r7
    case 'h': // r8-r15
    case 't': // VFP Floating point register single precision
    case 'w': // VFP Floating point register double precision
      Info.setAllowsRegister();
      return true;
    case 'I':
    case 'J':
    case 'K':
    case 'L':
    case 'M':
      // FIXME
      return true;
    case 'Q': // A memory address that is a single base register.
      Info.setAllowsMemory();
      return true;
    case 'U': // a memory reference...
      switch (Name[1]) {
      case 'q': // ...ARMV4 ldrsb
      case 'v': // ...VFP load/store (reg+constant offset)
      case 'y': // ...iWMMXt load/store
      case 't': // address valid for load/store opaque types wider
                // than 128-bits
      case 'n': // valid address for Neon doubleword vector load/store
      case 'm': // valid address for Neon element and structure load/store
      case 's': // valid address for non-offset loads/stores of quad-word
                // values in four ARM registers
        Info.setAllowsMemory();
        Name++;
        return true;
      }
    }
    return false;
  }
  std::string convertConstraint(const char *&Constraint) const override {
    std::string R;
    switch (*Constraint) {
    case 'U':   // Two-character constraint; add "^" hint for later parsing.
      R = std::string("^") + std::string(Constraint, 2);
      Constraint++;
      break;
    case 'p': // 'p' should be translated to 'r' by default.
      R = std::string("r");
      break;
    default:
      return std::string(1, *Constraint);
    }
    return R;
  }
  bool
  validateConstraintModifier(StringRef Constraint, char Modifier, unsigned Size,
                             std::string &SuggestedModifier) const override {
    bool isOutput = (Constraint[0] == '=');
    bool isInOut = (Constraint[0] == '+');

    // Strip off constraint modifiers.
    while (Constraint[0] == '=' ||
           Constraint[0] == '+' ||
           Constraint[0] == '&')
      Constraint = Constraint.substr(1);

    switch (Constraint[0]) {
    default: break;
    case 'r': {
      switch (Modifier) {
      default:
        return (isInOut || isOutput || Size <= 64);
      case 'q':
        // A register of size 32 cannot fit a vector type.
        return false;
      }
    }
    }

    return true;
  }
  const char *getClobbers() const override {
    // FIXME: Is this really right?
    return "";
  }

  CallingConvCheckResult checkCallingConvention(CallingConv CC) const override {
    switch (CC) {
    case CC_AAPCS:
    case CC_AAPCS_VFP:
    case CC_Swift:
      return CCCR_OK;
    default:
      return CCCR_Warning;
    }
  }

  int getEHDataRegisterNumber(unsigned RegNo) const override {
    if (RegNo == 0) return 0;
    if (RegNo == 1) return 1;
    return -1;
  }

  bool hasSjLjLowering() const override {
    return true;
  }
};

bool ARMTargetInfo::setFPMath(StringRef Name) {
  if (Name == "neon") {
    FPMath = FP_Neon;
    return true;
  } else if (Name == "vfp" || Name == "vfp2" || Name == "vfp3" ||
             Name == "vfp4") {
    FPMath = FP_VFP;
    return true;
  }
  return false;
}

const char * const ARMTargetInfo::GCCRegNames[] = {
  // Integer registers
  "r0", "r1", "r2", "r3", "r4", "r5", "r6", "r7",
  "r8", "r9", "r10", "r11", "r12", "sp", "lr", "pc",

  // Float registers
  "s0", "s1", "s2", "s3", "s4", "s5", "s6", "s7",
  "s8", "s9", "s10", "s11", "s12", "s13", "s14", "s15",
  "s16", "s17", "s18", "s19", "s20", "s21", "s22", "s23",
  "s24", "s25", "s26", "s27", "s28", "s29", "s30", "s31",

  // Double registers
  "d0", "d1", "d2", "d3", "d4", "d5", "d6", "d7",
  "d8", "d9", "d10", "d11", "d12", "d13", "d14", "d15",
  "d16", "d17", "d18", "d19", "d20", "d21", "d22", "d23",
  "d24", "d25", "d26", "d27", "d28", "d29", "d30", "d31",

  // Quad registers
  "q0", "q1", "q2", "q3", "q4", "q5", "q6", "q7",
  "q8", "q9", "q10", "q11", "q12", "q13", "q14", "q15"
};

ArrayRef<const char *> ARMTargetInfo::getGCCRegNames() const {
  return llvm::makeArrayRef(GCCRegNames);
}

const TargetInfo::GCCRegAlias ARMTargetInfo::GCCRegAliases[] = {
  { { "a1" }, "r0" },
  { { "a2" }, "r1" },
  { { "a3" }, "r2" },
  { { "a4" }, "r3" },
  { { "v1" }, "r4" },
  { { "v2" }, "r5" },
  { { "v3" }, "r6" },
  { { "v4" }, "r7" },
  { { "v5" }, "r8" },
  { { "v6", "rfp" }, "r9" },
  { { "sl" }, "r10" },
  { { "fp" }, "r11" },
  { { "ip" }, "r12" },
  { { "r13" }, "sp" },
  { { "r14" }, "lr" },
  { { "r15" }, "pc" },
  // The S, D and Q registers overlap, but aren't really aliases; we
  // don't want to substitute one of these for a different-sized one.
};

ArrayRef<TargetInfo::GCCRegAlias> ARMTargetInfo::getGCCRegAliases() const {
  return llvm::makeArrayRef(GCCRegAliases);
}

const Builtin::Info ARMTargetInfo::BuiltinInfo[] = {
#define BUILTIN(ID, TYPE, ATTRS) \
  { #ID, TYPE, ATTRS, nullptr, ALL_LANGUAGES, nullptr },
#define LIBBUILTIN(ID, TYPE, ATTRS, HEADER) \
  { #ID, TYPE, ATTRS, HEADER, ALL_LANGUAGES, nullptr },
#include "clang/Basic/BuiltinsNEON.def"

#define BUILTIN(ID, TYPE, ATTRS) \
  { #ID, TYPE, ATTRS, nullptr, ALL_LANGUAGES, nullptr },
#define LANGBUILTIN(ID, TYPE, ATTRS, LANG) \
  { #ID, TYPE, ATTRS, nullptr, LANG, nullptr },
#define LIBBUILTIN(ID, TYPE, ATTRS, HEADER) \
  { #ID, TYPE, ATTRS, HEADER, ALL_LANGUAGES, nullptr },
#define TARGET_HEADER_BUILTIN(ID, TYPE, ATTRS, HEADER, LANGS, FEATURE) \
  { #ID, TYPE, ATTRS, HEADER, LANGS, FEATURE },
#include "clang/Basic/BuiltinsARM.def"
};

class ARMleTargetInfo : public ARMTargetInfo {
public:
  ARMleTargetInfo(const llvm::Triple &Triple, const TargetOptions &Opts)
      : ARMTargetInfo(Triple, Opts) {}
  void getTargetDefines(const LangOptions &Opts,
                        MacroBuilder &Builder) const override {
    Builder.defineMacro("__ARMEL__");
    ARMTargetInfo::getTargetDefines(Opts, Builder);
  }
};

class ARMbeTargetInfo : public ARMTargetInfo {
public:
  ARMbeTargetInfo(const llvm::Triple &Triple, const TargetOptions &Opts)
      : ARMTargetInfo(Triple, Opts) {}
  void getTargetDefines(const LangOptions &Opts,
                        MacroBuilder &Builder) const override {
    Builder.defineMacro("__ARMEB__");
    Builder.defineMacro("__ARM_BIG_ENDIAN");
    ARMTargetInfo::getTargetDefines(Opts, Builder);
  }
};

class WindowsARMTargetInfo : public WindowsTargetInfo<ARMleTargetInfo> {
  const llvm::Triple Triple;
public:
  WindowsARMTargetInfo(const llvm::Triple &Triple, const TargetOptions &Opts)
      : WindowsTargetInfo<ARMleTargetInfo>(Triple, Opts), Triple(Triple) {
    WCharType = UnsignedShort;
    SizeType = UnsignedInt;
  }
  void getVisualStudioDefines(const LangOptions &Opts,
                              MacroBuilder &Builder) const {
    WindowsTargetInfo<ARMleTargetInfo>::getVisualStudioDefines(Opts, Builder);

    // FIXME: this is invalid for WindowsCE
    Builder.defineMacro("_M_ARM_NT", "1");
    Builder.defineMacro("_M_ARMT", "_M_ARM");
    Builder.defineMacro("_M_THUMB", "_M_ARM");

    assert((Triple.getArch() == llvm::Triple::arm ||
            Triple.getArch() == llvm::Triple::thumb) &&
           "invalid architecture for Windows ARM target info");
    unsigned Offset = Triple.getArch() == llvm::Triple::arm ? 4 : 6;
    Builder.defineMacro("_M_ARM", Triple.getArchName().substr(Offset));

    // TODO map the complete set of values
    // 31: VFPv3 40: VFPv4
    Builder.defineMacro("_M_ARM_FP", "31");
  }
  BuiltinVaListKind getBuiltinVaListKind() const override {
    return TargetInfo::CharPtrBuiltinVaList;
  }
  CallingConvCheckResult checkCallingConvention(CallingConv CC) const override {
    switch (CC) {
    case CC_X86StdCall:
    case CC_X86ThisCall:
    case CC_X86FastCall:
    case CC_X86VectorCall:
      return CCCR_Ignore;
    case CC_C:
      return CCCR_OK;
    default:
      return CCCR_Warning;
    }
  }
};

// Windows ARM + Itanium C++ ABI Target
class ItaniumWindowsARMleTargetInfo : public WindowsARMTargetInfo {
public:
  ItaniumWindowsARMleTargetInfo(const llvm::Triple &Triple,
                                const TargetOptions &Opts)
      : WindowsARMTargetInfo(Triple, Opts) {
    TheCXXABI.set(TargetCXXABI::GenericARM);
  }

  void getTargetDefines(const LangOptions &Opts,
                        MacroBuilder &Builder) const override {
    WindowsARMTargetInfo::getTargetDefines(Opts, Builder);

    if (Opts.MSVCCompat)
      WindowsARMTargetInfo::getVisualStudioDefines(Opts, Builder);
  }
};

// Windows ARM, MS (C++) ABI
class MicrosoftARMleTargetInfo : public WindowsARMTargetInfo {
public:
  MicrosoftARMleTargetInfo(const llvm::Triple &Triple,
                           const TargetOptions &Opts)
      : WindowsARMTargetInfo(Triple, Opts) {
    TheCXXABI.set(TargetCXXABI::Microsoft);
  }

  void getTargetDefines(const LangOptions &Opts,
                        MacroBuilder &Builder) const override {
    WindowsARMTargetInfo::getTargetDefines(Opts, Builder);
    WindowsARMTargetInfo::getVisualStudioDefines(Opts, Builder);
  }
};

// ARM MinGW target
class MinGWARMTargetInfo : public WindowsARMTargetInfo {
public:
  MinGWARMTargetInfo(const llvm::Triple &Triple, const TargetOptions &Opts)
      : WindowsARMTargetInfo(Triple, Opts) {
    TheCXXABI.set(TargetCXXABI::GenericARM);
  }

  void getTargetDefines(const LangOptions &Opts,
                        MacroBuilder &Builder) const override {
    WindowsARMTargetInfo::getTargetDefines(Opts, Builder);
    DefineStd(Builder, "WIN32", Opts);
    DefineStd(Builder, "WINNT", Opts);
    Builder.defineMacro("_ARM_");
    addMinGWDefines(Opts, Builder);
  }
};

// ARM Cygwin target
class CygwinARMTargetInfo : public ARMleTargetInfo {
public:
  CygwinARMTargetInfo(const llvm::Triple &Triple, const TargetOptions &Opts)
      : ARMleTargetInfo(Triple, Opts) {
    TLSSupported = false;
    WCharType = UnsignedShort;
    DoubleAlign = LongLongAlign = 64;
    resetDataLayout("e-m:e-p:32:32-i64:64-v128:64:128-a:0:32-n32-S64");
  }
  void getTargetDefines(const LangOptions &Opts,
                        MacroBuilder &Builder) const override {
    ARMleTargetInfo::getTargetDefines(Opts, Builder);
    Builder.defineMacro("_ARM_");
    Builder.defineMacro("__CYGWIN__");
    Builder.defineMacro("__CYGWIN32__");
    DefineStd(Builder, "unix", Opts);
    if (Opts.CPlusPlus)
      Builder.defineMacro("_GNU_SOURCE");
  }
};

class DarwinARMTargetInfo : public DarwinTargetInfo<ARMleTargetInfo> {
protected:
  void getOSDefines(const LangOptions &Opts, const llvm::Triple &Triple,
                    MacroBuilder &Builder) const override {
    getDarwinDefines(Builder, Opts, Triple, PlatformName, PlatformMinVersion);
  }

public:
  DarwinARMTargetInfo(const llvm::Triple &Triple, const TargetOptions &Opts)
      : DarwinTargetInfo<ARMleTargetInfo>(Triple, Opts) {
    HasAlignMac68kSupport = true;
    // iOS always has 64-bit atomic instructions.
    // FIXME: This should be based off of the target features in
    // ARMleTargetInfo.
    MaxAtomicInlineWidth = 64;

    if (Triple.isWatchABI()) {
      // Darwin on iOS uses a variant of the ARM C++ ABI.
      TheCXXABI.set(TargetCXXABI::WatchOS);

      // The 32-bit ABI is silent on what ptrdiff_t should be, but given that
      // size_t is long, it's a bit weird for it to be int.
      PtrDiffType = SignedLong;

      // BOOL should be a real boolean on the new ABI
      UseSignedCharForObjCBool = false;
    } else
      TheCXXABI.set(TargetCXXABI::iOS);
  }
};

class AArch64TargetInfo : public TargetInfo {
  virtual void setDataLayout() = 0;
  static const TargetInfo::GCCRegAlias GCCRegAliases[];
  static const char *const GCCRegNames[];

  enum FPUModeEnum {
    FPUMode,
    NeonMode
  };

  unsigned FPU;
  unsigned CRC;
  unsigned Crypto;
  unsigned Unaligned;
  unsigned V8_1A;

  static const Builtin::Info BuiltinInfo[];

  std::string ABI;

public:
  AArch64TargetInfo(const llvm::Triple &Triple, const TargetOptions &Opts)
      : TargetInfo(Triple), ABI("aapcs") {
    if (getTriple().getOS() == llvm::Triple::NetBSD) {
      WCharType = SignedInt;

      // NetBSD apparently prefers consistency across ARM targets to consistency
      // across 64-bit targets.
      Int64Type = SignedLongLong;
      IntMaxType = SignedLongLong;
    } else {
      WCharType = UnsignedInt;
      Int64Type = SignedLong;
      IntMaxType = SignedLong;
    }

    LongWidth = LongAlign = PointerWidth = PointerAlign = 64;
    MaxVectorAlign = 128;
    MaxAtomicInlineWidth = 128;
    MaxAtomicPromoteWidth = 128;

    LongDoubleWidth = LongDoubleAlign = SuitableAlign = 128;
    LongDoubleFormat = &llvm::APFloat::IEEEquad();

    // {} in inline assembly are neon specifiers, not assembly variant
    // specifiers.
    NoAsmVariants = true;

    // AAPCS gives rules for bitfields. 7.1.7 says: "The container type
    // contributes to the alignment of the containing aggregate in the same way
    // a plain (non bit-field) member of that type would, without exception for
    // zero-sized or anonymous bit-fields."
    assert(UseBitFieldTypeAlignment && "bitfields affect type alignment");
    UseZeroLengthBitfieldAlignment = true;

    // AArch64 targets default to using the ARM C++ ABI.
    TheCXXABI.set(TargetCXXABI::GenericAArch64);

    if (Triple.getOS() == llvm::Triple::Linux ||
        Triple.getOS() == llvm::Triple::UnknownOS)
      this->MCountName = Opts.EABIVersion == "gnu" ? "\01_mcount" : "mcount";
  }

  StringRef getABI() const override { return ABI; }
  bool setABI(const std::string &Name) override {
    if (Name != "aapcs" && Name != "darwinpcs")
      return false;

    ABI = Name;
    return true;
  }

  bool setCPU(const std::string &Name) override {
    return Name == "generic" ||
           llvm::AArch64::parseCPUArch(Name) !=
           static_cast<unsigned>(llvm::AArch64::ArchKind::AK_INVALID);
  }

  void getTargetDefines(const LangOptions &Opts,
                        MacroBuilder &Builder) const override {
    // Target identification.
    Builder.defineMacro("__aarch64__");

    // Target properties.
    Builder.defineMacro("_LP64");
    Builder.defineMacro("__LP64__");

    // ACLE predefines. Many can only have one possible value on v8 AArch64.
    Builder.defineMacro("__ARM_ACLE", "200");
    Builder.defineMacro("__ARM_ARCH", "8");
    Builder.defineMacro("__ARM_ARCH_PROFILE", "'A'");

    Builder.defineMacro("__ARM_64BIT_STATE", "1");
    Builder.defineMacro("__ARM_PCS_AAPCS64", "1");
    Builder.defineMacro("__ARM_ARCH_ISA_A64", "1");

    Builder.defineMacro("__ARM_FEATURE_CLZ", "1");
    Builder.defineMacro("__ARM_FEATURE_FMA", "1");
    Builder.defineMacro("__ARM_FEATURE_LDREX", "0xF");
    Builder.defineMacro("__ARM_FEATURE_IDIV", "1"); // As specified in ACLE
    Builder.defineMacro("__ARM_FEATURE_DIV");  // For backwards compatibility
    Builder.defineMacro("__ARM_FEATURE_NUMERIC_MAXMIN", "1");
    Builder.defineMacro("__ARM_FEATURE_DIRECTED_ROUNDING", "1");

    Builder.defineMacro("__ARM_ALIGN_MAX_STACK_PWR", "4");

    // 0xe implies support for half, single and double precision operations.
    Builder.defineMacro("__ARM_FP", "0xE");

    // PCS specifies this for SysV variants, which is all we support. Other ABIs
    // may choose __ARM_FP16_FORMAT_ALTERNATIVE.
    Builder.defineMacro("__ARM_FP16_FORMAT_IEEE", "1");
    Builder.defineMacro("__ARM_FP16_ARGS", "1");

    if (Opts.UnsafeFPMath)
      Builder.defineMacro("__ARM_FP_FAST", "1");

    Builder.defineMacro("__ARM_SIZEOF_WCHAR_T", Opts.ShortWChar ? "2" : "4");

    Builder.defineMacro("__ARM_SIZEOF_MINIMAL_ENUM",
                        Opts.ShortEnums ? "1" : "4");

    if (FPU == NeonMode) {
      Builder.defineMacro("__ARM_NEON", "1");
      // 64-bit NEON supports half, single and double precision operations.
      Builder.defineMacro("__ARM_NEON_FP", "0xE");
    }

    if (CRC)
      Builder.defineMacro("__ARM_FEATURE_CRC32", "1");

    if (Crypto)
      Builder.defineMacro("__ARM_FEATURE_CRYPTO", "1");

    if (Unaligned)
      Builder.defineMacro("__ARM_FEATURE_UNALIGNED", "1");

    if (V8_1A)
      Builder.defineMacro("__ARM_FEATURE_QRDMX", "1");

    // All of the __sync_(bool|val)_compare_and_swap_(1|2|4|8) builtins work.
    Builder.defineMacro("__GCC_HAVE_SYNC_COMPARE_AND_SWAP_1");
    Builder.defineMacro("__GCC_HAVE_SYNC_COMPARE_AND_SWAP_2");
    Builder.defineMacro("__GCC_HAVE_SYNC_COMPARE_AND_SWAP_4");
    Builder.defineMacro("__GCC_HAVE_SYNC_COMPARE_AND_SWAP_8");
  }

  ArrayRef<Builtin::Info> getTargetBuiltins() const override {
    return llvm::makeArrayRef(BuiltinInfo,
                       clang::AArch64::LastTSBuiltin - Builtin::FirstTSBuiltin);
  }

  bool hasFeature(StringRef Feature) const override {
    return Feature == "aarch64" ||
      Feature == "arm64" ||
      Feature == "arm" ||
      (Feature == "neon" && FPU == NeonMode);
  }

  bool handleTargetFeatures(std::vector<std::string> &Features,
                            DiagnosticsEngine &Diags) override {
    FPU = FPUMode;
    CRC = 0;
    Crypto = 0;
    Unaligned = 1;
    V8_1A = 0;

    for (const auto &Feature : Features) {
      if (Feature == "+neon")
        FPU = NeonMode;
      if (Feature == "+crc")
        CRC = 1;
      if (Feature == "+crypto")
        Crypto = 1;
      if (Feature == "+strict-align")
        Unaligned = 0;
      if (Feature == "+v8.1a")
        V8_1A = 1;
    }

    setDataLayout();

    return true;
  }

  CallingConvCheckResult checkCallingConvention(CallingConv CC) const override {
    switch (CC) {
    case CC_C:
    case CC_Swift:
    case CC_PreserveMost:
    case CC_PreserveAll:
      return CCCR_OK;
    default:
      return CCCR_Warning;
    }
  }

  bool isCLZForZeroUndef() const override { return false; }

  BuiltinVaListKind getBuiltinVaListKind() const override {
    return TargetInfo::AArch64ABIBuiltinVaList;
  }

  ArrayRef<const char *> getGCCRegNames() const override;
  ArrayRef<TargetInfo::GCCRegAlias> getGCCRegAliases() const override;

  bool validateAsmConstraint(const char *&Name,
                             TargetInfo::ConstraintInfo &Info) const override {
    switch (*Name) {
    default:
      return false;
    case 'w': // Floating point and SIMD registers (V0-V31)
      Info.setAllowsRegister();
      return true;
    case 'I': // Constant that can be used with an ADD instruction
    case 'J': // Constant that can be used with a SUB instruction
    case 'K': // Constant that can be used with a 32-bit logical instruction
    case 'L': // Constant that can be used with a 64-bit logical instruction
    case 'M': // Constant that can be used as a 32-bit MOV immediate
    case 'N': // Constant that can be used as a 64-bit MOV immediate
    case 'Y': // Floating point constant zero
    case 'Z': // Integer constant zero
      return true;
    case 'Q': // A memory reference with base register and no offset
      Info.setAllowsMemory();
      return true;
    case 'S': // A symbolic address
      Info.setAllowsRegister();
      return true;
    case 'U':
      // Ump: A memory address suitable for ldp/stp in SI, DI, SF and DF modes.
      // Utf: A memory address suitable for ldp/stp in TF mode.
      // Usa: An absolute symbolic address.
      // Ush: The high part (bits 32:12) of a pc-relative symbolic address.
      llvm_unreachable("FIXME: Unimplemented support for U* constraints.");
    case 'z': // Zero register, wzr or xzr
      Info.setAllowsRegister();
      return true;
    case 'x': // Floating point and SIMD registers (V0-V15)
      Info.setAllowsRegister();
      return true;
    }
    return false;
  }

  bool
  validateConstraintModifier(StringRef Constraint, char Modifier, unsigned Size,
                             std::string &SuggestedModifier) const override {
    // Strip off constraint modifiers.
    while (Constraint[0] == '=' || Constraint[0] == '+' || Constraint[0] == '&')
      Constraint = Constraint.substr(1);

    switch (Constraint[0]) {
    default:
      return true;
    case 'z':
    case 'r': {
      switch (Modifier) {
      case 'x':
      case 'w':
        // For now assume that the person knows what they're
        // doing with the modifier.
        return true;
      default:
        // By default an 'r' constraint will be in the 'x'
        // registers.
        if (Size == 64)
          return true;

        SuggestedModifier = "w";
        return false;
      }
    }
    }
  }

  const char *getClobbers() const override { return ""; }

  int getEHDataRegisterNumber(unsigned RegNo) const override {
    if (RegNo == 0)
      return 0;
    if (RegNo == 1)
      return 1;
    return -1;
  }
};

const char *const AArch64TargetInfo::GCCRegNames[] = {
  // 32-bit Integer registers
  "w0",  "w1",  "w2",  "w3",  "w4",  "w5",  "w6",  "w7",  "w8",  "w9",  "w10",
  "w11", "w12", "w13", "w14", "w15", "w16", "w17", "w18", "w19", "w20", "w21",
  "w22", "w23", "w24", "w25", "w26", "w27", "w28", "w29", "w30", "wsp",

  // 64-bit Integer registers
  "x0",  "x1",  "x2",  "x3",  "x4",  "x5",  "x6",  "x7",  "x8",  "x9",  "x10",
  "x11", "x12", "x13", "x14", "x15", "x16", "x17", "x18", "x19", "x20", "x21",
  "x22", "x23", "x24", "x25", "x26", "x27", "x28", "fp",  "lr",  "sp",

  // 32-bit floating point regsisters
  "s0",  "s1",  "s2",  "s3",  "s4",  "s5",  "s6",  "s7",  "s8",  "s9",  "s10",
  "s11", "s12", "s13", "s14", "s15", "s16", "s17", "s18", "s19", "s20", "s21",
  "s22", "s23", "s24", "s25", "s26", "s27", "s28", "s29", "s30", "s31",

  // 64-bit floating point regsisters
  "d0",  "d1",  "d2",  "d3",  "d4",  "d5",  "d6",  "d7",  "d8",  "d9",  "d10",
  "d11", "d12", "d13", "d14", "d15", "d16", "d17", "d18", "d19", "d20", "d21",
  "d22", "d23", "d24", "d25", "d26", "d27", "d28", "d29", "d30", "d31",

  // Vector registers
  "v0",  "v1",  "v2",  "v3",  "v4",  "v5",  "v6",  "v7",  "v8",  "v9",  "v10",
  "v11", "v12", "v13", "v14", "v15", "v16", "v17", "v18", "v19", "v20", "v21",
  "v22", "v23", "v24", "v25", "v26", "v27", "v28", "v29", "v30", "v31"
};

ArrayRef<const char *> AArch64TargetInfo::getGCCRegNames() const {
  return llvm::makeArrayRef(GCCRegNames);
}

const TargetInfo::GCCRegAlias AArch64TargetInfo::GCCRegAliases[] = {
  { { "w31" }, "wsp" },
  { { "x29" }, "fp" },
  { { "x30" }, "lr" },
  { { "x31" }, "sp" },
  // The S/D/Q and W/X registers overlap, but aren't really aliases; we
  // don't want to substitute one of these for a different-sized one.
};

ArrayRef<TargetInfo::GCCRegAlias> AArch64TargetInfo::getGCCRegAliases() const {
  return llvm::makeArrayRef(GCCRegAliases);
}

const Builtin::Info AArch64TargetInfo::BuiltinInfo[] = {
#define BUILTIN(ID, TYPE, ATTRS)                                               \
  { #ID, TYPE, ATTRS, nullptr, ALL_LANGUAGES, nullptr },
#include "clang/Basic/BuiltinsNEON.def"

#define BUILTIN(ID, TYPE, ATTRS)                                               \
  { #ID, TYPE, ATTRS, nullptr, ALL_LANGUAGES, nullptr },
#include "clang/Basic/BuiltinsAArch64.def"
};

class AArch64leTargetInfo : public AArch64TargetInfo {
  void setDataLayout() override {
    if (getTriple().isOSBinFormatMachO())
      resetDataLayout("e-m:o-i64:64-i128:128-n32:64-S128");
    else
      resetDataLayout("e-m:e-i8:8:32-i16:16:32-i64:64-i128:128-n32:64-S128");
  }

public:
  AArch64leTargetInfo(const llvm::Triple &Triple, const TargetOptions &Opts)
      : AArch64TargetInfo(Triple, Opts) {
  }
  void getTargetDefines(const LangOptions &Opts,
                        MacroBuilder &Builder) const override {
    Builder.defineMacro("__AARCH64EL__");
    AArch64TargetInfo::getTargetDefines(Opts, Builder);
  }
};

class AArch64beTargetInfo : public AArch64TargetInfo {
  void setDataLayout() override {
    assert(!getTriple().isOSBinFormatMachO());
    resetDataLayout("E-m:e-i8:8:32-i16:16:32-i64:64-i128:128-n32:64-S128");
  }

public:
  AArch64beTargetInfo(const llvm::Triple &Triple, const TargetOptions &Opts)
      : AArch64TargetInfo(Triple, Opts) {}
  void getTargetDefines(const LangOptions &Opts,
                        MacroBuilder &Builder) const override {
    Builder.defineMacro("__AARCH64EB__");
    Builder.defineMacro("__AARCH_BIG_ENDIAN");
    Builder.defineMacro("__ARM_BIG_ENDIAN");
    AArch64TargetInfo::getTargetDefines(Opts, Builder);
  }
};

class DarwinAArch64TargetInfo : public DarwinTargetInfo<AArch64leTargetInfo> {
protected:
  void getOSDefines(const LangOptions &Opts, const llvm::Triple &Triple,
                    MacroBuilder &Builder) const override {
    Builder.defineMacro("__AARCH64_SIMD__");
    Builder.defineMacro("__ARM64_ARCH_8__");
    Builder.defineMacro("__ARM_NEON__");
    Builder.defineMacro("__LITTLE_ENDIAN__");
    Builder.defineMacro("__REGISTER_PREFIX__", "");
    Builder.defineMacro("__arm64", "1");
    Builder.defineMacro("__arm64__", "1");

    getDarwinDefines(Builder, Opts, Triple, PlatformName, PlatformMinVersion);
  }

public:
  DarwinAArch64TargetInfo(const llvm::Triple &Triple, const TargetOptions &Opts)
      : DarwinTargetInfo<AArch64leTargetInfo>(Triple, Opts) {
    Int64Type = SignedLongLong;
    WCharType = SignedInt;
    UseSignedCharForObjCBool = false;

    LongDoubleWidth = LongDoubleAlign = SuitableAlign = 64;
    LongDoubleFormat = &llvm::APFloat::IEEEdouble();

    TheCXXABI.set(TargetCXXABI::iOS64);
  }

  BuiltinVaListKind getBuiltinVaListKind() const override {
    return TargetInfo::CharPtrBuiltinVaList;
  }
};

// Hexagon abstract base class
class HexagonTargetInfo : public TargetInfo {
  static const Builtin::Info BuiltinInfo[];
  static const char * const GCCRegNames[];
  static const TargetInfo::GCCRegAlias GCCRegAliases[];
  std::string CPU;
  bool HasHVX, HasHVXDouble;
  bool UseLongCalls;

public:
  HexagonTargetInfo(const llvm::Triple &Triple, const TargetOptions &)
      : TargetInfo(Triple) {
    // Specify the vector alignment explicitly. For v512x1, the calculated
    // alignment would be 512*alignment(i1), which is 512 bytes, instead of
    // the required minimum of 64 bytes.
    resetDataLayout("e-m:e-p:32:32:32-a:0-n16:32-"
        "i64:64:64-i32:32:32-i16:16:16-i1:8:8-f32:32:32-f64:64:64-"
        "v32:32:32-v64:64:64-v512:512:512-v1024:1024:1024-v2048:2048:2048");
    SizeType    = UnsignedInt;
    PtrDiffType = SignedInt;
    IntPtrType  = SignedInt;

    // {} in inline assembly are packet specifiers, not assembly variant
    // specifiers.
    NoAsmVariants = true;

    LargeArrayMinWidth = 64;
    LargeArrayAlign = 64;
    UseBitFieldTypeAlignment = true;
    ZeroLengthBitfieldBoundary = 32;
    HasHVX = HasHVXDouble = false;
    UseLongCalls = false;
  }

  ArrayRef<Builtin::Info> getTargetBuiltins() const override {
    return llvm::makeArrayRef(BuiltinInfo,
                         clang::Hexagon::LastTSBuiltin-Builtin::FirstTSBuiltin);
  }

  bool validateAsmConstraint(const char *&Name,
                             TargetInfo::ConstraintInfo &Info) const override {
    switch (*Name) {
      case 'v':
      case 'q':
        if (HasHVX) {
          Info.setAllowsRegister();
          return true;
        }
        break;
      case 's':
        // Relocatable constant.
        return true;
    }
    return false;
  }

  void getTargetDefines(const LangOptions &Opts,
                        MacroBuilder &Builder) const override;

  bool isCLZForZeroUndef() const override { return false; }

  bool hasFeature(StringRef Feature) const override {
    return llvm::StringSwitch<bool>(Feature)
      .Case("hexagon", true)
      .Case("hvx", HasHVX)
      .Case("hvx-double", HasHVXDouble)
      .Case("long-calls", UseLongCalls)
      .Default(false);
  }

  bool initFeatureMap(llvm::StringMap<bool> &Features, DiagnosticsEngine &Diags,
        StringRef CPU, const std::vector<std::string> &FeaturesVec)
        const override;

  bool handleTargetFeatures(std::vector<std::string> &Features,
                            DiagnosticsEngine &Diags) override;

  void setFeatureEnabled(llvm::StringMap<bool> &Features, StringRef Name,
                         bool Enabled) const override;

  BuiltinVaListKind getBuiltinVaListKind() const override {
    return TargetInfo::CharPtrBuiltinVaList;
  }
  ArrayRef<const char *> getGCCRegNames() const override;
  ArrayRef<TargetInfo::GCCRegAlias> getGCCRegAliases() const override;
  const char *getClobbers() const override {
    return "";
  }

  static const char *getHexagonCPUSuffix(StringRef Name) {
    return llvm::StringSwitch<const char*>(Name)
      .Case("hexagonv4", "4")
      .Case("hexagonv5", "5")
      .Case("hexagonv55", "55")
      .Case("hexagonv60", "60")
      .Default(nullptr);
  }

  bool setCPU(const std::string &Name) override {
    if (!getHexagonCPUSuffix(Name))
      return false;
    CPU = Name;
    return true;
  }

  int getEHDataRegisterNumber(unsigned RegNo) const override {
    return RegNo < 2 ? RegNo : -1;
  }
};

void HexagonTargetInfo::getTargetDefines(const LangOptions &Opts,
                                         MacroBuilder &Builder) const {
  Builder.defineMacro("__qdsp6__", "1");
  Builder.defineMacro("__hexagon__", "1");

  if (CPU == "hexagonv4") {
    Builder.defineMacro("__HEXAGON_V4__");
    Builder.defineMacro("__HEXAGON_ARCH__", "4");
    if (Opts.HexagonQdsp6Compat) {
      Builder.defineMacro("__QDSP6_V4__");
      Builder.defineMacro("__QDSP6_ARCH__", "4");
    }
  } else if (CPU == "hexagonv5") {
    Builder.defineMacro("__HEXAGON_V5__");
    Builder.defineMacro("__HEXAGON_ARCH__", "5");
    if(Opts.HexagonQdsp6Compat) {
      Builder.defineMacro("__QDSP6_V5__");
      Builder.defineMacro("__QDSP6_ARCH__", "5");
    }
  } else if (CPU == "hexagonv55") {
    Builder.defineMacro("__HEXAGON_V55__");
    Builder.defineMacro("__HEXAGON_ARCH__", "55");
    Builder.defineMacro("__QDSP6_V55__");
    Builder.defineMacro("__QDSP6_ARCH__", "55");
  } else if (CPU == "hexagonv60") {
    Builder.defineMacro("__HEXAGON_V60__");
    Builder.defineMacro("__HEXAGON_ARCH__", "60");
    Builder.defineMacro("__QDSP6_V60__");
    Builder.defineMacro("__QDSP6_ARCH__", "60");
  }

  if (hasFeature("hvx")) {
    Builder.defineMacro("__HVX__");
    if (hasFeature("hvx-double"))
      Builder.defineMacro("__HVXDBL__");
  }
}

bool HexagonTargetInfo::initFeatureMap(llvm::StringMap<bool> &Features,
      DiagnosticsEngine &Diags, StringRef CPU,
      const std::vector<std::string> &FeaturesVec) const {
  // Default for v60: -hvx, -hvx-double.
  Features["hvx"] = false;
  Features["hvx-double"] = false;
  Features["long-calls"] = false;

  return TargetInfo::initFeatureMap(Features, Diags, CPU, FeaturesVec);
}

bool HexagonTargetInfo::handleTargetFeatures(std::vector<std::string> &Features,
                                             DiagnosticsEngine &Diags) {
  for (auto &F : Features) {
    if (F == "+hvx")
      HasHVX = true;
    else if (F == "-hvx")
      HasHVX = HasHVXDouble = false;
    else if (F == "+hvx-double")
      HasHVX = HasHVXDouble = true;
    else if (F == "-hvx-double")
      HasHVXDouble = false;

    if (F == "+long-calls")
      UseLongCalls = true;
    else if (F == "-long-calls")
      UseLongCalls = false;
  }
  return true;
}

void HexagonTargetInfo::setFeatureEnabled(llvm::StringMap<bool> &Features,
      StringRef Name, bool Enabled) const {
  if (Enabled) {
    if (Name == "hvx-double")
      Features["hvx"] = true;
  } else {
    if (Name == "hvx")
      Features["hvx-double"] = false;
  }
  Features[Name] = Enabled;
}

const char *const HexagonTargetInfo::GCCRegNames[] = {
  "r0", "r1", "r2", "r3", "r4", "r5", "r6", "r7",
  "r8", "r9", "r10", "r11", "r12", "r13", "r14", "r15",
  "r16", "r17", "r18", "r19", "r20", "r21", "r22", "r23",
  "r24", "r25", "r26", "r27", "r28", "r29", "r30", "r31",
  "p0", "p1", "p2", "p3",
  "sa0", "lc0", "sa1", "lc1", "m0", "m1", "usr", "ugp"
};

ArrayRef<const char*> HexagonTargetInfo::getGCCRegNames() const {
  return llvm::makeArrayRef(GCCRegNames);
}

const TargetInfo::GCCRegAlias HexagonTargetInfo::GCCRegAliases[] = {
  { { "sp" }, "r29" },
  { { "fp" }, "r30" },
  { { "lr" }, "r31" },
};

ArrayRef<TargetInfo::GCCRegAlias> HexagonTargetInfo::getGCCRegAliases() const {
  return llvm::makeArrayRef(GCCRegAliases);
}


const Builtin::Info HexagonTargetInfo::BuiltinInfo[] = {
#define BUILTIN(ID, TYPE, ATTRS) \
  { #ID, TYPE, ATTRS, nullptr, ALL_LANGUAGES, nullptr },
#define LIBBUILTIN(ID, TYPE, ATTRS, HEADER) \
  { #ID, TYPE, ATTRS, HEADER, ALL_LANGUAGES, nullptr },
#include "clang/Basic/BuiltinsHexagon.def"
};

class LanaiTargetInfo : public TargetInfo {
  // Class for Lanai (32-bit).
  // The CPU profiles supported by the Lanai backend
  enum CPUKind {
    CK_NONE,
    CK_V11,
  } CPU;

  static const TargetInfo::GCCRegAlias GCCRegAliases[];
  static const char *const GCCRegNames[];

public:
  LanaiTargetInfo(const llvm::Triple &Triple, const TargetOptions &)
      : TargetInfo(Triple) {
    // Description string has to be kept in sync with backend.
    resetDataLayout("E"        // Big endian
                    "-m:e"     // ELF name manging
                    "-p:32:32" // 32 bit pointers, 32 bit aligned
                    "-i64:64"  // 64 bit integers, 64 bit aligned
                    "-a:0:32"  // 32 bit alignment of objects of aggregate type
                    "-n32"     // 32 bit native integer width
                    "-S64"     // 64 bit natural stack alignment
                    );

    // Setting RegParmMax equal to what mregparm was set to in the old
    // toolchain
    RegParmMax = 4;

    // Set the default CPU to V11
    CPU = CK_V11;

    // Temporary approach to make everything at least word-aligned and allow for
    // safely casting between pointers with different alignment requirements.
    // TODO: Remove this when there are no more cast align warnings on the
    // firmware.
    MinGlobalAlign = 32;
  }

  void getTargetDefines(const LangOptions &Opts,
                        MacroBuilder &Builder) const override {
    // Define __lanai__ when building for target lanai.
    Builder.defineMacro("__lanai__");

    // Set define for the CPU specified.
    switch (CPU) {
    case CK_V11:
      Builder.defineMacro("__LANAI_V11__");
      break;
    case CK_NONE:
      llvm_unreachable("Unhandled target CPU");
    }
  }

  bool setCPU(const std::string &Name) override {
    CPU = llvm::StringSwitch<CPUKind>(Name)
              .Case("v11", CK_V11)
              .Default(CK_NONE);

    return CPU != CK_NONE;
  }

  bool hasFeature(StringRef Feature) const override {
    return llvm::StringSwitch<bool>(Feature).Case("lanai", true).Default(false);
  }

  ArrayRef<const char *> getGCCRegNames() const override;

  ArrayRef<TargetInfo::GCCRegAlias> getGCCRegAliases() const override;

  BuiltinVaListKind getBuiltinVaListKind() const override {
    return TargetInfo::VoidPtrBuiltinVaList;
  }

  ArrayRef<Builtin::Info> getTargetBuiltins() const override { return None; }

  bool validateAsmConstraint(const char *&Name,
                             TargetInfo::ConstraintInfo &info) const override {
    return false;
  }

  const char *getClobbers() const override { return ""; }
};

const char *const LanaiTargetInfo::GCCRegNames[] = {
    "r0",  "r1",  "r2",  "r3",  "r4",  "r5",  "r6",  "r7",  "r8",  "r9",  "r10",
    "r11", "r12", "r13", "r14", "r15", "r16", "r17", "r18", "r19", "r20", "r21",
    "r22", "r23", "r24", "r25", "r26", "r27", "r28", "r29", "r30", "r31"};

ArrayRef<const char *> LanaiTargetInfo::getGCCRegNames() const {
  return llvm::makeArrayRef(GCCRegNames);
}

const TargetInfo::GCCRegAlias LanaiTargetInfo::GCCRegAliases[] = {
    {{"pc"}, "r2"},
    {{"sp"}, "r4"},
    {{"fp"}, "r5"},
    {{"rv"}, "r8"},
    {{"rr1"}, "r10"},
    {{"rr2"}, "r11"},
    {{"rca"}, "r15"},
};

ArrayRef<TargetInfo::GCCRegAlias> LanaiTargetInfo::getGCCRegAliases() const {
  return llvm::makeArrayRef(GCCRegAliases);
}

// Shared base class for SPARC v8 (32-bit) and SPARC v9 (64-bit).
class SparcTargetInfo : public TargetInfo {
  static const TargetInfo::GCCRegAlias GCCRegAliases[];
  static const char * const GCCRegNames[];
  bool SoftFloat;
public:
  SparcTargetInfo(const llvm::Triple &Triple, const TargetOptions &)
      : TargetInfo(Triple), SoftFloat(false) {}

  int getEHDataRegisterNumber(unsigned RegNo) const override {
    if (RegNo == 0) return 24;
    if (RegNo == 1) return 25;
    return -1;
  }

  bool handleTargetFeatures(std::vector<std::string> &Features,
                            DiagnosticsEngine &Diags) override {
    // Check if software floating point is enabled
    auto Feature = std::find(Features.begin(), Features.end(), "+soft-float");
    if (Feature != Features.end()) {
      SoftFloat = true;
    }
    return true;
  }
  void getTargetDefines(const LangOptions &Opts,
                        MacroBuilder &Builder) const override {
    DefineStd(Builder, "sparc", Opts);
    Builder.defineMacro("__REGISTER_PREFIX__", "");

    if (SoftFloat)
      Builder.defineMacro("SOFT_FLOAT", "1");
  }

  bool hasFeature(StringRef Feature) const override {
    return llvm::StringSwitch<bool>(Feature)
             .Case("softfloat", SoftFloat)
             .Case("sparc", true)
             .Default(false);
  }

  bool hasSjLjLowering() const override {
    return true;
  }

  ArrayRef<Builtin::Info> getTargetBuiltins() const override {
    // FIXME: Implement!
    return None;
  }
  BuiltinVaListKind getBuiltinVaListKind() const override {
    return TargetInfo::VoidPtrBuiltinVaList;
  }
  ArrayRef<const char *> getGCCRegNames() const override;
  ArrayRef<TargetInfo::GCCRegAlias> getGCCRegAliases() const override;
  bool validateAsmConstraint(const char *&Name,
                             TargetInfo::ConstraintInfo &info) const override {
    // FIXME: Implement!
    switch (*Name) {
    case 'I': // Signed 13-bit constant
    case 'J': // Zero
    case 'K': // 32-bit constant with the low 12 bits clear
    case 'L': // A constant in the range supported by movcc (11-bit signed imm)
    case 'M': // A constant in the range supported by movrcc (19-bit signed imm)
    case 'N': // Same as 'K' but zext (required for SIMode)
    case 'O': // The constant 4096
      return true;
    }
    return false;
  }
  const char *getClobbers() const override {
    // FIXME: Implement!
    return "";
  }

  // No Sparc V7 for now, the backend doesn't support it anyway.
  enum CPUKind {
    CK_GENERIC,
    CK_V8,
    CK_SUPERSPARC,
    CK_SPARCLITE,
    CK_F934,
    CK_HYPERSPARC,
    CK_SPARCLITE86X,
    CK_SPARCLET,
    CK_TSC701,
    CK_V9,
    CK_ULTRASPARC,
    CK_ULTRASPARC3,
    CK_NIAGARA,
    CK_NIAGARA2,
    CK_NIAGARA3,
    CK_NIAGARA4,
    CK_MYRIAD2100,
    CK_MYRIAD2150,
    CK_MYRIAD2450,
    CK_LEON2,
    CK_LEON2_AT697E,
    CK_LEON2_AT697F,
    CK_LEON3,
    CK_LEON3_UT699,
    CK_LEON3_GR712RC,
    CK_LEON4,
    CK_LEON4_GR740
  } CPU = CK_GENERIC;

  enum CPUGeneration {
    CG_V8,
    CG_V9,
  };

  CPUGeneration getCPUGeneration(CPUKind Kind) const {
    switch (Kind) {
    case CK_GENERIC:
    case CK_V8:
    case CK_SUPERSPARC:
    case CK_SPARCLITE:
    case CK_F934:
    case CK_HYPERSPARC:
    case CK_SPARCLITE86X:
    case CK_SPARCLET:
    case CK_TSC701:
    case CK_MYRIAD2100:
    case CK_MYRIAD2150:
    case CK_MYRIAD2450:
    case CK_LEON2:
    case CK_LEON2_AT697E:
    case CK_LEON2_AT697F:
    case CK_LEON3:
    case CK_LEON3_UT699:
    case CK_LEON3_GR712RC:
    case CK_LEON4:
    case CK_LEON4_GR740:
      return CG_V8;
    case CK_V9:
    case CK_ULTRASPARC:
    case CK_ULTRASPARC3:
    case CK_NIAGARA:
    case CK_NIAGARA2:
    case CK_NIAGARA3:
    case CK_NIAGARA4:
      return CG_V9;
    }
    llvm_unreachable("Unexpected CPU kind");
  }

  CPUKind getCPUKind(StringRef Name) const {
    return llvm::StringSwitch<CPUKind>(Name)
        .Case("v8", CK_V8)
        .Case("supersparc", CK_SUPERSPARC)
        .Case("sparclite", CK_SPARCLITE)
        .Case("f934", CK_F934)
        .Case("hypersparc", CK_HYPERSPARC)
        .Case("sparclite86x", CK_SPARCLITE86X)
        .Case("sparclet", CK_SPARCLET)
        .Case("tsc701", CK_TSC701)
        .Case("v9", CK_V9)
        .Case("ultrasparc", CK_ULTRASPARC)
        .Case("ultrasparc3", CK_ULTRASPARC3)
        .Case("niagara", CK_NIAGARA)
        .Case("niagara2", CK_NIAGARA2)
        .Case("niagara3", CK_NIAGARA3)
        .Case("niagara4", CK_NIAGARA4)
        .Case("ma2100", CK_MYRIAD2100)
        .Case("ma2150", CK_MYRIAD2150)
        .Case("ma2450", CK_MYRIAD2450)
        // FIXME: the myriad2[.n] spellings are obsolete,
        // but a grace period is needed to allow updating dependent builds.
        .Case("myriad2", CK_MYRIAD2100)
        .Case("myriad2.1", CK_MYRIAD2100)
        .Case("myriad2.2", CK_MYRIAD2150)
        .Case("leon2", CK_LEON2)
        .Case("at697e", CK_LEON2_AT697E)
        .Case("at697f", CK_LEON2_AT697F)
        .Case("leon3", CK_LEON3)
        .Case("ut699", CK_LEON3_UT699)
        .Case("gr712rc", CK_LEON3_GR712RC)
        .Case("leon4", CK_LEON4)
        .Case("gr740", CK_LEON4_GR740)
        .Default(CK_GENERIC);
  }

  bool setCPU(const std::string &Name) override {
    CPU = getCPUKind(Name);
    return CPU != CK_GENERIC;
  }
};

const char * const SparcTargetInfo::GCCRegNames[] = {
  "r0", "r1", "r2", "r3", "r4", "r5", "r6", "r7",
  "r8", "r9", "r10", "r11", "r12", "r13", "r14", "r15",
  "r16", "r17", "r18", "r19", "r20", "r21", "r22", "r23",
  "r24", "r25", "r26", "r27", "r28", "r29", "r30", "r31"
};

ArrayRef<const char *> SparcTargetInfo::getGCCRegNames() const {
  return llvm::makeArrayRef(GCCRegNames);
}

const TargetInfo::GCCRegAlias SparcTargetInfo::GCCRegAliases[] = {
  { { "g0" }, "r0" },
  { { "g1" }, "r1" },
  { { "g2" }, "r2" },
  { { "g3" }, "r3" },
  { { "g4" }, "r4" },
  { { "g5" }, "r5" },
  { { "g6" }, "r6" },
  { { "g7" }, "r7" },
  { { "o0" }, "r8" },
  { { "o1" }, "r9" },
  { { "o2" }, "r10" },
  { { "o3" }, "r11" },
  { { "o4" }, "r12" },
  { { "o5" }, "r13" },
  { { "o6", "sp" }, "r14" },
  { { "o7" }, "r15" },
  { { "l0" }, "r16" },
  { { "l1" }, "r17" },
  { { "l2" }, "r18" },
  { { "l3" }, "r19" },
  { { "l4" }, "r20" },
  { { "l5" }, "r21" },
  { { "l6" }, "r22" },
  { { "l7" }, "r23" },
  { { "i0" }, "r24" },
  { { "i1" }, "r25" },
  { { "i2" }, "r26" },
  { { "i3" }, "r27" },
  { { "i4" }, "r28" },
  { { "i5" }, "r29" },
  { { "i6", "fp" }, "r30" },
  { { "i7" }, "r31" },
};

ArrayRef<TargetInfo::GCCRegAlias> SparcTargetInfo::getGCCRegAliases() const {
  return llvm::makeArrayRef(GCCRegAliases);
}

// SPARC v8 is the 32-bit mode selected by Triple::sparc.
class SparcV8TargetInfo : public SparcTargetInfo {
public:
  SparcV8TargetInfo(const llvm::Triple &Triple, const TargetOptions &Opts)
      : SparcTargetInfo(Triple, Opts) {
    resetDataLayout("E-m:e-p:32:32-i64:64-f128:64-n32-S64");
    // NetBSD / OpenBSD use long (same as llvm default); everyone else uses int.
    switch (getTriple().getOS()) {
    default:
      SizeType = UnsignedInt;
      IntPtrType = SignedInt;
      PtrDiffType = SignedInt;
      break;
    case llvm::Triple::NetBSD:
    case llvm::Triple::OpenBSD:
      SizeType = UnsignedLong;
      IntPtrType = SignedLong;
      PtrDiffType = SignedLong;
      break;
    }
    // Up to 32 bits are lock-free atomic, but we're willing to do atomic ops
    // on up to 64 bits.
    MaxAtomicPromoteWidth = 64;
    MaxAtomicInlineWidth = 32;
  }

  void getTargetDefines(const LangOptions &Opts,
                        MacroBuilder &Builder) const override {
    SparcTargetInfo::getTargetDefines(Opts, Builder);
    switch (getCPUGeneration(CPU)) {
    case CG_V8:
      Builder.defineMacro("__sparcv8");
      if (getTriple().getOS() != llvm::Triple::Solaris)
        Builder.defineMacro("__sparcv8__");
      break;
    case CG_V9:
      Builder.defineMacro("__sparcv9");
      if (getTriple().getOS() != llvm::Triple::Solaris) {
        Builder.defineMacro("__sparcv9__");
        Builder.defineMacro("__sparc_v9__");
      }
      break;
    }
    if (getTriple().getVendor() == llvm::Triple::Myriad) {
      std::string MyriadArchValue, Myriad2Value;
      Builder.defineMacro("__sparc_v8__");
      Builder.defineMacro("__leon__");
      switch (CPU) {
      case CK_MYRIAD2150:
        MyriadArchValue = "__ma2150";
        Myriad2Value = "2";
        break;
      case CK_MYRIAD2450:
        MyriadArchValue = "__ma2450";
        Myriad2Value = "2";
        break;
      default:
        MyriadArchValue = "__ma2100";
        Myriad2Value = "1";
        break;
      }
      Builder.defineMacro(MyriadArchValue, "1");
      Builder.defineMacro(MyriadArchValue+"__", "1");
      Builder.defineMacro("__myriad2__", Myriad2Value);
      Builder.defineMacro("__myriad2", Myriad2Value);
    }
  }

  bool hasSjLjLowering() const override {
    return true;
  }
};

// SPARCV8el is the 32-bit little-endian mode selected by Triple::sparcel.
class SparcV8elTargetInfo : public SparcV8TargetInfo {
 public:
   SparcV8elTargetInfo(const llvm::Triple &Triple, const TargetOptions &Opts)
       : SparcV8TargetInfo(Triple, Opts) {
     resetDataLayout("e-m:e-p:32:32-i64:64-f128:64-n32-S64");
  }
};

// SPARC v9 is the 64-bit mode selected by Triple::sparcv9.
class SparcV9TargetInfo : public SparcTargetInfo {
public:
  SparcV9TargetInfo(const llvm::Triple &Triple, const TargetOptions &Opts)
      : SparcTargetInfo(Triple, Opts) {
    // FIXME: Support Sparc quad-precision long double?
    resetDataLayout("E-m:e-i64:64-n32:64-S128");
    // This is an LP64 platform.
    LongWidth = LongAlign = PointerWidth = PointerAlign = 64;

    // OpenBSD uses long long for int64_t and intmax_t.
    if (getTriple().getOS() == llvm::Triple::OpenBSD)
      IntMaxType = SignedLongLong;
    else
      IntMaxType = SignedLong;
    Int64Type = IntMaxType;

    // The SPARCv8 System V ABI has long double 128-bits in size, but 64-bit
    // aligned. The SPARCv9 SCD 2.4.1 says 16-byte aligned.
    LongDoubleWidth = 128;
    LongDoubleAlign = 128;
    LongDoubleFormat = &llvm::APFloat::IEEEquad();
    MaxAtomicPromoteWidth = MaxAtomicInlineWidth = 64;
  }

  void getTargetDefines(const LangOptions &Opts,
                        MacroBuilder &Builder) const override {
    SparcTargetInfo::getTargetDefines(Opts, Builder);
    Builder.defineMacro("__sparcv9");
    Builder.defineMacro("__arch64__");
    // Solaris doesn't need these variants, but the BSDs do.
    if (getTriple().getOS() != llvm::Triple::Solaris) {
      Builder.defineMacro("__sparc64__");
      Builder.defineMacro("__sparc_v9__");
      Builder.defineMacro("__sparcv9__");
    }
  }

  bool setCPU(const std::string &Name) override {
    if (!SparcTargetInfo::setCPU(Name))
      return false;
    return getCPUGeneration(CPU) == CG_V9;
  }
};

class SystemZTargetInfo : public TargetInfo {
  static const Builtin::Info BuiltinInfo[];
  static const char *const GCCRegNames[];
  std::string CPU;
  bool HasTransactionalExecution;
  bool HasVector;

public:
  SystemZTargetInfo(const llvm::Triple &Triple, const TargetOptions &)
      : TargetInfo(Triple), CPU("z10"), HasTransactionalExecution(false),
        HasVector(false) {
    IntMaxType = SignedLong;
    Int64Type = SignedLong;
    TLSSupported = true;
    IntWidth = IntAlign = 32;
    LongWidth = LongLongWidth = LongAlign = LongLongAlign = 64;
    PointerWidth = PointerAlign = 64;
    LongDoubleWidth = 128;
    LongDoubleAlign = 64;
    LongDoubleFormat = &llvm::APFloat::IEEEquad();
    DefaultAlignForAttributeAligned = 64;
    MinGlobalAlign = 16;
    resetDataLayout("E-m:e-i1:8:16-i8:8:16-i64:64-f128:64-a:8:16-n32:64");
    MaxAtomicPromoteWidth = MaxAtomicInlineWidth = 64;
  }
  void getTargetDefines(const LangOptions &Opts,
                        MacroBuilder &Builder) const override {
    Builder.defineMacro("__s390__");
    Builder.defineMacro("__s390x__");
    Builder.defineMacro("__zarch__");
    Builder.defineMacro("__LONG_DOUBLE_128__");

    Builder.defineMacro("__GCC_HAVE_SYNC_COMPARE_AND_SWAP_1");
    Builder.defineMacro("__GCC_HAVE_SYNC_COMPARE_AND_SWAP_2");
    Builder.defineMacro("__GCC_HAVE_SYNC_COMPARE_AND_SWAP_4");
    Builder.defineMacro("__GCC_HAVE_SYNC_COMPARE_AND_SWAP_8");

    if (HasTransactionalExecution)
      Builder.defineMacro("__HTM__");
    if (Opts.ZVector)
      Builder.defineMacro("__VEC__", "10301");
  }
  ArrayRef<Builtin::Info> getTargetBuiltins() const override {
    return llvm::makeArrayRef(BuiltinInfo,
                         clang::SystemZ::LastTSBuiltin-Builtin::FirstTSBuiltin);
  }

  ArrayRef<const char *> getGCCRegNames() const override;
  ArrayRef<TargetInfo::GCCRegAlias> getGCCRegAliases() const override {
    // No aliases.
    return None;
  }
  bool validateAsmConstraint(const char *&Name,
                             TargetInfo::ConstraintInfo &info) const override;
  const char *getClobbers() const override {
    // FIXME: Is this really right?
    return "";
  }
  BuiltinVaListKind getBuiltinVaListKind() const override {
    return TargetInfo::SystemZBuiltinVaList;
  }
  bool setCPU(const std::string &Name) override {
    CPU = Name;
    bool CPUKnown = llvm::StringSwitch<bool>(Name)
      .Case("z10", true)
      .Case("arch8", true)
      .Case("z196", true)
      .Case("arch9", true)
      .Case("zEC12", true)
      .Case("arch10", true)
      .Case("z13", true)
      .Case("arch11", true)
      .Default(false);

    return CPUKnown;
  }
  bool
  initFeatureMap(llvm::StringMap<bool> &Features, DiagnosticsEngine &Diags,
                 StringRef CPU,
                 const std::vector<std::string> &FeaturesVec) const override {
    if (CPU == "zEC12" || CPU == "arch10")
      Features["transactional-execution"] = true;
    if (CPU == "z13" || CPU == "arch11") {
      Features["transactional-execution"] = true;
      Features["vector"] = true;
    }
    return TargetInfo::initFeatureMap(Features, Diags, CPU, FeaturesVec);
  }

  bool handleTargetFeatures(std::vector<std::string> &Features,
                            DiagnosticsEngine &Diags) override {
    HasTransactionalExecution = false;
    for (const auto &Feature : Features) {
      if (Feature == "+transactional-execution")
        HasTransactionalExecution = true;
      else if (Feature == "+vector")
        HasVector = true;
    }
    // If we use the vector ABI, vector types are 64-bit aligned.
    if (HasVector) {
      MaxVectorAlign = 64;
      resetDataLayout("E-m:e-i1:8:16-i8:8:16-i64:64-f128:64"
                      "-v128:64-a:8:16-n32:64");
    }
    return true;
  }

  bool hasFeature(StringRef Feature) const override {
    return llvm::StringSwitch<bool>(Feature)
        .Case("systemz", true)
        .Case("htm", HasTransactionalExecution)
        .Case("vx", HasVector)
        .Default(false);
  }

  CallingConvCheckResult checkCallingConvention(CallingConv CC) const override {
    switch (CC) {
    case CC_C:
    case CC_Swift:
      return CCCR_OK;
    default:
      return CCCR_Warning;
    }
  }

  StringRef getABI() const override {
    if (HasVector)
      return "vector";
    return "";
  }

  bool useFloat128ManglingForLongDouble() const override {
    return true;
  }
};

const Builtin::Info SystemZTargetInfo::BuiltinInfo[] = {
#define BUILTIN(ID, TYPE, ATTRS)                                               \
  { #ID, TYPE, ATTRS, nullptr, ALL_LANGUAGES, nullptr },
#define TARGET_BUILTIN(ID, TYPE, ATTRS, FEATURE)                               \
  { #ID, TYPE, ATTRS, nullptr, ALL_LANGUAGES, FEATURE },
#include "clang/Basic/BuiltinsSystemZ.def"
};

const char *const SystemZTargetInfo::GCCRegNames[] = {
  "r0",  "r1",  "r2",  "r3",  "r4",  "r5",  "r6",  "r7",
  "r8",  "r9",  "r10", "r11", "r12", "r13", "r14", "r15",
  "f0",  "f2",  "f4",  "f6",  "f1",  "f3",  "f5",  "f7",
  "f8",  "f10", "f12", "f14", "f9",  "f11", "f13", "f15"
};

ArrayRef<const char *> SystemZTargetInfo::getGCCRegNames() const {
  return llvm::makeArrayRef(GCCRegNames);
}

bool SystemZTargetInfo::
validateAsmConstraint(const char *&Name,
                      TargetInfo::ConstraintInfo &Info) const {
  switch (*Name) {
  default:
    return false;

  case 'a': // Address register
  case 'd': // Data register (equivalent to 'r')
  case 'f': // Floating-point register
    Info.setAllowsRegister();
    return true;

  case 'I': // Unsigned 8-bit constant
  case 'J': // Unsigned 12-bit constant
  case 'K': // Signed 16-bit constant
  case 'L': // Signed 20-bit displacement (on all targets we support)
  case 'M': // 0x7fffffff
    return true;

  case 'Q': // Memory with base and unsigned 12-bit displacement
  case 'R': // Likewise, plus an index
  case 'S': // Memory with base and signed 20-bit displacement
  case 'T': // Likewise, plus an index
    Info.setAllowsMemory();
    return true;
  }
}

class MSP430TargetInfo : public TargetInfo {
  static const char *const GCCRegNames[];

public:
  MSP430TargetInfo(const llvm::Triple &Triple, const TargetOptions &)
      : TargetInfo(Triple) {
    TLSSupported = false;
    IntWidth = 16;
    IntAlign = 16;
    LongWidth = 32;
    LongLongWidth = 64;
    LongAlign = LongLongAlign = 16;
    PointerWidth = 16;
    PointerAlign = 16;
    SuitableAlign = 16;
    SizeType = UnsignedInt;
    IntMaxType = SignedLongLong;
    IntPtrType = SignedInt;
    PtrDiffType = SignedInt;
    SigAtomicType = SignedLong;
    resetDataLayout("e-m:e-p:16:16-i32:16:32-a:16-n8:16");
  }
  void getTargetDefines(const LangOptions &Opts,
                        MacroBuilder &Builder) const override {
    Builder.defineMacro("MSP430");
    Builder.defineMacro("__MSP430__");
    // FIXME: defines for different 'flavours' of MCU
  }
  ArrayRef<Builtin::Info> getTargetBuiltins() const override {
    // FIXME: Implement.
    return None;
  }
  bool hasFeature(StringRef Feature) const override {
    return Feature == "msp430";
  }
  ArrayRef<const char *> getGCCRegNames() const override;
  ArrayRef<TargetInfo::GCCRegAlias> getGCCRegAliases() const override {
    // No aliases.
    return None;
  }
  bool validateAsmConstraint(const char *&Name,
                             TargetInfo::ConstraintInfo &info) const override {
    // FIXME: implement
    switch (*Name) {
    case 'K': // the constant 1
    case 'L': // constant -1^20 .. 1^19
    case 'M': // constant 1-4:
      return true;
    }
    // No target constraints for now.
    return false;
  }
  const char *getClobbers() const override {
    // FIXME: Is this really right?
    return "";
  }
  BuiltinVaListKind getBuiltinVaListKind() const override {
    // FIXME: implement
    return TargetInfo::CharPtrBuiltinVaList;
  }
};

const char *const MSP430TargetInfo::GCCRegNames[] = {
    "r0", "r1", "r2",  "r3",  "r4",  "r5",  "r6",  "r7",
    "r8", "r9", "r10", "r11", "r12", "r13", "r14", "r15"};

ArrayRef<const char *> MSP430TargetInfo::getGCCRegNames() const {
  return llvm::makeArrayRef(GCCRegNames);
}

// LLVM and Clang cannot be used directly to output native binaries for
// target, but is used to compile C code to llvm bitcode with correct
// type and alignment information.
//
// TCE uses the llvm bitcode as input and uses it for generating customized
// target processor and program binary. TCE co-design environment is
// publicly available in http://tce.cs.tut.fi

static const unsigned TCEOpenCLAddrSpaceMap[] = {
    3, // opencl_global
    4, // opencl_local
    5, // opencl_constant
    // FIXME: generic has to be added to the target
    0, // opencl_generic
    0, // cuda_device
    0, // cuda_constant
    0  // cuda_shared
};

class TCETargetInfo : public TargetInfo {
public:
  TCETargetInfo(const llvm::Triple &Triple, const TargetOptions &)
      : TargetInfo(Triple) {
    TLSSupported = false;
    IntWidth = 32;
    LongWidth = LongLongWidth = 32;
    PointerWidth = 32;
    IntAlign = 32;
    LongAlign = LongLongAlign = 32;
    PointerAlign = 32;
    SuitableAlign = 32;
    SizeType = UnsignedInt;
    IntMaxType = SignedLong;
    IntPtrType = SignedInt;
    PtrDiffType = SignedInt;
    FloatWidth = 32;
    FloatAlign = 32;
    DoubleWidth = 32;
    DoubleAlign = 32;
    LongDoubleWidth = 32;
    LongDoubleAlign = 32;
    FloatFormat = &llvm::APFloat::IEEEsingle();
    DoubleFormat = &llvm::APFloat::IEEEsingle();
    LongDoubleFormat = &llvm::APFloat::IEEEsingle();
    resetDataLayout("E-p:32:32:32-i1:8:8-i8:8:32-"
                    "i16:16:32-i32:32:32-i64:32:32-"
                    "f32:32:32-f64:32:32-v64:32:32-"
                    "v128:32:32-v256:32:32-v512:32:32-"
                    "v1024:32:32-a0:0:32-n32");
    AddrSpaceMap = &TCEOpenCLAddrSpaceMap;
    UseAddrSpaceMapMangling = true;
  }

  void getTargetDefines(const LangOptions &Opts,
                        MacroBuilder &Builder) const override {
    DefineStd(Builder, "tce", Opts);
    Builder.defineMacro("__TCE__");
    Builder.defineMacro("__TCE_V1__");
  }
  bool hasFeature(StringRef Feature) const override { return Feature == "tce"; }

  ArrayRef<Builtin::Info> getTargetBuiltins() const override { return None; }
  const char *getClobbers() const override { return ""; }
  BuiltinVaListKind getBuiltinVaListKind() const override {
    return TargetInfo::VoidPtrBuiltinVaList;
  }
  ArrayRef<const char *> getGCCRegNames() const override { return None; }
  bool validateAsmConstraint(const char *&Name,
                             TargetInfo::ConstraintInfo &info) const override {
    return true;
  }
  ArrayRef<TargetInfo::GCCRegAlias> getGCCRegAliases() const override {
    return None;
  }
};

class TCELETargetInfo : public TCETargetInfo {
public:
  TCELETargetInfo(const llvm::Triple &Triple, const TargetOptions &Opts)
      : TCETargetInfo(Triple, Opts) {
    BigEndian = false;

    resetDataLayout("e-p:32:32:32-i1:8:8-i8:8:32-"
                    "i16:16:32-i32:32:32-i64:32:32-"
                    "f32:32:32-f64:32:32-v64:32:32-"
                    "v128:32:32-v256:32:32-v512:32:32-"
                    "v1024:32:32-a0:0:32-n32");

  }

  virtual void getTargetDefines(const LangOptions &Opts,
                                MacroBuilder &Builder) const {
    DefineStd(Builder, "tcele", Opts);
    Builder.defineMacro("__TCE__");
    Builder.defineMacro("__TCE_V1__");
    Builder.defineMacro("__TCELE__");
    Builder.defineMacro("__TCELE_V1__");
  }

};

class BPFTargetInfo : public TargetInfo {
public:
  BPFTargetInfo(const llvm::Triple &Triple, const TargetOptions &)
      : TargetInfo(Triple) {
    LongWidth = LongAlign = PointerWidth = PointerAlign = 64;
    SizeType    = UnsignedLong;
    PtrDiffType = SignedLong;
    IntPtrType  = SignedLong;
    IntMaxType  = SignedLong;
    Int64Type   = SignedLong;
    RegParmMax = 5;
    if (Triple.getArch() == llvm::Triple::bpfeb) {
      resetDataLayout("E-m:e-p:64:64-i64:64-n32:64-S128");
    } else {
      resetDataLayout("e-m:e-p:64:64-i64:64-n32:64-S128");
    }
    MaxAtomicPromoteWidth = 64;
    MaxAtomicInlineWidth = 64;
    TLSSupported = false;
  }
  void getTargetDefines(const LangOptions &Opts,
                        MacroBuilder &Builder) const override {
    DefineStd(Builder, "bpf", Opts);
    Builder.defineMacro("__BPF__");
  }
  bool hasFeature(StringRef Feature) const override {
    return Feature == "bpf";
  }

  ArrayRef<Builtin::Info> getTargetBuiltins() const override { return None; }
  const char *getClobbers() const override {
    return "";
  }
  BuiltinVaListKind getBuiltinVaListKind() const override {
    return TargetInfo::VoidPtrBuiltinVaList;
  }
  ArrayRef<const char *> getGCCRegNames() const override {
    return None;
  }
  bool validateAsmConstraint(const char *&Name,
                             TargetInfo::ConstraintInfo &info) const override {
    return true;
  }
  ArrayRef<TargetInfo::GCCRegAlias> getGCCRegAliases() const override {
    return None;
  }
};

class MipsTargetInfo : public TargetInfo {
  void setDataLayout() {
    StringRef Layout;

    if (ABI == "o32")
      Layout = "m:m-p:32:32-i8:8:32-i16:16:32-i64:64-n32-S64";
    else if (ABI == "n32")
      Layout = "m:e-p:32:32-i8:8:32-i16:16:32-i64:64-n32:64-S128";
    else if (ABI == "n64")
      Layout = "m:e-i8:8:32-i16:16:32-i64:64-n32:64-S128";
    else
      llvm_unreachable("Invalid ABI");

    if (BigEndian)
      resetDataLayout(("E-" + Layout).str());
    else
      resetDataLayout(("e-" + Layout).str());
  }


  static const Builtin::Info BuiltinInfo[];
  std::string CPU;
  bool IsMips16;
  bool IsMicromips;
  bool IsNan2008;
  bool IsSingleFloat;
  enum MipsFloatABI {
    HardFloat, SoftFloat
  } FloatABI;
  enum DspRevEnum {
    NoDSP, DSP1, DSP2
  } DspRev;
  bool HasMSA;

protected:
  bool HasFP64;
  std::string ABI;

public:
  MipsTargetInfo(const llvm::Triple &Triple, const TargetOptions &)
      : TargetInfo(Triple), IsMips16(false), IsMicromips(false),
        IsNan2008(false), IsSingleFloat(false), FloatABI(HardFloat),
        DspRev(NoDSP), HasMSA(false), HasFP64(false) {
    TheCXXABI.set(TargetCXXABI::GenericMIPS);

    setABI((getTriple().getArch() == llvm::Triple::mips ||
            getTriple().getArch() == llvm::Triple::mipsel)
               ? "o32"
               : "n64");

    CPU = ABI == "o32" ? "mips32r2" : "mips64r2";
  }

  bool isNaN2008Default() const {
    return CPU == "mips32r6" || CPU == "mips64r6";
  }

  bool isFP64Default() const {
    return CPU == "mips32r6" || ABI == "n32" || ABI == "n64" || ABI == "64";
  }

  bool isNan2008() const override {
    return IsNan2008;
  }

  bool processorSupportsGPR64() const {
    return llvm::StringSwitch<bool>(CPU)
        .Case("mips3", true)
        .Case("mips4", true)
        .Case("mips5", true)
        .Case("mips64", true)
        .Case("mips64r2", true)
        .Case("mips64r3", true)
        .Case("mips64r5", true)
        .Case("mips64r6", true)
        .Case("octeon", true)
        .Default(false);
    return false;
  }

  StringRef getABI() const override { return ABI; }
  bool setABI(const std::string &Name) override {
    if (Name == "o32") {
      setO32ABITypes();
      ABI = Name;
      return true;
    }

    if (Name == "n32") {
      setN32ABITypes();
      ABI = Name;
      return true;
    }
    if (Name == "n64") {
      setN64ABITypes();
      ABI = Name;
      return true;
    }
    return false;
  }

  void setO32ABITypes() {
    Int64Type = SignedLongLong;
    IntMaxType = Int64Type;
    LongDoubleFormat = &llvm::APFloat::IEEEdouble();
    LongDoubleWidth = LongDoubleAlign = 64;
    LongWidth = LongAlign = 32;
    MaxAtomicPromoteWidth = MaxAtomicInlineWidth = 32;
    PointerWidth = PointerAlign = 32;
    PtrDiffType = SignedInt;
    SizeType = UnsignedInt;
    SuitableAlign = 64;
  }

  void setN32N64ABITypes() {
    LongDoubleWidth = LongDoubleAlign = 128;
    LongDoubleFormat = &llvm::APFloat::IEEEquad();
    if (getTriple().getOS() == llvm::Triple::FreeBSD) {
      LongDoubleWidth = LongDoubleAlign = 64;
      LongDoubleFormat = &llvm::APFloat::IEEEdouble();
    }
    MaxAtomicPromoteWidth = MaxAtomicInlineWidth = 64;
    SuitableAlign = 128;
  }

  void setN64ABITypes() {
    setN32N64ABITypes();
    Int64Type = SignedLong;
    IntMaxType = Int64Type;
    LongWidth = LongAlign = 64;
    PointerWidth = PointerAlign = 64;
    PtrDiffType = SignedLong;
    SizeType = UnsignedLong;
  }

  void setN32ABITypes() {
    setN32N64ABITypes();
    Int64Type = SignedLongLong;
    IntMaxType = Int64Type;
    LongWidth = LongAlign = 32;
    PointerWidth = PointerAlign = 32;
    PtrDiffType = SignedInt;
    SizeType = UnsignedInt;
  }

  bool setCPU(const std::string &Name) override {
    CPU = Name;
    return llvm::StringSwitch<bool>(Name)
        .Case("mips1", true)
        .Case("mips2", true)
        .Case("mips3", true)
        .Case("mips4", true)
        .Case("mips5", true)
        .Case("mips32", true)
        .Case("mips32r2", true)
        .Case("mips32r3", true)
        .Case("mips32r5", true)
        .Case("mips32r6", true)
        .Case("mips64", true)
        .Case("mips64r2", true)
        .Case("mips64r3", true)
        .Case("mips64r5", true)
        .Case("mips64r6", true)
        .Case("octeon", true)
        .Case("p5600", true)
        .Default(false);
  }
  const std::string& getCPU() const { return CPU; }
  bool
  initFeatureMap(llvm::StringMap<bool> &Features, DiagnosticsEngine &Diags,
                 StringRef CPU,
                 const std::vector<std::string> &FeaturesVec) const override {
    if (CPU.empty())
      CPU = getCPU();
    if (CPU == "octeon")
      Features["mips64r2"] = Features["cnmips"] = true;
    else
      Features[CPU] = true;
    return TargetInfo::initFeatureMap(Features, Diags, CPU, FeaturesVec);
  }

  void getTargetDefines(const LangOptions &Opts,
                        MacroBuilder &Builder) const override {
    if (BigEndian) {
      DefineStd(Builder, "MIPSEB", Opts);
      Builder.defineMacro("_MIPSEB");
    } else {
      DefineStd(Builder, "MIPSEL", Opts);
      Builder.defineMacro("_MIPSEL");
    }

    Builder.defineMacro("__mips__");
    Builder.defineMacro("_mips");
    if (Opts.GNUMode)
      Builder.defineMacro("mips");

    if (ABI == "o32") {
      Builder.defineMacro("__mips", "32");
      Builder.defineMacro("_MIPS_ISA", "_MIPS_ISA_MIPS32");
    } else {
      Builder.defineMacro("__mips", "64");
      Builder.defineMacro("__mips64");
      Builder.defineMacro("__mips64__");
      Builder.defineMacro("_MIPS_ISA", "_MIPS_ISA_MIPS64");
    }

    const std::string ISARev = llvm::StringSwitch<std::string>(getCPU())
                                   .Cases("mips32", "mips64", "1")
                                   .Cases("mips32r2", "mips64r2", "2")
                                   .Cases("mips32r3", "mips64r3", "3")
                                   .Cases("mips32r5", "mips64r5", "5")
                                   .Cases("mips32r6", "mips64r6", "6")
                                   .Default("");
    if (!ISARev.empty())
      Builder.defineMacro("__mips_isa_rev", ISARev);

    if (ABI == "o32") {
      Builder.defineMacro("__mips_o32");
      Builder.defineMacro("_ABIO32", "1");
      Builder.defineMacro("_MIPS_SIM", "_ABIO32");
    } else if (ABI == "n32") {
      Builder.defineMacro("__mips_n32");
      Builder.defineMacro("_ABIN32", "2");
      Builder.defineMacro("_MIPS_SIM", "_ABIN32");
    } else if (ABI == "n64") {
      Builder.defineMacro("__mips_n64");
      Builder.defineMacro("_ABI64", "3");
      Builder.defineMacro("_MIPS_SIM", "_ABI64");
    } else
      llvm_unreachable("Invalid ABI.");

    Builder.defineMacro("__REGISTER_PREFIX__", "");

    switch (FloatABI) {
    case HardFloat:
      Builder.defineMacro("__mips_hard_float", Twine(1));
      break;
    case SoftFloat:
      Builder.defineMacro("__mips_soft_float", Twine(1));
      break;
    }

    if (IsSingleFloat)
      Builder.defineMacro("__mips_single_float", Twine(1));

    Builder.defineMacro("__mips_fpr", HasFP64 ? Twine(64) : Twine(32));
    Builder.defineMacro("_MIPS_FPSET",
                        Twine(32 / (HasFP64 || IsSingleFloat ? 1 : 2)));

    if (IsMips16)
      Builder.defineMacro("__mips16", Twine(1));

    if (IsMicromips)
      Builder.defineMacro("__mips_micromips", Twine(1));

    if (IsNan2008)
      Builder.defineMacro("__mips_nan2008", Twine(1));

    switch (DspRev) {
    default:
      break;
    case DSP1:
      Builder.defineMacro("__mips_dsp_rev", Twine(1));
      Builder.defineMacro("__mips_dsp", Twine(1));
      break;
    case DSP2:
      Builder.defineMacro("__mips_dsp_rev", Twine(2));
      Builder.defineMacro("__mips_dspr2", Twine(1));
      Builder.defineMacro("__mips_dsp", Twine(1));
      break;
    }

    if (HasMSA)
      Builder.defineMacro("__mips_msa", Twine(1));

    Builder.defineMacro("_MIPS_SZPTR", Twine(getPointerWidth(0)));
    Builder.defineMacro("_MIPS_SZINT", Twine(getIntWidth()));
    Builder.defineMacro("_MIPS_SZLONG", Twine(getLongWidth()));

    Builder.defineMacro("_MIPS_ARCH", "\"" + CPU + "\"");
    Builder.defineMacro("_MIPS_ARCH_" + StringRef(CPU).upper());

    // These shouldn't be defined for MIPS-I but there's no need to check
    // for that since MIPS-I isn't supported.
    Builder.defineMacro("__GCC_HAVE_SYNC_COMPARE_AND_SWAP_1");
    Builder.defineMacro("__GCC_HAVE_SYNC_COMPARE_AND_SWAP_2");
    Builder.defineMacro("__GCC_HAVE_SYNC_COMPARE_AND_SWAP_4");

    // 32-bit MIPS processors don't have the necessary lld/scd instructions
    // found in 64-bit processors. In the case of O32 on a 64-bit processor,
    // the instructions exist but using them violates the ABI since they
    // require 64-bit GPRs and O32 only supports 32-bit GPRs.
    if (ABI == "n32" || ABI == "n64")
      Builder.defineMacro("__GCC_HAVE_SYNC_COMPARE_AND_SWAP_8");
  }

  ArrayRef<Builtin::Info> getTargetBuiltins() const override {
    return llvm::makeArrayRef(BuiltinInfo,
                          clang::Mips::LastTSBuiltin - Builtin::FirstTSBuiltin);
  }
  bool hasFeature(StringRef Feature) const override {
    return llvm::StringSwitch<bool>(Feature)
      .Case("mips", true)
      .Case("fp64", HasFP64)
      .Default(false);
  }
  BuiltinVaListKind getBuiltinVaListKind() const override {
    return TargetInfo::VoidPtrBuiltinVaList;
  }
  ArrayRef<const char *> getGCCRegNames() const override {
    static const char *const GCCRegNames[] = {
      // CPU register names
      // Must match second column of GCCRegAliases
      "$0",   "$1",   "$2",   "$3",   "$4",   "$5",   "$6",   "$7",
      "$8",   "$9",   "$10",  "$11",  "$12",  "$13",  "$14",  "$15",
      "$16",  "$17",  "$18",  "$19",  "$20",  "$21",  "$22",  "$23",
      "$24",  "$25",  "$26",  "$27",  "$28",  "$29",  "$30",  "$31",
      // Floating point register names
      "$f0",  "$f1",  "$f2",  "$f3",  "$f4",  "$f5",  "$f6",  "$f7",
      "$f8",  "$f9",  "$f10", "$f11", "$f12", "$f13", "$f14", "$f15",
      "$f16", "$f17", "$f18", "$f19", "$f20", "$f21", "$f22", "$f23",
      "$f24", "$f25", "$f26", "$f27", "$f28", "$f29", "$f30", "$f31",
      // Hi/lo and condition register names
      "hi",   "lo",   "",     "$fcc0","$fcc1","$fcc2","$fcc3","$fcc4",
      "$fcc5","$fcc6","$fcc7","$ac1hi","$ac1lo","$ac2hi","$ac2lo",
      "$ac3hi","$ac3lo",
      // MSA register names
      "$w0",  "$w1",  "$w2",  "$w3",  "$w4",  "$w5",  "$w6",  "$w7",
      "$w8",  "$w9",  "$w10", "$w11", "$w12", "$w13", "$w14", "$w15",
      "$w16", "$w17", "$w18", "$w19", "$w20", "$w21", "$w22", "$w23",
      "$w24", "$w25", "$w26", "$w27", "$w28", "$w29", "$w30", "$w31",
      // MSA control register names
      "$msair",      "$msacsr", "$msaaccess", "$msasave", "$msamodify",
      "$msarequest", "$msamap", "$msaunmap"
    };
    return llvm::makeArrayRef(GCCRegNames);
  }
  bool validateAsmConstraint(const char *&Name,
                             TargetInfo::ConstraintInfo &Info) const override {
    switch (*Name) {
    default:
      return false;
    case 'r': // CPU registers.
    case 'd': // Equivalent to "r" unless generating MIPS16 code.
    case 'y': // Equivalent to "r", backward compatibility only.
    case 'f': // floating-point registers.
    case 'c': // $25 for indirect jumps
    case 'l': // lo register
    case 'x': // hilo register pair
      Info.setAllowsRegister();
      return true;
    case 'I': // Signed 16-bit constant
    case 'J': // Integer 0
    case 'K': // Unsigned 16-bit constant
    case 'L': // Signed 32-bit constant, lower 16-bit zeros (for lui)
    case 'M': // Constants not loadable via lui, addiu, or ori
    case 'N': // Constant -1 to -65535
    case 'O': // A signed 15-bit constant
    case 'P': // A constant between 1 go 65535
      return true;
    case 'R': // An address that can be used in a non-macro load or store
      Info.setAllowsMemory();
      return true;
    case 'Z':
      if (Name[1] == 'C') { // An address usable by ll, and sc.
        Info.setAllowsMemory();
        Name++; // Skip over 'Z'.
        return true;
      }
      return false;
    }
  }

  std::string convertConstraint(const char *&Constraint) const override {
    std::string R;
    switch (*Constraint) {
    case 'Z': // Two-character constraint; add "^" hint for later parsing.
      if (Constraint[1] == 'C') {
        R = std::string("^") + std::string(Constraint, 2);
        Constraint++;
        return R;
      }
      break;
    }
    return TargetInfo::convertConstraint(Constraint);
  }

  const char *getClobbers() const override {
    // In GCC, $1 is not widely used in generated code (it's used only in a few
    // specific situations), so there is no real need for users to add it to
    // the clobbers list if they want to use it in their inline assembly code.
    //
    // In LLVM, $1 is treated as a normal GPR and is always allocatable during
    // code generation, so using it in inline assembly without adding it to the
    // clobbers list can cause conflicts between the inline assembly code and
    // the surrounding generated code.
    //
    // Another problem is that LLVM is allowed to choose $1 for inline assembly
    // operands, which will conflict with the ".set at" assembler option (which
    // we use only for inline assembly, in order to maintain compatibility with
    // GCC) and will also conflict with the user's usage of $1.
    //
    // The easiest way to avoid these conflicts and keep $1 as an allocatable
    // register for generated code is to automatically clobber $1 for all inline
    // assembly code.
    //
    // FIXME: We should automatically clobber $1 only for inline assembly code
    // which actually uses it. This would allow LLVM to use $1 for inline
    // assembly operands if the user's assembly code doesn't use it.
    return "~{$1}";
  }

  bool handleTargetFeatures(std::vector<std::string> &Features,
                            DiagnosticsEngine &Diags) override {
    IsMips16 = false;
    IsMicromips = false;
    IsNan2008 = isNaN2008Default();
    IsSingleFloat = false;
    FloatABI = HardFloat;
    DspRev = NoDSP;
    HasFP64 = isFP64Default();

    for (const auto &Feature : Features) {
      if (Feature == "+single-float")
        IsSingleFloat = true;
      else if (Feature == "+soft-float")
        FloatABI = SoftFloat;
      else if (Feature == "+mips16")
        IsMips16 = true;
      else if (Feature == "+micromips")
        IsMicromips = true;
      else if (Feature == "+dsp")
        DspRev = std::max(DspRev, DSP1);
      else if (Feature == "+dspr2")
        DspRev = std::max(DspRev, DSP2);
      else if (Feature == "+msa")
        HasMSA = true;
      else if (Feature == "+fp64")
        HasFP64 = true;
      else if (Feature == "-fp64")
        HasFP64 = false;
      else if (Feature == "+nan2008")
        IsNan2008 = true;
      else if (Feature == "-nan2008")
        IsNan2008 = false;
    }

    setDataLayout();

    return true;
  }

  int getEHDataRegisterNumber(unsigned RegNo) const override {
    if (RegNo == 0) return 4;
    if (RegNo == 1) return 5;
    return -1;
  }

  bool isCLZForZeroUndef() const override { return false; }

  ArrayRef<TargetInfo::GCCRegAlias> getGCCRegAliases() const override {
    static const TargetInfo::GCCRegAlias O32RegAliases[] = {
        {{"at"}, "$1"},  {{"v0"}, "$2"},         {{"v1"}, "$3"},
        {{"a0"}, "$4"},  {{"a1"}, "$5"},         {{"a2"}, "$6"},
        {{"a3"}, "$7"},  {{"t0"}, "$8"},         {{"t1"}, "$9"},
        {{"t2"}, "$10"}, {{"t3"}, "$11"},        {{"t4"}, "$12"},
        {{"t5"}, "$13"}, {{"t6"}, "$14"},        {{"t7"}, "$15"},
        {{"s0"}, "$16"}, {{"s1"}, "$17"},        {{"s2"}, "$18"},
        {{"s3"}, "$19"}, {{"s4"}, "$20"},        {{"s5"}, "$21"},
        {{"s6"}, "$22"}, {{"s7"}, "$23"},        {{"t8"}, "$24"},
        {{"t9"}, "$25"}, {{"k0"}, "$26"},        {{"k1"}, "$27"},
        {{"gp"}, "$28"}, {{"sp", "$sp"}, "$29"}, {{"fp", "$fp"}, "$30"},
        {{"ra"}, "$31"}};
    static const TargetInfo::GCCRegAlias NewABIRegAliases[] = {
        {{"at"}, "$1"},  {{"v0"}, "$2"},         {{"v1"}, "$3"},
        {{"a0"}, "$4"},  {{"a1"}, "$5"},         {{"a2"}, "$6"},
        {{"a3"}, "$7"},  {{"a4"}, "$8"},         {{"a5"}, "$9"},
        {{"a6"}, "$10"}, {{"a7"}, "$11"},        {{"t0"}, "$12"},
        {{"t1"}, "$13"}, {{"t2"}, "$14"},        {{"t3"}, "$15"},
        {{"s0"}, "$16"}, {{"s1"}, "$17"},        {{"s2"}, "$18"},
        {{"s3"}, "$19"}, {{"s4"}, "$20"},        {{"s5"}, "$21"},
        {{"s6"}, "$22"}, {{"s7"}, "$23"},        {{"t8"}, "$24"},
        {{"t9"}, "$25"}, {{"k0"}, "$26"},        {{"k1"}, "$27"},
        {{"gp"}, "$28"}, {{"sp", "$sp"}, "$29"}, {{"fp", "$fp"}, "$30"},
        {{"ra"}, "$31"}};
    if (ABI == "o32")
      return llvm::makeArrayRef(O32RegAliases);
    return llvm::makeArrayRef(NewABIRegAliases);
  }

  bool hasInt128Type() const override {
    return ABI == "n32" || ABI == "n64";
  }

  bool validateTarget(DiagnosticsEngine &Diags) const override {
    // FIXME: It's valid to use O32 on a 64-bit CPU but the backend can't handle
    //        this yet. It's better to fail here than on the backend assertion.
    if (processorSupportsGPR64() && ABI == "o32") {
      Diags.Report(diag::err_target_unsupported_abi) << ABI << CPU;
      return false;
    }

    // 64-bit ABI's require 64-bit CPU's.
    if (!processorSupportsGPR64() && (ABI == "n32" || ABI == "n64")) {
      Diags.Report(diag::err_target_unsupported_abi) << ABI << CPU;
      return false;
    }

    // FIXME: It's valid to use O32 on a mips64/mips64el triple but the backend
    //        can't handle this yet. It's better to fail here than on the
    //        backend assertion.
    if ((getTriple().getArch() == llvm::Triple::mips64 ||
         getTriple().getArch() == llvm::Triple::mips64el) &&
        ABI == "o32") {
      Diags.Report(diag::err_target_unsupported_abi_for_triple)
          << ABI << getTriple().str();
      return false;
    }

    // FIXME: It's valid to use N32/N64 on a mips/mipsel triple but the backend
    //        can't handle this yet. It's better to fail here than on the
    //        backend assertion.
    if ((getTriple().getArch() == llvm::Triple::mips ||
         getTriple().getArch() == llvm::Triple::mipsel) &&
        (ABI == "n32" || ABI == "n64")) {
      Diags.Report(diag::err_target_unsupported_abi_for_triple)
          << ABI << getTriple().str();
      return false;
    }

    return true;
  }
};

const Builtin::Info MipsTargetInfo::BuiltinInfo[] = {
#define BUILTIN(ID, TYPE, ATTRS) \
  { #ID, TYPE, ATTRS, nullptr, ALL_LANGUAGES, nullptr },
#define LIBBUILTIN(ID, TYPE, ATTRS, HEADER) \
  { #ID, TYPE, ATTRS, HEADER, ALL_LANGUAGES, nullptr },
#include "clang/Basic/BuiltinsMips.def"
};

class PNaClTargetInfo : public TargetInfo {
public:
  PNaClTargetInfo(const llvm::Triple &Triple, const TargetOptions &Opts)
      : TargetInfo(Triple) {
    this->LongAlign = 32;
    this->LongWidth = 32;
    this->PointerAlign = 32;
    this->PointerWidth = 32;
    this->IntMaxType = TargetInfo::SignedLongLong;
    this->Int64Type = TargetInfo::SignedLongLong;
    this->DoubleAlign = 64;
    this->LongDoubleWidth = 64;
    this->LongDoubleAlign = 64;
    this->SizeType = TargetInfo::UnsignedInt;
    this->PtrDiffType = TargetInfo::SignedInt;
    this->IntPtrType = TargetInfo::SignedInt;
    this->RegParmMax = 0; // Disallow regparm
  }

  void getArchDefines(const LangOptions &Opts, MacroBuilder &Builder) const {
    Builder.defineMacro("__le32__");
    Builder.defineMacro("__pnacl__");
  }
  void getTargetDefines(const LangOptions &Opts,
                        MacroBuilder &Builder) const override {
    getArchDefines(Opts, Builder);
  }
  bool hasFeature(StringRef Feature) const override {
    return Feature == "pnacl";
  }
  ArrayRef<Builtin::Info> getTargetBuiltins() const override { return None; }
  BuiltinVaListKind getBuiltinVaListKind() const override {
    return TargetInfo::PNaClABIBuiltinVaList;
  }
  ArrayRef<const char *> getGCCRegNames() const override;
  ArrayRef<TargetInfo::GCCRegAlias> getGCCRegAliases() const override;
  bool validateAsmConstraint(const char *&Name,
                             TargetInfo::ConstraintInfo &Info) const override {
    return false;
  }

  const char *getClobbers() const override {
    return "";
  }
};

ArrayRef<const char *> PNaClTargetInfo::getGCCRegNames() const {
  return None;
}

ArrayRef<TargetInfo::GCCRegAlias> PNaClTargetInfo::getGCCRegAliases() const {
  return None;
}

// We attempt to use PNaCl (le32) frontend and Mips32EL backend.
class NaClMips32TargetInfo : public MipsTargetInfo {
public:
  NaClMips32TargetInfo(const llvm::Triple &Triple, const TargetOptions &Opts)
      : MipsTargetInfo(Triple, Opts) {}

  BuiltinVaListKind getBuiltinVaListKind() const override {
    return TargetInfo::PNaClABIBuiltinVaList;
  }
};

class Le64TargetInfo : public TargetInfo {
  static const Builtin::Info BuiltinInfo[];

public:
  Le64TargetInfo(const llvm::Triple &Triple, const TargetOptions &)
      : TargetInfo(Triple) {
    NoAsmVariants = true;
    LongWidth = LongAlign = PointerWidth = PointerAlign = 64;
    MaxAtomicPromoteWidth = MaxAtomicInlineWidth = 64;
    resetDataLayout("e-m:e-v128:32-v16:16-v32:32-v96:32-n8:16:32:64-S128");
  }

  void getTargetDefines(const LangOptions &Opts,
                        MacroBuilder &Builder) const override {
    DefineStd(Builder, "unix", Opts);
    defineCPUMacros(Builder, "le64", /*Tuning=*/false);
    Builder.defineMacro("__ELF__");
  }
  ArrayRef<Builtin::Info> getTargetBuiltins() const override {
    return llvm::makeArrayRef(BuiltinInfo,
                          clang::Le64::LastTSBuiltin - Builtin::FirstTSBuiltin);
  }
  BuiltinVaListKind getBuiltinVaListKind() const override {
    return TargetInfo::PNaClABIBuiltinVaList;
  }
  const char *getClobbers() const override { return ""; }
  ArrayRef<const char *> getGCCRegNames() const override {
    return None;
  }
  ArrayRef<TargetInfo::GCCRegAlias> getGCCRegAliases() const override {
    return None;
  }
  bool validateAsmConstraint(const char *&Name,
                             TargetInfo::ConstraintInfo &Info) const override {
    return false;
  }

  bool hasProtectedVisibility() const override { return false; }
};

class WebAssemblyTargetInfo : public TargetInfo {
  static const Builtin::Info BuiltinInfo[];

  enum SIMDEnum {
    NoSIMD,
    SIMD128,
  } SIMDLevel;

public:
  explicit WebAssemblyTargetInfo(const llvm::Triple &T, const TargetOptions &)
      : TargetInfo(T), SIMDLevel(NoSIMD) {
    NoAsmVariants = true;
    SuitableAlign = 128;
    LargeArrayMinWidth = 128;
    LargeArrayAlign = 128;
    SimdDefaultAlign = 128;
    SigAtomicType = SignedLong;
    LongDoubleWidth = LongDoubleAlign = 128;
    LongDoubleFormat = &llvm::APFloat::IEEEquad();
    SizeType = UnsignedInt;
    PtrDiffType = SignedInt;
    IntPtrType = SignedInt;
  }

protected:
  void getTargetDefines(const LangOptions &Opts,
                        MacroBuilder &Builder) const override {
    defineCPUMacros(Builder, "wasm", /*Tuning=*/false);
    if (SIMDLevel >= SIMD128)
      Builder.defineMacro("__wasm_simd128__");
  }

private:
  bool
  initFeatureMap(llvm::StringMap<bool> &Features, DiagnosticsEngine &Diags,
                 StringRef CPU,
                 const std::vector<std::string> &FeaturesVec) const override {
    if (CPU == "bleeding-edge")
      Features["simd128"] = true;
    return TargetInfo::initFeatureMap(Features, Diags, CPU, FeaturesVec);
  }
  bool hasFeature(StringRef Feature) const final {
    return llvm::StringSwitch<bool>(Feature)
        .Case("simd128", SIMDLevel >= SIMD128)
        .Default(false);
  }
  bool handleTargetFeatures(std::vector<std::string> &Features,
                            DiagnosticsEngine &Diags) final {
    for (const auto &Feature : Features) {
      if (Feature == "+simd128") {
        SIMDLevel = std::max(SIMDLevel, SIMD128);
        continue;
      }
      if (Feature == "-simd128") {
        SIMDLevel = std::min(SIMDLevel, SIMDEnum(SIMD128 - 1));
        continue;
      }

      Diags.Report(diag::err_opt_not_valid_with_opt) << Feature
                                                     << "-target-feature";
      return false;
    }
    return true;
  }
  bool setCPU(const std::string &Name) final {
    return llvm::StringSwitch<bool>(Name)
              .Case("mvp",           true)
              .Case("bleeding-edge", true)
              .Case("generic",       true)
              .Default(false);
  }
  ArrayRef<Builtin::Info> getTargetBuiltins() const final {
    return llvm::makeArrayRef(BuiltinInfo,
                   clang::WebAssembly::LastTSBuiltin - Builtin::FirstTSBuiltin);
  }
  BuiltinVaListKind getBuiltinVaListKind() const final {
    return VoidPtrBuiltinVaList;
  }
  ArrayRef<const char *> getGCCRegNames() const final {
    return None;
  }
  ArrayRef<TargetInfo::GCCRegAlias> getGCCRegAliases() const final {
    return None;
  }
  bool
  validateAsmConstraint(const char *&Name,
                        TargetInfo::ConstraintInfo &Info) const final {
    return false;
  }
  const char *getClobbers() const final { return ""; }
  bool isCLZForZeroUndef() const final { return false; }
  bool hasInt128Type() const final { return true; }
  IntType getIntTypeByWidth(unsigned BitWidth,
                            bool IsSigned) const final {
    // WebAssembly prefers long long for explicitly 64-bit integers.
    return BitWidth == 64 ? (IsSigned ? SignedLongLong : UnsignedLongLong)
                          : TargetInfo::getIntTypeByWidth(BitWidth, IsSigned);
  }
  IntType getLeastIntTypeByWidth(unsigned BitWidth,
                                 bool IsSigned) const final {
    // WebAssembly uses long long for int_least64_t and int_fast64_t.
    return BitWidth == 64
               ? (IsSigned ? SignedLongLong : UnsignedLongLong)
               : TargetInfo::getLeastIntTypeByWidth(BitWidth, IsSigned);
  }
};

const Builtin::Info WebAssemblyTargetInfo::BuiltinInfo[] = {
#define BUILTIN(ID, TYPE, ATTRS) \
  { #ID, TYPE, ATTRS, nullptr, ALL_LANGUAGES, nullptr },
#define LIBBUILTIN(ID, TYPE, ATTRS, HEADER) \
  { #ID, TYPE, ATTRS, HEADER, ALL_LANGUAGES, nullptr },
#include "clang/Basic/BuiltinsWebAssembly.def"
};

class WebAssembly32TargetInfo : public WebAssemblyTargetInfo {
public:
  explicit WebAssembly32TargetInfo(const llvm::Triple &T,
                                   const TargetOptions &Opts)
      : WebAssemblyTargetInfo(T, Opts) {
    MaxAtomicPromoteWidth = MaxAtomicInlineWidth = 32;
    resetDataLayout("e-m:e-p:32:32-i64:64-n32:64-S128");
  }

protected:
  void getTargetDefines(const LangOptions &Opts,
                        MacroBuilder &Builder) const override {
    WebAssemblyTargetInfo::getTargetDefines(Opts, Builder);
    defineCPUMacros(Builder, "wasm32", /*Tuning=*/false);
  }
};

class WebAssembly64TargetInfo : public WebAssemblyTargetInfo {
public:
  explicit WebAssembly64TargetInfo(const llvm::Triple &T,
                                   const TargetOptions &Opts)
      : WebAssemblyTargetInfo(T, Opts) {
    LongAlign = LongWidth = 64;
    PointerAlign = PointerWidth = 64;
    MaxAtomicPromoteWidth = MaxAtomicInlineWidth = 64;
    SizeType = UnsignedLong;
    PtrDiffType = SignedLong;
    IntPtrType = SignedLong;
    resetDataLayout("e-m:e-p:64:64-i64:64-n32:64-S128");
  }

protected:
  void getTargetDefines(const LangOptions &Opts,
                        MacroBuilder &Builder) const override {
    WebAssemblyTargetInfo::getTargetDefines(Opts, Builder);
    defineCPUMacros(Builder, "wasm64", /*Tuning=*/false);
  }
};

const Builtin::Info Le64TargetInfo::BuiltinInfo[] = {
#define BUILTIN(ID, TYPE, ATTRS)                                               \
  { #ID, TYPE, ATTRS, nullptr, ALL_LANGUAGES, nullptr },
#include "clang/Basic/BuiltinsLe64.def"
};

static const unsigned SPIRAddrSpaceMap[] = {
    1, // opencl_global
    3, // opencl_local
    2, // opencl_constant
    4, // opencl_generic
    0, // cuda_device
    0, // cuda_constant
    0  // cuda_shared
};
class SPIRTargetInfo : public TargetInfo {
public:
  SPIRTargetInfo(const llvm::Triple &Triple, const TargetOptions &)
      : TargetInfo(Triple) {
    assert(getTriple().getOS() == llvm::Triple::UnknownOS &&
           "SPIR target must use unknown OS");
    assert(getTriple().getEnvironment() == llvm::Triple::UnknownEnvironment &&
           "SPIR target must use unknown environment type");
    TLSSupported = false;
    LongWidth = LongAlign = 64;
    AddrSpaceMap = &SPIRAddrSpaceMap;
    UseAddrSpaceMapMangling = true;
    // Define available target features
    // These must be defined in sorted order!
    NoAsmVariants = true;
  }
  void getTargetDefines(const LangOptions &Opts,
                        MacroBuilder &Builder) const override {
    DefineStd(Builder, "SPIR", Opts);
  }
  bool hasFeature(StringRef Feature) const override {
    return Feature == "spir";
  }

  ArrayRef<Builtin::Info> getTargetBuiltins() const override { return None; }
  const char *getClobbers() const override { return ""; }
  ArrayRef<const char *> getGCCRegNames() const override { return None; }
  bool validateAsmConstraint(const char *&Name,
                             TargetInfo::ConstraintInfo &info) const override {
    return true;
  }
  ArrayRef<TargetInfo::GCCRegAlias> getGCCRegAliases() const override {
    return None;
  }
  BuiltinVaListKind getBuiltinVaListKind() const override {
    return TargetInfo::VoidPtrBuiltinVaList;
  }

  CallingConvCheckResult checkCallingConvention(CallingConv CC) const override {
    return (CC == CC_SpirFunction || CC == CC_OpenCLKernel) ? CCCR_OK
                                                            : CCCR_Warning;
  }

  CallingConv getDefaultCallingConv(CallingConvMethodType MT) const override {
    return CC_SpirFunction;
  }

  void setSupportedOpenCLOpts() override {
    // Assume all OpenCL extensions and optional core features are supported
    // for SPIR since it is a generic target.
    getSupportedOpenCLOpts().supportAll();
  }
};

class SPIR32TargetInfo : public SPIRTargetInfo {
public:
  SPIR32TargetInfo(const llvm::Triple &Triple, const TargetOptions &Opts)
      : SPIRTargetInfo(Triple, Opts) {
    PointerWidth = PointerAlign = 32;
    SizeType = TargetInfo::UnsignedInt;
    PtrDiffType = IntPtrType = TargetInfo::SignedInt;
    resetDataLayout("e-p:32:32-i64:64-v16:16-v24:32-v32:32-v48:64-"
                    "v96:128-v192:256-v256:256-v512:512-v1024:1024");
  }
  void getTargetDefines(const LangOptions &Opts,
                        MacroBuilder &Builder) const override {
    DefineStd(Builder, "SPIR32", Opts);
  }
};

class SPIR64TargetInfo : public SPIRTargetInfo {
public:
  SPIR64TargetInfo(const llvm::Triple &Triple, const TargetOptions &Opts)
      : SPIRTargetInfo(Triple, Opts) {
    PointerWidth = PointerAlign = 64;
    SizeType = TargetInfo::UnsignedLong;
    PtrDiffType = IntPtrType = TargetInfo::SignedLong;
    resetDataLayout("e-i64:64-v16:16-v24:32-v32:32-v48:64-"
                    "v96:128-v192:256-v256:256-v512:512-v1024:1024");
  }
  void getTargetDefines(const LangOptions &Opts,
                        MacroBuilder &Builder) const override {
    DefineStd(Builder, "SPIR64", Opts);
  }
};

class XCoreTargetInfo : public TargetInfo {
  static const Builtin::Info BuiltinInfo[];
public:
  XCoreTargetInfo(const llvm::Triple &Triple, const TargetOptions &)
      : TargetInfo(Triple) {
    NoAsmVariants = true;
    LongLongAlign = 32;
    SuitableAlign = 32;
    DoubleAlign = LongDoubleAlign = 32;
    SizeType = UnsignedInt;
    PtrDiffType = SignedInt;
    IntPtrType = SignedInt;
    WCharType = UnsignedChar;
    WIntType = UnsignedInt;
    UseZeroLengthBitfieldAlignment = true;
    resetDataLayout("e-m:e-p:32:32-i1:8:32-i8:8:32-i16:16:32-i64:32"
                    "-f64:32-a:0:32-n32");
  }
  void getTargetDefines(const LangOptions &Opts,
                        MacroBuilder &Builder) const override {
    Builder.defineMacro("__XS1B__");
  }
  ArrayRef<Builtin::Info> getTargetBuiltins() const override {
    return llvm::makeArrayRef(BuiltinInfo,
                           clang::XCore::LastTSBuiltin-Builtin::FirstTSBuiltin);
  }
  BuiltinVaListKind getBuiltinVaListKind() const override {
    return TargetInfo::VoidPtrBuiltinVaList;
  }
  const char *getClobbers() const override {
    return "";
  }
  ArrayRef<const char *> getGCCRegNames() const override {
    static const char * const GCCRegNames[] = {
      "r0",   "r1",   "r2",   "r3",   "r4",   "r5",   "r6",   "r7",
      "r8",   "r9",   "r10",  "r11",  "cp",   "dp",   "sp",   "lr"
    };
    return llvm::makeArrayRef(GCCRegNames);
  }
  ArrayRef<TargetInfo::GCCRegAlias> getGCCRegAliases() const override {
    return None;
  }
  bool validateAsmConstraint(const char *&Name,
                             TargetInfo::ConstraintInfo &Info) const override {
    return false;
  }
  int getEHDataRegisterNumber(unsigned RegNo) const override {
    // R0=ExceptionPointerRegister R1=ExceptionSelectorRegister
    return (RegNo < 2)? RegNo : -1;
  }
  bool allowsLargerPreferedTypeAlignment() const override {
    return false;
  }
};

const Builtin::Info XCoreTargetInfo::BuiltinInfo[] = {
#define BUILTIN(ID, TYPE, ATTRS) \
  { #ID, TYPE, ATTRS, nullptr, ALL_LANGUAGES, nullptr },
#define LIBBUILTIN(ID, TYPE, ATTRS, HEADER) \
  { #ID, TYPE, ATTRS, HEADER, ALL_LANGUAGES, nullptr },
#include "clang/Basic/BuiltinsXCore.def"
};

// x86_32 Android target
class AndroidX86_32TargetInfo : public LinuxTargetInfo<X86_32TargetInfo> {
public:
  AndroidX86_32TargetInfo(const llvm::Triple &Triple, const TargetOptions &Opts)
      : LinuxTargetInfo<X86_32TargetInfo>(Triple, Opts) {
    SuitableAlign = 32;
    LongDoubleWidth = 64;
    LongDoubleFormat = &llvm::APFloat::IEEEdouble();
  }
};

// x86_64 Android target
class AndroidX86_64TargetInfo : public LinuxTargetInfo<X86_64TargetInfo> {
public:
  AndroidX86_64TargetInfo(const llvm::Triple &Triple, const TargetOptions &Opts)
      : LinuxTargetInfo<X86_64TargetInfo>(Triple, Opts) {
    LongDoubleFormat = &llvm::APFloat::IEEEquad();
  }

  bool useFloat128ManglingForLongDouble() const override {
    return true;
  }
};

// 32-bit RenderScript is armv7 with width and align of 'long' set to 8-bytes
class RenderScript32TargetInfo : public ARMleTargetInfo {
public:
  RenderScript32TargetInfo(const llvm::Triple &Triple,
                           const TargetOptions &Opts)
      : ARMleTargetInfo(llvm::Triple("armv7", Triple.getVendorName(),
                                     Triple.getOSName(),
                                     Triple.getEnvironmentName()),
                        Opts) {
    IsRenderScriptTarget = true;
    LongWidth = LongAlign = 64;
  }
  void getTargetDefines(const LangOptions &Opts,
                        MacroBuilder &Builder) const override {
    Builder.defineMacro("__RENDERSCRIPT__");
    ARMleTargetInfo::getTargetDefines(Opts, Builder);
  }
};

// 64-bit RenderScript is aarch64
class RenderScript64TargetInfo : public AArch64leTargetInfo {
public:
  RenderScript64TargetInfo(const llvm::Triple &Triple,
                           const TargetOptions &Opts)
      : AArch64leTargetInfo(llvm::Triple("aarch64", Triple.getVendorName(),
                                         Triple.getOSName(),
                                         Triple.getEnvironmentName()),
                            Opts) {
    IsRenderScriptTarget = true;
  }

  void getTargetDefines(const LangOptions &Opts,
                        MacroBuilder &Builder) const override {
    Builder.defineMacro("__RENDERSCRIPT__");
    AArch64leTargetInfo::getTargetDefines(Opts, Builder);
  }
};

<<<<<<< HEAD
=======

// AVR Target
class AVRTargetInfo : public TargetInfo {
public:
  AVRTargetInfo(const llvm::Triple &Triple, const TargetOptions &)
      : TargetInfo(Triple) {
    TLSSupported = false;
    PointerWidth = 16;
    PointerAlign = 8;
    IntWidth = 16;
    IntAlign = 8;
    LongWidth = 32;
    LongAlign = 8;
    LongLongWidth = 64;
    LongLongAlign = 8;
    SuitableAlign = 8;
    DefaultAlignForAttributeAligned = 8;
    HalfWidth = 16;
    HalfAlign = 8;
    FloatWidth = 32;
    FloatAlign = 8;
    DoubleWidth = 32;
    DoubleAlign = 8;
    DoubleFormat = &llvm::APFloat::IEEEsingle();
    LongDoubleWidth = 32;
    LongDoubleAlign = 8;
    LongDoubleFormat = &llvm::APFloat::IEEEsingle();
    SizeType = UnsignedInt;
    PtrDiffType = SignedInt;
    IntPtrType = SignedInt;
    Char16Type = UnsignedInt;
    WCharType = SignedInt;
    WIntType = SignedInt;
    Char32Type = UnsignedLong;
    SigAtomicType = SignedChar;
    resetDataLayout("e-p:16:16:16-i8:8:8-i16:16:16-i32:32:32-i64:64:64"
		    "-f32:32:32-f64:64:64-n8");
  }

  void getTargetDefines(const LangOptions &Opts,
                        MacroBuilder &Builder) const override {
    Builder.defineMacro("__AVR__");
  }

  ArrayRef<Builtin::Info> getTargetBuiltins() const override {
    return None;
  }

  BuiltinVaListKind getBuiltinVaListKind() const override {
    return TargetInfo::VoidPtrBuiltinVaList;
  }

  const char *getClobbers() const override {
    return "";
  }

  ArrayRef<const char *> getGCCRegNames() const override {
    static const char * const GCCRegNames[] = {
      "r0",   "r1",   "r2",   "r3",   "r4",   "r5",   "r6",   "r7",
      "r8",   "r9",   "r10",  "r11",  "r12",  "r13",  "r14",  "r15",
      "r16",  "r17",  "r18",  "r19",  "r20",  "r21",  "r22",  "r23",
      "r24",  "r25",  "X",    "Y",    "Z",    "SP"
    };
    return llvm::makeArrayRef(GCCRegNames);
  }

  ArrayRef<TargetInfo::GCCRegAlias> getGCCRegAliases() const override {
    return None;
  }

  ArrayRef<TargetInfo::AddlRegName> getGCCAddlRegNames() const override {
    static const TargetInfo::AddlRegName AddlRegNames[] = {
      { { "r26", "r27"}, 26 },
      { { "r28", "r29"}, 27 },
      { { "r30", "r31"}, 28 },
      { { "SPL", "SPH"}, 29 },
    };
    return llvm::makeArrayRef(AddlRegNames);
  }

  bool validateAsmConstraint(const char *&Name,
                             TargetInfo::ConstraintInfo &Info) const override {
    return false;
  }

  IntType getIntTypeByWidth(unsigned BitWidth,
                            bool IsSigned) const final {
    // AVR prefers int for 16-bit integers.
    return BitWidth == 16 ? (IsSigned ? SignedInt : UnsignedInt)
                          : TargetInfo::getIntTypeByWidth(BitWidth, IsSigned);
  }

  IntType getLeastIntTypeByWidth(unsigned BitWidth,
                                 bool IsSigned) const final {
    // AVR uses int for int_least16_t and int_fast16_t.
    return BitWidth == 16
               ? (IsSigned ? SignedInt : UnsignedInt)
               : TargetInfo::getLeastIntTypeByWidth(BitWidth, IsSigned);
  }
};

>>>>>>> 9f4a935b
} // end anonymous namespace

//===----------------------------------------------------------------------===//
// Driver code
//===----------------------------------------------------------------------===//

static TargetInfo *AllocateTarget(const llvm::Triple &Triple,
                                  const TargetOptions &Opts) {
  llvm::Triple::OSType os = Triple.getOS();

  switch (Triple.getArch()) {
  default:
    return nullptr;

  case llvm::Triple::xcore:
    return new XCoreTargetInfo(Triple, Opts);

  case llvm::Triple::hexagon:
    return new HexagonTargetInfo(Triple, Opts);

  case llvm::Triple::lanai:
    return new LanaiTargetInfo(Triple, Opts);

  case llvm::Triple::aarch64:
    if (Triple.isOSDarwin())
      return new DarwinAArch64TargetInfo(Triple, Opts);

    switch (os) {
    case llvm::Triple::CloudABI:
      return new CloudABITargetInfo<AArch64leTargetInfo>(Triple, Opts);
    case llvm::Triple::FreeBSD:
      return new FreeBSDTargetInfo<AArch64leTargetInfo>(Triple, Opts);
    case llvm::Triple::Fuchsia:
      return new FuchsiaTargetInfo<AArch64leTargetInfo>(Triple, Opts);
    case llvm::Triple::Linux:
      return new LinuxTargetInfo<AArch64leTargetInfo>(Triple, Opts);
    case llvm::Triple::NetBSD:
      return new NetBSDTargetInfo<AArch64leTargetInfo>(Triple, Opts);
    default:
      return new AArch64leTargetInfo(Triple, Opts);
    }

  case llvm::Triple::aarch64_be:
    switch (os) {
    case llvm::Triple::FreeBSD:
      return new FreeBSDTargetInfo<AArch64beTargetInfo>(Triple, Opts);
    case llvm::Triple::Fuchsia:
      return new FuchsiaTargetInfo<AArch64beTargetInfo>(Triple, Opts);
    case llvm::Triple::Linux:
      return new LinuxTargetInfo<AArch64beTargetInfo>(Triple, Opts);
    case llvm::Triple::NetBSD:
      return new NetBSDTargetInfo<AArch64beTargetInfo>(Triple, Opts);
    default:
      return new AArch64beTargetInfo(Triple, Opts);
    }

  case llvm::Triple::arm:
  case llvm::Triple::thumb:
    if (Triple.isOSBinFormatMachO())
      return new DarwinARMTargetInfo(Triple, Opts);

    switch (os) {
    case llvm::Triple::CloudABI:
      return new CloudABITargetInfo<ARMleTargetInfo>(Triple, Opts);
    case llvm::Triple::Linux:
      return new LinuxTargetInfo<ARMleTargetInfo>(Triple, Opts);
    case llvm::Triple::FreeBSD:
      return new FreeBSDTargetInfo<ARMleTargetInfo>(Triple, Opts);
    case llvm::Triple::Fuchsia:
      return new FuchsiaTargetInfo<ARMleTargetInfo>(Triple, Opts);
    case llvm::Triple::NetBSD:
      return new NetBSDTargetInfo<ARMleTargetInfo>(Triple, Opts);
    case llvm::Triple::OpenBSD:
      return new OpenBSDTargetInfo<ARMleTargetInfo>(Triple, Opts);
    case llvm::Triple::Bitrig:
      return new BitrigTargetInfo<ARMleTargetInfo>(Triple, Opts);
    case llvm::Triple::RTEMS:
      return new RTEMSTargetInfo<ARMleTargetInfo>(Triple, Opts);
    case llvm::Triple::NaCl:
      return new NaClTargetInfo<ARMleTargetInfo>(Triple, Opts);
    case llvm::Triple::Win32:
      switch (Triple.getEnvironment()) {
      case llvm::Triple::Cygnus:
        return new CygwinARMTargetInfo(Triple, Opts);
      case llvm::Triple::GNU:
        return new MinGWARMTargetInfo(Triple, Opts);
      case llvm::Triple::Itanium:
        return new ItaniumWindowsARMleTargetInfo(Triple, Opts);
      case llvm::Triple::MSVC:
      default: // Assume MSVC for unknown environments
        return new MicrosoftARMleTargetInfo(Triple, Opts);
      }
    default:
      return new ARMleTargetInfo(Triple, Opts);
    }

  case llvm::Triple::armeb:
  case llvm::Triple::thumbeb:
    if (Triple.isOSDarwin())
      return new DarwinARMTargetInfo(Triple, Opts);

    switch (os) {
    case llvm::Triple::Linux:
      return new LinuxTargetInfo<ARMbeTargetInfo>(Triple, Opts);
    case llvm::Triple::FreeBSD:
      return new FreeBSDTargetInfo<ARMbeTargetInfo>(Triple, Opts);
    case llvm::Triple::Fuchsia:
      return new FuchsiaTargetInfo<ARMbeTargetInfo>(Triple, Opts);
    case llvm::Triple::NetBSD:
      return new NetBSDTargetInfo<ARMbeTargetInfo>(Triple, Opts);
    case llvm::Triple::OpenBSD:
      return new OpenBSDTargetInfo<ARMbeTargetInfo>(Triple, Opts);
    case llvm::Triple::Bitrig:
      return new BitrigTargetInfo<ARMbeTargetInfo>(Triple, Opts);
    case llvm::Triple::RTEMS:
      return new RTEMSTargetInfo<ARMbeTargetInfo>(Triple, Opts);
    case llvm::Triple::NaCl:
      return new NaClTargetInfo<ARMbeTargetInfo>(Triple, Opts);
    default:
      return new ARMbeTargetInfo(Triple, Opts);
    }

  case llvm::Triple::bpfeb:
  case llvm::Triple::bpfel:
    return new BPFTargetInfo(Triple, Opts);

  case llvm::Triple::msp430:
    return new MSP430TargetInfo(Triple, Opts);

  case llvm::Triple::mips:
    switch (os) {
    case llvm::Triple::Linux:
      return new LinuxTargetInfo<MipsTargetInfo>(Triple, Opts);
    case llvm::Triple::RTEMS:
      return new RTEMSTargetInfo<MipsTargetInfo>(Triple, Opts);
    case llvm::Triple::FreeBSD:
      return new FreeBSDTargetInfo<MipsTargetInfo>(Triple, Opts);
    case llvm::Triple::NetBSD:
      return new NetBSDTargetInfo<MipsTargetInfo>(Triple, Opts);
    default:
      return new MipsTargetInfo(Triple, Opts);
    }

  case llvm::Triple::mipsel:
    switch (os) {
    case llvm::Triple::Linux:
      return new LinuxTargetInfo<MipsTargetInfo>(Triple, Opts);
    case llvm::Triple::RTEMS:
      return new RTEMSTargetInfo<MipsTargetInfo>(Triple, Opts);
    case llvm::Triple::FreeBSD:
      return new FreeBSDTargetInfo<MipsTargetInfo>(Triple, Opts);
    case llvm::Triple::NetBSD:
      return new NetBSDTargetInfo<MipsTargetInfo>(Triple, Opts);
    case llvm::Triple::NaCl:
      return new NaClTargetInfo<NaClMips32TargetInfo>(Triple, Opts);
    default:
      return new MipsTargetInfo(Triple, Opts);
    }

  case llvm::Triple::mips64:
    switch (os) {
    case llvm::Triple::Linux:
      return new LinuxTargetInfo<MipsTargetInfo>(Triple, Opts);
    case llvm::Triple::RTEMS:
      return new RTEMSTargetInfo<MipsTargetInfo>(Triple, Opts);
    case llvm::Triple::FreeBSD:
      return new FreeBSDTargetInfo<MipsTargetInfo>(Triple, Opts);
    case llvm::Triple::NetBSD:
      return new NetBSDTargetInfo<MipsTargetInfo>(Triple, Opts);
    case llvm::Triple::OpenBSD:
      return new OpenBSDTargetInfo<MipsTargetInfo>(Triple, Opts);
    default:
      return new MipsTargetInfo(Triple, Opts);
    }

  case llvm::Triple::mips64el:
    switch (os) {
    case llvm::Triple::Linux:
      return new LinuxTargetInfo<MipsTargetInfo>(Triple, Opts);
    case llvm::Triple::RTEMS:
      return new RTEMSTargetInfo<MipsTargetInfo>(Triple, Opts);
    case llvm::Triple::FreeBSD:
      return new FreeBSDTargetInfo<MipsTargetInfo>(Triple, Opts);
    case llvm::Triple::NetBSD:
      return new NetBSDTargetInfo<MipsTargetInfo>(Triple, Opts);
    case llvm::Triple::OpenBSD:
      return new OpenBSDTargetInfo<MipsTargetInfo>(Triple, Opts);
    default:
      return new MipsTargetInfo(Triple, Opts);
    }

  case llvm::Triple::le32:
    switch (os) {
    case llvm::Triple::NaCl:
      return new NaClTargetInfo<PNaClTargetInfo>(Triple, Opts);
    default:
      return nullptr;
    }

  case llvm::Triple::le64:
    return new Le64TargetInfo(Triple, Opts);

  case llvm::Triple::ppc:
    if (Triple.isOSDarwin())
      return new DarwinPPC32TargetInfo(Triple, Opts);
    switch (os) {
    case llvm::Triple::Linux:
      return new LinuxTargetInfo<PPC32TargetInfo>(Triple, Opts);
    case llvm::Triple::FreeBSD:
      return new FreeBSDTargetInfo<PPC32TargetInfo>(Triple, Opts);
    case llvm::Triple::NetBSD:
      return new NetBSDTargetInfo<PPC32TargetInfo>(Triple, Opts);
    case llvm::Triple::OpenBSD:
      return new OpenBSDTargetInfo<PPC32TargetInfo>(Triple, Opts);
    case llvm::Triple::RTEMS:
      return new RTEMSTargetInfo<PPC32TargetInfo>(Triple, Opts);
    default:
      return new PPC32TargetInfo(Triple, Opts);
    }

  case llvm::Triple::ppc64:
    if (Triple.isOSDarwin())
      return new DarwinPPC64TargetInfo(Triple, Opts);
    switch (os) {
    case llvm::Triple::Linux:
      return new LinuxTargetInfo<PPC64TargetInfo>(Triple, Opts);
    case llvm::Triple::Lv2:
      return new PS3PPUTargetInfo<PPC64TargetInfo>(Triple, Opts);
    case llvm::Triple::FreeBSD:
      return new FreeBSDTargetInfo<PPC64TargetInfo>(Triple, Opts);
    case llvm::Triple::NetBSD:
      return new NetBSDTargetInfo<PPC64TargetInfo>(Triple, Opts);
    default:
      return new PPC64TargetInfo(Triple, Opts);
    }

  case llvm::Triple::ppc64le:
    switch (os) {
    case llvm::Triple::Linux:
      return new LinuxTargetInfo<PPC64TargetInfo>(Triple, Opts);
    case llvm::Triple::NetBSD:
      return new NetBSDTargetInfo<PPC64TargetInfo>(Triple, Opts);
    default:
      return new PPC64TargetInfo(Triple, Opts);
    }

  case llvm::Triple::nvptx:
    return new NVPTX32TargetInfo(Triple, Opts);
  case llvm::Triple::nvptx64:
    return new NVPTX64TargetInfo(Triple, Opts);

  case llvm::Triple::amdgcn:
  case llvm::Triple::r600:
    return new AMDGPUTargetInfo(Triple, Opts);

  case llvm::Triple::sparc:
    switch (os) {
    case llvm::Triple::Linux:
      return new LinuxTargetInfo<SparcV8TargetInfo>(Triple, Opts);
    case llvm::Triple::Solaris:
      return new SolarisTargetInfo<SparcV8TargetInfo>(Triple, Opts);
    case llvm::Triple::NetBSD:
      return new NetBSDTargetInfo<SparcV8TargetInfo>(Triple, Opts);
    case llvm::Triple::OpenBSD:
      return new OpenBSDTargetInfo<SparcV8TargetInfo>(Triple, Opts);
    case llvm::Triple::RTEMS:
      return new RTEMSTargetInfo<SparcV8TargetInfo>(Triple, Opts);
    default:
      return new SparcV8TargetInfo(Triple, Opts);
    }

  // The 'sparcel' architecture copies all the above cases except for Solaris.
  case llvm::Triple::sparcel:
    switch (os) {
    case llvm::Triple::Linux:
      return new LinuxTargetInfo<SparcV8elTargetInfo>(Triple, Opts);
    case llvm::Triple::NetBSD:
      return new NetBSDTargetInfo<SparcV8elTargetInfo>(Triple, Opts);
    case llvm::Triple::OpenBSD:
      return new OpenBSDTargetInfo<SparcV8elTargetInfo>(Triple, Opts);
    case llvm::Triple::RTEMS:
      return new RTEMSTargetInfo<SparcV8elTargetInfo>(Triple, Opts);
    default:
      return new SparcV8elTargetInfo(Triple, Opts);
    }

  case llvm::Triple::sparcv9:
    switch (os) {
    case llvm::Triple::Linux:
      return new LinuxTargetInfo<SparcV9TargetInfo>(Triple, Opts);
    case llvm::Triple::Solaris:
      return new SolarisTargetInfo<SparcV9TargetInfo>(Triple, Opts);
    case llvm::Triple::NetBSD:
      return new NetBSDTargetInfo<SparcV9TargetInfo>(Triple, Opts);
    case llvm::Triple::OpenBSD:
      return new OpenBSDTargetInfo<SparcV9TargetInfo>(Triple, Opts);
    case llvm::Triple::FreeBSD:
      return new FreeBSDTargetInfo<SparcV9TargetInfo>(Triple, Opts);
    default:
      return new SparcV9TargetInfo(Triple, Opts);
    }

  case llvm::Triple::systemz:
    switch (os) {
    case llvm::Triple::Linux:
      return new LinuxTargetInfo<SystemZTargetInfo>(Triple, Opts);
    default:
      return new SystemZTargetInfo(Triple, Opts);
    }

  case llvm::Triple::tce:
    return new TCETargetInfo(Triple, Opts);

  case llvm::Triple::tcele:
    return new TCELETargetInfo(Triple, Opts);

  case llvm::Triple::x86:
    if (Triple.isOSDarwin())
      return new DarwinI386TargetInfo(Triple, Opts);

    switch (os) {
    case llvm::Triple::CloudABI:
      return new CloudABITargetInfo<X86_32TargetInfo>(Triple, Opts);
    case llvm::Triple::Linux: {
      switch (Triple.getEnvironment()) {
      default:
        return new LinuxTargetInfo<X86_32TargetInfo>(Triple, Opts);
      case llvm::Triple::Android:
        return new AndroidX86_32TargetInfo(Triple, Opts);
      }
    }
    case llvm::Triple::DragonFly:
      return new DragonFlyBSDTargetInfo<X86_32TargetInfo>(Triple, Opts);
    case llvm::Triple::NetBSD:
      return new NetBSDI386TargetInfo(Triple, Opts);
    case llvm::Triple::OpenBSD:
      return new OpenBSDI386TargetInfo(Triple, Opts);
    case llvm::Triple::Bitrig:
      return new BitrigI386TargetInfo(Triple, Opts);
    case llvm::Triple::FreeBSD:
      return new FreeBSDTargetInfo<X86_32TargetInfo>(Triple, Opts);
    case llvm::Triple::Fuchsia:
      return new FuchsiaTargetInfo<X86_32TargetInfo>(Triple, Opts);
    case llvm::Triple::KFreeBSD:
      return new KFreeBSDTargetInfo<X86_32TargetInfo>(Triple, Opts);
    case llvm::Triple::Minix:
      return new MinixTargetInfo<X86_32TargetInfo>(Triple, Opts);
    case llvm::Triple::Solaris:
      return new SolarisTargetInfo<X86_32TargetInfo>(Triple, Opts);
    case llvm::Triple::Win32: {
      switch (Triple.getEnvironment()) {
      case llvm::Triple::Cygnus:
        return new CygwinX86_32TargetInfo(Triple, Opts);
      case llvm::Triple::GNU:
        return new MinGWX86_32TargetInfo(Triple, Opts);
      case llvm::Triple::Itanium:
      case llvm::Triple::MSVC:
      default: // Assume MSVC for unknown environments
        return new MicrosoftX86_32TargetInfo(Triple, Opts);
      }
    }
    case llvm::Triple::Haiku:
      return new HaikuX86_32TargetInfo(Triple, Opts);
    case llvm::Triple::RTEMS:
      return new RTEMSX86_32TargetInfo(Triple, Opts);
    case llvm::Triple::NaCl:
      return new NaClTargetInfo<X86_32TargetInfo>(Triple, Opts);
    case llvm::Triple::ELFIAMCU:
      return new MCUX86_32TargetInfo(Triple, Opts);
    default:
      return new X86_32TargetInfo(Triple, Opts);
    }

  case llvm::Triple::x86_64:
    if (Triple.isOSDarwin() || Triple.isOSBinFormatMachO())
      return new DarwinX86_64TargetInfo(Triple, Opts);

    switch (os) {
    case llvm::Triple::CloudABI:
      return new CloudABITargetInfo<X86_64TargetInfo>(Triple, Opts);
    case llvm::Triple::Linux: {
      switch (Triple.getEnvironment()) {
      default:
        return new LinuxTargetInfo<X86_64TargetInfo>(Triple, Opts);
      case llvm::Triple::Android:
        return new AndroidX86_64TargetInfo(Triple, Opts);
      }
    }
    case llvm::Triple::DragonFly:
      return new DragonFlyBSDTargetInfo<X86_64TargetInfo>(Triple, Opts);
    case llvm::Triple::NetBSD:
      return new NetBSDTargetInfo<X86_64TargetInfo>(Triple, Opts);
    case llvm::Triple::OpenBSD:
      return new OpenBSDX86_64TargetInfo(Triple, Opts);
    case llvm::Triple::Bitrig:
      return new BitrigX86_64TargetInfo(Triple, Opts);
    case llvm::Triple::FreeBSD:
      return new FreeBSDTargetInfo<X86_64TargetInfo>(Triple, Opts);
    case llvm::Triple::Fuchsia:
      return new FuchsiaTargetInfo<X86_64TargetInfo>(Triple, Opts);
    case llvm::Triple::KFreeBSD:
      return new KFreeBSDTargetInfo<X86_64TargetInfo>(Triple, Opts);
    case llvm::Triple::Solaris:
      return new SolarisTargetInfo<X86_64TargetInfo>(Triple, Opts);
    case llvm::Triple::Win32: {
      switch (Triple.getEnvironment()) {
      case llvm::Triple::Cygnus:
        return new CygwinX86_64TargetInfo(Triple, Opts);
      case llvm::Triple::GNU:
        return new MinGWX86_64TargetInfo(Triple, Opts);
      case llvm::Triple::MSVC:
      default: // Assume MSVC for unknown environments
        return new MicrosoftX86_64TargetInfo(Triple, Opts);
      }
    }
    case llvm::Triple::Haiku:
      return new HaikuTargetInfo<X86_64TargetInfo>(Triple, Opts);
    case llvm::Triple::NaCl:
      return new NaClTargetInfo<X86_64TargetInfo>(Triple, Opts);
    case llvm::Triple::PS4:
      return new PS4OSTargetInfo<X86_64TargetInfo>(Triple, Opts);
    default:
      return new X86_64TargetInfo(Triple, Opts);
    }

  case llvm::Triple::spir: {
    if (Triple.getOS() != llvm::Triple::UnknownOS ||
        Triple.getEnvironment() != llvm::Triple::UnknownEnvironment)
      return nullptr;
    return new SPIR32TargetInfo(Triple, Opts);
  }
  case llvm::Triple::spir64: {
    if (Triple.getOS() != llvm::Triple::UnknownOS ||
        Triple.getEnvironment() != llvm::Triple::UnknownEnvironment)
      return nullptr;
    return new SPIR64TargetInfo(Triple, Opts);
  }
  case llvm::Triple::wasm32:
    if (!(Triple == llvm::Triple("wasm32-unknown-unknown")))
      return nullptr;
    return new WebAssemblyOSTargetInfo<WebAssembly32TargetInfo>(Triple, Opts);
  case llvm::Triple::wasm64:
    if (!(Triple == llvm::Triple("wasm64-unknown-unknown")))
      return nullptr;
    return new WebAssemblyOSTargetInfo<WebAssembly64TargetInfo>(Triple, Opts);

  case llvm::Triple::renderscript32:
    return new LinuxTargetInfo<RenderScript32TargetInfo>(Triple, Opts);
  case llvm::Triple::renderscript64:
    return new LinuxTargetInfo<RenderScript64TargetInfo>(Triple, Opts);
  }
}

/// CreateTargetInfo - Return the target info object for the specified target
/// options.
TargetInfo *
TargetInfo::CreateTargetInfo(DiagnosticsEngine &Diags,
                             const std::shared_ptr<TargetOptions> &Opts) {
  llvm::Triple Triple(Opts->Triple);

  // Construct the target
  std::unique_ptr<TargetInfo> Target(AllocateTarget(Triple, *Opts));
  if (!Target) {
    Diags.Report(diag::err_target_unknown_triple) << Triple.str();
    return nullptr;
  }
  Target->TargetOpts = Opts;

  // Set the target CPU if specified.
  if (!Opts->CPU.empty() && !Target->setCPU(Opts->CPU)) {
    Diags.Report(diag::err_target_unknown_cpu) << Opts->CPU;
    return nullptr;
  }

  // Set the target ABI if specified.
  if (!Opts->ABI.empty() && !Target->setABI(Opts->ABI)) {
    Diags.Report(diag::err_target_unknown_abi) << Opts->ABI;
    return nullptr;
  }

  // Set the fp math unit.
  if (!Opts->FPMath.empty() && !Target->setFPMath(Opts->FPMath)) {
    Diags.Report(diag::err_target_unknown_fpmath) << Opts->FPMath;
    return nullptr;
  }

  // Compute the default target features, we need the target to handle this
  // because features may have dependencies on one another.
  llvm::StringMap<bool> Features;
  if (!Target->initFeatureMap(Features, Diags, Opts->CPU,
                              Opts->FeaturesAsWritten))
      return nullptr;

  // Add the features to the compile options.
  Opts->Features.clear();
  for (const auto &F : Features)
    Opts->Features.push_back((F.getValue() ? "+" : "-") + F.getKey().str());

  if (!Target->handleTargetFeatures(Opts->Features, Diags))
    return nullptr;

  Target->setSupportedOpenCLOpts();
  Target->setOpenCLExtensionOpts();

  if (!Target->validateTarget(Diags))
    return nullptr;

  return Target.release();
}<|MERGE_RESOLUTION|>--- conflicted
+++ resolved
@@ -8385,8 +8385,6 @@
   }
 };
 
-<<<<<<< HEAD
-=======
 
 // AVR Target
 class AVRTargetInfo : public TargetInfo {
@@ -8488,7 +8486,6 @@
   }
 };
 
->>>>>>> 9f4a935b
 } // end anonymous namespace
 
 //===----------------------------------------------------------------------===//
@@ -8611,6 +8608,8 @@
       return new ARMbeTargetInfo(Triple, Opts);
     }
 
+  case llvm::Triple::avr:
+    return new AVRTargetInfo(Triple, Opts);
   case llvm::Triple::bpfeb:
   case llvm::Triple::bpfel:
     return new BPFTargetInfo(Triple, Opts);
