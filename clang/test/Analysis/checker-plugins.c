// RUN: %clang_analyze_cc1 -verify %s \
// RUN:   -load %llvmshlibdir/SampleAnalyzerPlugin%pluginext \
// RUN:   -analyzer-checker='example.MainCallChecker'

// REQUIRES: plugins

// Test that the MainCallChecker example analyzer plugin loads and runs.

int main();

void caller() {
  main(); // expected-warning {{call to main}}
}

// RUN: %clang_analyze_cc1 %s \
// RUN:   -load %llvmshlibdir/CheckerDependencyHandlingAnalyzerPlugin%pluginext\
// RUN:   -analyzer-checker=example.DependendentChecker \
// RUN:   -analyzer-list-enabled-checkers \
// RUN:   2>&1 | FileCheck %s -check-prefix=CHECK-IMPLICITLY-ENABLED

// CHECK-IMPLICITLY-ENABLED: example.Dependency
// CHECK-IMPLICITLY-ENABLED: example.DependendentChecker

// RUN: %clang_analyze_cc1 %s \
// RUN:   -load %llvmshlibdir/CheckerDependencyHandlingAnalyzerPlugin%pluginext\
// RUN:   -analyzer-checker=example.DependendentChecker \
// RUN:   -analyzer-disable-checker=example.Dependency \
// RUN:   -analyzer-list-enabled-checkers \
// RUN:   2>&1 | FileCheck %s -check-prefix=CHECK-IMPLICITLY-DISABLED

// CHECK-IMPLICITLY-DISABLED-NOT: example.Dependency
// CHECK-IMPLICITLY-DISABLED-NOT: example.DependendentChecker

// RUN: %clang_analyze_cc1 %s \
// RUN:   -load %llvmshlibdir/CheckerOptionHandlingAnalyzerPlugin%pluginext\
// RUN:   -analyzer-checker=example.MyChecker \
// RUN:   2>&1 | FileCheck %s -check-prefix=CHECK-CHECKER-OPTION-OUTPUT

// CHECK-CHECKER-OPTION-OUTPUT: Example option is set to false

// RUN: %clang_analyze_cc1 %s \
// RUN:   -load %llvmshlibdir/CheckerOptionHandlingAnalyzerPlugin%pluginext\
// RUN:   -analyzer-checker=example.MyChecker \
// RUN:   -analyzer-config example.MyChecker:ExampleOption=true \
// RUN:   2>&1 | FileCheck %s -check-prefix=CHECK-CHECKER-OPTION-OUTPUT-TRUE

<<<<<<< HEAD
// CHECK-CHECKER-OPTION-OUTPUT-TRUE: Example option is set to true
=======
// CHECK-CHECKER-OPTION-OUTPUT-TRUE: Example option is set to true

// RUN: %clang_analyze_cc1 %s \
// RUN:   -load %llvmshlibdir/CheckerOptionHandlingAnalyzerPlugin%pluginext\
// RUN:   -analyzer-checker=example.MyChecker \
// RUN:   -analyzer-checker=debug.ConfigDumper \
// RUN:   2>&1 | FileCheck %s -check-prefix=CHECK-CHECKER-OPTION

// CHECK-CHECKER-OPTION: example.MyChecker:ExampleOption = false

// RUN: %clang_analyze_cc1 %s \
// RUN:   -load %llvmshlibdir/CheckerOptionHandlingAnalyzerPlugin%pluginext\
// RUN:   -analyzer-checker=example.MyChecker \
// RUN:   -analyzer-checker=debug.ConfigDumper \
// RUN:   -analyzer-config example.MyChecker:ExampleOption=true \
// RUN:   2>&1 | FileCheck %s -check-prefix=CHECK-CHECKER-OPTION-TRUE

// CHECK-CHECKER-OPTION-TRUE: example.MyChecker:ExampleOption = true

// RUN: not %clang_analyze_cc1 -verify %s \
// RUN:   -load %llvmshlibdir/CheckerOptionHandlingAnalyzerPlugin%pluginext\
// RUN:   -analyzer-checker=example.MyChecker \
// RUN:   -analyzer-config example.MyChecker:Example=true \
// RUN:   2>&1 | FileCheck %s -check-prefix=CHECK-NON-EXISTENT-CHECKER-OPTION

// CHECK-NON-EXISTENT-CHECKER-OPTION: (frontend): checker 'example.MyChecker'
// CHECK-NON-EXISTENT-CHECKER-OPTION-SAME: has no option called 'Example'

// RUN: not %clang_analyze_cc1 -verify %s \
// RUN:   -load %llvmshlibdir/CheckerOptionHandlingAnalyzerPlugin%pluginext\
// RUN:   -analyzer-checker=example.MyChecker \
// RUN:   -analyzer-config-compatibility-mode=true \
// RUN:   -analyzer-config example.MyChecker:Example=true


// RUN: not %clang_analyze_cc1 -verify %s \
// RUN:   -load %llvmshlibdir/CheckerOptionHandlingAnalyzerPlugin%pluginext\
// RUN:   -analyzer-checker=example.MyChecker \
// RUN:   -analyzer-config example.MyChecker:ExampleOption=example \
// RUN:   2>&1 | FileCheck %s -check-prefix=CHECK-INVALID-BOOL-VALUE

// CHECK-INVALID-BOOL-VALUE: (frontend): invalid input for checker option
// CHECK-INVALID-BOOL-VALUE-SAME: 'example.MyChecker:ExampleOption', that
// CHECK-INVALID-BOOL-VALUE-SAME: expects a boolean value

// RUN: not %clang_analyze_cc1 -verify %s \
// RUN:   -load %llvmshlibdir/CheckerOptionHandlingAnalyzerPlugin%pluginext\
// RUN:   -analyzer-checker=example.MyChecker \
// RUN:   -analyzer-config-compatibility-mode=true \
// RUN:   -analyzer-config example.MyChecker:ExampleOption=example
>>>>>>> 85cf76e7
<|MERGE_RESOLUTION|>--- conflicted
+++ resolved
@@ -1,8 +1,8 @@
+// REQUIRES: plugins
+
 // RUN: %clang_analyze_cc1 -verify %s \
 // RUN:   -load %llvmshlibdir/SampleAnalyzerPlugin%pluginext \
 // RUN:   -analyzer-checker='example.MainCallChecker'
-
-// REQUIRES: plugins
 
 // Test that the MainCallChecker example analyzer plugin loads and runs.
 
@@ -44,9 +44,6 @@
 // RUN:   -analyzer-config example.MyChecker:ExampleOption=true \
 // RUN:   2>&1 | FileCheck %s -check-prefix=CHECK-CHECKER-OPTION-OUTPUT-TRUE
 
-<<<<<<< HEAD
-// CHECK-CHECKER-OPTION-OUTPUT-TRUE: Example option is set to true
-=======
 // CHECK-CHECKER-OPTION-OUTPUT-TRUE: Example option is set to true
 
 // RUN: %clang_analyze_cc1 %s \
@@ -96,5 +93,4 @@
 // RUN:   -load %llvmshlibdir/CheckerOptionHandlingAnalyzerPlugin%pluginext\
 // RUN:   -analyzer-checker=example.MyChecker \
 // RUN:   -analyzer-config-compatibility-mode=true \
-// RUN:   -analyzer-config example.MyChecker:ExampleOption=example
->>>>>>> 85cf76e7
+// RUN:   -analyzer-config example.MyChecker:ExampleOption=example