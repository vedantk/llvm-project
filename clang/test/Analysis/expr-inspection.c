--- conflicted
+++ resolved
@@ -1,4 +1,6 @@
-// RUN: %clang_analyze_cc1 -analyzer-checker=debug.ExprInspection -verify %s 2>&1 | FileCheck %s
+// RUN: %clang_analyze_cc1 \
+// RUN:  -analyzer-checker=debug.ExprInspection \
+// RUN:  -verify %s 2>&1 | FileCheck %s
 
 // Self-tests for the debug.ExprInspection checker.
 
@@ -10,21 +12,17 @@
   clang_analyzer_dump(x); // expected-warning{{reg_$0<int x>}}
   clang_analyzer_dump(x + (-1)); // expected-warning{{(reg_$0<int x>) + -1}}
   int y = 1;
-  clang_analyzer_printState();
-  for (; y < 3; ++y)
+  for (; y < 3; ++y) {
     clang_analyzer_numTimesReached(); // expected-warning{{2}}
+
+    if (y == 2) {
+      int z = x > 13;
+      if (!z)
+        clang_analyzer_printState();
+    }
+  }
 }
 
-<<<<<<< HEAD
-// CHECK: Store (direct and default bindings)
-// CHECK-NEXT: (y,0,direct) : 1 S32b
-
-// CHECK: Expressions by stack frame:
-// CHECK-NEXT: #0 Calling foo
-// CHECK-NEXT: clang_analyzer_printState : &code{clang_analyzer_printState}
-
-// CHECK: {{(Ranges are empty.)|(Constraints:[[:space:]]*$)}}
-=======
 // CHECK:      "program_state": {
 // CHECK-NEXT:   "store": [
 // CHECK-NEXT:     { "cluster": "y", "items": [
@@ -43,4 +41,3 @@
 // CHECK-NEXT:   "constructing_objects": null,
 // CHECK-NEXT:   "checker_messages": null
 // CHECK-NEXT: }
->>>>>>> f3c89b1a
