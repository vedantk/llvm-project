<<<<<<< HEAD
// RUN: %clang_cc1 %s -fsyntax-only -verify -fms-extensions
// expected-no-diagnostics

void f() throw(...) { }
=======
// RUN: %clang_cc1 %s -fsyntax-only -verify -fms-extensions -fexceptions -fcxx-exceptions

void f() throw(...) { }

namespace PR28080 {
struct S;           // expected-note {{forward declaration}}
void fn() throw(S); // expected-warning {{incomplete type}} expected-note{{previous declaration}}
void fn() throw();  // expected-warning {{does not match previous declaration}}
}
>>>>>>> c41e081f
<|MERGE_RESOLUTION|>--- conflicted
+++ resolved
@@ -1,9 +1,3 @@
-<<<<<<< HEAD
-// RUN: %clang_cc1 %s -fsyntax-only -verify -fms-extensions
-// expected-no-diagnostics
-
-void f() throw(...) { }
-=======
 // RUN: %clang_cc1 %s -fsyntax-only -verify -fms-extensions -fexceptions -fcxx-exceptions
 
 void f() throw(...) { }
@@ -12,5 +6,4 @@
 struct S;           // expected-note {{forward declaration}}
 void fn() throw(S); // expected-warning {{incomplete type}} expected-note{{previous declaration}}
 void fn() throw();  // expected-warning {{does not match previous declaration}}
-}
->>>>>>> c41e081f
+}