// RUN: %clang_cc1 -std=c++14 -triple x86_64-unknown-unknown -fblocks %s -emit-llvm -o - | FileCheck %s
// RUN: %clang_cc1 -std=c++14 -triple x86_64-unknown-unknown -fblocks -ftrivial-auto-var-init=pattern %s -emit-llvm -o - | FileCheck %s -check-prefix=PATTERN
// RUN: %clang_cc1 -std=c++14 -triple x86_64-unknown-unknown -fblocks -ftrivial-auto-var-init=zero %s -emit-llvm -o - | FileCheck %s -check-prefix=ZERO

template<typename T> void used(T &) noexcept;

#define TEST_UNINIT(NAME, TYPE)                 \
  using type_##NAME = TYPE;                     \
  void test_##NAME##_uninit() {                 \
    type_##NAME uninit;                         \
    used(uninit);                               \
  }

// Value initialization on scalars, aggregate initialization on aggregates.
#define TEST_BRACES(NAME, TYPE)                 \
  using type_##NAME = TYPE;                     \
  void test_##NAME##_braces() {                 \
    type_##NAME braces = {};                    \
    used(braces);                               \
  }

#define TEST_CUSTOM(NAME, TYPE, ...)            \
  using type_##NAME = TYPE;                     \
  void test_##NAME##_custom() {                 \
    type_##NAME custom __VA_ARGS__;             \
    used(custom);                               \
  }

// None of the synthesized globals should contain `undef`.
// PATTERN-NOT: undef
// ZERO-NOT: undef

// PATTERN: @__const.test_empty_uninit.uninit = private unnamed_addr constant %struct.empty { i8 -86 }, align 1
struct empty {};
// PATTERN: @__const.test_small_uninit.uninit = private unnamed_addr constant %struct.small { i8 -86 }, align 1
// PATTERN: @__const.test_small_custom.custom = private unnamed_addr constant %struct.small { i8 42 }, align 1
// ZERO: @__const.test_small_custom.custom = private unnamed_addr constant %struct.small { i8 42 }, align 1
struct small { char c; };
// PATTERN: @__const.test_smallinit_uninit.uninit = private unnamed_addr constant %struct.smallinit { i8 -86 }, align 1
// PATTERN: @__const.test_smallinit_braces.braces = private unnamed_addr constant %struct.smallinit { i8 -86 }, align 1
// PATTERN: @__const.test_smallinit_custom.custom = private unnamed_addr constant %struct.smallinit { i8 -86 }, align 1
struct smallinit { char c = 42; };
// PATTERN: @__const.test_smallpartinit_uninit.uninit = private unnamed_addr constant %struct.smallpartinit { i8 -86, i8 -86 }, align 1
// PATTERN: @__const.test_smallpartinit_braces.braces = private unnamed_addr constant %struct.smallpartinit { i8 -86, i8 -86 }, align 1
// PATTERN: @__const.test_smallpartinit_custom.custom = private unnamed_addr constant %struct.smallpartinit { i8 -86, i8 -86 }, align 1
struct smallpartinit { char c = 42, d; };
// PATTERN: @__const.test_nullinit_uninit.uninit = private unnamed_addr constant %struct.nullinit { i8* inttoptr (i64 -6148914691236517206 to i8*) }, align 8
// PATTERN: @__const.test_nullinit_braces.braces = private unnamed_addr constant %struct.nullinit { i8* inttoptr (i64 -6148914691236517206 to i8*) }, align 8
// PATTERN: @__const.test_nullinit_custom.custom = private unnamed_addr constant %struct.nullinit { i8* inttoptr (i64 -6148914691236517206 to i8*) }, align 8
struct nullinit { char* null = nullptr; };
// PATTERN: @__const.test_padded_uninit.uninit = private unnamed_addr constant { i8, [3 x i8], i32 } { i8 -86, [3 x i8] c"\AA\AA\AA", i32 -1431655766 }, align 4
// PATTERN: @__const.test_padded_custom.custom = private unnamed_addr constant { i8, [3 x i8], i32 } { i8 42, [3 x i8] c"\AA\AA\AA", i32 13371337 }, align 4
// ZERO: @__const.test_padded_custom.custom = private unnamed_addr constant { i8, [3 x i8], i32 } { i8 42, [3 x i8] zeroinitializer, i32 13371337 }, align 4
struct padded { char c; int i; };
// PATTERN: @__const.test_paddednullinit_uninit.uninit = private unnamed_addr constant { i8, [3 x i8], i32 } { i8 -86, [3 x i8] c"\AA\AA\AA", i32 -1431655766 }, align 4
// PATTERN: @__const.test_paddednullinit_braces.braces = private unnamed_addr constant { i8, [3 x i8], i32 } { i8 -86, [3 x i8] c"\AA\AA\AA", i32 -1431655766 }, align 4
// PATTERN: @__const.test_paddednullinit_custom.custom = private unnamed_addr constant { i8, [3 x i8], i32 } { i8 -86, [3 x i8] c"\AA\AA\AA", i32 -1431655766 }, align 4
struct paddednullinit { char c = 0; int i = 0; };
// PATTERN: @__const.test_paddedpacked_uninit.uninit = private unnamed_addr constant %struct.paddedpacked <{ i8 -86, i32 -1431655766 }>, align 1
// PATTERN: @__const.test_paddedpacked_custom.custom = private unnamed_addr constant %struct.paddedpacked <{ i8 42, i32 13371337 }>, align 1
// ZERO: @__const.test_paddedpacked_custom.custom = private unnamed_addr constant %struct.paddedpacked <{ i8 42, i32 13371337 }>, align 1
struct paddedpacked { char c; int i; } __attribute__((packed));
// PATTERN: @__const.test_paddedpackedarray_uninit.uninit = private unnamed_addr constant %struct.paddedpackedarray { [2 x %struct.paddedpacked] [%struct.paddedpacked <{ i8 -86, i32 -1431655766 }>, %struct.paddedpacked <{ i8 -86, i32 -1431655766 }>] }, align 1
// PATTERN: @__const.test_paddedpackedarray_custom.custom = private unnamed_addr constant %struct.paddedpackedarray { [2 x %struct.paddedpacked] [%struct.paddedpacked <{ i8 42, i32 13371337 }>, %struct.paddedpacked <{ i8 43, i32 13371338 }>] }, align 1
// ZERO: @__const.test_paddedpackedarray_custom.custom = private unnamed_addr constant %struct.paddedpackedarray { [2 x %struct.paddedpacked] [%struct.paddedpacked <{ i8 42, i32 13371337 }>, %struct.paddedpacked <{ i8 43, i32 13371338 }>] }, align 1
struct paddedpackedarray { struct paddedpacked p[2]; };
// PATTERN: @__const.test_paddednested_uninit.uninit = private unnamed_addr constant { { i8, [3 x i8], i32 }, { i8, [3 x i8], i32 } } { { i8, [3 x i8], i32 } { i8 -86, [3 x i8] c"\AA\AA\AA", i32 -1431655766 }, { i8, [3 x i8], i32 } { i8 -86, [3 x i8] c"\AA\AA\AA", i32 -1431655766 } }, align 4
// PATTERN: @__const.test_paddednested_custom.custom = private unnamed_addr constant { { i8, [3 x i8], i32 }, { i8, [3 x i8], i32 } } { { i8, [3 x i8], i32 } { i8 42, [3 x i8] c"\AA\AA\AA", i32 13371337 }, { i8, [3 x i8], i32 } { i8 43, [3 x i8] c"\AA\AA\AA", i32 13371338 } }, align 4
// ZERO: @__const.test_paddednested_custom.custom = private unnamed_addr constant { { i8, [3 x i8], i32 }, { i8, [3 x i8], i32 } } { { i8, [3 x i8], i32 } { i8 42, [3 x i8] zeroinitializer, i32 13371337 }, { i8, [3 x i8], i32 } { i8 43, [3 x i8] zeroinitializer, i32 13371338 } }, align 4
struct paddednested { struct padded p1, p2; };
// PATTERN: @__const.test_paddedpackednested_uninit.uninit = private unnamed_addr constant %struct.paddedpackednested { %struct.paddedpacked <{ i8 -86, i32 -1431655766 }>, %struct.paddedpacked <{ i8 -86, i32 -1431655766 }> }, align 1
// PATTERN: @__const.test_paddedpackednested_custom.custom = private unnamed_addr constant %struct.paddedpackednested { %struct.paddedpacked <{ i8 42, i32 13371337 }>, %struct.paddedpacked <{ i8 43, i32 13371338 }> }, align 1
// ZERO: @__const.test_paddedpackednested_custom.custom = private unnamed_addr constant %struct.paddedpackednested { %struct.paddedpacked <{ i8 42, i32 13371337 }>, %struct.paddedpacked <{ i8 43, i32 13371338 }> }, align 1
struct paddedpackednested { struct paddedpacked p1, p2; };
// PATTERN: @__const.test_bitfield_uninit.uninit = private unnamed_addr constant %struct.bitfield { i8 -86, [3 x i8] c"\AA\AA\AA" }, align 4
// PATTERN: @__const.test_bitfield_custom.custom = private unnamed_addr constant %struct.bitfield { i8 20, [3 x i8] c"\AA\AA\AA" }, align 4
// ZERO: @__const.test_bitfield_custom.custom = private unnamed_addr constant %struct.bitfield { i8 20, [3 x i8] zeroinitializer }, align 4
struct bitfield { int i : 4; int j : 2; };
// PATTERN: @__const.test_bitfieldaligned_uninit.uninit = private unnamed_addr constant %struct.bitfieldaligned { i8 -86, [3 x i8] c"\AA\AA\AA", i8 -86, [3 x i8] c"\AA\AA\AA" }, align 4
// PATTERN: @__const.test_bitfieldaligned_custom.custom = private unnamed_addr constant %struct.bitfieldaligned { i8 4, [3 x i8] c"\AA\AA\AA", i8 1, [3 x i8] c"\AA\AA\AA" }, align 4
// ZERO: @__const.test_bitfieldaligned_custom.custom = private unnamed_addr constant %struct.bitfieldaligned { i8 4, [3 x i8] zeroinitializer, i8 1, [3 x i8] zeroinitializer }, align 4
struct bitfieldaligned { int i : 4; int : 0; int j : 2; };
struct big { unsigned a, b, c, d, e, f, g, h, i, j, k, l, m, n, o, p, q, r, s, t, u, v, w, x, y, z; };
// PATTERN: @__const.test_arraytail_uninit.uninit = private unnamed_addr constant %struct.arraytail { i32 -1431655766, [0 x i32] zeroinitializer }, align 4
// PATTERN: @__const.test_arraytail_custom.custom = private unnamed_addr constant %struct.arraytail { i32 57005, [0 x i32] zeroinitializer }, align 4
// ZERO: @__const.test_arraytail_custom.custom = private unnamed_addr constant %struct.arraytail { i32 57005, [0 x i32] zeroinitializer }, align 4
struct arraytail { int i; int arr[]; };
// PATTERN: @__const.test_int1_uninit.uninit = private unnamed_addr constant [1 x i32] [i32 -1431655766], align 4
// PATTERN: @__const.test_int1_custom.custom = private unnamed_addr constant [1 x i32] [i32 858993459], align 4
// ZERO: @__const.test_int1_custom.custom = private unnamed_addr constant [1 x i32] [i32 858993459], align 4
// PATTERN: @__const.test_bool4_uninit.uninit = private unnamed_addr constant [4 x i8] c"\AA\AA\AA\AA", align 1
// PATTERN: @__const.test_bool4_custom.custom = private unnamed_addr constant [4 x i8] c"\01\01\01\01", align 1
// ZERO: @__const.test_bool4_custom.custom = private unnamed_addr constant [4 x i8] c"\01\01\01\01", align 1
// PATTERN: @__const.test_intptr4_uninit.uninit = private unnamed_addr constant [4 x i32*] [i32* inttoptr (i64 -6148914691236517206 to i32*), i32* inttoptr (i64 -6148914691236517206 to i32*), i32* inttoptr (i64 -6148914691236517206 to i32*), i32* inttoptr (i64 -6148914691236517206 to i32*)], align 16
// PATTERN: @__const.test_intptr4_custom.custom = private unnamed_addr constant [4 x i32*] [i32* inttoptr (i64 572662306 to i32*), i32* inttoptr (i64 572662306 to i32*), i32* inttoptr (i64 572662306 to i32*), i32* inttoptr (i64 572662306 to i32*)], align 16
// ZERO: @__const.test_intptr4_custom.custom = private unnamed_addr constant [4 x i32*] [i32* inttoptr (i64 572662306 to i32*), i32* inttoptr (i64 572662306 to i32*), i32* inttoptr (i64 572662306 to i32*), i32* inttoptr (i64 572662306 to i32*)], align 16
// PATTERN: @__const.test_tailpad4_uninit.uninit = private unnamed_addr constant [4 x { i16, i8, [1 x i8] }] [{ i16, i8, [1 x i8] } { i16 -21846, i8 -86, [1 x i8] c"\AA" }, { i16, i8, [1 x i8] } { i16 -21846, i8 -86, [1 x i8] c"\AA" }, { i16, i8, [1 x i8] } { i16 -21846, i8 -86, [1 x i8] c"\AA" }, { i16, i8, [1 x i8] } { i16 -21846, i8 -86, [1 x i8] c"\AA" }], align 16
// PATTERN: @__const.test_tailpad4_custom.custom = private unnamed_addr constant [4 x { i16, i8, [1 x i8] }] [{ i16, i8, [1 x i8] } { i16 257, i8 1, [1 x i8] c"\AA" }, { i16, i8, [1 x i8] } { i16 257, i8 1, [1 x i8] c"\AA" }, { i16, i8, [1 x i8] } { i16 257, i8 1, [1 x i8] c"\AA" }, { i16, i8, [1 x i8] } { i16 257, i8 1, [1 x i8] c"\AA" }], align 16
// ZERO: @__const.test_tailpad4_custom.custom = private unnamed_addr constant [4 x { i16, i8, [1 x i8] }] [{ i16, i8, [1 x i8] } { i16 257, i8 1, [1 x i8] zeroinitializer }, { i16, i8, [1 x i8] } { i16 257, i8 1, [1 x i8] zeroinitializer }, { i16, i8, [1 x i8] } { i16 257, i8 1, [1 x i8] zeroinitializer }, { i16, i8, [1 x i8] } { i16 257, i8 1, [1 x i8] zeroinitializer }], align 16
struct tailpad { short s; char c; };
// PATTERN: @__const.test_atomicnotlockfree_uninit.uninit = private unnamed_addr constant %struct.notlockfree { [4 x i64] [i64 -6148914691236517206, i64 -6148914691236517206, i64 -6148914691236517206, i64 -6148914691236517206] }, align 8
struct notlockfree { long long a[4]; };
// PATTERN: @__const.test_atomicpadded_uninit.uninit = private unnamed_addr constant { i8, [3 x i8], i32 } { i8 -86, [3 x i8] c"\AA\AA\AA", i32 -1431655766 }, align 8
// PATTERN: @__const.test_atomictailpad_uninit.uninit = private unnamed_addr constant { i16, i8, [1 x i8] } { i16 -21846, i8 -86, [1 x i8] c"\AA" }, align 4
// PATTERN: @__const.test_complexfloat_uninit.uninit = private unnamed_addr constant { float, float } { float 0xFFFFFFFFE0000000, float 0xFFFFFFFFE0000000 }, align 4
// PATTERN: @__const.test_complexfloat_braces.braces = private unnamed_addr constant { float, float } { float 0xFFFFFFFFE0000000, float 0xFFFFFFFFE0000000 }, align 4
// PATTERN: @__const.test_complexfloat_custom.custom = private unnamed_addr constant { float, float } { float 0xFFFFFFFFE0000000, float 0xFFFFFFFFE0000000 }, align 4
// PATTERN: @__const.test_complexdouble_uninit.uninit = private unnamed_addr constant { double, double } { double 0xFFFFFFFFFFFFFFFF, double 0xFFFFFFFFFFFFFFFF }, align 8
// PATTERN: @__const.test_complexdouble_braces.braces = private unnamed_addr constant { double, double } { double 0xFFFFFFFFFFFFFFFF, double 0xFFFFFFFFFFFFFFFF }, align 8
// PATTERN: @__const.test_complexdouble_custom.custom = private unnamed_addr constant { double, double } { double 0xFFFFFFFFFFFFFFFF, double 0xFFFFFFFFFFFFFFFF }, align 8
// PATTERN: @__const.test_semivolatile_uninit.uninit = private unnamed_addr constant %struct.semivolatile { i32 -1431655766, i32 -1431655766 }, align 4
// PATTERN: @__const.test_semivolatile_custom.custom = private unnamed_addr constant %struct.semivolatile { i32 1145324612, i32 1145324612 }, align 4
struct semivolatile { int i; volatile int vi; };
// PATTERN: @__const.test_semivolatileinit_uninit.uninit = private unnamed_addr constant %struct.semivolatileinit { i32 -1431655766, i32 -1431655766 }, align 4
// PATTERN: @__const.test_semivolatileinit_braces.braces = private unnamed_addr constant %struct.semivolatileinit { i32 -1431655766, i32 -1431655766 }, align 4
// PATTERN: @__const.test_semivolatileinit_custom.custom = private unnamed_addr constant %struct.semivolatileinit { i32 -1431655766, i32 -1431655766 }, align 4
// ZERO: @__const.test_semivolatile_custom.custom = private unnamed_addr constant %struct.semivolatile { i32 1145324612, i32 1145324612 }, align 4
struct semivolatileinit { int i = 0x11111111; volatile int vi = 0x11111111; };
// PATTERN: @__const.test_base_uninit.uninit = private unnamed_addr constant %struct.base { i32 (...)** inttoptr (i64 -6148914691236517206 to i32 (...)**) }, align 8
// PATTERN: @__const.test_base_braces.braces = private unnamed_addr constant %struct.base { i32 (...)** inttoptr (i64 -6148914691236517206 to i32 (...)**) }, align 8
struct base { virtual ~base(); };
// PATTERN: @__const.test_derived_uninit.uninit = private unnamed_addr constant %struct.derived { %struct.base { i32 (...)** inttoptr (i64 -6148914691236517206 to i32 (...)**) } }, align 8
// PATTERN: @__const.test_derived_braces.braces = private unnamed_addr constant %struct.derived { %struct.base { i32 (...)** inttoptr (i64 -6148914691236517206 to i32 (...)**) } }, align 8
struct derived : public base {};
// PATTERN: @__const.test_virtualderived_uninit.uninit = private unnamed_addr constant %struct.virtualderived { %struct.base { i32 (...)** inttoptr (i64 -6148914691236517206 to i32 (...)**) }, %struct.derived { %struct.base { i32 (...)** inttoptr (i64 -6148914691236517206 to i32 (...)**) } } }, align 8
// PATTERN: @__const.test_virtualderived_braces.braces = private unnamed_addr constant %struct.virtualderived { %struct.base { i32 (...)** inttoptr (i64 -6148914691236517206 to i32 (...)**) }, %struct.derived { %struct.base { i32 (...)** inttoptr (i64 -6148914691236517206 to i32 (...)**) } } }, align 8
struct virtualderived : public virtual base, public virtual derived {};
// PATTERN: @__const.test_matching_uninit.uninit = private unnamed_addr constant %union.matching { i32 -1431655766 }, align 4
// PATTERN: @__const.test_matching_custom.custom = private unnamed_addr constant { float } { float 6.145500e+04 }, align 4
union matching { int i; float f; };
// PATTERN: @__const.test_matchingreverse_uninit.uninit = private unnamed_addr constant %union.matchingreverse { float 0xFFFFFFFFE0000000 }, align 4
// PATTERN: @__const.test_matchingreverse_custom.custom = private unnamed_addr constant { i32 } { i32 61455 }, align 4
// ZERO: @__const.test_matching_custom.custom = private unnamed_addr constant { float } { float 6.145500e+04 }, align 4
union matchingreverse { float f; int i; };
// PATTERN: @__const.test_unmatched_uninit.uninit = private unnamed_addr constant %union.unmatched { i32 -1431655766 }, align 4
// PATTERN: @__const.test_unmatched_custom.custom = private unnamed_addr constant %union.unmatched { i32 1001242351 }, align 4
// ZERO: @__const.test_matchingreverse_custom.custom = private unnamed_addr constant { i32 } { i32 61455 }, align 4
union unmatched { char c; int i; };
// PATTERN: @__const.test_unmatchedreverse_uninit.uninit = private unnamed_addr constant %union.unmatchedreverse { i32 -1431655766 }, align 4
<<<<<<< HEAD
// PATTERN: @__const.test_unmatchedreverse_custom.custom = private unnamed_addr constant { i8, [3 x i8] } { i8 42, [3 x i8] zeroinitializer }, align 4
// ZERO: @__const.test_unmatched_custom.custom = private unnamed_addr constant %union.unmatched { i32 1001242351 }, align 4
=======
// PATTERN: @__const.test_unmatchedreverse_custom.custom = private unnamed_addr constant { i8, [3 x i8] } { i8 42, [3 x i8] c"\AA\AA\AA" }, align 4
// ZERO: @__const.test_unmatchedreverse_custom.custom = private unnamed_addr constant { i8, [3 x i8] } { i8 42, [3 x i8] zeroinitializer }, align 4
>>>>>>> 4f7bc0ee
union unmatchedreverse { int i; char c; };
// PATTERN: @__const.test_unmatchedfp_uninit.uninit = private unnamed_addr constant %union.unmatchedfp { double 0xFFFFFFFFFFFFFFFF }, align 8
// PATTERN: @__const.test_unmatchedfp_custom.custom = private unnamed_addr constant %union.unmatchedfp { double 0x400921FB54442D18 }, align 8
// ZERO: @__const.test_unmatchedreverse_custom.custom = private unnamed_addr constant { i8, [3 x i8] } { i8 42, [3 x i8] zeroinitializer }, align 4
// ZERO: @__const.test_unmatchedfp_custom.custom = private unnamed_addr constant %union.unmatchedfp { double 0x400921FB54442D18 }, align 8
union unmatchedfp { float f; double d; };
enum emptyenum {};
enum smallenum { VALUE };

extern "C" {

TEST_UNINIT(char, char);
// CHECK-LABEL: @test_char_uninit()
// CHECK:       %uninit = alloca i8, align
// CHECK-NEXT:  call void @{{.*}}used{{.*}}%uninit)
// PATTERN-LABEL: @test_char_uninit()
// PATTERN: store i8 -86, i8* %uninit, align 1
// ZERO-LABEL: @test_char_uninit()
// ZERO: store i8 0, i8* %uninit, align 1

TEST_BRACES(char, char);
// CHECK-LABEL: @test_char_braces()
// CHECK:       %braces = alloca i8, align [[ALIGN:[0-9]*]]
// CHECK-NEXT:  store i8 0, i8* %braces, align [[ALIGN]]
// CHECK-NEXT:  call void @{{.*}}used{{.*}}%braces)

TEST_UNINIT(uchar, unsigned char);
// CHECK-LABEL: @test_uchar_uninit()
// CHECK:       %uninit = alloca i8, align
// CHECK-NEXT:  call void @{{.*}}used{{.*}}%uninit)
// PATTERN-LABEL: @test_uchar_uninit()
// PATTERN: store i8 -86, i8* %uninit, align 1
// ZERO-LABEL: @test_uchar_uninit()
// ZERO: store i8 0, i8* %uninit, align 1

TEST_BRACES(uchar, unsigned char);
// CHECK-LABEL: @test_uchar_braces()
// CHECK:       %braces = alloca i8, align [[ALIGN:[0-9]*]]
// CHECK-NEXT:  store i8 0, i8* %braces, align [[ALIGN]]
// CHECK-NEXT:  call void @{{.*}}used{{.*}}%braces)

TEST_UNINIT(schar, signed char);
// CHECK-LABEL: @test_schar_uninit()
// CHECK:       %uninit = alloca i8, align
// CHECK-NEXT:  call void @{{.*}}used{{.*}}%uninit)
// PATTERN-LABEL: @test_schar_uninit()
// PATTERN: store i8 -86, i8* %uninit, align 1
// ZERO-LABEL: @test_schar_uninit()
// ZERO: store i8 0, i8* %uninit, align 1

TEST_BRACES(schar, signed char);
// CHECK-LABEL: @test_schar_braces()
// CHECK:       %braces = alloca i8, align [[ALIGN:[0-9]*]]
// CHECK-NEXT:  store i8 0, i8* %braces, align [[ALIGN]]
// CHECK-NEXT:  call void @{{.*}}used{{.*}}%braces)

TEST_UNINIT(wchar_t, wchar_t);
// CHECK-LABEL: @test_wchar_t_uninit()
// CHECK:       %uninit = alloca i32, align
// CHECK-NEXT:  call void @{{.*}}used{{.*}}%uninit)
// PATTERN-LABEL: @test_wchar_t_uninit()
// PATTERN: store i32 -1431655766, i32* %uninit, align
// ZERO-LABEL: @test_wchar_t_uninit()
// ZERO: store i32 0, i32* %uninit, align

TEST_BRACES(wchar_t, wchar_t);
// CHECK-LABEL: @test_wchar_t_braces()
// CHECK:       %braces = alloca i32, align [[ALIGN:[0-9]*]]
// CHECK-NEXT:  store i32 0, i32* %braces, align [[ALIGN]]
// CHECK-NEXT:  call void @{{.*}}used{{.*}}%braces)

TEST_UNINIT(short, short);
// CHECK-LABEL: @test_short_uninit()
// CHECK:       %uninit = alloca i16, align
// CHECK-NEXT:  call void @{{.*}}used{{.*}}%uninit)
// PATTERN-LABEL: @test_short_uninit()
// PATTERN: store i16 -21846, i16* %uninit, align
// ZERO-LABEL: @test_short_uninit()
// ZERO: store i16 0, i16* %uninit, align

TEST_BRACES(short, short);
// CHECK-LABEL: @test_short_braces()
// CHECK:       %braces = alloca i16, align [[ALIGN:[0-9]*]]
// CHECK-NEXT:  store i16 0, i16* %braces, align [[ALIGN]]
// CHECK-NEXT:  call void @{{.*}}used{{.*}}%braces)

TEST_UNINIT(ushort, unsigned short);
// CHECK-LABEL: @test_ushort_uninit()
// CHECK:       %uninit = alloca i16, align
// CHECK-NEXT:  call void @{{.*}}used{{.*}}%uninit)
// PATTERN-LABEL: @test_ushort_uninit()
// PATTERN: store i16 -21846, i16* %uninit, align
// ZERO-LABEL: @test_ushort_uninit()
// ZERO: store i16 0, i16* %uninit, align

TEST_BRACES(ushort, unsigned short);
// CHECK-LABEL: @test_ushort_braces()
// CHECK:       %braces = alloca i16, align [[ALIGN:[0-9]*]]
// CHECK-NEXT:  store i16 0, i16* %braces, align [[ALIGN]]
// CHECK-NEXT:  call void @{{.*}}used{{.*}}%braces)

TEST_UNINIT(int, int);
// CHECK-LABEL: @test_int_uninit()
// CHECK:       %uninit = alloca i32, align
// CHECK-NEXT:  call void @{{.*}}used{{.*}}%uninit)
// PATTERN-LABEL: @test_int_uninit()
// PATTERN: store i32 -1431655766, i32* %uninit, align
// ZERO-LABEL: @test_int_uninit()
// ZERO: store i32 0, i32* %uninit, align

TEST_BRACES(int, int);
// CHECK-LABEL: @test_int_braces()
// CHECK:       %braces = alloca i32, align [[ALIGN:[0-9]*]]
// CHECK-NEXT:  store i32 0, i32* %braces, align [[ALIGN]]
// CHECK-NEXT:  call void @{{.*}}used{{.*}}%braces)

TEST_UNINIT(unsigned, unsigned);
// CHECK-LABEL: @test_unsigned_uninit()
// CHECK:       %uninit = alloca i32, align
// CHECK-NEXT:  call void @{{.*}}used{{.*}}%uninit)
// PATTERN-LABEL: @test_unsigned_uninit()
// PATTERN: store i32 -1431655766, i32* %uninit, align
// ZERO-LABEL: @test_unsigned_uninit()
// ZERO: store i32 0, i32* %uninit, align

TEST_BRACES(unsigned, unsigned);
// CHECK-LABEL: @test_unsigned_braces()
// CHECK:       %braces = alloca i32, align [[ALIGN:[0-9]*]]
// CHECK-NEXT:  store i32 0, i32* %braces, align [[ALIGN]]
// CHECK-NEXT:  call void @{{.*}}used{{.*}}%braces)

TEST_UNINIT(long, long);
// CHECK-LABEL: @test_long_uninit()
// CHECK:       %uninit = alloca i64, align
// CHECK-NEXT:  call void @{{.*}}used{{.*}}%uninit)
// PATTERN-LABEL: @test_long_uninit()
// PATTERN: store i64 -6148914691236517206, i64* %uninit, align
// ZERO-LABEL: @test_long_uninit()
// ZERO: store i64 0, i64* %uninit, align

TEST_BRACES(long, long);
// CHECK-LABEL: @test_long_braces()
// CHECK:       %braces = alloca i64, align [[ALIGN:[0-9]*]]
// CHECK-NEXT:  store i64 0, i64* %braces, align [[ALIGN]]
// CHECK-NEXT:  call void @{{.*}}used{{.*}}%braces)

TEST_UNINIT(ulong, unsigned long);
// CHECK-LABEL: @test_ulong_uninit()
// CHECK:       %uninit = alloca i64, align
// CHECK-NEXT:  call void @{{.*}}used{{.*}}%uninit)
// PATTERN-LABEL: @test_ulong_uninit()
// PATTERN: store i64 -6148914691236517206, i64* %uninit, align
// ZERO-LABEL: @test_ulong_uninit()
// ZERO: store i64 0, i64* %uninit, align

TEST_BRACES(ulong, unsigned long);
// CHECK-LABEL: @test_ulong_braces()
// CHECK:       %braces = alloca i64, align [[ALIGN:[0-9]*]]
// CHECK-NEXT:  store i64 0, i64* %braces, align [[ALIGN]]
// CHECK-NEXT:  call void @{{.*}}used{{.*}}%braces)

TEST_UNINIT(longlong, long long);
// CHECK-LABEL: @test_longlong_uninit()
// CHECK:       %uninit = alloca i64, align
// CHECK-NEXT:  call void @{{.*}}used{{.*}}%uninit)
// PATTERN-LABEL: @test_longlong_uninit()
// PATTERN: store i64 -6148914691236517206, i64* %uninit, align
// ZERO-LABEL: @test_longlong_uninit()
// ZERO: store i64 0, i64* %uninit, align

TEST_BRACES(longlong, long long);
// CHECK-LABEL: @test_longlong_braces()
// CHECK:       %braces = alloca i64, align [[ALIGN:[0-9]*]]
// CHECK-NEXT:  store i64 0, i64* %braces, align [[ALIGN]]
// CHECK-NEXT:  call void @{{.*}}used{{.*}}%braces)

TEST_UNINIT(ulonglong, unsigned long long);
// CHECK-LABEL: @test_ulonglong_uninit()
// CHECK:       %uninit = alloca i64, align
// CHECK-NEXT:  call void @{{.*}}used{{.*}}%uninit)
// PATTERN-LABEL: @test_ulonglong_uninit()
// PATTERN: store i64 -6148914691236517206, i64* %uninit, align
// ZERO-LABEL: @test_ulonglong_uninit()
// ZERO: store i64 0, i64* %uninit, align

TEST_BRACES(ulonglong, unsigned long long);
// CHECK-LABEL: @test_ulonglong_braces()
// CHECK:       %braces = alloca i64, align [[ALIGN:[0-9]*]]
// CHECK-NEXT:  store i64 0, i64* %braces, align [[ALIGN]]
// CHECK-NEXT:  call void @{{.*}}used{{.*}}%braces)

TEST_UNINIT(int128, __int128);
// CHECK-LABEL: @test_int128_uninit()
// CHECK:       %uninit = alloca i128, align
// CHECK-NEXT:  call void @{{.*}}used{{.*}}%uninit)
// PATTERN-LABEL: @test_int128_uninit()
// PATTERN: store i128 -113427455640312821154458202477256070486, i128* %uninit, align
// ZERO-LABEL: @test_int128_uninit()
// ZERO: store i128 0, i128* %uninit, align

TEST_BRACES(int128, __int128);
// CHECK-LABEL: @test_int128_braces()
// CHECK:       %braces = alloca i128, align [[ALIGN:[0-9]*]]
// CHECK-NEXT:  store i128 0, i128* %braces, align [[ALIGN]]
// CHECK-NEXT:  call void @{{.*}}used{{.*}}%braces)

TEST_UNINIT(uint128, unsigned __int128);
// CHECK-LABEL: @test_uint128_uninit()
// CHECK:       %uninit = alloca i128, align
// CHECK-NEXT:  call void @{{.*}}used{{.*}}%uninit)
// PATTERN-LABEL: @test_uint128_uninit()
// PATTERN: store i128 -113427455640312821154458202477256070486, i128* %uninit, align
// ZERO-LABEL: @test_uint128_uninit()
// ZERO: store i128 0, i128* %uninit, align

TEST_BRACES(uint128, unsigned __int128);
// CHECK-LABEL: @test_uint128_braces()
// CHECK:       %braces = alloca i128, align [[ALIGN:[0-9]*]]
// CHECK-NEXT:  store i128 0, i128* %braces, align [[ALIGN]]
// CHECK-NEXT:  call void @{{.*}}used{{.*}}%braces)


TEST_UNINIT(fp16, __fp16);
// CHECK-LABEL: @test_fp16_uninit()
// CHECK:       %uninit = alloca half, align
// CHECK-NEXT:  call void @{{.*}}used{{.*}}%uninit)
// PATTERN-LABEL: @test_fp16_uninit()
// PATTERN: store half 0xHFFFF, half* %uninit, align
// ZERO-LABEL: @test_fp16_uninit()
// ZERO: store half 0xH0000, half* %uninit, align

TEST_BRACES(fp16, __fp16);
// CHECK-LABEL: @test_fp16_braces()
// CHECK:       %braces = alloca half, align [[ALIGN:[0-9]*]]
// CHECK-NEXT:  store half 0xH0000, half* %braces, align [[ALIGN]]
// CHECK-NEXT:  call void @{{.*}}used{{.*}}%braces)

TEST_UNINIT(float, float);
// CHECK-LABEL: @test_float_uninit()
// CHECK:       %uninit = alloca float, align
// CHECK-NEXT:  call void @{{.*}}used{{.*}}%uninit)
// PATTERN-LABEL: @test_float_uninit()
// PATTERN: store float 0xFFFFFFFFE0000000, float* %uninit, align
// ZERO-LABEL: @test_float_uninit()
// ZERO: store float 0.000000e+00, float* %uninit, align

TEST_BRACES(float, float);
// CHECK-LABEL: @test_float_braces()
// CHECK:       %braces = alloca float, align [[ALIGN:[0-9]*]]
// CHECK-NEXT:  store float 0.000000e+00, float* %braces, align [[ALIGN]]
// CHECK-NEXT:  call void @{{.*}}used{{.*}}%braces)

TEST_UNINIT(double, double);
// CHECK-LABEL: @test_double_uninit()
// CHECK:       %uninit = alloca double, align
// CHECK-NEXT:  call void @{{.*}}used{{.*}}%uninit)
// PATTERN-LABEL: @test_double_uninit()
// PATTERN: store double 0xFFFFFFFFFFFFFFFF, double* %uninit, align
// ZERO-LABEL: @test_double_uninit()
// ZERO: store double 0.000000e+00, double* %uninit, align

TEST_BRACES(double, double);
// CHECK-LABEL: @test_double_braces()
// CHECK:       %braces = alloca double, align [[ALIGN:[0-9]*]]
// CHECK-NEXT:  store double 0.000000e+00, double* %braces, align [[ALIGN]]
// CHECK-NEXT:  call void @{{.*}}used{{.*}}%braces)

TEST_UNINIT(longdouble, long double);
// CHECK-LABEL: @test_longdouble_uninit()
// CHECK:       %uninit = alloca x86_fp80, align
// CHECK-NEXT:  call void @{{.*}}used{{.*}}%uninit)
// PATTERN-LABEL: @test_longdouble_uninit()
// PATTERN: store x86_fp80 0xKFFFFFFFFFFFFFFFFFFFF, x86_fp80* %uninit, align
// ZERO-LABEL: @test_longdouble_uninit()
// ZERO: store x86_fp80 0xK00000000000000000000, x86_fp80* %uninit, align

TEST_BRACES(longdouble, long double);
// CHECK-LABEL: @test_longdouble_braces()
// CHECK:       %braces = alloca x86_fp80, align [[ALIGN:[0-9]*]]
// CHECK-NEXT:  store x86_fp80 0xK00000000000000000000, x86_fp80* %braces, align [[ALIGN]]
// CHECK-NEXT:  call void @{{.*}}used{{.*}}%braces)


TEST_UNINIT(intptr, int*);
// CHECK-LABEL: @test_intptr_uninit()
// CHECK:       %uninit = alloca i32*, align
// CHECK-NEXT:  call void @{{.*}}used{{.*}}%uninit)
// PATTERN-LABEL: @test_intptr_uninit()
// PATTERN: store i32* inttoptr (i64 -6148914691236517206 to i32*), i32** %uninit, align
// ZERO-LABEL: @test_intptr_uninit()
// ZERO: store i32* null, i32** %uninit, align

TEST_BRACES(intptr, int*);
// CHECK-LABEL: @test_intptr_braces()
// CHECK:       %braces = alloca i32*, align [[ALIGN:[0-9]*]]
// CHECK-NEXT:  store i32* null, i32** %braces, align [[ALIGN]]
// CHECK-NEXT:  call void @{{.*}}used{{.*}}%braces)

TEST_UNINIT(intptrptr, int**);
// CHECK-LABEL: @test_intptrptr_uninit()
// CHECK:       %uninit = alloca i32**, align
// CHECK-NEXT:  call void @{{.*}}used{{.*}}%uninit)
// PATTERN-LABEL: @test_intptrptr_uninit()
// PATTERN: store i32** inttoptr (i64 -6148914691236517206 to i32**), i32*** %uninit, align
// ZERO-LABEL: @test_intptrptr_uninit()
// ZERO: store i32** null, i32*** %uninit, align

TEST_BRACES(intptrptr, int**);
// CHECK-LABEL: @test_intptrptr_braces()
// CHECK:       %braces = alloca i32**, align [[ALIGN:[0-9]*]]
// CHECK-NEXT:  store i32** null, i32*** %braces, align [[ALIGN]]
// CHECK-NEXT:  call void @{{.*}}used{{.*}}%braces)

TEST_UNINIT(function, void(*)());
// CHECK-LABEL: @test_function_uninit()
// CHECK:       %uninit = alloca void ()*, align
// CHECK-NEXT:  call void @{{.*}}used{{.*}}%uninit)
// PATTERN-LABEL: @test_function_uninit()
// PATTERN: store void ()* inttoptr (i64 -6148914691236517206 to void ()*), void ()** %uninit, align
// ZERO-LABEL: @test_function_uninit()
// ZERO: store void ()* null, void ()** %uninit, align

TEST_BRACES(function, void(*)());
// CHECK-LABEL: @test_function_braces()
// CHECK:       %braces = alloca void ()*, align [[ALIGN:[0-9]*]]
// CHECK-NEXT:  store void ()* null, void ()** %braces, align [[ALIGN]]
// CHECK-NEXT:  call void @{{.*}}used{{.*}}%braces)

TEST_UNINIT(bool, bool);
// CHECK-LABEL: @test_bool_uninit()
// CHECK:       %uninit = alloca i8, align
// CHECK-NEXT:  call void @{{.*}}used{{.*}}%uninit)
// PATTERN-LABEL: @test_bool_uninit()
// PATTERN: store i8 -86, i8* %uninit, align 1
// ZERO-LABEL: @test_bool_uninit()
// ZERO: store i8 0, i8* %uninit, align 1

TEST_BRACES(bool, bool);
// CHECK-LABEL: @test_bool_braces()
// CHECK:       %braces = alloca i8, align [[ALIGN:[0-9]*]]
// CHECK-NEXT:  store i8 0, i8* %braces, align [[ALIGN]]
// CHECK-NEXT:  call void @{{.*}}used{{.*}}%braces)


TEST_UNINIT(empty, empty);
// CHECK-LABEL: @test_empty_uninit()
// CHECK:       %uninit = alloca %struct.empty, align
// CHECK-NEXT:  call void @{{.*}}used{{.*}}%uninit)
// PATTERN-LABEL: @test_empty_uninit()
// PATTERN: call void @llvm.memcpy{{.*}} @__const.test_empty_uninit.uninit
// ZERO-LABEL: @test_empty_uninit()
// ZERO: call void @llvm.memset{{.*}}, i8 0,

TEST_BRACES(empty, empty);
// CHECK-LABEL: @test_empty_braces()
// CHECK:       %braces = alloca %struct.empty, align
// CHECK-NEXT:  bitcast
// CHECK-NEXT:  call void @llvm.memcpy
// CHECK-NEXT:  call void @{{.*}}used{{.*}}%braces)

TEST_UNINIT(small, small);
// CHECK-LABEL: @test_small_uninit()
// CHECK:       %uninit = alloca %struct.small, align
// CHECK-NEXT:  call void @{{.*}}used{{.*}}%uninit)
// PATTERN-LABEL: @test_small_uninit()
// PATTERN: call void @llvm.memcpy{{.*}} @__const.test_small_uninit.uninit
// ZERO-LABEL: @test_small_uninit()
// ZERO: call void @llvm.memset{{.*}}, i8 0,

TEST_BRACES(small, small);
// CHECK-LABEL: @test_small_braces()
// CHECK:       %braces = alloca %struct.small, align [[ALIGN:[0-9]*]]
// CHECK-NEXT:  bitcast
// CHECK-NEXT:  call void @llvm.memset{{.*}}(i8* align [[ALIGN]] %{{.*}}, i8 0, i64 1, i1 false)
// CHECK-NEXT:  call void @{{.*}}used{{.*}}%braces)

TEST_CUSTOM(small, small, { 42 });
// CHECK-LABEL: @test_small_custom()
// CHECK:       %custom = alloca %struct.small, align
// CHECK-NEXT:  bitcast
// CHECK-NEXT:  call void @llvm.memcpy
// CHECK-NEXT:  call void @{{.*}}used{{.*}}%custom)

TEST_UNINIT(smallinit, smallinit);
// CHECK-LABEL: @test_smallinit_uninit()
// CHECK:       %uninit = alloca %struct.smallinit, align
// CHECK-NEXT:  call void @{{.*}}smallinit{{.*}}%uninit)
// CHECK-NEXT:  call void @{{.*}}used{{.*}}%uninit)

TEST_BRACES(smallinit, smallinit);
// CHECK-LABEL: @test_smallinit_braces()
// CHECK:       %braces = alloca %struct.smallinit, align [[ALIGN:[0-9]*]]
// CHECK-NEXT:  %[[C:[^ ]*]] = getelementptr inbounds %struct.smallinit, %struct.smallinit* %braces, i32 0, i32 0
// CHECK-NEXT:  store i8 42, i8* %[[C]], align [[ALIGN]]
// CHECK-NEXT:  call void @{{.*}}used{{.*}}%braces)

TEST_CUSTOM(smallinit, smallinit, { 100 });
// CHECK-LABEL: @test_smallinit_custom()
// CHECK:       %custom = alloca %struct.smallinit, align [[ALIGN:[0-9]*]]
// CHECK-NEXT:  %[[C:[^ ]*]] = getelementptr inbounds %struct.smallinit, %struct.smallinit* %custom, i32 0, i32 0
// CHECK-NEXT:  store i8 100, i8* %[[C]], align [[ALIGN]]
// CHECK-NEXT:  call void @{{.*}}used{{.*}}%custom)

TEST_UNINIT(smallpartinit, smallpartinit);
// CHECK-LABEL: @test_smallpartinit_uninit()
// CHECK:       %uninit = alloca %struct.smallpartinit, align
// CHECK-NEXT:  call void @{{.*}}smallpartinit{{.*}}%uninit)
// CHECK-NEXT:  call void @{{.*}}used{{.*}}%uninit)
// PATTERN-LABEL: @test_smallpartinit_uninit()
// PATTERN: call void @llvm.memcpy{{.*}} @__const.test_smallpartinit_uninit.uninit
// ZERO-LABEL: @test_smallpartinit_uninit()
// ZERO: call void @llvm.memset{{.*}}, i8 0,

TEST_BRACES(smallpartinit, smallpartinit);
// CHECK-LABEL: @test_smallpartinit_braces()
// CHECK:       %braces = alloca %struct.smallpartinit, align [[ALIGN:[0-9]*]]
// CHECK-NEXT:  %[[C:[^ ]*]] = getelementptr inbounds %struct.smallpartinit, %struct.smallpartinit* %braces, i32 0, i32 0
// CHECK-NEXT:  store i8 42, i8* %[[C]], align [[ALIGN]]
// CHECK-NEXT:  %[[D:[^ ]*]] = getelementptr inbounds %struct.smallpartinit, %struct.smallpartinit* %braces, i32 0, i32 1
// CHECK-NEXT:  store i8 0, i8* %[[D]], align [[ALIGN]]
// CHECK-NEXT:  call void @{{.*}}used{{.*}}%braces)

TEST_CUSTOM(smallpartinit, smallpartinit, { 100, 42 });
// CHECK-LABEL: @test_smallpartinit_custom()
// CHECK:       %custom = alloca %struct.smallpartinit, align [[ALIGN:[0-9]*]]
// CHECK-NEXT:  %[[C:[^ ]*]] = getelementptr inbounds %struct.smallpartinit, %struct.smallpartinit* %custom, i32 0, i32 0
// CHECK-NEXT:  store i8 100, i8* %[[C]], align [[ALIGN]]
// CHECK-NEXT:  %[[D:[^ ]*]] = getelementptr inbounds %struct.smallpartinit, %struct.smallpartinit* %custom, i32 0, i32 1
// CHECK-NEXT:  store i8 42, i8* %[[D]], align [[ALIGN]]
// CHECK-NEXT:  call void @{{.*}}used{{.*}}%custom)

TEST_UNINIT(nullinit, nullinit);
// CHECK-LABEL: @test_nullinit_uninit()
// CHECK:       %uninit = alloca %struct.nullinit, align
// CHECK-NEXT:  call void @{{.*}}nullinit{{.*}}%uninit)
// CHECK-NEXT:  call void @{{.*}}used{{.*}}%uninit)

TEST_BRACES(nullinit, nullinit);
// CHECK-LABEL: @test_nullinit_braces()
// CHECK:       %braces = alloca %struct.nullinit, align [[ALIGN:[0-9]*]]
// CHECK-NEXT:  %[[N:[^ ]*]] = getelementptr inbounds %struct.nullinit, %struct.nullinit* %braces, i32 0, i32 0
// CHECK-NEXT:  store i8* null, i8** %[[N]], align [[ALIGN]]
// CHECK-NEXT:  call void @{{.*}}used{{.*}}%braces)

TEST_CUSTOM(nullinit, nullinit, { (char*)"derp" });
// CHECK-LABEL: @test_nullinit_custom()
// CHECK:       %custom = alloca %struct.nullinit, align [[ALIGN:[0-9]*]]
// CHECK-NEXT:  %[[N:[^ ]*]] = getelementptr inbounds %struct.nullinit, %struct.nullinit* %custom, i32 0, i32 0
// CHECK-NEXT:  store i8* getelementptr inbounds {{.*}}, i8** %[[N]], align [[ALIGN]]
// CHECK-NEXT:  call void @{{.*}}used{{.*}}%custom)

TEST_UNINIT(padded, padded);
// CHECK-LABEL: @test_padded_uninit()
// CHECK:       %uninit = alloca %struct.padded, align
// CHECK-NEXT:  call void @{{.*}}used{{.*}}%uninit)
// PATTERN-LABEL: @test_padded_uninit()
// PATTERN: call void @llvm.memcpy{{.*}} @__const.test_padded_uninit.uninit
// ZERO-LABEL: @test_padded_uninit()
// ZERO: call void @llvm.memset{{.*}}, i8 0,

TEST_BRACES(padded, padded);
// CHECK-LABEL: @test_padded_braces()
// CHECK:       %braces = alloca %struct.padded, align [[ALIGN:[0-9]*]]
// CHECK-NEXT:  bitcast
// CHECK-NEXT:  call void @llvm.memset{{.*}}(i8* align [[ALIGN]] %{{.*}}, i8 0, i64 8, i1 false)
// CHECK-NEXT:  call void @{{.*}}used{{.*}}%braces)

TEST_CUSTOM(padded, padded, { 42, 13371337 });
// CHECK-LABEL: @test_padded_custom()
// CHECK:       %custom = alloca %struct.padded, align
// CHECK-NEXT:  bitcast
// CHECK-NEXT:  call void @llvm.memcpy
// CHECK-NEXT:  call void @{{.*}}used{{.*}}%custom)

TEST_UNINIT(paddednullinit, paddednullinit);
// CHECK-LABEL: @test_paddednullinit_uninit()
// CHECK:       %uninit = alloca %struct.paddednullinit, align
// CHECK-NEXT:  call void @{{.*}}paddednullinit{{.*}}%uninit)
// CHECK-NEXT:  call void @{{.*}}used{{.*}}%uninit)
// PATTERN-LABEL: @test_paddednullinit_uninit()
// PATTERN: call void @llvm.memcpy{{.*}} @__const.test_paddednullinit_uninit.uninit
// ZERO-LABEL: @test_paddednullinit_uninit()
// ZERO: call void @llvm.memset{{.*}}, i8 0,

TEST_BRACES(paddednullinit, paddednullinit);
// CHECK-LABEL: @test_paddednullinit_braces()
// CHECK:       %braces = alloca %struct.paddednullinit, align [[ALIGN:[0-9]*]]
// CHECK-NEXT:  %[[C:[^ ]*]] = getelementptr inbounds %struct.paddednullinit, %struct.paddednullinit* %braces, i32 0, i32 0
// CHECK-NEXT:  store i8 0, i8* %[[C]], align [[ALIGN]]
// CHECK-NEXT:  %[[I:[^ ]*]] = getelementptr inbounds %struct.paddednullinit, %struct.paddednullinit* %braces, i32 0, i32 1
// CHECK-NEXT:  store i32 0, i32* %[[I]], align [[ALIGN]]
// CHECK-NEXT:  call void @{{.*}}used{{.*}}%braces)

TEST_CUSTOM(paddednullinit, paddednullinit, { 42, 13371337 });
// CHECK-LABEL: @test_paddednullinit_custom()
// CHECK:       %custom = alloca %struct.paddednullinit, align [[ALIGN:[0-9]*]]
// CHECK-NEXT:  %[[C:[^ ]*]] = getelementptr inbounds %struct.paddednullinit, %struct.paddednullinit* %custom, i32 0, i32 0
// CHECK-NEXT:  store i8 42, i8* %[[C]], align [[ALIGN]]
// CHECK-NEXT:  %[[I:[^ ]*]] = getelementptr inbounds %struct.paddednullinit, %struct.paddednullinit* %custom, i32 0, i32 1
// CHECK-NEXT:  store i32 13371337, i32* %[[I]], align [[ALIGN]]
// CHECK-NEXT:  call void @{{.*}}used{{.*}}%custom)

TEST_UNINIT(paddedpacked, paddedpacked);
// CHECK-LABEL: @test_paddedpacked_uninit()
// CHECK:       %uninit = alloca %struct.paddedpacked, align
// CHECK-NEXT:  call void @{{.*}}used{{.*}}%uninit)
// PATTERN-LABEL: @test_paddedpacked_uninit()
// PATTERN: call void @llvm.memcpy{{.*}} @__const.test_paddedpacked_uninit.uninit
// ZERO-LABEL: @test_paddedpacked_uninit()
// ZERO: call void @llvm.memset{{.*}}, i8 0,

TEST_BRACES(paddedpacked, paddedpacked);
// CHECK-LABEL: @test_paddedpacked_braces()
// CHECK:       %braces = alloca %struct.paddedpacked, align [[ALIGN:[0-9]*]]
// CHECK-NEXT:  bitcast
// CHECK-NEXT:  call void @llvm.memset{{.*}}(i8* align [[ALIGN]] %{{.*}}, i8 0, i64 5, i1 false)
// CHECK-NEXT:  call void @{{.*}}used{{.*}}%braces)

TEST_CUSTOM(paddedpacked, paddedpacked, { 42, 13371337 });
// CHECK-LABEL: @test_paddedpacked_custom()
// CHECK:       %custom = alloca %struct.paddedpacked, align
// CHECK-NEXT:  bitcast
// CHECK-NEXT:  call void @llvm.memcpy
// CHECK-NEXT:  call void @{{.*}}used{{.*}}%custom)

TEST_UNINIT(paddedpackedarray, paddedpackedarray);
// CHECK-LABEL: @test_paddedpackedarray_uninit()
// CHECK:       %uninit = alloca %struct.paddedpackedarray, align
// CHECK-NEXT:  call void @{{.*}}used{{.*}}%uninit)
// PATTERN-LABEL: @test_paddedpackedarray_uninit()
// PATTERN: call void @llvm.memcpy{{.*}} @__const.test_paddedpackedarray_uninit.uninit
// ZERO-LABEL: @test_paddedpackedarray_uninit()
// ZERO: call void @llvm.memset{{.*}}, i8 0,

TEST_BRACES(paddedpackedarray, paddedpackedarray);
// CHECK-LABEL: @test_paddedpackedarray_braces()
// CHECK:       %braces = alloca %struct.paddedpackedarray, align [[ALIGN:[0-9]*]]
// CHECK-NEXT:  bitcast
// CHECK-NEXT:  call void @llvm.memset{{.*}}(i8* align [[ALIGN]] %{{.*}}, i8 0, i64 10, i1 false)
// CHECK-NEXT:  call void @{{.*}}used{{.*}}%braces)

TEST_CUSTOM(paddedpackedarray, paddedpackedarray, { {{ 42, 13371337 }, { 43, 13371338 }} });
// CHECK-LABEL: @test_paddedpackedarray_custom()
// CHECK:       %custom = alloca %struct.paddedpackedarray, align
// CHECK-NEXT:  bitcast
// CHECK-NEXT:  call void @llvm.memcpy
// CHECK-NEXT:  call void @{{.*}}used{{.*}}%custom)

TEST_UNINIT(paddednested, paddednested);
// CHECK-LABEL: @test_paddednested_uninit()
// CHECK:       %uninit = alloca %struct.paddednested, align
// CHECK-NEXT:  call void @{{.*}}used{{.*}}%uninit)
// PATTERN-LABEL: @test_paddednested_uninit()
// PATTERN: call void @llvm.memcpy{{.*}} @__const.test_paddednested_uninit.uninit
// ZERO-LABEL: @test_paddednested_uninit()
// ZERO: call void @llvm.memset{{.*}}, i8 0,

TEST_BRACES(paddednested, paddednested);
// CHECK-LABEL: @test_paddednested_braces()
// CHECK:       %braces = alloca %struct.paddednested, align [[ALIGN:[0-9]*]]
// CHECK-NEXT:  bitcast
// CHECK-NEXT:  call void @llvm.memset{{.*}}(i8* align [[ALIGN]] %{{.*}}, i8 0, i64 16, i1 false)
// CHECK-NEXT:  call void @{{.*}}used{{.*}}%braces)

TEST_CUSTOM(paddednested, paddednested, { { 42, 13371337 }, { 43, 13371338 } });
// CHECK-LABEL: @test_paddednested_custom()
// CHECK:       %custom = alloca %struct.paddednested, align
// CHECK-NEXT:  bitcast
// CHECK-NEXT:  call void @llvm.memcpy
// CHECK-NEXT:  call void @{{.*}}used{{.*}}%custom)

TEST_UNINIT(paddedpackednested, paddedpackednested);
// CHECK-LABEL: @test_paddedpackednested_uninit()
// CHECK:       %uninit = alloca %struct.paddedpackednested, align
// CHECK-NEXT:  call void @{{.*}}used{{.*}}%uninit)
// PATTERN-LABEL: @test_paddedpackednested_uninit()
// PATTERN: call void @llvm.memcpy{{.*}} @__const.test_paddedpackednested_uninit.uninit
// ZERO-LABEL: @test_paddedpackednested_uninit()
// ZERO: call void @llvm.memset{{.*}}, i8 0,

TEST_BRACES(paddedpackednested, paddedpackednested);
// CHECK-LABEL: @test_paddedpackednested_braces()
// CHECK:       %braces = alloca %struct.paddedpackednested, align [[ALIGN:[0-9]*]]
// CHECK-NEXT:  bitcast
// CHECK-NEXT:  call void @llvm.memset{{.*}}(i8* align [[ALIGN]] %{{.*}}, i8 0, i64 10, i1 false)
// CHECK-NEXT:  call void @{{.*}}used{{.*}}%braces)

TEST_CUSTOM(paddedpackednested, paddedpackednested, { { 42, 13371337 }, { 43, 13371338 } });
// CHECK-LABEL: @test_paddedpackednested_custom()
// CHECK:       %custom = alloca %struct.paddedpackednested, align
// CHECK-NEXT:  bitcast
// CHECK-NEXT:  call void @llvm.memcpy
// CHECK-NEXT:  call void @{{.*}}used{{.*}}%custom)

TEST_UNINIT(bitfield, bitfield);
// CHECK-LABEL: @test_bitfield_uninit()
// CHECK:       %uninit = alloca %struct.bitfield, align
// CHECK-NEXT:  call void @{{.*}}used{{.*}}%uninit)
// PATTERN-LABEL: @test_bitfield_uninit()
// PATTERN: call void @llvm.memcpy{{.*}} @__const.test_bitfield_uninit.uninit
// ZERO-LABEL: @test_bitfield_uninit()
// ZERO: call void @llvm.memset{{.*}}, i8 0,

TEST_BRACES(bitfield, bitfield);
// CHECK-LABEL: @test_bitfield_braces()
// CHECK:       %braces = alloca %struct.bitfield, align
// CHECK-NEXT:  bitcast
// CHECK-NEXT:  call void @llvm.memcpy
// CHECK-NEXT:  call void @{{.*}}used{{.*}}%braces)

TEST_CUSTOM(bitfield, bitfield, { 4, 1 });
// CHECK-LABEL: @test_bitfield_custom()
// CHECK:       %custom = alloca %struct.bitfield, align
// CHECK-NEXT:  bitcast
// CHECK-NEXT:  call void @llvm.memcpy
// CHECK-NEXT:  call void @{{.*}}used{{.*}}%custom)

TEST_UNINIT(bitfieldaligned, bitfieldaligned);
// CHECK-LABEL: @test_bitfieldaligned_uninit()
// CHECK:       %uninit = alloca %struct.bitfieldaligned, align
// CHECK-NEXT:  call void @{{.*}}used{{.*}}%uninit)
// PATTERN-LABEL: @test_bitfieldaligned_uninit()
// PATTERN: call void @llvm.memcpy{{.*}} @__const.test_bitfieldaligned_uninit.uninit
// ZERO-LABEL: @test_bitfieldaligned_uninit()
// ZERO: call void @llvm.memset{{.*}}, i8 0,

TEST_BRACES(bitfieldaligned, bitfieldaligned);
// CHECK-LABEL: @test_bitfieldaligned_braces()
// CHECK:       %braces = alloca %struct.bitfieldaligned, align
// CHECK-NEXT:  bitcast
// CHECK-NEXT:  call void @llvm.memcpy
// CHECK-NEXT:  call void @{{.*}}used{{.*}}%braces)

TEST_CUSTOM(bitfieldaligned, bitfieldaligned, { 4, 1  });
// CHECK-LABEL: @test_bitfieldaligned_custom()
// CHECK:       %custom = alloca %struct.bitfieldaligned, align
// CHECK-NEXT:  bitcast
// CHECK-NEXT:  call void @llvm.memcpy
// CHECK-NEXT:  call void @{{.*}}used{{.*}}%custom)

TEST_UNINIT(big, big);
// CHECK-LABEL: @test_big_uninit()
// CHECK:       %uninit = alloca %struct.big, align
// CHECK-NEXT:  call void @{{.*}}used{{.*}}%uninit)
// PATTERN-LABEL: @test_big_uninit()
// PATTERN: call void @llvm.memset{{.*}}, i8 -86,
// ZERO-LABEL: @test_big_uninit()
// ZERO: call void @llvm.memset{{.*}}, i8 0,

TEST_BRACES(big, big);
// CHECK-LABEL: @test_big_braces()
// CHECK:       %braces = alloca %struct.big, align [[ALIGN:[0-9]*]]
// CHECK-NEXT:  bitcast
// CHECK-NEXT:  call void @llvm.memset{{.*}}(i8* align [[ALIGN]] %{{.*}}, i8 0, i64 104, i1 false)
// CHECK-NEXT:  call void @{{.*}}used{{.*}}%braces)

TEST_CUSTOM(big, big, { 0xAAAAAAAA, 0xAAAAAAAA, 0xAAAAAAAA, 0xAAAAAAAA, 0xAAAAAAAA, 0xAAAAAAAA, 0xAAAAAAAA, 0xAAAAAAAA, 0xAAAAAAAA, 0xAAAAAAAA, 0xAAAAAAAA, 0xAAAAAAAA, 0xAAAAAAAA, 0xAAAAAAAA, 0xAAAAAAAA, 0xAAAAAAAA, 0xAAAAAAAA, 0xAAAAAAAA, 0xAAAAAAAA, 0xAAAAAAAA, 0xAAAAAAAA, 0xAAAAAAAA, 0xAAAAAAAA, 0xAAAAAAAA, 0xAAAAAAAA, 0xAAAAAAAA });
// CHECK-LABEL: @test_big_custom()
// CHECK:       %custom = alloca %struct.big, align [[ALIGN:[0-9]*]]
// CHECK-NEXT:  bitcast
// CHECK-NEXT:  call void @llvm.memset{{.*}}(i8* align [[ALIGN]] %{{.*}}, i8 -86, i64 104, i1 false)
// CHECK-NEXT:  call void @{{.*}}used{{.*}}%custom)

TEST_UNINIT(arraytail, arraytail);
// CHECK-LABEL: @test_arraytail_uninit()
// CHECK:       %uninit = alloca %struct.arraytail, align
// CHECK-NEXT:  call void @{{.*}}used{{.*}}%uninit)
// PATTERN-LABEL: @test_arraytail_uninit()
// PATTERN: call void @llvm.memcpy{{.*}} @__const.test_arraytail_uninit.uninit
// ZERO-LABEL: @test_arraytail_uninit()
// ZERO: call void @llvm.memset{{.*}}, i8 0,

TEST_BRACES(arraytail, arraytail);
// CHECK-LABEL: @test_arraytail_braces()
// CHECK:       %braces = alloca %struct.arraytail, align [[ALIGN:[0-9]*]]
// CHECK-NEXT:  bitcast
// CHECK-NEXT:  call void @llvm.memset{{.*}}(i8* align [[ALIGN]] %{{.*}}, i8 0, i64 4, i1 false)
// CHECK-NEXT:  call void @{{.*}}used{{.*}}%braces)

TEST_CUSTOM(arraytail, arraytail, { 0xdead });
// CHECK-LABEL: @test_arraytail_custom()
// CHECK:       %custom = alloca %struct.arraytail, align
// CHECK-NEXT:  bitcast
// CHECK-NEXT:  call void @llvm.memcpy
// CHECK-NEXT:  call void @{{.*}}used{{.*}}%custom)


TEST_UNINIT(int0, int[0]);
// CHECK-LABEL: @test_int0_uninit()
// CHECK:       %uninit = alloca [0 x i32], align
// CHECK-NEXT:  call void @{{.*}}used{{.*}}%uninit)
// PATTERN-LABEL: @test_int0_uninit()
// PATTERN:       %uninit = alloca [0 x i32], align
// PATTERN-NEXT:  call void @{{.*}}used{{.*}}%uninit)
// ZERO-LABEL: @test_int0_uninit()
// ZERO:       %uninit = alloca [0 x i32], align
// ZERO-NEXT:  call void @{{.*}}used{{.*}}%uninit)

TEST_BRACES(int0, int[0]);
// CHECK-LABEL: @test_int0_braces()
// CHECK:       %braces = alloca [0 x i32], align [[ALIGN:[0-9]*]]
// CHECK-NEXT:  bitcast
// CHECK-NEXT:  call void @llvm.memset{{.*}}(i8* align [[ALIGN]] %{{.*}}, i8 0, i64 0, i1 false)
// CHECK-NEXT:  call void @{{.*}}used{{.*}}%braces)

TEST_UNINIT(int1, int[1]);
// CHECK-LABEL: @test_int1_uninit()
// CHECK:       %uninit = alloca [1 x i32], align [[ALIGN:[0-9]*]]
// CHECK-NEXT:  call void @{{.*}}used{{.*}}%uninit)
// PATTERN-LABEL: @test_int1_uninit()
// PATTERN: call void @llvm.memcpy{{.*}} @__const.test_int1_uninit.uninit
// ZERO-LABEL: @test_int1_uninit()
// ZERO: call void @llvm.memset{{.*}}, i8 0,

TEST_BRACES(int1, int[1]);
// CHECK-LABEL: @test_int1_braces()
// CHECK:       %braces = alloca [1 x i32], align [[ALIGN:[0-9]*]]
// CHECK-NEXT:  bitcast
// CHECK-NEXT:  call void @llvm.memset{{.*}}(i8* align [[ALIGN]] %{{.*}}, i8 0, i64 4, i1 false)
// CHECK-NEXT:  call void @{{.*}}used{{.*}}%braces)

TEST_CUSTOM(int1, int[1], { 0x33333333 });
// CHECK-LABEL: @test_int1_custom()
// CHECK:       %custom = alloca [1 x i32], align
// CHECK-NEXT:  bitcast
// CHECK-NEXT:  call void @llvm.memcpy
// CHECK-NEXT:  call void @{{.*}}used{{.*}}%custom)

TEST_UNINIT(int64, int[64]);
// CHECK-LABEL: @test_int64_uninit()
// CHECK:       %uninit = alloca [64 x i32], align
// CHECK-NEXT:  call void @{{.*}}used{{.*}}%uninit)
// PATTERN-LABEL: @test_int64_uninit()
// PATTERN: call void @llvm.memset{{.*}}, i8 -86,
// ZERO-LABEL: @test_int64_uninit()
// ZERO: call void @llvm.memset{{.*}}, i8 0,

TEST_BRACES(int64, int[64]);
// CHECK-LABEL: @test_int64_braces()
// CHECK:       %braces = alloca [64 x i32], align [[ALIGN:[0-9]*]]
// CHECK-NEXT:  bitcast
// CHECK-NEXT:  call void @llvm.memset{{.*}}(i8* align [[ALIGN]] %{{.*}}, i8 0, i64 256, i1 false)
// CHECK-NEXT:  call void @{{.*}}used{{.*}}%braces)

TEST_CUSTOM(int64, int[64], = { 0x11111111, 0x11111111, 0x11111111, 0x11111111, 0x11111111, 0x11111111, 0x11111111, 0x11111111, 0x11111111, 0x11111111, 0x11111111, 0x11111111, 0x11111111, 0x11111111, 0x11111111, 0x11111111, 0x11111111, 0x11111111, 0x11111111, 0x11111111, 0x11111111, 0x11111111, 0x11111111, 0x11111111, 0x11111111, 0x11111111, 0x11111111, 0x11111111, 0x11111111, 0x11111111, 0x11111111, 0x11111111, 0x11111111, 0x11111111, 0x11111111, 0x11111111, 0x11111111, 0x11111111, 0x11111111, 0x11111111, 0x11111111, 0x11111111, 0x11111111, 0x11111111, 0x11111111, 0x11111111, 0x11111111, 0x11111111, 0x11111111, 0x11111111, 0x11111111, 0x11111111, 0x11111111, 0x11111111, 0x11111111, 0x11111111, 0x11111111, 0x11111111, 0x11111111, 0x11111111, 0x11111111, 0x11111111, 0x11111111, 0x11111111 });
// CHECK-LABEL: @test_int64_custom()
// CHECK:       %custom = alloca [64 x i32], align [[ALIGN:[0-9]*]]
// CHECK-NEXT:  bitcast
// CHECK-NEXT:  call void @llvm.memset{{.*}}(i8* align [[ALIGN]] %{{.*}}, i8 17, i64 256, i1 false)
// CHECK-NEXT:  call void @{{.*}}used{{.*}}%custom)

TEST_UNINIT(bool4, bool[4]);
// CHECK-LABEL: @test_bool4_uninit()
// CHECK:       %uninit = alloca [4 x i8], align
// CHECK-NEXT:  call void @{{.*}}used{{.*}}%uninit)
// PATTERN-LABEL: @test_bool4_uninit()
// PATTERN: call void @llvm.memcpy{{.*}} @__const.test_bool4_uninit.uninit
// ZERO-LABEL: @test_bool4_uninit()
// ZERO: call void @llvm.memset{{.*}}, i8 0,

TEST_BRACES(bool4, bool[4]);
// CHECK-LABEL: @test_bool4_braces()
// CHECK:       %braces = alloca [4 x i8], align [[ALIGN:[0-9]*]]
// CHECK-NEXT:  bitcast
// CHECK-NEXT:  call void @llvm.memset{{.*}}(i8* align [[ALIGN]] %{{.*}}, i8 0, i64 4, i1 false)
// CHECK-NEXT:  call void @{{.*}}used{{.*}}%braces)

TEST_CUSTOM(bool4, bool[4], { true, true, true, true });
// CHECK-LABEL: @test_bool4_custom()
// CHECK:       %custom = alloca [4 x i8], align
// CHECK-NEXT:  bitcast
// CHECK-NEXT:  call void @llvm.memcpy
// CHECK-NEXT:  call void @{{.*}}used{{.*}}%custom)

TEST_UNINIT(intptr4, int*[4]);
// CHECK-LABEL: @test_intptr4_uninit()
// CHECK:       %uninit = alloca [4 x i32*], align
// CHECK-NEXT:  call void @{{.*}}used{{.*}}%uninit)
// PATTERN-LABEL: @test_intptr4_uninit()
// PATTERN: call void @llvm.memcpy{{.*}} @__const.test_intptr4_uninit.uninit
// ZERO-LABEL: @test_intptr4_uninit()
// ZERO: call void @llvm.memset{{.*}}, i8 0,

TEST_BRACES(intptr4, int*[4]);
// CHECK-LABEL: @test_intptr4_braces()
// CHECK:       %braces = alloca [4 x i32*], align [[ALIGN:[0-9]*]]
// CHECK-NEXT:  bitcast
// CHECK-NEXT:  call void @llvm.memset{{.*}}(i8* align [[ALIGN]] %{{.*}}, i8 0, i64 32, i1 false)
// CHECK-NEXT:  call void @{{.*}}used{{.*}}%braces)

  TEST_CUSTOM(intptr4, int*[4], = { (int*)0x22222222, (int*)0x22222222, (int*)0x22222222, (int*)0x22222222 });
// CHECK-LABEL: @test_intptr4_custom()
// CHECK:       %custom = alloca [4 x i32*], align
// CHECK-NEXT:  bitcast
// CHECK-NEXT:  call void @llvm.memcpy
// CHECK-NEXT:  call void @{{.*}}used{{.*}}%custom)

TEST_UNINIT(tailpad4, tailpad[4]);
// CHECK-LABEL: @test_tailpad4_uninit()
// CHECK:       %uninit = alloca [4 x %struct.tailpad], align
// CHECK-NEXT:  call void @{{.*}}used{{.*}}%uninit)
// PATTERN-LABEL: @test_tailpad4_uninit()
// PATTERN: call void @llvm.memcpy{{.*}} @__const.test_tailpad4_uninit.uninit
// ZERO-LABEL: @test_tailpad4_uninit()
// ZERO: call void @llvm.memset{{.*}}, i8 0,

TEST_BRACES(tailpad4, tailpad[4]);
// CHECK-LABEL: @test_tailpad4_braces()
// CHECK:       %braces = alloca [4 x %struct.tailpad], align [[ALIGN:[0-9]*]]
// CHECK-NEXT:  bitcast
// CHECK-NEXT:  call void @llvm.memset{{.*}}(i8* align [[ALIGN]] %{{.*}}, i8 0, i64 16, i1 false)
// CHECK-NEXT:  call void @{{.*}}used{{.*}}%braces)

TEST_CUSTOM(tailpad4, tailpad[4], { {257, 1}, {257, 1}, {257, 1}, {257, 1} });
// CHECK-LABEL: @test_tailpad4_custom()
// CHECK:       %custom = alloca [4 x %struct.tailpad], align
// CHECK-NEXT:  bitcast
// CHECK-NEXT:  call void @llvm.memcpy
// CHECK-NEXT:  call void @{{.*}}used{{.*}}%custom)

TEST_UNINIT(tailpad9, tailpad[9]);
// CHECK-LABEL: @test_tailpad9_uninit()
// CHECK:       %uninit = alloca [9 x %struct.tailpad], align
// CHECK-NEXT:  call void @{{.*}}used{{.*}}%uninit)
// PATTERN-LABEL: @test_tailpad9_uninit()
// PATTERN: call void @llvm.memset{{.*}}, i8 -86,
// ZERO-LABEL: @test_tailpad9_uninit()
// ZERO: call void @llvm.memset{{.*}}, i8 0,

TEST_BRACES(tailpad9, tailpad[9]);
// CHECK-LABEL: @test_tailpad9_braces()
// CHECK:       %braces = alloca [9 x %struct.tailpad], align [[ALIGN:[0-9]*]]
// CHECK-NEXT:  bitcast
// CHECK-NEXT:  call void @llvm.memset{{.*}}(i8* align [[ALIGN]] %{{.*}}, i8 0, i64 36, i1 false)
// CHECK-NEXT:  call void @{{.*}}used{{.*}}%braces)

TEST_CUSTOM(tailpad9, tailpad[9], { {257, 1}, {257, 1}, {257, 1}, {257, 1}, {257, 1}, {257, 1}, {257, 1}, {257, 1}, {257, 1} });
// CHECK-LABEL: @test_tailpad9_custom()
// CHECK:       %custom = alloca [9 x %struct.tailpad], align [[ALIGN:[0-9]*]]
// CHECK-NEXT:  bitcast
// CHECK-NEXT:  call void @llvm.memset{{.*}}(i8* align [[ALIGN]] %{{.*}}, i8 1, i64 36, i1 false)
// CHECK-NEXT:  call void @{{.*}}used{{.*}}%custom)


TEST_UNINIT(atomicbool, _Atomic(bool));
// CHECK-LABEL: @test_atomicbool_uninit()
// CHECK:       %uninit = alloca i8, align
// CHECK-NEXT:  call void @{{.*}}used{{.*}}%uninit)
// PATTERN-LABEL: @test_atomicbool_uninit()
// PATTERN: store i8 -86, i8* %uninit, align 1
// ZERO-LABEL: @test_atomicbool_uninit()
// ZERO: store i8 0, i8* %uninit, align 1

TEST_UNINIT(atomicint, _Atomic(int));
// CHECK-LABEL: @test_atomicint_uninit()
// CHECK:       %uninit = alloca i32, align
// CHECK-NEXT:  call void @{{.*}}used{{.*}}%uninit)
// PATTERN-LABEL: @test_atomicint_uninit()
// PATTERN: store i32 -1431655766, i32* %uninit, align 4
// ZERO-LABEL: @test_atomicint_uninit()
// ZERO: store i32 0, i32* %uninit, align 4

TEST_UNINIT(atomicdouble, _Atomic(double));
// CHECK-LABEL: @test_atomicdouble_uninit()
// CHECK:       %uninit = alloca double, align
// CHECK-NEXT:  call void @{{.*}}used{{.*}}%uninit)
// PATTERN-LABEL: @test_atomicdouble_uninit()
// PATTERN: store double 0xFFFFFFFFFFFFFFFF, double* %uninit, align 8
// ZERO-LABEL: @test_atomicdouble_uninit()
// ZERO: store double 0.000000e+00, double* %uninit, align 8

TEST_UNINIT(atomicnotlockfree, _Atomic(notlockfree));
// CHECK-LABEL: @test_atomicnotlockfree_uninit()
// CHECK:       %uninit = alloca %struct.notlockfree, align
// CHECK-NEXT:  call void @{{.*}}used{{.*}}%uninit)
// PATTERN-LABEL: @test_atomicnotlockfree_uninit()
// PATTERN: call void @llvm.memcpy{{.*}} @__const.test_atomicnotlockfree_uninit.uninit
// ZERO-LABEL: @test_atomicnotlockfree_uninit()
// ZERO: call void @llvm.memset{{.*}}, i8 0,

TEST_UNINIT(atomicpadded, _Atomic(padded));
// CHECK-LABEL: @test_atomicpadded_uninit()
// CHECK:       %uninit = alloca %struct.padded, align
// CHECK-NEXT:  call void @{{.*}}used{{.*}}%uninit)
// PATTERN-LABEL: @test_atomicpadded_uninit()
// PATTERN: call void @llvm.memcpy{{.*}} @__const.test_atomicpadded_uninit.uninit
// ZERO-LABEL: @test_atomicpadded_uninit()
// ZERO: call void @llvm.memset{{.*}}, i8 0,

TEST_UNINIT(atomictailpad, _Atomic(tailpad));
// CHECK-LABEL: @test_atomictailpad_uninit()
// CHECK:       %uninit = alloca %struct.tailpad, align
// CHECK-NEXT:  call void @{{.*}}used{{.*}}%uninit)
// PATTERN-LABEL: @test_atomictailpad_uninit()
// PATTERN: call void @llvm.memcpy{{.*}} @__const.test_atomictailpad_uninit.uninit
// ZERO-LABEL: @test_atomictailpad_uninit()
// ZERO: call void @llvm.memset{{.*}}, i8 0,


TEST_UNINIT(complexfloat, _Complex float);
// CHECK-LABEL: @test_complexfloat_uninit()
// CHECK:       %uninit = alloca { float, float }, align
// CHECK-NEXT:  call void @{{.*}}used{{.*}}%uninit)
// PATTERN-LABEL: @test_complexfloat_uninit()
// PATTERN: call void @llvm.memcpy{{.*}} @__const.test_complexfloat_uninit.uninit
// ZERO-LABEL: @test_complexfloat_uninit()
// ZERO: call void @llvm.memset{{.*}}, i8 0,

TEST_BRACES(complexfloat, _Complex float);
// CHECK-LABEL: @test_complexfloat_braces()
// CHECK:       %braces = alloca { float, float }, align [[ALIGN:[0-9]*]]
// CHECK-NEXT:  %[[R:[^ ]*]] = getelementptr inbounds { float, float }, { float, float }* %braces, i32 0, i32 0
// CHECK-NEXT:  %[[I:[^ ]*]] = getelementptr inbounds { float, float }, { float, float }* %braces, i32 0, i32 1
// CHECK-NEXT:  store float 0.000000e+00, float* %[[R]], align [[ALIGN]]
// CHECK-NEXT:  store float 0.000000e+00, float* %[[I]], align [[ALIGN]]
// CHECK-NEXT:  call void @{{.*}}used{{.*}}%braces)

TEST_CUSTOM(complexfloat, _Complex float, { 3.1415926535897932384626433, 3.1415926535897932384626433 });
// CHECK-LABEL: @test_complexfloat_custom()
// CHECK:       %custom = alloca { float, float }, align [[ALIGN:[0-9]*]]
// CHECK-NEXT:  %[[R:[^ ]*]] = getelementptr inbounds { float, float }, { float, float }* %custom, i32 0, i32 0
// CHECK-NEXT:  %[[I:[^ ]*]] = getelementptr inbounds { float, float }, { float, float }* %custom, i32 0, i32 1
// CHECK-NEXT:  store float 0x400921FB60000000, float* %[[R]], align [[ALIGN]]
// CHECK-NEXT:  store float 0x400921FB60000000, float* %[[I]], align [[ALIGN]]
// CHECK-NEXT:  call void @{{.*}}used{{.*}}%custom)

TEST_UNINIT(complexdouble, _Complex double);
// CHECK-LABEL: @test_complexdouble_uninit()
// CHECK:       %uninit = alloca { double, double }, align
// CHECK-NEXT:  call void @{{.*}}used{{.*}}%uninit)
// PATTERN-LABEL: @test_complexdouble_uninit()
// PATTERN: call void @llvm.memcpy{{.*}} @__const.test_complexdouble_uninit.uninit
// ZERO-LABEL: @test_complexdouble_uninit()
// ZERO: call void @llvm.memset{{.*}}, i8 0,

TEST_BRACES(complexdouble, _Complex double);
// CHECK-LABEL: @test_complexdouble_braces()
// CHECK:       %braces = alloca { double, double }, align [[ALIGN:[0-9]*]]
// CHECK-NEXT:  %[[R:[^ ]*]] = getelementptr inbounds { double, double }, { double, double }* %braces, i32 0, i32 0
// CHECK-NEXT:  %[[I:[^ ]*]] = getelementptr inbounds { double, double }, { double, double }* %braces, i32 0, i32 1
// CHECK-NEXT:  store double 0.000000e+00, double* %[[R]], align [[ALIGN]]
// CHECK-NEXT:  store double 0.000000e+00, double* %[[I]], align [[ALIGN]]
// CHECK-NEXT:  call void @{{.*}}used{{.*}}%braces)

TEST_CUSTOM(complexdouble, _Complex double, { 3.1415926535897932384626433, 3.1415926535897932384626433 });
// CHECK-LABEL: @test_complexdouble_custom()
// CHECK:       %custom = alloca { double, double }, align [[ALIGN:[0-9]*]]
// CHECK-NEXT:  %[[R:[^ ]*]] = getelementptr inbounds { double, double }, { double, double }* %custom, i32 0, i32 0
// CHECK-NEXT:  %[[I:[^ ]*]] = getelementptr inbounds { double, double }, { double, double }* %custom, i32 0, i32 1
// CHECK-NEXT:  store double 0x400921FB54442D18, double* %[[R]], align [[ALIGN]]
// CHECK-NEXT:  store double 0x400921FB54442D18, double* %[[I]], align [[ALIGN]]
// CHECK-NEXT:  call void @{{.*}}used{{.*}}%custom)


TEST_UNINIT(volatileint, volatile int);
// CHECK-LABEL: @test_volatileint_uninit()
// CHECK:       %uninit = alloca i32, align
// CHECK-NEXT:  call void @{{.*}}used{{.*}}%uninit)
// PATTERN-LABEL: @test_volatileint_uninit()
// PATTERN: store volatile i32 -1431655766, i32* %uninit, align 4
// ZERO-LABEL: @test_volatileint_uninit()
// ZERO: store volatile i32 0, i32* %uninit, align 4

TEST_BRACES(volatileint, volatile int);
// CHECK-LABEL: @test_volatileint_braces()
// CHECK:       %braces = alloca i32, align [[ALIGN:[0-9]*]]
// CHECK-NEXT:  store volatile i32 0, i32* %braces, align [[ALIGN]]
// CHECK-NEXT:  call void @{{.*}}used{{.*}}%braces)

TEST_UNINIT(semivolatile, semivolatile);
// CHECK-LABEL: @test_semivolatile_uninit()
// CHECK:       %uninit = alloca %struct.semivolatile, align
// CHECK-NEXT:  call void @{{.*}}used{{.*}}%uninit)
// PATTERN-LABEL: @test_semivolatile_uninit()
// PATTERN: call void @llvm.memcpy{{.*}} @__const.test_semivolatile_uninit.uninit
// ZERO-LABEL: @test_semivolatile_uninit()
// ZERO: call void @llvm.memset{{.*}}, i8 0,

TEST_BRACES(semivolatile, semivolatile);
// CHECK-LABEL: @test_semivolatile_braces()
// CHECK:       %braces = alloca %struct.semivolatile, align [[ALIGN:[0-9]*]]
// CHECK-NEXT:  bitcast
// CHECK-NEXT:  call void @llvm.memset{{.*}}(i8* align [[ALIGN]] %{{.*}}, i8 0, i64 8, i1 false)
// CHECK-NEXT:  call void @{{.*}}used{{.*}}%braces)

TEST_CUSTOM(semivolatile, semivolatile, { 0x44444444, 0x44444444 });
// CHECK-LABEL: @test_semivolatile_custom()
// CHECK:       %custom = alloca %struct.semivolatile, align
// CHECK-NEXT:  bitcast
// CHECK-NEXT:  call void @llvm.memcpy
// CHECK-NEXT:  call void @{{.*}}used{{.*}}%custom)

TEST_UNINIT(semivolatileinit, semivolatileinit);
// CHECK-LABEL: @test_semivolatileinit_uninit()
// CHECK:       %uninit = alloca %struct.semivolatileinit, align
// CHECK-NEXT:  call void @{{.*}}semivolatileinit{{.*}}%uninit)
// CHECK-NEXT:  call void @{{.*}}used{{.*}}%uninit)

TEST_BRACES(semivolatileinit, semivolatileinit);
// CHECK-LABEL: @test_semivolatileinit_braces()
// CHECK:       %braces = alloca %struct.semivolatileinit, align [[ALIGN:[0-9]*]]
// CHECK-NEXT:  %[[I:[^ ]*]] = getelementptr inbounds %struct.semivolatileinit, %struct.semivolatileinit* %braces, i32 0, i32 0
// CHECK-NEXT:  store i32 286331153, i32* %[[I]], align [[ALIGN]]
// CHECK-NEXT:  %[[VI:[^ ]*]] = getelementptr inbounds %struct.semivolatileinit, %struct.semivolatileinit* %braces, i32 0, i32 1
// CHECK-NEXT:  store volatile i32 286331153, i32* %[[VI]], align [[ALIGN]]
// CHECK-NEXT:  call void @{{.*}}used{{.*}}%braces)

TEST_CUSTOM(semivolatileinit, semivolatileinit, { 0x44444444, 0x44444444 });
// CHECK-LABEL: @test_semivolatileinit_custom()
// CHECK:       %custom = alloca %struct.semivolatileinit, align [[ALIGN:[0-9]*]]
// CHECK-NEXT:  %[[I:[^ ]*]] = getelementptr inbounds %struct.semivolatileinit, %struct.semivolatileinit* %custom, i32 0, i32 0
// CHECK-NEXT:  store i32 1145324612, i32* %[[I]], align [[ALIGN]]
// CHECK-NEXT:  %[[VI:[^ ]*]] = getelementptr inbounds %struct.semivolatileinit, %struct.semivolatileinit* %custom, i32 0, i32 1
// CHECK-NEXT:  store volatile i32 1145324612, i32* %[[VI]], align [[ALIGN]]
// CHECK-NEXT:  call void @{{.*}}used{{.*}}%custom)


TEST_UNINIT(base, base);
// CHECK-LABEL: @test_base_uninit()
// CHECK:       %uninit = alloca %struct.base, align
// CHECK-NEXT:  call void @{{.*}}base{{.*}}%uninit)
// CHECK-NEXT:  call void @{{.*}}used{{.*}}%uninit)
// PATTERN-LABEL: @test_base_uninit()
// PATTERN: call void @llvm.memcpy{{.*}} @__const.test_base_uninit.uninit
// ZERO-LABEL: @test_base_uninit()
// ZERO: call void @llvm.memset{{.*}}, i8 0,

TEST_BRACES(base, base);
// CHECK-LABEL: @test_base_braces()
// CHECK:       %braces = alloca %struct.base, align [[ALIGN:[0-9]*]]
// CHECK-NEXT:  bitcast
// CHECK-NEXT:  call void @llvm.memset{{.*}}(i8* align [[ALIGN]] %{{.*}}, i8 0, i64 8, i1 false)
// CHECK-NEXT:  call void @{{.*}}base{{.*}}%braces)
// CHECK-NEXT:  call void @{{.*}}used{{.*}}%braces)

TEST_UNINIT(derived, derived);
// CHECK-LABEL: @test_derived_uninit()
// CHECK:       %uninit = alloca %struct.derived, align
// CHECK-NEXT:  call void @{{.*}}derived{{.*}}%uninit)
// CHECK-NEXT:  call void @{{.*}}used{{.*}}%uninit)
// PATTERN-LABEL: @test_derived_uninit()
// PATTERN: call void @llvm.memcpy{{.*}} @__const.test_derived_uninit.uninit
// ZERO-LABEL: @test_derived_uninit()
// ZERO: call void @llvm.memset{{.*}}, i8 0,

TEST_BRACES(derived, derived);
// CHECK-LABEL: @test_derived_braces()
// CHECK:       %braces = alloca %struct.derived, align [[ALIGN:[0-9]*]]
// CHECK-NEXT:  bitcast
// CHECK-NEXT:  call void @llvm.memset{{.*}}(i8* align [[ALIGN]] %{{.*}}, i8 0, i64 8, i1 false)
// CHECK-NEXT:  call void @{{.*}}derived{{.*}}%braces)
// CHECK-NEXT:  call void @{{.*}}used{{.*}}%braces)

TEST_UNINIT(virtualderived, virtualderived);
// CHECK-LABEL: @test_virtualderived_uninit()
// CHECK:       %uninit = alloca %struct.virtualderived, align
// CHECK-NEXT:  call void @{{.*}}virtualderived{{.*}}%uninit)
// CHECK-NEXT:  call void @{{.*}}used{{.*}}%uninit)
// PATTERN-LABEL: @test_virtualderived_uninit()
// PATTERN: call void @llvm.memcpy{{.*}} @__const.test_virtualderived_uninit.uninit
// ZERO-LABEL: @test_virtualderived_uninit()
// ZERO: call void @llvm.memset{{.*}}, i8 0,

TEST_BRACES(virtualderived, virtualderived);
// CHECK-LABEL: @test_virtualderived_braces()
// CHECK:       %braces = alloca %struct.virtualderived, align [[ALIGN:[0-9]*]]
// CHECK-NEXT:  bitcast
// CHECK-NEXT:  call void @llvm.memset{{.*}}(i8* align [[ALIGN]] %{{.*}}, i8 0, i64 16, i1 false)
// CHECK-NEXT:  call void @{{.*}}virtualderived{{.*}}%braces)
// CHECK-NEXT:  call void @{{.*}}used{{.*}}%braces)


TEST_UNINIT(matching, matching);
// CHECK-LABEL: @test_matching_uninit()
// CHECK:       %uninit = alloca %union.matching, align
// CHECK-NEXT:  call void @{{.*}}used{{.*}}%uninit)
// PATTERN-LABEL: @test_matching_uninit()
// PATTERN: call void @llvm.memcpy{{.*}} @__const.test_matching_uninit.uninit
// ZERO-LABEL: @test_matching_uninit()
// ZERO: call void @llvm.memset{{.*}}, i8 0,

TEST_BRACES(matching, matching);
// CHECK-LABEL: @test_matching_braces()
// CHECK:       %braces = alloca %union.matching, align [[ALIGN:[0-9]*]]
// CHECK-NEXT:  bitcast
// CHECK-NEXT:  call void @llvm.memset{{.*}}(i8* align [[ALIGN]] %{{.*}}, i8 0, i64 4, i1 false)
// CHECK-NEXT:  call void @{{.*}}used{{.*}}%braces)

TEST_CUSTOM(matching, matching, { .f = 0xf00f });
// CHECK-LABEL: @test_matching_custom()
// CHECK:       %custom = alloca %union.matching, align
// CHECK-NEXT:  bitcast
// CHECK-NEXT:  call void @llvm.memcpy
// CHECK-NEXT:  call void @{{.*}}used{{.*}}%custom)

TEST_UNINIT(matchingreverse, matchingreverse);
// CHECK-LABEL: @test_matchingreverse_uninit()
// CHECK:       %uninit = alloca %union.matchingreverse, align
// CHECK-NEXT:  call void @{{.*}}used{{.*}}%uninit)
// PATTERN-LABEL: @test_matchingreverse_uninit()
// PATTERN: call void @llvm.memcpy{{.*}} @__const.test_matchingreverse_uninit.uninit
// ZERO-LABEL: @test_matchingreverse_uninit()
// ZERO: call void @llvm.memset{{.*}}, i8 0,

TEST_BRACES(matchingreverse, matchingreverse);
// CHECK-LABEL: @test_matchingreverse_braces()
// CHECK:       %braces = alloca %union.matchingreverse, align [[ALIGN:[0-9]*]]
// CHECK-NEXT:  bitcast
// CHECK-NEXT:  call void @llvm.memset{{.*}}(i8* align [[ALIGN]] %{{.*}}, i8 0, i64 4, i1 false)
// CHECK-NEXT:  call void @{{.*}}used{{.*}}%braces)

TEST_CUSTOM(matchingreverse, matchingreverse, { .i = 0xf00f });
// CHECK-LABEL: @test_matchingreverse_custom()
// CHECK:       %custom = alloca %union.matchingreverse, align
// CHECK-NEXT:  bitcast
// CHECK-NEXT:  call void @llvm.memcpy
// CHECK-NEXT:  call void @{{.*}}used{{.*}}%custom)

TEST_UNINIT(unmatched, unmatched);
// CHECK-LABEL: @test_unmatched_uninit()
// CHECK:       %uninit = alloca %union.unmatched, align
// CHECK-NEXT:  call void @{{.*}}used{{.*}}%uninit)
// PATTERN-LABEL: @test_unmatched_uninit()
// PATTERN: call void @llvm.memcpy{{.*}} @__const.test_unmatched_uninit.uninit
// ZERO-LABEL: @test_unmatched_uninit()
// ZERO: call void @llvm.memset{{.*}}, i8 0,

TEST_BRACES(unmatched, unmatched);
// CHECK-LABEL: @test_unmatched_braces()
// CHECK:       %braces = alloca %union.unmatched, align
// CHECK-NEXT:  bitcast
// CHECK-NEXT:  call void @llvm.memcpy
// CHECK-NEXT:  call void @{{.*}}used{{.*}}%braces)

TEST_CUSTOM(unmatched, unmatched, { .i = 0x3badbeef });
// CHECK-LABEL: @test_unmatched_custom()
// CHECK:       %custom = alloca %union.unmatched, align
// CHECK-NEXT:  bitcast
// CHECK-NEXT:  call void @llvm.memcpy
// CHECK-NEXT:  call void @{{.*}}used{{.*}}%custom)

TEST_UNINIT(unmatchedreverse, unmatchedreverse);
// CHECK-LABEL: @test_unmatchedreverse_uninit()
// CHECK:       %uninit = alloca %union.unmatchedreverse, align
// CHECK-NEXT:  call void @{{.*}}used{{.*}}%uninit)
// PATTERN-LABEL: @test_unmatchedreverse_uninit()
// PATTERN: call void @llvm.memcpy{{.*}} @__const.test_unmatchedreverse_uninit.uninit
// ZERO-LABEL: @test_unmatchedreverse_uninit()
// ZERO: call void @llvm.memset{{.*}}, i8 0,

TEST_BRACES(unmatchedreverse, unmatchedreverse);
// CHECK-LABEL: @test_unmatchedreverse_braces()
// CHECK:       %braces = alloca %union.unmatchedreverse, align [[ALIGN:[0-9]*]]
// CHECK-NEXT:  bitcast
// CHECK-NEXT:  call void @llvm.memset{{.*}}(i8* align [[ALIGN]] %{{.*}}, i8 0, i64 4, i1 false)
// CHECK-NEXT:  call void @{{.*}}used{{.*}}%braces)

TEST_CUSTOM(unmatchedreverse, unmatchedreverse, { .c = 42  });
// CHECK-LABEL: @test_unmatchedreverse_custom()
// CHECK:       %custom = alloca %union.unmatchedreverse, align
// CHECK-NEXT:  bitcast
// CHECK-NEXT:  call void @llvm.memcpy
// CHECK-NEXT:  call void @{{.*}}used{{.*}}%custom)

TEST_UNINIT(unmatchedfp, unmatchedfp);
// CHECK-LABEL: @test_unmatchedfp_uninit()
// CHECK:       %uninit = alloca %union.unmatchedfp, align
// CHECK-NEXT:  call void @{{.*}}used{{.*}}%uninit)
// PATTERN-LABEL: @test_unmatchedfp_uninit()
// PATTERN: call void @llvm.memcpy{{.*}} @__const.test_unmatchedfp_uninit.uninit
// ZERO-LABEL: @test_unmatchedfp_uninit()
// ZERO: call void @llvm.memset{{.*}}, i8 0,

TEST_BRACES(unmatchedfp, unmatchedfp);
// CHECK-LABEL: @test_unmatchedfp_braces()
// CHECK:       %braces = alloca %union.unmatchedfp, align
// CHECK-NEXT:  bitcast
// CHECK-NEXT:  call void @llvm.memcpy
// CHECK-NEXT:  call void @{{.*}}used{{.*}}%braces)

TEST_CUSTOM(unmatchedfp, unmatchedfp, { .d = 3.1415926535897932384626433 });
// CHECK-LABEL: @test_unmatchedfp_custom()
// CHECK:       %custom = alloca %union.unmatchedfp, align
// CHECK-NEXT:  bitcast
// CHECK-NEXT:  call void @llvm.memcpy
// CHECK-NEXT:  call void @{{.*}}used{{.*}}%custom)


TEST_UNINIT(emptyenum, emptyenum);
// CHECK-LABEL: @test_emptyenum_uninit()
// CHECK:       %uninit = alloca i32, align
// CHECK-NEXT:  call void @{{.*}}used{{.*}}%uninit)
// PATTERN-LABEL: @test_emptyenum_uninit()
// PATTERN: store i32 -1431655766, i32* %braces, align 4
// ZERO-LABEL: @test_emptyenum_uninit()
// ZERO: store i32 0, i32* %braces, align 4

TEST_BRACES(emptyenum, emptyenum);
// CHECK-LABEL: @test_emptyenum_braces()
// CHECK:       %braces = alloca i32, align [[ALIGN:[0-9]*]]
// CHECK-NEXT:  store i32 0, i32* %braces, align [[ALIGN]]
// CHECK-NEXT:  call void @{{.*}}used{{.*}}%braces)

TEST_CUSTOM(emptyenum, emptyenum, { (emptyenum)42 });
// CHECK-LABEL: @test_emptyenum_custom()
// CHECK:       %custom = alloca i32, align [[ALIGN:[0-9]*]]
// CHECK-NEXT:  store i32 42, i32* %custom, align [[ALIGN]]
// CHECK-NEXT:  call void @{{.*}}used{{.*}}%custom)

TEST_UNINIT(smallenum, smallenum);
// CHECK-LABEL: @test_smallenum_uninit()
// CHECK:       %uninit = alloca i32, align
// CHECK-NEXT:  call void @{{.*}}used{{.*}}%uninit)
// PATTERN-LABEL: @test_smallenum_uninit()
// PATTERN: store i32 -1431655766, i32* %braces, align 4
// ZERO-LABEL: @test_smallenum_uninit()
// ZERO: store i32 0, i32* %braces, align 4

TEST_BRACES(smallenum, smallenum);
// CHECK-LABEL: @test_smallenum_braces()
// CHECK:       %braces = alloca i32, align [[ALIGN:[0-9]*]]
// CHECK-NEXT:  store i32 0, i32* %braces, align [[ALIGN]]
// CHECK-NEXT:  call void @{{.*}}used{{.*}}%braces)

TEST_CUSTOM(smallenum, smallenum, { (smallenum)42 });
// CHECK-LABEL: @test_smallenum_custom()
// CHECK:       %custom = alloca i32, align [[ALIGN:[0-9]*]]
// CHECK-NEXT:  store i32 42, i32* %custom, align [[ALIGN]]
// CHECK-NEXT:  call void @{{.*}}used{{.*}}%custom)


TEST_UNINIT(intvec16, int  __attribute__((vector_size(16))));
// CHECK-LABEL: @test_intvec16_uninit()
// CHECK:       %uninit = alloca <4 x i32>, align
// CHECK-NEXT:  call void @{{.*}}used{{.*}}%uninit)
// PATTERN-LABEL: @test_intvec16_uninit()
// PATTERN: store <4 x i32> <i32 -1431655766, i32 -1431655766, i32 -1431655766, i32 -1431655766>, <4 x i32>* %uninit, align 16
// ZERO-LABEL: @test_intvec16_uninit()
// ZERO: store <4 x i32> zeroinitializer, <4 x i32>* %uninit, align 16

TEST_BRACES(intvec16, int  __attribute__((vector_size(16))));
// CHECK-LABEL: @test_intvec16_braces()
// CHECK:       %braces = alloca <4 x i32>, align [[ALIGN:[0-9]*]]
// CHECK-NEXT:  store <4 x i32> zeroinitializer, <4 x i32>* %braces, align [[ALIGN]]
// CHECK-NEXT:  call void @{{.*}}used{{.*}}%braces)

TEST_CUSTOM(intvec16, int  __attribute__((vector_size(16))), { 0x44444444, 0x44444444, 0x44444444, 0x44444444 });
// CHECK-LABEL: @test_intvec16_custom()
// CHECK:       %custom = alloca <4 x i32>, align [[ALIGN:[0-9]*]]
// CHECK-NEXT:  store <4 x i32> <i32 1145324612, i32 1145324612, i32 1145324612, i32 1145324612>, <4 x i32>* %custom, align [[ALIGN]]
// CHECK-NEXT:  call void @{{.*}}used{{.*}}%custom)

TEST_UNINIT(longlongvec32, long long  __attribute__((vector_size(32))));
// CHECK-LABEL: @test_longlongvec32_uninit()
// CHECK:       %uninit = alloca <4 x i64>, align
// CHECK-NEXT:  call void @{{.*}}used{{.*}}%uninit)
// PATTERN-LABEL: @test_longlongvec32_uninit()
// PATTERN: store <4 x i64> <i64 -6148914691236517206, i64 -6148914691236517206, i64 -6148914691236517206, i64 -6148914691236517206>, <4 x i64>* %uninit, align 32
// ZERO-LABEL: @test_longlongvec32_uninit()
// ZERO: store <4 x i64> zeroinitializer, <4 x i64>* %uninit, align 32

TEST_BRACES(longlongvec32, long long  __attribute__((vector_size(32))));
// CHECK-LABEL: @test_longlongvec32_braces()
// CHECK:       %braces = alloca <4 x i64>, align [[ALIGN:[0-9]*]]
// CHECK-NEXT:  store <4 x i64> zeroinitializer, <4 x i64>* %braces, align [[ALIGN]]
// CHECK-NEXT:  call void @{{.*}}used{{.*}}%braces)

TEST_CUSTOM(longlongvec32, long long  __attribute__((vector_size(32))), { 0x3333333333333333, 0x3333333333333333, 0x3333333333333333, 0x3333333333333333 });
// CHECK-LABEL: @test_longlongvec32_custom()
// CHECK:       %custom = alloca <4 x i64>, align [[ALIGN:[0-9]*]]
// CHECK-NEXT:  store <4 x i64> <i64 3689348814741910323, i64 3689348814741910323, i64 3689348814741910323, i64 3689348814741910323>, <4 x i64>* %custom, align [[ALIGN]]
// CHECK-NEXT:  call void @{{.*}}used{{.*}}%custom)

TEST_UNINIT(floatvec16, float  __attribute__((vector_size(16))));
// CHECK-LABEL: @test_floatvec16_uninit()
// CHECK:       %uninit = alloca <4 x float>, align
// CHECK-NEXT:  call void @{{.*}}used{{.*}}%uninit)
// PATTERN-LABEL: @test_floatvec16_uninit()
// PATTERN: store <4 x float> <float 0xFFFFFFFFE0000000, float 0xFFFFFFFFE0000000, float 0xFFFFFFFFE0000000, float 0xFFFFFFFFE0000000>, <4 x float>* %uninit, align 16
// ZERO-LABEL: @test_floatvec16_uninit()
// ZERO: store <4 x float> zeroinitializer, <4 x float>* %uninit, align 16

TEST_BRACES(floatvec16, float  __attribute__((vector_size(16))));
// CHECK-LABEL: @test_floatvec16_braces()
// CHECK:       %braces = alloca <4 x float>, align [[ALIGN:[0-9]*]]
// CHECK-NEXT:  store <4 x float> zeroinitializer, <4 x float>* %braces, align [[ALIGN]]
// CHECK-NEXT:  call void @{{.*}}used{{.*}}%braces)

TEST_CUSTOM(floatvec16, float  __attribute__((vector_size(16))), { 3.1415926535897932384626433, 3.1415926535897932384626433, 3.1415926535897932384626433, 3.1415926535897932384626433 });
// CHECK-LABEL: @test_floatvec16_custom()
// CHECK:       %custom = alloca <4 x float>, align [[ALIGN:[0-9]*]]
// CHECK-NEXT:  store <4 x float> <float 0x400921FB60000000, float 0x400921FB60000000, float 0x400921FB60000000, float 0x400921FB60000000>, <4 x float>* %custom, align [[ALIGN]]
// CHECK-NEXT:  call void @{{.*}}used{{.*}}%custom)

TEST_UNINIT(doublevec32, double  __attribute__((vector_size(32))));
// CHECK-LABEL: @test_doublevec32_uninit()
// CHECK:       %uninit = alloca <4 x double>, align
// CHECK-NEXT:  call void @{{.*}}used{{.*}}%uninit)
// PATTERN-LABEL: @test_doublevec32_uninit()
// PATTERN: store <4 x double> <double 0xFFFFFFFFFFFFFFFF, double 0xFFFFFFFFFFFFFFFF, double 0xFFFFFFFFFFFFFFFF, double 0xFFFFFFFFFFFFFFFF>, <4 x double>* %uninit, align 32
// ZERO-LABEL: @test_doublevec32_uninit()
// ZERO: store <4 x double> zeroinitializer, <4 x double>* %uninit, align 32

TEST_BRACES(doublevec32, double  __attribute__((vector_size(32))));
// CHECK-LABEL: @test_doublevec32_braces()
// CHECK:       %braces = alloca <4 x double>, align [[ALIGN:[0-9]*]]
// CHECK-NEXT:  store <4 x double> zeroinitializer, <4 x double>* %braces, align [[ALIGN]]
// CHECK-NEXT:  call void @{{.*}}used{{.*}}%braces)

TEST_CUSTOM(doublevec32, double  __attribute__((vector_size(32))), { 3.1415926535897932384626433, 3.1415926535897932384626433, 3.1415926535897932384626433, 3.1415926535897932384626433 });
// CHECK-LABEL: @test_doublevec32_custom()
// CHECK:       %custom = alloca <4 x double>, align [[ALIGN:[0-9]*]]
// CHECK-NEXT:  store <4 x double> <double 0x400921FB54442D18, double 0x400921FB54442D18, double 0x400921FB54442D18, double 0x400921FB54442D18>, <4 x double>* %custom, align [[ALIGN]]
// CHECK-NEXT:  call void @{{.*}}used{{.*}}%custom)


} // extern "C"<|MERGE_RESOLUTION|>--- conflicted
+++ resolved
@@ -127,27 +127,22 @@
 struct virtualderived : public virtual base, public virtual derived {};
 // PATTERN: @__const.test_matching_uninit.uninit = private unnamed_addr constant %union.matching { i32 -1431655766 }, align 4
 // PATTERN: @__const.test_matching_custom.custom = private unnamed_addr constant { float } { float 6.145500e+04 }, align 4
+// ZERO: @__const.test_matching_custom.custom = private unnamed_addr constant { float } { float 6.145500e+04 }, align 4
 union matching { int i; float f; };
 // PATTERN: @__const.test_matchingreverse_uninit.uninit = private unnamed_addr constant %union.matchingreverse { float 0xFFFFFFFFE0000000 }, align 4
 // PATTERN: @__const.test_matchingreverse_custom.custom = private unnamed_addr constant { i32 } { i32 61455 }, align 4
-// ZERO: @__const.test_matching_custom.custom = private unnamed_addr constant { float } { float 6.145500e+04 }, align 4
+// ZERO: @__const.test_matchingreverse_custom.custom = private unnamed_addr constant { i32 } { i32 61455 }, align 4
 union matchingreverse { float f; int i; };
 // PATTERN: @__const.test_unmatched_uninit.uninit = private unnamed_addr constant %union.unmatched { i32 -1431655766 }, align 4
 // PATTERN: @__const.test_unmatched_custom.custom = private unnamed_addr constant %union.unmatched { i32 1001242351 }, align 4
-// ZERO: @__const.test_matchingreverse_custom.custom = private unnamed_addr constant { i32 } { i32 61455 }, align 4
+// ZERO: @__const.test_unmatched_custom.custom = private unnamed_addr constant %union.unmatched { i32 1001242351 }, align 4
 union unmatched { char c; int i; };
 // PATTERN: @__const.test_unmatchedreverse_uninit.uninit = private unnamed_addr constant %union.unmatchedreverse { i32 -1431655766 }, align 4
-<<<<<<< HEAD
-// PATTERN: @__const.test_unmatchedreverse_custom.custom = private unnamed_addr constant { i8, [3 x i8] } { i8 42, [3 x i8] zeroinitializer }, align 4
-// ZERO: @__const.test_unmatched_custom.custom = private unnamed_addr constant %union.unmatched { i32 1001242351 }, align 4
-=======
 // PATTERN: @__const.test_unmatchedreverse_custom.custom = private unnamed_addr constant { i8, [3 x i8] } { i8 42, [3 x i8] c"\AA\AA\AA" }, align 4
 // ZERO: @__const.test_unmatchedreverse_custom.custom = private unnamed_addr constant { i8, [3 x i8] } { i8 42, [3 x i8] zeroinitializer }, align 4
->>>>>>> 4f7bc0ee
 union unmatchedreverse { int i; char c; };
 // PATTERN: @__const.test_unmatchedfp_uninit.uninit = private unnamed_addr constant %union.unmatchedfp { double 0xFFFFFFFFFFFFFFFF }, align 8
 // PATTERN: @__const.test_unmatchedfp_custom.custom = private unnamed_addr constant %union.unmatchedfp { double 0x400921FB54442D18 }, align 8
-// ZERO: @__const.test_unmatchedreverse_custom.custom = private unnamed_addr constant { i8, [3 x i8] } { i8 42, [3 x i8] zeroinitializer }, align 4
 // ZERO: @__const.test_unmatchedfp_custom.custom = private unnamed_addr constant %union.unmatchedfp { double 0x400921FB54442D18 }, align 8
 union unmatchedfp { float f; double d; };
 enum emptyenum {};
