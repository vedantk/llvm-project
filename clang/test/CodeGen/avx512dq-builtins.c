--- conflicted
+++ resolved
@@ -204,8 +204,6 @@
                                                     __E, __F);
 }
 
-<<<<<<< HEAD
-=======
 __mmask8 test_kshiftli_mask8(__m512i A, __m512i B, __m512i C, __m512i D) {
   // CHECK-LABEL: @test_kshiftli_mask8
   // CHECK: [[VAL:%.*]] = bitcast i8 %{{.*}} to <8 x i1>
@@ -251,7 +249,6 @@
   _store_mask8(A, _mm512_cmpneq_epu64_mask(B, C));
 }
 
->>>>>>> d88f76a8
 __m512i test_mm512_mullo_epi64 (__m512i __A, __m512i __B) {
   // CHECK-LABEL: @test_mm512_mullo_epi64
   // CHECK: mul <8 x i64>
