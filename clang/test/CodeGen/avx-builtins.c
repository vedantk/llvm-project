--- conflicted
+++ resolved
@@ -212,30 +212,24 @@
   return _mm256_ceil_ps(x);
 }
 
-__m128d test_mm_cmp_pd(__m128d A, __m128d B) {
-  // CHECK-LABEL: test_mm_cmp_pd
-  // CHECK: [[CMP:%.*]] = fcmp oge <2 x double> %{{.*}}, %{{.*}}
-  return _mm_cmp_pd(A, B, _CMP_GE_OS);
-}
-
-__m256d test_mm256_cmp_pd(__m256d A, __m256d B) {
-  // CHECK-LABEL: test_mm256_cmp_pd
-  // CHECK: [[CMP:%.*]] = fcmp oge <4 x double> %{{.*}}, %{{.*}}
-  return _mm256_cmp_pd(A, B, _CMP_GE_OS);
-}
-
-__m128 test_mm_cmp_ps(__m128 A, __m128 B) {
-  // CHECK-LABEL: test_mm_cmp_ps
-  // CHECK: [[CMP:%.*]] = fcmp oge <4 x float> %{{.*}}, %{{.*}}
-  return _mm_cmp_ps(A, B, _CMP_GE_OS);
-}
-
-<<<<<<< HEAD
-__m256 test_mm256_cmp_ps(__m256d A, __m256d B) {
-  // CHECK-LABEL: test_mm256_cmp_ps
-  // CHECK: [[CMP:%.*]] = fcmp oge <8 x float> %{{.*}}, %{{.*}}
-  return _mm256_cmp_ps(A, B, _CMP_GE_OS);
-=======
+__m256d test_mm256_cmp_pd_eq_oq(__m256d a, __m256d b) {
+  // CHECK-LABEL: @test_mm256_cmp_pd_eq_oq
+  // CHECK: fcmp oeq <4 x double> %{{.*}}, %{{.*}}
+  return _mm256_cmp_pd(a, b, _CMP_EQ_OQ);
+}
+
+__m256d test_mm256_cmp_pd_lt_os(__m256d a, __m256d b) {
+  // CHECK-LABEL: test_mm256_cmp_pd_lt_os
+  // CHECK: fcmp olt <4 x double> %{{.*}}, %{{.*}}
+  return _mm256_cmp_pd(a, b, _CMP_LT_OS);
+}
+
+__m256d test_mm256_cmp_pd_le_os(__m256d a, __m256d b) {
+  // CHECK-LABEL: test_mm256_cmp_pd_le_os
+  // CHECK: fcmp ole <4 x double> %{{.*}}, %{{.*}}
+  return _mm256_cmp_pd(a, b, _CMP_LE_OS);
+}
+
 __m256d test_mm256_cmp_pd_unord_q(__m256d a, __m256d b) {
   // CHECK-LABEL: test_mm256_cmp_pd_unord_q
   // CHECK: fcmp uno <4 x double> %{{.*}}, %{{.*}}
@@ -984,7 +978,6 @@
   // CHECK-LABEL: test_mm_cmp_ps_true_us
   // CHECK: fcmp true <4 x float> %{{.*}}, %{{.*}}
   return _mm_cmp_ps(a, b, _CMP_TRUE_US);
->>>>>>> 9679eb65
 }
 
 __m128d test_mm_cmp_sd(__m128d A, __m128d B) {
@@ -2169,100 +2162,4 @@
   // CHECK-LABEL: @test_mm256_cvtss_f32
   // CHECK: extractelement <8 x float> %{{.*}}, i32 0
   return _mm256_cvtss_f32(__a);
-}
-
-__m256 test_mm256_cmp_ps_true(__m256 a, __m256 b) {
-  // CHECK-LABEL: @test_mm256_cmp_ps_true
-  // CHECK: ret <8 x float> <float 0xFFFFFFFFE0000000,
-  return _mm256_cmp_ps(a, b, _CMP_TRUE_UQ);
-}
-
-__m256d test_mm256_cmp_pd_true(__m256d a, __m256d b) {
-  // CHECK-LABEL: @test_mm256_cmp_pd_true
-  // CHECK: ret <4 x double> <double 0xFFFFFFFFFFFFFFFF,
-  return _mm256_cmp_pd(a, b, _CMP_TRUE_UQ);
-}
-
-__m256 test_mm256_cmp_ps_false(__m256 a, __m256 b) {
-  // CHECK-LABEL: @test_mm256_cmp_ps_false
-  // CHECK: ret <8 x float> zeroinitializer
-  return _mm256_cmp_ps(a, b, _CMP_FALSE_OQ);
-}
-
-__m256d test_mm256_cmp_pd_false(__m256d a, __m256d b) {
-  // CHECK-LABEL: @test_mm256_cmp_pd_false
-  // CHECK: ret <4 x double> zeroinitializer
-  return _mm256_cmp_pd(a, b, _CMP_FALSE_OQ);
-}
-
-__m256 test_mm256_cmp_ps_strue(__m256 a, __m256 b) {
-  // CHECK-LABEL: @test_mm256_cmp_ps_strue
-  // CHECK: ret <8 x float> <float 0xFFFFFFFFE0000000,
-  return _mm256_cmp_ps(a, b, _CMP_TRUE_US);
-}
-
-__m256d test_mm256_cmp_pd_strue(__m256d a, __m256d b) {
-  // CHECK-LABEL: @test_mm256_cmp_pd_strue
-  // CHECK: ret <4 x double> <double 0xFFFFFFFFFFFFFFFF,
-  return _mm256_cmp_pd(a, b, _CMP_TRUE_US);
-}
-
-__m256 test_mm256_cmp_ps_sfalse(__m256 a, __m256 b) {
-  // CHECK-LABEL: @test_mm256_cmp_ps_sfalse
-  // CHECK: ret <8 x float> zeroinitializer
-  return _mm256_cmp_ps(a, b, _CMP_FALSE_OS);
-}
-
-__m256d test_mm256_cmp_pd_sfalse(__m256d a, __m256d b) {
-  // CHECK-LABEL: @test_mm256_cmp_pd_sfalse
-  // CHECK: ret <4 x double> zeroinitializer
-  return _mm256_cmp_pd(a, b, _CMP_FALSE_OS);
-}
-
-__m128 test_mm_cmp_ps_true(__m128 a, __m128 b) {
-  // CHECK-LABEL: @test_mm_cmp_ps_true
-  // CHECK: ret <4 x float> <float 0xFFFFFFFFE0000000,
-  return _mm_cmp_ps(a, b, _CMP_TRUE_UQ);
-}
-
-__m128 test_mm_cmp_pd_true(__m128 a, __m128 b) {
-  // CHECK-LABEL: @test_mm_cmp_pd_true
-  // CHECK: ret <4 x float> <float 0xFFFFFFFFE0000000,
-  return _mm_cmp_pd(a, b, _CMP_TRUE_UQ);
-}
-
-__m128 test_mm_cmp_ps_false(__m128 a, __m128 b) {
-  // CHECK-LABEL: @test_mm_cmp_ps_false
-  // CHECK: ret <4 x float> zeroinitializer
-  return _mm_cmp_ps(a, b, _CMP_FALSE_OQ);
-}
-
-__m128 test_mm_cmp_pd_false(__m128 a, __m128 b) {
-  // CHECK-LABEL: @test_mm_cmp_pd_false
-  // CHECK: ret <4 x float> zeroinitializer
-  return _mm_cmp_pd(a, b, _CMP_FALSE_OQ);
-}
-
-__m128 test_mm_cmp_ps_strue(__m128 a, __m128 b) {
-  // CHECK-LABEL: @test_mm_cmp_ps_strue
-  // CHECK: ret <4 x float> <float 0xFFFFFFFFE0000000,
-  return _mm_cmp_ps(a, b, _CMP_TRUE_US);
-}
-
-__m128 test_mm_cmp_pd_strue(__m128 a, __m128 b) {
-  // CHECK-LABEL: @test_mm_cmp_pd_strue
-  // CHECK: ret <4 x float> <float 0xFFFFFFFFE0000000,
-  return _mm_cmp_pd(a, b, _CMP_TRUE_US);
-}
-
-__m128 test_mm_cmp_ps_sfalse(__m128 a, __m128 b) {
-  // CHECK-LABEL: @test_mm_cmp_ps_sfalse
-  // CHECK: ret <4 x float> zeroinitializer
-  return _mm_cmp_ps(a, b, _CMP_FALSE_OS);
-}
-
-__m128 test_mm_cmp_pd_sfalse(__m128 a, __m128 b) {
-  // CHECK-LABEL: @test_mm_cmp_pd_sfalse
-  // CHECK: ret <4 x float> zeroinitializer
-  return _mm_cmp_pd(a, b, _CMP_FALSE_OS);
 }