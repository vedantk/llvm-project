// RUN: %clang_cc1 %s -triple=x86_64-apple-darwin -target-feature +avx512f -emit-llvm -o - -Werror | FileCheck %s

// Don't include mm_malloc.h, it's system specific.
#define __MM_MALLOC_H

#include <immintrin.h>

__m512d test_mm512_sqrt_pd(__m512d a)
{
  // CHECK-LABEL: @test_mm512_sqrt_pd
  // CHECK: @llvm.x86.avx512.mask.sqrt.pd.512
  return _mm512_sqrt_pd(a);
}

__m512 test_mm512_sqrt_ps(__m512 a)
{
  // CHECK-LABEL: @test_mm512_sqrt_ps
  // CHECK: @llvm.x86.avx512.mask.sqrt.ps.512
  return _mm512_sqrt_ps(a);
}

__m512d test_mm512_rsqrt14_pd(__m512d a)
{
  // CHECK-LABEL: @test_mm512_rsqrt14_pd
  // CHECK: @llvm.x86.avx512.rsqrt14.pd.512
  return _mm512_rsqrt14_pd(a);
}

__m512 test_mm512_rsqrt14_ps(__m512 a)
{
  // CHECK-LABEL: @test_mm512_rsqrt14_ps
  // CHECK: @llvm.x86.avx512.rsqrt14.ps.512
  return _mm512_rsqrt14_ps(a);
}

__m512 test_mm512_add_ps(__m512 a, __m512 b)
{
  // CHECK-LABEL: @test_mm512_add_ps
  // CHECK: fadd <16 x float>
  return _mm512_add_ps(a, b);
}

__m512d test_mm512_add_pd(__m512d a, __m512d b)
{
  // CHECK-LABEL: @test_mm512_add_pd
  // CHECK: fadd <8 x double>
  return _mm512_add_pd(a, b);
}

__m512 test_mm512_mul_ps(__m512 a, __m512 b)
{
  // CHECK-LABEL: @test_mm512_mul_ps
  // CHECK: fmul <16 x float>
  return _mm512_mul_ps(a, b);
}

__m512d test_mm512_mul_pd(__m512d a, __m512d b)
{
  // CHECK-LABEL: @test_mm512_mul_pd
  // CHECK: fmul <8 x double>
  return _mm512_mul_pd(a, b);
}

void test_mm512_storeu_ps(void *p, __m512 a)
{
  // CHECK-LABEL: @test_mm512_storeu_ps
  // CHECK: @llvm.x86.avx512.mask.storeu.ps.512
  _mm512_storeu_ps(p, a);
}

void test_mm512_storeu_pd(void *p, __m512d a)
{
  // CHECK-LABEL: @test_mm512_storeu_pd
  // CHECK: @llvm.x86.avx512.mask.storeu.pd.512
  _mm512_storeu_pd(p, a);
}

void test_mm512_mask_store_ps(void *p, __m512 a, __mmask16 m)
{
  // CHECK-LABEL: @test_mm512_mask_store_ps
  // CHECK: @llvm.x86.avx512.mask.store.ps.512
  _mm512_mask_store_ps(p, m, a);
}

void test_mm512_store_ps(void *p, __m512 a)
{
  // CHECK-LABEL: @test_mm512_store_ps
  // CHECK: store <16 x float>
  _mm512_store_ps(p, a);
}

void test_mm512_mask_store_pd(void *p, __m512d a, __mmask8 m)
{
  // CHECK-LABEL: @test_mm512_mask_store_pd
  // CHECK: @llvm.x86.avx512.mask.store.pd.512
  _mm512_mask_store_pd(p, m, a);
}

void test_mm512_store_pd(void *p, __m512d a)
{
  // CHECK-LABEL: @test_mm512_store_pd
  // CHECK: store <8 x double>
  _mm512_store_pd(p, a);
}

__m512 test_mm512_loadu_ps(void *p)
{
  // CHECK-LABEL: @test_mm512_loadu_ps
  // CHECK: load <16 x float>, <16 x float>* {{.*}}, align 1{{$}}
  return _mm512_loadu_ps(p);
}

__m512d test_mm512_loadu_pd(void *p)
{
  // CHECK-LABEL: @test_mm512_loadu_pd
  // CHECK: load <8 x double>, <8 x double>* {{.*}}, align 1{{$}}
  return _mm512_loadu_pd(p);
}

__m512 test_mm512_maskz_load_ps(void *p, __mmask16 m)
{
  // CHECK-LABEL: @test_mm512_maskz_load_ps
  // CHECK: @llvm.x86.avx512.mask.load.ps.512
  return _mm512_maskz_load_ps(m, p);
}

__m512 test_mm512_load_ps(void *p)
{
  // CHECK-LABEL: @test_mm512_load_ps
  // CHECK: @llvm.x86.avx512.mask.load.ps.512
  return _mm512_load_ps(p);
}

__m512d test_mm512_maskz_load_pd(void *p, __mmask8 m)
{
  // CHECK-LABEL: @test_mm512_maskz_load_pd
  // CHECK: @llvm.x86.avx512.mask.load.pd.512
  return _mm512_maskz_load_pd(m, p);
}

__m512d test_mm512_load_pd(void *p)
{
  // CHECK-LABEL: @test_mm512_load_pd
  // CHECK: @llvm.x86.avx512.mask.load.pd.512
  return _mm512_load_pd(p);
}

__m512d test_mm512_set1_pd(double d)
{
  // CHECK-LABEL: @test_mm512_set1_pd
  // CHECK: insertelement <8 x double> {{.*}}, i32 0
  // CHECK: insertelement <8 x double> {{.*}}, i32 1
  // CHECK: insertelement <8 x double> {{.*}}, i32 2
  // CHECK: insertelement <8 x double> {{.*}}, i32 3
  // CHECK: insertelement <8 x double> {{.*}}, i32 4
  // CHECK: insertelement <8 x double> {{.*}}, i32 5
  // CHECK: insertelement <8 x double> {{.*}}, i32 6
  // CHECK: insertelement <8 x double> {{.*}}, i32 7
  return _mm512_set1_pd(d);
}

__m512d test_mm512_castpd256_pd512(__m256d a)
{
  // CHECK-LABEL: @test_mm512_castpd256_pd512
  // CHECK: shufflevector <4 x double> {{.*}} <i32 0, i32 1, i32 2, i32 3, i32 undef, i32 undef, i32 undef, i32 undef>
  return _mm512_castpd256_pd512(a);
}

__mmask16 test_mm512_knot(__mmask16 a)
{
  // CHECK-LABEL: @test_mm512_knot
  // CHECK: @llvm.x86.avx512.knot.w
  return _mm512_knot(a);
}

__m512i test_mm512_alignr_epi32(__m512i a, __m512i b)
{
  // CHECK-LABEL: @test_mm512_alignr_epi32
  // CHECK: @llvm.x86.avx512.mask.valign.d.512
  return _mm512_alignr_epi32(a, b, 2);
}

__m512i test_mm512_mask_alignr_epi32(__m512i w, __mmask16 u, __m512i a, __m512i b)
{
  // CHECK-LABEL: @test_mm512_mask_alignr_epi32
  // CHECK: @llvm.x86.avx512.mask.valign.d.512
  return _mm512_mask_alignr_epi32(w, u, a, b, 2);
}

__m512i test_mm512_maskz_alignr_epi32( __mmask16 u, __m512i a, __m512i b)
{
  // CHECK-LABEL: @test_mm512_maskz_alignr_epi32
  // CHECK: @llvm.x86.avx512.mask.valign.d.512
  return _mm512_maskz_alignr_epi32(u, a, b, 2);
}

__m512i test_mm512_alignr_epi64(__m512i a, __m512i b)
{
  // CHECK-LABEL: @test_mm512_alignr_epi64
  // CHECK: @llvm.x86.avx512.mask.valign.q.512
  return _mm512_alignr_epi64(a, b, 2);
}

__m512i test_mm512_mask_alignr_epi64(__m512i w, __mmask8 u, __m512i a, __m512i b)
{
  // CHECK-LABEL: @test_mm512_mask_alignr_epi64
  // CHECK: @llvm.x86.avx512.mask.valign.q.512
  return _mm512_mask_alignr_epi64(w, u, a, b, 2);
}

__m512i test_mm512_maskz_alignr_epi64( __mmask8 u, __m512i a, __m512i b)
{
  // CHECK-LABEL: @test_mm512_maskz_alignr_epi64
  // CHECK: @llvm.x86.avx512.mask.valign.q.512
  return _mm512_maskz_alignr_epi64(u, a, b, 2);
}

__m512d test_mm512_broadcastsd_pd(__m128d a)
{
  // CHECK-LABEL: @test_mm512_broadcastsd_pd
  // CHECK: insertelement <8 x double> {{.*}}, i32 0
  // CHECK: insertelement <8 x double> {{.*}}, i32 1
  // CHECK: insertelement <8 x double> {{.*}}, i32 2
  // CHECK: insertelement <8 x double> {{.*}}, i32 3
  // CHECK: insertelement <8 x double> {{.*}}, i32 4
  // CHECK: insertelement <8 x double> {{.*}}, i32 5
  // CHECK: insertelement <8 x double> {{.*}}, i32 6
  // CHECK: insertelement <8 x double> {{.*}}, i32 7
  return _mm512_broadcastsd_pd(a);
}

__m512d test_mm512_fmadd_round_pd(__m512d __A, __m512d __B, __m512d __C) {
  // CHECK-LABEL: @test_mm512_fmadd_round_pd
  // CHECK: @llvm.x86.avx512.mask.vfmadd.pd.512
  return _mm512_fmadd_round_pd(__A, __B, __C, _MM_FROUND_TO_NEAREST_INT);
}

__m512d test_mm512_mask_fmadd_round_pd(__m512d __A, __mmask8 __U, __m512d __B, __m512d __C) {
  // CHECK-LABEL: @test_mm512_mask_fmadd_round_pd
  // CHECK: @llvm.x86.avx512.mask.vfmadd.pd.512
  return _mm512_mask_fmadd_round_pd(__A, __U, __B, __C, _MM_FROUND_TO_NEAREST_INT);
}
__m512d test_mm512_mask3_fmadd_round_pd(__m512d __A, __m512d __B, __m512d __C, __mmask8 __U) {
  // CHECK-LABEL: @test_mm512_mask3_fmadd_round_pd
  // CHECK: @llvm.x86.avx512.mask3.vfmadd.pd.512
  return _mm512_mask3_fmadd_round_pd(__A, __B, __C, __U, _MM_FROUND_TO_NEAREST_INT);
}
__m512d test_mm512_maskz_fmadd_round_pd(__mmask8 __U, __m512d __A, __m512d __B, __m512d __C) {
  // CHECK-LABEL: @test_mm512_maskz_fmadd_round_pd
  // CHECK: @llvm.x86.avx512.maskz.vfmadd.pd.512
  return _mm512_maskz_fmadd_round_pd(__U, __A, __B, __C, _MM_FROUND_TO_NEAREST_INT);
}
__m512d test_mm512_fmsub_round_pd(__m512d __A, __m512d __B, __m512d __C) {
  // CHECK-LABEL: @test_mm512_fmsub_round_pd
  // CHECK: @llvm.x86.avx512.mask.vfmadd.pd.512
  return _mm512_fmsub_round_pd(__A, __B, __C, _MM_FROUND_TO_NEAREST_INT);
}
__m512d test_mm512_mask_fmsub_round_pd(__m512d __A, __mmask8 __U, __m512d __B, __m512d __C) {
  // CHECK-LABEL: @test_mm512_mask_fmsub_round_pd
  // CHECK: @llvm.x86.avx512.mask.vfmadd.pd.512
  return _mm512_mask_fmsub_round_pd(__A, __U, __B, __C, _MM_FROUND_TO_NEAREST_INT);
}
__m512d test_mm512_maskz_fmsub_round_pd(__mmask8 __U, __m512d __A, __m512d __B, __m512d __C) {
  // CHECK-LABEL: @test_mm512_maskz_fmsub_round_pd
  // CHECK: @llvm.x86.avx512.maskz.vfmadd.pd.512
  return _mm512_maskz_fmsub_round_pd(__U, __A, __B, __C, _MM_FROUND_TO_NEAREST_INT);
}
__m512d test_mm512_fnmadd_round_pd(__m512d __A, __m512d __B, __m512d __C) {
  // CHECK-LABEL: @test_mm512_fnmadd_round_pd
  // CHECK: @llvm.x86.avx512.mask.vfmadd.pd.512
  return _mm512_fnmadd_round_pd(__A, __B, __C, _MM_FROUND_TO_NEAREST_INT);
}
__m512d test_mm512_mask3_fnmadd_round_pd(__m512d __A, __m512d __B, __m512d __C, __mmask8 __U) {
  // CHECK-LABEL: @test_mm512_mask3_fnmadd_round_pd
  // CHECK: @llvm.x86.avx512.mask3.vfmadd.pd.512
  return _mm512_mask3_fnmadd_round_pd(__A, __B, __C, __U, _MM_FROUND_TO_NEAREST_INT);
}
__m512d test_mm512_maskz_fnmadd_round_pd(__mmask8 __U, __m512d __A, __m512d __B, __m512d __C) {
  // CHECK-LABEL: @test_mm512_maskz_fnmadd_round_pd
  // CHECK: @llvm.x86.avx512.maskz.vfmadd.pd.512
  return _mm512_maskz_fnmadd_round_pd(__U, __A, __B, __C, _MM_FROUND_TO_NEAREST_INT);
}
__m512d test_mm512_fnmsub_round_pd(__m512d __A, __m512d __B, __m512d __C) {
  // CHECK-LABEL: @test_mm512_fnmsub_round_pd
  // CHECK: @llvm.x86.avx512.mask.vfmadd.pd.512
  return _mm512_fnmsub_round_pd(__A, __B, __C, _MM_FROUND_TO_NEAREST_INT);
}
__m512d test_mm512_maskz_fnmsub_round_pd(__mmask8 __U, __m512d __A, __m512d __B, __m512d __C) {
  // CHECK-LABEL: @test_mm512_maskz_fnmsub_round_pd
  // CHECK: @llvm.x86.avx512.maskz.vfmadd.pd.512
  return _mm512_maskz_fnmsub_round_pd(__U, __A, __B, __C, _MM_FROUND_TO_NEAREST_INT);
}
__m512d test_mm512_fmadd_pd(__m512d __A, __m512d __B, __m512d __C) {
  // CHECK-LABEL: @test_mm512_fmadd_pd
  // CHECK: @llvm.x86.avx512.mask.vfmadd.pd.512
  return _mm512_fmadd_pd(__A, __B, __C);
}
__m512d test_mm512_mask_fmadd_pd(__m512d __A, __mmask8 __U, __m512d __B, __m512d __C) {
  // CHECK-LABEL: @test_mm512_mask_fmadd_pd
  // CHECK: @llvm.x86.avx512.mask.vfmadd.pd.512
  return _mm512_mask_fmadd_pd(__A, __U, __B, __C);
}
__m512d test_mm512_mask3_fmadd_pd(__m512d __A, __m512d __B, __m512d __C, __mmask8 __U) {
  // CHECK-LABEL: @test_mm512_mask3_fmadd_pd
  // CHECK: @llvm.x86.avx512.mask3.vfmadd.pd.512
  return _mm512_mask3_fmadd_pd(__A, __B, __C, __U);
}
__m512d test_mm512_maskz_fmadd_pd(__mmask8 __U, __m512d __A, __m512d __B, __m512d __C) {
  // CHECK-LABEL: @test_mm512_maskz_fmadd_pd
  // CHECK: @llvm.x86.avx512.maskz.vfmadd.pd.512
  return _mm512_maskz_fmadd_pd(__U, __A, __B, __C);
}
__m512d test_mm512_fmsub_pd(__m512d __A, __m512d __B, __m512d __C) {
  // CHECK-LABEL: @test_mm512_fmsub_pd
  // CHECK: @llvm.x86.avx512.mask.vfmadd.pd.512
  return _mm512_fmsub_pd(__A, __B, __C);
}
__m512d test_mm512_mask_fmsub_pd(__m512d __A, __mmask8 __U, __m512d __B, __m512d __C) {
  // CHECK-LABEL: @test_mm512_mask_fmsub_pd
  // CHECK: @llvm.x86.avx512.mask.vfmadd.pd.512
  return _mm512_mask_fmsub_pd(__A, __U, __B, __C);
}
__m512d test_mm512_maskz_fmsub_pd(__mmask8 __U, __m512d __A, __m512d __B, __m512d __C) {
  // CHECK-LABEL: @test_mm512_maskz_fmsub_pd
  // CHECK: @llvm.x86.avx512.maskz.vfmadd.pd.512
  return _mm512_maskz_fmsub_pd(__U, __A, __B, __C);
}
__m512d test_mm512_fnmadd_pd(__m512d __A, __m512d __B, __m512d __C) {
  // CHECK-LABEL: @test_mm512_fnmadd_pd
  // CHECK: @llvm.x86.avx512.mask.vfmadd.pd.512
  return _mm512_fnmadd_pd(__A, __B, __C);
}
__m512d test_mm512_mask3_fnmadd_pd(__m512d __A, __m512d __B, __m512d __C, __mmask8 __U) {
  // CHECK-LABEL: @test_mm512_mask3_fnmadd_pd
  // CHECK: @llvm.x86.avx512.mask3.vfmadd.pd.512
  return _mm512_mask3_fnmadd_pd(__A, __B, __C, __U);
}
__m512d test_mm512_maskz_fnmadd_pd(__mmask8 __U, __m512d __A, __m512d __B, __m512d __C) {
  // CHECK-LABEL: @test_mm512_maskz_fnmadd_pd
  // CHECK: @llvm.x86.avx512.maskz.vfmadd.pd.512
  return _mm512_maskz_fnmadd_pd(__U, __A, __B, __C);
}
__m512d test_mm512_fnmsub_pd(__m512d __A, __m512d __B, __m512d __C) {
  // CHECK-LABEL: @test_mm512_fnmsub_pd
  // CHECK: @llvm.x86.avx512.mask.vfmadd.pd.512
  return _mm512_fnmsub_pd(__A, __B, __C);
}
__m512d test_mm512_maskz_fnmsub_pd(__mmask8 __U, __m512d __A, __m512d __B, __m512d __C) {
  // CHECK-LABEL: @test_mm512_maskz_fnmsub_pd
  // CHECK: @llvm.x86.avx512.maskz.vfmadd.pd.512
  return _mm512_maskz_fnmsub_pd(__U, __A, __B, __C);
}
__m512 test_mm512_fmadd_round_ps(__m512 __A, __m512 __B, __m512 __C) {
  // CHECK-LABEL: @test_mm512_fmadd_round_ps
  // CHECK: @llvm.x86.avx512.mask.vfmadd.ps.512
  return _mm512_fmadd_round_ps(__A, __B, __C, _MM_FROUND_TO_NEAREST_INT);
}
__m512 test_mm512_mask_fmadd_round_ps(__m512 __A, __mmask16 __U, __m512 __B, __m512 __C) {
  // CHECK-LABEL: @test_mm512_mask_fmadd_round_ps
  // CHECK: @llvm.x86.avx512.mask.vfmadd.ps.512
  return _mm512_mask_fmadd_round_ps(__A, __U, __B, __C, _MM_FROUND_TO_NEAREST_INT);
}
__m512 test_mm512_mask3_fmadd_round_ps(__m512 __A, __m512 __B, __m512 __C, __mmask16 __U) {
  // CHECK-LABEL: @test_mm512_mask3_fmadd_round_ps
  // CHECK: @llvm.x86.avx512.mask3.vfmadd.ps.512
  return _mm512_mask3_fmadd_round_ps(__A, __B, __C, __U, _MM_FROUND_TO_NEAREST_INT);
}
__m512 test_mm512_maskz_fmadd_round_ps(__mmask16 __U, __m512 __A, __m512 __B, __m512 __C) {
  // CHECK-LABEL: @test_mm512_maskz_fmadd_round_ps
  // CHECK: @llvm.x86.avx512.maskz.vfmadd.ps.512
  return _mm512_maskz_fmadd_round_ps(__U, __A, __B, __C, _MM_FROUND_TO_NEAREST_INT);
}
__m512 test_mm512_fmsub_round_ps(__m512 __A, __m512 __B, __m512 __C) {
  // CHECK-LABEL: @test_mm512_fmsub_round_ps
  // CHECK: @llvm.x86.avx512.mask.vfmadd.ps.512
  return _mm512_fmsub_round_ps(__A, __B, __C, _MM_FROUND_TO_NEAREST_INT);
}
__m512 test_mm512_mask_fmsub_round_ps(__m512 __A, __mmask16 __U, __m512 __B, __m512 __C) {
  // CHECK-LABEL: @test_mm512_mask_fmsub_round_ps
  // CHECK: @llvm.x86.avx512.mask.vfmadd.ps.512
  return _mm512_mask_fmsub_round_ps(__A, __U, __B, __C, _MM_FROUND_TO_NEAREST_INT);
}
__m512 test_mm512_maskz_fmsub_round_ps(__mmask16 __U, __m512 __A, __m512 __B, __m512 __C) {
  // CHECK-LABEL: @test_mm512_maskz_fmsub_round_ps
  // CHECK: @llvm.x86.avx512.maskz.vfmadd.ps.512
  return _mm512_maskz_fmsub_round_ps(__U, __A, __B, __C, _MM_FROUND_TO_NEAREST_INT);
}
__m512 test_mm512_fnmadd_round_ps(__m512 __A, __m512 __B, __m512 __C) {
  // CHECK-LABEL: @test_mm512_fnmadd_round_ps
  // CHECK: @llvm.x86.avx512.mask.vfmadd.ps.512
  return _mm512_fnmadd_round_ps(__A, __B, __C, _MM_FROUND_TO_NEAREST_INT);
}
__m512 test_mm512_mask3_fnmadd_round_ps(__m512 __A, __m512 __B, __m512 __C, __mmask16 __U) {
  // CHECK-LABEL: @test_mm512_mask3_fnmadd_round_ps
  // CHECK: @llvm.x86.avx512.mask3.vfmadd.ps.512
  return _mm512_mask3_fnmadd_round_ps(__A, __B, __C, __U, _MM_FROUND_TO_NEAREST_INT);
}
__m512 test_mm512_maskz_fnmadd_round_ps(__mmask16 __U, __m512 __A, __m512 __B, __m512 __C) {
  // CHECK-LABEL: @test_mm512_maskz_fnmadd_round_ps
  // CHECK: @llvm.x86.avx512.maskz.vfmadd.ps.512
  return _mm512_maskz_fnmadd_round_ps(__U, __A, __B, __C, _MM_FROUND_TO_NEAREST_INT);
}
__m512 test_mm512_fnmsub_round_ps(__m512 __A, __m512 __B, __m512 __C) {
  // CHECK-LABEL: @test_mm512_fnmsub_round_ps
  // CHECK: @llvm.x86.avx512.mask.vfmadd.ps.512
  return _mm512_fnmsub_round_ps(__A, __B, __C, _MM_FROUND_TO_NEAREST_INT);
}
__m512 test_mm512_maskz_fnmsub_round_ps(__mmask16 __U, __m512 __A, __m512 __B, __m512 __C) {
  // CHECK-LABEL: @test_mm512_maskz_fnmsub_round_ps
  // CHECK: @llvm.x86.avx512.maskz.vfmadd.ps.512
  return _mm512_maskz_fnmsub_round_ps(__U, __A, __B, __C, _MM_FROUND_TO_NEAREST_INT);
}
__m512 test_mm512_fmadd_ps(__m512 __A, __m512 __B, __m512 __C) {
  // CHECK-LABEL: @test_mm512_fmadd_ps
  // CHECK: @llvm.x86.avx512.mask.vfmadd.ps.512
  return _mm512_fmadd_ps(__A, __B, __C);
}
__m512 test_mm512_mask_fmadd_ps(__m512 __A, __mmask16 __U, __m512 __B, __m512 __C) {
  // CHECK-LABEL: @test_mm512_mask_fmadd_ps
  // CHECK: @llvm.x86.avx512.mask.vfmadd.ps.512
  return _mm512_mask_fmadd_ps(__A, __U, __B, __C);
}
__m512 test_mm512_mask3_fmadd_ps(__m512 __A, __m512 __B, __m512 __C, __mmask16 __U) {
  // CHECK-LABEL: @test_mm512_mask3_fmadd_ps
  // CHECK: @llvm.x86.avx512.mask3.vfmadd.ps.512
  return _mm512_mask3_fmadd_ps(__A, __B, __C, __U);
}
__m512 test_mm512_maskz_fmadd_ps(__mmask16 __U, __m512 __A, __m512 __B, __m512 __C) {
  // CHECK-LABEL: @test_mm512_maskz_fmadd_ps
  // CHECK: @llvm.x86.avx512.maskz.vfmadd.ps.512
  return _mm512_maskz_fmadd_ps(__U, __A, __B, __C);
}
__m512 test_mm512_fmsub_ps(__m512 __A, __m512 __B, __m512 __C) {
  // CHECK-LABEL: @test_mm512_fmsub_ps
  // CHECK: @llvm.x86.avx512.mask.vfmadd.ps.512
  return _mm512_fmsub_ps(__A, __B, __C);
}
__m512 test_mm512_mask_fmsub_ps(__m512 __A, __mmask16 __U, __m512 __B, __m512 __C) {
  // CHECK-LABEL: @test_mm512_mask_fmsub_ps
  // CHECK: @llvm.x86.avx512.mask.vfmadd.ps.512
  return _mm512_mask_fmsub_ps(__A, __U, __B, __C);
}
__m512 test_mm512_maskz_fmsub_ps(__mmask16 __U, __m512 __A, __m512 __B, __m512 __C) {
  // CHECK-LABEL: @test_mm512_maskz_fmsub_ps
  // CHECK: @llvm.x86.avx512.maskz.vfmadd.ps.512
  return _mm512_maskz_fmsub_ps(__U, __A, __B, __C);
}
__m512 test_mm512_fnmadd_ps(__m512 __A, __m512 __B, __m512 __C) {
  // CHECK-LABEL: @test_mm512_fnmadd_ps
  // CHECK: @llvm.x86.avx512.mask.vfmadd.ps.512
  return _mm512_fnmadd_ps(__A, __B, __C);
}
__m512 test_mm512_mask3_fnmadd_ps(__m512 __A, __m512 __B, __m512 __C, __mmask16 __U) {
  // CHECK-LABEL: @test_mm512_mask3_fnmadd_ps
  // CHECK: @llvm.x86.avx512.mask3.vfmadd.ps.512
  return _mm512_mask3_fnmadd_ps(__A, __B, __C, __U);
}
__m512 test_mm512_maskz_fnmadd_ps(__mmask16 __U, __m512 __A, __m512 __B, __m512 __C) {
  // CHECK-LABEL: @test_mm512_maskz_fnmadd_ps
  // CHECK: @llvm.x86.avx512.maskz.vfmadd.ps.512
  return _mm512_maskz_fnmadd_ps(__U, __A, __B, __C);
}
__m512 test_mm512_fnmsub_ps(__m512 __A, __m512 __B, __m512 __C) {
  // CHECK-LABEL: @test_mm512_fnmsub_ps
  // CHECK: @llvm.x86.avx512.mask.vfmadd.ps.512
  return _mm512_fnmsub_ps(__A, __B, __C);
}
__m512 test_mm512_maskz_fnmsub_ps(__mmask16 __U, __m512 __A, __m512 __B, __m512 __C) {
  // CHECK-LABEL: @test_mm512_maskz_fnmsub_ps
  // CHECK: @llvm.x86.avx512.maskz.vfmadd.ps.512
  return _mm512_maskz_fnmsub_ps(__U, __A, __B, __C);
}
__m512d test_mm512_fmaddsub_round_pd(__m512d __A, __m512d __B, __m512d __C) {
  // CHECK-LABEL: @test_mm512_fmaddsub_round_pd
  // CHECK: @llvm.x86.avx512.mask.vfmaddsub.pd.512
  return _mm512_fmaddsub_round_pd(__A, __B, __C, _MM_FROUND_TO_NEAREST_INT);
}
__m512d test_mm512_mask_fmaddsub_round_pd(__m512d __A, __mmask8 __U, __m512d __B, __m512d __C) {
  // CHECK-LABEL: @test_mm512_mask_fmaddsub_round_pd
  // CHECK: @llvm.x86.avx512.mask.vfmaddsub.pd.512
  return _mm512_mask_fmaddsub_round_pd(__A, __U, __B, __C, _MM_FROUND_TO_NEAREST_INT);
}
__m512d test_mm512_mask3_fmaddsub_round_pd(__m512d __A, __m512d __B, __m512d __C, __mmask8 __U) {
  // CHECK-LABEL: @test_mm512_mask3_fmaddsub_round_pd
  // CHECK: @llvm.x86.avx512.mask3.vfmaddsub.pd.512
  return _mm512_mask3_fmaddsub_round_pd(__A, __B, __C, __U, _MM_FROUND_TO_NEAREST_INT);
}
__m512d test_mm512_maskz_fmaddsub_round_pd(__mmask8 __U, __m512d __A, __m512d __B, __m512d __C) {
  // CHECK-LABEL: @test_mm512_maskz_fmaddsub_round_pd
  // CHECK: @llvm.x86.avx512.maskz.vfmaddsub.pd.512
  return _mm512_maskz_fmaddsub_round_pd(__U, __A, __B, __C, _MM_FROUND_TO_NEAREST_INT);
}
__m512d test_mm512_fmsubadd_round_pd(__m512d __A, __m512d __B, __m512d __C) {
  // CHECK-LABEL: @test_mm512_fmsubadd_round_pd
  // CHECK: @llvm.x86.avx512.mask.vfmaddsub.pd.512
  return _mm512_fmsubadd_round_pd(__A, __B, __C, _MM_FROUND_TO_NEAREST_INT);
}
__m512d test_mm512_mask_fmsubadd_round_pd(__m512d __A, __mmask8 __U, __m512d __B, __m512d __C) {
  // CHECK-LABEL: @test_mm512_mask_fmsubadd_round_pd
  // CHECK: @llvm.x86.avx512.mask.vfmaddsub.pd.512
  return _mm512_mask_fmsubadd_round_pd(__A, __U, __B, __C, _MM_FROUND_TO_NEAREST_INT);
}
__m512d test_mm512_maskz_fmsubadd_round_pd(__mmask8 __U, __m512d __A, __m512d __B, __m512d __C) {
  // CHECK-LABEL: @test_mm512_maskz_fmsubadd_round_pd
  // CHECK: @llvm.x86.avx512.maskz.vfmaddsub.pd.512
  return _mm512_maskz_fmsubadd_round_pd(__U, __A, __B, __C, _MM_FROUND_TO_NEAREST_INT);
}
__m512d test_mm512_fmaddsub_pd(__m512d __A, __m512d __B, __m512d __C) {
  // CHECK-LABEL: @test_mm512_fmaddsub_pd
  // CHECK: @llvm.x86.avx512.mask.vfmaddsub.pd.512
  return _mm512_fmaddsub_pd(__A, __B, __C);
}
__m512d test_mm512_mask_fmaddsub_pd(__m512d __A, __mmask8 __U, __m512d __B, __m512d __C) {
  // CHECK-LABEL: @test_mm512_mask_fmaddsub_pd
  // CHECK: @llvm.x86.avx512.mask.vfmaddsub.pd.512
  return _mm512_mask_fmaddsub_pd(__A, __U, __B, __C);
}
__m512d test_mm512_mask3_fmaddsub_pd(__m512d __A, __m512d __B, __m512d __C, __mmask8 __U) {
  // CHECK-LABEL: @test_mm512_mask3_fmaddsub_pd
  // CHECK: @llvm.x86.avx512.mask3.vfmaddsub.pd.512
  return _mm512_mask3_fmaddsub_pd(__A, __B, __C, __U);
}
__m512d test_mm512_maskz_fmaddsub_pd(__mmask8 __U, __m512d __A, __m512d __B, __m512d __C) {
  // CHECK-LABEL: @test_mm512_maskz_fmaddsub_pd
  // CHECK: @llvm.x86.avx512.maskz.vfmaddsub.pd.512
  return _mm512_maskz_fmaddsub_pd(__U, __A, __B, __C);
}
__m512d test_mm512_fmsubadd_pd(__m512d __A, __m512d __B, __m512d __C) {
  // CHECK-LABEL: @test_mm512_fmsubadd_pd
  // CHECK: @llvm.x86.avx512.mask.vfmaddsub.pd.512
  return _mm512_fmsubadd_pd(__A, __B, __C);
}
__m512d test_mm512_mask_fmsubadd_pd(__m512d __A, __mmask8 __U, __m512d __B, __m512d __C) {
  // CHECK-LABEL: @test_mm512_mask_fmsubadd_pd
  // CHECK: @llvm.x86.avx512.mask.vfmaddsub.pd.512
  return _mm512_mask_fmsubadd_pd(__A, __U, __B, __C);
}
__m512d test_mm512_maskz_fmsubadd_pd(__mmask8 __U, __m512d __A, __m512d __B, __m512d __C) {
  // CHECK-LABEL: @test_mm512_maskz_fmsubadd_pd
  // CHECK: @llvm.x86.avx512.maskz.vfmaddsub.pd.512
  return _mm512_maskz_fmsubadd_pd(__U, __A, __B, __C);
}
__m512 test_mm512_fmaddsub_round_ps(__m512 __A, __m512 __B, __m512 __C) {
  // CHECK-LABEL: @test_mm512_fmaddsub_round_ps
  // CHECK: @llvm.x86.avx512.mask.vfmaddsub.ps.512
  return _mm512_fmaddsub_round_ps(__A, __B, __C, _MM_FROUND_TO_NEAREST_INT);
}
__m512 test_mm512_mask_fmaddsub_round_ps(__m512 __A, __mmask16 __U, __m512 __B, __m512 __C) {
  // CHECK-LABEL: @test_mm512_mask_fmaddsub_round_ps
  // CHECK: @llvm.x86.avx512.mask.vfmaddsub.ps.512
  return _mm512_mask_fmaddsub_round_ps(__A, __U, __B, __C, _MM_FROUND_TO_NEAREST_INT);
}
__m512 test_mm512_mask3_fmaddsub_round_ps(__m512 __A, __m512 __B, __m512 __C, __mmask16 __U) {
  // CHECK-LABEL: @test_mm512_mask3_fmaddsub_round_ps
  // CHECK: @llvm.x86.avx512.mask3.vfmaddsub.ps.512
  return _mm512_mask3_fmaddsub_round_ps(__A, __B, __C, __U, _MM_FROUND_TO_NEAREST_INT);
}
__m512 test_mm512_maskz_fmaddsub_round_ps(__mmask16 __U, __m512 __A, __m512 __B, __m512 __C) {
  // CHECK-LABEL: @test_mm512_maskz_fmaddsub_round_ps
  // CHECK: @llvm.x86.avx512.maskz.vfmaddsub.ps.512
  return _mm512_maskz_fmaddsub_round_ps(__U, __A, __B, __C, _MM_FROUND_TO_NEAREST_INT);
}
__m512 test_mm512_fmsubadd_round_ps(__m512 __A, __m512 __B, __m512 __C) {
  // CHECK-LABEL: @test_mm512_fmsubadd_round_ps
  // CHECK: @llvm.x86.avx512.mask.vfmaddsub.ps.512
  return _mm512_fmsubadd_round_ps(__A, __B, __C, _MM_FROUND_TO_NEAREST_INT);
}
__m512 test_mm512_mask_fmsubadd_round_ps(__m512 __A, __mmask16 __U, __m512 __B, __m512 __C) {
  // CHECK-LABEL: @test_mm512_mask_fmsubadd_round_ps
  // CHECK: @llvm.x86.avx512.mask.vfmaddsub.ps.512
  return _mm512_mask_fmsubadd_round_ps(__A, __U, __B, __C, _MM_FROUND_TO_NEAREST_INT);
}
__m512 test_mm512_maskz_fmsubadd_round_ps(__mmask16 __U, __m512 __A, __m512 __B, __m512 __C) {
  // CHECK-LABEL: @test_mm512_maskz_fmsubadd_round_ps
  // CHECK: @llvm.x86.avx512.maskz.vfmaddsub.ps.512
  return _mm512_maskz_fmsubadd_round_ps(__U, __A, __B, __C, _MM_FROUND_TO_NEAREST_INT);
}
__m512 test_mm512_fmaddsub_ps(__m512 __A, __m512 __B, __m512 __C) {
  // CHECK-LABEL: @test_mm512_fmaddsub_ps
  // CHECK: @llvm.x86.avx512.mask.vfmaddsub.ps.512
  return _mm512_fmaddsub_ps(__A, __B, __C);
}
__m512 test_mm512_mask_fmaddsub_ps(__m512 __A, __mmask16 __U, __m512 __B, __m512 __C) {
  // CHECK-LABEL: @test_mm512_mask_fmaddsub_ps
  // CHECK: @llvm.x86.avx512.mask.vfmaddsub.ps.512
  return _mm512_mask_fmaddsub_ps(__A, __U, __B, __C);
}
__m512 test_mm512_mask3_fmaddsub_ps(__m512 __A, __m512 __B, __m512 __C, __mmask16 __U) {
  // CHECK-LABEL: @test_mm512_mask3_fmaddsub_ps
  // CHECK: @llvm.x86.avx512.mask3.vfmaddsub.ps.512
  return _mm512_mask3_fmaddsub_ps(__A, __B, __C, __U);
}
__m512 test_mm512_maskz_fmaddsub_ps(__mmask16 __U, __m512 __A, __m512 __B, __m512 __C) {
  // CHECK-LABEL: @test_mm512_maskz_fmaddsub_ps
  // CHECK: @llvm.x86.avx512.maskz.vfmaddsub.ps.512
  return _mm512_maskz_fmaddsub_ps(__U, __A, __B, __C);
}
__m512 test_mm512_fmsubadd_ps(__m512 __A, __m512 __B, __m512 __C) {
  // CHECK-LABEL: @test_mm512_fmsubadd_ps
  // CHECK: @llvm.x86.avx512.mask.vfmaddsub.ps.512
  return _mm512_fmsubadd_ps(__A, __B, __C);
}
__m512 test_mm512_mask_fmsubadd_ps(__m512 __A, __mmask16 __U, __m512 __B, __m512 __C) {
  // CHECK-LABEL: @test_mm512_mask_fmsubadd_ps
  // CHECK: @llvm.x86.avx512.mask.vfmaddsub.ps.512
  return _mm512_mask_fmsubadd_ps(__A, __U, __B, __C);
}
__m512 test_mm512_maskz_fmsubadd_ps(__mmask16 __U, __m512 __A, __m512 __B, __m512 __C) {
  // CHECK-LABEL: @test_mm512_maskz_fmsubadd_ps
  // CHECK: @llvm.x86.avx512.maskz.vfmaddsub.ps.512
  return _mm512_maskz_fmsubadd_ps(__U, __A, __B, __C);
}
__m512d test_mm512_mask3_fmsub_round_pd(__m512d __A, __m512d __B, __m512d __C, __mmask8 __U) {
  // CHECK-LABEL: @test_mm512_mask3_fmsub_round_pd
  // CHECK: @llvm.x86.avx512.mask3.vfmsub.pd.512
  return _mm512_mask3_fmsub_round_pd(__A, __B, __C, __U, _MM_FROUND_TO_NEAREST_INT);
}
__m512d test_mm512_mask3_fmsub_pd(__m512d __A, __m512d __B, __m512d __C, __mmask8 __U) {
  // CHECK-LABEL: @test_mm512_mask3_fmsub_pd
  // CHECK: @llvm.x86.avx512.mask3.vfmsub.pd.512
  return _mm512_mask3_fmsub_pd(__A, __B, __C, __U);
}
__m512 test_mm512_mask3_fmsub_round_ps(__m512 __A, __m512 __B, __m512 __C, __mmask16 __U) {
  // CHECK-LABEL: @test_mm512_mask3_fmsub_round_ps
  // CHECK: @llvm.x86.avx512.mask3.vfmsub.ps.512
  return _mm512_mask3_fmsub_round_ps(__A, __B, __C, __U, _MM_FROUND_TO_NEAREST_INT);
}
__m512 test_mm512_mask3_fmsub_ps(__m512 __A, __m512 __B, __m512 __C, __mmask16 __U) {
  // CHECK-LABEL: @test_mm512_mask3_fmsub_ps
  // CHECK: @llvm.x86.avx512.mask3.vfmsub.ps.512
  return _mm512_mask3_fmsub_ps(__A, __B, __C, __U);
}
__m512d test_mm512_mask3_fmsubadd_round_pd(__m512d __A, __m512d __B, __m512d __C, __mmask8 __U) {
  // CHECK-LABEL: @test_mm512_mask3_fmsubadd_round_pd
  // CHECK: @llvm.x86.avx512.mask3.vfmsubadd.pd.512
  return _mm512_mask3_fmsubadd_round_pd(__A, __B, __C, __U, _MM_FROUND_TO_NEAREST_INT);
}
__m512d test_mm512_mask3_fmsubadd_pd(__m512d __A, __m512d __B, __m512d __C, __mmask8 __U) {
  // CHECK-LABEL: @test_mm512_mask3_fmsubadd_pd
  // CHECK: @llvm.x86.avx512.mask3.vfmsubadd.pd.512
  return _mm512_mask3_fmsubadd_pd(__A, __B, __C, __U);
}
__m512 test_mm512_mask3_fmsubadd_round_ps(__m512 __A, __m512 __B, __m512 __C, __mmask16 __U) {
  // CHECK-LABEL: @test_mm512_mask3_fmsubadd_round_ps
  // CHECK: @llvm.x86.avx512.mask3.vfmsubadd.ps.512
  return _mm512_mask3_fmsubadd_round_ps(__A, __B, __C, __U, _MM_FROUND_TO_NEAREST_INT);
}
__m512 test_mm512_mask3_fmsubadd_ps(__m512 __A, __m512 __B, __m512 __C, __mmask16 __U) {
  // CHECK-LABEL: @test_mm512_mask3_fmsubadd_ps
  // CHECK: @llvm.x86.avx512.mask3.vfmsubadd.ps.512
  return _mm512_mask3_fmsubadd_ps(__A, __B, __C, __U);
}
__m512d test_mm512_mask_fnmadd_round_pd(__m512d __A, __mmask8 __U, __m512d __B, __m512d __C) {
  // CHECK-LABEL: @test_mm512_mask_fnmadd_round_pd
  // CHECK: @llvm.x86.avx512.mask.vfnmadd.pd.512
  return _mm512_mask_fnmadd_round_pd(__A, __U, __B, __C, _MM_FROUND_TO_NEAREST_INT);
}
__m512d test_mm512_mask_fnmadd_pd(__m512d __A, __mmask8 __U, __m512d __B, __m512d __C) {
  // CHECK-LABEL: @test_mm512_mask_fnmadd_pd
  // CHECK: @llvm.x86.avx512.mask.vfnmadd.pd.512
  return _mm512_mask_fnmadd_pd(__A, __U, __B, __C);
}
__m512 test_mm512_mask_fnmadd_round_ps(__m512 __A, __mmask16 __U, __m512 __B, __m512 __C) {
  // CHECK-LABEL: @test_mm512_mask_fnmadd_round_ps
  // CHECK: @llvm.x86.avx512.mask.vfnmadd.ps.512
  return _mm512_mask_fnmadd_round_ps(__A, __U, __B, __C, _MM_FROUND_TO_NEAREST_INT);
}
__m512 test_mm512_mask_fnmadd_ps(__m512 __A, __mmask16 __U, __m512 __B, __m512 __C) {
  // CHECK-LABEL: @test_mm512_mask_fnmadd_ps
  // CHECK: @llvm.x86.avx512.mask.vfnmadd.ps.512
  return _mm512_mask_fnmadd_ps(__A, __U, __B, __C);
}
__m512d test_mm512_mask_fnmsub_round_pd(__m512d __A, __mmask8 __U, __m512d __B, __m512d __C) {
  // CHECK-LABEL: @test_mm512_mask_fnmsub_round_pd
  // CHECK: @llvm.x86.avx512.mask.vfnmsub.pd.512
  return _mm512_mask_fnmsub_round_pd(__A, __U, __B, __C, _MM_FROUND_TO_NEAREST_INT);
}
__m512d test_mm512_mask3_fnmsub_round_pd(__m512d __A, __m512d __B, __m512d __C, __mmask8 __U) {
  // CHECK-LABEL: @test_mm512_mask3_fnmsub_round_pd
  // CHECK: @llvm.x86.avx512.mask3.vfnmsub.pd.512
  return _mm512_mask3_fnmsub_round_pd(__A, __B, __C, __U, _MM_FROUND_TO_NEAREST_INT);
}
__m512d test_mm512_mask_fnmsub_pd(__m512d __A, __mmask8 __U, __m512d __B, __m512d __C) {
  // CHECK-LABEL: @test_mm512_mask_fnmsub_pd
  // CHECK: @llvm.x86.avx512.mask.vfnmsub.pd.512
  return _mm512_mask_fnmsub_pd(__A, __U, __B, __C);
}
__m512d test_mm512_mask3_fnmsub_pd(__m512d __A, __m512d __B, __m512d __C, __mmask8 __U) {
  // CHECK-LABEL: @test_mm512_mask3_fnmsub_pd
  // CHECK: @llvm.x86.avx512.mask3.vfnmsub.pd.512
  return _mm512_mask3_fnmsub_pd(__A, __B, __C, __U);
}
__m512 test_mm512_mask_fnmsub_round_ps(__m512 __A, __mmask16 __U, __m512 __B, __m512 __C) {
  // CHECK-LABEL: @test_mm512_mask_fnmsub_round_ps
  // CHECK: @llvm.x86.avx512.mask.vfnmsub.ps.512
  return _mm512_mask_fnmsub_round_ps(__A, __U, __B, __C, _MM_FROUND_TO_NEAREST_INT);
}
__m512 test_mm512_mask3_fnmsub_round_ps(__m512 __A, __m512 __B, __m512 __C, __mmask16 __U) {
  // CHECK-LABEL: @test_mm512_mask3_fnmsub_round_ps
  // CHECK: @llvm.x86.avx512.mask3.vfnmsub.ps.512
  return _mm512_mask3_fnmsub_round_ps(__A, __B, __C, __U, _MM_FROUND_TO_NEAREST_INT);
}
__m512 test_mm512_mask_fnmsub_ps(__m512 __A, __mmask16 __U, __m512 __B, __m512 __C) {
  // CHECK-LABEL: @test_mm512_mask_fnmsub_ps
  // CHECK: @llvm.x86.avx512.mask.vfnmsub.ps.512
  return _mm512_mask_fnmsub_ps(__A, __U, __B, __C);
}
__m512 test_mm512_mask3_fnmsub_ps(__m512 __A, __m512 __B, __m512 __C, __mmask16 __U) {
  // CHECK-LABEL: @test_mm512_mask3_fnmsub_ps
  // CHECK: @llvm.x86.avx512.mask3.vfnmsub.ps.512
  return _mm512_mask3_fnmsub_ps(__A, __B, __C, __U);
}

__mmask16 test_mm512_cmpeq_epi32_mask(__m512i __a, __m512i __b) {
  // CHECK-LABEL: @test_mm512_cmpeq_epi32_mask
  // CHECK: @llvm.x86.avx512.mask.pcmpeq.d.512
  return (__mmask16)_mm512_cmpeq_epi32_mask(__a, __b);
}

__mmask16 test_mm512_mask_cmpeq_epi32_mask(__mmask16 __u, __m512i __a, __m512i __b) {
  // CHECK-LABEL: @test_mm512_mask_cmpeq_epi32_mask
  // CHECK: @llvm.x86.avx512.mask.pcmpeq.d.512
  return (__mmask16)_mm512_mask_cmpeq_epi32_mask(__u, __a, __b);
}

__mmask8 test_mm512_mask_cmpeq_epi64_mask(__mmask8 __u, __m512i __a, __m512i __b) {
  // CHECK-LABEL: @test_mm512_mask_cmpeq_epi64_mask
  // CHECK: @llvm.x86.avx512.mask.pcmpeq.q.512
  return (__mmask8)_mm512_mask_cmpeq_epi64_mask(__u, __a, __b);
}

__mmask8 test_mm512_cmpeq_epi64_mask(__m512i __a, __m512i __b) {
  // CHECK-LABEL: @test_mm512_cmpeq_epi64_mask
  // CHECK: @llvm.x86.avx512.mask.pcmpeq.q.512
  return (__mmask8)_mm512_cmpeq_epi64_mask(__a, __b);
}

__mmask16 test_mm512_cmpgt_epi32_mask(__m512i __a, __m512i __b) {
  // CHECK-LABEL: @test_mm512_cmpgt_epi32_mask
  // CHECK: @llvm.x86.avx512.mask.pcmpgt.d.512
  return (__mmask16)_mm512_cmpgt_epi32_mask(__a, __b);
}

__mmask16 test_mm512_mask_cmpgt_epi32_mask(__mmask16 __u, __m512i __a, __m512i __b) {
  // CHECK-LABEL: @test_mm512_mask_cmpgt_epi32_mask
  // CHECK: @llvm.x86.avx512.mask.pcmpgt.d.512
  return (__mmask16)_mm512_mask_cmpgt_epi32_mask(__u, __a, __b);
}

__mmask8 test_mm512_mask_cmpgt_epi64_mask(__mmask8 __u, __m512i __a, __m512i __b) {
  // CHECK-LABEL: @test_mm512_mask_cmpgt_epi64_mask
  // CHECK: @llvm.x86.avx512.mask.pcmpgt.q.512
  return (__mmask8)_mm512_mask_cmpgt_epi64_mask(__u, __a, __b);
}

__mmask8 test_mm512_cmpgt_epi64_mask(__m512i __a, __m512i __b) {
  // CHECK-LABEL: @test_mm512_cmpgt_epi64_mask
  // CHECK: @llvm.x86.avx512.mask.pcmpgt.q.512
  return (__mmask8)_mm512_cmpgt_epi64_mask(__a, __b);
}

__m512d test_mm512_unpackhi_pd(__m512d a, __m512d b)
{
  // CHECK-LABEL: @test_mm512_unpackhi_pd
  // CHECK: shufflevector <8 x double> {{.*}} <i32 1, i32 9, i32 3, i32 11, i32 5, i32 13, i32 7, i32 15>
  return _mm512_unpackhi_pd(a, b);
}

__m512d test_mm512_unpacklo_pd(__m512d a, __m512d b)
{
  // CHECK-LABEL: @test_mm512_unpacklo_pd
  // CHECK: shufflevector <8 x double> {{.*}} <i32 0, i32 8, i32 2, i32 10, i32 4, i32 12, i32 6, i32 14>
  return _mm512_unpacklo_pd(a, b);
}

__m512 test_mm512_unpackhi_ps(__m512 a, __m512 b)
{
  // CHECK-LABEL: @test_mm512_unpackhi_ps
  // CHECK: shufflevector <16 x float> {{.*}} <i32 2, i32 18, i32 3, i32 19, i32 6, i32 22, i32 7, i32 23, i32 10, i32 26, i32 11, i32 27, i32 14, i32 30, i32 15, i32 31>
  return _mm512_unpackhi_ps(a, b);
}

__m512 test_mm512_unpacklo_ps(__m512 a, __m512 b)
{
  // CHECK-LABEL: @test_mm512_unpacklo_ps
  // CHECK: shufflevector <16 x float> {{.*}} <i32 0, i32 16, i32 1, i32 17, i32 4, i32 20, i32 5, i32 21, i32 8, i32 24, i32 9, i32 25, i32 12, i32 28, i32 13, i32 29>
  return _mm512_unpacklo_ps(a, b);
}

__mmask16 test_mm512_cmp_round_ps_mask(__m512 a, __m512 b) {
  // CHECK-LABEL: @test_mm512_cmp_round_ps_mask
  // CHECK: @llvm.x86.avx512.mask.cmp.ps.512
  return _mm512_cmp_round_ps_mask(a, b, 0, _MM_FROUND_CUR_DIRECTION);
}

__mmask16 test_mm512_mask_cmp_round_ps_mask(__mmask16 m, __m512 a, __m512 b) {
  // CHECK-LABEL: @test_mm512_mask_cmp_round_ps_mask
  // CHECK: @llvm.x86.avx512.mask.cmp.ps.512
  return _mm512_mask_cmp_round_ps_mask(m, a, b, 0, _MM_FROUND_CUR_DIRECTION);
}

__mmask16 test_mm512_cmp_ps_mask(__m512 a, __m512 b) {
  // CHECK-LABEL: @test_mm512_cmp_ps_mask
  // CHECKn: @llvm.x86.avx512.mask.cmp.ps.512
  return _mm512_cmp_ps_mask(a, b, 0);
}

__mmask16 test_mm512_mask_cmp_ps_mask(__mmask16 m, __m512 a, __m512 b) {
  // CHECK-LABEL: @test_mm512_mask_cmp_ps_mask
  // CHECK: @llvm.x86.avx512.mask.cmp.ps.512
  return _mm512_mask_cmp_ps_mask(m, a, b, 0);
}

__mmask8 test_mm512_cmp_round_pd_mask(__m512d a, __m512d b) {
  // CHECK-LABEL: @test_mm512_cmp_round_pd_mask
  // CHECK: @llvm.x86.avx512.mask.cmp.pd.512
  return _mm512_cmp_round_pd_mask(a, b, 0, _MM_FROUND_CUR_DIRECTION);
}

__mmask8 test_mm512_mask_cmp_round_pd_mask(__mmask8 m, __m512d a, __m512d b) {
  // CHECK-LABEL: @test_mm512_mask_cmp_round_pd_mask
  // CHECK: @llvm.x86.avx512.mask.cmp.pd.512
  return _mm512_mask_cmp_round_pd_mask(m, a, b, 0, _MM_FROUND_CUR_DIRECTION);
}

__mmask8 test_mm512_cmp_pd_mask(__m512d a, __m512d b) {
  // CHECK-LABEL: @test_mm512_cmp_pd_mask
  // CHECK: @llvm.x86.avx512.mask.cmp.pd.512
  return _mm512_cmp_pd_mask(a, b, 0);
}

__mmask8 test_mm512_mask_cmp_pd_mask(__mmask8 m, __m512d a, __m512d b) {
  // CHECK-LABEL: @test_mm512_mask_cmp_pd_mask
  // CHECK: @llvm.x86.avx512.mask.cmp.pd.512
  return _mm512_mask_cmp_pd_mask(m, a, b, 0);
}

__m256d test_mm512_extractf64x4_pd(__m512d a)
{
  // CHECK-LABEL: @test_mm512_extractf64x4_pd
  // CHECK: @llvm.x86.avx512.mask.vextractf64x4.512
  return _mm512_extractf64x4_pd(a, 1);
}

__m128 test_mm512_extractf32x4_ps(__m512 a)
{
  // CHECK-LABEL: @test_mm512_extractf32x4_ps
  // CHECK: @llvm.x86.avx512.mask.vextractf32x4.512
  return _mm512_extractf32x4_ps(a, 1);
}

__mmask16 test_mm512_cmpeq_epu32_mask(__m512i __a, __m512i __b) {
  // CHECK-LABEL: @test_mm512_cmpeq_epu32_mask
  // CHECK: @llvm.x86.avx512.mask.ucmp.d.512(<16 x i32> {{.*}}, <16 x i32> {{.*}}, i32 0, i16 -1)
  return (__mmask16)_mm512_cmpeq_epu32_mask(__a, __b);
}

__mmask16 test_mm512_mask_cmpeq_epu32_mask(__mmask16 __u, __m512i __a, __m512i __b) {
  // CHECK-LABEL: @test_mm512_mask_cmpeq_epu32_mask
  // CHECK: @llvm.x86.avx512.mask.ucmp.d.512(<16 x i32> {{.*}}, <16 x i32> {{.*}}, i32 0, i16 {{.*}})
  return (__mmask16)_mm512_mask_cmpeq_epu32_mask(__u, __a, __b);
}

__mmask8 test_mm512_cmpeq_epu64_mask(__m512i __a, __m512i __b) {
  // CHECK-LABEL: @test_mm512_cmpeq_epu64_mask
  // CHECK: @llvm.x86.avx512.mask.ucmp.q.512(<8 x i64> {{.*}}, <8 x i64> {{.*}}, i32 0, i8 -1)
  return (__mmask8)_mm512_cmpeq_epu64_mask(__a, __b);
}

__mmask8 test_mm512_mask_cmpeq_epu64_mask(__mmask8 __u, __m512i __a, __m512i __b) {
  // CHECK-LABEL: @test_mm512_mask_cmpeq_epu64_mask
  // CHECK: @llvm.x86.avx512.mask.ucmp.q.512(<8 x i64> {{.*}}, <8 x i64> {{.*}}, i32 0, i8 {{.*}})
  return (__mmask8)_mm512_mask_cmpeq_epu64_mask(__u, __a, __b);
}

__mmask16 test_mm512_cmpge_epi32_mask(__m512i __a, __m512i __b) {
  // CHECK-LABEL: @test_mm512_cmpge_epi32_mask
  // CHECK: @llvm.x86.avx512.mask.cmp.d.512(<16 x i32> {{.*}}, <16 x i32> {{.*}}, i32 5, i16 -1)
  return (__mmask16)_mm512_cmpge_epi32_mask(__a, __b);
}

__mmask16 test_mm512_mask_cmpge_epi32_mask(__mmask16 __u, __m512i __a, __m512i __b) {
  // CHECK-LABEL: @test_mm512_mask_cmpge_epi32_mask
  // CHECK: @llvm.x86.avx512.mask.cmp.d.512(<16 x i32> {{.*}}, <16 x i32> {{.*}}, i32 5, i16 {{.*}})
  return (__mmask16)_mm512_mask_cmpge_epi32_mask(__u, __a, __b);
}

__mmask8 test_mm512_cmpge_epi64_mask(__m512i __a, __m512i __b) {
  // CHECK-LABEL: @test_mm512_cmpge_epi64_mask
  // CHECK: @llvm.x86.avx512.mask.cmp.q.512(<8 x i64> {{.*}}, <8 x i64> {{.*}}, i32 5, i8 -1)
  return (__mmask8)_mm512_cmpge_epi64_mask(__a, __b);
}

__mmask8 test_mm512_mask_cmpge_epi64_mask(__mmask8 __u, __m512i __a, __m512i __b) {
  // CHECK-LABEL: @test_mm512_mask_cmpge_epi64_mask
  // CHECK: @llvm.x86.avx512.mask.cmp.q.512(<8 x i64> {{.*}}, <8 x i64> {{.*}}, i32 5, i8 {{.*}})
  return (__mmask8)_mm512_mask_cmpge_epi64_mask(__u, __a, __b);
}

__mmask16 test_mm512_cmpge_epu32_mask(__m512i __a, __m512i __b) {
  // CHECK-LABEL: @test_mm512_cmpge_epu32_mask
  // CHECK: @llvm.x86.avx512.mask.ucmp.d.512(<16 x i32> {{.*}}, <16 x i32> {{.*}}, i32 5, i16 -1)
  return (__mmask16)_mm512_cmpge_epu32_mask(__a, __b);
}

__mmask16 test_mm512_mask_cmpge_epu32_mask(__mmask16 __u, __m512i __a, __m512i __b) {
  // CHECK-LABEL: @test_mm512_mask_cmpge_epu32_mask
  // CHECK: @llvm.x86.avx512.mask.ucmp.d.512(<16 x i32> {{.*}}, <16 x i32> {{.*}}, i32 5, i16 {{.*}})
  return (__mmask16)_mm512_mask_cmpge_epu32_mask(__u, __a, __b);
}

__mmask8 test_mm512_cmpge_epu64_mask(__m512i __a, __m512i __b) {
  // CHECK-LABEL: @test_mm512_cmpge_epu64_mask
  // CHECK: @llvm.x86.avx512.mask.ucmp.q.512(<8 x i64> {{.*}}, <8 x i64> {{.*}}, i32 5, i8 -1)
  return (__mmask8)_mm512_cmpge_epu64_mask(__a, __b);
}

__mmask8 test_mm512_mask_cmpge_epu64_mask(__mmask8 __u, __m512i __a, __m512i __b) {
  // CHECK-LABEL: @test_mm512_mask_cmpge_epu64_mask
  // CHECK: @llvm.x86.avx512.mask.ucmp.q.512(<8 x i64> {{.*}}, <8 x i64> {{.*}}, i32 5, i8 {{.*}})
  return (__mmask8)_mm512_mask_cmpge_epu64_mask(__u, __a, __b);
}

__mmask16 test_mm512_cmpgt_epu32_mask(__m512i __a, __m512i __b) {
  // CHECK-LABEL: @test_mm512_cmpgt_epu32_mask
  // CHECK: @llvm.x86.avx512.mask.ucmp.d.512(<16 x i32> {{.*}}, <16 x i32> {{.*}}, i32 6, i16 -1)
  return (__mmask16)_mm512_cmpgt_epu32_mask(__a, __b);
}

__mmask16 test_mm512_mask_cmpgt_epu32_mask(__mmask16 __u, __m512i __a, __m512i __b) {
  // CHECK-LABEL: @test_mm512_mask_cmpgt_epu32_mask
  // CHECK: @llvm.x86.avx512.mask.ucmp.d.512(<16 x i32> {{.*}}, <16 x i32> {{.*}}, i32 6, i16 {{.*}})
  return (__mmask16)_mm512_mask_cmpgt_epu32_mask(__u, __a, __b);
}

__mmask8 test_mm512_cmpgt_epu64_mask(__m512i __a, __m512i __b) {
  // CHECK-LABEL: @test_mm512_cmpgt_epu64_mask
  // CHECK: @llvm.x86.avx512.mask.ucmp.q.512(<8 x i64> {{.*}}, <8 x i64> {{.*}}, i32 6, i8 -1)
  return (__mmask8)_mm512_cmpgt_epu64_mask(__a, __b);
}

__mmask8 test_mm512_mask_cmpgt_epu64_mask(__mmask8 __u, __m512i __a, __m512i __b) {
  // CHECK-LABEL: @test_mm512_mask_cmpgt_epu64_mask
  // CHECK: @llvm.x86.avx512.mask.ucmp.q.512(<8 x i64> {{.*}}, <8 x i64> {{.*}}, i32 6, i8 {{.*}})
  return (__mmask8)_mm512_mask_cmpgt_epu64_mask(__u, __a, __b);
}

__mmask16 test_mm512_cmple_epi32_mask(__m512i __a, __m512i __b) {
  // CHECK-LABEL: @test_mm512_cmple_epi32_mask
  // CHECK: @llvm.x86.avx512.mask.cmp.d.512(<16 x i32> {{.*}}, <16 x i32> {{.*}}, i32 2, i16 -1)
  return (__mmask16)_mm512_cmple_epi32_mask(__a, __b);
}

__mmask16 test_mm512_mask_cmple_epi32_mask(__mmask16 __u, __m512i __a, __m512i __b) {
  // CHECK-LABEL: @test_mm512_mask_cmple_epi32_mask
  // CHECK: @llvm.x86.avx512.mask.cmp.d.512(<16 x i32> {{.*}}, <16 x i32> {{.*}}, i32 2, i16 {{.*}})
  return (__mmask16)_mm512_mask_cmple_epi32_mask(__u, __a, __b);
}

__mmask8 test_mm512_cmple_epi64_mask(__m512i __a, __m512i __b) {
  // CHECK-LABEL: @test_mm512_cmple_epi64_mask
  // CHECK: @llvm.x86.avx512.mask.cmp.q.512(<8 x i64> {{.*}}, <8 x i64> {{.*}}, i32 2, i8 -1)
  return (__mmask8)_mm512_cmple_epi64_mask(__a, __b);
}

__mmask8 test_mm512_mask_cmple_epi64_mask(__mmask8 __u, __m512i __a, __m512i __b) {
  // CHECK-LABEL: @test_mm512_mask_cmple_epi64_mask
  // CHECK: @llvm.x86.avx512.mask.cmp.q.512(<8 x i64> {{.*}}, <8 x i64> {{.*}}, i32 2, i8 {{.*}})
  return (__mmask8)_mm512_mask_cmple_epi64_mask(__u, __a, __b);
}

__mmask16 test_mm512_cmple_epu32_mask(__m512i __a, __m512i __b) {
  // CHECK-LABEL: @test_mm512_cmple_epu32_mask
  // CHECK: @llvm.x86.avx512.mask.ucmp.d.512(<16 x i32> {{.*}}, <16 x i32> {{.*}}, i32 2, i16 -1)
  return (__mmask16)_mm512_cmple_epu32_mask(__a, __b);
}

__mmask16 test_mm512_mask_cmple_epu32_mask(__mmask16 __u, __m512i __a, __m512i __b) {
  // CHECK-LABEL: @test_mm512_mask_cmple_epu32_mask
  // CHECK: @llvm.x86.avx512.mask.ucmp.d.512(<16 x i32> {{.*}}, <16 x i32> {{.*}}, i32 2, i16 {{.*}})
  return (__mmask16)_mm512_mask_cmple_epu32_mask(__u, __a, __b);
}

__mmask8 test_mm512_cmple_epu64_mask(__m512i __a, __m512i __b) {
  // CHECK-LABEL: @test_mm512_cmple_epu64_mask
  // CHECK: @llvm.x86.avx512.mask.ucmp.q.512(<8 x i64> {{.*}}, <8 x i64> {{.*}}, i32 2, i8 -1)
  return (__mmask8)_mm512_cmple_epu64_mask(__a, __b);
}

__mmask8 test_mm512_mask_cmple_epu64_mask(__mmask8 __u, __m512i __a, __m512i __b) {
  // CHECK-LABEL: @test_mm512_mask_cmple_epu64_mask
  // CHECK: @llvm.x86.avx512.mask.ucmp.q.512(<8 x i64> {{.*}}, <8 x i64> {{.*}}, i32 2, i8 {{.*}})
  return (__mmask8)_mm512_mask_cmple_epu64_mask(__u, __a, __b);
}

__mmask16 test_mm512_cmplt_epi32_mask(__m512i __a, __m512i __b) {
  // CHECK-LABEL: @test_mm512_cmplt_epi32_mask
  // CHECK: @llvm.x86.avx512.mask.cmp.d.512(<16 x i32> {{.*}}, <16 x i32> {{.*}}, i32 1, i16 -1)
  return (__mmask16)_mm512_cmplt_epi32_mask(__a, __b);
}

__mmask16 test_mm512_mask_cmplt_epi32_mask(__mmask16 __u, __m512i __a, __m512i __b) {
  // CHECK-LABEL: @test_mm512_mask_cmplt_epi32_mask
  // CHECK: @llvm.x86.avx512.mask.cmp.d.512(<16 x i32> {{.*}}, <16 x i32> {{.*}}, i32 1, i16 {{.*}})
  return (__mmask16)_mm512_mask_cmplt_epi32_mask(__u, __a, __b);
}

__mmask8 test_mm512_cmplt_epi64_mask(__m512i __a, __m512i __b) {
  // CHECK-LABEL: @test_mm512_cmplt_epi64_mask
  // CHECK: @llvm.x86.avx512.mask.cmp.q.512(<8 x i64> {{.*}}, <8 x i64> {{.*}}, i32 1, i8 -1)
  return (__mmask8)_mm512_cmplt_epi64_mask(__a, __b);
}

__mmask8 test_mm512_mask_cmplt_epi64_mask(__mmask8 __u, __m512i __a, __m512i __b) {
  // CHECK-LABEL: @test_mm512_mask_cmplt_epi64_mask
  // CHECK: @llvm.x86.avx512.mask.cmp.q.512(<8 x i64> {{.*}}, <8 x i64> {{.*}}, i32 1, i8 {{.*}})
  return (__mmask8)_mm512_mask_cmplt_epi64_mask(__u, __a, __b);
}

__mmask16 test_mm512_cmplt_epu32_mask(__m512i __a, __m512i __b) {
  // CHECK-LABEL: @test_mm512_cmplt_epu32_mask
  // CHECK: @llvm.x86.avx512.mask.ucmp.d.512(<16 x i32> {{.*}}, <16 x i32> {{.*}}, i32 1, i16 -1)
  return (__mmask16)_mm512_cmplt_epu32_mask(__a, __b);
}

__mmask16 test_mm512_mask_cmplt_epu32_mask(__mmask16 __u, __m512i __a, __m512i __b) {
  // CHECK-LABEL: @test_mm512_mask_cmplt_epu32_mask
  // CHECK: @llvm.x86.avx512.mask.ucmp.d.512(<16 x i32> {{.*}}, <16 x i32> {{.*}}, i32 1, i16 {{.*}})
  return (__mmask16)_mm512_mask_cmplt_epu32_mask(__u, __a, __b);
}

__mmask8 test_mm512_cmplt_epu64_mask(__m512i __a, __m512i __b) {
  // CHECK-LABEL: @test_mm512_cmplt_epu64_mask
  // CHECK: @llvm.x86.avx512.mask.ucmp.q.512(<8 x i64> {{.*}}, <8 x i64> {{.*}}, i32 1, i8 -1)
  return (__mmask8)_mm512_cmplt_epu64_mask(__a, __b);
}

__mmask8 test_mm512_mask_cmplt_epu64_mask(__mmask8 __u, __m512i __a, __m512i __b) {
  // CHECK-LABEL: @test_mm512_mask_cmplt_epu64_mask
  // CHECK: @llvm.x86.avx512.mask.ucmp.q.512(<8 x i64> {{.*}}, <8 x i64> {{.*}}, i32 1, i8 {{.*}})
  return (__mmask8)_mm512_mask_cmplt_epu64_mask(__u, __a, __b);
}

__mmask16 test_mm512_cmpneq_epi32_mask(__m512i __a, __m512i __b) {
  // CHECK-LABEL: @test_mm512_cmpneq_epi32_mask
  // CHECK: @llvm.x86.avx512.mask.cmp.d.512(<16 x i32> {{.*}}, <16 x i32> {{.*}}, i32 4, i16 -1)
  return (__mmask16)_mm512_cmpneq_epi32_mask(__a, __b);
}

__mmask16 test_mm512_mask_cmpneq_epi32_mask(__mmask16 __u, __m512i __a, __m512i __b) {
  // CHECK-LABEL: @test_mm512_mask_cmpneq_epi32_mask
  // CHECK: @llvm.x86.avx512.mask.cmp.d.512(<16 x i32> {{.*}}, <16 x i32> {{.*}}, i32 4, i16 {{.*}})
  return (__mmask16)_mm512_mask_cmpneq_epi32_mask(__u, __a, __b);
}

__mmask8 test_mm512_cmpneq_epi64_mask(__m512i __a, __m512i __b) {
  // CHECK-LABEL: @test_mm512_cmpneq_epi64_mask
  // CHECK: @llvm.x86.avx512.mask.cmp.q.512(<8 x i64> {{.*}}, <8 x i64> {{.*}}, i32 4, i8 -1)
  return (__mmask8)_mm512_cmpneq_epi64_mask(__a, __b);
}

__mmask8 test_mm512_mask_cmpneq_epi64_mask(__mmask8 __u, __m512i __a, __m512i __b) {
  // CHECK-LABEL: @test_mm512_mask_cmpneq_epi64_mask
  // CHECK: @llvm.x86.avx512.mask.cmp.q.512(<8 x i64> {{.*}}, <8 x i64> {{.*}}, i32 4, i8 {{.*}})
  return (__mmask8)_mm512_mask_cmpneq_epi64_mask(__u, __a, __b);
}

__mmask16 test_mm512_cmpneq_epu32_mask(__m512i __a, __m512i __b) {
  // CHECK-LABEL: @test_mm512_cmpneq_epu32_mask
  // CHECK: @llvm.x86.avx512.mask.ucmp.d.512(<16 x i32> {{.*}}, <16 x i32> {{.*}}, i32 4, i16 -1)
  return (__mmask16)_mm512_cmpneq_epu32_mask(__a, __b);
}

__mmask16 test_mm512_mask_cmpneq_epu32_mask(__mmask16 __u, __m512i __a, __m512i __b) {
  // CHECK-LABEL: @test_mm512_mask_cmpneq_epu32_mask
  // CHECK: @llvm.x86.avx512.mask.ucmp.d.512(<16 x i32> {{.*}}, <16 x i32> {{.*}}, i32 4, i16 {{.*}})
  return (__mmask16)_mm512_mask_cmpneq_epu32_mask(__u, __a, __b);
}

__mmask8 test_mm512_cmpneq_epu64_mask(__m512i __a, __m512i __b) {
  // CHECK-LABEL: @test_mm512_cmpneq_epu64_mask
  // CHECK: @llvm.x86.avx512.mask.ucmp.q.512(<8 x i64> {{.*}}, <8 x i64> {{.*}}, i32 4, i8 -1)
  return (__mmask8)_mm512_cmpneq_epu64_mask(__a, __b);
}

__mmask8 test_mm512_mask_cmpneq_epu64_mask(__mmask8 __u, __m512i __a, __m512i __b) {
  // CHECK-LABEL: @test_mm512_mask_cmpneq_epu64_mask
  // CHECK: @llvm.x86.avx512.mask.ucmp.q.512(<8 x i64> {{.*}}, <8 x i64> {{.*}}, i32 4, i8 {{.*}})
  return (__mmask8)_mm512_mask_cmpneq_epu64_mask(__u, __a, __b);
}

__mmask16 test_mm512_cmp_epi32_mask(__m512i __a, __m512i __b) {
  // CHECK-LABEL: @test_mm512_cmp_epi32_mask
  // CHECK: @llvm.x86.avx512.mask.cmp.d.512(<16 x i32> {{.*}}, <16 x i32> {{.*}}, i32 3, i16 -1)
  return (__mmask16)_mm512_cmp_epi32_mask(__a, __b, 3);
}

__mmask16 test_mm512_mask_cmp_epi32_mask(__mmask16 __u, __m512i __a, __m512i __b) {
  // CHECK-LABEL: @test_mm512_mask_cmp_epi32_mask
  // CHECK: @llvm.x86.avx512.mask.cmp.d.512(<16 x i32> {{.*}}, <16 x i32> {{.*}}, i32 3, i16 {{.*}})
  return (__mmask16)_mm512_mask_cmp_epi32_mask(__u, __a, __b, 3);
}

__mmask8 test_mm512_cmp_epi64_mask(__m512i __a, __m512i __b) {
  // CHECK-LABEL: @test_mm512_cmp_epi64_mask
  // CHECK: @llvm.x86.avx512.mask.cmp.q.512(<8 x i64> {{.*}}, <8 x i64> {{.*}}, i32 3, i8 -1)
  return (__mmask8)_mm512_cmp_epi64_mask(__a, __b, 3);
}

__mmask8 test_mm512_mask_cmp_epi64_mask(__mmask8 __u, __m512i __a, __m512i __b) {
  // CHECK-LABEL: @test_mm512_mask_cmp_epi64_mask
  // CHECK: @llvm.x86.avx512.mask.cmp.q.512(<8 x i64> {{.*}}, <8 x i64> {{.*}}, i32 3, i8 {{.*}})
  return (__mmask8)_mm512_mask_cmp_epi64_mask(__u, __a, __b, 3);
}

__mmask16 test_mm512_cmp_epu32_mask(__m512i __a, __m512i __b) {
  // CHECK-LABEL: @test_mm512_cmp_epu32_mask
  // CHECK: @llvm.x86.avx512.mask.ucmp.d.512(<16 x i32> {{.*}}, <16 x i32> {{.*}}, i32 3, i16 -1)
  return (__mmask16)_mm512_cmp_epu32_mask(__a, __b, 3);
}

__mmask16 test_mm512_mask_cmp_epu32_mask(__mmask16 __u, __m512i __a, __m512i __b) {
  // CHECK-LABEL: @test_mm512_mask_cmp_epu32_mask
  // CHECK: @llvm.x86.avx512.mask.ucmp.d.512(<16 x i32> {{.*}}, <16 x i32> {{.*}}, i32 3, i16 {{.*}})
  return (__mmask16)_mm512_mask_cmp_epu32_mask(__u, __a, __b, 3);
}

__mmask8 test_mm512_cmp_epu64_mask(__m512i __a, __m512i __b) {
  // CHECK-LABEL: @test_mm512_cmp_epu64_mask
  // CHECK: @llvm.x86.avx512.mask.ucmp.q.512(<8 x i64> {{.*}}, <8 x i64> {{.*}}, i32 3, i8 -1)
  return (__mmask8)_mm512_cmp_epu64_mask(__a, __b, 3);
}

__mmask8 test_mm512_mask_cmp_epu64_mask(__mmask8 __u, __m512i __a, __m512i __b) {
  // CHECK-LABEL: @test_mm512_mask_cmp_epu64_mask
  // CHECK: @llvm.x86.avx512.mask.ucmp.q.512(<8 x i64> {{.*}}, <8 x i64> {{.*}}, i32 3, i8 {{.*}})
  return (__mmask8)_mm512_mask_cmp_epu64_mask(__u, __a, __b, 3);
}

__m512i test_mm512_mask_and_epi32(__m512i __src,__mmask16 __k, __m512i __a, __m512i __b) {
  // CHECK-LABEL: @test_mm512_mask_and_epi32
  // CHECK: @llvm.x86.avx512.mask.pand.d.512
  return _mm512_mask_and_epi32(__src, __k,__a, __b);
}

__m512i test_mm512_maskz_and_epi32(__mmask16 __k, __m512i __a, __m512i __b) {
  // CHECK-LABEL: @test_mm512_maskz_and_epi32
  // CHECK: @llvm.x86.avx512.mask.pand.d.512
  return _mm512_maskz_and_epi32(__k,__a, __b);
}

__m512i test_mm512_mask_and_epi64(__m512i __src,__mmask8 __k, __m512i __a, __m512i __b) {
  // CHECK-LABEL: @test_mm512_mask_and_epi64
  // CHECK: @llvm.x86.avx512.mask.pand.q.512
  return _mm512_mask_and_epi64(__src, __k,__a, __b);
}

__m512i test_mm512_maskz_and_epi64(__mmask8 __k, __m512i __a, __m512i __b) {
  // CHECK-LABEL: @test_mm512_maskz_and_epi64
  // CHECK: @llvm.x86.avx512.mask.pand.q.512
  return _mm512_maskz_and_epi64(__k,__a, __b);
}

__m512i test_mm512_mask_or_epi32(__m512i __src,__mmask16 __k, __m512i __a, __m512i __b) {
  // CHECK-LABEL: @test_mm512_mask_or_epi32
  // CHECK: @llvm.x86.avx512.mask.por.d.512
  return _mm512_mask_or_epi32(__src, __k,__a, __b);
}

__m512i test_mm512_maskz_or_epi32(__mmask16 __k, __m512i __a, __m512i __b) {
  // CHECK-LABEL: @test_mm512_maskz_or_epi32
  // CHECK: @llvm.x86.avx512.mask.por.d.512
  return _mm512_maskz_or_epi32(__k,__a, __b);
}

__m512i test_mm512_mask_or_epi64(__m512i __src,__mmask8 __k, __m512i __a, __m512i __b) {
  // CHECK-LABEL: @test_mm512_mask_or_epi64
  // CHECK: @llvm.x86.avx512.mask.por.q.512
  return _mm512_mask_or_epi64(__src, __k,__a, __b);
}

__m512i test_mm512_maskz_or_epi64(__mmask8 __k, __m512i __a, __m512i __b) {
  // CHECK-LABEL: @test_mm512_maskz_or_epi64
  // CHECK: @llvm.x86.avx512.mask.por.q.512
  return _mm512_maskz_or_epi64(__k,__a, __b);
}

__m512i test_mm512_mask_xor_epi32(__m512i __src,__mmask16 __k, __m512i __a, __m512i __b) {
  // CHECK-LABEL: @test_mm512_mask_xor_epi32
  // CHECK: @llvm.x86.avx512.mask.pxor.d.512
  return _mm512_mask_xor_epi32(__src, __k,__a, __b);
}

__m512i test_mm512_maskz_xor_epi32(__mmask16 __k, __m512i __a, __m512i __b) {
  // CHECK-LABEL: @test_mm512_maskz_xor_epi32
  // CHECK: @llvm.x86.avx512.mask.pxor.d.512
  return _mm512_maskz_xor_epi32(__k,__a, __b);
}

__m512i test_mm512_mask_xor_epi64(__m512i __src,__mmask8 __k, __m512i __a, __m512i __b) {
  // CHECK-LABEL: @test_mm512_mask_xor_epi64
  // CHECK: @llvm.x86.avx512.mask.pxor.q.512
  return _mm512_mask_xor_epi64(__src, __k,__a, __b);
}

__m512i test_mm512_maskz_xor_epi64(__mmask8 __k, __m512i __a, __m512i __b) {
  // CHECK-LABEL: @test_mm512_maskz_xor_epi64
  // CHECK: @llvm.x86.avx512.mask.pxor.q.512
  return _mm512_maskz_xor_epi64(__k,__a, __b);
}

__m512i test_mm512_and_epi32(__m512i __src,__mmask16 __k, __m512i __a, __m512i __b) {
  // CHECK-LABEL: @test_mm512_and_epi32
  // CHECK: and <8 x i64>
  return _mm512_and_epi32(__a, __b);
}

__m512i test_mm512_and_epi64(__m512i __src,__mmask8 __k, __m512i __a, __m512i __b) {
  // CHECK-LABEL: @test_mm512_and_epi64
  // CHECK: and <8 x i64>
  return _mm512_and_epi64(__a, __b);
}

__m512i test_mm512_or_epi32(__m512i __src,__mmask16 __k, __m512i __a, __m512i __b) {
  // CHECK-LABEL: @test_mm512_or_epi32
  // CHECK: or <8 x i64>
  return _mm512_or_epi32(__a, __b);
}

__m512i test_mm512_or_epi64(__m512i __src,__mmask8 __k, __m512i __a, __m512i __b) {
  // CHECK-LABEL: @test_mm512_or_epi64
  // CHECK: or <8 x i64>
  return _mm512_or_epi64(__a, __b);
}

__m512i test_mm512_xor_epi32(__m512i __src,__mmask16 __k, __m512i __a, __m512i __b) {
  // CHECK-LABEL: @test_mm512_xor_epi32
  // CHECK: xor <8 x i64>
  return _mm512_xor_epi32(__a, __b);
}

__m512i test_mm512_xor_epi64(__m512i __src,__mmask8 __k, __m512i __a, __m512i __b) {
  // CHECK-LABEL: @test_mm512_xor_epi64
  // CHECK: xor <8 x i64>
  return _mm512_xor_epi64(__a, __b);
}

__m512i test_mm512_maskz_andnot_epi32 (__mmask16 __k,__m512i __A, __m512i __B){
  //CHECK-LABEL: @test_mm512_maskz_andnot_epi32
  //CHECK: @llvm.x86.avx512.mask.pandn.d.512
  return _mm512_maskz_andnot_epi32(__k,__A,__B);
}

__m512i test_mm512_mask_andnot_epi32 (__mmask16 __k,__m512i __A, __m512i __B,
                                      __m512i __src) {
  //CHECK-LABEL: @test_mm512_mask_andnot_epi32
  //CHECK: @llvm.x86.avx512.mask.pandn.d.512
  return _mm512_mask_andnot_epi32(__src,__k,__A,__B);
}

__m512i test_mm512_andnot_epi32(__m512i __A, __m512i __B) {
  //CHECK-LABEL: @test_mm512_andnot_epi32
  //CHECK: @llvm.x86.avx512.mask.pandn.d.512
  return _mm512_andnot_epi32(__A,__B);
}

__m512i test_mm512_maskz_andnot_epi64 (__mmask8 __k,__m512i __A, __m512i __B) {
  //CHECK-LABEL: @test_mm512_maskz_andnot_epi64
  //CHECK: @llvm.x86.avx512.mask.pandn.q.512
  return _mm512_maskz_andnot_epi64(__k,__A,__B);
}

__m512i test_mm512_mask_andnot_epi64 (__mmask8 __k,__m512i __A, __m512i __B, 
                                      __m512i __src) {
  //CHECK-LABEL: @test_mm512_mask_andnot_epi64
  //CHECK: @llvm.x86.avx512.mask.pandn.q.512
  return _mm512_mask_andnot_epi64(__src,__k,__A,__B);
}

__m512i test_mm512_andnot_epi64(__m512i __A, __m512i __B) {
  //CHECK-LABEL: @test_mm512_andnot_epi64
  //CHECK: @llvm.x86.avx512.mask.pandn.q.512
  return _mm512_andnot_epi64(__A,__B);
}

__m512i test_mm512_maskz_sub_epi32 (__mmask16 __k,__m512i __A, __m512i __B) {
  //CHECK-LABEL: @test_mm512_maskz_sub_epi32
  //CHECK: @llvm.x86.avx512.mask.psub.d.512
  return _mm512_maskz_sub_epi32(__k,__A,__B);
}

__m512i test_mm512_mask_sub_epi32 (__mmask16 __k,__m512i __A, __m512i __B, 
                                   __m512i __src) {
  //CHECK-LABEL: @test_mm512_mask_sub_epi32
  //CHECK: @llvm.x86.avx512.mask.psub.d.512
  return _mm512_mask_sub_epi32(__src,__k,__A,__B);
}

__m512i test_mm512_sub_epi32(__m512i __A, __m512i __B) {
  //CHECK-LABEL: @test_mm512_sub_epi32
  //CHECK: sub <16 x i32>
  return _mm512_sub_epi32(__A,__B);
}

__m512i test_mm512_maskz_sub_epi64 (__mmask8 __k,__m512i __A, __m512i __B) {
  //CHECK-LABEL: @test_mm512_maskz_sub_epi64
  //CHECK: @llvm.x86.avx512.mask.psub.q.512
  return _mm512_maskz_sub_epi64(__k,__A,__B);
}

__m512i test_mm512_mask_sub_epi64 (__mmask8 __k,__m512i __A, __m512i __B, 
                                   __m512i __src) {
  //CHECK-LABEL: @test_mm512_mask_sub_epi64
  //CHECK: @llvm.x86.avx512.mask.psub.q.512
  return _mm512_mask_sub_epi64(__src,__k,__A,__B);
}

__m512i test_mm512_sub_epi64(__m512i __A, __m512i __B) {
  //CHECK-LABEL: @test_mm512_sub_epi64
  //CHECK: sub <8 x i64>
  return _mm512_sub_epi64(__A,__B);
}

__m512i test_mm512_maskz_add_epi32 (__mmask16 __k,__m512i __A, __m512i __B) {
  //CHECK-LABEL: @test_mm512_maskz_add_epi32
  //CHECK: @llvm.x86.avx512.mask.padd.d.512
  return _mm512_maskz_add_epi32(__k,__A,__B);
}

__m512i test_mm512_mask_add_epi32 (__mmask16 __k,__m512i __A, __m512i __B, 
                                   __m512i __src) {
  //CHECK-LABEL: @test_mm512_mask_add_epi32
  //CHECK: @llvm.x86.avx512.mask.padd.d.512
  return _mm512_mask_add_epi32(__src,__k,__A,__B);
}

__m512i test_mm512_add_epi32(__m512i __A, __m512i __B) {
  //CHECK-LABEL: @test_mm512_add_epi32
  //CHECK: add <16 x i32>
  return _mm512_add_epi32(__A,__B);
}

__m512i test_mm512_maskz_add_epi64 (__mmask8 __k,__m512i __A, __m512i __B) {
  //CHECK-LABEL: @test_mm512_maskz_add_epi64
  //CHECK: @llvm.x86.avx512.mask.padd.q.512
  return _mm512_maskz_add_epi64(__k,__A,__B);
}

__m512i test_mm512_mask_add_epi64 (__mmask8 __k,__m512i __A, __m512i __B, 
                                   __m512i __src) {
  //CHECK-LABEL: @test_mm512_mask_add_epi64
  //CHECK: @llvm.x86.avx512.mask.padd.q.512
  return _mm512_mask_add_epi64(__src,__k,__A,__B);
}

__m512i test_mm512_add_epi64(__m512i __A, __m512i __B) {
  //CHECK-LABEL: @test_mm512_add_epi64
  //CHECK: add <8 x i64>
  return _mm512_add_epi64(__A,__B);
}

__m512i test_mm512_maskz_mul_epi32 (__mmask16 __k,__m512i __A, __m512i __B) {
  //CHECK-LABEL: @test_mm512_maskz_mul_epi32
  //CHECK: @llvm.x86.avx512.mask.pmul.dq.512
  return _mm512_maskz_mul_epi32(__k,__A,__B);
}

__m512i test_mm512_mask_mul_epi32 (__mmask16 __k,__m512i __A, __m512i __B,
                                   __m512i __src) {
  //CHECK-LABEL: @test_mm512_mask_mul_epi32
  //CHECK: @llvm.x86.avx512.mask.pmul.dq.512
  return _mm512_mask_mul_epi32(__src,__k,__A,__B);
}

__m512i test_mm512_maskz_mul_epu32 (__mmask16 __k,__m512i __A, __m512i __B) {
  //CHECK-LABEL: @test_mm512_maskz_mul_epu32
  //CHECK: @llvm.x86.avx512.mask.pmulu.dq.512
  return _mm512_maskz_mul_epu32(__k,__A,__B);
}

__m512i test_mm512_mask_mul_epu32 (__mmask16 __k,__m512i __A, __m512i __B, 
                                   __m512i __src) {
  //CHECK-LABEL: @test_mm512_mask_mul_epu32
  //CHECK: @llvm.x86.avx512.mask.pmulu.dq.512
  return _mm512_mask_mul_epu32(__src,__k,__A,__B);
}

__m512i test_mm512_maskz_mullo_epi32 (__mmask16 __k,__m512i __A, __m512i __B) {
  //CHECK-LABEL: @test_mm512_maskz_mullo_epi32
  //CHECK: @llvm.x86.avx512.mask.pmull.d.512
  return _mm512_maskz_mullo_epi32(__k,__A,__B);
}

__m512i test_mm512_mask_mullo_epi32 (__mmask16 __k,__m512i __A, __m512i __B, __m512i __src) {
  //CHECK-LABEL: @test_mm512_mask_mullo_epi32
  //CHECK: @llvm.x86.avx512.mask.pmull.d.512
  return _mm512_mask_mullo_epi32(__src,__k,__A,__B);
}

__m512i test_mm512_mullo_epi32(__m512i __A, __m512i __B) {
  //CHECK-LABEL: @test_mm512_mullo_epi32
  //CHECK: mul <16 x i32>
  return _mm512_mullo_epi32(__A,__B);
}

__m512d test_mm512_add_round_pd(__m512d __A, __m512d __B) {
  // CHECK-LABEL: @test_mm512_add_round_pd
  // CHECK: @llvm.x86.avx512.mask.add.pd.512
  return _mm512_add_round_pd(__A,__B,_MM_FROUND_TO_NEAREST_INT); 
}
__m512d test_mm512_mask_add_round_pd(__m512d __W, __mmask8 __U, __m512d __A, __m512d __B) {
  // CHECK-LABEL: @test_mm512_mask_add_round_pd
  // CHECK: @llvm.x86.avx512.mask.add.pd.512
  return _mm512_mask_add_round_pd(__W,__U,__A,__B,_MM_FROUND_TO_NEAREST_INT); 
}
__m512d test_mm512_maskz_add_round_pd(__mmask8 __U, __m512d __A, __m512d __B) {
  // CHECK-LABEL: @test_mm512_maskz_add_round_pd
  // CHECK: @llvm.x86.avx512.mask.add.pd.512
  return _mm512_maskz_add_round_pd(__U,__A,__B,_MM_FROUND_TO_NEAREST_INT); 
}
__m512d test_mm512_mask_add_pd(__m512d __W, __mmask8 __U, __m512d __A, __m512d __B) {
  // CHECK-LABEL: @test_mm512_mask_add_pd
  // CHECK: @llvm.x86.avx512.mask.add.pd.512
  return _mm512_mask_add_pd(__W,__U,__A,__B); 
}
__m512d test_mm512_maskz_add_pd(__mmask8 __U, __m512d __A, __m512d __B) {
  // CHECK-LABEL: @test_mm512_maskz_add_pd
  // CHECK: @llvm.x86.avx512.mask.add.pd.512
  return _mm512_maskz_add_pd(__U,__A,__B); 
}
__m512 test_mm512_add_round_ps(__m512 __A, __m512 __B) {
  // CHECK-LABEL: @test_mm512_add_round_ps
  // CHECK: @llvm.x86.avx512.mask.add.ps.512
  return _mm512_add_round_ps(__A,__B,_MM_FROUND_TO_NEAREST_INT); 
}
__m512 test_mm512_mask_add_round_ps(__m512 __W, __mmask16 __U, __m512 __A, __m512 __B) {
  // CHECK-LABEL: @test_mm512_mask_add_round_ps
  // CHECK: @llvm.x86.avx512.mask.add.ps.512
  return _mm512_mask_add_round_ps(__W,__U,__A,__B,_MM_FROUND_TO_NEAREST_INT); 
}
__m512 test_mm512_maskz_add_round_ps(__mmask16 __U, __m512 __A, __m512 __B) {
  // CHECK-LABEL: @test_mm512_maskz_add_round_ps
  // CHECK: @llvm.x86.avx512.mask.add.ps.512
  return _mm512_maskz_add_round_ps(__U,__A,__B,_MM_FROUND_TO_NEAREST_INT); 
}
__m512 test_mm512_mask_add_ps(__m512 __W, __mmask16 __U, __m512 __A, __m512 __B) {
  // CHECK-LABEL: @test_mm512_mask_add_ps
  // CHECK: @llvm.x86.avx512.mask.add.ps.512
  return _mm512_mask_add_ps(__W,__U,__A,__B); 
}
__m512 test_mm512_maskz_add_ps(__mmask16 __U, __m512 __A, __m512 __B) {
  // CHECK-LABEL: @test_mm512_maskz_add_ps
  // CHECK: @llvm.x86.avx512.mask.add.ps.512
  return _mm512_maskz_add_ps(__U,__A,__B); 
}
__m128 test_mm_add_round_ss(__m128 __A, __m128 __B) {
  // CHECK-LABEL: @test_mm_add_round_ss
  // CHECK: @llvm.x86.avx512.mask.add.ss.round
  return _mm_add_round_ss(__A,__B,_MM_FROUND_TO_NEAREST_INT); 
}
__m128 test_mm_mask_add_round_ss(__m128 __W, __mmask8 __U, __m128 __A, __m128 __B) {
  // CHECK-LABEL: @test_mm_mask_add_round_ss
  // CHECK: @llvm.x86.avx512.mask.add.ss.round
  return _mm_mask_add_round_ss(__W,__U,__A,__B,_MM_FROUND_TO_NEAREST_INT); 
}
__m128 test_mm_maskz_add_round_ss(__mmask8 __U, __m128 __A, __m128 __B) {
  // CHECK-LABEL: @test_mm_maskz_add_round_ss
  // CHECK: @llvm.x86.avx512.mask.add.ss.round
  return _mm_maskz_add_round_ss(__U,__A,__B,_MM_FROUND_TO_NEAREST_INT); 
}
__m128 test_mm_mask_add_ss(__m128 __W, __mmask8 __U, __m128 __A, __m128 __B) {
  // CHECK-LABEL: @test_mm_mask_add_ss
  // CHECK: @llvm.x86.avx512.mask.add.ss.round
  return _mm_mask_add_ss(__W,__U,__A,__B); 
}
__m128 test_mm_maskz_add_ss(__mmask8 __U, __m128 __A, __m128 __B) {
  // CHECK-LABEL: @test_mm_maskz_add_ss
  // CHECK: @llvm.x86.avx512.mask.add.ss.round
  return _mm_maskz_add_ss(__U,__A,__B); 
}
__m128d test_mm_add_round_sd(__m128d __A, __m128d __B) {
  // CHECK-LABEL: @test_mm_add_round_sd
  // CHECK: @llvm.x86.avx512.mask.add.sd.round
  return _mm_add_round_sd(__A,__B,_MM_FROUND_TO_NEAREST_INT); 
}
__m128d test_mm_mask_add_round_sd(__m128d __W, __mmask8 __U, __m128d __A, __m128d __B) {
  // CHECK-LABEL: @test_mm_mask_add_round_sd
  // CHECK: @llvm.x86.avx512.mask.add.sd.round
  return _mm_mask_add_round_sd(__W,__U,__A,__B,_MM_FROUND_TO_NEAREST_INT); 
}
__m128d test_mm_maskz_add_round_sd(__mmask8 __U, __m128d __A, __m128d __B) {
  // CHECK-LABEL: @test_mm_maskz_add_round_sd
  // CHECK: @llvm.x86.avx512.mask.add.sd.round
  return _mm_maskz_add_round_sd(__U,__A,__B,_MM_FROUND_TO_NEAREST_INT); 
}
__m128d test_mm_mask_add_sd(__m128d __W, __mmask8 __U, __m128d __A, __m128d __B) {
  // CHECK-LABEL: @test_mm_mask_add_sd
  // CHECK: @llvm.x86.avx512.mask.add.sd.round
  return _mm_mask_add_sd(__W,__U,__A,__B); 
}
__m128d test_mm_maskz_add_sd(__mmask8 __U, __m128d __A, __m128d __B) {
  // CHECK-LABEL: @test_mm_maskz_add_sd
  // CHECK: @llvm.x86.avx512.mask.add.sd.round
  return _mm_maskz_add_sd(__U,__A,__B); 
}
__m512d test_mm512_sub_round_pd(__m512d __A, __m512d __B) {
  // CHECK-LABEL: @test_mm512_sub_round_pd
  // CHECK: @llvm.x86.avx512.mask.sub.pd.512
  return _mm512_sub_round_pd(__A,__B,_MM_FROUND_TO_NEAREST_INT); 
}
__m512d test_mm512_mask_sub_round_pd(__m512d __W, __mmask8 __U, __m512d __A, __m512d __B) {
  // CHECK-LABEL: @test_mm512_mask_sub_round_pd
  // CHECK: @llvm.x86.avx512.mask.sub.pd.512
  return _mm512_mask_sub_round_pd(__W,__U,__A,__B,_MM_FROUND_TO_NEAREST_INT); 
}
__m512d test_mm512_maskz_sub_round_pd(__mmask8 __U, __m512d __A, __m512d __B) {
  // CHECK-LABEL: @test_mm512_maskz_sub_round_pd
  // CHECK: @llvm.x86.avx512.mask.sub.pd.512
  return _mm512_maskz_sub_round_pd(__U,__A,__B,_MM_FROUND_TO_NEAREST_INT); 
}
__m512d test_mm512_mask_sub_pd(__m512d __W, __mmask8 __U, __m512d __A, __m512d __B) {
  // CHECK-LABEL: @test_mm512_mask_sub_pd
  // CHECK: @llvm.x86.avx512.mask.sub.pd.512
  return _mm512_mask_sub_pd(__W,__U,__A,__B); 
}
__m512d test_mm512_maskz_sub_pd(__mmask8 __U, __m512d __A, __m512d __B) {
  // CHECK-LABEL: @test_mm512_maskz_sub_pd
  // CHECK: @llvm.x86.avx512.mask.sub.pd.512
  return _mm512_maskz_sub_pd(__U,__A,__B); 
}
__m512 test_mm512_sub_round_ps(__m512 __A, __m512 __B) {
  // CHECK-LABEL: @test_mm512_sub_round_ps
  // CHECK: @llvm.x86.avx512.mask.sub.ps.512
  return _mm512_sub_round_ps(__A,__B,_MM_FROUND_TO_NEAREST_INT); 
}
__m512 test_mm512_mask_sub_round_ps(__m512 __W, __mmask16 __U, __m512 __A, __m512 __B) {
  // CHECK-LABEL: @test_mm512_mask_sub_round_ps
  // CHECK: @llvm.x86.avx512.mask.sub.ps.512
  return _mm512_mask_sub_round_ps(__W,__U,__A,__B,_MM_FROUND_TO_NEAREST_INT); 
}
__m512 test_mm512_maskz_sub_round_ps(__mmask16 __U, __m512 __A, __m512 __B) {
  // CHECK-LABEL: @test_mm512_maskz_sub_round_ps
  // CHECK: @llvm.x86.avx512.mask.sub.ps.512
  return _mm512_maskz_sub_round_ps(__U,__A,__B,_MM_FROUND_TO_NEAREST_INT); 
}
__m512 test_mm512_mask_sub_ps(__m512 __W, __mmask16 __U, __m512 __A, __m512 __B) {
  // CHECK-LABEL: @test_mm512_mask_sub_ps
  // CHECK: @llvm.x86.avx512.mask.sub.ps.512
  return _mm512_mask_sub_ps(__W,__U,__A,__B); 
}
__m512 test_mm512_maskz_sub_ps(__mmask16 __U, __m512 __A, __m512 __B) {
  // CHECK-LABEL: @test_mm512_maskz_sub_ps
  // CHECK: @llvm.x86.avx512.mask.sub.ps.512
  return _mm512_maskz_sub_ps(__U,__A,__B); 
}
__m128 test_mm_sub_round_ss(__m128 __A, __m128 __B) {
  // CHECK-LABEL: @test_mm_sub_round_ss
  // CHECK: @llvm.x86.avx512.mask.sub.ss.round
  return _mm_sub_round_ss(__A,__B,_MM_FROUND_TO_NEAREST_INT); 
}
__m128 test_mm_mask_sub_round_ss(__m128 __W, __mmask8 __U, __m128 __A, __m128 __B) {
  // CHECK-LABEL: @test_mm_mask_sub_round_ss
  // CHECK: @llvm.x86.avx512.mask.sub.ss.round
  return _mm_mask_sub_round_ss(__W,__U,__A,__B,_MM_FROUND_TO_NEAREST_INT); 
}
__m128 test_mm_maskz_sub_round_ss(__mmask8 __U, __m128 __A, __m128 __B) {
  // CHECK-LABEL: @test_mm_maskz_sub_round_ss
  // CHECK: @llvm.x86.avx512.mask.sub.ss.round
  return _mm_maskz_sub_round_ss(__U,__A,__B,_MM_FROUND_TO_NEAREST_INT); 
}
__m128 test_mm_mask_sub_ss(__m128 __W, __mmask8 __U, __m128 __A, __m128 __B) {
  // CHECK-LABEL: @test_mm_mask_sub_ss
  // CHECK: @llvm.x86.avx512.mask.sub.ss.round
  return _mm_mask_sub_ss(__W,__U,__A,__B); 
}
__m128 test_mm_maskz_sub_ss(__mmask8 __U, __m128 __A, __m128 __B) {
  // CHECK-LABEL: @test_mm_maskz_sub_ss
  // CHECK: @llvm.x86.avx512.mask.sub.ss.round
  return _mm_maskz_sub_ss(__U,__A,__B); 
}
__m128d test_mm_sub_round_sd(__m128d __A, __m128d __B) {
  // CHECK-LABEL: @test_mm_sub_round_sd
  // CHECK: @llvm.x86.avx512.mask.sub.sd.round
  return _mm_sub_round_sd(__A,__B,_MM_FROUND_TO_NEAREST_INT); 
}
__m128d test_mm_mask_sub_round_sd(__m128d __W, __mmask8 __U, __m128d __A, __m128d __B) {
  // CHECK-LABEL: @test_mm_mask_sub_round_sd
  // CHECK: @llvm.x86.avx512.mask.sub.sd.round
  return _mm_mask_sub_round_sd(__W,__U,__A,__B,_MM_FROUND_TO_NEAREST_INT); 
}
__m128d test_mm_maskz_sub_round_sd(__mmask8 __U, __m128d __A, __m128d __B) {
  // CHECK-LABEL: @test_mm_maskz_sub_round_sd
  // CHECK: @llvm.x86.avx512.mask.sub.sd.round
  return _mm_maskz_sub_round_sd(__U,__A,__B,_MM_FROUND_TO_NEAREST_INT); 
}
__m128d test_mm_mask_sub_sd(__m128d __W, __mmask8 __U, __m128d __A, __m128d __B) {
  // CHECK-LABEL: @test_mm_mask_sub_sd
  // CHECK: @llvm.x86.avx512.mask.sub.sd.round
  return _mm_mask_sub_sd(__W,__U,__A,__B); 
}
__m128d test_mm_maskz_sub_sd(__mmask8 __U, __m128d __A, __m128d __B) {
  // CHECK-LABEL: @test_mm_maskz_sub_sd
  // CHECK: @llvm.x86.avx512.mask.sub.sd.round
  return _mm_maskz_sub_sd(__U,__A,__B); 
}
__m512d test_mm512_mul_round_pd(__m512d __A, __m512d __B) {
  // CHECK-LABEL: @test_mm512_mul_round_pd
  // CHECK: @llvm.x86.avx512.mask.mul.pd.512
  return _mm512_mul_round_pd(__A,__B,_MM_FROUND_TO_NEAREST_INT); 
}
__m512d test_mm512_mask_mul_round_pd(__m512d __W, __mmask8 __U, __m512d __A, __m512d __B) {
  // CHECK-LABEL: @test_mm512_mask_mul_round_pd
  // CHECK: @llvm.x86.avx512.mask.mul.pd.512
  return _mm512_mask_mul_round_pd(__W,__U,__A,__B,_MM_FROUND_TO_NEAREST_INT); 
}
__m512d test_mm512_maskz_mul_round_pd(__mmask8 __U, __m512d __A, __m512d __B) {
  // CHECK-LABEL: @test_mm512_maskz_mul_round_pd
  // CHECK: @llvm.x86.avx512.mask.mul.pd.512
  return _mm512_maskz_mul_round_pd(__U,__A,__B,_MM_FROUND_TO_NEAREST_INT); 
}
__m512d test_mm512_mask_mul_pd(__m512d __W, __mmask8 __U, __m512d __A, __m512d __B) {
  // CHECK-LABEL: @test_mm512_mask_mul_pd
  // CHECK: @llvm.x86.avx512.mask.mul.pd.512
  return _mm512_mask_mul_pd(__W,__U,__A,__B); 
}
__m512d test_mm512_maskz_mul_pd(__mmask8 __U, __m512d __A, __m512d __B) {
  // CHECK-LABEL: @test_mm512_maskz_mul_pd
  // CHECK: @llvm.x86.avx512.mask.mul.pd.512
  return _mm512_maskz_mul_pd(__U,__A,__B); 
}
__m512 test_mm512_mul_round_ps(__m512 __A, __m512 __B) {
  // CHECK-LABEL: @test_mm512_mul_round_ps
  // CHECK: @llvm.x86.avx512.mask.mul.ps.512
  return _mm512_mul_round_ps(__A,__B,_MM_FROUND_TO_NEAREST_INT); 
}
__m512 test_mm512_mask_mul_round_ps(__m512 __W, __mmask16 __U, __m512 __A, __m512 __B) {
  // CHECK-LABEL: @test_mm512_mask_mul_round_ps
  // CHECK: @llvm.x86.avx512.mask.mul.ps.512
  return _mm512_mask_mul_round_ps(__W,__U,__A,__B,_MM_FROUND_TO_NEAREST_INT); 
}
__m512 test_mm512_maskz_mul_round_ps(__mmask16 __U, __m512 __A, __m512 __B) {
  // CHECK-LABEL: @test_mm512_maskz_mul_round_ps
  // CHECK: @llvm.x86.avx512.mask.mul.ps.512
  return _mm512_maskz_mul_round_ps(__U,__A,__B,_MM_FROUND_TO_NEAREST_INT); 
}
__m512 test_mm512_mask_mul_ps(__m512 __W, __mmask16 __U, __m512 __A, __m512 __B) {
  // CHECK-LABEL: @test_mm512_mask_mul_ps
  // CHECK: @llvm.x86.avx512.mask.mul.ps.512
  return _mm512_mask_mul_ps(__W,__U,__A,__B); 
}
__m512 test_mm512_maskz_mul_ps(__mmask16 __U, __m512 __A, __m512 __B) {
  // CHECK-LABEL: @test_mm512_maskz_mul_ps
  // CHECK: @llvm.x86.avx512.mask.mul.ps.512
  return _mm512_maskz_mul_ps(__U,__A,__B); 
}
__m128 test_mm_mul_round_ss(__m128 __A, __m128 __B) {
  // CHECK-LABEL: @test_mm_mul_round_ss
  // CHECK: @llvm.x86.avx512.mask.mul.ss.round
  return _mm_mul_round_ss(__A,__B,_MM_FROUND_TO_NEAREST_INT); 
}
__m128 test_mm_mask_mul_round_ss(__m128 __W, __mmask8 __U, __m128 __A, __m128 __B) {
  // CHECK-LABEL: @test_mm_mask_mul_round_ss
  // CHECK: @llvm.x86.avx512.mask.mul.ss.round
  return _mm_mask_mul_round_ss(__W,__U,__A,__B,_MM_FROUND_TO_NEAREST_INT); 
}
__m128 test_mm_maskz_mul_round_ss(__mmask8 __U, __m128 __A, __m128 __B) {
  // CHECK-LABEL: @test_mm_maskz_mul_round_ss
  // CHECK: @llvm.x86.avx512.mask.mul.ss.round
  return _mm_maskz_mul_round_ss(__U,__A,__B,_MM_FROUND_TO_NEAREST_INT); 
}
__m128 test_mm_mask_mul_ss(__m128 __W, __mmask8 __U, __m128 __A, __m128 __B) {
  // CHECK-LABEL: @test_mm_mask_mul_ss
  // CHECK: @llvm.x86.avx512.mask.mul.ss.round
  return _mm_mask_mul_ss(__W,__U,__A,__B); 
}
__m128 test_mm_maskz_mul_ss(__mmask8 __U, __m128 __A, __m128 __B) {
  // CHECK-LABEL: @test_mm_maskz_mul_ss
  // CHECK: @llvm.x86.avx512.mask.mul.ss.round
  return _mm_maskz_mul_ss(__U,__A,__B); 
}
__m128d test_mm_mul_round_sd(__m128d __A, __m128d __B) {
  // CHECK-LABEL: @test_mm_mul_round_sd
  // CHECK: @llvm.x86.avx512.mask.mul.sd.round
  return _mm_mul_round_sd(__A,__B,_MM_FROUND_TO_NEAREST_INT); 
}
__m128d test_mm_mask_mul_round_sd(__m128d __W, __mmask8 __U, __m128d __A, __m128d __B) {
  // CHECK-LABEL: @test_mm_mask_mul_round_sd
  // CHECK: @llvm.x86.avx512.mask.mul.sd.round
  return _mm_mask_mul_round_sd(__W,__U,__A,__B,_MM_FROUND_TO_NEAREST_INT); 
}
__m128d test_mm_maskz_mul_round_sd(__mmask8 __U, __m128d __A, __m128d __B) {
  // CHECK-LABEL: @test_mm_maskz_mul_round_sd
  // CHECK: @llvm.x86.avx512.mask.mul.sd.round
  return _mm_maskz_mul_round_sd(__U,__A,__B,_MM_FROUND_TO_NEAREST_INT); 
}
__m128d test_mm_mask_mul_sd(__m128d __W, __mmask8 __U, __m128d __A, __m128d __B) {
  // CHECK-LABEL: @test_mm_mask_mul_sd
  // CHECK: @llvm.x86.avx512.mask.mul.sd.round
  return _mm_mask_mul_sd(__W,__U,__A,__B); 
}
__m128d test_mm_maskz_mul_sd(__mmask8 __U, __m128d __A, __m128d __B) {
  // CHECK-LABEL: @test_mm_maskz_mul_sd
  // CHECK: @llvm.x86.avx512.mask.mul.sd.round
  return _mm_maskz_mul_sd(__U,__A,__B); 
}
__m512d test_mm512_div_round_pd(__m512d __A, __m512d __B) {
  // CHECK-LABEL: @test_mm512_div_round_pd
  // CHECK: @llvm.x86.avx512.mask.div.pd.512
  return _mm512_div_round_pd(__A,__B,_MM_FROUND_TO_NEAREST_INT); 
}
__m512d test_mm512_mask_div_round_pd(__m512d __W, __mmask8 __U, __m512d __A, __m512d __B) {
  // CHECK-LABEL: @test_mm512_mask_div_round_pd
  // CHECK: @llvm.x86.avx512.mask.div.pd.512
  return _mm512_mask_div_round_pd(__W,__U,__A,__B,_MM_FROUND_TO_NEAREST_INT); 
}
__m512d test_mm512_maskz_div_round_pd(__mmask8 __U, __m512d __A, __m512d __B) {
  // CHECK-LABEL: @test_mm512_maskz_div_round_pd
  // CHECK: @llvm.x86.avx512.mask.div.pd.512
  return _mm512_maskz_div_round_pd(__U,__A,__B,_MM_FROUND_TO_NEAREST_INT); 
}
__m512d test_mm512_mask_div_pd(__m512d __W, __mmask8 __U, __m512d __A, __m512d __B) {
  // CHECK-LABEL: @test_mm512_mask_div_pd
  // CHECK: @llvm.x86.avx512.mask.div.pd.512
  return _mm512_mask_div_pd(__W,__U,__A,__B); 
}
__m512d test_mm512_maskz_div_pd(__mmask8 __U, __m512d __A, __m512d __B) {
  // CHECK-LABEL: @test_mm512_maskz_div_pd
  // CHECK: @llvm.x86.avx512.mask.div.pd.512
  return _mm512_maskz_div_pd(__U,__A,__B); 
}
__m512 test_mm512_div_round_ps(__m512 __A, __m512 __B) {
  // CHECK-LABEL: @test_mm512_div_round_ps
  // CHECK: @llvm.x86.avx512.mask.div.ps.512
  return _mm512_div_round_ps(__A,__B,_MM_FROUND_TO_NEAREST_INT); 
}
__m512 test_mm512_mask_div_round_ps(__m512 __W, __mmask16 __U, __m512 __A, __m512 __B) {
  // CHECK-LABEL: @test_mm512_mask_div_round_ps
  // CHECK: @llvm.x86.avx512.mask.div.ps.512
  return _mm512_mask_div_round_ps(__W,__U,__A,__B,_MM_FROUND_TO_NEAREST_INT); 
}
__m512 test_mm512_maskz_div_round_ps(__mmask16 __U, __m512 __A, __m512 __B) {
  // CHECK-LABEL: @test_mm512_maskz_div_round_ps
  // CHECK: @llvm.x86.avx512.mask.div.ps.512
  return _mm512_maskz_div_round_ps(__U,__A,__B,_MM_FROUND_TO_NEAREST_INT); 
}
__m512 test_mm512_mask_div_ps(__m512 __W, __mmask16 __U, __m512 __A, __m512 __B) {
  // CHECK-LABEL: @test_mm512_mask_div_ps
  // CHECK: @llvm.x86.avx512.mask.div.ps.512
  return _mm512_mask_div_ps(__W,__U,__A,__B); 
}
__m512 test_mm512_maskz_div_ps(__mmask16 __U, __m512 __A, __m512 __B) {
  // CHECK-LABEL: @test_mm512_maskz_div_ps
  // CHECK: @llvm.x86.avx512.mask.div.ps.512
  return _mm512_maskz_div_ps(__U,__A,__B); 
}
__m128 test_mm_div_round_ss(__m128 __A, __m128 __B) {
  // CHECK-LABEL: @test_mm_div_round_ss
  // CHECK: @llvm.x86.avx512.mask.div.ss.round
  return _mm_div_round_ss(__A,__B,_MM_FROUND_TO_NEAREST_INT); 
}
__m128 test_mm_mask_div_round_ss(__m128 __W, __mmask8 __U, __m128 __A, __m128 __B) {
  // CHECK-LABEL: @test_mm_mask_div_round_ss
  // CHECK: @llvm.x86.avx512.mask.div.ss.round
  return _mm_mask_div_round_ss(__W,__U,__A,__B,_MM_FROUND_TO_NEAREST_INT); 
}
__m128 test_mm_maskz_div_round_ss(__mmask8 __U, __m128 __A, __m128 __B) {
  // CHECK-LABEL: @test_mm_maskz_div_round_ss
  // CHECK: @llvm.x86.avx512.mask.div.ss.round
  return _mm_maskz_div_round_ss(__U,__A,__B,_MM_FROUND_TO_NEAREST_INT); 
}
__m128 test_mm_mask_div_ss(__m128 __W, __mmask8 __U, __m128 __A, __m128 __B) {
  // CHECK-LABEL: @test_mm_mask_div_ss
  // CHECK: @llvm.x86.avx512.mask.div.ss.round
  return _mm_mask_div_ss(__W,__U,__A,__B); 
}
__m128 test_mm_maskz_div_ss(__mmask8 __U, __m128 __A, __m128 __B) {
  // CHECK-LABEL: @test_mm_maskz_div_ss
  // CHECK: @llvm.x86.avx512.mask.div.ss.round
  return _mm_maskz_div_ss(__U,__A,__B); 
}
__m128d test_mm_div_round_sd(__m128d __A, __m128d __B) {
  // CHECK-LABEL: @test_mm_div_round_sd
  // CHECK: @llvm.x86.avx512.mask.div.sd.round
  return _mm_div_round_sd(__A,__B,_MM_FROUND_TO_NEAREST_INT); 
}
__m128d test_mm_mask_div_round_sd(__m128d __W, __mmask8 __U, __m128d __A, __m128d __B) {
  // CHECK-LABEL: @test_mm_mask_div_round_sd
  // CHECK: @llvm.x86.avx512.mask.div.sd.round
  return _mm_mask_div_round_sd(__W,__U,__A,__B,_MM_FROUND_TO_NEAREST_INT); 
}
__m128d test_mm_maskz_div_round_sd(__mmask8 __U, __m128d __A, __m128d __B) {
  // CHECK-LABEL: @test_mm_maskz_div_round_sd
  // CHECK: @llvm.x86.avx512.mask.div.sd.round
  return _mm_maskz_div_round_sd(__U,__A,__B,_MM_FROUND_TO_NEAREST_INT); 
}
__m128d test_mm_mask_div_sd(__m128d __W, __mmask8 __U, __m128d __A, __m128d __B) {
  // CHECK-LABEL: @test_mm_mask_div_sd
  // CHECK: @llvm.x86.avx512.mask.div.sd.round
  return _mm_mask_div_sd(__W,__U,__A,__B); 
}
__m128d test_mm_maskz_div_sd(__mmask8 __U, __m128d __A, __m128d __B) {
  // CHECK-LABEL: @test_mm_maskz_div_sd
  // CHECK: @llvm.x86.avx512.mask.div.sd.round
  return _mm_maskz_div_sd(__U,__A,__B); 
}
__m128 test_mm_max_round_ss(__m128 __A, __m128 __B) {
  // CHECK-LABEL: @test_mm_max_round_ss
  // CHECK: @llvm.x86.avx512.mask.max.ss.round
  return _mm_max_round_ss(__A,__B,0x08); 
}
__m128 test_mm_mask_max_round_ss(__m128 __W, __mmask8 __U, __m128 __A, __m128 __B) {
  // CHECK-LABEL: @test_mm_mask_max_round_ss
  // CHECK: @llvm.x86.avx512.mask.max.ss.round
  return _mm_mask_max_round_ss(__W,__U,__A,__B,0x08); 
}
__m128 test_mm_maskz_max_round_ss(__mmask8 __U, __m128 __A, __m128 __B) {
  // CHECK-LABEL: @test_mm_maskz_max_round_ss
  // CHECK: @llvm.x86.avx512.mask.max.ss.round
  return _mm_maskz_max_round_ss(__U,__A,__B,0x08); 
}
__m128 test_mm_mask_max_ss(__m128 __W, __mmask8 __U, __m128 __A, __m128 __B) {
  // CHECK-LABEL: @test_mm_mask_max_ss
  // CHECK: @llvm.x86.avx512.mask.max.ss.round
  return _mm_mask_max_ss(__W,__U,__A,__B); 
}
__m128 test_mm_maskz_max_ss(__mmask8 __U, __m128 __A, __m128 __B) {
  // CHECK-LABEL: @test_mm_maskz_max_ss
  // CHECK: @llvm.x86.avx512.mask.max.ss.round
  return _mm_maskz_max_ss(__U,__A,__B); 
}
__m128d test_mm_max_round_sd(__m128d __A, __m128d __B) {
  // CHECK-LABEL: @test_mm_max_round_sd
  // CHECK: @llvm.x86.avx512.mask.max.sd.round
  return _mm_max_round_sd(__A,__B,0x08); 
}
__m128d test_mm_mask_max_round_sd(__m128d __W, __mmask8 __U, __m128d __A, __m128d __B) {
  // CHECK-LABEL: @test_mm_mask_max_round_sd
  // CHECK: @llvm.x86.avx512.mask.max.sd.round
  return _mm_mask_max_round_sd(__W,__U,__A,__B,0x08); 
}
__m128d test_mm_maskz_max_round_sd(__mmask8 __U, __m128d __A, __m128d __B) {
  // CHECK-LABEL: @test_mm_maskz_max_round_sd
  // CHECK: @llvm.x86.avx512.mask.max.sd.round
  return _mm_maskz_max_round_sd(__U,__A,__B,0x08); 
}
__m128d test_mm_mask_max_sd(__m128d __W, __mmask8 __U, __m128d __A, __m128d __B) {
  // CHECK-LABEL: @test_mm_mask_max_sd
  // CHECK: @llvm.x86.avx512.mask.max.sd.round
  return _mm_mask_max_sd(__W,__U,__A,__B); 
}
__m128d test_mm_maskz_max_sd(__mmask8 __U, __m128d __A, __m128d __B) {
  // CHECK-LABEL: @test_mm_maskz_max_sd
  // CHECK: @llvm.x86.avx512.mask.max.sd.round
  return _mm_maskz_max_sd(__U,__A,__B); 
}
__m128 test_mm_min_round_ss(__m128 __A, __m128 __B) {
  // CHECK-LABEL: @test_mm_min_round_ss
  // CHECK: @llvm.x86.avx512.mask.min.ss.round
  return _mm_min_round_ss(__A,__B,0x08); 
}
__m128 test_mm_mask_min_round_ss(__m128 __W, __mmask8 __U, __m128 __A, __m128 __B) {
  // CHECK-LABEL: @test_mm_mask_min_round_ss
  // CHECK: @llvm.x86.avx512.mask.min.ss.round
  return _mm_mask_min_round_ss(__W,__U,__A,__B,0x08); 
}
__m128 test_mm_maskz_min_round_ss(__mmask8 __U, __m128 __A, __m128 __B) {
  // CHECK-LABEL: @test_mm_maskz_min_round_ss
  // CHECK: @llvm.x86.avx512.mask.min.ss.round
  return _mm_maskz_min_round_ss(__U,__A,__B,0x08); 
}
__m128 test_mm_mask_min_ss(__m128 __W, __mmask8 __U, __m128 __A, __m128 __B) {
  // CHECK-LABEL: @test_mm_mask_min_ss
  // CHECK: @llvm.x86.avx512.mask.min.ss.round
  return _mm_mask_min_ss(__W,__U,__A,__B); 
}
__m128 test_mm_maskz_min_ss(__mmask8 __U, __m128 __A, __m128 __B) {
  // CHECK-LABEL: @test_mm_maskz_min_ss
  // CHECK: @llvm.x86.avx512.mask.min.ss.round
  return _mm_maskz_min_ss(__U,__A,__B); 
}
__m128d test_mm_min_round_sd(__m128d __A, __m128d __B) {
  // CHECK-LABEL: @test_mm_min_round_sd
  // CHECK: @llvm.x86.avx512.mask.min.sd.round
  return _mm_min_round_sd(__A,__B,0x08); 
}
__m128d test_mm_mask_min_round_sd(__m128d __W, __mmask8 __U, __m128d __A, __m128d __B) {
  // CHECK-LABEL: @test_mm_mask_min_round_sd
  // CHECK: @llvm.x86.avx512.mask.min.sd.round
  return _mm_mask_min_round_sd(__W,__U,__A,__B,0x08); 
}
__m128d test_mm_maskz_min_round_sd(__mmask8 __U, __m128d __A, __m128d __B) {
  // CHECK-LABEL: @test_mm_maskz_min_round_sd
  // CHECK: @llvm.x86.avx512.mask.min.sd.round
  return _mm_maskz_min_round_sd(__U,__A,__B,0x08); 
}
__m128d test_mm_mask_min_sd(__m128d __W, __mmask8 __U, __m128d __A, __m128d __B) {
  // CHECK-LABEL: @test_mm_mask_min_sd
  // CHECK: @llvm.x86.avx512.mask.min.sd.round
  return _mm_mask_min_sd(__W,__U,__A,__B); 
}
__m128d test_mm_maskz_min_sd(__mmask8 __U, __m128d __A, __m128d __B) {
  // CHECK-LABEL: @test_mm_maskz_min_sd
  // CHECK: @llvm.x86.avx512.mask.min.sd.round
  return _mm_maskz_min_sd(__U,__A,__B); 
}

__m512 test_mm512_undefined() {
  // CHECK-LABEL: @test_mm512_undefined
  // CHECK: ret <16 x float> undef
  return _mm512_undefined();
}

__m512 test_mm512_undefined_ps() {
  // CHECK-LABEL: @test_mm512_undefined_ps
  // CHECK: ret <16 x float> undef
  return _mm512_undefined_ps();
}

__m512d test_mm512_undefined_pd() {
  // CHECK-LABEL: @test_mm512_undefined_pd
  // CHECK: ret <8 x double> undef
  return _mm512_undefined_pd();
}

__m512i test_mm512_undefined_epi32() {
  // CHECK-LABEL: @test_mm512_undefined_epi32
  // CHECK: ret <8 x i64> undef
  return _mm512_undefined_epi32();
}

__m512i test_mm512_cvtepi8_epi32(__m128i __A) {
  // CHECK-LABEL: @test_mm512_cvtepi8_epi32
  // CHECK: @llvm.x86.avx512.mask.pmovsxb.d.512
  return _mm512_cvtepi8_epi32(__A); 
}

__m512i test_mm512_mask_cvtepi8_epi32(__m512i __W, __mmask16 __U, __m128i __A) {
  // CHECK-LABEL: @test_mm512_mask_cvtepi8_epi32
  // CHECK: @llvm.x86.avx512.mask.pmovsxb.d.512
  return _mm512_mask_cvtepi8_epi32(__W, __U, __A); 
}

__m512i test_mm512_maskz_cvtepi8_epi32(__mmask16 __U, __m128i __A) {
  // CHECK-LABEL: @test_mm512_maskz_cvtepi8_epi32
  // CHECK: @llvm.x86.avx512.mask.pmovsxb.d.512
  return _mm512_maskz_cvtepi8_epi32(__U, __A); 
}

__m512i test_mm512_cvtepi8_epi64(__m128i __A) {
  // CHECK-LABEL: @test_mm512_cvtepi8_epi64
  // CHECK: @llvm.x86.avx512.mask.pmovsxb.q.512
  return _mm512_cvtepi8_epi64(__A); 
}

__m512i test_mm512_mask_cvtepi8_epi64(__m512i __W, __mmask8 __U, __m128i __A) {
  // CHECK-LABEL: @test_mm512_mask_cvtepi8_epi64
  // CHECK: @llvm.x86.avx512.mask.pmovsxb.q.512
  return _mm512_mask_cvtepi8_epi64(__W, __U, __A); 
}

__m512i test_mm512_maskz_cvtepi8_epi64(__mmask8 __U, __m128i __A) {
  // CHECK-LABEL: @test_mm512_maskz_cvtepi8_epi64
  // CHECK: @llvm.x86.avx512.mask.pmovsxb.q.512
  return _mm512_maskz_cvtepi8_epi64(__U, __A); 
}

__m512i test_mm512_cvtepi32_epi64(__m256i __X) {
  // CHECK-LABEL: @test_mm512_cvtepi32_epi64
  // CHECK: @llvm.x86.avx512.mask.pmovsxd.q.512
  return _mm512_cvtepi32_epi64(__X); 
}

__m512i test_mm512_mask_cvtepi32_epi64(__m512i __W, __mmask8 __U, __m256i __X) {
  // CHECK-LABEL: @test_mm512_mask_cvtepi32_epi64
  // CHECK: @llvm.x86.avx512.mask.pmovsxd.q.512
  return _mm512_mask_cvtepi32_epi64(__W, __U, __X); 
}

__m512i test_mm512_maskz_cvtepi32_epi64(__mmask8 __U, __m256i __X) {
  // CHECK-LABEL: @test_mm512_maskz_cvtepi32_epi64
  // CHECK: @llvm.x86.avx512.mask.pmovsxd.q.512
  return _mm512_maskz_cvtepi32_epi64(__U, __X); 
}

__m512i test_mm512_cvtepi16_epi32(__m256i __A) {
  // CHECK-LABEL: @test_mm512_cvtepi16_epi32
  // CHECK: @llvm.x86.avx512.mask.pmovsxw.d.512
  return _mm512_cvtepi16_epi32(__A); 
}

__m512i test_mm512_mask_cvtepi16_epi32(__m512i __W, __mmask16 __U, __m256i __A) {
  // CHECK-LABEL: @test_mm512_mask_cvtepi16_epi32
  // CHECK: @llvm.x86.avx512.mask.pmovsxw.d.512
  return _mm512_mask_cvtepi16_epi32(__W, __U, __A); 
}

__m512i test_mm512_maskz_cvtepi16_epi32(__mmask16 __U, __m256i __A) {
  // CHECK-LABEL: @test_mm512_maskz_cvtepi16_epi32
  // CHECK: @llvm.x86.avx512.mask.pmovsxw.d.512
  return _mm512_maskz_cvtepi16_epi32(__U, __A); 
}

__m512i test_mm512_cvtepi16_epi64(__m128i __A) {
  // CHECK-LABEL: @test_mm512_cvtepi16_epi64
  // CHECK: @llvm.x86.avx512.mask.pmovsxw.q.512
  return _mm512_cvtepi16_epi64(__A); 
}

__m512i test_mm512_mask_cvtepi16_epi64(__m512i __W, __mmask8 __U, __m128i __A) {
  // CHECK-LABEL: @test_mm512_mask_cvtepi16_epi64
  // CHECK: @llvm.x86.avx512.mask.pmovsxw.q.512
  return _mm512_mask_cvtepi16_epi64(__W, __U, __A); 
}

__m512i test_mm512_maskz_cvtepi16_epi64(__mmask8 __U, __m128i __A) {
  // CHECK-LABEL: @test_mm512_maskz_cvtepi16_epi64
  // CHECK: @llvm.x86.avx512.mask.pmovsxw.q.512
  return _mm512_maskz_cvtepi16_epi64(__U, __A); 
}

__m512i test_mm512_cvtepu8_epi32(__m128i __A) {
  // CHECK-LABEL: @test_mm512_cvtepu8_epi32
  // CHECK: @llvm.x86.avx512.mask.pmovzxb.d.512
  return _mm512_cvtepu8_epi32(__A); 
}

__m512i test_mm512_mask_cvtepu8_epi32(__m512i __W, __mmask16 __U, __m128i __A) {
  // CHECK-LABEL: @test_mm512_mask_cvtepu8_epi32
  // CHECK: @llvm.x86.avx512.mask.pmovzxb.d.512
  return _mm512_mask_cvtepu8_epi32(__W, __U, __A); 
}

__m512i test_mm512_maskz_cvtepu8_epi32(__mmask16 __U, __m128i __A) {
  // CHECK-LABEL: @test_mm512_maskz_cvtepu8_epi32
  // CHECK: @llvm.x86.avx512.mask.pmovzxb.d.512
  return _mm512_maskz_cvtepu8_epi32(__U, __A); 
}

__m512i test_mm512_cvtepu8_epi64(__m128i __A) {
  // CHECK-LABEL: @test_mm512_cvtepu8_epi64
  // CHECK: @llvm.x86.avx512.mask.pmovzxb.q.512
  return _mm512_cvtepu8_epi64(__A); 
}

__m512i test_mm512_mask_cvtepu8_epi64(__m512i __W, __mmask8 __U, __m128i __A) {
  // CHECK-LABEL: @test_mm512_mask_cvtepu8_epi64
  // CHECK: @llvm.x86.avx512.mask.pmovzxb.q.512
  return _mm512_mask_cvtepu8_epi64(__W, __U, __A); 
}

__m512i test_mm512_maskz_cvtepu8_epi64(__mmask8 __U, __m128i __A) {
  // CHECK-LABEL: @test_mm512_maskz_cvtepu8_epi64
  // CHECK: @llvm.x86.avx512.mask.pmovzxb.q.512
  return _mm512_maskz_cvtepu8_epi64(__U, __A); 
}

__m512i test_mm512_cvtepu32_epi64(__m256i __X) {
  // CHECK-LABEL: @test_mm512_cvtepu32_epi64
  // CHECK: @llvm.x86.avx512.mask.pmovzxd.q.512
  return _mm512_cvtepu32_epi64(__X); 
}

__m512i test_mm512_mask_cvtepu32_epi64(__m512i __W, __mmask8 __U, __m256i __X) {
  // CHECK-LABEL: @test_mm512_mask_cvtepu32_epi64
  // CHECK: @llvm.x86.avx512.mask.pmovzxd.q.512
  return _mm512_mask_cvtepu32_epi64(__W, __U, __X); 
}

__m512i test_mm512_maskz_cvtepu32_epi64(__mmask8 __U, __m256i __X) {
  // CHECK-LABEL: @test_mm512_maskz_cvtepu32_epi64
  // CHECK: @llvm.x86.avx512.mask.pmovzxd.q.512
  return _mm512_maskz_cvtepu32_epi64(__U, __X); 
}

__m512i test_mm512_cvtepu16_epi32(__m256i __A) {
  // CHECK-LABEL: @test_mm512_cvtepu16_epi32
  // CHECK: @llvm.x86.avx512.mask.pmovzxw.d.512
  return _mm512_cvtepu16_epi32(__A); 
}

__m512i test_mm512_mask_cvtepu16_epi32(__m512i __W, __mmask16 __U, __m256i __A) {
  // CHECK-LABEL: @test_mm512_mask_cvtepu16_epi32
  // CHECK: @llvm.x86.avx512.mask.pmovzxw.d.512
  return _mm512_mask_cvtepu16_epi32(__W, __U, __A); 
}

__m512i test_mm512_maskz_cvtepu16_epi32(__mmask16 __U, __m256i __A) {
  // CHECK-LABEL: @test_mm512_maskz_cvtepu16_epi32
  // CHECK: @llvm.x86.avx512.mask.pmovzxw.d.512
  return _mm512_maskz_cvtepu16_epi32(__U, __A); 
}

__m512i test_mm512_cvtepu16_epi64(__m128i __A) {
  // CHECK-LABEL: @test_mm512_cvtepu16_epi64
  // CHECK: @llvm.x86.avx512.mask.pmovzxw.q.512
  return _mm512_cvtepu16_epi64(__A); 
}

__m512i test_mm512_mask_cvtepu16_epi64(__m512i __W, __mmask8 __U, __m128i __A) {
  // CHECK-LABEL: @test_mm512_mask_cvtepu16_epi64
  // CHECK: @llvm.x86.avx512.mask.pmovzxw.q.512
  return _mm512_mask_cvtepu16_epi64(__W, __U, __A); 
}

__m512i test_mm512_maskz_cvtepu16_epi64(__mmask8 __U, __m128i __A) {
  // CHECK-LABEL: @test_mm512_maskz_cvtepu16_epi64
  // CHECK: @llvm.x86.avx512.mask.pmovzxw.q.512
  return _mm512_maskz_cvtepu16_epi64(__U, __A); 
}


__m512i test_mm512_rol_epi32(__m512i __A) {
  // CHECK-LABEL: @test_mm512_rol_epi32
  // CHECK: @llvm.x86.avx512.mask.prol.d.512
  return _mm512_rol_epi32(__A, 5); 
}

__m512i test_mm512_mask_rol_epi32(__m512i __W, __mmask16 __U, __m512i __A) {
  // CHECK-LABEL: @test_mm512_mask_rol_epi32
  // CHECK: @llvm.x86.avx512.mask.prol.d.512
  return _mm512_mask_rol_epi32(__W, __U, __A, 5); 
}

__m512i test_mm512_maskz_rol_epi32(__mmask16 __U, __m512i __A) {
  // CHECK-LABEL: @test_mm512_maskz_rol_epi32
  // CHECK: @llvm.x86.avx512.mask.prol.d.512
  return _mm512_maskz_rol_epi32(__U, __A, 5); 
}

__m512i test_mm512_rol_epi64(__m512i __A) {
  // CHECK-LABEL: @test_mm512_rol_epi64
  // CHECK: @llvm.x86.avx512.mask.prol.q.512
  return _mm512_rol_epi64(__A, 5); 
}

__m512i test_mm512_mask_rol_epi64(__m512i __W, __mmask8 __U, __m512i __A) {
  // CHECK-LABEL: @test_mm512_mask_rol_epi64
  // CHECK: @llvm.x86.avx512.mask.prol.q.512
  return _mm512_mask_rol_epi64(__W, __U, __A, 5); 
}

__m512i test_mm512_maskz_rol_epi64(__mmask8 __U, __m512i __A) {
  // CHECK-LABEL: @test_mm512_maskz_rol_epi64
  // CHECK: @llvm.x86.avx512.mask.prol.q.512
  return _mm512_maskz_rol_epi64(__U, __A, 5); 
}

__m512i test_mm512_rolv_epi32(__m512i __A, __m512i __B) {
  // CHECK-LABEL: @test_mm512_rolv_epi32
  // CHECK: @llvm.x86.avx512.mask.prolv.d.512
  return _mm512_rolv_epi32(__A, __B); 
}

__m512i test_mm512_mask_rolv_epi32(__m512i __W, __mmask16 __U, __m512i __A, __m512i __B) {
  // CHECK-LABEL: @test_mm512_mask_rolv_epi32
  // CHECK: @llvm.x86.avx512.mask.prolv.d.512
  return _mm512_mask_rolv_epi32(__W, __U, __A, __B); 
}

__m512i test_mm512_maskz_rolv_epi32(__mmask16 __U, __m512i __A, __m512i __B) {
  // CHECK-LABEL: @test_mm512_maskz_rolv_epi32
  // CHECK: @llvm.x86.avx512.mask.prolv.d.512
  return _mm512_maskz_rolv_epi32(__U, __A, __B); 
}

__m512i test_mm512_rolv_epi64(__m512i __A, __m512i __B) {
  // CHECK-LABEL: @test_mm512_rolv_epi64
  // CHECK: @llvm.x86.avx512.mask.prolv.q.512
  return _mm512_rolv_epi64(__A, __B); 
}

__m512i test_mm512_mask_rolv_epi64(__m512i __W, __mmask8 __U, __m512i __A, __m512i __B) {
  // CHECK-LABEL: @test_mm512_mask_rolv_epi64
  // CHECK: @llvm.x86.avx512.mask.prolv.q.512
  return _mm512_mask_rolv_epi64(__W, __U, __A, __B); 
}

__m512i test_mm512_maskz_rolv_epi64(__mmask8 __U, __m512i __A, __m512i __B) {
  // CHECK-LABEL: @test_mm512_maskz_rolv_epi64
  // CHECK: @llvm.x86.avx512.mask.prolv.q.512
  return _mm512_maskz_rolv_epi64(__U, __A, __B); 
}

__m512i test_mm512_ror_epi32(__m512i __A) {
  // CHECK-LABEL: @test_mm512_ror_epi32
  // CHECK: @llvm.x86.avx512.mask.pror.d.512
  return _mm512_ror_epi32(__A, 5); 
}

__m512i test_mm512_mask_ror_epi32(__m512i __W, __mmask16 __U, __m512i __A) {
  // CHECK-LABEL: @test_mm512_mask_ror_epi32
  // CHECK: @llvm.x86.avx512.mask.pror.d.512
  return _mm512_mask_ror_epi32(__W, __U, __A, 5); 
}

__m512i test_mm512_maskz_ror_epi32(__mmask16 __U, __m512i __A) {
  // CHECK-LABEL: @test_mm512_maskz_ror_epi32
  // CHECK: @llvm.x86.avx512.mask.pror.d.512
  return _mm512_maskz_ror_epi32(__U, __A, 5); 
}

__m512i test_mm512_ror_epi64(__m512i __A) {
  // CHECK-LABEL: @test_mm512_ror_epi64
  // CHECK: @llvm.x86.avx512.mask.pror.q.512
  return _mm512_ror_epi64(__A, 5); 
}

__m512i test_mm512_mask_ror_epi64(__m512i __W, __mmask8 __U, __m512i __A) {
  // CHECK-LABEL: @test_mm512_mask_ror_epi64
  // CHECK: @llvm.x86.avx512.mask.pror.q.512
  return _mm512_mask_ror_epi64(__W, __U, __A, 5); 
}

__m512i test_mm512_maskz_ror_epi64(__mmask8 __U, __m512i __A) {
  // CHECK-LABEL: @test_mm512_maskz_ror_epi64
  // CHECK: @llvm.x86.avx512.mask.pror.q.512
  return _mm512_maskz_ror_epi64(__U, __A, 5); 
}


__m512i test_mm512_rorv_epi32(__m512i __A, __m512i __B) {
  // CHECK-LABEL: @test_mm512_rorv_epi32
  // CHECK: @llvm.x86.avx512.mask.prorv.d.512
  return _mm512_rorv_epi32(__A, __B); 
}

__m512i test_mm512_mask_rorv_epi32(__m512i __W, __mmask16 __U, __m512i __A, __m512i __B) {
  // CHECK-LABEL: @test_mm512_mask_rorv_epi32
  // CHECK: @llvm.x86.avx512.mask.prorv.d.512
  return _mm512_mask_rorv_epi32(__W, __U, __A, __B); 
}

__m512i test_mm512_maskz_rorv_epi32(__mmask16 __U, __m512i __A, __m512i __B) {
  // CHECK-LABEL: @test_mm512_maskz_rorv_epi32
  // CHECK: @llvm.x86.avx512.mask.prorv.d.512
  return _mm512_maskz_rorv_epi32(__U, __A, __B); 
}

__m512i test_mm512_rorv_epi64(__m512i __A, __m512i __B) {
  // CHECK-LABEL: @test_mm512_rorv_epi64
  // CHECK: @llvm.x86.avx512.mask.prorv.q.512
  return _mm512_rorv_epi64(__A, __B); 
}

__m512i test_mm512_mask_rorv_epi64(__m512i __W, __mmask8 __U, __m512i __A, __m512i __B) {
  // CHECK-LABEL: @test_mm512_mask_rorv_epi64
  // CHECK: @llvm.x86.avx512.mask.prorv.q.512
  return _mm512_mask_rorv_epi64(__W, __U, __A, __B); 
}

__m512i test_mm512_maskz_rorv_epi64(__mmask8 __U, __m512i __A, __m512i __B) {
  // CHECK-LABEL: @test_mm512_maskz_rorv_epi64
  // CHECK: @llvm.x86.avx512.mask.prorv.q.512
  return _mm512_maskz_rorv_epi64(__U, __A, __B); 
}

__m512i test_mm512_slli_epi32(__m512i __A) {
  // CHECK-LABEL: @test_mm512_slli_epi32
  // CHECK: @llvm.x86.avx512.mask.psll.di.512
  return _mm512_slli_epi32(__A, 5); 
}

__m512i test_mm512_mask_slli_epi32(__m512i __W, __mmask16 __U, __m512i __A) {
  // CHECK-LABEL: @test_mm512_mask_slli_epi32
  // CHECK: @llvm.x86.avx512.mask.psll.di.512
  return _mm512_mask_slli_epi32(__W, __U, __A, 5); 
}

__m512i test_mm512_maskz_slli_epi32(__mmask16 __U, __m512i __A) {
  // CHECK-LABEL: @test_mm512_maskz_slli_epi32
  // CHECK: @llvm.x86.avx512.mask.psll.di.512
  return _mm512_maskz_slli_epi32(__U, __A, 5); 
}

__m512i test_mm512_slli_epi64(__m512i __A) {
  // CHECK-LABEL: @test_mm512_slli_epi64
  // CHECK: @llvm.x86.avx512.mask.psll.qi.512
  return _mm512_slli_epi64(__A, 5); 
}

__m512i test_mm512_mask_slli_epi64(__m512i __W, __mmask8 __U, __m512i __A) {
  // CHECK-LABEL: @test_mm512_mask_slli_epi64
  // CHECK: @llvm.x86.avx512.mask.psll.qi.512
  return _mm512_mask_slli_epi64(__W, __U, __A, 5); 
}

__m512i test_mm512_maskz_slli_epi64(__mmask8 __U, __m512i __A) {
  // CHECK-LABEL: @test_mm512_maskz_slli_epi64
  // CHECK: @llvm.x86.avx512.mask.psll.qi.512
  return _mm512_maskz_slli_epi64(__U, __A, 5); 
}

__m512i test_mm512_srli_epi32(__m512i __A) {
  // CHECK-LABEL: @test_mm512_srli_epi32
  // CHECK: @llvm.x86.avx512.mask.psrl.di.512
  return _mm512_srli_epi32(__A, 5); 
}

__m512i test_mm512_mask_srli_epi32(__m512i __W, __mmask16 __U, __m512i __A) {
  // CHECK-LABEL: @test_mm512_mask_srli_epi32
  // CHECK: @llvm.x86.avx512.mask.psrl.di.512
  return _mm512_mask_srli_epi32(__W, __U, __A, 5); 
}

__m512i test_mm512_maskz_srli_epi32(__mmask16 __U, __m512i __A) {
  // CHECK-LABEL: @test_mm512_maskz_srli_epi32
  // CHECK: @llvm.x86.avx512.mask.psrl.di.512
  return _mm512_maskz_srli_epi32(__U, __A, 5); 
}

__m512i test_mm512_srli_epi64(__m512i __A) {
  // CHECK-LABEL: @test_mm512_srli_epi64
  // CHECK: @llvm.x86.avx512.mask.psrl.qi.512
  return _mm512_srli_epi64(__A, 5); 
}

__m512i test_mm512_mask_srli_epi64(__m512i __W, __mmask8 __U, __m512i __A) {
  // CHECK-LABEL: @test_mm512_mask_srli_epi64
  // CHECK: @llvm.x86.avx512.mask.psrl.qi.512
  return _mm512_mask_srli_epi64(__W, __U, __A, 5); 
}

__m512i test_mm512_maskz_srli_epi64(__mmask8 __U, __m512i __A) {
  // CHECK-LABEL: @test_mm512_maskz_srli_epi64
  // CHECK: @llvm.x86.avx512.mask.psrl.qi.512
  return _mm512_maskz_srli_epi64(__U, __A, 5); 
}

__m512i test_mm512_mask_load_epi32(__m512i __W, __mmask16 __U, void const *__P) {
  // CHECK-LABEL: @test_mm512_mask_load_epi32
  // CHECK: @llvm.x86.avx512.mask.load.d.512
  return _mm512_mask_load_epi32(__W, __U, __P); 
}

__m512i test_mm512_maskz_load_epi32(__mmask16 __U, void const *__P) {
  // CHECK-LABEL: @test_mm512_maskz_load_epi32
  // CHECK: @llvm.x86.avx512.mask.load.d.512
  return _mm512_maskz_load_epi32(__U, __P); 
}

__m512i test_mm512_mask_mov_epi64(__m512i __W, __mmask8 __U, __m512i __A) {
  // CHECK-LABEL: @test_mm512_mask_mov_epi64
  // CHECK: @llvm.x86.avx512.mask.mov
  return _mm512_mask_mov_epi64(__W, __U, __A); 
}

__m512i test_mm512_maskz_mov_epi64(__mmask8 __U, __m512i __A) {
  // CHECK-LABEL: @test_mm512_maskz_mov_epi64
  // CHECK: @llvm.x86.avx512.mask.mov
  return _mm512_maskz_mov_epi64(__U, __A); 
}

__m512i test_mm512_mask_load_epi64(__m512i __W, __mmask8 __U, void const *__P) {
  // CHECK-LABEL: @test_mm512_mask_load_epi64
  // CHECK: @llvm.x86.avx512.mask.load.q.512
  return _mm512_mask_load_epi64(__W, __U, __P); 
}

__m512i test_mm512_maskz_load_epi64(__mmask8 __U, void const *__P) {
  // CHECK-LABEL: @test_mm512_maskz_load_epi64
  // CHECK: @llvm.x86.avx512.mask.load.q.512
  return _mm512_maskz_load_epi64(__U, __P); 
}

void test_mm512_mask_store_epi32(void *__P, __mmask16 __U, __m512i __A) {
  // CHECK-LABEL: @test_mm512_mask_store_epi32
  // CHECK: @llvm.x86.avx512.mask.store.d.512
  return _mm512_mask_store_epi32(__P, __U, __A); 
}

void test_mm512_mask_store_epi64(void *__P, __mmask8 __U, __m512i __A) {
  // CHECK-LABEL: @test_mm512_mask_store_epi64
  // CHECK: @llvm.x86.avx512.mask.store.q.512
  return _mm512_mask_store_epi64(__P, __U, __A); 
}

__m512d test_mm512_movedup_pd(__m512d __A) {
  // CHECK-LABEL: @test_mm512_movedup_pd
  // CHECK: @llvm.x86.avx512.mask.movddup.512
  return _mm512_movedup_pd(__A); 
}

__m512d test_mm512_mask_movedup_pd(__m512d __W, __mmask8 __U, __m512d __A) {
  // CHECK-LABEL: @test_mm512_mask_movedup_pd
  // CHECK: @llvm.x86.avx512.mask.movddup.512
  return _mm512_mask_movedup_pd(__W, __U, __A); 
}

__m512d test_mm512_maskz_movedup_pd(__mmask8 __U, __m512d __A) {
  // CHECK-LABEL: @test_mm512_maskz_movedup_pd
  // CHECK: @llvm.x86.avx512.mask.movddup.512
  return _mm512_maskz_movedup_pd(__U, __A); 
}

int test_mm_comi_round_sd(__m128d __A, __m128d __B) {
  // CHECK-LABEL: @test_mm_comi_round_sd
  // CHECK: @llvm.x86.avx512.vcomi.sd
  return _mm_comi_round_sd(__A, __B, 5, 3); 
}

int test_mm_comi_round_ss(__m128 __A, __m128 __B) {
  // CHECK-LABEL: @test_mm_comi_round_ss
  // CHECK: @llvm.x86.avx512.vcomi.ss
  return _mm_comi_round_ss(__A, __B, 5, 3); 
}

__m512d test_mm512_fixupimm_round_pd(__m512d __A, __m512d __B, __m512i __C) {
  // CHECK-LABEL: @test_mm512_fixupimm_round_pd
  // CHECK: @llvm.x86.avx512.mask.fixupimm.pd.512
  return _mm512_fixupimm_round_pd(__A, __B, __C, 5, 8); 
}

__m512d test_mm512_mask_fixupimm_round_pd(__m512d __A, __mmask8 __U, __m512d __B, __m512i __C) {
  // CHECK-LABEL: @test_mm512_mask_fixupimm_round_pd
  // CHECK: @llvm.x86.avx512.mask.fixupimm.pd.512
  return _mm512_mask_fixupimm_round_pd(__A, __U, __B, __C, 5, 8); 
}

__m512d test_mm512_fixupimm_pd(__m512d __A, __m512d __B, __m512i __C) {
  // CHECK-LABEL: @test_mm512_fixupimm_pd
  // CHECK: @llvm.x86.avx512.mask.fixupimm.pd.512
  return _mm512_fixupimm_pd(__A, __B, __C, 5); 
}

__m512d test_mm512_mask_fixupimm_pd(__m512d __A, __mmask8 __U, __m512d __B, __m512i __C) {
  // CHECK-LABEL: @test_mm512_mask_fixupimm_pd
  // CHECK: @llvm.x86.avx512.mask.fixupimm.pd.512
  return _mm512_mask_fixupimm_pd(__A, __U, __B, __C, 5); 
}

__m512d test_mm512_maskz_fixupimm_round_pd(__mmask8 __U, __m512d __A, __m512d __B, __m512i __C) {
  // CHECK-LABEL: @test_mm512_maskz_fixupimm_round_pd
  // CHECK: @llvm.x86.avx512.maskz.fixupimm.pd.512
  return _mm512_maskz_fixupimm_round_pd(__U, __A, __B, __C, 5, 8); 
}

__m512d test_mm512_maskz_fixupimm_pd(__mmask8 __U, __m512d __A, __m512d __B, __m512i __C) {
  // CHECK-LABEL: @test_mm512_maskz_fixupimm_pd
  // CHECK: @llvm.x86.avx512.maskz.fixupimm.pd.512
  return _mm512_maskz_fixupimm_pd(__U, __A, __B, __C, 5); 
}

__m512 test_mm512_fixupimm_round_ps(__m512 __A, __m512 __B, __m512i __C) {
  // CHECK-LABEL: @test_mm512_fixupimm_round_ps
  // CHECK: @llvm.x86.avx512.mask.fixupimm.ps.512
  return _mm512_fixupimm_round_ps(__A, __B, __C, 5, 8); 
}

__m512 test_mm512_mask_fixupimm_round_ps(__m512 __A, __mmask16 __U, __m512 __B, __m512i __C) {
  // CHECK-LABEL: @test_mm512_mask_fixupimm_round_ps
  // CHECK: @llvm.x86.avx512.mask.fixupimm.ps.512
  return _mm512_mask_fixupimm_round_ps(__A, __U, __B, __C, 5, 8); 
}

__m512 test_mm512_fixupimm_ps(__m512 __A, __m512 __B, __m512i __C) {
  // CHECK-LABEL: @test_mm512_fixupimm_ps
  // CHECK: @llvm.x86.avx512.mask.fixupimm.ps.512
  return _mm512_fixupimm_ps(__A, __B, __C, 5); 
}

__m512 test_mm512_mask_fixupimm_ps(__m512 __A, __mmask16 __U, __m512 __B, __m512i __C) {
  // CHECK-LABEL: @test_mm512_mask_fixupimm_ps
  // CHECK: @llvm.x86.avx512.mask.fixupimm.ps.512
  return _mm512_mask_fixupimm_ps(__A, __U, __B, __C, 5); 
}

__m512 test_mm512_maskz_fixupimm_round_ps(__mmask16 __U, __m512 __A, __m512 __B, __m512i __C) {
  // CHECK-LABEL: @test_mm512_maskz_fixupimm_round_ps
  // CHECK: @llvm.x86.avx512.maskz.fixupimm.ps.512
  return _mm512_maskz_fixupimm_round_ps(__U, __A, __B, __C, 5, 8); 
}

__m512 test_mm512_maskz_fixupimm_ps(__mmask16 __U, __m512 __A, __m512 __B, __m512i __C) {
  // CHECK-LABEL: @test_mm512_maskz_fixupimm_ps
  // CHECK: @llvm.x86.avx512.maskz.fixupimm.ps.512
  return _mm512_maskz_fixupimm_ps(__U, __A, __B, __C, 5); 
}

__m128d test_mm_fixupimm_round_sd(__m128d __A, __m128d __B, __m128i __C) {
  // CHECK-LABEL: @test_mm_fixupimm_round_sd
  // CHECK: @llvm.x86.avx512.mask.fixupimm
  return _mm_fixupimm_round_sd(__A, __B, __C, 5, 8); 
}

__m128d test_mm_mask_fixupimm_round_sd(__m128d __A, __mmask8 __U, __m128d __B, __m128i __C) {
  // CHECK-LABEL: @test_mm_mask_fixupimm_round_sd
  // CHECK: @llvm.x86.avx512.mask.fixupimm
  return _mm_mask_fixupimm_round_sd(__A, __U, __B, __C, 5, 8); 
}

__m128d test_mm_fixupimm_sd(__m128d __A, __m128d __B, __m128i __C) {
  // CHECK-LABEL: @test_mm_fixupimm_sd
  // CHECK: @llvm.x86.avx512.mask.fixupimm
  return _mm_fixupimm_sd(__A, __B, __C, 5); 
}

__m128d test_mm_mask_fixupimm_sd(__m128d __A, __mmask8 __U, __m128d __B, __m128i __C) {
  // CHECK-LABEL: @test_mm_mask_fixupimm_sd
  // CHECK: @llvm.x86.avx512.mask.fixupimm
  return _mm_mask_fixupimm_sd(__A, __U, __B, __C, 5); 
}

__m128d test_mm_maskz_fixupimm_round_sd(__mmask8 __U, __m128d __A, __m128d __B, __m128i __C) {
  // CHECK-LABEL: @test_mm_maskz_fixupimm_round_sd
  // CHECK: @llvm.x86.avx512.maskz.fixupimm
  return _mm_maskz_fixupimm_round_sd(__U, __A, __B, __C, 5, 8); 
}

__m128d test_mm_maskz_fixupimm_sd(__mmask8 __U, __m128d __A, __m128d __B, __m128i __C) {
  // CHECK-LABEL: @test_mm_maskz_fixupimm_sd
  // CHECK: @llvm.x86.avx512.maskz.fixupimm
  return _mm_maskz_fixupimm_sd(__U, __A, __B, __C, 5); 
}

__m128 test_mm_fixupimm_round_ss(__m128 __A, __m128 __B, __m128i __C) {
  // CHECK-LABEL: @test_mm_fixupimm_round_ss
  // CHECK: @llvm.x86.avx512.mask.fixupimm
  return _mm_fixupimm_round_ss(__A, __B, __C, 5, 8); 
}

__m128 test_mm_mask_fixupimm_round_ss(__m128 __A, __mmask8 __U, __m128 __B, __m128i __C) {
  // CHECK-LABEL: @test_mm_mask_fixupimm_round_ss
  // CHECK: @llvm.x86.avx512.mask.fixupimm
  return _mm_mask_fixupimm_round_ss(__A, __U, __B, __C, 5, 8); 
}

__m128 test_mm_fixupimm_ss(__m128 __A, __m128 __B, __m128i __C) {
  // CHECK-LABEL: @test_mm_fixupimm_ss
  // CHECK: @llvm.x86.avx512.mask.fixupimm
  return _mm_fixupimm_ss(__A, __B, __C, 5); 
}

__m128 test_mm_mask_fixupimm_ss(__m128 __A, __mmask8 __U, __m128 __B, __m128i __C) {
  // CHECK-LABEL: @test_mm_mask_fixupimm_ss
  // CHECK: @llvm.x86.avx512.mask.fixupimm
  return _mm_mask_fixupimm_ss(__A, __U, __B, __C, 5); 
}

__m128 test_mm_maskz_fixupimm_round_ss(__mmask8 __U, __m128 __A, __m128 __B, __m128i __C) {
  // CHECK-LABEL: @test_mm_maskz_fixupimm_round_ss
  // CHECK: @llvm.x86.avx512.maskz.fixupimm
  return _mm_maskz_fixupimm_round_ss(__U, __A, __B, __C, 5, 8); 
}

__m128 test_mm_maskz_fixupimm_ss(__mmask8 __U, __m128 __A, __m128 __B, __m128i __C) {
  // CHECK-LABEL: @test_mm_maskz_fixupimm_ss
  // CHECK: @llvm.x86.avx512.maskz.fixupimm
  return _mm_maskz_fixupimm_ss(__U, __A, __B, __C, 5); 
}

__m128d test_mm_getexp_round_sd(__m128d __A, __m128d __B) {
  // CHECK-LABEL: @test_mm_getexp_round_sd
  // CHECK: @llvm.x86.avx512.mask.getexp.sd
  return _mm_getexp_round_sd(__A, __B, 8); 
}

__m128d test_mm_getexp_sd(__m128d __A, __m128d __B) {
  // CHECK-LABEL: @test_mm_getexp_sd
  // CHECK: @llvm.x86.avx512.mask.getexp.sd
  return _mm_getexp_sd(__A, __B); 
}

__m128 test_mm_getexp_round_ss(__m128 __A, __m128 __B) {
  // CHECK-LABEL: @test_mm_getexp_round_ss
  // CHECK: @llvm.x86.avx512.mask.getexp.ss
  return _mm_getexp_round_ss(__A, __B, 8); 
}

__m128 test_mm_getexp_ss(__m128 __A, __m128 __B) {
  // CHECK-LABEL: @test_mm_getexp_ss
  // CHECK: @llvm.x86.avx512.mask.getexp.ss
  return _mm_getexp_ss(__A, __B); 
}

__m128d test_mm_getmant_round_sd(__m128d __A, __m128d __B) {
  // CHECK-LABEL: @test_mm_getmant_round_sd
  // CHECK: @llvm.x86.avx512.mask.getmant.sd
  return _mm_getmant_round_sd(__A, __B, _MM_MANT_NORM_1_2, _MM_MANT_SIGN_src, 8); 
}

__m128d test_mm_getmant_sd(__m128d __A, __m128d __B) {
  // CHECK-LABEL: @test_mm_getmant_sd
  // CHECK: @llvm.x86.avx512.mask.getmant.sd
  return _mm_getmant_sd(__A, __B, _MM_MANT_NORM_1_2, _MM_MANT_SIGN_src); 
}

__m128 test_mm_getmant_round_ss(__m128 __A, __m128 __B) {
  // CHECK-LABEL: @test_mm_getmant_round_ss
  // CHECK: @llvm.x86.avx512.mask.getmant.ss
  return _mm_getmant_round_ss(__A, __B, _MM_MANT_NORM_1_2, _MM_MANT_SIGN_src, 8); 
}

__m128 test_mm_getmant_ss(__m128 __A, __m128 __B) {
  // CHECK-LABEL: @test_mm_getmant_ss
  // CHECK: @llvm.x86.avx512.mask.getmant.ss
  return _mm_getmant_ss(__A, __B, _MM_MANT_NORM_1_2, _MM_MANT_SIGN_src); 
}

__mmask16 test_mm512_kmov(__mmask16 __A) {
  // CHECK-LABEL: @test_mm512_kmov
  // CHECK: load i16, i16* %__A.addr.i, align 2
  return _mm512_kmov(__A); 
}

__m512d test_mm512_mask_unpackhi_pd(__m512d __W, __mmask8 __U, __m512d __A, __m512d __B) {
  // CHECK-LABEL: @test_mm512_mask_unpackhi_pd
  // CHECK: @llvm.x86.avx512.mask.unpckh.pd.512
  return _mm512_mask_unpackhi_pd(__W, __U, __A, __B); 
}
unsigned long long test_mm_cvt_roundsd_si64(__m128d __A) {
  // CHECK-LABEL: @test_mm_cvt_roundsd_si64
  // CHECK: @llvm.x86.avx512.vcvtsd2si64
  return _mm_cvt_roundsd_si64(__A, _MM_FROUND_CUR_DIRECTION); 
}
__m512i test_mm512_mask2_permutex2var_epi32(__m512i __A, __m512i __I, __mmask16 __U, __m512i __B) {
  // CHECK-LABEL: @test_mm512_mask2_permutex2var_epi32
  // CHECK: @llvm.x86.avx512.mask.vpermi2var.d.512
  return _mm512_mask2_permutex2var_epi32(__A, __I, __U, __B); 
}
__m512i test_mm512_unpackhi_epi32(__m512i __A, __m512i __B) {
  // CHECK-LABEL: @test_mm512_unpackhi_epi32
  // CHECK: @llvm.x86.avx512.mask.punpckhd.q.512
  return _mm512_unpackhi_epi32(__A, __B); 
}

__m512d test_mm512_maskz_unpackhi_pd(__mmask8 __U, __m512d __A, __m512d __B) {
  // CHECK-LABEL: @test_mm512_maskz_unpackhi_pd
  // CHECK: @llvm.x86.avx512.mask.unpckh.pd.512
  return _mm512_maskz_unpackhi_pd(__U, __A, __B); 
}
long long test_mm_cvt_roundsd_i64(__m128d __A) {
  // CHECK-LABEL: @test_mm_cvt_roundsd_i64
  // CHECK: @llvm.x86.avx512.vcvtsd2si64
  return _mm_cvt_roundsd_i64(__A, _MM_FROUND_CUR_DIRECTION); 
}
__m512d test_mm512_mask2_permutex2var_pd(__m512d __A, __m512i __I, __mmask8 __U, __m512d __B) {
  // CHECK-LABEL: @test_mm512_mask2_permutex2var_pd
  // CHECK: @llvm.x86.avx512.mask.vpermi2var.pd.512
  return _mm512_mask2_permutex2var_pd(__A, __I, __U, __B); 
}
__m512i test_mm512_mask_unpackhi_epi32(__m512i __W, __mmask16 __U, __m512i __A, __m512i __B) {
  // CHECK-LABEL: @test_mm512_mask_unpackhi_epi32
  // CHECK: @llvm.x86.avx512.mask.punpckhd.q.512
  return _mm512_mask_unpackhi_epi32(__W, __U, __A, __B); 
}

__m512 test_mm512_mask_unpackhi_ps(__m512 __W, __mmask16 __U, __m512 __A, __m512 __B) {
  // CHECK-LABEL: @test_mm512_mask_unpackhi_ps
  // CHECK: @llvm.x86.avx512.mask.unpckh.ps.512
  return _mm512_mask_unpackhi_ps(__W, __U, __A, __B); 
}

__m512 test_mm512_maskz_unpackhi_ps(__mmask16 __U, __m512 __A, __m512 __B) {
  // CHECK-LABEL: @test_mm512_maskz_unpackhi_ps
  // CHECK: @llvm.x86.avx512.mask.unpckh.ps.512
  return _mm512_maskz_unpackhi_ps(__U, __A, __B); 
}

__m512d test_mm512_mask_unpacklo_pd(__m512d __W, __mmask8 __U, __m512d __A, __m512d __B) {
  // CHECK-LABEL: @test_mm512_mask_unpacklo_pd
  // CHECK: @llvm.x86.avx512.mask.unpckl.pd.512
  return _mm512_mask_unpacklo_pd(__W, __U, __A, __B); 
}

__m512d test_mm512_maskz_unpacklo_pd(__mmask8 __U, __m512d __A, __m512d __B) {
  // CHECK-LABEL: @test_mm512_maskz_unpacklo_pd
  // CHECK: @llvm.x86.avx512.mask.unpckl.pd.512
  return _mm512_maskz_unpacklo_pd(__U, __A, __B); 
}

__m512 test_mm512_mask_unpacklo_ps(__m512 __W, __mmask16 __U, __m512 __A, __m512 __B) {
  // CHECK-LABEL: @test_mm512_mask_unpacklo_ps
  // CHECK: @llvm.x86.avx512.mask.unpckl.ps.512
  return _mm512_mask_unpacklo_ps(__W, __U, __A, __B); 
}

__m512 test_mm512_maskz_unpacklo_ps(__mmask16 __U, __m512 __A, __m512 __B) {
  // CHECK-LABEL: @test_mm512_maskz_unpacklo_ps
  // CHECK: @llvm.x86.avx512.mask.unpckl.ps.512
  return _mm512_maskz_unpacklo_ps(__U, __A, __B); 
}
int test_mm_cvt_roundsd_si32(__m128d __A) {
  // CHECK-LABEL: @test_mm_cvt_roundsd_si32
  // CHECK: @llvm.x86.avx512.vcvtsd2si32
  return _mm_cvt_roundsd_si32(__A, _MM_FROUND_CUR_DIRECTION); 
}

int test_mm_cvt_roundsd_i32(__m128d __A) {
  // CHECK-LABEL: @test_mm_cvt_roundsd_i32
  // CHECK: @llvm.x86.avx512.vcvtsd2si32
  return _mm_cvt_roundsd_i32(__A, _MM_FROUND_CUR_DIRECTION); 
}

unsigned test_mm_cvt_roundsd_u32(__m128d __A) {
  // CHECK-LABEL: @test_mm_cvt_roundsd_u32
  // CHECK: @llvm.x86.avx512.vcvtsd2usi32
  return _mm_cvt_roundsd_u32(__A, _MM_FROUND_CUR_DIRECTION); 
}

unsigned test_mm_cvtsd_u32(__m128d __A) {
  // CHECK-LABEL: @test_mm_cvtsd_u32
  // CHECK: @llvm.x86.avx512.vcvtsd2usi32
  return _mm_cvtsd_u32(__A); 
}

unsigned long long test_mm_cvt_roundsd_u64(__m128d __A) {
  // CHECK-LABEL: @test_mm_cvt_roundsd_u64
  // CHECK: @llvm.x86.avx512.vcvtsd2usi64
  return _mm_cvt_roundsd_u64(__A, _MM_FROUND_CUR_DIRECTION); 
}

unsigned long long test_mm_cvtsd_u64(__m128d __A) {
  // CHECK-LABEL: @test_mm_cvtsd_u64
  // CHECK: @llvm.x86.avx512.vcvtsd2usi64
  return _mm_cvtsd_u64(__A); 
}

int test_mm_cvt_roundss_si32(__m128 __A) {
  // CHECK-LABEL: @test_mm_cvt_roundss_si32
  // CHECK: @llvm.x86.avx512.vcvtss2si32
  return _mm_cvt_roundss_si32(__A, _MM_FROUND_CUR_DIRECTION); 
}

int test_mm_cvt_roundss_i32(__m128 __A) {
  // CHECK-LABEL: @test_mm_cvt_roundss_i32
  // CHECK: @llvm.x86.avx512.vcvtss2si32
  return _mm_cvt_roundss_i32(__A, _MM_FROUND_CUR_DIRECTION); 
}

int test_mm_cvt_roundss_si64(__m128 __A) {
  // CHECK-LABEL: @test_mm_cvt_roundss_si64
  // CHECK: @llvm.x86.avx512.vcvtss2si64
  return _mm_cvt_roundss_si64(__A, _MM_FROUND_CUR_DIRECTION); 
}

long long test_mm_cvt_roundss_i64(__m128 __A) {
  // CHECK-LABEL: @test_mm_cvt_roundss_i64
  // CHECK: @llvm.x86.avx512.vcvtss2si64
  return _mm_cvt_roundss_i64(__A, _MM_FROUND_CUR_DIRECTION); 
}

unsigned test_mm_cvt_roundss_u32(__m128 __A) {
  // CHECK-LABEL: @test_mm_cvt_roundss_u32
  // CHECK: @llvm.x86.avx512.vcvtss2usi32
  return _mm_cvt_roundss_u32(__A, _MM_FROUND_CUR_DIRECTION); 
}

unsigned test_mm_cvtss_u32(__m128 __A) {
  // CHECK-LABEL: @test_mm_cvtss_u32
  // CHECK: @llvm.x86.avx512.vcvtss2usi32
  return _mm_cvtss_u32(__A); 
}

unsigned long long test_mm_cvt_roundss_u64(__m128 __A) {
  // CHECK-LABEL: @test_mm_cvt_roundss_u64
  // CHECK: @llvm.x86.avx512.vcvtss2usi64
  return _mm_cvt_roundss_u64(__A, _MM_FROUND_CUR_DIRECTION); 
}

unsigned long long test_mm_cvtss_u64(__m128 __A) {
  // CHECK-LABEL: @test_mm_cvtss_u64
  // CHECK: @llvm.x86.avx512.vcvtss2usi64
  return _mm_cvtss_u64(__A); 
}

int test_mm_cvtt_roundsd_i32(__m128d __A) {
  // CHECK-LABEL: @test_mm_cvtt_roundsd_i32
  // CHECK: @llvm.x86.avx512.cvttsd2si
  return _mm_cvtt_roundsd_i32(__A, _MM_FROUND_CUR_DIRECTION); 
}

int test_mm_cvtt_roundsd_si32(__m128d __A) {
  // CHECK-LABEL: @test_mm_cvtt_roundsd_si32
  // CHECK: @llvm.x86.avx512.cvttsd2si
  return _mm_cvtt_roundsd_si32(__A, _MM_FROUND_CUR_DIRECTION); 
}

int test_mm_cvttsd_i32(__m128d __A) {
  // CHECK-LABEL: @test_mm_cvttsd_i32
  // CHECK: @llvm.x86.avx512.cvttsd2si
  return _mm_cvttsd_i32(__A); 
}

unsigned long long test_mm_cvtt_roundsd_si64(__m128d __A) {
  // CHECK-LABEL: @test_mm_cvtt_roundsd_si64
  // CHECK: @llvm.x86.avx512.cvttsd2si64
  return _mm_cvtt_roundsd_si64(__A, _MM_FROUND_CUR_DIRECTION); 
}

long long test_mm_cvtt_roundsd_i64(__m128d __A) {
  // CHECK-LABEL: @test_mm_cvtt_roundsd_i64
  // CHECK: @llvm.x86.avx512.cvttsd2si64
  return _mm_cvtt_roundsd_i64(__A, _MM_FROUND_CUR_DIRECTION); 
}

long long test_mm_cvttsd_i64(__m128d __A) {
  // CHECK-LABEL: @test_mm_cvttsd_i64
  // CHECK: @llvm.x86.avx512.cvttsd2si64
  return _mm_cvttsd_i64(__A); 
}

unsigned test_mm_cvtt_roundsd_u32(__m128d __A) {
  // CHECK-LABEL: @test_mm_cvtt_roundsd_u32
  // CHECK: @llvm.x86.avx512.cvttsd2usi
  return _mm_cvtt_roundsd_u32(__A, _MM_FROUND_CUR_DIRECTION); 
}

unsigned test_mm_cvttsd_u32(__m128d __A) {
  // CHECK-LABEL: @test_mm_cvttsd_u32
  // CHECK: @llvm.x86.avx512.cvttsd2usi
  return _mm_cvttsd_u32(__A); 
}

unsigned long long test_mm_cvtt_roundsd_u64(__m128d __A) {
  // CHECK-LABEL: @test_mm_cvtt_roundsd_u64
  // CHECK: @llvm.x86.avx512.cvttsd2usi64
  return _mm_cvtt_roundsd_u64(__A, _MM_FROUND_CUR_DIRECTION); 
}

unsigned long long test_mm_cvttsd_u64(__m128d __A) {
  // CHECK-LABEL: @test_mm_cvttsd_u64
  // CHECK: @llvm.x86.avx512.cvttsd2usi64
  return _mm_cvttsd_u64(__A); 
}

int test_mm_cvtt_roundss_i32(__m128 __A) {
  // CHECK-LABEL: @test_mm_cvtt_roundss_i32
  // CHECK: @llvm.x86.avx512.cvttss2si
  return _mm_cvtt_roundss_i32(__A, _MM_FROUND_CUR_DIRECTION); 
}

int test_mm_cvtt_roundss_si32(__m128 __A) {
  // CHECK-LABEL: @test_mm_cvtt_roundss_si32
  // CHECK: @llvm.x86.avx512.cvttss2si
  return _mm_cvtt_roundss_si32(__A, _MM_FROUND_CUR_DIRECTION); 
}

int test_mm_cvttss_i32(__m128 __A) {
  // CHECK-LABEL: @test_mm_cvttss_i32
  // CHECK: @llvm.x86.avx512.cvttss2si
  return _mm_cvttss_i32(__A); 
}

float test_mm_cvtt_roundss_i64(__m128 __A) {
  // CHECK-LABEL: @test_mm_cvtt_roundss_i64
  // CHECK: @llvm.x86.avx512.cvttss2si64
  return _mm_cvtt_roundss_i64(__A, _MM_FROUND_CUR_DIRECTION); 
}

long long test_mm_cvtt_roundss_si64(__m128 __A) {
  // CHECK-LABEL: @test_mm_cvtt_roundss_si64
  // CHECK: @llvm.x86.avx512.cvttss2si64
  return _mm_cvtt_roundss_si64(__A, _MM_FROUND_CUR_DIRECTION); 
}

long long test_mm_cvttss_i64(__m128 __A) {
  // CHECK-LABEL: @test_mm_cvttss_i64
  // CHECK: @llvm.x86.avx512.cvttss2si64
  return _mm_cvttss_i64(__A); 
}

unsigned test_mm_cvtt_roundss_u32(__m128 __A) {
  // CHECK-LABEL: @test_mm_cvtt_roundss_u32
  // CHECK: @llvm.x86.avx512.cvttss2usi
  return _mm_cvtt_roundss_u32(__A, _MM_FROUND_CUR_DIRECTION); 
}

unsigned test_mm_cvttss_u32(__m128 __A) {
  // CHECK-LABEL: @test_mm_cvttss_u32
  // CHECK: @llvm.x86.avx512.cvttss2usi
  return _mm_cvttss_u32(__A); 
}

unsigned long long test_mm_cvtt_roundss_u64(__m128 __A) {
  // CHECK-LABEL: @test_mm_cvtt_roundss_u64
  // CHECK: @llvm.x86.avx512.cvttss2usi64
  return _mm_cvtt_roundss_u64(__A, _MM_FROUND_CUR_DIRECTION); 
}

unsigned long long test_mm_cvttss_u64(__m128 __A) {
  // CHECK-LABEL: @test_mm_cvttss_u64
  // CHECK: @llvm.x86.avx512.cvttss2usi64
  return _mm_cvttss_u64(__A); 
}
__m512 test_mm512_mask2_permutex2var_ps(__m512 __A, __m512i __I, __mmask16 __U, __m512 __B) {
  // CHECK-LABEL: @test_mm512_mask2_permutex2var_ps
  // CHECK: @llvm.x86.avx512.mask.vpermi2var.ps.512
  return _mm512_mask2_permutex2var_ps(__A, __I, __U, __B); 
}

__m512i test_mm512_mask2_permutex2var_epi64(__m512i __A, __m512i __I, __mmask8 __U, __m512i __B) {
  // CHECK-LABEL: @test_mm512_mask2_permutex2var_epi64
  // CHECK: @llvm.x86.avx512.mask.vpermi2var.q.512
  return _mm512_mask2_permutex2var_epi64(__A, __I, __U, __B); 
}

__m512d test_mm512_permute_pd(__m512d __X) {
  // CHECK-LABEL: @test_mm512_permute_pd
  // CHECK: @llvm.x86.avx512.mask.vpermil.pd.512
  return _mm512_permute_pd(__X, 2); 
}

__m512d test_mm512_mask_permute_pd(__m512d __W, __mmask8 __U, __m512d __X) {
  // CHECK-LABEL: @test_mm512_mask_permute_pd
  // CHECK: @llvm.x86.avx512.mask.vpermil.pd.512
  return _mm512_mask_permute_pd(__W, __U, __X, 2); 
}

__m512d test_mm512_maskz_permute_pd(__mmask8 __U, __m512d __X) {
  // CHECK-LABEL: @test_mm512_maskz_permute_pd
  // CHECK: @llvm.x86.avx512.mask.vpermil.pd.512
  return _mm512_maskz_permute_pd(__U, __X, 2); 
}

__m512 test_mm512_permute_ps(__m512 __X) {
  // CHECK-LABEL: @test_mm512_permute_ps
  // CHECK: @llvm.x86.avx512.mask.vpermil.ps.512
  return _mm512_permute_ps(__X, 2); 
}

__m512 test_mm512_mask_permute_ps(__m512 __W, __mmask16 __U, __m512 __X) {
  // CHECK-LABEL: @test_mm512_mask_permute_ps
  // CHECK: @llvm.x86.avx512.mask.vpermil.ps.512
  return _mm512_mask_permute_ps(__W, __U, __X, 2); 
}

__m512 test_mm512_maskz_permute_ps(__mmask16 __U, __m512 __X) {
  // CHECK-LABEL: @test_mm512_maskz_permute_ps
  // CHECK: @llvm.x86.avx512.mask.vpermil.ps.512
  return _mm512_maskz_permute_ps(__U, __X, 2); 
}

__m512d test_mm512_permutevar_pd(__m512d __A, __m512i __C) {
  // CHECK-LABEL: @test_mm512_permutevar_pd
  // CHECK: @llvm.x86.avx512.mask.vpermilvar.pd.512
  return _mm512_permutevar_pd(__A, __C); 
}

__m512d test_mm512_mask_permutevar_pd(__m512d __W, __mmask8 __U, __m512d __A, __m512i __C) {
  // CHECK-LABEL: @test_mm512_mask_permutevar_pd
  // CHECK: @llvm.x86.avx512.mask.vpermilvar.pd.512
  return _mm512_mask_permutevar_pd(__W, __U, __A, __C); 
}

__m512d test_mm512_maskz_permutevar_pd(__mmask8 __U, __m512d __A, __m512i __C) {
  // CHECK-LABEL: @test_mm512_maskz_permutevar_pd
  // CHECK: @llvm.x86.avx512.mask.vpermilvar.pd.512
  return _mm512_maskz_permutevar_pd(__U, __A, __C); 
}

__m512 test_mm512_permutevar_ps(__m512 __A, __m512i __C) {
  // CHECK-LABEL: @test_mm512_permutevar_ps
  // CHECK: @llvm.x86.avx512.mask.vpermilvar.ps.512
  return _mm512_permutevar_ps(__A, __C); 
}

__m512 test_mm512_mask_permutevar_ps(__m512 __W, __mmask16 __U, __m512 __A, __m512i __C) {
  // CHECK-LABEL: @test_mm512_mask_permutevar_ps
  // CHECK: @llvm.x86.avx512.mask.vpermilvar.ps.512
  return _mm512_mask_permutevar_ps(__W, __U, __A, __C); 
}

__m512 test_mm512_maskz_permutevar_ps(__mmask16 __U, __m512 __A, __m512i __C) {
  // CHECK-LABEL: @test_mm512_maskz_permutevar_ps
  // CHECK: @llvm.x86.avx512.mask.vpermilvar.ps.512
  return _mm512_maskz_permutevar_ps(__U, __A, __C); 
}

__m512i test_mm512_maskz_permutex2var_epi32(__mmask16 __U, __m512i __A, __m512i __I, __m512i __B) {
  // CHECK-LABEL: @test_mm512_maskz_permutex2var_epi32
  // CHECK: @llvm.x86.avx512.maskz.vpermt2var.d.512
  return _mm512_maskz_permutex2var_epi32(__U, __A, __I, __B); 
}

__m512d test_mm512_maskz_permutex2var_pd(__mmask8 __U, __m512d __A, __m512i __I, __m512d __B) {
  // CHECK-LABEL: @test_mm512_maskz_permutex2var_pd
  // CHECK: @llvm.x86.avx512.maskz.vpermt2var.pd.512
  return _mm512_maskz_permutex2var_pd(__U, __A, __I, __B); 
}

__m512 test_mm512_maskz_permutex2var_ps(__mmask16 __U, __m512 __A, __m512i __I, __m512 __B) {
  // CHECK-LABEL: @test_mm512_maskz_permutex2var_ps
  // CHECK: @llvm.x86.avx512.maskz.vpermt2var.ps.512
  return _mm512_maskz_permutex2var_ps(__U, __A, __I, __B); 
}

__m512i test_mm512_maskz_permutex2var_epi64(__mmask8 __U, __m512i __A, __m512i __I, __m512i __B) {
  // CHECK-LABEL: @test_mm512_maskz_permutex2var_epi64
  // CHECK: @llvm.x86.avx512.maskz.vpermt2var.q.512
  return _mm512_maskz_permutex2var_epi64(__U, __A, __I, __B);
}
__mmask16 test_mm512_testn_epi32_mask(__m512i __A, __m512i __B) {
  // CHECK-LABEL: @test_mm512_testn_epi32_mask
  // CHECK: @llvm.x86.avx512.ptestnm.d.512
  return _mm512_testn_epi32_mask(__A, __B); 
}

__mmask16 test_mm512_mask_testn_epi32_mask(__mmask16 __U, __m512i __A, __m512i __B) {
  // CHECK-LABEL: @test_mm512_mask_testn_epi32_mask
  // CHECK: @llvm.x86.avx512.ptestnm.d.512
  return _mm512_mask_testn_epi32_mask(__U, __A, __B); 
}

__mmask8 test_mm512_testn_epi64_mask(__m512i __A, __m512i __B) {
  // CHECK-LABEL: @test_mm512_testn_epi64_mask
  // CHECK: @llvm.x86.avx512.ptestnm.q.512
  return _mm512_testn_epi64_mask(__A, __B); 
}

__mmask8 test_mm512_mask_testn_epi64_mask(__mmask8 __U, __m512i __A, __m512i __B) {
  // CHECK-LABEL: @test_mm512_mask_testn_epi64_mask
  // CHECK: @llvm.x86.avx512.ptestnm.q.512
  return _mm512_mask_testn_epi64_mask(__U, __A, __B); 
}
__m512i test_mm512_maskz_unpackhi_epi32(__mmask16 __U, __m512i __A, __m512i __B) {
  // CHECK-LABEL: @test_mm512_maskz_unpackhi_epi32
  // CHECK: @llvm.x86.avx512.mask.punpckhd.q.512
  return _mm512_maskz_unpackhi_epi32(__U, __A, __B); 
}

__m512i test_mm512_unpackhi_epi64(__m512i __A, __m512i __B) {
  // CHECK-LABEL: @test_mm512_unpackhi_epi64
  // CHECK: @llvm.x86.avx512.mask.punpckhqd.q.512
  return _mm512_unpackhi_epi64(__A, __B); 
}

__m512i test_mm512_mask_unpackhi_epi64(__m512i __W, __mmask8 __U, __m512i __A, __m512i __B) {
  // CHECK-LABEL: @test_mm512_mask_unpackhi_epi64
  // CHECK: @llvm.x86.avx512.mask.punpckhqd.q.512
  return _mm512_mask_unpackhi_epi64(__W, __U, __A, __B); 
}

__m512i test_mm512_maskz_unpackhi_epi64(__mmask8 __U, __m512i __A, __m512i __B) {
  // CHECK-LABEL: @test_mm512_maskz_unpackhi_epi64
  // CHECK: @llvm.x86.avx512.mask.punpckhqd.q.512
  return _mm512_maskz_unpackhi_epi64(__U, __A, __B); 
}

__m512i test_mm512_unpacklo_epi32(__m512i __A, __m512i __B) {
  // CHECK-LABEL: @test_mm512_unpacklo_epi32
  // CHECK: @llvm.x86.avx512.mask.punpckld.q.512
  return _mm512_unpacklo_epi32(__A, __B); 
}

__m512i test_mm512_mask_unpacklo_epi32(__m512i __W, __mmask16 __U, __m512i __A, __m512i __B) {
  // CHECK-LABEL: @test_mm512_mask_unpacklo_epi32
  // CHECK: @llvm.x86.avx512.mask.punpckld.q.512
  return _mm512_mask_unpacklo_epi32(__W, __U, __A, __B); 
}

__m512i test_mm512_maskz_unpacklo_epi32(__mmask16 __U, __m512i __A, __m512i __B) {
  // CHECK-LABEL: @test_mm512_maskz_unpacklo_epi32
  // CHECK: @llvm.x86.avx512.mask.punpckld.q.512
  return _mm512_maskz_unpacklo_epi32(__U, __A, __B); 
}

__m512i test_mm512_unpacklo_epi64(__m512i __A, __m512i __B) {
  // CHECK-LABEL: @test_mm512_unpacklo_epi64
  // CHECK: @llvm.x86.avx512.mask.punpcklqd.q.512
  return _mm512_unpacklo_epi64(__A, __B); 
}

__m512i test_mm512_mask_unpacklo_epi64(__m512i __W, __mmask8 __U, __m512i __A, __m512i __B) {
  // CHECK-LABEL: @test_mm512_mask_unpacklo_epi64
  // CHECK: @llvm.x86.avx512.mask.punpcklqd.q.512
  return _mm512_mask_unpacklo_epi64(__W, __U, __A, __B); 
}

__m512i test_mm512_maskz_unpacklo_epi64(__mmask8 __U, __m512i __A, __m512i __B) {
  // CHECK-LABEL: @test_mm512_maskz_unpacklo_epi64
  // CHECK: @llvm.x86.avx512.mask.punpcklqd.q.512
  return _mm512_maskz_unpacklo_epi64(__U, __A, __B); 
}

__m128d test_mm_roundscale_round_sd(__m128d __A, __m128d __B) {
  // CHECK-LABEL: @test_mm_roundscale_round_sd
  // CHECK: @llvm.x86.avx512.mask.rndscale.sd
  return _mm_roundscale_round_sd(__A, __B, 3, _MM_FROUND_CUR_DIRECTION); 
}

__m128d test_mm_roundscale_sd(__m128d __A, __m128d __B) {
  // CHECK-LABEL: @test_mm_roundscale_sd
  // CHECK: @llvm.x86.avx512.mask.rndscale.sd
  return _mm_roundscale_sd(__A, __B, 3); 
}

__m128d test_mm_mask_roundscale_sd(__m128d __W, __mmask8 __U, __m128d __A, __m128d __B){
  // CHECK: @llvm.x86.avx512.mask.rndscale.sd
    return _mm_mask_roundscale_sd(__W,__U,__A,__B,3);
}

__m128d test_mm_mask_roundscale_round_sd(__m128d __W, __mmask8 __U, __m128d __A, __m128d __B){
  // CHECK: @llvm.x86.avx512.mask.rndscale.sd
    return _mm_mask_roundscale_round_sd(__W,__U,__A,__B,3,_MM_FROUND_CUR_DIRECTION);
}

__m128d test_mm_maskz_roundscale_sd(__mmask8 __U, __m128d __A, __m128d __B){
  // CHECK: @llvm.x86.avx512.mask.rndscale.sd
    return _mm_maskz_roundscale_sd(__U,__A,__B,3);
}

__m128d test_mm_maskz_roundscale_round_sd(__mmask8 __U, __m128d __A, __m128d __B){
  // CHECK: @llvm.x86.avx512.mask.rndscale.sd
    return _mm_maskz_roundscale_round_sd(__U,__A,__B,3,_MM_FROUND_CUR_DIRECTION );
}

__m128 test_mm_roundscale_round_ss(__m128 __A, __m128 __B) {
  // CHECK-LABEL: @test_mm_roundscale_round_ss
  // CHECK: @llvm.x86.avx512.mask.rndscale.ss
  return _mm_roundscale_round_ss(__A, __B, 3, _MM_FROUND_CUR_DIRECTION); 
}

__m128 test_mm_roundscale_ss(__m128 __A, __m128 __B) {
  // CHECK-LABEL: @test_mm_roundscale_ss
  // CHECK: @llvm.x86.avx512.mask.rndscale.ss
  return _mm_roundscale_ss(__A, __B, 3); 
}

__m128d test_mm_mask_roundscale_ss(__m128d __W, __mmask8 __U, __m128d __A, __m128d __B){
  // CHECK-LABEL: @test_mm_mask_roundscale_ss
  // CHECK: @llvm.x86.avx512.mask.rndscale.ss
    return _mm_mask_roundscale_ss(__W,__U,__A,__B,3);
}

__m128d test_mm_maskz_roundscale_round_ss( __mmask8 __U, __m128d __A, __m128d __B){
  // CHECK-LABEL: @test_mm_maskz_roundscale_round_ss
  // CHECK: @llvm.x86.avx512.mask.rndscale.ss
    return _mm_maskz_roundscale_round_ss(__U,__A,__B,3,_MM_FROUND_CUR_DIRECTION);
}

__m128d test_mm_maskz_roundscale_ss(__mmask8 __U, __m128d __A, __m128d __B){
  // CHECK-LABEL: @test_mm_maskz_roundscale_ss
  // CHECK: @llvm.x86.avx512.mask.rndscale.ss
    return _mm_maskz_roundscale_ss(__U,__A,__B,3);
}

__m512d test_mm512_scalef_round_pd(__m512d __A, __m512d __B) {
  // CHECK-LABEL: @test_mm512_scalef_round_pd
  // CHECK: @llvm.x86.avx512.mask.scalef.pd.512
  return _mm512_scalef_round_pd(__A, __B, _MM_FROUND_CUR_DIRECTION); 
}

__m512d test_mm512_mask_scalef_round_pd(__m512d __W, __mmask8 __U, __m512d __A, __m512d __B) {
  // CHECK-LABEL: @test_mm512_mask_scalef_round_pd
  // CHECK: @llvm.x86.avx512.mask.scalef.pd.512
  return _mm512_mask_scalef_round_pd(__W, __U, __A, __B, _MM_FROUND_CUR_DIRECTION); 
}

__m512d test_mm512_maskz_scalef_round_pd(__mmask8 __U, __m512d __A, __m512d __B) {
  // CHECK-LABEL: @test_mm512_maskz_scalef_round_pd
  // CHECK: @llvm.x86.avx512.mask.scalef.pd.512
  return _mm512_maskz_scalef_round_pd(__U, __A, __B, _MM_FROUND_CUR_DIRECTION); 
}

__m512d test_mm512_scalef_pd(__m512d __A, __m512d __B) {
  // CHECK-LABEL: @test_mm512_scalef_pd
  // CHECK: @llvm.x86.avx512.mask.scalef.pd.512
  return _mm512_scalef_pd(__A, __B); 
}

__m512d test_mm512_mask_scalef_pd(__m512d __W, __mmask8 __U, __m512d __A, __m512d __B) {
  // CHECK-LABEL: @test_mm512_mask_scalef_pd
  // CHECK: @llvm.x86.avx512.mask.scalef.pd.512
  return _mm512_mask_scalef_pd(__W, __U, __A, __B); 
}

__m512d test_mm512_maskz_scalef_pd(__mmask8 __U, __m512d __A, __m512d __B) {
  // CHECK-LABEL: @test_mm512_maskz_scalef_pd
  // CHECK: @llvm.x86.avx512.mask.scalef.pd.512
  return _mm512_maskz_scalef_pd(__U, __A, __B); 
}

__m512 test_mm512_scalef_round_ps(__m512 __A, __m512 __B) {
  // CHECK-LABEL: @test_mm512_scalef_round_ps
  // CHECK: @llvm.x86.avx512.mask.scalef.ps.512
  return _mm512_scalef_round_ps(__A, __B, _MM_FROUND_CUR_DIRECTION); 
}

__m512 test_mm512_mask_scalef_round_ps(__m512 __W, __mmask16 __U, __m512 __A, __m512 __B) {
  // CHECK-LABEL: @test_mm512_mask_scalef_round_ps
  // CHECK: @llvm.x86.avx512.mask.scalef.ps.512
  return _mm512_mask_scalef_round_ps(__W, __U, __A, __B, _MM_FROUND_CUR_DIRECTION); 
}

__m512 test_mm512_maskz_scalef_round_ps(__mmask16 __U, __m512 __A, __m512 __B) {
  // CHECK-LABEL: @test_mm512_maskz_scalef_round_ps
  // CHECK: @llvm.x86.avx512.mask.scalef.ps.512
  return _mm512_maskz_scalef_round_ps(__U, __A, __B, _MM_FROUND_CUR_DIRECTION); 
}

__m512 test_mm512_scalef_ps(__m512 __A, __m512 __B) {
  // CHECK-LABEL: @test_mm512_scalef_ps
  // CHECK: @llvm.x86.avx512.mask.scalef.ps.512
  return _mm512_scalef_ps(__A, __B); 
}

__m512 test_mm512_mask_scalef_ps(__m512 __W, __mmask16 __U, __m512 __A, __m512 __B) {
  // CHECK-LABEL: @test_mm512_mask_scalef_ps
  // CHECK: @llvm.x86.avx512.mask.scalef.ps.512
  return _mm512_mask_scalef_ps(__W, __U, __A, __B); 
}

__m512 test_mm512_maskz_scalef_ps(__mmask16 __U, __m512 __A, __m512 __B) {
  // CHECK-LABEL: @test_mm512_maskz_scalef_ps
  // CHECK: @llvm.x86.avx512.mask.scalef.ps.512
  return _mm512_maskz_scalef_ps(__U, __A, __B); 
}

__m128d test_mm_scalef_round_sd(__m128d __A, __m128d __B) {
  // CHECK-LABEL: @test_mm_scalef_round_sd
  // CHECK: @llvm.x86.avx512.mask.scalef
  return _mm_scalef_round_sd(__A, __B, _MM_FROUND_CUR_DIRECTION); 
}

__m128d test_mm_scalef_sd(__m128d __A, __m128d __B) {
  // CHECK-LABEL: @test_mm_scalef_sd
  // CHECK: @llvm.x86.avx512.mask.scalef
  return _mm_scalef_sd(__A, __B); 
}

__m128d test_mm_mask_scalef_sd(__m128d __W, __mmask8 __U, __m128d __A, __m128d __B){
  // CHECK-LABEL: @test_mm_mask_scalef_sd
  // CHECK: @llvm.x86.avx512.mask.scalef.sd
  return _mm_mask_scalef_sd(__W, __U, __A, __B);
}

__m128d test_mm_mask_scalef_round_sd(__m128d __W, __mmask8 __U, __m128d __A, __m128d __B){
  // CHECK-LABEL: @test_mm_mask_scalef_round_sd
  // CHECK: @llvm.x86.avx512.mask.scalef.sd
    return _mm_mask_scalef_round_sd(__W, __U, __A, __B, _MM_FROUND_CUR_DIRECTION);
}

__m128d test_mm_maskz_scalef_sd(__mmask8 __U, __m128d __A, __m128d __B){
  // CHECK-LABEL: @test_mm_maskz_scalef_sd
  // CHECK: @llvm.x86.avx512.mask.scalef.sd
    return _mm_maskz_scalef_sd(__U, __A, __B);
}

__m128d test_mm_maskz_scalef_round_sd(__mmask8 __U, __m128d __A, __m128d __B){
  // CHECK-LABEL: @test_mm_maskz_scalef_round_sd
  // CHECK: @llvm.x86.avx512.mask.scalef.sd
    return _mm_maskz_scalef_round_sd(__U, __A, __B, _MM_FROUND_CUR_DIRECTION);
}

__m128 test_mm_scalef_round_ss(__m128 __A, __m128 __B) {
  // CHECK-LABEL: @test_mm_scalef_round_ss
  // CHECK: @llvm.x86.avx512.mask.scalef.ss
  return _mm_scalef_round_ss(__A, __B, _MM_FROUND_CUR_DIRECTION); 
}

__m128 test_mm_scalef_ss(__m128 __A, __m128 __B) {
  // CHECK-LABEL: @test_mm_scalef_ss
  // CHECK: @llvm.x86.avx512.mask.scalef.ss
  return _mm_scalef_ss(__A, __B); 
}

__m128 test_mm_mask_scalef_ss(__m128 __W, __mmask8 __U, __m128 __A, __m128 __B){
  // CHECK-LABEL: @test_mm_mask_scalef_ss
  // CHECK: @llvm.x86.avx512.mask.scalef.ss
    return _mm_mask_scalef_ss(__W, __U, __A, __B);
}

__m128 test_mm_mask_scalef_round_ss(__m128 __W, __mmask8 __U, __m128 __A, __m128 __B){
  // CHECK-LABEL: @test_mm_mask_scalef_round_ss
  // CHECK: @llvm.x86.avx512.mask.scalef.ss
    return _mm_mask_scalef_round_ss(__W, __U, __A, __B, _MM_FROUND_CUR_DIRECTION);
}

__m128 test_mm_maskz_scalef_ss(__mmask8 __U, __m128 __A, __m128 __B){
  // CHECK-LABEL: @test_mm_maskz_scalef_ss
  // CHECK: @llvm.x86.avx512.mask.scalef.ss
    return _mm_maskz_scalef_ss(__U, __A, __B);
}

__m128 test_mm_maskz_scalef_round_ss(__mmask8 __U, __m128 __A, __m128 __B){
  // CHECK-LABEL: @test_mm_maskz_scalef_round_ss
  // CHECK: @llvm.x86.avx512.mask.scalef.ss
    return _mm_maskz_scalef_round_ss(__U, __A, __B, _MM_FROUND_CUR_DIRECTION);
}

__m512i test_mm512_srai_epi32(__m512i __A) {
  // CHECK-LABEL: @test_mm512_srai_epi32
  // CHECK: @llvm.x86.avx512.mask.psra.di.512
  return _mm512_srai_epi32(__A, 5); 
}

__m512i test_mm512_mask_srai_epi32(__m512i __W, __mmask16 __U, __m512i __A) {
  // CHECK-LABEL: @test_mm512_mask_srai_epi32
  // CHECK: @llvm.x86.avx512.mask.psra.di.512
  return _mm512_mask_srai_epi32(__W, __U, __A, 5); 
}

__m512i test_mm512_maskz_srai_epi32(__mmask16 __U, __m512i __A) {
  // CHECK-LABEL: @test_mm512_maskz_srai_epi32
  // CHECK: @llvm.x86.avx512.mask.psra.di.512
  return _mm512_maskz_srai_epi32(__U, __A, 5); 
}

__m512i test_mm512_srai_epi64(__m512i __A) {
  // CHECK-LABEL: @test_mm512_srai_epi64
  // CHECK: @llvm.x86.avx512.mask.psra.qi.512
  return _mm512_srai_epi64(__A, 5); 
}

__m512i test_mm512_mask_srai_epi64(__m512i __W, __mmask8 __U, __m512i __A) {
  // CHECK-LABEL: @test_mm512_mask_srai_epi64
  // CHECK: @llvm.x86.avx512.mask.psra.qi.512
  return _mm512_mask_srai_epi64(__W, __U, __A, 5); 
}

__m512i test_mm512_maskz_srai_epi64(__mmask8 __U, __m512i __A) {
  // CHECK-LABEL: @test_mm512_maskz_srai_epi64
  // CHECK: @llvm.x86.avx512.mask.psra.qi.512
  return _mm512_maskz_srai_epi64(__U, __A, 5); 
}

__m512i test_mm512_sll_epi32(__m512i __A, __m128i __B) {
  // CHECK-LABEL: @test_mm512_sll_epi32
  // CHECK: @llvm.x86.avx512.mask.psll.d
  return _mm512_sll_epi32(__A, __B); 
}

__m512i test_mm512_mask_sll_epi32(__m512i __W, __mmask16 __U, __m512i __A, __m128i __B) {
  // CHECK-LABEL: @test_mm512_mask_sll_epi32
  // CHECK: @llvm.x86.avx512.mask.psll.d
  return _mm512_mask_sll_epi32(__W, __U, __A, __B); 
}

__m512i test_mm512_maskz_sll_epi32(__mmask16 __U, __m512i __A, __m128i __B) {
  // CHECK-LABEL: @test_mm512_maskz_sll_epi32
  // CHECK: @llvm.x86.avx512.mask.psll.d
  return _mm512_maskz_sll_epi32(__U, __A, __B); 
}

__m512i test_mm512_sll_epi64(__m512i __A, __m128i __B) {
  // CHECK-LABEL: @test_mm512_sll_epi64
  // CHECK: @llvm.x86.avx512.mask.psll.q
  return _mm512_sll_epi64(__A, __B); 
}

__m512i test_mm512_mask_sll_epi64(__m512i __W, __mmask8 __U, __m512i __A, __m128i __B) {
  // CHECK-LABEL: @test_mm512_mask_sll_epi64
  // CHECK: @llvm.x86.avx512.mask.psll.q
  return _mm512_mask_sll_epi64(__W, __U, __A, __B); 
}

__m512i test_mm512_maskz_sll_epi64(__mmask8 __U, __m512i __A, __m128i __B) {
  // CHECK-LABEL: @test_mm512_maskz_sll_epi64
  // CHECK: @llvm.x86.avx512.mask.psll.q
  return _mm512_maskz_sll_epi64(__U, __A, __B); 
}

__m512i test_mm512_sllv_epi32(__m512i __X, __m512i __Y) {
  // CHECK-LABEL: @test_mm512_sllv_epi32
  // CHECK: @llvm.x86.avx512.mask.psllv.d
  return _mm512_sllv_epi32(__X, __Y); 
}

__m512i test_mm512_mask_sllv_epi32(__m512i __W, __mmask16 __U, __m512i __X, __m512i __Y) {
  // CHECK-LABEL: @test_mm512_mask_sllv_epi32
  // CHECK: @llvm.x86.avx512.mask.psllv.d
  return _mm512_mask_sllv_epi32(__W, __U, __X, __Y); 
}

__m512i test_mm512_maskz_sllv_epi32(__mmask16 __U, __m512i __X, __m512i __Y) {
  // CHECK-LABEL: @test_mm512_maskz_sllv_epi32
  // CHECK: @llvm.x86.avx512.mask.psllv.d
  return _mm512_maskz_sllv_epi32(__U, __X, __Y); 
}

__m512i test_mm512_sllv_epi64(__m512i __X, __m512i __Y) {
  // CHECK-LABEL: @test_mm512_sllv_epi64
  // CHECK: @llvm.x86.avx512.mask.psllv.q
  return _mm512_sllv_epi64(__X, __Y); 
}

__m512i test_mm512_mask_sllv_epi64(__m512i __W, __mmask8 __U, __m512i __X, __m512i __Y) {
  // CHECK-LABEL: @test_mm512_mask_sllv_epi64
  // CHECK: @llvm.x86.avx512.mask.psllv.q
  return _mm512_mask_sllv_epi64(__W, __U, __X, __Y); 
}

__m512i test_mm512_maskz_sllv_epi64(__mmask8 __U, __m512i __X, __m512i __Y) {
  // CHECK-LABEL: @test_mm512_maskz_sllv_epi64
  // CHECK: @llvm.x86.avx512.mask.psllv.q
  return _mm512_maskz_sllv_epi64(__U, __X, __Y); 
}

__m512i test_mm512_sra_epi32(__m512i __A, __m128i __B) {
  // CHECK-LABEL: @test_mm512_sra_epi32
  // CHECK: @llvm.x86.avx512.mask.psra.d
  return _mm512_sra_epi32(__A, __B); 
}

__m512i test_mm512_mask_sra_epi32(__m512i __W, __mmask16 __U, __m512i __A, __m128i __B) {
  // CHECK-LABEL: @test_mm512_mask_sra_epi32
  // CHECK: @llvm.x86.avx512.mask.psra.d
  return _mm512_mask_sra_epi32(__W, __U, __A, __B); 
}

__m512i test_mm512_maskz_sra_epi32(__mmask16 __U, __m512i __A, __m128i __B) {
  // CHECK-LABEL: @test_mm512_maskz_sra_epi32
  // CHECK: @llvm.x86.avx512.mask.psra.d
  return _mm512_maskz_sra_epi32(__U, __A, __B); 
}

__m512i test_mm512_sra_epi64(__m512i __A, __m128i __B) {
  // CHECK-LABEL: @test_mm512_sra_epi64
  // CHECK: @llvm.x86.avx512.mask.psra.q
  return _mm512_sra_epi64(__A, __B); 
}

__m512i test_mm512_mask_sra_epi64(__m512i __W, __mmask8 __U, __m512i __A, __m128i __B) {
  // CHECK-LABEL: @test_mm512_mask_sra_epi64
  // CHECK: @llvm.x86.avx512.mask.psra.q
  return _mm512_mask_sra_epi64(__W, __U, __A, __B); 
}

__m512i test_mm512_maskz_sra_epi64(__mmask8 __U, __m512i __A, __m128i __B) {
  // CHECK-LABEL: @test_mm512_maskz_sra_epi64
  // CHECK: @llvm.x86.avx512.mask.psra.q
  return _mm512_maskz_sra_epi64(__U, __A, __B); 
}

__m512i test_mm512_srav_epi32(__m512i __X, __m512i __Y) {
  // CHECK-LABEL: @test_mm512_srav_epi32
  // CHECK: @llvm.x86.avx512.mask.psrav.d
  return _mm512_srav_epi32(__X, __Y); 
}

__m512i test_mm512_mask_srav_epi32(__m512i __W, __mmask16 __U, __m512i __X, __m512i __Y) {
  // CHECK-LABEL: @test_mm512_mask_srav_epi32
  // CHECK: @llvm.x86.avx512.mask.psrav.d
  return _mm512_mask_srav_epi32(__W, __U, __X, __Y); 
}

__m512i test_mm512_maskz_srav_epi32(__mmask16 __U, __m512i __X, __m512i __Y) {
  // CHECK-LABEL: @test_mm512_maskz_srav_epi32
  // CHECK: @llvm.x86.avx512.mask.psrav.d
  return _mm512_maskz_srav_epi32(__U, __X, __Y); 
}

__m512i test_mm512_srav_epi64(__m512i __X, __m512i __Y) {
  // CHECK-LABEL: @test_mm512_srav_epi64
  // CHECK: @llvm.x86.avx512.mask.psrav.q
  return _mm512_srav_epi64(__X, __Y); 
}

__m512i test_mm512_mask_srav_epi64(__m512i __W, __mmask8 __U, __m512i __X, __m512i __Y) {
  // CHECK-LABEL: @test_mm512_mask_srav_epi64
  // CHECK: @llvm.x86.avx512.mask.psrav.q
  return _mm512_mask_srav_epi64(__W, __U, __X, __Y); 
}

__m512i test_mm512_maskz_srav_epi64(__mmask8 __U, __m512i __X, __m512i __Y) {
  // CHECK-LABEL: @test_mm512_maskz_srav_epi64
  // CHECK: @llvm.x86.avx512.mask.psrav.q
  return _mm512_maskz_srav_epi64(__U, __X, __Y); 
}

__m512i test_mm512_srl_epi32(__m512i __A, __m128i __B) {
  // CHECK-LABEL: @test_mm512_srl_epi32
  // CHECK: @llvm.x86.avx512.mask.psrl.d
  return _mm512_srl_epi32(__A, __B); 
}

__m512i test_mm512_mask_srl_epi32(__m512i __W, __mmask16 __U, __m512i __A, __m128i __B) {
  // CHECK-LABEL: @test_mm512_mask_srl_epi32
  // CHECK: @llvm.x86.avx512.mask.psrl.d
  return _mm512_mask_srl_epi32(__W, __U, __A, __B); 
}

__m512i test_mm512_maskz_srl_epi32(__mmask16 __U, __m512i __A, __m128i __B) {
  // CHECK-LABEL: @test_mm512_maskz_srl_epi32
  // CHECK: @llvm.x86.avx512.mask.psrl.d
  return _mm512_maskz_srl_epi32(__U, __A, __B); 
}

__m512i test_mm512_srl_epi64(__m512i __A, __m128i __B) {
  // CHECK-LABEL: @test_mm512_srl_epi64
  // CHECK: @llvm.x86.avx512.mask.psrl.q
  return _mm512_srl_epi64(__A, __B); 
}

__m512i test_mm512_mask_srl_epi64(__m512i __W, __mmask8 __U, __m512i __A, __m128i __B) {
  // CHECK-LABEL: @test_mm512_mask_srl_epi64
  // CHECK: @llvm.x86.avx512.mask.psrl.q
  return _mm512_mask_srl_epi64(__W, __U, __A, __B); 
}

__m512i test_mm512_maskz_srl_epi64(__mmask8 __U, __m512i __A, __m128i __B) {
  // CHECK-LABEL: @test_mm512_maskz_srl_epi64
  // CHECK: @llvm.x86.avx512.mask.psrl.q
  return _mm512_maskz_srl_epi64(__U, __A, __B); 
}

__m512i test_mm512_srlv_epi32(__m512i __X, __m512i __Y) {
  // CHECK-LABEL: @test_mm512_srlv_epi32
  // CHECK: @llvm.x86.avx512.mask.psrlv.d
  return _mm512_srlv_epi32(__X, __Y); 
}

__m512i test_mm512_mask_srlv_epi32(__m512i __W, __mmask16 __U, __m512i __X, __m512i __Y) {
  // CHECK-LABEL: @test_mm512_mask_srlv_epi32
  // CHECK: @llvm.x86.avx512.mask.psrlv.d
  return _mm512_mask_srlv_epi32(__W, __U, __X, __Y); 
}

__m512i test_mm512_maskz_srlv_epi32(__mmask16 __U, __m512i __X, __m512i __Y) {
  // CHECK-LABEL: @test_mm512_maskz_srlv_epi32
  // CHECK: @llvm.x86.avx512.mask.psrlv.d
  return _mm512_maskz_srlv_epi32(__U, __X, __Y); 
}

__m512i test_mm512_srlv_epi64(__m512i __X, __m512i __Y) {
  // CHECK-LABEL: @test_mm512_srlv_epi64
  // CHECK: @llvm.x86.avx512.mask.psrlv.q
  return _mm512_srlv_epi64(__X, __Y); 
}

__m512i test_mm512_mask_srlv_epi64(__m512i __W, __mmask8 __U, __m512i __X, __m512i __Y) {
  // CHECK-LABEL: @test_mm512_mask_srlv_epi64
  // CHECK: @llvm.x86.avx512.mask.psrlv.q
  return _mm512_mask_srlv_epi64(__W, __U, __X, __Y); 
}

__m512i test_mm512_maskz_srlv_epi64(__mmask8 __U, __m512i __X, __m512i __Y) {
  // CHECK-LABEL: @test_mm512_maskz_srlv_epi64
  // CHECK: @llvm.x86.avx512.mask.psrlv.q
  return _mm512_maskz_srlv_epi64(__U, __X, __Y); 
}

__m512i test_mm512_ternarylogic_epi32(__m512i __A, __m512i __B, __m512i __C) {
  // CHECK-LABEL: @test_mm512_ternarylogic_epi32
  // CHECK: @llvm.x86.avx512.mask.pternlog.d.512
  return _mm512_ternarylogic_epi32(__A, __B, __C, 4); 
}

__m512i test_mm512_mask_ternarylogic_epi32(__m512i __A, __mmask16 __U, __m512i __B, __m512i __C) {
  // CHECK-LABEL: @test_mm512_mask_ternarylogic_epi32
  // CHECK: @llvm.x86.avx512.mask.pternlog.d.512
  return _mm512_mask_ternarylogic_epi32(__A, __U, __B, __C, 4); 
}

__m512i test_mm512_maskz_ternarylogic_epi32(__mmask16 __U, __m512i __A, __m512i __B, __m512i __C) {
  // CHECK-LABEL: @test_mm512_maskz_ternarylogic_epi32
  // CHECK: @llvm.x86.avx512.maskz.pternlog.d.512
  return _mm512_maskz_ternarylogic_epi32(__U, __A, __B, __C, 4); 
}

__m512i test_mm512_ternarylogic_epi64(__m512i __A, __m512i __B, __m512i __C) {
  // CHECK-LABEL: @test_mm512_ternarylogic_epi64
  // CHECK: @llvm.x86.avx512.mask.pternlog.q.512
  return _mm512_ternarylogic_epi64(__A, __B, __C, 4); 
}

__m512i test_mm512_mask_ternarylogic_epi64(__m512i __A, __mmask8 __U, __m512i __B, __m512i __C) {
  // CHECK-LABEL: @test_mm512_mask_ternarylogic_epi64
  // CHECK: @llvm.x86.avx512.mask.pternlog.q.512
  return _mm512_mask_ternarylogic_epi64(__A, __U, __B, __C, 4); 
}

__m512i test_mm512_maskz_ternarylogic_epi64(__mmask8 __U, __m512i __A, __m512i __B, __m512i __C) {
  // CHECK-LABEL: @test_mm512_maskz_ternarylogic_epi64
  // CHECK: @llvm.x86.avx512.maskz.pternlog.q.512
  return _mm512_maskz_ternarylogic_epi64(__U, __A, __B, __C, 4); 
}

__m512 test_mm512_shuffle_f32x4(__m512 __A, __m512 __B) {
  // CHECK-LABEL: @test_mm512_shuffle_f32x4
  // CHECK: @llvm.x86.avx512.mask.shuf.f32x4
  return _mm512_shuffle_f32x4(__A, __B, 4); 
}

__m512 test_mm512_mask_shuffle_f32x4(__m512 __W, __mmask16 __U, __m512 __A, __m512 __B) {
  // CHECK-LABEL: @test_mm512_mask_shuffle_f32x4
  // CHECK: @llvm.x86.avx512.mask.shuf.f32x4
  return _mm512_mask_shuffle_f32x4(__W, __U, __A, __B, 4); 
}

__m512 test_mm512_maskz_shuffle_f32x4(__mmask16 __U, __m512 __A, __m512 __B) {
  // CHECK-LABEL: @test_mm512_maskz_shuffle_f32x4
  // CHECK: @llvm.x86.avx512.mask.shuf.f32x4
  return _mm512_maskz_shuffle_f32x4(__U, __A, __B, 4); 
}

__m512d test_mm512_shuffle_f64x2(__m512d __A, __m512d __B) {
  // CHECK-LABEL: @test_mm512_shuffle_f64x2
  // CHECK: @llvm.x86.avx512.mask.shuf.f64x2
  return _mm512_shuffle_f64x2(__A, __B, 4); 
}

__m512d test_mm512_mask_shuffle_f64x2(__m512d __W, __mmask8 __U, __m512d __A, __m512d __B) {
  // CHECK-LABEL: @test_mm512_mask_shuffle_f64x2
  // CHECK: @llvm.x86.avx512.mask.shuf.f64x2
  return _mm512_mask_shuffle_f64x2(__W, __U, __A, __B, 4); 
}

__m512d test_mm512_maskz_shuffle_f64x2(__mmask8 __U, __m512d __A, __m512d __B) {
  // CHECK-LABEL: @test_mm512_maskz_shuffle_f64x2
  // CHECK: @llvm.x86.avx512.mask.shuf.f64x2
  return _mm512_maskz_shuffle_f64x2(__U, __A, __B, 4); 
}

__m512i test_mm512_shuffle_i32x4(__m512i __A, __m512i __B) {
  // CHECK-LABEL: @test_mm512_shuffle_i32x4
  // CHECK: @llvm.x86.avx512.mask.shuf.i32x4
  return _mm512_shuffle_i32x4(__A, __B, 4); 
}

__m512i test_mm512_mask_shuffle_i32x4(__m512i __W, __mmask16 __U, __m512i __A, __m512i __B) {
  // CHECK-LABEL: @test_mm512_mask_shuffle_i32x4
  // CHECK: @llvm.x86.avx512.mask.shuf.i32x4
  return _mm512_mask_shuffle_i32x4(__W, __U, __A, __B, 4); 
}

__m512i test_mm512_maskz_shuffle_i32x4(__mmask16 __U, __m512i __A, __m512i __B) {
  // CHECK-LABEL: @test_mm512_maskz_shuffle_i32x4
  // CHECK: @llvm.x86.avx512.mask.shuf.i32x4
  return _mm512_maskz_shuffle_i32x4(__U, __A, __B, 4); 
}

__m512i test_mm512_shuffle_i64x2(__m512i __A, __m512i __B) {
  // CHECK-LABEL: @test_mm512_shuffle_i64x2
  // CHECK: @llvm.x86.avx512.mask.shuf.i64x2
  return _mm512_shuffle_i64x2(__A, __B, 4); 
}

__m512i test_mm512_mask_shuffle_i64x2(__m512i __W, __mmask8 __U, __m512i __A, __m512i __B) {
  // CHECK-LABEL: @test_mm512_mask_shuffle_i64x2
  // CHECK: @llvm.x86.avx512.mask.shuf.i64x2
  return _mm512_mask_shuffle_i64x2(__W, __U, __A, __B, 4); 
}

__m512i test_mm512_maskz_shuffle_i64x2(__mmask8 __U, __m512i __A, __m512i __B) {
  // CHECK-LABEL: @test_mm512_maskz_shuffle_i64x2
  // CHECK: @llvm.x86.avx512.mask.shuf.i64x2
  return _mm512_maskz_shuffle_i64x2(__U, __A, __B, 4); 
}

__m512d test_mm512_shuffle_pd(__m512d __M, __m512d __V) {
  // CHECK-LABEL: @test_mm512_shuffle_pd
  // CHECK: @llvm.x86.avx512.mask.shuf.pd.512
  return _mm512_shuffle_pd(__M, __V, 4); 
}

__m512d test_mm512_mask_shuffle_pd(__m512d __W, __mmask8 __U, __m512d __M, __m512d __V) {
  // CHECK-LABEL: @test_mm512_mask_shuffle_pd
  // CHECK: @llvm.x86.avx512.mask.shuf.pd.512
  return _mm512_mask_shuffle_pd(__W, __U, __M, __V, 4); 
}

__m512d test_mm512_maskz_shuffle_pd(__mmask8 __U, __m512d __M, __m512d __V) {
  // CHECK-LABEL: @test_mm512_maskz_shuffle_pd
  // CHECK: @llvm.x86.avx512.mask.shuf.pd.512
  return _mm512_maskz_shuffle_pd(__U, __M, __V, 4); 
}

__m512 test_mm512_shuffle_ps(__m512 __M, __m512 __V) {
  // CHECK-LABEL: @test_mm512_shuffle_ps
  // CHECK: @llvm.x86.avx512.mask.shuf.ps.512
  return _mm512_shuffle_ps(__M, __V, 4); 
}

__m512 test_mm512_mask_shuffle_ps(__m512 __W, __mmask16 __U, __m512 __M, __m512 __V) {
  // CHECK-LABEL: @test_mm512_mask_shuffle_ps
  // CHECK: @llvm.x86.avx512.mask.shuf.ps.512
  return _mm512_mask_shuffle_ps(__W, __U, __M, __V, 4); 
}

__m512 test_mm512_maskz_shuffle_ps(__mmask16 __U, __m512 __M, __m512 __V) {
  // CHECK-LABEL: @test_mm512_maskz_shuffle_ps
  // CHECK: @llvm.x86.avx512.mask.shuf.ps.512
  return _mm512_maskz_shuffle_ps(__U, __M, __V, 4); 
}

__m128d test_mm_sqrt_round_sd(__m128d __A, __m128d __B) {
  // CHECK-LABEL: @test_mm_sqrt_round_sd
  // CHECK: @llvm.x86.avx512.mask.sqrt.sd
  return _mm_sqrt_round_sd(__A, __B, 4); 
}

__m128d test_mm_mask_sqrt_sd(__m128d __W, __mmask8 __U, __m128d __A, __m128d __B){
  // CHECK: @llvm.x86.avx512.mask.sqrt.sd
    return _mm_mask_sqrt_sd(__W,__U,__A,__B);
}

__m128d test_mm_mask_sqrt_round_sd(__m128d __W, __mmask8 __U, __m128d __A, __m128d __B){
  // CHECK: @llvm.x86.avx512.mask.sqrt.sd
    return _mm_mask_sqrt_round_sd(__W,__U,__A,__B,_MM_FROUND_CUR_DIRECTION);
}

__m128d test_mm_maskz_sqrt_sd(__mmask8 __U, __m128d __A, __m128d __B){
  // CHECK: @llvm.x86.avx512.mask.sqrt.sd
    return _mm_maskz_sqrt_sd(__U,__A,__B);
}

__m128d test_mm_maskz_sqrt_round_sd(__mmask8 __U, __m128d __A, __m128d __B){
  // CHECK: @llvm.x86.avx512.mask.sqrt.sd
    return _mm_maskz_sqrt_round_sd(__U,__A,__B,_MM_FROUND_CUR_DIRECTION);
}

__m128 test_mm_sqrt_round_ss(__m128 __A, __m128 __B) {
  // CHECK-LABEL: @test_mm_sqrt_round_ss
  // CHECK: @llvm.x86.avx512.mask.sqrt.ss
  return _mm_sqrt_round_ss(__A, __B, 4); 
}

__m128 test_mm_mask_sqrt_ss(__m128 __W, __mmask8 __U, __m128 __A, __m128 __B){
  // CHECK: @llvm.x86.avx512.mask.sqrt.ss
    return _mm_mask_sqrt_ss(__W,__U,__A,__B);
}

__m128 test_mm_mask_sqrt_round_ss(__m128 __W, __mmask8 __U, __m128 __A, __m128 __B){
  // CHECK: @llvm.x86.avx512.mask.sqrt.ss
    return _mm_mask_sqrt_round_ss(__W,__U,__A,__B,_MM_FROUND_CUR_DIRECTION);
}

__m128 test_mm_maskz_sqrt_ss(__mmask8 __U, __m128 __A, __m128 __B){
  // CHECK: @llvm.x86.avx512.mask.sqrt.ss
    return _mm_maskz_sqrt_ss(__U,__A,__B);
}

__m128 test_mm_maskz_sqrt_round_ss(__mmask8 __U, __m128 __A, __m128 __B){
  // CHECK: @llvm.x86.avx512.mask.sqrt.ss
    return _mm_maskz_sqrt_round_ss(__U,__A,__B,_MM_FROUND_CUR_DIRECTION);
}

__m512 test_mm512_broadcast_f32x4(__m128 __A) {
  // CHECK-LABEL: @test_mm512_broadcast_f32x4
  // CHECK: @llvm.x86.avx512.mask.broadcastf32x4
  return _mm512_broadcast_f32x4(__A); 
}

__m512 test_mm512_mask_broadcast_f32x4(__m512 __O, __mmask16 __M, __m128 __A) {
  // CHECK-LABEL: @test_mm512_mask_broadcast_f32x4
  // CHECK: @llvm.x86.avx512.mask.broadcastf32x4
  return _mm512_mask_broadcast_f32x4(__O, __M, __A); 
}

__m512 test_mm512_maskz_broadcast_f32x4(__mmask16 __M, __m128 __A) {
  // CHECK-LABEL: @test_mm512_maskz_broadcast_f32x4
  // CHECK: @llvm.x86.avx512.mask.broadcastf32x4
  return _mm512_maskz_broadcast_f32x4(__M, __A); 
}

__m512d test_mm512_broadcast_f64x4(__m256d __A) {
  // CHECK-LABEL: @test_mm512_broadcast_f64x4
  // CHECK: @llvm.x86.avx512.mask.broadcastf64x4
  return _mm512_broadcast_f64x4(__A); 
}

__m512d test_mm512_mask_broadcast_f64x4(__m512d __O, __mmask8 __M, __m256d __A) {
  // CHECK-LABEL: @test_mm512_mask_broadcast_f64x4
  // CHECK: @llvm.x86.avx512.mask.broadcastf64x4
  return _mm512_mask_broadcast_f64x4(__O, __M, __A); 
}

__m512d test_mm512_maskz_broadcast_f64x4(__mmask8 __M, __m256d __A) {
  // CHECK-LABEL: @test_mm512_maskz_broadcast_f64x4
  // CHECK: @llvm.x86.avx512.mask.broadcastf64x4
  return _mm512_maskz_broadcast_f64x4(__M, __A); 
}

__m512i test_mm512_broadcast_i32x4(__m128i __A) {
  // CHECK-LABEL: @test_mm512_broadcast_i32x4
  // CHECK: @llvm.x86.avx512.mask.broadcasti32x4
  return _mm512_broadcast_i32x4(__A); 
}

__m512i test_mm512_mask_broadcast_i32x4(__m512i __O, __mmask16 __M, __m128i __A) {
  // CHECK-LABEL: @test_mm512_mask_broadcast_i32x4
  // CHECK: @llvm.x86.avx512.mask.broadcasti32x4
  return _mm512_mask_broadcast_i32x4(__O, __M, __A); 
}

__m512i test_mm512_maskz_broadcast_i32x4(__mmask16 __M, __m128i __A) {
  // CHECK-LABEL: @test_mm512_maskz_broadcast_i32x4
  // CHECK: @llvm.x86.avx512.mask.broadcasti32x4
  return _mm512_maskz_broadcast_i32x4(__M, __A); 
}

__m512i test_mm512_broadcast_i64x4(__m256i __A) {
  // CHECK-LABEL: @test_mm512_broadcast_i64x4
  // CHECK: @llvm.x86.avx512.mask.broadcasti64x4
  return _mm512_broadcast_i64x4(__A); 
}

__m512i test_mm512_mask_broadcast_i64x4(__m512i __O, __mmask8 __M, __m256i __A) {
  // CHECK-LABEL: @test_mm512_mask_broadcast_i64x4
  // CHECK: @llvm.x86.avx512.mask.broadcasti64x4
  return _mm512_mask_broadcast_i64x4(__O, __M, __A); 
}

__m512i test_mm512_maskz_broadcast_i64x4(__mmask8 __M, __m256i __A) {
  // CHECK-LABEL: @test_mm512_maskz_broadcast_i64x4
  // CHECK: @llvm.x86.avx512.mask.broadcasti64x4
  return _mm512_maskz_broadcast_i64x4(__M, __A); 
}

__m512d test_mm512_mask_broadcastsd_pd(__m512d __O, __mmask8 __M, __m128d __A) {
  // CHECK-LABEL: @test_mm512_mask_broadcastsd_pd
  // CHECK: @llvm.x86.avx512.mask.broadcast.sd.pd.512
  return _mm512_mask_broadcastsd_pd(__O, __M, __A); 
}

__m512d test_mm512_maskz_broadcastsd_pd(__mmask8 __M, __m128d __A) {
  // CHECK-LABEL: @test_mm512_maskz_broadcastsd_pd
  // CHECK: @llvm.x86.avx512.mask.broadcast.sd.pd.512
  return _mm512_maskz_broadcastsd_pd(__M, __A); 
}

__m512 test_mm512_mask_broadcastss_ps(__m512 __O, __mmask16 __M, __m128 __A) {
  // CHECK-LABEL: @test_mm512_mask_broadcastss_ps
  // CHECK: @llvm.x86.avx512.mask.broadcast.ss.ps.512
  return _mm512_mask_broadcastss_ps(__O, __M, __A); 
}

__m512 test_mm512_maskz_broadcastss_ps(__mmask16 __M, __m128 __A) {
  // CHECK-LABEL: @test_mm512_maskz_broadcastss_ps
  // CHECK: @llvm.x86.avx512.mask.broadcast.ss.ps.512
  return _mm512_maskz_broadcastss_ps(__M, __A); 
}

__m512i test_mm512_broadcastd_epi32(__m128i __A) {
  // CHECK-LABEL: @test_mm512_broadcastd_epi32
  // CHECK: @llvm.x86.avx512.pbroadcastd.512
  return _mm512_broadcastd_epi32(__A); 
}

__m512i test_mm512_mask_broadcastd_epi32(__m512i __O, __mmask16 __M, __m128i __A) {
  // CHECK-LABEL: @test_mm512_mask_broadcastd_epi32
  // CHECK: @llvm.x86.avx512.pbroadcastd.512
  return _mm512_mask_broadcastd_epi32(__O, __M, __A); 
}

__m512i test_mm512_maskz_broadcastd_epi32(__mmask16 __M, __m128i __A) {
  // CHECK-LABEL: @test_mm512_maskz_broadcastd_epi32
  // CHECK: @llvm.x86.avx512.pbroadcastd.512
  return _mm512_maskz_broadcastd_epi32(__M, __A); 
}

__m512i test_mm512_broadcastq_epi64(__m128i __A) {
  // CHECK-LABEL: @test_mm512_broadcastq_epi64
  // CHECK: @llvm.x86.avx512.pbroadcastq.512
  return _mm512_broadcastq_epi64(__A); 
}

__m512i test_mm512_mask_broadcastq_epi64(__m512i __O, __mmask8 __M, __m128i __A) {
  // CHECK-LABEL: @test_mm512_mask_broadcastq_epi64
  // CHECK: @llvm.x86.avx512.pbroadcastq.512
  return _mm512_mask_broadcastq_epi64(__O, __M, __A); 
}

__m512i test_mm512_maskz_broadcastq_epi64(__mmask8 __M, __m128i __A) {
  // CHECK-LABEL: @test_mm512_maskz_broadcastq_epi64
  // CHECK: @llvm.x86.avx512.pbroadcastq.512
  return _mm512_maskz_broadcastq_epi64(__M, __A); 
}

__m128i test_mm512_cvtsepi32_epi8(__m512i __A) {
  // CHECK-LABEL: @test_mm512_cvtsepi32_epi8
  // CHECK: @llvm.x86.avx512.mask.pmovs.db.512
  return _mm512_cvtsepi32_epi8(__A); 
}

__m128i test_mm512_mask_cvtsepi32_epi8(__m128i __O, __mmask16 __M, __m512i __A) {
  // CHECK-LABEL: @test_mm512_mask_cvtsepi32_epi8
  // CHECK: @llvm.x86.avx512.mask.pmovs.db.512
  return _mm512_mask_cvtsepi32_epi8(__O, __M, __A); 
}

__m128i test_mm512_maskz_cvtsepi32_epi8(__mmask16 __M, __m512i __A) {
  // CHECK-LABEL: @test_mm512_maskz_cvtsepi32_epi8
  // CHECK: @llvm.x86.avx512.mask.pmovs.db.512
  return _mm512_maskz_cvtsepi32_epi8(__M, __A); 
}

void test_mm512_mask_cvtsepi32_storeu_epi8(void * __P, __mmask16 __M, __m512i __A) {
  // CHECK-LABEL: @test_mm512_mask_cvtsepi32_storeu_epi8
  // CHECK: @llvm.x86.avx512.mask.pmovs.db.mem.512
  return _mm512_mask_cvtsepi32_storeu_epi8(__P, __M, __A); 
}

__m256i test_mm512_cvtsepi32_epi16(__m512i __A) {
  // CHECK-LABEL: @test_mm512_cvtsepi32_epi16
  // CHECK: @llvm.x86.avx512.mask.pmovs.dw.512
  return _mm512_cvtsepi32_epi16(__A); 
}

__m256i test_mm512_mask_cvtsepi32_epi16(__m256i __O, __mmask16 __M, __m512i __A) {
  // CHECK-LABEL: @test_mm512_mask_cvtsepi32_epi16
  // CHECK: @llvm.x86.avx512.mask.pmovs.dw.512
  return _mm512_mask_cvtsepi32_epi16(__O, __M, __A); 
}

__m256i test_mm512_maskz_cvtsepi32_epi16(__mmask16 __M, __m512i __A) {
  // CHECK-LABEL: @test_mm512_maskz_cvtsepi32_epi16
  // CHECK: @llvm.x86.avx512.mask.pmovs.dw.512
  return _mm512_maskz_cvtsepi32_epi16(__M, __A); 
}

void test_mm512_mask_cvtsepi32_storeu_epi16(void *__P, __mmask16 __M, __m512i __A) {
  // CHECK-LABEL: @test_mm512_mask_cvtsepi32_storeu_epi16
  // CHECK: @llvm.x86.avx512.mask.pmovs.dw.mem.512
  return _mm512_mask_cvtsepi32_storeu_epi16(__P, __M, __A); 
}

__m128i test_mm512_cvtsepi64_epi8(__m512i __A) {
  // CHECK-LABEL: @test_mm512_cvtsepi64_epi8
  // CHECK: @llvm.x86.avx512.mask.pmovs.qb.512
  return _mm512_cvtsepi64_epi8(__A); 
}

__m128i test_mm512_mask_cvtsepi64_epi8(__m128i __O, __mmask8 __M, __m512i __A) {
  // CHECK-LABEL: @test_mm512_mask_cvtsepi64_epi8
  // CHECK: @llvm.x86.avx512.mask.pmovs.qb.512
  return _mm512_mask_cvtsepi64_epi8(__O, __M, __A); 
}

__m128i test_mm512_maskz_cvtsepi64_epi8(__mmask8 __M, __m512i __A) {
  // CHECK-LABEL: @test_mm512_maskz_cvtsepi64_epi8
  // CHECK: @llvm.x86.avx512.mask.pmovs.qb.512
  return _mm512_maskz_cvtsepi64_epi8(__M, __A); 
}

void test_mm512_mask_cvtsepi64_storeu_epi8(void * __P, __mmask8 __M, __m512i __A) {
  // CHECK-LABEL: @test_mm512_mask_cvtsepi64_storeu_epi8
  // CHECK: @llvm.x86.avx512.mask.pmovs.qb.mem.512
  return _mm512_mask_cvtsepi64_storeu_epi8(__P, __M, __A); 
}

__m256i test_mm512_cvtsepi64_epi32(__m512i __A) {
  // CHECK-LABEL: @test_mm512_cvtsepi64_epi32
  // CHECK: @llvm.x86.avx512.mask.pmovs.qd.512
  return _mm512_cvtsepi64_epi32(__A); 
}

__m256i test_mm512_mask_cvtsepi64_epi32(__m256i __O, __mmask8 __M, __m512i __A) {
  // CHECK-LABEL: @test_mm512_mask_cvtsepi64_epi32
  // CHECK: @llvm.x86.avx512.mask.pmovs.qd.512
  return _mm512_mask_cvtsepi64_epi32(__O, __M, __A); 
}

__m256i test_mm512_maskz_cvtsepi64_epi32(__mmask8 __M, __m512i __A) {
  // CHECK-LABEL: @test_mm512_maskz_cvtsepi64_epi32
  // CHECK: @llvm.x86.avx512.mask.pmovs.qd.512
  return _mm512_maskz_cvtsepi64_epi32(__M, __A); 
}

void test_mm512_mask_cvtsepi64_storeu_epi32(void *__P, __mmask8 __M, __m512i __A) {
  // CHECK-LABEL: @test_mm512_mask_cvtsepi64_storeu_epi32
  // CHECK: @llvm.x86.avx512.mask.pmovs.qd.mem.512
  return _mm512_mask_cvtsepi64_storeu_epi32(__P, __M, __A); 
}

__m128i test_mm512_cvtsepi64_epi16(__m512i __A) {
  // CHECK-LABEL: @test_mm512_cvtsepi64_epi16
  // CHECK: @llvm.x86.avx512.mask.pmovs.qw.512
  return _mm512_cvtsepi64_epi16(__A); 
}

__m128i test_mm512_mask_cvtsepi64_epi16(__m128i __O, __mmask8 __M, __m512i __A) {
  // CHECK-LABEL: @test_mm512_mask_cvtsepi64_epi16
  // CHECK: @llvm.x86.avx512.mask.pmovs.qw.512
  return _mm512_mask_cvtsepi64_epi16(__O, __M, __A); 
}

__m128i test_mm512_maskz_cvtsepi64_epi16(__mmask8 __M, __m512i __A) {
  // CHECK-LABEL: @test_mm512_maskz_cvtsepi64_epi16
  // CHECK: @llvm.x86.avx512.mask.pmovs.qw.512
  return _mm512_maskz_cvtsepi64_epi16(__M, __A); 
}

void test_mm512_mask_cvtsepi64_storeu_epi16(void * __P, __mmask8 __M, __m512i __A) {
  // CHECK-LABEL: @test_mm512_mask_cvtsepi64_storeu_epi16
  // CHECK: @llvm.x86.avx512.mask.pmovs.qw.mem.512
  return _mm512_mask_cvtsepi64_storeu_epi16(__P, __M, __A); 
}

__m128i test_mm512_cvtusepi32_epi8(__m512i __A) {
  // CHECK-LABEL: @test_mm512_cvtusepi32_epi8
  // CHECK: @llvm.x86.avx512.mask.pmovus.db.512
  return _mm512_cvtusepi32_epi8(__A); 
}

__m128i test_mm512_mask_cvtusepi32_epi8(__m128i __O, __mmask16 __M, __m512i __A) {
  // CHECK-LABEL: @test_mm512_mask_cvtusepi32_epi8
  // CHECK: @llvm.x86.avx512.mask.pmovus.db.512
  return _mm512_mask_cvtusepi32_epi8(__O, __M, __A); 
}

__m128i test_mm512_maskz_cvtusepi32_epi8(__mmask16 __M, __m512i __A) {
  // CHECK-LABEL: @test_mm512_maskz_cvtusepi32_epi8
  // CHECK: @llvm.x86.avx512.mask.pmovus.db.512
  return _mm512_maskz_cvtusepi32_epi8(__M, __A); 
}

void test_mm512_mask_cvtusepi32_storeu_epi8(void * __P, __mmask16 __M, __m512i __A) {
  // CHECK-LABEL: @test_mm512_mask_cvtusepi32_storeu_epi8
  // CHECK: @llvm.x86.avx512.mask.pmovus.db.mem.512
  return _mm512_mask_cvtusepi32_storeu_epi8(__P, __M, __A); 
}

__m256i test_mm512_cvtusepi32_epi16(__m512i __A) {
  // CHECK-LABEL: @test_mm512_cvtusepi32_epi16
  // CHECK: @llvm.x86.avx512.mask.pmovus.dw.512
  return _mm512_cvtusepi32_epi16(__A); 
}

__m256i test_mm512_mask_cvtusepi32_epi16(__m256i __O, __mmask16 __M, __m512i __A) {
  // CHECK-LABEL: @test_mm512_mask_cvtusepi32_epi16
  // CHECK: @llvm.x86.avx512.mask.pmovus.dw.512
  return _mm512_mask_cvtusepi32_epi16(__O, __M, __A); 
}

__m256i test_mm512_maskz_cvtusepi32_epi16(__mmask16 __M, __m512i __A) {
  // CHECK-LABEL: @test_mm512_maskz_cvtusepi32_epi16
  // CHECK: @llvm.x86.avx512.mask.pmovus.dw.512
  return _mm512_maskz_cvtusepi32_epi16(__M, __A); 
}

void test_mm512_mask_cvtusepi32_storeu_epi16(void *__P, __mmask16 __M, __m512i __A) {
  // CHECK-LABEL: @test_mm512_mask_cvtusepi32_storeu_epi16
  // CHECK: @llvm.x86.avx512.mask.pmovus.dw.mem.512
  return _mm512_mask_cvtusepi32_storeu_epi16(__P, __M, __A); 
}

__m128i test_mm512_cvtusepi64_epi8(__m512i __A) {
  // CHECK-LABEL: @test_mm512_cvtusepi64_epi8
  // CHECK: @llvm.x86.avx512.mask.pmovus.qb.512
  return _mm512_cvtusepi64_epi8(__A); 
}

__m128i test_mm512_mask_cvtusepi64_epi8(__m128i __O, __mmask8 __M, __m512i __A) {
  // CHECK-LABEL: @test_mm512_mask_cvtusepi64_epi8
  // CHECK: @llvm.x86.avx512.mask.pmovus.qb.512
  return _mm512_mask_cvtusepi64_epi8(__O, __M, __A); 
}

__m128i test_mm512_maskz_cvtusepi64_epi8(__mmask8 __M, __m512i __A) {
  // CHECK-LABEL: @test_mm512_maskz_cvtusepi64_epi8
  // CHECK: @llvm.x86.avx512.mask.pmovus.qb.512
  return _mm512_maskz_cvtusepi64_epi8(__M, __A); 
}

void test_mm512_mask_cvtusepi64_storeu_epi8(void * __P, __mmask8 __M, __m512i __A) {
  // CHECK-LABEL: @test_mm512_mask_cvtusepi64_storeu_epi8
  // CHECK: @llvm.x86.avx512.mask.pmovus.qb.mem.512
  return _mm512_mask_cvtusepi64_storeu_epi8(__P, __M, __A); 
}

__m256i test_mm512_cvtusepi64_epi32(__m512i __A) {
  // CHECK-LABEL: @test_mm512_cvtusepi64_epi32
  // CHECK: @llvm.x86.avx512.mask.pmovus.qd.512
  return _mm512_cvtusepi64_epi32(__A); 
}

__m256i test_mm512_mask_cvtusepi64_epi32(__m256i __O, __mmask8 __M, __m512i __A) {
  // CHECK-LABEL: @test_mm512_mask_cvtusepi64_epi32
  // CHECK: @llvm.x86.avx512.mask.pmovus.qd.512
  return _mm512_mask_cvtusepi64_epi32(__O, __M, __A); 
}

__m256i test_mm512_maskz_cvtusepi64_epi32(__mmask8 __M, __m512i __A) {
  // CHECK-LABEL: @test_mm512_maskz_cvtusepi64_epi32
  // CHECK: @llvm.x86.avx512.mask.pmovus.qd.512
  return _mm512_maskz_cvtusepi64_epi32(__M, __A); 
}

void test_mm512_mask_cvtusepi64_storeu_epi32(void* __P, __mmask8 __M, __m512i __A) {
  // CHECK-LABEL: @test_mm512_mask_cvtusepi64_storeu_epi32
  // CHECK: @llvm.x86.avx512.mask.pmovus.qd.mem.512
  return _mm512_mask_cvtusepi64_storeu_epi32(__P, __M, __A); 
}

__m128i test_mm512_cvtusepi64_epi16(__m512i __A) {
  // CHECK-LABEL: @test_mm512_cvtusepi64_epi16
  // CHECK: @llvm.x86.avx512.mask.pmovus.qw.512
  return _mm512_cvtusepi64_epi16(__A); 
}

__m128i test_mm512_mask_cvtusepi64_epi16(__m128i __O, __mmask8 __M, __m512i __A) {
  // CHECK-LABEL: @test_mm512_mask_cvtusepi64_epi16
  // CHECK: @llvm.x86.avx512.mask.pmovus.qw.512
  return _mm512_mask_cvtusepi64_epi16(__O, __M, __A); 
}

__m128i test_mm512_maskz_cvtusepi64_epi16(__mmask8 __M, __m512i __A) {
  // CHECK-LABEL: @test_mm512_maskz_cvtusepi64_epi16
  // CHECK: @llvm.x86.avx512.mask.pmovus.qw.512
  return _mm512_maskz_cvtusepi64_epi16(__M, __A); 
}

void test_mm512_mask_cvtusepi64_storeu_epi16(void *__P, __mmask8 __M, __m512i __A) {
  // CHECK-LABEL: @test_mm512_mask_cvtusepi64_storeu_epi16
  // CHECK: @llvm.x86.avx512.mask.pmovus.qw.mem.512
  return _mm512_mask_cvtusepi64_storeu_epi16(__P, __M, __A); 
}

__m128i test_mm512_cvtepi32_epi8(__m512i __A) {
  // CHECK-LABEL: @test_mm512_cvtepi32_epi8
  // CHECK: @llvm.x86.avx512.mask.pmov.db.512
  return _mm512_cvtepi32_epi8(__A); 
}

__m128i test_mm512_mask_cvtepi32_epi8(__m128i __O, __mmask16 __M, __m512i __A) {
  // CHECK-LABEL: @test_mm512_mask_cvtepi32_epi8
  // CHECK: @llvm.x86.avx512.mask.pmov.db.512
  return _mm512_mask_cvtepi32_epi8(__O, __M, __A); 
}

__m128i test_mm512_maskz_cvtepi32_epi8(__mmask16 __M, __m512i __A) {
  // CHECK-LABEL: @test_mm512_maskz_cvtepi32_epi8
  // CHECK: @llvm.x86.avx512.mask.pmov.db.512
  return _mm512_maskz_cvtepi32_epi8(__M, __A); 
}

void test_mm512_mask_cvtepi32_storeu_epi8(void * __P, __mmask16 __M, __m512i __A) {
  // CHECK-LABEL: @test_mm512_mask_cvtepi32_storeu_epi8
  // CHECK: @llvm.x86.avx512.mask.pmov.db.mem.512
  return _mm512_mask_cvtepi32_storeu_epi8(__P, __M, __A); 
}

__m256i test_mm512_cvtepi32_epi16(__m512i __A) {
  // CHECK-LABEL: @test_mm512_cvtepi32_epi16
  // CHECK: @llvm.x86.avx512.mask.pmov.dw.512
  return _mm512_cvtepi32_epi16(__A); 
}

__m256i test_mm512_mask_cvtepi32_epi16(__m256i __O, __mmask16 __M, __m512i __A) {
  // CHECK-LABEL: @test_mm512_mask_cvtepi32_epi16
  // CHECK: @llvm.x86.avx512.mask.pmov.dw.512
  return _mm512_mask_cvtepi32_epi16(__O, __M, __A); 
}

__m256i test_mm512_maskz_cvtepi32_epi16(__mmask16 __M, __m512i __A) {
  // CHECK-LABEL: @test_mm512_maskz_cvtepi32_epi16
  // CHECK: @llvm.x86.avx512.mask.pmov.dw.512
  return _mm512_maskz_cvtepi32_epi16(__M, __A); 
}

void test_mm512_mask_cvtepi32_storeu_epi16(void * __P, __mmask16 __M, __m512i __A) {
  // CHECK-LABEL: @test_mm512_mask_cvtepi32_storeu_epi16
  // CHECK: @llvm.x86.avx512.mask.pmov.dw.mem.512
  return _mm512_mask_cvtepi32_storeu_epi16(__P, __M, __A); 
}

__m128i test_mm512_cvtepi64_epi8(__m512i __A) {
  // CHECK-LABEL: @test_mm512_cvtepi64_epi8
  // CHECK: @llvm.x86.avx512.mask.pmov.qb.512
  return _mm512_cvtepi64_epi8(__A); 
}

__m128i test_mm512_mask_cvtepi64_epi8(__m128i __O, __mmask8 __M, __m512i __A) {
  // CHECK-LABEL: @test_mm512_mask_cvtepi64_epi8
  // CHECK: @llvm.x86.avx512.mask.pmov.qb.512
  return _mm512_mask_cvtepi64_epi8(__O, __M, __A); 
}

__m128i test_mm512_maskz_cvtepi64_epi8(__mmask8 __M, __m512i __A) {
  // CHECK-LABEL: @test_mm512_maskz_cvtepi64_epi8
  // CHECK: @llvm.x86.avx512.mask.pmov.qb.512
  return _mm512_maskz_cvtepi64_epi8(__M, __A); 
}

void test_mm512_mask_cvtepi64_storeu_epi8(void * __P, __mmask8 __M, __m512i __A) {
  // CHECK-LABEL: @test_mm512_mask_cvtepi64_storeu_epi8
  // CHECK: @llvm.x86.avx512.mask.pmov.qb.mem.512
  return _mm512_mask_cvtepi64_storeu_epi8(__P, __M, __A); 
}

__m256i test_mm512_cvtepi64_epi32(__m512i __A) {
  // CHECK-LABEL: @test_mm512_cvtepi64_epi32
  // CHECK: @llvm.x86.avx512.mask.pmov.qd.512
  return _mm512_cvtepi64_epi32(__A); 
}

__m256i test_mm512_mask_cvtepi64_epi32(__m256i __O, __mmask8 __M, __m512i __A) {
  // CHECK-LABEL: @test_mm512_mask_cvtepi64_epi32
  // CHECK: @llvm.x86.avx512.mask.pmov.qd.512
  return _mm512_mask_cvtepi64_epi32(__O, __M, __A); 
}

__m256i test_mm512_maskz_cvtepi64_epi32(__mmask8 __M, __m512i __A) {
  // CHECK-LABEL: @test_mm512_maskz_cvtepi64_epi32
  // CHECK: @llvm.x86.avx512.mask.pmov.qd.512
  return _mm512_maskz_cvtepi64_epi32(__M, __A); 
}

void test_mm512_mask_cvtepi64_storeu_epi32(void* __P, __mmask8 __M, __m512i __A) {
  // CHECK-LABEL: @test_mm512_mask_cvtepi64_storeu_epi32
  // CHECK: @llvm.x86.avx512.mask.pmov.qd.mem.512
  return _mm512_mask_cvtepi64_storeu_epi32(__P, __M, __A); 
}

__m128i test_mm512_cvtepi64_epi16(__m512i __A) {
  // CHECK-LABEL: @test_mm512_cvtepi64_epi16
  // CHECK: @llvm.x86.avx512.mask.pmov.qw.512
  return _mm512_cvtepi64_epi16(__A); 
}

__m128i test_mm512_mask_cvtepi64_epi16(__m128i __O, __mmask8 __M, __m512i __A) {
  // CHECK-LABEL: @test_mm512_mask_cvtepi64_epi16
  // CHECK: @llvm.x86.avx512.mask.pmov.qw.512
  return _mm512_mask_cvtepi64_epi16(__O, __M, __A); 
}

__m128i test_mm512_maskz_cvtepi64_epi16(__mmask8 __M, __m512i __A) {
  // CHECK-LABEL: @test_mm512_maskz_cvtepi64_epi16
  // CHECK: @llvm.x86.avx512.mask.pmov.qw.512
  return _mm512_maskz_cvtepi64_epi16(__M, __A); 
}

void test_mm512_mask_cvtepi64_storeu_epi16(void *__P, __mmask8 __M, __m512i __A) {
  // CHECK-LABEL: @test_mm512_mask_cvtepi64_storeu_epi16
  // CHECK: @llvm.x86.avx512.mask.pmov.qw.mem.512
  return _mm512_mask_cvtepi64_storeu_epi16(__P, __M, __A); 
}

__m128i test_mm512_extracti32x4_epi32(__m512i __A) {
  // CHECK-LABEL: @test_mm512_extracti32x4_epi32
  // CHECK: @llvm.x86.avx512.mask.vextracti32x4
  return _mm512_extracti32x4_epi32(__A, 3); 
}

__m128i test_mm512_mask_extracti32x4_epi32(__m128i __W, __mmask8 __U, __m512i __A) {
  // CHECK-LABEL: @test_mm512_mask_extracti32x4_epi32
  // CHECK: @llvm.x86.avx512.mask.vextracti32x4
  return _mm512_mask_extracti32x4_epi32(__W, __U, __A, 3); 
}

__m128i test_mm512_maskz_extracti32x4_epi32(__mmask8 __U, __m512i __A) {
  // CHECK-LABEL: @test_mm512_maskz_extracti32x4_epi32
  // CHECK: @llvm.x86.avx512.mask.vextracti32x4
  return _mm512_maskz_extracti32x4_epi32(__U, __A, 3); 
}

__m256i test_mm512_extracti64x4_epi64(__m512i __A) {
  // CHECK-LABEL: @test_mm512_extracti64x4_epi64
  // CHECK: @llvm.x86.avx512.mask.vextracti64x4
  return _mm512_extracti64x4_epi64(__A, 1); 
}

__m256i test_mm512_mask_extracti64x4_epi64(__m256i __W, __mmask8 __U, __m512i __A) {
  // CHECK-LABEL: @test_mm512_mask_extracti64x4_epi64
  // CHECK: @llvm.x86.avx512.mask.vextracti64x4
  return _mm512_mask_extracti64x4_epi64(__W, __U, __A, 1); 
}

__m256i test_mm512_maskz_extracti64x4_epi64(__mmask8 __U, __m512i __A) {
  // CHECK-LABEL: @test_mm512_maskz_extracti64x4_epi64
  // CHECK: @llvm.x86.avx512.mask.vextracti64x4
  return _mm512_maskz_extracti64x4_epi64(__U, __A, 1); 
}

__m512d test_mm512_insertf64x4(__m512d __A, __m256d __B) {
  // CHECK-LABEL: @test_mm512_insertf64x4
  // CHECK: @llvm.x86.avx512.mask.insertf64x4
  return _mm512_insertf64x4(__A, __B, 1);
}

__m512d test_mm512_mask_insertf64x4(__m512d __W, __mmask8 __U, __m512d __A, __m256d __B) {
  // CHECK-LABEL: @test_mm512_mask_insertf64x4
  // CHECK: @llvm.x86.avx512.mask.insertf64x4
  return _mm512_mask_insertf64x4(__W, __U, __A, __B, 1); 
}

__m512d test_mm512_maskz_insertf64x4(__mmask8 __U, __m512d __A, __m256d __B) {
  // CHECK-LABEL: @test_mm512_maskz_insertf64x4
  // CHECK: @llvm.x86.avx512.mask.insertf64x4
  return _mm512_maskz_insertf64x4(__U, __A, __B, 1); 
}

__m512i test_mm512_inserti64x4(__m512i __A, __m256i __B) {
  // CHECK-LABEL: @test_mm512_inserti64x4
  // CHECK: @llvm.x86.avx512.mask.inserti64x4
  return _mm512_inserti64x4(__A, __B, 1); 
}

__m512i test_mm512_mask_inserti64x4(__m512i __W, __mmask8 __U, __m512i __A, __m256i __B) {
  // CHECK-LABEL: @test_mm512_mask_inserti64x4
  // CHECK: @llvm.x86.avx512.mask.inserti64x4
  return _mm512_mask_inserti64x4(__W, __U, __A, __B, 1); 
}

__m512i test_mm512_maskz_inserti64x4(__mmask8 __U, __m512i __A, __m256i __B) {
  // CHECK-LABEL: @test_mm512_maskz_inserti64x4
  // CHECK: @llvm.x86.avx512.mask.inserti64x4
  return _mm512_maskz_inserti64x4(__U, __A, __B, 1); 
}

__m512d test_mm512_getmant_round_pd(__m512d __A) {
  // CHECK-LABEL: @test_mm512_getmant_round_pd
  // CHECK: @llvm.x86.avx512.mask.getmant.pd.512
  return _mm512_getmant_round_pd(__A,_MM_MANT_NORM_p5_2, _MM_MANT_SIGN_nan, _MM_FROUND_CUR_DIRECTION); 
}

__m512d test_mm512_mask_getmant_round_pd(__m512d __W, __mmask8 __U, __m512d __A) {
  // CHECK-LABEL: @test_mm512_mask_getmant_round_pd
  // CHECK: @llvm.x86.avx512.mask.getmant.pd.512
  return _mm512_mask_getmant_round_pd(__W, __U, __A,_MM_MANT_NORM_p5_2, _MM_MANT_SIGN_nan, _MM_FROUND_CUR_DIRECTION); 
}

__m512d test_mm512_maskz_getmant_round_pd(__mmask8 __U, __m512d __A) {
  // CHECK-LABEL: @test_mm512_maskz_getmant_round_pd
  // CHECK: @llvm.x86.avx512.mask.getmant.pd.512
  return _mm512_maskz_getmant_round_pd(__U, __A,_MM_MANT_NORM_p5_2, _MM_MANT_SIGN_nan, _MM_FROUND_CUR_DIRECTION); 
}

__m512d test_mm512_getmant_pd(__m512d __A) {
  // CHECK-LABEL: @test_mm512_getmant_pd
  // CHECK: @llvm.x86.avx512.mask.getmant.pd.512
  return _mm512_getmant_pd(__A,_MM_MANT_NORM_p5_2, _MM_MANT_SIGN_nan); 
}

__m512d test_mm512_mask_getmant_pd(__m512d __W, __mmask8 __U, __m512d __A) {
  // CHECK-LABEL: @test_mm512_mask_getmant_pd
  // CHECK: @llvm.x86.avx512.mask.getmant.pd.512
  return _mm512_mask_getmant_pd(__W, __U, __A,_MM_MANT_NORM_p5_2, _MM_MANT_SIGN_nan); 
}

__m512d test_mm512_maskz_getmant_pd(__mmask8 __U, __m512d __A) {
  // CHECK-LABEL: @test_mm512_maskz_getmant_pd
  // CHECK: @llvm.x86.avx512.mask.getmant.pd.512
  return _mm512_maskz_getmant_pd(__U, __A,_MM_MANT_NORM_p5_2, _MM_MANT_SIGN_nan); 
}

__m512 test_mm512_getmant_round_ps(__m512 __A) {
  // CHECK-LABEL: @test_mm512_getmant_round_ps
  // CHECK: @llvm.x86.avx512.mask.getmant.ps.512
  return _mm512_getmant_round_ps(__A,_MM_MANT_NORM_p5_2, _MM_MANT_SIGN_nan, _MM_FROUND_CUR_DIRECTION); 
}

__m512 test_mm512_mask_getmant_round_ps(__m512 __W, __mmask16 __U, __m512 __A) {
  // CHECK-LABEL: @test_mm512_mask_getmant_round_ps
  // CHECK: @llvm.x86.avx512.mask.getmant.ps.512
  return _mm512_mask_getmant_round_ps(__W, __U, __A,_MM_MANT_NORM_p5_2, _MM_MANT_SIGN_nan, _MM_FROUND_CUR_DIRECTION); 
}

__m512 test_mm512_maskz_getmant_round_ps(__mmask16 __U, __m512 __A) {
  // CHECK-LABEL: @test_mm512_maskz_getmant_round_ps
  // CHECK: @llvm.x86.avx512.mask.getmant.ps.512
  return _mm512_maskz_getmant_round_ps(__U, __A,_MM_MANT_NORM_p5_2, _MM_MANT_SIGN_nan, _MM_FROUND_CUR_DIRECTION); 
}

__m512 test_mm512_getmant_ps(__m512 __A) {
  // CHECK-LABEL: @test_mm512_getmant_ps
  // CHECK: @llvm.x86.avx512.mask.getmant.ps.512
  return _mm512_getmant_ps(__A,_MM_MANT_NORM_p5_2, _MM_MANT_SIGN_nan); 
}

__m512 test_mm512_mask_getmant_ps(__m512 __W, __mmask16 __U, __m512 __A) {
  // CHECK-LABEL: @test_mm512_mask_getmant_ps
  // CHECK: @llvm.x86.avx512.mask.getmant.ps.512
  return _mm512_mask_getmant_ps(__W, __U, __A,_MM_MANT_NORM_p5_2, _MM_MANT_SIGN_nan); 
}

__m512 test_mm512_maskz_getmant_ps(__mmask16 __U, __m512 __A) {
  // CHECK-LABEL: @test_mm512_maskz_getmant_ps
  // CHECK: @llvm.x86.avx512.mask.getmant.ps.512
  return _mm512_maskz_getmant_ps(__U, __A,_MM_MANT_NORM_p5_2, _MM_MANT_SIGN_nan); 
}

__m512d test_mm512_getexp_round_pd(__m512d __A) {
  // CHECK-LABEL: @test_mm512_getexp_round_pd
  // CHECK: @llvm.x86.avx512.mask.getexp.pd.512
  return _mm512_getexp_round_pd(__A, _MM_FROUND_CUR_DIRECTION); 
}

__m512d test_mm512_mask_getexp_round_pd(__m512d __W, __mmask8 __U, __m512d __A) {
  // CHECK-LABEL: @test_mm512_mask_getexp_round_pd
  // CHECK: @llvm.x86.avx512.mask.getexp.pd.512
  return _mm512_mask_getexp_round_pd(__W, __U, __A, _MM_FROUND_CUR_DIRECTION); 
}

__m512d test_mm512_maskz_getexp_round_pd(__mmask8 __U, __m512d __A) {
  // CHECK-LABEL: @test_mm512_maskz_getexp_round_pd
  // CHECK: @llvm.x86.avx512.mask.getexp.pd.512
  return _mm512_maskz_getexp_round_pd(__U, __A, _MM_FROUND_CUR_DIRECTION); 
}

__m512d test_mm512_getexp_pd(__m512d __A) {
  // CHECK-LABEL: @test_mm512_getexp_pd
  // CHECK: @llvm.x86.avx512.mask.getexp.pd.512
  return _mm512_getexp_pd(__A); 
}

__m512d test_mm512_mask_getexp_pd(__m512d __W, __mmask8 __U, __m512d __A) {
  // CHECK-LABEL: @test_mm512_mask_getexp_pd
  // CHECK: @llvm.x86.avx512.mask.getexp.pd.512
  return _mm512_mask_getexp_pd(__W, __U, __A); 
}

__m512d test_mm512_maskz_getexp_pd(__mmask8 __U, __m512d __A) {
  // CHECK-LABEL: @test_mm512_maskz_getexp_pd
  // CHECK: @llvm.x86.avx512.mask.getexp.pd.512
  return _mm512_maskz_getexp_pd(__U, __A); 
}

__m512 test_mm512_getexp_round_ps(__m512 __A) {
  // CHECK-LABEL: @test_mm512_getexp_round_ps
  // CHECK: @llvm.x86.avx512.mask.getexp.ps.512
  return _mm512_getexp_round_ps(__A, _MM_FROUND_CUR_DIRECTION); 
}

__m512 test_mm512_mask_getexp_round_ps(__m512 __W, __mmask16 __U, __m512 __A) {
  // CHECK-LABEL: @test_mm512_mask_getexp_round_ps
  // CHECK: @llvm.x86.avx512.mask.getexp.ps.512
  return _mm512_mask_getexp_round_ps(__W, __U, __A, _MM_FROUND_CUR_DIRECTION); 
}

__m512 test_mm512_maskz_getexp_round_ps(__mmask16 __U, __m512 __A) {
  // CHECK-LABEL: @test_mm512_maskz_getexp_round_ps
  // CHECK: @llvm.x86.avx512.mask.getexp.ps.512
  return _mm512_maskz_getexp_round_ps(__U, __A, _MM_FROUND_CUR_DIRECTION); 
}

__m512 test_mm512_getexp_ps(__m512 __A) {
  // CHECK-LABEL: @test_mm512_getexp_ps
  // CHECK: @llvm.x86.avx512.mask.getexp.ps.512
  return _mm512_getexp_ps(__A); 
}

__m512 test_mm512_mask_getexp_ps(__m512 __W, __mmask16 __U, __m512 __A) {
  // CHECK-LABEL: @test_mm512_mask_getexp_ps
  // CHECK: @llvm.x86.avx512.mask.getexp.ps.512
  return _mm512_mask_getexp_ps(__W, __U, __A); 
}

__m512 test_mm512_maskz_getexp_ps(__mmask16 __U, __m512 __A) {
  // CHECK-LABEL: @test_mm512_maskz_getexp_ps
  // CHECK: @llvm.x86.avx512.mask.getexp.ps.512
  return _mm512_maskz_getexp_ps(__U, __A); 
}

__m256 test_mm512_i64gather_ps(__m512i __index, void const *__addr) {
  // CHECK-LABEL: @test_mm512_i64gather_ps
  // CHECK: @llvm.x86.avx512.gather.qps.512
  return _mm512_i64gather_ps(__index, __addr, 2); 
}

__m256 test_mm512_mask_i64gather_ps(__m256 __v1_old, __mmask8 __mask, __m512i __index, void const *__addr) {
  // CHECK-LABEL: @test_mm512_mask_i64gather_ps
  // CHECK: @llvm.x86.avx512.gather.qps.512
  return _mm512_mask_i64gather_ps(__v1_old, __mask, __index, __addr, 2); 
}

__m256i test_mm512_i64gather_epi32(__m512i __index, void const *__addr) {
  // CHECK-LABEL: @test_mm512_i64gather_epi32
  // CHECK: @llvm.x86.avx512.gather.qpi.512
  return _mm512_i64gather_epi32(__index, __addr, 2); 
}

__m256i test_mm512_mask_i64gather_epi32(__m256i __v1_old, __mmask8 __mask, __m512i __index, void const *__addr) {
  // CHECK-LABEL: @test_mm512_mask_i64gather_epi32
  // CHECK: @llvm.x86.avx512.gather.qpi.512
  return _mm512_mask_i64gather_epi32(__v1_old, __mask, __index, __addr, 2); 
}

__m512d test_mm512_i64gather_pd(__m512i __index, void const *__addr) {
  // CHECK-LABEL: @test_mm512_i64gather_pd
  // CHECK: @llvm.x86.avx512.gather.qpd.512
  return _mm512_i64gather_pd(__index, __addr, 2); 
}

__m512d test_mm512_mask_i64gather_pd(__m512d __v1_old, __mmask8 __mask, __m512i __index, void const *__addr) {
  // CHECK-LABEL: @test_mm512_mask_i64gather_pd
  // CHECK: @llvm.x86.avx512.gather.qpd.512
  return _mm512_mask_i64gather_pd(__v1_old, __mask, __index, __addr, 2); 
}

__m512i test_mm512_i64gather_epi64(__m512i __index, void const *__addr) {
  // CHECK-LABEL: @test_mm512_i64gather_epi64
  // CHECK: @llvm.x86.avx512.gather.qpq.512
  return _mm512_i64gather_epi64(__index, __addr, 2); 
}

__m512i test_mm512_mask_i64gather_epi64(__m512i __v1_old, __mmask8 __mask, __m512i __index, void const *__addr) {
  // CHECK-LABEL: @test_mm512_mask_i64gather_epi64
  // CHECK: @llvm.x86.avx512.gather.qpq.512
  return _mm512_mask_i64gather_epi64(__v1_old, __mask, __index, __addr, 2); 
}

__m512 test_mm512_i32gather_ps(__m512i __index, void const *__addr) {
  // CHECK-LABEL: @test_mm512_i32gather_ps
  // CHECK: @llvm.x86.avx512.gather.dps.512
  return _mm512_i32gather_ps(__index, __addr, 2); 
}

__m512 test_mm512_mask_i32gather_ps(__m512 v1_old, __mmask16 __mask, __m512i __index, void const *__addr) {
  // CHECK-LABEL: @test_mm512_mask_i32gather_ps
  // CHECK: @llvm.x86.avx512.gather.dps.512
  return _mm512_mask_i32gather_ps(v1_old, __mask, __index, __addr, 2); 
}

__m512i test_mm512_i32gather_epi32(__m512i __index, void const *__addr) {
  // CHECK-LABEL: @test_mm512_i32gather_epi32
  // CHECK: @llvm.x86.avx512.gather.dpi.512
  return _mm512_i32gather_epi32(__index, __addr, 2); 
}

__m512i test_mm512_mask_i32gather_epi32(__m512i __v1_old, __mmask16 __mask, __m512i __index, void const *__addr) {
  // CHECK-LABEL: @test_mm512_mask_i32gather_epi32
  // CHECK: @llvm.x86.avx512.gather.dpi.512
  return _mm512_mask_i32gather_epi32(__v1_old, __mask, __index, __addr, 2); 
}

__m512d test_mm512_i32gather_pd(__m256i __index, void const *__addr) {
  // CHECK-LABEL: @test_mm512_i32gather_pd
  // CHECK: @llvm.x86.avx512.gather.dpd.512
  return _mm512_i32gather_pd(__index, __addr, 2); 
}

__m512d test_mm512_mask_i32gather_pd(__m512d __v1_old, __mmask8 __mask, __m256i __index, void const *__addr) {
  // CHECK-LABEL: @test_mm512_mask_i32gather_pd
  // CHECK: @llvm.x86.avx512.gather.dpd.512
  return _mm512_mask_i32gather_pd(__v1_old, __mask, __index, __addr, 2); 
}

__m512i test_mm512_i32gather_epi64(__m256i __index, void const *__addr) {
  // CHECK-LABEL: @test_mm512_i32gather_epi64
  // CHECK: @llvm.x86.avx512.gather.dpq.512
  return _mm512_i32gather_epi64(__index, __addr, 2); 
}

__m512i test_mm512_mask_i32gather_epi64(__m512i __v1_old, __mmask8 __mask, __m256i __index, void const *__addr) {
  // CHECK-LABEL: @test_mm512_mask_i32gather_epi64
  // CHECK: @llvm.x86.avx512.gather.dpq.512
  return _mm512_mask_i32gather_epi64(__v1_old, __mask, __index, __addr, 2); 
}

void test_mm512_i64scatter_ps(void *__addr, __m512i __index, __m256 __v1) {
  // CHECK-LABEL: @test_mm512_i64scatter_ps
  // CHECK: @llvm.x86.avx512.scatter.qps.512
  return _mm512_i64scatter_ps(__addr, __index, __v1, 2); 
}

void test_mm512_mask_i64scatter_ps(void *__addr, __mmask8 __mask, __m512i __index, __m256 __v1) {
  // CHECK-LABEL: @test_mm512_mask_i64scatter_ps
  // CHECK: @llvm.x86.avx512.scatter.qps.512
  return _mm512_mask_i64scatter_ps(__addr, __mask, __index, __v1, 2); 
}

void test_mm512_i64scatter_epi32(void *__addr, __m512i __index, __m256i __v1) {
  // CHECK-LABEL: @test_mm512_i64scatter_epi32
  // CHECK: @llvm.x86.avx512.scatter.qpi.512
  return _mm512_i64scatter_epi32(__addr, __index, __v1, 2); 
}

void test_mm512_mask_i64scatter_epi32(void *__addr, __mmask8 __mask, __m512i __index, __m256i __v1) {
  // CHECK-LABEL: @test_mm512_mask_i64scatter_epi32
  // CHECK: @llvm.x86.avx512.scatter.qpi.512
  return _mm512_mask_i64scatter_epi32(__addr, __mask, __index, __v1, 2); 
}

void test_mm512_i64scatter_pd(void *__addr, __m512i __index, __m512d __v1) {
  // CHECK-LABEL: @test_mm512_i64scatter_pd
  // CHECK: @llvm.x86.avx512.scatter.qpd.512
  return _mm512_i64scatter_pd(__addr, __index, __v1, 2); 
}

void test_mm512_mask_i64scatter_pd(void *__addr, __mmask8 __mask, __m512i __index, __m512d __v1) {
  // CHECK-LABEL: @test_mm512_mask_i64scatter_pd
  // CHECK: @llvm.x86.avx512.scatter.qpd.512
  return _mm512_mask_i64scatter_pd(__addr, __mask, __index, __v1, 2); 
}

void test_mm512_i64scatter_epi64(void *__addr, __m512i __index, __m512i __v1) {
  // CHECK-LABEL: @test_mm512_i64scatter_epi64
  // CHECK: @llvm.x86.avx512.scatter.qpq.512
  return _mm512_i64scatter_epi64(__addr, __index, __v1, 2); 
}

void test_mm512_mask_i64scatter_epi64(void *__addr, __mmask8 __mask, __m512i __index, __m512i __v1) {
  // CHECK-LABEL: @test_mm512_mask_i64scatter_epi64
  // CHECK: @llvm.x86.avx512.scatter.qpq.512
  return _mm512_mask_i64scatter_epi64(__addr, __mask, __index, __v1, 2); 
}

void test_mm512_i32scatter_ps(void *__addr, __m512i __index, __m512 __v1) {
  // CHECK-LABEL: @test_mm512_i32scatter_ps
  // CHECK: @llvm.x86.avx512.scatter.dps.512
  return _mm512_i32scatter_ps(__addr, __index, __v1, 2); 
}

void test_mm512_mask_i32scatter_ps(void *__addr, __mmask16 __mask, __m512i __index, __m512 __v1) {
  // CHECK-LABEL: @test_mm512_mask_i32scatter_ps
  // CHECK: @llvm.x86.avx512.scatter.dps.512
  return _mm512_mask_i32scatter_ps(__addr, __mask, __index, __v1, 2); 
}

void test_mm512_i32scatter_epi32(void *__addr, __m512i __index, __m512i __v1) {
  // CHECK-LABEL: @test_mm512_i32scatter_epi32
  // CHECK: @llvm.x86.avx512.scatter.dpi.512
  return _mm512_i32scatter_epi32(__addr, __index, __v1, 2); 
}

void test_mm512_mask_i32scatter_epi32(void *__addr, __mmask16 __mask, __m512i __index, __m512i __v1) {
  // CHECK-LABEL: @test_mm512_mask_i32scatter_epi32
  // CHECK: @llvm.x86.avx512.scatter.dpi.512
  return _mm512_mask_i32scatter_epi32(__addr, __mask, __index, __v1, 2); 
}

void test_mm512_i32scatter_pd(void *__addr, __m256i __index, __m512d __v1) {
  // CHECK-LABEL: @test_mm512_i32scatter_pd
  // CHECK: @llvm.x86.avx512.scatter.dpd.512
  return _mm512_i32scatter_pd(__addr, __index, __v1, 2); 
}

void test_mm512_mask_i32scatter_pd(void *__addr, __mmask8 __mask, __m256i __index, __m512d __v1) {
  // CHECK-LABEL: @test_mm512_mask_i32scatter_pd
  // CHECK: @llvm.x86.avx512.scatter.dpd.512
  return _mm512_mask_i32scatter_pd(__addr, __mask, __index, __v1, 2); 
}

void test_mm512_i32scatter_epi64(void *__addr, __m256i __index, __m512i __v1) {
  // CHECK-LABEL: @test_mm512_i32scatter_epi64
  // CHECK: @llvm.x86.avx512.scatter.dpq.512
  return _mm512_i32scatter_epi64(__addr, __index, __v1, 2); 
}

void test_mm512_mask_i32scatter_epi64(void *__addr, __mmask8 __mask, __m256i __index, __m512i __v1) {
  // CHECK-LABEL: @test_mm512_mask_i32scatter_epi64
  // CHECK: @llvm.x86.avx512.scatter.dpq.512
  return _mm512_mask_i32scatter_epi64(__addr, __mask, __index, __v1, 2); 
}

__m128d test_mm_mask_rsqrt14_sd(__m128d __W, __mmask8 __U, __m128d __A, __m128d __B){
  // CHECK-LABEL: @test_mm_mask_rsqrt14_sd
  // CHECK: @llvm.x86.avx512.rsqrt14.sd
  return _mm_mask_rsqrt14_sd(__W, __U, __A, __B);
}

__m128d test_mm_maskz_rsqrt14_sd(__mmask8 __U, __m128d __A, __m128d __B){
  // CHECK-LABEL: @test_mm_maskz_rsqrt14_sd
  // CHECK: @llvm.x86.avx512.rsqrt14.sd
  return _mm_maskz_rsqrt14_sd(__U, __A, __B);
}

__m128 test_mm_mask_rsqrt14_ss(__m128 __W, __mmask8 __U, __m128 __A, __m128 __B){
  // CHECK-LABEL: @test_mm_mask_rsqrt14_ss
  // CHECK: @llvm.x86.avx512.rsqrt14.ss
  return _mm_mask_rsqrt14_ss(__W, __U, __A, __B);
}

__m128 test_mm_maskz_rsqrt14_ss(__mmask8 __U, __m128 __A, __m128 __B){
  // CHECK-LABEL: @test_mm_maskz_rsqrt14_ss
  // CHECK: @llvm.x86.avx512.rsqrt14.ss
  return _mm_maskz_rsqrt14_ss(__U, __A, __B);
}

__m128d test_mm_mask_rcp14_sd(__m128d __W, __mmask8 __U, __m128d __A, __m128d __B){
  // CHECK-LABEL: @test_mm_mask_rcp14_sd
  // CHECK: @llvm.x86.avx512.rcp14.sd
  return _mm_mask_rcp14_sd(__W, __U, __A, __B);
}

__m128d test_mm_maskz_rcp14_sd(__mmask8 __U, __m128d __A, __m128d __B){
  // CHECK-LABEL: @test_mm_maskz_rcp14_sd
  // CHECK: @llvm.x86.avx512.rcp14.sd
  return _mm_maskz_rcp14_sd(__U, __A, __B);
}

__m128 test_mm_mask_rcp14_ss(__m128 __W, __mmask8 __U, __m128 __A, __m128 __B){
  // CHECK-LABEL: @test_mm_mask_rcp14_ss
  // CHECK: @llvm.x86.avx512.rcp14.ss
  return _mm_mask_rcp14_ss(__W, __U, __A, __B);
}

__m128 test_mm_maskz_rcp14_ss(__mmask8 __U, __m128 __A, __m128 __B){
  // CHECK-LABEL: @test_mm_maskz_rcp14_ss
  // CHECK: @llvm.x86.avx512.rcp14.ss
  return _mm_maskz_rcp14_ss(__U, __A, __B);
}

__m128d test_mm_mask_getexp_sd(__m128d __W, __mmask8 __U, __m128d __A, __m128d __B){
  // CHECK-LABEL: @test_mm_mask_getexp_sd
  // CHECK: @llvm.x86.avx512.mask.getexp.sd
  return _mm_mask_getexp_sd(__W, __U, __A, __B);
}

__m128d test_mm_mask_getexp_round_sd(__m128d __W, __mmask8 __U, __m128d __A, __m128d __B){
  // CHECK-LABEL: @test_mm_mask_getexp_round_sd
  // CHECK: @llvm.x86.avx512.mask.getexp.sd
  return _mm_mask_getexp_round_sd(__W, __U, __A, __B, _MM_FROUND_CUR_DIRECTION);
}

__m128d test_mm_maskz_getexp_sd(__mmask8 __U, __m128d __A, __m128d __B){
  // CHECK-LABEL: @test_mm_maskz_getexp_sd
  // CHECK: @llvm.x86.avx512.mask.getexp.sd
  return _mm_maskz_getexp_sd(__U, __A, __B);
}

__m128d test_mm_maskz_getexp_round_sd(__mmask8 __U, __m128d __A, __m128d __B){
  // CHECK-LABEL: @test_mm_maskz_getexp_round_sd
  // CHECK: @llvm.x86.avx512.mask.getexp.sd
  return _mm_maskz_getexp_round_sd(__U, __A, __B, _MM_FROUND_CUR_DIRECTION);
}

__m128 test_mm_mask_getexp_ss(__m128 __W, __mmask8 __U, __m128 __A, __m128 __B){
  // CHECK-LABEL: @test_mm_mask_getexp_ss
  // CHECK: @llvm.x86.avx512.mask.getexp.ss
  return _mm_mask_getexp_ss(__W, __U, __A, __B);
}

__m128 test_mm_mask_getexp_round_ss(__m128 __W, __mmask8 __U, __m128 __A, __m128 __B){
  // CHECK-LABEL: @test_mm_mask_getexp_round_ss
  // CHECK: @llvm.x86.avx512.mask.getexp.ss
  return _mm_mask_getexp_round_ss(__W, __U, __A, __B, _MM_FROUND_CUR_DIRECTION);
}

__m128 test_mm_maskz_getexp_ss(__mmask8 __U, __m128 __A, __m128 __B){
  // CHECK-LABEL: @test_mm_maskz_getexp_ss
  // CHECK: @llvm.x86.avx512.mask.getexp.ss
  return _mm_maskz_getexp_ss(__U, __A, __B);
}

__m128 test_mm_maskz_getexp_round_ss(__mmask8 __U, __m128 __A, __m128 __B){
  // CHECK-LABEL: @test_mm_maskz_getexp_round_ss
  // CHECK: @llvm.x86.avx512.mask.getexp.ss
  return _mm_maskz_getexp_round_ss(__U, __A, __B, _MM_FROUND_CUR_DIRECTION);
}

__m128d test_mm_mask_getmant_sd(__m128d __W, __mmask8 __U, __m128d __A, __m128d __B){
  // CHECK-LABEL: @test_mm_mask_getmant_sd
  // CHECK: @llvm.x86.avx512.mask.getmant.sd
  return _mm_mask_getmant_sd(__W, __U, __A, __B, 1, 2);
}

__m128d test_mm_mask_getmant_round_sd(__m128d __W, __mmask8 __U, __m128d __A, __m128d __B){
  // CHECK-LABEL: @test_mm_mask_getmant_round_sd
  // CHECK: @llvm.x86.avx512.mask.getmant.sd
  return _mm_mask_getmant_round_sd(__W, __U, __A, __B, 1, 2, _MM_FROUND_CUR_DIRECTION);
}

__m128d test_mm_maskz_getmant_sd(__mmask8 __U, __m128d __A, __m128d __B){
  // CHECK-LABEL: @test_mm_maskz_getmant_sd
  // CHECK: @llvm.x86.avx512.mask.getmant.sd
  return _mm_maskz_getmant_sd(__U, __A, __B, 1, 2);
}

__m128d test_mm_maskz_getmant_round_sd(__mmask8 __U, __m128d __A, __m128d __B){
  // CHECK-LABEL: @test_mm_maskz_getmant_round_sd
  // CHECK: @llvm.x86.avx512.mask.getmant.sd
  return _mm_maskz_getmant_round_sd(__U, __A, __B, 1, 2, _MM_FROUND_CUR_DIRECTION);
}

__m128 test_mm_mask_getmant_ss(__m128 __W, __mmask8 __U, __m128 __A, __m128 __B){
  // CHECK-LABEL: @test_mm_mask_getmant_ss
  // CHECK: @llvm.x86.avx512.mask.getmant.ss
  return _mm_mask_getmant_ss(__W, __U, __A, __B, 1, 2);
}

__m128 test_mm_mask_getmant_round_ss(__m128 __W, __mmask8 __U, __m128 __A, __m128 __B){
  // CHECK-LABEL: @test_mm_mask_getmant_round_ss
  // CHECK: @llvm.x86.avx512.mask.getmant.ss
  return _mm_mask_getmant_round_ss(__W, __U, __A, __B, 1, 2, _MM_FROUND_CUR_DIRECTION);
}

__m128 test_mm_maskz_getmant_ss(__mmask8 __U, __m128 __A, __m128 __B){
  // CHECK-LABEL: @test_mm_maskz_getmant_ss
  // CHECK: @llvm.x86.avx512.mask.getmant.ss
  return _mm_maskz_getmant_ss(__U, __A, __B, 1, 2);
}

__m128 test_mm_maskz_getmant_round_ss(__mmask8 __U, __m128 __A, __m128 __B){
  // CHECK-LABEL: @test_mm_maskz_getmant_round_ss
  // CHECK: @llvm.x86.avx512.mask.getmant.ss
  return _mm_maskz_getmant_round_ss(__U, __A, __B, 1, 2, _MM_FROUND_CUR_DIRECTION);
}

__m128 test_mm_mask_fmadd_ss(__m128 __W, __mmask8 __U, __m128 __A, __m128 __B){
  // CHECK-LABEL: @test_mm_mask_fmadd_ss
  // CHECK: @llvm.x86.avx512.mask.vfmadd.ss
  return _mm_mask_fmadd_ss(__W, __U, __A, __B);
}

__m128 test_mm_mask_fmadd_round_ss(__m128 __W, __mmask8 __U, __m128 __A, __m128 __B){
  // CHECK-LABEL: @test_mm_mask_fmadd_round_ss
  // CHECK: @llvm.x86.avx512.mask.vfmadd.ss
  return _mm_mask_fmadd_round_ss(__W, __U, __A, __B, _MM_FROUND_CUR_DIRECTION);
}

__m128 test_mm_maskz_fmadd_ss(__mmask8 __U, __m128 __A, __m128 __B, __m128 __C){
  // CHECK-LABEL: @test_mm_maskz_fmadd_ss
  // CHECK: @llvm.x86.avx512.maskz.vfmadd.ss
  return _mm_maskz_fmadd_ss(__U, __A, __B, __C);
}

__m128 test_mm_maskz_fmadd_round_ss(__mmask8 __U, __m128 __A, __m128 __B, __m128 __C){
  // CHECK-LABEL: @test_mm_maskz_fmadd_round_ss
  // CHECK: @llvm.x86.avx512.maskz.vfmadd.ss
  return _mm_maskz_fmadd_round_ss(__U, __A, __B, __C, _MM_FROUND_CUR_DIRECTION);
}

__m128 test_mm_mask3_fmadd_ss(__m128 __W, __m128 __X, __m128 __Y, __mmask8 __U){
  // CHECK-LABEL: @test_mm_mask3_fmadd_ss
  // CHECK: @llvm.x86.avx512.mask3.vfmadd.ss
  return _mm_mask3_fmadd_ss(__W, __X, __Y, __U);
}

__m128 test_mm_mask3_fmadd_round_ss(__m128 __W, __m128 __X, __m128 __Y, __mmask8 __U){
  // CHECK-LABEL: @test_mm_mask3_fmadd_round_ss
  // CHECK: @llvm.x86.avx512.mask3.vfmadd.ss
  return _mm_mask3_fmadd_round_ss(__W, __X, __Y, __U, _MM_FROUND_CUR_DIRECTION);
}

__m128 test_mm_mask_fmsub_ss(__m128 __W, __mmask8 __U, __m128 __A, __m128 __B){
  // CHECK-LABEL: @test_mm_mask_fmsub_ss
  // CHECK: @llvm.x86.avx512.mask.vfmadd.ss
  return _mm_mask_fmsub_ss(__W, __U, __A, __B);
}

__m128 test_mm_mask_fmsub_round_ss(__m128 __W, __mmask8 __U, __m128 __A, __m128 __B){
  // CHECK-LABEL: @test_mm_mask_fmsub_round_ss
  // CHECK: @llvm.x86.avx512.mask.vfmadd.ss
  return _mm_mask_fmsub_round_ss(__W, __U, __A, __B, _MM_FROUND_CUR_DIRECTION);
}

__m128 test_mm_maskz_fmsub_ss(__mmask8 __U, __m128 __A, __m128 __B, __m128 __C){
  // CHECK-LABEL: @test_mm_maskz_fmsub_ss
  // CHECK: @llvm.x86.avx512.maskz.vfmadd.ss
  return _mm_maskz_fmsub_ss(__U, __A, __B, __C);
}

__m128 test_mm_maskz_fmsub_round_ss(__mmask8 __U, __m128 __A, __m128 __B, __m128 __C){
  // CHECK-LABEL: @test_mm_maskz_fmsub_round_ss
  // CHECK: @llvm.x86.avx512.maskz.vfmadd.ss
  return _mm_maskz_fmsub_round_ss(__U, __A, __B, __C, _MM_FROUND_CUR_DIRECTION);
}

__m128 test_mm_mask3_fmsub_ss(__m128 __W, __m128 __X, __m128 __Y, __mmask8 __U){
  // CHECK-LABEL: @test_mm_mask3_fmsub_ss
  // CHECK: @llvm.x86.avx512.mask3.vfmadd.ss
  return _mm_mask3_fmsub_ss(__W, __X, __Y, __U);
}

__m128 test_mm_mask3_fmsub_round_ss(__m128 __W, __m128 __X, __m128 __Y, __mmask8 __U){
  // CHECK-LABEL: @test_mm_mask3_fmsub_round_ss
  // CHECK: @llvm.x86.avx512.mask3.vfmadd.ss
  return _mm_mask3_fmsub_round_ss(__W, __X, __Y, __U, _MM_FROUND_CUR_DIRECTION);
}

__m128 test_mm_mask_fnmadd_ss(__m128 __W, __mmask8 __U, __m128 __A, __m128 __B){
  // CHECK-LABEL: @test_mm_mask_fnmadd_ss
  // CHECK: @llvm.x86.avx512.mask.vfmadd.ss
  return _mm_mask_fnmadd_ss(__W, __U, __A, __B);
}

__m128 test_mm_mask_fnmadd_round_ss(__m128 __W, __mmask8 __U, __m128 __A, __m128 __B){
  // CHECK-LABEL: @test_mm_mask_fnmadd_round_ss
  // CHECK: @llvm.x86.avx512.mask.vfmadd.ss
  return _mm_mask_fnmadd_round_ss(__W, __U, __A, __B, _MM_FROUND_CUR_DIRECTION);
}

__m128 test_mm_maskz_fnmadd_ss(__mmask8 __U, __m128 __A, __m128 __B, __m128 __C){
  // CHECK-LABEL: @test_mm_maskz_fnmadd_ss
  // CHECK: @llvm.x86.avx512.maskz.vfmadd.ss
  return _mm_maskz_fnmadd_ss(__U, __A, __B, __C);
}

__m128 test_mm_maskz_fnmadd_round_ss(__mmask8 __U, __m128 __A, __m128 __B, __m128 __C){
  // CHECK-LABEL: @test_mm_maskz_fnmadd_round_ss
  // CHECK: @llvm.x86.avx512.maskz.vfmadd.ss
  return _mm_maskz_fnmadd_round_ss(__U, __A, __B, __C, _MM_FROUND_CUR_DIRECTION);
}

__m128 test_mm_mask3_fnmadd_ss(__m128 __W, __m128 __X, __m128 __Y, __mmask8 __U){
  // CHECK-LABEL: @test_mm_mask3_fnmadd_ss
  // CHECK: @llvm.x86.avx512.mask3.vfmadd.ss
  return _mm_mask3_fnmadd_ss(__W, __X, __Y, __U);
}

__m128 test_mm_mask3_fnmadd_round_ss(__m128 __W, __m128 __X, __m128 __Y, __mmask8 __U){
  // CHECK-LABEL: @test_mm_mask3_fnmadd_round_ss
  // CHECK: @llvm.x86.avx512.mask3.vfmadd.ss
  return _mm_mask3_fnmadd_round_ss(__W, __X, __Y, __U, _MM_FROUND_CUR_DIRECTION);
}

__m128 test_mm_mask_fnmsub_ss(__m128 __W, __mmask8 __U, __m128 __A, __m128 __B){
  // CHECK-LABEL: @test_mm_mask_fnmsub_ss
  // CHECK: @llvm.x86.avx512.mask.vfmadd.ss
  return _mm_mask_fnmsub_ss(__W, __U, __A, __B);
}

__m128 test_mm_mask_fnmsub_round_ss(__m128 __W, __mmask8 __U, __m128 __A, __m128 __B){
  // CHECK-LABEL: @test_mm_mask_fnmsub_round_ss
  // CHECK: @llvm.x86.avx512.mask.vfmadd.ss
  return _mm_mask_fnmsub_round_ss(__W, __U, __A, __B, _MM_FROUND_CUR_DIRECTION);
}

__m128 test_mm_maskz_fnmsub_ss(__mmask8 __U, __m128 __A, __m128 __B, __m128 __C){
  // CHECK-LABEL: @test_mm_maskz_fnmsub_ss
  // CHECK: @llvm.x86.avx512.maskz.vfmadd.ss
  return _mm_maskz_fnmsub_ss(__U, __A, __B, __C);
}

__m128 test_mm_maskz_fnmsub_round_ss(__mmask8 __U, __m128 __A, __m128 __B, __m128 __C){
  // CHECK-LABEL: @test_mm_maskz_fnmsub_round_ss
  // CHECK: @llvm.x86.avx512.maskz.vfmadd.ss
  return _mm_maskz_fnmsub_round_ss(__U, __A, __B, __C, _MM_FROUND_CUR_DIRECTION);
}

__m128 test_mm_mask3_fnmsub_ss(__m128 __W, __m128 __X, __m128 __Y, __mmask8 __U){
  // CHECK-LABEL: @test_mm_mask3_fnmsub_ss
  // CHECK: @llvm.x86.avx512.mask3.vfmadd.ss
  return _mm_mask3_fnmsub_ss(__W, __X, __Y, __U);
}

__m128 test_mm_mask3_fnmsub_round_ss(__m128 __W, __m128 __X, __m128 __Y, __mmask8 __U){
  // CHECK-LABEL: @test_mm_mask3_fnmsub_round_ss
  // CHECK: @llvm.x86.avx512.mask3.vfmadd.ss
  return _mm_mask3_fnmsub_round_ss(__W, __X, __Y, __U, _MM_FROUND_CUR_DIRECTION);
}

__m128d test_mm_mask_fmadd_sd(__m128d __W, __mmask8 __U, __m128d __A, __m128d __B){
  // CHECK-LABEL: @test_mm_mask_fmadd_sd
  // CHECK: @llvm.x86.avx512.mask.vfmadd.sd
  return _mm_mask_fmadd_sd(__W, __U, __A, __B);
}

__m128d test_mm_mask_fmadd_round_sd(__m128d __W, __mmask8 __U, __m128d __A, __m128d __B){
  // CHECK-LABEL: @test_mm_mask_fmadd_round_sd
  // CHECK: @llvm.x86.avx512.mask.vfmadd.sd
  return _mm_mask_fmadd_round_sd(__W, __U, __A, __B, _MM_FROUND_CUR_DIRECTION);
}

__m128d test_mm_maskz_fmadd_sd(__mmask8 __U, __m128d __A, __m128d __B, __m128d __C){
  // CHECK-LABEL: @test_mm_maskz_fmadd_sd
  // CHECK: @llvm.x86.avx512.maskz.vfmadd.sd
  return _mm_maskz_fmadd_sd(__U, __A, __B, __C);
}

__m128d test_mm_maskz_fmadd_round_sd(__mmask8 __U, __m128d __A, __m128d __B, __m128d __C){
  // CHECK-LABEL: @test_mm_maskz_fmadd_round_sd
  // CHECK: @llvm.x86.avx512.maskz.vfmadd.sd
  return _mm_maskz_fmadd_round_sd(__U, __A, __B, __C, _MM_FROUND_CUR_DIRECTION);
}

__m128d test_mm_mask3_fmadd_sd(__m128d __W, __m128d __X, __m128d __Y, __mmask8 __U){
  // CHECK-LABEL: @test_mm_mask3_fmadd_sd
  // CHECK: @llvm.x86.avx512.mask3.vfmadd.sd
  return _mm_mask3_fmadd_sd(__W, __X, __Y, __U);
}

__m128d test_mm_mask3_fmadd_round_sd(__m128d __W, __m128d __X, __m128d __Y, __mmask8 __U){
  // CHECK-LABEL: @test_mm_mask3_fmadd_round_sd
  // CHECK: @llvm.x86.avx512.mask3.vfmadd.sd
  return _mm_mask3_fmadd_round_sd(__W, __X, __Y, __U, _MM_FROUND_CUR_DIRECTION);
}

__m128d test_mm_mask_fmsub_sd(__m128d __W, __mmask8 __U, __m128d __A, __m128d __B){
  // CHECK-LABEL: @test_mm_mask_fmsub_sd
  // CHECK: @llvm.x86.avx512.mask.vfmadd.sd
  return _mm_mask_fmsub_sd(__W, __U, __A, __B);
}

__m128d test_mm_mask_fmsub_round_sd(__m128d __W, __mmask8 __U, __m128d __A, __m128d __B){
  // CHECK-LABEL: @test_mm_mask_fmsub_round_sd
  // CHECK: @llvm.x86.avx512.mask.vfmadd.sd
  return _mm_mask_fmsub_round_sd(__W, __U, __A, __B, _MM_FROUND_CUR_DIRECTION);
}

__m128d test_mm_maskz_fmsub_sd(__mmask8 __U, __m128d __A, __m128d __B, __m128d __C){
  // CHECK-LABEL: @test_mm_maskz_fmsub_sd
  // CHECK: @llvm.x86.avx512.maskz.vfmadd.sd
  return _mm_maskz_fmsub_sd(__U, __A, __B, __C);
}

__m128d test_mm_maskz_fmsub_round_sd(__mmask8 __U, __m128d __A, __m128d __B, __m128d __C){
  // CHECK-LABEL: @test_mm_maskz_fmsub_round_sd
  // CHECK: @llvm.x86.avx512.maskz.vfmadd.sd
  return _mm_maskz_fmsub_round_sd(__U, __A, __B, __C, _MM_FROUND_CUR_DIRECTION);
}

__m128d test_mm_mask3_fmsub_sd(__m128d __W, __m128d __X, __m128d __Y, __mmask8 __U){
  // CHECK-LABEL: @test_mm_mask3_fmsub_sd
  // CHECK: @llvm.x86.avx512.mask3.vfmadd.sd
  return _mm_mask3_fmsub_sd(__W, __X, __Y, __U);
}

__m128d test_mm_mask3_fmsub_round_sd(__m128d __W, __m128d __X, __m128d __Y, __mmask8 __U){
  // CHECK-LABEL: @test_mm_mask3_fmsub_round_sd
  // CHECK: @llvm.x86.avx512.mask3.vfmadd.sd
  return _mm_mask3_fmsub_round_sd(__W, __X, __Y, __U, _MM_FROUND_CUR_DIRECTION);
}

__m128d test_mm_mask_fnmadd_sd(__m128d __W, __mmask8 __U, __m128d __A, __m128d __B){
  // CHECK-LABEL: @test_mm_mask_fnmadd_sd
  // CHECK: @llvm.x86.avx512.mask.vfmadd.sd
  return _mm_mask_fnmadd_sd(__W, __U, __A, __B);
}

__m128d test_mm_mask_fnmadd_round_sd(__m128d __W, __mmask8 __U, __m128d __A, __m128d __B){
  // CHECK-LABEL: @test_mm_mask_fnmadd_round_sd
  // CHECK: @llvm.x86.avx512.mask.vfmadd.sd
  return _mm_mask_fnmadd_round_sd(__W, __U, __A, __B, _MM_FROUND_CUR_DIRECTION);
}

__m128d test_mm_maskz_fnmadd_sd(__mmask8 __U, __m128d __A, __m128d __B, __m128d __C){
  // CHECK-LABEL: @test_mm_maskz_fnmadd_sd
  // CHECK: @llvm.x86.avx512.maskz.vfmadd.sd
  return _mm_maskz_fnmadd_sd(__U, __A, __B, __C);
}

__m128d test_mm_maskz_fnmadd_round_sd(__mmask8 __U, __m128d __A, __m128d __B, __m128d __C){
  // CHECK-LABEL: @test_mm_maskz_fnmadd_round_sd
  // CHECK: @llvm.x86.avx512.maskz.vfmadd.sd
  return _mm_maskz_fnmadd_round_sd(__U, __A, __B, __C, _MM_FROUND_CUR_DIRECTION);
}

__m128d test_mm_mask3_fnmadd_sd(__m128d __W, __m128d __X, __m128d __Y, __mmask8 __U){
  // CHECK-LABEL: @test_mm_mask3_fnmadd_sd
  // CHECK: @llvm.x86.avx512.mask3.vfmadd.sd
  return _mm_mask3_fnmadd_sd(__W, __X, __Y, __U);
}

__m128d test_mm_mask3_fnmadd_round_sd(__m128d __W, __m128d __X, __m128d __Y, __mmask8 __U){
  // CHECK-LABEL: @test_mm_mask3_fnmadd_round_sd
  // CHECK: @llvm.x86.avx512.mask3.vfmadd.sd
  return _mm_mask3_fnmadd_round_sd(__W, __X, __Y, __U, _MM_FROUND_CUR_DIRECTION);
}

__m128d test_mm_mask_fnmsub_sd(__m128d __W, __mmask8 __U, __m128d __A, __m128d __B){
  // CHECK-LABEL: @test_mm_mask_fnmsub_sd
  // CHECK: @llvm.x86.avx512.mask.vfmadd.sd
  return _mm_mask_fnmsub_sd(__W, __U, __A, __B);
}

__m128d test_mm_mask_fnmsub_round_sd(__m128d __W, __mmask8 __U, __m128d __A, __m128d __B){
  // CHECK-LABEL: @test_mm_mask_fnmsub_round_sd
  // CHECK: @llvm.x86.avx512.mask.vfmadd.sd
  return _mm_mask_fnmsub_round_sd(__W, __U, __A, __B, _MM_FROUND_CUR_DIRECTION);
}

__m128d test_mm_maskz_fnmsub_sd(__mmask8 __U, __m128d __A, __m128d __B, __m128d __C){
  // CHECK-LABEL: @test_mm_maskz_fnmsub_sd
  // CHECK: @llvm.x86.avx512.maskz.vfmadd.sd
  return _mm_maskz_fnmsub_sd(__U, __A, __B, __C);
}

__m128d test_mm_maskz_fnmsub_round_sd(__mmask8 __U, __m128d __A, __m128d __B, __m128d __C){
  // CHECK-LABEL: @test_mm_maskz_fnmsub_round_sd
  // CHECK: @llvm.x86.avx512.maskz.vfmadd.sd
  return _mm_maskz_fnmsub_round_sd(__U, __A, __B, __C, _MM_FROUND_CUR_DIRECTION);
}

__m128d test_mm_mask3_fnmsub_sd(__m128d __W, __m128d __X, __m128d __Y, __mmask8 __U){
  // CHECK-LABEL: @test_mm_mask3_fnmsub_sd
  // CHECK: @llvm.x86.avx512.mask3.vfmadd.sd
  return _mm_mask3_fnmsub_sd(__W, __X, __Y, __U);
}

__m128d test_mm_mask3_fnmsub_round_sd(__m128d __W, __m128d __X, __m128d __Y, __mmask8 __U){
  // CHECK-LABEL: @test_mm_mask3_fnmsub_round_sd
  // CHECK: @llvm.x86.avx512.mask3.vfmadd.sd
  return _mm_mask3_fnmsub_round_sd(__W, __X, __Y, __U, _MM_FROUND_CUR_DIRECTION);
}

__m512d test_mm512_permutex_pd(__m512d __X) {
  // CHECK-LABEL: @test_mm512_permutex_pd
  // CHECK: @llvm.x86.avx512.mask.perm.df.512
  return _mm512_permutex_pd(__X, 0); 
}

__m512d test_mm512_mask_permutex_pd(__m512d __W, __mmask8 __U, __m512d __X) {
  // CHECK-LABEL: @test_mm512_mask_permutex_pd
  // CHECK: @llvm.x86.avx512.mask.perm.df.512
  return _mm512_mask_permutex_pd(__W, __U, __X, 0); 
}

__m512d test_mm512_maskz_permutex_pd(__mmask8 __U, __m512d __X) {
  // CHECK-LABEL: @test_mm512_maskz_permutex_pd
  // CHECK: @llvm.x86.avx512.mask.perm.df.512
  return _mm512_maskz_permutex_pd(__U, __X, 0); 
}

__m512i test_mm512_permutex_epi64(__m512i __X) {
  // CHECK-LABEL: @test_mm512_permutex_epi64
  // CHECK: @llvm.x86.avx512.mask.perm.di.512
  return _mm512_permutex_epi64(__X, 0); 
}

__m512i test_mm512_mask_permutex_epi64(__m512i __W, __mmask8 __M, __m512i __X) {
  // CHECK-LABEL: @test_mm512_mask_permutex_epi64
  // CHECK: @llvm.x86.avx512.mask.perm.di.512
  return _mm512_mask_permutex_epi64(__W, __M, __X, 0); 
}

__m512i test_mm512_maskz_permutex_epi64(__mmask8 __M, __m512i __X) {
  // CHECK-LABEL: @test_mm512_maskz_permutex_epi64
  // CHECK: @llvm.x86.avx512.mask.perm.di.512
  return _mm512_maskz_permutex_epi64(__M, __X, 0); 
}

__m512d test_mm512_permutexvar_pd(__m512i __X, __m512d __Y) {
  // CHECK-LABEL: @test_mm512_permutexvar_pd
  // CHECK: @llvm.x86.avx512.mask.permvar.df.512
  return _mm512_permutexvar_pd(__X, __Y); 
}

__m512d test_mm512_mask_permutexvar_pd(__m512d __W, __mmask8 __U, __m512i __X, __m512d __Y) {
  // CHECK-LABEL: @test_mm512_mask_permutexvar_pd
  // CHECK: @llvm.x86.avx512.mask.permvar.df.512
  return _mm512_mask_permutexvar_pd(__W, __U, __X, __Y); 
}

__m512d test_mm512_maskz_permutexvar_pd(__mmask8 __U, __m512i __X, __m512d __Y) {
  // CHECK-LABEL: @test_mm512_maskz_permutexvar_pd
  // CHECK: @llvm.x86.avx512.mask.permvar.df.512
  return _mm512_maskz_permutexvar_pd(__U, __X, __Y); 
}

__m512i test_mm512_maskz_permutexvar_epi64(__mmask8 __M, __m512i __X, __m512i __Y) {
  // CHECK-LABEL: @test_mm512_maskz_permutexvar_epi64
  // CHECK: @llvm.x86.avx512.mask.permvar.di.512
  return _mm512_maskz_permutexvar_epi64(__M, __X, __Y); 
}

__m512i test_mm512_permutexvar_epi64(__m512i __X, __m512i __Y) {
  // CHECK-LABEL: @test_mm512_permutexvar_epi64
  // CHECK: @llvm.x86.avx512.mask.permvar.di.512
  return _mm512_permutexvar_epi64(__X, __Y); 
}

__m512i test_mm512_mask_permutexvar_epi64(__m512i __W, __mmask8 __M, __m512i __X, __m512i __Y) {
  // CHECK-LABEL: @test_mm512_mask_permutexvar_epi64
  // CHECK: @llvm.x86.avx512.mask.permvar.di.512
  return _mm512_mask_permutexvar_epi64(__W, __M, __X, __Y); 
}

__m512 test_mm512_permutexvar_ps(__m512i __X, __m512 __Y) {
  // CHECK-LABEL: @test_mm512_permutexvar_ps
  // CHECK: @llvm.x86.avx512.mask.permvar.sf.512
  return _mm512_permutexvar_ps(__X, __Y); 
}

__m512 test_mm512_mask_permutexvar_ps(__m512 __W, __mmask16 __U, __m512i __X, __m512 __Y) {
  // CHECK-LABEL: @test_mm512_mask_permutexvar_ps
  // CHECK: @llvm.x86.avx512.mask.permvar.sf.512
  return _mm512_mask_permutexvar_ps(__W, __U, __X, __Y); 
}

__m512 test_mm512_maskz_permutexvar_ps(__mmask16 __U, __m512i __X, __m512 __Y) {
  // CHECK-LABEL: @test_mm512_maskz_permutexvar_ps
  // CHECK: @llvm.x86.avx512.mask.permvar.sf.512
  return _mm512_maskz_permutexvar_ps(__U, __X, __Y); 
}

__m512i test_mm512_maskz_permutexvar_epi32(__mmask16 __M, __m512i __X, __m512i __Y) {
  // CHECK-LABEL: @test_mm512_maskz_permutexvar_epi32
  // CHECK: @llvm.x86.avx512.mask.permvar.si.512
  return _mm512_maskz_permutexvar_epi32(__M, __X, __Y); 
}

__m512i test_mm512_permutexvar_epi32(__m512i __X, __m512i __Y) {
  // CHECK-LABEL: @test_mm512_permutexvar_epi32
  // CHECK: @llvm.x86.avx512.mask.permvar.si.512
  return _mm512_permutexvar_epi32(__X, __Y); 
}

__m512i test_mm512_mask_permutexvar_epi32(__m512i __W, __mmask16 __M, __m512i __X, __m512i __Y) {
  // CHECK-LABEL: @test_mm512_mask_permutexvar_epi32
  // CHECK: @llvm.x86.avx512.mask.permvar.si.512
  return _mm512_mask_permutexvar_epi32(__W, __M, __X, __Y); 
}

__mmask16 test_mm512_kand(__mmask16 __A, __mmask16 __B) {
  // CHECK-LABEL: @test_mm512_kand
  // CHECK: @llvm.x86.avx512.kand.w
  return _mm512_kand(__A, __B); 
}

__mmask16 test_mm512_kandn(__mmask16 __A, __mmask16 __B) {
  // CHECK-LABEL: @test_mm512_kandn
  // CHECK: @llvm.x86.avx512.kandn.w
  return _mm512_kandn(__A, __B); 
}

__mmask16 test_mm512_kor(__mmask16 __A, __mmask16 __B) {
  // CHECK-LABEL: @test_mm512_kor
  // CHECK: @llvm.x86.avx512.kor.w
  return _mm512_kor(__A, __B); 
}

int test_mm512_kortestc(__mmask16 __A, __mmask16 __B) {
  // CHECK-LABEL: @test_mm512_kortestc
  // CHECK: @llvm.x86.avx512.kortestc.w
  return _mm512_kortestc(__A, __B); 
}

int test_mm512_kortestz(__mmask16 __A, __mmask16 __B) {
  // CHECK-LABEL: @test_mm512_kortestz
  // CHECK: @llvm.x86.avx512.kortestz.w
  return _mm512_kortestz(__A, __B); 
}

__mmask16 test_mm512_kunpackb(__mmask16 __A, __mmask16 __B) {
  // CHECK-LABEL: @test_mm512_kunpackb
  // CHECK: @llvm.x86.avx512.kunpck.bw
  return _mm512_kunpackb(__A, __B); 
}

__mmask16 test_mm512_kxnor(__mmask16 __A, __mmask16 __B) {
  // CHECK-LABEL: @test_mm512_kxnor
  // CHECK: @llvm.x86.avx512.kxnor.w
  return _mm512_kxnor(__A, __B); 
}

__mmask16 test_mm512_kxor(__mmask16 __A, __mmask16 __B) {
  // CHECK-LABEL: @test_mm512_kxor
  // CHECK: @llvm.x86.avx512.kxor.w
  return _mm512_kxor(__A, __B); 
}

void test_mm512_stream_si512(__m512i * __P, __m512i __A) {
  // CHECK-LABEL: @test_mm512_stream_si512
  // CHECK: @llvm.x86.avx512.storent.q.512
  _mm512_stream_si512(__P, __A); 
}

__m512i test_mm512_stream_load_si512(void *__P) {
  // CHECK-LABEL: @test_mm512_stream_load_si512
  // CHECK: @llvm.x86.avx512.movntdqa
  return _mm512_stream_load_si512(__P); 
}

void test_mm512_stream_pd(double *__P, __m512d __A) {
  // CHECK-LABEL: @test_mm512_stream_pd
  // CHECK: @llvm.x86.avx512.storent.pd.512
  return _mm512_stream_pd(__P, __A); 
}

void test_mm512_stream_ps(float *__P, __m512 __A) {
  // CHECK-LABEL: @test_mm512_stream_ps
  // CHECK: @llvm.x86.avx512.storent.ps.512
  _mm512_stream_ps(__P, __A); 
}

__m512d test_mm512_mask_compress_pd(__m512d __W, __mmask8 __U, __m512d __A) {
  // CHECK-LABEL: @test_mm512_mask_compress_pd
  // CHECK: @llvm.x86.avx512.mask.compress.pd.512
  return _mm512_mask_compress_pd(__W, __U, __A); 
}

__m512d test_mm512_maskz_compress_pd(__mmask8 __U, __m512d __A) {
  // CHECK-LABEL: @test_mm512_maskz_compress_pd
  // CHECK: @llvm.x86.avx512.mask.compress.pd.512
  return _mm512_maskz_compress_pd(__U, __A); 
}

__m512i test_mm512_mask_compress_epi64(__m512i __W, __mmask8 __U, __m512i __A) {
  // CHECK-LABEL: @test_mm512_mask_compress_epi64
  // CHECK: @llvm.x86.avx512.mask.compress.q.512
  return _mm512_mask_compress_epi64(__W, __U, __A); 
}

__m512i test_mm512_maskz_compress_epi64(__mmask8 __U, __m512i __A) {
  // CHECK-LABEL: @test_mm512_maskz_compress_epi64
  // CHECK: @llvm.x86.avx512.mask.compress.q.512
  return _mm512_maskz_compress_epi64(__U, __A); 
}

__m512 test_mm512_mask_compress_ps(__m512 __W, __mmask16 __U, __m512 __A) {
  // CHECK-LABEL: @test_mm512_mask_compress_ps
  // CHECK: @llvm.x86.avx512.mask.compress.ps.512
  return _mm512_mask_compress_ps(__W, __U, __A); 
}

__m512 test_mm512_maskz_compress_ps(__mmask16 __U, __m512 __A) {
  // CHECK-LABEL: @test_mm512_maskz_compress_ps
  // CHECK: @llvm.x86.avx512.mask.compress.ps.512
  return _mm512_maskz_compress_ps(__U, __A); 
}

__m512i test_mm512_mask_compress_epi32(__m512i __W, __mmask16 __U, __m512i __A) {
  // CHECK-LABEL: @test_mm512_mask_compress_epi32
  // CHECK: @llvm.x86.avx512.mask.compress.d.512
  return _mm512_mask_compress_epi32(__W, __U, __A); 
}

__m512i test_mm512_maskz_compress_epi32(__mmask16 __U, __m512i __A) {
  // CHECK-LABEL: @test_mm512_maskz_compress_epi32
  // CHECK: @llvm.x86.avx512.mask.compress.d.512
  return _mm512_maskz_compress_epi32(__U, __A); 
}

__mmask8 test_mm_cmp_round_ss_mask(__m128 __X, __m128 __Y) {
  // CHECK-LABEL: @test_mm_cmp_round_ss_mask
  // CHECK: @llvm.x86.avx512.mask.cmp
  return _mm_cmp_round_ss_mask(__X, __Y, 5, _MM_FROUND_CUR_DIRECTION); 
}

__mmask8 test_mm_mask_cmp_round_ss_mask(__mmask8 __M, __m128 __X, __m128 __Y) {
  // CHECK-LABEL: @test_mm_mask_cmp_round_ss_mask
  // CHECK: @llvm.x86.avx512.mask.cmp
  return _mm_mask_cmp_round_ss_mask(__M, __X, __Y, 5, _MM_FROUND_CUR_DIRECTION); 
}

__mmask8 test_mm_cmp_ss_mask(__m128 __X, __m128 __Y) {
  // CHECK-LABEL: @test_mm_cmp_ss_mask
  // CHECK: @llvm.x86.avx512.mask.cmp
  return _mm_cmp_ss_mask(__X, __Y, 5); 
}

__mmask8 test_mm_mask_cmp_ss_mask(__mmask8 __M, __m128 __X, __m128 __Y) {
  // CHECK-LABEL: @test_mm_mask_cmp_ss_mask
  // CHECK: @llvm.x86.avx512.mask.cmp
  return _mm_mask_cmp_ss_mask(__M, __X, __Y, 5); 
}

__mmask8 test_mm_cmp_round_sd_mask(__m128d __X, __m128d __Y) {
  // CHECK-LABEL: @test_mm_cmp_round_sd_mask
  // CHECK: @llvm.x86.avx512.mask.cmp
  return _mm_cmp_round_sd_mask(__X, __Y, 5, _MM_FROUND_CUR_DIRECTION); 
}

__mmask8 test_mm_mask_cmp_round_sd_mask(__mmask8 __M, __m128d __X, __m128d __Y) {
  // CHECK-LABEL: @test_mm_mask_cmp_round_sd_mask
  // CHECK: @llvm.x86.avx512.mask.cmp
  return _mm_mask_cmp_round_sd_mask(__M, __X, __Y, 5, _MM_FROUND_CUR_DIRECTION); 
}

__mmask8 test_mm_cmp_sd_mask(__m128d __X, __m128d __Y) {
  // CHECK-LABEL: @test_mm_cmp_sd_mask
  // CHECK: @llvm.x86.avx512.mask.cmp
  return _mm_cmp_sd_mask(__X, __Y, 5); 
}

__mmask8 test_mm_mask_cmp_sd_mask(__mmask8 __M, __m128d __X, __m128d __Y) {
  // CHECK-LABEL: @test_mm_mask_cmp_sd_mask
  // CHECK: @llvm.x86.avx512.mask.cmp
  return _mm_mask_cmp_sd_mask(__M, __X, __Y, 5); 
<<<<<<< HEAD
=======
}

__m512 test_mm512_movehdup_ps(__m512 __A) {
  // CHECK-LABEL: @test_mm512_movehdup_ps
  // CHECK: @llvm.x86.avx512.mask.movshdup.512
  return _mm512_movehdup_ps(__A); 
}

__m512 test_mm512_mask_movehdup_ps(__m512 __W, __mmask16 __U, __m512 __A) {
  // CHECK-LABEL: @test_mm512_mask_movehdup_ps
  // CHECK: @llvm.x86.avx512.mask.movshdup.512
  return _mm512_mask_movehdup_ps(__W, __U, __A); 
}

__m512 test_mm512_maskz_movehdup_ps(__mmask16 __U, __m512 __A) {
  // CHECK-LABEL: @test_mm512_maskz_movehdup_ps
  // CHECK: @llvm.x86.avx512.mask.movshdup.512
  return _mm512_maskz_movehdup_ps(__U, __A); 
}

__m512 test_mm512_moveldup_ps(__m512 __A) {
  // CHECK-LABEL: @test_mm512_moveldup_ps
  // CHECK: @llvm.x86.avx512.mask.movsldup.512
  return _mm512_moveldup_ps(__A); 
}

__m512 test_mm512_mask_moveldup_ps(__m512 __W, __mmask16 __U, __m512 __A) {
  // CHECK-LABEL: @test_mm512_mask_moveldup_ps
  // CHECK: @llvm.x86.avx512.mask.movsldup.512
  return _mm512_mask_moveldup_ps(__W, __U, __A); 
}

__m512 test_mm512_maskz_moveldup_ps(__mmask16 __U, __m512 __A) {
  // CHECK-LABEL: @test_mm512_maskz_moveldup_ps
  // CHECK: @llvm.x86.avx512.mask.movsldup.512
  return _mm512_maskz_moveldup_ps(__U, __A); 
}

__m512i test_mm512_shuffle_epi32(__m512i __A) {
  // CHECK-LABEL: @test_mm512_shuffle_epi32
  // CHECK: @llvm.x86.avx512.mask.pshuf.d.512
  return _mm512_shuffle_epi32(__A, 1); 
}

__m512i test_mm512_mask_shuffle_epi32(__m512i __W, __mmask16 __U, __m512i __A) {
  // CHECK-LABEL: @test_mm512_mask_shuffle_epi32
  // CHECK: @llvm.x86.avx512.mask.pshuf.d.512
  return _mm512_mask_shuffle_epi32(__W, __U, __A, 1); 
}

__m512i test_mm512_maskz_shuffle_epi32(__mmask16 __U, __m512i __A) {
  // CHECK-LABEL: @test_mm512_maskz_shuffle_epi32
  // CHECK: @llvm.x86.avx512.mask.pshuf.d.512
  return _mm512_maskz_shuffle_epi32(__U, __A, 1); 
}

__m512d test_mm512_mask_expand_pd(__m512d __W, __mmask8 __U, __m512d __A) {
  // CHECK-LABEL: @test_mm512_mask_expand_pd
  // CHECK: @llvm.x86.avx512.mask.expand.pd.512
  return _mm512_mask_expand_pd(__W, __U, __A); 
}

__m512d test_mm512_maskz_expand_pd(__mmask8 __U, __m512d __A) {
  // CHECK-LABEL: @test_mm512_maskz_expand_pd
  // CHECK: @llvm.x86.avx512.mask.expand.pd.512
  return _mm512_maskz_expand_pd(__U, __A); 
}

__m512i test_mm512_mask_expand_epi64(__m512i __W, __mmask8 __U, __m512i __A) {
  // CHECK-LABEL: @test_mm512_mask_expand_epi64
  // CHECK: @llvm.x86.avx512.mask.expand.q.512
  return _mm512_mask_expand_epi64(__W, __U, __A); 
}

__m512i test_mm512_maskz_expand_epi64(__mmask8 __U, __m512i __A) {
  // CHECK-LABEL: @test_mm512_maskz_expand_epi64
  // CHECK: @llvm.x86.avx512.mask.expand.q.512
  return _mm512_maskz_expand_epi64(__U, __A); 
}
__m512i test_mm512_mask_expandloadu_epi64(__m512i __W, __mmask8 __U, void const *__P) {
  // CHECK-LABEL: @test_mm512_mask_expandloadu_epi64
  // CHECK: @llvm.x86.avx512.mask.expand.load.q.512
  return _mm512_mask_expandloadu_epi64(__W, __U, __P); 
}

__m512i test_mm512_maskz_expandloadu_epi64(__mmask8 __U, void const *__P) {
  // CHECK-LABEL: @test_mm512_maskz_expandloadu_epi64
  // CHECK: @llvm.x86.avx512.mask.expand.load.q.512
  return _mm512_maskz_expandloadu_epi64(__U, __P); 
}

__m512d test_mm512_mask_expandloadu_pd(__m512d __W, __mmask8 __U, void const *__P) {
  // CHECK-LABEL: @test_mm512_mask_expandloadu_pd
  // CHECK: @llvm.x86.avx512.mask.expand.load.pd.512
  return _mm512_mask_expandloadu_pd(__W, __U, __P); 
}

__m512d test_mm512_maskz_expandloadu_pd(__mmask8 __U, void const *__P) {
  // CHECK-LABEL: @test_mm512_maskz_expandloadu_pd
  // CHECK: @llvm.x86.avx512.mask.expand.load.pd.512
  return _mm512_maskz_expandloadu_pd(__U, __P); 
}

__m512i test_mm512_mask_expandloadu_epi32(__m512i __W, __mmask16 __U, void const *__P) {
  // CHECK-LABEL: @test_mm512_mask_expandloadu_epi32
  // CHECK: @llvm.x86.avx512.mask.expand.load.d.512
  return _mm512_mask_expandloadu_epi32(__W, __U, __P); 
}

__m512i test_mm512_maskz_expandloadu_epi32(__mmask16 __U, void const *__P) {
  // CHECK-LABEL: @test_mm512_maskz_expandloadu_epi32
  // CHECK: @llvm.x86.avx512.mask.expand.load.d.512
  return _mm512_maskz_expandloadu_epi32(__U, __P); 
}

__m512 test_mm512_mask_expand_ps(__m512 __W, __mmask16 __U, __m512 __A) {
  // CHECK-LABEL: @test_mm512_mask_expand_ps
  // CHECK: @llvm.x86.avx512.mask.expand.ps.512
  return _mm512_mask_expand_ps(__W, __U, __A); 
}

__m512 test_mm512_maskz_expand_ps(__mmask16 __U, __m512 __A) {
  // CHECK-LABEL: @test_mm512_maskz_expand_ps
  // CHECK: @llvm.x86.avx512.mask.expand.ps.512
  return _mm512_maskz_expand_ps(__U, __A); 
}

__m512i test_mm512_mask_expand_epi32(__m512i __W, __mmask16 __U, __m512i __A) {
  // CHECK-LABEL: @test_mm512_mask_expand_epi32
  // CHECK: @llvm.x86.avx512.mask.expand.d.512
  return _mm512_mask_expand_epi32(__W, __U, __A); 
}

__m512i test_mm512_maskz_expand_epi32(__mmask16 __U, __m512i __A) {
  // CHECK-LABEL: @test_mm512_maskz_expand_epi32
  // CHECK: @llvm.x86.avx512.mask.expand.d.512
  return _mm512_maskz_expand_epi32(__U, __A); 
}
__m512d test_mm512_cvt_roundps_pd(__m256 __A) {
  // CHECK-LABEL: @test_mm512_cvt_roundps_pd
  // CHECK: @llvm.x86.avx512.mask.cvtps2pd.512
  return _mm512_cvt_roundps_pd(__A, _MM_FROUND_CUR_DIRECTION); 
}

__m512d test_mm512_mask_cvt_roundps_pd(__m512d __W, __mmask8 __U, __m256 __A) {
  // CHECK-LABEL: @test_mm512_mask_cvt_roundps_pd
  // CHECK: @llvm.x86.avx512.mask.cvtps2pd.512
  return _mm512_mask_cvt_roundps_pd(__W, __U, __A, _MM_FROUND_CUR_DIRECTION); 
}

__m512d test_mm512_maskz_cvt_roundps_pd(__mmask8 __U, __m256 __A) {
  // CHECK-LABEL: @test_mm512_maskz_cvt_roundps_pd
  // CHECK: @llvm.x86.avx512.mask.cvtps2pd.512
  return _mm512_maskz_cvt_roundps_pd(__U, __A, _MM_FROUND_CUR_DIRECTION); 
}

__m512d test_mm512_cvtps_pd(__m256 __A) {
  // CHECK-LABEL: @test_mm512_cvtps_pd
  // CHECK: @llvm.x86.avx512.mask.cvtps2pd.512
  return _mm512_cvtps_pd(__A); 
}

__m512d test_mm512_mask_cvtps_pd(__m512d __W, __mmask8 __U, __m256 __A) {
  // CHECK-LABEL: @test_mm512_mask_cvtps_pd
  // CHECK: @llvm.x86.avx512.mask.cvtps2pd.512
  return _mm512_mask_cvtps_pd(__W, __U, __A); 
}

__m512d test_mm512_maskz_cvtps_pd(__mmask8 __U, __m256 __A) {
  // CHECK-LABEL: @test_mm512_maskz_cvtps_pd
  // CHECK: @llvm.x86.avx512.mask.cvtps2pd.512
  return _mm512_maskz_cvtps_pd(__U, __A); 
>>>>>>> d6e68ce7
}<|MERGE_RESOLUTION|>--- conflicted
+++ resolved
@@ -5332,8 +5332,6 @@
   // CHECK-LABEL: @test_mm_mask_cmp_sd_mask
   // CHECK: @llvm.x86.avx512.mask.cmp
   return _mm_mask_cmp_sd_mask(__M, __X, __Y, 5); 
-<<<<<<< HEAD
-=======
 }
 
 __m512 test_mm512_movehdup_ps(__m512 __A) {
@@ -5506,5 +5504,4 @@
   // CHECK-LABEL: @test_mm512_maskz_cvtps_pd
   // CHECK: @llvm.x86.avx512.mask.cvtps2pd.512
   return _mm512_maskz_cvtps_pd(__U, __A); 
->>>>>>> d6e68ce7
 }