// RUN: %clang_cc1 -ffreestanding %s -triple=x86_64-apple-darwin -target-feature +avx512f -emit-llvm -o - -Wall -Werror | FileCheck %s

#include <immintrin.h>

__m512d test_mm512_sqrt_pd(__m512d a)
{
  // CHECK-LABEL: @test_mm512_sqrt_pd
  // CHECK: call <8 x double> @llvm.sqrt.v8f64(<8 x double> %{{.*}})
  return _mm512_sqrt_pd(a);
}

__m512d test_mm512_mask_sqrt_pd (__m512d __W, __mmask8 __U, __m512d __A)
{
  // CHECK-LABEL: @test_mm512_mask_sqrt_pd 
  // CHECK: call <8 x double> @llvm.sqrt.v8f64(<8 x double> %{{.*}})
  // CHECK: bitcast i8 %{{.*}} to <8 x i1>
  // CHECK: select <8 x i1> %{{.*}}, <8 x double> %{{.*}}, <8 x double> %{{.*}}
  return _mm512_mask_sqrt_pd (__W,__U,__A);
}

__m512d test_mm512_maskz_sqrt_pd (__mmask8 __U, __m512d __A)
{
  // CHECK-LABEL: @test_mm512_maskz_sqrt_pd 
  // CHECK: call <8 x double> @llvm.sqrt.v8f64(<8 x double> %{{.*}})
  // CHECK: bitcast i8 %{{.*}} to <8 x i1>
  // CHECK: select <8 x i1> %{{.*}}, <8 x double> %{{.*}}, <8 x double> {{.*}}
  return _mm512_maskz_sqrt_pd (__U,__A);
}

__m512d test_mm512_mask_sqrt_round_pd(__m512d __W,__mmask8 __U,__m512d __A)
{
  // CHECK-LABEL: @test_mm512_mask_sqrt_round_pd
  // CHECK: call <8 x double> @llvm.x86.avx512.sqrt.pd.512(<8 x double> %{{.*}}, i32 8)
  // CHECK: bitcast i8 %{{.*}} to <8 x i1>
  // CHECK: select <8 x i1> %{{.*}}, <8 x double> %{{.*}}, <8 x double> %{{.*}}
  return _mm512_mask_sqrt_round_pd(__W,__U,__A,_MM_FROUND_TO_NEAREST_INT | _MM_FROUND_NO_EXC);
}

__m512d test_mm512_maskz_sqrt_round_pd(__mmask8 __U,__m512d __A)
{
  // CHECK-LABEL: @test_mm512_maskz_sqrt_round_pd
  // CHECK: call <8 x double> @llvm.x86.avx512.sqrt.pd.512(<8 x double> %{{.*}}, i32 8)
  // CHECK: bitcast i8 %{{.*}} to <8 x i1>
  // CHECK: select <8 x i1> %{{.*}}, <8 x double> %{{.*}}, <8 x double> {{.*}}
  return _mm512_maskz_sqrt_round_pd(__U,__A,_MM_FROUND_TO_NEAREST_INT | _MM_FROUND_NO_EXC);
}

__m512d test_mm512_sqrt_round_pd(__m512d __A)
{
  // CHECK-LABEL: @test_mm512_sqrt_round_pd
  // CHECK: call <8 x double> @llvm.x86.avx512.sqrt.pd.512(<8 x double> %{{.*}}, i32 8)
  return _mm512_sqrt_round_pd(__A,_MM_FROUND_TO_NEAREST_INT | _MM_FROUND_NO_EXC);
}

__m512 test_mm512_sqrt_ps(__m512 a)
{
  // CHECK-LABEL: @test_mm512_sqrt_ps
  // CHECK: call <16 x float> @llvm.sqrt.v16f32(<16 x float> %{{.*}})
  return _mm512_sqrt_ps(a);
}

__m512 test_mm512_mask_sqrt_ps(__m512 __W, __mmask16 __U, __m512 __A)
{
  // CHECK-LABEL: @test_mm512_mask_sqrt_ps
  // CHECK: call <16 x float> @llvm.sqrt.v16f32(<16 x float> %{{.*}})
  // CHECK: bitcast i16 %{{.*}} to <16 x i1>
  // CHECK: select <16 x i1> %{{.*}}, <16 x float> %{{.*}}, <16 x float> %{{.*}}
  return _mm512_mask_sqrt_ps( __W, __U, __A);
}

__m512 test_mm512_maskz_sqrt_ps( __mmask16 __U, __m512 __A)
{
  // CHECK-LABEL: @test_mm512_maskz_sqrt_ps
  // CHECK: call <16 x float> @llvm.sqrt.v16f32(<16 x float> %{{.*}})
  // CHECK: bitcast i16 %{{.*}} to <16 x i1>
  // CHECK: select <16 x i1> %{{.*}}, <16 x float> %{{.*}}, <16 x float> {{.*}}
  return _mm512_maskz_sqrt_ps(__U ,__A);
}

__m512 test_mm512_mask_sqrt_round_ps(__m512 __W,__mmask16 __U,__m512 __A)
{
  // CHECK-LABEL: @test_mm512_mask_sqrt_round_ps
  // CHECK: call <16 x float> @llvm.x86.avx512.sqrt.ps.512(<16 x float> %{{.*}}, i32 8)
  // CHECK: bitcast i16 %{{.*}} to <16 x i1>
  // CHECK: select <16 x i1> %{{.*}}, <16 x float> %{{.*}}, <16 x float> %{{.*}}
  return _mm512_mask_sqrt_round_ps(__W,__U,__A,_MM_FROUND_TO_NEAREST_INT | _MM_FROUND_NO_EXC);
}

__m512 test_mm512_maskz_sqrt_round_ps(__mmask16 __U,__m512 __A)
{
  // CHECK-LABEL: @test_mm512_maskz_sqrt_round_ps
  // CHECK: call <16 x float> @llvm.x86.avx512.sqrt.ps.512(<16 x float> %{{.*}}, i32 8)
  // CHECK: bitcast i16 %{{.*}} to <16 x i1>
  // CHECK: select <16 x i1> %{{.*}}, <16 x float> %{{.*}}, <16 x float> {{.*}}
  return _mm512_maskz_sqrt_round_ps(__U,__A,_MM_FROUND_TO_NEAREST_INT | _MM_FROUND_NO_EXC);
}

__m512 test_mm512_sqrt_round_ps(__m512 __A)
{
  // CHECK-LABEL: @test_mm512_sqrt_round_ps
  // CHECK: call <16 x float> @llvm.x86.avx512.sqrt.ps.512(<16 x float> %{{.*}}, i32 8)
  return _mm512_sqrt_round_ps(__A,_MM_FROUND_TO_NEAREST_INT | _MM_FROUND_NO_EXC);
}

__m512d test_mm512_rsqrt14_pd(__m512d a)
{
  // CHECK-LABEL: @test_mm512_rsqrt14_pd
  // CHECK: @llvm.x86.avx512.rsqrt14.pd.512
  return _mm512_rsqrt14_pd(a);
}

__m512d test_mm512_mask_rsqrt14_pd (__m512d __W, __mmask8 __U, __m512d __A)
{
  // CHECK-LABEL: @test_mm512_mask_rsqrt14_pd 
  // CHECK: @llvm.x86.avx512.rsqrt14.pd.512
  return _mm512_mask_rsqrt14_pd (__W,__U,__A);
}

__m512d test_mm512_maskz_rsqrt14_pd (__mmask8 __U, __m512d __A)
{
  // CHECK-LABEL: @test_mm512_maskz_rsqrt14_pd 
  // CHECK: @llvm.x86.avx512.rsqrt14.pd.512
  return _mm512_maskz_rsqrt14_pd (__U,__A);
}

__m512 test_mm512_rsqrt14_ps(__m512 a)
{
  // CHECK-LABEL: @test_mm512_rsqrt14_ps
  // CHECK: @llvm.x86.avx512.rsqrt14.ps.512
  return _mm512_rsqrt14_ps(a);
}

__m512 test_mm512_mask_rsqrt14_ps (__m512 __W, __mmask16 __U, __m512 __A)
{
  // CHECK-LABEL: @test_mm512_mask_rsqrt14_ps 
  // CHECK: @llvm.x86.avx512.rsqrt14.ps.512
  return _mm512_mask_rsqrt14_ps (__W,__U,__A);
}

__m512 test_mm512_maskz_rsqrt14_ps (__mmask16 __U, __m512 __A)
{
  // CHECK-LABEL: @test_mm512_maskz_rsqrt14_ps 
  // CHECK: @llvm.x86.avx512.rsqrt14.ps.512
  return _mm512_maskz_rsqrt14_ps (__U,__A);
}

__m512 test_mm512_add_ps(__m512 a, __m512 b)
{
  // CHECK-LABEL: @test_mm512_add_ps
  // CHECK: fadd <16 x float>
  return _mm512_add_ps(a, b);
}

__m512d test_mm512_add_pd(__m512d a, __m512d b)
{
  // CHECK-LABEL: @test_mm512_add_pd
  // CHECK: fadd <8 x double>
  return _mm512_add_pd(a, b);
}

__m512 test_mm512_mul_ps(__m512 a, __m512 b)
{
  // CHECK-LABEL: @test_mm512_mul_ps
  // CHECK: fmul <16 x float>
  return _mm512_mul_ps(a, b);
}

__m512d test_mm512_mul_pd(__m512d a, __m512d b)
{
  // CHECK-LABEL: @test_mm512_mul_pd
  // CHECK: fmul <8 x double>
  return _mm512_mul_pd(a, b);
}

void test_mm512_storeu_si512 (void *__P, __m512i __A)
{
  // CHECK-LABEL: @test_mm512_storeu_si512
  // CHECK: store <8 x i64> %{{.*}}, <8 x i64>* %{{.*}}, align 1{{$}}
  // CHECK-NEXT: ret void
  _mm512_storeu_si512 ( __P,__A);
}

void test_mm512_storeu_ps(void *p, __m512 a)
{
  // CHECK-LABEL: @test_mm512_storeu_ps
  // CHECK: store <16 x float> %{{.*}}, <16 x float>* %{{.*}}, align 1{{$}}
  // CHECK-NEXT: ret void
  _mm512_storeu_ps(p, a);
}

void test_mm512_storeu_pd(void *p, __m512d a)
{
  // CHECK-LABEL: @test_mm512_storeu_pd
  // CHECK: store <8 x double> %{{.*}}, <8 x double>* %{{.*}}, align 1{{$}}
  // CHECK-NEXT: ret void
  _mm512_storeu_pd(p, a);
}

void test_mm512_mask_store_ps(void *p, __m512 a, __mmask16 m)
{
  // CHECK-LABEL: @test_mm512_mask_store_ps
  // CHECK: @llvm.masked.store.v16f32.p0v16f32(<16 x float> %{{.*}}, <16 x float>* %{{.*}}, i32 64, <16 x i1> %{{.*}})
  _mm512_mask_store_ps(p, m, a);
}

void test_mm512_store_si512 (void *__P, __m512i __A)
{
  // CHECK-LABEL: @test_mm512_store_si512 
  // CHECK: load <8 x i64>, <8 x i64>* %__A.addr.i, align 64
  // CHECK: [[SI512_3:%.+]] = load i8*, i8** %__P.addr.i, align 8
  // CHECK: bitcast i8* [[SI512_3]] to <8 x i64>*
  // CHECK: store <8 x i64>  
  _mm512_store_si512 ( __P,__A);
}

void test_mm512_store_epi32 (void *__P, __m512i __A)
{
  // CHECK-LABEL: @test_mm512_store_epi32 
  // CHECK: load <8 x i64>, <8 x i64>* %__A.addr.i, align 64
  // CHECK: [[Si32_3:%.+]] = load i8*, i8** %__P.addr.i, align 8
  // CHECK: bitcast i8* [[Si32_3]] to <8 x i64>*
  // CHECK: store <8 x i64>  
  _mm512_store_epi32 ( __P,__A);
}

void test_mm512_store_epi64 (void *__P, __m512i __A)
{
  // CHECK-LABEL: @test_mm512_store_epi64 
  // CHECK: load <8 x i64>, <8 x i64>* %__A.addr.i, align 64
  // CHECK: [[SI64_3:%.+]] = load i8*, i8** %__P.addr.i, align 8
  // CHECK: bitcast i8* [[SI64_3]] to <8 x i64>*
  // CHECK: store <8 x i64>  
  _mm512_store_epi64 ( __P,__A);
}

void test_mm512_store_ps(void *p, __m512 a)
{
  // CHECK-LABEL: @test_mm512_store_ps
  // CHECK: store <16 x float>
  _mm512_store_ps(p, a);
}

void test_mm512_store_pd(void *p, __m512d a)
{
  // CHECK-LABEL: @test_mm512_store_pd
  // CHECK: store <8 x double>
  _mm512_store_pd(p, a);
}

void test_mm512_mask_store_pd(void *p, __m512d a, __mmask8 m)
{
  // CHECK-LABEL: @test_mm512_mask_store_pd
  // CHECK: @llvm.masked.store.v8f64.p0v8f64(<8 x double> %{{.*}}, <8 x double>* %{{.*}}, i32 64, <8 x i1> %{{.*}})
  _mm512_mask_store_pd(p, m, a);
}

void test_mm512_mask_storeu_epi32(void *__P, __mmask16 __U, __m512i __A) {
  // CHECK-LABEL: @test_mm512_mask_storeu_epi32
  // CHECK: @llvm.masked.store.v16i32.p0v16i32(<16 x i32> %{{.*}}, <16 x i32>* %{{.*}}, i32 1, <16 x i1> %{{.*}})
  return _mm512_mask_storeu_epi32(__P, __U, __A); 
}

void test_mm512_mask_storeu_epi64(void *__P, __mmask8 __U, __m512i __A) {
  // CHECK-LABEL: @test_mm512_mask_storeu_epi64
  // CHECK: @llvm.masked.store.v8i64.p0v8i64(<8 x i64> %{{.*}}, <8 x i64>* %{{.*}}, i32 1, <8 x i1> %{{.*}})
  return _mm512_mask_storeu_epi64(__P, __U, __A); 
}

__m512i test_mm512_loadu_si512 (void *__P)
{
  // CHECK-LABEL: @test_mm512_loadu_si512 
  // CHECK: load <8 x i64>, <8 x i64>* %{{.*}}, align 1{{$}}
  return _mm512_loadu_si512 ( __P);
}

__m512i test_mm512_mask_loadu_epi32 (__m512i __W, __mmask16 __U, void *__P)
{
  // CHECK-LABEL: @test_mm512_mask_loadu_epi32 
  // CHECK: @llvm.masked.load.v16i32.p0v16i32(<16 x i32>* %{{.*}}, i32 1, <16 x i1> %{{.*}}, <16 x i32> %{{.*}})
  return _mm512_mask_loadu_epi32 (__W,__U, __P);
}

__m512i test_mm512_mask_loadu_epi64 (__m512i __W, __mmask8 __U, void *__P)
{
  // CHECK-LABEL: @test_mm512_mask_loadu_epi64 
  // CHECK: @llvm.masked.load.v8i64.p0v8i64(<8 x i64>* %{{.*}}, i32 1, <8 x i1> %{{.*}}, <8 x i64> %{{.*}})
  return _mm512_mask_loadu_epi64 (__W,__U, __P);
}

__m512 test_mm512_loadu_ps(void *p)
{
  // CHECK-LABEL: @test_mm512_loadu_ps
  // CHECK: load <16 x float>, <16 x float>* {{.*}}, align 1{{$}}
  return _mm512_loadu_ps(p);
}

__m512 test_mm512_mask_loadu_ps (__m512 __W, __mmask16 __U, void *__P)
{
  // CHECK-LABEL: @test_mm512_mask_loadu_ps 
  // CHECK: @llvm.masked.load.v16f32.p0v16f32(<16 x float>* %{{.*}}, i32 1, <16 x i1> %{{.*}}, <16 x float> %{{.*}})
  return _mm512_mask_loadu_ps (__W,__U, __P);
}

__m512d test_mm512_loadu_pd(void *p)
{
  // CHECK-LABEL: @test_mm512_loadu_pd
  // CHECK: load <8 x double>, <8 x double>* {{.*}}, align 1{{$}}
  return _mm512_loadu_pd(p);
}

__m512d test_mm512_mask_loadu_pd (__m512d __W, __mmask8 __U, void *__P)
{
  // CHECK-LABEL: @test_mm512_mask_loadu_pd 
  // CHECK: @llvm.masked.load.v8f64.p0v8f64(<8 x double>* %{{.*}}, i32 1, <8 x i1> %{{.*}}, <8 x double> %{{.*}})
  return _mm512_mask_loadu_pd (__W,__U, __P);
}

__m512i test_mm512_load_si512 (void *__P)
{
  // CHECK-LABEL: @test_mm512_load_si512 
  // CHECK: [[LI512_1:%.+]] = load i8*, i8** %__P.addr.i, align 8
  // CHECK: [[LI512_2:%.+]] = bitcast i8* [[LI512_1]] to <8 x i64>*
  // CHECK: load <8 x i64>, <8 x i64>* [[LI512_2]], align 64
  return _mm512_load_si512 ( __P);
}

__m512i test_mm512_load_epi32 (void *__P)
{
  // CHECK-LABEL: @test_mm512_load_epi32 
  // CHECK: [[LI32_1:%.+]] = load i8*, i8** %__P.addr.i, align 8
  // CHECK: [[LI32_2:%.+]] = bitcast i8* [[LI32_1]] to <8 x i64>*
  // CHECK: load <8 x i64>, <8 x i64>* [[LI32_2]], align 64
  return _mm512_load_epi32 ( __P);
}

__m512i test_mm512_load_epi64 (void *__P)
{
  // CHECK-LABEL: @test_mm512_load_epi64 
  // CHECK: [[LI64_1:%.+]] = load i8*, i8** %__P.addr.i, align 8
  // CHECK: [[LI64_2:%.+]] = bitcast i8* [[LI64_1]] to <8 x i64>*
  // CHECK: load <8 x i64>, <8 x i64>* [[LI64_2]], align 64
  return _mm512_load_epi64 ( __P);
}

__m512 test_mm512_load_ps(void *p)
{
  // CHECK-LABEL: @test_mm512_load_ps
  // CHECK: load <16 x float>, <16 x float>* %{{.*}}, align 64
  return _mm512_load_ps(p);
}

__m512 test_mm512_mask_load_ps (__m512 __W, __mmask16 __U, void *__P)
{
  // CHECK-LABEL: @test_mm512_mask_load_ps 
  // CHECK: @llvm.masked.load.v16f32.p0v16f32(<16 x float>* %{{.*}}, i32 64, <16 x i1> %{{.*}}, <16 x float> %{{.*}})
  return _mm512_mask_load_ps (__W,__U, __P);
}

__m512 test_mm512_maskz_load_ps(__mmask16 __U, void *__P)
{
  // CHECK-LABEL: @test_mm512_maskz_load_ps
  // CHECK: @llvm.masked.load.v16f32.p0v16f32(<16 x float>* %{{.*}}, i32 64, <16 x i1> %{{.*}}, <16 x float> %{{.*}})
  return _mm512_maskz_load_ps(__U, __P);
}

__m512d test_mm512_load_pd(void *p)
{
  // CHECK-LABEL: @test_mm512_load_pd
  // CHECK: load <8 x double>, <8 x double>* %{{.*}}, align 64
  return _mm512_load_pd(p);
}

__m512d test_mm512_mask_load_pd (__m512d __W, __mmask8 __U, void *__P)
{
  // CHECK-LABEL: @test_mm512_mask_load_pd 
  // CHECK: @llvm.masked.load.v8f64.p0v8f64(<8 x double>* %{{.*}}, i32 64, <8 x i1> %{{.*}}, <8 x double> %{{.*}})
  return _mm512_mask_load_pd (__W,__U, __P);
}

__m512d test_mm512_maskz_load_pd(__mmask8 __U, void *__P)
{
  // CHECK-LABEL: @test_mm512_maskz_load_pd
  // CHECK: @llvm.masked.load.v8f64.p0v8f64(<8 x double>* %{{.*}}, i32 64, <8 x i1> %{{.*}}, <8 x double> %{{.*}})
  return _mm512_maskz_load_pd(__U, __P);
}

__m512d test_mm512_set1_pd(double d)
{
  // CHECK-LABEL: @test_mm512_set1_pd
  // CHECK: insertelement <8 x double> {{.*}}, i32 0
  // CHECK: insertelement <8 x double> {{.*}}, i32 1
  // CHECK: insertelement <8 x double> {{.*}}, i32 2
  // CHECK: insertelement <8 x double> {{.*}}, i32 3
  // CHECK: insertelement <8 x double> {{.*}}, i32 4
  // CHECK: insertelement <8 x double> {{.*}}, i32 5
  // CHECK: insertelement <8 x double> {{.*}}, i32 6
  // CHECK: insertelement <8 x double> {{.*}}, i32 7
  return _mm512_set1_pd(d);
}

__mmask16 test_mm512_knot(__mmask16 a)
{
  // CHECK-LABEL: @test_mm512_knot
  // CHECK: [[IN:%.*]] = bitcast i16 %{{.*}} to <16 x i1>
  // CHECK: [[NOT:%.*]] = xor <16 x i1> [[IN]], <i1 true, i1 true, i1 true, i1 true, i1 true, i1 true, i1 true, i1 true, i1 true, i1 true, i1 true, i1 true, i1 true, i1 true, i1 true, i1 true>
  // CHECK: bitcast <16 x i1> [[NOT]] to i16
  return _mm512_knot(a);
}

__m512i test_mm512_alignr_epi32(__m512i a, __m512i b)
{
  // CHECK-LABEL: @test_mm512_alignr_epi32
  // CHECK: shufflevector <16 x i32> %{{.*}}, <16 x i32> %{{.*}}, <16 x i32> <i32 2, i32 3, i32 4, i32 5, i32 6, i32 7, i32 8, i32 9, i32 10, i32 11, i32 12, i32 13, i32 14, i32 15, i32 16, i32 17>
  return _mm512_alignr_epi32(a, b, 2);
}

__m512i test_mm512_mask_alignr_epi32(__m512i w, __mmask16 u, __m512i a, __m512i b)
{
  // CHECK-LABEL: @test_mm512_mask_alignr_epi32
  // CHECK: shufflevector <16 x i32> %{{.*}}, <16 x i32> %{{.*}}, <16 x i32> <i32 2, i32 3, i32 4, i32 5, i32 6, i32 7, i32 8, i32 9, i32 10, i32 11, i32 12, i32 13, i32 14, i32 15, i32 16, i32 17>
  // CHECK: select <16 x i1> %{{.*}}, <16 x i32> %{{.*}}, <16 x i32> {{.*}}
  return _mm512_mask_alignr_epi32(w, u, a, b, 2);
}

__m512i test_mm512_maskz_alignr_epi32( __mmask16 u, __m512i a, __m512i b)
{
  // CHECK-LABEL: @test_mm512_maskz_alignr_epi32
  // CHECK: shufflevector <16 x i32> %{{.*}}, <16 x i32> %{{.*}}, <16 x i32> <i32 2, i32 3, i32 4, i32 5, i32 6, i32 7, i32 8, i32 9, i32 10, i32 11, i32 12, i32 13, i32 14, i32 15, i32 16, i32 17>
  // CHECK: select <16 x i1> %{{.*}}, <16 x i32> %{{.*}}, <16 x i32> {{.*}}
  return _mm512_maskz_alignr_epi32(u, a, b, 2);
}

__m512i test_mm512_alignr_epi64(__m512i a, __m512i b)
{
  // CHECK-LABEL: @test_mm512_alignr_epi64
  // CHECK: shufflevector <8 x i64> %{{.*}}, <8 x i64> %{{.*}}, <8 x i32> <i32 2, i32 3, i32 4, i32 5, i32 6, i32 7, i32 8, i32 9>
  return _mm512_alignr_epi64(a, b, 2);
}

__m512i test_mm512_mask_alignr_epi64(__m512i w, __mmask8 u, __m512i a, __m512i b)
{
  // CHECK-LABEL: @test_mm512_mask_alignr_epi64
  // CHECK: shufflevector <8 x i64> %{{.*}}, <8 x i64> %{{.*}}, <8 x i32> <i32 2, i32 3, i32 4, i32 5, i32 6, i32 7, i32 8, i32 9>
  // CHECK: select <8 x i1> %{{.*}}, <8 x i64> %{{.*}}, <8 x i64> {{.*}}
  return _mm512_mask_alignr_epi64(w, u, a, b, 2);
}

__m512i test_mm512_maskz_alignr_epi64( __mmask8 u, __m512i a, __m512i b)
{
  // CHECK-LABEL: @test_mm512_maskz_alignr_epi64
  // CHECK: shufflevector <8 x i64> %{{.*}}, <8 x i64> %{{.*}}, <8 x i32> <i32 2, i32 3, i32 4, i32 5, i32 6, i32 7, i32 8, i32 9>
  // CHECK: select <8 x i1> %{{.*}}, <8 x i64> %{{.*}}, <8 x i64> {{.*}}
  return _mm512_maskz_alignr_epi64(u, a, b, 2);
}

__m512d test_mm512_fmadd_round_pd(__m512d __A, __m512d __B, __m512d __C) {
  // CHECK-LABEL: @test_mm512_fmadd_round_pd
  // CHECK: @llvm.x86.avx512.vfmadd.pd.512
  return _mm512_fmadd_round_pd(__A, __B, __C, _MM_FROUND_TO_NEAREST_INT | _MM_FROUND_NO_EXC);
}

__m512d test_mm512_mask_fmadd_round_pd(__m512d __A, __mmask8 __U, __m512d __B, __m512d __C) {
  // CHECK-LABEL: @test_mm512_mask_fmadd_round_pd
  // CHECK: @llvm.x86.avx512.vfmadd.pd.512
  // CHECK: bitcast i8 %{{.*}} to <8 x i1>
  // CHECK: select <8 x i1> %{{.*}}, <8 x double> %{{.*}}, <8 x double> %{{.*}}
  return _mm512_mask_fmadd_round_pd(__A, __U, __B, __C, _MM_FROUND_TO_NEAREST_INT | _MM_FROUND_NO_EXC);
}
__m512d test_mm512_mask3_fmadd_round_pd(__m512d __A, __m512d __B, __m512d __C, __mmask8 __U) {
  // CHECK-LABEL: @test_mm512_mask3_fmadd_round_pd
  // CHECK: @llvm.x86.avx512.vfmadd.pd.512
  // CHECK: bitcast i8 %{{.*}} to <8 x i1>
  // CHECK: select <8 x i1> %{{.*}}, <8 x double> %{{.*}}, <8 x double> %{{.*}}
  return _mm512_mask3_fmadd_round_pd(__A, __B, __C, __U, _MM_FROUND_TO_NEAREST_INT | _MM_FROUND_NO_EXC);
}
__m512d test_mm512_maskz_fmadd_round_pd(__mmask8 __U, __m512d __A, __m512d __B, __m512d __C) {
  // CHECK-LABEL: @test_mm512_maskz_fmadd_round_pd
  // CHECK: @llvm.x86.avx512.vfmadd.pd.512
  // CHECK: bitcast i8 %{{.*}} to <8 x i1>
  // CHECK: select <8 x i1> %{{.*}}, <8 x double> %{{.*}}, <8 x double> zeroinitializer
  return _mm512_maskz_fmadd_round_pd(__U, __A, __B, __C, _MM_FROUND_TO_NEAREST_INT | _MM_FROUND_NO_EXC);
}
__m512d test_mm512_fmsub_round_pd(__m512d __A, __m512d __B, __m512d __C) {
  // CHECK-LABEL: @test_mm512_fmsub_round_pd
  // CHECK: fsub <8 x double> <double -0.000000e+00, double -0.000000e+00, double -0.000000e+00, double -0.000000e+00, double -0.000000e+00, double -0.000000e+00, double -0.000000e+00, double -0.000000e+00>
  // CHECK: @llvm.x86.avx512.vfmadd.pd.512
  return _mm512_fmsub_round_pd(__A, __B, __C, _MM_FROUND_TO_NEAREST_INT | _MM_FROUND_NO_EXC);
}
__m512d test_mm512_mask_fmsub_round_pd(__m512d __A, __mmask8 __U, __m512d __B, __m512d __C) {
  // CHECK-LABEL: @test_mm512_mask_fmsub_round_pd
  // CHECK: fsub <8 x double> <double -0.000000e+00, double -0.000000e+00, double -0.000000e+00, double -0.000000e+00, double -0.000000e+00, double -0.000000e+00, double -0.000000e+00, double -0.000000e+00>
  // CHECK: @llvm.x86.avx512.vfmadd.pd.512
  // CHECK: bitcast i8 %{{.*}} to <8 x i1>
  // CHECK: select <8 x i1> %{{.*}}, <8 x double> %{{.*}}, <8 x double> %{{.*}}
  return _mm512_mask_fmsub_round_pd(__A, __U, __B, __C, _MM_FROUND_TO_NEAREST_INT | _MM_FROUND_NO_EXC);
}
__m512d test_mm512_maskz_fmsub_round_pd(__mmask8 __U, __m512d __A, __m512d __B, __m512d __C) {
  // CHECK-LABEL: @test_mm512_maskz_fmsub_round_pd
  // CHECK: fsub <8 x double> <double -0.000000e+00, double -0.000000e+00, double -0.000000e+00, double -0.000000e+00, double -0.000000e+00, double -0.000000e+00, double -0.000000e+00, double -0.000000e+00>
  // CHECK: @llvm.x86.avx512.vfmadd.pd.512
  // CHECK: bitcast i8 %{{.*}} to <8 x i1>
  // CHECK: select <8 x i1> %{{.*}}, <8 x double> %{{.*}}, <8 x double> zeroinitializer
  return _mm512_maskz_fmsub_round_pd(__U, __A, __B, __C, _MM_FROUND_TO_NEAREST_INT | _MM_FROUND_NO_EXC);
}
__m512d test_mm512_fnmadd_round_pd(__m512d __A, __m512d __B, __m512d __C) {
  // CHECK-LABEL: @test_mm512_fnmadd_round_pd
  // CHECK: fsub <8 x double> <double -0.000000e+00, double -0.000000e+00, double -0.000000e+00, double -0.000000e+00, double -0.000000e+00, double -0.000000e+00, double -0.000000e+00, double -0.000000e+00>
  // CHECK: @llvm.x86.avx512.vfmadd.pd.512
  return _mm512_fnmadd_round_pd(__A, __B, __C, _MM_FROUND_TO_NEAREST_INT | _MM_FROUND_NO_EXC);
}
__m512d test_mm512_mask3_fnmadd_round_pd(__m512d __A, __m512d __B, __m512d __C, __mmask8 __U) {
  // CHECK-LABEL: @test_mm512_mask3_fnmadd_round_pd
  // CHECK: fsub <8 x double> <double -0.000000e+00, double -0.000000e+00, double -0.000000e+00, double -0.000000e+00, double -0.000000e+00, double -0.000000e+00, double -0.000000e+00, double -0.000000e+00>
  // CHECK: @llvm.x86.avx512.vfmadd.pd.512
  // CHECK: bitcast i8 %{{.*}} to <8 x i1>
  // CHECK: select <8 x i1> %{{.*}}, <8 x double> %{{.*}}, <8 x double> %{{.*}}
  return _mm512_mask3_fnmadd_round_pd(__A, __B, __C, __U, _MM_FROUND_TO_NEAREST_INT | _MM_FROUND_NO_EXC);
}
__m512d test_mm512_maskz_fnmadd_round_pd(__mmask8 __U, __m512d __A, __m512d __B, __m512d __C) {
  // CHECK-LABEL: @test_mm512_maskz_fnmadd_round_pd
  // CHECK: fsub <8 x double> <double -0.000000e+00, double -0.000000e+00, double -0.000000e+00, double -0.000000e+00, double -0.000000e+00, double -0.000000e+00, double -0.000000e+00, double -0.000000e+00>
  // CHECK: @llvm.x86.avx512.vfmadd.pd.512
  // CHECK: bitcast i8 %{{.*}} to <8 x i1>
  // CHECK: select <8 x i1> %{{.*}}, <8 x double> %{{.*}}, <8 x double> zeroinitializer
  return _mm512_maskz_fnmadd_round_pd(__U, __A, __B, __C, _MM_FROUND_TO_NEAREST_INT | _MM_FROUND_NO_EXC);
}
__m512d test_mm512_fnmsub_round_pd(__m512d __A, __m512d __B, __m512d __C) {
  // CHECK-LABEL: @test_mm512_fnmsub_round_pd
  // CHECK: fsub <8 x double> <double -0.000000e+00, double -0.000000e+00, double -0.000000e+00, double -0.000000e+00, double -0.000000e+00, double -0.000000e+00, double -0.000000e+00, double -0.000000e+00>
  // CHECK: fsub <8 x double> <double -0.000000e+00, double -0.000000e+00, double -0.000000e+00, double -0.000000e+00, double -0.000000e+00, double -0.000000e+00, double -0.000000e+00, double -0.000000e+00>
  // CHECK: @llvm.x86.avx512.vfmadd.pd.512
  return _mm512_fnmsub_round_pd(__A, __B, __C, _MM_FROUND_TO_NEAREST_INT | _MM_FROUND_NO_EXC);
}
__m512d test_mm512_maskz_fnmsub_round_pd(__mmask8 __U, __m512d __A, __m512d __B, __m512d __C) {
  // CHECK-LABEL: @test_mm512_maskz_fnmsub_round_pd
  // CHECK: fsub <8 x double> <double -0.000000e+00, double -0.000000e+00, double -0.000000e+00, double -0.000000e+00, double -0.000000e+00, double -0.000000e+00, double -0.000000e+00, double -0.000000e+00>
  // CHECK: fsub <8 x double> <double -0.000000e+00, double -0.000000e+00, double -0.000000e+00, double -0.000000e+00, double -0.000000e+00, double -0.000000e+00, double -0.000000e+00, double -0.000000e+00>
  // CHECK: @llvm.x86.avx512.vfmadd.pd.512
  // CHECK: bitcast i8 %{{.*}} to <8 x i1>
  // CHECK: select <8 x i1> %{{.*}}, <8 x double> %{{.*}}, <8 x double> zeroinitializer
  return _mm512_maskz_fnmsub_round_pd(__U, __A, __B, __C, _MM_FROUND_TO_NEAREST_INT | _MM_FROUND_NO_EXC);
}
__m512d test_mm512_fmadd_pd(__m512d __A, __m512d __B, __m512d __C) {
  // CHECK-LABEL: @test_mm512_fmadd_pd
  // CHECK: call <8 x double> @llvm.fma.v8f64(<8 x double> %{{.*}}, <8 x double> %{{.*}}, <8 x double> %{{.*}})
  return _mm512_fmadd_pd(__A, __B, __C);
}
__m512d test_mm512_mask_fmadd_pd(__m512d __A, __mmask8 __U, __m512d __B, __m512d __C) {
  // CHECK-LABEL: @test_mm512_mask_fmadd_pd
  // CHECK: call <8 x double> @llvm.fma.v8f64(<8 x double> %{{.*}}, <8 x double> %{{.*}}, <8 x double> %{{.*}})
  // CHECK: bitcast i8 %{{.*}} to <8 x i1>
  // CHECK: select <8 x i1> %{{.*}}, <8 x double> %{{.*}}, <8 x double> %{{.*}}
  return _mm512_mask_fmadd_pd(__A, __U, __B, __C);
}
__m512d test_mm512_mask3_fmadd_pd(__m512d __A, __m512d __B, __m512d __C, __mmask8 __U) {
  // CHECK-LABEL: @test_mm512_mask3_fmadd_pd
  // CHECK: call <8 x double> @llvm.fma.v8f64(<8 x double> %{{.*}}, <8 x double> %{{.*}}, <8 x double> %{{.*}})
  // CHECK: bitcast i8 %{{.*}} to <8 x i1>
  // CHECK: select <8 x i1> %{{.*}}, <8 x double> %{{.*}}, <8 x double> %{{.*}}
  return _mm512_mask3_fmadd_pd(__A, __B, __C, __U);
}
__m512d test_mm512_maskz_fmadd_pd(__mmask8 __U, __m512d __A, __m512d __B, __m512d __C) {
  // CHECK-LABEL: @test_mm512_maskz_fmadd_pd
  // CHECK: call <8 x double> @llvm.fma.v8f64(<8 x double> %{{.*}}, <8 x double> %{{.*}}, <8 x double> %{{.*}})
  // CHECK: bitcast i8 %{{.*}} to <8 x i1>
  // CHECK: select <8 x i1> %{{.*}}, <8 x double> %{{.*}}, <8 x double> zeroinitializer
  return _mm512_maskz_fmadd_pd(__U, __A, __B, __C);
}
__m512d test_mm512_fmsub_pd(__m512d __A, __m512d __B, __m512d __C) {
  // CHECK-LABEL: @test_mm512_fmsub_pd
  // CHECK: fsub <8 x double> <double -0.000000e+00, double -0.000000e+00, double -0.000000e+00, double -0.000000e+00, double -0.000000e+00, double -0.000000e+00, double -0.000000e+00, double -0.000000e+00>, %{{.*}}
  // CHECK: call <8 x double> @llvm.fma.v8f64(<8 x double> %{{.*}}, <8 x double> %{{.*}}, <8 x double> %{{.*}})
  return _mm512_fmsub_pd(__A, __B, __C);
}
__m512d test_mm512_mask_fmsub_pd(__m512d __A, __mmask8 __U, __m512d __B, __m512d __C) {
  // CHECK-LABEL: @test_mm512_mask_fmsub_pd
  // CHECK: fsub <8 x double> <double -0.000000e+00, double -0.000000e+00, double -0.000000e+00, double -0.000000e+00, double -0.000000e+00, double -0.000000e+00, double -0.000000e+00, double -0.000000e+00>, %{{.*}}
  // CHECK: call <8 x double> @llvm.fma.v8f64(<8 x double> %{{.*}}, <8 x double> %{{.*}}, <8 x double> %{{.*}})
  // CHECK: bitcast i8 %{{.*}} to <8 x i1>
  // CHECK: select <8 x i1> %{{.*}}, <8 x double> %{{.*}}, <8 x double> %{{.*}}
  return _mm512_mask_fmsub_pd(__A, __U, __B, __C);
}
__m512d test_mm512_maskz_fmsub_pd(__mmask8 __U, __m512d __A, __m512d __B, __m512d __C) {
  // CHECK-LABEL: @test_mm512_maskz_fmsub_pd
  // CHECK: fsub <8 x double> <double -0.000000e+00, double -0.000000e+00, double -0.000000e+00, double -0.000000e+00, double -0.000000e+00, double -0.000000e+00, double -0.000000e+00, double -0.000000e+00>, %{{.*}}
  // CHECK: call <8 x double> @llvm.fma.v8f64(<8 x double> %{{.*}}, <8 x double> %{{.*}}, <8 x double> %{{.*}})
  // CHECK: bitcast i8 %{{.*}} to <8 x i1>
  // CHECK: select <8 x i1> %{{.*}}, <8 x double> %{{.*}}, <8 x double> zeroinitializer
  return _mm512_maskz_fmsub_pd(__U, __A, __B, __C);
}
__m512d test_mm512_fnmadd_pd(__m512d __A, __m512d __B, __m512d __C) {
  // CHECK-LABEL: @test_mm512_fnmadd_pd
  // CHECK: fsub <8 x double> <double -0.000000e+00, double -0.000000e+00, double -0.000000e+00, double -0.000000e+00, double -0.000000e+00, double -0.000000e+00, double -0.000000e+00, double -0.000000e+00>, %{{.*}}
  // CHECK: call <8 x double> @llvm.fma.v8f64(<8 x double> %{{.*}}, <8 x double> %{{.*}}, <8 x double> %{{.*}})
  return _mm512_fnmadd_pd(__A, __B, __C);
}
__m512d test_mm512_mask3_fnmadd_pd(__m512d __A, __m512d __B, __m512d __C, __mmask8 __U) {
  // CHECK-LABEL: @test_mm512_mask3_fnmadd_pd
  // CHECK: fsub <8 x double> <double -0.000000e+00, double -0.000000e+00, double -0.000000e+00, double -0.000000e+00, double -0.000000e+00, double -0.000000e+00, double -0.000000e+00, double -0.000000e+00>, %{{.*}}
  // CHECK: call <8 x double> @llvm.fma.v8f64(<8 x double> %{{.*}}, <8 x double> %{{.*}}, <8 x double> %{{.*}})
  // CHECK: bitcast i8 %{{.*}} to <8 x i1>
  // CHECK: select <8 x i1> %{{.*}}, <8 x double> %{{.*}}, <8 x double> %{{.*}}
  return _mm512_mask3_fnmadd_pd(__A, __B, __C, __U);
}
__m512d test_mm512_maskz_fnmadd_pd(__mmask8 __U, __m512d __A, __m512d __B, __m512d __C) {
  // CHECK-LABEL: @test_mm512_maskz_fnmadd_pd
  // CHECK: fsub <8 x double> <double -0.000000e+00, double -0.000000e+00, double -0.000000e+00, double -0.000000e+00, double -0.000000e+00, double -0.000000e+00, double -0.000000e+00, double -0.000000e+00>, %{{.*}}
  // CHECK: call <8 x double> @llvm.fma.v8f64(<8 x double> %{{.*}}, <8 x double> %{{.*}}, <8 x double> %{{.*}})
  // CHECK: bitcast i8 %{{.*}} to <8 x i1>
  // CHECK: select <8 x i1> %{{.*}}, <8 x double> %{{.*}}, <8 x double> zeroinitializer
  return _mm512_maskz_fnmadd_pd(__U, __A, __B, __C);
}
__m512d test_mm512_fnmsub_pd(__m512d __A, __m512d __B, __m512d __C) {
  // CHECK-LABEL: @test_mm512_fnmsub_pd
  // CHECK: fsub <8 x double> <double -0.000000e+00, double -0.000000e+00, double -0.000000e+00, double -0.000000e+00, double -0.000000e+00, double -0.000000e+00, double -0.000000e+00, double -0.000000e+00>, %{{.*}}
  // CHECK: fsub <8 x double> <double -0.000000e+00, double -0.000000e+00, double -0.000000e+00, double -0.000000e+00, double -0.000000e+00, double -0.000000e+00, double -0.000000e+00, double -0.000000e+00>, %{{.*}}
  // CHECK: call <8 x double> @llvm.fma.v8f64(<8 x double> %{{.*}}, <8 x double> %{{.*}}, <8 x double> %{{.*}})
  return _mm512_fnmsub_pd(__A, __B, __C);
}
__m512d test_mm512_maskz_fnmsub_pd(__mmask8 __U, __m512d __A, __m512d __B, __m512d __C) {
  // CHECK-LABEL: @test_mm512_maskz_fnmsub_pd
  // CHECK: fsub <8 x double> <double -0.000000e+00, double -0.000000e+00, double -0.000000e+00, double -0.000000e+00, double -0.000000e+00, double -0.000000e+00, double -0.000000e+00, double -0.000000e+00>, %{{.*}}
  // CHECK: fsub <8 x double> <double -0.000000e+00, double -0.000000e+00, double -0.000000e+00, double -0.000000e+00, double -0.000000e+00, double -0.000000e+00, double -0.000000e+00, double -0.000000e+00>, %{{.*}}
  // CHECK: call <8 x double> @llvm.fma.v8f64(<8 x double> %{{.*}}, <8 x double> %{{.*}}, <8 x double> %{{.*}})
  // CHECK: bitcast i8 %{{.*}} to <8 x i1>
  // CHECK: select <8 x i1> %{{.*}}, <8 x double> %{{.*}}, <8 x double> zeroinitializer
  return _mm512_maskz_fnmsub_pd(__U, __A, __B, __C);
}
__m512 test_mm512_fmadd_round_ps(__m512 __A, __m512 __B, __m512 __C) {
  // CHECK-LABEL: @test_mm512_fmadd_round_ps
  // CHECK: @llvm.x86.avx512.vfmadd.ps.512
  return _mm512_fmadd_round_ps(__A, __B, __C, _MM_FROUND_TO_NEAREST_INT | _MM_FROUND_NO_EXC);
}
__m512 test_mm512_mask_fmadd_round_ps(__m512 __A, __mmask16 __U, __m512 __B, __m512 __C) {
  // CHECK-LABEL: @test_mm512_mask_fmadd_round_ps
  // CHECK: @llvm.x86.avx512.vfmadd.ps.512
  // CHECK: bitcast i16 %{{.*}} to <16 x i1>
  // CHECK: select <16 x i1> %{{.*}}, <16 x float> %{{.*}}, <16 x float> %{{.*}}
  return _mm512_mask_fmadd_round_ps(__A, __U, __B, __C, _MM_FROUND_TO_NEAREST_INT | _MM_FROUND_NO_EXC);
}
__m512 test_mm512_mask3_fmadd_round_ps(__m512 __A, __m512 __B, __m512 __C, __mmask16 __U) {
  // CHECK-LABEL: @test_mm512_mask3_fmadd_round_ps
  // CHECK: @llvm.x86.avx512.vfmadd.ps.512
  // CHECK: bitcast i16 %{{.*}} to <16 x i1>
  // CHECK: select <16 x i1> %{{.*}}, <16 x float> %{{.*}}, <16 x float> %{{.*}}
  return _mm512_mask3_fmadd_round_ps(__A, __B, __C, __U, _MM_FROUND_TO_NEAREST_INT | _MM_FROUND_NO_EXC);
}
__m512 test_mm512_maskz_fmadd_round_ps(__mmask16 __U, __m512 __A, __m512 __B, __m512 __C) {
  // CHECK-LABEL: @test_mm512_maskz_fmadd_round_ps
  // CHECK: @llvm.x86.avx512.vfmadd.ps.512
  // CHECK: bitcast i16 %{{.*}} to <16 x i1>
  // CHECK: select <16 x i1> %{{.*}}, <16 x float> %{{.*}}, <16 x float> zeroinitializer
  return _mm512_maskz_fmadd_round_ps(__U, __A, __B, __C, _MM_FROUND_TO_NEAREST_INT | _MM_FROUND_NO_EXC);
}
__m512 test_mm512_fmsub_round_ps(__m512 __A, __m512 __B, __m512 __C) {
  // CHECK-LABEL: @test_mm512_fmsub_round_ps
  // CHECK: fsub <16 x float> <float -0.000000e+00, float -0.000000e+00, float -0.000000e+00, float -0.000000e+00, float -0.000000e+00, float -0.000000e+00, float -0.000000e+00, float -0.000000e+00, float -0.000000e+00, float -0.000000e+00, float -0.000000e+00, float -0.000000e+00, float -0.000000e+00, float -0.000000e+00, float -0.000000e+00, float -0.000000e+00>, %{{.*}}
  // CHECK: @llvm.x86.avx512.vfmadd.ps.512
  return _mm512_fmsub_round_ps(__A, __B, __C, _MM_FROUND_TO_NEAREST_INT | _MM_FROUND_NO_EXC);
}
__m512 test_mm512_mask_fmsub_round_ps(__m512 __A, __mmask16 __U, __m512 __B, __m512 __C) {
  // CHECK-LABEL: @test_mm512_mask_fmsub_round_ps
  // CHECK: fsub <16 x float> <float -0.000000e+00, float -0.000000e+00, float -0.000000e+00, float -0.000000e+00, float -0.000000e+00, float -0.000000e+00, float -0.000000e+00, float -0.000000e+00, float -0.000000e+00, float -0.000000e+00, float -0.000000e+00, float -0.000000e+00, float -0.000000e+00, float -0.000000e+00, float -0.000000e+00, float -0.000000e+00>, %{{.*}}
  // CHECK: @llvm.x86.avx512.vfmadd.ps.512
  // CHECK: bitcast i16 %{{.*}} to <16 x i1>
  // CHECK: select <16 x i1> %{{.*}}, <16 x float> %{{.*}}, <16 x float> %{{.*}}
  return _mm512_mask_fmsub_round_ps(__A, __U, __B, __C, _MM_FROUND_TO_NEAREST_INT | _MM_FROUND_NO_EXC);
}
__m512 test_mm512_maskz_fmsub_round_ps(__mmask16 __U, __m512 __A, __m512 __B, __m512 __C) {
  // CHECK-LABEL: @test_mm512_maskz_fmsub_round_ps
  // CHECK: fsub <16 x float> <float -0.000000e+00, float -0.000000e+00, float -0.000000e+00, float -0.000000e+00, float -0.000000e+00, float -0.000000e+00, float -0.000000e+00, float -0.000000e+00, float -0.000000e+00, float -0.000000e+00, float -0.000000e+00, float -0.000000e+00, float -0.000000e+00, float -0.000000e+00, float -0.000000e+00, float -0.000000e+00>, %{{.*}}
  // CHECK: @llvm.x86.avx512.vfmadd.ps.512
  // CHECK: bitcast i16 %{{.*}} to <16 x i1>
  // CHECK: select <16 x i1> %{{.*}}, <16 x float> %{{.*}}, <16 x float> zeroinitializer
  return _mm512_maskz_fmsub_round_ps(__U, __A, __B, __C, _MM_FROUND_TO_NEAREST_INT | _MM_FROUND_NO_EXC);
}
__m512 test_mm512_fnmadd_round_ps(__m512 __A, __m512 __B, __m512 __C) {
  // CHECK-LABEL: @test_mm512_fnmadd_round_ps
  // CHECK: fsub <16 x float> <float -0.000000e+00, float -0.000000e+00, float -0.000000e+00, float -0.000000e+00, float -0.000000e+00, float -0.000000e+00, float -0.000000e+00, float -0.000000e+00, float -0.000000e+00, float -0.000000e+00, float -0.000000e+00, float -0.000000e+00, float -0.000000e+00, float -0.000000e+00, float -0.000000e+00, float -0.000000e+00>, %{{.*}}
  // CHECK: @llvm.x86.avx512.vfmadd.ps.512
  return _mm512_fnmadd_round_ps(__A, __B, __C, _MM_FROUND_TO_NEAREST_INT | _MM_FROUND_NO_EXC);
}
__m512 test_mm512_mask3_fnmadd_round_ps(__m512 __A, __m512 __B, __m512 __C, __mmask16 __U) {
  // CHECK-LABEL: @test_mm512_mask3_fnmadd_round_ps
  // CHECK: fsub <16 x float> <float -0.000000e+00, float -0.000000e+00, float -0.000000e+00, float -0.000000e+00, float -0.000000e+00, float -0.000000e+00, float -0.000000e+00, float -0.000000e+00, float -0.000000e+00, float -0.000000e+00, float -0.000000e+00, float -0.000000e+00, float -0.000000e+00, float -0.000000e+00, float -0.000000e+00, float -0.000000e+00>, %{{.*}}
  // CHECK: @llvm.x86.avx512.vfmadd.ps.512
  // CHECK: bitcast i16 %{{.*}} to <16 x i1>
  // CHECK: select <16 x i1> %{{.*}}, <16 x float> %{{.*}}, <16 x float> %{{.*}}
  return _mm512_mask3_fnmadd_round_ps(__A, __B, __C, __U, _MM_FROUND_TO_NEAREST_INT | _MM_FROUND_NO_EXC);
}
__m512 test_mm512_maskz_fnmadd_round_ps(__mmask16 __U, __m512 __A, __m512 __B, __m512 __C) {
  // CHECK-LABEL: @test_mm512_maskz_fnmadd_round_ps
  // CHECK: fsub <16 x float> <float -0.000000e+00, float -0.000000e+00, float -0.000000e+00, float -0.000000e+00, float -0.000000e+00, float -0.000000e+00, float -0.000000e+00, float -0.000000e+00, float -0.000000e+00, float -0.000000e+00, float -0.000000e+00, float -0.000000e+00, float -0.000000e+00, float -0.000000e+00, float -0.000000e+00, float -0.000000e+00>, %{{.*}}
  // CHECK: @llvm.x86.avx512.vfmadd.ps.512
  // CHECK: bitcast i16 %{{.*}} to <16 x i1>
  // CHECK: select <16 x i1> %{{.*}}, <16 x float> %{{.*}}, <16 x float> zeroinitializer
  return _mm512_maskz_fnmadd_round_ps(__U, __A, __B, __C, _MM_FROUND_TO_NEAREST_INT | _MM_FROUND_NO_EXC);
}
__m512 test_mm512_fnmsub_round_ps(__m512 __A, __m512 __B, __m512 __C) {
  // CHECK-LABEL: @test_mm512_fnmsub_round_ps
  // CHECK: fsub <16 x float> <float -0.000000e+00, float -0.000000e+00, float -0.000000e+00, float -0.000000e+00, float -0.000000e+00, float -0.000000e+00, float -0.000000e+00, float -0.000000e+00, float -0.000000e+00, float -0.000000e+00, float -0.000000e+00, float -0.000000e+00, float -0.000000e+00, float -0.000000e+00, float -0.000000e+00, float -0.000000e+00>, %{{.*}}
  // CHECK: fsub <16 x float> <float -0.000000e+00, float -0.000000e+00, float -0.000000e+00, float -0.000000e+00, float -0.000000e+00, float -0.000000e+00, float -0.000000e+00, float -0.000000e+00, float -0.000000e+00, float -0.000000e+00, float -0.000000e+00, float -0.000000e+00, float -0.000000e+00, float -0.000000e+00, float -0.000000e+00, float -0.000000e+00>, %{{.*}}
  // CHECK: @llvm.x86.avx512.vfmadd.ps.512
  return _mm512_fnmsub_round_ps(__A, __B, __C, _MM_FROUND_TO_NEAREST_INT | _MM_FROUND_NO_EXC);
}
__m512 test_mm512_maskz_fnmsub_round_ps(__mmask16 __U, __m512 __A, __m512 __B, __m512 __C) {
  // CHECK-LABEL: @test_mm512_maskz_fnmsub_round_ps
  // CHECK: fsub <16 x float> <float -0.000000e+00, float -0.000000e+00, float -0.000000e+00, float -0.000000e+00, float -0.000000e+00, float -0.000000e+00, float -0.000000e+00, float -0.000000e+00, float -0.000000e+00, float -0.000000e+00, float -0.000000e+00, float -0.000000e+00, float -0.000000e+00, float -0.000000e+00, float -0.000000e+00, float -0.000000e+00>, %{{.*}}
  // CHECK: fsub <16 x float> <float -0.000000e+00, float -0.000000e+00, float -0.000000e+00, float -0.000000e+00, float -0.000000e+00, float -0.000000e+00, float -0.000000e+00, float -0.000000e+00, float -0.000000e+00, float -0.000000e+00, float -0.000000e+00, float -0.000000e+00, float -0.000000e+00, float -0.000000e+00, float -0.000000e+00, float -0.000000e+00>, %{{.*}}
  // CHECK: @llvm.x86.avx512.vfmadd.ps.512
  // CHECK: bitcast i16 %{{.*}} to <16 x i1>
  // CHECK: select <16 x i1> %{{.*}}, <16 x float> %{{.*}}, <16 x float> zeroinitializer
  return _mm512_maskz_fnmsub_round_ps(__U, __A, __B, __C, _MM_FROUND_TO_NEAREST_INT | _MM_FROUND_NO_EXC);
}
__m512 test_mm512_fmadd_ps(__m512 __A, __m512 __B, __m512 __C) {
  // CHECK-LABEL: @test_mm512_fmadd_ps
  // CHECK: call <16 x float> @llvm.fma.v16f32(<16 x float> %{{.*}}, <16 x float> %{{.*}}, <16 x float> %{{.*}})
  return _mm512_fmadd_ps(__A, __B, __C);
}
__m512 test_mm512_mask_fmadd_ps(__m512 __A, __mmask16 __U, __m512 __B, __m512 __C) {
  // CHECK-LABEL: @test_mm512_mask_fmadd_ps
  // CHECK: call <16 x float> @llvm.fma.v16f32(<16 x float> %{{.*}}, <16 x float> %{{.*}}, <16 x float> %{{.*}})
  return _mm512_mask_fmadd_ps(__A, __U, __B, __C);
}
__m512 test_mm512_mask3_fmadd_ps(__m512 __A, __m512 __B, __m512 __C, __mmask16 __U) {
  // CHECK-LABEL: @test_mm512_mask3_fmadd_ps
  // CHECK: call <16 x float> @llvm.fma.v16f32(<16 x float> %{{.*}}, <16 x float> %{{.*}}, <16 x float> %{{.*}})
  // CHECK: bitcast i16 %{{.*}} to <16 x i1>
  // CHECK: select <16 x i1> %{{.*}}, <16 x float> %{{.*}}, <16 x float> %{{.*}}
  return _mm512_mask3_fmadd_ps(__A, __B, __C, __U);
}
__m512 test_mm512_maskz_fmadd_ps(__mmask16 __U, __m512 __A, __m512 __B, __m512 __C) {
  // CHECK-LABEL: @test_mm512_maskz_fmadd_ps
  // CHECK: call <16 x float> @llvm.fma.v16f32(<16 x float> %{{.*}}, <16 x float> %{{.*}}, <16 x float> %{{.*}})
  // CHECK: bitcast i16 %{{.*}} to <16 x i1>
  // CHECK: select <16 x i1> %{{.*}}, <16 x float> %{{.*}}, <16 x float> zeroinitializer
  return _mm512_maskz_fmadd_ps(__U, __A, __B, __C);
}
__m512 test_mm512_fmsub_ps(__m512 __A, __m512 __B, __m512 __C) {
  // CHECK-LABEL: @test_mm512_fmsub_ps
  // CHECK: fsub <16 x float> <float -0.000000e+00, float -0.000000e+00, float -0.000000e+00, float -0.000000e+00, float -0.000000e+00, float -0.000000e+00, float -0.000000e+00, float -0.000000e+00, float -0.000000e+00, float -0.000000e+00, float -0.000000e+00, float -0.000000e+00, float -0.000000e+00, float -0.000000e+00, float -0.000000e+00, float -0.000000e+00>, %{{.*}}
  // CHECK: call <16 x float> @llvm.fma.v16f32(<16 x float> %{{.*}}, <16 x float> %{{.*}}, <16 x float> %{{.*}})
  return _mm512_fmsub_ps(__A, __B, __C);
}
__m512 test_mm512_mask_fmsub_ps(__m512 __A, __mmask16 __U, __m512 __B, __m512 __C) {
  // CHECK-LABEL: @test_mm512_mask_fmsub_ps
  // CHECK: fsub <16 x float> <float -0.000000e+00, float -0.000000e+00, float -0.000000e+00, float -0.000000e+00, float -0.000000e+00, float -0.000000e+00, float -0.000000e+00, float -0.000000e+00, float -0.000000e+00, float -0.000000e+00, float -0.000000e+00, float -0.000000e+00, float -0.000000e+00, float -0.000000e+00, float -0.000000e+00, float -0.000000e+00>, %{{.*}}
  // CHECK: call <16 x float> @llvm.fma.v16f32(<16 x float> %{{.*}}, <16 x float> %{{.*}}, <16 x float> %{{.*}})
  // CHECK: bitcast i16 %{{.*}} to <16 x i1>
  // CHECK: select <16 x i1> %{{.*}}, <16 x float> %{{.*}}, <16 x float> %{{.*}}
  return _mm512_mask_fmsub_ps(__A, __U, __B, __C);
}
__m512 test_mm512_maskz_fmsub_ps(__mmask16 __U, __m512 __A, __m512 __B, __m512 __C) {
  // CHECK-LABEL: @test_mm512_maskz_fmsub_ps
  // CHECK: fsub <16 x float> <float -0.000000e+00, float -0.000000e+00, float -0.000000e+00, float -0.000000e+00, float -0.000000e+00, float -0.000000e+00, float -0.000000e+00, float -0.000000e+00, float -0.000000e+00, float -0.000000e+00, float -0.000000e+00, float -0.000000e+00, float -0.000000e+00, float -0.000000e+00, float -0.000000e+00, float -0.000000e+00>, %{{.*}}
  // CHECK: call <16 x float> @llvm.fma.v16f32(<16 x float> %{{.*}}, <16 x float> %{{.*}}, <16 x float> %{{.*}})
  // CHECK: bitcast i16 %{{.*}} to <16 x i1>
  // CHECK: select <16 x i1> %{{.*}}, <16 x float> %{{.*}}, <16 x float> zeroinitializer
  return _mm512_maskz_fmsub_ps(__U, __A, __B, __C);
}
__m512 test_mm512_fnmadd_ps(__m512 __A, __m512 __B, __m512 __C) {
  // CHECK-LABEL: @test_mm512_fnmadd_ps
  // CHECK: fsub <16 x float> <float -0.000000e+00, float -0.000000e+00, float -0.000000e+00, float -0.000000e+00, float -0.000000e+00, float -0.000000e+00, float -0.000000e+00, float -0.000000e+00, float -0.000000e+00, float -0.000000e+00, float -0.000000e+00, float -0.000000e+00, float -0.000000e+00, float -0.000000e+00, float -0.000000e+00, float -0.000000e+00>, %{{.*}}
  // CHECK: call <16 x float> @llvm.fma.v16f32(<16 x float> %{{.*}}, <16 x float> %{{.*}}, <16 x float> %{{.*}})
  return _mm512_fnmadd_ps(__A, __B, __C);
}
__m512 test_mm512_mask3_fnmadd_ps(__m512 __A, __m512 __B, __m512 __C, __mmask16 __U) {
  // CHECK-LABEL: @test_mm512_mask3_fnmadd_ps
  // CHECK: fsub <16 x float> <float -0.000000e+00, float -0.000000e+00, float -0.000000e+00, float -0.000000e+00, float -0.000000e+00, float -0.000000e+00, float -0.000000e+00, float -0.000000e+00, float -0.000000e+00, float -0.000000e+00, float -0.000000e+00, float -0.000000e+00, float -0.000000e+00, float -0.000000e+00, float -0.000000e+00, float -0.000000e+00>, %{{.*}}
  // CHECK: call <16 x float> @llvm.fma.v16f32(<16 x float> %{{.*}}, <16 x float> %{{.*}}, <16 x float> %{{.*}})
  // CHECK: bitcast i16 %{{.*}} to <16 x i1>
  // CHECK: select <16 x i1> %{{.*}}, <16 x float> %{{.*}}, <16 x float> %{{.*}}
  return _mm512_mask3_fnmadd_ps(__A, __B, __C, __U);
}
__m512 test_mm512_maskz_fnmadd_ps(__mmask16 __U, __m512 __A, __m512 __B, __m512 __C) {
  // CHECK-LABEL: @test_mm512_maskz_fnmadd_ps
  // CHECK: fsub <16 x float> <float -0.000000e+00, float -0.000000e+00, float -0.000000e+00, float -0.000000e+00, float -0.000000e+00, float -0.000000e+00, float -0.000000e+00, float -0.000000e+00, float -0.000000e+00, float -0.000000e+00, float -0.000000e+00, float -0.000000e+00, float -0.000000e+00, float -0.000000e+00, float -0.000000e+00, float -0.000000e+00>, %{{.*}}
  // CHECK: call <16 x float> @llvm.fma.v16f32(<16 x float> %{{.*}}, <16 x float> %{{.*}}, <16 x float> %{{.*}})
  // CHECK: bitcast i16 %{{.*}} to <16 x i1>
  // CHECK: select <16 x i1> %{{.*}}, <16 x float> %{{.*}}, <16 x float> zeroinitializer
  return _mm512_maskz_fnmadd_ps(__U, __A, __B, __C);
}
__m512 test_mm512_fnmsub_ps(__m512 __A, __m512 __B, __m512 __C) {
  // CHECK-LABEL: @test_mm512_fnmsub_ps
  // CHECK: fsub <16 x float> <float -0.000000e+00, float -0.000000e+00, float -0.000000e+00, float -0.000000e+00, float -0.000000e+00, float -0.000000e+00, float -0.000000e+00, float -0.000000e+00, float -0.000000e+00, float -0.000000e+00, float -0.000000e+00, float -0.000000e+00, float -0.000000e+00, float -0.000000e+00, float -0.000000e+00, float -0.000000e+00>, %{{.*}}
  // CHECK: fsub <16 x float> <float -0.000000e+00, float -0.000000e+00, float -0.000000e+00, float -0.000000e+00, float -0.000000e+00, float -0.000000e+00, float -0.000000e+00, float -0.000000e+00, float -0.000000e+00, float -0.000000e+00, float -0.000000e+00, float -0.000000e+00, float -0.000000e+00, float -0.000000e+00, float -0.000000e+00, float -0.000000e+00>, %{{.*}}
  // CHECK: call <16 x float> @llvm.fma.v16f32(<16 x float> %{{.*}}, <16 x float> %{{.*}}, <16 x float> %{{.*}})
  return _mm512_fnmsub_ps(__A, __B, __C);
}
__m512 test_mm512_maskz_fnmsub_ps(__mmask16 __U, __m512 __A, __m512 __B, __m512 __C) {
  // CHECK-LABEL: @test_mm512_maskz_fnmsub_ps
  // CHECK: fsub <16 x float> <float -0.000000e+00, float -0.000000e+00, float -0.000000e+00, float -0.000000e+00, float -0.000000e+00, float -0.000000e+00, float -0.000000e+00, float -0.000000e+00, float -0.000000e+00, float -0.000000e+00, float -0.000000e+00, float -0.000000e+00, float -0.000000e+00, float -0.000000e+00, float -0.000000e+00, float -0.000000e+00>, %{{.*}}
  // CHECK: fsub <16 x float> <float -0.000000e+00, float -0.000000e+00, float -0.000000e+00, float -0.000000e+00, float -0.000000e+00, float -0.000000e+00, float -0.000000e+00, float -0.000000e+00, float -0.000000e+00, float -0.000000e+00, float -0.000000e+00, float -0.000000e+00, float -0.000000e+00, float -0.000000e+00, float -0.000000e+00, float -0.000000e+00>, %{{.*}}
  // CHECK: call <16 x float> @llvm.fma.v16f32(<16 x float> %{{.*}}, <16 x float> %{{.*}}, <16 x float> %{{.*}})
  // CHECK: bitcast i16 %{{.*}} to <16 x i1>
  // CHECK: select <16 x i1> %{{.*}}, <16 x float> %{{.*}}, <16 x float> zeroinitializer
  return _mm512_maskz_fnmsub_ps(__U, __A, __B, __C);
}
__m512d test_mm512_fmaddsub_round_pd(__m512d __A, __m512d __B, __m512d __C) {
  // CHECK-LABEL: @test_mm512_fmaddsub_round_pd
  // CHECK: @llvm.x86.avx512.vfmaddsub.pd.512
  return _mm512_fmaddsub_round_pd(__A, __B, __C, _MM_FROUND_TO_NEAREST_INT | _MM_FROUND_NO_EXC);
}
__m512d test_mm512_mask_fmaddsub_round_pd(__m512d __A, __mmask8 __U, __m512d __B, __m512d __C) {
  // CHECK-LABEL: @test_mm512_mask_fmaddsub_round_pd
  // CHECK: @llvm.x86.avx512.vfmaddsub.pd.512
  // CHECK: bitcast i8 %{{.*}} to <8 x i1>
  // CHECK: select <8 x i1> %{{.*}}, <8 x double> %{{.*}}, <8 x double> %{{.*}}
  return _mm512_mask_fmaddsub_round_pd(__A, __U, __B, __C, _MM_FROUND_TO_NEAREST_INT | _MM_FROUND_NO_EXC);
}
__m512d test_mm512_mask3_fmaddsub_round_pd(__m512d __A, __m512d __B, __m512d __C, __mmask8 __U) {
  // CHECK-LABEL: @test_mm512_mask3_fmaddsub_round_pd
  // CHECK: @llvm.x86.avx512.vfmaddsub.pd.512
  // CHECK: bitcast i8 %{{.*}} to <8 x i1>
  // CHECK: select <8 x i1> %{{.*}}, <8 x double> %{{.*}}, <8 x double> %{{.*}}
  return _mm512_mask3_fmaddsub_round_pd(__A, __B, __C, __U, _MM_FROUND_TO_NEAREST_INT | _MM_FROUND_NO_EXC);
}
__m512d test_mm512_maskz_fmaddsub_round_pd(__mmask8 __U, __m512d __A, __m512d __B, __m512d __C) {
  // CHECK-LABEL: @test_mm512_maskz_fmaddsub_round_pd
  // CHECK: @llvm.x86.avx512.vfmaddsub.pd.512
  // CHECK: bitcast i8 %{{.*}} to <8 x i1>
  // CHECK: select <8 x i1> %{{.*}}, <8 x double> %{{.*}}, <8 x double> zeroinitializer
  return _mm512_maskz_fmaddsub_round_pd(__U, __A, __B, __C, _MM_FROUND_TO_NEAREST_INT | _MM_FROUND_NO_EXC);
}
__m512d test_mm512_fmsubadd_round_pd(__m512d __A, __m512d __B, __m512d __C) {
  // CHECK-LABEL: @test_mm512_fmsubadd_round_pd
  // CHECK: fsub <8 x double> <double -0.000000e+00, double -0.000000e+00, double -0.000000e+00, double -0.000000e+00, double -0.000000e+00, double -0.000000e+00, double -0.000000e+00, double -0.000000e+00>, %{{.*}}
  // CHECK: @llvm.x86.avx512.vfmaddsub.pd.512
  return _mm512_fmsubadd_round_pd(__A, __B, __C, _MM_FROUND_TO_NEAREST_INT | _MM_FROUND_NO_EXC);
}
__m512d test_mm512_mask_fmsubadd_round_pd(__m512d __A, __mmask8 __U, __m512d __B, __m512d __C) {
  // CHECK-LABEL: @test_mm512_mask_fmsubadd_round_pd
  // CHECK: fsub <8 x double> <double -0.000000e+00, double -0.000000e+00, double -0.000000e+00, double -0.000000e+00, double -0.000000e+00, double -0.000000e+00, double -0.000000e+00, double -0.000000e+00>, %{{.*}}
  // CHECK: @llvm.x86.avx512.vfmaddsub.pd.512
  // CHECK: bitcast i8 %{{.*}} to <8 x i1>
  // CHECK: select <8 x i1> %{{.*}}, <8 x double> %{{.*}}, <8 x double> %{{.*}}
  return _mm512_mask_fmsubadd_round_pd(__A, __U, __B, __C, _MM_FROUND_TO_NEAREST_INT | _MM_FROUND_NO_EXC);
}
__m512d test_mm512_maskz_fmsubadd_round_pd(__mmask8 __U, __m512d __A, __m512d __B, __m512d __C) {
  // CHECK-LABEL: @test_mm512_maskz_fmsubadd_round_pd
  // CHECK: fsub <8 x double> <double -0.000000e+00, double -0.000000e+00, double -0.000000e+00, double -0.000000e+00, double -0.000000e+00, double -0.000000e+00, double -0.000000e+00, double -0.000000e+00>, %{{.*}}
  // CHECK: @llvm.x86.avx512.vfmaddsub.pd.512
  // CHECK: bitcast i8 %{{.*}} to <8 x i1>
  // CHECK: select <8 x i1> %{{.*}}, <8 x double> %{{.*}}, <8 x double> zeroinitializer
  return _mm512_maskz_fmsubadd_round_pd(__U, __A, __B, __C, _MM_FROUND_TO_NEAREST_INT | _MM_FROUND_NO_EXC);
}
__m512d test_mm512_fmaddsub_pd(__m512d __A, __m512d __B, __m512d __C) {
  // CHECK-LABEL: @test_mm512_fmaddsub_pd
  // CHECK: [[ADD:%.+]] = call <8 x double> @llvm.fma.v8f64(<8 x double> %{{.*}}, <8 x double> %{{.*}}, <8 x double> %{{.*}})
  // CHECK: [[NEG:%.+]] = fsub <8 x double> <double -0.000000e+00, double -0.000000e+00, double -0.000000e+00, double -0.000000e+00, double -0.000000e+00, double -0.000000e+00, double -0.000000e+00, double -0.000000e+00>, %{{.*}}
  // CHECK: [[SUB:%.+]] = call <8 x double> @llvm.fma.v8f64(<8 x double> %{{.*}}, <8 x double> %{{.*}}, <8 x double> [[NEG]]
  // CHECK: shufflevector <8 x double> [[SUB]], <8 x double> [[ADD]], <8 x i32> <i32 0, i32 9, i32 2, i32 11, i32 4, i32 13, i32 6, i32 15>
  return _mm512_fmaddsub_pd(__A, __B, __C);
}
__m512d test_mm512_mask_fmaddsub_pd(__m512d __A, __mmask8 __U, __m512d __B, __m512d __C) {
  // CHECK-LABEL: @test_mm512_mask_fmaddsub_pd
  // CHECK: [[ADD:%.+]] = call <8 x double> @llvm.fma.v8f64(<8 x double> %{{.*}}, <8 x double> %{{.*}}, <8 x double> %{{.*}})
  // CHECK: [[NEG:%.+]] = fsub <8 x double> <double -0.000000e+00, double -0.000000e+00, double -0.000000e+00, double -0.000000e+00, double -0.000000e+00, double -0.000000e+00, double -0.000000e+00, double -0.000000e+00>, %{{.*}}
  // CHECK: [[SUB:%.+]] = call <8 x double> @llvm.fma.v8f64(<8 x double> %{{.*}}, <8 x double> %{{.*}}, <8 x double> [[NEG]]
  // CHECK: shufflevector <8 x double> [[SUB]], <8 x double> [[ADD]], <8 x i32> <i32 0, i32 9, i32 2, i32 11, i32 4, i32 13, i32 6, i32 15>
  // CHECK: bitcast i8 %{{.*}} to <8 x i1>
  // CHECK: select <8 x i1> %{{.*}}, <8 x double> %{{.*}}, <8 x double> %{{.*}}
  return _mm512_mask_fmaddsub_pd(__A, __U, __B, __C);
}
__m512d test_mm512_mask3_fmaddsub_pd(__m512d __A, __m512d __B, __m512d __C, __mmask8 __U) {
  // CHECK-LABEL: @test_mm512_mask3_fmaddsub_pd
  // CHECK: [[ADD:%.+]] = call <8 x double> @llvm.fma.v8f64(<8 x double> %{{.*}}, <8 x double> %{{.*}}, <8 x double> %{{.*}})
  // CHECK: [[NEG:%.+]] = fsub <8 x double> <double -0.000000e+00, double -0.000000e+00, double -0.000000e+00, double -0.000000e+00, double -0.000000e+00, double -0.000000e+00, double -0.000000e+00, double -0.000000e+00>, %{{.*}}
  // CHECK: [[SUB:%.+]] = call <8 x double> @llvm.fma.v8f64(<8 x double> %{{.*}}, <8 x double> %{{.*}}, <8 x double> [[NEG]]
  // CHECK: shufflevector <8 x double> [[SUB]], <8 x double> [[ADD]], <8 x i32> <i32 0, i32 9, i32 2, i32 11, i32 4, i32 13, i32 6, i32 15>
  // CHECK: bitcast i8 %{{.*}} to <8 x i1>
  // CHECK: select <8 x i1> %{{.*}}, <8 x double> %{{.*}}, <8 x double> %{{.*}}
  return _mm512_mask3_fmaddsub_pd(__A, __B, __C, __U);
}
__m512d test_mm512_maskz_fmaddsub_pd(__mmask8 __U, __m512d __A, __m512d __B, __m512d __C) {
  // CHECK-LABEL: @test_mm512_maskz_fmaddsub_pd
  // CHECK: [[ADD:%.+]] = call <8 x double> @llvm.fma.v8f64(<8 x double> %{{.*}}, <8 x double> %{{.*}}, <8 x double> %{{.*}})
  // CHECK: [[NEG:%.+]] = fsub <8 x double> <double -0.000000e+00, double -0.000000e+00, double -0.000000e+00, double -0.000000e+00, double -0.000000e+00, double -0.000000e+00, double -0.000000e+00, double -0.000000e+00>, %{{.*}}
  // CHECK: [[SUB:%.+]] = call <8 x double> @llvm.fma.v8f64(<8 x double> %{{.*}}, <8 x double> %{{.*}}, <8 x double> [[NEG]]
  // CHECK: shufflevector <8 x double> [[SUB]], <8 x double> [[ADD]], <8 x i32> <i32 0, i32 9, i32 2, i32 11, i32 4, i32 13, i32 6, i32 15>
  // CHECK: bitcast i8 %{{.*}} to <8 x i1>
  // CHECK: select <8 x i1> %{{.*}}, <8 x double> %{{.*}}, <8 x double> zeroinitializer
  return _mm512_maskz_fmaddsub_pd(__U, __A, __B, __C);
}
__m512d test_mm512_fmsubadd_pd(__m512d __A, __m512d __B, __m512d __C) {
  // CHECK-LABEL: @test_mm512_fmsubadd_pd
  // CHECK: [[NEG:%.+]] = fsub <8 x double> <double -0.000000e+00, double -0.000000e+00, double -0.000000e+00, double -0.000000e+00, double -0.000000e+00, double -0.000000e+00, double -0.000000e+00, double -0.000000e+00>, %{{.*}}
  // CHECK: [[SUB:%.+]] = call <8 x double> @llvm.fma.v8f64(<8 x double> %{{.*}}, <8 x double> %{{.*}}, <8 x double> [[NEG]]
  // CHECK: [[ADD:%.+]] = call <8 x double> @llvm.fma.v8f64(<8 x double> %{{.*}}, <8 x double> %{{.*}}, <8 x double> %{{.*}})
  // CHECK: shufflevector <8 x double> [[ADD]], <8 x double> [[SUB]], <8 x i32> <i32 0, i32 9, i32 2, i32 11, i32 4, i32 13, i32 6, i32 15>
  return _mm512_fmsubadd_pd(__A, __B, __C);
}
__m512d test_mm512_mask_fmsubadd_pd(__m512d __A, __mmask8 __U, __m512d __B, __m512d __C) {
  // CHECK-LABEL: @test_mm512_mask_fmsubadd_pd
  // CHECK: [[NEG:%.+]] = fsub <8 x double> <double -0.000000e+00, double -0.000000e+00, double -0.000000e+00, double -0.000000e+00, double -0.000000e+00, double -0.000000e+00, double -0.000000e+00, double -0.000000e+00>, %{{.*}}
  // CHECK: [[SUB:%.+]] = call <8 x double> @llvm.fma.v8f64(<8 x double> %{{.*}}, <8 x double> %{{.*}}, <8 x double> [[NEG]]
  // CHECK: [[ADD:%.+]] = call <8 x double> @llvm.fma.v8f64(<8 x double> %{{.*}}, <8 x double> %{{.*}}, <8 x double> %{{.*}})
  // CHECK: shufflevector <8 x double> [[ADD]], <8 x double> [[SUB]], <8 x i32> <i32 0, i32 9, i32 2, i32 11, i32 4, i32 13, i32 6, i32 15>
  // CHECK: bitcast i8 %{{.*}} to <8 x i1>
  // CHECK: select <8 x i1> %{{.*}}, <8 x double> %{{.*}}, <8 x double> %{{.*}}
  return _mm512_mask_fmsubadd_pd(__A, __U, __B, __C);
}
__m512d test_mm512_maskz_fmsubadd_pd(__mmask8 __U, __m512d __A, __m512d __B, __m512d __C) {
  // CHECK-LABEL: @test_mm512_maskz_fmsubadd_pd
  // CHECK: [[NEG:%.+]] = fsub <8 x double> <double -0.000000e+00, double -0.000000e+00, double -0.000000e+00, double -0.000000e+00, double -0.000000e+00, double -0.000000e+00, double -0.000000e+00, double -0.000000e+00>, %{{.*}}
  // CHECK: [[SUB:%.+]] = call <8 x double> @llvm.fma.v8f64(<8 x double> %{{.*}}, <8 x double> %{{.*}}, <8 x double> [[NEG]]
  // CHECK: [[ADD:%.+]] = call <8 x double> @llvm.fma.v8f64(<8 x double> %{{.*}}, <8 x double> %{{.*}}, <8 x double> %{{.*}})
  // CHECK: shufflevector <8 x double> [[ADD]], <8 x double> [[SUB]], <8 x i32> <i32 0, i32 9, i32 2, i32 11, i32 4, i32 13, i32 6, i32 15>
  // CHECK: bitcast i8 %{{.*}} to <8 x i1>
  // CHECK: select <8 x i1> %{{.*}}, <8 x double> %{{.*}}, <8 x double> zeroinitializer
  return _mm512_maskz_fmsubadd_pd(__U, __A, __B, __C);
}
__m512 test_mm512_fmaddsub_round_ps(__m512 __A, __m512 __B, __m512 __C) {
  // CHECK-LABEL: @test_mm512_fmaddsub_round_ps
  // CHECK: @llvm.x86.avx512.vfmaddsub.ps.512
  return _mm512_fmaddsub_round_ps(__A, __B, __C, _MM_FROUND_TO_NEAREST_INT | _MM_FROUND_NO_EXC);
}
__m512 test_mm512_mask_fmaddsub_round_ps(__m512 __A, __mmask16 __U, __m512 __B, __m512 __C) {
  // CHECK-LABEL: @test_mm512_mask_fmaddsub_round_ps
  // CHECK: @llvm.x86.avx512.vfmaddsub.ps.512
  // CHECK: bitcast i16 %{{.*}} to <16 x i1>
  // CHECK: select <16 x i1> %{{.*}}, <16 x float> %{{.*}}, <16 x float> %{{.*}}
  return _mm512_mask_fmaddsub_round_ps(__A, __U, __B, __C, _MM_FROUND_TO_NEAREST_INT | _MM_FROUND_NO_EXC);
}
__m512 test_mm512_mask3_fmaddsub_round_ps(__m512 __A, __m512 __B, __m512 __C, __mmask16 __U) {
  // CHECK-LABEL: @test_mm512_mask3_fmaddsub_round_ps
  // CHECK: @llvm.x86.avx512.vfmaddsub.ps.512
  // CHECK: bitcast i16 %{{.*}} to <16 x i1>
  // CHECK: select <16 x i1> %{{.*}}, <16 x float> %{{.*}}, <16 x float> %{{.*}}
  return _mm512_mask3_fmaddsub_round_ps(__A, __B, __C, __U, _MM_FROUND_TO_NEAREST_INT | _MM_FROUND_NO_EXC);
}
__m512 test_mm512_maskz_fmaddsub_round_ps(__mmask16 __U, __m512 __A, __m512 __B, __m512 __C) {
  // CHECK-LABEL: @test_mm512_maskz_fmaddsub_round_ps
  // CHECK: @llvm.x86.avx512.vfmaddsub.ps.512
  // CHECK: bitcast i16 %{{.*}} to <16 x i1>
  // CHECK: select <16 x i1> %{{.*}}, <16 x float> %{{.*}}, <16 x float> zeroinitializer
  return _mm512_maskz_fmaddsub_round_ps(__U, __A, __B, __C, _MM_FROUND_TO_NEAREST_INT | _MM_FROUND_NO_EXC);
}
__m512 test_mm512_fmsubadd_round_ps(__m512 __A, __m512 __B, __m512 __C) {
  // CHECK-LABEL: @test_mm512_fmsubadd_round_ps
  // CHECK: fsub <16 x float> <float -0.000000e+00, float -0.000000e+00, float -0.000000e+00, float -0.000000e+00, float -0.000000e+00, float -0.000000e+00, float -0.000000e+00, float -0.000000e+00, float -0.000000e+00, float -0.000000e+00, float -0.000000e+00, float -0.000000e+00, float -0.000000e+00, float -0.000000e+00, float -0.000000e+00, float -0.000000e+00>, %{{.*}}
  // CHECK: @llvm.x86.avx512.vfmaddsub.ps.512
  return _mm512_fmsubadd_round_ps(__A, __B, __C, _MM_FROUND_TO_NEAREST_INT | _MM_FROUND_NO_EXC);
}
__m512 test_mm512_mask_fmsubadd_round_ps(__m512 __A, __mmask16 __U, __m512 __B, __m512 __C) {
  // CHECK-LABEL: @test_mm512_mask_fmsubadd_round_ps
  // CHECK: fsub <16 x float> <float -0.000000e+00, float -0.000000e+00, float -0.000000e+00, float -0.000000e+00, float -0.000000e+00, float -0.000000e+00, float -0.000000e+00, float -0.000000e+00, float -0.000000e+00, float -0.000000e+00, float -0.000000e+00, float -0.000000e+00, float -0.000000e+00, float -0.000000e+00, float -0.000000e+00, float -0.000000e+00>, %{{.*}}
  // CHECK: @llvm.x86.avx512.vfmaddsub.ps.512
  // CHECK: bitcast i16 %{{.*}} to <16 x i1>
  // CHECK: select <16 x i1> %{{.*}}, <16 x float> %{{.*}}, <16 x float> %{{.*}}
  return _mm512_mask_fmsubadd_round_ps(__A, __U, __B, __C, _MM_FROUND_TO_NEAREST_INT | _MM_FROUND_NO_EXC);
}
__m512 test_mm512_maskz_fmsubadd_round_ps(__mmask16 __U, __m512 __A, __m512 __B, __m512 __C) {
  // CHECK-LABEL: @test_mm512_maskz_fmsubadd_round_ps
  // CHECK: fsub <16 x float> <float -0.000000e+00, float -0.000000e+00, float -0.000000e+00, float -0.000000e+00, float -0.000000e+00, float -0.000000e+00, float -0.000000e+00, float -0.000000e+00, float -0.000000e+00, float -0.000000e+00, float -0.000000e+00, float -0.000000e+00, float -0.000000e+00, float -0.000000e+00, float -0.000000e+00, float -0.000000e+00>, %{{.*}}
  // CHECK: @llvm.x86.avx512.vfmaddsub.ps.512
  // CHECK: bitcast i16 %{{.*}} to <16 x i1>
  // CHECK: select <16 x i1> %{{.*}}, <16 x float> %{{.*}}, <16 x float> zeroinitializer
  return _mm512_maskz_fmsubadd_round_ps(__U, __A, __B, __C, _MM_FROUND_TO_NEAREST_INT | _MM_FROUND_NO_EXC);
}
__m512 test_mm512_fmaddsub_ps(__m512 __A, __m512 __B, __m512 __C) {
  // CHECK-LABEL: @test_mm512_fmaddsub_ps
  // CHECK: [[ADD:%.+]] = call <16 x float> @llvm.fma.v16f32(<16 x float> %{{.*}}, <16 x float> %{{.*}}, <16 x float> %{{.*}})
  // CHECK: [[NEG:%.+]] = fsub <16 x float> <float -0.000000e+00, float -0.000000e+00, float -0.000000e+00, float -0.000000e+00, float -0.000000e+00, float -0.000000e+00, float -0.000000e+00, float -0.000000e+00, float -0.000000e+00, float -0.000000e+00, float -0.000000e+00, float -0.000000e+00, float -0.000000e+00, float -0.000000e+00, float -0.000000e+00, float -0.000000e+00>, %{{.*}}
  // CHECK: [[SUB:%.+]] = call <16 x float> @llvm.fma.v16f32(<16 x float> %{{.*}}, <16 x float> %{{.*}}, <16 x float> [[NEG]]
  // CHECK: shufflevector <16 x float> [[SUB]], <16 x float> [[ADD]], <16 x i32> <i32 0, i32 17, i32 2, i32 19, i32 4, i32 21, i32 6, i32 23, i32 8, i32 25, i32 10, i32 27, i32 12, i32 29, i32 14, i32 31>
  return _mm512_fmaddsub_ps(__A, __B, __C);
}
__m512 test_mm512_mask_fmaddsub_ps(__m512 __A, __mmask16 __U, __m512 __B, __m512 __C) {
  // CHECK-LABEL: @test_mm512_mask_fmaddsub_ps
  // CHECK: [[ADD:%.+]] = call <16 x float> @llvm.fma.v16f32(<16 x float> %{{.*}}, <16 x float> %{{.*}}, <16 x float> %{{.*}})
  // CHECK: [[NEG:%.+]] = fsub <16 x float> <float -0.000000e+00, float -0.000000e+00, float -0.000000e+00, float -0.000000e+00, float -0.000000e+00, float -0.000000e+00, float -0.000000e+00, float -0.000000e+00, float -0.000000e+00, float -0.000000e+00, float -0.000000e+00, float -0.000000e+00, float -0.000000e+00, float -0.000000e+00, float -0.000000e+00, float -0.000000e+00>, %{{.*}}
  // CHECK: [[SUB:%.+]] = call <16 x float> @llvm.fma.v16f32(<16 x float> %{{.*}}, <16 x float> %{{.*}}, <16 x float> [[NEG]]
  // CHECK: shufflevector <16 x float> [[SUB]], <16 x float> [[ADD]], <16 x i32> <i32 0, i32 17, i32 2, i32 19, i32 4, i32 21, i32 6, i32 23, i32 8, i32 25, i32 10, i32 27, i32 12, i32 29, i32 14, i32 31>
  // CHECK: bitcast i16 %{{.*}} to <16 x i1>
  // CHECK: select <16 x i1> %{{.*}}, <16 x float> %{{.*}}, <16 x float> %{{.*}}
  return _mm512_mask_fmaddsub_ps(__A, __U, __B, __C);
}
__m512 test_mm512_mask3_fmaddsub_ps(__m512 __A, __m512 __B, __m512 __C, __mmask16 __U) {
  // CHECK-LABEL: @test_mm512_mask3_fmaddsub_ps
  // CHECK: [[ADD:%.+]] = call <16 x float> @llvm.fma.v16f32(<16 x float> %{{.*}}, <16 x float> %{{.*}}, <16 x float> %{{.*}})
  // CHECK: [[NEG:%.+]] = fsub <16 x float> <float -0.000000e+00, float -0.000000e+00, float -0.000000e+00, float -0.000000e+00, float -0.000000e+00, float -0.000000e+00, float -0.000000e+00, float -0.000000e+00, float -0.000000e+00, float -0.000000e+00, float -0.000000e+00, float -0.000000e+00, float -0.000000e+00, float -0.000000e+00, float -0.000000e+00, float -0.000000e+00>, %{{.*}}
  // CHECK: [[SUB:%.+]] = call <16 x float> @llvm.fma.v16f32(<16 x float> %{{.*}}, <16 x float> %{{.*}}, <16 x float> [[NEG]]
  // CHECK: shufflevector <16 x float> [[SUB]], <16 x float> [[ADD]], <16 x i32> <i32 0, i32 17, i32 2, i32 19, i32 4, i32 21, i32 6, i32 23, i32 8, i32 25, i32 10, i32 27, i32 12, i32 29, i32 14, i32 31>
  // CHECK: bitcast i16 %{{.*}} to <16 x i1>
  // CHECK: select <16 x i1> %{{.*}}, <16 x float> %{{.*}}, <16 x float> %{{.*}}
  return _mm512_mask3_fmaddsub_ps(__A, __B, __C, __U);
}
__m512 test_mm512_maskz_fmaddsub_ps(__mmask16 __U, __m512 __A, __m512 __B, __m512 __C) {
  // CHECK-LABEL: @test_mm512_maskz_fmaddsub_ps
  // CHECK: [[ADD:%.+]] = call <16 x float> @llvm.fma.v16f32(<16 x float> %{{.*}}, <16 x float> %{{.*}}, <16 x float> %{{.*}})
  // CHECK: [[NEG:%.+]] = fsub <16 x float> <float -0.000000e+00, float -0.000000e+00, float -0.000000e+00, float -0.000000e+00, float -0.000000e+00, float -0.000000e+00, float -0.000000e+00, float -0.000000e+00, float -0.000000e+00, float -0.000000e+00, float -0.000000e+00, float -0.000000e+00, float -0.000000e+00, float -0.000000e+00, float -0.000000e+00, float -0.000000e+00>, %{{.*}}
  // CHECK: [[SUB:%.+]] = call <16 x float> @llvm.fma.v16f32(<16 x float> %{{.*}}, <16 x float> %{{.*}}, <16 x float> [[NEG]]
  // CHECK: shufflevector <16 x float> [[SUB]], <16 x float> [[ADD]], <16 x i32> <i32 0, i32 17, i32 2, i32 19, i32 4, i32 21, i32 6, i32 23, i32 8, i32 25, i32 10, i32 27, i32 12, i32 29, i32 14, i32 31>
  // CHECK: bitcast i16 %{{.*}} to <16 x i1>
  // CHECK: select <16 x i1> %{{.*}}, <16 x float> %{{.*}}, <16 x float> zeroinitializer
  return _mm512_maskz_fmaddsub_ps(__U, __A, __B, __C);
}
__m512 test_mm512_fmsubadd_ps(__m512 __A, __m512 __B, __m512 __C) {
  // CHECK-LABEL: @test_mm512_fmsubadd_ps
  // CHECK: [[NEG:%.+]] = fsub <16 x float> <float -0.000000e+00, float -0.000000e+00, float -0.000000e+00, float -0.000000e+00, float -0.000000e+00, float -0.000000e+00, float -0.000000e+00, float -0.000000e+00, float -0.000000e+00, float -0.000000e+00, float -0.000000e+00, float -0.000000e+00, float -0.000000e+00, float -0.000000e+00, float -0.000000e+00, float -0.000000e+00>, %{{.*}}
  // CHECK: [[SUB:%.+]] = call <16 x float> @llvm.fma.v16f32(<16 x float> %{{.*}}, <16 x float> %{{.*}}, <16 x float> [[NEG]]
  // CHECK: [[ADD:%.+]] = call <16 x float> @llvm.fma.v16f32(<16 x float> %{{.*}}, <16 x float> %{{.*}}, <16 x float> %{{.*}})
  // CHECK: shufflevector <16 x float> [[ADD]], <16 x float> [[SUB]], <16 x i32> <i32 0, i32 17, i32 2, i32 19, i32 4, i32 21, i32 6, i32 23, i32 8, i32 25, i32 10, i32 27, i32 12, i32 29, i32 14, i32 31>
  return _mm512_fmsubadd_ps(__A, __B, __C);
}
__m512 test_mm512_mask_fmsubadd_ps(__m512 __A, __mmask16 __U, __m512 __B, __m512 __C) {
  // CHECK-LABEL: @test_mm512_mask_fmsubadd_ps
  // CHECK: [[NEG:%.+]] = fsub <16 x float> <float -0.000000e+00, float -0.000000e+00, float -0.000000e+00, float -0.000000e+00, float -0.000000e+00, float -0.000000e+00, float -0.000000e+00, float -0.000000e+00, float -0.000000e+00, float -0.000000e+00, float -0.000000e+00, float -0.000000e+00, float -0.000000e+00, float -0.000000e+00, float -0.000000e+00, float -0.000000e+00>, %{{.*}}
  // CHECK: [[SUB:%.+]] = call <16 x float> @llvm.fma.v16f32(<16 x float> %{{.*}}, <16 x float> %{{.*}}, <16 x float> [[NEG]]
  // CHECK: [[ADD:%.+]] = call <16 x float> @llvm.fma.v16f32(<16 x float> %{{.*}}, <16 x float> %{{.*}}, <16 x float> %{{.*}})
  // CHECK: shufflevector <16 x float> [[ADD]], <16 x float> [[SUB]], <16 x i32> <i32 0, i32 17, i32 2, i32 19, i32 4, i32 21, i32 6, i32 23, i32 8, i32 25, i32 10, i32 27, i32 12, i32 29, i32 14, i32 31>
  // CHECK: bitcast i16 %{{.*}} to <16 x i1>
  // CHECK: select <16 x i1> %{{.*}}, <16 x float> %{{.*}}, <16 x float> %{{.*}}
  return _mm512_mask_fmsubadd_ps(__A, __U, __B, __C);
}
__m512 test_mm512_maskz_fmsubadd_ps(__mmask16 __U, __m512 __A, __m512 __B, __m512 __C) {
  // CHECK-LABEL: @test_mm512_maskz_fmsubadd_ps
  // CHECK: [[NEG:%.+]] = fsub <16 x float> <float -0.000000e+00, float -0.000000e+00, float -0.000000e+00, float -0.000000e+00, float -0.000000e+00, float -0.000000e+00, float -0.000000e+00, float -0.000000e+00, float -0.000000e+00, float -0.000000e+00, float -0.000000e+00, float -0.000000e+00, float -0.000000e+00, float -0.000000e+00, float -0.000000e+00, float -0.000000e+00>, %{{.*}}
  // CHECK: [[SUB:%.+]] = call <16 x float> @llvm.fma.v16f32(<16 x float> %{{.*}}, <16 x float> %{{.*}}, <16 x float> [[NEG]]
  // CHECK: [[ADD:%.+]] = call <16 x float> @llvm.fma.v16f32(<16 x float> %{{.*}}, <16 x float> %{{.*}}, <16 x float> %{{.*}})
  // CHECK: shufflevector <16 x float> [[ADD]], <16 x float> [[SUB]], <16 x i32> <i32 0, i32 17, i32 2, i32 19, i32 4, i32 21, i32 6, i32 23, i32 8, i32 25, i32 10, i32 27, i32 12, i32 29, i32 14, i32 31>
  // CHECK: bitcast i16 %{{.*}} to <16 x i1>
  // CHECK: select <16 x i1> %{{.*}}, <16 x float> %{{.*}}, <16 x float> zeroinitializer
  return _mm512_maskz_fmsubadd_ps(__U, __A, __B, __C);
}
__m512d test_mm512_mask3_fmsub_round_pd(__m512d __A, __m512d __B, __m512d __C, __mmask8 __U) {
  // CHECK-LABEL: @test_mm512_mask3_fmsub_round_pd
  // CHECK: fsub <8 x double> <double -0.000000e+00, double -0.000000e+00, double -0.000000e+00, double -0.000000e+00, double -0.000000e+00, double -0.000000e+00, double -0.000000e+00, double -0.000000e+00>
  // CHECK: @llvm.x86.avx512.vfmadd.pd.512
  // CHECK: bitcast i8 %{{.*}} to <8 x i1>
  // CHECK: select <8 x i1> %{{.*}}, <8 x double> %{{.*}}, <8 x double> %{{.*}}
  return _mm512_mask3_fmsub_round_pd(__A, __B, __C, __U, _MM_FROUND_TO_NEAREST_INT | _MM_FROUND_NO_EXC);
}
__m512d test_mm512_mask3_fmsub_pd(__m512d __A, __m512d __B, __m512d __C, __mmask8 __U) {
  // CHECK-LABEL: @test_mm512_mask3_fmsub_pd
  // CHECK: fsub <8 x double> <double -0.000000e+00, double -0.000000e+00, double -0.000000e+00, double -0.000000e+00, double -0.000000e+00, double -0.000000e+00, double -0.000000e+00, double -0.000000e+00>, %{{.*}}
  // CHECK: call <8 x double> @llvm.fma.v8f64(<8 x double> %{{.*}}, <8 x double> %{{.*}}, <8 x double> %{{.*}})
  // CHECK: bitcast i8 %{{.*}} to <8 x i1>
  // CHECK: select <8 x i1> %{{.*}}, <8 x double> %{{.*}}, <8 x double> %{{.*}}
  return _mm512_mask3_fmsub_pd(__A, __B, __C, __U);
}
__m512 test_mm512_mask3_fmsub_round_ps(__m512 __A, __m512 __B, __m512 __C, __mmask16 __U) {
  // CHECK-LABEL: @test_mm512_mask3_fmsub_round_ps
  // CHECK: fsub <16 x float> <float -0.000000e+00, float -0.000000e+00, float -0.000000e+00, float -0.000000e+00, float -0.000000e+00, float -0.000000e+00, float -0.000000e+00, float -0.000000e+00, float -0.000000e+00, float -0.000000e+00, float -0.000000e+00, float -0.000000e+00, float -0.000000e+00, float -0.000000e+00, float -0.000000e+00, float -0.000000e+00>, %{{.*}}
  // CHECK: @llvm.x86.avx512.vfmadd.ps.512
  // CHECK: bitcast i16 %{{.*}} to <16 x i1>
  // CHECK: select <16 x i1> %{{.*}}, <16 x float> %{{.*}}, <16 x float> %{{.*}}
  return _mm512_mask3_fmsub_round_ps(__A, __B, __C, __U, _MM_FROUND_TO_NEAREST_INT | _MM_FROUND_NO_EXC);
}
__m512 test_mm512_mask3_fmsub_ps(__m512 __A, __m512 __B, __m512 __C, __mmask16 __U) {
  // CHECK-LABEL: @test_mm512_mask3_fmsub_ps
  // CHECK: fsub <16 x float> <float -0.000000e+00, float -0.000000e+00, float -0.000000e+00, float -0.000000e+00, float -0.000000e+00, float -0.000000e+00, float -0.000000e+00, float -0.000000e+00, float -0.000000e+00, float -0.000000e+00, float -0.000000e+00, float -0.000000e+00, float -0.000000e+00, float -0.000000e+00, float -0.000000e+00, float -0.000000e+00>, %{{.*}}
  // CHECK: call <16 x float> @llvm.fma.v16f32(<16 x float> %{{.*}}, <16 x float> %{{.*}}, <16 x float> %{{.*}})
  // CHECK: bitcast i16 %{{.*}} to <16 x i1>
  // CHECK: select <16 x i1> %{{.*}}, <16 x float> %{{.*}}, <16 x float> %{{.*}}
  return _mm512_mask3_fmsub_ps(__A, __B, __C, __U);
}
__m512d test_mm512_mask3_fmsubadd_round_pd(__m512d __A, __m512d __B, __m512d __C, __mmask8 __U) {
  // CHECK-LABEL: @test_mm512_mask3_fmsubadd_round_pd
  // CHECK: fsub <8 x double> <double -0.000000e+00, double -0.000000e+00, double -0.000000e+00, double -0.000000e+00, double -0.000000e+00, double -0.000000e+00, double -0.000000e+00, double -0.000000e+00>, %{{.*}}
  // CHECK: @llvm.x86.avx512.vfmaddsub.pd.512
  // CHECK: bitcast i8 %{{.*}} to <8 x i1>
  // CHECK: select <8 x i1> %{{.*}}, <8 x double> %{{.*}}, <8 x double> %{{.*}}
  return _mm512_mask3_fmsubadd_round_pd(__A, __B, __C, __U, _MM_FROUND_TO_NEAREST_INT | _MM_FROUND_NO_EXC);
}
__m512d test_mm512_mask3_fmsubadd_pd(__m512d __A, __m512d __B, __m512d __C, __mmask8 __U) {
  // CHECK-LABEL: @test_mm512_mask3_fmsubadd_pd
  // CHECK: [[NEG:%.+]] = fsub <8 x double> <double -0.000000e+00, double -0.000000e+00, double -0.000000e+00, double -0.000000e+00, double -0.000000e+00, double -0.000000e+00, double -0.000000e+00, double -0.000000e+00>, %{{.*}}
  // CHECK: [[SUB:%.+]] = call <8 x double> @llvm.fma.v8f64(<8 x double> %{{.*}}, <8 x double> %{{.*}}, <8 x double> [[NEG]]
  // CHECK: [[ADD:%.+]] = call <8 x double> @llvm.fma.v8f64(<8 x double> %{{.*}}, <8 x double> %{{.*}}, <8 x double> %{{.*}})
  // CHECK: shufflevector <8 x double> [[ADD]], <8 x double> [[SUB]], <8 x i32> <i32 0, i32 9, i32 2, i32 11, i32 4, i32 13, i32 6, i32 15>
  // CHECK: bitcast i8 %{{.*}} to <8 x i1>
  // CHECK: select <8 x i1> %{{.*}}, <8 x double> %{{.*}}, <8 x double> %{{.*}}
  return _mm512_mask3_fmsubadd_pd(__A, __B, __C, __U);
}
__m512 test_mm512_mask3_fmsubadd_round_ps(__m512 __A, __m512 __B, __m512 __C, __mmask16 __U) {
  // CHECK-LABEL: @test_mm512_mask3_fmsubadd_round_ps
  // CHECK: fsub <16 x float> <float -0.000000e+00, float -0.000000e+00, float -0.000000e+00, float -0.000000e+00, float -0.000000e+00, float -0.000000e+00, float -0.000000e+00, float -0.000000e+00, float -0.000000e+00, float -0.000000e+00, float -0.000000e+00, float -0.000000e+00, float -0.000000e+00, float -0.000000e+00, float -0.000000e+00, float -0.000000e+00>, %{{.*}}
  // CHECK: @llvm.x86.avx512.vfmaddsub.ps.512
  // CHECK: bitcast i16 %{{.*}} to <16 x i1>
  // CHECK: select <16 x i1> %{{.*}}, <16 x float> %{{.*}}, <16 x float> %{{.*}}
  return _mm512_mask3_fmsubadd_round_ps(__A, __B, __C, __U, _MM_FROUND_TO_NEAREST_INT | _MM_FROUND_NO_EXC);
}
__m512 test_mm512_mask3_fmsubadd_ps(__m512 __A, __m512 __B, __m512 __C, __mmask16 __U) {
  // CHECK-LABEL: @test_mm512_mask3_fmsubadd_ps
  // CHECK: [[NEG:%.+]] = fsub <16 x float> <float -0.000000e+00, float -0.000000e+00, float -0.000000e+00, float -0.000000e+00, float -0.000000e+00, float -0.000000e+00, float -0.000000e+00, float -0.000000e+00, float -0.000000e+00, float -0.000000e+00, float -0.000000e+00, float -0.000000e+00, float -0.000000e+00, float -0.000000e+00, float -0.000000e+00, float -0.000000e+00>, %{{.*}}
  // CHECK: [[SUB:%.+]] = call <16 x float> @llvm.fma.v16f32(<16 x float> %{{.*}}, <16 x float> %{{.*}}, <16 x float> [[NEG]]
  // CHECK: [[ADD:%.+]] = call <16 x float> @llvm.fma.v16f32(<16 x float> %{{.*}}, <16 x float> %{{.*}}, <16 x float> %{{.*}})
  // CHECK: shufflevector <16 x float> [[ADD]], <16 x float> [[SUB]], <16 x i32> <i32 0, i32 17, i32 2, i32 19, i32 4, i32 21, i32 6, i32 23, i32 8, i32 25, i32 10, i32 27, i32 12, i32 29, i32 14, i32 31>
  // CHECK: bitcast i16 %{{.*}} to <16 x i1>
  // CHECK: select <16 x i1> %{{.*}}, <16 x float> %{{.*}}, <16 x float> %{{.*}}
  return _mm512_mask3_fmsubadd_ps(__A, __B, __C, __U);
}
__m512d test_mm512_mask_fnmadd_round_pd(__m512d __A, __mmask8 __U, __m512d __B, __m512d __C) {
  // CHECK-LABEL: @test_mm512_mask_fnmadd_round_pd
  // CHECK: fsub <8 x double> <double -0.000000e+00, double -0.000000e+00, double -0.000000e+00, double -0.000000e+00, double -0.000000e+00, double -0.000000e+00, double -0.000000e+00, double -0.000000e+00>
  // CHECK: @llvm.x86.avx512.vfmadd.pd.512
  // CHECK: bitcast i8 %{{.*}} to <8 x i1>
  // CHECK: select <8 x i1> %{{.*}}, <8 x double> %{{.*}}, <8 x double> %{{.*}}
  return _mm512_mask_fnmadd_round_pd(__A, __U, __B, __C, _MM_FROUND_TO_NEAREST_INT | _MM_FROUND_NO_EXC);
}
__m512d test_mm512_mask_fnmadd_pd(__m512d __A, __mmask8 __U, __m512d __B, __m512d __C) {
  // CHECK-LABEL: @test_mm512_mask_fnmadd_pd
  // CHECK: fsub <8 x double> <double -0.000000e+00, double -0.000000e+00, double -0.000000e+00, double -0.000000e+00, double -0.000000e+00, double -0.000000e+00, double -0.000000e+00, double -0.000000e+00>, %{{.*}}
  // CHECK: call <8 x double> @llvm.fma.v8f64(<8 x double> %{{.*}}, <8 x double> %{{.*}}, <8 x double> %{{.*}})
  // CHECK: bitcast i8 %{{.*}} to <8 x i1>
  // CHECK: select <8 x i1> %{{.*}}, <8 x double> %{{.*}}, <8 x double> %{{.*}}
  return _mm512_mask_fnmadd_pd(__A, __U, __B, __C);
}
__m512 test_mm512_mask_fnmadd_round_ps(__m512 __A, __mmask16 __U, __m512 __B, __m512 __C) {
  // CHECK-LABEL: @test_mm512_mask_fnmadd_round_ps
  // CHECK: fsub <16 x float> <float -0.000000e+00, float -0.000000e+00, float -0.000000e+00, float -0.000000e+00, float -0.000000e+00, float -0.000000e+00, float -0.000000e+00, float -0.000000e+00, float -0.000000e+00, float -0.000000e+00, float -0.000000e+00, float -0.000000e+00, float -0.000000e+00, float -0.000000e+00, float -0.000000e+00, float -0.000000e+00>, %{{.*}}
  // CHECK: @llvm.x86.avx512.vfmadd.ps.512
  // CHECK: bitcast i16 %{{.*}} to <16 x i1>
  // CHECK: select <16 x i1> %{{.*}}, <16 x float> %{{.*}}, <16 x float> %{{.*}}
  return _mm512_mask_fnmadd_round_ps(__A, __U, __B, __C, _MM_FROUND_TO_NEAREST_INT | _MM_FROUND_NO_EXC);
}
__m512 test_mm512_mask_fnmadd_ps(__m512 __A, __mmask16 __U, __m512 __B, __m512 __C) {
  // CHECK-LABEL: @test_mm512_mask_fnmadd_ps
  // CHECK: fsub <16 x float> <float -0.000000e+00, float -0.000000e+00, float -0.000000e+00, float -0.000000e+00, float -0.000000e+00, float -0.000000e+00, float -0.000000e+00, float -0.000000e+00, float -0.000000e+00, float -0.000000e+00, float -0.000000e+00, float -0.000000e+00, float -0.000000e+00, float -0.000000e+00, float -0.000000e+00, float -0.000000e+00>, %{{.*}}
  // CHECK: call <16 x float> @llvm.fma.v16f32(<16 x float> %{{.*}}, <16 x float> %{{.*}}, <16 x float> %{{.*}})
  // CHECK: bitcast i16 %{{.*}} to <16 x i1>
  // CHECK: select <16 x i1> %{{.*}}, <16 x float> %{{.*}}, <16 x float> %{{.*}}
  return _mm512_mask_fnmadd_ps(__A, __U, __B, __C);
}
__m512d test_mm512_mask_fnmsub_round_pd(__m512d __A, __mmask8 __U, __m512d __B, __m512d __C) {
  // CHECK-LABEL: @test_mm512_mask_fnmsub_round_pd
  // CHECK: fsub <8 x double> <double -0.000000e+00, double -0.000000e+00, double -0.000000e+00, double -0.000000e+00, double -0.000000e+00, double -0.000000e+00, double -0.000000e+00, double -0.000000e+00>
  // CHECK: fsub <8 x double> <double -0.000000e+00, double -0.000000e+00, double -0.000000e+00, double -0.000000e+00, double -0.000000e+00, double -0.000000e+00, double -0.000000e+00, double -0.000000e+00>
  // CHECK: @llvm.x86.avx512.vfmadd.pd.512
  // CHECK: bitcast i8 %{{.*}} to <8 x i1>
  // CHECK: select <8 x i1> %{{.*}}, <8 x double> %{{.*}}, <8 x double> %{{.*}}
  return _mm512_mask_fnmsub_round_pd(__A, __U, __B, __C, _MM_FROUND_TO_NEAREST_INT | _MM_FROUND_NO_EXC);
}
__m512d test_mm512_mask3_fnmsub_round_pd(__m512d __A, __m512d __B, __m512d __C, __mmask8 __U) {
  // CHECK-LABEL: @test_mm512_mask3_fnmsub_round_pd
  // CHECK: fsub <8 x double> <double -0.000000e+00, double -0.000000e+00, double -0.000000e+00, double -0.000000e+00, double -0.000000e+00, double -0.000000e+00, double -0.000000e+00, double -0.000000e+00>
  // CHECK: fsub <8 x double> <double -0.000000e+00, double -0.000000e+00, double -0.000000e+00, double -0.000000e+00, double -0.000000e+00, double -0.000000e+00, double -0.000000e+00, double -0.000000e+00>
  // CHECK: @llvm.x86.avx512.vfmadd.pd.512
  // CHECK: bitcast i8 %{{.*}} to <8 x i1>
  // CHECK: select <8 x i1> %{{.*}}, <8 x double> %{{.*}}, <8 x double> %{{.*}}
  return _mm512_mask3_fnmsub_round_pd(__A, __B, __C, __U, _MM_FROUND_TO_NEAREST_INT | _MM_FROUND_NO_EXC);
}
__m512d test_mm512_mask_fnmsub_pd(__m512d __A, __mmask8 __U, __m512d __B, __m512d __C) {
  // CHECK-LABEL: @test_mm512_mask_fnmsub_pd
  // CHECK: fsub <8 x double> <double -0.000000e+00, double -0.000000e+00, double -0.000000e+00, double -0.000000e+00, double -0.000000e+00, double -0.000000e+00, double -0.000000e+00, double -0.000000e+00>, %{{.*}}
  // CHECK: fsub <8 x double> <double -0.000000e+00, double -0.000000e+00, double -0.000000e+00, double -0.000000e+00, double -0.000000e+00, double -0.000000e+00, double -0.000000e+00, double -0.000000e+00>, %{{.*}}
  // CHECK: call <8 x double> @llvm.fma.v8f64(<8 x double> %{{.*}}, <8 x double> %{{.*}}, <8 x double> %{{.*}})
  // CHECK: bitcast i8 %{{.*}} to <8 x i1>
  // CHECK: select <8 x i1> %{{.*}}, <8 x double> %{{.*}}, <8 x double> %{{.*}}
  return _mm512_mask_fnmsub_pd(__A, __U, __B, __C);
}
__m512d test_mm512_mask3_fnmsub_pd(__m512d __A, __m512d __B, __m512d __C, __mmask8 __U) {
  // CHECK-LABEL: @test_mm512_mask3_fnmsub_pd
  // CHECK: fsub <8 x double> <double -0.000000e+00, double -0.000000e+00, double -0.000000e+00, double -0.000000e+00, double -0.000000e+00, double -0.000000e+00, double -0.000000e+00, double -0.000000e+00>, %{{.*}}
  // CHECK: fsub <8 x double> <double -0.000000e+00, double -0.000000e+00, double -0.000000e+00, double -0.000000e+00, double -0.000000e+00, double -0.000000e+00, double -0.000000e+00, double -0.000000e+00>, %{{.*}}
  // CHECK: call <8 x double> @llvm.fma.v8f64(<8 x double> %{{.*}}, <8 x double> %{{.*}}, <8 x double> %{{.*}})
  // CHECK: bitcast i8 %{{.*}} to <8 x i1>
  // CHECK: select <8 x i1> %{{.*}}, <8 x double> %{{.*}}, <8 x double> %{{.*}}
  return _mm512_mask3_fnmsub_pd(__A, __B, __C, __U);
}
__m512 test_mm512_mask_fnmsub_round_ps(__m512 __A, __mmask16 __U, __m512 __B, __m512 __C) {
  // CHECK-LABEL: @test_mm512_mask_fnmsub_round_ps
  // CHECK: fsub <16 x float> <float -0.000000e+00, float -0.000000e+00, float -0.000000e+00, float -0.000000e+00, float -0.000000e+00, float -0.000000e+00, float -0.000000e+00, float -0.000000e+00, float -0.000000e+00, float -0.000000e+00, float -0.000000e+00, float -0.000000e+00, float -0.000000e+00, float -0.000000e+00, float -0.000000e+00, float -0.000000e+00>, %{{.*}}
  // CHECK: fsub <16 x float> <float -0.000000e+00, float -0.000000e+00, float -0.000000e+00, float -0.000000e+00, float -0.000000e+00, float -0.000000e+00, float -0.000000e+00, float -0.000000e+00, float -0.000000e+00, float -0.000000e+00, float -0.000000e+00, float -0.000000e+00, float -0.000000e+00, float -0.000000e+00, float -0.000000e+00, float -0.000000e+00>, %{{.*}}
  // CHECK: @llvm.x86.avx512.vfmadd.ps.512
  // CHECK: bitcast i16 %{{.*}} to <16 x i1>
  // CHECK: select <16 x i1> %{{.*}}, <16 x float> %{{.*}}, <16 x float> %{{.*}}
  return _mm512_mask_fnmsub_round_ps(__A, __U, __B, __C, _MM_FROUND_TO_NEAREST_INT | _MM_FROUND_NO_EXC);
}
__m512 test_mm512_mask3_fnmsub_round_ps(__m512 __A, __m512 __B, __m512 __C, __mmask16 __U) {
  // CHECK-LABEL: @test_mm512_mask3_fnmsub_round_ps
  // CHECK: fsub <16 x float> <float -0.000000e+00, float -0.000000e+00, float -0.000000e+00, float -0.000000e+00, float -0.000000e+00, float -0.000000e+00, float -0.000000e+00, float -0.000000e+00, float -0.000000e+00, float -0.000000e+00, float -0.000000e+00, float -0.000000e+00, float -0.000000e+00, float -0.000000e+00, float -0.000000e+00, float -0.000000e+00>, %{{.*}}
  // CHECK: fsub <16 x float> <float -0.000000e+00, float -0.000000e+00, float -0.000000e+00, float -0.000000e+00, float -0.000000e+00, float -0.000000e+00, float -0.000000e+00, float -0.000000e+00, float -0.000000e+00, float -0.000000e+00, float -0.000000e+00, float -0.000000e+00, float -0.000000e+00, float -0.000000e+00, float -0.000000e+00, float -0.000000e+00>, %{{.*}}
  // CHECK: @llvm.x86.avx512.vfmadd.ps.512
  // CHECK: bitcast i16 %{{.*}} to <16 x i1>
  // CHECK: select <16 x i1> %{{.*}}, <16 x float> %{{.*}}, <16 x float> %{{.*}}
  return _mm512_mask3_fnmsub_round_ps(__A, __B, __C, __U, _MM_FROUND_TO_NEAREST_INT | _MM_FROUND_NO_EXC);
}
__m512 test_mm512_mask_fnmsub_ps(__m512 __A, __mmask16 __U, __m512 __B, __m512 __C) {
  // CHECK-LABEL: @test_mm512_mask_fnmsub_ps
  // CHECK: fsub <16 x float> <float -0.000000e+00, float -0.000000e+00, float -0.000000e+00, float -0.000000e+00, float -0.000000e+00, float -0.000000e+00, float -0.000000e+00, float -0.000000e+00, float -0.000000e+00, float -0.000000e+00, float -0.000000e+00, float -0.000000e+00, float -0.000000e+00, float -0.000000e+00, float -0.000000e+00, float -0.000000e+00>, %{{.*}}
  // CHECK: fsub <16 x float> <float -0.000000e+00, float -0.000000e+00, float -0.000000e+00, float -0.000000e+00, float -0.000000e+00, float -0.000000e+00, float -0.000000e+00, float -0.000000e+00, float -0.000000e+00, float -0.000000e+00, float -0.000000e+00, float -0.000000e+00, float -0.000000e+00, float -0.000000e+00, float -0.000000e+00, float -0.000000e+00>, %{{.*}}
  // CHECK: call <16 x float> @llvm.fma.v16f32(<16 x float> %{{.*}}, <16 x float> %{{.*}}, <16 x float> %{{.*}})
  // CHECK: bitcast i16 %{{.*}} to <16 x i1>
  // CHECK: select <16 x i1> %{{.*}}, <16 x float> %{{.*}}, <16 x float> %{{.*}}
  return _mm512_mask_fnmsub_ps(__A, __U, __B, __C);
}
__m512 test_mm512_mask3_fnmsub_ps(__m512 __A, __m512 __B, __m512 __C, __mmask16 __U) {
  // CHECK-LABEL: @test_mm512_mask3_fnmsub_ps
  // CHECK: fsub <16 x float> <float -0.000000e+00, float -0.000000e+00, float -0.000000e+00, float -0.000000e+00, float -0.000000e+00, float -0.000000e+00, float -0.000000e+00, float -0.000000e+00, float -0.000000e+00, float -0.000000e+00, float -0.000000e+00, float -0.000000e+00, float -0.000000e+00, float -0.000000e+00, float -0.000000e+00, float -0.000000e+00>, %{{.*}}
  // CHECK: fsub <16 x float> <float -0.000000e+00, float -0.000000e+00, float -0.000000e+00, float -0.000000e+00, float -0.000000e+00, float -0.000000e+00, float -0.000000e+00, float -0.000000e+00, float -0.000000e+00, float -0.000000e+00, float -0.000000e+00, float -0.000000e+00, float -0.000000e+00, float -0.000000e+00, float -0.000000e+00, float -0.000000e+00>, %{{.*}}
  // CHECK: call <16 x float> @llvm.fma.v16f32(<16 x float> %{{.*}}, <16 x float> %{{.*}}, <16 x float> %{{.*}})
  // CHECK: bitcast i16 %{{.*}} to <16 x i1>
  // CHECK: select <16 x i1> %{{.*}}, <16 x float> %{{.*}}, <16 x float> %{{.*}}
  return _mm512_mask3_fnmsub_ps(__A, __B, __C, __U);
}

__mmask16 test_mm512_cmpeq_epi32_mask(__m512i __a, __m512i __b) {
  // CHECK-LABEL: @test_mm512_cmpeq_epi32_mask
  // CHECK: icmp eq <16 x i32> %{{.*}}, %{{.*}}
  return (__mmask16)_mm512_cmpeq_epi32_mask(__a, __b);
}

__mmask16 test_mm512_mask_cmpeq_epi32_mask(__mmask16 __u, __m512i __a, __m512i __b) {
  // CHECK-LABEL: @test_mm512_mask_cmpeq_epi32_mask
  // CHECK: icmp eq <16 x i32> %{{.*}}, %{{.*}}
  // CHECK: and <16 x i1> %{{.*}}, %{{.*}}
  return (__mmask16)_mm512_mask_cmpeq_epi32_mask(__u, __a, __b);
}

__mmask8 test_mm512_mask_cmpeq_epi64_mask(__mmask8 __u, __m512i __a, __m512i __b) {
  // CHECK-LABEL: @test_mm512_mask_cmpeq_epi64_mask
  // CHECK: icmp eq <8 x i64> %{{.*}}, %{{.*}}
  // CHECK: and <8 x i1> %{{.*}}, %{{.*}}
  return (__mmask8)_mm512_mask_cmpeq_epi64_mask(__u, __a, __b);
}

__mmask8 test_mm512_cmpeq_epi64_mask(__m512i __a, __m512i __b) {
  // CHECK-LABEL: @test_mm512_cmpeq_epi64_mask
  // CHECK: icmp eq <8 x i64> %{{.*}}, %{{.*}}
  return (__mmask8)_mm512_cmpeq_epi64_mask(__a, __b);
}

__mmask16 test_mm512_cmpgt_epi32_mask(__m512i __a, __m512i __b) {
  // CHECK-LABEL: @test_mm512_cmpgt_epi32_mask
  // CHECK: icmp sgt <16 x i32> %{{.*}}, %{{.*}}
  return (__mmask16)_mm512_cmpgt_epi32_mask(__a, __b);
}

__mmask16 test_mm512_mask_cmpgt_epi32_mask(__mmask16 __u, __m512i __a, __m512i __b) {
  // CHECK-LABEL: @test_mm512_mask_cmpgt_epi32_mask
  // CHECK: icmp sgt <16 x i32> %{{.*}}, %{{.*}}
  // CHECK: and <16 x i1> %{{.*}}, %{{.*}}
  return (__mmask16)_mm512_mask_cmpgt_epi32_mask(__u, __a, __b);
}

__mmask8 test_mm512_mask_cmpgt_epi64_mask(__mmask8 __u, __m512i __a, __m512i __b) {
  // CHECK-LABEL: @test_mm512_mask_cmpgt_epi64_mask
  // CHECK: icmp sgt <8 x i64> %{{.*}}, %{{.*}}
  // CHECK: and <8 x i1> %{{.*}}, %{{.*}}
  return (__mmask8)_mm512_mask_cmpgt_epi64_mask(__u, __a, __b);
}

__mmask8 test_mm512_cmpgt_epi64_mask(__m512i __a, __m512i __b) {
  // CHECK-LABEL: @test_mm512_cmpgt_epi64_mask
  // CHECK: icmp sgt <8 x i64> %{{.*}}, %{{.*}}
  return (__mmask8)_mm512_cmpgt_epi64_mask(__a, __b);
}

__m512d test_mm512_unpackhi_pd(__m512d a, __m512d b)
{
  // CHECK-LABEL: @test_mm512_unpackhi_pd
  // CHECK: shufflevector <8 x double> {{.*}} <i32 1, i32 9, i32 3, i32 11, i32 5, i32 13, i32 7, i32 15>
  return _mm512_unpackhi_pd(a, b);
}

__m512d test_mm512_unpacklo_pd(__m512d a, __m512d b)
{
  // CHECK-LABEL: @test_mm512_unpacklo_pd
  // CHECK: shufflevector <8 x double> {{.*}} <i32 0, i32 8, i32 2, i32 10, i32 4, i32 12, i32 6, i32 14>
  return _mm512_unpacklo_pd(a, b);
}

__m512 test_mm512_unpackhi_ps(__m512 a, __m512 b)
{
  // CHECK-LABEL: @test_mm512_unpackhi_ps
  // CHECK: shufflevector <16 x float> {{.*}} <i32 2, i32 18, i32 3, i32 19, i32 6, i32 22, i32 7, i32 23, i32 10, i32 26, i32 11, i32 27, i32 14, i32 30, i32 15, i32 31>
  return _mm512_unpackhi_ps(a, b);
}

__m512 test_mm512_unpacklo_ps(__m512 a, __m512 b)
{
  // CHECK-LABEL: @test_mm512_unpacklo_ps
  // CHECK: shufflevector <16 x float> {{.*}} <i32 0, i32 16, i32 1, i32 17, i32 4, i32 20, i32 5, i32 21, i32 8, i32 24, i32 9, i32 25, i32 12, i32 28, i32 13, i32 29>
  return _mm512_unpacklo_ps(a, b);
}

__mmask16 test_mm512_cmp_round_ps_mask(__m512 a, __m512 b) {
  // CHECK-LABEL: @test_mm512_cmp_round_ps_mask
  // CHECK: fcmp oeq <16 x float> %{{.*}}, %{{.*}}
  return _mm512_cmp_round_ps_mask(a, b, 0, _MM_FROUND_CUR_DIRECTION);
}

__mmask16 test_mm512_mask_cmp_round_ps_mask(__mmask16 m, __m512 a, __m512 b) {
  // CHECK-LABEL: @test_mm512_mask_cmp_round_ps_mask
  // CHECK: [[CMP:%.*]] = fcmp oeq <16 x float> %{{.*}}, %{{.*}}
  // CHECK: and <16 x i1> [[CMP]], {{.*}}
  return _mm512_mask_cmp_round_ps_mask(m, a, b, 0, _MM_FROUND_CUR_DIRECTION);
}

__mmask16 test_mm512_cmp_ps_mask_eq_oq(__m512 a, __m512 b) {
  // CHECK-LABEL: @test_mm512_cmp_ps_mask_eq_oq
  // CHECK: fcmp oeq <16 x float> %{{.*}}, %{{.*}}
  return _mm512_cmp_ps_mask(a, b, _CMP_EQ_OQ);
}

__mmask16 test_mm512_cmp_ps_mask_lt_os(__m512 a, __m512 b) {
  // CHECK-LABEL: test_mm512_cmp_ps_mask_lt_os
  // CHECK: fcmp olt <16 x float> %{{.*}}, %{{.*}}
  return _mm512_cmp_ps_mask(a, b, _CMP_LT_OS);
}

__mmask16 test_mm512_cmp_ps_mask_le_os(__m512 a, __m512 b) {
  // CHECK-LABEL: test_mm512_cmp_ps_mask_le_os
  // CHECK: fcmp ole <16 x float> %{{.*}}, %{{.*}}
  return _mm512_cmp_ps_mask(a, b, _CMP_LE_OS);
}

__mmask16 test_mm512_cmp_ps_mask_unord_q(__m512 a, __m512 b) {
  // CHECK-LABEL: test_mm512_cmp_ps_mask_unord_q
  // CHECK: fcmp uno <16 x float> %{{.*}}, %{{.*}}
  return _mm512_cmp_ps_mask(a, b, _CMP_UNORD_Q);
}

__mmask16 test_mm512_cmp_ps_mask_neq_uq(__m512 a, __m512 b) {
  // CHECK-LABEL: test_mm512_cmp_ps_mask_neq_uq
  // CHECK: fcmp une <16 x float> %{{.*}}, %{{.*}}
  return _mm512_cmp_ps_mask(a, b, _CMP_NEQ_UQ);
}

__mmask16 test_mm512_cmp_ps_mask_nlt_us(__m512 a, __m512 b) {
  // CHECK-LABEL: test_mm512_cmp_ps_mask_nlt_us
  // CHECK: fcmp uge <16 x float> %{{.*}}, %{{.*}}
  return _mm512_cmp_ps_mask(a, b, _CMP_NLT_US);
}

__mmask16 test_mm512_cmp_ps_mask_nle_us(__m512 a, __m512 b) {
  // CHECK-LABEL: test_mm512_cmp_ps_mask_nle_us
  // CHECK: fcmp ugt <16 x float> %{{.*}}, %{{.*}}
  return _mm512_cmp_ps_mask(a, b, _CMP_NLE_US);
}

__mmask16 test_mm512_cmp_ps_mask_ord_q(__m512 a, __m512 b) {
  // CHECK-LABEL: test_mm512_cmp_ps_mask_ord_q
  // CHECK: fcmp ord <16 x float> %{{.*}}, %{{.*}}
  return _mm512_cmp_ps_mask(a, b, _CMP_ORD_Q);
}

__mmask16 test_mm512_cmp_ps_mask_eq_uq(__m512 a, __m512 b) {
  // CHECK-LABEL: test_mm512_cmp_ps_mask_eq_uq
  // CHECK: fcmp ueq <16 x float> %{{.*}}, %{{.*}}
  return _mm512_cmp_ps_mask(a, b, _CMP_EQ_UQ);
}

__mmask16 test_mm512_cmp_ps_mask_nge_us(__m512 a, __m512 b) {
  // CHECK-LABEL: test_mm512_cmp_ps_mask_nge_us
  // CHECK: fcmp ult <16 x float> %{{.*}}, %{{.*}}
  return _mm512_cmp_ps_mask(a, b, _CMP_NGE_US);
}

__mmask16 test_mm512_cmp_ps_mask_ngt_us(__m512 a, __m512 b) {
  // CHECK-LABEL: test_mm512_cmp_ps_mask_ngt_us
  // CHECK: fcmp ule <16 x float> %{{.*}}, %{{.*}}
  return _mm512_cmp_ps_mask(a, b, _CMP_NGT_US);
}

__mmask16 test_mm512_cmp_ps_mask_false_oq(__m512 a, __m512 b) {
  // CHECK-LABEL: test_mm512_cmp_ps_mask_false_oq
  // CHECK: fcmp false <16 x float> %{{.*}}, %{{.*}}
  return _mm512_cmp_ps_mask(a, b, _CMP_FALSE_OQ);
}

__mmask16 test_mm512_cmp_ps_mask_neq_oq(__m512 a, __m512 b) {
  // CHECK-LABEL: test_mm512_cmp_ps_mask_neq_oq
  // CHECK: fcmp one <16 x float> %{{.*}}, %{{.*}}
  return _mm512_cmp_ps_mask(a, b, _CMP_NEQ_OQ);
}

__mmask16 test_mm512_cmp_ps_mask_ge_os(__m512 a, __m512 b) {
  // CHECK-LABEL: test_mm512_cmp_ps_mask_ge_os
  // CHECK: fcmp oge <16 x float> %{{.*}}, %{{.*}}
  return _mm512_cmp_ps_mask(a, b, _CMP_GE_OS);
}

__mmask16 test_mm512_cmp_ps_mask_gt_os(__m512 a, __m512 b) {
  // CHECK-LABEL: test_mm512_cmp_ps_mask_gt_os
  // CHECK: fcmp ogt <16 x float> %{{.*}}, %{{.*}}
  return _mm512_cmp_ps_mask(a, b, _CMP_GT_OS);
}

__mmask16 test_mm512_cmp_ps_mask_true_uq(__m512 a, __m512 b) {
  // CHECK-LABEL: test_mm512_cmp_ps_mask_true_uq
  // CHECK: fcmp true <16 x float> %{{.*}}, %{{.*}}
  return _mm512_cmp_ps_mask(a, b, _CMP_TRUE_UQ);
}

__mmask16 test_mm512_cmp_ps_mask_eq_os(__m512 a, __m512 b) {
  // CHECK-LABEL: test_mm512_cmp_ps_mask_eq_os
  // CHECK: fcmp oeq <16 x float> %{{.*}}, %{{.*}}
  return _mm512_cmp_ps_mask(a, b, _CMP_EQ_OS);
}

__mmask16 test_mm512_cmp_ps_mask_lt_oq(__m512 a, __m512 b) {
  // CHECK-LABEL: test_mm512_cmp_ps_mask_lt_oq
  // CHECK: fcmp olt <16 x float> %{{.*}}, %{{.*}}
  return _mm512_cmp_ps_mask(a, b, _CMP_LT_OQ);
}

__mmask16 test_mm512_cmp_ps_mask_le_oq(__m512 a, __m512 b) {
  // CHECK-LABEL: test_mm512_cmp_ps_mask_le_oq
  // CHECK: fcmp ole <16 x float> %{{.*}}, %{{.*}}
  return _mm512_cmp_ps_mask(a, b, _CMP_LE_OQ);
}

__mmask16 test_mm512_cmp_ps_mask_unord_s(__m512 a, __m512 b) {
  // CHECK-LABEL: test_mm512_cmp_ps_mask_unord_s
  // CHECK: fcmp uno <16 x float> %{{.*}}, %{{.*}}
  return _mm512_cmp_ps_mask(a, b, _CMP_UNORD_S);
}

__mmask16 test_mm512_cmp_ps_mask_neq_us(__m512 a, __m512 b) {
  // CHECK-LABEL: test_mm512_cmp_ps_mask_neq_us
  // CHECK: fcmp une <16 x float> %{{.*}}, %{{.*}}
  return _mm512_cmp_ps_mask(a, b, _CMP_NEQ_US);
}

__mmask16 test_mm512_cmp_ps_mask_nlt_uq(__m512 a, __m512 b) {
  // CHECK-LABEL: test_mm512_cmp_ps_mask_nlt_uq
  // CHECK: fcmp uge <16 x float> %{{.*}}, %{{.*}}
  return _mm512_cmp_ps_mask(a, b, _CMP_NLT_UQ);
}

__mmask16 test_mm512_cmp_ps_mask_nle_uq(__m512 a, __m512 b) {
  // CHECK-LABEL: test_mm512_cmp_ps_mask_nle_uq
  // CHECK: fcmp ugt <16 x float> %{{.*}}, %{{.*}}
  return _mm512_cmp_ps_mask(a, b, _CMP_NLE_UQ);
}

__mmask16 test_mm512_cmp_ps_mask_ord_s(__m512 a, __m512 b) {
  // CHECK-LABEL: test_mm512_cmp_ps_mask_ord_s
  // CHECK: fcmp ord <16 x float> %{{.*}}, %{{.*}}
  return _mm512_cmp_ps_mask(a, b, _CMP_ORD_S);
}

__mmask16 test_mm512_cmp_ps_mask_eq_us(__m512 a, __m512 b) {
  // CHECK-LABEL: test_mm512_cmp_ps_mask_eq_us
  // CHECK: fcmp ueq <16 x float> %{{.*}}, %{{.*}}
  return _mm512_cmp_ps_mask(a, b, _CMP_EQ_US);
}

__mmask16 test_mm512_cmp_ps_mask_nge_uq(__m512 a, __m512 b) {
  // CHECK-LABEL: test_mm512_cmp_ps_mask_nge_uq
  // CHECK: fcmp ult <16 x float> %{{.*}}, %{{.*}}
  return _mm512_cmp_ps_mask(a, b, _CMP_NGE_UQ);
}

__mmask16 test_mm512_cmp_ps_mask_ngt_uq(__m512 a, __m512 b) {
  // CHECK-LABEL: test_mm512_cmp_ps_mask_ngt_uq
  // CHECK: fcmp ule <16 x float> %{{.*}}, %{{.*}}
  return _mm512_cmp_ps_mask(a, b, _CMP_NGT_UQ);
}

__mmask16 test_mm512_cmp_ps_mask_false_os(__m512 a, __m512 b) {
  // CHECK-LABEL: test_mm512_cmp_ps_mask_false_os
  // CHECK: fcmp false <16 x float> %{{.*}}, %{{.*}}
  return _mm512_cmp_ps_mask(a, b, _CMP_FALSE_OS);
}

__mmask16 test_mm512_cmp_ps_mask_neq_os(__m512 a, __m512 b) {
  // CHECK-LABEL: test_mm512_cmp_ps_mask_neq_os
  // CHECK: fcmp one <16 x float> %{{.*}}, %{{.*}}
  return _mm512_cmp_ps_mask(a, b, _CMP_NEQ_OS);
}

__mmask16 test_mm512_cmp_ps_mask_ge_oq(__m512 a, __m512 b) {
  // CHECK-LABEL: test_mm512_cmp_ps_mask_ge_oq
  // CHECK: fcmp oge <16 x float> %{{.*}}, %{{.*}}
  return _mm512_cmp_ps_mask(a, b, _CMP_GE_OQ);
}

__mmask16 test_mm512_cmp_ps_mask_gt_oq(__m512 a, __m512 b) {
  // CHECK-LABEL: test_mm512_cmp_ps_mask_gt_oq
  // CHECK: fcmp ogt <16 x float> %{{.*}}, %{{.*}}
  return _mm512_cmp_ps_mask(a, b, _CMP_GT_OQ);
}

__mmask16 test_mm512_cmp_ps_mask_true_us(__m512 a, __m512 b) {
  // CHECK-LABEL: test_mm512_cmp_ps_mask_true_us
  // CHECK: fcmp true <16 x float> %{{.*}}, %{{.*}}
  return _mm512_cmp_ps_mask(a, b, _CMP_TRUE_US);
}

__mmask16 test_mm512_mask_cmp_ps_mask_eq_oq(__mmask16 m, __m512 a, __m512 b) {
  // CHECK-LABEL: @test_mm512_mask_cmp_ps_mask_eq_oq
  // CHECK: [[CMP:%.*]] = fcmp oeq <16 x float> %{{.*}}, %{{.*}}
  // CHECK: and <16 x i1> [[CMP]], {{.*}}
  return _mm512_mask_cmp_ps_mask(m, a, b, _CMP_EQ_OQ);
}

__mmask16 test_mm512_mask_cmp_ps_mask_lt_os(__mmask16 m, __m512 a, __m512 b) {
  // CHECK-LABEL: test_mm512_mask_cmp_ps_mask_lt_os
  // CHECK: [[CMP:%.*]] = fcmp olt <16 x float> %{{.*}}, %{{.*}}
  // CHECK: and <16 x i1> [[CMP]], {{.*}}
  return _mm512_mask_cmp_ps_mask(m, a, b, _CMP_LT_OS);
}

__mmask16 test_mm512_mask_cmp_ps_mask_le_os(__mmask16 m, __m512 a, __m512 b) {
  // CHECK-LABEL: test_mm512_mask_cmp_ps_mask_le_os
  // CHECK: [[CMP:%.*]] = fcmp ole <16 x float> %{{.*}}, %{{.*}}
  // CHECK: and <16 x i1> [[CMP]], {{.*}}
  return _mm512_mask_cmp_ps_mask(m, a, b, _CMP_LE_OS);
}

__mmask16 test_mm512_mask_cmp_ps_mask_unord_q(__mmask16 m, __m512 a, __m512 b) {
  // CHECK-LABEL: test_mm512_mask_cmp_ps_mask_unord_q
  // CHECK: [[CMP:%.*]] = fcmp uno <16 x float> %{{.*}}, %{{.*}}
  // CHECK: and <16 x i1> [[CMP]], {{.*}}
  return _mm512_mask_cmp_ps_mask(m, a, b, _CMP_UNORD_Q);
}

__mmask16 test_mm512_mask_cmp_ps_mask_neq_uq(__mmask16 m, __m512 a, __m512 b) {
  // CHECK-LABEL: test_mm512_mask_cmp_ps_mask_neq_uq
  // CHECK: [[CMP:%.*]] = fcmp une <16 x float> %{{.*}}, %{{.*}}
  // CHECK: and <16 x i1> [[CMP]], {{.*}}
  return _mm512_mask_cmp_ps_mask(m, a, b, _CMP_NEQ_UQ);
}

__mmask16 test_mm512_mask_cmp_ps_mask_nlt_us(__mmask16 m, __m512 a, __m512 b) {
  // CHECK-LABEL: test_mm512_mask_cmp_ps_mask_nlt_us
  // CHECK: [[CMP:%.*]] = fcmp uge <16 x float> %{{.*}}, %{{.*}}
  // CHECK: and <16 x i1> [[CMP]], {{.*}}
  return _mm512_mask_cmp_ps_mask(m, a, b, _CMP_NLT_US);
}

__mmask16 test_mm512_mask_cmp_ps_mask_nle_us(__mmask16 m, __m512 a, __m512 b) {
  // CHECK-LABEL: test_mm512_mask_cmp_ps_mask_nle_us
  // CHECK: [[CMP:%.*]] = fcmp ugt <16 x float> %{{.*}}, %{{.*}}
  // CHECK: and <16 x i1> [[CMP]], {{.*}}
  return _mm512_mask_cmp_ps_mask(m, a, b, _CMP_NLE_US);
}

__mmask16 test_mm512_mask_cmp_ps_mask_ord_q(__mmask16 m, __m512 a, __m512 b) {
  // CHECK-LABEL: test_mm512_mask_cmp_ps_mask_ord_q
  // CHECK: [[CMP:%.*]] = fcmp ord <16 x float> %{{.*}}, %{{.*}}
  // CHECK: and <16 x i1> [[CMP]], {{.*}}
  return _mm512_mask_cmp_ps_mask(m, a, b, _CMP_ORD_Q);
}

__mmask16 test_mm512_mask_cmp_ps_mask_eq_uq(__mmask16 m, __m512 a, __m512 b) {
  // CHECK-LABEL: test_mm512_mask_cmp_ps_mask_eq_uq
  // CHECK: [[CMP:%.*]] = fcmp ueq <16 x float> %{{.*}}, %{{.*}}
  // CHECK: and <16 x i1> [[CMP]], {{.*}}
  return _mm512_mask_cmp_ps_mask(m, a, b, _CMP_EQ_UQ);
}

__mmask16 test_mm512_mask_cmp_ps_mask_nge_us(__mmask16 m, __m512 a, __m512 b) {
  // CHECK-LABEL: test_mm512_mask_cmp_ps_mask_nge_us
  // CHECK: [[CMP:%.*]] = fcmp ult <16 x float> %{{.*}}, %{{.*}}
  // CHECK: and <16 x i1> [[CMP]], {{.*}}
  return _mm512_mask_cmp_ps_mask(m, a, b, _CMP_NGE_US);
}

__mmask16 test_mm512_mask_cmp_ps_mask_ngt_us(__mmask16 m, __m512 a, __m512 b) {
  // CHECK-LABEL: test_mm512_mask_cmp_ps_mask_ngt_us
  // CHECK: [[CMP:%.*]] = fcmp ule <16 x float> %{{.*}}, %{{.*}}
  // CHECK: and <16 x i1> [[CMP]], {{.*}}
  return _mm512_mask_cmp_ps_mask(m, a, b, _CMP_NGT_US);
}

__mmask16 test_mm512_mask_cmp_ps_mask_false_oq(__mmask16 m, __m512 a, __m512 b) {
  // CHECK-LABEL: test_mm512_mask_cmp_ps_mask_false_oq
  // CHECK: [[CMP:%.*]] = fcmp false <16 x float> %{{.*}}, %{{.*}}
  // CHECK: and <16 x i1> [[CMP]], {{.*}}
  return _mm512_mask_cmp_ps_mask(m, a, b, _CMP_FALSE_OQ);
}

__mmask16 test_mm512_mask_cmp_ps_mask_neq_oq(__mmask16 m, __m512 a, __m512 b) {
  // CHECK-LABEL: test_mm512_mask_cmp_ps_mask_neq_oq
  // CHECK: [[CMP:%.*]] = fcmp one <16 x float> %{{.*}}, %{{.*}}
  // CHECK: and <16 x i1> [[CMP]], {{.*}}
  return _mm512_mask_cmp_ps_mask(m, a, b, _CMP_NEQ_OQ);
}

__mmask16 test_mm512_mask_cmp_ps_mask_ge_os(__mmask16 m, __m512 a, __m512 b) {
  // CHECK-LABEL: test_mm512_mask_cmp_ps_mask_ge_os
  // CHECK: [[CMP:%.*]] = fcmp oge <16 x float> %{{.*}}, %{{.*}}
  // CHECK: and <16 x i1> [[CMP]], {{.*}}
  return _mm512_mask_cmp_ps_mask(m, a, b, _CMP_GE_OS);
}

__mmask16 test_mm512_mask_cmp_ps_mask_gt_os(__mmask16 m, __m512 a, __m512 b) {
  // CHECK-LABEL: test_mm512_mask_cmp_ps_mask_gt_os
  // CHECK: [[CMP:%.*]] = fcmp ogt <16 x float> %{{.*}}, %{{.*}}
  // CHECK: and <16 x i1> [[CMP]], {{.*}}
  return _mm512_mask_cmp_ps_mask(m, a, b, _CMP_GT_OS);
}

__mmask16 test_mm512_mask_cmp_ps_mask_true_uq(__mmask16 m, __m512 a, __m512 b) {
  // CHECK-LABEL: test_mm512_mask_cmp_ps_mask_true_uq
  // CHECK: [[CMP:%.*]] = fcmp true <16 x float> %{{.*}}, %{{.*}}
  // CHECK: and <16 x i1> [[CMP]], {{.*}}
  return _mm512_mask_cmp_ps_mask(m, a, b, _CMP_TRUE_UQ);
}

__mmask16 test_mm512_mask_cmp_ps_mask_eq_os(__mmask16 m, __m512 a, __m512 b) {
  // CHECK-LABEL: test_mm512_mask_cmp_ps_mask_eq_os
  // CHECK: [[CMP:%.*]] = fcmp oeq <16 x float> %{{.*}}, %{{.*}}
  // CHECK: and <16 x i1> [[CMP]], {{.*}}
  return _mm512_mask_cmp_ps_mask(m, a, b, _CMP_EQ_OS);
}

__mmask16 test_mm512_mask_cmp_ps_mask_lt_oq(__mmask16 m, __m512 a, __m512 b) {
  // CHECK-LABEL: test_mm512_mask_cmp_ps_mask_lt_oq
  // CHECK: [[CMP:%.*]] = fcmp olt <16 x float> %{{.*}}, %{{.*}}
  // CHECK: and <16 x i1> [[CMP]], {{.*}}
  return _mm512_mask_cmp_ps_mask(m, a, b, _CMP_LT_OQ);
}

__mmask16 test_mm512_mask_cmp_ps_mask_le_oq(__mmask16 m, __m512 a, __m512 b) {
  // CHECK-LABEL: test_mm512_mask_cmp_ps_mask_le_oq
  // CHECK: [[CMP:%.*]] = fcmp ole <16 x float> %{{.*}}, %{{.*}}
  // CHECK: and <16 x i1> [[CMP]], {{.*}}
  return _mm512_mask_cmp_ps_mask(m, a, b, _CMP_LE_OQ);
}

__mmask16 test_mm512_mask_cmp_ps_mask_unord_s(__mmask16 m, __m512 a, __m512 b) {
  // CHECK-LABEL: test_mm512_mask_cmp_ps_mask_unord_s
  // CHECK: [[CMP:%.*]] = fcmp uno <16 x float> %{{.*}}, %{{.*}}
  // CHECK: and <16 x i1> [[CMP]], {{.*}}
  return _mm512_mask_cmp_ps_mask(m, a, b, _CMP_UNORD_S);
}

__mmask16 test_mm512_mask_cmp_ps_mask_neq_us(__mmask16 m, __m512 a, __m512 b) {
  // CHECK-LABEL: test_mm512_mask_cmp_ps_mask_neq_us
  // CHECK: [[CMP:%.*]] = fcmp une <16 x float> %{{.*}}, %{{.*}}
  // CHECK: and <16 x i1> [[CMP]], {{.*}}
  return _mm512_mask_cmp_ps_mask(m, a, b, _CMP_NEQ_US);
}

__mmask16 test_mm512_mask_cmp_ps_mask_nlt_uq(__mmask16 m, __m512 a, __m512 b) {
  // CHECK-LABEL: test_mm512_mask_cmp_ps_mask_nlt_uq
  // CHECK: [[CMP:%.*]] = fcmp uge <16 x float> %{{.*}}, %{{.*}}
  // CHECK: and <16 x i1> [[CMP]], {{.*}}
  return _mm512_mask_cmp_ps_mask(m, a, b, _CMP_NLT_UQ);
}

__mmask16 test_mm512_mask_cmp_ps_mask_nle_uq(__mmask16 m, __m512 a, __m512 b) {
  // CHECK-LABEL: test_mm512_mask_cmp_ps_mask_nle_uq
  // CHECK: [[CMP:%.*]] = fcmp ugt <16 x float> %{{.*}}, %{{.*}}
  // CHECK: and <16 x i1> [[CMP]], {{.*}}
  return _mm512_mask_cmp_ps_mask(m, a, b, _CMP_NLE_UQ);
}

__mmask16 test_mm512_mask_cmp_ps_mask_ord_s(__mmask16 m, __m512 a, __m512 b) {
  // CHECK-LABEL: test_mm512_mask_cmp_ps_mask_ord_s
  // CHECK: [[CMP:%.*]] = fcmp ord <16 x float> %{{.*}}, %{{.*}}
  // CHECK: and <16 x i1> [[CMP]], {{.*}}
  return _mm512_mask_cmp_ps_mask(m, a, b, _CMP_ORD_S);
}

__mmask16 test_mm512_mask_cmp_ps_mask_eq_us(__mmask16 m, __m512 a, __m512 b) {
  // CHECK-LABEL: test_mm512_mask_cmp_ps_mask_eq_us
  // CHECK: [[CMP:%.*]] = fcmp ueq <16 x float> %{{.*}}, %{{.*}}
  // CHECK: and <16 x i1> [[CMP]], {{.*}}
  return _mm512_mask_cmp_ps_mask(m, a, b, _CMP_EQ_US);
}

__mmask16 test_mm512_mask_cmp_ps_mask_nge_uq(__mmask16 m, __m512 a, __m512 b) {
  // CHECK-LABEL: test_mm512_mask_cmp_ps_mask_nge_uq
  // CHECK: [[CMP:%.*]] = fcmp ult <16 x float> %{{.*}}, %{{.*}}
  // CHECK: and <16 x i1> [[CMP]], {{.*}}
  return _mm512_mask_cmp_ps_mask(m, a, b, _CMP_NGE_UQ);
}

__mmask16 test_mm512_mask_cmp_ps_mask_ngt_uq(__mmask16 m, __m512 a, __m512 b) {
  // CHECK-LABEL: test_mm512_mask_cmp_ps_mask_ngt_uq
  // CHECK: [[CMP:%.*]] = fcmp ule <16 x float> %{{.*}}, %{{.*}}
  // CHECK: and <16 x i1> [[CMP]], {{.*}}
  return _mm512_mask_cmp_ps_mask(m, a, b, _CMP_NGT_UQ);
}

__mmask16 test_mm512_mask_cmp_ps_mask_false_os(__mmask16 m, __m512 a, __m512 b) {
  // CHECK-LABEL: test_mm512_mask_cmp_ps_mask_false_os
  // CHECK: [[CMP:%.*]] = fcmp false <16 x float> %{{.*}}, %{{.*}}
  // CHECK: and <16 x i1> [[CMP]], {{.*}}
  return _mm512_mask_cmp_ps_mask(m, a, b, _CMP_FALSE_OS);
}

__mmask16 test_mm512_mask_cmp_ps_mask_neq_os(__mmask16 m, __m512 a, __m512 b) {
  // CHECK-LABEL: test_mm512_mask_cmp_ps_mask_neq_os
  // CHECK: [[CMP:%.*]] = fcmp one <16 x float> %{{.*}}, %{{.*}}
  // CHECK: and <16 x i1> [[CMP]], {{.*}}
  return _mm512_mask_cmp_ps_mask(m, a, b, _CMP_NEQ_OS);
}

__mmask16 test_mm512_mask_cmp_ps_mask_ge_oq(__mmask16 m, __m512 a, __m512 b) {
  // CHECK-LABEL: test_mm512_mask_cmp_ps_mask_ge_oq
  // CHECK: [[CMP:%.*]] = fcmp oge <16 x float> %{{.*}}, %{{.*}}
  // CHECK: and <16 x i1> [[CMP]], {{.*}}
  return _mm512_mask_cmp_ps_mask(m, a, b, _CMP_GE_OQ);
}

__mmask16 test_mm512_mask_cmp_ps_mask_gt_oq(__mmask16 m, __m512 a, __m512 b) {
  // CHECK-LABEL: test_mm512_mask_cmp_ps_mask_gt_oq
  // CHECK: [[CMP:%.*]] = fcmp ogt <16 x float> %{{.*}}, %{{.*}}
  // CHECK: and <16 x i1> [[CMP]], {{.*}}
  return _mm512_mask_cmp_ps_mask(m, a, b, _CMP_GT_OQ);
}

__mmask16 test_mm512_mask_cmp_ps_mask_true_us(__mmask16 m, __m512 a, __m512 b) {
  // CHECK-LABEL: test_mm512_mask_cmp_ps_mask_true_us
  // CHECK: [[CMP:%.*]] = fcmp true <16 x float> %{{.*}}, %{{.*}}
  // CHECK: and <16 x i1> [[CMP]], {{.*}}
  return _mm512_mask_cmp_ps_mask(m, a, b, _CMP_TRUE_US);
}

__mmask8 test_mm512_cmp_round_pd_mask(__m512d a, __m512d b) {
  // CHECK-LABEL: @test_mm512_cmp_round_pd_mask
  // CHECK: [[CMP:%.*]] = fcmp oeq <8 x double> %{{.*}}, %{{.*}}
  return _mm512_cmp_round_pd_mask(a, b, 0, _MM_FROUND_CUR_DIRECTION);
}

__mmask8 test_mm512_mask_cmp_round_pd_mask(__mmask8 m, __m512d a, __m512d b) {
  // CHECK-LABEL: @test_mm512_mask_cmp_round_pd_mask
  // CHECK: [[CMP:%.*]] = fcmp oeq <8 x double> %{{.*}}, %{{.*}}
  // CHECK: and <8 x i1> [[CMP]], {{.*}}
  return _mm512_mask_cmp_round_pd_mask(m, a, b, 0, _MM_FROUND_CUR_DIRECTION);
}

__mmask8 test_mm512_cmp_pd_mask_eq_oq(__m512d a, __m512d b) {
  // CHECK-LABEL: @test_mm512_cmp_pd_mask_eq_oq
  // CHECK: fcmp oeq <8 x double> %{{.*}}, %{{.*}}
  return _mm512_cmp_pd_mask(a, b, _CMP_EQ_OQ);
}

__mmask8 test_mm512_cmp_pd_mask_lt_os(__m512d a, __m512d b) {
  // CHECK-LABEL: test_mm512_cmp_pd_mask_lt_os
  // CHECK: fcmp olt <8 x double> %{{.*}}, %{{.*}}
  return _mm512_cmp_pd_mask(a, b, _CMP_LT_OS);
}

__mmask8 test_mm512_cmp_pd_mask_le_os(__m512d a, __m512d b) {
  // CHECK-LABEL: test_mm512_cmp_pd_mask_le_os
  // CHECK: fcmp ole <8 x double> %{{.*}}, %{{.*}}
  return _mm512_cmp_pd_mask(a, b, _CMP_LE_OS);
}

__mmask8 test_mm512_cmp_pd_mask_unord_q(__m512d a, __m512d b) {
  // CHECK-LABEL: test_mm512_cmp_pd_mask_unord_q
  // CHECK: fcmp uno <8 x double> %{{.*}}, %{{.*}}
  return _mm512_cmp_pd_mask(a, b, _CMP_UNORD_Q);
}

__mmask8 test_mm512_cmp_pd_mask_neq_uq(__m512d a, __m512d b) {
  // CHECK-LABEL: test_mm512_cmp_pd_mask_neq_uq
  // CHECK: fcmp une <8 x double> %{{.*}}, %{{.*}}
  return _mm512_cmp_pd_mask(a, b, _CMP_NEQ_UQ);
}

__mmask8 test_mm512_cmp_pd_mask_nlt_us(__m512d a, __m512d b) {
  // CHECK-LABEL: test_mm512_cmp_pd_mask_nlt_us
  // CHECK: fcmp uge <8 x double> %{{.*}}, %{{.*}}
  return _mm512_cmp_pd_mask(a, b, _CMP_NLT_US);
}

__mmask8 test_mm512_cmp_pd_mask_nle_us(__m512d a, __m512d b) {
  // CHECK-LABEL: test_mm512_cmp_pd_mask_nle_us
  // CHECK: fcmp ugt <8 x double> %{{.*}}, %{{.*}}
  return _mm512_cmp_pd_mask(a, b, _CMP_NLE_US);
}

__mmask8 test_mm512_cmp_pd_mask_ord_q(__m512d a, __m512d b) {
  // CHECK-LABEL: test_mm512_cmp_pd_mask_ord_q
  // CHECK: fcmp ord <8 x double> %{{.*}}, %{{.*}}
  return _mm512_cmp_pd_mask(a, b, _CMP_ORD_Q);
}

__mmask8 test_mm512_cmp_pd_mask_eq_uq(__m512d a, __m512d b) {
  // CHECK-LABEL: test_mm512_cmp_pd_mask_eq_uq
  // CHECK: fcmp ueq <8 x double> %{{.*}}, %{{.*}}
  return _mm512_cmp_pd_mask(a, b, _CMP_EQ_UQ);
}

__mmask8 test_mm512_cmp_pd_mask_nge_us(__m512d a, __m512d b) {
  // CHECK-LABEL: test_mm512_cmp_pd_mask_nge_us
  // CHECK: fcmp ult <8 x double> %{{.*}}, %{{.*}}
  return _mm512_cmp_pd_mask(a, b, _CMP_NGE_US);
}

__mmask8 test_mm512_cmp_pd_mask_ngt_us(__m512d a, __m512d b) {
  // CHECK-LABEL: test_mm512_cmp_pd_mask_ngt_us
  // CHECK: fcmp ule <8 x double> %{{.*}}, %{{.*}}
  return _mm512_cmp_pd_mask(a, b, _CMP_NGT_US);
}

__mmask8 test_mm512_cmp_pd_mask_false_oq(__m512d a, __m512d b) {
  // CHECK-LABEL: test_mm512_cmp_pd_mask_false_oq
  // CHECK: fcmp false <8 x double> %{{.*}}, %{{.*}}
  return _mm512_cmp_pd_mask(a, b, _CMP_FALSE_OQ);
}

__mmask8 test_mm512_cmp_pd_mask_neq_oq(__m512d a, __m512d b) {
  // CHECK-LABEL: test_mm512_cmp_pd_mask_neq_oq
  // CHECK: fcmp one <8 x double> %{{.*}}, %{{.*}}
  return _mm512_cmp_pd_mask(a, b, _CMP_NEQ_OQ);
}

__mmask8 test_mm512_cmp_pd_mask_ge_os(__m512d a, __m512d b) {
  // CHECK-LABEL: test_mm512_cmp_pd_mask_ge_os
  // CHECK: fcmp oge <8 x double> %{{.*}}, %{{.*}}
  return _mm512_cmp_pd_mask(a, b, _CMP_GE_OS);
}

__mmask8 test_mm512_cmp_pd_mask_gt_os(__m512d a, __m512d b) {
  // CHECK-LABEL: test_mm512_cmp_pd_mask_gt_os
  // CHECK: fcmp ogt <8 x double> %{{.*}}, %{{.*}}
  return _mm512_cmp_pd_mask(a, b, _CMP_GT_OS);
}

__mmask8 test_mm512_cmp_pd_mask_true_uq(__m512d a, __m512d b) {
  // CHECK-LABEL: test_mm512_cmp_pd_mask_true_uq
  // CHECK: fcmp true <8 x double> %{{.*}}, %{{.*}}
  return _mm512_cmp_pd_mask(a, b, _CMP_TRUE_UQ);
}

__mmask8 test_mm512_cmp_pd_mask_eq_os(__m512d a, __m512d b) {
  // CHECK-LABEL: test_mm512_cmp_pd_mask_eq_os
  // CHECK: fcmp oeq <8 x double> %{{.*}}, %{{.*}}
  return _mm512_cmp_pd_mask(a, b, _CMP_EQ_OS);
}

__mmask8 test_mm512_cmp_pd_mask_lt_oq(__m512d a, __m512d b) {
  // CHECK-LABEL: test_mm512_cmp_pd_mask_lt_oq
  // CHECK: fcmp olt <8 x double> %{{.*}}, %{{.*}}
  return _mm512_cmp_pd_mask(a, b, _CMP_LT_OQ);
}

__mmask8 test_mm512_cmp_pd_mask_le_oq(__m512d a, __m512d b) {
  // CHECK-LABEL: test_mm512_cmp_pd_mask_le_oq
  // CHECK: fcmp ole <8 x double> %{{.*}}, %{{.*}}
  return _mm512_cmp_pd_mask(a, b, _CMP_LE_OQ);
}

__mmask8 test_mm512_cmp_pd_mask_unord_s(__m512d a, __m512d b) {
  // CHECK-LABEL: test_mm512_cmp_pd_mask_unord_s
  // CHECK: fcmp uno <8 x double> %{{.*}}, %{{.*}}
  return _mm512_cmp_pd_mask(a, b, _CMP_UNORD_S);
}

__mmask8 test_mm512_cmp_pd_mask_neq_us(__m512d a, __m512d b) {
  // CHECK-LABEL: test_mm512_cmp_pd_mask_neq_us
  // CHECK: fcmp une <8 x double> %{{.*}}, %{{.*}}
  return _mm512_cmp_pd_mask(a, b, _CMP_NEQ_US);
}

__mmask8 test_mm512_cmp_pd_mask_nlt_uq(__m512d a, __m512d b) {
  // CHECK-LABEL: test_mm512_cmp_pd_mask_nlt_uq
  // CHECK: fcmp uge <8 x double> %{{.*}}, %{{.*}}
  return _mm512_cmp_pd_mask(a, b, _CMP_NLT_UQ);
}

__mmask8 test_mm512_cmp_pd_mask_nle_uq(__m512d a, __m512d b) {
  // CHECK-LABEL: test_mm512_cmp_pd_mask_nle_uq
  // CHECK: fcmp ugt <8 x double> %{{.*}}, %{{.*}}
  return _mm512_cmp_pd_mask(a, b, _CMP_NLE_UQ);
}

__mmask8 test_mm512_cmp_pd_mask_ord_s(__m512d a, __m512d b) {
  // CHECK-LABEL: test_mm512_cmp_pd_mask_ord_s
  // CHECK: fcmp ord <8 x double> %{{.*}}, %{{.*}}
  return _mm512_cmp_pd_mask(a, b, _CMP_ORD_S);
}

__mmask8 test_mm512_cmp_pd_mask_eq_us(__m512d a, __m512d b) {
  // CHECK-LABEL: test_mm512_cmp_pd_mask_eq_us
  // CHECK: fcmp ueq <8 x double> %{{.*}}, %{{.*}}
  return _mm512_cmp_pd_mask(a, b, _CMP_EQ_US);
}

__mmask8 test_mm512_cmp_pd_mask_nge_uq(__m512d a, __m512d b) {
  // CHECK-LABEL: test_mm512_cmp_pd_mask_nge_uq
  // CHECK: fcmp ult <8 x double> %{{.*}}, %{{.*}}
  return _mm512_cmp_pd_mask(a, b, _CMP_NGE_UQ);
}

__mmask8 test_mm512_cmp_pd_mask_ngt_uq(__m512d a, __m512d b) {
  // CHECK-LABEL: test_mm512_cmp_pd_mask_ngt_uq
  // CHECK: fcmp ule <8 x double> %{{.*}}, %{{.*}}
  return _mm512_cmp_pd_mask(a, b, _CMP_NGT_UQ);
}

__mmask8 test_mm512_cmp_pd_mask_false_os(__m512d a, __m512d b) {
  // CHECK-LABEL: test_mm512_cmp_pd_mask_false_os
  // CHECK: fcmp false <8 x double> %{{.*}}, %{{.*}}
  return _mm512_cmp_pd_mask(a, b, _CMP_FALSE_OS);
}

__mmask8 test_mm512_cmp_pd_mask_neq_os(__m512d a, __m512d b) {
  // CHECK-LABEL: test_mm512_cmp_pd_mask_neq_os
  // CHECK: fcmp one <8 x double> %{{.*}}, %{{.*}}
  return _mm512_cmp_pd_mask(a, b, _CMP_NEQ_OS);
}

__mmask8 test_mm512_cmp_pd_mask_ge_oq(__m512d a, __m512d b) {
  // CHECK-LABEL: test_mm512_cmp_pd_mask_ge_oq
  // CHECK: fcmp oge <8 x double> %{{.*}}, %{{.*}}
  return _mm512_cmp_pd_mask(a, b, _CMP_GE_OQ);
}

__mmask8 test_mm512_cmp_pd_mask_gt_oq(__m512d a, __m512d b) {
  // CHECK-LABEL: test_mm512_cmp_pd_mask_gt_oq
  // CHECK: fcmp ogt <8 x double> %{{.*}}, %{{.*}}
  return _mm512_cmp_pd_mask(a, b, _CMP_GT_OQ);
}

__mmask8 test_mm512_cmp_pd_mask_true_us(__m512d a, __m512d b) {
  // CHECK-LABEL: test_mm512_cmp_pd_mask_true_us
  // CHECK: fcmp true <8 x double> %{{.*}}, %{{.*}}
  return _mm512_cmp_pd_mask(a, b, _CMP_TRUE_US);
}

__mmask8 test_mm512_mask_cmp_pd_mask_eq_oq(__mmask8 m, __m512d a, __m512d b) {
  // CHECK-LABEL: @test_mm512_mask_cmp_pd_mask_eq_oq
  // CHECK: [[CMP:%.*]] = fcmp oeq <8 x double> %{{.*}}, %{{.*}}
  // CHECK: and <8 x i1> [[CMP]], {{.*}}
  return _mm512_mask_cmp_pd_mask(m, a, b, _CMP_EQ_OQ);
}

__mmask8 test_mm512_mask_cmp_pd_mask_lt_os(__mmask8 m, __m512d a, __m512d b) {
  // CHECK-LABEL: test_mm512_mask_cmp_pd_mask_lt_os
  // CHECK: [[CMP:%.*]] = fcmp olt <8 x double> %{{.*}}, %{{.*}}
  // CHECK: and <8 x i1> [[CMP]], {{.*}}
  return _mm512_mask_cmp_pd_mask(m, a, b, _CMP_LT_OS);
}

__mmask8 test_mm512_mask_cmp_pd_mask_le_os(__mmask8 m, __m512d a, __m512d b) {
  // CHECK-LABEL: test_mm512_mask_cmp_pd_mask_le_os
  // CHECK: [[CMP:%.*]] = fcmp ole <8 x double> %{{.*}}, %{{.*}}
  // CHECK: and <8 x i1> [[CMP]], {{.*}}
  return _mm512_mask_cmp_pd_mask(m, a, b, _CMP_LE_OS);
}

__mmask8 test_mm512_mask_cmp_pd_mask_unord_q(__mmask8 m, __m512d a, __m512d b) {
  // CHECK-LABEL: test_mm512_mask_cmp_pd_mask_unord_q
  // CHECK: [[CMP:%.*]] = fcmp uno <8 x double> %{{.*}}, %{{.*}}
  // CHECK: and <8 x i1> [[CMP]], {{.*}}
  return _mm512_mask_cmp_pd_mask(m, a, b, _CMP_UNORD_Q);
}

__mmask8 test_mm512_mask_cmp_pd_mask_neq_uq(__mmask8 m, __m512d a, __m512d b) {
  // CHECK-LABEL: test_mm512_mask_cmp_pd_mask_neq_uq
  // CHECK: [[CMP:%.*]] = fcmp une <8 x double> %{{.*}}, %{{.*}}
  // CHECK: and <8 x i1> [[CMP]], {{.*}}
  return _mm512_mask_cmp_pd_mask(m, a, b, _CMP_NEQ_UQ);
}

__mmask8 test_mm512_mask_cmp_pd_mask_nlt_us(__mmask8 m, __m512d a, __m512d b) {
  // CHECK-LABEL: test_mm512_mask_cmp_pd_mask_nlt_us
  // CHECK: [[CMP:%.*]] = fcmp uge <8 x double> %{{.*}}, %{{.*}}
  // CHECK: and <8 x i1> [[CMP]], {{.*}}
  return _mm512_mask_cmp_pd_mask(m, a, b, _CMP_NLT_US);
}

__mmask8 test_mm512_mask_cmp_pd_mask_nle_us(__mmask8 m, __m512d a, __m512d b) {
  // CHECK-LABEL: test_mm512_mask_cmp_pd_mask_nle_us
  // CHECK: [[CMP:%.*]] = fcmp ugt <8 x double> %{{.*}}, %{{.*}}
  // CHECK: and <8 x i1> [[CMP]], {{.*}}
  return _mm512_mask_cmp_pd_mask(m, a, b, _CMP_NLE_US);
}

__mmask8 test_mm512_mask_cmp_pd_mask_ord_q(__mmask8 m, __m512d a, __m512d b) {
  // CHECK-LABEL: test_mm512_mask_cmp_pd_mask_ord_q
  // CHECK: [[CMP:%.*]] = fcmp ord <8 x double> %{{.*}}, %{{.*}}
  // CHECK: and <8 x i1> [[CMP]], {{.*}}
  return _mm512_mask_cmp_pd_mask(m, a, b, _CMP_ORD_Q);
}

__mmask8 test_mm512_mask_cmp_pd_mask_eq_uq(__mmask8 m, __m512d a, __m512d b) {
  // CHECK-LABEL: test_mm512_mask_cmp_pd_mask_eq_uq
  // CHECK: [[CMP:%.*]] = fcmp ueq <8 x double> %{{.*}}, %{{.*}}
  // CHECK: and <8 x i1> [[CMP]], {{.*}}
  return _mm512_mask_cmp_pd_mask(m, a, b, _CMP_EQ_UQ);
}

__mmask8 test_mm512_mask_cmp_pd_mask_nge_us(__mmask8 m, __m512d a, __m512d b) {
  // CHECK-LABEL: test_mm512_mask_cmp_pd_mask_nge_us
  // CHECK: [[CMP:%.*]] = fcmp ult <8 x double> %{{.*}}, %{{.*}}
  // CHECK: and <8 x i1> [[CMP]], {{.*}}
  return _mm512_mask_cmp_pd_mask(m, a, b, _CMP_NGE_US);
}

__mmask8 test_mm512_mask_cmp_pd_mask_ngt_us(__mmask8 m, __m512d a, __m512d b) {
  // CHECK-LABEL: test_mm512_mask_cmp_pd_mask_ngt_us
  // CHECK: [[CMP:%.*]] = fcmp ule <8 x double> %{{.*}}, %{{.*}}
  // CHECK: and <8 x i1> [[CMP]], {{.*}}
  return _mm512_mask_cmp_pd_mask(m, a, b, _CMP_NGT_US);
}

__mmask8 test_mm512_mask_cmp_pd_mask_false_oq(__mmask8 m, __m512d a, __m512d b) {
  // CHECK-LABEL: test_mm512_mask_cmp_pd_mask_false_oq
  // CHECK: [[CMP:%.*]] = fcmp false <8 x double> %{{.*}}, %{{.*}}
  // CHECK: and <8 x i1> [[CMP]], {{.*}}
  return _mm512_mask_cmp_pd_mask(m, a, b, _CMP_FALSE_OQ);
}

__mmask8 test_mm512_mask_cmp_pd_mask_neq_oq(__mmask8 m, __m512d a, __m512d b) {
  // CHECK-LABEL: test_mm512_mask_cmp_pd_mask_neq_oq
  // CHECK: [[CMP:%.*]] = fcmp one <8 x double> %{{.*}}, %{{.*}}
  // CHECK: and <8 x i1> [[CMP]], {{.*}}
  return _mm512_mask_cmp_pd_mask(m, a, b, _CMP_NEQ_OQ);
}

__mmask8 test_mm512_mask_cmp_pd_mask_ge_os(__mmask8 m, __m512d a, __m512d b) {
  // CHECK-LABEL: test_mm512_mask_cmp_pd_mask_ge_os
  // CHECK: [[CMP:%.*]] = fcmp oge <8 x double> %{{.*}}, %{{.*}}
  // CHECK: and <8 x i1> [[CMP]], {{.*}}
  return _mm512_mask_cmp_pd_mask(m, a, b, _CMP_GE_OS);
}

__mmask8 test_mm512_mask_cmp_pd_mask_gt_os(__mmask8 m, __m512d a, __m512d b) {
  // CHECK-LABEL: test_mm512_mask_cmp_pd_mask_gt_os
  // CHECK: [[CMP:%.*]] = fcmp ogt <8 x double> %{{.*}}, %{{.*}}
  // CHECK: and <8 x i1> [[CMP]], {{.*}}
  return _mm512_mask_cmp_pd_mask(m, a, b, _CMP_GT_OS);
}

__mmask8 test_mm512_mask_cmp_pd_mask_true_uq(__mmask8 m, __m512d a, __m512d b) {
  // CHECK-LABEL: test_mm512_mask_cmp_pd_mask_true_uq
  // CHECK: [[CMP:%.*]] = fcmp true <8 x double> %{{.*}}, %{{.*}}
  // CHECK: and <8 x i1> [[CMP]], {{.*}}
  return _mm512_mask_cmp_pd_mask(m, a, b, _CMP_TRUE_UQ);
}

__mmask8 test_mm512_mask_cmp_pd_mask_eq_os(__mmask8 m, __m512d a, __m512d b) {
  // CHECK-LABEL: test_mm512_mask_cmp_pd_mask_eq_os
  // CHECK: [[CMP:%.*]] = fcmp oeq <8 x double> %{{.*}}, %{{.*}}
  // CHECK: and <8 x i1> [[CMP]], {{.*}}
  return _mm512_mask_cmp_pd_mask(m, a, b, _CMP_EQ_OS);
}

__mmask8 test_mm512_mask_cmp_pd_mask_lt_oq(__mmask8 m, __m512d a, __m512d b) {
  // CHECK-LABEL: test_mm512_mask_cmp_pd_mask_lt_oq
  // CHECK: [[CMP:%.*]] = fcmp olt <8 x double> %{{.*}}, %{{.*}}
  // CHECK: and <8 x i1> [[CMP]], {{.*}}
  return _mm512_mask_cmp_pd_mask(m, a, b, _CMP_LT_OQ);
}

__mmask8 test_mm512_mask_cmp_pd_mask_le_oq(__mmask8 m, __m512d a, __m512d b) {
  // CHECK-LABEL: test_mm512_mask_cmp_pd_mask_le_oq
  // CHECK: [[CMP:%.*]] = fcmp ole <8 x double> %{{.*}}, %{{.*}}
  // CHECK: and <8 x i1> [[CMP]], {{.*}}
  return _mm512_mask_cmp_pd_mask(m, a, b, _CMP_LE_OQ);
}

__mmask8 test_mm512_mask_cmp_pd_mask_unord_s(__mmask8 m, __m512d a, __m512d b) {
  // CHECK-LABEL: test_mm512_mask_cmp_pd_mask_unord_s
  // CHECK: [[CMP:%.*]] = fcmp uno <8 x double> %{{.*}}, %{{.*}}
  // CHECK: and <8 x i1> [[CMP]], {{.*}}
  return _mm512_mask_cmp_pd_mask(m, a, b, _CMP_UNORD_S);
}

__mmask8 test_mm512_mask_cmp_pd_mask_neq_us(__mmask8 m, __m512d a, __m512d b) {
  // CHECK-LABEL: test_mm512_mask_cmp_pd_mask_neq_us
  // CHECK: [[CMP:%.*]] = fcmp une <8 x double> %{{.*}}, %{{.*}}
  // CHECK: and <8 x i1> [[CMP]], {{.*}}
  return _mm512_mask_cmp_pd_mask(m, a, b, _CMP_NEQ_US);
}

__mmask8 test_mm512_mask_cmp_pd_mask_nlt_uq(__mmask8 m, __m512d a, __m512d b) {
  // CHECK-LABEL: test_mm512_mask_cmp_pd_mask_nlt_uq
  // CHECK: [[CMP:%.*]] = fcmp uge <8 x double> %{{.*}}, %{{.*}}
  // CHECK: and <8 x i1> [[CMP]], {{.*}}
  return _mm512_mask_cmp_pd_mask(m, a, b, _CMP_NLT_UQ);
}

__mmask8 test_mm512_mask_cmp_pd_mask_nle_uq(__mmask8 m, __m512d a, __m512d b) {
  // CHECK-LABEL: test_mm512_mask_cmp_pd_mask_nle_uq
  // CHECK: [[CMP:%.*]] = fcmp ugt <8 x double> %{{.*}}, %{{.*}}
  // CHECK: and <8 x i1> [[CMP]], {{.*}}
  return _mm512_mask_cmp_pd_mask(m, a, b, _CMP_NLE_UQ);
}

__mmask8 test_mm512_mask_cmp_pd_mask_ord_s(__mmask8 m, __m512d a, __m512d b) {
  // CHECK-LABEL: test_mm512_mask_cmp_pd_mask_ord_s
  // CHECK: [[CMP:%.*]] = fcmp ord <8 x double> %{{.*}}, %{{.*}}
  // CHECK: and <8 x i1> [[CMP]], {{.*}}
  return _mm512_mask_cmp_pd_mask(m, a, b, _CMP_ORD_S);
}

__mmask8 test_mm512_mask_cmp_pd_mask_eq_us(__mmask8 m, __m512d a, __m512d b) {
  // CHECK-LABEL: test_mm512_mask_cmp_pd_mask_eq_us
  // CHECK: [[CMP:%.*]] = fcmp ueq <8 x double> %{{.*}}, %{{.*}}
  // CHECK: and <8 x i1> [[CMP]], {{.*}}
  return _mm512_mask_cmp_pd_mask(m, a, b, _CMP_EQ_US);
}

__mmask8 test_mm512_mask_cmp_pd_mask_nge_uq(__mmask8 m, __m512d a, __m512d b) {
  // CHECK-LABEL: test_mm512_mask_cmp_pd_mask_nge_uq
  // CHECK: [[CMP:%.*]] = fcmp ult <8 x double> %{{.*}}, %{{.*}}
  // CHECK: and <8 x i1> [[CMP]], {{.*}}
  return _mm512_mask_cmp_pd_mask(m, a, b, _CMP_NGE_UQ);
}

__mmask8 test_mm512_mask_cmp_pd_mask_ngt_uq(__mmask8 m, __m512d a, __m512d b) {
  // CHECK-LABEL: test_mm512_mask_cmp_pd_mask_ngt_uq
  // CHECK: [[CMP:%.*]] = fcmp ule <8 x double> %{{.*}}, %{{.*}}
  // CHECK: and <8 x i1> [[CMP]], {{.*}}
  return _mm512_mask_cmp_pd_mask(m, a, b, _CMP_NGT_UQ);
}

__mmask8 test_mm512_mask_cmp_pd_mask_false_os(__mmask8 m, __m512d a, __m512d b) {
  // CHECK-LABEL: test_mm512_mask_cmp_pd_mask_false_os
  // CHECK: [[CMP:%.*]] = fcmp false <8 x double> %{{.*}}, %{{.*}}
  // CHECK: and <8 x i1> [[CMP]], {{.*}}
  return _mm512_mask_cmp_pd_mask(m, a, b, _CMP_FALSE_OS);
}

__mmask8 test_mm512_mask_cmp_pd_mask_neq_os(__mmask8 m, __m512d a, __m512d b) {
  // CHECK-LABEL: test_mm512_mask_cmp_pd_mask_neq_os
  // CHECK: [[CMP:%.*]] = fcmp one <8 x double> %{{.*}}, %{{.*}}
  // CHECK: and <8 x i1> [[CMP]], {{.*}}
  return _mm512_mask_cmp_pd_mask(m, a, b, _CMP_NEQ_OS);
}

__mmask8 test_mm512_mask_cmp_pd_mask_ge_oq(__mmask8 m, __m512d a, __m512d b) {
  // CHECK-LABEL: test_mm512_mask_cmp_pd_mask_ge_oq
  // CHECK: [[CMP:%.*]] = fcmp oge <8 x double> %{{.*}}, %{{.*}}
  // CHECK: and <8 x i1> [[CMP]], {{.*}}
  return _mm512_mask_cmp_pd_mask(m, a, b, _CMP_GE_OQ);
}

__mmask8 test_mm512_mask_cmp_pd_mask_gt_oq(__mmask8 m, __m512d a, __m512d b) {
  // CHECK-LABEL: test_mm512_mask_cmp_pd_mask_gt_oq
  // CHECK: [[CMP:%.*]] = fcmp ogt <8 x double> %{{.*}}, %{{.*}}
  // CHECK: and <8 x i1> [[CMP]], {{.*}}
  return _mm512_mask_cmp_pd_mask(m, a, b, _CMP_GT_OQ);
}

__mmask8 test_mm512_mask_cmp_pd_mask_true_us(__mmask8 m, __m512d a, __m512d b) {
  // CHECK-LABEL: test_mm512_mask_cmp_pd_mask_true_us
  // CHECK: [[CMP:%.*]] = fcmp true <8 x double> %{{.*}}, %{{.*}}
  // CHECK: and <8 x i1> [[CMP]], {{.*}}
  return _mm512_mask_cmp_pd_mask(m, a, b, _CMP_TRUE_US);
}

__mmask8 test_mm512_mask_cmp_pd_mask(__mmask8 m, __m512d a, __m512d b) {
  // CHECK-LABEL: @test_mm512_mask_cmp_pd_mask
  // CHECK: [[CMP:%.*]] = fcmp oeq <8 x double> %{{.*}}, %{{.*}}
  // CHECK: and <8 x i1> [[CMP]], {{.*}}
  return _mm512_mask_cmp_pd_mask(m, a, b, 0);
}

__mmask8 test_mm512_cmpeq_pd_mask(__m512d a, __m512d b) {
  // CHECK-LABEL: @test_mm512_cmpeq_pd_mask
  // CHECK: fcmp oeq <8 x double> %{{.*}}, %{{.*}}
  return _mm512_cmpeq_pd_mask(a, b);
}

__mmask16 test_mm512_cmpeq_ps_mask(__m512 a, __m512 b) {
  // CHECK-LABEL: @test_mm512_cmpeq_ps_mask
  // CHECK: fcmp oeq <16 x float> %{{.*}}, %{{.*}}
  return _mm512_cmpeq_ps_mask(a, b);
}

__mmask8 test_mm512_mask_cmpeq_pd_mask(__mmask8 k, __m512d a, __m512d b) {
  // CHECK-LABEL: @test_mm512_mask_cmpeq_pd_mask
  // CHECK: [[CMP:%.*]] = fcmp oeq <8 x double> %{{.*}}, %{{.*}}
  // CHECK: and <8 x i1> [[CMP]], {{.*}}
  return _mm512_mask_cmpeq_pd_mask(k, a, b);
}

__mmask16 test_mm512_mask_cmpeq_ps_mask(__mmask16 k, __m512 a, __m512 b) {
  // CHECK-LABEL: @test_mm512_mask_cmpeq_ps_mask
  // CHECK: [[CMP:%.*]] = fcmp oeq <16 x float> %{{.*}}, %{{.*}}
  // CHECK: and <16 x i1> [[CMP]], {{.*}}
  return _mm512_mask_cmpeq_ps_mask(k, a, b);
}

__mmask8 test_mm512_cmple_pd_mask(__m512d a, __m512d b) {
  // CHECK-LABEL: @test_mm512_cmple_pd_mask
  // CHECK: fcmp ole <8 x double> %{{.*}}, %{{.*}}
  return _mm512_cmple_pd_mask(a, b);
}

__mmask16 test_mm512_cmple_ps_mask(__m512 a, __m512 b) {
  // CHECK-LABEL: @test_mm512_cmple_ps_mask
  // CHECK: fcmp ole <16 x float> %{{.*}}, %{{.*}}
  return _mm512_cmple_ps_mask(a, b);
}

__mmask8 test_mm512_mask_cmple_pd_mask(__mmask8 k, __m512d a, __m512d b) {
  // CHECK-LABEL: @test_mm512_mask_cmple_pd_mask
  // CHECK: [[CMP:%.*]] = fcmp ole <8 x double> %{{.*}}, %{{.*}}
  // CHECK: and <8 x i1> [[CMP]], {{.*}}
  return _mm512_mask_cmple_pd_mask(k, a, b);
}

__mmask16 test_mm512_mask_cmple_ps_mask(__mmask16 k, __m512 a, __m512 b) {
  // CHECK-LABEL: @test_mm512_mask_cmple_ps_mask
  // CHECK: [[CMP:%.*]] = fcmp ole <16 x float> %{{.*}}, %{{.*}}
  // CHECK: and <16 x i1> [[CMP]], {{.*}}
  return _mm512_mask_cmple_ps_mask(k, a, b);
}

__mmask8 test_mm512_cmplt_pd_mask(__m512d a, __m512d b) {
  // CHECK-LABEL: @test_mm512_cmplt_pd_mask
  // CHECK: fcmp olt <8 x double> %{{.*}}, %{{.*}}
  return _mm512_cmplt_pd_mask(a, b);
}

__mmask16 test_mm512_cmplt_ps_mask(__m512 a, __m512 b) {
  // CHECK-LABEL: @test_mm512_cmplt_ps_mask
  // CHECK: fcmp olt <16 x float> %{{.*}}, %{{.*}}
  return _mm512_cmplt_ps_mask(a, b);
}

__mmask8 test_mm512_mask_cmplt_pd_mask(__mmask8 k, __m512d a, __m512d b) {
  // CHECK-LABEL: @test_mm512_mask_cmplt_pd_mask
  // CHECK: [[CMP:%.*]] = fcmp olt <8 x double> %{{.*}}, %{{.*}}
  // CHECK: and <8 x i1> [[CMP]], {{.*}}
  return _mm512_mask_cmplt_pd_mask(k, a, b);
}

__mmask16 test_mm512_mask_cmplt_ps_mask(__mmask16 k, __m512 a, __m512 b) {
  // CHECK-LABEL: @test_mm512_mask_cmplt_ps_mask
  // CHECK: [[CMP:%.*]] = fcmp olt <16 x float> %{{.*}}, %{{.*}}
  // CHECK: and <16 x i1> [[CMP]], {{.*}}
  return _mm512_mask_cmplt_ps_mask(k, a, b);
}

__mmask8 test_mm512_cmpneq_pd_mask(__m512d a, __m512d b) {
  // CHECK-LABEL: @test_mm512_cmpneq_pd_mask
  // CHECK: fcmp une <8 x double> %{{.*}}, %{{.*}}
  return _mm512_cmpneq_pd_mask(a, b);
}

__mmask16 test_mm512_cmpneq_ps_mask(__m512 a, __m512 b) {
  // CHECK-LABEL: @test_mm512_cmpneq_ps_mask
  // CHECK: fcmp une <16 x float> %{{.*}}, %{{.*}}
  return _mm512_cmpneq_ps_mask(a, b);
}

__mmask8 test_mm512_mask_cmpneq_pd_mask(__mmask8 k, __m512d a, __m512d b) {
  // CHECK-LABEL: @test_mm512_mask_cmpneq_pd_mask
  // CHECK: [[CMP:%.*]] = fcmp une <8 x double> %{{.*}}, %{{.*}}
  // CHECK: and <8 x i1> [[CMP]], {{.*}}
  return _mm512_mask_cmpneq_pd_mask(k, a, b);
}

__mmask16 test_mm512_mask_cmpneq_ps_mask(__mmask16 k, __m512 a, __m512 b) {
  // CHECK-LABEL: @test_mm512_mask_cmpneq_ps_mask
  // CHECK: [[CMP:%.*]] = fcmp une <16 x float> %{{.*}}, %{{.*}}
  // CHECK: and <16 x i1> [[CMP]], {{.*}}
  return _mm512_mask_cmpneq_ps_mask(k, a, b);
}

__mmask8 test_mm512_cmpnle_pd_mask(__m512d a, __m512d b) {
  // CHECK-LABEL: @test_mm512_cmpnle_pd_mask
  // CHECK: fcmp ugt <8 x double> %{{.*}}, %{{.*}}
  return _mm512_cmpnle_pd_mask(a, b);
}

__mmask16 test_mm512_cmpnle_ps_mask(__m512 a, __m512 b) {
  // CHECK-LABEL: @test_mm512_cmpnle_ps_mask
  // CHECK: fcmp ugt <16 x float> %{{.*}}, %{{.*}}
  return _mm512_cmpnle_ps_mask(a, b);
}

__mmask8 test_mm512_mask_cmpnle_pd_mask(__mmask8 k, __m512d a, __m512d b) {
  // CHECK-LABEL: @test_mm512_mask_cmpnle_pd_mask
  // CHECK: [[CMP:%.*]] = fcmp ugt <8 x double> %{{.*}}, %{{.*}}
  // CHECK: and <8 x i1> [[CMP]], {{.*}}
  return _mm512_mask_cmpnle_pd_mask(k, a, b);
}

__mmask16 test_mm512_mask_cmpnle_ps_mask(__mmask16 k, __m512 a, __m512 b) {
  // CHECK-LABEL: @test_mm512_mask_cmpnle_ps_mask
  // CHECK: [[CMP:%.*]] = fcmp ugt <16 x float> %{{.*}}, %{{.*}}
  // CHECK: and <16 x i1> [[CMP]], {{.*}}
  return _mm512_mask_cmpnle_ps_mask(k, a, b);
}

__mmask8 test_mm512_cmpnlt_pd_mask(__m512d a, __m512d b) {
  // CHECK-LABEL: @test_mm512_cmpnlt_pd_mask
  // CHECK: fcmp uge <8 x double> %{{.*}}, %{{.*}}
  return _mm512_cmpnlt_pd_mask(a, b);
}

__mmask16 test_mm512_cmpnlt_ps_mask(__m512 a, __m512 b) {
  // CHECK-LABEL: @test_mm512_cmpnlt_ps_mask
  // CHECK: fcmp uge <16 x float> %{{.*}}, %{{.*}}
  return _mm512_cmpnlt_ps_mask(a, b);
}

__mmask8 test_mm512_mask_cmpnlt_pd_mask(__mmask8 k, __m512d a, __m512d b) {
  // CHECK-LABEL: @test_mm512_mask_cmpnlt_pd_mask
  // CHECK: [[CMP:%.*]] = fcmp uge <8 x double> %{{.*}}, %{{.*}}
  // CHECK: and <8 x i1> [[CMP]], {{.*}}
  return _mm512_mask_cmpnlt_pd_mask(k, a, b);
}

__mmask16 test_mm512_mask_cmpnlt_ps_mask(__mmask16 k, __m512 a, __m512 b) {
  // CHECK-LABEL: @test_mm512_mask_cmpnlt_ps_mask
  // CHECK: [[CMP:%.*]] = fcmp uge <16 x float> %{{.*}}, %{{.*}}
  // CHECK: and <16 x i1> [[CMP]], {{.*}}
  return _mm512_mask_cmpnlt_ps_mask(k, a, b);
}

__mmask8 test_mm512_cmpord_pd_mask(__m512d a, __m512d b) {
  // CHECK-LABEL: @test_mm512_cmpord_pd_mask
  // CHECK: fcmp ord <8 x double> %{{.*}}, %{{.*}}
  return _mm512_cmpord_pd_mask(a, b);
}

__mmask16 test_mm512_cmpord_ps_mask(__m512 a, __m512 b) {
  // CHECK-LABEL: @test_mm512_cmpord_ps_mask
  // CHECK: fcmp ord <16 x float> %{{.*}}, %{{.*}}
  return _mm512_cmpord_ps_mask(a, b);
}

__mmask8 test_mm512_mask_cmpord_pd_mask(__mmask8 k, __m512d a, __m512d b) {
  // CHECK-LABEL: @test_mm512_mask_cmpord_pd_mask
  // CHECK: [[CMP:%.*]] = fcmp ord <8 x double> %{{.*}}, %{{.*}}
  // CHECK: and <8 x i1> [[CMP]], {{.*}}
  return _mm512_mask_cmpord_pd_mask(k, a, b);
}

__mmask16 test_mm512_mask_cmpord_ps_mask(__mmask16 k, __m512 a, __m512 b) {
  // CHECK-LABEL: @test_mm512_mask_cmpord_ps_mask
  // CHECK: [[CMP:%.*]] = fcmp ord <16 x float> %{{.*}}, %{{.*}}
  // CHECK: and <16 x i1> [[CMP]], {{.*}}
  return _mm512_mask_cmpord_ps_mask(k, a, b);
}

__mmask8 test_mm512_cmpunord_pd_mask(__m512d a, __m512d b) {
  // CHECK-LABEL: @test_mm512_cmpunord_pd_mask
  // CHECK: fcmp uno <8 x double> %{{.*}}, %{{.*}}
  return _mm512_cmpunord_pd_mask(a, b);
}

__mmask16 test_mm512_cmpunord_ps_mask(__m512 a, __m512 b) {
  // CHECK-LABEL: @test_mm512_cmpunord_ps_mask
  // CHECK: fcmp uno <16 x float> %{{.*}}, %{{.*}}
  return _mm512_cmpunord_ps_mask(a, b);
}

__mmask8 test_mm512_mask_cmpunord_pd_mask(__mmask8 k, __m512d a, __m512d b) {
  // CHECK-LABEL: @test_mm512_mask_cmpunord_pd_mask
  // CHECK: [[CMP:%.*]] = fcmp uno <8 x double> %{{.*}}, %{{.*}}
  // CHECK: and <8 x i1> [[CMP]], {{.*}}
  return _mm512_mask_cmpunord_pd_mask(k, a, b);
}

__mmask16 test_mm512_mask_cmpunord_ps_mask(__mmask16 k, __m512 a, __m512 b) {
  // CHECK-LABEL: @test_mm512_mask_cmpunord_ps_mask
  // CHECK: [[CMP:%.*]] = fcmp uno <16 x float> %{{.*}}, %{{.*}}
  // CHECK: and <16 x i1> [[CMP]], {{.*}}
  return _mm512_mask_cmpunord_ps_mask(k, a, b);
}

__m256d test_mm512_extractf64x4_pd(__m512d a)
{
  // CHECK-LABEL: @test_mm512_extractf64x4_pd
  // CHECK: shufflevector <8 x double> %{{.*}}, <8 x double> undef, <4 x i32> <i32 4, i32 5, i32 6, i32 7>
  return _mm512_extractf64x4_pd(a, 1);
}

__m256d test_mm512_mask_extractf64x4_pd(__m256d  __W,__mmask8  __U,__m512d __A){
  // CHECK-LABEL:@test_mm512_mask_extractf64x4_pd
  // CHECK: shufflevector <8 x double> %{{.*}}, <8 x double> undef, <4 x i32> <i32 4, i32 5, i32 6, i32 7>
  // CHECK: select <4 x i1> %{{.*}}, <4 x double> %{{.*}}, <4 x double> %{{.*}}
  return _mm512_mask_extractf64x4_pd( __W, __U, __A, 1);
}

__m256d test_mm512_maskz_extractf64x4_pd(__mmask8  __U,__m512d __A){
  // CHECK-LABEL:@test_mm512_maskz_extractf64x4_pd
  // CHECK: shufflevector <8 x double> %{{.*}}, <8 x double> undef, <4 x i32> <i32 4, i32 5, i32 6, i32 7>
  // CHECK: select <4 x i1> %{{.*}}, <4 x double> %{{.*}}, <4 x double> %{{.*}}
  return _mm512_maskz_extractf64x4_pd( __U, __A, 1);
}

__m128 test_mm512_extractf32x4_ps(__m512 a)
{
  // CHECK-LABEL: @test_mm512_extractf32x4_ps
  // CHECK: shufflevector <16 x float> %{{.*}}, <16 x float> undef, <4 x i32> <i32 4, i32 5, i32 6, i32 7>
  return _mm512_extractf32x4_ps(a, 1);
}

__m128 test_mm512_mask_extractf32x4_ps(__m128 __W, __mmask8  __U,__m512 __A){
  // CHECK-LABEL:@test_mm512_mask_extractf32x4_ps
  // CHECK: shufflevector <16 x float> %{{.*}}, <16 x float> undef, <4 x i32> <i32 4, i32 5, i32 6, i32 7>
  // CHECK: select <4 x i1> %{{.*}}, <4 x float> %{{.*}}, <4 x float> %{{.*}}
  return _mm512_mask_extractf32x4_ps( __W, __U, __A, 1);
}

__m128 test_mm512_maskz_extractf32x4_ps( __mmask8  __U,__m512 __A){
  // CHECK-LABEL:@test_mm512_maskz_extractf32x4_ps
  // CHECK: shufflevector <16 x float> %{{.*}}, <16 x float> undef, <4 x i32> <i32 4, i32 5, i32 6, i32 7>
  // CHECK: select <4 x i1> %{{.*}}, <4 x float> %{{.*}}, <4 x float> %{{.*}}
 return _mm512_maskz_extractf32x4_ps(  __U, __A, 1);
}

__mmask16 test_mm512_cmpeq_epu32_mask(__m512i __a, __m512i __b) {
  // CHECK-LABEL: @test_mm512_cmpeq_epu32_mask
  // CHECK: icmp eq <16 x i32> %{{.*}}, %{{.*}}
  return (__mmask16)_mm512_cmpeq_epu32_mask(__a, __b);
}

__mmask16 test_mm512_mask_cmpeq_epu32_mask(__mmask16 __u, __m512i __a, __m512i __b) {
  // CHECK-LABEL: @test_mm512_mask_cmpeq_epu32_mask
  // CHECK: icmp eq <16 x i32> %{{.*}}, %{{.*}}
  // CHECK: and <16 x i1> %{{.*}}, %{{.*}}
  return (__mmask16)_mm512_mask_cmpeq_epu32_mask(__u, __a, __b);
}

__mmask8 test_mm512_cmpeq_epu64_mask(__m512i __a, __m512i __b) {
  // CHECK-LABEL: @test_mm512_cmpeq_epu64_mask
  // CHECK: icmp eq <8 x i64> %{{.*}}, %{{.*}}
  return (__mmask8)_mm512_cmpeq_epu64_mask(__a, __b);
}

__mmask8 test_mm512_mask_cmpeq_epu64_mask(__mmask8 __u, __m512i __a, __m512i __b) {
  // CHECK-LABEL: @test_mm512_mask_cmpeq_epu64_mask
  // CHECK: icmp eq <8 x i64> %{{.*}}, %{{.*}}
  // CHECK: and <8 x i1> %{{.*}}, %{{.*}}
  return (__mmask8)_mm512_mask_cmpeq_epu64_mask(__u, __a, __b);
}

__mmask16 test_mm512_cmpge_epi32_mask(__m512i __a, __m512i __b) {
  // CHECK-LABEL: @test_mm512_cmpge_epi32_mask
  // CHECK: icmp sge <16 x i32> %{{.*}}, %{{.*}}
  return (__mmask16)_mm512_cmpge_epi32_mask(__a, __b);
}

__mmask16 test_mm512_mask_cmpge_epi32_mask(__mmask16 __u, __m512i __a, __m512i __b) {
  // CHECK-LABEL: @test_mm512_mask_cmpge_epi32_mask
  // CHECK: icmp sge <16 x i32> %{{.*}}, %{{.*}}
  // CHECK: and <16 x i1> %{{.*}}, %{{.*}}
  return (__mmask16)_mm512_mask_cmpge_epi32_mask(__u, __a, __b);
}

__mmask8 test_mm512_cmpge_epi64_mask(__m512i __a, __m512i __b) {
  // CHECK-LABEL: @test_mm512_cmpge_epi64_mask
  // CHECK: icmp sge <8 x i64> %{{.*}}, %{{.*}}
  return (__mmask8)_mm512_cmpge_epi64_mask(__a, __b);
}

__mmask8 test_mm512_mask_cmpge_epi64_mask(__mmask8 __u, __m512i __a, __m512i __b) {
  // CHECK-LABEL: @test_mm512_mask_cmpge_epi64_mask
  // CHECK: icmp sge <8 x i64> %{{.*}}, %{{.*}}
  // CHECK: and <8 x i1> %{{.*}}, %{{.*}}
  return (__mmask8)_mm512_mask_cmpge_epi64_mask(__u, __a, __b);
}

__mmask16 test_mm512_cmpge_epu32_mask(__m512i __a, __m512i __b) {
  // CHECK-LABEL: @test_mm512_cmpge_epu32_mask
  // CHECK: icmp uge <16 x i32> %{{.*}}, %{{.*}}
  return (__mmask16)_mm512_cmpge_epu32_mask(__a, __b);
}

__mmask16 test_mm512_mask_cmpge_epu32_mask(__mmask16 __u, __m512i __a, __m512i __b) {
  // CHECK-LABEL: @test_mm512_mask_cmpge_epu32_mask
  // CHECK: icmp uge <16 x i32> %{{.*}}, %{{.*}}
  // CHECK: and <16 x i1> %{{.*}}, %{{.*}}
  return (__mmask16)_mm512_mask_cmpge_epu32_mask(__u, __a, __b);
}

__mmask8 test_mm512_cmpge_epu64_mask(__m512i __a, __m512i __b) {
  // CHECK-LABEL: @test_mm512_cmpge_epu64_mask
  // CHECK: icmp uge <8 x i64> %{{.*}}, %{{.*}}
  return (__mmask8)_mm512_cmpge_epu64_mask(__a, __b);
}

__mmask8 test_mm512_mask_cmpge_epu64_mask(__mmask8 __u, __m512i __a, __m512i __b) {
  // CHECK-LABEL: @test_mm512_mask_cmpge_epu64_mask
  // CHECK: icmp uge <8 x i64> %{{.*}}, %{{.*}}
  // CHECK: and <8 x i1> %{{.*}}, %{{.*}}
  return (__mmask8)_mm512_mask_cmpge_epu64_mask(__u, __a, __b);
}

__mmask16 test_mm512_cmpgt_epu32_mask(__m512i __a, __m512i __b) {
  // CHECK-LABEL: @test_mm512_cmpgt_epu32_mask
  // CHECK: icmp ugt <16 x i32> %{{.*}}, %{{.*}}
  return (__mmask16)_mm512_cmpgt_epu32_mask(__a, __b);
}

__mmask16 test_mm512_mask_cmpgt_epu32_mask(__mmask16 __u, __m512i __a, __m512i __b) {
  // CHECK-LABEL: @test_mm512_mask_cmpgt_epu32_mask
  // CHECK: icmp ugt <16 x i32> %{{.*}}, %{{.*}}
  // CHECK: and <16 x i1> %{{.*}}, %{{.*}}
  return (__mmask16)_mm512_mask_cmpgt_epu32_mask(__u, __a, __b);
}

__mmask8 test_mm512_cmpgt_epu64_mask(__m512i __a, __m512i __b) {
  // CHECK-LABEL: @test_mm512_cmpgt_epu64_mask
  // CHECK: icmp ugt <8 x i64> %{{.*}}, %{{.*}}
  return (__mmask8)_mm512_cmpgt_epu64_mask(__a, __b);
}

__mmask8 test_mm512_mask_cmpgt_epu64_mask(__mmask8 __u, __m512i __a, __m512i __b) {
  // CHECK-LABEL: @test_mm512_mask_cmpgt_epu64_mask
  // CHECK: icmp ugt <8 x i64> %{{.*}}, %{{.*}}
  // CHECK: and <8 x i1> %{{.*}}, %{{.*}}
  return (__mmask8)_mm512_mask_cmpgt_epu64_mask(__u, __a, __b);
}

__mmask16 test_mm512_cmple_epi32_mask(__m512i __a, __m512i __b) {
  // CHECK-LABEL: @test_mm512_cmple_epi32_mask
  // CHECK: icmp sle <16 x i32> %{{.*}}, %{{.*}}
  return (__mmask16)_mm512_cmple_epi32_mask(__a, __b);
}

__mmask16 test_mm512_mask_cmple_epi32_mask(__mmask16 __u, __m512i __a, __m512i __b) {
  // CHECK-LABEL: @test_mm512_mask_cmple_epi32_mask
  // CHECK: icmp sle <16 x i32> %{{.*}}, %{{.*}}
  // CHECK: and <16 x i1> %{{.*}}, %{{.*}}
  return (__mmask16)_mm512_mask_cmple_epi32_mask(__u, __a, __b);
}

__mmask8 test_mm512_cmple_epi64_mask(__m512i __a, __m512i __b) {
  // CHECK-LABEL: @test_mm512_cmple_epi64_mask
  // CHECK: icmp sle <8 x i64> %{{.*}}, %{{.*}}
  return (__mmask8)_mm512_cmple_epi64_mask(__a, __b);
}

__mmask8 test_mm512_mask_cmple_epi64_mask(__mmask8 __u, __m512i __a, __m512i __b) {
  // CHECK-LABEL: @test_mm512_mask_cmple_epi64_mask
  // CHECK: icmp sle <8 x i64> %{{.*}}, %{{.*}}
  // CHECK: and <8 x i1> %{{.*}}, %{{.*}}
  return (__mmask8)_mm512_mask_cmple_epi64_mask(__u, __a, __b);
}

__mmask16 test_mm512_cmple_epu32_mask(__m512i __a, __m512i __b) {
  // CHECK-LABEL: @test_mm512_cmple_epu32_mask
  // CHECK: icmp ule <16 x i32> %{{.*}}, %{{.*}}
  return (__mmask16)_mm512_cmple_epu32_mask(__a, __b);
}

__mmask16 test_mm512_mask_cmple_epu32_mask(__mmask16 __u, __m512i __a, __m512i __b) {
  // CHECK-LABEL: @test_mm512_mask_cmple_epu32_mask
  // CHECK: icmp ule <16 x i32> %{{.*}}, %{{.*}}
  // CHECK: and <16 x i1> %{{.*}}, %{{.*}}
  return (__mmask16)_mm512_mask_cmple_epu32_mask(__u, __a, __b);
}

__mmask8 test_mm512_cmple_epu64_mask(__m512i __a, __m512i __b) {
  // CHECK-LABEL: @test_mm512_cmple_epu64_mask
  // CHECK: icmp ule <8 x i64> %{{.*}}, %{{.*}}
  return (__mmask8)_mm512_cmple_epu64_mask(__a, __b);
}

__mmask8 test_mm512_mask_cmple_epu64_mask(__mmask8 __u, __m512i __a, __m512i __b) {
  // CHECK-LABEL: @test_mm512_mask_cmple_epu64_mask
  // CHECK: icmp ule <8 x i64> %{{.*}}, %{{.*}}
  // CHECK: and <8 x i1> %{{.*}}, %{{.*}}
  return (__mmask8)_mm512_mask_cmple_epu64_mask(__u, __a, __b);
}

__mmask16 test_mm512_cmplt_epi32_mask(__m512i __a, __m512i __b) {
  // CHECK-LABEL: @test_mm512_cmplt_epi32_mask
  // CHECK: icmp slt <16 x i32> %{{.*}}, %{{.*}}
  return (__mmask16)_mm512_cmplt_epi32_mask(__a, __b);
}

__mmask16 test_mm512_mask_cmplt_epi32_mask(__mmask16 __u, __m512i __a, __m512i __b) {
  // CHECK-LABEL: @test_mm512_mask_cmplt_epi32_mask
  // CHECK: icmp slt <16 x i32> %{{.*}}, %{{.*}}
  // CHECK: and <16 x i1> %{{.*}}, %{{.*}}
  return (__mmask16)_mm512_mask_cmplt_epi32_mask(__u, __a, __b);
}

__mmask8 test_mm512_cmplt_epi64_mask(__m512i __a, __m512i __b) {
  // CHECK-LABEL: @test_mm512_cmplt_epi64_mask
  // CHECK: icmp slt <8 x i64> %{{.*}}, %{{.*}}
  return (__mmask8)_mm512_cmplt_epi64_mask(__a, __b);
}

__mmask8 test_mm512_mask_cmplt_epi64_mask(__mmask8 __u, __m512i __a, __m512i __b) {
  // CHECK-LABEL: @test_mm512_mask_cmplt_epi64_mask
  // CHECK: icmp slt <8 x i64> %{{.*}}, %{{.*}}
  // CHECK: and <8 x i1> %{{.*}}, %{{.*}}
  return (__mmask8)_mm512_mask_cmplt_epi64_mask(__u, __a, __b);
}

__mmask16 test_mm512_cmplt_epu32_mask(__m512i __a, __m512i __b) {
  // CHECK-LABEL: @test_mm512_cmplt_epu32_mask
  // CHECK: icmp ult <16 x i32> %{{.*}}, %{{.*}}
  return (__mmask16)_mm512_cmplt_epu32_mask(__a, __b);
}

__mmask16 test_mm512_mask_cmplt_epu32_mask(__mmask16 __u, __m512i __a, __m512i __b) {
  // CHECK-LABEL: @test_mm512_mask_cmplt_epu32_mask
  // CHECK: icmp ult <16 x i32> %{{.*}}, %{{.*}}
  // CHECK: and <16 x i1> %{{.*}}, %{{.*}}
  return (__mmask16)_mm512_mask_cmplt_epu32_mask(__u, __a, __b);
}

__mmask8 test_mm512_cmplt_epu64_mask(__m512i __a, __m512i __b) {
  // CHECK-LABEL: @test_mm512_cmplt_epu64_mask
  // CHECK: icmp ult <8 x i64> %{{.*}}, %{{.*}}
  return (__mmask8)_mm512_cmplt_epu64_mask(__a, __b);
}

__mmask8 test_mm512_mask_cmplt_epu64_mask(__mmask8 __u, __m512i __a, __m512i __b) {
  // CHECK-LABEL: @test_mm512_mask_cmplt_epu64_mask
  // CHECK: icmp ult <8 x i64> %{{.*}}, %{{.*}}
  // CHECK: and <8 x i1> %{{.*}}, %{{.*}}
  return (__mmask8)_mm512_mask_cmplt_epu64_mask(__u, __a, __b);
}

__mmask16 test_mm512_cmpneq_epi32_mask(__m512i __a, __m512i __b) {
  // CHECK-LABEL: @test_mm512_cmpneq_epi32_mask
  // CHECK: icmp ne <16 x i32> %{{.*}}, %{{.*}}
  return (__mmask16)_mm512_cmpneq_epi32_mask(__a, __b);
}

__mmask16 test_mm512_mask_cmpneq_epi32_mask(__mmask16 __u, __m512i __a, __m512i __b) {
  // CHECK-LABEL: @test_mm512_mask_cmpneq_epi32_mask
  // CHECK: icmp ne <16 x i32> %{{.*}}, %{{.*}}
  // CHECK: and <16 x i1> %{{.*}}, %{{.*}}
  return (__mmask16)_mm512_mask_cmpneq_epi32_mask(__u, __a, __b);
}

__mmask8 test_mm512_cmpneq_epi64_mask(__m512i __a, __m512i __b) {
  // CHECK-LABEL: @test_mm512_cmpneq_epi64_mask
  // CHECK: icmp ne <8 x i64> %{{.*}}, %{{.*}}
  return (__mmask8)_mm512_cmpneq_epi64_mask(__a, __b);
}

__mmask8 test_mm512_mask_cmpneq_epi64_mask(__mmask8 __u, __m512i __a, __m512i __b) {
  // CHECK-LABEL: @test_mm512_mask_cmpneq_epi64_mask
  // CHECK: icmp ne <8 x i64> %{{.*}}, %{{.*}}
  // CHECK: and <8 x i1> %{{.*}}, %{{.*}}
  return (__mmask8)_mm512_mask_cmpneq_epi64_mask(__u, __a, __b);
}

__mmask16 test_mm512_cmpneq_epu32_mask(__m512i __a, __m512i __b) {
  // CHECK-LABEL: @test_mm512_cmpneq_epu32_mask
  // CHECK: icmp ne <16 x i32> %{{.*}}, %{{.*}}
  return (__mmask16)_mm512_cmpneq_epu32_mask(__a, __b);
}

__mmask16 test_mm512_mask_cmpneq_epu32_mask(__mmask16 __u, __m512i __a, __m512i __b) {
  // CHECK-LABEL: @test_mm512_mask_cmpneq_epu32_mask
  // CHECK: icmp ne <16 x i32> %{{.*}}, %{{.*}}
  // CHECK: and <16 x i1> %{{.*}}, %{{.*}}
  return (__mmask16)_mm512_mask_cmpneq_epu32_mask(__u, __a, __b);
}

__mmask8 test_mm512_cmpneq_epu64_mask(__m512i __a, __m512i __b) {
  // CHECK-LABEL: @test_mm512_cmpneq_epu64_mask
  // CHECK: icmp ne <8 x i64> %{{.*}}, %{{.*}}
  return (__mmask8)_mm512_cmpneq_epu64_mask(__a, __b);
}

__mmask8 test_mm512_mask_cmpneq_epu64_mask(__mmask8 __u, __m512i __a, __m512i __b) {
  // CHECK-LABEL: @test_mm512_mask_cmpneq_epu64_mask
  // CHECK: icmp ne <8 x i64> %{{.*}}, %{{.*}}
  // CHECK: and <8 x i1> %{{.*}}, %{{.*}}
  return (__mmask8)_mm512_mask_cmpneq_epu64_mask(__u, __a, __b);
}

__mmask16 test_mm512_cmp_eq_epi32_mask(__m512i __a, __m512i __b) {
  // CHECK-LABEL: @test_mm512_cmp_eq_epi32_mask
  // CHECK: icmp eq <16 x i32> %{{.*}}, %{{.*}}
  return (__mmask16)_mm512_cmp_epi32_mask(__a, __b, _MM_CMPINT_EQ);
}

__mmask16 test_mm512_mask_cmp_eq_epi32_mask(__mmask16 __u, __m512i __a, __m512i __b) {
  // CHECK-LABEL: @test_mm512_mask_cmp_eq_epi32_mask
  // CHECK: icmp eq <16 x i32> %{{.*}}, %{{.*}}
  // CHECK: and <16 x i1> %{{.*}}, %{{.*}}
  return (__mmask16)_mm512_mask_cmp_epi32_mask(__u, __a, __b, _MM_CMPINT_EQ);
}

__mmask8 test_mm512_cmp_eq_epi64_mask(__m512i __a, __m512i __b) {
  // CHECK-LABEL: @test_mm512_cmp_eq_epi64_mask
  // CHECK: icmp eq <8 x i64> %{{.*}}, %{{.*}}
  return (__mmask8)_mm512_cmp_epi64_mask(__a, __b, _MM_CMPINT_EQ);
}

__mmask8 test_mm512_mask_cmp_eq_epi64_mask(__mmask8 __u, __m512i __a, __m512i __b) {
  // CHECK-LABEL: @test_mm512_mask_cmp_eq_epi64_mask
  // CHECK: icmp eq <8 x i64> %{{.*}}, %{{.*}}
  // CHECK: and <8 x i1> %{{.*}}, %{{.*}}
  return (__mmask8)_mm512_mask_cmp_epi64_mask(__u, __a, __b, _MM_CMPINT_EQ);
}

__mmask16 test_mm512_cmp_epu32_mask(__m512i __a, __m512i __b) {
  // CHECK-LABEL: @test_mm512_cmp_epu32_mask
  // CHECK: icmp eq <16 x i32> %{{.*}}, %{{.*}}
  return (__mmask16)_mm512_cmp_epu32_mask(__a, __b, 0);
}

__mmask16 test_mm512_mask_cmp_epu32_mask(__mmask16 __u, __m512i __a, __m512i __b) {
  // CHECK-LABEL: @test_mm512_mask_cmp_epu32_mask
  // CHECK: icmp eq <16 x i32> %{{.*}}, %{{.*}}
  // CHECK: and <16 x i1> %{{.*}}, %{{.*}}
  return (__mmask16)_mm512_mask_cmp_epu32_mask(__u, __a, __b, 0);
}

__mmask8 test_mm512_cmp_epu64_mask(__m512i __a, __m512i __b) {
  // CHECK-LABEL: @test_mm512_cmp_epu64_mask
  // CHECK: icmp eq <8 x i64> %{{.*}}, %{{.*}}
  return (__mmask8)_mm512_cmp_epu64_mask(__a, __b, 0);
}

__mmask8 test_mm512_mask_cmp_epu64_mask(__mmask8 __u, __m512i __a, __m512i __b) {
  // CHECK-LABEL: @test_mm512_mask_cmp_epu64_mask
  // CHECK: icmp eq <8 x i64> %{{.*}}, %{{.*}}
  // CHECK: and <8 x i1> %{{.*}}, %{{.*}}
  return (__mmask8)_mm512_mask_cmp_epu64_mask(__u, __a, __b, 0);
}

__m512i test_mm512_mask_and_epi32(__m512i __src,__mmask16 __k, __m512i __a, __m512i __b) {
  // CHECK-LABEL: @test_mm512_mask_and_epi32
  // CHECK: and <16 x i32> 
  // CHECK: %[[MASK:.*]] = bitcast i16 %{{.*}} to <16 x i1>
  // CHECK: select <16 x i1> %[[MASK]], <16 x i32> %{{.*}}, <16 x i32> %{{.*}}
  return _mm512_mask_and_epi32(__src, __k,__a, __b);
}

__m512i test_mm512_maskz_and_epi32(__mmask16 __k, __m512i __a, __m512i __b) {
  // CHECK-LABEL: @test_mm512_maskz_and_epi32
  // CHECK: and <16 x i32> 
  // CHECK: %[[MASK:.*]] = bitcast i16 %{{.*}} to <16 x i1>
  // CHECK: select <16 x i1> %[[MASK]], <16 x i32> %{{.*}}, <16 x i32> %{{.*}}
  return _mm512_maskz_and_epi32(__k,__a, __b);
}

__m512i test_mm512_mask_and_epi64(__m512i __src,__mmask8 __k, __m512i __a, __m512i __b) {
  // CHECK-LABEL: @test_mm512_mask_and_epi64
  // CHECK: %[[AND_RES:.*]] = and <8 x i64>
  // CHECK: %[[MASK:.*]] = bitcast i8 %{{.*}} to <8 x i1>
  // CHECK: select <8 x i1> %[[MASK]], <8 x i64> %[[AND_RES]], <8 x i64> %{{.*}}
  return _mm512_mask_and_epi64(__src, __k,__a, __b);
}

__m512i test_mm512_maskz_and_epi64(__mmask8 __k, __m512i __a, __m512i __b) {
  // CHECK-LABEL: @test_mm512_maskz_and_epi64
  // CHECK: %[[AND_RES:.*]] = and <8 x i64>
  // CHECK: %[[MASK:.*]] = bitcast i8 %{{.*}} to <8 x i1>
  // CHECK: select <8 x i1> %[[MASK]], <8 x i64> %[[AND_RES]], <8 x i64> %{{.*}}
  return _mm512_maskz_and_epi64(__k,__a, __b);
}

__m512i test_mm512_mask_or_epi32(__m512i __src,__mmask16 __k, __m512i __a, __m512i __b) {
  // CHECK-LABEL: @test_mm512_mask_or_epi32
  // CHECK: or <16 x i32> 
  // CHECK: %[[MASK:.*]] = bitcast i16 %{{.*}} to <16 x i1>
  // CHECK: select <16 x i1> %[[MASK]], <16 x i32> %{{.*}}, <16 x i32> %{{.*}}
  return _mm512_mask_or_epi32(__src, __k,__a, __b);
}

__m512i test_mm512_maskz_or_epi32(__mmask16 __k, __m512i __a, __m512i __b) {
  // CHECK-LABEL: @test_mm512_maskz_or_epi32
  // CHECK: or <16 x i32> 
  // CHECK: %[[MASK:.*]] = bitcast i16 %{{.*}} to <16 x i1>
  // CHECK: select <16 x i1> %[[MASK]], <16 x i32> %{{.*}}, <16 x i32> %{{.*}}
  return _mm512_maskz_or_epi32(__k,__a, __b);
}

__m512i test_mm512_mask_or_epi64(__m512i __src,__mmask8 __k, __m512i __a, __m512i __b) {
  // CHECK-LABEL: @test_mm512_mask_or_epi64
  // CHECK: %[[OR_RES:.*]] = or <8 x i64>
  // CHECK: %[[MASK:.*]] = bitcast i8 %{{.*}} to <8 x i1>
  // CHECK: select <8 x i1> %[[MASK]], <8 x i64> %[[OR_RES]], <8 x i64> %{{.*}}
  return _mm512_mask_or_epi64(__src, __k,__a, __b);
}

__m512i test_mm512_maskz_or_epi64(__mmask8 __k, __m512i __a, __m512i __b) {
  // CHECK-LABEL: @test_mm512_maskz_or_epi64
  // CHECK: %[[OR_RES:.*]] = or <8 x i64>
  // CHECK: %[[MASK:.*]] = bitcast i8 %{{.*}} to <8 x i1>
  // CHECK: select <8 x i1> %[[MASK]], <8 x i64> %[[OR_RES]], <8 x i64> %{{.*}}
  return _mm512_maskz_or_epi64(__k,__a, __b);
}

__m512i test_mm512_mask_xor_epi32(__m512i __src,__mmask16 __k, __m512i __a, __m512i __b) {
  // CHECK-LABEL: @test_mm512_mask_xor_epi32
  // CHECK: xor <16 x i32> 
  // CHECK: %[[MASK:.*]] = bitcast i16 %{{.*}} to <16 x i1>
  // CHECK: select <16 x i1> %[[MASK]], <16 x i32> %{{.*}}, <16 x i32> %{{.*}}
  return _mm512_mask_xor_epi32(__src, __k,__a, __b);
}

__m512i test_mm512_maskz_xor_epi32(__mmask16 __k, __m512i __a, __m512i __b) {
  // CHECK-LABEL: @test_mm512_maskz_xor_epi32
  // CHECK: xor <16 x i32> 
  // CHECK: %[[MASK:.*]] = bitcast i16 %{{.*}} to <16 x i1>
  // CHECK: select <16 x i1> %[[MASK]], <16 x i32> %{{.*}}, <16 x i32> %{{.*}}
  return _mm512_maskz_xor_epi32(__k,__a, __b);
}

__m512i test_mm512_mask_xor_epi64(__m512i __src,__mmask8 __k, __m512i __a, __m512i __b) {
  // CHECK-LABEL: @test_mm512_mask_xor_epi64
  // CHECK: %[[XOR_RES:.*]] = xor <8 x i64>
  // CHECK: %[[MASK:.*]] = bitcast i8 %{{.*}} to <8 x i1>
  // CHECK: select <8 x i1> %[[MASK]], <8 x i64> %[[XOR_RES]], <8 x i64> %{{.*}}
  return _mm512_mask_xor_epi64(__src, __k,__a, __b);
}

__m512i test_mm512_maskz_xor_epi64(__mmask8 __k, __m512i __a, __m512i __b) {
  // CHECK-LABEL: @test_mm512_maskz_xor_epi64
  // CHECK: %[[XOR_RES:.*]] = xor <8 x i64>
  // CHECK: %[[MASK:.*]] = bitcast i8 %{{.*}} to <8 x i1>
  // CHECK: select <8 x i1> %[[MASK]], <8 x i64> %[[XOR_RES]], <8 x i64> %{{.*}}
  return _mm512_maskz_xor_epi64(__k,__a, __b);
}

__m512i test_mm512_and_epi32(__m512i __src,__mmask16 __k, __m512i __a, __m512i __b) {
  // CHECK-LABEL: @test_mm512_and_epi32
  // CHECK: and <16 x i32>
  return _mm512_and_epi32(__a, __b);
}

__m512i test_mm512_and_epi64(__m512i __src,__mmask8 __k, __m512i __a, __m512i __b) {
  // CHECK-LABEL: @test_mm512_and_epi64
  // CHECK: and <8 x i64>
  return _mm512_and_epi64(__a, __b);
}

__m512i test_mm512_or_epi32(__m512i __src,__mmask16 __k, __m512i __a, __m512i __b) {
  // CHECK-LABEL: @test_mm512_or_epi32
  // CHECK: or <16 x i32>
  return _mm512_or_epi32(__a, __b);
}

__m512i test_mm512_or_epi64(__m512i __src,__mmask8 __k, __m512i __a, __m512i __b) {
  // CHECK-LABEL: @test_mm512_or_epi64
  // CHECK: or <8 x i64>
  return _mm512_or_epi64(__a, __b);
}

__m512i test_mm512_xor_epi32(__m512i __src,__mmask16 __k, __m512i __a, __m512i __b) {
  // CHECK-LABEL: @test_mm512_xor_epi32
  // CHECK: xor <16 x i32>
  return _mm512_xor_epi32(__a, __b);
}

__m512i test_mm512_xor_epi64(__m512i __src,__mmask8 __k, __m512i __a, __m512i __b) {
  // CHECK-LABEL: @test_mm512_xor_epi64
  // CHECK: xor <8 x i64>
  return _mm512_xor_epi64(__a, __b);
}

__m512i test_mm512_maskz_andnot_epi32 (__mmask16 __k,__m512i __A, __m512i __B){
  // CHECK-LABEL: @test_mm512_maskz_andnot_epi32
  // CHECK: xor <16 x i32> %{{.*}}, <i32 -1, i32 -1, i32 -1, i32 -1, i32 -1, i32 -1, i32 -1, i32 -1, i32 -1, i32 -1, i32 -1, i32 -1, i32 -1, i32 -1, i32 -1, i32 -1>
  // CHECK: and <16 x i32> %{{.*}}, %{{.*}}
  // CHECK: select <16 x i1> %{{.*}}, <16 x i32> %{{.*}}, <16 x i32> %{{.*}}
  return _mm512_maskz_andnot_epi32(__k,__A,__B);
}

__m512i test_mm512_mask_andnot_epi32 (__mmask16 __k,__m512i __A, __m512i __B,
                                      __m512i __src) {
  // CHECK-LABEL: @test_mm512_mask_andnot_epi32
  // CHECK: xor <16 x i32> %{{.*}}, <i32 -1, i32 -1, i32 -1, i32 -1, i32 -1, i32 -1, i32 -1, i32 -1, i32 -1, i32 -1, i32 -1, i32 -1, i32 -1, i32 -1, i32 -1, i32 -1>
  // CHECK: and <16 x i32> %{{.*}}, %{{.*}}
  // CHECK: select <16 x i1> %{{.*}}, <16 x i32> %{{.*}}, <16 x i32> %{{.*}}
  return _mm512_mask_andnot_epi32(__src,__k,__A,__B);
}

__m512i test_mm512_andnot_si512(__m512i __A, __m512i __B)
{
  //CHECK-LABEL: @test_mm512_andnot_si512
  //CHECK: load {{.*}}%__A.addr.i, align 64
  //CHECK: %neg.i = xor{{.*}}, <i64 -1, i64 -1, i64 -1, i64 -1, i64 -1, i64 -1, i64 -1, i64 -1>
  //CHECK: load {{.*}}%__B.addr.i, align 64
  //CHECK: and <8 x i64> %neg.i,{{.*}}

  return _mm512_andnot_si512(__A, __B);
}

__m512i test_mm512_andnot_epi32(__m512i __A, __m512i __B) {
  // CHECK-LABEL: @test_mm512_andnot_epi32
  // CHECK: xor <16 x i32> %{{.*}}, <i32 -1, i32 -1, i32 -1, i32 -1, i32 -1, i32 -1, i32 -1, i32 -1, i32 -1, i32 -1, i32 -1, i32 -1, i32 -1, i32 -1, i32 -1, i32 -1>
  // CHECK: and <16 x i32> %{{.*}}, %{{.*}}
  return _mm512_andnot_epi32(__A,__B);
}

__m512i test_mm512_maskz_andnot_epi64 (__mmask8 __k,__m512i __A, __m512i __B) {
  // CHECK-LABEL: @test_mm512_maskz_andnot_epi64
  // CHECK: xor <8 x i64> %{{.*}}, <i64 -1, i64 -1, i64 -1, i64 -1, i64 -1, i64 -1, i64 -1, i64 -1>
  // CHECK: and <8 x i64> %{{.*}}, %{{.*}}
  // CHECK: select <8 x i1> %{{.*}}, <8 x i64> %{{.*}}, <8 x i64> %{{.*}}
  return _mm512_maskz_andnot_epi64(__k,__A,__B);
}

__m512i test_mm512_mask_andnot_epi64 (__mmask8 __k,__m512i __A, __m512i __B, 
                                      __m512i __src) {
  //CHECK-LABEL: @test_mm512_mask_andnot_epi64
  // CHECK: xor <8 x i64> %{{.*}}, <i64 -1, i64 -1, i64 -1, i64 -1, i64 -1, i64 -1, i64 -1, i64 -1>
  // CHECK: and <8 x i64> %{{.*}}, %{{.*}}
  // CHECK: select <8 x i1> %{{.*}}, <8 x i64> %{{.*}}, <8 x i64> %{{.*}}
  return _mm512_mask_andnot_epi64(__src,__k,__A,__B);
}

__m512i test_mm512_andnot_epi64(__m512i __A, __m512i __B) {
  //CHECK-LABEL: @test_mm512_andnot_epi64
  // CHECK: xor <8 x i64> %{{.*}}, <i64 -1, i64 -1, i64 -1, i64 -1, i64 -1, i64 -1, i64 -1, i64 -1>
  // CHECK: and <8 x i64> %{{.*}}, %{{.*}}
  return _mm512_andnot_epi64(__A,__B);
}

__m512i test_mm512_maskz_sub_epi32 (__mmask16 __k,__m512i __A, __m512i __B) {
  //CHECK-LABEL: @test_mm512_maskz_sub_epi32
  //CHECK: sub <16 x i32> %{{.*}}, %{{.*}}
  //CHECK: select <16 x i1> %{{.*}}, <16 x i32> %{{.*}}, <16 x i32> %{{.*}}
  return _mm512_maskz_sub_epi32(__k,__A,__B);
}

__m512i test_mm512_mask_sub_epi32 (__mmask16 __k,__m512i __A, __m512i __B, 
                                   __m512i __src) {
  //CHECK-LABEL: @test_mm512_mask_sub_epi32
  //CHECK: sub <16 x i32> %{{.*}}, %{{.*}}
  //CHECK: select <16 x i1> %{{.*}}, <16 x i32> %{{.*}}, <16 x i32> %{{.*}}
  return _mm512_mask_sub_epi32(__src,__k,__A,__B);
}

__m512i test_mm512_sub_epi32(__m512i __A, __m512i __B) {
  //CHECK-LABEL: @test_mm512_sub_epi32
  //CHECK: sub <16 x i32>
  return _mm512_sub_epi32(__A,__B);
}

__m512i test_mm512_maskz_sub_epi64 (__mmask8 __k,__m512i __A, __m512i __B) {
  //CHECK-LABEL: @test_mm512_maskz_sub_epi64
  //CHECK: sub <8 x i64> %{{.*}}, %{{.*}}
  //CHECK: select <8 x i1> %{{.*}}, <8 x i64> %{{.*}}, <8 x i64> %{{.*}}
  return _mm512_maskz_sub_epi64(__k,__A,__B);
}

__m512i test_mm512_mask_sub_epi64 (__mmask8 __k,__m512i __A, __m512i __B, 
                                   __m512i __src) {
  //CHECK-LABEL: @test_mm512_mask_sub_epi64
  //CHECK: sub <8 x i64> %{{.*}}, %{{.*}}
  //CHECK: select <8 x i1> %{{.*}}, <8 x i64> %{{.*}}, <8 x i64> %{{.*}}
  return _mm512_mask_sub_epi64(__src,__k,__A,__B);
}

__m512i test_mm512_sub_epi64(__m512i __A, __m512i __B) {
  //CHECK-LABEL: @test_mm512_sub_epi64
  //CHECK: sub <8 x i64>
  return _mm512_sub_epi64(__A,__B);
}

__m512i test_mm512_maskz_add_epi32 (__mmask16 __k,__m512i __A, __m512i __B) {
  //CHECK-LABEL: @test_mm512_maskz_add_epi32
  //CHECK: add <16 x i32> %{{.*}}, %{{.*}}
  //CHECK: select <16 x i1> %{{.*}}, <16 x i32> %{{.*}}, <16 x i32> %{{.*}}
  return _mm512_maskz_add_epi32(__k,__A,__B);
}

__m512i test_mm512_mask_add_epi32 (__mmask16 __k,__m512i __A, __m512i __B, 
                                   __m512i __src) {
  //CHECK-LABEL: @test_mm512_mask_add_epi32
  //CHECK: add <16 x i32> %{{.*}}, %{{.*}}
  //CHECK: select <16 x i1> %{{.*}}, <16 x i32> %{{.*}}, <16 x i32> %{{.*}}
  return _mm512_mask_add_epi32(__src,__k,__A,__B);
}

__m512i test_mm512_add_epi32(__m512i __A, __m512i __B) {
  //CHECK-LABEL: @test_mm512_add_epi32
  //CHECK: add <16 x i32>
  return _mm512_add_epi32(__A,__B);
}

__m512i test_mm512_maskz_add_epi64 (__mmask8 __k,__m512i __A, __m512i __B) {
  //CHECK-LABEL: @test_mm512_maskz_add_epi64
  //CHECK: add <8 x i64> %{{.*}}, %{{.*}}
  //CHECK: select <8 x i1> %{{.*}}, <8 x i64> %{{.*}}, <8 x i64> %{{.*}}
  return _mm512_maskz_add_epi64(__k,__A,__B);
}

__m512i test_mm512_mask_add_epi64 (__mmask8 __k,__m512i __A, __m512i __B, 
                                   __m512i __src) {
  //CHECK-LABEL: @test_mm512_mask_add_epi64
  //CHECK: add <8 x i64> %{{.*}}, %{{.*}}
  //CHECK: select <8 x i1> %{{.*}}, <8 x i64> %{{.*}}, <8 x i64> %{{.*}}
  return _mm512_mask_add_epi64(__src,__k,__A,__B);
}

__m512i test_mm512_add_epi64(__m512i __A, __m512i __B) {
  //CHECK-LABEL: @test_mm512_add_epi64
  //CHECK: add <8 x i64>
  return _mm512_add_epi64(__A,__B);
}

__m512i test_mm512_mul_epi32(__m512i __A, __m512i __B) {
  //CHECK-LABEL: @test_mm512_mul_epi32
  //CHECK: shl <8 x i64> %{{.*}}, <i64 32, i64 32, i64 32, i64 32, i64 32, i64 32, i64 32, i64 32>
  //CHECK: ashr <8 x i64> %{{.*}}, <i64 32, i64 32, i64 32, i64 32, i64 32, i64 32, i64 32, i64 32>
  //CHECK: shl <8 x i64> %{{.*}}, <i64 32, i64 32, i64 32, i64 32, i64 32, i64 32, i64 32, i64 32>
  //CHECK: ashr <8 x i64> %{{.*}}, <i64 32, i64 32, i64 32, i64 32, i64 32, i64 32, i64 32, i64 32>
  //CHECK: mul <8 x i64> %{{.*}}, %{{.*}}
  return _mm512_mul_epi32(__A,__B);
}

__m512i test_mm512_maskz_mul_epi32 (__mmask8 __k,__m512i __A, __m512i __B) {
  //CHECK-LABEL: @test_mm512_maskz_mul_epi32
  //CHECK: shl <8 x i64> %{{.*}}, <i64 32, i64 32, i64 32, i64 32, i64 32, i64 32, i64 32, i64 32>
  //CHECK: ashr <8 x i64> %{{.*}}, <i64 32, i64 32, i64 32, i64 32, i64 32, i64 32, i64 32, i64 32>
  //CHECK: shl <8 x i64> %{{.*}}, <i64 32, i64 32, i64 32, i64 32, i64 32, i64 32, i64 32, i64 32>
  //CHECK: ashr <8 x i64> %{{.*}}, <i64 32, i64 32, i64 32, i64 32, i64 32, i64 32, i64 32, i64 32>
  //CHECK: mul <8 x i64> %{{.*}}, %{{.*}}
  //CHECK: select <8 x i1> %{{.*}}, <8 x i64> %{{.*}}, <8 x i64> %{{.*}}
  return _mm512_maskz_mul_epi32(__k,__A,__B);
}

__m512i test_mm512_mask_mul_epi32 (__mmask8 __k,__m512i __A, __m512i __B, __m512i __src) {
  //CHECK-LABEL: @test_mm512_mask_mul_epi32
  //CHECK: shl <8 x i64> %{{.*}}, <i64 32, i64 32, i64 32, i64 32, i64 32, i64 32, i64 32, i64 32>
  //CHECK: ashr <8 x i64> %{{.*}}, <i64 32, i64 32, i64 32, i64 32, i64 32, i64 32, i64 32, i64 32>
  //CHECK: shl <8 x i64> %{{.*}}, <i64 32, i64 32, i64 32, i64 32, i64 32, i64 32, i64 32, i64 32>
  //CHECK: ashr <8 x i64> %{{.*}}, <i64 32, i64 32, i64 32, i64 32, i64 32, i64 32, i64 32, i64 32>
  //CHECK: mul <8 x i64> %{{.*}}, %{{.*}}
  //CHECK: select <8 x i1> %{{.*}}, <8 x i64> %{{.*}}, <8 x i64> %{{.*}}
  return _mm512_mask_mul_epi32(__src,__k,__A,__B);
}

__m512i test_mm512_mul_epu32 (__m512i __A, __m512i __B) {
  //CHECK-LABEL: @test_mm512_mul_epu32
  //CHECK: and <8 x i64> %{{.*}}, <i64 4294967295, i64 4294967295, i64 4294967295, i64 4294967295, i64 4294967295, i64 4294967295, i64 4294967295, i64 4294967295>
  //CHECK: and <8 x i64> %{{.*}}, <i64 4294967295, i64 4294967295, i64 4294967295, i64 4294967295, i64 4294967295, i64 4294967295, i64 4294967295, i64 4294967295>
  //CHECK: mul <8 x i64> %{{.*}}, %{{.*}}
  return _mm512_mul_epu32(__A,__B);
}

__m512i test_mm512_maskz_mul_epu32 (__mmask8 __k,__m512i __A, __m512i __B) {
  //CHECK-LABEL: @test_mm512_maskz_mul_epu32
  //CHECK: and <8 x i64> %{{.*}}, <i64 4294967295, i64 4294967295, i64 4294967295, i64 4294967295, i64 4294967295, i64 4294967295, i64 4294967295, i64 4294967295>
  //CHECK: and <8 x i64> %{{.*}}, <i64 4294967295, i64 4294967295, i64 4294967295, i64 4294967295, i64 4294967295, i64 4294967295, i64 4294967295, i64 4294967295>
  //CHECK: mul <8 x i64> %{{.*}}, %{{.*}}
  //CHECK: select <8 x i1> %{{.*}}, <8 x i64> %{{.*}}, <8 x i64> %{{.*}}
  return _mm512_maskz_mul_epu32(__k,__A,__B);
}

__m512i test_mm512_mask_mul_epu32 (__mmask8 __k,__m512i __A, __m512i __B, __m512i __src) {
  //CHECK-LABEL: @test_mm512_mask_mul_epu32
  //CHECK: and <8 x i64> %{{.*}}, <i64 4294967295, i64 4294967295, i64 4294967295, i64 4294967295, i64 4294967295, i64 4294967295, i64 4294967295, i64 4294967295>
  //CHECK: and <8 x i64> %{{.*}}, <i64 4294967295, i64 4294967295, i64 4294967295, i64 4294967295, i64 4294967295, i64 4294967295, i64 4294967295, i64 4294967295>
  //CHECK: mul <8 x i64> %{{.*}}, %{{.*}}
  //CHECK: select <8 x i1> %{{.*}}, <8 x i64> %{{.*}}, <8 x i64> %{{.*}}
  return _mm512_mask_mul_epu32(__src,__k,__A,__B);
}

__m512i test_mm512_maskz_mullo_epi32 (__mmask16 __k,__m512i __A, __m512i __B) {
  //CHECK-LABEL: @test_mm512_maskz_mullo_epi32
  //CHECK: mul <16 x i32> %{{.*}}, %{{.*}}
  //CHECK: select <16 x i1> %{{.*}}, <16 x i32> %{{.*}}, <16 x i32> %{{.*}}
  return _mm512_maskz_mullo_epi32(__k,__A,__B);
}

__m512i test_mm512_mask_mullo_epi32 (__mmask16 __k,__m512i __A, __m512i __B, __m512i __src) {
  //CHECK-LABEL: @test_mm512_mask_mullo_epi32
  //CHECK: mul <16 x i32> %{{.*}}, %{{.*}}
  //CHECK: select <16 x i1> %{{.*}}, <16 x i32> %{{.*}}, <16 x i32> %{{.*}}
  return _mm512_mask_mullo_epi32(__src,__k,__A,__B);
}

__m512i test_mm512_mullo_epi32(__m512i __A, __m512i __B) {
  //CHECK-LABEL: @test_mm512_mullo_epi32
  //CHECK: mul <16 x i32>
  return _mm512_mullo_epi32(__A,__B);
}

__m512i test_mm512_mullox_epi64 (__m512i __A, __m512i __B) {
  // CHECK-LABEL: @test_mm512_mullox_epi64
  // CHECK: mul <8 x i64>
  return (__m512i) _mm512_mullox_epi64(__A, __B);
}

__m512i test_mm512_mask_mullox_epi64 (__m512i __W, __mmask8 __U, __m512i __A, __m512i __B) {
  // CHECK-LABEL: @test_mm512_mask_mullox_epi64
  // CHECK: mul <8 x i64> %{{.*}}, %{{.*}}
  // CHECK: select <8 x i1> %{{.*}}, <8 x i64> %{{.*}}, <8 x i64> %{{.*}}
  return (__m512i) _mm512_mask_mullox_epi64(__W, __U, __A, __B);
}

__m512d test_mm512_add_round_pd(__m512d __A, __m512d __B) {
  // CHECK-LABEL: @test_mm512_add_round_pd
  // CHECK: @llvm.x86.avx512.add.pd.512
  return _mm512_add_round_pd(__A,__B,_MM_FROUND_TO_NEAREST_INT | _MM_FROUND_NO_EXC); 
}
__m512d test_mm512_mask_add_round_pd(__m512d __W, __mmask8 __U, __m512d __A, __m512d __B) {
  // CHECK-LABEL: @test_mm512_mask_add_round_pd
  // CHECK: @llvm.x86.avx512.add.pd.512
  // CHECK: select <8 x i1> %{{.*}}, <8 x double> %{{.*}}, <8 x double> %{{.*}}
  return _mm512_mask_add_round_pd(__W,__U,__A,__B,_MM_FROUND_TO_NEAREST_INT | _MM_FROUND_NO_EXC); 
}
__m512d test_mm512_maskz_add_round_pd(__mmask8 __U, __m512d __A, __m512d __B) {
  // CHECK-LABEL: @test_mm512_maskz_add_round_pd
  // CHECK: @llvm.x86.avx512.add.pd.512
  // CHECK: select <8 x i1> %{{.*}}, <8 x double> %{{.*}}, <8 x double> %{{.*}}
  return _mm512_maskz_add_round_pd(__U,__A,__B,_MM_FROUND_TO_NEAREST_INT | _MM_FROUND_NO_EXC); 
}
__m512d test_mm512_mask_add_pd(__m512d __W, __mmask8 __U, __m512d __A, __m512d __B) {
  // CHECK-LABEL: @test_mm512_mask_add_pd
  // CHECK: fadd <8 x double> %{{.*}}, %{{.*}}
  // CHECK: select <8 x i1> %{{.*}}, <8 x double> %{{.*}}, <8 x double> %{{.*}}
  return _mm512_mask_add_pd(__W,__U,__A,__B); 
}
__m512d test_mm512_maskz_add_pd(__mmask8 __U, __m512d __A, __m512d __B) {
  // CHECK-LABEL: @test_mm512_maskz_add_pd
  // CHECK: fadd <8 x double> %{{.*}}, %{{.*}}
  // CHECK: select <8 x i1> %{{.*}}, <8 x double> %{{.*}}, <8 x double> %{{.*}}
  return _mm512_maskz_add_pd(__U,__A,__B); 
}
__m512 test_mm512_add_round_ps(__m512 __A, __m512 __B) {
  // CHECK-LABEL: @test_mm512_add_round_ps
  // CHECK: @llvm.x86.avx512.add.ps.512
  return _mm512_add_round_ps(__A,__B,_MM_FROUND_TO_NEAREST_INT | _MM_FROUND_NO_EXC); 
}
__m512 test_mm512_mask_add_round_ps(__m512 __W, __mmask16 __U, __m512 __A, __m512 __B) {
  // CHECK-LABEL: @test_mm512_mask_add_round_ps
  // CHECK: @llvm.x86.avx512.add.ps.512
  // CHECK: select <16 x i1> %{{.*}}, <16 x float> %{{.*}}, <16 x float> %{{.*}}
  return _mm512_mask_add_round_ps(__W,__U,__A,__B,_MM_FROUND_TO_NEAREST_INT | _MM_FROUND_NO_EXC); 
}
__m512 test_mm512_maskz_add_round_ps(__mmask16 __U, __m512 __A, __m512 __B) {
  // CHECK-LABEL: @test_mm512_maskz_add_round_ps
  // CHECK: @llvm.x86.avx512.add.ps.512
  // CHECK: select <16 x i1> %{{.*}}, <16 x float> %{{.*}}, <16 x float> %{{.*}}
  return _mm512_maskz_add_round_ps(__U,__A,__B,_MM_FROUND_TO_NEAREST_INT | _MM_FROUND_NO_EXC); 
}
__m512 test_mm512_mask_add_ps(__m512 __W, __mmask16 __U, __m512 __A, __m512 __B) {
  // CHECK-LABEL: @test_mm512_mask_add_ps
  // CHECK: fadd <16 x float> %{{.*}}, %{{.*}}
  // CHECK: select <16 x i1> %{{.*}}, <16 x float> %{{.*}}, <16 x float> %{{.*}}
  return _mm512_mask_add_ps(__W,__U,__A,__B); 
}
__m512 test_mm512_maskz_add_ps(__mmask16 __U, __m512 __A, __m512 __B) {
  // CHECK-LABEL: @test_mm512_maskz_add_ps
  // CHECK: fadd <16 x float> %{{.*}}, %{{.*}}
  // CHECK: select <16 x i1> %{{.*}}, <16 x float> %{{.*}}, <16 x float> %{{.*}}
  return _mm512_maskz_add_ps(__U,__A,__B); 
}
__m128 test_mm_add_round_ss(__m128 __A, __m128 __B) {
  // CHECK-LABEL: @test_mm_add_round_ss
  // CHECK: @llvm.x86.avx512.mask.add.ss.round
  return _mm_add_round_ss(__A,__B,_MM_FROUND_TO_NEAREST_INT | _MM_FROUND_NO_EXC); 
}
__m128 test_mm_mask_add_round_ss(__m128 __W, __mmask8 __U, __m128 __A, __m128 __B) {
  // CHECK-LABEL: @test_mm_mask_add_round_ss
  // CHECK: @llvm.x86.avx512.mask.add.ss.round
  return _mm_mask_add_round_ss(__W,__U,__A,__B,_MM_FROUND_TO_NEAREST_INT | _MM_FROUND_NO_EXC); 
}
__m128 test_mm_maskz_add_round_ss(__mmask8 __U, __m128 __A, __m128 __B) {
  // CHECK-LABEL: @test_mm_maskz_add_round_ss
  // CHECK: @llvm.x86.avx512.mask.add.ss.round
  return _mm_maskz_add_round_ss(__U,__A,__B,_MM_FROUND_TO_NEAREST_INT | _MM_FROUND_NO_EXC); 
}
__m128 test_mm_mask_add_ss(__m128 __W, __mmask8 __U, __m128 __A, __m128 __B) {
  // CHECK-LABEL: @test_mm_mask_add_ss
  // CHECK-NOT: @llvm.x86.avx512.mask.add.ss.round
  // CHECK: extractelement <4 x float> %{{.*}}, i32 0
  // CHECK: extractelement <4 x float> %{{.*}}, i32 0
  // CHECK: fadd float %{{.*}}, %{{.*}}
  // CHECK: insertelement <4 x float> %{{.*}}, i32 0
  // CHECK: extractelement <4 x float> %{{.*}}, i64 0
  // CHECK-NEXT: extractelement <4 x float> %{{.*}}, i64 0
  // CHECK-NEXT: bitcast i8 %{{.*}} to <8 x i1>
  // CHECK-NEXT: extractelement <8 x i1> %{{.*}}, i64 0
  // CHECK-NEXT: select i1 %{{.*}}, float %{{.*}}, float %{{.*}}
  // CHECK-NEXT: insertelement <4 x float> %{{.*}}, float %{{.*}}, i64 0
  return _mm_mask_add_ss(__W,__U,__A,__B); 
}
__m128 test_mm_maskz_add_ss(__mmask8 __U, __m128 __A, __m128 __B) {
  // CHECK-LABEL: @test_mm_maskz_add_ss
  // CHECK-NOT: @llvm.x86.avx512.mask.add.ss.round
  // CHECK: extractelement <4 x float> %{{.*}}, i32 0
  // CHECK: extractelement <4 x float> %{{.*}}, i32 0
  // CHECK: fadd float %{{.*}}, %{{.*}}
  // CHECK: insertelement <4 x float> %{{.*}}, i32 0
  // CHECK: extractelement <4 x float> %{{.*}}, i64 0
  // CHECK-NEXT: extractelement <4 x float> %{{.*}}, i64 0
  // CHECK-NEXT: bitcast i8 %{{.*}} to <8 x i1>
  // CHECK-NEXT: extractelement <8 x i1> %{{.*}}, i64 0
  // CHECK-NEXT: select i1 %{{.*}}, float %{{.*}}, float %{{.*}}
  // CHECK-NEXT: insertelement <4 x float> %{{.*}}, float %{{.*}}, i64 0
  return _mm_maskz_add_ss(__U,__A,__B); 
}
__m128d test_mm_add_round_sd(__m128d __A, __m128d __B) {
  // CHECK-LABEL: @test_mm_add_round_sd
  // CHECK: @llvm.x86.avx512.mask.add.sd.round
  return _mm_add_round_sd(__A,__B,_MM_FROUND_TO_NEAREST_INT | _MM_FROUND_NO_EXC); 
}
__m128d test_mm_mask_add_round_sd(__m128d __W, __mmask8 __U, __m128d __A, __m128d __B) {
  // CHECK-LABEL: @test_mm_mask_add_round_sd
  // CHECK: @llvm.x86.avx512.mask.add.sd.round
  return _mm_mask_add_round_sd(__W,__U,__A,__B,_MM_FROUND_TO_NEAREST_INT | _MM_FROUND_NO_EXC); 
}
__m128d test_mm_maskz_add_round_sd(__mmask8 __U, __m128d __A, __m128d __B) {
  // CHECK-LABEL: @test_mm_maskz_add_round_sd
  // CHECK: @llvm.x86.avx512.mask.add.sd.round
  return _mm_maskz_add_round_sd(__U,__A,__B,_MM_FROUND_TO_NEAREST_INT | _MM_FROUND_NO_EXC); 
}
__m128d test_mm_mask_add_sd(__m128d __W, __mmask8 __U, __m128d __A, __m128d __B) {
  // CHECK-LABEL: @test_mm_mask_add_sd
  // CHECK-NOT: @llvm.x86.avx512.mask.add.sd.round
  // CHECK: extractelement <2 x double> %{{.*}}, i32 0
  // CHECK: extractelement <2 x double> %{{.*}}, i32 0
  // CHECK: fadd double %{{.*}}, %{{.*}}
  // CHECK: insertelement <2 x double> {{.*}}, i32 0
  // CHECK: extractelement <2 x double> %{{.*}}, i64 0
  // CHECK-NEXT: extractelement <2 x double> %{{.*}}, i64 0
  // CHECK-NEXT: bitcast i8 %{{.*}} to <8 x i1>
  // CHECK-NEXT: extractelement <8 x i1> %{{.*}}, i64 0
  // CHECK-NEXT: select i1 %{{.*}}, double %{{.*}}, double %{{.*}}
  // CHECK-NEXT: insertelement <2 x double> %{{.*}}, double %{{.*}}, i64 0
  return _mm_mask_add_sd(__W,__U,__A,__B); 
}
__m128d test_mm_maskz_add_sd(__mmask8 __U, __m128d __A, __m128d __B) {
  // CHECK-LABEL: @test_mm_maskz_add_sd
  // CHECK-NOT: @llvm.x86.avx512.mask.add.sd.round
  // CHECK: extractelement <2 x double> %{{.*}}, i32 0
  // CHECK: extractelement <2 x double> %{{.*}}, i32 0
  // CHECK: fadd double %{{.*}}, %{{.*}}
  // CHECK: insertelement <2 x double> {{.*}}, i32 0
  // CHECK: extractelement <2 x double> %{{.*}}, i64 0
  // CHECK-NEXT: extractelement <2 x double> %{{.*}}, i64 0
  // CHECK-NEXT: bitcast i8 %{{.*}} to <8 x i1>
  // CHECK-NEXT: extractelement <8 x i1> %{{.*}}, i64 0
  // CHECK-NEXT: select i1 %{{.*}}, double %{{.*}}, double %{{.*}}
  // CHECK-NEXT: insertelement <2 x double> %{{.*}}, double %{{.*}}, i64 0
  return _mm_maskz_add_sd(__U,__A,__B); 
}
__m512d test_mm512_sub_round_pd(__m512d __A, __m512d __B) {
  // CHECK-LABEL: @test_mm512_sub_round_pd
  // CHECK: @llvm.x86.avx512.sub.pd.512
  return _mm512_sub_round_pd(__A,__B,_MM_FROUND_TO_NEAREST_INT | _MM_FROUND_NO_EXC); 
}
__m512d test_mm512_mask_sub_round_pd(__m512d __W, __mmask8 __U, __m512d __A, __m512d __B) {
  // CHECK-LABEL: @test_mm512_mask_sub_round_pd
  // CHECK: @llvm.x86.avx512.sub.pd.512
  // CHECK: select <8 x i1> %{{.*}}, <8 x double> %{{.*}}, <8 x double> %{{.*}}
  return _mm512_mask_sub_round_pd(__W,__U,__A,__B,_MM_FROUND_TO_NEAREST_INT | _MM_FROUND_NO_EXC); 
}
__m512d test_mm512_maskz_sub_round_pd(__mmask8 __U, __m512d __A, __m512d __B) {
  // CHECK-LABEL: @test_mm512_maskz_sub_round_pd
  // CHECK: @llvm.x86.avx512.sub.pd.512
  // CHECK: select <8 x i1> %{{.*}}, <8 x double> %{{.*}}, <8 x double> %{{.*}}
  return _mm512_maskz_sub_round_pd(__U,__A,__B,_MM_FROUND_TO_NEAREST_INT | _MM_FROUND_NO_EXC); 
}
__m512d test_mm512_mask_sub_pd(__m512d __W, __mmask8 __U, __m512d __A, __m512d __B) {
  // CHECK-LABEL: @test_mm512_mask_sub_pd
  // CHECK: fsub <8 x double> %{{.*}}, %{{.*}}
  // CHECK: select <8 x i1> %{{.*}}, <8 x double> %{{.*}}, <8 x double> %{{.*}}
  return _mm512_mask_sub_pd(__W,__U,__A,__B); 
}
__m512d test_mm512_maskz_sub_pd(__mmask8 __U, __m512d __A, __m512d __B) {
  // CHECK-LABEL: @test_mm512_maskz_sub_pd
  // CHECK: fsub <8 x double> %{{.*}}, %{{.*}}
  // CHECK: select <8 x i1> %{{.*}}, <8 x double> %{{.*}}, <8 x double> %{{.*}}
  return _mm512_maskz_sub_pd(__U,__A,__B); 
}
__m512 test_mm512_sub_round_ps(__m512 __A, __m512 __B) {
  // CHECK-LABEL: @test_mm512_sub_round_ps
  // CHECK: @llvm.x86.avx512.sub.ps.512
  return _mm512_sub_round_ps(__A,__B,_MM_FROUND_TO_NEAREST_INT | _MM_FROUND_NO_EXC); 
}
__m512 test_mm512_mask_sub_round_ps(__m512 __W, __mmask16 __U, __m512 __A, __m512 __B) {
  // CHECK-LABEL: @test_mm512_mask_sub_round_ps
  // CHECK: @llvm.x86.avx512.sub.ps.512
  // CHECK: select <16 x i1> %{{.*}}, <16 x float> %{{.*}}, <16 x float> %{{.*}}
  return _mm512_mask_sub_round_ps(__W,__U,__A,__B,_MM_FROUND_TO_NEAREST_INT | _MM_FROUND_NO_EXC); 
}
__m512 test_mm512_maskz_sub_round_ps(__mmask16 __U, __m512 __A, __m512 __B) {
  // CHECK-LABEL: @test_mm512_maskz_sub_round_ps
  // CHECK: @llvm.x86.avx512.sub.ps.512
  // CHECK: select <16 x i1> %{{.*}}, <16 x float> %{{.*}}, <16 x float> %{{.*}}
  return _mm512_maskz_sub_round_ps(__U,__A,__B,_MM_FROUND_TO_NEAREST_INT | _MM_FROUND_NO_EXC); 
}
__m512 test_mm512_mask_sub_ps(__m512 __W, __mmask16 __U, __m512 __A, __m512 __B) {
  // CHECK-LABEL: @test_mm512_mask_sub_ps
  // CHECK: fsub <16 x float> %{{.*}}, %{{.*}}
  // CHECK: select <16 x i1> %{{.*}}, <16 x float> %{{.*}}, <16 x float> %{{.*}}
  return _mm512_mask_sub_ps(__W,__U,__A,__B); 
}
__m512 test_mm512_maskz_sub_ps(__mmask16 __U, __m512 __A, __m512 __B) {
  // CHECK-LABEL: @test_mm512_maskz_sub_ps
  // CHECK: fsub <16 x float> %{{.*}}, %{{.*}}
  // CHECK: select <16 x i1> %{{.*}}, <16 x float> %{{.*}}, <16 x float> %{{.*}}
  return _mm512_maskz_sub_ps(__U,__A,__B); 
}
__m128 test_mm_sub_round_ss(__m128 __A, __m128 __B) {
  // CHECK-LABEL: @test_mm_sub_round_ss
  // CHECK: @llvm.x86.avx512.mask.sub.ss.round
  return _mm_sub_round_ss(__A,__B,_MM_FROUND_TO_NEAREST_INT | _MM_FROUND_NO_EXC); 
}
__m128 test_mm_mask_sub_round_ss(__m128 __W, __mmask8 __U, __m128 __A, __m128 __B) {
  // CHECK-LABEL: @test_mm_mask_sub_round_ss
  // CHECK: @llvm.x86.avx512.mask.sub.ss.round
  return _mm_mask_sub_round_ss(__W,__U,__A,__B,_MM_FROUND_TO_NEAREST_INT | _MM_FROUND_NO_EXC); 
}
__m128 test_mm_maskz_sub_round_ss(__mmask8 __U, __m128 __A, __m128 __B) {
  // CHECK-LABEL: @test_mm_maskz_sub_round_ss
  // CHECK: @llvm.x86.avx512.mask.sub.ss.round
  return _mm_maskz_sub_round_ss(__U,__A,__B,_MM_FROUND_TO_NEAREST_INT | _MM_FROUND_NO_EXC); 
}
__m128 test_mm_mask_sub_ss(__m128 __W, __mmask8 __U, __m128 __A, __m128 __B) {
  // CHECK-LABEL: @test_mm_mask_sub_ss
  // CHECK-NOT: @llvm.x86.avx512.mask.sub.ss.round
  // CHECK: extractelement <4 x float> %{{.*}}, i32 0
  // CHECK: extractelement <4 x float> %{{.*}}, i32 0
  // CHECK: fsub float %{{.*}}, %{{.*}}
  // CHECK: insertelement <4 x float> {{.*}}, i32 0
  // CHECK: extractelement <4 x float> %{{.*}}, i64 0
  // CHECK-NEXT: extractelement <4 x float> %{{.*}}, i64 0
  // CHECK-NEXT: bitcast i8 %{{.*}} to <8 x i1>
  // CHECK-NEXT: extractelement <8 x i1> %{{.*}}, i64 0
  // CHECK-NEXT: select i1 %{{.*}}, float %{{.*}}, float %{{.*}}
  // CHECK-NEXT: insertelement <4 x float> %{{.*}}, float %{{.*}}, i64 0
  return _mm_mask_sub_ss(__W,__U,__A,__B); 
}
__m128 test_mm_maskz_sub_ss(__mmask8 __U, __m128 __A, __m128 __B) {
  // CHECK-LABEL: @test_mm_maskz_sub_ss
  // CHECK-NOT: @llvm.x86.avx512.mask.sub.ss.round
  // CHECK: extractelement <4 x float> %{{.*}}, i32 0
  // CHECK: extractelement <4 x float> %{{.*}}, i32 0
  // CHECK: fsub float %{{.*}}, %{{.*}}
  // CHECK: insertelement <4 x float> {{.*}}, i32 0
  // CHECK: extractelement <4 x float> %{{.*}}, i64 0
  // CHECK-NEXT: extractelement <4 x float> %{{.*}}, i64 0
  // CHECK-NEXT: bitcast i8 %{{.*}} to <8 x i1>
  // CHECK-NEXT: extractelement <8 x i1> %{{.*}}, i64 0
  // CHECK-NEXT: select i1 %{{.*}}, float %{{.*}}, float %{{.*}}
  // CHECK-NEXT: insertelement <4 x float> %{{.*}}, float %{{.*}}, i64 0
  return _mm_maskz_sub_ss(__U,__A,__B); 
}
__m128d test_mm_sub_round_sd(__m128d __A, __m128d __B) {
  // CHECK-LABEL: @test_mm_sub_round_sd
  // CHECK: @llvm.x86.avx512.mask.sub.sd.round
  return _mm_sub_round_sd(__A,__B,_MM_FROUND_TO_NEAREST_INT | _MM_FROUND_NO_EXC); 
}
__m128d test_mm_mask_sub_round_sd(__m128d __W, __mmask8 __U, __m128d __A, __m128d __B) {
  // CHECK-LABEL: @test_mm_mask_sub_round_sd
  // CHECK: @llvm.x86.avx512.mask.sub.sd.round
  return _mm_mask_sub_round_sd(__W,__U,__A,__B,_MM_FROUND_TO_NEAREST_INT | _MM_FROUND_NO_EXC); 
}
__m128d test_mm_maskz_sub_round_sd(__mmask8 __U, __m128d __A, __m128d __B) {
  // CHECK-LABEL: @test_mm_maskz_sub_round_sd
  // CHECK: @llvm.x86.avx512.mask.sub.sd.round
  return _mm_maskz_sub_round_sd(__U,__A,__B,_MM_FROUND_TO_NEAREST_INT | _MM_FROUND_NO_EXC); 
}
__m128d test_mm_mask_sub_sd(__m128d __W, __mmask8 __U, __m128d __A, __m128d __B) {
  // CHECK-LABEL: @test_mm_mask_sub_sd
  // CHECK-NOT: @llvm.x86.avx512.mask.sub.sd.round
  // CHECK: extractelement <2 x double> %{{.*}}, i32 0
  // CHECK: extractelement <2 x double> %{{.*}}, i32 0
  // CHECK: fsub double %{{.*}}, %{{.*}}
  // CHECK: insertelement <2 x double> {{.*}}, i32 0
  // CHECK: extractelement <2 x double> %{{.*}}, i64 0
  // CHECK-NEXT: extractelement <2 x double> %{{.*}}, i64 0
  // CHECK-NEXT: bitcast i8 %{{.*}} to <8 x i1>
  // CHECK-NEXT: extractelement <8 x i1> %{{.*}}, i64 0
  // CHECK-NEXT: select i1 %{{.*}}, double %{{.*}}, double %{{.*}}
  // CHECK-NEXT: insertelement <2 x double> %{{.*}}, double %{{.*}}, i64 0
  return _mm_mask_sub_sd(__W,__U,__A,__B); 
}
__m128d test_mm_maskz_sub_sd(__mmask8 __U, __m128d __A, __m128d __B) {
  // CHECK-LABEL: @test_mm_maskz_sub_sd
  // CHECK-NOT: @llvm.x86.avx512.mask.sub.sd.round
  // CHECK: extractelement <2 x double> %{{.*}}, i32 0
  // CHECK: extractelement <2 x double> %{{.*}}, i32 0
  // CHECK: fsub double %{{.*}}, %{{.*}}
  // CHECK: insertelement <2 x double> {{.*}}, i32 0
  // CHECK: extractelement <2 x double> %{{.*}}, i64 0
  // CHECK-NEXT: extractelement <2 x double> %{{.*}}, i64 0
  // CHECK-NEXT: bitcast i8 %{{.*}} to <8 x i1>
  // CHECK-NEXT: extractelement <8 x i1> %{{.*}}, i64 0
  // CHECK-NEXT: select i1 %{{.*}}, double %{{.*}}, double %{{.*}}
  // CHECK-NEXT: insertelement <2 x double> %{{.*}}, double %{{.*}}, i64 0
  return _mm_maskz_sub_sd(__U,__A,__B); 
}
__m512d test_mm512_mul_round_pd(__m512d __A, __m512d __B) {
  // CHECK-LABEL: @test_mm512_mul_round_pd
  // CHECK: @llvm.x86.avx512.mul.pd.512
  return _mm512_mul_round_pd(__A,__B,_MM_FROUND_TO_NEAREST_INT | _MM_FROUND_NO_EXC); 
}
__m512d test_mm512_mask_mul_round_pd(__m512d __W, __mmask8 __U, __m512d __A, __m512d __B) {
  // CHECK-LABEL: @test_mm512_mask_mul_round_pd
  // CHECK: @llvm.x86.avx512.mul.pd.512
  // CHECK: select <8 x i1> %{{.*}}, <8 x double> %{{.*}}, <8 x double> %{{.*}}
  return _mm512_mask_mul_round_pd(__W,__U,__A,__B,_MM_FROUND_TO_NEAREST_INT | _MM_FROUND_NO_EXC); 
}
__m512d test_mm512_maskz_mul_round_pd(__mmask8 __U, __m512d __A, __m512d __B) {
  // CHECK-LABEL: @test_mm512_maskz_mul_round_pd
  // CHECK: @llvm.x86.avx512.mul.pd.512
  // CHECK: select <8 x i1> %{{.*}}, <8 x double> %{{.*}}, <8 x double> %{{.*}}
  return _mm512_maskz_mul_round_pd(__U,__A,__B,_MM_FROUND_TO_NEAREST_INT | _MM_FROUND_NO_EXC); 
}
__m512d test_mm512_mask_mul_pd(__m512d __W, __mmask8 __U, __m512d __A, __m512d __B) {
  // CHECK-LABEL: @test_mm512_mask_mul_pd
  // CHECK: fmul <8 x double> %{{.*}}, %{{.*}}
  // CHECK: select <8 x i1> %{{.*}}, <8 x double> %{{.*}}, <8 x double> %{{.*}}
  return _mm512_mask_mul_pd(__W,__U,__A,__B); 
}
__m512d test_mm512_maskz_mul_pd(__mmask8 __U, __m512d __A, __m512d __B) {
  // CHECK-LABEL: @test_mm512_maskz_mul_pd
  // CHECK: fmul <8 x double> %{{.*}}, %{{.*}}
  // CHECK: select <8 x i1> %{{.*}}, <8 x double> %{{.*}}, <8 x double> %{{.*}}
  return _mm512_maskz_mul_pd(__U,__A,__B); 
}
__m512 test_mm512_mul_round_ps(__m512 __A, __m512 __B) {
  // CHECK-LABEL: @test_mm512_mul_round_ps
  // CHECK: @llvm.x86.avx512.mul.ps.512
  return _mm512_mul_round_ps(__A,__B,_MM_FROUND_TO_NEAREST_INT | _MM_FROUND_NO_EXC); 
}
__m512 test_mm512_mask_mul_round_ps(__m512 __W, __mmask16 __U, __m512 __A, __m512 __B) {
  // CHECK-LABEL: @test_mm512_mask_mul_round_ps
  // CHECK: @llvm.x86.avx512.mul.ps.512
  // CHECK: select <16 x i1> %{{.*}}, <16 x float> %{{.*}}, <16 x float> %{{.*}}
  return _mm512_mask_mul_round_ps(__W,__U,__A,__B,_MM_FROUND_TO_NEAREST_INT | _MM_FROUND_NO_EXC); 
}
__m512 test_mm512_maskz_mul_round_ps(__mmask16 __U, __m512 __A, __m512 __B) {
  // CHECK-LABEL: @test_mm512_maskz_mul_round_ps
  // CHECK: @llvm.x86.avx512.mul.ps.512
  // CHECK: select <16 x i1> %{{.*}}, <16 x float> %{{.*}}, <16 x float> %{{.*}}
  return _mm512_maskz_mul_round_ps(__U,__A,__B,_MM_FROUND_TO_NEAREST_INT | _MM_FROUND_NO_EXC); 
}
__m512 test_mm512_mask_mul_ps(__m512 __W, __mmask16 __U, __m512 __A, __m512 __B) {
  // CHECK-LABEL: @test_mm512_mask_mul_ps
  // CHECK: fmul <16 x float> %{{.*}}, %{{.*}}
  // CHECK: select <16 x i1> %{{.*}}, <16 x float> %{{.*}}, <16 x float> %{{.*}}
  return _mm512_mask_mul_ps(__W,__U,__A,__B); 
}
__m512 test_mm512_maskz_mul_ps(__mmask16 __U, __m512 __A, __m512 __B) {
  // CHECK-LABEL: @test_mm512_maskz_mul_ps
  // CHECK: fmul <16 x float> %{{.*}}, %{{.*}}
  // CHECK: select <16 x i1> %{{.*}}, <16 x float> %{{.*}}, <16 x float> %{{.*}}
  return _mm512_maskz_mul_ps(__U,__A,__B); 
}
__m128 test_mm_mul_round_ss(__m128 __A, __m128 __B) {
  // CHECK-LABEL: @test_mm_mul_round_ss
  // CHECK: @llvm.x86.avx512.mask.mul.ss.round
  return _mm_mul_round_ss(__A,__B,_MM_FROUND_TO_NEAREST_INT | _MM_FROUND_NO_EXC); 
}
__m128 test_mm_mask_mul_round_ss(__m128 __W, __mmask8 __U, __m128 __A, __m128 __B) {
  // CHECK-LABEL: @test_mm_mask_mul_round_ss
  // CHECK: @llvm.x86.avx512.mask.mul.ss.round
  return _mm_mask_mul_round_ss(__W,__U,__A,__B,_MM_FROUND_TO_NEAREST_INT | _MM_FROUND_NO_EXC); 
}
__m128 test_mm_maskz_mul_round_ss(__mmask8 __U, __m128 __A, __m128 __B) {
  // CHECK-LABEL: @test_mm_maskz_mul_round_ss
  // CHECK: @llvm.x86.avx512.mask.mul.ss.round
  return _mm_maskz_mul_round_ss(__U,__A,__B,_MM_FROUND_TO_NEAREST_INT | _MM_FROUND_NO_EXC); 
}
__m128 test_mm_mask_mul_ss(__m128 __W, __mmask8 __U, __m128 __A, __m128 __B) {
  // CHECK-LABEL: @test_mm_mask_mul_ss
  // CHECK-NOT: @llvm.x86.avx512.mask.mul.ss.round
  // CHECK: extractelement <4 x float> %{{.*}}, i32 0
  // CHECK: extractelement <4 x float> %{{.*}}, i32 0
  // CHECK: fmul float %{{.*}}, %{{.*}}
  // CHECK: insertelement <4 x float> {{.*}}, i32 0
  // CHECK: extractelement <4 x float> %{{.*}}, i64 0
  // CHECK-NEXT: extractelement <4 x float> %{{.*}}, i64 0
  // CHECK-NEXT: bitcast i8 %{{.*}} to <8 x i1>
  // CHECK-NEXT: extractelement <8 x i1> %{{.*}}, i64 0
  // CHECK-NEXT: select i1 %{{.*}}, float %{{.*}}, float %{{.*}}
  // CHECK-NEXT: insertelement <4 x float> %{{.*}}, float %{{.*}}, i64 0
  return _mm_mask_mul_ss(__W,__U,__A,__B); 
}
__m128 test_mm_maskz_mul_ss(__mmask8 __U, __m128 __A, __m128 __B) {
  // CHECK-LABEL: @test_mm_maskz_mul_ss
  // CHECK-NOT: @llvm.x86.avx512.mask.mul.ss.round
  // CHECK: extractelement <4 x float> %{{.*}}, i32 0
  // CHECK: extractelement <4 x float> %{{.*}}, i32 0
  // CHECK: fmul float %{{.*}}, %{{.*}}
  // CHECK: insertelement <4 x float> {{.*}}, i32 0
  // CHECK: extractelement <4 x float> %{{.*}}, i64 0
  // CHECK-NEXT: extractelement <4 x float> %{{.*}}, i64 0
  // CHECK-NEXT: bitcast i8 %{{.*}} to <8 x i1>
  // CHECK-NEXT: extractelement <8 x i1> %{{.*}}, i64 0
  // CHECK-NEXT: select i1 %{{.*}}, float %{{.*}}, float %{{.*}}
  // CHECK-NEXT: insertelement <4 x float> %{{.*}}, float %{{.*}}, i64 0
  return _mm_maskz_mul_ss(__U,__A,__B); 
}
__m128d test_mm_mul_round_sd(__m128d __A, __m128d __B) {
  // CHECK-LABEL: @test_mm_mul_round_sd
  // CHECK: @llvm.x86.avx512.mask.mul.sd.round
  return _mm_mul_round_sd(__A,__B,_MM_FROUND_TO_NEAREST_INT | _MM_FROUND_NO_EXC); 
}
__m128d test_mm_mask_mul_round_sd(__m128d __W, __mmask8 __U, __m128d __A, __m128d __B) {
  // CHECK-LABEL: @test_mm_mask_mul_round_sd
  // CHECK: @llvm.x86.avx512.mask.mul.sd.round
  return _mm_mask_mul_round_sd(__W,__U,__A,__B,_MM_FROUND_TO_NEAREST_INT | _MM_FROUND_NO_EXC); 
}
__m128d test_mm_maskz_mul_round_sd(__mmask8 __U, __m128d __A, __m128d __B) {
  // CHECK-LABEL: @test_mm_maskz_mul_round_sd
  // CHECK: @llvm.x86.avx512.mask.mul.sd.round
  return _mm_maskz_mul_round_sd(__U,__A,__B,_MM_FROUND_TO_NEAREST_INT | _MM_FROUND_NO_EXC); 
}
__m128d test_mm_mask_mul_sd(__m128d __W, __mmask8 __U, __m128d __A, __m128d __B) {
  // CHECK-LABEL: @test_mm_mask_mul_sd
  // CHECK-NOT: @llvm.x86.avx512.mask.mul.sd.round
  // CHECK: extractelement <2 x double> %{{.*}}, i32 0
  // CHECK: extractelement <2 x double> %{{.*}}, i32 0
  // CHECK: fmul double %{{.*}}, %{{.*}}
  // CHECK: insertelement <2 x double> {{.*}}, i32 0
  // CHECK: extractelement <2 x double> %{{.*}}, i64 0
  // CHECK-NEXT: extractelement <2 x double> %{{.*}}, i64 0
  // CHECK-NEXT: bitcast i8 %{{.*}} to <8 x i1>
  // CHECK-NEXT: extractelement <8 x i1> %{{.*}}, i64 0
  // CHECK-NEXT: select i1 %{{.*}}, double %{{.*}}, double %{{.*}}
  // CHECK-NEXT: insertelement <2 x double> %{{.*}}, double %{{.*}}, i64 0
  return _mm_mask_mul_sd(__W,__U,__A,__B); 
}
__m128d test_mm_maskz_mul_sd(__mmask8 __U, __m128d __A, __m128d __B) {
  // CHECK-LABEL: @test_mm_maskz_mul_sd
  // CHECK-NOT: @llvm.x86.avx512.mask.mul.sd.round
  // CHECK: extractelement <2 x double> %{{.*}}, i32 0
  // CHECK: extractelement <2 x double> %{{.*}}, i32 0
  // CHECK: fmul double %{{.*}}, %{{.*}}
  // CHECK: insertelement <2 x double> {{.*}}, i32 0
  // CHECK: extractelement <2 x double> %{{.*}}, i64 0
  // CHECK-NEXT: extractelement <2 x double> %{{.*}}, i64 0
  // CHECK-NEXT: bitcast i8 %{{.*}} to <8 x i1>
  // CHECK-NEXT: extractelement <8 x i1> %{{.*}}, i64 0
  // CHECK-NEXT: select i1 %{{.*}}, double %{{.*}}, double %{{.*}}
  // CHECK-NEXT: insertelement <2 x double> %{{.*}}, double %{{.*}}, i64 0
  return _mm_maskz_mul_sd(__U,__A,__B); 
}
__m512d test_mm512_div_round_pd(__m512d __A, __m512d __B) {
  // CHECK-LABEL: @test_mm512_div_round_pd
  // CHECK: @llvm.x86.avx512.div.pd.512
  return _mm512_div_round_pd(__A,__B,_MM_FROUND_TO_NEAREST_INT | _MM_FROUND_NO_EXC); 
}
__m512d test_mm512_mask_div_round_pd(__m512d __W, __mmask8 __U, __m512d __A, __m512d __B) {
  // CHECK-LABEL: @test_mm512_mask_div_round_pd
  // CHECK: @llvm.x86.avx512.div.pd.512
  // CHECK: select <8 x i1> %{{.*}}, <8 x double> %{{.*}}, <8 x double> %{{.*}}
  return _mm512_mask_div_round_pd(__W,__U,__A,__B,_MM_FROUND_TO_NEAREST_INT | _MM_FROUND_NO_EXC); 
}
__m512d test_mm512_maskz_div_round_pd(__mmask8 __U, __m512d __A, __m512d __B) {
  // CHECK-LABEL: @test_mm512_maskz_div_round_pd
  // CHECK: @llvm.x86.avx512.div.pd.512
  // CHECK: select <8 x i1> %{{.*}}, <8 x double> %{{.*}}, <8 x double> %{{.*}}
  return _mm512_maskz_div_round_pd(__U,__A,__B,_MM_FROUND_TO_NEAREST_INT | _MM_FROUND_NO_EXC); 
}
__m512d test_mm512_div_pd(__m512d __a, __m512d __b) {
  // CHECK-LABEL: @test_mm512_div_pd
  // CHECK: fdiv <8 x double>
  return _mm512_div_pd(__a,__b); 
}
__m512d test_mm512_mask_div_pd(__m512d __w, __mmask8 __u, __m512d __a, __m512d __b) {
  // CHECK-LABEL: @test_mm512_mask_div_pd
  // CHECK: fdiv <8 x double> %{{.*}}, %{{.*}}
  // CHECK: select <8 x i1> %{{.*}}, <8 x double> %{{.*}}, <8 x double> %{{.*}}
  return _mm512_mask_div_pd(__w,__u,__a,__b); 
}
__m512d test_mm512_maskz_div_pd(__mmask8 __U, __m512d __A, __m512d __B) {
  // CHECK-LABEL: @test_mm512_maskz_div_pd
  // CHECK: fdiv <8 x double> %{{.*}}, %{{.*}}
  // CHECK: select <8 x i1> %{{.*}}, <8 x double> %{{.*}}, <8 x double> %{{.*}}
  return _mm512_maskz_div_pd(__U,__A,__B); 
}
__m512 test_mm512_div_round_ps(__m512 __A, __m512 __B) {
  // CHECK-LABEL: @test_mm512_div_round_ps
  // CHECK: @llvm.x86.avx512.div.ps.512
  return _mm512_div_round_ps(__A,__B,_MM_FROUND_TO_NEAREST_INT | _MM_FROUND_NO_EXC); 
}
__m512 test_mm512_mask_div_round_ps(__m512 __W, __mmask16 __U, __m512 __A, __m512 __B) {
  // CHECK-LABEL: @test_mm512_mask_div_round_ps
  // CHECK: @llvm.x86.avx512.div.ps.512
  // CHECK: select <16 x i1> %{{.*}}, <16 x float> %{{.*}}, <16 x float> %{{.*}}
  return _mm512_mask_div_round_ps(__W,__U,__A,__B,_MM_FROUND_TO_NEAREST_INT | _MM_FROUND_NO_EXC); 
}
__m512 test_mm512_maskz_div_round_ps(__mmask16 __U, __m512 __A, __m512 __B) {
  // CHECK-LABEL: @test_mm512_maskz_div_round_ps
  // CHECK: @llvm.x86.avx512.div.ps.512
  // CHECK: select <16 x i1> %{{.*}}, <16 x float> %{{.*}}, <16 x float> %{{.*}}
  return _mm512_maskz_div_round_ps(__U,__A,__B,_MM_FROUND_TO_NEAREST_INT | _MM_FROUND_NO_EXC); 
}
__m512 test_mm512_div_ps(__m512 __A, __m512 __B) {
  // CHECK-LABEL: @test_mm512_div_ps
  // CHECK: fdiv <16 x float>
  return _mm512_div_ps(__A,__B); 
}
__m512 test_mm512_mask_div_ps(__m512 __W, __mmask16 __U, __m512 __A, __m512 __B) {
  // CHECK-LABEL: @test_mm512_mask_div_ps
  // CHECK: fdiv <16 x float> %{{.*}}, %{{.*}}
  // CHECK: select <16 x i1> %{{.*}}, <16 x float> %{{.*}}, <16 x float> %{{.*}}
  return _mm512_mask_div_ps(__W,__U,__A,__B); 
}
__m512 test_mm512_maskz_div_ps(__mmask16 __U, __m512 __A, __m512 __B) {
  // CHECK-LABEL: @test_mm512_maskz_div_ps
  // CHECK: fdiv <16 x float> %{{.*}}, %{{.*}}
  // CHECK: select <16 x i1> %{{.*}}, <16 x float> %{{.*}}, <16 x float> %{{.*}}
  return _mm512_maskz_div_ps(__U,__A,__B); 
}
__m128 test_mm_div_round_ss(__m128 __A, __m128 __B) {
  // CHECK-LABEL: @test_mm_div_round_ss
  // CHECK: @llvm.x86.avx512.mask.div.ss.round
  return _mm_div_round_ss(__A,__B,_MM_FROUND_TO_NEAREST_INT | _MM_FROUND_NO_EXC); 
}
__m128 test_mm_mask_div_round_ss(__m128 __W, __mmask8 __U, __m128 __A, __m128 __B) {
  // CHECK-LABEL: @test_mm_mask_div_round_ss
  // CHECK: @llvm.x86.avx512.mask.div.ss.round
  return _mm_mask_div_round_ss(__W,__U,__A,__B,_MM_FROUND_TO_NEAREST_INT | _MM_FROUND_NO_EXC); 
}
__m128 test_mm_maskz_div_round_ss(__mmask8 __U, __m128 __A, __m128 __B) {
  // CHECK-LABEL: @test_mm_maskz_div_round_ss
  // CHECK: @llvm.x86.avx512.mask.div.ss.round
  return _mm_maskz_div_round_ss(__U,__A,__B,_MM_FROUND_TO_NEAREST_INT | _MM_FROUND_NO_EXC); 
}
__m128 test_mm_mask_div_ss(__m128 __W, __mmask8 __U, __m128 __A, __m128 __B) {
  // CHECK-LABEL: @test_mm_mask_div_ss
  // CHECK: extractelement <4 x float> %{{.*}}, i32 0
  // CHECK: extractelement <4 x float> %{{.*}}, i32 0
  // CHECK: fdiv float %{{.*}}, %{{.*}}
  // CHECK: insertelement <4 x float> %{{.*}}, float %{{.*}}, i32 0
  // CHECK: extractelement <4 x float> %{{.*}}, i64 0
  // CHECK-NEXT: extractelement <4 x float> %{{.*}}, i64 0
  // CHECK-NEXT: bitcast i8 %{{.*}} to <8 x i1>
  // CHECK-NEXT: extractelement <8 x i1> %{{.*}}, i64 0
  // CHECK-NEXT: select i1 %{{.*}}, float %{{.*}}, float %{{.*}}
  // CHECK-NEXT: insertelement <4 x float> %{{.*}}, float %{{.*}}, i64 0
  return _mm_mask_div_ss(__W,__U,__A,__B); 
}
__m128 test_mm_maskz_div_ss(__mmask8 __U, __m128 __A, __m128 __B) {
  // CHECK-LABEL: @test_mm_maskz_div_ss
  // CHECK: extractelement <4 x float> %{{.*}}, i32 0
  // CHECK: extractelement <4 x float> %{{.*}}, i32 0
  // CHECK: fdiv float %{{.*}}, %{{.*}}
  // CHECK: insertelement <4 x float> %{{.*}}, float %{{.*}}, i32 0
  // CHECK: extractelement <4 x float> %{{.*}}, i64 0
  // CHECK-NEXT: extractelement <4 x float> %{{.*}}, i64 0
  // CHECK-NEXT: bitcast i8 %{{.*}} to <8 x i1>
  // CHECK-NEXT: extractelement <8 x i1> %{{.*}}, i64 0
  // CHECK-NEXT: select i1 %{{.*}}, float %{{.*}}, float %{{.*}}
  // CHECK-NEXT: insertelement <4 x float> %{{.*}}, float %{{.*}}, i64 0
  return _mm_maskz_div_ss(__U,__A,__B); 
}
__m128d test_mm_div_round_sd(__m128d __A, __m128d __B) {
  // CHECK-LABEL: @test_mm_div_round_sd
  // CHECK: @llvm.x86.avx512.mask.div.sd.round
  return _mm_div_round_sd(__A,__B,_MM_FROUND_TO_NEAREST_INT | _MM_FROUND_NO_EXC); 
}
__m128d test_mm_mask_div_round_sd(__m128d __W, __mmask8 __U, __m128d __A, __m128d __B) {
  // CHECK-LABEL: @test_mm_mask_div_round_sd
  // CHECK: @llvm.x86.avx512.mask.div.sd.round
  return _mm_mask_div_round_sd(__W,__U,__A,__B,_MM_FROUND_TO_NEAREST_INT | _MM_FROUND_NO_EXC); 
}
__m128d test_mm_maskz_div_round_sd(__mmask8 __U, __m128d __A, __m128d __B) {
  // CHECK-LABEL: @test_mm_maskz_div_round_sd
  // CHECK: @llvm.x86.avx512.mask.div.sd.round
  return _mm_maskz_div_round_sd(__U,__A,__B,_MM_FROUND_TO_NEAREST_INT | _MM_FROUND_NO_EXC); 
}
__m128d test_mm_mask_div_sd(__m128d __W, __mmask8 __U, __m128d __A, __m128d __B) {
  // CHECK-LABEL: @test_mm_mask_div_sd
  // CHECK: extractelement <2 x double> %{{.*}}, i32 0
  // CHECK: extractelement <2 x double> %{{.*}}, i32 0
  // CHECK: fdiv double %{{.*}}, %{{.*}}
  // CHECK: insertelement <2 x double> %{{.*}}, double %{{.*}}, i32 0
  // CHECK: extractelement <2 x double> %{{.*}}, i64 0
  // CHECK-NEXT: extractelement <2 x double> %{{.*}}, i64 0
  // CHECK-NEXT: bitcast i8 %{{.*}} to <8 x i1>
  // CHECK-NEXT: extractelement <8 x i1> %{{.*}}, i64 0
  // CHECK-NEXT: select i1 %{{.*}}, double %{{.*}}, double %{{.*}}
  // CHECK-NEXT: insertelement <2 x double> %{{.*}}, double %{{.*}}, i64 0
  return _mm_mask_div_sd(__W,__U,__A,__B); 
}
__m128d test_mm_maskz_div_sd(__mmask8 __U, __m128d __A, __m128d __B) {
  // CHECK-LABEL: @test_mm_maskz_div_sd
  // CHECK: extractelement <2 x double> %{{.*}}, i32 0
  // CHECK: extractelement <2 x double> %{{.*}}, i32 0
  // CHECK: fdiv double %{{.*}}, %{{.*}}
  // CHECK: insertelement <2 x double> %{{.*}}, double %{{.*}}, i32 0
  // CHECK: extractelement <2 x double> %{{.*}}, i64 0
  // CHECK-NEXT: extractelement <2 x double> %{{.*}}, i64 0
  // CHECK-NEXT: bitcast i8 %{{.*}} to <8 x i1>
  // CHECK-NEXT: extractelement <8 x i1> %{{.*}}, i64 0
  // CHECK-NEXT: select i1 %{{.*}}, double %{{.*}}, double %{{.*}}
  // CHECK-NEXT: insertelement <2 x double> %{{.*}}, double %{{.*}}, i64 0
  return _mm_maskz_div_sd(__U,__A,__B); 
}
__m128 test_mm_max_round_ss(__m128 __A, __m128 __B) {
  // CHECK-LABEL: @test_mm_max_round_ss
  // CHECK: @llvm.x86.avx512.mask.max.ss.round
  return _mm_max_round_ss(__A,__B,0x08); 
}
__m128 test_mm_mask_max_round_ss(__m128 __W, __mmask8 __U, __m128 __A, __m128 __B) {
  // CHECK-LABEL: @test_mm_mask_max_round_ss
  // CHECK: @llvm.x86.avx512.mask.max.ss.round
  return _mm_mask_max_round_ss(__W,__U,__A,__B,0x08); 
}
__m128 test_mm_maskz_max_round_ss(__mmask8 __U, __m128 __A, __m128 __B) {
  // CHECK-LABEL: @test_mm_maskz_max_round_ss
  // CHECK: @llvm.x86.avx512.mask.max.ss.round
  return _mm_maskz_max_round_ss(__U,__A,__B,0x08); 
}
__m128 test_mm_mask_max_ss(__m128 __W, __mmask8 __U, __m128 __A, __m128 __B) {
  // CHECK-LABEL: @test_mm_mask_max_ss
  // CHECK: @llvm.x86.avx512.mask.max.ss.round
  return _mm_mask_max_ss(__W,__U,__A,__B); 
}
__m128 test_mm_maskz_max_ss(__mmask8 __U, __m128 __A, __m128 __B) {
  // CHECK-LABEL: @test_mm_maskz_max_ss
  // CHECK: @llvm.x86.avx512.mask.max.ss.round
  return _mm_maskz_max_ss(__U,__A,__B); 
}
__m128d test_mm_max_round_sd(__m128d __A, __m128d __B) {
  // CHECK-LABEL: @test_mm_max_round_sd
  // CHECK: @llvm.x86.avx512.mask.max.sd.round
  return _mm_max_round_sd(__A,__B,0x08); 
}
__m128d test_mm_mask_max_round_sd(__m128d __W, __mmask8 __U, __m128d __A, __m128d __B) {
  // CHECK-LABEL: @test_mm_mask_max_round_sd
  // CHECK: @llvm.x86.avx512.mask.max.sd.round
  return _mm_mask_max_round_sd(__W,__U,__A,__B,0x08); 
}
__m128d test_mm_maskz_max_round_sd(__mmask8 __U, __m128d __A, __m128d __B) {
  // CHECK-LABEL: @test_mm_maskz_max_round_sd
  // CHECK: @llvm.x86.avx512.mask.max.sd.round
  return _mm_maskz_max_round_sd(__U,__A,__B,0x08); 
}
__m128d test_mm_mask_max_sd(__m128d __W, __mmask8 __U, __m128d __A, __m128d __B) {
  // CHECK-LABEL: @test_mm_mask_max_sd
  // CHECK: @llvm.x86.avx512.mask.max.sd.round
  return _mm_mask_max_sd(__W,__U,__A,__B); 
}
__m128d test_mm_maskz_max_sd(__mmask8 __U, __m128d __A, __m128d __B) {
  // CHECK-LABEL: @test_mm_maskz_max_sd
  // CHECK: @llvm.x86.avx512.mask.max.sd.round
  return _mm_maskz_max_sd(__U,__A,__B); 
}
__m128 test_mm_min_round_ss(__m128 __A, __m128 __B) {
  // CHECK-LABEL: @test_mm_min_round_ss
  // CHECK: @llvm.x86.avx512.mask.min.ss.round
  return _mm_min_round_ss(__A,__B,0x08); 
}
__m128 test_mm_mask_min_round_ss(__m128 __W, __mmask8 __U, __m128 __A, __m128 __B) {
  // CHECK-LABEL: @test_mm_mask_min_round_ss
  // CHECK: @llvm.x86.avx512.mask.min.ss.round
  return _mm_mask_min_round_ss(__W,__U,__A,__B,0x08); 
}
__m128 test_mm_maskz_min_round_ss(__mmask8 __U, __m128 __A, __m128 __B) {
  // CHECK-LABEL: @test_mm_maskz_min_round_ss
  // CHECK: @llvm.x86.avx512.mask.min.ss.round
  return _mm_maskz_min_round_ss(__U,__A,__B,0x08); 
}
__m128 test_mm_mask_min_ss(__m128 __W, __mmask8 __U, __m128 __A, __m128 __B) {
  // CHECK-LABEL: @test_mm_mask_min_ss
  // CHECK: @llvm.x86.avx512.mask.min.ss.round
  return _mm_mask_min_ss(__W,__U,__A,__B); 
}
__m128 test_mm_maskz_min_ss(__mmask8 __U, __m128 __A, __m128 __B) {
  // CHECK-LABEL: @test_mm_maskz_min_ss
  // CHECK: @llvm.x86.avx512.mask.min.ss.round
  return _mm_maskz_min_ss(__U,__A,__B); 
}
__m128d test_mm_min_round_sd(__m128d __A, __m128d __B) {
  // CHECK-LABEL: @test_mm_min_round_sd
  // CHECK: @llvm.x86.avx512.mask.min.sd.round
  return _mm_min_round_sd(__A,__B,0x08); 
}
__m128d test_mm_mask_min_round_sd(__m128d __W, __mmask8 __U, __m128d __A, __m128d __B) {
  // CHECK-LABEL: @test_mm_mask_min_round_sd
  // CHECK: @llvm.x86.avx512.mask.min.sd.round
  return _mm_mask_min_round_sd(__W,__U,__A,__B,0x08); 
}
__m128d test_mm_maskz_min_round_sd(__mmask8 __U, __m128d __A, __m128d __B) {
  // CHECK-LABEL: @test_mm_maskz_min_round_sd
  // CHECK: @llvm.x86.avx512.mask.min.sd.round
  return _mm_maskz_min_round_sd(__U,__A,__B,0x08); 
}
__m128d test_mm_mask_min_sd(__m128d __W, __mmask8 __U, __m128d __A, __m128d __B) {
  // CHECK-LABEL: @test_mm_mask_min_sd
  // CHECK: @llvm.x86.avx512.mask.min.sd.round
  return _mm_mask_min_sd(__W,__U,__A,__B); 
}
__m128d test_mm_maskz_min_sd(__mmask8 __U, __m128d __A, __m128d __B) {
  // CHECK-LABEL: @test_mm_maskz_min_sd
  // CHECK: @llvm.x86.avx512.mask.min.sd.round
  return _mm_maskz_min_sd(__U,__A,__B); 
}

__m512 test_mm512_undefined() {
  // CHECK-LABEL: @test_mm512_undefined
  // CHECK: ret <16 x float> zeroinitializer
  return _mm512_undefined();
}

__m512 test_mm512_undefined_ps() {
  // CHECK-LABEL: @test_mm512_undefined_ps
  // CHECK: ret <16 x float> zeroinitializer
  return _mm512_undefined_ps();
}

__m512d test_mm512_undefined_pd() {
  // CHECK-LABEL: @test_mm512_undefined_pd
  // CHECK: ret <8 x double> zeroinitializer
  return _mm512_undefined_pd();
}

__m512i test_mm512_undefined_epi32() {
  // CHECK-LABEL: @test_mm512_undefined_epi32
  // CHECK: ret <8 x i64> zeroinitializer
  return _mm512_undefined_epi32();
}

__m512i test_mm512_cvtepi8_epi32(__m128i __A) {
  // CHECK-LABEL: @test_mm512_cvtepi8_epi32
  // CHECK: sext <16 x i8> %{{.*}} to <16 x i32>
  return _mm512_cvtepi8_epi32(__A); 
}

__m512i test_mm512_mask_cvtepi8_epi32(__m512i __W, __mmask16 __U, __m128i __A) {
  // CHECK-LABEL: @test_mm512_mask_cvtepi8_epi32
  // CHECK: sext <16 x i8> %{{.*}} to <16 x i32>
  // CHECK: select <16 x i1> %{{.*}}, <16 x i32> %{{.*}}, <16 x i32> %{{.*}}
  return _mm512_mask_cvtepi8_epi32(__W, __U, __A); 
}

__m512i test_mm512_maskz_cvtepi8_epi32(__mmask16 __U, __m128i __A) {
  // CHECK-LABEL: @test_mm512_maskz_cvtepi8_epi32
  // CHECK: sext <16 x i8> %{{.*}} to <16 x i32>
  // CHECK: select <16 x i1> %{{.*}}, <16 x i32> %{{.*}}, <16 x i32> %{{.*}}
  return _mm512_maskz_cvtepi8_epi32(__U, __A); 
}

__m512i test_mm512_cvtepi8_epi64(__m128i __A) {
  // CHECK-LABEL: @test_mm512_cvtepi8_epi64
  // CHECK: sext <8 x i8> %{{.*}} to <8 x i64>
  return _mm512_cvtepi8_epi64(__A); 
}

__m512i test_mm512_mask_cvtepi8_epi64(__m512i __W, __mmask8 __U, __m128i __A) {
  // CHECK-LABEL: @test_mm512_mask_cvtepi8_epi64
  // CHECK: sext <8 x i8> %{{.*}} to <8 x i64>
  // CHECK: select <8 x i1> %{{.*}}, <8 x i64> %{{.*}}, <8 x i64> %{{.*}}
  return _mm512_mask_cvtepi8_epi64(__W, __U, __A); 
}

__m512i test_mm512_maskz_cvtepi8_epi64(__mmask8 __U, __m128i __A) {
  // CHECK-LABEL: @test_mm512_maskz_cvtepi8_epi64
  // CHECK: sext <8 x i8> %{{.*}} to <8 x i64>
  // CHECK: select <8 x i1> %{{.*}}, <8 x i64> %{{.*}}, <8 x i64> %{{.*}}
  return _mm512_maskz_cvtepi8_epi64(__U, __A); 
}

__m512i test_mm512_cvtepi32_epi64(__m256i __X) {
  // CHECK-LABEL: @test_mm512_cvtepi32_epi64
  // CHECK: sext <8 x i32> %{{.*}} to <8 x i64>
  return _mm512_cvtepi32_epi64(__X); 
}

__m512i test_mm512_mask_cvtepi32_epi64(__m512i __W, __mmask8 __U, __m256i __X) {
  // CHECK-LABEL: @test_mm512_mask_cvtepi32_epi64
  // CHECK: sext <8 x i32> %{{.*}} to <8 x i64>
  // CHECK: select <8 x i1> %{{.*}}, <8 x i64> %{{.*}}, <8 x i64> %{{.*}}
  return _mm512_mask_cvtepi32_epi64(__W, __U, __X); 
}

__m512i test_mm512_maskz_cvtepi32_epi64(__mmask8 __U, __m256i __X) {
  // CHECK-LABEL: @test_mm512_maskz_cvtepi32_epi64
  // CHECK: sext <8 x i32> %{{.*}} to <8 x i64>
  // CHECK: select <8 x i1> %{{.*}}, <8 x i64> %{{.*}}, <8 x i64> %{{.*}}
  return _mm512_maskz_cvtepi32_epi64(__U, __X); 
}

__m512i test_mm512_cvtepi16_epi32(__m256i __A) {
  // CHECK-LABEL: @test_mm512_cvtepi16_epi32
  // CHECK: sext <16 x i16> %{{.*}} to <16 x i32>
  return _mm512_cvtepi16_epi32(__A); 
}

__m512i test_mm512_mask_cvtepi16_epi32(__m512i __W, __mmask16 __U, __m256i __A) {
  // CHECK-LABEL: @test_mm512_mask_cvtepi16_epi32
  // CHECK: sext <16 x i16> %{{.*}} to <16 x i32>
  // CHECK: select <16 x i1> %{{.*}}, <16 x i32> %{{.*}}, <16 x i32> %{{.*}}
  return _mm512_mask_cvtepi16_epi32(__W, __U, __A); 
}

__m512i test_mm512_maskz_cvtepi16_epi32(__mmask16 __U, __m256i __A) {
  // CHECK-LABEL: @test_mm512_maskz_cvtepi16_epi32
  // CHECK: sext <16 x i16> %{{.*}} to <16 x i32>
  // CHECK: select <16 x i1> %{{.*}}, <16 x i32> %{{.*}}, <16 x i32> %{{.*}}
  return _mm512_maskz_cvtepi16_epi32(__U, __A); 
}

__m512i test_mm512_cvtepi16_epi64(__m128i __A) {
  // CHECK-LABEL: @test_mm512_cvtepi16_epi64
  // CHECK: sext <8 x i16> %{{.*}} to <8 x i64>
  return _mm512_cvtepi16_epi64(__A); 
}

__m512i test_mm512_mask_cvtepi16_epi64(__m512i __W, __mmask8 __U, __m128i __A) {
  // CHECK-LABEL: @test_mm512_mask_cvtepi16_epi64
  // CHECK: sext <8 x i16> %{{.*}} to <8 x i64>
  // CHECK: select <8 x i1> %{{.*}}, <8 x i64> %{{.*}}, <8 x i64> %{{.*}}
  return _mm512_mask_cvtepi16_epi64(__W, __U, __A); 
}

__m512i test_mm512_maskz_cvtepi16_epi64(__mmask8 __U, __m128i __A) {
  // CHECK-LABEL: @test_mm512_maskz_cvtepi16_epi64
  // CHECK: sext <8 x i16> %{{.*}} to <8 x i64>
  // CHECK: select <8 x i1> %{{.*}}, <8 x i64> %{{.*}}, <8 x i64> %{{.*}}
  return _mm512_maskz_cvtepi16_epi64(__U, __A); 
}

__m512i test_mm512_cvtepu8_epi32(__m128i __A) {
  // CHECK-LABEL: @test_mm512_cvtepu8_epi32
  // CHECK: zext <16 x i8> %{{.*}} to <16 x i32>
  return _mm512_cvtepu8_epi32(__A); 
}

__m512i test_mm512_mask_cvtepu8_epi32(__m512i __W, __mmask16 __U, __m128i __A) {
  // CHECK-LABEL: @test_mm512_mask_cvtepu8_epi32
  // CHECK: zext <16 x i8> %{{.*}} to <16 x i32>
  // CHECK: select <16 x i1> %{{.*}}, <16 x i32> %{{.*}}, <16 x i32> %{{.*}}
  return _mm512_mask_cvtepu8_epi32(__W, __U, __A); 
}

__m512i test_mm512_maskz_cvtepu8_epi32(__mmask16 __U, __m128i __A) {
  // CHECK-LABEL: @test_mm512_maskz_cvtepu8_epi32
  // CHECK: zext <16 x i8> %{{.*}} to <16 x i32>
  // CHECK: select <16 x i1> %{{.*}}, <16 x i32> %{{.*}}, <16 x i32> %{{.*}}
  return _mm512_maskz_cvtepu8_epi32(__U, __A); 
}

__m512i test_mm512_cvtepu8_epi64(__m128i __A) {
  // CHECK-LABEL: @test_mm512_cvtepu8_epi64
  // CHECK: zext <8 x i8> %{{.*}} to <8 x i64>
  return _mm512_cvtepu8_epi64(__A); 
}

__m512i test_mm512_mask_cvtepu8_epi64(__m512i __W, __mmask8 __U, __m128i __A) {
  // CHECK-LABEL: @test_mm512_mask_cvtepu8_epi64
  // CHECK: zext <8 x i8> %{{.*}} to <8 x i64>
  // CHECK: select <8 x i1> %{{.*}}, <8 x i64> %{{.*}}, <8 x i64> %{{.*}}
  return _mm512_mask_cvtepu8_epi64(__W, __U, __A); 
}

__m512i test_mm512_maskz_cvtepu8_epi64(__mmask8 __U, __m128i __A) {
  // CHECK-LABEL: @test_mm512_maskz_cvtepu8_epi64
  // CHECK: zext <8 x i8> %{{.*}} to <8 x i64>
  // CHECK: select <8 x i1> %{{.*}}, <8 x i64> %{{.*}}, <8 x i64> %{{.*}}
  return _mm512_maskz_cvtepu8_epi64(__U, __A); 
}

__m512i test_mm512_cvtepu32_epi64(__m256i __X) {
  // CHECK-LABEL: @test_mm512_cvtepu32_epi64
  // CHECK: zext <8 x i32> %{{.*}} to <8 x i64>
  return _mm512_cvtepu32_epi64(__X); 
}

__m512i test_mm512_mask_cvtepu32_epi64(__m512i __W, __mmask8 __U, __m256i __X) {
  // CHECK-LABEL: @test_mm512_mask_cvtepu32_epi64
  // CHECK: zext <8 x i32> %{{.*}} to <8 x i64>
  // CHECK: select <8 x i1> %{{.*}}, <8 x i64> %{{.*}}, <8 x i64> %{{.*}}
  return _mm512_mask_cvtepu32_epi64(__W, __U, __X); 
}

__m512i test_mm512_maskz_cvtepu32_epi64(__mmask8 __U, __m256i __X) {
  // CHECK-LABEL: @test_mm512_maskz_cvtepu32_epi64
  // CHECK: zext <8 x i32> %{{.*}} to <8 x i64>
  // CHECK: select <8 x i1> %{{.*}}, <8 x i64> %{{.*}}, <8 x i64> %{{.*}}
  return _mm512_maskz_cvtepu32_epi64(__U, __X); 
}

__m512i test_mm512_cvtepu16_epi32(__m256i __A) {
  // CHECK-LABEL: @test_mm512_cvtepu16_epi32
  // CHECK: zext <16 x i16> %{{.*}} to <16 x i32>
  return _mm512_cvtepu16_epi32(__A); 
}

__m512i test_mm512_mask_cvtepu16_epi32(__m512i __W, __mmask16 __U, __m256i __A) {
  // CHECK-LABEL: @test_mm512_mask_cvtepu16_epi32
  // CHECK: zext <16 x i16> %{{.*}} to <16 x i32>
  // CHECK: select <16 x i1> %{{.*}}, <16 x i32> %{{.*}}, <16 x i32> %{{.*}}
  return _mm512_mask_cvtepu16_epi32(__W, __U, __A); 
}

__m512i test_mm512_maskz_cvtepu16_epi32(__mmask16 __U, __m256i __A) {
  // CHECK-LABEL: @test_mm512_maskz_cvtepu16_epi32
  // CHECK: zext <16 x i16> %{{.*}} to <16 x i32>
  // CHECK: select <16 x i1> %{{.*}}, <16 x i32> %{{.*}}, <16 x i32> %{{.*}}
  return _mm512_maskz_cvtepu16_epi32(__U, __A); 
}

__m512i test_mm512_cvtepu16_epi64(__m128i __A) {
  // CHECK-LABEL: @test_mm512_cvtepu16_epi64
  // CHECK: zext <8 x i16> %{{.*}} to <8 x i64>
  return _mm512_cvtepu16_epi64(__A); 
}

__m512i test_mm512_mask_cvtepu16_epi64(__m512i __W, __mmask8 __U, __m128i __A) {
  // CHECK-LABEL: @test_mm512_mask_cvtepu16_epi64
  // CHECK: zext <8 x i16> %{{.*}} to <8 x i64>
  // CHECK: select <8 x i1> %{{.*}}, <8 x i64> %{{.*}}, <8 x i64> %{{.*}}
  return _mm512_mask_cvtepu16_epi64(__W, __U, __A); 
}

__m512i test_mm512_maskz_cvtepu16_epi64(__mmask8 __U, __m128i __A) {
  // CHECK-LABEL: @test_mm512_maskz_cvtepu16_epi64
  // CHECK: zext <8 x i16> %{{.*}} to <8 x i64>
  // CHECK: select <8 x i1> %{{.*}}, <8 x i64> %{{.*}}, <8 x i64> %{{.*}}
  return _mm512_maskz_cvtepu16_epi64(__U, __A); 
}


__m512i test_mm512_rol_epi32(__m512i __A) {
  // CHECK-LABEL: @test_mm512_rol_epi32
  // CHECK: @llvm.x86.avx512.prol.d.512
  return _mm512_rol_epi32(__A, 5); 
}

__m512i test_mm512_mask_rol_epi32(__m512i __W, __mmask16 __U, __m512i __A) {
  // CHECK-LABEL: @test_mm512_mask_rol_epi32
  // CHECK: @llvm.x86.avx512.prol.d.512
  // CHECK: select <16 x i1> %{{.*}}, <16 x i32> %{{.*}}, <16 x i32> %{{.*}}
  return _mm512_mask_rol_epi32(__W, __U, __A, 5); 
}

__m512i test_mm512_maskz_rol_epi32(__mmask16 __U, __m512i __A) {
  // CHECK-LABEL: @test_mm512_maskz_rol_epi32
  // CHECK: @llvm.x86.avx512.prol.d.512
  // CHECK: select <16 x i1> %{{.*}}, <16 x i32> %{{.*}}, <16 x i32> %{{.*}}
  return _mm512_maskz_rol_epi32(__U, __A, 5); 
}

__m512i test_mm512_rol_epi64(__m512i __A) {
  // CHECK-LABEL: @test_mm512_rol_epi64
  // CHECK: @llvm.x86.avx512.prol.q.512
  return _mm512_rol_epi64(__A, 5); 
}

__m512i test_mm512_mask_rol_epi64(__m512i __W, __mmask8 __U, __m512i __A) {
  // CHECK-LABEL: @test_mm512_mask_rol_epi64
  // CHECK: @llvm.x86.avx512.prol.q.512
  // CHECK: select <8 x i1> %{{.*}}, <8 x i64> %{{.*}}, <8 x i64> %{{.*}}
  return _mm512_mask_rol_epi64(__W, __U, __A, 5); 
}

__m512i test_mm512_maskz_rol_epi64(__mmask8 __U, __m512i __A) {
  // CHECK-LABEL: @test_mm512_maskz_rol_epi64
  // CHECK: @llvm.x86.avx512.prol.q.512
  // CHECK: select <8 x i1> %{{.*}}, <8 x i64> %{{.*}}, <8 x i64> %{{.*}}
  return _mm512_maskz_rol_epi64(__U, __A, 5); 
}

__m512i test_mm512_rolv_epi32(__m512i __A, __m512i __B) {
  // CHECK-LABEL: @test_mm512_rolv_epi32
  // CHECK: @llvm.x86.avx512.prolv.d.512
  return _mm512_rolv_epi32(__A, __B); 
}

__m512i test_mm512_mask_rolv_epi32(__m512i __W, __mmask16 __U, __m512i __A, __m512i __B) {
  // CHECK-LABEL: @test_mm512_mask_rolv_epi32
  // CHECK: @llvm.x86.avx512.prolv.d.512
  // CHECK: select <16 x i1> %{{.*}}, <16 x i32> %{{.*}}, <16 x i32> %{{.*}}
  return _mm512_mask_rolv_epi32(__W, __U, __A, __B); 
}

__m512i test_mm512_maskz_rolv_epi32(__mmask16 __U, __m512i __A, __m512i __B) {
  // CHECK-LABEL: @test_mm512_maskz_rolv_epi32
  // CHECK: @llvm.x86.avx512.prolv.d.512
  // CHECK: select <16 x i1> %{{.*}}, <16 x i32> %{{.*}}, <16 x i32> %{{.*}}
  return _mm512_maskz_rolv_epi32(__U, __A, __B); 
}

__m512i test_mm512_rolv_epi64(__m512i __A, __m512i __B) {
  // CHECK-LABEL: @test_mm512_rolv_epi64
  // CHECK: @llvm.x86.avx512.prolv.q.512
  return _mm512_rolv_epi64(__A, __B); 
}

__m512i test_mm512_mask_rolv_epi64(__m512i __W, __mmask8 __U, __m512i __A, __m512i __B) {
  // CHECK-LABEL: @test_mm512_mask_rolv_epi64
  // CHECK: @llvm.x86.avx512.prolv.q.512
  // CHECK: select <8 x i1> %{{.*}}, <8 x i64> %{{.*}}, <8 x i64> %{{.*}}
  return _mm512_mask_rolv_epi64(__W, __U, __A, __B); 
}

__m512i test_mm512_maskz_rolv_epi64(__mmask8 __U, __m512i __A, __m512i __B) {
  // CHECK-LABEL: @test_mm512_maskz_rolv_epi64
  // CHECK: @llvm.x86.avx512.prolv.q.512
  // CHECK: select <8 x i1> %{{.*}}, <8 x i64> %{{.*}}, <8 x i64> %{{.*}}
  return _mm512_maskz_rolv_epi64(__U, __A, __B); 
}

__m512i test_mm512_ror_epi32(__m512i __A) {
  // CHECK-LABEL: @test_mm512_ror_epi32
  // CHECK: @llvm.x86.avx512.pror.d.512
  return _mm512_ror_epi32(__A, 5); 
}

__m512i test_mm512_mask_ror_epi32(__m512i __W, __mmask16 __U, __m512i __A) {
  // CHECK-LABEL: @test_mm512_mask_ror_epi32
  // CHECK: @llvm.x86.avx512.pror.d.512
  // CHECK: select <16 x i1> %{{.*}}, <16 x i32> %{{.*}}, <16 x i32> %{{.*}}
  return _mm512_mask_ror_epi32(__W, __U, __A, 5); 
}

__m512i test_mm512_maskz_ror_epi32(__mmask16 __U, __m512i __A) {
  // CHECK-LABEL: @test_mm512_maskz_ror_epi32
  // CHECK: @llvm.x86.avx512.pror.d.512
  // CHECK: select <16 x i1> %{{.*}}, <16 x i32> %{{.*}}, <16 x i32> %{{.*}}
  return _mm512_maskz_ror_epi32(__U, __A, 5); 
}

__m512i test_mm512_ror_epi64(__m512i __A) {
  // CHECK-LABEL: @test_mm512_ror_epi64
  // CHECK: @llvm.x86.avx512.pror.q.512
  return _mm512_ror_epi64(__A, 5); 
}

__m512i test_mm512_mask_ror_epi64(__m512i __W, __mmask8 __U, __m512i __A) {
  // CHECK-LABEL: @test_mm512_mask_ror_epi64
  // CHECK: @llvm.x86.avx512.pror.q.512
  // CHECK: select <8 x i1> %{{.*}}, <8 x i64> %{{.*}}, <8 x i64> %{{.*}}
  return _mm512_mask_ror_epi64(__W, __U, __A, 5); 
}

__m512i test_mm512_maskz_ror_epi64(__mmask8 __U, __m512i __A) {
  // CHECK-LABEL: @test_mm512_maskz_ror_epi64
  // CHECK: @llvm.x86.avx512.pror.q.512
  // CHECK: select <8 x i1> %{{.*}}, <8 x i64> %{{.*}}, <8 x i64> %{{.*}}
  return _mm512_maskz_ror_epi64(__U, __A, 5); 
}


__m512i test_mm512_rorv_epi32(__m512i __A, __m512i __B) {
  // CHECK-LABEL: @test_mm512_rorv_epi32
  // CHECK: @llvm.x86.avx512.prorv.d.512
  return _mm512_rorv_epi32(__A, __B); 
}

__m512i test_mm512_mask_rorv_epi32(__m512i __W, __mmask16 __U, __m512i __A, __m512i __B) {
  // CHECK-LABEL: @test_mm512_mask_rorv_epi32
  // CHECK: @llvm.x86.avx512.prorv.d.512
  // CHECK: select <16 x i1> %{{.*}}, <16 x i32> %{{.*}}, <16 x i32> %{{.*}}
  return _mm512_mask_rorv_epi32(__W, __U, __A, __B); 
}

__m512i test_mm512_maskz_rorv_epi32(__mmask16 __U, __m512i __A, __m512i __B) {
  // CHECK-LABEL: @test_mm512_maskz_rorv_epi32
  // CHECK: @llvm.x86.avx512.prorv.d.512
  // CHECK: select <16 x i1> %{{.*}}, <16 x i32> %{{.*}}, <16 x i32> %{{.*}}
  return _mm512_maskz_rorv_epi32(__U, __A, __B); 
}

__m512i test_mm512_rorv_epi64(__m512i __A, __m512i __B) {
  // CHECK-LABEL: @test_mm512_rorv_epi64
  // CHECK: @llvm.x86.avx512.prorv.q.512
  return _mm512_rorv_epi64(__A, __B); 
}

__m512i test_mm512_mask_rorv_epi64(__m512i __W, __mmask8 __U, __m512i __A, __m512i __B) {
  // CHECK-LABEL: @test_mm512_mask_rorv_epi64
  // CHECK: @llvm.x86.avx512.prorv.q.512
  // CHECK: select <8 x i1> %{{.*}}, <8 x i64> %{{.*}}, <8 x i64> %{{.*}}
  return _mm512_mask_rorv_epi64(__W, __U, __A, __B); 
}

__m512i test_mm512_maskz_rorv_epi64(__mmask8 __U, __m512i __A, __m512i __B) {
  // CHECK-LABEL: @test_mm512_maskz_rorv_epi64
  // CHECK: @llvm.x86.avx512.prorv.q.512
  // CHECK: select <8 x i1> %{{.*}}, <8 x i64> %{{.*}}, <8 x i64> %{{.*}}
  return _mm512_maskz_rorv_epi64(__U, __A, __B); 
}

__m512i test_mm512_slli_epi32(__m512i __A) {
  // CHECK-LABEL: @test_mm512_slli_epi32
  // CHECK: @llvm.x86.avx512.pslli.d.512
  return _mm512_slli_epi32(__A, 5); 
}

__m512i test_mm512_mask_slli_epi32(__m512i __W, __mmask16 __U, __m512i __A) {
  // CHECK-LABEL: @test_mm512_mask_slli_epi32
  // CHECK: @llvm.x86.avx512.pslli.d.512
  // CHECK: select <16 x i1> %{{.*}}, <16 x i32> %{{.*}}, <16 x i32> %{{.*}}
  return _mm512_mask_slli_epi32(__W, __U, __A, 5); 
}

__m512i test_mm512_maskz_slli_epi32(__mmask16 __U, __m512i __A) {
  // CHECK-LABEL: @test_mm512_maskz_slli_epi32
  // CHECK: @llvm.x86.avx512.pslli.d.512
  // CHECK: select <16 x i1> %{{.*}}, <16 x i32> %{{.*}}, <16 x i32> %{{.*}}
  return _mm512_maskz_slli_epi32(__U, __A, 5); 
}

__m512i test_mm512_slli_epi64(__m512i __A) {
  // CHECK-LABEL: @test_mm512_slli_epi64
  // CHECK: @llvm.x86.avx512.pslli.q.512
  return _mm512_slli_epi64(__A, 5); 
}

__m512i test_mm512_mask_slli_epi64(__m512i __W, __mmask8 __U, __m512i __A) {
  // CHECK-LABEL: @test_mm512_mask_slli_epi64
  // CHECK: @llvm.x86.avx512.pslli.q.512
  // CHECK: select <8 x i1> %{{.*}}, <8 x i64> %{{.*}}, <8 x i64> %{{.*}}
  return _mm512_mask_slli_epi64(__W, __U, __A, 5); 
}

__m512i test_mm512_maskz_slli_epi64(__mmask8 __U, __m512i __A) {
  // CHECK-LABEL: @test_mm512_maskz_slli_epi64
  // CHECK: select <8 x i1> %{{.*}}, <8 x i64> %{{.*}}, <8 x i64> %{{.*}}
  return _mm512_maskz_slli_epi64(__U, __A, 5); 
}

__m512i test_mm512_srli_epi32(__m512i __A) {
  // CHECK-LABEL: @test_mm512_srli_epi32
  // CHECK: @llvm.x86.avx512.psrli.d.512
  return _mm512_srli_epi32(__A, 5); 
}

__m512i test_mm512_mask_srli_epi32(__m512i __W, __mmask16 __U, __m512i __A) {
  // CHECK-LABEL: @test_mm512_mask_srli_epi32
  // CHECK: @llvm.x86.avx512.psrli.d.512
  // CHECK: select <16 x i1> %{{.*}}, <16 x i32> %{{.*}}, <16 x i32> %{{.*}}
  return _mm512_mask_srli_epi32(__W, __U, __A, 5); 
}

__m512i test_mm512_maskz_srli_epi32(__mmask16 __U, __m512i __A) {
  // CHECK-LABEL: @test_mm512_maskz_srli_epi32
  // CHECK: @llvm.x86.avx512.psrli.d.512
  // CHECK: select <16 x i1> %{{.*}}, <16 x i32> %{{.*}}, <16 x i32> %{{.*}}
  return _mm512_maskz_srli_epi32(__U, __A, 5); 
}

__m512i test_mm512_srli_epi64(__m512i __A) {
  // CHECK-LABEL: @test_mm512_srli_epi64
  // CHECK: @llvm.x86.avx512.psrli.q.512
  return _mm512_srli_epi64(__A, 5); 
}

__m512i test_mm512_mask_srli_epi64(__m512i __W, __mmask8 __U, __m512i __A) {
  // CHECK-LABEL: @test_mm512_mask_srli_epi64
  // CHECK: @llvm.x86.avx512.psrli.q.512
  // CHECK: select <8 x i1> %{{.*}}, <8 x i64> %{{.*}}, <8 x i64> %{{.*}}
  return _mm512_mask_srli_epi64(__W, __U, __A, 5); 
}

__m512i test_mm512_maskz_srli_epi64(__mmask8 __U, __m512i __A) {
  // CHECK-LABEL: @test_mm512_maskz_srli_epi64
  // CHECK: @llvm.x86.avx512.psrli.q.512
  // CHECK: select <8 x i1> %{{.*}}, <8 x i64> %{{.*}}, <8 x i64> %{{.*}}
  return _mm512_maskz_srli_epi64(__U, __A, 5); 
}

__m512i test_mm512_mask_load_epi32(__m512i __W, __mmask16 __U, void const *__P) {
  // CHECK-LABEL: @test_mm512_mask_load_epi32
  // CHECK: @llvm.masked.load.v16i32.p0v16i32(<16 x i32>* %{{.*}}, i32 64, <16 x i1> %{{.*}}, <16 x i32> %{{.*}})
  return _mm512_mask_load_epi32(__W, __U, __P); 
}

__m512i test_mm512_maskz_load_epi32(__mmask16 __U, void const *__P) {
  // CHECK-LABEL: @test_mm512_maskz_load_epi32
  // CHECK: @llvm.masked.load.v16i32.p0v16i32(<16 x i32>* %{{.*}}, i32 64, <16 x i1> %{{.*}}, <16 x i32> %{{.*}})
  return _mm512_maskz_load_epi32(__U, __P); 
}

__m512i test_mm512_mask_mov_epi32(__m512i __W, __mmask16 __U, __m512i __A) {
  // CHECK-LABEL: @test_mm512_mask_mov_epi32
  // CHECK: select <16 x i1> %{{.*}}, <16 x i32> %{{.*}}, <16 x i32> %{{.*}}
  return _mm512_mask_mov_epi32(__W, __U, __A); 
}

__m512i test_mm512_maskz_mov_epi32(__mmask16 __U, __m512i __A) {
  // CHECK-LABEL: @test_mm512_maskz_mov_epi32
  // CHECK: select <16 x i1> %{{.*}}, <16 x i32> %{{.*}}, <16 x i32> %{{.*}}
  return _mm512_maskz_mov_epi32(__U, __A); 
}

__m512i test_mm512_mask_mov_epi64(__m512i __W, __mmask8 __U, __m512i __A) {
  // CHECK-LABEL: @test_mm512_mask_mov_epi64
  // CHECK: select <8 x i1> %{{.*}}, <8 x i64> %{{.*}}, <8 x i64> %{{.*}}
  return _mm512_mask_mov_epi64(__W, __U, __A); 
}

__m512i test_mm512_maskz_mov_epi64(__mmask8 __U, __m512i __A) {
  // CHECK-LABEL: @test_mm512_maskz_mov_epi64
  // CHECK: select <8 x i1> %{{.*}}, <8 x i64> %{{.*}}, <8 x i64> %{{.*}}
  return _mm512_maskz_mov_epi64(__U, __A); 
}

__m512i test_mm512_mask_load_epi64(__m512i __W, __mmask8 __U, void const *__P) {
  // CHECK-LABEL: @test_mm512_mask_load_epi64
  // CHECK: @llvm.masked.load.v8i64.p0v8i64(<8 x i64>* %{{.*}}, i32 64, <8 x i1> %{{.*}}, <8 x i64> %{{.*}})
  return _mm512_mask_load_epi64(__W, __U, __P); 
}

__m512i test_mm512_maskz_load_epi64(__mmask8 __U, void const *__P) {
  // CHECK-LABEL: @test_mm512_maskz_load_epi64
  // CHECK: @llvm.masked.load.v8i64.p0v8i64(<8 x i64>* %{{.*}}, i32 64, <8 x i1> %{{.*}}, <8 x i64> %{{.*}})
  return _mm512_maskz_load_epi64(__U, __P); 
}

void test_mm512_mask_store_epi32(void *__P, __mmask16 __U, __m512i __A) {
  // CHECK-LABEL: @test_mm512_mask_store_epi32
  // CHECK: @llvm.masked.store.v16i32.p0v16i32(<16 x i32> %{{.*}}, <16 x i32>* %{{.*}}, i32 64, <16 x i1> %{{.*}})
  return _mm512_mask_store_epi32(__P, __U, __A); 
}

void test_mm512_mask_store_epi64(void *__P, __mmask8 __U, __m512i __A) {
  // CHECK-LABEL: @test_mm512_mask_store_epi64
  // CHECK: @llvm.masked.store.v8i64.p0v8i64(<8 x i64> %{{.*}}, <8 x i64>* %{{.*}}, i32 64, <8 x i1> %{{.*}})
  return _mm512_mask_store_epi64(__P, __U, __A); 
}

__m512d test_mm512_movedup_pd(__m512d __A) {
  // CHECK-LABEL: @test_mm512_movedup_pd
  // CHECK: shufflevector <8 x double> %{{.*}}, <8 x double> %{{.*}}, <8 x i32> <i32 0, i32 0, i32 2, i32 2, i32 4, i32 4, i32 6, i32 6>
  return _mm512_movedup_pd(__A);
}

__m512d test_mm512_mask_movedup_pd(__m512d __W, __mmask8 __U, __m512d __A) {
  // CHECK-LABEL: @test_mm512_mask_movedup_pd
  // CHECK: shufflevector <8 x double> %{{.*}}, <8 x double> %{{.*}}, <8 x i32> <i32 0, i32 0, i32 2, i32 2, i32 4, i32 4, i32 6, i32 6>
  // CHECK: select <8 x i1> %{{.*}}, <8 x double> %{{.*}}, <8 x double> %{{.*}}
  return _mm512_mask_movedup_pd(__W, __U, __A);
}

__m512d test_mm512_maskz_movedup_pd(__mmask8 __U, __m512d __A) {
  // CHECK-LABEL: @test_mm512_maskz_movedup_pd
  // CHECK: shufflevector <8 x double> %{{.*}}, <8 x double> %{{.*}}, <8 x i32> <i32 0, i32 0, i32 2, i32 2, i32 4, i32 4, i32 6, i32 6>
  // CHECK: select <8 x i1> %{{.*}}, <8 x double> %{{.*}}, <8 x double> %{{.*}}
  return _mm512_maskz_movedup_pd(__U, __A);
}

int test_mm_comi_round_sd(__m128d __A, __m128d __B) {
  // CHECK-LABEL: @test_mm_comi_round_sd
  // CHECK: @llvm.x86.avx512.vcomi.sd
  return _mm_comi_round_sd(__A, __B, 5, _MM_FROUND_NO_EXC); 
}

int test_mm_comi_round_ss(__m128 __A, __m128 __B) {
  // CHECK-LABEL: @test_mm_comi_round_ss
  // CHECK: @llvm.x86.avx512.vcomi.ss
  return _mm_comi_round_ss(__A, __B, 5, _MM_FROUND_NO_EXC); 
}

__m512d test_mm512_fixupimm_round_pd(__m512d __A, __m512d __B, __m512i __C) {
  // CHECK-LABEL: @test_mm512_fixupimm_round_pd
  // CHECK: @llvm.x86.avx512.mask.fixupimm.pd.512
  return _mm512_fixupimm_round_pd(__A, __B, __C, 5, 8); 
}

__m512d test_mm512_mask_fixupimm_round_pd(__m512d __A, __mmask8 __U, __m512d __B, __m512i __C) {
  // CHECK-LABEL: @test_mm512_mask_fixupimm_round_pd
  // CHECK: @llvm.x86.avx512.mask.fixupimm.pd.512
  return _mm512_mask_fixupimm_round_pd(__A, __U, __B, __C, 5, 8); 
}

__m512d test_mm512_fixupimm_pd(__m512d __A, __m512d __B, __m512i __C) {
  // CHECK-LABEL: @test_mm512_fixupimm_pd
  // CHECK: @llvm.x86.avx512.mask.fixupimm.pd.512
  return _mm512_fixupimm_pd(__A, __B, __C, 5); 
}

__m512d test_mm512_mask_fixupimm_pd(__m512d __A, __mmask8 __U, __m512d __B, __m512i __C) {
  // CHECK-LABEL: @test_mm512_mask_fixupimm_pd
  // CHECK: @llvm.x86.avx512.mask.fixupimm.pd.512
  return _mm512_mask_fixupimm_pd(__A, __U, __B, __C, 5); 
}

__m512d test_mm512_maskz_fixupimm_round_pd(__mmask8 __U, __m512d __A, __m512d __B, __m512i __C) {
  // CHECK-LABEL: @test_mm512_maskz_fixupimm_round_pd
  // CHECK: @llvm.x86.avx512.maskz.fixupimm.pd.512
  return _mm512_maskz_fixupimm_round_pd(__U, __A, __B, __C, 5, 8); 
}

__m512d test_mm512_maskz_fixupimm_pd(__mmask8 __U, __m512d __A, __m512d __B, __m512i __C) {
  // CHECK-LABEL: @test_mm512_maskz_fixupimm_pd
  // CHECK: @llvm.x86.avx512.maskz.fixupimm.pd.512
  return _mm512_maskz_fixupimm_pd(__U, __A, __B, __C, 5); 
}

__m512 test_mm512_fixupimm_round_ps(__m512 __A, __m512 __B, __m512i __C) {
  // CHECK-LABEL: @test_mm512_fixupimm_round_ps
  // CHECK: @llvm.x86.avx512.mask.fixupimm.ps.512
  return _mm512_fixupimm_round_ps(__A, __B, __C, 5, 8); 
}

__m512 test_mm512_mask_fixupimm_round_ps(__m512 __A, __mmask16 __U, __m512 __B, __m512i __C) {
  // CHECK-LABEL: @test_mm512_mask_fixupimm_round_ps
  // CHECK: @llvm.x86.avx512.mask.fixupimm.ps.512
  return _mm512_mask_fixupimm_round_ps(__A, __U, __B, __C, 5, 8); 
}

__m512 test_mm512_fixupimm_ps(__m512 __A, __m512 __B, __m512i __C) {
  // CHECK-LABEL: @test_mm512_fixupimm_ps
  // CHECK: @llvm.x86.avx512.mask.fixupimm.ps.512
  return _mm512_fixupimm_ps(__A, __B, __C, 5); 
}

__m512 test_mm512_mask_fixupimm_ps(__m512 __A, __mmask16 __U, __m512 __B, __m512i __C) {
  // CHECK-LABEL: @test_mm512_mask_fixupimm_ps
  // CHECK: @llvm.x86.avx512.mask.fixupimm.ps.512
  return _mm512_mask_fixupimm_ps(__A, __U, __B, __C, 5); 
}

__m512 test_mm512_maskz_fixupimm_round_ps(__mmask16 __U, __m512 __A, __m512 __B, __m512i __C) {
  // CHECK-LABEL: @test_mm512_maskz_fixupimm_round_ps
  // CHECK: @llvm.x86.avx512.maskz.fixupimm.ps.512
  return _mm512_maskz_fixupimm_round_ps(__U, __A, __B, __C, 5, 8); 
}

__m512 test_mm512_maskz_fixupimm_ps(__mmask16 __U, __m512 __A, __m512 __B, __m512i __C) {
  // CHECK-LABEL: @test_mm512_maskz_fixupimm_ps
  // CHECK: @llvm.x86.avx512.maskz.fixupimm.ps.512
  return _mm512_maskz_fixupimm_ps(__U, __A, __B, __C, 5); 
}

__m128d test_mm_fixupimm_round_sd(__m128d __A, __m128d __B, __m128i __C) {
  // CHECK-LABEL: @test_mm_fixupimm_round_sd
  // CHECK: @llvm.x86.avx512.mask.fixupimm
  return _mm_fixupimm_round_sd(__A, __B, __C, 5, 8); 
}

__m128d test_mm_mask_fixupimm_round_sd(__m128d __A, __mmask8 __U, __m128d __B, __m128i __C) {
  // CHECK-LABEL: @test_mm_mask_fixupimm_round_sd
  // CHECK: @llvm.x86.avx512.mask.fixupimm
  return _mm_mask_fixupimm_round_sd(__A, __U, __B, __C, 5, 8); 
}

__m128d test_mm_fixupimm_sd(__m128d __A, __m128d __B, __m128i __C) {
  // CHECK-LABEL: @test_mm_fixupimm_sd
  // CHECK: @llvm.x86.avx512.mask.fixupimm
  return _mm_fixupimm_sd(__A, __B, __C, 5); 
}

__m128d test_mm_mask_fixupimm_sd(__m128d __A, __mmask8 __U, __m128d __B, __m128i __C) {
  // CHECK-LABEL: @test_mm_mask_fixupimm_sd
  // CHECK: @llvm.x86.avx512.mask.fixupimm
  return _mm_mask_fixupimm_sd(__A, __U, __B, __C, 5); 
}

__m128d test_mm_maskz_fixupimm_round_sd(__mmask8 __U, __m128d __A, __m128d __B, __m128i __C) {
  // CHECK-LABEL: @test_mm_maskz_fixupimm_round_sd
  // CHECK: @llvm.x86.avx512.maskz.fixupimm
  return _mm_maskz_fixupimm_round_sd(__U, __A, __B, __C, 5, 8); 
}

__m128d test_mm_maskz_fixupimm_sd(__mmask8 __U, __m128d __A, __m128d __B, __m128i __C) {
  // CHECK-LABEL: @test_mm_maskz_fixupimm_sd
  // CHECK: @llvm.x86.avx512.maskz.fixupimm
  return _mm_maskz_fixupimm_sd(__U, __A, __B, __C, 5); 
}

__m128 test_mm_fixupimm_round_ss(__m128 __A, __m128 __B, __m128i __C) {
  // CHECK-LABEL: @test_mm_fixupimm_round_ss
  // CHECK: @llvm.x86.avx512.mask.fixupimm
  return _mm_fixupimm_round_ss(__A, __B, __C, 5, 8); 
}

__m128 test_mm_mask_fixupimm_round_ss(__m128 __A, __mmask8 __U, __m128 __B, __m128i __C) {
  // CHECK-LABEL: @test_mm_mask_fixupimm_round_ss
  // CHECK: @llvm.x86.avx512.mask.fixupimm
  return _mm_mask_fixupimm_round_ss(__A, __U, __B, __C, 5, 8); 
}

__m128 test_mm_fixupimm_ss(__m128 __A, __m128 __B, __m128i __C) {
  // CHECK-LABEL: @test_mm_fixupimm_ss
  // CHECK: @llvm.x86.avx512.mask.fixupimm
  return _mm_fixupimm_ss(__A, __B, __C, 5); 
}

__m128 test_mm_mask_fixupimm_ss(__m128 __A, __mmask8 __U, __m128 __B, __m128i __C) {
  // CHECK-LABEL: @test_mm_mask_fixupimm_ss
  // CHECK: @llvm.x86.avx512.mask.fixupimm
  return _mm_mask_fixupimm_ss(__A, __U, __B, __C, 5); 
}

__m128 test_mm_maskz_fixupimm_round_ss(__mmask8 __U, __m128 __A, __m128 __B, __m128i __C) {
  // CHECK-LABEL: @test_mm_maskz_fixupimm_round_ss
  // CHECK: @llvm.x86.avx512.maskz.fixupimm
  return _mm_maskz_fixupimm_round_ss(__U, __A, __B, __C, 5, 8); 
}

__m128 test_mm_maskz_fixupimm_ss(__mmask8 __U, __m128 __A, __m128 __B, __m128i __C) {
  // CHECK-LABEL: @test_mm_maskz_fixupimm_ss
  // CHECK: @llvm.x86.avx512.maskz.fixupimm
  return _mm_maskz_fixupimm_ss(__U, __A, __B, __C, 5); 
}

__m128d test_mm_getexp_round_sd(__m128d __A, __m128d __B) {
  // CHECK-LABEL: @test_mm_getexp_round_sd
  // CHECK: @llvm.x86.avx512.mask.getexp.sd
  return _mm_getexp_round_sd(__A, __B, 8); 
}

__m128d test_mm_getexp_sd(__m128d __A, __m128d __B) {
  // CHECK-LABEL: @test_mm_getexp_sd
  // CHECK: @llvm.x86.avx512.mask.getexp.sd
  return _mm_getexp_sd(__A, __B); 
}

__m128 test_mm_getexp_round_ss(__m128 __A, __m128 __B) {
  // CHECK-LABEL: @test_mm_getexp_round_ss
  // CHECK: @llvm.x86.avx512.mask.getexp.ss
  return _mm_getexp_round_ss(__A, __B, 8); 
}

__m128 test_mm_getexp_ss(__m128 __A, __m128 __B) {
  // CHECK-LABEL: @test_mm_getexp_ss
  // CHECK: @llvm.x86.avx512.mask.getexp.ss
  return _mm_getexp_ss(__A, __B); 
}

__m128d test_mm_getmant_round_sd(__m128d __A, __m128d __B) {
  // CHECK-LABEL: @test_mm_getmant_round_sd
  // CHECK: @llvm.x86.avx512.mask.getmant.sd
  return _mm_getmant_round_sd(__A, __B, _MM_MANT_NORM_1_2, _MM_MANT_SIGN_src, 8); 
}

__m128d test_mm_getmant_sd(__m128d __A, __m128d __B) {
  // CHECK-LABEL: @test_mm_getmant_sd
  // CHECK: @llvm.x86.avx512.mask.getmant.sd
  return _mm_getmant_sd(__A, __B, _MM_MANT_NORM_1_2, _MM_MANT_SIGN_src); 
}

__m128 test_mm_getmant_round_ss(__m128 __A, __m128 __B) {
  // CHECK-LABEL: @test_mm_getmant_round_ss
  // CHECK: @llvm.x86.avx512.mask.getmant.ss
  return _mm_getmant_round_ss(__A, __B, _MM_MANT_NORM_1_2, _MM_MANT_SIGN_src, 8); 
}

__m128 test_mm_getmant_ss(__m128 __A, __m128 __B) {
  // CHECK-LABEL: @test_mm_getmant_ss
  // CHECK: @llvm.x86.avx512.mask.getmant.ss
  return _mm_getmant_ss(__A, __B, _MM_MANT_NORM_1_2, _MM_MANT_SIGN_src); 
}

__mmask16 test_mm512_kmov(__mmask16 __A) {
  // CHECK-LABEL: @test_mm512_kmov
  // CHECK: load i16, i16* %__A.addr.i, align 2
  return _mm512_kmov(__A); 
}

__m512d test_mm512_mask_unpackhi_pd(__m512d __W, __mmask8 __U, __m512d __A, __m512d __B) {
  // CHECK-LABEL: @test_mm512_mask_unpackhi_pd
  // CHECK: shufflevector <8 x double> %{{.*}}, <8 x double> %{{.*}}, <8 x i32> <i32 1, i32 9, i32 3, i32 11, i32 5, i32 13, i32 7, i32 15>
  // CHECK: select <8 x i1> %{{.*}}, <8 x double> %{{.*}}, <8 x double> %{{.*}}
  return _mm512_mask_unpackhi_pd(__W, __U, __A, __B); 
}
#if __x86_64__
unsigned long long test_mm_cvt_roundsd_si64(__m128d __A) {
  // CHECK-LABEL: @test_mm_cvt_roundsd_si64
  // CHECK: @llvm.x86.avx512.vcvtsd2si64
  return _mm_cvt_roundsd_si64(__A, _MM_FROUND_CUR_DIRECTION); 
}
#endif
__m512i test_mm512_mask2_permutex2var_epi32(__m512i __A, __m512i __I, __mmask16 __U, __m512i __B) {
  // CHECK-LABEL: @test_mm512_mask2_permutex2var_epi32
  // CHECK: @llvm.x86.avx512.vpermi2var.d.512
  // CHECK: select <16 x i1> %{{.*}}, <16 x i32> %{{.*}}, <16 x i32> %{{.*}}
  return _mm512_mask2_permutex2var_epi32(__A, __I, __U, __B); 
}
__m512i test_mm512_unpackhi_epi32(__m512i __A, __m512i __B) {
  // CHECK-LABEL: @test_mm512_unpackhi_epi32
  // CHECK: shufflevector <16 x i32> %{{.*}}, <16 x i32> %{{.*}}, <16 x i32> <i32 2, i32 18, i32 3, i32 19, i32 6, i32 22, i32 7, i32 23, i32 10, i32 26, i32 11, i32 27, i32 14, i32 30, i32 15, i32 31>
  return _mm512_unpackhi_epi32(__A, __B); 
}

__m512d test_mm512_maskz_unpackhi_pd(__mmask8 __U, __m512d __A, __m512d __B) {
  // CHECK-LABEL: @test_mm512_maskz_unpackhi_pd
  // CHECK: shufflevector <8 x double> %{{.*}}, <8 x double> %{{.*}}, <8 x i32> <i32 1, i32 9, i32 3, i32 11, i32 5, i32 13, i32 7, i32 15>
  // CHECK: select <8 x i1> %{{.*}}, <8 x double> %{{.*}}, <8 x double> %{{.*}}
  return _mm512_maskz_unpackhi_pd(__U, __A, __B); 
}
#if __x86_64__
long long test_mm_cvt_roundsd_i64(__m128d __A) {
  // CHECK-LABEL: @test_mm_cvt_roundsd_i64
  // CHECK: @llvm.x86.avx512.vcvtsd2si64
  return _mm_cvt_roundsd_i64(__A, _MM_FROUND_CUR_DIRECTION); 
}
#endif
__m512d test_mm512_mask2_permutex2var_pd(__m512d __A, __m512i __I, __mmask8 __U, __m512d __B) {
  // CHECK-LABEL: @test_mm512_mask2_permutex2var_pd
  // CHECK: @llvm.x86.avx512.vpermi2var.pd.512
  // CHECK: select <8 x i1> %{{.*}}, <8 x double> %{{.*}}, <8 x double> %{{.*}}
  return _mm512_mask2_permutex2var_pd(__A, __I, __U, __B); 
}
__m512i test_mm512_mask_unpackhi_epi32(__m512i __W, __mmask16 __U, __m512i __A, __m512i __B) {
  // CHECK-LABEL: @test_mm512_mask_unpackhi_epi32
  // CHECK: shufflevector <16 x i32> %{{.*}}, <16 x i32> %{{.*}}, <16 x i32> <i32 2, i32 18, i32 3, i32 19, i32 6, i32 22, i32 7, i32 23, i32 10, i32 26, i32 11, i32 27, i32 14, i32 30, i32 15, i32 31>
  // CHECK: select <16 x i1> %{{.*}}, <16 x i32> %{{.*}}, <16 x i32> %{{.*}}
  return _mm512_mask_unpackhi_epi32(__W, __U, __A, __B); 
}

__m512 test_mm512_mask_unpackhi_ps(__m512 __W, __mmask16 __U, __m512 __A, __m512 __B) {
  // CHECK-LABEL: @test_mm512_mask_unpackhi_ps
  // CHECK: shufflevector <16 x float> %{{.*}}, <16 x float> %{{.*}}, <16 x i32> <i32 2, i32 18, i32 3, i32 19, i32 6, i32 22, i32 7, i32 23, i32 10, i32 26, i32 11, i32 27, i32 14, i32 30, i32 15, i32 31>
  // CHECK: select <16 x i1> %{{.*}}, <16 x float> %{{.*}}, <16 x float> %{{.*}}
  return _mm512_mask_unpackhi_ps(__W, __U, __A, __B); 
}

__m512 test_mm512_maskz_unpackhi_ps(__mmask16 __U, __m512 __A, __m512 __B) {
  // CHECK-LABEL: @test_mm512_maskz_unpackhi_ps
  // CHECK: shufflevector <16 x float> %{{.*}}, <16 x float> %{{.*}}, <16 x i32> <i32 2, i32 18, i32 3, i32 19, i32 6, i32 22, i32 7, i32 23, i32 10, i32 26, i32 11, i32 27, i32 14, i32 30, i32 15, i32 31>
  // CHECK: select <16 x i1> %{{.*}}, <16 x float> %{{.*}}, <16 x float> %{{.*}}
  return _mm512_maskz_unpackhi_ps(__U, __A, __B); 
}

__m512d test_mm512_mask_unpacklo_pd(__m512d __W, __mmask8 __U, __m512d __A, __m512d __B) {
  // CHECK-LABEL: @test_mm512_mask_unpacklo_pd
  // CHECK: shufflevector <8 x double> %{{.*}}, <8 x double> %{{.*}}, <8 x i32> <i32 0, i32 8, i32 2, i32 10, i32 4, i32 12, i32 6, i32 14>
  // CHECK: select <8 x i1> %{{.*}}, <8 x double> %{{.*}}, <8 x double> %{{.*}}
  return _mm512_mask_unpacklo_pd(__W, __U, __A, __B); 
}

__m512d test_mm512_maskz_unpacklo_pd(__mmask8 __U, __m512d __A, __m512d __B) {
  // CHECK-LABEL: @test_mm512_maskz_unpacklo_pd
  // CHECK: shufflevector <8 x double> %{{.*}}, <8 x double> %{{.*}}, <8 x i32> <i32 0, i32 8, i32 2, i32 10, i32 4, i32 12, i32 6, i32 14>
  // CHECK: select <8 x i1> %{{.*}}, <8 x double> %{{.*}}, <8 x double> %{{.*}}
  return _mm512_maskz_unpacklo_pd(__U, __A, __B); 
}

__m512 test_mm512_mask_unpacklo_ps(__m512 __W, __mmask16 __U, __m512 __A, __m512 __B) {
  // CHECK-LABEL: @test_mm512_mask_unpacklo_ps
  // CHECK: shufflevector <16 x float> %{{.*}}, <16 x float> %{{.*}}, <16 x i32> <i32 0, i32 16, i32 1, i32 17, i32 4, i32 20, i32 5, i32 21, i32 8, i32 24, i32 9, i32 25, i32 12, i32 28, i32 13, i32 29>
  // CHECK: select <16 x i1> %{{.*}}, <16 x float> %{{.*}}, <16 x float> %{{.*}}
  return _mm512_mask_unpacklo_ps(__W, __U, __A, __B); 
}

__m512 test_mm512_maskz_unpacklo_ps(__mmask16 __U, __m512 __A, __m512 __B) {
  // CHECK-LABEL: @test_mm512_maskz_unpacklo_ps
  // CHECK: shufflevector <16 x float> %{{.*}}, <16 x float> %{{.*}}, <16 x i32> <i32 0, i32 16, i32 1, i32 17, i32 4, i32 20, i32 5, i32 21, i32 8, i32 24, i32 9, i32 25, i32 12, i32 28, i32 13, i32 29>
  // CHECK: select <16 x i1> %{{.*}}, <16 x float> %{{.*}}, <16 x float> %{{.*}}
  return _mm512_maskz_unpacklo_ps(__U, __A, __B); 
}
int test_mm_cvt_roundsd_si32(__m128d __A) {
  // CHECK-LABEL: @test_mm_cvt_roundsd_si32
  // CHECK: @llvm.x86.avx512.vcvtsd2si32
  return _mm_cvt_roundsd_si32(__A, _MM_FROUND_CUR_DIRECTION);
}

int test_mm_cvt_roundsd_i32(__m128d __A) {
  // CHECK-LABEL: @test_mm_cvt_roundsd_i32
  // CHECK: @llvm.x86.avx512.vcvtsd2si32
  return _mm_cvt_roundsd_i32(__A, _MM_FROUND_CUR_DIRECTION);
}

unsigned test_mm_cvt_roundsd_u32(__m128d __A) {
  // CHECK-LABEL: @test_mm_cvt_roundsd_u32
  // CHECK: @llvm.x86.avx512.vcvtsd2usi32
  return _mm_cvt_roundsd_u32(__A, _MM_FROUND_CUR_DIRECTION);
}

unsigned test_mm_cvtsd_u32(__m128d __A) {
  // CHECK-LABEL: @test_mm_cvtsd_u32
  // CHECK: @llvm.x86.avx512.vcvtsd2usi32
  return _mm_cvtsd_u32(__A); 
}

#ifdef __x86_64__
unsigned long long test_mm_cvt_roundsd_u64(__m128d __A) {
  // CHECK-LABEL: @test_mm_cvt_roundsd_u64
  // CHECK: @llvm.x86.avx512.vcvtsd2usi64
  return _mm_cvt_roundsd_u64(__A, _MM_FROUND_CUR_DIRECTION);
}

unsigned long long test_mm_cvtsd_u64(__m128d __A) {
  // CHECK-LABEL: @test_mm_cvtsd_u64
  // CHECK: @llvm.x86.avx512.vcvtsd2usi64
  return _mm_cvtsd_u64(__A); 
}
#endif

int test_mm_cvt_roundss_si32(__m128 __A) {
  // CHECK-LABEL: @test_mm_cvt_roundss_si32
  // CHECK: @llvm.x86.avx512.vcvtss2si32
  return _mm_cvt_roundss_si32(__A, _MM_FROUND_CUR_DIRECTION);
}

int test_mm_cvt_roundss_i32(__m128 __A) {
  // CHECK-LABEL: @test_mm_cvt_roundss_i32
  // CHECK: @llvm.x86.avx512.vcvtss2si32
  return _mm_cvt_roundss_i32(__A, _MM_FROUND_CUR_DIRECTION);
}

#ifdef __x86_64__
long long test_mm_cvt_roundss_si64(__m128 __A) {
  // CHECK-LABEL: @test_mm_cvt_roundss_si64
  // CHECK: @llvm.x86.avx512.vcvtss2si64
  return _mm_cvt_roundss_si64(__A, _MM_FROUND_CUR_DIRECTION);
}

long long test_mm_cvt_roundss_i64(__m128 __A) {
  // CHECK-LABEL: @test_mm_cvt_roundss_i64
  // CHECK: @llvm.x86.avx512.vcvtss2si64
  return _mm_cvt_roundss_i64(__A, _MM_FROUND_CUR_DIRECTION);
}
#endif

unsigned test_mm_cvt_roundss_u32(__m128 __A) {
  // CHECK-LABEL: @test_mm_cvt_roundss_u32
  // CHECK: @llvm.x86.avx512.vcvtss2usi32
  return _mm_cvt_roundss_u32(__A, _MM_FROUND_CUR_DIRECTION);
}

unsigned test_mm_cvtss_u32(__m128 __A) {
  // CHECK-LABEL: @test_mm_cvtss_u32
  // CHECK: @llvm.x86.avx512.vcvtss2usi32
  return _mm_cvtss_u32(__A); 
}

#ifdef __x86_64__
unsigned long long test_mm_cvt_roundss_u64(__m128 __A) {
  // CHECK-LABEL: @test_mm_cvt_roundss_u64
  // CHECK: @llvm.x86.avx512.vcvtss2usi64
  return _mm_cvt_roundss_u64(__A, _MM_FROUND_CUR_DIRECTION);
}

unsigned long long test_mm_cvtss_u64(__m128 __A) {
  // CHECK-LABEL: @test_mm_cvtss_u64
  // CHECK: @llvm.x86.avx512.vcvtss2usi64
  return _mm_cvtss_u64(__A); 
}
#endif

int test_mm_cvtt_roundsd_i32(__m128d __A) {
  // CHECK-LABEL: @test_mm_cvtt_roundsd_i32
  // CHECK: @llvm.x86.avx512.cvttsd2si
  return _mm_cvtt_roundsd_i32(__A, _MM_FROUND_CUR_DIRECTION);
}

int test_mm_cvtt_roundsd_si32(__m128d __A) {
  // CHECK-LABEL: @test_mm_cvtt_roundsd_si32
  // CHECK: @llvm.x86.avx512.cvttsd2si
  return _mm_cvtt_roundsd_si32(__A, _MM_FROUND_CUR_DIRECTION);
}

int test_mm_cvttsd_i32(__m128d __A) {
  // CHECK-LABEL: @test_mm_cvttsd_i32
  // CHECK: @llvm.x86.avx512.cvttsd2si
  return _mm_cvttsd_i32(__A); 
}

#ifdef __x86_64__
unsigned long long test_mm_cvtt_roundsd_si64(__m128d __A) {
  // CHECK-LABEL: @test_mm_cvtt_roundsd_si64
  // CHECK: @llvm.x86.avx512.cvttsd2si64
  return _mm_cvtt_roundsd_si64(__A, _MM_FROUND_CUR_DIRECTION);
}

long long test_mm_cvtt_roundsd_i64(__m128d __A) {
  // CHECK-LABEL: @test_mm_cvtt_roundsd_i64
  // CHECK: @llvm.x86.avx512.cvttsd2si64
  return _mm_cvtt_roundsd_i64(__A, _MM_FROUND_CUR_DIRECTION);
}

long long test_mm_cvttsd_i64(__m128d __A) {
  // CHECK-LABEL: @test_mm_cvttsd_i64
  // CHECK: @llvm.x86.avx512.cvttsd2si64
  return _mm_cvttsd_i64(__A); 
}
#endif

unsigned test_mm_cvtt_roundsd_u32(__m128d __A) {
  // CHECK-LABEL: @test_mm_cvtt_roundsd_u32
  // CHECK: @llvm.x86.avx512.cvttsd2usi
  return _mm_cvtt_roundsd_u32(__A, _MM_FROUND_CUR_DIRECTION);
}

unsigned test_mm_cvttsd_u32(__m128d __A) {
  // CHECK-LABEL: @test_mm_cvttsd_u32
  // CHECK: @llvm.x86.avx512.cvttsd2usi
  return _mm_cvttsd_u32(__A); 
}

#ifdef __x86_64__
unsigned long long test_mm_cvtt_roundsd_u64(__m128d __A) {
  // CHECK-LABEL: @test_mm_cvtt_roundsd_u64
  // CHECK: @llvm.x86.avx512.cvttsd2usi64
  return _mm_cvtt_roundsd_u64(__A, _MM_FROUND_CUR_DIRECTION);
}

unsigned long long test_mm_cvttsd_u64(__m128d __A) {
  // CHECK-LABEL: @test_mm_cvttsd_u64
  // CHECK: @llvm.x86.avx512.cvttsd2usi64
  return _mm_cvttsd_u64(__A); 
}
#endif

int test_mm_cvtt_roundss_i32(__m128 __A) {
  // CHECK-LABEL: @test_mm_cvtt_roundss_i32
  // CHECK: @llvm.x86.avx512.cvttss2si
  return _mm_cvtt_roundss_i32(__A, _MM_FROUND_CUR_DIRECTION);
}

int test_mm_cvtt_roundss_si32(__m128 __A) {
  // CHECK-LABEL: @test_mm_cvtt_roundss_si32
  // CHECK: @llvm.x86.avx512.cvttss2si
  return _mm_cvtt_roundss_si32(__A, _MM_FROUND_CUR_DIRECTION);
}

int test_mm_cvttss_i32(__m128 __A) {
  // CHECK-LABEL: @test_mm_cvttss_i32
  // CHECK: @llvm.x86.avx512.cvttss2si
  return _mm_cvttss_i32(__A); 
}

#ifdef __x86_64__
float test_mm_cvtt_roundss_i64(__m128 __A) {
  // CHECK-LABEL: @test_mm_cvtt_roundss_i64
  // CHECK: @llvm.x86.avx512.cvttss2si64
  return _mm_cvtt_roundss_i64(__A, _MM_FROUND_CUR_DIRECTION);
}

long long test_mm_cvtt_roundss_si64(__m128 __A) {
  // CHECK-LABEL: @test_mm_cvtt_roundss_si64
  // CHECK: @llvm.x86.avx512.cvttss2si64
  return _mm_cvtt_roundss_si64(__A, _MM_FROUND_CUR_DIRECTION);
}

long long test_mm_cvttss_i64(__m128 __A) {
  // CHECK-LABEL: @test_mm_cvttss_i64
  // CHECK: @llvm.x86.avx512.cvttss2si64
  return _mm_cvttss_i64(__A); 
}
#endif

unsigned test_mm_cvtt_roundss_u32(__m128 __A) {
  // CHECK-LABEL: @test_mm_cvtt_roundss_u32
  // CHECK: @llvm.x86.avx512.cvttss2usi
  return _mm_cvtt_roundss_u32(__A, _MM_FROUND_CUR_DIRECTION);
}

unsigned test_mm_cvttss_u32(__m128 __A) {
  // CHECK-LABEL: @test_mm_cvttss_u32
  // CHECK: @llvm.x86.avx512.cvttss2usi
  return _mm_cvttss_u32(__A); 
}

#ifdef __x86_64__
unsigned long long test_mm_cvtt_roundss_u64(__m128 __A) {
  // CHECK-LABEL: @test_mm_cvtt_roundss_u64
  // CHECK: @llvm.x86.avx512.cvttss2usi64
  return _mm_cvtt_roundss_u64(__A, _MM_FROUND_CUR_DIRECTION);
}

unsigned long long test_mm_cvttss_u64(__m128 __A) {
  // CHECK-LABEL: @test_mm_cvttss_u64
  // CHECK: @llvm.x86.avx512.cvttss2usi64
  return _mm_cvttss_u64(__A); 
}
#endif

__m512i test_mm512_cvtt_roundps_epu32(__m512 __A) 
{
    // CHECK-LABEL: @test_mm512_cvtt_roundps_epu32
    // CHECK: @llvm.x86.avx512.mask.cvttps2udq.512
    return _mm512_cvtt_roundps_epu32(__A, _MM_FROUND_CUR_DIRECTION);
}

__m512i test_mm512_mask_cvtt_roundps_epu32(__m512i __W, __mmask16 __U, __m512 __A)
{
    // CHECK-LABEL: @test_mm512_mask_cvtt_roundps_epu32
    // CHECK: @llvm.x86.avx512.mask.cvttps2udq.512
    return _mm512_mask_cvtt_roundps_epu32(__W, __U, __A, _MM_FROUND_CUR_DIRECTION);
}

__m512i test_mm512_maskz_cvtt_roundps_epu32( __mmask16 __U, __m512 __A)
{
    // CHECK-LABEL: @test_mm512_maskz_cvtt_roundps_epu32
    // CHECK: @llvm.x86.avx512.mask.cvttps2udq.512

    return _mm512_maskz_cvtt_roundps_epu32(__U, __A, _MM_FROUND_CUR_DIRECTION);
}

__m256i test_mm512_cvt_roundps_ph(__m512  __A)
{
    // CHECK-LABEL: @test_mm512_cvt_roundps_ph
    // CHECK: @llvm.x86.avx512.mask.vcvtps2ph.512
    return _mm512_cvt_roundps_ph(__A, _MM_FROUND_CUR_DIRECTION);
}

__m256i test_mm512_mask_cvt_roundps_ph(__m256i __W , __mmask16 __U, __m512  __A)
{
    // CHECK-LABEL: @test_mm512_mask_cvt_roundps_ph
    // CHECK: @llvm.x86.avx512.mask.vcvtps2ph.512
    return _mm512_mask_cvt_roundps_ph(__W, __U, __A, _MM_FROUND_CUR_DIRECTION);
}

__m256i test_mm512_maskz_cvt_roundps_ph(__mmask16 __U, __m512  __A)
{
    // CHECK-LABEL: @test_mm512_maskz_cvt_roundps_ph
    // CHECK: @llvm.x86.avx512.mask.vcvtps2ph.512
    return _mm512_maskz_cvt_roundps_ph(__U, __A, _MM_FROUND_CUR_DIRECTION);
}

__m512 test_mm512_cvt_roundph_ps(__m256i __A)
{
    // CHECK-LABEL: @test_mm512_cvt_roundph_ps
    // CHECK: @llvm.x86.avx512.mask.vcvtph2ps.512
    return _mm512_cvt_roundph_ps(__A, _MM_FROUND_CUR_DIRECTION);
}

__m512 test_mm512_mask_cvt_roundph_ps(__m512 __W, __mmask16 __U, __m256i __A)
{
    // CHECK-LABEL: @test_mm512_mask_cvt_roundph_ps
    // CHECK: @llvm.x86.avx512.mask.vcvtph2ps.512
    return _mm512_mask_cvt_roundph_ps(__W, __U, __A, _MM_FROUND_CUR_DIRECTION);
}

__m512 test_mm512_maskz_cvt_roundph_ps(__mmask16 __U, __m256i __A)
{
    // CHECK-LABEL: @test_mm512_maskz_cvt_roundph_ps
    // CHECK: @llvm.x86.avx512.mask.vcvtph2ps.512
    return _mm512_maskz_cvt_roundph_ps(__U, __A, _MM_FROUND_CUR_DIRECTION);
}

__m512 test_mm512_mask_cvt_roundepi32_ps(__m512 __W, __mmask16 __U, __m512i __A)
{
  // CHECK-LABEL: @test_mm512_mask_cvt_roundepi32_ps
  // CHECK: @llvm.x86.avx512.mask.cvtdq2ps.512
  return _mm512_mask_cvt_roundepi32_ps(__W,__U,__A,4);
}

__m512 test_mm512_maskz_cvt_roundepi32_ps(__mmask16 __U, __m512i __A)
{
  // CHECK-LABEL: @test_mm512_maskz_cvt_roundepi32_ps
  // CHECK: @llvm.x86.avx512.mask.cvtdq2ps.512
  return _mm512_maskz_cvt_roundepi32_ps(__U,__A,4);
}

__m512 test_mm512_mask_cvt_roundepu32_ps(__m512 __W, __mmask16 __U,__m512i __A)
{
  // CHECK-LABEL: @test_mm512_mask_cvt_roundepu32_ps
  // CHECK: @llvm.x86.avx512.mask.cvtudq2ps.512
  return _mm512_mask_cvt_roundepu32_ps(__W,__U,__A,4);
}

__m512 test_mm512_maskz_cvt_roundepu32_ps(__mmask16 __U,__m512i __A)
{
  // CHECK-LABEL: @test_mm512_maskz_cvt_roundepu32_ps
  // CHECK: @llvm.x86.avx512.mask.cvtudq2ps.512
  return _mm512_maskz_cvt_roundepu32_ps(__U,__A,4);
}

__m256 test_mm512_mask_cvt_roundpd_ps(__m256 W, __mmask8 U,__m512d A)
{
  // CHECK-LABEL: @test_mm512_mask_cvt_roundpd_ps
  // CHECK: @llvm.x86.avx512.mask.cvtpd2ps.512
  return _mm512_mask_cvt_roundpd_ps(W,U,A,4);
}

__m256 test_mm512_maskz_cvt_roundpd_ps(__mmask8 U, __m512d A)
{
  // CHECK-LABEL: @test_mm512_maskz_cvt_roundpd_ps
  // CHECK: @llvm.x86.avx512.mask.cvtpd2ps.512
  return _mm512_maskz_cvt_roundpd_ps(U,A,4);
}

__m256i test_mm512_cvtt_roundpd_epi32(__m512d A)
{
  // CHECK-LABEL: @test_mm512_cvtt_roundpd_epi32
  // CHECK: @llvm.x86.avx512.mask.cvttpd2dq.512
  return _mm512_cvtt_roundpd_epi32(A,4);
}

__m256i test_mm512_mask_cvtt_roundpd_epi32(__m256i W, __mmask8 U, __m512d A)
{
  // CHECK-LABEL: @test_mm512_mask_cvtt_roundpd_epi32
  // CHECK: @llvm.x86.avx512.mask.cvttpd2dq.512
  return _mm512_mask_cvtt_roundpd_epi32(W,U,A,4);
}

__m256i test_mm512_maskz_cvtt_roundpd_epi32(__mmask8 U, __m512d A)
{
  // CHECK-LABEL: @test_mm512_maskz_cvtt_roundpd_epi32
  // CHECK: @llvm.x86.avx512.mask.cvttpd2dq.512
  return _mm512_maskz_cvtt_roundpd_epi32(U,A,4);
}

__m512i test_mm512_mask_cvtt_roundps_epi32(__m512i W,__mmask16 U, __m512 A)
{
  // CHECK-LABEL: @test_mm512_mask_cvtt_roundps_epi32
  // CHECK: @llvm.x86.avx512.mask.cvttps2dq.512
  return _mm512_mask_cvtt_roundps_epi32(W,U,A,4);
}

__m512i test_mm512_maskz_cvtt_roundps_epi32(__mmask16 U, __m512 A)
{
  // CHECK-LABEL: @test_mm512_maskz_cvtt_roundps_epi32
  // CHECK: @llvm.x86.avx512.mask.cvttps2dq.512
  return _mm512_maskz_cvtt_roundps_epi32(U,A,4);
}

__m512i test_mm512_mask_cvt_roundps_epi32(__m512i __W,__mmask16 __U,__m512 __A)
{
  // CHECK-LABEL: @test_mm512_mask_cvt_roundps_epi32
  // CHECK: @llvm.x86.avx512.mask.cvtps2dq.512
  return _mm512_mask_cvt_roundps_epi32(__W,__U,__A,4);
}

__m512i test_mm512_maskz_cvt_roundps_epi32(__mmask16 __U, __m512 __A)
{
  // CHECK-LABEL: @test_mm512_maskz_cvt_roundps_epi32
  // CHECK: @llvm.x86.avx512.mask.cvtps2dq.512
  return _mm512_maskz_cvt_roundps_epi32(__U,__A,4);
}

__m256i test_mm512_mask_cvt_roundpd_epi32(__m256i W,__mmask8 U,__m512d A)
{
  // CHECK-LABEL: @test_mm512_mask_cvt_roundpd_epi32
  // CHECK: @llvm.x86.avx512.mask.cvtpd2dq.512
  return _mm512_mask_cvt_roundpd_epi32(W,U,A,4);
}

__m256i test_mm512_maskz_cvt_roundpd_epi32(__mmask8 U, __m512d A)
{
  // CHECK-LABEL: @test_mm512_maskz_cvt_roundpd_epi32
  // CHECK: @llvm.x86.avx512.mask.cvtpd2dq.512
  return _mm512_maskz_cvt_roundpd_epi32(U,A,4);
}

__m512i test_mm512_mask_cvt_roundps_epu32(__m512i __W,__mmask16 __U,__m512 __A)
{
  // CHECK-LABEL: @test_mm512_mask_cvt_roundps_epu32
  // CHECK: @llvm.x86.avx512.mask.cvtps2udq.512
  return _mm512_mask_cvt_roundps_epu32(__W,__U,__A,4);
}

__m512i test_mm512_maskz_cvt_roundps_epu32(__mmask16 __U,__m512 __A)
{
  // CHECK-LABEL: @test_mm512_maskz_cvt_roundps_epu32
  // CHECK: @llvm.x86.avx512.mask.cvtps2udq.512
  return _mm512_maskz_cvt_roundps_epu32(__U,__A, 4);
}

__m256i test_mm512_mask_cvt_roundpd_epu32(__m256i W, __mmask8 U, __m512d A)
{
  // CHECK-LABEL: @test_mm512_mask_cvt_roundpd_epu32
  // CHECK: @llvm.x86.avx512.mask.cvtpd2udq.512
  return _mm512_mask_cvt_roundpd_epu32(W,U,A,4);
}

__m256i test_mm512_maskz_cvt_roundpd_epu32(__mmask8 U, __m512d A) 
{
  // CHECK-LABEL: @test_mm512_maskz_cvt_roundpd_epu32
  // CHECK: @llvm.x86.avx512.mask.cvtpd2udq.512
  return _mm512_maskz_cvt_roundpd_epu32(U, A, 4);
}

__m512 test_mm512_mask2_permutex2var_ps(__m512 __A, __m512i __I, __mmask16 __U, __m512 __B) {
  // CHECK-LABEL: @test_mm512_mask2_permutex2var_ps
  // CHECK: @llvm.x86.avx512.vpermi2var.ps.512
  // CHECK: select <16 x i1> %{{.*}}, <16 x float> %{{.*}}, <16 x float> %{{.*}}
  return _mm512_mask2_permutex2var_ps(__A, __I, __U, __B); 
}

__m512i test_mm512_mask2_permutex2var_epi64(__m512i __A, __m512i __I, __mmask8 __U, __m512i __B) {
  // CHECK-LABEL: @test_mm512_mask2_permutex2var_epi64
  // CHECK: @llvm.x86.avx512.vpermi2var.q.512
  // CHECK: select <8 x i1> %{{.*}}, <8 x i64> %{{.*}}, <8 x i64> %{{.*}}
  return _mm512_mask2_permutex2var_epi64(__A, __I, __U, __B); 
}

__m512d test_mm512_permute_pd(__m512d __X) {
  // CHECK-LABEL: @test_mm512_permute_pd
  // CHECK: shufflevector <8 x double> %{{.*}}, <8 x double> undef, <8 x i32> <i32 0, i32 1, i32 2, i32 2, i32 4, i32 4, i32 6, i32 6>
  return _mm512_permute_pd(__X, 2);
}

__m512d test_mm512_mask_permute_pd(__m512d __W, __mmask8 __U, __m512d __X) {
  // CHECK-LABEL: @test_mm512_mask_permute_pd
  // CHECK: shufflevector <8 x double> %{{.*}}, <8 x double> undef, <8 x i32> <i32 0, i32 1, i32 2, i32 2, i32 4, i32 4, i32 6, i32 6>
  // CHECK: select <8 x i1> %{{.*}}, <8 x double> %{{.*}}, <8 x double> %{{.*}}
  return _mm512_mask_permute_pd(__W, __U, __X, 2);
}

__m512d test_mm512_maskz_permute_pd(__mmask8 __U, __m512d __X) {
  // CHECK-LABEL: @test_mm512_maskz_permute_pd
  // CHECK: shufflevector <8 x double> %{{.*}}, <8 x double> undef, <8 x i32> <i32 0, i32 1, i32 2, i32 2, i32 4, i32 4, i32 6, i32 6>
  // CHECK: select <8 x i1> %{{.*}}, <8 x double> %{{.*}}, <8 x double> %{{.*}}
  return _mm512_maskz_permute_pd(__U, __X, 2);
}

__m512 test_mm512_permute_ps(__m512 __X) {
  // CHECK-LABEL: @test_mm512_permute_ps
  // CHECK: shufflevector <16 x float> %{{.*}}, <16 x float> undef, <16 x i32> <i32 2, i32 0, i32 0, i32 0, i32 6, i32 4, i32 4, i32 4, i32 10, i32 8, i32 8, i32 8, i32 14, i32 12, i32 12, i32 12>
  return _mm512_permute_ps(__X, 2);
}

__m512 test_mm512_mask_permute_ps(__m512 __W, __mmask16 __U, __m512 __X) {
  // CHECK-LABEL: @test_mm512_mask_permute_ps
  // CHECK: shufflevector <16 x float> %{{.*}}, <16 x float> undef, <16 x i32> <i32 2, i32 0, i32 0, i32 0, i32 6, i32 4, i32 4, i32 4, i32 10, i32 8, i32 8, i32 8, i32 14, i32 12, i32 12, i32 12>
  // CHECK: select <16 x i1> %{{.*}}, <16 x float> %{{.*}}, <16 x float> %{{.*}}
  return _mm512_mask_permute_ps(__W, __U, __X, 2);
}

__m512 test_mm512_maskz_permute_ps(__mmask16 __U, __m512 __X) {
  // CHECK-LABEL: @test_mm512_maskz_permute_ps
  // CHECK: shufflevector <16 x float> %{{.*}}, <16 x float> undef, <16 x i32> <i32 2, i32 0, i32 0, i32 0, i32 6, i32 4, i32 4, i32 4, i32 10, i32 8, i32 8, i32 8, i32 14, i32 12, i32 12, i32 12>
  // CHECK: select <16 x i1> %{{.*}}, <16 x float> %{{.*}}, <16 x float> %{{.*}}
  return _mm512_maskz_permute_ps(__U, __X, 2);
}

__m512d test_mm512_permutevar_pd(__m512d __A, __m512i __C) {
  // CHECK-LABEL: @test_mm512_permutevar_pd
  // CHECK: @llvm.x86.avx512.vpermilvar.pd.512
  return _mm512_permutevar_pd(__A, __C); 
}

__m512d test_mm512_mask_permutevar_pd(__m512d __W, __mmask8 __U, __m512d __A, __m512i __C) {
  // CHECK-LABEL: @test_mm512_mask_permutevar_pd
  // CHECK: @llvm.x86.avx512.vpermilvar.pd.512
  // CHECK: select <8 x i1> %{{.*}}, <8 x double> %{{.*}}, <8 x double> %{{.*}}
  return _mm512_mask_permutevar_pd(__W, __U, __A, __C); 
}

__m512d test_mm512_maskz_permutevar_pd(__mmask8 __U, __m512d __A, __m512i __C) {
  // CHECK-LABEL: @test_mm512_maskz_permutevar_pd
  // CHECK: @llvm.x86.avx512.vpermilvar.pd.512
  // CHECK: select <8 x i1> %{{.*}}, <8 x double> %{{.*}}, <8 x double> %{{.*}}
  return _mm512_maskz_permutevar_pd(__U, __A, __C); 
}

__m512 test_mm512_permutevar_ps(__m512 __A, __m512i __C) {
  // CHECK-LABEL: @test_mm512_permutevar_ps
  // CHECK: @llvm.x86.avx512.vpermilvar.ps.512
  return _mm512_permutevar_ps(__A, __C); 
}

__m512 test_mm512_mask_permutevar_ps(__m512 __W, __mmask16 __U, __m512 __A, __m512i __C) {
  // CHECK-LABEL: @test_mm512_mask_permutevar_ps
  // CHECK: @llvm.x86.avx512.vpermilvar.ps.512
  // CHECK: select <16 x i1> %{{.*}}, <16 x float> %{{.*}}, <16 x float> %{{.*}}
  return _mm512_mask_permutevar_ps(__W, __U, __A, __C); 
}

__m512 test_mm512_maskz_permutevar_ps(__mmask16 __U, __m512 __A, __m512i __C) {
  // CHECK-LABEL: @test_mm512_maskz_permutevar_ps
  // CHECK: @llvm.x86.avx512.vpermilvar.ps.512
  // CHECK: select <16 x i1> %{{.*}}, <16 x float> %{{.*}}, <16 x float> %{{.*}}
  return _mm512_maskz_permutevar_ps(__U, __A, __C); 
}

__m512i test_mm512_permutex2var_epi32(__m512i __A, __m512i __I, __m512i __B) {
  // CHECK-LABEL: @test_mm512_permutex2var_epi32
  // CHECK: @llvm.x86.avx512.vpermi2var.d.512
  return _mm512_permutex2var_epi32(__A, __I, __B); 
}

__m512i test_mm512_maskz_permutex2var_epi32(__mmask16 __U, __m512i __A, __m512i __I, __m512i __B) {
  // CHECK-LABEL: @test_mm512_maskz_permutex2var_epi32
  // CHECK: @llvm.x86.avx512.vpermi2var.d.512
  // CHECK: select <16 x i1> %{{.*}}, <16 x i32> %{{.*}}, <16 x i32> %{{.*}}
  return _mm512_maskz_permutex2var_epi32(__U, __A, __I, __B); 
}

__m512i test_mm512_mask_permutex2var_epi32 (__m512i __A, __mmask16 __U, __m512i __I, __m512i __B)
{
  // CHECK-LABEL: @test_mm512_mask_permutex2var_epi32 
  // CHECK: @llvm.x86.avx512.vpermi2var.d.512
  // CHECK: select <16 x i1> %{{.*}}, <16 x i32> %{{.*}}, <16 x i32> %{{.*}}
  return _mm512_mask_permutex2var_epi32 (__A,__U,__I,__B);
}

__m512d test_mm512_permutex2var_pd (__m512d __A, __m512i __I, __m512d __B)
{
  // CHECK-LABEL: @test_mm512_permutex2var_pd 
  // CHECK: @llvm.x86.avx512.vpermi2var.pd.512
  return _mm512_permutex2var_pd (__A, __I,__B);
}

__m512d test_mm512_mask_permutex2var_pd (__m512d __A, __mmask8 __U, __m512i __I, __m512d __B)
{
  // CHECK-LABEL: @test_mm512_mask_permutex2var_pd 
  // CHECK: @llvm.x86.avx512.vpermi2var.pd.512
  // CHECK: select <8 x i1> %{{.*}}, <8 x double> %{{.*}}, <8 x double> %{{.*}}
  return _mm512_mask_permutex2var_pd (__A,__U,__I,__B);
}

__m512d test_mm512_maskz_permutex2var_pd(__mmask8 __U, __m512d __A, __m512i __I, __m512d __B) {
  // CHECK-LABEL: @test_mm512_maskz_permutex2var_pd
  // CHECK: @llvm.x86.avx512.vpermi2var.pd.512
  // CHECK: select <8 x i1> %{{.*}}, <8 x double> %{{.*}}, <8 x double> %{{.*}}
  return _mm512_maskz_permutex2var_pd(__U, __A, __I, __B); 
}

__m512 test_mm512_permutex2var_ps (__m512 __A, __m512i __I, __m512 __B)
{
  // CHECK-LABEL: @test_mm512_permutex2var_ps 
  // CHECK: @llvm.x86.avx512.vpermi2var.ps.512
  return _mm512_permutex2var_ps (__A, __I, __B);
}

__m512 test_mm512_mask_permutex2var_ps (__m512 __A, __mmask16 __U, __m512i __I, __m512 __B)
{
  // CHECK-LABEL: @test_mm512_mask_permutex2var_ps 
  // CHECK: @llvm.x86.avx512.vpermi2var.ps.512
  // CHECK: select <16 x i1> %{{.*}}, <16 x float> %{{.*}}, <16 x float> %{{.*}}
  return _mm512_mask_permutex2var_ps (__A,__U,__I,__B);
}

__m512 test_mm512_maskz_permutex2var_ps(__mmask16 __U, __m512 __A, __m512i __I, __m512 __B) {
  // CHECK-LABEL: @test_mm512_maskz_permutex2var_ps
  // CHECK: @llvm.x86.avx512.vpermi2var.ps.512
  // CHECK: select <16 x i1> %{{.*}}, <16 x float> %{{.*}}, <16 x float> %{{.*}}
  return _mm512_maskz_permutex2var_ps(__U, __A, __I, __B); 
}

__m512i test_mm512_permutex2var_epi64 (__m512i __A, __m512i __I, __m512i __B){
  // CHECK-LABEL: @test_mm512_permutex2var_epi64
  // CHECK: @llvm.x86.avx512.vpermi2var.q.512
  return _mm512_permutex2var_epi64(__A, __I, __B);
}

__m512i test_mm512_mask_permutex2var_epi64 (__m512i __A, __mmask8 __U, __m512i __I, __m512i __B){
  // CHECK-LABEL: @test_mm512_mask_permutex2var_epi64
  // CHECK: @llvm.x86.avx512.vpermi2var.q.512
  // CHECK: select <8 x i1> %{{.*}}, <8 x i64> %{{.*}}, <8 x i64> %{{.*}}
  return _mm512_mask_permutex2var_epi64(__A, __U, __I, __B);
}

__m512i test_mm512_maskz_permutex2var_epi64(__mmask8 __U, __m512i __A, __m512i __I, __m512i __B) {
  // CHECK-LABEL: @test_mm512_maskz_permutex2var_epi64
  // CHECK: @llvm.x86.avx512.vpermi2var.q.512
  // CHECK: select <8 x i1> %{{.*}}, <8 x i64> %{{.*}}, <8 x i64> %{{.*}}
  return _mm512_maskz_permutex2var_epi64(__U, __A, __I, __B);
}
__mmask16 test_mm512_testn_epi32_mask(__m512i __A, __m512i __B) {
  // CHECK-LABEL: @test_mm512_testn_epi32_mask
  // CHECK: and <16 x i32> %{{.*}}, %{{.*}}
  // CHECK: icmp eq <16 x i32> %{{.*}}, %{{.*}}
  return _mm512_testn_epi32_mask(__A, __B); 
}

__mmask16 test_mm512_mask_testn_epi32_mask(__mmask16 __U, __m512i __A, __m512i __B) {
  // CHECK-LABEL: @test_mm512_mask_testn_epi32_mask
  // CHECK: and <16 x i32> %{{.*}}, %{{.*}}
  // CHECK: icmp eq <16 x i32> %{{.*}}, %{{.*}}
  // CHECK: and <16 x i1> %{{.*}}, %{{.*}}
  return _mm512_mask_testn_epi32_mask(__U, __A, __B); 
}

__mmask8 test_mm512_testn_epi64_mask(__m512i __A, __m512i __B) {
  // CHECK-LABEL: @test_mm512_testn_epi64_mask
  // CHECK: and <16 x i32> %{{.*}}, %{{.*}}
  // CHECK: icmp eq <8 x i64> %{{.*}}, %{{.*}}
  return _mm512_testn_epi64_mask(__A, __B); 
}

__mmask8 test_mm512_mask_testn_epi64_mask(__mmask8 __U, __m512i __A, __m512i __B) {
  // CHECK-LABEL: @test_mm512_mask_testn_epi64_mask
  // CHECK: and <16 x i32> %{{.*}}, %{{.*}}
  // CHECK: icmp eq <8 x i64> %{{.*}}, %{{.*}}
  // CHECK: and <8 x i1> %{{.*}}, %{{.*}}
  return _mm512_mask_testn_epi64_mask(__U, __A, __B); 
}

__mmask16 test_mm512_mask_test_epi32_mask (__mmask16 __U, __m512i __A, __m512i __B)
{
  // CHECK-LABEL: @test_mm512_mask_test_epi32_mask 
  // CHECK: and <16 x i32> %{{.*}}, %{{.*}}
  // CHECK: icmp ne <16 x i32> %{{.*}}, %{{.*}}
  return _mm512_mask_test_epi32_mask (__U,__A,__B);
}

__mmask8 test_mm512_mask_test_epi64_mask (__mmask8 __U, __m512i __A, __m512i __B)
{
  // CHECK-LABEL: @test_mm512_mask_test_epi64_mask 
  // CHECK: and <16 x i32> %{{.*}}, %{{.*}}
  // CHECK: icmp ne <8 x i64> %{{.*}}, %{{.*}}
  // CHECK: and <8 x i1> %{{.*}}, %{{.*}}
  return _mm512_mask_test_epi64_mask (__U,__A,__B);
}

__m512i test_mm512_maskz_unpackhi_epi32(__mmask16 __U, __m512i __A, __m512i __B) {
  // CHECK-LABEL: @test_mm512_maskz_unpackhi_epi32
  // CHECK: shufflevector <16 x i32> %{{.*}}, <16 x i32> %{{.*}}, <16 x i32> <i32 2, i32 18, i32 3, i32 19, i32 6, i32 22, i32 7, i32 23, i32 10, i32 26, i32 11, i32 27, i32 14, i32 30, i32 15, i32 31>
  // CHECK: select <16 x i1> %{{.*}}, <16 x i32> %{{.*}}, <16 x i32> %{{.*}}
  return _mm512_maskz_unpackhi_epi32(__U, __A, __B); 
}

__m512i test_mm512_unpackhi_epi64(__m512i __A, __m512i __B) {
  // CHECK-LABEL: @test_mm512_unpackhi_epi64
  // CHECK: shufflevector <8 x i64> %{{.*}}, <8 x i64> %{{.*}}, <8 x i32> <i32 1, i32 9, i32 3, i32 11, i32 5, i32 13, i32 7, i32 15>
  return _mm512_unpackhi_epi64(__A, __B); 
}

__m512i test_mm512_mask_unpackhi_epi64(__m512i __W, __mmask8 __U, __m512i __A, __m512i __B) {
  // CHECK-LABEL: @test_mm512_mask_unpackhi_epi64
  // CHECK: shufflevector <8 x i64> %{{.*}}, <8 x i64> %{{.*}}, <8 x i32> <i32 1, i32 9, i32 3, i32 11, i32 5, i32 13, i32 7, i32 15>
  // CHECK: select <8 x i1> %{{.*}}, <8 x i64> %{{.*}}, <8 x i64> %{{.*}}
  return _mm512_mask_unpackhi_epi64(__W, __U, __A, __B); 
}

__m512i test_mm512_maskz_unpackhi_epi64(__mmask8 __U, __m512i __A, __m512i __B) {
  // CHECK-LABEL: @test_mm512_maskz_unpackhi_epi64
  // CHECK: shufflevector <8 x i64> %{{.*}}, <8 x i64> %{{.*}}, <8 x i32> <i32 1, i32 9, i32 3, i32 11, i32 5, i32 13, i32 7, i32 15>
  // CHECK: select <8 x i1> %{{.*}}, <8 x i64> %{{.*}}, <8 x i64> %{{.*}}
  return _mm512_maskz_unpackhi_epi64(__U, __A, __B); 
}

__m512i test_mm512_unpacklo_epi32(__m512i __A, __m512i __B) {
  // CHECK-LABEL: @test_mm512_unpacklo_epi32
  // CHECK: shufflevector <16 x i32> %{{.*}}, <16 x i32> %{{.*}}, <16 x i32> <i32 0, i32 16, i32 1, i32 17, i32 4, i32 20, i32 5, i32 21, i32 8, i32 24, i32 9, i32 25, i32 12, i32 28, i32 13, i32 29>
  return _mm512_unpacklo_epi32(__A, __B); 
}

__m512i test_mm512_mask_unpacklo_epi32(__m512i __W, __mmask16 __U, __m512i __A, __m512i __B) {
  // CHECK-LABEL: @test_mm512_mask_unpacklo_epi32
  // CHECK: shufflevector <16 x i32> %{{.*}}, <16 x i32> %{{.*}}, <16 x i32> <i32 0, i32 16, i32 1, i32 17, i32 4, i32 20, i32 5, i32 21, i32 8, i32 24, i32 9, i32 25, i32 12, i32 28, i32 13, i32 29>
  // CHECK: select <16 x i1> %{{.*}}, <16 x i32> %{{.*}}, <16 x i32> %{{.*}}
  return _mm512_mask_unpacklo_epi32(__W, __U, __A, __B); 
}

__m512i test_mm512_maskz_unpacklo_epi32(__mmask16 __U, __m512i __A, __m512i __B) {
  // CHECK-LABEL: @test_mm512_maskz_unpacklo_epi32
  // CHECK: shufflevector <16 x i32> %{{.*}}, <16 x i32> %{{.*}}, <16 x i32> <i32 0, i32 16, i32 1, i32 17, i32 4, i32 20, i32 5, i32 21, i32 8, i32 24, i32 9, i32 25, i32 12, i32 28, i32 13, i32 29>
  // CHECK: select <16 x i1> %{{.*}}, <16 x i32> %{{.*}}, <16 x i32> %{{.*}}
  return _mm512_maskz_unpacklo_epi32(__U, __A, __B); 
}

__m512i test_mm512_unpacklo_epi64(__m512i __A, __m512i __B) {
  // CHECK-LABEL: @test_mm512_unpacklo_epi64
  // CHECK: shufflevector <8 x i64> %{{.*}}, <8 x i64> %{{.*}}, <8 x i32> <i32 0, i32 8, i32 2, i32 10, i32 4, i32 12, i32 6, i32 14>
  return _mm512_unpacklo_epi64(__A, __B); 
}

__m512i test_mm512_mask_unpacklo_epi64(__m512i __W, __mmask8 __U, __m512i __A, __m512i __B) {
  // CHECK-LABEL: @test_mm512_mask_unpacklo_epi64
  // CHECK: shufflevector <8 x i64> %{{.*}}, <8 x i64> %{{.*}}, <8 x i32> <i32 0, i32 8, i32 2, i32 10, i32 4, i32 12, i32 6, i32 14>
  // CHECK: select <8 x i1> %{{.*}}, <8 x i64> %{{.*}}, <8 x i64> %{{.*}}
  return _mm512_mask_unpacklo_epi64(__W, __U, __A, __B); 
}

__m512i test_mm512_maskz_unpacklo_epi64(__mmask8 __U, __m512i __A, __m512i __B) {
  // CHECK-LABEL: @test_mm512_maskz_unpacklo_epi64
  // CHECK: shufflevector <8 x i64> %{{.*}}, <8 x i64> %{{.*}}, <8 x i32> <i32 0, i32 8, i32 2, i32 10, i32 4, i32 12, i32 6, i32 14>
  // CHECK: select <8 x i1> %{{.*}}, <8 x i64> %{{.*}}, <8 x i64> %{{.*}}
  return _mm512_maskz_unpacklo_epi64(__U, __A, __B); 
}

__m128d test_mm_roundscale_round_sd(__m128d __A, __m128d __B) {
  // CHECK-LABEL: @test_mm_roundscale_round_sd
  // CHECK: @llvm.x86.avx512.mask.rndscale.sd
  return _mm_roundscale_round_sd(__A, __B, 3, _MM_FROUND_CUR_DIRECTION); 
}

__m128d test_mm_roundscale_sd(__m128d __A, __m128d __B) {
  // CHECK-LABEL: @test_mm_roundscale_sd
  // CHECK: @llvm.x86.avx512.mask.rndscale.sd
  return _mm_roundscale_sd(__A, __B, 3); 
}

__m128d test_mm_mask_roundscale_sd(__m128d __W, __mmask8 __U, __m128d __A, __m128d __B){
  // CHECK: @llvm.x86.avx512.mask.rndscale.sd
    return _mm_mask_roundscale_sd(__W,__U,__A,__B,3);
}

__m128d test_mm_mask_roundscale_round_sd(__m128d __W, __mmask8 __U, __m128d __A, __m128d __B){
  // CHECK: @llvm.x86.avx512.mask.rndscale.sd
    return _mm_mask_roundscale_round_sd(__W,__U,__A,__B,3,_MM_FROUND_CUR_DIRECTION);
}

__m128d test_mm_maskz_roundscale_sd(__mmask8 __U, __m128d __A, __m128d __B){
  // CHECK: @llvm.x86.avx512.mask.rndscale.sd
    return _mm_maskz_roundscale_sd(__U,__A,__B,3);
}

__m128d test_mm_maskz_roundscale_round_sd(__mmask8 __U, __m128d __A, __m128d __B){
  // CHECK: @llvm.x86.avx512.mask.rndscale.sd
    return _mm_maskz_roundscale_round_sd(__U,__A,__B,3,_MM_FROUND_CUR_DIRECTION );
}

__m128 test_mm_roundscale_round_ss(__m128 __A, __m128 __B) {
  // CHECK-LABEL: @test_mm_roundscale_round_ss
  // CHECK: @llvm.x86.avx512.mask.rndscale.ss
  return _mm_roundscale_round_ss(__A, __B, 3, _MM_FROUND_CUR_DIRECTION); 
}

__m128 test_mm_roundscale_ss(__m128 __A, __m128 __B) {
  // CHECK-LABEL: @test_mm_roundscale_ss
  // CHECK: @llvm.x86.avx512.mask.rndscale.ss
  return _mm_roundscale_ss(__A, __B, 3); 
}

__m128 test_mm_mask_roundscale_ss(__m128 __W, __mmask8 __U, __m128 __A, __m128 __B){
  // CHECK-LABEL: @test_mm_mask_roundscale_ss
  // CHECK: @llvm.x86.avx512.mask.rndscale.ss
    return _mm_mask_roundscale_ss(__W,__U,__A,__B,3);
}

__m128 test_mm_maskz_roundscale_round_ss( __mmask8 __U, __m128 __A, __m128 __B){
  // CHECK-LABEL: @test_mm_maskz_roundscale_round_ss
  // CHECK: @llvm.x86.avx512.mask.rndscale.ss
    return _mm_maskz_roundscale_round_ss(__U,__A,__B,3,_MM_FROUND_CUR_DIRECTION);
}

__m128 test_mm_maskz_roundscale_ss(__mmask8 __U, __m128 __A, __m128 __B){
  // CHECK-LABEL: @test_mm_maskz_roundscale_ss
  // CHECK: @llvm.x86.avx512.mask.rndscale.ss
    return _mm_maskz_roundscale_ss(__U,__A,__B,3);
}

__m512d test_mm512_scalef_round_pd(__m512d __A, __m512d __B) {
  // CHECK-LABEL: @test_mm512_scalef_round_pd
  // CHECK: @llvm.x86.avx512.mask.scalef.pd.512
  return _mm512_scalef_round_pd(__A, __B, _MM_FROUND_CUR_DIRECTION); 
}

__m512d test_mm512_mask_scalef_round_pd(__m512d __W, __mmask8 __U, __m512d __A, __m512d __B) {
  // CHECK-LABEL: @test_mm512_mask_scalef_round_pd
  // CHECK: @llvm.x86.avx512.mask.scalef.pd.512
  return _mm512_mask_scalef_round_pd(__W, __U, __A, __B, _MM_FROUND_CUR_DIRECTION); 
}

__m512d test_mm512_maskz_scalef_round_pd(__mmask8 __U, __m512d __A, __m512d __B) {
  // CHECK-LABEL: @test_mm512_maskz_scalef_round_pd
  // CHECK: @llvm.x86.avx512.mask.scalef.pd.512
  return _mm512_maskz_scalef_round_pd(__U, __A, __B, _MM_FROUND_CUR_DIRECTION); 
}

__m512d test_mm512_scalef_pd(__m512d __A, __m512d __B) {
  // CHECK-LABEL: @test_mm512_scalef_pd
  // CHECK: @llvm.x86.avx512.mask.scalef.pd.512
  return _mm512_scalef_pd(__A, __B); 
}

__m512d test_mm512_mask_scalef_pd(__m512d __W, __mmask8 __U, __m512d __A, __m512d __B) {
  // CHECK-LABEL: @test_mm512_mask_scalef_pd
  // CHECK: @llvm.x86.avx512.mask.scalef.pd.512
  return _mm512_mask_scalef_pd(__W, __U, __A, __B); 
}

__m512d test_mm512_maskz_scalef_pd(__mmask8 __U, __m512d __A, __m512d __B) {
  // CHECK-LABEL: @test_mm512_maskz_scalef_pd
  // CHECK: @llvm.x86.avx512.mask.scalef.pd.512
  return _mm512_maskz_scalef_pd(__U, __A, __B); 
}

__m512 test_mm512_scalef_round_ps(__m512 __A, __m512 __B) {
  // CHECK-LABEL: @test_mm512_scalef_round_ps
  // CHECK: @llvm.x86.avx512.mask.scalef.ps.512
  return _mm512_scalef_round_ps(__A, __B, _MM_FROUND_CUR_DIRECTION); 
}

__m512 test_mm512_mask_scalef_round_ps(__m512 __W, __mmask16 __U, __m512 __A, __m512 __B) {
  // CHECK-LABEL: @test_mm512_mask_scalef_round_ps
  // CHECK: @llvm.x86.avx512.mask.scalef.ps.512
  return _mm512_mask_scalef_round_ps(__W, __U, __A, __B, _MM_FROUND_CUR_DIRECTION); 
}

__m512 test_mm512_maskz_scalef_round_ps(__mmask16 __U, __m512 __A, __m512 __B) {
  // CHECK-LABEL: @test_mm512_maskz_scalef_round_ps
  // CHECK: @llvm.x86.avx512.mask.scalef.ps.512
  return _mm512_maskz_scalef_round_ps(__U, __A, __B, _MM_FROUND_CUR_DIRECTION); 
}

__m512 test_mm512_scalef_ps(__m512 __A, __m512 __B) {
  // CHECK-LABEL: @test_mm512_scalef_ps
  // CHECK: @llvm.x86.avx512.mask.scalef.ps.512
  return _mm512_scalef_ps(__A, __B); 
}

__m512 test_mm512_mask_scalef_ps(__m512 __W, __mmask16 __U, __m512 __A, __m512 __B) {
  // CHECK-LABEL: @test_mm512_mask_scalef_ps
  // CHECK: @llvm.x86.avx512.mask.scalef.ps.512
  return _mm512_mask_scalef_ps(__W, __U, __A, __B); 
}

__m512 test_mm512_maskz_scalef_ps(__mmask16 __U, __m512 __A, __m512 __B) {
  // CHECK-LABEL: @test_mm512_maskz_scalef_ps
  // CHECK: @llvm.x86.avx512.mask.scalef.ps.512
  return _mm512_maskz_scalef_ps(__U, __A, __B); 
}

__m128d test_mm_scalef_round_sd(__m128d __A, __m128d __B) {
  // CHECK-LABEL: @test_mm_scalef_round_sd
  // CHECK: @llvm.x86.avx512.mask.scalef.sd(<2 x double> %{{.*}}, <2 x double> %{{.*}}, <2 x double> %2, i8 -1, i32 8)
  return _mm_scalef_round_sd(__A, __B, _MM_FROUND_TO_NEAREST_INT | _MM_FROUND_NO_EXC);
}

__m128d test_mm_scalef_sd(__m128d __A, __m128d __B) {
  // CHECK-LABEL: @test_mm_scalef_sd
  // CHECK: @llvm.x86.avx512.mask.scalef
  return _mm_scalef_sd(__A, __B); 
}

__m128d test_mm_mask_scalef_sd(__m128d __W, __mmask8 __U, __m128d __A, __m128d __B){
  // CHECK-LABEL: @test_mm_mask_scalef_sd
  // CHECK: @llvm.x86.avx512.mask.scalef.sd
  return _mm_mask_scalef_sd(__W, __U, __A, __B);
}

__m128d test_mm_mask_scalef_round_sd(__m128d __W, __mmask8 __U, __m128d __A, __m128d __B){
  // CHECK-LABEL: @test_mm_mask_scalef_round_sd
  // CHECK: @llvm.x86.avx512.mask.scalef.sd(<2 x double> %{{.*}}, <2 x double> %{{.*}}, <2 x double> %{{.*}}, i8 %{{.*}}, i32 8)
    return _mm_mask_scalef_round_sd(__W, __U, __A, __B, _MM_FROUND_TO_NEAREST_INT | _MM_FROUND_NO_EXC);
}

__m128d test_mm_maskz_scalef_sd(__mmask8 __U, __m128d __A, __m128d __B){
  // CHECK-LABEL: @test_mm_maskz_scalef_sd
  // CHECK: @llvm.x86.avx512.mask.scalef.sd
    return _mm_maskz_scalef_sd(__U, __A, __B);
}

__m128d test_mm_maskz_scalef_round_sd(__mmask8 __U, __m128d __A, __m128d __B){
  // CHECK-LABEL: @test_mm_maskz_scalef_round_sd
  // CHECK: @llvm.x86.avx512.mask.scalef.sd(<2 x double> %{{.*}}, <2 x double> %{{.*}}, <2 x double> %{{.*}}, i8 %{{.*}}, i32 8)
    return _mm_maskz_scalef_round_sd(__U, __A, __B, _MM_FROUND_TO_NEAREST_INT | _MM_FROUND_NO_EXC);
}

__m128 test_mm_scalef_round_ss(__m128 __A, __m128 __B) {
  // CHECK-LABEL: @test_mm_scalef_round_ss
  // CHECK: @llvm.x86.avx512.mask.scalef.ss(<4 x float> %{{.*}}, <4 x float> %{{.*}}, <4 x float> %{{.*}}, i8 -1, i32 8)
  return _mm_scalef_round_ss(__A, __B, _MM_FROUND_TO_NEAREST_INT | _MM_FROUND_NO_EXC);
}

__m128 test_mm_scalef_ss(__m128 __A, __m128 __B) {
  // CHECK-LABEL: @test_mm_scalef_ss
  // CHECK: @llvm.x86.avx512.mask.scalef.ss
  return _mm_scalef_ss(__A, __B); 
}

__m128 test_mm_mask_scalef_ss(__m128 __W, __mmask8 __U, __m128 __A, __m128 __B){
  // CHECK-LABEL: @test_mm_mask_scalef_ss
  // CHECK: @llvm.x86.avx512.mask.scalef.ss
    return _mm_mask_scalef_ss(__W, __U, __A, __B);
}

__m128 test_mm_mask_scalef_round_ss(__m128 __W, __mmask8 __U, __m128 __A, __m128 __B){
  // CHECK-LABEL: @test_mm_mask_scalef_round_ss
  // CHECK: @llvm.x86.avx512.mask.scalef.ss(<4 x float> %{{.*}}, <4 x float> %{{.*}}, <4 x float> %{{.*}}, i8 %{{.*}}, i32 8)
    return _mm_mask_scalef_round_ss(__W, __U, __A, __B, _MM_FROUND_TO_NEAREST_INT | _MM_FROUND_NO_EXC);
}

__m128 test_mm_maskz_scalef_ss(__mmask8 __U, __m128 __A, __m128 __B){
  // CHECK-LABEL: @test_mm_maskz_scalef_ss
  // CHECK: @llvm.x86.avx512.mask.scalef.ss
    return _mm_maskz_scalef_ss(__U, __A, __B);
}

__m128 test_mm_maskz_scalef_round_ss(__mmask8 __U, __m128 __A, __m128 __B){
  // CHECK-LABEL: @test_mm_maskz_scalef_round_ss
  // CHECK: @llvm.x86.avx512.mask.scalef.ss(<4 x float> %{{.*}}, <4 x float> %{{.*}}, <4 x float> %{{.*}}, i8 %{{.*}}, i32 8)
    return _mm_maskz_scalef_round_ss(__U, __A, __B, _MM_FROUND_TO_NEAREST_INT | _MM_FROUND_NO_EXC);
}

__m512i test_mm512_srai_epi32(__m512i __A) {
  // CHECK-LABEL: @test_mm512_srai_epi32
  // CHECK: @llvm.x86.avx512.psrai.d.512
  return _mm512_srai_epi32(__A, 5); 
}

__m512i test_mm512_mask_srai_epi32(__m512i __W, __mmask16 __U, __m512i __A) {
  // CHECK-LABEL: @test_mm512_mask_srai_epi32
  // CHECK: @llvm.x86.avx512.psrai.d.512
  // CHECK: select <16 x i1> %{{.*}}, <16 x i32> %{{.*}}, <16 x i32> %{{.*}}
  return _mm512_mask_srai_epi32(__W, __U, __A, 5); 
}

__m512i test_mm512_maskz_srai_epi32(__mmask16 __U, __m512i __A) {
  // CHECK-LABEL: @test_mm512_maskz_srai_epi32
  // CHECK: @llvm.x86.avx512.psrai.d.512
  // CHECK: select <16 x i1> %{{.*}}, <16 x i32> %{{.*}}, <16 x i32> %{{.*}}
  return _mm512_maskz_srai_epi32(__U, __A, 5); 
}

__m512i test_mm512_srai_epi64(__m512i __A) {
  // CHECK-LABEL: @test_mm512_srai_epi64
  // CHECK: @llvm.x86.avx512.psrai.q.512
  return _mm512_srai_epi64(__A, 5); 
}

__m512i test_mm512_mask_srai_epi64(__m512i __W, __mmask8 __U, __m512i __A) {
  // CHECK-LABEL: @test_mm512_mask_srai_epi64
  // CHECK: @llvm.x86.avx512.psrai.q.512
  // CHECK: select <8 x i1> %{{.*}}, <8 x i64> %{{.*}}, <8 x i64> %{{.*}}
  return _mm512_mask_srai_epi64(__W, __U, __A, 5); 
}

__m512i test_mm512_maskz_srai_epi64(__mmask8 __U, __m512i __A) {
  // CHECK-LABEL: @test_mm512_maskz_srai_epi64
  // CHECK: @llvm.x86.avx512.psrai.q.512
  // CHECK: select <8 x i1> %{{.*}}, <8 x i64> %{{.*}}, <8 x i64> %{{.*}}
  return _mm512_maskz_srai_epi64(__U, __A, 5); 
}

__m512i test_mm512_sll_epi32(__m512i __A, __m128i __B) {
  // CHECK-LABEL: @test_mm512_sll_epi32
  // CHECK: @llvm.x86.avx512.psll.d.512
  return _mm512_sll_epi32(__A, __B); 
}

__m512i test_mm512_mask_sll_epi32(__m512i __W, __mmask16 __U, __m512i __A, __m128i __B) {
  // CHECK-LABEL: @test_mm512_mask_sll_epi32
  // CHECK: @llvm.x86.avx512.psll.d.512
  // CHECK: select <16 x i1> %{{.*}}, <16 x i32> %{{.*}}, <16 x i32> %{{.*}}
  return _mm512_mask_sll_epi32(__W, __U, __A, __B); 
}

__m512i test_mm512_maskz_sll_epi32(__mmask16 __U, __m512i __A, __m128i __B) {
  // CHECK-LABEL: @test_mm512_maskz_sll_epi32
  // CHECK: @llvm.x86.avx512.psll.d.512
  // CHECK: select <16 x i1> %{{.*}}, <16 x i32> %{{.*}}, <16 x i32> %{{.*}}
  return _mm512_maskz_sll_epi32(__U, __A, __B); 
}

__m512i test_mm512_sll_epi64(__m512i __A, __m128i __B) {
  // CHECK-LABEL: @test_mm512_sll_epi64
  // CHECK: @llvm.x86.avx512.psll.q.512
  return _mm512_sll_epi64(__A, __B); 
}

__m512i test_mm512_mask_sll_epi64(__m512i __W, __mmask8 __U, __m512i __A, __m128i __B) {
  // CHECK-LABEL: @test_mm512_mask_sll_epi64
  // CHECK: @llvm.x86.avx512.psll.q.512
  // CHECK: select <8 x i1> %{{.*}}, <8 x i64> %{{.*}}, <8 x i64> %{{.*}}
  return _mm512_mask_sll_epi64(__W, __U, __A, __B); 
}

__m512i test_mm512_maskz_sll_epi64(__mmask8 __U, __m512i __A, __m128i __B) {
  // CHECK-LABEL: @test_mm512_maskz_sll_epi64
  // CHECK: @llvm.x86.avx512.psll.q.512
  // CHECK: select <8 x i1> %{{.*}}, <8 x i64> %{{.*}}, <8 x i64> %{{.*}}
  return _mm512_maskz_sll_epi64(__U, __A, __B); 
}

__m512i test_mm512_sllv_epi32(__m512i __X, __m512i __Y) {
  // CHECK-LABEL: @test_mm512_sllv_epi32
  // CHECK: @llvm.x86.avx512.psllv.d.512
  return _mm512_sllv_epi32(__X, __Y); 
}

__m512i test_mm512_mask_sllv_epi32(__m512i __W, __mmask16 __U, __m512i __X, __m512i __Y) {
  // CHECK-LABEL: @test_mm512_mask_sllv_epi32
  // CHECK: @llvm.x86.avx512.psllv.d.512
  // CHECK: select <16 x i1> %{{.*}}, <16 x i32> %{{.*}}, <16 x i32> %{{.*}}
  return _mm512_mask_sllv_epi32(__W, __U, __X, __Y); 
}

__m512i test_mm512_maskz_sllv_epi32(__mmask16 __U, __m512i __X, __m512i __Y) {
  // CHECK-LABEL: @test_mm512_maskz_sllv_epi32
  // CHECK: @llvm.x86.avx512.psllv.d.512
  // CHECK: select <16 x i1> %{{.*}}, <16 x i32> %{{.*}}, <16 x i32> %{{.*}}
  return _mm512_maskz_sllv_epi32(__U, __X, __Y); 
}

__m512i test_mm512_sllv_epi64(__m512i __X, __m512i __Y) {
  // CHECK-LABEL: @test_mm512_sllv_epi64
  // CHECK: @llvm.x86.avx512.psllv.q.512
  return _mm512_sllv_epi64(__X, __Y); 
}

__m512i test_mm512_mask_sllv_epi64(__m512i __W, __mmask8 __U, __m512i __X, __m512i __Y) {
  // CHECK-LABEL: @test_mm512_mask_sllv_epi64
  // CHECK: @llvm.x86.avx512.psllv.q.512
  // CHECK: select <8 x i1> %{{.*}}, <8 x i64> %{{.*}}, <8 x i64> %{{.*}}
  return _mm512_mask_sllv_epi64(__W, __U, __X, __Y); 
}

__m512i test_mm512_maskz_sllv_epi64(__mmask8 __U, __m512i __X, __m512i __Y) {
  // CHECK-LABEL: @test_mm512_maskz_sllv_epi64
  // CHECK: @llvm.x86.avx512.psllv.q.512
  // CHECK: select <8 x i1> %{{.*}}, <8 x i64> %{{.*}}, <8 x i64> %{{.*}}
  return _mm512_maskz_sllv_epi64(__U, __X, __Y); 
}

__m512i test_mm512_sra_epi32(__m512i __A, __m128i __B) {
  // CHECK-LABEL: @test_mm512_sra_epi32
  // CHECK: @llvm.x86.avx512.psra.d.512
  return _mm512_sra_epi32(__A, __B); 
}

__m512i test_mm512_mask_sra_epi32(__m512i __W, __mmask16 __U, __m512i __A, __m128i __B) {
  // CHECK-LABEL: @test_mm512_mask_sra_epi32
  // CHECK: @llvm.x86.avx512.psra.d.512
  // CHECK: select <16 x i1> %{{.*}}, <16 x i32> %{{.*}}, <16 x i32> %{{.*}}
  return _mm512_mask_sra_epi32(__W, __U, __A, __B); 
}

__m512i test_mm512_maskz_sra_epi32(__mmask16 __U, __m512i __A, __m128i __B) {
  // CHECK-LABEL: @test_mm512_maskz_sra_epi32
  // CHECK: @llvm.x86.avx512.psra.d.512
  // CHECK: select <16 x i1> %{{.*}}, <16 x i32> %{{.*}}, <16 x i32> %{{.*}}
  return _mm512_maskz_sra_epi32(__U, __A, __B); 
}

__m512i test_mm512_sra_epi64(__m512i __A, __m128i __B) {
  // CHECK-LABEL: @test_mm512_sra_epi64
  // CHECK: @llvm.x86.avx512.psra.q.512
  return _mm512_sra_epi64(__A, __B); 
}

__m512i test_mm512_mask_sra_epi64(__m512i __W, __mmask8 __U, __m512i __A, __m128i __B) {
  // CHECK-LABEL: @test_mm512_mask_sra_epi64
  // CHECK: @llvm.x86.avx512.psra.q.512
  // CHECK: select <8 x i1> %{{.*}}, <8 x i64> %{{.*}}, <8 x i64> %{{.*}}
  return _mm512_mask_sra_epi64(__W, __U, __A, __B); 
}

__m512i test_mm512_maskz_sra_epi64(__mmask8 __U, __m512i __A, __m128i __B) {
  // CHECK-LABEL: @test_mm512_maskz_sra_epi64
  // CHECK: @llvm.x86.avx512.psra.q.512
  // CHECK: select <8 x i1> %{{.*}}, <8 x i64> %{{.*}}, <8 x i64> %{{.*}}
  return _mm512_maskz_sra_epi64(__U, __A, __B); 
}

__m512i test_mm512_srav_epi32(__m512i __X, __m512i __Y) {
  // CHECK-LABEL: @test_mm512_srav_epi32
  // CHECK: @llvm.x86.avx512.psrav.d.512
  return _mm512_srav_epi32(__X, __Y); 
}

__m512i test_mm512_mask_srav_epi32(__m512i __W, __mmask16 __U, __m512i __X, __m512i __Y) {
  // CHECK-LABEL: @test_mm512_mask_srav_epi32
  // CHECK: @llvm.x86.avx512.psrav.d.512
  // CHECK: select <16 x i1> %{{.*}}, <16 x i32> %{{.*}}, <16 x i32> %{{.*}}
  return _mm512_mask_srav_epi32(__W, __U, __X, __Y); 
}

__m512i test_mm512_maskz_srav_epi32(__mmask16 __U, __m512i __X, __m512i __Y) {
  // CHECK-LABEL: @test_mm512_maskz_srav_epi32
  // CHECK: @llvm.x86.avx512.psrav.d.512
  // CHECK: select <16 x i1> %{{.*}}, <16 x i32> %{{.*}}, <16 x i32> %{{.*}}
  return _mm512_maskz_srav_epi32(__U, __X, __Y); 
}

__m512i test_mm512_srav_epi64(__m512i __X, __m512i __Y) {
  // CHECK-LABEL: @test_mm512_srav_epi64
  // CHECK: @llvm.x86.avx512.psrav.q.512
  return _mm512_srav_epi64(__X, __Y); 
}

__m512i test_mm512_mask_srav_epi64(__m512i __W, __mmask8 __U, __m512i __X, __m512i __Y) {
  // CHECK-LABEL: @test_mm512_mask_srav_epi64
  // CHECK: @llvm.x86.avx512.psrav.q.512
  // CHECK: select <8 x i1> %{{.*}}, <8 x i64> %{{.*}}, <8 x i64> %{{.*}}
  return _mm512_mask_srav_epi64(__W, __U, __X, __Y); 
}

__m512i test_mm512_maskz_srav_epi64(__mmask8 __U, __m512i __X, __m512i __Y) {
  // CHECK-LABEL: @test_mm512_maskz_srav_epi64
  // CHECK: @llvm.x86.avx512.psrav.q.512
  // CHECK: select <8 x i1> %{{.*}}, <8 x i64> %{{.*}}, <8 x i64> %{{.*}}
  return _mm512_maskz_srav_epi64(__U, __X, __Y); 
}

__m512i test_mm512_srl_epi32(__m512i __A, __m128i __B) {
  // CHECK-LABEL: @test_mm512_srl_epi32
  // CHECK: @llvm.x86.avx512.psrl.d.512
  return _mm512_srl_epi32(__A, __B); 
}

__m512i test_mm512_mask_srl_epi32(__m512i __W, __mmask16 __U, __m512i __A, __m128i __B) {
  // CHECK-LABEL: @test_mm512_mask_srl_epi32
  // CHECK: @llvm.x86.avx512.psrl.d.512
  // CHECK: select <16 x i1> %{{.*}}, <16 x i32> %{{.*}}, <16 x i32> %{{.*}}
  return _mm512_mask_srl_epi32(__W, __U, __A, __B); 
}

__m512i test_mm512_maskz_srl_epi32(__mmask16 __U, __m512i __A, __m128i __B) {
  // CHECK-LABEL: @test_mm512_maskz_srl_epi32
  // CHECK: @llvm.x86.avx512.psrl.d.512
  // CHECK: select <16 x i1> %{{.*}}, <16 x i32> %{{.*}}, <16 x i32> %{{.*}}
  return _mm512_maskz_srl_epi32(__U, __A, __B); 
}

__m512i test_mm512_srl_epi64(__m512i __A, __m128i __B) {
  // CHECK-LABEL: @test_mm512_srl_epi64
  // CHECK: @llvm.x86.avx512.psrl.q.512
  return _mm512_srl_epi64(__A, __B); 
}

__m512i test_mm512_mask_srl_epi64(__m512i __W, __mmask8 __U, __m512i __A, __m128i __B) {
  // CHECK-LABEL: @test_mm512_mask_srl_epi64
  // CHECK: @llvm.x86.avx512.psrl.q.512
  // CHECK: select <8 x i1> %{{.*}}, <8 x i64> %{{.*}}, <8 x i64> %{{.*}}
  return _mm512_mask_srl_epi64(__W, __U, __A, __B); 
}

__m512i test_mm512_maskz_srl_epi64(__mmask8 __U, __m512i __A, __m128i __B) {
  // CHECK-LABEL: @test_mm512_maskz_srl_epi64
  // CHECK: @llvm.x86.avx512.psrl.q.512
  // CHECK: select <8 x i1> %{{.*}}, <8 x i64> %{{.*}}, <8 x i64> %{{.*}}
  return _mm512_maskz_srl_epi64(__U, __A, __B); 
}

__m512i test_mm512_srlv_epi32(__m512i __X, __m512i __Y) {
  // CHECK-LABEL: @test_mm512_srlv_epi32
  // CHECK: @llvm.x86.avx512.psrlv.d.512
  return _mm512_srlv_epi32(__X, __Y); 
}

__m512i test_mm512_mask_srlv_epi32(__m512i __W, __mmask16 __U, __m512i __X, __m512i __Y) {
  // CHECK-LABEL: @test_mm512_mask_srlv_epi32
  // CHECK: @llvm.x86.avx512.psrlv.d.512
  // CHECK: select <16 x i1> %{{.*}}, <16 x i32> %{{.*}}, <16 x i32> %{{.*}}
  return _mm512_mask_srlv_epi32(__W, __U, __X, __Y); 
}

__m512i test_mm512_maskz_srlv_epi32(__mmask16 __U, __m512i __X, __m512i __Y) {
  // CHECK-LABEL: @test_mm512_maskz_srlv_epi32
  // CHECK: @llvm.x86.avx512.psrlv.d.512
  // CHECK: select <16 x i1> %{{.*}}, <16 x i32> %{{.*}}, <16 x i32> %{{.*}}
  return _mm512_maskz_srlv_epi32(__U, __X, __Y); 
}

__m512i test_mm512_srlv_epi64(__m512i __X, __m512i __Y) {
  // CHECK-LABEL: @test_mm512_srlv_epi64
  // CHECK: @llvm.x86.avx512.psrlv.q.512
  return _mm512_srlv_epi64(__X, __Y); 
}

__m512i test_mm512_mask_srlv_epi64(__m512i __W, __mmask8 __U, __m512i __X, __m512i __Y) {
  // CHECK-LABEL: @test_mm512_mask_srlv_epi64
  // CHECK: @llvm.x86.avx512.psrlv.q.512
  // CHECK: select <8 x i1> %{{.*}}, <8 x i64> %{{.*}}, <8 x i64> %{{.*}}
  return _mm512_mask_srlv_epi64(__W, __U, __X, __Y); 
}

__m512i test_mm512_maskz_srlv_epi64(__mmask8 __U, __m512i __X, __m512i __Y) {
  // CHECK-LABEL: @test_mm512_maskz_srlv_epi64
  // CHECK: @llvm.x86.avx512.psrlv.q.512
  // CHECK: select <8 x i1> %{{.*}}, <8 x i64> %{{.*}}, <8 x i64> %{{.*}}
  return _mm512_maskz_srlv_epi64(__U, __X, __Y); 
}

__m512i test_mm512_ternarylogic_epi32(__m512i __A, __m512i __B, __m512i __C) {
  // CHECK-LABEL: @test_mm512_ternarylogic_epi32
  // CHECK: @llvm.x86.avx512.pternlog.d.512
  return _mm512_ternarylogic_epi32(__A, __B, __C, 4); 
}

__m512i test_mm512_mask_ternarylogic_epi32(__m512i __A, __mmask16 __U, __m512i __B, __m512i __C) {
  // CHECK-LABEL: @test_mm512_mask_ternarylogic_epi32
  // CHECK: @llvm.x86.avx512.pternlog.d.512
  // CHECK: select <16 x i1> %{{.*}}, <16 x i32> %{{.*}}, <16 x i32> %{{.*}}
  return _mm512_mask_ternarylogic_epi32(__A, __U, __B, __C, 4); 
}

__m512i test_mm512_maskz_ternarylogic_epi32(__mmask16 __U, __m512i __A, __m512i __B, __m512i __C) {
  // CHECK-LABEL: @test_mm512_maskz_ternarylogic_epi32
  // CHECK: @llvm.x86.avx512.pternlog.d.512
  // CHECK: select <16 x i1> %{{.*}}, <16 x i32> %{{.*}}, <16 x i32> zeroinitializer
  return _mm512_maskz_ternarylogic_epi32(__U, __A, __B, __C, 4); 
}

__m512i test_mm512_ternarylogic_epi64(__m512i __A, __m512i __B, __m512i __C) {
  // CHECK-LABEL: @test_mm512_ternarylogic_epi64
  // CHECK: @llvm.x86.avx512.pternlog.q.512
  return _mm512_ternarylogic_epi64(__A, __B, __C, 4); 
}

__m512i test_mm512_mask_ternarylogic_epi64(__m512i __A, __mmask8 __U, __m512i __B, __m512i __C) {
  // CHECK-LABEL: @test_mm512_mask_ternarylogic_epi64
  // CHECK: @llvm.x86.avx512.pternlog.q.512
  // CHECK: select <8 x i1> %{{.*}}, <8 x i64> %{{.*}}, <8 x i64> %{{.*}}
  return _mm512_mask_ternarylogic_epi64(__A, __U, __B, __C, 4); 
}

__m512i test_mm512_maskz_ternarylogic_epi64(__mmask8 __U, __m512i __A, __m512i __B, __m512i __C) {
  // CHECK-LABEL: @test_mm512_maskz_ternarylogic_epi64
  // CHECK: @llvm.x86.avx512.pternlog.q.512
  // CHECK: select <8 x i1> %{{.*}}, <8 x i64> %{{.*}}, <8 x i64> zeroinitializer
  return _mm512_maskz_ternarylogic_epi64(__U, __A, __B, __C, 4); 
}

__m512 test_mm512_shuffle_f32x4(__m512 __A, __m512 __B) {
  // CHECK-LABEL: @test_mm512_shuffle_f32x4
  // CHECK: shufflevector <16 x float> %{{.*}}, <16 x float> %{{.*}}, <16 x i32> <i32 0, i32 1, i32 2, i32 3, i32 4, i32 5, i32 6, i32 7, i32 16, i32 17, i32 18, i32 19, i32 16, i32 17, i32 18, i32 19>
  return _mm512_shuffle_f32x4(__A, __B, 4); 
}

__m512 test_mm512_mask_shuffle_f32x4(__m512 __W, __mmask16 __U, __m512 __A, __m512 __B) {
  // CHECK-LABEL: @test_mm512_mask_shuffle_f32x4
  // CHECK: shufflevector <16 x float> %{{.*}}, <16 x float> %{{.*}}, <16 x i32> <i32 0, i32 1, i32 2, i32 3, i32 4, i32 5, i32 6, i32 7, i32 16, i32 17, i32 18, i32 19, i32 16, i32 17, i32 18, i32 19>
  // CHECK: select <16 x i1> %{{.*}}, <16 x float> %{{.*}}, <16 x float> %{{.*}}
  return _mm512_mask_shuffle_f32x4(__W, __U, __A, __B, 4); 
}

__m512 test_mm512_maskz_shuffle_f32x4(__mmask16 __U, __m512 __A, __m512 __B) {
  // CHECK-LABEL: @test_mm512_maskz_shuffle_f32x4
  // CHECK: shufflevector <16 x float> %{{.*}}, <16 x float> %{{.*}}, <16 x i32> <i32 0, i32 1, i32 2, i32 3, i32 4, i32 5, i32 6, i32 7, i32 16, i32 17, i32 18, i32 19, i32 16, i32 17, i32 18, i32 19>
  // CHECK: select <16 x i1> %{{.*}}, <16 x float> %{{.*}}, <16 x float> %{{.*}}
  return _mm512_maskz_shuffle_f32x4(__U, __A, __B, 4); 
}

__m512d test_mm512_shuffle_f64x2(__m512d __A, __m512d __B) {
  // CHECK-LABEL: @test_mm512_shuffle_f64x2
  // CHECK: shufflevector <8 x double> %{{.*}}, <8 x double> %{{.*}}, <8 x i32> <i32 0, i32 1, i32 2, i32 3, i32 8, i32 9, i32 8, i32 9>
  return _mm512_shuffle_f64x2(__A, __B, 4); 
}

__m512d test_mm512_mask_shuffle_f64x2(__m512d __W, __mmask8 __U, __m512d __A, __m512d __B) {
  // CHECK-LABEL: @test_mm512_mask_shuffle_f64x2
  // CHECK: shufflevector <8 x double> %{{.*}}, <8 x double> %{{.*}}, <8 x i32> <i32 0, i32 1, i32 2, i32 3, i32 8, i32 9, i32 8, i32 9>
  // CHECK: select <8 x i1> %{{.*}}, <8 x double> %{{.*}}, <8 x double> %{{.*}}
  return _mm512_mask_shuffle_f64x2(__W, __U, __A, __B, 4); 
}

__m512d test_mm512_maskz_shuffle_f64x2(__mmask8 __U, __m512d __A, __m512d __B) {
  // CHECK-LABEL: @test_mm512_maskz_shuffle_f64x2
  // CHECK: shufflevector <8 x double> %{{.*}}, <8 x double> %{{.*}}, <8 x i32> <i32 0, i32 1, i32 2, i32 3, i32 8, i32 9, i32 8, i32 9>
  // CHECK: select <8 x i1> %{{.*}}, <8 x double> %{{.*}}, <8 x double> %{{.*}}
  return _mm512_maskz_shuffle_f64x2(__U, __A, __B, 4); 
}

__m512i test_mm512_shuffle_i32x4(__m512i __A, __m512i __B) {
  // CHECK-LABEL: @test_mm512_shuffle_i32x4
  // CHECK: shufflevector <16 x i32> %{{.*}}, <16 x i32> %{{.*}}, <16 x i32> <i32 0, i32 1, i32 2, i32 3, i32 4, i32 5, i32 6, i32 7, i32 16, i32 17, i32 18, i32 19, i32 16, i32 17, i32 18, i32 19>
  return _mm512_shuffle_i32x4(__A, __B, 4); 
}

__m512i test_mm512_mask_shuffle_i32x4(__m512i __W, __mmask16 __U, __m512i __A, __m512i __B) {
  // CHECK-LABEL: @test_mm512_mask_shuffle_i32x4
  // CHECK: shufflevector <16 x i32> %{{.*}}, <16 x i32> %{{.*}}, <16 x i32> <i32 0, i32 1, i32 2, i32 3, i32 4, i32 5, i32 6, i32 7, i32 16, i32 17, i32 18, i32 19, i32 16, i32 17, i32 18, i32 19>
  // CHECK: select <16 x i1> %{{.*}}, <16 x i32> %{{.*}}, <16 x i32> %{{.*}}
  return _mm512_mask_shuffle_i32x4(__W, __U, __A, __B, 4); 
}

__m512i test_mm512_maskz_shuffle_i32x4(__mmask16 __U, __m512i __A, __m512i __B) {
  // CHECK-LABEL: @test_mm512_maskz_shuffle_i32x4
  // CHECK: shufflevector <16 x i32> %{{.*}}, <16 x i32> %{{.*}}, <16 x i32> <i32 0, i32 1, i32 2, i32 3, i32 4, i32 5, i32 6, i32 7, i32 16, i32 17, i32 18, i32 19, i32 16, i32 17, i32 18, i32 19>
  // CHECK: select <16 x i1> %{{.*}}, <16 x i32> %{{.*}}, <16 x i32> %{{.*}}
  return _mm512_maskz_shuffle_i32x4(__U, __A, __B, 4); 
}

__m512i test_mm512_shuffle_i64x2(__m512i __A, __m512i __B) {
  // CHECK-LABEL: @test_mm512_shuffle_i64x2
  // CHECK: shufflevector <8 x i64> %{{.*}}, <8 x i64> %{{.*}}, <8 x i32> <i32 0, i32 1, i32 2, i32 3, i32 8, i32 9, i32 8, i32 9>
  return _mm512_shuffle_i64x2(__A, __B, 4); 
}

__m512i test_mm512_mask_shuffle_i64x2(__m512i __W, __mmask8 __U, __m512i __A, __m512i __B) {
  // CHECK-LABEL: @test_mm512_mask_shuffle_i64x2
  // CHECK: shufflevector <8 x i64> %{{.*}}, <8 x i64> %{{.*}}, <8 x i32> <i32 0, i32 1, i32 2, i32 3, i32 8, i32 9, i32 8, i32 9>
  // CHECK: select <8 x i1> %{{.*}}, <8 x i64> %{{.*}}, <8 x i64> %{{.*}}
  return _mm512_mask_shuffle_i64x2(__W, __U, __A, __B, 4); 
}

__m512i test_mm512_maskz_shuffle_i64x2(__mmask8 __U, __m512i __A, __m512i __B) {
  // CHECK-LABEL: @test_mm512_maskz_shuffle_i64x2
  // CHECK: shufflevector <8 x i64> %{{.*}}, <8 x i64> %{{.*}}, <8 x i32> <i32 0, i32 1, i32 2, i32 3, i32 8, i32 9, i32 8, i32 9>
  // CHECK: select <8 x i1> %{{.*}}, <8 x i64> %{{.*}}, <8 x i64> %{{.*}}
  return _mm512_maskz_shuffle_i64x2(__U, __A, __B, 4); 
}

__m512d test_mm512_shuffle_pd(__m512d __M, __m512d __V) {
  // CHECK-LABEL: @test_mm512_shuffle_pd
  // CHECK: shufflevector <8 x double> %{{.*}}, <8 x double> %{{.*}}, <8 x i32> <i32 0, i32 8, i32 3, i32 10, i32 4, i32 12, i32 6, i32 14>
  return _mm512_shuffle_pd(__M, __V, 4); 
}

__m512d test_mm512_mask_shuffle_pd(__m512d __W, __mmask8 __U, __m512d __M, __m512d __V) {
  // CHECK-LABEL: @test_mm512_mask_shuffle_pd
  // CHECK: shufflevector <8 x double> %{{.*}}, <8 x double> %{{.*}}, <8 x i32> <i32 0, i32 8, i32 3, i32 10, i32 4, i32 12, i32 6, i32 14>
  // CHECK: select <8 x i1> %{{.*}}, <8 x double> %{{.*}}, <8 x double> %{{.*}}
  return _mm512_mask_shuffle_pd(__W, __U, __M, __V, 4); 
}

__m512d test_mm512_maskz_shuffle_pd(__mmask8 __U, __m512d __M, __m512d __V) {
  // CHECK-LABEL: @test_mm512_maskz_shuffle_pd
  // CHECK: shufflevector <8 x double> %{{.*}}, <8 x double> %{{.*}}, <8 x i32> <i32 0, i32 8, i32 3, i32 10, i32 4, i32 12, i32 6, i32 14>
  // CHECK: select <8 x i1> %{{.*}}, <8 x double> %{{.*}}, <8 x double> %{{.*}}
  return _mm512_maskz_shuffle_pd(__U, __M, __V, 4); 
}

__m512 test_mm512_shuffle_ps(__m512 __M, __m512 __V) {
  // CHECK-LABEL: @test_mm512_shuffle_ps
  // CHECK: shufflevector <16 x float> %{{.*}}, <16 x float> %{{.*}}, <16 x i32> <i32 0, i32 1, i32 16, i32 16, i32 4, i32 5, i32 20, i32 20, i32 8, i32 9, i32 24, i32 24, i32 12, i32 13, i32 28, i32 28>
  return _mm512_shuffle_ps(__M, __V, 4); 
}

__m512 test_mm512_mask_shuffle_ps(__m512 __W, __mmask16 __U, __m512 __M, __m512 __V) {
  // CHECK-LABEL: @test_mm512_mask_shuffle_ps
  // CHECK: shufflevector <16 x float> %{{.*}}, <16 x float> %{{.*}}, <16 x i32> <i32 0, i32 1, i32 16, i32 16, i32 4, i32 5, i32 20, i32 20, i32 8, i32 9, i32 24, i32 24, i32 12, i32 13, i32 28, i32 28>
  // CHECK: select <16 x i1> %{{.*}}, <16 x float> %{{.*}}, <16 x float> %{{.*}}
  return _mm512_mask_shuffle_ps(__W, __U, __M, __V, 4); 
}

__m512 test_mm512_maskz_shuffle_ps(__mmask16 __U, __m512 __M, __m512 __V) {
  // CHECK-LABEL: @test_mm512_maskz_shuffle_ps
  // CHECK: shufflevector <16 x float> %{{.*}}, <16 x float> %{{.*}}, <16 x i32> <i32 0, i32 1, i32 16, i32 16, i32 4, i32 5, i32 20, i32 20, i32 8, i32 9, i32 24, i32 24, i32 12, i32 13, i32 28, i32 28>
  // CHECK: select <16 x i1> %{{.*}}, <16 x float> %{{.*}}, <16 x float> %{{.*}}
  return _mm512_maskz_shuffle_ps(__U, __M, __V, 4); 
}

__m128d test_mm_sqrt_round_sd(__m128d __A, __m128d __B) {
  // CHECK-LABEL: @test_mm_sqrt_round_sd
  // CHECK: call <2 x double> @llvm.x86.avx512.mask.sqrt.sd(<2 x double> %{{.*}}, <2 x double> %{{.*}}, <2 x double> %{{.*}}, i8 -1, i32 8)
  return _mm_sqrt_round_sd(__A, __B, _MM_FROUND_TO_NEAREST_INT | _MM_FROUND_NO_EXC); 
}

__m128d test_mm_mask_sqrt_sd(__m128d __W, __mmask8 __U, __m128d __A, __m128d __B){
  // CHECK-LABEL: @test_mm_mask_sqrt_sd
  // CHECK: extractelement <2 x double> %{{.*}}, i64 0
  // CHECK-NEXT: call double @llvm.sqrt.f64(double %{{.*}})
  // CHECK-NEXT: extractelement <2 x double> %{{.*}}, i64 0
  // CHECK-NEXT: bitcast i8 %{{.*}} to <8 x i1>
  // CHECK-NEXT: extractelement <8 x i1> %{{.*}}, i64 0
  // CHECK-NEXT: select i1 {{.*}}, double {{.*}}, double {{.*}}
  // CHECK-NEXT: insertelement <2 x double> %{{.*}}, double {{.*}}, i64 0
  return _mm_mask_sqrt_sd(__W,__U,__A,__B);
}

__m128d test_mm_mask_sqrt_round_sd(__m128d __W, __mmask8 __U, __m128d __A, __m128d __B){
  // CHECK-LABEL: @test_mm_mask_sqrt_round_sd
  // CHECK: call <2 x double> @llvm.x86.avx512.mask.sqrt.sd(<2 x double> %{{.*}}, <2 x double> %{{.*}}, <2 x double> %{{.*}}, i8 %{{.*}}, i32 8)
  return _mm_mask_sqrt_round_sd(__W,__U,__A,__B,_MM_FROUND_TO_NEAREST_INT | _MM_FROUND_NO_EXC);
}

__m128d test_mm_maskz_sqrt_sd(__mmask8 __U, __m128d __A, __m128d __B){
  // CHECK-LABEL: @test_mm_maskz_sqrt_sd
  // CHECK: extractelement <2 x double> %{{.*}}, i64 0
  // CHECK-NEXT: call double @llvm.sqrt.f64(double %{{.*}})
  // CHECK-NEXT: extractelement <2 x double> %{{.*}}, i64 0
  // CHECK-NEXT: bitcast i8 %{{.*}} to <8 x i1>
  // CHECK-NEXT: extractelement <8 x i1> %{{.*}}, i64 0
  // CHECK-NEXT: select i1 {{.*}}, double {{.*}}, double {{.*}}
  // CHECK-NEXT: insertelement <2 x double> %{{.*}}, double {{.*}}, i64 0
  return _mm_maskz_sqrt_sd(__U,__A,__B);
}

__m128d test_mm_maskz_sqrt_round_sd(__mmask8 __U, __m128d __A, __m128d __B){
  // CHECK-LABEL: @test_mm_maskz_sqrt_round_sd
  // CHECK: call <2 x double> @llvm.x86.avx512.mask.sqrt.sd(<2 x double> %{{.*}}, <2 x double> %{{.*}}, <2 x double> %{{.*}}, i8 %{{.*}}, i32 8)
  return _mm_maskz_sqrt_round_sd(__U,__A,__B,_MM_FROUND_TO_NEAREST_INT | _MM_FROUND_NO_EXC);
}

__m128 test_mm_sqrt_round_ss(__m128 __A, __m128 __B) {
  // CHECK-LABEL: @test_mm_sqrt_round_ss
  // CHECK: call <4 x float> @llvm.x86.avx512.mask.sqrt.ss(<4 x float> %{{.*}}, <4 x float> %{{.*}}, <4 x float> %{{.*}}, i8 -1, i32 8)
  return _mm_sqrt_round_ss(__A, __B, _MM_FROUND_TO_NEAREST_INT | _MM_FROUND_NO_EXC); 
}

__m128 test_mm_mask_sqrt_ss(__m128 __W, __mmask8 __U, __m128 __A, __m128 __B){
  // CHECK-LABEL: @test_mm_mask_sqrt_ss
  // CHECK: extractelement <4 x float> %{{.*}}, i64 0
  // CHECK-NEXT: call float @llvm.sqrt.f32(float %{{.*}})
  // CHECK-NEXT: extractelement <4 x float> %{{.*}}, i64 0
  // CHECK-NEXT: bitcast i8 %{{.*}} to <8 x i1>
  // CHECK-NEXT: extractelement <8 x i1> %{{.*}}, i64 0
  // CHECK-NEXT: select i1 {{.*}}, float {{.*}}, float {{.*}}
  // CHECK-NEXT: insertelement <4 x float> %{{.*}}, float {{.*}}, i64 0
  return _mm_mask_sqrt_ss(__W,__U,__A,__B);
}

__m128 test_mm_mask_sqrt_round_ss(__m128 __W, __mmask8 __U, __m128 __A, __m128 __B){
  // CHECK-LABEL: @test_mm_mask_sqrt_round_ss
  // CHECK: call <4 x float> @llvm.x86.avx512.mask.sqrt.ss(<4 x float> %{{.*}}, <4 x float> %{{.*}}, <4 x float> %{{.*}}, i8 {{.*}}, i32 8)
  return _mm_mask_sqrt_round_ss(__W,__U,__A,__B,_MM_FROUND_TO_NEAREST_INT | _MM_FROUND_NO_EXC);
}

__m128 test_mm_maskz_sqrt_ss(__mmask8 __U, __m128 __A, __m128 __B){
  // CHECK-LABEL: @test_mm_maskz_sqrt_ss
  // CHECK: extractelement <4 x float> %{{.*}}, i64 0
  // CHECK-NEXT: call float @llvm.sqrt.f32(float %{{.*}})
  // CHECK-NEXT: extractelement <4 x float> %{{.*}}, i64 0
  // CHECK-NEXT: bitcast i8 %{{.*}} to <8 x i1>
  // CHECK-NEXT: extractelement <8 x i1> %{{.*}}, i64 0
  // CHECK-NEXT: select i1 {{.*}}, float {{.*}}, float {{.*}}
  // CHECK-NEXT: insertelement <4 x float> %{{.*}}, float {{.*}}, i64 0
  return _mm_maskz_sqrt_ss(__U,__A,__B);
}

__m128 test_mm_maskz_sqrt_round_ss(__mmask8 __U, __m128 __A, __m128 __B){
  // CHECK-LABEL: @test_mm_maskz_sqrt_round_ss
  // CHECK: call <4 x float> @llvm.x86.avx512.mask.sqrt.ss(<4 x float> %{{.*}}, <4 x float> %{{.*}}, <4 x float> %{{.*}}, i8 {{.*}}, i32 8)
  return _mm_maskz_sqrt_round_ss(__U,__A,__B,_MM_FROUND_TO_NEAREST_INT | _MM_FROUND_NO_EXC);
}

__m512 test_mm512_broadcast_f32x4(float const* __A) {
  // CHECK-LABEL: @test_mm512_broadcast_f32x4
  // CHECK: shufflevector <4 x float> %{{.*}}, <4 x float> %{{.*}}, <16 x i32> <i32 0, i32 1, i32 2, i32 3, i32 0, i32 1, i32 2, i32 3, i32 0, i32 1, i32 2, i32 3, i32 0, i32 1, i32 2, i32 3>
  return _mm512_broadcast_f32x4(_mm_loadu_ps(__A)); 
}

__m512 test_mm512_mask_broadcast_f32x4(__m512 __O, __mmask16 __M, float const* __A) {
  // CHECK-LABEL: @test_mm512_mask_broadcast_f32x4
  // CHECK: shufflevector <4 x float> %{{.*}}, <4 x float> %{{.*}}, <16 x i32> <i32 0, i32 1, i32 2, i32 3, i32 0, i32 1, i32 2, i32 3, i32 0, i32 1, i32 2, i32 3, i32 0, i32 1, i32 2, i32 3>
  // CHECK: select <16 x i1> %{{.*}}, <16 x float> %{{.*}}, <16 x float> %{{.*}}
  return _mm512_mask_broadcast_f32x4(__O, __M, _mm_loadu_ps(__A)); 
}

__m512 test_mm512_maskz_broadcast_f32x4(__mmask16 __M, float const* __A) {
  // CHECK-LABEL: @test_mm512_maskz_broadcast_f32x4
  // CHECK: shufflevector <4 x float> %{{.*}}, <4 x float> %{{.*}}, <16 x i32> <i32 0, i32 1, i32 2, i32 3, i32 0, i32 1, i32 2, i32 3, i32 0, i32 1, i32 2, i32 3, i32 0, i32 1, i32 2, i32 3>
  // CHECK: select <16 x i1> %{{.*}}, <16 x float> %{{.*}}, <16 x float> %{{.*}}
  return _mm512_maskz_broadcast_f32x4(__M, _mm_loadu_ps(__A)); 
}

__m512d test_mm512_broadcast_f64x4(double const* __A) {
  // CHECK-LABEL: @test_mm512_broadcast_f64x4
  // CHECK: shufflevector <4 x double> %{{.*}}, <4 x double> %{{.*}}, <8 x i32> <i32 0, i32 1, i32 2, i32 3, i32 0, i32 1, i32 2, i32 3>
  return _mm512_broadcast_f64x4(_mm256_loadu_pd(__A)); 
}

__m512d test_mm512_mask_broadcast_f64x4(__m512d __O, __mmask8 __M, double const* __A) {
  // CHECK-LABEL: @test_mm512_mask_broadcast_f64x4
  // CHECK: shufflevector <4 x double> %{{.*}}, <4 x double> %{{.*}}, <8 x i32> <i32 0, i32 1, i32 2, i32 3, i32 0, i32 1, i32 2, i32 3>
  // CHECK: select <8 x i1> %{{.*}}, <8 x double> %{{.*}}, <8 x double> %{{.*}}
  return _mm512_mask_broadcast_f64x4(__O, __M, _mm256_loadu_pd(__A)); 
}

__m512d test_mm512_maskz_broadcast_f64x4(__mmask8 __M, double const* __A) {
  // CHECK-LABEL: @test_mm512_maskz_broadcast_f64x4
  // CHECK: shufflevector <4 x double> %{{.*}}, <4 x double> %{{.*}}, <8 x i32> <i32 0, i32 1, i32 2, i32 3, i32 0, i32 1, i32 2, i32 3>
  // CHECK: select <8 x i1> %{{.*}}, <8 x double> %{{.*}}, <8 x double> %{{.*}}
  return _mm512_maskz_broadcast_f64x4(__M, _mm256_loadu_pd(__A)); 
}

__m512i test_mm512_broadcast_i32x4(__m128i const* __A) {
  // CHECK-LABEL: @test_mm512_broadcast_i32x4
  // CHECK: shufflevector <4 x i32> %{{.*}}, <4 x i32> %{{.*}}, <16 x i32> <i32 0, i32 1, i32 2, i32 3, i32 0, i32 1, i32 2, i32 3, i32 0, i32 1, i32 2, i32 3, i32 0, i32 1, i32 2, i32 3>
  return _mm512_broadcast_i32x4(_mm_loadu_si128(__A)); 
}

__m512i test_mm512_mask_broadcast_i32x4(__m512i __O, __mmask16 __M, __m128i const* __A) {
  // CHECK-LABEL: @test_mm512_mask_broadcast_i32x4
  // CHECK: shufflevector <4 x i32> %{{.*}}, <4 x i32> %{{.*}}, <16 x i32> <i32 0, i32 1, i32 2, i32 3, i32 0, i32 1, i32 2, i32 3, i32 0, i32 1, i32 2, i32 3, i32 0, i32 1, i32 2, i32 3>
  // CHECK: select <16 x i1> %{{.*}}, <16 x i32> %{{.*}}, <16 x i32> %{{.*}}
  return _mm512_mask_broadcast_i32x4(__O, __M, _mm_loadu_si128(__A)); 
}

__m512i test_mm512_maskz_broadcast_i32x4(__mmask16 __M, __m128i const* __A) {
  // CHECK-LABEL: @test_mm512_maskz_broadcast_i32x4
  // CHECK: shufflevector <4 x i32> %{{.*}}, <4 x i32> %{{.*}}, <16 x i32> <i32 0, i32 1, i32 2, i32 3, i32 0, i32 1, i32 2, i32 3, i32 0, i32 1, i32 2, i32 3, i32 0, i32 1, i32 2, i32 3>
  // CHECK: select <16 x i1> %{{.*}}, <16 x i32> %{{.*}}, <16 x i32> %{{.*}}
  return _mm512_maskz_broadcast_i32x4(__M, _mm_loadu_si128(__A)); 
}

__m512i test_mm512_broadcast_i64x4(__m256i const* __A) {
  // CHECK-LABEL: @test_mm512_broadcast_i64x4
  // CHECK: shufflevector <4 x i64> %{{.*}}, <4 x i64> %{{.*}}, <8 x i32> <i32 0, i32 1, i32 2, i32 3, i32 0, i32 1, i32 2, i32 3>
  return _mm512_broadcast_i64x4(_mm256_loadu_si256(__A)); 
}

__m512i test_mm512_mask_broadcast_i64x4(__m512i __O, __mmask8 __M, __m256i const* __A) {
  // CHECK-LABEL: @test_mm512_mask_broadcast_i64x4
  // CHECK: shufflevector <4 x i64> %{{.*}}, <4 x i64> %{{.*}}, <8 x i32> <i32 0, i32 1, i32 2, i32 3, i32 0, i32 1, i32 2, i32 3>
  // CHECK: select <8 x i1> %{{.*}}, <8 x i64> %{{.*}}, <8 x i64> %{{.*}}
  return _mm512_mask_broadcast_i64x4(__O, __M, _mm256_loadu_si256(__A)); 
}

__m512i test_mm512_maskz_broadcast_i64x4(__mmask8 __M, __m256i const* __A) {
  // CHECK-LABEL: @test_mm512_maskz_broadcast_i64x4
  // CHECK: shufflevector <4 x i64> %{{.*}}, <4 x i64> %{{.*}}, <8 x i32> <i32 0, i32 1, i32 2, i32 3, i32 0, i32 1, i32 2, i32 3>
  // CHECK: select <8 x i1> %{{.*}}, <8 x i64> %{{.*}}, <8 x i64> %{{.*}}
  return _mm512_maskz_broadcast_i64x4(__M, _mm256_loadu_si256(__A)); 
}

__m512d test_mm512_broadcastsd_pd(__m128d __A) {
  // CHECK-LABEL: @test_mm512_broadcastsd_pd
  // CHECK: shufflevector <2 x double> %{{.*}}, <2 x double> %{{.*}}, <8 x i32> zeroinitializer
  return _mm512_broadcastsd_pd(__A);
}

__m512d test_mm512_mask_broadcastsd_pd(__m512d __O, __mmask8 __M, __m128d __A) {
  // CHECK-LABEL: @test_mm512_mask_broadcastsd_pd
  // CHECK: shufflevector <2 x double> %{{.*}}, <2 x double> %{{.*}}, <8 x i32> zeroinitializer
  // CHECK: select <8 x i1> %{{.*}}, <8 x double> %{{.*}}, <8 x double> %{{.*}}
  return _mm512_mask_broadcastsd_pd(__O, __M, __A);
}

__m512d test_mm512_maskz_broadcastsd_pd(__mmask8 __M, __m128d __A) {
  // CHECK-LABEL: @test_mm512_maskz_broadcastsd_pd
  // CHECK: shufflevector <2 x double> %{{.*}}, <2 x double> %{{.*}}, <8 x i32> zeroinitializer
  // CHECK: select <8 x i1> %{{.*}}, <8 x double> %{{.*}}, <8 x double> %{{.*}}
  return _mm512_maskz_broadcastsd_pd(__M, __A);
}

__m512 test_mm512_broadcastss_ps(__m128 __A) {
  // CHECK-LABEL: @test_mm512_broadcastss_ps
  // CHECK: shufflevector <4 x float> %{{.*}}, <4 x float> %{{.*}}, <16 x i32> zeroinitializer
  return _mm512_broadcastss_ps(__A);
}

__m512 test_mm512_mask_broadcastss_ps(__m512 __O, __mmask16 __M, __m128 __A) {
  // CHECK-LABEL: @test_mm512_mask_broadcastss_ps
  // CHECK: shufflevector <4 x float> %{{.*}}, <4 x float> %{{.*}}, <16 x i32> zeroinitializer
  // CHECK: select <16 x i1> %{{.*}}, <16 x float> %{{.*}}, <16 x float> %{{.*}}
  return _mm512_mask_broadcastss_ps(__O, __M, __A);
}

__m512 test_mm512_maskz_broadcastss_ps(__mmask16 __M, __m128 __A) {
  // CHECK-LABEL: @test_mm512_maskz_broadcastss_ps
  // CHECK: shufflevector <4 x float> %{{.*}}, <4 x float> %{{.*}}, <16 x i32> zeroinitializer
  // CHECK: select <16 x i1> %{{.*}}, <16 x float> %{{.*}}, <16 x float> %{{.*}}
  return _mm512_maskz_broadcastss_ps(__M, __A);
}

__m512i test_mm512_broadcastd_epi32(__m128i __A) {
  // CHECK-LABEL: @test_mm512_broadcastd_epi32
  // CHECK: shufflevector <4 x i32> %{{.*}}, <4 x i32> %{{.*}}, <16 x i32> zeroinitializer
  return _mm512_broadcastd_epi32(__A);
}

__m512i test_mm512_mask_broadcastd_epi32(__m512i __O, __mmask16 __M, __m128i __A) {
  // CHECK-LABEL: @test_mm512_mask_broadcastd_epi32
  // CHECK: shufflevector <4 x i32> %{{.*}}, <4 x i32> %{{.*}}, <16 x i32> zeroinitializer
  // CHECK: select <16 x i1> %{{.*}}, <16 x i32> %{{.*}}, <16 x i32> %{{.*}}
  return _mm512_mask_broadcastd_epi32(__O, __M, __A);
}

__m512i test_mm512_maskz_broadcastd_epi32(__mmask16 __M, __m128i __A) {
  // CHECK-LABEL: @test_mm512_maskz_broadcastd_epi32
  // CHECK: shufflevector <4 x i32> %{{.*}}, <4 x i32> %{{.*}}, <16 x i32> zeroinitializer
  // CHECK: select <16 x i1> %{{.*}}, <16 x i32> %{{.*}}, <16 x i32> %{{.*}}
  return _mm512_maskz_broadcastd_epi32(__M, __A);
}

__m512i test_mm512_broadcastq_epi64(__m128i __A) {
  // CHECK-LABEL: @test_mm512_broadcastq_epi64
  // CHECK: shufflevector <2 x i64> %{{.*}}, <2 x i64> %{{.*}}, <8 x i32> zeroinitializer
  return _mm512_broadcastq_epi64(__A);
}

__m512i test_mm512_mask_broadcastq_epi64(__m512i __O, __mmask8 __M, __m128i __A) {
  // CHECK-LABEL: @test_mm512_mask_broadcastq_epi64
  // CHECK: shufflevector <2 x i64> %{{.*}}, <2 x i64> %{{.*}}, <8 x i32> zeroinitializer
  // CHECK: select <8 x i1> %{{.*}}, <8 x i64> %{{.*}}, <8 x i64> %{{.*}}
  return _mm512_mask_broadcastq_epi64(__O, __M, __A);
}

__m512i test_mm512_maskz_broadcastq_epi64(__mmask8 __M, __m128i __A) {
  // CHECK-LABEL: @test_mm512_maskz_broadcastq_epi64
  // CHECK: shufflevector <2 x i64> %{{.*}}, <2 x i64> %{{.*}}, <8 x i32> zeroinitializer
  // CHECK: select <8 x i1> %{{.*}}, <8 x i64> %{{.*}}, <8 x i64> %{{.*}}
  return _mm512_maskz_broadcastq_epi64(__M, __A);
}

__m128i test_mm512_cvtsepi32_epi8(__m512i __A) {
  // CHECK-LABEL: @test_mm512_cvtsepi32_epi8
  // CHECK: @llvm.x86.avx512.mask.pmovs.db.512
  return _mm512_cvtsepi32_epi8(__A); 
}

__m128i test_mm512_mask_cvtsepi32_epi8(__m128i __O, __mmask16 __M, __m512i __A) {
  // CHECK-LABEL: @test_mm512_mask_cvtsepi32_epi8
  // CHECK: @llvm.x86.avx512.mask.pmovs.db.512
  return _mm512_mask_cvtsepi32_epi8(__O, __M, __A); 
}

__m128i test_mm512_maskz_cvtsepi32_epi8(__mmask16 __M, __m512i __A) {
  // CHECK-LABEL: @test_mm512_maskz_cvtsepi32_epi8
  // CHECK: @llvm.x86.avx512.mask.pmovs.db.512
  return _mm512_maskz_cvtsepi32_epi8(__M, __A); 
}

void test_mm512_mask_cvtsepi32_storeu_epi8(void * __P, __mmask16 __M, __m512i __A) {
  // CHECK-LABEL: @test_mm512_mask_cvtsepi32_storeu_epi8
  // CHECK: @llvm.x86.avx512.mask.pmovs.db.mem.512
  return _mm512_mask_cvtsepi32_storeu_epi8(__P, __M, __A); 
}

__m256i test_mm512_cvtsepi32_epi16(__m512i __A) {
  // CHECK-LABEL: @test_mm512_cvtsepi32_epi16
  // CHECK: @llvm.x86.avx512.mask.pmovs.dw.512
  return _mm512_cvtsepi32_epi16(__A); 
}

__m256i test_mm512_mask_cvtsepi32_epi16(__m256i __O, __mmask16 __M, __m512i __A) {
  // CHECK-LABEL: @test_mm512_mask_cvtsepi32_epi16
  // CHECK: @llvm.x86.avx512.mask.pmovs.dw.512
  return _mm512_mask_cvtsepi32_epi16(__O, __M, __A); 
}

__m256i test_mm512_maskz_cvtsepi32_epi16(__mmask16 __M, __m512i __A) {
  // CHECK-LABEL: @test_mm512_maskz_cvtsepi32_epi16
  // CHECK: @llvm.x86.avx512.mask.pmovs.dw.512
  return _mm512_maskz_cvtsepi32_epi16(__M, __A); 
}

void test_mm512_mask_cvtsepi32_storeu_epi16(void *__P, __mmask16 __M, __m512i __A) {
  // CHECK-LABEL: @test_mm512_mask_cvtsepi32_storeu_epi16
  // CHECK: @llvm.x86.avx512.mask.pmovs.dw.mem.512
  return _mm512_mask_cvtsepi32_storeu_epi16(__P, __M, __A); 
}

__m128i test_mm512_cvtsepi64_epi8(__m512i __A) {
  // CHECK-LABEL: @test_mm512_cvtsepi64_epi8
  // CHECK: @llvm.x86.avx512.mask.pmovs.qb.512
  return _mm512_cvtsepi64_epi8(__A); 
}

__m128i test_mm512_mask_cvtsepi64_epi8(__m128i __O, __mmask8 __M, __m512i __A) {
  // CHECK-LABEL: @test_mm512_mask_cvtsepi64_epi8
  // CHECK: @llvm.x86.avx512.mask.pmovs.qb.512
  return _mm512_mask_cvtsepi64_epi8(__O, __M, __A); 
}

__m128i test_mm512_maskz_cvtsepi64_epi8(__mmask8 __M, __m512i __A) {
  // CHECK-LABEL: @test_mm512_maskz_cvtsepi64_epi8
  // CHECK: @llvm.x86.avx512.mask.pmovs.qb.512
  return _mm512_maskz_cvtsepi64_epi8(__M, __A); 
}

void test_mm512_mask_cvtsepi64_storeu_epi8(void * __P, __mmask8 __M, __m512i __A) {
  // CHECK-LABEL: @test_mm512_mask_cvtsepi64_storeu_epi8
  // CHECK: @llvm.x86.avx512.mask.pmovs.qb.mem.512
  return _mm512_mask_cvtsepi64_storeu_epi8(__P, __M, __A); 
}

__m256i test_mm512_cvtsepi64_epi32(__m512i __A) {
  // CHECK-LABEL: @test_mm512_cvtsepi64_epi32
  // CHECK: @llvm.x86.avx512.mask.pmovs.qd.512
  return _mm512_cvtsepi64_epi32(__A); 
}

__m256i test_mm512_mask_cvtsepi64_epi32(__m256i __O, __mmask8 __M, __m512i __A) {
  // CHECK-LABEL: @test_mm512_mask_cvtsepi64_epi32
  // CHECK: @llvm.x86.avx512.mask.pmovs.qd.512
  return _mm512_mask_cvtsepi64_epi32(__O, __M, __A); 
}

__m256i test_mm512_maskz_cvtsepi64_epi32(__mmask8 __M, __m512i __A) {
  // CHECK-LABEL: @test_mm512_maskz_cvtsepi64_epi32
  // CHECK: @llvm.x86.avx512.mask.pmovs.qd.512
  return _mm512_maskz_cvtsepi64_epi32(__M, __A); 
}

void test_mm512_mask_cvtsepi64_storeu_epi32(void *__P, __mmask8 __M, __m512i __A) {
  // CHECK-LABEL: @test_mm512_mask_cvtsepi64_storeu_epi32
  // CHECK: @llvm.x86.avx512.mask.pmovs.qd.mem.512
  return _mm512_mask_cvtsepi64_storeu_epi32(__P, __M, __A); 
}

__m128i test_mm512_cvtsepi64_epi16(__m512i __A) {
  // CHECK-LABEL: @test_mm512_cvtsepi64_epi16
  // CHECK: @llvm.x86.avx512.mask.pmovs.qw.512
  return _mm512_cvtsepi64_epi16(__A); 
}

__m128i test_mm512_mask_cvtsepi64_epi16(__m128i __O, __mmask8 __M, __m512i __A) {
  // CHECK-LABEL: @test_mm512_mask_cvtsepi64_epi16
  // CHECK: @llvm.x86.avx512.mask.pmovs.qw.512
  return _mm512_mask_cvtsepi64_epi16(__O, __M, __A); 
}

__m128i test_mm512_maskz_cvtsepi64_epi16(__mmask8 __M, __m512i __A) {
  // CHECK-LABEL: @test_mm512_maskz_cvtsepi64_epi16
  // CHECK: @llvm.x86.avx512.mask.pmovs.qw.512
  return _mm512_maskz_cvtsepi64_epi16(__M, __A); 
}

void test_mm512_mask_cvtsepi64_storeu_epi16(void * __P, __mmask8 __M, __m512i __A) {
  // CHECK-LABEL: @test_mm512_mask_cvtsepi64_storeu_epi16
  // CHECK: @llvm.x86.avx512.mask.pmovs.qw.mem.512
  return _mm512_mask_cvtsepi64_storeu_epi16(__P, __M, __A); 
}

__m128i test_mm512_cvtusepi32_epi8(__m512i __A) {
  // CHECK-LABEL: @test_mm512_cvtusepi32_epi8
  // CHECK: @llvm.x86.avx512.mask.pmovus.db.512
  return _mm512_cvtusepi32_epi8(__A); 
}

__m128i test_mm512_mask_cvtusepi32_epi8(__m128i __O, __mmask16 __M, __m512i __A) {
  // CHECK-LABEL: @test_mm512_mask_cvtusepi32_epi8
  // CHECK: @llvm.x86.avx512.mask.pmovus.db.512
  return _mm512_mask_cvtusepi32_epi8(__O, __M, __A); 
}

__m128i test_mm512_maskz_cvtusepi32_epi8(__mmask16 __M, __m512i __A) {
  // CHECK-LABEL: @test_mm512_maskz_cvtusepi32_epi8
  // CHECK: @llvm.x86.avx512.mask.pmovus.db.512
  return _mm512_maskz_cvtusepi32_epi8(__M, __A); 
}

void test_mm512_mask_cvtusepi32_storeu_epi8(void * __P, __mmask16 __M, __m512i __A) {
  // CHECK-LABEL: @test_mm512_mask_cvtusepi32_storeu_epi8
  // CHECK: @llvm.x86.avx512.mask.pmovus.db.mem.512
  return _mm512_mask_cvtusepi32_storeu_epi8(__P, __M, __A); 
}

__m256i test_mm512_cvtusepi32_epi16(__m512i __A) {
  // CHECK-LABEL: @test_mm512_cvtusepi32_epi16
  // CHECK: @llvm.x86.avx512.mask.pmovus.dw.512
  return _mm512_cvtusepi32_epi16(__A); 
}

__m256i test_mm512_mask_cvtusepi32_epi16(__m256i __O, __mmask16 __M, __m512i __A) {
  // CHECK-LABEL: @test_mm512_mask_cvtusepi32_epi16
  // CHECK: @llvm.x86.avx512.mask.pmovus.dw.512
  return _mm512_mask_cvtusepi32_epi16(__O, __M, __A); 
}

__m256i test_mm512_maskz_cvtusepi32_epi16(__mmask16 __M, __m512i __A) {
  // CHECK-LABEL: @test_mm512_maskz_cvtusepi32_epi16
  // CHECK: @llvm.x86.avx512.mask.pmovus.dw.512
  return _mm512_maskz_cvtusepi32_epi16(__M, __A); 
}

void test_mm512_mask_cvtusepi32_storeu_epi16(void *__P, __mmask16 __M, __m512i __A) {
  // CHECK-LABEL: @test_mm512_mask_cvtusepi32_storeu_epi16
  // CHECK: @llvm.x86.avx512.mask.pmovus.dw.mem.512
  return _mm512_mask_cvtusepi32_storeu_epi16(__P, __M, __A); 
}

__m128i test_mm512_cvtusepi64_epi8(__m512i __A) {
  // CHECK-LABEL: @test_mm512_cvtusepi64_epi8
  // CHECK: @llvm.x86.avx512.mask.pmovus.qb.512
  return _mm512_cvtusepi64_epi8(__A); 
}

__m128i test_mm512_mask_cvtusepi64_epi8(__m128i __O, __mmask8 __M, __m512i __A) {
  // CHECK-LABEL: @test_mm512_mask_cvtusepi64_epi8
  // CHECK: @llvm.x86.avx512.mask.pmovus.qb.512
  return _mm512_mask_cvtusepi64_epi8(__O, __M, __A); 
}

__m128i test_mm512_maskz_cvtusepi64_epi8(__mmask8 __M, __m512i __A) {
  // CHECK-LABEL: @test_mm512_maskz_cvtusepi64_epi8
  // CHECK: @llvm.x86.avx512.mask.pmovus.qb.512
  return _mm512_maskz_cvtusepi64_epi8(__M, __A); 
}

void test_mm512_mask_cvtusepi64_storeu_epi8(void * __P, __mmask8 __M, __m512i __A) {
  // CHECK-LABEL: @test_mm512_mask_cvtusepi64_storeu_epi8
  // CHECK: @llvm.x86.avx512.mask.pmovus.qb.mem.512
  return _mm512_mask_cvtusepi64_storeu_epi8(__P, __M, __A); 
}

__m256i test_mm512_cvtusepi64_epi32(__m512i __A) {
  // CHECK-LABEL: @test_mm512_cvtusepi64_epi32
  // CHECK: @llvm.x86.avx512.mask.pmovus.qd.512
  return _mm512_cvtusepi64_epi32(__A); 
}

__m256i test_mm512_mask_cvtusepi64_epi32(__m256i __O, __mmask8 __M, __m512i __A) {
  // CHECK-LABEL: @test_mm512_mask_cvtusepi64_epi32
  // CHECK: @llvm.x86.avx512.mask.pmovus.qd.512
  return _mm512_mask_cvtusepi64_epi32(__O, __M, __A); 
}

__m256i test_mm512_maskz_cvtusepi64_epi32(__mmask8 __M, __m512i __A) {
  // CHECK-LABEL: @test_mm512_maskz_cvtusepi64_epi32
  // CHECK: @llvm.x86.avx512.mask.pmovus.qd.512
  return _mm512_maskz_cvtusepi64_epi32(__M, __A); 
}

void test_mm512_mask_cvtusepi64_storeu_epi32(void* __P, __mmask8 __M, __m512i __A) {
  // CHECK-LABEL: @test_mm512_mask_cvtusepi64_storeu_epi32
  // CHECK: @llvm.x86.avx512.mask.pmovus.qd.mem.512
  return _mm512_mask_cvtusepi64_storeu_epi32(__P, __M, __A); 
}

__m128i test_mm512_cvtusepi64_epi16(__m512i __A) {
  // CHECK-LABEL: @test_mm512_cvtusepi64_epi16
  // CHECK: @llvm.x86.avx512.mask.pmovus.qw.512
  return _mm512_cvtusepi64_epi16(__A); 
}

__m128i test_mm512_mask_cvtusepi64_epi16(__m128i __O, __mmask8 __M, __m512i __A) {
  // CHECK-LABEL: @test_mm512_mask_cvtusepi64_epi16
  // CHECK: @llvm.x86.avx512.mask.pmovus.qw.512
  return _mm512_mask_cvtusepi64_epi16(__O, __M, __A); 
}

__m128i test_mm512_maskz_cvtusepi64_epi16(__mmask8 __M, __m512i __A) {
  // CHECK-LABEL: @test_mm512_maskz_cvtusepi64_epi16
  // CHECK: @llvm.x86.avx512.mask.pmovus.qw.512
  return _mm512_maskz_cvtusepi64_epi16(__M, __A); 
}

void test_mm512_mask_cvtusepi64_storeu_epi16(void *__P, __mmask8 __M, __m512i __A) {
  // CHECK-LABEL: @test_mm512_mask_cvtusepi64_storeu_epi16
  // CHECK: @llvm.x86.avx512.mask.pmovus.qw.mem.512
  return _mm512_mask_cvtusepi64_storeu_epi16(__P, __M, __A); 
}

__m128i test_mm512_cvtepi32_epi8(__m512i __A) {
  // CHECK-LABEL: @test_mm512_cvtepi32_epi8
  // CHECK: trunc <16 x i32> %{{.*}} to <16 x i8>
  return _mm512_cvtepi32_epi8(__A); 
}

__m128i test_mm512_mask_cvtepi32_epi8(__m128i __O, __mmask16 __M, __m512i __A) {
  // CHECK-LABEL: @test_mm512_mask_cvtepi32_epi8
  // CHECK: @llvm.x86.avx512.mask.pmov.db.512
  return _mm512_mask_cvtepi32_epi8(__O, __M, __A); 
}

__m128i test_mm512_maskz_cvtepi32_epi8(__mmask16 __M, __m512i __A) {
  // CHECK-LABEL: @test_mm512_maskz_cvtepi32_epi8
  // CHECK: @llvm.x86.avx512.mask.pmov.db.512
  return _mm512_maskz_cvtepi32_epi8(__M, __A); 
}

void test_mm512_mask_cvtepi32_storeu_epi8(void * __P, __mmask16 __M, __m512i __A) {
  // CHECK-LABEL: @test_mm512_mask_cvtepi32_storeu_epi8
  // CHECK: @llvm.x86.avx512.mask.pmov.db.mem.512
  return _mm512_mask_cvtepi32_storeu_epi8(__P, __M, __A); 
}

__m256i test_mm512_cvtepi32_epi16(__m512i __A) {
  // CHECK-LABEL: @test_mm512_cvtepi32_epi16
  // CHECK: trunc <16 x i32> %{{.*}} to <16 x i16>
  return _mm512_cvtepi32_epi16(__A); 
}

__m256i test_mm512_mask_cvtepi32_epi16(__m256i __O, __mmask16 __M, __m512i __A) {
  // CHECK-LABEL: @test_mm512_mask_cvtepi32_epi16
  // CHECK: @llvm.x86.avx512.mask.pmov.dw.512
  return _mm512_mask_cvtepi32_epi16(__O, __M, __A); 
}

__m256i test_mm512_maskz_cvtepi32_epi16(__mmask16 __M, __m512i __A) {
  // CHECK-LABEL: @test_mm512_maskz_cvtepi32_epi16
  // CHECK: @llvm.x86.avx512.mask.pmov.dw.512
  return _mm512_maskz_cvtepi32_epi16(__M, __A); 
}

void test_mm512_mask_cvtepi32_storeu_epi16(void * __P, __mmask16 __M, __m512i __A) {
  // CHECK-LABEL: @test_mm512_mask_cvtepi32_storeu_epi16
  // CHECK: @llvm.x86.avx512.mask.pmov.dw.mem.512
  return _mm512_mask_cvtepi32_storeu_epi16(__P, __M, __A); 
}

__m128i test_mm512_cvtepi64_epi8(__m512i __A) {
  // CHECK-LABEL: @test_mm512_cvtepi64_epi8
  // CHECK: @llvm.x86.avx512.mask.pmov.qb.512
  return _mm512_cvtepi64_epi8(__A); 
}

__m128i test_mm512_mask_cvtepi64_epi8(__m128i __O, __mmask8 __M, __m512i __A) {
  // CHECK-LABEL: @test_mm512_mask_cvtepi64_epi8
  // CHECK: @llvm.x86.avx512.mask.pmov.qb.512
  return _mm512_mask_cvtepi64_epi8(__O, __M, __A); 
}

__m128i test_mm512_maskz_cvtepi64_epi8(__mmask8 __M, __m512i __A) {
  // CHECK-LABEL: @test_mm512_maskz_cvtepi64_epi8
  // CHECK: @llvm.x86.avx512.mask.pmov.qb.512
  return _mm512_maskz_cvtepi64_epi8(__M, __A); 
}

void test_mm512_mask_cvtepi64_storeu_epi8(void * __P, __mmask8 __M, __m512i __A) {
  // CHECK-LABEL: @test_mm512_mask_cvtepi64_storeu_epi8
  // CHECK: @llvm.x86.avx512.mask.pmov.qb.mem.512
  return _mm512_mask_cvtepi64_storeu_epi8(__P, __M, __A); 
}

__m256i test_mm512_cvtepi64_epi32(__m512i __A) {
  // CHECK-LABEL: @test_mm512_cvtepi64_epi32
  // CHECK: trunc <8 x i64> %{{.*}} to <8 x i32>
  return _mm512_cvtepi64_epi32(__A); 
}

__m256i test_mm512_mask_cvtepi64_epi32(__m256i __O, __mmask8 __M, __m512i __A) {
  // CHECK-LABEL: @test_mm512_mask_cvtepi64_epi32
  // CHECK: trunc <8 x i64> %{{.*}} to <8 x i32>
  // CHECK: select <8 x i1> %{{.*}}, <8 x i32> %{{.*}}, <8 x i32> %{{.*}}
  return _mm512_mask_cvtepi64_epi32(__O, __M, __A); 
}

__m256i test_mm512_maskz_cvtepi64_epi32(__mmask8 __M, __m512i __A) {
  // CHECK-LABEL: @test_mm512_maskz_cvtepi64_epi32
  // CHECK: trunc <8 x i64> %{{.*}} to <8 x i32>
  // CHECK: select <8 x i1> %{{.*}}, <8 x i32> %{{.*}}, <8 x i32> %{{.*}}
  return _mm512_maskz_cvtepi64_epi32(__M, __A); 
}

void test_mm512_mask_cvtepi64_storeu_epi32(void* __P, __mmask8 __M, __m512i __A) {
  // CHECK-LABEL: @test_mm512_mask_cvtepi64_storeu_epi32
  // CHECK: @llvm.x86.avx512.mask.pmov.qd.mem.512
  return _mm512_mask_cvtepi64_storeu_epi32(__P, __M, __A); 
}

__m128i test_mm512_cvtepi64_epi16(__m512i __A) {
  // CHECK-LABEL: @test_mm512_cvtepi64_epi16
  // CHECK: trunc <8 x i64> %{{.*}} to <8 x i16>
  return _mm512_cvtepi64_epi16(__A); 
}

__m128i test_mm512_mask_cvtepi64_epi16(__m128i __O, __mmask8 __M, __m512i __A) {
  // CHECK-LABEL: @test_mm512_mask_cvtepi64_epi16
  // CHECK: @llvm.x86.avx512.mask.pmov.qw.512
  return _mm512_mask_cvtepi64_epi16(__O, __M, __A); 
}

__m128i test_mm512_maskz_cvtepi64_epi16(__mmask8 __M, __m512i __A) {
  // CHECK-LABEL: @test_mm512_maskz_cvtepi64_epi16
  // CHECK: @llvm.x86.avx512.mask.pmov.qw.512
  return _mm512_maskz_cvtepi64_epi16(__M, __A); 
}

void test_mm512_mask_cvtepi64_storeu_epi16(void *__P, __mmask8 __M, __m512i __A) {
  // CHECK-LABEL: @test_mm512_mask_cvtepi64_storeu_epi16
  // CHECK: @llvm.x86.avx512.mask.pmov.qw.mem.512
  return _mm512_mask_cvtepi64_storeu_epi16(__P, __M, __A); 
}

__m128i test_mm512_extracti32x4_epi32(__m512i __A) {
  // CHECK-LABEL: @test_mm512_extracti32x4_epi32
  // CHECK: shufflevector <16 x i32> %{{.*}}, <16 x i32> undef, <4 x i32> <i32 12, i32 13, i32 14, i32 15>
  return _mm512_extracti32x4_epi32(__A, 3); 
}

__m128i test_mm512_mask_extracti32x4_epi32(__m128i __W, __mmask8 __U, __m512i __A) {
  // CHECK-LABEL: @test_mm512_mask_extracti32x4_epi32
  // CHECK: shufflevector <16 x i32> %{{.*}}, <16 x i32> undef, <4 x i32> <i32 12, i32 13, i32 14, i32 15>
  // CHECK: select <4 x i1> %{{.*}}, <4 x i32> %{{.*}}, <4 x i32> %{{.*}}
  return _mm512_mask_extracti32x4_epi32(__W, __U, __A, 3); 
}

__m128i test_mm512_maskz_extracti32x4_epi32(__mmask8 __U, __m512i __A) {
  // CHECK-LABEL: @test_mm512_maskz_extracti32x4_epi32
  // CHECK: shufflevector <16 x i32> %{{.*}}, <16 x i32> undef, <4 x i32> <i32 12, i32 13, i32 14, i32 15>
  // CHECK: select <4 x i1> %{{.*}}, <4 x i32> %{{.*}}, <4 x i32> %{{.*}}
  return _mm512_maskz_extracti32x4_epi32(__U, __A, 3); 
}

__m256i test_mm512_extracti64x4_epi64(__m512i __A) {
  // CHECK-LABEL: @test_mm512_extracti64x4_epi64
  // CHECK: shufflevector <8 x i64> %{{.*}}, <8 x i64> undef, <4 x i32> <i32 4, i32 5, i32 6, i32 7>
  return _mm512_extracti64x4_epi64(__A, 1); 
}

__m256i test_mm512_mask_extracti64x4_epi64(__m256i __W, __mmask8 __U, __m512i __A) {
  // CHECK-LABEL: @test_mm512_mask_extracti64x4_epi64
  // CHECK: shufflevector <8 x i64> %{{.*}}, <8 x i64> undef, <4 x i32> <i32 4, i32 5, i32 6, i32 7>
  // CHECK: select <4 x i1> %{{.*}}, <4 x i64> %{{.*}}, <4 x i64> %{{.*}}
  return _mm512_mask_extracti64x4_epi64(__W, __U, __A, 1); 
}

__m256i test_mm512_maskz_extracti64x4_epi64(__mmask8 __U, __m512i __A) {
  // CHECK-LABEL: @test_mm512_maskz_extracti64x4_epi64
  // CHECK: shufflevector <8 x i64> %{{.*}}, <8 x i64> undef, <4 x i32> <i32 4, i32 5, i32 6, i32 7>
  // CHECK: select <4 x i1> %{{.*}}, <4 x i64> %{{.*}}, <4 x i64> %{{.*}}
  return _mm512_maskz_extracti64x4_epi64(__U, __A, 1); 
}

__m512d test_mm512_insertf64x4(__m512d __A, __m256d __B) {
  // CHECK-LABEL: @test_mm512_insertf64x4
  // CHECK: shufflevector <8 x double> %{{.*}}, <8 x double> %{{.*}}, <8 x i32> <i32 0, i32 1, i32 2, i32 3, i32 8, i32 9, i32 10, i32 11>
  return _mm512_insertf64x4(__A, __B, 1);
}

__m512d test_mm512_mask_insertf64x4(__m512d __W, __mmask8 __U, __m512d __A, __m256d __B) {
  // CHECK-LABEL: @test_mm512_mask_insertf64x4
  // CHECK: shufflevector <8 x double> %{{.*}}, <8 x double> %{{.*}}, <8 x i32> <i32 0, i32 1, i32 2, i32 3, i32 8, i32 9, i32 10, i32 11>
  // CHECK: select <8 x i1> %{{.*}}, <8 x double> %{{.*}}, <8 x double> %{{.*}}
  return _mm512_mask_insertf64x4(__W, __U, __A, __B, 1); 
}

__m512d test_mm512_maskz_insertf64x4(__mmask8 __U, __m512d __A, __m256d __B) {
  // CHECK-LABEL: @test_mm512_maskz_insertf64x4
  // CHECK: shufflevector <8 x double> %{{.*}}, <8 x double> %{{.*}}, <8 x i32> <i32 0, i32 1, i32 2, i32 3, i32 8, i32 9, i32 10, i32 11>
  // CHECK: select <8 x i1> %{{.*}}, <8 x double> %{{.*}}, <8 x double> %{{.*}}
  return _mm512_maskz_insertf64x4(__U, __A, __B, 1); 
}

__m512i test_mm512_inserti64x4(__m512i __A, __m256i __B) {
  // CHECK-LABEL: @test_mm512_inserti64x4
  // CHECK: shufflevector <8 x i64> %{{.*}}, <8 x i64> %{{.*}}, <8 x i32> <i32 0, i32 1, i32 2, i32 3, i32 8, i32 9, i32 10, i32 11>
  return _mm512_inserti64x4(__A, __B, 1); 
}

__m512i test_mm512_mask_inserti64x4(__m512i __W, __mmask8 __U, __m512i __A, __m256i __B) {
  // CHECK-LABEL: @test_mm512_mask_inserti64x4
  // CHECK: shufflevector <8 x i64> %{{.*}}, <8 x i64> %{{.*}}, <8 x i32> <i32 0, i32 1, i32 2, i32 3, i32 8, i32 9, i32 10, i32 11>
  // CHECK: select <8 x i1> %{{.*}}, <8 x i64> %{{.*}}, <8 x i64> %{{.*}}
  return _mm512_mask_inserti64x4(__W, __U, __A, __B, 1); 
}

__m512i test_mm512_maskz_inserti64x4(__mmask8 __U, __m512i __A, __m256i __B) {
  // CHECK-LABEL: @test_mm512_maskz_inserti64x4
  // CHECK: shufflevector <8 x i64> %{{.*}}, <8 x i64> %{{.*}}, <8 x i32> <i32 0, i32 1, i32 2, i32 3, i32 8, i32 9, i32 10, i32 11>
  // CHECK: select <8 x i1> %{{.*}}, <8 x i64> %{{.*}}, <8 x i64> %{{.*}}
  return _mm512_maskz_inserti64x4(__U, __A, __B, 1); 
}

__m512 test_mm512_insertf32x4(__m512 __A, __m128 __B) {
  // CHECK-LABEL: @test_mm512_insertf32x4
  // CHECK: shufflevector <16 x float> %{{.*}}, <16 x float> %{{.*}}, <16 x i32> <i32 0, i32 1, i32 2, i32 3, i32 16, i32 17, i32 18, i32 19, i32 8, i32 9, i32 10, i32 11, i32 12, i32 13, i32 14, i32 15>
  return _mm512_insertf32x4(__A, __B, 1);
}

__m512 test_mm512_mask_insertf32x4(__m512 __W, __mmask16 __U, __m512 __A, __m128 __B) {
  // CHECK-LABEL: @test_mm512_mask_insertf32x4
  // CHECK: shufflevector <16 x float> %{{.*}}, <16 x float> %{{.*}}, <16 x i32> <i32 0, i32 1, i32 2, i32 3, i32 16, i32 17, i32 18, i32 19, i32 8, i32 9, i32 10, i32 11, i32 12, i32 13, i32 14, i32 15>
  // CHECK: select <16 x i1> %{{.*}}, <16 x float> %{{.*}}, <16 x float> %{{.*}}
  return _mm512_mask_insertf32x4(__W, __U, __A, __B, 1); 
}

__m512 test_mm512_maskz_insertf32x4(__mmask16 __U, __m512 __A, __m128 __B) {
  // CHECK-LABEL: @test_mm512_maskz_insertf32x4
  // CHECK: shufflevector <16 x float> %{{.*}}, <16 x float> %{{.*}}, <16 x i32> <i32 0, i32 1, i32 2, i32 3, i32 16, i32 17, i32 18, i32 19, i32 8, i32 9, i32 10, i32 11, i32 12, i32 13, i32 14, i32 15>
  // CHECK: select <16 x i1> %{{.*}}, <16 x float> %{{.*}}, <16 x float> %{{.*}}
  return _mm512_maskz_insertf32x4(__U, __A, __B, 1); 
}

__m512i test_mm512_inserti32x4(__m512i __A, __m128i __B) {
  // CHECK-LABEL: @test_mm512_inserti32x4
  // CHECK: shufflevector <16 x i32> %{{.*}}, <16 x i32> %{{.*}}, <16 x i32> <i32 0, i32 1, i32 2, i32 3, i32 16, i32 17, i32 18, i32 19, i32 8, i32 9, i32 10, i32 11, i32 12, i32 13, i32 14, i32 15>
  return _mm512_inserti32x4(__A, __B, 1); 
}

__m512i test_mm512_mask_inserti32x4(__m512i __W, __mmask16 __U, __m512i __A, __m128i __B) {
  // CHECK-LABEL: @test_mm512_mask_inserti32x4
  // CHECK: shufflevector <16 x i32> %{{.*}}, <16 x i32> %{{.*}}, <16 x i32> <i32 0, i32 1, i32 2, i32 3, i32 16, i32 17, i32 18, i32 19, i32 8, i32 9, i32 10, i32 11, i32 12, i32 13, i32 14, i32 15>
  // CHECK: select <16 x i1> %{{.*}}, <16 x i32> %{{.*}}, <16 x i32> %{{.*}}
  return _mm512_mask_inserti32x4(__W, __U, __A, __B, 1); 
}

__m512i test_mm512_maskz_inserti32x4(__mmask16 __U, __m512i __A, __m128i __B) {
  // CHECK-LABEL: @test_mm512_maskz_inserti32x4
  // CHECK: shufflevector <16 x i32> %{{.*}}, <16 x i32> %{{.*}}, <16 x i32> <i32 0, i32 1, i32 2, i32 3, i32 16, i32 17, i32 18, i32 19, i32 8, i32 9, i32 10, i32 11, i32 12, i32 13, i32 14, i32 15>
  // CHECK: select <16 x i1> %{{.*}}, <16 x i32> %{{.*}}, <16 x i32> %{{.*}}
  return _mm512_maskz_inserti32x4(__U, __A, __B, 1); 
}

__m512d test_mm512_getmant_round_pd(__m512d __A) {
  // CHECK-LABEL: @test_mm512_getmant_round_pd
  // CHECK: @llvm.x86.avx512.mask.getmant.pd.512
  return _mm512_getmant_round_pd(__A,_MM_MANT_NORM_p5_2, _MM_MANT_SIGN_nan, _MM_FROUND_CUR_DIRECTION); 
}

__m512d test_mm512_mask_getmant_round_pd(__m512d __W, __mmask8 __U, __m512d __A) {
  // CHECK-LABEL: @test_mm512_mask_getmant_round_pd
  // CHECK: @llvm.x86.avx512.mask.getmant.pd.512
  return _mm512_mask_getmant_round_pd(__W, __U, __A,_MM_MANT_NORM_p5_2, _MM_MANT_SIGN_nan, _MM_FROUND_CUR_DIRECTION); 
}

__m512d test_mm512_maskz_getmant_round_pd(__mmask8 __U, __m512d __A) {
  // CHECK-LABEL: @test_mm512_maskz_getmant_round_pd
  // CHECK: @llvm.x86.avx512.mask.getmant.pd.512
  return _mm512_maskz_getmant_round_pd(__U, __A,_MM_MANT_NORM_p5_2, _MM_MANT_SIGN_nan, _MM_FROUND_CUR_DIRECTION); 
}

__m512d test_mm512_getmant_pd(__m512d __A) {
  // CHECK-LABEL: @test_mm512_getmant_pd
  // CHECK: @llvm.x86.avx512.mask.getmant.pd.512
  return _mm512_getmant_pd(__A,_MM_MANT_NORM_p5_2, _MM_MANT_SIGN_nan); 
}

__m512d test_mm512_mask_getmant_pd(__m512d __W, __mmask8 __U, __m512d __A) {
  // CHECK-LABEL: @test_mm512_mask_getmant_pd
  // CHECK: @llvm.x86.avx512.mask.getmant.pd.512
  return _mm512_mask_getmant_pd(__W, __U, __A,_MM_MANT_NORM_p5_2, _MM_MANT_SIGN_nan); 
}

__m512d test_mm512_maskz_getmant_pd(__mmask8 __U, __m512d __A) {
  // CHECK-LABEL: @test_mm512_maskz_getmant_pd
  // CHECK: @llvm.x86.avx512.mask.getmant.pd.512
  return _mm512_maskz_getmant_pd(__U, __A,_MM_MANT_NORM_p5_2, _MM_MANT_SIGN_nan); 
}

__m512 test_mm512_getmant_round_ps(__m512 __A) {
  // CHECK-LABEL: @test_mm512_getmant_round_ps
  // CHECK: @llvm.x86.avx512.mask.getmant.ps.512
  return _mm512_getmant_round_ps(__A,_MM_MANT_NORM_p5_2, _MM_MANT_SIGN_nan, _MM_FROUND_CUR_DIRECTION); 
}

__m512 test_mm512_mask_getmant_round_ps(__m512 __W, __mmask16 __U, __m512 __A) {
  // CHECK-LABEL: @test_mm512_mask_getmant_round_ps
  // CHECK: @llvm.x86.avx512.mask.getmant.ps.512
  return _mm512_mask_getmant_round_ps(__W, __U, __A,_MM_MANT_NORM_p5_2, _MM_MANT_SIGN_nan, _MM_FROUND_CUR_DIRECTION); 
}

__m512 test_mm512_maskz_getmant_round_ps(__mmask16 __U, __m512 __A) {
  // CHECK-LABEL: @test_mm512_maskz_getmant_round_ps
  // CHECK: @llvm.x86.avx512.mask.getmant.ps.512
  return _mm512_maskz_getmant_round_ps(__U, __A,_MM_MANT_NORM_p5_2, _MM_MANT_SIGN_nan, _MM_FROUND_CUR_DIRECTION); 
}

__m512 test_mm512_getmant_ps(__m512 __A) {
  // CHECK-LABEL: @test_mm512_getmant_ps
  // CHECK: @llvm.x86.avx512.mask.getmant.ps.512
  return _mm512_getmant_ps(__A,_MM_MANT_NORM_p5_2, _MM_MANT_SIGN_nan); 
}

__m512 test_mm512_mask_getmant_ps(__m512 __W, __mmask16 __U, __m512 __A) {
  // CHECK-LABEL: @test_mm512_mask_getmant_ps
  // CHECK: @llvm.x86.avx512.mask.getmant.ps.512
  return _mm512_mask_getmant_ps(__W, __U, __A,_MM_MANT_NORM_p5_2, _MM_MANT_SIGN_nan); 
}

__m512 test_mm512_maskz_getmant_ps(__mmask16 __U, __m512 __A) {
  // CHECK-LABEL: @test_mm512_maskz_getmant_ps
  // CHECK: @llvm.x86.avx512.mask.getmant.ps.512
  return _mm512_maskz_getmant_ps(__U, __A,_MM_MANT_NORM_p5_2, _MM_MANT_SIGN_nan); 
}

__m512d test_mm512_getexp_round_pd(__m512d __A) {
  // CHECK-LABEL: @test_mm512_getexp_round_pd
  // CHECK: @llvm.x86.avx512.mask.getexp.pd.512
  return _mm512_getexp_round_pd(__A, _MM_FROUND_CUR_DIRECTION); 
}

__m512d test_mm512_mask_getexp_round_pd(__m512d __W, __mmask8 __U, __m512d __A) {
  // CHECK-LABEL: @test_mm512_mask_getexp_round_pd
  // CHECK: @llvm.x86.avx512.mask.getexp.pd.512
  return _mm512_mask_getexp_round_pd(__W, __U, __A, _MM_FROUND_CUR_DIRECTION); 
}

__m512d test_mm512_maskz_getexp_round_pd(__mmask8 __U, __m512d __A) {
  // CHECK-LABEL: @test_mm512_maskz_getexp_round_pd
  // CHECK: @llvm.x86.avx512.mask.getexp.pd.512
  return _mm512_maskz_getexp_round_pd(__U, __A, _MM_FROUND_CUR_DIRECTION); 
}

__m512d test_mm512_getexp_pd(__m512d __A) {
  // CHECK-LABEL: @test_mm512_getexp_pd
  // CHECK: @llvm.x86.avx512.mask.getexp.pd.512
  return _mm512_getexp_pd(__A); 
}

__m512d test_mm512_mask_getexp_pd(__m512d __W, __mmask8 __U, __m512d __A) {
  // CHECK-LABEL: @test_mm512_mask_getexp_pd
  // CHECK: @llvm.x86.avx512.mask.getexp.pd.512
  return _mm512_mask_getexp_pd(__W, __U, __A); 
}

__m512d test_mm512_maskz_getexp_pd(__mmask8 __U, __m512d __A) {
  // CHECK-LABEL: @test_mm512_maskz_getexp_pd
  // CHECK: @llvm.x86.avx512.mask.getexp.pd.512
  return _mm512_maskz_getexp_pd(__U, __A); 
}

__m512 test_mm512_getexp_round_ps(__m512 __A) {
  // CHECK-LABEL: @test_mm512_getexp_round_ps
  // CHECK: @llvm.x86.avx512.mask.getexp.ps.512
  return _mm512_getexp_round_ps(__A, _MM_FROUND_CUR_DIRECTION); 
}

__m512 test_mm512_mask_getexp_round_ps(__m512 __W, __mmask16 __U, __m512 __A) {
  // CHECK-LABEL: @test_mm512_mask_getexp_round_ps
  // CHECK: @llvm.x86.avx512.mask.getexp.ps.512
  return _mm512_mask_getexp_round_ps(__W, __U, __A, _MM_FROUND_CUR_DIRECTION); 
}

__m512 test_mm512_maskz_getexp_round_ps(__mmask16 __U, __m512 __A) {
  // CHECK-LABEL: @test_mm512_maskz_getexp_round_ps
  // CHECK: @llvm.x86.avx512.mask.getexp.ps.512
  return _mm512_maskz_getexp_round_ps(__U, __A, _MM_FROUND_CUR_DIRECTION); 
}

__m512 test_mm512_getexp_ps(__m512 __A) {
  // CHECK-LABEL: @test_mm512_getexp_ps
  // CHECK: @llvm.x86.avx512.mask.getexp.ps.512
  return _mm512_getexp_ps(__A); 
}

__m512 test_mm512_mask_getexp_ps(__m512 __W, __mmask16 __U, __m512 __A) {
  // CHECK-LABEL: @test_mm512_mask_getexp_ps
  // CHECK: @llvm.x86.avx512.mask.getexp.ps.512
  return _mm512_mask_getexp_ps(__W, __U, __A); 
}

__m512 test_mm512_maskz_getexp_ps(__mmask16 __U, __m512 __A) {
  // CHECK-LABEL: @test_mm512_maskz_getexp_ps
  // CHECK: @llvm.x86.avx512.mask.getexp.ps.512
  return _mm512_maskz_getexp_ps(__U, __A); 
}

__m256 test_mm512_i64gather_ps(__m512i __index, void const *__addr) {
  // CHECK-LABEL: @test_mm512_i64gather_ps
  // CHECK: @llvm.x86.avx512.gather.qps.512
  return _mm512_i64gather_ps(__index, __addr, 2); 
}

__m256 test_mm512_mask_i64gather_ps(__m256 __v1_old, __mmask8 __mask, __m512i __index, void const *__addr) {
  // CHECK-LABEL: @test_mm512_mask_i64gather_ps
  // CHECK: @llvm.x86.avx512.gather.qps.512
  return _mm512_mask_i64gather_ps(__v1_old, __mask, __index, __addr, 2); 
}

__m256i test_mm512_i64gather_epi32(__m512i __index, void const *__addr) {
  // CHECK-LABEL: @test_mm512_i64gather_epi32
  // CHECK: @llvm.x86.avx512.gather.qpi.512
  return _mm512_i64gather_epi32(__index, __addr, 2); 
}

__m256i test_mm512_mask_i64gather_epi32(__m256i __v1_old, __mmask8 __mask, __m512i __index, void const *__addr) {
  // CHECK-LABEL: @test_mm512_mask_i64gather_epi32
  // CHECK: @llvm.x86.avx512.gather.qpi.512
  return _mm512_mask_i64gather_epi32(__v1_old, __mask, __index, __addr, 2); 
}

__m512d test_mm512_i64gather_pd(__m512i __index, void const *__addr) {
  // CHECK-LABEL: @test_mm512_i64gather_pd
  // CHECK: @llvm.x86.avx512.gather.qpd.512
  return _mm512_i64gather_pd(__index, __addr, 2); 
}

__m512d test_mm512_mask_i64gather_pd(__m512d __v1_old, __mmask8 __mask, __m512i __index, void const *__addr) {
  // CHECK-LABEL: @test_mm512_mask_i64gather_pd
  // CHECK: @llvm.x86.avx512.gather.qpd.512
  return _mm512_mask_i64gather_pd(__v1_old, __mask, __index, __addr, 2); 
}

__m512i test_mm512_i64gather_epi64(__m512i __index, void const *__addr) {
  // CHECK-LABEL: @test_mm512_i64gather_epi64
  // CHECK: @llvm.x86.avx512.gather.qpq.512
  return _mm512_i64gather_epi64(__index, __addr, 2); 
}

__m512i test_mm512_mask_i64gather_epi64(__m512i __v1_old, __mmask8 __mask, __m512i __index, void const *__addr) {
  // CHECK-LABEL: @test_mm512_mask_i64gather_epi64
  // CHECK: @llvm.x86.avx512.gather.qpq.512
  return _mm512_mask_i64gather_epi64(__v1_old, __mask, __index, __addr, 2); 
}

__m512 test_mm512_i32gather_ps(__m512i __index, void const *__addr) {
  // CHECK-LABEL: @test_mm512_i32gather_ps
  // CHECK: @llvm.x86.avx512.gather.dps.512
  return _mm512_i32gather_ps(__index, __addr, 2); 
}

__m512 test_mm512_mask_i32gather_ps(__m512 v1_old, __mmask16 __mask, __m512i __index, void const *__addr) {
  // CHECK-LABEL: @test_mm512_mask_i32gather_ps
  // CHECK: @llvm.x86.avx512.gather.dps.512
  return _mm512_mask_i32gather_ps(v1_old, __mask, __index, __addr, 2); 
}

__m512i test_mm512_i32gather_epi32(__m512i __index, void const *__addr) {
  // CHECK-LABEL: @test_mm512_i32gather_epi32
  // CHECK: @llvm.x86.avx512.gather.dpi.512
  return _mm512_i32gather_epi32(__index, __addr, 2); 
}

__m512i test_mm512_mask_i32gather_epi32(__m512i __v1_old, __mmask16 __mask, __m512i __index, void const *__addr) {
  // CHECK-LABEL: @test_mm512_mask_i32gather_epi32
  // CHECK: @llvm.x86.avx512.gather.dpi.512
  return _mm512_mask_i32gather_epi32(__v1_old, __mask, __index, __addr, 2); 
}

__m512d test_mm512_i32gather_pd(__m256i __index, void const *__addr) {
  // CHECK-LABEL: @test_mm512_i32gather_pd
  // CHECK: @llvm.x86.avx512.gather.dpd.512
  return _mm512_i32gather_pd(__index, __addr, 2); 
}

__m512d test_mm512_mask_i32gather_pd(__m512d __v1_old, __mmask8 __mask, __m256i __index, void const *__addr) {
  // CHECK-LABEL: @test_mm512_mask_i32gather_pd
  // CHECK: @llvm.x86.avx512.gather.dpd.512
  return _mm512_mask_i32gather_pd(__v1_old, __mask, __index, __addr, 2); 
}

__m512i test_mm512_i32gather_epi64(__m256i __index, void const *__addr) {
  // CHECK-LABEL: @test_mm512_i32gather_epi64
  // CHECK: @llvm.x86.avx512.gather.dpq.512
  return _mm512_i32gather_epi64(__index, __addr, 2); 
}

__m512i test_mm512_mask_i32gather_epi64(__m512i __v1_old, __mmask8 __mask, __m256i __index, void const *__addr) {
  // CHECK-LABEL: @test_mm512_mask_i32gather_epi64
  // CHECK: @llvm.x86.avx512.gather.dpq.512
  return _mm512_mask_i32gather_epi64(__v1_old, __mask, __index, __addr, 2); 
}

void test_mm512_i64scatter_ps(void *__addr, __m512i __index, __m256 __v1) {
  // CHECK-LABEL: @test_mm512_i64scatter_ps
  // CHECK: @llvm.x86.avx512.scatter.qps.512
  return _mm512_i64scatter_ps(__addr, __index, __v1, 2); 
}

void test_mm512_mask_i64scatter_ps(void *__addr, __mmask8 __mask, __m512i __index, __m256 __v1) {
  // CHECK-LABEL: @test_mm512_mask_i64scatter_ps
  // CHECK: @llvm.x86.avx512.scatter.qps.512
  return _mm512_mask_i64scatter_ps(__addr, __mask, __index, __v1, 2); 
}

void test_mm512_i64scatter_epi32(void *__addr, __m512i __index, __m256i __v1) {
  // CHECK-LABEL: @test_mm512_i64scatter_epi32
  // CHECK: @llvm.x86.avx512.scatter.qpi.512
  return _mm512_i64scatter_epi32(__addr, __index, __v1, 2); 
}

void test_mm512_mask_i64scatter_epi32(void *__addr, __mmask8 __mask, __m512i __index, __m256i __v1) {
  // CHECK-LABEL: @test_mm512_mask_i64scatter_epi32
  // CHECK: @llvm.x86.avx512.scatter.qpi.512
  return _mm512_mask_i64scatter_epi32(__addr, __mask, __index, __v1, 2); 
}

void test_mm512_i64scatter_pd(void *__addr, __m512i __index, __m512d __v1) {
  // CHECK-LABEL: @test_mm512_i64scatter_pd
  // CHECK: @llvm.x86.avx512.scatter.qpd.512
  return _mm512_i64scatter_pd(__addr, __index, __v1, 2); 
}

void test_mm512_mask_i64scatter_pd(void *__addr, __mmask8 __mask, __m512i __index, __m512d __v1) {
  // CHECK-LABEL: @test_mm512_mask_i64scatter_pd
  // CHECK: @llvm.x86.avx512.scatter.qpd.512
  return _mm512_mask_i64scatter_pd(__addr, __mask, __index, __v1, 2); 
}

void test_mm512_i64scatter_epi64(void *__addr, __m512i __index, __m512i __v1) {
  // CHECK-LABEL: @test_mm512_i64scatter_epi64
  // CHECK: @llvm.x86.avx512.scatter.qpq.512
  return _mm512_i64scatter_epi64(__addr, __index, __v1, 2); 
}

void test_mm512_mask_i64scatter_epi64(void *__addr, __mmask8 __mask, __m512i __index, __m512i __v1) {
  // CHECK-LABEL: @test_mm512_mask_i64scatter_epi64
  // CHECK: @llvm.x86.avx512.scatter.qpq.512
  return _mm512_mask_i64scatter_epi64(__addr, __mask, __index, __v1, 2); 
}

void test_mm512_i32scatter_ps(void *__addr, __m512i __index, __m512 __v1) {
  // CHECK-LABEL: @test_mm512_i32scatter_ps
  // CHECK: @llvm.x86.avx512.scatter.dps.512
  return _mm512_i32scatter_ps(__addr, __index, __v1, 2); 
}

void test_mm512_mask_i32scatter_ps(void *__addr, __mmask16 __mask, __m512i __index, __m512 __v1) {
  // CHECK-LABEL: @test_mm512_mask_i32scatter_ps
  // CHECK: @llvm.x86.avx512.scatter.dps.512
  return _mm512_mask_i32scatter_ps(__addr, __mask, __index, __v1, 2); 
}

void test_mm512_i32scatter_epi32(void *__addr, __m512i __index, __m512i __v1) {
  // CHECK-LABEL: @test_mm512_i32scatter_epi32
  // CHECK: @llvm.x86.avx512.scatter.dpi.512
  return _mm512_i32scatter_epi32(__addr, __index, __v1, 2); 
}

void test_mm512_mask_i32scatter_epi32(void *__addr, __mmask16 __mask, __m512i __index, __m512i __v1) {
  // CHECK-LABEL: @test_mm512_mask_i32scatter_epi32
  // CHECK: @llvm.x86.avx512.scatter.dpi.512
  return _mm512_mask_i32scatter_epi32(__addr, __mask, __index, __v1, 2); 
}

void test_mm512_i32scatter_pd(void *__addr, __m256i __index, __m512d __v1) {
  // CHECK-LABEL: @test_mm512_i32scatter_pd
  // CHECK: @llvm.x86.avx512.scatter.dpd.512
  return _mm512_i32scatter_pd(__addr, __index, __v1, 2); 
}

void test_mm512_mask_i32scatter_pd(void *__addr, __mmask8 __mask, __m256i __index, __m512d __v1) {
  // CHECK-LABEL: @test_mm512_mask_i32scatter_pd
  // CHECK: @llvm.x86.avx512.scatter.dpd.512
  return _mm512_mask_i32scatter_pd(__addr, __mask, __index, __v1, 2); 
}

void test_mm512_i32scatter_epi64(void *__addr, __m256i __index, __m512i __v1) {
  // CHECK-LABEL: @test_mm512_i32scatter_epi64
  // CHECK: @llvm.x86.avx512.scatter.dpq.512
  return _mm512_i32scatter_epi64(__addr, __index, __v1, 2); 
}

void test_mm512_mask_i32scatter_epi64(void *__addr, __mmask8 __mask, __m256i __index, __m512i __v1) {
  // CHECK-LABEL: @test_mm512_mask_i32scatter_epi64
  // CHECK: @llvm.x86.avx512.scatter.dpq.512
  return _mm512_mask_i32scatter_epi64(__addr, __mask, __index, __v1, 2); 
}

__m128d test_mm_mask_rsqrt14_sd(__m128d __W, __mmask8 __U, __m128d __A, __m128d __B){
  // CHECK-LABEL: @test_mm_mask_rsqrt14_sd
  // CHECK: @llvm.x86.avx512.rsqrt14.sd
  return _mm_mask_rsqrt14_sd(__W, __U, __A, __B);
}

__m128d test_mm_maskz_rsqrt14_sd(__mmask8 __U, __m128d __A, __m128d __B){
  // CHECK-LABEL: @test_mm_maskz_rsqrt14_sd
  // CHECK: @llvm.x86.avx512.rsqrt14.sd
  return _mm_maskz_rsqrt14_sd(__U, __A, __B);
}

__m128 test_mm_mask_rsqrt14_ss(__m128 __W, __mmask8 __U, __m128 __A, __m128 __B){
  // CHECK-LABEL: @test_mm_mask_rsqrt14_ss
  // CHECK: @llvm.x86.avx512.rsqrt14.ss
  return _mm_mask_rsqrt14_ss(__W, __U, __A, __B);
}

__m128 test_mm_maskz_rsqrt14_ss(__mmask8 __U, __m128 __A, __m128 __B){
  // CHECK-LABEL: @test_mm_maskz_rsqrt14_ss
  // CHECK: @llvm.x86.avx512.rsqrt14.ss
  return _mm_maskz_rsqrt14_ss(__U, __A, __B);
}

__m512d test_mm512_mask_rcp14_pd (__m512d __W, __mmask8 __U, __m512d __A)
{
  // CHECK-LABEL: @test_mm512_mask_rcp14_pd 
  // CHECK: @llvm.x86.avx512.rcp14.pd.512
  return _mm512_mask_rcp14_pd (__W,__U,__A);
}

__m512d test_mm512_maskz_rcp14_pd (__mmask8 __U, __m512d __A)
{
  // CHECK-LABEL: @test_mm512_maskz_rcp14_pd 
  // CHECK: @llvm.x86.avx512.rcp14.pd.512
  return _mm512_maskz_rcp14_pd (__U,__A);
}

__m512 test_mm512_mask_rcp14_ps (__m512 __W, __mmask16 __U, __m512 __A)
{
  // CHECK-LABEL: @test_mm512_mask_rcp14_ps 
  // CHECK: @llvm.x86.avx512.rcp14.ps.512
  return _mm512_mask_rcp14_ps (__W,__U,__A);
}

__m512 test_mm512_maskz_rcp14_ps (__mmask16 __U, __m512 __A)
{
  // CHECK-LABEL: @test_mm512_maskz_rcp14_ps 
  // CHECK: @llvm.x86.avx512.rcp14.ps.512
  return _mm512_maskz_rcp14_ps (__U,__A);
}

__m128d test_mm_mask_rcp14_sd(__m128d __W, __mmask8 __U, __m128d __A, __m128d __B){
  // CHECK-LABEL: @test_mm_mask_rcp14_sd
  // CHECK: @llvm.x86.avx512.rcp14.sd
  return _mm_mask_rcp14_sd(__W, __U, __A, __B);
}

__m128d test_mm_maskz_rcp14_sd(__mmask8 __U, __m128d __A, __m128d __B){
  // CHECK-LABEL: @test_mm_maskz_rcp14_sd
  // CHECK: @llvm.x86.avx512.rcp14.sd
  return _mm_maskz_rcp14_sd(__U, __A, __B);
}

__m128 test_mm_mask_rcp14_ss(__m128 __W, __mmask8 __U, __m128 __A, __m128 __B){
  // CHECK-LABEL: @test_mm_mask_rcp14_ss
  // CHECK: @llvm.x86.avx512.rcp14.ss
  return _mm_mask_rcp14_ss(__W, __U, __A, __B);
}

__m128 test_mm_maskz_rcp14_ss(__mmask8 __U, __m128 __A, __m128 __B){
  // CHECK-LABEL: @test_mm_maskz_rcp14_ss
  // CHECK: @llvm.x86.avx512.rcp14.ss
  return _mm_maskz_rcp14_ss(__U, __A, __B);
}

__m128d test_mm_mask_getexp_sd(__m128d __W, __mmask8 __U, __m128d __A, __m128d __B){
  // CHECK-LABEL: @test_mm_mask_getexp_sd
  // CHECK: @llvm.x86.avx512.mask.getexp.sd
  return _mm_mask_getexp_sd(__W, __U, __A, __B);
}

__m128d test_mm_mask_getexp_round_sd(__m128d __W, __mmask8 __U, __m128d __A, __m128d __B){
  // CHECK-LABEL: @test_mm_mask_getexp_round_sd
  // CHECK: @llvm.x86.avx512.mask.getexp.sd
  return _mm_mask_getexp_round_sd(__W, __U, __A, __B, _MM_FROUND_CUR_DIRECTION);
}

__m128d test_mm_maskz_getexp_sd(__mmask8 __U, __m128d __A, __m128d __B){
  // CHECK-LABEL: @test_mm_maskz_getexp_sd
  // CHECK: @llvm.x86.avx512.mask.getexp.sd
  return _mm_maskz_getexp_sd(__U, __A, __B);
}

__m128d test_mm_maskz_getexp_round_sd(__mmask8 __U, __m128d __A, __m128d __B){
  // CHECK-LABEL: @test_mm_maskz_getexp_round_sd
  // CHECK: @llvm.x86.avx512.mask.getexp.sd
  return _mm_maskz_getexp_round_sd(__U, __A, __B, _MM_FROUND_CUR_DIRECTION);
}

__m128 test_mm_mask_getexp_ss(__m128 __W, __mmask8 __U, __m128 __A, __m128 __B){
  // CHECK-LABEL: @test_mm_mask_getexp_ss
  // CHECK: @llvm.x86.avx512.mask.getexp.ss
  return _mm_mask_getexp_ss(__W, __U, __A, __B);
}

__m128 test_mm_mask_getexp_round_ss(__m128 __W, __mmask8 __U, __m128 __A, __m128 __B){
  // CHECK-LABEL: @test_mm_mask_getexp_round_ss
  // CHECK: @llvm.x86.avx512.mask.getexp.ss
  return _mm_mask_getexp_round_ss(__W, __U, __A, __B, _MM_FROUND_CUR_DIRECTION);
}

__m128 test_mm_maskz_getexp_ss(__mmask8 __U, __m128 __A, __m128 __B){
  // CHECK-LABEL: @test_mm_maskz_getexp_ss
  // CHECK: @llvm.x86.avx512.mask.getexp.ss
  return _mm_maskz_getexp_ss(__U, __A, __B);
}

__m128 test_mm_maskz_getexp_round_ss(__mmask8 __U, __m128 __A, __m128 __B){
  // CHECK-LABEL: @test_mm_maskz_getexp_round_ss
  // CHECK: @llvm.x86.avx512.mask.getexp.ss
  return _mm_maskz_getexp_round_ss(__U, __A, __B, _MM_FROUND_CUR_DIRECTION);
}

__m128d test_mm_mask_getmant_sd(__m128d __W, __mmask8 __U, __m128d __A, __m128d __B){
  // CHECK-LABEL: @test_mm_mask_getmant_sd
  // CHECK: @llvm.x86.avx512.mask.getmant.sd
  return _mm_mask_getmant_sd(__W, __U, __A, __B, 1, 2);
}

__m128d test_mm_mask_getmant_round_sd(__m128d __W, __mmask8 __U, __m128d __A, __m128d __B){
  // CHECK-LABEL: @test_mm_mask_getmant_round_sd
  // CHECK: @llvm.x86.avx512.mask.getmant.sd
  return _mm_mask_getmant_round_sd(__W, __U, __A, __B, 1, 2, _MM_FROUND_CUR_DIRECTION);
}

__m128d test_mm_maskz_getmant_sd(__mmask8 __U, __m128d __A, __m128d __B){
  // CHECK-LABEL: @test_mm_maskz_getmant_sd
  // CHECK: @llvm.x86.avx512.mask.getmant.sd
  return _mm_maskz_getmant_sd(__U, __A, __B, 1, 2);
}

__m128d test_mm_maskz_getmant_round_sd(__mmask8 __U, __m128d __A, __m128d __B){
  // CHECK-LABEL: @test_mm_maskz_getmant_round_sd
  // CHECK: @llvm.x86.avx512.mask.getmant.sd
  return _mm_maskz_getmant_round_sd(__U, __A, __B, 1, 2, _MM_FROUND_CUR_DIRECTION);
}

__m128 test_mm_mask_getmant_ss(__m128 __W, __mmask8 __U, __m128 __A, __m128 __B){
  // CHECK-LABEL: @test_mm_mask_getmant_ss
  // CHECK: @llvm.x86.avx512.mask.getmant.ss
  return _mm_mask_getmant_ss(__W, __U, __A, __B, 1, 2);
}

__m128 test_mm_mask_getmant_round_ss(__m128 __W, __mmask8 __U, __m128 __A, __m128 __B){
  // CHECK-LABEL: @test_mm_mask_getmant_round_ss
  // CHECK: @llvm.x86.avx512.mask.getmant.ss
  return _mm_mask_getmant_round_ss(__W, __U, __A, __B, 1, 2, _MM_FROUND_CUR_DIRECTION);
}

__m128 test_mm_maskz_getmant_ss(__mmask8 __U, __m128 __A, __m128 __B){
  // CHECK-LABEL: @test_mm_maskz_getmant_ss
  // CHECK: @llvm.x86.avx512.mask.getmant.ss
  return _mm_maskz_getmant_ss(__U, __A, __B, 1, 2);
}

__m128 test_mm_maskz_getmant_round_ss(__mmask8 __U, __m128 __A, __m128 __B){
  // CHECK-LABEL: @test_mm_maskz_getmant_round_ss
  // CHECK: @llvm.x86.avx512.mask.getmant.ss
  return _mm_maskz_getmant_round_ss(__U, __A, __B, 1, 2, _MM_FROUND_CUR_DIRECTION);
}

__m128 test_mm_mask_fmadd_ss(__m128 __W, __mmask8 __U, __m128 __A, __m128 __B){
  // CHECK-LABEL: @test_mm_mask_fmadd_ss
  // CHECK: [[A:%.+]] = extractelement <4 x float> [[ORIGA:%.+]], i64 0
  // CHECK-NEXT: [[B:%.+]] = extractelement <4 x float> %{{.*}}, i64 0
  // CHECK-NEXT: [[C:%.+]] = extractelement <4 x float> %{{.*}}, i64 0
  // CHECK-NEXT: [[FMA:%.+]] = call float @llvm.fma.f32(float [[A]], float [[B]], float [[C]])
  // CHECK-NEXT: bitcast i8 %{{.*}} to <8 x i1>
  // CHECK-NEXT: extractelement <8 x i1> %{{.*}}, i64 0
  // CHECK-NEXT: [[SEL:%.+]] = select i1 %{{.*}}, float [[FMA]], float [[A]]
  // CHECK-NEXT: insertelement <4 x float> [[ORIGA]], float [[SEL]], i64 0
  return _mm_mask_fmadd_ss(__W, __U, __A, __B);
}

__m128 test_mm_fmadd_round_ss(__m128 __A, __m128 __B, __m128 __C){
  // CHECK-LABEL: @test_mm_fmadd_round_ss
  // CHECK: [[A:%.+]] = extractelement <4 x float> [[ORIGA:%.+]], i64 0
  // CHECK-NEXT: [[B:%.+]] = extractelement <4 x float> %{{.*}}, i64 0
  // CHECK-NEXT: [[C:%.+]] = extractelement <4 x float> %{{.*}}, i64 0
  // CHECK-NEXT: [[FMA:%.+]] = call float @llvm.x86.avx512.vfmadd.f32(float [[A]], float [[B]], float [[C]], i32 8)
  // CHECK-NEXT: insertelement <4 x float> [[ORIGA]], float [[FMA]], i64 0
  return _mm_fmadd_round_ss(__A, __B, __C, _MM_FROUND_TO_NEAREST_INT | _MM_FROUND_NO_EXC);
}

__m128 test_mm_mask_fmadd_round_ss(__m128 __W, __mmask8 __U, __m128 __A, __m128 __B){
  // CHECK-LABEL: @test_mm_mask_fmadd_round_ss
  // CHECK: [[A:%.+]] = extractelement <4 x float> [[ORIGA:%.+]], i64 0
  // CHECK-NEXT: [[B:%.+]] = extractelement <4 x float> %{{.*}}, i64 0
  // CHECK-NEXT: [[C:%.+]] = extractelement <4 x float> %{{.*}}, i64 0
  // CHECK-NEXT: [[FMA:%.+]] = call float @llvm.x86.avx512.vfmadd.f32(float [[A]], float [[B]], float [[C]], i32 8)
  // CHECK-NEXT: bitcast i8 %{{.*}} to <8 x i1>
  // CHECK-NEXT: extractelement <8 x i1> %{{.*}}, i64 0
  // CHECK-NEXT: [[SEL:%.+]] = select i1 %{{.*}}, float [[FMA]], float [[A]]
  // CHECK-NEXT: insertelement <4 x float> [[ORIGA]], float [[SEL]], i64 0
  return _mm_mask_fmadd_round_ss(__W, __U, __A, __B, _MM_FROUND_TO_NEAREST_INT | _MM_FROUND_NO_EXC);
}

__m128 test_mm_maskz_fmadd_ss(__mmask8 __U, __m128 __A, __m128 __B, __m128 __C){
  // CHECK-LABEL: @test_mm_maskz_fmadd_ss
  // CHECK: [[A:%.+]] = extractelement <4 x float> [[ORIGA:%.+]], i64 0
  // CHECK-NEXT: [[B:%.+]] = extractelement <4 x float> %{{.*}}, i64 0
  // CHECK-NEXT: [[C:%.+]] = extractelement <4 x float> %{{.*}}, i64 0
  // CHECK-NEXT: [[FMA:%.+]] = call float @llvm.fma.f32(float [[A]], float [[B]], float [[C]])
  // CHECK-NEXT: bitcast i8 %{{.*}} to <8 x i1>
  // CHECK-NEXT: extractelement <8 x i1> %{{.*}}, i64 0
  // CHECK-NEXT: [[SEL:%.+]] = select i1 %{{.*}}, float [[FMA]], float 0.000000e+00
  // CHECK-NEXT: insertelement <4 x float> [[ORIGA]], float [[SEL]], i64 0
  return _mm_maskz_fmadd_ss(__U, __A, __B, __C);
}

__m128 test_mm_maskz_fmadd_round_ss(__mmask8 __U, __m128 __A, __m128 __B, __m128 __C){
  // CHECK-LABEL: @test_mm_maskz_fmadd_round_ss
  // CHECK: [[A:%.+]] = extractelement <4 x float> [[ORIGA:%.+]], i64 0
  // CHECK-NEXT: [[B:%.+]] = extractelement <4 x float> %{{.*}}, i64 0
  // CHECK-NEXT: [[C:%.+]] = extractelement <4 x float> %{{.*}}, i64 0
  // CHECK-NEXT: [[FMA:%.+]] = call float @llvm.x86.avx512.vfmadd.f32(float [[A]], float [[B]], float [[C]], i32 8)
  // CHECK-NEXT: bitcast i8 %{{.*}} to <8 x i1>
  // CHECK-NEXT: extractelement <8 x i1> %{{.*}}, i64 0
  // CHECK-NEXT: [[SEL:%.+]] = select i1 %{{.*}}, float [[FMA]], float 0.000000e+00
  // CHECK-NEXT: insertelement <4 x float> [[ORIGA]], float [[SEL]], i64 0
  return _mm_maskz_fmadd_round_ss(__U, __A, __B, __C, _MM_FROUND_TO_NEAREST_INT | _MM_FROUND_NO_EXC);
}

__m128 test_mm_mask3_fmadd_ss(__m128 __W, __m128 __X, __m128 __Y, __mmask8 __U){
  // CHECK-LABEL: @test_mm_mask3_fmadd_ss
  // CHECK: [[A:%.+]] = extractelement <4 x float> %{{.*}}, i64 0
  // CHECK-NEXT: [[B:%.+]] = extractelement <4 x float> %{{.*}}, i64 0
  // CHECK-NEXT: [[C:%.+]] = extractelement <4 x float> [[ORIGC:%.+]], i64 0
  // CHECK-NEXT: [[FMA:%.+]] = call float @llvm.fma.f32(float [[A]], float [[B]], float [[C]])
  // CHECK-NEXT: bitcast i8 %{{.*}} to <8 x i1>
  // CHECK-NEXT: extractelement <8 x i1> %{{.*}}, i64 0
  // CHECK-NEXT: [[SEL:%.+]] = select i1 %{{.*}}, float [[FMA]], float [[C]]
  // CHECK-NEXT: insertelement <4 x float> [[ORIGC]], float [[SEL]], i64 0
  return _mm_mask3_fmadd_ss(__W, __X, __Y, __U);
}

__m128 test_mm_mask3_fmadd_round_ss(__m128 __W, __m128 __X, __m128 __Y, __mmask8 __U){
  // CHECK-LABEL: @test_mm_mask3_fmadd_round_ss
  // CHECK: [[A:%.+]] = extractelement <4 x float> %{{.*}}, i64 0
  // CHECK-NEXT: [[B:%.+]] = extractelement <4 x float> %{{.*}}, i64 0
  // CHECK-NEXT: [[C:%.+]] = extractelement <4 x float> [[ORIGC:%.+]], i64 0
  // CHECK-NEXT: [[FMA:%.+]] = call float @llvm.x86.avx512.vfmadd.f32(float [[A]], float [[B]], float [[C]], i32 8)
  // CHECK-NEXT: bitcast i8 %{{.*}} to <8 x i1>
  // CHECK-NEXT: extractelement <8 x i1> %{{.*}}, i64 0
  // CHECK-NEXT: [[SEL:%.+]] = select i1 %{{.*}}, float [[FMA]], float [[C]]
  // CHECK-NEXT: insertelement <4 x float> [[ORIGC]], float [[SEL]], i64 0
  return _mm_mask3_fmadd_round_ss(__W, __X, __Y, __U, _MM_FROUND_TO_NEAREST_INT | _MM_FROUND_NO_EXC);
}

__m128 test_mm_mask_fmsub_ss(__m128 __W, __mmask8 __U, __m128 __A, __m128 __B){
  // CHECK-LABEL: @test_mm_mask_fmsub_ss
  // CHECK: [[NEG:%.+]] = fsub <4 x float> <float -0.000000e+00, float -0.000000e+00, float -0.000000e+00, float -0.000000e+00>, %{{.*}}
  // CHECK: [[A:%.+]] = extractelement <4 x float> [[ORIGA:%.+]], i64 0
  // CHECK-NEXT: [[B:%.+]] = extractelement <4 x float> %{{.*}}, i64 0
  // CHECK-NEXT: [[C:%.+]] = extractelement <4 x float> [[NEG]], i64 0
  // CHECK-NEXT: [[FMA:%.+]] = call float @llvm.fma.f32(float [[A]], float [[B]], float [[C]])
  // CHECK-NEXT: bitcast i8 %{{.*}} to <8 x i1>
  // CHECK-NEXT: extractelement <8 x i1> %{{.*}}, i64 0
  // CHECK-NEXT: [[SEL:%.+]] = select i1 %{{.*}}, float [[FMA]], float [[A]]
  // CHECK-NEXT: insertelement <4 x float> [[ORIGA]], float [[SEL]], i64 0
  return _mm_mask_fmsub_ss(__W, __U, __A, __B);
}

__m128 test_mm_fmsub_round_ss(__m128 __A, __m128 __B, __m128 __C){
  // CHECK-LABEL: @test_mm_fmsub_round_ss
  // CHECK: [[NEG:%.+]] = fsub <4 x float> <float -0.000000e+00, float -0.000000e+00, float -0.000000e+00, float -0.000000e+00>, %{{.*}}
  // CHECK: [[A:%.+]] = extractelement <4 x float> [[ORIGA:%.+]], i64 0
  // CHECK-NEXT: [[B:%.+]] = extractelement <4 x float> %{{.*}}, i64 0
  // CHECK-NEXT: [[C:%.+]] = extractelement <4 x float> [[NEG]], i64 0
  // CHECK-NEXT: [[FMA:%.+]] = call float @llvm.x86.avx512.vfmadd.f32(float [[A]], float [[B]], float [[C]], i32 8)
  // CHECK-NEXT: insertelement <4 x float> [[ORIGA]], float [[FMA]], i64 0
  return _mm_fmsub_round_ss(__A, __B, __C, _MM_FROUND_TO_NEAREST_INT | _MM_FROUND_NO_EXC);
}

__m128 test_mm_mask_fmsub_round_ss(__m128 __W, __mmask8 __U, __m128 __A, __m128 __B){
  // CHECK-LABEL: @test_mm_mask_fmsub_round_ss
  // CHECK: [[NEG:%.+]] = fsub <4 x float> <float -0.000000e+00, float -0.000000e+00, float -0.000000e+00, float -0.000000e+00>, %{{.*}}
  // CHECK: [[A:%.+]] = extractelement <4 x float> [[ORIGA:%.+]], i64 0
  // CHECK-NEXT: [[B:%.+]] = extractelement <4 x float> %{{.*}}, i64 0
  // CHECK-NEXT: [[C:%.+]] = extractelement <4 x float> [[NEG]], i64 0
  // CHECK-NEXT: [[FMA:%.+]] = call float @llvm.x86.avx512.vfmadd.f32(float [[A]], float [[B]], float [[C]], i32 8)
  // CHECK-NEXT: bitcast i8 %{{.*}} to <8 x i1>
  // CHECK-NEXT: extractelement <8 x i1> %{{.*}}, i64 0
  // CHECK-NEXT: [[SEL:%.+]] = select i1 %{{.*}}, float [[FMA]], float [[A]]
  // CHECK-NEXT: insertelement <4 x float> [[ORIGA]], float [[SEL]], i64 0
  return _mm_mask_fmsub_round_ss(__W, __U, __A, __B, _MM_FROUND_TO_NEAREST_INT | _MM_FROUND_NO_EXC);
}

__m128 test_mm_maskz_fmsub_ss(__mmask8 __U, __m128 __A, __m128 __B, __m128 __C){
  // CHECK-LABEL: @test_mm_maskz_fmsub_ss
  // CHECK: [[NEG:%.+]] = fsub <4 x float> <float -0.000000e+00, float -0.000000e+00, float -0.000000e+00, float -0.000000e+00>, %{{.*}}
  // CHECK: [[A:%.+]] = extractelement <4 x float> [[ORIGA:%.+]], i64 0
  // CHECK-NEXT: [[B:%.+]] = extractelement <4 x float> %{{.*}}, i64 0
  // CHECK-NEXT: [[C:%.+]] = extractelement <4 x float> [[NEG]], i64 0
  // CHECK-NEXT: [[FMA:%.+]] = call float @llvm.fma.f32(float [[A]], float [[B]], float [[C]])
  // CHECK-NEXT: bitcast i8 %{{.*}} to <8 x i1>
  // CHECK-NEXT: extractelement <8 x i1> %{{.*}}, i64 0
  // CHECK-NEXT: [[SEL:%.+]] = select i1 %{{.*}}, float [[FMA]], float 0.000000e+00
  // CHECK-NEXT: insertelement <4 x float> [[ORIGA]], float [[SEL]], i64 0
  return _mm_maskz_fmsub_ss(__U, __A, __B, __C);
}

__m128 test_mm_maskz_fmsub_round_ss(__mmask8 __U, __m128 __A, __m128 __B, __m128 __C){
  // CHECK-LABEL: @test_mm_maskz_fmsub_round_ss
  // CHECK: [[NEG:%.+]] = fsub <4 x float> <float -0.000000e+00, float -0.000000e+00, float -0.000000e+00, float -0.000000e+00>, %{{.*}}
  // CHECK: [[A:%.+]] = extractelement <4 x float> [[ORIGA:%.+]], i64 0
  // CHECK-NEXT: [[B:%.+]] = extractelement <4 x float> %{{.*}}, i64 0
  // CHECK-NEXT: [[C:%.+]] = extractelement <4 x float> [[NEG]], i64 0
  // CHECK-NEXT: [[FMA:%.+]] = call float @llvm.x86.avx512.vfmadd.f32(float [[A]], float [[B]], float [[C]], i32 8)
  // CHECK-NEXT: bitcast i8 %{{.*}} to <8 x i1>
  // CHECK-NEXT: extractelement <8 x i1> %{{.*}}, i64 0
  // CHECK-NEXT: [[SEL:%.+]] = select i1 %{{.*}}, float [[FMA]], float 0.000000e+00
  // CHECK-NEXT: insertelement <4 x float> [[ORIGA]], float [[SEL]], i64 0
  return _mm_maskz_fmsub_round_ss(__U, __A, __B, __C, _MM_FROUND_TO_NEAREST_INT | _MM_FROUND_NO_EXC);
}

__m128 test_mm_mask3_fmsub_ss(__m128 __W, __m128 __X, __m128 __Y, __mmask8 __U){
  // CHECK-LABEL: @test_mm_mask3_fmsub_ss
  // CHECK: [[NEG:%.+]] = fsub <4 x float> <float -0.000000e+00, float -0.000000e+00, float -0.000000e+00, float -0.000000e+00>, [[ORIGC:%.+]]
  // CHECK: [[A:%.+]] = extractelement <4 x float> %{{.*}}, i64 0
  // CHECK-NEXT: [[B:%.+]] = extractelement <4 x float> %{{.*}}, i64 0
  // CHECK-NEXT: [[C:%.+]] = extractelement <4 x float> [[NEG]], i64 0
  // CHECK-NEXT: [[FMA:%.+]] = call float @llvm.fma.f32(float [[A]], float [[B]], float [[C]])
  // CHECK-NEXT: [[C2:%.+]] = extractelement <4 x float> [[ORIGC]], i64 0
  // CHECK-NEXT: bitcast i8 %{{.*}} to <8 x i1>
  // CHECK-NEXT: extractelement <8 x i1> %{{.*}}, i64 0
  // CHECK-NEXT: [[SEL:%.+]] = select i1 %{{.*}}, float [[FMA]], float [[C2]]
  // CHECK-NEXT: insertelement <4 x float> [[ORIGC]], float [[SEL]], i64 0
  return _mm_mask3_fmsub_ss(__W, __X, __Y, __U);
}

__m128 test_mm_mask3_fmsub_round_ss(__m128 __W, __m128 __X, __m128 __Y, __mmask8 __U){
  // CHECK-LABEL: @test_mm_mask3_fmsub_round_ss
  // CHECK: [[NEG:%.+]] = fsub <4 x float> <float -0.000000e+00, float -0.000000e+00, float -0.000000e+00, float -0.000000e+00>, [[ORIGC:%.+]]
  // CHECK: [[A:%.+]] = extractelement <4 x float> %{{.*}}, i64 0
  // CHECK-NEXT: [[B:%.+]] = extractelement <4 x float> %{{.*}}, i64 0
  // CHECK-NEXT: [[C:%.+]] = extractelement <4 x float> [[NEG]], i64 0
  // CHECK-NEXT: [[FMA:%.+]] = call float @llvm.x86.avx512.vfmadd.f32(float [[A]], float [[B]], float [[C]], i32 8)
  // CHECK-NEXT: [[C2:%.+]] = extractelement <4 x float> [[ORIGC]], i64 0
  // CHECK-NEXT: bitcast i8 %{{.*}} to <8 x i1>
  // CHECK-NEXT: extractelement <8 x i1> %{{.*}}, i64 0
  // CHECK-NEXT: [[SEL:%.+]] = select i1 %{{.*}}, float [[FMA]], float [[C2]]
  // CHECK-NEXT: insertelement <4 x float> [[ORIGC]], float [[SEL]], i64 0
  return _mm_mask3_fmsub_round_ss(__W, __X, __Y, __U, _MM_FROUND_TO_NEAREST_INT | _MM_FROUND_NO_EXC);
}

__m128 test_mm_mask_fnmadd_ss(__m128 __W, __mmask8 __U, __m128 __A, __m128 __B){
  // CHECK-LABEL: @test_mm_mask_fnmadd_ss
  // CHECK: [[NEG:%.+]] = fsub <4 x float> <float -0.000000e+00, float -0.000000e+00, float -0.000000e+00, float -0.000000e+00>, %{{.*}}
  // CHECK: [[A:%.+]] = extractelement <4 x float> [[ORIGA:%.+]], i64 0
  // CHECK-NEXT: [[B:%.+]] = extractelement <4 x float> [[NEG]], i64 0
  // CHECK-NEXT: [[C:%.+]] = extractelement <4 x float> %{{.*}}, i64 0
  // CHECK-NEXT: [[FMA:%.+]] = call float @llvm.fma.f32(float [[A]], float [[B]], float [[C]])
  // CHECK-NEXT: bitcast i8 %{{.*}} to <8 x i1>
  // CHECK-NEXT: extractelement <8 x i1> %{{.*}}, i64 0
  // CHECK-NEXT: [[SEL:%.+]] = select i1 %{{.*}}, float [[FMA]], float [[A]]
  // CHECK-NEXT: insertelement <4 x float> [[ORIGA]], float [[SEL]], i64 0
  return _mm_mask_fnmadd_ss(__W, __U, __A, __B);
}

__m128 test_mm_fnmadd_round_ss(__m128 __A, __m128 __B, __m128 __C){
  // CHECK-LABEL: @test_mm_fnmadd_round_ss
  // CHECK: [[NEG:%.+]] = fsub <4 x float> <float -0.000000e+00, float -0.000000e+00, float -0.000000e+00, float -0.000000e+00>, %{{.*}}
  // CHECK: [[A:%.+]] = extractelement <4 x float> [[ORIGA:%.+]], i64 0
  // CHECK-NEXT: [[B:%.+]] = extractelement <4 x float> [[NEG]], i64 0
  // CHECK-NEXT: [[C:%.+]] = extractelement <4 x float> %{{.*}}, i64 0
  // CHECK-NEXT: [[FMA:%.+]] = call float @llvm.x86.avx512.vfmadd.f32(float [[A]], float [[B]], float [[C]], i32 8)
  // CHECK-NEXT: insertelement <4 x float> [[ORIGA]], float [[FMA]], i64 0
  return _mm_fnmadd_round_ss(__A, __B, __C, _MM_FROUND_TO_NEAREST_INT | _MM_FROUND_NO_EXC);
}

__m128 test_mm_mask_fnmadd_round_ss(__m128 __W, __mmask8 __U, __m128 __A, __m128 __B){
  // CHECK-LABEL: @test_mm_mask_fnmadd_round_ss
  // CHECK: [[NEG:%.+]] = fsub <4 x float> <float -0.000000e+00, float -0.000000e+00, float -0.000000e+00, float -0.000000e+00>, %{{.*}}
  // CHECK: [[A:%.+]] = extractelement <4 x float> [[ORIGA:%.+]], i64 0
  // CHECK-NEXT: [[B:%.+]] = extractelement <4 x float> [[NEG]], i64 0
  // CHECK-NEXT: [[C:%.+]] = extractelement <4 x float> %{{.*}}, i64 0
  // CHECK-NEXT: [[FMA:%.+]] = call float @llvm.x86.avx512.vfmadd.f32(float [[A]], float [[B]], float [[C]], i32 8)
  // CHECK-NEXT: bitcast i8 %{{.*}} to <8 x i1>
  // CHECK-NEXT: extractelement <8 x i1> %{{.*}}, i64 0
  // CHECK-NEXT: [[SEL:%.+]] = select i1 %{{.*}}, float [[FMA]], float [[A]]
  // CHECK-NEXT: insertelement <4 x float> [[ORIGA]], float [[SEL]], i64 0
  return _mm_mask_fnmadd_round_ss(__W, __U, __A, __B, _MM_FROUND_TO_NEAREST_INT | _MM_FROUND_NO_EXC);
}

__m128 test_mm_maskz_fnmadd_ss(__mmask8 __U, __m128 __A, __m128 __B, __m128 __C){
  // CHECK-LABEL: @test_mm_maskz_fnmadd_ss
  // CHECK: [[NEG:%.+]] = fsub <4 x float> <float -0.000000e+00, float -0.000000e+00, float -0.000000e+00, float -0.000000e+00>, %{{.*}}
  // CHECK: [[A:%.+]] = extractelement <4 x float> [[ORIGA:%.+]], i64 0
  // CHECK-NEXT: [[B:%.+]] = extractelement <4 x float> [[NEG]], i64 0
  // CHECK-NEXT: [[C:%.+]] = extractelement <4 x float> %{{.*}}, i64 0
  // CHECK-NEXT: [[FMA:%.+]] = call float @llvm.fma.f32(float [[A]], float [[B]], float [[C]])
  // CHECK-NEXT: bitcast i8 %{{.*}} to <8 x i1>
  // CHECK-NEXT: extractelement <8 x i1> %{{.*}}, i64 0
  // CHECK-NEXT: [[SEL:%.+]] = select i1 %{{.*}}, float [[FMA]], float 0.000000e+00
  // CHECK-NEXT: insertelement <4 x float> [[ORIGA]], float [[SEL]], i64 0
  return _mm_maskz_fnmadd_ss(__U, __A, __B, __C);
}

__m128 test_mm_maskz_fnmadd_round_ss(__mmask8 __U, __m128 __A, __m128 __B, __m128 __C){
  // CHECK-LABEL: @test_mm_maskz_fnmadd_round_ss
  // CHECK: [[NEG:%.+]] = fsub <4 x float> <float -0.000000e+00, float -0.000000e+00, float -0.000000e+00, float -0.000000e+00>, %{{.*}}
  // CHECK: [[A:%.+]] = extractelement <4 x float> [[ORIGA:%.+]], i64 0
  // CHECK-NEXT: [[B:%.+]] = extractelement <4 x float> [[NEG]], i64 0
  // CHECK-NEXT: [[C:%.+]] = extractelement <4 x float> %{{.*}}, i64 0
  // CHECK-NEXT: [[FMA:%.+]] = call float @llvm.x86.avx512.vfmadd.f32(float [[A]], float [[B]], float [[C]], i32 8)
  // CHECK-NEXT: bitcast i8 %{{.*}} to <8 x i1>
  // CHECK-NEXT: extractelement <8 x i1> %{{.*}}, i64 0
  // CHECK-NEXT: [[SEL:%.+]] = select i1 %{{.*}}, float [[FMA]], float 0.000000e+00
  // CHECK-NEXT: insertelement <4 x float> [[ORIGA]], float [[SEL]], i64 0
  return _mm_maskz_fnmadd_round_ss(__U, __A, __B, __C, _MM_FROUND_TO_NEAREST_INT | _MM_FROUND_NO_EXC);
}

__m128 test_mm_mask3_fnmadd_ss(__m128 __W, __m128 __X, __m128 __Y, __mmask8 __U){
  // CHECK-LABEL: @test_mm_mask3_fnmadd_ss
  // CHECK: [[NEG:%.+]] = fsub <4 x float> <float -0.000000e+00, float -0.000000e+00, float -0.000000e+00, float -0.000000e+00>, %{{.*}}
  // CHECK: [[A:%.+]] = extractelement <4 x float> %{{.*}}, i64 0
  // CHECK-NEXT: [[B:%.+]] = extractelement <4 x float> [[NEG]], i64 0
  // CHECK-NEXT: [[C:%.+]] = extractelement <4 x float> [[ORIGC:%.+]], i64 0
  // CHECK-NEXT: [[FMA:%.+]] = call float @llvm.fma.f32(float [[A]], float [[B]], float [[C]])
  // CHECK-NEXT: bitcast i8 %{{.*}} to <8 x i1>
  // CHECK-NEXT: extractelement <8 x i1> %{{.*}}, i64 0
  // CHECK-NEXT: [[SEL:%.+]] = select i1 %{{.*}}, float [[FMA]], float [[C]]
  // CHECK-NEXT: insertelement <4 x float> [[ORIGC]], float [[SEL]], i64 0
  return _mm_mask3_fnmadd_ss(__W, __X, __Y, __U);
}

__m128 test_mm_mask3_fnmadd_round_ss(__m128 __W, __m128 __X, __m128 __Y, __mmask8 __U){
  // CHECK-LABEL: @test_mm_mask3_fnmadd_round_ss
  // CHECK: [[NEG:%.+]] = fsub <4 x float> <float -0.000000e+00, float -0.000000e+00, float -0.000000e+00, float -0.000000e+00>, %{{.*}}
  // CHECK: [[A:%.+]] = extractelement <4 x float> %{{.*}}, i64 0
  // CHECK-NEXT: [[B:%.+]] = extractelement <4 x float> [[NEG]], i64 0
  // CHECK-NEXT: [[C:%.+]] = extractelement <4 x float> [[ORIGC:%.+]], i64 0
  // CHECK-NEXT: [[FMA:%.+]] = call float @llvm.x86.avx512.vfmadd.f32(float [[A]], float [[B]], float [[C]], i32 8)
  // CHECK-NEXT: bitcast i8 %{{.*}} to <8 x i1>
  // CHECK-NEXT: extractelement <8 x i1> %{{.*}}, i64 0
  // CHECK-NEXT: [[SEL:%.+]] = select i1 %{{.*}}, float [[FMA]], float [[C]]
  // CHECK-NEXT: insertelement <4 x float> [[ORIGC]], float [[SEL]], i64 0
  return _mm_mask3_fnmadd_round_ss(__W, __X, __Y, __U, _MM_FROUND_TO_NEAREST_INT | _MM_FROUND_NO_EXC);
}

__m128 test_mm_mask_fnmsub_ss(__m128 __W, __mmask8 __U, __m128 __A, __m128 __B){
  // CHECK-LABEL: @test_mm_mask_fnmsub_ss
  // CHECK: [[NEG:%.+]] = fsub <4 x float> <float -0.000000e+00, float -0.000000e+00, float -0.000000e+00, float -0.000000e+00>, %{{.*}}
  // CHECK: [[NEG2:%.+]] = fsub <4 x float> <float -0.000000e+00, float -0.000000e+00, float -0.000000e+00, float -0.000000e+00>, %{{.*}}
  // CHECK: [[A:%.+]] = extractelement <4 x float> [[ORIGA:%.+]], i64 0
  // CHECK-NEXT: [[B:%.+]] = extractelement <4 x float> [[NEG]], i64 0
  // CHECK-NEXT: [[C:%.+]] = extractelement <4 x float> [[NEG2]], i64 0
  // CHECK-NEXT: [[FMA:%.+]] = call float @llvm.fma.f32(float [[A]], float [[B]], float [[C]])
  // CHECK-NEXT: bitcast i8 %{{.*}} to <8 x i1>
  // CHECK-NEXT: extractelement <8 x i1> %{{.*}}, i64 0
  // CHECK-NEXT: [[SEL:%.+]] = select i1 %{{.*}}, float [[FMA]], float [[A]]
  // CHECK-NEXT: insertelement <4 x float> [[ORIGA]], float [[SEL]], i64 0
  return _mm_mask_fnmsub_ss(__W, __U, __A, __B);
}

__m128 test_mm_fnmsub_round_ss(__m128 __A, __m128 __B, __m128 __C){
  // CHECK-LABEL: @test_mm_fnmsub_round_ss
  // CHECK: [[NEG:%.+]] = fsub <4 x float> <float -0.000000e+00, float -0.000000e+00, float -0.000000e+00, float -0.000000e+00>, %{{.*}}
  // CHECK: [[NEG2:%.+]] = fsub <4 x float> <float -0.000000e+00, float -0.000000e+00, float -0.000000e+00, float -0.000000e+00>, %{{.*}}
  // CHECK: [[A:%.+]] = extractelement <4 x float> [[ORIGA:%.+]], i64 0
  // CHECK-NEXT: [[B:%.+]] = extractelement <4 x float> [[NEG]], i64 0
  // CHECK-NEXT: [[C:%.+]] = extractelement <4 x float> [[NEG2]], i64 0
  // CHECK-NEXT: [[FMA:%.+]] = call float @llvm.x86.avx512.vfmadd.f32(float [[A]], float [[B]], float [[C]], i32 8)
  // CHECK-NEXT: insertelement <4 x float> [[ORIGA]], float [[FMA]], i64 0
  return _mm_fnmsub_round_ss(__A, __B, __C, _MM_FROUND_TO_NEAREST_INT | _MM_FROUND_NO_EXC);
}

__m128 test_mm_mask_fnmsub_round_ss(__m128 __W, __mmask8 __U, __m128 __A, __m128 __B){
  // CHECK-LABEL: @test_mm_mask_fnmsub_round_ss
  // CHECK: [[NEG:%.+]] = fsub <4 x float> <float -0.000000e+00, float -0.000000e+00, float -0.000000e+00, float -0.000000e+00>, %{{.*}}
  // CHECK: [[NEG2:%.+]] = fsub <4 x float> <float -0.000000e+00, float -0.000000e+00, float -0.000000e+00, float -0.000000e+00>, %{{.*}}
  // CHECK: [[A:%.+]] = extractelement <4 x float> [[ORIGA:%.+]], i64 0
  // CHECK-NEXT: [[B:%.+]] = extractelement <4 x float> [[NEG]], i64 0
  // CHECK-NEXT: [[C:%.+]] = extractelement <4 x float> [[NEG2]], i64 0
  // CHECK-NEXT: [[FMA:%.+]] = call float @llvm.x86.avx512.vfmadd.f32(float [[A]], float [[B]], float [[C]], i32 8)
  // CHECK-NEXT: bitcast i8 %{{.*}} to <8 x i1>
  // CHECK-NEXT: extractelement <8 x i1> %{{.*}}, i64 0
  // CHECK-NEXT: [[SEL:%.+]] = select i1 %{{.*}}, float [[FMA]], float [[A]]
  // CHECK-NEXT: insertelement <4 x float> [[ORIGA]], float [[SEL]], i64 0
  return _mm_mask_fnmsub_round_ss(__W, __U, __A, __B, _MM_FROUND_TO_NEAREST_INT | _MM_FROUND_NO_EXC);
}

__m128 test_mm_maskz_fnmsub_ss(__mmask8 __U, __m128 __A, __m128 __B, __m128 __C){
  // CHECK-LABEL: @test_mm_maskz_fnmsub_ss
  // CHECK: [[NEG:%.+]] = fsub <4 x float> <float -0.000000e+00, float -0.000000e+00, float -0.000000e+00, float -0.000000e+00>, %{{.*}}
  // CHECK: [[NEG2:%.+]] = fsub <4 x float> <float -0.000000e+00, float -0.000000e+00, float -0.000000e+00, float -0.000000e+00>, %{{.*}}
  // CHECK: [[A:%.+]] = extractelement <4 x float> [[ORIGA:%.+]], i64 0
  // CHECK-NEXT: [[B:%.+]] = extractelement <4 x float> [[NEG]], i64 0
  // CHECK-NEXT: [[C:%.+]] = extractelement <4 x float> [[NEG2]], i64 0
  // CHECK-NEXT: [[FMA:%.+]] = call float @llvm.fma.f32(float [[A]], float [[B]], float [[C]])
  // CHECK-NEXT: bitcast i8 %{{.*}} to <8 x i1>
  // CHECK-NEXT: extractelement <8 x i1> %{{.*}}, i64 0
  // CHECK-NEXT: [[SEL:%.+]] = select i1 %{{.*}}, float [[FMA]], float 0.000000e+00
  // CHECK-NEXT: insertelement <4 x float> [[ORIGA]], float [[SEL]], i64 0
  return _mm_maskz_fnmsub_ss(__U, __A, __B, __C);
}

__m128 test_mm_maskz_fnmsub_round_ss(__mmask8 __U, __m128 __A, __m128 __B, __m128 __C){
  // CHECK-LABEL: @test_mm_maskz_fnmsub_round_ss
  // CHECK: [[NEG:%.+]] = fsub <4 x float> <float -0.000000e+00, float -0.000000e+00, float -0.000000e+00, float -0.000000e+00>, %{{.*}}
  // CHECK: [[NEG2:%.+]] = fsub <4 x float> <float -0.000000e+00, float -0.000000e+00, float -0.000000e+00, float -0.000000e+00>, %{{.*}}
  // CHECK: [[A:%.+]] = extractelement <4 x float> [[ORIGA:%.+]], i64 0
  // CHECK-NEXT: [[B:%.+]] = extractelement <4 x float> [[NEG]], i64 0
  // CHECK-NEXT: [[C:%.+]] = extractelement <4 x float> [[NEG2]], i64 0
  // CHECK-NEXT: [[FMA:%.+]] = call float @llvm.x86.avx512.vfmadd.f32(float [[A]], float [[B]], float [[C]], i32 8)
  // CHECK-NEXT: bitcast i8 %{{.*}} to <8 x i1>
  // CHECK-NEXT: extractelement <8 x i1> %{{.*}}, i64 0
  // CHECK-NEXT: [[SEL:%.+]] = select i1 %{{.*}}, float [[FMA]], float 0.000000e+00
  // CHECK-NEXT: insertelement <4 x float> [[ORIGA]], float [[SEL]], i64 0
  return _mm_maskz_fnmsub_round_ss(__U, __A, __B, __C, _MM_FROUND_TO_NEAREST_INT | _MM_FROUND_NO_EXC);
}

__m128 test_mm_mask3_fnmsub_ss(__m128 __W, __m128 __X, __m128 __Y, __mmask8 __U){
  // CHECK-LABEL: @test_mm_mask3_fnmsub_ss
  // CHECK: [[NEG:%.+]] = fsub <4 x float> <float -0.000000e+00, float -0.000000e+00, float -0.000000e+00, float -0.000000e+00>, %{{.*}}
  // CHECK: [[NEG2:%.+]] = fsub <4 x float> <float -0.000000e+00, float -0.000000e+00, float -0.000000e+00, float -0.000000e+00>, [[ORIGC:%.+]]
  // CHECK: [[A:%.+]] = extractelement <4 x float> %{{.*}}, i64 0
  // CHECK-NEXT: [[B:%.+]] = extractelement <4 x float> [[NEG]], i64 0
  // CHECK-NEXT: [[C:%.+]] = extractelement <4 x float> [[NEG2]], i64 0
  // CHECK-NEXT: [[FMA:%.+]] = call float @llvm.fma.f32(float [[A]], float [[B]], float [[C]])
  // CHECK-NEXT: [[C2:%.+]] = extractelement <4 x float> [[ORIGC]], i64 0
  // CHECK-NEXT: bitcast i8 %{{.*}} to <8 x i1>
  // CHECK-NEXT: extractelement <8 x i1> %{{.*}}, i64 0
  // CHECK-NEXT: [[SEL:%.+]] = select i1 %{{.*}}, float [[FMA]], float [[C2]]
  // CHECK-NEXT: insertelement <4 x float> [[ORIGC]], float [[SEL]], i64 0
  return _mm_mask3_fnmsub_ss(__W, __X, __Y, __U);
}

__m128 test_mm_mask3_fnmsub_round_ss(__m128 __W, __m128 __X, __m128 __Y, __mmask8 __U){
  // CHECK-LABEL: @test_mm_mask3_fnmsub_round_ss
  // CHECK: [[NEG:%.+]] = fsub <4 x float> <float -0.000000e+00, float -0.000000e+00, float -0.000000e+00, float -0.000000e+00>, %{{.*}}
  // CHECK: [[NEG2:%.+]] = fsub <4 x float> <float -0.000000e+00, float -0.000000e+00, float -0.000000e+00, float -0.000000e+00>, [[ORIGC:%.+]]
  // CHECK: [[A:%.+]] = extractelement <4 x float> %{{.*}}, i64 0
  // CHECK-NEXT: [[B:%.+]] = extractelement <4 x float> [[NEG]], i64 0
  // CHECK-NEXT: [[C:%.+]] = extractelement <4 x float> [[NEG2]], i64 0
  // CHECK-NEXT: [[FMA:%.+]] = call float @llvm.x86.avx512.vfmadd.f32(float [[A]], float [[B]], float [[C]], i32 8)
  // CHECK-NEXT: [[C2:%.+]] = extractelement <4 x float> [[ORIGC]], i64 0
  // CHECK-NEXT: bitcast i8 %{{.*}} to <8 x i1>
  // CHECK-NEXT: extractelement <8 x i1> %{{.*}}, i64 0
  // CHECK-NEXT: [[SEL:%.+]] = select i1 %{{.*}}, float [[FMA]], float [[C2]]
  // CHECK-NEXT: insertelement <4 x float> [[ORIGC]], float [[SEL]], i64 0
  return _mm_mask3_fnmsub_round_ss(__W, __X, __Y, __U, _MM_FROUND_TO_NEAREST_INT | _MM_FROUND_NO_EXC);
}

__m128d test_mm_mask_fmadd_sd(__m128d __W, __mmask8 __U, __m128d __A, __m128d __B){
  // CHECK-LABEL: @test_mm_mask_fmadd_sd
  // CHECK: [[A:%.+]] = extractelement <2 x double> [[ORIGA:%.+]], i64 0
  // CHECK-NEXT: [[B:%.+]] = extractelement <2 x double> %{{.*}}, i64 0
  // CHECK-NEXT: [[C:%.+]] = extractelement <2 x double> %{{.*}}, i64 0
  // CHECK-NEXT: [[FMA:%.+]] = call double @llvm.fma.f64(double [[A]], double [[B]], double [[C]])
  // CHECK-NEXT: bitcast i8 %{{.*}} to <8 x i1>
  // CHECK-NEXT: extractelement <8 x i1> %{{.*}}, i64 0
  // CHECK-NEXT: [[SEL:%.+]] = select i1 %{{.*}}, double [[FMA]], double [[A]]
  // CHECK-NEXT: insertelement <2 x double> [[ORIGA]], double [[SEL]], i64 0
  return _mm_mask_fmadd_sd(__W, __U, __A, __B);
}

__m128d test_mm_fmadd_round_sd(__m128d __A, __m128d __B, __m128d __C){
  // CHECK-LABEL: @test_mm_fmadd_round_sd
  // CHECK: [[A:%.+]] = extractelement <2 x double> [[ORIGA:%.+]], i64 0
  // CHECK-NEXT: [[B:%.+]] = extractelement <2 x double> %{{.*}}, i64 0
  // CHECK-NEXT: [[C:%.+]] = extractelement <2 x double> %{{.*}}, i64 0
  // CHECK-NEXT: [[FMA:%.+]] = call double @llvm.x86.avx512.vfmadd.f64(double [[A]], double [[B]], double [[C]], i32 8)
  // CHECK-NEXT: insertelement <2 x double> [[ORIGA]], double [[FMA]], i64 0
  return _mm_fmadd_round_sd(__A, __B, __C, _MM_FROUND_TO_NEAREST_INT | _MM_FROUND_NO_EXC);
}

__m128d test_mm_mask_fmadd_round_sd(__m128d __W, __mmask8 __U, __m128d __A, __m128d __B){
  // CHECK-LABEL: @test_mm_mask_fmadd_round_sd
  // CHECK: [[A:%.+]] = extractelement <2 x double> [[ORIGA:%.+]], i64 0
  // CHECK-NEXT: [[B:%.+]] = extractelement <2 x double> %{{.*}}, i64 0
  // CHECK-NEXT: [[C:%.+]] = extractelement <2 x double> %{{.*}}, i64 0
  // CHECK-NEXT: [[FMA:%.+]] = call double @llvm.x86.avx512.vfmadd.f64(double [[A]], double [[B]], double [[C]], i32 8)
  // CHECK-NEXT: bitcast i8 %{{.*}} to <8 x i1>
  // CHECK-NEXT: extractelement <8 x i1> %{{.*}}, i64 0
  // CHECK-NEXT: [[SEL:%.+]] = select i1 %{{.*}}, double [[FMA]], double [[A]]
  // CHECK-NEXT: insertelement <2 x double> [[ORIGA]], double [[SEL]], i64 0
  return _mm_mask_fmadd_round_sd(__W, __U, __A, __B, _MM_FROUND_TO_NEAREST_INT | _MM_FROUND_NO_EXC);
}

__m128d test_mm_maskz_fmadd_sd(__mmask8 __U, __m128d __A, __m128d __B, __m128d __C){
  // CHECK-LABEL: @test_mm_maskz_fmadd_sd
  // CHECK: [[A:%.+]] = extractelement <2 x double> [[ORIGA:%.+]], i64 0
  // CHECK-NEXT: [[B:%.+]] = extractelement <2 x double> %{{.*}}, i64 0
  // CHECK-NEXT: [[C:%.+]] = extractelement <2 x double> %{{.*}}, i64 0
  // CHECK-NEXT: [[FMA:%.+]] = call double @llvm.fma.f64(double [[A]], double [[B]], double [[C]])
  // CHECK-NEXT: bitcast i8 %{{.*}} to <8 x i1>
  // CHECK-NEXT: extractelement <8 x i1> %{{.*}}, i64 0
  // CHECK-NEXT: [[SEL:%.+]] = select i1 %{{.*}}, double [[FMA]], double 0.000000e+00
  // CHECK-NEXT: insertelement <2 x double> [[ORIGA]], double [[SEL]], i64 0
  return _mm_maskz_fmadd_sd(__U, __A, __B, __C);
}

__m128d test_mm_maskz_fmadd_round_sd(__mmask8 __U, __m128d __A, __m128d __B, __m128d __C){
  // CHECK-LABEL: @test_mm_maskz_fmadd_round_sd
  // CHECK: [[A:%.+]] = extractelement <2 x double> [[ORIGA:%.+]], i64 0
  // CHECK-NEXT: [[B:%.+]] = extractelement <2 x double> %{{.*}}, i64 0
  // CHECK-NEXT: [[C:%.+]] = extractelement <2 x double> %{{.*}}, i64 0
  // CHECK-NEXT: [[FMA:%.+]] = call double @llvm.x86.avx512.vfmadd.f64(double [[A]], double [[B]], double [[C]], i32 8)
  // CHECK-NEXT: bitcast i8 %{{.*}} to <8 x i1>
  // CHECK-NEXT: extractelement <8 x i1> %{{.*}}, i64 0
  // CHECK-NEXT: [[SEL:%.+]] = select i1 %{{.*}}, double [[FMA]], double 0.000000e+00
  // CHECK-NEXT: insertelement <2 x double> [[ORIGA]], double [[SEL]], i64 0
  return _mm_maskz_fmadd_round_sd(__U, __A, __B, __C, _MM_FROUND_TO_NEAREST_INT | _MM_FROUND_NO_EXC);
}

__m128d test_mm_mask3_fmadd_sd(__m128d __W, __m128d __X, __m128d __Y, __mmask8 __U){
  // CHECK-LABEL: @test_mm_mask3_fmadd_sd
  // CHECK: [[A:%.+]] = extractelement <2 x double> %{{.*}}, i64 0
  // CHECK-NEXT: [[B:%.+]] = extractelement <2 x double> %{{.*}}, i64 0
  // CHECK-NEXT: [[C:%.+]] = extractelement <2 x double> [[ORIGC:%.+]], i64 0
  // CHECK-NEXT: [[FMA:%.+]] = call double @llvm.fma.f64(double [[A]], double [[B]], double [[C]])
  // CHECK-NEXT: bitcast i8 %{{.*}} to <8 x i1>
  // CHECK-NEXT: extractelement <8 x i1> %{{.*}}, i64 0
  // CHECK-NEXT: [[SEL:%.+]] = select i1 %{{.*}}, double [[FMA]], double [[C]]
  // CHECK-NEXT: insertelement <2 x double> [[ORIGC]], double [[SEL]], i64 0
  return _mm_mask3_fmadd_sd(__W, __X, __Y, __U);
}

__m128d test_mm_mask3_fmadd_round_sd(__m128d __W, __m128d __X, __m128d __Y, __mmask8 __U){
  // CHECK-LABEL: @test_mm_mask3_fmadd_round_sd
  // CHECK: [[A:%.+]] = extractelement <2 x double> %{{.*}}, i64 0
  // CHECK-NEXT: [[B:%.+]] = extractelement <2 x double> %{{.*}}, i64 0
  // CHECK-NEXT: [[C:%.+]] = extractelement <2 x double> [[ORIGC:%.+]], i64 0
  // CHECK-NEXT: [[FMA:%.+]] = call double @llvm.x86.avx512.vfmadd.f64(double [[A]], double [[B]], double [[C]], i32 8)
  // CHECK-NEXT: bitcast i8 %{{.*}} to <8 x i1>
  // CHECK-NEXT: extractelement <8 x i1> %{{.*}}, i64 0
  // CHECK-NEXT: [[SEL:%.+]] = select i1 %{{.*}}, double [[FMA]], double [[C]]
  // CHECK-NEXT: insertelement <2 x double> [[ORIGC]], double [[SEL]], i64 0
  return _mm_mask3_fmadd_round_sd(__W, __X, __Y, __U, _MM_FROUND_TO_NEAREST_INT | _MM_FROUND_NO_EXC);
}

__m128d test_mm_mask_fmsub_sd(__m128d __W, __mmask8 __U, __m128d __A, __m128d __B){
  // CHECK-LABEL: @test_mm_mask_fmsub_sd
  // CHECK: [[NEG:%.+]] = fsub <2 x double> <double -0.000000e+00, double -0.000000e+00>, %{{.*}}
  // CHECK: [[A:%.+]] = extractelement <2 x double> [[ORIGA:%.+]], i64 0
  // CHECK-NEXT: [[B:%.+]] = extractelement <2 x double> %{{.*}}, i64 0
  // CHECK-NEXT: [[C:%.+]] = extractelement <2 x double> [[NEG]], i64 0
  // CHECK-NEXT: [[FMA:%.+]] = call double @llvm.fma.f64(double [[A]], double [[B]], double [[C]])
  // CHECK-NEXT: bitcast i8 %{{.*}} to <8 x i1>
  // CHECK-NEXT: extractelement <8 x i1> %{{.*}}, i64 0
  // CHECK-NEXT: [[SEL:%.+]] = select i1 %{{.*}}, double [[FMA]], double [[A]]
  // CHECK-NEXT: insertelement <2 x double> [[ORIGA]], double [[SEL]], i64 0
  return _mm_mask_fmsub_sd(__W, __U, __A, __B);
}

__m128d test_mm_fmsub_round_sd(__m128d __A, __m128d __B, __m128d __C){
  // CHECK-LABEL: @test_mm_fmsub_round_sd
  // CHECK: [[NEG:%.+]] = fsub <2 x double> <double -0.000000e+00, double -0.000000e+00>, %{{.*}}
  // CHECK: [[A:%.+]] = extractelement <2 x double> [[ORIGA:%.+]], i64 0
  // CHECK-NEXT: [[B:%.+]] = extractelement <2 x double> %{{.*}}, i64 0
  // CHECK-NEXT: [[C:%.+]] = extractelement <2 x double> [[NEG]], i64 0
  // CHECK-NEXT: [[FMA:%.+]] = call double @llvm.x86.avx512.vfmadd.f64(double [[A]], double [[B]], double [[C]], i32 8)
  // CHECK-NEXT: insertelement <2 x double> [[ORIGA]], double [[FMA]], i64 0
  return _mm_fmsub_round_sd(__A, __B, __C, _MM_FROUND_TO_NEAREST_INT | _MM_FROUND_NO_EXC);
}

__m128d test_mm_mask_fmsub_round_sd(__m128d __W, __mmask8 __U, __m128d __A, __m128d __B){
  // CHECK-LABEL: @test_mm_mask_fmsub_round_sd
  // CHECK: [[NEG:%.+]] = fsub <2 x double> <double -0.000000e+00, double -0.000000e+00>, %{{.*}}
  // CHECK: [[A:%.+]] = extractelement <2 x double> [[ORIGA:%.+]], i64 0
  // CHECK-NEXT: [[B:%.+]] = extractelement <2 x double> %{{.*}}, i64 0
  // CHECK-NEXT: [[C:%.+]] = extractelement <2 x double> [[NEG]], i64 0
  // CHECK-NEXT: [[FMA:%.+]] = call double @llvm.x86.avx512.vfmadd.f64(double [[A]], double [[B]], double [[C]], i32 8)
  // CHECK-NEXT: bitcast i8 %{{.*}} to <8 x i1>
  // CHECK-NEXT: extractelement <8 x i1> %{{.*}}, i64 0
  // CHECK-NEXT: [[SEL:%.+]] = select i1 %{{.*}}, double [[FMA]], double [[A]]
  // CHECK-NEXT: insertelement <2 x double> [[ORIGA]], double [[SEL]], i64 0
  return _mm_mask_fmsub_round_sd(__W, __U, __A, __B, _MM_FROUND_TO_NEAREST_INT | _MM_FROUND_NO_EXC);
}

__m128d test_mm_maskz_fmsub_sd(__mmask8 __U, __m128d __A, __m128d __B, __m128d __C){
  // CHECK-LABEL: @test_mm_maskz_fmsub_sd
  // CHECK: [[NEG:%.+]] = fsub <2 x double> <double -0.000000e+00, double -0.000000e+00>, %{{.*}}
  // CHECK: [[A:%.+]] = extractelement <2 x double> [[ORIGA:%.+]], i64 0
  // CHECK-NEXT: [[B:%.+]] = extractelement <2 x double> %{{.*}}, i64 0
  // CHECK-NEXT: [[C:%.+]] = extractelement <2 x double> [[NEG]], i64 0
  // CHECK-NEXT: [[FMA:%.+]] = call double @llvm.fma.f64(double [[A]], double [[B]], double [[C]])
  // CHECK-NEXT: bitcast i8 %{{.*}} to <8 x i1>
  // CHECK-NEXT: extractelement <8 x i1> %{{.*}}, i64 0
  // CHECK-NEXT: [[SEL:%.+]] = select i1 %{{.*}}, double [[FMA]], double 0.000000e+00
  // CHECK-NEXT: insertelement <2 x double> [[ORIGA]], double [[SEL]], i64 0
  return _mm_maskz_fmsub_sd(__U, __A, __B, __C);
}

__m128d test_mm_maskz_fmsub_round_sd(__mmask8 __U, __m128d __A, __m128d __B, __m128d __C){
  // CHECK-LABEL: @test_mm_maskz_fmsub_round_sd
  // CHECK: [[NEG:%.+]] = fsub <2 x double> <double -0.000000e+00, double -0.000000e+00>, %{{.*}}
  // CHECK: [[A:%.+]] = extractelement <2 x double> [[ORIGA:%.+]], i64 0
  // CHECK-NEXT: [[B:%.+]] = extractelement <2 x double> %{{.*}}, i64 0
  // CHECK-NEXT: [[C:%.+]] = extractelement <2 x double> [[NEG]], i64 0
  // CHECK-NEXT: [[FMA:%.+]] = call double @llvm.x86.avx512.vfmadd.f64(double [[A]], double [[B]], double [[C]], i32 8)
  // CHECK-NEXT: bitcast i8 %{{.*}} to <8 x i1>
  // CHECK-NEXT: extractelement <8 x i1> %{{.*}}, i64 0
  // CHECK-NEXT: [[SEL:%.+]] = select i1 %{{.*}}, double [[FMA]], double 0.000000e+00
  // CHECK-NEXT: insertelement <2 x double> [[ORIGA]], double [[SEL]], i64 0
  return _mm_maskz_fmsub_round_sd(__U, __A, __B, __C, _MM_FROUND_TO_NEAREST_INT | _MM_FROUND_NO_EXC);
}

__m128d test_mm_mask3_fmsub_sd(__m128d __W, __m128d __X, __m128d __Y, __mmask8 __U){
  // CHECK-LABEL: @test_mm_mask3_fmsub_sd
  // CHECK: [[NEG:%.+]] = fsub <2 x double> <double -0.000000e+00, double -0.000000e+00>, [[ORIGC:%.+]]
  // CHECK: [[A:%.+]] = extractelement <2 x double> %{{.*}}, i64 0
  // CHECK-NEXT: [[B:%.+]] = extractelement <2 x double> %{{.*}}, i64 0
  // CHECK-NEXT: [[C:%.+]] = extractelement <2 x double> [[NEG]], i64 0
  // CHECK-NEXT: [[FMA:%.+]] = call double @llvm.fma.f64(double [[A]], double [[B]], double [[C]])
  // CHECK-NEXT: [[C2:%.+]] = extractelement <2 x double> [[ORIGC]], i64 0
  // CHECK-NEXT: bitcast i8 %{{.*}} to <8 x i1>
  // CHECK-NEXT: extractelement <8 x i1> %{{.*}}, i64 0
  // CHECK-NEXT: [[SEL:%.+]] = select i1 %{{.*}}, double [[FMA]], double [[C2]]
  // CHECK-NEXT: insertelement <2 x double> [[ORIGC]], double [[SEL]], i64 0
  return _mm_mask3_fmsub_sd(__W, __X, __Y, __U);
}

__m128d test_mm_mask3_fmsub_round_sd(__m128d __W, __m128d __X, __m128d __Y, __mmask8 __U){
  // CHECK-LABEL: @test_mm_mask3_fmsub_round_sd
  // CHECK: [[NEG:%.+]] = fsub <2 x double> <double -0.000000e+00, double -0.000000e+00>, [[ORIGC:%.+]]
  // CHECK: [[A:%.+]] = extractelement <2 x double> %{{.*}}, i64 0
  // CHECK-NEXT: [[B:%.+]] = extractelement <2 x double> %{{.*}}, i64 0
  // CHECK-NEXT: [[C:%.+]] = extractelement <2 x double> [[NEG]], i64 0
  // CHECK-NEXT: [[FMA:%.+]] = call double @llvm.x86.avx512.vfmadd.f64(double [[A]], double [[B]], double [[C]], i32 8)
  // CHECK-NEXT: [[C2:%.+]] = extractelement <2 x double> [[ORIGC]], i64 0
  // CHECK-NEXT: bitcast i8 %{{.*}} to <8 x i1>
  // CHECK-NEXT: extractelement <8 x i1> %{{.*}}, i64 0
  // CHECK-NEXT: [[SEL:%.+]] = select i1 %{{.*}}, double [[FMA]], double [[C2]]
  // CHECK-NEXT: insertelement <2 x double> [[ORIGC]], double [[SEL]], i64 0
  return _mm_mask3_fmsub_round_sd(__W, __X, __Y, __U, _MM_FROUND_TO_NEAREST_INT | _MM_FROUND_NO_EXC);
}

__m128d test_mm_mask_fnmadd_sd(__m128d __W, __mmask8 __U, __m128d __A, __m128d __B){
  // CHECK-LABEL: @test_mm_mask_fnmadd_sd
  // CHECK: [[NEG:%.+]] = fsub <2 x double> <double -0.000000e+00, double -0.000000e+00>, %{{.*}}
  // CHECK: [[A:%.+]] = extractelement <2 x double> [[ORIGA:%.+]], i64 0
  // CHECK-NEXT: [[B:%.+]] = extractelement <2 x double> [[NEG]], i64 0
  // CHECK-NEXT: [[C:%.+]] = extractelement <2 x double> %{{.*}}, i64 0
  // CHECK-NEXT: [[FMA:%.+]] = call double @llvm.fma.f64(double [[A]], double [[B]], double [[C]])
  // CHECK-NEXT: bitcast i8 %{{.*}} to <8 x i1>
  // CHECK-NEXT: extractelement <8 x i1> %{{.*}}, i64 0
  // CHECK-NEXT: [[SEL:%.+]] = select i1 %{{.*}}, double [[FMA]], double [[A]]
  // CHECK-NEXT: insertelement <2 x double> [[ORIGA]], double [[SEL]], i64 0
  return _mm_mask_fnmadd_sd(__W, __U, __A, __B);
}

__m128d test_mm_fnmadd_round_sd(__m128d __A, __m128d __B, __m128d __C){
  // CHECK-LABEL: @test_mm_fnmadd_round_sd
  // CHECK: [[NEG:%.+]] = fsub <2 x double> <double -0.000000e+00, double -0.000000e+00>, %{{.*}}
  // CHECK: [[A:%.+]] = extractelement <2 x double> [[ORIGA:%.+]], i64 0
  // CHECK-NEXT: [[B:%.+]] = extractelement <2 x double> [[NEG]], i64 0
  // CHECK-NEXT: [[C:%.+]] = extractelement <2 x double> %{{.*}}, i64 0
  // CHECK-NEXT: [[FMA:%.+]] = call double @llvm.x86.avx512.vfmadd.f64(double [[A]], double [[B]], double [[C]], i32 8)
  // CHECK-NEXT: insertelement <2 x double> [[ORIGA]], double [[FMA]], i64 0
  return _mm_fnmadd_round_sd(__A, __B, __C, _MM_FROUND_TO_NEAREST_INT | _MM_FROUND_NO_EXC);
}

__m128d test_mm_mask_fnmadd_round_sd(__m128d __W, __mmask8 __U, __m128d __A, __m128d __B){
  // CHECK-LABEL: @test_mm_mask_fnmadd_round_sd
  // CHECK: [[NEG:%.+]] = fsub <2 x double> <double -0.000000e+00, double -0.000000e+00>, %{{.*}}
  // CHECK: [[A:%.+]] = extractelement <2 x double> [[ORIGA:%.+]], i64 0
  // CHECK-NEXT: [[B:%.+]] = extractelement <2 x double> [[NEG]], i64 0
  // CHECK-NEXT: [[C:%.+]] = extractelement <2 x double> %{{.*}}, i64 0
  // CHECK-NEXT: [[FMA:%.+]] = call double @llvm.x86.avx512.vfmadd.f64(double [[A]], double [[B]], double [[C]], i32 8)
  // CHECK-NEXT: bitcast i8 %{{.*}} to <8 x i1>
  // CHECK-NEXT: extractelement <8 x i1> %{{.*}}, i64 0
  // CHECK-NEXT: [[SEL:%.+]] = select i1 %{{.*}}, double [[FMA]], double [[A]]
  // CHECK-NEXT: insertelement <2 x double> [[ORIGA]], double [[SEL]], i64 0
  return _mm_mask_fnmadd_round_sd(__W, __U, __A, __B, _MM_FROUND_TO_NEAREST_INT | _MM_FROUND_NO_EXC);
}

__m128d test_mm_maskz_fnmadd_sd(__mmask8 __U, __m128d __A, __m128d __B, __m128d __C){
  // CHECK-LABEL: @test_mm_maskz_fnmadd_sd
  // CHECK: [[NEG:%.+]] = fsub <2 x double> <double -0.000000e+00, double -0.000000e+00>, %{{.*}}
  // CHECK: [[A:%.+]] = extractelement <2 x double> [[ORIGA:%.+]], i64 0
  // CHECK-NEXT: [[B:%.+]] = extractelement <2 x double> [[NEG]], i64 0
  // CHECK-NEXT: [[C:%.+]] = extractelement <2 x double> %{{.*}}, i64 0
  // CHECK-NEXT: [[FMA:%.+]] = call double @llvm.fma.f64(double [[A]], double [[B]], double [[C]])
  // CHECK-NEXT: bitcast i8 %{{.*}} to <8 x i1>
  // CHECK-NEXT: extractelement <8 x i1> %{{.*}}, i64 0
  // CHECK-NEXT: [[SEL:%.+]] = select i1 %{{.*}}, double [[FMA]], double 0.000000e+00
  // CHECK-NEXT: insertelement <2 x double> [[ORIGA]], double [[SEL]], i64 0
  return _mm_maskz_fnmadd_sd(__U, __A, __B, __C);
}

__m128d test_mm_maskz_fnmadd_round_sd(__mmask8 __U, __m128d __A, __m128d __B, __m128d __C){
  // CHECK-LABEL: @test_mm_maskz_fnmadd_round_sd
  // CHECK: [[NEG:%.+]] = fsub <2 x double> <double -0.000000e+00, double -0.000000e+00>, %{{.*}}
  // CHECK: [[A:%.+]] = extractelement <2 x double> [[ORIGA:%.+]], i64 0
  // CHECK-NEXT: [[B:%.+]] = extractelement <2 x double> [[NEG]], i64 0
  // CHECK-NEXT: [[C:%.+]] = extractelement <2 x double> %{{.*}}, i64 0
  // CHECK-NEXT: [[FMA:%.+]] = call double @llvm.x86.avx512.vfmadd.f64(double [[A]], double [[B]], double [[C]], i32 8)
  // CHECK-NEXT: bitcast i8 %{{.*}} to <8 x i1>
  // CHECK-NEXT: extractelement <8 x i1> %{{.*}}, i64 0
  // CHECK-NEXT: [[SEL:%.+]] = select i1 %{{.*}}, double [[FMA]], double 0.000000e+00
  // CHECK-NEXT: insertelement <2 x double> [[ORIGA]], double [[SEL]], i64 0
  return _mm_maskz_fnmadd_round_sd(__U, __A, __B, __C, _MM_FROUND_TO_NEAREST_INT | _MM_FROUND_NO_EXC);
}

__m128d test_mm_mask3_fnmadd_sd(__m128d __W, __m128d __X, __m128d __Y, __mmask8 __U){
  // CHECK-LABEL: @test_mm_mask3_fnmadd_sd
  // CHECK: [[NEG:%.+]] = fsub <2 x double> <double -0.000000e+00, double -0.000000e+00>, %{{.*}}
  // CHECK: [[A:%.+]] = extractelement <2 x double> %{{.*}}, i64 0
  // CHECK-NEXT: [[B:%.+]] = extractelement <2 x double> [[NEG]], i64 0
  // CHECK-NEXT: [[C:%.+]] = extractelement <2 x double> [[ORIGC:%.+]], i64 0
  // CHECK-NEXT: [[FMA:%.+]] = call double @llvm.fma.f64(double [[A]], double [[B]], double [[C]])
  // CHECK-NEXT: bitcast i8 %{{.*}} to <8 x i1>
  // CHECK-NEXT: extractelement <8 x i1> %{{.*}}, i64 0
  // CHECK-NEXT: [[SEL:%.+]] = select i1 %{{.*}}, double [[FMA]], double [[C]]
  // CHECK-NEXT: insertelement <2 x double> [[ORIGC]], double [[SEL]], i64 0
  return _mm_mask3_fnmadd_sd(__W, __X, __Y, __U);
}

__m128d test_mm_mask3_fnmadd_round_sd(__m128d __W, __m128d __X, __m128d __Y, __mmask8 __U){
  // CHECK-LABEL: @test_mm_mask3_fnmadd_round_sd
  // CHECK: [[NEG:%.+]] = fsub <2 x double> <double -0.000000e+00, double -0.000000e+00>, %{{.*}}
  // CHECK: [[A:%.+]] = extractelement <2 x double> %{{.*}}, i64 0
  // CHECK-NEXT: [[B:%.+]] = extractelement <2 x double> [[NEG]], i64 0
  // CHECK-NEXT: [[C:%.+]] = extractelement <2 x double> [[ORIGC:%.+]], i64 0
  // CHECK-NEXT: [[FMA:%.+]] = call double @llvm.x86.avx512.vfmadd.f64(double [[A]], double [[B]], double [[C]], i32 8)
  // CHECK-NEXT: bitcast i8 %{{.*}} to <8 x i1>
  // CHECK-NEXT: extractelement <8 x i1> %{{.*}}, i64 0
  // CHECK-NEXT: [[SEL:%.+]] = select i1 %{{.*}}, double [[FMA]], double [[C]]
  // CHECK-NEXT: insertelement <2 x double> [[ORIGC]], double [[SEL]], i64 0
  return _mm_mask3_fnmadd_round_sd(__W, __X, __Y, __U, _MM_FROUND_TO_NEAREST_INT | _MM_FROUND_NO_EXC);
}

__m128d test_mm_mask_fnmsub_sd(__m128d __W, __mmask8 __U, __m128d __A, __m128d __B){
  // CHECK-LABEL: @test_mm_mask_fnmsub_sd
  // CHECK: [[NEG:%.+]] = fsub <2 x double> <double -0.000000e+00, double -0.000000e+00>, %{{.*}}
  // CHECK: [[NEG2:%.+]] = fsub <2 x double> <double -0.000000e+00, double -0.000000e+00>, %{{.*}}
  // CHECK: [[A:%.+]] = extractelement <2 x double> [[ORIGA:%.]], i64 0
  // CHECK-NEXT: [[B:%.+]] = extractelement <2 x double> [[NEG]], i64 0
  // CHECK-NEXT: [[C:%.+]] = extractelement <2 x double> [[NEG2]], i64 0
  // CHECK-NEXT: [[FMA:%.+]] = call double @llvm.fma.f64(double [[A]], double [[B]], double [[C]])
  // CHECK-NEXT: bitcast i8 %{{.*}} to <8 x i1>
  // CHECK-NEXT: extractelement <8 x i1> %{{.*}}, i64 0
  // CHECK-NEXT: [[SEL:%.+]] = select i1 %{{.*}}, double [[FMA]], double [[A]]
  // CHECK-NEXT: insertelement <2 x double> [[ORIGA]], double [[SEL]], i64 0
  return _mm_mask_fnmsub_sd(__W, __U, __A, __B);
}

__m128d test_mm_fnmsub_round_sd(__m128d __A, __m128d __B, __m128d __C){
  // CHECK-LABEL: @test_mm_fnmsub_round_sd
  // CHECK: [[NEG:%.+]] = fsub <2 x double> <double -0.000000e+00, double -0.000000e+00>, %{{.*}}
  // CHECK: [[NEG2:%.+]] = fsub <2 x double> <double -0.000000e+00, double -0.000000e+00>, %{{.*}}
  // CHECK: [[A:%.+]] = extractelement <2 x double> [[ORIGA:%.]], i64 0
  // CHECK-NEXT: [[B:%.+]] = extractelement <2 x double> [[NEG]], i64 0
  // CHECK-NEXT: [[C:%.+]] = extractelement <2 x double> [[NEG2]], i64 0
  // CHECK-NEXT: [[FMA:%.+]] = call double @llvm.x86.avx512.vfmadd.f64(double [[A]], double [[B]], double [[C]], i32 8)
  // CHECK-NEXT: insertelement <2 x double> [[ORIGA]], double [[FMA]], i64 0
  return _mm_fnmsub_round_sd(__A, __B, __C, _MM_FROUND_TO_NEAREST_INT | _MM_FROUND_NO_EXC);
}

__m128d test_mm_mask_fnmsub_round_sd(__m128d __W, __mmask8 __U, __m128d __A, __m128d __B){
  // CHECK-LABEL: @test_mm_mask_fnmsub_round_sd
  // CHECK: [[NEG:%.+]] = fsub <2 x double> <double -0.000000e+00, double -0.000000e+00>, %{{.*}}
  // CHECK: [[NEG2:%.+]] = fsub <2 x double> <double -0.000000e+00, double -0.000000e+00>, %{{.*}}
  // CHECK: [[A:%.+]] = extractelement <2 x double> [[ORIGA:%.]], i64 0
  // CHECK-NEXT: [[B:%.+]] = extractelement <2 x double> [[NEG]], i64 0
  // CHECK-NEXT: [[C:%.+]] = extractelement <2 x double> [[NEG2]], i64 0
  // CHECK-NEXT: [[FMA:%.+]] = call double @llvm.x86.avx512.vfmadd.f64(double [[A]], double [[B]], double [[C]], i32 8)
  // CHECK-NEXT: bitcast i8 %{{.*}} to <8 x i1>
  // CHECK-NEXT: extractelement <8 x i1> %{{.*}}, i64 0
  // CHECK-NEXT: [[SEL:%.+]] = select i1 %{{.*}}, double [[FMA]], double [[A]]
  // CHECK-NEXT: insertelement <2 x double> [[ORIGA]], double [[SEL]], i64 0
  return _mm_mask_fnmsub_round_sd(__W, __U, __A, __B, _MM_FROUND_TO_NEAREST_INT | _MM_FROUND_NO_EXC);
}

__m128d test_mm_maskz_fnmsub_sd(__mmask8 __U, __m128d __A, __m128d __B, __m128d __C){
  // CHECK-LABEL: @test_mm_maskz_fnmsub_sd
  // CHECK: [[NEG:%.+]] = fsub <2 x double> <double -0.000000e+00, double -0.000000e+00>, %{{.*}}
  // CHECK: [[NEG2:%.+]] = fsub <2 x double> <double -0.000000e+00, double -0.000000e+00>, %{{.*}}
  // CHECK: [[A:%.+]] = extractelement <2 x double> [[ORIGA:%.]], i64 0
  // CHECK-NEXT: [[B:%.+]] = extractelement <2 x double> [[NEG]], i64 0
  // CHECK-NEXT: [[C:%.+]] = extractelement <2 x double> [[NEG2]], i64 0
  // CHECK-NEXT: [[FMA:%.+]] = call double @llvm.fma.f64(double [[A]], double [[B]], double [[C]])
  // CHECK-NEXT: bitcast i8 %{{.*}} to <8 x i1>
  // CHECK-NEXT: extractelement <8 x i1> %{{.*}}, i64 0
  // CHECK-NEXT: [[SEL:%.+]] = select i1 %{{.*}}, double [[FMA]], double 0.000000e+00
  // CHECK-NEXT: insertelement <2 x double> [[ORIGA]], double [[SEL]], i64 0
  return _mm_maskz_fnmsub_sd(__U, __A, __B, __C);
}

__m128d test_mm_maskz_fnmsub_round_sd(__mmask8 __U, __m128d __A, __m128d __B, __m128d __C){
  // CHECK-LABEL: @test_mm_maskz_fnmsub_round_sd
  // CHECK: [[NEG:%.+]] = fsub <2 x double> <double -0.000000e+00, double -0.000000e+00>, %{{.*}}
  // CHECK: [[NEG2:%.+]] = fsub <2 x double> <double -0.000000e+00, double -0.000000e+00>, %{{.*}}
  // CHECK: [[A:%.+]] = extractelement <2 x double> [[ORIGA:%.]], i64 0
  // CHECK-NEXT: [[B:%.+]] = extractelement <2 x double> [[NEG]], i64 0
  // CHECK-NEXT: [[C:%.+]] = extractelement <2 x double> [[NEG2]], i64 0
  // CHECK-NEXT: [[FMA:%.+]] = call double @llvm.x86.avx512.vfmadd.f64(double [[A]], double [[B]], double [[C]], i32 8)
  // CHECK-NEXT: bitcast i8 %{{.*}} to <8 x i1>
  // CHECK-NEXT: extractelement <8 x i1> %{{.*}}, i64 0
  // CHECK-NEXT: [[SEL:%.+]] = select i1 %{{.*}}, double [[FMA]], double 0.000000e+00
  // CHECK-NEXT: insertelement <2 x double> [[ORIGA]], double [[SEL]], i64 0
  return _mm_maskz_fnmsub_round_sd(__U, __A, __B, __C, _MM_FROUND_TO_NEAREST_INT | _MM_FROUND_NO_EXC);
}

__m128d test_mm_mask3_fnmsub_sd(__m128d __W, __m128d __X, __m128d __Y, __mmask8 __U){
  // CHECK-LABEL: @test_mm_mask3_fnmsub_sd
  // CHECK: [[NEG:%.+]] = fsub <2 x double> <double -0.000000e+00, double -0.000000e+00>, %{{.*}}
  // CHECK: [[NEG2:%.+]] = fsub <2 x double> <double -0.000000e+00, double -0.000000e+00>, [[ORIGC:%.+]]
  // CHECK: [[A:%.+]] = extractelement <2 x double> %{{.*}}, i64 0
  // CHECK-NEXT: [[B:%.+]] = extractelement <2 x double> [[NEG]], i64 0
  // CHECK-NEXT: [[C:%.+]] = extractelement <2 x double> [[NEG2]], i64 0
  // CHECK-NEXT: [[FMA:%.+]] = call double @llvm.fma.f64(double [[A]], double [[B]], double [[C]])
  // CHECK-NEXT: [[C2:%.+]] = extractelement <2 x double> [[ORIGC]], i64 0
  // CHECK-NEXT: bitcast i8 %{{.*}} to <8 x i1>
  // CHECK-NEXT: extractelement <8 x i1> %{{.*}}, i64 0
  // CHECK-NEXT: [[SEL:%.+]] = select i1 %{{.*}}, double [[FMA]], double [[C2]]
  // CHECK-NEXT: insertelement <2 x double> [[ORIGC]], double [[SEL]], i64 0
  return _mm_mask3_fnmsub_sd(__W, __X, __Y, __U);
}

__m128d test_mm_mask3_fnmsub_round_sd(__m128d __W, __m128d __X, __m128d __Y, __mmask8 __U){
  // CHECK-LABEL: @test_mm_mask3_fnmsub_round_sd
  // CHECK: [[NEG:%.+]] = fsub <2 x double> <double -0.000000e+00, double -0.000000e+00>, %{{.*}}
  // CHECK: [[NEG2:%.+]] = fsub <2 x double> <double -0.000000e+00, double -0.000000e+00>, [[ORIGC:%.+]]
  // CHECK: [[A:%.+]] = extractelement <2 x double> %{{.*}}, i64 0
  // CHECK-NEXT: [[B:%.+]] = extractelement <2 x double> [[NEG]], i64 0
  // CHECK-NEXT: [[C:%.+]] = extractelement <2 x double> [[NEG2]], i64 0
  // CHECK-NEXT: [[FMA:%.+]] = call double @llvm.x86.avx512.vfmadd.f64(double [[A]], double [[B]], double [[C]], i32 8)
  // CHECK-NEXT: [[C2:%.+]] = extractelement <2 x double> [[ORIGC]], i64 0
  // CHECK-NEXT: bitcast i8 %{{.*}} to <8 x i1>
  // CHECK-NEXT: extractelement <8 x i1> %{{.*}}, i64 0
  // CHECK-NEXT: [[SEL:%.+]] = select i1 %{{.*}}, double [[FMA]], double [[C2]]
  // CHECK-NEXT: insertelement <2 x double> [[ORIGC]], double [[SEL]], i64 0
  return _mm_mask3_fnmsub_round_sd(__W, __X, __Y, __U, _MM_FROUND_TO_NEAREST_INT | _MM_FROUND_NO_EXC);
}

__m512d test_mm512_permutex_pd(__m512d __X) {
  // CHECK-LABEL: @test_mm512_permutex_pd
  // CHECK: shufflevector <8 x double> %{{.*}}, <8 x double> undef, <8 x i32> <i32 0, i32 0, i32 0, i32 0, i32 4, i32 4, i32 4, i32 4>
  return _mm512_permutex_pd(__X, 0);
}

__m512d test_mm512_mask_permutex_pd(__m512d __W, __mmask8 __U, __m512d __X) {
  // CHECK-LABEL: @test_mm512_mask_permutex_pd
  // CHECK: shufflevector <8 x double> %{{.*}}, <8 x double> undef, <8 x i32> <i32 0, i32 0, i32 0, i32 0, i32 4, i32 4, i32 4, i32 4>
  // CHECK: select <8 x i1> %{{.*}}, <8 x double> %{{.*}}, <8 x double> %{{.*}}
  return _mm512_mask_permutex_pd(__W, __U, __X, 0);
}

__m512d test_mm512_maskz_permutex_pd(__mmask8 __U, __m512d __X) {
  // CHECK-LABEL: @test_mm512_maskz_permutex_pd
  // CHECK: shufflevector <8 x double> %{{.*}}, <8 x double> undef, <8 x i32> <i32 0, i32 0, i32 0, i32 0, i32 4, i32 4, i32 4, i32 4>
  // CHECK: select <8 x i1> %{{.*}}, <8 x double> %{{.*}}, <8 x double> %{{.*}}
  return _mm512_maskz_permutex_pd(__U, __X, 0);
}

__m512i test_mm512_permutex_epi64(__m512i __X) {
  // CHECK-LABEL: @test_mm512_permutex_epi64
  // CHECK: shufflevector <8 x i64> %{{.*}}, <8 x i64> undef, <8 x i32> <i32 0, i32 0, i32 0, i32 0, i32 4, i32 4, i32 4, i32 4>
  return _mm512_permutex_epi64(__X, 0);
}

__m512i test_mm512_mask_permutex_epi64(__m512i __W, __mmask8 __M, __m512i __X) {
  // CHECK-LABEL: @test_mm512_mask_permutex_epi64
  // CHECK: shufflevector <8 x i64> %{{.*}}, <8 x i64> undef, <8 x i32> <i32 0, i32 0, i32 0, i32 0, i32 4, i32 4, i32 4, i32 4>
  // CHECK: select <8 x i1> %{{.*}}, <8 x i64> %{{.*}}, <8 x i64> %{{.*}}
  return _mm512_mask_permutex_epi64(__W, __M, __X, 0);
}

__m512i test_mm512_maskz_permutex_epi64(__mmask8 __M, __m512i __X) {
  // CHECK-LABEL: @test_mm512_maskz_permutex_epi64
  // CHECK: shufflevector <8 x i64> %{{.*}}, <8 x i64> undef, <8 x i32> <i32 0, i32 0, i32 0, i32 0, i32 4, i32 4, i32 4, i32 4>
  // CHECK: select <8 x i1> %{{.*}}, <8 x i64> %{{.*}}, <8 x i64> %{{.*}}
  return _mm512_maskz_permutex_epi64(__M, __X, 0);
}

__m512d test_mm512_permutexvar_pd(__m512i __X, __m512d __Y) {
  // CHECK-LABEL: @test_mm512_permutexvar_pd
  // CHECK: @llvm.x86.avx512.permvar.df.512
  return _mm512_permutexvar_pd(__X, __Y); 
}

__m512d test_mm512_mask_permutexvar_pd(__m512d __W, __mmask8 __U, __m512i __X, __m512d __Y) {
  // CHECK-LABEL: @test_mm512_mask_permutexvar_pd
  // CHECK: @llvm.x86.avx512.permvar.df.512
  // CHECK: select <8 x i1> %{{.*}}, <8 x double> %{{.*}}, <8 x double> %{{.*}}
  return _mm512_mask_permutexvar_pd(__W, __U, __X, __Y); 
}

__m512d test_mm512_maskz_permutexvar_pd(__mmask8 __U, __m512i __X, __m512d __Y) {
  // CHECK-LABEL: @test_mm512_maskz_permutexvar_pd
  // CHECK: @llvm.x86.avx512.permvar.df.512
  // CHECK: select <8 x i1> %{{.*}}, <8 x double> %{{.*}}, <8 x double> %{{.*}}
  return _mm512_maskz_permutexvar_pd(__U, __X, __Y); 
}

__m512i test_mm512_maskz_permutexvar_epi64(__mmask8 __M, __m512i __X, __m512i __Y) {
  // CHECK-LABEL: @test_mm512_maskz_permutexvar_epi64
  // CHECK: @llvm.x86.avx512.permvar.di.512
  // CHECK: select <8 x i1> %{{.*}}, <8 x i64> %{{.*}}, <8 x i64> %{{.*}}
  return _mm512_maskz_permutexvar_epi64(__M, __X, __Y); 
}

__m512i test_mm512_permutexvar_epi64(__m512i __X, __m512i __Y) {
  // CHECK-LABEL: @test_mm512_permutexvar_epi64
  // CHECK: @llvm.x86.avx512.permvar.di.512
  return _mm512_permutexvar_epi64(__X, __Y); 
}

__m512i test_mm512_mask_permutexvar_epi64(__m512i __W, __mmask8 __M, __m512i __X, __m512i __Y) {
  // CHECK-LABEL: @test_mm512_mask_permutexvar_epi64
  // CHECK: @llvm.x86.avx512.permvar.di.512
  // CHECK: select <8 x i1> %{{.*}}, <8 x i64> %{{.*}}, <8 x i64> %{{.*}}
  return _mm512_mask_permutexvar_epi64(__W, __M, __X, __Y); 
}

__m512 test_mm512_permutexvar_ps(__m512i __X, __m512 __Y) {
  // CHECK-LABEL: @test_mm512_permutexvar_ps
  // CHECK: @llvm.x86.avx512.permvar.sf.512
  return _mm512_permutexvar_ps(__X, __Y); 
}

__m512 test_mm512_mask_permutexvar_ps(__m512 __W, __mmask16 __U, __m512i __X, __m512 __Y) {
  // CHECK-LABEL: @test_mm512_mask_permutexvar_ps
  // CHECK: @llvm.x86.avx512.permvar.sf.512
  // CHECK: select <16 x i1> %{{.*}}, <16 x float> %{{.*}}, <16 x float> %{{.*}}
  return _mm512_mask_permutexvar_ps(__W, __U, __X, __Y); 
}

__m512 test_mm512_maskz_permutexvar_ps(__mmask16 __U, __m512i __X, __m512 __Y) {
  // CHECK-LABEL: @test_mm512_maskz_permutexvar_ps
  // CHECK: @llvm.x86.avx512.permvar.sf.512
  // CHECK: select <16 x i1> %{{.*}}, <16 x float> %{{.*}}, <16 x float> %{{.*}}
  return _mm512_maskz_permutexvar_ps(__U, __X, __Y); 
}

__m512i test_mm512_maskz_permutexvar_epi32(__mmask16 __M, __m512i __X, __m512i __Y) {
  // CHECK-LABEL: @test_mm512_maskz_permutexvar_epi32
  // CHECK: @llvm.x86.avx512.permvar.si.512
  // CHECK: select <16 x i1> %{{.*}}, <16 x i32> %{{.*}}, <16 x i32> %{{.*}}
  return _mm512_maskz_permutexvar_epi32(__M, __X, __Y); 
}

__m512i test_mm512_permutexvar_epi32(__m512i __X, __m512i __Y) {
  // CHECK-LABEL: @test_mm512_permutexvar_epi32
  // CHECK: @llvm.x86.avx512.permvar.si.512
  return _mm512_permutexvar_epi32(__X, __Y); 
}

__m512i test_mm512_mask_permutexvar_epi32(__m512i __W, __mmask16 __M, __m512i __X, __m512i __Y) {
  // CHECK-LABEL: @test_mm512_mask_permutexvar_epi32
  // CHECK: @llvm.x86.avx512.permvar.si.512
  // CHECK: select <16 x i1> %{{.*}}, <16 x i32> %{{.*}}, <16 x i32> %{{.*}}
  return _mm512_mask_permutexvar_epi32(__W, __M, __X, __Y); 
}

__mmask16 test_mm512_kand(__m512i __A, __m512i __B, __m512i __C, __m512i __D, __m512i __E, __m512i __F) {
  // CHECK-LABEL: @test_mm512_kand
  // CHECK: [[LHS:%.*]] = bitcast i16 %{{.*}} to <16 x i1>
  // CHECK: [[RHS:%.*]] = bitcast i16 %{{.*}} to <16 x i1>
  // CHECK: [[RES:%.*]] = and <16 x i1> [[LHS]], [[RHS]]
  // CHECK: bitcast <16 x i1> [[RES]] to i16
  return _mm512_mask_cmpneq_epu32_mask(_mm512_kand(_mm512_cmpneq_epu32_mask(__A, __B),
                                                   _mm512_cmpneq_epu32_mask(__C, __D)),
                                                   __E, __F);
}

__mmask16 test_mm512_kandn(__m512i __A, __m512i __B, __m512i __C, __m512i __D, __m512i __E, __m512i __F) {
  // CHECK-LABEL: @test_mm512_kandn
  // CHECK: [[LHS:%.*]] = bitcast i16 %{{.*}} to <16 x i1>
  // CHECK: [[RHS:%.*]] = bitcast i16 %{{.*}} to <16 x i1>
  // CHECK: [[NOT:%.*]] = xor <16 x i1> [[LHS]], <i1 true, i1 true, i1 true, i1 true, i1 true, i1 true, i1 true, i1 true, i1 true, i1 true, i1 true, i1 true, i1 true, i1 true, i1 true, i1 true>
  // CHECK: [[RES:%.*]] = and <16 x i1> [[NOT]], [[RHS]]
  // CHECK: bitcast <16 x i1> [[RES]] to i16
  return _mm512_mask_cmpneq_epu32_mask(_mm512_kandn(_mm512_cmpneq_epu32_mask(__A, __B),
                                                    _mm512_cmpneq_epu32_mask(__C, __D)),
                                                    __E, __F);
}

__mmask16 test_mm512_kor(__m512i __A, __m512i __B, __m512i __C, __m512i __D, __m512i __E, __m512i __F) {
  // CHECK-LABEL: @test_mm512_kor
  // CHECK: [[LHS:%.*]] = bitcast i16 %{{.*}} to <16 x i1>
  // CHECK: [[RHS:%.*]] = bitcast i16 %{{.*}} to <16 x i1>
  // CHECK: [[RES:%.*]] = or <16 x i1> [[LHS]], [[RHS]]
  // CHECK: bitcast <16 x i1> [[RES]] to i16
  return _mm512_mask_cmpneq_epu32_mask(_mm512_kor(_mm512_cmpneq_epu32_mask(__A, __B),
                                                  _mm512_cmpneq_epu32_mask(__C, __D)),
                                                  __E, __F);
}

int test_mm512_kortestc(__m512i __A, __m512i __B, __m512i __C, __m512i __D) {
  // CHECK-LABEL: @test_mm512_kortestc
  // CHECK: [[LHS:%.*]] = bitcast i16 %{{.*}} to <16 x i1>
  // CHECK: [[RHS:%.*]] = bitcast i16 %{{.*}} to <16 x i1>
  // CHECK: [[OR:%.*]] = or <16 x i1> [[LHS]], [[RHS]]
  // CHECK: [[CAST:%.*]] = bitcast <16 x i1> [[OR]] to i16
  // CHECK: [[CMP:%.*]] = icmp eq i16 [[CAST]], -1
  // CHECK: zext i1 [[CMP]] to i32
  return _mm512_kortestc(_mm512_cmpneq_epu32_mask(__A, __B),
                         _mm512_cmpneq_epu32_mask(__C, __D));
}

int test_mm512_kortestz(__m512i __A, __m512i __B, __m512i __C, __m512i __D) {
  // CHECK-LABEL: @test_mm512_kortestz
  // CHECK: [[LHS:%.*]] = bitcast i16 %{{.*}} to <16 x i1>
  // CHECK: [[RHS:%.*]] = bitcast i16 %{{.*}} to <16 x i1>
  // CHECK: [[OR:%.*]] = or <16 x i1> [[LHS]], [[RHS]]
  // CHECK: [[CAST:%.*]] = bitcast <16 x i1> [[OR]] to i16
  // CHECK: [[CMP:%.*]] = icmp eq i16 [[CAST]], 0
  // CHECK: zext i1 [[CMP]] to i32
  return _mm512_kortestz(_mm512_cmpneq_epu32_mask(__A, __B),
                         _mm512_cmpneq_epu32_mask(__C, __D));
}

unsigned char test_kortestz_mask16_u8(__m512i __A, __m512i __B, __m512i __C, __m512i __D) {
  // CHECK-LABEL: @test_kortestz_mask16_u8
  // CHECK: [[LHS:%.*]] = bitcast i16 %{{.*}} to <16 x i1>
  // CHECK: [[RHS:%.*]] = bitcast i16 %{{.*}} to <16 x i1>
  // CHECK: [[OR:%.*]] = or <16 x i1> [[LHS]], [[RHS]]
  // CHECK: [[CAST:%.*]] = bitcast <16 x i1> [[OR]] to i16
  // CHECK: [[CMP:%.*]] = icmp eq i16 [[CAST]], 0
  // CHECK: [[ZEXT:%.*]] = zext i1 [[CMP]] to i32
  // CHECK: trunc i32 [[ZEXT]] to i8
  return _kortestz_mask16_u8(_mm512_cmpneq_epu32_mask(__A, __B),
                             _mm512_cmpneq_epu32_mask(__C, __D));
}

unsigned char test_kortestc_mask16_u8(__m512i __A, __m512i __B, __m512i __C, __m512i __D) {
  // CHECK-LABEL: @test_kortestc_mask16_u8
  // CHECK: [[LHS:%.*]] = bitcast i16 %{{.*}} to <16 x i1>
  // CHECK: [[RHS:%.*]] = bitcast i16 %{{.*}} to <16 x i1>
  // CHECK: [[OR:%.*]] = or <16 x i1> [[LHS]], [[RHS]]
  // CHECK: [[CAST:%.*]] = bitcast <16 x i1> [[OR]] to i16
  // CHECK: [[CMP:%.*]] = icmp eq i16 [[CAST]], -1
  // CHECK: [[ZEXT:%.*]] = zext i1 [[CMP]] to i32
  // CHECK: trunc i32 [[ZEXT]] to i8
  return _kortestc_mask16_u8(_mm512_cmpneq_epu32_mask(__A, __B),
                             _mm512_cmpneq_epu32_mask(__C, __D));
}

unsigned char test_kortest_mask16_u8(__m512i __A, __m512i __B, __m512i __C, __m512i __D, unsigned char *CF) {
  // CHECK-LABEL: @test_kortest_mask16_u8
  // CHECK: [[LHS:%.*]] = bitcast i16 %{{.*}} to <16 x i1>
  // CHECK: [[RHS:%.*]] = bitcast i16 %{{.*}} to <16 x i1>
  // CHECK: [[OR:%.*]] = or <16 x i1> [[LHS]], [[RHS]]
  // CHECK: [[CAST:%.*]] = bitcast <16 x i1> [[OR]] to i16
  // CHECK: [[CMP:%.*]] = icmp eq i16 [[CAST]], -1
  // CHECK: [[ZEXT:%.*]] = zext i1 [[CMP]] to i32
  // CHECK: trunc i32 [[ZEXT]] to i8
  // CHECK: [[LHS2:%.*]] = bitcast i16 %{{.*}} to <16 x i1>
  // CHECK: [[RHS2:%.*]] = bitcast i16 %{{.*}} to <16 x i1>
  // CHECK: [[OR2:%.*]] = or <16 x i1> [[LHS2]], [[RHS2]]
  // CHECK: [[CAST2:%.*]] = bitcast <16 x i1> [[OR2]] to i16
  // CHECK: [[CMP2:%.*]] = icmp eq i16 [[CAST2]], 0
  // CHECK: [[ZEXT2:%.*]] = zext i1 [[CMP2]] to i32
  // CHECK: trunc i32 [[ZEXT2]] to i8
  return _kortest_mask16_u8(_mm512_cmpneq_epu32_mask(__A, __B),
                            _mm512_cmpneq_epu32_mask(__C, __D), CF);
}

__mmask16 test_mm512_kunpackb(__m512i __A, __m512i __B, __m512i __C, __m512i __D, __m512i __E, __m512i __F) {
  // CHECK-LABEL: @test_mm512_kunpackb
  // CHECK: [[LHS:%.*]] = bitcast i16 %{{.*}} to <16 x i1>
  // CHECK: [[RHS:%.*]] = bitcast i16 %{{.*}} to <16 x i1>
  // CHECK: [[LHS2:%.*]] = shufflevector <16 x i1> [[LHS]], <16 x i1> [[LHS]], <8 x i32> <i32 0, i32 1, i32 2, i32 3, i32 4, i32 5, i32 6, i32 7>
  // CHECK: [[RHS2:%.*]] = shufflevector <16 x i1> [[RHS]], <16 x i1> [[RHS]], <8 x i32> <i32 0, i32 1, i32 2, i32 3, i32 4, i32 5, i32 6, i32 7>
  // CHECK: [[CONCAT:%.*]] = shufflevector <8 x i1> [[RHS2]], <8 x i1> [[LHS2]], <16 x i32> <i32 0, i32 1, i32 2, i32 3, i32 4, i32 5, i32 6, i32 7, i32 8, i32 9, i32 10, i32 11, i32 12, i32 13, i32 14, i32 15>
  // CHECK: bitcast <16 x i1> [[CONCAT]] to i16
  return _mm512_mask_cmpneq_epu32_mask(_mm512_kunpackb(_mm512_cmpneq_epu32_mask(__A, __B),
                                                       _mm512_cmpneq_epu32_mask(__C, __D)),
                                                       __E, __F);
}

__mmask16 test_mm512_kxnor(__m512i __A, __m512i __B, __m512i __C, __m512i __D, __m512i __E, __m512i __F) {
  // CHECK-LABEL: @test_mm512_kxnor
  // CHECK: [[LHS:%.*]] = bitcast i16 %{{.*}} to <16 x i1>
  // CHECK: [[RHS:%.*]] = bitcast i16 %{{.*}} to <16 x i1>
  // CHECK: [[NOT:%.*]] = xor <16 x i1> [[LHS]], <i1 true, i1 true, i1 true, i1 true, i1 true, i1 true, i1 true, i1 true, i1 true, i1 true, i1 true, i1 true, i1 true, i1 true, i1 true, i1 true>
  // CHECK: [[RES:%.*]] = xor <16 x i1> [[NOT]], [[RHS]]
  // CHECK: bitcast <16 x i1> [[RES]] to i16
  return _mm512_mask_cmpneq_epu32_mask(_mm512_kxnor(_mm512_cmpneq_epu32_mask(__A, __B),
                                                    _mm512_cmpneq_epu32_mask(__C, __D)),
                                                    __E, __F);
}

__mmask16 test_mm512_kxor(__m512i __A, __m512i __B, __m512i __C, __m512i __D, __m512i __E, __m512i __F) {
  // CHECK-LABEL: @test_mm512_kxor
  // CHECK: [[LHS:%.*]] = bitcast i16 %{{.*}} to <16 x i1>
  // CHECK: [[RHS:%.*]] = bitcast i16 %{{.*}} to <16 x i1>
  // CHECK: [[RES:%.*]] = xor <16 x i1> [[LHS]], [[RHS]]
  // CHECK: bitcast <16 x i1> [[RES]] to i16
  return _mm512_mask_cmpneq_epu32_mask(_mm512_kxor(_mm512_cmpneq_epu32_mask(__A, __B),
                                                   _mm512_cmpneq_epu32_mask(__C, __D)),
                                                   __E, __F);
}

__mmask16 test_knot_mask16(__mmask16 a) {
  // CHECK-LABEL: @test_knot_mask16
  // CHECK: [[IN:%.*]] = bitcast i16 %{{.*}} to <16 x i1>
  // CHECK: [[NOT:%.*]] = xor <16 x i1> [[IN]], <i1 true, i1 true, i1 true, i1 true, i1 true, i1 true, i1 true, i1 true, i1 true, i1 true, i1 true, i1 true, i1 true, i1 true, i1 true, i1 true>
  // CHECK: bitcast <16 x i1> [[NOT]] to i16
  return _knot_mask16(a);
}

__mmask16 test_kand_mask16(__m512i __A, __m512i __B, __m512i __C, __m512i __D, __m512i __E, __m512i __F) {
  // CHECK-LABEL: @test_kand_mask16
  // CHECK: [[LHS:%.*]] = bitcast i16 %{{.*}} to <16 x i1>
  // CHECK: [[RHS:%.*]] = bitcast i16 %{{.*}} to <16 x i1>
  // CHECK: [[RES:%.*]] = and <16 x i1> [[LHS]], [[RHS]]
  // CHECK: bitcast <16 x i1> [[RES]] to i16
  return _mm512_mask_cmpneq_epu32_mask(_kand_mask16(_mm512_cmpneq_epu32_mask(__A, __B),
                                                    _mm512_cmpneq_epu32_mask(__C, __D)),
                                                    __E, __F);
}

__mmask16 test_kandn_mask16(__m512i __A, __m512i __B, __m512i __C, __m512i __D, __m512i __E, __m512i __F) {
  // CHECK-LABEL: @test_kandn_mask16
  // CHECK: [[LHS:%.*]] = bitcast i16 %{{.*}} to <16 x i1>
  // CHECK: [[RHS:%.*]] = bitcast i16 %{{.*}} to <16 x i1>
  // CHECK: [[NOT:%.*]] = xor <16 x i1> [[LHS]], <i1 true, i1 true, i1 true, i1 true, i1 true, i1 true, i1 true, i1 true, i1 true, i1 true, i1 true, i1 true, i1 true, i1 true, i1 true, i1 true>
  // CHECK: [[RES:%.*]] = and <16 x i1> [[NOT]], [[RHS]]
  // CHECK: bitcast <16 x i1> [[RES]] to i16
  return _mm512_mask_cmpneq_epu32_mask(_kandn_mask16(_mm512_cmpneq_epu32_mask(__A, __B),
                                                     _mm512_cmpneq_epu32_mask(__C, __D)),
                                                     __E, __F);
}

__mmask16 test_kor_mask16(__m512i __A, __m512i __B, __m512i __C, __m512i __D, __m512i __E, __m512i __F) {
  // CHECK-LABEL: @test_kor_mask16
  // CHECK: [[LHS:%.*]] = bitcast i16 %{{.*}} to <16 x i1>
  // CHECK: [[RHS:%.*]] = bitcast i16 %{{.*}} to <16 x i1>
  // CHECK: [[RES:%.*]] = or <16 x i1> [[LHS]], [[RHS]]
  // CHECK: bitcast <16 x i1> [[RES]] to i16
  return _mm512_mask_cmpneq_epu32_mask(_kor_mask16(_mm512_cmpneq_epu32_mask(__A, __B),
                                                   _mm512_cmpneq_epu32_mask(__C, __D)),
                                                   __E, __F);
}

__mmask16 test_kxnor_mask16(__m512i __A, __m512i __B, __m512i __C, __m512i __D, __m512i __E, __m512i __F) {
  // CHECK-LABEL: @test_kxnor_mask16
  // CHECK: [[LHS:%.*]] = bitcast i16 %{{.*}} to <16 x i1>
  // CHECK: [[RHS:%.*]] = bitcast i16 %{{.*}} to <16 x i1>
  // CHECK: [[NOT:%.*]] = xor <16 x i1> [[LHS]], <i1 true, i1 true, i1 true, i1 true, i1 true, i1 true, i1 true, i1 true, i1 true, i1 true, i1 true, i1 true, i1 true, i1 true, i1 true, i1 true>
  // CHECK: [[RES:%.*]] = xor <16 x i1> [[NOT]], [[RHS]]
  // CHECK: bitcast <16 x i1> [[RES]] to i16
  return _mm512_mask_cmpneq_epu32_mask(_kxnor_mask16(_mm512_cmpneq_epu32_mask(__A, __B),
                                                     _mm512_cmpneq_epu32_mask(__C, __D)),
                                                     __E, __F);
}

__mmask16 test_kxor_mask16(__m512i __A, __m512i __B, __m512i __C, __m512i __D, __m512i __E, __m512i __F) {
  // CHECK-LABEL: @test_kxor_mask16
  // CHECK: [[LHS:%.*]] = bitcast i16 %{{.*}} to <16 x i1>
  // CHECK: [[RHS:%.*]] = bitcast i16 %{{.*}} to <16 x i1>
  // CHECK: [[RES:%.*]] = xor <16 x i1> [[LHS]], [[RHS]]
  // CHECK: bitcast <16 x i1> [[RES]] to i16
  return _mm512_mask_cmpneq_epu32_mask(_kxor_mask16(_mm512_cmpneq_epu32_mask(__A, __B),
                                                    _mm512_cmpneq_epu32_mask(__C, __D)),
                                                    __E, __F);
}

<<<<<<< HEAD
=======
__mmask16 test_kshiftli_mask16(__m512i A, __m512i B, __m512i C, __m512i D) {
  // CHECK-LABEL: @test_kshiftli_mask16
  // CHECK: [[VAL:%.*]] = bitcast i16 %{{.*}} to <16 x i1>
  // CHECK: [[RES:%.*]] = shufflevector <16 x i1> zeroinitializer, <16 x i1> [[VAL]], <16 x i32> <i32 15, i32 16, i32 17, i32 18, i32 19, i32 20, i32 21, i32 22, i32 23, i32 24, i32 25, i32 26, i32 27, i32 28, i32 29, i32 30>
  // CHECK: bitcast <16 x i1> [[RES]] to i16
  return _mm512_mask_cmpneq_epu32_mask(_kshiftli_mask16(_mm512_cmpneq_epu32_mask(A, B), 1), C, D);
}

__mmask16 test_kshiftri_mask16(__m512i A, __m512i B, __m512i C, __m512i D) {
  // CHECK-LABEL: @test_kshiftri_mask16
  // CHECK: [[VAL:%.*]] = bitcast i16 %{{.*}} to <16 x i1>
  // CHECK: [[RES:%.*]] = shufflevector <16 x i1> [[VAL]], <16 x i1> zeroinitializer, <16 x i32> <i32 1, i32 2, i32 3, i32 4, i32 5, i32 6, i32 7, i32 8, i32 9, i32 10, i32 11, i32 12, i32 13, i32 14, i32 15, i32 16>
  // CHECK: bitcast <16 x i1> [[RES]] to i16
  return _mm512_mask_cmpneq_epu32_mask(_kshiftri_mask16(_mm512_cmpneq_epu32_mask(A, B), 1), C, D);
}

unsigned int test_cvtmask16_u32(__m512i A, __m512i B) {
  // CHECK-LABEL: @test_cvtmask16_u32
  // CHECK: bitcast <16 x i1> %{{.*}} to i16
  // CHECK: bitcast i16 %{{.*}} to <16 x i1>
  // CHECK: zext i16 %{{.*}} to i32
  return _cvtmask16_u32(_mm512_cmpneq_epu32_mask(A, B));
}

__mmask16 test_cvtu32_mask16(__m512i A, __m512i B, unsigned int C) {
  // CHECK-LABEL: @test_cvtu32_mask16
  // CHECK: trunc i32 %{{.*}} to i16
  // CHECK: bitcast i16 %{{.*}} to <16 x i1>
  return _mm512_mask_cmpneq_epu32_mask(_cvtu32_mask16(C), A, B);
}

__mmask16 test_load_mask16(__mmask16 *A, __m512i B, __m512i C) {
  // CHECK-LABEL: @test_load_mask16
  // CHECK: [[LOAD:%.*]] = load i16, i16* %{{.*}}
  // CHECK: bitcast i16 [[LOAD]] to <16 x i1>
  return _mm512_mask_cmpneq_epu32_mask(_load_mask16(A), B, C);
}

void test_store_mask16(__mmask16 *A, __m512i B, __m512i C) {
  // CHECK-LABEL: @test_store_mask16
  // CHECK: bitcast <16 x i1> %{{.*}} to i16
  // CHECK: store i16 %{{.*}}, i16* %{{.*}}
  _store_mask16(A, _mm512_cmpneq_epu32_mask(B, C));
}

>>>>>>> d88f76a8
void test_mm512_stream_si512(__m512i * __P, __m512i __A) {
  // CHECK-LABEL: @test_mm512_stream_si512
  // CHECK: store <8 x i64> %{{.*}}, <8 x i64>* %{{.*}}, align 64, !nontemporal
  _mm512_stream_si512(__P, __A); 
}

__m512i test_mm512_stream_load_si512(void *__P) {
  // CHECK-LABEL: @test_mm512_stream_load_si512
  // CHECK: load <8 x i64>, <8 x i64>* %{{.*}}, align 64, !nontemporal
  return _mm512_stream_load_si512(__P); 
}

__m512i test_mm512_stream_load_si512_const(void const *__P) {
  // CHECK-LABEL: @test_mm512_stream_load_si512_const
  // CHECK: load <8 x i64>, <8 x i64>* %{{.*}}, align 64, !nontemporal
  return _mm512_stream_load_si512(__P); 
}

void test_mm512_stream_pd(double *__P, __m512d __A) {
  // CHECK-LABEL: @test_mm512_stream_pd
  // CHECK: store <8 x double> %{{.*}}, <8 x double>* %{{.*}}, align 64, !nontemporal
  return _mm512_stream_pd(__P, __A); 
}

void test_mm512_stream_ps(float *__P, __m512 __A) {
  // CHECK-LABEL: @test_mm512_stream_ps
  // CHECK: store <16 x float> %{{.*}}, <16 x float>* %{{.*}}, align 64, !nontemporal
  _mm512_stream_ps(__P, __A); 
}

__m512d test_mm512_mask_compress_pd(__m512d __W, __mmask8 __U, __m512d __A) {
  // CHECK-LABEL: @test_mm512_mask_compress_pd
  // CHECK: @llvm.x86.avx512.mask.compress.pd.512
  return _mm512_mask_compress_pd(__W, __U, __A); 
}

__m512d test_mm512_maskz_compress_pd(__mmask8 __U, __m512d __A) {
  // CHECK-LABEL: @test_mm512_maskz_compress_pd
  // CHECK: @llvm.x86.avx512.mask.compress.pd.512
  return _mm512_maskz_compress_pd(__U, __A); 
}

__m512i test_mm512_mask_compress_epi64(__m512i __W, __mmask8 __U, __m512i __A) {
  // CHECK-LABEL: @test_mm512_mask_compress_epi64
  // CHECK: @llvm.x86.avx512.mask.compress.q.512
  return _mm512_mask_compress_epi64(__W, __U, __A); 
}

__m512i test_mm512_maskz_compress_epi64(__mmask8 __U, __m512i __A) {
  // CHECK-LABEL: @test_mm512_maskz_compress_epi64
  // CHECK: @llvm.x86.avx512.mask.compress.q.512
  return _mm512_maskz_compress_epi64(__U, __A); 
}

__m512 test_mm512_mask_compress_ps(__m512 __W, __mmask16 __U, __m512 __A) {
  // CHECK-LABEL: @test_mm512_mask_compress_ps
  // CHECK: @llvm.x86.avx512.mask.compress.ps.512
  return _mm512_mask_compress_ps(__W, __U, __A); 
}

__m512 test_mm512_maskz_compress_ps(__mmask16 __U, __m512 __A) {
  // CHECK-LABEL: @test_mm512_maskz_compress_ps
  // CHECK: @llvm.x86.avx512.mask.compress.ps.512
  return _mm512_maskz_compress_ps(__U, __A); 
}

__m512i test_mm512_mask_compress_epi32(__m512i __W, __mmask16 __U, __m512i __A) {
  // CHECK-LABEL: @test_mm512_mask_compress_epi32
  // CHECK: @llvm.x86.avx512.mask.compress.d.512
  return _mm512_mask_compress_epi32(__W, __U, __A); 
}

__m512i test_mm512_maskz_compress_epi32(__mmask16 __U, __m512i __A) {
  // CHECK-LABEL: @test_mm512_maskz_compress_epi32
  // CHECK: @llvm.x86.avx512.mask.compress.d.512
  return _mm512_maskz_compress_epi32(__U, __A); 
}

__mmask8 test_mm_cmp_round_ss_mask(__m128 __X, __m128 __Y) {
  // CHECK-LABEL: @test_mm_cmp_round_ss_mask
  // CHECK: @llvm.x86.avx512.mask.cmp
  return _mm_cmp_round_ss_mask(__X, __Y, 5, _MM_FROUND_CUR_DIRECTION); 
}

__mmask8 test_mm_mask_cmp_round_ss_mask(__mmask8 __M, __m128 __X, __m128 __Y) {
  // CHECK-LABEL: @test_mm_mask_cmp_round_ss_mask
  // CHECK: @llvm.x86.avx512.mask.cmp
  return _mm_mask_cmp_round_ss_mask(__M, __X, __Y, 5, _MM_FROUND_CUR_DIRECTION); 
}

__mmask8 test_mm_cmp_ss_mask(__m128 __X, __m128 __Y) {
  // CHECK-LABEL: @test_mm_cmp_ss_mask
  // CHECK: @llvm.x86.avx512.mask.cmp
  return _mm_cmp_ss_mask(__X, __Y, 5); 
}

__mmask8 test_mm_mask_cmp_ss_mask(__mmask8 __M, __m128 __X, __m128 __Y) {
  // CHECK-LABEL: @test_mm_mask_cmp_ss_mask
  // CHECK: @llvm.x86.avx512.mask.cmp
  return _mm_mask_cmp_ss_mask(__M, __X, __Y, 5); 
}

__mmask8 test_mm_cmp_round_sd_mask(__m128d __X, __m128d __Y) {
  // CHECK-LABEL: @test_mm_cmp_round_sd_mask
  // CHECK: @llvm.x86.avx512.mask.cmp
  return _mm_cmp_round_sd_mask(__X, __Y, 5, _MM_FROUND_CUR_DIRECTION); 
}

__mmask8 test_mm_mask_cmp_round_sd_mask(__mmask8 __M, __m128d __X, __m128d __Y) {
  // CHECK-LABEL: @test_mm_mask_cmp_round_sd_mask
  // CHECK: @llvm.x86.avx512.mask.cmp
  return _mm_mask_cmp_round_sd_mask(__M, __X, __Y, 5, _MM_FROUND_CUR_DIRECTION); 
}

__mmask8 test_mm_cmp_sd_mask(__m128d __X, __m128d __Y) {
  // CHECK-LABEL: @test_mm_cmp_sd_mask
  // CHECK: @llvm.x86.avx512.mask.cmp
  return _mm_cmp_sd_mask(__X, __Y, 5); 
}

__mmask8 test_mm_mask_cmp_sd_mask(__mmask8 __M, __m128d __X, __m128d __Y) {
  // CHECK-LABEL: @test_mm_mask_cmp_sd_mask
  // CHECK: @llvm.x86.avx512.mask.cmp
  return _mm_mask_cmp_sd_mask(__M, __X, __Y, 5); 
}

__m512 test_mm512_movehdup_ps(__m512 __A) {
  // CHECK-LABEL: @test_mm512_movehdup_ps
  // CHECK: shufflevector <16 x float> %{{.*}}, <16 x float> %{{.*}}, <16 x i32> <i32 1, i32 1, i32 3, i32 3, i32 5, i32 5, i32 7, i32 7, i32 9, i32 9, i32 11, i32 11, i32 13, i32 13, i32 15, i32 15>
  return _mm512_movehdup_ps(__A);
}

__m512 test_mm512_mask_movehdup_ps(__m512 __W, __mmask16 __U, __m512 __A) {
  // CHECK-LABEL: @test_mm512_mask_movehdup_ps
  // CHECK: shufflevector <16 x float> %{{.*}}, <16 x float> %{{.*}}, <16 x i32> <i32 1, i32 1, i32 3, i32 3, i32 5, i32 5, i32 7, i32 7, i32 9, i32 9, i32 11, i32 11, i32 13, i32 13, i32 15, i32 15>
  // CHECK: select <16 x i1> %{{.*}}, <16 x float> %{{.*}}, <16 x float> %{{.*}}
  return _mm512_mask_movehdup_ps(__W, __U, __A);
}

__m512 test_mm512_maskz_movehdup_ps(__mmask16 __U, __m512 __A) {
  // CHECK-LABEL: @test_mm512_maskz_movehdup_ps
  // CHECK: shufflevector <16 x float> %{{.*}}, <16 x float> %{{.*}}, <16 x i32> <i32 1, i32 1, i32 3, i32 3, i32 5, i32 5, i32 7, i32 7, i32 9, i32 9, i32 11, i32 11, i32 13, i32 13, i32 15, i32 15>
  // CHECK: select <16 x i1> %{{.*}}, <16 x float> %{{.*}}, <16 x float> %{{.*}}
  return _mm512_maskz_movehdup_ps(__U, __A);
}

__m512 test_mm512_moveldup_ps(__m512 __A) {
  // CHECK-LABEL: @test_mm512_moveldup_ps
  // CHECK: shufflevector <16 x float> %{{.*}}, <16 x float> %{{.*}}, <16 x i32> <i32 0, i32 0, i32 2, i32 2, i32 4, i32 4, i32 6, i32 6, i32 8, i32 8, i32 10, i32 10, i32 12, i32 12, i32 14, i32 14>
  return _mm512_moveldup_ps(__A);
}

__m512 test_mm512_mask_moveldup_ps(__m512 __W, __mmask16 __U, __m512 __A) {
  // CHECK-LABEL: @test_mm512_mask_moveldup_ps
  // CHECK: shufflevector <16 x float> %{{.*}}, <16 x float> %{{.*}}, <16 x i32> <i32 0, i32 0, i32 2, i32 2, i32 4, i32 4, i32 6, i32 6, i32 8, i32 8, i32 10, i32 10, i32 12, i32 12, i32 14, i32 14>
  // CHECK: select <16 x i1> %{{.*}}, <16 x float> %{{.*}}, <16 x float> %{{.*}}
  return _mm512_mask_moveldup_ps(__W, __U, __A);
}

__m512 test_mm512_maskz_moveldup_ps(__mmask16 __U, __m512 __A) {
  // CHECK-LABEL: @test_mm512_maskz_moveldup_ps
  // CHECK: shufflevector <16 x float> %{{.*}}, <16 x float> %{{.*}}, <16 x i32> <i32 0, i32 0, i32 2, i32 2, i32 4, i32 4, i32 6, i32 6, i32 8, i32 8, i32 10, i32 10, i32 12, i32 12, i32 14, i32 14>
  // CHECK: select <16 x i1> %{{.*}}, <16 x float> %{{.*}}, <16 x float> %{{.*}}
  return _mm512_maskz_moveldup_ps(__U, __A);
}

__m512i test_mm512_shuffle_epi32(__m512i __A) {
  // CHECK-LABEL: @test_mm512_shuffle_epi32
  // CHECK: shufflevector <16 x i32> %{{.*}}, <16 x i32> undef, <16 x i32> <i32 1, i32 0, i32 0, i32 0, i32 5, i32 4, i32 4, i32 4, i32 9, i32 8, i32 8, i32 8, i32 13, i32 12, i32 12, i32 12>
  return _mm512_shuffle_epi32(__A, 1); 
}

__m512i test_mm512_mask_shuffle_epi32(__m512i __W, __mmask16 __U, __m512i __A) {
  // CHECK-LABEL: @test_mm512_mask_shuffle_epi32
  // CHECK: shufflevector <16 x i32> %{{.*}}, <16 x i32> undef, <16 x i32> <i32 1, i32 0, i32 0, i32 0, i32 5, i32 4, i32 4, i32 4, i32 9, i32 8, i32 8, i32 8, i32 13, i32 12, i32 12, i32 12>
  // CHECK: select <16 x i1> %{{.*}}, <16 x i32> %{{.*}}, <16 x i32> %{{.*}}
  return _mm512_mask_shuffle_epi32(__W, __U, __A, 1); 
}

__m512i test_mm512_maskz_shuffle_epi32(__mmask16 __U, __m512i __A) {
  // CHECK-LABEL: @test_mm512_maskz_shuffle_epi32
  // CHECK: shufflevector <16 x i32> %{{.*}}, <16 x i32> undef, <16 x i32> <i32 1, i32 0, i32 0, i32 0, i32 5, i32 4, i32 4, i32 4, i32 9, i32 8, i32 8, i32 8, i32 13, i32 12, i32 12, i32 12>
  // CHECK: select <16 x i1> %{{.*}}, <16 x i32> %{{.*}}, <16 x i32> %{{.*}}
  return _mm512_maskz_shuffle_epi32(__U, __A, 1); 
}

__m512d test_mm512_mask_expand_pd(__m512d __W, __mmask8 __U, __m512d __A) {
  // CHECK-LABEL: @test_mm512_mask_expand_pd
  // CHECK: @llvm.x86.avx512.mask.expand.pd.512
  return _mm512_mask_expand_pd(__W, __U, __A); 
}

__m512d test_mm512_maskz_expand_pd(__mmask8 __U, __m512d __A) {
  // CHECK-LABEL: @test_mm512_maskz_expand_pd
  // CHECK: @llvm.x86.avx512.mask.expand.pd.512
  return _mm512_maskz_expand_pd(__U, __A); 
}

__m512i test_mm512_mask_expand_epi64(__m512i __W, __mmask8 __U, __m512i __A) {
  // CHECK-LABEL: @test_mm512_mask_expand_epi64
  // CHECK: @llvm.x86.avx512.mask.expand.q.512
  return _mm512_mask_expand_epi64(__W, __U, __A); 
}

__m512i test_mm512_maskz_expand_epi64(__mmask8 __U, __m512i __A) {
  // CHECK-LABEL: @test_mm512_maskz_expand_epi64
  // CHECK: @llvm.x86.avx512.mask.expand.q.512
  return _mm512_maskz_expand_epi64(__U, __A); 
}
__m512i test_mm512_mask_expandloadu_epi64(__m512i __W, __mmask8 __U, void const *__P) {
  // CHECK-LABEL: @test_mm512_mask_expandloadu_epi64
  // CHECK: @llvm.masked.expandload.v8i64(i64* %{{.*}}, <8 x i1> %{{.*}}, <8 x i64> %{{.*}})
  return _mm512_mask_expandloadu_epi64(__W, __U, __P); 
}

__m512i test_mm512_maskz_expandloadu_epi64(__mmask8 __U, void const *__P) {
  // CHECK-LABEL: @test_mm512_maskz_expandloadu_epi64
  // CHECK: @llvm.masked.expandload.v8i64(i64* %{{.*}}, <8 x i1> %{{.*}}, <8 x i64> %{{.*}})
  return _mm512_maskz_expandloadu_epi64(__U, __P); 
}

__m512d test_mm512_mask_expandloadu_pd(__m512d __W, __mmask8 __U, void const *__P) {
  // CHECK-LABEL: @test_mm512_mask_expandloadu_pd
  // CHECK: @llvm.masked.expandload.v8f64(double* %{{.*}}, <8 x i1> %{{.*}}, <8 x double> %{{.*}})
  return _mm512_mask_expandloadu_pd(__W, __U, __P); 
}

__m512d test_mm512_maskz_expandloadu_pd(__mmask8 __U, void const *__P) {
  // CHECK-LABEL: @test_mm512_maskz_expandloadu_pd
  // CHECK: @llvm.masked.expandload.v8f64(double* %{{.*}}, <8 x i1> %{{.*}}, <8 x double> %{{.*}})
  return _mm512_maskz_expandloadu_pd(__U, __P); 
}

__m512i test_mm512_mask_expandloadu_epi32(__m512i __W, __mmask16 __U, void const *__P) {
  // CHECK-LABEL: @test_mm512_mask_expandloadu_epi32
  // CHECK: @llvm.masked.expandload.v16i32(i32* %{{.*}}, <16 x i1> %{{.*}}, <16 x i32> %{{.*}})
  return _mm512_mask_expandloadu_epi32(__W, __U, __P); 
}

__m512i test_mm512_maskz_expandloadu_epi32(__mmask16 __U, void const *__P) {
  // CHECK-LABEL: @test_mm512_maskz_expandloadu_epi32
  // CHECK: @llvm.masked.expandload.v16i32(i32* %{{.*}}, <16 x i1> %{{.*}}, <16 x i32> %{{.*}})
  return _mm512_maskz_expandloadu_epi32(__U, __P); 
}

__m512 test_mm512_mask_expandloadu_ps(__m512 __W, __mmask16 __U, void const *__P) {
  // CHECK-LABEL: @test_mm512_mask_expandloadu_ps
  // CHECK: @llvm.masked.expandload.v16f32(float* %{{.*}}, <16 x i1> %{{.*}}, <16 x float> %{{.*}})
  return _mm512_mask_expandloadu_ps(__W, __U, __P); 
}

__m512 test_mm512_maskz_expandloadu_ps(__mmask16 __U, void const *__P) {
  // CHECK-LABEL: @test_mm512_maskz_expandloadu_ps
  // CHECK: @llvm.masked.expandload.v16f32(float* %{{.*}}, <16 x i1> %{{.*}}, <16 x float> %{{.*}})
  return _mm512_maskz_expandloadu_ps(__U, __P); 
}

__m512 test_mm512_mask_expand_ps(__m512 __W, __mmask16 __U, __m512 __A) {
  // CHECK-LABEL: @test_mm512_mask_expand_ps
  // CHECK: @llvm.x86.avx512.mask.expand.ps.512
  return _mm512_mask_expand_ps(__W, __U, __A); 
}

__m512 test_mm512_maskz_expand_ps(__mmask16 __U, __m512 __A) {
  // CHECK-LABEL: @test_mm512_maskz_expand_ps
  // CHECK: @llvm.x86.avx512.mask.expand.ps.512
  return _mm512_maskz_expand_ps(__U, __A); 
}

__m512i test_mm512_mask_expand_epi32(__m512i __W, __mmask16 __U, __m512i __A) {
  // CHECK-LABEL: @test_mm512_mask_expand_epi32
  // CHECK: @llvm.x86.avx512.mask.expand.d.512
  return _mm512_mask_expand_epi32(__W, __U, __A); 
}

__m512i test_mm512_maskz_expand_epi32(__mmask16 __U, __m512i __A) {
  // CHECK-LABEL: @test_mm512_maskz_expand_epi32
  // CHECK: @llvm.x86.avx512.mask.expand.d.512
  return _mm512_maskz_expand_epi32(__U, __A); 
}
__m512d test_mm512_cvt_roundps_pd(__m256 __A) {
  // CHECK-LABEL: @test_mm512_cvt_roundps_pd
  // CHECK: @llvm.x86.avx512.mask.cvtps2pd.512
  return _mm512_cvt_roundps_pd(__A, _MM_FROUND_CUR_DIRECTION); 
}

__m512d test_mm512_mask_cvt_roundps_pd(__m512d __W, __mmask8 __U, __m256 __A) {
  // CHECK-LABEL: @test_mm512_mask_cvt_roundps_pd
  // CHECK: @llvm.x86.avx512.mask.cvtps2pd.512
  return _mm512_mask_cvt_roundps_pd(__W, __U, __A, _MM_FROUND_CUR_DIRECTION); 
}

__m512d test_mm512_maskz_cvt_roundps_pd(__mmask8 __U, __m256 __A) {
  // CHECK-LABEL: @test_mm512_maskz_cvt_roundps_pd
  // CHECK: @llvm.x86.avx512.mask.cvtps2pd.512
  return _mm512_maskz_cvt_roundps_pd(__U, __A, _MM_FROUND_CUR_DIRECTION); 
}

__m512d test_mm512_cvtps_pd(__m256 __A) {
  // CHECK-LABEL: @test_mm512_cvtps_pd
  // CHECK: fpext <8 x float> %{{.*}} to <8 x double>
  return _mm512_cvtps_pd(__A); 
}

__m512d test_mm512_cvtpslo_pd(__m512 __A) {
  // CHECK-LABEL: @test_mm512_cvtpslo_pd
  // CHECK: shufflevector <16 x float> %{{.*}}, <16 x float> %{{.*}}, <8 x i32> <i32 0, i32 1, i32 2, i32 3, i32 4, i32 5, i32 6, i32 7>
  // CHECK: fpext <8 x float> %{{.*}} to <8 x double>
  return _mm512_cvtpslo_pd(__A);
}

__m512d test_mm512_mask_cvtps_pd(__m512d __W, __mmask8 __U, __m256 __A) {
  // CHECK-LABEL: @test_mm512_mask_cvtps_pd
  // CHECK: fpext <8 x float> %{{.*}} to <8 x double>
  // CHECK: select <8 x i1> %{{.*}}, <8 x double> %{{.*}}, <8 x double> %{{.*}}
  return _mm512_mask_cvtps_pd(__W, __U, __A); 
}

__m512d test_mm512_mask_cvtpslo_pd(__m512d __W, __mmask8 __U, __m512 __A) {
  // CHECK-LABEL: @test_mm512_mask_cvtpslo_pd
  // CHECK: shufflevector <16 x float> %{{.*}}, <16 x float> %{{.*}}, <8 x i32> <i32 0, i32 1, i32 2, i32 3, i32 4, i32 5, i32 6, i32 7>
  // CHECK: fpext <8 x float> %{{.*}} to <8 x double>
  // CHECK: select <8 x i1> %{{.*}}, <8 x double> %{{.*}}, <8 x double> %{{.*}}
  return _mm512_mask_cvtpslo_pd(__W, __U, __A);
}

__m512d test_mm512_maskz_cvtps_pd(__mmask8 __U, __m256 __A) {
  // CHECK-LABEL: @test_mm512_maskz_cvtps_pd
  // CHECK: fpext <8 x float> %{{.*}} to <8 x double>
  // CHECK: select <8 x i1> %{{.*}}, <8 x double> %{{.*}}, <8 x double> %{{.*}}
  return _mm512_maskz_cvtps_pd(__U, __A); 
}
__m512d test_mm512_mask_mov_pd(__m512d __W, __mmask8 __U, __m512d __A) {
  // CHECK-LABEL: @test_mm512_mask_mov_pd
  // CHECK: select <8 x i1> %{{.*}}, <8 x double> %{{.*}}, <8 x double> %{{.*}}
  return _mm512_mask_mov_pd(__W, __U, __A); 
}

__m512d test_mm512_maskz_mov_pd(__mmask8 __U, __m512d __A) {
  // CHECK-LABEL: @test_mm512_maskz_mov_pd
  // CHECK: select <8 x i1> %{{.*}}, <8 x double> %{{.*}}, <8 x double> %{{.*}}
  return _mm512_maskz_mov_pd(__U, __A); 
}

__m512 test_mm512_mask_mov_ps(__m512 __W, __mmask16 __U, __m512 __A) {
  // CHECK-LABEL: @test_mm512_mask_mov_ps
  // CHECK: select <16 x i1> %{{.*}}, <16 x float> %{{.*}}, <16 x float> %{{.*}}
  return _mm512_mask_mov_ps(__W, __U, __A); 
}

__m512 test_mm512_maskz_mov_ps(__mmask16 __U, __m512 __A) {
  // CHECK-LABEL: @test_mm512_maskz_mov_ps
  // CHECK: select <16 x i1> %{{.*}}, <16 x float> %{{.*}}, <16 x float> %{{.*}}
  return _mm512_maskz_mov_ps(__U, __A); 
}

void test_mm512_mask_compressstoreu_pd(void *__P, __mmask8 __U, __m512d __A) {
  // CHECK-LABEL: @test_mm512_mask_compressstoreu_pd
  // CHECK: @llvm.masked.compressstore.v8f64(<8 x double> %{{.*}}, double* %{{.*}}, <8 x i1> %{{.*}})
  return _mm512_mask_compressstoreu_pd(__P, __U, __A); 
}

void test_mm512_mask_compressstoreu_epi64(void *__P, __mmask8 __U, __m512i __A) {
  // CHECK-LABEL: @test_mm512_mask_compressstoreu_epi64
  // CHECK: @llvm.masked.compressstore.v8i64(<8 x i64> %{{.*}}, i64* %{{.*}}, <8 x i1> %{{.*}})
  return _mm512_mask_compressstoreu_epi64(__P, __U, __A); 
}

void test_mm512_mask_compressstoreu_ps(void *__P, __mmask16 __U, __m512 __A) {
  // CHECK-LABEL: @test_mm512_mask_compressstoreu_ps
  // CHECK: @llvm.masked.compressstore.v16f32(<16 x float> %{{.*}}, float* %{{.*}}, <16 x i1> %{{.*}})
  return _mm512_mask_compressstoreu_ps(__P, __U, __A); 
}

void test_mm512_mask_compressstoreu_epi32(void *__P, __mmask16 __U, __m512i __A) {
  // CHECK-LABEL: @test_mm512_mask_compressstoreu_epi32
  // CHECK: @llvm.masked.compressstore.v16i32(<16 x i32> %{{.*}}, i32* %{{.*}}, <16 x i1> %{{.*}})
  return _mm512_mask_compressstoreu_epi32(__P, __U, __A); 
}

__m256i test_mm512_cvtt_roundpd_epu32(__m512d __A) {
  // CHECK-LABEL: @test_mm512_cvtt_roundpd_epu32
  // CHECK: @llvm.x86.avx512.mask.cvttpd2udq.512
  return _mm512_cvtt_roundpd_epu32(__A, _MM_FROUND_CUR_DIRECTION); 
}

__m256i test_mm512_mask_cvtt_roundpd_epu32(__m256i __W, __mmask8 __U, __m512d __A) {
  // CHECK-LABEL: @test_mm512_mask_cvtt_roundpd_epu32
  // CHECK: @llvm.x86.avx512.mask.cvttpd2udq.512
  return _mm512_mask_cvtt_roundpd_epu32(__W, __U, __A, _MM_FROUND_CUR_DIRECTION); 
}

__m256i test_mm512_maskz_cvtt_roundpd_epu32(__mmask8 __U, __m512d __A) {
  // CHECK-LABEL: @test_mm512_maskz_cvtt_roundpd_epu32
  // CHECK: @llvm.x86.avx512.mask.cvttpd2udq.512
  return _mm512_maskz_cvtt_roundpd_epu32(__U, __A, _MM_FROUND_CUR_DIRECTION); 
}

__m256i test_mm512_cvttpd_epu32(__m512d __A) {
  // CHECK-LABEL: @test_mm512_cvttpd_epu32
  // CHECK: @llvm.x86.avx512.mask.cvttpd2udq.512
  return _mm512_cvttpd_epu32(__A); 
}

__m256i test_mm512_mask_cvttpd_epu32(__m256i __W, __mmask8 __U, __m512d __A) {
  // CHECK-LABEL: @test_mm512_mask_cvttpd_epu32
  // CHECK: @llvm.x86.avx512.mask.cvttpd2udq.512
  return _mm512_mask_cvttpd_epu32(__W, __U, __A); 
}

__m256i test_mm512_maskz_cvttpd_epu32(__mmask8 __U, __m512d __A) {
  // CHECK-LABEL: @test_mm512_maskz_cvttpd_epu32
  // CHECK: @llvm.x86.avx512.mask.cvttpd2udq.512
  return _mm512_maskz_cvttpd_epu32(__U, __A); 
}

__m512 test_mm512_castpd_ps (__m512d __A)
{
  // CHECK-LABEL: @test_mm512_castpd_ps 
  // CHECK: bitcast <8 x double> %{{.}} to <16 x float>
  return _mm512_castpd_ps (__A);
}

__m512d test_mm512_castps_pd (__m512 __A)
{
  // CHECK-LABEL: @test_mm512_castps_pd 
  // CHECK: bitcast <16 x float> %{{.}} to <8 x double>
  return _mm512_castps_pd (__A);
}

__m512i test_mm512_castpd_si512 (__m512d __A)
{
  // CHECK-LABEL: @test_mm512_castpd_si512 
  // CHECK: bitcast <8 x double> %{{.}} to <8 x i64>
  return _mm512_castpd_si512 (__A);
}

__m512 test_mm512_castps128_ps512(__m128 __A) {
  // CHECK-LABEL: @test_mm512_castps128_ps512
  // CHECK: shufflevector <4 x float> %{{.*}}, <4 x float> %{{.*}}, <16 x i32> <i32 0, i32 1, i32 2, i32 3, i32 undef, i32 undef, i32 undef, i32 undef, i32 undef, i32 undef, i32 undef, i32 undef, i32 undef, i32 undef, i32 undef, i32 undef>
  return _mm512_castps128_ps512(__A); 
}

__m512d test_mm512_castpd128_pd512(__m128d __A) {
  // CHECK-LABEL: @test_mm512_castpd128_pd512
  // CHECK: shufflevector <2 x double> %{{.*}}, <2 x double> %{{.*}}, <8 x i32> <i32 0, i32 1, i32 undef, i32 undef, i32 undef, i32 undef, i32 undef, i32 undef>
  return _mm512_castpd128_pd512(__A); 
}

__m512i test_mm512_set1_epi8(char d)
{
  // CHECK-LABEL: @test_mm512_set1_epi8
  // CHECK: insertelement <64 x i8> {{.*}}, i32 0
  // CHECK: insertelement <64 x i8> {{.*}}, i32 1
  // CHECK: insertelement <64 x i8> {{.*}}, i32 2
  // CHECK: insertelement <64 x i8> {{.*}}, i32 3
  // CHECK: insertelement <64 x i8> {{.*}}, i32 4
  // CHECK: insertelement <64 x i8> {{.*}}, i32 5
  // CHECK: insertelement <64 x i8> {{.*}}, i32 6
  // CHECK: insertelement <64 x i8> {{.*}}, i32 7
  // CHECK: insertelement <64 x i8> {{.*}}, i32 63
  return _mm512_set1_epi8(d);
}

__m512i test_mm512_set1_epi16(short d)
{
  // CHECK-LABEL: @test_mm512_set1_epi16
  // CHECK: insertelement <32 x i16> {{.*}}, i32 0
  // CHECK: insertelement <32 x i16> {{.*}}, i32 1
  // CHECK: insertelement <32 x i16> {{.*}}, i32 2
  // CHECK: insertelement <32 x i16> {{.*}}, i32 3
  // CHECK: insertelement <32 x i16> {{.*}}, i32 4
  // CHECK: insertelement <32 x i16> {{.*}}, i32 5
  // CHECK: insertelement <32 x i16> {{.*}}, i32 6
  // CHECK: insertelement <32 x i16> {{.*}}, i32 7
  // CHECK: insertelement <32 x i16> {{.*}}, i32 31
  return _mm512_set1_epi16(d);
}

__m512i test_mm512_set4_epi32 (int __A, int __B, int __C, int __D)
{
  // CHECK-LABEL: @test_mm512_set4_epi32 
  // CHECK: insertelement <16 x i32> {{.*}}, i32 15
  return _mm512_set4_epi32 (__A,__B,__C,__D);
}

__m512i test_mm512_set4_epi64 (long long __A, long long __B, long long __C, long long __D)
{
  // CHECK-LABEL: @test_mm512_set4_epi64 
  // CHECK: insertelement <8 x i64> {{.*}}, i32 7
  return _mm512_set4_epi64 (__A,__B,__C,__D);
}

__m512d test_mm512_set4_pd (double __A, double __B, double __C, double __D)
{
  // CHECK-LABEL: @test_mm512_set4_pd 
  // CHECK: insertelement <8 x double> {{.*}}, i32 7
  return _mm512_set4_pd (__A,__B,__C,__D);
}

__m512 test_mm512_set4_ps (float __A, float __B, float __C, float __D)
{
  // CHECK-LABEL: @test_mm512_set4_ps 
  // CHECK: insertelement <16 x float> {{.*}}, i32 15
  return _mm512_set4_ps (__A,__B,__C,__D);
}

__m512i test_mm512_setr4_epi32(int e0, int e1, int e2, int e3)
{
  // CHECK-LABEL: @test_mm512_setr4_epi32
  // CHECK: insertelement <16 x i32> {{.*}}, i32 15
  return _mm512_setr4_epi32(e0, e1, e2, e3);
}

 __m512i test_mm512_setr4_epi64(long long e0, long long e1, long long e2, long long e3)
{
  // CHECK-LABEL: @test_mm512_setr4_epi64
  // CHECK: insertelement <8 x i64> {{.*}}, i32 7
  return _mm512_setr4_epi64(e0, e1, e2, e3);
}

__m512d test_mm512_setr4_pd(double e0, double e1, double e2, double e3)
{
  // CHECK-LABEL: @test_mm512_setr4_pd
  // CHECK: insertelement <8 x double> {{.*}}, i32 7
  return _mm512_setr4_pd(e0,e1,e2,e3);
}

 __m512 test_mm512_setr4_ps(float e0, float e1, float e2, float e3)
{
  // CHECK-LABEL: @test_mm512_setr4_ps
  // CHECK: insertelement <16 x float> {{.*}}, i32 15
  return _mm512_setr4_ps(e0,e1,e2,e3);
}

__m512d test_mm512_castpd256_pd512(__m256d a)
{
  // CHECK-LABEL: @test_mm512_castpd256_pd512
  // CHECK: shufflevector <4 x double> {{.*}} <i32 0, i32 1, i32 2, i32 3, i32 undef, i32 undef, i32 undef, i32 undef>
  return _mm512_castpd256_pd512(a);
}

__m256d test_mm512_castpd512_pd256 (__m512d __A)
{
  // CHECK-LABEL: @test_mm512_castpd512_pd256 
  // CHECK: shufflevector <8 x double> %{{.}}, <8 x double> %{{.}}, <4 x i32> <i32 0, i32 1, i32 2, i32 3>
  return _mm512_castpd512_pd256 (__A);
}

__m256 test_mm512_castps512_ps256 (__m512 __A)
{
  // CHECK-LABEL: @test_mm512_castps512_ps256 
  // CHECK: shufflevector <16 x float> %{{.}}, <16 x float> %{{.}}, <8 x i32> <i32 0, i32 1, i32 2, i32 3, i32 4, i32 5, i32 6, i32 7>
  return _mm512_castps512_ps256 (__A);
}

__m512i test_mm512_castps_si512 (__m512 __A)
{
  // CHECK-LABEL: @test_mm512_castps_si512 
  // CHECK: bitcast <16 x float> %{{.}} to <8 x i64>
  return _mm512_castps_si512 (__A);
}
__m512i test_mm512_castsi128_si512(__m128i __A) {
  // CHECK-LABEL: @test_mm512_castsi128_si512
  // CHECK: shufflevector <2 x i64> %{{.*}}, <2 x i64> %{{.*}}, <8 x i32> <i32 0, i32 1, i32 undef, i32 undef, i32 undef, i32 undef, i32 undef, i32 undef>
  return _mm512_castsi128_si512(__A); 
}

__m512i test_mm512_castsi256_si512(__m256i __A) {
  // CHECK-LABEL: @test_mm512_castsi256_si512
  // CHECK: shufflevector <4 x i64> %{{.*}}, <4 x i64> %{{.*}}, <8 x i32> <i32 0, i32 1, i32 2, i32 3, i32 undef, i32 undef, i32 undef, i32 undef>
  return _mm512_castsi256_si512(__A); 
}

__m512 test_mm512_castsi512_ps (__m512i __A)
{
  // CHECK-LABEL: @test_mm512_castsi512_ps 
  // CHECK: bitcast <8 x i64> %{{.}} to <16 x float>
  return _mm512_castsi512_ps (__A);
}

__m512d test_mm512_castsi512_pd (__m512i __A)
{
  // CHECK-LABEL: @test_mm512_castsi512_pd 
  // CHECK: bitcast <8 x i64> %{{.}} to <8 x double>
  return _mm512_castsi512_pd (__A);
}

__m128i test_mm512_castsi512_si128 (__m512i __A)
{
  // CHECK-LABEL: @test_mm512_castsi512_si128 
  // CHECK: shufflevector <8 x i64> %{{.}}, <8 x i64> %{{.}}, <2 x i32> <i32 0, i32 1>
  return _mm512_castsi512_si128 (__A);
}

__m256i test_mm512_castsi512_si256 (__m512i __A)
{
  // CHECK-LABEL: @test_mm512_castsi512_si256 
  // CHECK: shufflevector <8 x i64> %{{.}}, <8 x i64> %{{.}}, <4 x i32> <i32 0, i32 1, i32 2, i32 3>
  return _mm512_castsi512_si256 (__A);
}

__m128 test_mm_cvt_roundsd_ss(__m128 __A, __m128d __B) {
  // CHECK-LABEL: @test_mm_cvt_roundsd_ss
  // CHECK: @llvm.x86.avx512.mask.cvtsd2ss.round
  return _mm_cvt_roundsd_ss(__A, __B, _MM_FROUND_CUR_DIRECTION); 
}

__m128 test_mm_mask_cvt_roundsd_ss(__m128 __W, __mmask8 __U, __m128 __A, __m128d __B) {
  // CHECK-LABEL: @test_mm_mask_cvt_roundsd_ss
  // CHECK: @llvm.x86.avx512.mask.cvtsd2ss.round
  return _mm_mask_cvt_roundsd_ss(__W, __U, __A, __B, _MM_FROUND_CUR_DIRECTION); 
}

__m128 test_mm_maskz_cvt_roundsd_ss(__mmask8 __U, __m128 __A, __m128d __B) {
  // CHECK-LABEL: @test_mm_maskz_cvt_roundsd_ss
  // CHECK: @llvm.x86.avx512.mask.cvtsd2ss.round
  return _mm_maskz_cvt_roundsd_ss(__U, __A, __B, _MM_FROUND_CUR_DIRECTION); 
}

#ifdef __x86_64__
__m128d test_mm_cvt_roundi64_sd(__m128d __A, long long __B) {
  // CHECK-LABEL: @test_mm_cvt_roundi64_sd
  // CHECK: @llvm.x86.avx512.cvtsi2sd64
  return _mm_cvt_roundi64_sd(__A, __B, _MM_FROUND_CUR_DIRECTION); 
}

__m128d test_mm_cvt_roundsi64_sd(__m128d __A, long long __B) {
  // CHECK-LABEL: @test_mm_cvt_roundsi64_sd
  // CHECK: @llvm.x86.avx512.cvtsi2sd64
  return _mm_cvt_roundsi64_sd(__A, __B, _MM_FROUND_CUR_DIRECTION); 
}
#endif

__m128 test_mm_cvt_roundsi32_ss(__m128 __A, int __B) {
  // CHECK-LABEL: @test_mm_cvt_roundsi32_ss
  // CHECK: @llvm.x86.avx512.cvtsi2ss32
  return _mm_cvt_roundsi32_ss(__A, __B, _MM_FROUND_CUR_DIRECTION); 
}

__m128 test_mm_cvt_roundi32_ss(__m128 __A, int __B) {
  // CHECK-LABEL: @test_mm_cvt_roundi32_ss
  // CHECK: @llvm.x86.avx512.cvtsi2ss32
  return _mm_cvt_roundi32_ss(__A, __B, _MM_FROUND_CUR_DIRECTION); 
}

#ifdef __x86_64__
__m128 test_mm_cvt_roundsi64_ss(__m128 __A, long long __B) {
  // CHECK-LABEL: @test_mm_cvt_roundsi64_ss
  // CHECK: @llvm.x86.avx512.cvtsi2ss64
  return _mm_cvt_roundsi64_ss(__A, __B, _MM_FROUND_CUR_DIRECTION); 
}

__m128 test_mm_cvt_roundi64_ss(__m128 __A, long long __B) {
  // CHECK-LABEL: @test_mm_cvt_roundi64_ss
  // CHECK: @llvm.x86.avx512.cvtsi2ss64
  return _mm_cvt_roundi64_ss(__A, __B, _MM_FROUND_CUR_DIRECTION); 
}
#endif

__m128d test_mm_cvt_roundss_sd(__m128d __A, __m128 __B) {
  // CHECK-LABEL: @test_mm_cvt_roundss_sd
  // CHECK: @llvm.x86.avx512.mask.cvtss2sd.round
  return _mm_cvt_roundss_sd(__A, __B, _MM_FROUND_CUR_DIRECTION); 
}

__m128d test_mm_mask_cvt_roundss_sd(__m128d __W, __mmask8 __U, __m128d __A, __m128 __B) {
  // CHECK-LABEL: @test_mm_mask_cvt_roundss_sd
  // CHECK: @llvm.x86.avx512.mask.cvtss2sd.round
  return _mm_mask_cvt_roundss_sd(__W, __U, __A, __B, _MM_FROUND_CUR_DIRECTION); 
}

__m128d test_mm_maskz_cvt_roundss_sd( __mmask8 __U, __m128d __A, __m128 __B) {
  // CHECK-LABEL: @test_mm_maskz_cvt_roundss_sd
  // CHECK: @llvm.x86.avx512.mask.cvtss2sd.round
  return _mm_maskz_cvt_roundss_sd( __U, __A, __B, _MM_FROUND_CUR_DIRECTION); 
}

__m128d test_mm_cvtu32_sd(__m128d __A, unsigned __B) {
  // CHECK-LABEL: @test_mm_cvtu32_sd
  // CHECK: uitofp i32 %{{.*}} to double
  // CHECK: insertelement <2 x double> %{{.*}}, double %{{.*}}, i32 0
  return _mm_cvtu32_sd(__A, __B); 
}

#ifdef __x86_64__
__m128d test_mm_cvt_roundu64_sd(__m128d __A, unsigned long long __B) {
  // CHECK-LABEL: @test_mm_cvt_roundu64_sd
  // CHECK: @llvm.x86.avx512.cvtusi642sd
  return _mm_cvt_roundu64_sd(__A, __B, _MM_FROUND_CUR_DIRECTION); 
}

__m128d test_mm_cvtu64_sd(__m128d __A, unsigned long long __B) {
  // CHECK-LABEL: @test_mm_cvtu64_sd
  // CHECK: uitofp i64 %{{.*}} to double
  // CHECK: insertelement <2 x double> %{{.*}}, double %{{.*}}, i32 0
  return _mm_cvtu64_sd(__A, __B); 
}
#endif

__m128 test_mm_cvt_roundu32_ss(__m128 __A, unsigned __B) {
  // CHECK-LABEL: @test_mm_cvt_roundu32_ss
  // CHECK: @llvm.x86.avx512.cvtusi2ss
  return _mm_cvt_roundu32_ss(__A, __B, _MM_FROUND_CUR_DIRECTION); 
}

__m128 test_mm_cvtu32_ss(__m128 __A, unsigned __B) {
  // CHECK-LABEL: @test_mm_cvtu32_ss
  // CHECK: uitofp i32 %{{.*}} to float
  // CHECK: insertelement <4 x float> %{{.*}}, float %{{.*}}, i32 0
  return _mm_cvtu32_ss(__A, __B); 
}

#ifdef __x86_64__
__m128 test_mm_cvt_roundu64_ss(__m128 __A, unsigned long long __B) {
  // CHECK-LABEL: @test_mm_cvt_roundu64_ss
  // CHECK: @llvm.x86.avx512.cvtusi642ss
    return _mm_cvt_roundu64_ss(__A, __B, _MM_FROUND_CUR_DIRECTION); 
}

__m128 test_mm_cvtu64_ss(__m128 __A, unsigned long long __B) {
  // CHECK-LABEL: @test_mm_cvtu64_ss
  // CHECK: uitofp i64 %{{.*}} to float
  // CHECK: insertelement <4 x float> %{{.*}}, float %{{.*}}, i32 0
  return _mm_cvtu64_ss(__A, __B); 
}
#endif

__m512i test_mm512_mask_cvttps_epu32 (__m512i __W, __mmask16 __U, __m512 __A)
{
  // CHECK-LABEL: @test_mm512_mask_cvttps_epu32 
  // CHECK: @llvm.x86.avx512.mask.cvttps2udq.512
  return _mm512_mask_cvttps_epu32 (__W,__U,__A);
}

__m512i test_mm512_maskz_cvttps_epu32 (__mmask16 __U, __m512 __A)
{
  // CHECK-LABEL: @test_mm512_maskz_cvttps_epu32 
  // CHECK: @llvm.x86.avx512.mask.cvttps2udq.512
  return _mm512_maskz_cvttps_epu32 (__U,__A);
}

__m512 test_mm512_cvtepu32_ps (__m512i __A)
{
  // CHECK-LABEL: @test_mm512_cvtepu32_ps 
  // CHECK: uitofp <16 x i32> %{{.*}} to <16 x float>
  return _mm512_cvtepu32_ps (__A);
}

__m512 test_mm512_mask_cvtepu32_ps (__m512 __W, __mmask16 __U, __m512i __A)
{
  // CHECK-LABEL: @test_mm512_mask_cvtepu32_ps 
  // CHECK: uitofp <16 x i32> %{{.*}} to <16 x float>
  // CHECK: select <16 x i1> {{.*}}, <16 x float> {{.*}}, <16 x float> {{.*}}
  return _mm512_mask_cvtepu32_ps (__W,__U,__A);
}

__m512 test_mm512_maskz_cvtepu32_ps (__mmask16 __U, __m512i __A)
{
  // CHECK-LABEL: @test_mm512_maskz_cvtepu32_ps 
  // CHECK: uitofp <16 x i32> %{{.*}} to <16 x float>
  // CHECK: select <16 x i1> {{.*}}, <16 x float> {{.*}}, <16 x float> {{.*}}
  return _mm512_maskz_cvtepu32_ps (__U,__A);
}

__m512d test_mm512_cvtepi32_pd (__m256i __A)
{
  // CHECK-LABEL: @test_mm512_cvtepi32_pd
  // CHECK: sitofp <8 x i32> %{{.*}} to <8 x double>
  return _mm512_cvtepi32_pd (__A);
}

__m512d test_mm512_mask_cvtepi32_pd (__m512d __W, __mmask8 __U, __m256i __A)
{
  // CHECK-LABEL: @test_mm512_mask_cvtepi32_pd
  // CHECK: sitofp <8 x i32> %{{.*}} to <8 x double>
  // CHECK: select <8 x i1> {{.*}}, <8 x double> {{.*}}, <8 x double> {{.*}}
  return _mm512_mask_cvtepi32_pd (__W,__U,__A);
}

__m512d test_mm512_maskz_cvtepi32_pd (__mmask8 __U, __m256i __A)
{
  // CHECK-LABEL: @test_mm512_maskz_cvtepi32_pd
  // CHECK: sitofp <8 x i32> %{{.*}} to <8 x double>
  // CHECK: select <8 x i1> {{.*}}, <8 x double> {{.*}}, <8 x double> {{.*}}
  return _mm512_maskz_cvtepi32_pd (__U,__A);
}

__m512d test_mm512_cvtepi32lo_pd (__m512i __A)
{
  // CHECK-LABEL: @test_mm512_cvtepi32lo_pd
  // CHECK: shufflevector <8 x i64> %{{.*}}, <8 x i64> %{{.*}}, <4 x i32> <i32 0, i32 1, i32 2, i32 3>
  // CHECK: sitofp <8 x i32> %{{.*}} to <8 x double>
  return _mm512_cvtepi32lo_pd (__A);
}

__m512d test_mm512_mask_cvtepi32lo_pd (__m512d __W, __mmask8 __U, __m512i __A)
{
  // CHECK-LABEL: @test_mm512_mask_cvtepi32lo_pd
  // CHECK: shufflevector <8 x i64> %{{.*}}, <8 x i64> %{{.*}}, <4 x i32> <i32 0, i32 1, i32 2, i32 3>
  // CHECK: sitofp <8 x i32> %{{.*}} to <8 x double>
  // CHECK: select <8 x i1> {{.*}}, <8 x double> {{.*}}, <8 x double> {{.*}}
  return _mm512_mask_cvtepi32lo_pd (__W, __U, __A);
}

__m512 test_mm512_cvtepi32_ps (__m512i __A)
{
  // CHECK-LABEL: @test_mm512_cvtepi32_ps 
  // CHECK: sitofp <16 x i32> %{{.*}} to <16 x float>
  return _mm512_cvtepi32_ps (__A);
}

__m512 test_mm512_mask_cvtepi32_ps (__m512 __W, __mmask16 __U, __m512i __A)
{
  // CHECK-LABEL: @test_mm512_mask_cvtepi32_ps 
  // CHECK: sitofp <16 x i32> %{{.*}} to <16 x float>
  // CHECK: select <16 x i1> %{{.*}}, <16 x float> %{{.*}}, <16 x float> %{{.*}}
  return _mm512_mask_cvtepi32_ps (__W,__U,__A);
}

__m512 test_mm512_maskz_cvtepi32_ps (__mmask16 __U, __m512i __A)
{
  // CHECK-LABEL: @test_mm512_maskz_cvtepi32_ps 
  // CHECK: sitofp <16 x i32> %{{.*}} to <16 x float>
  // CHECK: select <16 x i1> %{{.*}}, <16 x float> %{{.*}}, <16 x float> %{{.*}}
  return _mm512_maskz_cvtepi32_ps (__U,__A);
}

__m512d test_mm512_cvtepu32_pd(__m256i __A)
{
  // CHECK-LABEL: @test_mm512_cvtepu32_pd
  // CHECK: uitofp <8 x i32> %{{.*}} to <8 x double>
  return _mm512_cvtepu32_pd(__A);
}

__m512d test_mm512_mask_cvtepu32_pd (__m512d __W, __mmask8 __U, __m256i __A)
{
  // CHECK-LABEL: @test_mm512_mask_cvtepu32_pd
  // CHECK: uitofp <8 x i32> %{{.*}} to <8 x double>
  // CHECK: select <8 x i1> {{.*}}, <8 x double> {{.*}}, <8 x double> {{.*}}
  return _mm512_mask_cvtepu32_pd (__W,__U,__A);
}

__m512d test_mm512_maskz_cvtepu32_pd (__mmask8 __U, __m256i __A)
{
  // CHECK-LABEL: @test_mm512_maskz_cvtepu32_pd
  // CHECK: uitofp <8 x i32> %{{.*}} to <8 x double>
  // CHECK: select <8 x i1> {{.*}}, <8 x double> {{.*}}, <8 x double> {{.*}}
  return _mm512_maskz_cvtepu32_pd (__U,__A);
}

__m512d test_mm512_cvtepu32lo_pd (__m512i __A)
{
  // CHECK-LABEL: @test_mm512_cvtepu32lo_pd
  // CHECK: shufflevector <8 x i64> %{{.*}}, <8 x i64> %{{.*}}, <4 x i32> <i32 0, i32 1, i32 2, i32 3>
  // CHECK: uitofp <8 x i32> %{{.*}} to <8 x double>
  return _mm512_cvtepu32lo_pd (__A);
}

__m512d test_mm512_mask_cvtepu32lo_pd (__m512d __W, __mmask8 __U, __m512i __A)
{
  // CHECK-LABEL: @test_mm512_mask_cvtepu32lo_pd
  // CHECK: shufflevector <8 x i64> %{{.*}}, <8 x i64> %{{.*}}, <4 x i32> <i32 0, i32 1, i32 2, i32 3>
  // CHECK: uitofp <8 x i32> %{{.*}} to <8 x double>
  // CHECK: select <8 x i1> {{.*}}, <8 x double> {{.*}}, <8 x double> {{.*}}
  return _mm512_mask_cvtepu32lo_pd (__W, __U, __A);
}

__m256 test_mm512_cvtpd_ps (__m512d __A)
{
  // CHECK-LABEL: @test_mm512_cvtpd_ps 
  // CHECK: @llvm.x86.avx512.mask.cvtpd2ps.512
  return _mm512_cvtpd_ps (__A);
}

__m256 test_mm512_mask_cvtpd_ps (__m256 __W, __mmask8 __U, __m512d __A)
{
  // CHECK-LABEL: @test_mm512_mask_cvtpd_ps 
  // CHECK: @llvm.x86.avx512.mask.cvtpd2ps.512
  return _mm512_mask_cvtpd_ps (__W,__U,__A);
}

__m512d test_mm512_cvtpd_pslo(__m512 __A) 
{
  // CHECK-LABEL: @test_mm512_cvtpd_pslo
  // CHECK: @llvm.x86.avx512.mask.cvtpd2ps.512
  // CHECK: zeroinitializer
  // CHECK: shufflevector <8 x float> %{{.*}}, <8 x float> %{{.*}}, <16 x i32> <i32 0, i32 1, i32 2, i32 3, i32 4, i32 5, i32 6, i32 7, i32 8, i32 9, i32 10, i32 11, i32 12, i32 13, i32 14, i32 15>
  return _mm512_cvtpd_pslo(__A);
}

__m512d test_mm512_mask_cvtpd_pslo(__m512 __W, __mmask8 __U, __m512d __A) {
  // CHECK-LABEL: @test_mm512_mask_cvtpd_pslo
  // CHECK: @llvm.x86.avx512.mask.cvtpd2ps.512
  // CHECK: zeroinitializer
  // CHECK: shufflevector <8 x float> %{{.*}}, <8 x float> %{{.*}}, <16 x i32> <i32 0, i32 1, i32 2, i32 3, i32 4, i32 5, i32 6, i32 7, i32 8, i32 9, i32 10, i32 11, i32 12, i32 13, i32 14, i32 15>
  return _mm512_mask_cvtpd_pslo(__W, __U, __A);
}

__m256 test_mm512_maskz_cvtpd_ps (__mmask8 __U, __m512d __A)
{
  // CHECK-LABEL: @test_mm512_maskz_cvtpd_ps 
  // CHECK: @llvm.x86.avx512.mask.cvtpd2ps.512
  return _mm512_maskz_cvtpd_ps (__U,__A);
}

__m512 test_mm512_mask_cvtph_ps (__m512 __W, __mmask16 __U, __m256i __A)
{
  // CHECK-LABEL: @test_mm512_mask_cvtph_ps 
  // CHECK: @llvm.x86.avx512.mask.vcvtph2ps.512
  return _mm512_mask_cvtph_ps (__W,__U,__A);
}

__m512 test_mm512_maskz_cvtph_ps (__mmask16 __U, __m256i __A)
{
  // CHECK-LABEL: @test_mm512_maskz_cvtph_ps 
  // CHECK: @llvm.x86.avx512.mask.vcvtph2ps.512
  return _mm512_maskz_cvtph_ps (__U,__A);
}

__m256i test_mm512_mask_cvttpd_epi32 (__m256i __W, __mmask8 __U, __m512d __A)
{
  // CHECK-LABEL: @test_mm512_mask_cvttpd_epi32 
  // CHECK: @llvm.x86.avx512.mask.cvttpd2dq.512
  return _mm512_mask_cvttpd_epi32 (__W,__U,__A);
}

__m256i test_mm512_maskz_cvttpd_epi32 (__mmask8 __U, __m512d __A)
{
  // CHECK-LABEL: @test_mm512_maskz_cvttpd_epi32 
  // CHECK: @llvm.x86.avx512.mask.cvttpd2dq.512
  return _mm512_maskz_cvttpd_epi32 (__U,__A);
}

__m512i test_mm512_mask_cvttps_epi32 (__m512i __W, __mmask16 __U, __m512 __A)
{
  // CHECK-LABEL: @test_mm512_mask_cvttps_epi32 
  // CHECK: @llvm.x86.avx512.mask.cvttps2dq.512
  return _mm512_mask_cvttps_epi32 (__W,__U,__A);
}

__m512i test_mm512_maskz_cvttps_epi32 (__mmask16 __U, __m512 __A)
{
  // CHECK-LABEL: @test_mm512_maskz_cvttps_epi32 
  // CHECK: @llvm.x86.avx512.mask.cvttps2dq.512
  return _mm512_maskz_cvttps_epi32 (__U,__A);
}

__m512i test_mm512_cvtps_epi32 (__m512 __A)
{
  // CHECK-LABEL: @test_mm512_cvtps_epi32 
  // CHECK: @llvm.x86.avx512.mask.cvtps2dq.512
  return _mm512_cvtps_epi32 (__A);
}

__m512i test_mm512_mask_cvtps_epi32 (__m512i __W, __mmask16 __U, __m512 __A)
{
  // CHECK-LABEL: @test_mm512_mask_cvtps_epi32 
  // CHECK: @llvm.x86.avx512.mask.cvtps2dq.512
  return _mm512_mask_cvtps_epi32 (__W,__U,__A);
}

__m512i test_mm512_maskz_cvtps_epi32 (__mmask16 __U, __m512 __A)
{
  // CHECK-LABEL: @test_mm512_maskz_cvtps_epi32 
  // CHECK: @llvm.x86.avx512.mask.cvtps2dq.512
  return _mm512_maskz_cvtps_epi32 (__U,__A);
}

__m256i test_mm512_cvtpd_epi32 (__m512d __A)
{
  // CHECK-LABEL: @test_mm512_cvtpd_epi32 
  // CHECK: @llvm.x86.avx512.mask.cvtpd2dq.512
  return _mm512_cvtpd_epi32 (__A);
}

__m256i test_mm512_mask_cvtpd_epi32 (__m256i __W, __mmask8 __U, __m512d __A)
{
  // CHECK-LABEL: @test_mm512_mask_cvtpd_epi32 
  // CHECK: @llvm.x86.avx512.mask.cvtpd2dq.512
  return _mm512_mask_cvtpd_epi32 (__W,__U,__A);
}

__m256i test_mm512_maskz_cvtpd_epi32 (__mmask8 __U, __m512d __A)
{
  // CHECK-LABEL: @test_mm512_maskz_cvtpd_epi32 
  // CHECK: @llvm.x86.avx512.mask.cvtpd2dq.512
  return _mm512_maskz_cvtpd_epi32 (__U,__A);
}

__m256i test_mm512_cvtpd_epu32 (__m512d __A)
{
  // CHECK-LABEL: @test_mm512_cvtpd_epu32 
  // CHECK: @llvm.x86.avx512.mask.cvtpd2udq.512
  return _mm512_cvtpd_epu32 (__A);
}

__m256i test_mm512_mask_cvtpd_epu32 (__m256i __W, __mmask8 __U, __m512d __A)
{
  // CHECK-LABEL: @test_mm512_mask_cvtpd_epu32 
  // CHECK: @llvm.x86.avx512.mask.cvtpd2udq.512
  return _mm512_mask_cvtpd_epu32 (__W,__U,__A);
}

__m256i test_mm512_maskz_cvtpd_epu32 (__mmask8 __U, __m512d __A)
{
  // CHECK-LABEL: @test_mm512_maskz_cvtpd_epu32 
  // CHECK: @llvm.x86.avx512.mask.cvtpd2udq.512
  return _mm512_maskz_cvtpd_epu32 (__U,__A);
}

__m256i test_mm512_mask_cvtps_ph(__m256i src, __mmask16 k, __m512 a) 
{
  // CHECK-LABEL: @test_mm512_mask_cvtps_ph
  // CHECK: @llvm.x86.avx512.mask.vcvtps2ph.512
  return _mm512_mask_cvtps_ph(src, k, a,_MM_FROUND_CUR_DIRECTION);
}

__m256i test_mm512_maskz_cvtps_ph (__mmask16 k, __m512 a) 
{
  // CHECK-LABEL: @test_mm512_maskz_cvtps_ph
  // CHECK: @llvm.x86.avx512.mask.vcvtps2ph.512
  return _mm512_maskz_cvtps_ph( k, a,_MM_FROUND_CUR_DIRECTION);
}

__m512i test_mm512_cvtps_epu32 ( __m512 __A) 
{
  // CHECK-LABEL: @test_mm512_cvtps_epu32
  // CHECK: @llvm.x86.avx512.mask.cvtps2udq.512
  return _mm512_cvtps_epu32(__A);
}

__m512i test_mm512_mask_cvtps_epu32 (__m512i __W, __mmask16 __U, __m512 __A)
{
  // CHECK-LABEL: @test_mm512_mask_cvtps_epu32
  // CHECK: @llvm.x86.avx512.mask.cvtps2udq.512
  return _mm512_mask_cvtps_epu32( __W, __U, __A);
}
__m512i test_mm512_maskz_cvtps_epu32 (__mmask16 __U, __m512 __A)
{
  // CHECK-LABEL: @test_mm512_maskz_cvtps_epu32
  // CHECK: @llvm.x86.avx512.mask.cvtps2udq.512
  return _mm512_maskz_cvtps_epu32( __U, __A);
}

double test_mm512_cvtsd_f64(__m512d A) {
  // CHECK-LABEL: test_mm512_cvtsd_f64
  // CHECK: extractelement <8 x double> %{{.*}}, i32 0
  return _mm512_cvtsd_f64(A);
}

float test_mm512_cvtss_f32(__m512 A) {
  // CHECK-LABEL: test_mm512_cvtss_f32
  // CHECK: extractelement <16 x float> %{{.*}}, i32 0
  return _mm512_cvtss_f32(A);
}

__m512d test_mm512_mask_max_pd (__m512d __W, __mmask8 __U, __m512d __A, __m512d __B)
{
  // CHECK-LABEL: @test_mm512_mask_max_pd 
  // CHECK: @llvm.x86.avx512.max.pd.512
  // CHECK: select <8 x i1> %{{.*}}, <8 x double> %{{.*}}, <8 x double> %{{.*}}
  return _mm512_mask_max_pd (__W,__U,__A,__B);
}

__m512d test_mm512_maskz_max_pd (__mmask8 __U, __m512d __A, __m512d __B)
{
  // CHECK-LABEL: @test_mm512_maskz_max_pd 
  // CHECK: @llvm.x86.avx512.max.pd.512
  // CHECK: select <8 x i1> %{{.*}}, <8 x double> %{{.*}}, <8 x double> %{{.*}}
  return _mm512_maskz_max_pd (__U,__A,__B);
}

__m512 test_mm512_mask_max_ps (__m512 __W, __mmask16 __U, __m512 __A, __m512 __B)
{
  // CHECK-LABEL: @test_mm512_mask_max_ps 
  // CHECK: @llvm.x86.avx512.max.ps.512
  // CHECK: select <16 x i1> %{{.*}}, <16 x float> %{{.*}}, <16 x float> %{{.*}}
  return _mm512_mask_max_ps (__W,__U,__A,__B);
}

__m512d test_mm512_mask_max_round_pd(__m512d __W,__mmask8 __U,__m512d __A,__m512d __B)
{
  // CHECK-LABEL: @test_mm512_mask_max_round_pd
  // CHECK: @llvm.x86.avx512.max.pd.512
  // CHECK: select <8 x i1> %{{.*}}, <8 x double> %{{.*}}, <8 x double> %{{.*}}
  return _mm512_mask_max_round_pd(__W,__U,__A,__B,_MM_FROUND_CUR_DIRECTION);
}

__m512d test_mm512_maskz_max_round_pd(__mmask8 __U,__m512d __A,__m512d __B)
{
  // CHECK-LABEL: @test_mm512_maskz_max_round_pd
  // CHECK: @llvm.x86.avx512.max.pd.512
  // CHECK: select <8 x i1> %{{.*}}, <8 x double> %{{.*}}, <8 x double> %{{.*}}
  return _mm512_maskz_max_round_pd(__U,__A,__B,_MM_FROUND_CUR_DIRECTION);
}

__m512d test_mm512_max_round_pd(__m512d __A,__m512d __B)
{
  // CHECK-LABEL: @test_mm512_max_round_pd
  // CHECK: @llvm.x86.avx512.max.pd.512
  return _mm512_max_round_pd(__A,__B,_MM_FROUND_CUR_DIRECTION);
}

__m512 test_mm512_maskz_max_ps (__mmask16 __U, __m512 __A, __m512 __B)
{
  // CHECK-LABEL: @test_mm512_maskz_max_ps 
  // CHECK: @llvm.x86.avx512.max.ps.512
  // CHECK: select <16 x i1> %{{.*}}, <16 x float> %{{.*}}, <16 x float> %{{.*}}
  return _mm512_maskz_max_ps (__U,__A,__B);
}

__m512 test_mm512_mask_max_round_ps(__m512 __W,__mmask16 __U,__m512 __A,__m512 __B)
{
  // CHECK-LABEL: @test_mm512_mask_max_round_ps
  // CHECK: @llvm.x86.avx512.max.ps.512
  // CHECK: select <16 x i1> %{{.*}}, <16 x float> %{{.*}}, <16 x float> %{{.*}}
  return _mm512_mask_max_round_ps(__W,__U,__A,__B,_MM_FROUND_CUR_DIRECTION);
}

__m512 test_mm512_maskz_max_round_ps(__mmask16 __U,__m512 __A,__m512 __B)
{
  // CHECK-LABEL: @test_mm512_maskz_max_round_ps
  // CHECK: @llvm.x86.avx512.max.ps.512
  // CHECK: select <16 x i1> %{{.*}}, <16 x float> %{{.*}}, <16 x float> %{{.*}}
  return _mm512_maskz_max_round_ps(__U,__A,__B,_MM_FROUND_CUR_DIRECTION);
}

__m512 test_mm512_max_round_ps(__m512 __A,__m512 __B)
{
  // CHECK-LABEL: @test_mm512_max_round_ps
  // CHECK: @llvm.x86.avx512.max.ps.512
  return _mm512_max_round_ps(__A,__B,_MM_FROUND_CUR_DIRECTION);
}

__m512d test_mm512_mask_min_pd (__m512d __W, __mmask8 __U, __m512d __A, __m512d __B)
{
  // CHECK-LABEL: @test_mm512_mask_min_pd 
  // CHECK: @llvm.x86.avx512.min.pd.512
  // CHECK: select <8 x i1> %{{.*}}, <8 x double> %{{.*}}, <8 x double> %{{.*}}
  return _mm512_mask_min_pd (__W,__U,__A,__B);
}

__m512d test_mm512_maskz_min_pd (__mmask8 __U, __m512d __A, __m512d __B)
{
  // CHECK-LABEL: @test_mm512_maskz_min_pd 
  // CHECK: @llvm.x86.avx512.min.pd.512
  return _mm512_maskz_min_pd (__U,__A,__B);
}

__m512d test_mm512_mask_min_round_pd(__m512d __W,__mmask8 __U,__m512d __A,__m512d __B)
{
  // CHECK-LABEL: @test_mm512_mask_min_round_pd
  // CHECK: @llvm.x86.avx512.min.pd.512
  // CHECK: select <8 x i1> %{{.*}}, <8 x double> %{{.*}}, <8 x double> %{{.*}}
  return _mm512_mask_min_round_pd(__W,__U,__A,__B,_MM_FROUND_CUR_DIRECTION);
}

__m512d test_mm512_maskz_min_round_pd(__mmask8 __U,__m512d __A,__m512d __B)
{
  // CHECK-LABEL: @test_mm512_maskz_min_round_pd
  // CHECK: @llvm.x86.avx512.min.pd.512
  // CHECK: select <8 x i1> %{{.*}}, <8 x double> %{{.*}}, <8 x double> %{{.*}}
  return _mm512_maskz_min_round_pd(__U,__A,__B,_MM_FROUND_CUR_DIRECTION);
}

__m512d test_mm512_min_round_pd( __m512d __A,__m512d __B)
{
  // CHECK-LABEL: @test_mm512_min_round_pd
  // CHECK: @llvm.x86.avx512.min.pd.512
  return _mm512_min_round_pd(__A,__B,_MM_FROUND_CUR_DIRECTION);
}

__m512 test_mm512_mask_min_ps (__m512 __W, __mmask16 __U, __m512 __A, __m512 __B)
{
  // CHECK-LABEL: @test_mm512_mask_min_ps 
  // CHECK: @llvm.x86.avx512.min.ps.512
  // CHECK: select <16 x i1> %{{.*}}, <16 x float> %{{.*}}, <16 x float> %{{.*}}
  return _mm512_mask_min_ps (__W,__U,__A,__B);
}

__m512 test_mm512_maskz_min_ps (__mmask16 __U, __m512 __A, __m512 __B)
{
  // CHECK-LABEL: @test_mm512_maskz_min_ps 
  // CHECK: @llvm.x86.avx512.min.ps.512
  // CHECK: select <16 x i1> %{{.*}}, <16 x float> %{{.*}}, <16 x float> %{{.*}}
  return _mm512_maskz_min_ps (__U,__A,__B);
}

__m512 test_mm512_mask_min_round_ps(__m512 __W,__mmask16 __U,__m512 __A,__m512 __B)
{
  // CHECK-LABEL: @test_mm512_mask_min_round_ps
  // CHECK: @llvm.x86.avx512.min.ps.512
  // CHECK: select <16 x i1> %{{.*}}, <16 x float> %{{.*}}, <16 x float> %{{.*}}
  return _mm512_mask_min_round_ps(__W,__U,__A,__B,_MM_FROUND_CUR_DIRECTION);
}

__m512 test_mm512_maskz_min_round_ps(__mmask16 __U,__m512 __A,__m512 __B)
{
  // CHECK-LABEL: @test_mm512_maskz_min_round_ps
  // CHECK: @llvm.x86.avx512.min.ps.512
  // CHECK: select <16 x i1> %{{.*}}, <16 x float> %{{.*}}, <16 x float> %{{.*}}
  return _mm512_maskz_min_round_ps(__U,__A,__B,_MM_FROUND_CUR_DIRECTION);
}

__m512 test_mm512_min_round_ps(__m512 __A,__m512 __B)
{
  // CHECK-LABEL: @test_mm512_min_round_ps
  // CHECK: @llvm.x86.avx512.min.ps.512
  return _mm512_min_round_ps(__A,__B,_MM_FROUND_CUR_DIRECTION);
}

__m512 test_mm512_mask_floor_ps (__m512 __W, __mmask16 __U, __m512 __A)
{
  // CHECK-LABEL: @test_mm512_mask_floor_ps 
  // CHECK: @llvm.x86.avx512.mask.rndscale.ps.512
  return _mm512_mask_floor_ps (__W,__U,__A);
}

__m512d test_mm512_mask_floor_pd (__m512d __W, __mmask8 __U, __m512d __A)
{
  // CHECK-LABEL: @test_mm512_mask_floor_pd 
  // CHECK: @llvm.x86.avx512.mask.rndscale.pd.512
  return _mm512_mask_floor_pd (__W,__U,__A);
}

__m512 test_mm512_mask_ceil_ps (__m512 __W, __mmask16 __U, __m512 __A)
{
  // CHECK-LABEL: @test_mm512_mask_ceil_ps 
  // CHECK: @llvm.x86.avx512.mask.rndscale.ps.512
  return _mm512_mask_ceil_ps (__W,__U,__A);
}

__m512d test_mm512_mask_ceil_pd (__m512d __W, __mmask8 __U, __m512d __A)
{
  // CHECK-LABEL: @test_mm512_mask_ceil_pd 
  // CHECK: @llvm.x86.avx512.mask.rndscale.pd.512
  return _mm512_mask_ceil_pd (__W,__U,__A);
}

__m512 test_mm512_mask_roundscale_ps(__m512 __W, __mmask16 __U, __m512 __A) 
{
  // CHECK-LABEL: @test_mm512_mask_roundscale_ps
  // CHECK: @llvm.x86.avx512.mask.rndscale.ps.512
  return _mm512_mask_roundscale_ps(__W,__U,__A, 1);
}

__m512 test_mm512_maskz_roundscale_ps(__mmask16 __U, __m512 __A) 
{
  // CHECK-LABEL: @test_mm512_maskz_roundscale_ps
  // CHECK: @llvm.x86.avx512.mask.rndscale.ps.512
  return _mm512_maskz_roundscale_ps(__U,__A, 1);
}

__m512 test_mm512_mask_roundscale_round_ps(__m512 __A,__mmask16 __U,__m512 __C)
{
  // CHECK-LABEL: @test_mm512_mask_roundscale_round_ps
  // CHECK: @llvm.x86.avx512.mask.rndscale.ps.512
  return _mm512_mask_roundscale_round_ps(__A,__U,__C,3,_MM_FROUND_CUR_DIRECTION);
}

__m512 test_mm512_maskz_roundscale_round_ps(__m512 __A,__mmask16 __U) 
{
  // CHECK-LABEL: @test_mm512_maskz_roundscale_round_ps
  // CHECK: @llvm.x86.avx512.mask.rndscale.ps.512
  return _mm512_maskz_roundscale_round_ps(__U,__A,3,_MM_FROUND_CUR_DIRECTION);
}

__m512 test_mm512_roundscale_round_ps(__m512 __A)
{
  // CHECK-LABEL: @test_mm512_roundscale_round_ps
  // CHECK: @llvm.x86.avx512.mask.rndscale.ps.512
  return _mm512_roundscale_round_ps(__A,3,_MM_FROUND_CUR_DIRECTION);
}

__m512d test_mm512_mask_roundscale_pd(__m512d __W, __mmask8 __U, __m512d __A) 
{
  // CHECK-LABEL: @test_mm512_mask_roundscale_pd
  // CHECK: @llvm.x86.avx512.mask.rndscale.pd.512
  return _mm512_mask_roundscale_pd(__W,__U,__A, 1);
}

__m512d test_mm512_maskz_roundscale_pd(__mmask8 __U, __m512d __A) 
{
  // CHECK-LABEL: @test_mm512_maskz_roundscale_pd
  // CHECK: @llvm.x86.avx512.mask.rndscale.pd.512
  return _mm512_maskz_roundscale_pd(__U,__A, 1);
}

__m512d test_mm512_mask_roundscale_round_pd(__m512d __A,__mmask8 __U,__m512d __C)
{
  // CHECK-LABEL: @test_mm512_mask_roundscale_round_pd
  // CHECK: @llvm.x86.avx512.mask.rndscale.pd.512
  return _mm512_mask_roundscale_round_pd(__A,__U,__C,3,_MM_FROUND_CUR_DIRECTION);
}

__m512d test_mm512_maskz_roundscale_round_pd(__m512d __A,__mmask8 __U)
{
  // CHECK-LABEL: @test_mm512_maskz_roundscale_round_pd
  // CHECK: @llvm.x86.avx512.mask.rndscale.pd.512
  return _mm512_maskz_roundscale_round_pd(__U,__A,3,_MM_FROUND_CUR_DIRECTION);
}

__m512d test_mm512_roundscale_round_pd(__m512d __A)
{
  // CHECK-LABEL: @test_mm512_roundscale_round_pd
  // CHECK: @llvm.x86.avx512.mask.rndscale.pd.512
  return _mm512_roundscale_round_pd(__A,3,_MM_FROUND_CUR_DIRECTION);
}

__m512i test_mm512_max_epi32 (__m512i __A, __m512i __B)
{
  // CHECK-LABEL: @test_mm512_max_epi32 
  // CHECK:       [[CMP:%.*]] = icmp sgt <16 x i32> [[X:%.*]], [[Y:%.*]]
  // CHECK-NEXT:  [[RES:%.*]] = select <16 x i1> [[CMP]], <16 x i32> [[X]], <16 x i32> [[Y]]
  return _mm512_max_epi32 (__A,__B);
}

__m512i test_mm512_mask_max_epi32 (__m512i __W, __mmask16 __M, __m512i __A, __m512i __B)
{
  // CHECK-LABEL: @test_mm512_mask_max_epi32 
  // CHECK:       [[CMP:%.*]] = icmp sgt <16 x i32> [[X:%.*]], [[Y:%.*]]
  // CHECK-NEXT:  [[RES:%.*]] = select <16 x i1> [[CMP]], <16 x i32> [[X]], <16 x i32> [[Y]]
  // CHECK:       select <16 x i1> {{.*}}, <16 x i32> [[RES]], <16 x i32> {{.*}}
  return _mm512_mask_max_epi32 (__W,__M,__A,__B);
}

__m512i test_mm512_maskz_max_epi32 (__mmask16 __M, __m512i __A, __m512i __B)
{
  // CHECK-LABEL: @test_mm512_maskz_max_epi32 
  // CHECK:       [[CMP:%.*]] = icmp sgt <16 x i32> [[X:%.*]], [[Y:%.*]]
  // CHECK-NEXT:  [[RES:%.*]] = select <16 x i1> [[CMP]], <16 x i32> [[X]], <16 x i32> [[Y]]
  // CHECK:       select <16 x i1> {{.*}}, <16 x i32> [[RES]], <16 x i32> {{.*}}
  return _mm512_maskz_max_epi32 (__M,__A,__B);
}

__m512i test_mm512_max_epi64 (__m512i __A, __m512i __B)
{
  // CHECK-LABEL: @test_mm512_max_epi64 
  // CHECK:       [[CMP:%.*]] = icmp sgt <8 x i64> [[X:%.*]], [[Y:%.*]]
  // CHECK-NEXT:  [[RES:%.*]] = select <8 x i1> [[CMP]], <8 x i64> [[X]], <8 x i64> [[Y]]
  return _mm512_max_epi64 (__A,__B);
}

__m512i test_mm512_mask_max_epi64 (__m512i __W, __mmask8 __M, __m512i __A, __m512i __B)
{
  // CHECK-LABEL: @test_mm512_mask_max_epi64 
  // CHECK:       [[CMP:%.*]] = icmp sgt <8 x i64> [[X:%.*]], [[Y:%.*]]
  // CHECK-NEXT:  [[RES:%.*]] = select <8 x i1> [[CMP]], <8 x i64> [[X]], <8 x i64> [[Y]]
  // CHECK:       select <8 x i1> {{.*}}, <8 x i64> [[RES]], <8 x i64> {{.*}}
  return _mm512_mask_max_epi64 (__W,__M,__A,__B);
}

__m512i test_mm512_maskz_max_epi64 (__mmask8 __M, __m512i __A, __m512i __B)
{
  // CHECK-LABEL: @test_mm512_maskz_max_epi64 
  // CHECK:       [[CMP:%.*]] = icmp sgt <8 x i64> [[X:%.*]], [[Y:%.*]]
  // CHECK-NEXT:  [[RES:%.*]] = select <8 x i1> [[CMP]], <8 x i64> [[X]], <8 x i64> [[Y]]
  // CHECK:       select <8 x i1> {{.*}}, <8 x i64> [[RES]], <8 x i64> {{.*}}
  return _mm512_maskz_max_epi64 (__M,__A,__B);
}

__m512i test_mm512_max_epu64 (__m512i __A, __m512i __B)
{
  // CHECK-LABEL: @test_mm512_max_epu64 
  // CHECK:       [[CMP:%.*]] = icmp ugt <8 x i64> [[X:%.*]], [[Y:%.*]]
  // CHECK-NEXT:  [[RES:%.*]] = select <8 x i1> [[CMP]], <8 x i64> [[X]], <8 x i64> [[Y]]
  return _mm512_max_epu64 (__A,__B);
}

__m512i test_mm512_mask_max_epu64 (__m512i __W, __mmask8 __M, __m512i __A, __m512i __B)
{
  // CHECK-LABEL: @test_mm512_mask_max_epu64 
  // CHECK:       [[CMP:%.*]] = icmp ugt <8 x i64> [[X:%.*]], [[Y:%.*]]
  // CHECK-NEXT:  [[RES:%.*]] = select <8 x i1> [[CMP]], <8 x i64> [[X]], <8 x i64> [[Y]]
  // CHECK:       select <8 x i1> {{.*}}, <8 x i64> [[RES]], <8 x i64> {{.*}}
  return _mm512_mask_max_epu64 (__W,__M,__A,__B);
}

__m512i test_mm512_maskz_max_epu64 (__mmask8 __M, __m512i __A, __m512i __B)
{
  // CHECK-LABEL: @test_mm512_maskz_max_epu64 
  // CHECK:       [[CMP:%.*]] = icmp ugt <8 x i64> [[X:%.*]], [[Y:%.*]]
  // CHECK-NEXT:  [[RES:%.*]] = select <8 x i1> [[CMP]], <8 x i64> [[X]], <8 x i64> [[Y]]
  // CHECK:       select <8 x i1> {{.*}}, <8 x i64> [[RES]], <8 x i64> {{.*}}
  return _mm512_maskz_max_epu64 (__M,__A,__B);
}

__m512i test_mm512_max_epu32 (__m512i __A, __m512i __B)
{
  // CHECK-LABEL: @test_mm512_max_epu32 
  // CHECK:       [[CMP:%.*]] = icmp ugt <16 x i32> [[X:%.*]], [[Y:%.*]]
  // CHECK-NEXT:  [[RES:%.*]] = select <16 x i1> [[CMP]], <16 x i32> [[X]], <16 x i32> [[Y]]
  return _mm512_max_epu32 (__A,__B);
}

__m512i test_mm512_mask_max_epu32 (__m512i __W, __mmask16 __M, __m512i __A, __m512i __B)
{
  // CHECK-LABEL: @test_mm512_mask_max_epu32 
  // CHECK:       [[CMP:%.*]] = icmp ugt <16 x i32> [[X:%.*]], [[Y:%.*]]
  // CHECK-NEXT:  [[RES:%.*]] = select <16 x i1> [[CMP]], <16 x i32> [[X]], <16 x i32> [[Y]]
  // CHECK:       select <16 x i1> {{.*}}, <16 x i32> [[RES]], <16 x i32> {{.*}}
  return _mm512_mask_max_epu32 (__W,__M,__A,__B);
}

__m512i test_mm512_maskz_max_epu32 (__mmask16 __M, __m512i __A, __m512i __B)
{
  // CHECK-LABEL: @test_mm512_maskz_max_epu32 
  // CHECK:       [[CMP:%.*]] = icmp ugt <16 x i32> [[X:%.*]], [[Y:%.*]]
  // CHECK-NEXT:  [[RES:%.*]] = select <16 x i1> [[CMP]], <16 x i32> [[X]], <16 x i32> [[Y]]
  // CHECK:       select <16 x i1> {{.*}}, <16 x i32> [[RES]], <16 x i32> {{.*}}
  return _mm512_maskz_max_epu32 (__M,__A,__B);
}

__m512i test_mm512_min_epi32 (__m512i __A, __m512i __B)
{
  // CHECK-LABEL: @test_mm512_min_epi32 
  // CHECK:       [[CMP:%.*]] = icmp slt <16 x i32> [[X:%.*]], [[Y:%.*]]
  // CHECK-NEXT:  [[RES:%.*]] = select <16 x i1> [[CMP]], <16 x i32> [[X]], <16 x i32> [[Y]]
  return _mm512_min_epi32 (__A,__B);
}

__m512i test_mm512_mask_min_epi32 (__m512i __W, __mmask16 __M, __m512i __A, __m512i __B)
{
  // CHECK-LABEL: @test_mm512_mask_min_epi32 
  // CHECK:       [[CMP:%.*]] = icmp slt <16 x i32> [[X:%.*]], [[Y:%.*]]
  // CHECK-NEXT:  [[RES:%.*]] = select <16 x i1> [[CMP]], <16 x i32> [[X]], <16 x i32> [[Y]]
  // CHECK:       select <16 x i1> {{.*}}, <16 x i32> [[RES]], <16 x i32> {{.*}}
  return _mm512_mask_min_epi32 (__W,__M,__A,__B);
}

__m512i test_mm512_maskz_min_epi32 (__mmask16 __M, __m512i __A, __m512i __B)
{
  // CHECK-LABEL: @test_mm512_maskz_min_epi32 
  // CHECK:       [[CMP:%.*]] = icmp slt <16 x i32> [[X:%.*]], [[Y:%.*]]
  // CHECK-NEXT:  [[RES:%.*]] = select <16 x i1> [[CMP]], <16 x i32> [[X]], <16 x i32> [[Y]]
  // CHECK:       select <16 x i1> {{.*}}, <16 x i32> [[RES]], <16 x i32> {{.*}}
  return _mm512_maskz_min_epi32 (__M,__A,__B);
}

__m512i test_mm512_min_epu32 (__m512i __A, __m512i __B)
{
  // CHECK-LABEL: @test_mm512_min_epu32 
  // CHECK:       [[CMP:%.*]] = icmp ult <16 x i32> [[X:%.*]], [[Y:%.*]]
  // CHECK-NEXT:  [[RES:%.*]] = select <16 x i1> [[CMP]], <16 x i32> [[X]], <16 x i32> [[Y]]
  return _mm512_min_epu32 (__A,__B);
}

__m512i test_mm512_mask_min_epu32 (__m512i __W, __mmask16 __M, __m512i __A, __m512i __B)
{
  // CHECK-LABEL: @test_mm512_mask_min_epu32 
  // CHECK:       [[CMP:%.*]] = icmp ult <16 x i32> [[X:%.*]], [[Y:%.*]]
  // CHECK-NEXT:  [[RES:%.*]] = select <16 x i1> [[CMP]], <16 x i32> [[X]], <16 x i32> [[Y]]
  // CHECK:       select <16 x i1> {{.*}}, <16 x i32> [[RES]], <16 x i32> {{.*}}
  return _mm512_mask_min_epu32 (__W,__M,__A,__B);
}

__m512i test_mm512_maskz_min_epu32 (__mmask16 __M, __m512i __A, __m512i __B)
{
  // CHECK-LABEL: @test_mm512_maskz_min_epu32 
  // CHECK:       [[CMP:%.*]] = icmp ult <16 x i32> [[X:%.*]], [[Y:%.*]]
  // CHECK-NEXT:  [[RES:%.*]] = select <16 x i1> [[CMP]], <16 x i32> [[X]], <16 x i32> [[Y]]
  // CHECK:       select <16 x i1> {{.*}}, <16 x i32> [[RES]], <16 x i32> {{.*}}
  return _mm512_maskz_min_epu32 (__M,__A,__B);
}

__m512i test_mm512_min_epi64 (__m512i __A, __m512i __B)
{
  // CHECK-LABEL: @test_mm512_min_epi64 
  // CHECK:       [[CMP:%.*]] = icmp slt <8 x i64> [[X:%.*]], [[Y:%.*]]
  // CHECK-NEXT:  [[RES:%.*]] = select <8 x i1> [[CMP]], <8 x i64> [[X]], <8 x i64> [[Y]]
  return _mm512_min_epi64 (__A,__B);
}

__m512i test_mm512_mask_min_epi64 (__m512i __W, __mmask8 __M, __m512i __A, __m512i __B)
{
  // CHECK-LABEL: @test_mm512_mask_min_epi64 
  // CHECK:       [[CMP:%.*]] = icmp slt <8 x i64> [[X:%.*]], [[Y:%.*]]
  // CHECK-NEXT:  [[RES:%.*]] = select <8 x i1> [[CMP]], <8 x i64> [[X]], <8 x i64> [[Y]]
  // CHECK:       select <8 x i1> {{.*}}, <8 x i64> [[RES]], <8 x i64> {{.*}}
  return _mm512_mask_min_epi64 (__W,__M,__A,__B);
}

__m512i test_mm512_maskz_min_epi64 (__mmask8 __M, __m512i __A, __m512i __B)
{
  // CHECK-LABEL: @test_mm512_maskz_min_epi64 
  // CHECK:       [[CMP:%.*]] = icmp slt <8 x i64> [[X:%.*]], [[Y:%.*]]
  // CHECK-NEXT:  [[RES:%.*]] = select <8 x i1> [[CMP]], <8 x i64> [[X]], <8 x i64> [[Y]]
  // CHECK:       select <8 x i1> {{.*}}, <8 x i64> [[RES]], <8 x i64> {{.*}}
  return _mm512_maskz_min_epi64 (__M,__A,__B);
}

__m512i test_mm512_min_epu64 (__m512i __A, __m512i __B)
{
  // CHECK-LABEL: @test_mm512_min_epu64 
  // CHECK:       [[CMP:%.*]] = icmp ult <8 x i64> [[X:%.*]], [[Y:%.*]]
  // CHECK-NEXT:  [[RES:%.*]] = select <8 x i1> [[CMP]], <8 x i64> [[X]], <8 x i64> [[Y]]
  return _mm512_min_epu64 (__A,__B);
}

__m512i test_mm512_mask_min_epu64 (__m512i __W, __mmask8 __M, __m512i __A, __m512i __B)
{
  // CHECK-LABEL: @test_mm512_mask_min_epu64 
  // CHECK:       [[CMP:%.*]] = icmp ult <8 x i64> [[X:%.*]], [[Y:%.*]]
  // CHECK-NEXT:  [[RES:%.*]] = select <8 x i1> [[CMP]], <8 x i64> [[X]], <8 x i64> [[Y]]
  // CHECK:       select <8 x i1> {{.*}}, <8 x i64> [[RES]], <8 x i64> {{.*}}
  return _mm512_mask_min_epu64 (__W,__M,__A,__B);
}

__m512i test_mm512_maskz_min_epu64 (__mmask8 __M, __m512i __A, __m512i __B)
{
  // CHECK-LABEL: @test_mm512_maskz_min_epu64 
  // CHECK:       [[CMP:%.*]] = icmp ult <8 x i64> [[X:%.*]], [[Y:%.*]]
  // CHECK-NEXT:  [[RES:%.*]] = select <8 x i1> [[CMP]], <8 x i64> [[X]], <8 x i64> [[Y]]
  // CHECK:       select <8 x i1> {{.*}}, <8 x i64> [[RES]], <8 x i64> {{.*}}
  return _mm512_maskz_min_epu64 (__M,__A,__B);
}

__m512i test_mm512_mask_set1_epi32 (__m512i __O, __mmask16 __M, int __A)
{
  // CHECK-LABEL: @test_mm512_mask_set1_epi32
  // CHECK: insertelement <16 x i32> undef, i32 %{{.*}}, i32 0
  // CHECK: insertelement <16 x i32> %{{.*}}, i32 %{{.*}}, i32 1
  // CHECK: insertelement <16 x i32> %{{.*}}, i32 %{{.*}}, i32 2
  // CHECK: insertelement <16 x i32> %{{.*}}, i32 %{{.*}}, i32 3
  // CHECK: insertelement <16 x i32> %{{.*}}, i32 %{{.*}}, i32 4
  // CHECK: insertelement <16 x i32> %{{.*}}, i32 %{{.*}}, i32 5
  // CHECK: insertelement <16 x i32> %{{.*}}, i32 %{{.*}}, i32 6
  // CHECK: insertelement <16 x i32> %{{.*}}, i32 %{{.*}}, i32 7
  // CHECK: insertelement <16 x i32> %{{.*}}, i32 %{{.*}}, i32 8
  // CHECK: insertelement <16 x i32> %{{.*}}, i32 %{{.*}}, i32 9
  // CHECK: insertelement <16 x i32> %{{.*}}, i32 %{{.*}}, i32 10
  // CHECK: insertelement <16 x i32> %{{.*}}, i32 %{{.*}}, i32 11
  // CHECK: insertelement <16 x i32> %{{.*}}, i32 %{{.*}}, i32 12
  // CHECK: insertelement <16 x i32> %{{.*}}, i32 %{{.*}}, i32 13
  // CHECK: insertelement <16 x i32> %{{.*}}, i32 %{{.*}}, i32 14
  // CHECK: insertelement <16 x i32> %{{.*}}, i32 %{{.*}}, i32 15
  // CHECK: select <16 x i1> %{{.*}}, <16 x i32> %{{.*}}, <16 x i32> %{{.*}}
  return _mm512_mask_set1_epi32 ( __O, __M, __A);
}

__m512i test_mm512_maskz_set1_epi32(__mmask16 __M, int __A)
{     
  // CHECK-LABEL: @test_mm512_maskz_set1_epi32
  // CHECK: insertelement <16 x i32> undef, i32 %{{.*}}, i32 0
  // CHECK: insertelement <16 x i32> %{{.*}}, i32 %{{.*}}, i32 1
  // CHECK: insertelement <16 x i32> %{{.*}}, i32 %{{.*}}, i32 2
  // CHECK: insertelement <16 x i32> %{{.*}}, i32 %{{.*}}, i32 3
  // CHECK: insertelement <16 x i32> %{{.*}}, i32 %{{.*}}, i32 4
  // CHECK: insertelement <16 x i32> %{{.*}}, i32 %{{.*}}, i32 5
  // CHECK: insertelement <16 x i32> %{{.*}}, i32 %{{.*}}, i32 6
  // CHECK: insertelement <16 x i32> %{{.*}}, i32 %{{.*}}, i32 7
  // CHECK: insertelement <16 x i32> %{{.*}}, i32 %{{.*}}, i32 8
  // CHECK: insertelement <16 x i32> %{{.*}}, i32 %{{.*}}, i32 9
  // CHECK: insertelement <16 x i32> %{{.*}}, i32 %{{.*}}, i32 10
  // CHECK: insertelement <16 x i32> %{{.*}}, i32 %{{.*}}, i32 11
  // CHECK: insertelement <16 x i32> %{{.*}}, i32 %{{.*}}, i32 12
  // CHECK: insertelement <16 x i32> %{{.*}}, i32 %{{.*}}, i32 13
  // CHECK: insertelement <16 x i32> %{{.*}}, i32 %{{.*}}, i32 14
  // CHECK: insertelement <16 x i32> %{{.*}}, i32 %{{.*}}, i32 15
  // CHECK: select <16 x i1> %{{.*}}, <16 x i32> %{{.*}}, <16 x i32> %{{.*}}
    return _mm512_maskz_set1_epi32(__M, __A);
}


__m512i test_mm512_set_epi8(char e63, char e62, char e61, char e60, char e59,
    char e58, char e57, char e56, char e55, char e54, char e53, char e52,
    char e51, char e50, char e49, char e48, char e47, char e46, char e45,
    char e44, char e43, char e42, char e41, char e40, char e39, char e38,
    char e37, char e36, char e35, char e34, char e33, char e32, char e31,
    char e30, char e29, char e28, char e27, char e26, char e25, char e24,
    char e23, char e22, char e21, char e20, char e19, char e18, char e17,
    char e16, char e15, char e14, char e13, char e12, char e11, char e10,
    char e9, char e8, char e7, char e6, char e5, char e4, char e3, char e2,
    char e1, char e0) {

  //CHECK-LABEL: @test_mm512_set_epi8
  //CHECK: load i8, i8* %e63.addr, align 1
   //CHECK: load i8, i8* %e62.addr, align 1
   //CHECK: load i8, i8* %e61.addr, align 1
   //CHECK: load i8, i8* %e60.addr, align 1
   //CHECK: load i8, i8* %e59.addr, align 1
   //CHECK: load i8, i8* %e58.addr, align 1
   //CHECK: load i8, i8* %e57.addr, align 1
   //CHECK: load i8, i8* %e56.addr, align 1
   //CHECK: load i8, i8* %e55.addr, align 1
   //CHECK: load i8, i8* %e54.addr, align 1
   //CHECK: load i8, i8* %e53.addr, align 1
   //CHECK: load i8, i8* %e52.addr, align 1
   //CHECK: load i8, i8* %e51.addr, align 1
   //CHECK: load i8, i8* %e50.addr, align 1
   //CHECK: load i8, i8* %e49.addr, align 1
   //CHECK: load i8, i8* %e48.addr, align 1
   //CHECK: load i8, i8* %e47.addr, align 1
   //CHECK: load i8, i8* %e46.addr, align 1
   //CHECK: load i8, i8* %e45.addr, align 1
   //CHECK: load i8, i8* %e44.addr, align 1
   //CHECK: load i8, i8* %e43.addr, align 1
   //CHECK: load i8, i8* %e42.addr, align 1
   //CHECK: load i8, i8* %e41.addr, align 1
   //CHECK: load i8, i8* %e40.addr, align 1
   //CHECK: load i8, i8* %e39.addr, align 1
   //CHECK: load i8, i8* %e38.addr, align 1
   //CHECK: load i8, i8* %e37.addr, align 1
   //CHECK: load i8, i8* %e36.addr, align 1
   //CHECK: load i8, i8* %e35.addr, align 1
   //CHECK: load i8, i8* %e34.addr, align 1
   //CHECK: load i8, i8* %e33.addr, align 1
   //CHECK: load i8, i8* %e32.addr, align 1
   //CHECK: load i8, i8* %e31.addr, align 1
   //CHECK: load i8, i8* %e30.addr, align 1
   //CHECK: load i8, i8* %e29.addr, align 1
   //CHECK: load i8, i8* %e28.addr, align 1
   //CHECK: load i8, i8* %e27.addr, align 1
   //CHECK: load i8, i8* %e26.addr, align 1
   //CHECK: load i8, i8* %e25.addr, align 1
   //CHECK: load i8, i8* %e24.addr, align 1
   //CHECK: load i8, i8* %e23.addr, align 1
   //CHECK: load i8, i8* %e22.addr, align 1
   //CHECK: load i8, i8* %e21.addr, align 1
   //CHECK: load i8, i8* %e20.addr, align 1
   //CHECK: load i8, i8* %e19.addr, align 1
   //CHECK: load i8, i8* %e18.addr, align 1
   //CHECK: load i8, i8* %e17.addr, align 1
   //CHECK: load i8, i8* %e16.addr, align 1
   //CHECK: load i8, i8* %e15.addr, align 1
   //CHECK: load i8, i8* %e14.addr, align 1
   //CHECK: load i8, i8* %e13.addr, align 1
   //CHECK: load i8, i8* %e12.addr, align 1
   //CHECK: load i8, i8* %e11.addr, align 1
   //CHECK: load i8, i8* %e10.addr, align 1
   //CHECK: load i8, i8* %e9.addr, align 1
   //CHECK: load i8, i8* %e8.addr, align 1
   //CHECK: load i8, i8* %e7.addr, align 1
   //CHECK: load i8, i8* %e6.addr, align 1
   //CHECK: load i8, i8* %e5.addr, align 1
   //CHECK: load i8, i8* %e4.addr, align 1
   //CHECK: load i8, i8* %e3.addr, align 1
   //CHECK: load i8, i8* %e2.addr, align 1
   //CHECK: load i8, i8* %e1.addr, align 1
   //CHECK: load i8, i8* %e0.addr, align 1
  return _mm512_set_epi8(e63, e62, e61, e60, e59, e58, e57, e56, e55, e54,
      e53, e52, e51, e50, e49, e48,e47, e46, e45, e44, e43, e42, e41, e40,
      e39, e38, e37, e36, e35, e34, e33, e32,e31, e30, e29, e28, e27, e26,
      e25, e24, e23, e22, e21, e20, e19, e18, e17, e16, e15, e14, e13, e12,
      e11, e10, e9, e8, e7, e6, e5, e4, e3, e2, e1, e0);
}

__m512i test_mm512_set_epi16(short e31, short e30, short e29, short e28,
    short e27, short e26, short e25, short e24, short e23, short e22,
    short e21, short e20, short e19, short e18, short e17,
    short e16, short e15, short e14, short e13, short e12,
    short e11, short e10, short e9, short e8, short e7,
    short e6, short e5, short e4, short e3, short e2, short e1, short e0) {
  //CHECK-LABEL: @test_mm512_set_epi16
  //CHECK: insertelement{{.*}}i32 0
  //CHECK: insertelement{{.*}}i32 1
  //CHECK: insertelement{{.*}}i32 2
  //CHECK: insertelement{{.*}}i32 3
  //CHECK: insertelement{{.*}}i32 4
  //CHECK: insertelement{{.*}}i32 5
  //CHECK: insertelement{{.*}}i32 6
  //CHECK: insertelement{{.*}}i32 7
  //CHECK: insertelement{{.*}}i32 8
  //CHECK: insertelement{{.*}}i32 9
  //CHECK: insertelement{{.*}}i32 10
  //CHECK: insertelement{{.*}}i32 11
  //CHECK: insertelement{{.*}}i32 12
  //CHECK: insertelement{{.*}}i32 13
  //CHECK: insertelement{{.*}}i32 14
  //CHECK: insertelement{{.*}}i32 15
  //CHECK: insertelement{{.*}}i32 16
  //CHECK: insertelement{{.*}}i32 17
  //CHECK: insertelement{{.*}}i32 18
  //CHECK: insertelement{{.*}}i32 19
  //CHECK: insertelement{{.*}}i32 20
  //CHECK: insertelement{{.*}}i32 21
  //CHECK: insertelement{{.*}}i32 22
  //CHECK: insertelement{{.*}}i32 23
  //CHECK: insertelement{{.*}}i32 24
  //CHECK: insertelement{{.*}}i32 25
  //CHECK: insertelement{{.*}}i32 26
  //CHECK: insertelement{{.*}}i32 27
  //CHECK: insertelement{{.*}}i32 28
  //CHECK: insertelement{{.*}}i32 29
  //CHECK: insertelement{{.*}}i32 30
  //CHECK: insertelement{{.*}}i32 31
  return _mm512_set_epi16(e31, e30, e29, e28, e27, e26, e25, e24, e23, e22,
      e21, e20, e19, e18, e17, e16, e15, e14, e13, e12, e11, e10, e9, e8, e7,
      e6, e5, e4, e3, e2, e1, e0);

}
__m512i test_mm512_set_epi32 (int __A, int __B, int __C, int __D,
               int __E, int __F, int __G, int __H,
               int __I, int __J, int __K, int __L,
               int __M, int __N, int __O, int __P)
{
 //CHECK-LABEL: @test_mm512_set_epi32
 //CHECK: insertelement{{.*}}i32 0
 //CHECK: insertelement{{.*}}i32 1
 //CHECK: insertelement{{.*}}i32 2
 //CHECK: insertelement{{.*}}i32 3
 //CHECK: insertelement{{.*}}i32 4
 //CHECK: insertelement{{.*}}i32 5
 //CHECK: insertelement{{.*}}i32 6
 //CHECK: insertelement{{.*}}i32 7
 //CHECK: insertelement{{.*}}i32 8
 //CHECK: insertelement{{.*}}i32 9
 //CHECK: insertelement{{.*}}i32 10
 //CHECK: insertelement{{.*}}i32 11
 //CHECK: insertelement{{.*}}i32 12
 //CHECK: insertelement{{.*}}i32 13
 //CHECK: insertelement{{.*}}i32 14
 //CHECK: insertelement{{.*}}i32 15
 return _mm512_set_epi32( __A, __B, __C, __D,__E, __F, __G, __H,
              __I, __J, __K, __L,__M, __N, __O, __P);
}

__m512i test_mm512_setr_epi32 (int __A, int __B, int __C, int __D,
               int __E, int __F, int __G, int __H,
               int __I, int __J, int __K, int __L,
               int __M, int __N, int __O, int __P)
{
 //CHECK-LABEL: @test_mm512_setr_epi32
 //CHECK: load{{.*}}%__P.addr, align 4
 //CHECK: load{{.*}}%__O.addr, align 4
 //CHECK: load{{.*}}%__N.addr, align 4
 //CHECK: load{{.*}}%__M.addr, align 4
 //CHECK: load{{.*}}%__L.addr, align 4
 //CHECK: load{{.*}}%__K.addr, align 4
 //CHECK: load{{.*}}%__J.addr, align 4
 //CHECK: load{{.*}}%__I.addr, align 4
 //CHECK: load{{.*}}%__H.addr, align 4
 //CHECK: load{{.*}}%__G.addr, align 4
 //CHECK: load{{.*}}%__F.addr, align 4
 //CHECK: load{{.*}}%__E.addr, align 4
 //CHECK: load{{.*}}%__D.addr, align 4
 //CHECK: load{{.*}}%__C.addr, align 4
 //CHECK: load{{.*}}%__B.addr, align 4
 //CHECK: load{{.*}}%__A.addr, align 4
 //CHECK: insertelement{{.*}}i32 0
 //CHECK: insertelement{{.*}}i32 1
 //CHECK: insertelement{{.*}}i32 2
 //CHECK: insertelement{{.*}}i32 3
 //CHECK: insertelement{{.*}}i32 4
 //CHECK: insertelement{{.*}}i32 5
 //CHECK: insertelement{{.*}}i32 6
 //CHECK: insertelement{{.*}}i32 7
 //CHECK: insertelement{{.*}}i32 8
 //CHECK: insertelement{{.*}}i32 9
 //CHECK: insertelement{{.*}}i32 10
 //CHECK: insertelement{{.*}}i32 11
 //CHECK: insertelement{{.*}}i32 12
 //CHECK: insertelement{{.*}}i32 13
 //CHECK: insertelement{{.*}}i32 14
 //CHECK: insertelement{{.*}}i32 15
 return _mm512_setr_epi32( __A, __B, __C, __D,__E, __F, __G, __H,
              __I, __J, __K, __L,__M, __N, __O, __P);
}

__m512i test_mm512_mask_set1_epi64 (__m512i __O, __mmask8 __M, long long __A)
{
  // CHECK-LABEL: @test_mm512_mask_set1_epi64
  // CHECK: insertelement <8 x i64> undef, i64 %{{.*}}, i32 0
  // CHECK: insertelement <8 x i64> %{{.*}}, i64 %{{.*}}, i32 1
  // CHECK: insertelement <8 x i64> %{{.*}}, i64 %{{.*}}, i32 2
  // CHECK: insertelement <8 x i64> %{{.*}}, i64 %{{.*}}, i32 3
  // CHECK: insertelement <8 x i64> %{{.*}}, i64 %{{.*}}, i32 4
  // CHECK: insertelement <8 x i64> %{{.*}}, i64 %{{.*}}, i32 5
  // CHECK: insertelement <8 x i64> %{{.*}}, i64 %{{.*}}, i32 6
  // CHECK: insertelement <8 x i64> %{{.*}}, i64 %{{.*}}, i32 7
  // CHECK: select <8 x i1> %{{.*}}, <8 x i64> %{{.*}}, <8 x i64> %{{.*}}
  return _mm512_mask_set1_epi64 (__O, __M, __A);
}

__m512i test_mm512_maskz_set1_epi64 (__mmask8 __M, long long __A)
{
  // CHECK-LABEL: @test_mm512_maskz_set1_epi64
  // CHECK: insertelement <8 x i64> undef, i64 %{{.*}}, i32 0
  // CHECK: insertelement <8 x i64> %{{.*}}, i64 %{{.*}}, i32 1
  // CHECK: insertelement <8 x i64> %{{.*}}, i64 %{{.*}}, i32 2
  // CHECK: insertelement <8 x i64> %{{.*}}, i64 %{{.*}}, i32 3
  // CHECK: insertelement <8 x i64> %{{.*}}, i64 %{{.*}}, i32 4
  // CHECK: insertelement <8 x i64> %{{.*}}, i64 %{{.*}}, i32 5
  // CHECK: insertelement <8 x i64> %{{.*}}, i64 %{{.*}}, i32 6
  // CHECK: insertelement <8 x i64> %{{.*}}, i64 %{{.*}}, i32 7
  // CHECK: select <8 x i1> %{{.*}}, <8 x i64> %{{.*}}, <8 x i64> %{{.*}}
  return _mm512_maskz_set1_epi64 (__M, __A);
}


__m512i test_mm512_set_epi64 (long long __A, long long __B, long long __C,
                              long long __D, long long __E, long long __F,
                              long long __G, long long __H)
{
    //CHECK-LABEL: @test_mm512_set_epi64
    //CHECK: insertelement{{.*}}i32 0
    //CHECK: insertelement{{.*}}i32 1
    //CHECK: insertelement{{.*}}i32 2
    //CHECK: insertelement{{.*}}i32 3
    //CHECK: insertelement{{.*}}i32 4
    //CHECK: insertelement{{.*}}i32 5
    //CHECK: insertelement{{.*}}i32 6
    //CHECK: insertelement{{.*}}i32 7
  return _mm512_set_epi64(__A, __B, __C, __D, __E, __F, __G, __H );
}

__m512i test_mm512_setr_epi64 (long long __A, long long __B, long long __C,
                              long long __D, long long __E, long long __F,
                              long long __G, long long __H)
{
    //CHECK-LABEL: @test_mm512_setr_epi64
    //CHECK: load{{.*}}%__H.addr, align 8
    //CHECK: load{{.*}}%__G.addr, align 8
    //CHECK: load{{.*}}%__F.addr, align 8
    //CHECK: load{{.*}}%__E.addr, align 8
    //CHECK: load{{.*}}%__D.addr, align 8
    //CHECK: load{{.*}}%__C.addr, align 8
    //CHECK: load{{.*}}%__B.addr, align 8
    //CHECK: load{{.*}}%__A.addr, align 8
    //CHECK: insertelement{{.*}}i32 0
    //CHECK: insertelement{{.*}}i32 1
    //CHECK: insertelement{{.*}}i32 2
    //CHECK: insertelement{{.*}}i32 3
    //CHECK: insertelement{{.*}}i32 4
    //CHECK: insertelement{{.*}}i32 5
    //CHECK: insertelement{{.*}}i32 6
    //CHECK: insertelement{{.*}}i32 7
  return _mm512_setr_epi64(__A, __B, __C, __D, __E, __F, __G, __H );
}

__m512d test_mm512_set_pd (double __A, double __B, double __C, double __D,
                           double __E, double __F, double __G, double __H)
{
    //CHECK-LABEL: @test_mm512_set_pd
    //CHECK: insertelement{{.*}}i32 0
    //CHECK: insertelement{{.*}}i32 1
    //CHECK: insertelement{{.*}}i32 2
    //CHECK: insertelement{{.*}}i32 3
    //CHECK: insertelement{{.*}}i32 4
    //CHECK: insertelement{{.*}}i32 5
    //CHECK: insertelement{{.*}}i32 6
    //CHECK: insertelement{{.*}}i32 7
  return _mm512_set_pd( __A, __B, __C, __D, __E, __F, __G, __H);
}

__m512d test_mm512_setr_pd (double __A, double __B, double __C, double __D,
                           double __E, double __F, double __G, double __H)
{
    //CHECK-LABEL: @test_mm512_setr_pd
    //CHECK: load{{.*}}%__H.addr, align 8
    //CHECK: load{{.*}}%__G.addr, align 8
    //CHECK: load{{.*}}%__F.addr, align 8
    //CHECK: load{{.*}}%__E.addr, align 8
    //CHECK: load{{.*}}%__D.addr, align 8
    //CHECK: load{{.*}}%__C.addr, align 8
    //CHECK: load{{.*}}%__B.addr, align 8
    //CHECK: load{{.*}}%__A.addr, align 8
    //CHECK: insertelement{{.*}}i32 0
    //CHECK: insertelement{{.*}}i32 1
    //CHECK: insertelement{{.*}}i32 2
    //CHECK: insertelement{{.*}}i32 3
    //CHECK: insertelement{{.*}}i32 4
    //CHECK: insertelement{{.*}}i32 5
    //CHECK: insertelement{{.*}}i32 6
    //CHECK: insertelement{{.*}}i32 7
  return _mm512_setr_pd( __A, __B, __C, __D, __E, __F, __G, __H);
}

__m512 test_mm512_set_ps (float __A, float __B, float __C, float __D,
                          float __E, float __F, float __G, float __H,
                          float __I, float __J, float __K, float __L,
                          float __M, float __N, float __O, float __P)
{
    //CHECK-LABEL: @test_mm512_set_ps
    //CHECK: insertelement{{.*}}i32 0
    //CHECK: insertelement{{.*}}i32 1
    //CHECK: insertelement{{.*}}i32 2
    //CHECK: insertelement{{.*}}i32 3
    //CHECK: insertelement{{.*}}i32 4
    //CHECK: insertelement{{.*}}i32 5
    //CHECK: insertelement{{.*}}i32 6
    //CHECK: insertelement{{.*}}i32 7
    //CHECK: insertelement{{.*}}i32 8
    //CHECK: insertelement{{.*}}i32 9
    //CHECK: insertelement{{.*}}i32 10
    //CHECK: insertelement{{.*}}i32 11
    //CHECK: insertelement{{.*}}i32 12
    //CHECK: insertelement{{.*}}i32 13
    //CHECK: insertelement{{.*}}i32 14
    //CHECK: insertelement{{.*}}i32 15
    return _mm512_set_ps( __A, __B, __C, __D, __E, __F, __G, __H,
                          __I, __J, __K, __L, __M, __N, __O, __P);
}

__m512i test_mm512_mask_abs_epi64 (__m512i __W, __mmask8 __U, __m512i __A)
{
  // CHECK-LABEL: @test_mm512_mask_abs_epi64 
  // CHECK: [[SUB:%.*]] = sub <8 x i64> zeroinitializer, [[A:%.*]]
  // CHECK: [[CMP:%.*]] = icmp sgt <8 x i64> [[A]], zeroinitializer
  // CHECK: [[SEL:%.*]] = select <8 x i1> [[CMP]], <8 x i64> [[A]], <8 x i64> [[SUB]]
  // CHECK: select <8 x i1> %{{.*}}, <8 x i64> [[SEL]], <8 x i64> %{{.*}}
  return _mm512_mask_abs_epi64 (__W,__U,__A);
}

__m512i test_mm512_maskz_abs_epi64 (__mmask8 __U, __m512i __A)
{
  // CHECK-LABEL: @test_mm512_maskz_abs_epi64 
  // CHECK: [[SUB:%.*]] = sub <8 x i64> zeroinitializer, [[A:%.*]]
  // CHECK: [[CMP:%.*]] = icmp sgt <8 x i64> [[A]], zeroinitializer
  // CHECK: [[SEL:%.*]] = select <8 x i1> [[CMP]], <8 x i64> [[A]], <8 x i64> [[SUB]]
  // CHECK: select <8 x i1> %{{.*}}, <8 x i64> [[SEL]], <8 x i64> %{{.*}}
  return _mm512_maskz_abs_epi64 (__U,__A);
}

__m512i test_mm512_mask_abs_epi32 (__m512i __W, __mmask16 __U, __m512i __A)
{
  // CHECK-LABEL: @test_mm512_mask_abs_epi32 
  // CHECK: [[SUB:%.*]] = sub <16 x i32> zeroinitializer, [[A:%.*]]
  // CHECK: [[CMP:%.*]] = icmp sgt <16 x i32> [[A]], zeroinitializer
  // CHECK: [[SEL:%.*]] = select <16 x i1> [[CMP]], <16 x i32> [[A]], <16 x i32> [[SUB]]
  // CHECK: select <16 x i1> %{{.*}}, <16 x i32> [[SEL]], <16 x i32> %{{.*}}
  return _mm512_mask_abs_epi32 (__W,__U,__A);
}

__m512i test_mm512_maskz_abs_epi32 (__mmask16 __U, __m512i __A)
{
  // CHECK-LABEL: @test_mm512_maskz_abs_epi32 
  // CHECK: [[SUB:%.*]] = sub <16 x i32> zeroinitializer, [[A:%.*]]
  // CHECK: [[CMP:%.*]] = icmp sgt <16 x i32> [[A]], zeroinitializer
  // CHECK: [[SEL:%.*]] = select <16 x i1> [[CMP]], <16 x i32> [[A]], <16 x i32> [[SUB]]
  // CHECK: select <16 x i1> %{{.*}}, <16 x i32> [[SEL]], <16 x i32> %{{.*}}
  return _mm512_maskz_abs_epi32 (__U,__A);
}

__m512 test_mm512_setr_ps (float __A, float __B, float __C, float __D,
                          float __E, float __F, float __G, float __H,
                          float __I, float __J, float __K, float __L,
                          float __M, float __N, float __O, float __P)
{
    //CHECK-LABEL: @test_mm512_setr_ps
    //CHECK: load{{.*}}%__P.addr, align 4
    //CHECK: load{{.*}}%__O.addr, align 4
    //CHECK: load{{.*}}%__N.addr, align 4
    //CHECK: load{{.*}}%__M.addr, align 4
    //CHECK: load{{.*}}%__L.addr, align 4
    //CHECK: load{{.*}}%__K.addr, align 4
    //CHECK: load{{.*}}%__J.addr, align 4
    //CHECK: load{{.*}}%__I.addr, align 4
    //CHECK: load{{.*}}%__H.addr, align 4
    //CHECK: load{{.*}}%__G.addr, align 4
    //CHECK: load{{.*}}%__F.addr, align 4
    //CHECK: load{{.*}}%__E.addr, align 4
    //CHECK: load{{.*}}%__D.addr, align 4
    //CHECK: load{{.*}}%__C.addr, align 4
    //CHECK: load{{.*}}%__B.addr, align 4
    //CHECK: load{{.*}}%__A.addr, align 4
    //CHECK: insertelement{{.*}}i32 0
    //CHECK: insertelement{{.*}}i32 1
    //CHECK: insertelement{{.*}}i32 2
    //CHECK: insertelement{{.*}}i32 3
    //CHECK: insertelement{{.*}}i32 4
    //CHECK: insertelement{{.*}}i32 5
    //CHECK: insertelement{{.*}}i32 6
    //CHECK: insertelement{{.*}}i32 7
    //CHECK: insertelement{{.*}}i32 8
    //CHECK: insertelement{{.*}}i32 9
    //CHECK: insertelement{{.*}}i32 10
    //CHECK: insertelement{{.*}}i32 11
    //CHECK: insertelement{{.*}}i32 12
    //CHECK: insertelement{{.*}}i32 13
    //CHECK: insertelement{{.*}}i32 14
    //CHECK: insertelement{{.*}}i32 15
    return _mm512_setr_ps( __A, __B, __C, __D, __E, __F, __G, __H,
                          __I, __J, __K, __L, __M, __N, __O, __P);
}

int test_mm_cvtss_i32(__m128 A) {
  // CHECK-LABEL: test_mm_cvtss_i32
  // CHECK: call i32 @llvm.x86.sse.cvtss2si(<4 x float> %{{.*}})
  return _mm_cvtss_i32(A);
}

#ifdef __x86_64__
long long test_mm_cvtss_i64(__m128 A) {
  // CHECK-LABEL: test_mm_cvtss_i64
  // CHECK: call i64 @llvm.x86.sse.cvtss2si64(<4 x float> %{{.*}})
  return _mm_cvtss_i64(A);
}
#endif

__m128d test_mm_cvti32_sd(__m128d A, int B) {
  // CHECK-LABEL: test_mm_cvti32_sd
  // CHECK: sitofp i32 %{{.*}} to double
  // CHECK: insertelement <2 x double> %{{.*}}, double %{{.*}}, i32 0
  return _mm_cvti32_sd(A, B);
}

#ifdef __x86_64__
__m128d test_mm_cvti64_sd(__m128d A, long long B) {
  // CHECK-LABEL: test_mm_cvti64_sd
  // CHECK: sitofp i64 %{{.*}} to double
  // CHECK: insertelement <2 x double> %{{.*}}, double %{{.*}}, i32 0
  return _mm_cvti64_sd(A, B);
}
#endif

__m128 test_mm_cvti32_ss(__m128 A, int B) {
  // CHECK-LABEL: test_mm_cvti32_ss
  // CHECK: sitofp i32 %{{.*}} to float
  // CHECK: insertelement <4 x float> %{{.*}}, float %{{.*}}, i32 0
  return _mm_cvti32_ss(A, B);
}

#ifdef __x86_64__
__m128 test_mm_cvti64_ss(__m128 A, long long B) {
  // CHECK-LABEL: test_mm_cvti64_ss
  // CHECK: sitofp i64 %{{.*}} to float
  // CHECK: insertelement <4 x float> %{{.*}}, float %{{.*}}, i32 0
  return _mm_cvti64_ss(A, B);
}
#endif

int test_mm_cvtsd_i32(__m128d A) {
  // CHECK-LABEL: test_mm_cvtsd_i32
  // CHECK: call i32 @llvm.x86.sse2.cvtsd2si(<2 x double> %{{.*}})
  return _mm_cvtsd_i32(A);
}

#ifdef __x86_64__
long long test_mm_cvtsd_i64(__m128d A) {
  // CHECK-LABEL: test_mm_cvtsd_i64
  // CHECK: call i64 @llvm.x86.sse2.cvtsd2si64(<2 x double> %{{.*}})
  return _mm_cvtsd_i64(A);
}
#endif

__m128d test_mm_mask_cvtss_sd(__m128d __W, __mmask8 __U, __m128d __A, __m128 __B) {
  // CHECK-LABEL: @test_mm_mask_cvtss_sd
  // CHECK: @llvm.x86.avx512.mask.cvtss2sd.round
  return _mm_mask_cvtss_sd(__W, __U, __A, __B); 
}

__m128d test_mm_maskz_cvtss_sd( __mmask8 __U, __m128d __A, __m128 __B) {
  // CHECK-LABEL: @test_mm_maskz_cvtss_sd
  // CHECK: @llvm.x86.avx512.mask.cvtss2sd.round
  return _mm_maskz_cvtss_sd( __U, __A, __B); 
}

__m128 test_mm_mask_cvtsd_ss(__m128 __W, __mmask8 __U, __m128 __A, __m128d __B) {
  // CHECK-LABEL: @test_mm_mask_cvtsd_ss
  // CHECK: @llvm.x86.avx512.mask.cvtsd2ss.round
  return _mm_mask_cvtsd_ss(__W, __U, __A, __B); 
}

__m128 test_mm_maskz_cvtsd_ss(__mmask8 __U, __m128 __A, __m128d __B) {
  // CHECK-LABEL: @test_mm_maskz_cvtsd_ss
  // CHECK: @llvm.x86.avx512.mask.cvtsd2ss.round
  return _mm_maskz_cvtsd_ss(__U, __A, __B); 
}


__m512i test_mm512_setzero_epi32()
{
  // CHECK-LABEL: @test_mm512_setzero_epi32
  // CHECK: zeroinitializer
  return _mm512_setzero_epi32();
}

__m512i test_mm512_setzero()
{
  // CHECK-LABEL: @test_mm512_setzero
  // CHECK: zeroinitializer
  return _mm512_setzero();
}

__m512i test_mm512_setzero_si512()
{
  // CHECK-LABEL: @test_mm512_setzero_si512
  // CHECK: zeroinitializer
  return _mm512_setzero_si512();
}

__m512i test_mm512_setzero_ps()
{
  // CHECK-LABEL: @test_mm512_setzero_ps
  // CHECK: zeroinitializer
  return _mm512_setzero_ps();
}

__m512d test_mm512_setzero_pd()
{
  // CHECK-LABEL: @test_mm512_setzero_pd
  // CHECK: zeroinitializer
  return _mm512_setzero_pd();
}

__mmask16 test_mm512_int2mask(int __a)
{
  // CHECK-LABEL: test_mm512_int2mask
  // CHECK: trunc i32 %{{.*}} to i16
  return _mm512_int2mask(__a);
}

int test_mm512_mask2int(__mmask16 __a)
{
  // CHECK-LABEL: test_mm512_mask2int
  // CHECK: zext i16 %{{.*}} to i32
  return _mm512_mask2int(__a);
}

__m128 test_mm_mask_move_ss (__m128 __W, __mmask8 __U, __m128 __A, __m128 __B)
{
  // CHECK-LABEL: @test_mm_mask_move_ss
  // CHECK: [[EXT:%.*]] = extractelement <4 x float> %{{.*}}, i32 0
  // CHECK: insertelement <4 x float> %{{.*}}, float [[EXT]], i32 0
  // CHECK: [[A:%.*]] = extractelement <4 x float> [[VEC:%.*]], i64 0
  // CHECK-NEXT: [[B:%.*]] = extractelement <4 x float> %{{.*}}, i64 0
  // CHECK-NEXT: bitcast i8 %{{.*}} to <8 x i1>
  // CHECK-NEXT: extractelement <8 x i1> %{{.*}}, i64 0
  // CHECK-NEXT: [[SEL:%.*]] = select i1 %{{.*}}, float [[A]], float [[B]]
  // CHECK-NEXT: insertelement <4 x float> [[VEC]], float [[SEL]], i64 0
  return _mm_mask_move_ss ( __W,  __U,  __A,  __B);
}

__m128 test_mm_maskz_move_ss (__mmask8 __U, __m128 __A, __m128 __B)
{
  // CHECK-LABEL: @test_mm_maskz_move_ss
  // CHECK: [[EXT:%.*]] = extractelement <4 x float> %{{.*}}, i32 0
  // CHECK: insertelement <4 x float> %{{.*}}, float [[EXT]], i32 0
  // CHECK: [[A:%.*]] = extractelement <4 x float> [[VEC:%.*]], i64 0
  // CHECK-NEXT: [[B:%.*]] = extractelement <4 x float> %{{.*}}, i64 0
  // CHECK-NEXT: bitcast i8 %{{.*}} to <8 x i1>
  // CHECK-NEXT: extractelement <8 x i1> %{{.*}}, i64 0
  // CHECK-NEXT: [[SEL:%.*]] = select i1 %{{.*}}, float [[A]], float [[B]]
  // CHECK-NEXT: insertelement <4 x float> [[VEC]], float [[SEL]], i64 0
  return _mm_maskz_move_ss (__U, __A, __B);
}

__m128d test_mm_mask_move_sd (__m128d __W, __mmask8 __U, __m128d __A, __m128d __B)
{
  // CHECK-LABEL: @test_mm_mask_move_sd
  // CHECK: [[EXT:%.*]] = extractelement <2 x double> %{{.*}}, i32 0
  // CHECK: insertelement <2 x double> %{{.*}}, double [[EXT]], i32 0
  // CHECK: [[A:%.*]] = extractelement <2 x double> [[VEC:%.*]], i64 0
  // CHECK-NEXT: [[B:%.*]] = extractelement <2 x double> %{{.*}}, i64 0
  // CHECK-NEXT: bitcast i8 %{{.*}} to <8 x i1>
  // CHECK-NEXT: extractelement <8 x i1> %{{.*}}, i64 0
  // CHECK-NEXT: [[SEL:%.*]] = select i1 %{{.*}}, double [[A]], double [[B]]
  // CHECK-NEXT: insertelement <2 x double> [[VEC]], double [[SEL]], i64 0
  return _mm_mask_move_sd ( __W,  __U,  __A,  __B);
}

__m128d test_mm_maskz_move_sd (__mmask8 __U, __m128d __A, __m128d __B)
{
  // CHECK-LABEL: @test_mm_maskz_move_sd
  // CHECK: [[EXT:%.*]] = extractelement <2 x double> %{{.*}}, i32 0
  // CHECK: insertelement <2 x double> %{{.*}}, double [[EXT]], i32 0
  // CHECK: [[A:%.*]] = extractelement <2 x double> [[VEC:%.*]], i64 0
  // CHECK-NEXT: [[B:%.*]] = extractelement <2 x double> %{{.*}}, i64 0
  // CHECK-NEXT: bitcast i8 %{{.*}} to <8 x i1>
  // CHECK-NEXT: extractelement <8 x i1> %{{.*}}, i64 0
  // CHECK-NEXT: [[SEL:%.*]] = select i1 %13, double [[A]], double [[B]]
  // CHECK-NEXT: insertelement <2 x double> [[VEC]], double [[SEL]], i64 0
  return _mm_maskz_move_sd (__U, __A, __B);
}

void test_mm_mask_store_ss(float * __P, __mmask8 __U, __m128 __A)
{
  // CHECK-LABEL: @test_mm_mask_store_ss
  // CHECK: call void @llvm.masked.store.v4f32.p0v4f32(
  _mm_mask_store_ss(__P, __U, __A);
}

void test_mm_mask_store_sd(double * __P, __mmask8 __U, __m128d __A)
{
  // CHECK-LABEL: @test_mm_mask_store_sd
  // CHECK: call void @llvm.masked.store.v2f64.p0v2f64(
  _mm_mask_store_sd(__P, __U, __A);
}

__m128 test_mm_mask_load_ss(__m128 __A, __mmask8 __U, const float* __W)
{
  // CHECK-LABEL: @test_mm_mask_load_ss
  // CHECK: call <4 x float> @llvm.masked.load.v4f32.p0v4f32(
  return _mm_mask_load_ss(__A, __U, __W);
}

__m128 test_mm_maskz_load_ss (__mmask8 __U, const float * __W)
{
  // CHECK-LABEL: @test_mm_maskz_load_ss
  // CHECK: call <4 x float> @llvm.masked.load.v4f32.p0v4f32(
  return _mm_maskz_load_ss (__U, __W);
}

__m128d test_mm_mask_load_sd (__m128d __A, __mmask8 __U, const double * __W)
{
  // CHECK-LABEL: @test_mm_mask_load_sd
  // CHECK: call <2 x double> @llvm.masked.load.v2f64.p0v2f64(
  return _mm_mask_load_sd (__A, __U, __W);
}

__m128d test_mm_maskz_load_sd (__mmask8 __U, const double * __W)
{
  // CHECK-LABEL: @test_mm_maskz_load_sd
  // CHECK: call <2 x double> @llvm.masked.load.v2f64.p0v2f64(
  return _mm_maskz_load_sd (__U, __W);
}

__m512d test_mm512_abs_pd(__m512d a){
  // CHECK-LABEL: @test_mm512_abs_pd
  // CHECK: and <8 x i64> 
  return _mm512_abs_pd(a);
}

__m512d test_mm512_mask_abs_pd (__m512d __W, __mmask8 __U, __m512d __A){
  // CHECK-LABEL: @test_mm512_mask_abs_pd 
  // CHECK: %[[AND_RES:.*]] = and <8 x i64>
  // CHECK: %[[MASK:.*]] = bitcast i8 %{{.*}} to <8 x i1>
  // CHECK: select <8 x i1> %[[MASK]], <8 x i64> %[[AND_RES]], <8 x i64> %{{.*}}
  return _mm512_mask_abs_pd (__W,__U,__A);
}

__m512 test_mm512_abs_ps(__m512 a){
  // CHECK-LABEL: @test_mm512_abs_ps
  // CHECK: and <16 x i32> 
  return _mm512_abs_ps(a);
}

__m512 test_mm512_mask_abs_ps(__m512 __W, __mmask16 __U, __m512 __A){
  // CHECK-LABEL: @test_mm512_mask_abs_ps
  // CHECK: and <16 x i32> 
  // CHECK: %[[MASK:.*]] = bitcast i16 %{{.*}} to <16 x i1>
  // CHECK: select <16 x i1> %[[MASK]], <16 x i32> %{{.*}}, <16 x i32> %{{.*}}
  return _mm512_mask_abs_ps( __W, __U, __A);
}

__m512d test_mm512_zextpd128_pd512(__m128d A) {
  // CHECK-LABEL: test_mm512_zextpd128_pd512
  // CHECK: store <2 x double> zeroinitializer
  // CHECK: shufflevector <2 x double> %{{.*}}, <2 x double> %{{.*}}, <8 x i32> <i32 0, i32 1, i32 2, i32 3, i32 2, i32 3, i32 2, i32 3>
  return _mm512_zextpd128_pd512(A);
}

__m512d test_mm512_zextpd256_pd512(__m256d A) {
  // CHECK-LABEL: test_mm512_zextpd256_pd512
  // CHECK: store <4 x double> zeroinitializer
  // CHECK: shufflevector <4 x double> %{{.*}}, <4 x double> %{{.*}}, <8 x i32> <i32 0, i32 1, i32 2, i32 3, i32 4, i32 5, i32 6, i32 7>
  return _mm512_zextpd256_pd512(A);
}

__m512 test_mm512_zextps128_ps512(__m128 A) {
  // CHECK-LABEL: test_mm512_zextps128_ps512
  // CHECK: store <4 x float> zeroinitializer
  // CHECK: shufflevector <4 x float> %{{.*}}, <4 x float> %{{.*}}, <16 x i32> <i32 0, i32 1, i32 2, i32 3, i32 4, i32 5, i32 6, i32 7, i32 4, i32 5, i32 6, i32 7, i32 4, i32 5, i32 6, i32 7>
  return _mm512_zextps128_ps512(A);
}

__m512 test_mm512_zextps256_ps512(__m256 A) {
  // CHECK-LABEL: test_mm512_zextps256_ps512
  // CHECK: store <8 x float> zeroinitializer
  // CHECK: shufflevector <8 x float> %{{.*}}, <8 x float> %{{.*}}, <16 x i32> <i32 0, i32 1, i32 2, i32 3, i32 4, i32 5, i32 6, i32 7, i32 8, i32 9, i32 10, i32 11, i32 12, i32 13, i32 14, i32 15>
  return _mm512_zextps256_ps512(A);
}

__m512i test_mm512_zextsi128_si512(__m128i A) {
  // CHECK-LABEL: test_mm512_zextsi128_si512
  // CHECK: store <2 x i64> zeroinitializer
  // CHECK: shufflevector <2 x i64> %{{.*}}, <2 x i64> %{{.*}}, <8 x i32> <i32 0, i32 1, i32 2, i32 3, i32 2, i32 3, i32 2, i32 3>
  return _mm512_zextsi128_si512(A);
}

__m512i test_mm512_zextsi256_si512(__m256i A) {
  // CHECK-LABEL: test_mm512_zextsi256_si512
  // CHECK: store <4 x i64> zeroinitializer
  // CHECK: shufflevector <4 x i64> %{{.*}}, <4 x i64> %{{.*}}, <8 x i32> <i32 0, i32 1, i32 2, i32 3, i32 4, i32 5, i32 6, i32 7>
  return _mm512_zextsi256_si512(A);
}<|MERGE_RESOLUTION|>--- conflicted
+++ resolved
@@ -8296,8 +8296,6 @@
                                                     __E, __F);
 }
 
-<<<<<<< HEAD
-=======
 __mmask16 test_kshiftli_mask16(__m512i A, __m512i B, __m512i C, __m512i D) {
   // CHECK-LABEL: @test_kshiftli_mask16
   // CHECK: [[VAL:%.*]] = bitcast i16 %{{.*}} to <16 x i1>
@@ -8343,7 +8341,6 @@
   _store_mask16(A, _mm512_cmpneq_epu32_mask(B, C));
 }
 
->>>>>>> d88f76a8
 void test_mm512_stream_si512(__m512i * __P, __m512i __A) {
   // CHECK-LABEL: @test_mm512_stream_si512
   // CHECK: store <8 x i64> %{{.*}}, <8 x i64>* %{{.*}}, align 64, !nontemporal
