// REQUIRES: asserts

// Modules:
// RUN: rm -rf %t
// RUN: %clang_cc1 -x objective-c -fmodules -fmodule-format=obj \
// RUN:   -fdebug-prefix-map=%S/Inputs=/OVERRIDE \
// RUN:   -fimplicit-module-maps -DMODULES -fmodules-cache-path=%t %s \
// RUN:   -I %S/Inputs -I %t -emit-llvm -o %t.ll \
// RUN:   -mllvm -debug-only=pchcontainer &>%t-mod.ll
// RUN: cat %t-mod.ll | FileCheck %s

// PCH:
// RUN: %clang_cc1 -x objective-c -emit-pch -fmodule-format=obj -I %S/Inputs \
// RUN:   -fdebug-prefix-map=%S/Inputs=/OVERRIDE \
// RUN:   -o %t.pch %S/Inputs/DebugObjC.h \
// RUN:   -mllvm -debug-only=pchcontainer &>%t-pch.ll
// RUN: cat %t-pch.ll | FileCheck %s

#ifdef MODULES
@import DebugObjC;
#endif

<<<<<<< HEAD
// CHECK: !DIFile({{.*}}"/OVERRIDE/DebugObjC.h"
=======
// Dir should always be empty, but on Windows we can't recognize /var
// as being an absolute path.
// CHECK: !DIFile(filename: "/OVERRIDE/DebugObjC.h", directory: "{{()|(.*:.*)}}")
>>>>>>> d97feef2
<|MERGE_RESOLUTION|>--- conflicted
+++ resolved
@@ -20,10 +20,6 @@
 @import DebugObjC;
 #endif
 
-<<<<<<< HEAD
-// CHECK: !DIFile({{.*}}"/OVERRIDE/DebugObjC.h"
-=======
 // Dir should always be empty, but on Windows we can't recognize /var
 // as being an absolute path.
-// CHECK: !DIFile(filename: "/OVERRIDE/DebugObjC.h", directory: "{{()|(.*:.*)}}")
->>>>>>> d97feef2
+// CHECK: !DIFile(filename: "/OVERRIDE/DebugObjC.h", directory: "{{()|(.*:.*)}}")