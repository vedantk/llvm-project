// RUN: clang-tblgen -gen-clang-test-pragma-attribute-supported-attributes -I%src_include_dir %src_include_dir/clang/Basic/Attr.td -o - | FileCheck %s

// The number of supported attributes should never go down!

<<<<<<< HEAD
// CHECK: #pragma clang attribute supports 67 attributes:

=======
// CHECK: #pragma clang attribute supports 65 attributes:
>>>>>>> 6c2dbc69
// CHECK-NEXT: AMDGPUFlatWorkGroupSize (SubjectMatchRule_function)
// CHECK-NEXT: AMDGPUNumSGPR (SubjectMatchRule_function)
// CHECK-NEXT: AMDGPUNumVGPR (SubjectMatchRule_function)
// CHECK-NEXT: AMDGPUWavesPerEU (SubjectMatchRule_function)
// CHECK-NEXT: AVRSignal (SubjectMatchRule_function)
// CHECK-NEXT: AbiTag (SubjectMatchRule_record_not_is_union, SubjectMatchRule_variable, SubjectMatchRule_function, SubjectMatchRule_namespace)
// CHECK-NEXT: AlignValue (SubjectMatchRule_variable, SubjectMatchRule_type_alias)
// CHECK-NEXT: AllocSize (SubjectMatchRule_function)
// CHECK-NEXT: Annotate ()
// CHECK-NEXT: AssumeAligned (SubjectMatchRule_objc_method, SubjectMatchRule_function)
// CHECK-NEXT: Availability ((SubjectMatchRule_record, SubjectMatchRule_enum, SubjectMatchRule_enum_constant, SubjectMatchRule_field, SubjectMatchRule_function, SubjectMatchRule_namespace, SubjectMatchRule_objc_category, SubjectMatchRule_objc_interface, SubjectMatchRule_objc_method, SubjectMatchRule_objc_property, SubjectMatchRule_objc_protocol, SubjectMatchRule_record, SubjectMatchRule_type_alias, SubjectMatchRule_variable))
// CHECK-NEXT: CXX11NoReturn (SubjectMatchRule_function)
// CHECK-NEXT: CallableWhen (SubjectMatchRule_function_is_member)
// CHECK-NEXT: CarriesDependency (SubjectMatchRule_variable_is_parameter, SubjectMatchRule_objc_method, SubjectMatchRule_function)
// CHECK-NEXT: Consumable (SubjectMatchRule_record)
// CHECK-NEXT: Convergent (SubjectMatchRule_function)
// CHECK-NEXT: DLLExport (SubjectMatchRule_function, SubjectMatchRule_variable, SubjectMatchRule_record, SubjectMatchRule_objc_interface)
// CHECK-NEXT: DLLImport (SubjectMatchRule_function, SubjectMatchRule_variable, SubjectMatchRule_record, SubjectMatchRule_objc_interface)
// CHECK-NEXT: DisableTailCalls (SubjectMatchRule_function, SubjectMatchRule_objc_method)
// CHECK-NEXT: EnableIf (SubjectMatchRule_function)
// CHECK-NEXT: EnumExtensibility (SubjectMatchRule_enum)
// CHECK-NEXT: ExternalSourceSymbol ((SubjectMatchRule_record, SubjectMatchRule_enum, SubjectMatchRule_enum_constant, SubjectMatchRule_field, SubjectMatchRule_function, SubjectMatchRule_namespace, SubjectMatchRule_objc_category, SubjectMatchRule_objc_interface, SubjectMatchRule_objc_method, SubjectMatchRule_objc_property, SubjectMatchRule_objc_protocol, SubjectMatchRule_record, SubjectMatchRule_type_alias, SubjectMatchRule_variable))
// CHECK-NEXT: FlagEnum (SubjectMatchRule_enum)
// CHECK-NEXT: Flatten (SubjectMatchRule_function)
// CHECK-NEXT: IFunc (SubjectMatchRule_function)
// CHECK-NEXT: InternalLinkage (SubjectMatchRule_variable, SubjectMatchRule_function, SubjectMatchRule_record)
// CHECK-NEXT: LTOVisibilityPublic (SubjectMatchRule_record)
// CHECK-NEXT: MicroMips (SubjectMatchRule_function)
// CHECK-NEXT: MipsLongCall (SubjectMatchRule_function)
// CHECK-NEXT: MipsShortCall (SubjectMatchRule_function)
// CHECK-NEXT: NoDebug (SubjectMatchRule_hasType_functionType, SubjectMatchRule_objc_method, SubjectMatchRule_variable_not_is_parameter)
// CHECK-NEXT: NoDuplicate (SubjectMatchRule_function)
// CHECK-NEXT: NoEscape (SubjectMatchRule_variable_is_parameter)
// CHECK-NEXT: NoMicroMips (SubjectMatchRule_function)
// CHECK-NEXT: NoSanitize (SubjectMatchRule_function, SubjectMatchRule_objc_method, SubjectMatchRule_variable_is_global)
// CHECK-NEXT: NoSanitizeSpecific (SubjectMatchRule_function, SubjectMatchRule_variable_is_global)
// CHECK-NEXT: NoSplitStack (SubjectMatchRule_function)
// CHECK-NEXT: NotTailCalled (SubjectMatchRule_function)
// CHECK-NEXT: ObjCBoxable (SubjectMatchRule_record)
// CHECK-NEXT: ObjCMethodFamily (SubjectMatchRule_objc_method)
// CHECK-NEXT: ObjCRequiresSuper (SubjectMatchRule_objc_method)
// CHECK-NEXT: ObjCRuntimeName (SubjectMatchRule_objc_interface, SubjectMatchRule_objc_protocol)
// CHECK-NEXT: ObjCRuntimeVisible (SubjectMatchRule_objc_interface)
// CHECK-NEXT: ObjCSubclassingRestricted (SubjectMatchRule_objc_interface)
// CHECK-NEXT: OpenCLIntelReqdSubGroupSize (SubjectMatchRule_function)
// CHECK-NEXT: OpenCLNoSVM (SubjectMatchRule_variable)
// CHECK-NEXT: OptimizeNone (SubjectMatchRule_function, SubjectMatchRule_objc_method)
// CHECK-NEXT: Overloadable (SubjectMatchRule_function)
// CHECK-NEXT: ParamTypestate (SubjectMatchRule_variable_is_parameter)
// CHECK-NEXT: PassObjectSize (SubjectMatchRule_variable_is_parameter)
// CHECK-NEXT: RenderScriptKernel (SubjectMatchRule_function)
// CHECK-NEXT: RequireConstantInit (SubjectMatchRule_variable_is_global)
// CHECK-NEXT: ReturnTypestate (SubjectMatchRule_function, SubjectMatchRule_variable_is_parameter)
// CHECK-NEXT: ReturnsNonNull (SubjectMatchRule_objc_method, SubjectMatchRule_function)
// CHECK-NEXT: Section (SubjectMatchRule_function, SubjectMatchRule_variable_is_global, SubjectMatchRule_objc_method, SubjectMatchRule_objc_property)
// CHECK-NEXT: SetTypestate (SubjectMatchRule_function_is_member)
// CHECK-NEXT: SwiftContext (SubjectMatchRule_variable_is_parameter)
// CHECK-NEXT: SwiftError (SubjectMatchRule_objc_method, SubjectMatchRule_function)
// CHECK-NEXT: SwiftErrorResult (SubjectMatchRule_variable_is_parameter)
// CHECK-NEXT: SwiftIndirectResult (SubjectMatchRule_variable_is_parameter)
// CHECK-NEXT: SwiftNewtype (SubjectMatchRule_type_alias)
// CHECK-NEXT: SwiftObjCMembers (SubjectMatchRule_objc_interface)
// CHECK-NEXT: TLSModel (SubjectMatchRule_variable_is_thread_local)
// CHECK-NEXT: Target (SubjectMatchRule_function)
// CHECK-NEXT: TestTypestate (SubjectMatchRule_function_is_member)
// CHECK-NEXT: WarnUnusedResult (SubjectMatchRule_objc_method, SubjectMatchRule_enum, SubjectMatchRule_record, SubjectMatchRule_hasType_functionType)
// CHECK-NEXT: XRayInstrument (SubjectMatchRule_function_is_member, SubjectMatchRule_objc_method, SubjectMatchRule_function)
// CHECK-NEXT: XRayLogArgs (SubjectMatchRule_function_is_member, SubjectMatchRule_objc_method, SubjectMatchRule_function)<|MERGE_RESOLUTION|>--- conflicted
+++ resolved
@@ -2,12 +2,7 @@
 
 // The number of supported attributes should never go down!
 
-<<<<<<< HEAD
-// CHECK: #pragma clang attribute supports 67 attributes:
-
-=======
-// CHECK: #pragma clang attribute supports 65 attributes:
->>>>>>> 6c2dbc69
+// CHECK: #pragma clang attribute supports 68 attributes:
 // CHECK-NEXT: AMDGPUFlatWorkGroupSize (SubjectMatchRule_function)
 // CHECK-NEXT: AMDGPUNumSGPR (SubjectMatchRule_function)
 // CHECK-NEXT: AMDGPUNumVGPR (SubjectMatchRule_function)
