--- conflicted
+++ resolved
@@ -1,8 +1,8 @@
-// RUN: %clang_cc1 -triple x86_64-apple -emit-llvm -fobjc-arc -o - %s
-// RUN: %clang_cc1 -triple x86_64-windows -emit-llvm -fobjc-arc -o - %s
+// RUN: %clang_cc1 -triple x86_64-apple -emit-llvm -fobjc-arc -o - %s -std=c++11 | FileCheck %s --check-prefix=ITANIUM
+// RUN: %clang_cc1 -triple x86_64-windows -emit-llvm -fobjc-arc -o - %s -std=c++11
 //
-// Test caess where we weren't properly adding parameter infos declarations,
-// which caused assertions to fire. Hence, no CHECKs.
+// Test cases where we weren't properly adding extended parameter info, which
+// caused assertions to fire. Hence, minimal CHECKs.
 
 struct VirtualBase {
   VirtualBase(__attribute__((ns_consumed)) id x,
@@ -13,9 +13,6 @@
 };
 
 WithVirtualBase::WithVirtualBase(__attribute__((ns_consumed)) id x)
-<<<<<<< HEAD
-    : VirtualBase(x) {}
-=======
     : VirtualBase(x, (void *)0) {}
 
 
@@ -38,5 +35,4 @@
 
 void callLast(__attribute__((ns_consumed)) id x) {
   WithVirtualBaseLast{x, (void*)0};
-}
->>>>>>> d93add34
+}