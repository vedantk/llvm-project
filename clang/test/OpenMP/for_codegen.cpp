// RUN: %clang_cc1 -verify -fopenmp -x c++ -triple x86_64-unknown-unknown -emit-llvm %s -fexceptions -fcxx-exceptions -o - | FileCheck %s
// RUN: %clang_cc1 -fopenmp -x c++ -std=c++11 -triple x86_64-unknown-unknown -fexceptions -fcxx-exceptions -emit-pch -o %t %s
// RUN: %clang_cc1 -fopenmp -x c++ -triple x86_64-unknown-unknown -fexceptions -fcxx-exceptions -std=c++11 -include-pch %t -verify %s -emit-llvm -o - | FileCheck %s
// RUN: %clang_cc1 -verify -triple x86_64-apple-darwin10 -fopenmp -fexceptions -fcxx-exceptions -debug-info-kind=line-tables-only -x c++ -emit-llvm %s -o - | FileCheck %s --check-prefix=TERM_DEBUG
// RUN: %clang_cc1 -main-file-name for_codegen.cpp %s -o - -emit-llvm -fprofile-instrument=clang -fprofile-instrument-path=for_codegen-test.profraw | FileCheck %s --check-prefix=PROF-INSTR-PATH
//
// expected-no-diagnostics
#ifndef HEADER
#define HEADER
// PROF-INSTR-PATH: constant [25 x i8] c"for_codegen-test.profraw\00"

// CHECK: [[IDENT_T_TY:%.+]] = type { i32, i32, i32, i32, i8* }
// CHECK-DAG: [[IMPLICIT_BARRIER_LOC:@.+]] = private unnamed_addr constant %{{.+}} { i32 0, i32 66, i32 0, i32 0, i8*
// CHECK-DAG: [[LOOP_LOC:@.+]] = private unnamed_addr constant %{{.+}} { i32 0, i32 514, i32 0, i32 0, i8*
// CHECK-DAG: [[I:@.+]] = global i8 1,
// CHECK-DAG: [[J:@.+]] = global i8 2,
// CHECK-DAG: [[K:@.+]] = global i8 3,

// CHECK-LABEL: define {{.*void}} @{{.*}}without_schedule_clause{{.*}}(float* {{.+}}, float* {{.+}}, float* {{.+}}, float* {{.+}})
void without_schedule_clause(float *a, float *b, float *c, float *d) {
// CHECK: [[GTID:%.+]] = call i32 @__kmpc_global_thread_num([[IDENT_T_TY]]* [[DEFAULT_LOC:[@%].+]])
  #pragma omp for nowait
// CHECK: call void @__kmpc_for_static_init_4([[IDENT_T_TY]]* [[LOOP_LOC]], i32 [[GTID]], i32 34, i32* [[IS_LAST:%[^,]+]], i32* [[OMP_LB:%[^,]+]], i32* [[OMP_UB:%[^,]+]], i32* [[OMP_ST:%[^,]+]], i32 1, i32 1)
// UB = min(UB, GlobalUB)
// CHECK-NEXT: [[UB:%.+]] = load i32, i32* [[OMP_UB]]
// CHECK-NEXT: [[UBCMP:%.+]] = icmp sgt i32 [[UB]], 4571423
// CHECK-NEXT: br i1 [[UBCMP]], label [[UB_TRUE:%[^,]+]], label [[UB_FALSE:%[^,]+]]
// CHECK: [[UBRESULT:%.+]] = phi i32 [ 4571423, [[UB_TRUE]] ], [ [[UBVAL:%[^,]+]], [[UB_FALSE]] ]
// CHECK-NEXT: store i32 [[UBRESULT]], i32* [[OMP_UB]]
// CHECK-NEXT: [[LB:%.+]] = load i32, i32* [[OMP_LB]]
// CHECK-NEXT: store i32 [[LB]], i32* [[OMP_IV:[^,]+]]
// Loop header
// CHECK: [[IV:%.+]] = load i32, i32* [[OMP_IV]]
// CHECK-NEXT: [[UB:%.+]] = load i32, i32* [[OMP_UB]]
// CHECK-NEXT: [[CMP:%.+]] = icmp sle i32 [[IV]], [[UB]]
// CHECK-NEXT: br i1 [[CMP]], label %[[LOOP1_BODY:[^,]+]], label %[[LOOP1_END:[^,]+]]
  for (int i = 33; i < 32000000; i += 7) {
// CHECK: [[LOOP1_BODY]]
// Start of body: calculate i from IV:
// CHECK: [[IV1_1:%.+]] = load i32, i32* [[OMP_IV]]
// CHECK-NEXT: [[CALC_I_1:%.+]] = mul nsw i32 [[IV1_1]], 7
// CHECK-NEXT: [[CALC_I_2:%.+]] = add nsw i32 33, [[CALC_I_1]]
// CHECK-NEXT: store i32 [[CALC_I_2]], i32* [[LC_I:.+]]
// ... loop body ...
// End of body: store into a[i]:
// CHECK: store float [[RESULT:%.+]], float* {{%.+}}
// CHECK-NOT: !llvm.mem.parallel_loop_access
    a[i] = b[i] * c[i] * d[i];
// CHECK: [[IV1_2:%.+]] = load i32, i32* [[OMP_IV]]{{.*}}
// CHECK-NEXT: [[ADD1_2:%.+]] = add nsw i32 [[IV1_2]], 1
// CHECK-NEXT: store i32 [[ADD1_2]], i32* [[OMP_IV]]
// CHECK-NEXT: br label %{{.+}}
  }
// CHECK: [[LOOP1_END]]
// CHECK: call void @__kmpc_for_static_fini([[IDENT_T_TY]]* [[DEFAULT_LOC]], i32 [[GTID]])
// CHECK-NOT: __kmpc_barrier
// CHECK: ret void
}

// CHECK-LABEL: define {{.*void}} @{{.*}}static_not_chunked{{.*}}(float* {{.+}}, float* {{.+}}, float* {{.+}}, float* {{.+}})
void static_not_chunked(float *a, float *b, float *c, float *d) {
// CHECK: [[GTID:%.+]] = call i32 @__kmpc_global_thread_num([[IDENT_T_TY]]* [[DEFAULT_LOC:[@%].+]])
  #pragma omp for schedule(static)
// CHECK: call void @__kmpc_for_static_init_4([[IDENT_T_TY]]* [[LOOP_LOC]], i32 [[GTID]], i32 34, i32* [[IS_LAST:%[^,]+]], i32* [[OMP_LB:%[^,]+]], i32* [[OMP_UB:%[^,]+]], i32* [[OMP_ST:%[^,]+]], i32 1, i32 1)
// UB = min(UB, GlobalUB)
// CHECK-NEXT: [[UB:%.+]] = load i32, i32* [[OMP_UB]]
// CHECK-NEXT: [[UBCMP:%.+]] = icmp sgt i32 [[UB]], 4571423
// CHECK-NEXT: br i1 [[UBCMP]], label [[UB_TRUE:%[^,]+]], label [[UB_FALSE:%[^,]+]]
// CHECK: [[UBRESULT:%.+]] = phi i32 [ 4571423, [[UB_TRUE]] ], [ [[UBVAL:%[^,]+]], [[UB_FALSE]] ]
// CHECK-NEXT: store i32 [[UBRESULT]], i32* [[OMP_UB]]
// CHECK-NEXT: [[LB:%.+]] = load i32, i32* [[OMP_LB]]
// CHECK-NEXT: store i32 [[LB]], i32* [[OMP_IV:[^,]+]]
// Loop header
// CHECK: [[IV:%.+]] = load i32, i32* [[OMP_IV]]
// CHECK-NEXT: [[UB:%.+]] = load i32, i32* [[OMP_UB]]
// CHECK-NEXT: [[CMP:%.+]] = icmp sle i32 [[IV]], [[UB]]
// CHECK-NEXT: br i1 [[CMP]], label %[[LOOP1_BODY:[^,]+]], label %[[LOOP1_END:[^,]+]]
  for (int i = 32000000; i > 33; i += -7) {
// CHECK: [[LOOP1_BODY]]
// Start of body: calculate i from IV:
// CHECK: [[IV1_1:%.+]] = load i32, i32* [[OMP_IV]]
// CHECK-NEXT: [[CALC_I_1:%.+]] = mul nsw i32 [[IV1_1]], 7
// CHECK-NEXT: [[CALC_I_2:%.+]] = sub nsw i32 32000000, [[CALC_I_1]]
// CHECK-NEXT: store i32 [[CALC_I_2]], i32* [[LC_I:.+]]
// ... loop body ...
// End of body: store into a[i]:
// CHECK: store float [[RESULT:%.+]], float* {{%.+}}
// CHECK-NOT: !llvm.mem.parallel_loop_access
    a[i] = b[i] * c[i] * d[i];
// CHECK: [[IV1_2:%.+]] = load i32, i32* [[OMP_IV]]{{.*}}
// CHECK-NEXT: [[ADD1_2:%.+]] = add nsw i32 [[IV1_2]], 1
// CHECK-NEXT: store i32 [[ADD1_2]], i32* [[OMP_IV]]
// CHECK-NEXT: br label %{{.+}}
  }
// CHECK: [[LOOP1_END]]
// CHECK: call void @__kmpc_for_static_fini([[IDENT_T_TY]]* [[DEFAULT_LOC]], i32 [[GTID]])
// CHECK: call {{.+}} @__kmpc_barrier([[IDENT_T_TY]]* [[IMPLICIT_BARRIER_LOC]], i32 [[GTID]])
// CHECK: ret void
}

// CHECK-LABEL: define {{.*void}} @{{.*}}static_chunked{{.*}}(float* {{.+}}, float* {{.+}}, float* {{.+}}, float* {{.+}})
void static_chunked(float *a, float *b, float *c, float *d) {
// CHECK: [[GTID:%.+]] = call i32 @__kmpc_global_thread_num([[IDENT_T_TY]]* [[DEFAULT_LOC:[@%].+]])
  #pragma omp for schedule(monotonic: static, 5)
// CHECK: call void @__kmpc_for_static_init_4u([[IDENT_T_TY]]* [[LOOP_LOC]], i32 [[GTID]], i32 536870945, i32* [[IS_LAST:%[^,]+]], i32* [[OMP_LB:%[^,]+]], i32* [[OMP_UB:%[^,]+]], i32* [[OMP_ST:%[^,]+]], i32 1, i32 5)
// UB = min(UB, GlobalUB)
// CHECK: [[UB:%.+]] = load i32, i32* [[OMP_UB]]
// CHECK-NEXT: [[UBCMP:%.+]] = icmp ugt i32 [[UB]], 16908288
// CHECK-NEXT: br i1 [[UBCMP]], label [[UB_TRUE:%[^,]+]], label [[UB_FALSE:%[^,]+]]
// CHECK: [[UBRESULT:%.+]] = phi i32 [ 16908288, [[UB_TRUE]] ], [ [[UBVAL:%[^,]+]], [[UB_FALSE]] ]
// CHECK-NEXT: store i32 [[UBRESULT]], i32* [[OMP_UB]]
// CHECK-NEXT: [[LB:%.+]] = load i32, i32* [[OMP_LB]]
// CHECK-NEXT: store i32 [[LB]], i32* [[OMP_IV:[^,]+]]

// Outer loop header
// CHECK: [[O_IV:%.+]] = load i32, i32* [[OMP_IV]]
// CHECK-NEXT: [[O_UB:%.+]] = load i32, i32* [[OMP_UB]]
// CHECK-NEXT: [[O_CMP:%.+]] = icmp ule i32 [[O_IV]], [[O_UB]]
// CHECK-NEXT: br i1 [[O_CMP]], label %[[O_LOOP1_BODY:[^,]+]], label %[[O_LOOP1_END:[^,]+]]

// Loop header
// CHECK: [[O_LOOP1_BODY]]
// CHECK: [[IV:%.+]] = load i32, i32* [[OMP_IV]]
// CHECK-NEXT: [[UB:%.+]] = load i32, i32* [[OMP_UB]]
// CHECK-NEXT: [[CMP:%.+]] = icmp ule i32 [[IV]], [[UB]]
// CHECK-NEXT: br i1 [[CMP]], label %[[LOOP1_BODY:[^,]+]], label %[[LOOP1_END:[^,]+]]
  for (unsigned i = 131071; i <= 2147483647; i += 127) {
// CHECK: [[LOOP1_BODY]]
// Start of body: calculate i from IV:
// CHECK: [[IV1_1:%.+]] = load i32, i32* [[OMP_IV]]
// CHECK-NEXT: [[CALC_I_1:%.+]] = mul i32 [[IV1_1]], 127
// CHECK-NEXT: [[CALC_I_2:%.+]] = add i32 131071, [[CALC_I_1]]
// CHECK-NEXT: store i32 [[CALC_I_2]], i32* [[LC_I:.+]]
// ... loop body ...
// End of body: store into a[i]:
// CHECK: store float [[RESULT:%.+]], float* {{%.+}}
// CHECK-NOT: !llvm.mem.parallel_loop_access
    a[i] = b[i] * c[i] * d[i];
// CHECK: [[IV1_2:%.+]] = load i32, i32* [[OMP_IV]]{{.*}}
// CHECK-NEXT: [[ADD1_2:%.+]] = add i32 [[IV1_2]], 1
// CHECK-NEXT: store i32 [[ADD1_2]], i32* [[OMP_IV]]
// CHECK-NEXT: br label %{{.+}}
  }
// CHECK: [[LOOP1_END]]
// Update the counters, adding stride
// CHECK:  [[LB:%.+]] = load i32, i32* [[OMP_LB]]
// CHECK-NEXT: [[ST:%.+]] = load i32, i32* [[OMP_ST]]
// CHECK-NEXT: [[ADD_LB:%.+]] = add i32 [[LB]], [[ST]]
// CHECK-NEXT: store i32 [[ADD_LB]], i32* [[OMP_LB]]
// CHECK-NEXT: [[UB:%.+]] = load i32, i32* [[OMP_UB]]
// CHECK-NEXT: [[ST:%.+]] = load i32, i32* [[OMP_ST]]
// CHECK-NEXT: [[ADD_UB:%.+]] = add i32 [[UB]], [[ST]]
// CHECK-NEXT: store i32 [[ADD_UB]], i32* [[OMP_UB]]

// CHECK: [[O_LOOP1_END]]
// CHECK: call void @__kmpc_for_static_fini([[IDENT_T_TY]]* [[DEFAULT_LOC]], i32 [[GTID]])
// CHECK: call {{.+}} @__kmpc_barrier([[IDENT_T_TY]]* [[IMPLICIT_BARRIER_LOC]], i32 [[GTID]])
// CHECK: ret void
}

// CHECK-LABEL: define {{.*void}} @{{.*}}dynamic1{{.*}}(float* {{.+}}, float* {{.+}}, float* {{.+}}, float* {{.+}})
void dynamic1(float *a, float *b, float *c, float *d) {
// CHECK: [[GTID:%.+]] = call i32 @__kmpc_global_thread_num([[IDENT_T_TY]]* [[DEFAULT_LOC:[@%].+]])
  #pragma omp for schedule(nonmonotonic: dynamic)
// CHECK: call void @__kmpc_dispatch_init_8u([[IDENT_T_TY]]* [[DEFAULT_LOC]], i32 [[GTID]], i32 1073741859, i64 0, i64 16908287, i64 1, i64 1)
//
// CHECK: [[HASWORK:%.+]] = call i32 @__kmpc_dispatch_next_8u([[IDENT_T_TY]]* [[DEFAULT_LOC]], i32 [[GTID]], i32* [[OMP_ISLAST:%[^,]+]], i64* [[OMP_LB:%[^,]+]], i64* [[OMP_UB:%[^,]+]], i64* [[OMP_ST:%[^,]+]])
// CHECK-NEXT: [[O_CMP:%.+]] = icmp ne i32 [[HASWORK]], 0
// CHECK-NEXT: br i1 [[O_CMP]], label %[[O_LOOP1_BODY:[^,]+]], label %[[O_LOOP1_END:[^,]+]]

// Loop header
// CHECK: [[O_LOOP1_BODY]]
// CHECK: [[LB:%.+]] = load i64, i64* [[OMP_LB]]
// CHECK-NEXT: store i64 [[LB]], i64* [[OMP_IV:[^,]+]]
// CHECK: [[IV:%.+]] = load i64, i64* [[OMP_IV]]

// CHECK-NEXT: [[UB:%.+]] = load i64, i64* [[OMP_UB]]
// CHECK-NEXT: [[CMP:%.+]] = icmp ule i64 [[IV]], [[UB]]
// CHECK-NEXT: br i1 [[CMP]], label %[[LOOP1_BODY:[^,]+]], label %[[LOOP1_END:[^,]+]]
  for (unsigned long long i = 131071; i < 2147483647; i += 127) {
// CHECK: [[LOOP1_BODY]]
// Start of body: calculate i from IV:
// CHECK: [[IV1_1:%.+]] = load i64, i64* [[OMP_IV]]
// CHECK-NEXT: [[CALC_I_1:%.+]] = mul i64 [[IV1_1]], 127
// CHECK-NEXT: [[CALC_I_2:%.+]] = add i64 131071, [[CALC_I_1]]
// CHECK-NEXT: store i64 [[CALC_I_2]], i64* [[LC_I:.+]]
// ... loop body ...
// End of body: store into a[i]:
// CHECK: store float [[RESULT:%.+]], float* {{%.+}}!llvm.mem.parallel_loop_access
    a[i] = b[i] * c[i] * d[i];
// CHECK: [[IV1_2:%.+]] = load i64, i64* [[OMP_IV]]{{.*}}
// CHECK-NEXT: [[ADD1_2:%.+]] = add i64 [[IV1_2]], 1
// CHECK-NEXT: store i64 [[ADD1_2]], i64* [[OMP_IV]]
// CHECK-NEXT: br label %{{.+}}
  }
// CHECK: [[LOOP1_END]]
// CHECK: [[O_LOOP1_END]]
// CHECK: call {{.+}} @__kmpc_barrier([[IDENT_T_TY]]* [[IMPLICIT_BARRIER_LOC]], i32 [[GTID]])
// CHECK: ret void
}

// CHECK-LABEL: define {{.*void}} @{{.*}}guided7{{.*}}(float* {{.+}}, float* {{.+}}, float* {{.+}}, float* {{.+}})
void guided7(float *a, float *b, float *c, float *d) {
// CHECK: [[GTID:%.+]] = call i32 @__kmpc_global_thread_num([[IDENT_T_TY]]* [[DEFAULT_LOC:[@%].+]])
  #pragma omp for schedule(guided, 7)
// CHECK: call void @__kmpc_dispatch_init_8u([[IDENT_T_TY]]* [[DEFAULT_LOC]], i32 [[GTID]], i32 36, i64 0, i64 16908287, i64 1, i64 7)
//
// CHECK: [[HASWORK:%.+]] = call i32 @__kmpc_dispatch_next_8u([[IDENT_T_TY]]* [[DEFAULT_LOC]], i32 [[GTID]], i32* [[OMP_ISLAST:%[^,]+]], i64* [[OMP_LB:%[^,]+]], i64* [[OMP_UB:%[^,]+]], i64* [[OMP_ST:%[^,]+]])
// CHECK-NEXT: [[O_CMP:%.+]] = icmp ne i32 [[HASWORK]], 0
// CHECK-NEXT: br i1 [[O_CMP]], label %[[O_LOOP1_BODY:[^,]+]], label %[[O_LOOP1_END:[^,]+]]

// Loop header
// CHECK: [[O_LOOP1_BODY]]
// CHECK: [[LB:%.+]] = load i64, i64* [[OMP_LB]]
// CHECK-NEXT: store i64 [[LB]], i64* [[OMP_IV:[^,]+]]
// CHECK: [[IV:%.+]] = load i64, i64* [[OMP_IV]]

// CHECK-NEXT: [[UB:%.+]] = load i64, i64* [[OMP_UB]]
// CHECK-NEXT: [[CMP:%.+]] = icmp ule i64 [[IV]], [[UB]]
// CHECK-NEXT: br i1 [[CMP]], label %[[LOOP1_BODY:[^,]+]], label %[[LOOP1_END:[^,]+]]
  for (unsigned long long i = 131071; i < 2147483647; i += 127) {
// CHECK: [[LOOP1_BODY]]
// Start of body: calculate i from IV:
// CHECK: [[IV1_1:%.+]] = load i64, i64* [[OMP_IV]]
// CHECK-NEXT: [[CALC_I_1:%.+]] = mul i64 [[IV1_1]], 127
// CHECK-NEXT: [[CALC_I_2:%.+]] = add i64 131071, [[CALC_I_1]]
// CHECK-NEXT: store i64 [[CALC_I_2]], i64* [[LC_I:.+]]
// ... loop body ...
// End of body: store into a[i]:
// CHECK: store float [[RESULT:%.+]], float* {{%.+}}!llvm.mem.parallel_loop_access
    a[i] = b[i] * c[i] * d[i];
// CHECK: [[IV1_2:%.+]] = load i64, i64* [[OMP_IV]]{{.*}}
// CHECK-NEXT: [[ADD1_2:%.+]] = add i64 [[IV1_2]], 1
// CHECK-NEXT: store i64 [[ADD1_2]], i64* [[OMP_IV]]
// CHECK-NEXT: br label %{{.+}}
  }
// CHECK: [[LOOP1_END]]
// CHECK: [[O_LOOP1_END]]
// CHECK: call {{.+}} @__kmpc_barrier([[IDENT_T_TY]]* [[IMPLICIT_BARRIER_LOC]], i32 [[GTID]])
// CHECK: ret void
}

// CHECK-LABEL: define {{.*void}} @{{.*}}test_auto{{.*}}(float* {{.+}}, float* {{.+}}, float* {{.+}}, float* {{.+}})
void test_auto(float *a, float *b, float *c, float *d) {
  unsigned int x = 0;
  unsigned int y = 0;
// CHECK: [[GTID:%.+]] = call i32 @__kmpc_global_thread_num([[IDENT_T_TY]]* [[DEFAULT_LOC:[@%].+]])
  #pragma omp for schedule(auto) collapse(2)
// CHECK: call void @__kmpc_dispatch_init_8([[IDENT_T_TY]]* [[DEFAULT_LOC]], i32 [[GTID]], i32 38, i64 0, i64 [[LAST_ITER:%[^,]+]], i64 1, i64 1)
//
// CHECK: [[HASWORK:%.+]] = call i32 @__kmpc_dispatch_next_8([[IDENT_T_TY]]* [[DEFAULT_LOC]], i32 [[GTID]], i32* [[OMP_ISLAST:%[^,]+]], i64* [[OMP_LB:%[^,]+]], i64* [[OMP_UB:%[^,]+]], i64* [[OMP_ST:%[^,]+]])
// CHECK-NEXT: [[O_CMP:%.+]] = icmp ne i32 [[HASWORK]], 0
// CHECK-NEXT: br i1 [[O_CMP]], label %[[O_LOOP1_BODY:[^,]+]], label %[[O_LOOP1_END:[^,]+]]

// Loop header
// CHECK: [[O_LOOP1_BODY]]
// CHECK: [[LB:%.+]] = load i64, i64* [[OMP_LB]]
// CHECK-NEXT: store i64 [[LB]], i64* [[OMP_IV:[^,]+]]
// CHECK: [[IV:%.+]] = load i64, i64* [[OMP_IV]]

// CHECK-NEXT: [[UB:%.+]] = load i64, i64* [[OMP_UB]]
// CHECK-NEXT: [[CMP:%.+]] = icmp sle i64 [[IV]], [[UB]]
// CHECK-NEXT: br i1 [[CMP]], label %[[LOOP1_BODY:[^,]+]], label %[[LOOP1_END:[^,]+]]
// FIXME: When the iteration count of some nested loop is not a known constant,
// we should pre-calculate it, like we do for the total number of iterations!
  for (char i = static_cast<char>(y); i <= '9'; ++i)
    for (x = 11; x > 0; --x) {
// CHECK: [[LOOP1_BODY]]
// Start of body: indices are calculated from IV:
// CHECK: store i8 {{%[^,]+}}, i8* {{%[^,]+}}
// CHECK: store i32 {{%[^,]+}}, i32* {{%[^,]+}}
// ... loop body ...
// End of body: store into a[i]:
// CHECK: store float [[RESULT:%.+]], float* {{%.+}}
// CHECK-NOT: !llvm.mem.parallel_loop_access
    a[i] = b[i] * c[i] * d[i];
// CHECK: [[IV1_2:%.+]] = load i64, i64* [[OMP_IV]]{{.*}}
// CHECK-NEXT: [[ADD1_2:%.+]] = add nsw i64 [[IV1_2]], 1
// CHECK-NEXT: store i64 [[ADD1_2]], i64* [[OMP_IV]]
// CHECK-NEXT: br label %{{.+}}
  }
// CHECK: [[LOOP1_END]]
// CHECK: [[O_LOOP1_END]]
// CHECK: call {{.+}} @__kmpc_barrier([[IDENT_T_TY]]* [[IMPLICIT_BARRIER_LOC]], i32 [[GTID]])
// CHECK: ret void
}

// CHECK-LABEL: define {{.*void}} @{{.*}}runtime{{.*}}(float* {{.+}}, float* {{.+}}, float* {{.+}}, float* {{.+}})
void runtime(float *a, float *b, float *c, float *d) {
  int x = 0;
// CHECK: [[GTID:%.+]] = call i32 @__kmpc_global_thread_num([[IDENT_T_TY]]* [[DEFAULT_LOC:[@%].+]])
  #pragma omp for collapse(2) schedule(runtime)
// CHECK: call void @__kmpc_dispatch_init_4([[IDENT_T_TY]]* [[DEFAULT_LOC]], i32 [[GTID]], i32 37, i32 0, i32 199, i32 1, i32 1)
//
// CHECK: [[HASWORK:%.+]] = call i32 @__kmpc_dispatch_next_4([[IDENT_T_TY]]* [[DEFAULT_LOC]], i32 [[GTID]], i32* [[OMP_ISLAST:%[^,]+]], i32* [[OMP_LB:%[^,]+]], i32* [[OMP_UB:%[^,]+]], i32* [[OMP_ST:%[^,]+]])
// CHECK-NEXT: [[O_CMP:%.+]] = icmp ne i32 [[HASWORK]], 0
// CHECK-NEXT: br i1 [[O_CMP]], label %[[O_LOOP1_BODY:[^,]+]], label %[[O_LOOP1_END:[^,]+]]

// Loop header
// CHECK: [[O_LOOP1_BODY]]
// CHECK: [[LB:%.+]] = load i32, i32* [[OMP_LB]]
// CHECK-NEXT: store i32 [[LB]], i32* [[OMP_IV:[^,]+]]
// CHECK: [[IV:%.+]] = load i32, i32* [[OMP_IV]]

// CHECK-NEXT: [[UB:%.+]] = load i32, i32* [[OMP_UB]]
// CHECK-NEXT: [[CMP:%.+]] = icmp sle i32 [[IV]], [[UB]]
// CHECK-NEXT: br i1 [[CMP]], label %[[LOOP1_BODY:[^,]+]], label %[[LOOP1_END:[^,]+]]
  for (unsigned char i = '0' ; i <= '9'; ++i)
    for (x = -10; x < 10; ++x) {
// CHECK: [[LOOP1_BODY]]
// Start of body: indices are calculated from IV:
// CHECK: store i8 {{%[^,]+}}, i8* {{%[^,]+}}
// CHECK: store i32 {{%[^,]+}}, i32* {{%[^,]+}}
// ... loop body ...
// End of body: store into a[i]:
// CHECK: store float [[RESULT:%.+]], float* {{%.+}}
// CHECK-NOT: !llvm.mem.parallel_loop_access
    a[i] = b[i] * c[i] * d[i];
// CHECK: [[IV1_2:%.+]] = load i32, i32* [[OMP_IV]]{{.*}}
// CHECK-NEXT: [[ADD1_2:%.+]] = add nsw i32 [[IV1_2]], 1
// CHECK-NEXT: store i32 [[ADD1_2]], i32* [[OMP_IV]]
// CHECK-NEXT: br label %{{.+}}
  }
// CHECK: [[LOOP1_END]]
// CHECK: [[O_LOOP1_END]]
// CHECK: call {{.+}} @__kmpc_barrier([[IDENT_T_TY]]* [[IMPLICIT_BARRIER_LOC]], i32 [[GTID]])
// CHECK: ret void
}

// CHECK-LABEL: test_precond
void test_precond() {
  // CHECK: [[A_ADDR:%.+]] = alloca i8,
  // CHECK: [[CAP:%.+]] = alloca i8,
  // CHECK: [[I_ADDR:%.+]] = alloca i8,
  char a = 0;
  // CHECK: store i8 0,
  // CHECK: store i32
  // CHECK: store i8
  // CHECK: [[A:%.+]] = load i8, i8* [[CAP]],
  // CHECK: [[CONV:%.+]] = sext i8 [[A]] to i32
  // CHECK: [[CMP:%.+]] = icmp slt i32 [[CONV]], 10
  // CHECK: br i1 [[CMP]], label %[[PRECOND_THEN:[^,]+]], label %[[PRECOND_END:[^,]+]]
  // CHECK: [[PRECOND_THEN]]
  // CHECK: call void @__kmpc_for_static_init_4
#pragma omp for
  for(char i = a; i < 10; ++i);
  // CHECK: call void @__kmpc_for_static_fini
  // CHECK: [[PRECOND_END]]
}

// TERM_DEBUG-LABEL: foo
int foo() {return 0;};

// TERM_DEBUG-LABEL: parallel_for
void parallel_for(float *a) {
#pragma omp parallel
#pragma omp for schedule(static, 5)
  // TERM_DEBUG:     __kmpc_global_thread_num
  // TERM_DEBUG:     call void @__kmpc_for_static_init_4u({{.+}}), !dbg [[DBG_LOC_START:![0-9]+]]
  // TERM_DEBUG:     invoke i32 {{.*}}foo{{.*}}()
  // TERM_DEBUG:     unwind label %[[TERM_LPAD:.+]],
  // TERM_DEBUG-NOT: __kmpc_global_thread_num
  // TERM_DEBUG:     call void @__kmpc_for_static_fini({{.+}}), !dbg [[DBG_LOC_END:![0-9]+]]
  // TERM_DEBUG:     call {{.+}} @__kmpc_barrier({{.+}}), !dbg [[DBG_LOC_CANCEL:![0-9]+]]
  // TERM_DEBUG:     [[TERM_LPAD]]
  // TERM_DEBUG:     call void @__clang_call_terminate
  // TERM_DEBUG:     unreachable
  for (unsigned i = 131071; i <= 2147483647; i += 127)
    a[i] += foo();
}
// Check source line corresponds to "#pragma omp for schedule(static, 5)" above:
// TERM_DEBUG-DAG: [[DBG_LOC_START]] = !DILocation(line: [[@LINE-15]],
// TERM_DEBUG-DAG: [[DBG_LOC_END]] = !DILocation(line: [[@LINE-16]],
// TERM_DEBUG-DAG: [[DBG_LOC_CANCEL]] = !DILocation(line: [[@LINE-17]],

char i = 1, j = 2, k = 3;
// CHECK-LABEL: for_with_global_lcv
void for_with_global_lcv() {
// CHECK: [[I_ADDR:%.+]] = alloca i8,
// CHECK: [[J_ADDR:%.+]] = alloca i8,

// CHECK: call void @__kmpc_for_static_init_4(
// CHECK-NOT: [[I]]
// CHECK: store i8 %{{.+}}, i8* [[I_ADDR]]
// CHECK-NOT: [[I]]
// CHECK: [[I_VAL:%.+]] = load i8, i8* [[I_ADDR]],
// CHECK-NOT: [[I]]
// CHECK: store i8 [[I_VAL]], i8* [[K]]
// CHECK-NOT: [[I]]
// CHECK: call void @__kmpc_for_static_fini(
// CHECK: call void @__kmpc_barrier(
#pragma omp for
  for (i = 0; i < 2; ++i) {
    k = i;
  }
// CHECK: call void @__kmpc_for_static_init_4(
// CHECK-NOT: [[J]]
// CHECK: store i8 %{{.+}}, i8* [[J_ADDR]]
// CHECK-NOT: [[J]]
// CHECK: [[J_VAL:%.+]] = load i8, i8* [[J_ADDR]],
// CHECK-NOT: [[J]]
// CHECK: store i8 [[J_VAL]], i8* [[K]]
// CHECK-NOT: [[J]]
// CHECK: call void @__kmpc_for_static_fini(
#pragma omp for collapse(2)
  for (int i = 0; i < 2; ++i)
  for (j = 0; j < 2; ++j) {
    k = i;
    k = j;
  }
  char &cnt = i;
#pragma omp for
  for (cnt = 0; cnt < 2; ++cnt)
    k = cnt;
}

// CHECK-LABEL: for_with_references
void for_with_references() {
// CHECK: [[I:%.+]] = alloca i8,
// CHECK: [[CNT:%.+]] = alloca i8*,
// CHECK: [[CNT_PRIV:%.+]] = alloca i8,
// CHECK: call void @__kmpc_for_static_init_4(
// CHECK-NOT: load i8, i8* [[CNT]],
// CHECK: call void @__kmpc_for_static_fini(
  char i = 0;
  char &cnt = i;
#pragma omp for
  for (cnt = 0; cnt < 2; ++cnt)
    k = cnt;
}

struct Bool {
  Bool(bool b) : b(b) {}
  operator bool() const { return b; }
  const bool b;
};

template <typename T>
struct It {
  It() : p(0) {}
  It(const It &, int = 0) ;
  template <typename U>
  It(U &, int = 0) ;
  It &operator=(const It &);
  It &operator=(It &);
  ~It() {}

  It(T *p) : p(p) {}

  operator T *&() { return p; }
  operator T *() const { return p; }
  T *operator->() const { return p; }

  It &operator++() { ++p; return *this; }
  It &operator--() { --p; return *this; }
  It &operator+=(unsigned n) { p += n; return *this; }
  It &operator-=(unsigned n) { p -= n; return *this; }

  T *p;
};

template <typename T>
It<T> operator+(It<T> a, typename It<T>::difference_type n) { return a.p + n; }

template <typename T>
It<T> operator+(typename It<T>::difference_type n, It<T> a) { return a.p + n; }

template <typename T>
It<T> operator-(It<T> a, typename It<T>::difference_type n) { return a.p - n; }

typedef Bool BoolType;

template <typename T>
BoolType operator<(It<T> a, It<T> b) { return a.p < b.p; }

void loop_with_It(It<char> begin, It<char> end) {
#pragma omp for
  for (It<char> it = begin; it < end; ++it) {
    *it = 0;
  }
}

// CHECK-LABEL: loop_with_It
// CHECK: call i32 @__kmpc_global_thread_num(
// CHECK: call void @__kmpc_for_static_init_8(
// CHECK: call void @__kmpc_for_static_fini(

<<<<<<< HEAD
=======
void loop_with_It_plus(It<char> begin, It<char> end) {
#pragma omp for
  for (It<char> it = begin; it < end; it+=1u) {
    *it = 0;
  }
}

// CHECK-LABEL: loop_with_It_plus
// CHECK: call i32 @__kmpc_global_thread_num(
// CHECK: call void @__kmpc_for_static_init_8(
// CHECK: call void @__kmpc_for_static_fini(

>>>>>>> f6959ed1
void loop_with_stmt_expr() {
#pragma omp for
  for (int i = __extension__({float b = 0;b; }); i < __extension__({double c = 1;c; }); i += __extension__({char d = 1; d; }))
    ;
}
// CHECK-LABEL: loop_with_stmt_expr
// CHECK: call i32 @__kmpc_global_thread_num(
// CHECK: call void @__kmpc_for_static_init_4(
// CHECK: call void @__kmpc_for_static_fini(


// CHECK-LABEL: fint
// CHECK: call {{.*}}i32 {{.*}}ftemplate
// CHECK: ret i32

// CHECK: load i16, i16*
// CHECK: store i16 %
// CHECK: call void {{.+}}@__kmpc_fork_call(
// CHECK: call void @__kmpc_for_static_init_4(
template <typename T>
T ftemplate() {
  short aa = 0;

#pragma omp parallel for schedule(static, aa)
  for (int i = 0; i < 100; i++) {
  }
  return T();
}

int fint(void) { return ftemplate<int>(); }

#endif // HEADER<|MERGE_RESOLUTION|>--- conflicted
+++ resolved
@@ -485,8 +485,6 @@
 // CHECK: call void @__kmpc_for_static_init_8(
 // CHECK: call void @__kmpc_for_static_fini(
 
-<<<<<<< HEAD
-=======
 void loop_with_It_plus(It<char> begin, It<char> end) {
 #pragma omp for
   for (It<char> it = begin; it < end; it+=1u) {
@@ -499,7 +497,6 @@
 // CHECK: call void @__kmpc_for_static_init_8(
 // CHECK: call void @__kmpc_for_static_fini(
 
->>>>>>> f6959ed1
 void loop_with_stmt_expr() {
 #pragma omp for
   for (int i = __extension__({float b = 0;b; }); i < __extension__({double c = 1;c; }); i += __extension__({char d = 1; d; }))
