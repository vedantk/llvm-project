--- conflicted
+++ resolved
@@ -17,14 +17,15 @@
 // RUN: %clang -### -c -glldb %s -target x86_64-linux-gnu 2>&1 \
 // RUN:             | FileCheck -check-prefix=G -check-prefix=G_LLDB %s
 // RUN: %clang -### -c -gsce %s -target x86_64-linux-gnu 2>&1 \
+// RUN:             | FileCheck -check-prefix=G -check-prefix=G_SCE %s
+
+// Android.
+// Android should always generate DWARF4.
+// RUN: %clang -### -c -g %s -target arm-linux-androideabi 2>&1 \
+// RUN:             | FileCheck -check-prefix=G -check-prefix=G_DWARF4 %s
 
 // Darwin.
-<<<<<<< HEAD
-// RUN:             | FileCheck -check-prefix=G -check-prefix=G_SCE %s
-// RUN: %clang -### -c -g %s -target x86_64-apple-darwin 2>&1 \
-=======
 // RUN: %clang -### -c -g %s -target x86_64-apple-darwin14 2>&1 \
->>>>>>> 5d289ed3
 // RUN:             | FileCheck -check-prefix=G_STANDALONE \
 // RUN:                         -check-prefix=G_DWARF2 \
 // RUN:                         -check-prefix=G_LLDB %s
@@ -276,6 +277,7 @@
 //
 // G_STANDALONE: "-cc1"
 // G_STANDALONE: "-debug-info-kind=standalone"
+// G_DWARF2: "-dwarf-version=2"
 // G_DWARF4: "-dwarf-version=4"
 //
 // G_GDB:  "-debugger-tuning=gdb"
