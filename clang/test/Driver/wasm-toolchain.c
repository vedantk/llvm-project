// A basic clang -cc1 command-line. WebAssembly is somewhat special in
// enabling -ffunction-sections, -fdata-sections, and -fvisibility=hidden by
// default.

// RUN: %clang %s -### -no-canonical-prefixes -target wasm32-unknown-unknown 2>&1 | FileCheck -check-prefix=CC1 %s
// CC1: clang{{.*}} "-cc1" "-triple" "wasm32-unknown-unknown" {{.*}} "-fvisibility" "hidden" {{.*}} "-ffunction-sections" "-fdata-sections"

// Ditto, but ensure that a user -fno-function-sections disables the
// default -ffunction-sections.

// RUN: %clang %s -### -target wasm32-unknown-unknown -fno-function-sections 2>&1 | FileCheck -check-prefix=NO_FUNCTION_SECTIONS %s
// NO_FUNCTION_SECTIONS-NOT: function-sections

// Ditto, but ensure that a user -fno-data-sections disables the
// default -fdata-sections.

// RUN: %clang %s -### -target wasm32-unknown-unknown -fno-data-sections 2>&1 | FileCheck -check-prefix=NO_DATA_SECTIONS %s
// NO_DATA_SECTIONS-NOT: data-sections

// Ditto, but ensure that a user -fvisibility=default disables the default
// -fvisibility=hidden.

// RUN: %clang %s -### -target wasm32-unknown-unknown -fvisibility=default 2>&1 | FileCheck -check-prefix=FVISIBILITY_DEFAULT %s
// FVISIBILITY_DEFAULT-NOT: hidden

// A basic C link command-line.

// RUN: %clang -### -no-canonical-prefixes -target wasm32-unknown-unknown --sysroot=/foo %s 2>&1 | FileCheck -check-prefix=LINK %s
// LINK: clang{{.*}}" "-cc1" {{.*}} "-o" "[[temp:[^"]*]]"
<<<<<<< HEAD
// LINK: lld{{.*}}" "-flavor" "wasm" "-L/foo/lib" "[[temp]]" "-allow-undefined-file" "wasm.syms" "-lc" "-lcompiler_rt" "-o" "a.out"
=======
// LINK: lld{{.*}}" "-flavor" "wasm" "-L/foo/lib" "[[temp]]" "-allow-undefined-file" "wasm.syms" "-lc" "{{.*[/\\]}}libclang_rt.builtins-wasm32.a" "-o" "a.out"
>>>>>>> 6853d94e

// A basic C link command-line with optimization.

// RUN: %clang -### -O2 -no-canonical-prefixes -target wasm32-unknown-unknown --sysroot=/foo %s 2>&1 | FileCheck -check-prefix=LINK_OPT %s
// LINK_OPT: clang{{.*}}" "-cc1" {{.*}} "-o" "[[temp:[^"]*]]"
<<<<<<< HEAD
// LINK_OPT: lld{{.*}}" "-flavor" "wasm" "-L/foo/lib" "[[temp]]" "-allow-undefined-file" "wasm.syms" "-lc" "-lcompiler_rt" "-o" "a.out"
=======
// LINK_OPT: lld{{.*}}" "-flavor" "wasm" "-L/foo/lib" "[[temp]]" "-allow-undefined-file" "wasm.syms" "-lc" "{{.*[/\\]}}libclang_rt.builtins-wasm32.a" "-o" "a.out"
>>>>>>> 6853d94e
<|MERGE_RESOLUTION|>--- conflicted
+++ resolved
@@ -27,18 +27,10 @@
 
 // RUN: %clang -### -no-canonical-prefixes -target wasm32-unknown-unknown --sysroot=/foo %s 2>&1 | FileCheck -check-prefix=LINK %s
 // LINK: clang{{.*}}" "-cc1" {{.*}} "-o" "[[temp:[^"]*]]"
-<<<<<<< HEAD
-// LINK: lld{{.*}}" "-flavor" "wasm" "-L/foo/lib" "[[temp]]" "-allow-undefined-file" "wasm.syms" "-lc" "-lcompiler_rt" "-o" "a.out"
-=======
 // LINK: lld{{.*}}" "-flavor" "wasm" "-L/foo/lib" "[[temp]]" "-allow-undefined-file" "wasm.syms" "-lc" "{{.*[/\\]}}libclang_rt.builtins-wasm32.a" "-o" "a.out"
->>>>>>> 6853d94e
 
 // A basic C link command-line with optimization.
 
 // RUN: %clang -### -O2 -no-canonical-prefixes -target wasm32-unknown-unknown --sysroot=/foo %s 2>&1 | FileCheck -check-prefix=LINK_OPT %s
 // LINK_OPT: clang{{.*}}" "-cc1" {{.*}} "-o" "[[temp:[^"]*]]"
-<<<<<<< HEAD
-// LINK_OPT: lld{{.*}}" "-flavor" "wasm" "-L/foo/lib" "[[temp]]" "-allow-undefined-file" "wasm.syms" "-lc" "-lcompiler_rt" "-o" "a.out"
-=======
-// LINK_OPT: lld{{.*}}" "-flavor" "wasm" "-L/foo/lib" "[[temp]]" "-allow-undefined-file" "wasm.syms" "-lc" "{{.*[/\\]}}libclang_rt.builtins-wasm32.a" "-o" "a.out"
->>>>>>> 6853d94e
+// LINK_OPT: lld{{.*}}" "-flavor" "wasm" "-L/foo/lib" "[[temp]]" "-allow-undefined-file" "wasm.syms" "-lc" "{{.*[/\\]}}libclang_rt.builtins-wasm32.a" "-o" "a.out"