/* c-index-test.c */

#include "clang/Config/config.h"
#include "clang-c/Index.h"
#include "clang-c/CXCompilationDatabase.h"
#include "clang-c/BuildSystem.h"
#include "clang-c/Documentation.h"
#include <ctype.h>
#include <stdlib.h>
#include <stdio.h>
#include <string.h>
#include <assert.h>

#ifdef CLANG_HAVE_LIBXML
#include <libxml/parser.h>
#include <libxml/relaxng.h>
#include <libxml/xmlerror.h>
#endif

#ifdef _WIN32
#  include <direct.h>
#else
#  include <unistd.h>
#endif

extern int indextest_core_main(int argc, const char **argv);

/******************************************************************************/
/* Utility functions.                                                         */
/******************************************************************************/

#ifdef _MSC_VER
char *basename(const char* path)
{
    char* base1 = (char*)strrchr(path, '/');
    char* base2 = (char*)strrchr(path, '\\');
    if (base1 && base2)
        return((base1 > base2) ? base1 + 1 : base2 + 1);
    else if (base1)
        return(base1 + 1);
    else if (base2)
        return(base2 + 1);

    return((char*)path);
}
char *dirname(char* path)
{
    char* base1 = (char*)strrchr(path, '/');
    char* base2 = (char*)strrchr(path, '\\');
    if (base1 && base2)
        if (base1 > base2)
          *base1 = 0;
        else
          *base2 = 0;
    else if (base1)
        *base1 = 0;
    else if (base2)
        *base2 = 0;

    return path;
}
#else
extern char *basename(const char *);
extern char *dirname(char *);
#endif

/** Return the default parsing options. */
static unsigned getDefaultParsingOptions() {
  unsigned options = CXTranslationUnit_DetailedPreprocessingRecord;

  if (getenv("CINDEXTEST_EDITING"))
    options |= clang_defaultEditingTranslationUnitOptions();
  if (getenv("CINDEXTEST_COMPLETION_CACHING"))
    options |= CXTranslationUnit_CacheCompletionResults;
  if (getenv("CINDEXTEST_COMPLETION_NO_CACHING"))
    options &= ~CXTranslationUnit_CacheCompletionResults;
  if (getenv("CINDEXTEST_SKIP_FUNCTION_BODIES"))
    options |= CXTranslationUnit_SkipFunctionBodies;
  if (getenv("CINDEXTEST_COMPLETION_BRIEF_COMMENTS"))
    options |= CXTranslationUnit_IncludeBriefCommentsInCodeCompletion;
  if (getenv("CINDEXTEST_CREATE_PREAMBLE_ON_FIRST_PARSE"))
    options |= CXTranslationUnit_CreatePreambleOnFirstParse;
  if (getenv("CINDEXTEST_KEEP_GOING"))
    options |= CXTranslationUnit_KeepGoing;
<<<<<<< HEAD
=======
  if (getenv("CINDEXTEST_LIMIT_SKIP_FUNCTION_BODIES_TO_PREAMBLE"))
    options |= CXTranslationUnit_LimitSkipFunctionBodiesToPreamble;
>>>>>>> de8bf267

  return options;
}

static void ModifyPrintingPolicyAccordingToEnv(CXPrintingPolicy Policy) {
  struct Mapping {
    const char *name;
    enum CXPrintingPolicyProperty property;
  };
  struct Mapping mappings[] = {
      {"CINDEXTEST_PRINTINGPOLICY_INDENTATION", CXPrintingPolicy_Indentation},
      {"CINDEXTEST_PRINTINGPOLICY_SUPPRESSSPECIFIERS",
       CXPrintingPolicy_SuppressSpecifiers},
      {"CINDEXTEST_PRINTINGPOLICY_SUPPRESSTAGKEYWORD",
       CXPrintingPolicy_SuppressTagKeyword},
      {"CINDEXTEST_PRINTINGPOLICY_INCLUDETAGDEFINITION",
       CXPrintingPolicy_IncludeTagDefinition},
      {"CINDEXTEST_PRINTINGPOLICY_SUPPRESSSCOPE",
       CXPrintingPolicy_SuppressScope},
      {"CINDEXTEST_PRINTINGPOLICY_SUPPRESSUNWRITTENSCOPE",
       CXPrintingPolicy_SuppressUnwrittenScope},
      {"CINDEXTEST_PRINTINGPOLICY_SUPPRESSINITIALIZERS",
       CXPrintingPolicy_SuppressInitializers},
      {"CINDEXTEST_PRINTINGPOLICY_CONSTANTARRAYSIZEASWRITTEN",
       CXPrintingPolicy_ConstantArraySizeAsWritten},
      {"CINDEXTEST_PRINTINGPOLICY_ANONYMOUSTAGLOCATIONS",
       CXPrintingPolicy_AnonymousTagLocations},
      {"CINDEXTEST_PRINTINGPOLICY_SUPPRESSSTRONGLIFETIME",
       CXPrintingPolicy_SuppressStrongLifetime},
      {"CINDEXTEST_PRINTINGPOLICY_SUPPRESSLIFETIMEQUALIFIERS",
       CXPrintingPolicy_SuppressLifetimeQualifiers},
      {"CINDEXTEST_PRINTINGPOLICY_SUPPRESSTEMPLATEARGSINCXXCONSTRUCTORS",
       CXPrintingPolicy_SuppressTemplateArgsInCXXConstructors},
      {"CINDEXTEST_PRINTINGPOLICY_BOOL", CXPrintingPolicy_Bool},
      {"CINDEXTEST_PRINTINGPOLICY_RESTRICT", CXPrintingPolicy_Restrict},
      {"CINDEXTEST_PRINTINGPOLICY_ALIGNOF", CXPrintingPolicy_Alignof},
      {"CINDEXTEST_PRINTINGPOLICY_UNDERSCOREALIGNOF",
       CXPrintingPolicy_UnderscoreAlignof},
      {"CINDEXTEST_PRINTINGPOLICY_USEVOIDFORZEROPARAMS",
       CXPrintingPolicy_UseVoidForZeroParams},
      {"CINDEXTEST_PRINTINGPOLICY_TERSEOUTPUT", CXPrintingPolicy_TerseOutput},
      {"CINDEXTEST_PRINTINGPOLICY_POLISHFORDECLARATION",
       CXPrintingPolicy_PolishForDeclaration},
      {"CINDEXTEST_PRINTINGPOLICY_HALF", CXPrintingPolicy_Half},
      {"CINDEXTEST_PRINTINGPOLICY_MSWCHAR", CXPrintingPolicy_MSWChar},
      {"CINDEXTEST_PRINTINGPOLICY_INCLUDENEWLINES",
       CXPrintingPolicy_IncludeNewlines},
      {"CINDEXTEST_PRINTINGPOLICY_MSVCFORMATTING",
       CXPrintingPolicy_MSVCFormatting},
      {"CINDEXTEST_PRINTINGPOLICY_CONSTANTSASWRITTEN",
       CXPrintingPolicy_ConstantsAsWritten},
      {"CINDEXTEST_PRINTINGPOLICY_SUPPRESSIMPLICITBASE",
       CXPrintingPolicy_SuppressImplicitBase},
      {"CINDEXTEST_PRINTINGPOLICY_FULLYQUALIFIEDNAME",
       CXPrintingPolicy_FullyQualifiedName},
  };

  unsigned i;
  for (i = 0; i < sizeof(mappings) / sizeof(struct Mapping); i++) {
    char *value = getenv(mappings[i].name);
    if (value) {
      clang_PrintingPolicy_setProperty(Policy, mappings[i].property,
                                       (unsigned)strtoul(value, 0L, 10));
    }
  }
}

/** Returns 0 in case of success, non-zero in case of a failure. */
static int checkForErrors(CXTranslationUnit TU);

static void describeLibclangFailure(enum CXErrorCode Err) {
  switch (Err) {
  case CXError_Success:
    fprintf(stderr, "Success\n");
    return;

  case CXError_Failure:
    fprintf(stderr, "Failure (no details available)\n");
    return;

  case CXError_Crashed:
    fprintf(stderr, "Failure: libclang crashed\n");
    return;

  case CXError_InvalidArguments:
    fprintf(stderr, "Failure: invalid arguments passed to a libclang routine\n");
    return;

  case CXError_ASTReadError:
    fprintf(stderr, "Failure: AST deserialization error occurred\n");
    return;

  default:
    fprintf(stderr, "Failure (other)\n");
    return;
  }
}

static void PrintExtent(FILE *out, unsigned begin_line, unsigned begin_column,
                        unsigned end_line, unsigned end_column) {
  fprintf(out, "[%d:%d - %d:%d]", begin_line, begin_column,
          end_line, end_column);
}

static unsigned CreateTranslationUnit(CXIndex Idx, const char *file,
                                      CXTranslationUnit *TU) {
  enum CXErrorCode Err = clang_createTranslationUnit2(Idx, file, TU);
  if (Err != CXError_Success) {
    fprintf(stderr, "Unable to load translation unit from '%s'!\n", file);
    describeLibclangFailure(Err);
    *TU = 0;
    return 0;
  }
  return 1;
}

void free_remapped_files(struct CXUnsavedFile *unsaved_files,
                         int num_unsaved_files) {
  int i;
  for (i = 0; i != num_unsaved_files; ++i) {
    free((char *)unsaved_files[i].Filename);
    free((char *)unsaved_files[i].Contents);
  }
  free(unsaved_files);
}

static int parse_remapped_files_with_opt(const char *opt_name,
                                         int argc, const char **argv,
                                         int start_arg,
                                         struct CXUnsavedFile **unsaved_files,
                                         int *num_unsaved_files) {
  int i;
  int arg;
  int prefix_len = strlen(opt_name);
  int arg_indices[20];
  *unsaved_files = 0;
  *num_unsaved_files = 0;

  /* Count the number of remapped files. */
  for (arg = start_arg; arg < argc; ++arg) {
    if (strncmp(argv[arg], opt_name, prefix_len))
      continue;

    assert(*num_unsaved_files < (int)(sizeof(arg_indices)/sizeof(int)));
    arg_indices[*num_unsaved_files] = arg;
    ++*num_unsaved_files;
  }

  if (*num_unsaved_files == 0)
    return 0;

  *unsaved_files
    = (struct CXUnsavedFile *)malloc(sizeof(struct CXUnsavedFile) *
                                     *num_unsaved_files);
  assert(*unsaved_files);
  for (i = 0; i != *num_unsaved_files; ++i) {
    struct CXUnsavedFile *unsaved = *unsaved_files + i;
    const char *arg_string = argv[arg_indices[i]] + prefix_len;
    int filename_len;
    char *filename;
    char *contents;
    FILE *to_file;
    const char *sep = strchr(arg_string, ',');
    if (!sep) {
      fprintf(stderr,
              "error: %sfrom:to argument is missing comma\n", opt_name);
      free_remapped_files(*unsaved_files, i);
      *unsaved_files = 0;
      *num_unsaved_files = 0;
      return -1;
    }

    /* Open the file that we're remapping to. */
    to_file = fopen(sep + 1, "rb");
    if (!to_file) {
      fprintf(stderr, "error: cannot open file %s that we are remapping to\n",
              sep + 1);
      free_remapped_files(*unsaved_files, i);
      *unsaved_files = 0;
      *num_unsaved_files = 0;
      return -1;
    }

    /* Determine the length of the file we're remapping to. */
    fseek(to_file, 0, SEEK_END);
    unsaved->Length = ftell(to_file);
    fseek(to_file, 0, SEEK_SET);

    /* Read the contents of the file we're remapping to. */
    contents = (char *)malloc(unsaved->Length + 1);
    assert(contents);
    if (fread(contents, 1, unsaved->Length, to_file) != unsaved->Length) {
      fprintf(stderr, "error: unexpected %s reading 'to' file %s\n",
              (feof(to_file) ? "EOF" : "error"), sep + 1);
      fclose(to_file);
      free_remapped_files(*unsaved_files, i);
      free(contents);
      *unsaved_files = 0;
      *num_unsaved_files = 0;
      return -1;
    }
    contents[unsaved->Length] = 0;
    unsaved->Contents = contents;

    /* Close the file. */
    fclose(to_file);

    /* Copy the file name that we're remapping from. */
    filename_len = sep - arg_string;
    filename = (char *)malloc(filename_len + 1);
    assert(filename);
    memcpy(filename, arg_string, filename_len);
    filename[filename_len] = 0;
    unsaved->Filename = filename;
  }

  return 0;
}

static int parse_remapped_files(int argc, const char **argv, int start_arg,
                                struct CXUnsavedFile **unsaved_files,
                                int *num_unsaved_files) {
  return parse_remapped_files_with_opt("-remap-file=", argc, argv, start_arg,
      unsaved_files, num_unsaved_files);
}

static int parse_remapped_files_with_try(int try_idx,
                                         int argc, const char **argv,
                                         int start_arg,
                                         struct CXUnsavedFile **unsaved_files,
                                         int *num_unsaved_files) {
  struct CXUnsavedFile *unsaved_files_no_try_idx;
  int num_unsaved_files_no_try_idx;
  struct CXUnsavedFile *unsaved_files_try_idx;
  int num_unsaved_files_try_idx;
  int ret;
  char opt_name[32];

  ret = parse_remapped_files(argc, argv, start_arg,
      &unsaved_files_no_try_idx, &num_unsaved_files_no_try_idx);
  if (ret)
    return ret;

  sprintf(opt_name, "-remap-file-%d=", try_idx);
  ret = parse_remapped_files_with_opt(opt_name, argc, argv, start_arg,
      &unsaved_files_try_idx, &num_unsaved_files_try_idx);
  if (ret)
    return ret;

  if (num_unsaved_files_no_try_idx == 0) {
    *unsaved_files = unsaved_files_try_idx;
    *num_unsaved_files = num_unsaved_files_try_idx;
    return 0;
  }
  if (num_unsaved_files_try_idx == 0) {
    *unsaved_files = unsaved_files_no_try_idx;
    *num_unsaved_files = num_unsaved_files_no_try_idx;
    return 0;
  }

  *num_unsaved_files = num_unsaved_files_no_try_idx + num_unsaved_files_try_idx;
  *unsaved_files
    = (struct CXUnsavedFile *)realloc(unsaved_files_no_try_idx,
                                      sizeof(struct CXUnsavedFile) *
                                        *num_unsaved_files);
  assert(*unsaved_files);
  memcpy(*unsaved_files + num_unsaved_files_no_try_idx,
         unsaved_files_try_idx, sizeof(struct CXUnsavedFile) *
            num_unsaved_files_try_idx);
  free(unsaved_files_try_idx);
  return 0;
}

static const char *parse_comments_schema(int argc, const char **argv) {
  const char *CommentsSchemaArg = "-comments-xml-schema=";
  const char *CommentSchemaFile = NULL;

  if (argc == 0)
    return CommentSchemaFile;

  if (!strncmp(argv[0], CommentsSchemaArg, strlen(CommentsSchemaArg)))
    CommentSchemaFile = argv[0] + strlen(CommentsSchemaArg);

  return CommentSchemaFile;
}

/******************************************************************************/
/* Pretty-printing.                                                           */
/******************************************************************************/

static const char *FileCheckPrefix = "CHECK";

static void PrintCString(const char *CStr) {
  if (CStr != NULL && CStr[0] != '\0') {
    for ( ; *CStr; ++CStr) {
      const char C = *CStr;
      switch (C) {
        case '\n': printf("\\n"); break;
        case '\r': printf("\\r"); break;
        case '\t': printf("\\t"); break;
        case '\v': printf("\\v"); break;
        case '\f': printf("\\f"); break;
        default:   putchar(C);    break;
      }
    }
  }
}

static void PrintCStringWithPrefix(const char *Prefix, const char *CStr) {
  printf(" %s=[", Prefix);
  PrintCString(CStr);
  printf("]");
}

static void PrintCXStringAndDispose(CXString Str) {
  PrintCString(clang_getCString(Str));
  clang_disposeString(Str);
}

static void PrintCXStringWithPrefix(const char *Prefix, CXString Str) {
  PrintCStringWithPrefix(Prefix, clang_getCString(Str));
}

static void PrintCXStringWithPrefixAndDispose(const char *Prefix,
                                              CXString Str) {
  PrintCStringWithPrefix(Prefix, clang_getCString(Str));
  clang_disposeString(Str);
}

static void PrintRange(CXSourceRange R, const char *str) {
  CXFile begin_file, end_file;
  unsigned begin_line, begin_column, end_line, end_column;

  clang_getSpellingLocation(clang_getRangeStart(R),
                            &begin_file, &begin_line, &begin_column, 0);
  clang_getSpellingLocation(clang_getRangeEnd(R),
                            &end_file, &end_line, &end_column, 0);
  if (!begin_file || !end_file)
    return;

  if (str)
    printf(" %s=", str);
  PrintExtent(stdout, begin_line, begin_column, end_line, end_column);
}

static enum DisplayType {
    DisplayType_Spelling,
    DisplayType_DisplayName,
    DisplayType_Pretty
} wanted_display_type = DisplayType_Spelling;

static void printVersion(const char *Prefix, CXVersion Version) {
  if (Version.Major < 0)
    return;
  printf("%s%d", Prefix, Version.Major);
  
  if (Version.Minor < 0)
    return;
  printf(".%d", Version.Minor);

  if (Version.Subminor < 0)
    return;
  printf(".%d", Version.Subminor);
}

struct CommentASTDumpingContext {
  int IndentLevel;
};

static void DumpCXCommentInternal(struct CommentASTDumpingContext *Ctx,
                                  CXComment Comment) {
  unsigned i;
  unsigned e;
  enum CXCommentKind Kind = clang_Comment_getKind(Comment);

  Ctx->IndentLevel++;
  for (i = 0, e = Ctx->IndentLevel; i != e; ++i)
    printf("  ");

  printf("(");
  switch (Kind) {
  case CXComment_Null:
    printf("CXComment_Null");
    break;
  case CXComment_Text:
    printf("CXComment_Text");
    PrintCXStringWithPrefixAndDispose("Text",
                                      clang_TextComment_getText(Comment));
    if (clang_Comment_isWhitespace(Comment))
      printf(" IsWhitespace");
    if (clang_InlineContentComment_hasTrailingNewline(Comment))
      printf(" HasTrailingNewline");
    break;
  case CXComment_InlineCommand:
    printf("CXComment_InlineCommand");
    PrintCXStringWithPrefixAndDispose(
        "CommandName",
        clang_InlineCommandComment_getCommandName(Comment));
    switch (clang_InlineCommandComment_getRenderKind(Comment)) {
    case CXCommentInlineCommandRenderKind_Normal:
      printf(" RenderNormal");
      break;
    case CXCommentInlineCommandRenderKind_Bold:
      printf(" RenderBold");
      break;
    case CXCommentInlineCommandRenderKind_Monospaced:
      printf(" RenderMonospaced");
      break;
    case CXCommentInlineCommandRenderKind_Emphasized:
      printf(" RenderEmphasized");
      break;
    }
    for (i = 0, e = clang_InlineCommandComment_getNumArgs(Comment);
         i != e; ++i) {
      printf(" Arg[%u]=", i);
      PrintCXStringAndDispose(
          clang_InlineCommandComment_getArgText(Comment, i));
    }
    if (clang_InlineContentComment_hasTrailingNewline(Comment))
      printf(" HasTrailingNewline");
    break;
  case CXComment_HTMLStartTag: {
    unsigned NumAttrs;
    printf("CXComment_HTMLStartTag");
    PrintCXStringWithPrefixAndDispose(
        "Name",
        clang_HTMLTagComment_getTagName(Comment));
    NumAttrs = clang_HTMLStartTag_getNumAttrs(Comment);
    if (NumAttrs != 0) {
      printf(" Attrs:");
      for (i = 0; i != NumAttrs; ++i) {
        printf(" ");
        PrintCXStringAndDispose(clang_HTMLStartTag_getAttrName(Comment, i));
        printf("=");
        PrintCXStringAndDispose(clang_HTMLStartTag_getAttrValue(Comment, i));
      }
    }
    if (clang_HTMLStartTagComment_isSelfClosing(Comment))
      printf(" SelfClosing");
    if (clang_InlineContentComment_hasTrailingNewline(Comment))
      printf(" HasTrailingNewline");
    break;
  }
  case CXComment_HTMLEndTag:
    printf("CXComment_HTMLEndTag");
    PrintCXStringWithPrefixAndDispose(
        "Name",
        clang_HTMLTagComment_getTagName(Comment));
    if (clang_InlineContentComment_hasTrailingNewline(Comment))
      printf(" HasTrailingNewline");
    break;
  case CXComment_Paragraph:
    printf("CXComment_Paragraph");
    if (clang_Comment_isWhitespace(Comment))
      printf(" IsWhitespace");
    break;
  case CXComment_BlockCommand:
    printf("CXComment_BlockCommand");
    PrintCXStringWithPrefixAndDispose(
        "CommandName",
        clang_BlockCommandComment_getCommandName(Comment));
    for (i = 0, e = clang_BlockCommandComment_getNumArgs(Comment);
         i != e; ++i) {
      printf(" Arg[%u]=", i);
      PrintCXStringAndDispose(
          clang_BlockCommandComment_getArgText(Comment, i));
    }
    break;
  case CXComment_ParamCommand:
    printf("CXComment_ParamCommand");
    switch (clang_ParamCommandComment_getDirection(Comment)) {
    case CXCommentParamPassDirection_In:
      printf(" in");
      break;
    case CXCommentParamPassDirection_Out:
      printf(" out");
      break;
    case CXCommentParamPassDirection_InOut:
      printf(" in,out");
      break;
    }
    if (clang_ParamCommandComment_isDirectionExplicit(Comment))
      printf(" explicitly");
    else
      printf(" implicitly");
    PrintCXStringWithPrefixAndDispose(
        "ParamName",
        clang_ParamCommandComment_getParamName(Comment));
    if (clang_ParamCommandComment_isParamIndexValid(Comment))
      printf(" ParamIndex=%u", clang_ParamCommandComment_getParamIndex(Comment));
    else
      printf(" ParamIndex=Invalid");
    break;
  case CXComment_TParamCommand:
    printf("CXComment_TParamCommand");
    PrintCXStringWithPrefixAndDispose(
        "ParamName",
        clang_TParamCommandComment_getParamName(Comment));
    if (clang_TParamCommandComment_isParamPositionValid(Comment)) {
      printf(" ParamPosition={");
      for (i = 0, e = clang_TParamCommandComment_getDepth(Comment);
           i != e; ++i) {
        printf("%u", clang_TParamCommandComment_getIndex(Comment, i));
        if (i != e - 1)
          printf(", ");
      }
      printf("}");
    } else
      printf(" ParamPosition=Invalid");
    break;
  case CXComment_VerbatimBlockCommand:
    printf("CXComment_VerbatimBlockCommand");
    PrintCXStringWithPrefixAndDispose(
        "CommandName",
        clang_BlockCommandComment_getCommandName(Comment));
    break;
  case CXComment_VerbatimBlockLine:
    printf("CXComment_VerbatimBlockLine");
    PrintCXStringWithPrefixAndDispose(
        "Text",
        clang_VerbatimBlockLineComment_getText(Comment));
    break;
  case CXComment_VerbatimLine:
    printf("CXComment_VerbatimLine");
    PrintCXStringWithPrefixAndDispose(
        "Text",
        clang_VerbatimLineComment_getText(Comment));
    break;
  case CXComment_FullComment:
    printf("CXComment_FullComment");
    break;
  }
  if (Kind != CXComment_Null) {
    const unsigned NumChildren = clang_Comment_getNumChildren(Comment);
    unsigned i;
    for (i = 0; i != NumChildren; ++i) {
      printf("\n// %s: ", FileCheckPrefix);
      DumpCXCommentInternal(Ctx, clang_Comment_getChild(Comment, i));
    }
  }
  printf(")");
  Ctx->IndentLevel--;
}

static void DumpCXComment(CXComment Comment) {
  struct CommentASTDumpingContext Ctx;
  Ctx.IndentLevel = 1;
  printf("\n// %s:  CommentAST=[\n// %s:", FileCheckPrefix, FileCheckPrefix);
  DumpCXCommentInternal(&Ctx, Comment);
  printf("]");
}

static void ValidateCommentXML(const char *Str, const char *CommentSchemaFile) {
#ifdef CLANG_HAVE_LIBXML
  xmlRelaxNGParserCtxtPtr RNGParser;
  xmlRelaxNGPtr Schema;
  xmlDocPtr Doc;
  xmlRelaxNGValidCtxtPtr ValidationCtxt;
  int status;

  if (!CommentSchemaFile)
    return;

  RNGParser = xmlRelaxNGNewParserCtxt(CommentSchemaFile);
  if (!RNGParser) {
    printf(" libXMLError");
    return;
  }
  Schema = xmlRelaxNGParse(RNGParser);

  Doc = xmlParseDoc((const xmlChar *) Str);

  if (!Doc) {
    xmlErrorPtr Error = xmlGetLastError();
    printf(" CommentXMLInvalid [not well-formed XML: %s]", Error->message);
    return;
  }

  ValidationCtxt = xmlRelaxNGNewValidCtxt(Schema);
  status = xmlRelaxNGValidateDoc(ValidationCtxt, Doc);
  if (!status)
    printf(" CommentXMLValid");
  else if (status > 0) {
    xmlErrorPtr Error = xmlGetLastError();
    printf(" CommentXMLInvalid [not valid XML: %s]", Error->message);
  } else
    printf(" libXMLError");

  xmlRelaxNGFreeValidCtxt(ValidationCtxt);
  xmlFreeDoc(Doc);
  xmlRelaxNGFree(Schema);
  xmlRelaxNGFreeParserCtxt(RNGParser);
#endif
}

static void PrintCursorComments(CXCursor Cursor,
                                const char *CommentSchemaFile) {
  {
    CXString RawComment;
    const char *RawCommentCString;
    CXString BriefComment;
    const char *BriefCommentCString;

    RawComment = clang_Cursor_getRawCommentText(Cursor);
    RawCommentCString = clang_getCString(RawComment);
    if (RawCommentCString != NULL && RawCommentCString[0] != '\0') {
      PrintCStringWithPrefix("RawComment", RawCommentCString);
      PrintRange(clang_Cursor_getCommentRange(Cursor), "RawCommentRange");

      BriefComment = clang_Cursor_getBriefCommentText(Cursor);
      BriefCommentCString = clang_getCString(BriefComment);
      if (BriefCommentCString != NULL && BriefCommentCString[0] != '\0')
        PrintCStringWithPrefix("BriefComment", BriefCommentCString);
      clang_disposeString(BriefComment);
    }
    clang_disposeString(RawComment);
  }

  {
    CXComment Comment = clang_Cursor_getParsedComment(Cursor);
    if (clang_Comment_getKind(Comment) != CXComment_Null) {
      PrintCXStringWithPrefixAndDispose("FullCommentAsHTML",
                                        clang_FullComment_getAsHTML(Comment));
      {
        CXString XML;
        XML = clang_FullComment_getAsXML(Comment);
        PrintCXStringWithPrefix("FullCommentAsXML", XML);
        ValidateCommentXML(clang_getCString(XML), CommentSchemaFile);
        clang_disposeString(XML);
      }

      DumpCXComment(Comment);
    }
  }
}

typedef struct {
  unsigned line;
  unsigned col;
} LineCol;

static int lineCol_cmp(const void *p1, const void *p2) {
  const LineCol *lhs = p1;
  const LineCol *rhs = p2;
  if (lhs->line != rhs->line)
    return (int)lhs->line - (int)rhs->line;
  return (int)lhs->col - (int)rhs->col;
}

static CXString CursorToText(CXCursor Cursor) {
  CXString text;
  switch (wanted_display_type) {
  case DisplayType_Spelling:
    return clang_getCursorSpelling(Cursor);
  case DisplayType_DisplayName:
    return clang_getCursorDisplayName(Cursor);
  case DisplayType_Pretty: {
    CXPrintingPolicy Policy = clang_getCursorPrintingPolicy(Cursor);
    ModifyPrintingPolicyAccordingToEnv(Policy);
    text = clang_getCursorPrettyPrinted(Cursor, Policy);
    clang_PrintingPolicy_dispose(Policy);
    return text;
  }
  }
  assert(0 && "unknown display type"); /* no llvm_unreachable in C. */
  /* Set to NULL to prevent uninitialized variable warnings. */
  text.data = NULL;
  text.private_flags = 0;
  return text;
}

static void PrintCursor(CXCursor Cursor, const char *CommentSchemaFile) {
  CXTranslationUnit TU = clang_Cursor_getTranslationUnit(Cursor);
  if (clang_isInvalid(Cursor.kind)) {
    CXString ks = clang_getCursorKindSpelling(Cursor.kind);
    printf("Invalid Cursor => %s", clang_getCString(ks));
    clang_disposeString(ks);
  }
  else {
    CXString string, ks;
    CXCursor Referenced;
    unsigned line, column;
    CXCursor SpecializationOf;
    CXCursor *overridden;
    unsigned num_overridden;
    unsigned RefNameRangeNr;
    CXSourceRange CursorExtent;
    CXSourceRange RefNameRange;
    int AlwaysUnavailable;
    int AlwaysDeprecated;
    CXString UnavailableMessage;
    CXString DeprecatedMessage;
    CXPlatformAvailability PlatformAvailability[2];
    int NumPlatformAvailability;
    int I;

    ks = clang_getCursorKindSpelling(Cursor.kind);
    string = CursorToText(Cursor);
    printf("%s=%s", clang_getCString(ks),
                    clang_getCString(string));
    clang_disposeString(ks);
    clang_disposeString(string);

    Referenced = clang_getCursorReferenced(Cursor);
    if (!clang_equalCursors(Referenced, clang_getNullCursor())) {
      if (clang_getCursorKind(Referenced) == CXCursor_OverloadedDeclRef) {
        unsigned I, N = clang_getNumOverloadedDecls(Referenced);
        printf("[");
        for (I = 0; I != N; ++I) {
          CXCursor Ovl = clang_getOverloadedDecl(Referenced, I);
          CXSourceLocation Loc;
          if (I)
            printf(", ");
          
          Loc = clang_getCursorLocation(Ovl);
          clang_getSpellingLocation(Loc, 0, &line, &column, 0);
          printf("%d:%d", line, column);          
        }
        printf("]");
      } else {
        CXSourceLocation Loc = clang_getCursorLocation(Referenced);
        clang_getSpellingLocation(Loc, 0, &line, &column, 0);
        printf(":%d:%d", line, column);
      }

      if (clang_getCursorKind(Referenced) == CXCursor_TypedefDecl) {
        CXType T = clang_getCursorType(Referenced);
        if (clang_Type_isTransparentTagTypedef(T)) {
          CXType Underlying = clang_getTypedefDeclUnderlyingType(Referenced);
          CXString S = clang_getTypeSpelling(Underlying);
          printf(" (Transparent: %s)", clang_getCString(S));
          clang_disposeString(S);
        }
      }
    }

    if (clang_isCursorDefinition(Cursor))
      printf(" (Definition)");
    
    switch (clang_getCursorAvailability(Cursor)) {
      case CXAvailability_Available:
        break;
        
      case CXAvailability_Deprecated:
        printf(" (deprecated)");
        break;
        
      case CXAvailability_NotAvailable:
        printf(" (unavailable)");
        break;

      case CXAvailability_NotAccessible:
        printf(" (inaccessible)");
        break;
    }
    
    NumPlatformAvailability
      = clang_getCursorPlatformAvailability(Cursor,
                                            &AlwaysDeprecated,
                                            &DeprecatedMessage,
                                            &AlwaysUnavailable,
                                            &UnavailableMessage,
                                            PlatformAvailability, 2);
    if (AlwaysUnavailable) {
      printf("  (always unavailable: \"%s\")",
             clang_getCString(UnavailableMessage));
    } else if (AlwaysDeprecated) {
      printf("  (always deprecated: \"%s\")",
             clang_getCString(DeprecatedMessage));
    } else {
      for (I = 0; I != NumPlatformAvailability; ++I) {
        if (I >= 2)
          break;
        
        printf("  (%s", clang_getCString(PlatformAvailability[I].Platform));
        if (PlatformAvailability[I].Unavailable)
          printf(", unavailable");
        else {
          printVersion(", introduced=", PlatformAvailability[I].Introduced);
          printVersion(", deprecated=", PlatformAvailability[I].Deprecated);
          printVersion(", obsoleted=", PlatformAvailability[I].Obsoleted);
        }
        if (clang_getCString(PlatformAvailability[I].Message)[0])
          printf(", message=\"%s\"",
                 clang_getCString(PlatformAvailability[I].Message));
        printf(")");
      }
    }
    for (I = 0; I != NumPlatformAvailability; ++I) {
      if (I >= 2)
        break;
      clang_disposeCXPlatformAvailability(PlatformAvailability + I);
    }
    
    clang_disposeString(DeprecatedMessage);
    clang_disposeString(UnavailableMessage);

    if (clang_CXXConstructor_isDefaultConstructor(Cursor))
      printf(" (default constructor)");

    if (clang_CXXConstructor_isMoveConstructor(Cursor))
      printf(" (move constructor)");
    if (clang_CXXConstructor_isCopyConstructor(Cursor))
      printf(" (copy constructor)");
    if (clang_CXXConstructor_isConvertingConstructor(Cursor))
      printf(" (converting constructor)");
    if (clang_CXXField_isMutable(Cursor))
      printf(" (mutable)");
    if (clang_CXXMethod_isDefaulted(Cursor))
      printf(" (defaulted)");
    if (clang_CXXMethod_isStatic(Cursor))
      printf(" (static)");
    if (clang_CXXMethod_isVirtual(Cursor))
      printf(" (virtual)");
    if (clang_CXXMethod_isConst(Cursor))
      printf(" (const)");
    if (clang_CXXMethod_isPureVirtual(Cursor))
      printf(" (pure)");
    if (clang_CXXRecord_isAbstract(Cursor))
      printf(" (abstract)");
    if (clang_EnumDecl_isScoped(Cursor))
      printf(" (scoped)");
    if (clang_Cursor_isVariadic(Cursor))
      printf(" (variadic)");
    if (clang_Cursor_isObjCOptional(Cursor))
      printf(" (@optional)");
    if (clang_isInvalidDeclaration(Cursor))
      printf(" (invalid)");

    switch (clang_getCursorExceptionSpecificationType(Cursor))
    {
      case CXCursor_ExceptionSpecificationKind_None:
        break;

      case CXCursor_ExceptionSpecificationKind_DynamicNone:
        printf(" (noexcept dynamic none)");
        break;

      case CXCursor_ExceptionSpecificationKind_Dynamic:
        printf(" (noexcept dynamic)");
        break;

      case CXCursor_ExceptionSpecificationKind_MSAny:
        printf(" (noexcept dynamic any)");
        break;

      case CXCursor_ExceptionSpecificationKind_BasicNoexcept:
        printf(" (noexcept)");
        break;

      case CXCursor_ExceptionSpecificationKind_ComputedNoexcept:
        printf(" (computed-noexcept)");
        break;

      case CXCursor_ExceptionSpecificationKind_Unevaluated:
      case CXCursor_ExceptionSpecificationKind_Uninstantiated:
      case CXCursor_ExceptionSpecificationKind_Unparsed:
        break;
    }

    {
      CXString language;
      CXString definedIn;
      unsigned generated;
      if (clang_Cursor_isExternalSymbol(Cursor, &language, &definedIn,
                                        &generated)) {
        printf(" (external lang: %s, defined: %s, gen: %d)",
            clang_getCString(language), clang_getCString(definedIn), generated);
        clang_disposeString(language);
        clang_disposeString(definedIn);
      }
    }

    if (Cursor.kind == CXCursor_IBOutletCollectionAttr) {
      CXType T =
        clang_getCanonicalType(clang_getIBOutletCollectionType(Cursor));
      CXString S = clang_getTypeKindSpelling(T.kind);
      printf(" [IBOutletCollection=%s]", clang_getCString(S));
      clang_disposeString(S);
    }
    
    if (Cursor.kind == CXCursor_CXXBaseSpecifier) {
      enum CX_CXXAccessSpecifier access = clang_getCXXAccessSpecifier(Cursor);
      unsigned isVirtual = clang_isVirtualBase(Cursor);
      const char *accessStr = 0;

      switch (access) {
        case CX_CXXInvalidAccessSpecifier:
          accessStr = "invalid"; break;
        case CX_CXXPublic:
          accessStr = "public"; break;
        case CX_CXXProtected:
          accessStr = "protected"; break;
        case CX_CXXPrivate:
          accessStr = "private"; break;
      }      
      
      printf(" [access=%s isVirtual=%s]", accessStr,
             isVirtual ? "true" : "false");
    }

    SpecializationOf = clang_getSpecializedCursorTemplate(Cursor);
    if (!clang_equalCursors(SpecializationOf, clang_getNullCursor())) {
      CXSourceLocation Loc = clang_getCursorLocation(SpecializationOf);
      CXString Name = clang_getCursorSpelling(SpecializationOf);
      clang_getSpellingLocation(Loc, 0, &line, &column, 0);
      printf(" [Specialization of %s:%d:%d]",
             clang_getCString(Name), line, column);
      clang_disposeString(Name);

      if (Cursor.kind == CXCursor_FunctionDecl) {
        /* Collect the template parameter kinds from the base template. */
        int NumTemplateArgs = clang_Cursor_getNumTemplateArguments(Cursor);
        int I;
        if (NumTemplateArgs < 0) {
          printf(" [no template arg info]");
        }
        for (I = 0; I < NumTemplateArgs; I++) {
          enum CXTemplateArgumentKind TAK =
              clang_Cursor_getTemplateArgumentKind(Cursor, I);
          switch(TAK) {
            case CXTemplateArgumentKind_Type:
              {
                CXType T = clang_Cursor_getTemplateArgumentType(Cursor, I);
                CXString S = clang_getTypeSpelling(T);
                printf(" [Template arg %d: kind: %d, type: %s]",
                       I, TAK, clang_getCString(S));
                clang_disposeString(S);
              }
              break;
            case CXTemplateArgumentKind_Integral:
              printf(" [Template arg %d: kind: %d, intval: %lld]",
                     I, TAK, clang_Cursor_getTemplateArgumentValue(Cursor, I));
              break;
            default:
              printf(" [Template arg %d: kind: %d]\n", I, TAK);
          }
        }
      }
    }

    clang_getOverriddenCursors(Cursor, &overridden, &num_overridden);
    if (num_overridden) {      
      unsigned I;
      LineCol lineCols[50];
      assert(num_overridden <= 50);
      printf(" [Overrides ");
      for (I = 0; I != num_overridden; ++I) {
        CXSourceLocation Loc = clang_getCursorLocation(overridden[I]);
        clang_getSpellingLocation(Loc, 0, &line, &column, 0);
        lineCols[I].line = line;
        lineCols[I].col = column;
      }
      /* Make the order of the override list deterministic. */
      qsort(lineCols, num_overridden, sizeof(LineCol), lineCol_cmp);
      for (I = 0; I != num_overridden; ++I) {
        if (I)
          printf(", ");
        printf("@%d:%d", lineCols[I].line, lineCols[I].col);
      }
      printf("]");
      clang_disposeOverriddenCursors(overridden);
    }
    
    if (Cursor.kind == CXCursor_InclusionDirective) {
      CXFile File = clang_getIncludedFile(Cursor);
      CXString Included = clang_getFileName(File);
      printf(" (%s)", clang_getCString(Included));
      clang_disposeString(Included);
      
      if (clang_isFileMultipleIncludeGuarded(TU, File))
        printf("  [multi-include guarded]");
    }
    
    CursorExtent = clang_getCursorExtent(Cursor);
    RefNameRange = clang_getCursorReferenceNameRange(Cursor, 
                                                   CXNameRange_WantQualifier
                                                 | CXNameRange_WantSinglePiece
                                                 | CXNameRange_WantTemplateArgs,
                                                     0);
    if (!clang_equalRanges(CursorExtent, RefNameRange))
      PrintRange(RefNameRange, "SingleRefName");
    
    for (RefNameRangeNr = 0; 1; RefNameRangeNr++) {
      RefNameRange = clang_getCursorReferenceNameRange(Cursor, 
                                                   CXNameRange_WantQualifier
                                                 | CXNameRange_WantTemplateArgs,
                                                       RefNameRangeNr);
      if (clang_equalRanges(clang_getNullRange(), RefNameRange))
        break;
      if (!clang_equalRanges(CursorExtent, RefNameRange))
        PrintRange(RefNameRange, "RefName");
    }

    PrintCursorComments(Cursor, CommentSchemaFile);

    {
      unsigned PropAttrs = clang_Cursor_getObjCPropertyAttributes(Cursor, 0);
      if (PropAttrs != CXObjCPropertyAttr_noattr) {
        printf(" [");
        #define PRINT_PROP_ATTR(A) \
          if (PropAttrs & CXObjCPropertyAttr_##A) printf(#A ",")
        PRINT_PROP_ATTR(readonly);
        PRINT_PROP_ATTR(getter);
        PRINT_PROP_ATTR(assign);
        PRINT_PROP_ATTR(readwrite);
        PRINT_PROP_ATTR(retain);
        PRINT_PROP_ATTR(copy);
        PRINT_PROP_ATTR(nonatomic);
        PRINT_PROP_ATTR(setter);
        PRINT_PROP_ATTR(atomic);
        PRINT_PROP_ATTR(weak);
        PRINT_PROP_ATTR(strong);
        PRINT_PROP_ATTR(unsafe_unretained);
        PRINT_PROP_ATTR(class);
        printf("]");
      }
    }

    {
      unsigned QT = clang_Cursor_getObjCDeclQualifiers(Cursor);
      if (QT != CXObjCDeclQualifier_None) {
        printf(" [");
        #define PRINT_OBJC_QUAL(A) \
          if (QT & CXObjCDeclQualifier_##A) printf(#A ",")
        PRINT_OBJC_QUAL(In);
        PRINT_OBJC_QUAL(Inout);
        PRINT_OBJC_QUAL(Out);
        PRINT_OBJC_QUAL(Bycopy);
        PRINT_OBJC_QUAL(Byref);
        PRINT_OBJC_QUAL(Oneway);
        printf("]");
      }
    }
  }
}

static const char* GetCursorSource(CXCursor Cursor) {
  CXSourceLocation Loc = clang_getCursorLocation(Cursor);
  CXString source;
  CXFile file;
  clang_getExpansionLocation(Loc, &file, 0, 0, 0);
  source = clang_getFileName(file);
  if (!clang_getCString(source)) {
    clang_disposeString(source);
    return "<invalid loc>";
  }
  else {
    const char *b = basename(clang_getCString(source));
    clang_disposeString(source);
    return b;
  }
}

static CXString createCXString(const char *CS) {
  CXString Str;
  Str.data = (const void *) CS;
  Str.private_flags = 0;
  return Str;
}

/******************************************************************************/
/* Callbacks.                                                                 */
/******************************************************************************/

typedef void (*PostVisitTU)(CXTranslationUnit);

void PrintDiagnostic(CXDiagnostic Diagnostic) {
  FILE *out = stderr;
  CXFile file;
  CXString Msg;
  unsigned display_opts = CXDiagnostic_DisplaySourceLocation
    | CXDiagnostic_DisplayColumn | CXDiagnostic_DisplaySourceRanges
    | CXDiagnostic_DisplayOption;
  unsigned i, num_fixits;

  if (clang_getDiagnosticSeverity(Diagnostic) == CXDiagnostic_Ignored)
    return;

  Msg = clang_formatDiagnostic(Diagnostic, display_opts);
  fprintf(stderr, "%s\n", clang_getCString(Msg));
  clang_disposeString(Msg);

  clang_getSpellingLocation(clang_getDiagnosticLocation(Diagnostic),
                            &file, 0, 0, 0);
  if (!file)
    return;

  num_fixits = clang_getDiagnosticNumFixIts(Diagnostic);
  fprintf(stderr, "Number FIX-ITs = %d\n", num_fixits);
  for (i = 0; i != num_fixits; ++i) {
    CXSourceRange range;
    CXString insertion_text = clang_getDiagnosticFixIt(Diagnostic, i, &range);
    CXSourceLocation start = clang_getRangeStart(range);
    CXSourceLocation end = clang_getRangeEnd(range);
    unsigned start_line, start_column, end_line, end_column;
    CXFile start_file, end_file;
    clang_getSpellingLocation(start, &start_file, &start_line,
                              &start_column, 0);
    clang_getSpellingLocation(end, &end_file, &end_line, &end_column, 0);
    if (clang_equalLocations(start, end)) {
      /* Insertion. */
      if (start_file == file)
        fprintf(out, "FIX-IT: Insert \"%s\" at %d:%d\n",
                clang_getCString(insertion_text), start_line, start_column);
    } else if (strcmp(clang_getCString(insertion_text), "") == 0) {
      /* Removal. */
      if (start_file == file && end_file == file) {
        fprintf(out, "FIX-IT: Remove ");
        PrintExtent(out, start_line, start_column, end_line, end_column);
        fprintf(out, "\n");
      }
    } else {
      /* Replacement. */
      if (start_file == end_file) {
        fprintf(out, "FIX-IT: Replace ");
        PrintExtent(out, start_line, start_column, end_line, end_column);
        fprintf(out, " with \"%s\"\n", clang_getCString(insertion_text));
      }
    }
    clang_disposeString(insertion_text);
  }
}

void PrintDiagnosticSet(CXDiagnosticSet Set) {
  int i = 0, n = clang_getNumDiagnosticsInSet(Set);
  for ( ; i != n ; ++i) {
    CXDiagnostic Diag = clang_getDiagnosticInSet(Set, i);
    CXDiagnosticSet ChildDiags = clang_getChildDiagnostics(Diag);
    PrintDiagnostic(Diag);
    if (ChildDiags)
      PrintDiagnosticSet(ChildDiags);
  }  
}

void PrintDiagnostics(CXTranslationUnit TU) {
  CXDiagnosticSet TUSet = clang_getDiagnosticSetFromTU(TU);
  PrintDiagnosticSet(TUSet);
  clang_disposeDiagnosticSet(TUSet);
}

void PrintMemoryUsage(CXTranslationUnit TU) {
  unsigned long total = 0;
  unsigned i = 0;
  CXTUResourceUsage usage = clang_getCXTUResourceUsage(TU);
  fprintf(stderr, "Memory usage:\n");
  for (i = 0 ; i != usage.numEntries; ++i) {
    const char *name = clang_getTUResourceUsageName(usage.entries[i].kind);
    unsigned long amount = usage.entries[i].amount;
    total += amount;
    fprintf(stderr, "  %s : %ld bytes (%f MBytes)\n", name, amount,
            ((double) amount)/(1024*1024));
  }
  fprintf(stderr, "  TOTAL = %ld bytes (%f MBytes)\n", total,
          ((double) total)/(1024*1024));
  clang_disposeCXTUResourceUsage(usage);  
}

/******************************************************************************/
/* Logic for testing traversal.                                               */
/******************************************************************************/

static void PrintCursorExtent(CXCursor C) {
  CXSourceRange extent = clang_getCursorExtent(C);
  PrintRange(extent, "Extent");
}

/* Data used by the visitors. */
typedef struct {
  CXTranslationUnit TU;
  enum CXCursorKind *Filter;
  const char *CommentSchemaFile;
} VisitorData;


enum CXChildVisitResult FilteredPrintingVisitor(CXCursor Cursor,
                                                CXCursor Parent,
                                                CXClientData ClientData) {
  VisitorData *Data = (VisitorData *)ClientData;
  if (!Data->Filter || (Cursor.kind == *(enum CXCursorKind *)Data->Filter)) {
    CXSourceLocation Loc = clang_getCursorLocation(Cursor);
    unsigned line, column;
    clang_getSpellingLocation(Loc, 0, &line, &column, 0);
    printf("// %s: %s:%d:%d: ", FileCheckPrefix,
           GetCursorSource(Cursor), line, column);
    PrintCursor(Cursor, Data->CommentSchemaFile);
    PrintCursorExtent(Cursor);
    if (clang_isDeclaration(Cursor.kind)) {
      enum CX_CXXAccessSpecifier access = clang_getCXXAccessSpecifier(Cursor);
      const char *accessStr = 0;

      switch (access) {
        case CX_CXXInvalidAccessSpecifier: break;
        case CX_CXXPublic:
          accessStr = "public"; break;
        case CX_CXXProtected:
          accessStr = "protected"; break;
        case CX_CXXPrivate:
          accessStr = "private"; break;
      }

      if (accessStr)
        printf(" [access=%s]", accessStr);
    }
    printf("\n");
    return CXChildVisit_Recurse;
  }

  return CXChildVisit_Continue;
}

static enum CXChildVisitResult FunctionScanVisitor(CXCursor Cursor,
                                                   CXCursor Parent,
                                                   CXClientData ClientData) {
  const char *startBuf, *endBuf;
  unsigned startLine, startColumn, endLine, endColumn, curLine, curColumn;
  CXCursor Ref;
  VisitorData *Data = (VisitorData *)ClientData;

  if (Cursor.kind != CXCursor_FunctionDecl ||
      !clang_isCursorDefinition(Cursor))
    return CXChildVisit_Continue;

  clang_getDefinitionSpellingAndExtent(Cursor, &startBuf, &endBuf,
                                       &startLine, &startColumn,
                                       &endLine, &endColumn);
  /* Probe the entire body, looking for both decls and refs. */
  curLine = startLine;
  curColumn = startColumn;

  while (startBuf < endBuf) {
    CXSourceLocation Loc;
    CXFile file;
    CXString source;

    if (*startBuf == '\n') {
      startBuf++;
      curLine++;
      curColumn = 1;
    } else if (*startBuf != '\t')
      curColumn++;

    Loc = clang_getCursorLocation(Cursor);
    clang_getSpellingLocation(Loc, &file, 0, 0, 0);

    source = clang_getFileName(file);
    if (clang_getCString(source)) {
      CXSourceLocation RefLoc
        = clang_getLocation(Data->TU, file, curLine, curColumn);
      Ref = clang_getCursor(Data->TU, RefLoc);
      if (Ref.kind == CXCursor_NoDeclFound) {
        /* Nothing found here; that's fine. */
      } else if (Ref.kind != CXCursor_FunctionDecl) {
        printf("// %s: %s:%d:%d: ", FileCheckPrefix, GetCursorSource(Ref),
               curLine, curColumn);
        PrintCursor(Ref, Data->CommentSchemaFile);
        printf("\n");
      }
    }
    clang_disposeString(source);
    startBuf++;
  }

  return CXChildVisit_Continue;
}

/******************************************************************************/
/* USR testing.                                                               */
/******************************************************************************/

enum CXChildVisitResult USRVisitor(CXCursor C, CXCursor parent,
                                   CXClientData ClientData) {
  VisitorData *Data = (VisitorData *)ClientData;
  if (!Data->Filter || (C.kind == *(enum CXCursorKind *)Data->Filter)) {
    CXString USR = clang_getCursorUSR(C);
    const char *cstr = clang_getCString(USR);
    if (!cstr || cstr[0] == '\0') {
      clang_disposeString(USR);
      return CXChildVisit_Recurse;
    }
    printf("// %s: %s %s", FileCheckPrefix, GetCursorSource(C), cstr);

    PrintCursorExtent(C);
    printf("\n");
    clang_disposeString(USR);

    return CXChildVisit_Recurse;
  }

  return CXChildVisit_Continue;
}

/******************************************************************************/
/* Inclusion stack testing.                                                   */
/******************************************************************************/

void InclusionVisitor(CXFile includedFile, CXSourceLocation *includeStack,
                      unsigned includeStackLen, CXClientData data) {

  unsigned i;
  CXString fname;

  fname = clang_getFileName(includedFile);
  printf("file: %s\nincluded by:\n", clang_getCString(fname));
  clang_disposeString(fname);

  for (i = 0; i < includeStackLen; ++i) {
    CXFile includingFile;
    unsigned line, column;
    clang_getSpellingLocation(includeStack[i], &includingFile, &line,
                              &column, 0);
    fname = clang_getFileName(includingFile);
    printf("  %s:%d:%d\n", clang_getCString(fname), line, column);
    clang_disposeString(fname);
  }
  printf("\n");
}

void PrintInclusionStack(CXTranslationUnit TU) {
  clang_getInclusions(TU, InclusionVisitor, NULL);
}

/******************************************************************************/
/* Linkage testing.                                                           */
/******************************************************************************/

static enum CXChildVisitResult PrintLinkage(CXCursor cursor, CXCursor p,
                                            CXClientData d) {
  const char *linkage = 0;

  if (clang_isInvalid(clang_getCursorKind(cursor)))
    return CXChildVisit_Recurse;

  switch (clang_getCursorLinkage(cursor)) {
    case CXLinkage_Invalid: break;
    case CXLinkage_NoLinkage: linkage = "NoLinkage"; break;
    case CXLinkage_Internal: linkage = "Internal"; break;
    case CXLinkage_UniqueExternal: linkage = "UniqueExternal"; break;
    case CXLinkage_External: linkage = "External"; break;
  }

  if (linkage) {
    PrintCursor(cursor, NULL);
    printf("linkage=%s\n", linkage);
  }

  return CXChildVisit_Recurse;
}

/******************************************************************************/
/* Visibility testing.                                                        */
/******************************************************************************/

static enum CXChildVisitResult PrintVisibility(CXCursor cursor, CXCursor p,
                                               CXClientData d) {
  const char *visibility = 0;

  if (clang_isInvalid(clang_getCursorKind(cursor)))
    return CXChildVisit_Recurse;

  switch (clang_getCursorVisibility(cursor)) {
    case CXVisibility_Invalid: break;
    case CXVisibility_Hidden: visibility = "Hidden"; break;
    case CXVisibility_Protected: visibility = "Protected"; break;
    case CXVisibility_Default: visibility = "Default"; break;
  }

  if (visibility) {
    PrintCursor(cursor, NULL);
    printf("visibility=%s\n", visibility);
  }

  return CXChildVisit_Recurse;
}

/******************************************************************************/
/* Typekind testing.                                                          */
/******************************************************************************/

static void PrintTypeAndTypeKind(CXType T, const char *Format) {
  CXString TypeSpelling, TypeKindSpelling;

  TypeSpelling = clang_getTypeSpelling(T);
  TypeKindSpelling = clang_getTypeKindSpelling(T.kind);
  printf(Format,
         clang_getCString(TypeSpelling),
         clang_getCString(TypeKindSpelling));
  clang_disposeString(TypeSpelling);
  clang_disposeString(TypeKindSpelling);
}

static enum CXVisitorResult FieldVisitor(CXCursor C,
                                         CXClientData client_data) {
    (*(int *) client_data)+=1;
    return CXVisit_Continue;
}

static void PrintTypeTemplateArgs(CXType T, const char *Format) {
  int NumTArgs = clang_Type_getNumTemplateArguments(T);
  if (NumTArgs != -1 && NumTArgs != 0) {
    int i;
    CXType TArg;
    printf(Format, NumTArgs);
    for (i = 0; i < NumTArgs; ++i) {
      TArg = clang_Type_getTemplateArgumentAsType(T, i);
      if (TArg.kind != CXType_Invalid) {
        PrintTypeAndTypeKind(TArg, " [type=%s] [typekind=%s]");
      }
    }
    /* Ensure that the returned type is invalid when indexing off-by-one. */
    TArg = clang_Type_getTemplateArgumentAsType(T, i);
    assert(TArg.kind == CXType_Invalid);
    printf("]");
  }
}

static enum CXChildVisitResult PrintType(CXCursor cursor, CXCursor p,
                                         CXClientData d) {
  if (!clang_isInvalid(clang_getCursorKind(cursor))) {
    CXType T = clang_getCursorType(cursor);
    enum CXRefQualifierKind RQ = clang_Type_getCXXRefQualifier(T);
    PrintCursor(cursor, NULL);
    PrintTypeAndTypeKind(T, " [type=%s] [typekind=%s]");
    if (clang_isConstQualifiedType(T))
      printf(" const");
    if (clang_isVolatileQualifiedType(T))
      printf(" volatile");
    if (clang_isRestrictQualifiedType(T))
      printf(" restrict");
    if (RQ == CXRefQualifier_LValue)
      printf(" lvalue-ref-qualifier");
    if (RQ == CXRefQualifier_RValue)
      printf(" rvalue-ref-qualifier");
    /* Print the template argument types if they exist. */
    PrintTypeTemplateArgs(T, " [templateargs/%d=");
    /* Print the canonical type if it is different. */
    {
      CXType CT = clang_getCanonicalType(T);
      if (!clang_equalTypes(T, CT)) {
        PrintTypeAndTypeKind(CT, " [canonicaltype=%s] [canonicaltypekind=%s]");
        PrintTypeTemplateArgs(CT, " [canonicaltemplateargs/%d=");
      }
    }
    /* Print the return type if it exists. */
    {
      CXType RT = clang_getCursorResultType(cursor);
      if (RT.kind != CXType_Invalid) {
        PrintTypeAndTypeKind(RT, " [resulttype=%s] [resulttypekind=%s]");
      }
    }
    /* Print the argument types if they exist. */
    {
      int NumArgs = clang_Cursor_getNumArguments(cursor);
      if (NumArgs != -1 && NumArgs != 0) {
        int i;
        printf(" [args=");
        for (i = 0; i < NumArgs; ++i) {
          CXType T = clang_getCursorType(clang_Cursor_getArgument(cursor, i));
          if (T.kind != CXType_Invalid) {
            PrintTypeAndTypeKind(T, " [%s] [%s]");
          }
        }
        printf("]");
      }
    }
    /* Print if this is a non-POD type. */
    printf(" [isPOD=%d]", clang_isPODType(T));
    /* Print the pointee type. */
    {
      CXType PT = clang_getPointeeType(T);
      if (PT.kind != CXType_Invalid) {
        PrintTypeAndTypeKind(PT, " [pointeetype=%s] [pointeekind=%s]");
      }
    }
    /* Print the number of fields if they exist. */
    {
      int numFields = 0;
      if (clang_Type_visitFields(T, FieldVisitor, &numFields)){
        if (numFields != 0) {
          printf(" [nbFields=%d]", numFields);
        }
        /* Print if it is an anonymous record. */
        {
          unsigned isAnon = clang_Cursor_isAnonymous(cursor);
          if (isAnon != 0) {
            printf(" [isAnon=%d]", isAnon);
          }
        }
      }
    }

    printf("\n");
  }
  return CXChildVisit_Recurse;
}

static enum CXChildVisitResult PrintTypeSize(CXCursor cursor, CXCursor p,
                                             CXClientData d) {
  CXType T;
  enum CXCursorKind K = clang_getCursorKind(cursor);
  if (clang_isInvalid(K))
    return CXChildVisit_Recurse;
  T = clang_getCursorType(cursor);
  PrintCursor(cursor, NULL);
  PrintTypeAndTypeKind(T, " [type=%s] [typekind=%s]");
  /* Print the type sizeof if applicable. */
  {
    long long Size = clang_Type_getSizeOf(T);
    if (Size >= 0 || Size < -1 ) {
      printf(" [sizeof=%lld]", Size);
    }
  }
  /* Print the type alignof if applicable. */
  {
    long long Align = clang_Type_getAlignOf(T);
    if (Align >= 0 || Align < -1) {
      printf(" [alignof=%lld]", Align);
    }
  }
  /* Print the record field offset if applicable. */
  {
    CXString FieldSpelling = clang_getCursorSpelling(cursor);
    const char *FieldName = clang_getCString(FieldSpelling);
    /* recurse to get the first parent record that is not anonymous. */
    unsigned RecordIsAnonymous = 0;
    if (clang_getCursorKind(cursor) == CXCursor_FieldDecl) {
      CXCursor Record;
      CXCursor Parent = p;
      do {
        Record = Parent;
        Parent = clang_getCursorSemanticParent(Record);
        RecordIsAnonymous = clang_Cursor_isAnonymous(Record);
        /* Recurse as long as the parent is a CXType_Record and the Record
           is anonymous */
      } while ( clang_getCursorType(Parent).kind == CXType_Record &&
                RecordIsAnonymous > 0);
      {
        long long Offset = clang_Type_getOffsetOf(clang_getCursorType(Record),
                                                  FieldName);
        long long Offset2 = clang_Cursor_getOffsetOfField(cursor);
        if (Offset == Offset2){
            printf(" [offsetof=%lld]", Offset);
        } else {
            /* Offsets will be different in anonymous records. */
            printf(" [offsetof=%lld/%lld]", Offset, Offset2);
        }
      }
    }
    clang_disposeString(FieldSpelling);
  }
  /* Print if its a bitfield */
  {
    int IsBitfield = clang_Cursor_isBitField(cursor);
    if (IsBitfield)
      printf(" [BitFieldSize=%d]", clang_getFieldDeclBitWidth(cursor));
  }
  printf("\n");
  return CXChildVisit_Recurse;
}

/******************************************************************************/
/* Mangling testing.                                                          */
/******************************************************************************/

static enum CXChildVisitResult PrintMangledName(CXCursor cursor, CXCursor p,
                                                CXClientData d) {
  CXString MangledName;
  if (clang_isUnexposed(clang_getCursorKind(cursor)))
    return CXChildVisit_Recurse;
  PrintCursor(cursor, NULL);
  MangledName = clang_Cursor_getMangling(cursor);
  printf(" [mangled=%s]\n", clang_getCString(MangledName));
  clang_disposeString(MangledName);
  return CXChildVisit_Continue;
}

static enum CXChildVisitResult PrintManglings(CXCursor cursor, CXCursor p,
                                              CXClientData d) {
  unsigned I, E;
  CXStringSet *Manglings = NULL;
  if (clang_isUnexposed(clang_getCursorKind(cursor)))
    return CXChildVisit_Recurse;
  if (!clang_isDeclaration(clang_getCursorKind(cursor)))
    return CXChildVisit_Recurse;
  if (clang_getCursorKind(cursor) == CXCursor_ParmDecl)
    return CXChildVisit_Continue;
  PrintCursor(cursor, NULL);
  Manglings = clang_Cursor_getCXXManglings(cursor);
  if (Manglings) {
    for (I = 0, E = Manglings->Count; I < E; ++I)
      printf(" [mangled=%s]", clang_getCString(Manglings->Strings[I]));
    clang_disposeStringSet(Manglings);
    printf("\n");
  }
  Manglings = clang_Cursor_getObjCManglings(cursor);
  if (Manglings) {
    for (I = 0, E = Manglings->Count; I < E; ++I)
      printf(" [mangled=%s]", clang_getCString(Manglings->Strings[I]));
    clang_disposeStringSet(Manglings);
    printf("\n");
  }
  return CXChildVisit_Recurse;
}

/******************************************************************************/
/* Bitwidth testing.                                                          */
/******************************************************************************/

static enum CXChildVisitResult PrintBitWidth(CXCursor cursor, CXCursor p,
                                             CXClientData d) {
  int Bitwidth;
  if (clang_getCursorKind(cursor) != CXCursor_FieldDecl)
    return CXChildVisit_Recurse;

  Bitwidth = clang_getFieldDeclBitWidth(cursor);
  if (Bitwidth >= 0) {
    PrintCursor(cursor, NULL);
    printf(" bitwidth=%d\n", Bitwidth);
  }

  return CXChildVisit_Recurse;
}

/******************************************************************************/
/* Type declaration testing                                                   */
/******************************************************************************/

static enum CXChildVisitResult PrintTypeDeclaration(CXCursor cursor, CXCursor p,
                                             CXClientData d) {
  CXCursor typeDeclaration = clang_getTypeDeclaration(clang_getCursorType(cursor));

  if (clang_isDeclaration(typeDeclaration.kind)) {
    PrintCursor(cursor, NULL);
    PrintTypeAndTypeKind(clang_getCursorType(typeDeclaration), " [typedeclaration=%s] [typekind=%s]\n");
  }

  return CXChildVisit_Recurse;
}

/******************************************************************************/
/* Target information testing.                                                */
/******************************************************************************/

static int print_target_info(int argc, const char **argv) {
  CXIndex Idx;
  CXTranslationUnit TU;
  CXTargetInfo TargetInfo;
  CXString Triple;
  const char *FileName;
  enum CXErrorCode Err;
  int PointerWidth;

  if (argc == 0) {
    fprintf(stderr, "No filename specified\n");
    return 1;
  }

  FileName = argv[1];

  Idx = clang_createIndex(0, 1);
  Err = clang_parseTranslationUnit2(Idx, FileName, argv, argc, NULL, 0,
                                    getDefaultParsingOptions(), &TU);
  if (Err != CXError_Success) {
    fprintf(stderr, "Couldn't parse translation unit!\n");
    describeLibclangFailure(Err);
    clang_disposeIndex(Idx);
    return 1;
  }

  TargetInfo = clang_getTranslationUnitTargetInfo(TU);

  Triple = clang_TargetInfo_getTriple(TargetInfo);
  printf("TargetTriple: %s\n", clang_getCString(Triple));
  clang_disposeString(Triple);

  PointerWidth = clang_TargetInfo_getPointerWidth(TargetInfo);
  printf("PointerWidth: %d\n", PointerWidth);

  clang_TargetInfo_dispose(TargetInfo);
  clang_disposeTranslationUnit(TU);
  clang_disposeIndex(Idx);
  return 0;
}

/******************************************************************************/
/* Loading ASTs/source.                                                       */
/******************************************************************************/

static int perform_test_load(CXIndex Idx, CXTranslationUnit TU,
                             const char *filter, const char *prefix,
                             CXCursorVisitor Visitor,
                             PostVisitTU PV,
                             const char *CommentSchemaFile) {

  if (prefix)
    FileCheckPrefix = prefix;

  if (Visitor) {
    enum CXCursorKind K = CXCursor_NotImplemented;
    enum CXCursorKind *ck = &K;
    VisitorData Data;

    /* Perform some simple filtering. */
    if (!strcmp(filter, "all") || !strcmp(filter, "local")) ck = NULL;
    else if (!strcmp(filter, "all-display") || 
             !strcmp(filter, "local-display")) {
      ck = NULL;
      wanted_display_type = DisplayType_DisplayName;
    }
    else if (!strcmp(filter, "all-pretty") ||
             !strcmp(filter, "local-pretty")) {
      ck = NULL;
      wanted_display_type = DisplayType_Pretty;
    }
    else if (!strcmp(filter, "none")) K = (enum CXCursorKind) ~0;
    else if (!strcmp(filter, "category")) K = CXCursor_ObjCCategoryDecl;
    else if (!strcmp(filter, "interface")) K = CXCursor_ObjCInterfaceDecl;
    else if (!strcmp(filter, "protocol")) K = CXCursor_ObjCProtocolDecl;
    else if (!strcmp(filter, "function")) K = CXCursor_FunctionDecl;
    else if (!strcmp(filter, "typedef")) K = CXCursor_TypedefDecl;
    else if (!strcmp(filter, "scan-function")) Visitor = FunctionScanVisitor;
    else {
      fprintf(stderr, "Unknown filter for -test-load-tu: %s\n", filter);
      return 1;
    }

    Data.TU = TU;
    Data.Filter = ck;
    Data.CommentSchemaFile = CommentSchemaFile;
    clang_visitChildren(clang_getTranslationUnitCursor(TU), Visitor, &Data);
  }

  if (PV)
    PV(TU);

  PrintDiagnostics(TU);
  if (checkForErrors(TU) != 0) {
    clang_disposeTranslationUnit(TU);
    return -1;
  }

  clang_disposeTranslationUnit(TU);
  return 0;
}

int perform_test_load_tu(const char *file, const char *filter,
                         const char *prefix, CXCursorVisitor Visitor,
                         PostVisitTU PV) {
  CXIndex Idx;
  CXTranslationUnit TU;
  int result;
  Idx = clang_createIndex(/* excludeDeclsFromPCH */
                          !strcmp(filter, "local") ? 1 : 0,
                          /* displayDiagnostics=*/1);

  if (!CreateTranslationUnit(Idx, file, &TU)) {
    clang_disposeIndex(Idx);
    return 1;
  }

  result = perform_test_load(Idx, TU, filter, prefix, Visitor, PV, NULL);
  clang_disposeIndex(Idx);
  return result;
}

int perform_test_load_source(int argc, const char **argv,
                             const char *filter, CXCursorVisitor Visitor,
                             PostVisitTU PV) {
  CXIndex Idx;
  CXTranslationUnit TU;
  const char *CommentSchemaFile;
  struct CXUnsavedFile *unsaved_files = 0;
  int num_unsaved_files = 0;
  enum CXErrorCode Err;
  int result;
  unsigned Repeats = 0;
  unsigned I;
  const char *InvocationPath;

  Idx = clang_createIndex(/* excludeDeclsFromPCH */
                          (!strcmp(filter, "local") ||
                           !strcmp(filter, "local-display") ||
                           !strcmp(filter, "local-pretty"))
                              ? 1
                              : 0,
                          /* displayDiagnostics=*/1);
  InvocationPath = getenv("CINDEXTEST_INVOCATION_EMISSION_PATH");
  if (InvocationPath)
    clang_CXIndex_setInvocationEmissionPathOption(Idx, InvocationPath);

  if ((CommentSchemaFile = parse_comments_schema(argc, argv))) {
    argc--;
    argv++;
  }

  if (parse_remapped_files(argc, argv, 0, &unsaved_files, &num_unsaved_files)) {
    clang_disposeIndex(Idx);
    return -1;
  }

  if (getenv("CINDEXTEST_EDITING"))
    Repeats = 5;

  Err = clang_parseTranslationUnit2(Idx, 0,
                                    argv + num_unsaved_files,
                                    argc - num_unsaved_files,
                                    unsaved_files, num_unsaved_files,
                                    getDefaultParsingOptions(), &TU);
  if (Err != CXError_Success) {
    fprintf(stderr, "Unable to load translation unit!\n");
    describeLibclangFailure(Err);
    free_remapped_files(unsaved_files, num_unsaved_files);
    clang_disposeIndex(Idx);
    return 1;
  }

  for (I = 0; I != Repeats; ++I) {
    if (checkForErrors(TU) != 0)
      return -1;

    if (Repeats > 1) {
      clang_suspendTranslationUnit(TU);

      Err = clang_reparseTranslationUnit(TU, num_unsaved_files, unsaved_files,
                                         clang_defaultReparseOptions(TU));
      if (Err != CXError_Success) {
        describeLibclangFailure(Err);
        free_remapped_files(unsaved_files, num_unsaved_files);
        clang_disposeIndex(Idx);
        return 1;
      }
    }
  }

  result = perform_test_load(Idx, TU, filter, NULL, Visitor, PV,
                             CommentSchemaFile);
  free_remapped_files(unsaved_files, num_unsaved_files);
  clang_disposeIndex(Idx);
  return result;
}

int perform_test_reparse_source(int argc, const char **argv, int trials,
                                const char *filter, CXCursorVisitor Visitor,
                                PostVisitTU PV) {
  CXIndex Idx;
  CXTranslationUnit TU;
  struct CXUnsavedFile *unsaved_files = 0;
  int num_unsaved_files = 0;
  int compiler_arg_idx = 0;
  enum CXErrorCode Err;
  int result, i;
  int trial;
  int remap_after_trial = 0;
  char *endptr = 0;
  
  Idx = clang_createIndex(/* excludeDeclsFromPCH */
                          !strcmp(filter, "local") ? 1 : 0,
                          /* displayDiagnostics=*/1);
  
  if (parse_remapped_files(argc, argv, 0, &unsaved_files, &num_unsaved_files)) {
    clang_disposeIndex(Idx);
    return -1;
  }

  for (i = 0; i < argc; ++i) {
    if (strcmp(argv[i], "--") == 0)
      break;
  }
  if (i < argc)
    compiler_arg_idx = i+1;
  if (num_unsaved_files > compiler_arg_idx)
    compiler_arg_idx = num_unsaved_files;
  
  /* Load the initial translation unit -- we do this without honoring remapped
   * files, so that we have a way to test results after changing the source. */
  Err = clang_parseTranslationUnit2(Idx, 0,
                                    argv + compiler_arg_idx,
                                    argc - compiler_arg_idx,
                                    0, 0, getDefaultParsingOptions(), &TU);
  if (Err != CXError_Success) {
    fprintf(stderr, "Unable to load translation unit!\n");
    describeLibclangFailure(Err);
    free_remapped_files(unsaved_files, num_unsaved_files);
    clang_disposeIndex(Idx);
    return 1;
  }
  
  if (checkForErrors(TU) != 0)
    return -1;

  if (getenv("CINDEXTEST_REMAP_AFTER_TRIAL")) {
    remap_after_trial =
        strtol(getenv("CINDEXTEST_REMAP_AFTER_TRIAL"), &endptr, 10);
  }

  for (trial = 0; trial < trials; ++trial) {
    free_remapped_files(unsaved_files, num_unsaved_files);
    if (parse_remapped_files_with_try(trial, argc, argv, 0,
                                      &unsaved_files, &num_unsaved_files)) {
      clang_disposeTranslationUnit(TU);
      clang_disposeIndex(Idx);
      return -1;
    }

    Err = clang_reparseTranslationUnit(
        TU,
        trial >= remap_after_trial ? num_unsaved_files : 0,
        trial >= remap_after_trial ? unsaved_files : 0,
        clang_defaultReparseOptions(TU));
    if (Err != CXError_Success) {
      fprintf(stderr, "Unable to reparse translation unit!\n");
      describeLibclangFailure(Err);
      clang_disposeTranslationUnit(TU);
      free_remapped_files(unsaved_files, num_unsaved_files);
      clang_disposeIndex(Idx);
      return -1;      
    }

    if (checkForErrors(TU) != 0)
      return -1;
  }
  
  result = perform_test_load(Idx, TU, filter, NULL, Visitor, PV, NULL);

  free_remapped_files(unsaved_files, num_unsaved_files);
  clang_disposeIndex(Idx);
  return result;
}

static int perform_single_file_parse(const char *filename) {
  CXIndex Idx;
  CXTranslationUnit TU;
  enum CXErrorCode Err;
  int result;

  Idx = clang_createIndex(/* excludeDeclsFromPCH */1,
                          /* displayDiagnostics=*/1);

  Err = clang_parseTranslationUnit2(Idx, filename,
                                    /*command_line_args=*/NULL,
                                    /*num_command_line_args=*/0,
                                    /*unsaved_files=*/NULL,
                                    /*num_unsaved_files=*/0,
                                    CXTranslationUnit_SingleFileParse, &TU);
  if (Err != CXError_Success) {
    fprintf(stderr, "Unable to load translation unit!\n");
    describeLibclangFailure(Err);
    clang_disposeIndex(Idx);
    return 1;
  }

  result = perform_test_load(Idx, TU, /*filter=*/"all", /*prefix=*/NULL, FilteredPrintingVisitor, /*PostVisit=*/NULL,
                             /*CommentSchemaFile=*/NULL);
  clang_disposeIndex(Idx);
  return result;
}

/******************************************************************************/
/* Logic for testing clang_getCursor().                                       */
/******************************************************************************/

static void print_cursor_file_scan(CXTranslationUnit TU, CXCursor cursor,
                                   unsigned start_line, unsigned start_col,
                                   unsigned end_line, unsigned end_col,
                                   const char *prefix) {
  printf("// %s: ", FileCheckPrefix);
  if (prefix)
    printf("-%s", prefix);
  PrintExtent(stdout, start_line, start_col, end_line, end_col);
  printf(" ");
  PrintCursor(cursor, NULL);
  printf("\n");
}

static int perform_file_scan(const char *ast_file, const char *source_file,
                             const char *prefix) {
  CXIndex Idx;
  CXTranslationUnit TU;
  FILE *fp;
  CXCursor prevCursor = clang_getNullCursor();
  CXFile file;
  unsigned line = 1, col = 1;
  unsigned start_line = 1, start_col = 1;

  if (!(Idx = clang_createIndex(/* excludeDeclsFromPCH */ 1,
                                /* displayDiagnostics=*/1))) {
    fprintf(stderr, "Could not create Index\n");
    return 1;
  }

  if (!CreateTranslationUnit(Idx, ast_file, &TU))
    return 1;

  if ((fp = fopen(source_file, "r")) == NULL) {
    fprintf(stderr, "Could not open '%s'\n", source_file);
    clang_disposeTranslationUnit(TU);
    return 1;
  }

  file = clang_getFile(TU, source_file);
  for (;;) {
    CXCursor cursor;
    int c = fgetc(fp);

    if (c == '\n') {
      ++line;
      col = 1;
    } else
      ++col;

    /* Check the cursor at this position, and dump the previous one if we have
     * found something new.
     */
    cursor = clang_getCursor(TU, clang_getLocation(TU, file, line, col));
    if ((c == EOF || !clang_equalCursors(cursor, prevCursor)) &&
        prevCursor.kind != CXCursor_InvalidFile) {
      print_cursor_file_scan(TU, prevCursor, start_line, start_col,
                             line, col, prefix);
      start_line = line;
      start_col = col;
    }
    if (c == EOF)
      break;

    prevCursor = cursor;
  }

  fclose(fp);
  clang_disposeTranslationUnit(TU);
  clang_disposeIndex(Idx);
  return 0;
}

/******************************************************************************/
/* Logic for testing clang code completion.                                   */
/******************************************************************************/

/* Parse file:line:column from the input string. Returns 0 on success, non-zero
   on failure. If successful, the pointer *filename will contain newly-allocated
   memory (that will be owned by the caller) to store the file name. */
int parse_file_line_column(const char *input, char **filename, unsigned *line,
                           unsigned *column, unsigned *second_line,
                           unsigned *second_column) {
  /* Find the second colon. */
  const char *last_colon = strrchr(input, ':');
  unsigned values[4], i;
  unsigned num_values = (second_line && second_column)? 4 : 2;

  char *endptr = 0;
  if (!last_colon || last_colon == input) {
    if (num_values == 4)
      fprintf(stderr, "could not parse filename:line:column:line:column in "
              "'%s'\n", input);
    else
      fprintf(stderr, "could not parse filename:line:column in '%s'\n", input);
    return 1;
  }

  for (i = 0; i != num_values; ++i) {
    const char *prev_colon;

    /* Parse the next line or column. */
    values[num_values - i - 1] = strtol(last_colon + 1, &endptr, 10);
    if (*endptr != 0 && *endptr != ':') {
      fprintf(stderr, "could not parse %s in '%s'\n",
              (i % 2 ? "column" : "line"), input);
      return 1;
    }

    if (i + 1 == num_values)
      break;

    /* Find the previous colon. */
    prev_colon = last_colon - 1;
    while (prev_colon != input && *prev_colon != ':')
      --prev_colon;
    if (prev_colon == input) {
      fprintf(stderr, "could not parse %s in '%s'\n",
              (i % 2 == 0? "column" : "line"), input);
      return 1;
    }

    last_colon = prev_colon;
  }

  *line = values[0];
  *column = values[1];

  if (second_line && second_column) {
    *second_line = values[2];
    *second_column = values[3];
  }

  /* Copy the file name. */
  *filename = (char*)malloc(last_colon - input + 1);
  assert(*filename);
  memcpy(*filename, input, last_colon - input);
  (*filename)[last_colon - input] = 0;
  return 0;
}

const char *
clang_getCompletionChunkKindSpelling(enum CXCompletionChunkKind Kind) {
  switch (Kind) {
  case CXCompletionChunk_Optional: return "Optional";
  case CXCompletionChunk_TypedText: return "TypedText";
  case CXCompletionChunk_Text: return "Text";
  case CXCompletionChunk_Placeholder: return "Placeholder";
  case CXCompletionChunk_Informative: return "Informative";
  case CXCompletionChunk_CurrentParameter: return "CurrentParameter";
  case CXCompletionChunk_LeftParen: return "LeftParen";
  case CXCompletionChunk_RightParen: return "RightParen";
  case CXCompletionChunk_LeftBracket: return "LeftBracket";
  case CXCompletionChunk_RightBracket: return "RightBracket";
  case CXCompletionChunk_LeftBrace: return "LeftBrace";
  case CXCompletionChunk_RightBrace: return "RightBrace";
  case CXCompletionChunk_LeftAngle: return "LeftAngle";
  case CXCompletionChunk_RightAngle: return "RightAngle";
  case CXCompletionChunk_Comma: return "Comma";
  case CXCompletionChunk_ResultType: return "ResultType";
  case CXCompletionChunk_Colon: return "Colon";
  case CXCompletionChunk_SemiColon: return "SemiColon";
  case CXCompletionChunk_Equal: return "Equal";
  case CXCompletionChunk_HorizontalSpace: return "HorizontalSpace";
  case CXCompletionChunk_VerticalSpace: return "VerticalSpace";
  }

  return "Unknown";
}

static int checkForErrors(CXTranslationUnit TU) {
  unsigned Num, i;
  CXDiagnostic Diag;
  CXString DiagStr;

  if (!getenv("CINDEXTEST_FAILONERROR"))
    return 0;

  Num = clang_getNumDiagnostics(TU);
  for (i = 0; i != Num; ++i) {
    Diag = clang_getDiagnostic(TU, i);
    if (clang_getDiagnosticSeverity(Diag) >= CXDiagnostic_Error) {
      DiagStr = clang_formatDiagnostic(Diag,
                                       clang_defaultDiagnosticDisplayOptions());
      fprintf(stderr, "%s\n", clang_getCString(DiagStr));
      clang_disposeString(DiagStr);
      clang_disposeDiagnostic(Diag);
      return -1;
    }
    clang_disposeDiagnostic(Diag);
  }

  return 0;
}

static void print_completion_string(CXCompletionString completion_string,
                                    FILE *file) {
  int I, N;

  N = clang_getNumCompletionChunks(completion_string);
  for (I = 0; I != N; ++I) {
    CXString text;
    const char *cstr;
    enum CXCompletionChunkKind Kind
      = clang_getCompletionChunkKind(completion_string, I);

    if (Kind == CXCompletionChunk_Optional) {
      fprintf(file, "{Optional ");
      print_completion_string(
                clang_getCompletionChunkCompletionString(completion_string, I),
                              file);
      fprintf(file, "}");
      continue;
    } 

    if (Kind == CXCompletionChunk_VerticalSpace) {
      fprintf(file, "{VerticalSpace  }");
      continue;
    }

    text = clang_getCompletionChunkText(completion_string, I);
    cstr = clang_getCString(text);
    fprintf(file, "{%s %s}",
            clang_getCompletionChunkKindSpelling(Kind),
            cstr ? cstr : "");
    clang_disposeString(text);
  }

}

static void print_completion_result(CXCompletionResult *completion_result,
                                    FILE *file) {
  CXString ks = clang_getCursorKindSpelling(completion_result->CursorKind);
  unsigned annotationCount;
  enum CXCursorKind ParentKind;
  CXString ParentName;
  CXString BriefComment;
  CXString Annotation;
  const char *BriefCommentCString;
  
  fprintf(file, "%s:", clang_getCString(ks));
  clang_disposeString(ks);

  print_completion_string(completion_result->CompletionString, file);
  fprintf(file, " (%u)", 
          clang_getCompletionPriority(completion_result->CompletionString));
  switch (clang_getCompletionAvailability(completion_result->CompletionString)){
  case CXAvailability_Available:
    break;
    
  case CXAvailability_Deprecated:
    fprintf(file, " (deprecated)");
    break;
    
  case CXAvailability_NotAvailable:
    fprintf(file, " (unavailable)");
    break;

  case CXAvailability_NotAccessible:
    fprintf(file, " (inaccessible)");
    break;
  }

  annotationCount = clang_getCompletionNumAnnotations(
        completion_result->CompletionString);
  if (annotationCount) {
    unsigned i;
    fprintf(file, " (");
    for (i = 0; i < annotationCount; ++i) {
      if (i != 0)
        fprintf(file, ", ");
      Annotation =
          clang_getCompletionAnnotation(completion_result->CompletionString, i);
      fprintf(file, "\"%s\"", clang_getCString(Annotation));
      clang_disposeString(Annotation);
    }
    fprintf(file, ")");
  }

  if (!getenv("CINDEXTEST_NO_COMPLETION_PARENTS")) {
    ParentName = clang_getCompletionParent(completion_result->CompletionString,
                                           &ParentKind);
    if (ParentKind != CXCursor_NotImplemented) {
      CXString KindSpelling = clang_getCursorKindSpelling(ParentKind);
      fprintf(file, " (parent: %s '%s')",
              clang_getCString(KindSpelling),
              clang_getCString(ParentName));
      clang_disposeString(KindSpelling);
    }
    clang_disposeString(ParentName);
  }

  BriefComment = clang_getCompletionBriefComment(
                                        completion_result->CompletionString);
  BriefCommentCString = clang_getCString(BriefComment);
  if (BriefCommentCString && *BriefCommentCString != '\0') {
    fprintf(file, "(brief comment: %s)", BriefCommentCString);
  }
  clang_disposeString(BriefComment);
  
  fprintf(file, "\n");
}

void print_completion_contexts(unsigned long long contexts, FILE *file) {
  fprintf(file, "Completion contexts:\n");
  if (contexts == CXCompletionContext_Unknown) {
    fprintf(file, "Unknown\n");
  }
  if (contexts & CXCompletionContext_AnyType) {
    fprintf(file, "Any type\n");
  }
  if (contexts & CXCompletionContext_AnyValue) {
    fprintf(file, "Any value\n");
  }
  if (contexts & CXCompletionContext_ObjCObjectValue) {
    fprintf(file, "Objective-C object value\n");
  }
  if (contexts & CXCompletionContext_ObjCSelectorValue) {
    fprintf(file, "Objective-C selector value\n");
  }
  if (contexts & CXCompletionContext_CXXClassTypeValue) {
    fprintf(file, "C++ class type value\n");
  }
  if (contexts & CXCompletionContext_DotMemberAccess) {
    fprintf(file, "Dot member access\n");
  }
  if (contexts & CXCompletionContext_ArrowMemberAccess) {
    fprintf(file, "Arrow member access\n");
  }
  if (contexts & CXCompletionContext_ObjCPropertyAccess) {
    fprintf(file, "Objective-C property access\n");
  }
  if (contexts & CXCompletionContext_EnumTag) {
    fprintf(file, "Enum tag\n");
  }
  if (contexts & CXCompletionContext_UnionTag) {
    fprintf(file, "Union tag\n");
  }
  if (contexts & CXCompletionContext_StructTag) {
    fprintf(file, "Struct tag\n");
  }
  if (contexts & CXCompletionContext_ClassTag) {
    fprintf(file, "Class name\n");
  }
  if (contexts & CXCompletionContext_Namespace) {
    fprintf(file, "Namespace or namespace alias\n");
  }
  if (contexts & CXCompletionContext_NestedNameSpecifier) {
    fprintf(file, "Nested name specifier\n");
  }
  if (contexts & CXCompletionContext_ObjCInterface) {
    fprintf(file, "Objective-C interface\n");
  }
  if (contexts & CXCompletionContext_ObjCProtocol) {
    fprintf(file, "Objective-C protocol\n");
  }
  if (contexts & CXCompletionContext_ObjCCategory) {
    fprintf(file, "Objective-C category\n");
  }
  if (contexts & CXCompletionContext_ObjCInstanceMessage) {
    fprintf(file, "Objective-C instance method\n");
  }
  if (contexts & CXCompletionContext_ObjCClassMessage) {
    fprintf(file, "Objective-C class method\n");
  }
  if (contexts & CXCompletionContext_ObjCSelectorName) {
    fprintf(file, "Objective-C selector name\n");
  }
  if (contexts & CXCompletionContext_MacroName) {
    fprintf(file, "Macro name\n");
  }
  if (contexts & CXCompletionContext_NaturalLanguage) {
    fprintf(file, "Natural language\n");
  }
}

int perform_code_completion(int argc, const char **argv, int timing_only) {
  const char *input = argv[1];
  char *filename = 0;
  unsigned line;
  unsigned column;
  CXIndex CIdx;
  int errorCode;
  struct CXUnsavedFile *unsaved_files = 0;
  int num_unsaved_files = 0;
  CXCodeCompleteResults *results = 0;
  enum CXErrorCode Err;
  CXTranslationUnit TU;
  unsigned I, Repeats = 1;
  unsigned completionOptions = clang_defaultCodeCompleteOptions();
  const char *InvocationPath;

  if (getenv("CINDEXTEST_CODE_COMPLETE_PATTERNS"))
    completionOptions |= CXCodeComplete_IncludeCodePatterns;
  if (getenv("CINDEXTEST_COMPLETION_BRIEF_COMMENTS"))
    completionOptions |= CXCodeComplete_IncludeBriefComments;
  if (getenv("CINDEXTEST_COMPLETION_SKIP_PREAMBLE"))
    completionOptions |= CXCodeComplete_SkipPreamble;
  
  if (timing_only)
    input += strlen("-code-completion-timing=");
  else
    input += strlen("-code-completion-at=");

  if ((errorCode = parse_file_line_column(input, &filename, &line, &column,
                                          0, 0)))
    return errorCode;

  if (parse_remapped_files(argc, argv, 2, &unsaved_files, &num_unsaved_files))
    return -1;

  CIdx = clang_createIndex(0, 0);
  InvocationPath = getenv("CINDEXTEST_INVOCATION_EMISSION_PATH");
  if (InvocationPath)
    clang_CXIndex_setInvocationEmissionPathOption(CIdx, InvocationPath);

  if (getenv("CINDEXTEST_EDITING"))
    Repeats = 5;

  Err = clang_parseTranslationUnit2(CIdx, 0,
                                    argv + num_unsaved_files + 2,
                                    argc - num_unsaved_files - 2,
                                    0, 0, getDefaultParsingOptions(), &TU);
  if (Err != CXError_Success) {
    fprintf(stderr, "Unable to load translation unit!\n");
    describeLibclangFailure(Err);
    return 1;
  }

  Err = clang_reparseTranslationUnit(TU, 0, 0,
                                     clang_defaultReparseOptions(TU));

  if (Err != CXError_Success) {
    fprintf(stderr, "Unable to reparse translation unit!\n");
    describeLibclangFailure(Err);
    clang_disposeTranslationUnit(TU);
    return 1;
  }

  for (I = 0; I != Repeats; ++I) {
    results = clang_codeCompleteAt(TU, filename, line, column,
                                   unsaved_files, num_unsaved_files,
                                   completionOptions);
    if (!results) {
      fprintf(stderr, "Unable to perform code completion!\n");
      return 1;
    }
    if (I != Repeats-1)
      clang_disposeCodeCompleteResults(results);
  }

  if (results) {
    unsigned i, n = results->NumResults, containerIsIncomplete = 0;
    unsigned long long contexts;
    enum CXCursorKind containerKind;
    CXString objCSelector;
    const char *selectorString;
    if (!timing_only) {      
      /* Sort the code-completion results based on the typed text. */
      clang_sortCodeCompletionResults(results->Results, results->NumResults);

      for (i = 0; i != n; ++i)
        print_completion_result(results->Results + i, stdout);
    }
    n = clang_codeCompleteGetNumDiagnostics(results);
    for (i = 0; i != n; ++i) {
      CXDiagnostic diag = clang_codeCompleteGetDiagnostic(results, i);
      PrintDiagnostic(diag);
      clang_disposeDiagnostic(diag);
    }
    
    contexts = clang_codeCompleteGetContexts(results);
    print_completion_contexts(contexts, stdout);
    
    containerKind = clang_codeCompleteGetContainerKind(results,
                                                       &containerIsIncomplete);
    
    if (containerKind != CXCursor_InvalidCode) {
      /* We have found a container */
      CXString containerUSR, containerKindSpelling;
      containerKindSpelling = clang_getCursorKindSpelling(containerKind);
      printf("Container Kind: %s\n", clang_getCString(containerKindSpelling));
      clang_disposeString(containerKindSpelling);
      
      if (containerIsIncomplete) {
        printf("Container is incomplete\n");
      }
      else {
        printf("Container is complete\n");
      }
      
      containerUSR = clang_codeCompleteGetContainerUSR(results);
      printf("Container USR: %s\n", clang_getCString(containerUSR));
      clang_disposeString(containerUSR);
    }
    
    objCSelector = clang_codeCompleteGetObjCSelector(results);
    selectorString = clang_getCString(objCSelector);
    if (selectorString && strlen(selectorString) > 0) {
      printf("Objective-C selector: %s\n", selectorString);
    }
    clang_disposeString(objCSelector);
    
    clang_disposeCodeCompleteResults(results);
  }
  clang_disposeTranslationUnit(TU);
  clang_disposeIndex(CIdx);
  free(filename);

  free_remapped_files(unsaved_files, num_unsaved_files);

  return 0;
}

typedef struct {
  char *filename;
  unsigned line;
  unsigned column;
} CursorSourceLocation;

typedef void (*cursor_handler_t)(CXCursor cursor);

static int inspect_cursor_at(int argc, const char **argv,
                             const char *locations_flag,
                             cursor_handler_t handler) {
  CXIndex CIdx;
  int errorCode;
  struct CXUnsavedFile *unsaved_files = 0;
  int num_unsaved_files = 0;
  enum CXErrorCode Err;
  CXTranslationUnit TU;
  CXCursor Cursor;
  CursorSourceLocation *Locations = 0;
  unsigned NumLocations = 0, Loc;
  unsigned Repeats = 1;
  unsigned I;
  
  /* Count the number of locations. */
  while (strstr(argv[NumLocations+1], locations_flag) == argv[NumLocations+1])
    ++NumLocations;

  /* Parse the locations. */
  assert(NumLocations > 0 && "Unable to count locations?");
  Locations = (CursorSourceLocation *)malloc(
                                  NumLocations * sizeof(CursorSourceLocation));
  assert(Locations);
  for (Loc = 0; Loc < NumLocations; ++Loc) {
    const char *input = argv[Loc + 1] + strlen(locations_flag);
    if ((errorCode = parse_file_line_column(input, &Locations[Loc].filename,
                                            &Locations[Loc].line,
                                            &Locations[Loc].column, 0, 0)))
      return errorCode;
  }

  if (parse_remapped_files(argc, argv, NumLocations + 1, &unsaved_files,
                           &num_unsaved_files))
    return -1;

  if (getenv("CINDEXTEST_EDITING"))
    Repeats = 5;

  /* Parse the translation unit. When we're testing clang_getCursor() after
     reparsing, don't remap unsaved files until the second parse. */
  CIdx = clang_createIndex(1, 1);
  Err = clang_parseTranslationUnit2(CIdx, argv[argc - 1],
                                   argv + num_unsaved_files + 1 + NumLocations,
                                   argc - num_unsaved_files - 2 - NumLocations,
                                   unsaved_files,
                                   Repeats > 1? 0 : num_unsaved_files,
                                   getDefaultParsingOptions(), &TU);
  if (Err != CXError_Success) {
    fprintf(stderr, "unable to parse input\n");
    describeLibclangFailure(Err);
    return -1;
  }

  if (checkForErrors(TU) != 0)
    return -1;

  for (I = 0; I != Repeats; ++I) {
    if (Repeats > 1) {
      Err = clang_reparseTranslationUnit(TU, num_unsaved_files, unsaved_files,
                                         clang_defaultReparseOptions(TU));
      if (Err != CXError_Success) {
        describeLibclangFailure(Err);
        clang_disposeTranslationUnit(TU);
        return 1;
      }
    }

    if (checkForErrors(TU) != 0)
      return -1;
    
    for (Loc = 0; Loc < NumLocations; ++Loc) {
      CXFile file = clang_getFile(TU, Locations[Loc].filename);
      if (!file)
        continue;

      Cursor = clang_getCursor(TU,
                               clang_getLocation(TU, file, Locations[Loc].line,
                                                 Locations[Loc].column));

      if (checkForErrors(TU) != 0)
        return -1;

      if (I + 1 == Repeats) {
        handler(Cursor);
        free(Locations[Loc].filename);
      }
    }
  }
  
  PrintDiagnostics(TU);
  clang_disposeTranslationUnit(TU);
  clang_disposeIndex(CIdx);
  free(Locations);
  free_remapped_files(unsaved_files, num_unsaved_files);
  return 0;
}

static void inspect_print_cursor(CXCursor Cursor) {
  CXTranslationUnit TU = clang_Cursor_getTranslationUnit(Cursor);
  CXCompletionString completionString = clang_getCursorCompletionString(
                                                                  Cursor);
  CXSourceLocation CursorLoc = clang_getCursorLocation(Cursor);
  CXString Spelling;
  const char *cspell;
  unsigned line, column;
  clang_getSpellingLocation(CursorLoc, 0, &line, &column, 0);
  printf("%d:%d ", line, column);
  PrintCursor(Cursor, NULL);
  PrintCursorExtent(Cursor);
  Spelling = clang_getCursorSpelling(Cursor);
  cspell = clang_getCString(Spelling);
  if (cspell && strlen(cspell) != 0) {
    unsigned pieceIndex;
    printf(" Spelling=%s (", cspell);
    for (pieceIndex = 0; ; ++pieceIndex) {
      CXSourceRange range =
        clang_Cursor_getSpellingNameRange(Cursor, pieceIndex, 0);
      if (clang_Range_isNull(range))
        break;
      PrintRange(range, 0);
    }
    printf(")");
  }
  clang_disposeString(Spelling);
  if (clang_Cursor_getObjCSelectorIndex(Cursor) != -1)
    printf(" Selector index=%d",
           clang_Cursor_getObjCSelectorIndex(Cursor));
  if (clang_Cursor_isDynamicCall(Cursor))
    printf(" Dynamic-call");
  if (Cursor.kind == CXCursor_ObjCMessageExpr ||
      Cursor.kind == CXCursor_MemberRefExpr) {
    CXType T = clang_Cursor_getReceiverType(Cursor);
    if (T.kind != CXType_Invalid) {
      CXString S = clang_getTypeKindSpelling(T.kind);
      printf(" Receiver-type=%s", clang_getCString(S));
      clang_disposeString(S);
    }
  }

  {
    CXModule mod = clang_Cursor_getModule(Cursor);
    CXFile astFile;
    CXString name, astFilename;
    unsigned i, numHeaders;
    if (mod) {
      astFile = clang_Module_getASTFile(mod);
      astFilename = clang_getFileName(astFile);
      name = clang_Module_getFullName(mod);
      numHeaders = clang_Module_getNumTopLevelHeaders(TU, mod);
      printf(" ModuleName=%s (%s) system=%d Headers(%d):",
             clang_getCString(name), clang_getCString(astFilename),
             clang_Module_isSystem(mod), numHeaders);
      clang_disposeString(name);
      clang_disposeString(astFilename);
      for (i = 0; i < numHeaders; ++i) {
        CXFile file = clang_Module_getTopLevelHeader(TU, mod, i);
        CXString filename = clang_getFileName(file);
        printf("\n%s", clang_getCString(filename));
        clang_disposeString(filename);
      }
    }
  }

  if (completionString != NULL) {
    printf("\nCompletion string: ");
    print_completion_string(completionString, stdout);
  }
  printf("\n");
}

static void display_evaluate_results(CXEvalResult result) {
  switch (clang_EvalResult_getKind(result)) {
    case CXEval_Int:
    {
      printf("Kind: Int, ");
      if (clang_EvalResult_isUnsignedInt(result)) {
        unsigned long long val = clang_EvalResult_getAsUnsigned(result);
        printf("unsigned, Value: %llu", val);
      } else {
        long long val = clang_EvalResult_getAsLongLong(result);
        printf("Value: %lld", val);
      }
      break;
    }
    case CXEval_Float:
    {
      double val = clang_EvalResult_getAsDouble(result);
      printf("Kind: Float , Value: %f", val);
      break;
    }
    case CXEval_ObjCStrLiteral:
    {
      const char* str = clang_EvalResult_getAsStr(result);
      printf("Kind: ObjCString , Value: %s", str);
      break;
    }
    case CXEval_StrLiteral:
    {
      const char* str = clang_EvalResult_getAsStr(result);
      printf("Kind: CString , Value: %s", str);
      break;
    }
    case CXEval_CFStr:
    {
      const char* str = clang_EvalResult_getAsStr(result);
      printf("Kind: CFString , Value: %s", str);
      break;
    }
    default:
      printf("Unexposed");
      break;
    }
}

static void inspect_evaluate_cursor(CXCursor Cursor) {
  CXSourceLocation CursorLoc = clang_getCursorLocation(Cursor);
  CXString Spelling;
  const char *cspell;
  unsigned line, column;
  CXEvalResult ER;

  clang_getSpellingLocation(CursorLoc, 0, &line, &column, 0);
  printf("%d:%d ", line, column);
  PrintCursor(Cursor, NULL);
  PrintCursorExtent(Cursor);
  Spelling = clang_getCursorSpelling(Cursor);
  cspell = clang_getCString(Spelling);
  if (cspell && strlen(cspell) != 0) {
    unsigned pieceIndex;
    printf(" Spelling=%s (", cspell);
    for (pieceIndex = 0; ; ++pieceIndex) {
      CXSourceRange range =
         clang_Cursor_getSpellingNameRange(Cursor, pieceIndex, 0);
      if (clang_Range_isNull(range))
        break;
      PrintRange(range, 0);
    }
    printf(")");
  }
  clang_disposeString(Spelling);

  ER = clang_Cursor_Evaluate(Cursor);
  if (!ER) {
    printf("Not Evaluatable");
  } else {
    display_evaluate_results(ER);
    clang_EvalResult_dispose(ER);
  }
  printf("\n");
}

static void inspect_macroinfo_cursor(CXCursor Cursor) {
  CXSourceLocation CursorLoc = clang_getCursorLocation(Cursor);
  CXString Spelling;
  const char *cspell;
  unsigned line, column;
  clang_getSpellingLocation(CursorLoc, 0, &line, &column, 0);
  printf("%d:%d ", line, column);
  PrintCursor(Cursor, NULL);
  PrintCursorExtent(Cursor);
  Spelling = clang_getCursorSpelling(Cursor);
  cspell = clang_getCString(Spelling);
  if (cspell && strlen(cspell) != 0) {
    unsigned pieceIndex;
    printf(" Spelling=%s (", cspell);
    for (pieceIndex = 0; ; ++pieceIndex) {
      CXSourceRange range =
         clang_Cursor_getSpellingNameRange(Cursor, pieceIndex, 0);
      if (clang_Range_isNull(range))
        break;
      PrintRange(range, 0);
    }
    printf(")");
  }
  clang_disposeString(Spelling);

  if (clang_Cursor_isMacroBuiltin(Cursor)) {
    printf("[builtin macro]");
  } else if (clang_Cursor_isMacroFunctionLike(Cursor)) {
    printf("[function macro]");
  }
  printf("\n");
}

static enum CXVisitorResult findFileRefsVisit(void *context,
                                         CXCursor cursor, CXSourceRange range) {
  if (clang_Range_isNull(range))
    return CXVisit_Continue;

  PrintCursor(cursor, NULL);
  PrintRange(range, "");
  printf("\n");
  return CXVisit_Continue;
}

static int find_file_refs_at(int argc, const char **argv) {
  CXIndex CIdx;
  int errorCode;
  struct CXUnsavedFile *unsaved_files = 0;
  int num_unsaved_files = 0;
  enum CXErrorCode Err;
  CXTranslationUnit TU;
  CXCursor Cursor;
  CursorSourceLocation *Locations = 0;
  unsigned NumLocations = 0, Loc;
  unsigned Repeats = 1;
  unsigned I;
  
  /* Count the number of locations. */
  while (strstr(argv[NumLocations+1], "-file-refs-at=") == argv[NumLocations+1])
    ++NumLocations;

  /* Parse the locations. */
  assert(NumLocations > 0 && "Unable to count locations?");
  Locations = (CursorSourceLocation *)malloc(
                                  NumLocations * sizeof(CursorSourceLocation));
  assert(Locations);
  for (Loc = 0; Loc < NumLocations; ++Loc) {
    const char *input = argv[Loc + 1] + strlen("-file-refs-at=");
    if ((errorCode = parse_file_line_column(input, &Locations[Loc].filename,
                                            &Locations[Loc].line,
                                            &Locations[Loc].column, 0, 0)))
      return errorCode;
  }

  if (parse_remapped_files(argc, argv, NumLocations + 1, &unsaved_files,
                           &num_unsaved_files))
    return -1;

  if (getenv("CINDEXTEST_EDITING"))
    Repeats = 5;

  /* Parse the translation unit. When we're testing clang_getCursor() after
     reparsing, don't remap unsaved files until the second parse. */
  CIdx = clang_createIndex(1, 1);
  Err = clang_parseTranslationUnit2(CIdx, argv[argc - 1],
                                    argv + num_unsaved_files + 1 + NumLocations,
                                    argc - num_unsaved_files - 2 - NumLocations,
                                    unsaved_files,
                                    Repeats > 1? 0 : num_unsaved_files,
                                    getDefaultParsingOptions(), &TU);
  if (Err != CXError_Success) {
    fprintf(stderr, "unable to parse input\n");
    describeLibclangFailure(Err);
    clang_disposeTranslationUnit(TU);
    return -1;
  }

  if (checkForErrors(TU) != 0)
    return -1;

  for (I = 0; I != Repeats; ++I) {
    if (Repeats > 1) {
      Err = clang_reparseTranslationUnit(TU, num_unsaved_files, unsaved_files,
                                         clang_defaultReparseOptions(TU));
      if (Err != CXError_Success) {
        describeLibclangFailure(Err);
        clang_disposeTranslationUnit(TU);
        return 1;
      }
    }

    if (checkForErrors(TU) != 0)
      return -1;
    
    for (Loc = 0; Loc < NumLocations; ++Loc) {
      CXFile file = clang_getFile(TU, Locations[Loc].filename);
      if (!file)
        continue;

      Cursor = clang_getCursor(TU,
                               clang_getLocation(TU, file, Locations[Loc].line,
                                                 Locations[Loc].column));

      if (checkForErrors(TU) != 0)
        return -1;

      if (I + 1 == Repeats) {
        CXCursorAndRangeVisitor visitor = { 0, findFileRefsVisit };
        PrintCursor(Cursor, NULL);
        printf("\n");
        clang_findReferencesInFile(Cursor, file, visitor);
        free(Locations[Loc].filename);

        if (checkForErrors(TU) != 0)
          return -1;
      }
    }
  }
  
  PrintDiagnostics(TU);
  clang_disposeTranslationUnit(TU);
  clang_disposeIndex(CIdx);
  free(Locations);
  free_remapped_files(unsaved_files, num_unsaved_files);
  return 0;
}

static enum CXVisitorResult findFileIncludesVisit(void *context,
                                         CXCursor cursor, CXSourceRange range) {
  PrintCursor(cursor, NULL);
  PrintRange(range, "");
  printf("\n");
  return CXVisit_Continue;
}

static int find_file_includes_in(int argc, const char **argv) {
  CXIndex CIdx;
  struct CXUnsavedFile *unsaved_files = 0;
  int num_unsaved_files = 0;
  enum CXErrorCode Err;
  CXTranslationUnit TU;
  const char **Filenames = 0;
  unsigned NumFilenames = 0;
  unsigned Repeats = 1;
  unsigned I, FI;

  /* Count the number of locations. */
  while (strstr(argv[NumFilenames+1], "-file-includes-in=") == argv[NumFilenames+1])
    ++NumFilenames;

  /* Parse the locations. */
  assert(NumFilenames > 0 && "Unable to count filenames?");
  Filenames = (const char **)malloc(NumFilenames * sizeof(const char *));
  assert(Filenames);
  for (I = 0; I < NumFilenames; ++I) {
    const char *input = argv[I + 1] + strlen("-file-includes-in=");
    /* Copy the file name. */
    Filenames[I] = input;
  }

  if (parse_remapped_files(argc, argv, NumFilenames + 1, &unsaved_files,
                           &num_unsaved_files))
    return -1;

  if (getenv("CINDEXTEST_EDITING"))
    Repeats = 2;

  /* Parse the translation unit. When we're testing clang_getCursor() after
     reparsing, don't remap unsaved files until the second parse. */
  CIdx = clang_createIndex(1, 1);
  Err = clang_parseTranslationUnit2(
      CIdx, argv[argc - 1],
      argv + num_unsaved_files + 1 + NumFilenames,
      argc - num_unsaved_files - 2 - NumFilenames,
      unsaved_files,
      Repeats > 1 ? 0 : num_unsaved_files, getDefaultParsingOptions(), &TU);

  if (Err != CXError_Success) {
    fprintf(stderr, "unable to parse input\n");
    describeLibclangFailure(Err);
    clang_disposeTranslationUnit(TU);
    return -1;
  }

  if (checkForErrors(TU) != 0)
    return -1;

  for (I = 0; I != Repeats; ++I) {
    if (Repeats > 1) {
      Err = clang_reparseTranslationUnit(TU, num_unsaved_files, unsaved_files,
                                         clang_defaultReparseOptions(TU));
      if (Err != CXError_Success) {
        describeLibclangFailure(Err);
        clang_disposeTranslationUnit(TU);
        return 1;
      }
    }

    if (checkForErrors(TU) != 0)
      return -1;

    for (FI = 0; FI < NumFilenames; ++FI) {
      CXFile file = clang_getFile(TU, Filenames[FI]);
      if (!file)
        continue;

      if (checkForErrors(TU) != 0)
        return -1;

      if (I + 1 == Repeats) {
        CXCursorAndRangeVisitor visitor = { 0, findFileIncludesVisit };
        clang_findIncludesInFile(TU, file, visitor);

        if (checkForErrors(TU) != 0)
          return -1;
      }
    }
  }

  PrintDiagnostics(TU);
  clang_disposeTranslationUnit(TU);
  clang_disposeIndex(CIdx);
  free((void *)Filenames);
  free_remapped_files(unsaved_files, num_unsaved_files);
  return 0;
}

#define MAX_IMPORTED_ASTFILES 200

typedef struct {
  char **filenames;
  unsigned num_files;
} ImportedASTFilesData;

static ImportedASTFilesData *importedASTs_create() {
  ImportedASTFilesData *p;
  p = malloc(sizeof(ImportedASTFilesData));
  assert(p);
  p->filenames = malloc(MAX_IMPORTED_ASTFILES * sizeof(const char *));
  assert(p->filenames);
  p->num_files = 0;
  return p;
}

static void importedASTs_dispose(ImportedASTFilesData *p) {
  unsigned i;
  if (!p)
    return;

  for (i = 0; i < p->num_files; ++i)
    free(p->filenames[i]);
  free(p->filenames);
  free(p);
}

static void importedASTS_insert(ImportedASTFilesData *p, const char *file) {
  unsigned i;
  assert(p && file);
  for (i = 0; i < p->num_files; ++i)
    if (strcmp(file, p->filenames[i]) == 0)
      return;
  assert(p->num_files + 1 < MAX_IMPORTED_ASTFILES);
  p->filenames[p->num_files++] = strdup(file);
}

typedef struct IndexDataStringList_ {
  struct IndexDataStringList_ *next;
  char data[1]; /* Dynamically sized. */
} IndexDataStringList;

typedef struct {
  const char *check_prefix;
  int first_check_printed;
  int fail_for_error;
  int abort;
  CXString main_filename;
  ImportedASTFilesData *importedASTs;
  IndexDataStringList *strings;
  CXTranslationUnit TU;
} IndexData;

static void free_client_data(IndexData *index_data) {
  IndexDataStringList *node = index_data->strings;
  while (node) {
    IndexDataStringList *next = node->next;
    free(node);
    node = next;
  }
  index_data->strings = NULL;
}

static void printCheck(IndexData *data) {
  if (data->check_prefix) {
    if (data->first_check_printed) {
      printf("// %s-NEXT: ", data->check_prefix);
    } else {
      printf("// %s     : ", data->check_prefix);
      data->first_check_printed = 1;
    }
  }
}

static void printCXIndexFile(CXIdxClientFile file) {
  CXString filename = clang_getFileName((CXFile)file);
  printf("%s", clang_getCString(filename));
  clang_disposeString(filename);
}

static void printCXIndexLoc(CXIdxLoc loc, CXClientData client_data) {
  IndexData *index_data;
  CXString filename;
  const char *cname;
  CXIdxClientFile file;
  unsigned line, column;
  const char *main_filename;
  int isMainFile;
  
  index_data = (IndexData *)client_data;
  clang_indexLoc_getFileLocation(loc, &file, 0, &line, &column, 0);
  if (line == 0) {
    printf("<invalid>");
    return;
  }
  if (!file) {
    printf("<no idxfile>");
    return;
  }
  filename = clang_getFileName((CXFile)file);
  cname = clang_getCString(filename);
  main_filename = clang_getCString(index_data->main_filename);
  if (strcmp(cname, main_filename) == 0)
    isMainFile = 1;
  else
    isMainFile = 0;
  clang_disposeString(filename);

  if (!isMainFile) {
    printCXIndexFile(file);
    printf(":");
  }
  printf("%d:%d", line, column);
}

static unsigned digitCount(unsigned val) {
  unsigned c = 1;
  while (1) {
    if (val < 10)
      return c;
    ++c;
    val /= 10;
  }
}

static CXIdxClientContainer makeClientContainer(CXClientData *client_data,
                                                const CXIdxEntityInfo *info,
                                                CXIdxLoc loc) {
  IndexData *index_data;
  IndexDataStringList *node;
  const char *name;
  char *newStr;
  CXIdxClientFile file;
  unsigned line, column;
  
  name = info->name;
  if (!name)
    name = "<anon-tag>";

  clang_indexLoc_getFileLocation(loc, &file, 0, &line, &column, 0);

  node =
      (IndexDataStringList *)malloc(sizeof(IndexDataStringList) + strlen(name) +
                                    digitCount(line) + digitCount(column) + 2);
  assert(node);
  newStr = node->data;
  sprintf(newStr, "%s:%d:%d", name, line, column);

  /* Remember string so it can be freed later. */
  index_data = (IndexData *)client_data;
  node->next = index_data->strings;
  index_data->strings = node;

  return (CXIdxClientContainer)newStr;
}

static void printCXIndexContainer(const CXIdxContainerInfo *info) {
  CXIdxClientContainer container;
  container = clang_index_getClientContainer(info);
  if (!container)
    printf("[<<NULL>>]");
  else
    printf("[%s]", (const char *)container);
}

static const char *getEntityKindString(CXIdxEntityKind kind) {
  switch (kind) {
  case CXIdxEntity_Unexposed: return "<<UNEXPOSED>>";
  case CXIdxEntity_Typedef: return "typedef";
  case CXIdxEntity_Function: return "function";
  case CXIdxEntity_Variable: return "variable";
  case CXIdxEntity_Field: return "field";
  case CXIdxEntity_EnumConstant: return "enumerator";
  case CXIdxEntity_ObjCClass: return "objc-class";
  case CXIdxEntity_ObjCProtocol: return "objc-protocol";
  case CXIdxEntity_ObjCCategory: return "objc-category";
  case CXIdxEntity_ObjCInstanceMethod: return "objc-instance-method";
  case CXIdxEntity_ObjCClassMethod: return "objc-class-method";
  case CXIdxEntity_ObjCProperty: return "objc-property";
  case CXIdxEntity_ObjCIvar: return "objc-ivar";
  case CXIdxEntity_Enum: return "enum";
  case CXIdxEntity_Struct: return "struct";
  case CXIdxEntity_Union: return "union";
  case CXIdxEntity_CXXClass: return "c++-class";
  case CXIdxEntity_CXXNamespace: return "namespace";
  case CXIdxEntity_CXXNamespaceAlias: return "namespace-alias";
  case CXIdxEntity_CXXStaticVariable: return "c++-static-var";
  case CXIdxEntity_CXXStaticMethod: return "c++-static-method";
  case CXIdxEntity_CXXInstanceMethod: return "c++-instance-method";
  case CXIdxEntity_CXXConstructor: return "constructor";
  case CXIdxEntity_CXXDestructor: return "destructor";
  case CXIdxEntity_CXXConversionFunction: return "conversion-func";
  case CXIdxEntity_CXXTypeAlias: return "type-alias";
  case CXIdxEntity_CXXInterface: return "c++-__interface";
  }
  assert(0 && "Garbage entity kind");
  return 0;
}

static const char *getEntityTemplateKindString(CXIdxEntityCXXTemplateKind kind) {
  switch (kind) {
  case CXIdxEntity_NonTemplate: return "";
  case CXIdxEntity_Template: return "-template";
  case CXIdxEntity_TemplatePartialSpecialization:
    return "-template-partial-spec";
  case CXIdxEntity_TemplateSpecialization: return "-template-spec";
  }
  assert(0 && "Garbage entity kind");
  return 0;
}

static const char *getEntityLanguageString(CXIdxEntityLanguage kind) {
  switch (kind) {
  case CXIdxEntityLang_None: return "<none>";
  case CXIdxEntityLang_C: return "C";
  case CXIdxEntityLang_ObjC: return "ObjC";
  case CXIdxEntityLang_CXX: return "C++";
  case CXIdxEntityLang_Swift: return "Swift";
  }
  assert(0 && "Garbage language kind");
  return 0;
}

static void printEntityInfo(const char *cb,
                            CXClientData client_data,
                            const CXIdxEntityInfo *info) {
  const char *name;
  IndexData *index_data;
  unsigned i;
  index_data = (IndexData *)client_data;
  printCheck(index_data);

  if (!info) {
    printf("%s: <<NULL>>", cb);
    return;
  }

  name = info->name;
  if (!name)
    name = "<anon-tag>";

  printf("%s: kind: %s%s", cb, getEntityKindString(info->kind),
         getEntityTemplateKindString(info->templateKind));
  printf(" | name: %s", name);
  printf(" | USR: %s", info->USR);
  printf(" | lang: %s", getEntityLanguageString(info->lang));

  for (i = 0; i != info->numAttributes; ++i) {
    const CXIdxAttrInfo *Attr = info->attributes[i];
    printf("     <attribute>: ");
    PrintCursor(Attr->cursor, NULL);
  }
}

static void printBaseClassInfo(CXClientData client_data,
                               const CXIdxBaseClassInfo *info) {
  printEntityInfo("     <base>", client_data, info->base);
  printf(" | cursor: ");
  PrintCursor(info->cursor, NULL);
  printf(" | loc: ");
  printCXIndexLoc(info->loc, client_data);
}

static void printProtocolList(const CXIdxObjCProtocolRefListInfo *ProtoInfo,
                              CXClientData client_data) {
  unsigned i;
  for (i = 0; i < ProtoInfo->numProtocols; ++i) {
    printEntityInfo("     <protocol>", client_data,
                    ProtoInfo->protocols[i]->protocol);
    printf(" | cursor: ");
    PrintCursor(ProtoInfo->protocols[i]->cursor, NULL);
    printf(" | loc: ");
    printCXIndexLoc(ProtoInfo->protocols[i]->loc, client_data);
    printf("\n");
  }
}

static void printSymbolRole(CXSymbolRole role) {
  if (role & CXSymbolRole_Declaration)
    printf(" decl");
  if (role & CXSymbolRole_Definition)
    printf(" def");
  if (role & CXSymbolRole_Reference)
    printf(" ref");
  if (role & CXSymbolRole_Read)
    printf(" read");
  if (role & CXSymbolRole_Write)
    printf(" write");
  if (role & CXSymbolRole_Call)
    printf(" call");
  if (role & CXSymbolRole_Dynamic)
    printf(" dyn");
  if (role & CXSymbolRole_AddressOf)
    printf(" addr");
  if (role & CXSymbolRole_Implicit)
    printf(" implicit");
}

static void index_diagnostic(CXClientData client_data,
                             CXDiagnosticSet diagSet, void *reserved) {
  CXString str;
  const char *cstr;
  unsigned numDiags, i;
  CXDiagnostic diag;
  IndexData *index_data;
  index_data = (IndexData *)client_data;
  printCheck(index_data);

  numDiags = clang_getNumDiagnosticsInSet(diagSet);
  for (i = 0; i != numDiags; ++i) {
    diag = clang_getDiagnosticInSet(diagSet, i);
    str = clang_formatDiagnostic(diag, clang_defaultDiagnosticDisplayOptions());
    cstr = clang_getCString(str);
    printf("[diagnostic]: %s\n", cstr);
    clang_disposeString(str);  
  
    if (getenv("CINDEXTEST_FAILONERROR") &&
        clang_getDiagnosticSeverity(diag) >= CXDiagnostic_Error) {
      index_data->fail_for_error = 1;
    }
  }
}

static CXIdxClientFile index_enteredMainFile(CXClientData client_data,
                                       CXFile file, void *reserved) {
  IndexData *index_data;

  index_data = (IndexData *)client_data;
  printCheck(index_data);

  index_data->main_filename = clang_getFileName(file);

  printf("[enteredMainFile]: ");
  printCXIndexFile((CXIdxClientFile)file);
  printf("\n");

  return (CXIdxClientFile)file;
}

static CXIdxClientFile index_ppIncludedFile(CXClientData client_data,
                                            const CXIdxIncludedFileInfo *info) {
  IndexData *index_data;
  CXModule Mod;
  index_data = (IndexData *)client_data;
  printCheck(index_data);

  printf("[ppIncludedFile]: ");
  printCXIndexFile((CXIdxClientFile)info->file);
  printf(" | name: \"%s\"", info->filename);
  printf(" | hash loc: ");
  printCXIndexLoc(info->hashLoc, client_data);
  printf(" | isImport: %d | isAngled: %d | isModule: %d",
         info->isImport, info->isAngled, info->isModuleImport);
  
  Mod = clang_getModuleForFile(index_data->TU, (CXFile)info->file);
  if (Mod) {
    CXString str = clang_Module_getFullName(Mod);
    const char *cstr = clang_getCString(str);
    printf(" | module: %s", cstr);
    clang_disposeString(str);
  }

  printf("\n");

  return (CXIdxClientFile)info->file;
}

static CXIdxClientFile index_importedASTFile(CXClientData client_data,
                                         const CXIdxImportedASTFileInfo *info) {
  IndexData *index_data;
  index_data = (IndexData *)client_data;
  printCheck(index_data);

  if (index_data->importedASTs) {
    CXString filename = clang_getFileName(info->file);
    importedASTS_insert(index_data->importedASTs, clang_getCString(filename));
    clang_disposeString(filename);
  }
  
  printf("[importedASTFile]: ");
  printCXIndexFile((CXIdxClientFile)info->file);
  if (info->module) {
    CXString name = clang_Module_getFullName(info->module);
    printf(" | loc: ");
    printCXIndexLoc(info->loc, client_data);
    printf(" | name: \"%s\"", clang_getCString(name));
    printf(" | isImplicit: %d\n", info->isImplicit);
    clang_disposeString(name);
  } else {
    /* PCH file, the rest are not relevant. */
    printf("\n");
  }

  return (CXIdxClientFile)info->file;
}

static CXIdxClientContainer
index_startedTranslationUnit(CXClientData client_data, void *reserved) {
  IndexData *index_data;
  index_data = (IndexData *)client_data;
  printCheck(index_data);

  printf("[startedTranslationUnit]\n");
  return (CXIdxClientContainer)"TU";
}

static void index_indexDeclaration(CXClientData client_data,
                                   const CXIdxDeclInfo *info) {
  IndexData *index_data;
  const CXIdxObjCCategoryDeclInfo *CatInfo;
  const CXIdxObjCInterfaceDeclInfo *InterInfo;
  const CXIdxObjCProtocolRefListInfo *ProtoInfo;
  const CXIdxObjCPropertyDeclInfo *PropInfo;
  const CXIdxCXXClassDeclInfo *CXXClassInfo;
  unsigned i;
  index_data = (IndexData *)client_data;

  printEntityInfo("[indexDeclaration]", client_data, info->entityInfo);
  printf(" | cursor: ");
  PrintCursor(info->cursor, NULL);
  printf(" | loc: ");
  printCXIndexLoc(info->loc, client_data);
  printf(" | semantic-container: ");
  printCXIndexContainer(info->semanticContainer);
  printf(" | lexical-container: ");
  printCXIndexContainer(info->lexicalContainer);
  printf(" | isRedecl: %d", info->isRedeclaration);
  printf(" | isDef: %d", info->isDefinition);
  if (info->flags & CXIdxDeclFlag_Skipped) {
    assert(!info->isContainer);
    printf(" | isContainer: skipped");
  } else {
    printf(" | isContainer: %d", info->isContainer);
  }
  printf(" | isImplicit: %d\n", info->isImplicit);

  for (i = 0; i != info->numAttributes; ++i) {
    const CXIdxAttrInfo *Attr = info->attributes[i];
    printf("     <attribute>: ");
    PrintCursor(Attr->cursor, NULL);
    printf("\n");
  }

  if (clang_index_isEntityObjCContainerKind(info->entityInfo->kind)) {
    const char *kindName = 0;
    CXIdxObjCContainerKind K = clang_index_getObjCContainerDeclInfo(info)->kind;
    switch (K) {
    case CXIdxObjCContainer_ForwardRef:
      kindName = "forward-ref"; break;
    case CXIdxObjCContainer_Interface:
      kindName = "interface"; break;
    case CXIdxObjCContainer_Implementation:
      kindName = "implementation"; break;
    }
    printCheck(index_data);
    printf("     <ObjCContainerInfo>: kind: %s\n", kindName);
  }

  if ((CatInfo = clang_index_getObjCCategoryDeclInfo(info))) {
    printEntityInfo("     <ObjCCategoryInfo>: class", client_data,
                    CatInfo->objcClass);
    printf(" | cursor: ");
    PrintCursor(CatInfo->classCursor, NULL);
    printf(" | loc: ");
    printCXIndexLoc(CatInfo->classLoc, client_data);
    printf("\n");
  }

  if ((InterInfo = clang_index_getObjCInterfaceDeclInfo(info))) {
    if (InterInfo->superInfo) {
      printBaseClassInfo(client_data, InterInfo->superInfo);
      printf("\n");
    }
  }

  if ((ProtoInfo = clang_index_getObjCProtocolRefListInfo(info))) {
    printProtocolList(ProtoInfo, client_data);
  }

  if ((PropInfo = clang_index_getObjCPropertyDeclInfo(info))) {
    if (PropInfo->getter) {
      printEntityInfo("     <getter>", client_data, PropInfo->getter);
      printf("\n");
    }
    if (PropInfo->setter) {
      printEntityInfo("     <setter>", client_data, PropInfo->setter);
      printf("\n");
    }
  }

  if ((CXXClassInfo = clang_index_getCXXClassDeclInfo(info))) {
    for (i = 0; i != CXXClassInfo->numBases; ++i) {
      printBaseClassInfo(client_data, CXXClassInfo->bases[i]);
      printf("\n");
    }
  }

  if (info->declAsContainer)
    clang_index_setClientContainer(
        info->declAsContainer,
        makeClientContainer(client_data, info->entityInfo, info->loc));
}

static void index_indexEntityReference(CXClientData client_data,
                                       const CXIdxEntityRefInfo *info) {
  printEntityInfo("[indexEntityReference]", client_data,
                  info->referencedEntity);
  printf(" | cursor: ");
  PrintCursor(info->cursor, NULL);
  printf(" | loc: ");
  printCXIndexLoc(info->loc, client_data);
  printEntityInfo(" | <parent>:", client_data, info->parentEntity);
  printf(" | container: ");
  printCXIndexContainer(info->container);
  printf(" | refkind: ");
  switch (info->kind) {
    case CXIdxEntityRef_Direct: printf("direct"); break;
    case CXIdxEntityRef_Implicit: printf("implicit"); break;
  }
  printf(" | role:");
  printSymbolRole(info->role);
  printf("\n");
}

static int index_abortQuery(CXClientData client_data, void *reserved) {
  IndexData *index_data;
  index_data = (IndexData *)client_data;
  return index_data->abort;
}

static IndexerCallbacks IndexCB = {
  index_abortQuery,
  index_diagnostic,
  index_enteredMainFile,
  index_ppIncludedFile,
  index_importedASTFile,
  index_startedTranslationUnit,
  index_indexDeclaration,
  index_indexEntityReference
};

static unsigned getIndexOptions(void) {
  unsigned index_opts;
  index_opts = 0;
  if (getenv("CINDEXTEST_SUPPRESSREFS"))
    index_opts |= CXIndexOpt_SuppressRedundantRefs;
  if (getenv("CINDEXTEST_INDEXLOCALSYMBOLS"))
    index_opts |= CXIndexOpt_IndexFunctionLocalSymbols;
  if (!getenv("CINDEXTEST_DISABLE_SKIPPARSEDBODIES"))
    index_opts |= CXIndexOpt_SkipParsedBodiesInSession;

  return index_opts;
}

static int index_compile_args(int num_args, const char **args,
                              CXIndexAction idxAction,
                              ImportedASTFilesData *importedASTs,
                              const char *check_prefix) {
  IndexData index_data;
  unsigned index_opts;
  int result;

  if (num_args == 0) {
    fprintf(stderr, "no compiler arguments\n");
    return -1;
  }

  index_data.check_prefix = check_prefix;
  index_data.first_check_printed = 0;
  index_data.fail_for_error = 0;
  index_data.abort = 0;
  index_data.main_filename = createCXString("");
  index_data.importedASTs = importedASTs;
  index_data.strings = NULL;
  index_data.TU = NULL;

  index_opts = getIndexOptions();
  result = clang_indexSourceFile(idxAction, &index_data,
                                 &IndexCB,sizeof(IndexCB), index_opts,
                                 0, args, num_args, 0, 0, 0,
                                 getDefaultParsingOptions());
  if (result != CXError_Success)
    describeLibclangFailure(result);

  if (index_data.fail_for_error)
    result = -1;

  clang_disposeString(index_data.main_filename);
  free_client_data(&index_data);
  return result;
}

static int index_ast_file(const char *ast_file,
                          CXIndex Idx,
                          CXIndexAction idxAction,
                          ImportedASTFilesData *importedASTs,
                          const char *check_prefix) {
  CXTranslationUnit TU;
  IndexData index_data;
  unsigned index_opts;
  int result;

  if (!CreateTranslationUnit(Idx, ast_file, &TU))
    return -1;

  index_data.check_prefix = check_prefix;
  index_data.first_check_printed = 0;
  index_data.fail_for_error = 0;
  index_data.abort = 0;
  index_data.main_filename = createCXString("");
  index_data.importedASTs = importedASTs;
  index_data.strings = NULL;
  index_data.TU = TU;

  index_opts = getIndexOptions();
  result = clang_indexTranslationUnit(idxAction, &index_data,
                                      &IndexCB,sizeof(IndexCB),
                                      index_opts, TU);
  if (index_data.fail_for_error)
    result = -1;

  clang_disposeTranslationUnit(TU);
  clang_disposeString(index_data.main_filename);
  free_client_data(&index_data);
  return result;
}

static int index_file(int argc, const char **argv, int full) {
  const char *check_prefix;
  CXIndex Idx;
  CXIndexAction idxAction;
  ImportedASTFilesData *importedASTs;
  int result;

  check_prefix = 0;
  if (argc > 0) {
    if (strstr(argv[0], "-check-prefix=") == argv[0]) {
      check_prefix = argv[0] + strlen("-check-prefix=");
      ++argv;
      --argc;
    }
  }

  if (!(Idx = clang_createIndex(/* excludeDeclsFromPCH */ 1,
                                /* displayDiagnostics=*/1))) {
    fprintf(stderr, "Could not create Index\n");
    return 1;
  }
  idxAction = clang_IndexAction_create(Idx);
  importedASTs = 0;
  if (full)
    importedASTs = importedASTs_create();

  result = index_compile_args(argc, argv, idxAction, importedASTs, check_prefix);
  if (result != 0)
    goto finished;

  if (full) {
    unsigned i;
    for (i = 0; i < importedASTs->num_files && result == 0; ++i) {
      result = index_ast_file(importedASTs->filenames[i], Idx, idxAction,
                              importedASTs, check_prefix);
    }
  }

finished:
  importedASTs_dispose(importedASTs);
  clang_IndexAction_dispose(idxAction);
  clang_disposeIndex(Idx);
  return result;
}

static int index_tu(int argc, const char **argv) {
  const char *check_prefix;
  CXIndex Idx;
  CXIndexAction idxAction;
  int result;

  check_prefix = 0;
  if (argc > 0) {
    if (strstr(argv[0], "-check-prefix=") == argv[0]) {
      check_prefix = argv[0] + strlen("-check-prefix=");
      ++argv;
      --argc;
    }
  }

  if (!(Idx = clang_createIndex(/* excludeDeclsFromPCH */ 1,
                                /* displayDiagnostics=*/1))) {
    fprintf(stderr, "Could not create Index\n");
    return 1;
  }
  idxAction = clang_IndexAction_create(Idx);

  result = index_ast_file(argv[0], Idx, idxAction,
                          /*importedASTs=*/0, check_prefix);

  clang_IndexAction_dispose(idxAction);
  clang_disposeIndex(Idx);
  return result;
}

static int index_compile_db(int argc, const char **argv) {
  const char *check_prefix;
  CXIndex Idx;
  CXIndexAction idxAction;
  int errorCode = 0;

  check_prefix = 0;
  if (argc > 0) {
    if (strstr(argv[0], "-check-prefix=") == argv[0]) {
      check_prefix = argv[0] + strlen("-check-prefix=");
      ++argv;
      --argc;
    }
  }

  if (argc == 0) {
    fprintf(stderr, "no compilation database\n");
    return -1;
  }

  if (!(Idx = clang_createIndex(/* excludeDeclsFromPCH */ 1,
                                /* displayDiagnostics=*/1))) {
    fprintf(stderr, "Could not create Index\n");
    return 1;
  }
  idxAction = clang_IndexAction_create(Idx);

  {
    const char *database = argv[0];
    CXCompilationDatabase db = 0;
    CXCompileCommands CCmds = 0;
    CXCompileCommand CCmd;
    CXCompilationDatabase_Error ec;
    CXString wd;
#define MAX_COMPILE_ARGS 512
    CXString cxargs[MAX_COMPILE_ARGS];
    const char *args[MAX_COMPILE_ARGS];
    char *tmp;
    unsigned len;
    char *buildDir;
    int i, a, numCmds, numArgs;

    len = strlen(database);
    tmp = (char *) malloc(len+1);
    assert(tmp);
    memcpy(tmp, database, len+1);
    buildDir = dirname(tmp);

    db = clang_CompilationDatabase_fromDirectory(buildDir, &ec);

    if (db) {

      if (ec!=CXCompilationDatabase_NoError) {
        printf("unexpected error %d code while loading compilation database\n", ec);
        errorCode = -1;
        goto cdb_end;
      }

      if (chdir(buildDir) != 0) {
        printf("Could not chdir to %s\n", buildDir);
        errorCode = -1;
        goto cdb_end;
      }

      CCmds = clang_CompilationDatabase_getAllCompileCommands(db);
      if (!CCmds) {
        printf("compilation db is empty\n");
        errorCode = -1;
        goto cdb_end;
      }

      numCmds = clang_CompileCommands_getSize(CCmds);

      if (numCmds==0) {
        fprintf(stderr, "should not get an empty compileCommand set\n");
        errorCode = -1;
        goto cdb_end;
      }

      for (i=0; i<numCmds && errorCode == 0; ++i) {
        CCmd = clang_CompileCommands_getCommand(CCmds, i);

        wd = clang_CompileCommand_getDirectory(CCmd);
        if (chdir(clang_getCString(wd)) != 0) {
          printf("Could not chdir to %s\n", clang_getCString(wd));
          errorCode = -1;
          goto cdb_end;
        }
        clang_disposeString(wd);

        numArgs = clang_CompileCommand_getNumArgs(CCmd);
        if (numArgs > MAX_COMPILE_ARGS){
          fprintf(stderr, "got more compile arguments than maximum\n");
          errorCode = -1;
          goto cdb_end;
        }
        for (a=0; a<numArgs; ++a) {
          cxargs[a] = clang_CompileCommand_getArg(CCmd, a);
          args[a] = clang_getCString(cxargs[a]);
        }

        errorCode = index_compile_args(numArgs, args, idxAction,
                                       /*importedASTs=*/0, check_prefix);

        for (a=0; a<numArgs; ++a)
          clang_disposeString(cxargs[a]);
      }
    } else {
      printf("database loading failed with error code %d.\n", ec);
      errorCode = -1;
    }

  cdb_end:
    clang_CompileCommands_dispose(CCmds);
    clang_CompilationDatabase_dispose(db);
    free(tmp);

  }

  clang_IndexAction_dispose(idxAction);
  clang_disposeIndex(Idx);
  return errorCode;
}

int perform_token_annotation(int argc, const char **argv) {
  const char *input = argv[1];
  char *filename = 0;
  unsigned line, second_line;
  unsigned column, second_column;
  CXIndex CIdx;
  CXTranslationUnit TU = 0;
  int errorCode;
  struct CXUnsavedFile *unsaved_files = 0;
  int num_unsaved_files = 0;
  CXToken *tokens;
  unsigned num_tokens;
  CXSourceRange range;
  CXSourceLocation startLoc, endLoc;
  CXFile file = 0;
  CXCursor *cursors = 0;
  CXSourceRangeList *skipped_ranges = 0;
  enum CXErrorCode Err;
  unsigned i;

  input += strlen("-test-annotate-tokens=");
  if ((errorCode = parse_file_line_column(input, &filename, &line, &column,
                                          &second_line, &second_column)))
    return errorCode;

  if (parse_remapped_files(argc, argv, 2, &unsaved_files, &num_unsaved_files)) {
    free(filename);
    return -1;
  }

  CIdx = clang_createIndex(0, 1);
  Err = clang_parseTranslationUnit2(CIdx, argv[argc - 1],
                                    argv + num_unsaved_files + 2,
                                    argc - num_unsaved_files - 3,
                                    unsaved_files,
                                    num_unsaved_files,
                                    getDefaultParsingOptions(), &TU);
  if (Err != CXError_Success) {
    fprintf(stderr, "unable to parse input\n");
    describeLibclangFailure(Err);
    clang_disposeIndex(CIdx);
    free(filename);
    free_remapped_files(unsaved_files, num_unsaved_files);
    return -1;
  }
  errorCode = 0;

  if (checkForErrors(TU) != 0) {
    errorCode = -1;
    goto teardown;
  }

  if (getenv("CINDEXTEST_EDITING")) {
    for (i = 0; i < 5; ++i) {
      Err = clang_reparseTranslationUnit(TU, num_unsaved_files, unsaved_files,
                                         clang_defaultReparseOptions(TU));
      if (Err != CXError_Success) {
        fprintf(stderr, "Unable to reparse translation unit!\n");
        describeLibclangFailure(Err);
        errorCode = -1;
        goto teardown;
      }
    }
  }

  if (checkForErrors(TU) != 0) {
    errorCode = -1;
    goto teardown;
  }

  file = clang_getFile(TU, filename);
  if (!file) {
    fprintf(stderr, "file %s is not in this translation unit\n", filename);
    errorCode = -1;
    goto teardown;
  }

  startLoc = clang_getLocation(TU, file, line, column);
  if (clang_equalLocations(clang_getNullLocation(), startLoc)) {
    fprintf(stderr, "invalid source location %s:%d:%d\n", filename, line,
            column);
    errorCode = -1;
    goto teardown;
  }

  endLoc = clang_getLocation(TU, file, second_line, second_column);
  if (clang_equalLocations(clang_getNullLocation(), endLoc)) {
    fprintf(stderr, "invalid source location %s:%d:%d\n", filename,
            second_line, second_column);
    errorCode = -1;
    goto teardown;
  }

  range = clang_getRange(startLoc, endLoc);
  clang_tokenize(TU, range, &tokens, &num_tokens);

  if (checkForErrors(TU) != 0) {
    errorCode = -1;
    goto teardown;
  }

  cursors = (CXCursor *)malloc(num_tokens * sizeof(CXCursor));
  assert(cursors);
  clang_annotateTokens(TU, tokens, num_tokens, cursors);

  if (checkForErrors(TU) != 0) {
    errorCode = -1;
    goto teardown;
  }

  skipped_ranges = clang_getSkippedRanges(TU, file);
  for (i = 0; i != skipped_ranges->count; ++i) {
    unsigned start_line, start_column, end_line, end_column;
    clang_getSpellingLocation(clang_getRangeStart(skipped_ranges->ranges[i]),
                              0, &start_line, &start_column, 0);
    clang_getSpellingLocation(clang_getRangeEnd(skipped_ranges->ranges[i]),
                              0, &end_line, &end_column, 0);
    printf("Skipping: ");
    PrintExtent(stdout, start_line, start_column, end_line, end_column);
    printf("\n");
  }
  clang_disposeSourceRangeList(skipped_ranges);

  for (i = 0; i != num_tokens; ++i) {
    const char *kind = "<unknown>";
    CXString spelling = clang_getTokenSpelling(TU, tokens[i]);
    CXSourceRange extent = clang_getTokenExtent(TU, tokens[i]);
    unsigned start_line, start_column, end_line, end_column;

    switch (clang_getTokenKind(tokens[i])) {
    case CXToken_Punctuation: kind = "Punctuation"; break;
    case CXToken_Keyword: kind = "Keyword"; break;
    case CXToken_Identifier: kind = "Identifier"; break;
    case CXToken_Literal: kind = "Literal"; break;
    case CXToken_Comment: kind = "Comment"; break;
    }
    clang_getSpellingLocation(clang_getRangeStart(extent),
                              0, &start_line, &start_column, 0);
    clang_getSpellingLocation(clang_getRangeEnd(extent),
                              0, &end_line, &end_column, 0);
    printf("%s: \"%s\" ", kind, clang_getCString(spelling));
    clang_disposeString(spelling);
    PrintExtent(stdout, start_line, start_column, end_line, end_column);
    if (!clang_isInvalid(cursors[i].kind)) {
      printf(" ");
      PrintCursor(cursors[i], NULL);
    }
    printf("\n");
  }
  free(cursors);
  clang_disposeTokens(TU, tokens, num_tokens);

 teardown:
  PrintDiagnostics(TU);
  clang_disposeTranslationUnit(TU);
  clang_disposeIndex(CIdx);
  free(filename);
  free_remapped_files(unsaved_files, num_unsaved_files);
  return errorCode;
}

static int
perform_test_compilation_db(const char *database, int argc, const char **argv) {
  CXCompilationDatabase db;
  CXCompileCommands CCmds;
  CXCompileCommand CCmd;
  CXCompilationDatabase_Error ec;
  CXString wd;
  CXString arg;
  int errorCode = 0;
  char *tmp;
  unsigned len;
  char *buildDir;
  int i, j, a, numCmds, numArgs;

  len = strlen(database);
  tmp = (char *) malloc(len+1);
  assert(tmp);
  memcpy(tmp, database, len+1);
  buildDir = dirname(tmp);

  db = clang_CompilationDatabase_fromDirectory(buildDir, &ec);

  if (db) {

    if (ec!=CXCompilationDatabase_NoError) {
      printf("unexpected error %d code while loading compilation database\n", ec);
      errorCode = -1;
      goto cdb_end;
    }

    for (i=0; i<argc && errorCode==0; ) {
      if (strcmp(argv[i],"lookup")==0){
        CCmds = clang_CompilationDatabase_getCompileCommands(db, argv[i+1]);

        if (!CCmds) {
          printf("file %s not found in compilation db\n", argv[i+1]);
          errorCode = -1;
          break;
        }

        numCmds = clang_CompileCommands_getSize(CCmds);

        if (numCmds==0) {
          fprintf(stderr, "should not get an empty compileCommand set for file"
                          " '%s'\n", argv[i+1]);
          errorCode = -1;
          break;
        }

        for (j=0; j<numCmds; ++j) {
          CCmd = clang_CompileCommands_getCommand(CCmds, j);

          wd = clang_CompileCommand_getDirectory(CCmd);
          printf("workdir:'%s'", clang_getCString(wd));
          clang_disposeString(wd);

          printf(" cmdline:'");
          numArgs = clang_CompileCommand_getNumArgs(CCmd);
          for (a=0; a<numArgs; ++a) {
            if (a) printf(" ");
            arg = clang_CompileCommand_getArg(CCmd, a);
            printf("%s", clang_getCString(arg));
            clang_disposeString(arg);
          }
          printf("'\n");
        }

        clang_CompileCommands_dispose(CCmds);

        i += 2;
      }
    }
    clang_CompilationDatabase_dispose(db);
  } else {
    printf("database loading failed with error code %d.\n", ec);
    errorCode = -1;
  }

cdb_end:
  free(tmp);

  return errorCode;
}

/******************************************************************************/
/* USR printing.                                                              */
/******************************************************************************/

static int insufficient_usr(const char *kind, const char *usage) {
  fprintf(stderr, "USR for '%s' requires: %s\n", kind, usage);
  return 1;
}

static unsigned isUSR(const char *s) {
  return s[0] == 'c' && s[1] == ':';
}

static int not_usr(const char *s, const char *arg) {
  fprintf(stderr, "'%s' argument ('%s') is not a USR\n", s, arg);
  return 1;
}

static void print_usr(CXString usr) {
  const char *s = clang_getCString(usr);
  printf("%s\n", s);
  clang_disposeString(usr);
}

static void display_usrs() {
  fprintf(stderr, "-print-usrs options:\n"
        " ObjCCategory <class name> <category name>\n"
        " ObjCClass <class name>\n"
        " ObjCIvar <ivar name> <class USR>\n"
        " ObjCMethod <selector> [0=class method|1=instance method] "
            "<class USR>\n"
          " ObjCProperty <property name> <class USR>\n"
          " ObjCProtocol <protocol name>\n");
}

int print_usrs(const char **I, const char **E) {
  while (I != E) {
    const char *kind = *I;
    unsigned len = strlen(kind);
    switch (len) {
      case 8:
        if (memcmp(kind, "ObjCIvar", 8) == 0) {
          if (I + 2 >= E)
            return insufficient_usr(kind, "<ivar name> <class USR>");
          if (!isUSR(I[2]))
            return not_usr("<class USR>", I[2]);
          else {
            CXString x = createCXString(I[2]);
            print_usr(clang_constructUSR_ObjCIvar(I[1], x));
          }

          I += 3;
          continue;
        }
        break;
      case 9:
        if (memcmp(kind, "ObjCClass", 9) == 0) {
          if (I + 1 >= E)
            return insufficient_usr(kind, "<class name>");
          print_usr(clang_constructUSR_ObjCClass(I[1]));
          I += 2;
          continue;
        }
        break;
      case 10:
        if (memcmp(kind, "ObjCMethod", 10) == 0) {
          if (I + 3 >= E)
            return insufficient_usr(kind, "<method selector> "
                "[0=class method|1=instance method] <class USR>");
          if (!isUSR(I[3]))
            return not_usr("<class USR>", I[3]);
          else {
            CXString x = createCXString(I[3]);
            print_usr(clang_constructUSR_ObjCMethod(I[1], atoi(I[2]), x));
          }
          I += 4;
          continue;
        }
        break;
      case 12:
        if (memcmp(kind, "ObjCCategory", 12) == 0) {
          if (I + 2 >= E)
            return insufficient_usr(kind, "<class name> <category name>");
          print_usr(clang_constructUSR_ObjCCategory(I[1], I[2]));
          I += 3;
          continue;
        }
        if (memcmp(kind, "ObjCProtocol", 12) == 0) {
          if (I + 1 >= E)
            return insufficient_usr(kind, "<protocol name>");
          print_usr(clang_constructUSR_ObjCProtocol(I[1]));
          I += 2;
          continue;
        }
        if (memcmp(kind, "ObjCProperty", 12) == 0) {
          if (I + 2 >= E)
            return insufficient_usr(kind, "<property name> <class USR>");
          if (!isUSR(I[2]))
            return not_usr("<class USR>", I[2]);
          else {
            CXString x = createCXString(I[2]);
            print_usr(clang_constructUSR_ObjCProperty(I[1], x));
          }
          I += 3;
          continue;
        }
        break;
      default:
        break;
    }
    break;
  }

  if (I != E) {
    fprintf(stderr, "Invalid USR kind: %s\n", *I);
    display_usrs();
    return 1;
  }
  return 0;
}

int print_usrs_file(const char *file_name) {
  char line[2048];
  const char *args[128];
  unsigned numChars = 0;

  FILE *fp = fopen(file_name, "r");
  if (!fp) {
    fprintf(stderr, "error: cannot open '%s'\n", file_name);
    return 1;
  }

  /* This code is not really all that safe, but it works fine for testing. */
  while (!feof(fp)) {
    char c = fgetc(fp);
    if (c == '\n') {
      unsigned i = 0;
      const char *s = 0;

      if (numChars == 0)
        continue;

      line[numChars] = '\0';
      numChars = 0;

      if (line[0] == '/' && line[1] == '/')
        continue;

      s = strtok(line, " ");
      while (s) {
        args[i] = s;
        ++i;
        s = strtok(0, " ");
      }
      if (print_usrs(&args[0], &args[i]))
        return 1;
    }
    else
      line[numChars++] = c;
  }

  fclose(fp);
  return 0;
}

/******************************************************************************/
/* Command line processing.                                                   */
/******************************************************************************/
int write_pch_file(const char *filename, int argc, const char *argv[]) {
  CXIndex Idx;
  CXTranslationUnit TU;
  struct CXUnsavedFile *unsaved_files = 0;
  int num_unsaved_files = 0;
  enum CXErrorCode Err;
  int result = 0;
  
  Idx = clang_createIndex(/* excludeDeclsFromPCH */1, /* displayDiagnostics=*/1);
  
  if (parse_remapped_files(argc, argv, 0, &unsaved_files, &num_unsaved_files)) {
    clang_disposeIndex(Idx);
    return -1;
  }

  Err = clang_parseTranslationUnit2(
      Idx, 0, argv + num_unsaved_files, argc - num_unsaved_files,
      unsaved_files, num_unsaved_files,
      CXTranslationUnit_Incomplete |
          CXTranslationUnit_DetailedPreprocessingRecord |
          CXTranslationUnit_ForSerialization,
      &TU);
  if (Err != CXError_Success) {
    fprintf(stderr, "Unable to load translation unit!\n");
    describeLibclangFailure(Err);
    free_remapped_files(unsaved_files, num_unsaved_files);
    clang_disposeTranslationUnit(TU);
    clang_disposeIndex(Idx);
    return 1;
  }

  switch (clang_saveTranslationUnit(TU, filename, 
                                    clang_defaultSaveOptions(TU))) {
  case CXSaveError_None:
    break;

  case CXSaveError_TranslationErrors:
    fprintf(stderr, "Unable to write PCH file %s: translation errors\n", 
            filename);
    result = 2;    
    break;

  case CXSaveError_InvalidTU:
    fprintf(stderr, "Unable to write PCH file %s: invalid translation unit\n", 
            filename);
    result = 3;    
    break;

  case CXSaveError_Unknown:
  default:
    fprintf(stderr, "Unable to write PCH file %s: unknown error \n", filename);
    result = 1;
    break;
  }
  
  clang_disposeTranslationUnit(TU);
  free_remapped_files(unsaved_files, num_unsaved_files);
  clang_disposeIndex(Idx);
  return result;
}

/******************************************************************************/
/* Serialized diagnostics.                                                    */
/******************************************************************************/

static const char *getDiagnosticCodeStr(enum CXLoadDiag_Error error) {
  switch (error) {
    case CXLoadDiag_CannotLoad: return "Cannot Load File";
    case CXLoadDiag_None: break;
    case CXLoadDiag_Unknown: return "Unknown";
    case CXLoadDiag_InvalidFile: return "Invalid File";
  }
  return "None";
}

static const char *getSeverityString(enum CXDiagnosticSeverity severity) {
  switch (severity) {
    case CXDiagnostic_Note: return "note";
    case CXDiagnostic_Error: return "error";
    case CXDiagnostic_Fatal: return "fatal";
    case CXDiagnostic_Ignored: return "ignored";
    case CXDiagnostic_Warning: return "warning";
  }
  return "unknown";
}

static void printIndent(unsigned indent) {
  if (indent == 0)
    return;
  fprintf(stderr, "+");
  --indent;
  while (indent > 0) {
    fprintf(stderr, "-");
    --indent;
  }
}

static void printLocation(CXSourceLocation L) {
  CXFile File;
  CXString FileName;
  unsigned line, column, offset;
  
  clang_getExpansionLocation(L, &File, &line, &column, &offset);
  FileName = clang_getFileName(File);
  
  fprintf(stderr, "%s:%d:%d", clang_getCString(FileName), line, column);
  clang_disposeString(FileName);
}

static void printRanges(CXDiagnostic D, unsigned indent) {
  unsigned i, n = clang_getDiagnosticNumRanges(D);
  
  for (i = 0; i < n; ++i) {
    CXSourceLocation Start, End;
    CXSourceRange SR = clang_getDiagnosticRange(D, i);
    Start = clang_getRangeStart(SR);
    End = clang_getRangeEnd(SR);
    
    printIndent(indent);
    fprintf(stderr, "Range: ");
    printLocation(Start);
    fprintf(stderr, " ");
    printLocation(End);
    fprintf(stderr, "\n");
  }
}

static void printFixIts(CXDiagnostic D, unsigned indent) {
  unsigned i, n = clang_getDiagnosticNumFixIts(D);
  fprintf(stderr, "Number FIXITs = %d\n", n);
  for (i = 0 ; i < n; ++i) {
    CXSourceRange ReplacementRange;
    CXString text;
    text = clang_getDiagnosticFixIt(D, i, &ReplacementRange);
    
    printIndent(indent);
    fprintf(stderr, "FIXIT: (");
    printLocation(clang_getRangeStart(ReplacementRange));
    fprintf(stderr, " - ");
    printLocation(clang_getRangeEnd(ReplacementRange));
    fprintf(stderr, "): \"%s\"\n", clang_getCString(text));
    clang_disposeString(text);
  }  
}

static void printDiagnosticSet(CXDiagnosticSet Diags, unsigned indent) {
  unsigned i, n;

  if (!Diags)
    return;
  
  n = clang_getNumDiagnosticsInSet(Diags);
  for (i = 0; i < n; ++i) {
    CXSourceLocation DiagLoc;
    CXDiagnostic D;
    CXFile File;
    CXString FileName, DiagSpelling, DiagOption, DiagCat;
    unsigned line, column, offset;
    const char *DiagOptionStr = 0, *DiagCatStr = 0;
    
    D = clang_getDiagnosticInSet(Diags, i);
    DiagLoc = clang_getDiagnosticLocation(D);
    clang_getExpansionLocation(DiagLoc, &File, &line, &column, &offset);
    FileName = clang_getFileName(File);
    DiagSpelling = clang_getDiagnosticSpelling(D);
    
    printIndent(indent);
    
    fprintf(stderr, "%s:%d:%d: %s: %s",
            clang_getCString(FileName),
            line,
            column,
            getSeverityString(clang_getDiagnosticSeverity(D)),
            clang_getCString(DiagSpelling));

    DiagOption = clang_getDiagnosticOption(D, 0);
    DiagOptionStr = clang_getCString(DiagOption);
    if (DiagOptionStr) {
      fprintf(stderr, " [%s]", DiagOptionStr);
    }
    
    DiagCat = clang_getDiagnosticCategoryText(D);
    DiagCatStr = clang_getCString(DiagCat);
    if (DiagCatStr) {
      fprintf(stderr, " [%s]", DiagCatStr);
    }
    
    fprintf(stderr, "\n");
    
    printRanges(D, indent);
    printFixIts(D, indent);
    
    /* Print subdiagnostics. */
    printDiagnosticSet(clang_getChildDiagnostics(D), indent+2);

    clang_disposeString(FileName);
    clang_disposeString(DiagSpelling);
    clang_disposeString(DiagOption);
    clang_disposeString(DiagCat);
  }  
}

static int read_diagnostics(const char *filename) {
  enum CXLoadDiag_Error error;
  CXString errorString;
  CXDiagnosticSet Diags = 0;
  
  Diags = clang_loadDiagnostics(filename, &error, &errorString);
  if (!Diags) {
    fprintf(stderr, "Trouble deserializing file (%s): %s\n",
            getDiagnosticCodeStr(error),
            clang_getCString(errorString));
    clang_disposeString(errorString);
    return 1;
  }
  
  printDiagnosticSet(Diags, 0);
  fprintf(stderr, "Number of diagnostics: %d\n",
          clang_getNumDiagnosticsInSet(Diags));
  clang_disposeDiagnosticSet(Diags);
  return 0;
}

static int perform_print_build_session_timestamp(void) {
  printf("%lld\n", clang_getBuildSessionTimestamp());
  return 0;
}

/******************************************************************************/
/* Command line processing.                                                   */
/******************************************************************************/

static CXCursorVisitor GetVisitor(const char *s) {
  if (s[0] == '\0')
    return FilteredPrintingVisitor;
  if (strcmp(s, "-usrs") == 0)
    return USRVisitor;
  if (strncmp(s, "-memory-usage", 13) == 0)
    return GetVisitor(s + 13);
  return NULL;
}

static void print_usage(void) {
  fprintf(stderr,
    "usage: c-index-test -code-completion-at=<site> <compiler arguments>\n"
    "       c-index-test -code-completion-timing=<site> <compiler arguments>\n"
    "       c-index-test -cursor-at=<site> <compiler arguments>\n"
    "       c-index-test -evaluate-cursor-at=<site> <compiler arguments>\n"
    "       c-index-test -get-macro-info-cursor-at=<site> <compiler arguments>\n"
    "       c-index-test -file-refs-at=<site> <compiler arguments>\n"
    "       c-index-test -file-includes-in=<filename> <compiler arguments>\n");
  fprintf(stderr,
    "       c-index-test -index-file [-check-prefix=<FileCheck prefix>] <compiler arguments>\n"
    "       c-index-test -index-file-full [-check-prefix=<FileCheck prefix>] <compiler arguments>\n"
    "       c-index-test -index-tu [-check-prefix=<FileCheck prefix>] <AST file>\n"
    "       c-index-test -index-compile-db [-check-prefix=<FileCheck prefix>] <compilation database>\n"
    "       c-index-test -test-file-scan <AST file> <source file> "
          "[FileCheck prefix]\n");
  fprintf(stderr,
    "       c-index-test -test-load-tu <AST file> <symbol filter> "
          "[FileCheck prefix]\n"
    "       c-index-test -test-load-tu-usrs <AST file> <symbol filter> "
           "[FileCheck prefix]\n"
    "       c-index-test -test-load-source <symbol filter> {<args>}*\n");
  fprintf(stderr,
    "       c-index-test -test-load-source-memory-usage "
    "<symbol filter> {<args>}*\n"
    "       c-index-test -test-load-source-reparse <trials> <symbol filter> "
    "          {<args>}*\n"
    "       c-index-test -test-load-source-usrs <symbol filter> {<args>}*\n"
    "       c-index-test -test-load-source-usrs-memory-usage "
          "<symbol filter> {<args>}*\n"
    "       c-index-test -test-annotate-tokens=<range> {<args>}*\n"
    "       c-index-test -test-inclusion-stack-source {<args>}*\n"
    "       c-index-test -test-inclusion-stack-tu <AST file>\n");
  fprintf(stderr,
    "       c-index-test -test-print-linkage-source {<args>}*\n"
    "       c-index-test -test-print-visibility {<args>}*\n"
    "       c-index-test -test-print-type {<args>}*\n"
    "       c-index-test -test-print-type-size {<args>}*\n"
    "       c-index-test -test-print-bitwidth {<args>}*\n"
    "       c-index-test -test-print-target-info {<args>}*\n"
    "       c-index-test -test-print-type-declaration {<args>}*\n"
    "       c-index-test -print-usr [<CursorKind> {<args>}]*\n"
    "       c-index-test -print-usr-file <file>\n");
  fprintf(stderr,
    "       c-index-test -write-pch <file> <compiler arguments>\n"
    "       c-index-test -compilation-db [lookup <filename>] database\n");
  fprintf(stderr,
    "       c-index-test -print-build-session-timestamp\n");
  fprintf(stderr,
    "       c-index-test -read-diagnostics <file>\n\n");
  fprintf(stderr,
    " <symbol filter> values:\n%s",
    "   all - load all symbols, including those from PCH\n"
    "   local - load all symbols except those in PCH\n"
    "   category - only load ObjC categories (non-PCH)\n"
    "   interface - only load ObjC interfaces (non-PCH)\n"
    "   protocol - only load ObjC protocols (non-PCH)\n"
    "   function - only load functions (non-PCH)\n"
    "   typedef - only load typdefs (non-PCH)\n"
    "   scan-function - scan function bodies (non-PCH)\n\n");
}

/***/

int cindextest_main(int argc, const char **argv) {
  clang_enableStackTraces();
  if (argc > 2 && strcmp(argv[1], "-read-diagnostics") == 0)
      return read_diagnostics(argv[2]);
  if (argc > 2 && strstr(argv[1], "-code-completion-at=") == argv[1])
    return perform_code_completion(argc, argv, 0);
  if (argc > 2 && strstr(argv[1], "-code-completion-timing=") == argv[1])
    return perform_code_completion(argc, argv, 1);
  if (argc > 2 && strstr(argv[1], "-cursor-at=") == argv[1])
    return inspect_cursor_at(argc, argv, "-cursor-at=", inspect_print_cursor);
  if (argc > 2 && strstr(argv[1], "-evaluate-cursor-at=") == argv[1])
    return inspect_cursor_at(argc, argv, "-evaluate-cursor-at=",
                             inspect_evaluate_cursor);
  if (argc > 2 && strstr(argv[1], "-get-macro-info-cursor-at=") == argv[1])
    return inspect_cursor_at(argc, argv, "-get-macro-info-cursor-at=",
                             inspect_macroinfo_cursor);
  if (argc > 2 && strstr(argv[1], "-file-refs-at=") == argv[1])
    return find_file_refs_at(argc, argv);
  if (argc > 2 && strstr(argv[1], "-file-includes-in=") == argv[1])
    return find_file_includes_in(argc, argv);
  if (argc > 2 && strcmp(argv[1], "-index-file") == 0)
    return index_file(argc - 2, argv + 2, /*full=*/0);
  if (argc > 2 && strcmp(argv[1], "-index-file-full") == 0)
    return index_file(argc - 2, argv + 2, /*full=*/1);
  if (argc > 2 && strcmp(argv[1], "-index-tu") == 0)
    return index_tu(argc - 2, argv + 2);
  if (argc > 2 && strcmp(argv[1], "-index-compile-db") == 0)
    return index_compile_db(argc - 2, argv + 2);
  else if (argc >= 4 && strncmp(argv[1], "-test-load-tu", 13) == 0) {
    CXCursorVisitor I = GetVisitor(argv[1] + 13);
    if (I)
      return perform_test_load_tu(argv[2], argv[3], argc >= 5 ? argv[4] : 0, I,
                                  NULL);
  }
  else if (argc >= 5 && strncmp(argv[1], "-test-load-source-reparse", 25) == 0){
    CXCursorVisitor I = GetVisitor(argv[1] + 25);
    if (I) {
      int trials = atoi(argv[2]);
      return perform_test_reparse_source(argc - 4, argv + 4, trials, argv[3], I, 
                                         NULL);
    }
  }
  else if (argc >= 4 && strncmp(argv[1], "-test-load-source", 17) == 0) {
    CXCursorVisitor I = GetVisitor(argv[1] + 17);
    
    PostVisitTU postVisit = 0;
    if (strstr(argv[1], "-memory-usage"))
      postVisit = PrintMemoryUsage;
    
    if (I)
      return perform_test_load_source(argc - 3, argv + 3, argv[2], I,
                                      postVisit);
  }
  else if (argc >= 3 && strcmp(argv[1], "-single-file-parse") == 0)
    return perform_single_file_parse(argv[2]);
  else if (argc >= 4 && strcmp(argv[1], "-test-file-scan") == 0)
    return perform_file_scan(argv[2], argv[3],
                             argc >= 5 ? argv[4] : 0);
  else if (argc > 2 && strstr(argv[1], "-test-annotate-tokens=") == argv[1])
    return perform_token_annotation(argc, argv);
  else if (argc > 2 && strcmp(argv[1], "-test-inclusion-stack-source") == 0)
    return perform_test_load_source(argc - 2, argv + 2, "all", NULL,
                                    PrintInclusionStack);
  else if (argc > 2 && strcmp(argv[1], "-test-inclusion-stack-tu") == 0)
    return perform_test_load_tu(argv[2], "all", NULL, NULL,
                                PrintInclusionStack);
  else if (argc > 2 && strcmp(argv[1], "-test-print-linkage-source") == 0)
    return perform_test_load_source(argc - 2, argv + 2, "all", PrintLinkage,
                                    NULL);
  else if (argc > 2 && strcmp(argv[1], "-test-print-visibility") == 0)
    return perform_test_load_source(argc - 2, argv + 2, "all", PrintVisibility,
                                    NULL);
  else if (argc > 2 && strcmp(argv[1], "-test-print-type") == 0)
    return perform_test_load_source(argc - 2, argv + 2, "all",
                                    PrintType, 0);
  else if (argc > 2 && strcmp(argv[1], "-test-print-type-size") == 0)
    return perform_test_load_source(argc - 2, argv + 2, "all",
                                    PrintTypeSize, 0);
  else if (argc > 2 && strcmp(argv[1], "-test-print-type-declaration") == 0)
    return perform_test_load_source(argc - 2, argv + 2, "all",
                                    PrintTypeDeclaration, 0);
  else if (argc > 2 && strcmp(argv[1], "-test-print-bitwidth") == 0)
    return perform_test_load_source(argc - 2, argv + 2, "all",
                                    PrintBitWidth, 0);
  else if (argc > 2 && strcmp(argv[1], "-test-print-mangle") == 0)
    return perform_test_load_tu(argv[2], "all", NULL, PrintMangledName, NULL);
  else if (argc > 2 && strcmp(argv[1], "-test-print-manglings") == 0)
    return perform_test_load_tu(argv[2], "all", NULL, PrintManglings, NULL);
  else if (argc > 2 && strcmp(argv[1], "-test-print-target-info") == 0)
    return print_target_info(argc - 2, argv + 2);
  else if (argc > 1 && strcmp(argv[1], "-print-usr") == 0) {
    if (argc > 2)
      return print_usrs(argv + 2, argv + argc);
    else {
      display_usrs();
      return 1;
    }
  }
  else if (argc > 2 && strcmp(argv[1], "-print-usr-file") == 0)
    return print_usrs_file(argv[2]);
  else if (argc > 2 && strcmp(argv[1], "-write-pch") == 0)
    return write_pch_file(argv[2], argc - 3, argv + 3);
  else if (argc > 2 && strcmp(argv[1], "-compilation-db") == 0)
    return perform_test_compilation_db(argv[argc-1], argc - 3, argv + 2);
  else if (argc == 2 && strcmp(argv[1], "-print-build-session-timestamp") == 0)
    return perform_print_build_session_timestamp();

  print_usage();
  return 1;
}

/***/

/* We intentionally run in a separate thread to ensure we at least minimal
 * testing of a multithreaded environment (for example, having a reduced stack
 * size). */

typedef struct thread_info {
  int (*main_func)(int argc, const char **argv);
  int argc;
  const char **argv;
  int result;
} thread_info;
void thread_runner(void *client_data_v) {
  thread_info *client_data = client_data_v;
  client_data->result = client_data->main_func(client_data->argc,
                                               client_data->argv);
}

static void flush_atexit(void) {
  /* stdout, and surprisingly even stderr, are not always flushed on process
   * and thread exit, particularly when the system is under heavy load. */
  fflush(stdout);
  fflush(stderr);
}

int main(int argc, const char **argv) {
  thread_info client_data;

  atexit(flush_atexit);

#ifdef CLANG_HAVE_LIBXML
  LIBXML_TEST_VERSION
#endif

  if (argc > 1 && strcmp(argv[1], "core") == 0)
    return indextest_core_main(argc, argv);

  client_data.main_func = cindextest_main;
  client_data.argc = argc;
  client_data.argv = argv;

  if (getenv("CINDEXTEST_NOTHREADS"))
    return client_data.main_func(client_data.argc, client_data.argv);

  clang_executeOnThread(thread_runner, &client_data, 0);
  return client_data.result;
}<|MERGE_RESOLUTION|>--- conflicted
+++ resolved
@@ -82,11 +82,8 @@
     options |= CXTranslationUnit_CreatePreambleOnFirstParse;
   if (getenv("CINDEXTEST_KEEP_GOING"))
     options |= CXTranslationUnit_KeepGoing;
-<<<<<<< HEAD
-=======
   if (getenv("CINDEXTEST_LIMIT_SKIP_FUNCTION_BODIES_TO_PREAMBLE"))
     options |= CXTranslationUnit_LimitSkipFunctionBodiesToPreamble;
->>>>>>> de8bf267
 
   return options;
 }
