//===- CXIndexDataConsumer.cpp - Index data consumer for libclang----------===//
//
//                     The LLVM Compiler Infrastructure
//
// This file is distributed under the University of Illinois Open Source
// License. See LICENSE.TXT for details.
//
//===----------------------------------------------------------------------===//

#include "CXIndexDataConsumer.h"
#include "CIndexDiagnostic.h"
#include "CXTranslationUnit.h"
#include "clang/AST/Attr.h"
#include "clang/AST/DeclCXX.h"
#include "clang/AST/DeclTemplate.h"
#include "clang/AST/DeclVisitor.h"
#include "clang/Frontend/ASTUnit.h"

using namespace clang;
using namespace clang::index;
using namespace cxindex;
using namespace cxcursor;

namespace {
class IndexingDeclVisitor : public ConstDeclVisitor<IndexingDeclVisitor, bool> {
  CXIndexDataConsumer &DataConsumer;
  SourceLocation DeclLoc;
  const DeclContext *LexicalDC;

public:
  IndexingDeclVisitor(CXIndexDataConsumer &dataConsumer, SourceLocation Loc,
                      const DeclContext *lexicalDC)
    : DataConsumer(dataConsumer), DeclLoc(Loc), LexicalDC(lexicalDC) { }

  bool VisitFunctionDecl(const FunctionDecl *D) {
    DataConsumer.handleFunction(D);
    return true;
  }

  bool VisitVarDecl(const VarDecl *D) {
    DataConsumer.handleVar(D);
    return true;
  }

  bool VisitFieldDecl(const FieldDecl *D) {
    DataConsumer.handleField(D);
    return true;
  }

  bool VisitMSPropertyDecl(const MSPropertyDecl *D) {
    return true;
  }

  bool VisitEnumConstantDecl(const EnumConstantDecl *D) {
    DataConsumer.handleEnumerator(D);
    return true;
  }

  bool VisitTypedefNameDecl(const TypedefNameDecl *D) {
    DataConsumer.handleTypedefName(D);
    return true;
  }

  bool VisitTagDecl(const TagDecl *D) {
    DataConsumer.handleTagDecl(D);
    return true;
  }

  bool VisitObjCInterfaceDecl(const ObjCInterfaceDecl *D) {
    DataConsumer.handleObjCInterface(D);
    return true;
  }

  bool VisitObjCProtocolDecl(const ObjCProtocolDecl *D) {
    DataConsumer.handleObjCProtocol(D);
    return true;
  }

  bool VisitObjCImplementationDecl(const ObjCImplementationDecl *D) {
    DataConsumer.handleObjCImplementation(D);
    return true;
  }

  bool VisitObjCCategoryDecl(const ObjCCategoryDecl *D) {
    DataConsumer.handleObjCCategory(D);
    return true;
  }

  bool VisitObjCCategoryImplDecl(const ObjCCategoryImplDecl *D) {
    DataConsumer.handleObjCCategoryImpl(D);
    return true;
  }

  bool VisitObjCMethodDecl(const ObjCMethodDecl *D) {
    if (isa<ObjCImplDecl>(LexicalDC) && !D->isThisDeclarationADefinition())
      DataConsumer.handleSynthesizedObjCMethod(D, DeclLoc, LexicalDC);
    else
      DataConsumer.handleObjCMethod(D, DeclLoc);
    return true;
  }

  bool VisitObjCPropertyDecl(const ObjCPropertyDecl *D) {
    DataConsumer.handleObjCProperty(D);
    return true;
  }

  bool VisitObjCPropertyImplDecl(const ObjCPropertyImplDecl *D) {
    DataConsumer.handleSynthesizedObjCProperty(D);
    return true;
  }

  bool VisitNamespaceDecl(const NamespaceDecl *D) {
    DataConsumer.handleNamespace(D);
    return true;
  }

  bool VisitUsingDecl(const UsingDecl *D) {
    return true;
  }

  bool VisitUsingDirectiveDecl(const UsingDirectiveDecl *D) {
    return true;
  }

  bool VisitClassTemplateDecl(const ClassTemplateDecl *D) {
    DataConsumer.handleClassTemplate(D);
    return true;
  }

  bool VisitClassTemplateSpecializationDecl(const
                                           ClassTemplateSpecializationDecl *D) {
    DataConsumer.handleTagDecl(D);
    return true;
  }

  bool VisitFunctionTemplateDecl(const FunctionTemplateDecl *D) {
    DataConsumer.handleFunctionTemplate(D);
    return true;
  }

  bool VisitTypeAliasTemplateDecl(const TypeAliasTemplateDecl *D) {
    DataConsumer.handleTypeAliasTemplate(D);
    return true;
  }

  bool VisitImportDecl(const ImportDecl *D) {
    DataConsumer.importedModule(D);
    return true;
  }
};
}

bool CXIndexDataConsumer::handleDeclOccurence(const Decl *D,
                                              SymbolRoleSet Roles,
                                             ArrayRef<SymbolRelation> Relations,
                                              FileID FID, unsigned Offset,
                                              ASTNodeInfo ASTNode) {
  SourceLocation Loc = getASTContext().getSourceManager()
      .getLocForStartOfFile(FID).getLocWithOffset(Offset);

  if (Roles & (unsigned)SymbolRole::Reference) {
    const NamedDecl *ND = dyn_cast<NamedDecl>(D);
    if (!ND)
      return true;

    if (auto *ObjCID = dyn_cast_or_null<ObjCInterfaceDecl>(ASTNode.OrigD)) {
      if (!ObjCID->isThisDeclarationADefinition() &&
          ObjCID->getLocation() == Loc) {
        // The libclang API treats this as ObjCClassRef declaration.
        IndexingDeclVisitor(*this, Loc, nullptr).Visit(ObjCID);
        return true;
      }
    }
    if (auto *ObjCPD = dyn_cast_or_null<ObjCProtocolDecl>(ASTNode.OrigD)) {
      if (!ObjCPD->isThisDeclarationADefinition() &&
          ObjCPD->getLocation() == Loc) {
        // The libclang API treats this as ObjCProtocolRef declaration.
        IndexingDeclVisitor(*this, Loc, nullptr).Visit(ObjCPD);
        return true;
      }
    }

    CXIdxEntityRefKind Kind = CXIdxEntityRef_Direct;
    if (Roles & (unsigned)SymbolRole::Implicit) {
      Kind = CXIdxEntityRef_Implicit;
    }

    CXCursor Cursor;
    if (ASTNode.OrigE) {
      Cursor = cxcursor::MakeCXCursor(ASTNode.OrigE,
                                      cast<Decl>(ASTNode.ContainerDC),
                                      getCXTU());
    } else {
      if (ASTNode.OrigD) {
        if (auto *OrigND = dyn_cast<NamedDecl>(ASTNode.OrigD))
          Cursor = getRefCursor(OrigND, Loc);
        else
          Cursor = MakeCXCursor(ASTNode.OrigD, CXTU);
      } else {
        Cursor = getRefCursor(ND, Loc);
      }
    }
    handleReference(ND, Loc, Cursor,
                    dyn_cast_or_null<NamedDecl>(ASTNode.Parent),
                    ASTNode.ContainerDC, ASTNode.OrigE, Kind);

  } else {
    const DeclContext *LexicalDC = ASTNode.ContainerDC;
    if (!LexicalDC) {
      for (const auto &SymRel : Relations) {
        if (SymRel.Roles & (unsigned)SymbolRole::RelationChildOf)
          LexicalDC = dyn_cast<DeclContext>(SymRel.RelatedSymbol);
      }
    }
    IndexingDeclVisitor(*this, Loc, LexicalDC).Visit(ASTNode.OrigD);
  }

  return !shouldAbort();
}

bool CXIndexDataConsumer::handleModuleOccurence(const ImportDecl *ImportD,
                                                SymbolRoleSet Roles,
                                                FileID FID,
                                                unsigned Offset) {
  IndexingDeclVisitor(*this, SourceLocation(), nullptr).Visit(ImportD);
  return !shouldAbort();
}

void CXIndexDataConsumer::finish() {
  indexDiagnostics();
}


CXIndexDataConsumer::ObjCProtocolListInfo::ObjCProtocolListInfo(
                                    const ObjCProtocolList &ProtList,
                                    CXIndexDataConsumer &IdxCtx,
                                    ScratchAlloc &SA) {
  ObjCInterfaceDecl::protocol_loc_iterator LI = ProtList.loc_begin();
  for (ObjCInterfaceDecl::protocol_iterator
         I = ProtList.begin(), E = ProtList.end(); I != E; ++I, ++LI) {
    SourceLocation Loc = *LI;
    ObjCProtocolDecl *PD = *I;
    ProtEntities.push_back(EntityInfo());
    IdxCtx.getEntityInfo(PD, ProtEntities.back(), SA);
    CXIdxObjCProtocolRefInfo ProtInfo = { nullptr,
                                MakeCursorObjCProtocolRef(PD, Loc, IdxCtx.CXTU),
                                IdxCtx.getIndexLoc(Loc) };
    ProtInfos.push_back(ProtInfo);

    if (IdxCtx.shouldSuppressRefs())
      IdxCtx.markEntityOccurrenceInFile(PD, Loc);
  }

  for (unsigned i = 0, e = ProtInfos.size(); i != e; ++i)
    ProtInfos[i].protocol = &ProtEntities[i];

  for (unsigned i = 0, e = ProtInfos.size(); i != e; ++i)
    Prots.push_back(&ProtInfos[i]);
}


IBOutletCollectionInfo::IBOutletCollectionInfo(
                                          const IBOutletCollectionInfo &other)
  : AttrInfo(CXIdxAttr_IBOutletCollection, other.cursor, other.loc, other.A) {

  IBCollInfo.attrInfo = this;
  IBCollInfo.classCursor = other.IBCollInfo.classCursor;
  IBCollInfo.classLoc = other.IBCollInfo.classLoc;
  if (other.IBCollInfo.objcClass) {
    ClassInfo = other.ClassInfo;
    IBCollInfo.objcClass = &ClassInfo;
  } else
    IBCollInfo.objcClass = nullptr;
}

AttrListInfo::AttrListInfo(const Decl *D, CXIndexDataConsumer &IdxCtx)
  : SA(IdxCtx), ref_cnt(0) {

  if (!D->hasAttrs())
    return;

  for (const auto *A : D->attrs()) {
    CXCursor C = MakeCXCursor(A, D, IdxCtx.CXTU);
    CXIdxLoc Loc =  IdxCtx.getIndexLoc(A->getLocation());
    switch (C.kind) {
    default:
      Attrs.push_back(AttrInfo(CXIdxAttr_Unexposed, C, Loc, A));
      break;
    case CXCursor_IBActionAttr:
      Attrs.push_back(AttrInfo(CXIdxAttr_IBAction, C, Loc, A));
      break;
    case CXCursor_IBOutletAttr:
      Attrs.push_back(AttrInfo(CXIdxAttr_IBOutlet, C, Loc, A));
      break;
    case CXCursor_IBOutletCollectionAttr:
      IBCollAttrs.push_back(IBOutletCollectionInfo(C, Loc, A));
      break;
    }
  }

  for (unsigned i = 0, e = IBCollAttrs.size(); i != e; ++i) {
    IBOutletCollectionInfo &IBInfo = IBCollAttrs[i];
    CXAttrs.push_back(&IBInfo);

    const IBOutletCollectionAttr *
      IBAttr = cast<IBOutletCollectionAttr>(IBInfo.A);
    SourceLocation InterfaceLocStart =
        IBAttr->getInterfaceLoc()->getTypeLoc().getLocStart();
    IBInfo.IBCollInfo.attrInfo = &IBInfo;
    IBInfo.IBCollInfo.classLoc = IdxCtx.getIndexLoc(InterfaceLocStart);
    IBInfo.IBCollInfo.objcClass = nullptr;
    IBInfo.IBCollInfo.classCursor = clang_getNullCursor();
    QualType Ty = IBAttr->getInterface();
    if (const ObjCObjectType *ObjectTy = Ty->getAs<ObjCObjectType>()) {
      if (const ObjCInterfaceDecl *InterD = ObjectTy->getInterface()) {
        IdxCtx.getEntityInfo(InterD, IBInfo.ClassInfo, SA);
        IBInfo.IBCollInfo.objcClass = &IBInfo.ClassInfo;
        IBInfo.IBCollInfo.classCursor =
            MakeCursorObjCClassRef(InterD, InterfaceLocStart, IdxCtx.CXTU);
      }
    }
  }

  for (unsigned i = 0, e = Attrs.size(); i != e; ++i)
    CXAttrs.push_back(&Attrs[i]);
}

IntrusiveRefCntPtr<AttrListInfo>
AttrListInfo::create(const Decl *D, CXIndexDataConsumer &IdxCtx) {
  ScratchAlloc SA(IdxCtx);
  AttrListInfo *attrs = SA.allocate<AttrListInfo>();
  return new (attrs) AttrListInfo(D, IdxCtx);
}

CXIndexDataConsumer::CXXBasesListInfo::CXXBasesListInfo(const CXXRecordDecl *D,
                                   CXIndexDataConsumer &IdxCtx,
                                   ScratchAlloc &SA) {
  for (const auto &Base : D->bases()) {
    BaseEntities.push_back(EntityInfo());
    const NamedDecl *BaseD = nullptr;
    QualType T = Base.getType();
    SourceLocation Loc = getBaseLoc(Base);

    if (const TypedefType *TDT = T->getAs<TypedefType>()) {
      BaseD = TDT->getDecl();
    } else if (const TemplateSpecializationType *
          TST = T->getAs<TemplateSpecializationType>()) {
      BaseD = TST->getTemplateName().getAsTemplateDecl();
    } else if (const RecordType *RT = T->getAs<RecordType>()) {
      BaseD = RT->getDecl();
    }

    if (BaseD)
      IdxCtx.getEntityInfo(BaseD, BaseEntities.back(), SA);
    CXIdxBaseClassInfo BaseInfo = { nullptr,
                         MakeCursorCXXBaseSpecifier(&Base, IdxCtx.CXTU),
                         IdxCtx.getIndexLoc(Loc) };
    BaseInfos.push_back(BaseInfo);
  }

  for (unsigned i = 0, e = BaseInfos.size(); i != e; ++i) {
    if (BaseEntities[i].name && BaseEntities[i].USR)
      BaseInfos[i].base = &BaseEntities[i];
  }

  for (unsigned i = 0, e = BaseInfos.size(); i != e; ++i)
    CXBases.push_back(&BaseInfos[i]);
}

SourceLocation CXIndexDataConsumer::CXXBasesListInfo::getBaseLoc(
                                           const CXXBaseSpecifier &Base) const {
  SourceLocation Loc = Base.getSourceRange().getBegin();
  TypeLoc TL;
  if (Base.getTypeSourceInfo())
    TL = Base.getTypeSourceInfo()->getTypeLoc();
  if (TL.isNull())
    return Loc;

  if (QualifiedTypeLoc QL = TL.getAs<QualifiedTypeLoc>())
    TL = QL.getUnqualifiedLoc();

  if (ElaboratedTypeLoc EL = TL.getAs<ElaboratedTypeLoc>())
    return EL.getNamedTypeLoc().getBeginLoc();
  if (DependentNameTypeLoc DL = TL.getAs<DependentNameTypeLoc>())
    return DL.getNameLoc();
  if (DependentTemplateSpecializationTypeLoc DTL =
          TL.getAs<DependentTemplateSpecializationTypeLoc>())
    return DTL.getTemplateNameLoc();

  return Loc;
}

const char *ScratchAlloc::toCStr(StringRef Str) {
  if (Str.empty())
    return "";
  if (Str.data()[Str.size()] == '\0')
    return Str.data();
  return copyCStr(Str);
}

const char *ScratchAlloc::copyCStr(StringRef Str) {
  char *buf = IdxCtx.StrScratch.Allocate<char>(Str.size() + 1);
  std::uninitialized_copy(Str.begin(), Str.end(), buf);
  buf[Str.size()] = '\0';
  return buf;
}

void CXIndexDataConsumer::setASTContext(ASTContext &ctx) {
  Ctx = &ctx;
  cxtu::getASTUnit(CXTU)->setASTContext(&ctx);
}

void CXIndexDataConsumer::setPreprocessor(std::shared_ptr<Preprocessor> PP) {
  cxtu::getASTUnit(CXTU)->setPreprocessor(std::move(PP));
}

bool CXIndexDataConsumer::isFunctionLocalDecl(const Decl *D) {
  assert(D);

  if (!D->getParentFunctionOrMethod())
    return false;

  if (const NamedDecl *ND = dyn_cast<NamedDecl>(D)) {
    switch (ND->getFormalLinkage()) {
    case NoLinkage:
    case InternalLinkage:
      return true;
    case VisibleNoLinkage:
    case ModuleInternalLinkage:
    case UniqueExternalLinkage:
      llvm_unreachable("Not a sema linkage");
    case ModuleLinkage:
    case ExternalLinkage:
      return false;
    }
  }

  return true;
}

bool CXIndexDataConsumer::shouldAbort() {
  if (!CB.abortQuery)
    return false;
  return CB.abortQuery(ClientData, nullptr);
}

void CXIndexDataConsumer::enteredMainFile(const FileEntry *File) {
  if (File && CB.enteredMainFile) {
    CXIdxClientFile idxFile =
      CB.enteredMainFile(ClientData,
                         static_cast<CXFile>(const_cast<FileEntry *>(File)),
                         nullptr);
    FileMap[File] = idxFile;
  }
}

void CXIndexDataConsumer::ppIncludedFile(SourceLocation hashLoc,
                                     StringRef filename,
                                     const FileEntry *File,
                                     bool isImport, bool isAngled,
                                     bool isModuleImport) {
  if (!CB.ppIncludedFile)
    return;

  ScratchAlloc SA(*this);
  CXIdxIncludedFileInfo Info = { getIndexLoc(hashLoc),
                                 SA.toCStr(filename),
                                 static_cast<CXFile>(
                                   const_cast<FileEntry *>(File)),
                                 isImport, isAngled, isModuleImport };
  CXIdxClientFile idxFile = CB.ppIncludedFile(ClientData, &Info);
  FileMap[File] = idxFile;
}

void CXIndexDataConsumer::importedModule(const ImportDecl *ImportD) {
  if (!CB.importedASTFile)
    return;

  Module *Mod = ImportD->getImportedModule();
  if (!Mod)
    return;

  // If the imported module is part of the top-level module that we're
  // indexing, it doesn't correspond to an imported AST file.
  // FIXME: This assumes that AST files and top-level modules directly
  // correspond, which is unlikely to remain true forever.
  if (Module *SrcMod = ImportD->getImportedOwningModule())
    if (SrcMod->getTopLevelModule() == Mod->getTopLevelModule())
      return;

  CXIdxImportedASTFileInfo Info = {
                                    static_cast<CXFile>(
                                    const_cast<FileEntry *>(Mod->getASTFile())),
                                    Mod,
                                    getIndexLoc(ImportD->getLocation()),
                                    ImportD->isImplicit()
                                  };
  CXIdxClientASTFile astFile = CB.importedASTFile(ClientData, &Info);
  (void)astFile;
}

void CXIndexDataConsumer::importedPCH(const FileEntry *File) {
  if (!CB.importedASTFile)
    return;

  CXIdxImportedASTFileInfo Info = {
                                    static_cast<CXFile>(
                                      const_cast<FileEntry *>(File)),
                                    /*module=*/nullptr,
                                    getIndexLoc(SourceLocation()),
                                    /*isImplicit=*/false
                                  };
  CXIdxClientASTFile astFile = CB.importedASTFile(ClientData, &Info);
  (void)astFile;
}

void CXIndexDataConsumer::startedTranslationUnit() {
  CXIdxClientContainer idxCont = nullptr;
  if (CB.startedTranslationUnit)
    idxCont = CB.startedTranslationUnit(ClientData, nullptr);
  addContainerInMap(Ctx->getTranslationUnitDecl(), idxCont);
}

void CXIndexDataConsumer::indexDiagnostics() {
  if (!hasDiagnosticCallback())
    return;

  CXDiagnosticSetImpl *DiagSet = cxdiag::lazyCreateDiags(getCXTU());
  handleDiagnosticSet(DiagSet);
}

void CXIndexDataConsumer::handleDiagnosticSet(CXDiagnostic CXDiagSet) {
  if (!CB.diagnostic)
    return;

  CB.diagnostic(ClientData, CXDiagSet, nullptr);
}

bool CXIndexDataConsumer::handleDecl(const NamedDecl *D,
                                 SourceLocation Loc, CXCursor Cursor,
                                 DeclInfo &DInfo,
                                 const DeclContext *LexicalDC,
                                 const DeclContext *SemaDC) {
  if (!CB.indexDeclaration || !D)
    return false;
  if (D->isImplicit() && shouldIgnoreIfImplicit(D))
    return false;

  ScratchAlloc SA(*this);
  getEntityInfo(D, DInfo.EntInfo, SA);
  if ((!shouldIndexFunctionLocalSymbols() && !DInfo.EntInfo.USR)
      || Loc.isInvalid())
    return false;

  if (!LexicalDC)
    LexicalDC = D->getLexicalDeclContext();

  if (shouldSuppressRefs())
    markEntityOccurrenceInFile(D, Loc);
  
  DInfo.entityInfo = &DInfo.EntInfo;
  DInfo.cursor = Cursor;
  DInfo.loc = getIndexLoc(Loc);
  DInfo.isImplicit = D->isImplicit();

  DInfo.attributes = DInfo.EntInfo.attributes;
  DInfo.numAttributes = DInfo.EntInfo.numAttributes;

  if (!SemaDC)
    SemaDC = D->getDeclContext();
  getContainerInfo(SemaDC, DInfo.SemanticContainer);
  DInfo.semanticContainer = &DInfo.SemanticContainer;

  if (LexicalDC == SemaDC) {
    DInfo.lexicalContainer = &DInfo.SemanticContainer;
  } else if (isTemplateImplicitInstantiation(D)) {
    // Implicit instantiations have the lexical context of where they were
    // instantiated first. We choose instead the semantic context because:
    // 1) at the time that we see the instantiation we have not seen the
    //   function where it occurred yet.
    // 2) the lexical context of the first instantiation is not useful
    //   information anyway.
    DInfo.lexicalContainer = &DInfo.SemanticContainer;
  } else {
    getContainerInfo(LexicalDC, DInfo.LexicalContainer);
    DInfo.lexicalContainer = &DInfo.LexicalContainer;
  }

  if (DInfo.isContainer) {
    getContainerInfo(getEntityContainer(D), DInfo.DeclAsContainer);
    DInfo.declAsContainer = &DInfo.DeclAsContainer;
  }

  CB.indexDeclaration(ClientData, &DInfo);
  return true;
}

bool CXIndexDataConsumer::handleObjCContainer(const ObjCContainerDecl *D,
                                          SourceLocation Loc, CXCursor Cursor,
                                          ObjCContainerDeclInfo &ContDInfo) {
  ContDInfo.ObjCContDeclInfo.declInfo = &ContDInfo;
  return handleDecl(D, Loc, Cursor, ContDInfo);
}

bool CXIndexDataConsumer::handleFunction(const FunctionDecl *D) {
  bool isDef = D->isThisDeclarationADefinition();
  bool isContainer = isDef;
  bool isSkipped = false;
  if (D->hasSkippedBody()) {
    isSkipped = true;
    isDef = true;
    isContainer = false;
  }

  DeclInfo DInfo(!D->isFirstDecl(), isDef, isContainer);
  if (isSkipped)
    DInfo.flags |= CXIdxDeclFlag_Skipped;
  return handleDecl(D, D->getLocation(), getCursor(D), DInfo);
}

bool CXIndexDataConsumer::handleVar(const VarDecl *D) {
  DeclInfo DInfo(!D->isFirstDecl(), D->isThisDeclarationADefinition(),
                 /*isContainer=*/false);
  return handleDecl(D, D->getLocation(), getCursor(D), DInfo);
}

bool CXIndexDataConsumer::handleField(const FieldDecl *D) {
  DeclInfo DInfo(/*isRedeclaration=*/false, /*isDefinition=*/true,
                 /*isContainer=*/false);
  return handleDecl(D, D->getLocation(), getCursor(D), DInfo);
}

bool CXIndexDataConsumer::handleMSProperty(const MSPropertyDecl *D) {
  DeclInfo DInfo(/*isRedeclaration=*/false, /*isDefinition=*/true,
                 /*isContainer=*/false);
  return handleDecl(D, D->getLocation(), getCursor(D), DInfo);
}

bool CXIndexDataConsumer::handleEnumerator(const EnumConstantDecl *D) {
  DeclInfo DInfo(/*isRedeclaration=*/false, /*isDefinition=*/true,
                 /*isContainer=*/false);
  return handleDecl(D, D->getLocation(), getCursor(D), DInfo);
}

bool CXIndexDataConsumer::handleTagDecl(const TagDecl *D) {
  if (const CXXRecordDecl *CXXRD = dyn_cast<CXXRecordDecl>(D))
    return handleCXXRecordDecl(CXXRD, D);

  DeclInfo DInfo(!D->isFirstDecl(), D->isThisDeclarationADefinition(),
                 D->isThisDeclarationADefinition());
  return handleDecl(D, D->getLocation(), getCursor(D), DInfo);
}

bool CXIndexDataConsumer::handleTypedefName(const TypedefNameDecl *D) {
  DeclInfo DInfo(!D->isFirstDecl(), /*isDefinition=*/true,
                 /*isContainer=*/false);
  return handleDecl(D, D->getLocation(), getCursor(D), DInfo);
}

bool CXIndexDataConsumer::handleObjCInterface(const ObjCInterfaceDecl *D) {
  // For @class forward declarations, suppress them the same way as references.
  if (!D->isThisDeclarationADefinition()) {
    if (shouldSuppressRefs() && markEntityOccurrenceInFile(D, D->getLocation()))
      return false; // already occurred.

    // FIXME: This seems like the wrong definition for redeclaration.
    bool isRedeclaration = D->hasDefinition() || D->getPreviousDecl();
    ObjCContainerDeclInfo ContDInfo(/*isForwardRef=*/true, isRedeclaration,
                                    /*isImplementation=*/false);
    return handleObjCContainer(D, D->getLocation(),
                               MakeCursorObjCClassRef(D, D->getLocation(),
                                                      CXTU), 
                               ContDInfo);
  }

  ScratchAlloc SA(*this);

  CXIdxBaseClassInfo BaseClass;
  EntityInfo BaseEntity;
  BaseClass.cursor = clang_getNullCursor();
  if (ObjCInterfaceDecl *SuperD = D->getSuperClass()) {
    getEntityInfo(SuperD, BaseEntity, SA);
    SourceLocation SuperLoc = D->getSuperClassLoc();
    BaseClass.base = &BaseEntity;
    BaseClass.cursor = MakeCursorObjCSuperClassRef(SuperD, SuperLoc, CXTU);
    BaseClass.loc = getIndexLoc(SuperLoc);

    if (shouldSuppressRefs())
      markEntityOccurrenceInFile(SuperD, SuperLoc);
  }
  
  ObjCProtocolList EmptyProtoList;
  ObjCProtocolListInfo ProtInfo(D->isThisDeclarationADefinition() 
                                  ? D->getReferencedProtocols()
                                  : EmptyProtoList, 
                                *this, SA);
  
  ObjCInterfaceDeclInfo InterInfo(D);
  InterInfo.ObjCProtoListInfo = ProtInfo.getListInfo();
  InterInfo.ObjCInterDeclInfo.containerInfo = &InterInfo.ObjCContDeclInfo;
  InterInfo.ObjCInterDeclInfo.superInfo = D->getSuperClass() ? &BaseClass
                                                             : nullptr;
  InterInfo.ObjCInterDeclInfo.protocols = &InterInfo.ObjCProtoListInfo;

  return handleObjCContainer(D, D->getLocation(), getCursor(D), InterInfo);
}

bool CXIndexDataConsumer::handleObjCImplementation(
                                              const ObjCImplementationDecl *D) {
  ObjCContainerDeclInfo ContDInfo(/*isForwardRef=*/false,
                      /*isRedeclaration=*/true,
                      /*isImplementation=*/true);
  return handleObjCContainer(D, D->getLocation(), getCursor(D), ContDInfo);
}

bool CXIndexDataConsumer::handleObjCProtocol(const ObjCProtocolDecl *D) {
  if (!D->isThisDeclarationADefinition()) {
    if (shouldSuppressRefs() && markEntityOccurrenceInFile(D, D->getLocation()))
      return false; // already occurred.
    
    // FIXME: This seems like the wrong definition for redeclaration.
    bool isRedeclaration = D->hasDefinition() || D->getPreviousDecl();
    ObjCContainerDeclInfo ContDInfo(/*isForwardRef=*/true,
                                    isRedeclaration,
                                    /*isImplementation=*/false);
    return handleObjCContainer(D, D->getLocation(), 
                               MakeCursorObjCProtocolRef(D, D->getLocation(),
                                                         CXTU),
                               ContDInfo);    
  }
  
  ScratchAlloc SA(*this);
  ObjCProtocolList EmptyProtoList;
  ObjCProtocolListInfo ProtListInfo(D->isThisDeclarationADefinition()
                                      ? D->getReferencedProtocols()
                                      : EmptyProtoList,
                                    *this, SA);
  
  ObjCProtocolDeclInfo ProtInfo(D);
  ProtInfo.ObjCProtoRefListInfo = ProtListInfo.getListInfo();

  return handleObjCContainer(D, D->getLocation(), getCursor(D), ProtInfo);
}

bool CXIndexDataConsumer::handleObjCCategory(const ObjCCategoryDecl *D) {
  ScratchAlloc SA(*this);

  ObjCCategoryDeclInfo CatDInfo(/*isImplementation=*/false);
  EntityInfo ClassEntity;
  const ObjCInterfaceDecl *IFaceD = D->getClassInterface();
  SourceLocation ClassLoc = D->getLocation();
  SourceLocation CategoryLoc = D->IsClassExtension() ? ClassLoc
                                                     : D->getCategoryNameLoc();
  getEntityInfo(IFaceD, ClassEntity, SA);

  if (shouldSuppressRefs())
    markEntityOccurrenceInFile(IFaceD, ClassLoc);

  ObjCProtocolListInfo ProtInfo(D->getReferencedProtocols(), *this, SA);
  
  CatDInfo.ObjCCatDeclInfo.containerInfo = &CatDInfo.ObjCContDeclInfo;
  if (IFaceD) {
    CatDInfo.ObjCCatDeclInfo.objcClass = &ClassEntity;
    CatDInfo.ObjCCatDeclInfo.classCursor =
        MakeCursorObjCClassRef(IFaceD, ClassLoc, CXTU);
  } else {
    CatDInfo.ObjCCatDeclInfo.objcClass = nullptr;
    CatDInfo.ObjCCatDeclInfo.classCursor = clang_getNullCursor();
  }
  CatDInfo.ObjCCatDeclInfo.classLoc = getIndexLoc(ClassLoc);
  CatDInfo.ObjCProtoListInfo = ProtInfo.getListInfo();
  CatDInfo.ObjCCatDeclInfo.protocols = &CatDInfo.ObjCProtoListInfo;

  return handleObjCContainer(D, CategoryLoc, getCursor(D), CatDInfo);
}

bool CXIndexDataConsumer::handleObjCCategoryImpl(const ObjCCategoryImplDecl *D) {
  ScratchAlloc SA(*this);

  const ObjCCategoryDecl *CatD = D->getCategoryDecl();
  ObjCCategoryDeclInfo CatDInfo(/*isImplementation=*/true);
  EntityInfo ClassEntity;
  const ObjCInterfaceDecl *IFaceD = CatD->getClassInterface();
  SourceLocation ClassLoc = D->getLocation();
  SourceLocation CategoryLoc = D->getCategoryNameLoc();
  getEntityInfo(IFaceD, ClassEntity, SA);

  if (shouldSuppressRefs())
    markEntityOccurrenceInFile(IFaceD, ClassLoc);

  CatDInfo.ObjCCatDeclInfo.containerInfo = &CatDInfo.ObjCContDeclInfo;
  if (IFaceD) {
    CatDInfo.ObjCCatDeclInfo.objcClass = &ClassEntity;
    CatDInfo.ObjCCatDeclInfo.classCursor =
        MakeCursorObjCClassRef(IFaceD, ClassLoc, CXTU);
  } else {
    CatDInfo.ObjCCatDeclInfo.objcClass = nullptr;
    CatDInfo.ObjCCatDeclInfo.classCursor = clang_getNullCursor();
  }
  CatDInfo.ObjCCatDeclInfo.classLoc = getIndexLoc(ClassLoc);
  CatDInfo.ObjCCatDeclInfo.protocols = nullptr;

  return handleObjCContainer(D, CategoryLoc, getCursor(D), CatDInfo);
}

bool CXIndexDataConsumer::handleObjCMethod(const ObjCMethodDecl *D,
                                           SourceLocation Loc) {
  bool isDef = D->isThisDeclarationADefinition();
  bool isContainer = isDef;
  bool isSkipped = false;
  if (D->hasSkippedBody()) {
    isSkipped = true;
    isDef = true;
    isContainer = false;
  }

  DeclInfo DInfo(!D->isCanonicalDecl(), isDef, isContainer);
  if (isSkipped)
    DInfo.flags |= CXIdxDeclFlag_Skipped;
  return handleDecl(D, Loc, getCursor(D), DInfo);
}

bool CXIndexDataConsumer::handleSynthesizedObjCProperty(
                                                const ObjCPropertyImplDecl *D) {
  ObjCPropertyDecl *PD = D->getPropertyDecl();
  auto *DC = D->getDeclContext();
  return handleReference(PD, D->getLocation(), getCursor(D),
                         dyn_cast<NamedDecl>(DC), DC);
}

bool CXIndexDataConsumer::handleSynthesizedObjCMethod(const ObjCMethodDecl *D,
                                                  SourceLocation Loc,
                                                 const DeclContext *LexicalDC) {
  DeclInfo DInfo(/*isRedeclaration=*/true, /*isDefinition=*/true,
                 /*isContainer=*/false);
  return handleDecl(D, Loc, getCursor(D), DInfo, LexicalDC, D->getDeclContext());
}

bool CXIndexDataConsumer::handleObjCProperty(const ObjCPropertyDecl *D) {
  ScratchAlloc SA(*this);

  ObjCPropertyDeclInfo DInfo;
  EntityInfo GetterEntity;
  EntityInfo SetterEntity;

  DInfo.ObjCPropDeclInfo.declInfo = &DInfo;

  if (ObjCMethodDecl *Getter = D->getGetterMethodDecl()) {
    getEntityInfo(Getter, GetterEntity, SA);
    DInfo.ObjCPropDeclInfo.getter = &GetterEntity;
  } else {
    DInfo.ObjCPropDeclInfo.getter = nullptr;
  }
  if (ObjCMethodDecl *Setter = D->getSetterMethodDecl()) {
    getEntityInfo(Setter, SetterEntity, SA);
    DInfo.ObjCPropDeclInfo.setter = &SetterEntity;
  } else {
    DInfo.ObjCPropDeclInfo.setter = nullptr;
  }

  return handleDecl(D, D->getLocation(), getCursor(D), DInfo);
}

bool CXIndexDataConsumer::handleNamespace(const NamespaceDecl *D) {
  DeclInfo DInfo(/*isRedeclaration=*/!D->isOriginalNamespace(),
                 /*isDefinition=*/true,
                 /*isContainer=*/true);
  return handleDecl(D, D->getLocation(), getCursor(D), DInfo);
}

bool CXIndexDataConsumer::handleClassTemplate(const ClassTemplateDecl *D) {
  return handleCXXRecordDecl(D->getTemplatedDecl(), D);
}

bool CXIndexDataConsumer::handleFunctionTemplate(const FunctionTemplateDecl *D) {
  DeclInfo DInfo(/*isRedeclaration=*/!D->isCanonicalDecl(),
                 /*isDefinition=*/D->isThisDeclarationADefinition(),
                 /*isContainer=*/D->isThisDeclarationADefinition());
  return handleDecl(D, D->getLocation(), getCursor(D), DInfo);
}

bool CXIndexDataConsumer::handleTypeAliasTemplate(const TypeAliasTemplateDecl *D) {
  DeclInfo DInfo(/*isRedeclaration=*/!D->isCanonicalDecl(),
                 /*isDefinition=*/true, /*isContainer=*/false);
  return handleDecl(D, D->getLocation(), getCursor(D), DInfo);
}

bool CXIndexDataConsumer::handleReference(const NamedDecl *D, SourceLocation Loc,
                                      const NamedDecl *Parent,
                                      const DeclContext *DC,
                                      const Expr *E,
                                      CXIdxEntityRefKind Kind) {
  if (!D)
    return false;

  CXCursor Cursor = E ? MakeCXCursor(E, cast<Decl>(DC), CXTU)
                      : getRefCursor(D, Loc);
  return handleReference(D, Loc, Cursor, Parent, DC, E, Kind);
}

bool CXIndexDataConsumer::handleReference(const NamedDecl *D, SourceLocation Loc,
                                      CXCursor Cursor,
                                      const NamedDecl *Parent,
                                      const DeclContext *DC,
                                      const Expr *E,
                                      CXIdxEntityRefKind Kind) {
  if (!CB.indexEntityReference)
    return false;

  if (!D)
    return false;
  if (Loc.isInvalid())
    return false;
  if (!shouldIndexFunctionLocalSymbols() && isFunctionLocalDecl(D))
    return false;
  if (isNotFromSourceFile(D->getLocation()))
    return false;
  if (D->isImplicit() && shouldIgnoreIfImplicit(D))
    return false;

  if (shouldSuppressRefs()) {
    if (markEntityOccurrenceInFile(D, Loc))
      return false; // already occurred.
  }

  ScratchAlloc SA(*this);
  EntityInfo RefEntity, ParentEntity;
  getEntityInfo(D, RefEntity, SA);
  if (!RefEntity.USR)
    return false;

  getEntityInfo(Parent, ParentEntity, SA);

  ContainerInfo Container;
  getContainerInfo(DC, Container);

  CXIdxEntityRefInfo Info = { Kind,
                              Cursor,
                              getIndexLoc(Loc),
                              &RefEntity,
                              Parent ? &ParentEntity : nullptr,
                              &Container };
  CB.indexEntityReference(ClientData, &Info);
  return true;
}

bool CXIndexDataConsumer::isNotFromSourceFile(SourceLocation Loc) const {
  if (Loc.isInvalid())
    return true;
  SourceManager &SM = Ctx->getSourceManager();
  SourceLocation FileLoc = SM.getFileLoc(Loc);
  FileID FID = SM.getFileID(FileLoc);
  return SM.getFileEntryForID(FID) == nullptr;
}

void CXIndexDataConsumer::addContainerInMap(const DeclContext *DC,
                                        CXIdxClientContainer container) {
  if (!DC)
    return;

  ContainerMapTy::iterator I = ContainerMap.find(DC);
  if (I == ContainerMap.end()) {
    if (container)
      ContainerMap[DC] = container;
    return;
  }
  // Allow changing the container of a previously seen DeclContext so we
  // can handle invalid user code, like a function re-definition.
  if (container)
    I->second = container;
  else
    ContainerMap.erase(I);
}

CXIdxClientEntity CXIndexDataConsumer::getClientEntity(const Decl *D) const {
  if (!D)
    return nullptr;
  EntityMapTy::const_iterator I = EntityMap.find(D);
  if (I == EntityMap.end())
    return nullptr;
  return I->second;
}

void CXIndexDataConsumer::setClientEntity(const Decl *D, CXIdxClientEntity client) {
  if (!D)
    return;
  EntityMap[D] = client;
}

bool CXIndexDataConsumer::handleCXXRecordDecl(const CXXRecordDecl *RD,
                                          const NamedDecl *OrigD) {
  if (RD->isThisDeclarationADefinition()) {
    ScratchAlloc SA(*this);
    CXXClassDeclInfo CXXDInfo(/*isRedeclaration=*/!OrigD->isCanonicalDecl(),
                           /*isDefinition=*/RD->isThisDeclarationADefinition());
    CXXBasesListInfo BaseList(RD, *this, SA);
    CXXDInfo.CXXClassInfo.declInfo = &CXXDInfo;
    CXXDInfo.CXXClassInfo.bases = BaseList.getBases();
    CXXDInfo.CXXClassInfo.numBases = BaseList.getNumBases();

    if (shouldSuppressRefs()) {
      // Go through bases and mark them as referenced.
      for (unsigned i = 0, e = BaseList.getNumBases(); i != e; ++i) {
        const CXIdxBaseClassInfo *baseInfo = BaseList.getBases()[i];
        if (baseInfo->base) {
          const NamedDecl *BaseD = BaseList.BaseEntities[i].Dcl;
          SourceLocation
            Loc = SourceLocation::getFromRawEncoding(baseInfo->loc.int_data);
          markEntityOccurrenceInFile(BaseD, Loc);
        }
      }
    }

    return handleDecl(OrigD, OrigD->getLocation(), getCursor(OrigD), CXXDInfo);
  }

  DeclInfo DInfo(/*isRedeclaration=*/!OrigD->isCanonicalDecl(),
                 /*isDefinition=*/RD->isThisDeclarationADefinition(),
                 /*isContainer=*/RD->isThisDeclarationADefinition());
  return handleDecl(OrigD, OrigD->getLocation(), getCursor(OrigD), DInfo);
}

bool CXIndexDataConsumer::markEntityOccurrenceInFile(const NamedDecl *D,
                                                 SourceLocation Loc) {
  if (!D || Loc.isInvalid())
    return true;

  SourceManager &SM = Ctx->getSourceManager();
  D = getEntityDecl(D);
  
  std::pair<FileID, unsigned> LocInfo = SM.getDecomposedLoc(SM.getFileLoc(Loc));
  FileID FID = LocInfo.first;
  if (FID.isInvalid())
    return true;
  
  const FileEntry *FE = SM.getFileEntryForID(FID);
  if (!FE)
    return true;
  RefFileOccurrence RefOccur(FE, D);
  std::pair<llvm::DenseSet<RefFileOccurrence>::iterator, bool>
  res = RefFileOccurrences.insert(RefOccur);
  return !res.second; // already in map
}

const NamedDecl *CXIndexDataConsumer::getEntityDecl(const NamedDecl *D) const {
  assert(D);
  D = cast<NamedDecl>(D->getCanonicalDecl());

  if (const ObjCImplementationDecl *
               ImplD = dyn_cast<ObjCImplementationDecl>(D)) {
    return getEntityDecl(ImplD->getClassInterface());

  } else if (const ObjCCategoryImplDecl *
               CatImplD = dyn_cast<ObjCCategoryImplDecl>(D)) {
    return getEntityDecl(CatImplD->getCategoryDecl());
  } else if (const FunctionDecl *FD = dyn_cast<FunctionDecl>(D)) {
    if (FunctionTemplateDecl *TemplD = FD->getDescribedFunctionTemplate())
      return getEntityDecl(TemplD);
  } else if (const CXXRecordDecl *RD = dyn_cast<CXXRecordDecl>(D)) {
    if (ClassTemplateDecl *TemplD = RD->getDescribedClassTemplate())
      return getEntityDecl(TemplD);
  }

  return D;
}

const DeclContext *
CXIndexDataConsumer::getEntityContainer(const Decl *D) const {
  const DeclContext *DC = dyn_cast<DeclContext>(D);
  if (DC)
    return DC;

  if (const ClassTemplateDecl *ClassTempl = dyn_cast<ClassTemplateDecl>(D)) {
    DC = ClassTempl->getTemplatedDecl();
  } else if (const FunctionTemplateDecl *
          FuncTempl = dyn_cast<FunctionTemplateDecl>(D)) {
    DC = FuncTempl->getTemplatedDecl();
  }

  return DC;
}

CXIdxClientContainer
CXIndexDataConsumer::getClientContainerForDC(const DeclContext *DC) const {
  if (!DC)
    return nullptr;

  ContainerMapTy::const_iterator I = ContainerMap.find(DC);
  if (I == ContainerMap.end())
    return nullptr;

  return I->second;
}

CXIdxClientFile CXIndexDataConsumer::getIndexFile(const FileEntry *File) {
  if (!File)
    return nullptr;

  FileMapTy::iterator FI = FileMap.find(File);
  if (FI != FileMap.end())
    return FI->second;

  return nullptr;
}

CXIdxLoc CXIndexDataConsumer::getIndexLoc(SourceLocation Loc) const {
  CXIdxLoc idxLoc =  { {nullptr, nullptr}, 0 };
  if (Loc.isInvalid())
    return idxLoc;

  idxLoc.ptr_data[0] = const_cast<CXIndexDataConsumer *>(this);
  idxLoc.int_data = Loc.getRawEncoding();
  return idxLoc;
}

void CXIndexDataConsumer::translateLoc(SourceLocation Loc,
                                   CXIdxClientFile *indexFile, CXFile *file,
                                   unsigned *line, unsigned *column,
                                   unsigned *offset) {
  if (Loc.isInvalid())
    return;

  SourceManager &SM = Ctx->getSourceManager();
  Loc = SM.getFileLoc(Loc);

  std::pair<FileID, unsigned> LocInfo = SM.getDecomposedLoc(Loc);
  FileID FID = LocInfo.first;
  unsigned FileOffset = LocInfo.second;

  if (FID.isInvalid())
    return;
  
  const FileEntry *FE = SM.getFileEntryForID(FID);
  if (indexFile)
    *indexFile = getIndexFile(FE);
  if (file)
    *file = const_cast<FileEntry *>(FE);
  if (line)
    *line = SM.getLineNumber(FID, FileOffset);
  if (column)
    *column = SM.getColumnNumber(FID, FileOffset);
  if (offset)
    *offset = FileOffset;
}

static CXIdxEntityKind getEntityKindFromSymbolKind(SymbolKind K, SymbolLanguage L);
static CXIdxEntityCXXTemplateKind
getEntityKindFromSymbolProperties(SymbolPropertySet K);
static CXIdxEntityLanguage getEntityLangFromSymbolLang(SymbolLanguage L);

void CXIndexDataConsumer::getEntityInfo(const NamedDecl *D,
                                    EntityInfo &EntityInfo,
                                    ScratchAlloc &SA) {
  if (!D)
    return;

  D = getEntityDecl(D);
  EntityInfo.cursor = getCursor(D);
  EntityInfo.Dcl = D;
  EntityInfo.IndexCtx = this;

  SymbolInfo SymInfo = getSymbolInfo(D);
  EntityInfo.kind = getEntityKindFromSymbolKind(SymInfo.Kind, SymInfo.Lang);
  EntityInfo.templateKind = getEntityKindFromSymbolProperties(SymInfo.Properties);
  EntityInfo.lang = getEntityLangFromSymbolLang(SymInfo.Lang);

  if (D->hasAttrs()) {
    EntityInfo.AttrList = AttrListInfo::create(D, *this);
    EntityInfo.attributes = EntityInfo.AttrList->getAttrs();
    EntityInfo.numAttributes = EntityInfo.AttrList->getNumAttrs();
  }

  if (EntityInfo.kind == CXIdxEntity_Unexposed)
    return;

  if (IdentifierInfo *II = D->getIdentifier()) {
    EntityInfo.name = SA.toCStr(II->getName());

  } else if (isa<TagDecl>(D) || isa<FieldDecl>(D) || isa<NamespaceDecl>(D)) {
    EntityInfo.name = nullptr; // anonymous tag/field/namespace.

  } else {
    SmallString<256> StrBuf;
    {
      llvm::raw_svector_ostream OS(StrBuf);
      D->printName(OS);
    }
    EntityInfo.name = SA.copyCStr(StrBuf.str());
  }

  {
    SmallString<512> StrBuf;
    bool Ignore = getDeclCursorUSR(D, StrBuf);
    if (Ignore) {
      EntityInfo.USR = nullptr;
    } else {
      EntityInfo.USR = SA.copyCStr(StrBuf.str());
    }
  }
}

void CXIndexDataConsumer::getContainerInfo(const DeclContext *DC,
                                       ContainerInfo &ContInfo) {
  ContInfo.cursor = getCursor(cast<Decl>(DC));
  ContInfo.DC = DC;
  ContInfo.IndexCtx = this;
}

CXCursor CXIndexDataConsumer::getRefCursor(const NamedDecl *D, SourceLocation Loc) {
  if (const TypeDecl *TD = dyn_cast<TypeDecl>(D))
    return MakeCursorTypeRef(TD, Loc, CXTU);
  if (const ObjCInterfaceDecl *ID = dyn_cast<ObjCInterfaceDecl>(D))
    return MakeCursorObjCClassRef(ID, Loc, CXTU);
  if (const ObjCProtocolDecl *PD = dyn_cast<ObjCProtocolDecl>(D))
    return MakeCursorObjCProtocolRef(PD, Loc, CXTU);
  if (const TemplateDecl *Template = dyn_cast<TemplateDecl>(D))
    return MakeCursorTemplateRef(Template, Loc, CXTU);
  if (const NamespaceDecl *Namespace = dyn_cast<NamespaceDecl>(D))
    return MakeCursorNamespaceRef(Namespace, Loc, CXTU);
  if (const NamespaceAliasDecl *Namespace = dyn_cast<NamespaceAliasDecl>(D))
    return MakeCursorNamespaceRef(Namespace, Loc, CXTU);
  if (const FieldDecl *Field = dyn_cast<FieldDecl>(D))
    return MakeCursorMemberRef(Field, Loc, CXTU);
  if (const VarDecl *Var = dyn_cast<VarDecl>(D))
    return MakeCursorVariableRef(Var, Loc, CXTU);
  
  return clang_getNullCursor();
}

bool CXIndexDataConsumer::shouldIgnoreIfImplicit(const Decl *D) {
  if (isa<ObjCInterfaceDecl>(D))
    return false;
  if (isa<ObjCCategoryDecl>(D))
    return false;
  if (isa<ObjCIvarDecl>(D))
    return false;
  if (isa<ObjCMethodDecl>(D))
    return false;
  if (isa<ImportDecl>(D))
    return false;
  return true;
}

bool CXIndexDataConsumer::isTemplateImplicitInstantiation(const Decl *D) {
  if (const ClassTemplateSpecializationDecl *
        SD = dyn_cast<ClassTemplateSpecializationDecl>(D)) {
    return SD->getSpecializationKind() == TSK_ImplicitInstantiation;
  }
  if (const FunctionDecl *FD = dyn_cast<FunctionDecl>(D)) {
    return FD->getTemplateSpecializationKind() == TSK_ImplicitInstantiation;
  }
  return false;
}

static CXIdxEntityKind getEntityKindFromSymbolKind(SymbolKind K, SymbolLanguage Lang) {
  switch (K) {
  case SymbolKind::Unknown:
  case SymbolKind::Module:
  case SymbolKind::Macro:
  case SymbolKind::ClassProperty:
<<<<<<< HEAD
  case SymbolKind::CommentTag:
=======
  case SymbolKind::Using:
>>>>>>> fd6e39c4
    return CXIdxEntity_Unexposed;

  case SymbolKind::Enum: return CXIdxEntity_Enum;
  case SymbolKind::Struct: return CXIdxEntity_Struct;
  case SymbolKind::Union: return CXIdxEntity_Union;
  case SymbolKind::TypeAlias:
    if (Lang == SymbolLanguage::CXX)
      return CXIdxEntity_CXXTypeAlias;
    return CXIdxEntity_Typedef;
  case SymbolKind::Function: return CXIdxEntity_Function;
  case SymbolKind::Variable: return CXIdxEntity_Variable;
  case SymbolKind::Field:
    if (Lang == SymbolLanguage::ObjC)
      return CXIdxEntity_ObjCIvar;
    return CXIdxEntity_Field;
  case SymbolKind::EnumConstant: return CXIdxEntity_EnumConstant;
  case SymbolKind::Class:
    if (Lang == SymbolLanguage::ObjC)
      return CXIdxEntity_ObjCClass;
    return CXIdxEntity_CXXClass;
  case SymbolKind::Protocol:
    if (Lang == SymbolLanguage::ObjC)
      return CXIdxEntity_ObjCProtocol;
    return CXIdxEntity_CXXInterface;
  case SymbolKind::Extension: return CXIdxEntity_ObjCCategory;
  case SymbolKind::InstanceMethod:
    if (Lang == SymbolLanguage::ObjC)
      return CXIdxEntity_ObjCInstanceMethod;
    return CXIdxEntity_CXXInstanceMethod;
  case SymbolKind::ClassMethod: return CXIdxEntity_ObjCClassMethod;
  case SymbolKind::StaticMethod: return CXIdxEntity_CXXStaticMethod;
  case SymbolKind::InstanceProperty: return CXIdxEntity_ObjCProperty;
  case SymbolKind::StaticProperty: return CXIdxEntity_CXXStaticVariable;
  case SymbolKind::Namespace: return CXIdxEntity_CXXNamespace;
  case SymbolKind::NamespaceAlias: return CXIdxEntity_CXXNamespaceAlias;
  case SymbolKind::Constructor: return CXIdxEntity_CXXConstructor;
  case SymbolKind::Destructor: return CXIdxEntity_CXXDestructor;
  case SymbolKind::ConversionFunction: return CXIdxEntity_CXXConversionFunction;
  case SymbolKind::Parameter: return CXIdxEntity_Variable;
  }
  llvm_unreachable("invalid symbol kind");
}

static CXIdxEntityCXXTemplateKind
getEntityKindFromSymbolProperties(SymbolPropertySet K) {
  if (K & (unsigned)SymbolProperty::TemplatePartialSpecialization)
    return CXIdxEntity_TemplatePartialSpecialization;
  if (K & (unsigned)SymbolProperty::TemplateSpecialization)
    return CXIdxEntity_TemplateSpecialization;
  if (K & (unsigned)SymbolProperty::Generic)
    return CXIdxEntity_Template;
  return CXIdxEntity_NonTemplate;
}

static CXIdxEntityLanguage getEntityLangFromSymbolLang(SymbolLanguage L) {
  switch (L) {
  case SymbolLanguage::C: return CXIdxEntityLang_C;
  case SymbolLanguage::ObjC: return CXIdxEntityLang_ObjC;
  case SymbolLanguage::CXX: return CXIdxEntityLang_CXX;
  case SymbolLanguage::Swift: return CXIdxEntityLang_Swift;
  }
  llvm_unreachable("invalid symbol language");
}<|MERGE_RESOLUTION|>--- conflicted
+++ resolved
@@ -1258,11 +1258,8 @@
   case SymbolKind::Module:
   case SymbolKind::Macro:
   case SymbolKind::ClassProperty:
-<<<<<<< HEAD
+  case SymbolKind::Using:
   case SymbolKind::CommentTag:
-=======
-  case SymbolKind::Using:
->>>>>>> fd6e39c4
     return CXIdxEntity_Unexposed;
 
   case SymbolKind::Enum: return CXIdxEntity_Enum;
