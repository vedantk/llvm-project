--- conflicted
+++ resolved
@@ -3380,11 +3380,6 @@
     = options & CXTranslationUnit_CacheCompletionResults;
   bool IncludeBriefCommentsInCodeCompletion
     = options & CXTranslationUnit_IncludeBriefCommentsInCodeCompletion;
-<<<<<<< HEAD
-  bool SkipFunctionBodies = options & CXTranslationUnit_SkipFunctionBodies;
-  bool SingleFileParse = options & CXTranslationUnit_SingleFileParse;
-  bool ForSerialization = options & CXTranslationUnit_ForSerialization;
-=======
   bool SingleFileParse = options & CXTranslationUnit_SingleFileParse;
   bool ForSerialization = options & CXTranslationUnit_ForSerialization;
   SkipFunctionBodiesScope SkipFunctionBodies = SkipFunctionBodiesScope::None;
@@ -3394,7 +3389,6 @@
             ? SkipFunctionBodiesScope::Preamble
             : SkipFunctionBodiesScope::PreambleAndMainFile;
   }
->>>>>>> de8bf267
 
   // Configure the diagnostics.
   IntrusiveRefCntPtr<DiagnosticsEngine>
