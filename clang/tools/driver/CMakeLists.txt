--- conflicted
+++ resolved
@@ -32,11 +32,7 @@
   driver.cpp
   cc1_main.cpp
   cc1as_main.cpp
-<<<<<<< HEAD
   apinotes_main.cpp
-  cc1gen_reproducer_main.cpp
-=======
->>>>>>> eea7062c
 
   DEPENDS
   ${tablegen_deps}
