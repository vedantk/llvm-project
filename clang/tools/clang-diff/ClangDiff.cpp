--- conflicted
+++ resolved
@@ -28,16 +28,9 @@
             cl::desc("Print the internal representation of the AST."),
             cl::init(false), cl::cat(ClangDiffCategory));
 
-<<<<<<< HEAD
-static cl::opt<bool> NoCompilationDatabase(
-    "no-compilation-database",
-    cl::desc(
-        "Do not attempt to load build settings from a compilation database"),
-=======
 static cl::opt<bool> ASTDumpJson(
     "ast-dump-json",
     cl::desc("Print the internal representation of the AST as JSON."),
->>>>>>> a1d2b5d5
     cl::init(false), cl::cat(ClangDiffCategory));
 
 static cl::opt<std::string> SourcePath(cl::Positional, cl::desc("<source>"),
@@ -49,23 +42,56 @@
                                             cl::Optional,
                                             cl::cat(ClangDiffCategory));
 
-static std::unique_ptr<ASTUnit> getAST(const StringRef Filename) {
+static cl::opt<int> MaxSize("s", cl::desc("<maxsize>"), cl::Optional,
+                            cl::init(-1), cl::cat(ClangDiffCategory));
+
+static cl::opt<std::string> BuildPath("p", cl::desc("Build path"), cl::init(""),
+                                      cl::Optional, cl::cat(ClangDiffCategory));
+
+static cl::list<std::string> ArgsAfter(
+    "extra-arg",
+    cl::desc("Additional argument to append to the compiler command line"),
+    cl::cat(ClangDiffCategory));
+
+static cl::list<std::string> ArgsBefore(
+    "extra-arg-before",
+    cl::desc("Additional argument to prepend to the compiler command line"),
+    cl::cat(ClangDiffCategory));
+
+static void addExtraArgs(std::unique_ptr<CompilationDatabase> &Compilations) {
+  if (!Compilations)
+    return;
+  auto AdjustingCompilations =
+      llvm::make_unique<ArgumentsAdjustingCompilations>(
+          std::move(Compilations));
+  AdjustingCompilations->appendArgumentsAdjuster(
+      getInsertArgumentAdjuster(ArgsBefore, ArgumentInsertPosition::BEGIN));
+  AdjustingCompilations->appendArgumentsAdjuster(
+      getInsertArgumentAdjuster(ArgsAfter, ArgumentInsertPosition::END));
+  Compilations = std::move(AdjustingCompilations);
+}
+
+static std::unique_ptr<ASTUnit>
+getAST(const std::unique_ptr<CompilationDatabase> &CommonCompilations,
+       const StringRef Filename) {
   std::string ErrorMessage;
   std::unique_ptr<CompilationDatabase> Compilations;
-  if (!NoCompilationDatabase)
-    Compilations =
-        CompilationDatabase::autoDetectFromSource(Filename, ErrorMessage);
-  if (!Compilations) {
-    if (!NoCompilationDatabase)
+  if (!CommonCompilations) {
+    Compilations = CompilationDatabase::autoDetectFromSource(
+        BuildPath.empty() ? Filename : BuildPath, ErrorMessage);
+    if (!Compilations) {
       llvm::errs()
           << "Error while trying to load a compilation database, running "
              "without flags.\n"
           << ErrorMessage;
-    Compilations = llvm::make_unique<clang::tooling::FixedCompilationDatabase>(
-        ".", std::vector<std::string>());
-  }
+      Compilations =
+          llvm::make_unique<clang::tooling::FixedCompilationDatabase>(
+              ".", std::vector<std::string>());
+    }
+  }
+  addExtraArgs(Compilations);
   std::array<std::string, 1> Files = {{Filename}};
-  ClangTool Tool(*Compilations, Files);
+  ClangTool Tool(Compilations ? *Compilations : *CommonCompilations, Files);
   std::vector<std::unique_ptr<ASTUnit>> ASTs;
   Tool.buildASTs(ASTs);
   if (ASTs.size() != Files.size())
@@ -73,8 +99,6 @@
   return std::move(ASTs[0]);
 }
 
-<<<<<<< HEAD
-=======
 static char hexdigit(int N) { return N &= 0xf, N + (N < 10 ? '0' : 'a' - 10); }
 
 static void printJsonString(raw_ostream &OS, const StringRef Str) {
@@ -189,32 +213,29 @@
   }
 }
 
->>>>>>> a1d2b5d5
 int main(int argc, const char **argv) {
+  std::string ErrorMessage;
+  std::unique_ptr<CompilationDatabase> CommonCompilations =
+      FixedCompilationDatabase::loadFromCommandLine(argc, argv, ErrorMessage);
+  if (!CommonCompilations && !ErrorMessage.empty())
+    llvm::errs() << ErrorMessage;
   cl::HideUnrelatedOptions(ClangDiffCategory);
   if (!cl::ParseCommandLineOptions(argc, argv)) {
     cl::PrintOptionValues();
     return 1;
   }
 
-<<<<<<< HEAD
-  if (ASTDump) {
-=======
   addExtraArgs(CommonCompilations);
 
   if (ASTDump || ASTDumpJson) {
->>>>>>> a1d2b5d5
     if (!DestinationPath.empty()) {
       llvm::errs() << "Error: Please specify exactly one filename.\n";
       return 1;
     }
-    std::unique_ptr<ASTUnit> AST = getAST(SourcePath);
+    std::unique_ptr<ASTUnit> AST = getAST(CommonCompilations, SourcePath);
     if (!AST)
       return 1;
     diff::SyntaxTree Tree(AST->getASTContext());
-<<<<<<< HEAD
-    Tree.printAsJson(llvm::outs());
-=======
     if (ASTDump) {
       printTree(llvm::outs(), Tree);
       return 0;
@@ -224,7 +245,6 @@
     llvm::outs() << R"(","root":)";
     printNodeAsJson(llvm::outs(), Tree, Tree.getRootId());
     llvm::outs() << "}\n";
->>>>>>> a1d2b5d5
     return 0;
   }
 
@@ -233,19 +253,36 @@
     return 1;
   }
 
-  std::unique_ptr<ASTUnit> Src = getAST(SourcePath);
-  std::unique_ptr<ASTUnit> Dst = getAST(DestinationPath);
+  std::unique_ptr<ASTUnit> Src = getAST(CommonCompilations, SourcePath);
+  std::unique_ptr<ASTUnit> Dst = getAST(CommonCompilations, DestinationPath);
   if (!Src || !Dst)
     return 1;
 
   diff::ComparisonOptions Options;
+  if (MaxSize != -1)
+    Options.MaxSize = MaxSize;
   diff::SyntaxTree SrcTree(Src->getASTContext());
   diff::SyntaxTree DstTree(Dst->getASTContext());
-  diff::ASTDiff DiffTool(SrcTree, DstTree, Options);
-  for (const auto &Match : DiffTool.getMatches())
-    DiffTool.printMatch(llvm::outs(), Match);
-  for (const auto &Change : DiffTool.getChanges())
-    DiffTool.printChange(llvm::outs(), Change);
+  diff::ASTDiff Diff(SrcTree, DstTree, Options);
+
+  for (diff::NodeId Dst : DstTree) {
+    diff::NodeId Src = Diff.getMapped(DstTree, Dst);
+    if (Src.isValid()) {
+      llvm::outs() << "Match ";
+      printNode(llvm::outs(), SrcTree, Src);
+      llvm::outs() << " to ";
+      printNode(llvm::outs(), DstTree, Dst);
+      llvm::outs() << "\n";
+    }
+    printDstChange(llvm::outs(), Diff, SrcTree, DstTree, Dst);
+  }
+  for (diff::NodeId Src : SrcTree) {
+    if (Diff.getMapped(SrcTree, Src).isInvalid()) {
+      llvm::outs() << "Delete ";
+      printNode(llvm::outs(), SrcTree, Src);
+      llvm::outs() << "\n";
+    }
+  }
 
   return 0;
 }