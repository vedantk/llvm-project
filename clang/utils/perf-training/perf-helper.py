--- conflicted
+++ resolved
@@ -15,13 +15,10 @@
 import argparse
 import time
 import bisect
-<<<<<<< HEAD
-=======
 import shlex
 import tempfile
 
 test_env = { 'PATH'    : os.environ['PATH'] }
->>>>>>> 7e2c82da
 
 def findFilesWithExtension(path, extension):
   filenames = []
@@ -59,6 +56,8 @@
     help='Use dtrace\'s oneshot probes')
   parser.add_argument('--use-ustack', required=False, action='store_true',
     help='Use dtrace\'s ustack to print function names')
+  parser.add_argument('--cc1', required=False, action='store_true',
+    help='Execute cc1 directly (don\'t profile the driver)')
   parser.add_argument('cmd', nargs='*', help='')
 
   # Use python's arg parser to handle all leading option arguments, but pass
@@ -68,6 +67,9 @@
 
   opts = parser.parse_args(args[:last_arg_idx])
   cmd = args[last_arg_idx:]
+
+  if opts.cc1:
+    cmd = get_cc1_command_for_args(cmd, test_env)
 
   if opts.use_oneshot:
       target = "oneshot$target:::entry"
@@ -105,8 +107,6 @@
 
   return 0
 
-<<<<<<< HEAD
-=======
 def get_cc1_command_for_args(cmd, env):
   # Find the cc1 command used by the compiler. To do this we execute the
   # compiler with '-###' to figure out what it wants to do.
@@ -160,7 +160,6 @@
   subprocess.check_call(cc1_cmd)
   return 0;
 
->>>>>>> 7e2c82da
 def parse_dtrace_symbol_file(path, all_symbols, all_symbols_set,
                              missing_symbols, opts):
   def fix_mangling(symbol):
@@ -404,6 +403,7 @@
 commands = {'clean' : clean,
   'merge' : merge, 
   'dtrace' : dtrace,
+  'cc1' : cc1,
   'gen-order-file' : genOrderFile}
 
 def main():
