//===--- Sema.h - Semantic Analysis & AST Building --------------*- C++ -*-===//
//
//                     The LLVM Compiler Infrastructure
//
// This file is distributed under the University of Illinois Open Source
// License. See LICENSE.TXT for details.
//
//===----------------------------------------------------------------------===//
//
// This file defines the Sema class, which performs semantic analysis and
// builds ASTs.
//
//===----------------------------------------------------------------------===//

#ifndef LLVM_CLANG_SEMA_SEMA_H
#define LLVM_CLANG_SEMA_SEMA_H

#include "clang/AST/Attr.h"
#include "clang/AST/Availability.h"
#include "clang/AST/DeclarationName.h"
#include "clang/AST/DeclTemplate.h"
#include "clang/AST/Expr.h"
#include "clang/AST/ExprObjC.h"
#include "clang/AST/ExternalASTSource.h"
#include "clang/AST/LocInfoType.h"
#include "clang/AST/MangleNumberingContext.h"
#include "clang/AST/NSAPI.h"
#include "clang/AST/PrettyPrinter.h"
#include "clang/AST/TypeLoc.h"
#include "clang/APINotes/APINotesManager.h"
#include "clang/Basic/ExpressionTraits.h"
#include "clang/Basic/LangOptions.h"
#include "clang/Basic/Module.h"
#include "clang/Basic/OpenMPKinds.h"
#include "clang/Basic/PragmaKinds.h"
#include "clang/Basic/Specifiers.h"
#include "clang/Basic/TemplateKinds.h"
#include "clang/Basic/TypeTraits.h"
#include "clang/Sema/AnalysisBasedWarnings.h"
#include "clang/Sema/CleanupInfo.h"
#include "clang/Sema/DeclSpec.h"
#include "clang/Sema/ExternalSemaSource.h"
#include "clang/Sema/IdentifierResolver.h"
#include "clang/Sema/ObjCMethodList.h"
#include "clang/Sema/Ownership.h"
#include "clang/Sema/Scope.h"
#include "clang/Sema/ScopeInfo.h"
#include "clang/Sema/TypoCorrection.h"
#include "clang/Sema/Weak.h"
#include "llvm/ADT/ArrayRef.h"
#include "llvm/ADT/Optional.h"
#include "llvm/ADT/SetVector.h"
#include "llvm/ADT/SmallPtrSet.h"
#include "llvm/ADT/SmallVector.h"
#include "llvm/ADT/TinyPtrVector.h"
#include <deque>
#include <memory>
#include <string>
#include <vector>

namespace llvm {
  class APSInt;
  template <typename ValueT> struct DenseMapInfo;
  template <typename ValueT, typename ValueInfoT> class DenseSet;
  class SmallBitVector;
  class InlineAsmIdentifierInfo;
}

namespace clang {
  class ADLResult;
  class ASTConsumer;
  class ASTContext;
  class ASTMutationListener;
  class ASTReader;
  class ASTWriter;
  class ArrayType;
  class AttributeList;
  class BindingDecl;
  class BlockDecl;
  class CapturedDecl;
  class CXXBasePath;
  class CXXBasePaths;
  class CXXBindTemporaryExpr;
  typedef SmallVector<CXXBaseSpecifier*, 4> CXXCastPath;
  class CXXConstructorDecl;
  class CXXConversionDecl;
  class CXXDeleteExpr;
  class CXXDestructorDecl;
  class CXXFieldCollector;
  class CXXMemberCallExpr;
  class CXXMethodDecl;
  class CXXScopeSpec;
  class CXXTemporary;
  class CXXTryStmt;
  class CallExpr;
  class ClassTemplateDecl;
  class ClassTemplatePartialSpecializationDecl;
  class ClassTemplateSpecializationDecl;
  class VarTemplatePartialSpecializationDecl;
  class CodeCompleteConsumer;
  class CodeCompletionAllocator;
  class CodeCompletionTUInfo;
  class CodeCompletionResult;
  class Decl;
  class DeclAccessPair;
  class DeclContext;
  class DeclRefExpr;
  class DeclaratorDecl;
  class DeducedTemplateArgument;
  class DependentDiagnostic;
  class DesignatedInitExpr;
  class Designation;
  class EnableIfAttr;
  class EnumConstantDecl;
  class Expr;
  class ExtVectorType;
  class FormatAttr;
  class FriendDecl;
  class FunctionDecl;
  class FunctionProtoType;
  class FunctionTemplateDecl;
  class ImplicitConversionSequence;
  class InitListExpr;
  class InitializationKind;
  class InitializationSequence;
  class InitializedEntity;
  class IntegerLiteral;
  class LabelStmt;
  class LambdaExpr;
  class LangOptions;
  class LocalInstantiationScope;
  class LookupResult;
  class MacroInfo;
  typedef ArrayRef<std::pair<IdentifierInfo *, SourceLocation>> ModuleIdPath;
  class ModuleLoader;
  class MultiLevelTemplateArgumentList;
  class NamedDecl;
  class ObjCCategoryDecl;
  class ObjCCategoryImplDecl;
  class ObjCCompatibleAliasDecl;
  class ObjCContainerDecl;
  class ObjCImplDecl;
  class ObjCImplementationDecl;
  class ObjCInterfaceDecl;
  class ObjCIvarDecl;
  template <class T> class ObjCList;
  class ObjCMessageExpr;
  class ObjCMethodDecl;
  class ObjCPropertyDecl;
  class ObjCProtocolDecl;
  class OMPThreadPrivateDecl;
  class OMPDeclareReductionDecl;
  class OMPDeclareSimdDecl;
  class OMPClause;
  struct OverloadCandidate;
  class OverloadCandidateSet;
  class OverloadExpr;
  class ParenListExpr;
  class ParmVarDecl;
  class Preprocessor;
  class PseudoDestructorTypeStorage;
  class PseudoObjectExpr;
  class QualType;
  class StandardConversionSequence;
  class Stmt;
  class StringLiteral;
  class SwitchStmt;
  class TemplateArgument;
  class TemplateArgumentList;
  class TemplateArgumentLoc;
  class TemplateDecl;
  class TemplateParameterList;
  class TemplatePartialOrderingContext;
  class TemplateTemplateParmDecl;
  class Token;
  class TypeAliasDecl;
  class TypedefDecl;
  class TypedefNameDecl;
  class TypeLoc;
  class TypoCorrectionConsumer;
  class UnqualifiedId;
  class UnresolvedLookupExpr;
  class UnresolvedMemberExpr;
  class UnresolvedSetImpl;
  class UnresolvedSetIterator;
  class UsingDecl;
  class UsingShadowDecl;
  class ValueDecl;
  class VarDecl;
  class VarTemplateSpecializationDecl;
  class VisibilityAttr;
  class VisibleDeclConsumer;
  class IndirectFieldDecl;
  struct DeductionFailureInfo;
  class TemplateSpecCandidateSet;

namespace sema {
  class AccessedEntity;
  class BlockScopeInfo;
  class CapturedRegionScopeInfo;
  class CapturingScopeInfo;
  class CompoundScopeInfo;
  class DelayedDiagnostic;
  class DelayedDiagnosticPool;
  class FunctionScopeInfo;
  class LambdaScopeInfo;
  class PossiblyUnreachableDiag;
  class TemplateDeductionInfo;
}

namespace threadSafety {
  class BeforeSet;
  void threadSafetyCleanup(BeforeSet* Cache);
}

// FIXME: No way to easily map from TemplateTypeParmTypes to
// TemplateTypeParmDecls, so we have this horrible PointerUnion.
typedef std::pair<llvm::PointerUnion<const TemplateTypeParmType*, NamedDecl*>,
                  SourceLocation> UnexpandedParameterPack;

/// Describes whether we've seen any nullability information for the given
/// file.
struct FileNullability {
  /// The first pointer declarator (of any pointer kind) in the file that does
  /// not have a corresponding nullability annotation.
  SourceLocation PointerLoc;

  /// Which kind of pointer declarator we saw.
  uint8_t PointerKind;

  /// Whether we saw any type nullability annotations in the given file.
  bool SawTypeNullability = false;
};

/// A mapping from file IDs to a record of whether we've seen nullability
/// information in that file.
class FileNullabilityMap {
  /// A mapping from file IDs to the nullability information for each file ID.
  llvm::DenseMap<FileID, FileNullability> Map;

  /// A single-element cache based on the file ID.
  struct {
    FileID File;
    FileNullability Nullability;
  } Cache;

public:
  FileNullability &operator[](FileID file) {
    // Check the single-element cache.
    if (file == Cache.File)
      return Cache.Nullability;

    // It's not in the single-element cache; flush the cache if we have one.
    if (!Cache.File.isInvalid()) {
      Map[Cache.File] = Cache.Nullability;
    }

    // Pull this entry into the cache.
    Cache.File = file;
    Cache.Nullability = Map[file];
    return Cache.Nullability;
  }
};

/// Sema - This implements semantic analysis and AST building for C.
class Sema {
  Sema(const Sema &) = delete;
  void operator=(const Sema &) = delete;

  ///\brief Source of additional semantic information.
  ExternalSemaSource *ExternalSource;

  ///\brief Whether Sema has generated a multiplexer and has to delete it.
  bool isMultiplexExternalSource;

  static bool mightHaveNonExternalLinkage(const DeclaratorDecl *FD);

  bool isVisibleSlow(const NamedDecl *D);

  bool shouldLinkPossiblyHiddenDecl(const NamedDecl *Old,
                                    const NamedDecl *New) {
    // We are about to link these. It is now safe to compute the linkage of
    // the new decl. If the new decl has external linkage, we will
    // link it with the hidden decl (which also has external linkage) and
    // it will keep having external linkage. If it has internal linkage, we
    // will not link it. Since it has no previous decls, it will remain
    // with internal linkage.
    return isVisible(Old) || New->isExternallyVisible();
  }
  bool shouldLinkPossiblyHiddenDecl(LookupResult &Old, const NamedDecl *New);

public:
  typedef OpaquePtr<DeclGroupRef> DeclGroupPtrTy;
  typedef OpaquePtr<TemplateName> TemplateTy;
  typedef OpaquePtr<QualType> TypeTy;

  OpenCLOptions OpenCLFeatures;
  FPOptions FPFeatures;

  const LangOptions &LangOpts;
  Preprocessor &PP;
  ASTContext &Context;
  ASTConsumer &Consumer;
  DiagnosticsEngine &Diags;
  SourceManager &SourceMgr;
  api_notes::APINotesManager APINotes;

  /// \brief Flag indicating whether or not to collect detailed statistics.
  bool CollectStats;

  /// \brief Code-completion consumer.
  CodeCompleteConsumer *CodeCompleter;

  /// CurContext - This is the current declaration context of parsing.
  DeclContext *CurContext;

  /// \brief Generally null except when we temporarily switch decl contexts,
  /// like in \see ActOnObjCTemporaryExitContainerContext.
  DeclContext *OriginalLexicalContext;

  /// VAListTagName - The declaration name corresponding to __va_list_tag.
  /// This is used as part of a hack to omit that class from ADL results.
  DeclarationName VAListTagName;

  bool MSStructPragmaOn; // True when \#pragma ms_struct on

  /// \brief Controls member pointer representation format under the MS ABI.
  LangOptions::PragmaMSPointersToMembersKind
      MSPointerToMemberRepresentationMethod;

  /// Stack of active SEH __finally scopes.  Can be empty.
  SmallVector<Scope*, 2> CurrentSEHFinally;

  /// \brief Source location for newly created implicit MSInheritanceAttrs
  SourceLocation ImplicitMSInheritanceAttrLoc;

  enum PragmaMsStackAction {
    PSK_Reset     = 0x0,                // #pragma ()
    PSK_Set       = 0x1,                // #pragma (value)
    PSK_Push      = 0x2,                // #pragma (push[, id])
    PSK_Pop       = 0x4,                // #pragma (pop[, id])
    PSK_Show      = 0x8,                // #pragma (show) -- only for "pack"!
    PSK_Push_Set  = PSK_Push | PSK_Set, // #pragma (push[, id], value)
    PSK_Pop_Set   = PSK_Pop | PSK_Set,  // #pragma (pop[, id], value)
  };

  template<typename ValueType>
  struct PragmaStack {
    struct Slot {
      llvm::StringRef StackSlotLabel;
      ValueType Value;
      SourceLocation PragmaLocation;
      Slot(llvm::StringRef StackSlotLabel,
           ValueType Value,
           SourceLocation PragmaLocation)
        : StackSlotLabel(StackSlotLabel), Value(Value),
          PragmaLocation(PragmaLocation) {}
    };
    void Act(SourceLocation PragmaLocation,
             PragmaMsStackAction Action,
             llvm::StringRef StackSlotLabel,
             ValueType Value);

    // MSVC seems to add artificial slots to #pragma stacks on entering a C++
    // method body to restore the stacks on exit, so it works like this:
    //
    //   struct S {
    //     #pragma <name>(push, InternalPragmaSlot, <current_pragma_value>)
    //     void Method {}
    //     #pragma <name>(pop, InternalPragmaSlot)
    //   };
    //
    // It works even with #pragma vtordisp, although MSVC doesn't support
    //   #pragma vtordisp(push [, id], n)
    // syntax.
    //
    // Push / pop a named sentinel slot.
    void SentinelAction(PragmaMsStackAction Action, StringRef Label) {
      assert((Action == PSK_Push || Action == PSK_Pop) &&
             "Can only push / pop #pragma stack sentinels!");
      Act(CurrentPragmaLocation, Action, Label, CurrentValue);
    }

    // Constructors.
    explicit PragmaStack(const ValueType &Default)
        : DefaultValue(Default), CurrentValue(Default) {}

    SmallVector<Slot, 2> Stack;
    ValueType DefaultValue; // Value used for PSK_Reset action.
    ValueType CurrentValue;
    SourceLocation CurrentPragmaLocation;
  };
  // FIXME: We should serialize / deserialize these if they occur in a PCH (but
  // we shouldn't do so if they're in a module).

  /// \brief Whether to insert vtordisps prior to virtual bases in the Microsoft
  /// C++ ABI.  Possible values are 0, 1, and 2, which mean:
  ///
  /// 0: Suppress all vtordisps
  /// 1: Insert vtordisps in the presence of vbase overrides and non-trivial
  ///    structors
  /// 2: Always insert vtordisps to support RTTI on partially constructed
  ///    objects
  PragmaStack<MSVtorDispAttr::Mode> VtorDispStack;
  // #pragma pack.
  // Sentinel to represent when the stack is set to mac68k alignment.
  static const unsigned kMac68kAlignmentSentinel = ~0U;
  PragmaStack<unsigned> PackStack;
  // Segment #pragmas.
  PragmaStack<StringLiteral *> DataSegStack;
  PragmaStack<StringLiteral *> BSSSegStack;
  PragmaStack<StringLiteral *> ConstSegStack;
  PragmaStack<StringLiteral *> CodeSegStack;

  // RAII object to push / pop sentinel slots for all MS #pragma stacks.
  // Actions should be performed only if we enter / exit a C++ method body.
  class PragmaStackSentinelRAII {
  public:
    PragmaStackSentinelRAII(Sema &S, StringRef SlotLabel, bool ShouldAct);
    ~PragmaStackSentinelRAII();

  private:
    Sema &S;
    StringRef SlotLabel;
    bool ShouldAct;
  };

  /// A mapping that describes the nullability we've seen in each header file.
  FileNullabilityMap NullabilityMap;

  /// Last section used with #pragma init_seg.
  StringLiteral *CurInitSeg;
  SourceLocation CurInitSegLoc;

  /// VisContext - Manages the stack for \#pragma GCC visibility.
  void *VisContext; // Really a "PragmaVisStack*"

  /// \brief This represents the last location of a "#pragma clang optimize off"
  /// directive if such a directive has not been closed by an "on" yet. If
  /// optimizations are currently "on", this is set to an invalid location.
  SourceLocation OptimizeOffPragmaLocation;

  /// \brief Flag indicating if Sema is building a recovery call expression.
  ///
  /// This flag is used to avoid building recovery call expressions
  /// if Sema is already doing so, which would cause infinite recursions.
  bool IsBuildingRecoveryCallExpr;

  /// Used to control the generation of ExprWithCleanups.
  CleanupInfo Cleanup;

  /// ExprCleanupObjects - This is the stack of objects requiring
  /// cleanup that are created by the current full expression.  The
  /// element type here is ExprWithCleanups::Object.
  SmallVector<BlockDecl*, 8> ExprCleanupObjects;

  /// \brief Store a list of either DeclRefExprs or MemberExprs
  ///  that contain a reference to a variable (constant) that may or may not
  ///  be odr-used in this Expr, and we won't know until all lvalue-to-rvalue
  ///  and discarded value conversions have been applied to all subexpressions 
  ///  of the enclosing full expression.  This is cleared at the end of each 
  ///  full expression. 
  llvm::SmallPtrSet<Expr*, 2> MaybeODRUseExprs;

  /// \brief Stack containing information about each of the nested
  /// function, block, and method scopes that are currently active.
  ///
  /// This array is never empty.  Clients should ignore the first
  /// element, which is used to cache a single FunctionScopeInfo
  /// that's used to parse every top-level function.
  SmallVector<sema::FunctionScopeInfo *, 4> FunctionScopes;

  typedef LazyVector<TypedefNameDecl *, ExternalSemaSource,
                     &ExternalSemaSource::ReadExtVectorDecls, 2, 2>
    ExtVectorDeclsType;

  /// ExtVectorDecls - This is a list all the extended vector types. This allows
  /// us to associate a raw vector type with one of the ext_vector type names.
  /// This is only necessary for issuing pretty diagnostics.
  ExtVectorDeclsType ExtVectorDecls;

  /// FieldCollector - Collects CXXFieldDecls during parsing of C++ classes.
  std::unique_ptr<CXXFieldCollector> FieldCollector;

  typedef llvm::SmallSetVector<const NamedDecl*, 16> NamedDeclSetType;

  /// \brief Set containing all declared private fields that are not used.
  NamedDeclSetType UnusedPrivateFields;

  /// \brief Set containing all typedefs that are likely unused.
  llvm::SmallSetVector<const TypedefNameDecl *, 4>
      UnusedLocalTypedefNameCandidates;

  /// \brief Delete-expressions to be analyzed at the end of translation unit
  ///
  /// This list contains class members, and locations of delete-expressions
  /// that could not be proven as to whether they mismatch with new-expression
  /// used in initializer of the field.
  typedef std::pair<SourceLocation, bool> DeleteExprLoc;
  typedef llvm::SmallVector<DeleteExprLoc, 4> DeleteLocs;
  llvm::MapVector<FieldDecl *, DeleteLocs> DeleteExprs;

  typedef llvm::SmallPtrSet<const CXXRecordDecl*, 8> RecordDeclSetTy;

  /// PureVirtualClassDiagSet - a set of class declarations which we have
  /// emitted a list of pure virtual functions. Used to prevent emitting the
  /// same list more than once.
  std::unique_ptr<RecordDeclSetTy> PureVirtualClassDiagSet;

  /// ParsingInitForAutoVars - a set of declarations with auto types for which
  /// we are currently parsing the initializer.
  llvm::SmallPtrSet<const Decl*, 4> ParsingInitForAutoVars;

  /// \brief Look for a locally scoped extern "C" declaration by the given name.
  NamedDecl *findLocallyScopedExternCDecl(DeclarationName Name);

  typedef LazyVector<VarDecl *, ExternalSemaSource,
                     &ExternalSemaSource::ReadTentativeDefinitions, 2, 2>
    TentativeDefinitionsType;

  /// \brief All the tentative definitions encountered in the TU.
  TentativeDefinitionsType TentativeDefinitions;

  typedef LazyVector<const DeclaratorDecl *, ExternalSemaSource,
                     &ExternalSemaSource::ReadUnusedFileScopedDecls, 2, 2>
    UnusedFileScopedDeclsType;

  /// \brief The set of file scoped decls seen so far that have not been used
  /// and must warn if not used. Only contains the first declaration.
  UnusedFileScopedDeclsType UnusedFileScopedDecls;

  typedef LazyVector<CXXConstructorDecl *, ExternalSemaSource,
                     &ExternalSemaSource::ReadDelegatingConstructors, 2, 2>
    DelegatingCtorDeclsType;

  /// \brief All the delegating constructors seen so far in the file, used for
  /// cycle detection at the end of the TU.
  DelegatingCtorDeclsType DelegatingCtorDecls;

  /// \brief All the overriding functions seen during a class definition
  /// that had their exception spec checks delayed, plus the overridden
  /// function.
  SmallVector<std::pair<const CXXMethodDecl*, const CXXMethodDecl*>, 2>
    DelayedExceptionSpecChecks;

  /// \brief All the members seen during a class definition which were both
  /// explicitly defaulted and had explicitly-specified exception
  /// specifications, along with the function type containing their
  /// user-specified exception specification. Those exception specifications
  /// were overridden with the default specifications, but we still need to
  /// check whether they are compatible with the default specification, and
  /// we can't do that until the nesting set of class definitions is complete.
  SmallVector<std::pair<CXXMethodDecl*, const FunctionProtoType*>, 2>
    DelayedDefaultedMemberExceptionSpecs;

  typedef llvm::MapVector<const FunctionDecl *,
                          std::unique_ptr<LateParsedTemplate>>
      LateParsedTemplateMapT;
  LateParsedTemplateMapT LateParsedTemplateMap;

  /// \brief Callback to the parser to parse templated functions when needed.
  typedef void LateTemplateParserCB(void *P, LateParsedTemplate &LPT);
  typedef void LateTemplateParserCleanupCB(void *P);
  LateTemplateParserCB *LateTemplateParser;
  LateTemplateParserCleanupCB *LateTemplateParserCleanup;
  void *OpaqueParser;

  void SetLateTemplateParser(LateTemplateParserCB *LTP,
                             LateTemplateParserCleanupCB *LTPCleanup,
                             void *P) {
    LateTemplateParser = LTP;
    LateTemplateParserCleanup = LTPCleanup;
    OpaqueParser = P;
  }

  class DelayedDiagnostics;

  class DelayedDiagnosticsState {
    sema::DelayedDiagnosticPool *SavedPool;
    friend class Sema::DelayedDiagnostics;
  };
  typedef DelayedDiagnosticsState ParsingDeclState;
  typedef DelayedDiagnosticsState ProcessingContextState;

  /// A class which encapsulates the logic for delaying diagnostics
  /// during parsing and other processing.
  class DelayedDiagnostics {
    /// \brief The current pool of diagnostics into which delayed
    /// diagnostics should go.
    sema::DelayedDiagnosticPool *CurPool;

  public:
    DelayedDiagnostics() : CurPool(nullptr) {}

    /// Adds a delayed diagnostic.
    void add(const sema::DelayedDiagnostic &diag); // in DelayedDiagnostic.h

    /// Determines whether diagnostics should be delayed.
    bool shouldDelayDiagnostics() { return CurPool != nullptr; }

    /// Returns the current delayed-diagnostics pool.
    sema::DelayedDiagnosticPool *getCurrentPool() const {
      return CurPool;
    }

    /// Enter a new scope.  Access and deprecation diagnostics will be
    /// collected in this pool.
    DelayedDiagnosticsState push(sema::DelayedDiagnosticPool &pool) {
      DelayedDiagnosticsState state;
      state.SavedPool = CurPool;
      CurPool = &pool;
      return state;
    }

    /// Leave a delayed-diagnostic state that was previously pushed.
    /// Do not emit any of the diagnostics.  This is performed as part
    /// of the bookkeeping of popping a pool "properly".
    void popWithoutEmitting(DelayedDiagnosticsState state) {
      CurPool = state.SavedPool;
    }

    /// Enter a new scope where access and deprecation diagnostics are
    /// not delayed.
    DelayedDiagnosticsState pushUndelayed() {
      DelayedDiagnosticsState state;
      state.SavedPool = CurPool;
      CurPool = nullptr;
      return state;
    }

    /// Undo a previous pushUndelayed().
    void popUndelayed(DelayedDiagnosticsState state) {
      assert(CurPool == nullptr);
      CurPool = state.SavedPool;
    }
  } DelayedDiagnostics;

  /// A RAII object to temporarily push a declaration context.
  class ContextRAII {
  private:
    Sema &S;
    DeclContext *SavedContext;
    ProcessingContextState SavedContextState;
    QualType SavedCXXThisTypeOverride;

  public:
    ContextRAII(Sema &S, DeclContext *ContextToPush, bool NewThisContext = true)
      : S(S), SavedContext(S.CurContext),
        SavedContextState(S.DelayedDiagnostics.pushUndelayed()),
        SavedCXXThisTypeOverride(S.CXXThisTypeOverride)
    {
      assert(ContextToPush && "pushing null context");
      S.CurContext = ContextToPush;
      if (NewThisContext)
        S.CXXThisTypeOverride = QualType();
    }

    void pop() {
      if (!SavedContext) return;
      S.CurContext = SavedContext;
      S.DelayedDiagnostics.popUndelayed(SavedContextState);
      S.CXXThisTypeOverride = SavedCXXThisTypeOverride;
      SavedContext = nullptr;
    }

    ~ContextRAII() {
      pop();
    }
  };

  /// \brief RAII object to handle the state changes required to synthesize
  /// a function body.
  class SynthesizedFunctionScope {
    Sema &S;
    Sema::ContextRAII SavedContext;
    
  public:
    SynthesizedFunctionScope(Sema &S, DeclContext *DC)
      : S(S), SavedContext(S, DC) 
    {
      S.PushFunctionScope();
      S.PushExpressionEvaluationContext(Sema::PotentiallyEvaluated);
    }
    
    ~SynthesizedFunctionScope() {
      S.PopExpressionEvaluationContext();
      S.PopFunctionScopeInfo();
    }
  };

  /// WeakUndeclaredIdentifiers - Identifiers contained in
  /// \#pragma weak before declared. rare. may alias another
  /// identifier, declared or undeclared
  llvm::MapVector<IdentifierInfo *, WeakInfo> WeakUndeclaredIdentifiers;

  /// ExtnameUndeclaredIdentifiers - Identifiers contained in
  /// \#pragma redefine_extname before declared.  Used in Solaris system headers
  /// to define functions that occur in multiple standards to call the version
  /// in the currently selected standard.
  llvm::DenseMap<IdentifierInfo*,AsmLabelAttr*> ExtnameUndeclaredIdentifiers;


  /// \brief Load weak undeclared identifiers from the external source.
  void LoadExternalWeakUndeclaredIdentifiers();

  /// WeakTopLevelDecl - Translation-unit scoped declarations generated by
  /// \#pragma weak during processing of other Decls.
  /// I couldn't figure out a clean way to generate these in-line, so
  /// we store them here and handle separately -- which is a hack.
  /// It would be best to refactor this.
  SmallVector<Decl*,2> WeakTopLevelDecl;

  IdentifierResolver IdResolver;

  /// Translation Unit Scope - useful to Objective-C actions that need
  /// to lookup file scope declarations in the "ordinary" C decl namespace.
  /// For example, user-defined classes, built-in "id" type, etc.
  Scope *TUScope;

  /// \brief The C++ "std" namespace, where the standard library resides.
  LazyDeclPtr StdNamespace;

  /// \brief The C++ "std::bad_alloc" class, which is defined by the C++
  /// standard library.
  LazyDeclPtr StdBadAlloc;

  /// \brief The C++ "std::align_val_t" enum class, which is defined by the C++
  /// standard library.
  LazyDeclPtr StdAlignValT;

  /// \brief The C++ "std::experimental" namespace, where the experimental parts
  /// of the standard library resides.
  NamespaceDecl *StdExperimentalNamespaceCache;

  /// \brief The C++ "std::initializer_list" template, which is defined in
  /// \<initializer_list>.
  ClassTemplateDecl *StdInitializerList;

  /// \brief The C++ "type_info" declaration, which is defined in \<typeinfo>.
  RecordDecl *CXXTypeInfoDecl;

  /// \brief The MSVC "_GUID" struct, which is defined in MSVC header files.
  RecordDecl *MSVCGuidDecl;

  /// \brief Caches identifiers/selectors for NSFoundation APIs.
  std::unique_ptr<NSAPI> NSAPIObj;

  /// \brief The declaration of the Objective-C NSNumber class.
  ObjCInterfaceDecl *NSNumberDecl;

  /// \brief The declaration of the Objective-C NSValue class.
  ObjCInterfaceDecl *NSValueDecl;

  /// \brief Pointer to NSNumber type (NSNumber *).
  QualType NSNumberPointer;

  /// \brief Pointer to NSValue type (NSValue *).
  QualType NSValuePointer;

  /// \brief The Objective-C NSNumber methods used to create NSNumber literals.
  ObjCMethodDecl *NSNumberLiteralMethods[NSAPI::NumNSNumberLiteralMethods];

  /// \brief The declaration of the Objective-C NSString class.
  ObjCInterfaceDecl *NSStringDecl;

  /// \brief Pointer to NSString type (NSString *).
  QualType NSStringPointer;

  /// \brief The declaration of the stringWithUTF8String: method.
  ObjCMethodDecl *StringWithUTF8StringMethod;

  /// \brief The declaration of the valueWithBytes:objCType: method.
  ObjCMethodDecl *ValueWithBytesObjCTypeMethod;

  /// \brief The declaration of the Objective-C NSArray class.
  ObjCInterfaceDecl *NSArrayDecl;

  /// \brief The declaration of the arrayWithObjects:count: method.
  ObjCMethodDecl *ArrayWithObjectsMethod;

  /// \brief The declaration of the Objective-C NSDictionary class.
  ObjCInterfaceDecl *NSDictionaryDecl;

  /// \brief The declaration of the dictionaryWithObjects:forKeys:count: method.
  ObjCMethodDecl *DictionaryWithObjectsMethod;

  /// \brief id<NSCopying> type.
  QualType QIDNSCopying;

  /// \brief will hold 'respondsToSelector:'
  Selector RespondsToSelectorSel;

  /// \brief counter for internal MS Asm label names.
  unsigned MSAsmLabelNameCounter;

  /// A flag to remember whether the implicit forms of operator new and delete
  /// have been declared.
  bool GlobalNewDeleteDeclared;

  /// A flag to indicate that we're in a context that permits abstract
  /// references to fields.  This is really a 
  bool AllowAbstractFieldReference;

  /// \brief Describes how the expressions currently being parsed are
  /// evaluated at run-time, if at all.
  enum ExpressionEvaluationContext {
    /// \brief The current expression and its subexpressions occur within an
    /// unevaluated operand (C++11 [expr]p7), such as the subexpression of
    /// \c sizeof, where the type of the expression may be significant but
    /// no code will be generated to evaluate the value of the expression at
    /// run time.
    Unevaluated,

    /// \brief The current expression occurs within a discarded statement.
    /// This behaves largely similarly to an unevaluated operand in preventing
    /// definitions from being required, but not in other ways.
    DiscardedStatement,

    /// \brief The current expression occurs within an unevaluated
    /// operand that unconditionally permits abstract references to
    /// fields, such as a SIZE operator in MS-style inline assembly.
    UnevaluatedAbstract,

    /// \brief The current context is "potentially evaluated" in C++11 terms,
    /// but the expression is evaluated at compile-time (like the values of
    /// cases in a switch statement).
    ConstantEvaluated,

    /// \brief The current expression is potentially evaluated at run time,
    /// which means that code may be generated to evaluate the value of the
    /// expression at run time.
    PotentiallyEvaluated,

    /// \brief The current expression is potentially evaluated, but any
    /// declarations referenced inside that expression are only used if
    /// in fact the current expression is used.
    ///
    /// This value is used when parsing default function arguments, for which
    /// we would like to provide diagnostics (e.g., passing non-POD arguments
    /// through varargs) but do not want to mark declarations as "referenced"
    /// until the default argument is used.
    PotentiallyEvaluatedIfUsed
  };

  /// \brief Data structure used to record current or nested
  /// expression evaluation contexts.
  struct ExpressionEvaluationContextRecord {
    /// \brief The expression evaluation context.
    ExpressionEvaluationContext Context;

    /// \brief Whether the enclosing context needed a cleanup.
    CleanupInfo ParentCleanup;

    /// \brief Whether we are in a decltype expression.
    bool IsDecltype;

    /// \brief The number of active cleanup objects when we entered
    /// this expression evaluation context.
    unsigned NumCleanupObjects;

    /// \brief The number of typos encountered during this expression evaluation
    /// context (i.e. the number of TypoExprs created).
    unsigned NumTypos;

    llvm::SmallPtrSet<Expr*, 2> SavedMaybeODRUseExprs;

    /// \brief The lambdas that are present within this context, if it
    /// is indeed an unevaluated context.
    SmallVector<LambdaExpr *, 2> Lambdas;

    /// \brief The declaration that provides context for lambda expressions
    /// and block literals if the normal declaration context does not
    /// suffice, e.g., in a default function argument.
    Decl *ManglingContextDecl;

    /// \brief The context information used to mangle lambda expressions
    /// and block literals within this context.
    ///
    /// This mangling information is allocated lazily, since most contexts
    /// do not have lambda expressions or block literals.
    std::unique_ptr<MangleNumberingContext> MangleNumbering;

    /// \brief If we are processing a decltype type, a set of call expressions
    /// for which we have deferred checking the completeness of the return type.
    SmallVector<CallExpr *, 8> DelayedDecltypeCalls;

    /// \brief If we are processing a decltype type, a set of temporary binding
    /// expressions for which we have deferred checking the destructor.
    SmallVector<CXXBindTemporaryExpr *, 8> DelayedDecltypeBinds;

    ExpressionEvaluationContextRecord(ExpressionEvaluationContext Context,
                                      unsigned NumCleanupObjects,
                                      CleanupInfo ParentCleanup,
                                      Decl *ManglingContextDecl,
                                      bool IsDecltype)
      : Context(Context), ParentCleanup(ParentCleanup),
        IsDecltype(IsDecltype), NumCleanupObjects(NumCleanupObjects),
        NumTypos(0),
        ManglingContextDecl(ManglingContextDecl), MangleNumbering() { }

    /// \brief Retrieve the mangling numbering context, used to consistently
    /// number constructs like lambdas for mangling.
    MangleNumberingContext &getMangleNumberingContext(ASTContext &Ctx);

    bool isUnevaluated() const {
      return Context == Unevaluated || Context == UnevaluatedAbstract;
    }
  };

  /// A stack of expression evaluation contexts.
  SmallVector<ExpressionEvaluationContextRecord, 8> ExprEvalContexts;

  /// \brief Compute the mangling number context for a lambda expression or
  /// block literal.
  ///
  /// \param DC - The DeclContext containing the lambda expression or
  /// block literal.
  /// \param[out] ManglingContextDecl - Returns the ManglingContextDecl
  /// associated with the context, if relevant.
  MangleNumberingContext *getCurrentMangleNumberContext(
    const DeclContext *DC,
    Decl *&ManglingContextDecl);


  /// SpecialMemberOverloadResult - The overloading result for a special member
  /// function.
  ///
  /// This is basically a wrapper around PointerIntPair. The lowest bits of the
  /// integer are used to determine whether overload resolution succeeded.
  class SpecialMemberOverloadResult : public llvm::FastFoldingSetNode {
  public:
    enum Kind {
      NoMemberOrDeleted,
      Ambiguous,
      Success
    };

  private:
    llvm::PointerIntPair<CXXMethodDecl*, 2> Pair;

  public:
    SpecialMemberOverloadResult(const llvm::FoldingSetNodeID &ID)
      : FastFoldingSetNode(ID)
    {}

    CXXMethodDecl *getMethod() const { return Pair.getPointer(); }
    void setMethod(CXXMethodDecl *MD) { Pair.setPointer(MD); }

    Kind getKind() const { return static_cast<Kind>(Pair.getInt()); }
    void setKind(Kind K) { Pair.setInt(K); }
  };

  /// \brief A cache of special member function overload resolution results
  /// for C++ records.
  llvm::FoldingSet<SpecialMemberOverloadResult> SpecialMemberCache;

  /// \brief A cache of the flags available in enumerations with the flag_bits
  /// attribute.
  mutable llvm::DenseMap<const EnumDecl*, llvm::APInt> FlagBitsCache;

  /// \brief The kind of translation unit we are processing.
  ///
  /// When we're processing a complete translation unit, Sema will perform
  /// end-of-translation-unit semantic tasks (such as creating
  /// initializers for tentative definitions in C) once parsing has
  /// completed. Modules and precompiled headers perform different kinds of
  /// checks.
  TranslationUnitKind TUKind;

  llvm::BumpPtrAllocator BumpAlloc;

  /// \brief The number of SFINAE diagnostics that have been trapped.
  unsigned NumSFINAEErrors;

  typedef llvm::DenseMap<ParmVarDecl *, llvm::TinyPtrVector<ParmVarDecl *>>
    UnparsedDefaultArgInstantiationsMap;

  /// \brief A mapping from parameters with unparsed default arguments to the
  /// set of instantiations of each parameter.
  ///
  /// This mapping is a temporary data structure used when parsing
  /// nested class templates or nested classes of class templates,
  /// where we might end up instantiating an inner class before the
  /// default arguments of its methods have been parsed.
  UnparsedDefaultArgInstantiationsMap UnparsedDefaultArgInstantiations;

  // Contains the locations of the beginning of unparsed default
  // argument locations.
  llvm::DenseMap<ParmVarDecl *, SourceLocation> UnparsedDefaultArgLocs;

  /// UndefinedInternals - all the used, undefined objects which require a
  /// definition in this translation unit.
  llvm::MapVector<NamedDecl *, SourceLocation> UndefinedButUsed;

  /// Obtain a sorted list of functions that are undefined but ODR-used.
  void getUndefinedButUsed(
      SmallVectorImpl<std::pair<NamedDecl *, SourceLocation> > &Undefined);

  /// Retrieves list of suspicious delete-expressions that will be checked at
  /// the end of translation unit.
  const llvm::MapVector<FieldDecl *, DeleteLocs> &
  getMismatchingDeleteExpressions() const;

  typedef std::pair<ObjCMethodList, ObjCMethodList> GlobalMethods;
  typedef llvm::DenseMap<Selector, GlobalMethods> GlobalMethodPool;

  /// Method Pool - allows efficient lookup when typechecking messages to "id".
  /// We need to maintain a list, since selectors can have differing signatures
  /// across classes. In Cocoa, this happens to be extremely uncommon (only 1%
  /// of selectors are "overloaded").
  /// At the head of the list it is recorded whether there were 0, 1, or >= 2
  /// methods inside categories with a particular selector.
  GlobalMethodPool MethodPool;

  /// Method selectors used in a \@selector expression. Used for implementation
  /// of -Wselector.
  llvm::MapVector<Selector, SourceLocation> ReferencedSelectors;

  /// Kinds of C++ special members.
  enum CXXSpecialMember {
    CXXDefaultConstructor,
    CXXCopyConstructor,
    CXXMoveConstructor,
    CXXCopyAssignment,
    CXXMoveAssignment,
    CXXDestructor,
    CXXInvalid
  };

  typedef std::pair<CXXRecordDecl*, CXXSpecialMember> SpecialMemberDecl;

  /// The C++ special members which we are currently in the process of
  /// declaring. If this process recursively triggers the declaration of the
  /// same special member, we should act as if it is not yet declared.
  llvm::SmallSet<SpecialMemberDecl, 4> SpecialMembersBeingDeclared;

  void ReadMethodPool(Selector Sel);
  void updateOutOfDateSelector(Selector Sel);

  /// Private Helper predicate to check for 'self'.
  bool isSelfExpr(Expr *RExpr);
  bool isSelfExpr(Expr *RExpr, const ObjCMethodDecl *Method);

  /// \brief Cause the active diagnostic on the DiagosticsEngine to be
  /// emitted. This is closely coupled to the SemaDiagnosticBuilder class and
  /// should not be used elsewhere.
  void EmitCurrentDiagnostic(unsigned DiagID);

  /// Records and restores the FP_CONTRACT state on entry/exit of compound
  /// statements.
  class FPContractStateRAII {
  public:
    FPContractStateRAII(Sema& S)
      : S(S), OldFPContractState(S.FPFeatures.fp_contract) {}
    ~FPContractStateRAII() {
      S.FPFeatures.fp_contract = OldFPContractState;
    }
  private:
    Sema& S;
    bool OldFPContractState : 1;
  };

  void addImplicitTypedef(StringRef Name, QualType T);

public:
  Sema(Preprocessor &pp, ASTContext &ctxt, ASTConsumer &consumer,
       TranslationUnitKind TUKind = TU_Complete,
       CodeCompleteConsumer *CompletionConsumer = nullptr);
  ~Sema();

  /// \brief Perform initialization that occurs after the parser has been
  /// initialized but before it parses anything.
  void Initialize();

  const LangOptions &getLangOpts() const { return LangOpts; }
  OpenCLOptions &getOpenCLOptions() { return OpenCLFeatures; }
  FPOptions     &getFPOptions() { return FPFeatures; }

  DiagnosticsEngine &getDiagnostics() const { return Diags; }
  SourceManager &getSourceManager() const { return SourceMgr; }
  Preprocessor &getPreprocessor() const { return PP; }
  ASTContext &getASTContext() const { return Context; }
  ASTConsumer &getASTConsumer() const { return Consumer; }
  ASTMutationListener *getASTMutationListener() const;
  ExternalSemaSource* getExternalSource() const { return ExternalSource; }

  ///\brief Registers an external source. If an external source already exists,
  /// creates a multiplex external source and appends to it.
  ///
  ///\param[in] E - A non-null external sema source.
  ///
  void addExternalSource(ExternalSemaSource *E);

  void PrintStats() const;

  /// \brief Helper class that creates diagnostics with optional
  /// template instantiation stacks.
  ///
  /// This class provides a wrapper around the basic DiagnosticBuilder
  /// class that emits diagnostics. SemaDiagnosticBuilder is
  /// responsible for emitting the diagnostic (as DiagnosticBuilder
  /// does) and, if the diagnostic comes from inside a template
  /// instantiation, printing the template instantiation stack as
  /// well.
  class SemaDiagnosticBuilder : public DiagnosticBuilder {
    Sema &SemaRef;
    unsigned DiagID;

  public:
    SemaDiagnosticBuilder(DiagnosticBuilder &DB, Sema &SemaRef, unsigned DiagID)
      : DiagnosticBuilder(DB), SemaRef(SemaRef), DiagID(DiagID) { }

    // This is a cunning lie. DiagnosticBuilder actually performs move
    // construction in its copy constructor (but due to varied uses, it's not
    // possible to conveniently express this as actual move construction). So
    // the default copy ctor here is fine, because the base class disables the
    // source anyway, so the user-defined ~SemaDiagnosticBuilder is a safe no-op
    // in that case anwyay.
    SemaDiagnosticBuilder(const SemaDiagnosticBuilder&) = default;

    ~SemaDiagnosticBuilder() {
      // If we aren't active, there is nothing to do.
      if (!isActive()) return;

      // Otherwise, we need to emit the diagnostic. First flush the underlying
      // DiagnosticBuilder data, and clear the diagnostic builder itself so it
      // won't emit the diagnostic in its own destructor.
      //
      // This seems wasteful, in that as written the DiagnosticBuilder dtor will
      // do its own needless checks to see if the diagnostic needs to be
      // emitted. However, because we take care to ensure that the builder
      // objects never escape, a sufficiently smart compiler will be able to
      // eliminate that code.
      FlushCounts();
      Clear();

      // Dispatch to Sema to emit the diagnostic.
      SemaRef.EmitCurrentDiagnostic(DiagID);
    }

    /// Teach operator<< to produce an object of the correct type.
    template<typename T>
    friend const SemaDiagnosticBuilder &operator<<(
        const SemaDiagnosticBuilder &Diag, const T &Value) {
      const DiagnosticBuilder &BaseDiag = Diag;
      BaseDiag << Value;
      return Diag;
    }
  };

  /// \brief Emit a diagnostic.
  SemaDiagnosticBuilder Diag(SourceLocation Loc, unsigned DiagID) {
    DiagnosticBuilder DB = Diags.Report(Loc, DiagID);
    return SemaDiagnosticBuilder(DB, *this, DiagID);
  }

  /// \brief Emit a partial diagnostic.
  SemaDiagnosticBuilder Diag(SourceLocation Loc, const PartialDiagnostic& PD);

  /// \brief Build a partial diagnostic.
  PartialDiagnostic PDiag(unsigned DiagID = 0); // in SemaInternal.h

  bool findMacroSpelling(SourceLocation &loc, StringRef name);

  /// \brief Get a string to suggest for zero-initialization of a type.
  std::string
  getFixItZeroInitializerForType(QualType T, SourceLocation Loc) const;
  std::string getFixItZeroLiteralForType(QualType T, SourceLocation Loc) const;

  /// \brief Calls \c Lexer::getLocForEndOfToken()
  SourceLocation getLocForEndOfToken(SourceLocation Loc, unsigned Offset = 0);

  /// \brief Retrieve the module loader associated with the preprocessor.
  ModuleLoader &getModuleLoader() const;

  void emitAndClearUnusedLocalTypedefWarnings();

  void ActOnEndOfTranslationUnit();

  void CheckDelegatingCtorCycles();

  Scope *getScopeForContext(DeclContext *Ctx);

  void PushFunctionScope();
  void PushBlockScope(Scope *BlockScope, BlockDecl *Block);
  sema::LambdaScopeInfo *PushLambdaScope();

  /// \brief This is used to inform Sema what the current TemplateParameterDepth
  /// is during Parsing.  Currently it is used to pass on the depth
  /// when parsing generic lambda 'auto' parameters.
  void RecordParsingTemplateParameterDepth(unsigned Depth);
  
  void PushCapturedRegionScope(Scope *RegionScope, CapturedDecl *CD,
                               RecordDecl *RD,
                               CapturedRegionKind K);
  void
  PopFunctionScopeInfo(const sema::AnalysisBasedWarnings::Policy *WP = nullptr,
                       const Decl *D = nullptr,
                       const BlockExpr *blkExpr = nullptr);

  sema::FunctionScopeInfo *getCurFunction() const {
    return FunctionScopes.back();
  }
  
  sema::FunctionScopeInfo *getEnclosingFunction() const {
    if (FunctionScopes.empty())
      return nullptr;
    
    for (int e = FunctionScopes.size()-1; e >= 0; --e) {
      if (isa<sema::BlockScopeInfo>(FunctionScopes[e]))
        continue;
      return FunctionScopes[e];
    }
    return nullptr;
  }
  
  template <typename ExprT>
  void recordUseOfEvaluatedWeak(const ExprT *E, bool IsRead=true) {
    if (!isUnevaluatedContext())
      getCurFunction()->recordUseOfWeak(E, IsRead);
  }
  
  void PushCompoundScope();
  void PopCompoundScope();

  sema::CompoundScopeInfo &getCurCompoundScope() const;

  bool hasAnyUnrecoverableErrorsInThisFunction() const;

  /// \brief Retrieve the current block, if any.
  sema::BlockScopeInfo *getCurBlock();

  /// \brief Retrieve the current lambda scope info, if any.
  sema::LambdaScopeInfo *getCurLambda();

  /// \brief Retrieve the current generic lambda info, if any.
  sema::LambdaScopeInfo *getCurGenericLambda();

  /// \brief Retrieve the current captured region, if any.
  sema::CapturedRegionScopeInfo *getCurCapturedRegion();

  /// WeakTopLevelDeclDecls - access to \#pragma weak-generated Decls
  SmallVectorImpl<Decl *> &WeakTopLevelDecls() { return WeakTopLevelDecl; }

  void ActOnComment(SourceRange Comment);

  //===--------------------------------------------------------------------===//
  // Type Analysis / Processing: SemaType.cpp.
  //

  QualType BuildQualifiedType(QualType T, SourceLocation Loc, Qualifiers Qs,
                              const DeclSpec *DS = nullptr);
  QualType BuildQualifiedType(QualType T, SourceLocation Loc, unsigned CVRA,
                              const DeclSpec *DS = nullptr);
  QualType BuildPointerType(QualType T,
                            SourceLocation Loc, DeclarationName Entity);
  QualType BuildReferenceType(QualType T, bool LValueRef,
                              SourceLocation Loc, DeclarationName Entity);
  QualType BuildArrayType(QualType T, ArrayType::ArraySizeModifier ASM,
                          Expr *ArraySize, unsigned Quals,
                          SourceRange Brackets, DeclarationName Entity);
  QualType BuildExtVectorType(QualType T, Expr *ArraySize,
                              SourceLocation AttrLoc);

  bool CheckFunctionReturnType(QualType T, SourceLocation Loc);

  /// \brief Build a function type.
  ///
  /// This routine checks the function type according to C++ rules and
  /// under the assumption that the result type and parameter types have
  /// just been instantiated from a template. It therefore duplicates
  /// some of the behavior of GetTypeForDeclarator, but in a much
  /// simpler form that is only suitable for this narrow use case.
  ///
  /// \param T The return type of the function.
  ///
  /// \param ParamTypes The parameter types of the function. This array
  /// will be modified to account for adjustments to the types of the
  /// function parameters.
  ///
  /// \param Loc The location of the entity whose type involves this
  /// function type or, if there is no such entity, the location of the
  /// type that will have function type.
  ///
  /// \param Entity The name of the entity that involves the function
  /// type, if known.
  ///
  /// \param EPI Extra information about the function type. Usually this will
  /// be taken from an existing function with the same prototype.
  ///
  /// \returns A suitable function type, if there are no errors. The
  /// unqualified type will always be a FunctionProtoType.
  /// Otherwise, returns a NULL type.
  QualType BuildFunctionType(QualType T,
                             MutableArrayRef<QualType> ParamTypes,
                             SourceLocation Loc, DeclarationName Entity,
                             const FunctionProtoType::ExtProtoInfo &EPI);

  QualType BuildMemberPointerType(QualType T, QualType Class,
                                  SourceLocation Loc,
                                  DeclarationName Entity);
  QualType BuildBlockPointerType(QualType T,
                                 SourceLocation Loc, DeclarationName Entity);
  QualType BuildParenType(QualType T);
  QualType BuildAtomicType(QualType T, SourceLocation Loc);
  QualType BuildPipeType(QualType T,
                         SourceLocation Loc);

  TypeSourceInfo *GetTypeForDeclarator(Declarator &D, Scope *S);
  TypeSourceInfo *GetTypeForDeclaratorCast(Declarator &D, QualType FromTy);
  TypeSourceInfo *GetTypeSourceInfoForDeclarator(Declarator &D, QualType T,
                                               TypeSourceInfo *ReturnTypeInfo);

  /// \brief Package the given type and TSI into a ParsedType.
  ParsedType CreateParsedType(QualType T, TypeSourceInfo *TInfo);
  DeclarationNameInfo GetNameForDeclarator(Declarator &D);
  DeclarationNameInfo GetNameFromUnqualifiedId(const UnqualifiedId &Name);
  static QualType GetTypeFromParser(ParsedType Ty,
                                    TypeSourceInfo **TInfo = nullptr);
  CanThrowResult canThrow(const Expr *E);
  const FunctionProtoType *ResolveExceptionSpec(SourceLocation Loc,
                                                const FunctionProtoType *FPT);
  void UpdateExceptionSpec(FunctionDecl *FD,
                           const FunctionProtoType::ExceptionSpecInfo &ESI);
  bool CheckSpecifiedExceptionType(QualType &T, SourceRange Range);
  bool CheckDistantExceptionSpec(QualType T);
  bool CheckEquivalentExceptionSpec(FunctionDecl *Old, FunctionDecl *New);
  bool CheckEquivalentExceptionSpec(
      const FunctionProtoType *Old, SourceLocation OldLoc,
      const FunctionProtoType *New, SourceLocation NewLoc);
  bool CheckEquivalentExceptionSpec(
      const PartialDiagnostic &DiagID, const PartialDiagnostic & NoteID,
      const FunctionProtoType *Old, SourceLocation OldLoc,
      const FunctionProtoType *New, SourceLocation NewLoc,
      bool *MissingExceptionSpecification = nullptr,
      bool *MissingEmptyExceptionSpecification = nullptr,
      bool AllowNoexceptAllMatchWithNoSpec = false,
      bool IsOperatorNew = false);
  bool CheckExceptionSpecSubset(const PartialDiagnostic &DiagID,
                                const PartialDiagnostic &NestedDiagID,
                                const PartialDiagnostic &NoteID,
                                const FunctionProtoType *Superset,
                                SourceLocation SuperLoc,
                                const FunctionProtoType *Subset,
                                SourceLocation SubLoc);
  bool CheckParamExceptionSpec(const PartialDiagnostic &NestedDiagID,
                               const PartialDiagnostic &NoteID,
                               const FunctionProtoType *Target,
                               SourceLocation TargetLoc,
                               const FunctionProtoType *Source,
                               SourceLocation SourceLoc);

  TypeResult ActOnTypeName(Scope *S, Declarator &D);

  /// \brief The parser has parsed the context-sensitive type 'instancetype'
  /// in an Objective-C message declaration. Return the appropriate type.
  ParsedType ActOnObjCInstanceType(SourceLocation Loc);

  /// \brief Abstract class used to diagnose incomplete types.
  struct TypeDiagnoser {
    TypeDiagnoser() {}

    virtual void diagnose(Sema &S, SourceLocation Loc, QualType T) = 0;
    virtual ~TypeDiagnoser() {}
  };

  static int getPrintable(int I) { return I; }
  static unsigned getPrintable(unsigned I) { return I; }
  static bool getPrintable(bool B) { return B; }
  static const char * getPrintable(const char *S) { return S; }
  static StringRef getPrintable(StringRef S) { return S; }
  static const std::string &getPrintable(const std::string &S) { return S; }
  static const IdentifierInfo *getPrintable(const IdentifierInfo *II) {
    return II;
  }
  static DeclarationName getPrintable(DeclarationName N) { return N; }
  static QualType getPrintable(QualType T) { return T; }
  static SourceRange getPrintable(SourceRange R) { return R; }
  static SourceRange getPrintable(SourceLocation L) { return L; }
  static SourceRange getPrintable(const Expr *E) { return E->getSourceRange(); }
  static SourceRange getPrintable(TypeLoc TL) { return TL.getSourceRange();}

  template <typename... Ts> class BoundTypeDiagnoser : public TypeDiagnoser {
    unsigned DiagID;
    std::tuple<const Ts &...> Args;

    template <std::size_t... Is>
    void emit(const SemaDiagnosticBuilder &DB,
              llvm::index_sequence<Is...>) const {
      // Apply all tuple elements to the builder in order.
      bool Dummy[] = {false, (DB << getPrintable(std::get<Is>(Args)))...};
      (void)Dummy;
    }

  public:
    BoundTypeDiagnoser(unsigned DiagID, const Ts &...Args)
        : TypeDiagnoser(), DiagID(DiagID), Args(Args...) {
      assert(DiagID != 0 && "no diagnostic for type diagnoser");
    }

    void diagnose(Sema &S, SourceLocation Loc, QualType T) override {
      const SemaDiagnosticBuilder &DB = S.Diag(Loc, DiagID);
      emit(DB, llvm::index_sequence_for<Ts...>());
      DB << T;
    }
  };

  /// Do a check to make sure \p Name looks like a legal swift_name
  /// attribute for the decl \p D. Raise a diagnostic if the name is invalid
  /// for the given declaration.
  ///
  /// For a function, this will validate a compound Swift name,
  /// e.g. <code>init(foo:bar:baz:)</code> or <code>controllerForName(_:)</code>,
  /// and the function will output the number of parameter names, and whether
  /// this is a single-arg initializer.
  ///
  /// For a type, enum constant, property, or variable declaration, this will
  /// validate either a simple identifier, or a qualified
  /// <code>context.identifier</code> name.
  ///
  /// \returns true if the name is a valid swift name for \p D, false otherwise.
  bool DiagnoseSwiftName(Decl *D, StringRef Name,
                         SourceLocation ArgLoc,
                         IdentifierInfo *AttrName);

private:
  bool RequireCompleteTypeImpl(SourceLocation Loc, QualType T,
                               TypeDiagnoser *Diagnoser);

  struct ModuleScope {
    clang::Module *Module;
    VisibleModuleSet OuterVisibleModules;
  };
  /// The modules we're currently parsing.
  llvm::SmallVector<ModuleScope, 16> ModuleScopes;

  VisibleModuleSet VisibleModules;

  Module *CachedFakeTopLevelModule;

public:
  /// \brief Get the module owning an entity.
  Module *getOwningModule(Decl *Entity);

  /// \brief Make a merged definition of an existing hidden definition \p ND
  /// visible at the specified location.
  void makeMergedDefinitionVisible(NamedDecl *ND, SourceLocation Loc);

  bool isModuleVisible(Module *M) { return VisibleModules.isVisible(M); }

  /// Determine whether a declaration is visible to name lookup.
  bool isVisible(const NamedDecl *D) {
    return !D->isHidden() || isVisibleSlow(D);
  }

  /// Determine whether any declaration of an entity is visible.
  bool
  hasVisibleDeclaration(const NamedDecl *D,
                        llvm::SmallVectorImpl<Module *> *Modules = nullptr) {
    return isVisible(D) || hasVisibleDeclarationSlow(D, Modules);
  }
  bool hasVisibleDeclarationSlow(const NamedDecl *D,
                                 llvm::SmallVectorImpl<Module *> *Modules);

  bool hasVisibleMergedDefinition(NamedDecl *Def);

  /// Determine if \p D has a visible definition. If not, suggest a declaration
  /// that should be made visible to expose the definition.
  bool hasVisibleDefinition(NamedDecl *D, NamedDecl **Suggested,
                            bool OnlyNeedComplete = false);
  bool hasVisibleDefinition(const NamedDecl *D) {
    NamedDecl *Hidden;
    return hasVisibleDefinition(const_cast<NamedDecl*>(D), &Hidden);
  }

  /// Determine if the template parameter \p D has a visible default argument.
  bool
  hasVisibleDefaultArgument(const NamedDecl *D,
                            llvm::SmallVectorImpl<Module *> *Modules = nullptr);

  /// Determine if there is a visible declaration of \p D that is a member
  /// specialization declaration (as opposed to an instantiated declaration).
  bool hasVisibleMemberSpecialization(
      const NamedDecl *D, llvm::SmallVectorImpl<Module *> *Modules = nullptr);

  /// Determine if \p A and \p B are equivalent internal linkage declarations
  /// from different modules, and thus an ambiguity error can be downgraded to
  /// an extension warning.
  bool isEquivalentInternalLinkageDeclaration(const NamedDecl *A,
                                              const NamedDecl *B);
  void diagnoseEquivalentInternalLinkageDeclarations(
      SourceLocation Loc, const NamedDecl *D,
      ArrayRef<const NamedDecl *> Equiv);

  bool isCompleteType(SourceLocation Loc, QualType T) {
    return !RequireCompleteTypeImpl(Loc, T, nullptr);
  }
  bool RequireCompleteType(SourceLocation Loc, QualType T,
                           TypeDiagnoser &Diagnoser);
  bool RequireCompleteType(SourceLocation Loc, QualType T,
                           unsigned DiagID);

  template <typename... Ts>
  bool RequireCompleteType(SourceLocation Loc, QualType T, unsigned DiagID,
                           const Ts &...Args) {
    BoundTypeDiagnoser<Ts...> Diagnoser(DiagID, Args...);
    return RequireCompleteType(Loc, T, Diagnoser);
  }

  void completeExprArrayBound(Expr *E);
  bool RequireCompleteExprType(Expr *E, TypeDiagnoser &Diagnoser);
  bool RequireCompleteExprType(Expr *E, unsigned DiagID);

  template <typename... Ts>
  bool RequireCompleteExprType(Expr *E, unsigned DiagID, const Ts &...Args) {
    BoundTypeDiagnoser<Ts...> Diagnoser(DiagID, Args...);
    return RequireCompleteExprType(E, Diagnoser);
  }

  bool RequireLiteralType(SourceLocation Loc, QualType T,
                          TypeDiagnoser &Diagnoser);
  bool RequireLiteralType(SourceLocation Loc, QualType T, unsigned DiagID);

  template <typename... Ts>
  bool RequireLiteralType(SourceLocation Loc, QualType T, unsigned DiagID,
                          const Ts &...Args) {
    BoundTypeDiagnoser<Ts...> Diagnoser(DiagID, Args...);
    return RequireLiteralType(Loc, T, Diagnoser);
  }

  QualType getElaboratedType(ElaboratedTypeKeyword Keyword,
                             const CXXScopeSpec &SS, QualType T);

  QualType BuildTypeofExprType(Expr *E, SourceLocation Loc);
  /// If AsUnevaluated is false, E is treated as though it were an evaluated
  /// context, such as when building a type for decltype(auto).
  QualType BuildDecltypeType(Expr *E, SourceLocation Loc,
                             bool AsUnevaluated = true);
  QualType BuildUnaryTransformType(QualType BaseType,
                                   UnaryTransformType::UTTKind UKind,
                                   SourceLocation Loc);

  //===--------------------------------------------------------------------===//
  // Symbol table / Decl tracking callbacks: SemaDecl.cpp.
  //

  struct SkipBodyInfo {
    SkipBodyInfo() : ShouldSkip(false), Previous(nullptr) {}
    bool ShouldSkip;
    NamedDecl *Previous;
  };

  /// List of decls defined in a function prototype. This contains EnumConstants
  /// that incorrectly end up in translation unit scope because there is no
  /// function to pin them on. ActOnFunctionDeclarator reads this list and patches
  /// them into the FunctionDecl.
  std::vector<NamedDecl*> DeclsInPrototypeScope;

  DeclGroupPtrTy ConvertDeclToDeclGroup(Decl *Ptr, Decl *OwnedType = nullptr);

  void DiagnoseUseOfUnimplementedSelectors();

  bool isSimpleTypeSpecifier(tok::TokenKind Kind) const;

  ParsedType getTypeName(const IdentifierInfo &II, SourceLocation NameLoc,
                         Scope *S, CXXScopeSpec *SS = nullptr,
                         bool isClassName = false, bool HasTrailingDot = false,
                         ParsedType ObjectType = nullptr,
                         bool IsCtorOrDtorName = false,
                         bool WantNontrivialTypeSourceInfo = false,
                         IdentifierInfo **CorrectedII = nullptr);
  TypeSpecifierType isTagName(IdentifierInfo &II, Scope *S);
  bool isMicrosoftMissingTypename(const CXXScopeSpec *SS, Scope *S);
  void DiagnoseUnknownTypeName(IdentifierInfo *&II,
                               SourceLocation IILoc,
                               Scope *S,
                               CXXScopeSpec *SS,
                               ParsedType &SuggestedType,
                               bool AllowClassTemplates = false);

  /// Attempt to behave like MSVC in situations where lookup of an unqualified
  /// type name has failed in a dependent context. In these situations, we
  /// automatically form a DependentTypeName that will retry lookup in a related
  /// scope during instantiation.
  ParsedType ActOnMSVCUnknownTypeName(const IdentifierInfo &II,
                                      SourceLocation NameLoc,
                                      bool IsTemplateTypeArg);

  /// \brief Describes the result of the name lookup and resolution performed
  /// by \c ClassifyName().
  enum NameClassificationKind {
    NC_Unknown,
    NC_Error,
    NC_Keyword,
    NC_Type,
    NC_Expression,
    NC_NestedNameSpecifier,
    NC_TypeTemplate,
    NC_VarTemplate,
    NC_FunctionTemplate
  };

  class NameClassification {
    NameClassificationKind Kind;
    ExprResult Expr;
    TemplateName Template;
    ParsedType Type;
    const IdentifierInfo *Keyword;

    explicit NameClassification(NameClassificationKind Kind) : Kind(Kind) {}

  public:
    NameClassification(ExprResult Expr) : Kind(NC_Expression), Expr(Expr) {}

    NameClassification(ParsedType Type) : Kind(NC_Type), Type(Type) {}

    NameClassification(const IdentifierInfo *Keyword)
      : Kind(NC_Keyword), Keyword(Keyword) { }

    static NameClassification Error() {
      return NameClassification(NC_Error);
    }

    static NameClassification Unknown() {
      return NameClassification(NC_Unknown);
    }

    static NameClassification NestedNameSpecifier() {
      return NameClassification(NC_NestedNameSpecifier);
    }

    static NameClassification TypeTemplate(TemplateName Name) {
      NameClassification Result(NC_TypeTemplate);
      Result.Template = Name;
      return Result;
    }

    static NameClassification VarTemplate(TemplateName Name) {
      NameClassification Result(NC_VarTemplate);
      Result.Template = Name;
      return Result;
    }

    static NameClassification FunctionTemplate(TemplateName Name) {
      NameClassification Result(NC_FunctionTemplate);
      Result.Template = Name;
      return Result;
    }

    NameClassificationKind getKind() const { return Kind; }

    ParsedType getType() const {
      assert(Kind == NC_Type);
      return Type;
    }

    ExprResult getExpression() const {
      assert(Kind == NC_Expression);
      return Expr;
    }

    TemplateName getTemplateName() const {
      assert(Kind == NC_TypeTemplate || Kind == NC_FunctionTemplate ||
             Kind == NC_VarTemplate);
      return Template;
    }

    TemplateNameKind getTemplateNameKind() const {
      switch (Kind) {
      case NC_TypeTemplate:
        return TNK_Type_template;
      case NC_FunctionTemplate:
        return TNK_Function_template;
      case NC_VarTemplate:
        return TNK_Var_template;
      default:
        llvm_unreachable("unsupported name classification.");
      }
    }
  };

  /// \brief Perform name lookup on the given name, classifying it based on
  /// the results of name lookup and the following token.
  ///
  /// This routine is used by the parser to resolve identifiers and help direct
  /// parsing. When the identifier cannot be found, this routine will attempt
  /// to correct the typo and classify based on the resulting name.
  ///
  /// \param S The scope in which we're performing name lookup.
  ///
  /// \param SS The nested-name-specifier that precedes the name.
  ///
  /// \param Name The identifier. If typo correction finds an alternative name,
  /// this pointer parameter will be updated accordingly.
  ///
  /// \param NameLoc The location of the identifier.
  ///
  /// \param NextToken The token following the identifier. Used to help
  /// disambiguate the name.
  ///
  /// \param IsAddressOfOperand True if this name is the operand of a unary
  ///        address of ('&') expression, assuming it is classified as an
  ///        expression.
  ///
  /// \param CCC The correction callback, if typo correction is desired.
  NameClassification
  ClassifyName(Scope *S, CXXScopeSpec &SS, IdentifierInfo *&Name,
               SourceLocation NameLoc, const Token &NextToken,
               bool IsAddressOfOperand,
               std::unique_ptr<CorrectionCandidateCallback> CCC = nullptr);

  Decl *ActOnDeclarator(Scope *S, Declarator &D);

  NamedDecl *HandleDeclarator(Scope *S, Declarator &D,
                              MultiTemplateParamsArg TemplateParameterLists);
  void RegisterLocallyScopedExternCDecl(NamedDecl *ND, Scope *S);
  bool DiagnoseClassNameShadow(DeclContext *DC, DeclarationNameInfo Info);
  bool diagnoseQualifiedDeclaration(CXXScopeSpec &SS, DeclContext *DC,
                                    DeclarationName Name,
                                    SourceLocation Loc);
  void
  diagnoseIgnoredQualifiers(unsigned DiagID, unsigned Quals,
                            SourceLocation FallbackLoc,
                            SourceLocation ConstQualLoc = SourceLocation(),
                            SourceLocation VolatileQualLoc = SourceLocation(),
                            SourceLocation RestrictQualLoc = SourceLocation(),
                            SourceLocation AtomicQualLoc = SourceLocation(),
                            SourceLocation UnalignedQualLoc = SourceLocation());

  static bool adjustContextForLocalExternDecl(DeclContext *&DC);
  void DiagnoseFunctionSpecifiers(const DeclSpec &DS);
  void CheckShadow(Scope *S, VarDecl *D, const LookupResult& R);
  void CheckShadow(Scope *S, VarDecl *D);

  /// Warn if 'E', which is an expression that is about to be modified, refers
  /// to a shadowing declaration.
  void CheckShadowingDeclModification(Expr *E, SourceLocation Loc);

  void DiagnoseShadowingLambdaDecls(const sema::LambdaScopeInfo *LSI);

private:
  /// Map of current shadowing declarations to shadowed declarations. Warn if
  /// it looks like the user is trying to modify the shadowing declaration.
  llvm::DenseMap<const NamedDecl *, const NamedDecl *> ShadowingDecls;

public:
  void CheckCastAlign(Expr *Op, QualType T, SourceRange TRange);
  void handleTagNumbering(const TagDecl *Tag, Scope *TagScope);
  void setTagNameForLinkagePurposes(TagDecl *TagFromDeclSpec,
                                    TypedefNameDecl *NewTD);
  void CheckTypedefForVariablyModifiedType(Scope *S, TypedefNameDecl *D);
  NamedDecl* ActOnTypedefDeclarator(Scope* S, Declarator& D, DeclContext* DC,
                                    TypeSourceInfo *TInfo,
                                    LookupResult &Previous);
  NamedDecl* ActOnTypedefNameDecl(Scope* S, DeclContext* DC, TypedefNameDecl *D,
                                  LookupResult &Previous, bool &Redeclaration);
  NamedDecl *ActOnVariableDeclarator(Scope *S, Declarator &D, DeclContext *DC,
                                     TypeSourceInfo *TInfo,
                                     LookupResult &Previous,
                                     MultiTemplateParamsArg TemplateParamLists,
                                     bool &AddToScope,
                                     ArrayRef<BindingDecl *> Bindings = None);
  NamedDecl *
  ActOnDecompositionDeclarator(Scope *S, Declarator &D,
                               MultiTemplateParamsArg TemplateParamLists);
  // Returns true if the variable declaration is a redeclaration
  bool CheckVariableDeclaration(VarDecl *NewVD, LookupResult &Previous);
  void CheckVariableDeclarationType(VarDecl *NewVD);
  void CheckCompleteVariableDeclaration(VarDecl *VD);
  void CheckCompleteDecompositionDeclaration(DecompositionDecl *DD);
  void MaybeSuggestAddingStaticToDecl(const FunctionDecl *D);

  NamedDecl* ActOnFunctionDeclarator(Scope* S, Declarator& D, DeclContext* DC,
                                     TypeSourceInfo *TInfo,
                                     LookupResult &Previous,
                                     MultiTemplateParamsArg TemplateParamLists,
                                     bool &AddToScope);
  bool AddOverriddenMethods(CXXRecordDecl *DC, CXXMethodDecl *MD);

  bool CheckConstexprFunctionDecl(const FunctionDecl *FD);
  bool CheckConstexprFunctionBody(const FunctionDecl *FD, Stmt *Body);

  void DiagnoseHiddenVirtualMethods(CXXMethodDecl *MD);
  void FindHiddenVirtualMethods(CXXMethodDecl *MD,
                          SmallVectorImpl<CXXMethodDecl*> &OverloadedMethods);
  void NoteHiddenVirtualMethods(CXXMethodDecl *MD,
                          SmallVectorImpl<CXXMethodDecl*> &OverloadedMethods);
  // Returns true if the function declaration is a redeclaration
  bool CheckFunctionDeclaration(Scope *S,
                                FunctionDecl *NewFD, LookupResult &Previous,
                                bool IsExplicitSpecialization);
  bool shouldLinkDependentDeclWithPrevious(Decl *D, Decl *OldDecl);
  void CheckMain(FunctionDecl *FD, const DeclSpec &D);
  void CheckMSVCRTEntryPoint(FunctionDecl *FD);
  Decl *ActOnParamDeclarator(Scope *S, Declarator &D);
  ParmVarDecl *BuildParmVarDeclForTypedef(DeclContext *DC,
                                          SourceLocation Loc,
                                          QualType T);
  ParmVarDecl *CheckParameter(DeclContext *DC, SourceLocation StartLoc,
                              SourceLocation NameLoc, IdentifierInfo *Name,
                              QualType T, TypeSourceInfo *TSInfo,
                              StorageClass SC);
  void ActOnParamDefaultArgument(Decl *param,
                                 SourceLocation EqualLoc,
                                 Expr *defarg);
  void ActOnParamUnparsedDefaultArgument(Decl *param,
                                         SourceLocation EqualLoc,
                                         SourceLocation ArgLoc);
  void ActOnParamDefaultArgumentError(Decl *param, SourceLocation EqualLoc);
  bool SetParamDefaultArgument(ParmVarDecl *Param, Expr *DefaultArg,
                               SourceLocation EqualLoc);

  void AddInitializerToDecl(Decl *dcl, Expr *init, bool DirectInit,
                            bool TypeMayContainAuto);
  void ActOnUninitializedDecl(Decl *dcl, bool TypeMayContainAuto);
  void ActOnInitializerError(Decl *Dcl);
  void ActOnPureSpecifier(Decl *D, SourceLocation PureSpecLoc);
  void ActOnCXXForRangeDecl(Decl *D);
  StmtResult ActOnCXXForRangeIdentifier(Scope *S, SourceLocation IdentLoc,
                                        IdentifierInfo *Ident,
                                        ParsedAttributes &Attrs,
                                        SourceLocation AttrEnd);
  void SetDeclDeleted(Decl *dcl, SourceLocation DelLoc);
  void SetDeclDefaulted(Decl *dcl, SourceLocation DefaultLoc);
  void FinalizeDeclaration(Decl *D);
  DeclGroupPtrTy FinalizeDeclaratorGroup(Scope *S, const DeclSpec &DS,
                                         ArrayRef<Decl *> Group);
  DeclGroupPtrTy BuildDeclaratorGroup(MutableArrayRef<Decl *> Group,
                                      bool TypeMayContainAuto = true);

  /// Should be called on all declarations that might have attached
  /// documentation comments.
  void ActOnDocumentableDecl(Decl *D);
  void ActOnDocumentableDecls(ArrayRef<Decl *> Group);

  void ActOnFinishKNRParamDeclarations(Scope *S, Declarator &D,
                                       SourceLocation LocAfterDecls);
  void CheckForFunctionRedefinition(
      FunctionDecl *FD, const FunctionDecl *EffectiveDefinition = nullptr,
      SkipBodyInfo *SkipBody = nullptr);
  Decl *ActOnStartOfFunctionDef(Scope *S, Declarator &D,
                                MultiTemplateParamsArg TemplateParamLists,
                                SkipBodyInfo *SkipBody = nullptr);
  Decl *ActOnStartOfFunctionDef(Scope *S, Decl *D,
                                SkipBodyInfo *SkipBody = nullptr);
  void ActOnStartOfObjCMethodDef(Scope *S, Decl *D);
  bool isObjCMethodDecl(Decl *D) {
    return D && isa<ObjCMethodDecl>(D);
  }

  /// \brief Determine whether we can delay parsing the body of a function or
  /// function template until it is used, assuming we don't care about emitting
  /// code for that function.
  ///
  /// This will be \c false if we may need the body of the function in the
  /// middle of parsing an expression (where it's impractical to switch to
  /// parsing a different function), for instance, if it's constexpr in C++11
  /// or has an 'auto' return type in C++14. These cases are essentially bugs.
  bool canDelayFunctionBody(const Declarator &D);

  /// \brief Determine whether we can skip parsing the body of a function
  /// definition, assuming we don't care about analyzing its body or emitting
  /// code for that function.
  ///
  /// This will be \c false only if we may need the body of the function in
  /// order to parse the rest of the program (for instance, if it is
  /// \c constexpr in C++11 or has an 'auto' return type in C++14).
  bool canSkipFunctionBody(Decl *D);

  void computeNRVO(Stmt *Body, sema::FunctionScopeInfo *Scope);
  Decl *ActOnFinishFunctionBody(Decl *Decl, Stmt *Body);
  Decl *ActOnFinishFunctionBody(Decl *Decl, Stmt *Body, bool IsInstantiation);
  Decl *ActOnSkippedFunctionBody(Decl *Decl);
  void ActOnFinishInlineFunctionDef(FunctionDecl *D);

  /// ActOnFinishDelayedAttribute - Invoked when we have finished parsing an
  /// attribute for which parsing is delayed.
  void ActOnFinishDelayedAttribute(Scope *S, Decl *D, ParsedAttributes &Attrs);

  /// \brief Diagnose any unused parameters in the given sequence of
  /// ParmVarDecl pointers.
  void DiagnoseUnusedParameters(ArrayRef<ParmVarDecl *> Parameters);

  /// \brief Diagnose whether the size of parameters or return value of a
  /// function or obj-c method definition is pass-by-value and larger than a
  /// specified threshold.
  void
  DiagnoseSizeOfParametersAndReturnValue(ArrayRef<ParmVarDecl *> Parameters,
                                         QualType ReturnTy, NamedDecl *D);

  void DiagnoseInvalidJumps(Stmt *Body);
  Decl *ActOnFileScopeAsmDecl(Expr *expr,
                              SourceLocation AsmLoc,
                              SourceLocation RParenLoc);

  /// \brief Handle a C++11 empty-declaration and attribute-declaration.
  Decl *ActOnEmptyDeclaration(Scope *S,
                              AttributeList *AttrList,
                              SourceLocation SemiLoc);

  enum class ModuleDeclKind {
    Module,         ///< 'module X;'
    Partition,      ///< 'module partition X;'
    Implementation, ///< 'module implementation X;'
  };

  /// The parser has processed a module-declaration that begins the definition
  /// of a module interface or implementation.
  DeclGroupPtrTy ActOnModuleDecl(SourceLocation ModuleLoc, ModuleDeclKind MDK,
                                 ModuleIdPath Path);

  /// \brief The parser has processed a module import declaration.
  ///
  /// \param AtLoc The location of the '@' symbol, if any.
  ///
  /// \param ImportLoc The location of the 'import' keyword.
  ///
  /// \param Path The module access path.
  DeclResult ActOnModuleImport(SourceLocation AtLoc, SourceLocation ImportLoc,
                               ModuleIdPath Path);

  /// \brief The parser has processed a module import translated from a
  /// #include or similar preprocessing directive.
  void ActOnModuleInclude(SourceLocation DirectiveLoc, Module *Mod);
  void BuildModuleInclude(SourceLocation DirectiveLoc, Module *Mod);

  /// \brief The parsed has entered a submodule.
  void ActOnModuleBegin(SourceLocation DirectiveLoc, Module *Mod);
  /// \brief The parser has left a submodule.
  void ActOnModuleEnd(SourceLocation DirectiveLoc, Module *Mod);

  /// \brief Check if module import may be found in the current context,
  /// emit error if not.
  void diagnoseMisplacedModuleImport(Module *M, SourceLocation ImportLoc);

  /// \brief Create an implicit import of the given module at the given
  /// source location, for error recovery, if possible.
  ///
  /// This routine is typically used when an entity found by name lookup
  /// is actually hidden within a module that we know about but the user
  /// has forgotten to import.
  void createImplicitModuleImportForErrorRecovery(SourceLocation Loc,
                                                  Module *Mod);

  /// Kinds of missing import. Note, the values of these enumerators correspond
  /// to %select values in diagnostics.
  enum class MissingImportKind {
    Declaration,
    Definition,
    DefaultArgument,
    ExplicitSpecialization,
    PartialSpecialization
  };

  /// \brief Diagnose that the specified declaration needs to be visible but
  /// isn't, and suggest a module import that would resolve the problem.
  void diagnoseMissingImport(SourceLocation Loc, NamedDecl *Decl,
                             MissingImportKind MIK, bool Recover = true);
  void diagnoseMissingImport(SourceLocation Loc, NamedDecl *Decl,
                             SourceLocation DeclLoc, ArrayRef<Module *> Modules,
                             MissingImportKind MIK, bool Recover);

  Decl *ActOnStartExportDecl(Scope *S, SourceLocation ExportLoc,
                             SourceLocation LBraceLoc);
  Decl *ActOnFinishExportDecl(Scope *S, Decl *ExportDecl,
                              SourceLocation RBraceLoc);

  /// \brief We've found a use of a templated declaration that would trigger an
  /// implicit instantiation. Check that any relevant explicit specializations
  /// and partial specializations are visible, and diagnose if not.
  void checkSpecializationVisibility(SourceLocation Loc, NamedDecl *Spec);

  /// \brief We've found a use of a template specialization that would select a
  /// partial specialization. Check that the partial specialization is visible,
  /// and diagnose if not.
  void checkPartialSpecializationVisibility(SourceLocation Loc,
                                            NamedDecl *Spec);

  /// \brief Retrieve a suitable printing policy.
  PrintingPolicy getPrintingPolicy() const {
    return getPrintingPolicy(Context, PP);
  }

  /// \brief Retrieve a suitable printing policy.
  static PrintingPolicy getPrintingPolicy(const ASTContext &Ctx,
                                          const Preprocessor &PP);

  /// Scope actions.
  void ActOnPopScope(SourceLocation Loc, Scope *S);
  void ActOnTranslationUnitScope(Scope *S);

  Decl *ParsedFreeStandingDeclSpec(Scope *S, AccessSpecifier AS, DeclSpec &DS,
                                   RecordDecl *&AnonRecord);
  Decl *ParsedFreeStandingDeclSpec(Scope *S, AccessSpecifier AS, DeclSpec &DS,
                                   MultiTemplateParamsArg TemplateParams,
                                   bool IsExplicitInstantiation,
                                   RecordDecl *&AnonRecord);

  Decl *BuildAnonymousStructOrUnion(Scope *S, DeclSpec &DS,
                                    AccessSpecifier AS,
                                    RecordDecl *Record,
                                    const PrintingPolicy &Policy);

  Decl *BuildMicrosoftCAnonymousStruct(Scope *S, DeclSpec &DS,
                                       RecordDecl *Record);

  /// Common ways to introduce type names without a tag for use in diagnostics.
  /// Keep in sync with err_tag_reference_non_tag.
  enum NonTagKind {
    NTK_Unknown,
    NTK_Typedef,
    NTK_TypeAlias,
    NTK_Template,
    NTK_TypeAliasTemplate,
    NTK_TemplateTemplateArgument,
  };

  /// Given a non-tag type declaration, returns an enum useful for indicating
  /// what kind of non-tag type this is.
  NonTagKind getNonTagTypeDeclKind(const Decl *D);

  bool isAcceptableTagRedeclaration(const TagDecl *Previous,
                                    TagTypeKind NewTag, bool isDefinition,
                                    SourceLocation NewTagLoc,
                                    const IdentifierInfo *Name);

  enum TagUseKind {
    TUK_Reference,   // Reference to a tag:  'struct foo *X;'
    TUK_Declaration, // Fwd decl of a tag:   'struct foo;'
    TUK_Definition,  // Definition of a tag: 'struct foo { int X; } Y;'
    TUK_Friend       // Friend declaration:  'friend struct foo;'
  };

  Decl *ActOnTag(Scope *S, unsigned TagSpec, TagUseKind TUK,
                 SourceLocation KWLoc, CXXScopeSpec &SS,
                 IdentifierInfo *Name, SourceLocation NameLoc,
                 AttributeList *Attr, AccessSpecifier AS,
                 SourceLocation ModulePrivateLoc,
                 MultiTemplateParamsArg TemplateParameterLists,
                 bool &OwnedDecl, bool &IsDependent,
                 SourceLocation ScopedEnumKWLoc,
                 bool ScopedEnumUsesClassTag, TypeResult UnderlyingType,
                 bool IsTypeSpecifier, SkipBodyInfo *SkipBody = nullptr);

  Decl *ActOnTemplatedFriendTag(Scope *S, SourceLocation FriendLoc,
                                unsigned TagSpec, SourceLocation TagLoc,
                                CXXScopeSpec &SS,
                                IdentifierInfo *Name, SourceLocation NameLoc,
                                AttributeList *Attr,
                                MultiTemplateParamsArg TempParamLists);

  TypeResult ActOnDependentTag(Scope *S,
                               unsigned TagSpec,
                               TagUseKind TUK,
                               const CXXScopeSpec &SS,
                               IdentifierInfo *Name,
                               SourceLocation TagLoc,
                               SourceLocation NameLoc);

  void ActOnDefs(Scope *S, Decl *TagD, SourceLocation DeclStart,
                 IdentifierInfo *ClassName,
                 SmallVectorImpl<Decl *> &Decls);
  Decl *ActOnField(Scope *S, Decl *TagD, SourceLocation DeclStart,
                   Declarator &D, Expr *BitfieldWidth);

  FieldDecl *HandleField(Scope *S, RecordDecl *TagD, SourceLocation DeclStart,
                         Declarator &D, Expr *BitfieldWidth,
                         InClassInitStyle InitStyle,
                         AccessSpecifier AS);
  MSPropertyDecl *HandleMSProperty(Scope *S, RecordDecl *TagD,
                                   SourceLocation DeclStart,
                                   Declarator &D, Expr *BitfieldWidth,
                                   InClassInitStyle InitStyle,
                                   AccessSpecifier AS,
                                   AttributeList *MSPropertyAttr);

  FieldDecl *CheckFieldDecl(DeclarationName Name, QualType T,
                            TypeSourceInfo *TInfo,
                            RecordDecl *Record, SourceLocation Loc,
                            bool Mutable, Expr *BitfieldWidth,
                            InClassInitStyle InitStyle,
                            SourceLocation TSSL,
                            AccessSpecifier AS, NamedDecl *PrevDecl,
                            Declarator *D = nullptr);

  bool CheckNontrivialField(FieldDecl *FD);
  void DiagnoseNontrivial(const CXXRecordDecl *Record, CXXSpecialMember CSM);
  bool SpecialMemberIsTrivial(CXXMethodDecl *MD, CXXSpecialMember CSM,
                              bool Diagnose = false);
  CXXSpecialMember getSpecialMember(const CXXMethodDecl *MD);
  void ActOnLastBitfield(SourceLocation DeclStart,
                         SmallVectorImpl<Decl *> &AllIvarDecls);
  Decl *ActOnIvar(Scope *S, SourceLocation DeclStart,
                  Declarator &D, Expr *BitfieldWidth,
                  tok::ObjCKeywordKind visibility);

  // This is used for both record definitions and ObjC interface declarations.
  void ActOnFields(Scope* S, SourceLocation RecLoc, Decl *TagDecl,
                   ArrayRef<Decl *> Fields,
                   SourceLocation LBrac, SourceLocation RBrac,
                   AttributeList *AttrList);

  /// ActOnTagStartDefinition - Invoked when we have entered the
  /// scope of a tag's definition (e.g., for an enumeration, class,
  /// struct, or union).
  void ActOnTagStartDefinition(Scope *S, Decl *TagDecl);

  typedef void *SkippedDefinitionContext;

  /// \brief Invoked when we enter a tag definition that we're skipping.
  SkippedDefinitionContext ActOnTagStartSkippedDefinition(Scope *S, Decl *TD);

  Decl *ActOnObjCContainerStartDefinition(Decl *IDecl);

  /// ActOnStartCXXMemberDeclarations - Invoked when we have parsed a
  /// C++ record definition's base-specifiers clause and are starting its
  /// member declarations.
  void ActOnStartCXXMemberDeclarations(Scope *S, Decl *TagDecl,
                                       SourceLocation FinalLoc,
                                       bool IsFinalSpelledSealed,
                                       SourceLocation LBraceLoc);

  /// ActOnTagFinishDefinition - Invoked once we have finished parsing
  /// the definition of a tag (enumeration, class, struct, or union).
  void ActOnTagFinishDefinition(Scope *S, Decl *TagDecl,
                                SourceRange BraceRange);

  void ActOnTagFinishSkippedDefinition(SkippedDefinitionContext Context);

  void ActOnObjCContainerFinishDefinition();

  /// \brief Invoked when we must temporarily exit the objective-c container
  /// scope for parsing/looking-up C constructs.
  ///
  /// Must be followed by a call to \see ActOnObjCReenterContainerContext
  void ActOnObjCTemporaryExitContainerContext(DeclContext *DC);
  void ActOnObjCReenterContainerContext(DeclContext *DC);

  /// ActOnTagDefinitionError - Invoked when there was an unrecoverable
  /// error parsing the definition of a tag.
  void ActOnTagDefinitionError(Scope *S, Decl *TagDecl);

  EnumConstantDecl *CheckEnumConstant(EnumDecl *Enum,
                                      EnumConstantDecl *LastEnumConst,
                                      SourceLocation IdLoc,
                                      IdentifierInfo *Id,
                                      Expr *val);
  bool CheckEnumUnderlyingType(TypeSourceInfo *TI);
  bool CheckEnumRedeclaration(SourceLocation EnumLoc, bool IsScoped,
                              QualType EnumUnderlyingTy,
                              bool EnumUnderlyingIsImplicit,
                              const EnumDecl *Prev);

  /// Determine whether the body of an anonymous enumeration should be skipped.
  /// \param II The name of the first enumerator.
  SkipBodyInfo shouldSkipAnonEnumBody(Scope *S, IdentifierInfo *II,
                                      SourceLocation IILoc);

  Decl *ActOnEnumConstant(Scope *S, Decl *EnumDecl, Decl *LastEnumConstant,
                          SourceLocation IdLoc, IdentifierInfo *Id,
                          AttributeList *Attrs,
                          SourceLocation EqualLoc, Expr *Val);
  void ActOnEnumBody(SourceLocation EnumLoc, SourceRange BraceRange,
                     Decl *EnumDecl,
                     ArrayRef<Decl *> Elements,
                     Scope *S, AttributeList *Attr);

  DeclContext *getContainingDC(DeclContext *DC);

  /// Set the current declaration context until it gets popped.
  void PushDeclContext(Scope *S, DeclContext *DC);
  void PopDeclContext();

  /// EnterDeclaratorContext - Used when we must lookup names in the context
  /// of a declarator's nested name specifier.
  void EnterDeclaratorContext(Scope *S, DeclContext *DC);
  void ExitDeclaratorContext(Scope *S);

  /// Push the parameters of D, which must be a function, into scope.
  void ActOnReenterFunctionContext(Scope* S, Decl* D);
  void ActOnExitFunctionContext();

  DeclContext *getFunctionLevelDeclContext();

  /// getCurFunctionDecl - If inside of a function body, this returns a pointer
  /// to the function decl for the function being parsed.  If we're currently
  /// in a 'block', this returns the containing context.
  FunctionDecl *getCurFunctionDecl();

  /// getCurMethodDecl - If inside of a method body, this returns a pointer to
  /// the method decl for the method being parsed.  If we're currently
  /// in a 'block', this returns the containing context.
  ObjCMethodDecl *getCurMethodDecl();

  /// getCurFunctionOrMethodDecl - Return the Decl for the current ObjC method
  /// or C function we're in, otherwise return null.  If we're currently
  /// in a 'block', this returns the containing context.
  NamedDecl *getCurFunctionOrMethodDecl();

  /// Add this decl to the scope shadowed decl chains.
  void PushOnScopeChains(NamedDecl *D, Scope *S, bool AddToContext = true);

  /// \brief Make the given externally-produced declaration visible at the
  /// top level scope.
  ///
  /// \param D The externally-produced declaration to push.
  ///
  /// \param Name The name of the externally-produced declaration.
  void pushExternalDeclIntoScope(NamedDecl *D, DeclarationName Name);

  /// isDeclInScope - If 'Ctx' is a function/method, isDeclInScope returns true
  /// if 'D' is in Scope 'S', otherwise 'S' is ignored and isDeclInScope returns
  /// true if 'D' belongs to the given declaration context.
  ///
  /// \param AllowInlineNamespace If \c true, allow the declaration to be in the
  ///        enclosing namespace set of the context, rather than contained
  ///        directly within it.
  bool isDeclInScope(NamedDecl *D, DeclContext *Ctx, Scope *S = nullptr,
                     bool AllowInlineNamespace = false);

  /// Finds the scope corresponding to the given decl context, if it
  /// happens to be an enclosing scope.  Otherwise return NULL.
  static Scope *getScopeForDeclContext(Scope *S, DeclContext *DC);

  /// Subroutines of ActOnDeclarator().
  TypedefDecl *ParseTypedefDecl(Scope *S, Declarator &D, QualType T,
                                TypeSourceInfo *TInfo);
  bool isIncompatibleTypedef(TypeDecl *Old, TypedefNameDecl *New);

  /// \brief Describes the kind of merge to perform for availability
  /// attributes (including "deprecated", "unavailable", and "availability").
  enum AvailabilityMergeKind {
    /// \brief Don't merge availability attributes at all.
    AMK_None,
    /// \brief Merge availability attributes for a redeclaration, which requires
    /// an exact match.
    AMK_Redeclaration,
    /// \brief Merge availability attributes for an override, which requires
    /// an exact match or a weakening of constraints.
    AMK_Override,
    /// \brief Merge availability attributes for an implementation of
    /// a protocol requirement.
    AMK_ProtocolImplementation,
  };

  /// Attribute merging methods. Return true if a new attribute was added.
  AvailabilityAttr *mergeAvailabilityAttr(NamedDecl *D, SourceRange Range,
                                          IdentifierInfo *Platform,
                                          bool Implicit,
                                          VersionTuple Introduced,
                                          VersionTuple Deprecated,
                                          VersionTuple Obsoleted,
                                          bool IsUnavailable,
                                          StringRef Message,
                                          bool IsStrict, StringRef Replacement,
                                          AvailabilityMergeKind AMK,
                                          unsigned AttrSpellingListIndex);
  TypeVisibilityAttr *mergeTypeVisibilityAttr(Decl *D, SourceRange Range,
                                       TypeVisibilityAttr::VisibilityType Vis,
                                              unsigned AttrSpellingListIndex);
  VisibilityAttr *mergeVisibilityAttr(Decl *D, SourceRange Range,
                                      VisibilityAttr::VisibilityType Vis,
                                      unsigned AttrSpellingListIndex);
  UuidAttr *mergeUuidAttr(Decl *D, SourceRange Range,
                          unsigned AttrSpellingListIndex, StringRef Uuid);
  DLLImportAttr *mergeDLLImportAttr(Decl *D, SourceRange Range,
                                    unsigned AttrSpellingListIndex);
  DLLExportAttr *mergeDLLExportAttr(Decl *D, SourceRange Range,
                                    unsigned AttrSpellingListIndex);
  MSInheritanceAttr *
  mergeMSInheritanceAttr(Decl *D, SourceRange Range, bool BestCase,
                         unsigned AttrSpellingListIndex,
                         MSInheritanceAttr::Spelling SemanticSpelling);
  FormatAttr *mergeFormatAttr(Decl *D, SourceRange Range,
                              IdentifierInfo *Format, int FormatIdx,
                              int FirstArg, unsigned AttrSpellingListIndex);
  SectionAttr *mergeSectionAttr(Decl *D, SourceRange Range, StringRef Name,
                                unsigned AttrSpellingListIndex);
  AlwaysInlineAttr *mergeAlwaysInlineAttr(Decl *D, SourceRange Range,
                                          IdentifierInfo *Ident,
                                          unsigned AttrSpellingListIndex);
  MinSizeAttr *mergeMinSizeAttr(Decl *D, SourceRange Range,
                                unsigned AttrSpellingListIndex);
  OptimizeNoneAttr *mergeOptimizeNoneAttr(Decl *D, SourceRange Range,
                                          unsigned AttrSpellingListIndex);
  SwiftNameAttr *mergeSwiftNameAttr(Decl *D, SourceRange Range,
                                    StringRef Name, bool Override,
                                    unsigned AttrSpellingListIndex);
  InternalLinkageAttr *mergeInternalLinkageAttr(Decl *D, SourceRange Range,
                                                IdentifierInfo *Ident,
                                                unsigned AttrSpellingListIndex);
  CommonAttr *mergeCommonAttr(Decl *D, SourceRange Range, IdentifierInfo *Ident,
                              unsigned AttrSpellingListIndex);

  void mergeDeclAttributes(NamedDecl *New, Decl *Old,
                           AvailabilityMergeKind AMK = AMK_Redeclaration);
  void MergeTypedefNameDecl(Scope *S, TypedefNameDecl *New,
                            LookupResult &OldDecls);
  bool MergeFunctionDecl(FunctionDecl *New, NamedDecl *&Old, Scope *S,
                         bool MergeTypeWithOld);
  bool MergeCompatibleFunctionDecls(FunctionDecl *New, FunctionDecl *Old,
                                    Scope *S, bool MergeTypeWithOld);
  void mergeObjCMethodDecls(ObjCMethodDecl *New, ObjCMethodDecl *Old);
  void MergeVarDecl(VarDecl *New, LookupResult &Previous);
  void MergeVarDeclTypes(VarDecl *New, VarDecl *Old, bool MergeTypeWithOld);
  void MergeVarDeclExceptionSpecs(VarDecl *New, VarDecl *Old);
  bool checkVarDeclRedefinition(VarDecl *OldDefn, VarDecl *NewDefn);
  bool MergeCXXFunctionDecl(FunctionDecl *New, FunctionDecl *Old, Scope *S);

  // AssignmentAction - This is used by all the assignment diagnostic functions
  // to represent what is actually causing the operation
  enum AssignmentAction {
    AA_Assigning,
    AA_Passing,
    AA_Returning,
    AA_Converting,
    AA_Initializing,
    AA_Sending,
    AA_Casting,
    AA_Passing_CFAudited
  };

  /// C++ Overloading.
  enum OverloadKind {
    /// This is a legitimate overload: the existing declarations are
    /// functions or function templates with different signatures.
    Ovl_Overload,

    /// This is not an overload because the signature exactly matches
    /// an existing declaration.
    Ovl_Match,

    /// This is not an overload because the lookup results contain a
    /// non-function.
    Ovl_NonFunction
  };
  OverloadKind CheckOverload(Scope *S,
                             FunctionDecl *New,
                             const LookupResult &OldDecls,
                             NamedDecl *&OldDecl,
                             bool IsForUsingDecl);
  bool IsOverload(FunctionDecl *New, FunctionDecl *Old, bool IsForUsingDecl,
                  bool ConsiderCudaAttrs = true);

  /// \brief Checks availability of the function depending on the current
  /// function context.Inside an unavailable function,unavailability is ignored.
  ///
  /// \returns true if \p FD is unavailable and current context is inside
  /// an available function, false otherwise.
  bool isFunctionConsideredUnavailable(FunctionDecl *FD);

  ImplicitConversionSequence
  TryImplicitConversion(Expr *From, QualType ToType,
                        bool SuppressUserConversions,
                        bool AllowExplicit,
                        bool InOverloadResolution,
                        bool CStyle,
                        bool AllowObjCWritebackConversion);

  bool IsIntegralPromotion(Expr *From, QualType FromType, QualType ToType);
  bool IsFloatingPointPromotion(QualType FromType, QualType ToType);
  bool IsComplexPromotion(QualType FromType, QualType ToType);
  bool IsPointerConversion(Expr *From, QualType FromType, QualType ToType,
                           bool InOverloadResolution,
                           QualType& ConvertedType, bool &IncompatibleObjC);
  bool isObjCPointerConversion(QualType FromType, QualType ToType,
                               QualType& ConvertedType, bool &IncompatibleObjC);
  bool isObjCWritebackConversion(QualType FromType, QualType ToType,
                                 QualType &ConvertedType);
  bool IsBlockPointerConversion(QualType FromType, QualType ToType,
                                QualType& ConvertedType);
  bool FunctionParamTypesAreEqual(const FunctionProtoType *OldType,
                                  const FunctionProtoType *NewType,
                                  unsigned *ArgPos = nullptr);
  void HandleFunctionTypeMismatch(PartialDiagnostic &PDiag,
                                  QualType FromType, QualType ToType);

  void maybeExtendBlockObject(ExprResult &E);
  CastKind PrepareCastToObjCObjectPointer(ExprResult &E);
  bool CheckPointerConversion(Expr *From, QualType ToType,
                              CastKind &Kind,
                              CXXCastPath& BasePath,
                              bool IgnoreBaseAccess,
                              bool Diagnose = true);
  bool IsMemberPointerConversion(Expr *From, QualType FromType, QualType ToType,
                                 bool InOverloadResolution,
                                 QualType &ConvertedType);
  bool CheckMemberPointerConversion(Expr *From, QualType ToType,
                                    CastKind &Kind,
                                    CXXCastPath &BasePath,
                                    bool IgnoreBaseAccess);
  bool IsQualificationConversion(QualType FromType, QualType ToType,
                                 bool CStyle, bool &ObjCLifetimeConversion);
  bool IsFunctionConversion(QualType FromType, QualType ToType,
                            QualType &ResultTy);
  bool DiagnoseMultipleUserDefinedConversion(Expr *From, QualType ToType);
  bool isSameOrCompatibleFunctionType(CanQualType Param, CanQualType Arg);

  ExprResult PerformMoveOrCopyInitialization(const InitializedEntity &Entity,
                                             const VarDecl *NRVOCandidate,
                                             QualType ResultType,
                                             Expr *Value,
                                             bool AllowNRVO = true);

  bool CanPerformCopyInitialization(const InitializedEntity &Entity,
                                    ExprResult Init);
  ExprResult PerformCopyInitialization(const InitializedEntity &Entity,
                                       SourceLocation EqualLoc,
                                       ExprResult Init,
                                       bool TopLevelOfInitList = false,
                                       bool AllowExplicit = false);
  ExprResult PerformObjectArgumentInitialization(Expr *From,
                                                 NestedNameSpecifier *Qualifier,
                                                 NamedDecl *FoundDecl,
                                                 CXXMethodDecl *Method);

  ExprResult PerformContextuallyConvertToBool(Expr *From);
  ExprResult PerformContextuallyConvertToObjCPointer(Expr *From);

  /// Contexts in which a converted constant expression is required.
  enum CCEKind {
    CCEK_CaseValue,   ///< Expression in a case label.
    CCEK_Enumerator,  ///< Enumerator value with fixed underlying type.
    CCEK_TemplateArg, ///< Value of a non-type template parameter.
    CCEK_NewExpr,     ///< Constant expression in a noptr-new-declarator.
    CCEK_ConstexprIf  ///< Condition in a constexpr if statement.
  };
  ExprResult CheckConvertedConstantExpression(Expr *From, QualType T,
                                              llvm::APSInt &Value, CCEKind CCE);
  ExprResult CheckConvertedConstantExpression(Expr *From, QualType T,
                                              APValue &Value, CCEKind CCE);

  /// \brief Abstract base class used to perform a contextual implicit
  /// conversion from an expression to any type passing a filter.
  class ContextualImplicitConverter {
  public:
    bool Suppress;
    bool SuppressConversion;

    ContextualImplicitConverter(bool Suppress = false,
                                bool SuppressConversion = false)
        : Suppress(Suppress), SuppressConversion(SuppressConversion) {}

    /// \brief Determine whether the specified type is a valid destination type
    /// for this conversion.
    virtual bool match(QualType T) = 0;

    /// \brief Emits a diagnostic complaining that the expression does not have
    /// integral or enumeration type.
    virtual SemaDiagnosticBuilder
    diagnoseNoMatch(Sema &S, SourceLocation Loc, QualType T) = 0;

    /// \brief Emits a diagnostic when the expression has incomplete class type.
    virtual SemaDiagnosticBuilder
    diagnoseIncomplete(Sema &S, SourceLocation Loc, QualType T) = 0;

    /// \brief Emits a diagnostic when the only matching conversion function
    /// is explicit.
    virtual SemaDiagnosticBuilder diagnoseExplicitConv(
        Sema &S, SourceLocation Loc, QualType T, QualType ConvTy) = 0;

    /// \brief Emits a note for the explicit conversion function.
    virtual SemaDiagnosticBuilder
    noteExplicitConv(Sema &S, CXXConversionDecl *Conv, QualType ConvTy) = 0;

    /// \brief Emits a diagnostic when there are multiple possible conversion
    /// functions.
    virtual SemaDiagnosticBuilder
    diagnoseAmbiguous(Sema &S, SourceLocation Loc, QualType T) = 0;

    /// \brief Emits a note for one of the candidate conversions.
    virtual SemaDiagnosticBuilder
    noteAmbiguous(Sema &S, CXXConversionDecl *Conv, QualType ConvTy) = 0;

    /// \brief Emits a diagnostic when we picked a conversion function
    /// (for cases when we are not allowed to pick a conversion function).
    virtual SemaDiagnosticBuilder diagnoseConversion(
        Sema &S, SourceLocation Loc, QualType T, QualType ConvTy) = 0;

    virtual ~ContextualImplicitConverter() {}
  };

  class ICEConvertDiagnoser : public ContextualImplicitConverter {
    bool AllowScopedEnumerations;

  public:
    ICEConvertDiagnoser(bool AllowScopedEnumerations,
                        bool Suppress, bool SuppressConversion)
        : ContextualImplicitConverter(Suppress, SuppressConversion),
          AllowScopedEnumerations(AllowScopedEnumerations) {}

    /// Match an integral or (possibly scoped) enumeration type.
    bool match(QualType T) override;

    SemaDiagnosticBuilder
    diagnoseNoMatch(Sema &S, SourceLocation Loc, QualType T) override {
      return diagnoseNotInt(S, Loc, T);
    }

    /// \brief Emits a diagnostic complaining that the expression does not have
    /// integral or enumeration type.
    virtual SemaDiagnosticBuilder
    diagnoseNotInt(Sema &S, SourceLocation Loc, QualType T) = 0;
  };

  /// Perform a contextual implicit conversion.
  ExprResult PerformContextualImplicitConversion(
      SourceLocation Loc, Expr *FromE, ContextualImplicitConverter &Converter);


  enum ObjCSubscriptKind {
    OS_Array,
    OS_Dictionary,
    OS_Error
  };
  ObjCSubscriptKind CheckSubscriptingKind(Expr *FromE);

  // Note that LK_String is intentionally after the other literals, as
  // this is used for diagnostics logic.
  enum ObjCLiteralKind {
    LK_Array,
    LK_Dictionary,
    LK_Numeric,
    LK_Boxed,
    LK_String,
    LK_Block,
    LK_None
  };
  ObjCLiteralKind CheckLiteralKind(Expr *FromE);

  ExprResult PerformObjectMemberConversion(Expr *From,
                                           NestedNameSpecifier *Qualifier,
                                           NamedDecl *FoundDecl,
                                           NamedDecl *Member);

  // Members have to be NamespaceDecl* or TranslationUnitDecl*.
  // TODO: make this is a typesafe union.
  typedef llvm::SmallSetVector<DeclContext   *, 16> AssociatedNamespaceSet;
  typedef llvm::SmallSetVector<CXXRecordDecl *, 16> AssociatedClassSet;

  void AddOverloadCandidate(FunctionDecl *Function,
                            DeclAccessPair FoundDecl,
                            ArrayRef<Expr *> Args,
                            OverloadCandidateSet& CandidateSet,
                            bool SuppressUserConversions = false,
                            bool PartialOverloading = false,
                            bool AllowExplicit = false);
  void AddFunctionCandidates(const UnresolvedSetImpl &Functions,
                      ArrayRef<Expr *> Args,
                      OverloadCandidateSet &CandidateSet,
                      TemplateArgumentListInfo *ExplicitTemplateArgs = nullptr,
                      bool SuppressUserConversions = false,
                      bool PartialOverloading = false);
  void AddMethodCandidate(DeclAccessPair FoundDecl,
                          QualType ObjectType,
                          Expr::Classification ObjectClassification,
                          ArrayRef<Expr *> Args,
                          OverloadCandidateSet& CandidateSet,
                          bool SuppressUserConversion = false);
  void AddMethodCandidate(CXXMethodDecl *Method,
                          DeclAccessPair FoundDecl,
                          CXXRecordDecl *ActingContext, QualType ObjectType,
                          Expr::Classification ObjectClassification,
                          ArrayRef<Expr *> Args,
                          OverloadCandidateSet& CandidateSet,
                          bool SuppressUserConversions = false,
                          bool PartialOverloading = false);
  void AddMethodTemplateCandidate(FunctionTemplateDecl *MethodTmpl,
                                  DeclAccessPair FoundDecl,
                                  CXXRecordDecl *ActingContext,
                                 TemplateArgumentListInfo *ExplicitTemplateArgs,
                                  QualType ObjectType,
                                  Expr::Classification ObjectClassification,
                                  ArrayRef<Expr *> Args,
                                  OverloadCandidateSet& CandidateSet,
                                  bool SuppressUserConversions = false,
                                  bool PartialOverloading = false);
  void AddTemplateOverloadCandidate(FunctionTemplateDecl *FunctionTemplate,
                                    DeclAccessPair FoundDecl,
                                 TemplateArgumentListInfo *ExplicitTemplateArgs,
                                    ArrayRef<Expr *> Args,
                                    OverloadCandidateSet& CandidateSet,
                                    bool SuppressUserConversions = false,
                                    bool PartialOverloading = false);
  void AddConversionCandidate(CXXConversionDecl *Conversion,
                              DeclAccessPair FoundDecl,
                              CXXRecordDecl *ActingContext,
                              Expr *From, QualType ToType,
                              OverloadCandidateSet& CandidateSet,
                              bool AllowObjCConversionOnExplicit);
  void AddTemplateConversionCandidate(FunctionTemplateDecl *FunctionTemplate,
                                      DeclAccessPair FoundDecl,
                                      CXXRecordDecl *ActingContext,
                                      Expr *From, QualType ToType,
                                      OverloadCandidateSet &CandidateSet,
                                      bool AllowObjCConversionOnExplicit);
  void AddSurrogateCandidate(CXXConversionDecl *Conversion,
                             DeclAccessPair FoundDecl,
                             CXXRecordDecl *ActingContext,
                             const FunctionProtoType *Proto,
                             Expr *Object, ArrayRef<Expr *> Args,
                             OverloadCandidateSet& CandidateSet);
  void AddMemberOperatorCandidates(OverloadedOperatorKind Op,
                                   SourceLocation OpLoc, ArrayRef<Expr *> Args,
                                   OverloadCandidateSet& CandidateSet,
                                   SourceRange OpRange = SourceRange());
  void AddBuiltinCandidate(QualType ResultTy, QualType *ParamTys,
                           ArrayRef<Expr *> Args, 
                           OverloadCandidateSet& CandidateSet,
                           bool IsAssignmentOperator = false,
                           unsigned NumContextualBoolArguments = 0);
  void AddBuiltinOperatorCandidates(OverloadedOperatorKind Op,
                                    SourceLocation OpLoc, ArrayRef<Expr *> Args,
                                    OverloadCandidateSet& CandidateSet);
  void AddArgumentDependentLookupCandidates(DeclarationName Name,
                                            SourceLocation Loc,
                                            ArrayRef<Expr *> Args,
                                TemplateArgumentListInfo *ExplicitTemplateArgs,
                                            OverloadCandidateSet& CandidateSet,
                                            bool PartialOverloading = false);

  // Emit as a 'note' the specific overload candidate
  void NoteOverloadCandidate(NamedDecl *Found, FunctionDecl *Fn,
                             QualType DestType = QualType(),
                             bool TakingAddress = false);

  // Emit as a series of 'note's all template and non-templates identified by
  // the expression Expr
  void NoteAllOverloadCandidates(Expr *E, QualType DestType = QualType(),
                                 bool TakingAddress = false);

  /// Check the enable_if expressions on the given function. Returns the first
  /// failing attribute, or NULL if they were all successful.
  EnableIfAttr *CheckEnableIf(FunctionDecl *Function, ArrayRef<Expr *> Args,
                              bool MissingImplicitThis = false);

  /// Returns whether the given function's address can be taken or not,
  /// optionally emitting a diagnostic if the address can't be taken.
  ///
  /// Returns false if taking the address of the function is illegal.
  bool checkAddressOfFunctionIsAvailable(const FunctionDecl *Function,
                                         bool Complain = false,
                                         SourceLocation Loc = SourceLocation());

  // [PossiblyAFunctionType]  -->   [Return]
  // NonFunctionType --> NonFunctionType
  // R (A) --> R(A)
  // R (*)(A) --> R (A)
  // R (&)(A) --> R (A)
  // R (S::*)(A) --> R (A)
  QualType ExtractUnqualifiedFunctionType(QualType PossiblyAFunctionType);

  FunctionDecl *
  ResolveAddressOfOverloadedFunction(Expr *AddressOfExpr,
                                     QualType TargetType,
                                     bool Complain,
                                     DeclAccessPair &Found,
                                     bool *pHadMultipleCandidates = nullptr);

  FunctionDecl *
  resolveAddressOfOnlyViableOverloadCandidate(Expr *E,
                                              DeclAccessPair &FoundResult);

  bool resolveAndFixAddressOfOnlyViableOverloadCandidate(ExprResult &SrcExpr);

  FunctionDecl *
  ResolveSingleFunctionTemplateSpecialization(OverloadExpr *ovl,
                                              bool Complain = false,
                                              DeclAccessPair *Found = nullptr);

  bool ResolveAndFixSingleFunctionTemplateSpecialization(
                      ExprResult &SrcExpr,
                      bool DoFunctionPointerConverion = false,
                      bool Complain = false,
                      SourceRange OpRangeForComplaining = SourceRange(),
                      QualType DestTypeForComplaining = QualType(),
                      unsigned DiagIDForComplaining = 0);


  Expr *FixOverloadedFunctionReference(Expr *E,
                                       DeclAccessPair FoundDecl,
                                       FunctionDecl *Fn);
  ExprResult FixOverloadedFunctionReference(ExprResult,
                                            DeclAccessPair FoundDecl,
                                            FunctionDecl *Fn);

  void AddOverloadedCallCandidates(UnresolvedLookupExpr *ULE,
                                   ArrayRef<Expr *> Args,
                                   OverloadCandidateSet &CandidateSet,
                                   bool PartialOverloading = false);

  // An enum used to represent the different possible results of building a
  // range-based for loop.
  enum ForRangeStatus {
    FRS_Success,
    FRS_NoViableFunction,
    FRS_DiagnosticIssued
  };

  ForRangeStatus BuildForRangeBeginEndCall(SourceLocation Loc,
                                           SourceLocation RangeLoc,
                                           const DeclarationNameInfo &NameInfo,
                                           LookupResult &MemberLookup,
                                           OverloadCandidateSet *CandidateSet,
                                           Expr *Range, ExprResult *CallExpr);

  ExprResult BuildOverloadedCallExpr(Scope *S, Expr *Fn,
                                     UnresolvedLookupExpr *ULE,
                                     SourceLocation LParenLoc,
                                     MultiExprArg Args,
                                     SourceLocation RParenLoc,
                                     Expr *ExecConfig,
                                     bool AllowTypoCorrection=true,
                                     bool CalleesAddressIsTaken=false);

  bool buildOverloadedCallSet(Scope *S, Expr *Fn, UnresolvedLookupExpr *ULE,
                              MultiExprArg Args, SourceLocation RParenLoc,
                              OverloadCandidateSet *CandidateSet,
                              ExprResult *Result);

  ExprResult CreateOverloadedUnaryOp(SourceLocation OpLoc,
                                     UnaryOperatorKind Opc,
                                     const UnresolvedSetImpl &Fns,
                                     Expr *input);

  ExprResult CreateOverloadedBinOp(SourceLocation OpLoc,
                                   BinaryOperatorKind Opc,
                                   const UnresolvedSetImpl &Fns,
                                   Expr *LHS, Expr *RHS);

  ExprResult CreateOverloadedArraySubscriptExpr(SourceLocation LLoc,
                                                SourceLocation RLoc,
                                                Expr *Base,Expr *Idx);

  ExprResult
  BuildCallToMemberFunction(Scope *S, Expr *MemExpr,
                            SourceLocation LParenLoc,
                            MultiExprArg Args,
                            SourceLocation RParenLoc);
  ExprResult
  BuildCallToObjectOfClassType(Scope *S, Expr *Object, SourceLocation LParenLoc,
                               MultiExprArg Args,
                               SourceLocation RParenLoc);

  ExprResult BuildOverloadedArrowExpr(Scope *S, Expr *Base,
                                      SourceLocation OpLoc,
                                      bool *NoArrowOperatorFound = nullptr);

  /// CheckCallReturnType - Checks that a call expression's return type is
  /// complete. Returns true on failure. The location passed in is the location
  /// that best represents the call.
  bool CheckCallReturnType(QualType ReturnType, SourceLocation Loc,
                           CallExpr *CE, FunctionDecl *FD);

  /// Helpers for dealing with blocks and functions.
  bool CheckParmsForFunctionDef(ArrayRef<ParmVarDecl *> Parameters,
                                bool CheckParameterNames);
  void CheckCXXDefaultArguments(FunctionDecl *FD);
  void CheckExtraCXXDefaultArguments(Declarator &D);
  Scope *getNonFieldDeclScope(Scope *S);

  /// \name Name lookup
  ///
  /// These routines provide name lookup that is used during semantic
  /// analysis to resolve the various kinds of names (identifiers,
  /// overloaded operator names, constructor names, etc.) into zero or
  /// more declarations within a particular scope. The major entry
  /// points are LookupName, which performs unqualified name lookup,
  /// and LookupQualifiedName, which performs qualified name lookup.
  ///
  /// All name lookup is performed based on some specific criteria,
  /// which specify what names will be visible to name lookup and how
  /// far name lookup should work. These criteria are important both
  /// for capturing language semantics (certain lookups will ignore
  /// certain names, for example) and for performance, since name
  /// lookup is often a bottleneck in the compilation of C++. Name
  /// lookup criteria is specified via the LookupCriteria enumeration.
  ///
  /// The results of name lookup can vary based on the kind of name
  /// lookup performed, the current language, and the translation
  /// unit. In C, for example, name lookup will either return nothing
  /// (no entity found) or a single declaration. In C++, name lookup
  /// can additionally refer to a set of overloaded functions or
  /// result in an ambiguity. All of the possible results of name
  /// lookup are captured by the LookupResult class, which provides
  /// the ability to distinguish among them.
  //@{

  /// @brief Describes the kind of name lookup to perform.
  enum LookupNameKind {
    /// Ordinary name lookup, which finds ordinary names (functions,
    /// variables, typedefs, etc.) in C and most kinds of names
    /// (functions, variables, members, types, etc.) in C++.
    LookupOrdinaryName = 0,
    /// Tag name lookup, which finds the names of enums, classes,
    /// structs, and unions.
    LookupTagName,
    /// Label name lookup.
    LookupLabel,
    /// Member name lookup, which finds the names of
    /// class/struct/union members.
    LookupMemberName,
    /// Look up of an operator name (e.g., operator+) for use with
    /// operator overloading. This lookup is similar to ordinary name
    /// lookup, but will ignore any declarations that are class members.
    LookupOperatorName,
    /// Look up of a name that precedes the '::' scope resolution
    /// operator in C++. This lookup completely ignores operator, object,
    /// function, and enumerator names (C++ [basic.lookup.qual]p1).
    LookupNestedNameSpecifierName,
    /// Look up a namespace name within a C++ using directive or
    /// namespace alias definition, ignoring non-namespace names (C++
    /// [basic.lookup.udir]p1).
    LookupNamespaceName,
    /// Look up all declarations in a scope with the given name,
    /// including resolved using declarations.  This is appropriate
    /// for checking redeclarations for a using declaration.
    LookupUsingDeclName,
    /// Look up an ordinary name that is going to be redeclared as a
    /// name with linkage. This lookup ignores any declarations that
    /// are outside of the current scope unless they have linkage. See
    /// C99 6.2.2p4-5 and C++ [basic.link]p6.
    LookupRedeclarationWithLinkage,
    /// Look up a friend of a local class. This lookup does not look
    /// outside the innermost non-class scope. See C++11 [class.friend]p11.
    LookupLocalFriendName,
    /// Look up the name of an Objective-C protocol.
    LookupObjCProtocolName,
    /// Look up implicit 'self' parameter of an objective-c method.
    LookupObjCImplicitSelfParam,
    /// \brief Look up the name of an OpenMP user-defined reduction operation.
    LookupOMPReductionName,
    /// \brief Look up any declaration with any name.
    LookupAnyName
  };

  /// \brief Specifies whether (or how) name lookup is being performed for a
  /// redeclaration (vs. a reference).
  enum RedeclarationKind {
    /// \brief The lookup is a reference to this name that is not for the
    /// purpose of redeclaring the name.
    NotForRedeclaration = 0,
    /// \brief The lookup results will be used for redeclaration of a name,
    /// if an entity by that name already exists.
    ForRedeclaration
  };

  /// \brief The possible outcomes of name lookup for a literal operator.
  enum LiteralOperatorLookupResult {
    /// \brief The lookup resulted in an error.
    LOLR_Error,
    /// \brief The lookup found a single 'cooked' literal operator, which
    /// expects a normal literal to be built and passed to it.
    LOLR_Cooked,
    /// \brief The lookup found a single 'raw' literal operator, which expects
    /// a string literal containing the spelling of the literal token.
    LOLR_Raw,
    /// \brief The lookup found an overload set of literal operator templates,
    /// which expect the characters of the spelling of the literal token to be
    /// passed as a non-type template argument pack.
    LOLR_Template,
    /// \brief The lookup found an overload set of literal operator templates,
    /// which expect the character type and characters of the spelling of the
    /// string literal token to be passed as template arguments.
    LOLR_StringTemplate
  };

  SpecialMemberOverloadResult *LookupSpecialMember(CXXRecordDecl *D,
                                                   CXXSpecialMember SM,
                                                   bool ConstArg,
                                                   bool VolatileArg,
                                                   bool RValueThis,
                                                   bool ConstThis,
                                                   bool VolatileThis);

  typedef std::function<void(const TypoCorrection &)> TypoDiagnosticGenerator;
  typedef std::function<ExprResult(Sema &, TypoExpr *, TypoCorrection)>
      TypoRecoveryCallback;

private:
  bool CppLookupName(LookupResult &R, Scope *S);

  struct TypoExprState {
    std::unique_ptr<TypoCorrectionConsumer> Consumer;
    TypoDiagnosticGenerator DiagHandler;
    TypoRecoveryCallback RecoveryHandler;
    TypoExprState();
    TypoExprState(TypoExprState &&other) noexcept;
    TypoExprState &operator=(TypoExprState &&other) noexcept;
  };

  /// \brief The set of unhandled TypoExprs and their associated state.
  llvm::MapVector<TypoExpr *, TypoExprState> DelayedTypos;

  /// \brief Creates a new TypoExpr AST node.
  TypoExpr *createDelayedTypo(std::unique_ptr<TypoCorrectionConsumer> TCC,
                              TypoDiagnosticGenerator TDG,
                              TypoRecoveryCallback TRC);

  // \brief The set of known/encountered (unique, canonicalized) NamespaceDecls.
  //
  // The boolean value will be true to indicate that the namespace was loaded
  // from an AST/PCH file, or false otherwise.
  llvm::MapVector<NamespaceDecl*, bool> KnownNamespaces;

  /// \brief Whether we have already loaded known namespaces from an extenal
  /// source.
  bool LoadedExternalKnownNamespaces;

  /// \brief Helper for CorrectTypo and CorrectTypoDelayed used to create and
  /// populate a new TypoCorrectionConsumer. Returns nullptr if typo correction
  /// should be skipped entirely.
  std::unique_ptr<TypoCorrectionConsumer>
  makeTypoCorrectionConsumer(const DeclarationNameInfo &Typo,
                             Sema::LookupNameKind LookupKind, Scope *S,
                             CXXScopeSpec *SS,
                             std::unique_ptr<CorrectionCandidateCallback> CCC,
                             DeclContext *MemberContext, bool EnteringContext,
                             const ObjCObjectPointerType *OPT,
                             bool ErrorRecovery);

public:
  const TypoExprState &getTypoExprState(TypoExpr *TE) const;

  /// \brief Clears the state of the given TypoExpr.
  void clearDelayedTypo(TypoExpr *TE);

  /// \brief Look up a name, looking for a single declaration.  Return
  /// null if the results were absent, ambiguous, or overloaded.
  ///
  /// It is preferable to use the elaborated form and explicitly handle
  /// ambiguity and overloaded.
  NamedDecl *LookupSingleName(Scope *S, DeclarationName Name,
                              SourceLocation Loc,
                              LookupNameKind NameKind,
                              RedeclarationKind Redecl
                                = NotForRedeclaration);
  bool LookupName(LookupResult &R, Scope *S,
                  bool AllowBuiltinCreation = false);
  bool LookupQualifiedName(LookupResult &R, DeclContext *LookupCtx,
                           bool InUnqualifiedLookup = false);
  bool LookupQualifiedName(LookupResult &R, DeclContext *LookupCtx,
                           CXXScopeSpec &SS);
  bool LookupParsedName(LookupResult &R, Scope *S, CXXScopeSpec *SS,
                        bool AllowBuiltinCreation = false,
                        bool EnteringContext = false);
  ObjCProtocolDecl *LookupProtocol(IdentifierInfo *II, SourceLocation IdLoc,
                                   RedeclarationKind Redecl
                                     = NotForRedeclaration);
  bool LookupInSuper(LookupResult &R, CXXRecordDecl *Class);

  void LookupOverloadedOperatorName(OverloadedOperatorKind Op, Scope *S,
                                    QualType T1, QualType T2,
                                    UnresolvedSetImpl &Functions);
  void addOverloadedOperatorToUnresolvedSet(UnresolvedSetImpl &Functions,
                                            DeclAccessPair Operator,
                                            QualType T1, QualType T2);

  LabelDecl *LookupOrCreateLabel(IdentifierInfo *II, SourceLocation IdentLoc,
                                 SourceLocation GnuLabelLoc = SourceLocation());

  DeclContextLookupResult LookupConstructors(CXXRecordDecl *Class);
  CXXConstructorDecl *LookupDefaultConstructor(CXXRecordDecl *Class);
  CXXConstructorDecl *LookupCopyingConstructor(CXXRecordDecl *Class,
                                               unsigned Quals);
  CXXMethodDecl *LookupCopyingAssignment(CXXRecordDecl *Class, unsigned Quals,
                                         bool RValueThis, unsigned ThisQuals);
  CXXConstructorDecl *LookupMovingConstructor(CXXRecordDecl *Class,
                                              unsigned Quals);
  CXXMethodDecl *LookupMovingAssignment(CXXRecordDecl *Class, unsigned Quals,
                                        bool RValueThis, unsigned ThisQuals);
  CXXDestructorDecl *LookupDestructor(CXXRecordDecl *Class);

  bool checkLiteralOperatorId(const CXXScopeSpec &SS, const UnqualifiedId &Id);
  LiteralOperatorLookupResult LookupLiteralOperator(Scope *S, LookupResult &R,
                                                    ArrayRef<QualType> ArgTys,
                                                    bool AllowRaw,
                                                    bool AllowTemplate,
                                                    bool AllowStringTemplate);
  bool isKnownName(StringRef name);

  void ArgumentDependentLookup(DeclarationName Name, SourceLocation Loc,
                               ArrayRef<Expr *> Args, ADLResult &Functions);

  void LookupVisibleDecls(Scope *S, LookupNameKind Kind,
                          VisibleDeclConsumer &Consumer,
                          bool IncludeGlobalScope = true);
  void LookupVisibleDecls(DeclContext *Ctx, LookupNameKind Kind,
                          VisibleDeclConsumer &Consumer,
                          bool IncludeGlobalScope = true);

  enum CorrectTypoKind {
    CTK_NonError,     // CorrectTypo used in a non error recovery situation.
    CTK_ErrorRecovery // CorrectTypo used in normal error recovery.
  };

  TypoCorrection CorrectTypo(const DeclarationNameInfo &Typo,
                             Sema::LookupNameKind LookupKind,
                             Scope *S, CXXScopeSpec *SS,
                             std::unique_ptr<CorrectionCandidateCallback> CCC,
                             CorrectTypoKind Mode,
                             DeclContext *MemberContext = nullptr,
                             bool EnteringContext = false,
                             const ObjCObjectPointerType *OPT = nullptr,
                             bool RecordFailure = true);

  TypoExpr *CorrectTypoDelayed(const DeclarationNameInfo &Typo,
                               Sema::LookupNameKind LookupKind, Scope *S,
                               CXXScopeSpec *SS,
                               std::unique_ptr<CorrectionCandidateCallback> CCC,
                               TypoDiagnosticGenerator TDG,
                               TypoRecoveryCallback TRC, CorrectTypoKind Mode,
                               DeclContext *MemberContext = nullptr,
                               bool EnteringContext = false,
                               const ObjCObjectPointerType *OPT = nullptr);

  /// \brief Process any TypoExprs in the given Expr and its children,
  /// generating diagnostics as appropriate and returning a new Expr if there
  /// were typos that were all successfully corrected and ExprError if one or
  /// more typos could not be corrected.
  ///
  /// \param E The Expr to check for TypoExprs.
  ///
  /// \param InitDecl A VarDecl to avoid because the Expr being corrected is its
  /// initializer.
  ///
  /// \param Filter A function applied to a newly rebuilt Expr to determine if
  /// it is an acceptable/usable result from a single combination of typo
  /// corrections. As long as the filter returns ExprError, different
  /// combinations of corrections will be tried until all are exhausted.
  ExprResult
  CorrectDelayedTyposInExpr(Expr *E, VarDecl *InitDecl = nullptr,
                            llvm::function_ref<ExprResult(Expr *)> Filter =
                                [](Expr *E) -> ExprResult { return E; });

  ExprResult
  CorrectDelayedTyposInExpr(Expr *E,
                            llvm::function_ref<ExprResult(Expr *)> Filter) {
    return CorrectDelayedTyposInExpr(E, nullptr, Filter);
  }

  ExprResult
  CorrectDelayedTyposInExpr(ExprResult ER, VarDecl *InitDecl = nullptr,
                            llvm::function_ref<ExprResult(Expr *)> Filter =
                                [](Expr *E) -> ExprResult { return E; }) {
    return ER.isInvalid() ? ER : CorrectDelayedTyposInExpr(ER.get(), Filter);
  }

  ExprResult
  CorrectDelayedTyposInExpr(ExprResult ER,
                            llvm::function_ref<ExprResult(Expr *)> Filter) {
    return CorrectDelayedTyposInExpr(ER, nullptr, Filter);
  }

  void diagnoseTypo(const TypoCorrection &Correction,
                    const PartialDiagnostic &TypoDiag,
                    bool ErrorRecovery = true);

  void diagnoseTypo(const TypoCorrection &Correction,
                    const PartialDiagnostic &TypoDiag,
                    const PartialDiagnostic &PrevNote,
                    bool ErrorRecovery = true);

  void FindAssociatedClassesAndNamespaces(SourceLocation InstantiationLoc,
                                          ArrayRef<Expr *> Args,
                                   AssociatedNamespaceSet &AssociatedNamespaces,
                                   AssociatedClassSet &AssociatedClasses);

  void FilterLookupForScope(LookupResult &R, DeclContext *Ctx, Scope *S,
                            bool ConsiderLinkage, bool AllowInlineNamespace);

  void DiagnoseAmbiguousLookup(LookupResult &Result);
  //@}

  ObjCInterfaceDecl *getObjCInterfaceDecl(IdentifierInfo *&Id,
                                          SourceLocation IdLoc,
                                          bool TypoCorrection = false);
  NamedDecl *LazilyCreateBuiltin(IdentifierInfo *II, unsigned ID,
                                 Scope *S, bool ForRedeclaration,
                                 SourceLocation Loc);
  NamedDecl *ImplicitlyDefineFunction(SourceLocation Loc, IdentifierInfo &II,
                                      Scope *S);
  void AddKnownFunctionAttributes(FunctionDecl *FD);

  // More parsing and symbol table subroutines.

  void ProcessPragmaWeak(Scope *S, Decl *D);
  // Decl attributes - this routine is the top level dispatcher.
  void ProcessDeclAttributes(Scope *S, Decl *D, const Declarator &PD);
  void ProcessDeclAttributeList(Scope *S, Decl *D, const AttributeList *AL,
                                bool IncludeCXX11Attributes = true);
  bool ProcessAccessDeclAttributeList(AccessSpecDecl *ASDecl,
                                      const AttributeList *AttrList);

  void checkUnusedDeclAttributes(Declarator &D);

  /// Map any API notes provided for this declaration to attributes on the
  /// declaration.
  ///
  /// Triggered by declaration-attribute processing.
  void ProcessAPINotes(Decl *D);

  /// Determine if type T is a valid subject for a nonnull and similar
  /// attributes. By default, we look through references (the behavior used by
  /// nonnull), but if the second parameter is true, then we treat a reference
  /// type as valid.
  bool isValidPointerAttrType(QualType T, bool RefOkay = false);

  bool CheckRegparmAttr(const AttributeList &attr, unsigned &value);
  bool CheckCallingConvAttr(const AttributeList &attr, CallingConv &CC, 
                            const FunctionDecl *FD = nullptr);
  bool CheckNoReturnAttr(const AttributeList &attr);
  bool checkStringLiteralArgumentAttr(const AttributeList &Attr,
                                      unsigned ArgNum, StringRef &Str,
                                      SourceLocation *ArgLocation = nullptr);
  bool checkSectionName(SourceLocation LiteralLoc, StringRef Str);
  void checkTargetAttr(SourceLocation LiteralLoc, StringRef Str);
  bool checkMSInheritanceAttrOnDefinition(
      CXXRecordDecl *RD, SourceRange Range, bool BestCase,
      MSInheritanceAttr::Spelling SemanticSpelling);

  void CheckAlignasUnderalignment(Decl *D);

  /// Adjust the calling convention of a method to be the ABI default if it
  /// wasn't specified explicitly.  This handles method types formed from
  /// function type typedefs and typename template arguments.
  void adjustMemberFunctionCC(QualType &T, bool IsStatic, bool IsCtorOrDtor,
                              SourceLocation Loc);

  // Check if there is an explicit attribute, but only look through parens.
  // The intent is to look for an attribute on the current declarator, but not
  // one that came from a typedef.
  bool hasExplicitCallingConv(QualType &T);

  /// Get the outermost AttributedType node that sets a calling convention.
  /// Valid types should not have multiple attributes with different CCs.
  const AttributedType *getCallingConvAttributedType(QualType T) const;

  /// Check whether a nullability type specifier can be added to the given
  /// type.
  ///
  /// \param type The type to which the nullability specifier will be
  /// added. On success, this type will be updated appropriately.
  ///
  /// \param nullability The nullability specifier to add.
  ///
  /// \param nullabilityLoc The location of the nullability specifier.
  ///
  /// \param isContextSensitive Whether this nullability specifier was
  /// written as a context-sensitive keyword (in an Objective-C
  /// method) or an Objective-C property attribute, rather than as an
  /// underscored type specifier.
  ///
<<<<<<< HEAD
  /// \param overrideExisting Whether to override an existing, locally-specified
  /// nullability specifier rather than complaining about the conflict.
=======
  /// \param allowArrayTypes Whether to accept nullability specifiers on an
  /// array type (e.g., because it will decay to a pointer).
>>>>>>> 16d52a2a
  ///
  /// \returns true if nullability cannot be applied, false otherwise.
  bool checkNullabilityTypeSpecifier(QualType &type, NullabilityKind nullability,
                                     SourceLocation nullabilityLoc,
                                     bool isContextSensitive,
<<<<<<< HEAD
                                     bool implicit,
                                     bool overrideExisting = false);
=======
                                     bool allowArrayTypes);
>>>>>>> 16d52a2a

  /// \brief Stmt attributes - this routine is the top level dispatcher.
  StmtResult ProcessStmtAttributes(Stmt *Stmt, AttributeList *Attrs,
                                   SourceRange Range);

  void WarnConflictingTypedMethods(ObjCMethodDecl *Method,
                                   ObjCMethodDecl *MethodDecl,
                                   bool IsProtocolMethodDecl);

  void CheckConflictingOverridingMethod(ObjCMethodDecl *Method,
                                   ObjCMethodDecl *Overridden,
                                   bool IsProtocolMethodDecl);

  /// WarnExactTypedMethods - This routine issues a warning if method
  /// implementation declaration matches exactly that of its declaration.
  void WarnExactTypedMethods(ObjCMethodDecl *Method,
                             ObjCMethodDecl *MethodDecl,
                             bool IsProtocolMethodDecl);

  typedef llvm::SmallPtrSet<Selector, 8> SelectorSet;
  typedef llvm::DenseMap<Selector, ObjCMethodDecl*> ProtocolsMethodsMap;

  /// CheckImplementationIvars - This routine checks if the instance variables
  /// listed in the implelementation match those listed in the interface.
  void CheckImplementationIvars(ObjCImplementationDecl *ImpDecl,
                                ObjCIvarDecl **Fields, unsigned nIvars,
                                SourceLocation Loc);

  /// ImplMethodsVsClassMethods - This is main routine to warn if any method
  /// remains unimplemented in the class or category \@implementation.
  void ImplMethodsVsClassMethods(Scope *S, ObjCImplDecl* IMPDecl,
                                 ObjCContainerDecl* IDecl,
                                 bool IncompleteImpl = false);

  /// DiagnoseUnimplementedProperties - This routine warns on those properties
  /// which must be implemented by this implementation.
  void DiagnoseUnimplementedProperties(Scope *S, ObjCImplDecl* IMPDecl,
                                       ObjCContainerDecl *CDecl,
                                       bool SynthesizeProperties);

  /// Diagnose any null-resettable synthesized setters.
  void diagnoseNullResettableSynthesizedSetters(const ObjCImplDecl *impDecl);

  /// DefaultSynthesizeProperties - This routine default synthesizes all
  /// properties which must be synthesized in the class's \@implementation.
  void DefaultSynthesizeProperties (Scope *S, ObjCImplDecl* IMPDecl,
                                    ObjCInterfaceDecl *IDecl);
  void DefaultSynthesizeProperties(Scope *S, Decl *D);

  /// IvarBacksCurrentMethodAccessor - This routine returns 'true' if 'IV' is
  /// an ivar synthesized for 'Method' and 'Method' is a property accessor
  /// declared in class 'IFace'.
  bool IvarBacksCurrentMethodAccessor(ObjCInterfaceDecl *IFace,
                                      ObjCMethodDecl *Method, ObjCIvarDecl *IV);
  
  /// DiagnoseUnusedBackingIvarInAccessor - Issue an 'unused' warning if ivar which
  /// backs the property is not used in the property's accessor.
  void DiagnoseUnusedBackingIvarInAccessor(Scope *S,
                                           const ObjCImplementationDecl *ImplD);
  
  /// GetIvarBackingPropertyAccessor - If method is a property setter/getter and
  /// it property has a backing ivar, returns this ivar; otherwise, returns NULL.
  /// It also returns ivar's property on success.
  ObjCIvarDecl *GetIvarBackingPropertyAccessor(const ObjCMethodDecl *Method,
                                               const ObjCPropertyDecl *&PDecl) const;
  
  /// Called by ActOnProperty to handle \@property declarations in
  /// class extensions.
  ObjCPropertyDecl *HandlePropertyInClassExtension(Scope *S,
                      SourceLocation AtLoc,
                      SourceLocation LParenLoc,
                      FieldDeclarator &FD,
                      Selector GetterSel,
                      Selector SetterSel,
                      const bool isReadWrite,
                      unsigned &Attributes,
                      const unsigned AttributesAsWritten,
                      QualType T,
                      TypeSourceInfo *TSI,
                      tok::ObjCKeywordKind MethodImplKind);

  /// Called by ActOnProperty and HandlePropertyInClassExtension to
  /// handle creating the ObjcPropertyDecl for a category or \@interface.
  ObjCPropertyDecl *CreatePropertyDecl(Scope *S,
                                       ObjCContainerDecl *CDecl,
                                       SourceLocation AtLoc,
                                       SourceLocation LParenLoc,
                                       FieldDeclarator &FD,
                                       Selector GetterSel,
                                       Selector SetterSel,
                                       const bool isReadWrite,
                                       const unsigned Attributes,
                                       const unsigned AttributesAsWritten,
                                       QualType T,
                                       TypeSourceInfo *TSI,
                                       tok::ObjCKeywordKind MethodImplKind,
                                       DeclContext *lexicalDC = nullptr);

  /// AtomicPropertySetterGetterRules - This routine enforces the rule (via
  /// warning) when atomic property has one but not the other user-declared
  /// setter or getter.
  void AtomicPropertySetterGetterRules(ObjCImplDecl* IMPDecl,
                                       ObjCInterfaceDecl* IDecl);

  void DiagnoseOwningPropertyGetterSynthesis(const ObjCImplementationDecl *D);

  void DiagnoseMissingDesignatedInitOverrides(
                                          const ObjCImplementationDecl *ImplD,
                                          const ObjCInterfaceDecl *IFD);

  void DiagnoseDuplicateIvars(ObjCInterfaceDecl *ID, ObjCInterfaceDecl *SID);

  enum MethodMatchStrategy {
    MMS_loose,
    MMS_strict
  };

  /// MatchTwoMethodDeclarations - Checks if two methods' type match and returns
  /// true, or false, accordingly.
  bool MatchTwoMethodDeclarations(const ObjCMethodDecl *Method,
                                  const ObjCMethodDecl *PrevMethod,
                                  MethodMatchStrategy strategy = MMS_strict);

  /// MatchAllMethodDeclarations - Check methods declaraed in interface or
  /// or protocol against those declared in their implementations.
  void MatchAllMethodDeclarations(const SelectorSet &InsMap,
                                  const SelectorSet &ClsMap,
                                  SelectorSet &InsMapSeen,
                                  SelectorSet &ClsMapSeen,
                                  ObjCImplDecl* IMPDecl,
                                  ObjCContainerDecl* IDecl,
                                  bool &IncompleteImpl,
                                  bool ImmediateClass,
                                  bool WarnCategoryMethodImpl=false);

  /// CheckCategoryVsClassMethodMatches - Checks that methods implemented in
  /// category matches with those implemented in its primary class and
  /// warns each time an exact match is found.
  void CheckCategoryVsClassMethodMatches(ObjCCategoryImplDecl *CatIMP);

  /// \brief Add the given method to the list of globally-known methods.
  void addMethodToGlobalList(ObjCMethodList *List, ObjCMethodDecl *Method);

private:
  /// AddMethodToGlobalPool - Add an instance or factory method to the global
  /// pool. See descriptoin of AddInstanceMethodToGlobalPool.
  void AddMethodToGlobalPool(ObjCMethodDecl *Method, bool impl, bool instance);

  /// LookupMethodInGlobalPool - Returns the instance or factory method and
  /// optionally warns if there are multiple signatures.
  ObjCMethodDecl *LookupMethodInGlobalPool(Selector Sel, SourceRange R,
                                           bool receiverIdOrClass,
                                           bool instance);

public:
  /// \brief - Returns instance or factory methods in global method pool for
  /// given selector. It checks the desired kind first, if none is found, and
  /// parameter checkTheOther is set, it then checks the other kind. If no such
  /// method or only one method is found, function returns false; otherwise, it
  /// returns true.
  bool
  CollectMultipleMethodsInGlobalPool(Selector Sel,
                                     SmallVectorImpl<ObjCMethodDecl*>& Methods,
                                     bool InstanceFirst, bool CheckTheOther,
                                     const ObjCObjectType *TypeBound = nullptr);
    
  bool
  AreMultipleMethodsInGlobalPool(Selector Sel, ObjCMethodDecl *BestMethod,
                                 SourceRange R, bool receiverIdOrClass,
                                 SmallVectorImpl<ObjCMethodDecl*>& Methods);
      
  void
  DiagnoseMultipleMethodInGlobalPool(SmallVectorImpl<ObjCMethodDecl*> &Methods,
                                     Selector Sel, SourceRange R,
                                     bool receiverIdOrClass);

private:
  /// \brief - Returns a selector which best matches given argument list or
  /// nullptr if none could be found
  ObjCMethodDecl *SelectBestMethod(Selector Sel, MultiExprArg Args,
                                   bool IsInstance,
                                   SmallVectorImpl<ObjCMethodDecl*>& Methods);
    

  /// \brief Record the typo correction failure and return an empty correction.
  TypoCorrection FailedCorrection(IdentifierInfo *Typo, SourceLocation TypoLoc,
                                  bool RecordFailure = true) {
    if (RecordFailure)
      TypoCorrectionFailures[Typo].insert(TypoLoc);
    return TypoCorrection();
  }

public:
  /// AddInstanceMethodToGlobalPool - All instance methods in a translation
  /// unit are added to a global pool. This allows us to efficiently associate
  /// a selector with a method declaraation for purposes of typechecking
  /// messages sent to "id" (where the class of the object is unknown).
  void AddInstanceMethodToGlobalPool(ObjCMethodDecl *Method, bool impl=false) {
    AddMethodToGlobalPool(Method, impl, /*instance*/true);
  }

  /// AddFactoryMethodToGlobalPool - Same as above, but for factory methods.
  void AddFactoryMethodToGlobalPool(ObjCMethodDecl *Method, bool impl=false) {
    AddMethodToGlobalPool(Method, impl, /*instance*/false);
  }

  /// AddAnyMethodToGlobalPool - Add any method, instance or factory to global
  /// pool.
  void AddAnyMethodToGlobalPool(Decl *D);

  /// LookupInstanceMethodInGlobalPool - Returns the method and warns if
  /// there are multiple signatures.
  ObjCMethodDecl *LookupInstanceMethodInGlobalPool(Selector Sel, SourceRange R,
                                                   bool receiverIdOrClass=false) {
    return LookupMethodInGlobalPool(Sel, R, receiverIdOrClass,
                                    /*instance*/true);
  }

  /// LookupFactoryMethodInGlobalPool - Returns the method and warns if
  /// there are multiple signatures.
  ObjCMethodDecl *LookupFactoryMethodInGlobalPool(Selector Sel, SourceRange R,
                                                  bool receiverIdOrClass=false) {
    return LookupMethodInGlobalPool(Sel, R, receiverIdOrClass,
                                    /*instance*/false);
  }

  const ObjCMethodDecl *SelectorsForTypoCorrection(Selector Sel,
                              QualType ObjectType=QualType());
  /// LookupImplementedMethodInGlobalPool - Returns the method which has an
  /// implementation.
  ObjCMethodDecl *LookupImplementedMethodInGlobalPool(Selector Sel);

  /// CollectIvarsToConstructOrDestruct - Collect those ivars which require
  /// initialization.
  void CollectIvarsToConstructOrDestruct(ObjCInterfaceDecl *OI,
                                  SmallVectorImpl<ObjCIvarDecl*> &Ivars);

  //===--------------------------------------------------------------------===//
  // Statement Parsing Callbacks: SemaStmt.cpp.
public:
  class FullExprArg {
  public:
    FullExprArg() : E(nullptr) { }
    FullExprArg(Sema &actions) : E(nullptr) { }

    ExprResult release() {
      return E;
    }

    Expr *get() const { return E; }

    Expr *operator->() {
      return E;
    }

  private:
    // FIXME: No need to make the entire Sema class a friend when it's just
    // Sema::MakeFullExpr that needs access to the constructor below.
    friend class Sema;

    explicit FullExprArg(Expr *expr) : E(expr) {}

    Expr *E;
  };

  FullExprArg MakeFullExpr(Expr *Arg) {
    return MakeFullExpr(Arg, Arg ? Arg->getExprLoc() : SourceLocation());
  }
  FullExprArg MakeFullExpr(Expr *Arg, SourceLocation CC) {
    return FullExprArg(ActOnFinishFullExpr(Arg, CC).get());
  }
  FullExprArg MakeFullDiscardedValueExpr(Expr *Arg) {
    ExprResult FE =
      ActOnFinishFullExpr(Arg, Arg ? Arg->getExprLoc() : SourceLocation(),
                          /*DiscardedValue*/ true);
    return FullExprArg(FE.get());
  }

  StmtResult ActOnExprStmt(ExprResult Arg);
  StmtResult ActOnExprStmtError();

  StmtResult ActOnNullStmt(SourceLocation SemiLoc,
                           bool HasLeadingEmptyMacro = false);

  void ActOnStartOfCompoundStmt();
  void ActOnFinishOfCompoundStmt();
  StmtResult ActOnCompoundStmt(SourceLocation L, SourceLocation R,
                               ArrayRef<Stmt *> Elts, bool isStmtExpr);

  /// \brief A RAII object to enter scope of a compound statement.
  class CompoundScopeRAII {
  public:
    CompoundScopeRAII(Sema &S): S(S) {
      S.ActOnStartOfCompoundStmt();
    }

    ~CompoundScopeRAII() {
      S.ActOnFinishOfCompoundStmt();
    }

  private:
    Sema &S;
  };

  /// An RAII helper that pops function a function scope on exit.
  struct FunctionScopeRAII {
    Sema &S;
    bool Active;
    FunctionScopeRAII(Sema &S) : S(S), Active(true) {}
    ~FunctionScopeRAII() {
      if (Active)
        S.PopFunctionScopeInfo();
    }
    void disable() { Active = false; }
  };

  StmtResult ActOnDeclStmt(DeclGroupPtrTy Decl,
                                   SourceLocation StartLoc,
                                   SourceLocation EndLoc);
  void ActOnForEachDeclStmt(DeclGroupPtrTy Decl);
  StmtResult ActOnForEachLValueExpr(Expr *E);
  StmtResult ActOnCaseStmt(SourceLocation CaseLoc, Expr *LHSVal,
                                   SourceLocation DotDotDotLoc, Expr *RHSVal,
                                   SourceLocation ColonLoc);
  void ActOnCaseStmtBody(Stmt *CaseStmt, Stmt *SubStmt);

  StmtResult ActOnDefaultStmt(SourceLocation DefaultLoc,
                                      SourceLocation ColonLoc,
                                      Stmt *SubStmt, Scope *CurScope);
  StmtResult ActOnLabelStmt(SourceLocation IdentLoc, LabelDecl *TheDecl,
                            SourceLocation ColonLoc, Stmt *SubStmt);

  StmtResult ActOnAttributedStmt(SourceLocation AttrLoc,
                                 ArrayRef<const Attr*> Attrs,
                                 Stmt *SubStmt);

  class ConditionResult;
  StmtResult ActOnIfStmt(SourceLocation IfLoc, bool IsConstexpr,
                         Stmt *InitStmt,
                         ConditionResult Cond, Stmt *ThenVal,
                         SourceLocation ElseLoc, Stmt *ElseVal);
  StmtResult BuildIfStmt(SourceLocation IfLoc, bool IsConstexpr,
                         Stmt *InitStmt,
                         ConditionResult Cond, Stmt *ThenVal,
                         SourceLocation ElseLoc, Stmt *ElseVal);
  StmtResult ActOnStartOfSwitchStmt(SourceLocation SwitchLoc,
                                    Stmt *InitStmt,
                                    ConditionResult Cond);
  StmtResult ActOnFinishSwitchStmt(SourceLocation SwitchLoc,
                                           Stmt *Switch, Stmt *Body);
  StmtResult ActOnWhileStmt(SourceLocation WhileLoc, ConditionResult Cond,
                            Stmt *Body);
  StmtResult ActOnDoStmt(SourceLocation DoLoc, Stmt *Body,
                         SourceLocation WhileLoc, SourceLocation CondLParen,
                         Expr *Cond, SourceLocation CondRParen);

  StmtResult ActOnForStmt(SourceLocation ForLoc,
                          SourceLocation LParenLoc,
                          Stmt *First,
                          ConditionResult Second,
                          FullExprArg Third,
                          SourceLocation RParenLoc,
                          Stmt *Body);
  ExprResult CheckObjCForCollectionOperand(SourceLocation forLoc,
                                           Expr *collection);
  StmtResult ActOnObjCForCollectionStmt(SourceLocation ForColLoc,
                                        Stmt *First, Expr *collection,
                                        SourceLocation RParenLoc);
  StmtResult FinishObjCForCollectionStmt(Stmt *ForCollection, Stmt *Body);

  enum BuildForRangeKind {
    /// Initial building of a for-range statement.
    BFRK_Build,
    /// Instantiation or recovery rebuild of a for-range statement. Don't
    /// attempt any typo-correction.
    BFRK_Rebuild,
    /// Determining whether a for-range statement could be built. Avoid any
    /// unnecessary or irreversible actions.
    BFRK_Check
  };

  StmtResult ActOnCXXForRangeStmt(Scope *S, SourceLocation ForLoc,
                                  SourceLocation CoawaitLoc,
                                  Stmt *LoopVar,
                                  SourceLocation ColonLoc, Expr *Collection,
                                  SourceLocation RParenLoc,
                                  BuildForRangeKind Kind);
  StmtResult BuildCXXForRangeStmt(SourceLocation ForLoc,
                                  SourceLocation CoawaitLoc,
                                  SourceLocation ColonLoc,
                                  Stmt *RangeDecl, Stmt *Begin, Stmt *End,
                                  Expr *Cond, Expr *Inc,
                                  Stmt *LoopVarDecl,
                                  SourceLocation RParenLoc,
                                  BuildForRangeKind Kind);
  StmtResult FinishCXXForRangeStmt(Stmt *ForRange, Stmt *Body);

  StmtResult ActOnGotoStmt(SourceLocation GotoLoc,
                           SourceLocation LabelLoc,
                           LabelDecl *TheDecl);
  StmtResult ActOnIndirectGotoStmt(SourceLocation GotoLoc,
                                   SourceLocation StarLoc,
                                   Expr *DestExp);
  StmtResult ActOnContinueStmt(SourceLocation ContinueLoc, Scope *CurScope);
  StmtResult ActOnBreakStmt(SourceLocation BreakLoc, Scope *CurScope);

  void ActOnCapturedRegionStart(SourceLocation Loc, Scope *CurScope,
                                CapturedRegionKind Kind, unsigned NumParams);
  typedef std::pair<StringRef, QualType> CapturedParamNameType;
  void ActOnCapturedRegionStart(SourceLocation Loc, Scope *CurScope,
                                CapturedRegionKind Kind,
                                ArrayRef<CapturedParamNameType> Params);
  StmtResult ActOnCapturedRegionEnd(Stmt *S);
  void ActOnCapturedRegionError();
  RecordDecl *CreateCapturedStmtRecordDecl(CapturedDecl *&CD,
                                           SourceLocation Loc,
                                           unsigned NumParams);
  VarDecl *getCopyElisionCandidate(QualType ReturnType, Expr *E,
                                   bool AllowParamOrMoveConstructible);
  bool isCopyElisionCandidate(QualType ReturnType, const VarDecl *VD,
                              bool AllowParamOrMoveConstructible);

  StmtResult ActOnReturnStmt(SourceLocation ReturnLoc, Expr *RetValExp,
                             Scope *CurScope);
  StmtResult BuildReturnStmt(SourceLocation ReturnLoc, Expr *RetValExp);
  StmtResult ActOnCapScopeReturnStmt(SourceLocation ReturnLoc, Expr *RetValExp);

  StmtResult ActOnGCCAsmStmt(SourceLocation AsmLoc, bool IsSimple,
                             bool IsVolatile, unsigned NumOutputs,
                             unsigned NumInputs, IdentifierInfo **Names,
                             MultiExprArg Constraints, MultiExprArg Exprs,
                             Expr *AsmString, MultiExprArg Clobbers,
                             SourceLocation RParenLoc);

  ExprResult LookupInlineAsmIdentifier(CXXScopeSpec &SS,
                                       SourceLocation TemplateKWLoc,
                                       UnqualifiedId &Id,
                                       llvm::InlineAsmIdentifierInfo &Info,
                                       bool IsUnevaluatedContext);
  bool LookupInlineAsmField(StringRef Base, StringRef Member,
                            unsigned &Offset, SourceLocation AsmLoc);
  ExprResult LookupInlineAsmVarDeclField(Expr *RefExpr, StringRef Member,
                                         llvm::InlineAsmIdentifierInfo &Info,
                                         SourceLocation AsmLoc);
  StmtResult ActOnMSAsmStmt(SourceLocation AsmLoc, SourceLocation LBraceLoc,
                            ArrayRef<Token> AsmToks,
                            StringRef AsmString,
                            unsigned NumOutputs, unsigned NumInputs,
                            ArrayRef<StringRef> Constraints,
                            ArrayRef<StringRef> Clobbers,
                            ArrayRef<Expr*> Exprs,
                            SourceLocation EndLoc);
  LabelDecl *GetOrCreateMSAsmLabel(StringRef ExternalLabelName,
                                   SourceLocation Location,
                                   bool AlwaysCreate);

  VarDecl *BuildObjCExceptionDecl(TypeSourceInfo *TInfo, QualType ExceptionType,
                                  SourceLocation StartLoc,
                                  SourceLocation IdLoc, IdentifierInfo *Id,
                                  bool Invalid = false);

  Decl *ActOnObjCExceptionDecl(Scope *S, Declarator &D);

  StmtResult ActOnObjCAtCatchStmt(SourceLocation AtLoc, SourceLocation RParen,
                                  Decl *Parm, Stmt *Body);

  StmtResult ActOnObjCAtFinallyStmt(SourceLocation AtLoc, Stmt *Body);

  StmtResult ActOnObjCAtTryStmt(SourceLocation AtLoc, Stmt *Try,
                                MultiStmtArg Catch, Stmt *Finally);

  StmtResult BuildObjCAtThrowStmt(SourceLocation AtLoc, Expr *Throw);
  StmtResult ActOnObjCAtThrowStmt(SourceLocation AtLoc, Expr *Throw,
                                  Scope *CurScope);
  ExprResult ActOnObjCAtSynchronizedOperand(SourceLocation atLoc,
                                            Expr *operand);
  StmtResult ActOnObjCAtSynchronizedStmt(SourceLocation AtLoc,
                                         Expr *SynchExpr,
                                         Stmt *SynchBody);

  StmtResult ActOnObjCAutoreleasePoolStmt(SourceLocation AtLoc, Stmt *Body);

  VarDecl *BuildExceptionDeclaration(Scope *S, TypeSourceInfo *TInfo,
                                     SourceLocation StartLoc,
                                     SourceLocation IdLoc,
                                     IdentifierInfo *Id);

  Decl *ActOnExceptionDeclarator(Scope *S, Declarator &D);

  StmtResult ActOnCXXCatchBlock(SourceLocation CatchLoc,
                                Decl *ExDecl, Stmt *HandlerBlock);
  StmtResult ActOnCXXTryBlock(SourceLocation TryLoc, Stmt *TryBlock,
                              ArrayRef<Stmt *> Handlers);

  StmtResult ActOnSEHTryBlock(bool IsCXXTry, // try (true) or __try (false) ?
                              SourceLocation TryLoc, Stmt *TryBlock,
                              Stmt *Handler);
  StmtResult ActOnSEHExceptBlock(SourceLocation Loc,
                                 Expr *FilterExpr,
                                 Stmt *Block);
  void ActOnStartSEHFinallyBlock();
  void ActOnAbortSEHFinallyBlock();
  StmtResult ActOnFinishSEHFinallyBlock(SourceLocation Loc, Stmt *Block);
  StmtResult ActOnSEHLeaveStmt(SourceLocation Loc, Scope *CurScope);

  void DiagnoseReturnInConstructorExceptionHandler(CXXTryStmt *TryBlock);

  bool ShouldWarnIfUnusedFileScopedDecl(const DeclaratorDecl *D) const;

  /// \brief If it's a file scoped decl that must warn if not used, keep track
  /// of it.
  void MarkUnusedFileScopedDecl(const DeclaratorDecl *D);

  /// DiagnoseUnusedExprResult - If the statement passed in is an expression
  /// whose result is unused, warn.
  void DiagnoseUnusedExprResult(const Stmt *S);
  void DiagnoseUnusedNestedTypedefs(const RecordDecl *D);
  void DiagnoseUnusedDecl(const NamedDecl *ND);

  /// Emit \p DiagID if statement located on \p StmtLoc has a suspicious null
  /// statement as a \p Body, and it is located on the same line.
  ///
  /// This helps prevent bugs due to typos, such as:
  ///     if (condition);
  ///       do_stuff();
  void DiagnoseEmptyStmtBody(SourceLocation StmtLoc,
                             const Stmt *Body,
                             unsigned DiagID);

  /// Warn if a for/while loop statement \p S, which is followed by
  /// \p PossibleBody, has a suspicious null statement as a body.
  void DiagnoseEmptyLoopBody(const Stmt *S,
                             const Stmt *PossibleBody);

  /// Warn if a value is moved to itself.
  void DiagnoseSelfMove(const Expr *LHSExpr, const Expr *RHSExpr,
                        SourceLocation OpLoc);

  /// \brief Warn if we're implicitly casting from a _Nullable pointer type to a
  /// _Nonnull one.
  void diagnoseNullableToNonnullConversion(QualType DstType, QualType SrcType,
                                           SourceLocation Loc);

  ParsingDeclState PushParsingDeclaration(sema::DelayedDiagnosticPool &pool) {
    return DelayedDiagnostics.push(pool);
  }
  void PopParsingDeclaration(ParsingDeclState state, Decl *decl);

  typedef ProcessingContextState ParsingClassState;
  ParsingClassState PushParsingClass() {
    return DelayedDiagnostics.pushUndelayed();
  }
  void PopParsingClass(ParsingClassState state) {
    DelayedDiagnostics.popUndelayed(state);
  }

  void redelayDiagnostics(sema::DelayedDiagnosticPool &pool);

  void EmitAvailabilityWarning(AvailabilityResult AR, NamedDecl *D,
                               StringRef Message, SourceLocation Loc,
                               const ObjCInterfaceDecl *UnknownObjCClass,
                               const ObjCPropertyDecl *ObjCProperty,
                               bool ObjCPropertyAccess);

  bool makeUnavailableInSystemHeader(SourceLocation loc,
                                     UnavailableAttr::ImplicitReason reason);

  /// \brief Issue any -Wunguarded-availability warnings in \c FD
  void DiagnoseUnguardedAvailabilityViolations(Decl *FD);

  //===--------------------------------------------------------------------===//
  // Expression Parsing Callbacks: SemaExpr.cpp.

  bool CanUseDecl(NamedDecl *D, bool TreatUnavailableAsInvalid);
  bool DiagnoseUseOfDecl(NamedDecl *D, SourceLocation Loc,
                         const ObjCInterfaceDecl *UnknownObjCClass=nullptr,
                         bool ObjCPropertyAccess=false);
  void NoteDeletedFunction(FunctionDecl *FD);
  void NoteDeletedInheritingConstructor(CXXConstructorDecl *CD);
  std::string getDeletedOrUnavailableSuffix(const FunctionDecl *FD);
  bool DiagnosePropertyAccessorMismatch(ObjCPropertyDecl *PD,
                                        ObjCMethodDecl *Getter,
                                        SourceLocation Loc);
  void DiagnoseSentinelCalls(NamedDecl *D, SourceLocation Loc,
                             ArrayRef<Expr *> Args);

  void PushExpressionEvaluationContext(ExpressionEvaluationContext NewContext,
                                       Decl *LambdaContextDecl = nullptr,
                                       bool IsDecltype = false);
  enum ReuseLambdaContextDecl_t { ReuseLambdaContextDecl };
  void PushExpressionEvaluationContext(ExpressionEvaluationContext NewContext,
                                       ReuseLambdaContextDecl_t,
                                       bool IsDecltype = false);
  void PopExpressionEvaluationContext();

  void DiscardCleanupsInEvaluationContext();

  ExprResult TransformToPotentiallyEvaluated(Expr *E);
  ExprResult HandleExprEvaluationContextForTypeof(Expr *E);

  ExprResult ActOnConstantExpression(ExprResult Res);

  // Functions for marking a declaration referenced.  These functions also
  // contain the relevant logic for marking if a reference to a function or
  // variable is an odr-use (in the C++11 sense).  There are separate variants
  // for expressions referring to a decl; these exist because odr-use marking
  // needs to be delayed for some constant variables when we build one of the
  // named expressions.
  //
  // MightBeOdrUse indicates whether the use could possibly be an odr-use, and
  // should usually be true. This only needs to be set to false if the lack of
  // odr-use cannot be determined from the current context (for instance,
  // because the name denotes a virtual function and was written without an
  // explicit nested-name-specifier).
  void MarkAnyDeclReferenced(SourceLocation Loc, Decl *D, bool MightBeOdrUse);
  void MarkFunctionReferenced(SourceLocation Loc, FunctionDecl *Func,
                              bool MightBeOdrUse = true);
  void MarkVariableReferenced(SourceLocation Loc, VarDecl *Var);
  void MarkDeclRefReferenced(DeclRefExpr *E);
  void MarkMemberReferenced(MemberExpr *E);

  void UpdateMarkingForLValueToRValue(Expr *E);
  void CleanupVarDeclMarking();

  enum TryCaptureKind {
    TryCapture_Implicit, TryCapture_ExplicitByVal, TryCapture_ExplicitByRef
  };

  /// \brief Try to capture the given variable.
  ///
  /// \param Var The variable to capture.
  ///
  /// \param Loc The location at which the capture occurs.
  ///
  /// \param Kind The kind of capture, which may be implicit (for either a
  /// block or a lambda), or explicit by-value or by-reference (for a lambda).
  ///
  /// \param EllipsisLoc The location of the ellipsis, if one is provided in
  /// an explicit lambda capture.
  ///
  /// \param BuildAndDiagnose Whether we are actually supposed to add the
  /// captures or diagnose errors. If false, this routine merely check whether
  /// the capture can occur without performing the capture itself or complaining
  /// if the variable cannot be captured.
  ///
  /// \param CaptureType Will be set to the type of the field used to capture
  /// this variable in the innermost block or lambda. Only valid when the
  /// variable can be captured.
  ///
  /// \param DeclRefType Will be set to the type of a reference to the capture
  /// from within the current scope. Only valid when the variable can be
  /// captured.
  ///
  /// \param FunctionScopeIndexToStopAt If non-null, it points to the index
  /// of the FunctionScopeInfo stack beyond which we do not attempt to capture.
  /// This is useful when enclosing lambdas must speculatively capture 
  /// variables that may or may not be used in certain specializations of
  /// a nested generic lambda.
  /// 
  /// \returns true if an error occurred (i.e., the variable cannot be
  /// captured) and false if the capture succeeded.
  bool tryCaptureVariable(VarDecl *Var, SourceLocation Loc, TryCaptureKind Kind,
                          SourceLocation EllipsisLoc, bool BuildAndDiagnose,
                          QualType &CaptureType,
                          QualType &DeclRefType, 
                          const unsigned *const FunctionScopeIndexToStopAt);

  /// \brief Try to capture the given variable.
  bool tryCaptureVariable(VarDecl *Var, SourceLocation Loc,
                          TryCaptureKind Kind = TryCapture_Implicit,
                          SourceLocation EllipsisLoc = SourceLocation());

  /// \brief Checks if the variable must be captured.
  bool NeedToCaptureVariable(VarDecl *Var, SourceLocation Loc);

  /// \brief Given a variable, determine the type that a reference to that
  /// variable will have in the given scope.
  QualType getCapturedDeclRefType(VarDecl *Var, SourceLocation Loc);

  void MarkDeclarationsReferencedInType(SourceLocation Loc, QualType T);
  void MarkDeclarationsReferencedInExpr(Expr *E,
                                        bool SkipLocalVariables = false);

  /// \brief Try to recover by turning the given expression into a
  /// call.  Returns true if recovery was attempted or an error was
  /// emitted; this may also leave the ExprResult invalid.
  bool tryToRecoverWithCall(ExprResult &E, const PartialDiagnostic &PD,
                            bool ForceComplain = false,
                            bool (*IsPlausibleResult)(QualType) = nullptr);

  /// \brief Figure out if an expression could be turned into a call.
  bool tryExprAsCall(Expr &E, QualType &ZeroArgCallReturnTy,
                     UnresolvedSetImpl &NonTemplateOverloads);

  /// \brief Conditionally issue a diagnostic based on the current
  /// evaluation context.
  ///
  /// \param Statement If Statement is non-null, delay reporting the
  /// diagnostic until the function body is parsed, and then do a basic
  /// reachability analysis to determine if the statement is reachable.
  /// If it is unreachable, the diagnostic will not be emitted.
  bool DiagRuntimeBehavior(SourceLocation Loc, const Stmt *Statement,
                           const PartialDiagnostic &PD);

  // Primary Expressions.
  SourceRange getExprRange(Expr *E) const;

  ExprResult ActOnIdExpression(
      Scope *S, CXXScopeSpec &SS, SourceLocation TemplateKWLoc,
      UnqualifiedId &Id, bool HasTrailingLParen, bool IsAddressOfOperand,
      std::unique_ptr<CorrectionCandidateCallback> CCC = nullptr,
      bool IsInlineAsmIdentifier = false, Token *KeywordReplacement = nullptr);

  void DecomposeUnqualifiedId(const UnqualifiedId &Id,
                              TemplateArgumentListInfo &Buffer,
                              DeclarationNameInfo &NameInfo,
                              const TemplateArgumentListInfo *&TemplateArgs);

  bool
  DiagnoseEmptyLookup(Scope *S, CXXScopeSpec &SS, LookupResult &R,
                      std::unique_ptr<CorrectionCandidateCallback> CCC,
                      TemplateArgumentListInfo *ExplicitTemplateArgs = nullptr,
                      ArrayRef<Expr *> Args = None, TypoExpr **Out = nullptr);

  ExprResult LookupInObjCMethod(LookupResult &LookUp, Scope *S,
                                IdentifierInfo *II,
                                bool AllowBuiltinCreation=false);

  ExprResult ActOnDependentIdExpression(const CXXScopeSpec &SS,
                                        SourceLocation TemplateKWLoc,
                                        const DeclarationNameInfo &NameInfo,
                                        bool isAddressOfOperand,
                                const TemplateArgumentListInfo *TemplateArgs);

  ExprResult BuildDeclRefExpr(ValueDecl *D, QualType Ty,
                              ExprValueKind VK,
                              SourceLocation Loc,
                              const CXXScopeSpec *SS = nullptr);
  ExprResult
  BuildDeclRefExpr(ValueDecl *D, QualType Ty, ExprValueKind VK,
                   const DeclarationNameInfo &NameInfo,
                   const CXXScopeSpec *SS = nullptr,
                   NamedDecl *FoundD = nullptr,
                   const TemplateArgumentListInfo *TemplateArgs = nullptr);
  ExprResult
  BuildAnonymousStructUnionMemberReference(
      const CXXScopeSpec &SS,
      SourceLocation nameLoc,
      IndirectFieldDecl *indirectField,
      DeclAccessPair FoundDecl = DeclAccessPair::make(nullptr, AS_none),
      Expr *baseObjectExpr = nullptr,
      SourceLocation opLoc = SourceLocation());

  ExprResult BuildPossibleImplicitMemberExpr(const CXXScopeSpec &SS,
                                             SourceLocation TemplateKWLoc,
                                             LookupResult &R,
                                const TemplateArgumentListInfo *TemplateArgs,
                                             const Scope *S);
  ExprResult BuildImplicitMemberExpr(const CXXScopeSpec &SS,
                                     SourceLocation TemplateKWLoc,
                                     LookupResult &R,
                                const TemplateArgumentListInfo *TemplateArgs,
                                     bool IsDefiniteInstance,
                                     const Scope *S);
  bool UseArgumentDependentLookup(const CXXScopeSpec &SS,
                                  const LookupResult &R,
                                  bool HasTrailingLParen);

  ExprResult
  BuildQualifiedDeclarationNameExpr(CXXScopeSpec &SS,
                                    const DeclarationNameInfo &NameInfo,
                                    bool IsAddressOfOperand, const Scope *S,
                                    TypeSourceInfo **RecoveryTSI = nullptr);

  ExprResult BuildDependentDeclRefExpr(const CXXScopeSpec &SS,
                                       SourceLocation TemplateKWLoc,
                                const DeclarationNameInfo &NameInfo,
                                const TemplateArgumentListInfo *TemplateArgs);

  ExprResult BuildDeclarationNameExpr(const CXXScopeSpec &SS,
                                      LookupResult &R,
                                      bool NeedsADL,
                                      bool AcceptInvalidDecl = false);
  ExprResult BuildDeclarationNameExpr(
      const CXXScopeSpec &SS, const DeclarationNameInfo &NameInfo, NamedDecl *D,
      NamedDecl *FoundD = nullptr,
      const TemplateArgumentListInfo *TemplateArgs = nullptr,
      bool AcceptInvalidDecl = false);

  ExprResult BuildLiteralOperatorCall(LookupResult &R,
                      DeclarationNameInfo &SuffixInfo,
                      ArrayRef<Expr *> Args,
                      SourceLocation LitEndLoc,
                      TemplateArgumentListInfo *ExplicitTemplateArgs = nullptr);

  ExprResult BuildPredefinedExpr(SourceLocation Loc,
                                 PredefinedExpr::IdentType IT);
  ExprResult ActOnPredefinedExpr(SourceLocation Loc, tok::TokenKind Kind);
  ExprResult ActOnIntegerConstant(SourceLocation Loc, uint64_t Val);

  bool CheckLoopHintExpr(Expr *E, SourceLocation Loc);

  ExprResult ActOnNumericConstant(const Token &Tok, Scope *UDLScope = nullptr);
  ExprResult ActOnCharacterConstant(const Token &Tok,
                                    Scope *UDLScope = nullptr);
  ExprResult ActOnParenExpr(SourceLocation L, SourceLocation R, Expr *E);
  ExprResult ActOnParenListExpr(SourceLocation L,
                                SourceLocation R,
                                MultiExprArg Val);

  /// ActOnStringLiteral - The specified tokens were lexed as pasted string
  /// fragments (e.g. "foo" "bar" L"baz").
  ExprResult ActOnStringLiteral(ArrayRef<Token> StringToks,
                                Scope *UDLScope = nullptr);

  ExprResult ActOnGenericSelectionExpr(SourceLocation KeyLoc,
                                       SourceLocation DefaultLoc,
                                       SourceLocation RParenLoc,
                                       Expr *ControllingExpr,
                                       ArrayRef<ParsedType> ArgTypes,
                                       ArrayRef<Expr *> ArgExprs);
  ExprResult CreateGenericSelectionExpr(SourceLocation KeyLoc,
                                        SourceLocation DefaultLoc,
                                        SourceLocation RParenLoc,
                                        Expr *ControllingExpr,
                                        ArrayRef<TypeSourceInfo *> Types,
                                        ArrayRef<Expr *> Exprs);

  // Binary/Unary Operators.  'Tok' is the token for the operator.
  ExprResult CreateBuiltinUnaryOp(SourceLocation OpLoc, UnaryOperatorKind Opc,
                                  Expr *InputExpr);
  ExprResult BuildUnaryOp(Scope *S, SourceLocation OpLoc,
                          UnaryOperatorKind Opc, Expr *Input);
  ExprResult ActOnUnaryOp(Scope *S, SourceLocation OpLoc,
                          tok::TokenKind Op, Expr *Input);

  QualType CheckAddressOfOperand(ExprResult &Operand, SourceLocation OpLoc);

  ExprResult CreateUnaryExprOrTypeTraitExpr(TypeSourceInfo *TInfo,
                                            SourceLocation OpLoc,
                                            UnaryExprOrTypeTrait ExprKind,
                                            SourceRange R);
  ExprResult CreateUnaryExprOrTypeTraitExpr(Expr *E, SourceLocation OpLoc,
                                            UnaryExprOrTypeTrait ExprKind);
  ExprResult
    ActOnUnaryExprOrTypeTraitExpr(SourceLocation OpLoc,
                                  UnaryExprOrTypeTrait ExprKind,
                                  bool IsType, void *TyOrEx,
                                  SourceRange ArgRange);

  ExprResult CheckPlaceholderExpr(Expr *E);
  bool CheckVecStepExpr(Expr *E);

  bool CheckUnaryExprOrTypeTraitOperand(Expr *E, UnaryExprOrTypeTrait ExprKind);
  bool CheckUnaryExprOrTypeTraitOperand(QualType ExprType, SourceLocation OpLoc,
                                        SourceRange ExprRange,
                                        UnaryExprOrTypeTrait ExprKind);
  ExprResult ActOnSizeofParameterPackExpr(Scope *S,
                                          SourceLocation OpLoc,
                                          IdentifierInfo &Name,
                                          SourceLocation NameLoc,
                                          SourceLocation RParenLoc);
  ExprResult ActOnPostfixUnaryOp(Scope *S, SourceLocation OpLoc,
                                 tok::TokenKind Kind, Expr *Input);

  ExprResult ActOnArraySubscriptExpr(Scope *S, Expr *Base, SourceLocation LLoc,
                                     Expr *Idx, SourceLocation RLoc);
  ExprResult CreateBuiltinArraySubscriptExpr(Expr *Base, SourceLocation LLoc,
                                             Expr *Idx, SourceLocation RLoc);
  ExprResult ActOnOMPArraySectionExpr(Expr *Base, SourceLocation LBLoc,
                                      Expr *LowerBound, SourceLocation ColonLoc,
                                      Expr *Length, SourceLocation RBLoc);

  // This struct is for use by ActOnMemberAccess to allow
  // BuildMemberReferenceExpr to be able to reinvoke ActOnMemberAccess after
  // changing the access operator from a '.' to a '->' (to see if that is the
  // change needed to fix an error about an unknown member, e.g. when the class
  // defines a custom operator->).
  struct ActOnMemberAccessExtraArgs {
    Scope *S;
    UnqualifiedId &Id;
    Decl *ObjCImpDecl;
  };

  ExprResult BuildMemberReferenceExpr(
      Expr *Base, QualType BaseType, SourceLocation OpLoc, bool IsArrow,
      CXXScopeSpec &SS, SourceLocation TemplateKWLoc,
      NamedDecl *FirstQualifierInScope, const DeclarationNameInfo &NameInfo,
      const TemplateArgumentListInfo *TemplateArgs,
      const Scope *S,
      ActOnMemberAccessExtraArgs *ExtraArgs = nullptr);

  ExprResult
  BuildMemberReferenceExpr(Expr *Base, QualType BaseType, SourceLocation OpLoc,
                           bool IsArrow, const CXXScopeSpec &SS,
                           SourceLocation TemplateKWLoc,
                           NamedDecl *FirstQualifierInScope, LookupResult &R,
                           const TemplateArgumentListInfo *TemplateArgs,
                           const Scope *S,
                           bool SuppressQualifierCheck = false,
                           ActOnMemberAccessExtraArgs *ExtraArgs = nullptr);

  ExprResult BuildFieldReferenceExpr(Expr *BaseExpr, bool IsArrow,
                                     SourceLocation OpLoc,
                                     const CXXScopeSpec &SS, FieldDecl *Field,
                                     DeclAccessPair FoundDecl,
                                     const DeclarationNameInfo &MemberNameInfo);

  ExprResult PerformMemberExprBaseConversion(Expr *Base, bool IsArrow);

  bool CheckQualifiedMemberReference(Expr *BaseExpr, QualType BaseType,
                                     const CXXScopeSpec &SS,
                                     const LookupResult &R);

  ExprResult ActOnDependentMemberExpr(Expr *Base, QualType BaseType,
                                      bool IsArrow, SourceLocation OpLoc,
                                      const CXXScopeSpec &SS,
                                      SourceLocation TemplateKWLoc,
                                      NamedDecl *FirstQualifierInScope,
                               const DeclarationNameInfo &NameInfo,
                               const TemplateArgumentListInfo *TemplateArgs);

  ExprResult ActOnMemberAccessExpr(Scope *S, Expr *Base,
                                   SourceLocation OpLoc,
                                   tok::TokenKind OpKind,
                                   CXXScopeSpec &SS,
                                   SourceLocation TemplateKWLoc,
                                   UnqualifiedId &Member,
                                   Decl *ObjCImpDecl);

  void ActOnDefaultCtorInitializers(Decl *CDtorDecl);
  bool ConvertArgumentsForCall(CallExpr *Call, Expr *Fn,
                               FunctionDecl *FDecl,
                               const FunctionProtoType *Proto,
                               ArrayRef<Expr *> Args,
                               SourceLocation RParenLoc,
                               bool ExecConfig = false);
  void CheckStaticArrayArgument(SourceLocation CallLoc,
                                ParmVarDecl *Param,
                                const Expr *ArgExpr);

  /// ActOnCallExpr - Handle a call to Fn with the specified array of arguments.
  /// This provides the location of the left/right parens and a list of comma
  /// locations.
  ExprResult ActOnCallExpr(Scope *S, Expr *Fn, SourceLocation LParenLoc,
                           MultiExprArg ArgExprs, SourceLocation RParenLoc,
                           Expr *ExecConfig = nullptr,
                           bool IsExecConfig = false);
  ExprResult BuildResolvedCallExpr(Expr *Fn, NamedDecl *NDecl,
                                   SourceLocation LParenLoc,
                                   ArrayRef<Expr *> Arg,
                                   SourceLocation RParenLoc,
                                   Expr *Config = nullptr,
                                   bool IsExecConfig = false);

  ExprResult ActOnCUDAExecConfigExpr(Scope *S, SourceLocation LLLLoc,
                                     MultiExprArg ExecConfig,
                                     SourceLocation GGGLoc);

  ExprResult ActOnCastExpr(Scope *S, SourceLocation LParenLoc,
                           Declarator &D, ParsedType &Ty,
                           SourceLocation RParenLoc, Expr *CastExpr);
  ExprResult BuildCStyleCastExpr(SourceLocation LParenLoc,
                                 TypeSourceInfo *Ty,
                                 SourceLocation RParenLoc,
                                 Expr *Op);
  CastKind PrepareScalarCast(ExprResult &src, QualType destType);

  /// \brief Build an altivec or OpenCL literal.
  ExprResult BuildVectorLiteral(SourceLocation LParenLoc,
                                SourceLocation RParenLoc, Expr *E,
                                TypeSourceInfo *TInfo);

  ExprResult MaybeConvertParenListExprToParenExpr(Scope *S, Expr *ME);

  ExprResult ActOnCompoundLiteral(SourceLocation LParenLoc,
                                  ParsedType Ty,
                                  SourceLocation RParenLoc,
                                  Expr *InitExpr);

  ExprResult BuildCompoundLiteralExpr(SourceLocation LParenLoc,
                                      TypeSourceInfo *TInfo,
                                      SourceLocation RParenLoc,
                                      Expr *LiteralExpr);

  ExprResult ActOnInitList(SourceLocation LBraceLoc,
                           MultiExprArg InitArgList,
                           SourceLocation RBraceLoc);

  ExprResult ActOnDesignatedInitializer(Designation &Desig,
                                        SourceLocation Loc,
                                        bool GNUSyntax,
                                        ExprResult Init);

private:
  static BinaryOperatorKind ConvertTokenKindToBinaryOpcode(tok::TokenKind Kind);

public:
  ExprResult ActOnBinOp(Scope *S, SourceLocation TokLoc,
                        tok::TokenKind Kind, Expr *LHSExpr, Expr *RHSExpr);
  ExprResult BuildBinOp(Scope *S, SourceLocation OpLoc,
                        BinaryOperatorKind Opc, Expr *LHSExpr, Expr *RHSExpr);
  ExprResult CreateBuiltinBinOp(SourceLocation OpLoc, BinaryOperatorKind Opc,
                                Expr *LHSExpr, Expr *RHSExpr);

  void DiagnoseCommaOperator(const Expr *LHS, SourceLocation Loc);

  /// ActOnConditionalOp - Parse a ?: operation.  Note that 'LHS' may be null
  /// in the case of a the GNU conditional expr extension.
  ExprResult ActOnConditionalOp(SourceLocation QuestionLoc,
                                SourceLocation ColonLoc,
                                Expr *CondExpr, Expr *LHSExpr, Expr *RHSExpr);

  /// ActOnAddrLabel - Parse the GNU address of label extension: "&&foo".
  ExprResult ActOnAddrLabel(SourceLocation OpLoc, SourceLocation LabLoc,
                            LabelDecl *TheDecl);

  void ActOnStartStmtExpr();
  ExprResult ActOnStmtExpr(SourceLocation LPLoc, Stmt *SubStmt,
                           SourceLocation RPLoc); // "({..})"
  void ActOnStmtExprError();

  // __builtin_offsetof(type, identifier(.identifier|[expr])*)
  struct OffsetOfComponent {
    SourceLocation LocStart, LocEnd;
    bool isBrackets;  // true if [expr], false if .ident
    union {
      IdentifierInfo *IdentInfo;
      Expr *E;
    } U;
  };

  /// __builtin_offsetof(type, a.b[123][456].c)
  ExprResult BuildBuiltinOffsetOf(SourceLocation BuiltinLoc,
                                  TypeSourceInfo *TInfo,
                                  ArrayRef<OffsetOfComponent> Components,
                                  SourceLocation RParenLoc);
  ExprResult ActOnBuiltinOffsetOf(Scope *S,
                                  SourceLocation BuiltinLoc,
                                  SourceLocation TypeLoc,
                                  ParsedType ParsedArgTy,
                                  ArrayRef<OffsetOfComponent> Components,
                                  SourceLocation RParenLoc);

  // __builtin_choose_expr(constExpr, expr1, expr2)
  ExprResult ActOnChooseExpr(SourceLocation BuiltinLoc,
                             Expr *CondExpr, Expr *LHSExpr,
                             Expr *RHSExpr, SourceLocation RPLoc);

  // __builtin_va_arg(expr, type)
  ExprResult ActOnVAArg(SourceLocation BuiltinLoc, Expr *E, ParsedType Ty,
                        SourceLocation RPLoc);
  ExprResult BuildVAArgExpr(SourceLocation BuiltinLoc, Expr *E,
                            TypeSourceInfo *TInfo, SourceLocation RPLoc);

  // __null
  ExprResult ActOnGNUNullExpr(SourceLocation TokenLoc);

  bool CheckCaseExpression(Expr *E);

  /// \brief Describes the result of an "if-exists" condition check.
  enum IfExistsResult {
    /// \brief The symbol exists.
    IER_Exists,

    /// \brief The symbol does not exist.
    IER_DoesNotExist,

    /// \brief The name is a dependent name, so the results will differ
    /// from one instantiation to the next.
    IER_Dependent,

    /// \brief An error occurred.
    IER_Error
  };

  IfExistsResult
  CheckMicrosoftIfExistsSymbol(Scope *S, CXXScopeSpec &SS,
                               const DeclarationNameInfo &TargetNameInfo);

  IfExistsResult
  CheckMicrosoftIfExistsSymbol(Scope *S, SourceLocation KeywordLoc,
                               bool IsIfExists, CXXScopeSpec &SS,
                               UnqualifiedId &Name);

  StmtResult BuildMSDependentExistsStmt(SourceLocation KeywordLoc,
                                        bool IsIfExists,
                                        NestedNameSpecifierLoc QualifierLoc,
                                        DeclarationNameInfo NameInfo,
                                        Stmt *Nested);
  StmtResult ActOnMSDependentExistsStmt(SourceLocation KeywordLoc,
                                        bool IsIfExists,
                                        CXXScopeSpec &SS, UnqualifiedId &Name,
                                        Stmt *Nested);

  //===------------------------- "Block" Extension ------------------------===//

  /// ActOnBlockStart - This callback is invoked when a block literal is
  /// started.
  void ActOnBlockStart(SourceLocation CaretLoc, Scope *CurScope);

  /// ActOnBlockArguments - This callback allows processing of block arguments.
  /// If there are no arguments, this is still invoked.
  void ActOnBlockArguments(SourceLocation CaretLoc, Declarator &ParamInfo,
                           Scope *CurScope);

  /// ActOnBlockError - If there is an error parsing a block, this callback
  /// is invoked to pop the information about the block from the action impl.
  void ActOnBlockError(SourceLocation CaretLoc, Scope *CurScope);

  /// ActOnBlockStmtExpr - This is called when the body of a block statement
  /// literal was successfully completed.  ^(int x){...}
  ExprResult ActOnBlockStmtExpr(SourceLocation CaretLoc, Stmt *Body,
                                Scope *CurScope);

  //===---------------------------- Clang Extensions ----------------------===//

  /// __builtin_convertvector(...)
  ExprResult ActOnConvertVectorExpr(Expr *E, ParsedType ParsedDestTy,
                                    SourceLocation BuiltinLoc,
                                    SourceLocation RParenLoc);

  //===---------------------------- OpenCL Features -----------------------===//

  /// __builtin_astype(...)
  ExprResult ActOnAsTypeExpr(Expr *E, ParsedType ParsedDestTy,
                             SourceLocation BuiltinLoc,
                             SourceLocation RParenLoc);

  //===---------------------------- C++ Features --------------------------===//

  // Act on C++ namespaces
  Decl *ActOnStartNamespaceDef(Scope *S, SourceLocation InlineLoc,
                               SourceLocation NamespaceLoc,
                               SourceLocation IdentLoc,
                               IdentifierInfo *Ident,
                               SourceLocation LBrace,
                               AttributeList *AttrList,
                               UsingDirectiveDecl * &UsingDecl);
  void ActOnFinishNamespaceDef(Decl *Dcl, SourceLocation RBrace);

  NamespaceDecl *getStdNamespace() const;
  NamespaceDecl *getOrCreateStdNamespace();

  NamespaceDecl *lookupStdExperimentalNamespace();

  CXXRecordDecl *getStdBadAlloc() const;
  EnumDecl *getStdAlignValT() const;

  /// \brief Tests whether Ty is an instance of std::initializer_list and, if
  /// it is and Element is not NULL, assigns the element type to Element.
  bool isStdInitializerList(QualType Ty, QualType *Element);

  /// \brief Looks for the std::initializer_list template and instantiates it
  /// with Element, or emits an error if it's not found.
  ///
  /// \returns The instantiated template, or null on error.
  QualType BuildStdInitializerList(QualType Element, SourceLocation Loc);

  /// \brief Determine whether Ctor is an initializer-list constructor, as
  /// defined in [dcl.init.list]p2.
  bool isInitListConstructor(const CXXConstructorDecl *Ctor);

  Decl *ActOnUsingDirective(Scope *CurScope,
                            SourceLocation UsingLoc,
                            SourceLocation NamespcLoc,
                            CXXScopeSpec &SS,
                            SourceLocation IdentLoc,
                            IdentifierInfo *NamespcName,
                            AttributeList *AttrList);

  void PushUsingDirective(Scope *S, UsingDirectiveDecl *UDir);

  Decl *ActOnNamespaceAliasDef(Scope *CurScope,
                               SourceLocation NamespaceLoc,
                               SourceLocation AliasLoc,
                               IdentifierInfo *Alias,
                               CXXScopeSpec &SS,
                               SourceLocation IdentLoc,
                               IdentifierInfo *Ident);

  void HideUsingShadowDecl(Scope *S, UsingShadowDecl *Shadow);
  bool CheckUsingShadowDecl(UsingDecl *UD, NamedDecl *Target,
                            const LookupResult &PreviousDecls,
                            UsingShadowDecl *&PrevShadow);
  UsingShadowDecl *BuildUsingShadowDecl(Scope *S, UsingDecl *UD,
                                        NamedDecl *Target,
                                        UsingShadowDecl *PrevDecl);

  bool CheckUsingDeclRedeclaration(SourceLocation UsingLoc,
                                   bool HasTypenameKeyword,
                                   const CXXScopeSpec &SS,
                                   SourceLocation NameLoc,
                                   const LookupResult &Previous);
  bool CheckUsingDeclQualifier(SourceLocation UsingLoc,
                               const CXXScopeSpec &SS,
                               const DeclarationNameInfo &NameInfo,
                               SourceLocation NameLoc);

  NamedDecl *BuildUsingDeclaration(Scope *S, AccessSpecifier AS,
                                   SourceLocation UsingLoc,
                                   CXXScopeSpec &SS,
                                   DeclarationNameInfo NameInfo,
                                   AttributeList *AttrList,
                                   bool IsInstantiation,
                                   bool HasTypenameKeyword,
                                   SourceLocation TypenameLoc);

  bool CheckInheritingConstructorUsingDecl(UsingDecl *UD);

  /// Given a derived-class using shadow declaration for a constructor and the
  /// correspnding base class constructor, find or create the implicit
  /// synthesized derived class constructor to use for this initialization.
  CXXConstructorDecl *
  findInheritingConstructor(SourceLocation Loc, CXXConstructorDecl *BaseCtor,
                            ConstructorUsingShadowDecl *DerivedShadow);

  Decl *ActOnUsingDeclaration(Scope *CurScope,
                              AccessSpecifier AS,
                              bool HasUsingKeyword,
                              SourceLocation UsingLoc,
                              CXXScopeSpec &SS,
                              UnqualifiedId &Name,
                              AttributeList *AttrList,
                              bool HasTypenameKeyword,
                              SourceLocation TypenameLoc);
  Decl *ActOnAliasDeclaration(Scope *CurScope,
                              AccessSpecifier AS,
                              MultiTemplateParamsArg TemplateParams,
                              SourceLocation UsingLoc,
                              UnqualifiedId &Name,
                              AttributeList *AttrList,
                              TypeResult Type,
                              Decl *DeclFromDeclSpec);

  /// BuildCXXConstructExpr - Creates a complete call to a constructor,
  /// including handling of its default argument expressions.
  ///
  /// \param ConstructKind - a CXXConstructExpr::ConstructionKind
  ExprResult
  BuildCXXConstructExpr(SourceLocation ConstructLoc, QualType DeclInitType,
                        NamedDecl *FoundDecl,
                        CXXConstructorDecl *Constructor, MultiExprArg Exprs,
                        bool HadMultipleCandidates, bool IsListInitialization,
                        bool IsStdInitListInitialization,
                        bool RequiresZeroInit, unsigned ConstructKind,
                        SourceRange ParenRange);

  /// Build a CXXConstructExpr whose constructor has already been resolved if
  /// it denotes an inherited constructor.
  ExprResult
  BuildCXXConstructExpr(SourceLocation ConstructLoc, QualType DeclInitType,
                        CXXConstructorDecl *Constructor, bool Elidable,
                        MultiExprArg Exprs,
                        bool HadMultipleCandidates, bool IsListInitialization,
                        bool IsStdInitListInitialization,
                        bool RequiresZeroInit, unsigned ConstructKind,
                        SourceRange ParenRange);

  // FIXME: Can we remove this and have the above BuildCXXConstructExpr check if
  // the constructor can be elidable?
  ExprResult
  BuildCXXConstructExpr(SourceLocation ConstructLoc, QualType DeclInitType,
                        NamedDecl *FoundDecl,
                        CXXConstructorDecl *Constructor, bool Elidable,
                        MultiExprArg Exprs, bool HadMultipleCandidates,
                        bool IsListInitialization,
                        bool IsStdInitListInitialization, bool RequiresZeroInit,
                        unsigned ConstructKind, SourceRange ParenRange);

  ExprResult BuildCXXDefaultInitExpr(SourceLocation Loc, FieldDecl *Field);

  /// BuildCXXDefaultArgExpr - Creates a CXXDefaultArgExpr, instantiating
  /// the default expr if needed.
  ExprResult BuildCXXDefaultArgExpr(SourceLocation CallLoc,
                                    FunctionDecl *FD,
                                    ParmVarDecl *Param);

  /// FinalizeVarWithDestructor - Prepare for calling destructor on the
  /// constructed variable.
  void FinalizeVarWithDestructor(VarDecl *VD, const RecordType *DeclInitType);

  /// \brief Helper class that collects exception specifications for
  /// implicitly-declared special member functions.
  class ImplicitExceptionSpecification {
    // Pointer to allow copying
    Sema *Self;
    // We order exception specifications thus:
    // noexcept is the most restrictive, but is only used in C++11.
    // throw() comes next.
    // Then a throw(collected exceptions)
    // Finally no specification, which is expressed as noexcept(false).
    // throw(...) is used instead if any called function uses it.
    ExceptionSpecificationType ComputedEST;
    llvm::SmallPtrSet<CanQualType, 4> ExceptionsSeen;
    SmallVector<QualType, 4> Exceptions;

    void ClearExceptions() {
      ExceptionsSeen.clear();
      Exceptions.clear();
    }

  public:
    explicit ImplicitExceptionSpecification(Sema &Self)
      : Self(&Self), ComputedEST(EST_BasicNoexcept) {
      if (!Self.getLangOpts().CPlusPlus11)
        ComputedEST = EST_DynamicNone;
    }

    /// \brief Get the computed exception specification type.
    ExceptionSpecificationType getExceptionSpecType() const {
      assert(ComputedEST != EST_ComputedNoexcept &&
             "noexcept(expr) should not be a possible result");
      return ComputedEST;
    }

    /// \brief The number of exceptions in the exception specification.
    unsigned size() const { return Exceptions.size(); }

    /// \brief The set of exceptions in the exception specification.
    const QualType *data() const { return Exceptions.data(); }

    /// \brief Integrate another called method into the collected data.
    void CalledDecl(SourceLocation CallLoc, const CXXMethodDecl *Method);

    /// \brief Integrate an invoked expression into the collected data.
    void CalledExpr(Expr *E);

    /// \brief Overwrite an EPI's exception specification with this
    /// computed exception specification.
    FunctionProtoType::ExceptionSpecInfo getExceptionSpec() const {
      FunctionProtoType::ExceptionSpecInfo ESI;
      ESI.Type = getExceptionSpecType();
      if (ESI.Type == EST_Dynamic) {
        ESI.Exceptions = Exceptions;
      } else if (ESI.Type == EST_None) {
        /// C++11 [except.spec]p14:
        ///   The exception-specification is noexcept(false) if the set of
        ///   potential exceptions of the special member function contains "any"
        ESI.Type = EST_ComputedNoexcept;
        ESI.NoexceptExpr = Self->ActOnCXXBoolLiteral(SourceLocation(),
                                                     tok::kw_false).get();
      }
      return ESI;
    }
  };

  /// \brief Determine what sort of exception specification a defaulted
  /// copy constructor of a class will have.
  ImplicitExceptionSpecification
  ComputeDefaultedDefaultCtorExceptionSpec(SourceLocation Loc,
                                           CXXMethodDecl *MD);

  /// \brief Determine what sort of exception specification a defaulted
  /// default constructor of a class will have, and whether the parameter
  /// will be const.
  ImplicitExceptionSpecification
  ComputeDefaultedCopyCtorExceptionSpec(CXXMethodDecl *MD);

  /// \brief Determine what sort of exception specification a defautled
  /// copy assignment operator of a class will have, and whether the
  /// parameter will be const.
  ImplicitExceptionSpecification
  ComputeDefaultedCopyAssignmentExceptionSpec(CXXMethodDecl *MD);

  /// \brief Determine what sort of exception specification a defaulted move
  /// constructor of a class will have.
  ImplicitExceptionSpecification
  ComputeDefaultedMoveCtorExceptionSpec(CXXMethodDecl *MD);

  /// \brief Determine what sort of exception specification a defaulted move
  /// assignment operator of a class will have.
  ImplicitExceptionSpecification
  ComputeDefaultedMoveAssignmentExceptionSpec(CXXMethodDecl *MD);

  /// \brief Determine what sort of exception specification a defaulted
  /// destructor of a class will have.
  ImplicitExceptionSpecification
  ComputeDefaultedDtorExceptionSpec(CXXMethodDecl *MD);

  /// \brief Determine what sort of exception specification an inheriting
  /// constructor of a class will have.
  ImplicitExceptionSpecification
  ComputeInheritingCtorExceptionSpec(SourceLocation Loc,
                                     CXXConstructorDecl *CD);

  /// \brief Evaluate the implicit exception specification for a defaulted
  /// special member function.
  void EvaluateImplicitExceptionSpec(SourceLocation Loc, CXXMethodDecl *MD);

  /// \brief Check the given exception-specification and update the
  /// exception specification information with the results.
  void checkExceptionSpecification(bool IsTopLevel,
                                   ExceptionSpecificationType EST,
                                   ArrayRef<ParsedType> DynamicExceptions,
                                   ArrayRef<SourceRange> DynamicExceptionRanges,
                                   Expr *NoexceptExpr,
                                   SmallVectorImpl<QualType> &Exceptions,
                                   FunctionProtoType::ExceptionSpecInfo &ESI);

  /// \brief Determine if we're in a case where we need to (incorrectly) eagerly
  /// parse an exception specification to work around a libstdc++ bug.
  bool isLibstdcxxEagerExceptionSpecHack(const Declarator &D);

  /// \brief Add an exception-specification to the given member function
  /// (or member function template). The exception-specification was parsed
  /// after the method itself was declared.
  void actOnDelayedExceptionSpecification(Decl *Method,
         ExceptionSpecificationType EST,
         SourceRange SpecificationRange,
         ArrayRef<ParsedType> DynamicExceptions,
         ArrayRef<SourceRange> DynamicExceptionRanges,
         Expr *NoexceptExpr);

  class InheritedConstructorInfo;

  /// \brief Determine if a special member function should have a deleted
  /// definition when it is defaulted.
  bool ShouldDeleteSpecialMember(CXXMethodDecl *MD, CXXSpecialMember CSM,
                                 InheritedConstructorInfo *ICI = nullptr,
                                 bool Diagnose = false);

  /// \brief Declare the implicit default constructor for the given class.
  ///
  /// \param ClassDecl The class declaration into which the implicit
  /// default constructor will be added.
  ///
  /// \returns The implicitly-declared default constructor.
  CXXConstructorDecl *DeclareImplicitDefaultConstructor(
                                                     CXXRecordDecl *ClassDecl);

  /// DefineImplicitDefaultConstructor - Checks for feasibility of
  /// defining this constructor as the default constructor.
  void DefineImplicitDefaultConstructor(SourceLocation CurrentLocation,
                                        CXXConstructorDecl *Constructor);

  /// \brief Declare the implicit destructor for the given class.
  ///
  /// \param ClassDecl The class declaration into which the implicit
  /// destructor will be added.
  ///
  /// \returns The implicitly-declared destructor.
  CXXDestructorDecl *DeclareImplicitDestructor(CXXRecordDecl *ClassDecl);

  /// DefineImplicitDestructor - Checks for feasibility of
  /// defining this destructor as the default destructor.
  void DefineImplicitDestructor(SourceLocation CurrentLocation,
                                CXXDestructorDecl *Destructor);

  /// \brief Build an exception spec for destructors that don't have one.
  ///
  /// C++11 says that user-defined destructors with no exception spec get one
  /// that looks as if the destructor was implicitly declared.
  void AdjustDestructorExceptionSpec(CXXRecordDecl *ClassDecl,
                                     CXXDestructorDecl *Destructor);

  /// \brief Define the specified inheriting constructor.
  void DefineInheritingConstructor(SourceLocation UseLoc,
                                   CXXConstructorDecl *Constructor);

  /// \brief Declare the implicit copy constructor for the given class.
  ///
  /// \param ClassDecl The class declaration into which the implicit
  /// copy constructor will be added.
  ///
  /// \returns The implicitly-declared copy constructor.
  CXXConstructorDecl *DeclareImplicitCopyConstructor(CXXRecordDecl *ClassDecl);

  /// DefineImplicitCopyConstructor - Checks for feasibility of
  /// defining this constructor as the copy constructor.
  void DefineImplicitCopyConstructor(SourceLocation CurrentLocation,
                                     CXXConstructorDecl *Constructor);

  /// \brief Declare the implicit move constructor for the given class.
  ///
  /// \param ClassDecl The Class declaration into which the implicit
  /// move constructor will be added.
  ///
  /// \returns The implicitly-declared move constructor, or NULL if it wasn't
  /// declared.
  CXXConstructorDecl *DeclareImplicitMoveConstructor(CXXRecordDecl *ClassDecl);

  /// DefineImplicitMoveConstructor - Checks for feasibility of
  /// defining this constructor as the move constructor.
  void DefineImplicitMoveConstructor(SourceLocation CurrentLocation,
                                     CXXConstructorDecl *Constructor);

  /// \brief Declare the implicit copy assignment operator for the given class.
  ///
  /// \param ClassDecl The class declaration into which the implicit
  /// copy assignment operator will be added.
  ///
  /// \returns The implicitly-declared copy assignment operator.
  CXXMethodDecl *DeclareImplicitCopyAssignment(CXXRecordDecl *ClassDecl);

  /// \brief Defines an implicitly-declared copy assignment operator.
  void DefineImplicitCopyAssignment(SourceLocation CurrentLocation,
                                    CXXMethodDecl *MethodDecl);

  /// \brief Declare the implicit move assignment operator for the given class.
  ///
  /// \param ClassDecl The Class declaration into which the implicit
  /// move assignment operator will be added.
  ///
  /// \returns The implicitly-declared move assignment operator, or NULL if it
  /// wasn't declared.
  CXXMethodDecl *DeclareImplicitMoveAssignment(CXXRecordDecl *ClassDecl);

  /// \brief Defines an implicitly-declared move assignment operator.
  void DefineImplicitMoveAssignment(SourceLocation CurrentLocation,
                                    CXXMethodDecl *MethodDecl);

  /// \brief Force the declaration of any implicitly-declared members of this
  /// class.
  void ForceDeclarationOfImplicitMembers(CXXRecordDecl *Class);

  /// \brief Check a completed declaration of an implicit special member.
  void CheckImplicitSpecialMemberDeclaration(Scope *S, FunctionDecl *FD);

  /// \brief Determine whether the given function is an implicitly-deleted
  /// special member function.
  bool isImplicitlyDeleted(FunctionDecl *FD);

  /// \brief Check whether 'this' shows up in the type of a static member
  /// function after the (naturally empty) cv-qualifier-seq would be.
  ///
  /// \returns true if an error occurred.
  bool checkThisInStaticMemberFunctionType(CXXMethodDecl *Method);

  /// \brief Whether this' shows up in the exception specification of a static
  /// member function.
  bool checkThisInStaticMemberFunctionExceptionSpec(CXXMethodDecl *Method);

  /// \brief Check whether 'this' shows up in the attributes of the given
  /// static member function.
  ///
  /// \returns true if an error occurred.
  bool checkThisInStaticMemberFunctionAttributes(CXXMethodDecl *Method);

  /// MaybeBindToTemporary - If the passed in expression has a record type with
  /// a non-trivial destructor, this will return CXXBindTemporaryExpr. Otherwise
  /// it simply returns the passed in expression.
  ExprResult MaybeBindToTemporary(Expr *E);

  bool CompleteConstructorCall(CXXConstructorDecl *Constructor,
                               MultiExprArg ArgsPtr,
                               SourceLocation Loc,
                               SmallVectorImpl<Expr*> &ConvertedArgs,
                               bool AllowExplicit = false,
                               bool IsListInitialization = false);

  ParsedType getInheritingConstructorName(CXXScopeSpec &SS,
                                          SourceLocation NameLoc,
                                          IdentifierInfo &Name);

  ParsedType getDestructorName(SourceLocation TildeLoc,
                               IdentifierInfo &II, SourceLocation NameLoc,
                               Scope *S, CXXScopeSpec &SS,
                               ParsedType ObjectType,
                               bool EnteringContext);

  ParsedType getDestructorType(const DeclSpec& DS, ParsedType ObjectType);

  // Checks that reinterpret casts don't have undefined behavior.
  void CheckCompatibleReinterpretCast(QualType SrcType, QualType DestType,
                                      bool IsDereference, SourceRange Range);

  /// ActOnCXXNamedCast - Parse {dynamic,static,reinterpret,const}_cast's.
  ExprResult ActOnCXXNamedCast(SourceLocation OpLoc,
                               tok::TokenKind Kind,
                               SourceLocation LAngleBracketLoc,
                               Declarator &D,
                               SourceLocation RAngleBracketLoc,
                               SourceLocation LParenLoc,
                               Expr *E,
                               SourceLocation RParenLoc);

  ExprResult BuildCXXNamedCast(SourceLocation OpLoc,
                               tok::TokenKind Kind,
                               TypeSourceInfo *Ty,
                               Expr *E,
                               SourceRange AngleBrackets,
                               SourceRange Parens);

  ExprResult BuildCXXTypeId(QualType TypeInfoType,
                            SourceLocation TypeidLoc,
                            TypeSourceInfo *Operand,
                            SourceLocation RParenLoc);
  ExprResult BuildCXXTypeId(QualType TypeInfoType,
                            SourceLocation TypeidLoc,
                            Expr *Operand,
                            SourceLocation RParenLoc);

  /// ActOnCXXTypeid - Parse typeid( something ).
  ExprResult ActOnCXXTypeid(SourceLocation OpLoc,
                            SourceLocation LParenLoc, bool isType,
                            void *TyOrExpr,
                            SourceLocation RParenLoc);

  ExprResult BuildCXXUuidof(QualType TypeInfoType,
                            SourceLocation TypeidLoc,
                            TypeSourceInfo *Operand,
                            SourceLocation RParenLoc);
  ExprResult BuildCXXUuidof(QualType TypeInfoType,
                            SourceLocation TypeidLoc,
                            Expr *Operand,
                            SourceLocation RParenLoc);

  /// ActOnCXXUuidof - Parse __uuidof( something ).
  ExprResult ActOnCXXUuidof(SourceLocation OpLoc,
                            SourceLocation LParenLoc, bool isType,
                            void *TyOrExpr,
                            SourceLocation RParenLoc);

  /// \brief Handle a C++1z fold-expression: ( expr op ... op expr ).
  ExprResult ActOnCXXFoldExpr(SourceLocation LParenLoc, Expr *LHS,
                              tok::TokenKind Operator,
                              SourceLocation EllipsisLoc, Expr *RHS,
                              SourceLocation RParenLoc);
  ExprResult BuildCXXFoldExpr(SourceLocation LParenLoc, Expr *LHS,
                              BinaryOperatorKind Operator,
                              SourceLocation EllipsisLoc, Expr *RHS,
                              SourceLocation RParenLoc);
  ExprResult BuildEmptyCXXFoldExpr(SourceLocation EllipsisLoc,
                                   BinaryOperatorKind Operator);

  //// ActOnCXXThis -  Parse 'this' pointer.
  ExprResult ActOnCXXThis(SourceLocation loc);

  /// \brief Try to retrieve the type of the 'this' pointer.
  ///
  /// \returns The type of 'this', if possible. Otherwise, returns a NULL type.
  QualType getCurrentThisType();

  /// \brief When non-NULL, the C++ 'this' expression is allowed despite the
  /// current context not being a non-static member function. In such cases,
  /// this provides the type used for 'this'.
  QualType CXXThisTypeOverride;

  /// \brief RAII object used to temporarily allow the C++ 'this' expression
  /// to be used, with the given qualifiers on the current class type.
  class CXXThisScopeRAII {
    Sema &S;
    QualType OldCXXThisTypeOverride;
    bool Enabled;

  public:
    /// \brief Introduce a new scope where 'this' may be allowed (when enabled),
    /// using the given declaration (which is either a class template or a
    /// class) along with the given qualifiers.
    /// along with the qualifiers placed on '*this'.
    CXXThisScopeRAII(Sema &S, Decl *ContextDecl, unsigned CXXThisTypeQuals,
                     bool Enabled = true);

    ~CXXThisScopeRAII();
  };

  /// \brief Make sure the value of 'this' is actually available in the current
  /// context, if it is a potentially evaluated context.
  ///
  /// \param Loc The location at which the capture of 'this' occurs.
  ///
  /// \param Explicit Whether 'this' is explicitly captured in a lambda
  /// capture list.
  ///
  /// \param FunctionScopeIndexToStopAt If non-null, it points to the index
  /// of the FunctionScopeInfo stack beyond which we do not attempt to capture.
  /// This is useful when enclosing lambdas must speculatively capture 
  /// 'this' that may or may not be used in certain specializations of
  /// a nested generic lambda (depending on whether the name resolves to 
  /// a non-static member function or a static function).
  /// \return returns 'true' if failed, 'false' if success.
  bool CheckCXXThisCapture(SourceLocation Loc, bool Explicit = false, 
      bool BuildAndDiagnose = true,
      const unsigned *const FunctionScopeIndexToStopAt = nullptr,
      bool ByCopy = false);

  /// \brief Determine whether the given type is the type of *this that is used
  /// outside of the body of a member function for a type that is currently
  /// being defined.
  bool isThisOutsideMemberFunctionBody(QualType BaseType);

  /// ActOnCXXBoolLiteral - Parse {true,false} literals.
  ExprResult ActOnCXXBoolLiteral(SourceLocation OpLoc, tok::TokenKind Kind);


  /// ActOnObjCBoolLiteral - Parse {__objc_yes,__objc_no} literals.
  ExprResult ActOnObjCBoolLiteral(SourceLocation OpLoc, tok::TokenKind Kind);

  ExprResult
  ActOnObjCAvailabilityCheckExpr(llvm::ArrayRef<AvailabilitySpec> AvailSpecs,
                                 SourceLocation AtLoc, SourceLocation RParen);

  /// ActOnCXXNullPtrLiteral - Parse 'nullptr'.
  ExprResult ActOnCXXNullPtrLiteral(SourceLocation Loc);

  //// ActOnCXXThrow -  Parse throw expressions.
  ExprResult ActOnCXXThrow(Scope *S, SourceLocation OpLoc, Expr *expr);
  ExprResult BuildCXXThrow(SourceLocation OpLoc, Expr *Ex,
                           bool IsThrownVarInScope);
  bool CheckCXXThrowOperand(SourceLocation ThrowLoc, QualType ThrowTy, Expr *E);

  /// ActOnCXXTypeConstructExpr - Parse construction of a specified type.
  /// Can be interpreted either as function-style casting ("int(x)")
  /// or class type construction ("ClassType(x,y,z)")
  /// or creation of a value-initialized type ("int()").
  ExprResult ActOnCXXTypeConstructExpr(ParsedType TypeRep,
                                       SourceLocation LParenLoc,
                                       MultiExprArg Exprs,
                                       SourceLocation RParenLoc);

  ExprResult BuildCXXTypeConstructExpr(TypeSourceInfo *Type,
                                       SourceLocation LParenLoc,
                                       MultiExprArg Exprs,
                                       SourceLocation RParenLoc);

  /// ActOnCXXNew - Parsed a C++ 'new' expression.
  ExprResult ActOnCXXNew(SourceLocation StartLoc, bool UseGlobal,
                         SourceLocation PlacementLParen,
                         MultiExprArg PlacementArgs,
                         SourceLocation PlacementRParen,
                         SourceRange TypeIdParens, Declarator &D,
                         Expr *Initializer);
  ExprResult BuildCXXNew(SourceRange Range, bool UseGlobal,
                         SourceLocation PlacementLParen,
                         MultiExprArg PlacementArgs,
                         SourceLocation PlacementRParen,
                         SourceRange TypeIdParens,
                         QualType AllocType,
                         TypeSourceInfo *AllocTypeInfo,
                         Expr *ArraySize,
                         SourceRange DirectInitRange,
                         Expr *Initializer,
                         bool TypeMayContainAuto = true);

  bool CheckAllocatedType(QualType AllocType, SourceLocation Loc,
                          SourceRange R);
  bool FindAllocationFunctions(SourceLocation StartLoc, SourceRange Range,
                               bool UseGlobal, QualType AllocType, bool IsArray,
                               bool &PassAlignment, MultiExprArg PlaceArgs,
                               FunctionDecl *&OperatorNew,
                               FunctionDecl *&OperatorDelete);
  void DeclareGlobalNewDelete();
  void DeclareGlobalAllocationFunction(DeclarationName Name, QualType Return,
                                       ArrayRef<QualType> Params);

  bool FindDeallocationFunction(SourceLocation StartLoc, CXXRecordDecl *RD,
                                DeclarationName Name, FunctionDecl* &Operator,
                                bool Diagnose = true);
  FunctionDecl *FindUsualDeallocationFunction(SourceLocation StartLoc,
                                              bool CanProvideSize,
                                              bool Overaligned,
                                              DeclarationName Name);
  FunctionDecl *FindDeallocationFunctionForDestructor(SourceLocation StartLoc,
                                                      CXXRecordDecl *RD);

  /// ActOnCXXDelete - Parsed a C++ 'delete' expression
  ExprResult ActOnCXXDelete(SourceLocation StartLoc,
                            bool UseGlobal, bool ArrayForm,
                            Expr *Operand);
  void CheckVirtualDtorCall(CXXDestructorDecl *dtor, SourceLocation Loc,
                            bool IsDelete, bool CallCanBeVirtual,
                            bool WarnOnNonAbstractTypes,
                            SourceLocation DtorLoc);

  ExprResult ActOnNoexceptExpr(SourceLocation KeyLoc, SourceLocation LParen,
                               Expr *Operand, SourceLocation RParen);
  ExprResult BuildCXXNoexceptExpr(SourceLocation KeyLoc, Expr *Operand,
                                  SourceLocation RParen);

  /// \brief Parsed one of the type trait support pseudo-functions.
  ExprResult ActOnTypeTrait(TypeTrait Kind, SourceLocation KWLoc,
                            ArrayRef<ParsedType> Args,
                            SourceLocation RParenLoc);
  ExprResult BuildTypeTrait(TypeTrait Kind, SourceLocation KWLoc,
                            ArrayRef<TypeSourceInfo *> Args,
                            SourceLocation RParenLoc);

  /// ActOnArrayTypeTrait - Parsed one of the bianry type trait support
  /// pseudo-functions.
  ExprResult ActOnArrayTypeTrait(ArrayTypeTrait ATT,
                                 SourceLocation KWLoc,
                                 ParsedType LhsTy,
                                 Expr *DimExpr,
                                 SourceLocation RParen);

  ExprResult BuildArrayTypeTrait(ArrayTypeTrait ATT,
                                 SourceLocation KWLoc,
                                 TypeSourceInfo *TSInfo,
                                 Expr *DimExpr,
                                 SourceLocation RParen);

  /// ActOnExpressionTrait - Parsed one of the unary type trait support
  /// pseudo-functions.
  ExprResult ActOnExpressionTrait(ExpressionTrait OET,
                                  SourceLocation KWLoc,
                                  Expr *Queried,
                                  SourceLocation RParen);

  ExprResult BuildExpressionTrait(ExpressionTrait OET,
                                  SourceLocation KWLoc,
                                  Expr *Queried,
                                  SourceLocation RParen);

  ExprResult ActOnStartCXXMemberReference(Scope *S,
                                          Expr *Base,
                                          SourceLocation OpLoc,
                                          tok::TokenKind OpKind,
                                          ParsedType &ObjectType,
                                          bool &MayBePseudoDestructor);

  ExprResult BuildPseudoDestructorExpr(Expr *Base,
                                       SourceLocation OpLoc,
                                       tok::TokenKind OpKind,
                                       const CXXScopeSpec &SS,
                                       TypeSourceInfo *ScopeType,
                                       SourceLocation CCLoc,
                                       SourceLocation TildeLoc,
                                     PseudoDestructorTypeStorage DestroyedType);

  ExprResult ActOnPseudoDestructorExpr(Scope *S, Expr *Base,
                                       SourceLocation OpLoc,
                                       tok::TokenKind OpKind,
                                       CXXScopeSpec &SS,
                                       UnqualifiedId &FirstTypeName,
                                       SourceLocation CCLoc,
                                       SourceLocation TildeLoc,
                                       UnqualifiedId &SecondTypeName);

  ExprResult ActOnPseudoDestructorExpr(Scope *S, Expr *Base,
                                       SourceLocation OpLoc,
                                       tok::TokenKind OpKind,
                                       SourceLocation TildeLoc,
                                       const DeclSpec& DS);

  /// MaybeCreateExprWithCleanups - If the current full-expression
  /// requires any cleanups, surround it with a ExprWithCleanups node.
  /// Otherwise, just returns the passed-in expression.
  Expr *MaybeCreateExprWithCleanups(Expr *SubExpr);
  Stmt *MaybeCreateStmtWithCleanups(Stmt *SubStmt);
  ExprResult MaybeCreateExprWithCleanups(ExprResult SubExpr);

  MaterializeTemporaryExpr *
  CreateMaterializeTemporaryExpr(QualType T, Expr *Temporary,
                                 bool BoundToLvalueReference);

  ExprResult ActOnFinishFullExpr(Expr *Expr) {
    return ActOnFinishFullExpr(Expr, Expr ? Expr->getExprLoc()
                                          : SourceLocation());
  }
  ExprResult ActOnFinishFullExpr(Expr *Expr, SourceLocation CC,
                                 bool DiscardedValue = false,
                                 bool IsConstexpr = false,
                                 bool IsLambdaInitCaptureInitializer = false);
  StmtResult ActOnFinishFullStmt(Stmt *Stmt);

  // Marks SS invalid if it represents an incomplete type.
  bool RequireCompleteDeclContext(CXXScopeSpec &SS, DeclContext *DC);

  DeclContext *computeDeclContext(QualType T);
  DeclContext *computeDeclContext(const CXXScopeSpec &SS,
                                  bool EnteringContext = false);
  bool isDependentScopeSpecifier(const CXXScopeSpec &SS);
  CXXRecordDecl *getCurrentInstantiationOf(NestedNameSpecifier *NNS);

  /// \brief The parser has parsed a global nested-name-specifier '::'.
  ///
  /// \param CCLoc The location of the '::'.
  ///
  /// \param SS The nested-name-specifier, which will be updated in-place
  /// to reflect the parsed nested-name-specifier.
  ///
  /// \returns true if an error occurred, false otherwise.
  bool ActOnCXXGlobalScopeSpecifier(SourceLocation CCLoc, CXXScopeSpec &SS);

  /// \brief The parser has parsed a '__super' nested-name-specifier.
  ///
  /// \param SuperLoc The location of the '__super' keyword.
  ///
  /// \param ColonColonLoc The location of the '::'.
  ///
  /// \param SS The nested-name-specifier, which will be updated in-place
  /// to reflect the parsed nested-name-specifier.
  ///
  /// \returns true if an error occurred, false otherwise.
  bool ActOnSuperScopeSpecifier(SourceLocation SuperLoc,
                                SourceLocation ColonColonLoc, CXXScopeSpec &SS);

  bool isAcceptableNestedNameSpecifier(const NamedDecl *SD,
                                       bool *CanCorrect = nullptr);
  NamedDecl *FindFirstQualifierInScope(Scope *S, NestedNameSpecifier *NNS);

  /// \brief Keeps information about an identifier in a nested-name-spec.
  ///
  struct NestedNameSpecInfo {
    /// \brief The type of the object, if we're parsing nested-name-specifier in
    /// a member access expression.
    ParsedType ObjectType;

    /// \brief The identifier preceding the '::'.
    IdentifierInfo *Identifier;

    /// \brief The location of the identifier.
    SourceLocation IdentifierLoc;

    /// \brief The location of the '::'.
    SourceLocation CCLoc;

    /// \brief Creates info object for the most typical case.
    NestedNameSpecInfo(IdentifierInfo *II, SourceLocation IdLoc,
             SourceLocation ColonColonLoc, ParsedType ObjectType = ParsedType())
      : ObjectType(ObjectType), Identifier(II), IdentifierLoc(IdLoc),
        CCLoc(ColonColonLoc) {
    }

    NestedNameSpecInfo(IdentifierInfo *II, SourceLocation IdLoc,
                       SourceLocation ColonColonLoc, QualType ObjectType)
      : ObjectType(ParsedType::make(ObjectType)), Identifier(II),
        IdentifierLoc(IdLoc), CCLoc(ColonColonLoc) {
    }
  };

  bool isNonTypeNestedNameSpecifier(Scope *S, CXXScopeSpec &SS,
                                    NestedNameSpecInfo &IdInfo);

  bool BuildCXXNestedNameSpecifier(Scope *S,
                                   NestedNameSpecInfo &IdInfo,
                                   bool EnteringContext,
                                   CXXScopeSpec &SS,
                                   NamedDecl *ScopeLookupResult,
                                   bool ErrorRecoveryLookup,
                                   bool *IsCorrectedToColon = nullptr);

  /// \brief The parser has parsed a nested-name-specifier 'identifier::'.
  ///
  /// \param S The scope in which this nested-name-specifier occurs.
  ///
  /// \param IdInfo Parser information about an identifier in the
  /// nested-name-spec.
  ///
  /// \param EnteringContext Whether we're entering the context nominated by
  /// this nested-name-specifier.
  ///
  /// \param SS The nested-name-specifier, which is both an input
  /// parameter (the nested-name-specifier before this type) and an
  /// output parameter (containing the full nested-name-specifier,
  /// including this new type).
  ///
  /// \param ErrorRecoveryLookup If true, then this method is called to improve
  /// error recovery. In this case do not emit error message.
  ///
  /// \param IsCorrectedToColon If not null, suggestions to replace '::' -> ':'
  /// are allowed.  The bool value pointed by this parameter is set to 'true'
  /// if the identifier is treated as if it was followed by ':', not '::'.
  ///
  /// \returns true if an error occurred, false otherwise.
  bool ActOnCXXNestedNameSpecifier(Scope *S,
                                   NestedNameSpecInfo &IdInfo,
                                   bool EnteringContext,
                                   CXXScopeSpec &SS,
                                   bool ErrorRecoveryLookup = false,
                                   bool *IsCorrectedToColon = nullptr);

  ExprResult ActOnDecltypeExpression(Expr *E);

  bool ActOnCXXNestedNameSpecifierDecltype(CXXScopeSpec &SS,
                                           const DeclSpec &DS,
                                           SourceLocation ColonColonLoc);

  bool IsInvalidUnlessNestedName(Scope *S, CXXScopeSpec &SS,
                                 NestedNameSpecInfo &IdInfo,
                                 bool EnteringContext);

  /// \brief The parser has parsed a nested-name-specifier
  /// 'template[opt] template-name < template-args >::'.
  ///
  /// \param S The scope in which this nested-name-specifier occurs.
  ///
  /// \param SS The nested-name-specifier, which is both an input
  /// parameter (the nested-name-specifier before this type) and an
  /// output parameter (containing the full nested-name-specifier,
  /// including this new type).
  ///
  /// \param TemplateKWLoc the location of the 'template' keyword, if any.
  /// \param TemplateName the template name.
  /// \param TemplateNameLoc The location of the template name.
  /// \param LAngleLoc The location of the opening angle bracket  ('<').
  /// \param TemplateArgs The template arguments.
  /// \param RAngleLoc The location of the closing angle bracket  ('>').
  /// \param CCLoc The location of the '::'.
  ///
  /// \param EnteringContext Whether we're entering the context of the
  /// nested-name-specifier.
  ///
  ///
  /// \returns true if an error occurred, false otherwise.
  bool ActOnCXXNestedNameSpecifier(Scope *S,
                                   CXXScopeSpec &SS,
                                   SourceLocation TemplateKWLoc,
                                   TemplateTy TemplateName,
                                   SourceLocation TemplateNameLoc,
                                   SourceLocation LAngleLoc,
                                   ASTTemplateArgsPtr TemplateArgs,
                                   SourceLocation RAngleLoc,
                                   SourceLocation CCLoc,
                                   bool EnteringContext);

  /// \brief Given a C++ nested-name-specifier, produce an annotation value
  /// that the parser can use later to reconstruct the given
  /// nested-name-specifier.
  ///
  /// \param SS A nested-name-specifier.
  ///
  /// \returns A pointer containing all of the information in the
  /// nested-name-specifier \p SS.
  void *SaveNestedNameSpecifierAnnotation(CXXScopeSpec &SS);

  /// \brief Given an annotation pointer for a nested-name-specifier, restore
  /// the nested-name-specifier structure.
  ///
  /// \param Annotation The annotation pointer, produced by
  /// \c SaveNestedNameSpecifierAnnotation().
  ///
  /// \param AnnotationRange The source range corresponding to the annotation.
  ///
  /// \param SS The nested-name-specifier that will be updated with the contents
  /// of the annotation pointer.
  void RestoreNestedNameSpecifierAnnotation(void *Annotation,
                                            SourceRange AnnotationRange,
                                            CXXScopeSpec &SS);

  bool ShouldEnterDeclaratorScope(Scope *S, const CXXScopeSpec &SS);

  /// ActOnCXXEnterDeclaratorScope - Called when a C++ scope specifier (global
  /// scope or nested-name-specifier) is parsed, part of a declarator-id.
  /// After this method is called, according to [C++ 3.4.3p3], names should be
  /// looked up in the declarator-id's scope, until the declarator is parsed and
  /// ActOnCXXExitDeclaratorScope is called.
  /// The 'SS' should be a non-empty valid CXXScopeSpec.
  bool ActOnCXXEnterDeclaratorScope(Scope *S, CXXScopeSpec &SS);

  /// ActOnCXXExitDeclaratorScope - Called when a declarator that previously
  /// invoked ActOnCXXEnterDeclaratorScope(), is finished. 'SS' is the same
  /// CXXScopeSpec that was passed to ActOnCXXEnterDeclaratorScope as well.
  /// Used to indicate that names should revert to being looked up in the
  /// defining scope.
  void ActOnCXXExitDeclaratorScope(Scope *S, const CXXScopeSpec &SS);

  /// ActOnCXXEnterDeclInitializer - Invoked when we are about to parse an
  /// initializer for the declaration 'Dcl'.
  /// After this method is called, according to [C++ 3.4.1p13], if 'Dcl' is a
  /// static data member of class X, names should be looked up in the scope of
  /// class X.
  void ActOnCXXEnterDeclInitializer(Scope *S, Decl *Dcl);

  /// ActOnCXXExitDeclInitializer - Invoked after we are finished parsing an
  /// initializer for the declaration 'Dcl'.
  void ActOnCXXExitDeclInitializer(Scope *S, Decl *Dcl);

  /// \brief Create a new lambda closure type.
  CXXRecordDecl *createLambdaClosureType(SourceRange IntroducerRange,
                                         TypeSourceInfo *Info,
                                         bool KnownDependent, 
                                         LambdaCaptureDefault CaptureDefault);

  /// \brief Start the definition of a lambda expression.
  CXXMethodDecl *startLambdaDefinition(CXXRecordDecl *Class,
                                       SourceRange IntroducerRange,
                                       TypeSourceInfo *MethodType,
                                       SourceLocation EndLoc,
                                       ArrayRef<ParmVarDecl *> Params, 
                                       bool IsConstexprSpecified);

  /// \brief Endow the lambda scope info with the relevant properties.
  void buildLambdaScope(sema::LambdaScopeInfo *LSI, 
                        CXXMethodDecl *CallOperator,
                        SourceRange IntroducerRange,
                        LambdaCaptureDefault CaptureDefault,
                        SourceLocation CaptureDefaultLoc,
                        bool ExplicitParams,
                        bool ExplicitResultType,
                        bool Mutable);

  /// \brief Perform initialization analysis of the init-capture and perform
  /// any implicit conversions such as an lvalue-to-rvalue conversion if
  /// not being used to initialize a reference.
  ParsedType actOnLambdaInitCaptureInitialization(
      SourceLocation Loc, bool ByRef, IdentifierInfo *Id,
      LambdaCaptureInitKind InitKind, Expr *&Init) {
    return ParsedType::make(buildLambdaInitCaptureInitialization(
        Loc, ByRef, Id, InitKind != LambdaCaptureInitKind::CopyInit, Init));
  }
  QualType buildLambdaInitCaptureInitialization(SourceLocation Loc, bool ByRef,
                                                IdentifierInfo *Id,
                                                bool DirectInit, Expr *&Init);

  /// \brief Create a dummy variable within the declcontext of the lambda's
  ///  call operator, for name lookup purposes for a lambda init capture.
  ///  
  ///  CodeGen handles emission of lambda captures, ignoring these dummy
  ///  variables appropriately.
  VarDecl *createLambdaInitCaptureVarDecl(SourceLocation Loc,
                                          QualType InitCaptureType,
                                          IdentifierInfo *Id,
                                          unsigned InitStyle, Expr *Init);

  /// \brief Build the implicit field for an init-capture.
  FieldDecl *buildInitCaptureField(sema::LambdaScopeInfo *LSI, VarDecl *Var);

  /// \brief Note that we have finished the explicit captures for the
  /// given lambda.
  void finishLambdaExplicitCaptures(sema::LambdaScopeInfo *LSI);

  /// \brief Introduce the lambda parameters into scope.
  void addLambdaParameters(CXXMethodDecl *CallOperator, Scope *CurScope);

  /// \brief Deduce a block or lambda's return type based on the return
  /// statements present in the body.
  void deduceClosureReturnType(sema::CapturingScopeInfo &CSI);

  /// ActOnStartOfLambdaDefinition - This is called just before we start
  /// parsing the body of a lambda; it analyzes the explicit captures and
  /// arguments, and sets up various data-structures for the body of the
  /// lambda.
  void ActOnStartOfLambdaDefinition(LambdaIntroducer &Intro,
                                    Declarator &ParamInfo, Scope *CurScope);

  /// ActOnLambdaError - If there is an error parsing a lambda, this callback
  /// is invoked to pop the information about the lambda.
  void ActOnLambdaError(SourceLocation StartLoc, Scope *CurScope,
                        bool IsInstantiation = false);

  /// ActOnLambdaExpr - This is called when the body of a lambda expression
  /// was successfully completed.
  ExprResult ActOnLambdaExpr(SourceLocation StartLoc, Stmt *Body,
                             Scope *CurScope);

  /// \brief Complete a lambda-expression having processed and attached the
  /// lambda body.
  ExprResult BuildLambdaExpr(SourceLocation StartLoc, SourceLocation EndLoc,
                             sema::LambdaScopeInfo *LSI);

  /// \brief Define the "body" of the conversion from a lambda object to a
  /// function pointer.
  ///
  /// This routine doesn't actually define a sensible body; rather, it fills
  /// in the initialization expression needed to copy the lambda object into
  /// the block, and IR generation actually generates the real body of the
  /// block pointer conversion.
  void DefineImplicitLambdaToFunctionPointerConversion(
         SourceLocation CurrentLoc, CXXConversionDecl *Conv);

  /// \brief Define the "body" of the conversion from a lambda object to a
  /// block pointer.
  ///
  /// This routine doesn't actually define a sensible body; rather, it fills
  /// in the initialization expression needed to copy the lambda object into
  /// the block, and IR generation actually generates the real body of the
  /// block pointer conversion.
  void DefineImplicitLambdaToBlockPointerConversion(SourceLocation CurrentLoc,
                                                    CXXConversionDecl *Conv);

  ExprResult BuildBlockForLambdaConversion(SourceLocation CurrentLocation,
                                           SourceLocation ConvLocation,
                                           CXXConversionDecl *Conv,
                                           Expr *Src);

  // ParseObjCStringLiteral - Parse Objective-C string literals.
  ExprResult ParseObjCStringLiteral(SourceLocation *AtLocs,
                                    ArrayRef<Expr *> Strings);

  ExprResult BuildObjCStringLiteral(SourceLocation AtLoc, StringLiteral *S);

  /// BuildObjCNumericLiteral - builds an ObjCBoxedExpr AST node for the
  /// numeric literal expression. Type of the expression will be "NSNumber *"
  /// or "id" if NSNumber is unavailable.
  ExprResult BuildObjCNumericLiteral(SourceLocation AtLoc, Expr *Number);
  ExprResult ActOnObjCBoolLiteral(SourceLocation AtLoc, SourceLocation ValueLoc,
                                  bool Value);
  ExprResult BuildObjCArrayLiteral(SourceRange SR, MultiExprArg Elements);

  /// BuildObjCBoxedExpr - builds an ObjCBoxedExpr AST node for the
  /// '@' prefixed parenthesized expression. The type of the expression will
  /// either be "NSNumber *", "NSString *" or "NSValue *" depending on the type
  /// of ValueType, which is allowed to be a built-in numeric type, "char *",
  /// "const char *" or C structure with attribute 'objc_boxable'.
  ExprResult BuildObjCBoxedExpr(SourceRange SR, Expr *ValueExpr);

  ExprResult BuildObjCSubscriptExpression(SourceLocation RB, Expr *BaseExpr,
                                          Expr *IndexExpr,
                                          ObjCMethodDecl *getterMethod,
                                          ObjCMethodDecl *setterMethod);

  ExprResult BuildObjCDictionaryLiteral(SourceRange SR,
                               MutableArrayRef<ObjCDictionaryElement> Elements);

  ExprResult BuildObjCEncodeExpression(SourceLocation AtLoc,
                                  TypeSourceInfo *EncodedTypeInfo,
                                  SourceLocation RParenLoc);
  ExprResult BuildCXXMemberCallExpr(Expr *Exp, NamedDecl *FoundDecl,
                                    CXXConversionDecl *Method,
                                    bool HadMultipleCandidates);

  ExprResult ParseObjCEncodeExpression(SourceLocation AtLoc,
                                       SourceLocation EncodeLoc,
                                       SourceLocation LParenLoc,
                                       ParsedType Ty,
                                       SourceLocation RParenLoc);

  /// ParseObjCSelectorExpression - Build selector expression for \@selector
  ExprResult ParseObjCSelectorExpression(Selector Sel,
                                         SourceLocation AtLoc,
                                         SourceLocation SelLoc,
                                         SourceLocation LParenLoc,
                                         SourceLocation RParenLoc,
                                         bool WarnMultipleSelectors);

  /// ParseObjCProtocolExpression - Build protocol expression for \@protocol
  ExprResult ParseObjCProtocolExpression(IdentifierInfo * ProtocolName,
                                         SourceLocation AtLoc,
                                         SourceLocation ProtoLoc,
                                         SourceLocation LParenLoc,
                                         SourceLocation ProtoIdLoc,
                                         SourceLocation RParenLoc);

  //===--------------------------------------------------------------------===//
  // C++ Declarations
  //
  Decl *ActOnStartLinkageSpecification(Scope *S,
                                       SourceLocation ExternLoc,
                                       Expr *LangStr,
                                       SourceLocation LBraceLoc);
  Decl *ActOnFinishLinkageSpecification(Scope *S,
                                        Decl *LinkageSpec,
                                        SourceLocation RBraceLoc);


  //===--------------------------------------------------------------------===//
  // C++ Classes
  //
  bool isCurrentClassName(const IdentifierInfo &II, Scope *S,
                          const CXXScopeSpec *SS = nullptr);
  bool isCurrentClassNameTypo(IdentifierInfo *&II, const CXXScopeSpec *SS);

  bool ActOnAccessSpecifier(AccessSpecifier Access,
                            SourceLocation ASLoc,
                            SourceLocation ColonLoc,
                            AttributeList *Attrs = nullptr);

  NamedDecl *ActOnCXXMemberDeclarator(Scope *S, AccessSpecifier AS,
                                 Declarator &D,
                                 MultiTemplateParamsArg TemplateParameterLists,
                                 Expr *BitfieldWidth, const VirtSpecifiers &VS,
                                 InClassInitStyle InitStyle);

  void ActOnStartCXXInClassMemberInitializer();
  void ActOnFinishCXXInClassMemberInitializer(Decl *VarDecl,
                                              SourceLocation EqualLoc,
                                              Expr *Init);

  MemInitResult ActOnMemInitializer(Decl *ConstructorD,
                                    Scope *S,
                                    CXXScopeSpec &SS,
                                    IdentifierInfo *MemberOrBase,
                                    ParsedType TemplateTypeTy,
                                    const DeclSpec &DS,
                                    SourceLocation IdLoc,
                                    SourceLocation LParenLoc,
                                    ArrayRef<Expr *> Args,
                                    SourceLocation RParenLoc,
                                    SourceLocation EllipsisLoc);

  MemInitResult ActOnMemInitializer(Decl *ConstructorD,
                                    Scope *S,
                                    CXXScopeSpec &SS,
                                    IdentifierInfo *MemberOrBase,
                                    ParsedType TemplateTypeTy,
                                    const DeclSpec &DS,
                                    SourceLocation IdLoc,
                                    Expr *InitList,
                                    SourceLocation EllipsisLoc);

  MemInitResult BuildMemInitializer(Decl *ConstructorD,
                                    Scope *S,
                                    CXXScopeSpec &SS,
                                    IdentifierInfo *MemberOrBase,
                                    ParsedType TemplateTypeTy,
                                    const DeclSpec &DS,
                                    SourceLocation IdLoc,
                                    Expr *Init,
                                    SourceLocation EllipsisLoc);

  MemInitResult BuildMemberInitializer(ValueDecl *Member,
                                       Expr *Init,
                                       SourceLocation IdLoc);

  MemInitResult BuildBaseInitializer(QualType BaseType,
                                     TypeSourceInfo *BaseTInfo,
                                     Expr *Init,
                                     CXXRecordDecl *ClassDecl,
                                     SourceLocation EllipsisLoc);

  MemInitResult BuildDelegatingInitializer(TypeSourceInfo *TInfo,
                                           Expr *Init,
                                           CXXRecordDecl *ClassDecl);

  bool SetDelegatingInitializer(CXXConstructorDecl *Constructor,
                                CXXCtorInitializer *Initializer);

  bool SetCtorInitializers(CXXConstructorDecl *Constructor, bool AnyErrors,
                           ArrayRef<CXXCtorInitializer *> Initializers = None);

  void SetIvarInitializers(ObjCImplementationDecl *ObjCImplementation);


  /// MarkBaseAndMemberDestructorsReferenced - Given a record decl,
  /// mark all the non-trivial destructors of its members and bases as
  /// referenced.
  void MarkBaseAndMemberDestructorsReferenced(SourceLocation Loc,
                                              CXXRecordDecl *Record);

  /// \brief The list of classes whose vtables have been used within
  /// this translation unit, and the source locations at which the
  /// first use occurred.
  typedef std::pair<CXXRecordDecl*, SourceLocation> VTableUse;

  /// \brief The list of vtables that are required but have not yet been
  /// materialized.
  SmallVector<VTableUse, 16> VTableUses;

  /// \brief The set of classes whose vtables have been used within
  /// this translation unit, and a bit that will be true if the vtable is
  /// required to be emitted (otherwise, it should be emitted only if needed
  /// by code generation).
  llvm::DenseMap<CXXRecordDecl *, bool> VTablesUsed;

  /// \brief Load any externally-stored vtable uses.
  void LoadExternalVTableUses();

  /// \brief Note that the vtable for the given class was used at the
  /// given location.
  void MarkVTableUsed(SourceLocation Loc, CXXRecordDecl *Class,
                      bool DefinitionRequired = false);

  /// \brief Mark the exception specifications of all virtual member functions
  /// in the given class as needed.
  void MarkVirtualMemberExceptionSpecsNeeded(SourceLocation Loc,
                                             const CXXRecordDecl *RD);

  /// MarkVirtualMembersReferenced - Will mark all members of the given
  /// CXXRecordDecl referenced.
  void MarkVirtualMembersReferenced(SourceLocation Loc,
                                    const CXXRecordDecl *RD);

  /// \brief Define all of the vtables that have been used in this
  /// translation unit and reference any virtual members used by those
  /// vtables.
  ///
  /// \returns true if any work was done, false otherwise.
  bool DefineUsedVTables();

  void AddImplicitlyDeclaredMembersToClass(CXXRecordDecl *ClassDecl);

  void ActOnMemInitializers(Decl *ConstructorDecl,
                            SourceLocation ColonLoc,
                            ArrayRef<CXXCtorInitializer*> MemInits,
                            bool AnyErrors);

  /// \brief Check class-level dllimport/dllexport attribute. The caller must
  /// ensure that referenceDLLExportedClassMethods is called some point later
  /// when all outer classes of Class are complete.
  void checkClassLevelDLLAttribute(CXXRecordDecl *Class);

  void referenceDLLExportedClassMethods();

  void propagateDLLAttrToBaseClassTemplate(
      CXXRecordDecl *Class, Attr *ClassAttr,
      ClassTemplateSpecializationDecl *BaseTemplateSpec,
      SourceLocation BaseLoc);

  void CheckCompletedCXXClass(CXXRecordDecl *Record);
  void ActOnFinishCXXMemberSpecification(Scope* S, SourceLocation RLoc,
                                         Decl *TagDecl,
                                         SourceLocation LBrac,
                                         SourceLocation RBrac,
                                         AttributeList *AttrList);
  void ActOnFinishCXXMemberDecls();
  void ActOnFinishCXXNonNestedClass(Decl *D);

  void ActOnReenterCXXMethodParameter(Scope *S, ParmVarDecl *Param);
  unsigned ActOnReenterTemplateScope(Scope *S, Decl *Template);
  void ActOnStartDelayedMemberDeclarations(Scope *S, Decl *Record);
  void ActOnStartDelayedCXXMethodDeclaration(Scope *S, Decl *Method);
  void ActOnDelayedCXXMethodParameter(Scope *S, Decl *Param);
  void ActOnFinishDelayedMemberDeclarations(Scope *S, Decl *Record);
  void ActOnFinishDelayedCXXMethodDeclaration(Scope *S, Decl *Method);
  void ActOnFinishDelayedMemberInitializers(Decl *Record);
  void MarkAsLateParsedTemplate(FunctionDecl *FD, Decl *FnD,
                                CachedTokens &Toks);
  void UnmarkAsLateParsedTemplate(FunctionDecl *FD);
  bool IsInsideALocalClassWithinATemplateFunction();

  Decl *ActOnStaticAssertDeclaration(SourceLocation StaticAssertLoc,
                                     Expr *AssertExpr,
                                     Expr *AssertMessageExpr,
                                     SourceLocation RParenLoc);
  Decl *BuildStaticAssertDeclaration(SourceLocation StaticAssertLoc,
                                     Expr *AssertExpr,
                                     StringLiteral *AssertMessageExpr,
                                     SourceLocation RParenLoc,
                                     bool Failed);

  FriendDecl *CheckFriendTypeDecl(SourceLocation LocStart,
                                  SourceLocation FriendLoc,
                                  TypeSourceInfo *TSInfo);
  Decl *ActOnFriendTypeDecl(Scope *S, const DeclSpec &DS,
                            MultiTemplateParamsArg TemplateParams);
  NamedDecl *ActOnFriendFunctionDecl(Scope *S, Declarator &D,
                                     MultiTemplateParamsArg TemplateParams);

  QualType CheckConstructorDeclarator(Declarator &D, QualType R,
                                      StorageClass& SC);
  void CheckConstructor(CXXConstructorDecl *Constructor);
  QualType CheckDestructorDeclarator(Declarator &D, QualType R,
                                     StorageClass& SC);
  bool CheckDestructor(CXXDestructorDecl *Destructor);
  void CheckConversionDeclarator(Declarator &D, QualType &R,
                                 StorageClass& SC);
  Decl *ActOnConversionDeclarator(CXXConversionDecl *Conversion);

  void CheckExplicitlyDefaultedSpecialMember(CXXMethodDecl *MD);
  void CheckExplicitlyDefaultedMemberExceptionSpec(CXXMethodDecl *MD,
                                                   const FunctionProtoType *T);
  void CheckDelayedMemberExceptionSpecs();

  //===--------------------------------------------------------------------===//
  // C++ Derived Classes
  //

  /// ActOnBaseSpecifier - Parsed a base specifier
  CXXBaseSpecifier *CheckBaseSpecifier(CXXRecordDecl *Class,
                                       SourceRange SpecifierRange,
                                       bool Virtual, AccessSpecifier Access,
                                       TypeSourceInfo *TInfo,
                                       SourceLocation EllipsisLoc);

  BaseResult ActOnBaseSpecifier(Decl *classdecl,
                                SourceRange SpecifierRange,
                                ParsedAttributes &Attrs,
                                bool Virtual, AccessSpecifier Access,
                                ParsedType basetype,
                                SourceLocation BaseLoc,
                                SourceLocation EllipsisLoc);

  bool AttachBaseSpecifiers(CXXRecordDecl *Class,
                            MutableArrayRef<CXXBaseSpecifier *> Bases);
  void ActOnBaseSpecifiers(Decl *ClassDecl,
                           MutableArrayRef<CXXBaseSpecifier *> Bases);

  bool IsDerivedFrom(SourceLocation Loc, QualType Derived, QualType Base);
  bool IsDerivedFrom(SourceLocation Loc, QualType Derived, QualType Base,
                     CXXBasePaths &Paths);

  // FIXME: I don't like this name.
  void BuildBasePathArray(const CXXBasePaths &Paths, CXXCastPath &BasePath);

  bool CheckDerivedToBaseConversion(QualType Derived, QualType Base,
                                    SourceLocation Loc, SourceRange Range,
                                    CXXCastPath *BasePath = nullptr,
                                    bool IgnoreAccess = false);
  bool CheckDerivedToBaseConversion(QualType Derived, QualType Base,
                                    unsigned InaccessibleBaseID,
                                    unsigned AmbigiousBaseConvID,
                                    SourceLocation Loc, SourceRange Range,
                                    DeclarationName Name,
                                    CXXCastPath *BasePath,
                                    bool IgnoreAccess = false);

  std::string getAmbiguousPathsDisplayString(CXXBasePaths &Paths);

  bool CheckOverridingFunctionAttributes(const CXXMethodDecl *New,
                                         const CXXMethodDecl *Old);

  /// CheckOverridingFunctionReturnType - Checks whether the return types are
  /// covariant, according to C++ [class.virtual]p5.
  bool CheckOverridingFunctionReturnType(const CXXMethodDecl *New,
                                         const CXXMethodDecl *Old);

  /// CheckOverridingFunctionExceptionSpec - Checks whether the exception
  /// spec is a subset of base spec.
  bool CheckOverridingFunctionExceptionSpec(const CXXMethodDecl *New,
                                            const CXXMethodDecl *Old);

  bool CheckPureMethod(CXXMethodDecl *Method, SourceRange InitRange);

  /// CheckOverrideControl - Check C++11 override control semantics.
  void CheckOverrideControl(NamedDecl *D);
    
  /// DiagnoseAbsenceOfOverrideControl - Diagnose if 'override' keyword was
  /// not used in the declaration of an overriding method.
  void DiagnoseAbsenceOfOverrideControl(NamedDecl *D);

  /// CheckForFunctionMarkedFinal - Checks whether a virtual member function
  /// overrides a virtual member function marked 'final', according to
  /// C++11 [class.virtual]p4.
  bool CheckIfOverriddenFunctionIsMarkedFinal(const CXXMethodDecl *New,
                                              const CXXMethodDecl *Old);


  //===--------------------------------------------------------------------===//
  // C++ Access Control
  //

  enum AccessResult {
    AR_accessible,
    AR_inaccessible,
    AR_dependent,
    AR_delayed
  };

  bool SetMemberAccessSpecifier(NamedDecl *MemberDecl,
                                NamedDecl *PrevMemberDecl,
                                AccessSpecifier LexicalAS);

  AccessResult CheckUnresolvedMemberAccess(UnresolvedMemberExpr *E,
                                           DeclAccessPair FoundDecl);
  AccessResult CheckUnresolvedLookupAccess(UnresolvedLookupExpr *E,
                                           DeclAccessPair FoundDecl);
  AccessResult CheckAllocationAccess(SourceLocation OperatorLoc,
                                     SourceRange PlacementRange,
                                     CXXRecordDecl *NamingClass,
                                     DeclAccessPair FoundDecl,
                                     bool Diagnose = true);
  AccessResult CheckConstructorAccess(SourceLocation Loc,
                                      CXXConstructorDecl *D,
                                      DeclAccessPair FoundDecl,
                                      const InitializedEntity &Entity,
                                      bool IsCopyBindingRefToTemp = false);
  AccessResult CheckConstructorAccess(SourceLocation Loc,
                                      CXXConstructorDecl *D,
                                      DeclAccessPair FoundDecl,
                                      const InitializedEntity &Entity,
                                      const PartialDiagnostic &PDiag);
  AccessResult CheckDestructorAccess(SourceLocation Loc,
                                     CXXDestructorDecl *Dtor,
                                     const PartialDiagnostic &PDiag,
                                     QualType objectType = QualType());
  AccessResult CheckFriendAccess(NamedDecl *D);
  AccessResult CheckMemberAccess(SourceLocation UseLoc,
                                 CXXRecordDecl *NamingClass,
                                 DeclAccessPair Found);
  AccessResult CheckMemberOperatorAccess(SourceLocation Loc,
                                         Expr *ObjectExpr,
                                         Expr *ArgExpr,
                                         DeclAccessPair FoundDecl);
  AccessResult CheckAddressOfMemberAccess(Expr *OvlExpr,
                                          DeclAccessPair FoundDecl);
  AccessResult CheckBaseClassAccess(SourceLocation AccessLoc,
                                    QualType Base, QualType Derived,
                                    const CXXBasePath &Path,
                                    unsigned DiagID,
                                    bool ForceCheck = false,
                                    bool ForceUnprivileged = false);
  void CheckLookupAccess(const LookupResult &R);
  bool IsSimplyAccessible(NamedDecl *decl, DeclContext *Ctx);
  bool isSpecialMemberAccessibleForDeletion(CXXMethodDecl *decl,
                                            AccessSpecifier access,
                                            QualType objectType);

  void HandleDependentAccessCheck(const DependentDiagnostic &DD,
                         const MultiLevelTemplateArgumentList &TemplateArgs);
  void PerformDependentDiagnostics(const DeclContext *Pattern,
                        const MultiLevelTemplateArgumentList &TemplateArgs);

  void HandleDelayedAccessCheck(sema::DelayedDiagnostic &DD, Decl *Ctx);

  /// \brief When true, access checking violations are treated as SFINAE
  /// failures rather than hard errors.
  bool AccessCheckingSFINAE;

  enum AbstractDiagSelID {
    AbstractNone = -1,
    AbstractReturnType,
    AbstractParamType,
    AbstractVariableType,
    AbstractFieldType,
    AbstractIvarType,
    AbstractSynthesizedIvarType,
    AbstractArrayType
  };

  bool isAbstractType(SourceLocation Loc, QualType T);
  bool RequireNonAbstractType(SourceLocation Loc, QualType T,
                              TypeDiagnoser &Diagnoser);
  template <typename... Ts>
  bool RequireNonAbstractType(SourceLocation Loc, QualType T, unsigned DiagID,
                              const Ts &...Args) {
    BoundTypeDiagnoser<Ts...> Diagnoser(DiagID, Args...);
    return RequireNonAbstractType(Loc, T, Diagnoser);
  }

  void DiagnoseAbstractType(const CXXRecordDecl *RD);

  //===--------------------------------------------------------------------===//
  // C++ Overloaded Operators [C++ 13.5]
  //

  bool CheckOverloadedOperatorDeclaration(FunctionDecl *FnDecl);

  bool CheckLiteralOperatorDeclaration(FunctionDecl *FnDecl);

  //===--------------------------------------------------------------------===//
  // C++ Templates [C++ 14]
  //
  void FilterAcceptableTemplateNames(LookupResult &R,
                                     bool AllowFunctionTemplates = true);
  bool hasAnyAcceptableTemplateNames(LookupResult &R,
                                     bool AllowFunctionTemplates = true);

  void LookupTemplateName(LookupResult &R, Scope *S, CXXScopeSpec &SS,
                          QualType ObjectType, bool EnteringContext,
                          bool &MemberOfUnknownSpecialization);

  TemplateNameKind isTemplateName(Scope *S,
                                  CXXScopeSpec &SS,
                                  bool hasTemplateKeyword,
                                  UnqualifiedId &Name,
                                  ParsedType ObjectType,
                                  bool EnteringContext,
                                  TemplateTy &Template,
                                  bool &MemberOfUnknownSpecialization);

  bool DiagnoseUnknownTemplateName(const IdentifierInfo &II,
                                   SourceLocation IILoc,
                                   Scope *S,
                                   const CXXScopeSpec *SS,
                                   TemplateTy &SuggestedTemplate,
                                   TemplateNameKind &SuggestedKind);

  bool DiagnoseUninstantiableTemplate(SourceLocation PointOfInstantiation,
                                      NamedDecl *Instantiation,
                                      bool InstantiatedFromMember,
                                      const NamedDecl *Pattern,
                                      const NamedDecl *PatternDef,
                                      TemplateSpecializationKind TSK,
                                      bool Complain = true);

  void DiagnoseTemplateParameterShadow(SourceLocation Loc, Decl *PrevDecl);
  TemplateDecl *AdjustDeclIfTemplate(Decl *&Decl);

  Decl *ActOnTypeParameter(Scope *S, bool Typename,
                           SourceLocation EllipsisLoc,
                           SourceLocation KeyLoc,
                           IdentifierInfo *ParamName,
                           SourceLocation ParamNameLoc,
                           unsigned Depth, unsigned Position,
                           SourceLocation EqualLoc,
                           ParsedType DefaultArg);

  QualType CheckNonTypeTemplateParameterType(QualType T, SourceLocation Loc);
  Decl *ActOnNonTypeTemplateParameter(Scope *S, Declarator &D,
                                      unsigned Depth,
                                      unsigned Position,
                                      SourceLocation EqualLoc,
                                      Expr *DefaultArg);
  Decl *ActOnTemplateTemplateParameter(Scope *S,
                                       SourceLocation TmpLoc,
                                       TemplateParameterList *Params,
                                       SourceLocation EllipsisLoc,
                                       IdentifierInfo *ParamName,
                                       SourceLocation ParamNameLoc,
                                       unsigned Depth,
                                       unsigned Position,
                                       SourceLocation EqualLoc,
                                       ParsedTemplateArgument DefaultArg);

  TemplateParameterList *
  ActOnTemplateParameterList(unsigned Depth,
                             SourceLocation ExportLoc,
                             SourceLocation TemplateLoc,
                             SourceLocation LAngleLoc,
                             ArrayRef<Decl *> Params,
                             SourceLocation RAngleLoc,
                             Expr *RequiresClause);

  /// \brief The context in which we are checking a template parameter list.
  enum TemplateParamListContext {
    TPC_ClassTemplate,
    TPC_VarTemplate,
    TPC_FunctionTemplate,
    TPC_ClassTemplateMember,
    TPC_FriendClassTemplate,
    TPC_FriendFunctionTemplate,
    TPC_FriendFunctionTemplateDefinition,
    TPC_TypeAliasTemplate
  };

  bool CheckTemplateParameterList(TemplateParameterList *NewParams,
                                  TemplateParameterList *OldParams,
                                  TemplateParamListContext TPC);
  TemplateParameterList *MatchTemplateParametersToScopeSpecifier(
      SourceLocation DeclStartLoc, SourceLocation DeclLoc,
      const CXXScopeSpec &SS, TemplateIdAnnotation *TemplateId,
      ArrayRef<TemplateParameterList *> ParamLists,
      bool IsFriend, bool &IsExplicitSpecialization, bool &Invalid);

  DeclResult CheckClassTemplate(Scope *S, unsigned TagSpec, TagUseKind TUK,
                                SourceLocation KWLoc, CXXScopeSpec &SS,
                                IdentifierInfo *Name, SourceLocation NameLoc,
                                AttributeList *Attr,
                                TemplateParameterList *TemplateParams,
                                AccessSpecifier AS,
                                SourceLocation ModulePrivateLoc,
                                SourceLocation FriendLoc,
                                unsigned NumOuterTemplateParamLists,
                            TemplateParameterList **OuterTemplateParamLists,
                                SkipBodyInfo *SkipBody = nullptr);

  TemplateArgumentLoc getTrivialTemplateArgumentLoc(const TemplateArgument &Arg,
                                                    QualType NTTPType,
                                                    SourceLocation Loc);

  void translateTemplateArguments(const ASTTemplateArgsPtr &In,
                                  TemplateArgumentListInfo &Out);

  void NoteAllFoundTemplates(TemplateName Name);

  QualType CheckTemplateIdType(TemplateName Template,
                               SourceLocation TemplateLoc,
                              TemplateArgumentListInfo &TemplateArgs);

  TypeResult
  ActOnTemplateIdType(CXXScopeSpec &SS, SourceLocation TemplateKWLoc,
                      TemplateTy Template, SourceLocation TemplateLoc,
                      SourceLocation LAngleLoc,
                      ASTTemplateArgsPtr TemplateArgs,
                      SourceLocation RAngleLoc,
                      bool IsCtorOrDtorName = false);

  /// \brief Parsed an elaborated-type-specifier that refers to a template-id,
  /// such as \c class T::template apply<U>.
  TypeResult ActOnTagTemplateIdType(TagUseKind TUK,
                                    TypeSpecifierType TagSpec,
                                    SourceLocation TagLoc,
                                    CXXScopeSpec &SS,
                                    SourceLocation TemplateKWLoc,
                                    TemplateTy TemplateD,
                                    SourceLocation TemplateLoc,
                                    SourceLocation LAngleLoc,
                                    ASTTemplateArgsPtr TemplateArgsIn,
                                    SourceLocation RAngleLoc);

  DeclResult ActOnVarTemplateSpecialization(
      Scope *S, Declarator &D, TypeSourceInfo *DI,
      SourceLocation TemplateKWLoc, TemplateParameterList *TemplateParams,
      StorageClass SC, bool IsPartialSpecialization);

  DeclResult CheckVarTemplateId(VarTemplateDecl *Template,
                                SourceLocation TemplateLoc,
                                SourceLocation TemplateNameLoc,
                                const TemplateArgumentListInfo &TemplateArgs);

  ExprResult CheckVarTemplateId(const CXXScopeSpec &SS,
                                const DeclarationNameInfo &NameInfo,
                                VarTemplateDecl *Template,
                                SourceLocation TemplateLoc,
                                const TemplateArgumentListInfo *TemplateArgs);

  ExprResult BuildTemplateIdExpr(const CXXScopeSpec &SS,
                                 SourceLocation TemplateKWLoc,
                                 LookupResult &R,
                                 bool RequiresADL,
                               const TemplateArgumentListInfo *TemplateArgs);

  ExprResult BuildQualifiedTemplateIdExpr(CXXScopeSpec &SS,
                                          SourceLocation TemplateKWLoc,
                               const DeclarationNameInfo &NameInfo,
                               const TemplateArgumentListInfo *TemplateArgs);

  TemplateNameKind ActOnDependentTemplateName(Scope *S,
                                              CXXScopeSpec &SS,
                                              SourceLocation TemplateKWLoc,
                                              UnqualifiedId &Name,
                                              ParsedType ObjectType,
                                              bool EnteringContext,
                                              TemplateTy &Template);

  DeclResult
  ActOnClassTemplateSpecialization(Scope *S, unsigned TagSpec, TagUseKind TUK,
                                   SourceLocation KWLoc,
                                   SourceLocation ModulePrivateLoc,
                                   TemplateIdAnnotation &TemplateId,
                                   AttributeList *Attr,
                                 MultiTemplateParamsArg TemplateParameterLists,
                                   SkipBodyInfo *SkipBody = nullptr);

  Decl *ActOnTemplateDeclarator(Scope *S,
                                MultiTemplateParamsArg TemplateParameterLists,
                                Declarator &D);

  bool
  CheckSpecializationInstantiationRedecl(SourceLocation NewLoc,
                                         TemplateSpecializationKind NewTSK,
                                         NamedDecl *PrevDecl,
                                         TemplateSpecializationKind PrevTSK,
                                         SourceLocation PrevPtOfInstantiation,
                                         bool &SuppressNew);

  bool CheckDependentFunctionTemplateSpecialization(FunctionDecl *FD,
                    const TemplateArgumentListInfo &ExplicitTemplateArgs,
                                                    LookupResult &Previous);

  bool CheckFunctionTemplateSpecialization(FunctionDecl *FD,
                         TemplateArgumentListInfo *ExplicitTemplateArgs,
                                           LookupResult &Previous);
  bool CheckMemberSpecialization(NamedDecl *Member, LookupResult &Previous);

  DeclResult
  ActOnExplicitInstantiation(Scope *S,
                             SourceLocation ExternLoc,
                             SourceLocation TemplateLoc,
                             unsigned TagSpec,
                             SourceLocation KWLoc,
                             const CXXScopeSpec &SS,
                             TemplateTy Template,
                             SourceLocation TemplateNameLoc,
                             SourceLocation LAngleLoc,
                             ASTTemplateArgsPtr TemplateArgs,
                             SourceLocation RAngleLoc,
                             AttributeList *Attr);

  DeclResult
  ActOnExplicitInstantiation(Scope *S,
                             SourceLocation ExternLoc,
                             SourceLocation TemplateLoc,
                             unsigned TagSpec,
                             SourceLocation KWLoc,
                             CXXScopeSpec &SS,
                             IdentifierInfo *Name,
                             SourceLocation NameLoc,
                             AttributeList *Attr);

  DeclResult ActOnExplicitInstantiation(Scope *S,
                                        SourceLocation ExternLoc,
                                        SourceLocation TemplateLoc,
                                        Declarator &D);

  TemplateArgumentLoc
  SubstDefaultTemplateArgumentIfAvailable(TemplateDecl *Template,
                                          SourceLocation TemplateLoc,
                                          SourceLocation RAngleLoc,
                                          Decl *Param,
                                          SmallVectorImpl<TemplateArgument>
                                            &Converted,
                                          bool &HasDefaultArg);

  /// \brief Specifies the context in which a particular template
  /// argument is being checked.
  enum CheckTemplateArgumentKind {
    /// \brief The template argument was specified in the code or was
    /// instantiated with some deduced template arguments.
    CTAK_Specified,

    /// \brief The template argument was deduced via template argument
    /// deduction.
    CTAK_Deduced,

    /// \brief The template argument was deduced from an array bound
    /// via template argument deduction.
    CTAK_DeducedFromArrayBound
  };

  bool CheckTemplateArgument(NamedDecl *Param,
                             TemplateArgumentLoc &Arg,
                             NamedDecl *Template,
                             SourceLocation TemplateLoc,
                             SourceLocation RAngleLoc,
                             unsigned ArgumentPackIndex,
                           SmallVectorImpl<TemplateArgument> &Converted,
                             CheckTemplateArgumentKind CTAK = CTAK_Specified);

  /// \brief Check that the given template arguments can be be provided to
  /// the given template, converting the arguments along the way.
  ///
  /// \param Template The template to which the template arguments are being
  /// provided.
  ///
  /// \param TemplateLoc The location of the template name in the source.
  ///
  /// \param TemplateArgs The list of template arguments. If the template is
  /// a template template parameter, this function may extend the set of
  /// template arguments to also include substituted, defaulted template
  /// arguments.
  ///
  /// \param PartialTemplateArgs True if the list of template arguments is
  /// intentionally partial, e.g., because we're checking just the initial
  /// set of template arguments.
  ///
  /// \param Converted Will receive the converted, canonicalized template
  /// arguments.
  ///
  /// \returns true if an error occurred, false otherwise.
  bool CheckTemplateArgumentList(TemplateDecl *Template,
                                 SourceLocation TemplateLoc,
                                 TemplateArgumentListInfo &TemplateArgs,
                                 bool PartialTemplateArgs,
                           SmallVectorImpl<TemplateArgument> &Converted);

  bool CheckTemplateTypeArgument(TemplateTypeParmDecl *Param,
                                 TemplateArgumentLoc &Arg,
                           SmallVectorImpl<TemplateArgument> &Converted);

  bool CheckTemplateArgument(TemplateTypeParmDecl *Param,
                             TypeSourceInfo *Arg);
  ExprResult CheckTemplateArgument(NonTypeTemplateParmDecl *Param,
                                   QualType InstantiatedParamType, Expr *Arg,
                                   TemplateArgument &Converted,
                               CheckTemplateArgumentKind CTAK = CTAK_Specified);
  bool CheckTemplateArgument(TemplateTemplateParmDecl *Param,
                             TemplateArgumentLoc &Arg,
                             unsigned ArgumentPackIndex);

  ExprResult
  BuildExpressionFromDeclTemplateArgument(const TemplateArgument &Arg,
                                          QualType ParamType,
                                          SourceLocation Loc);
  ExprResult
  BuildExpressionFromIntegralTemplateArgument(const TemplateArgument &Arg,
                                              SourceLocation Loc);

  /// \brief Enumeration describing how template parameter lists are compared
  /// for equality.
  enum TemplateParameterListEqualKind {
    /// \brief We are matching the template parameter lists of two templates
    /// that might be redeclarations.
    ///
    /// \code
    /// template<typename T> struct X;
    /// template<typename T> struct X;
    /// \endcode
    TPL_TemplateMatch,

    /// \brief We are matching the template parameter lists of two template
    /// template parameters as part of matching the template parameter lists
    /// of two templates that might be redeclarations.
    ///
    /// \code
    /// template<template<int I> class TT> struct X;
    /// template<template<int Value> class Other> struct X;
    /// \endcode
    TPL_TemplateTemplateParmMatch,

    /// \brief We are matching the template parameter lists of a template
    /// template argument against the template parameter lists of a template
    /// template parameter.
    ///
    /// \code
    /// template<template<int Value> class Metafun> struct X;
    /// template<int Value> struct integer_c;
    /// X<integer_c> xic;
    /// \endcode
    TPL_TemplateTemplateArgumentMatch
  };

  bool TemplateParameterListsAreEqual(TemplateParameterList *New,
                                      TemplateParameterList *Old,
                                      bool Complain,
                                      TemplateParameterListEqualKind Kind,
                                      SourceLocation TemplateArgLoc
                                        = SourceLocation());

  bool CheckTemplateDeclScope(Scope *S, TemplateParameterList *TemplateParams);

  /// \brief Called when the parser has parsed a C++ typename
  /// specifier, e.g., "typename T::type".
  ///
  /// \param S The scope in which this typename type occurs.
  /// \param TypenameLoc the location of the 'typename' keyword
  /// \param SS the nested-name-specifier following the typename (e.g., 'T::').
  /// \param II the identifier we're retrieving (e.g., 'type' in the example).
  /// \param IdLoc the location of the identifier.
  TypeResult
  ActOnTypenameType(Scope *S, SourceLocation TypenameLoc,
                    const CXXScopeSpec &SS, const IdentifierInfo &II,
                    SourceLocation IdLoc);

  /// \brief Called when the parser has parsed a C++ typename
  /// specifier that ends in a template-id, e.g.,
  /// "typename MetaFun::template apply<T1, T2>".
  ///
  /// \param S The scope in which this typename type occurs.
  /// \param TypenameLoc the location of the 'typename' keyword
  /// \param SS the nested-name-specifier following the typename (e.g., 'T::').
  /// \param TemplateLoc the location of the 'template' keyword, if any.
  /// \param TemplateName The template name.
  /// \param TemplateNameLoc The location of the template name.
  /// \param LAngleLoc The location of the opening angle bracket  ('<').
  /// \param TemplateArgs The template arguments.
  /// \param RAngleLoc The location of the closing angle bracket  ('>').
  TypeResult
  ActOnTypenameType(Scope *S, SourceLocation TypenameLoc,
                    const CXXScopeSpec &SS,
                    SourceLocation TemplateLoc,
                    TemplateTy TemplateName,
                    SourceLocation TemplateNameLoc,
                    SourceLocation LAngleLoc,
                    ASTTemplateArgsPtr TemplateArgs,
                    SourceLocation RAngleLoc);

  QualType CheckTypenameType(ElaboratedTypeKeyword Keyword,
                             SourceLocation KeywordLoc,
                             NestedNameSpecifierLoc QualifierLoc,
                             const IdentifierInfo &II,
                             SourceLocation IILoc);

  TypeSourceInfo *RebuildTypeInCurrentInstantiation(TypeSourceInfo *T,
                                                    SourceLocation Loc,
                                                    DeclarationName Name);
  bool RebuildNestedNameSpecifierInCurrentInstantiation(CXXScopeSpec &SS);

  ExprResult RebuildExprInCurrentInstantiation(Expr *E);
  bool RebuildTemplateParamsInCurrentInstantiation(
                                                TemplateParameterList *Params);

  std::string
  getTemplateArgumentBindingsText(const TemplateParameterList *Params,
                                  const TemplateArgumentList &Args);

  std::string
  getTemplateArgumentBindingsText(const TemplateParameterList *Params,
                                  const TemplateArgument *Args,
                                  unsigned NumArgs);

  //===--------------------------------------------------------------------===//
  // C++ Variadic Templates (C++0x [temp.variadic])
  //===--------------------------------------------------------------------===//

  /// Determine whether an unexpanded parameter pack might be permitted in this
  /// location. Useful for error recovery.
  bool isUnexpandedParameterPackPermitted();

  /// \brief The context in which an unexpanded parameter pack is
  /// being diagnosed.
  ///
  /// Note that the values of this enumeration line up with the first
  /// argument to the \c err_unexpanded_parameter_pack diagnostic.
  enum UnexpandedParameterPackContext {
    /// \brief An arbitrary expression.
    UPPC_Expression = 0,

    /// \brief The base type of a class type.
    UPPC_BaseType,

    /// \brief The type of an arbitrary declaration.
    UPPC_DeclarationType,

    /// \brief The type of a data member.
    UPPC_DataMemberType,

    /// \brief The size of a bit-field.
    UPPC_BitFieldWidth,

    /// \brief The expression in a static assertion.
    UPPC_StaticAssertExpression,

    /// \brief The fixed underlying type of an enumeration.
    UPPC_FixedUnderlyingType,

    /// \brief The enumerator value.
    UPPC_EnumeratorValue,

    /// \brief A using declaration.
    UPPC_UsingDeclaration,

    /// \brief A friend declaration.
    UPPC_FriendDeclaration,

    /// \brief A declaration qualifier.
    UPPC_DeclarationQualifier,

    /// \brief An initializer.
    UPPC_Initializer,

    /// \brief A default argument.
    UPPC_DefaultArgument,

    /// \brief The type of a non-type template parameter.
    UPPC_NonTypeTemplateParameterType,

    /// \brief The type of an exception.
    UPPC_ExceptionType,

    /// \brief Partial specialization.
    UPPC_PartialSpecialization,

    /// \brief Microsoft __if_exists.
    UPPC_IfExists,

    /// \brief Microsoft __if_not_exists.
    UPPC_IfNotExists,

    /// \brief Lambda expression.
    UPPC_Lambda,

    /// \brief Block expression,
    UPPC_Block
  };

  /// \brief Diagnose unexpanded parameter packs.
  ///
  /// \param Loc The location at which we should emit the diagnostic.
  ///
  /// \param UPPC The context in which we are diagnosing unexpanded
  /// parameter packs.
  ///
  /// \param Unexpanded the set of unexpanded parameter packs.
  ///
  /// \returns true if an error occurred, false otherwise.
  bool DiagnoseUnexpandedParameterPacks(SourceLocation Loc,
                                        UnexpandedParameterPackContext UPPC,
                                  ArrayRef<UnexpandedParameterPack> Unexpanded);

  /// \brief If the given type contains an unexpanded parameter pack,
  /// diagnose the error.
  ///
  /// \param Loc The source location where a diagnostc should be emitted.
  ///
  /// \param T The type that is being checked for unexpanded parameter
  /// packs.
  ///
  /// \returns true if an error occurred, false otherwise.
  bool DiagnoseUnexpandedParameterPack(SourceLocation Loc, TypeSourceInfo *T,
                                       UnexpandedParameterPackContext UPPC);

  /// \brief If the given expression contains an unexpanded parameter
  /// pack, diagnose the error.
  ///
  /// \param E The expression that is being checked for unexpanded
  /// parameter packs.
  ///
  /// \returns true if an error occurred, false otherwise.
  bool DiagnoseUnexpandedParameterPack(Expr *E,
                       UnexpandedParameterPackContext UPPC = UPPC_Expression);

  /// \brief If the given nested-name-specifier contains an unexpanded
  /// parameter pack, diagnose the error.
  ///
  /// \param SS The nested-name-specifier that is being checked for
  /// unexpanded parameter packs.
  ///
  /// \returns true if an error occurred, false otherwise.
  bool DiagnoseUnexpandedParameterPack(const CXXScopeSpec &SS,
                                       UnexpandedParameterPackContext UPPC);

  /// \brief If the given name contains an unexpanded parameter pack,
  /// diagnose the error.
  ///
  /// \param NameInfo The name (with source location information) that
  /// is being checked for unexpanded parameter packs.
  ///
  /// \returns true if an error occurred, false otherwise.
  bool DiagnoseUnexpandedParameterPack(const DeclarationNameInfo &NameInfo,
                                       UnexpandedParameterPackContext UPPC);

  /// \brief If the given template name contains an unexpanded parameter pack,
  /// diagnose the error.
  ///
  /// \param Loc The location of the template name.
  ///
  /// \param Template The template name that is being checked for unexpanded
  /// parameter packs.
  ///
  /// \returns true if an error occurred, false otherwise.
  bool DiagnoseUnexpandedParameterPack(SourceLocation Loc,
                                       TemplateName Template,
                                       UnexpandedParameterPackContext UPPC);

  /// \brief If the given template argument contains an unexpanded parameter
  /// pack, diagnose the error.
  ///
  /// \param Arg The template argument that is being checked for unexpanded
  /// parameter packs.
  ///
  /// \returns true if an error occurred, false otherwise.
  bool DiagnoseUnexpandedParameterPack(TemplateArgumentLoc Arg,
                                       UnexpandedParameterPackContext UPPC);

  /// \brief Collect the set of unexpanded parameter packs within the given
  /// template argument.
  ///
  /// \param Arg The template argument that will be traversed to find
  /// unexpanded parameter packs.
  void collectUnexpandedParameterPacks(TemplateArgument Arg,
                   SmallVectorImpl<UnexpandedParameterPack> &Unexpanded);

  /// \brief Collect the set of unexpanded parameter packs within the given
  /// template argument.
  ///
  /// \param Arg The template argument that will be traversed to find
  /// unexpanded parameter packs.
  void collectUnexpandedParameterPacks(TemplateArgumentLoc Arg,
                    SmallVectorImpl<UnexpandedParameterPack> &Unexpanded);

  /// \brief Collect the set of unexpanded parameter packs within the given
  /// type.
  ///
  /// \param T The type that will be traversed to find
  /// unexpanded parameter packs.
  void collectUnexpandedParameterPacks(QualType T,
                   SmallVectorImpl<UnexpandedParameterPack> &Unexpanded);

  /// \brief Collect the set of unexpanded parameter packs within the given
  /// type.
  ///
  /// \param TL The type that will be traversed to find
  /// unexpanded parameter packs.
  void collectUnexpandedParameterPacks(TypeLoc TL,
                   SmallVectorImpl<UnexpandedParameterPack> &Unexpanded);

  /// \brief Collect the set of unexpanded parameter packs within the given
  /// nested-name-specifier.
  ///
  /// \param SS The nested-name-specifier that will be traversed to find
  /// unexpanded parameter packs.
  void collectUnexpandedParameterPacks(CXXScopeSpec &SS,
                         SmallVectorImpl<UnexpandedParameterPack> &Unexpanded);

  /// \brief Collect the set of unexpanded parameter packs within the given
  /// name.
  ///
  /// \param NameInfo The name that will be traversed to find
  /// unexpanded parameter packs.
  void collectUnexpandedParameterPacks(const DeclarationNameInfo &NameInfo,
                         SmallVectorImpl<UnexpandedParameterPack> &Unexpanded);

  /// \brief Invoked when parsing a template argument followed by an
  /// ellipsis, which creates a pack expansion.
  ///
  /// \param Arg The template argument preceding the ellipsis, which
  /// may already be invalid.
  ///
  /// \param EllipsisLoc The location of the ellipsis.
  ParsedTemplateArgument ActOnPackExpansion(const ParsedTemplateArgument &Arg,
                                            SourceLocation EllipsisLoc);

  /// \brief Invoked when parsing a type followed by an ellipsis, which
  /// creates a pack expansion.
  ///
  /// \param Type The type preceding the ellipsis, which will become
  /// the pattern of the pack expansion.
  ///
  /// \param EllipsisLoc The location of the ellipsis.
  TypeResult ActOnPackExpansion(ParsedType Type, SourceLocation EllipsisLoc);

  /// \brief Construct a pack expansion type from the pattern of the pack
  /// expansion.
  TypeSourceInfo *CheckPackExpansion(TypeSourceInfo *Pattern,
                                     SourceLocation EllipsisLoc,
                                     Optional<unsigned> NumExpansions);

  /// \brief Construct a pack expansion type from the pattern of the pack
  /// expansion.
  QualType CheckPackExpansion(QualType Pattern,
                              SourceRange PatternRange,
                              SourceLocation EllipsisLoc,
                              Optional<unsigned> NumExpansions);

  /// \brief Invoked when parsing an expression followed by an ellipsis, which
  /// creates a pack expansion.
  ///
  /// \param Pattern The expression preceding the ellipsis, which will become
  /// the pattern of the pack expansion.
  ///
  /// \param EllipsisLoc The location of the ellipsis.
  ExprResult ActOnPackExpansion(Expr *Pattern, SourceLocation EllipsisLoc);

  /// \brief Invoked when parsing an expression followed by an ellipsis, which
  /// creates a pack expansion.
  ///
  /// \param Pattern The expression preceding the ellipsis, which will become
  /// the pattern of the pack expansion.
  ///
  /// \param EllipsisLoc The location of the ellipsis.
  ExprResult CheckPackExpansion(Expr *Pattern, SourceLocation EllipsisLoc,
                                Optional<unsigned> NumExpansions);

  /// \brief Determine whether we could expand a pack expansion with the
  /// given set of parameter packs into separate arguments by repeatedly
  /// transforming the pattern.
  ///
  /// \param EllipsisLoc The location of the ellipsis that identifies the
  /// pack expansion.
  ///
  /// \param PatternRange The source range that covers the entire pattern of
  /// the pack expansion.
  ///
  /// \param Unexpanded The set of unexpanded parameter packs within the
  /// pattern.
  ///
  /// \param ShouldExpand Will be set to \c true if the transformer should
  /// expand the corresponding pack expansions into separate arguments. When
  /// set, \c NumExpansions must also be set.
  ///
  /// \param RetainExpansion Whether the caller should add an unexpanded
  /// pack expansion after all of the expanded arguments. This is used
  /// when extending explicitly-specified template argument packs per
  /// C++0x [temp.arg.explicit]p9.
  ///
  /// \param NumExpansions The number of separate arguments that will be in
  /// the expanded form of the corresponding pack expansion. This is both an
  /// input and an output parameter, which can be set by the caller if the
  /// number of expansions is known a priori (e.g., due to a prior substitution)
  /// and will be set by the callee when the number of expansions is known.
  /// The callee must set this value when \c ShouldExpand is \c true; it may
  /// set this value in other cases.
  ///
  /// \returns true if an error occurred (e.g., because the parameter packs
  /// are to be instantiated with arguments of different lengths), false
  /// otherwise. If false, \c ShouldExpand (and possibly \c NumExpansions)
  /// must be set.
  bool CheckParameterPacksForExpansion(SourceLocation EllipsisLoc,
                                       SourceRange PatternRange,
                             ArrayRef<UnexpandedParameterPack> Unexpanded,
                             const MultiLevelTemplateArgumentList &TemplateArgs,
                                       bool &ShouldExpand,
                                       bool &RetainExpansion,
                                       Optional<unsigned> &NumExpansions);

  /// \brief Determine the number of arguments in the given pack expansion
  /// type.
  ///
  /// This routine assumes that the number of arguments in the expansion is
  /// consistent across all of the unexpanded parameter packs in its pattern.
  ///
  /// Returns an empty Optional if the type can't be expanded.
  Optional<unsigned> getNumArgumentsInExpansion(QualType T,
      const MultiLevelTemplateArgumentList &TemplateArgs);

  /// \brief Determine whether the given declarator contains any unexpanded
  /// parameter packs.
  ///
  /// This routine is used by the parser to disambiguate function declarators
  /// with an ellipsis prior to the ')', e.g.,
  ///
  /// \code
  ///   void f(T...);
  /// \endcode
  ///
  /// To determine whether we have an (unnamed) function parameter pack or
  /// a variadic function.
  ///
  /// \returns true if the declarator contains any unexpanded parameter packs,
  /// false otherwise.
  bool containsUnexpandedParameterPacks(Declarator &D);

  /// \brief Returns the pattern of the pack expansion for a template argument.
  ///
  /// \param OrigLoc The template argument to expand.
  ///
  /// \param Ellipsis Will be set to the location of the ellipsis.
  ///
  /// \param NumExpansions Will be set to the number of expansions that will
  /// be generated from this pack expansion, if known a priori.
  TemplateArgumentLoc getTemplateArgumentPackExpansionPattern(
      TemplateArgumentLoc OrigLoc,
      SourceLocation &Ellipsis,
      Optional<unsigned> &NumExpansions) const;

  /// Given a template argument that contains an unexpanded parameter pack, but
  /// which has already been substituted, attempt to determine the number of
  /// elements that will be produced once this argument is fully-expanded.
  ///
  /// This is intended for use when transforming 'sizeof...(Arg)' in order to
  /// avoid actually expanding the pack where possible.
  Optional<unsigned> getFullyPackExpandedSize(TemplateArgument Arg);

  //===--------------------------------------------------------------------===//
  // C++ Template Argument Deduction (C++ [temp.deduct])
  //===--------------------------------------------------------------------===//

  QualType adjustCCAndNoReturn(QualType ArgFunctionType, QualType FunctionType);

  /// \brief Describes the result of template argument deduction.
  ///
  /// The TemplateDeductionResult enumeration describes the result of
  /// template argument deduction, as returned from
  /// DeduceTemplateArguments(). The separate TemplateDeductionInfo
  /// structure provides additional information about the results of
  /// template argument deduction, e.g., the deduced template argument
  /// list (if successful) or the specific template parameters or
  /// deduced arguments that were involved in the failure.
  enum TemplateDeductionResult {
    /// \brief Template argument deduction was successful.
    TDK_Success = 0,
    /// \brief The declaration was invalid; do nothing.
    TDK_Invalid,
    /// \brief Template argument deduction exceeded the maximum template
    /// instantiation depth (which has already been diagnosed).
    TDK_InstantiationDepth,
    /// \brief Template argument deduction did not deduce a value
    /// for every template parameter.
    TDK_Incomplete,
    /// \brief Template argument deduction produced inconsistent
    /// deduced values for the given template parameter.
    TDK_Inconsistent,
    /// \brief Template argument deduction failed due to inconsistent
    /// cv-qualifiers on a template parameter type that would
    /// otherwise be deduced, e.g., we tried to deduce T in "const T"
    /// but were given a non-const "X".
    TDK_Underqualified,
    /// \brief Substitution of the deduced template argument values
    /// resulted in an error.
    TDK_SubstitutionFailure,
    /// \brief After substituting deduced template arguments, a dependent
    /// parameter type did not match the corresponding argument.
    TDK_DeducedMismatch,
    /// \brief A non-depnedent component of the parameter did not match the
    /// corresponding component of the argument.
    TDK_NonDeducedMismatch,
    /// \brief When performing template argument deduction for a function
    /// template, there were too many call arguments.
    TDK_TooManyArguments,
    /// \brief When performing template argument deduction for a function
    /// template, there were too few call arguments.
    TDK_TooFewArguments,
    /// \brief The explicitly-specified template arguments were not valid
    /// template arguments for the given template.
    TDK_InvalidExplicitArguments,
    /// \brief The arguments included an overloaded function name that could
    /// not be resolved to a suitable function.
    TDK_FailedOverloadResolution,
    /// \brief Deduction failed; that's all we know.
    TDK_MiscellaneousDeductionFailure
  };

  TemplateDeductionResult
  DeduceTemplateArguments(ClassTemplatePartialSpecializationDecl *Partial,
                          const TemplateArgumentList &TemplateArgs,
                          sema::TemplateDeductionInfo &Info);

  TemplateDeductionResult
  DeduceTemplateArguments(VarTemplatePartialSpecializationDecl *Partial,
                          const TemplateArgumentList &TemplateArgs,
                          sema::TemplateDeductionInfo &Info);

  TemplateDeductionResult SubstituteExplicitTemplateArguments(
      FunctionTemplateDecl *FunctionTemplate,
      TemplateArgumentListInfo &ExplicitTemplateArgs,
      SmallVectorImpl<DeducedTemplateArgument> &Deduced,
      SmallVectorImpl<QualType> &ParamTypes, QualType *FunctionType,
      sema::TemplateDeductionInfo &Info);

  /// brief A function argument from which we performed template argument
  // deduction for a call.
  struct OriginalCallArg {
    OriginalCallArg(QualType OriginalParamType,
                    unsigned ArgIdx,
                    QualType OriginalArgType)
      : OriginalParamType(OriginalParamType), ArgIdx(ArgIdx),
        OriginalArgType(OriginalArgType) { }

    QualType OriginalParamType;
    unsigned ArgIdx;
    QualType OriginalArgType;
  };

  TemplateDeductionResult
  FinishTemplateArgumentDeduction(FunctionTemplateDecl *FunctionTemplate,
                      SmallVectorImpl<DeducedTemplateArgument> &Deduced,
                                  unsigned NumExplicitlySpecified,
                                  FunctionDecl *&Specialization,
                                  sema::TemplateDeductionInfo &Info,
           SmallVectorImpl<OriginalCallArg> const *OriginalCallArgs = nullptr,
                                  bool PartialOverloading = false);

  TemplateDeductionResult
  DeduceTemplateArguments(FunctionTemplateDecl *FunctionTemplate,
                          TemplateArgumentListInfo *ExplicitTemplateArgs,
                          ArrayRef<Expr *> Args,
                          FunctionDecl *&Specialization,
                          sema::TemplateDeductionInfo &Info,
                          bool PartialOverloading = false);

  TemplateDeductionResult
  DeduceTemplateArguments(FunctionTemplateDecl *FunctionTemplate,
                          TemplateArgumentListInfo *ExplicitTemplateArgs,
                          QualType ArgFunctionType,
                          FunctionDecl *&Specialization,
                          sema::TemplateDeductionInfo &Info,
                          bool InOverloadResolution = false);

  TemplateDeductionResult
  DeduceTemplateArguments(FunctionTemplateDecl *FunctionTemplate,
                          QualType ToType,
                          CXXConversionDecl *&Specialization,
                          sema::TemplateDeductionInfo &Info);

  TemplateDeductionResult
  DeduceTemplateArguments(FunctionTemplateDecl *FunctionTemplate,
                          TemplateArgumentListInfo *ExplicitTemplateArgs,
                          FunctionDecl *&Specialization,
                          sema::TemplateDeductionInfo &Info,
                          bool InOverloadResolution = false);

  /// \brief Substitute Replacement for \p auto in \p TypeWithAuto
  QualType SubstAutoType(QualType TypeWithAuto, QualType Replacement);
  /// \brief Substitute Replacement for auto in TypeWithAuto
  TypeSourceInfo* SubstAutoTypeSourceInfo(TypeSourceInfo *TypeWithAuto, 
                                          QualType Replacement);

  /// \brief Result type of DeduceAutoType.
  enum DeduceAutoResult {
    DAR_Succeeded,
    DAR_Failed,
    DAR_FailedAlreadyDiagnosed
  };

  DeduceAutoResult DeduceAutoType(TypeSourceInfo *AutoType, Expr *&Initializer,
                                  QualType &Result);
  DeduceAutoResult DeduceAutoType(TypeLoc AutoTypeLoc, Expr *&Initializer,
                                  QualType &Result);
  void DiagnoseAutoDeductionFailure(VarDecl *VDecl, Expr *Init);
  bool DeduceReturnType(FunctionDecl *FD, SourceLocation Loc,
                        bool Diagnose = true);

  QualType deduceVarTypeFromInitializer(VarDecl *VDecl, DeclarationName Name,
                                        QualType Type, TypeSourceInfo *TSI,
                                        SourceRange Range, bool DirectInit,
                                        Expr *Init);

  TypeLoc getReturnTypeLoc(FunctionDecl *FD) const;

  bool DeduceFunctionTypeFromReturnExpr(FunctionDecl *FD,
                                        SourceLocation ReturnLoc,
                                        Expr *&RetExpr, AutoType *AT);

  FunctionTemplateDecl *getMoreSpecializedTemplate(FunctionTemplateDecl *FT1,
                                                   FunctionTemplateDecl *FT2,
                                                   SourceLocation Loc,
                                           TemplatePartialOrderingContext TPOC,
                                                   unsigned NumCallArguments1,
                                                   unsigned NumCallArguments2);
  UnresolvedSetIterator
  getMostSpecialized(UnresolvedSetIterator SBegin, UnresolvedSetIterator SEnd,
                     TemplateSpecCandidateSet &FailedCandidates,
                     SourceLocation Loc,
                     const PartialDiagnostic &NoneDiag,
                     const PartialDiagnostic &AmbigDiag,
                     const PartialDiagnostic &CandidateDiag,
                     bool Complain = true, QualType TargetType = QualType());

  ClassTemplatePartialSpecializationDecl *
  getMoreSpecializedPartialSpecialization(
                                  ClassTemplatePartialSpecializationDecl *PS1,
                                  ClassTemplatePartialSpecializationDecl *PS2,
                                  SourceLocation Loc);

  VarTemplatePartialSpecializationDecl *getMoreSpecializedPartialSpecialization(
      VarTemplatePartialSpecializationDecl *PS1,
      VarTemplatePartialSpecializationDecl *PS2, SourceLocation Loc);

  void MarkUsedTemplateParameters(const TemplateArgumentList &TemplateArgs,
                                  bool OnlyDeduced,
                                  unsigned Depth,
                                  llvm::SmallBitVector &Used);
  void MarkDeducedTemplateParameters(
                                  const FunctionTemplateDecl *FunctionTemplate,
                                  llvm::SmallBitVector &Deduced) {
    return MarkDeducedTemplateParameters(Context, FunctionTemplate, Deduced);
  }
  static void MarkDeducedTemplateParameters(ASTContext &Ctx,
                                  const FunctionTemplateDecl *FunctionTemplate,
                                  llvm::SmallBitVector &Deduced);

  //===--------------------------------------------------------------------===//
  // C++ Template Instantiation
  //

  MultiLevelTemplateArgumentList
  getTemplateInstantiationArgs(NamedDecl *D,
                               const TemplateArgumentList *Innermost = nullptr,
                               bool RelativeToPrimary = false,
                               const FunctionDecl *Pattern = nullptr);

  /// \brief A template instantiation that is currently in progress.
  struct ActiveTemplateInstantiation {
    /// \brief The kind of template instantiation we are performing
    enum InstantiationKind {
      /// We are instantiating a template declaration. The entity is
      /// the declaration we're instantiating (e.g., a CXXRecordDecl).
      TemplateInstantiation,

      /// We are instantiating a default argument for a template
      /// parameter. The Entity is the template parameter whose argument is
      /// being instantiated, the Template is the template, and the
      /// TemplateArgs/NumTemplateArguments provide the template arguments as
      /// specified.
      DefaultTemplateArgumentInstantiation,

      /// We are instantiating a default argument for a function.
      /// The Entity is the ParmVarDecl, and TemplateArgs/NumTemplateArgs
      /// provides the template arguments as specified.
      DefaultFunctionArgumentInstantiation,

      /// We are substituting explicit template arguments provided for
      /// a function template. The entity is a FunctionTemplateDecl.
      ExplicitTemplateArgumentSubstitution,

      /// We are substituting template argument determined as part of
      /// template argument deduction for either a class template
      /// partial specialization or a function template. The
      /// Entity is either a ClassTemplatePartialSpecializationDecl or
      /// a FunctionTemplateDecl.
      DeducedTemplateArgumentSubstitution,

      /// We are substituting prior template arguments into a new
      /// template parameter. The template parameter itself is either a
      /// NonTypeTemplateParmDecl or a TemplateTemplateParmDecl.
      PriorTemplateArgumentSubstitution,

      /// We are checking the validity of a default template argument that
      /// has been used when naming a template-id.
      DefaultTemplateArgumentChecking,

      /// We are instantiating the exception specification for a function
      /// template which was deferred until it was needed.
      ExceptionSpecInstantiation
    } Kind;

    /// \brief The point of instantiation within the source code.
    SourceLocation PointOfInstantiation;

    /// \brief The template (or partial specialization) in which we are
    /// performing the instantiation, for substitutions of prior template
    /// arguments.
    NamedDecl *Template;

    /// \brief The entity that is being instantiated.
    Decl *Entity;

    /// \brief The list of template arguments we are substituting, if they
    /// are not part of the entity.
    const TemplateArgument *TemplateArgs;

    /// \brief The number of template arguments in TemplateArgs.
    unsigned NumTemplateArgs;

    ArrayRef<TemplateArgument> template_arguments() const {
      return {TemplateArgs, NumTemplateArgs};
    }

    /// \brief The template deduction info object associated with the
    /// substitution or checking of explicit or deduced template arguments.
    sema::TemplateDeductionInfo *DeductionInfo;

    /// \brief The source range that covers the construct that cause
    /// the instantiation, e.g., the template-id that causes a class
    /// template instantiation.
    SourceRange InstantiationRange;

    ActiveTemplateInstantiation()
      : Kind(TemplateInstantiation), Template(nullptr), Entity(nullptr),
        TemplateArgs(nullptr), NumTemplateArgs(0), DeductionInfo(nullptr) {}

    /// \brief Determines whether this template is an actual instantiation
    /// that should be counted toward the maximum instantiation depth.
    bool isInstantiationRecord() const;

    friend bool operator==(const ActiveTemplateInstantiation &X,
                           const ActiveTemplateInstantiation &Y) {
      if (X.Kind != Y.Kind)
        return false;

      if (X.Entity != Y.Entity)
        return false;

      switch (X.Kind) {
      case TemplateInstantiation:
      case ExceptionSpecInstantiation:
        return true;

      case PriorTemplateArgumentSubstitution:
      case DefaultTemplateArgumentChecking:
        return X.Template == Y.Template && X.TemplateArgs == Y.TemplateArgs;

      case DefaultTemplateArgumentInstantiation:
      case ExplicitTemplateArgumentSubstitution:
      case DeducedTemplateArgumentSubstitution:
      case DefaultFunctionArgumentInstantiation:
        return X.TemplateArgs == Y.TemplateArgs;

      }

      llvm_unreachable("Invalid InstantiationKind!");
    }

    friend bool operator!=(const ActiveTemplateInstantiation &X,
                           const ActiveTemplateInstantiation &Y) {
      return !(X == Y);
    }
  };

  /// \brief List of active template instantiations.
  ///
  /// This vector is treated as a stack. As one template instantiation
  /// requires another template instantiation, additional
  /// instantiations are pushed onto the stack up to a
  /// user-configurable limit LangOptions::InstantiationDepth.
  SmallVector<ActiveTemplateInstantiation, 16>
    ActiveTemplateInstantiations;

  /// Specializations whose definitions are currently being instantiated.
  llvm::DenseSet<std::pair<Decl *, unsigned>> InstantiatingSpecializations;

  /// \brief Extra modules inspected when performing a lookup during a template
  /// instantiation. Computed lazily.
  SmallVector<Module*, 16> ActiveTemplateInstantiationLookupModules;

  /// \brief Cache of additional modules that should be used for name lookup
  /// within the current template instantiation. Computed lazily; use
  /// getLookupModules() to get a complete set.
  llvm::DenseSet<Module*> LookupModulesCache;

  /// \brief Get the set of additional modules that should be checked during
  /// name lookup. A module and its imports become visible when instanting a
  /// template defined within it.
  llvm::DenseSet<Module*> &getLookupModules();

  /// \brief Map from the most recent declaration of a namespace to the most
  /// recent visible declaration of that namespace.
  llvm::DenseMap<NamedDecl*, NamedDecl*> VisibleNamespaceCache;

  /// \brief Whether we are in a SFINAE context that is not associated with
  /// template instantiation.
  ///
  /// This is used when setting up a SFINAE trap (\c see SFINAETrap) outside
  /// of a template instantiation or template argument deduction.
  bool InNonInstantiationSFINAEContext;

  /// \brief The number of ActiveTemplateInstantiation entries in
  /// \c ActiveTemplateInstantiations that are not actual instantiations and,
  /// therefore, should not be counted as part of the instantiation depth.
  unsigned NonInstantiationEntries;

  /// \brief The last template from which a template instantiation
  /// error or warning was produced.
  ///
  /// This value is used to suppress printing of redundant template
  /// instantiation backtraces when there are multiple errors in the
  /// same instantiation. FIXME: Does this belong in Sema? It's tough
  /// to implement it anywhere else.
  ActiveTemplateInstantiation LastTemplateInstantiationErrorContext;

  /// \brief The current index into pack expansion arguments that will be
  /// used for substitution of parameter packs.
  ///
  /// The pack expansion index will be -1 to indicate that parameter packs
  /// should be instantiated as themselves. Otherwise, the index specifies
  /// which argument within the parameter pack will be used for substitution.
  int ArgumentPackSubstitutionIndex;

  /// \brief RAII object used to change the argument pack substitution index
  /// within a \c Sema object.
  ///
  /// See \c ArgumentPackSubstitutionIndex for more information.
  class ArgumentPackSubstitutionIndexRAII {
    Sema &Self;
    int OldSubstitutionIndex;

  public:
    ArgumentPackSubstitutionIndexRAII(Sema &Self, int NewSubstitutionIndex)
      : Self(Self), OldSubstitutionIndex(Self.ArgumentPackSubstitutionIndex) {
      Self.ArgumentPackSubstitutionIndex = NewSubstitutionIndex;
    }

    ~ArgumentPackSubstitutionIndexRAII() {
      Self.ArgumentPackSubstitutionIndex = OldSubstitutionIndex;
    }
  };

  friend class ArgumentPackSubstitutionRAII;

  /// \brief For each declaration that involved template argument deduction, the
  /// set of diagnostics that were suppressed during that template argument
  /// deduction.
  ///
  /// FIXME: Serialize this structure to the AST file.
  typedef llvm::DenseMap<Decl *, SmallVector<PartialDiagnosticAt, 1> >
    SuppressedDiagnosticsMap;
  SuppressedDiagnosticsMap SuppressedDiagnostics;

  /// \brief A stack object to be created when performing template
  /// instantiation.
  ///
  /// Construction of an object of type \c InstantiatingTemplate
  /// pushes the current instantiation onto the stack of active
  /// instantiations. If the size of this stack exceeds the maximum
  /// number of recursive template instantiations, construction
  /// produces an error and evaluates true.
  ///
  /// Destruction of this object will pop the named instantiation off
  /// the stack.
  struct InstantiatingTemplate {
    /// \brief Note that we are instantiating a class template,
    /// function template, variable template, alias template,
    /// or a member thereof.
    InstantiatingTemplate(Sema &SemaRef, SourceLocation PointOfInstantiation,
                          Decl *Entity,
                          SourceRange InstantiationRange = SourceRange());

    struct ExceptionSpecification {};
    /// \brief Note that we are instantiating an exception specification
    /// of a function template.
    InstantiatingTemplate(Sema &SemaRef, SourceLocation PointOfInstantiation,
                          FunctionDecl *Entity, ExceptionSpecification,
                          SourceRange InstantiationRange = SourceRange());

    /// \brief Note that we are instantiating a default argument in a
    /// template-id.
    InstantiatingTemplate(Sema &SemaRef, SourceLocation PointOfInstantiation,
                          TemplateParameter Param, TemplateDecl *Template,
                          ArrayRef<TemplateArgument> TemplateArgs,
                          SourceRange InstantiationRange = SourceRange());

    /// \brief Note that we are substituting either explicitly-specified or
    /// deduced template arguments during function template argument deduction.
    InstantiatingTemplate(Sema &SemaRef, SourceLocation PointOfInstantiation,
                          FunctionTemplateDecl *FunctionTemplate,
                          ArrayRef<TemplateArgument> TemplateArgs,
                          ActiveTemplateInstantiation::InstantiationKind Kind,
                          sema::TemplateDeductionInfo &DeductionInfo,
                          SourceRange InstantiationRange = SourceRange());

    /// \brief Note that we are instantiating as part of template
    /// argument deduction for a class template partial
    /// specialization.
    InstantiatingTemplate(Sema &SemaRef, SourceLocation PointOfInstantiation,
                          ClassTemplatePartialSpecializationDecl *PartialSpec,
                          ArrayRef<TemplateArgument> TemplateArgs,
                          sema::TemplateDeductionInfo &DeductionInfo,
                          SourceRange InstantiationRange = SourceRange());

    /// \brief Note that we are instantiating as part of template
    /// argument deduction for a variable template partial
    /// specialization.
    InstantiatingTemplate(Sema &SemaRef, SourceLocation PointOfInstantiation,
                          VarTemplatePartialSpecializationDecl *PartialSpec,
                          ArrayRef<TemplateArgument> TemplateArgs,
                          sema::TemplateDeductionInfo &DeductionInfo,
                          SourceRange InstantiationRange = SourceRange());

    /// \brief Note that we are instantiating a default argument for a function
    /// parameter.
    InstantiatingTemplate(Sema &SemaRef, SourceLocation PointOfInstantiation,
                          ParmVarDecl *Param,
                          ArrayRef<TemplateArgument> TemplateArgs,
                          SourceRange InstantiationRange = SourceRange());

    /// \brief Note that we are substituting prior template arguments into a
    /// non-type parameter.
    InstantiatingTemplate(Sema &SemaRef, SourceLocation PointOfInstantiation,
                          NamedDecl *Template,
                          NonTypeTemplateParmDecl *Param,
                          ArrayRef<TemplateArgument> TemplateArgs,
                          SourceRange InstantiationRange);

    /// \brief Note that we are substituting prior template arguments into a
    /// template template parameter.
    InstantiatingTemplate(Sema &SemaRef, SourceLocation PointOfInstantiation,
                          NamedDecl *Template,
                          TemplateTemplateParmDecl *Param,
                          ArrayRef<TemplateArgument> TemplateArgs,
                          SourceRange InstantiationRange);

    /// \brief Note that we are checking the default template argument
    /// against the template parameter for a given template-id.
    InstantiatingTemplate(Sema &SemaRef, SourceLocation PointOfInstantiation,
                          TemplateDecl *Template,
                          NamedDecl *Param,
                          ArrayRef<TemplateArgument> TemplateArgs,
                          SourceRange InstantiationRange);


    /// \brief Note that we have finished instantiating this template.
    void Clear();

    ~InstantiatingTemplate() { Clear(); }

    /// \brief Determines whether we have exceeded the maximum
    /// recursive template instantiations.
    bool isInvalid() const { return Invalid; }

    /// \brief Determine whether we are already instantiating this
    /// specialization in some surrounding active instantiation.
    bool isAlreadyInstantiating() const { return AlreadyInstantiating; }

  private:
    Sema &SemaRef;
    bool Invalid;
    bool AlreadyInstantiating;
    bool SavedInNonInstantiationSFINAEContext;
    bool CheckInstantiationDepth(SourceLocation PointOfInstantiation,
                                 SourceRange InstantiationRange);

    InstantiatingTemplate(
        Sema &SemaRef, ActiveTemplateInstantiation::InstantiationKind Kind,
        SourceLocation PointOfInstantiation, SourceRange InstantiationRange,
        Decl *Entity, NamedDecl *Template = nullptr,
        ArrayRef<TemplateArgument> TemplateArgs = None,
        sema::TemplateDeductionInfo *DeductionInfo = nullptr);

    InstantiatingTemplate(const InstantiatingTemplate&) = delete;

    InstantiatingTemplate&
    operator=(const InstantiatingTemplate&) = delete;
  };

  void PrintInstantiationStack();

  /// \brief Determines whether we are currently in a context where
  /// template argument substitution failures are not considered
  /// errors.
  ///
  /// \returns An empty \c Optional if we're not in a SFINAE context.
  /// Otherwise, contains a pointer that, if non-NULL, contains the nearest
  /// template-deduction context object, which can be used to capture
  /// diagnostics that will be suppressed.
  Optional<sema::TemplateDeductionInfo *> isSFINAEContext() const;

  /// \brief Determines whether we are currently in a context that
  /// is not evaluated as per C++ [expr] p5.
  bool isUnevaluatedContext() const {
    assert(!ExprEvalContexts.empty() &&
           "Must be in an expression evaluation context");
    return ExprEvalContexts.back().isUnevaluated();
  }

  /// \brief RAII class used to determine whether SFINAE has
  /// trapped any errors that occur during template argument
  /// deduction.
  class SFINAETrap {
    Sema &SemaRef;
    unsigned PrevSFINAEErrors;
    bool PrevInNonInstantiationSFINAEContext;
    bool PrevAccessCheckingSFINAE;

  public:
    explicit SFINAETrap(Sema &SemaRef, bool AccessCheckingSFINAE = false)
      : SemaRef(SemaRef), PrevSFINAEErrors(SemaRef.NumSFINAEErrors),
        PrevInNonInstantiationSFINAEContext(
                                      SemaRef.InNonInstantiationSFINAEContext),
        PrevAccessCheckingSFINAE(SemaRef.AccessCheckingSFINAE)
    {
      if (!SemaRef.isSFINAEContext())
        SemaRef.InNonInstantiationSFINAEContext = true;
      SemaRef.AccessCheckingSFINAE = AccessCheckingSFINAE;
    }

    ~SFINAETrap() {
      SemaRef.NumSFINAEErrors = PrevSFINAEErrors;
      SemaRef.InNonInstantiationSFINAEContext
        = PrevInNonInstantiationSFINAEContext;
      SemaRef.AccessCheckingSFINAE = PrevAccessCheckingSFINAE;
    }

    /// \brief Determine whether any SFINAE errors have been trapped.
    bool hasErrorOccurred() const {
      return SemaRef.NumSFINAEErrors > PrevSFINAEErrors;
    }
  };

  /// \brief RAII class used to indicate that we are performing provisional
  /// semantic analysis to determine the validity of a construct, so
  /// typo-correction and diagnostics in the immediate context (not within
  /// implicitly-instantiated templates) should be suppressed.
  class TentativeAnalysisScope {
    Sema &SemaRef;
    // FIXME: Using a SFINAETrap for this is a hack.
    SFINAETrap Trap;
    bool PrevDisableTypoCorrection;
  public:
    explicit TentativeAnalysisScope(Sema &SemaRef)
        : SemaRef(SemaRef), Trap(SemaRef, true),
          PrevDisableTypoCorrection(SemaRef.DisableTypoCorrection) {
      SemaRef.DisableTypoCorrection = true;
    }
    ~TentativeAnalysisScope() {
      SemaRef.DisableTypoCorrection = PrevDisableTypoCorrection;
    }
  };

  /// \brief The current instantiation scope used to store local
  /// variables.
  LocalInstantiationScope *CurrentInstantiationScope;

  /// \brief Tracks whether we are in a context where typo correction is
  /// disabled.
  bool DisableTypoCorrection;

  /// \brief The number of typos corrected by CorrectTypo.
  unsigned TyposCorrected;

  typedef llvm::SmallSet<SourceLocation, 2> SrcLocSet;
  typedef llvm::DenseMap<IdentifierInfo *, SrcLocSet> IdentifierSourceLocations;

  /// \brief A cache containing identifiers for which typo correction failed and
  /// their locations, so that repeated attempts to correct an identifier in a
  /// given location are ignored if typo correction already failed for it.
  IdentifierSourceLocations TypoCorrectionFailures;

  /// \brief Worker object for performing CFG-based warnings.
  sema::AnalysisBasedWarnings AnalysisWarnings;
  threadSafety::BeforeSet *ThreadSafetyDeclCache;

  /// \brief An entity for which implicit template instantiation is required.
  ///
  /// The source location associated with the declaration is the first place in
  /// the source code where the declaration was "used". It is not necessarily
  /// the point of instantiation (which will be either before or after the
  /// namespace-scope declaration that triggered this implicit instantiation),
  /// However, it is the location that diagnostics should generally refer to,
  /// because users will need to know what code triggered the instantiation.
  typedef std::pair<ValueDecl *, SourceLocation> PendingImplicitInstantiation;

  /// \brief The queue of implicit template instantiations that are required
  /// but have not yet been performed.
  std::deque<PendingImplicitInstantiation> PendingInstantiations;

  class SavePendingInstantiationsAndVTableUsesRAII {
  public:
    SavePendingInstantiationsAndVTableUsesRAII(Sema &S, bool Enabled)
        : S(S), Enabled(Enabled) {
      if (!Enabled) return;

      SavedPendingInstantiations.swap(S.PendingInstantiations);
      SavedVTableUses.swap(S.VTableUses);
    }

    ~SavePendingInstantiationsAndVTableUsesRAII() {
      if (!Enabled) return;

      // Restore the set of pending vtables.
      assert(S.VTableUses.empty() &&
             "VTableUses should be empty before it is discarded.");
      S.VTableUses.swap(SavedVTableUses);

      // Restore the set of pending implicit instantiations.
      assert(S.PendingInstantiations.empty() &&
             "PendingInstantiations should be empty before it is discarded.");
      S.PendingInstantiations.swap(SavedPendingInstantiations);
    }

  private:
    Sema &S;
    SmallVector<VTableUse, 16> SavedVTableUses;
    std::deque<PendingImplicitInstantiation> SavedPendingInstantiations;
    bool Enabled;
  };

  /// \brief The queue of implicit template instantiations that are required
  /// and must be performed within the current local scope.
  ///
  /// This queue is only used for member functions of local classes in
  /// templates, which must be instantiated in the same scope as their
  /// enclosing function, so that they can reference function-local
  /// types, static variables, enumerators, etc.
  std::deque<PendingImplicitInstantiation> PendingLocalImplicitInstantiations;

  class SavePendingLocalImplicitInstantiationsRAII {
  public:
    SavePendingLocalImplicitInstantiationsRAII(Sema &S): S(S) {
      SavedPendingLocalImplicitInstantiations.swap(
          S.PendingLocalImplicitInstantiations);
    }

    ~SavePendingLocalImplicitInstantiationsRAII() {
      assert(S.PendingLocalImplicitInstantiations.empty() &&
             "there shouldn't be any pending local implicit instantiations");
      SavedPendingLocalImplicitInstantiations.swap(
          S.PendingLocalImplicitInstantiations);
    }

  private:
    Sema &S;
    std::deque<PendingImplicitInstantiation>
    SavedPendingLocalImplicitInstantiations;
  };

  /// A helper class for building up ExtParameterInfos.
  class ExtParameterInfoBuilder {
    SmallVector<FunctionProtoType::ExtParameterInfo, 16> Infos;
    bool HasInteresting = false;

  public:
    /// Set the ExtParameterInfo for the parameter at the given index,
    /// 
    void set(unsigned index, FunctionProtoType::ExtParameterInfo info) {
      assert(Infos.size() <= index);
      Infos.resize(index);
      Infos.push_back(info);

      if (!HasInteresting)
        HasInteresting = (info != FunctionProtoType::ExtParameterInfo());
    }

    /// Return a pointer (suitable for setting in an ExtProtoInfo) to the
    /// ExtParameterInfo array we've built up.
    const FunctionProtoType::ExtParameterInfo *
    getPointerOrNull(unsigned numParams) {
      if (!HasInteresting) return nullptr;
      Infos.resize(numParams);
      return Infos.data();
    }
  };

  void PerformPendingInstantiations(bool LocalOnly = false);

  TypeSourceInfo *SubstType(TypeSourceInfo *T,
                            const MultiLevelTemplateArgumentList &TemplateArgs,
                            SourceLocation Loc, DeclarationName Entity);

  QualType SubstType(QualType T,
                     const MultiLevelTemplateArgumentList &TemplateArgs,
                     SourceLocation Loc, DeclarationName Entity);

  TypeSourceInfo *SubstType(TypeLoc TL,
                            const MultiLevelTemplateArgumentList &TemplateArgs,
                            SourceLocation Loc, DeclarationName Entity);

  TypeSourceInfo *SubstFunctionDeclType(TypeSourceInfo *T,
                            const MultiLevelTemplateArgumentList &TemplateArgs,
                                        SourceLocation Loc,
                                        DeclarationName Entity,
                                        CXXRecordDecl *ThisContext,
                                        unsigned ThisTypeQuals);
  void SubstExceptionSpec(FunctionDecl *New, const FunctionProtoType *Proto,
                          const MultiLevelTemplateArgumentList &Args);
  ParmVarDecl *SubstParmVarDecl(ParmVarDecl *D,
                            const MultiLevelTemplateArgumentList &TemplateArgs,
                                int indexAdjustment,
                                Optional<unsigned> NumExpansions,
                                bool ExpectParameterPack);
  bool SubstParmTypes(SourceLocation Loc, ArrayRef<ParmVarDecl *> Params,
                      const FunctionProtoType::ExtParameterInfo *ExtParamInfos,
                      const MultiLevelTemplateArgumentList &TemplateArgs,
                      SmallVectorImpl<QualType> &ParamTypes,
                      SmallVectorImpl<ParmVarDecl *> *OutParams,
                      ExtParameterInfoBuilder &ParamInfos);
  ExprResult SubstExpr(Expr *E,
                       const MultiLevelTemplateArgumentList &TemplateArgs);

  /// \brief Substitute the given template arguments into a list of
  /// expressions, expanding pack expansions if required.
  ///
  /// \param Exprs The list of expressions to substitute into.
  ///
  /// \param IsCall Whether this is some form of call, in which case
  /// default arguments will be dropped.
  ///
  /// \param TemplateArgs The set of template arguments to substitute.
  ///
  /// \param Outputs Will receive all of the substituted arguments.
  ///
  /// \returns true if an error occurred, false otherwise.
  bool SubstExprs(ArrayRef<Expr *> Exprs, bool IsCall,
                  const MultiLevelTemplateArgumentList &TemplateArgs,
                  SmallVectorImpl<Expr *> &Outputs);

  StmtResult SubstStmt(Stmt *S,
                       const MultiLevelTemplateArgumentList &TemplateArgs);

  Decl *SubstDecl(Decl *D, DeclContext *Owner,
                  const MultiLevelTemplateArgumentList &TemplateArgs);

  ExprResult SubstInitializer(Expr *E,
                       const MultiLevelTemplateArgumentList &TemplateArgs,
                       bool CXXDirectInit);

  bool
  SubstBaseSpecifiers(CXXRecordDecl *Instantiation,
                      CXXRecordDecl *Pattern,
                      const MultiLevelTemplateArgumentList &TemplateArgs);

  bool
  InstantiateClass(SourceLocation PointOfInstantiation,
                   CXXRecordDecl *Instantiation, CXXRecordDecl *Pattern,
                   const MultiLevelTemplateArgumentList &TemplateArgs,
                   TemplateSpecializationKind TSK,
                   bool Complain = true);

  bool InstantiateEnum(SourceLocation PointOfInstantiation,
                       EnumDecl *Instantiation, EnumDecl *Pattern,
                       const MultiLevelTemplateArgumentList &TemplateArgs,
                       TemplateSpecializationKind TSK);

  bool InstantiateInClassInitializer(
      SourceLocation PointOfInstantiation, FieldDecl *Instantiation,
      FieldDecl *Pattern, const MultiLevelTemplateArgumentList &TemplateArgs);

  struct LateInstantiatedAttribute {
    const Attr *TmplAttr;
    LocalInstantiationScope *Scope;
    Decl *NewDecl;

    LateInstantiatedAttribute(const Attr *A, LocalInstantiationScope *S,
                              Decl *D)
      : TmplAttr(A), Scope(S), NewDecl(D)
    { }
  };
  typedef SmallVector<LateInstantiatedAttribute, 16> LateInstantiatedAttrVec;

  void InstantiateAttrs(const MultiLevelTemplateArgumentList &TemplateArgs,
                        const Decl *Pattern, Decl *Inst,
                        LateInstantiatedAttrVec *LateAttrs = nullptr,
                        LocalInstantiationScope *OuterMostScope = nullptr);

  bool
  InstantiateClassTemplateSpecialization(SourceLocation PointOfInstantiation,
                           ClassTemplateSpecializationDecl *ClassTemplateSpec,
                           TemplateSpecializationKind TSK,
                           bool Complain = true);

  void InstantiateClassMembers(SourceLocation PointOfInstantiation,
                               CXXRecordDecl *Instantiation,
                            const MultiLevelTemplateArgumentList &TemplateArgs,
                               TemplateSpecializationKind TSK);

  void InstantiateClassTemplateSpecializationMembers(
                                          SourceLocation PointOfInstantiation,
                           ClassTemplateSpecializationDecl *ClassTemplateSpec,
                                                TemplateSpecializationKind TSK);

  NestedNameSpecifierLoc
  SubstNestedNameSpecifierLoc(NestedNameSpecifierLoc NNS,
                           const MultiLevelTemplateArgumentList &TemplateArgs);

  DeclarationNameInfo
  SubstDeclarationNameInfo(const DeclarationNameInfo &NameInfo,
                           const MultiLevelTemplateArgumentList &TemplateArgs);
  TemplateName
  SubstTemplateName(NestedNameSpecifierLoc QualifierLoc, TemplateName Name,
                    SourceLocation Loc,
                    const MultiLevelTemplateArgumentList &TemplateArgs);
  bool Subst(const TemplateArgumentLoc *Args, unsigned NumArgs,
             TemplateArgumentListInfo &Result,
             const MultiLevelTemplateArgumentList &TemplateArgs);

  void InstantiateExceptionSpec(SourceLocation PointOfInstantiation,
                                FunctionDecl *Function);
  void InstantiateFunctionDefinition(SourceLocation PointOfInstantiation,
                                     FunctionDecl *Function,
                                     bool Recursive = false,
                                     bool DefinitionRequired = false,
                                     bool AtEndOfTU = false);
  VarTemplateSpecializationDecl *BuildVarTemplateInstantiation(
      VarTemplateDecl *VarTemplate, VarDecl *FromVar,
      const TemplateArgumentList &TemplateArgList,
      const TemplateArgumentListInfo &TemplateArgsInfo,
      SmallVectorImpl<TemplateArgument> &Converted,
      SourceLocation PointOfInstantiation, void *InsertPos,
      LateInstantiatedAttrVec *LateAttrs = nullptr,
      LocalInstantiationScope *StartingScope = nullptr);
  VarTemplateSpecializationDecl *CompleteVarTemplateSpecializationDecl(
      VarTemplateSpecializationDecl *VarSpec, VarDecl *PatternDecl,
      const MultiLevelTemplateArgumentList &TemplateArgs);
  void
  BuildVariableInstantiation(VarDecl *NewVar, VarDecl *OldVar,
                             const MultiLevelTemplateArgumentList &TemplateArgs,
                             LateInstantiatedAttrVec *LateAttrs,
                             DeclContext *Owner,
                             LocalInstantiationScope *StartingScope,
                             bool InstantiatingVarTemplate = false);
  void InstantiateVariableInitializer(
      VarDecl *Var, VarDecl *OldVar,
      const MultiLevelTemplateArgumentList &TemplateArgs);
  void InstantiateVariableDefinition(SourceLocation PointOfInstantiation,
                                     VarDecl *Var, bool Recursive = false,
                                     bool DefinitionRequired = false,
                                     bool AtEndOfTU = false);
  void InstantiateStaticDataMemberDefinition(
                                     SourceLocation PointOfInstantiation,
                                     VarDecl *Var,
                                     bool Recursive = false,
                                     bool DefinitionRequired = false);

  void InstantiateMemInitializers(CXXConstructorDecl *New,
                                  const CXXConstructorDecl *Tmpl,
                            const MultiLevelTemplateArgumentList &TemplateArgs);

  NamedDecl *FindInstantiatedDecl(SourceLocation Loc, NamedDecl *D,
                          const MultiLevelTemplateArgumentList &TemplateArgs);
  DeclContext *FindInstantiatedContext(SourceLocation Loc, DeclContext *DC,
                          const MultiLevelTemplateArgumentList &TemplateArgs);

  // Objective-C declarations.
  enum ObjCContainerKind {
    OCK_None = -1,
    OCK_Interface = 0,
    OCK_Protocol,
    OCK_Category,
    OCK_ClassExtension,
    OCK_Implementation,
    OCK_CategoryImplementation
  };
  ObjCContainerKind getObjCContainerKind() const;

  DeclResult actOnObjCTypeParam(Scope *S,
                                ObjCTypeParamVariance variance,
                                SourceLocation varianceLoc,
                                unsigned index,
                                IdentifierInfo *paramName,
                                SourceLocation paramLoc,
                                SourceLocation colonLoc,
                                ParsedType typeBound);

  ObjCTypeParamList *actOnObjCTypeParamList(Scope *S, SourceLocation lAngleLoc,
                                            ArrayRef<Decl *> typeParams,
                                            SourceLocation rAngleLoc);
  void popObjCTypeParamList(Scope *S, ObjCTypeParamList *typeParamList);

  Decl *ActOnStartClassInterface(Scope *S,
                                 SourceLocation AtInterfaceLoc,
                                 IdentifierInfo *ClassName,
                                 SourceLocation ClassLoc,
                                 ObjCTypeParamList *typeParamList,
                                 IdentifierInfo *SuperName,
                                 SourceLocation SuperLoc,
                                 ArrayRef<ParsedType> SuperTypeArgs,
                                 SourceRange SuperTypeArgsRange,
                                 Decl * const *ProtoRefs,
                                 unsigned NumProtoRefs,
                                 const SourceLocation *ProtoLocs,
                                 SourceLocation EndProtoLoc,
                                 AttributeList *AttrList);
    
  void ActOnSuperClassOfClassInterface(Scope *S,
                                       SourceLocation AtInterfaceLoc,
                                       ObjCInterfaceDecl *IDecl,
                                       IdentifierInfo *ClassName,
                                       SourceLocation ClassLoc,
                                       IdentifierInfo *SuperName,
                                       SourceLocation SuperLoc,
                                       ArrayRef<ParsedType> SuperTypeArgs,
                                       SourceRange SuperTypeArgsRange);
  
  void ActOnTypedefedProtocols(SmallVectorImpl<Decl *> &ProtocolRefs,
                               SmallVectorImpl<SourceLocation> &ProtocolLocs,
                               IdentifierInfo *SuperName,
                               SourceLocation SuperLoc);

  Decl *ActOnCompatibilityAlias(
                    SourceLocation AtCompatibilityAliasLoc,
                    IdentifierInfo *AliasName,  SourceLocation AliasLocation,
                    IdentifierInfo *ClassName, SourceLocation ClassLocation);

  bool CheckForwardProtocolDeclarationForCircularDependency(
    IdentifierInfo *PName,
    SourceLocation &PLoc, SourceLocation PrevLoc,
    const ObjCList<ObjCProtocolDecl> &PList);

  Decl *ActOnStartProtocolInterface(
                    SourceLocation AtProtoInterfaceLoc,
                    IdentifierInfo *ProtocolName, SourceLocation ProtocolLoc,
                    Decl * const *ProtoRefNames, unsigned NumProtoRefs,
                    const SourceLocation *ProtoLocs,
                    SourceLocation EndProtoLoc,
                    AttributeList *AttrList);

  Decl *ActOnStartCategoryInterface(SourceLocation AtInterfaceLoc,
                                    IdentifierInfo *ClassName,
                                    SourceLocation ClassLoc,
                                    ObjCTypeParamList *typeParamList,
                                    IdentifierInfo *CategoryName,
                                    SourceLocation CategoryLoc,
                                    Decl * const *ProtoRefs,
                                    unsigned NumProtoRefs,
                                    const SourceLocation *ProtoLocs,
                                    SourceLocation EndProtoLoc);

  Decl *ActOnStartClassImplementation(
                    SourceLocation AtClassImplLoc,
                    IdentifierInfo *ClassName, SourceLocation ClassLoc,
                    IdentifierInfo *SuperClassname,
                    SourceLocation SuperClassLoc);

  Decl *ActOnStartCategoryImplementation(SourceLocation AtCatImplLoc,
                                         IdentifierInfo *ClassName,
                                         SourceLocation ClassLoc,
                                         IdentifierInfo *CatName,
                                         SourceLocation CatLoc);

  DeclGroupPtrTy ActOnFinishObjCImplementation(Decl *ObjCImpDecl,
                                               ArrayRef<Decl *> Decls);

  DeclGroupPtrTy ActOnForwardClassDeclaration(SourceLocation Loc,
                   IdentifierInfo **IdentList,
                   SourceLocation *IdentLocs,
                   ArrayRef<ObjCTypeParamList *> TypeParamLists,
                   unsigned NumElts);

  DeclGroupPtrTy ActOnForwardProtocolDeclaration(SourceLocation AtProtoclLoc,
                                        ArrayRef<IdentifierLocPair> IdentList,
                                        AttributeList *attrList);

  void FindProtocolDeclaration(bool WarnOnDeclarations, bool ForObjCContainer,
                               ArrayRef<IdentifierLocPair> ProtocolId,
                               SmallVectorImpl<Decl *> &Protocols);

  void DiagnoseTypeArgsAndProtocols(IdentifierInfo *ProtocolId,
                                    SourceLocation ProtocolLoc,
                                    IdentifierInfo *TypeArgId,
                                    SourceLocation TypeArgLoc,
                                    bool SelectProtocolFirst = false);

  /// Given a list of identifiers (and their locations), resolve the
  /// names to either Objective-C protocol qualifiers or type
  /// arguments, as appropriate.
  void actOnObjCTypeArgsOrProtocolQualifiers(
         Scope *S,
         ParsedType baseType,
         SourceLocation lAngleLoc,
         ArrayRef<IdentifierInfo *> identifiers,
         ArrayRef<SourceLocation> identifierLocs,
         SourceLocation rAngleLoc,
         SourceLocation &typeArgsLAngleLoc,
         SmallVectorImpl<ParsedType> &typeArgs,
         SourceLocation &typeArgsRAngleLoc,
         SourceLocation &protocolLAngleLoc,
         SmallVectorImpl<Decl *> &protocols,
         SourceLocation &protocolRAngleLoc,
         bool warnOnIncompleteProtocols);

  /// Build a an Objective-C protocol-qualified 'id' type where no
  /// base type was specified.
  TypeResult actOnObjCProtocolQualifierType(
               SourceLocation lAngleLoc,
               ArrayRef<Decl *> protocols,
               ArrayRef<SourceLocation> protocolLocs,
               SourceLocation rAngleLoc);

  /// Build a specialized and/or protocol-qualified Objective-C type.
  TypeResult actOnObjCTypeArgsAndProtocolQualifiers(
               Scope *S,
               SourceLocation Loc,
               ParsedType BaseType,
               SourceLocation TypeArgsLAngleLoc,
               ArrayRef<ParsedType> TypeArgs,
               SourceLocation TypeArgsRAngleLoc,
               SourceLocation ProtocolLAngleLoc,
               ArrayRef<Decl *> Protocols,
               ArrayRef<SourceLocation> ProtocolLocs,
               SourceLocation ProtocolRAngleLoc);

  /// Build an Objective-C type parameter type.
  QualType BuildObjCTypeParamType(const ObjCTypeParamDecl *Decl,
                                  SourceLocation ProtocolLAngleLoc,
                                  ArrayRef<ObjCProtocolDecl *> Protocols,
                                  ArrayRef<SourceLocation> ProtocolLocs,
                                  SourceLocation ProtocolRAngleLoc,
                                  bool FailOnError = false);

  /// Build an Objective-C object pointer type.
  QualType BuildObjCObjectType(QualType BaseType,
                               SourceLocation Loc,
                               SourceLocation TypeArgsLAngleLoc,
                               ArrayRef<TypeSourceInfo *> TypeArgs,
                               SourceLocation TypeArgsRAngleLoc,
                               SourceLocation ProtocolLAngleLoc,
                               ArrayRef<ObjCProtocolDecl *> Protocols,
                               ArrayRef<SourceLocation> ProtocolLocs,
                               SourceLocation ProtocolRAngleLoc,
                               bool FailOnError = false);

  /// Check the application of the Objective-C '__kindof' qualifier to
  /// the given type.
  bool checkObjCKindOfType(QualType &type, SourceLocation loc);

  /// Ensure attributes are consistent with type.
  /// \param [in, out] Attributes The attributes to check; they will
  /// be modified to be consistent with \p PropertyTy.
  void CheckObjCPropertyAttributes(Decl *PropertyPtrTy,
                                   SourceLocation Loc,
                                   unsigned &Attributes,
                                   bool propertyInPrimaryClass);

  /// Process the specified property declaration and create decls for the
  /// setters and getters as needed.
  /// \param property The property declaration being processed
  void ProcessPropertyDecl(ObjCPropertyDecl *property);


  void DiagnosePropertyMismatch(ObjCPropertyDecl *Property,
                                ObjCPropertyDecl *SuperProperty,
                                const IdentifierInfo *Name,
                                bool OverridingProtocolProperty);

  void DiagnoseClassExtensionDupMethods(ObjCCategoryDecl *CAT,
                                        ObjCInterfaceDecl *ID);

  Decl *ActOnAtEnd(Scope *S, SourceRange AtEnd,
                   ArrayRef<Decl *> allMethods = None,
                   ArrayRef<DeclGroupPtrTy> allTUVars = None);

  Decl *ActOnProperty(Scope *S, SourceLocation AtLoc,
                      SourceLocation LParenLoc,
                      FieldDeclarator &FD, ObjCDeclSpec &ODS,
                      Selector GetterSel, Selector SetterSel,
                      tok::ObjCKeywordKind MethodImplKind,
                      DeclContext *lexicalDC = nullptr);

  Decl *ActOnPropertyImplDecl(Scope *S,
                              SourceLocation AtLoc,
                              SourceLocation PropertyLoc,
                              bool ImplKind,
                              IdentifierInfo *PropertyId,
                              IdentifierInfo *PropertyIvar,
                              SourceLocation PropertyIvarLoc,
                              ObjCPropertyQueryKind QueryKind);

  enum ObjCSpecialMethodKind {
    OSMK_None,
    OSMK_Alloc,
    OSMK_New,
    OSMK_Copy,
    OSMK_RetainingInit,
    OSMK_NonRetainingInit
  };

  struct ObjCArgInfo {
    IdentifierInfo *Name;
    SourceLocation NameLoc;
    // The Type is null if no type was specified, and the DeclSpec is invalid
    // in this case.
    ParsedType Type;
    ObjCDeclSpec DeclSpec;

    /// ArgAttrs - Attribute list for this argument.
    AttributeList *ArgAttrs;
  };

  Decl *ActOnMethodDeclaration(
    Scope *S,
    SourceLocation BeginLoc, // location of the + or -.
    SourceLocation EndLoc,   // location of the ; or {.
    tok::TokenKind MethodType,
    ObjCDeclSpec &ReturnQT, ParsedType ReturnType,
    ArrayRef<SourceLocation> SelectorLocs, Selector Sel,
    // optional arguments. The number of types/arguments is obtained
    // from the Sel.getNumArgs().
    ObjCArgInfo *ArgInfo,
    DeclaratorChunk::ParamInfo *CParamInfo, unsigned CNumArgs, // c-style args
    AttributeList *AttrList, tok::ObjCKeywordKind MethodImplKind,
    bool isVariadic, bool MethodDefinition);

  ObjCMethodDecl *LookupMethodInQualifiedType(Selector Sel,
                                              const ObjCObjectPointerType *OPT,
                                              bool IsInstance);
  ObjCMethodDecl *LookupMethodInObjectType(Selector Sel, QualType Ty,
                                           bool IsInstance);

  bool CheckARCMethodDecl(ObjCMethodDecl *method);
  bool inferObjCARCLifetime(ValueDecl *decl);

  ExprResult
  HandleExprPropertyRefExpr(const ObjCObjectPointerType *OPT,
                            Expr *BaseExpr,
                            SourceLocation OpLoc,
                            DeclarationName MemberName,
                            SourceLocation MemberLoc,
                            SourceLocation SuperLoc, QualType SuperType,
                            bool Super);

  ExprResult
  ActOnClassPropertyRefExpr(IdentifierInfo &receiverName,
                            IdentifierInfo &propertyName,
                            SourceLocation receiverNameLoc,
                            SourceLocation propertyNameLoc);

  ObjCMethodDecl *tryCaptureObjCSelf(SourceLocation Loc);

  /// \brief Describes the kind of message expression indicated by a message
  /// send that starts with an identifier.
  enum ObjCMessageKind {
    /// \brief The message is sent to 'super'.
    ObjCSuperMessage,
    /// \brief The message is an instance message.
    ObjCInstanceMessage,
    /// \brief The message is a class message, and the identifier is a type
    /// name.
    ObjCClassMessage
  };

  ObjCMessageKind getObjCMessageKind(Scope *S,
                                     IdentifierInfo *Name,
                                     SourceLocation NameLoc,
                                     bool IsSuper,
                                     bool HasTrailingDot,
                                     ParsedType &ReceiverType);

  ExprResult ActOnSuperMessage(Scope *S, SourceLocation SuperLoc,
                               Selector Sel,
                               SourceLocation LBracLoc,
                               ArrayRef<SourceLocation> SelectorLocs,
                               SourceLocation RBracLoc,
                               MultiExprArg Args);

  ExprResult BuildClassMessage(TypeSourceInfo *ReceiverTypeInfo,
                               QualType ReceiverType,
                               SourceLocation SuperLoc,
                               Selector Sel,
                               ObjCMethodDecl *Method,
                               SourceLocation LBracLoc,
                               ArrayRef<SourceLocation> SelectorLocs,
                               SourceLocation RBracLoc,
                               MultiExprArg Args,
                               bool isImplicit = false);

  ExprResult BuildClassMessageImplicit(QualType ReceiverType,
                                       bool isSuperReceiver,
                                       SourceLocation Loc,
                                       Selector Sel,
                                       ObjCMethodDecl *Method,
                                       MultiExprArg Args);

  ExprResult ActOnClassMessage(Scope *S,
                               ParsedType Receiver,
                               Selector Sel,
                               SourceLocation LBracLoc,
                               ArrayRef<SourceLocation> SelectorLocs,
                               SourceLocation RBracLoc,
                               MultiExprArg Args);

  ExprResult BuildInstanceMessage(Expr *Receiver,
                                  QualType ReceiverType,
                                  SourceLocation SuperLoc,
                                  Selector Sel,
                                  ObjCMethodDecl *Method,
                                  SourceLocation LBracLoc,
                                  ArrayRef<SourceLocation> SelectorLocs,
                                  SourceLocation RBracLoc,
                                  MultiExprArg Args,
                                  bool isImplicit = false);

  ExprResult BuildInstanceMessageImplicit(Expr *Receiver,
                                          QualType ReceiverType,
                                          SourceLocation Loc,
                                          Selector Sel,
                                          ObjCMethodDecl *Method,
                                          MultiExprArg Args);

  ExprResult ActOnInstanceMessage(Scope *S,
                                  Expr *Receiver,
                                  Selector Sel,
                                  SourceLocation LBracLoc,
                                  ArrayRef<SourceLocation> SelectorLocs,
                                  SourceLocation RBracLoc,
                                  MultiExprArg Args);

  ExprResult BuildObjCBridgedCast(SourceLocation LParenLoc,
                                  ObjCBridgeCastKind Kind,
                                  SourceLocation BridgeKeywordLoc,
                                  TypeSourceInfo *TSInfo,
                                  Expr *SubExpr);

  ExprResult ActOnObjCBridgedCast(Scope *S,
                                  SourceLocation LParenLoc,
                                  ObjCBridgeCastKind Kind,
                                  SourceLocation BridgeKeywordLoc,
                                  ParsedType Type,
                                  SourceLocation RParenLoc,
                                  Expr *SubExpr);
  
  void CheckTollFreeBridgeCast(QualType castType, Expr *castExpr);
  
  void CheckObjCBridgeRelatedCast(QualType castType, Expr *castExpr);
  
  bool CheckTollFreeBridgeStaticCast(QualType castType, Expr *castExpr,
                                     CastKind &Kind);
  
  bool checkObjCBridgeRelatedComponents(SourceLocation Loc,
                                        QualType DestType, QualType SrcType,
                                        ObjCInterfaceDecl *&RelatedClass,
                                        ObjCMethodDecl *&ClassMethod,
                                        ObjCMethodDecl *&InstanceMethod,
                                        TypedefNameDecl *&TDNDecl,
                                        bool CfToNs, bool Diagnose = true);

  bool CheckObjCBridgeRelatedConversions(SourceLocation Loc,
                                         QualType DestType, QualType SrcType,
                                         Expr *&SrcExpr, bool Diagnose = true);

  bool ConversionToObjCStringLiteralCheck(QualType DstType, Expr *&SrcExpr,
                                          bool Diagnose = true);

  bool checkInitMethod(ObjCMethodDecl *method, QualType receiverTypeIfCall);

  /// \brief Check whether the given new method is a valid override of the
  /// given overridden method, and set any properties that should be inherited.
  void CheckObjCMethodOverride(ObjCMethodDecl *NewMethod,
                               const ObjCMethodDecl *Overridden);

  /// \brief Describes the compatibility of a result type with its method.
  enum ResultTypeCompatibilityKind {
    RTC_Compatible,
    RTC_Incompatible,
    RTC_Unknown
  };

  /// Check whether the declared result type of the given Objective-C
  /// method declaration is compatible with the method's class.
  ResultTypeCompatibilityKind
  checkRelatedResultTypeCompatibility(const ObjCMethodDecl *Method,
                                      const ObjCInterfaceDecl *CurrentClass);

  void CheckObjCMethodOverrides(ObjCMethodDecl *ObjCMethod,
                                ObjCInterfaceDecl *CurrentClass,
                                ResultTypeCompatibilityKind RTC);

  enum PragmaOptionsAlignKind {
    POAK_Native,  // #pragma options align=native
    POAK_Natural, // #pragma options align=natural
    POAK_Packed,  // #pragma options align=packed
    POAK_Power,   // #pragma options align=power
    POAK_Mac68k,  // #pragma options align=mac68k
    POAK_Reset    // #pragma options align=reset
  };

  /// ActOnPragmaOptionsAlign - Called on well formed \#pragma options align.
  void ActOnPragmaOptionsAlign(PragmaOptionsAlignKind Kind,
                               SourceLocation PragmaLoc);

  /// ActOnPragmaPack - Called on well formed \#pragma pack(...).
  void ActOnPragmaPack(SourceLocation PragmaLoc, PragmaMsStackAction Action,
                       StringRef SlotLabel, Expr *Alignment);

  /// ActOnPragmaMSStruct - Called on well formed \#pragma ms_struct [on|off].
  void ActOnPragmaMSStruct(PragmaMSStructKind Kind);

  /// ActOnPragmaMSComment - Called on well formed
  /// \#pragma comment(kind, "arg").
  void ActOnPragmaMSComment(SourceLocation CommentLoc, PragmaMSCommentKind Kind,
                            StringRef Arg);

  /// ActOnPragmaMSPointersToMembers - called on well formed \#pragma
  /// pointers_to_members(representation method[, general purpose
  /// representation]).
  void ActOnPragmaMSPointersToMembers(
      LangOptions::PragmaMSPointersToMembersKind Kind,
      SourceLocation PragmaLoc);

  /// \brief Called on well formed \#pragma vtordisp().
  void ActOnPragmaMSVtorDisp(PragmaMsStackAction Action,
                             SourceLocation PragmaLoc,
                             MSVtorDispAttr::Mode Value);

  enum PragmaSectionKind {
    PSK_DataSeg,
    PSK_BSSSeg,
    PSK_ConstSeg,
    PSK_CodeSeg,
  };

  bool UnifySection(StringRef SectionName,
                    int SectionFlags,
                    DeclaratorDecl *TheDecl);
  bool UnifySection(StringRef SectionName,
                    int SectionFlags,
                    SourceLocation PragmaSectionLocation);

  /// \brief Called on well formed \#pragma bss_seg/data_seg/const_seg/code_seg.
  void ActOnPragmaMSSeg(SourceLocation PragmaLocation,
                        PragmaMsStackAction Action,
                        llvm::StringRef StackSlotLabel,
                        StringLiteral *SegmentName,
                        llvm::StringRef PragmaName);

  /// \brief Called on well formed \#pragma section().
  void ActOnPragmaMSSection(SourceLocation PragmaLocation,
                            int SectionFlags, StringLiteral *SegmentName);

  /// \brief Called on well-formed \#pragma init_seg().
  void ActOnPragmaMSInitSeg(SourceLocation PragmaLocation,
                            StringLiteral *SegmentName);

  /// \brief Called on #pragma clang __debug dump II
  void ActOnPragmaDump(Scope *S, SourceLocation Loc, IdentifierInfo *II);

  /// ActOnPragmaDetectMismatch - Call on well-formed \#pragma detect_mismatch
  void ActOnPragmaDetectMismatch(SourceLocation Loc, StringRef Name,
                                 StringRef Value);

  /// ActOnPragmaUnused - Called on well-formed '\#pragma unused'.
  void ActOnPragmaUnused(const Token &Identifier,
                         Scope *curScope,
                         SourceLocation PragmaLoc);

  /// ActOnPragmaVisibility - Called on well formed \#pragma GCC visibility... .
  void ActOnPragmaVisibility(const IdentifierInfo* VisType,
                             SourceLocation PragmaLoc);

  NamedDecl *DeclClonePragmaWeak(NamedDecl *ND, IdentifierInfo *II,
                                 SourceLocation Loc);
  void DeclApplyPragmaWeak(Scope *S, NamedDecl *ND, WeakInfo &W);

  /// ActOnPragmaWeakID - Called on well formed \#pragma weak ident.
  void ActOnPragmaWeakID(IdentifierInfo* WeakName,
                         SourceLocation PragmaLoc,
                         SourceLocation WeakNameLoc);

  /// ActOnPragmaRedefineExtname - Called on well formed
  /// \#pragma redefine_extname oldname newname.
  void ActOnPragmaRedefineExtname(IdentifierInfo* WeakName,
                                  IdentifierInfo* AliasName,
                                  SourceLocation PragmaLoc,
                                  SourceLocation WeakNameLoc,
                                  SourceLocation AliasNameLoc);

  /// ActOnPragmaWeakAlias - Called on well formed \#pragma weak ident = ident.
  void ActOnPragmaWeakAlias(IdentifierInfo* WeakName,
                            IdentifierInfo* AliasName,
                            SourceLocation PragmaLoc,
                            SourceLocation WeakNameLoc,
                            SourceLocation AliasNameLoc);

  /// ActOnPragmaFPContract - Called on well formed
  /// \#pragma {STDC,OPENCL} FP_CONTRACT
  void ActOnPragmaFPContract(tok::OnOffSwitch OOS);

  /// AddAlignmentAttributesForRecord - Adds any needed alignment attributes to
  /// a the record decl, to handle '\#pragma pack' and '\#pragma options align'.
  void AddAlignmentAttributesForRecord(RecordDecl *RD);

  /// AddMsStructLayoutForRecord - Adds ms_struct layout attribute to record.
  void AddMsStructLayoutForRecord(RecordDecl *RD);

  /// FreePackedContext - Deallocate and null out PackContext.
  void FreePackedContext();

  /// PushNamespaceVisibilityAttr - Note that we've entered a
  /// namespace with a visibility attribute.
  void PushNamespaceVisibilityAttr(const VisibilityAttr *Attr,
                                   SourceLocation Loc);

  /// AddPushedVisibilityAttribute - If '\#pragma GCC visibility' was used,
  /// add an appropriate visibility attribute.
  void AddPushedVisibilityAttribute(Decl *RD);

  /// PopPragmaVisibility - Pop the top element of the visibility stack; used
  /// for '\#pragma GCC visibility' and visibility attributes on namespaces.
  void PopPragmaVisibility(bool IsNamespaceEnd, SourceLocation EndLoc);

  /// FreeVisContext - Deallocate and null out VisContext.
  void FreeVisContext();

  /// AddCFAuditedAttribute - Check whether we're currently within
  /// '\#pragma clang arc_cf_code_audited' and, if so, consider adding
  /// the appropriate attribute.
  void AddCFAuditedAttribute(Decl *D);

  /// \brief Called on well formed \#pragma clang optimize.
  void ActOnPragmaOptimize(bool On, SourceLocation PragmaLoc);

  /// \brief Get the location for the currently active "\#pragma clang optimize
  /// off". If this location is invalid, then the state of the pragma is "on".
  SourceLocation getOptimizeOffPragmaLocation() const {
    return OptimizeOffPragmaLocation;
  }

  /// \brief Only called on function definitions; if there is a pragma in scope
  /// with the effect of a range-based optnone, consider marking the function
  /// with attribute optnone.
  void AddRangeBasedOptnone(FunctionDecl *FD);

  /// \brief Adds the 'optnone' attribute to the function declaration if there
  /// are no conflicts; Loc represents the location causing the 'optnone'
  /// attribute to be added (usually because of a pragma).
  void AddOptnoneAttributeIfNoConflicts(FunctionDecl *FD, SourceLocation Loc);

  /// AddAlignedAttr - Adds an aligned attribute to a particular declaration.
  void AddAlignedAttr(SourceRange AttrRange, Decl *D, Expr *E,
                      unsigned SpellingListIndex, bool IsPackExpansion);
  void AddAlignedAttr(SourceRange AttrRange, Decl *D, TypeSourceInfo *T,
                      unsigned SpellingListIndex, bool IsPackExpansion);

  /// AddAssumeAlignedAttr - Adds an assume_aligned attribute to a particular
  /// declaration.
  void AddAssumeAlignedAttr(SourceRange AttrRange, Decl *D, Expr *E, Expr *OE,
                            unsigned SpellingListIndex);

  /// AddAlignValueAttr - Adds an align_value attribute to a particular
  /// declaration.
  void AddAlignValueAttr(SourceRange AttrRange, Decl *D, Expr *E,
                         unsigned SpellingListIndex);

  /// AddLaunchBoundsAttr - Adds a launch_bounds attribute to a particular
  /// declaration.
  void AddLaunchBoundsAttr(SourceRange AttrRange, Decl *D, Expr *MaxThreads,
                           Expr *MinBlocks, unsigned SpellingListIndex);

  /// AddModeAttr - Adds a mode attribute to a particular declaration.
  void AddModeAttr(SourceRange AttrRange, Decl *D, IdentifierInfo *Name,
                   unsigned SpellingListIndex, bool InInstantiation = false);

  void AddParameterABIAttr(SourceRange AttrRange, Decl *D,
                           ParameterABI ABI, unsigned SpellingListIndex);

  void AddNSConsumedAttr(SourceRange AttrRange, Decl *D,
                         unsigned SpellingListIndex, bool isNSConsumed,
                         bool isTemplateInstantiation);

  //===--------------------------------------------------------------------===//
  // C++ Coroutines TS
  //
  ExprResult ActOnCoawaitExpr(Scope *S, SourceLocation KwLoc, Expr *E);
  ExprResult ActOnCoyieldExpr(Scope *S, SourceLocation KwLoc, Expr *E);
  StmtResult ActOnCoreturnStmt(SourceLocation KwLoc, Expr *E);

  ExprResult BuildCoawaitExpr(SourceLocation KwLoc, Expr *E);
  ExprResult BuildCoyieldExpr(SourceLocation KwLoc, Expr *E);
  StmtResult BuildCoreturnStmt(SourceLocation KwLoc, Expr *E);

  void CheckCompletedCoroutineBody(FunctionDecl *FD, Stmt *&Body);

  //===--------------------------------------------------------------------===//
  // OpenMP directives and clauses.
  //
private:
  void *VarDataSharingAttributesStack;
  /// Set to true inside '#pragma omp declare target' region.
  bool IsInOpenMPDeclareTargetContext = false;
  /// \brief Initialization of data-sharing attributes stack.
  void InitDataSharingAttributesStack();
  void DestroyDataSharingAttributesStack();
  ExprResult
  VerifyPositiveIntegerConstantInClause(Expr *Op, OpenMPClauseKind CKind,
                                        bool StrictlyPositive = true);
  /// Returns OpenMP nesting level for current directive.
  unsigned getOpenMPNestingLevel() const;

public:
  /// \brief Return true if the provided declaration \a VD should be captured by
  /// reference.
  /// \param Level Relative level of nested OpenMP construct for that the check
  /// is performed.
  bool IsOpenMPCapturedByRef(ValueDecl *D, unsigned Level);

  /// \brief Check if the specified variable is used in one of the private
  /// clauses (private, firstprivate, lastprivate, reduction etc.) in OpenMP
  /// constructs.
  VarDecl *IsOpenMPCapturedDecl(ValueDecl *D);
  ExprResult getOpenMPCapturedExpr(VarDecl *Capture, ExprValueKind VK,
                                   ExprObjectKind OK, SourceLocation Loc);

  /// \brief Check if the specified variable is used in 'private' clause.
  /// \param Level Relative level of nested OpenMP construct for that the check
  /// is performed.
  bool isOpenMPPrivateDecl(ValueDecl *D, unsigned Level);

  /// \brief Check if the specified variable is captured  by 'target' directive.
  /// \param Level Relative level of nested OpenMP construct for that the check
  /// is performed.
  bool isOpenMPTargetCapturedDecl(ValueDecl *D, unsigned Level);

  ExprResult PerformOpenMPImplicitIntegerConversion(SourceLocation OpLoc,
                                                    Expr *Op);
  /// \brief Called on start of new data sharing attribute block.
  void StartOpenMPDSABlock(OpenMPDirectiveKind K,
                           const DeclarationNameInfo &DirName, Scope *CurScope,
                           SourceLocation Loc);
  /// \brief Start analysis of clauses.
  void StartOpenMPClause(OpenMPClauseKind K);
  /// \brief End analysis of clauses.
  void EndOpenMPClause();
  /// \brief Called on end of data sharing attribute block.
  void EndOpenMPDSABlock(Stmt *CurDirective);

  /// \brief Check if the current region is an OpenMP loop region and if it is,
  /// mark loop control variable, used in \p Init for loop initialization, as
  /// private by default.
  /// \param Init First part of the for loop.
  void ActOnOpenMPLoopInitialization(SourceLocation ForLoc, Stmt *Init);

  // OpenMP directives and clauses.
  /// \brief Called on correct id-expression from the '#pragma omp
  /// threadprivate'.
  ExprResult ActOnOpenMPIdExpression(Scope *CurScope,
                                     CXXScopeSpec &ScopeSpec,
                                     const DeclarationNameInfo &Id);
  /// \brief Called on well-formed '#pragma omp threadprivate'.
  DeclGroupPtrTy ActOnOpenMPThreadprivateDirective(
                                     SourceLocation Loc,
                                     ArrayRef<Expr *> VarList);
  /// \brief Builds a new OpenMPThreadPrivateDecl and checks its correctness.
  OMPThreadPrivateDecl *CheckOMPThreadPrivateDecl(
                                     SourceLocation Loc,
                                     ArrayRef<Expr *> VarList);
  /// \brief Check if the specified type is allowed to be used in 'omp declare
  /// reduction' construct.
  QualType ActOnOpenMPDeclareReductionType(SourceLocation TyLoc,
                                           TypeResult ParsedType);
  /// \brief Called on start of '#pragma omp declare reduction'.
  DeclGroupPtrTy ActOnOpenMPDeclareReductionDirectiveStart(
      Scope *S, DeclContext *DC, DeclarationName Name,
      ArrayRef<std::pair<QualType, SourceLocation>> ReductionTypes,
      AccessSpecifier AS, Decl *PrevDeclInScope = nullptr);
  /// \brief Initialize declare reduction construct initializer.
  void ActOnOpenMPDeclareReductionCombinerStart(Scope *S, Decl *D);
  /// \brief Finish current declare reduction construct initializer.
  void ActOnOpenMPDeclareReductionCombinerEnd(Decl *D, Expr *Combiner);
  /// \brief Initialize declare reduction construct initializer.
  void ActOnOpenMPDeclareReductionInitializerStart(Scope *S, Decl *D);
  /// \brief Finish current declare reduction construct initializer.
  void ActOnOpenMPDeclareReductionInitializerEnd(Decl *D, Expr *Initializer);
  /// \brief Called at the end of '#pragma omp declare reduction'.
  DeclGroupPtrTy ActOnOpenMPDeclareReductionDirectiveEnd(
      Scope *S, DeclGroupPtrTy DeclReductions, bool IsValid);

  /// Called on the start of target region i.e. '#pragma omp declare target'.
  bool ActOnStartOpenMPDeclareTargetDirective(SourceLocation Loc);
  /// Called at the end of target region i.e. '#pragme omp end declare target'.
  void ActOnFinishOpenMPDeclareTargetDirective();
  /// Called on correct id-expression from the '#pragma omp declare target'.
  void ActOnOpenMPDeclareTargetName(Scope *CurScope, CXXScopeSpec &ScopeSpec,
                                    const DeclarationNameInfo &Id,
                                    OMPDeclareTargetDeclAttr::MapTypeTy MT,
                                    NamedDeclSetType &SameDirectiveDecls);
  /// Check declaration inside target region.
  void checkDeclIsAllowedInOpenMPTarget(Expr *E, Decl *D);
  /// Return true inside OpenMP target region.
  bool isInOpenMPDeclareTargetContext() const {
    return IsInOpenMPDeclareTargetContext;
  }

  /// \brief Initialization of captured region for OpenMP region.
  void ActOnOpenMPRegionStart(OpenMPDirectiveKind DKind, Scope *CurScope);
  /// \brief End of OpenMP region.
  ///
  /// \param S Statement associated with the current OpenMP region.
  /// \param Clauses List of clauses for the current OpenMP region.
  ///
  /// \returns Statement for finished OpenMP region.
  StmtResult ActOnOpenMPRegionEnd(StmtResult S, ArrayRef<OMPClause *> Clauses);
  StmtResult ActOnOpenMPExecutableDirective(
      OpenMPDirectiveKind Kind, const DeclarationNameInfo &DirName,
      OpenMPDirectiveKind CancelRegion, ArrayRef<OMPClause *> Clauses,
      Stmt *AStmt, SourceLocation StartLoc, SourceLocation EndLoc);
  /// \brief Called on well-formed '\#pragma omp parallel' after parsing
  /// of the  associated statement.
  StmtResult ActOnOpenMPParallelDirective(ArrayRef<OMPClause *> Clauses,
                                          Stmt *AStmt,
                                          SourceLocation StartLoc,
                                          SourceLocation EndLoc);
  /// \brief Called on well-formed '\#pragma omp simd' after parsing
  /// of the associated statement.
  StmtResult ActOnOpenMPSimdDirective(
      ArrayRef<OMPClause *> Clauses, Stmt *AStmt, SourceLocation StartLoc,
      SourceLocation EndLoc,
      llvm::DenseMap<ValueDecl *, Expr *> &VarsWithImplicitDSA);
  /// \brief Called on well-formed '\#pragma omp for' after parsing
  /// of the associated statement.
  StmtResult ActOnOpenMPForDirective(
      ArrayRef<OMPClause *> Clauses, Stmt *AStmt, SourceLocation StartLoc,
      SourceLocation EndLoc,
      llvm::DenseMap<ValueDecl *, Expr *> &VarsWithImplicitDSA);
  /// \brief Called on well-formed '\#pragma omp for simd' after parsing
  /// of the associated statement.
  StmtResult ActOnOpenMPForSimdDirective(
      ArrayRef<OMPClause *> Clauses, Stmt *AStmt, SourceLocation StartLoc,
      SourceLocation EndLoc,
      llvm::DenseMap<ValueDecl *, Expr *> &VarsWithImplicitDSA);
  /// \brief Called on well-formed '\#pragma omp sections' after parsing
  /// of the associated statement.
  StmtResult ActOnOpenMPSectionsDirective(ArrayRef<OMPClause *> Clauses,
                                          Stmt *AStmt, SourceLocation StartLoc,
                                          SourceLocation EndLoc);
  /// \brief Called on well-formed '\#pragma omp section' after parsing of the
  /// associated statement.
  StmtResult ActOnOpenMPSectionDirective(Stmt *AStmt, SourceLocation StartLoc,
                                         SourceLocation EndLoc);
  /// \brief Called on well-formed '\#pragma omp single' after parsing of the
  /// associated statement.
  StmtResult ActOnOpenMPSingleDirective(ArrayRef<OMPClause *> Clauses,
                                        Stmt *AStmt, SourceLocation StartLoc,
                                        SourceLocation EndLoc);
  /// \brief Called on well-formed '\#pragma omp master' after parsing of the
  /// associated statement.
  StmtResult ActOnOpenMPMasterDirective(Stmt *AStmt, SourceLocation StartLoc,
                                        SourceLocation EndLoc);
  /// \brief Called on well-formed '\#pragma omp critical' after parsing of the
  /// associated statement.
  StmtResult ActOnOpenMPCriticalDirective(const DeclarationNameInfo &DirName,
                                          ArrayRef<OMPClause *> Clauses,
                                          Stmt *AStmt, SourceLocation StartLoc,
                                          SourceLocation EndLoc);
  /// \brief Called on well-formed '\#pragma omp parallel for' after parsing
  /// of the  associated statement.
  StmtResult ActOnOpenMPParallelForDirective(
      ArrayRef<OMPClause *> Clauses, Stmt *AStmt, SourceLocation StartLoc,
      SourceLocation EndLoc,
      llvm::DenseMap<ValueDecl *, Expr *> &VarsWithImplicitDSA);
  /// \brief Called on well-formed '\#pragma omp parallel for simd' after
  /// parsing of the  associated statement.
  StmtResult ActOnOpenMPParallelForSimdDirective(
      ArrayRef<OMPClause *> Clauses, Stmt *AStmt, SourceLocation StartLoc,
      SourceLocation EndLoc,
      llvm::DenseMap<ValueDecl *, Expr *> &VarsWithImplicitDSA);
  /// \brief Called on well-formed '\#pragma omp parallel sections' after
  /// parsing of the  associated statement.
  StmtResult ActOnOpenMPParallelSectionsDirective(ArrayRef<OMPClause *> Clauses,
                                                  Stmt *AStmt,
                                                  SourceLocation StartLoc,
                                                  SourceLocation EndLoc);
  /// \brief Called on well-formed '\#pragma omp task' after parsing of the
  /// associated statement.
  StmtResult ActOnOpenMPTaskDirective(ArrayRef<OMPClause *> Clauses,
                                      Stmt *AStmt, SourceLocation StartLoc,
                                      SourceLocation EndLoc);
  /// \brief Called on well-formed '\#pragma omp taskyield'.
  StmtResult ActOnOpenMPTaskyieldDirective(SourceLocation StartLoc,
                                           SourceLocation EndLoc);
  /// \brief Called on well-formed '\#pragma omp barrier'.
  StmtResult ActOnOpenMPBarrierDirective(SourceLocation StartLoc,
                                         SourceLocation EndLoc);
  /// \brief Called on well-formed '\#pragma omp taskwait'.
  StmtResult ActOnOpenMPTaskwaitDirective(SourceLocation StartLoc,
                                          SourceLocation EndLoc);
  /// \brief Called on well-formed '\#pragma omp taskgroup'.
  StmtResult ActOnOpenMPTaskgroupDirective(Stmt *AStmt, SourceLocation StartLoc,
                                           SourceLocation EndLoc);
  /// \brief Called on well-formed '\#pragma omp flush'.
  StmtResult ActOnOpenMPFlushDirective(ArrayRef<OMPClause *> Clauses,
                                       SourceLocation StartLoc,
                                       SourceLocation EndLoc);
  /// \brief Called on well-formed '\#pragma omp ordered' after parsing of the
  /// associated statement.
  StmtResult ActOnOpenMPOrderedDirective(ArrayRef<OMPClause *> Clauses,
                                         Stmt *AStmt, SourceLocation StartLoc,
                                         SourceLocation EndLoc);
  /// \brief Called on well-formed '\#pragma omp atomic' after parsing of the
  /// associated statement.
  StmtResult ActOnOpenMPAtomicDirective(ArrayRef<OMPClause *> Clauses,
                                        Stmt *AStmt, SourceLocation StartLoc,
                                        SourceLocation EndLoc);
  /// \brief Called on well-formed '\#pragma omp target' after parsing of the
  /// associated statement.
  StmtResult ActOnOpenMPTargetDirective(ArrayRef<OMPClause *> Clauses,
                                        Stmt *AStmt, SourceLocation StartLoc,
                                        SourceLocation EndLoc);
  /// \brief Called on well-formed '\#pragma omp target data' after parsing of
  /// the associated statement.
  StmtResult ActOnOpenMPTargetDataDirective(ArrayRef<OMPClause *> Clauses,
                                            Stmt *AStmt, SourceLocation StartLoc,
                                            SourceLocation EndLoc);
  /// \brief Called on well-formed '\#pragma omp target enter data' after
  /// parsing of the associated statement.
  StmtResult ActOnOpenMPTargetEnterDataDirective(ArrayRef<OMPClause *> Clauses,
                                                 SourceLocation StartLoc,
                                                 SourceLocation EndLoc);
  /// \brief Called on well-formed '\#pragma omp target exit data' after
  /// parsing of the associated statement.
  StmtResult ActOnOpenMPTargetExitDataDirective(ArrayRef<OMPClause *> Clauses,
                                                SourceLocation StartLoc,
                                                SourceLocation EndLoc);
  /// \brief Called on well-formed '\#pragma omp target parallel' after
  /// parsing of the associated statement.
  StmtResult ActOnOpenMPTargetParallelDirective(ArrayRef<OMPClause *> Clauses,
                                                Stmt *AStmt,
                                                SourceLocation StartLoc,
                                                SourceLocation EndLoc);
  /// \brief Called on well-formed '\#pragma omp target parallel for' after
  /// parsing of the  associated statement.
  StmtResult ActOnOpenMPTargetParallelForDirective(
      ArrayRef<OMPClause *> Clauses, Stmt *AStmt, SourceLocation StartLoc,
      SourceLocation EndLoc,
      llvm::DenseMap<ValueDecl *, Expr *> &VarsWithImplicitDSA);
  /// \brief Called on well-formed '\#pragma omp teams' after parsing of the
  /// associated statement.
  StmtResult ActOnOpenMPTeamsDirective(ArrayRef<OMPClause *> Clauses,
                                       Stmt *AStmt, SourceLocation StartLoc,
                                       SourceLocation EndLoc);
  /// \brief Called on well-formed '\#pragma omp cancellation point'.
  StmtResult
  ActOnOpenMPCancellationPointDirective(SourceLocation StartLoc,
                                        SourceLocation EndLoc,
                                        OpenMPDirectiveKind CancelRegion);
  /// \brief Called on well-formed '\#pragma omp cancel'.
  StmtResult ActOnOpenMPCancelDirective(ArrayRef<OMPClause *> Clauses,
                                        SourceLocation StartLoc,
                                        SourceLocation EndLoc,
                                        OpenMPDirectiveKind CancelRegion);
  /// \brief Called on well-formed '\#pragma omp taskloop' after parsing of the
  /// associated statement.
  StmtResult ActOnOpenMPTaskLoopDirective(
      ArrayRef<OMPClause *> Clauses, Stmt *AStmt, SourceLocation StartLoc,
      SourceLocation EndLoc,
      llvm::DenseMap<ValueDecl *, Expr *> &VarsWithImplicitDSA);
  /// \brief Called on well-formed '\#pragma omp taskloop simd' after parsing of
  /// the associated statement.
  StmtResult ActOnOpenMPTaskLoopSimdDirective(
      ArrayRef<OMPClause *> Clauses, Stmt *AStmt, SourceLocation StartLoc,
      SourceLocation EndLoc,
      llvm::DenseMap<ValueDecl *, Expr *> &VarsWithImplicitDSA);
  /// \brief Called on well-formed '\#pragma omp distribute' after parsing
  /// of the associated statement.
  StmtResult ActOnOpenMPDistributeDirective(
      ArrayRef<OMPClause *> Clauses, Stmt *AStmt, SourceLocation StartLoc,
      SourceLocation EndLoc,
      llvm::DenseMap<ValueDecl *, Expr *> &VarsWithImplicitDSA);
  /// \brief Called on well-formed '\#pragma omp target update'.
  StmtResult ActOnOpenMPTargetUpdateDirective(ArrayRef<OMPClause *> Clauses,
                                              SourceLocation StartLoc,
                                              SourceLocation EndLoc);
  /// \brief Called on well-formed '\#pragma omp distribute parallel for' after
  /// parsing of the associated statement.
  StmtResult ActOnOpenMPDistributeParallelForDirective(
      ArrayRef<OMPClause *> Clauses, Stmt *AStmt, SourceLocation StartLoc,
      SourceLocation EndLoc,
      llvm::DenseMap<ValueDecl *, Expr *> &VarsWithImplicitDSA);
  /// \brief Called on well-formed '\#pragma omp distribute parallel for simd'
  /// after parsing of the associated statement.
  StmtResult ActOnOpenMPDistributeParallelForSimdDirective(
      ArrayRef<OMPClause *> Clauses, Stmt *AStmt, SourceLocation StartLoc,
      SourceLocation EndLoc,
      llvm::DenseMap<ValueDecl *, Expr *> &VarsWithImplicitDSA);
  /// \brief Called on well-formed '\#pragma omp distribute simd' after
  /// parsing of the associated statement.
  StmtResult ActOnOpenMPDistributeSimdDirective(
      ArrayRef<OMPClause *> Clauses, Stmt *AStmt, SourceLocation StartLoc,
      SourceLocation EndLoc,
      llvm::DenseMap<ValueDecl *, Expr *> &VarsWithImplicitDSA);
  /// \brief Called on well-formed '\#pragma omp target parallel for simd' after
  /// parsing of the associated statement.
  StmtResult ActOnOpenMPTargetParallelForSimdDirective(
      ArrayRef<OMPClause *> Clauses, Stmt *AStmt, SourceLocation StartLoc,
      SourceLocation EndLoc,
      llvm::DenseMap<ValueDecl *, Expr *> &VarsWithImplicitDSA);
  /// \brief Called on well-formed '\#pragma omp target simd' after parsing of
  /// the associated statement.
  StmtResult ActOnOpenMPTargetSimdDirective(
      ArrayRef<OMPClause *> Clauses, Stmt *AStmt, SourceLocation StartLoc,
      SourceLocation EndLoc,
      llvm::DenseMap<ValueDecl *, Expr *> &VarsWithImplicitDSA);
  /// Called on well-formed '\#pragma omp teams distribute' after parsing of
  /// the associated statement.
  StmtResult ActOnOpenMPTeamsDistributeDirective(
      ArrayRef<OMPClause *> Clauses, Stmt *AStmt, SourceLocation StartLoc,
      SourceLocation EndLoc,
      llvm::DenseMap<ValueDecl *, Expr *> &VarsWithImplicitDSA);
  /// Called on well-formed '\#pragma omp teams distribute simd' after parsing
  /// of the associated statement.
  StmtResult ActOnOpenMPTeamsDistributeSimdDirective(
      ArrayRef<OMPClause *> Clauses, Stmt *AStmt, SourceLocation StartLoc,
      SourceLocation EndLoc,
      llvm::DenseMap<ValueDecl *, Expr *> &VarsWithImplicitDSA);

  /// Checks correctness of linear modifiers.
  bool CheckOpenMPLinearModifier(OpenMPLinearClauseKind LinKind,
                                 SourceLocation LinLoc);
  /// Checks that the specified declaration matches requirements for the linear
  /// decls.
  bool CheckOpenMPLinearDecl(ValueDecl *D, SourceLocation ELoc,
                             OpenMPLinearClauseKind LinKind, QualType Type);

  /// \brief Called on well-formed '\#pragma omp declare simd' after parsing of
  /// the associated method/function.
  DeclGroupPtrTy ActOnOpenMPDeclareSimdDirective(
      DeclGroupPtrTy DG, OMPDeclareSimdDeclAttr::BranchStateTy BS,
      Expr *Simdlen, ArrayRef<Expr *> Uniforms, ArrayRef<Expr *> Aligneds,
      ArrayRef<Expr *> Alignments, ArrayRef<Expr *> Linears,
      ArrayRef<unsigned> LinModifiers, ArrayRef<Expr *> Steps, SourceRange SR);

  OMPClause *ActOnOpenMPSingleExprClause(OpenMPClauseKind Kind,
                                         Expr *Expr,
                                         SourceLocation StartLoc,
                                         SourceLocation LParenLoc,
                                         SourceLocation EndLoc);
  /// \brief Called on well-formed 'if' clause.
  OMPClause *ActOnOpenMPIfClause(OpenMPDirectiveKind NameModifier,
                                 Expr *Condition, SourceLocation StartLoc,
                                 SourceLocation LParenLoc,
                                 SourceLocation NameModifierLoc,
                                 SourceLocation ColonLoc,
                                 SourceLocation EndLoc);
  /// \brief Called on well-formed 'final' clause.
  OMPClause *ActOnOpenMPFinalClause(Expr *Condition, SourceLocation StartLoc,
                                    SourceLocation LParenLoc,
                                    SourceLocation EndLoc);
  /// \brief Called on well-formed 'num_threads' clause.
  OMPClause *ActOnOpenMPNumThreadsClause(Expr *NumThreads,
                                         SourceLocation StartLoc,
                                         SourceLocation LParenLoc,
                                         SourceLocation EndLoc);
  /// \brief Called on well-formed 'safelen' clause.
  OMPClause *ActOnOpenMPSafelenClause(Expr *Length,
                                      SourceLocation StartLoc,
                                      SourceLocation LParenLoc,
                                      SourceLocation EndLoc);
  /// \brief Called on well-formed 'simdlen' clause.
  OMPClause *ActOnOpenMPSimdlenClause(Expr *Length, SourceLocation StartLoc,
                                      SourceLocation LParenLoc,
                                      SourceLocation EndLoc);
  /// \brief Called on well-formed 'collapse' clause.
  OMPClause *ActOnOpenMPCollapseClause(Expr *NumForLoops,
                                       SourceLocation StartLoc,
                                       SourceLocation LParenLoc,
                                       SourceLocation EndLoc);
  /// \brief Called on well-formed 'ordered' clause.
  OMPClause *
  ActOnOpenMPOrderedClause(SourceLocation StartLoc, SourceLocation EndLoc,
                           SourceLocation LParenLoc = SourceLocation(),
                           Expr *NumForLoops = nullptr);
  /// \brief Called on well-formed 'grainsize' clause.
  OMPClause *ActOnOpenMPGrainsizeClause(Expr *Size, SourceLocation StartLoc,
                                        SourceLocation LParenLoc,
                                        SourceLocation EndLoc);
  /// \brief Called on well-formed 'num_tasks' clause.
  OMPClause *ActOnOpenMPNumTasksClause(Expr *NumTasks, SourceLocation StartLoc,
                                       SourceLocation LParenLoc,
                                       SourceLocation EndLoc);
  /// \brief Called on well-formed 'hint' clause.
  OMPClause *ActOnOpenMPHintClause(Expr *Hint, SourceLocation StartLoc,
                                   SourceLocation LParenLoc,
                                   SourceLocation EndLoc);

  OMPClause *ActOnOpenMPSimpleClause(OpenMPClauseKind Kind,
                                     unsigned Argument,
                                     SourceLocation ArgumentLoc,
                                     SourceLocation StartLoc,
                                     SourceLocation LParenLoc,
                                     SourceLocation EndLoc);
  /// \brief Called on well-formed 'default' clause.
  OMPClause *ActOnOpenMPDefaultClause(OpenMPDefaultClauseKind Kind,
                                      SourceLocation KindLoc,
                                      SourceLocation StartLoc,
                                      SourceLocation LParenLoc,
                                      SourceLocation EndLoc);
  /// \brief Called on well-formed 'proc_bind' clause.
  OMPClause *ActOnOpenMPProcBindClause(OpenMPProcBindClauseKind Kind,
                                       SourceLocation KindLoc,
                                       SourceLocation StartLoc,
                                       SourceLocation LParenLoc,
                                       SourceLocation EndLoc);

  OMPClause *ActOnOpenMPSingleExprWithArgClause(
      OpenMPClauseKind Kind, ArrayRef<unsigned> Arguments, Expr *Expr,
      SourceLocation StartLoc, SourceLocation LParenLoc,
      ArrayRef<SourceLocation> ArgumentsLoc, SourceLocation DelimLoc,
      SourceLocation EndLoc);
  /// \brief Called on well-formed 'schedule' clause.
  OMPClause *ActOnOpenMPScheduleClause(
      OpenMPScheduleClauseModifier M1, OpenMPScheduleClauseModifier M2,
      OpenMPScheduleClauseKind Kind, Expr *ChunkSize, SourceLocation StartLoc,
      SourceLocation LParenLoc, SourceLocation M1Loc, SourceLocation M2Loc,
      SourceLocation KindLoc, SourceLocation CommaLoc, SourceLocation EndLoc);

  OMPClause *ActOnOpenMPClause(OpenMPClauseKind Kind, SourceLocation StartLoc,
                               SourceLocation EndLoc);
  /// \brief Called on well-formed 'nowait' clause.
  OMPClause *ActOnOpenMPNowaitClause(SourceLocation StartLoc,
                                     SourceLocation EndLoc);
  /// \brief Called on well-formed 'untied' clause.
  OMPClause *ActOnOpenMPUntiedClause(SourceLocation StartLoc,
                                     SourceLocation EndLoc);
  /// \brief Called on well-formed 'mergeable' clause.
  OMPClause *ActOnOpenMPMergeableClause(SourceLocation StartLoc,
                                        SourceLocation EndLoc);
  /// \brief Called on well-formed 'read' clause.
  OMPClause *ActOnOpenMPReadClause(SourceLocation StartLoc,
                                   SourceLocation EndLoc);
  /// \brief Called on well-formed 'write' clause.
  OMPClause *ActOnOpenMPWriteClause(SourceLocation StartLoc,
                                    SourceLocation EndLoc);
  /// \brief Called on well-formed 'update' clause.
  OMPClause *ActOnOpenMPUpdateClause(SourceLocation StartLoc,
                                     SourceLocation EndLoc);
  /// \brief Called on well-formed 'capture' clause.
  OMPClause *ActOnOpenMPCaptureClause(SourceLocation StartLoc,
                                      SourceLocation EndLoc);
  /// \brief Called on well-formed 'seq_cst' clause.
  OMPClause *ActOnOpenMPSeqCstClause(SourceLocation StartLoc,
                                     SourceLocation EndLoc);
  /// \brief Called on well-formed 'threads' clause.
  OMPClause *ActOnOpenMPThreadsClause(SourceLocation StartLoc,
                                      SourceLocation EndLoc);
  /// \brief Called on well-formed 'simd' clause.
  OMPClause *ActOnOpenMPSIMDClause(SourceLocation StartLoc,
                                   SourceLocation EndLoc);
  /// \brief Called on well-formed 'nogroup' clause.
  OMPClause *ActOnOpenMPNogroupClause(SourceLocation StartLoc,
                                      SourceLocation EndLoc);

  OMPClause *ActOnOpenMPVarListClause(
      OpenMPClauseKind Kind, ArrayRef<Expr *> Vars, Expr *TailExpr,
      SourceLocation StartLoc, SourceLocation LParenLoc,
      SourceLocation ColonLoc, SourceLocation EndLoc,
      CXXScopeSpec &ReductionIdScopeSpec,
      const DeclarationNameInfo &ReductionId, OpenMPDependClauseKind DepKind,
      OpenMPLinearClauseKind LinKind, OpenMPMapClauseKind MapTypeModifier,
      OpenMPMapClauseKind MapType, bool IsMapTypeImplicit,
      SourceLocation DepLinMapLoc);
  /// \brief Called on well-formed 'private' clause.
  OMPClause *ActOnOpenMPPrivateClause(ArrayRef<Expr *> VarList,
                                      SourceLocation StartLoc,
                                      SourceLocation LParenLoc,
                                      SourceLocation EndLoc);
  /// \brief Called on well-formed 'firstprivate' clause.
  OMPClause *ActOnOpenMPFirstprivateClause(ArrayRef<Expr *> VarList,
                                           SourceLocation StartLoc,
                                           SourceLocation LParenLoc,
                                           SourceLocation EndLoc);
  /// \brief Called on well-formed 'lastprivate' clause.
  OMPClause *ActOnOpenMPLastprivateClause(ArrayRef<Expr *> VarList,
                                          SourceLocation StartLoc,
                                          SourceLocation LParenLoc,
                                          SourceLocation EndLoc);
  /// \brief Called on well-formed 'shared' clause.
  OMPClause *ActOnOpenMPSharedClause(ArrayRef<Expr *> VarList,
                                     SourceLocation StartLoc,
                                     SourceLocation LParenLoc,
                                     SourceLocation EndLoc);
  /// \brief Called on well-formed 'reduction' clause.
  OMPClause *ActOnOpenMPReductionClause(
      ArrayRef<Expr *> VarList, SourceLocation StartLoc,
      SourceLocation LParenLoc, SourceLocation ColonLoc, SourceLocation EndLoc,
      CXXScopeSpec &ReductionIdScopeSpec,
      const DeclarationNameInfo &ReductionId,
      ArrayRef<Expr *> UnresolvedReductions = llvm::None);
  /// \brief Called on well-formed 'linear' clause.
  OMPClause *
  ActOnOpenMPLinearClause(ArrayRef<Expr *> VarList, Expr *Step,
                          SourceLocation StartLoc, SourceLocation LParenLoc,
                          OpenMPLinearClauseKind LinKind, SourceLocation LinLoc,
                          SourceLocation ColonLoc, SourceLocation EndLoc);
  /// \brief Called on well-formed 'aligned' clause.
  OMPClause *ActOnOpenMPAlignedClause(ArrayRef<Expr *> VarList,
                                      Expr *Alignment,
                                      SourceLocation StartLoc,
                                      SourceLocation LParenLoc,
                                      SourceLocation ColonLoc,
                                      SourceLocation EndLoc);
  /// \brief Called on well-formed 'copyin' clause.
  OMPClause *ActOnOpenMPCopyinClause(ArrayRef<Expr *> VarList,
                                     SourceLocation StartLoc,
                                     SourceLocation LParenLoc,
                                     SourceLocation EndLoc);
  /// \brief Called on well-formed 'copyprivate' clause.
  OMPClause *ActOnOpenMPCopyprivateClause(ArrayRef<Expr *> VarList,
                                          SourceLocation StartLoc,
                                          SourceLocation LParenLoc,
                                          SourceLocation EndLoc);
  /// \brief Called on well-formed 'flush' pseudo clause.
  OMPClause *ActOnOpenMPFlushClause(ArrayRef<Expr *> VarList,
                                    SourceLocation StartLoc,
                                    SourceLocation LParenLoc,
                                    SourceLocation EndLoc);
  /// \brief Called on well-formed 'depend' clause.
  OMPClause *
  ActOnOpenMPDependClause(OpenMPDependClauseKind DepKind, SourceLocation DepLoc,
                          SourceLocation ColonLoc, ArrayRef<Expr *> VarList,
                          SourceLocation StartLoc, SourceLocation LParenLoc,
                          SourceLocation EndLoc);
  /// \brief Called on well-formed 'device' clause.
  OMPClause *ActOnOpenMPDeviceClause(Expr *Device, SourceLocation StartLoc,
                                     SourceLocation LParenLoc,
                                     SourceLocation EndLoc);
  /// \brief Called on well-formed 'map' clause.
  OMPClause *
  ActOnOpenMPMapClause(OpenMPMapClauseKind MapTypeModifier,
                       OpenMPMapClauseKind MapType, bool IsMapTypeImplicit,
                       SourceLocation MapLoc, SourceLocation ColonLoc,
                       ArrayRef<Expr *> VarList, SourceLocation StartLoc,
                       SourceLocation LParenLoc, SourceLocation EndLoc);
  /// \brief Called on well-formed 'num_teams' clause.
  OMPClause *ActOnOpenMPNumTeamsClause(Expr *NumTeams, SourceLocation StartLoc,
                                       SourceLocation LParenLoc,
                                       SourceLocation EndLoc);
  /// \brief Called on well-formed 'thread_limit' clause.
  OMPClause *ActOnOpenMPThreadLimitClause(Expr *ThreadLimit,
                                          SourceLocation StartLoc,
                                          SourceLocation LParenLoc,
                                          SourceLocation EndLoc);
  /// \brief Called on well-formed 'priority' clause.
  OMPClause *ActOnOpenMPPriorityClause(Expr *Priority, SourceLocation StartLoc,
                                       SourceLocation LParenLoc,
                                       SourceLocation EndLoc);
  /// \brief Called on well-formed 'dist_schedule' clause.
  OMPClause *ActOnOpenMPDistScheduleClause(
      OpenMPDistScheduleClauseKind Kind, Expr *ChunkSize,
      SourceLocation StartLoc, SourceLocation LParenLoc, SourceLocation KindLoc,
      SourceLocation CommaLoc, SourceLocation EndLoc);
  /// \brief Called on well-formed 'defaultmap' clause.
  OMPClause *ActOnOpenMPDefaultmapClause(
      OpenMPDefaultmapClauseModifier M, OpenMPDefaultmapClauseKind Kind,
      SourceLocation StartLoc, SourceLocation LParenLoc, SourceLocation MLoc,
      SourceLocation KindLoc, SourceLocation EndLoc);
  /// \brief Called on well-formed 'to' clause.
  OMPClause *ActOnOpenMPToClause(ArrayRef<Expr *> VarList,
                                 SourceLocation StartLoc,
                                 SourceLocation LParenLoc,
                                 SourceLocation EndLoc);
  /// \brief Called on well-formed 'from' clause.
  OMPClause *ActOnOpenMPFromClause(ArrayRef<Expr *> VarList,
                                   SourceLocation StartLoc,
                                   SourceLocation LParenLoc,
                                   SourceLocation EndLoc);
  /// Called on well-formed 'use_device_ptr' clause.
  OMPClause *ActOnOpenMPUseDevicePtrClause(ArrayRef<Expr *> VarList,
                                           SourceLocation StartLoc,
                                           SourceLocation LParenLoc,
                                           SourceLocation EndLoc);
  /// Called on well-formed 'is_device_ptr' clause.
  OMPClause *ActOnOpenMPIsDevicePtrClause(ArrayRef<Expr *> VarList,
                                          SourceLocation StartLoc,
                                          SourceLocation LParenLoc,
                                          SourceLocation EndLoc);

  /// \brief The kind of conversion being performed.
  enum CheckedConversionKind {
    /// \brief An implicit conversion.
    CCK_ImplicitConversion,
    /// \brief A C-style cast.
    CCK_CStyleCast,
    /// \brief A functional-style cast.
    CCK_FunctionalCast,
    /// \brief A cast other than a C-style cast.
    CCK_OtherCast
  };

  /// ImpCastExprToType - If Expr is not of type 'Type', insert an implicit
  /// cast.  If there is already an implicit cast, merge into the existing one.
  /// If isLvalue, the result of the cast is an lvalue.
  ExprResult ImpCastExprToType(Expr *E, QualType Type, CastKind CK,
                               ExprValueKind VK = VK_RValue,
                               const CXXCastPath *BasePath = nullptr,
                               CheckedConversionKind CCK
                                  = CCK_ImplicitConversion);

  /// ScalarTypeToBooleanCastKind - Returns the cast kind corresponding
  /// to the conversion from scalar type ScalarTy to the Boolean type.
  static CastKind ScalarTypeToBooleanCastKind(QualType ScalarTy);

  /// IgnoredValueConversions - Given that an expression's result is
  /// syntactically ignored, perform any conversions that are
  /// required.
  ExprResult IgnoredValueConversions(Expr *E);

  // UsualUnaryConversions - promotes integers (C99 6.3.1.1p2) and converts
  // functions and arrays to their respective pointers (C99 6.3.2.1).
  ExprResult UsualUnaryConversions(Expr *E);

  /// CallExprUnaryConversions - a special case of an unary conversion
  /// performed on a function designator of a call expression.
  ExprResult CallExprUnaryConversions(Expr *E);

  // DefaultFunctionArrayConversion - converts functions and arrays
  // to their respective pointers (C99 6.3.2.1).
  ExprResult DefaultFunctionArrayConversion(Expr *E, bool Diagnose = true);

  // DefaultFunctionArrayLvalueConversion - converts functions and
  // arrays to their respective pointers and performs the
  // lvalue-to-rvalue conversion.
  ExprResult DefaultFunctionArrayLvalueConversion(Expr *E,
                                                  bool Diagnose = true);

  // DefaultLvalueConversion - performs lvalue-to-rvalue conversion on
  // the operand.  This is DefaultFunctionArrayLvalueConversion,
  // except that it assumes the operand isn't of function or array
  // type.
  ExprResult DefaultLvalueConversion(Expr *E);

  // DefaultArgumentPromotion (C99 6.5.2.2p6). Used for function calls that
  // do not have a prototype. Integer promotions are performed on each
  // argument, and arguments that have type float are promoted to double.
  ExprResult DefaultArgumentPromotion(Expr *E);

  // Used for emitting the right warning by DefaultVariadicArgumentPromotion
  enum VariadicCallType {
    VariadicFunction,
    VariadicBlock,
    VariadicMethod,
    VariadicConstructor,
    VariadicDoesNotApply
  };

  VariadicCallType getVariadicCallType(FunctionDecl *FDecl,
                                       const FunctionProtoType *Proto,
                                       Expr *Fn);

  // Used for determining in which context a type is allowed to be passed to a
  // vararg function.
  enum VarArgKind {
    VAK_Valid,
    VAK_ValidInCXX11,
    VAK_Undefined,
    VAK_MSVCUndefined,
    VAK_Invalid
  };

  // Determines which VarArgKind fits an expression.
  VarArgKind isValidVarArgType(const QualType &Ty);

  /// Check to see if the given expression is a valid argument to a variadic
  /// function, issuing a diagnostic if not.
  void checkVariadicArgument(const Expr *E, VariadicCallType CT);

  /// Check to see if a given expression could have '.c_str()' called on it.
  bool hasCStrMethod(const Expr *E);

  /// GatherArgumentsForCall - Collector argument expressions for various
  /// form of call prototypes.
  bool GatherArgumentsForCall(SourceLocation CallLoc, FunctionDecl *FDecl,
                              const FunctionProtoType *Proto,
                              unsigned FirstParam, ArrayRef<Expr *> Args,
                              SmallVectorImpl<Expr *> &AllArgs,
                              VariadicCallType CallType = VariadicDoesNotApply,
                              bool AllowExplicit = false,
                              bool IsListInitialization = false);

  // DefaultVariadicArgumentPromotion - Like DefaultArgumentPromotion, but
  // will create a runtime trap if the resulting type is not a POD type.
  ExprResult DefaultVariadicArgumentPromotion(Expr *E, VariadicCallType CT,
                                              FunctionDecl *FDecl);

  // UsualArithmeticConversions - performs the UsualUnaryConversions on it's
  // operands and then handles various conversions that are common to binary
  // operators (C99 6.3.1.8). If both operands aren't arithmetic, this
  // routine returns the first non-arithmetic type found. The client is
  // responsible for emitting appropriate error diagnostics.
  QualType UsualArithmeticConversions(ExprResult &LHS, ExprResult &RHS,
                                      bool IsCompAssign = false);

  /// AssignConvertType - All of the 'assignment' semantic checks return this
  /// enum to indicate whether the assignment was allowed.  These checks are
  /// done for simple assignments, as well as initialization, return from
  /// function, argument passing, etc.  The query is phrased in terms of a
  /// source and destination type.
  enum AssignConvertType {
    /// Compatible - the types are compatible according to the standard.
    Compatible,

    /// PointerToInt - The assignment converts a pointer to an int, which we
    /// accept as an extension.
    PointerToInt,

    /// IntToPointer - The assignment converts an int to a pointer, which we
    /// accept as an extension.
    IntToPointer,

    /// FunctionVoidPointer - The assignment is between a function pointer and
    /// void*, which the standard doesn't allow, but we accept as an extension.
    FunctionVoidPointer,

    /// IncompatiblePointer - The assignment is between two pointers types that
    /// are not compatible, but we accept them as an extension.
    IncompatiblePointer,

    /// IncompatiblePointerSign - The assignment is between two pointers types
    /// which point to integers which have a different sign, but are otherwise
    /// identical. This is a subset of the above, but broken out because it's by
    /// far the most common case of incompatible pointers.
    IncompatiblePointerSign,

    /// CompatiblePointerDiscardsQualifiers - The assignment discards
    /// c/v/r qualifiers, which we accept as an extension.
    CompatiblePointerDiscardsQualifiers,

    /// IncompatiblePointerDiscardsQualifiers - The assignment
    /// discards qualifiers that we don't permit to be discarded,
    /// like address spaces.
    IncompatiblePointerDiscardsQualifiers,

    /// IncompatibleNestedPointerQualifiers - The assignment is between two
    /// nested pointer types, and the qualifiers other than the first two
    /// levels differ e.g. char ** -> const char **, but we accept them as an
    /// extension.
    IncompatibleNestedPointerQualifiers,

    /// IncompatibleVectors - The assignment is between two vector types that
    /// have the same size, which we accept as an extension.
    IncompatibleVectors,

    /// IntToBlockPointer - The assignment converts an int to a block
    /// pointer. We disallow this.
    IntToBlockPointer,

    /// IncompatibleBlockPointer - The assignment is between two block
    /// pointers types that are not compatible.
    IncompatibleBlockPointer,

    /// IncompatibleObjCQualifiedId - The assignment is between a qualified
    /// id type and something else (that is incompatible with it). For example,
    /// "id <XXX>" = "Foo *", where "Foo *" doesn't implement the XXX protocol.
    IncompatibleObjCQualifiedId,

    /// IncompatibleObjCWeakRef - Assigning a weak-unavailable object to an
    /// object with __weak qualifier.
    IncompatibleObjCWeakRef,

    /// Incompatible - We reject this conversion outright, it is invalid to
    /// represent it in the AST.
    Incompatible
  };

  /// DiagnoseAssignmentResult - Emit a diagnostic, if required, for the
  /// assignment conversion type specified by ConvTy.  This returns true if the
  /// conversion was invalid or false if the conversion was accepted.
  bool DiagnoseAssignmentResult(AssignConvertType ConvTy,
                                SourceLocation Loc,
                                QualType DstType, QualType SrcType,
                                Expr *SrcExpr, AssignmentAction Action,
                                bool *Complained = nullptr);

  /// IsValueInFlagEnum - Determine if a value is allowed as part of a flag
  /// enum. If AllowMask is true, then we also allow the complement of a valid
  /// value, to be used as a mask.
  bool IsValueInFlagEnum(const EnumDecl *ED, const llvm::APInt &Val,
                         bool AllowMask) const;

  /// DiagnoseAssignmentEnum - Warn if assignment to enum is a constant
  /// integer not in the range of enum values.
  void DiagnoseAssignmentEnum(QualType DstType, QualType SrcType,
                              Expr *SrcExpr);

  /// CheckAssignmentConstraints - Perform type checking for assignment,
  /// argument passing, variable initialization, and function return values.
  /// C99 6.5.16.
  AssignConvertType CheckAssignmentConstraints(SourceLocation Loc,
                                               QualType LHSType,
                                               QualType RHSType);

  /// Check assignment constraints and optionally prepare for a conversion of
  /// the RHS to the LHS type. The conversion is prepared for if ConvertRHS
  /// is true.
  AssignConvertType CheckAssignmentConstraints(QualType LHSType,
                                               ExprResult &RHS,
                                               CastKind &Kind,
                                               bool ConvertRHS = true);

  /// Check assignment constraints for an assignment of RHS to LHSType.
  ///
  /// \param LHSType The destination type for the assignment.
  /// \param RHS The source expression for the assignment.
  /// \param Diagnose If \c true, diagnostics may be produced when checking
  ///        for assignability. If a diagnostic is produced, \p RHS will be
  ///        set to ExprError(). Note that this function may still return
  ///        without producing a diagnostic, even for an invalid assignment.
  /// \param DiagnoseCFAudited If \c true, the target is a function parameter
  ///        in an audited Core Foundation API and does not need to be checked
  ///        for ARC retain issues.
  /// \param ConvertRHS If \c true, \p RHS will be updated to model the
  ///        conversions necessary to perform the assignment. If \c false,
  ///        \p Diagnose must also be \c false.
  AssignConvertType CheckSingleAssignmentConstraints(
      QualType LHSType, ExprResult &RHS, bool Diagnose = true,
      bool DiagnoseCFAudited = false, bool ConvertRHS = true);

  // \brief If the lhs type is a transparent union, check whether we
  // can initialize the transparent union with the given expression.
  AssignConvertType CheckTransparentUnionArgumentConstraints(QualType ArgType,
                                                             ExprResult &RHS);

  bool IsStringLiteralToNonConstPointerConversion(Expr *From, QualType ToType);

  bool CheckExceptionSpecCompatibility(Expr *From, QualType ToType);

  ExprResult PerformImplicitConversion(Expr *From, QualType ToType,
                                       AssignmentAction Action,
                                       bool AllowExplicit = false);
  ExprResult PerformImplicitConversion(Expr *From, QualType ToType,
                                       AssignmentAction Action,
                                       bool AllowExplicit,
                                       ImplicitConversionSequence& ICS);
  ExprResult PerformImplicitConversion(Expr *From, QualType ToType,
                                       const ImplicitConversionSequence& ICS,
                                       AssignmentAction Action,
                                       CheckedConversionKind CCK
                                          = CCK_ImplicitConversion);
  ExprResult PerformImplicitConversion(Expr *From, QualType ToType,
                                       const StandardConversionSequence& SCS,
                                       AssignmentAction Action,
                                       CheckedConversionKind CCK);

  /// the following "Check" methods will return a valid/converted QualType
  /// or a null QualType (indicating an error diagnostic was issued).

  /// type checking binary operators (subroutines of CreateBuiltinBinOp).
  QualType InvalidOperands(SourceLocation Loc, ExprResult &LHS,
                           ExprResult &RHS);
  QualType CheckPointerToMemberOperands( // C++ 5.5
    ExprResult &LHS, ExprResult &RHS, ExprValueKind &VK,
    SourceLocation OpLoc, bool isIndirect);
  QualType CheckMultiplyDivideOperands( // C99 6.5.5
    ExprResult &LHS, ExprResult &RHS, SourceLocation Loc, bool IsCompAssign,
    bool IsDivide);
  QualType CheckRemainderOperands( // C99 6.5.5
    ExprResult &LHS, ExprResult &RHS, SourceLocation Loc,
    bool IsCompAssign = false);
  QualType CheckAdditionOperands( // C99 6.5.6
    ExprResult &LHS, ExprResult &RHS, SourceLocation Loc,
    BinaryOperatorKind Opc, QualType* CompLHSTy = nullptr);
  QualType CheckSubtractionOperands( // C99 6.5.6
    ExprResult &LHS, ExprResult &RHS, SourceLocation Loc,
    QualType* CompLHSTy = nullptr);
  QualType CheckShiftOperands( // C99 6.5.7
    ExprResult &LHS, ExprResult &RHS, SourceLocation Loc,
    BinaryOperatorKind Opc, bool IsCompAssign = false);
  QualType CheckCompareOperands( // C99 6.5.8/9
    ExprResult &LHS, ExprResult &RHS, SourceLocation Loc,
    BinaryOperatorKind Opc, bool isRelational);
  QualType CheckBitwiseOperands( // C99 6.5.[10...12]
      ExprResult &LHS, ExprResult &RHS, SourceLocation Loc,
      BinaryOperatorKind Opc);
  QualType CheckLogicalOperands( // C99 6.5.[13,14]
    ExprResult &LHS, ExprResult &RHS, SourceLocation Loc,
    BinaryOperatorKind Opc);
  // CheckAssignmentOperands is used for both simple and compound assignment.
  // For simple assignment, pass both expressions and a null converted type.
  // For compound assignment, pass both expressions and the converted type.
  QualType CheckAssignmentOperands( // C99 6.5.16.[1,2]
    Expr *LHSExpr, ExprResult &RHS, SourceLocation Loc, QualType CompoundType);

  ExprResult checkPseudoObjectIncDec(Scope *S, SourceLocation OpLoc,
                                     UnaryOperatorKind Opcode, Expr *Op);
  ExprResult checkPseudoObjectAssignment(Scope *S, SourceLocation OpLoc,
                                         BinaryOperatorKind Opcode,
                                         Expr *LHS, Expr *RHS);
  ExprResult checkPseudoObjectRValue(Expr *E);
  Expr *recreateSyntacticForm(PseudoObjectExpr *E);

  QualType CheckConditionalOperands( // C99 6.5.15
    ExprResult &Cond, ExprResult &LHS, ExprResult &RHS,
    ExprValueKind &VK, ExprObjectKind &OK, SourceLocation QuestionLoc);
  QualType CXXCheckConditionalOperands( // C++ 5.16
    ExprResult &cond, ExprResult &lhs, ExprResult &rhs,
    ExprValueKind &VK, ExprObjectKind &OK, SourceLocation questionLoc);
  QualType FindCompositePointerType(SourceLocation Loc, Expr *&E1, Expr *&E2,
                                    bool ConvertArgs = true);
  QualType FindCompositePointerType(SourceLocation Loc,
                                    ExprResult &E1, ExprResult &E2,
                                    bool ConvertArgs = true) {
    Expr *E1Tmp = E1.get(), *E2Tmp = E2.get();
    QualType Composite =
        FindCompositePointerType(Loc, E1Tmp, E2Tmp, ConvertArgs);
    E1 = E1Tmp;
    E2 = E2Tmp;
    return Composite;
  }

  QualType FindCompositeObjCPointerType(ExprResult &LHS, ExprResult &RHS,
                                        SourceLocation QuestionLoc);

  bool DiagnoseConditionalForNull(Expr *LHSExpr, Expr *RHSExpr,
                                  SourceLocation QuestionLoc);

  void DiagnoseAlwaysNonNullPointer(Expr *E,
                                    Expr::NullPointerConstantKind NullType,
                                    bool IsEqual, SourceRange Range);

  /// type checking for vector binary operators.
  QualType CheckVectorOperands(ExprResult &LHS, ExprResult &RHS,
                               SourceLocation Loc, bool IsCompAssign,
                               bool AllowBothBool, bool AllowBoolConversion);
  QualType GetSignedVectorType(QualType V);
  QualType CheckVectorCompareOperands(ExprResult &LHS, ExprResult &RHS,
                                      SourceLocation Loc, bool isRelational);
  QualType CheckVectorLogicalOperands(ExprResult &LHS, ExprResult &RHS,
                                      SourceLocation Loc);

  bool areLaxCompatibleVectorTypes(QualType srcType, QualType destType);
  bool isLaxVectorConversion(QualType srcType, QualType destType);

  /// type checking declaration initializers (C99 6.7.8)
  bool CheckForConstantInitializer(Expr *e, QualType t);

  // type checking C++ declaration initializers (C++ [dcl.init]).

  /// ReferenceCompareResult - Expresses the result of comparing two
  /// types (cv1 T1 and cv2 T2) to determine their compatibility for the
  /// purposes of initialization by reference (C++ [dcl.init.ref]p4).
  enum ReferenceCompareResult {
    /// Ref_Incompatible - The two types are incompatible, so direct
    /// reference binding is not possible.
    Ref_Incompatible = 0,
    /// Ref_Related - The two types are reference-related, which means
    /// that their unqualified forms (T1 and T2) are either the same
    /// or T1 is a base class of T2.
    Ref_Related,
    /// Ref_Compatible - The two types are reference-compatible.
    Ref_Compatible
  };

  ReferenceCompareResult CompareReferenceRelationship(SourceLocation Loc,
                                                      QualType T1, QualType T2,
                                                      bool &DerivedToBase,
                                                      bool &ObjCConversion,
                                                bool &ObjCLifetimeConversion);

  ExprResult checkUnknownAnyCast(SourceRange TypeRange, QualType CastType,
                                 Expr *CastExpr, CastKind &CastKind,
                                 ExprValueKind &VK, CXXCastPath &Path);

  /// \brief Force an expression with unknown-type to an expression of the
  /// given type.
  ExprResult forceUnknownAnyToType(Expr *E, QualType ToType);

  /// \brief Type-check an expression that's being passed to an
  /// __unknown_anytype parameter.
  ExprResult checkUnknownAnyArg(SourceLocation callLoc,
                                Expr *result, QualType &paramType);

  // CheckVectorCast - check type constraints for vectors.
  // Since vectors are an extension, there are no C standard reference for this.
  // We allow casting between vectors and integer datatypes of the same size.
  // returns true if the cast is invalid
  bool CheckVectorCast(SourceRange R, QualType VectorTy, QualType Ty,
                       CastKind &Kind);

  /// \brief Prepare `SplattedExpr` for a vector splat operation, adding
  /// implicit casts if necessary.
  ExprResult prepareVectorSplat(QualType VectorTy, Expr *SplattedExpr);

  // CheckExtVectorCast - check type constraints for extended vectors.
  // Since vectors are an extension, there are no C standard reference for this.
  // We allow casting between vectors and integer datatypes of the same size,
  // or vectors and the element type of that vector.
  // returns the cast expr
  ExprResult CheckExtVectorCast(SourceRange R, QualType DestTy, Expr *CastExpr,
                                CastKind &Kind);

  ExprResult BuildCXXFunctionalCastExpr(TypeSourceInfo *TInfo,
                                        SourceLocation LParenLoc,
                                        Expr *CastExpr,
                                        SourceLocation RParenLoc);

  enum ARCConversionResult { ACR_okay, ACR_unbridged, ACR_error };

  /// \brief Checks for invalid conversions and casts between
  /// retainable pointers and other pointer kinds.
  ARCConversionResult CheckObjCARCConversion(SourceRange castRange,
                                             QualType castType, Expr *&op,
                                             CheckedConversionKind CCK,
                                             bool Diagnose = true,
                                             bool DiagnoseCFAudited = false,
                                             BinaryOperatorKind Opc = BO_PtrMemD
                                             );

  Expr *stripARCUnbridgedCast(Expr *e);
  void diagnoseARCUnbridgedCast(Expr *e);

  bool CheckObjCARCUnavailableWeakConversion(QualType castType,
                                             QualType ExprType);

  /// checkRetainCycles - Check whether an Objective-C message send
  /// might create an obvious retain cycle.
  void checkRetainCycles(ObjCMessageExpr *msg);
  void checkRetainCycles(Expr *receiver, Expr *argument);
  void checkRetainCycles(VarDecl *Var, Expr *Init);

  /// checkUnsafeAssigns - Check whether +1 expr is being assigned
  /// to weak/__unsafe_unretained type.
  bool checkUnsafeAssigns(SourceLocation Loc, QualType LHS, Expr *RHS);

  /// checkUnsafeExprAssigns - Check whether +1 expr is being assigned
  /// to weak/__unsafe_unretained expression.
  void checkUnsafeExprAssigns(SourceLocation Loc, Expr *LHS, Expr *RHS);

  /// CheckMessageArgumentTypes - Check types in an Obj-C message send.
  /// \param Method - May be null.
  /// \param [out] ReturnType - The return type of the send.
  /// \return true iff there were any incompatible types.
  bool CheckMessageArgumentTypes(QualType ReceiverType,
                                 MultiExprArg Args, Selector Sel,
                                 ArrayRef<SourceLocation> SelectorLocs,
                                 ObjCMethodDecl *Method, bool isClassMessage,
                                 bool isSuperMessage,
                                 SourceLocation lbrac, SourceLocation rbrac,
                                 SourceRange RecRange,
                                 QualType &ReturnType, ExprValueKind &VK);

  /// \brief Determine the result of a message send expression based on
  /// the type of the receiver, the method expected to receive the message,
  /// and the form of the message send.
  QualType getMessageSendResultType(QualType ReceiverType,
                                    ObjCMethodDecl *Method,
                                    bool isClassMessage, bool isSuperMessage);

  /// \brief If the given expression involves a message send to a method
  /// with a related result type, emit a note describing what happened.
  void EmitRelatedResultTypeNote(const Expr *E);

  /// \brief Given that we had incompatible pointer types in a return
  /// statement, check whether we're in a method with a related result
  /// type, and if so, emit a note describing what happened.
  void EmitRelatedResultTypeNoteForReturn(QualType destType);

  class ConditionResult {
    Decl *ConditionVar;
    FullExprArg Condition;
    bool Invalid;
    bool HasKnownValue;
    bool KnownValue;

    friend class Sema;
    ConditionResult(Sema &S, Decl *ConditionVar, FullExprArg Condition,
                    bool IsConstexpr)
        : ConditionVar(ConditionVar), Condition(Condition), Invalid(false),
          HasKnownValue(IsConstexpr && Condition.get() &&
                        !Condition.get()->isValueDependent()),
          KnownValue(HasKnownValue &&
                     !!Condition.get()->EvaluateKnownConstInt(S.Context)) {}
    explicit ConditionResult(bool Invalid)
        : ConditionVar(nullptr), Condition(nullptr), Invalid(Invalid),
          HasKnownValue(false), KnownValue(false) {}

  public:
    ConditionResult() : ConditionResult(false) {}
    bool isInvalid() const { return Invalid; }
    std::pair<VarDecl *, Expr *> get() const {
      return std::make_pair(cast_or_null<VarDecl>(ConditionVar),
                            Condition.get());
    }
    llvm::Optional<bool> getKnownValue() const {
      if (!HasKnownValue)
        return None;
      return KnownValue;
    }
  };
  static ConditionResult ConditionError() { return ConditionResult(true); }

  enum class ConditionKind {
    Boolean,     ///< A boolean condition, from 'if', 'while', 'for', or 'do'.
    ConstexprIf, ///< A constant boolean condition from 'if constexpr'.
    Switch       ///< An integral condition for a 'switch' statement.
  };

  ConditionResult ActOnCondition(Scope *S, SourceLocation Loc,
                                 Expr *SubExpr, ConditionKind CK);

  ConditionResult ActOnConditionVariable(Decl *ConditionVar,
                                         SourceLocation StmtLoc,
                                         ConditionKind CK);

  DeclResult ActOnCXXConditionDeclaration(Scope *S, Declarator &D);

  ExprResult CheckConditionVariable(VarDecl *ConditionVar,
                                    SourceLocation StmtLoc,
                                    ConditionKind CK);
  ExprResult CheckSwitchCondition(SourceLocation SwitchLoc, Expr *Cond);

  /// CheckBooleanCondition - Diagnose problems involving the use of
  /// the given expression as a boolean condition (e.g. in an if
  /// statement).  Also performs the standard function and array
  /// decays, possibly changing the input variable.
  ///
  /// \param Loc - A location associated with the condition, e.g. the
  /// 'if' keyword.
  /// \return true iff there were any errors
  ExprResult CheckBooleanCondition(SourceLocation Loc, Expr *E,
                                   bool IsConstexpr = false);

  /// DiagnoseAssignmentAsCondition - Given that an expression is
  /// being used as a boolean condition, warn if it's an assignment.
  void DiagnoseAssignmentAsCondition(Expr *E);

  /// \brief Redundant parentheses over an equality comparison can indicate
  /// that the user intended an assignment used as condition.
  void DiagnoseEqualityWithExtraParens(ParenExpr *ParenE);

  /// CheckCXXBooleanCondition - Returns true if conversion to bool is invalid.
  ExprResult CheckCXXBooleanCondition(Expr *CondExpr, bool IsConstexpr = false);

  /// ConvertIntegerToTypeWarnOnOverflow - Convert the specified APInt to have
  /// the specified width and sign.  If an overflow occurs, detect it and emit
  /// the specified diagnostic.
  void ConvertIntegerToTypeWarnOnOverflow(llvm::APSInt &OldVal,
                                          unsigned NewWidth, bool NewSign,
                                          SourceLocation Loc, unsigned DiagID);

  /// Checks that the Objective-C declaration is declared in the global scope.
  /// Emits an error and marks the declaration as invalid if it's not declared
  /// in the global scope.
  bool CheckObjCDeclScope(Decl *D);

  /// \brief Abstract base class used for diagnosing integer constant
  /// expression violations.
  class VerifyICEDiagnoser {
  public:
    bool Suppress;

    VerifyICEDiagnoser(bool Suppress = false) : Suppress(Suppress) { }

    virtual void diagnoseNotICE(Sema &S, SourceLocation Loc, SourceRange SR) =0;
    virtual void diagnoseFold(Sema &S, SourceLocation Loc, SourceRange SR);
    virtual ~VerifyICEDiagnoser() { }
  };

  /// VerifyIntegerConstantExpression - Verifies that an expression is an ICE,
  /// and reports the appropriate diagnostics. Returns false on success.
  /// Can optionally return the value of the expression.
  ExprResult VerifyIntegerConstantExpression(Expr *E, llvm::APSInt *Result,
                                             VerifyICEDiagnoser &Diagnoser,
                                             bool AllowFold = true);
  ExprResult VerifyIntegerConstantExpression(Expr *E, llvm::APSInt *Result,
                                             unsigned DiagID,
                                             bool AllowFold = true);
  ExprResult VerifyIntegerConstantExpression(Expr *E,
                                             llvm::APSInt *Result = nullptr);

  /// VerifyBitField - verifies that a bit field expression is an ICE and has
  /// the correct width, and that the field type is valid.
  /// Returns false on success.
  /// Can optionally return whether the bit-field is of width 0
  ExprResult VerifyBitField(SourceLocation FieldLoc, IdentifierInfo *FieldName,
                            QualType FieldTy, bool IsMsStruct,
                            Expr *BitWidth, bool *ZeroWidth = nullptr);

private:
  unsigned ForceCUDAHostDeviceDepth = 0;

public:
  /// Increments our count of the number of times we've seen a pragma forcing
  /// functions to be __host__ __device__.  So long as this count is greater
  /// than zero, all functions encountered will be __host__ __device__.
  void PushForceCUDAHostDevice();

  /// Decrements our count of the number of times we've seen a pragma forcing
  /// functions to be __host__ __device__.  Returns false if the count is 0
  /// before incrementing, so you can emit an error.
  bool PopForceCUDAHostDevice();

  /// Diagnostics that are emitted only if we discover that the given function
  /// must be codegen'ed.  Because handling these correctly adds overhead to
  /// compilation, this is currently only enabled for CUDA compilations.
  llvm::DenseMap<CanonicalDeclPtr<FunctionDecl>,
                 std::vector<PartialDiagnosticAt>>
      CUDADeferredDiags;

  /// A pair of a canonical FunctionDecl and a SourceLocation.  When used as the
  /// key in a hashtable, both the FD and location are hashed.
  struct FunctionDeclAndLoc {
    CanonicalDeclPtr<FunctionDecl> FD;
    SourceLocation Loc;
  };

  /// FunctionDecls and SourceLocations for which CheckCUDACall has emitted a
  /// (maybe deferred) "bad call" diagnostic.  We use this to avoid emitting the
  /// same deferred diag twice.
  llvm::DenseSet<FunctionDeclAndLoc> LocsWithCUDACallDiags;

  /// An inverse call graph, mapping known-emitted functions to one of their
  /// known-emitted callers (plus the location of the call).
  ///
  /// Functions that we can tell a priori must be emitted aren't added to this
  /// map.
  llvm::DenseMap</* Callee = */ CanonicalDeclPtr<FunctionDecl>,
                 /* Caller = */ FunctionDeclAndLoc>
      CUDAKnownEmittedFns;

  /// A partial call graph maintained during CUDA compilation to support
  /// deferred diagnostics.
  ///
  /// Functions are only added here if, at the time they're considered, they are
  /// not known-emitted.  As soon as we discover that a function is
  /// known-emitted, we remove it and everything it transitively calls from this
  /// set and add those functions to CUDAKnownEmittedFns.
  llvm::DenseMap</* Caller = */ CanonicalDeclPtr<FunctionDecl>,
                 /* Callees = */ llvm::MapVector<CanonicalDeclPtr<FunctionDecl>,
                                                 SourceLocation>>
      CUDACallGraph;

  /// Diagnostic builder for CUDA errors which may or may not be deferred.
  ///
  /// In CUDA, there exist constructs (e.g. variable-length arrays, try/catch)
  /// which are not allowed to appear inside __device__ functions and are
  /// allowed to appear in __host__ __device__ functions only if the host+device
  /// function is never codegen'ed.
  ///
  /// To handle this, we use the notion of "deferred diagnostics", where we
  /// attach a diagnostic to a FunctionDecl that's emitted iff it's codegen'ed.
  ///
  /// This class lets you emit either a regular diagnostic, a deferred
  /// diagnostic, or no diagnostic at all, according to an argument you pass to
  /// its constructor, thus simplifying the process of creating these "maybe
  /// deferred" diagnostics.
  class CUDADiagBuilder {
  public:
    enum Kind {
      /// Emit no diagnostics.
      K_Nop,
      /// Emit the diagnostic immediately (i.e., behave like Sema::Diag()).
      K_Immediate,
      /// Emit the diagnostic immediately, and, if it's a warning or error, also
      /// emit a call stack showing how this function can be reached by an a
      /// priori known-emitted function.
      K_ImmediateWithCallStack,
      /// Create a deferred diagnostic, which is emitted only if the function
      /// it's attached to is codegen'ed.  Also emit a call stack as with
      /// K_ImmediateWithCallStack.
      K_Deferred
    };

    CUDADiagBuilder(Kind K, SourceLocation Loc, unsigned DiagID,
                    FunctionDecl *Fn, Sema &S);
    ~CUDADiagBuilder();

    /// Convertible to bool: True if we immediately emitted an error, false if
    /// we didn't emit an error or we created a deferred error.
    ///
    /// Example usage:
    ///
    ///   if (CUDADiagBuilder(...) << foo << bar)
    ///     return ExprError();
    ///
    /// But see CUDADiagIfDeviceCode() and CUDADiagIfHostCode() -- you probably
    /// want to use these instead of creating a CUDADiagBuilder yourself.
    operator bool() const { return ImmediateDiag.hasValue(); }

    template <typename T>
    friend const CUDADiagBuilder &operator<<(const CUDADiagBuilder &Diag,
                                             const T &Value) {
      if (Diag.ImmediateDiag.hasValue())
        *Diag.ImmediateDiag << Value;
      else if (Diag.PartialDiag.hasValue())
        *Diag.PartialDiag << Value;
      return Diag;
    }

  private:
    Sema &S;
    SourceLocation Loc;
    unsigned DiagID;
    FunctionDecl *Fn;
    bool ShowCallStack;

    // Invariant: At most one of these Optionals has a value.
    // FIXME: Switch these to a Variant once that exists.
    llvm::Optional<SemaDiagnosticBuilder> ImmediateDiag;
    llvm::Optional<PartialDiagnostic> PartialDiag;
  };

  /// Creates a CUDADiagBuilder that emits the diagnostic if the current context
  /// is "used as device code".
  ///
  /// - If CurContext is a __host__ function, does not emit any diagnostics.
  /// - If CurContext is a __device__ or __global__ function, emits the
  ///   diagnostics immediately.
  /// - If CurContext is a __host__ __device__ function and we are compiling for
  ///   the device, creates a diagnostic which is emitted if and when we realize
  ///   that the function will be codegen'ed.
  ///
  /// Example usage:
  ///
  ///  // Variable-length arrays are not allowed in CUDA device code.
  ///  if (CUDADiagIfDeviceCode(Loc, diag::err_cuda_vla) << CurrentCUDATarget())
  ///    return ExprError();
  ///  // Otherwise, continue parsing as normal.
  CUDADiagBuilder CUDADiagIfDeviceCode(SourceLocation Loc, unsigned DiagID);

  /// Creates a CUDADiagBuilder that emits the diagnostic if the current context
  /// is "used as host code".
  ///
  /// Same as CUDADiagIfDeviceCode, with "host" and "device" switched.
  CUDADiagBuilder CUDADiagIfHostCode(SourceLocation Loc, unsigned DiagID);

  enum CUDAFunctionTarget {
    CFT_Device,
    CFT_Global,
    CFT_Host,
    CFT_HostDevice,
    CFT_InvalidTarget
  };

  /// Determines whether the given function is a CUDA device/host/kernel/etc.
  /// function.
  ///
  /// Use this rather than examining the function's attributes yourself -- you
  /// will get it wrong.  Returns CFT_Host if D is null.
  CUDAFunctionTarget IdentifyCUDATarget(const FunctionDecl *D);

  /// Gets the CUDA target for the current context.
  CUDAFunctionTarget CurrentCUDATarget() {
    return IdentifyCUDATarget(dyn_cast<FunctionDecl>(CurContext));
  }

  // CUDA function call preference. Must be ordered numerically from
  // worst to best.
  enum CUDAFunctionPreference {
    CFP_Never,      // Invalid caller/callee combination.
    CFP_WrongSide,  // Calls from host-device to host or device
                    // function that do not match current compilation
                    // mode.
    CFP_HostDevice, // Any calls to host/device functions.
    CFP_SameSide,   // Calls from host-device to host or device
                    // function matching current compilation mode.
    CFP_Native,     // host-to-host or device-to-device calls.
  };

  /// Identifies relative preference of a given Caller/Callee
  /// combination, based on their host/device attributes.
  /// \param Caller function which needs address of \p Callee.
  ///               nullptr in case of global context.
  /// \param Callee target function
  ///
  /// \returns preference value for particular Caller/Callee combination.
  CUDAFunctionPreference IdentifyCUDAPreference(const FunctionDecl *Caller,
                                                const FunctionDecl *Callee);

  /// Determines whether Caller may invoke Callee, based on their CUDA
  /// host/device attributes.  Returns false if the call is not allowed.
  ///
  /// Note: Will return true for CFP_WrongSide calls.  These may appear in
  /// semantically correct CUDA programs, but only if they're never codegen'ed.
  bool IsAllowedCUDACall(const FunctionDecl *Caller,
                         const FunctionDecl *Callee) {
    return IdentifyCUDAPreference(Caller, Callee) != CFP_Never;
  }

  /// May add implicit CUDAHostAttr and CUDADeviceAttr attributes to FD,
  /// depending on FD and the current compilation settings.
  void maybeAddCUDAHostDeviceAttrs(FunctionDecl *FD,
                                   const LookupResult &Previous);

public:
  /// Check whether we're allowed to call Callee from the current context.
  ///
  /// - If the call is never allowed in a semantically-correct program
  ///   (CFP_Never), emits an error and returns false.
  ///
  /// - If the call is allowed in semantically-correct programs, but only if
  ///   it's never codegen'ed (CFP_WrongSide), creates a deferred diagnostic to
  ///   be emitted if and when the caller is codegen'ed, and returns true.
  ///
  ///   Will only create deferred diagnostics for a given SourceLocation once,
  ///   so you can safely call this multiple times without generating duplicate
  ///   deferred errors.
  ///
  /// - Otherwise, returns true without emitting any diagnostics.
  bool CheckCUDACall(SourceLocation Loc, FunctionDecl *Callee);

  /// Set __device__ or __host__ __device__ attributes on the given lambda
  /// operator() method.
  ///
  /// CUDA lambdas declared inside __device__ or __global__ functions inherit
  /// the __device__ attribute.  Similarly, lambdas inside __host__ __device__
  /// functions become __host__ __device__ themselves.
  void CUDASetLambdaAttrs(CXXMethodDecl *Method);

  /// Finds a function in \p Matches with highest calling priority
  /// from \p Caller context and erases all functions with lower
  /// calling priority.
  void EraseUnwantedCUDAMatches(
      const FunctionDecl *Caller,
      SmallVectorImpl<std::pair<DeclAccessPair, FunctionDecl *>> &Matches);

  /// Given a implicit special member, infer its CUDA target from the
  /// calls it needs to make to underlying base/field special members.
  /// \param ClassDecl the class for which the member is being created.
  /// \param CSM the kind of special member.
  /// \param MemberDecl the special member itself.
  /// \param ConstRHS true if this is a copy operation with a const object on
  ///        its RHS.
  /// \param Diagnose true if this call should emit diagnostics.
  /// \return true if there was an error inferring.
  /// The result of this call is implicit CUDA target attribute(s) attached to
  /// the member declaration.
  bool inferCUDATargetForImplicitSpecialMember(CXXRecordDecl *ClassDecl,
                                               CXXSpecialMember CSM,
                                               CXXMethodDecl *MemberDecl,
                                               bool ConstRHS,
                                               bool Diagnose);

  /// \return true if \p CD can be considered empty according to CUDA
  /// (E.2.3.1 in CUDA 7.5 Programming guide).
  bool isEmptyCudaConstructor(SourceLocation Loc, CXXConstructorDecl *CD);
  bool isEmptyCudaDestructor(SourceLocation Loc, CXXDestructorDecl *CD);

  /// \name Code completion
  //@{
  /// \brief Describes the context in which code completion occurs.
  enum ParserCompletionContext {
    /// \brief Code completion occurs at top-level or namespace context.
    PCC_Namespace,
    /// \brief Code completion occurs within a class, struct, or union.
    PCC_Class,
    /// \brief Code completion occurs within an Objective-C interface, protocol,
    /// or category.
    PCC_ObjCInterface,
    /// \brief Code completion occurs within an Objective-C implementation or
    /// category implementation
    PCC_ObjCImplementation,
    /// \brief Code completion occurs within the list of instance variables
    /// in an Objective-C interface, protocol, category, or implementation.
    PCC_ObjCInstanceVariableList,
    /// \brief Code completion occurs following one or more template
    /// headers.
    PCC_Template,
    /// \brief Code completion occurs following one or more template
    /// headers within a class.
    PCC_MemberTemplate,
    /// \brief Code completion occurs within an expression.
    PCC_Expression,
    /// \brief Code completion occurs within a statement, which may
    /// also be an expression or a declaration.
    PCC_Statement,
    /// \brief Code completion occurs at the beginning of the
    /// initialization statement (or expression) in a for loop.
    PCC_ForInit,
    /// \brief Code completion occurs within the condition of an if,
    /// while, switch, or for statement.
    PCC_Condition,
    /// \brief Code completion occurs within the body of a function on a
    /// recovery path, where we do not have a specific handle on our position
    /// in the grammar.
    PCC_RecoveryInFunction,
    /// \brief Code completion occurs where only a type is permitted.
    PCC_Type,
    /// \brief Code completion occurs in a parenthesized expression, which
    /// might also be a type cast.
    PCC_ParenthesizedExpression,
    /// \brief Code completion occurs within a sequence of declaration
    /// specifiers within a function, method, or block.
    PCC_LocalDeclarationSpecifiers
  };

  void CodeCompleteModuleImport(SourceLocation ImportLoc, ModuleIdPath Path);
  void CodeCompleteOrdinaryName(Scope *S,
                                ParserCompletionContext CompletionContext);
  void CodeCompleteDeclSpec(Scope *S, DeclSpec &DS,
                            bool AllowNonIdentifiers,
                            bool AllowNestedNameSpecifiers);

  struct CodeCompleteExpressionData;
  void CodeCompleteExpression(Scope *S,
                              const CodeCompleteExpressionData &Data);
  void CodeCompleteMemberReferenceExpr(Scope *S, Expr *Base,
                                       SourceLocation OpLoc, bool IsArrow,
                                       bool IsBaseExprStatement);
  void CodeCompletePostfixExpression(Scope *S, ExprResult LHS);
  void CodeCompleteTag(Scope *S, unsigned TagSpec);
  void CodeCompleteTypeQualifiers(DeclSpec &DS);
  void CodeCompleteBracketDeclarator(Scope *S);
  void CodeCompleteCase(Scope *S);
  void CodeCompleteCall(Scope *S, Expr *Fn, ArrayRef<Expr *> Args);
  void CodeCompleteConstructor(Scope *S, QualType Type, SourceLocation Loc,
                               ArrayRef<Expr *> Args);
  void CodeCompleteInitializer(Scope *S, Decl *D);
  void CodeCompleteReturn(Scope *S);
  void CodeCompleteAfterIf(Scope *S);
  void CodeCompleteAssignmentRHS(Scope *S, Expr *LHS);

  void CodeCompleteQualifiedId(Scope *S, CXXScopeSpec &SS,
                               bool EnteringContext);
  void CodeCompleteUsing(Scope *S);
  void CodeCompleteUsingDirective(Scope *S);
  void CodeCompleteNamespaceDecl(Scope *S);
  void CodeCompleteNamespaceAliasDecl(Scope *S);
  void CodeCompleteOperatorName(Scope *S);
  void CodeCompleteConstructorInitializer(
                                Decl *Constructor,
                                ArrayRef<CXXCtorInitializer *> Initializers);

  void CodeCompleteLambdaIntroducer(Scope *S, LambdaIntroducer &Intro,
                                    bool AfterAmpersand);

  void CodeCompleteObjCAtDirective(Scope *S);
  void CodeCompleteObjCAtVisibility(Scope *S);
  void CodeCompleteObjCAtStatement(Scope *S);
  void CodeCompleteObjCAtExpression(Scope *S);
  void CodeCompleteObjCPropertyFlags(Scope *S, ObjCDeclSpec &ODS);
  void CodeCompleteObjCPropertyGetter(Scope *S);
  void CodeCompleteObjCPropertySetter(Scope *S);
  void CodeCompleteObjCPassingType(Scope *S, ObjCDeclSpec &DS,
                                   bool IsParameter);
  void CodeCompleteObjCMessageReceiver(Scope *S);
  void CodeCompleteObjCSuperMessage(Scope *S, SourceLocation SuperLoc,
                                    ArrayRef<IdentifierInfo *> SelIdents,
                                    bool AtArgumentExpression);
  void CodeCompleteObjCClassMessage(Scope *S, ParsedType Receiver,
                                    ArrayRef<IdentifierInfo *> SelIdents,
                                    bool AtArgumentExpression,
                                    bool IsSuper = false);
  void CodeCompleteObjCInstanceMessage(Scope *S, Expr *Receiver,
                                       ArrayRef<IdentifierInfo *> SelIdents,
                                       bool AtArgumentExpression,
                                       ObjCInterfaceDecl *Super = nullptr);
  void CodeCompleteObjCForCollection(Scope *S,
                                     DeclGroupPtrTy IterationVar);
  void CodeCompleteObjCSelector(Scope *S,
                                ArrayRef<IdentifierInfo *> SelIdents);
  void CodeCompleteObjCProtocolReferences(
                                         ArrayRef<IdentifierLocPair> Protocols);
  void CodeCompleteObjCProtocolDecl(Scope *S);
  void CodeCompleteObjCInterfaceDecl(Scope *S);
  void CodeCompleteObjCSuperclass(Scope *S,
                                  IdentifierInfo *ClassName,
                                  SourceLocation ClassNameLoc);
  void CodeCompleteObjCImplementationDecl(Scope *S);
  void CodeCompleteObjCInterfaceCategory(Scope *S,
                                         IdentifierInfo *ClassName,
                                         SourceLocation ClassNameLoc);
  void CodeCompleteObjCImplementationCategory(Scope *S,
                                              IdentifierInfo *ClassName,
                                              SourceLocation ClassNameLoc);
  void CodeCompleteObjCPropertyDefinition(Scope *S);
  void CodeCompleteObjCPropertySynthesizeIvar(Scope *S,
                                              IdentifierInfo *PropertyName);
  void CodeCompleteObjCMethodDecl(Scope *S,
                                  bool IsInstanceMethod,
                                  ParsedType ReturnType);
  void CodeCompleteObjCMethodDeclSelector(Scope *S,
                                          bool IsInstanceMethod,
                                          bool AtParameterName,
                                          ParsedType ReturnType,
                                          ArrayRef<IdentifierInfo *> SelIdents);
  void CodeCompletePreprocessorDirective(bool InConditional);
  void CodeCompleteInPreprocessorConditionalExclusion(Scope *S);
  void CodeCompletePreprocessorMacroName(bool IsDefinition);
  void CodeCompletePreprocessorExpression();
  void CodeCompletePreprocessorMacroArgument(Scope *S,
                                             IdentifierInfo *Macro,
                                             MacroInfo *MacroInfo,
                                             unsigned Argument);
  void CodeCompleteNaturalLanguage();
  void GatherGlobalCodeCompletions(CodeCompletionAllocator &Allocator,
                                   CodeCompletionTUInfo &CCTUInfo,
                  SmallVectorImpl<CodeCompletionResult> &Results);
  //@}

  //===--------------------------------------------------------------------===//
  // Extra semantic analysis beyond the C type system

public:
  SourceLocation getLocationOfStringLiteralByte(const StringLiteral *SL,
                                                unsigned ByteNo) const;

private:
  void CheckArrayAccess(const Expr *BaseExpr, const Expr *IndexExpr,
                        const ArraySubscriptExpr *ASE=nullptr,
                        bool AllowOnePastEnd=true, bool IndexNegated=false);
  void CheckArrayAccess(const Expr *E);
  // Used to grab the relevant information from a FormatAttr and a
  // FunctionDeclaration.
  struct FormatStringInfo {
    unsigned FormatIdx;
    unsigned FirstDataArg;
    bool HasVAListArg;
  };

  static bool getFormatStringInfo(const FormatAttr *Format, bool IsCXXMember,
                                  FormatStringInfo *FSI);
  bool CheckFunctionCall(FunctionDecl *FDecl, CallExpr *TheCall,
                         const FunctionProtoType *Proto);
  bool CheckObjCMethodCall(ObjCMethodDecl *Method, SourceLocation loc,
                           ArrayRef<const Expr *> Args);
  bool CheckPointerCall(NamedDecl *NDecl, CallExpr *TheCall,
                        const FunctionProtoType *Proto);
  bool CheckOtherCall(CallExpr *TheCall, const FunctionProtoType *Proto);
  void CheckConstructorCall(FunctionDecl *FDecl,
                            ArrayRef<const Expr *> Args,
                            const FunctionProtoType *Proto,
                            SourceLocation Loc);

  void checkCall(NamedDecl *FDecl, const FunctionProtoType *Proto,
                 ArrayRef<const Expr *> Args, bool IsMemberFunction, 
                 SourceLocation Loc, SourceRange Range, 
                 VariadicCallType CallType);

  bool CheckObjCString(Expr *Arg);
  ExprResult CheckOSLogFormatStringArg(Expr *Arg);

  ExprResult CheckBuiltinFunctionCall(FunctionDecl *FDecl,
                                      unsigned BuiltinID, CallExpr *TheCall);

  bool CheckARMBuiltinExclusiveCall(unsigned BuiltinID, CallExpr *TheCall,
                                    unsigned MaxWidth);
  bool CheckNeonBuiltinFunctionCall(unsigned BuiltinID, CallExpr *TheCall);
  bool CheckARMBuiltinFunctionCall(unsigned BuiltinID, CallExpr *TheCall);

  bool CheckAArch64BuiltinFunctionCall(unsigned BuiltinID, CallExpr *TheCall);
  bool CheckMipsBuiltinFunctionCall(unsigned BuiltinID, CallExpr *TheCall);
  bool CheckSystemZBuiltinFunctionCall(unsigned BuiltinID, CallExpr *TheCall);
  bool CheckX86BuiltinRoundingOrSAE(unsigned BuiltinID, CallExpr *TheCall);
  bool CheckX86BuiltinFunctionCall(unsigned BuiltinID, CallExpr *TheCall);
  bool CheckPPCBuiltinFunctionCall(unsigned BuiltinID, CallExpr *TheCall);

  bool SemaBuiltinVAStartImpl(CallExpr *TheCall);
  bool SemaBuiltinVAStart(CallExpr *TheCall);
  bool SemaBuiltinMSVAStart(CallExpr *TheCall);
  bool SemaBuiltinVAStartARM(CallExpr *Call);
  bool SemaBuiltinUnorderedCompare(CallExpr *TheCall);
  bool SemaBuiltinFPClassification(CallExpr *TheCall, unsigned NumArgs);
  bool SemaBuiltinOSLogFormat(CallExpr *TheCall);

public:
  // Used by C++ template instantiation.
  ExprResult SemaBuiltinShuffleVector(CallExpr *TheCall);
  ExprResult SemaConvertVectorExpr(Expr *E, TypeSourceInfo *TInfo,
                                   SourceLocation BuiltinLoc,
                                   SourceLocation RParenLoc);

private:
  bool SemaBuiltinPrefetch(CallExpr *TheCall);
  bool SemaBuiltinAllocaWithAlign(CallExpr *TheCall);
  bool SemaBuiltinAssume(CallExpr *TheCall);
  bool SemaBuiltinAssumeAligned(CallExpr *TheCall);
  bool SemaBuiltinLongjmp(CallExpr *TheCall);
  bool SemaBuiltinSetjmp(CallExpr *TheCall);
  ExprResult SemaBuiltinAtomicOverloaded(ExprResult TheCallResult);
  ExprResult SemaBuiltinNontemporalOverloaded(ExprResult TheCallResult);
  ExprResult SemaAtomicOpsOverloaded(ExprResult TheCallResult,
                                     AtomicExpr::AtomicOp Op);
  bool SemaBuiltinConstantArg(CallExpr *TheCall, int ArgNum,
                              llvm::APSInt &Result);
  bool SemaBuiltinConstantArgRange(CallExpr *TheCall, int ArgNum,
                                   int Low, int High);
  bool SemaBuiltinConstantArgMultiple(CallExpr *TheCall, int ArgNum,
                                      unsigned Multiple);
  bool SemaBuiltinARMSpecialReg(unsigned BuiltinID, CallExpr *TheCall,
                                int ArgNum, unsigned ExpectedFieldNum,
                                bool AllowName);
public:
  enum FormatStringType {
    FST_Scanf,
    FST_Printf,
    FST_NSString,
    FST_Strftime,
    FST_Strfmon,
    FST_Kprintf,
    FST_FreeBSDKPrintf,
    FST_OSTrace,
    FST_OSLog,
    FST_Unknown
  };
  static FormatStringType GetFormatStringType(const FormatAttr *Format);

  bool FormatStringHasSArg(const StringLiteral *FExpr);
  
  static bool GetFormatNSStringIdx(const FormatAttr *Format, unsigned &Idx);

private:
  bool CheckFormatArguments(const FormatAttr *Format,
                            ArrayRef<const Expr *> Args,
                            bool IsCXXMember,
                            VariadicCallType CallType,
                            SourceLocation Loc, SourceRange Range,
                            llvm::SmallBitVector &CheckedVarArgs);
  bool CheckFormatArguments(ArrayRef<const Expr *> Args,
                            bool HasVAListArg, unsigned format_idx,
                            unsigned firstDataArg, FormatStringType Type,
                            VariadicCallType CallType,
                            SourceLocation Loc, SourceRange range,
                            llvm::SmallBitVector &CheckedVarArgs);

  void CheckAbsoluteValueFunction(const CallExpr *Call,
                                  const FunctionDecl *FDecl,
                                  IdentifierInfo *FnInfo);

  void CheckMemaccessArguments(const CallExpr *Call,
                               unsigned BId,
                               IdentifierInfo *FnName);

  void CheckStrlcpycatArguments(const CallExpr *Call,
                                IdentifierInfo *FnName);

  void CheckStrncatArguments(const CallExpr *Call,
                             IdentifierInfo *FnName);

  void CheckReturnValExpr(Expr *RetValExp, QualType lhsType,
                          SourceLocation ReturnLoc,
                          bool isObjCMethod = false,
                          const AttrVec *Attrs = nullptr,
                          const FunctionDecl *FD = nullptr);

  void CheckFloatComparison(SourceLocation Loc, Expr* LHS, Expr* RHS);
  void CheckImplicitConversions(Expr *E, SourceLocation CC = SourceLocation());
  void CheckBoolLikeConversion(Expr *E, SourceLocation CC);
  void CheckForIntOverflow(Expr *E);
  void CheckUnsequencedOperations(Expr *E);

  /// \brief Perform semantic checks on a completed expression. This will either
  /// be a full-expression or a default argument expression.
  void CheckCompletedExpr(Expr *E, SourceLocation CheckLoc = SourceLocation(),
                          bool IsConstexpr = false);

  void CheckBitFieldInitialization(SourceLocation InitLoc, FieldDecl *Field,
                                   Expr *Init);

  /// \brief Check if the given expression contains 'break' or 'continue'
  /// statement that produces control flow different from GCC.
  void CheckBreakContinueBinding(Expr *E);

  /// \brief Check whether receiver is mutable ObjC container which
  /// attempts to add itself into the container
  void CheckObjCCircularContainer(ObjCMessageExpr *Message);

  void AnalyzeDeleteExprMismatch(const CXXDeleteExpr *DE);
  void AnalyzeDeleteExprMismatch(FieldDecl *Field, SourceLocation DeleteLoc,
                                 bool DeleteWasArrayForm);
public:
  /// \brief Register a magic integral constant to be used as a type tag.
  void RegisterTypeTagForDatatype(const IdentifierInfo *ArgumentKind,
                                  uint64_t MagicValue, QualType Type,
                                  bool LayoutCompatible, bool MustBeNull);

  struct TypeTagData {
    TypeTagData() {}

    TypeTagData(QualType Type, bool LayoutCompatible, bool MustBeNull) :
        Type(Type), LayoutCompatible(LayoutCompatible),
        MustBeNull(MustBeNull)
    {}

    QualType Type;

    /// If true, \c Type should be compared with other expression's types for
    /// layout-compatibility.
    unsigned LayoutCompatible : 1;
    unsigned MustBeNull : 1;
  };

  /// A pair of ArgumentKind identifier and magic value.  This uniquely
  /// identifies the magic value.
  typedef std::pair<const IdentifierInfo *, uint64_t> TypeTagMagicValue;

private:
  /// \brief A map from magic value to type information.
  std::unique_ptr<llvm::DenseMap<TypeTagMagicValue, TypeTagData>>
      TypeTagForDatatypeMagicValues;

  /// \brief Peform checks on a call of a function with argument_with_type_tag
  /// or pointer_with_type_tag attributes.
  void CheckArgumentWithTypeTag(const ArgumentWithTypeTagAttr *Attr,
                                const Expr * const *ExprArgs);

  /// \brief Check if we are taking the address of a packed field
  /// as this may be a problem if the pointer value is dereferenced.
  void CheckAddressOfPackedMember(Expr *rhs);

  /// \brief The parser's current scope.
  ///
  /// The parser maintains this state here.
  Scope *CurScope;

  mutable IdentifierInfo *Ident_super;
  mutable IdentifierInfo *Ident___float128;

  /// Nullability type specifiers.
  IdentifierInfo *Ident__Nonnull = nullptr;
  IdentifierInfo *Ident__Nullable = nullptr;
  IdentifierInfo *Ident__Null_unspecified = nullptr;

  IdentifierInfo *Ident_NSError = nullptr;

protected:
  friend class Parser;
  friend class InitializationSequence;
  friend class ASTReader;
  friend class ASTDeclReader;
  friend class ASTWriter;

public:
  /// Retrieve the keyword associated
  IdentifierInfo *getNullabilityKeyword(NullabilityKind nullability);

  /// The struct behind the CFErrorRef pointer.
  RecordDecl *CFError = nullptr;
  bool isCFError(RecordDecl *D);

  /// Retrieve the identifier "NSError".
  IdentifierInfo *getNSErrorIdent();

  /// \brief Retrieve the parser's current scope.
  ///
  /// This routine must only be used when it is certain that semantic analysis
  /// and the parser are in precisely the same context, which is not the case
  /// when, e.g., we are performing any kind of template instantiation.
  /// Therefore, the only safe places to use this scope are in the parser
  /// itself and in routines directly invoked from the parser and *never* from
  /// template substitution or instantiation.
  Scope *getCurScope() const { return CurScope; }

  void incrementMSManglingNumber() const {
    return CurScope->incrementMSManglingNumber();
  }

  IdentifierInfo *getSuperIdentifier() const;
  IdentifierInfo *getFloat128Identifier() const;

  Decl *getObjCDeclContext() const;

  DeclContext *getCurLexicalContext() const {
    return OriginalLexicalContext ? OriginalLexicalContext : CurContext;
  }

  /// \brief The diagnostic we should emit for \c D, or \c AR_Available.
  ///
  /// \param D The declaration to check. Note that this may be altered to point
  /// to another declaration that \c D gets it's availability from. i.e., we
  /// walk the list of typedefs to find an availability attribute.
  ///
  /// \param Message If non-null, this will be populated with the message from
  /// the availability attribute that is selected.
  AvailabilityResult ShouldDiagnoseAvailabilityOfDecl(NamedDecl *&D,
                                                      std::string *Message);

  const DeclContext *getCurObjCLexicalContext() const {
    const DeclContext *DC = getCurLexicalContext();
    // A category implicitly has the attribute of the interface.
    if (const ObjCCategoryDecl *CatD = dyn_cast<ObjCCategoryDecl>(DC))
      DC = CatD->getClassInterface();
    return DC;
  }

  /// \brief To be used for checking whether the arguments being passed to
  /// function exceeds the number of parameters expected for it.
  static bool TooManyArguments(size_t NumParams, size_t NumArgs,
                               bool PartialOverloading = false) {
    // We check whether we're just after a comma in code-completion.
    if (NumArgs > 0 && PartialOverloading)
      return NumArgs + 1 > NumParams; // If so, we view as an extra argument.
    return NumArgs > NumParams;
  }

  // Emitting members of dllexported classes is delayed until the class
  // (including field initializers) is fully parsed.
  SmallVector<CXXRecordDecl*, 4> DelayedDllExportClasses;

private:
  /// \brief Helper class that collects misaligned member designations and
  /// their location info for delayed diagnostics.
  struct MisalignedMember {
    Expr *E;
    RecordDecl *RD;
    ValueDecl *MD;
    CharUnits Alignment;

    MisalignedMember() : E(), RD(), MD(), Alignment() {}
    MisalignedMember(Expr *E, RecordDecl *RD, ValueDecl *MD,
                     CharUnits Alignment)
        : E(E), RD(RD), MD(MD), Alignment(Alignment) {}
    explicit MisalignedMember(Expr *E)
        : MisalignedMember(E, nullptr, nullptr, CharUnits()) {}

    bool operator==(const MisalignedMember &m) { return this->E == m.E; }
  };
  /// \brief Small set of gathered accesses to potentially misaligned members
  /// due to the packed attribute.
  SmallVector<MisalignedMember, 4> MisalignedMembers;

  /// \brief Adds an expression to the set of gathered misaligned members.
  void AddPotentialMisalignedMembers(Expr *E, RecordDecl *RD, ValueDecl *MD,
                                     CharUnits Alignment);

public:
  /// \brief Diagnoses the current set of gathered accesses. This typically
  /// happens at full expression level. The set is cleared after emitting the
  /// diagnostics.
  void DiagnoseMisalignedMembers();

  /// \brief This function checks if the expression is in the sef of potentially
  /// misaligned members and it is converted to some pointer type T with lower
  /// or equal alignment requirements. If so it removes it. This is used when
  /// we do not want to diagnose such misaligned access (e.g. in conversions to
  /// void*).
  void DiscardMisalignedMemberAddress(const Type *T, Expr *E);

  /// \brief This function calls Action when it determines that E designates a
  /// misaligned member due to the packed attribute. This is used to emit
  /// local diagnostics like in reference binding.
  void RefersToMemberWithReducedAlignment(
      Expr *E,
      std::function<void(Expr *, RecordDecl *, ValueDecl *, CharUnits)> Action);
};

/// \brief RAII object that enters a new expression evaluation context.
class EnterExpressionEvaluationContext {
  Sema &Actions;
  bool Entered = true;

public:
  EnterExpressionEvaluationContext(Sema &Actions,
                                   Sema::ExpressionEvaluationContext NewContext,
                                   Decl *LambdaContextDecl = nullptr,
                                   bool IsDecltype = false,
                                   bool ShouldEnter = true)
      : Actions(Actions), Entered(ShouldEnter) {
    if (Entered)
      Actions.PushExpressionEvaluationContext(NewContext, LambdaContextDecl,
                                              IsDecltype);
  }
  EnterExpressionEvaluationContext(Sema &Actions,
                                   Sema::ExpressionEvaluationContext NewContext,
                                   Sema::ReuseLambdaContextDecl_t,
                                   bool IsDecltype = false)
    : Actions(Actions) {
    Actions.PushExpressionEvaluationContext(NewContext, 
                                            Sema::ReuseLambdaContextDecl,
                                            IsDecltype);
  }

  ~EnterExpressionEvaluationContext() {
    if (Entered)
      Actions.PopExpressionEvaluationContext();
  }
};

DeductionFailureInfo
MakeDeductionFailureInfo(ASTContext &Context, Sema::TemplateDeductionResult TDK,
                         sema::TemplateDeductionInfo &Info);

/// \brief Contains a late templated function.
/// Will be parsed at the end of the translation unit, used by Sema & Parser.
struct LateParsedTemplate {
  CachedTokens Toks;
  /// \brief The template function declaration to be late parsed.
  Decl *D;
};

} // end namespace clang

namespace llvm {
// Hash a FunctionDeclAndLoc by looking at both its FunctionDecl and its
// SourceLocation.
template <> struct DenseMapInfo<clang::Sema::FunctionDeclAndLoc> {
  using FunctionDeclAndLoc = clang::Sema::FunctionDeclAndLoc;
  using FDBaseInfo = DenseMapInfo<clang::CanonicalDeclPtr<clang::FunctionDecl>>;

  static FunctionDeclAndLoc getEmptyKey() {
    return {FDBaseInfo::getEmptyKey(), clang::SourceLocation()};
  }

  static FunctionDeclAndLoc getTombstoneKey() {
    return {FDBaseInfo::getTombstoneKey(), clang::SourceLocation()};
  }

  static unsigned getHashValue(const FunctionDeclAndLoc &FDL) {
    return hash_combine(FDBaseInfo::getHashValue(FDL.FD),
                        FDL.Loc.getRawEncoding());
  }

  static bool isEqual(const FunctionDeclAndLoc &LHS,
                      const FunctionDeclAndLoc &RHS) {
    return LHS.FD == RHS.FD && LHS.Loc == RHS.Loc;
  }
};
} // namespace llvm

#endif<|MERGE_RESOLUTION|>--- conflicted
+++ resolved
@@ -3151,24 +3151,19 @@
   /// method) or an Objective-C property attribute, rather than as an
   /// underscored type specifier.
   ///
-<<<<<<< HEAD
+  /// \param allowArrayTypes Whether to accept nullability specifiers on an
+  /// array type (e.g., because it will decay to a pointer).
+  ///
   /// \param overrideExisting Whether to override an existing, locally-specified
   /// nullability specifier rather than complaining about the conflict.
-=======
-  /// \param allowArrayTypes Whether to accept nullability specifiers on an
-  /// array type (e.g., because it will decay to a pointer).
->>>>>>> 16d52a2a
   ///
   /// \returns true if nullability cannot be applied, false otherwise.
   bool checkNullabilityTypeSpecifier(QualType &type, NullabilityKind nullability,
                                      SourceLocation nullabilityLoc,
                                      bool isContextSensitive,
-<<<<<<< HEAD
+                                     bool allowArrayTypes,
                                      bool implicit,
                                      bool overrideExisting = false);
-=======
-                                     bool allowArrayTypes);
->>>>>>> 16d52a2a
 
   /// \brief Stmt attributes - this routine is the top level dispatcher.
   StmtResult ProcessStmtAttributes(Stmt *Stmt, AttributeList *Attrs,
