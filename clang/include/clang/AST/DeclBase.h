//===-- DeclBase.h - Base Classes for representing declarations -*- C++ -*-===//
//
//                     The LLVM Compiler Infrastructure
//
// This file is distributed under the University of Illinois Open Source
// License. See LICENSE.TXT for details.
//
//===----------------------------------------------------------------------===//
//
//  This file defines the Decl and DeclContext interfaces.
//
//===----------------------------------------------------------------------===//

#ifndef LLVM_CLANG_AST_DECLBASE_H
#define LLVM_CLANG_AST_DECLBASE_H

#include "clang/AST/AttrIterator.h"
#include "clang/AST/DeclarationName.h"
#include "clang/Basic/Specifiers.h"
#include "clang/Basic/VersionTuple.h"
#include "llvm/ADT/PointerUnion.h"
#include "llvm/ADT/iterator.h"
#include "llvm/ADT/iterator_range.h"
#include "llvm/Support/Compiler.h"
#include "llvm/Support/PrettyStackTrace.h"

namespace clang {
class ASTMutationListener;
class BlockDecl;
class CXXRecordDecl;
class CompoundStmt;
class DeclContext;
class DeclarationName;
class DependentDiagnostic;
class EnumDecl;
class ExportDecl;
class ExternalSourceSymbolAttr;
class FunctionDecl;
class FunctionType;
enum Linkage : unsigned char;
class LinkageComputer;
class LinkageSpecDecl;
class Module;
class NamedDecl;
class NamespaceDecl;
class ObjCCategoryDecl;
class ObjCCategoryImplDecl;
class ObjCContainerDecl;
class ObjCImplDecl;
class ObjCImplementationDecl;
class ObjCInterfaceDecl;
class ObjCMethodDecl;
class ObjCProtocolDecl;
struct PrintingPolicy;
class RecordDecl;
class Stmt;
class StoredDeclsMap;
class TemplateDecl;
class TranslationUnitDecl;
class UsingDirectiveDecl;
}

namespace clang {

  /// \brief Captures the result of checking the availability of a
  /// declaration.
  enum AvailabilityResult {
    AR_Available = 0,
    AR_NotYetIntroduced,
    AR_Deprecated,
    AR_Unavailable
  };

/// Decl - This represents one declaration (or definition), e.g. a variable,
/// typedef, function, struct, etc.
///
/// Note: There are objects tacked on before the *beginning* of Decl
/// (and its subclasses) in its Decl::operator new(). Proper alignment
/// of all subclasses (not requiring more than the alignment of Decl) is
/// asserted in DeclBase.cpp.
class LLVM_ALIGNAS(/*alignof(uint64_t)*/ 8) Decl {
public:
  /// \brief Lists the kind of concrete classes of Decl.
  enum Kind {
#define DECL(DERIVED, BASE) DERIVED,
#define ABSTRACT_DECL(DECL)
#define DECL_RANGE(BASE, START, END) \
        first##BASE = START, last##BASE = END,
#define LAST_DECL_RANGE(BASE, START, END) \
        first##BASE = START, last##BASE = END
#include "clang/AST/DeclNodes.inc"
  };

  /// \brief A placeholder type used to construct an empty shell of a
  /// decl-derived type that will be filled in later (e.g., by some
  /// deserialization method).
  struct EmptyShell { };

  /// IdentifierNamespace - The different namespaces in which
  /// declarations may appear.  According to C99 6.2.3, there are
  /// four namespaces, labels, tags, members and ordinary
  /// identifiers.  C++ describes lookup completely differently:
  /// certain lookups merely "ignore" certain kinds of declarations,
  /// usually based on whether the declaration is of a type, etc.
  ///
  /// These are meant as bitmasks, so that searches in
  /// C++ can look into the "tag" namespace during ordinary lookup.
  ///
  /// Decl currently provides 15 bits of IDNS bits.
  enum IdentifierNamespace {
    /// Labels, declared with 'x:' and referenced with 'goto x'.
    IDNS_Label               = 0x0001,

    /// Tags, declared with 'struct foo;' and referenced with
    /// 'struct foo'.  All tags are also types.  This is what
    /// elaborated-type-specifiers look for in C.
    /// This also contains names that conflict with tags in the
    /// same scope but that are otherwise ordinary names (non-type
    /// template parameters and indirect field declarations).
    IDNS_Tag                 = 0x0002,

    /// Types, declared with 'struct foo', typedefs, etc.
    /// This is what elaborated-type-specifiers look for in C++,
    /// but note that it's ill-formed to find a non-tag.
    IDNS_Type                = 0x0004,

    /// Members, declared with object declarations within tag
    /// definitions.  In C, these can only be found by "qualified"
    /// lookup in member expressions.  In C++, they're found by
    /// normal lookup.
    IDNS_Member              = 0x0008,

    /// Namespaces, declared with 'namespace foo {}'.
    /// Lookup for nested-name-specifiers find these.
    IDNS_Namespace           = 0x0010,

    /// Ordinary names.  In C, everything that's not a label, tag,
    /// member, or function-local extern ends up here.
    IDNS_Ordinary            = 0x0020,

    /// Objective C \@protocol.
    IDNS_ObjCProtocol        = 0x0040,

    /// This declaration is a friend function.  A friend function
    /// declaration is always in this namespace but may also be in
    /// IDNS_Ordinary if it was previously declared.
    IDNS_OrdinaryFriend      = 0x0080,

    /// This declaration is a friend class.  A friend class
    /// declaration is always in this namespace but may also be in
    /// IDNS_Tag|IDNS_Type if it was previously declared.
    IDNS_TagFriend           = 0x0100,

    /// This declaration is a using declaration.  A using declaration
    /// *introduces* a number of other declarations into the current
    /// scope, and those declarations use the IDNS of their targets,
    /// but the actual using declarations go in this namespace.
    IDNS_Using               = 0x0200,

    /// This declaration is a C++ operator declared in a non-class
    /// context.  All such operators are also in IDNS_Ordinary.
    /// C++ lexical operator lookup looks for these.
    IDNS_NonMemberOperator   = 0x0400,

    /// This declaration is a function-local extern declaration of a
    /// variable or function. This may also be IDNS_Ordinary if it
    /// has been declared outside any function. These act mostly like
    /// invisible friend declarations, but are also visible to unqualified
    /// lookup within the scope of the declaring function.
    IDNS_LocalExtern         = 0x0800,

    /// This declaration is an OpenMP user defined reduction construction.
    IDNS_OMPReduction        = 0x1000
  };

  /// ObjCDeclQualifier - 'Qualifiers' written next to the return and
  /// parameter types in method declarations.  Other than remembering
  /// them and mangling them into the method's signature string, these
  /// are ignored by the compiler; they are consumed by certain
  /// remote-messaging frameworks.
  ///
  /// in, inout, and out are mutually exclusive and apply only to
  /// method parameters.  bycopy and byref are mutually exclusive and
  /// apply only to method parameters (?).  oneway applies only to
  /// results.  All of these expect their corresponding parameter to
  /// have a particular type.  None of this is currently enforced by
  /// clang.
  ///
  /// This should be kept in sync with ObjCDeclSpec::ObjCDeclQualifier.
  enum ObjCDeclQualifier {
    OBJC_TQ_None = 0x0,
    OBJC_TQ_In = 0x1,
    OBJC_TQ_Inout = 0x2,
    OBJC_TQ_Out = 0x4,
    OBJC_TQ_Bycopy = 0x8,
    OBJC_TQ_Byref = 0x10,
    OBJC_TQ_Oneway = 0x20,

    /// The nullability qualifier is set when the nullability of the
    /// result or parameter was expressed via a context-sensitive
    /// keyword.
    OBJC_TQ_CSNullability = 0x40
  };

  /// The kind of ownership a declaration has, for visibility purposes.
  /// This enumeration is designed such that higher values represent higher
  /// levels of name hiding.
  enum class ModuleOwnershipKind : unsigned {
    /// This declaration is not owned by a module.
    Unowned,
    /// This declaration has an owning module, but is globally visible
    /// (typically because its owning module is visible and we know that
    /// modules cannot later become hidden in this compilation).
    /// After serialization and deserialization, this will be converted
    /// to VisibleWhenImported.
    Visible,
    /// This declaration has an owning module, and is visible when that
    /// module is imported.
    VisibleWhenImported,
    /// This declaration has an owning module, but is only visible to
    /// lookups that occur within that module.
    ModulePrivate
  };

protected:
  /// \brief The next declaration within the same lexical
  /// DeclContext. These pointers form the linked list that is
  /// traversed via DeclContext's decls_begin()/decls_end().
  ///
  /// The extra two bits are used for the ModuleOwnershipKind.
  llvm::PointerIntPair<Decl *, 2, ModuleOwnershipKind> NextInContextAndBits;

private:
  friend class DeclContext;

  struct MultipleDC {
    DeclContext *SemanticDC;
    DeclContext *LexicalDC;
  };


  /// DeclCtx - Holds either a DeclContext* or a MultipleDC*.
  /// For declarations that don't contain C++ scope specifiers, it contains
  /// the DeclContext where the Decl was declared.
  /// For declarations with C++ scope specifiers, it contains a MultipleDC*
  /// with the context where it semantically belongs (SemanticDC) and the
  /// context where it was lexically declared (LexicalDC).
  /// e.g.:
  ///
  ///   namespace A {
  ///      void f(); // SemanticDC == LexicalDC == 'namespace A'
  ///   }
  ///   void A::f(); // SemanticDC == namespace 'A'
  ///                // LexicalDC == global namespace
  llvm::PointerUnion<DeclContext*, MultipleDC*> DeclCtx;

  inline bool isInSemaDC() const    { return DeclCtx.is<DeclContext*>(); }
  inline bool isOutOfSemaDC() const { return DeclCtx.is<MultipleDC*>(); }
  inline MultipleDC *getMultipleDC() const {
    return DeclCtx.get<MultipleDC*>();
  }
  inline DeclContext *getSemanticDC() const {
    return DeclCtx.get<DeclContext*>();
  }

  /// Loc - The location of this decl.
  SourceLocation Loc;

  /// DeclKind - This indicates which class this is.
  unsigned DeclKind : 7;

  /// InvalidDecl - This indicates a semantic error occurred.
  unsigned InvalidDecl :  1;

  /// HasAttrs - This indicates whether the decl has attributes or not.
  unsigned HasAttrs : 1;

  /// Implicit - Whether this declaration was implicitly generated by
  /// the implementation rather than explicitly written by the user.
  unsigned Implicit : 1;

  /// \brief Whether this declaration was "used", meaning that a definition is
  /// required.
  unsigned Used : 1;

  /// \brief Whether this declaration was "referenced".
  /// The difference with 'Used' is whether the reference appears in a
  /// evaluated context or not, e.g. functions used in uninstantiated templates
  /// are regarded as "referenced" but not "used".
  unsigned Referenced : 1;

  /// \brief Whether this declaration is a top-level declaration (function,
  /// global variable, etc.) that is lexically inside an objc container
  /// definition.
  unsigned TopLevelDeclInObjCContainer : 1;
  
  /// \brief Whether statistic collection is enabled.
  static bool StatisticsEnabled;

protected:
  /// Access - Used by C++ decls for the access specifier.
  // NOTE: VC++ treats enums as signed, avoid using the AccessSpecifier enum
  unsigned Access : 2;
  friend class CXXClassMemberWrapper;

  /// \brief Whether this declaration was loaded from an AST file.
  unsigned FromASTFile : 1;

  /// IdentifierNamespace - This specifies what IDNS_* namespace this lives in.
  unsigned IdentifierNamespace : 13;

  /// \brief If 0, we have not computed the linkage of this declaration.
  /// Otherwise, it is the linkage + 1.
  mutable unsigned CacheValidAndLinkage : 3;

  friend class ASTDeclWriter;
  friend class ASTDeclReader;
  friend class ASTReader;
  friend class LinkageComputer;

  template<typename decl_type> friend class Redeclarable;

  /// \brief Allocate memory for a deserialized declaration.
  ///
  /// This routine must be used to allocate memory for any declaration that is
  /// deserialized from a module file.
  ///
  /// \param Size The size of the allocated object.
  /// \param Ctx The context in which we will allocate memory.
  /// \param ID The global ID of the deserialized declaration.
  /// \param Extra The amount of extra space to allocate after the object.
  void *operator new(std::size_t Size, const ASTContext &Ctx, unsigned ID,
                     std::size_t Extra = 0);

  /// \brief Allocate memory for a non-deserialized declaration.
  void *operator new(std::size_t Size, const ASTContext &Ctx,
                     DeclContext *Parent, std::size_t Extra = 0);

private:
  bool AccessDeclContextSanity() const;

  /// Get the module ownership kind to use for a local lexical child of \p DC,
  /// which may be either a local or (rarely) an imported declaration.
  static ModuleOwnershipKind getModuleOwnershipKindForChildOf(DeclContext *DC) {
    if (DC) {
      auto *D = cast<Decl>(DC);
      auto MOK = D->getModuleOwnershipKind();
      if (MOK != ModuleOwnershipKind::Unowned &&
          (!D->isFromASTFile() || D->hasLocalOwningModuleStorage()))
        return MOK;
      // If D is not local and we have no local module storage, then we don't
      // need to track module ownership at all.
    }
    return ModuleOwnershipKind::Unowned;
  }

protected:
  Decl(Kind DK, DeclContext *DC, SourceLocation L)
      : NextInContextAndBits(nullptr, getModuleOwnershipKindForChildOf(DC)),
        DeclCtx(DC), Loc(L), DeclKind(DK), InvalidDecl(0), HasAttrs(false),
        Implicit(false), Used(false), Referenced(false),
        TopLevelDeclInObjCContainer(false), Access(AS_none), FromASTFile(0),
        IdentifierNamespace(getIdentifierNamespaceForKind(DK)),
        CacheValidAndLinkage(0) {
    if (StatisticsEnabled) add(DK);
  }

  Decl(Kind DK, EmptyShell Empty)
      : NextInContextAndBits(), DeclKind(DK), InvalidDecl(0), HasAttrs(false),
        Implicit(false), Used(false), Referenced(false),
        TopLevelDeclInObjCContainer(false), Access(AS_none), FromASTFile(0),
        IdentifierNamespace(getIdentifierNamespaceForKind(DK)),
        CacheValidAndLinkage(0) {
    if (StatisticsEnabled) add(DK);
  }

  virtual ~Decl();

  /// \brief Update a potentially out-of-date declaration.
  void updateOutOfDate(IdentifierInfo &II) const;

  Linkage getCachedLinkage() const {
    return Linkage(CacheValidAndLinkage - 1);
  }

  void setCachedLinkage(Linkage L) const {
    CacheValidAndLinkage = L + 1;
  }

  bool hasCachedLinkage() const {
    return CacheValidAndLinkage;
  }

public:

  /// \brief Source range that this declaration covers.
  virtual SourceRange getSourceRange() const LLVM_READONLY {
    return SourceRange(getLocation(), getLocation());
  }
  SourceLocation getLocStart() const LLVM_READONLY {
    return getSourceRange().getBegin();
  }
  SourceLocation getLocEnd() const LLVM_READONLY {
    return getSourceRange().getEnd();
  }

  SourceLocation getLocation() const { return Loc; }
  void setLocation(SourceLocation L) { Loc = L; }

  Kind getKind() const { return static_cast<Kind>(DeclKind); }
  const char *getDeclKindName() const;

  Decl *getNextDeclInContext() { return NextInContextAndBits.getPointer(); }
  const Decl *getNextDeclInContext() const {return NextInContextAndBits.getPointer();}

  DeclContext *getDeclContext() {
    if (isInSemaDC())
      return getSemanticDC();
    return getMultipleDC()->SemanticDC;
  }
  const DeclContext *getDeclContext() const {
    return const_cast<Decl*>(this)->getDeclContext();
  }

  /// Find the innermost non-closure ancestor of this declaration,
  /// walking up through blocks, lambdas, etc.  If that ancestor is
  /// not a code context (!isFunctionOrMethod()), returns null.
  ///
  /// A declaration may be its own non-closure context.
  Decl *getNonClosureContext();
  const Decl *getNonClosureContext() const {
    return const_cast<Decl*>(this)->getNonClosureContext();
  }

  TranslationUnitDecl *getTranslationUnitDecl();
  const TranslationUnitDecl *getTranslationUnitDecl() const {
    return const_cast<Decl*>(this)->getTranslationUnitDecl();
  }

  bool isInAnonymousNamespace() const;

  bool isInStdNamespace() const;

  ASTContext &getASTContext() const LLVM_READONLY;

  void setAccess(AccessSpecifier AS) {
    Access = AS;
    assert(AccessDeclContextSanity());
  }

  AccessSpecifier getAccess() const {
    assert(AccessDeclContextSanity());
    return AccessSpecifier(Access);
  }

  /// \brief Retrieve the access specifier for this declaration, even though
  /// it may not yet have been properly set.
  AccessSpecifier getAccessUnsafe() const {
    return AccessSpecifier(Access);
  }

  bool hasAttrs() const { return HasAttrs; }
  void setAttrs(const AttrVec& Attrs) {
    return setAttrsImpl(Attrs, getASTContext());
  }
  AttrVec &getAttrs() {
    return const_cast<AttrVec&>(const_cast<const Decl*>(this)->getAttrs());
  }
  const AttrVec &getAttrs() const;
  void dropAttrs();

  void addAttr(Attr *A) {
    if (hasAttrs())
      getAttrs().push_back(A);
    else
      setAttrs(AttrVec(1, A));
  }

  typedef AttrVec::const_iterator attr_iterator;
  typedef llvm::iterator_range<attr_iterator> attr_range;

  attr_range attrs() const {
    return attr_range(attr_begin(), attr_end());
  }

  attr_iterator attr_begin() const {
    return hasAttrs() ? getAttrs().begin() : nullptr;
  }
  attr_iterator attr_end() const {
    return hasAttrs() ? getAttrs().end() : nullptr;
  }

  template <typename T>
  void dropAttr() {
    if (!HasAttrs) return;

    AttrVec &Vec = getAttrs();
    Vec.erase(std::remove_if(Vec.begin(), Vec.end(), isa<T, Attr*>), Vec.end());

    if (Vec.empty())
      HasAttrs = false;
  }

  template <typename T>
  llvm::iterator_range<specific_attr_iterator<T>> specific_attrs() const {
    return llvm::make_range(specific_attr_begin<T>(), specific_attr_end<T>());
  }

  template <typename T>
  specific_attr_iterator<T> specific_attr_begin() const {
    return specific_attr_iterator<T>(attr_begin());
  }
  template <typename T>
  specific_attr_iterator<T> specific_attr_end() const {
    return specific_attr_iterator<T>(attr_end());
  }

  template<typename T> T *getAttr() const {
    return hasAttrs() ? getSpecificAttr<T>(getAttrs()) : nullptr;
  }
  template<typename T> bool hasAttr() const {
    return hasAttrs() && hasSpecificAttr<T>(getAttrs());
  }

  /// getMaxAlignment - return the maximum alignment specified by attributes
  /// on this decl, 0 if there are none.
  unsigned getMaxAlignment() const;

  /// setInvalidDecl - Indicates the Decl had a semantic error. This
  /// allows for graceful error recovery.
  void setInvalidDecl(bool Invalid = true);
  bool isInvalidDecl() const { return (bool) InvalidDecl; }

  /// isImplicit - Indicates whether the declaration was implicitly
  /// generated by the implementation. If false, this declaration
  /// was written explicitly in the source code.
  bool isImplicit() const { return Implicit; }
  void setImplicit(bool I = true) { Implicit = I; }

  /// \brief Whether *any* (re-)declaration of the entity was used, meaning that
  /// a definition is required.
  ///
  /// \param CheckUsedAttr When true, also consider the "used" attribute
  /// (in addition to the "used" bit set by \c setUsed()) when determining
  /// whether the function is used.
  bool isUsed(bool CheckUsedAttr = true) const;

  /// \brief Set whether the declaration is used, in the sense of odr-use.
  ///
  /// This should only be used immediately after creating a declaration.
  /// It intentionally doesn't notify any listeners.
  void setIsUsed() { getCanonicalDecl()->Used = true; }

  /// \brief Mark the declaration used, in the sense of odr-use.
  ///
  /// This notifies any mutation listeners in addition to setting a bit
  /// indicating the declaration is used.
  void markUsed(ASTContext &C);

  /// \brief Whether any declaration of this entity was referenced.
  bool isReferenced() const;

  /// \brief Whether this declaration was referenced. This should not be relied
  /// upon for anything other than debugging.
  bool isThisDeclarationReferenced() const { return Referenced; }

  void setReferenced(bool R = true) { Referenced = R; }

  /// \brief Whether this declaration is a top-level declaration (function,
  /// global variable, etc.) that is lexically inside an objc container
  /// definition.
  bool isTopLevelDeclInObjCContainer() const {
    return TopLevelDeclInObjCContainer;
  }

  void setTopLevelDeclInObjCContainer(bool V = true) {
    TopLevelDeclInObjCContainer = V;
  }

  /// \brief Looks on this and related declarations for an applicable
  /// external source symbol attribute.
  ExternalSourceSymbolAttr *getExternalSourceSymbolAttr() const;

  /// \brief Whether this declaration was marked as being private to the
  /// module in which it was defined.
  bool isModulePrivate() const {
    return getModuleOwnershipKind() == ModuleOwnershipKind::ModulePrivate;
  }

  /// \brief Whether this declaration is exported (by virtue of being lexically
  /// within an ExportDecl or by being a NamespaceDecl).
  bool isExported() const;

  /// Return true if this declaration has an attribute which acts as
  /// definition of the entity, such as 'alias' or 'ifunc'.
  bool hasDefiningAttr() const;

  /// Return this declaration's defining attribute if it has one.
  const Attr *getDefiningAttr() const;

protected:
  /// \brief Specify that this declaration was marked as being private
  /// to the module in which it was defined.
  void setModulePrivate() {
    // The module-private specifier has no effect on unowned declarations.
    // FIXME: We should track this in some way for source fidelity.
    if (getModuleOwnershipKind() == ModuleOwnershipKind::Unowned)
      return;
    setModuleOwnershipKind(ModuleOwnershipKind::ModulePrivate);
  }

  /// \brief Set the owning module ID.
  void setOwningModuleID(unsigned ID) {
    assert(isFromASTFile() && "Only works on a deserialized declaration");
    *((unsigned*)this - 2) = ID;
  }
  
public:
  
  /// \brief Determine the availability of the given declaration.
  ///
  /// This routine will determine the most restrictive availability of
  /// the given declaration (e.g., preferring 'unavailable' to
  /// 'deprecated').
  ///
  /// \param Message If non-NULL and the result is not \c
  /// AR_Available, will be set to a (possibly empty) message
  /// describing why the declaration has not been introduced, is
  /// deprecated, or is unavailable.
  ///
  /// \param EnclosingVersion The version to compare with. If empty, assume the
  /// deployment target version.
  AvailabilityResult
  getAvailability(std::string *Message = nullptr,
                  VersionTuple EnclosingVersion = VersionTuple()) const;

  /// \brief Retrieve the version of the target platform in which this
  /// declaration was introduced.
  ///
  /// \returns An empty version tuple if this declaration has no 'introduced'
  /// availability attributes, or the version tuple that's specified in the
  /// attribute otherwise.
  VersionTuple getVersionIntroduced() const;

  /// \brief Determine whether this declaration is marked 'deprecated'.
  ///
  /// \param Message If non-NULL and the declaration is deprecated,
  /// this will be set to the message describing why the declaration
  /// was deprecated (which may be empty).
  bool isDeprecated(std::string *Message = nullptr) const {
    return getAvailability(Message) == AR_Deprecated;
  }

  /// \brief Determine whether this declaration is marked 'unavailable'.
  ///
  /// \param Message If non-NULL and the declaration is unavailable,
  /// this will be set to the message describing why the declaration
  /// was made unavailable (which may be empty).
  bool isUnavailable(std::string *Message = nullptr) const {
    return getAvailability(Message) == AR_Unavailable;
  }

  /// \brief Determine whether this is a weak-imported symbol.
  ///
  /// Weak-imported symbols are typically marked with the
  /// 'weak_import' attribute, but may also be marked with an
  /// 'availability' attribute where we're targing a platform prior to
  /// the introduction of this feature.
  bool isWeakImported() const;

  /// \brief Determines whether this symbol can be weak-imported,
  /// e.g., whether it would be well-formed to add the weak_import
  /// attribute.
  ///
  /// \param IsDefinition Set to \c true to indicate that this
  /// declaration cannot be weak-imported because it has a definition.
  bool canBeWeakImported(bool &IsDefinition) const;

  /// \brief Determine whether this declaration came from an AST file (such as
  /// a precompiled header or module) rather than having been parsed.
  bool isFromASTFile() const { return FromASTFile; }

  /// \brief Retrieve the global declaration ID associated with this
  /// declaration, which specifies where this Decl was loaded from.
  unsigned getGlobalID() const {
    if (isFromASTFile())
      return *((const unsigned*)this - 1);
    return 0;
  }

  /// \brief Retrieve the global ID of the module that owns this particular
  /// declaration.
  unsigned getOwningModuleID() const {
    if (isFromASTFile())
      return *((const unsigned*)this - 2);
    return 0;
  }

private:
  Module *getOwningModuleSlow() const;
protected:
  bool hasLocalOwningModuleStorage() const;

public:
  /// \brief Get the imported owning module, if this decl is from an imported
  /// (non-local) module.
  Module *getImportedOwningModule() const {
    if (!isFromASTFile() || !hasOwningModule())
      return nullptr;

    return getOwningModuleSlow();
  }

  /// \brief Get the local owning module, if known. Returns nullptr if owner is
  /// not yet known or declaration is not from a module.
  Module *getLocalOwningModule() const {
    if (isFromASTFile() || !hasOwningModule())
      return nullptr;

    assert(hasLocalOwningModuleStorage() &&
           "owned local decl but no local module storage");
    return reinterpret_cast<Module *const *>(this)[-1];
  }
  void setLocalOwningModule(Module *M) {
    assert(!isFromASTFile() && hasOwningModule() &&
           hasLocalOwningModuleStorage() &&
           "should not have a cached owning module");
    reinterpret_cast<Module **>(this)[-1] = M;
  }

  /// Is this declaration owned by some module?
  bool hasOwningModule() const {
    return getModuleOwnershipKind() != ModuleOwnershipKind::Unowned;
  }

  /// Get the module that owns this declaration.
  Module *getOwningModule() const {
    return isFromASTFile() ? getImportedOwningModule() : getLocalOwningModule();
  }

  /// \brief Determine whether this declaration might be hidden from name
  /// lookup. Note that the declaration might be visible even if this returns
  /// \c false, if the owning module is visible within the query context.
  // FIXME: Rename this to make it clearer what it does.
  bool isHidden() const {
    return (int)getModuleOwnershipKind() > (int)ModuleOwnershipKind::Visible;
  }

  /// Set that this declaration is globally visible, even if it came from a
  /// module that is not visible.
  void setVisibleDespiteOwningModule() {
<<<<<<< HEAD
    if (hasOwningModule())
=======
    if (isHidden())
>>>>>>> 795eee96
      setModuleOwnershipKind(ModuleOwnershipKind::Visible);
  }

  /// \brief Get the kind of module ownership for this declaration.
  ModuleOwnershipKind getModuleOwnershipKind() const {
    return NextInContextAndBits.getInt();
  }

  /// \brief Set whether this declaration is hidden from name lookup.
  void setModuleOwnershipKind(ModuleOwnershipKind MOK) {
    assert(!(getModuleOwnershipKind() == ModuleOwnershipKind::Unowned &&
             MOK != ModuleOwnershipKind::Unowned && !isFromASTFile() &&
             !hasLocalOwningModuleStorage()) &&
           "no storage available for owning module for this declaration");
    NextInContextAndBits.setInt(MOK);
  }

  unsigned getIdentifierNamespace() const {
    return IdentifierNamespace;
  }
  bool isInIdentifierNamespace(unsigned NS) const {
    return getIdentifierNamespace() & NS;
  }
  static unsigned getIdentifierNamespaceForKind(Kind DK);

  bool hasTagIdentifierNamespace() const {
    return isTagIdentifierNamespace(getIdentifierNamespace());
  }
  static bool isTagIdentifierNamespace(unsigned NS) {
    // TagDecls have Tag and Type set and may also have TagFriend.
    return (NS & ~IDNS_TagFriend) == (IDNS_Tag | IDNS_Type);
  }

  /// getLexicalDeclContext - The declaration context where this Decl was
  /// lexically declared (LexicalDC). May be different from
  /// getDeclContext() (SemanticDC).
  /// e.g.:
  ///
  ///   namespace A {
  ///      void f(); // SemanticDC == LexicalDC == 'namespace A'
  ///   }
  ///   void A::f(); // SemanticDC == namespace 'A'
  ///                // LexicalDC == global namespace
  DeclContext *getLexicalDeclContext() {
    if (isInSemaDC())
      return getSemanticDC();
    return getMultipleDC()->LexicalDC;
  }
  const DeclContext *getLexicalDeclContext() const {
    return const_cast<Decl*>(this)->getLexicalDeclContext();
  }

  /// Determine whether this declaration is declared out of line (outside its
  /// semantic context).
  virtual bool isOutOfLine() const;

  /// setDeclContext - Set both the semantic and lexical DeclContext
  /// to DC.
  void setDeclContext(DeclContext *DC);

  void setLexicalDeclContext(DeclContext *DC);

  /// isDefinedOutsideFunctionOrMethod - This predicate returns true if this
  /// scoped decl is defined outside the current function or method.  This is
  /// roughly global variables and functions, but also handles enums (which
  /// could be defined inside or outside a function etc).
  bool isDefinedOutsideFunctionOrMethod() const {
    return getParentFunctionOrMethod() == nullptr;
  }

  /// \brief Returns true if this declaration lexically is inside a function.
  /// It recognizes non-defining declarations as well as members of local
  /// classes:
  /// \code
  ///     void foo() { void bar(); }
  ///     void foo2() { class ABC { void bar(); }; }
  /// \endcode
  bool isLexicallyWithinFunctionOrMethod() const;

  /// \brief If this decl is defined inside a function/method/block it returns
  /// the corresponding DeclContext, otherwise it returns null.
  const DeclContext *getParentFunctionOrMethod() const;
  DeclContext *getParentFunctionOrMethod() {
    return const_cast<DeclContext*>(
                    const_cast<const Decl*>(this)->getParentFunctionOrMethod());
  }

  /// \brief Retrieves the "canonical" declaration of the given declaration.
  virtual Decl *getCanonicalDecl() { return this; }
  const Decl *getCanonicalDecl() const {
    return const_cast<Decl*>(this)->getCanonicalDecl();
  }

  /// \brief Whether this particular Decl is a canonical one.
  bool isCanonicalDecl() const { return getCanonicalDecl() == this; }
  
protected:
  /// \brief Returns the next redeclaration or itself if this is the only decl.
  ///
  /// Decl subclasses that can be redeclared should override this method so that
  /// Decl::redecl_iterator can iterate over them.
  virtual Decl *getNextRedeclarationImpl() { return this; }

  /// \brief Implementation of getPreviousDecl(), to be overridden by any
  /// subclass that has a redeclaration chain.
  virtual Decl *getPreviousDeclImpl() { return nullptr; }

  /// \brief Implementation of getMostRecentDecl(), to be overridden by any
  /// subclass that has a redeclaration chain.
  virtual Decl *getMostRecentDeclImpl() { return this; }

public:
  /// \brief Iterates through all the redeclarations of the same decl.
  class redecl_iterator {
    /// Current - The current declaration.
    Decl *Current;
    Decl *Starter;

  public:
    typedef Decl *value_type;
    typedef const value_type &reference;
    typedef const value_type *pointer;
    typedef std::forward_iterator_tag iterator_category;
    typedef std::ptrdiff_t difference_type;

    redecl_iterator() : Current(nullptr) { }
    explicit redecl_iterator(Decl *C) : Current(C), Starter(C) { }

    reference operator*() const { return Current; }
    value_type operator->() const { return Current; }

    redecl_iterator& operator++() {
      assert(Current && "Advancing while iterator has reached end");
      // Get either previous decl or latest decl.
      Decl *Next = Current->getNextRedeclarationImpl();
      assert(Next && "Should return next redeclaration or itself, never null!");
      Current = (Next != Starter) ? Next : nullptr;
      return *this;
    }

    redecl_iterator operator++(int) {
      redecl_iterator tmp(*this);
      ++(*this);
      return tmp;
    }

    friend bool operator==(redecl_iterator x, redecl_iterator y) {
      return x.Current == y.Current;
    }
    friend bool operator!=(redecl_iterator x, redecl_iterator y) {
      return x.Current != y.Current;
    }
  };

  typedef llvm::iterator_range<redecl_iterator> redecl_range;

  /// \brief Returns an iterator range for all the redeclarations of the same
  /// decl. It will iterate at least once (when this decl is the only one).
  redecl_range redecls() const {
    return redecl_range(redecls_begin(), redecls_end());
  }

  redecl_iterator redecls_begin() const {
    return redecl_iterator(const_cast<Decl *>(this));
  }
  redecl_iterator redecls_end() const { return redecl_iterator(); }

  /// \brief Retrieve the previous declaration that declares the same entity
  /// as this declaration, or NULL if there is no previous declaration.
  Decl *getPreviousDecl() { return getPreviousDeclImpl(); }
  
  /// \brief Retrieve the most recent declaration that declares the same entity
  /// as this declaration, or NULL if there is no previous declaration.
  const Decl *getPreviousDecl() const { 
    return const_cast<Decl *>(this)->getPreviousDeclImpl();
  }

  /// \brief True if this is the first declaration in its redeclaration chain.
  bool isFirstDecl() const {
    return getPreviousDecl() == nullptr;
  }

  /// \brief Retrieve the most recent declaration that declares the same entity
  /// as this declaration (which may be this declaration).
  Decl *getMostRecentDecl() { return getMostRecentDeclImpl(); }

  /// \brief Retrieve the most recent declaration that declares the same entity
  /// as this declaration (which may be this declaration).
  const Decl *getMostRecentDecl() const { 
    return const_cast<Decl *>(this)->getMostRecentDeclImpl();
  }

  /// getBody - If this Decl represents a declaration for a body of code,
  ///  such as a function or method definition, this method returns the
  ///  top-level Stmt* of that body.  Otherwise this method returns null.
  virtual Stmt* getBody() const { return nullptr; }

  /// \brief Returns true if this \c Decl represents a declaration for a body of
  /// code, such as a function or method definition.
  /// Note that \c hasBody can also return true if any redeclaration of this
  /// \c Decl represents a declaration for a body of code.
  virtual bool hasBody() const { return getBody() != nullptr; }

  /// getBodyRBrace - Gets the right brace of the body, if a body exists.
  /// This works whether the body is a CompoundStmt or a CXXTryStmt.
  SourceLocation getBodyRBrace() const;

  // global temp stats (until we have a per-module visitor)
  static void add(Kind k);
  static void EnableStatistics();
  static void PrintStats();

  /// isTemplateParameter - Determines whether this declaration is a
  /// template parameter.
  bool isTemplateParameter() const;

  /// isTemplateParameter - Determines whether this declaration is a
  /// template parameter pack.
  bool isTemplateParameterPack() const;

  /// \brief Whether this declaration is a parameter pack.
  bool isParameterPack() const;

  /// \brief returns true if this declaration is a template
  bool isTemplateDecl() const;

  /// \brief Whether this declaration is a function or function template.
  bool isFunctionOrFunctionTemplate() const {
    return (DeclKind >= Decl::firstFunction &&
            DeclKind <= Decl::lastFunction) ||
           DeclKind == FunctionTemplate;
  }

  /// \brief If this is a declaration that describes some template, this
  /// method returns that template declaration.
  TemplateDecl *getDescribedTemplate() const;

  /// \brief Returns the function itself, or the templated function if this is a
  /// function template.
  FunctionDecl *getAsFunction() LLVM_READONLY;

  const FunctionDecl *getAsFunction() const {
    return const_cast<Decl *>(this)->getAsFunction();
  }

  /// \brief Changes the namespace of this declaration to reflect that it's
  /// a function-local extern declaration.
  ///
  /// These declarations appear in the lexical context of the extern
  /// declaration, but in the semantic context of the enclosing namespace
  /// scope.
  void setLocalExternDecl() {
    assert((IdentifierNamespace == IDNS_Ordinary ||
            IdentifierNamespace == IDNS_OrdinaryFriend) &&
           "namespace is not ordinary");

    Decl *Prev = getPreviousDecl();
    IdentifierNamespace &= ~IDNS_Ordinary;

    IdentifierNamespace |= IDNS_LocalExtern;
    if (Prev && Prev->getIdentifierNamespace() & IDNS_Ordinary)
      IdentifierNamespace |= IDNS_Ordinary;
  }

  /// \brief Determine whether this is a block-scope declaration with linkage.
  /// This will either be a local variable declaration declared 'extern', or a
  /// local function declaration.
  bool isLocalExternDecl() {
    return IdentifierNamespace & IDNS_LocalExtern;
  }

  /// \brief Changes the namespace of this declaration to reflect that it's
  /// the object of a friend declaration.
  ///
  /// These declarations appear in the lexical context of the friending
  /// class, but in the semantic context of the actual entity.  This property
  /// applies only to a specific decl object;  other redeclarations of the
  /// same entity may not (and probably don't) share this property.
  void setObjectOfFriendDecl(bool PerformFriendInjection = false) {
    unsigned OldNS = IdentifierNamespace;
    assert((OldNS & (IDNS_Tag | IDNS_Ordinary |
                     IDNS_TagFriend | IDNS_OrdinaryFriend |
                     IDNS_LocalExtern)) &&
           "namespace includes neither ordinary nor tag");
    assert(!(OldNS & ~(IDNS_Tag | IDNS_Ordinary | IDNS_Type |
                       IDNS_TagFriend | IDNS_OrdinaryFriend |
                       IDNS_LocalExtern)) &&
           "namespace includes other than ordinary or tag");

    Decl *Prev = getPreviousDecl();
    IdentifierNamespace &= ~(IDNS_Ordinary | IDNS_Tag | IDNS_Type);

    if (OldNS & (IDNS_Tag | IDNS_TagFriend)) {
      IdentifierNamespace |= IDNS_TagFriend;
      if (PerformFriendInjection ||
          (Prev && Prev->getIdentifierNamespace() & IDNS_Tag))
        IdentifierNamespace |= IDNS_Tag | IDNS_Type;
    }

    if (OldNS & (IDNS_Ordinary | IDNS_OrdinaryFriend | IDNS_LocalExtern)) {
      IdentifierNamespace |= IDNS_OrdinaryFriend;
      if (PerformFriendInjection ||
          (Prev && Prev->getIdentifierNamespace() & IDNS_Ordinary))
        IdentifierNamespace |= IDNS_Ordinary;
    }
  }

  enum FriendObjectKind {
    FOK_None,      ///< Not a friend object.
    FOK_Declared,  ///< A friend of a previously-declared entity.
    FOK_Undeclared ///< A friend of a previously-undeclared entity.
  };

  /// \brief Determines whether this declaration is the object of a
  /// friend declaration and, if so, what kind.
  ///
  /// There is currently no direct way to find the associated FriendDecl.
  FriendObjectKind getFriendObjectKind() const {
    unsigned mask =
        (IdentifierNamespace & (IDNS_TagFriend | IDNS_OrdinaryFriend));
    if (!mask) return FOK_None;
    return (IdentifierNamespace & (IDNS_Tag | IDNS_Ordinary) ? FOK_Declared
                                                             : FOK_Undeclared);
  }

  /// Specifies that this declaration is a C++ overloaded non-member.
  void setNonMemberOperator() {
    assert(getKind() == Function || getKind() == FunctionTemplate);
    assert((IdentifierNamespace & IDNS_Ordinary) &&
           "visible non-member operators should be in ordinary namespace");
    IdentifierNamespace |= IDNS_NonMemberOperator;
  }

  static bool classofKind(Kind K) { return true; }
  static DeclContext *castToDeclContext(const Decl *);
  static Decl *castFromDeclContext(const DeclContext *);

  void print(raw_ostream &Out, unsigned Indentation = 0,
             bool PrintInstantiation = false) const;
  void print(raw_ostream &Out, const PrintingPolicy &Policy,
             unsigned Indentation = 0, bool PrintInstantiation = false) const;
  static void printGroup(Decl** Begin, unsigned NumDecls,
                         raw_ostream &Out, const PrintingPolicy &Policy,
                         unsigned Indentation = 0);
  // Debuggers don't usually respect default arguments.
  void dump() const;
  // Same as dump(), but forces color printing.
  void dumpColor() const;
  void dump(raw_ostream &Out, bool Deserialize = false) const;

  /// \brief Looks through the Decl's underlying type to extract a FunctionType
  /// when possible. Will return null if the type underlying the Decl does not
  /// have a FunctionType.
  const FunctionType *getFunctionType(bool BlocksToo = true) const;

private:
  void setAttrsImpl(const AttrVec& Attrs, ASTContext &Ctx);
  void setDeclContextsImpl(DeclContext *SemaDC, DeclContext *LexicalDC,
                           ASTContext &Ctx);

protected:
  ASTMutationListener *getASTMutationListener() const;
};

/// \brief Determine whether two declarations declare the same entity.
inline bool declaresSameEntity(const Decl *D1, const Decl *D2) {
  if (!D1 || !D2)
    return false;
  
  if (D1 == D2)
    return true;
  
  return D1->getCanonicalDecl() == D2->getCanonicalDecl();
}
  
/// PrettyStackTraceDecl - If a crash occurs, indicate that it happened when
/// doing something to a specific decl.
class PrettyStackTraceDecl : public llvm::PrettyStackTraceEntry {
  const Decl *TheDecl;
  SourceLocation Loc;
  SourceManager &SM;
  const char *Message;
public:
  PrettyStackTraceDecl(const Decl *theDecl, SourceLocation L,
                       SourceManager &sm, const char *Msg)
  : TheDecl(theDecl), Loc(L), SM(sm), Message(Msg) {}

  void print(raw_ostream &OS) const override;
};

/// \brief The results of name lookup within a DeclContext. This is either a
/// single result (with no stable storage) or a collection of results (with
/// stable storage provided by the lookup table).
class DeclContextLookupResult {
  typedef ArrayRef<NamedDecl *> ResultTy;
  ResultTy Result;
  // If there is only one lookup result, it would be invalidated by
  // reallocations of the name table, so store it separately.
  NamedDecl *Single;

  static NamedDecl *const SingleElementDummyList;

public:
  DeclContextLookupResult() : Result(), Single() {}
  DeclContextLookupResult(ArrayRef<NamedDecl *> Result)
      : Result(Result), Single() {}
  DeclContextLookupResult(NamedDecl *Single)
      : Result(SingleElementDummyList), Single(Single) {}

  class iterator;
  typedef llvm::iterator_adaptor_base<iterator, ResultTy::iterator,
                                      std::random_access_iterator_tag,
                                      NamedDecl *const> IteratorBase;
  class iterator : public IteratorBase {
    value_type SingleElement;

  public:
    iterator() : IteratorBase(), SingleElement() {}
    explicit iterator(pointer Pos, value_type Single = nullptr)
        : IteratorBase(Pos), SingleElement(Single) {}

    reference operator*() const {
      return SingleElement ? SingleElement : IteratorBase::operator*();
    }
  };
  typedef iterator const_iterator;
  typedef iterator::pointer pointer;
  typedef iterator::reference reference;

  iterator begin() const { return iterator(Result.begin(), Single); }
  iterator end() const { return iterator(Result.end(), Single); }

  bool empty() const { return Result.empty(); }
  pointer data() const { return Single ? &Single : Result.data(); }
  size_t size() const { return Single ? 1 : Result.size(); }
  reference front() const { return Single ? Single : Result.front(); }
  reference back() const { return Single ? Single : Result.back(); }
  reference operator[](size_t N) const { return Single ? Single : Result[N]; }

  // FIXME: Remove this from the interface
  DeclContextLookupResult slice(size_t N) const {
    DeclContextLookupResult Sliced = Result.slice(N);
    Sliced.Single = Single;
    return Sliced;
  }
};

/// DeclContext - This is used only as base class of specific decl types that
/// can act as declaration contexts. These decls are (only the top classes
/// that directly derive from DeclContext are mentioned, not their subclasses):
///
///   TranslationUnitDecl
///   NamespaceDecl
///   FunctionDecl
///   TagDecl
///   ObjCMethodDecl
///   ObjCContainerDecl
///   LinkageSpecDecl
///   ExportDecl
///   BlockDecl
///   OMPDeclareReductionDecl
///
class DeclContext {
  /// DeclKind - This indicates which class this is.
  unsigned DeclKind : 8;

  /// \brief Whether this declaration context also has some external
  /// storage that contains additional declarations that are lexically
  /// part of this context.
  mutable bool ExternalLexicalStorage : 1;

  /// \brief Whether this declaration context also has some external
  /// storage that contains additional declarations that are visible
  /// in this context.
  mutable bool ExternalVisibleStorage : 1;

  /// \brief Whether this declaration context has had external visible
  /// storage added since the last lookup. In this case, \c LookupPtr's
  /// invariant may not hold and needs to be fixed before we perform
  /// another lookup.
  mutable bool NeedToReconcileExternalVisibleStorage : 1;

  /// \brief If \c true, this context may have local lexical declarations
  /// that are missing from the lookup table.
  mutable bool HasLazyLocalLexicalLookups : 1;

  /// \brief If \c true, the external source may have lexical declarations
  /// that are missing from the lookup table.
  mutable bool HasLazyExternalLexicalLookups : 1;

  /// \brief If \c true, lookups should only return identifier from
  /// DeclContext scope (for example TranslationUnit). Used in
  /// LookupQualifiedName()
  mutable bool UseQualifiedLookup : 1;

  /// \brief Pointer to the data structure used to lookup declarations
  /// within this context (or a DependentStoredDeclsMap if this is a
  /// dependent context). We maintain the invariant that, if the map
  /// contains an entry for a DeclarationName (and we haven't lazily
  /// omitted anything), then it contains all relevant entries for that
  /// name (modulo the hasExternalDecls() flag).
  mutable StoredDeclsMap *LookupPtr;

protected:
  /// FirstDecl - The first declaration stored within this declaration
  /// context.
  mutable Decl *FirstDecl;

  /// LastDecl - The last declaration stored within this declaration
  /// context. FIXME: We could probably cache this value somewhere
  /// outside of the DeclContext, to reduce the size of DeclContext by
  /// another pointer.
  mutable Decl *LastDecl;

  friend class ExternalASTSource;
  friend class ASTDeclReader;
  friend class ASTWriter;

  /// \brief Build up a chain of declarations.
  ///
  /// \returns the first/last pair of declarations.
  static std::pair<Decl *, Decl *>
  BuildDeclChain(ArrayRef<Decl*> Decls, bool FieldsAlreadyLoaded);

  DeclContext(Decl::Kind K)
      : DeclKind(K), ExternalLexicalStorage(false),
        ExternalVisibleStorage(false),
        NeedToReconcileExternalVisibleStorage(false),
        HasLazyLocalLexicalLookups(false), HasLazyExternalLexicalLookups(false),
        UseQualifiedLookup(false),
        LookupPtr(nullptr), FirstDecl(nullptr), LastDecl(nullptr) {}

public:
  ~DeclContext();

  Decl::Kind getDeclKind() const {
    return static_cast<Decl::Kind>(DeclKind);
  }
  const char *getDeclKindName() const;

  /// getParent - Returns the containing DeclContext.
  DeclContext *getParent() {
    return cast<Decl>(this)->getDeclContext();
  }
  const DeclContext *getParent() const {
    return const_cast<DeclContext*>(this)->getParent();
  }

  /// getLexicalParent - Returns the containing lexical DeclContext. May be
  /// different from getParent, e.g.:
  ///
  ///   namespace A {
  ///      struct S;
  ///   }
  ///   struct A::S {}; // getParent() == namespace 'A'
  ///                   // getLexicalParent() == translation unit
  ///
  DeclContext *getLexicalParent() {
    return cast<Decl>(this)->getLexicalDeclContext();
  }
  const DeclContext *getLexicalParent() const {
    return const_cast<DeclContext*>(this)->getLexicalParent();
  }

  DeclContext *getLookupParent();

  const DeclContext *getLookupParent() const {
    return const_cast<DeclContext*>(this)->getLookupParent();
  }

  ASTContext &getParentASTContext() const {
    return cast<Decl>(this)->getASTContext();
  }

  bool isClosure() const {
    return DeclKind == Decl::Block;
  }

  bool isObjCContainer() const {
    switch (DeclKind) {
        case Decl::ObjCCategory:
        case Decl::ObjCCategoryImpl:
        case Decl::ObjCImplementation:
        case Decl::ObjCInterface:
        case Decl::ObjCProtocol:
            return true;
    }
    return false;
  }

  bool isFunctionOrMethod() const {
    switch (DeclKind) {
    case Decl::Block:
    case Decl::Captured:
    case Decl::ObjCMethod:
      return true;
    default:
      return DeclKind >= Decl::firstFunction && DeclKind <= Decl::lastFunction;
    }
  }

  /// \brief Test whether the context supports looking up names.
  bool isLookupContext() const {
    return !isFunctionOrMethod() && DeclKind != Decl::LinkageSpec &&
           DeclKind != Decl::Export;
  }

  bool isFileContext() const {
    return DeclKind == Decl::TranslationUnit || DeclKind == Decl::Namespace;
  }

  bool isTranslationUnit() const {
    return DeclKind == Decl::TranslationUnit;
  }

  bool isRecord() const {
    return DeclKind >= Decl::firstRecord && DeclKind <= Decl::lastRecord;
  }

  bool isNamespace() const {
    return DeclKind == Decl::Namespace;
  }

  bool isStdNamespace() const;

  bool isInlineNamespace() const;

  /// \brief Determines whether this context is dependent on a
  /// template parameter.
  bool isDependentContext() const;

  /// isTransparentContext - Determines whether this context is a
  /// "transparent" context, meaning that the members declared in this
  /// context are semantically declared in the nearest enclosing
  /// non-transparent (opaque) context but are lexically declared in
  /// this context. For example, consider the enumerators of an
  /// enumeration type:
  /// @code
  /// enum E {
  ///   Val1
  /// };
  /// @endcode
  /// Here, E is a transparent context, so its enumerator (Val1) will
  /// appear (semantically) that it is in the same context of E.
  /// Examples of transparent contexts include: enumerations (except for
  /// C++0x scoped enums), and C++ linkage specifications.
  bool isTransparentContext() const;

  /// \brief Determines whether this context or some of its ancestors is a
  /// linkage specification context that specifies C linkage.
  bool isExternCContext() const;

  /// \brief Retrieve the nearest enclosing C linkage specification context.
  const LinkageSpecDecl *getExternCContext() const;

  /// \brief Determines whether this context or some of its ancestors is a
  /// linkage specification context that specifies C++ linkage.
  bool isExternCXXContext() const;

  /// \brief Determine whether this declaration context is equivalent
  /// to the declaration context DC.
  bool Equals(const DeclContext *DC) const {
    return DC && this->getPrimaryContext() == DC->getPrimaryContext();
  }

  /// \brief Determine whether this declaration context encloses the
  /// declaration context DC.
  bool Encloses(const DeclContext *DC) const;

  /// \brief Find the nearest non-closure ancestor of this context,
  /// i.e. the innermost semantic parent of this context which is not
  /// a closure.  A context may be its own non-closure ancestor.
  Decl *getNonClosureAncestor();
  const Decl *getNonClosureAncestor() const {
    return const_cast<DeclContext*>(this)->getNonClosureAncestor();
  }

  /// getPrimaryContext - There may be many different
  /// declarations of the same entity (including forward declarations
  /// of classes, multiple definitions of namespaces, etc.), each with
  /// a different set of declarations. This routine returns the
  /// "primary" DeclContext structure, which will contain the
  /// information needed to perform name lookup into this context.
  DeclContext *getPrimaryContext();
  const DeclContext *getPrimaryContext() const {
    return const_cast<DeclContext*>(this)->getPrimaryContext();
  }

  /// getRedeclContext - Retrieve the context in which an entity conflicts with
  /// other entities of the same name, or where it is a redeclaration if the
  /// two entities are compatible. This skips through transparent contexts.
  DeclContext *getRedeclContext();
  const DeclContext *getRedeclContext() const {
    return const_cast<DeclContext *>(this)->getRedeclContext();
  }

  /// \brief Retrieve the nearest enclosing namespace context.
  DeclContext *getEnclosingNamespaceContext();
  const DeclContext *getEnclosingNamespaceContext() const {
    return const_cast<DeclContext *>(this)->getEnclosingNamespaceContext();
  }

  /// \brief Retrieve the outermost lexically enclosing record context.
  RecordDecl *getOuterLexicalRecordContext();
  const RecordDecl *getOuterLexicalRecordContext() const {
    return const_cast<DeclContext *>(this)->getOuterLexicalRecordContext();
  }

  /// \brief Test if this context is part of the enclosing namespace set of
  /// the context NS, as defined in C++0x [namespace.def]p9. If either context
  /// isn't a namespace, this is equivalent to Equals().
  ///
  /// The enclosing namespace set of a namespace is the namespace and, if it is
  /// inline, its enclosing namespace, recursively.
  bool InEnclosingNamespaceSetOf(const DeclContext *NS) const;

  /// \brief Collects all of the declaration contexts that are semantically
  /// connected to this declaration context.
  ///
  /// For declaration contexts that have multiple semantically connected but
  /// syntactically distinct contexts, such as C++ namespaces, this routine 
  /// retrieves the complete set of such declaration contexts in source order.
  /// For example, given:
  ///
  /// \code
  /// namespace N {
  ///   int x;
  /// }
  /// namespace N {
  ///   int y;
  /// }
  /// \endcode
  ///
  /// The \c Contexts parameter will contain both definitions of N.
  ///
  /// \param Contexts Will be cleared and set to the set of declaration
  /// contexts that are semanticaly connected to this declaration context,
  /// in source order, including this context (which may be the only result,
  /// for non-namespace contexts).
  void collectAllContexts(SmallVectorImpl<DeclContext *> &Contexts);

  /// decl_iterator - Iterates through the declarations stored
  /// within this context.
  class decl_iterator {
    /// Current - The current declaration.
    Decl *Current;

  public:
    typedef Decl *value_type;
    typedef const value_type &reference;
    typedef const value_type *pointer;
    typedef std::forward_iterator_tag iterator_category;
    typedef std::ptrdiff_t            difference_type;

    decl_iterator() : Current(nullptr) { }
    explicit decl_iterator(Decl *C) : Current(C) { }

    reference operator*() const { return Current; }
    // This doesn't meet the iterator requirements, but it's convenient
    value_type operator->() const { return Current; }

    decl_iterator& operator++() {
      Current = Current->getNextDeclInContext();
      return *this;
    }

    decl_iterator operator++(int) {
      decl_iterator tmp(*this);
      ++(*this);
      return tmp;
    }

    friend bool operator==(decl_iterator x, decl_iterator y) {
      return x.Current == y.Current;
    }
    friend bool operator!=(decl_iterator x, decl_iterator y) {
      return x.Current != y.Current;
    }
  };

  typedef llvm::iterator_range<decl_iterator> decl_range;

  /// decls_begin/decls_end - Iterate over the declarations stored in
  /// this context.
  decl_range decls() const { return decl_range(decls_begin(), decls_end()); }
  decl_iterator decls_begin() const;
  decl_iterator decls_end() const { return decl_iterator(); }
  bool decls_empty() const;

  /// noload_decls_begin/end - Iterate over the declarations stored in this
  /// context that are currently loaded; don't attempt to retrieve anything
  /// from an external source.
  decl_range noload_decls() const {
    return decl_range(noload_decls_begin(), noload_decls_end());
  }
  decl_iterator noload_decls_begin() const { return decl_iterator(FirstDecl); }
  decl_iterator noload_decls_end() const { return decl_iterator(); }

  /// specific_decl_iterator - Iterates over a subrange of
  /// declarations stored in a DeclContext, providing only those that
  /// are of type SpecificDecl (or a class derived from it). This
  /// iterator is used, for example, to provide iteration over just
  /// the fields within a RecordDecl (with SpecificDecl = FieldDecl).
  template<typename SpecificDecl>
  class specific_decl_iterator {
    /// Current - The current, underlying declaration iterator, which
    /// will either be NULL or will point to a declaration of
    /// type SpecificDecl.
    DeclContext::decl_iterator Current;

    /// SkipToNextDecl - Advances the current position up to the next
    /// declaration of type SpecificDecl that also meets the criteria
    /// required by Acceptable.
    void SkipToNextDecl() {
      while (*Current && !isa<SpecificDecl>(*Current))
        ++Current;
    }

  public:
    typedef SpecificDecl *value_type;
    // TODO: Add reference and pointer typedefs (with some appropriate proxy
    // type) if we ever have a need for them.
    typedef void reference;
    typedef void pointer;
    typedef std::iterator_traits<DeclContext::decl_iterator>::difference_type
      difference_type;
    typedef std::forward_iterator_tag iterator_category;

    specific_decl_iterator() : Current() { }

    /// specific_decl_iterator - Construct a new iterator over a
    /// subset of the declarations the range [C,
    /// end-of-declarations). If A is non-NULL, it is a pointer to a
    /// member function of SpecificDecl that should return true for
    /// all of the SpecificDecl instances that will be in the subset
    /// of iterators. For example, if you want Objective-C instance
    /// methods, SpecificDecl will be ObjCMethodDecl and A will be
    /// &ObjCMethodDecl::isInstanceMethod.
    explicit specific_decl_iterator(DeclContext::decl_iterator C) : Current(C) {
      SkipToNextDecl();
    }

    value_type operator*() const { return cast<SpecificDecl>(*Current); }
    // This doesn't meet the iterator requirements, but it's convenient
    value_type operator->() const { return **this; }

    specific_decl_iterator& operator++() {
      ++Current;
      SkipToNextDecl();
      return *this;
    }

    specific_decl_iterator operator++(int) {
      specific_decl_iterator tmp(*this);
      ++(*this);
      return tmp;
    }

    friend bool operator==(const specific_decl_iterator& x,
                           const specific_decl_iterator& y) {
      return x.Current == y.Current;
    }

    friend bool operator!=(const specific_decl_iterator& x,
                           const specific_decl_iterator& y) {
      return x.Current != y.Current;
    }
  };

  /// \brief Iterates over a filtered subrange of declarations stored
  /// in a DeclContext.
  ///
  /// This iterator visits only those declarations that are of type
  /// SpecificDecl (or a class derived from it) and that meet some
  /// additional run-time criteria. This iterator is used, for
  /// example, to provide access to the instance methods within an
  /// Objective-C interface (with SpecificDecl = ObjCMethodDecl and
  /// Acceptable = ObjCMethodDecl::isInstanceMethod).
  template<typename SpecificDecl, bool (SpecificDecl::*Acceptable)() const>
  class filtered_decl_iterator {
    /// Current - The current, underlying declaration iterator, which
    /// will either be NULL or will point to a declaration of
    /// type SpecificDecl.
    DeclContext::decl_iterator Current;

    /// SkipToNextDecl - Advances the current position up to the next
    /// declaration of type SpecificDecl that also meets the criteria
    /// required by Acceptable.
    void SkipToNextDecl() {
      while (*Current &&
             (!isa<SpecificDecl>(*Current) ||
              (Acceptable && !(cast<SpecificDecl>(*Current)->*Acceptable)())))
        ++Current;
    }

  public:
    typedef SpecificDecl *value_type;
    // TODO: Add reference and pointer typedefs (with some appropriate proxy
    // type) if we ever have a need for them.
    typedef void reference;
    typedef void pointer;
    typedef std::iterator_traits<DeclContext::decl_iterator>::difference_type
      difference_type;
    typedef std::forward_iterator_tag iterator_category;

    filtered_decl_iterator() : Current() { }

    /// filtered_decl_iterator - Construct a new iterator over a
    /// subset of the declarations the range [C,
    /// end-of-declarations). If A is non-NULL, it is a pointer to a
    /// member function of SpecificDecl that should return true for
    /// all of the SpecificDecl instances that will be in the subset
    /// of iterators. For example, if you want Objective-C instance
    /// methods, SpecificDecl will be ObjCMethodDecl and A will be
    /// &ObjCMethodDecl::isInstanceMethod.
    explicit filtered_decl_iterator(DeclContext::decl_iterator C) : Current(C) {
      SkipToNextDecl();
    }

    value_type operator*() const { return cast<SpecificDecl>(*Current); }
    value_type operator->() const { return cast<SpecificDecl>(*Current); }

    filtered_decl_iterator& operator++() {
      ++Current;
      SkipToNextDecl();
      return *this;
    }

    filtered_decl_iterator operator++(int) {
      filtered_decl_iterator tmp(*this);
      ++(*this);
      return tmp;
    }

    friend bool operator==(const filtered_decl_iterator& x,
                           const filtered_decl_iterator& y) {
      return x.Current == y.Current;
    }

    friend bool operator!=(const filtered_decl_iterator& x,
                           const filtered_decl_iterator& y) {
      return x.Current != y.Current;
    }
  };

  /// @brief Add the declaration D into this context.
  ///
  /// This routine should be invoked when the declaration D has first
  /// been declared, to place D into the context where it was
  /// (lexically) defined. Every declaration must be added to one
  /// (and only one!) context, where it can be visited via
  /// [decls_begin(), decls_end()). Once a declaration has been added
  /// to its lexical context, the corresponding DeclContext owns the
  /// declaration.
  ///
  /// If D is also a NamedDecl, it will be made visible within its
  /// semantic context via makeDeclVisibleInContext.
  void addDecl(Decl *D);

  /// @brief Add the declaration D into this context, but suppress
  /// searches for external declarations with the same name.
  ///
  /// Although analogous in function to addDecl, this removes an
  /// important check.  This is only useful if the Decl is being
  /// added in response to an external search; in all other cases,
  /// addDecl() is the right function to use.
  /// See the ASTImporter for use cases.
  void addDeclInternal(Decl *D);

  /// @brief Add the declaration D to this context without modifying
  /// any lookup tables.
  ///
  /// This is useful for some operations in dependent contexts where
  /// the semantic context might not be dependent;  this basically
  /// only happens with friends.
  void addHiddenDecl(Decl *D);

  /// @brief Removes a declaration from this context.
  void removeDecl(Decl *D);
    
  /// @brief Checks whether a declaration is in this context.
  bool containsDecl(Decl *D) const;

  typedef DeclContextLookupResult lookup_result;
  typedef lookup_result::iterator lookup_iterator;

  /// lookup - Find the declarations (if any) with the given Name in
  /// this context. Returns a range of iterators that contains all of
  /// the declarations with this name, with object, function, member,
  /// and enumerator names preceding any tag name. Note that this
  /// routine will not look into parent contexts.
  lookup_result lookup(DeclarationName Name) const;

  /// \brief Find the declarations with the given name that are visible
  /// within this context; don't attempt to retrieve anything from an
  /// external source.
  lookup_result noload_lookup(DeclarationName Name);

  /// \brief A simplistic name lookup mechanism that performs name lookup
  /// into this declaration context without consulting the external source.
  ///
  /// This function should almost never be used, because it subverts the
  /// usual relationship between a DeclContext and the external source.
  /// See the ASTImporter for the (few, but important) use cases.
  ///
  /// FIXME: This is very inefficient; replace uses of it with uses of
  /// noload_lookup.
  void localUncachedLookup(DeclarationName Name,
                           SmallVectorImpl<NamedDecl *> &Results);

  /// @brief Makes a declaration visible within this context.
  ///
  /// This routine makes the declaration D visible to name lookup
  /// within this context and, if this is a transparent context,
  /// within its parent contexts up to the first enclosing
  /// non-transparent context. Making a declaration visible within a
  /// context does not transfer ownership of a declaration, and a
  /// declaration can be visible in many contexts that aren't its
  /// lexical context.
  ///
  /// If D is a redeclaration of an existing declaration that is
  /// visible from this context, as determined by
  /// NamedDecl::declarationReplaces, the previous declaration will be
  /// replaced with D.
  void makeDeclVisibleInContext(NamedDecl *D);

  /// all_lookups_iterator - An iterator that provides a view over the results
  /// of looking up every possible name.
  class all_lookups_iterator;

  typedef llvm::iterator_range<all_lookups_iterator> lookups_range;

  lookups_range lookups() const;
  lookups_range noload_lookups() const;

  /// \brief Iterators over all possible lookups within this context.
  all_lookups_iterator lookups_begin() const;
  all_lookups_iterator lookups_end() const;

  /// \brief Iterators over all possible lookups within this context that are
  /// currently loaded; don't attempt to retrieve anything from an external
  /// source.
  all_lookups_iterator noload_lookups_begin() const;
  all_lookups_iterator noload_lookups_end() const;

  struct udir_iterator;
  typedef llvm::iterator_adaptor_base<udir_iterator, lookup_iterator,
                                      std::random_access_iterator_tag,
                                      UsingDirectiveDecl *> udir_iterator_base;
  struct udir_iterator : udir_iterator_base {
    udir_iterator(lookup_iterator I) : udir_iterator_base(I) {}
    UsingDirectiveDecl *operator*() const;
  };

  typedef llvm::iterator_range<udir_iterator> udir_range;

  udir_range using_directives() const;

  // These are all defined in DependentDiagnostic.h.
  class ddiag_iterator;
  typedef llvm::iterator_range<DeclContext::ddiag_iterator> ddiag_range;

  inline ddiag_range ddiags() const;

  // Low-level accessors

  /// \brief Mark that there are external lexical declarations that we need
  /// to include in our lookup table (and that are not available as external
  /// visible lookups). These extra lookup results will be found by walking
  /// the lexical declarations of this context. This should be used only if
  /// setHasExternalLexicalStorage() has been called on any decl context for
  /// which this is the primary context.
  void setMustBuildLookupTable() {
    assert(this == getPrimaryContext() &&
           "should only be called on primary context");
    HasLazyExternalLexicalLookups = true;
  }

  /// \brief Retrieve the internal representation of the lookup structure.
  /// This may omit some names if we are lazily building the structure.
  StoredDeclsMap *getLookupPtr() const { return LookupPtr; }

  /// \brief Ensure the lookup structure is fully-built and return it.
  StoredDeclsMap *buildLookup();

  /// \brief Whether this DeclContext has external storage containing
  /// additional declarations that are lexically in this context.
  bool hasExternalLexicalStorage() const { return ExternalLexicalStorage; }

  /// \brief State whether this DeclContext has external storage for
  /// declarations lexically in this context.
  void setHasExternalLexicalStorage(bool ES = true) {
    ExternalLexicalStorage = ES;
  }

  /// \brief Whether this DeclContext has external storage containing
  /// additional declarations that are visible in this context.
  bool hasExternalVisibleStorage() const { return ExternalVisibleStorage; }

  /// \brief State whether this DeclContext has external storage for
  /// declarations visible in this context.
  void setHasExternalVisibleStorage(bool ES = true) {
    ExternalVisibleStorage = ES;
    if (ES && LookupPtr)
      NeedToReconcileExternalVisibleStorage = true;
  }

  /// \brief Determine whether the given declaration is stored in the list of
  /// declarations lexically within this context.
  bool isDeclInLexicalTraversal(const Decl *D) const {
    return D && (D->NextInContextAndBits.getPointer() || D == FirstDecl || 
                 D == LastDecl);
  }

  bool setUseQualifiedLookup(bool use = true) {
    bool old_value = UseQualifiedLookup;
    UseQualifiedLookup = use;
    return old_value;
  }

  bool shouldUseQualifiedLookup() const {
    return UseQualifiedLookup;
  }

  static bool classof(const Decl *D);
  static bool classof(const DeclContext *D) { return true; }

  void dumpDeclContext() const;
  void dumpLookups() const;
  void dumpLookups(llvm::raw_ostream &OS, bool DumpDecls = false,
                   bool Deserialize = false) const;

private:
  void reconcileExternalVisibleStorage() const;
  bool LoadLexicalDeclsFromExternalStorage() const;

  /// @brief Makes a declaration visible within this context, but
  /// suppresses searches for external declarations with the same
  /// name.
  ///
  /// Analogous to makeDeclVisibleInContext, but for the exclusive
  /// use of addDeclInternal().
  void makeDeclVisibleInContextInternal(NamedDecl *D);

  friend class DependentDiagnostic;
  StoredDeclsMap *CreateStoredDeclsMap(ASTContext &C) const;

  void buildLookupImpl(DeclContext *DCtx, bool Internal);
  void makeDeclVisibleInContextWithFlags(NamedDecl *D, bool Internal,
                                         bool Rediscoverable);
  void makeDeclVisibleInContextImpl(NamedDecl *D, bool Internal);
};

inline bool Decl::isTemplateParameter() const {
  return getKind() == TemplateTypeParm || getKind() == NonTypeTemplateParm ||
         getKind() == TemplateTemplateParm;
}

// Specialization selected when ToTy is not a known subclass of DeclContext.
template <class ToTy,
          bool IsKnownSubtype = ::std::is_base_of<DeclContext, ToTy>::value>
struct cast_convert_decl_context {
  static const ToTy *doit(const DeclContext *Val) {
    return static_cast<const ToTy*>(Decl::castFromDeclContext(Val));
  }

  static ToTy *doit(DeclContext *Val) {
    return static_cast<ToTy*>(Decl::castFromDeclContext(Val));
  }
};

// Specialization selected when ToTy is a known subclass of DeclContext.
template <class ToTy>
struct cast_convert_decl_context<ToTy, true> {
  static const ToTy *doit(const DeclContext *Val) {
    return static_cast<const ToTy*>(Val);
  }

  static ToTy *doit(DeclContext *Val) {
    return static_cast<ToTy*>(Val);
  }
};


} // end clang.

namespace llvm {

/// isa<T>(DeclContext*)
template <typename To>
struct isa_impl<To, ::clang::DeclContext> {
  static bool doit(const ::clang::DeclContext &Val) {
    return To::classofKind(Val.getDeclKind());
  }
};

/// cast<T>(DeclContext*)
template<class ToTy>
struct cast_convert_val<ToTy,
                        const ::clang::DeclContext,const ::clang::DeclContext> {
  static const ToTy &doit(const ::clang::DeclContext &Val) {
    return *::clang::cast_convert_decl_context<ToTy>::doit(&Val);
  }
};
template<class ToTy>
struct cast_convert_val<ToTy, ::clang::DeclContext, ::clang::DeclContext> {
  static ToTy &doit(::clang::DeclContext &Val) {
    return *::clang::cast_convert_decl_context<ToTy>::doit(&Val);
  }
};
template<class ToTy>
struct cast_convert_val<ToTy,
                     const ::clang::DeclContext*, const ::clang::DeclContext*> {
  static const ToTy *doit(const ::clang::DeclContext *Val) {
    return ::clang::cast_convert_decl_context<ToTy>::doit(Val);
  }
};
template<class ToTy>
struct cast_convert_val<ToTy, ::clang::DeclContext*, ::clang::DeclContext*> {
  static ToTy *doit(::clang::DeclContext *Val) {
    return ::clang::cast_convert_decl_context<ToTy>::doit(Val);
  }
};

/// Implement cast_convert_val for Decl -> DeclContext conversions.
template<class FromTy>
struct cast_convert_val< ::clang::DeclContext, FromTy, FromTy> {
  static ::clang::DeclContext &doit(const FromTy &Val) {
    return *FromTy::castToDeclContext(&Val);
  }
};

template<class FromTy>
struct cast_convert_val< ::clang::DeclContext, FromTy*, FromTy*> {
  static ::clang::DeclContext *doit(const FromTy *Val) {
    return FromTy::castToDeclContext(Val);
  }
};

template<class FromTy>
struct cast_convert_val< const ::clang::DeclContext, FromTy, FromTy> {
  static const ::clang::DeclContext &doit(const FromTy &Val) {
    return *FromTy::castToDeclContext(&Val);
  }
};

template<class FromTy>
struct cast_convert_val< const ::clang::DeclContext, FromTy*, FromTy*> {
  static const ::clang::DeclContext *doit(const FromTy *Val) {
    return FromTy::castToDeclContext(Val);
  }
};

} // end namespace llvm

#endif<|MERGE_RESOLUTION|>--- conflicted
+++ resolved
@@ -749,11 +749,7 @@
   /// Set that this declaration is globally visible, even if it came from a
   /// module that is not visible.
   void setVisibleDespiteOwningModule() {
-<<<<<<< HEAD
-    if (hasOwningModule())
-=======
     if (isHidden())
->>>>>>> 795eee96
       setModuleOwnershipKind(ModuleOwnershipKind::Visible);
   }
 
