--- conflicted
+++ resolved
@@ -604,20 +604,12 @@
   /// AR_Available, will be set to a (possibly empty) message
   /// describing why the declaration has not been introduced, is
   /// deprecated, or is unavailable.
-<<<<<<< HEAD
-  /// \param Version The version of the target OS to determine availability for.
-  /// If \c None, uses the version specified in the ASTContext's target info.
-  AvailabilityResult
-  getAvailability(std::string *Message = nullptr,
-                  Optional<VersionTuple> Version = None) const;
-=======
   ///
   /// \param EnclosingVersion The version to compare with. If empty, assume the
   /// deployment target version.
   AvailabilityResult
   getAvailability(std::string *Message = nullptr,
                   VersionTuple EnclosingVersion = VersionTuple()) const;
->>>>>>> 3f9e9128
 
   /// \brief Determine whether this declaration is marked 'deprecated'.
   ///
