//==--- DiagnosticSemaKinds.td - libsema diagnostics ----------------------===//
//
//                     The LLVM Compiler Infrastructure
//
// This file is distributed under the University of Illinois Open Source
// License. See LICENSE.TXT for details.
//
//===----------------------------------------------------------------------===//

//===----------------------------------------------------------------------===//
// Semantic Analysis
//===----------------------------------------------------------------------===//

let Component = "Sema" in {
let CategoryName = "Semantic Issue" in {

def note_previous_decl : Note<"%0 declared here">;
def note_entity_declared_at : Note<"%0 declared here">;
def note_callee_decl : Note<"%0 declared here">;
def note_defined_here : Note<"%0 defined here">;

// For loop analysis
def warn_variables_not_in_loop_body : Warning<
  "variable%select{s| %1|s %1 and %2|s %1, %2, and %3|s %1, %2, %3, and %4}0 "
  "used in loop condition not modified in loop body">,
  InGroup<ForLoopAnalysis>, DefaultIgnore;
def warn_redundant_loop_iteration : Warning<
  "variable %0 is %select{decremented|incremented}1 both in the loop header "
  "and in the loop body">,
  InGroup<ForLoopAnalysis>, DefaultIgnore;
def note_loop_iteration_here : Note<"%select{decremented|incremented}0 here">;

def warn_duplicate_enum_values : Warning<
  "element %0 has been implicitly assigned %1 which another element has "
  "been assigned">, InGroup<DiagGroup<"duplicate-enum">>, DefaultIgnore;
def note_duplicate_element : Note<"element %0 also has value %1">;

// Absolute value functions
def warn_unsigned_abs : Warning<
  "taking the absolute value of unsigned type %0 has no effect">,
  InGroup<AbsoluteValue>;
def note_remove_abs : Note<
  "remove the call to '%0' since unsigned values cannot be negative">;
def warn_abs_too_small : Warning<
  "absolute value function %0 given an argument of type %1 but has parameter "
  "of type %2 which may cause truncation of value">, InGroup<AbsoluteValue>;
def warn_wrong_absolute_value_type : Warning<
  "using %select{integer|floating point|complex}1 absolute value function %0 "
  "when argument is of %select{integer|floating point|complex}2 type">,
  InGroup<AbsoluteValue>;
def note_replace_abs_function : Note<"use function '%0' instead">;
def warn_pointer_abs : Warning<
  "taking the absolute value of %select{pointer|function|array}0 type %1 is suspicious">,
  InGroup<AbsoluteValue>;

def warn_max_unsigned_zero : Warning<
  "taking the max of "
  "%select{a value and unsigned zero|unsigned zero and a value}0 "
  "is always equal to the other value">,
  InGroup<MaxUnsignedZero>;
def note_remove_max_call : Note<
  "remove call to max function and unsigned zero argument">;

def warn_infinite_recursive_function : Warning<
  "all paths through this function will call itself">,
  InGroup<InfiniteRecursion>, DefaultIgnore;

def warn_comma_operator : Warning<"possible misuse of comma operator here">,
  InGroup<DiagGroup<"comma">>, DefaultIgnore;
def note_cast_to_void : Note<"cast expression to void to silence warning">;

// Constant expressions
def err_expr_not_ice : Error<
  "expression is not an %select{integer|integral}0 constant expression">;
def ext_expr_not_ice : Extension<
  "expression is not an %select{integer|integral}0 constant expression; "
  "folding it to a constant is a GNU extension">, InGroup<GNUFoldingConstant>;
def err_typecheck_converted_constant_expression : Error<
  "value of type %0 is not implicitly convertible to %1">;
def err_typecheck_converted_constant_expression_disallowed : Error<
  "conversion from %0 to %1 is not allowed in a converted constant expression">;
def err_typecheck_converted_constant_expression_indirect : Error<
  "conversion from %0 to %1 in converted constant expression would "
  "bind reference to a temporary">;
def err_expr_not_cce : Error<
  "%select{case value|enumerator value|non-type template argument|"
  "array size|constexpr if condition}0 "
  "is not a constant expression">;
def ext_cce_narrowing : ExtWarn<
  "%select{case value|enumerator value|non-type template argument|"
  "array size|constexpr if condition}0 "
  "%select{cannot be narrowed from type %2 to %3|"
  "evaluates to %2, which cannot be narrowed to type %3}1">,
  InGroup<CXX11Narrowing>, DefaultError, SFINAEFailure;
def err_ice_not_integral : Error<
  "integral constant expression must have integral or unscoped enumeration "
  "type, not %0">;
def err_ice_incomplete_type : Error<
  "integral constant expression has incomplete class type %0">;
def err_ice_explicit_conversion : Error<
  "integral constant expression requires explicit conversion from %0 to %1">;
def note_ice_conversion_here : Note<
  "conversion to %select{integral|enumeration}0 type %1 declared here">;
def err_ice_ambiguous_conversion : Error<
  "ambiguous conversion from type %0 to an integral or unscoped "
  "enumeration type">;
def err_ice_too_large : Error<
  "integer constant expression evaluates to value %0 that cannot be "
  "represented in a %1-bit %select{signed|unsigned}2 integer type">;
def err_expr_not_string_literal : Error<"expression is not a string literal">;

// Semantic analysis of constant literals.
def ext_predef_outside_function : Warning<
  "predefined identifier is only valid inside function">,
  InGroup<DiagGroup<"predefined-identifier-outside-function">>;
def warn_float_overflow : Warning<
  "magnitude of floating-point constant too large for type %0; maximum is %1">,
   InGroup<LiteralRange>;
def warn_float_underflow : Warning<
  "magnitude of floating-point constant too small for type %0; minimum is %1">,
  InGroup<LiteralRange>;
def warn_double_const_requires_fp64 : Warning<
  "double precision constant requires cl_khr_fp64, casting to single precision">;
def err_half_const_requires_fp16 : Error<
  "half precision constant requires cl_khr_fp16">;

// C99 variable-length arrays
def ext_vla : Extension<"variable length arrays are a C99 feature">,
  InGroup<VLAExtension>;
def warn_vla_used : Warning<"variable length array used">,
  InGroup<VLA>, DefaultIgnore;
def err_vla_in_sfinae : Error<
  "variable length array cannot be formed during template argument deduction">;
def err_array_star_in_function_definition : Error<
  "variable length array must be bound in function definition">;
def err_vla_decl_in_file_scope : Error<
  "variable length array declaration not allowed at file scope">;
def err_vla_decl_has_static_storage : Error<
  "variable length array declaration cannot have 'static' storage duration">;
def err_vla_decl_has_extern_linkage : Error<
  "variable length array declaration cannot have 'extern' linkage">;
def ext_vla_folded_to_constant : Extension<
  "variable length array folded to constant array as an extension">, InGroup<GNUFoldingConstant>;

// C99 variably modified types
def err_variably_modified_template_arg : Error<
  "variably modified type %0 cannot be used as a template argument">;
def err_variably_modified_nontype_template_param : Error<
  "non-type template parameter of variably modified type %0">;
def err_variably_modified_new_type : Error<
  "'new' cannot allocate object of variably modified type %0">;

// C99 Designated Initializers
def ext_designated_init : Extension<
  "designated initializers are a C99 feature">, InGroup<C99>;
def err_array_designator_negative : Error<
  "array designator value '%0' is negative">;
def err_array_designator_empty_range : Error<
  "array designator range [%0, %1] is empty">;
def err_array_designator_non_array : Error<
  "array designator cannot initialize non-array type %0">;
def err_array_designator_too_large : Error<
  "array designator index (%0) exceeds array bounds (%1)">;
def err_field_designator_non_aggr : Error<
  "field designator cannot initialize a "
  "%select{non-struct, non-union|non-class}0 type %1">;
def err_field_designator_unknown : Error<
  "field designator %0 does not refer to any field in type %1">;
def err_field_designator_nonfield : Error<
  "field designator %0 does not refer to a non-static data member">;
def note_field_designator_found : Note<"field designator refers here">;
def err_designator_for_scalar_init : Error<
  "designator in initializer for scalar type %0">;
def warn_subobject_initializer_overrides : Warning<
  "subobject initialization overrides initialization of other fields "
  "within its enclosing subobject">, InGroup<InitializerOverrides>;
def warn_initializer_overrides : Warning<
  "initializer overrides prior initialization of this subobject">,
  InGroup<InitializerOverrides>;
def note_previous_initializer : Note<
  "previous initialization %select{|with side effects }0is here"
  "%select{| (side effects may not occur at run time)}0">;
def err_designator_into_flexible_array_member : Error<
  "designator into flexible array member subobject">;
def note_flexible_array_member : Note<
  "initialized flexible array member %0 is here">;
def ext_flexible_array_init : Extension<
  "flexible array initialization is a GNU extension">, InGroup<GNUFlexibleArrayInitializer>;

// Declarations.
def ext_duplicate_declspec : ExtWarn<"duplicate '%0' declaration specifier">,
  InGroup<DuplicateDeclSpecifier>;
def warn_duplicate_declspec : Warning<"duplicate '%0' declaration specifier">,
  InGroup<DuplicateDeclSpecifier>;
def ext_plain_complex : ExtWarn<
  "plain '_Complex' requires a type specifier; assuming '_Complex double'">;
def ext_integer_complex : Extension<
  "complex integer types are a GNU extension">, InGroup<GNUComplexInteger>;

def err_invalid_sign_spec : Error<"'%0' cannot be signed or unsigned">;
def err_invalid_width_spec : Error<
  "'%select{|short|long|long long}0 %1' is invalid">;
def err_invalid_complex_spec : Error<"'_Complex %0' is invalid">;
def err_friend_decl_spec : Error<"'%0' is invalid in friend declarations">;

def ext_auto_type_specifier : ExtWarn<
  "'auto' type specifier is a C++11 extension">, InGroup<CXX11>;
def warn_auto_storage_class : Warning<
  "'auto' storage class specifier is redundant and incompatible with C++11">,
  InGroup<CXX11Compat>, DefaultIgnore;

def warn_deprecated_register : Warning<
  "'register' storage class specifier is deprecated "
  "and incompatible with C++1z">, InGroup<DeprecatedRegister>;
def ext_register_storage_class : ExtWarn<
  "ISO C++1z does not allow 'register' storage class specifier">,
  DefaultError, InGroup<Register>;

def err_invalid_decl_spec_combination : Error<
  "cannot combine with previous '%0' declaration specifier">;
def err_invalid_vector_decl_spec_combination : Error<
  "cannot combine with previous '%0' declaration specifier. "
  "'__vector' must be first">;
def err_invalid_pixel_decl_spec_combination : Error<
  "'__pixel' must be preceded by '__vector'.  "
  "'%0' declaration specifier not allowed here">;
def err_invalid_vector_bool_decl_spec : Error<
  "cannot use '%0' with '__vector bool'">;
def err_invalid_vector_long_decl_spec : Error<
  "cannot use 'long' with '__vector'">;
def err_invalid_vector_float_decl_spec : Error<
  "cannot use 'float' with '__vector'">;
def err_invalid_vector_double_decl_spec : Error <
  "use of 'double' with '__vector' requires VSX support to be enabled "
  "(available on POWER7 or later)">;
def err_invalid_vector_long_long_decl_spec : Error <
  "use of 'long long' with '__vector bool' requires VSX support (available on "
  "POWER7 or later) or extended Altivec support (available on POWER8 or later) " 
  "to be enabled">;
def err_invalid_vector_long_double_decl_spec : Error<
  "cannot use 'long double' with '__vector'">;
def warn_vector_long_decl_spec_combination : Warning<
  "Use of 'long' with '__vector' is deprecated">, InGroup<Deprecated>;

def err_use_of_tag_name_without_tag : Error<
  "must use '%1' tag to refer to type %0%select{| in this scope}2">;

def err_redeclaration_different_type : Error<
  "redeclaration of %0 with a different type%diff{: $ vs $|}1,2">;
def err_bad_variable_name : Error<
  "%0 cannot be the name of a variable or data member">;
def err_bad_parameter_name : Error<
  "%0 cannot be the name of a parameter">;
def err_parameter_name_omitted : Error<"parameter name omitted">;
def err_anyx86_interrupt_attribute : Error<
  "%select{x86|x86-64}0 'interrupt' attribute only applies to functions that "
  "have %select{a 'void' return type|"
  "only a pointer parameter optionally followed by an integer parameter|"
  "a pointer as the first parameter|a %2 type as the second parameter}1">;
def err_anyx86_interrupt_called : Error<
  "interrupt service routine cannot be called directly">;
def warn_mips_interrupt_attribute : Warning<
   "MIPS 'interrupt' attribute only applies to functions that have "
   "%select{no parameters|a 'void' return type}0">,
   InGroup<IgnoredAttributes>;
def warn_unused_parameter : Warning<"unused parameter %0">,
  InGroup<UnusedParameter>, DefaultIgnore;
def warn_unused_variable : Warning<"unused variable %0">,
  InGroup<UnusedVariable>, DefaultIgnore;
def warn_unused_local_typedef : Warning<
  "unused %select{typedef|type alias}0 %1">,
  InGroup<UnusedLocalTypedef>, DefaultIgnore;
def warn_unused_property_backing_ivar : 
  Warning<"ivar %0 which backs the property is not "
  "referenced in this property's accessor">,
  InGroup<UnusedPropertyIvar>, DefaultIgnore;
def warn_unused_const_variable : Warning<"unused variable %0">,
  InGroup<UnusedConstVariable>, DefaultIgnore;
def warn_unused_exception_param : Warning<"unused exception parameter %0">,
  InGroup<UnusedExceptionParameter>, DefaultIgnore;
def warn_decl_in_param_list : Warning<
  "declaration of %0 will not be visible outside of this function">,
  InGroup<Visibility>;
def warn_redefinition_in_param_list : Warning<
  "redefinition of %0 will not be visible outside of this function">,
  InGroup<Visibility>;
def warn_empty_parens_are_function_decl : Warning<
  "empty parentheses interpreted as a function declaration">,
  InGroup<VexingParse>;
def warn_parens_disambiguated_as_function_declaration : Warning<
  "parentheses were disambiguated as a function declaration">,
  InGroup<VexingParse>;
def note_additional_parens_for_variable_declaration : Note<
  "add a pair of parentheses to declare a variable">;
def note_empty_parens_function_call : Note<
  "change this ',' to a ';' to call %0">;
def note_empty_parens_default_ctor : Note<
  "remove parentheses to declare a variable">;
def note_empty_parens_zero_initialize : Note<
  "replace parentheses with an initializer to declare a variable">;
def warn_unused_function : Warning<"unused function %0">,
  InGroup<UnusedFunction>, DefaultIgnore;
def warn_unused_member_function : Warning<"unused member function %0">,
  InGroup<UnusedMemberFunction>, DefaultIgnore;
def warn_used_but_marked_unused: Warning<"%0 was marked unused but was used">,
  InGroup<UsedButMarkedUnused>, DefaultIgnore;
def warn_unneeded_internal_decl : Warning<
  "%select{function|variable}0 %1 is not needed and will not be emitted">,
  InGroup<UnneededInternalDecl>, DefaultIgnore;
def warn_unneeded_static_internal_decl : Warning<
  "'static' function %0 declared in header file "
  "should be declared 'static inline'">,
  InGroup<UnneededInternalDecl>, DefaultIgnore;
def warn_unneeded_member_function : Warning<
  "member function %0 is not needed and will not be emitted">,
  InGroup<UnneededMemberFunction>, DefaultIgnore;
def warn_unused_private_field: Warning<"private field %0 is not used">,
  InGroup<UnusedPrivateField>, DefaultIgnore;

def warn_parameter_size: Warning<
  "%0 is a large (%1 bytes) pass-by-value argument; "
  "pass it by reference instead ?">, InGroup<LargeByValueCopy>;
def warn_return_value_size: Warning<
  "return value of %0 is a large (%1 bytes) pass-by-value object; "
  "pass it by reference instead ?">, InGroup<LargeByValueCopy>;
def warn_return_value_udt: Warning<
  "%0 has C-linkage specified, but returns user-defined type %1 which is "
  "incompatible with C">, InGroup<ReturnTypeCLinkage>;
def warn_return_value_udt_incomplete: Warning<
  "%0 has C-linkage specified, but returns incomplete type %1 which could be "
  "incompatible with C">, InGroup<ReturnTypeCLinkage>;
def warn_implicit_function_decl : Warning<
  "implicit declaration of function %0">,
  InGroup<ImplicitFunctionDeclare>, DefaultIgnore;
def ext_implicit_function_decl : ExtWarn<
  "implicit declaration of function %0 is invalid in C99">,
  InGroup<ImplicitFunctionDeclare>;
def note_function_suggestion : Note<"did you mean %0?">;

def err_ellipsis_first_param : Error<
  "ISO C requires a named parameter before '...'">;
def err_declarator_need_ident : Error<"declarator requires an identifier">;
def err_language_linkage_spec_unknown : Error<"unknown linkage language">;
def err_language_linkage_spec_not_ascii : Error<
  "string literal in language linkage specifier cannot have an "
  "encoding-prefix">;
def warn_use_out_of_scope_declaration : Warning<
  "use of out-of-scope declaration of %0">;
def err_inline_non_function : Error<
  "'inline' can only appear on functions%select{| and non-local variables}0">;
def err_noreturn_non_function : Error<
  "'_Noreturn' can only appear on functions">;
def warn_qual_return_type : Warning< 
  "'%0' type qualifier%s1 on return type %plural{1:has|:have}1 no effect">,
  InGroup<IgnoredQualifiers>, DefaultIgnore;
def warn_deprecated_redundant_constexpr_static_def : Warning<
  "out-of-line definition of constexpr static data member is redundant "
  "in C++17 and is deprecated">,
  InGroup<Deprecated>, DefaultIgnore;

def warn_decl_shadow :
  Warning<"declaration shadows a %select{"
          "local variable|"
          "variable in %2|"
          "static data member of %2|"
          "field of %2}1">,
  InGroup<Shadow>, DefaultIgnore;
def warn_decl_shadow_uncaptured_local :
  Warning<warn_decl_shadow.Text>,
  InGroup<ShadowUncapturedLocal>, DefaultIgnore;
def warn_ctor_parm_shadows_field:
  Warning<"constructor parameter %0 shadows the field %1 of %2">,
  InGroup<ShadowFieldInConstructor>, DefaultIgnore;
def warn_modifying_shadowing_decl :
  Warning<"modifying constructor parameter %0 that shadows a "
          "field of %1">,
  InGroup<ShadowFieldInConstructorModified>, DefaultIgnore;

// C++ decomposition declarations
def err_decomp_decl_context : Error<
  "decomposition declaration not permitted in this context">;
def warn_cxx14_compat_decomp_decl : Warning<
  "decomposition declarations are incompatible with "
  "C++ standards before C++1z">, DefaultIgnore, InGroup<CXXPre1zCompat>;
def ext_decomp_decl : ExtWarn<
  "decomposition declarations are a C++1z extension">, InGroup<CXX1z>;
def err_decomp_decl_spec : Error<
  "decomposition declaration cannot be declared "
  "%plural{1:'%1'|:with '%1' specifiers}0">;
def err_decomp_decl_type : Error<
  "decomposition declaration cannot be declared with type %0; "
  "declared type must be 'auto' or reference to 'auto'">;
def err_decomp_decl_parens : Error<
  "decomposition declaration cannot be declared with parentheses">;
def err_decomp_decl_template : Error<
  "decomposition declaration template not supported">;
def err_decomp_decl_not_alone : Error<
  "decomposition declaration must be the only declaration in its group">;
def err_decomp_decl_requires_init : Error<
  "decomposition declaration %0 requires an initializer">;
def err_decomp_decl_wrong_number_bindings : Error<
  "type %0 decomposes into %2 elements, but %select{only |}3%1 "
  "names were provided">;
def err_decomp_decl_unbindable_type : Error<
  "cannot decompose %select{union|non-class, non-array}1 type %2">;
def err_decomp_decl_multiple_bases_with_members : Error<
  "cannot decompose class type %1: "
  "%select{its base classes %2 and|both it and its base class}0 %3 "
  "have non-static data members">;
def err_decomp_decl_ambiguous_base : Error<
  "cannot decompose members of ambiguous base class %1 of %0:%2">;
def err_decomp_decl_non_public_base : Error<
  "cannot decompose members of non-public base class %1 of %0">;
def err_decomp_decl_non_public_member : Error<
  "cannot decompose non-public member %0 of %1">;
def err_decomp_decl_anon_union_member : Error<
  "cannot decompose class type %0 because it has an anonymous "
  "%select{struct|union}1 member">;
def err_decomp_decl_std_tuple_element_not_specialized : Error<
  "cannot decompose this type; 'std::tuple_element<%0>::type' "
  "does not name a type">;
def err_decomp_decl_std_tuple_size_not_constant : Error<
  "cannot decompose this type; 'std::tuple_size<%0>::value' "
  "is not a valid integral constant expression">;
def note_in_binding_decl_init : Note<
  "in implicit initialization of binding declaration %0">;

def err_std_type_trait_not_class_template : Error<
  "unsupported standard library implementation: "
  "'std::%0' is not a class template">;

// C++ using declarations
def err_using_requires_qualname : Error<
  "using declaration requires a qualified name">;
def err_using_typename_non_type : Error<
  "'typename' keyword used on a non-type">;
def err_using_dependent_value_is_type : Error<
  "dependent using declaration resolved to type without 'typename'">;
def err_using_decl_nested_name_specifier_is_not_class : Error<
  "using declaration in class refers into '%0', which is not a class">;
def err_using_decl_nested_name_specifier_is_current_class : Error<
  "using declaration refers to its own class">;
def err_using_decl_nested_name_specifier_is_not_base_class : Error<
  "using declaration refers into '%0', which is not a base class of %1">;
def err_using_decl_constructor_not_in_direct_base : Error<
  "%0 is not a direct base of %1, cannot inherit constructors">;
def err_using_decl_can_not_refer_to_class_member : Error<
  "using declaration cannot refer to class member">;
def err_ambiguous_inherited_constructor : Error<
  "constructor of %0 inherited from multiple base class subobjects">;
def note_ambiguous_inherited_constructor_using : Note<
  "inherited from base class %0 here">;
def note_using_decl_class_member_workaround : Note<
  "use %select{an alias declaration|a typedef declaration|a reference|"
  "a const variable|a constexpr variable}0 instead">;
def err_using_decl_can_not_refer_to_namespace : Error<
  "using declaration cannot refer to a namespace">;
def err_using_decl_can_not_refer_to_scoped_enum : Error<
  "using declaration cannot refer to a scoped enumerator">;
def err_using_decl_constructor : Error<
  "using declaration cannot refer to a constructor">;
def warn_cxx98_compat_using_decl_constructor : Warning<
  "inheriting constructors are incompatible with C++98">,
  InGroup<CXX98Compat>, DefaultIgnore;
def err_using_decl_destructor : Error<
  "using declaration cannot refer to a destructor">;
def err_using_decl_template_id : Error<
  "using declaration cannot refer to a template specialization">;
def note_using_decl_target : Note<"target of using declaration">;
def note_using_decl_conflict : Note<"conflicting declaration">;
def err_using_decl_redeclaration : Error<"redeclaration of using declaration">;
def err_using_decl_conflict : Error<
  "target of using declaration conflicts with declaration already in scope">;
def err_using_decl_conflict_reverse : Error<
  "declaration conflicts with target of using declaration already in scope">;
def note_using_decl : Note<"%select{|previous }0using declaration">;
def err_using_decl_redeclaration_expansion : Error<
  "using declaration pack expansion at block scope produces multiple values">;

def warn_access_decl_deprecated : Warning<
  "access declarations are deprecated; use using declarations instead">,
  InGroup<Deprecated>;
def err_access_decl : Error<
  "ISO C++11 does not allow access declarations; "
  "use using declarations instead">;
def ext_dynamic_exception_spec : ExtWarn<
  "ISO C++1z does not allow dynamic exception specifications">,
  InGroup<DynamicExceptionSpec>, DefaultError;
def warn_exception_spec_deprecated : Warning<
  "dynamic exception specifications are deprecated">,
  InGroup<DeprecatedDynamicExceptionSpec>, DefaultIgnore;
def note_exception_spec_deprecated : Note<"use '%0' instead">;
def warn_deprecated_copy_operation : Warning<
  "definition of implicit copy %select{constructor|assignment operator}1 "
  "for %0 is deprecated because it has a user-declared "
  "%select{copy %select{assignment operator|constructor}1|destructor}2">,
  InGroup<Deprecated>, DefaultIgnore;
def warn_cxx1z_compat_exception_spec_in_signature : Warning<
  "mangled name of %0 will change in C++17 due to non-throwing exception "
  "specification in function signature">, InGroup<CXX1zCompat>;

def warn_global_constructor : Warning<
  "declaration requires a global constructor">,
  InGroup<GlobalConstructors>, DefaultIgnore;
def warn_global_destructor : Warning<
  "declaration requires a global destructor">,
   InGroup<GlobalConstructors>, DefaultIgnore;
def warn_exit_time_destructor : Warning<
  "declaration requires an exit-time destructor">,
  InGroup<ExitTimeDestructors>, DefaultIgnore;

def err_invalid_thread : Error<
  "'%0' is only allowed on variable declarations">;
def err_thread_non_global : Error<
  "'%0' variables must have global storage">;
def err_thread_unsupported : Error<
  "thread-local storage is not supported for the current target">;

def warn_maybe_falloff_nonvoid_function : Warning<
  "control may reach end of non-void function">,
  InGroup<ReturnType>;
def warn_falloff_nonvoid_function : Warning<
  "control reaches end of non-void function">,
  InGroup<ReturnType>;
def err_maybe_falloff_nonvoid_block : Error<
  "control may reach end of non-void block">;
def err_falloff_nonvoid_block : Error<
  "control reaches end of non-void block">;
def warn_maybe_falloff_nonvoid_coroutine : Warning<
  "control may reach end of non-void coroutine">,
  InGroup<ReturnType>;
def warn_falloff_nonvoid_coroutine : Warning<
  "control reaches end of non-void coroutine">,
  InGroup<ReturnType>;
def warn_suggest_noreturn_function : Warning<
  "%select{function|method}0 %1 could be declared with attribute 'noreturn'">,
  InGroup<MissingNoreturn>, DefaultIgnore;
def warn_suggest_noreturn_block : Warning<
  "block could be declared with attribute 'noreturn'">,
  InGroup<MissingNoreturn>, DefaultIgnore;

// Unreachable code.
def warn_unreachable : Warning<
  "code will never be executed">,
  InGroup<UnreachableCode>, DefaultIgnore;
def warn_unreachable_break : Warning<
  "'break' will never be executed">,
  InGroup<UnreachableCodeBreak>, DefaultIgnore;
def warn_unreachable_return : Warning<
  "'return' will never be executed">,
  InGroup<UnreachableCodeReturn>, DefaultIgnore;
def warn_unreachable_loop_increment : Warning<
  "loop will run at most once (loop increment never executed)">,
  InGroup<UnreachableCodeLoopIncrement>, DefaultIgnore;
def note_unreachable_silence : Note<
  "silence by adding parentheses to mark code as explicitly dead">;

/// Built-in functions.
def ext_implicit_lib_function_decl : ExtWarn<
  "implicitly declaring library function '%0' with type %1">,
  InGroup<ImplicitFunctionDeclare>;
def note_include_header_or_declare : Note<
  "include the header <%0> or explicitly provide a declaration for '%1'">;
def note_previous_builtin_declaration : Note<"%0 is a builtin with type %1">;
def warn_implicit_decl_requires_sysheader : Warning<
  "declaration of built-in function '%1' requires inclusion of the header <%0>">,
  InGroup<BuiltinRequiresHeader>;
def warn_redecl_library_builtin : Warning<
  "incompatible redeclaration of library function %0">,
  InGroup<DiagGroup<"incompatible-library-redeclaration">>;
def err_builtin_definition : Error<"definition of builtin function %0">;
def err_arm_invalid_specialreg : Error<"invalid special register for builtin">;
def err_invalid_cpu_supports : Error<"invalid cpu feature string for builtin">;
def err_builtin_needs_feature : Error<"%0 needs target feature %1">;
def err_function_needs_feature
    : Error<"always_inline function %1 requires target feature '%2', but would "
            "be inlined into function %0 that is compiled without support for "
            "'%2'">;
def warn_builtin_unknown : Warning<"use of unknown builtin %0">,
  InGroup<ImplicitFunctionDeclare>, DefaultError;
def warn_dyn_class_memaccess : Warning<
  "%select{destination for|source of|first operand of|second operand of}0 this "
  "%1 call is a pointer to %select{|class containing a }2dynamic class %3; "
  "vtable pointer will be %select{overwritten|copied|moved|compared}4">,
  InGroup<DiagGroup<"dynamic-class-memaccess">>;
def note_bad_memaccess_silence : Note<
  "explicitly cast the pointer to silence this warning">;
def warn_sizeof_pointer_expr_memaccess : Warning<
  "'%0' call operates on objects of type %1 while the size is based on a " 
  "different type %2">, 
  InGroup<SizeofPointerMemaccess>;
def warn_sizeof_pointer_expr_memaccess_note : Note<
  "did you mean to %select{dereference the argument to 'sizeof' (and multiply "
  "it by the number of elements)|remove the addressof in the argument to "
  "'sizeof' (and multiply it by the number of elements)|provide an explicit "
  "length}0?">;
def warn_sizeof_pointer_type_memaccess : Warning<
  "argument to 'sizeof' in %0 call is the same pointer type %1 as the "
  "%select{destination|source}2; expected %3 or an explicit length">,
  InGroup<SizeofPointerMemaccess>;
def warn_strlcpycat_wrong_size : Warning<
  "size argument in %0 call appears to be size of the source; "
  "expected the size of the destination">,
  InGroup<DiagGroup<"strlcpy-strlcat-size">>;
def note_strlcpycat_wrong_size : Note<
  "change size argument to be the size of the destination">;
def warn_memsize_comparison : Warning<
  "size argument in %0 call is a comparison">,
  InGroup<DiagGroup<"memsize-comparison">>;
def note_memsize_comparison_paren : Note<
  "did you mean to compare the result of %0 instead?">;
def note_memsize_comparison_cast_silence : Note<
  "explicitly cast the argument to size_t to silence this warning">;
  
def warn_strncat_large_size : Warning<
  "the value of the size argument in 'strncat' is too large, might lead to a " 
  "buffer overflow">, InGroup<StrncatSize>;
def warn_strncat_src_size : Warning<"size argument in 'strncat' call appears " 
  "to be size of the source">, InGroup<StrncatSize>;
def warn_strncat_wrong_size : Warning<
  "the value of the size argument to 'strncat' is wrong">, InGroup<StrncatSize>;
def note_strncat_wrong_size : Note<
  "change the argument to be the free space in the destination buffer minus " 
  "the terminating null byte">;

def warn_assume_side_effects : Warning<
  "the argument to %0 has side effects that will be discarded">,
  InGroup<DiagGroup<"assume">>;

def warn_memcpy_chk_overflow : Warning<
  "%0 will always overflow destination buffer">,
  InGroup<DiagGroup<"builtin-memcpy-chk-size">>;

/// main()
// static main() is not an error in C, just in C++.
def warn_static_main : Warning<"'main' should not be declared static">,
    InGroup<Main>;
def err_static_main : Error<"'main' is not allowed to be declared static">;
def err_inline_main : Error<"'main' is not allowed to be declared inline">;
def ext_variadic_main : ExtWarn<
  "'main' is not allowed to be declared variadic">, InGroup<Main>;
def ext_noreturn_main : ExtWarn<
  "'main' is not allowed to be declared _Noreturn">, InGroup<Main>;
def note_main_remove_noreturn : Note<"remove '_Noreturn'">;
def err_constexpr_main : Error<
  "'main' is not allowed to be declared constexpr">;
def err_deleted_main : Error<"'main' is not allowed to be deleted">;
def err_mainlike_template_decl : Error<"%0 cannot be a template">;
def err_main_returns_nonint : Error<"'main' must return 'int'">;
def ext_main_returns_nonint : ExtWarn<"return type of 'main' is not 'int'">,
    InGroup<MainReturnType>;
def note_main_change_return_type : Note<"change return type to 'int'">;
def err_main_surplus_args : Error<"too many parameters (%0) for 'main': "
    "must be 0, 2, or 3">;
def warn_main_one_arg : Warning<"only one parameter on 'main' declaration">,
    InGroup<Main>;
def err_main_arg_wrong : Error<"%select{first|second|third|fourth}0 "
    "parameter of 'main' (%select{argument count|argument array|environment|"
    "platform-specific data}0) must be of type %1">;
def warn_main_returns_bool_literal : Warning<"bool literal returned from "
    "'main'">, InGroup<Main>;
def err_main_global_variable :
    Error<"main cannot be declared as global variable">;
def warn_main_redefined : Warning<"variable named 'main' with external linkage "
    "has undefined behavior">, InGroup<Main>;
def ext_main_used : Extension<
  "ISO C++ does not allow 'main' to be used by a program">, InGroup<Main>;

/// parser diagnostics
def ext_no_declarators : ExtWarn<"declaration does not declare anything">,
  InGroup<MissingDeclarations>;
def ext_typedef_without_a_name : ExtWarn<"typedef requires a name">,
  InGroup<MissingDeclarations>;
def err_typedef_not_identifier : Error<"typedef name must be an identifier">;
def err_typedef_changes_linkage : Error<"unsupported: typedef changes linkage"
  " of anonymous type, but linkage was already computed">;
def note_typedef_changes_linkage : Note<"use a tag name here to establish "
  "linkage prior to definition">;
def err_statically_allocated_object : Error<
  "interface type cannot be statically allocated">;
def err_object_cannot_be_passed_returned_by_value : Error<
  "interface type %1 cannot be %select{returned|passed}0 by value"
  "; did you forget * in %1?">;
def err_parameters_retval_cannot_have_fp16_type : Error<
  "%select{parameters|function return value}0 cannot have __fp16 type; did you forget * ?">;
def err_opencl_half_load_store : Error<
  "%select{loading directly from|assigning directly to}0 pointer to type %1 requires "
  "cl_khr_fp16. Use vector data %select{load|store}0 builtin functions instead">;
def err_opencl_cast_to_half : Error<"casting to type %0 is not allowed">;
def err_opencl_half_declaration : Error<
  "declaring variable of type %0 is not allowed">;
def err_opencl_half_param : Error<
  "declaring function parameter of type %0 is not allowed; did you forget * ?">;
def err_opencl_invalid_return : Error<
  "declaring function return value of type %0 is not allowed %select{; did you forget * ?|}1">;
def warn_enum_value_overflow : Warning<"overflow in enumeration value">;
def warn_pragma_options_align_reset_failed : Warning<
  "#pragma options align=reset failed: %0">,
  InGroup<IgnoredPragmas>;
def err_pragma_options_align_mac68k_target_unsupported : Error<
  "mac68k alignment pragma is not supported on this target">;
def warn_pragma_pack_invalid_alignment : Warning<
  "expected #pragma pack parameter to be '1', '2', '4', '8', or '16'">,
  InGroup<IgnoredPragmas>;
// Follow the Microsoft implementation.
def warn_pragma_pack_show : Warning<"value of #pragma pack(show) == %0">;
def warn_pragma_pack_pop_identifer_and_alignment : Warning<
  "specifying both a name and alignment to 'pop' is undefined">;
def warn_pragma_pop_failed : Warning<"#pragma %0(pop, ...) failed: %1">,
  InGroup<IgnoredPragmas>;
def warn_cxx_ms_struct :
  Warning<"ms_struct may not produce Microsoft-compatible layouts for classes "
          "with base classes or virtual functions">,
  DefaultError, InGroup<IncompatibleMSStruct>;
def err_section_conflict : Error<"%0 causes a section type conflict with %1">;
def err_no_base_classes : Error<"invalid use of '__super', %0 has no base classes">;
def err_invalid_super_scope : Error<"invalid use of '__super', "
  "this keyword can only be used inside class or member function scope">;
def err_super_in_lambda_unsupported : Error<
  "use of '__super' inside a lambda is unsupported">;

def warn_pragma_unused_undeclared_var : Warning<
  "undeclared variable %0 used as an argument for '#pragma unused'">,
  InGroup<IgnoredPragmas>;
def warn_pragma_unused_expected_var_arg : Warning<
  "only variables can be arguments to '#pragma unused'">,
  InGroup<IgnoredPragmas>;
def err_pragma_push_visibility_mismatch : Error<
  "#pragma visibility push with no matching #pragma visibility pop">;
def note_surrounding_namespace_ends_here : Note<
  "surrounding namespace with visibility attribute ends here">;
def err_pragma_pop_visibility_mismatch : Error<
  "#pragma visibility pop with no matching #pragma visibility push">;
def note_surrounding_namespace_starts_here : Note<
  "surrounding namespace with visibility attribute starts here">;
def err_pragma_loop_invalid_argument_type : Error<
  "invalid argument of type %0; expected an integer type">;
def err_pragma_loop_invalid_argument_value : Error<
  "%select{invalid value '%0'; must be positive|value '%0' is too large}1">;
def err_pragma_loop_compatibility : Error<
  "%select{incompatible|duplicate}0 directives '%1' and '%2'">;
def err_pragma_loop_precedes_nonloop : Error<
  "expected a for, while, or do-while loop to follow '%0'">;

/// Objective-C parser diagnostics
def err_duplicate_class_def : Error<
  "duplicate interface definition for class %0">;
def err_undef_superclass : Error<
  "cannot find interface declaration for %0, superclass of %1">;
def err_forward_superclass : Error<
  "attempting to use the forward class %0 as superclass of %1">;
def err_no_nsconstant_string_class : Error<
  "cannot find interface declaration for %0">;
def err_recursive_superclass : Error<
  "trying to recursively use %0 as superclass of %1">;
def err_conflicting_aliasing_type : Error<"conflicting types for alias %0">;
def warn_undef_interface : Warning<"cannot find interface declaration for %0">;
def warn_duplicate_protocol_def : Warning<
  "duplicate protocol definition of %0 is ignored">,
  InGroup<DiagGroup<"duplicate-protocol">>;
def err_protocol_has_circular_dependency : Error<
  "protocol has circular dependency">;
def err_undeclared_protocol : Error<"cannot find protocol declaration for %0">;
def warn_undef_protocolref : Warning<"cannot find protocol definition for %0">;
def warn_atprotocol_protocol : Warning<
  "@protocol is using a forward protocol declaration of %0">, InGroup<AtProtocol>;
def warn_readonly_property : Warning<
  "attribute 'readonly' of property %0 restricts attribute "
  "'readwrite' of property inherited from %1">,
  InGroup<PropertyAttr>;

def warn_property_attribute : Warning<
  "'%1' attribute on property %0 does not match the property inherited from %2">,
  InGroup<PropertyAttr>;
def warn_property_types_are_incompatible : Warning<
  "property type %0 is incompatible with type %1 inherited from %2">,
  InGroup<DiagGroup<"incompatible-property-type">>;
def warn_protocol_property_mismatch : Warning<
  "property of type %0 was selected for synthesis">,
  InGroup<DiagGroup<"protocol-property-synthesis-ambiguity">>;
def err_undef_interface : Error<"cannot find interface declaration for %0">;
def err_category_forward_interface : Error<
  "cannot define %select{category|class extension}0 for undefined class %1">;
def err_class_extension_after_impl : Error<
  "cannot declare class extension for %0 after class implementation">;
def note_implementation_declared : Note<
  "class implementation is declared here">;
def note_while_in_implementation : Note<
  "detected while default synthesizing properties in class implementation">;
def note_class_declared : Note<
  "class is declared here">;
def note_receiver_class_declared : Note<
  "receiver is instance of class declared here">;
def note_receiver_expr_here : Note<
  "receiver expression is here">;
def note_receiver_is_id : Note<
  "receiver is treated with 'id' type for purpose of method lookup">;
def note_suppressed_class_declare : Note<
  "class with specified objc_requires_property_definitions attribute is declared here">;
def err_objc_root_class_subclass : Error<
  "objc_root_class attribute may only be specified on a root class declaration">;
def err_restricted_superclass_mismatch : Error<
  "cannot subclass a class that was declared with the "
  "'objc_subclassing_restricted' attribute">;
def warn_objc_root_class_missing : Warning<
  "class %0 defined without specifying a base class">,
  InGroup<ObjCRootClass>;
def err_objc_runtime_visible_category : Error<
  "cannot implement a category for class %0 that is only visible via the "
  "Objective-C runtime">;
def err_objc_runtime_visible_subclass : Error<
  "cannot implement subclass %0 of a superclass %1 that is only visible via the "
  "Objective-C runtime">;
def note_objc_needs_superclass : Note<
  "add a super class to fix this problem">;
def warn_dup_category_def : Warning<
  "duplicate definition of category %1 on interface %0">;
def err_conflicting_super_class : Error<"conflicting super class name %0">;
def err_dup_implementation_class : Error<"reimplementation of class %0">;
def err_dup_implementation_category : Error<
  "reimplementation of category %1 for class %0">;
def err_conflicting_ivar_type : Error<
  "instance variable %0 has conflicting type%diff{: $ vs $|}1,2">;
def err_duplicate_ivar_declaration : Error<
  "instance variable is already declared">;
def warn_on_superclass_use : Warning<
  "class implementation may not have super class">;
def err_conflicting_ivar_bitwidth : Error<
  "instance variable %0 has conflicting bit-field width">;
def err_conflicting_ivar_name : Error<
  "conflicting instance variable names: %0 vs %1">;
def err_inconsistent_ivar_count : Error<
  "inconsistent number of instance variables specified">;
def warn_undef_method_impl : Warning<"method definition for %0 not found">,
  InGroup<DiagGroup<"incomplete-implementation">>;

def warn_conflicting_overriding_ret_types : Warning<
  "conflicting return type in "
  "declaration of %0%diff{: $ vs $|}1,2">,
  InGroup<OverridingMethodMismatch>, DefaultIgnore;

def warn_conflicting_ret_types : Warning<
  "conflicting return type in "
  "implementation of %0%diff{: $ vs $|}1,2">,
  InGroup<MismatchedReturnTypes>;

def warn_conflicting_overriding_ret_type_modifiers : Warning<
  "conflicting distributed object modifiers on return type "
  "in declaration of %0">,
  InGroup<OverridingMethodMismatch>, DefaultIgnore;

def warn_conflicting_ret_type_modifiers : Warning<
  "conflicting distributed object modifiers on return type "
  "in implementation of %0">,
  InGroup<DistributedObjectModifiers>;

def warn_non_covariant_overriding_ret_types : Warning<
  "conflicting return type in "
  "declaration of %0: %1 vs %2">,
  InGroup<OverridingMethodMismatch>, DefaultIgnore;

def warn_non_covariant_ret_types : Warning<
  "conflicting return type in "
  "implementation of %0: %1 vs %2">,
  InGroup<MethodSignatures>, DefaultIgnore;

def warn_conflicting_overriding_param_types : Warning<
  "conflicting parameter types in "
  "declaration of %0%diff{: $ vs $|}1,2">,
  InGroup<OverridingMethodMismatch>, DefaultIgnore;

def warn_conflicting_param_types : Warning<
  "conflicting parameter types in "
  "implementation of %0%diff{: $ vs $|}1,2">,
  InGroup<MismatchedParameterTypes>;

def warn_conflicting_param_modifiers : Warning<
  "conflicting distributed object modifiers on parameter type "
  "in implementation of %0">,
  InGroup<DistributedObjectModifiers>;

def warn_conflicting_overriding_param_modifiers : Warning<
  "conflicting distributed object modifiers on parameter type "
  "in declaration of %0">,
  InGroup<OverridingMethodMismatch>, DefaultIgnore;

def warn_non_contravariant_overriding_param_types : Warning<
  "conflicting parameter types in "
  "declaration of %0: %1 vs %2">,
  InGroup<OverridingMethodMismatch>, DefaultIgnore;

def warn_non_contravariant_param_types : Warning<
  "conflicting parameter types in "
  "implementation of %0: %1 vs %2">,
  InGroup<MethodSignatures>, DefaultIgnore;

def warn_conflicting_overriding_variadic :Warning<
  "conflicting variadic declaration of method and its "
  "implementation">,
  InGroup<OverridingMethodMismatch>, DefaultIgnore;

def warn_conflicting_variadic :Warning<
  "conflicting variadic declaration of method and its "
  "implementation">;

def warn_category_method_impl_match:Warning<
  "category is implementing a method which will also be implemented"
  " by its primary class">, InGroup<ObjCProtocolMethodImpl>;

def warn_implements_nscopying : Warning<
"default assign attribute on property %0 which implements "
"NSCopying protocol is not appropriate with -fobjc-gc[-only]">;

def warn_multiple_method_decl : Warning<"multiple methods named %0 found">,
  InGroup<ObjCMultipleMethodNames>;
def warn_strict_multiple_method_decl : Warning<
  "multiple methods named %0 found">, InGroup<StrictSelector>, DefaultIgnore;
def warn_accessor_property_type_mismatch : Warning<
  "type of property %0 does not match type of accessor %1">;
def note_conv_function_declared_at : Note<"type conversion function declared here">;
def note_method_declared_at : Note<"method %0 declared here">;
def note_property_attribute : Note<"property %0 is declared "
  "%select{deprecated|unavailable|partial}1 here">;
def err_setter_type_void : Error<"type of setter must be void">;
def err_duplicate_method_decl : Error<"duplicate declaration of method %0">;
def warn_duplicate_method_decl : 
  Warning<"multiple declarations of method %0 found and ignored">, 
  InGroup<MethodDuplicate>, DefaultIgnore;
def warn_objc_cdirective_format_string :
  Warning<"using %0 directive in %select{NSString|CFString}1 "
          "which is being passed as a formatting argument to the formatting "
          "%select{method|CFfunction}2">,
  InGroup<ObjCCStringFormat>, DefaultIgnore;
def err_objc_var_decl_inclass : 
    Error<"cannot declare variable inside @interface or @protocol">;
def err_missing_method_context : Error<
  "missing context for method declaration">;
def err_objc_property_attr_mutually_exclusive : Error<
  "property attributes '%0' and '%1' are mutually exclusive">;
def err_objc_property_requires_object : Error<
  "property with '%0' attribute must be of object type">;
def warn_objc_property_no_assignment_attribute : Warning<
  "no 'assign', 'retain', or 'copy' attribute is specified - "
  "'assign' is assumed">,
  InGroup<ObjCPropertyNoAttribute>;
def warn_objc_isa_use : Warning<
  "direct access to Objective-C's isa is deprecated in favor of "
  "object_getClass()">, InGroup<DeprecatedObjCIsaUsage>;
def warn_objc_isa_assign : Warning<
  "assignment to Objective-C's isa is deprecated in favor of "
  "object_setClass()">, InGroup<DeprecatedObjCIsaUsage>;
def warn_objc_pointer_masking : Warning<
  "bitmasking for introspection of Objective-C object pointers is strongly "
  "discouraged">,
  InGroup<ObjCPointerIntrospect>;
def warn_objc_pointer_masking_performSelector : Warning<warn_objc_pointer_masking.Text>,
  InGroup<ObjCPointerIntrospectPerformSelector>;
def warn_objc_property_default_assign_on_object : Warning<
  "default property attribute 'assign' not appropriate for non-GC object">,
  InGroup<ObjCPropertyNoAttribute>;
def warn_property_attr_mismatch : Warning<
  "property attribute in class extension does not match the primary class">,
  InGroup<PropertyAttr>;
def warn_property_implicitly_mismatched : Warning <
  "primary property declaration is implicitly strong while redeclaration "
  "in class extension is weak">,
  InGroup<DiagGroup<"objc-property-implicit-mismatch">>;
def warn_objc_property_copy_missing_on_block : Warning<
    "'copy' attribute must be specified for the block property "
    "when -fobjc-gc-only is specified">;
def warn_objc_property_retain_of_block : Warning<
    "retain'ed block property does not copy the block "
    "- use copy attribute instead">, InGroup<ObjCRetainBlockProperty>;
def warn_objc_readonly_property_has_setter : Warning<
    "setter cannot be specified for a readonly property">,
    InGroup<ObjCReadonlyPropertyHasSetter>;
def warn_atomic_property_rule : Warning<
  "writable atomic property %0 cannot pair a synthesized %select{getter|setter}1 "
  "with a user defined %select{getter|setter}2">,
  InGroup<DiagGroup<"atomic-property-with-user-defined-accessor">>;
def note_atomic_property_fixup_suggest : Note<"setter and getter must both be "
  "synthesized, or both be user defined,or the property must be nonatomic">;
def err_atomic_property_nontrivial_assign_op : Error<
  "atomic property of reference type %0 cannot have non-trivial assignment"
  " operator">;
def warn_cocoa_naming_owned_rule : Warning<
  "property follows Cocoa naming"
  " convention for returning 'owned' objects">,
  InGroup<DiagGroup<"objc-property-matches-cocoa-ownership-rule">>;
def err_cocoa_naming_owned_rule : Error<
  "property follows Cocoa naming"
  " convention for returning 'owned' objects">;
def note_cocoa_naming_declare_family : Note<
  "explicitly declare getter %objcinstance0 with '%1' to return an 'unowned' "
  "object">;
def warn_auto_synthesizing_protocol_property :Warning<
  "auto property synthesis will not synthesize property %0"
  " declared in protocol %1">,
  InGroup<DiagGroup<"objc-protocol-property-synthesis">>;
def warn_no_autosynthesis_shared_ivar_property : Warning <
  "auto property synthesis will not synthesize property "
  "%0 because it cannot share an ivar with another synthesized property">,
  InGroup<ObjCNoPropertyAutoSynthesis>;
def warn_no_autosynthesis_property : Warning<
  "auto property synthesis will not synthesize property "
  "%0 because it is 'readwrite' but it will be synthesized 'readonly' "
  "via another property">,
  InGroup<ObjCNoPropertyAutoSynthesis>;
def warn_autosynthesis_property_in_superclass : Warning<
  "auto property synthesis will not synthesize property "
  "%0; it will be implemented by its superclass, use @dynamic to "
  "acknowledge intention">,
  InGroup<ObjCNoPropertyAutoSynthesis>;
def warn_autosynthesis_property_ivar_match :Warning<
  "autosynthesized property %0 will use %select{|synthesized}1 instance variable "
  "%2, not existing instance variable %3">,
  InGroup<DiagGroup<"objc-autosynthesis-property-ivar-name-match">>;
def warn_missing_explicit_synthesis : Warning <
  "auto property synthesis is synthesizing property not explicitly synthesized">,
  InGroup<DiagGroup<"objc-missing-property-synthesis">>, DefaultIgnore;
def warn_property_getter_owning_mismatch : Warning<
  "property declared as returning non-retained objects"
  "; getter returning retained objects">;
def warn_property_redecl_getter_mismatch : Warning<
  "getter name mismatch between property redeclaration (%1) and its original "
  "declaration (%0)">, InGroup<PropertyAttr>;
def err_property_setter_ambiguous_use : Error<
  "synthesized properties %0 and %1 both claim setter %2 -"
  " use of this setter will cause unexpected behavior">;
def warn_default_atomic_custom_getter_setter : Warning<
  "atomic by default property %0 has a user defined %select{getter|setter}1 "
  "(property should be marked 'atomic' if this is intended)">,
  InGroup<CustomAtomic>, DefaultIgnore;
def err_use_continuation_class : Error<
  "illegal redeclaration of property in class extension %0"
  " (attribute must be 'readwrite', while its primary must be 'readonly')">;
def err_type_mismatch_continuation_class : Error<
  "type of property %0 in class extension does not match "
  "property type in primary class">;
def err_use_continuation_class_redeclaration_readwrite : Error<
  "illegal redeclaration of 'readwrite' property in class extension %0"
  " (perhaps you intended this to be a 'readwrite' redeclaration of a "
  "'readonly' public property?)">;
def err_continuation_class : Error<"class extension has no primary class">;
def err_property_type : Error<"property cannot have array or function type %0">;
def err_missing_property_context : Error<
  "missing context for property implementation declaration">;
def err_bad_property_decl : Error<
  "property implementation must have its declaration in interface %0 or one of "
  "its extensions">;
def err_category_property : Error<
  "property declared in category %0 cannot be implemented in "
  "class implementation">;
def note_property_declare : Note<
  "property declared here">;
def note_protocol_property_declare : Note<
  "it could also be property of type %0 declared here">;
def note_property_synthesize : Note<
  "property synthesized here">;
def err_synthesize_category_decl : Error<
  "@synthesize not allowed in a category's implementation">;
def err_synthesize_on_class_property : Error<
  "@synthesize not allowed on a class property %0">;
def err_missing_property_interface : Error<
  "property implementation in a category with no category declaration">;
def err_bad_category_property_decl : Error<
  "property implementation must have its declaration in the category %0">;
def err_bad_property_context : Error<
  "property implementation must be in a class or category implementation">;
def err_missing_property_ivar_decl : Error<
  "synthesized property %0 must either be named the same as a compatible"
  " instance variable or must explicitly name an instance variable">;
def err_arc_perform_selector_retains : Error<
  "performSelector names a selector which retains the object">;
def warn_arc_perform_selector_leaks : Warning<
  "performSelector may cause a leak because its selector is unknown">,
  InGroup<DiagGroup<"arc-performSelector-leaks">>;
def warn_dealloc_in_category : Warning<
"-dealloc is being overridden in a category">,
InGroup<DeallocInCategory>;
def err_gc_weak_property_strong_type : Error<
  "weak attribute declared on a __strong type property in GC mode">;
def warn_arc_repeated_use_of_weak : Warning <
  "weak %select{variable|property|implicit property|instance variable}0 %1 is "
  "accessed multiple times in this %select{function|method|block|lambda}2 "
  "but may be unpredictably set to nil; assign to a strong variable to keep "
  "the object alive">,
  InGroup<ARCRepeatedUseOfWeak>, DefaultIgnore;
def warn_implicitly_retains_self : Warning <
  "block implicitly retains 'self'; explicitly mention 'self' to indicate "
  "this is intended behavior">,
  InGroup<DiagGroup<"implicit-retain-self">>, DefaultIgnore;
def warn_arc_possible_repeated_use_of_weak : Warning <
  "weak %select{variable|property|implicit property|instance variable}0 %1 may "
  "be accessed multiple times in this %select{function|method|block|lambda}2 "
  "and may be unpredictably set to nil; assign to a strong variable to keep "
  "the object alive">,
  InGroup<ARCRepeatedUseOfWeakMaybe>, DefaultIgnore;
def note_arc_weak_also_accessed_here : Note<
  "also accessed here">;
def err_incomplete_synthesized_property : Error<
  "cannot synthesize property %0 with incomplete type %1">;

def err_property_ivar_type : Error<
  "type of property %0 (%1) does not match type of instance variable %2 (%3)">;
def err_property_accessor_type : Error<
  "type of property %0 (%1) does not match type of accessor %2 (%3)">;
def err_ivar_in_superclass_use : Error<
  "property %0 attempting to use instance variable %1 declared in super class %2">;
def err_weak_property : Error<
  "existing instance variable %1 for __weak property %0 must be __weak">;
def err_strong_property : Error<
  "existing instance variable %1 for strong property %0 may not be __weak">;
def err_dynamic_property_ivar_decl : Error<
  "dynamic property cannot have instance variable specification">;
def err_duplicate_ivar_use : Error<
  "synthesized properties %0 and %1 both claim instance variable %2">;
def err_property_implemented : Error<"property %0 is already implemented">;
def warn_objc_missing_super_call : Warning<
  "method possibly missing a [super %0] call">,
  InGroup<ObjCMissingSuperCalls>;
def err_dealloc_bad_result_type : Error<
  "dealloc return type must be correctly specified as 'void' under ARC, "
  "instead of %0">;
def warn_undeclared_selector : Warning<
  "undeclared selector %0">, InGroup<UndeclaredSelector>, DefaultIgnore;
def warn_undeclared_selector_with_typo : Warning<
  "undeclared selector %0; did you mean %1?">,
  InGroup<UndeclaredSelector>, DefaultIgnore;
def warn_implicit_atomic_property : Warning<
  "property is assumed atomic by default">, InGroup<ImplicitAtomic>, DefaultIgnore;
def note_auto_readonly_iboutlet_fixup_suggest : Note<
  "property should be changed to be readwrite">;
def warn_auto_readonly_iboutlet_property : Warning<
  "readonly IBOutlet property %0 when auto-synthesized may "
  "not work correctly with 'nib' loader">,
  InGroup<DiagGroup<"readonly-iboutlet-property">>;
def warn_auto_implicit_atomic_property : Warning<
  "property is assumed atomic when auto-synthesizing the property">,
  InGroup<ImplicitAtomic>, DefaultIgnore;
def warn_unimplemented_selector:  Warning<
  "no method with selector %0 is implemented in this translation unit">, 
  InGroup<Selector>, DefaultIgnore;
def warn_unimplemented_protocol_method : Warning<
  "method %0 in protocol %1 not implemented">, InGroup<Protocol>;
def warn_multiple_selectors: Warning<
  "several methods with selector %0 of mismatched types are found "
  "for the @selector expression">,
  InGroup<SelectorTypeMismatch>, DefaultIgnore;

def err_objc_kindof_nonobject : Error<
  "'__kindof' specifier cannot be applied to non-object type %0">;
def err_objc_kindof_wrong_position : Error<
  "'__kindof' type specifier must precede the declarator">;

// C++ declarations
def err_static_assert_expression_is_not_constant : Error<
  "static_assert expression is not an integral constant expression">;
def err_static_assert_failed : Error<"static_assert failed%select{ %1|}0">;
def ext_static_assert_no_message : ExtWarn<
  "static_assert with no message is a C++1z extension">, InGroup<CXX1z>;
def warn_cxx14_compat_static_assert_no_message : Warning<
  "static_assert with no message is incompatible with C++ standards before C++1z">,
  DefaultIgnore, InGroup<CXXPre1zCompat>;

def ext_inline_variable : ExtWarn<
  "inline variables are a C++1z extension">, InGroup<CXX1z>;
def warn_cxx14_compat_inline_variable : Warning<
  "inline variables are incompatible with C++ standards before C++1z">,
  DefaultIgnore, InGroup<CXXPre1zCompat>;

def warn_inline_namespace_reopened_noninline : Warning<
  "inline namespace reopened as a non-inline namespace">;
def err_inline_namespace_mismatch : Error<
  "non-inline namespace cannot be reopened as inline">;

def err_unexpected_friend : Error<
  "friends can only be classes or functions">;
def ext_enum_friend : ExtWarn<
  "befriending enumeration type %0 is a C++11 extension">, InGroup<CXX11>;
def warn_cxx98_compat_enum_friend : Warning<
  "befriending enumeration type %0 is incompatible with C++98">,
  InGroup<CXX98Compat>, DefaultIgnore;
def ext_nonclass_type_friend : ExtWarn<
  "non-class friend type %0 is a C++11 extension">, InGroup<CXX11>;
def warn_cxx98_compat_nonclass_type_friend : Warning<
  "non-class friend type %0 is incompatible with C++98">,
  InGroup<CXX98Compat>, DefaultIgnore;
def err_friend_is_member : Error<
  "friends cannot be members of the declaring class">;
def warn_cxx98_compat_friend_is_member : Warning<
  "friend declaration naming a member of the declaring class is incompatible "
  "with C++98">, InGroup<CXX98Compat>, DefaultIgnore;
def ext_unelaborated_friend_type : ExtWarn<
  "unelaborated friend declaration is a C++11 extension; specify "
  "'%select{struct|interface|union|class|enum}0' to befriend %1">,
  InGroup<CXX11>;
def warn_cxx98_compat_unelaborated_friend_type : Warning<
  "befriending %1 without '%select{struct|interface|union|class|enum}0' "
  "keyword is incompatible with C++98">, InGroup<CXX98Compat>, DefaultIgnore;
def err_qualified_friend_not_found : Error<
  "no function named %0 with type %1 was found in the specified scope">;
def err_introducing_special_friend : Error<
  "must use a qualified name when declaring a %select{constructor|"
  "destructor|conversion operator}0 as a friend">;
def err_tagless_friend_type_template : Error<
  "friend type templates must use an elaborated type">;
def err_no_matching_local_friend : Error<
  "no matching function found in local scope">;
def err_no_matching_local_friend_suggest : Error<
  "no matching function %0 found in local scope; did you mean %3?">;
def err_partial_specialization_friend : Error<
  "partial specialization cannot be declared as a friend">;
def err_qualified_friend_def : Error<
  "friend function definition cannot be qualified with '%0'">;
def err_friend_def_in_local_class : Error<
  "friend function cannot be defined in a local class">;
def err_friend_not_first_in_declaration : Error<
  "'friend' must appear first in a non-function declaration">;
def err_using_decl_friend : Error<
  "cannot befriend target of using declaration">;
def warn_template_qualified_friend_unsupported : Warning<
  "dependent nested name specifier '%0' for friend class declaration is "
  "not supported; turning off access control for %1">,
  InGroup<UnsupportedFriend>;
def warn_template_qualified_friend_ignored : Warning<
  "dependent nested name specifier '%0' for friend template declaration is "
  "not supported; ignoring this friend declaration">,
  InGroup<UnsupportedFriend>;
def ext_friend_tag_redecl_outside_namespace : ExtWarn<
  "unqualified friend declaration referring to type outside of the nearest "
  "enclosing namespace is a Microsoft extension; add a nested name specifier">,
  InGroup<MicrosoftUnqualifiedFriend>;
def err_pure_friend : Error<"friend declaration cannot have a pure-specifier">;

def err_invalid_member_in_interface : Error<
  "%select{data member |non-public member function |static member function |"
          "user-declared constructor|user-declared destructor|operator |"
          "nested class }0%1 is not permitted within an interface type">;
def err_invalid_base_in_interface : Error<
  "interface type cannot inherit from "
  "%select{'struct|non-public 'interface|'class}0 %1'">;

def err_abstract_type_in_decl : Error<
  "%select{return|parameter|variable|field|instance variable|"
  "synthesized instance variable}0 type %1 is an abstract class">;
def err_allocation_of_abstract_type : Error<
  "allocating an object of abstract class type %0">;
def err_throw_abstract_type : Error<
  "cannot throw an object of abstract type %0">;
def err_array_of_abstract_type : Error<"array of abstract class type %0">;
def err_capture_of_abstract_type : Error<
  "by-copy capture of value of abstract type %0">;
def err_capture_of_incomplete_type : Error<
  "by-copy capture of variable %0 with incomplete type %1">;
def err_capture_default_non_local : Error<
  "non-local lambda expression cannot have a capture-default">;

def err_multiple_final_overriders : Error<
  "virtual function %q0 has more than one final overrider in %1">; 
def note_final_overrider : Note<"final overrider of %q0 in %1">;

def err_type_defined_in_type_specifier : Error<
  "%0 cannot be defined in a type specifier">;
def err_type_defined_in_result_type : Error<
  "%0 cannot be defined in the result type of a function">;
def err_type_defined_in_param_type : Error<
  "%0 cannot be defined in a parameter type">;
def err_type_defined_in_alias_template : Error<
  "%0 cannot be defined in a type alias template">;
def err_type_defined_in_condition : Error<
  "%0 cannot be defined in a condition">;

def note_pure_virtual_function : Note<
  "unimplemented pure virtual method %0 in %1">;

def note_pure_qualified_call_kext : Note<
  "qualified call to %0::%1 is treated as a virtual call to %1 due to -fapple-kext">;

def err_deleted_decl_not_first : Error<
  "deleted definition must be first declaration">;

def err_deleted_override : Error<
  "deleted function %0 cannot override a non-deleted function">;

def err_non_deleted_override : Error<
  "non-deleted function %0 cannot override a deleted function">;

def warn_weak_vtable : Warning<
  "%0 has no out-of-line virtual method definitions; its vtable will be "
  "emitted in every translation unit">,
  InGroup<DiagGroup<"weak-vtables">>, DefaultIgnore;
def warn_weak_template_vtable : Warning<
  "explicit template instantiation %0 will emit a vtable in every "
  "translation unit">,
  InGroup<DiagGroup<"weak-template-vtables">>, DefaultIgnore;

def ext_using_undefined_std : ExtWarn<
  "using directive refers to implicitly-defined namespace 'std'">;
  
// C++ exception specifications
def err_exception_spec_in_typedef : Error<
  "exception specifications are not allowed in %select{typedefs|type aliases}0">;
def err_distant_exception_spec : Error<
  "exception specifications are not allowed beyond a single level "
  "of indirection">;
def err_incomplete_in_exception_spec : Error<
  "%select{|pointer to |reference to }0incomplete type %1 is not allowed "
  "in exception specification">;
def ext_incomplete_in_exception_spec : ExtWarn<err_incomplete_in_exception_spec.Text>,
  InGroup<MicrosoftExceptionSpec>;
def err_rref_in_exception_spec : Error<
  "rvalue reference type %0 is not allowed in exception specification">;
def err_mismatched_exception_spec : Error<
  "exception specification in declaration does not match previous declaration">;
def ext_mismatched_exception_spec : ExtWarn<err_mismatched_exception_spec.Text>,
  InGroup<MicrosoftExceptionSpec>;
def err_override_exception_spec : Error<
  "exception specification of overriding function is more lax than "
  "base version">;
def ext_override_exception_spec : ExtWarn<err_override_exception_spec.Text>,
  InGroup<MicrosoftExceptionSpec>;
def err_incompatible_exception_specs : Error<
  "target exception specification is not superset of source">;
def warn_incompatible_exception_specs : Warning<
  err_incompatible_exception_specs.Text>, InGroup<IncompatibleExceptionSpec>;
def err_deep_exception_specs_differ : Error<
  "exception specifications of %select{return|argument}0 types differ">;
def warn_deep_exception_specs_differ : Warning<
  err_deep_exception_specs_differ.Text>, InGroup<IncompatibleExceptionSpec>;
def err_missing_exception_specification : Error<
  "%0 is missing exception specification '%1'">;
def ext_missing_exception_specification : ExtWarn<
  err_missing_exception_specification.Text>,
  InGroup<DiagGroup<"missing-exception-spec">>;
def ext_ms_missing_exception_specification : ExtWarn<
  err_missing_exception_specification.Text>,
  InGroup<MicrosoftExceptionSpec>;
def err_noexcept_needs_constant_expression : Error<
  "argument to noexcept specifier must be a constant expression">;
def err_exception_spec_not_parsed : Error<
  "exception specification is not available until end of class definition">;

// C++ access checking
def err_class_redeclared_with_different_access : Error<
  "%0 redeclared with '%1' access">;
def err_access : Error<
  "%1 is a %select{private|protected}0 member of %3">, AccessControl;
def ext_ms_using_declaration_inaccessible : ExtWarn<
  "using declaration referring to inaccessible member '%0' (which refers "
  "to accessible member '%1') is a Microsoft compatibility extension">,
    AccessControl, InGroup<MicrosoftUsingDecl>;
def err_access_ctor : Error<
  "calling a %select{private|protected}0 constructor of class %2">, 
  AccessControl;
def ext_rvalue_to_reference_access_ctor : Extension<
  "C++98 requires an accessible copy constructor for class %2 when binding "
  "a reference to a temporary; was %select{private|protected}0">,
  AccessControl, InGroup<BindToTemporaryCopy>;
def err_access_base_ctor : Error<
  // The ERRORs represent other special members that aren't constructors, in
  // hopes that someone will bother noticing and reporting if they appear
  "%select{base class|inherited virtual base class}0 %1 has %select{private|"
  "protected}3 %select{default |copy |move |*ERROR* |*ERROR* "
  "|*ERROR*|}2constructor">, AccessControl;
def err_access_field_ctor : Error<
  // The ERRORs represent other special members that aren't constructors, in
  // hopes that someone will bother noticing and reporting if they appear
  "field of type %0 has %select{private|protected}2 "
  "%select{default |copy |move |*ERROR* |*ERROR* |*ERROR* |}1constructor">,
  AccessControl;
def err_access_friend_function : Error<
  "friend function %1 is a %select{private|protected}0 member of %3">,
  AccessControl;

def err_access_dtor : Error<
  "calling a %select{private|protected}1 destructor of class %0">, 
  AccessControl;
def err_access_dtor_base :
    Error<"base class %0 has %select{private|protected}1 destructor">,
    AccessControl;
def err_access_dtor_vbase :
    Error<"inherited virtual base class %1 has "
    "%select{private|protected}2 destructor">,
    AccessControl;
def err_access_dtor_temp :
    Error<"temporary of type %0 has %select{private|protected}1 destructor">,
    AccessControl;
def err_access_dtor_exception :
    Error<"exception object of type %0 has %select{private|protected}1 "
          "destructor">, AccessControl;
def err_access_dtor_field :
    Error<"field of type %1 has %select{private|protected}2 destructor">,
    AccessControl;
def err_access_dtor_var :
    Error<"variable of type %1 has %select{private|protected}2 destructor">,
    AccessControl;
def err_access_dtor_ivar :
    Error<"instance variable of type %0 has %select{private|protected}1 "
          "destructor">,
    AccessControl;
def note_previous_access_declaration : Note<
  "previously declared '%1' here">;
def note_access_natural : Note<
  "%select{|implicitly }1declared %select{private|protected}0 here">;
def note_access_constrained_by_path : Note<
  "constrained by %select{|implicitly }1%select{private|protected}0"
  " inheritance here">;
def note_access_protected_restricted_noobject : Note<
  "must name member using the type of the current context %0">;
def note_access_protected_restricted_ctordtor : Note<
  "protected %select{constructor|destructor}0 can only be used to "
  "%select{construct|destroy}0 a base class subobject">;
def note_access_protected_restricted_object : Note<
  "can only access this member on an object of type %0">;
def warn_cxx98_compat_sfinae_access_control : Warning<
  "substitution failure due to access control is incompatible with C++98">,
  InGroup<CXX98Compat>, DefaultIgnore, NoSFINAE;
  
// C++ name lookup
def err_incomplete_nested_name_spec : Error<
  "incomplete type %0 named in nested name specifier">;
def err_dependent_nested_name_spec : Error<
  "nested name specifier for a declaration cannot depend on a template "
  "parameter">;
def err_nested_name_member_ref_lookup_ambiguous : Error<
  "lookup of %0 in member access expression is ambiguous">;
def ext_nested_name_member_ref_lookup_ambiguous : ExtWarn<
  "lookup of %0 in member access expression is ambiguous; using member of %1">,
  InGroup<AmbigMemberTemplate>;
def note_ambig_member_ref_object_type : Note<
  "lookup in the object type %0 refers here">;
def note_ambig_member_ref_scope : Note<
  "lookup from the current scope refers here">;
def err_qualified_member_nonclass : Error<
  "qualified member access refers to a member in %0">;
def err_incomplete_member_access : Error<
  "member access into incomplete type %0">;
def err_incomplete_type : Error<
  "incomplete type %0 where a complete type is required">;
def warn_cxx98_compat_enum_nested_name_spec : Warning<
  "enumeration type in nested name specifier is incompatible with C++98">,
  InGroup<CXX98Compat>, DefaultIgnore;
def err_nested_name_spec_is_not_class : Error<
  "%0 cannot appear before '::' because it is not a class"
  "%select{ or namespace|, namespace, or enumeration}1; did you mean ':'?">;
def ext_nested_name_spec_is_enum : ExtWarn<
  "use of enumeration in a nested name specifier is a C++11 extension">,
  InGroup<CXX11>;

// C++ class members
def err_storageclass_invalid_for_member : Error<
  "storage class specified for a member declaration">;
def err_mutable_function : Error<"'mutable' cannot be applied to functions">;
def err_mutable_reference : Error<"'mutable' cannot be applied to references">;
def ext_mutable_reference : ExtWarn<
  "'mutable' on a reference type is a Microsoft extension">,
  InGroup<MicrosoftMutableReference>;
def err_mutable_const : Error<"'mutable' and 'const' cannot be mixed">;
def err_mutable_nonmember : Error<
  "'mutable' can only be applied to member variables">;
def err_virtual_in_union : Error<
  "unions cannot have virtual functions">;
def err_virtual_non_function : Error<
  "'virtual' can only appear on non-static member functions">;
def err_virtual_out_of_class : Error<
  "'virtual' can only be specified inside the class definition">;
def err_virtual_member_function_template : Error<
  "'virtual' cannot be specified on member function templates">;
def err_static_overrides_virtual : Error<
  "'static' member function %0 overrides a virtual function in a base class">;
def err_explicit_non_function : Error<
  "'explicit' can only appear on non-static member functions">;
def err_explicit_out_of_class : Error<
  "'explicit' can only be specified inside the class definition">;
def err_explicit_non_ctor_or_conv_function : Error<
  "'explicit' can only be applied to a constructor or conversion function">;
def err_static_not_bitfield : Error<"static member %0 cannot be a bit-field">;
def err_static_out_of_line : Error<
  "'static' can only be specified inside the class definition">;
def err_storage_class_for_static_member : Error<
  "static data member definition cannot specify a storage class">;
def err_typedef_not_bitfield : Error<"typedef member %0 cannot be a bit-field">;
def err_not_integral_type_bitfield : Error<
  "bit-field %0 has non-integral type %1">;
def err_not_integral_type_anon_bitfield : Error<
  "anonymous bit-field has non-integral type %0">;
def err_member_function_initialization : Error<
  "initializer on function does not look like a pure-specifier">;
def err_non_virtual_pure : Error<
  "%0 is not virtual and cannot be declared pure">;
def ext_pure_function_definition : ExtWarn<
  "function definition with pure-specifier is a Microsoft extension">,
  InGroup<MicrosoftPureDefinition>;
def err_implicit_object_parameter_init : Error<
  "cannot initialize object parameter of type %0 with an expression "
  "of type %1">;
def err_qualified_member_of_unrelated : Error<
  "%q0 is not a member of class %1">;

def warn_call_to_pure_virtual_member_function_from_ctor_dtor : Warning<
  "call to pure virtual member function %0 has undefined behavior; "
  "overrides of %0 in subclasses are not available in the "
  "%select{constructor|destructor}1 of %2">;

def note_member_declared_at : Note<"member is declared here">;
def note_ivar_decl : Note<"instance variable is declared here">;
def note_bitfield_decl : Note<"bit-field is declared here">;
def note_implicit_param_decl : Note<"%0 is an implicit parameter">;
def note_member_synthesized_at : Note<
  "implicit %select{default constructor|copy constructor|move constructor|copy "
  "assignment operator|move assignment operator|destructor}0 for %1 first "
  "required here">;
def note_inhctor_synthesized_at : Note<
  "inherited constructor for %0 first required here">;
def err_missing_default_ctor : Error<
  "%select{constructor for %1 must explicitly initialize the|"
  "implicit default constructor for %1 must explicitly initialize the|"
  "cannot use constructor inherited from base class %4;}0 "
  "%select{base class|member}2 %3 %select{which|which|of %1}0 "
  "does not have a default constructor">;
def note_due_to_dllexported_class : Note<
  "due to '%0' being dllexported%select{|; try compiling in C++11 mode}1">;

def err_illegal_union_or_anon_struct_member : Error<
  "%select{anonymous struct|union}0 member %1 has a non-trivial "
  "%select{constructor|copy constructor|move constructor|copy assignment "
  "operator|move assignment operator|destructor}2">;
def warn_cxx98_compat_nontrivial_union_or_anon_struct_member : Warning<
  "%select{anonymous struct|union}0 member %1 with a non-trivial "
  "%select{constructor|copy constructor|move constructor|copy assignment "
  "operator|move assignment operator|destructor}2 is incompatible with C++98">,
  InGroup<CXX98Compat>, DefaultIgnore;

def note_nontrivial_virtual_dtor : Note<
  "destructor for %0 is not trivial because it is virtual">;
def note_nontrivial_has_virtual : Note<
  "because type %0 has a virtual %select{member function|base class}1">;
def note_nontrivial_no_def_ctor : Note<
  "because %select{base class of |field of |}0type %1 has no "
  "default constructor">;
def note_user_declared_ctor : Note<
  "implicit default constructor suppressed by user-declared constructor">;
def note_nontrivial_no_copy : Note<
  "because no %select{<<ERROR>>|constructor|constructor|assignment operator|"
  "assignment operator|<<ERROR>>}2 can be used to "
  "%select{<<ERROR>>|copy|move|copy|move|<<ERROR>>}2 "
  "%select{base class|field|an object}0 of type %3">;
def note_nontrivial_user_provided : Note<
  "because %select{base class of |field of |}0type %1 has a user-provided "
  "%select{default constructor|copy constructor|move constructor|"
  "copy assignment operator|move assignment operator|destructor}2">;
def note_nontrivial_in_class_init : Note<
  "because field %0 has an initializer">;
def note_nontrivial_param_type : Note<
  "because its parameter is %diff{of type $, not $|of the wrong type}2,3">;
def note_nontrivial_default_arg : Note<"because it has a default argument">;
def note_nontrivial_variadic : Note<"because it is a variadic function">;
def note_nontrivial_subobject : Note<
  "because the function selected to %select{construct|copy|move|copy|move|"
  "destroy}2 %select{base class|field}0 of type %1 is not trivial">;
def note_nontrivial_objc_ownership : Note<
  "because type %0 has a member with %select{no|no|__strong|__weak|"
  "__autoreleasing}1 ownership">;

def err_static_data_member_not_allowed_in_anon_struct : Error<
  "static data member %0 not allowed in anonymous struct">;
def ext_static_data_member_in_union : ExtWarn<
  "static data member %0 in union is a C++11 extension">, InGroup<CXX11>;
def warn_cxx98_compat_static_data_member_in_union : Warning<
  "static data member %0 in union is incompatible with C++98">,
  InGroup<CXX98Compat>, DefaultIgnore;
def ext_union_member_of_reference_type : ExtWarn<
  "union member %0 has reference type %1, which is a Microsoft extension">,
  InGroup<MicrosoftUnionMemberReference>;
def err_union_member_of_reference_type : Error<
  "union member %0 has reference type %1">;
def ext_anonymous_struct_union_qualified : Extension<
  "anonymous %select{struct|union}0 cannot be '%1'">;
def err_different_return_type_for_overriding_virtual_function : Error<
  "virtual function %0 has a different return type "
  "%diff{($) than the function it overrides (which has return type $)|"
  "than the function it overrides}1,2">;
def note_overridden_virtual_function : Note<
  "overridden virtual function is here">;
def err_conflicting_overriding_cc_attributes : Error<
  "virtual function %0 has different calling convention attributes "
  "%diff{($) than the function it overrides (which has calling convention $)|"
  "than the function it overrides}1,2">;

def err_covariant_return_inaccessible_base : Error<
  "invalid covariant return for virtual function: %1 is a "
  "%select{private|protected}2 base class of %0">, AccessControl;
def err_covariant_return_ambiguous_derived_to_base_conv : Error<
  "return type of virtual function %3 is not covariant with the return type of "
  "the function it overrides (ambiguous conversion from derived class "
  "%0 to base class %1:%2)">;
def err_covariant_return_not_derived : Error<
  "return type of virtual function %0 is not covariant with the return type of "
  "the function it overrides (%1 is not derived from %2)">;
def err_covariant_return_incomplete : Error<
  "return type of virtual function %0 is not covariant with the return type of "
  "the function it overrides (%1 is incomplete)">;
def err_covariant_return_type_different_qualifications : Error<
  "return type of virtual function %0 is not covariant with the return type of "
  "the function it overrides (%1 has different qualifiers than %2)">;
def err_covariant_return_type_class_type_more_qualified : Error<
  "return type of virtual function %0 is not covariant with the return type of "
  "the function it overrides (class type %1 is more qualified than class "
  "type %2">;
  
// C++ constructors
def err_constructor_cannot_be : Error<"constructor cannot be declared '%0'">;
def err_invalid_qualified_constructor : Error<
  "'%0' qualifier is not allowed on a constructor">;
def err_ref_qualifier_constructor : Error<
  "ref-qualifier '%select{&&|&}0' is not allowed on a constructor">;

def err_constructor_return_type : Error<
  "constructor cannot have a return type">;
def err_constructor_redeclared : Error<"constructor cannot be redeclared">;
def err_constructor_byvalue_arg : Error<
  "copy constructor must pass its first argument by reference">;
def warn_no_constructor_for_refconst : Warning<
  "%select{struct|interface|union|class|enum}0 %1 does not declare any "
  "constructor to initialize its non-modifiable members">;
def note_refconst_member_not_initialized : Note<
  "%select{const|reference}0 member %1 will never be initialized">;
def ext_ms_explicit_constructor_call : ExtWarn<
  "explicit constructor calls are a Microsoft extension">,
  InGroup<MicrosoftExplicitConstructorCall>;

// C++ destructors
def err_destructor_not_member : Error<
  "destructor must be a non-static member function">;
def err_destructor_cannot_be : Error<"destructor cannot be declared '%0'">;
def err_invalid_qualified_destructor : Error<
  "'%0' qualifier is not allowed on a destructor">;
def err_ref_qualifier_destructor : Error<
  "ref-qualifier '%select{&&|&}0' is not allowed on a destructor">;
def err_destructor_return_type : Error<"destructor cannot have a return type">;
def err_destructor_redeclared : Error<"destructor cannot be redeclared">;
def err_destructor_with_params : Error<"destructor cannot have any parameters">;
def err_destructor_variadic : Error<"destructor cannot be variadic">;
def err_destructor_typedef_name : Error<
  "destructor cannot be declared using a %select{typedef|type alias}1 %0 of the class name">;
def err_destructor_name : Error<
  "expected the class name after '~' to name the enclosing class">;
def err_destructor_class_name : Error<
  "expected the class name after '~' to name a destructor">;
def err_ident_in_dtor_not_a_type : Error<
  "identifier %0 in object destruction expression does not name a type">;
def err_destructor_expr_type_mismatch : Error<
  "destructor type %0 in object destruction expression does not match the "
  "type %1 of the object being destroyed">;
def note_destructor_type_here : Note<
  "type %0 is declared here">;

def err_destructor_template : Error<
  "destructor cannot be declared as a template">;

// C++ initialization
def err_init_conversion_failed : Error<
  "cannot initialize %select{a variable|a parameter|return object|an "
  "exception object|a member subobject|an array element|a new value|a value|a "
  "base class|a constructor delegation|a vector element|a block element|a "
  "complex element|a lambda capture|a compound literal initializer|a "
  "related result|a parameter of CF audited function}0 "
  "%diff{of type $ with an %select{rvalue|lvalue}2 of type $|"
  "with an %select{rvalue|lvalue}2 of incompatible type}1,3"
  "%select{|: different classes%diff{ ($ vs $)|}5,6"
  "|: different number of parameters (%5 vs %6)"
  "|: type mismatch at %ordinal5 parameter%diff{ ($ vs $)|}6,7"
  "|: different return type%diff{ ($ vs $)|}5,6"
  "|: different qualifiers ("
  "%select{none|const|restrict|const and restrict|volatile|const and volatile|"
  "volatile and restrict|const, volatile, and restrict}5 vs "
  "%select{none|const|restrict|const and restrict|volatile|const and volatile|"
  "volatile and restrict|const, volatile, and restrict}6)"
  "|: different exception specifications}4">;

def err_lvalue_to_rvalue_ref : Error<"rvalue reference %diff{to type $ cannot "
  "bind to lvalue of type $|cannot bind to incompatible lvalue}0,1">;
def err_lvalue_reference_bind_to_initlist : Error<
  "%select{non-const|volatile}0 lvalue reference to type %1 cannot bind to an "
  "initializer list temporary">;
def err_lvalue_reference_bind_to_temporary : Error<
  "%select{non-const|volatile}0 lvalue reference %diff{to type $ cannot bind "
  "to a temporary of type $|cannot bind to incompatible temporary}1,2">;
def err_lvalue_reference_bind_to_unrelated : Error<
  "%select{non-const|volatile}0 lvalue reference "
  "%diff{to type $ cannot bind to a value of unrelated type $|"
  "cannot bind to a value of unrelated type}1,2">;
def err_reference_bind_drops_quals : Error<
  "binding value %diff{of type $ to reference to type $|to reference}0,1 "
  "drops %select{<<ERROR>>|'const'|'restrict'|'const' and 'restrict'|"
  "'volatile'|'const' and 'volatile'|'restrict' and 'volatile'|"
  "'const', 'restrict', and 'volatile'}2 qualifier%plural{1:|2:|4:|:s}2">;
def err_reference_bind_failed : Error<
  "reference %diff{to type $ could not bind to an %select{rvalue|lvalue}1 of "
  "type $|could not bind to %select{rvalue|lvalue}1 of incompatible type}0,2">;
def err_reference_bind_init_list : Error<
  "reference to type %0 cannot bind to an initializer list">;
def warn_temporary_array_to_pointer_decay : Warning<
  "pointer is initialized by a temporary array, which will be destroyed at the "
  "end of the full-expression">,
  InGroup<DiagGroup<"address-of-array-temporary">>;
def err_init_list_bad_dest_type : Error<
  "%select{|non-aggregate }0type %1 cannot be initialized with an initializer "
  "list">;
def err_member_function_call_bad_cvr : Error<"member function %0 not viable: "
    "'this' argument has type %1, but function is not marked "
    "%select{const|restrict|const or restrict|volatile|const or volatile|"
    "volatile or restrict|const, volatile, or restrict}2">;

def err_reference_bind_to_bitfield : Error<
  "%select{non-const|volatile}0 reference cannot bind to "
  "bit-field%select{| %1}2">;
def err_reference_bind_to_vector_element : Error<
  "%select{non-const|volatile}0 reference cannot bind to vector element">;
def err_reference_var_requires_init : Error<
  "declaration of reference variable %0 requires an initializer">;
def err_reference_without_init : Error<
  "reference to type %0 requires an initializer">;
def note_value_initialization_here : Note<
  "in value-initialization of type %0 here">;
def err_reference_has_multiple_inits : Error<
  "reference cannot be initialized with multiple values">;
def err_init_non_aggr_init_list : Error<
  "initialization of non-aggregate type %0 with an initializer list">;
def err_init_reference_member_uninitialized : Error<
  "reference member of type %0 uninitialized">;
def note_uninit_reference_member : Note<
  "uninitialized reference member is here">;
def warn_field_is_uninit : Warning<"field %0 is uninitialized when used here">,
  InGroup<Uninitialized>;
def warn_base_class_is_uninit : Warning<
  "base class %0 is uninitialized when used here to access %q1">,
  InGroup<Uninitialized>;
def warn_reference_field_is_uninit : Warning<
  "reference %0 is not yet bound to a value when used here">,
  InGroup<Uninitialized>;
def note_uninit_in_this_constructor : Note<
  "during field initialization in %select{this|the implicit default}0 "
  "constructor">;
def warn_static_self_reference_in_init : Warning<
  "static variable %0 is suspiciously used within its own initialization">,
  InGroup<UninitializedStaticSelfInit>;
def warn_uninit_self_reference_in_init : Warning<
  "variable %0 is uninitialized when used within its own initialization">,
  InGroup<Uninitialized>;
def warn_uninit_self_reference_in_reference_init : Warning<
  "reference %0 is not yet bound to a value when used within its own"
  " initialization">,
  InGroup<Uninitialized>;
def warn_uninit_var : Warning<
  "variable %0 is uninitialized when %select{used here|captured by block}1">,
  InGroup<Uninitialized>, DefaultIgnore;
def warn_sometimes_uninit_var : Warning<
  "variable %0 is %select{used|captured}1 uninitialized whenever "
  "%select{'%3' condition is %select{true|false}4|"
  "'%3' loop %select{is entered|exits because its condition is false}4|"
  "'%3' loop %select{condition is true|exits because its condition is false}4|"
  "switch %3 is taken|"
  "its declaration is reached|"
  "%3 is called}2">,
  InGroup<UninitializedSometimes>, DefaultIgnore;
def warn_maybe_uninit_var : Warning<
  "variable %0 may be uninitialized when "
  "%select{used here|captured by block}1">,
  InGroup<UninitializedMaybe>, DefaultIgnore;
def note_var_declared_here : Note<"variable %0 is declared here">;
def note_uninit_var_use : Note<
  "%select{uninitialized use occurs|variable is captured by block}0 here">;
def warn_uninit_byref_blockvar_captured_by_block : Warning<
  "block pointer variable %0 is uninitialized when captured by block">,
  InGroup<Uninitialized>, DefaultIgnore;
def note_block_var_fixit_add_initialization : Note<
  "did you mean to use __block %0?">;
def note_in_omitted_aggregate_initializer : Note<
  "in implicit initialization of %select{"
  "array element %1 with omitted initializer|"
  "field %1 with omitted initializer|"
  "trailing array elements in runtime-sized array new}0">;
def note_in_reference_temporary_list_initializer : Note<
  "in initialization of temporary of type %0 created to "
  "list-initialize this reference">;
def note_var_fixit_add_initialization : Note<
  "initialize the variable %0 to silence this warning">;
def note_uninit_fixit_remove_cond : Note<
  "remove the %select{'%1' if its condition|condition if it}0 "
  "is always %select{false|true}2">;
def err_init_incomplete_type : Error<"initialization of incomplete type %0">;
def err_list_init_in_parens : Error<"list-initializer for non-class type %0 "
  "must not be parenthesized">;

def warn_unsequenced_mod_mod : Warning<
  "multiple unsequenced modifications to %0">, InGroup<Unsequenced>;
def warn_unsequenced_mod_use : Warning<
  "unsequenced modification and access to %0">, InGroup<Unsequenced>;

def err_temp_copy_no_viable : Error<
  "no viable constructor %select{copying variable|copying parameter|"
  "returning object|throwing object|copying member subobject|copying array "
  "element|allocating object|copying temporary|initializing base subobject|"
  "initializing vector element|capturing value}0 of type %1">;
def ext_rvalue_to_reference_temp_copy_no_viable : Extension<
  "no viable constructor %select{copying variable|copying parameter|"
  "returning object|throwing object|copying member subobject|copying array "
  "element|allocating object|copying temporary|initializing base subobject|"
  "initializing vector element|capturing value}0 of type %1; C++98 requires a copy "
  "constructor when binding a reference to a temporary">,
  InGroup<BindToTemporaryCopy>;
def err_temp_copy_ambiguous : Error<
  "ambiguous constructor call when %select{copying variable|copying "
  "parameter|returning object|throwing object|copying member subobject|copying "
  "array element|allocating object|copying temporary|initializing base subobject|"
  "initializing vector element|capturing value}0 of type %1">;
def err_temp_copy_deleted : Error<
  "%select{copying variable|copying parameter|returning object|throwing "
  "object|copying member subobject|copying array element|allocating object|"
  "copying temporary|initializing base subobject|initializing vector element|"
  "capturing value}0 of type %1 invokes deleted constructor">;
def err_temp_copy_incomplete : Error<
  "copying a temporary object of incomplete type %0">;
def warn_cxx98_compat_temp_copy : Warning<
  "%select{copying variable|copying parameter|returning object|throwing "
  "object|copying member subobject|copying array element|allocating object|"
  "copying temporary|initializing base subobject|initializing vector element}1 "
  "of type %2 when binding a reference to a temporary would %select{invoke "
  "an inaccessible constructor|find no viable constructor|find ambiguous "
  "constructors|invoke a deleted constructor}0 in C++98">,
  InGroup<CXX98CompatBindToTemporaryCopy>, DefaultIgnore;
def err_selected_explicit_constructor : Error<
  "chosen constructor is explicit in copy-initialization">;
def note_constructor_declared_here : Note<
  "constructor declared here">;

// C++11 decltype
def err_decltype_in_declarator : Error<
    "'decltype' cannot be used to name a declaration">;
    
// C++11 auto
def warn_cxx98_compat_auto_type_specifier : Warning<
  "'auto' type specifier is incompatible with C++98">,
  InGroup<CXX98Compat>, DefaultIgnore;
def err_auto_variable_cannot_appear_in_own_initializer : Error<
  "variable %0 declared with %select{'auto'|'decltype(auto)'|'__auto_type'}1 "
  "type cannot appear in its own initializer">;
def err_binding_cannot_appear_in_own_initializer : Error<
  "binding %0 cannot appear in the initializer of its own "
  "decomposition declaration">;
def err_illegal_decl_array_of_auto : Error<
  "'%0' declared as array of %1">;
def err_new_array_of_auto : Error<
  "cannot allocate array of 'auto'">;
def err_auto_not_allowed : Error<
  "%select{'auto'|'decltype(auto)'|'__auto_type'}0 not allowed "
  "%select{in function prototype"
  "|in non-static struct member|in struct member"
  "|in non-static union member|in union member"
  "|in non-static class member|in interface member"
  "|in exception declaration|in template parameter|in block literal"
  "|in template argument|in typedef|in type alias|in function return type"
  "|in conversion function type|here|in lambda parameter"
  "|in type allocated by 'new'|in K&R-style function parameter}1"
  "%select{|||||||| until C++1z||||||||||}1">;
def err_auto_not_allowed_var_inst : Error<
  "'auto' variable template instantiation is not allowed">;
def err_auto_var_requires_init : Error<
  "declaration of variable %0 with type %1 requires an initializer">;
def err_auto_new_requires_ctor_arg : Error<
  "new expression for type %0 requires a constructor argument">;
def err_auto_new_list_init : Error<
  "new expression for type %0 cannot use list-initialization">;
def err_auto_var_init_no_expression : Error<
  "initializer for variable %0 with type %1 is empty">;
def err_auto_var_init_multiple_expressions : Error<
  "initializer for variable %0 with type %1 contains multiple expressions">;
def err_auto_var_init_paren_braces : Error<
  "cannot deduce type for variable %1 with type %2 from "
  "%select{parenthesized|nested}0 initializer list">;
def err_auto_new_ctor_multiple_expressions : Error<
  "new expression for type %0 contains multiple constructor arguments">;
def err_auto_missing_trailing_return : Error<
  "'auto' return without trailing return type; deduced return types are a "
  "C++14 extension">;
def err_deduced_return_type : Error<
  "deduced return types are a C++14 extension">;
def err_trailing_return_without_auto : Error<
  "function with trailing return type must specify return type 'auto', not %0">;
def err_trailing_return_in_parens : Error<
  "trailing return type may not be nested within parentheses">;
def err_auto_var_deduction_failure : Error<
  "variable %0 with type %1 has incompatible initializer of type %2">;
def err_auto_var_deduction_failure_from_init_list : Error<
  "cannot deduce actual type for variable %0 with type %1 from initializer list">;
def err_auto_new_deduction_failure : Error<
  "new expression for type %0 has incompatible constructor argument of type %1">;
def err_auto_different_deductions : Error<
  "'%select{auto|decltype(auto)|__auto_type}0' deduced as %1 in declaration "
  "of %2 and deduced as %3 in declaration of %4">;
def err_implied_std_initializer_list_not_found : Error<
  "cannot deduce type of initializer list because std::initializer_list was "
  "not found; include <initializer_list>">;
def err_malformed_std_initializer_list : Error<
  "std::initializer_list must be a class template with a single type parameter">;
def warn_dangling_std_initializer_list : Warning<
  "array backing the initializer list will be destroyed at the end of "
  "%select{the full-expression|the constructor}0">,
  InGroup<DiagGroup<"dangling-initializer-list">>;
def err_auto_init_list_from_c : Error<
  "cannot use __auto_type with initializer list in C">;
def err_auto_bitfield : Error<
  "cannot pass bit-field as __auto_type initializer in C">;

// C++1y decltype(auto) type
def err_decltype_auto_cannot_be_combined : Error<
  "'decltype(auto)' cannot be combined with other type specifiers">;
def err_decltype_auto_function_declarator_not_declaration : Error<
  "'decltype(auto)' can only be used as a return type "
  "in a function declaration">;
def err_decltype_auto_compound_type : Error<
  "cannot form %select{pointer to|reference to|array of}0 'decltype(auto)'">;
def err_decltype_auto_initializer_list : Error<
  "cannot deduce 'decltype(auto)' from initializer list">;

// C++1y deduced return types
def err_auto_fn_deduction_failure : Error<
  "cannot deduce return type %0 from returned value of type %1">;
def err_auto_fn_different_deductions : Error<
  "'%select{auto|decltype(auto)}0' in return type deduced as %1 here but "
  "deduced as %2 in earlier return statement">;
def err_auto_fn_used_before_defined : Error<
  "function %0 with deduced return type cannot be used before it is defined">;
def err_auto_fn_no_return_but_not_auto : Error<
  "cannot deduce return type %0 for function with no return statements">;
def err_auto_fn_return_void_but_not_auto : Error<
  "cannot deduce return type %0 from omitted return expression">;
def err_auto_fn_return_init_list : Error<
  "cannot deduce return type from initializer list">;
def err_auto_fn_virtual : Error<
  "function with deduced return type cannot be virtual">;

// C++11 override control
def override_keyword_only_allowed_on_virtual_member_functions : Error<
  "only virtual member functions can be marked '%0'">;
def override_keyword_hides_virtual_member_function : Error<
  "non-virtual member function marked '%0' hides virtual member "
  "%select{function|functions}1">;
def err_function_marked_override_not_overriding : Error<
  "%0 marked 'override' but does not override any member functions">;
def warn_function_marked_not_override_overriding : Warning <
  "%0 overrides a member function but is not marked 'override'">,
  InGroup<CXX11WarnOverrideMethod>;
def err_class_marked_final_used_as_base : Error<
  "base %0 is marked '%select{final|sealed}1'">;
def warn_abstract_final_class : Warning<
  "abstract class is marked '%select{final|sealed}0'">, InGroup<AbstractFinalClass>;

// C++11 attributes
def err_repeat_attribute : Error<"%0 attribute cannot be repeated">;

// C++11 final
def err_final_function_overridden : Error<
  "declaration of %0 overrides a '%select{final|sealed}1' function">;

// C++11 scoped enumerations
def err_enum_invalid_underlying : Error<
  "non-integral type %0 is an invalid underlying type">;
def err_enumerator_too_large : Error<
  "enumerator value is not representable in the underlying type %0">;
def ext_enumerator_too_large : ExtWarn<
  "enumerator value is not representable in the underlying type %0">,
  InGroup<MicrosoftEnumValue>;
def err_enumerator_wrapped : Error<
  "enumerator value %0 is not representable in the underlying type %1">;
def err_enum_redeclare_type_mismatch : Error<
  "enumeration redeclared with different underlying type %0 (was %1)">;
def err_enum_redeclare_fixed_mismatch : Error<
  "enumeration previously declared with %select{non|}0fixed underlying type">;
def err_enum_redeclare_scoped_mismatch : Error<
  "enumeration previously declared as %select{un|}0scoped">;
def err_enum_class_reference : Error<
  "reference to %select{|scoped }0enumeration must use 'enum' "
  "not 'enum class'">;
def err_only_enums_have_underlying_types : Error<
  "only enumeration types have underlying types">;
def err_underlying_type_of_incomplete_enum : Error<
  "cannot determine underlying type of incomplete enumeration type %0">;

// C++11 delegating constructors
def err_delegating_ctor : Error<
  "delegating constructors are permitted only in C++11">;
def warn_cxx98_compat_delegating_ctor : Warning<
  "delegating constructors are incompatible with C++98">,
  InGroup<CXX98Compat>, DefaultIgnore;
def err_delegating_initializer_alone : Error<
  "an initializer for a delegating constructor must appear alone">;
def warn_delegating_ctor_cycle : Warning<
  "constructor for %0 creates a delegation cycle">, DefaultError,
  InGroup<DelegatingCtorCycles>;
def note_it_delegates_to : Note<"it delegates to">;
def note_which_delegates_to : Note<"which delegates to">;

// C++11 range-based for loop
def err_for_range_decl_must_be_var : Error<
  "for range declaration must declare a variable">;
def err_for_range_storage_class : Error<
  "loop variable %0 may not be declared %select{'extern'|'static'|"
  "'__private_extern__'|'auto'|'register'|'constexpr'}1">;
def err_type_defined_in_for_range : Error<
  "types may not be defined in a for range declaration">;
def err_for_range_deduction_failure : Error<
  "cannot use type %0 as a range">;
def err_for_range_incomplete_type : Error<
  "cannot use incomplete type %0 as a range">;
def err_for_range_iter_deduction_failure : Error<
  "cannot use type %0 as an iterator">;
def err_for_range_member_begin_end_mismatch : Error<
  "range type %0 has '%select{begin|end}1' member but no '%select{end|begin}1' member">;
def ext_for_range_begin_end_types_differ : ExtWarn<
  "'begin' and 'end' returning different types (%0 and %1) is a C++1z extension">,
  InGroup<CXX1z>;
def warn_for_range_begin_end_types_differ : Warning<
  "'begin' and 'end' returning different types (%0 and %1) is incompatible "
  "with C++ standards before C++1z">, InGroup<CXXPre1zCompat>, DefaultIgnore;
def note_in_for_range: Note<
  "when looking up '%select{begin|end}0' function for range expression "
  "of type %1">;
def err_for_range_invalid: Error<
  "invalid range expression of type %0; no viable '%select{begin|end}1' "
  "function available">;
def err_range_on_array_parameter : Error<
  "cannot build range expression with array function parameter %0 since "
  "parameter with array type %1 is treated as pointer type %2">;
def err_for_range_dereference : Error<
  "invalid range expression of type %0; did you mean to dereference it "
  "with '*'?">;
def note_for_range_invalid_iterator : Note <
  "in implicit call to 'operator%select{!=|*|++}0' for iterator of type %1">;
def note_for_range_begin_end : Note<
  "selected '%select{begin|end}0' %select{function|template }1%2 with iterator type %3">;
def warn_for_range_const_reference_copy : Warning<
  "loop variable %0 "
  "%diff{has type $ but is initialized with type $"
  "| is initialized with a value of a different type}1,2 resulting in a copy">,
  InGroup<RangeLoopAnalysis>, DefaultIgnore;
def note_use_type_or_non_reference : Note<
  "use non-reference type %0 to keep the copy or type %1 to prevent copying">;
def warn_for_range_variable_always_copy : Warning<
  "loop variable %0 is always a copy because the range of type %1 does not "
  "return a reference">,
  InGroup<RangeLoopAnalysis>, DefaultIgnore;
def note_use_non_reference_type : Note<"use non-reference type %0">;
def warn_for_range_copy : Warning<
  "loop variable %0 of type %1 creates a copy from type %2">,
  InGroup<RangeLoopAnalysis>, DefaultIgnore;
def note_use_reference_type : Note<"use reference type %0 to prevent copying">;

// C++11 constexpr
def warn_cxx98_compat_constexpr : Warning<
  "'constexpr' specifier is incompatible with C++98">,
  InGroup<CXX98Compat>, DefaultIgnore;
// FIXME: Maybe this should also go in -Wc++14-compat?
def warn_cxx14_compat_constexpr_not_const : Warning<
  "'constexpr' non-static member function will not be implicitly 'const' "
  "in C++14; add 'const' to avoid a change in behavior">,
  InGroup<DiagGroup<"constexpr-not-const">>;
def err_invalid_constexpr : Error<
  "%select{function parameter|typedef|non-static data member}0 "
  "cannot be constexpr">;
def err_invalid_constexpr_member : Error<"non-static data member cannot be "
  "constexpr%select{; did you intend to make it %select{const|static}0?|}1">;
def err_constexpr_tag : Error<
  "%select{class|struct|interface|union|enum}0 cannot be marked constexpr">;
def err_constexpr_dtor : Error<"destructor cannot be marked constexpr">;
def err_constexpr_no_declarators : Error<
  "constexpr can only be used in variable and function declarations">;
def err_invalid_constexpr_var_decl : Error<
  "constexpr variable declaration must be a definition">;
def err_constexpr_static_mem_var_requires_init : Error<
  "declaration of constexpr static data member %0 requires an initializer">;
def err_constexpr_var_non_literal : Error<
  "constexpr variable cannot have non-literal type %0">;
def err_constexpr_var_requires_const_init : Error<
  "constexpr variable %0 must be initialized by a constant expression">;
def err_constexpr_redecl_mismatch : Error<
  "%select{non-constexpr declaration of %0 follows constexpr declaration"
  "|constexpr declaration of %0 follows non-constexpr declaration}1">;
def err_constexpr_virtual : Error<"virtual function cannot be constexpr">;
def err_constexpr_virtual_base : Error<
  "constexpr %select{member function|constructor}0 not allowed in "
  "%select{struct|interface|class}1 with virtual base "
  "%plural{1:class|:classes}2">;
def note_non_literal_incomplete : Note<
  "incomplete type %0 is not a literal type">;
def note_non_literal_virtual_base : Note<"%select{struct|interface|class}0 "
  "with virtual base %plural{1:class|:classes}1 is not a literal type">;
def note_constexpr_virtual_base_here : Note<"virtual base class declared here">;
def err_constexpr_non_literal_return : Error<
  "constexpr function's return type %0 is not a literal type">;
def err_constexpr_non_literal_param : Error<
  "constexpr %select{function|constructor}1's %ordinal0 parameter type %2 is "
  "not a literal type">;
def err_constexpr_body_invalid_stmt : Error<
  "statement not allowed in constexpr %select{function|constructor}0">;
def ext_constexpr_body_invalid_stmt : ExtWarn<
  "use of this statement in a constexpr %select{function|constructor}0 "
  "is a C++14 extension">, InGroup<CXX14>;
def warn_cxx11_compat_constexpr_body_invalid_stmt : Warning<
  "use of this statement in a constexpr %select{function|constructor}0 "
  "is incompatible with C++ standards before C++14">,
  InGroup<CXXPre14Compat>, DefaultIgnore;
def ext_constexpr_type_definition : ExtWarn<
  "type definition in a constexpr %select{function|constructor}0 "
  "is a C++14 extension">, InGroup<CXX14>;
def warn_cxx11_compat_constexpr_type_definition : Warning<
  "type definition in a constexpr %select{function|constructor}0 "
  "is incompatible with C++ standards before C++14">,
  InGroup<CXXPre14Compat>, DefaultIgnore;
def err_constexpr_vla : Error<
  "variably-modified type %0 cannot be used in a constexpr "
  "%select{function|constructor}1">;
def ext_constexpr_local_var : ExtWarn<
  "variable declaration in a constexpr %select{function|constructor}0 "
  "is a C++14 extension">, InGroup<CXX14>;
def warn_cxx11_compat_constexpr_local_var : Warning<
  "variable declaration in a constexpr %select{function|constructor}0 "
  "is incompatible with C++ standards before C++14">,
  InGroup<CXXPre14Compat>, DefaultIgnore;
def err_constexpr_local_var_static : Error<
  "%select{static|thread_local}1 variable not permitted in a constexpr "
  "%select{function|constructor}0">;
def err_constexpr_local_var_non_literal_type : Error<
  "variable of non-literal type %1 cannot be defined in a constexpr "
  "%select{function|constructor}0">;
def err_constexpr_local_var_no_init : Error<
  "variables defined in a constexpr %select{function|constructor}0 must be "
  "initialized">;
def ext_constexpr_function_never_constant_expr : ExtWarn<
  "constexpr %select{function|constructor}0 never produces a "
  "constant expression">, InGroup<DiagGroup<"invalid-constexpr">>, DefaultError;
def err_enable_if_never_constant_expr : Error<
  "'enable_if' attribute expression never produces a constant expression">;
def err_constexpr_body_no_return : Error<
  "no return statement in constexpr function">;
def err_constexpr_return_missing_expr : Error<
  "non-void constexpr function %0 should return a value">;
def warn_cxx11_compat_constexpr_body_no_return : Warning<
  "constexpr function with no return statements is incompatible with C++ "
  "standards before C++14">, InGroup<CXXPre14Compat>, DefaultIgnore;
def ext_constexpr_body_multiple_return : ExtWarn<
  "multiple return statements in constexpr function is a C++14 extension">,
  InGroup<CXX14>;
def warn_cxx11_compat_constexpr_body_multiple_return : Warning<
  "multiple return statements in constexpr function "
  "is incompatible with C++ standards before C++14">,
  InGroup<CXXPre14Compat>, DefaultIgnore;
def note_constexpr_body_previous_return : Note<
  "previous return statement is here">;
def err_constexpr_function_try_block : Error<
  "function try block not allowed in constexpr %select{function|constructor}0">;
def err_constexpr_union_ctor_no_init : Error<
  "constexpr union constructor does not initialize any member">;
def err_constexpr_ctor_missing_init : Error<
  "constexpr constructor must initialize all members">;
def note_constexpr_ctor_missing_init : Note<
  "member not initialized by constructor">;
def note_non_literal_no_constexpr_ctors : Note<
  "%0 is not literal because it is not an aggregate and has no constexpr "
  "constructors other than copy or move constructors">;
def note_non_literal_base_class : Note<
  "%0 is not literal because it has base class %1 of non-literal type">;
def note_non_literal_field : Note<
  "%0 is not literal because it has data member %1 of "
  "%select{non-literal|volatile}3 type %2">;
def note_non_literal_user_provided_dtor : Note<
  "%0 is not literal because it has a user-provided destructor">;
def note_non_literal_nontrivial_dtor : Note<
  "%0 is not literal because it has a non-trivial destructor">;
def warn_private_extern : Warning<
  "use of __private_extern__ on a declaration may not produce external symbol "
  "private to the linkage unit and is deprecated">, InGroup<PrivateExtern>;
def note_private_extern : Note<
  "use __attribute__((visibility(\"hidden\"))) attribute instead">;

// C++ Concepts TS
def err_concept_wrong_decl_kind : Error<
  "'concept' can only appear on the definition of a function template or variable template">;
def err_concept_decls_may_only_appear_in_namespace_scope : Error<
  "concept declarations may only appear in namespace scope">;
def err_function_concept_not_defined : Error<
  "function concept declaration must be a definition">;
def err_var_concept_not_initialized : Error<
  "variable concept declaration must be initialized">;
def err_function_concept_exception_spec : Error<
  "function concept cannot have exception specification">;
def err_concept_decl_invalid_specifiers : Error<
  "%select{variable|function}0 concept cannot be declared "
  "'%select{thread_local|inline|friend|constexpr}1'">;
def err_function_concept_with_params : Error<
  "function concept cannot have any parameters">;
def err_function_concept_bool_ret : Error<
  "declared return type of function concept must be 'bool'">;
def err_variable_concept_bool_decl : Error<
  "declared type of variable concept must be 'bool'">;
def err_concept_specified_specialization : Error<
  "'concept' cannot be applied on an "
  "%select{explicit instantiation|explicit specialization|partial specialization}0">;
def err_concept_specialized : Error<
  "%select{function|variable}0 concept cannot be "
  "%select{explicitly instantiated|explicitly specialized|partially specialized}1">;

// C++11 char16_t/char32_t
def warn_cxx98_compat_unicode_type : Warning<
  "'%0' type specifier is incompatible with C++98">,
  InGroup<CXX98Compat>, DefaultIgnore;

// __make_integer_seq
def err_integer_sequence_negative_length : Error<
  "integer sequences must have non-negative sequence length">;
def err_integer_sequence_integral_element_type : Error<
  "integer sequences must have integral element type">;

// __type_pack_element
def err_type_pack_element_out_of_bounds : Error<
  "a parameter pack may not be accessed at an out of bounds index">;

// Objective-C++
def err_objc_decls_may_only_appear_in_global_scope : Error<
  "Objective-C declarations may only appear in global scope">;
def warn_auto_var_is_id : Warning<
  "'auto' deduced as 'id' in declaration of %0">,
  InGroup<DiagGroup<"auto-var-id">>;

// Attributes
def err_nsobject_attribute : Error<
  "'NSObject' attribute is for pointer types only">;
def err_attributes_are_not_compatible : Error<
  "%0 and %1 attributes are not compatible">;
def err_attribute_wrong_number_arguments : Error<
  "%0 attribute %plural{0:takes no arguments|1:takes one argument|"
  ":requires exactly %1 arguments}1">;
def err_attribute_too_many_arguments : Error<
  "%0 attribute takes no more than %1 argument%s1">;
def err_attribute_too_few_arguments : Error<
  "%0 attribute takes at least %1 argument%s1">;
def err_attribute_invalid_vector_type : Error<"invalid vector element type %0">;
def err_attribute_bad_neon_vector_size : Error<
  "Neon vector size must be 64 or 128 bits">;
def err_attribute_requires_positive_integer : Error<
  "%0 attribute requires a positive integral compile time constant expression">;
def err_attribute_requires_opencl_version : Error<
  "%0 attribute requires OpenCL version %1%select{| or above}2">;
def warn_unsupported_target_attribute
    : Warning<"Ignoring unsupported '%0' in the target attribute string">,
    InGroup<IgnoredAttributes>;
def err_attribute_unsupported
    : Error<"%0 attribute is not supported for this target">;
// The err_*_attribute_argument_not_int are seperate because they're used by
// VerifyIntegerConstantExpression.
def err_aligned_attribute_argument_not_int : Error<
  "'aligned' attribute requires integer constant">;
def err_align_value_attribute_argument_not_int : Error<
  "'align_value' attribute requires integer constant">;
def err_alignas_attribute_wrong_decl_type : Error<
  "%0 attribute cannot be applied to a %select{function parameter|"
  "variable with 'register' storage class|'catch' variable|bit-field}1">;
def err_alignas_missing_on_definition : Error<
  "%0 must be specified on definition if it is specified on any declaration">;
def note_alignas_on_declaration : Note<"declared with %0 attribute here">;
def err_alignas_mismatch : Error<
  "redeclaration has different alignment requirement (%1 vs %0)">;
def err_alignas_underaligned : Error<
  "requested alignment is less than minimum alignment of %1 for type %0">;
def err_attribute_argument_n_type : Error<
  "%0 attribute requires parameter %1 to be %select{int or bool|an integer "
  "constant|a string|an identifier}2">;
def err_attribute_argument_type : Error<
  "%0 attribute requires %select{int or bool|an integer "
  "constant|a string|an identifier}1">;
def err_attribute_argument_outof_range : Error<
  "%0 attribute requires integer constant between %1 and %2 inclusive">;
def err_init_priority_object_attr : Error<
  "can only use 'init_priority' attribute on file-scope definitions "
  "of objects of class type">;
def err_attribute_argument_vec_type_hint : Error<
  "invalid attribute argument %0 - expecting a vector or vectorizable scalar type">;
def err_attribute_argument_out_of_bounds : Error<
  "%0 attribute parameter %1 is out of bounds">;
def err_attribute_only_once_per_parameter : Error<
  "%0 attribute can only be applied once per parameter">;
def err_attribute_uuid_malformed_guid : Error<
  "uuid attribute contains a malformed GUID">;
def err_mismatched_uuid : Error<"uuid does not match previous declaration">;
def note_previous_uuid : Note<"previous uuid specified here">;
def warn_attribute_pointers_only : Warning<
  "%0 attribute only applies to%select{| constant}1 pointer arguments">,
  InGroup<IgnoredAttributes>;
def err_attribute_pointers_only : Error<warn_attribute_pointers_only.Text>;
def err_attribute_integers_only : Error<
  "%0 attribute argument may only refer to a function parameter of integer "
  "type">;
def warn_attribute_return_pointers_only : Warning<
  "%0 attribute only applies to return values that are pointers">,
  InGroup<IgnoredAttributes>;
def warn_attribute_return_pointers_refs_only : Warning<
  "%0 attribute only applies to return values that are pointers or references">,
  InGroup<IgnoredAttributes>;
def warn_attribute_pointer_or_reference_only : Warning<
  "%0 attribute only applies to a pointer or reference (%1 is invalid)">,
  InGroup<IgnoredAttributes>;
def err_attribute_no_member_pointers : Error<
  "%0 attribute cannot be used with pointers to members">;
def err_attribute_invalid_implicit_this_argument : Error<
  "%0 attribute is invalid for the implicit this argument">;
def err_ownership_type : Error<
  "%0 attribute only applies to %select{pointer|integer}1 arguments">;
def err_ownership_returns_index_mismatch : Error<
  "'ownership_returns' attribute index does not match; here it is %0">;
def note_ownership_returns_index_mismatch : Note<
  "declared with index %0 here">;
def err_format_strftime_third_parameter : Error<
  "strftime format attribute requires 3rd parameter to be 0">;
def err_format_attribute_requires_variadic : Error<
  "format attribute requires variadic function">;
def err_format_attribute_not : Error<"format argument not %0">;
def err_format_attribute_result_not : Error<"function does not return %0">;
def err_format_attribute_implicit_this_format_string : Error<
  "format attribute cannot specify the implicit this argument as the format "
  "string">;
def err_init_method_bad_return_type : Error<
  "init methods must return an object pointer type, not %0">;
def err_attribute_invalid_size : Error<
  "vector size not an integral multiple of component size">;
def err_attribute_zero_size : Error<"zero vector size">;
def err_attribute_size_too_large : Error<"vector size too large">;
def err_typecheck_vector_not_convertable : Error<
  "cannot convert between vector values of different size (%0 and %1)">;
def err_typecheck_vector_not_convertable_non_scalar : Error<
  "cannot convert between vector and non-scalar values (%0 and %1)">;
def err_typecheck_vector_lengths_not_equal : Error<
  "vector operands do not have the same number of elements (%0 and %1)">;
def warn_typecheck_vector_element_sizes_not_equal : Warning<
  "vector operands do not have the same elements sizes (%0 and %1)">,
  InGroup<DiagGroup<"vec-elem-size">>, DefaultError;
def err_ext_vector_component_exceeds_length : Error<
  "vector component access exceeds type %0">;
def err_ext_vector_component_name_illegal : Error<
  "illegal vector component name '%0'">;
def err_attribute_address_space_negative : Error<
  "address space is negative">;
def err_attribute_address_space_too_high : Error<
  "address space is larger than the maximum supported (%0)">;
def err_attribute_address_multiple_qualifiers : Error<
  "multiple address spaces specified for type">;
def err_attribute_address_function_type : Error<
  "function type may not be qualified with an address space">;
def err_as_qualified_auto_decl : Error<
  "automatic variable qualified with an address space">;
def err_arg_with_address_space : Error<
  "parameter may not be qualified with an address space">;
def err_field_with_address_space : Error<
  "field may not be qualified with an address space">;
def err_attr_objc_ownership_redundant : Error<
  "the type %0 is already explicitly ownership-qualified">;
def err_invalid_nsnumber_type : Error<
  "%0 is not a valid literal type for NSNumber">;
def err_objc_illegal_boxed_expression_type : Error<
  "illegal type %0 used in a boxed expression">;
def err_objc_non_trivially_copyable_boxed_expression_type : Error<
  "non-trivially copyable type %0 cannot be used in a boxed expression">;
def err_objc_incomplete_boxed_expression_type : Error<
  "incomplete type %0 used in a boxed expression">;
def err_undeclared_objc_literal_class : Error<
  "definition of class %0 must be available to use Objective-C "
  "%select{array literals|dictionary literals|numeric literals|boxed expressions|"
  "string literals}1">;
def err_undeclared_boxing_method : Error<
  "declaration of %0 is missing in %1 class">;
def err_objc_literal_method_sig : Error<
  "literal construction method %0 has incompatible signature">;
def note_objc_literal_method_param : Note<
  "%select{first|second|third}0 parameter has unexpected type %1 "
  "(should be %2)">;
def note_objc_literal_method_return : Note<
  "method returns unexpected type %0 (should be an object type)">;
def err_invalid_collection_element : Error<
  "collection element of type %0 is not an Objective-C object">;
def err_box_literal_collection : Error<
  "%select{string|character|boolean|numeric}0 literal must be prefixed by '@' "
  "in a collection">;
def warn_objc_literal_comparison : Warning<
  "direct comparison of %select{an array literal|a dictionary literal|"
  "a numeric literal|a boxed expression|}0 has undefined behavior">,
  InGroup<ObjCLiteralComparison>;
def err_missing_atsign_prefix : Error<
  "string literal must be prefixed by '@' ">;
def warn_objc_string_literal_comparison : Warning<
  "direct comparison of a string literal has undefined behavior">, 
  InGroup<ObjCStringComparison>;
def warn_concatenated_nsarray_literal : Warning<
  "concatenated NSString literal for an NSArray expression - "
  "possibly missing a comma">,
  InGroup<ObjCStringConcatenation>;
def note_objc_literal_comparison_isequal : Note<
  "use 'isEqual:' instead">;
def warn_objc_collection_literal_element : Warning<
  "object of type %0 is not compatible with "
  "%select{array element type|dictionary key type|dictionary value type}1 %2">,
  InGroup<ObjCLiteralConversion>;
def err_swift_param_attr_not_swiftcall : Error<
  "'%0' parameter can only be used with swiftcall calling convention">;
def err_swift_indirect_result_not_first : Error<
  "'swift_indirect_result' parameters must be first parameters of function">;
def err_swift_error_result_not_after_swift_context : Error<
  "'swift_error_result' parameter must follow 'swift_context' parameter">;
def err_swift_abi_parameter_wrong_type : Error<
  "'%0' parameter must have pointer%select{| to unqualified pointer}1 type; "
  "type here is %2">;

def err_attribute_argument_invalid : Error<
  "%0 attribute argument is invalid: %select{max must be 0 since min is 0|"
  "min must not be greater than max}1">;
def err_attribute_argument_is_zero : Error<
  "%0 attribute must be greater than 0">;
def warn_attribute_argument_n_negative : Warning<
  "%0 attribute parameter %1 is negative and will be ignored">,
  InGroup<CudaCompat>;
def err_property_function_in_objc_container : Error<
  "use of Objective-C property in function nested in Objective-C "
  "container not supported, move function outside its container">;

let CategoryName = "Cocoa API Issue" in {
def warn_objc_redundant_literal_use : Warning<
  "using %0 with a literal is redundant">, InGroup<ObjCRedundantLiteralUse>;
}

def err_attr_tlsmodel_arg : Error<"tls_model must be \"global-dynamic\", "
  "\"local-dynamic\", \"initial-exec\" or \"local-exec\"">;

def err_tls_var_aligned_over_maximum : Error<
  "alignment (%0) of thread-local variable %1 is greater than the maximum supported "
  "alignment (%2) for a thread-local variable on this target">;

def err_only_annotate_after_access_spec : Error<
  "access specifier can only have annotation attributes">;

def err_attribute_section_invalid_for_target : Error<
  "argument to 'section' attribute is not valid for this target: %0">;
def warn_mismatched_section : Warning<
  "section does not match previous declaration">, InGroup<Section>;

def err_anonymous_property: Error<
  "anonymous property is not supported">;
def err_property_is_variably_modified : Error<
  "property %0 has a variably modified type">;
def err_no_accessor_for_property : Error<
  "no %select{getter|setter}0 defined for property %1">;
def err_cannot_find_suitable_accessor : Error<
  "cannot find suitable %select{getter|setter}0 for property %1">;

def warn_alloca_align_alignof : Warning<
  "second argument to __builtin_alloca_with_align is supposed to be in bits">,
  InGroup<DiagGroup<"alloca-with-align-alignof">>;

def err_alignment_too_small : Error<
  "requested alignment must be %0 or greater">;
def err_alignment_too_big : Error<
  "requested alignment must be %0 or smaller">;
def err_alignment_not_power_of_two : Error<
  "requested alignment is not a power of 2">;
def err_alignment_dependent_typedef_name : Error<
  "requested alignment is dependent but declaration is not dependent">;

def err_attribute_aligned_too_great : Error<
  "requested alignment must be %0 bytes or smaller">;
def warn_redeclaration_without_attribute_prev_attribute_ignored : Warning<
  "%q0 redeclared without %1 attribute: previous %1 ignored">,
  InGroup<MicrosoftInconsistentDllImport>;
def warn_redeclaration_without_import_attribute : Warning<
  "%q0 redeclared without 'dllimport' attribute: 'dllexport' attribute added">,
  InGroup<MicrosoftInconsistentDllImport>;
def warn_dllimport_dropped_from_inline_function : Warning<
  "%q0 redeclared inline; %1 attribute ignored">,
  InGroup<IgnoredAttributes>;
def warn_attribute_ignored : Warning<"%0 attribute ignored">,
  InGroup<IgnoredAttributes>;
def warn_attribute_ignored_on_inline :
  Warning<"%0 attribute ignored on inline function">,
  InGroup<IgnoredAttributes>;
def warn_attribute_after_definition_ignored : Warning<
  "attribute %0 after definition is ignored">,
   InGroup<IgnoredAttributes>;
def warn_unknown_attribute_ignored : Warning<
  "unknown attribute %0 ignored">, InGroup<UnknownAttributes>;
def warn_cxx11_gnu_attribute_on_type : Warning<
  "attribute %0 ignored, because it cannot be applied to a type">,
  InGroup<IgnoredAttributes>;
def warn_unhandled_ms_attribute_ignored : Warning<
  "__declspec attribute %0 is not supported">, 
  InGroup<IgnoredAttributes>;
def err_decl_attribute_invalid_on_stmt : Error<
  "%0 attribute cannot be applied to a statement">;
def err_stmt_attribute_invalid_on_decl : Error<
  "%0 attribute cannot be applied to a declaration">;
def warn_declspec_attribute_ignored : Warning<
  "attribute %0 is ignored, place it after "
  "\"%select{class|struct|interface|union|enum}1\" to apply attribute to "
  "type declaration">, InGroup<IgnoredAttributes>;
def warn_attribute_precede_definition : Warning<
  "attribute declaration must precede definition">,
  InGroup<IgnoredAttributes>;
def warn_attribute_void_function_method : Warning<
  "attribute %0 cannot be applied to "
  "%select{functions|Objective-C method}1 without return value">,
  InGroup<IgnoredAttributes>;
def warn_attribute_weak_on_field : Warning<
  "__weak attribute cannot be specified on a field declaration">,
  InGroup<IgnoredAttributes>;
def warn_gc_attribute_weak_on_local : Warning<
  "Objective-C GC does not allow weak variables on the stack">,
  InGroup<IgnoredAttributes>;
def warn_nsobject_attribute : Warning<
  "'NSObject' attribute may be put on a typedef only; attribute is ignored">,
  InGroup<NSobjectAttribute>;
def warn_independentclass_attribute : Warning<
  "'objc_independent_class' attribute may be put on a typedef only; "
  "attribute is ignored">,
  InGroup<IndependentClassAttribute>;
def warn_ptr_independentclass_attribute : Warning<
  "'objc_independent_class' attribute may be put on Objective-C object "
  "pointer type only; attribute is ignored">,
  InGroup<IndependentClassAttribute>;
def warn_attribute_weak_on_local : Warning<
  "__weak attribute cannot be specified on an automatic variable when ARC "
  "is not enabled">,
  InGroup<IgnoredAttributes>;
def warn_weak_identifier_undeclared : Warning<
  "weak identifier %0 never declared">;
def err_attribute_weak_static : Error<
  "weak declaration cannot have internal linkage">;
def err_attribute_selectany_non_extern_data : Error<
  "'selectany' can only be applied to data items with external linkage">;
def err_declspec_thread_on_thread_variable : Error<
  "'__declspec(thread)' applied to variable that already has a "
  "thread-local storage specifier">;
def err_attribute_dll_not_extern : Error<
  "%q0 must have external linkage when declared %q1">;
def err_attribute_dll_thread_local : Error<
  "%q0 cannot be thread local when declared %q1">;
def err_attribute_dll_lambda : Error<
  "lambda cannot be declared %0">;
def warn_attribute_invalid_on_definition : Warning<
  "'%0' attribute cannot be specified on a definition">,
  InGroup<IgnoredAttributes>;
def err_attribute_dll_redeclaration : Error<
  "redeclaration of %q0 cannot add %q1 attribute">;
def warn_attribute_dll_redeclaration : Warning<
  "redeclaration of %q0 should not add %q1 attribute">,
  InGroup<DiagGroup<"dll-attribute-on-redeclaration">>;
def err_attribute_dllimport_function_definition : Error<
  "dllimport cannot be applied to non-inline function definition">;
def err_attribute_dll_deleted : Error<
  "attribute %q0 cannot be applied to a deleted function">;
def err_attribute_dllimport_data_definition : Error<
  "definition of dllimport data">;
def err_attribute_dllimport_static_field_definition : Error<
  "definition of dllimport static field not allowed">;
def warn_attribute_dllimport_static_field_definition : Warning<
  "definition of dllimport static field">,
  InGroup<DiagGroup<"dllimport-static-field-def">>;
def warn_attribute_dllexport_explicit_instantiation_decl : Warning<
  "explicit instantiation declaration should not be 'dllexport'">,
  InGroup<DiagGroup<"dllexport-explicit-instantiation-decl">>;
def warn_invalid_initializer_from_system_header : Warning<
  "invalid constructor form class in system header, should not be explicit">,
  InGroup<DiagGroup<"invalid-initializer-from-system-header">>;
def note_used_in_initialization_here : Note<"used in initialization here">;
def err_attribute_dll_member_of_dll_class : Error<
  "attribute %q0 cannot be applied to member of %q1 class">;
def warn_attribute_dll_instantiated_base_class : Warning<
  "propagating dll attribute to %select{already instantiated|explicitly specialized}0 "
  "base class template without dll attribute is not supported">,
  InGroup<DiagGroup<"unsupported-dll-base-class-template">>, DefaultIgnore;
def err_attribute_dll_ambiguous_default_ctor : Error<
  "'__declspec(dllexport)' cannot be applied to more than one default constructor in %0">;
def err_attribute_weakref_not_static : Error<
  "weakref declaration must have internal linkage">;
def err_attribute_weakref_not_global_context : Error<
  "weakref declaration of %0 must be in a global context">;
def err_attribute_weakref_without_alias : Error<
  "weakref declaration of %0 must also have an alias attribute">;
def err_alias_not_supported_on_darwin : Error <
  "only weak aliases are supported on darwin">;
def err_alias_to_undefined : Error<
  "%select{alias|ifunc}0 must point to a defined %select{variable or |}1function">;
def warn_alias_to_weak_alias : Warning<
  "%select{alias|ifunc}2 will always resolve to %0 even if weak definition of %1 is overridden">,
  InGroup<IgnoredAttributes>;
def warn_alias_with_section : Warning<
  "%select{alias|ifunc}1 will not be in section '%0' but in the same section as the %select{aliasee|resolver}2">,
  InGroup<IgnoredAttributes>;
def err_duplicate_mangled_name : Error<
  "definition with same mangled name as another definition">;
def err_cyclic_alias : Error<
  "%select{alias|ifunc}0 definition is part of a cycle">;
def err_ifunc_resolver_return : Error<
  "ifunc resolver function must return a pointer">;
def err_ifunc_resolver_params : Error<
  "ifunc resolver function must have no parameters">;
def warn_attribute_wrong_decl_type : Warning<
  "%0 attribute only applies to %select{"
  "functions"
  "|unions"
  "|variables and functions"
  "|functions and global variables"
  "|functions, variables, and Objective-C interfaces"
  "|functions and methods"
  "|parameters"
  "|functions, methods and blocks"
  "|functions, methods, and classes"
  "|functions, methods, and parameters"
  "|functions, methods, and global variables"
  "|classes"
  "|enums"
  "|variables"
  "|methods"
  "|fields and global variables"
  "|structs"
  "|parameters and typedefs"
  "|variables and typedefs"
  "|thread-local variables"
  "|variables and fields"
  "|variables, data members and tag types"
  "|types and namespaces"
  "|Objective-C interfaces"
  "|methods and properties"
  "|struct or union"
  "|struct, union or class"
  "|types"
  "|Objective-C instance methods"
  "|init methods of interface or class extension declarations"
  "|variables, functions and classes"
  "|functions, variables, classes, and Objective-C interfaces"
  "|Objective-C protocols"
  "|variables with static or thread storage duration"
  "|functions, methods, properties, and global variables"
  "|structs, unions, and typedefs"
  "|structs and typedefs"
  "|interface or protocol declarations"
  "|kernel functions"
  "|non-K&R-style functions"
  "|variables, enums, fields and typedefs"
  "|functions, methods, enums, and classes"
  "|structs, classes, variables, functions, and inline namespaces"
  "|variables, functions, methods, types, enumerations, enumerators, labels, and non-static data members"
  "|classes and enumerations}1">,
  InGroup<IgnoredAttributes>;
def err_attribute_wrong_decl_type : Error<warn_attribute_wrong_decl_type.Text>;
def warn_type_attribute_wrong_type : Warning<
  "'%0' only applies to %select{function|pointer|"
  "Objective-C object or block pointer}1 types; type here is %2">,
  InGroup<IgnoredAttributes>;
def warn_incomplete_encoded_type : Warning<
  "encoding of %0 type is incomplete because %1 component has unknown encoding">,
  InGroup<DiagGroup<"encode-type">>;
def warn_gnu_inline_attribute_requires_inline : Warning<
  "'gnu_inline' attribute requires function to be marked 'inline',"
  " attribute ignored">,
  InGroup<IgnoredAttributes>;
def err_attribute_vecreturn_only_vector_member : Error<
  "the vecreturn attribute can only be used on a class or structure with one member, which must be a vector">;
def err_attribute_vecreturn_only_pod_record : Error<
  "the vecreturn attribute can only be used on a POD (plain old data) class or structure (i.e. no virtual functions)">;
def err_cconv_change : Error<
  "function declared '%0' here was previously declared "
  "%select{'%2'|without calling convention}1">;
def warn_cconv_ignored : Warning<
  "calling convention %0 ignored for this target">, InGroup<IgnoredAttributes>;
def err_cconv_knr : Error<
  "function with no prototype cannot use the %0 calling convention">;
def warn_cconv_knr : Warning<
  err_cconv_knr.Text>,
  InGroup<DiagGroup<"missing-prototype-for-cc">>;
def err_cconv_varargs : Error<
  "variadic function cannot use %0 calling convention">;
def warn_cconv_varargs : Warning<
  "%0 calling convention ignored on variadic function">,
  InGroup<IgnoredAttributes>;
def warn_cconv_structors : Warning<
  "%0 calling convention ignored on constructor/destructor">,
  InGroup<IgnoredAttributes>;
def err_regparm_mismatch : Error<"function declared with regparm(%0) "
  "attribute was previously declared "
  "%plural{0:without the regparm|:with the regparm(%1)}1 attribute">;
def err_returns_retained_mismatch : Error<
  "function declared with the ns_returns_retained attribute "
  "was previously declared without the ns_returns_retained attribute">;
def err_objc_precise_lifetime_bad_type : Error<
  "objc_precise_lifetime only applies to retainable types; type here is %0">;
def warn_objc_precise_lifetime_meaningless : Error<
  "objc_precise_lifetime is not meaningful for "
  "%select{__unsafe_unretained|__autoreleasing}0 objects">;
def err_invalid_pcs : Error<"invalid PCS type">;
def warn_attribute_not_on_decl : Warning<
  "%0 attribute ignored when parsing type">, InGroup<IgnoredAttributes>;
def err_base_specifier_attribute : Error<
  "%0 attribute cannot be applied to a base specifier">;
def err_invalid_attribute_on_virtual_function : Error<
  "%0 attribute cannot be applied to virtual functions">;

// Availability attribute
def warn_availability_unknown_platform : Warning<
  "unknown platform %0 in availability macro">, InGroup<Availability>;
def warn_availability_version_ordering : Warning<
  "feature cannot be %select{introduced|deprecated|obsoleted}0 in %1 version "
  "%2 before it was %select{introduced|deprecated|obsoleted}3 in version %4; "
  "attribute ignored">, InGroup<Availability>;
def warn_mismatched_availability: Warning<
  "availability does not match previous declaration">, InGroup<Availability>;
def warn_mismatched_availability_override : Warning<
  "%select{|overriding }4method %select{introduced after|"
  "deprecated before|obsoleted before}0 "
  "%select{the protocol method it implements|overridden method}4 "
  "on %1 (%2 vs. %3)">, InGroup<Availability>;
def warn_mismatched_availability_override_unavail : Warning<
  "%select{|overriding }1method cannot be unavailable on %0 when "
  "%select{the protocol method it implements|its overridden method}1 is "
  "available">,
  InGroup<Availability>;
def note_overridden_method : Note<
  "overridden method is here">;
def warn_availability_swift_unavailable_deprecated_only : Warning<
  "only 'unavailable' and 'deprecated' are supported for Swift availability">,
  InGroup<Availability>;
def note_protocol_method : Note<
  "protocol method is here">;

def warn_unguarded_availability :
  Warning<"%0 is only available on %1 %2 or newer">,
  InGroup<UnguardedAvailability>, DefaultIgnore;
def warn_partial_availability : Warning<"%0 is only available conditionally">,
    InGroup<UnguardedAvailability>, DefaultIgnore;
def note_partial_availability_silence : Note<
  "explicitly redeclare %0 to silence this warning">;
def note_unguarded_available_silence : Note<
  "enclose %0 in an @available check to silence this warning">;
def warn_partial_message : Warning<"%0 is partial: %1">,
    InGroup<UnguardedAvailability>, DefaultIgnore;
def warn_partial_fwdclass_message : Warning<
    "%0 may be partial because the receiver type is unknown">,
    InGroup<UnguardedAvailability>, DefaultIgnore;

// Thread Safety Attributes
def warn_invalid_capability_name : Warning<
  "invalid capability name '%0'; capability name must be 'mutex' or 'role'">,
  InGroup<ThreadSafetyAttributes>, DefaultIgnore;
def warn_thread_attribute_ignored : Warning<
  "ignoring %0 attribute because its argument is invalid">,
  InGroup<ThreadSafetyAttributes>, DefaultIgnore;
def warn_thread_attribute_argument_not_lockable : Warning<
  "%0 attribute requires arguments whose type is annotated "
  "with 'capability' attribute; type here is %1">,
  InGroup<ThreadSafetyAttributes>, DefaultIgnore;
def warn_thread_attribute_decl_not_lockable : Warning<
  "%0 attribute can only be applied in a context annotated "
  "with 'capability(\"mutex\")' attribute">,
  InGroup<ThreadSafetyAttributes>, DefaultIgnore;
def warn_thread_attribute_decl_not_pointer : Warning<
  "%0 only applies to pointer types; type here is %1">,
  InGroup<ThreadSafetyAttributes>, DefaultIgnore;
def err_attribute_argument_out_of_range : Error<
  "%0 attribute parameter %1 is out of bounds: "
  "%plural{0:no parameters to index into|"
  "1:can only be 1, since there is one parameter|"
  ":must be between 1 and %2}2">;

// Thread Safety Analysis   
def warn_unlock_but_no_lock : Warning<"releasing %0 '%1' that was not held">,
  InGroup<ThreadSafetyAnalysis>, DefaultIgnore;
def warn_unlock_kind_mismatch : Warning<
  "releasing %0 '%1' using %select{shared|exclusive}2 access, expected "
  "%select{shared|exclusive}3 access">,
  InGroup<ThreadSafetyAnalysis>, DefaultIgnore;
def warn_double_lock : Warning<"acquiring %0 '%1' that is already held">,
  InGroup<ThreadSafetyAnalysis>, DefaultIgnore;
def warn_no_unlock : Warning<
  "%0 '%1' is still held at the end of function">,
  InGroup<ThreadSafetyAnalysis>, DefaultIgnore;
def warn_expecting_locked : Warning<
  "expecting %0 '%1' to be held at the end of function">,
  InGroup<ThreadSafetyAnalysis>, DefaultIgnore;  
// FIXME: improve the error message about locks not in scope
def warn_lock_some_predecessors : Warning<
  "%0 '%1' is not held on every path through here">,
  InGroup<ThreadSafetyAnalysis>, DefaultIgnore;
def warn_expecting_lock_held_on_loop : Warning<
  "expecting %0 '%1' to be held at start of each loop">,
  InGroup<ThreadSafetyAnalysis>, DefaultIgnore;
def note_locked_here : Note<"%0 acquired here">;
def warn_lock_exclusive_and_shared : Warning<
  "%0 '%1' is acquired exclusively and shared in the same scope">,
  InGroup<ThreadSafetyAnalysis>, DefaultIgnore;
def note_lock_exclusive_and_shared : Note<
  "the other acquisition of %0 '%1' is here">;
def warn_variable_requires_any_lock : Warning<
  "%select{reading|writing}1 variable '%0' requires holding "
  "%select{any mutex|any mutex exclusively}1">,
  InGroup<ThreadSafetyAnalysis>, DefaultIgnore;
def warn_var_deref_requires_any_lock : Warning<
  "%select{reading|writing}1 the value pointed to by '%0' requires holding "
  "%select{any mutex|any mutex exclusively}1">,
  InGroup<ThreadSafetyAnalysis>, DefaultIgnore;
def warn_fun_excludes_mutex : Warning<
  "cannot call function '%1' while %0 '%2' is held">,
  InGroup<ThreadSafetyAnalysis>, DefaultIgnore;
def warn_cannot_resolve_lock : Warning<
  "cannot resolve lock expression">,
  InGroup<ThreadSafetyAnalysis>, DefaultIgnore;
def warn_acquired_before : Warning<
  "%0 '%1' must be acquired before '%2'">,
  InGroup<ThreadSafetyAnalysis>, DefaultIgnore;
def warn_acquired_before_after_cycle : Warning<
  "Cycle in acquired_before/after dependencies, starting with '%0'">,
  InGroup<ThreadSafetyAnalysis>, DefaultIgnore;


// Thread safety warnings negative capabilities
def warn_acquire_requires_negative_cap : Warning<
  "acquiring %0 '%1' requires negative capability '%2'">,
  InGroup<ThreadSafetyNegative>, DefaultIgnore;

// Thread safety warnings on pass by reference
def warn_guarded_pass_by_reference : Warning<
  "passing variable '%1' by reference requires holding %0 "
  "%select{'%2'|'%2' exclusively}3">,
  InGroup<ThreadSafetyReference>, DefaultIgnore;
def warn_pt_guarded_pass_by_reference : Warning<
  "passing the value that '%1' points to by reference requires holding %0 "
  "%select{'%2'|'%2' exclusively}3">,
  InGroup<ThreadSafetyReference>, DefaultIgnore;

// Imprecise thread safety warnings
def warn_variable_requires_lock : Warning<
  "%select{reading|writing}3 variable '%1' requires holding %0 "
  "%select{'%2'|'%2' exclusively}3">,
  InGroup<ThreadSafetyAnalysis>, DefaultIgnore;
def warn_var_deref_requires_lock : Warning<
  "%select{reading|writing}3 the value pointed to by '%1' requires "
  "holding %0 %select{'%2'|'%2' exclusively}3">,
  InGroup<ThreadSafetyAnalysis>, DefaultIgnore;
def warn_fun_requires_lock : Warning<
  "calling function '%1' requires holding %0 %select{'%2'|'%2' exclusively}3">,
  InGroup<ThreadSafetyAnalysis>, DefaultIgnore;

// Precise thread safety warnings
def warn_variable_requires_lock_precise :
  Warning<warn_variable_requires_lock.Text>,
  InGroup<ThreadSafetyPrecise>, DefaultIgnore;
def warn_var_deref_requires_lock_precise :
  Warning<warn_var_deref_requires_lock.Text>,
  InGroup<ThreadSafetyPrecise>, DefaultIgnore;
def warn_fun_requires_lock_precise :
  Warning<warn_fun_requires_lock.Text>,
  InGroup<ThreadSafetyPrecise>, DefaultIgnore;
def note_found_mutex_near_match : Note<"found near match '%0'">;

// Verbose thread safety warnings
def warn_thread_safety_verbose : Warning<"Thread safety verbose warning.">, 
  InGroup<ThreadSafetyVerbose>, DefaultIgnore;
def note_thread_warning_in_fun : Note<"Thread warning in function '%0'">;
def note_guarded_by_declared_here : Note<"Guarded_by declared here.">;

// Dummy warning that will trigger "beta" warnings from the analysis if enabled. 
def warn_thread_safety_beta : Warning<"Thread safety beta warning.">, 
  InGroup<ThreadSafetyBeta>, DefaultIgnore;

// Consumed warnings
def warn_use_in_invalid_state : Warning<
  "invalid invocation of method '%0' on object '%1' while it is in the '%2' "
  "state">, InGroup<Consumed>, DefaultIgnore;
def warn_use_of_temp_in_invalid_state : Warning<
  "invalid invocation of method '%0' on a temporary object while it is in the "
  "'%1' state">, InGroup<Consumed>, DefaultIgnore;
def warn_attr_on_unconsumable_class : Warning<
  "consumed analysis attribute is attached to member of class '%0' which isn't "
  "marked as consumable">, InGroup<Consumed>, DefaultIgnore;
def warn_return_typestate_for_unconsumable_type : Warning<
  "return state set for an unconsumable type '%0'">, InGroup<Consumed>,
  DefaultIgnore;
def warn_return_typestate_mismatch : Warning<
  "return value not in expected state; expected '%0', observed '%1'">,
  InGroup<Consumed>, DefaultIgnore;
def warn_loop_state_mismatch : Warning<
  "state of variable '%0' must match at the entry and exit of loop">,
  InGroup<Consumed>, DefaultIgnore;
def warn_param_return_typestate_mismatch : Warning<
  "parameter '%0' not in expected state when the function returns: expected "
  "'%1', observed '%2'">, InGroup<Consumed>, DefaultIgnore;
def warn_param_typestate_mismatch : Warning<
  "argument not in expected state; expected '%0', observed '%1'">,
  InGroup<Consumed>, DefaultIgnore;

// no_sanitize attribute
def warn_unknown_sanitizer_ignored : Warning<
  "unknown sanitizer '%0' ignored">, InGroup<UnknownSanitizers>;

def warn_impcast_vector_scalar : Warning<
  "implicit conversion turns vector to scalar: %0 to %1">,
  InGroup<Conversion>, DefaultIgnore;
def warn_impcast_complex_scalar : Warning<
  "implicit conversion discards imaginary component: %0 to %1">,
  InGroup<Conversion>, DefaultIgnore;
def warn_impcast_float_precision : Warning<
  "implicit conversion loses floating-point precision: %0 to %1">,
  InGroup<Conversion>, DefaultIgnore;
def warn_impcast_double_promotion : Warning<
  "implicit conversion increases floating-point precision: %0 to %1">,
  InGroup<DoublePromotion>, DefaultIgnore;
def warn_impcast_integer_sign : Warning<
  "implicit conversion changes signedness: %0 to %1">,
  InGroup<SignConversion>, DefaultIgnore;
def warn_impcast_integer_sign_conditional : Warning<
  "operand of ? changes signedness: %0 to %1">,
  InGroup<SignConversion>, DefaultIgnore;
def warn_impcast_integer_precision : Warning<
  "implicit conversion loses integer precision: %0 to %1">,
  InGroup<Conversion>, DefaultIgnore;
def warn_impcast_integer_64_32 : Warning<
  "implicit conversion loses integer precision: %0 to %1">,
  InGroup<Shorten64To32>, DefaultIgnore;
def warn_impcast_integer_precision_constant : Warning<
  "implicit conversion from %2 to %3 changes value from %0 to %1">,
  InGroup<ConstantConversion>;
def warn_impcast_bitfield_precision_constant : Warning<
  "implicit truncation from %2 to bit-field changes value from %0 to %1">,
  InGroup<BitFieldConstantConversion>;

def warn_impcast_literal_float_to_integer : Warning<
  "implicit conversion from %0 to %1 changes value from %2 to %3">,
  InGroup<LiteralConversion>;
def warn_impcast_float_integer : Warning<
  "implicit conversion turns floating-point number into integer: %0 to %1">,
  InGroup<FloatConversion>, DefaultIgnore;

def warn_impcast_float_to_integer : Warning<
  "implicit conversion of out of range value from %0 to %1 changes value "
  "from %2 to %3">,
  InGroup<FloatOverflowConversion>, DefaultIgnore;
def warn_impcast_float_to_integer_zero : Warning<
  "implicit conversion from %0 to %1 changes non-zero value from %2 to %3">,
  InGroup<FloatZeroConversion>, DefaultIgnore;

def warn_impcast_string_literal_to_bool : Warning<
  "implicit conversion turns string literal into bool: %0 to %1">,
  InGroup<StringConversion>, DefaultIgnore;
def warn_impcast_different_enum_types : Warning<
  "implicit conversion from enumeration type %0 to different enumeration type "
  "%1">, InGroup<EnumConversion>;
def warn_impcast_bool_to_null_pointer : Warning<
    "initialization of pointer of type %0 to null from a constant boolean "
    "expression">, InGroup<BoolConversion>;
def warn_non_literal_null_pointer : Warning<
    "expression which evaluates to zero treated as a null pointer constant of "
    "type %0">, InGroup<NonLiteralNullConversion>;
def warn_impcast_null_pointer_to_integer : Warning<
    "implicit conversion of %select{NULL|nullptr}0 constant to %1">,
    InGroup<NullConversion>;
def warn_impcast_floating_point_to_bool : Warning<
    "implicit conversion turns floating-point number into bool: %0 to %1">,
    InGroup<ImplicitConversionFloatingPointToBool>;
def ext_ms_impcast_fn_obj : ExtWarn<
  "implicit conversion between pointer-to-function and pointer-to-object is a "
  "Microsoft extension">, InGroup<MicrosoftCast>;

def warn_impcast_pointer_to_bool : Warning<
    "address of%select{| function| array}0 '%1' will always evaluate to "
    "'true'">,
    InGroup<PointerBoolConversion>;
def warn_cast_nonnull_to_bool : Warning<
    "nonnull %select{function call|parameter}0 '%1' will evaluate to "
    "'true' on first encounter">,
    InGroup<PointerBoolConversion>;
def warn_this_bool_conversion : Warning<
  "'this' pointer cannot be null in well-defined C++ code; pointer may be "
  "assumed to always convert to true">, InGroup<UndefinedBoolConversion>;
def warn_address_of_reference_bool_conversion : Warning<
  "reference cannot be bound to dereferenced null pointer in well-defined C++ "
  "code; pointer may be assumed to always convert to true">,
  InGroup<UndefinedBoolConversion>;

def warn_null_pointer_compare : Warning<
    "comparison of %select{address of|function|array}0 '%1' %select{not |}2"
    "equal to a null pointer is always %select{true|false}2">,
    InGroup<TautologicalPointerCompare>;
def warn_nonnull_expr_compare : Warning<
    "comparison of nonnull %select{function call|parameter}0 '%1' "
    "%select{not |}2equal to a null pointer is '%select{true|false}2' on first "
    "encounter">,
    InGroup<TautologicalPointerCompare>;
def warn_this_null_compare : Warning<
  "'this' pointer cannot be null in well-defined C++ code; comparison may be "
  "assumed to always evaluate to %select{true|false}0">,
  InGroup<TautologicalUndefinedCompare>;
def warn_address_of_reference_null_compare : Warning<
  "reference cannot be bound to dereferenced null pointer in well-defined C++ "
  "code; comparison may be assumed to always evaluate to "
  "%select{true|false}0">,
  InGroup<TautologicalUndefinedCompare>;
def note_reference_is_return_value : Note<"%0 returns a reference">;

def note_function_warning_silence : Note<
    "prefix with the address-of operator to silence this warning">;
def note_function_to_function_call : Note<
    "suffix with parentheses to turn this into a function call">;
def warn_impcast_objective_c_literal_to_bool : Warning<
    "implicit boolean conversion of Objective-C object literal always "
    "evaluates to true">,
    InGroup<ObjCLiteralConversion>;

def warn_cast_align : Warning<
  "cast from %0 to %1 increases required alignment from %2 to %3">,
  InGroup<CastAlign>, DefaultIgnore;
def warn_old_style_cast : Warning<
  "use of old-style cast">, InGroup<OldStyleCast>, DefaultIgnore;

// Separate between casts to void* and non-void* pointers.
// Some APIs use (abuse) void* for something like a user context,
// and often that value is an integer even if it isn't a pointer itself.
// Having a separate warning flag allows users to control the warning
// for their workflow.
def warn_int_to_pointer_cast : Warning<
  "cast to %1 from smaller integer type %0">,
  InGroup<IntToPointerCast>;
def warn_int_to_void_pointer_cast : Warning<
  "cast to %1 from smaller integer type %0">,
  InGroup<IntToVoidPointerCast>;

def warn_no_underlying_type_specified_for_enum_bitfield : Warning<
  "enums in the Microsoft ABI are signed integers by default; consider giving "
  "the enum %0 an unsigned underlying type to make this code portable">,
  InGroup<SignedEnumBitfield>, DefaultIgnore;
def warn_attribute_packed_for_bitfield : Warning<
  "'packed' attribute was ignored on bit-fields with single-byte alignment "
  "in older versions of GCC and Clang">,
  InGroup<DiagGroup<"attribute-packed-for-bitfield">>;
def warn_transparent_union_attribute_field_size_align : Warning<
  "%select{alignment|size}0 of field %1 (%2 bits) does not match the "
  "%select{alignment|size}0 of the first field in transparent union; "
  "transparent_union attribute ignored">,
  InGroup<IgnoredAttributes>;
def note_transparent_union_first_field_size_align : Note<
  "%select{alignment|size}0 of first field is %1 bits">;
def warn_transparent_union_attribute_not_definition : Warning<
  "transparent_union attribute can only be applied to a union definition; "
  "attribute ignored">,
  InGroup<IgnoredAttributes>;
def warn_transparent_union_attribute_floating : Warning<
  "first field of a transparent union cannot have %select{floating point|"
  "vector}0 type %1; transparent_union attribute ignored">,
  InGroup<IgnoredAttributes>;
def warn_transparent_union_attribute_zero_fields : Warning<
  "transparent union definition must contain at least one field; "
  "transparent_union attribute ignored">,
  InGroup<IgnoredAttributes>;
def warn_attribute_type_not_supported : Warning<
  "%0 attribute argument not supported: %1">,
  InGroup<IgnoredAttributes>;
def warn_attribute_unknown_visibility : Warning<"unknown visibility %0">,
  InGroup<IgnoredAttributes>;
def warn_attribute_protected_visibility :
  Warning<"target does not support 'protected' visibility; using 'default'">,
  InGroup<DiagGroup<"unsupported-visibility">>;
def err_mismatched_visibility: Error<"visibility does not match previous declaration">;
def note_previous_attribute : Note<"previous attribute is here">;
def note_conflicting_attribute : Note<"conflicting attribute is here">;
def note_attribute : Note<"attribute is here">;
def err_mismatched_ms_inheritance : Error<
  "inheritance model does not match %select{definition|previous declaration}0">;
def warn_ignored_ms_inheritance : Warning<
  "inheritance model ignored on %select{primary template|partial specialization}0">,
  InGroup<IgnoredAttributes>;
def note_previous_ms_inheritance : Note<
  "previous inheritance model specified here">;
def err_machine_mode : Error<"%select{unknown|unsupported}0 machine mode %1">;
def err_mode_not_primitive : Error<
  "mode attribute only supported for integer and floating-point types">;
def err_mode_wrong_type : Error<
  "type of machine mode does not match type of base type">;
def warn_vector_mode_deprecated : Warning<
  "specifying vector types with the 'mode' attribute is deprecated; "
  "use the 'vector_size' attribute instead">,
  InGroup<DeprecatedAttributes>;
def err_complex_mode_vector_type : Error<
  "type of machine mode does not support base vector types">;
def err_enum_mode_vector_type : Error<
  "mode %0 is not supported for enumeration types">;
def warn_attribute_nonnull_no_pointers : Warning<
  "'nonnull' attribute applied to function with no pointer arguments">,
  InGroup<IgnoredAttributes>;
def warn_attribute_nonnull_parm_no_args : Warning<
  "'nonnull' attribute when used on parameters takes no arguments">,
  InGroup<IgnoredAttributes>;
def warn_attribute_noescape_non_pointer : Warning<
  "'noescape' attribute ignored on parameter of non-pointer type %0">,
  InGroup<IgnoredAttributes>;
def note_declared_nonnull : Note<
  "declared %select{'returns_nonnull'|'nonnull'}0 here">;
def warn_attribute_sentinel_named_arguments : Warning<
  "'sentinel' attribute requires named arguments">,
  InGroup<IgnoredAttributes>;
def warn_attribute_sentinel_not_variadic : Warning<
  "'sentinel' attribute only supported for variadic %select{functions|blocks}0">,
  InGroup<IgnoredAttributes>;
def err_attribute_sentinel_less_than_zero : Error<
  "'sentinel' parameter 1 less than zero">;
def err_attribute_sentinel_not_zero_or_one : Error<
  "'sentinel' parameter 2 not 0 or 1">;
def warn_cleanup_ext : Warning<
  "GCC does not allow the 'cleanup' attribute argument to be anything other "
  "than a simple identifier">, 
  InGroup<GccCompat>;
def err_attribute_cleanup_arg_not_function : Error<
  "'cleanup' argument %select{|%1 |%1 }0is not a %select{||single }0function">;
def err_attribute_cleanup_func_must_take_one_arg : Error<
  "'cleanup' function %0 must take 1 parameter">;
def err_attribute_cleanup_func_arg_incompatible_type : Error<
  "'cleanup' function %0 parameter has "
  "%diff{type $ which is incompatible with type $|incompatible type}1,2">;
def err_attribute_regparm_wrong_platform : Error<
  "'regparm' is not valid on this platform">;
def err_attribute_regparm_invalid_number : Error<
  "'regparm' parameter must be between 0 and %0 inclusive">;
def err_attribute_not_supported_in_lang : Error<
  "%0 attribute is not supported in %select{C|C++|Objective-C}1">;


// Clang-Specific Attributes
def warn_attribute_iboutlet : Warning<
  "%0 attribute can only be applied to instance variables or properties">,
  InGroup<IgnoredAttributes>;
def err_iboutletcollection_type : Error<
  "invalid type %0 as argument of iboutletcollection attribute">;
def err_iboutletcollection_builtintype : Error<
  "type argument of iboutletcollection attribute cannot be a builtin type">;
def warn_iboutlet_object_type : Warning<
  "%select{instance variable|property}2 with %0 attribute must "
  "be an object type (invalid %1)">, InGroup<ObjCInvalidIBOutletProperty>;
def warn_iboutletcollection_property_assign : Warning<
  "IBOutletCollection properties should be copy/strong and not assign">,
  InGroup<ObjCInvalidIBOutletProperty>;
  
def err_attribute_overloadable_missing : Error<
  "%select{overloaded function|redeclaration of}0 %1 must have the "
  "'overloadable' attribute">;
def note_attribute_overloadable_prev_overload : Note<
  "previous overload of function is here">;
def err_attribute_overloadable_no_prototype : Error<
  "'overloadable' function %0 must have a prototype">;
def warn_ns_attribute_wrong_return_type : Warning<
  "%0 attribute only applies to %select{functions|methods|properties}1 that "
  "return %select{an Objective-C object|a pointer|a non-retainable pointer}2">,
  InGroup<IgnoredAttributes>;
def err_ns_attribute_wrong_parameter_type : Error<
  "%0 attribute only applies to "
  "%select{Objective-C object|pointer|pointer-to-CF-pointer}1 parameters">;
def warn_ns_attribute_wrong_parameter_type : Warning<
  "%0 attribute only applies to "
  "%select{Objective-C object|pointer|pointer-to-CF-pointer}1 parameters">,
  InGroup<IgnoredAttributes>;
def warn_objc_requires_super_protocol : Warning<
  "%0 attribute cannot be applied to %select{methods in protocols|dealloc}1">,
  InGroup<DiagGroup<"requires-super-attribute">>;
def note_protocol_decl : Note<
  "protocol is declared here">;
def note_protocol_decl_undefined : Note<
  "protocol %0 has no definition">;

// objc_designated_initializer attribute diagnostics.
def warn_objc_designated_init_missing_super_call : Warning<
  "designated initializer missing a 'super' call to a designated initializer of the super class">,
  InGroup<ObjCDesignatedInit>;
def note_objc_designated_init_marked_here : Note<
  "method marked as designated initializer of the class here">;
def warn_objc_designated_init_non_super_designated_init_call : Warning<
  "designated initializer should only invoke a designated initializer on 'super'">,
  InGroup<ObjCDesignatedInit>;
def warn_objc_designated_init_non_designated_init_call : Warning<
  "designated initializer invoked a non-designated initializer">,
  InGroup<ObjCDesignatedInit>;
def warn_objc_secondary_init_super_init_call : Warning<
  "convenience initializer should not invoke an initializer on 'super'">,
  InGroup<ObjCDesignatedInit>;
def warn_objc_secondary_init_missing_init_call : Warning<
  "convenience initializer missing a 'self' call to another initializer">,
  InGroup<ObjCDesignatedInit>;
def warn_objc_implementation_missing_designated_init_override : Warning<
  "method override for the designated initializer of the superclass %objcinstance0 not found">,
  InGroup<ObjCDesignatedInit>;

// objc_bridge attribute diagnostics.
def err_objc_attr_not_id : Error<
  "parameter of %0 attribute must be a single name of an Objective-C %select{class|protocol}1">;
def err_objc_attr_typedef_not_id : Error<
  "parameter of %0 attribute must be 'id' when used on a typedef">;
def err_objc_attr_typedef_not_void_pointer : Error<
  "'objc_bridge(id)' is only allowed on structs and typedefs of void pointers">;
def err_objc_cf_bridged_not_interface : Error<
  "CF object of type %0 is bridged to %1, which is not an Objective-C class">;
def err_objc_ns_bridged_invalid_cfobject : Error<
  "ObjectiveC object of type %0 is bridged to %1, which is not valid CF object">;
def warn_objc_invalid_bridge : Warning<
  "%0 bridges to %1, not %2">, InGroup<ObjCBridge>;
def warn_objc_invalid_bridge_to_cf : Warning<
  "%0 cannot bridge to %1">, InGroup<ObjCBridge>;

// objc_bridge_related attribute diagnostics.
def err_objc_bridged_related_invalid_class : Error<
  "could not find Objective-C class %0 to convert %1 to %2">;
def err_objc_bridged_related_invalid_class_name : Error<
  "%0 must be name of an Objective-C class to be able to convert %1 to %2">;
def err_objc_bridged_related_known_method : Error<
 "%0 must be explicitly converted to %1; use %select{%objcclass2|%objcinstance2}3 "
 "method for this conversion">;

def err_objc_attr_protocol_requires_definition : Error<
  "attribute %0 can only be applied to @protocol definitions, not forward declarations">;

// Swift attributes
def warn_attr_swift_name_decl_kind : Warning<
  "%0 attribute cannot be applied to this declaration">,
  InGroup<SwiftNameAttribute>;
def warn_attr_swift_name_function : Warning<
  "parameter of %0 attribute must be a Swift function name string">,
  InGroup<SwiftNameAttribute>;
def warn_attr_swift_name_function_no_prototype : Warning<
  "%0 attribute can only be applied to function declarations with prototypes">,
  InGroup<SwiftNameAttribute>;
def warn_attr_swift_name_context_name_invalid_identifier : Warning<
  "%0 attribute has invalid identifier for context name">,
  InGroup<SwiftNameAttribute>;
def warn_attr_swift_name_basename_invalid_identifier : Warning<
  "%0 attribute has invalid identifier for base name">,
  InGroup<SwiftNameAttribute>;
def warn_attr_swift_name_parameter_invalid_identifier : Warning<
  "%0 attribute has invalid identifier for parameter name">,
  InGroup<SwiftNameAttribute>;
def warn_attr_swift_name_missing_parameters : Warning<
  "%0 attribute is missing parameter label clause">,
  InGroup<SwiftNameAttribute>;
def warn_attr_swift_name_subscript_not_accessor : Warning<
  "%0 attribute for 'subscript' must be a getter or setter">,
  InGroup<SwiftNameAttribute>;
def warn_attr_swift_name_subscript_no_parameter : Warning<
  "%0 attribute for 'subscript' must take at least one parameter">,
  InGroup<SwiftNameAttribute>;
def warn_attr_swift_name_subscript_getter_newValue : Warning<
  "%0 attribute for 'subscript' getter cannot take a 'newValue:' parameter">,
  InGroup<SwiftNameAttribute>;
def warn_attr_swift_name_subscript_setter_no_newValue : Warning<
  "%0 attribute for 'subscript' setter must take a 'newValue:' parameter">,
  InGroup<SwiftNameAttribute>;
def warn_attr_swift_name_subscript_setter_multiple_newValues : Warning<
  "%0 attribute for 'subscript' setter cannot take multiple 'newValue:' parameters">,
  InGroup<SwiftNameAttribute>;
def warn_attr_swift_name_getter_parameters : Warning<
  "%0 attribute for getter must not take any parameters besides 'self:'">,
  InGroup<SwiftNameAttribute>;
def warn_attr_swift_name_setter_parameters : Warning<
  "%0 attribute for setter must take one parameter for new value">,
  InGroup<SwiftNameAttribute>;
def warn_attr_swift_name_multiple_selfs : Warning<
  "%0 attribute cannot specify more than one 'self:' parameter">,
  InGroup<SwiftNameAttribute>;
def warn_attr_swift_name_static_subscript : Warning<
  "%0 attribute for 'subscript' must take a 'self:' parameter">,
  InGroup<SwiftNameAttribute>;
def warn_attr_swift_name_num_params : Warning<
  "too %select{few|many}0 parameters in %1 attribute (expected %2; got %3)">,
  InGroup<SwiftNameAttribute>;
def err_attr_swift_error_no_error_parameter : Error<
  "%0 attribute can only be applied to a %select{function|method}1 "
  "with an error parameter">;
def err_attr_swift_error_return_type : Error<
  "%0 attribute with '%1' convention can only be applied to a "
  "%select{function|method}2 returning %select{an integral type|a pointer}3">;
def warn_swift_newtype_attribute_non_typedef : Warning<
  "'swift_newtype' attribute may be put on a typedef only; "
  "attribute is ignored">, InGroup<DiagGroup<"swift-newtype-attribute">>;

// Function Parameter Semantic Analysis.
def err_param_with_void_type : Error<"argument may not have 'void' type">;
def err_void_only_param : Error<
  "'void' must be the first and only parameter if specified">;
def err_void_param_qualified : Error<
  "'void' as parameter must not have type qualifiers">;
def err_ident_list_in_fn_declaration : Error<
  "a parameter list without types is only allowed in a function definition">;
def ext_param_not_declared : Extension<
  "parameter %0 was not declared, defaulting to type 'int'">;
def err_param_default_argument : Error<
  "C does not support default arguments">;
def err_param_default_argument_redefinition : Error<
  "redefinition of default argument">;
def ext_param_default_argument_redefinition : ExtWarn<
  err_param_default_argument_redefinition.Text>,
  InGroup<MicrosoftDefaultArgRedefinition>;
def err_param_default_argument_missing : Error<
  "missing default argument on parameter">;
def err_param_default_argument_missing_name : Error<
  "missing default argument on parameter %0">;
def err_param_default_argument_references_param : Error<
  "default argument references parameter %0">;
def err_param_default_argument_references_local : Error<
  "default argument references local variable %0 of enclosing function">;
def err_param_default_argument_references_this : Error<
  "default argument references 'this'">;
def err_param_default_argument_nonfunc : Error<
  "default arguments can only be specified for parameters in a function "
  "declaration">;
def err_param_default_argument_template_redecl : Error<
  "default arguments cannot be added to a function template that has already "
  "been declared">;
def err_param_default_argument_member_template_redecl : Error<
  "default arguments cannot be added to an out-of-line definition of a member "
  "of a %select{class template|class template partial specialization|nested "
  "class in a template}0">;
def err_param_default_argument_on_parameter_pack : Error<
  "parameter pack cannot have a default argument">;
def err_uninitialized_member_for_assign : Error<
  "cannot define the implicit copy assignment operator for %0, because "
  "non-static %select{reference|const}1 member %2 cannot use copy "
  "assignment operator">;
def err_uninitialized_member_in_ctor : Error<
  "%select{constructor for %1|"
  "implicit default constructor for %1|"
  "cannot use constructor inherited from %1:}0 must explicitly "
  "initialize the %select{reference|const}2 member %3">;
def err_default_arg_makes_ctor_special : Error<
  "addition of default argument on redeclaration makes this constructor a "
  "%select{default|copy|move}0 constructor">;

def err_use_of_default_argument_to_function_declared_later : Error<
  "use of default argument to function %0 that is declared later in class %1">;
def note_default_argument_declared_here : Note<
  "default argument declared here">;
def err_recursive_default_argument : Error<"recursive evaluation of default argument">;

def ext_param_promoted_not_compatible_with_prototype : ExtWarn<
  "%diff{promoted type $ of K&R function parameter is not compatible with the "
  "parameter type $|promoted type of K&R function parameter is not compatible "
  "with parameter type}0,1 declared in a previous prototype">,
  InGroup<KNRPromotedParameter>;


// C++ Overloading Semantic Analysis.
def err_ovl_diff_return_type : Error<
  "functions that differ only in their return type cannot be overloaded">;
def err_ovl_static_nonstatic_member : Error<
  "static and non-static member functions with the same parameter types "
  "cannot be overloaded">;

def err_ovl_no_viable_function_in_call : Error<
  "no matching function for call to %0">;
def err_ovl_no_viable_member_function_in_call : Error<
  "no matching member function for call to %0">;
def err_ovl_ambiguous_call : Error<
  "call to %0 is ambiguous">;
def err_ovl_deleted_call : Error<
  "call to %select{unavailable|deleted}0 function %1%2">;
def err_ovl_ambiguous_member_call : Error<
  "call to member function %0 is ambiguous">;
def err_ovl_deleted_member_call : Error<
  "call to %select{unavailable|deleted}0 member function %1%2">;
def note_ovl_too_many_candidates : Note<
    "remaining %0 candidate%s0 omitted; "
    "pass -fshow-overloads=all to show them">;
def note_ovl_candidate : Note<"candidate "
    "%select{function|function|constructor|"
    "function |function |constructor |"
    "is the implicit default constructor|"
    "is the implicit copy constructor|"
    "is the implicit move constructor|"
    "is the implicit copy assignment operator|"
    "is the implicit move assignment operator|"
    "inherited constructor|"
    "inherited constructor }0%2"
    "%select{| has different class%diff{ (expected $ but has $)|}4,5"
    "| has different number of parameters (expected %4 but has %5)"
    "| has type mismatch at %ordinal4 parameter"
    "%diff{ (expected $ but has $)|}5,6"
    "| has different return type%diff{ ($ expected but has $)|}4,5"
    "| has different qualifiers (expected "
    "%select{none|const|restrict|const and restrict|volatile|const and volatile"
    "|volatile and restrict|const, volatile, and restrict}4 but found "
    "%select{none|const|restrict|const and restrict|volatile|const and volatile"
    "|volatile and restrict|const, volatile, and restrict}5)"
    "| has different exception specification}3">;

def note_ovl_candidate_inherited_constructor : Note<
    "constructor from base class %0 inherited here">;
def note_ovl_candidate_illegal_constructor : Note<
    "candidate %select{constructor|template}0 ignored: "
    "instantiation %select{takes|would take}0 its own class type by value">;
def note_ovl_candidate_bad_deduction : Note<
    "candidate template ignored: failed template argument deduction">;
def note_ovl_candidate_incomplete_deduction : Note<"candidate template ignored: "
    "couldn't infer template argument %0">;
def note_ovl_candidate_inconsistent_deduction : Note<
    "candidate template ignored: deduced conflicting %select{types|values|"
    "templates}0 for parameter %1%diff{ ($ vs. $)|}2,3">;
<<<<<<< HEAD
=======
def note_ovl_candidate_inconsistent_deduction_types : Note<
    "candidate template ignored: deduced values %diff{"
    "of conflicting types for parameter %0 (%1 of type $ vs. %3 of type $)|"
    "%1 and %3 of conflicting types for parameter %0}2,4">;
>>>>>>> 8df65e4a
def note_ovl_candidate_explicit_arg_mismatch_named : Note<
    "candidate template ignored: invalid explicitly-specified argument "
    "for template parameter %0">;
def note_ovl_candidate_explicit_arg_mismatch_unnamed : Note<
    "candidate template ignored: invalid explicitly-specified argument "
    "for %ordinal0 template parameter">;
def note_ovl_candidate_instantiation_depth : Note<
    "candidate template ignored: substitution exceeded maximum template "
    "instantiation depth">;
def note_ovl_candidate_underqualified : Note<
    "candidate template ignored: cannot deduce a type for %0 that would "
    "make %2 equal %1">;
def note_ovl_candidate_substitution_failure : Note<
    "candidate template ignored: substitution failure%0%1">;
def note_ovl_candidate_disabled_by_enable_if : Note<
    "candidate template ignored: disabled by %0%1">;
def note_ovl_candidate_has_pass_object_size_params: Note<
    "candidate address cannot be taken because parameter %0 has "
    "pass_object_size attribute">;
def note_ovl_candidate_disabled_by_enable_if_attr : Note<
    "candidate disabled: %0">;
def note_ovl_candidate_disabled_by_extension : Note<
    "candidate disabled due to OpenCL extension">;
def err_addrof_function_disabled_by_enable_if_attr : Error<
    "cannot take address of function %0 becuase it has one or more "
    "non-tautological enable_if conditions">;
def note_addrof_ovl_candidate_disabled_by_enable_if_attr : Note<
    "candidate function made ineligible by enable_if">;
def note_ovl_candidate_failed_overload_resolution : Note<
    "candidate template ignored: couldn't resolve reference to overloaded "
    "function %0">;
def note_ovl_candidate_deduced_mismatch : Note<
    "candidate template ignored: deduced type "
    "%diff{$ of %ordinal0 parameter does not match adjusted type $ of argument"
    "|of %ordinal0 parameter does not match adjusted type of argument}1,2%3">;
def note_ovl_candidate_non_deduced_mismatch : Note<
    "candidate template ignored: could not match %diff{$ against $|types}0,1">;
// This note is needed because the above note would sometimes print two
// different types with the same name.  Remove this note when the above note
// can handle that case properly.
def note_ovl_candidate_non_deduced_mismatch_qualified : Note<
    "candidate template ignored: could not match %q0 against %q1">;

// Note that we don't treat templates differently for this diagnostic.
def note_ovl_candidate_arity : Note<"candidate "
    "%select{function|function|constructor|function|function|constructor|"
    "constructor (the implicit default constructor)|"
    "constructor (the implicit copy constructor)|"
    "constructor (the implicit move constructor)|"
    "function (the implicit copy assignment operator)|"
    "function (the implicit move assignment operator)|"
    "inherited constructor|"
    "inherited constructor}0 %select{|template }1"
    "not viable: requires%select{ at least| at most|}2 %3 argument%s3, but %4 "
    "%plural{1:was|:were}4 provided">;

def note_ovl_candidate_arity_one : Note<"candidate "
    "%select{function|function|constructor|function|function|constructor|"
    "constructor (the implicit default constructor)|"
    "constructor (the implicit copy constructor)|"
    "constructor (the implicit move constructor)|"
    "function (the implicit copy assignment operator)|"
    "function (the implicit move assignment operator)|"
    "inherited constructor|"
    "inherited constructor}0 %select{|template }1not viable: "
    "%select{requires at least|allows at most single|requires single}2 "
    "argument %3, but %plural{0:no|:%4}4 arguments were provided">;

def note_ovl_candidate_deleted : Note<
    "candidate %select{function|function|constructor|"
    "function |function |constructor |"
    "constructor (the implicit default constructor)|"
    "constructor (the implicit copy constructor)|"
    "constructor (the implicit move constructor)|"
    "function (the implicit copy assignment operator)|"
    "function (the implicit move assignment operator)|"
    "inherited constructor|"
    "inherited constructor }0%1 has been "
    "%select{explicitly made unavailable|explicitly deleted|"
    "implicitly deleted}2">;

// Giving the index of the bad argument really clutters this message, and
// it's relatively unimportant because 1) it's generally obvious which
// argument(s) are of the given object type and 2) the fix is usually
// to complete the type, which doesn't involve changes to the call line
// anyway.  If people complain, we can change it.
def note_ovl_candidate_bad_conv_incomplete : Note<"candidate "
    "%select{function|function|constructor|"
    "function |function |constructor |"
    "constructor (the implicit default constructor)|"
    "constructor (the implicit copy constructor)|"
    "constructor (the implicit move constructor)|"
    "function (the implicit copy assignment operator)|"
    "function (the implicit move assignment operator)|"
    "inherited constructor|"
    "inherited constructor }0%1 "
    "not viable: cannot convert argument of incomplete type "
    "%diff{$ to $|to parameter type}2,3 for "
    "%select{%ordinal5 argument|object argument}4"
    "%select{|; dereference the argument with *|"
    "; take the address of the argument with &|"
    "; remove *|"
    "; remove &}6">;
def note_ovl_candidate_bad_list_argument : Note<"candidate "
    "%select{function|function|constructor|"
    "function |function |constructor |"
    "constructor (the implicit default constructor)|"
    "constructor (the implicit copy constructor)|"
    "constructor (the implicit move constructor)|"
    "function (the implicit copy assignment operator)|"
    "function (the implicit move assignment operator)|"
    "inherited constructor|"
    "inherited constructor }0%1 "
    "not viable: cannot convert initializer list argument to %3">;
def note_ovl_candidate_bad_overload : Note<"candidate "
    "%select{function|function|constructor|"
    "function |function |constructor |"
    "constructor (the implicit default constructor)|"
    "constructor (the implicit copy constructor)|"
    "constructor (the implicit move constructor)|"
    "function (the implicit copy assignment operator)|"
    "function (the implicit move assignment operator)|"
    "inherited constructor|"
    "inherited constructor }0%1"
    " not viable: no overload of %3 matching %2 for %ordinal4 argument">;
def note_ovl_candidate_bad_conv : Note<"candidate "
    "%select{function|function|constructor|"
    "function |function |constructor |"
    "constructor (the implicit default constructor)|"
    "constructor (the implicit copy constructor)|"
    "constructor (the implicit move constructor)|"
    "function (the implicit copy assignment operator)|"
    "function (the implicit move assignment operator)|"
    "inherited constructor|"
    "inherited constructor }0%1"
    " not viable: no known conversion "
    "%diff{from $ to $|from argument type to parameter type}2,3 for "
    "%select{%ordinal5 argument|object argument}4"
    "%select{|; dereference the argument with *|"
    "; take the address of the argument with &|"
    "; remove *|"
    "; remove &}6">;
def note_ovl_candidate_bad_arc_conv : Note<"candidate "
    "%select{function|function|constructor|"
    "function |function |constructor |"
    "constructor (the implicit default constructor)|"
    "constructor (the implicit copy constructor)|"
    "constructor (the implicit move constructor)|"
    "function (the implicit copy assignment operator)|"
    "function (the implicit move assignment operator)|"
    "inherited constructor|"
    "inherited constructor }0%1"
    " not viable: cannot implicitly convert argument "
    "%diff{of type $ to $|type to parameter type}2,3 for "
    "%select{%ordinal5 argument|object argument}4 under ARC">;
def note_ovl_candidate_bad_lvalue : Note<"candidate "
    "%select{function|function|constructor|"
    "function |function |constructor |"
    "constructor (the implicit default constructor)|"
    "constructor (the implicit copy constructor)|"
    "constructor (the implicit move constructor)|"
    "function (the implicit copy assignment operator)|"
    "function (the implicit move assignment operator)|"
    "inherited constructor|"
    "inherited constructor }0%1"
    " not viable: expects an l-value for "
    "%select{%ordinal3 argument|object argument}2">;
def note_ovl_candidate_bad_addrspace : Note<"candidate "
    "%select{function|function|constructor|"
    "function |function |constructor |"
    "constructor (the implicit default constructor)|"
    "constructor (the implicit copy constructor)|"
    "constructor (the implicit move constructor)|"
    "function (the implicit copy assignment operator)|"
    "function (the implicit move assignment operator)|"
    "inherited constructor|"
    "inherited constructor }0%1 not viable: "
    "%select{%ordinal6|'this'}5 argument (%2) is in "
    "address space %3, but parameter must be in address space %4">;
def note_ovl_candidate_bad_gc : Note<"candidate "
    "%select{function|function|constructor|"
    "function |function |constructor |"
    "constructor (the implicit default constructor)|"
    "constructor (the implicit copy constructor)|"
    "constructor (the implicit move constructor)|"
    "function (the implicit copy assignment operator)|"
    "function (the implicit move assignment operator)|"
    "inherited constructor|"
    "inherited constructor }0%1 not viable: "
    "%select{%ordinal6|'this'}5 argument (%2) has %select{no|__weak|__strong}3 "
    "ownership, but parameter has %select{no|__weak|__strong}4 ownership">;
def note_ovl_candidate_bad_ownership : Note<"candidate "
    "%select{function|function|constructor|"
    "function |function |constructor |"
    "constructor (the implicit default constructor)|"
    "constructor (the implicit copy constructor)|"
    "constructor (the implicit move constructor)|"
    "function (the implicit copy assignment operator)|"
    "function (the implicit move assignment operator)|"
    "inherited constructor|"
    "inherited constructor }0%1 not viable: "
    "%select{%ordinal6|'this'}5 argument (%2) has "
    "%select{no|__unsafe_unretained|__strong|__weak|__autoreleasing}3 ownership,"
    " but parameter has %select{no|__unsafe_unretained|__strong|__weak|"
    "__autoreleasing}4 ownership">;
def note_ovl_candidate_bad_cvr_this : Note<"candidate "
    "%select{|function|||function|||||"
    "function (the implicit copy assignment operator)|"
    "function (the implicit move assignment operator)||}0 not viable: "
    "'this' argument has type %2, but method is not marked "
    "%select{const|restrict|const or restrict|volatile|const or volatile|"
    "volatile or restrict|const, volatile, or restrict}3">;
def note_ovl_candidate_bad_cvr : Note<"candidate "
    "%select{function|function|constructor|"
    "function |function |constructor |"
    "constructor (the implicit default constructor)|"
    "constructor (the implicit copy constructor)|"
    "constructor (the implicit move constructor)|"
    "function (the implicit copy assignment operator)|"
    "function (the implicit move assignment operator)|"
    "inherited constructor|"
    "inherited constructor }0%1 not viable: "
    "%ordinal4 argument (%2) would lose "
    "%select{const|restrict|const and restrict|volatile|const and volatile|"
    "volatile and restrict|const, volatile, and restrict}3 qualifier"
    "%select{||s||s|s|s}3">;
def note_ovl_candidate_bad_unaligned : Note<"candidate "
    "%select{function|function|constructor|"
    "function |function |constructor |"
    "constructor (the implicit default constructor)|"
    "constructor (the implicit copy constructor)|"
    "constructor (the implicit move constructor)|"
    "function (the implicit copy assignment operator)|"
    "function (the implicit move assignment operator)|"
    "inherited constructor|"
    "inherited constructor }0%1 not viable: "
    "%ordinal4 argument (%2) would lose __unaligned qualifier">;
def note_ovl_candidate_bad_base_to_derived_conv : Note<"candidate "
    "%select{function|function|constructor|"
    "function |function |constructor |"
    "constructor (the implicit default constructor)|"
    "constructor (the implicit copy constructor)|"
    "constructor (the implicit move constructor)|"
    "function (the implicit copy assignment operator)|"
    "function (the implicit move assignment operator)|"
    "inherited constructor|"
    "inherited constructor }0%1 not viable: "
    "cannot %select{convert from|convert from|bind}2 "
    "%select{base class pointer|superclass|base class object of type}2 %3 to "
    "%select{derived class pointer|subclass|derived class reference}2 %4 for "
    "%ordinal5 argument">;
def note_ovl_candidate_bad_target : Note<
    "candidate %select{function|function|constructor|"
    "function|function|constructor|"
    "constructor (the implicit default constructor)|"
    "constructor (the implicit copy constructor)|"
    "constructor (the implicit move constructor)|"
    "function (the implicit copy assignment operator)|"
    "function (the implicit move assignment operator)|"
    "inherited constructor|"
    "inherited constructor}0 not viable: "
    "call to "
    "%select{__device__|__global__|__host__|__host__ __device__|invalid}1 function from"
    " %select{__device__|__global__|__host__|__host__ __device__|invalid}2 function">;
def note_implicit_member_target_infer_collision : Note<
    "implicit %select{"
    "default constructor|"
    "copy constructor|"
    "move constructor|"
    "copy assignment operator|"
    "move assignment operator|"
    "destructor}0 inferred target collision: call to both "
    "%select{__device__|__global__|__host__|__host__ __device__}1 and "
    "%select{__device__|__global__|__host__|__host__ __device__}2 members">;

def note_ambiguous_type_conversion: Note<
    "because of ambiguity in conversion %diff{of $ to $|between types}0,1">;
def note_ovl_builtin_binary_candidate : Note<
    "built-in candidate %0">;
def note_ovl_builtin_unary_candidate : Note<
    "built-in candidate %0">;
def err_ovl_no_viable_function_in_init : Error<
  "no matching constructor for initialization of %0">;
def err_ovl_no_conversion_in_cast : Error<
  "cannot convert %1 to %2 without a conversion operator">;
def err_ovl_no_viable_conversion_in_cast : Error<
  "no matching conversion for %select{|static_cast|reinterpret_cast|"
  "dynamic_cast|C-style cast|functional-style cast}0 from %1 to %2">;
def err_ovl_ambiguous_conversion_in_cast : Error<
  "ambiguous conversion for %select{|static_cast|reinterpret_cast|"
  "dynamic_cast|C-style cast|functional-style cast}0 from %1 to %2">;
def err_ovl_deleted_conversion_in_cast : Error<
  "%select{|static_cast|reinterpret_cast|dynamic_cast|C-style cast|"
  "functional-style cast}0 from %1 to %2 uses deleted function">;
def err_ovl_ambiguous_init : Error<"call to constructor of %0 is ambiguous">;
def err_ref_init_ambiguous : Error<
  "reference initialization of type %0 with initializer of type %1 is ambiguous">;
def err_ovl_deleted_init : Error<
  "call to %select{unavailable|deleted}0 constructor of %1">;
def err_ovl_deleted_special_init : Error<
  "call to implicitly-deleted %select{default constructor|copy constructor|"
  "move constructor|copy assignment operator|move assignment operator|"
  "destructor|function}0 of %1">;
def err_ovl_ambiguous_oper_unary : Error<
  "use of overloaded operator '%0' is ambiguous (operand type %1)">;
def err_ovl_ambiguous_oper_binary : Error<
  "use of overloaded operator '%0' is ambiguous (with operand types %1 and %2)">;
def err_ovl_no_viable_oper : Error<"no viable overloaded '%0'">;
def note_assign_lhs_incomplete : Note<"type %0 is incomplete">;
def err_ovl_deleted_oper : Error<
  "overload resolution selected %select{unavailable|deleted}0 operator '%1'%2">;
def err_ovl_deleted_special_oper : Error<
  "object of type %0 cannot be %select{constructed|copied|moved|assigned|"
  "assigned|destroyed}1 because its %select{default constructor|"
  "copy constructor|move constructor|copy assignment operator|"
  "move assignment operator|destructor}1 is implicitly deleted">;
def err_ovl_no_viable_subscript :
    Error<"no viable overloaded operator[] for type %0">;
def err_ovl_no_oper :
    Error<"type %0 does not provide a %select{subscript|call}1 operator">;
def err_ovl_unresolvable : Error<
  "reference to overloaded function could not be resolved; "
  "did you mean to call it%select{| with no arguments}0?">;
def err_bound_member_function : Error<
  "reference to non-static member function must be called"
  "%select{|; did you mean to call it with no arguments?}0">;
def note_possible_target_of_call : Note<"possible target for call">;

def err_ovl_no_viable_object_call : Error<
  "no matching function for call to object of type %0">;
def err_ovl_ambiguous_object_call : Error<
  "call to object of type %0 is ambiguous">;
def err_ovl_deleted_object_call : Error<
  "call to %select{unavailable|deleted}0 function call operator in type %1%2">;
def note_ovl_surrogate_cand : Note<"conversion candidate of type %0">;
def err_member_call_without_object : Error<
  "call to non-static member function without an object argument">;

// C++ Address of Overloaded Function
def err_addr_ovl_no_viable : Error<
  "address of overloaded function %0 does not match required type %1">;
def err_addr_ovl_ambiguous : Error<
  "address of overloaded function %0 is ambiguous">;
def err_addr_ovl_not_func_ptrref : Error<
  "address of overloaded function %0 cannot be converted to type %1">;
def err_addr_ovl_no_qualifier : Error<
  "cannot form member pointer of type %0 without '&' and class name">;

// C++11 Literal Operators
def err_ovl_no_viable_literal_operator : Error<
  "no matching literal operator for call to %0"
  "%select{| with argument of type %2| with arguments of types %2 and %3}1"
  "%select{| or 'const char *'}4"
  "%select{|, and no matching literal operator template}5">;

// C++ Template Declarations
def err_template_param_shadow : Error<
  "declaration of %0 shadows template parameter">;
def note_template_param_here : Note<"template parameter is declared here">;
def warn_template_export_unsupported : Warning<
  "exported templates are unsupported">;
def err_template_outside_namespace_or_class_scope : Error<
  "templates can only be declared in namespace or class scope">;
def err_template_inside_local_class : Error<
  "templates cannot be declared inside of a local class">;
def err_template_linkage : Error<"templates must have C++ linkage">;
def err_template_typedef : Error<"a typedef cannot be a template">;
def err_template_unnamed_class : Error<
  "cannot declare a class template with no name">;
def err_template_param_list_different_arity : Error<
  "%select{too few|too many}0 template parameters in template "
  "%select{|template parameter }1redeclaration">;
def note_template_param_list_different_arity : Note<
  "%select{too few|too many}0 template parameters in template template "
  "argument">;
def note_template_prev_declaration : Note<
  "previous template %select{declaration|template parameter}0 is here">;
def err_template_param_different_kind : Error<
  "template parameter has a different kind in template "
  "%select{|template parameter }0redeclaration">;
def note_template_param_different_kind : Note<
  "template parameter has a different kind in template argument">;
  
def err_template_nontype_parm_different_type : Error<
  "template non-type parameter has a different type %0 in template "
  "%select{|template parameter }1redeclaration">;

def note_template_nontype_parm_different_type : Note<
  "template non-type parameter has a different type %0 in template argument">;
def note_template_nontype_parm_prev_declaration : Note<
  "previous non-type template parameter with type %0 is here">;
def err_template_nontype_parm_bad_type : Error<
  "a non-type template parameter cannot have type %0">;
def warn_cxx14_compat_template_nontype_parm_auto_type : Warning<
  "non-type template parameters declared with %0 are incompatible with C++ "
  "standards before C++1z">,
  DefaultIgnore, InGroup<CXXPre1zCompat>;
def err_template_param_default_arg_redefinition : Error<
  "template parameter redefines default argument">;
def note_template_param_prev_default_arg : Note<
  "previous default template argument defined here">;
def err_template_param_default_arg_missing : Error<
  "template parameter missing a default argument">;
def ext_template_parameter_default_in_function_template : ExtWarn<
  "default template arguments for a function template are a C++11 extension">,
  InGroup<CXX11>;
def warn_cxx98_compat_template_parameter_default_in_function_template : Warning<
  "default template arguments for a function template are incompatible with C++98">,
  InGroup<CXX98Compat>, DefaultIgnore;
def err_template_parameter_default_template_member : Error<
  "cannot add a default template argument to the definition of a member of a "
  "class template">;
def err_template_parameter_default_friend_template : Error<
  "default template argument not permitted on a friend template">;
def err_template_template_parm_no_parms : Error<
  "template template parameter must have its own template parameters">;

def ext_variable_template : ExtWarn<"variable templates are a C++14 extension">,
  InGroup<CXX14>;
def warn_cxx11_compat_variable_template : Warning<
  "variable templates are incompatible with C++ standards before C++14">,
  InGroup<CXXPre14Compat>, DefaultIgnore;
def err_template_variable_noparams : Error<
  "extraneous 'template<>' in declaration of variable %0">;
def err_template_member : Error<"member %0 declared as a template">;
def err_template_member_noparams : Error<
  "extraneous 'template<>' in declaration of member %0">;
def err_template_tag_noparams : Error<
  "extraneous 'template<>' in declaration of %0 %1">;
def err_template_decl_ref : Error<
  "cannot refer to %select{class|variable}0 template %1 without a template argument list">;

// C++ Template Argument Lists
def err_template_missing_args : Error<
  "use of class template %0 requires template arguments">;
def err_template_arg_list_different_arity : Error<
  "%select{too few|too many}0 template arguments for "
  "%select{class template|function template|template template parameter"
  "|template}1 %2">;
def note_template_decl_here : Note<"template is declared here">;
def err_template_arg_must_be_type : Error<
  "template argument for template type parameter must be a type">;
def err_template_arg_must_be_type_suggest : Error<
  "template argument for template type parameter must be a type; "
  "did you forget 'typename'?">;
def ext_ms_template_type_arg_missing_typename : ExtWarn<
  "template argument for template type parameter must be a type; "
  "omitted 'typename' is a Microsoft extension">,
  InGroup<MicrosoftTemplate>;
def err_template_arg_must_be_expr : Error<
  "template argument for non-type template parameter must be an expression">;
def err_template_arg_nontype_ambig : Error<
  "template argument for non-type template parameter is treated as function type %0">;
def err_template_arg_must_be_template : Error<
  "template argument for template template parameter must be a class template%select{| or type alias template}0">;
def ext_template_arg_local_type : ExtWarn<
  "template argument uses local type %0">, InGroup<LocalTypeTemplateArgs>;
def ext_template_arg_unnamed_type : ExtWarn<
  "template argument uses unnamed type">, InGroup<UnnamedTypeTemplateArgs>;
def warn_cxx98_compat_template_arg_local_type : Warning<
  "local type %0 as template argument is incompatible with C++98">,
  InGroup<CXX98CompatLocalTypeTemplateArgs>, DefaultIgnore;
def warn_cxx98_compat_template_arg_unnamed_type : Warning<
  "unnamed type as template argument is incompatible with C++98">,
  InGroup<CXX98CompatUnnamedTypeTemplateArgs>, DefaultIgnore;
def note_template_unnamed_type_here : Note<
  "unnamed type used in template argument was declared here">;
def err_template_arg_overload_type : Error<
  "template argument is the type of an unresolved overloaded function">;
def err_template_arg_not_valid_template : Error<
  "template argument does not refer to a class or alias template, or template "
  "template parameter">;
def note_template_arg_refers_here_func : Note<
  "template argument refers to function template %0, here">;
def err_template_arg_template_params_mismatch : Error<
  "template template argument has different template parameters than its "
  "corresponding template template parameter">;
def err_template_arg_not_integral_or_enumeral : Error<
  "non-type template argument of type %0 must have an integral or enumeration"
  " type">;
def err_template_arg_not_ice : Error<
  "non-type template argument of type %0 is not an integral constant "
  "expression">;
def err_template_arg_not_address_constant : Error<
  "non-type template argument of type %0 is not a constant expression">;
def warn_cxx98_compat_template_arg_null : Warning<
  "use of null pointer as non-type template argument is incompatible with "
  "C++98">, InGroup<CXX98Compat>, DefaultIgnore;
def err_template_arg_untyped_null_constant : Error<
  "null non-type template argument must be cast to template parameter type %0">;
def err_template_arg_wrongtype_null_constant : Error<
  "null non-type template argument of type %0 does not match template parameter "
  "of type %1">;
def err_non_type_template_parm_type_deduction_failure : Error<
  "non-type template parameter %0 with type %1 has incompatible initializer of type %2">;
def err_deduced_non_type_template_arg_type_mismatch : Error<
  "deduced non-type template argument does not have the same type as the "
  "its corresponding template parameter%diff{ ($ vs $)|}0,1">;
def err_non_type_template_arg_subobject : Error<
  "non-type template argument refers to subobject '%0'">;
def err_non_type_template_arg_addr_label_diff : Error<
  "template argument / label address difference / what did you expect?">;
def err_template_arg_not_convertible : Error<
  "non-type template argument of type %0 cannot be converted to a value "
  "of type %1">;
def warn_template_arg_negative : Warning<
  "non-type template argument with value '%0' converted to '%1' for unsigned "
  "template parameter of type %2">, InGroup<Conversion>, DefaultIgnore;
def warn_template_arg_too_large : Warning<
  "non-type template argument value '%0' truncated to '%1' for "
  "template parameter of type %2">, InGroup<Conversion>, DefaultIgnore;
def err_template_arg_no_ref_bind : Error<
  "non-type template parameter of reference type "
  "%diff{$ cannot bind to template argument of type $"
  "|cannot bind to template of incompatible argument type}0,1">;
def err_template_arg_ref_bind_ignores_quals : Error<
  "reference binding of non-type template parameter "
  "%diff{of type $ to template argument of type $|to template argument}0,1 "
  "ignores qualifiers">;
def err_template_arg_not_decl_ref : Error<
  "non-type template argument does not refer to any declaration">;
def err_template_arg_not_address_of : Error<
  "non-type template argument for template parameter of pointer type %0 must "
  "have its address taken">;
def err_template_arg_address_of_non_pointer : Error<
  "address taken in non-type template argument for template parameter of "
  "reference type %0">;
def err_template_arg_reference_var : Error<
  "non-type template argument of reference type %0 is not an object">;
def err_template_arg_field : Error<
  "non-type template argument refers to non-static data member %0">;
def err_template_arg_method : Error<
  "non-type template argument refers to non-static member function %0">;
def err_template_arg_object_no_linkage : Error<
  "non-type template argument refers to %select{function|object}0 %1 that "
  "does not have linkage">;
def warn_cxx98_compat_template_arg_object_internal : Warning<
  "non-type template argument referring to %select{function|object}0 %1 with "
  "internal linkage is incompatible with C++98">,
  InGroup<CXX98Compat>, DefaultIgnore;
def ext_template_arg_object_internal : ExtWarn<
  "non-type template argument referring to %select{function|object}0 %1 with "
  "internal linkage is a C++11 extension">, InGroup<CXX11>;
def err_template_arg_thread_local : Error<
  "non-type template argument refers to thread-local object">;
def note_template_arg_internal_object : Note<
  "non-type template argument refers to %select{function|object}0 here">;
def note_template_arg_refers_here : Note<
  "non-type template argument refers here">;
def err_template_arg_not_object_or_func : Error<
  "non-type template argument does not refer to an object or function">;
def err_template_arg_not_pointer_to_member_form : Error<
  "non-type template argument is not a pointer to member constant">;
def err_template_arg_member_ptr_base_derived_not_supported : Error<
  "sorry, non-type template argument of pointer-to-member type %1 that refers "
  "to member %q0 of a different class is not supported yet">;
def ext_template_arg_extra_parens : ExtWarn<
  "address non-type template argument cannot be surrounded by parentheses">;
def warn_cxx98_compat_template_arg_extra_parens : Warning<
  "redundant parentheses surrounding address non-type template argument are "
  "incompatible with C++98">, InGroup<CXX98Compat>, DefaultIgnore;
def err_pointer_to_member_type : Error<
  "invalid use of pointer to member type after %select{.*|->*}0">;
def err_pointer_to_member_call_drops_quals : Error<
  "call to pointer to member function of type %0 drops '%1' qualifier%s2">;
def err_pointer_to_member_oper_value_classify: Error<
  "pointer-to-member function type %0 can only be called on an "
  "%select{rvalue|lvalue}1">;
def ext_ms_deref_template_argument: ExtWarn<
  "non-type template argument containing a dereference operation is a "
  "Microsoft extension">, InGroup<MicrosoftTemplate>;
def ext_ms_delayed_template_argument: ExtWarn<
  "using the undeclared type %0 as a default template argument is a "
  "Microsoft extension">, InGroup<MicrosoftTemplate>;

// C++ template specialization
def err_template_spec_unknown_kind : Error<
  "can only provide an explicit specialization for a class template, function "
  "template, variable template, or a member function, static data member, "
  "%select{or member class|member class, or member enumeration}0 of a "
  "class template">;
def note_specialized_entity : Note<
  "explicitly specialized declaration is here">;
def note_explicit_specialization_declared_here : Note<
  "explicit specialization declared here">;
def err_template_spec_decl_function_scope : Error<
  "explicit specialization of %0 in function scope">;
def err_template_spec_decl_class_scope : Error<
  "explicit specialization of %0 in class scope">;
def err_template_spec_decl_friend : Error<
  "cannot declare an explicit specialization in a friend">;
def err_template_spec_decl_out_of_scope_global : Error<
  "%select{class template|class template partial|variable template|"
  "variable template partial|function template|member function|"
  "static data member|member class|member enumeration}0 "
  "specialization of %1 must originally be declared in the global scope">;
def err_template_spec_decl_out_of_scope : Error<
  "%select{class template|class template partial|variable template|"
  "variable template partial|function template|member "
  "function|static data member|member class|member enumeration}0 "
  "specialization of %1 must originally be declared in namespace %2">;
def ext_template_spec_decl_out_of_scope : ExtWarn<
  "first declaration of %select{class template|class template partial|"
  "variable template|variable template partial|"
  "function template|member function|static data member|member class|"
  "member enumeration}0 specialization of %1 outside namespace %2 is a "
  "C++11 extension">, InGroup<CXX11>;
def warn_cxx98_compat_template_spec_decl_out_of_scope : Warning<
  "%select{class template|class template partial|variable template|"
  "variable template partial|function template|member "
  "function|static data member|member class|member enumeration}0 "
  "specialization of %1 outside namespace %2 is incompatible with C++98">,
  InGroup<CXX98Compat>, DefaultIgnore;
def err_template_spec_redecl_out_of_scope : Error<
  "%select{class template|class template partial|variable template|"
  "variable template partial|function template|member "
  "function|static data member|member class|member enumeration}0 "
  "specialization of %1 not in a namespace enclosing %2">;
def ext_ms_template_spec_redecl_out_of_scope: ExtWarn<
  "%select{class template|class template partial|variable template|"
  "variable template partial|function template|member "
  "function|static data member|member class|member enumeration}0 "
  "specialization of %1 outside namespace enclosing %2 "
  "is a Microsoft extension">, InGroup<MicrosoftTemplate>;
def err_template_spec_redecl_global_scope : Error<
  "%select{class template|class template partial|variable template|"
  "variable template partial|function template|member "
  "function|static data member|member class|member enumeration}0 "
  "specialization of %1 must occur at global scope">;
def err_spec_member_not_instantiated : Error<
  "specialization of member %q0 does not specialize an instantiated member">;
def note_specialized_decl : Note<"attempt to specialize declaration here">;
def err_specialization_after_instantiation : Error<
  "explicit specialization of %0 after instantiation">;
def note_instantiation_required_here : Note<
  "%select{implicit|explicit}0 instantiation first required here">;
def err_template_spec_friend : Error<
  "template specialization declaration cannot be a friend">;
def err_template_spec_default_arg : Error<
  "default argument not permitted on an explicit "
  "%select{instantiation|specialization}0 of function %1">;
def err_not_class_template_specialization : Error<
  "cannot specialize a %select{dependent template|template template "
  "parameter}0">;
def err_function_specialization_in_class : Error<
  "cannot specialize a function %0 within class scope">;
def ext_function_specialization_in_class : ExtWarn<
  "explicit specialization of %0 within class scope is a Microsoft extension">,
  InGroup<MicrosoftTemplate>;
def ext_explicit_specialization_storage_class : ExtWarn<
  "explicit specialization cannot have a storage class">;
def err_explicit_specialization_inconsistent_storage_class : Error<
  "explicit specialization has extraneous, inconsistent storage class "
  "'%select{none|extern|static|__private_extern__|auto|register}0'">;

// C++ class template specializations and out-of-line definitions
def err_template_spec_needs_header : Error<
  "template specialization requires 'template<>'">;
def err_template_spec_needs_template_parameters : Error<
  "template specialization or definition requires a template parameter list "
  "corresponding to the nested type %0">;
def err_template_param_list_matches_nontemplate : Error<
  "template parameter list matching the non-templated nested type %0 should "
  "be empty ('template<>')">;
def err_alias_template_extra_headers : Error<
  "extraneous template parameter list in alias template declaration">;
def err_template_spec_extra_headers : Error<
  "extraneous template parameter list in template specialization or "
  "out-of-line template definition">;
def warn_template_spec_extra_headers : Warning<
  "extraneous template parameter list in template specialization">;
def note_explicit_template_spec_does_not_need_header : Note<
  "'template<>' header not required for explicitly-specialized class %0 "
  "declared here">;
def err_template_qualified_declarator_no_match : Error<
  "nested name specifier '%0' for declaration does not refer into a class, "
  "class template or class template partial specialization">;
def err_specialize_member_of_template : Error<
  "cannot specialize %select{|(with 'template<>') }0a member of an "
  "unspecialized template">;

// C++ Class Template Partial Specialization
def err_default_arg_in_partial_spec : Error<
    "default template argument in a class template partial specialization">;
def err_dependent_non_type_arg_in_partial_spec : Error<
    "non-type template argument depends on a template parameter of the "
    "partial specialization">;
def note_dependent_non_type_default_arg_in_partial_spec : Note<
    "template parameter is used in default argument declared here">;
def err_dependent_typed_non_type_arg_in_partial_spec : Error<
    "non-type template argument specializes a template parameter with "
    "dependent type %0">;
def err_partial_spec_args_match_primary_template : Error<
    "%select{class|variable}0 template partial specialization does not "
    "specialize any template argument; to %select{declare|define}1 the "
    "primary template, remove the template argument list">; 
def warn_partial_specs_not_deducible : Warning<
    "%select{class|variable}0 template partial specialization contains "
    "%select{a template parameter|template parameters}1 that cannot be "
    "deduced; this partial specialization will never be used">;
def note_partial_spec_unused_parameter : Note<
    "non-deducible template parameter %0">;
def err_partial_spec_ordering_ambiguous : Error<
    "ambiguous partial specializations of %0">;
def note_partial_spec_match : Note<"partial specialization matches %0">;
def err_partial_spec_redeclared : Error<
  "class template partial specialization %0 cannot be redeclared">;
def note_partial_specialization_declared_here : Note<
  "explicit specialization declared here">;
def note_prev_partial_spec_here : Note<
  "previous declaration of class template partial specialization %0 is here">;
def err_partial_spec_fully_specialized : Error<
  "partial specialization of %0 does not use any of its template parameters">;

// C++ Variable Template Partial Specialization
def err_var_partial_spec_redeclared : Error<
  "variable template partial specialization %0 cannot be redefined">;
def note_var_prev_partial_spec_here : Note<
  "previous declaration of variable template partial specialization is here">;
def err_var_spec_no_template : Error<
  "no variable template matches%select{| partial}0 specialization">;
def err_var_spec_no_template_but_method : Error<
  "no variable template matches specialization; "
  "did you mean to use %0 as function template instead?">;
  
// C++ Function template specializations
def err_function_template_spec_no_match : Error<
    "no function template matches function template specialization %0">;
def err_function_template_spec_ambiguous : Error<
    "function template specialization %0 ambiguously refers to more than one "
    "function template; explicitly specify%select{| additional}1 template "
    "arguments to identify a particular function template">;
def note_function_template_spec_matched : Note<
    "function template %q0 matches specialization %1">;
def err_function_template_partial_spec : Error<
    "function template partial specialization is not allowed">;

// C++ Template Instantiation
def err_template_recursion_depth_exceeded : Error<
  "recursive template instantiation exceeded maximum depth of %0">,
  DefaultFatal, NoSFINAE;
def note_template_recursion_depth : Note<
  "use -ftemplate-depth=N to increase recursive template instantiation depth">;

def err_template_instantiate_within_definition : Error<
  "%select{implicit|explicit}0 instantiation of template %1 within its"
  " own definition">;
def err_template_instantiate_undefined : Error<
  "%select{implicit|explicit}0 instantiation of undefined template %1">;
def err_implicit_instantiate_member_undefined : Error<
  "implicit instantiation of undefined member %0">;
def note_template_class_instantiation_was_here : Note<
  "class template %0 was instantiated here">;
def note_template_class_explicit_specialization_was_here : Note<
  "class template %0 was explicitly specialized here">;
def note_template_class_instantiation_here : Note<
  "in instantiation of template class %0 requested here">;
def note_template_member_class_here : Note<
  "in instantiation of member class %0 requested here">;
def note_template_member_function_here : Note<
  "in instantiation of member function %q0 requested here">;
def note_function_template_spec_here : Note<
  "in instantiation of function template specialization %q0 requested here">;
def note_template_static_data_member_def_here : Note<
  "in instantiation of static data member %q0 requested here">;
def note_template_variable_def_here : Note<
  "in instantiation of variable template specialization %q0 requested here">;
def note_template_enum_def_here : Note<
  "in instantiation of enumeration %q0 requested here">;
def note_template_nsdmi_here : Note<
  "in instantiation of default member initializer %q0 requested here">;
def note_template_type_alias_instantiation_here : Note<
  "in instantiation of template type alias %0 requested here">;
def note_template_exception_spec_instantiation_here : Note<
  "in instantiation of exception specification for %0 requested here">;
def warn_var_template_missing : Warning<"instantiation of variable %q0 "
  "required here, but no definition is available">,
  InGroup<UndefinedVarTemplate>;
def warn_func_template_missing : Warning<"instantiation of function %q0 "
  "required here, but no definition is available">,
  InGroup<UndefinedFuncTemplate>, DefaultIgnore;
def note_forward_template_decl : Note<
  "forward declaration of template entity is here">;
def note_inst_declaration_hint : Note<"add an explicit instantiation "
  "declaration to suppress this warning if %q0 is explicitly instantiated in "
  "another translation unit">;

def note_default_arg_instantiation_here : Note<
  "in instantiation of default argument for '%0' required here">;
def note_default_function_arg_instantiation_here : Note<
  "in instantiation of default function argument expression "
  "for '%0' required here">;
def note_explicit_template_arg_substitution_here : Note<
  "while substituting explicitly-specified template arguments into function "
  "template %0 %1">;
def note_function_template_deduction_instantiation_here : Note<
  "while substituting deduced template arguments into function template %0 "
  "%1">;
def note_partial_spec_deduct_instantiation_here : Note<
  "during template argument deduction for class template partial "
  "specialization %0 %1">;
def note_prior_template_arg_substitution : Note<
  "while substituting prior template arguments into %select{non-type|template}0"
  " template parameter%1 %2">;
def note_template_default_arg_checking : Note<
  "while checking a default template argument used here">;
def note_instantiation_contexts_suppressed : Note<
  "(skipping %0 context%s0 in backtrace; use -ftemplate-backtrace-limit=0 to "
  "see all)">;

def err_field_instantiates_to_function : Error<
  "data member instantiated with function type %0">;
def err_variable_instantiates_to_function : Error<
  "%select{variable|static data member}0 instantiated with function type %1">;
def err_nested_name_spec_non_tag : Error<
  "type %0 cannot be used prior to '::' because it has no members">;

def err_using_pack_expansion_empty : Error<
  "%select{|member}0 using declaration %1 instantiates to an empty pack">;

// C++ Explicit Instantiation
def err_explicit_instantiation_duplicate : Error<
    "duplicate explicit instantiation of %0">;
def ext_explicit_instantiation_duplicate : ExtWarn<
    "duplicate explicit instantiation of %0 ignored as a Microsoft extension">,
    InGroup<MicrosoftTemplate>;
def note_previous_explicit_instantiation : Note<
    "previous explicit instantiation is here">;
def warn_explicit_instantiation_after_specialization : Warning<
  "explicit instantiation of %0 that occurs after an explicit "
  "specialization has no effect">,
  InGroup<DiagGroup<"instantiation-after-specialization">>;
def note_previous_template_specialization : Note<
    "previous template specialization is here">;
def err_explicit_instantiation_nontemplate_type : Error<
    "explicit instantiation of non-templated type %0">;
def note_nontemplate_decl_here : Note<
    "non-templated declaration is here">;
def err_explicit_instantiation_in_class : Error<
  "explicit instantiation of %0 in class scope">;
def err_explicit_instantiation_out_of_scope : Error<
  "explicit instantiation of %0 not in a namespace enclosing %1">;
def err_explicit_instantiation_must_be_global : Error<
  "explicit instantiation of %0 must occur at global scope">;
def warn_explicit_instantiation_out_of_scope_0x : Warning<
  "explicit instantiation of %0 not in a namespace enclosing %1">, 
  InGroup<CXX11Compat>, DefaultIgnore;
def warn_explicit_instantiation_must_be_global_0x : Warning<
  "explicit instantiation of %0 must occur at global scope">, 
  InGroup<CXX11Compat>, DefaultIgnore;
  
def err_explicit_instantiation_requires_name : Error<
  "explicit instantiation declaration requires a name">;
def err_explicit_instantiation_of_typedef : Error<
  "explicit instantiation of typedef %0">;
def err_explicit_instantiation_storage_class : Error<
  "explicit instantiation cannot have a storage class">;
def err_explicit_instantiation_not_known : Error<
  "explicit instantiation of %0 does not refer to a function template, "
  "variable template, member function, member class, or static data member">;
def note_explicit_instantiation_here : Note<
  "explicit instantiation refers here">;
def err_explicit_instantiation_data_member_not_instantiated : Error<
  "explicit instantiation refers to static data member %q0 that is not an "
  "instantiation">;
def err_explicit_instantiation_member_function_not_instantiated : Error<
  "explicit instantiation refers to member function %q0 that is not an "
  "instantiation">;
def err_explicit_instantiation_ambiguous : Error<
  "partial ordering for explicit instantiation of %0 is ambiguous">;
def note_explicit_instantiation_candidate : Note<
  "explicit instantiation candidate function %q0 template here %1">;
def err_explicit_instantiation_inline : Error<
  "explicit instantiation cannot be 'inline'">;
def warn_explicit_instantiation_inline_0x : Warning<
  "explicit instantiation cannot be 'inline'">, InGroup<CXX11Compat>,
  DefaultIgnore;
def err_explicit_instantiation_constexpr : Error<
  "explicit instantiation cannot be 'constexpr'">;
def ext_explicit_instantiation_without_qualified_id : Extension<
  "qualifier in explicit instantiation of %q0 requires a template-id "
  "(a typedef is not permitted)">;
def err_explicit_instantiation_without_template_id : Error<
  "explicit instantiation of %q0 must specify a template argument list">;
def err_explicit_instantiation_unqualified_wrong_namespace : Error<
  "explicit instantiation of %q0 must occur in namespace %1">;
def warn_explicit_instantiation_unqualified_wrong_namespace_0x : Warning<
  "explicit instantiation of %q0 must occur in namespace %1">,
  InGroup<CXX11Compat>, DefaultIgnore;
def err_explicit_instantiation_undefined_member : Error<
  "explicit instantiation of undefined %select{member class|member function|"
  "static data member}0 %1 of class template %2">;
def err_explicit_instantiation_undefined_func_template : Error<
  "explicit instantiation of undefined function template %0">;
def err_explicit_instantiation_undefined_var_template : Error<
  "explicit instantiation of undefined variable template %q0">;
def err_explicit_instantiation_declaration_after_definition : Error<
  "explicit instantiation declaration (with 'extern') follows explicit "
  "instantiation definition (without 'extern')">;
def note_explicit_instantiation_definition_here : Note<
  "explicit instantiation definition is here">;
def err_invalid_var_template_spec_type : Error<"type %2 "
  "of %select{explicit instantiation|explicit specialization|"
  "partial specialization|redeclaration}0 of %1 does not match"
  " expected type %3">;
def err_mismatched_exception_spec_explicit_instantiation : Error<
  "exception specification in explicit instantiation does not match "
  "instantiated one">;
def ext_mismatched_exception_spec_explicit_instantiation : ExtWarn<
  err_mismatched_exception_spec_explicit_instantiation.Text>,
  InGroup<MicrosoftExceptionSpec>;
  
// C++ typename-specifiers
def err_typename_nested_not_found : Error<"no type named %0 in %1">;
def err_typename_nested_not_found_enable_if : Error<
  "no type named 'type' in %0; 'enable_if' cannot be used to disable "
  "this declaration">;
def err_typename_nested_not_type : Error<
    "typename specifier refers to non-type member %0 in %1">;
def note_typename_refers_here : Note<
    "referenced member %0 is declared here">;
def err_typename_missing : Error<
  "missing 'typename' prior to dependent type name '%0%1'">;
def ext_typename_missing : ExtWarn<
  "missing 'typename' prior to dependent type name '%0%1'">,
  InGroup<DiagGroup<"typename-missing">>;
def ext_typename_outside_of_template : ExtWarn<
  "'typename' occurs outside of a template">, InGroup<CXX11>;
def warn_cxx98_compat_typename_outside_of_template : Warning<
  "use of 'typename' outside of a template is incompatible with C++98">,
  InGroup<CXX98Compat>, DefaultIgnore;
def err_typename_refers_to_using_value_decl : Error<
  "typename specifier refers to a dependent using declaration for a value "
  "%0 in %1">;
def note_using_value_decl_missing_typename : Note<
  "add 'typename' to treat this using declaration as a type">;

def err_template_kw_refers_to_non_template : Error<
  "%0 following the 'template' keyword does not refer to a template">;
def err_template_kw_refers_to_class_template : Error<
  "'%0%1' instantiated to a class template, not a function template">;
def note_referenced_class_template : Error<
  "class template declared here">;
def err_template_kw_missing : Error<
  "missing 'template' keyword prior to dependent template name '%0%1'">;
def ext_template_outside_of_template : ExtWarn<
  "'template' keyword outside of a template">, InGroup<CXX11>;
def warn_cxx98_compat_template_outside_of_template : Warning<
  "use of 'template' keyword outside of a template is incompatible with C++98">,
  InGroup<CXX98Compat>, DefaultIgnore;

def err_non_type_template_in_nested_name_specifier : Error<
  "qualified name refers into a specialization of %select{function|variable}0 "
  "template %1">;
def err_template_id_not_a_type : Error<
  "template name refers to non-type template %0">;
def note_template_declared_here : Note<
  "%select{function template|class template|variable template"
  "|type alias template|template template parameter}0 "
  "%1 declared here">;
def err_alias_template_expansion_into_fixed_list : Error<
  "pack expansion used as argument for non-pack parameter of alias template">;
def note_parameter_type : Note<
  "parameter of type %0 is declared here">;

// C++11 Variadic Templates
def err_template_param_pack_default_arg : Error<
  "template parameter pack cannot have a default argument">;
def err_template_param_pack_must_be_last_template_parameter : Error<
  "template parameter pack must be the last template parameter">;

def err_template_parameter_pack_non_pack : Error<
  "%select{template type|non-type template|template template}0 parameter"
  "%select{| pack}1 conflicts with previous %select{template type|"
  "non-type template|template template}0 parameter%select{ pack|}1">;
def note_template_parameter_pack_non_pack : Note<
  "%select{template type|non-type template|template template}0 parameter"
  "%select{| pack}1 does not match %select{template type|non-type template"
  "|template template}0 parameter%select{ pack|}1 in template argument">;
def note_template_parameter_pack_here : Note<
  "previous %select{template type|non-type template|template template}0 "
  "parameter%select{| pack}1 declared here">;
  
def err_unexpanded_parameter_pack : Error<
  "%select{expression|base type|declaration type|data member type|bit-field "
  "size|static assertion|fixed underlying type|enumerator value|"
  "using declaration|friend declaration|qualifier|initializer|default argument|"
  "non-type template parameter type|exception type|partial specialization|"
  "__if_exists name|__if_not_exists name|lambda|block}0 contains"
  "%plural{0: an|:}1 unexpanded parameter pack"
  "%plural{0:|1: %2|2:s %2 and %3|:s %2, %3, ...}1">;

def err_pack_expansion_without_parameter_packs : Error<
  "pack expansion does not contain any unexpanded parameter packs">;
def err_pack_expansion_length_conflict : Error<
  "pack expansion contains parameter packs %0 and %1 that have different "
  "lengths (%2 vs. %3)">;
def err_pack_expansion_length_conflict_multilevel : Error<
  "pack expansion contains parameter pack %0 that has a different "
  "length (%1 vs. %2) from outer parameter packs">;
def err_pack_expansion_member_init : Error<
  "pack expansion for initialization of member %0">;

def err_function_parameter_pack_without_parameter_packs : Error<
  "type %0 of function parameter pack does not contain any unexpanded "
  "parameter packs">;
def err_ellipsis_in_declarator_not_parameter : Error<
  "only function and template parameters can be parameter packs">;

def err_sizeof_pack_no_pack_name : Error<
  "%0 does not refer to the name of a parameter pack">;

def err_fold_expression_packs_both_sides : Error<
  "binary fold expression has unexpanded parameter packs in both operands">;
def err_fold_expression_empty : Error<
  "unary fold expression has empty expansion for operator '%0' "
  "with no fallback value">;
def err_fold_expression_bad_operand : Error<
  "expression not permitted as operand of fold expression">;

def err_unexpected_typedef : Error<
  "unexpected type name %0: expected expression">;
def err_unexpected_namespace : Error<
  "unexpected namespace name %0: expected expression">;
def err_undeclared_var_use : Error<"use of undeclared identifier %0">;
def ext_undeclared_unqual_id_with_dependent_base : ExtWarn<
  "use of undeclared identifier %0; "
  "unqualified lookup into dependent bases of class template %1 is a Microsoft extension">,
  InGroup<MicrosoftTemplate>;
def ext_found_via_dependent_bases_lookup : ExtWarn<"use of identifier %0 "
  "found via unqualified lookup into dependent bases of class templates is a "
  "Microsoft extension">, InGroup<MicrosoftTemplate>;
def note_dependent_var_use : Note<"must qualify identifier to find this "
    "declaration in dependent base class">;
def err_not_found_by_two_phase_lookup : Error<"call to function %0 that is neither "
    "visible in the template definition nor found by argument-dependent lookup">;
def note_not_found_by_two_phase_lookup : Note<"%0 should be declared prior to the "
    "call site%select{| or in %2| or in an associated namespace of one of its arguments}1">;
def err_undeclared_use : Error<"use of undeclared %0">;
def warn_deprecated : Warning<"%0 is deprecated">,
    InGroup<DeprecatedDeclarations>;
def warn_property_method_deprecated :
    Warning<"property access is using %0 method which is deprecated">,
    InGroup<DeprecatedDeclarations>;
def warn_deprecated_message : Warning<"%0 is deprecated: %1">,
    InGroup<DeprecatedDeclarations>;
def warn_deprecated_anonymous_namespace : Warning<
  "'deprecated' attribute on anonymous namespace ignored">,
  InGroup<IgnoredAttributes>;
def warn_deprecated_fwdclass_message : Warning<
    "%0 may be deprecated because the receiver type is unknown">,
    InGroup<DeprecatedDeclarations>;
def warn_deprecated_def : Warning<
    "Implementing deprecated %select{method|class|category}0">,
    InGroup<DeprecatedImplementations>, DefaultIgnore;
def err_unavailable : Error<"%0 is unavailable">;
def err_property_method_unavailable :
    Error<"property access is using %0 method which is unavailable">;
def err_unavailable_message : Error<"%0 is unavailable: %1">;
def warn_unavailable_fwdclass_message : Warning<
    "%0 may be unavailable because the receiver type is unknown">,
    InGroup<UnavailableDeclarations>;
def note_availability_specified_here : Note<
  "%0 has been explicitly marked "
  "%select{unavailable|deleted|deprecated|partial}1 here">;
def note_implicitly_deleted : Note<
  "explicitly defaulted function was implicitly deleted here">;
def warn_not_enough_argument : Warning<
  "not enough variable arguments in %0 declaration to fit a sentinel">,
  InGroup<Sentinel>;
def warn_missing_sentinel : Warning <
  "missing sentinel in %select{function call|method dispatch|block call}0">,
  InGroup<Sentinel>;
def note_sentinel_here : Note<
  "%select{function|method|block}0 has been explicitly marked sentinel here">;
def warn_missing_prototype : Warning<
  "no previous prototype for function %0">,
  InGroup<DiagGroup<"missing-prototypes">>, DefaultIgnore;
def note_declaration_not_a_prototype : Note<
  "this declaration is not a prototype; add 'void' to make it a prototype for a zero-parameter function">; 
def warn_strict_prototypes : Warning<
  "this %select{function declaration is not|"
  "old-style function definition is not preceded by}0 a prototype">,
  InGroup<DiagGroup<"strict-prototypes">>, DefaultIgnore;
def warn_missing_variable_declarations : Warning<
  "no previous extern declaration for non-static variable %0">,
  InGroup<DiagGroup<"missing-variable-declarations">>, DefaultIgnore;
def err_static_data_member_reinitialization :
  Error<"static data member %0 already has an initializer">;
def err_redefinition : Error<"redefinition of %0">;
def err_alias_after_tentative :
  Error<"alias definition of %0 after tentative definition">;
def err_alias_is_definition :
  Error<"definition %0 cannot also be an %select{alias|ifunc}1">;
def err_definition_of_implicitly_declared_member : Error<
  "definition of implicitly declared %select{default constructor|copy "
  "constructor|move constructor|copy assignment operator|move assignment "
  "operator|destructor|function}1">;
def err_definition_of_explicitly_defaulted_member : Error<
  "definition of explicitly defaulted %select{default constructor|copy "
  "constructor|move constructor|copy assignment operator|move assignment "
  "operator|destructor|function}0">;
def err_redefinition_extern_inline : Error<
  "redefinition of a 'extern inline' function %0 is not supported in "
  "%select{C99 mode|C++}1">;
def warn_attr_abi_tag_namespace : Warning<
  "'abi_tag' attribute on %select{non-inline|anonymous}0 namespace ignored">,
  InGroup<IgnoredAttributes>;
def err_abi_tag_on_redeclaration : Error<
  "cannot add 'abi_tag' attribute in a redeclaration">;
def err_new_abi_tag_on_redeclaration : Error<
  "'abi_tag' %0 missing in original declaration">;

def note_deleted_dtor_no_operator_delete : Note<
  "virtual destructor requires an unambiguous, accessible 'operator delete'">;
def note_deleted_special_member_class_subobject : Note<
  "%select{default constructor of|copy constructor of|move constructor of|"
  "copy assignment operator of|move assignment operator of|destructor of|"
  "constructor inherited by}0 "
  "%1 is implicitly deleted because "
  "%select{base class %3|%select{||||variant }4field %3}2 has "
  "%select{no|a deleted|multiple|an inaccessible|a non-trivial}4 "
  "%select{%select{default constructor|copy constructor|move constructor|copy "
  "assignment operator|move assignment operator|destructor|"
  "%select{default|corresponding|default|default|default}4 constructor}0|"
  "destructor}5"
  "%select{||s||}4">;
def note_deleted_default_ctor_uninit_field : Note<
  "%select{default constructor of|constructor inherited by}0 "
  "%1 is implicitly deleted because field %2 of "
  "%select{reference|const-qualified}4 type %3 would not be initialized">;
def note_deleted_default_ctor_all_const : Note<
  "%select{default constructor of|constructor inherited by}0 "
  "%1 is implicitly deleted because all "
  "%select{data members|data members of an anonymous union member}2"
  " are const-qualified">;
def note_deleted_copy_ctor_rvalue_reference : Note<
  "copy constructor of %0 is implicitly deleted because field %1 is of "
  "rvalue reference type %2">;
def note_deleted_copy_user_declared_move : Note<
  "copy %select{constructor|assignment operator}0 is implicitly deleted because"
  " %1 has a user-declared move %select{constructor|assignment operator}2">;
def note_deleted_assign_field : Note<
  "%select{copy|move}0 assignment operator of %1 is implicitly deleted "
  "because field %2 is of %select{reference|const-qualified}4 type %3">;

// These should be errors.
def warn_undefined_internal : Warning<
  "%select{function|variable}0 %q1 has internal linkage but is not defined">,
  InGroup<DiagGroup<"undefined-internal">>;
def warn_undefined_inline : Warning<"inline function %q0 is not defined">,
  InGroup<DiagGroup<"undefined-inline">>;
def err_undefined_inline_var : Error<"inline variable %q0 is not defined">;
def note_used_here : Note<"used here">;

def err_internal_linkage_redeclaration : Error<
  "'internal_linkage' attribute does not appear on the first declaration of %0">;
def warn_internal_linkage_local_storage : Warning<
  "'internal_linkage' attribute on a non-static local variable is ignored">,
  InGroup<IgnoredAttributes>;

def ext_internal_in_extern_inline : ExtWarn<
  "static %select{function|variable}0 %1 is used in an inline function with "
  "external linkage">, InGroup<StaticInInline>;
def ext_internal_in_extern_inline_quiet : Extension<
  "static %select{function|variable}0 %1 is used in an inline function with "
  "external linkage">, InGroup<StaticInInline>;
def warn_static_local_in_extern_inline : Warning<
  "non-constant static local variable in inline function may be different "
  "in different files">, InGroup<StaticLocalInInline>;
def note_convert_inline_to_static : Note<
  "use 'static' to give inline function %0 internal linkage">;

def ext_redefinition_of_typedef : ExtWarn<
  "redefinition of typedef %0 is a C11 feature">,
  InGroup<DiagGroup<"typedef-redefinition"> >;
def err_redefinition_variably_modified_typedef : Error<
  "redefinition of %select{typedef|type alias}0 for variably-modified type %1">;

def err_inline_decl_follows_def : Error<
  "inline declaration of %0 follows non-inline definition">;
def err_inline_declaration_block_scope : Error<
  "inline declaration of %0 not allowed in block scope">;
def err_static_non_static : Error<
  "static declaration of %0 follows non-static declaration">;
def err_different_language_linkage : Error<
  "declaration of %0 has a different language linkage">;
def ext_retained_language_linkage : Extension<
  "friend function %0 retaining previous language linkage is an extension">,
  InGroup<DiagGroup<"retained-language-linkage">>;
def err_extern_c_global_conflict : Error<
  "declaration of %1 %select{with C language linkage|in global scope}0 "
  "conflicts with declaration %select{in global scope|with C language linkage}0">;
def note_extern_c_global_conflict : Note<
  "declared %select{in global scope|with C language linkage}0 here">;
def note_extern_c_begins_here : Note<
  "extern \"C\" language linkage specification begins here">;
def warn_weak_import : Warning <
  "an already-declared variable is made a weak_import declaration %0">;
def ext_static_non_static : Extension<
  "redeclaring non-static %0 as static is a Microsoft extension">,
  InGroup<MicrosoftRedeclareStatic>;
def err_non_static_static : Error<
  "non-static declaration of %0 follows static declaration">;
def err_extern_non_extern : Error<
  "extern declaration of %0 follows non-extern declaration">;
def err_non_extern_extern : Error<
  "non-extern declaration of %0 follows extern declaration">;
def err_non_thread_thread : Error<
  "non-thread-local declaration of %0 follows thread-local declaration">;
def err_thread_non_thread : Error<
  "thread-local declaration of %0 follows non-thread-local declaration">;
def err_thread_thread_different_kind : Error<
  "thread-local declaration of %0 with %select{static|dynamic}1 initialization "
  "follows declaration with %select{dynamic|static}1 initialization">;
def err_redefinition_different_type : Error<
  "redefinition of %0 with a different type%diff{: $ vs $|}1,2">;
def err_redefinition_different_kind : Error<
  "redefinition of %0 as different kind of symbol">;
def err_redefinition_different_namespace_alias : Error<
  "redefinition of %0 as an alias for a different namespace">;
def note_previous_namespace_alias : Note<
  "previously defined as an alias for %0">;
def warn_forward_class_redefinition : Warning<
  "redefinition of forward class %0 of a typedef name of an object type is ignored">,
  InGroup<DiagGroup<"objc-forward-class-redefinition">>;
def err_redefinition_different_typedef : Error<
  "%select{typedef|type alias|type alias template}0 "
  "redefinition with different types%diff{ ($ vs $)|}1,2">;
def err_tag_reference_non_tag : Error<
  "%select{non-struct type|non-class type|non-union type|non-enum "
  "type|typedef|type alias|template|type alias template|template "
  "template argument}1 %0 cannot be referenced with a "
  "%select{struct|interface|union|class|enum}2 specifier">;
def err_tag_reference_conflict : Error<
  "implicit declaration introduced by elaborated type conflicts with a "
  "%select{non-struct type|non-class type|non-union type|non-enum "
  "type|typedef|type alias|template|type alias template|template "
  "template argument}0 of the same name">;
def err_dependent_tag_decl : Error<
  "%select{declaration|definition}0 of "
  "%select{struct|interface|union|class|enum}1 in a dependent scope">;
def err_tag_definition_of_typedef : Error<
  "definition of type %0 conflicts with %select{typedef|type alias}1 of the same name">;
def err_conflicting_types : Error<"conflicting types for %0">;
def err_different_pass_object_size_params : Error<
  "conflicting pass_object_size attributes on parameters">;
def err_late_asm_label_name : Error<
  "cannot apply asm label to %select{variable|function}0 after its first use">;
def err_different_asm_label : Error<"conflicting asm label">;
def err_nested_redefinition : Error<"nested redefinition of %0">;
def err_use_with_wrong_tag : Error<
  "use of %0 with tag type that does not match previous declaration">;
def warn_struct_class_tag_mismatch : Warning<
    "%select{struct|interface|class}0%select{| template}1 %2 was previously "
    "declared as a %select{struct|interface|class}3%select{| template}1">,
    InGroup<MismatchedTags>, DefaultIgnore;
def warn_struct_class_previous_tag_mismatch : Warning<
    "%2 defined as %select{a struct|an interface|a class}0%select{| template}1 "
    "here but previously declared as "
    "%select{a struct|an interface|a class}3%select{| template}1">,
     InGroup<MismatchedTags>, DefaultIgnore;
def note_struct_class_suggestion : Note<
    "did you mean %select{struct|interface|class}0 here?">;
def ext_forward_ref_enum : Extension<
  "ISO C forbids forward references to 'enum' types">;
def err_forward_ref_enum : Error<
  "ISO C++ forbids forward references to 'enum' types">;
def ext_ms_forward_ref_enum : Extension<
  "forward references to 'enum' types are a Microsoft extension">,
  InGroup<MicrosoftEnumForwardReference>;
def ext_forward_ref_enum_def : Extension<
  "redeclaration of already-defined enum %0 is a GNU extension">,
  InGroup<GNURedeclaredEnum>;
  
def err_redefinition_of_enumerator : Error<"redefinition of enumerator %0">;
def err_duplicate_member : Error<"duplicate member %0">;
def err_misplaced_ivar : Error<
  "instance variables may not be placed in %select{categories|class extension}0">;
def warn_ivars_in_interface : Warning<
  "declaration of instance variables in the interface is deprecated">,
  InGroup<DiagGroup<"objc-interface-ivars">>, DefaultIgnore;
def ext_enum_value_not_int : Extension<
  "ISO C restricts enumerator values to range of 'int' (%0 is too "
  "%select{small|large}1)">;
def ext_enum_too_large : ExtWarn<
  "enumeration values exceed range of largest integer">, InGroup<EnumTooLarge>;
def ext_enumerator_increment_too_large : ExtWarn<
  "incremented enumerator value %0 is not representable in the "
  "largest integer type">, InGroup<EnumTooLarge>;
def warn_flag_enum_constant_out_of_range : Warning<
  "enumeration value %0 is out of range of flags in enumeration type %1">,
  InGroup<FlagEnum>;
  
def warn_illegal_constant_array_size : Extension<
  "size of static array must be an integer constant expression">;
def err_vm_decl_in_file_scope : Error<
  "variably modified type declaration not allowed at file scope">;
def err_vm_decl_has_extern_linkage : Error<
  "variably modified type declaration cannot have 'extern' linkage">;
def err_typecheck_field_variable_size : Error<
  "fields must have a constant size: 'variable length array in structure' "
  "extension will never be supported">;
def err_vm_func_decl : Error<
  "function declaration cannot have variably modified type">;
def err_array_too_large : Error<
  "array is too large (%0 elements)">;

// -Wpadded, -Wpacked
def warn_padded_struct_field : Warning<
  "padding %select{struct|interface|class}0 %1 with %2 "
  "%select{byte|bit}3%s2 to align %4">,
  InGroup<Padded>, DefaultIgnore;
def warn_padded_struct_anon_field : Warning<
  "padding %select{struct|interface|class}0 %1 with %2 "
  "%select{byte|bit}3%s2 to align anonymous bit-field">,
  InGroup<Padded>, DefaultIgnore;
def warn_padded_struct_size : Warning<
  "padding size of %0 with %1 %select{byte|bit}2%s1 to alignment boundary">,
  InGroup<Padded>, DefaultIgnore;
def warn_unnecessary_packed : Warning<
  "packed attribute is unnecessary for %0">, InGroup<Packed>, DefaultIgnore;

def err_typecheck_negative_array_size : Error<"array size is negative">;
def warn_typecheck_function_qualifiers_ignored : Warning<
  "'%0' qualifier on function type %1 has no effect">,
  InGroup<IgnoredQualifiers>;
def warn_typecheck_function_qualifiers_unspecified : Warning<
  "'%0' qualifier on function type %1 has unspecified behavior">;
def warn_typecheck_reference_qualifiers : Warning<
  "'%0' qualifier on reference type %1 has no effect">,
  InGroup<IgnoredQualifiers>;
def err_typecheck_invalid_restrict_not_pointer : Error<
  "restrict requires a pointer or reference (%0 is invalid)">;
def err_typecheck_invalid_restrict_not_pointer_noarg : Error<
  "restrict requires a pointer or reference">;
def err_typecheck_invalid_restrict_invalid_pointee : Error<
  "pointer to function type %0 may not be 'restrict' qualified">;
def ext_typecheck_zero_array_size : Extension<
  "zero size arrays are an extension">, InGroup<ZeroLengthArray>;
def err_typecheck_zero_array_size : Error<
  "zero-length arrays are not permitted in C++">;
def warn_typecheck_zero_static_array_size : Warning<
  "'static' has no effect on zero-length arrays">,
  InGroup<ArrayBounds>;
def err_array_size_non_int : Error<"size of array has non-integer type %0">;
def err_init_element_not_constant : Error<
  "initializer element is not a compile-time constant">;
def ext_aggregate_init_not_constant : Extension<
  "initializer for aggregate is not a compile-time constant">, InGroup<C99>;
def err_local_cant_init : Error<
  "'__local' variable cannot have an initializer">;
def err_block_extern_cant_init : Error<
  "'extern' variable cannot have an initializer">;
def warn_extern_init : Warning<"'extern' variable has an initializer">,
  InGroup<DiagGroup<"extern-initializer">>;
def err_variable_object_no_init : Error<
  "variable-sized object may not be initialized">;
def err_excess_initializers : Error<
  "excess elements in %select{array|vector|scalar|union|struct}0 initializer">;
def ext_excess_initializers : ExtWarn<
  "excess elements in %select{array|vector|scalar|union|struct}0 initializer">;
def err_excess_initializers_in_char_array_initializer : Error<
  "excess elements in char array initializer">;
def ext_excess_initializers_in_char_array_initializer : ExtWarn<
  "excess elements in char array initializer">;
def err_initializer_string_for_char_array_too_long : Error<
  "initializer-string for char array is too long">;
def ext_initializer_string_for_char_array_too_long : ExtWarn<
  "initializer-string for char array is too long">;
def warn_missing_field_initializers : Warning<
  "missing field %0 initializer">,
  InGroup<MissingFieldInitializers>, DefaultIgnore;
def warn_braces_around_scalar_init : Warning<
  "braces around scalar initializer">, InGroup<DiagGroup<"braced-scalar-init">>;
def ext_many_braces_around_scalar_init : ExtWarn<
  "too many braces around scalar initializer">,
  InGroup<DiagGroup<"many-braces-around-scalar-init">>;
def ext_complex_component_init : Extension<
  "complex initialization specifying real and imaginary components "
  "is an extension">, InGroup<DiagGroup<"complex-component-init">>;
def err_empty_scalar_initializer : Error<"scalar initializer cannot be empty">;
def warn_cxx98_compat_empty_scalar_initializer : Warning<
  "scalar initialized from empty initializer list is incompatible with C++98">,
  InGroup<CXX98Compat>, DefaultIgnore;
def warn_cxx98_compat_reference_list_init : Warning<
  "reference initialized from initializer list is incompatible with C++98">,
  InGroup<CXX98Compat>, DefaultIgnore;
def warn_cxx98_compat_initializer_list_init : Warning<
  "initialization of initializer_list object is incompatible with C++98">,
  InGroup<CXX98Compat>, DefaultIgnore;
def warn_cxx98_compat_ctor_list_init : Warning<
  "constructor call from initializer list is incompatible with C++98">,
  InGroup<CXX98Compat>, DefaultIgnore;
def err_illegal_initializer : Error<
  "illegal initializer (only variables can be initialized)">;
def err_illegal_initializer_type : Error<"illegal initializer type %0">;
def ext_init_list_type_narrowing : ExtWarn<
  "type %0 cannot be narrowed to %1 in initializer list">, 
  InGroup<CXX11Narrowing>, DefaultError, SFINAEFailure;
def ext_init_list_variable_narrowing : ExtWarn<
  "non-constant-expression cannot be narrowed from type %0 to %1 in "
  "initializer list">, InGroup<CXX11Narrowing>, DefaultError, SFINAEFailure;
def ext_init_list_constant_narrowing : ExtWarn<
  "constant expression evaluates to %0 which cannot be narrowed to type %1">,
  InGroup<CXX11Narrowing>, DefaultError, SFINAEFailure;
def warn_init_list_type_narrowing : Warning<
  "type %0 cannot be narrowed to %1 in initializer list in C++11">,
  InGroup<CXX11Narrowing>, DefaultIgnore;
def warn_init_list_variable_narrowing : Warning<
  "non-constant-expression cannot be narrowed from type %0 to %1 in "
  "initializer list in C++11">,
  InGroup<CXX11Narrowing>, DefaultIgnore;
def warn_init_list_constant_narrowing : Warning<
  "constant expression evaluates to %0 which cannot be narrowed to type %1 in "
  "C++11">,
  InGroup<CXX11Narrowing>, DefaultIgnore;
def note_init_list_narrowing_silence : Note<
  "insert an explicit cast to silence this issue">;
def err_init_objc_class : Error<
  "cannot initialize Objective-C class type %0">;
def err_implicit_empty_initializer : Error<
  "initializer for aggregate with no elements requires explicit braces">;
def err_bitfield_has_negative_width : Error<
  "bit-field %0 has negative width (%1)">;
def err_anon_bitfield_has_negative_width : Error<
  "anonymous bit-field has negative width (%0)">;
def err_bitfield_has_zero_width : Error<"named bit-field %0 has zero width">;
def err_bitfield_width_exceeds_type_width : Error<
  "width of bit-field %0 (%1 bits) exceeds %select{width|size}2 "
  "of its type (%3 bit%s3)">;
def err_anon_bitfield_width_exceeds_type_width : Error<
  "width of anonymous bit-field (%0 bits) exceeds %select{width|size}1 "
  "of its type (%2 bit%s2)">;
def err_incorrect_number_of_vector_initializers : Error<
  "number of elements must be either one or match the size of the vector">;

// Used by C++ which allows bit-fields that are wider than the type.
def warn_bitfield_width_exceeds_type_width: Warning<
  "width of bit-field %0 (%1 bits) exceeds the width of its type; value will "
  "be truncated to %2 bit%s2">, InGroup<BitFieldWidth>;
def warn_anon_bitfield_width_exceeds_type_width : Warning<
  "width of anonymous bit-field (%0 bits) exceeds width of its type; value "
  "will be truncated to %1 bit%s1">, InGroup<BitFieldWidth>;

def warn_missing_braces : Warning<
  "suggest braces around initialization of subobject">,
  InGroup<MissingBraces>, DefaultIgnore;

def err_redefinition_of_label : Error<"redefinition of label %0">;
def err_undeclared_label_use : Error<"use of undeclared label %0">;
def err_goto_ms_asm_label : Error<
  "cannot jump from this goto statement to label %0 inside an inline assembly block">;
def note_goto_ms_asm_label : Note<
  "inline assembly label %0 declared here">;
def warn_unused_label : Warning<"unused label %0">,
  InGroup<UnusedLabel>, DefaultIgnore;

def err_goto_into_protected_scope : Error<
  "cannot jump from this goto statement to its label">;
def ext_goto_into_protected_scope : ExtWarn<
  "jump from this goto statement to its label is a Microsoft extension">,
  InGroup<MicrosoftGoto>;
def warn_cxx98_compat_goto_into_protected_scope : Warning<
  "jump from this goto statement to its label is incompatible with C++98">,
  InGroup<CXX98Compat>, DefaultIgnore;
def err_switch_into_protected_scope : Error<
  "cannot jump from switch statement to this case label">;
def warn_cxx98_compat_switch_into_protected_scope : Warning<
  "jump from switch statement to this case label is incompatible with C++98">,
  InGroup<CXX98Compat>, DefaultIgnore;
def err_indirect_goto_without_addrlabel : Error<
  "indirect goto in function with no address-of-label expressions">;
def err_indirect_goto_in_protected_scope : Error<
  "cannot jump from this indirect goto statement to one of its possible targets">;
def warn_cxx98_compat_indirect_goto_in_protected_scope : Warning<
  "jump from this indirect goto statement to one of its possible targets "
  "is incompatible with C++98">, InGroup<CXX98Compat>, DefaultIgnore;
def note_indirect_goto_target : Note<
  "possible target of indirect goto statement">;
def note_protected_by_variable_init : Note<
  "jump bypasses variable initialization">;
def note_protected_by_variable_nontriv_destructor : Note<
  "jump bypasses variable with a non-trivial destructor">;
def note_protected_by_variable_non_pod : Note<
  "jump bypasses initialization of non-POD variable">;
def note_protected_by_cleanup : Note<
  "jump bypasses initialization of variable with __attribute__((cleanup))">;
def note_protected_by_vla_typedef : Note<
  "jump bypasses initialization of VLA typedef">;
def note_protected_by_vla_type_alias : Note<
  "jump bypasses initialization of VLA type alias">;
def note_protected_by_constexpr_if : Note<
  "jump enters controlled statement of constexpr if">;
def note_protected_by_if_available : Note<
  "jump enters controlled statement of if available">;
def note_protected_by_vla : Note<
  "jump bypasses initialization of variable length array">;
def note_protected_by_objc_try : Note<
  "jump bypasses initialization of @try block">;
def note_protected_by_objc_catch : Note<
  "jump bypasses initialization of @catch block">;
def note_protected_by_objc_finally : Note<
  "jump bypasses initialization of @finally block">;
def note_protected_by_objc_synchronized : Note<
  "jump bypasses initialization of @synchronized block">;
def note_protected_by_objc_autoreleasepool : Note<
  "jump bypasses auto release push of @autoreleasepool block">;
def note_protected_by_cxx_try : Note<
  "jump bypasses initialization of try block">;
def note_protected_by_cxx_catch : Note<
  "jump bypasses initialization of catch block">;
def note_protected_by_seh_try : Note<
  "jump bypasses initialization of __try block">;
def note_protected_by_seh_except : Note<
  "jump bypasses initialization of __except block">;
def note_protected_by_seh_finally : Note<
  "jump bypasses initialization of __finally block">;
def note_protected_by___block : Note<
  "jump bypasses setup of __block variable">;
def note_protected_by_objc_strong_init : Note<
  "jump bypasses initialization of __strong variable">;
def note_protected_by_objc_weak_init : Note<
  "jump bypasses initialization of __weak variable">;
def note_enters_block_captures_cxx_obj : Note<
  "jump enters lifetime of block which captures a destructible C++ object">;
def note_enters_block_captures_strong : Note<
  "jump enters lifetime of block which strongly captures a variable">;
def note_enters_block_captures_weak : Note<
  "jump enters lifetime of block which weakly captures a variable">;

def note_exits_cleanup : Note<
  "jump exits scope of variable with __attribute__((cleanup))">;
def note_exits_dtor : Note<
  "jump exits scope of variable with non-trivial destructor">;
def note_exits_temporary_dtor : Note<
  "jump exits scope of lifetime-extended temporary with non-trivial "
  "destructor">;
def note_exits___block : Note<
  "jump exits scope of __block variable">;
def note_exits_objc_try : Note<
  "jump exits @try block">;
def note_exits_objc_catch : Note<
  "jump exits @catch block">;
def note_exits_objc_finally : Note<
  "jump exits @finally block">;
def note_exits_objc_synchronized : Note<
  "jump exits @synchronized block">;
def note_exits_cxx_try : Note<
  "jump exits try block">;
def note_exits_cxx_catch : Note<
  "jump exits catch block">;
def note_exits_seh_try : Note<
  "jump exits __try block">;
def note_exits_seh_except : Note<
  "jump exits __except block">;
def note_exits_seh_finally : Note<
  "jump exits __finally block">;
def note_exits_objc_autoreleasepool : Note<
  "jump exits autoreleasepool block">;
def note_exits_objc_strong : Note<
  "jump exits scope of __strong variable">;
def note_exits_objc_weak : Note<
  "jump exits scope of __weak variable">;
def note_exits_block_captures_cxx_obj : Note<
  "jump exits lifetime of block which captures a destructible C++ object">;
def note_exits_block_captures_strong : Note<
  "jump exits lifetime of block which strongly captures a variable">;
def note_exits_block_captures_weak : Note<
  "jump exits lifetime of block which weakly captures a variable">;

def err_func_returning_qualified_void : ExtWarn<
  "function cannot return qualified void type %0">,
  InGroup<DiagGroup<"qualified-void-return-type">>;
def err_func_returning_array_function : Error<
  "function cannot return %select{array|function}0 type %1">;
def err_field_declared_as_function : Error<"field %0 declared as a function">;
def err_field_incomplete : Error<"field has incomplete type %0">;
def ext_variable_sized_type_in_struct : ExtWarn<
  "field %0 with variable sized type %1 not at the end of a struct or class is"
  " a GNU extension">, InGroup<GNUVariableSizedTypeNotAtEnd>;

def ext_c99_flexible_array_member : Extension<
  "flexible array members are a C99 feature">, InGroup<C99>;
def err_flexible_array_virtual_base : Error<
  "flexible array member %0 not allowed in "
  "%select{struct|interface|union|class|enum}1 which has a virtual base class">;
def err_flexible_array_empty_aggregate : Error<
  "flexible array member %0 not allowed in otherwise empty "
  "%select{struct|interface|union|class|enum}1">;
def err_flexible_array_has_nontrivial_dtor : Error<
  "flexible array member %0 of type %1 with non-trivial destruction">;
def ext_flexible_array_in_struct : Extension<
  "%0 may not be nested in a struct due to flexible array member">,
  InGroup<FlexibleArrayExtensions>;
def ext_flexible_array_in_array : Extension<
  "%0 may not be used as an array element due to flexible array member">,
  InGroup<FlexibleArrayExtensions>;
def err_flexible_array_init : Error<
  "initialization of flexible array member is not allowed">;
def ext_flexible_array_empty_aggregate_ms : Extension<
  "flexible array member %0 in otherwise empty "
  "%select{struct|interface|union|class|enum}1 is a Microsoft extension">,
  InGroup<MicrosoftFlexibleArray>;
def err_flexible_array_union : Error<
  "flexible array member %0 in a union is not allowed">;
def ext_flexible_array_union_ms : Extension<
  "flexible array member %0 in a union is a Microsoft extension">,
  InGroup<MicrosoftFlexibleArray>;
def ext_flexible_array_empty_aggregate_gnu : Extension<
  "flexible array member %0 in otherwise empty "
  "%select{struct|interface|union|class|enum}1 is a GNU extension">,
  InGroup<GNUEmptyStruct>;
def ext_flexible_array_union_gnu : Extension<
  "flexible array member %0 in a union is a GNU extension">, InGroup<GNUFlexibleArrayUnionMember>;

let CategoryName = "ARC Semantic Issue" in {

// ARC-mode diagnostics.

let CategoryName = "ARC Weak References" in {

def err_arc_weak_no_runtime : Error<
  "cannot create __weak reference because the current deployment target "
  "does not support weak references">;
def err_arc_weak_disabled : Error<
  "cannot create __weak reference in file using manual reference counting">;
def err_synthesizing_arc_weak_property_disabled : Error<
  "cannot synthesize weak property in file using manual reference counting">;
def err_synthesizing_arc_weak_property_no_runtime : Error<
  "cannot synthesize weak property because the current deployment target "
  "does not support weak references">;
def err_arc_unsupported_weak_class : Error<
  "class is incompatible with __weak references">;
def err_arc_weak_unavailable_assign : Error<
  "assignment of a weak-unavailable object to a __weak object">;
def err_arc_weak_unavailable_property : Error<
  "synthesizing __weak instance variable of type %0, which does not "
  "support weak references">;
def note_implemented_by_class : Note<
  "when implemented by class %0">;
def err_arc_convesion_of_weak_unavailable : Error<
  "%select{implicit conversion|cast}0 of weak-unavailable object of type %1 to"
  " a __weak object of type %2">;

} // end "ARC Weak References" category

let CategoryName = "ARC Restrictions" in {

def err_unavailable_in_arc : Error<
  "%0 is unavailable in ARC">;
def note_arc_forbidden_type : Note<
  "declaration uses type that is ill-formed in ARC">;
def note_performs_forbidden_arc_conversion : Note<
  "inline function performs a conversion which is forbidden in ARC">;
def note_arc_init_returns_unrelated : Note<
  "init method must return a type related to its receiver type">;
def note_arc_weak_disabled : Note<
  "declaration uses __weak, but ARC is disabled">;
def note_arc_weak_no_runtime : Note<"declaration uses __weak, which "
  "the current deployment target does not support">;
def note_arc_field_with_ownership : Note<
  "field has non-trivial ownership qualification">;

def err_arc_illegal_explicit_message : Error<
  "ARC forbids explicit message send of %0">;
def err_arc_unused_init_message : Error<
  "the result of a delegate init call must be immediately returned "
  "or assigned to 'self'">;
def err_arc_mismatched_cast : Error<
  "%select{implicit conversion|cast}0 of "
  "%select{%2|a non-Objective-C pointer type %2|a block pointer|"
  "an Objective-C pointer|an indirect pointer to an Objective-C pointer}1"
  " to %3 is disallowed with ARC">;
def err_arc_nolifetime_behavior : Error<
  "explicit ownership qualifier on cast result has no effect">;
def err_arc_objc_object_in_tag : Error<
  "ARC forbids %select{Objective-C objects|blocks}0 in "
  "%select{struct|interface|union|<<ERROR>>|enum}1">;
def err_arc_objc_property_default_assign_on_object : Error<
  "ARC forbids synthesizing a property of an Objective-C object "
  "with unspecified ownership or storage attribute">;
def err_arc_illegal_selector : Error<
  "ARC forbids use of %0 in a @selector">;
def err_arc_illegal_method_def : Error<
  "ARC forbids %select{implementation|synthesis}0 of %1">;
def warn_arc_strong_pointer_objc_pointer : Warning<
  "method parameter of type %0 with no explicit ownership">,
  InGroup<DiagGroup<"explicit-ownership-type">>, DefaultIgnore;
  
} // end "ARC Restrictions" category
  
def err_arc_lost_method_convention : Error<
  "method was declared as %select{an 'alloc'|a 'copy'|an 'init'|a 'new'}0 "
  "method, but its implementation doesn't match because %select{"
  "its result type is not an object pointer|"
  "its result type is unrelated to its receiver type}1">;
def note_arc_lost_method_convention : Note<"declaration in interface">;
def err_arc_gained_method_convention : Error<
  "method implementation does not match its declaration">;
def note_arc_gained_method_convention : Note<
  "declaration in interface is not in the '%select{alloc|copy|init|new}0' "
  "family because %select{its result type is not an object pointer|"
  "its result type is unrelated to its receiver type}1">;
def err_typecheck_arc_assign_self : Error<
  "cannot assign to 'self' outside of a method in the init family">;
def err_typecheck_arc_assign_self_class_method : Error<
  "cannot assign to 'self' in a class method">;
def err_typecheck_arr_assign_enumeration : Error<
  "fast enumeration variables cannot be modified in ARC by default; "
  "declare the variable __strong to allow this">;
def warn_arc_retained_assign : Warning<
  "assigning retained object to %select{weak|unsafe_unretained}0 "
  "%select{property|variable}1"
  "; object will be released after assignment">,
  InGroup<ARCUnsafeRetainedAssign>;
def warn_arc_retained_property_assign : Warning<
  "assigning retained object to unsafe property"
  "; object will be released after assignment">,
  InGroup<ARCUnsafeRetainedAssign>;
def warn_arc_literal_assign : Warning<
  "assigning %select{array literal|dictionary literal|numeric literal|boxed expression|<should not happen>|block literal}0"
  " to a weak %select{property|variable}1"
  "; object will be released after assignment">,
  InGroup<ARCUnsafeRetainedAssign>;
def err_arc_new_array_without_ownership : Error<
  "'new' cannot allocate an array of %0 with no explicit ownership">;
def err_arc_autoreleasing_var : Error<
  "%select{__block variables|global variables|fields|instance variables}0 cannot have "
  "__autoreleasing ownership">;
def err_arc_autoreleasing_capture : Error<
  "cannot capture __autoreleasing variable in a "
  "%select{block|lambda by copy}0">;
def err_arc_thread_ownership : Error<
  "thread-local variable has non-trivial ownership: type is %0">;
def err_arc_indirect_no_ownership : Error<
  "%select{pointer|reference}1 to non-const type %0 with no explicit ownership">;
def err_arc_array_param_no_ownership : Error<
  "must explicitly describe intended ownership of an object array parameter">;
def err_arc_pseudo_dtor_inconstant_quals : Error<
  "pseudo-destructor destroys object of type %0 with inconsistently-qualified "
  "type %1">;
def err_arc_init_method_unrelated_result_type : Error<
  "init methods must return a type related to the receiver type">;
def err_arc_nonlocal_writeback : Error<
  "passing address of %select{non-local|non-scalar}0 object to "
  "__autoreleasing parameter for write-back">;
def err_arc_method_not_found : Error<
  "no known %select{instance|class}1 method for selector %0">;
def err_arc_receiver_forward_class : Error<
  "receiver %0 for class message is a forward declaration">;
def err_arc_may_not_respond : Error<
  "no visible @interface for %0 declares the selector %1">;
def err_arc_receiver_forward_instance : Error<
  "receiver type %0 for instance message is a forward declaration">;
def warn_receiver_forward_instance : Warning<
  "receiver type %0 for instance message is a forward declaration">,
  InGroup<ForwardClassReceiver>, DefaultIgnore;
def err_arc_collection_forward : Error<
  "collection expression type %0 is a forward declaration">;
def err_arc_multiple_method_decl : Error< 
  "multiple methods named %0 found with mismatched result, "
  "parameter type or attributes">;
def warn_arc_lifetime_result_type : Warning<
  "ARC %select{unused|__unsafe_unretained|__strong|__weak|__autoreleasing}0 "
  "lifetime qualifier on return type is ignored">,
  InGroup<IgnoredQualifiers>;

let CategoryName = "ARC Retain Cycle" in {

def warn_arc_retain_cycle : Warning<
  "capturing %0 strongly in this block is likely to lead to a retain cycle">,
  InGroup<ARCRetainCycles>;
def note_arc_retain_cycle_owner : Note<
  "block will be retained by %select{the captured object|an object strongly "
  "retained by the captured object}0">;

} // end "ARC Retain Cycle" category

def warn_arc_object_memaccess : Warning<
  "%select{destination for|source of}0 this %1 call is a pointer to "
  "ownership-qualified type %2">, InGroup<ARCNonPodMemAccess>;

let CategoryName = "ARC and @properties" in {

def err_arc_strong_property_ownership : Error<
  "existing instance variable %1 for strong property %0 may not be "
  "%select{|__unsafe_unretained||__weak}2">;
def err_arc_assign_property_ownership : Error<
  "existing instance variable %1 for property %0 with %select{unsafe_unretained|assign}2 "
  "attribute must be __unsafe_unretained">;
def err_arc_inconsistent_property_ownership : Error<
  "%select{|unsafe_unretained|strong|weak}1 property %0 may not also be "
  "declared %select{|__unsafe_unretained|__strong|__weak|__autoreleasing}2">;

} // end "ARC and @properties" category

def warn_block_capture_autoreleasing : Warning<
  "block captures an autoreleasing out-parameter, which may result in "
  "use-after-free bugs">,
  InGroup<BlockCaptureAutoReleasing>, DefaultIgnore;
def note_declare_parameter_autoreleasing : Note<
  "declare the parameter __autoreleasing explicitly to suppress this warning">;
def note_declare_parameter_strong : Note<
  "declare the parameter __strong or capture a __block __strong variable to "
  "keep values alive across autorelease pools">;

def err_arc_atomic_ownership : Error<
  "cannot perform atomic operation on a pointer to type %0: type has "
  "non-trivial ownership">;

let CategoryName = "ARC Casting Rules" in {

def err_arc_bridge_cast_incompatible : Error<
  "incompatible types casting %0 to %1 with a %select{__bridge|"
  "__bridge_transfer|__bridge_retained}2 cast">;
def err_arc_bridge_cast_wrong_kind : Error<
  "cast of %select{Objective-C|block|C}0 pointer type %1 to "
  "%select{Objective-C|block|C}2 pointer type %3 cannot use %select{__bridge|"
  "__bridge_transfer|__bridge_retained}4">;
def err_arc_cast_requires_bridge : Error<
  "%select{cast|implicit conversion}0 of %select{Objective-C|block|C}1 "
  "pointer type %2 to %select{Objective-C|block|C}3 pointer type %4 "
  "requires a bridged cast">;
def note_arc_bridge : Note<
  "use __bridge to convert directly (no change in ownership)">;
def note_arc_cstyle_bridge : Note<
  "use __bridge with C-style cast to convert directly (no change in ownership)">;
def note_arc_bridge_transfer : Note<
  "use %select{__bridge_transfer|CFBridgingRelease call}1 to transfer "
  "ownership of a +1 %0 into ARC">;
def note_arc_cstyle_bridge_transfer : Note<
  "use __bridge_transfer with C-style cast to transfer "
  "ownership of a +1 %0 into ARC">;
def note_arc_bridge_retained : Note<
  "use %select{__bridge_retained|CFBridgingRetain call}1 to make an "
  "ARC object available as a +1 %0">;
def note_arc_cstyle_bridge_retained : Note<
  "use __bridge_retained with C-style cast to make an "
  "ARC object available as a +1 %0">;

} // ARC Casting category

} // ARC category name

def err_flexible_array_init_needs_braces : Error<
  "flexible array requires brace-enclosed initializer">;
def err_illegal_decl_array_of_functions : Error<
  "'%0' declared as array of functions of type %1">;
def err_illegal_decl_array_incomplete_type : Error<
  "array has incomplete element type %0">;
def err_illegal_message_expr_incomplete_type : Error<
  "Objective-C message has incomplete result type %0">;
def err_illegal_decl_array_of_references : Error<
  "'%0' declared as array of references of type %1">;
def err_decl_negative_array_size : Error<
  "'%0' declared as an array with a negative size">;
def err_array_static_outside_prototype : Error<
  "%0 used in array declarator outside of function prototype">;
def err_array_static_not_outermost : Error<
  "%0 used in non-outermost array type derivation">;
def err_array_star_outside_prototype : Error<
  "star modifier used outside of function prototype">;
def err_illegal_decl_pointer_to_reference : Error<
  "'%0' declared as a pointer to a reference of type %1">;
def err_illegal_decl_mempointer_to_reference : Error<
  "'%0' declared as a member pointer to a reference of type %1">;
def err_illegal_decl_mempointer_to_void : Error<
  "'%0' declared as a member pointer to void">;
def err_illegal_decl_mempointer_in_nonclass : Error<
  "'%0' does not point into a class">;
def err_mempointer_in_nonclass_type : Error<
  "member pointer refers into non-class type %0">;
def err_reference_to_void : Error<"cannot form a reference to 'void'">;
def err_nonfunction_block_type : Error<
  "block pointer to non-function type is invalid">;
def err_return_block_has_expr : Error<"void block should not return a value">;
def err_block_return_missing_expr : Error<
  "non-void block should return a value">;
def err_func_def_incomplete_result : Error<
  "incomplete result type %0 in function definition">;
def err_atomic_specifier_bad_type : Error<
  "_Atomic cannot be applied to "
  "%select{incomplete |array |function |reference |atomic |qualified |}0type "
  "%1 %select{||||||which is not trivially copyable}0">;

// Expressions.
def ext_sizeof_alignof_function_type : Extension<
  "invalid application of '%select{sizeof|alignof|vec_step}0' to a "
  "function type">, InGroup<PointerArith>;
def ext_sizeof_alignof_void_type : Extension<
  "invalid application of '%select{sizeof|alignof|vec_step}0' to a void "
  "type">, InGroup<PointerArith>;
def err_opencl_sizeof_alignof_type : Error<
  "invalid application of '%select{sizeof|alignof|vec_step|__builtin_omp_required_simd_align}0' to a void type">;
def err_sizeof_alignof_incomplete_type : Error<
  "invalid application of '%select{sizeof|alignof|vec_step|__builtin_omp_required_simd_align}0' to an "
  "incomplete type %1">;
def err_sizeof_alignof_function_type : Error<
  "invalid application of '%select{sizeof|alignof|vec_step|__builtin_omp_required_simd_align}0' to a "
  "function type">;
def err_openmp_default_simd_align_expr : Error<
  "invalid application of '__builtin_omp_required_simd_align' to an expression, only type is allowed">;
def err_sizeof_alignof_typeof_bitfield : Error<
  "invalid application of '%select{sizeof|alignof|typeof}0' to bit-field">;
def err_alignof_member_of_incomplete_type : Error<
  "invalid application of 'alignof' to a field of a class still being defined">;
def err_vecstep_non_scalar_vector_type : Error<
  "'vec_step' requires built-in scalar or vector type, %0 invalid">;
def err_offsetof_incomplete_type : Error<
  "offsetof of incomplete type %0">;
def err_offsetof_record_type : Error<
  "offsetof requires struct, union, or class type, %0 invalid">;
def err_offsetof_array_type : Error<"offsetof requires array type, %0 invalid">;
def ext_offsetof_extended_field_designator : Extension<
  "using extended field designator is an extension">,
  InGroup<DiagGroup<"extended-offsetof">>;
def ext_offsetof_non_pod_type : ExtWarn<"offset of on non-POD type %0">,
  InGroup<InvalidOffsetof>;
def ext_offsetof_non_standardlayout_type : ExtWarn<
  "offset of on non-standard-layout type %0">, InGroup<InvalidOffsetof>;
def err_offsetof_bitfield : Error<"cannot compute offset of bit-field %0">;
def err_offsetof_field_of_virtual_base : Error<
  "invalid application of 'offsetof' to a field of a virtual base">;
def warn_sub_ptr_zero_size_types : Warning<
  "subtraction of pointers to type %0 of zero size has undefined behavior">,
  InGroup<PointerArith>;

def warn_floatingpoint_eq : Warning<
  "comparing floating point with == or != is unsafe">,
  InGroup<DiagGroup<"float-equal">>, DefaultIgnore;

def warn_remainder_division_by_zero : Warning<
  "%select{remainder|division}0 by zero is undefined">,
  InGroup<DivZero>;
def warn_shift_lhs_negative : Warning<"shifting a negative signed value is undefined">,
  InGroup<DiagGroup<"shift-negative-value">>;
def warn_shift_negative : Warning<"shift count is negative">,
  InGroup<DiagGroup<"shift-count-negative">>;
def warn_shift_gt_typewidth : Warning<"shift count >= width of type">,
  InGroup<DiagGroup<"shift-count-overflow">>;
def warn_shift_result_gt_typewidth : Warning<
  "signed shift result (%0) requires %1 bits to represent, but %2 only has "
  "%3 bits">, InGroup<DiagGroup<"shift-overflow">>;
def warn_shift_result_sets_sign_bit : Warning<
  "signed shift result (%0) sets the sign bit of the shift expression's "
  "type (%1) and becomes negative">,
  InGroup<DiagGroup<"shift-sign-overflow">>, DefaultIgnore;

def warn_precedence_bitwise_rel : Warning<
  "%0 has lower precedence than %1; %1 will be evaluated first">,
  InGroup<Parentheses>;
def note_precedence_bitwise_first : Note<
  "place parentheses around the %0 expression to evaluate it first">;
def note_precedence_silence : Note<
  "place parentheses around the '%0' expression to silence this warning">;

def warn_precedence_conditional : Warning<
  "operator '?:' has lower precedence than '%0'; '%0' will be evaluated first">,
  InGroup<Parentheses>;
def note_precedence_conditional_first : Note<
  "place parentheses around the '?:' expression to evaluate it first">;

def warn_logical_instead_of_bitwise : Warning<
  "use of logical '%0' with constant operand">,
  InGroup<DiagGroup<"constant-logical-operand">>;
def note_logical_instead_of_bitwise_change_operator : Note<
  "use '%0' for a bitwise operation">;
def note_logical_instead_of_bitwise_remove_constant : Note<
  "remove constant to silence this warning">;

def warn_bitwise_op_in_bitwise_op : Warning<
  "'%0' within '%1'">, InGroup<BitwiseOpParentheses>;

def warn_logical_and_in_logical_or : Warning<
  "'&&' within '||'">, InGroup<LogicalOpParentheses>;

def warn_overloaded_shift_in_comparison :Warning<
  "overloaded operator %select{>>|<<}0 has higher precedence than "
  "comparison operator">,
  InGroup<OverloadedShiftOpParentheses>;
def note_evaluate_comparison_first :Note<
  "place parentheses around comparison expression to evaluate it first">;

def warn_addition_in_bitshift : Warning<
  "operator '%0' has lower precedence than '%1'; "
  "'%1' will be evaluated first">, InGroup<ShiftOpParentheses>;

def warn_self_assignment : Warning<
  "explicitly assigning value of variable of type %0 to itself">,
  InGroup<SelfAssignment>, DefaultIgnore;
def warn_self_move : Warning<
  "explicitly moving variable of type %0 to itself">,
  InGroup<SelfMove>, DefaultIgnore;

def warn_redundant_move_on_return : Warning<
  "redundant move in return statement">,
  InGroup<RedundantMove>, DefaultIgnore;
def warn_pessimizing_move_on_return : Warning<
  "moving a local object in a return statement prevents copy elision">,
  InGroup<PessimizingMove>, DefaultIgnore;
def warn_pessimizing_move_on_initialization : Warning<
  "moving a temporary object prevents copy elision">,
  InGroup<PessimizingMove>, DefaultIgnore;
def note_remove_move : Note<"remove std::move call here">;

def warn_string_plus_int : Warning<
  "adding %0 to a string does not append to the string">,
  InGroup<StringPlusInt>;
def warn_string_plus_char : Warning<
  "adding %0 to a string pointer does not append to the string">,
  InGroup<StringPlusChar>;
def note_string_plus_scalar_silence : Note<
  "use array indexing to silence this warning">;

def warn_sizeof_array_param : Warning<
  "sizeof on array function parameter will return size of %0 instead of %1">,
  InGroup<SizeofArrayArgument>;

def warn_sizeof_array_decay : Warning<
  "sizeof on pointer operation will return size of %0 instead of %1">,
  InGroup<SizeofArrayDecay>;

def err_sizeof_nonfragile_interface : Error<
  "application of '%select{alignof|sizeof}1' to interface %0 is "
  "not supported on this architecture and platform">;
def err_atdef_nonfragile_interface : Error<
  "use of @defs is not supported on this architecture and platform">;
def err_subscript_nonfragile_interface : Error<
  "subscript requires size of interface %0, which is not constant for "
  "this architecture and platform">;

def err_arithmetic_nonfragile_interface : Error<
  "arithmetic on pointer to interface %0, which is not a constant size for "
  "this architecture and platform">;


def ext_subscript_non_lvalue : Extension<
  "ISO C90 does not allow subscripting non-lvalue array">;
def err_typecheck_subscript_value : Error<
  "subscripted value is not an array, pointer, or vector">;
def err_typecheck_subscript_not_integer : Error<
  "array subscript is not an integer">;
def err_subscript_function_type : Error<
  "subscript of pointer to function type %0">;
def err_subscript_incomplete_type : Error<
  "subscript of pointer to incomplete type %0">;
def err_dereference_incomplete_type : Error<
  "dereference of pointer to incomplete type %0">;
def ext_gnu_subscript_void_type : Extension<
  "subscript of a pointer to void is a GNU extension">, InGroup<PointerArith>;
def err_typecheck_member_reference_struct_union : Error<
  "member reference base type %0 is not a structure or union">;
def err_typecheck_member_reference_ivar : Error<
  "%0 does not have a member named %1">;
def err_arc_weak_ivar_access : Error<
  "dereferencing a __weak pointer is not allowed due to possible "
  "null value caused by race condition, assign it to strong variable first">;
def err_typecheck_member_reference_arrow : Error<
  "member reference type %0 is not a pointer">;
def err_typecheck_member_reference_suggestion : Error<
  "member reference type %0 is %select{a|not a}1 pointer; did you mean to use '%select{->|.}1'?">;
def note_typecheck_member_reference_suggestion : Note<
  "did you mean to use '.' instead?">;
def note_member_reference_arrow_from_operator_arrow : Note<
  "'->' applied to return value of the operator->() declared here">;
def err_typecheck_member_reference_type : Error<
  "cannot refer to type member %0 in %1 with '%select{.|->}2'">;
def err_typecheck_member_reference_unknown : Error<
  "cannot refer to member %0 in %1 with '%select{.|->}2'">;
def err_member_reference_needs_call : Error<
  "base of member reference is a function; perhaps you meant to call "
  "it%select{| with no arguments}0?">;
def warn_subscript_is_char : Warning<"array subscript is of type 'char'">,
  InGroup<CharSubscript>, DefaultIgnore;

def err_typecheck_incomplete_tag : Error<"incomplete definition of type %0">;
def err_no_member : Error<"no member named %0 in %1">;
def err_no_member_overloaded_arrow : Error<
  "no member named %0 in %1; did you mean to use '->' instead of '.'?">;

def err_member_not_yet_instantiated : Error<
  "no member %0 in %1; it has not yet been instantiated">;
def note_non_instantiated_member_here : Note<
  "not-yet-instantiated member is declared here">;

def err_enumerator_does_not_exist : Error<
  "enumerator %0 does not exist in instantiation of %1">;
def note_enum_specialized_here : Note<
  "enum %0 was explicitly specialized here">;

def err_member_redeclared : Error<"class member cannot be redeclared">;
def ext_member_redeclared : ExtWarn<"class member cannot be redeclared">,
  InGroup<RedeclaredClassMember>;
def err_member_redeclared_in_instantiation : Error<
  "multiple overloads of %0 instantiate to the same signature %1">;
def err_member_name_of_class : Error<"member %0 has the same name as its class">;
def err_member_def_undefined_record : Error<
  "out-of-line definition of %0 from class %1 without definition">;
def err_member_decl_does_not_match : Error<
  "out-of-line %select{declaration|definition}2 of %0 "
  "does not match any declaration in %1">;
def err_friend_decl_with_def_arg_must_be_def : Error<
  "friend declaration specifying a default argument must be a definition">;
def err_friend_decl_with_def_arg_redeclared : Error<
  "friend declaration specifying a default argument must be the only declaration">;
def err_friend_decl_does_not_match : Error<
  "friend declaration of %0 does not match any declaration in %1">;
def err_member_decl_does_not_match_suggest : Error<
  "out-of-line %select{declaration|definition}2 of %0 "
  "does not match any declaration in %1; did you mean %3?">;
def err_member_def_does_not_match_ret_type : Error<
  "return type of out-of-line definition of %q0 differs from "
  "that in the declaration">;
def err_nonstatic_member_out_of_line : Error<
  "non-static data member defined out-of-line">;
def err_qualified_typedef_declarator : Error<
  "typedef declarator cannot be qualified">;
def err_qualified_param_declarator : Error<
  "parameter declarator cannot be qualified">;
def ext_out_of_line_declaration : ExtWarn<
  "out-of-line declaration of a member must be a definition">,
  InGroup<OutOfLineDeclaration>, DefaultError;
def err_member_extra_qualification : Error<
  "extra qualification on member %0">;
def warn_member_extra_qualification : Warning<
  err_member_extra_qualification.Text>, InGroup<MicrosoftExtraQualification>;
def warn_namespace_member_extra_qualification : Warning<
  "extra qualification on member %0">,
  InGroup<DiagGroup<"extra-qualification">>;
def err_member_qualification : Error<
  "non-friend class member %0 cannot have a qualified name">;  
def note_member_def_close_match : Note<"member declaration nearly matches">;
def note_member_def_close_const_match : Note<
  "member declaration does not match because "
  "it %select{is|is not}0 const qualified">;
def note_member_def_close_param_match : Note<
  "type of %ordinal0 parameter of member declaration does not match definition"
  "%diff{ ($ vs $)|}1,2">;
def note_local_decl_close_match : Note<"local declaration nearly matches">;
def note_local_decl_close_param_match : Note<
  "type of %ordinal0 parameter of local declaration does not match definition"
  "%diff{ ($ vs $)|}1,2">;
def err_typecheck_ivar_variable_size : Error<
  "instance variables must have a constant size">;
def err_ivar_reference_type : Error<
  "instance variables cannot be of reference type">;
def err_typecheck_illegal_increment_decrement : Error<
  "cannot %select{decrement|increment}1 value of type %0">;
def err_typecheck_expect_int : Error<
  "used type %0 where integer is required">;
def err_typecheck_arithmetic_incomplete_type : Error<
  "arithmetic on a pointer to an incomplete type %0">;
def err_typecheck_pointer_arith_function_type : Error<
  "arithmetic on%select{ a|}0 pointer%select{|s}0 to%select{ the|}2 "
  "function type%select{|s}2 %1%select{| and %3}2">;
def err_typecheck_pointer_arith_void_type : Error<
  "arithmetic on%select{ a|}0 pointer%select{|s}0 to void">;
def err_typecheck_decl_incomplete_type : Error<
  "variable has incomplete type %0">;
def ext_typecheck_decl_incomplete_type : ExtWarn<
  "tentative definition of variable with internal linkage has incomplete non-array type %0">,
  InGroup<DiagGroup<"tentative-definition-incomplete-type">>;
def err_tentative_def_incomplete_type : Error<
  "tentative definition has type %0 that is never completed">;
def warn_tentative_incomplete_array : Warning<
  "tentative array definition assumed to have one element">;
def err_typecheck_incomplete_array_needs_initializer : Error<
  "definition of variable with array type needs an explicit size "
  "or an initializer">;
def err_array_init_not_init_list : Error<
  "array initializer must be an initializer "
  "list%select{| or string literal| or wide string literal}0">;
def err_array_init_narrow_string_into_wchar : Error<
  "initializing wide char array with non-wide string literal">;
def err_array_init_wide_string_into_char : Error<
  "initializing char array with wide string literal">;
def err_array_init_incompat_wide_string_into_wchar : Error<
  "initializing wide char array with incompatible wide string literal">;
def err_array_init_different_type : Error<
  "cannot initialize array %diff{of type $ with array of type $|"
  "with different type of array}0,1">;
def err_array_init_non_constant_array : Error<
  "cannot initialize array %diff{of type $ with non-constant array of type $|"
  "with different type of array}0,1">;
def ext_array_init_copy : Extension<
  "initialization of an array "
  "%diff{of type $ from a compound literal of type $|"
  "from a compound literal}0,1 is a GNU extension">, InGroup<GNUCompoundLiteralInitializer>;
// This is intentionally not disabled by -Wno-gnu.
def ext_array_init_parens : ExtWarn<
  "parenthesized initialization of a member array is a GNU extension">,
  InGroup<DiagGroup<"gnu-array-member-paren-init">>, DefaultError;
def warn_deprecated_string_literal_conversion : Warning<
  "conversion from string literal to %0 is deprecated">,
  InGroup<CXX11CompatDeprecatedWritableStr>;
def ext_deprecated_string_literal_conversion : ExtWarn<
  "ISO C++11 does not allow conversion from string literal to %0">,
  InGroup<WritableStrings>, SFINAEFailure;
def err_realimag_invalid_type : Error<"invalid type %0 to %1 operator">;
def err_typecheck_sclass_fscope : Error<
  "illegal storage class on file-scoped variable">;
def warn_standalone_specifier : Warning<"'%0' ignored on this declaration">,
  InGroup<MissingDeclarations>;
def ext_standalone_specifier : ExtWarn<"'%0' is not permitted on a declaration "
  "of a type">, InGroup<MissingDeclarations>;
def err_standalone_class_nested_name_specifier : Error<
  "forward declaration of %select{class|struct|interface|union|enum}0 cannot "
  "have a nested name specifier">;
def err_typecheck_sclass_func : Error<"illegal storage class on function">;
def err_static_block_func : Error<
  "function declared in block scope cannot have 'static' storage class">;
def err_typecheck_address_of : Error<"address of %select{bit-field"
  "|vector element|property expression|register variable}0 requested">;
def ext_typecheck_addrof_void : Extension<
  "ISO C forbids taking the address of an expression of type 'void'">;
def err_unqualified_pointer_member_function : Error<
  "must explicitly qualify name of member function when taking its address">;
def err_invalid_form_pointer_member_function : Error<
  "cannot create a non-constant pointer to member function">;
def err_address_of_function_with_pass_object_size_params: Error<
  "cannot take address of function %0 because parameter %1 has "
  "pass_object_size attribute">;
def err_parens_pointer_member_function : Error<
  "cannot parenthesize the name of a method when forming a member pointer">;
def err_typecheck_invalid_lvalue_addrof_addrof_function : Error<
  "extra '&' taking address of overloaded function">;
def err_typecheck_invalid_lvalue_addrof : Error<
  "cannot take the address of an rvalue of type %0">;
def ext_typecheck_addrof_temporary : ExtWarn<
  "taking the address of a temporary object of type %0">, 
  InGroup<AddressOfTemporary>, DefaultError;
def err_typecheck_addrof_temporary : Error<
  "taking the address of a temporary object of type %0">;
def err_typecheck_addrof_dtor : Error<
  "taking the address of a destructor">;
def err_typecheck_unary_expr : Error<
  "invalid argument type %0 to unary expression">;
def err_typecheck_indirection_requires_pointer : Error<
  "indirection requires pointer operand (%0 invalid)">;
def ext_typecheck_indirection_through_void_pointer : ExtWarn<
  "ISO C++ does not allow indirection on operand of type %0">,
  InGroup<DiagGroup<"void-ptr-dereference">>;
def warn_indirection_through_null : Warning<
  "indirection of non-volatile null pointer will be deleted, not trap">,
  InGroup<NullDereference>;
def warn_binding_null_to_reference : Warning<
  "binding dereferenced null pointer to reference has undefined behavior">,
  InGroup<NullDereference>;
def note_indirection_through_null : Note<
  "consider using __builtin_trap() or qualifying pointer with 'volatile'">;
def warn_pointer_indirection_from_incompatible_type : Warning<
  "dereference of type %1 that was reinterpret_cast from type %0 has undefined "
  "behavior">,
  InGroup<UndefinedReinterpretCast>, DefaultIgnore;
def warn_taking_address_of_packed_member : Warning<
  "taking address of packed member %0 of class or structure %q1 may result in an unaligned pointer value">,
  InGroup<DiagGroup<"address-of-packed-member">>;

def err_objc_object_assignment : Error<
  "cannot assign to class object (%0 invalid)">;
def err_typecheck_invalid_operands : Error<
  "invalid operands to binary expression (%0 and %1)">;
def err_typecheck_sub_ptr_compatible : Error<
  "%diff{$ and $ are not pointers to compatible types|"
  "pointers to incompatible types}0,1">;
def ext_typecheck_ordered_comparison_of_pointer_integer : ExtWarn<
  "ordered comparison between pointer and integer (%0 and %1)">;
def ext_typecheck_ordered_comparison_of_pointer_and_zero : Extension<
  "ordered comparison between pointer and zero (%0 and %1) is an extension">;
def err_typecheck_ordered_comparison_of_pointer_and_zero : Error<
  "ordered comparison between pointer and zero (%0 and %1)">;
def ext_typecheck_ordered_comparison_of_function_pointers : ExtWarn<
  "ordered comparison of function pointers (%0 and %1)">;
def ext_typecheck_comparison_of_fptr_to_void : Extension<
  "equality comparison between function pointer and void pointer (%0 and %1)">;
def err_typecheck_comparison_of_fptr_to_void : Error<
  "equality comparison between function pointer and void pointer (%0 and %1)">;
def ext_typecheck_comparison_of_pointer_integer : ExtWarn<
  "comparison between pointer and integer (%0 and %1)">;
def err_typecheck_comparison_of_pointer_integer : Error<
  "comparison between pointer and integer (%0 and %1)">;
def ext_typecheck_comparison_of_distinct_pointers : ExtWarn<
  "comparison of distinct pointer types%diff{ ($ and $)|}0,1">,
  InGroup<CompareDistinctPointerType>;
def ext_typecheck_cond_incompatible_operands : ExtWarn<
  "incompatible operand types (%0 and %1)">;
def err_cond_voidptr_arc : Error <
  "operands to conditional of types%diff{ $ and $|}0,1 are incompatible "
  "in ARC mode">;
def err_typecheck_comparison_of_distinct_pointers : Error<
  "comparison of distinct pointer types%diff{ ($ and $)|}0,1">;
def err_typecheck_op_on_nonoverlapping_address_space_pointers : Error<
  "%select{comparison between %diff{ ($ and $)|}0,1"
  "|arithmetic operation with operands of type %diff{ ($ and $)|}0,1"
  "|conditional operator with the second and third operands of type "
  "%diff{ ($ and $)|}0,1}2"
  " which are pointers to non-overlapping address spaces">;

def err_typecheck_assign_const : Error<
  "%select{"
  "cannot assign to return value because function %1 returns a const value|"
  "cannot assign to variable %1 with const-qualified type %2|"
  "cannot assign to %select{non-|}1static data member %2 "
  "with const-qualified type %3|"
  "cannot assign to non-static data member within const member function %1|"
  "read-only variable is not assignable}0">;

def note_typecheck_assign_const : Note<
  "%select{"
  "function %1 which returns const-qualified type %2 declared here|"
  "variable %1 declared const here|"
  "%select{non-|}1static data member %2 declared const here|"
  "member function %q1 is declared const here}0">;

def warn_mixed_sign_comparison : Warning<
  "comparison of integers of different signs: %0 and %1">,
  InGroup<SignCompare>, DefaultIgnore;
def warn_lunsigned_always_true_comparison : Warning<
  "comparison of unsigned%select{| enum}2 expression %0 is always %1">,
  InGroup<TautologicalCompare>;
def warn_out_of_range_compare : Warning<
  "comparison of %select{constant %0|true|false}1 with " 
  "%select{expression of type %2|boolean expression}3 is always "
  "%select{false|true}4">, InGroup<TautologicalOutOfRangeCompare>;
def warn_runsigned_always_true_comparison : Warning<
  "comparison of %0 unsigned%select{| enum}2 expression is always %1">,
  InGroup<TautologicalCompare>;
def warn_comparison_of_mixed_enum_types : Warning<
  "comparison of two values with different enumeration types"
  "%diff{ ($ and $)|}0,1">,
  InGroup<DiagGroup<"enum-compare">>;
def warn_null_in_arithmetic_operation : Warning<
  "use of NULL in arithmetic operation">,
  InGroup<NullArithmetic>;
def warn_null_in_comparison_operation : Warning<
  "comparison between NULL and non-pointer "
  "%select{(%1 and NULL)|(NULL and %1)}0">,
  InGroup<NullArithmetic>;
def err_shift_rhs_only_vector : Error<
  "requested shift is a vector of type %0 but the first operand is not a "
  "vector (%1)">;

def warn_logical_not_on_lhs_of_check : Warning<
  "logical not is only applied to the left hand side of this "
  "%select{comparison|bitwise operator}0">,
  InGroup<LogicalNotParentheses>;
def note_logical_not_fix : Note<
  "add parentheses after the '!' to evaluate the "
  "%select{comparison|bitwise operator}0 first">;
def note_logical_not_silence_with_parens : Note<
  "add parentheses around left hand side expression to silence this warning">;

def err_invalid_this_use : Error<
  "invalid use of 'this' outside of a non-static member function">;
def err_this_static_member_func : Error<
  "'this' cannot be%select{| implicitly}0 used in a static member function "
  "declaration">;
def err_invalid_member_use_in_static_method : Error<
  "invalid use of member %0 in static member function">;
def err_invalid_qualified_function_type : Error<
  "%select{static |non-}0member function %select{of type %2 |}1"
  "cannot have '%3' qualifier">;
def err_compound_qualified_function_type : Error<
  "%select{block pointer|pointer|reference}0 to function type %select{%2 |}1"
  "cannot have '%3' qualifier">;

def err_ref_qualifier_overload : Error<
  "cannot overload a member function %select{without a ref-qualifier|with "
  "ref-qualifier '&'|with ref-qualifier '&&'}0 with a member function %select{"
  "without a ref-qualifier|with ref-qualifier '&'|with ref-qualifier '&&'}1">;

def err_invalid_non_static_member_use : Error<
  "invalid use of non-static data member %0">;
def err_nested_non_static_member_use : Error<
  "%select{call to non-static member function|use of non-static data member}0 "
  "%2 of %1 from nested type %3">;
def warn_cxx98_compat_non_static_member_use : Warning<
  "use of non-static data member %0 in an unevaluated context is "
  "incompatible with C++98">, InGroup<CXX98Compat>, DefaultIgnore;
def err_invalid_incomplete_type_use : Error<
  "invalid use of incomplete type %0">;
def err_builtin_func_cast_more_than_one_arg : Error<
  "function-style cast to a builtin type can only take one argument">;
def err_value_init_for_array_type : Error<
  "array types cannot be value-initialized">;
def err_value_init_for_function_type : Error<
  "function types cannot be value-initialized">;
def warn_format_nonliteral_noargs : Warning<
  "format string is not a string literal (potentially insecure)">,
  InGroup<FormatSecurity>;
def warn_format_nonliteral : Warning<
  "format string is not a string literal">,
  InGroup<FormatNonLiteral>, DefaultIgnore;

def err_unexpected_interface : Error<
  "unexpected interface name %0: expected expression">;
def err_ref_non_value : Error<"%0 does not refer to a value">;
def err_ref_vm_type : Error<
  "cannot refer to declaration with a variably modified type inside block">;
def err_ref_flexarray_type : Error<
  "cannot refer to declaration of structure variable with flexible array member "
  "inside block">;
def err_ref_array_type : Error<
  "cannot refer to declaration with an array type inside block">;
def err_property_not_found : Error<
  "property %0 not found on object of type %1">;
def err_invalid_property_name : Error<
  "%0 is not a valid property name (accessing an object of type %1)">;
def err_getter_not_found : Error<
  "no getter method for read from property">;
def err_objc_subscript_method_not_found : Error<
  "expected method to %select{read|write}1 %select{dictionary|array}2 element not "
  "found on object of type %0">;
def err_objc_subscript_index_type : Error<
  "method index parameter type %0 is not integral type">;
def err_objc_subscript_key_type : Error<
  "method key parameter type %0 is not object type">;
def err_objc_subscript_dic_object_type : Error<
  "method object parameter type %0 is not object type">;
def err_objc_subscript_object_type : Error<
  "cannot assign to this %select{dictionary|array}1 because assigning method's "
  "2nd parameter of type %0 is not an Objective-C pointer type">;
def err_objc_subscript_base_type : Error<
  "%select{dictionary|array}1 subscript base type %0 is not an Objective-C object">;
def err_objc_multiple_subscript_type_conversion : Error<
  "indexing expression is invalid because subscript type %0 has "
  "multiple type conversion functions">;
def err_objc_subscript_type_conversion : Error<
  "indexing expression is invalid because subscript type %0 is not an integral"
  " or Objective-C pointer type">;
def err_objc_subscript_pointer : Error<
  "indexing expression is invalid because subscript type %0 is not an"
  " Objective-C pointer">;
def err_objc_indexing_method_result_type : Error<
  "method for accessing %select{dictionary|array}1 element must have Objective-C"
  " object return type instead of %0">;
def err_objc_index_incomplete_class_type : Error<
  "Objective-C index expression has incomplete class type %0">;
def err_illegal_container_subscripting_op : Error<
  "illegal operation on Objective-C container subscripting">;
def err_property_not_found_forward_class : Error<
  "property %0 cannot be found in forward class object %1">;
def err_property_not_as_forward_class : Error<
  "property %0 refers to an incomplete Objective-C class %1 "
  "(with no @interface available)">;
def note_forward_class : Note<
  "forward declaration of class here">;
def err_duplicate_property : Error<
  "property has a previous declaration">;
def ext_gnu_void_ptr : Extension<
  "arithmetic on%select{ a|}0 pointer%select{|s}0 to void is a GNU extension">,
  InGroup<PointerArith>;
def ext_gnu_ptr_func_arith : Extension<
  "arithmetic on%select{ a|}0 pointer%select{|s}0 to%select{ the|}2 function "
  "type%select{|s}2 %1%select{| and %3}2 is a GNU extension">,
  InGroup<PointerArith>;
def err_readonly_message_assignment : Error<
  "assigning to 'readonly' return result of an Objective-C message not allowed">;
def ext_integer_increment_complex : Extension<
  "ISO C does not support '++'/'--' on complex integer type %0">;
def ext_integer_complement_complex : Extension<
  "ISO C does not support '~' for complex conjugation of %0">;
def err_nosetter_property_assignment : Error<
  "%select{assignment to readonly property|"
  "no setter method %1 for assignment to property}0">;
def err_nosetter_property_incdec : Error<
  "%select{%select{increment|decrement}1 of readonly property|"
  "no setter method %2 for %select{increment|decrement}1 of property}0">;
def err_nogetter_property_compound_assignment : Error<
  "a getter method is needed to perform a compound assignment on a property">;
def err_nogetter_property_incdec : Error<
  "no getter method %1 for %select{increment|decrement}0 of property">;
def err_no_subobject_property_setting : Error<
  "expression is not assignable">;
def err_qualified_objc_access : Error<
  "%select{property|instance variable}0 access cannot be qualified with '%1'">;
  
def ext_freestanding_complex : Extension<
  "complex numbers are an extension in a freestanding C99 implementation">;

// FIXME: Remove when we support imaginary.
def err_imaginary_not_supported : Error<"imaginary types are not supported">;

// Obj-c expressions
def warn_root_inst_method_not_found : Warning<
  "instance method %0 is being used on 'Class' which is not in the root class">,
  InGroup<MethodAccess>;
def warn_class_method_not_found : Warning<
  "class method %objcclass0 not found (return type defaults to 'id')">,
  InGroup<MethodAccess>;
def warn_instance_method_on_class_found : Warning<
  "instance method %0 found instead of class method %1">,
  InGroup<MethodAccess>;
def warn_inst_method_not_found : Warning<
  "instance method %objcinstance0 not found (return type defaults to 'id')">,
  InGroup<MethodAccess>;
def warn_instance_method_not_found_with_typo : Warning<
  "instance method %objcinstance0 not found (return type defaults to 'id')"
  "; did you mean %objcinstance2?">, InGroup<MethodAccess>;
def warn_class_method_not_found_with_typo : Warning<
  "class method %objcclass0 not found (return type defaults to 'id')"
  "; did you mean %objcclass2?">, InGroup<MethodAccess>;
def err_method_not_found_with_typo : Error<
  "%select{instance|class}1 method %0 not found "
  "; did you mean %2?">;
def err_no_super_class_message : Error<
  "no @interface declaration found in class messaging of %0">;
def err_root_class_cannot_use_super : Error<
  "%0 cannot use 'super' because it is a root class">;
def err_invalid_receiver_to_message_super : Error<
  "'super' is only valid in a method body">;
def err_invalid_receiver_class_message : Error<
  "receiver type %0 is not an Objective-C class">;
def err_missing_open_square_message_send : Error<
  "missing '[' at start of message send expression">;
def warn_bad_receiver_type : Warning<
  "receiver type %0 is not 'id' or interface pointer, consider "
  "casting it to 'id'">,InGroup<ObjCReceiver>;
def err_bad_receiver_type : Error<"bad receiver type %0">;
def err_incomplete_receiver_type : Error<"incomplete receiver type %0">;
def err_unknown_receiver_suggest : Error<
  "unknown receiver %0; did you mean %1?">;
def err_objc_throw_expects_object : Error<
  "@throw requires an Objective-C object type (%0 invalid)">;
def err_objc_synchronized_expects_object : Error<
  "@synchronized requires an Objective-C object type (%0 invalid)">;
def err_rethrow_used_outside_catch : Error<
  "@throw (rethrow) used outside of a @catch block">;
def err_attribute_multiple_objc_gc : Error<
  "multiple garbage collection attributes specified for type">;
def err_catch_param_not_objc_type : Error<
  "@catch parameter is not a pointer to an interface type">;
def err_illegal_qualifiers_on_catch_parm : Error<
  "illegal qualifiers on @catch parameter">;
def err_storage_spec_on_catch_parm : Error<
  "@catch parameter cannot have storage specifier '%0'">;
def warn_register_objc_catch_parm : Warning<
  "'register' storage specifier on @catch parameter will be ignored">;
def err_qualified_objc_catch_parm : Error<
  "@catch parameter declarator cannot be qualified">;
def warn_objc_pointer_cxx_catch_fragile : Warning<
  "cannot catch an exception thrown with @throw in C++ in the non-unified "
  "exception model">, InGroup<ObjCNonUnifiedException>;
def err_objc_object_catch : Error<
  "cannot catch an Objective-C object by value">;
def err_incomplete_type_objc_at_encode : Error<
  "'@encode' of incomplete type %0">;
def warn_objc_circular_container : Warning<
  "adding '%0' to '%1' might cause circular dependency in container">,
  InGroup<DiagGroup<"objc-circular-container">>;
def note_objc_circular_container_declared_here : Note<"'%0' declared here">;

def warn_setter_getter_impl_required : Warning<
  "property %0 requires method %1 to be defined - "
  "use @synthesize, @dynamic or provide a method implementation "
  "in this class implementation">,
  InGroup<ObjCPropertyImpl>;
def warn_setter_getter_impl_required_in_category : Warning<
  "property %0 requires method %1 to be defined - "
  "use @dynamic or provide a method implementation in this category">,
  InGroup<ObjCPropertyImpl>;
def note_parameter_named_here : Note<
  "passing argument to parameter %0 here">;
def note_parameter_here : Note<
  "passing argument to parameter here">;
def note_method_return_type_change : Note<
  "compiler has implicitly changed method %0 return type">;

def warn_impl_required_for_class_property : Warning<
  "class property %0 requires method %1 to be defined - "
  "use @dynamic or provide a method implementation "
  "in this class implementation">,
  InGroup<ObjCPropertyImpl>;
def warn_impl_required_in_category_for_class_property : Warning<
  "class property %0 requires method %1 to be defined - "
  "use @dynamic or provide a method implementation in this category">,
  InGroup<ObjCPropertyImpl>;

// C++ casts
// These messages adhere to the TryCast pattern: %0 is an int specifying the
// cast type, %1 is the source type, %2 is the destination type.
def err_bad_reinterpret_cast_overload : Error<
  "reinterpret_cast cannot resolve overloaded function %0 to type %1">;

def warn_reinterpret_different_from_static : Warning<
  "'reinterpret_cast' %select{from|to}3 class %0 %select{to|from}3 its "
  "%select{virtual base|base at non-zero offset}2 %1 behaves differently from "
  "'static_cast'">, InGroup<ReinterpretBaseClass>;
def note_reinterpret_updowncast_use_static: Note<
  "use 'static_cast' to adjust the pointer correctly while "
  "%select{upcasting|downcasting}0">;

def err_bad_static_cast_overload : Error<
  "address of overloaded function %0 cannot be static_cast to type %1">;

def err_bad_cstyle_cast_overload : Error<
  "address of overloaded function %0 cannot be cast to type %1">;


def err_bad_cxx_cast_generic : Error<
  "%select{const_cast|static_cast|reinterpret_cast|dynamic_cast|C-style cast|"
  "functional-style cast}0 from %1 to %2 is not allowed">;
def err_bad_cxx_cast_unrelated_class : Error<
  "%select{const_cast|static_cast|reinterpret_cast|dynamic_cast|C-style cast|"
  "functional-style cast}0 from %1 to %2, which are not related by "
  "inheritance, is not allowed">;
def note_type_incomplete : Note<"%0 is incomplete">;
def err_bad_cxx_cast_rvalue : Error<
  "%select{const_cast|static_cast|reinterpret_cast|dynamic_cast|C-style cast|"
  "functional-style cast}0 from rvalue to reference type %2">;
def err_bad_cxx_cast_bitfield : Error<
  "%select{const_cast|static_cast|reinterpret_cast|dynamic_cast|C-style cast|"
  "functional-style cast}0 from bit-field lvalue to reference type %2">;
def err_bad_cxx_cast_qualifiers_away : Error<
  "%select{const_cast|static_cast|reinterpret_cast|dynamic_cast|C-style cast|"
  "functional-style cast}0 from %1 to %2 casts away qualifiers">;
def err_bad_const_cast_dest : Error<
  "%select{const_cast||||C-style cast|functional-style cast}0 to %2, "
  "which is not a reference, pointer-to-object, or pointer-to-data-member">;
def ext_cast_fn_obj : Extension<
  "cast between pointer-to-function and pointer-to-object is an extension">;
def ext_ms_cast_fn_obj : ExtWarn<
  "static_cast between pointer-to-function and pointer-to-object is a "
  "Microsoft extension">, InGroup<MicrosoftCast>;
def warn_cxx98_compat_cast_fn_obj : Warning<
  "cast between pointer-to-function and pointer-to-object is incompatible with C++98">,
  InGroup<CXX98CompatPedantic>, DefaultIgnore;
def err_bad_reinterpret_cast_small_int : Error<
  "cast from pointer to smaller type %2 loses information">;
def err_bad_cxx_cast_vector_to_scalar_different_size : Error<
  "%select{||reinterpret_cast||C-style cast|}0 from vector %1 " 
  "to scalar %2 of different size">;
def err_bad_cxx_cast_scalar_to_vector_different_size : Error<
  "%select{||reinterpret_cast||C-style cast|}0 from scalar %1 " 
  "to vector %2 of different size">;
def err_bad_cxx_cast_vector_to_vector_different_size : Error<
  "%select{||reinterpret_cast||C-style cast|}0 from vector %1 " 
  "to vector %2 of different size">;
def err_bad_lvalue_to_rvalue_cast : Error<
  "cannot cast from lvalue of type %1 to rvalue reference type %2; types are "
  "not compatible">;
def err_bad_rvalue_to_rvalue_cast : Error<
  "cannot cast from rvalue of type %1 to rvalue reference type %2; types are "
  "not compatible">;
def err_bad_static_cast_pointer_nonpointer : Error<
  "cannot cast from type %1 to pointer type %2">;
def err_bad_static_cast_member_pointer_nonmp : Error<
  "cannot cast from type %1 to member pointer type %2">;
def err_bad_cxx_cast_member_pointer_size : Error<
  "cannot %select{||reinterpret_cast||C-style cast|}0 from member pointer "
  "type %1 to member pointer type %2 of different size">;
def err_bad_reinterpret_cast_reference : Error<
  "reinterpret_cast of a %0 to %1 needs its address, which is not allowed">;
def warn_undefined_reinterpret_cast : Warning<
  "reinterpret_cast from %0 to %1 has undefined behavior">,
  InGroup<UndefinedReinterpretCast>, DefaultIgnore;

// These messages don't adhere to the pattern.
// FIXME: Display the path somehow better.
def err_ambiguous_base_to_derived_cast : Error<
  "ambiguous cast from base %0 to derived %1:%2">;
def err_static_downcast_via_virtual : Error<
  "cannot cast %0 to %1 via virtual base %2">;
def err_downcast_from_inaccessible_base : Error<
  "cannot cast %select{private|protected}2 base class %1 to %0">;
def err_upcast_to_inaccessible_base : Error<
  "cannot cast %0 to its %select{private|protected}2 base class %1">;
def err_bad_dynamic_cast_not_ref_or_ptr : Error<
  "%0 is not a reference or pointer">;
def err_bad_dynamic_cast_not_class : Error<"%0 is not a class">;
def err_bad_dynamic_cast_incomplete : Error<"%0 is an incomplete type">;
def err_bad_dynamic_cast_not_ptr : Error<"%0 is not a pointer">;
def err_bad_dynamic_cast_not_polymorphic : Error<"%0 is not polymorphic">;

// Other C++ expressions
def err_need_header_before_typeid : Error<
  "you need to include <typeinfo> before using the 'typeid' operator">;
def err_need_header_before_ms_uuidof : Error<
  "you need to include <guiddef.h> before using the '__uuidof' operator">;
def err_ms___leave_not_in___try : Error<
  "'__leave' statement not in __try block">;
def err_uuidof_without_guid : Error<
  "cannot call operator __uuidof on a type with no GUID">;
def err_uuidof_with_multiple_guids : Error<
  "cannot call operator __uuidof on a type with multiple GUIDs">;
def err_incomplete_typeid : Error<"'typeid' of incomplete type %0">;
def err_variably_modified_typeid : Error<"'typeid' of variably modified type %0">;
def err_static_illegal_in_new : Error<
  "the 'static' modifier for the array size is not legal in new expressions">;
def err_array_new_needs_size : Error<
  "array size must be specified in new expressions">;
def err_bad_new_type : Error<
  "cannot allocate %select{function|reference}1 type %0 with new">;
def err_new_incomplete_type : Error<
  "allocation of incomplete type %0">;
def err_new_array_nonconst : Error<
  "only the first dimension of an allocated array may have dynamic size">;
def err_new_array_init_args : Error<
  "array 'new' cannot have initialization arguments">;
def ext_new_paren_array_nonconst : ExtWarn<
  "when type is in parentheses, array cannot have dynamic size">;
def err_placement_new_non_placement_delete : Error<
  "'new' expression with placement arguments refers to non-placement "
  "'operator delete'">;
def err_array_size_not_integral : Error<
  "array size expression must have integral or %select{|unscoped }0"
  "enumeration type, not %1">;
def err_array_size_incomplete_type : Error<
  "array size expression has incomplete class type %0">;
def err_array_size_explicit_conversion : Error<
  "array size expression of type %0 requires explicit conversion to type %1">;
def note_array_size_conversion : Note<
  "conversion to %select{integral|enumeration}0 type %1 declared here">;
def err_array_size_ambiguous_conversion : Error<
  "ambiguous conversion of array size expression of type %0 to an integral or "
  "enumeration type">;
def ext_array_size_conversion : Extension<
  "implicit conversion from array size expression of type %0 to "
  "%select{integral|enumeration}1 type %2 is a C++11 extension">,
  InGroup<CXX11>;
def warn_cxx98_compat_array_size_conversion : Warning<
  "implicit conversion from array size expression of type %0 to "
  "%select{integral|enumeration}1 type %2 is incompatible with C++98">,
  InGroup<CXX98CompatPedantic>, DefaultIgnore;
def err_address_space_qualified_new : Error<
  "'new' cannot allocate objects of type %0 in address space '%1'">;
def err_address_space_qualified_delete : Error<
  "'delete' cannot delete objects of type %0 in address space '%1'">;

def err_default_init_const : Error<
  "default initialization of an object of const type %0"
  "%select{| without a user-provided default constructor}1">;
def ext_default_init_const : ExtWarn<
  "default initialization of an object of const type %0"
  "%select{| without a user-provided default constructor}1 "
  "is a Microsoft extension">,
  InGroup<MicrosoftConstInit>;
def err_delete_operand : Error<"cannot delete expression of type %0">;
def ext_delete_void_ptr_operand : ExtWarn<
  "cannot delete expression with pointer-to-'void' type %0">,
  InGroup<DeleteIncomplete>;
def err_ambiguous_delete_operand : Error<
  "ambiguous conversion of delete expression of type %0 to a pointer">;
def warn_delete_incomplete : Warning<
  "deleting pointer to incomplete type %0 may cause undefined behavior">,
  InGroup<DeleteIncomplete>;
def err_delete_incomplete_class_type : Error<
  "deleting incomplete class type %0; no conversions to pointer type">;
def err_delete_explicit_conversion : Error<
  "converting delete expression from type %0 to type %1 invokes an explicit "
  "conversion function">;
def note_delete_conversion : Note<"conversion to pointer type %0">;
def warn_delete_array_type : Warning<
  "'delete' applied to a pointer-to-array type %0 treated as 'delete[]'">;
def warn_mismatched_delete_new : Warning<
  "'delete%select{|[]}0' applied to a pointer that was allocated with "
  "'new%select{[]|}0'; did you mean 'delete%select{[]|}0'?">,
  InGroup<DiagGroup<"mismatched-new-delete">>;
def note_allocated_here : Note<"allocated with 'new%select{[]|}0' here">;
def err_no_suitable_delete_member_function_found : Error<
  "no suitable member %0 in %1">;
def err_ambiguous_suitable_delete_member_function_found : Error<
  "multiple suitable %0 functions in %1">;
def warn_ambiguous_suitable_delete_function_found : Warning<
  "multiple suitable %0 functions for %1; no 'operator delete' function "
  "will be invoked if initialization throws an exception">,
  InGroup<DiagGroup<"ambiguous-delete">>;
def note_member_declared_here : Note<
  "member %0 declared here">;
def err_decrement_bool : Error<"cannot decrement expression of type bool">;
def warn_increment_bool : Warning<
  "incrementing expression of type bool is deprecated and "
  "incompatible with C++1z">, InGroup<DeprecatedIncrementBool>;
def ext_increment_bool : ExtWarn<
  "ISO C++1z does not allow incrementing expression of type bool">,
  DefaultError, InGroup<IncrementBool>;
def err_increment_decrement_enum : Error<
  "cannot %select{decrement|increment}0 expression of enum type %1">;
def err_catch_incomplete_ptr : Error<
  "cannot catch pointer to incomplete type %0">;
def err_catch_incomplete_ref : Error<
  "cannot catch reference to incomplete type %0">;
def err_catch_incomplete : Error<"cannot catch incomplete type %0">;
def err_catch_rvalue_ref : Error<"cannot catch exceptions by rvalue reference">;
def err_catch_variably_modified : Error<
  "cannot catch variably modified type %0">;
def err_qualified_catch_declarator : Error<
  "exception declarator cannot be qualified">;
def err_early_catch_all : Error<"catch-all handler must come last">;
def err_bad_memptr_rhs : Error<
  "right hand operand to %0 has non-pointer-to-member type %1">;
def err_bad_memptr_lhs : Error<
  "left hand operand to %0 must be a %select{|pointer to }1class "
  "compatible with the right hand operand, but is %2">;
def warn_exception_caught_by_earlier_handler : Warning<
  "exception of type %0 will be caught by earlier handler">,
  InGroup<Exceptions>;
def note_previous_exception_handler : Note<"for type %0">;
def err_exceptions_disabled : Error<
  "cannot use '%0' with exceptions disabled">;
def err_objc_exceptions_disabled : Error<
  "cannot use '%0' with Objective-C exceptions disabled">;
def err_seh_try_outside_functions : Error<
  "cannot use SEH '__try' in blocks, captured regions, or Obj-C method decls">;
def err_mixing_cxx_try_seh_try : Error<
  "cannot use C++ 'try' in the same function as SEH '__try'">;
def err_seh_try_unsupported : Error<
  "SEH '__try' is not supported on this target">;
def note_conflicting_try_here : Note<
  "conflicting %0 here">;
def warn_jump_out_of_seh_finally : Warning<
  "jump out of __finally block has undefined behavior">,
  InGroup<DiagGroup<"jump-seh-finally">>;
def warn_non_virtual_dtor : Warning<
  "%0 has virtual functions but non-virtual destructor">,
  InGroup<NonVirtualDtor>, DefaultIgnore;
def warn_delete_non_virtual_dtor : Warning<
  "%select{delete|destructor}0 called on non-final %1 that has "
  "virtual functions but non-virtual destructor">,
  InGroup<DeleteNonVirtualDtor>, DefaultIgnore;
def note_delete_non_virtual : Note<
  "qualify call to silence this warning">;
def warn_delete_abstract_non_virtual_dtor : Warning<
  "%select{delete|destructor}0 called on %1 that is abstract but has "
  "non-virtual destructor">, InGroup<DeleteNonVirtualDtor>;
def warn_overloaded_virtual : Warning<
  "%q0 hides overloaded virtual %select{function|functions}1">,
  InGroup<OverloadedVirtual>, DefaultIgnore;
def note_hidden_overloaded_virtual_declared_here : Note<
  "hidden overloaded virtual function %q0 declared here"
  "%select{|: different classes%diff{ ($ vs $)|}2,3"
  "|: different number of parameters (%2 vs %3)"
  "|: type mismatch at %ordinal2 parameter%diff{ ($ vs $)|}3,4"
  "|: different return type%diff{ ($ vs $)|}2,3"
  "|: different qualifiers ("
  "%select{none|const|restrict|const and restrict|volatile|const and volatile|"
  "volatile and restrict|const, volatile, and restrict}2 vs "
  "%select{none|const|restrict|const and restrict|volatile|const and volatile|"
  "volatile and restrict|const, volatile, and restrict}3)"
  "|: different exception specifications}1">;
def warn_using_directive_in_header : Warning<
  "using namespace directive in global context in header">,
  InGroup<HeaderHygiene>, DefaultIgnore;
def warn_overaligned_type : Warning<
  "type %0 requires %1 bytes of alignment and the default allocator only "
  "guarantees %2 bytes">,
  InGroup<OveralignedType>, DefaultIgnore;

def err_conditional_void_nonvoid : Error<
  "%select{left|right}1 operand to ? is void, but %select{right|left}1 operand "
  "is of type %0">;
def err_conditional_ambiguous : Error<
  "conditional expression is ambiguous; "
  "%diff{$ can be converted to $ and vice versa|"
  "types can be convert to each other}0,1">;
def err_conditional_ambiguous_ovl : Error<
  "conditional expression is ambiguous; %diff{$ and $|types}0,1 "
  "can be converted to several common types">;
def err_conditional_vector_size : Error<
  "vector condition type %0 and result type %1 do not have the same number "
  "of elements">;
def err_conditional_vector_element_size : Error<
  "vector condition type %0 and result type %1 do not have elements of the "
  "same size">;

def err_throw_incomplete : Error<
  "cannot throw object of incomplete type %0">;
def err_throw_incomplete_ptr : Error<
  "cannot throw pointer to object of incomplete type %0">;
def err_return_in_constructor_handler : Error<
  "return in the catch of a function try block of a constructor is illegal">;
def warn_cdtor_function_try_handler_mem_expr : Warning<
  "cannot refer to a non-static member from the handler of a "
  "%select{constructor|destructor}0 function try block">, InGroup<Exceptions>;

let CategoryName = "Lambda Issue" in {
  def err_capture_more_than_once : Error<
    "%0 can appear only once in a capture list">;
  def err_reference_capture_with_reference_default : Error<
    "'&' cannot precede a capture when the capture default is '&'">;
  def err_this_capture_with_copy_default : Error<
    "'this' cannot be explicitly captured when the capture default is '='">;
  def err_copy_capture_with_copy_default : Error<
    "'&' must precede a capture when the capture default is '='">;
  def err_capture_does_not_name_variable : Error<
    "%0 in capture list does not name a variable">;
  def err_capture_non_automatic_variable : Error<
    "%0 cannot be captured because it does not have automatic storage "
    "duration">;
  def err_this_capture : Error<
    "'this' cannot be %select{implicitly |}0captured in this context">;
  def err_lambda_capture_anonymous_var : Error<
    "unnamed variable cannot be implicitly captured in a lambda expression">;
  def err_lambda_capture_flexarray_type : Error<
    "variable %0 with flexible array member cannot be captured in "
    "a lambda expression">;
  def err_lambda_impcap : Error<
    "variable %0 cannot be implicitly captured in a lambda with no "
    "capture-default specified">;
  def note_lambda_decl : Note<"lambda expression begins here">;
  def err_lambda_unevaluated_operand : Error<
    "lambda expression in an unevaluated operand">;
  def err_lambda_in_constant_expression : Error<
    "a lambda expression may not appear inside of a constant expression">;
  def err_lambda_return_init_list : Error<
    "cannot deduce lambda return type from initializer list">;
  def err_lambda_capture_default_arg : Error<
    "lambda expression in default argument cannot capture any entity">;
  def err_lambda_incomplete_result : Error<
    "incomplete result type %0 in lambda expression">;
  def err_noreturn_lambda_has_return_expr : Error<
    "lambda declared 'noreturn' should not return">;
  def warn_maybe_falloff_nonvoid_lambda : Warning<
    "control may reach end of non-void lambda">,
    InGroup<ReturnType>;
  def warn_falloff_nonvoid_lambda : Warning<
    "control reaches end of non-void lambda">,
    InGroup<ReturnType>;
  def err_access_lambda_capture : Error<
    // The ERRORs represent other special members that aren't constructors, in
    // hopes that someone will bother noticing and reporting if they appear
    "capture of variable '%0' as type %1 calls %select{private|protected}3 "
    "%select{default |copy |move |*ERROR* |*ERROR* |*ERROR* |}2constructor">,
    AccessControl;
  def note_lambda_to_block_conv : Note<
    "implicit capture of lambda object due to conversion to block pointer "
    "here">;
  def note_var_explicitly_captured_here : Note<"variable %0 is"
    "%select{| explicitly}1 captured here">;

  // C++14 lambda init-captures.
  def warn_cxx11_compat_init_capture : Warning<
    "initialized lambda captures are incompatible with C++ standards "
    "before C++14">, InGroup<CXXPre14Compat>, DefaultIgnore;
  def ext_init_capture : ExtWarn<
    "initialized lambda captures are a C++14 extension">, InGroup<CXX14>;
  def err_init_capture_no_expression : Error<
    "initializer missing for lambda capture %0">;
  def err_init_capture_multiple_expressions : Error<
    "initializer for lambda capture %0 contains multiple expressions">;
  def err_init_capture_paren_braces : Error<
    "cannot deduce type for lambda capture %1 from "
    "%select{parenthesized|nested}0 initializer list">;
  def err_init_capture_deduction_failure : Error<
    "cannot deduce type for lambda capture %0 from initializer of type %2">;
  def err_init_capture_deduction_failure_from_init_list : Error<
    "cannot deduce type for lambda capture %0 from initializer list">;

  // C++1z '*this' captures.
  def warn_cxx14_compat_star_this_lambda_capture : Warning<
    "by value capture of '*this' is incompatible with C++ standards before C++1z">,
     InGroup<CXXPre1zCompat>, DefaultIgnore;
  def ext_star_this_lambda_capture_cxx1z : ExtWarn<
    "capture of '*this' by copy is a C++1z extension">, InGroup<CXX1z>;
}

def err_return_in_captured_stmt : Error<
  "cannot return from %0">;
def err_capture_block_variable : Error<
  "__block variable %0 cannot be captured in a "
  "%select{lambda expression|captured statement}1">;

def err_operator_arrow_circular : Error<
  "circular pointer delegation detected">;
def err_operator_arrow_depth_exceeded : Error<
  "use of 'operator->' on type %0 would invoke a sequence of more than %1 "
  "'operator->' calls">;
def note_operator_arrow_here : Note<
  "'operator->' declared here produces an object of type %0">;
def note_operator_arrows_suppressed : Note<
  "(skipping %0 'operator->'%s0 in backtrace)">;
def note_operator_arrow_depth : Note<
  "use -foperator-arrow-depth=N to increase 'operator->' limit">;

def err_pseudo_dtor_base_not_scalar : Error<
  "object expression of non-scalar type %0 cannot be used in a "
  "pseudo-destructor expression">;
def ext_pseudo_dtor_on_void : ExtWarn<
  "pseudo-destructors on type void are a Microsoft extension">,
  InGroup<MicrosoftVoidPseudoDtor>;
def err_pseudo_dtor_type_mismatch : Error<
  "the type of object expression "
  "%diff{($) does not match the type being destroyed ($)|"
  "does not match the type being destroyed}0,1 "
  "in pseudo-destructor expression">;
def err_pseudo_dtor_call_with_args : Error<
  "call to pseudo-destructor cannot have any arguments">;
def err_dtor_expr_without_call : Error<
  "reference to %select{destructor|pseudo-destructor}0 must be called"
  "%select{|; did you mean to call it with no arguments?}1">;
def err_pseudo_dtor_destructor_non_type : Error<
  "%0 does not refer to a type name in pseudo-destructor expression; expected "
  "the name of type %1">;
def err_invalid_use_of_function_type : Error<
  "a function type is not allowed here">;
def err_invalid_use_of_array_type : Error<"an array type is not allowed here">;
def err_typecheck_bool_condition : Error<
  "value of type %0 is not contextually convertible to 'bool'">;
def err_typecheck_ambiguous_condition : Error<
  "conversion %diff{from $ to $|between types}0,1 is ambiguous">;
def err_typecheck_nonviable_condition : Error<
  "no viable conversion%select{%diff{ from $ to $|}1,2|"
  "%diff{ from returned value of type $ to function return type $|}1,2}0">;
def err_typecheck_nonviable_condition_incomplete : Error<
  "no viable conversion%diff{ from $ to incomplete type $|}0,1">;
def err_typecheck_deleted_function : Error<
  "conversion function %diff{from $ to $|between types}0,1 "
  "invokes a deleted function">;
  
def err_expected_class_or_namespace : Error<"%0 is not a class"
  "%select{ or namespace|, namespace, or enumeration}1">;
def err_invalid_declarator_scope : Error<"cannot define or redeclare %0 here "
  "because namespace %1 does not enclose namespace %2">;
def err_invalid_declarator_global_scope : Error<
  "definition or redeclaration of %0 cannot name the global scope">;
def err_invalid_declarator_in_function : Error<
  "definition or redeclaration of %0 not allowed inside a function">;
def err_invalid_declarator_in_block : Error<
  "definition or redeclaration of %0 not allowed inside a block">;
def err_not_tag_in_scope : Error<
  "no %select{struct|interface|union|class|enum}0 named %1 in %2">;

def err_no_typeid_with_fno_rtti : Error<
  "cannot use typeid with -fno-rtti">;
def err_no_dynamic_cast_with_fno_rtti : Error<
  "cannot use dynamic_cast with -fno-rtti">;

def err_cannot_form_pointer_to_member_of_reference_type : Error<
  "cannot form a pointer-to-member to member %0 of reference type %1">;
def err_incomplete_object_call : Error<
  "incomplete type in call to object of type %0">;

def warn_condition_is_assignment : Warning<"using the result of an "
  "assignment as a condition without parentheses">,
  InGroup<Parentheses>;
// Completely identical except off by default.
def warn_condition_is_idiomatic_assignment : Warning<"using the result "
  "of an assignment as a condition without parentheses">,
  InGroup<DiagGroup<"idiomatic-parentheses">>, DefaultIgnore;
def note_condition_assign_to_comparison : Note<
  "use '==' to turn this assignment into an equality comparison">;
def note_condition_or_assign_to_comparison : Note<
  "use '!=' to turn this compound assignment into an inequality comparison">;
def note_condition_assign_silence : Note<
  "place parentheses around the assignment to silence this warning">;

def warn_equality_with_extra_parens : Warning<"equality comparison with "
  "extraneous parentheses">, InGroup<ParenthesesOnEquality>;
def note_equality_comparison_to_assign : Note<
  "use '=' to turn this equality comparison into an assignment">;
def note_equality_comparison_silence : Note<
  "remove extraneous parentheses around the comparison to silence this warning">;

// assignment related diagnostics (also for argument passing, returning, etc).
// In most of these diagnostics the %2 is a value from the
// Sema::AssignmentAction enumeration
def err_typecheck_convert_incompatible : Error<
  "%select{%diff{assigning to $ from incompatible type $|"
  "assigning to type from incompatible type}0,1"
  "|%diff{passing $ to parameter of incompatible type $|"
  "passing type to parameter of incompatible type}0,1"
  "|%diff{returning $ from a function with incompatible result type $|"
  "returning type from a function with incompatible result type}0,1"
  "|%diff{converting $ to incompatible type $|"
  "converting type to incompatible type}0,1"
  "|%diff{initializing $ with an expression of incompatible type $|"
  "initializing type with an expression of incompatible type}0,1"
  "|%diff{sending $ to parameter of incompatible type $|"
  "sending type to parameter of incompatible type}0,1"
  "|%diff{casting $ to incompatible type $|"
  "casting type to incompatible type}0,1}2"
  "%select{|; dereference with *|"
  "; take the address with &|"
  "; remove *|"
  "; remove &}3"
  "%select{|: different classes%diff{ ($ vs $)|}5,6"
  "|: different number of parameters (%5 vs %6)"
  "|: type mismatch at %ordinal5 parameter%diff{ ($ vs $)|}6,7"
  "|: different return type%diff{ ($ vs $)|}5,6"
  "|: different qualifiers ("
  "%select{none|const|restrict|const and restrict|volatile|const and volatile|"
  "volatile and restrict|const, volatile, and restrict}5 vs "
  "%select{none|const|restrict|const and restrict|volatile|const and volatile|"
  "volatile and restrict|const, volatile, and restrict}6)"
  "|: different exception specifications}4">;
def err_typecheck_missing_return_type_incompatible : Error<
  "%diff{return type $ must match previous return type $|"
  "return type must match previous return type}0,1 when %select{block "
  "literal|lambda expression}2 has unspecified explicit return type">;

def note_incomplete_class_and_qualified_id : Note<
  "conformance of forward class %0 to protocol %1 can not be confirmed">;
def warn_incompatible_qualified_id : Warning<
  "%select{%diff{assigning to $ from incompatible type $|"
  "assigning to type from incompatible type}0,1"
  "|%diff{passing $ to parameter of incompatible type $|"
  "passing type to parameter of incompatible type}0,1"
  "|%diff{returning $ from a function with incompatible result type $|"
  "returning type from a function with incompatible result type}0,1"
  "|%diff{converting $ to incompatible type $|"
  "converting type to incompatible type}0,1"
  "|%diff{initializing $ with an expression of incompatible type $|"
  "initializing type with an expression of incompatible type}0,1"
  "|%diff{sending $ to parameter of incompatible type $|"
  "sending type to parameter of incompatible type}0,1"
  "|%diff{casting $ to incompatible type $|"
  "casting type to incompatible type}0,1}2">;
def ext_typecheck_convert_pointer_int : ExtWarn<
  "incompatible pointer to integer conversion "
  "%select{%diff{assigning to $ from $|assigning to different types}0,1"
  "|%diff{passing $ to parameter of type $|"
  "passing to parameter of different type}0,1"
  "|%diff{returning $ from a function with result type $|"
  "returning from function with different return type}0,1"
  "|%diff{converting $ to type $|converting between types}0,1"
  "|%diff{initializing $ with an expression of type $|"
  "initializing with expression of different type}0,1"
  "|%diff{sending $ to parameter of type $|"
  "sending to parameter of different type}0,1"
  "|%diff{casting $ to type $|casting between types}0,1}2"
  "%select{|; dereference with *|"
  "; take the address with &|"
  "; remove *|"
  "; remove &}3">,
  InGroup<IntConversion>;
def ext_typecheck_convert_int_pointer : ExtWarn<
  "incompatible integer to pointer conversion "
  "%select{%diff{assigning to $ from $|assigning to different types}0,1"
  "|%diff{passing $ to parameter of type $|"
  "passing to parameter of different type}0,1"
  "|%diff{returning $ from a function with result type $|"
  "returning from function with different return type}0,1"
  "|%diff{converting $ to type $|converting between types}0,1"
  "|%diff{initializing $ with an expression of type $|"
  "initializing with expression of different type}0,1"
  "|%diff{sending $ to parameter of type $|"
  "sending to parameter of different type}0,1"
  "|%diff{casting $ to type $|casting between types}0,1}2"
  "%select{|; dereference with *|"
  "; take the address with &|"
  "; remove *|"
  "; remove &}3">,
  InGroup<IntConversion>;
def ext_typecheck_convert_pointer_void_func : Extension<
  "%select{%diff{assigning to $ from $|assigning to different types}0,1"
  "|%diff{passing $ to parameter of type $|"
  "passing to parameter of different type}0,1"
  "|%diff{returning $ from a function with result type $|"
  "returning from function with different return type}0,1"
  "|%diff{converting $ to type $|converting between types}0,1"
  "|%diff{initializing $ with an expression of type $|"
  "initializing with expression of different type}0,1"
  "|%diff{sending $ to parameter of type $|"
  "sending to parameter of different type}0,1"
  "|%diff{casting $ to type $|casting between types}0,1}2"
  " converts between void pointer and function pointer">;
def ext_typecheck_convert_incompatible_pointer_sign : ExtWarn<
  "%select{%diff{assigning to $ from $|assigning to different types}0,1"
  "|%diff{passing $ to parameter of type $|"
  "passing to parameter of different type}0,1"
  "|%diff{returning $ from a function with result type $|"
  "returning from function with different return type}0,1"
  "|%diff{converting $ to type $|converting between types}0,1"
  "|%diff{initializing $ with an expression of type $|"
  "initializing with expression of different type}0,1"
  "|%diff{sending $ to parameter of type $|"
  "sending to parameter of different type}0,1"
  "|%diff{casting $ to type $|casting between types}0,1}2"
  " converts between pointers to integer types with different sign">,
  InGroup<DiagGroup<"pointer-sign">>;
def ext_typecheck_convert_incompatible_pointer : ExtWarn<
  "incompatible pointer types "
  "%select{%diff{assigning to $ from $|assigning to different types}0,1"
  "|%diff{passing $ to parameter of type $|"
  "passing to parameter of different type}0,1"
  "|%diff{returning $ from a function with result type $|"
  "returning from function with different return type}0,1"
  "|%diff{converting $ to type $|converting between types}0,1"
  "|%diff{initializing $ with an expression of type $|"
  "initializing with expression of different type}0,1"
  "|%diff{sending $ to parameter of type $|"
  "sending to parameter of different type}0,1"
  "|%diff{casting $ to type $|casting between types}0,1}2"
  "%select{|; dereference with *|"
  "; take the address with &|"
  "; remove *|"
  "; remove &}3">,
  InGroup<IncompatiblePointerTypes>;
def ext_typecheck_convert_incompatible_function_pointer : ExtWarn<
  "incompatible function pointer types "
  "%select{%diff{assigning to $ from $|assigning to different types}0,1"
  "|%diff{passing $ to parameter of type $|"
  "passing to parameter of different type}0,1"
  "|%diff{returning $ from a function with result type $|"
  "returning from function with different return type}0,1"
  "|%diff{converting $ to type $|converting between types}0,1"
  "|%diff{initializing $ with an expression of type $|"
  "initializing with expression of different type}0,1"
  "|%diff{sending $ to parameter of type $|"
  "sending to parameter of different type}0,1"
  "|%diff{casting $ to type $|casting between types}0,1}2"
  "%select{|; dereference with *|"
  "; take the address with &|"
  "; remove *|"
  "; remove &}3">,
  InGroup<IncompatibleFunctionPointerTypes>;
def ext_typecheck_convert_discards_qualifiers : ExtWarn<
  "%select{%diff{assigning to $ from $|assigning to different types}0,1"
  "|%diff{passing $ to parameter of type $|"
  "passing to parameter of different type}0,1"
  "|%diff{returning $ from a function with result type $|"
  "returning from function with different return type}0,1"
  "|%diff{converting $ to type $|converting between types}0,1"
  "|%diff{initializing $ with an expression of type $|"
  "initializing with expression of different type}0,1"
  "|%diff{sending $ to parameter of type $|"
  "sending to parameter of different type}0,1"
  "|%diff{casting $ to type $|casting between types}0,1}2"
  " discards qualifiers">,
  InGroup<IncompatiblePointerTypesDiscardsQualifiers>;
def ext_nested_pointer_qualifier_mismatch : ExtWarn<
  "%select{%diff{assigning to $ from $|assigning to different types}0,1"
  "|%diff{passing $ to parameter of type $|"
  "passing to parameter of different type}0,1"
  "|%diff{returning $ from a function with result type $|"
  "returning from function with different return type}0,1"
  "|%diff{converting $ to type $|converting between types}0,1"
  "|%diff{initializing $ with an expression of type $|"
  "initializing with expression of different type}0,1"
  "|%diff{sending $ to parameter of type $|"
  "sending to parameter of different type}0,1"
  "|%diff{casting $ to type $|casting between types}0,1}2"
  " discards qualifiers in nested pointer types">,
  InGroup<IncompatiblePointerTypesDiscardsQualifiers>;
def warn_incompatible_vectors : Warning<
  "incompatible vector types "
  "%select{%diff{assigning to $ from $|assigning to different types}0,1"
  "|%diff{passing $ to parameter of type $|"
  "passing to parameter of different type}0,1"
  "|%diff{returning $ from a function with result type $|"
  "returning from function with different return type}0,1"
  "|%diff{converting $ to type $|converting between types}0,1"
  "|%diff{initializing $ with an expression of type $|"
  "initializing with expression of different type}0,1"
  "|%diff{sending $ to parameter of type $|"
  "sending to parameter of different type}0,1"
  "|%diff{casting $ to type $|casting between types}0,1}2">,
  InGroup<VectorConversion>, DefaultIgnore;
def err_int_to_block_pointer : Error<
  "invalid block pointer conversion "
  "%select{%diff{assigning to $ from $|assigning to different types}0,1"
  "|%diff{passing $ to parameter of type $|"
  "passing to parameter of different type}0,1"
  "|%diff{returning $ from a function with result type $|"
  "returning from function with different return type}0,1"
  "|%diff{converting $ to type $|converting between types}0,1"
  "|%diff{initializing $ with an expression of type $|"
  "initializing with expression of different type}0,1"
  "|%diff{sending $ to parameter of type $|"
  "sending to parameter of different type}0,1"
  "|%diff{casting $ to type $|casting between types}0,1}2">;
def err_typecheck_convert_incompatible_block_pointer : Error<
  "incompatible block pointer types "
  "%select{%diff{assigning to $ from $|assigning to different types}0,1"
  "|%diff{passing $ to parameter of type $|"
  "passing to parameter of different type}0,1"
  "|%diff{returning $ from a function with result type $|"
  "returning from function with different return type}0,1"
  "|%diff{converting $ to type $|converting between types}0,1"
  "|%diff{initializing $ with an expression of type $|"
  "initializing with expression of different type}0,1"
  "|%diff{sending $ to parameter of type $|"
  "sending to parameter of different type}0,1"
  "|%diff{casting $ to type $|casting between types}0,1}2">;
def err_typecheck_incompatible_address_space : Error<
  "%select{%diff{assigning $ to $|assigning to different types}1,0"
  "|%diff{passing $ to parameter of type $|"
  "passing to parameter of different type}0,1"
  "|%diff{returning $ from a function with result type $|"
  "returning from function with different return type}0,1"
  "|%diff{converting $ to type $|converting between types}0,1"
  "|%diff{initializing $ with an expression of type $|"
  "initializing with expression of different type}0,1"
  "|%diff{sending $ to parameter of type $|"
  "sending to parameter of different type}0,1"
  "|%diff{casting $ to type $|casting between types}0,1}2"
  " changes address space of pointer">;
def err_typecheck_incompatible_ownership : Error<
  "%select{%diff{assigning $ to $|assigning to different types}1,0"
  "|%diff{passing $ to parameter of type $|"
  "passing to parameter of different type}0,1"
  "|%diff{returning $ from a function with result type $|"
  "returning from function with different return type}0,1"
  "|%diff{converting $ to type $|converting between types}0,1"
  "|%diff{initializing $ with an expression of type $|"
  "initializing with expression of different type}0,1"
  "|%diff{sending $ to parameter of type $|"
  "sending to parameter of different type}0,1"
  "|%diff{casting $ to type $|casting between types}0,1}2"
  " changes retain/release properties of pointer">;
def err_typecheck_comparison_of_distinct_blocks : Error<
  "comparison of distinct block types%diff{ ($ and $)|}0,1">;

def err_typecheck_array_not_modifiable_lvalue : Error<
  "array type %0 is not assignable">;
def err_typecheck_non_object_not_modifiable_lvalue : Error<
  "non-object type %0 is not assignable">;
def err_typecheck_expression_not_modifiable_lvalue : Error<
  "expression is not assignable">;
def err_typecheck_incomplete_type_not_modifiable_lvalue : Error<
  "incomplete type %0 is not assignable">;
def err_typecheck_lvalue_casts_not_supported : Error<
  "assignment to cast is illegal, lvalue casts are not supported">;

def err_typecheck_duplicate_vector_components_not_mlvalue : Error<
  "vector is not assignable (contains duplicate components)">;
def err_block_decl_ref_not_modifiable_lvalue : Error<
  "variable is not assignable (missing __block type specifier)">;
def err_lambda_decl_ref_not_modifiable_lvalue : Error<
  "cannot assign to a variable captured by copy in a non-mutable lambda">;
def err_typecheck_call_not_function : Error<
  "called object type %0 is not a function or function pointer">;
def err_call_incomplete_return : Error<
  "calling function with incomplete return type %0">;
def err_call_function_incomplete_return : Error<
  "calling %0 with incomplete return type %1">;
def err_call_incomplete_argument : Error<
  "argument type %0 is incomplete">;
def err_typecheck_call_too_few_args : Error<
  "too few %select{|||execution configuration }0arguments to "
  "%select{function|block|method|kernel function}0 call, "
  "expected %1, have %2">;
def err_typecheck_call_too_few_args_one : Error<
  "too few %select{|||execution configuration }0arguments to "
  "%select{function|block|method|kernel function}0 call, "
  "single argument %1 was not specified">;
def err_typecheck_call_too_few_args_at_least : Error<
  "too few %select{|||execution configuration }0arguments to "
  "%select{function|block|method|kernel function}0 call, "
  "expected at least %1, have %2">;
def err_typecheck_call_too_few_args_at_least_one : Error<
  "too few %select{|||execution configuration }0arguments to "
  "%select{function|block|method|kernel function}0 call, "
  "at least argument %1 must be specified">;
def err_typecheck_call_too_few_args_suggest : Error<
  "too few %select{|||execution configuration }0arguments to "
  "%select{function|block|method|kernel function}0 call, "
  "expected %1, have %2; did you mean %3?">;
def err_typecheck_call_too_few_args_at_least_suggest : Error<
  "too few %select{|||execution configuration }0arguments to "
  "%select{function|block|method|kernel function}0 call, "
  "expected at least %1, have %2; did you mean %3?">;
def err_typecheck_call_too_many_args : Error<
  "too many %select{|||execution configuration }0arguments to "
  "%select{function|block|method|kernel function}0 call, "
  "expected %1, have %2">;
def err_typecheck_call_too_many_args_one : Error<
  "too many %select{|||execution configuration }0arguments to "
  "%select{function|block|method|kernel function}0 call, "
  "expected single argument %1, have %2 arguments">;
def err_typecheck_call_too_many_args_at_most : Error<
  "too many %select{|||execution configuration }0arguments to "
  "%select{function|block|method|kernel function}0 call, "
  "expected at most %1, have %2">;
def err_typecheck_call_too_many_args_at_most_one : Error<
  "too many %select{|||execution configuration }0arguments to "
  "%select{function|block|method|kernel function}0 call, "
  "expected at most single argument %1, have %2 arguments">;
def err_typecheck_call_too_many_args_suggest : Error<
  "too many %select{|||execution configuration }0arguments to "
  "%select{function|block|method|kernel function}0 call, "
  "expected %1, have %2; did you mean %3?">;
def err_typecheck_call_too_many_args_at_most_suggest : Error<
  "too many %select{|||execution configuration }0arguments to "
  "%select{function|block|method|kernel function}0 call, "
  "expected at most %1, have %2; did you mean %3?">;
  
def err_arc_typecheck_convert_incompatible_pointer : Error<
  "incompatible pointer types passing retainable parameter of type %0"
  "to a CF function expecting %1 type">;
  
def err_builtin_fn_use : Error<"builtin functions must be directly called">;

def warn_call_wrong_number_of_arguments : Warning<
  "too %select{few|many}0 arguments in call to %1">;
def err_atomic_builtin_must_be_pointer : Error<
  "address argument to atomic builtin must be a pointer (%0 invalid)">;
def err_atomic_builtin_must_be_pointer_intptr : Error<
  "address argument to atomic builtin must be a pointer to integer or pointer"
  " (%0 invalid)">;
def err_atomic_builtin_must_be_pointer_intfltptr : Error<
  "address argument to atomic builtin must be a pointer to integer,"
  " floating-point or pointer (%0 invalid)">;
def err_atomic_builtin_pointer_size : Error<
  "address argument to atomic builtin must be a pointer to 1,2,4,8 or 16 byte "
  "type (%0 invalid)">;
def err_atomic_exclusive_builtin_pointer_size : Error<
  "address argument to load or store exclusive builtin must be a pointer to"
  " 1,2,4 or 8 byte type (%0 invalid)">;
def err_atomic_op_needs_atomic : Error<
  "address argument to atomic operation must be a pointer to _Atomic "
  "type (%0 invalid)">;
def err_atomic_op_needs_non_const_atomic : Error<
  "address argument to atomic operation must be a pointer to non-const _Atomic "
  "type (%0 invalid)">;
def err_atomic_op_needs_non_const_pointer : Error<
  "address argument to atomic operation must be a pointer to non-const "
  "type (%0 invalid)">;
def err_atomic_op_needs_trivial_copy : Error<
  "address argument to atomic operation must be a pointer to a "
  "trivially-copyable type (%0 invalid)">;
def err_atomic_op_needs_atomic_int_or_ptr : Error<
  "address argument to atomic operation must be a pointer to %select{|atomic }0"
  "integer or pointer (%1 invalid)">;
def err_atomic_op_bitwise_needs_atomic_int : Error<
  "address argument to bitwise atomic operation must be a pointer to "
  "%select{|atomic }0integer (%1 invalid)">;
def warn_atomic_op_has_invalid_memory_order : Warning<
  "memory order argument to atomic operation is invalid">,
  InGroup<DiagGroup<"atomic-memory-ordering">>;

def err_overflow_builtin_must_be_int : Error<
  "operand argument to overflow builtin must be an integer (%0 invalid)">;
def err_overflow_builtin_must_be_ptr_int : Error<
  "result argument to overflow builtin must be a pointer "
  "to a non-const integer (%0 invalid)">;

def err_atomic_load_store_uses_lib : Error<
  "atomic %select{load|store}0 requires runtime support that is not "
  "available for this target">;

def err_nontemporal_builtin_must_be_pointer : Error<
  "address argument to nontemporal builtin must be a pointer (%0 invalid)">;
def err_nontemporal_builtin_must_be_pointer_intfltptr_or_vector : Error<
  "address argument to nontemporal builtin must be a pointer to integer, float, "
  "pointer, or a vector of such types (%0 invalid)">;

def err_deleted_function_use : Error<"attempt to use a deleted function">;
def err_deleted_inherited_ctor_use : Error<
  "constructor inherited by %0 from base class %1 is implicitly deleted">;

def note_called_by : Note<"called by %0">;
def err_kern_type_not_void_return : Error<
  "kernel function type %0 must have void return type">;
def err_kern_is_nonstatic_method : Error<
  "kernel function %0 must be a free function or static member function">;
def err_config_scalar_return : Error<
  "CUDA special function 'cudaConfigureCall' must have scalar return type">;
def err_kern_call_not_global_function : Error<
  "kernel call to non-global function %0">;
def err_global_call_not_config : Error<
  "call to global function %0 not configured">;
def err_ref_bad_target : Error<
  "reference to %select{__device__|__global__|__host__|__host__ __device__}0 "
  "function %1 in %select{__device__|__global__|__host__|__host__ __device__}2 function">;
def err_ref_bad_target_global_initializer : Error<
  "reference to %select{__device__|__global__|__host__|__host__ __device__}0 "
  "function %1 in global initializer">;
def warn_kern_is_method : Extension<
  "kernel function %0 is a member function; this may not be accepted by nvcc">,
  InGroup<CudaCompat>;
def warn_kern_is_inline : Warning<
  "ignored 'inline' attribute on kernel function %0">,
  InGroup<CudaCompat>;
def err_variadic_device_fn : Error<
  "CUDA device code does not support variadic functions">;
def err_va_arg_in_device : Error<
  "CUDA device code does not support va_arg">;
def err_alias_not_supported_on_nvptx : Error<"CUDA does not support aliases">;
def err_cuda_unattributed_constexpr_cannot_overload_device : Error<
  "constexpr function '%0' without __host__ or __device__ attributes cannot "
  "overload __device__ function with same signature.  Add a __host__ "
  "attribute, or build with -fno-cuda-host-device-constexpr.">;
def note_cuda_conflicting_device_function_declared_here : Note<
  "conflicting __device__ function declared here">;
def err_cuda_device_exceptions : Error<
  "cannot use '%0' in "
  "%select{__device__|__global__|__host__|__host__ __device__}1 function">;
def err_dynamic_var_init : Error<
    "dynamic initialization is not supported for "
    "__device__, __constant__, and __shared__ variables.">;
def err_shared_var_init : Error<
    "initialization is not supported for __shared__ variables.">;
def err_device_static_local_var : Error<
    "within a %select{__device__|__global__|__host__|__host__ __device__}0 "
    "function, only __shared__ variables may be marked 'static'">;
def err_cuda_vla : Error<
    "cannot use variable-length arrays in "
    "%select{__device__|__global__|__host__|__host__ __device__}0 functions">;
def err_cuda_extern_shared : Error<"__shared__ variable %0 cannot be 'extern'">;
def err_cuda_host_shared : Error<
    "__shared__ local variables not allowed in "
    "%select{__device__|__global__|__host__|__host__ __device__}0 functions">;
def err_cuda_nonglobal_constant : Error<"__constant__ variables must be global">;
def err_cuda_ovl_target : Error<
  "%select{__device__|__global__|__host__|__host__ __device__}0 function %1 "
  "cannot overload %select{__device__|__global__|__host__|__host__ __device__}2 function %3">;
def note_cuda_ovl_candidate_target_mismatch : Note<
    "candidate template ignored: target attributes do not match">;

def warn_non_pod_vararg_with_format_string : Warning<
  "cannot pass %select{non-POD|non-trivial}0 object of type %1 to variadic "
  "%select{function|block|method|constructor}2; expected type from format "
  "string was %3">, InGroup<NonPODVarargs>, DefaultError;
// The arguments to this diagnostic should match the warning above.
def err_cannot_pass_objc_interface_to_vararg_format : Error<
  "cannot pass object with interface type %1 by value to variadic "
  "%select{function|block|method|constructor}2; expected type from format "
  "string was %3">;

def err_cannot_pass_objc_interface_to_vararg : Error<
  "cannot pass object with interface type %0 by value through variadic "
  "%select{function|block|method|constructor}1">;
def warn_cannot_pass_non_pod_arg_to_vararg : Warning<
  "cannot pass object of %select{non-POD|non-trivial}0 type %1 through variadic"
  " %select{function|block|method|constructor}2; call will abort at runtime">,
  InGroup<NonPODVarargs>, DefaultError;
def warn_cxx98_compat_pass_non_pod_arg_to_vararg : Warning<
  "passing object of trivial but non-POD type %0 through variadic"
  " %select{function|block|method|constructor}1 is incompatible with C++98">,
  InGroup<CXX98Compat>, DefaultIgnore;
def warn_pass_class_arg_to_vararg : Warning<
  "passing object of class type %0 through variadic "
  "%select{function|block|method|constructor}1"
  "%select{|; did you mean to call '%3'?}2">,
  InGroup<ClassVarargs>, DefaultIgnore;
def err_cannot_pass_to_vararg : Error<
  "cannot pass %select{expression of type %1|initializer list}0 to variadic "
  "%select{function|block|method|constructor}2">;
def err_cannot_pass_to_vararg_format : Error<
  "cannot pass %select{expression of type %1|initializer list}0 to variadic "
  "%select{function|block|method|constructor}2; expected type from format "
  "string was %3">;

def err_typecheck_call_invalid_ordered_compare : Error<
  "ordered compare requires two args of floating point type"
  "%diff{ ($ and $)|}0,1">;
def err_typecheck_call_invalid_unary_fp : Error<
  "floating point classification requires argument of floating point type "
  "(passed in %0)">;
def err_typecheck_cond_expect_int_float : Error<
  "used type %0 where integer or floating point type is required">;
def err_typecheck_cond_expect_scalar : Error<
  "used type %0 where arithmetic or pointer type is required">;
def err_typecheck_cond_expect_nonfloat : Error<
  "used type %0 where floating point type is not allowed">;
def ext_typecheck_cond_one_void : Extension<
  "C99 forbids conditional expressions with only one void side">;
def err_typecheck_cast_to_incomplete : Error<
  "cast to incomplete type %0">;
def ext_typecheck_cast_nonscalar : Extension<
  "C99 forbids casting nonscalar type %0 to the same type">;
def ext_typecheck_cast_to_union : Extension<
  "cast to union type is a GNU extension">,
  InGroup<GNUUnionCast>;
def err_typecheck_cast_to_union_no_type : Error<
  "cast to union type from type %0 not present in union">;
def err_cast_pointer_from_non_pointer_int : Error<
  "operand of type %0 cannot be cast to a pointer type">;
def warn_cast_pointer_from_sel : Warning<
  "cast of type %0 to %1 is deprecated; use sel_getName instead">,
  InGroup<SelTypeCast>;
def warn_function_def_in_objc_container : Warning<
  "function definition inside an Objective-C container is deprecated">,
  InGroup<FunctionDefInObjCContainer>;

def warn_cast_calling_conv : Warning<
  "cast between incompatible calling conventions '%0' and '%1'; "
  "calls through this pointer may abort at runtime">,
  InGroup<DiagGroup<"cast-calling-convention">>;
def note_change_calling_conv_fixit : Note<
  "consider defining %0 with the '%1' calling convention">;
def warn_bad_function_cast : Warning<
  "cast from function call of type %0 to non-matching type %1">,
  InGroup<BadFunctionCast>, DefaultIgnore;
def err_cast_pointer_to_non_pointer_int : Error<
  "pointer cannot be cast to type %0">;
def err_typecheck_expect_scalar_operand : Error<
  "operand of type %0 where arithmetic or pointer type is required">;
def err_typecheck_cond_incompatible_operands : Error<
  "incompatible operand types%diff{ ($ and $)|}0,1">;
def err_cast_selector_expr : Error<
  "cannot type cast @selector expression">;
def ext_typecheck_cond_incompatible_pointers : ExtWarn<
  "pointer type mismatch%diff{ ($ and $)|}0,1">,
  InGroup<DiagGroup<"pointer-type-mismatch">>;
def ext_typecheck_cond_pointer_integer_mismatch : ExtWarn<
  "pointer/integer type mismatch in conditional expression"
  "%diff{ ($ and $)|}0,1">,
  InGroup<DiagGroup<"conditional-type-mismatch">>;
def err_typecheck_choose_expr_requires_constant : Error<
  "'__builtin_choose_expr' requires a constant expression">;
def warn_unused_expr : Warning<"expression result unused">,
  InGroup<UnusedValue>;
def warn_unused_voidptr : Warning<
  "expression result unused; should this cast be to 'void'?">,
  InGroup<UnusedValue>;
def warn_unused_property_expr : Warning<
 "property access result unused - getters should not be used for side effects">,
  InGroup<UnusedGetterReturnValue>;
def warn_unused_container_subscript_expr : Warning<
 "container access result unused - container access should not be used for side effects">,
  InGroup<UnusedValue>;
def warn_unused_call : Warning<
  "ignoring return value of function declared with %0 attribute">,
  InGroup<UnusedValue>;
def warn_side_effects_unevaluated_context : Warning<
  "expression with side effects has no effect in an unevaluated context">,
  InGroup<UnevaluatedExpression>;
def warn_side_effects_typeid : Warning<
  "expression with side effects will be evaluated despite being used as an "
  "operand to 'typeid'">, InGroup<PotentiallyEvaluatedExpression>;
def warn_unused_result : Warning<
  "ignoring return value of function declared with %0 attribute">,
  InGroup<UnusedResult>;
def warn_unused_volatile : Warning<
  "expression result unused; assign into a variable to force a volatile load">,
  InGroup<DiagGroup<"unused-volatile-lvalue">>;

def ext_cxx14_attr : Extension<
  "use of the %0 attribute is a C++14 extension">, InGroup<CXX14>;
def ext_cxx1z_attr : Extension<
  "use of the %0 attribute is a C++1z extension">, InGroup<CXX1z>;

def warn_unused_comparison : Warning<
  "%select{%select{|in}1equality|relational}0 comparison result unused">,
  InGroup<UnusedComparison>;
def note_inequality_comparison_to_or_assign : Note<
  "use '|=' to turn this inequality comparison into an or-assignment">;

def err_incomplete_type_used_in_type_trait_expr : Error<
  "incomplete type %0 used in type trait expression">;

def err_require_constant_init_failed : Error<
  "variable does not have a constant initializer">;
def note_declared_required_constant_init_here : Note<
  "required by 'require_constant_initializer' attribute here">;

def err_dimension_expr_not_constant_integer : Error<
  "dimension expression does not evaluate to a constant unsigned int">;

def err_typecheck_cond_incompatible_operands_null : Error<
  "non-pointer operand type %0 incompatible with %select{NULL|nullptr}1">;
def ext_empty_struct_union : Extension<
  "empty %select{struct|union}0 is a GNU extension">, InGroup<GNUEmptyStruct>;
def ext_no_named_members_in_struct_union : Extension<
  "%select{struct|union}0 without named members is a GNU extension">, InGroup<GNUEmptyStruct>;
def warn_zero_size_struct_union_compat : Warning<"%select{|empty }0"
  "%select{struct|union}1 has size 0 in C, %select{size 1|non-zero size}2 in C++">,
  InGroup<CXXCompat>, DefaultIgnore;
def warn_zero_size_struct_union_in_extern_c : Warning<"%select{|empty }0"
  "%select{struct|union}1 has size 0 in C, %select{size 1|non-zero size}2 in C++">,
  InGroup<ExternCCompat>;
def warn_cast_qual : Warning<"cast from %0 to %1 drops %select{const and "
  "volatile qualifiers|const qualifier|volatile qualifier}2">,
  InGroup<CastQual>, DefaultIgnore;
def warn_cast_qual2 : Warning<"cast from %0 to %1 must have all intermediate "
  "pointers const qualified to be safe">, InGroup<CastQual>, DefaultIgnore;
def warn_redefine_extname_not_applied : Warning<
  "#pragma redefine_extname is applicable to external C declarations only; "
  "not applied to %select{function|variable}0 %1">,
  InGroup<Pragmas>;
} // End of general sema category.

// inline asm.
let CategoryName = "Inline Assembly Issue" in {
  def err_asm_invalid_lvalue_in_output : Error<"invalid lvalue in asm output">;
  def err_asm_invalid_output_constraint : Error<
    "invalid output constraint '%0' in asm">;
  def err_asm_invalid_lvalue_in_input : Error<
    "invalid lvalue in asm input for constraint '%0'">;
  def err_asm_invalid_input_constraint : Error<
    "invalid input constraint '%0' in asm">;
  def err_asm_immediate_expected : Error<"constraint '%0' expects "
    "an integer constant expression">;
  def err_asm_invalid_type_in_input : Error<
    "invalid type %0 in asm input for constraint '%1'">;
  def err_asm_tying_incompatible_types : Error<
    "unsupported inline asm: input with type "
    "%diff{$ matching output with type $|}0,1">;
  def err_asm_unexpected_constraint_alternatives : Error<
    "asm constraint has an unexpected number of alternatives: %0 vs %1">;
  def err_asm_incomplete_type : Error<"asm operand has incomplete type %0">;
  def err_asm_unknown_register_name : Error<"unknown register name '%0' in asm">;
  def err_asm_invalid_global_var_reg : Error<"register '%0' unsuitable for "
    "global register variables on this target">;
  def err_asm_register_size_mismatch : Error<"size of register '%0' does not "
    "match variable size">;
  def err_asm_bad_register_type : Error<"bad type for named register variable">;
  def err_asm_invalid_input_size : Error<
    "invalid input size for constraint '%0'">;
  def err_asm_invalid_output_size : Error<
    "invalid output size for constraint '%0'">;
  def err_invalid_asm_cast_lvalue : Error<
    "invalid use of a cast in a inline asm context requiring an l-value: "
    "remove the cast or build with -fheinous-gnu-extensions">;
  def err_invalid_asm_value_for_constraint
      : Error <"value '%0' out of range for constraint '%1'">;
  def err_asm_non_addr_value_in_memory_constraint : Error <
    "reference to a %select{bit-field|vector element|global register variable}0"
    " in asm %select{input|output}1 with a memory constraint '%2'">;
  def err_asm_input_duplicate_match : Error<
    "more than one input constraint matches the same output '%0'">;

  def warn_asm_label_on_auto_decl : Warning<
    "ignored asm label '%0' on automatic variable">;
  def warn_invalid_asm_cast_lvalue : Warning<
    "invalid use of a cast in an inline asm context requiring an l-value: "
    "accepted due to -fheinous-gnu-extensions, but clang may remove support "
    "for this in the future">;
  def warn_asm_mismatched_size_modifier : Warning<
    "value size does not match register size specified by the constraint "
    "and modifier">,
    InGroup<ASMOperandWidths>;

  def note_asm_missing_constraint_modifier : Note<
    "use constraint modifier \"%0\"">;
  def note_asm_input_duplicate_first : Note<
    "constraint '%0' is already present here">;
}

let CategoryName = "Semantic Issue" in {

def err_invalid_conversion_between_vectors : Error<
  "invalid conversion between vector type%diff{ $ and $|}0,1 of different "
  "size">;
def err_invalid_conversion_between_vector_and_integer : Error<
  "invalid conversion between vector type %0 and integer type %1 "
  "of different size">;

def err_opencl_function_pointer_variable : Error<
  "pointers to functions are not allowed">;

def err_opencl_taking_function_address : Error<
  "taking address of function is not allowed">;

def err_invalid_conversion_between_vector_and_scalar : Error<
  "invalid conversion between vector type %0 and scalar type %1">;

// C++ member initializers.
def err_only_constructors_take_base_inits : Error<
  "only constructors take base initializers">;

def err_multiple_mem_initialization : Error <
  "multiple initializations given for non-static member %0">;
def err_multiple_mem_union_initialization : Error <
  "initializing multiple members of union">;
def err_multiple_base_initialization : Error <
  "multiple initializations given for base %0">;

def err_mem_init_not_member_or_class : Error<
  "member initializer %0 does not name a non-static data member or base "
  "class">;

def warn_initializer_out_of_order : Warning<
  "%select{field|base class}0 %1 will be initialized after "
  "%select{field|base}2 %3">,
  InGroup<Reorder>, DefaultIgnore;
def warn_abstract_vbase_init_ignored : Warning<
  "initializer for virtual base class %0 of abstract class %1 "
  "will never be used">,
  InGroup<DiagGroup<"abstract-vbase-init">>, DefaultIgnore;

def err_base_init_does_not_name_class : Error<
  "constructor initializer %0 does not name a class">;
def err_base_init_direct_and_virtual : Error<
  "base class initializer %0 names both a direct base class and an "
  "inherited virtual base class">;
def err_not_direct_base_or_virtual : Error<
  "type %0 is not a direct or virtual base of %1">;

def err_in_class_initializer_non_const : Error<
  "non-const static data member must be initialized out of line">;
def err_in_class_initializer_volatile : Error<
  "static const volatile data member must be initialized out of line">;
def err_in_class_initializer_bad_type : Error<
  "static data member of type %0 must be initialized out of line">;
def ext_in_class_initializer_float_type : ExtWarn<
  "in-class initializer for static data member of type %0 is a GNU extension">,
  InGroup<GNUStaticFloatInit>;
def ext_in_class_initializer_float_type_cxx11 : ExtWarn<
  "in-class initializer for static data member of type %0 requires "
  "'constexpr' specifier">, InGroup<StaticFloatInit>, DefaultError;
def note_in_class_initializer_float_type_cxx11 : Note<"add 'constexpr'">;
def err_in_class_initializer_literal_type : Error<
  "in-class initializer for static data member of type %0 requires "
  "'constexpr' specifier">;
def err_in_class_initializer_non_constant : Error<
  "in-class initializer for static data member is not a constant expression">;
def err_in_class_initializer_not_yet_parsed : Error<
  "default member initializer for %1 needed within definition of enclosing "
  "class %0 outside of member functions">;
def note_in_class_initializer_not_yet_parsed : Note<
  "default member initializer declared here">;
def err_in_class_initializer_cycle
    : Error<"default member initializer for %0 uses itself">;
def err_exception_spec_cycle
    : Error<"exception specification of %0 uses itself">;

def ext_in_class_initializer_non_constant : Extension<
  "in-class initializer for static data member is not a constant expression; "
  "folding it to a constant is a GNU extension">, InGroup<GNUFoldingConstant>;

def err_thread_dynamic_init : Error<
  "initializer for thread-local variable must be a constant expression">;
def err_thread_nontrivial_dtor : Error<
  "type of thread-local variable has non-trivial destruction">;
def note_use_thread_local : Note<
  "use 'thread_local' to allow this">;

// C++ anonymous unions and GNU anonymous structs/unions
def ext_anonymous_union : Extension<
  "anonymous unions are a C11 extension">, InGroup<C11>;
def ext_gnu_anonymous_struct : Extension<
  "anonymous structs are a GNU extension">, InGroup<GNUAnonymousStruct>;
def ext_c11_anonymous_struct : Extension<
  "anonymous structs are a C11 extension">, InGroup<C11>;
def err_anonymous_union_not_static : Error<
  "anonymous unions at namespace or global scope must be declared 'static'">;
def err_anonymous_union_with_storage_spec : Error<
  "anonymous union at class scope must not have a storage specifier">;
def err_anonymous_struct_not_member : Error<
  "anonymous %select{structs|structs and classes}0 must be "
  "%select{struct or union|class}0 members">;
def err_anonymous_record_member_redecl : Error<
  "member of anonymous %select{struct|union}0 redeclares %1">;
def err_anonymous_record_with_type : Error<
  "types cannot be declared in an anonymous %select{struct|union}0">;
def ext_anonymous_record_with_type : Extension<
  "types declared in an anonymous %select{struct|union}0 are a Microsoft "
  "extension">, InGroup<MicrosoftAnonTag>;
def ext_anonymous_record_with_anonymous_type : Extension<
  "anonymous types declared in an anonymous %select{struct|union}0 "
  "are an extension">, InGroup<DiagGroup<"nested-anon-types">>;
def err_anonymous_record_with_function : Error<
  "functions cannot be declared in an anonymous %select{struct|union}0">;
def err_anonymous_record_with_static : Error<
  "static members cannot be declared in an anonymous %select{struct|union}0">;
def err_anonymous_record_bad_member : Error<
  "anonymous %select{struct|union}0 can only contain non-static data members">;
def err_anonymous_record_nonpublic_member : Error<
  "anonymous %select{struct|union}0 cannot contain a "
  "%select{private|protected}1 data member">;
def ext_ms_anonymous_record : ExtWarn<
  "anonymous %select{structs|unions}0 are a Microsoft extension">,
  InGroup<MicrosoftAnonTag>;

// C++ local classes
def err_reference_to_local_in_enclosing_context : Error<
  "reference to local %select{variable|binding}1 %0 declared in enclosing "
  "%select{%3|block literal|lambda expression|context}2">;

def err_static_data_member_not_allowed_in_local_class : Error<
  "static data member %0 not allowed in local class %1">; 
  
// C++ derived classes
def err_base_clause_on_union : Error<"unions cannot have base classes">;
def err_base_must_be_class : Error<"base specifier must name a class">;
def err_union_as_base_class : Error<"unions cannot be base classes">;
def err_circular_inheritance : Error<
  "circular inheritance between %0 and %1">;
def err_base_class_has_flexible_array_member : Error<
  "base class %0 has a flexible array member">;
def err_incomplete_base_class : Error<"base class has incomplete type">;
def err_duplicate_base_class : Error<
  "base class %0 specified more than once as a direct base class">;
def warn_inaccessible_base_class : Warning<
  "direct base %0 is inaccessible due to ambiguity:%1">,
  InGroup<DiagGroup<"inaccessible-base">>;
// FIXME: better way to display derivation?  Pass entire thing into diagclient?
def err_ambiguous_derived_to_base_conv : Error<
  "ambiguous conversion from derived class %0 to base class %1:%2">;
def err_ambiguous_memptr_conv : Error<
  "ambiguous conversion from pointer to member of %select{base|derived}0 "
  "class %1 to pointer to member of %select{derived|base}0 class %2:%3">;

def err_memptr_conv_via_virtual : Error<
  "conversion from pointer to member of class %0 to pointer to member "
  "of class %1 via virtual base %2 is not allowed">;

// C++ member name lookup
def err_ambiguous_member_multiple_subobjects : Error<
  "non-static member %0 found in multiple base-class subobjects of type %1:%2">;
def err_ambiguous_member_multiple_subobject_types : Error<
  "member %0 found in multiple base classes of different types">;
def note_ambiguous_member_found : Note<"member found by ambiguous name lookup">;
def err_ambiguous_reference : Error<"reference to %0 is ambiguous">;
def note_ambiguous_candidate : Note<"candidate found by name lookup is %q0">;
def err_ambiguous_tag_hiding : Error<"a type named %0 is hidden by a "
  "declaration in a different namespace">;
def note_hidden_tag : Note<"type declaration hidden">;
def note_hiding_object : Note<"declaration hides type">;

// C++ operator overloading
def err_operator_overload_needs_class_or_enum : Error<
  "overloaded %0 must have at least one parameter of class "
  "or enumeration type">;

def err_operator_overload_variadic : Error<"overloaded %0 cannot be variadic">;
def err_operator_overload_static : Error<
  "overloaded %0 cannot be a static member function">;
def err_operator_overload_default_arg : Error<
  "parameter of overloaded %0 cannot have a default argument">;
def err_operator_overload_must_be : Error<
  "overloaded %0 must be a %select{unary|binary|unary or binary}2 operator "
  "(has %1 parameter%s1)">;

def err_operator_overload_must_be_member : Error<
  "overloaded %0 must be a non-static member function">;
def err_operator_overload_post_incdec_must_be_int : Error<
  "parameter of overloaded post-%select{increment|decrement}1 operator must "
  "have type 'int' (not %0)">;

// C++ allocation and deallocation functions.
def err_operator_new_delete_declared_in_namespace : Error<
  "%0 cannot be declared inside a namespace">;
def err_operator_new_delete_declared_static : Error<
  "%0 cannot be declared static in global scope">;
def ext_operator_new_delete_declared_inline : ExtWarn<
  "replacement function %0 cannot be declared 'inline'">,
  InGroup<DiagGroup<"inline-new-delete">>;
def err_operator_new_delete_invalid_result_type : Error<
  "%0 must return type %1">;
def err_operator_new_delete_dependent_result_type : Error<
  "%0 cannot have a dependent return type; use %1 instead">;
def err_operator_new_delete_too_few_parameters : Error<
  "%0 must have at least one parameter">;
def err_operator_new_delete_template_too_few_parameters : Error<
  "%0 template must have at least two parameters">;
def warn_operator_new_returns_null : Warning<
  "%0 should not return a null pointer unless it is declared 'throw()'"
  "%select{| or 'noexcept'}1">, InGroup<OperatorNewReturnsNull>;

def err_operator_new_dependent_param_type : Error<
  "%0 cannot take a dependent type as first parameter; "
  "use size_t (%1) instead">;
def err_operator_new_param_type : Error<
  "%0 takes type size_t (%1) as first parameter">;
def err_operator_new_default_arg: Error<
  "parameter of %0 cannot have a default argument">;
def err_operator_delete_dependent_param_type : Error<
  "%0 cannot take a dependent type as first parameter; use %1 instead">;
def err_operator_delete_param_type : Error<
  "first parameter of %0 must have type %1">;

// C++ literal operators
def err_literal_operator_outside_namespace : Error<
  "literal operator %0 must be in a namespace or global scope">;
def err_literal_operator_id_outside_namespace : Error<
  "non-namespace scope '%0' cannot have a literal operator member">;
def err_literal_operator_default_argument : Error<
  "literal operator cannot have a default argument">;
def err_literal_operator_bad_param_count : Error<
  "non-template literal operator must have one or two parameters">;
def err_literal_operator_invalid_param : Error<
  "parameter of literal operator must have type 'unsigned long long', 'long double', 'char', 'wchar_t', 'char16_t', 'char32_t', or 'const char *'">;
def err_literal_operator_param : Error<
  "invalid literal operator parameter type %0, did you mean %1?">;
def err_literal_operator_template_with_params : Error<
  "literal operator template cannot have any parameters">;
def err_literal_operator_template : Error<
  "template parameter list for literal operator must be either 'char...' or 'typename T, T...'">;
def err_literal_operator_extern_c : Error<
  "literal operator must have C++ linkage">;
def ext_string_literal_operator_template : ExtWarn<
  "string literal operator templates are a GNU extension">,
  InGroup<GNUStringLiteralOperatorTemplate>;
def warn_user_literal_reserved : Warning<
  "user-defined literal suffixes not starting with '_' are reserved"
  "%select{; no literal will invoke this operator|}0">,
  InGroup<UserDefinedLiterals>;

// C++ conversion functions
def err_conv_function_not_member : Error<
  "conversion function must be a non-static member function">;
def err_conv_function_return_type : Error<
  "conversion function cannot have a return type">;
def err_conv_function_with_params : Error<
  "conversion function cannot have any parameters">;
def err_conv_function_variadic : Error<
  "conversion function cannot be variadic">;
def err_conv_function_to_array : Error<
  "conversion function cannot convert to an array type">;
def err_conv_function_to_function : Error<
  "conversion function cannot convert to a function type">;
def err_conv_function_with_complex_decl : Error<
  "cannot specify any part of a return type in the "
  "declaration of a conversion function"
  "%select{"
  "; put the complete type after 'operator'|"
  "; use a typedef to declare a conversion to %1|"
  "; use an alias template to declare a conversion to %1|"
  "}0">;
def err_conv_function_redeclared : Error<
  "conversion function cannot be redeclared">;
def warn_conv_to_self_not_used : Warning<
  "conversion function converting %0 to itself will never be used">;
def warn_conv_to_base_not_used : Warning<
  "conversion function converting %0 to its base class %1 will never be used">;
def warn_conv_to_void_not_used : Warning<
  "conversion function converting %0 to %1 will never be used">;

def warn_not_compound_assign : Warning<
  "use of unary operator that may be intended as compound assignment (%0=)">;

// C++11 explicit conversion operators
def ext_explicit_conversion_functions : ExtWarn<
  "explicit conversion functions are a C++11 extension">, InGroup<CXX11>;
def warn_cxx98_compat_explicit_conversion_functions : Warning<
  "explicit conversion functions are incompatible with C++98">,
  InGroup<CXX98Compat>, DefaultIgnore;

// C++11 defaulted functions
def err_defaulted_special_member_params : Error<
  "an explicitly-defaulted %select{|copy |move }0constructor cannot "
  "have default arguments">;
def err_defaulted_special_member_variadic : Error<
  "an explicitly-defaulted %select{|copy |move }0constructor cannot "
  "be variadic">;
def err_defaulted_special_member_return_type : Error<
  "explicitly-defaulted %select{copy|move}0 assignment operator must "
  "return %1">;
def err_defaulted_special_member_quals : Error<
  "an explicitly-defaulted %select{copy|move}0 assignment operator may not "
  "have 'const'%select{, 'constexpr'|}1 or 'volatile' qualifiers">;
def err_defaulted_special_member_volatile_param : Error<
  "the parameter for an explicitly-defaulted %select{<<ERROR>>|"
  "copy constructor|move constructor|copy assignment operator|"
  "move assignment operator|<<ERROR>>}0 may not be volatile">;
def err_defaulted_special_member_move_const_param : Error<
  "the parameter for an explicitly-defaulted move "
  "%select{constructor|assignment operator}0 may not be const">;
def err_defaulted_special_member_copy_const_param : Error<
  "the parameter for this explicitly-defaulted copy "
  "%select{constructor|assignment operator}0 is const, but a member or base "
  "requires it to be non-const">;
def err_defaulted_copy_assign_not_ref : Error<
  "the parameter for an explicitly-defaulted copy assignment operator must be an "
  "lvalue reference type">;
def err_incorrect_defaulted_exception_spec : Error<
  "exception specification of explicitly defaulted %select{default constructor|"
  "copy constructor|move constructor|copy assignment operator|move assignment "
  "operator|destructor}0 does not match the "
  "calculated one">;
def err_incorrect_defaulted_constexpr : Error<
  "defaulted definition of %select{default constructor|copy constructor|"
  "move constructor|copy assignment operator|move assignment operator}0 "
  "is not constexpr">;
def err_out_of_line_default_deletes : Error<
  "defaulting this %select{default constructor|copy constructor|move "
  "constructor|copy assignment operator|move assignment operator|destructor}0 "
  "would delete it after its first declaration">;
def warn_vbase_moved_multiple_times : Warning<
  "defaulted move assignment operator of %0 will move assign virtual base "
  "class %1 multiple times">, InGroup<DiagGroup<"multiple-move-vbase">>;
def note_vbase_moved_here : Note<
  "%select{%1 is a virtual base class of base class %2 declared here|"
  "virtual base class %1 declared here}0">;

def ext_implicit_exception_spec_mismatch : ExtWarn<
  "function previously declared with an %select{explicit|implicit}0 exception "
  "specification redeclared with an %select{implicit|explicit}0 exception "
  "specification">, InGroup<DiagGroup<"implicit-exception-spec-mismatch">>;

def warn_ptr_arith_precedes_bounds : Warning<
  "the pointer decremented by %0 refers before the beginning of the array">,
  InGroup<ArrayBoundsPointerArithmetic>, DefaultIgnore;
def warn_ptr_arith_exceeds_bounds : Warning<
  "the pointer incremented by %0 refers past the end of the array (that "
  "contains %1 element%s2)">,
  InGroup<ArrayBoundsPointerArithmetic>, DefaultIgnore;
def warn_array_index_precedes_bounds : Warning<
  "array index %0 is before the beginning of the array">,
  InGroup<ArrayBounds>;
def warn_array_index_exceeds_bounds : Warning<
  "array index %0 is past the end of the array (which contains %1 "
  "element%s2)">, InGroup<ArrayBounds>;
def note_array_index_out_of_bounds : Note<
  "array %0 declared here">;

def warn_printf_insufficient_data_args : Warning<
  "more '%%' conversions than data arguments">, InGroup<Format>;
def warn_printf_data_arg_not_used : Warning<
  "data argument not used by format string">, InGroup<FormatExtraArgs>;
def warn_format_invalid_conversion : Warning<
  "invalid conversion specifier '%0'">, InGroup<FormatInvalidSpecifier>;
def warn_printf_incomplete_specifier : Warning<
  "incomplete format specifier">, InGroup<Format>;
def warn_missing_format_string : Warning<
  "format string missing">, InGroup<Format>;
def warn_scanf_nonzero_width : Warning<
  "zero field width in scanf format string is unused">,
  InGroup<Format>;
def warn_format_conversion_argument_type_mismatch : Warning<
  "format specifies type %0 but the argument has "
  "%select{type|underlying type}2 %1">,
  InGroup<Format>;
def warn_format_conversion_argument_type_mismatch_pedantic : Extension<
  "format specifies type %0 but the argument has "
  "%select{type|underlying type}2 %1">,
  InGroup<FormatPedantic>;
def warn_format_argument_needs_cast : Warning<
  "%select{values of type|enum values with underlying type}2 '%0' should not "
  "be used as format arguments; add an explicit cast to %1 instead">,
  InGroup<Format>;
def warn_printf_positional_arg_exceeds_data_args : Warning <
  "data argument position '%0' exceeds the number of data arguments (%1)">,
  InGroup<Format>;
def warn_format_zero_positional_specifier : Warning<
  "position arguments in format strings start counting at 1 (not 0)">,
  InGroup<Format>;
def warn_format_invalid_positional_specifier : Warning<
  "invalid position specified for %select{field width|field precision}0">,
  InGroup<Format>;
def warn_format_mix_positional_nonpositional_args : Warning<
  "cannot mix positional and non-positional arguments in format string">,
  InGroup<Format>;
def warn_static_array_too_small : Warning<
  "array argument is too small; contains %0 elements, callee requires at least %1">,
  InGroup<ArrayBounds>;
def note_callee_static_array : Note<
  "callee declares array parameter as static here">;
def warn_empty_format_string : Warning<
  "format string is empty">, InGroup<FormatZeroLength>;
def warn_format_string_is_wide_literal : Warning<
  "format string should not be a wide string">, InGroup<Format>;
def warn_printf_format_string_contains_null_char : Warning<
  "format string contains '\\0' within the string body">, InGroup<Format>;
def warn_printf_format_string_not_null_terminated : Warning<
  "format string is not null-terminated">, InGroup<Format>;
def warn_printf_asterisk_missing_arg : Warning<
  "'%select{*|.*}0' specified field %select{width|precision}0 is missing a matching 'int' argument">,
  InGroup<Format>;
def warn_printf_asterisk_wrong_type : Warning<
  "field %select{width|precision}0 should have type %1, but argument has type %2">,
  InGroup<Format>;
def warn_printf_nonsensical_optional_amount: Warning<
  "%select{field width|precision}0 used with '%1' conversion specifier, resulting in undefined behavior">,
  InGroup<Format>;
def warn_printf_nonsensical_flag: Warning<
  "flag '%0' results in undefined behavior with '%1' conversion specifier">,
  InGroup<Format>;
def warn_format_nonsensical_length: Warning<
  "length modifier '%0' results in undefined behavior or no effect with '%1' conversion specifier">,
  InGroup<Format>;
def warn_format_non_standard_positional_arg: Warning<
  "positional arguments are not supported by ISO C">, InGroup<FormatNonStandard>, DefaultIgnore;
def warn_format_non_standard: Warning<
  "'%0' %select{length modifier|conversion specifier}1 is not supported by ISO C">,
  InGroup<FormatNonStandard>, DefaultIgnore;
def warn_format_non_standard_conversion_spec: Warning<
  "using length modifier '%0' with conversion specifier '%1' is not supported by ISO C">,
  InGroup<FormatNonStandard>, DefaultIgnore;
def warn_format_invalid_annotation : Warning<
  "using '%0' format specifier annotation outside of os_log()/os_trace()">,
  InGroup<Format>;
def warn_format_P_no_precision : Warning<
  "using '%%P' format specifier without precision">,
  InGroup<Format>;
def warn_printf_ignored_flag: Warning<
  "flag '%0' is ignored when flag '%1' is present">,
  InGroup<Format>;
def warn_printf_empty_objc_flag: Warning<
  "missing object format flag">,
  InGroup<Format>;
def warn_printf_ObjCflags_without_ObjCConversion: Warning<
  "object format flags cannot be used with '%0' conversion specifier">,
  InGroup<Format>;
def warn_printf_invalid_objc_flag: Warning<
    "'%0' is not a valid object format flag">,
    InGroup<Format>;
def warn_scanf_scanlist_incomplete : Warning<
  "no closing ']' for '%%[' in scanf format string">,
  InGroup<Format>;
def note_format_string_defined : Note<"format string is defined here">;
def note_format_fix_specifier : Note<"did you mean to use '%0'?">;
def note_printf_c_str: Note<"did you mean to call the %0 method?">;
def note_format_security_fixit: Note<
  "treat the string as an argument to avoid this">;

def warn_null_arg : Warning<
  "null passed to a callee that requires a non-null argument">,
  InGroup<NonNull>;
def warn_null_ret : Warning<
  "null returned from %select{function|method}0 that requires a non-null return value">,
  InGroup<NonNull>;

// CHECK: returning address/reference of stack memory
def warn_ret_stack_addr_ref : Warning<
  "%select{address of|reference to}0 stack memory associated with local "
  "variable %1 returned">,
  InGroup<ReturnStackAddress>;
def warn_ret_local_temp_addr_ref : Warning<
  "returning %select{address of|reference to}0 local temporary object">,
  InGroup<ReturnStackAddress>;
def warn_ret_addr_label : Warning<
  "returning address of label, which is local">,
  InGroup<ReturnStackAddress>;
def err_ret_local_block : Error<
  "returning block that lives on the local stack">;
def note_ref_var_local_bind : Note<
  "binding reference variable %0 here">;

// Check for initializing a member variable with the address or a reference to
// a constructor parameter.
def warn_bind_ref_member_to_parameter : Warning<
  "binding reference member %0 to stack allocated parameter %1">,
  InGroup<DanglingField>;
def warn_init_ptr_member_to_parameter_addr : Warning<
  "initializing pointer member %0 with the stack address of parameter %1">,
  InGroup<DanglingField>;
def warn_bind_ref_member_to_temporary : Warning<
  "binding reference %select{|subobject of }1member %0 to a temporary value">,
  InGroup<DanglingField>;
def note_ref_or_ptr_member_declared_here : Note<
  "%select{reference|pointer}0 member declared here">;
def note_ref_subobject_of_member_declared_here : Note<
  "member with reference subobject declared here">;

// For non-floating point, expressions of the form x == x or x != x
// should result in a warning, since these always evaluate to a constant.
// Array comparisons have similar warnings
def warn_comparison_always : Warning<
  "%select{self-|array }0comparison always evaluates to %select{false|true|a constant}1">,
  InGroup<TautologicalCompare>;
def warn_comparison_bitwise_always : Warning<
  "bitwise comparison always evaluates to %select{false|true}0">,
  InGroup<TautologicalCompare>;
def warn_tautological_overlap_comparison : Warning<
  "overlapping comparisons always evaluate to %select{false|true}0">,
  InGroup<TautologicalOverlapCompare>, DefaultIgnore;

def warn_stringcompare : Warning<
  "result of comparison against %select{a string literal|@encode}0 is "
  "unspecified (use strncmp instead)">,
  InGroup<StringCompare>;

def warn_identity_field_assign : Warning<
  "assigning %select{field|instance variable}0 to itself">,
  InGroup<SelfAssignmentField>;

// Type safety attributes
def err_type_tag_for_datatype_not_ice : Error<
  "'type_tag_for_datatype' attribute requires the initializer to be "
  "an %select{integer|integral}0 constant expression">;
def err_type_tag_for_datatype_too_large : Error<
  "'type_tag_for_datatype' attribute requires the initializer to be "
  "an %select{integer|integral}0 constant expression "
  "that can be represented by a 64 bit integer">;
def warn_type_tag_for_datatype_wrong_kind : Warning<
  "this type tag was not designed to be used with this function">,
  InGroup<TypeSafety>;
def warn_type_safety_type_mismatch : Warning<
  "argument type %0 doesn't match specified %1 type tag "
  "%select{that requires %3|}2">, InGroup<TypeSafety>;
def warn_type_safety_null_pointer_required : Warning<
  "specified %0 type tag requires a null pointer">, InGroup<TypeSafety>;

// Generic selections.
def err_assoc_type_incomplete : Error<
  "type %0 in generic association incomplete">;
def err_assoc_type_nonobject : Error<
  "type %0 in generic association not an object type">;
def err_assoc_type_variably_modified : Error<
  "type %0 in generic association is a variably modified type">;
def err_assoc_compatible_types : Error<
  "type %0 in generic association compatible with previously specified type %1">;
def note_compat_assoc : Note<
  "compatible type %0 specified here">;
def err_generic_sel_no_match : Error<
  "controlling expression type %0 not compatible with any generic association type">;
def err_generic_sel_multi_match : Error<
  "controlling expression type %0 compatible with %1 generic association types">;


// Blocks
def err_blocks_disable : Error<"blocks support disabled - compile with -fblocks"
  " or %select{pick a deployment target that supports them|for OpenCL 2.0 or above}0">;
def err_block_returning_array_function : Error<
  "block cannot return %select{array|function}0 type %1">;

// Builtin annotation
def err_builtin_annotation_first_arg : Error<
  "first argument to __builtin_annotation must be an integer">;
def err_builtin_annotation_second_arg : Error<
  "second argument to __builtin_annotation must be a non-wide string constant">;

// CFString checking
def err_cfstring_literal_not_string_constant : Error<
  "CFString literal is not a string constant">;
def warn_cfstring_truncated : Warning<
  "input conversion stopped due to an input byte that does not "
  "belong to the input codeset UTF-8">,
  InGroup<DiagGroup<"CFString-literal">>;

// os_log checking
// TODO: separate diagnostic for os_trace()
def err_os_log_format_not_string_constant : Error<
  "os_log() format argument is not a string constant">;
def err_os_log_argument_too_big : Error<
  "os_log() argument %0 is too big (%1 bytes, max %2)">;
def warn_os_log_format_narg : Error<
 "os_log() '%%n' format specifier is not allowed">, DefaultError;

// Statements.
def err_continue_not_in_loop : Error<
  "'continue' statement not in loop statement">;
def err_break_not_in_loop_or_switch : Error<
  "'break' statement not in loop or switch statement">;
def warn_loop_ctrl_binds_to_inner : Warning<
  "'%0' is bound to current loop, GCC binds it to the enclosing loop">,
  InGroup<GccCompat>;
def warn_break_binds_to_switch : Warning<
  "'break' is bound to loop, GCC binds it to switch">,
  InGroup<GccCompat>;
def err_default_not_in_switch : Error<
  "'default' statement not in switch statement">;
def err_case_not_in_switch : Error<"'case' statement not in switch statement">;
def warn_bool_switch_condition : Warning<
  "switch condition has boolean value">, InGroup<SwitchBool>;
def warn_case_value_overflow : Warning<
  "overflow converting case value to switch condition type (%0 to %1)">,
  InGroup<Switch>;
def err_duplicate_case : Error<"duplicate case value '%0'">;
def err_duplicate_case_differing_expr : Error<
  "duplicate case value: '%0' and '%1' both equal '%2'">;
def warn_case_empty_range : Warning<"empty case range specified">;
def warn_missing_case_for_condition :
  Warning<"no case matching constant switch condition '%0'">;

def warn_def_missing_case : Warning<"%plural{"
  "1:enumeration value %1 not explicitly handled in switch|"
  "2:enumeration values %1 and %2 not explicitly handled in switch|"
  "3:enumeration values %1, %2, and %3 not explicitly handled in switch|"
  ":%0 enumeration values not explicitly handled in switch: %1, %2, %3...}0">,
  InGroup<SwitchEnum>, DefaultIgnore;

def warn_missing_case : Warning<"%plural{"
  "1:enumeration value %1 not handled in switch|"
  "2:enumeration values %1 and %2 not handled in switch|"
  "3:enumeration values %1, %2, and %3 not handled in switch|"
  ":%0 enumeration values not handled in switch: %1, %2, %3...}0">,
  InGroup<Switch>;

def warn_unannotated_fallthrough : Warning<
  "unannotated fall-through between switch labels">,
  InGroup<ImplicitFallthrough>, DefaultIgnore;
def warn_unannotated_fallthrough_per_function : Warning<
  "unannotated fall-through between switch labels in partly-annotated "
  "function">, InGroup<ImplicitFallthroughPerFunction>, DefaultIgnore;
def note_insert_fallthrough_fixit : Note<
  "insert '%0;' to silence this warning">;
def note_insert_break_fixit : Note<
  "insert 'break;' to avoid fall-through">;
def err_fallthrough_attr_wrong_target : Error<
  "%0 attribute is only allowed on empty statements">;
def note_fallthrough_insert_semi_fixit : Note<"did you forget ';'?">;
def err_fallthrough_attr_outside_switch : Error<
  "fallthrough annotation is outside switch statement">;
def err_fallthrough_attr_invalid_placement : Error<
  "fallthrough annotation does not directly precede switch label">;
def warn_fallthrough_attr_unreachable : Warning<
  "fallthrough annotation in unreachable code">,
  InGroup<ImplicitFallthrough>, DefaultIgnore;

def warn_unreachable_default : Warning<
  "default label in switch which covers all enumeration values">,
  InGroup<CoveredSwitchDefault>, DefaultIgnore;
def warn_not_in_enum : Warning<"case value not in enumerated type %0">,
  InGroup<Switch>;
def warn_not_in_enum_assignment : Warning<"integer constant not in range "
  "of enumerated type %0">, InGroup<DiagGroup<"assign-enum">>, DefaultIgnore;
def err_typecheck_statement_requires_scalar : Error<
  "statement requires expression of scalar type (%0 invalid)">;
def err_typecheck_statement_requires_integer : Error<
  "statement requires expression of integer type (%0 invalid)">;
def err_multiple_default_labels_defined : Error<
  "multiple default labels in one switch">;
def err_switch_multiple_conversions : Error<
  "multiple conversions from switch condition type %0 to an integral or "
  "enumeration type">;
def note_switch_conversion : Note<
  "conversion to %select{integral|enumeration}0 type %1">;
def err_switch_explicit_conversion : Error<
  "switch condition type %0 requires explicit conversion to %1">;
def err_switch_incomplete_class_type : Error<
  "switch condition has incomplete class type %0">;

def warn_empty_if_body : Warning<
  "if statement has empty body">, InGroup<EmptyBody>;
def warn_empty_for_body : Warning<
  "for loop has empty body">, InGroup<EmptyBody>;
def warn_empty_range_based_for_body : Warning<
  "range-based for loop has empty body">, InGroup<EmptyBody>;
def warn_empty_while_body : Warning<
  "while loop has empty body">, InGroup<EmptyBody>;
def warn_empty_switch_body : Warning<
  "switch statement has empty body">, InGroup<EmptyBody>;
def note_empty_body_on_separate_line : Note<
  "put the semicolon on a separate line to silence this warning">;

def err_va_start_used_in_non_variadic_function : Error<
  "'va_start' used in function with fixed args">;
def err_va_start_used_in_wrong_abi_function : Error<
  "'va_start' used in %select{System V|Win64}0 ABI function">;
def err_ms_va_start_used_in_sysv_function : Error<
  "'__builtin_ms_va_start' used in System V ABI function">;
def warn_second_arg_of_va_start_not_last_named_param : Warning<
  "second argument to 'va_start' is not the last named parameter">,
  InGroup<Varargs>;
def warn_va_start_type_is_undefined : Warning<
  "passing %select{an object that undergoes default argument promotion|"
  "an object of reference type|a parameter declared with the 'register' "
  "keyword}0 to 'va_start' has undefined behavior">, InGroup<Varargs>;
def err_first_argument_to_va_arg_not_of_type_va_list : Error<
  "first argument to 'va_arg' is of type %0 and not 'va_list'">;
def err_second_parameter_to_va_arg_incomplete: Error<
  "second argument to 'va_arg' is of incomplete type %0">;
def err_second_parameter_to_va_arg_abstract: Error<
  "second argument to 'va_arg' is of abstract type %0">;
def warn_second_parameter_to_va_arg_not_pod : Warning<
  "second argument to 'va_arg' is of non-POD type %0">,
  InGroup<NonPODVarargs>, DefaultError;
def warn_second_parameter_to_va_arg_ownership_qualified : Warning<
  "second argument to 'va_arg' is of ARC ownership-qualified type %0">,
  InGroup<NonPODVarargs>, DefaultError;
def warn_second_parameter_to_va_arg_never_compatible : Warning<
  "second argument to 'va_arg' is of promotable type %0; this va_arg has "
  "undefined behavior because arguments will be promoted to %1">, InGroup<Varargs>;

def warn_return_missing_expr : Warning<
  "non-void %select{function|method}1 %0 should return a value">, DefaultError,
  InGroup<ReturnType>;
def ext_return_missing_expr : ExtWarn<
  "non-void %select{function|method}1 %0 should return a value">, DefaultError,
  InGroup<ReturnType>;
def ext_return_has_expr : ExtWarn<
  "%select{void function|void method|constructor|destructor}1 %0 "
  "should not return a value">,
  DefaultError, InGroup<ReturnType>;
def ext_return_has_void_expr : Extension<
  "void %select{function|method|block}1 %0 should not return void expression">;
def err_return_init_list : Error<
  "%select{void function|void method|constructor|destructor}1 %0 "
  "must not return a value">;
def err_ctor_dtor_returns_void : Error<
  "%select{constructor|destructor}1 %0 must not return void expression">;
def warn_noreturn_function_has_return_expr : Warning<
  "function %0 declared 'noreturn' should not return">,
  InGroup<InvalidNoreturn>;
def warn_falloff_noreturn_function : Warning<
  "function declared 'noreturn' should not return">,
  InGroup<InvalidNoreturn>;
def err_noreturn_block_has_return_expr : Error<
  "block declared 'noreturn' should not return">;
def err_noreturn_missing_on_first_decl : Error<
  "function declared '[[noreturn]]' after its first declaration">;
def note_noreturn_missing_first_decl : Note<
  "declaration missing '[[noreturn]]' attribute is here">;
def err_carries_dependency_missing_on_first_decl : Error<
  "%select{function|parameter}0 declared '[[carries_dependency]]' "
  "after its first declaration">;
def note_carries_dependency_missing_first_decl : Note<
  "declaration missing '[[carries_dependency]]' attribute is here">;
def err_carries_dependency_param_not_function_decl : Error<
  "'[[carries_dependency]]' attribute only allowed on parameter in a function "
  "declaration or lambda">;
def err_block_on_nonlocal : Error<
  "__block attribute not allowed, only allowed on local variables">;
def err_block_on_vm : Error<
  "__block attribute not allowed on declaration with a variably modified type">;

def err_shufflevector_non_vector : Error<
  "first two arguments to __builtin_shufflevector must be vectors">;
def err_shufflevector_incompatible_vector : Error<
  "first two arguments to __builtin_shufflevector must have the same type">;
def err_shufflevector_nonconstant_argument : Error<
  "index for __builtin_shufflevector must be a constant integer">;
def err_shufflevector_argument_too_large : Error<
  "index for __builtin_shufflevector must be less than the total number "
  "of vector elements">;

def err_convertvector_non_vector : Error<
  "first argument to __builtin_convertvector must be a vector">;
def err_convertvector_non_vector_type : Error<
  "second argument to __builtin_convertvector must be a vector type">;
def err_convertvector_incompatible_vector : Error<
  "first two arguments to __builtin_convertvector must have the same number of elements">;

def err_first_argument_to_cwsc_not_call : Error<
  "first argument to __builtin_call_with_static_chain must be a non-member call expression">;
def err_first_argument_to_cwsc_block_call : Error<
  "first argument to __builtin_call_with_static_chain must not be a block call">;
def err_first_argument_to_cwsc_builtin_call : Error<
  "first argument to __builtin_call_with_static_chain must not be a builtin call">;
def err_first_argument_to_cwsc_pdtor_call : Error<
  "first argument to __builtin_call_with_static_chain must not be a pseudo-destructor call">;
def err_second_argument_to_cwsc_not_pointer : Error<
  "second argument to __builtin_call_with_static_chain must be of pointer type">;

def err_vector_incorrect_num_initializers : Error<
  "%select{too many|too few}0 elements in vector initialization (expected %1 elements, have %2)">;
def err_altivec_empty_initializer : Error<"expected initializer">;

def err_invalid_neon_type_code : Error<
  "incompatible constant for this __builtin_neon function">; 
def err_argument_invalid_range : Error<
  "argument should be a value from %0 to %1">;
def err_argument_not_multiple : Error<
  "argument should be a multiple of %0">;
def warn_neon_vector_initializer_non_portable : Warning<
  "vector initializers are not compatible with NEON intrinsics in big endian "
  "mode">, InGroup<DiagGroup<"nonportable-vector-initialization">>;
def note_neon_vector_initializer_non_portable : Note<
  "consider using vld1_%0%1() to initialize a vector from memory, or "
  "vcreate_%0%1() to initialize from an integer constant">;
def note_neon_vector_initializer_non_portable_q : Note<
  "consider using vld1q_%0%1() to initialize a vector from memory, or "
  "vcombine_%0%1(vcreate_%0%1(), vcreate_%0%1()) to initialize from integer "
  "constants">;
def err_systemz_invalid_tabort_code : Error<
  "invalid transaction abort code">;
def err_64_bit_builtin_32_bit_tgt : Error<
  "this builtin is only available on 64-bit targets">;
def err_ppc_builtin_only_on_pwr7 : Error<
  "this builtin is only valid on POWER7 or later CPUs">;
def err_x86_builtin_32_bit_tgt : Error<
  "this builtin is only available on x86-64 targets">;
def err_x86_builtin_invalid_rounding : Error<
  "invalid rounding argument">;

def err_builtin_longjmp_unsupported : Error<
  "__builtin_longjmp is not supported for the current target">;
def err_builtin_setjmp_unsupported : Error<
  "__builtin_setjmp is not supported for the current target">;

def err_builtin_longjmp_invalid_val : Error<
  "argument to __builtin_longjmp must be a constant 1">;
def err_builtin_requires_language : Error<"'%0' is only available in %1">;

def err_constant_integer_arg_type : Error<
  "argument to %0 must be a constant integer">;

def ext_mixed_decls_code : Extension<
  "ISO C90 forbids mixing declarations and code">,
  InGroup<DiagGroup<"declaration-after-statement">>;
  
def err_non_local_variable_decl_in_for : Error<
  "declaration of non-local variable in 'for' loop">;
def err_non_variable_decl_in_for : Error<
  "non-variable declaration in 'for' loop">;
def err_toomany_element_decls : Error<
  "only one element declaration is allowed">;
def err_selector_element_not_lvalue : Error<
  "selector element is not a valid lvalue">;
def err_selector_element_type : Error<
  "selector element type %0 is not a valid object">;
def err_selector_element_const_type : Error<
  "selector element of type %0 cannot be a constant l-value expression">;
def err_collection_expr_type : Error<
  "the type %0 is not a pointer to a fast-enumerable object">;
def warn_collection_expr_type : Warning<
  "collection expression type %0 may not respond to %1">;

def err_invalid_conversion_between_ext_vectors : Error<
  "invalid conversion between ext-vector type %0 and %1">;

def warn_duplicate_attribute_exact : Warning<
  "attribute %0 is already applied">, InGroup<IgnoredAttributes>;

def warn_duplicate_attribute : Warning<
  "attribute %0 is already applied with different parameters">,
  InGroup<IgnoredAttributes>;

def warn_sync_fetch_and_nand_semantics_change : Warning<
  "the semantics of this intrinsic changed with GCC "
  "version 4.4 - the newer semantics are provided here">,
  InGroup<DiagGroup<"sync-fetch-and-nand-semantics-changed">>;

// Type
def ext_invalid_sign_spec : Extension<"'%0' cannot be signed or unsigned">;
def warn_receiver_forward_class : Warning<
    "receiver %0 is a forward class and corresponding @interface may not exist">,
    InGroup<ForwardClassReceiver>;
def note_method_sent_forward_class : Note<"method %0 is used for the forward class">;
def ext_missing_declspec : ExtWarn<
  "declaration specifier missing, defaulting to 'int'">;
def ext_missing_type_specifier : ExtWarn<
  "type specifier missing, defaults to 'int'">,
  InGroup<ImplicitInt>;
def err_decimal_unsupported : Error<
  "GNU decimal type extension not supported">;
def err_missing_type_specifier : Error<
  "C++ requires a type specifier for all declarations">;
def err_objc_array_of_interfaces : Error<
  "array of interface %0 is invalid (probably should be an array of pointers)">;
def ext_c99_array_usage : Extension<
  "%select{qualifier in |static |}0array size %select{||'[*] '}0is a C99 "
  "feature">, InGroup<C99>;
def err_c99_array_usage_cxx : Error<
  "%select{qualifier in |static |}0array size %select{||'[*] '}0is a C99 "
  "feature, not permitted in C++">;
def err_type_unsupported : Error<
  "%0 is not supported on this target">;
def err_nsconsumed_attribute_mismatch : Error<
  "overriding method has mismatched ns_consumed attribute on its"
  " parameter">;
def err_nsreturns_retained_attribute_mismatch : Error<
  "overriding method has mismatched ns_returns_%select{not_retained|retained}0"
  " attributes">;

def err_nserrordomain_not_tagdecl : Error<
  "ns_error_domain attribute only valid on "
  "%select{enums, structs, and unions|enums, structs, unions, and classes}0">;
def err_nserrordomain_invalid_decl : Error<
  "domain argument %0 does not refer to global constant">;
def err_nserrordomain_requires_identifier : Error<
  "domain argument must be an identifier">;
  
def note_getter_unavailable : Note<
  "or because setter is declared here, but no getter method %0 is found">;
def err_invalid_protocol_qualifiers : Error<
  "invalid protocol qualifiers on non-ObjC type">;
def warn_ivar_use_hidden : Warning<
  "local declaration of %0 hides instance variable">,
   InGroup<ShadowIvar>;
def warn_direct_initialize_call : Warning<
  "explicit call to +initialize results in duplicate call to +initialize">,
   InGroup<ExplicitInitializeCall>;
def warn_direct_super_initialize_call : Warning<
  "explicit call to [super initialize] should only be in implementation "
  "of +initialize">,
   InGroup<ExplicitInitializeCall>;
def err_ivar_use_in_class_method : Error<
  "instance variable %0 accessed in class method">;
def err_private_ivar_access : Error<"instance variable %0 is private">,
  AccessControl;
def err_protected_ivar_access : Error<"instance variable %0 is protected">,
  AccessControl;
def warn_maynot_respond : Warning<"%0 may not respond to %1">;
def ext_typecheck_base_super : Warning<
  "method parameter type "
  "%diff{$ does not match super class method parameter type $|"
  "does not match super class method parameter type}0,1">,
   InGroup<SuperSubClassMismatch>, DefaultIgnore;
def warn_missing_method_return_type : Warning<
  "method has no return type specified; defaults to 'id'">,
  InGroup<MissingMethodReturnType>, DefaultIgnore;
def warn_direct_ivar_access : Warning<"instance variable %0 is being "
  "directly accessed">, InGroup<DiagGroup<"direct-ivar-access">>, DefaultIgnore;

// Spell-checking diagnostics
def err_unknown_typename : Error<
  "unknown type name %0">;
def err_unknown_type_or_class_name_suggest : Error<
  "unknown %select{type|class}1 name %0; did you mean %2?">;
def err_unknown_typename_suggest : Error<
  "unknown type name %0; did you mean %1?">;
def err_unknown_nested_typename_suggest : Error<
  "no type named %0 in %1; did you mean %select{|simply }2%3?">;
def err_no_member_suggest : Error<"no member named %0 in %1; did you mean %select{|simply }2%3?">;
def err_undeclared_use_suggest : Error<
  "use of undeclared %0; did you mean %1?">;
def err_undeclared_var_use_suggest : Error<
  "use of undeclared identifier %0; did you mean %1?">;
def err_no_template_suggest : Error<"no template named %0; did you mean %1?">;
def err_no_member_template_suggest : Error<
  "no template named %0 in %1; did you mean %select{|simply }2%3?">;
def err_mem_init_not_member_or_class_suggest : Error<
  "initializer %0 does not name a non-static data member or base "
  "class; did you mean the %select{base class|member}1 %2?">;
def err_field_designator_unknown_suggest : Error<
  "field designator %0 does not refer to any field in type %1; did you mean "
  "%2?">;
def err_typecheck_member_reference_ivar_suggest : Error<
  "%0 does not have a member named %1; did you mean %2?">;
def err_property_not_found_suggest : Error<
  "property %0 not found on object of type %1; did you mean %2?">;
def err_class_property_found : Error<
  "property %0 is a class property; did you mean to access it with class '%1'?">;
def err_ivar_access_using_property_syntax_suggest : Error<
  "property %0 not found on object of type %1; did you mean to access instance variable %2?">;
def warn_property_access_suggest : Warning<
"property %0 not found on object of type %1; did you mean to access property %2?">,
InGroup<PropertyAccessDotSyntax>;
def err_property_found_suggest : Error<
  "property %0 found on object of type %1; did you mean to access "
  "it with the \".\" operator?">;
def err_undef_interface_suggest : Error<
  "cannot find interface declaration for %0; did you mean %1?">;
def warn_undef_interface_suggest : Warning<
  "cannot find interface declaration for %0; did you mean %1?">;
def err_undef_superclass_suggest : Error<
  "cannot find interface declaration for %0, superclass of %1; did you mean "
  "%2?">;
def err_undeclared_protocol_suggest : Error<
  "cannot find protocol declaration for %0; did you mean %1?">;
def note_base_class_specified_here : Note<
  "base class %0 specified here">;
def err_using_directive_suggest : Error<
  "no namespace named %0; did you mean %1?">;
def err_using_directive_member_suggest : Error<
  "no namespace named %0 in %1; did you mean %select{|simply }2%3?">;
def note_namespace_defined_here : Note<"namespace %0 defined here">;
def err_sizeof_pack_no_pack_name_suggest : Error<
  "%0 does not refer to the name of a parameter pack; did you mean %1?">;
def note_parameter_pack_here : Note<"parameter pack %0 declared here">;

def err_uncasted_use_of_unknown_any : Error<
  "%0 has unknown type; cast it to its declared type to use it">;
def err_uncasted_call_of_unknown_any : Error<
  "%0 has unknown return type; cast the call to its declared return type">;
def err_uncasted_send_to_unknown_any_method : Error<
  "no known method %select{%objcinstance1|%objcclass1}0; cast the "
  "message send to the method's return type">;
def err_unsupported_unknown_any_decl : Error<
  "%0 has unknown type, which is not supported for this kind of declaration">;
def err_unsupported_unknown_any_expr : Error<
  "unsupported expression with unknown type">;
def err_unsupported_unknown_any_call : Error<
  "call to unsupported expression with unknown type">;
def err_unknown_any_addrof : Error<
  "the address of a declaration with unknown type "
  "can only be cast to a pointer type">;
def err_unknown_any_addrof_call : Error<
  "address-of operator cannot be applied to a call to a function with "
  "unknown return type">;
def err_unknown_any_var_function_type : Error<
  "variable %0 with unknown type cannot be given a function type">;
def err_unknown_any_function : Error<
  "function %0 with unknown type must be given a function type">;

def err_filter_expression_integral : Error<
  "filter expression type should be an integral value not %0">;

def err_non_asm_stmt_in_naked_function : Error<
  "non-ASM statement in naked function is not supported">;
def err_asm_naked_this_ref : Error<
  "'this' pointer references not allowed in naked functions">;
def err_asm_naked_parm_ref : Error<
  "parameter references not allowed in naked functions">;

// OpenCL warnings and errors.
def err_invalid_astype_of_different_size : Error<
  "invalid reinterpretation: sizes of %0 and %1 must match">;
def err_static_kernel : Error<
  "kernel functions cannot be declared static">;
def err_opencl_ptrptr_kernel_param : Error<
  "kernel parameter cannot be declared as a pointer to a pointer">;
def err_kernel_arg_address_space : Error<
  "pointer arguments to kernel functions must reside in '__global', "
  "'__constant' or '__local' address space">;
def err_opencl_function_variable : Error<
  "%select{non-kernel function|function scope}0 variable cannot be declared in %1 address space">;
def err_static_function_scope : Error<
  "variables in function scope cannot be declared static">;
def err_opencl_bitfields : Error<
  "bit-fields are not supported in OpenCL">;
def err_opencl_vla : Error<
  "variable length arrays are not supported in OpenCL">;
def err_bad_kernel_param_type : Error<
  "%0 cannot be used as the type of a kernel parameter">;
def err_record_with_pointers_kernel_param : Error<
  "%select{struct|union}0 kernel parameters may not contain pointers">;
def note_within_field_of_type : Note<
  "within field of type %0 declared here">;
def note_illegal_field_declared_here : Note<
  "field of illegal %select{type|pointer type}0 %1 declared here">;
def err_opencl_type_struct_or_union_field : Error<
  "the %0 type cannot be used to declare a structure or union field">;
def err_event_t_addr_space_qual : Error<
  "the event_t type can only be used with __private address space qualifier">;
def err_expected_kernel_void_return_type : Error<
  "kernel must have void return type">;
def err_sampler_initializer_not_integer : Error<
  "sampler_t initialization requires 32-bit integer, not %0">;
def warn_sampler_initializer_invalid_bits : Warning<
  "sampler initializer has invalid %0 bits">, InGroup<SpirCompat>, DefaultIgnore;
def err_sampler_argument_required : Error<
  "sampler_t variable required - got %0">;
def err_wrong_sampler_addressspace: Error<
  "sampler type cannot be used with the __local and __global address space qualifiers">;
def err_opencl_cast_non_zero_to_event_t : Error<
  "cannot cast non-zero value '%0' to 'event_t'">;
def err_opencl_global_invalid_addr_space : Error<
  "%select{program scope|static local|extern}0 variable must reside in %1 address space">;
def err_missing_actual_pipe_type : Error<
  "missing actual type specifier for pipe">;
def err_reference_pipe_type : Error <
  "pipes packet types cannot be of reference type">;
def err_opencl_no_main : Error<"%select{function|kernel}0 cannot be called 'main'">;
def err_opencl_kernel_attr :
  Error<"attribute %0 can only be applied to a kernel function">;
def err_opencl_return_value_with_address_space : Error<
  "return value cannot be qualified with address space">;
def err_opencl_constant_no_init : Error<
  "variable in constant address space must be initialized">;
def err_atomic_init_constant : Error<
  "atomic variable can only be assigned to a compile time constant"
  " in the declaration statement in the program scope">;
def err_opencl_implicit_vector_conversion : Error<
  "implicit conversions between vector types (%0 and %1) are not permitted">;
def err_opencl_invalid_type_array : Error<
  "array of %0 type is invalid in OpenCL">;
def err_opencl_ternary_with_block : Error<
  "block type cannot be used as expression in ternary expression in OpenCL">;
def err_opencl_pointer_to_type : Error<
  "pointer to type %0 is invalid in OpenCL">;
def err_opencl_type_can_only_be_used_as_function_parameter : Error <
  "type %0 can only be used as a function parameter in OpenCL">;
def warn_opencl_attr_deprecated_ignored : Warning <
  "%0 attribute is deprecated and ignored in OpenCL version %1">,
  InGroup<IgnoredAttributes>;
def err_opencl_variadic_function : Error<
  "invalid prototype, variadic arguments are not allowed in OpenCL">;
def err_opencl_requires_extension : Error<
  "use of %select{type |declaration}0%1 requires %2 extension to be enabled">;

// OpenCL v2.0 s6.13.6 -- Builtin Pipe Functions
def err_opencl_builtin_pipe_first_arg : Error<
  "first argument to %0 must be a pipe type">;
def err_opencl_builtin_pipe_arg_num : Error<
  "invalid number of arguments to function: %0">;
def err_opencl_builtin_pipe_invalid_arg : Error<
  "invalid argument type to function %0 (expecting %1 having %2)">;
def err_opencl_builtin_pipe_invalid_access_modifier : Error<
  "invalid pipe access modifier (expecting %0)">;

// OpenCL access qualifier
def err_opencl_invalid_access_qualifier : Error<
  "access qualifier can only be used for pipe and image type">;
def err_opencl_invalid_read_write : Error<
  "access qualifier %0 can not be used for %1 %select{|prior to OpenCL version 2.0}2">;
def err_opencl_multiple_access_qualifiers : Error<
  "multiple access qualifiers">;
def note_opencl_typedef_access_qualifier : Note<
  "previously declared '%0' here">;

// OpenCL Section 6.8.g
def err_opencl_unknown_type_specifier : Error<
  "OpenCL version %0 does not support the '%1' %select{type qualifier|storage class specifier}2">;

// OpenCL v2.0 s6.12.5 Blocks restrictions
def err_opencl_block_storage_type : Error<
  "the __block storage type is not permitted">;
def err_opencl_invalid_block_declaration : Error<
  "invalid block variable declaration - must be %select{const qualified|initialized}0">;
def err_opencl_extern_block_declaration : Error<
  "invalid block variable declaration - using 'extern' storage class is disallowed">;

// OpenCL v2.0 s6.13.9 - Address space qualifier functions. 
def err_opencl_builtin_to_addr_arg_num : Error<
  "invalid number of arguments to function: %0">;
def err_opencl_builtin_to_addr_invalid_arg : Error<
  "invalid argument %0 to function: %1, expecting a generic pointer argument">;

// OpenCL v2.0 s6.13.17 Enqueue kernel restrictions.
def err_opencl_enqueue_kernel_incorrect_args : Error<
  "illegal call to enqueue_kernel, incorrect argument types">;
def err_opencl_enqueue_kernel_expected_type : Error<
  "illegal call to enqueue_kernel, expected %0 argument type">;
def err_opencl_enqueue_kernel_local_size_args : Error<
  "mismatch in number of block parameters and local size arguments passed">;
def err_opencl_enqueue_kernel_invalid_local_size_type : Error<
  "illegal call to enqueue_kernel, parameter needs to be specified as integer type">;
def err_opencl_enqueue_kernel_blocks_non_local_void_args : Error<
  "blocks used in device side enqueue are expected to have parameters of type 'local void*'">;
def err_opencl_enqueue_kernel_blocks_no_args : Error<
  "blocks in this form of device side enqueue call are expected to have have no parameters">;

// OpenCL v2.2 s2.1.2.3 - Vector Component Access
def ext_opencl_ext_vector_type_rgba_selector: ExtWarn<
  "vector component name '%0' is an OpenCL version 2.2 feature">,
  InGroup<OpenCLUnsupportedRGBA>;
} // end of sema category

let CategoryName = "API Notes Issue" in {

def err_incompatible_replacement_type : Error<
  "API notes replacement type %0 has a different size from original type %1">;

}

let CategoryName = "OpenMP Issue" in {
// OpenMP support.
def err_omp_expected_var_arg : Error<
  "%0 is not a global variable, static local variable or static data member">;
def err_omp_expected_var_arg_suggest : Error<
  "%0 is not a global variable, static local variable or static data member; "
  "did you mean %1">;
def err_omp_global_var_arg : Error<
  "arguments of '#pragma omp %0' must have %select{global storage|static storage duration}1">;
def err_omp_ref_type_arg : Error<
  "arguments of '#pragma omp %0' cannot be of reference type %1">;
def err_omp_region_not_file_context : Error<
  "directive must be at file or namespace scope">;
def err_omp_var_scope : Error<
  "'#pragma omp %0' must appear in the scope of the %q1 variable declaration">;
def err_omp_var_used : Error<
  "'#pragma omp %0' must precede all references to variable %q1">;
def err_omp_var_thread_local : Error<
  "variable %0 cannot be threadprivate because it is %select{thread-local|a global named register variable}1">;
def err_omp_private_incomplete_type : Error<
  "a private variable with incomplete type %0">;
def err_omp_firstprivate_incomplete_type : Error<
  "a firstprivate variable with incomplete type %0">;
def err_omp_lastprivate_incomplete_type : Error<
  "a lastprivate variable with incomplete type %0">;
def err_omp_reduction_incomplete_type : Error<
  "a reduction list item with incomplete type %0">;
def err_omp_unexpected_clause_value : Error<
  "expected %0 in OpenMP clause '%1'">;
def err_omp_expected_var_name_member_expr : Error<
  "expected variable name%select{| or data member of current class}0">;
def err_omp_expected_var_name_member_expr_or_array_item : Error<
  "expected variable name%select{|, data member of current class}0, array element or array section">;
def err_omp_expected_named_var_member_or_array_expression: Error<
  "expected expression containing only member accesses and/or array sections based on named variables">;
def err_omp_bit_fields_forbidden_in_clause : Error<
  "bit fields cannot be used to specify storage in a '%0' clause">;
def err_array_section_does_not_specify_contiguous_storage : Error<
  "array section does not specify contiguous storage">;
def err_omp_union_type_not_allowed : Error<
  "mapped storage cannot be derived from a union">;
def err_omp_expected_access_to_data_field : Error<
  "expected access to data field">;
def err_omp_multiple_array_items_in_map_clause : Error<
  "multiple array elements associated with the same variable are not allowed in map clauses of the same construct">;
def err_omp_pointer_mapped_along_with_derived_section : Error<
  "pointer cannot be mapped along with a section derived from itself">;
def err_omp_original_storage_is_shared_and_does_not_contain : Error<
  "original storage of expression in data environment is shared but data environment do not fully contain mapped expression storage">;
def err_omp_same_pointer_derreferenced : Error<
  "same pointer derreferenced in multiple different ways in map clause expressions">;
def note_omp_task_predetermined_firstprivate_here : Note<
  "predetermined as a firstprivate in a task construct here">;
def err_omp_threadprivate_incomplete_type : Error<
  "threadprivate variable with incomplete type %0">;
def err_omp_no_dsa_for_variable : Error<
  "variable %0 must have explicitly specified data sharing attributes">;
def err_omp_wrong_dsa : Error<
  "%0 variable cannot be %1">;
def err_omp_variably_modified_type_not_supported : Error<
  "arguments of OpenMP clause '%0' in '#pragma omp %2' directive cannot be of variably-modified type %1">;
def note_omp_explicit_dsa : Note<
  "defined as %0">;
def note_omp_predetermined_dsa : Note<
  "%select{static data member is predetermined as shared|"
  "variable with static storage duration is predetermined as shared|"
  "loop iteration variable is predetermined as private|"
  "loop iteration variable is predetermined as linear|"
  "loop iteration variable is predetermined as lastprivate|"
  "constant variable is predetermined as shared|"
  "global variable is predetermined as shared|"
  "non-shared variable in a task construct is predetermined as firstprivate|"
  "variable with automatic storage duration is predetermined as private}0"
  "%select{|; perhaps you forget to enclose 'omp %2' directive into a parallel or another task region?}1">;
def note_omp_implicit_dsa : Note<
  "implicitly determined as %0">;
def err_omp_loop_var_dsa : Error<
  "loop iteration variable in the associated loop of 'omp %1' directive may not be %0, predetermined as %2">;
def err_omp_not_for : Error<
  "%select{statement after '#pragma omp %1' must be a for loop|"
  "expected %2 for loops after '#pragma omp %1'%select{|, but found only %4}3}0">;
def note_omp_collapse_ordered_expr : Note<
  "as specified in %select{'collapse'|'ordered'|'collapse' and 'ordered'}0 clause%select{||s}0">;
def err_omp_negative_expression_in_clause : Error<
  "argument to '%0' clause must be a %select{non-negative|strictly positive}1 integer value">;
def err_omp_not_integral : Error<
  "expression must have integral or unscoped enumeration "
  "type, not %0">;
def err_omp_threadprivate_in_target : Error<
  "threadprivate variables cannot be used in target constructs">;
def err_omp_incomplete_type : Error<
  "expression has incomplete class type %0">;
def err_omp_explicit_conversion : Error<
  "expression requires explicit conversion from %0 to %1">;
def note_omp_conversion_here : Note<
  "conversion to %select{integral|enumeration}0 type %1 declared here">;
def err_omp_ambiguous_conversion : Error<
  "ambiguous conversion from type %0 to an integral or unscoped "
  "enumeration type">;
def err_omp_required_access : Error<
  "%0 variable must be %1">;
def err_omp_const_variable : Error<
  "const-qualified variable cannot be %0">;
def err_omp_const_reduction_list_item : Error<
  "const-qualified list item cannot be reduction">;
def err_omp_linear_incomplete_type : Error<
  "a linear variable with incomplete type %0">;
def err_omp_linear_expected_int_or_ptr : Error<
  "argument of a linear clause should be of integral or pointer "
  "type, not %0">;
def warn_omp_linear_step_zero : Warning<
  "zero linear step (%0 %select{|and other variables in clause }1should probably be const)">,
  InGroup<OpenMPClauses>;
def warn_omp_alignment_not_power_of_two : Warning<
  "aligned clause will be ignored because the requested alignment is not a power of 2">,
  InGroup<OpenMPClauses>;
def err_omp_enclosed_declare_target : Error<
  "declare target region may not be enclosed within another declare target region">;
def err_omp_invalid_target_decl : Error<
  "%0 used in declare target directive is not a variable or a function name">;
def err_omp_declare_target_multiple : Error<
  "%0 appears multiple times in clauses on the same declare target directive">;
def err_omp_declare_target_to_and_link : Error<
  "%0 must not appear in both clauses 'to' and 'link'">;
def warn_omp_not_in_target_context : Warning<
  "declaration is not declared in any declare target region">,
  InGroup<OpenMPTarget>;
def err_omp_aligned_expected_array_or_ptr : Error<
  "argument of aligned clause should be array"
  "%select{ or pointer|, pointer, reference to array or reference to pointer}1"
  ", not %0">;
def err_omp_aligned_twice : Error<
  "%select{a variable|a parameter|'this'}0 cannot appear in more than one aligned clause">;
def err_omp_local_var_in_threadprivate_init : Error<
  "variable with local storage in initial value of threadprivate variable">;
def err_omp_loop_not_canonical_init : Error<
  "initialization clause of OpenMP for loop is not in canonical form "
  "('var = init' or 'T var = init')">;
def ext_omp_loop_not_canonical_init : ExtWarn<
  "initialization clause of OpenMP for loop is not in canonical form "
  "('var = init' or 'T var = init')">, InGroup<OpenMPLoopForm>;
def err_omp_loop_not_canonical_cond : Error<
  "condition of OpenMP for loop must be a relational comparison "
  "('<', '<=', '>', or '>=') of loop variable %0">;
def err_omp_loop_not_canonical_incr : Error<
  "increment clause of OpenMP for loop must perform simple addition "
  "or subtraction on loop variable %0">;
def err_omp_loop_variable_type : Error<
  "variable must be of integer or %select{pointer|random access iterator}0 type">;
def err_omp_loop_incr_not_compatible : Error<
  "increment expression must cause %0 to %select{decrease|increase}1 "
  "on each iteration of OpenMP for loop">;
def note_omp_loop_cond_requres_compatible_incr : Note<
  "loop step is expected to be %select{negative|positive}0 due to this condition">;
def err_omp_loop_diff_cxx : Error<
  "could not calculate number of iterations calling 'operator-' with "
  "upper and lower loop bounds">;
def err_omp_loop_cannot_use_stmt : Error<
  "'%0' statement cannot be used in OpenMP for loop">;
def err_omp_simd_region_cannot_use_stmt : Error<
  "'%0' statement cannot be used in OpenMP simd region">;
def warn_omp_loop_64_bit_var : Warning<
  "OpenMP loop iteration variable cannot have more than 64 bits size and will be narrowed">,
  InGroup<OpenMPLoopForm>;
def err_omp_unknown_reduction_identifier : Error<
  "incorrect reduction identifier, expected one of '+', '-', '*', '&', '|', '^', "
  "'&&', '||', 'min' or 'max' or declare reduction for type %0">;
def err_omp_not_resolved_reduction_identifier : Error<
  "unable to resolve declare reduction construct for type %0">;
def err_omp_reduction_ref_type_arg : Error<
  "argument of OpenMP clause 'reduction' must reference the same object in all threads">;
def err_omp_clause_not_arithmetic_type_arg : Error<
  "arguments of OpenMP clause 'reduction' for 'min' or 'max' must be of %select{scalar|arithmetic}0 type">;
def err_omp_clause_floating_type_arg : Error<
  "arguments of OpenMP clause 'reduction' with bitwise operators cannot be of floating type">;
def err_omp_once_referenced : Error<
  "variable can appear only once in OpenMP '%0' clause">;
def err_omp_once_referenced_in_target_update : Error<
  "variable can appear only once in OpenMP 'target update' construct">;
def note_omp_referenced : Note<
  "previously referenced here">;
def err_omp_reduction_in_task : Error<
  "reduction variables may not be accessed in an explicit task">;
def err_omp_reduction_id_not_compatible : Error<
  "list item of type %0 is not valid for specified reduction operation: unable to provide default initialization value">;
def err_omp_prohibited_region : Error<
  "region cannot be%select{| closely}0 nested inside '%1' region"
  "%select{|; perhaps you forget to enclose 'omp %3' directive into a parallel region?|"
  "; perhaps you forget to enclose 'omp %3' directive into a for or a parallel for region with 'ordered' clause?|"
  "; perhaps you forget to enclose 'omp %3' directive into a target region?|"
  "; perhaps you forget to enclose 'omp %3' directive into a teams region?}2">;
def err_omp_prohibited_region_simd : Error<
  "OpenMP constructs may not be nested inside a simd region">;
def err_omp_prohibited_region_atomic : Error<
  "OpenMP constructs may not be nested inside an atomic region">;
def err_omp_prohibited_region_critical_same_name : Error<
  "cannot nest 'critical' regions having the same name %0">;
def note_omp_previous_critical_region : Note<
  "previous 'critical' region starts here">;
def err_omp_sections_not_compound_stmt : Error<
  "the statement for '#pragma omp sections' must be a compound statement">;
def err_omp_parallel_sections_not_compound_stmt : Error<
  "the statement for '#pragma omp parallel sections' must be a compound statement">;
def err_omp_orphaned_section_directive : Error<
  "%select{orphaned 'omp section' directives are prohibited, it|'omp section' directive}0"
  " must be closely nested to a sections region%select{|, not a %1 region}0">;
def err_omp_sections_substmt_not_section : Error<
  "statement in 'omp sections' directive must be enclosed into a section region">;
def err_omp_parallel_sections_substmt_not_section : Error<
  "statement in 'omp parallel sections' directive must be enclosed into a section region">;
def err_omp_parallel_reduction_in_task_firstprivate : Error<
  "argument of a reduction clause of a %0 construct must not appear in a firstprivate clause on a task construct">;
def err_omp_atomic_read_not_expression_statement : Error<
  "the statement for 'atomic read' must be an expression statement of form 'v = x;',"
  " where v and x are both lvalue expressions with scalar type">;
def note_omp_atomic_read_write: Note<
  "%select{expected an expression statement|expected built-in assignment operator|expected expression of scalar type|expected lvalue expression}0">;
def err_omp_atomic_write_not_expression_statement : Error<
  "the statement for 'atomic write' must be an expression statement of form 'x = expr;',"
  " where x is a lvalue expression with scalar type">;
def err_omp_atomic_update_not_expression_statement : Error<
  "the statement for 'atomic update' must be an expression statement of form '++x;', '--x;', 'x++;', 'x--;', 'x binop= expr;', 'x = x binop expr' or 'x = expr binop x',"
  " where x is an l-value expression with scalar type">;
def err_omp_atomic_not_expression_statement : Error<
  "the statement for 'atomic' must be an expression statement of form '++x;', '--x;', 'x++;', 'x--;', 'x binop= expr;', 'x = x binop expr' or 'x = expr binop x',"
  " where x is an l-value expression with scalar type">;
def note_omp_atomic_update: Note<
  "%select{expected an expression statement|expected built-in binary or unary operator|expected unary decrement/increment operation|"
  "expected expression of scalar type|expected assignment expression|expected built-in binary operator|"
  "expected one of '+', '*', '-', '/', '&', '^', '%|', '<<', or '>>' built-in operations|expected in right hand side of expression}0">;
def err_omp_atomic_capture_not_expression_statement : Error<
  "the statement for 'atomic capture' must be an expression statement of form 'v = ++x;', 'v = --x;', 'v = x++;', 'v = x--;', 'v = x binop= expr;', 'v = x = x binop expr' or 'v = x = expr binop x',"
  " where x and v are both l-value expressions with scalar type">;
def err_omp_atomic_capture_not_compound_statement : Error<
  "the statement for 'atomic capture' must be a compound statement of form '{v = x; x binop= expr;}', '{x binop= expr; v = x;}',"
  " '{v = x; x = x binop expr;}', '{v = x; x = expr binop x;}', '{x = x binop expr; v = x;}', '{x = expr binop x; v = x;}' or '{v = x; x = expr;}',"
  " '{v = x; x++;}', '{v = x; ++x;}', '{++x; v = x;}', '{x++; v = x;}', '{v = x; x--;}', '{v = x; --x;}', '{--x; v = x;}', '{x--; v = x;}'"
  " where x is an l-value expression with scalar type">;
def note_omp_atomic_capture: Note<
  "%select{expected assignment expression|expected compound statement|expected exactly two expression statements|expected in right hand side of the first expression}0">;
def err_omp_atomic_several_clauses : Error<
  "directive '#pragma omp atomic' cannot contain more than one 'read', 'write', 'update' or 'capture' clause">;
def note_omp_atomic_previous_clause : Note<
  "'%0' clause used here">;
def err_omp_target_contains_not_only_teams : Error<
  "target construct with nested teams region contains statements outside of the teams construct">;
def note_omp_nested_teams_construct_here : Note<
  "nested teams construct here">;
def note_omp_nested_statement_here : Note<
  "%select{statement|directive}0 outside teams construct here">;
def err_omp_single_copyprivate_with_nowait : Error<
  "the 'copyprivate' clause must not be used with the 'nowait' clause">;
def note_omp_nowait_clause_here : Note<
  "'nowait' clause is here">;
def err_omp_single_decl_in_declare_simd : Error<
  "single declaration is expected after 'declare simd' directive">;
def err_omp_function_expected : Error<
  "'#pragma omp declare simd' can only be applied to functions">;
def err_omp_wrong_cancel_region : Error<
  "one of 'for', 'parallel', 'sections' or 'taskgroup' is expected">;
def err_omp_parent_cancel_region_nowait : Error<
  "parent region for 'omp %select{cancellation point/cancel}0' construct cannot be nowait">;
def err_omp_parent_cancel_region_ordered : Error<
  "parent region for 'omp %select{cancellation point/cancel}0' construct cannot be ordered">;
def err_omp_reduction_wrong_type : Error<"reduction type cannot be %select{qualified with 'const', 'volatile' or 'restrict'|a function|a reference|an array}0 type">;
def err_omp_wrong_var_in_declare_reduction : Error<"only %select{'omp_priv' or 'omp_orig'|'omp_in' or 'omp_out'}0 variables are allowed in %select{initializer|combiner}0 expression">;
def err_omp_declare_reduction_redefinition : Error<"redefinition of user-defined reduction for type %0">;
def err_omp_array_section_use : Error<"OpenMP array section is not allowed here">;
def err_omp_typecheck_section_value : Error<
  "subscripted value is not an array or pointer">;
def err_omp_typecheck_section_not_integer : Error<
  "array section %select{lower bound|length}0 is not an integer">;
def err_omp_section_function_type : Error<
  "section of pointer to function type %0">;
def warn_omp_section_is_char : Warning<"array section %select{lower bound|length}0 is of type 'char'">,
  InGroup<CharSubscript>, DefaultIgnore;
def err_omp_section_incomplete_type : Error<
  "section of pointer to incomplete type %0">;
def err_omp_section_not_subset_of_array : Error<
  "array section must be a subset of the original array">;
def err_omp_section_length_negative : Error<
  "section length is evaluated to a negative value %0">;
def err_omp_section_length_undefined : Error<
  "section length is unspecified and cannot be inferred because subscripted value is %select{not an array|an array of unknown bound}0">;
def err_omp_wrong_linear_modifier : Error<
  "expected %select{'val' modifier|one of 'ref', val' or 'uval' modifiers}0">;
def err_omp_wrong_linear_modifier_non_reference : Error<
  "variable of non-reference type %0 can be used only with 'val' modifier, but used with '%1'">;
def err_omp_wrong_simdlen_safelen_values : Error<
  "the value of 'simdlen' parameter must be less than or equal to the value of the 'safelen' parameter">;
def err_omp_wrong_if_directive_name_modifier : Error<
  "directive name modifier '%0' is not allowed for '#pragma omp %1'">;
def err_omp_no_more_if_clause : Error<
  "no more 'if' clause is allowed">;
def err_omp_unnamed_if_clause : Error<
  "expected %select{|one of}0 %1 directive name modifier%select{|s}0">;
def note_omp_previous_named_if_clause : Note<
  "previous clause with directive name modifier specified here">;
def err_omp_ordered_directive_with_param : Error<
  "'ordered' directive %select{without any clauses|with 'threads' clause}0 cannot be closely nested inside ordered region with specified parameter">;
def err_omp_ordered_directive_without_param : Error<
  "'ordered' directive with 'depend' clause cannot be closely nested inside ordered region without specified parameter">;
def note_omp_ordered_param : Note<
  "'ordered' clause with specified parameter">;
def err_omp_expected_base_var_name : Error<
  "expected variable name as a base of the array %select{subscript|section}0">;
def err_omp_map_shared_storage : Error<
  "variable already marked as mapped in current construct">;
def err_omp_not_mappable_type : Error<
  "type %0 is not mappable to target">;
def err_omp_invalid_map_type_for_directive : Error<
  "%select{map type '%1' is not allowed|map type must be specified}0 for '#pragma omp %2'">;
def err_omp_no_map_for_directive : Error<
  "expected at least one map clause for '#pragma omp %0'">;
def note_omp_polymorphic_in_target : Note<
  "mappable type cannot be polymorphic">;
def note_omp_static_member_in_target : Note<
  "mappable type cannot contain static members">;
def err_omp_threadprivate_in_clause : Error<
  "threadprivate variables are not allowed in '%0' clause">;
def err_omp_wrong_ordered_loop_count : Error<
  "the parameter of the 'ordered' clause must be greater than or equal to the parameter of the 'collapse' clause">;
def note_collapse_loop_count : Note<
  "parameter of the 'collapse' clause">;
def err_omp_grainsize_num_tasks_mutually_exclusive : Error<
  "'%0' and '%1' clause are mutually exclusive and may not appear on the same directive">;
def note_omp_previous_grainsize_num_tasks : Note<
  "'%0' clause is specified here">;
def err_omp_hint_clause_no_name : Error<
  "the name of the construct must be specified in presence of 'hint' clause">;
def err_omp_critical_with_hint : Error<
  "constructs with the same name must have a 'hint' clause with the same value">;
def note_omp_critical_hint_here : Note<
  "%select{|previous }0'hint' clause with value '%1'">;
def note_omp_critical_no_hint : Note<
  "%select{|previous }0directive with no 'hint' clause specified">;
def err_omp_firstprivate_distribute_private_teams : Error<
  "private variable in '#pragma omp teams' cannot be firstprivate in '#pragma omp distribute'">;
def err_omp_firstprivate_and_lastprivate_in_distribute : Error<
  "lastprivate variable cannot be firstprivate in '#pragma omp distribute'">;
def err_omp_firstprivate_distribute_in_teams_reduction : Error<
  "reduction variable in '#pragma omp teams' cannot be firstprivate in '#pragma omp distribute'">;
def err_omp_depend_clause_thread_simd : Error<
  "'depend' clauses cannot be mixed with '%0' clause">;
def err_omp_depend_sink_expected_loop_iteration : Error<
  "expected %0 loop iteration variable">;
def err_omp_depend_sink_unexpected_expr : Error<
  "unexpected expression: number of expressions is larger than the number of associated loops">;
def err_omp_depend_sink_expected_plus_minus : Error<
  "expected '+' or '-' operation">;
def err_omp_depend_sink_source_not_allowed : Error<
  "'depend(%select{source|sink:vec}0)' clause%select{|s}0 cannot be mixed with 'depend(%select{sink:vec|source}0)' clause%select{s|}0">;
def err_omp_linear_ordered : Error<
  "'linear' clause cannot be specified along with 'ordered' clause with a parameter">;
def err_omp_unexpected_schedule_modifier : Error<
  "modifier '%0' cannot be used along with modifier '%1'">;
def err_omp_schedule_nonmonotonic_static : Error<
  "'nonmonotonic' modifier can only be specified with 'dynamic' or 'guided' schedule kind">;
def err_omp_schedule_nonmonotonic_ordered : Error<
  "'schedule' clause with 'nonmonotonic' modifier cannot be specified if an 'ordered' clause is specified">;
def err_omp_ordered_simd : Error<
  "'ordered' clause with a parameter can not be specified in '#pragma omp %0' directive">;
def err_omp_variable_in_given_clause_and_dsa : Error<
  "%0 variable cannot be in a %1 clause in '#pragma omp %2' directive">;
def err_omp_param_or_this_in_clause : Error<
  "expected reference to one of the parameters of function %0%select{| or 'this'}1">;
def err_omp_expected_uniform_param : Error<
  "expected a reference to a parameter specified in a 'uniform' clause">;
def err_omp_expected_int_param : Error<
  "expected a reference to an integer-typed parameter">;
def err_omp_at_least_one_motion_clause_required : Error<
  "expected at least one 'to' clause or 'from' clause specified to '#pragma omp target update'">;
def err_omp_usedeviceptr_not_a_pointer : Error<
  "expected pointer or reference to pointer in 'use_device_ptr' clause">;
def err_omp_argument_type_isdeviceptr : Error <
  "expected pointer, array, reference to pointer, or reference to array in 'is_device_ptr clause'">;
def warn_omp_nesting_simd : Warning<
  "OpenMP only allows an ordered construct with the simd clause nested in a simd construct">,
  InGroup<SourceUsesOpenMP>;
def err_omp_orphaned_device_directive : Error<
  "orphaned 'omp %0' directives are prohibited"
  "; perhaps you forget to enclose the directive into a %select{|||target |teams }1region?">;
} // end of OpenMP category

let CategoryName = "Related Result Type Issue" in {
// Objective-C related result type compatibility
def warn_related_result_type_compatibility_class : Warning<
  "method is expected to return an instance of its class type "
  "%diff{$, but is declared to return $|"
  ", but is declared to return different type}0,1">;
def warn_related_result_type_compatibility_protocol : Warning<
  "protocol method is expected to return an instance of the implementing "
  "class, but is declared to return %0">;
def note_related_result_type_family : Note<
  "%select{overridden|current}0 method is part of the '%select{|alloc|copy|init|"
  "mutableCopy|new|autorelease|dealloc|finalize|release|retain|retainCount|"
  "self}1' method family%select{| and is expected to return an instance of its "
  "class type}0">;
def note_related_result_type_overridden : Note<
  "overridden method returns an instance of its class type">;
def note_related_result_type_inferred : Note<
  "%select{class|instance}0 method %1 is assumed to return an instance of "
  "its receiver type (%2)">;
def note_related_result_type_explicit : Note<
  "%select{overridden|current}0 method is explicitly declared 'instancetype'"
  "%select{| and is expected to return an instance of its class type}0">;
def err_invalid_type_for_program_scope_var : Error<
  "the %0 type cannot be used to declare a program scope variable">;

}

let CategoryName = "Modules Issue" in {
def err_module_interface_implementation_mismatch : Error<
  "%select{'module'|'module partition'|'module implementation'}0 declaration "
  "found while %select{not |not |}0building module interface">;
def err_current_module_name_mismatch : Error<
  "module name '%0' specified on command line does not match name of module">;
def err_module_redefinition : Error<
  "redefinition of module '%0'">;
def note_prev_module_definition : Note<"previously defined here">;
def note_prev_module_definition_from_ast_file : Note<"module loaded from '%0'">;
def err_module_private_specialization : Error<
  "%select{template|partial|member}0 specialization cannot be "
  "declared __module_private__">;
def err_module_private_local : Error<
  "%select{local variable|parameter|typedef}0 %1 cannot be declared "
  "__module_private__">;
def err_module_private_local_class : Error<
  "local %select{struct|interface|union|class|enum}0 cannot be declared "
  "__module_private__">;
def err_module_unimported_use : Error<
  "%select{declaration|definition|default argument|"
  "explicit specialization|partial specialization}0 of %1 must be imported "
  "from module '%2' before it is required">;
def err_module_unimported_use_header : Error<
  "missing '#include %3'; "
  "%select{declaration|definition|default argument|"
  "explicit specialization|partial specialization}0 of %1 must be imported "
  "from module '%2' before it is required">;
def err_module_unimported_use_multiple : Error<
  "%select{declaration|definition|default argument|"
  "explicit specialization|partial specialization}0 of %1 must be imported "
  "from one of the following modules before it is required:%2">;
def ext_module_import_in_extern_c : ExtWarn<
  "import of C++ module '%0' appears within extern \"C\" language linkage "
  "specification">, DefaultError,
  InGroup<DiagGroup<"module-import-in-extern-c">>;
def err_module_import_not_at_top_level_fatal : Error<
  "import of module '%0' appears within %1">, DefaultFatal;
def ext_module_import_not_at_top_level_noop : ExtWarn<
  "redundant #include of module '%0' appears within %1">, DefaultError,
  InGroup<DiagGroup<"modules-import-nested-redundant">>;
def note_module_import_not_at_top_level : Note<"%0 begins here">;
def err_module_self_import : Error<
  "import of module '%0' appears within same top-level module '%1'">;
def err_module_import_in_implementation : Error<
  "@import of module '%0' in implementation of '%1'; use #import">;
def err_export_within_export : Error<
  "export declaration appears within another export declaration">;

def ext_equivalent_internal_linkage_decl_in_modules : ExtWarn<
  "ambiguous use of internal linkage declaration %0 defined in multiple modules">,
  InGroup<DiagGroup<"modules-ambiguous-internal-linkage">>;
def note_equivalent_internal_linkage_decl : Note<
  "declared here%select{ in module '%1'|}0">;
}

let CategoryName = "Coroutines Issue" in {
def err_return_in_coroutine : Error<
  "return statement not allowed in coroutine; did you mean 'co_return'?">;
def note_declared_coroutine_here : Note<
  "function is a coroutine due to use of "
  "'%select{co_await|co_yield|co_return}0' here">;
def err_coroutine_objc_method : Error<
  "Objective-C methods as coroutines are not yet supported">;
def err_coroutine_unevaluated_context : Error<
  "'%0' cannot be used in an unevaluated context">;
def err_coroutine_outside_function : Error<
  "'%0' cannot be used outside a function">;
def err_coroutine_invalid_func_context : Error<
  "'%1' cannot be used in %select{a constructor|a destructor"
  "|a copy assignment operator|a move assignment operator|the 'main' function"
  "|a constexpr function|a function with a deduced return type"
  "|a varargs function}0">;
def ext_coroutine_without_co_await_co_yield : ExtWarn<
  "'co_return' used in a function "
  "that uses neither 'co_await' nor 'co_yield'">,
  InGroup<DiagGroup<"coreturn-without-coawait">>;
def err_implied_std_coroutine_traits_not_found : Error<
  "you need to include <experimental/coroutine> before defining a coroutine">;
def err_malformed_std_coroutine_traits : Error<
  "'std::experimental::coroutine_traits' must be a class template">;
def err_implied_std_coroutine_traits_promise_type_not_found : Error<
  "this function cannot be a coroutine: %q0 has no member named 'promise_type'">;
def err_implied_std_coroutine_traits_promise_type_not_class : Error<
  "this function cannot be a coroutine: %0 is not a class">;
def err_coroutine_traits_missing_specialization : Error<
  "this function cannot be a coroutine: missing definition of "
  "specialization %q0">;
def err_implied_std_current_exception_not_found : Error<
  "you need to include <exception> before defining a coroutine that implicitly "
  "uses 'set_exception'">;
def err_malformed_std_current_exception : Error<
  "'std::current_exception' must be a function">;
def err_coroutine_promise_return_ill_formed : Error<
  "%0 declares both 'return_value' and 'return_void'">;
}

let CategoryName = "Documentation Issue" in {
def warn_not_a_doxygen_trailing_member_comment : Warning<
  "not a Doxygen trailing comment">, InGroup<Documentation>, DefaultIgnore;
} // end of documentation issue category

let CategoryName = "Instrumentation Issue" in {
def warn_profile_data_out_of_date : Warning<
  "profile data may be out of date: of %0 function%s0, %1 %plural{1:has|:have}1"
  " no data and %2 %plural{1:has|:have}2 mismatched data that will be ignored">,
  InGroup<ProfileInstrOutOfDate>;
def warn_profile_data_unprofiled : Warning<
  "no profile data available for file \"%0\"">,
  InGroup<ProfileInstrUnprofiled>;

} // end of instrumentation issue category

let CategoryName = "Nullability Issue" in {

def warn_mismatched_nullability_attr : Warning<
  "nullability specifier %0 conflicts with existing specifier %1">,
  InGroup<Nullability>;

def warn_nullability_declspec : Warning<
  "nullability specifier %0 cannot be applied "
  "to non-pointer type %1; did you mean to apply the specifier to the "
  "%select{pointer|block pointer|member pointer|function pointer|"
  "member function pointer}2?">,
  InGroup<NullabilityDeclSpec>,
  DefaultError;

def note_nullability_here : Note<"%0 specified here">;

def err_nullability_nonpointer : Error<
  "nullability specifier %0 cannot be applied to non-pointer type %1">;

def warn_nullability_lost : Warning<
  "implicit conversion from nullable pointer %0 to non-nullable pointer "
  "type %1">,
  InGroup<NullableToNonNullConversion>, DefaultIgnore;

def err_nullability_cs_multilevel : Error<
  "nullability keyword %0 cannot be applied to multi-level pointer type %1">;
def note_nullability_type_specifier : Note<
  "use nullability type specifier %0 to affect the innermost "
  "pointer type of %1">;

def warn_null_resettable_setter : Warning<
  "synthesized setter %0 for null_resettable property %1 does not handle nil">,
  InGroup<Nullability>;

def warn_nullability_missing : Warning<
  "%select{pointer|block pointer|member pointer}0 is missing a nullability "
  "type specifier (_Nonnull, _Nullable, or _Null_unspecified)">,
  InGroup<NullabilityCompleteness>;
def warn_nullability_missing_array : Warning<
  "array parameter is missing a nullability type specifier (_Nonnull, "
  "_Nullable, or _Null_unspecified)">,
  InGroup<NullabilityCompletenessOnArrays>;
def note_nullability_fix_it : Note<
  "insert '%select{_Nonnull|_Nullable|_Null_unspecified}0' if the "
  "%select{pointer|block pointer|member pointer|array parameter}1 "
  "%select{should never be null|may be null|should not declare nullability}0">;

def warn_nullability_inferred_on_nested_type : Warning<
  "inferring '_Nonnull' for pointer type within %select{array|reference}0 is "
  "deprecated">,
  InGroup<NullabilityInferredOnNestedType>;

def err_objc_type_arg_explicit_nullability : Error<
  "type argument %0 cannot explicitly specify nullability">;

def err_objc_type_param_bound_explicit_nullability : Error<
  "type parameter %0 bound %1 cannot explicitly specify nullability">;

}

let CategoryName = "Generics Issue" in {

def err_objc_type_param_bound_nonobject : Error<
  "type bound %0 for type parameter %1 is not an Objective-C pointer type">;

def err_objc_type_param_bound_missing_pointer : Error<
  "missing '*' in type bound %0 for type parameter %1">;
def err_objc_type_param_bound_qualified : Error<
  "type bound %1 for type parameter %0 cannot be qualified with '%2'">;

def err_objc_type_param_redecl : Error<
  "redeclaration of type parameter %0">;

def err_objc_type_param_arity_mismatch : Error<
  "%select{forward class declaration|class definition|category|extension}0 has "
  "too %select{few|many}1 type parameters (expected %2, have %3)">;

def err_objc_type_param_bound_conflict : Error<
  "type bound %0 for type parameter %1 conflicts with "
  "%select{implicit|previous}2 bound %3%select{for type parameter %5|}4">;

def err_objc_type_param_variance_conflict : Error<
  "%select{in|co|contra}0variant type parameter %1 conflicts with previous "
  "%select{in|co|contra}2variant type parameter %3">;

def note_objc_type_param_here : Note<"type parameter %0 declared here">;

def err_objc_type_param_bound_missing : Error<
  "missing type bound %0 for type parameter %1 in %select{@interface|@class}2">;

def err_objc_parameterized_category_nonclass : Error<
  "%select{extension|category}0 of non-parameterized class %1 cannot have type "
  "parameters">;

def err_objc_parameterized_forward_class : Error<
  "forward declaration of non-parameterized class %0 cannot have type "
  "parameters">;

def err_objc_parameterized_forward_class_first : Error<
  "class %0 previously declared with type parameters">;

def err_objc_type_arg_missing_star : Error<
  "type argument %0 must be a pointer (requires a '*')">;
def err_objc_type_arg_qualified : Error<
  "type argument %0 cannot be qualified with '%1'">;

def err_objc_type_arg_missing : Error<
  "no type or protocol named %0">;

def err_objc_type_args_and_protocols : Error<
  "angle brackets contain both a %select{type|protocol}0 (%1) and a "
  "%select{protocol|type}0 (%2)">;

def err_objc_type_args_non_class : Error<
  "type arguments cannot be applied to non-class type %0">;

def err_objc_type_args_non_parameterized_class : Error<
  "type arguments cannot be applied to non-parameterized class %0">;

def err_objc_type_args_specialized_class : Error<
  "type arguments cannot be applied to already-specialized class type %0">;

def err_objc_type_args_wrong_arity : Error<
  "too %select{many|few}0 type arguments for class %1 (have %2, expected %3)">;
}

def err_objc_type_arg_not_id_compatible : Error<
  "type argument %0 is neither an Objective-C object nor a block type">;

def err_objc_type_arg_does_not_match_bound : Error<
  "type argument %0 does not satisfy the bound (%1) of type parameter %2">;

def warn_objc_redundant_qualified_class_type : Warning<
  "parameterized class %0 already conforms to the protocols listed; did you "
  "forget a '*'?">, InGroup<ObjCProtocolQualifiers>;

def warn_block_literal_attributes_on_omitted_return_type : Warning<
  "attribute %0 ignored, because it cannot be applied to omitted return type">,
  InGroup<IgnoredAttributes>;

def warn_block_literal_qualifiers_on_omitted_return_type : Warning<
  "'%0' qualifier on omitted return type %1 has no effect">,
  InGroup<IgnoredQualifiers>;

def ext_warn_gnu_final : ExtWarn<
  "__final is a GNU extension, consider using C++11 final">,
  InGroup<GccCompat>;

} // end of sema component.<|MERGE_RESOLUTION|>--- conflicted
+++ resolved
@@ -3411,13 +3411,10 @@
 def note_ovl_candidate_inconsistent_deduction : Note<
     "candidate template ignored: deduced conflicting %select{types|values|"
     "templates}0 for parameter %1%diff{ ($ vs. $)|}2,3">;
-<<<<<<< HEAD
-=======
 def note_ovl_candidate_inconsistent_deduction_types : Note<
     "candidate template ignored: deduced values %diff{"
     "of conflicting types for parameter %0 (%1 of type $ vs. %3 of type $)|"
     "%1 and %3 of conflicting types for parameter %0}2,4">;
->>>>>>> 8df65e4a
 def note_ovl_candidate_explicit_arg_mismatch_named : Note<
     "candidate template ignored: invalid explicitly-specified argument "
     "for template parameter %0">;
@@ -3915,7 +3912,7 @@
   "non-type template parameter %0 with type %1 has incompatible initializer of type %2">;
 def err_deduced_non_type_template_arg_type_mismatch : Error<
   "deduced non-type template argument does not have the same type as the "
-  "its corresponding template parameter%diff{ ($ vs $)|}0,1">;
+  "corresponding template parameter%diff{ ($ vs $)|}0,1">;
 def err_non_type_template_arg_subobject : Error<
   "non-type template argument refers to subobject '%0'">;
 def err_non_type_template_arg_addr_label_diff : Error<
