//==--- Attr.td - attribute definitions -----------------------------------===//
//
//                     The LLVM Compiler Infrastructure
//
// This file is distributed under the University of Illinois Open Source
// License. See LICENSE.TXT for details.
//
//===----------------------------------------------------------------------===//

// The documentation is organized by category. Attributes can have category-
// specific documentation that is collated within the larger document.
class DocumentationCategory<string name> {
  string Name = name;
  code Content = [{}];
}
def DocCatFunction : DocumentationCategory<"Function Attributes">;
def DocCatVariable : DocumentationCategory<"Variable Attributes">;
def DocCatType : DocumentationCategory<"Type Attributes">;
def DocCatStmt : DocumentationCategory<"Statement Attributes">;
// Attributes listed under the Undocumented category do not generate any public
// documentation. Ideally, this category should be used for internal-only
// attributes which contain no spellings.
def DocCatUndocumented : DocumentationCategory<"Undocumented">;

class DocDeprecated<string replacement = ""> {
  // If the Replacement field is empty, no replacement will be listed with the
  // documentation. Otherwise, the documentation will specify the attribute has
  // been superseded by this replacement.
  string Replacement = replacement;
}

// Specifies the documentation to be associated with the given category.
class Documentation {
  DocumentationCategory Category;
  code Content;

  // If the heading is empty, one may be picked automatically. If the attribute
  // only has one spelling, no heading is required as the attribute's sole
  // spelling is sufficient. If all spellings are semantically common, the
  // heading will be the semantic spelling. If the spellings are not
  // semantically common and no heading is provided, an error will be emitted.
  string Heading = "";

  // When set, specifies that the attribute is deprecated and can optionally
  // specify a replacement attribute.
  DocDeprecated Deprecated;
}

// Specifies that the attribute is explicitly undocumented. This can be a
// helpful placeholder for the attribute while working on the implementation,
// but should not be used once feature work has been completed.
def Undocumented : Documentation {
  let Category = DocCatUndocumented;
}

include "clang/Basic/AttrDocs.td"

// An attribute's subject is whatever it appertains to. In this file, it is
// more accurately a list of things that an attribute can appertain to. All
// Decls and Stmts are possibly AttrSubjects (even though the syntax may not
// allow attributes on a given Decl or Stmt).
class AttrSubject;

include "clang/Basic/DeclNodes.td"
include "clang/Basic/StmtNodes.td"

// A subset-subject is an AttrSubject constrained to operate only on some subset
// of that subject.
//
// The code fragment is a boolean expression that will confirm that the subject
// meets the requirements; the subject will have the name S, and will have the
// type specified by the base. It should be a simple boolean expression.
class SubsetSubject<AttrSubject base, code check> : AttrSubject {
  AttrSubject Base = base;
  code CheckCode = check;
}

// This is the type of a variable which C++11 allows alignas(...) to appertain
// to.
def NormalVar : SubsetSubject<Var,
                              [{S->getStorageClass() != VarDecl::Register &&
                                S->getKind() != Decl::ImplicitParam &&
                                S->getKind() != Decl::ParmVar &&
                                S->getKind() != Decl::NonTypeTemplateParm}]>;
def NonParmVar : SubsetSubject<Var,
                               [{S->getKind() != Decl::ParmVar}]>;
def NonBitField : SubsetSubject<Field,
                                [{!S->isBitField()}]>;

def ObjCClassMethod : SubsetSubject<ObjCMethod,
                                    [{!S->isInstanceMethod()}]>;

def ObjCInstanceMethod : SubsetSubject<ObjCMethod,
                                       [{S->isInstanceMethod()}]>;

def ObjCInterfaceDeclInitMethod : SubsetSubject<ObjCMethod,
                               [{S->getMethodFamily() == OMF_init &&
                                 (isa<ObjCInterfaceDecl>(S->getDeclContext()) ||
                                  (isa<ObjCCategoryDecl>(S->getDeclContext()) &&
            cast<ObjCCategoryDecl>(S->getDeclContext())->IsClassExtension()))}]>;

def Struct : SubsetSubject<Record,
                           [{!S->isUnion()}]>;

def TLSVar : SubsetSubject<Var,
                           [{S->getTLSKind() != 0}]>;

def SharedVar : SubsetSubject<Var,
                              [{S->hasGlobalStorage() && !S->getTLSKind()}]>;

def GlobalVar : SubsetSubject<Var,
                             [{S->hasGlobalStorage()}]>;

// FIXME: this hack is needed because DeclNodes.td defines the base Decl node
// type to be a class, not a definition. This makes it impossible to create an
// attribute subject which accepts a Decl. Normally, this is not a problem,
// because the attribute can have no Subjects clause to accomplish this. But in
// the case of a SubsetSubject, there's no way to express it without this hack.
def DeclBase : AttrSubject;
def FunctionLike : SubsetSubject<DeclBase,
                                  [{S->getFunctionType(false) != nullptr}]>;

def OpenCLKernelFunction : SubsetSubject<Function, [{
  S->hasAttr<OpenCLKernelAttr>()
}]>;

// HasFunctionProto is a more strict version of FunctionLike, so it should
// never be specified in a Subjects list along with FunctionLike (due to the
// inclusive nature of subject testing).
def HasFunctionProto : SubsetSubject<DeclBase,
                                     [{(S->getFunctionType(true) != nullptr &&
                              isa<FunctionProtoType>(S->getFunctionType())) ||
                                       isa<ObjCMethodDecl>(S) ||
                                       isa<BlockDecl>(S)}]>;

// A single argument to an attribute
class Argument<string name, bit optional, bit fake = 0> {
  string Name = name;
  bit Optional = optional;

  /// A fake argument is used to store and serialize additional information
  /// in an attribute without actually changing its parsing or pretty-printing.
  bit Fake = fake;
}

class BoolArgument<string name, bit opt = 0, bit fake = 0> : Argument<name, opt,
                                                                      fake>;
class IdentifierArgument<string name, bit opt = 0> : Argument<name, opt>;
class IntArgument<string name, bit opt = 0> : Argument<name, opt>;
class StringArgument<string name, bit opt = 0> : Argument<name, opt>;
class ExprArgument<string name, bit opt = 0> : Argument<name, opt>;
class FunctionArgument<string name, bit opt = 0, bit fake = 0> : Argument<name,
                                                                          opt,
                                                                          fake>;
class NamedArgument<string name, bit opt = 0, bit fake = 0> : Argument<name,
                                                                          opt,
                                                                          fake>;
class TypeArgument<string name, bit opt = 0> : Argument<name, opt>;
class UnsignedArgument<string name, bit opt = 0> : Argument<name, opt>;
class VariadicUnsignedArgument<string name> : Argument<name, 1>;
class VariadicExprArgument<string name> : Argument<name, 1>;
class VariadicStringArgument<string name> : Argument<name, 1>;

// A version of the form major.minor[.subminor].
class VersionArgument<string name, bit opt = 0> : Argument<name, opt>;

// This one's a doozy, so it gets its own special type
// It can be an unsigned integer, or a type. Either can
// be dependent.
class AlignedArgument<string name, bit opt = 0> : Argument<name, opt>;

// A bool argument with a default value
class DefaultBoolArgument<string name, bit default> : BoolArgument<name, 1> {
  bit Default = default;
}

// An integer argument with a default value
class DefaultIntArgument<string name, int default> : IntArgument<name, 1> {
  int Default = default;
}

// This argument is more complex, it includes the enumerator type name,
// a list of strings to accept, and a list of enumerators to map them to.
class EnumArgument<string name, string type, list<string> values,
                   list<string> enums, bit opt = 0, bit fake = 0>
    : Argument<name, opt, fake> {
  string Type = type;
  list<string> Values = values;
  list<string> Enums = enums;
}

// FIXME: There should be a VariadicArgument type that takes any other type
//        of argument and generates the appropriate type.
class VariadicEnumArgument<string name, string type, list<string> values,
                           list<string> enums> : Argument<name, 1>  {
  string Type = type;
  list<string> Values = values;
  list<string> Enums = enums;
}

// Represents an attribute wrapped by another attribute.
class AttrArgument<string name, bit opt = 0> : Argument<name, opt>;

// This handles one spelling of an attribute.
class Spelling<string name, string variety> {
  string Name = name;
  string Variety = variety;
  bit KnownToGCC;
}

class GNU<string name> : Spelling<name, "GNU">;
class Declspec<string name> : Spelling<name, "Declspec">;
class Microsoft<string name> : Spelling<name, "Microsoft">;
class CXX11<string namespace, string name, int version = 1>
    : Spelling<name, "CXX11"> {
  string Namespace = namespace;
  int Version = version;
}
class Keyword<string name> : Spelling<name, "Keyword">;
class Pragma<string namespace, string name> : Spelling<name, "Pragma"> {
  string Namespace = namespace;
}

// The GCC spelling implies GNU<name, "GNU"> and CXX11<"gnu", name> and also
// sets KnownToGCC to 1. This spelling should be used for any GCC-compatible
// attributes.
class GCC<string name> : Spelling<name, "GCC"> {
  let KnownToGCC = 1;
}

class Accessor<string name, list<Spelling> spellings> {
  string Name = name;
  list<Spelling> Spellings = spellings;
}

class SubjectDiag<bit warn> {
  bit Warn = warn;
}
def WarnDiag : SubjectDiag<1>;
def ErrorDiag : SubjectDiag<0>;

class SubjectList<list<AttrSubject> subjects, SubjectDiag diag = WarnDiag,
                  string customDiag = ""> {
  list<AttrSubject> Subjects = subjects;
  SubjectDiag Diag = diag;
  string CustomDiag = customDiag;
}

class LangOpt<string name, bit negated = 0> {
  string Name = name;
  bit Negated = negated;
}
def MicrosoftExt : LangOpt<"MicrosoftExt">;
def Borland : LangOpt<"Borland">;
def CUDA : LangOpt<"CUDA">;
def COnly : LangOpt<"CPlusPlus", 1>;
def CPlusPlus : LangOpt<"CPlusPlus">;
def OpenCL : LangOpt<"OpenCL">;
def RenderScript : LangOpt<"RenderScript">;
def ObjC : LangOpt<"ObjC1">;
def BlocksSupported : LangOpt<"Blocks">;

// Defines targets for target-specific attributes. The list of strings should
// specify architectures for which the target applies, based off the ArchType
// enumeration in Triple.h.
class TargetArch<list<string> arches> {
  list<string> Arches = arches;
  list<string> OSes;
  list<string> CXXABIs;
}
def TargetARM : TargetArch<["arm", "thumb", "armeb", "thumbeb"]>;
def TargetAVR : TargetArch<["avr"]>;
def TargetMips32 : TargetArch<["mips", "mipsel"]>;
def TargetAnyMips : TargetArch<["mips", "mipsel", "mips64", "mips64el"]>;
def TargetMSP430 : TargetArch<["msp430"]>;
def TargetX86 : TargetArch<["x86"]>;
def TargetAnyX86 : TargetArch<["x86", "x86_64"]>;
def TargetWindows : TargetArch<["x86", "x86_64", "arm", "thumb", "aarch64"]> {
  let OSes = ["Win32"];
}
def TargetMicrosoftCXXABI : TargetArch<["x86", "x86_64", "arm", "thumb", "aarch64"]> {
  let CXXABIs = ["Microsoft"];
}

// Attribute subject match rules that are used for #pragma clang attribute.
//
// A instance of AttrSubjectMatcherRule represents an individual match rule.
// An individual match rule can correspond to a number of different attribute
// subjects, e.g. "record" matching rule corresponds to the Record and
// CXXRecord attribute subjects.
//
// Match rules are used in the subject list of the #pragma clang attribute.
// Match rules can have sub-match rules that are instances of
// AttrSubjectMatcherSubRule. A sub-match rule can correspond to a number
// of different attribute subjects, and it can have a negated spelling as well.
// For example, "variable(unless(is_parameter))" matching rule corresponds to
// the NonParmVar attribute subject.
class AttrSubjectMatcherSubRule<string name, list<AttrSubject> subjects,
                                bit negated = 0> {
  string Name = name;
  list<AttrSubject> Subjects = subjects;
  bit Negated = negated;
  // Lists language options, one of which is required to be true for the
  // attribute to be applicable. If empty, the language options are taken
  // from the parent matcher rule.
  list<LangOpt> LangOpts = [];
}
class AttrSubjectMatcherRule<string name, list<AttrSubject> subjects,
                             list<AttrSubjectMatcherSubRule> subrules = []> {
  string Name = name;
  list<AttrSubject> Subjects = subjects;
  list<AttrSubjectMatcherSubRule> Constraints = subrules;
  // Lists language options, one of which is required to be true for the
  // attribute to be applicable. If empty, no language options are required.
  list<LangOpt> LangOpts = [];
}

// function(is_member)
def SubRuleForCXXMethod : AttrSubjectMatcherSubRule<"is_member", [CXXMethod]> {
  let LangOpts = [CPlusPlus];
}
def SubjectMatcherForFunction : AttrSubjectMatcherRule<"function", [Function], [
  SubRuleForCXXMethod
]>;
// hasType is abstract, it should be used with one of the sub-rules.
def SubjectMatcherForType : AttrSubjectMatcherRule<"hasType", [], [
  AttrSubjectMatcherSubRule<"functionType", [FunctionLike]>

  // FIXME: There's a matcher ambiguity with objc methods and blocks since
  // functionType excludes them but functionProtoType includes them.
  // AttrSubjectMatcherSubRule<"functionProtoType", [HasFunctionProto]>
]>;
def SubjectMatcherForTypedef : AttrSubjectMatcherRule<"type_alias",
                                                      [TypedefName]>;
def SubjectMatcherForRecord : AttrSubjectMatcherRule<"record", [Record,
                                                                CXXRecord], [
  // unless(is_union)
  AttrSubjectMatcherSubRule<"is_union", [Struct], 1>
]>;
def SubjectMatcherForEnum : AttrSubjectMatcherRule<"enum", [Enum]>;
def SubjectMatcherForEnumConstant : AttrSubjectMatcherRule<"enum_constant",
                                                           [EnumConstant]>;
def SubjectMatcherForVar : AttrSubjectMatcherRule<"variable", [Var], [
  AttrSubjectMatcherSubRule<"is_thread_local", [TLSVar]>,
  AttrSubjectMatcherSubRule<"is_global", [GlobalVar]>,
  AttrSubjectMatcherSubRule<"is_parameter", [ParmVar]>,
  // unless(is_parameter)
  AttrSubjectMatcherSubRule<"is_parameter", [NonParmVar], 1>
]>;
def SubjectMatcherForField : AttrSubjectMatcherRule<"field", [Field]>;
def SubjectMatcherForNamespace : AttrSubjectMatcherRule<"namespace",
                                                        [Namespace]> {
  let LangOpts = [CPlusPlus];
}
def SubjectMatcherForObjCInterface : AttrSubjectMatcherRule<"objc_interface",
                                                            [ObjCInterface]> {
  let LangOpts = [ObjC];
}
def SubjectMatcherForObjCProtocol : AttrSubjectMatcherRule<"objc_protocol",
                                                           [ObjCProtocol]> {
  let LangOpts = [ObjC];
}
def SubjectMatcherForObjCCategory : AttrSubjectMatcherRule<"objc_category",
                                                           [ObjCCategory]> {
  let LangOpts = [ObjC];
}
def SubjectMatcherForObjCMethod : AttrSubjectMatcherRule<"objc_method",
                                                         [ObjCMethod], [
  AttrSubjectMatcherSubRule<"is_instance", [ObjCInstanceMethod]>
]> {
  let LangOpts = [ObjC];
}
def SubjectMatcherForObjCProperty : AttrSubjectMatcherRule<"objc_property",
                                                           [ObjCProperty]> {
  let LangOpts = [ObjC];
}
def SubjectMatcherForBlock : AttrSubjectMatcherRule<"block", [Block]> {
  let LangOpts = [BlocksSupported];
}

// Aggregate attribute subject match rules are abstract match rules that can't
// be used directly in #pragma clang attribute. Instead, users have to use
// subject match rules that correspond to attribute subjects that derive from
// the specified subject.
class AttrSubjectMatcherAggregateRule<AttrSubject subject> {
  AttrSubject Subject = subject;
}

def SubjectMatcherForNamed : AttrSubjectMatcherAggregateRule<Named>;

class Attr {
  // The various ways in which an attribute can be spelled in source
  list<Spelling> Spellings;
  // The things to which an attribute can appertain
  SubjectList Subjects;
  // The arguments allowed on an attribute
  list<Argument> Args = [];
  // Accessors which should be generated for the attribute.
  list<Accessor> Accessors = [];
  // Set to true for attributes with arguments which require delayed parsing.
  bit LateParsed = 0;
  // Set to false to prevent an attribute from being propagated from a template
  // to the instantiation.
  bit Clone = 1;
  // Set to true for attributes which must be instantiated within templates
  bit TemplateDependent = 0;
  // Set to true for attributes that have a corresponding AST node.
  bit ASTNode = 1;
  // Set to true for attributes which have handler in Sema.
  bit SemaHandler = 1;
  // Set to true for attributes that are completely ignored.
  bit Ignored = 0;
  // Set to true if the attribute's parsing does not match its semantic
  // content. Eg) It parses 3 args, but semantically takes 4 args.  Opts out of
  // common attribute error checking.
  bit HasCustomParsing = 0;
  // Set to true if all of the attribute's arguments should be parsed in an
  // unevaluated context.
  bit ParseArgumentsAsUnevaluated = 0;
  // Set to true if this attribute can be duplicated on a subject when merging
  // attributes. By default, attributes are not merged.
  bit DuplicatesAllowedWhileMerging = 0;
  // Set to true if this attribute meaningful when applied to or inherited 
  // in a class template definition.
  bit MeaningfulToClassTemplateDefinition = 0;
  // Set to true if this attribute can be used with '#pragma clang attribute'.
  // By default, when this value is false, an attribute is supported by the
  // '#pragma clang attribute' only when:
  // - It has documentation.
  // - It has a subject list whose subjects can be represented using subject
  //   match rules.
  // - It has GNU/CXX11 spelling and doesn't require delayed parsing.
  bit ForcePragmaAttributeSupport = 0;
  // Lists language options, one of which is required to be true for the
  // attribute to be applicable. If empty, no language options are required.
  list<LangOpt> LangOpts = [];
  // Any additional text that should be included verbatim in the class.
  // Note: Any additional data members will leak and should be constructed
  // externally on the ASTContext.
  code AdditionalMembers = [{}];
  // Any documentation that should be associated with the attribute. Since an
  // attribute may be documented under multiple categories, more than one
  // Documentation entry may be listed.
  list<Documentation> Documentation;
}

/// A type attribute is not processed on a declaration or a statement.
class TypeAttr : Attr {
  // By default, type attributes do not get an AST node.
  let ASTNode = 0;
}

/// A stmt attribute is not processed on a declaration or a type.
class StmtAttr : Attr;

/// An inheritable attribute is inherited by later redeclarations.
class InheritableAttr : Attr;

/// A target-specific attribute.  This class is meant to be used as a mixin
/// with InheritableAttr or Attr depending on the attribute's needs.
class TargetSpecificAttr<TargetArch target> {
  TargetArch Target = target;
  // Attributes are generally required to have unique spellings for their names
  // so that the parser can determine what kind of attribute it has parsed.
  // However, target-specific attributes are special in that the attribute only
  // "exists" for a given target. So two target-specific attributes can share
  // the same name when they exist in different targets. To support this, a
  // Kind can be explicitly specified for a target-specific attribute. This
  // corresponds to the AttributeList::AT_* enum that is generated and it
  // should contain a shared value between the attributes.
  //
  // Target-specific attributes which use this feature should ensure that the
  // spellings match exactly between the attributes, and if the arguments or
  // subjects differ, should specify HasCustomParsing = 1 and implement their
  // own parsing and semantic handling requirements as-needed.
  string ParseKind;
}

/// An inheritable parameter attribute is inherited by later
/// redeclarations, even when it's written on a parameter.
class InheritableParamAttr : InheritableAttr;

/// An attribute which changes the ABI rules for a specific parameter.
class ParameterABIAttr : InheritableParamAttr {
  let Subjects = SubjectList<[ParmVar]>;
}

/// An ignored attribute, which we parse but discard with no checking.
class IgnoredAttr : Attr {
  let Ignored = 1;
  let ASTNode = 0;
  let SemaHandler = 0;
  let Documentation = [Undocumented];
}

//
// Attributes begin here
//

def AbiTag : Attr {
  let Spellings = [GCC<"abi_tag">];
  let Args = [VariadicStringArgument<"Tags">];
  let Subjects = SubjectList<[Struct, Var, Function, Namespace], ErrorDiag,
      "ExpectedStructClassVariableFunctionOrInlineNamespace">;
  let MeaningfulToClassTemplateDefinition = 1;
  let Documentation = [AbiTagsDocs];
}

def AddressSpace : TypeAttr {
  let Spellings = [GNU<"address_space">];
  let Args = [IntArgument<"AddressSpace">];
  let Documentation = [Undocumented];
}

def Alias : Attr {
  let Spellings = [GCC<"alias">];
  let Args = [StringArgument<"Aliasee">];
  let Subjects = SubjectList<[Function, GlobalVar], ErrorDiag,
                             "ExpectedFunctionOrGlobalVar">;
  let Documentation = [Undocumented];
}

def Aligned : InheritableAttr {
  let Spellings = [GCC<"aligned">, Declspec<"align">, Keyword<"alignas">,
                   Keyword<"_Alignas">];
//  let Subjects = SubjectList<[NonBitField, NormalVar, Tag]>;
  let Args = [AlignedArgument<"Alignment", 1>];
  let Accessors = [Accessor<"isGNU", [GCC<"aligned">]>,
                   Accessor<"isC11", [Keyword<"_Alignas">]>,
                   Accessor<"isAlignas", [Keyword<"alignas">,
                                          Keyword<"_Alignas">]>,
                   Accessor<"isDeclspec",[Declspec<"align">]>];
  let Documentation = [Undocumented];
}

def AlignValue : Attr {
  let Spellings = [
    // Unfortunately, this is semantically an assertion, not a directive
    // (something else must ensure the alignment), so aligned_value is a
    // probably a better name. We might want to add an aligned_value spelling in
    // the future (and a corresponding C++ attribute), but this can be done
    // later once we decide if we also want them to have slightly-different
    // semantics than Intel's align_value.
    GNU<"align_value">
    // Intel's compiler on Windows also supports:
    // , Declspec<"align_value">
  ];
  let Args = [ExprArgument<"Alignment">];
  let Subjects = SubjectList<[Var, TypedefName], WarnDiag,
                             "ExpectedVariableOrTypedef">;
  let Documentation = [AlignValueDocs];
}

def AlignMac68k : InheritableAttr {
  // This attribute has no spellings as it is only ever created implicitly.
  let Spellings = [];
  let SemaHandler = 0;
  let Documentation = [Undocumented];
}

def AlwaysInline : InheritableAttr {
  let Spellings = [GCC<"always_inline">, Keyword<"__forceinline">];
  let Subjects = SubjectList<[Function]>;
  let Documentation = [Undocumented];
}

def XRayInstrument : InheritableAttr {
  let Spellings = [GNU<"xray_always_instrument">,
                   CXX11<"clang", "xray_always_instrument">,
                   GNU<"xray_never_instrument">,
                   CXX11<"clang", "xray_never_instrument">];
  let Subjects = SubjectList<[CXXMethod, ObjCMethod, Function], WarnDiag,
                              "ExpectedFunctionOrMethod">;
  let Accessors = [Accessor<"alwaysXRayInstrument",
                     [GNU<"xray_always_instrument">,
                      CXX11<"clang", "xray_always_instrument">]>,
                   Accessor<"neverXRayInstrument",
                     [GNU<"xray_never_instrument">,
                      CXX11<"clang", "xray_never_instrument">]>];
  let Documentation = [XRayDocs];
}

def XRayLogArgs : InheritableAttr {
  let Spellings = [GNU<"xray_log_args">, CXX11<"clang", "xray_log_args">];
  let Subjects = SubjectList<
      [CXXMethod, ObjCMethod, Function], WarnDiag, "ExpectedFunctionOrMethod"
  >;
  let Args = [UnsignedArgument<"ArgumentCount">];
  let Documentation = [XRayDocs];
}

def TLSModel : InheritableAttr {
  let Spellings = [GCC<"tls_model">];
  let Subjects = SubjectList<[TLSVar], ErrorDiag, "ExpectedTLSVar">;
  let Args = [StringArgument<"Model">];
  let Documentation = [TLSModelDocs];
}

def AnalyzerNoReturn : InheritableAttr {
  let Spellings = [GNU<"analyzer_noreturn">];
  let Documentation = [Undocumented];
}

def Annotate : InheritableParamAttr {
  let Spellings = [GNU<"annotate">];
  let Args = [StringArgument<"Annotation">];
  // Ensure that the annotate attribute can be used with
  // '#pragma clang attribute' even though it has no subject list.
  let ForcePragmaAttributeSupport = 1;
  let Documentation = [Undocumented];
}

def ARMInterrupt : InheritableAttr, TargetSpecificAttr<TargetARM> {
  // NOTE: If you add any additional spellings, MSP430Interrupt's,
  // MipsInterrupt's and AnyX86Interrupt's spellings must match.
  let Spellings = [GNU<"interrupt">];
  let Args = [EnumArgument<"Interrupt", "InterruptType",
                           ["IRQ", "FIQ", "SWI", "ABORT", "UNDEF", ""],
                           ["IRQ", "FIQ", "SWI", "ABORT", "UNDEF", "Generic"],
                           1>];
  let ParseKind = "Interrupt";
  let HasCustomParsing = 1;
  let Documentation = [ARMInterruptDocs];
}

def AVRInterrupt : InheritableAttr, TargetSpecificAttr<TargetAVR> {
  let Spellings = [GNU<"interrupt">];
  let Subjects = SubjectList<[Function]>;
  let ParseKind = "Interrupt";
  let Documentation = [AVRInterruptDocs];
}

def AVRSignal : InheritableAttr, TargetSpecificAttr<TargetAVR> {
  let Spellings = [GNU<"signal">];
  let Subjects = SubjectList<[Function]>;
  let Documentation = [AVRSignalDocs];
}

def AsmLabel : InheritableAttr {
  let Spellings = [Keyword<"asm">, Keyword<"__asm__">];
  let Args = [StringArgument<"Label">];
  let SemaHandler = 0;
  let Documentation = [Undocumented];
}

def Availability : InheritableAttr {
  let Spellings = [GNU<"availability">];
  let Args = [IdentifierArgument<"platform">, VersionArgument<"introduced">,
              VersionArgument<"deprecated">, VersionArgument<"obsoleted">,
              BoolArgument<"unavailable">, StringArgument<"message">,
              BoolArgument<"strict">, StringArgument<"replacement">];
  let AdditionalMembers =
[{static llvm::StringRef getPrettyPlatformName(llvm::StringRef Platform) {
    return llvm::StringSwitch<llvm::StringRef>(Platform)
             .Case("android", "Android")
             .Case("ios", "iOS")
             .Case("macos", "macOS")
             .Case("tvos", "tvOS")
             .Case("watchos", "watchOS")
             .Case("ios_app_extension", "iOS (App Extension)")
             .Case("macos_app_extension", "macOS (App Extension)")
             .Case("tvos_app_extension", "tvOS (App Extension)")
             .Case("watchos_app_extension", "watchOS (App Extension)")
             .Case("swift", "Swift")
             .Default(llvm::StringRef());
}
static llvm::StringRef getPlatformNameSourceSpelling(llvm::StringRef Platform) {
    return llvm::StringSwitch<llvm::StringRef>(Platform)
             .Case("ios", "iOS")
             .Case("macos", "macOS")
             .Case("tvos", "tvOS")
             .Case("watchos", "watchOS")
             .Case("ios_app_extension", "iOSApplicationExtension")
             .Case("macos_app_extension", "macOSApplicationExtension")
             .Case("tvos_app_extension", "tvOSApplicationExtension")
             .Case("watchos_app_extension", "watchOSApplicationExtension")
             .Default(Platform);
}
static llvm::StringRef canonicalizePlatformName(llvm::StringRef Platform) {
    return llvm::StringSwitch<llvm::StringRef>(Platform)
             .Case("iOS", "ios")
             .Case("macOS", "macos")
             .Case("tvOS", "tvos")
             .Case("watchOS", "watchos")
             .Case("iOSApplicationExtension", "ios_app_extension")
             .Case("macOSApplicationExtension", "macos_app_extension")
             .Case("tvOSApplicationExtension", "tvos_app_extension")
             .Case("watchOSApplicationExtension", "watchos_app_extension")
             .Default(Platform);
} }];
  let HasCustomParsing = 1;
  let DuplicatesAllowedWhileMerging = 1;
  let Subjects = SubjectList<[Named]>;
  let Documentation = [AvailabilityDocs];
}

def ExternalSourceSymbol : InheritableAttr {
  let Spellings = [GNU<"external_source_symbol">,
                   CXX11<"clang", "external_source_symbol">];
  let Args = [StringArgument<"language", 1>,
              StringArgument<"definedIn", 1>,
              BoolArgument<"generatedDeclaration", 1>];
  let HasCustomParsing = 1;
  let Subjects = SubjectList<[Named]>;
  let Documentation = [ExternalSourceSymbolDocs];
}

def Blocks : InheritableAttr {
  let Spellings = [GNU<"blocks">];
  let Args = [EnumArgument<"Type", "BlockType", ["byref"], ["ByRef"]>];
  let Documentation = [Undocumented];
}

def Bounded : IgnoredAttr {
  let Spellings = [GNU<"bounded">];
}

def CarriesDependency : InheritableParamAttr {
  let Spellings = [GNU<"carries_dependency">,
                   CXX11<"","carries_dependency", 200809>];
  let Subjects = SubjectList<[ParmVar, ObjCMethod, Function], ErrorDiag>;
  let Documentation = [CarriesDependencyDocs];
}

def CDecl : InheritableAttr {
  let Spellings = [GCC<"cdecl">, Keyword<"__cdecl">, Keyword<"_cdecl">];
//  let Subjects = [Function, ObjCMethod];
  let Documentation = [Undocumented];
}

// cf_audited_transfer indicates that the given function has been
// audited and has been marked with the appropriate cf_consumed and
// cf_returns_retained attributes.  It is generally applied by
// '#pragma clang arc_cf_code_audited' rather than explicitly.
def CFAuditedTransfer : InheritableAttr {
  let Spellings = [GNU<"cf_audited_transfer">];
  let Subjects = SubjectList<[Function], ErrorDiag>;
  let Documentation = [Undocumented];
}

// cf_unknown_transfer is an explicit opt-out of cf_audited_transfer.
// It indicates that the function has unknown or unautomatable
// transfer semantics.
def CFUnknownTransfer : InheritableAttr {
  let Spellings = [GNU<"cf_unknown_transfer">];
  let Subjects = SubjectList<[Function], ErrorDiag>;
  let Documentation = [Undocumented];
}

def CFReturnsRetained : InheritableAttr {
  let Spellings = [GNU<"cf_returns_retained">];
//  let Subjects = SubjectList<[ObjCMethod, ObjCProperty, Function]>;
  let Documentation = [Undocumented];
}

def CFReturnsNotRetained : InheritableAttr {
  let Spellings = [GNU<"cf_returns_not_retained">];
//  let Subjects = SubjectList<[ObjCMethod, ObjCProperty, Function]>;
  let Documentation = [Undocumented];
}

def CFConsumed : InheritableParamAttr {
  let Spellings = [GNU<"cf_consumed">];
  let Subjects = SubjectList<[ParmVar]>;
  let Documentation = [Undocumented];
}

def Cleanup : InheritableAttr {
  let Spellings = [GCC<"cleanup">];
  let Args = [FunctionArgument<"FunctionDecl">];
  let Subjects = SubjectList<[Var]>;
  let Documentation = [Undocumented];
}

def Cold : InheritableAttr {
  let Spellings = [GCC<"cold">];
  let Subjects = SubjectList<[Function]>;
  let Documentation = [Undocumented];
}

def Common : InheritableAttr {
  let Spellings = [GCC<"common">];
  let Subjects = SubjectList<[Var]>;
  let Documentation = [Undocumented];
}

def Const : InheritableAttr {
  let Spellings = [GCC<"const">, GCC<"__const">];
  let Documentation = [Undocumented];
}

def Constructor : InheritableAttr {
  let Spellings = [GCC<"constructor">];
  let Args = [DefaultIntArgument<"Priority", 65535>];
  let Subjects = SubjectList<[Function]>;
  let Documentation = [Undocumented];
}

// CUDA attributes are spelled __attribute__((attr)) or __declspec(__attr__).

def CUDAConstant : InheritableAttr {
  let Spellings = [GNU<"constant">, Declspec<"__constant__">];
  let Subjects = SubjectList<[Var]>;
  let LangOpts = [CUDA];
  let Documentation = [Undocumented];
}

def CUDACudartBuiltin : IgnoredAttr {
  let Spellings = [GNU<"cudart_builtin">, Declspec<"__cudart_builtin__">];
  let LangOpts = [CUDA];
}

def CUDADevice : InheritableAttr {
  let Spellings = [GNU<"device">, Declspec<"__device__">];
  let Subjects = SubjectList<[Function, Var]>;
  let LangOpts = [CUDA];
  let Documentation = [Undocumented];
}

def CUDADeviceBuiltin : IgnoredAttr {
  let Spellings = [GNU<"device_builtin">, Declspec<"__device_builtin__">];
  let LangOpts = [CUDA];
}

def CUDADeviceBuiltinSurfaceType : IgnoredAttr {
  let Spellings = [GNU<"device_builtin_surface_type">,
                   Declspec<"__device_builtin_surface_type__">];
  let LangOpts = [CUDA];
}

def CUDADeviceBuiltinTextureType : IgnoredAttr {
  let Spellings = [GNU<"device_builtin_texture_type">,
                   Declspec<"__device_builtin_texture_type__">];
  let LangOpts = [CUDA];
}

def CUDAGlobal : InheritableAttr {
  let Spellings = [GNU<"global">, Declspec<"__global__">];
  let Subjects = SubjectList<[Function]>;
  let LangOpts = [CUDA];
  let Documentation = [Undocumented];
}

def CUDAHost : InheritableAttr {
  let Spellings = [GNU<"host">, Declspec<"__host__">];
  let Subjects = SubjectList<[Function]>;
  let LangOpts = [CUDA];
  let Documentation = [Undocumented];
}

def CUDAInvalidTarget : InheritableAttr {
  let Spellings = [];
  let Subjects = SubjectList<[Function]>;
  let LangOpts = [CUDA];
  let Documentation = [Undocumented];
}

def CUDALaunchBounds : InheritableAttr {
  let Spellings = [GNU<"launch_bounds">, Declspec<"__launch_bounds__">];
  let Args = [ExprArgument<"MaxThreads">, ExprArgument<"MinBlocks", 1>];
  let LangOpts = [CUDA];
  let Subjects = SubjectList<[ObjCMethod, FunctionLike], WarnDiag,
                             "ExpectedFunctionOrMethod">;
  // An AST node is created for this attribute, but is not used by other parts
  // of the compiler. However, this node needs to exist in the AST because
  // non-LLVM backends may be relying on the attribute's presence.
  let Documentation = [Undocumented];
}

def CUDAShared : InheritableAttr {
  let Spellings = [GNU<"shared">, Declspec<"__shared__">];
  let Subjects = SubjectList<[Var]>;
  let LangOpts = [CUDA];
  let Documentation = [Undocumented];
}

def C11NoReturn : InheritableAttr {
  let Spellings = [Keyword<"_Noreturn">];
  let Subjects = SubjectList<[Function], ErrorDiag>;
  let SemaHandler = 0;
  let Documentation = [C11NoReturnDocs];
}

def CXX11NoReturn : InheritableAttr {
  let Spellings = [CXX11<"","noreturn", 200809>];
  let Subjects = SubjectList<[Function], ErrorDiag>;
  let Documentation = [CXX11NoReturnDocs];
}

def OpenCLKernel : InheritableAttr {
  let Spellings = [Keyword<"__kernel">, Keyword<"kernel">];
  let Subjects = SubjectList<[Function], ErrorDiag>;
  let Documentation = [Undocumented];
}

def OpenCLUnrollHint : InheritableAttr {
  let Spellings = [GNU<"opencl_unroll_hint">];
  let Args = [UnsignedArgument<"UnrollHint">];
  let Documentation = [OpenCLUnrollHintDocs];
}

def OpenCLIntelReqdSubGroupSize: InheritableAttr {
  let Spellings = [GNU<"intel_reqd_sub_group_size">];
  let Args = [UnsignedArgument<"SubGroupSize">];
  let Subjects = SubjectList<[Function], ErrorDiag>;
  let Documentation = [OpenCLIntelReqdSubGroupSizeDocs];
}

// This attribute is both a type attribute, and a declaration attribute (for
// parameter variables).
def OpenCLAccess : Attr {
  let Spellings = [Keyword<"__read_only">, Keyword<"read_only">,
                   Keyword<"__write_only">, Keyword<"write_only">,
                   Keyword<"__read_write">, Keyword<"read_write">];
  let Subjects = SubjectList<[ParmVar, TypedefName], ErrorDiag,
                             "ExpectedParameterOrTypedef">;
  let Accessors = [Accessor<"isReadOnly", [Keyword<"__read_only">,
                                           Keyword<"read_only">]>,
                   Accessor<"isReadWrite", [Keyword<"__read_write">,
                                            Keyword<"read_write">]>,
                   Accessor<"isWriteOnly", [Keyword<"__write_only">,
                                            Keyword<"write_only">]>];
  let Documentation = [OpenCLAccessDocs];
}

def OpenCLPrivateAddressSpace : TypeAttr {
  let Spellings = [Keyword<"__private">, Keyword<"private">];
  let Documentation = [OpenCLAddressSpacePrivateDocs];
}

def OpenCLGlobalAddressSpace : TypeAttr {
  let Spellings = [Keyword<"__global">, Keyword<"global">];
  let Documentation = [OpenCLAddressSpaceGlobalDocs];
}

def OpenCLLocalAddressSpace : TypeAttr {
  let Spellings = [Keyword<"__local">, Keyword<"local">];
  let Documentation = [OpenCLAddressSpaceLocalDocs];
}

def OpenCLConstantAddressSpace : TypeAttr {
  let Spellings = [Keyword<"__constant">, Keyword<"constant">];
  let Documentation = [OpenCLAddressSpaceConstantDocs];
}

def OpenCLGenericAddressSpace : TypeAttr {
  let Spellings = [Keyword<"__generic">, Keyword<"generic">];
  let Documentation = [OpenCLAddressSpaceGenericDocs];
}

def OpenCLNoSVM : Attr {
  let Spellings = [GNU<"nosvm">];
  let Subjects = SubjectList<[Var]>;
  let Documentation = [OpenCLNoSVMDocs];
  let LangOpts = [OpenCL];
  let ASTNode = 0;
}

def RenderScriptKernel : Attr {
  let Spellings = [GNU<"kernel">];
  let Subjects = SubjectList<[Function]>;
  let Documentation = [RenderScriptKernelAttributeDocs];
  let LangOpts = [RenderScript];
}

def Deprecated : InheritableAttr {
  let Spellings = [GCC<"deprecated">, Declspec<"deprecated">,
                   CXX11<"","deprecated", 201309>];
  let Args = [StringArgument<"Message", 1>,
              // An optional string argument that enables us to provide a
              // Fix-It.
              StringArgument<"Replacement", 1>];
  let MeaningfulToClassTemplateDefinition = 1;
  let Documentation = [DeprecatedDocs];
}

def Destructor : InheritableAttr {
  let Spellings = [GCC<"destructor">];
  let Args = [DefaultIntArgument<"Priority", 65535>];
  let Subjects = SubjectList<[Function]>;
  let Documentation = [Undocumented];
}

def EmptyBases : InheritableAttr, TargetSpecificAttr<TargetMicrosoftCXXABI> {
  let Spellings = [Declspec<"empty_bases">];
  let Subjects = SubjectList<[CXXRecord]>;
  let Documentation = [EmptyBasesDocs];
}

def AllocSize : InheritableAttr {
  let Spellings = [GCC<"alloc_size">];
  let Subjects = SubjectList<[Function]>;
  let Args = [IntArgument<"ElemSizeParam">, IntArgument<"NumElemsParam", 1>];
  let TemplateDependent = 1;
  let Documentation = [AllocSizeDocs];
}

def EnableIf : InheritableAttr {
  let Spellings = [GNU<"enable_if">];
  let Subjects = SubjectList<[Function]>;
  let Args = [ExprArgument<"Cond">, StringArgument<"Message">];
  let TemplateDependent = 1;
  let Documentation = [EnableIfDocs];
}

def ExtVectorType : Attr {
  let Spellings = [GNU<"ext_vector_type">];
  let Subjects = SubjectList<[TypedefName], ErrorDiag>;
  let Args = [ExprArgument<"NumElements">];
  let ASTNode = 0;
  let Documentation = [Undocumented];
}

def FallThrough : StmtAttr {
  let Spellings = [CXX11<"", "fallthrough", 201603>,
                   CXX11<"clang", "fallthrough">];
//  let Subjects = [NullStmt];
  let Documentation = [FallthroughDocs];
}

def FastCall : InheritableAttr {
  let Spellings = [GCC<"fastcall">, Keyword<"__fastcall">,
                   Keyword<"_fastcall">];
//  let Subjects = [Function, ObjCMethod];
  let Documentation = [FastCallDocs];
}

def RegCall : InheritableAttr {
  let Spellings = [GCC<"regcall">, Keyword<"__regcall">];
  let Documentation = [RegCallDocs];
}

def Final : InheritableAttr {
  let Spellings = [Keyword<"final">, Keyword<"sealed">];
  let Accessors = [Accessor<"isSpelledAsSealed", [Keyword<"sealed">]>];
  let SemaHandler = 0;
  let Documentation = [Undocumented];
}

def MinSize : InheritableAttr {
  let Spellings = [GNU<"minsize">];
  let Subjects = SubjectList<[Function, ObjCMethod], ErrorDiag>;
  let Documentation = [Undocumented];
}

def FlagEnum : InheritableAttr {
  let Spellings = [GNU<"flag_enum">];
  let Subjects = SubjectList<[Enum]>;
  let Documentation = [FlagEnumDocs];
}

def EnumExtensibility : InheritableAttr {
  let Spellings = [GNU<"enum_extensibility">,
                   CXX11<"clang", "enum_extensibility">];
  let Subjects = SubjectList<[Enum]>;
  let Args = [EnumArgument<"Extensibility", "Kind",
              ["closed", "open"], ["Closed", "Open"]>];
  let Documentation = [EnumExtensibilityDocs];
}

def Flatten : InheritableAttr {
  let Spellings = [GCC<"flatten">];
  let Subjects = SubjectList<[Function], ErrorDiag>;
  let Documentation = [FlattenDocs];
}

def Format : InheritableAttr {
  let Spellings = [GCC<"format">];
  let Args = [IdentifierArgument<"Type">, IntArgument<"FormatIdx">,
              IntArgument<"FirstArg">];
  let Subjects = SubjectList<[ObjCMethod, Block, HasFunctionProto], WarnDiag,
                             "ExpectedFunctionWithProtoType">;
  let Documentation = [FormatDocs];
}

def FormatArg : InheritableAttr {
  let Spellings = [GCC<"format_arg">];
  let Args = [IntArgument<"FormatIdx">];
  let Subjects = SubjectList<[ObjCMethod, HasFunctionProto], WarnDiag,
                             "ExpectedFunctionWithProtoType">;
  let Documentation = [Undocumented];
}

def GNUInline : InheritableAttr {
  let Spellings = [GCC<"gnu_inline">];
  let Subjects = SubjectList<[Function]>;
  let Documentation = [Undocumented];
}

def Hot : InheritableAttr {
  let Spellings = [GCC<"hot">];
  let Subjects = SubjectList<[Function]>;
  // An AST node is created for this attribute, but not actually used beyond
  // semantic checking for mutual exclusion with the Cold attribute.
  let Documentation = [Undocumented];
}

def IBAction : InheritableAttr {
  let Spellings = [GNU<"ibaction">];
  let Subjects = SubjectList<[ObjCInstanceMethod], WarnDiag,
                             "ExpectedObjCInstanceMethod">;
  // An AST node is created for this attribute, but is not used by other parts
  // of the compiler. However, this node needs to exist in the AST because
  // external tools rely on it.
  let Documentation = [Undocumented];
}

def IBOutlet : InheritableAttr {
  let Spellings = [GNU<"iboutlet">];
//  let Subjects = [ObjCIvar, ObjCProperty];
  let Documentation = [Undocumented];
}

def IBOutletCollection : InheritableAttr {
  let Spellings = [GNU<"iboutletcollection">];
  let Args = [TypeArgument<"Interface", 1>];
//  let Subjects = [ObjCIvar, ObjCProperty];
  let Documentation = [Undocumented];
}

def IFunc : Attr {
  let Spellings = [GCC<"ifunc">];
  let Args = [StringArgument<"Resolver">];
  let Subjects = SubjectList<[Function]>;
  let Documentation = [IFuncDocs];
}

def Restrict : InheritableAttr {
  let Spellings = [Declspec<"restrict">, GCC<"malloc">];
  let Subjects = SubjectList<[Function]>;
  let Documentation = [Undocumented];
}

def LayoutVersion : InheritableAttr, TargetSpecificAttr<TargetMicrosoftCXXABI> {
  let Spellings = [Declspec<"layout_version">];
  let Args = [UnsignedArgument<"Version">];
  let Subjects = SubjectList<[CXXRecord]>;
  let Documentation = [LayoutVersionDocs];
}

def MaxFieldAlignment : InheritableAttr {
  // This attribute has no spellings as it is only ever created implicitly.
  let Spellings = [];
  let Args = [UnsignedArgument<"Alignment">];
  let SemaHandler = 0;
  let Documentation = [Undocumented];
}

def MayAlias : InheritableAttr {
  // FIXME: this is a type attribute in GCC, but a declaration attribute here.
  let Spellings = [GCC<"may_alias">];
  let Documentation = [Undocumented];
}

def MSABI : InheritableAttr {
  let Spellings = [GCC<"ms_abi">];
//  let Subjects = [Function, ObjCMethod];
  let Documentation = [MSABIDocs];
}

def MSP430Interrupt : InheritableAttr, TargetSpecificAttr<TargetMSP430> {
  // NOTE: If you add any additional spellings, ARMInterrupt's, MipsInterrupt's
  // and AnyX86Interrupt's spellings must match.
  let Spellings = [GNU<"interrupt">];
  let Args = [UnsignedArgument<"Number">];
  let ParseKind = "Interrupt";
  let HasCustomParsing = 1;
  let Documentation = [Undocumented];
}

def Mips16 : InheritableAttr, TargetSpecificAttr<TargetMips32> {
  let Spellings = [GCC<"mips16">];
  let Subjects = SubjectList<[Function], ErrorDiag>;
  let Documentation = [Undocumented];
}

def MipsInterrupt : InheritableAttr, TargetSpecificAttr<TargetMips32> {
  // NOTE: If you add any additional spellings, ARMInterrupt's,
  // MSP430Interrupt's and AnyX86Interrupt's spellings must match.
  let Spellings = [GNU<"interrupt">];
  let Subjects = SubjectList<[Function]>;
  let Args = [EnumArgument<"Interrupt", "InterruptType",
                           ["vector=sw0", "vector=sw1", "vector=hw0",
                            "vector=hw1", "vector=hw2", "vector=hw3",
                            "vector=hw4", "vector=hw5", "eic", ""],
                           ["sw0", "sw1", "hw0", "hw1", "hw2", "hw3",
                            "hw4", "hw5", "eic", "eic"]
                           >];
  let ParseKind = "Interrupt";
  let Documentation = [MipsInterruptDocs];
}

def MicroMips : InheritableAttr, TargetSpecificAttr<TargetMips32> {
  let Spellings = [GCC<"micromips">];
  let Subjects = SubjectList<[Function], ErrorDiag>;
  let Documentation = [MicroMipsDocs];
}

def MipsLongCall : InheritableAttr, TargetSpecificAttr<TargetAnyMips> {
  let Spellings = [GCC<"long_call">, GCC<"far">];
  let Subjects = SubjectList<[Function]>;
  let Documentation = [MipsLongCallStyleDocs];
}

def MipsShortCall : InheritableAttr, TargetSpecificAttr<TargetAnyMips> {
  let Spellings = [GCC<"short_call">, GCC<"near">];
  let Subjects = SubjectList<[Function]>;
  let Documentation = [MipsShortCallStyleDocs];
}

def Mode : Attr {
  let Spellings = [GCC<"mode">];
  let Subjects = SubjectList<[Var, Enum, TypedefName, Field], ErrorDiag,
                             "ExpectedVariableEnumFieldOrTypedef">;
  let Args = [IdentifierArgument<"Mode">];
  let Documentation = [Undocumented];
}

def Naked : InheritableAttr {
  let Spellings = [GCC<"naked">, Declspec<"naked">];
  let Subjects = SubjectList<[Function]>;
  let Documentation = [Undocumented];
}

def NeonPolyVectorType : TypeAttr {
  let Spellings = [GNU<"neon_polyvector_type">];
  let Args = [IntArgument<"NumElements">];
  let Documentation = [Undocumented];
}

def NeonVectorType : TypeAttr {
  let Spellings = [GNU<"neon_vector_type">];
  let Args = [IntArgument<"NumElements">];
  let Documentation = [Undocumented];
}

def ReturnsTwice : InheritableAttr {
  let Spellings = [GCC<"returns_twice">];
  let Subjects = SubjectList<[Function]>;
  let Documentation = [Undocumented];
}

def DisableTailCalls : InheritableAttr {
  let Spellings = [GNU<"disable_tail_calls">,
                   CXX11<"clang", "disable_tail_calls">];
  let Subjects = SubjectList<[Function, ObjCMethod]>;
  let Documentation = [DisableTailCallsDocs];
}

def NoAlias : InheritableAttr {
  let Spellings = [Declspec<"noalias">];
  let Subjects = SubjectList<[Function]>;
  let Documentation = [NoAliasDocs];
}

def NoCommon : InheritableAttr {
  let Spellings = [GCC<"nocommon">];
  let Subjects = SubjectList<[Var]>;
  let Documentation = [Undocumented];
}

def NoDebug : InheritableAttr {
  let Spellings = [GCC<"nodebug">];
  let Subjects = SubjectList<[FunctionLike, ObjCMethod, NonParmVar], WarnDiag,
                              "ExpectedVariableOrFunction">;
  let Documentation = [NoDebugDocs];
}

def NoDuplicate : InheritableAttr {
  let Spellings = [GNU<"noduplicate">, CXX11<"clang", "noduplicate">];
  let Subjects = SubjectList<[Function]>;
  let Documentation = [NoDuplicateDocs];
}

def Convergent : InheritableAttr {
  let Spellings = [GNU<"convergent">, CXX11<"clang", "convergent">];
  let Subjects = SubjectList<[Function]>;
  let Documentation = [ConvergentDocs];
}

def NoInline : InheritableAttr {
  let Spellings = [GCC<"noinline">, Declspec<"noinline">];
  let Subjects = SubjectList<[Function]>;
  let Documentation = [Undocumented];
}

def NoMips16 : InheritableAttr, TargetSpecificAttr<TargetMips32> {
  let Spellings = [GCC<"nomips16">];
  let Subjects = SubjectList<[Function], ErrorDiag>;
  let Documentation = [Undocumented];
}

def NoMicroMips : InheritableAttr, TargetSpecificAttr<TargetMips32> {
  let Spellings = [GCC<"nomicromips">];
  let Subjects = SubjectList<[Function], ErrorDiag>;
  let Documentation = [MicroMipsDocs];
}

// This is not a TargetSpecificAttr so that is silently accepted and
// ignored on other targets as encouraged by the OpenCL spec.
//
// See OpenCL 1.2 6.11.5: "It is our intention that a particular
// implementation of OpenCL be free to ignore all attributes and the
// resulting executable binary will produce the same result."
//
// However, only AMD GPU targets will emit the corresponding IR
// attribute.
//
// FIXME: This provides a sub-optimal error message if you attempt to
// use this in CUDA, since CUDA does not use the same terminology.
//
// FIXME: SubjectList should be for OpenCLKernelFunction, but is not to
// workaround needing to see kernel attribute before others to know if
// this should be rejected on non-kernels.

def AMDGPUFlatWorkGroupSize : InheritableAttr {
  let Spellings = [GNU<"amdgpu_flat_work_group_size">];
  let Args = [UnsignedArgument<"Min">, UnsignedArgument<"Max">];
  let Documentation = [AMDGPUFlatWorkGroupSizeDocs];
  let Subjects = SubjectList<[Function], ErrorDiag, "ExpectedKernelFunction">;
}

def AMDGPUWavesPerEU : InheritableAttr {
  let Spellings = [GNU<"amdgpu_waves_per_eu">];
  let Args = [UnsignedArgument<"Min">, UnsignedArgument<"Max", 1>];
  let Documentation = [AMDGPUWavesPerEUDocs];
  let Subjects = SubjectList<[Function], ErrorDiag, "ExpectedKernelFunction">;
}

def AMDGPUNumSGPR : InheritableAttr {
  let Spellings = [GNU<"amdgpu_num_sgpr">];
  let Args = [UnsignedArgument<"NumSGPR">];
  let Documentation = [AMDGPUNumSGPRNumVGPRDocs];
  let Subjects = SubjectList<[Function], ErrorDiag, "ExpectedKernelFunction">;
}

def AMDGPUNumVGPR : InheritableAttr {
  let Spellings = [GNU<"amdgpu_num_vgpr">];
  let Args = [UnsignedArgument<"NumVGPR">];
  let Documentation = [AMDGPUNumSGPRNumVGPRDocs];
  let Subjects = SubjectList<[Function], ErrorDiag, "ExpectedKernelFunction">;
}

def NoSplitStack : InheritableAttr {
  let Spellings = [GCC<"no_split_stack">];
  let Subjects = SubjectList<[Function], ErrorDiag>;
  let Documentation = [NoSplitStackDocs];
}

def NonNull : InheritableParamAttr {
  let Spellings = [GCC<"nonnull">];
  let Subjects = SubjectList<[ObjCMethod, HasFunctionProto, ParmVar], WarnDiag,
                             "ExpectedFunctionMethodOrParameter">;
  let Args = [VariadicUnsignedArgument<"Args">];
  let AdditionalMembers =
[{bool isNonNull(unsigned idx) const {
    if (!args_size())
      return true;
    for (const auto &V : args())
      if (V == idx)
        return true;
    return false;
  } }];
  // FIXME: We should merge duplicates into a single nonnull attribute.
  let DuplicatesAllowedWhileMerging = 1;
  let Documentation = [NonNullDocs];
}

def ReturnsNonNull : InheritableAttr {
  let Spellings = [GCC<"returns_nonnull">];
  let Subjects = SubjectList<[ObjCMethod, Function], WarnDiag,
                             "ExpectedFunctionOrMethod">;
  let Documentation = [ReturnsNonNullDocs];
}

// pass_object_size(N) indicates that the parameter should have
// __builtin_object_size with Type=N evaluated on the parameter at the callsite.
def PassObjectSize : InheritableParamAttr {
  let Spellings = [GNU<"pass_object_size">];
  let Args = [IntArgument<"Type">];
  let Subjects = SubjectList<[ParmVar]>;
  let Documentation = [PassObjectSizeDocs];
}

// Nullability type attributes.
def TypeNonNull : TypeAttr {
  let Spellings = [Keyword<"_Nonnull">];
  let Documentation = [TypeNonNullDocs];
}

def TypeNullable : TypeAttr {
  let Spellings = [Keyword<"_Nullable">];
  let Documentation = [TypeNullableDocs];
}

def TypeNullUnspecified : TypeAttr {
  let Spellings = [Keyword<"_Null_unspecified">];
  let Documentation = [TypeNullUnspecifiedDocs];
}

def ObjCKindOf : TypeAttr {
  let Spellings = [Keyword<"__kindof">];
  let Documentation = [Undocumented];
}

<<<<<<< HEAD
def NoEscape : InheritableAttr {
  let Spellings = [GCC<"noescape">];
  let Subjects = SubjectList<[ParmVar], WarnDiag, "ExpectedParameter">;
  let Documentation = [Undocumented];
=======
def NoEscape : Attr {
  let Spellings = [GNU<"noescape">, CXX11<"clang", "noescape">];
  let Subjects = SubjectList<[ParmVar]>;
  let Documentation = [NoEscapeDocs];
>>>>>>> 6c2dbc69
}

def AssumeAligned : InheritableAttr {
  let Spellings = [GCC<"assume_aligned">];
  let Subjects = SubjectList<[ObjCMethod, Function]>;
  let Args = [ExprArgument<"Alignment">, ExprArgument<"Offset", 1>];
  let Documentation = [AssumeAlignedDocs];
}

def AllocAlign : InheritableAttr {
  let Spellings = [GCC<"alloc_align">];
  let Subjects = SubjectList<[HasFunctionProto], WarnDiag,
                             "ExpectedFunctionWithProtoType">;
  let Args = [IntArgument<"ParamIndex">];
  let Documentation = [AllocAlignDocs];
}

def NoReturn : InheritableAttr {
  let Spellings = [GCC<"noreturn">, Declspec<"noreturn">];
  // FIXME: Does GCC allow this on the function instead?
  let Documentation = [Undocumented];
}

def NoInstrumentFunction : InheritableAttr {
  let Spellings = [GCC<"no_instrument_function">];
  let Subjects = SubjectList<[Function]>;
  let Documentation = [Undocumented];
}

def NotTailCalled : InheritableAttr {
  let Spellings = [GNU<"not_tail_called">, CXX11<"clang", "not_tail_called">];
  let Subjects = SubjectList<[Function]>;
  let Documentation = [NotTailCalledDocs];
}

def NoThrow : InheritableAttr {
  let Spellings = [GCC<"nothrow">, Declspec<"nothrow">];
  let Documentation = [Undocumented];
}

def NvWeak : IgnoredAttr {
  // No Declspec spelling of this attribute; the CUDA headers use
  // __attribute__((nv_weak)) unconditionally.
  let Spellings = [GNU<"nv_weak">];
  let LangOpts = [CUDA];
}

def ObjCBridge : InheritableAttr {
  let Spellings = [GNU<"objc_bridge">];
  let Subjects = SubjectList<[Record, TypedefName], ErrorDiag,
                             "ExpectedStructOrUnionOrTypedef">;
  let Args = [IdentifierArgument<"BridgedType">];
  let Documentation = [Undocumented];
}

def ObjCBridgeMutable : InheritableAttr {
  let Spellings = [GNU<"objc_bridge_mutable">];
  let Subjects = SubjectList<[Record], ErrorDiag>;
  let Args = [IdentifierArgument<"BridgedType">];
  let Documentation = [Undocumented];
}

def ObjCBridgeRelated : InheritableAttr {
  let Spellings = [GNU<"objc_bridge_related">];
  let Subjects = SubjectList<[Record], ErrorDiag>;
  let Args = [IdentifierArgument<"RelatedClass">,
          IdentifierArgument<"ClassMethod", 1>,
          IdentifierArgument<"InstanceMethod", 1>];
  let HasCustomParsing = 1;
  let Documentation = [Undocumented];
}

def NSErrorDomain : Attr {
  let Spellings = [GNU<"ns_error_domain">];
  let Args = [IdentifierArgument<"ErrorDomain">];
  let Documentation = [NSErrorDomainDocs];
}

def NSReturnsRetained : InheritableAttr {
  let Spellings = [GNU<"ns_returns_retained">];
//  let Subjects = SubjectList<[ObjCMethod, ObjCProperty, Function]>;
  let Documentation = [Undocumented];
}

def NSReturnsNotRetained : InheritableAttr {
  let Spellings = [GNU<"ns_returns_not_retained">];
//  let Subjects = SubjectList<[ObjCMethod, ObjCProperty, Function]>;
  let Documentation = [Undocumented];
}

def NSReturnsAutoreleased : InheritableAttr {
  let Spellings = [GNU<"ns_returns_autoreleased">];
//  let Subjects = SubjectList<[ObjCMethod, ObjCProperty, Function]>;
  let Documentation = [Undocumented];
}

def NSConsumesSelf : InheritableAttr {
  let Spellings = [GNU<"ns_consumes_self">];
  let Subjects = SubjectList<[ObjCMethod]>;
  let Documentation = [Undocumented];
}

def NSConsumed : InheritableParamAttr {
  let Spellings = [GNU<"ns_consumed">];
  let Subjects = SubjectList<[ParmVar]>;
  let Documentation = [Undocumented];
}

def ObjCException : InheritableAttr {
  let Spellings = [GNU<"objc_exception">];
  let Subjects = SubjectList<[ObjCInterface], ErrorDiag>;
  let Documentation = [Undocumented];
}

def ObjCMethodFamily : InheritableAttr {
  let Spellings = [GNU<"objc_method_family">];
  let Subjects = SubjectList<[ObjCMethod], ErrorDiag>;
  let Args = [EnumArgument<"Family", "FamilyKind",
               ["none", "alloc", "copy", "init", "mutableCopy", "new"],
               ["OMF_None", "OMF_alloc", "OMF_copy", "OMF_init",
                "OMF_mutableCopy", "OMF_new"]>];
  let Documentation = [ObjCMethodFamilyDocs];
}

def ObjCNSObject : InheritableAttr {
  let Spellings = [GNU<"NSObject">];
  let Documentation = [Undocumented];
}

def ObjCIndependentClass : InheritableAttr {
  let Spellings = [GNU<"objc_independent_class">];
  let Documentation = [Undocumented];
}

def ObjCPreciseLifetime : InheritableAttr {
  let Spellings = [GNU<"objc_precise_lifetime">];
  let Subjects = SubjectList<[Var], ErrorDiag>;
  let Documentation = [Undocumented];
}

def ObjCReturnsInnerPointer : InheritableAttr {
  let Spellings = [GNU<"objc_returns_inner_pointer">];
  let Subjects = SubjectList<[ObjCMethod, ObjCProperty], ErrorDiag>;
  let Documentation = [Undocumented];
}

def ObjCRequiresSuper : InheritableAttr {
  let Spellings = [GNU<"objc_requires_super">];
  let Subjects = SubjectList<[ObjCMethod], ErrorDiag>;
  let Documentation = [ObjCRequiresSuperDocs];
}

def ObjCRootClass : InheritableAttr {
  let Spellings = [GNU<"objc_root_class">];
  let Subjects = SubjectList<[ObjCInterface], ErrorDiag>;
  let Documentation = [Undocumented];
}

def ObjCSubclassingRestricted : InheritableAttr {
  let Spellings = [GNU<"objc_subclassing_restricted">];
  let Subjects = SubjectList<[ObjCInterface], ErrorDiag>;
  let Documentation = [ObjCSubclassingRestrictedDocs];
}

def ObjCCompleteDefinition : InheritableAttr {
  let Spellings = [GNU<"objc_complete_definition">];
  let Subjects = SubjectList<[ObjCInterface], ErrorDiag>;
  let Documentation = [Undocumented];
}

def ObjCExplicitProtocolImpl : InheritableAttr {
  let Spellings = [GNU<"objc_protocol_requires_explicit_implementation">];
  let Subjects = SubjectList<[ObjCProtocol], ErrorDiag>;
  let Documentation = [Undocumented];
}

def ObjCDesignatedInitializer : Attr {
  let Spellings = [GNU<"objc_designated_initializer">];
  let Subjects = SubjectList<[ObjCInterfaceDeclInitMethod], ErrorDiag,
                             "ExpectedObjCInterfaceDeclInitMethod">;
  let Documentation = [Undocumented];
}

def ObjCRuntimeName : Attr {
  let Spellings = [GNU<"objc_runtime_name">];
  let Subjects = SubjectList<[ObjCInterface, ObjCProtocol], ErrorDiag>;
  let Args = [StringArgument<"MetadataName">];
  let Documentation = [ObjCRuntimeNameDocs];
}

def ObjCRuntimeVisible : Attr {
  let Spellings = [GNU<"objc_runtime_visible">];
  let Subjects = SubjectList<[ObjCInterface], ErrorDiag>;
  let Documentation = [ObjCRuntimeVisibleDocs];
}

def ObjCBoxable : Attr {
  let Spellings = [GNU<"objc_boxable">];
  let Subjects = SubjectList<[Record], ErrorDiag, "ExpectedStructOrUnion">;
  let Documentation = [ObjCBoxableDocs];
}

def OptimizeNone : InheritableAttr {
  let Spellings = [GNU<"optnone">, CXX11<"clang", "optnone">];
  let Subjects = SubjectList<[Function, ObjCMethod]>;
  let Documentation = [OptnoneDocs];
}

def Overloadable : Attr {
  let Spellings = [GNU<"overloadable">];
  let Subjects = SubjectList<[Function], ErrorDiag>;
  let Documentation = [OverloadableDocs];
}

def Override : InheritableAttr { 
  let Spellings = [Keyword<"override">];
  let SemaHandler = 0;
  let Documentation = [Undocumented];
}

def Ownership : InheritableAttr {
  let Spellings = [GNU<"ownership_holds">, GNU<"ownership_returns">,
                   GNU<"ownership_takes">];
  let Accessors = [Accessor<"isHolds", [GNU<"ownership_holds">]>,
                   Accessor<"isReturns", [GNU<"ownership_returns">]>,
                   Accessor<"isTakes", [GNU<"ownership_takes">]>];
  let AdditionalMembers = [{
    enum OwnershipKind { Holds, Returns, Takes };
    OwnershipKind getOwnKind() const {
      return isHolds() ? Holds :
             isTakes() ? Takes :
             Returns;
    }
  }];
  let Args = [IdentifierArgument<"Module">, VariadicUnsignedArgument<"Args">];
  let Subjects = SubjectList<[HasFunctionProto], WarnDiag,
                             "ExpectedFunctionWithProtoType">;
  let Documentation = [Undocumented];
}

def Packed : InheritableAttr {
  let Spellings = [GCC<"packed">];
//  let Subjects = [Tag, Field];
  let Documentation = [Undocumented];
}

def IntelOclBicc : InheritableAttr {
  let Spellings = [GNU<"intel_ocl_bicc">];
//  let Subjects = [Function, ObjCMethod];
  let Documentation = [Undocumented];
}

def Pcs : InheritableAttr {
  let Spellings = [GCC<"pcs">];
  let Args = [EnumArgument<"PCS", "PCSType",
                           ["aapcs", "aapcs-vfp"],
                           ["AAPCS", "AAPCS_VFP"]>];
//  let Subjects = [Function, ObjCMethod];
  let Documentation = [PcsDocs];
}

def Pure : InheritableAttr {
  let Spellings = [GCC<"pure">];
  let Documentation = [Undocumented];
}

def Regparm : TypeAttr {
  let Spellings = [GCC<"regparm">];
  let Args = [UnsignedArgument<"NumParams">];
  let Documentation = [RegparmDocs];
}

def SwiftBridge : Attr {
  let Spellings = [GNU<"swift_bridge">];
  let Subjects = SubjectList<[Tag, TypedefName, ObjCInterface, ObjCProtocol],
                             ErrorDiag, "ExpectedType">;
  let Args = [StringArgument<"SwiftType">];
  let Documentation = [SwiftBridgeDocs];
}

def SwiftObjCMembers : Attr {
  let Spellings = [GNU<"swift_objc_members">];
  let Subjects = SubjectList<[ObjCInterface], ErrorDiag>;
  let Documentation = [SwiftObjCMembersDocs];
}

def SwiftError : InheritableAttr {
  let Spellings = [GCC<"swift_error">];
  let Args = [EnumArgument<"Convention", "ConventionKind",
               ["none", "nonnull_error", "null_result", "zero_result", "nonzero_result"],
               ["None", "NonNullError", "NullResult", "ZeroResult", "NonZeroResult"]>];
  let Subjects = SubjectList<[ObjCMethod, Function], ErrorDiag>;
  let Documentation = [SwiftErrorDocs];
}

def SwiftName : InheritableAttr {
  let Spellings = [GCC<"swift_name">];
  let Args = [StringArgument<"Name">];
  // Proper subject list disabled because of the custom error needed.
  // Let's avoid merge conflicts for now.
//  let Subjects = SubjectList<[EnumConstant, ObjCProtocol, ObjCClassMethod],
//                             ErrorDiag, "ExpectedSwiftNameSubjects">;
  let Documentation = [Undocumented];
}

def SwiftNewtype : InheritableAttr {
  let Spellings = [GNU<"swift_newtype">, GNU<"swift_wrapper">];
  let Subjects = SubjectList<[TypedefName], ErrorDiag, "ExpectedType">;
  let Args = [EnumArgument<"NewtypeKind", "NewtypeKind",
               ["struct", "enum"],
               ["NK_Struct", "NK_Enum"]>];
  let Documentation = [SwiftNewtypeDocs];
}

def SwiftPrivate : InheritableAttr {
  let Spellings = [GCC<"swift_private">];
  let Documentation = [Undocumented];
}

def SwiftImportAsNonGeneric : InheritableAttr {
  // This attribute has no spellings as it is only ever created implicitly
  // from API notes.
  let Spellings = [];
  let SemaHandler = 0;
  let Documentation = [Undocumented];
}

def SwiftImportPropertyAsAccessors : InheritableAttr { 
  // This attribute has no spellings as it is only ever created implicitly
  // from API notes.
  let Spellings = [];
  let SemaHandler = 0;
  let Documentation = [Undocumented];
}

def SwiftVersioned : Attr {
  // This attribute has no spellings as it is only ever created implicitly
  // from API notes.
  let Spellings = [];
  let Args = [VersionArgument<"Version">, AttrArgument<"AttrToAdd">,
              BoolArgument<"IsReplacedByActive">];
  let SemaHandler = 0;
  let Documentation = [Undocumented];
}

def SwiftVersionedRemoval : Attr {
  // This attribute has no spellings as it is only ever created implicitly
  // from API notes.
  let Spellings = [];
  let Args = [VersionArgument<"Version">, UnsignedArgument<"RawKind">,
              BoolArgument<"IsReplacedByActive">];
  let SemaHandler = 0;
  let Documentation = [Undocumented];
  let AdditionalMembers = [{
    attr::Kind getAttrKindToRemove() const {
      return static_cast<attr::Kind>(getRawKind());
    }
  }];
}

def ReqdWorkGroupSize : InheritableAttr {
  let Spellings = [GNU<"reqd_work_group_size">];
  let Args = [UnsignedArgument<"XDim">, UnsignedArgument<"YDim">,
              UnsignedArgument<"ZDim">];
  let Subjects = SubjectList<[Function], ErrorDiag>;
  let Documentation = [Undocumented];
}

def RequireConstantInit : InheritableAttr {
  let Spellings = [GNU<"require_constant_initialization">,
                   CXX11<"clang", "require_constant_initialization">];
  let Subjects = SubjectList<[GlobalVar], ErrorDiag,
                              "ExpectedStaticOrTLSVar">;
  let Documentation = [RequireConstantInitDocs];
  let LangOpts = [CPlusPlus];
}

def WorkGroupSizeHint :  InheritableAttr {
  let Spellings = [GNU<"work_group_size_hint">];
  let Args = [UnsignedArgument<"XDim">, 
              UnsignedArgument<"YDim">,
              UnsignedArgument<"ZDim">];
  let Subjects = SubjectList<[Function], ErrorDiag>;
  let Documentation = [Undocumented];
}

def InitPriority : InheritableAttr {
  let Spellings = [GNU<"init_priority">];
  let Args = [UnsignedArgument<"Priority">];
  let Subjects = SubjectList<[Var], ErrorDiag>;
  let Documentation = [Undocumented];
}

def Section : InheritableAttr {
  let Spellings = [GCC<"section">, Declspec<"allocate">];
  let Args = [StringArgument<"Name">];
  let Subjects = SubjectList<[Function, GlobalVar,
                              ObjCMethod, ObjCProperty], ErrorDiag,
                             "ExpectedFunctionGlobalVarMethodOrProperty">;
  let Documentation = [SectionDocs];
}

def PragmaClangBSSSection : InheritableAttr {
  // This attribute has no spellings as it is only ever created implicitly.
  let Spellings = [];
  let Args = [StringArgument<"Name">];
  let Subjects = SubjectList<[GlobalVar], ErrorDiag,
                             "ExpectedFunctionMethodOrGlobalVar">;
  let Documentation = [Undocumented];
}

def PragmaClangDataSection : InheritableAttr {
  // This attribute has no spellings as it is only ever created implicitly.
  let Spellings = [];
  let Args = [StringArgument<"Name">];
  let Subjects = SubjectList<[GlobalVar], ErrorDiag,
                             "ExpectedFunctionMethodOrGlobalVar">;
  let Documentation = [Undocumented];
}

def PragmaClangRodataSection : InheritableAttr {
  // This attribute has no spellings as it is only ever created implicitly.
  let Spellings = [];
  let Args = [StringArgument<"Name">];
  let Subjects = SubjectList<[GlobalVar], ErrorDiag,
                             "ExpectedFunctionMethodOrGlobalVar">;
  let Documentation = [Undocumented];
}

def PragmaClangTextSection : InheritableAttr {
  // This attribute has no spellings as it is only ever created implicitly.
  let Spellings = [];
  let Args = [StringArgument<"Name">];
  let Subjects = SubjectList<[Function], ErrorDiag,
                             "ExpectedFunctionMethodOrGlobalVar">;
  let Documentation = [Undocumented];
}

def Sentinel : InheritableAttr {
  let Spellings = [GCC<"sentinel">];
  let Args = [DefaultIntArgument<"Sentinel", 0>,
              DefaultIntArgument<"NullPos", 0>];
//  let Subjects = SubjectList<[Function, ObjCMethod, Block, Var]>;
  let Documentation = [Undocumented];
}

def StdCall : InheritableAttr {
  let Spellings = [GCC<"stdcall">, Keyword<"__stdcall">, Keyword<"_stdcall">];
//  let Subjects = [Function, ObjCMethod];
  let Documentation = [StdCallDocs];
}

def SwiftCall : InheritableAttr {
  let Spellings = [GCC<"swiftcall">];
//  let Subjects = SubjectList<[Function]>;
  let Documentation = [SwiftCallDocs];
}

def SwiftContext : ParameterABIAttr {
  let Spellings = [GCC<"swift_context">];
  let Documentation = [SwiftContextDocs];
}

def SwiftErrorResult : ParameterABIAttr {
  let Spellings = [GCC<"swift_error_result">];
  let Documentation = [SwiftErrorResultDocs];
}

def SwiftIndirectResult : ParameterABIAttr {
  let Spellings = [GCC<"swift_indirect_result">];
  let Documentation = [SwiftIndirectResultDocs];
}

def Suppress : StmtAttr {
  let Spellings = [CXX11<"gsl", "suppress">];
  let Args = [VariadicStringArgument<"DiagnosticIdentifiers">];
  let Documentation = [SuppressDocs];
}

def SysVABI : InheritableAttr {
  let Spellings = [GCC<"sysv_abi">];
//  let Subjects = [Function, ObjCMethod];
  let Documentation = [Undocumented];
}

def ThisCall : InheritableAttr {
  let Spellings = [GCC<"thiscall">, Keyword<"__thiscall">,
                   Keyword<"_thiscall">];
//  let Subjects = [Function, ObjCMethod];
  let Documentation = [ThisCallDocs];
}

def VectorCall : InheritableAttr {
  let Spellings = [GNU<"vectorcall">, Keyword<"__vectorcall">,
                   Keyword<"_vectorcall">];
//  let Subjects = [Function, ObjCMethod];
  let Documentation = [VectorCallDocs];
}

def Pascal : InheritableAttr {
  let Spellings = [GNU<"pascal">, Keyword<"__pascal">, Keyword<"_pascal">];
//  let Subjects = [Function, ObjCMethod];
  let Documentation = [Undocumented];
}

def PreserveMost : InheritableAttr {
  let Spellings = [GNU<"preserve_most">];
  let Documentation = [PreserveMostDocs];
}

def PreserveAll : InheritableAttr {
  let Spellings = [GNU<"preserve_all">];
  let Documentation = [PreserveAllDocs];
}

def Target : InheritableAttr {
  let Spellings = [GCC<"target">];
  let Args = [StringArgument<"featuresStr">];
  let Subjects = SubjectList<[Function], ErrorDiag>;
  let Documentation = [TargetDocs];
  let AdditionalMembers = [{
    struct ParsedTargetAttr {
      std::vector<std::string> Features;
      StringRef Architecture;
      bool DuplicateArchitecture = false;
    };
    ParsedTargetAttr parse() const {
      return parse(getFeaturesStr());
    }
    static ParsedTargetAttr parse(StringRef Features) {
      ParsedTargetAttr Ret;
      SmallVector<StringRef, 1> AttrFeatures;
      Features.split(AttrFeatures, ",");

      // Grab the various features and prepend a "+" to turn on the feature to
      // the backend and add them to our existing set of features.
      for (auto &Feature : AttrFeatures) {
        // Go ahead and trim whitespace rather than either erroring or
        // accepting it weirdly.
        Feature = Feature.trim();

        // We don't support cpu tuning this way currently.
        // TODO: Support the fpmath option. It will require checking
        // overall feature validity for the function with the rest of the
        // attributes on the function.
        if (Feature.startswith("fpmath=") || Feature.startswith("tune="))
	  continue;

        // While we're here iterating check for a different target cpu.
        if (Feature.startswith("arch=")) {
          if (!Ret.Architecture.empty())
            Ret.DuplicateArchitecture = true;
          else
            Ret.Architecture = Feature.split("=").second.trim();
        } else if (Feature.startswith("no-"))
          Ret.Features.push_back("-" + Feature.split("-").second.str());
        else
          Ret.Features.push_back("+" + Feature.str());
      }
      return Ret;
    }
  }];
}

def TransparentUnion : InheritableAttr {
  let Spellings = [GCC<"transparent_union">];
//  let Subjects = SubjectList<[Record, TypedefName]>;
  let Documentation = [TransparentUnionDocs];
  let LangOpts = [COnly];
}

def Unavailable : InheritableAttr {
  let Spellings = [GNU<"unavailable">];
  let Args = [StringArgument<"Message", 1>,
              EnumArgument<"ImplicitReason", "ImplicitReason",
                ["", "", "", ""],
                ["IR_None",
                 "IR_ARCForbiddenType",
                 "IR_ForbiddenWeak",
                 "IR_ARCForbiddenConversion",
                 "IR_ARCInitReturnsUnrelated",
                 "IR_ARCFieldWithOwnership"], 1, /*fake*/ 1>];
  let Documentation = [Undocumented];
}

def DiagnoseIf : InheritableAttr {
  let Spellings = [GNU<"diagnose_if">];
  let Subjects = SubjectList<[Function, ObjCMethod, ObjCProperty]>;
  let Args = [ExprArgument<"Cond">, StringArgument<"Message">,
              EnumArgument<"DiagnosticType",
                           "DiagnosticType",
                           ["error", "warning"],
                           ["DT_Error", "DT_Warning"]>,
              BoolArgument<"ArgDependent", 0, /*fake*/ 1>,
              NamedArgument<"Parent", 0, /*fake*/ 1>];
  let DuplicatesAllowedWhileMerging = 1;
  let LateParsed = 1;
  let AdditionalMembers = [{
    bool isError() const { return diagnosticType == DT_Error; }
    bool isWarning() const { return diagnosticType == DT_Warning; }
  }];
  let TemplateDependent = 1;
  let Documentation = [DiagnoseIfDocs];
}

def ArcWeakrefUnavailable : InheritableAttr {
  let Spellings = [GNU<"objc_arc_weak_reference_unavailable">];
  let Subjects = SubjectList<[ObjCInterface], ErrorDiag>;
  let Documentation = [Undocumented];
}

def ObjCGC : TypeAttr {
  let Spellings = [GNU<"objc_gc">];
  let Args = [IdentifierArgument<"Kind">];
  let Documentation = [Undocumented];
}

def ObjCOwnership : InheritableAttr {
  let Spellings = [GNU<"objc_ownership">];
  let Args = [IdentifierArgument<"Kind">];
  let ASTNode = 0;
  let Documentation = [Undocumented];
}

def ObjCRequiresPropertyDefs : InheritableAttr {
  let Spellings = [GNU<"objc_requires_property_definitions">];
  let Subjects = SubjectList<[ObjCInterface], ErrorDiag>;
  let Documentation = [Undocumented];
}

def Unused : InheritableAttr {
  let Spellings = [CXX11<"", "maybe_unused", 201603>, GCC<"unused">];
  let Subjects = SubjectList<[Var, ObjCIvar, Type, Enum, EnumConstant, Label,
                              Field, ObjCMethod, FunctionLike], WarnDiag,
                             "ExpectedForMaybeUnused">;
  let Documentation = [WarnMaybeUnusedDocs];
}

def Used : InheritableAttr {
  let Spellings = [GCC<"used">];
  let Documentation = [Undocumented];
}

def Uuid : InheritableAttr {
  let Spellings = [Declspec<"uuid">, Microsoft<"uuid">];
  let Args = [StringArgument<"Guid">];
  let Subjects = SubjectList<[Record, Enum], WarnDiag, "ExpectedEnumOrClass">;
  // FIXME: Allow expressing logical AND for LangOpts. Our condition should be:
  // CPlusPlus && (MicrosoftExt || Borland)
  let LangOpts = [MicrosoftExt, Borland];
  let Documentation = [Undocumented];
}

def VectorSize : TypeAttr {
  let Spellings = [GCC<"vector_size">];
  let Args = [ExprArgument<"NumBytes">];
  let Documentation = [Undocumented];
}

def VecTypeHint : InheritableAttr {
  let Spellings = [GNU<"vec_type_hint">];
  let Args = [TypeArgument<"TypeHint">];
  let Subjects = SubjectList<[Function], ErrorDiag>;
  let Documentation = [Undocumented];
}

def Visibility : InheritableAttr {
  let Clone = 0;
  let Spellings = [GCC<"visibility">];
  let Args = [EnumArgument<"Visibility", "VisibilityType",
                           ["default", "hidden", "internal", "protected"],
                           ["Default", "Hidden", "Hidden", "Protected"]>];
  let MeaningfulToClassTemplateDefinition = 1;
  let Documentation = [Undocumented];
}

def TypeVisibility : InheritableAttr {
  let Clone = 0;
  let Spellings = [GNU<"type_visibility">, CXX11<"clang", "type_visibility">];
  let Args = [EnumArgument<"Visibility", "VisibilityType",
                           ["default", "hidden", "internal", "protected"],
                           ["Default", "Hidden", "Hidden", "Protected"]>];
//  let Subjects = [Tag, ObjCInterface, Namespace];
  let Documentation = [Undocumented];
}

def VecReturn : InheritableAttr {
  let Spellings = [GNU<"vecreturn">];
  let Subjects = SubjectList<[CXXRecord], ErrorDiag>;
  let Documentation = [Undocumented];
}

def WarnUnused : InheritableAttr {
  let Spellings = [GNU<"warn_unused">];
  let Subjects = SubjectList<[Record]>;
  let Documentation = [Undocumented];
}

def WarnUnusedResult : InheritableAttr {
  let Spellings = [CXX11<"", "nodiscard", 201603>,
                   CXX11<"clang", "warn_unused_result">,
                   GCC<"warn_unused_result">];
  let Subjects = SubjectList<[ObjCMethod, Enum, CXXRecord, FunctionLike],
                             WarnDiag, "ExpectedFunctionMethodEnumOrClass">;
  let Documentation = [WarnUnusedResultsDocs];
}

def Weak : InheritableAttr {
  let Spellings = [GCC<"weak">];
  let Subjects = SubjectList<[Var, Function, CXXRecord]>;
  let Documentation = [Undocumented];
}

def WeakImport : InheritableAttr {
  let Spellings = [GNU<"weak_import">];
  let Documentation = [Undocumented];
}

def WeakRef : InheritableAttr {
  let Spellings = [GCC<"weakref">];
  // A WeakRef that has an argument is treated as being an AliasAttr
  let Args = [StringArgument<"Aliasee", 1>];
  let Subjects = SubjectList<[Var, Function], ErrorDiag>;
  let Documentation = [Undocumented];
}

def LTOVisibilityPublic : InheritableAttr {
  let Spellings = [CXX11<"clang", "lto_visibility_public">];
  let Subjects = SubjectList<[Record]>;
  let Documentation = [LTOVisibilityDocs];
}

def AnyX86Interrupt : InheritableAttr, TargetSpecificAttr<TargetAnyX86> {
  // NOTE: If you add any additional spellings, ARMInterrupt's,
  // MSP430Interrupt's and MipsInterrupt's spellings must match.
  let Spellings = [GNU<"interrupt">];
  let Subjects = SubjectList<[HasFunctionProto]>;
  let ParseKind = "Interrupt";
  let HasCustomParsing = 1;
  let Documentation = [AnyX86InterruptDocs];
}

def AnyX86NoCallerSavedRegisters : InheritableAttr,
                                   TargetSpecificAttr<TargetAnyX86> {
  let Spellings = [GCC<"no_caller_saved_registers">];
  let Documentation = [AnyX86NoCallerSavedRegistersDocs];
}

def X86ForceAlignArgPointer : InheritableAttr, TargetSpecificAttr<TargetAnyX86> {
  let Spellings = [GCC<"force_align_arg_pointer">];
  // Technically, this appertains to a FunctionDecl, but the target-specific
  // code silently allows anything function-like (such as typedefs or function
  // pointers), but does not apply the attribute to them.
  let Documentation = [X86ForceAlignArgPointerDocs];
}

def NoSanitize : InheritableAttr {
  let Spellings = [GNU<"no_sanitize">, CXX11<"clang", "no_sanitize">];
  let Args = [VariadicStringArgument<"Sanitizers">];
  let Subjects = SubjectList<[Function, ObjCMethod, GlobalVar], ErrorDiag,
    "ExpectedFunctionMethodOrGlobalVar">;
  let Documentation = [NoSanitizeDocs];
  let AdditionalMembers = [{
    SanitizerMask getMask() const {
      SanitizerMask Mask = 0;
      for (auto SanitizerName : sanitizers()) {
        SanitizerMask ParsedMask =
            parseSanitizerValue(SanitizerName, /*AllowGroups=*/true);
        Mask |= expandSanitizerGroups(ParsedMask);
      }
      return Mask;
    }
  }];
}

// Attributes to disable a specific sanitizer. No new sanitizers should be added
// to this list; the no_sanitize attribute should be extended instead.
def NoSanitizeSpecific : InheritableAttr {
  let Spellings = [GCC<"no_address_safety_analysis">,
                   GCC<"no_sanitize_address">,
                   GCC<"no_sanitize_thread">,
                   GNU<"no_sanitize_memory">];
  let Subjects = SubjectList<[Function, GlobalVar], ErrorDiag,
        "ExpectedFunctionOrGlobalVar">;
  let Documentation = [NoSanitizeAddressDocs, NoSanitizeThreadDocs,
                       NoSanitizeMemoryDocs];
  let ASTNode = 0;
}

// C/C++ Thread safety attributes (e.g. for deadlock, data race checking)

def GuardedVar : InheritableAttr {
  let Spellings = [GNU<"guarded_var">];
  let Subjects = SubjectList<[Field, SharedVar], WarnDiag,
                             "ExpectedFieldOrGlobalVar">;
  let Documentation = [Undocumented];
}

def PtGuardedVar : InheritableAttr {
  let Spellings = [GNU<"pt_guarded_var">];
  let Subjects = SubjectList<[Field, SharedVar], WarnDiag,
                             "ExpectedFieldOrGlobalVar">;
  let Documentation = [Undocumented];
}

def Lockable : InheritableAttr {
  let Spellings = [GNU<"lockable">];
  let Subjects = SubjectList<[Record]>;
  let Documentation = [Undocumented];
  let ASTNode = 0;  // Replaced by Capability
}

def ScopedLockable : InheritableAttr {
  let Spellings = [GNU<"scoped_lockable">];
  let Subjects = SubjectList<[Record]>;
  let Documentation = [Undocumented];
}

def Capability : InheritableAttr {
  let Spellings = [GNU<"capability">, CXX11<"clang", "capability">,
                   GNU<"shared_capability">,
                   CXX11<"clang", "shared_capability">];
  let Subjects = SubjectList<[Record, TypedefName], ErrorDiag,
                             "ExpectedStructOrUnionOrTypedef">;
  let Args = [StringArgument<"Name">];
  let Accessors = [Accessor<"isShared",
                    [GNU<"shared_capability">,
                     CXX11<"clang","shared_capability">]>];
  let Documentation = [Undocumented];
  let AdditionalMembers = [{
    bool isMutex() const { return getName().equals_lower("mutex"); }
    bool isRole() const { return getName().equals_lower("role"); }
  }];
}

def AssertCapability : InheritableAttr {
  let Spellings = [GNU<"assert_capability">,
                   CXX11<"clang", "assert_capability">,
                   GNU<"assert_shared_capability">,
                   CXX11<"clang", "assert_shared_capability">];
  let Subjects = SubjectList<[Function]>;
  let LateParsed = 1;
  let TemplateDependent = 1;
  let ParseArgumentsAsUnevaluated = 1;
  let DuplicatesAllowedWhileMerging = 1;
  let Args = [VariadicExprArgument<"Args">];
  let Accessors = [Accessor<"isShared",
                    [GNU<"assert_shared_capability">,
                     CXX11<"clang", "assert_shared_capability">]>];
  let Documentation = [AssertCapabilityDocs];
}

def AcquireCapability : InheritableAttr {
  let Spellings = [GNU<"acquire_capability">,
                   CXX11<"clang", "acquire_capability">,
                   GNU<"acquire_shared_capability">,
                   CXX11<"clang", "acquire_shared_capability">,
                   GNU<"exclusive_lock_function">,
                   GNU<"shared_lock_function">];
  let Subjects = SubjectList<[Function]>;
  let LateParsed = 1;
  let TemplateDependent = 1;
  let ParseArgumentsAsUnevaluated = 1;
  let DuplicatesAllowedWhileMerging = 1;
  let Args = [VariadicExprArgument<"Args">];
  let Accessors = [Accessor<"isShared",
                    [GNU<"acquire_shared_capability">,
                     CXX11<"clang", "acquire_shared_capability">,
                     GNU<"shared_lock_function">]>];
  let Documentation = [AcquireCapabilityDocs];
}

def TryAcquireCapability : InheritableAttr {
  let Spellings = [GNU<"try_acquire_capability">,
                   CXX11<"clang", "try_acquire_capability">,
                   GNU<"try_acquire_shared_capability">,
                   CXX11<"clang", "try_acquire_shared_capability">];
  let Subjects = SubjectList<[Function],
                             ErrorDiag>;
  let LateParsed = 1;
  let TemplateDependent = 1;
  let ParseArgumentsAsUnevaluated = 1;
  let DuplicatesAllowedWhileMerging = 1;
  let Args = [ExprArgument<"SuccessValue">, VariadicExprArgument<"Args">];
  let Accessors = [Accessor<"isShared",
                    [GNU<"try_acquire_shared_capability">,
                     CXX11<"clang", "try_acquire_shared_capability">]>];
  let Documentation = [TryAcquireCapabilityDocs];
}

def ReleaseCapability : InheritableAttr {
  let Spellings = [GNU<"release_capability">,
                   CXX11<"clang", "release_capability">,
                   GNU<"release_shared_capability">,
                   CXX11<"clang", "release_shared_capability">,
                   GNU<"release_generic_capability">,
                   CXX11<"clang", "release_generic_capability">,
                   GNU<"unlock_function">];
  let Subjects = SubjectList<[Function]>;
  let LateParsed = 1;
  let TemplateDependent = 1;
  let ParseArgumentsAsUnevaluated = 1;
  let DuplicatesAllowedWhileMerging = 1;
  let Args = [VariadicExprArgument<"Args">];
  let Accessors = [Accessor<"isShared",
                    [GNU<"release_shared_capability">,
                     CXX11<"clang", "release_shared_capability">]>,
                   Accessor<"isGeneric",
                     [GNU<"release_generic_capability">,
                      CXX11<"clang", "release_generic_capability">,
                      GNU<"unlock_function">]>];
  let Documentation = [ReleaseCapabilityDocs];
}

def RequiresCapability : InheritableAttr {
  let Spellings = [GNU<"requires_capability">,
                   CXX11<"clang", "requires_capability">,
                   GNU<"exclusive_locks_required">,
                   GNU<"requires_shared_capability">,
                   CXX11<"clang", "requires_shared_capability">,
                   GNU<"shared_locks_required">];
  let Args = [VariadicExprArgument<"Args">];
  let LateParsed = 1;
  let TemplateDependent = 1;
  let ParseArgumentsAsUnevaluated = 1;
  let DuplicatesAllowedWhileMerging = 1;
  let Subjects = SubjectList<[Function]>;
  let Accessors = [Accessor<"isShared", [GNU<"requires_shared_capability">,
                                         GNU<"shared_locks_required">,
                                CXX11<"clang","requires_shared_capability">]>];
  let Documentation = [Undocumented];
}

def NoThreadSafetyAnalysis : InheritableAttr {
  let Spellings = [GNU<"no_thread_safety_analysis">];
  let Subjects = SubjectList<[Function]>;
  let Documentation = [Undocumented];
}

def GuardedBy : InheritableAttr {
  let Spellings = [GNU<"guarded_by">];
  let Args = [ExprArgument<"Arg">];
  let LateParsed = 1;
  let TemplateDependent = 1;
  let ParseArgumentsAsUnevaluated = 1;
  let DuplicatesAllowedWhileMerging = 1;
  let Subjects = SubjectList<[Field, SharedVar], WarnDiag,
                             "ExpectedFieldOrGlobalVar">;
  let Documentation = [Undocumented];
}

def PtGuardedBy : InheritableAttr {
  let Spellings = [GNU<"pt_guarded_by">];
  let Args = [ExprArgument<"Arg">];
  let LateParsed = 1;
  let TemplateDependent = 1;
  let ParseArgumentsAsUnevaluated = 1;
  let DuplicatesAllowedWhileMerging = 1;
  let Subjects = SubjectList<[Field, SharedVar], WarnDiag,
                             "ExpectedFieldOrGlobalVar">;
  let Documentation = [Undocumented];
}

def AcquiredAfter : InheritableAttr {
  let Spellings = [GNU<"acquired_after">];
  let Args = [VariadicExprArgument<"Args">];
  let LateParsed = 1;
  let TemplateDependent = 1;
  let ParseArgumentsAsUnevaluated = 1;
  let DuplicatesAllowedWhileMerging = 1;
  let Subjects = SubjectList<[Field, SharedVar], WarnDiag,
                             "ExpectedFieldOrGlobalVar">;
  let Documentation = [Undocumented];
}

def AcquiredBefore : InheritableAttr {
  let Spellings = [GNU<"acquired_before">];
  let Args = [VariadicExprArgument<"Args">];
  let LateParsed = 1;
  let TemplateDependent = 1;
  let ParseArgumentsAsUnevaluated = 1;
  let DuplicatesAllowedWhileMerging = 1;
  let Subjects = SubjectList<[Field, SharedVar], WarnDiag,
                             "ExpectedFieldOrGlobalVar">;
  let Documentation = [Undocumented];
}

def AssertExclusiveLock : InheritableAttr {
  let Spellings = [GNU<"assert_exclusive_lock">];
  let Args = [VariadicExprArgument<"Args">];
  let LateParsed = 1;
  let TemplateDependent = 1;
  let ParseArgumentsAsUnevaluated = 1;
  let DuplicatesAllowedWhileMerging = 1;
  let Subjects = SubjectList<[Function]>;
  let Documentation = [Undocumented];
}

def AssertSharedLock : InheritableAttr {
  let Spellings = [GNU<"assert_shared_lock">];
  let Args = [VariadicExprArgument<"Args">];
  let LateParsed = 1;
  let TemplateDependent = 1;
  let ParseArgumentsAsUnevaluated = 1;
  let DuplicatesAllowedWhileMerging = 1;
  let Subjects = SubjectList<[Function]>;
  let Documentation = [Undocumented];
}

// The first argument is an integer or boolean value specifying the return value
// of a successful lock acquisition.
def ExclusiveTrylockFunction : InheritableAttr {
  let Spellings = [GNU<"exclusive_trylock_function">];
  let Args = [ExprArgument<"SuccessValue">, VariadicExprArgument<"Args">];
  let LateParsed = 1;
  let TemplateDependent = 1;
  let ParseArgumentsAsUnevaluated = 1;
  let DuplicatesAllowedWhileMerging = 1;
  let Subjects = SubjectList<[Function]>;
  let Documentation = [Undocumented];
}

// The first argument is an integer or boolean value specifying the return value
// of a successful lock acquisition.
def SharedTrylockFunction : InheritableAttr {
  let Spellings = [GNU<"shared_trylock_function">];
  let Args = [ExprArgument<"SuccessValue">, VariadicExprArgument<"Args">];
  let LateParsed = 1;
  let TemplateDependent = 1;
  let ParseArgumentsAsUnevaluated = 1;
  let DuplicatesAllowedWhileMerging = 1;
  let Subjects = SubjectList<[Function]>;
  let Documentation = [Undocumented];
}

def LockReturned : InheritableAttr {
  let Spellings = [GNU<"lock_returned">];
  let Args = [ExprArgument<"Arg">];
  let LateParsed = 1;
  let TemplateDependent = 1;
  let ParseArgumentsAsUnevaluated = 1;
  let Subjects = SubjectList<[Function]>;
  let Documentation = [Undocumented];
}

def LocksExcluded : InheritableAttr {
  let Spellings = [GNU<"locks_excluded">];
  let Args = [VariadicExprArgument<"Args">];
  let LateParsed = 1;
  let TemplateDependent = 1;
  let ParseArgumentsAsUnevaluated = 1;
  let DuplicatesAllowedWhileMerging = 1;
  let Subjects = SubjectList<[Function]>;
  let Documentation = [Undocumented];
}

// C/C++ consumed attributes.

def Consumable : InheritableAttr {
  let Spellings = [GNU<"consumable">];
  let Subjects = SubjectList<[CXXRecord]>;
  let Args = [EnumArgument<"DefaultState", "ConsumedState",
                           ["unknown", "consumed", "unconsumed"],
                           ["Unknown", "Consumed", "Unconsumed"]>];
  let Documentation = [ConsumableDocs];
}

def ConsumableAutoCast : InheritableAttr {
  let Spellings = [GNU<"consumable_auto_cast_state">];
  let Subjects = SubjectList<[CXXRecord]>;
  let Documentation = [Undocumented];
}

def ConsumableSetOnRead : InheritableAttr {
  let Spellings = [GNU<"consumable_set_state_on_read">];
  let Subjects = SubjectList<[CXXRecord]>;
  let Documentation = [Undocumented];
}

def CallableWhen : InheritableAttr {
  let Spellings = [GNU<"callable_when">];
  let Subjects = SubjectList<[CXXMethod]>;
  let Args = [VariadicEnumArgument<"CallableStates", "ConsumedState",
                                   ["unknown", "consumed", "unconsumed"],
                                   ["Unknown", "Consumed", "Unconsumed"]>];
  let Documentation = [CallableWhenDocs];
}

def ParamTypestate : InheritableAttr {
  let Spellings = [GNU<"param_typestate">];
  let Subjects = SubjectList<[ParmVar]>;
  let Args = [EnumArgument<"ParamState", "ConsumedState",
                           ["unknown", "consumed", "unconsumed"],
                           ["Unknown", "Consumed", "Unconsumed"]>];
  let Documentation = [ParamTypestateDocs];
}

def ReturnTypestate : InheritableAttr {
  let Spellings = [GNU<"return_typestate">];
  let Subjects = SubjectList<[Function, ParmVar]>;
  let Args = [EnumArgument<"State", "ConsumedState",
                           ["unknown", "consumed", "unconsumed"],
                           ["Unknown", "Consumed", "Unconsumed"]>];
  let Documentation = [ReturnTypestateDocs];
}

def SetTypestate : InheritableAttr {
  let Spellings = [GNU<"set_typestate">];
  let Subjects = SubjectList<[CXXMethod]>;
  let Args = [EnumArgument<"NewState", "ConsumedState",
                           ["unknown", "consumed", "unconsumed"],
                           ["Unknown", "Consumed", "Unconsumed"]>];
  let Documentation = [SetTypestateDocs];
}

def TestTypestate : InheritableAttr {
  let Spellings = [GNU<"test_typestate">];
  let Subjects = SubjectList<[CXXMethod]>;
  let Args = [EnumArgument<"TestState", "ConsumedState",
                           ["consumed", "unconsumed"],
                           ["Consumed", "Unconsumed"]>];
  let Documentation = [TestTypestateDocs];
}

// Type safety attributes for `void *' pointers and type tags.

def ArgumentWithTypeTag : InheritableAttr {
  let Spellings = [GNU<"argument_with_type_tag">,
                   GNU<"pointer_with_type_tag">];
  let Args = [IdentifierArgument<"ArgumentKind">,
              UnsignedArgument<"ArgumentIdx">,
              UnsignedArgument<"TypeTagIdx">,
              BoolArgument<"IsPointer">];
  let HasCustomParsing = 1;
  let Documentation = [ArgumentWithTypeTagDocs, PointerWithTypeTagDocs];
}

def TypeTagForDatatype : InheritableAttr {
  let Spellings = [GNU<"type_tag_for_datatype">];
  let Args = [IdentifierArgument<"ArgumentKind">,
              TypeArgument<"MatchingCType">,
              BoolArgument<"LayoutCompatible">,
              BoolArgument<"MustBeNull">];
//  let Subjects = SubjectList<[Var], ErrorDiag>;
  let HasCustomParsing = 1;
  let Documentation = [TypeTagForDatatypeDocs];
}

// Microsoft-related attributes

def MSNoVTable : InheritableAttr, TargetSpecificAttr<TargetMicrosoftCXXABI> {
  let Spellings = [Declspec<"novtable">];
  let Subjects = SubjectList<[CXXRecord]>;
  let Documentation = [MSNoVTableDocs];
}

def : IgnoredAttr {
  let Spellings = [Declspec<"property">];
}

def MSStruct : InheritableAttr {
  let Spellings = [GCC<"ms_struct">];
  let Subjects = SubjectList<[Record]>;
  let Documentation = [Undocumented];
}

def DLLExport : InheritableAttr, TargetSpecificAttr<TargetWindows> {
  let Spellings = [Declspec<"dllexport">, GCC<"dllexport">];
  let Subjects = SubjectList<[Function, Var, CXXRecord, ObjCInterface]>;
  let Documentation = [DLLExportDocs];
}

def DLLImport : InheritableAttr, TargetSpecificAttr<TargetWindows> {
  let Spellings = [Declspec<"dllimport">, GCC<"dllimport">];
  let Subjects = SubjectList<[Function, Var, CXXRecord, ObjCInterface]>;
  let Documentation = [DLLImportDocs];
}

def SelectAny : InheritableAttr {
  let Spellings = [Declspec<"selectany">, GCC<"selectany">];
  let Documentation = [SelectAnyDocs];
}

def Thread : Attr {
  let Spellings = [Declspec<"thread">];
  let LangOpts = [MicrosoftExt];
  let Documentation = [ThreadDocs];
  let Subjects = SubjectList<[Var]>;
}

def Win64 : IgnoredAttr {
  let Spellings = [Keyword<"__w64">];
  let LangOpts = [MicrosoftExt];
}

def Ptr32 : TypeAttr {
  let Spellings = [Keyword<"__ptr32">];
  let Documentation = [Undocumented];
}

def Ptr64 : TypeAttr {
  let Spellings = [Keyword<"__ptr64">];
  let Documentation = [Undocumented];
}

def SPtr : TypeAttr {
  let Spellings = [Keyword<"__sptr">];
  let Documentation = [Undocumented];
}

def UPtr : TypeAttr {
  let Spellings = [Keyword<"__uptr">];
  let Documentation = [Undocumented];
}

def MSInheritance : InheritableAttr {
  let LangOpts = [MicrosoftExt];
  let Args = [DefaultBoolArgument<"BestCase", 1>];
  let Spellings = [Keyword<"__single_inheritance">,
                   Keyword<"__multiple_inheritance">,
                   Keyword<"__virtual_inheritance">,
                   Keyword<"__unspecified_inheritance">];
  let AdditionalMembers = [{
  static bool hasVBPtrOffsetField(Spelling Inheritance) {
    return Inheritance == Keyword_unspecified_inheritance;
  }

  // Only member pointers to functions need a this adjustment, since it can be
  // combined with the field offset for data pointers.
  static bool hasNVOffsetField(bool IsMemberFunction, Spelling Inheritance) {
    return IsMemberFunction && Inheritance >= Keyword_multiple_inheritance;
  }

  static bool hasVBTableOffsetField(Spelling Inheritance) {
    return Inheritance >= Keyword_virtual_inheritance;
  }

  static bool hasOnlyOneField(bool IsMemberFunction,
                              Spelling Inheritance) {
    if (IsMemberFunction)
      return Inheritance <= Keyword_single_inheritance;
    return Inheritance <= Keyword_multiple_inheritance;
  }
  }];
  let Documentation = [MSInheritanceDocs];
}

def MSVtorDisp : InheritableAttr {
  // This attribute has no spellings as it is only ever created implicitly.
  let Spellings = [];
  let Args = [UnsignedArgument<"vdm">];
  let SemaHandler = 0;

  let AdditionalMembers = [{
  enum Mode {
    Never,
    ForVBaseOverride,
    ForVFTable
  };

  Mode getVtorDispMode() const { return Mode(vdm); }
  }];
  let Documentation = [Undocumented];
}

def InitSeg : Attr {
  let Spellings = [Pragma<"", "init_seg">];
  let Args = [StringArgument<"Section">];
  let SemaHandler = 0;
  let Documentation = [InitSegDocs];
  let AdditionalMembers = [{
  void printPrettyPragma(raw_ostream &OS, const PrintingPolicy &Policy) const {
    OS << '(' << getSection() << ')';
  }
  }];
}

def LoopHint : Attr {
  /// #pragma clang loop <option> directive
  /// vectorize: vectorizes loop operations if State == Enable.
  /// vectorize_width: vectorize loop operations with width 'Value'.
  /// interleave: interleave multiple loop iterations if State == Enable.
  /// interleave_count: interleaves 'Value' loop interations.
  /// unroll: fully unroll loop if State == Enable.
  /// unroll_count: unrolls loop 'Value' times.
  /// distribute: attempt to distribute loop if State == Enable

  /// #pragma unroll <argument> directive
  /// <no arg>: fully unrolls loop.
  /// boolean: fully unrolls loop if State == Enable.
  /// expression: unrolls loop 'Value' times.

  let Spellings = [Pragma<"clang", "loop">, Pragma<"", "unroll">,
                   Pragma<"", "nounroll">];

  /// State of the loop optimization specified by the spelling.
  let Args = [EnumArgument<"Option", "OptionType",
                          ["vectorize", "vectorize_width", "interleave", "interleave_count",
                           "unroll", "unroll_count", "distribute"],
                          ["Vectorize", "VectorizeWidth", "Interleave", "InterleaveCount",
                           "Unroll", "UnrollCount", "Distribute"]>,
              EnumArgument<"State", "LoopHintState",
                           ["enable", "disable", "numeric", "assume_safety", "full"],
                           ["Enable", "Disable", "Numeric", "AssumeSafety", "Full"]>,
              ExprArgument<"Value">];

  let AdditionalMembers = [{
  static const char *getOptionName(int Option) {
    switch(Option) {
    case Vectorize: return "vectorize";
    case VectorizeWidth: return "vectorize_width";
    case Interleave: return "interleave";
    case InterleaveCount: return "interleave_count";
    case Unroll: return "unroll";
    case UnrollCount: return "unroll_count";
    case Distribute: return "distribute";
    }
    llvm_unreachable("Unhandled LoopHint option.");
  }

  void printPrettyPragma(raw_ostream &OS, const PrintingPolicy &Policy) const {
    unsigned SpellingIndex = getSpellingListIndex();
    // For "#pragma unroll" and "#pragma nounroll" the string "unroll" or
    // "nounroll" is already emitted as the pragma name.
    if (SpellingIndex == Pragma_nounroll)
      return;
    else if (SpellingIndex == Pragma_unroll) {
      OS << getValueString(Policy);
      return;
    }

    assert(SpellingIndex == Pragma_clang_loop && "Unexpected spelling");
    OS << getOptionName(option) << getValueString(Policy);
  }

  // Return a string containing the loop hint argument including the
  // enclosing parentheses.
  std::string getValueString(const PrintingPolicy &Policy) const {
    std::string ValueName;
    llvm::raw_string_ostream OS(ValueName);
    OS << "(";
    if (state == Numeric)
      value->printPretty(OS, nullptr, Policy);
    else if (state == Enable)
      OS << "enable";
    else if (state == Full)
      OS << "full";
    else if (state == AssumeSafety)
      OS << "assume_safety";
    else
      OS << "disable";
    OS << ")";
    return OS.str();
  }

  // Return a string suitable for identifying this attribute in diagnostics.
  std::string getDiagnosticName(const PrintingPolicy &Policy) const {
    unsigned SpellingIndex = getSpellingListIndex();
    if (SpellingIndex == Pragma_nounroll)
      return "#pragma nounroll";
    else if (SpellingIndex == Pragma_unroll)
      return "#pragma unroll" + (option == UnrollCount ? getValueString(Policy) : "");

    assert(SpellingIndex == Pragma_clang_loop && "Unexpected spelling");
    return getOptionName(option) + getValueString(Policy);
  }
  }];

  let Documentation = [LoopHintDocs, UnrollHintDocs];
}

def CapturedRecord : InheritableAttr {
  // This attribute has no spellings as it is only ever created implicitly.
  let Spellings = [];
  let SemaHandler = 0;
  let Documentation = [Undocumented];
}

def OMPThreadPrivateDecl : InheritableAttr {
  // This attribute has no spellings as it is only ever created implicitly.
  let Spellings = [];
  let SemaHandler = 0;
  let Documentation = [Undocumented];
}

def OMPCaptureNoInit : InheritableAttr {
  // This attribute has no spellings as it is only ever created implicitly.
  let Spellings = [];
  let SemaHandler = 0;
  let Documentation = [Undocumented];
}

def OMPCaptureKind : Attr {
  // This attribute has no spellings as it is only ever created implicitly.
  let Spellings = [];
  let SemaHandler = 0;
  let Args = [UnsignedArgument<"CaptureKind">];
  let Documentation = [Undocumented];
}

def OMPDeclareSimdDecl : Attr {
  let Spellings = [Pragma<"omp", "declare simd">];
  let Subjects = SubjectList<[Function]>;
  let SemaHandler = 0;
  let HasCustomParsing = 1;
  let Documentation = [OMPDeclareSimdDocs];
  let Args = [
    EnumArgument<"BranchState", "BranchStateTy",
                 [ "", "inbranch", "notinbranch" ],
                 [ "BS_Undefined", "BS_Inbranch", "BS_Notinbranch" ]>,
    ExprArgument<"Simdlen">, VariadicExprArgument<"Uniforms">,
    VariadicExprArgument<"Aligneds">, VariadicExprArgument<"Alignments">,
    VariadicExprArgument<"Linears">, VariadicUnsignedArgument<"Modifiers">,
    VariadicExprArgument<"Steps">
  ];
  let AdditionalMembers = [{
    void printPrettyPragma(raw_ostream & OS, const PrintingPolicy &Policy)
        const {
      if (getBranchState() != BS_Undefined)
        OS << ConvertBranchStateTyToStr(getBranchState()) << " ";
      if (auto *E = getSimdlen()) {
        OS << "simdlen(";
        E->printPretty(OS, nullptr, Policy);
        OS << ") ";
      }
      if (uniforms_size() > 0) {
        OS << "uniform";
        StringRef Sep = "(";
        for (auto *E : uniforms()) {
          OS << Sep;
          E->printPretty(OS, nullptr, Policy);
          Sep = ", ";
        }
        OS << ") ";
      }
      alignments_iterator NI = alignments_begin();
      for (auto *E : aligneds()) {
        OS << "aligned(";
        E->printPretty(OS, nullptr, Policy);
        if (*NI) {
          OS << ": ";
          (*NI)->printPretty(OS, nullptr, Policy);
        }
        OS << ") ";
        ++NI;
      }
      steps_iterator I = steps_begin();
      modifiers_iterator MI = modifiers_begin();
      for (auto *E : linears()) {
        OS << "linear(";
        if (*MI != OMPC_LINEAR_unknown)
          OS << getOpenMPSimpleClauseTypeName(OMPC_linear, *MI) << "(";
        E->printPretty(OS, nullptr, Policy);
        if (*MI != OMPC_LINEAR_unknown)
          OS << ")";
        if (*I) {
          OS << ": ";
          (*I)->printPretty(OS, nullptr, Policy);
        }
        OS << ") ";
        ++I;
        ++MI;
      }
    }
  }];
}

def OMPDeclareTargetDecl : Attr {
  let Spellings = [Pragma<"omp", "declare target">];
  let SemaHandler = 0;
  let Documentation = [OMPDeclareTargetDocs];
  let Args = [
    EnumArgument<"MapType", "MapTypeTy",
                 [ "to", "link" ],
                 [ "MT_To", "MT_Link" ]>
  ];
  let AdditionalMembers = [{
    void printPrettyPragma(raw_ostream &OS, const PrintingPolicy &Policy) const {
      // Use fake syntax because it is for testing and debugging purpose only.
      if (getMapType() != MT_To)
        OS << ConvertMapTypeTyToStr(getMapType()) << " ";
    }
  }];
}

def InternalLinkage : InheritableAttr {
  let Spellings = [GNU<"internal_linkage">, CXX11<"clang", "internal_linkage">];
  let Subjects = SubjectList<[Var, Function, CXXRecord]>;
  let Documentation = [InternalLinkageDocs];
}<|MERGE_RESOLUTION|>--- conflicted
+++ resolved
@@ -1403,17 +1403,10 @@
   let Documentation = [Undocumented];
 }
 
-<<<<<<< HEAD
-def NoEscape : InheritableAttr {
-  let Spellings = [GCC<"noescape">];
-  let Subjects = SubjectList<[ParmVar], WarnDiag, "ExpectedParameter">;
-  let Documentation = [Undocumented];
-=======
 def NoEscape : Attr {
   let Spellings = [GNU<"noescape">, CXX11<"clang", "noescape">];
   let Subjects = SubjectList<[ParmVar]>;
   let Documentation = [NoEscapeDocs];
->>>>>>> 6c2dbc69
 }
 
 def AssumeAligned : InheritableAttr {
