//===--- Module.h - Module description --------------------------*- C++ -*-===//
//
//                     The LLVM Compiler Infrastructure
//
// This file is distributed under the University of Illinois Open Source
// License. See LICENSE.TXT for details.
//
//===----------------------------------------------------------------------===//
//
//  This file defines the Module class, which describes a module that has
//  been loaded from an AST file.
//
//===----------------------------------------------------------------------===//

#ifndef LLVM_CLANG_SERIALIZATION_MODULE_H
#define LLVM_CLANG_SERIALIZATION_MODULE_H

#include "clang/Basic/FileManager.h"
#include "clang/Basic/SourceLocation.h"
#include "clang/Serialization/ASTBitCodes.h"
#include "clang/Serialization/ContinuousRangeMap.h"
#include "clang/Serialization/ModuleFileExtension.h"
#include "llvm/ADT/SetVector.h"
#include "llvm/Bitcode/BitstreamReader.h"
#include "llvm/Support/Endian.h"
#include <memory>
#include <string>

namespace llvm {
template <typename Info> class OnDiskChainedHashTable;
template <typename Info> class OnDiskIterableChainedHashTable;
}

namespace clang {

class DeclContext;
class Module;

namespace serialization {

namespace reader {
  class ASTDeclContextNameLookupTrait;
}

/// \brief Specifies the kind of module that has been loaded.
enum ModuleKind {
  MK_ImplicitModule, ///< File is an implicitly-loaded module.
  MK_ExplicitModule, ///< File is an explicitly-loaded module.
  MK_PCH,            ///< File is a PCH file treated as such.
  MK_Preamble,       ///< File is a PCH file treated as the preamble.
  MK_MainFile        ///< File is a PCH file treated as the actual main file.
};

/// \brief The input file that has been loaded from this AST file, along with
/// bools indicating whether this was an overridden buffer or if it was
/// out-of-date or not-found.
class InputFile {
  enum {
    Overridden = 1,
    OutOfDate = 2,
    NotFound = 3
  };
  llvm::PointerIntPair<const FileEntry *, 2, unsigned> Val;

public:
  InputFile() {}
  InputFile(const FileEntry *File,
            bool isOverridden = false, bool isOutOfDate = false) {
    assert(!(isOverridden && isOutOfDate) &&
           "an overridden cannot be out-of-date");
    unsigned intVal = 0;
    if (isOverridden)
      intVal = Overridden;
    else if (isOutOfDate)
      intVal = OutOfDate;
    Val.setPointerAndInt(File, intVal);
  }

  static InputFile getNotFound() {
    InputFile File;
    File.Val.setInt(NotFound);
    return File;
  }

  const FileEntry *getFile() const { return Val.getPointer(); }
  bool isOverridden() const { return Val.getInt() == Overridden; }
  bool isOutOfDate() const { return Val.getInt() == OutOfDate; }
  bool isNotFound() const { return Val.getInt() == NotFound; }
};

typedef unsigned ASTFileSignature;

/// \brief Information about a module that has been loaded by the ASTReader.
///
/// Each instance of the Module class corresponds to a single AST file, which
/// may be a precompiled header, precompiled preamble, a module, or an AST file
/// of some sort loaded as the main file, all of which are specific formulations
/// of the general notion of a "module". A module may depend on any number of
/// other modules.
class ModuleFile {
public:
  ModuleFile(ModuleKind Kind, unsigned Generation);
  ~ModuleFile();

  // === General information ===

  /// \brief The index of this module in the list of modules.
  unsigned Index;

  /// \brief The type of this module.
  ModuleKind Kind;

  /// \brief The file name of the module file.
  std::string FileName;

  /// \brief The name of the module.
  std::string ModuleName;

  /// \brief The base directory of the module.
  std::string BaseDirectory;

  std::string getTimestampFilename() const {
    return FileName + ".timestamp";
  }

  /// \brief The original source file name that was used to build the
  /// primary AST file, which may have been modified for
  /// relocatable-pch support.
  std::string OriginalSourceFileName;

  /// \brief The actual original source file name that was used to
  /// build this AST file.
  std::string ActualOriginalSourceFileName;

  /// \brief The file ID for the original source file that was used to
  /// build this AST file.
  FileID OriginalSourceFileID;

  /// \brief The directory that the PCH was originally created in. Used to
  /// allow resolving headers even after headers+PCH was moved to a new path.
  std::string OriginalDir;

  std::string ModuleMapPath;

  /// \brief Whether this precompiled header is a relocatable PCH file.
  bool RelocatablePCH;

  /// \brief Whether timestamps are included in this module file.
  bool HasTimestamps;

  /// \brief The file entry for the module file.
  const FileEntry *File;

  /// \brief The signature of the module file, which may be used along with size
  /// and modification time to identify this particular file.
  ASTFileSignature Signature;

  /// \brief Whether this module has been directly imported by the
  /// user.
  bool DirectlyImported;

  /// \brief The generation of which this module file is a part.
  unsigned Generation;
  
  /// \brief The memory buffer that stores the data associated with
  /// this AST file.
  std::unique_ptr<llvm::MemoryBuffer> Buffer;

  /// \brief The size of this file, in bits.
  uint64_t SizeInBits;

  /// \brief The global bit offset (or base) of this module
  uint64_t GlobalBitOffset;

  /// \brief The bitstream reader from which we'll read the AST file.
  llvm::BitstreamReader StreamFile;

  /// \brief The main bitstream cursor for the main block.
  llvm::BitstreamCursor Stream;

  /// \brief The source location where the module was explicitly or implicitly
  /// imported in the local translation unit.
  ///
  /// If module A depends on and imports module B, both modules will have the
  /// same DirectImportLoc, but different ImportLoc (B's ImportLoc will be a
  /// source location inside module A).
  ///
  /// WARNING: This is largely useless. It doesn't tell you when a module was
  /// made visible, just when the first submodule of that module was imported.
  SourceLocation DirectImportLoc;

  /// \brief The source location where this module was first imported.
  SourceLocation ImportLoc;

  /// \brief The first source location in this module.
  SourceLocation FirstLoc;

  /// The list of extension readers that are attached to this module
  /// file.
  std::vector<std::unique_ptr<ModuleFileExtensionReader>> ExtensionReaders;

  // === Input Files ===
  /// \brief The cursor to the start of the input-files block.
  llvm::BitstreamCursor InputFilesCursor;

  /// \brief Offsets for all of the input file entries in the AST file.
  const llvm::support::unaligned_uint64_t *InputFileOffsets;

  /// \brief The input files that have been loaded from this AST file.
  std::vector<InputFile> InputFilesLoaded;

  /// \brief If non-zero, specifies the time when we last validated input
  /// files.  Zero means we never validated them.
  ///
  /// The time is specified in seconds since the start of the Epoch.
  uint64_t InputFilesValidationTimestamp;

  // === Source Locations ===

  /// \brief Cursor used to read source location entries.
  llvm::BitstreamCursor SLocEntryCursor;

  /// \brief The number of source location entries in this AST file.
  unsigned LocalNumSLocEntries;

  /// \brief The base ID in the source manager's view of this module.
  int SLocEntryBaseID;

  /// \brief The base offset in the source manager's view of this module.
  unsigned SLocEntryBaseOffset;

  /// \brief Offsets for all of the source location entries in the
  /// AST file.
  const uint32_t *SLocEntryOffsets;

  /// \brief SLocEntries that we're going to preload.
  SmallVector<uint64_t, 4> PreloadSLocEntries;

  /// \brief Remapping table for source locations in this module.
  ContinuousRangeMap<uint32_t, int, 2> SLocRemap;

  // === Identifiers ===

  /// \brief The number of identifiers in this AST file.
  unsigned LocalNumIdentifiers;

  /// \brief Offsets into the identifier table data.
  ///
  /// This array is indexed by the identifier ID (-1), and provides
  /// the offset into IdentifierTableData where the string data is
  /// stored.
  const uint32_t *IdentifierOffsets;

  /// \brief Base identifier ID for identifiers local to this module.
  serialization::IdentID BaseIdentifierID;

  /// \brief Remapping table for identifier IDs in this module.
  ContinuousRangeMap<uint32_t, int, 2> IdentifierRemap;

  /// \brief Actual data for the on-disk hash table of identifiers.
  ///
  /// This pointer points into a memory buffer, where the on-disk hash
  /// table for identifiers actually lives.
  const char *IdentifierTableData;

  /// \brief A pointer to an on-disk hash table of opaque type
  /// IdentifierHashTable.
  void *IdentifierLookupTable;

  /// \brief Offsets of identifiers that we're going to preload within
  /// IdentifierTableData.
  std::vector<unsigned> PreloadIdentifierOffsets;

  // === Macros ===

  /// \brief The cursor to the start of the preprocessor block, which stores
  /// all of the macro definitions.
  llvm::BitstreamCursor MacroCursor;

  /// \brief The number of macros in this AST file.
  unsigned LocalNumMacros;

  /// \brief Offsets of macros in the preprocessor block.
  ///
  /// This array is indexed by the macro ID (-1), and provides
  /// the offset into the preprocessor block where macro definitions are
  /// stored.
  const uint32_t *MacroOffsets;

  /// \brief Base macro ID for macros local to this module.
  serialization::MacroID BaseMacroID;

  /// \brief Remapping table for macro IDs in this module.
  ContinuousRangeMap<uint32_t, int, 2> MacroRemap;

  /// \brief The offset of the start of the set of defined macros.
  uint64_t MacroStartOffset;

  // === Detailed PreprocessingRecord ===

  /// \brief The cursor to the start of the (optional) detailed preprocessing
  /// record block.
  llvm::BitstreamCursor PreprocessorDetailCursor;

  /// \brief The offset of the start of the preprocessor detail cursor.
  uint64_t PreprocessorDetailStartOffset;

  /// \brief Base preprocessed entity ID for preprocessed entities local to
  /// this module.
  serialization::PreprocessedEntityID BasePreprocessedEntityID;

  /// \brief Remapping table for preprocessed entity IDs in this module.
  ContinuousRangeMap<uint32_t, int, 2> PreprocessedEntityRemap;

  const PPEntityOffset *PreprocessedEntityOffsets;
  unsigned NumPreprocessedEntities;

  // === Header search information ===

  /// \brief The number of local HeaderFileInfo structures.
  unsigned LocalNumHeaderFileInfos;

  /// \brief Actual data for the on-disk hash table of header file
  /// information.
  ///
  /// This pointer points into a memory buffer, where the on-disk hash
  /// table for header file information actually lives.
  const char *HeaderFileInfoTableData;

  /// \brief The on-disk hash table that contains information about each of
  /// the header files.
  void *HeaderFileInfoTable;

  // === Submodule information ===  
  /// \brief The number of submodules in this module.
  unsigned LocalNumSubmodules;
  
  /// \brief Base submodule ID for submodules local to this module.
  serialization::SubmoduleID BaseSubmoduleID;
  
  /// \brief Remapping table for submodule IDs in this module.
  ContinuousRangeMap<uint32_t, int, 2> SubmoduleRemap;
  
  // === Selectors ===

  /// \brief The number of selectors new to this file.
  ///
  /// This is the number of entries in SelectorOffsets.
  unsigned LocalNumSelectors;

  /// \brief Offsets into the selector lookup table's data array
  /// where each selector resides.
  const uint32_t *SelectorOffsets;

  /// \brief Base selector ID for selectors local to this module.
  serialization::SelectorID BaseSelectorID;

  /// \brief Remapping table for selector IDs in this module.
  ContinuousRangeMap<uint32_t, int, 2> SelectorRemap;

  /// \brief A pointer to the character data that comprises the selector table
  ///
  /// The SelectorOffsets table refers into this memory.
  const unsigned char *SelectorLookupTableData;

  /// \brief A pointer to an on-disk hash table of opaque type
  /// ASTSelectorLookupTable.
  ///
  /// This hash table provides the IDs of all selectors, and the associated
  /// instance and factory methods.
  void *SelectorLookupTable;

  // === Declarations ===

  /// DeclsCursor - This is a cursor to the start of the DECLS_BLOCK block. It
  /// has read all the abbreviations at the start of the block and is ready to
  /// jump around with these in context.
  llvm::BitstreamCursor DeclsCursor;

  /// \brief The number of declarations in this AST file.
  unsigned LocalNumDecls;

  /// \brief Offset of each declaration within the bitstream, indexed
  /// by the declaration ID (-1).
  const DeclOffset *DeclOffsets;

  /// \brief Base declaration ID for declarations local to this module.
  serialization::DeclID BaseDeclID;

  /// \brief Remapping table for declaration IDs in this module.
  ContinuousRangeMap<uint32_t, int, 2> DeclRemap;

  /// \brief Mapping from the module files that this module file depends on
  /// to the base declaration ID for that module as it is understood within this
  /// module.
  ///
  /// This is effectively a reverse global-to-local mapping for declaration
  /// IDs, so that we can interpret a true global ID (for this translation unit)
  /// as a local ID (for this module file).
  llvm::DenseMap<ModuleFile *, serialization::DeclID> GlobalToLocalDeclIDs;

<<<<<<< HEAD
  /// \brief The number of C++ base specifier sets in this AST file.
  unsigned LocalNumCXXBaseSpecifiers;

  /// \brief Offset of each C++ base specifier set within the bitstream,
  /// indexed by the C++ base specifier set ID (-1).
  const uint32_t *CXXBaseSpecifiersOffsets;

  /// \brief The number of C++ ctor initializer lists in this AST file.
  unsigned LocalNumCXXCtorInitializers;

  /// \brief Offset of each C++ ctor initializer list within the bitstream,
  /// indexed by the C++ ctor initializer list ID minus 1.
  const uint32_t *CXXCtorInitializersOffsets;

=======
>>>>>>> 72e50fe4
  /// \brief Array of file-level DeclIDs sorted by file.
  const serialization::DeclID *FileSortedDecls;
  unsigned NumFileSortedDecls;

  /// \brief Array of category list location information within this 
  /// module file, sorted by the definition ID.
  const serialization::ObjCCategoriesInfo *ObjCCategoriesMap;
  
  /// \brief The number of redeclaration info entries in ObjCCategoriesMap.
  unsigned LocalNumObjCCategoriesInMap;
  
  /// \brief The Objective-C category lists for categories known to this
  /// module.
  SmallVector<uint64_t, 1> ObjCCategories;

  // === Types ===

  /// \brief The number of types in this AST file.
  unsigned LocalNumTypes;

  /// \brief Offset of each type within the bitstream, indexed by the
  /// type ID, or the representation of a Type*.
  const uint32_t *TypeOffsets;

  /// \brief Base type ID for types local to this module as represented in
  /// the global type ID space.
  serialization::TypeID BaseTypeIndex;

  /// \brief Remapping table for type IDs in this module.
  ContinuousRangeMap<uint32_t, int, 2> TypeRemap;

  // === Miscellaneous ===

  /// \brief Diagnostic IDs and their mappings that the user changed.
  SmallVector<uint64_t, 8> PragmaDiagMappings;

  /// \brief List of modules which depend on this module
  llvm::SetVector<ModuleFile *> ImportedBy;

  /// \brief List of modules which this module depends on
  llvm::SetVector<ModuleFile *> Imports;

  /// \brief Determine whether this module was directly imported at
  /// any point during translation.
  bool isDirectlyImported() const { return DirectlyImported; }

  /// \brief Is this a module file for a module (rather than a PCH or similar).
  bool isModule() const {
    return Kind == MK_ImplicitModule || Kind == MK_ExplicitModule;
  }

  /// \brief Dump debugging output for this module.
  void dump();
};

} // end namespace serialization

} // end namespace clang

#endif<|MERGE_RESOLUTION|>--- conflicted
+++ resolved
@@ -399,23 +399,6 @@
   /// as a local ID (for this module file).
   llvm::DenseMap<ModuleFile *, serialization::DeclID> GlobalToLocalDeclIDs;
 
-<<<<<<< HEAD
-  /// \brief The number of C++ base specifier sets in this AST file.
-  unsigned LocalNumCXXBaseSpecifiers;
-
-  /// \brief Offset of each C++ base specifier set within the bitstream,
-  /// indexed by the C++ base specifier set ID (-1).
-  const uint32_t *CXXBaseSpecifiersOffsets;
-
-  /// \brief The number of C++ ctor initializer lists in this AST file.
-  unsigned LocalNumCXXCtorInitializers;
-
-  /// \brief Offset of each C++ ctor initializer list within the bitstream,
-  /// indexed by the C++ ctor initializer list ID minus 1.
-  const uint32_t *CXXCtorInitializersOffsets;
-
-=======
->>>>>>> 72e50fe4
   /// \brief Array of file-level DeclIDs sorted by file.
   const serialization::DeclID *FileSortedDecls;
   unsigned NumFileSortedDecls;
