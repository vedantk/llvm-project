//===--- FrontendOptions.h --------------------------------------*- C++ -*-===//
//
//                     The LLVM Compiler Infrastructure
//
// This file is distributed under the University of Illinois Open Source
// License. See LICENSE.TXT for details.
//
//===----------------------------------------------------------------------===//

#ifndef LLVM_CLANG_FRONTEND_FRONTENDOPTIONS_H
#define LLVM_CLANG_FRONTEND_FRONTENDOPTIONS_H

#include "clang/Frontend/CommandLineSourceLoc.h"
#include "clang/Serialization/ModuleFileExtension.h"
#include "clang/Sema/CodeCompleteOptions.h"
#include "llvm/ADT/StringRef.h"
#include <string>
#include <vector>
#include <unordered_map>

namespace llvm {
class MemoryBuffer;
}

namespace clang {
class FileEntry;

namespace frontend {
  enum ActionKind {
    ASTDeclList,            ///< Parse ASTs and list Decl nodes.
    ASTDump,                ///< Parse ASTs and dump them.
    ASTPrint,               ///< Parse ASTs and print them.
    ASTView,                ///< Parse ASTs and view them in Graphviz.
    DumpRawTokens,          ///< Dump out raw tokens.
    DumpTokens,             ///< Dump out preprocessed tokens.
    EmitAssembly,           ///< Emit a .s file.
    EmitBC,                 ///< Emit a .bc file.
    EmitHTML,               ///< Translate input source into HTML.
    EmitLLVM,               ///< Emit a .ll file.
    EmitLLVMOnly,           ///< Generate LLVM IR, but do not emit anything.
    EmitCodeGenOnly,        ///< Generate machine code, but don't emit anything.
    EmitObj,                ///< Emit a .o file.
    FixIt,                  ///< Parse and apply any fixits to the source.
    GenerateModule,         ///< Generate pre-compiled module from a module map.
    GenerateModuleInterface,///< Generate pre-compiled module from a C++ module
                            ///< interface file.
    GeneratePCH,            ///< Generate pre-compiled header.
    GeneratePTH,            ///< Generate pre-tokenized header.
    InitOnly,               ///< Only execute frontend initialization.
    ModuleFileInfo,         ///< Dump information about a module file.
    VerifyPCH,              ///< Load and verify that a PCH file is usable.
    ParseSyntaxOnly,        ///< Parse and perform semantic analysis.
    PluginAction,           ///< Run a plugin action, \see ActionName.
    PrintDeclContext,       ///< Print DeclContext and their Decls.
    PrintPreamble,          ///< Print the "preamble" of the input file
    PrintPreprocessedInput, ///< -E mode.
    RewriteMacros,          ///< Expand macros but not \#includes.
    RewriteObjC,            ///< ObjC->C Rewriter.
    RewriteTest,            ///< Rewriter playground
    RunAnalysis,            ///< Run one or more source code analyses.
    TemplightDump,          ///< Dump template instantiations
    MigrateSource,          ///< Run migrator.
    RunPreprocessorOnly     ///< Just lex, no output.
  };
}

/// The kind of a file that we've been handed as an input.
class InputKind {
private:
  unsigned Lang : 4;
  unsigned Fmt : 3;
  unsigned Preprocessed : 1;

public:
  /// The language for the input, used to select and validate the language
  /// standard and possible actions.
  enum Language {
    Unknown,

    /// Assembly: we accept this only so that we can preprocess it.
    Asm,

    /// LLVM IR: we accept this so that we can run the optimizer on it,
    /// and compile it to assembly or object code.
    LLVM_IR,

    ///@{ Languages that the frontend can parse and compile.
    C,
    CXX,
    ObjC,
    ObjCXX,
    OpenCL,
    CUDA,
    RenderScript,
    ///@}
  };

  /// The input file format.
  enum Format {
    Source,
    ModuleMap,
    Precompiled
  };

  constexpr InputKind(Language L = Unknown, Format F = Source,
                      bool PP = false)
      : Lang(L), Fmt(F), Preprocessed(PP) {}

  Language getLanguage() const { return static_cast<Language>(Lang); }
  Format getFormat() const { return static_cast<Format>(Fmt); }
  bool isPreprocessed() const { return Preprocessed; }

  /// Is the input kind fully-unknown?
  bool isUnknown() const { return Lang == Unknown && Fmt == Source; }

  /// Is the language of the input some dialect of Objective-C?
  bool isObjectiveC() const { return Lang == ObjC || Lang == ObjCXX; }

  InputKind getPreprocessed() const {
    return InputKind(getLanguage(), getFormat(), true);
  }
  InputKind withFormat(Format F) const {
    return InputKind(getLanguage(), F, isPreprocessed());
  }
};

/// \brief An input file for the front end.
class FrontendInputFile {
  /// \brief The file name, or "-" to read from standard input.
  std::string File;

  /// The input, if it comes from a buffer rather than a file. This object
  /// does not own the buffer, and the caller is responsible for ensuring
  /// that it outlives any users.
  llvm::MemoryBuffer *Buffer = nullptr;

  /// \brief The kind of input, e.g., C source, AST file, LLVM IR.
  InputKind Kind;

  /// \brief Whether we're dealing with a 'system' input (vs. a 'user' input).
  bool IsSystem = false;

public:
  FrontendInputFile() { }
  FrontendInputFile(StringRef File, InputKind Kind, bool IsSystem = false)
    : File(File.str()), Kind(Kind), IsSystem(IsSystem) { }
  FrontendInputFile(llvm::MemoryBuffer *Buffer, InputKind Kind,
                    bool IsSystem = false)
    : Buffer(Buffer), Kind(Kind), IsSystem(IsSystem) { }

  InputKind getKind() const { return Kind; }
  bool isSystem() const { return IsSystem; }

  bool isEmpty() const { return File.empty() && Buffer == nullptr; }
  bool isFile() const { return !isBuffer(); }
  bool isBuffer() const { return Buffer != nullptr; }
  bool isPreprocessed() const { return Kind.isPreprocessed(); }

  StringRef getFile() const {
    assert(isFile());
    return File;
  }
  llvm::MemoryBuffer *getBuffer() const {
    assert(isBuffer());
    return Buffer;
  }
};

/// FrontendOptions - Options for controlling the behavior of the frontend.
class FrontendOptions {
public:
  unsigned DisableFree : 1;                ///< Disable memory freeing on exit.
  unsigned RelocatablePCH : 1;             ///< When generating PCH files,
                                           /// instruct the AST writer to create
                                           /// relocatable PCH files.
  unsigned ShowHelp : 1;                   ///< Show the -help text.
  unsigned ShowStats : 1;                  ///< Show frontend performance
                                           /// metrics and statistics.
  unsigned ShowTimers : 1;                 ///< Show timers for individual
                                           /// actions.
  unsigned ShowVersion : 1;                ///< Show the -version text.
  unsigned FixWhatYouCan : 1;              ///< Apply fixes even if there are
                                           /// unfixable errors.
  unsigned FixOnlyWarnings : 1;            ///< Apply fixes only for warnings.
  unsigned FixAndRecompile : 1;            ///< Apply fixes and recompile.
  unsigned FixToTemporaries : 1;           ///< Apply fixes to temporary files.
  unsigned ARCMTMigrateEmitARCErrors : 1;  /// Emit ARC errors even if the
                                           /// migrator can fix them
  unsigned SkipFunctionBodies : 1;         ///< Skip over function bodies to
                                           /// speed up parsing in cases you do
                                           /// not need them (e.g. with code
                                           /// completion).
  unsigned UseGlobalModuleIndex : 1;       ///< Whether we can use the
                                           ///< global module index if available.
  unsigned GenerateGlobalModuleIndex : 1;  ///< Whether we can generate the
                                           ///< global module index if needed.
  unsigned ASTDumpDecls : 1;               ///< Whether we include declaration
                                           ///< dumps in AST dumps.
  unsigned ASTDumpAll : 1;                 ///< Whether we deserialize all decls
                                           ///< when forming AST dumps.
  unsigned ASTDumpLookups : 1;             ///< Whether we include lookup table
                                           ///< dumps in AST dumps.
  unsigned BuildingImplicitModule : 1;     ///< Whether we are performing an
                                           ///< implicit module build.
  unsigned ModulesEmbedAllFiles : 1;       ///< Whether we should embed all used
                                           ///< files into the PCM file.
  unsigned IncludeTimestamps : 1;          ///< Whether timestamps should be
                                           ///< written to the produced PCH file.

  CodeCompleteOptions CodeCompleteOpts;

  enum {
    ARCMT_None,
    ARCMT_Check,
    ARCMT_Modify,
    ARCMT_Migrate
  } ARCMTAction;

  enum {
    ObjCMT_None = 0,
    /// \brief Enable migration to modern ObjC literals.
    ObjCMT_Literals = 0x1,
    /// \brief Enable migration to modern ObjC subscripting.
    ObjCMT_Subscripting = 0x2,
    /// \brief Enable migration to modern ObjC readonly property.
    ObjCMT_ReadonlyProperty = 0x4,
    /// \brief Enable migration to modern ObjC readwrite property.
    ObjCMT_ReadwriteProperty = 0x8,
    /// \brief Enable migration to modern ObjC property.
    ObjCMT_Property = (ObjCMT_ReadonlyProperty | ObjCMT_ReadwriteProperty),
    /// \brief Enable annotation of ObjCMethods of all kinds.
    ObjCMT_Annotation = 0x10,
    /// \brief Enable migration of ObjC methods to 'instancetype'.
    ObjCMT_Instancetype = 0x20,
    /// \brief Enable migration to NS_ENUM/NS_OPTIONS macros.
    ObjCMT_NsMacros = 0x40,
    /// \brief Enable migration to add conforming protocols.
    ObjCMT_ProtocolConformance = 0x80,
    /// \brief prefer 'atomic' property over 'nonatomic'.
    ObjCMT_AtomicProperty = 0x100,
    /// \brief annotate property with NS_RETURNS_INNER_POINTER
    ObjCMT_ReturnsInnerPointerProperty = 0x200,
    /// \brief use NS_NONATOMIC_IOSONLY for property 'atomic' attribute
    ObjCMT_NsAtomicIOSOnlyProperty = 0x400,
    /// \brief Enable inferring NS_DESIGNATED_INITIALIZER for ObjC methods.
    ObjCMT_DesignatedInitializer = 0x800,
    /// \brief Enable converting setter/getter expressions to property-dot syntx.
    ObjCMT_PropertyDotSyntax = 0x1000,
    ObjCMT_MigrateDecls = (ObjCMT_ReadonlyProperty | ObjCMT_ReadwriteProperty |
                           ObjCMT_Annotation | ObjCMT_Instancetype |
                           ObjCMT_NsMacros | ObjCMT_ProtocolConformance |
                           ObjCMT_NsAtomicIOSOnlyProperty |
                           ObjCMT_DesignatedInitializer),
    ObjCMT_MigrateAll = (ObjCMT_Literals | ObjCMT_Subscripting |
                         ObjCMT_MigrateDecls | ObjCMT_PropertyDotSyntax)
  };
  unsigned ObjCMTAction;
  std::string ObjCMTWhiteListPath;

  std::string MTMigrateDir;
  std::string ARCMTMigrateReportOut;

  std::string IndexStorePath;
  unsigned IndexIgnoreSystemSymbols : 1;
  unsigned IndexRecordCodegenName : 1;

  /// The input files and their types.
  std::vector<FrontendInputFile> Inputs;

  /// When the input is a module map, the original module map file from which
  /// that map was inferred, if any (for umbrella modules).
  std::string OriginalModuleMap;

  /// The output file, if any.
  std::string OutputFile;

  /// If given, the new suffix for fix-it rewritten files.
  std::string FixItSuffix;

  /// If given, filter dumped AST Decl nodes by this substring.
  std::string ASTDumpFilter;

  /// If given, enable code completion at the provided location.
  ParsedSourceLocation CodeCompletionAt;

  /// The frontend action to perform.
  frontend::ActionKind ProgramAction;

  /// The name of the action to run when using a plugin action.
  std::string ActionName;

  /// Args to pass to the plugins
  std::unordered_map<std::string,std::vector<std::string>> PluginArgs;

  /// The list of plugin actions to run in addition to the normal action.
  std::vector<std::string> AddPluginActions;

  /// The list of plugins to load.
  std::vector<std::string> Plugins;

  /// The list of module file extensions.
  std::vector<std::shared_ptr<ModuleFileExtension>> ModuleFileExtensions;

  /// \brief The list of module map files to load before processing the input.
  std::vector<std::string> ModuleMapFiles;

  /// \brief The list of additional prebuilt module files to load before
  /// processing the input.
  std::vector<std::string> ModuleFiles;

  /// \brief The list of files to embed into the compiled module file.
  std::vector<std::string> ModulesEmbedFiles;

  /// \brief The list of AST files to merge.
  std::vector<std::string> ASTMergeFiles;

  /// \brief A list of arguments to forward to LLVM's option processing; this
  /// should only be used for debugging and experimental features.
  std::vector<std::string> LLVMArgs;

  /// \brief File name of the file that will provide record layouts
  /// (in the format produced by -fdump-record-layouts).
  std::string OverrideRecordLayoutsFile;

  /// \brief Auxiliary triple for CUDA compilation.
  std::string AuxTriple;

  /// \brief If non-empty, search the pch input file as if it was a header
  /// included by this file.
  std::string FindPchSource;

  /// Filename to write statistics to.
  std::string StatsFile;

public:
<<<<<<< HEAD
  FrontendOptions() :
    DisableFree(false), RelocatablePCH(false), ShowHelp(false),
    ShowStats(false), ShowTimers(false), ShowVersion(false),
    FixWhatYouCan(false), FixOnlyWarnings(false), FixAndRecompile(false),
    FixToTemporaries(false), ARCMTMigrateEmitARCErrors(false),
    SkipFunctionBodies(false), UseGlobalModuleIndex(true),
    GenerateGlobalModuleIndex(true), ASTDumpDecls(false), ASTDumpLookups(false),
    BuildingImplicitModule(false), ModulesEmbedAllFiles(false),
    IncludeTimestamps(true), ARCMTAction(ARCMT_None), ObjCMTAction(ObjCMT_None),
    IndexIgnoreSystemSymbols(false), IndexRecordCodegenName(false),
    ProgramAction(frontend::ParseSyntaxOnly)
  {}
=======
  FrontendOptions()
      : DisableFree(false), RelocatablePCH(false), ShowHelp(false),
        ShowStats(false), ShowTimers(false), ShowVersion(false),
        FixWhatYouCan(false), FixOnlyWarnings(false), FixAndRecompile(false),
        FixToTemporaries(false), ARCMTMigrateEmitARCErrors(false),
        SkipFunctionBodies(false), UseGlobalModuleIndex(true),
        GenerateGlobalModuleIndex(true), ASTDumpDecls(false),
        ASTDumpLookups(false), BuildingImplicitModule(false),
        ModulesEmbedAllFiles(false), IncludeTimestamps(true),
        IndexIgnoreSystemSymbols(false), IndexRecordCodegenName(false) {}
>>>>>>> 14152fd5

  /// getInputKindForExtension - Return the appropriate input kind for a file
  /// extension. For example, "c" would return InputKind::C.
  ///
  /// \return The input kind for the extension, or InputKind::Unknown if the
  /// extension is not recognized.
  static InputKind getInputKindForExtension(StringRef Extension);
};

}  // end namespace clang

#endif<|MERGE_RESOLUTION|>--- conflicted
+++ resolved
@@ -1,4 +1,4 @@
-//===--- FrontendOptions.h --------------------------------------*- C++ -*-===//
+//===- FrontendOptions.h ----------------------------------------*- C++ -*-===//
 //
 //                     The LLVM Compiler Infrastructure
 //
@@ -14,55 +14,124 @@
 #include "clang/Serialization/ModuleFileExtension.h"
 #include "clang/Sema/CodeCompleteOptions.h"
 #include "llvm/ADT/StringRef.h"
+#include <cassert>
+#include <memory>
 #include <string>
 #include <vector>
 #include <unordered_map>
 
 namespace llvm {
+
 class MemoryBuffer;
-}
+
+} // namespace llvm
 
 namespace clang {
-class FileEntry;
 
 namespace frontend {
-  enum ActionKind {
-    ASTDeclList,            ///< Parse ASTs and list Decl nodes.
-    ASTDump,                ///< Parse ASTs and dump them.
-    ASTPrint,               ///< Parse ASTs and print them.
-    ASTView,                ///< Parse ASTs and view them in Graphviz.
-    DumpRawTokens,          ///< Dump out raw tokens.
-    DumpTokens,             ///< Dump out preprocessed tokens.
-    EmitAssembly,           ///< Emit a .s file.
-    EmitBC,                 ///< Emit a .bc file.
-    EmitHTML,               ///< Translate input source into HTML.
-    EmitLLVM,               ///< Emit a .ll file.
-    EmitLLVMOnly,           ///< Generate LLVM IR, but do not emit anything.
-    EmitCodeGenOnly,        ///< Generate machine code, but don't emit anything.
-    EmitObj,                ///< Emit a .o file.
-    FixIt,                  ///< Parse and apply any fixits to the source.
-    GenerateModule,         ///< Generate pre-compiled module from a module map.
-    GenerateModuleInterface,///< Generate pre-compiled module from a C++ module
-                            ///< interface file.
-    GeneratePCH,            ///< Generate pre-compiled header.
-    GeneratePTH,            ///< Generate pre-tokenized header.
-    InitOnly,               ///< Only execute frontend initialization.
-    ModuleFileInfo,         ///< Dump information about a module file.
-    VerifyPCH,              ///< Load and verify that a PCH file is usable.
-    ParseSyntaxOnly,        ///< Parse and perform semantic analysis.
-    PluginAction,           ///< Run a plugin action, \see ActionName.
-    PrintDeclContext,       ///< Print DeclContext and their Decls.
-    PrintPreamble,          ///< Print the "preamble" of the input file
-    PrintPreprocessedInput, ///< -E mode.
-    RewriteMacros,          ///< Expand macros but not \#includes.
-    RewriteObjC,            ///< ObjC->C Rewriter.
-    RewriteTest,            ///< Rewriter playground
-    RunAnalysis,            ///< Run one or more source code analyses.
-    TemplightDump,          ///< Dump template instantiations
-    MigrateSource,          ///< Run migrator.
-    RunPreprocessorOnly     ///< Just lex, no output.
-  };
-}
+
+enum ActionKind {
+  /// Parse ASTs and list Decl nodes.
+  ASTDeclList,
+
+  /// Parse ASTs and dump them.
+  ASTDump,
+
+  /// Parse ASTs and print them.
+  ASTPrint,
+
+  /// Parse ASTs and view them in Graphviz.
+  ASTView,
+
+  /// Dump out raw tokens.
+  DumpRawTokens,
+
+  /// Dump out preprocessed tokens.
+  DumpTokens,
+
+  /// Emit a .s file.
+  EmitAssembly,
+
+  /// Emit a .bc file.
+  EmitBC,
+
+  /// Translate input source into HTML.
+  EmitHTML,
+
+  /// Emit a .ll file.
+  EmitLLVM,
+
+  /// Generate LLVM IR, but do not emit anything.
+  EmitLLVMOnly,
+
+  /// Generate machine code, but don't emit anything.
+  EmitCodeGenOnly,
+
+  /// Emit a .o file.
+  EmitObj,
+
+  /// Parse and apply any fixits to the source.
+  FixIt,
+
+  /// Generate pre-compiled module from a module map.
+  GenerateModule,
+
+  /// Generate pre-compiled module from a C++ module interface file.
+  GenerateModuleInterface,
+
+  /// Generate pre-compiled header.
+  GeneratePCH,
+
+  /// Generate pre-tokenized header.
+  GeneratePTH,
+
+  /// Only execute frontend initialization.
+  InitOnly,
+
+  /// Dump information about a module file.
+  ModuleFileInfo,
+
+  /// Load and verify that a PCH file is usable.
+  VerifyPCH,
+
+  /// Parse and perform semantic analysis.
+  ParseSyntaxOnly,
+
+  /// Run a plugin action, \see ActionName.
+  PluginAction,
+
+  /// Print DeclContext and their Decls.
+  PrintDeclContext,
+
+  /// Print the "preamble" of the input file
+  PrintPreamble,
+
+  /// -E mode.
+  PrintPreprocessedInput,
+
+  /// Expand macros but not \#includes.
+  RewriteMacros,
+
+  /// ObjC->C Rewriter.
+  RewriteObjC,
+
+  /// Rewriter playground
+  RewriteTest,
+
+  /// Run one or more source code analyses.
+  RunAnalysis,
+
+  /// Dump template instantiations
+  TemplightDump,
+
+  /// Run migrator.
+  MigrateSource,
+
+  /// Just lex, no output.
+  RunPreprocessorOnly
+};
+
+} // namespace frontend
 
 /// The kind of a file that we've been handed as an input.
 class InputKind {
@@ -119,6 +188,7 @@
   InputKind getPreprocessed() const {
     return InputKind(getLanguage(), getFormat(), true);
   }
+
   InputKind withFormat(Format F) const {
     return InputKind(getLanguage(), F, isPreprocessed());
   }
@@ -141,12 +211,12 @@
   bool IsSystem = false;
 
 public:
-  FrontendInputFile() { }
+  FrontendInputFile() = default;
   FrontendInputFile(StringRef File, InputKind Kind, bool IsSystem = false)
-    : File(File.str()), Kind(Kind), IsSystem(IsSystem) { }
+      : File(File.str()), Kind(Kind), IsSystem(IsSystem) {}
   FrontendInputFile(llvm::MemoryBuffer *Buffer, InputKind Kind,
                     bool IsSystem = false)
-    : Buffer(Buffer), Kind(Kind), IsSystem(IsSystem) { }
+      : Buffer(Buffer), Kind(Kind), IsSystem(IsSystem) {}
 
   InputKind getKind() const { return Kind; }
   bool isSystem() const { return IsSystem; }
@@ -160,6 +230,7 @@
     assert(isFile());
     return File;
   }
+
   llvm::MemoryBuffer *getBuffer() const {
     assert(isBuffer());
     return Buffer;
@@ -169,43 +240,67 @@
 /// FrontendOptions - Options for controlling the behavior of the frontend.
 class FrontendOptions {
 public:
-  unsigned DisableFree : 1;                ///< Disable memory freeing on exit.
-  unsigned RelocatablePCH : 1;             ///< When generating PCH files,
-                                           /// instruct the AST writer to create
-                                           /// relocatable PCH files.
-  unsigned ShowHelp : 1;                   ///< Show the -help text.
-  unsigned ShowStats : 1;                  ///< Show frontend performance
-                                           /// metrics and statistics.
-  unsigned ShowTimers : 1;                 ///< Show timers for individual
-                                           /// actions.
-  unsigned ShowVersion : 1;                ///< Show the -version text.
-  unsigned FixWhatYouCan : 1;              ///< Apply fixes even if there are
-                                           /// unfixable errors.
-  unsigned FixOnlyWarnings : 1;            ///< Apply fixes only for warnings.
-  unsigned FixAndRecompile : 1;            ///< Apply fixes and recompile.
-  unsigned FixToTemporaries : 1;           ///< Apply fixes to temporary files.
-  unsigned ARCMTMigrateEmitARCErrors : 1;  /// Emit ARC errors even if the
-                                           /// migrator can fix them
-  unsigned SkipFunctionBodies : 1;         ///< Skip over function bodies to
-                                           /// speed up parsing in cases you do
-                                           /// not need them (e.g. with code
-                                           /// completion).
-  unsigned UseGlobalModuleIndex : 1;       ///< Whether we can use the
-                                           ///< global module index if available.
-  unsigned GenerateGlobalModuleIndex : 1;  ///< Whether we can generate the
-                                           ///< global module index if needed.
-  unsigned ASTDumpDecls : 1;               ///< Whether we include declaration
-                                           ///< dumps in AST dumps.
-  unsigned ASTDumpAll : 1;                 ///< Whether we deserialize all decls
-                                           ///< when forming AST dumps.
-  unsigned ASTDumpLookups : 1;             ///< Whether we include lookup table
-                                           ///< dumps in AST dumps.
-  unsigned BuildingImplicitModule : 1;     ///< Whether we are performing an
-                                           ///< implicit module build.
-  unsigned ModulesEmbedAllFiles : 1;       ///< Whether we should embed all used
-                                           ///< files into the PCM file.
-  unsigned IncludeTimestamps : 1;          ///< Whether timestamps should be
-                                           ///< written to the produced PCH file.
+  /// Disable memory freeing on exit.
+  unsigned DisableFree : 1;
+
+  /// When generating PCH files, instruct the AST writer to create relocatable
+  /// PCH files.
+  unsigned RelocatablePCH : 1;
+
+  /// Show the -help text.
+  unsigned ShowHelp : 1;
+
+  /// Show frontend performance metrics and statistics.
+  unsigned ShowStats : 1;
+
+  /// Show timers for individual actions.
+  unsigned ShowTimers : 1;
+
+  /// Show the -version text.
+  unsigned ShowVersion : 1;
+
+  /// Apply fixes even if there are unfixable errors.
+  unsigned FixWhatYouCan : 1;
+
+  /// Apply fixes only for warnings.
+  unsigned FixOnlyWarnings : 1;
+
+  /// Apply fixes and recompile.
+  unsigned FixAndRecompile : 1;
+
+  /// Apply fixes to temporary files.
+  unsigned FixToTemporaries : 1;
+
+  /// Emit ARC errors even if the migrator can fix them.
+  unsigned ARCMTMigrateEmitARCErrors : 1;
+
+  /// Skip over function bodies to speed up parsing in cases you do not need
+  /// them (e.g. with code completion).
+  unsigned SkipFunctionBodies : 1;
+
+  /// Whether we can use the global module index if available.
+  unsigned UseGlobalModuleIndex : 1;
+
+  /// Whether we can generate the global module index if needed.
+  unsigned GenerateGlobalModuleIndex : 1;
+
+  /// Whether we include declaration dumps in AST dumps.
+  unsigned ASTDumpDecls : 1;
+
+  /// Whether we deserialize all decls when forming AST dumps.
+  unsigned ASTDumpAll : 1;
+
+  /// Whether we include lookup table dumps in AST dumps.
+  unsigned ASTDumpLookups : 1;
+
+  /// Whether we are performing an implicit module build.
+  unsigned BuildingImplicitModule : 1;
+
+  /// Whether we should embed all used files into the PCM file.
+  unsigned ModulesEmbedAllFiles : 1;
+
+  /// Whether timestamps should be written to the produced PCH file.
+  unsigned IncludeTimestamps : 1;
 
   CodeCompleteOptions CodeCompleteOpts;
 
@@ -214,38 +309,53 @@
     ARCMT_Check,
     ARCMT_Modify,
     ARCMT_Migrate
-  } ARCMTAction;
+  } ARCMTAction = ARCMT_None;
 
   enum {
     ObjCMT_None = 0,
+
     /// \brief Enable migration to modern ObjC literals.
     ObjCMT_Literals = 0x1,
+
     /// \brief Enable migration to modern ObjC subscripting.
     ObjCMT_Subscripting = 0x2,
+
     /// \brief Enable migration to modern ObjC readonly property.
     ObjCMT_ReadonlyProperty = 0x4,
+
     /// \brief Enable migration to modern ObjC readwrite property.
     ObjCMT_ReadwriteProperty = 0x8,
+
     /// \brief Enable migration to modern ObjC property.
     ObjCMT_Property = (ObjCMT_ReadonlyProperty | ObjCMT_ReadwriteProperty),
+
     /// \brief Enable annotation of ObjCMethods of all kinds.
     ObjCMT_Annotation = 0x10,
+
     /// \brief Enable migration of ObjC methods to 'instancetype'.
     ObjCMT_Instancetype = 0x20,
+
     /// \brief Enable migration to NS_ENUM/NS_OPTIONS macros.
     ObjCMT_NsMacros = 0x40,
+
     /// \brief Enable migration to add conforming protocols.
     ObjCMT_ProtocolConformance = 0x80,
+
     /// \brief prefer 'atomic' property over 'nonatomic'.
     ObjCMT_AtomicProperty = 0x100,
+
     /// \brief annotate property with NS_RETURNS_INNER_POINTER
     ObjCMT_ReturnsInnerPointerProperty = 0x200,
+
     /// \brief use NS_NONATOMIC_IOSONLY for property 'atomic' attribute
     ObjCMT_NsAtomicIOSOnlyProperty = 0x400,
+
     /// \brief Enable inferring NS_DESIGNATED_INITIALIZER for ObjC methods.
     ObjCMT_DesignatedInitializer = 0x800,
+
     /// \brief Enable converting setter/getter expressions to property-dot syntx.
     ObjCMT_PropertyDotSyntax = 0x1000,
+
     ObjCMT_MigrateDecls = (ObjCMT_ReadonlyProperty | ObjCMT_ReadwriteProperty |
                            ObjCMT_Annotation | ObjCMT_Instancetype |
                            ObjCMT_NsMacros | ObjCMT_ProtocolConformance |
@@ -254,7 +364,7 @@
     ObjCMT_MigrateAll = (ObjCMT_Literals | ObjCMT_Subscripting |
                          ObjCMT_MigrateDecls | ObjCMT_PropertyDotSyntax)
   };
-  unsigned ObjCMTAction;
+  unsigned ObjCMTAction = ObjCMT_None;
   std::string ObjCMTWhiteListPath;
 
   std::string MTMigrateDir;
@@ -284,7 +394,7 @@
   ParsedSourceLocation CodeCompletionAt;
 
   /// The frontend action to perform.
-  frontend::ActionKind ProgramAction;
+  frontend::ActionKind ProgramAction = frontend::ParseSyntaxOnly;
 
   /// The name of the action to run when using a plugin action.
   std::string ActionName;
@@ -333,20 +443,6 @@
   std::string StatsFile;
 
 public:
-<<<<<<< HEAD
-  FrontendOptions() :
-    DisableFree(false), RelocatablePCH(false), ShowHelp(false),
-    ShowStats(false), ShowTimers(false), ShowVersion(false),
-    FixWhatYouCan(false), FixOnlyWarnings(false), FixAndRecompile(false),
-    FixToTemporaries(false), ARCMTMigrateEmitARCErrors(false),
-    SkipFunctionBodies(false), UseGlobalModuleIndex(true),
-    GenerateGlobalModuleIndex(true), ASTDumpDecls(false), ASTDumpLookups(false),
-    BuildingImplicitModule(false), ModulesEmbedAllFiles(false),
-    IncludeTimestamps(true), ARCMTAction(ARCMT_None), ObjCMTAction(ObjCMT_None),
-    IndexIgnoreSystemSymbols(false), IndexRecordCodegenName(false),
-    ProgramAction(frontend::ParseSyntaxOnly)
-  {}
-=======
   FrontendOptions()
       : DisableFree(false), RelocatablePCH(false), ShowHelp(false),
         ShowStats(false), ShowTimers(false), ShowVersion(false),
@@ -357,7 +453,6 @@
         ASTDumpLookups(false), BuildingImplicitModule(false),
         ModulesEmbedAllFiles(false), IncludeTimestamps(true),
         IndexIgnoreSystemSymbols(false), IndexRecordCodegenName(false) {}
->>>>>>> 14152fd5
 
   /// getInputKindForExtension - Return the appropriate input kind for a file
   /// extension. For example, "c" would return InputKind::C.
@@ -367,6 +462,6 @@
   static InputKind getInputKindForExtension(StringRef Extension);
 };
 
-}  // end namespace clang
-
-#endif+} // namespace clang
+
+#endif // LLVM_CLANG_FRONTEND_FRONTENDOPTIONS_H