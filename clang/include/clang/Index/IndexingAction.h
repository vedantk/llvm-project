--- conflicted
+++ resolved
@@ -19,11 +19,8 @@
   class ASTContext;
   class ASTReader;
   class ASTUnit;
-<<<<<<< HEAD
   class CompilerInstance;
-=======
   class Decl;
->>>>>>> 00f5f295
   class FrontendAction;
   class FrontendOptions;
   class Module;
