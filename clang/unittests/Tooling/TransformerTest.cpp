--- conflicted
+++ resolved
@@ -13,36 +13,11 @@
 #include "gmock/gmock.h"
 #include "gtest/gtest.h"
 
-namespace clang {
-namespace tooling {
+using namespace clang;
+using namespace tooling;
+using namespace ast_matchers;
+
 namespace {
-using ast_matchers::anyOf;
-using ast_matchers::argumentCountIs;
-using ast_matchers::callee;
-using ast_matchers::callExpr;
-using ast_matchers::cxxMemberCallExpr;
-using ast_matchers::cxxMethodDecl;
-using ast_matchers::cxxRecordDecl;
-using ast_matchers::declRefExpr;
-using ast_matchers::expr;
-using ast_matchers::functionDecl;
-using ast_matchers::hasAnyName;
-using ast_matchers::hasArgument;
-using ast_matchers::hasDeclaration;
-using ast_matchers::hasElse;
-using ast_matchers::hasName;
-using ast_matchers::hasType;
-using ast_matchers::ifStmt;
-using ast_matchers::member;
-using ast_matchers::memberExpr;
-using ast_matchers::namedDecl;
-using ast_matchers::on;
-using ast_matchers::pointsTo;
-using ast_matchers::to;
-using ast_matchers::unless;
-
-using llvm::StringRef;
-
 constexpr char KHeaderContents[] = R"cc(
   struct string {
     string(const char*);
@@ -59,6 +34,9 @@
     PCFProto& GetProto();
   };
   }  // namespace proto
+  class Logger {};
+  void operator<<(Logger& l, string msg);
+  Logger& log(int level);
 )cc";
 
 static ast_matchers::internal::Matcher<clang::QualType>
@@ -141,18 +119,15 @@
 static RewriteRule ruleStrlenSize() {
   StringRef StringExpr = "strexpr";
   auto StringType = namedDecl(hasAnyName("::basic_string", "::string"));
-  return buildRule(
-             callExpr(
-                 callee(functionDecl(hasName("strlen"))),
-                 hasArgument(0, cxxMemberCallExpr(
-                                    on(expr(hasType(isOrPointsTo(StringType)))
-                                           .bind(StringExpr)),
-                                    callee(cxxMethodDecl(hasName("c_str")))))))
-      // Specify the intended type explicitly, because the matcher "type" of
-      // `callExpr()` is `Stmt`, not `Expr`.
-      .as<clang::Expr>()
-      .replaceWith("REPLACED")
-      .because("Use size() method directly on string.");
+  auto R = makeRule(
+      callExpr(callee(functionDecl(hasName("strlen"))),
+               hasArgument(0, cxxMemberCallExpr(
+                                  on(expr(hasType(isOrPointsTo(StringType)))
+                                         .bind(StringExpr)),
+                                  callee(cxxMethodDecl(hasName("c_str")))))),
+      change<clang::Expr>("REPLACED"));
+  R.Explanation = text("Use size() method directly on string.");
+  return R;
 }
 
 TEST_F(TransformerTest, StrlenSize) {
@@ -181,15 +156,12 @@
 // Tests replacing an expression.
 TEST_F(TransformerTest, Flag) {
   StringRef Flag = "flag";
-  RewriteRule Rule =
-      buildRule(
-          cxxMemberCallExpr(on(expr(hasType(cxxRecordDecl(hasName(
-                                        "proto::ProtoCommandLineFlag"))))
-                                   .bind(Flag)),
-                            unless(callee(cxxMethodDecl(hasName("GetProto"))))))
-          .change<clang::Expr>(Flag)
-          .replaceWith("EXPR")
-          .because("Use GetProto() to access proto fields.");
+  RewriteRule Rule = makeRule(
+      cxxMemberCallExpr(on(expr(hasType(cxxRecordDecl(
+                                    hasName("proto::ProtoCommandLineFlag"))))
+                               .bind(Flag)),
+                        unless(callee(cxxMethodDecl(hasName("GetProto"))))),
+      change<clang::Expr>(Flag, "EXPR"));
 
   std::string Input = R"cc(
     proto::ProtoCommandLineFlag flag;
@@ -207,9 +179,9 @@
 
 TEST_F(TransformerTest, NodePartNameNamedDecl) {
   StringRef Fun = "fun";
-  RewriteRule Rule = buildRule(functionDecl(hasName("bad")).bind(Fun))
-                         .change<clang::FunctionDecl>(Fun, NodePart::Name)
-                         .replaceWith("good");
+  RewriteRule Rule =
+      makeRule(functionDecl(hasName("bad")).bind(Fun),
+               change<clang::FunctionDecl>(Fun, NodePart::Name, "good"));
 
   std::string Input = R"cc(
     int bad(int x);
@@ -240,9 +212,8 @@
   )cc";
 
   StringRef Ref = "ref";
-  testRule(buildRule(declRefExpr(to(functionDecl(hasName("bad")))).bind(Ref))
-               .change<clang::Expr>(Ref, NodePart::Name)
-               .replaceWith("good"),
+  testRule(makeRule(declRefExpr(to(functionDecl(hasName("bad")))).bind(Ref),
+                    change<clang::Expr>(Ref, NodePart::Name, "good")),
            Input, Expected);
 }
 
@@ -259,17 +230,15 @@
   )cc";
 
   StringRef Ref = "ref";
-  testRule(buildRule(declRefExpr(to(functionDecl())).bind(Ref))
-               .change<clang::Expr>(Ref, NodePart::Name)
-               .replaceWith("good"),
+  testRule(makeRule(declRefExpr(to(functionDecl())).bind(Ref),
+                    change<clang::Expr>(Ref, NodePart::Name, "good")),
            Input, Input);
 }
 
 TEST_F(TransformerTest, NodePartMember) {
   StringRef E = "expr";
-  RewriteRule Rule = buildRule(memberExpr(member(hasName("bad"))).bind(E))
-                         .change<clang::Expr>(E, NodePart::Member)
-                         .replaceWith("good");
+  RewriteRule Rule = makeRule(memberExpr(member(hasName("bad"))).bind(E),
+                              change<clang::Expr>(E, NodePart::Member, "good"));
 
   std::string Input = R"cc(
     struct S {
@@ -322,9 +291,8 @@
   )cc";
 
   StringRef E = "expr";
-  testRule(buildRule(memberExpr().bind(E))
-               .change<clang::Expr>(E, NodePart::Member)
-               .replaceWith("good"),
+  testRule(makeRule(memberExpr().bind(E),
+                    change<clang::Expr>(E, NodePart::Member, "good")),
            Input, Expected);
 }
 
@@ -355,9 +323,32 @@
   )cc";
 
   StringRef MemExpr = "member";
-  testRule(buildRule(memberExpr().bind(MemExpr))
-               .change<clang::Expr>(MemExpr, NodePart::Member)
-               .replaceWith("good"),
+  testRule(makeRule(memberExpr().bind(MemExpr),
+                    change<clang::Expr>(MemExpr, NodePart::Member, "good")),
+           Input, Expected);
+}
+
+TEST_F(TransformerTest, MultiChange) {
+  std::string Input = R"cc(
+    void foo() {
+      if (10 > 1.0)
+        log(1) << "oh no!";
+      else
+        log(0) << "ok";
+    }
+  )cc";
+  std::string Expected = R"(
+    void foo() {
+      if (true) { /* then */ }
+      else { /* else */ }
+    }
+  )";
+
+  StringRef C = "C", T = "T", E = "E";
+  testRule(makeRule(ifStmt(hasCondition(expr().bind(C)),
+                           hasThen(stmt().bind(T)), hasElse(stmt().bind(E))),
+                    {change<Expr>(C, "true"), change<Stmt>(T, "{ /* then */ }"),
+                     change<Stmt>(E, "{ /* else */ }")}),
            Input, Expected);
 }
 
@@ -365,8 +356,6 @@
 // Negative tests (where we expect no transformation to occur).
 //
 
-<<<<<<< HEAD
-=======
 // Tests for a conflict in edits from a single match for a rule.
 TEST_F(TransformerTest, OverlappingEditsInRule) {
   std::string Input = "int conflictOneRule() { return 3 + 7; }";
@@ -413,7 +402,6 @@
   EXPECT_THAT(Changes, ::testing::IsEmpty());
 }
 
->>>>>>> 18b04425
 TEST_F(TransformerTest, NoTransformationInMacro) {
   std::string Input = R"cc(
 #define MACRO(str) strlen((str).c_str())
@@ -433,6 +421,4 @@
     int f(string s) { return MACRO(s); })cc";
   testRule(ruleStrlenSize(), Input, Input);
 }
-} // namespace
-} // namespace tooling
-} // namespace clang+} // namespace