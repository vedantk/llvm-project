--- conflicted
+++ resolved
@@ -1,9 +1,6 @@
 // RUN: %clangxx -O0 %s -o %t
 // RUN: %env_tool_opts=strip_path_prefix=/TestCases/ %run %t 2>&1 | FileCheck %s
-<<<<<<< HEAD
-=======
 // REQUIRES: x86_64-target-arch
->>>>>>> 56658af2
 //
 // Tests __sanitizer_symbolize_pc.
 #include <stdio.h>
