--- conflicted
+++ resolved
@@ -44,12 +44,8 @@
 #endif
 #define CONST_SECTION .section .rodata
 
-<<<<<<< HEAD
-#if defined(__GNU__) || defined(__ANDROID__) || defined(__FreeBSD__)
-=======
 #if defined(__GNU__) || defined(__FreeBSD__) || defined(__Fuchsia__) || \
     defined(__linux__)
->>>>>>> 44c45717
 #define NO_EXEC_STACK_DIRECTIVE .section .note.GNU-stack,"",%progbits
 #else
 #define NO_EXEC_STACK_DIRECTIVE
