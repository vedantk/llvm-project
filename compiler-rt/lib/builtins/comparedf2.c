--- conflicted
+++ resolved
@@ -139,8 +139,6 @@
 #else
 COMPILER_RT_ALIAS(__unorddf2, __aeabi_dcmpun)
 #endif
-<<<<<<< HEAD
-=======
 #endif
 
 #if defined(_WIN32) && !defined(__MINGW32__)
@@ -150,5 +148,4 @@
 int __ltdf2(fp_t a, fp_t b) { return __ledf2(a, b); }
 int __nedf2(fp_t a, fp_t b) { return __ledf2(a, b); }
 int __gtdf2(fp_t a, fp_t b) { return __gedf2(a, b); }
->>>>>>> b1f39102
 #endif