//===-- sanitizer_win.cc --------------------------------------------------===//
//
//                     The LLVM Compiler Infrastructure
//
// This file is distributed under the University of Illinois Open Source
// License. See LICENSE.TXT for details.
//
//===----------------------------------------------------------------------===//
//
// This file is shared between AddressSanitizer and ThreadSanitizer
// run-time libraries and implements windows-specific functions from
// sanitizer_libc.h.
//===----------------------------------------------------------------------===//

#include "sanitizer_platform.h"
#if SANITIZER_WINDOWS

#define WIN32_LEAN_AND_MEAN
#define NOGDI
#include <windows.h>
#include <io.h>
#include <psapi.h>
#include <stdlib.h>

#include "sanitizer_common.h"
#include "sanitizer_dbghelp.h"
#include "sanitizer_file.h"
#include "sanitizer_libc.h"
#include "sanitizer_mutex.h"
#include "sanitizer_placement_new.h"
#include "sanitizer_procmaps.h"
#include "sanitizer_stacktrace.h"
#include "sanitizer_symbolizer.h"
#include "sanitizer_win_defs.h"

// A macro to tell the compiler that this part of the code cannot be reached,
// if the compiler supports this feature. Since we're using this in
// code that is called when terminating the process, the expansion of the
// macro should not terminate the process to avoid infinite recursion.
#if defined(__clang__)
# define BUILTIN_UNREACHABLE() __builtin_unreachable()
#elif defined(__GNUC__) && \
    (__GNUC__ > 4 || (__GNUC__ == 4 && __GNUC_MINOR__ >= 5))
# define BUILTIN_UNREACHABLE() __builtin_unreachable()
#elif defined(_MSC_VER)
# define BUILTIN_UNREACHABLE() __assume(0)
#else
# define BUILTIN_UNREACHABLE()
#endif

namespace __sanitizer {

#include "sanitizer_syscall_generic.inc"

// --------------------- sanitizer_common.h
uptr GetPageSize() {
  SYSTEM_INFO si;
  GetSystemInfo(&si);
  return si.dwPageSize;
}

uptr GetMmapGranularity() {
  SYSTEM_INFO si;
  GetSystemInfo(&si);
  return si.dwAllocationGranularity;
}

uptr GetMaxVirtualAddress() {
  SYSTEM_INFO si;
  GetSystemInfo(&si);
  return (uptr)si.lpMaximumApplicationAddress;
}

bool FileExists(const char *filename) {
  return ::GetFileAttributesA(filename) != INVALID_FILE_ATTRIBUTES;
}

uptr internal_getpid() {
  return GetProcessId(GetCurrentProcess());
}

// In contrast to POSIX, on Windows GetCurrentThreadId()
// returns a system-unique identifier.
tid_t GetTid() {
  return GetCurrentThreadId();
}

uptr GetThreadSelf() {
  return GetTid();
}

#if !SANITIZER_GO
void GetThreadStackTopAndBottom(bool at_initialization, uptr *stack_top,
                                uptr *stack_bottom) {
  CHECK(stack_top);
  CHECK(stack_bottom);
  MEMORY_BASIC_INFORMATION mbi;
  CHECK_NE(VirtualQuery(&mbi /* on stack */, &mbi, sizeof(mbi)), 0);
  // FIXME: is it possible for the stack to not be a single allocation?
  // Are these values what ASan expects to get (reserved, not committed;
  // including stack guard page) ?
  *stack_top = (uptr)mbi.BaseAddress + mbi.RegionSize;
  *stack_bottom = (uptr)mbi.AllocationBase;
}
#endif  // #if !SANITIZER_GO

void *MmapOrDie(uptr size, const char *mem_type, bool raw_report) {
  void *rv = VirtualAlloc(0, size, MEM_RESERVE | MEM_COMMIT, PAGE_READWRITE);
  if (rv == 0)
    ReportMmapFailureAndDie(size, mem_type, "allocate",
                            GetLastError(), raw_report);
  return rv;
}

void UnmapOrDie(void *addr, uptr size) {
  if (!size || !addr)
    return;

  MEMORY_BASIC_INFORMATION mbi;
  CHECK(VirtualQuery(addr, &mbi, sizeof(mbi)));

  // MEM_RELEASE can only be used to unmap whole regions previously mapped with
  // VirtualAlloc. So we first try MEM_RELEASE since it is better, and if that
  // fails try MEM_DECOMMIT.
  if (VirtualFree(addr, 0, MEM_RELEASE) == 0) {
    if (VirtualFree(addr, size, MEM_DECOMMIT) == 0) {
      Report("ERROR: %s failed to "
             "deallocate 0x%zx (%zd) bytes at address %p (error code: %d)\n",
             SanitizerToolName, size, size, addr, GetLastError());
      CHECK("unable to unmap" && 0);
    }
  }
}

static void *ReturnNullptrOnOOMOrDie(uptr size, const char *mem_type,
                                     const char *mmap_type) {
  error_t last_error = GetLastError();
  if (last_error == ERROR_NOT_ENOUGH_MEMORY)
    return nullptr;
  ReportMmapFailureAndDie(size, mem_type, mmap_type, last_error);
}

void *MmapOrDieOnFatalError(uptr size, const char *mem_type) {
  void *rv = VirtualAlloc(0, size, MEM_RESERVE | MEM_COMMIT, PAGE_READWRITE);
  if (rv == 0)
    return ReturnNullptrOnOOMOrDie(size, mem_type, "allocate");
  return rv;
}

// We want to map a chunk of address space aligned to 'alignment'.
void *MmapAlignedOrDieOnFatalError(uptr size, uptr alignment,
                                   const char *mem_type) {
  CHECK(IsPowerOfTwo(size));
  CHECK(IsPowerOfTwo(alignment));

  // Windows will align our allocations to at least 64K.
  alignment = Max(alignment, GetMmapGranularity());

  uptr mapped_addr =
      (uptr)VirtualAlloc(0, size, MEM_RESERVE | MEM_COMMIT, PAGE_READWRITE);
  if (!mapped_addr)
    return ReturnNullptrOnOOMOrDie(size, mem_type, "allocate aligned");

  // If we got it right on the first try, return. Otherwise, unmap it and go to
  // the slow path.
  if (IsAligned(mapped_addr, alignment))
    return (void*)mapped_addr;
  if (VirtualFree((void *)mapped_addr, 0, MEM_RELEASE) == 0)
    ReportMmapFailureAndDie(size, mem_type, "deallocate", GetLastError());

  // If we didn't get an aligned address, overallocate, find an aligned address,
  // unmap, and try to allocate at that aligned address.
  int retries = 0;
  const int kMaxRetries = 10;
  for (; retries < kMaxRetries &&
         (mapped_addr == 0 || !IsAligned(mapped_addr, alignment));
       retries++) {
    // Overallocate size + alignment bytes.
    mapped_addr =
        (uptr)VirtualAlloc(0, size + alignment, MEM_RESERVE, PAGE_NOACCESS);
    if (!mapped_addr)
      return ReturnNullptrOnOOMOrDie(size, mem_type, "allocate aligned");

    // Find the aligned address.
    uptr aligned_addr = RoundUpTo(mapped_addr, alignment);

    // Free the overallocation.
    if (VirtualFree((void *)mapped_addr, 0, MEM_RELEASE) == 0)
      ReportMmapFailureAndDie(size, mem_type, "deallocate", GetLastError());

    // Attempt to allocate exactly the number of bytes we need at the aligned
    // address. This may fail for a number of reasons, in which case we continue
    // the loop.
    mapped_addr = (uptr)VirtualAlloc((void *)aligned_addr, size,
                                     MEM_RESERVE | MEM_COMMIT, PAGE_READWRITE);
  }

  // Fail if we can't make this work quickly.
  if (retries == kMaxRetries && mapped_addr == 0)
    return ReturnNullptrOnOOMOrDie(size, mem_type, "allocate aligned");

  return (void *)mapped_addr;
}

void *MmapFixedNoReserve(uptr fixed_addr, uptr size, const char *name) {
  // FIXME: is this really "NoReserve"? On Win32 this does not matter much,
  // but on Win64 it does.
  (void)name;  // unsupported
#if !SANITIZER_GO && SANITIZER_WINDOWS64
  // On asan/Windows64, use MEM_COMMIT would result in error
  // 1455:ERROR_COMMITMENT_LIMIT.
  // Asan uses exception handler to commit page on demand.
  void *p = VirtualAlloc((LPVOID)fixed_addr, size, MEM_RESERVE, PAGE_READWRITE);
#else
  void *p = VirtualAlloc((LPVOID)fixed_addr, size, MEM_RESERVE | MEM_COMMIT,
                         PAGE_READWRITE);
#endif
  if (p == 0)
    Report("ERROR: %s failed to "
           "allocate %p (%zd) bytes at %p (error code: %d)\n",
           SanitizerToolName, size, size, fixed_addr, GetLastError());
  return p;
}

// Memory space mapped by 'MmapFixedOrDie' must have been reserved by
// 'MmapFixedNoAccess'.
void *MmapFixedOrDie(uptr fixed_addr, uptr size) {
  void *p = VirtualAlloc((LPVOID)fixed_addr, size,
      MEM_COMMIT, PAGE_READWRITE);
  if (p == 0) {
    char mem_type[30];
    internal_snprintf(mem_type, sizeof(mem_type), "memory at address 0x%zx",
                      fixed_addr);
    ReportMmapFailureAndDie(size, mem_type, "allocate", GetLastError());
  }
  return p;
}

void *MmapFixedOrDieOnFatalError(uptr fixed_addr, uptr size) {
  void *p = VirtualAlloc((LPVOID)fixed_addr, size,
      MEM_COMMIT, PAGE_READWRITE);
  if (p == 0) {
    char mem_type[30];
    internal_snprintf(mem_type, sizeof(mem_type), "memory at address 0x%zx",
                      fixed_addr);
    return ReturnNullptrOnOOMOrDie(size, mem_type, "allocate");
  }
  return p;
}

void *MmapNoReserveOrDie(uptr size, const char *mem_type) {
  // FIXME: make this really NoReserve?
  return MmapOrDie(size, mem_type);
}

void *MmapFixedNoAccess(uptr fixed_addr, uptr size, const char *name) {
  (void)name; // unsupported
  void *res = VirtualAlloc((LPVOID)fixed_addr, size,
                           MEM_RESERVE, PAGE_NOACCESS);
  if (res == 0)
    Report("WARNING: %s failed to "
           "mprotect %p (%zd) bytes at %p (error code: %d)\n",
           SanitizerToolName, size, size, fixed_addr, GetLastError());
  return res;
}

void *MmapNoAccess(uptr size) {
  void *res = VirtualAlloc(nullptr, size, MEM_RESERVE, PAGE_NOACCESS);
  if (res == 0)
    Report("WARNING: %s failed to "
           "mprotect %p (%zd) bytes (error code: %d)\n",
           SanitizerToolName, size, size, GetLastError());
  return res;
}

bool MprotectNoAccess(uptr addr, uptr size) {
  DWORD old_protection;
  return VirtualProtect((LPVOID)addr, size, PAGE_NOACCESS, &old_protection);
}

void ReleaseMemoryPagesToOS(uptr beg, uptr end) {
  // This is almost useless on 32-bits.
  // FIXME: add madvise-analog when we move to 64-bits.
}

void NoHugePagesInRegion(uptr addr, uptr size) {
  // FIXME: probably similar to ReleaseMemoryToOS.
}

void DontDumpShadowMemory(uptr addr, uptr length) {
  // This is almost useless on 32-bits.
  // FIXME: add madvise-analog when we move to 64-bits.
}

uptr FindAvailableMemoryRange(uptr size, uptr alignment, uptr left_padding,
                              uptr *largest_gap_found) {
  uptr address = 0;
  while (true) {
    MEMORY_BASIC_INFORMATION info;
    if (!::VirtualQuery((void*)address, &info, sizeof(info)))
      return 0;

    if (info.State == MEM_FREE) {
      uptr shadow_address = RoundUpTo((uptr)info.BaseAddress + left_padding,
                                      alignment);
      if (shadow_address + size < (uptr)info.BaseAddress + info.RegionSize)
        return shadow_address;
    }

    // Move to the next region.
    address = (uptr)info.BaseAddress + info.RegionSize;
  }
  return 0;
}

bool MemoryRangeIsAvailable(uptr range_start, uptr range_end) {
  MEMORY_BASIC_INFORMATION mbi;
  CHECK(VirtualQuery((void *)range_start, &mbi, sizeof(mbi)));
  return mbi.Protect == PAGE_NOACCESS &&
         (uptr)mbi.BaseAddress + mbi.RegionSize >= range_end;
}

void *MapFileToMemory(const char *file_name, uptr *buff_size) {
  UNIMPLEMENTED();
}

void *MapWritableFileToMemory(void *addr, uptr size, fd_t fd, OFF_T offset) {
  UNIMPLEMENTED();
}

static const int kMaxEnvNameLength = 128;
static const DWORD kMaxEnvValueLength = 32767;

namespace {

struct EnvVariable {
  char name[kMaxEnvNameLength];
  char value[kMaxEnvValueLength];
};

}  // namespace

static const int kEnvVariables = 5;
static EnvVariable env_vars[kEnvVariables];
static int num_env_vars;

const char *GetEnv(const char *name) {
  // Note: this implementation caches the values of the environment variables
  // and limits their quantity.
  for (int i = 0; i < num_env_vars; i++) {
    if (0 == internal_strcmp(name, env_vars[i].name))
      return env_vars[i].value;
  }
  CHECK_LT(num_env_vars, kEnvVariables);
  DWORD rv = GetEnvironmentVariableA(name, env_vars[num_env_vars].value,
                                     kMaxEnvValueLength);
  if (rv > 0 && rv < kMaxEnvValueLength) {
    CHECK_LT(internal_strlen(name), kMaxEnvNameLength);
    internal_strncpy(env_vars[num_env_vars].name, name, kMaxEnvNameLength);
    num_env_vars++;
    return env_vars[num_env_vars - 1].value;
  }
  return 0;
}

const char *GetPwd() {
  UNIMPLEMENTED();
}

u32 GetUid() {
  UNIMPLEMENTED();
}

namespace {
struct ModuleInfo {
  const char *filepath;
  uptr base_address;
  uptr end_address;
};

#if !SANITIZER_GO
int CompareModulesBase(const void *pl, const void *pr) {
  const ModuleInfo *l = (ModuleInfo *)pl, *r = (ModuleInfo *)pr;
  if (l->base_address < r->base_address)
    return -1;
  return l->base_address > r->base_address;
}
#endif
}  // namespace

#if !SANITIZER_GO
void DumpProcessMap() {
  Report("Dumping process modules:\n");
  ListOfModules modules;
  modules.init();
  uptr num_modules = modules.size();

  InternalScopedBuffer<ModuleInfo> module_infos(num_modules);
  for (size_t i = 0; i < num_modules; ++i) {
    module_infos[i].filepath = modules[i].full_name();
    module_infos[i].base_address = modules[i].ranges().front()->beg;
    module_infos[i].end_address = modules[i].ranges().back()->end;
  }
  qsort(module_infos.data(), num_modules, sizeof(ModuleInfo),
        CompareModulesBase);

  for (size_t i = 0; i < num_modules; ++i) {
    const ModuleInfo &mi = module_infos[i];
    if (mi.end_address != 0) {
      Printf("\t%p-%p %s\n", mi.base_address, mi.end_address,
             mi.filepath[0] ? mi.filepath : "[no name]");
    } else if (mi.filepath[0]) {
      Printf("\t??\?-??? %s\n", mi.filepath);
    } else {
      Printf("\t???\n");
    }
  }
}
#endif

void PrintModuleMap() { }

void DisableCoreDumperIfNecessary() {
  // Do nothing.
}

void ReExec() {
  UNIMPLEMENTED();
}

void PrepareForSandboxing(__sanitizer_sandbox_arguments *args) {
}

bool StackSizeIsUnlimited() {
  UNIMPLEMENTED();
}

void SetStackSizeLimitInBytes(uptr limit) {
  UNIMPLEMENTED();
}

bool AddressSpaceIsUnlimited() {
  UNIMPLEMENTED();
}

void SetAddressSpaceUnlimited() {
  UNIMPLEMENTED();
}

bool IsPathSeparator(const char c) {
  return c == '\\' || c == '/';
}

bool IsAbsolutePath(const char *path) {
  UNIMPLEMENTED();
}

void SleepForSeconds(int seconds) {
  Sleep(seconds * 1000);
}

void SleepForMillis(int millis) {
  Sleep(millis);
}

u64 NanoTime() {
  return 0;
}

void Abort() {
  internal__exit(3);
}

#if !SANITIZER_GO
// Read the file to extract the ImageBase field from the PE header. If ASLR is
// disabled and this virtual address is available, the loader will typically
// load the image at this address. Therefore, we call it the preferred base. Any
// addresses in the DWARF typically assume that the object has been loaded at
// this address.
static uptr GetPreferredBase(const char *modname) {
  fd_t fd = OpenFile(modname, RdOnly, nullptr);
  if (fd == kInvalidFd)
    return 0;
  FileCloser closer(fd);

  // Read just the DOS header.
  IMAGE_DOS_HEADER dos_header;
  uptr bytes_read;
  if (!ReadFromFile(fd, &dos_header, sizeof(dos_header), &bytes_read) ||
      bytes_read != sizeof(dos_header))
    return 0;

  // The file should start with the right signature.
  if (dos_header.e_magic != IMAGE_DOS_SIGNATURE)
    return 0;

  // The layout at e_lfanew is:
  // "PE\0\0"
  // IMAGE_FILE_HEADER
  // IMAGE_OPTIONAL_HEADER
  // Seek to e_lfanew and read all that data.
  char buf[4 + sizeof(IMAGE_FILE_HEADER) + sizeof(IMAGE_OPTIONAL_HEADER)];
  if (::SetFilePointer(fd, dos_header.e_lfanew, nullptr, FILE_BEGIN) ==
      INVALID_SET_FILE_POINTER)
    return 0;
  if (!ReadFromFile(fd, &buf[0], sizeof(buf), &bytes_read) ||
      bytes_read != sizeof(buf))
    return 0;

  // Check for "PE\0\0" before the PE header.
  char *pe_sig = &buf[0];
  if (internal_memcmp(pe_sig, "PE\0\0", 4) != 0)
    return 0;

  // Skip over IMAGE_FILE_HEADER. We could do more validation here if we wanted.
  IMAGE_OPTIONAL_HEADER *pe_header =
      (IMAGE_OPTIONAL_HEADER *)(pe_sig + 4 + sizeof(IMAGE_FILE_HEADER));

  // Check for more magic in the PE header.
  if (pe_header->Magic != IMAGE_NT_OPTIONAL_HDR_MAGIC)
    return 0;

  // Finally, return the ImageBase.
  return (uptr)pe_header->ImageBase;
}

void ListOfModules::init() {
  clear();
  HANDLE cur_process = GetCurrentProcess();

  // Query the list of modules.  Start by assuming there are no more than 256
  // modules and retry if that's not sufficient.
  HMODULE *hmodules = 0;
  uptr modules_buffer_size = sizeof(HMODULE) * 256;
  DWORD bytes_required;
  while (!hmodules) {
    hmodules = (HMODULE *)MmapOrDie(modules_buffer_size, __FUNCTION__);
    CHECK(EnumProcessModules(cur_process, hmodules, modules_buffer_size,
                             &bytes_required));
    if (bytes_required > modules_buffer_size) {
      // Either there turned out to be more than 256 hmodules, or new hmodules
      // could have loaded since the last try.  Retry.
      UnmapOrDie(hmodules, modules_buffer_size);
      hmodules = 0;
      modules_buffer_size = bytes_required;
    }
  }

  // |num_modules| is the number of modules actually present,
  size_t num_modules = bytes_required / sizeof(HMODULE);
  for (size_t i = 0; i < num_modules; ++i) {
    HMODULE handle = hmodules[i];
    MODULEINFO mi;
    if (!GetModuleInformation(cur_process, handle, &mi, sizeof(mi)))
      continue;

    // Get the UTF-16 path and convert to UTF-8.
    wchar_t modname_utf16[kMaxPathLength];
    int modname_utf16_len =
        GetModuleFileNameW(handle, modname_utf16, kMaxPathLength);
    if (modname_utf16_len == 0)
      modname_utf16[0] = '\0';
    char module_name[kMaxPathLength];
    int module_name_len =
        ::WideCharToMultiByte(CP_UTF8, 0, modname_utf16, modname_utf16_len + 1,
                              &module_name[0], kMaxPathLength, NULL, NULL);
    module_name[module_name_len] = '\0';

    uptr base_address = (uptr)mi.lpBaseOfDll;
    uptr end_address = (uptr)mi.lpBaseOfDll + mi.SizeOfImage;

    // Adjust the base address of the module so that we get a VA instead of an
    // RVA when computing the module offset. This helps llvm-symbolizer find the
    // right DWARF CU. In the common case that the image is loaded at it's
    // preferred address, we will now print normal virtual addresses.
    uptr preferred_base = GetPreferredBase(&module_name[0]);
    uptr adjusted_base = base_address - preferred_base;

    LoadedModule cur_module;
    cur_module.set(module_name, adjusted_base);
    // We add the whole module as one single address range.
    cur_module.addAddressRange(base_address, end_address, /*executable*/ true,
                               /*writable*/ true);
    modules_.push_back(cur_module);
  }
  UnmapOrDie(hmodules, modules_buffer_size);
};

// We can't use atexit() directly at __asan_init time as the CRT is not fully
// initialized at this point.  Place the functions into a vector and use
// atexit() as soon as it is ready for use (i.e. after .CRT$XIC initializers).
InternalMmapVectorNoCtor<void (*)(void)> atexit_functions;

int Atexit(void (*function)(void)) {
  atexit_functions.push_back(function);
  return 0;
}

static int RunAtexit() {
  int ret = 0;
  for (uptr i = 0; i < atexit_functions.size(); ++i) {
    ret |= atexit(atexit_functions[i]);
  }
  return ret;
}

#pragma section(".CRT$XID", long, read)  // NOLINT
__declspec(allocate(".CRT$XID")) int (*__run_atexit)() = RunAtexit;
#endif

// ------------------ sanitizer_libc.h
fd_t OpenFile(const char *filename, FileAccessMode mode, error_t *last_error) {
  // FIXME: Use the wide variants to handle Unicode filenames.
  fd_t res;
  if (mode == RdOnly) {
    res = CreateFileA(filename, GENERIC_READ,
                      FILE_SHARE_READ | FILE_SHARE_WRITE | FILE_SHARE_DELETE,
                      nullptr, OPEN_EXISTING, FILE_ATTRIBUTE_NORMAL, nullptr);
  } else if (mode == WrOnly) {
    res = CreateFileA(filename, GENERIC_WRITE, 0, nullptr, CREATE_ALWAYS,
                      FILE_ATTRIBUTE_NORMAL, nullptr);
  } else {
    UNIMPLEMENTED();
  }
  CHECK(res != kStdoutFd || kStdoutFd == kInvalidFd);
  CHECK(res != kStderrFd || kStderrFd == kInvalidFd);
  if (res == kInvalidFd && last_error)
    *last_error = GetLastError();
  return res;
}

void CloseFile(fd_t fd) {
  CloseHandle(fd);
}

bool ReadFromFile(fd_t fd, void *buff, uptr buff_size, uptr *bytes_read,
                  error_t *error_p) {
  CHECK(fd != kInvalidFd);

  // bytes_read can't be passed directly to ReadFile:
  // uptr is unsigned long long on 64-bit Windows.
  unsigned long num_read_long;

  bool success = ::ReadFile(fd, buff, buff_size, &num_read_long, nullptr);
  if (!success && error_p)
    *error_p = GetLastError();
  if (bytes_read)
    *bytes_read = num_read_long;
  return success;
}

bool SupportsColoredOutput(fd_t fd) {
  // FIXME: support colored output.
  return false;
}

bool WriteToFile(fd_t fd, const void *buff, uptr buff_size, uptr *bytes_written,
                 error_t *error_p) {
  CHECK(fd != kInvalidFd);

  // Handle null optional parameters.
  error_t dummy_error;
  error_p = error_p ? error_p : &dummy_error;
  uptr dummy_bytes_written;
  bytes_written = bytes_written ? bytes_written : &dummy_bytes_written;

  // Initialize output parameters in case we fail.
  *error_p = 0;
  *bytes_written = 0;

  // Map the conventional Unix fds 1 and 2 to Windows handles. They might be
  // closed, in which case this will fail.
  if (fd == kStdoutFd || fd == kStderrFd) {
    fd = GetStdHandle(fd == kStdoutFd ? STD_OUTPUT_HANDLE : STD_ERROR_HANDLE);
    if (fd == 0) {
      *error_p = ERROR_INVALID_HANDLE;
      return false;
    }
  }

  DWORD bytes_written_32;
  if (!WriteFile(fd, buff, buff_size, &bytes_written_32, 0)) {
    *error_p = GetLastError();
    return false;
  } else {
    *bytes_written = bytes_written_32;
    return true;
  }
}

bool RenameFile(const char *oldpath, const char *newpath, error_t *error_p) {
  UNIMPLEMENTED();
}

uptr internal_sched_yield() {
  Sleep(0);
  return 0;
}

void internal__exit(int exitcode) {
  // ExitProcess runs some finalizers, so use TerminateProcess to avoid that.
  // The debugger doesn't stop on TerminateProcess like it does on ExitProcess,
  // so add our own breakpoint here.
  if (::IsDebuggerPresent())
    __debugbreak();
  TerminateProcess(GetCurrentProcess(), exitcode);
  BUILTIN_UNREACHABLE();
}

uptr internal_ftruncate(fd_t fd, uptr size) {
  UNIMPLEMENTED();
}

uptr GetRSS() {
  return 0;
}

void *internal_start_thread(void (*func)(void *arg), void *arg) { return 0; }
void internal_join_thread(void *th) { }

// ---------------------- BlockingMutex ---------------- {{{1
const uptr LOCK_UNINITIALIZED = 0;
const uptr LOCK_READY = (uptr)-1;

BlockingMutex::BlockingMutex(LinkerInitialized li) {
  // FIXME: see comments in BlockingMutex::Lock() for the details.
  CHECK(li == LINKER_INITIALIZED || owner_ == LOCK_UNINITIALIZED);

  CHECK(sizeof(CRITICAL_SECTION) <= sizeof(opaque_storage_));
  InitializeCriticalSection((LPCRITICAL_SECTION)opaque_storage_);
  owner_ = LOCK_READY;
}

BlockingMutex::BlockingMutex() {
  CHECK(sizeof(CRITICAL_SECTION) <= sizeof(opaque_storage_));
  InitializeCriticalSection((LPCRITICAL_SECTION)opaque_storage_);
  owner_ = LOCK_READY;
}

void BlockingMutex::Lock() {
  if (owner_ == LOCK_UNINITIALIZED) {
    // FIXME: hm, global BlockingMutex objects are not initialized?!?
    // This might be a side effect of the clang+cl+link Frankenbuild...
    new(this) BlockingMutex((LinkerInitialized)(LINKER_INITIALIZED + 1));

    // FIXME: If it turns out the linker doesn't invoke our
    // constructors, we should probably manually Lock/Unlock all the global
    // locks while we're starting in one thread to avoid double-init races.
  }
  EnterCriticalSection((LPCRITICAL_SECTION)opaque_storage_);
  CHECK_EQ(owner_, LOCK_READY);
  owner_ = GetThreadSelf();
}

void BlockingMutex::Unlock() {
  CHECK_EQ(owner_, GetThreadSelf());
  owner_ = LOCK_READY;
  LeaveCriticalSection((LPCRITICAL_SECTION)opaque_storage_);
}

void BlockingMutex::CheckLocked() {
  CHECK_EQ(owner_, GetThreadSelf());
}

uptr GetTlsSize() {
  return 0;
}

void InitTlsSize() {
}

void GetThreadStackAndTls(bool main, uptr *stk_addr, uptr *stk_size,
                          uptr *tls_addr, uptr *tls_size) {
#if SANITIZER_GO
  *stk_addr = 0;
  *stk_size = 0;
  *tls_addr = 0;
  *tls_size = 0;
#else
  uptr stack_top, stack_bottom;
  GetThreadStackTopAndBottom(main, &stack_top, &stack_bottom);
  *stk_addr = stack_bottom;
  *stk_size = stack_top - stack_bottom;
  *tls_addr = 0;
  *tls_size = 0;
#endif
}

#if !SANITIZER_GO
void BufferedStackTrace::SlowUnwindStack(uptr pc, u32 max_depth) {
  CHECK_GE(max_depth, 2);
  // FIXME: CaptureStackBackTrace might be too slow for us.
  // FIXME: Compare with StackWalk64.
  // FIXME: Look at LLVMUnhandledExceptionFilter in Signals.inc
  size = CaptureStackBackTrace(1, Min(max_depth, kStackTraceMax),
                               (void**)trace, 0);
  if (size == 0)
    return;

  // Skip the RTL frames by searching for the PC in the stacktrace.
  uptr pc_location = LocatePcInTrace(pc);
  PopStackFrames(pc_location);
}

void BufferedStackTrace::SlowUnwindStackWithContext(uptr pc, void *context,
                                                    u32 max_depth) {
  CONTEXT ctx = *(CONTEXT *)context;
  STACKFRAME64 stack_frame;
  memset(&stack_frame, 0, sizeof(stack_frame));

  InitializeDbgHelpIfNeeded();

  size = 0;
#if defined(_WIN64)
  int machine_type = IMAGE_FILE_MACHINE_AMD64;
  stack_frame.AddrPC.Offset = ctx.Rip;
  stack_frame.AddrFrame.Offset = ctx.Rbp;
  stack_frame.AddrStack.Offset = ctx.Rsp;
#else
  int machine_type = IMAGE_FILE_MACHINE_I386;
  stack_frame.AddrPC.Offset = ctx.Eip;
  stack_frame.AddrFrame.Offset = ctx.Ebp;
  stack_frame.AddrStack.Offset = ctx.Esp;
#endif
  stack_frame.AddrPC.Mode = AddrModeFlat;
  stack_frame.AddrFrame.Mode = AddrModeFlat;
  stack_frame.AddrStack.Mode = AddrModeFlat;
  while (StackWalk64(machine_type, GetCurrentProcess(), GetCurrentThread(),
                     &stack_frame, &ctx, NULL, SymFunctionTableAccess64,
                     SymGetModuleBase64, NULL) &&
         size < Min(max_depth, kStackTraceMax)) {
    trace_buffer[size++] = (uptr)stack_frame.AddrPC.Offset;
  }
}
#endif  // #if !SANITIZER_GO

void ReportFile::Write(const char *buffer, uptr length) {
  SpinMutexLock l(mu);
  ReopenIfNecessary();
  if (!WriteToFile(fd, buffer, length)) {
    // stderr may be closed, but we may be able to print to the debugger
    // instead.  This is the case when launching a program from Visual Studio,
    // and the following routine should write to its console.
    OutputDebugStringA(buffer);
  }
}

void SetAlternateSignalStack() {
  // FIXME: Decide what to do on Windows.
}

void UnsetAlternateSignalStack() {
  // FIXME: Decide what to do on Windows.
}

void InstallDeadlySignalHandlers(SignalHandlerType handler) {
  (void)handler;
  // FIXME: Decide what to do on Windows.
}

HandleSignalMode GetHandleSignalMode(int signum) {
  // FIXME: Decide what to do on Windows.
  return kHandleSignalNo;
}

// Check based on flags if we should handle this exception.
bool IsHandledDeadlyException(DWORD exceptionCode) {
  switch (exceptionCode) {
    case EXCEPTION_ACCESS_VIOLATION:
    case EXCEPTION_ARRAY_BOUNDS_EXCEEDED:
    case EXCEPTION_STACK_OVERFLOW:
    case EXCEPTION_DATATYPE_MISALIGNMENT:
    case EXCEPTION_IN_PAGE_ERROR:
      return common_flags()->handle_segv;
    case EXCEPTION_ILLEGAL_INSTRUCTION:
    case EXCEPTION_PRIV_INSTRUCTION:
    case EXCEPTION_BREAKPOINT:
      return common_flags()->handle_sigill;
    case EXCEPTION_FLT_DENORMAL_OPERAND:
    case EXCEPTION_FLT_DIVIDE_BY_ZERO:
    case EXCEPTION_FLT_INEXACT_RESULT:
    case EXCEPTION_FLT_INVALID_OPERATION:
    case EXCEPTION_FLT_OVERFLOW:
    case EXCEPTION_FLT_STACK_CHECK:
    case EXCEPTION_FLT_UNDERFLOW:
    case EXCEPTION_INT_DIVIDE_BY_ZERO:
    case EXCEPTION_INT_OVERFLOW:
      return common_flags()->handle_sigfpe;
  }
  return false;
}

const char *DescribeSignalOrException(int signo) {
  unsigned code = signo;
  // Get the string description of the exception if this is a known deadly
  // exception.
  switch (code) {
    case EXCEPTION_ACCESS_VIOLATION: return "access-violation";
    case EXCEPTION_ARRAY_BOUNDS_EXCEEDED: return "array-bounds-exceeded";
    case EXCEPTION_STACK_OVERFLOW: return "stack-overflow";
    case EXCEPTION_DATATYPE_MISALIGNMENT: return "datatype-misalignment";
    case EXCEPTION_IN_PAGE_ERROR: return "in-page-error";
    case EXCEPTION_ILLEGAL_INSTRUCTION: return "illegal-instruction";
    case EXCEPTION_PRIV_INSTRUCTION: return "priv-instruction";
    case EXCEPTION_BREAKPOINT: return "breakpoint";
    case EXCEPTION_FLT_DENORMAL_OPERAND: return "flt-denormal-operand";
    case EXCEPTION_FLT_DIVIDE_BY_ZERO: return "flt-divide-by-zero";
    case EXCEPTION_FLT_INEXACT_RESULT: return "flt-inexact-result";
    case EXCEPTION_FLT_INVALID_OPERATION: return "flt-invalid-operation";
    case EXCEPTION_FLT_OVERFLOW: return "flt-overflow";
    case EXCEPTION_FLT_STACK_CHECK: return "flt-stack-check";
    case EXCEPTION_FLT_UNDERFLOW: return "flt-underflow";
    case EXCEPTION_INT_DIVIDE_BY_ZERO: return "int-divide-by-zero";
    case EXCEPTION_INT_OVERFLOW: return "int-overflow";
  }
  return "unknown exception";
}

bool IsAccessibleMemoryRange(uptr beg, uptr size) {
  SYSTEM_INFO si;
  GetNativeSystemInfo(&si);
  uptr page_size = si.dwPageSize;
  uptr page_mask = ~(page_size - 1);

  for (uptr page = beg & page_mask, end = (beg + size - 1) & page_mask;
       page <= end;) {
    MEMORY_BASIC_INFORMATION info;
    if (VirtualQuery((LPCVOID)page, &info, sizeof(info)) != sizeof(info))
      return false;

    if (info.Protect == 0 || info.Protect == PAGE_NOACCESS ||
        info.Protect == PAGE_EXECUTE)
      return false;

    if (info.RegionSize == 0)
      return false;

    page += info.RegionSize;
  }

  return true;
}

bool SignalContext::IsStackOverflow() const {
  return GetType() == EXCEPTION_STACK_OVERFLOW;
}

void SignalContext::InitPcSpBp() {
  EXCEPTION_RECORD *exception_record = (EXCEPTION_RECORD *)siginfo;
  CONTEXT *context_record = (CONTEXT *)context;

  pc = (uptr)exception_record->ExceptionAddress;
#ifdef _WIN64
  bp = (uptr)context_record->Rbp;
  sp = (uptr)context_record->Rsp;
#else
  bp = (uptr)context_record->Ebp;
  sp = (uptr)context_record->Esp;
#endif
}

uptr SignalContext::GetAddress() const {
  EXCEPTION_RECORD *exception_record = (EXCEPTION_RECORD *)siginfo;
  return exception_record->ExceptionInformation[1];
}

bool SignalContext::IsMemoryAccess() const {
  return GetWriteFlag() != SignalContext::UNKNOWN;
}

SignalContext::WriteFlag SignalContext::GetWriteFlag() const {
  EXCEPTION_RECORD *exception_record = (EXCEPTION_RECORD *)siginfo;
  // The contents of this array are documented at
  // https://msdn.microsoft.com/en-us/library/windows/desktop/aa363082(v=vs.85).aspx
  // The first element indicates read as 0, write as 1, or execute as 8.  The
  // second element is the faulting address.
  switch (exception_record->ExceptionInformation[0]) {
    case 0:
      return SignalContext::READ;
    case 1:
      return SignalContext::WRITE;
    case 8:
      return SignalContext::UNKNOWN;
  }
<<<<<<< HEAD
  bool is_memory_access = write_flag != SignalContext::UNKNOWN;
  return SignalContext(context, access_addr, pc, sp, bp, is_memory_access,
                       write_flag);
=======
  return SignalContext::UNKNOWN;
>>>>>>> 9a4c73e2
}

void SignalContext::DumpAllRegisters(void *context) {
  // FIXME: Implement this.
}

uptr ReadBinaryName(/*out*/char *buf, uptr buf_len) {
  // FIXME: Actually implement this function.
  CHECK_GT(buf_len, 0);
  buf[0] = 0;
  return 0;
}

uptr ReadLongProcessName(/*out*/char *buf, uptr buf_len) {
  return ReadBinaryName(buf, buf_len);
}

void CheckVMASize() {
  // Do nothing.
}

void MaybeReexec() {
  // No need to re-exec on Windows.
}

char **GetArgv() {
  // FIXME: Actually implement this function.
  return 0;
}

pid_t StartSubprocess(const char *program, const char *const argv[],
                      fd_t stdin_fd, fd_t stdout_fd, fd_t stderr_fd) {
  // FIXME: implement on this platform
  // Should be implemented based on
  // SymbolizerProcess::StarAtSymbolizerSubprocess
  // from lib/sanitizer_common/sanitizer_symbolizer_win.cc.
  return -1;
}

bool IsProcessRunning(pid_t pid) {
  // FIXME: implement on this platform.
  return false;
}

int WaitForProcess(pid_t pid) { return -1; }

// FIXME implement on this platform.
void GetMemoryProfile(fill_profile_f cb, uptr *stats, uptr stats_size) { }

void CheckNoDeepBind(const char *filename, int flag) {
  // Do nothing.
}

// FIXME: implement on this platform.
bool GetRandom(void *buffer, uptr length, bool blocking) {
  UNIMPLEMENTED();
}

}  // namespace __sanitizer

#endif  // _WIN32<|MERGE_RESOLUTION|>--- conflicted
+++ resolved
@@ -890,32 +890,6 @@
   return false;
 }
 
-const char *DescribeSignalOrException(int signo) {
-  unsigned code = signo;
-  // Get the string description of the exception if this is a known deadly
-  // exception.
-  switch (code) {
-    case EXCEPTION_ACCESS_VIOLATION: return "access-violation";
-    case EXCEPTION_ARRAY_BOUNDS_EXCEEDED: return "array-bounds-exceeded";
-    case EXCEPTION_STACK_OVERFLOW: return "stack-overflow";
-    case EXCEPTION_DATATYPE_MISALIGNMENT: return "datatype-misalignment";
-    case EXCEPTION_IN_PAGE_ERROR: return "in-page-error";
-    case EXCEPTION_ILLEGAL_INSTRUCTION: return "illegal-instruction";
-    case EXCEPTION_PRIV_INSTRUCTION: return "priv-instruction";
-    case EXCEPTION_BREAKPOINT: return "breakpoint";
-    case EXCEPTION_FLT_DENORMAL_OPERAND: return "flt-denormal-operand";
-    case EXCEPTION_FLT_DIVIDE_BY_ZERO: return "flt-divide-by-zero";
-    case EXCEPTION_FLT_INEXACT_RESULT: return "flt-inexact-result";
-    case EXCEPTION_FLT_INVALID_OPERATION: return "flt-invalid-operation";
-    case EXCEPTION_FLT_OVERFLOW: return "flt-overflow";
-    case EXCEPTION_FLT_STACK_CHECK: return "flt-stack-check";
-    case EXCEPTION_FLT_UNDERFLOW: return "flt-underflow";
-    case EXCEPTION_INT_DIVIDE_BY_ZERO: return "int-divide-by-zero";
-    case EXCEPTION_INT_OVERFLOW: return "int-overflow";
-  }
-  return "unknown exception";
-}
-
 bool IsAccessibleMemoryRange(uptr beg, uptr size) {
   SYSTEM_INFO si;
   GetNativeSystemInfo(&si);
@@ -982,17 +956,58 @@
     case 8:
       return SignalContext::UNKNOWN;
   }
-<<<<<<< HEAD
-  bool is_memory_access = write_flag != SignalContext::UNKNOWN;
-  return SignalContext(context, access_addr, pc, sp, bp, is_memory_access,
-                       write_flag);
-=======
   return SignalContext::UNKNOWN;
->>>>>>> 9a4c73e2
 }
 
 void SignalContext::DumpAllRegisters(void *context) {
   // FIXME: Implement this.
+}
+
+int SignalContext::GetType() const {
+  return static_cast<const EXCEPTION_RECORD *>(siginfo)->ExceptionCode;
+}
+
+const char *SignalContext::Describe() const {
+  unsigned code = GetType();
+  // Get the string description of the exception if this is a known deadly
+  // exception.
+  switch (code) {
+    case EXCEPTION_ACCESS_VIOLATION:
+      return "access-violation";
+    case EXCEPTION_ARRAY_BOUNDS_EXCEEDED:
+      return "array-bounds-exceeded";
+    case EXCEPTION_STACK_OVERFLOW:
+      return "stack-overflow";
+    case EXCEPTION_DATATYPE_MISALIGNMENT:
+      return "datatype-misalignment";
+    case EXCEPTION_IN_PAGE_ERROR:
+      return "in-page-error";
+    case EXCEPTION_ILLEGAL_INSTRUCTION:
+      return "illegal-instruction";
+    case EXCEPTION_PRIV_INSTRUCTION:
+      return "priv-instruction";
+    case EXCEPTION_BREAKPOINT:
+      return "breakpoint";
+    case EXCEPTION_FLT_DENORMAL_OPERAND:
+      return "flt-denormal-operand";
+    case EXCEPTION_FLT_DIVIDE_BY_ZERO:
+      return "flt-divide-by-zero";
+    case EXCEPTION_FLT_INEXACT_RESULT:
+      return "flt-inexact-result";
+    case EXCEPTION_FLT_INVALID_OPERATION:
+      return "flt-invalid-operation";
+    case EXCEPTION_FLT_OVERFLOW:
+      return "flt-overflow";
+    case EXCEPTION_FLT_STACK_CHECK:
+      return "flt-stack-check";
+    case EXCEPTION_FLT_UNDERFLOW:
+      return "flt-underflow";
+    case EXCEPTION_INT_DIVIDE_BY_ZERO:
+      return "int-divide-by-zero";
+    case EXCEPTION_INT_OVERFLOW:
+      return "int-overflow";
+  }
+  return "unknown exception";
 }
 
 uptr ReadBinaryName(/*out*/char *buf, uptr buf_len) {
