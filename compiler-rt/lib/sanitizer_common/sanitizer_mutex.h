//===-- sanitizer_mutex.h ---------------------------------------*- C++ -*-===//
//
//                     The LLVM Compiler Infrastructure
//
// This file is distributed under the University of Illinois Open Source
// License. See LICENSE.TXT for details.
//
//===----------------------------------------------------------------------===//
//
// This file is a part of ThreadSanitizer/AddressSanitizer runtime.
//
//===----------------------------------------------------------------------===//

#ifndef SANITIZER_MUTEX_H
#define SANITIZER_MUTEX_H

#include "sanitizer_atomic.h"
#include "sanitizer_internal_defs.h"
#include "sanitizer_libc.h"

namespace __sanitizer {

class StaticSpinMutex {
 public:
  void Init() {
    atomic_store(&state_, 0, memory_order_relaxed);
  }

  void Lock() {
    if (TryLock())
      return;
    LockSlow();
  }

  bool TryLock() {
    return atomic_exchange(&state_, 1, memory_order_acquire) == 0;
  }

  void Unlock() {
    atomic_store(&state_, 0, memory_order_release);
  }

  void CheckLocked() {
    CHECK_EQ(atomic_load(&state_, memory_order_relaxed), 1);
  }

 private:
  atomic_uint8_t state_;

  void NOINLINE LockSlow() {
    for (int i = 0;; i++) {
      if (i < 10)
        proc_yield(10);
      else
        internal_sched_yield();
      if (atomic_load(&state_, memory_order_relaxed) == 0
          && atomic_exchange(&state_, 1, memory_order_acquire) == 0)
        return;
    }
  }
};

class SpinMutex : public StaticSpinMutex {
 public:
  SpinMutex() {
    Init();
  }

 private:
  SpinMutex(const SpinMutex&);
  void operator=(const SpinMutex&);
};

class BlockingMutex {
 public:
#if SANITIZER_WINDOWS
  // Windows does not currently support LinkerInitialized
  explicit BlockingMutex(LinkerInitialized);
#else
  explicit constexpr BlockingMutex(LinkerInitialized)
<<<<<<< HEAD
      : opaque_storage_ {0, }, owner_(0) {}
#endif
=======
      : opaque_storage_ {0, }, owner_ {0} {}
>>>>>>> f8d59699
  BlockingMutex();
  void Lock();
  void Unlock();

  // This function does not guarantee an explicit check that the calling thread
  // is the thread which owns the mutex. This behavior, while more strictly
  // correct, causes problems in cases like StopTheWorld, where a parent thread
  // owns the mutex but a child checks that it is locked. Rather than
  // maintaining complex state to work around those situations, the check only
  // checks that the mutex is owned, and assumes callers to be generally
  // well-behaved.
  void CheckLocked();

 private:
  // Solaris mutex_t has a member that requires 64-bit alignment.
  ALIGNED(8) uptr opaque_storage_[10];
  uptr owner_;  // for debugging
};

// Reader-writer spin mutex.
class RWMutex {
 public:
  RWMutex() {
    atomic_store(&state_, kUnlocked, memory_order_relaxed);
  }

  ~RWMutex() {
    CHECK_EQ(atomic_load(&state_, memory_order_relaxed), kUnlocked);
  }

  void Lock() {
    u32 cmp = kUnlocked;
    if (atomic_compare_exchange_strong(&state_, &cmp, kWriteLock,
                                       memory_order_acquire))
      return;
    LockSlow();
  }

  void Unlock() {
    u32 prev = atomic_fetch_sub(&state_, kWriteLock, memory_order_release);
    DCHECK_NE(prev & kWriteLock, 0);
    (void)prev;
  }

  void ReadLock() {
    u32 prev = atomic_fetch_add(&state_, kReadLock, memory_order_acquire);
    if ((prev & kWriteLock) == 0)
      return;
    ReadLockSlow();
  }

  void ReadUnlock() {
    u32 prev = atomic_fetch_sub(&state_, kReadLock, memory_order_release);
    DCHECK_EQ(prev & kWriteLock, 0);
    DCHECK_GT(prev & ~kWriteLock, 0);
    (void)prev;
  }

  void CheckLocked() {
    CHECK_NE(atomic_load(&state_, memory_order_relaxed), kUnlocked);
  }

 private:
  atomic_uint32_t state_;

  enum {
    kUnlocked = 0,
    kWriteLock = 1,
    kReadLock = 2
  };

  void NOINLINE LockSlow() {
    for (int i = 0;; i++) {
      if (i < 10)
        proc_yield(10);
      else
        internal_sched_yield();
      u32 cmp = atomic_load(&state_, memory_order_relaxed);
      if (cmp == kUnlocked &&
          atomic_compare_exchange_weak(&state_, &cmp, kWriteLock,
                                       memory_order_acquire))
          return;
    }
  }

  void NOINLINE ReadLockSlow() {
    for (int i = 0;; i++) {
      if (i < 10)
        proc_yield(10);
      else
        internal_sched_yield();
      u32 prev = atomic_load(&state_, memory_order_acquire);
      if ((prev & kWriteLock) == 0)
        return;
    }
  }

  RWMutex(const RWMutex&);
  void operator = (const RWMutex&);
};

template<typename MutexType>
class GenericScopedLock {
 public:
  explicit GenericScopedLock(MutexType *mu)
      : mu_(mu) {
    mu_->Lock();
  }

  ~GenericScopedLock() {
    mu_->Unlock();
  }

 private:
  MutexType *mu_;

  GenericScopedLock(const GenericScopedLock&);
  void operator=(const GenericScopedLock&);
};

template<typename MutexType>
class GenericScopedReadLock {
 public:
  explicit GenericScopedReadLock(MutexType *mu)
      : mu_(mu) {
    mu_->ReadLock();
  }

  ~GenericScopedReadLock() {
    mu_->ReadUnlock();
  }

 private:
  MutexType *mu_;

  GenericScopedReadLock(const GenericScopedReadLock&);
  void operator=(const GenericScopedReadLock&);
};

typedef GenericScopedLock<StaticSpinMutex> SpinMutexLock;
typedef GenericScopedLock<BlockingMutex> BlockingMutexLock;
typedef GenericScopedLock<RWMutex> RWMutexLock;
typedef GenericScopedReadLock<RWMutex> RWMutexReadLock;

}  // namespace __sanitizer

#endif  // SANITIZER_MUTEX_H<|MERGE_RESOLUTION|>--- conflicted
+++ resolved
@@ -73,17 +73,8 @@
 
 class BlockingMutex {
  public:
-#if SANITIZER_WINDOWS
-  // Windows does not currently support LinkerInitialized
-  explicit BlockingMutex(LinkerInitialized);
-#else
   explicit constexpr BlockingMutex(LinkerInitialized)
-<<<<<<< HEAD
-      : opaque_storage_ {0, }, owner_(0) {}
-#endif
-=======
       : opaque_storage_ {0, }, owner_ {0} {}
->>>>>>> f8d59699
   BlockingMutex();
   void Lock();
   void Unlock();
