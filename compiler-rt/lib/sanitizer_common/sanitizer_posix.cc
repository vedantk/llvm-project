//===-- sanitizer_posix.cc ------------------------------------------------===//
//
//                     The LLVM Compiler Infrastructure
//
// This file is distributed under the University of Illinois Open Source
// License. See LICENSE.TXT for details.
//
//===----------------------------------------------------------------------===//
//
// This file is shared between AddressSanitizer and ThreadSanitizer
// run-time libraries and implements POSIX-specific functions from
// sanitizer_posix.h.
//===----------------------------------------------------------------------===//

#include "sanitizer_platform.h"

#if SANITIZER_POSIX

#include "sanitizer_common.h"
#include "sanitizer_file.h"
#include "sanitizer_libc.h"
#include "sanitizer_posix.h"
#include "sanitizer_procmaps.h"
#include "sanitizer_stacktrace.h"

#include <errno.h>
#include <fcntl.h>
#include <signal.h>
#include <sys/mman.h>

#if SANITIZER_FREEBSD
// The MAP_NORESERVE define has been removed in FreeBSD 11.x, and even before
// that, it was never implemented.  So just define it to zero.
#undef  MAP_NORESERVE
#define MAP_NORESERVE 0
#endif

namespace __sanitizer {

// ------------- sanitizer_common.h
uptr GetMmapGranularity() {
  return GetPageSize();
}

void *MmapOrDie(uptr size, const char *mem_type, bool raw_report) {
  size = RoundUpTo(size, GetPageSizeCached());
  uptr res = internal_mmap(nullptr, size,
                           PROT_READ | PROT_WRITE,
                           MAP_PRIVATE | MAP_ANON, -1, 0);
  int reserrno;
  if (UNLIKELY(internal_iserror(res, &reserrno)))
    ReportMmapFailureAndDie(size, mem_type, "allocate", reserrno, raw_report);
  IncreaseTotalMmap(size);
  return (void *)res;
}

void UnmapOrDie(void *addr, uptr size) {
  if (!addr || !size) return;
  uptr res = internal_munmap(addr, size);
  if (UNLIKELY(internal_iserror(res))) {
    Report("ERROR: %s failed to deallocate 0x%zx (%zd) bytes at address %p\n",
           SanitizerToolName, size, size, addr);
    CHECK("unable to unmap" && 0);
  }
  DecreaseTotalMmap(size);
}

void *MmapOrDieOnFatalError(uptr size, const char *mem_type) {
  size = RoundUpTo(size, GetPageSizeCached());
  uptr res = internal_mmap(nullptr, size,
                           PROT_READ | PROT_WRITE,
                           MAP_PRIVATE | MAP_ANON, -1, 0);
  int reserrno;
  if (UNLIKELY(internal_iserror(res, &reserrno))) {
    if (reserrno == ENOMEM)
      return nullptr;
    ReportMmapFailureAndDie(size, mem_type, "allocate", reserrno);
  }
  IncreaseTotalMmap(size);
  return (void *)res;
}

// We want to map a chunk of address space aligned to 'alignment'.
// We do it by mapping a bit more and then unmapping redundant pieces.
// We probably can do it with fewer syscalls in some OS-dependent way.
void *MmapAlignedOrDieOnFatalError(uptr size, uptr alignment,
                                   const char *mem_type) {
  CHECK(IsPowerOfTwo(size));
  CHECK(IsPowerOfTwo(alignment));
  uptr map_size = size + alignment;
  uptr map_res = (uptr)MmapOrDieOnFatalError(map_size, mem_type);
  if (UNLIKELY(!map_res))
    return nullptr;
  uptr map_end = map_res + map_size;
  uptr res = map_res;
  if (!IsAligned(res, alignment)) {
    res = (map_res + alignment - 1) & ~(alignment - 1);
    UnmapOrDie((void*)map_res, res - map_res);
  }
  uptr end = res + size;
  if (end != map_end)
    UnmapOrDie((void*)end, map_end - end);
  return (void*)res;
}

void *MmapNoReserveOrDie(uptr size, const char *mem_type) {
  uptr PageSize = GetPageSizeCached();
  uptr p = internal_mmap(nullptr,
                         RoundUpTo(size, PageSize),
                         PROT_READ | PROT_WRITE,
                         MAP_PRIVATE | MAP_ANON | MAP_NORESERVE,
                         -1, 0);
  int reserrno;
  if (UNLIKELY(internal_iserror(p, &reserrno)))
    ReportMmapFailureAndDie(size, mem_type, "allocate noreserve", reserrno);
  IncreaseTotalMmap(size);
  return (void *)p;
}

void *MmapFixedImpl(uptr fixed_addr, uptr size, bool tolerate_enomem) {
  uptr PageSize = GetPageSizeCached();
  uptr p = internal_mmap((void*)(fixed_addr & ~(PageSize - 1)),
      RoundUpTo(size, PageSize),
      PROT_READ | PROT_WRITE,
      MAP_PRIVATE | MAP_ANON | MAP_FIXED,
      -1, 0);
  int reserrno;
  if (UNLIKELY(internal_iserror(p, &reserrno))) {
    if (tolerate_enomem && reserrno == ENOMEM)
      return nullptr;
    char mem_type[40];
    internal_snprintf(mem_type, sizeof(mem_type), "memory at address 0x%zx",
                      fixed_addr);
    ReportMmapFailureAndDie(size, mem_type, "allocate", reserrno);
  }
  IncreaseTotalMmap(size);
  return (void *)p;
}

void *MmapFixedOrDie(uptr fixed_addr, uptr size) {
  return MmapFixedImpl(fixed_addr, size, false /*tolerate_enomem*/);
}

void *MmapFixedOrDieOnFatalError(uptr fixed_addr, uptr size) {
  return MmapFixedImpl(fixed_addr, size, true /*tolerate_enomem*/);
}

bool MprotectNoAccess(uptr addr, uptr size) {
  return 0 == internal_mprotect((void*)addr, size, PROT_NONE);
}

bool MprotectReadOnly(uptr addr, uptr size) {
  return 0 == internal_mprotect((void *)addr, size, PROT_READ);
}

fd_t OpenFile(const char *filename, FileAccessMode mode, error_t *errno_p) {
  int flags;
  switch (mode) {
    case RdOnly: flags = O_RDONLY; break;
    case WrOnly: flags = O_WRONLY | O_CREAT; break;
    case RdWr: flags = O_RDWR | O_CREAT; break;
  }
  fd_t res = internal_open(filename, flags, 0660);
  if (internal_iserror(res, errno_p))
    return kInvalidFd;
  return res;
}

void CloseFile(fd_t fd) {
  internal_close(fd);
}

bool ReadFromFile(fd_t fd, void *buff, uptr buff_size, uptr *bytes_read,
                  error_t *error_p) {
  uptr res = internal_read(fd, buff, buff_size);
  if (internal_iserror(res, error_p))
    return false;
  if (bytes_read)
    *bytes_read = res;
  return true;
}

bool WriteToFile(fd_t fd, const void *buff, uptr buff_size, uptr *bytes_written,
                 error_t *error_p) {
  uptr res = internal_write(fd, buff, buff_size);
  if (internal_iserror(res, error_p))
    return false;
  if (bytes_written)
    *bytes_written = res;
  return true;
}

bool RenameFile(const char *oldpath, const char *newpath, error_t *error_p) {
  uptr res = internal_rename(oldpath, newpath);
  return !internal_iserror(res, error_p);
}

void *MapFileToMemory(const char *file_name, uptr *buff_size) {
  fd_t fd = OpenFile(file_name, RdOnly);
  CHECK(fd != kInvalidFd);
  uptr fsize = internal_filesize(fd);
  CHECK_NE(fsize, (uptr)-1);
  CHECK_GT(fsize, 0);
  *buff_size = RoundUpTo(fsize, GetPageSizeCached());
  uptr map = internal_mmap(nullptr, *buff_size, PROT_READ, MAP_PRIVATE, fd, 0);
  return internal_iserror(map) ? nullptr : (void *)map;
}

void *MapWritableFileToMemory(void *addr, uptr size, fd_t fd, OFF_T offset) {
  uptr flags = MAP_SHARED;
  if (addr) flags |= MAP_FIXED;
  uptr p = internal_mmap(addr, size, PROT_READ | PROT_WRITE, flags, fd, offset);
  int mmap_errno = 0;
  if (internal_iserror(p, &mmap_errno)) {
    Printf("could not map writable file (%d, %lld, %zu): %zd, errno: %d\n",
           fd, (long long)offset, size, p, mmap_errno);
    return nullptr;
  }
  return (void *)p;
}

static inline bool IntervalsAreSeparate(uptr start1, uptr end1,
                                        uptr start2, uptr end2) {
  CHECK(start1 <= end1);
  CHECK(start2 <= end2);
  return (end1 < start2) || (end2 < start1);
}

// FIXME: this is thread-unsafe, but should not cause problems most of the time.
// When the shadow is mapped only a single thread usually exists (plus maybe
// several worker threads on Mac, which aren't expected to map big chunks of
// memory).
bool MemoryRangeIsAvailable(uptr range_start, uptr range_end) {
  MemoryMappingLayout proc_maps(/*cache_enabled*/true);
  MemoryMappedSegment segment;
  while (proc_maps.Next(&segment)) {
    if (segment.start == segment.end) continue;  // Empty range.
    CHECK_NE(0, segment.end);
    if (!IntervalsAreSeparate(segment.start, segment.end - 1, range_start,
                              range_end))
      return false;
  }
  return true;
}

void DumpProcessMap() {
  MemoryMappingLayout proc_maps(/*cache_enabled*/true);
  const sptr kBufSize = 4095;
  char *filename = (char*)MmapOrDie(kBufSize, __func__);
  MemoryMappedSegment segment(filename, kBufSize);
  Report("Process memory map follows:\n");
  while (proc_maps.Next(&segment)) {
    Printf("\t%p-%p\t%s\n", (void *)segment.start, (void *)segment.end,
           segment.filename);
  }
  Report("End of process memory map.\n");
  UnmapOrDie(filename, kBufSize);
}

const char *GetPwd() {
  return GetEnv("PWD");
}

bool IsPathSeparator(const char c) {
  return c == '/';
}

bool IsAbsolutePath(const char *path) {
  return path != nullptr && IsPathSeparator(path[0]);
}

void ReportFile::Write(const char *buffer, uptr length) {
  SpinMutexLock l(mu);
  static const char *kWriteError =
      "ReportFile::Write() can't output requested buffer!\n";
  ReopenIfNecessary();
  if (length != internal_write(fd, buffer, length)) {
    internal_write(fd, kWriteError, internal_strlen(kWriteError));
    Die();
  }
}

bool GetCodeRangeForFile(const char *module, uptr *start, uptr *end) {
  MemoryMappingLayout proc_maps(/*cache_enabled*/false);
  InternalScopedString buff(kMaxPathLength);
  MemoryMappedSegment segment(buff.data(), kMaxPathLength);
  while (proc_maps.Next(&segment)) {
    if (segment.IsExecutable() &&
        internal_strcmp(module, segment.filename) == 0) {
      *start = segment.start;
      *end = segment.end;
      return true;
    }
  }
  return false;
}

<<<<<<< HEAD
SignalContext SignalContext::Create(void *siginfo, void *context) {
  auto si = (siginfo_t *)siginfo;
  uptr addr = (uptr)si->si_addr;
  uptr pc, sp, bp;
  GetPcSpBp(context, &pc, &sp, &bp);
  WriteFlag write_flag = GetWriteFlag(context);
  bool is_memory_access = si->si_signo == SIGSEGV;
  return SignalContext(context, addr, pc, sp, bp, is_memory_access, write_flag);
=======
uptr SignalContext::GetAddress() const {
  auto si = static_cast<const siginfo_t *>(siginfo);
  return (uptr)si->si_addr;
}

bool SignalContext::IsMemoryAccess() const {
  auto si = static_cast<const siginfo_t *>(siginfo);
  return si->si_signo == SIGSEGV;
>>>>>>> 9a4c73e2
}

const char *DescribeSignalOrException(int signo) {
  switch (signo) {
    case SIGFPE:
      return "FPE";
    case SIGILL:
      return "ILL";
    case SIGABRT:
      return "ABRT";
    case SIGSEGV:
      return "SEGV";
    case SIGBUS:
      return "BUS";
  }
  return "UNKNOWN SIGNAL";
}

} // namespace __sanitizer

#endif // SANITIZER_POSIX<|MERGE_RESOLUTION|>--- conflicted
+++ resolved
@@ -295,16 +295,6 @@
   return false;
 }
 
-<<<<<<< HEAD
-SignalContext SignalContext::Create(void *siginfo, void *context) {
-  auto si = (siginfo_t *)siginfo;
-  uptr addr = (uptr)si->si_addr;
-  uptr pc, sp, bp;
-  GetPcSpBp(context, &pc, &sp, &bp);
-  WriteFlag write_flag = GetWriteFlag(context);
-  bool is_memory_access = si->si_signo == SIGSEGV;
-  return SignalContext(context, addr, pc, sp, bp, is_memory_access, write_flag);
-=======
 uptr SignalContext::GetAddress() const {
   auto si = static_cast<const siginfo_t *>(siginfo);
   return (uptr)si->si_addr;
@@ -313,11 +303,14 @@
 bool SignalContext::IsMemoryAccess() const {
   auto si = static_cast<const siginfo_t *>(siginfo);
   return si->si_signo == SIGSEGV;
->>>>>>> 9a4c73e2
-}
-
-const char *DescribeSignalOrException(int signo) {
-  switch (signo) {
+}
+
+int SignalContext::GetType() const {
+  return static_cast<const siginfo_t *>(siginfo)->si_signo;
+}
+
+const char *SignalContext::Describe() const {
+  switch (GetType()) {
     case SIGFPE:
       return "FPE";
     case SIGILL:
