//===-- sanitizer_common_interceptors.inc -----------------------*- C++ -*-===//
//
//                     The LLVM Compiler Infrastructure
//
// This file is distributed under the University of Illinois Open Source
// License. See LICENSE.TXT for details.
//
//===----------------------------------------------------------------------===//
//
// Common function interceptors for tools like AddressSanitizer,
// ThreadSanitizer, MemorySanitizer, etc.
//
// This file should be included into the tool's interceptor file,
// which has to define its own macros:
//   COMMON_INTERCEPTOR_ENTER
//   COMMON_INTERCEPTOR_ENTER_NOIGNORE
//   COMMON_INTERCEPTOR_READ_RANGE
//   COMMON_INTERCEPTOR_WRITE_RANGE
//   COMMON_INTERCEPTOR_INITIALIZE_RANGE
//   COMMON_INTERCEPTOR_DIR_ACQUIRE
//   COMMON_INTERCEPTOR_FD_ACQUIRE
//   COMMON_INTERCEPTOR_FD_RELEASE
//   COMMON_INTERCEPTOR_FD_ACCESS
//   COMMON_INTERCEPTOR_SET_THREAD_NAME
//   COMMON_INTERCEPTOR_ON_DLOPEN
//   COMMON_INTERCEPTOR_ON_EXIT
//   COMMON_INTERCEPTOR_MUTEX_PRE_LOCK
//   COMMON_INTERCEPTOR_MUTEX_POST_LOCK
//   COMMON_INTERCEPTOR_MUTEX_UNLOCK
//   COMMON_INTERCEPTOR_MUTEX_REPAIR
//   COMMON_INTERCEPTOR_SET_PTHREAD_NAME
//   COMMON_INTERCEPTOR_HANDLE_RECVMSG
//   COMMON_INTERCEPTOR_NOTHING_IS_INITIALIZED
//   COMMON_INTERCEPTOR_MEMSET_IMPL
//   COMMON_INTERCEPTOR_MEMMOVE_IMPL
//   COMMON_INTERCEPTOR_MEMCPY_IMPL
//   COMMON_INTERCEPTOR_MMAP_IMPL
//   COMMON_INTERCEPTOR_COPY_STRING
//   COMMON_INTERCEPTOR_STRNDUP_IMPL
//===----------------------------------------------------------------------===//

#include "interception/interception.h"
#include "sanitizer_addrhashmap.h"
#include "sanitizer_errno.h"
#include "sanitizer_placement_new.h"
#include "sanitizer_platform_interceptors.h"
#include "sanitizer_symbolizer.h"
#include "sanitizer_tls_get_addr.h"

#include <stdarg.h>

#if SANITIZER_INTERCEPTOR_HOOKS
#define CALL_WEAK_INTERCEPTOR_HOOK(f, ...) f(__VA_ARGS__);
#define DECLARE_WEAK_INTERCEPTOR_HOOK(f, ...) \
  SANITIZER_INTERFACE_WEAK_DEF(void, f, __VA_ARGS__) {}
#else
#define DECLARE_WEAK_INTERCEPTOR_HOOK(f, ...)
#define CALL_WEAK_INTERCEPTOR_HOOK(f, ...)

#endif  // SANITIZER_INTERCEPTOR_HOOKS

#if SANITIZER_WINDOWS && !defined(va_copy)
#define va_copy(dst, src) ((dst) = (src))
#endif // _WIN32

#if SANITIZER_FREEBSD
#define pthread_setname_np pthread_set_name_np
#define inet_aton __inet_aton
#define inet_pton __inet_pton
#define iconv __bsd_iconv
#endif

#if SANITIZER_NETBSD
#define clock_getres __clock_getres50
#define clock_gettime __clock_gettime50
#define clock_settime __clock_settime50
#define ctime __ctime50
#define ctime_r __ctime_r50
#define devname __devname50
#define fts_children __fts_children60
#define fts_close __fts_close60
#define fts_open __fts_open60
#define fts_read __fts_read60
#define fts_set __fts_set60
#define getitimer __getitimer50
#define getmntinfo __getmntinfo13
#define getpwent __getpwent50
#define getpwnam __getpwnam50
#define getpwnam_r __getpwnam_r50
#define getpwuid __getpwuid50
#define getpwuid_r __getpwuid_r50
#define getutent __getutent50
#define getutxent __getutxent50
#define getutxid __getutxid50
#define getutxline __getutxline50
#define glob __glob30
#define gmtime __gmtime50
#define gmtime_r __gmtime_r50
#define localtime __locatime50
#define localtime_r __localtime_r50
#define mktime __mktime50
#define lstat __lstat50
#define opendir __opendir30
#define readdir __readdir30
#define readdir_r __readdir_r30
#define scandir __scandir30
#define setitimer __setitimer50
#define setlocale __setlocale50
#define shmctl __shmctl50
#define sigemptyset __sigemptyset14
#define sigfillset __sigfillset14
#define sigpending __sigpending14
#define sigprocmask __sigprocmask14
#define sigtimedwait __sigtimedwait50
#define stat __stat50
#define time __time50
#define times __times13
#define wait3 __wait350
#define wait4 __wait450
extern const unsigned short *_ctype_tab_;
extern const short *_toupper_tab_;
extern const short *_tolower_tab_;
#endif

// Platform-specific options.
#if SANITIZER_MAC
namespace __sanitizer {
bool PlatformHasDifferentMemcpyAndMemmove();
}
#define PLATFORM_HAS_DIFFERENT_MEMCPY_AND_MEMMOVE \
  (__sanitizer::PlatformHasDifferentMemcpyAndMemmove())
#elif SANITIZER_WINDOWS64
#define PLATFORM_HAS_DIFFERENT_MEMCPY_AND_MEMMOVE false
#else
#define PLATFORM_HAS_DIFFERENT_MEMCPY_AND_MEMMOVE true
#endif  // SANITIZER_MAC

#ifndef COMMON_INTERCEPTOR_INITIALIZE_RANGE
#define COMMON_INTERCEPTOR_INITIALIZE_RANGE(p, size) {}
#endif

#ifndef COMMON_INTERCEPTOR_UNPOISON_PARAM
#define COMMON_INTERCEPTOR_UNPOISON_PARAM(count) {}
#endif

#ifndef COMMON_INTERCEPTOR_FD_ACCESS
#define COMMON_INTERCEPTOR_FD_ACCESS(ctx, fd) {}
#endif

#ifndef COMMON_INTERCEPTOR_MUTEX_PRE_LOCK
#define COMMON_INTERCEPTOR_MUTEX_PRE_LOCK(ctx, m) {}
#endif

#ifndef COMMON_INTERCEPTOR_MUTEX_POST_LOCK
#define COMMON_INTERCEPTOR_MUTEX_POST_LOCK(ctx, m) {}
#endif

#ifndef COMMON_INTERCEPTOR_MUTEX_UNLOCK
#define COMMON_INTERCEPTOR_MUTEX_UNLOCK(ctx, m) {}
#endif

#ifndef COMMON_INTERCEPTOR_MUTEX_REPAIR
#define COMMON_INTERCEPTOR_MUTEX_REPAIR(ctx, m) {}
#endif

#ifndef COMMON_INTERCEPTOR_MUTEX_INVALID
#define COMMON_INTERCEPTOR_MUTEX_INVALID(ctx, m) {}
#endif

#ifndef COMMON_INTERCEPTOR_HANDLE_RECVMSG
#define COMMON_INTERCEPTOR_HANDLE_RECVMSG(ctx, msg) ((void)(msg))
#endif

#ifndef COMMON_INTERCEPTOR_FILE_OPEN
#define COMMON_INTERCEPTOR_FILE_OPEN(ctx, file, path) {}
#endif

#ifndef COMMON_INTERCEPTOR_FILE_CLOSE
#define COMMON_INTERCEPTOR_FILE_CLOSE(ctx, file) {}
#endif

#ifndef COMMON_INTERCEPTOR_LIBRARY_LOADED
#define COMMON_INTERCEPTOR_LIBRARY_LOADED(filename, handle) {}
#endif

#ifndef COMMON_INTERCEPTOR_LIBRARY_UNLOADED
#define COMMON_INTERCEPTOR_LIBRARY_UNLOADED() {}
#endif

#ifndef COMMON_INTERCEPTOR_ENTER_NOIGNORE
#define COMMON_INTERCEPTOR_ENTER_NOIGNORE(ctx, ...) \
  COMMON_INTERCEPTOR_ENTER(ctx, __VA_ARGS__)
#endif

#ifndef COMMON_INTERCEPTOR_NOTHING_IS_INITIALIZED
#define COMMON_INTERCEPTOR_NOTHING_IS_INITIALIZED (0)
#endif

#define COMMON_INTERCEPTOR_READ_STRING(ctx, s, n)                   \
    COMMON_INTERCEPTOR_READ_RANGE((ctx), (s),                       \
      common_flags()->strict_string_checks ? (REAL(strlen)(s)) + 1 : (n) )

#ifndef COMMON_INTERCEPTOR_ON_DLOPEN
#define COMMON_INTERCEPTOR_ON_DLOPEN(filename, flag) \
  CheckNoDeepBind(filename, flag);
#endif

#ifndef COMMON_INTERCEPTOR_GET_TLS_RANGE
#define COMMON_INTERCEPTOR_GET_TLS_RANGE(begin, end) *begin = *end = 0;
#endif

#ifndef COMMON_INTERCEPTOR_ACQUIRE
#define COMMON_INTERCEPTOR_ACQUIRE(ctx, u) {}
#endif

#ifndef COMMON_INTERCEPTOR_RELEASE
#define COMMON_INTERCEPTOR_RELEASE(ctx, u) {}
#endif

#ifndef COMMON_INTERCEPTOR_USER_CALLBACK_START
#define COMMON_INTERCEPTOR_USER_CALLBACK_START() {}
#endif

#ifndef COMMON_INTERCEPTOR_USER_CALLBACK_END
#define COMMON_INTERCEPTOR_USER_CALLBACK_END() {}
#endif

#ifdef SANITIZER_NLDBL_VERSION
#define COMMON_INTERCEPT_FUNCTION_LDBL(fn)                          \
    COMMON_INTERCEPT_FUNCTION_VER(fn, SANITIZER_NLDBL_VERSION)
#else
#define COMMON_INTERCEPT_FUNCTION_LDBL(fn)                          \
    COMMON_INTERCEPT_FUNCTION(fn)
#endif

#ifndef COMMON_INTERCEPTOR_MEMSET_IMPL
#define COMMON_INTERCEPTOR_MEMSET_IMPL(ctx, dst, v, size) \
  {                                                       \
    if (COMMON_INTERCEPTOR_NOTHING_IS_INITIALIZED)        \
      return internal_memset(dst, v, size);               \
    COMMON_INTERCEPTOR_ENTER(ctx, memset, dst, v, size);  \
    if (common_flags()->intercept_intrin)                 \
      COMMON_INTERCEPTOR_WRITE_RANGE(ctx, dst, size);     \
    return REAL(memset)(dst, v, size);                    \
  }
#endif

#ifndef COMMON_INTERCEPTOR_MEMMOVE_IMPL
#define COMMON_INTERCEPTOR_MEMMOVE_IMPL(ctx, dst, src, size) \
  {                                                          \
    if (COMMON_INTERCEPTOR_NOTHING_IS_INITIALIZED)           \
      return internal_memmove(dst, src, size);               \
    COMMON_INTERCEPTOR_ENTER(ctx, memmove, dst, src, size);  \
    if (common_flags()->intercept_intrin) {                  \
      COMMON_INTERCEPTOR_WRITE_RANGE(ctx, dst, size);        \
      COMMON_INTERCEPTOR_READ_RANGE(ctx, src, size);         \
    }                                                        \
    return REAL(memmove)(dst, src, size);                    \
  }
#endif

#ifndef COMMON_INTERCEPTOR_MEMCPY_IMPL
#define COMMON_INTERCEPTOR_MEMCPY_IMPL(ctx, dst, src, size) \
  {                                                         \
    if (COMMON_INTERCEPTOR_NOTHING_IS_INITIALIZED) {        \
      return internal_memmove(dst, src, size);              \
    }                                                       \
    COMMON_INTERCEPTOR_ENTER(ctx, memcpy, dst, src, size);  \
    if (common_flags()->intercept_intrin) {                 \
      COMMON_INTERCEPTOR_WRITE_RANGE(ctx, dst, size);       \
      COMMON_INTERCEPTOR_READ_RANGE(ctx, src, size);        \
    }                                                       \
    return REAL(memcpy)(dst, src, size);                    \
  }
#endif

#ifndef COMMON_INTERCEPTOR_MMAP_IMPL
#define COMMON_INTERCEPTOR_MMAP_IMPL(ctx, mmap, addr, sz, prot, flags, fd, \
                                     off)                                  \
  { return REAL(mmap)(addr, sz, prot, flags, fd, off); }
#endif

#ifndef COMMON_INTERCEPTOR_COPY_STRING
#define COMMON_INTERCEPTOR_COPY_STRING(ctx, to, from, size) {}
#endif

#ifndef COMMON_INTERCEPTOR_STRNDUP_IMPL
#define COMMON_INTERCEPTOR_STRNDUP_IMPL(ctx, s, size)                         \
  COMMON_INTERCEPTOR_ENTER(ctx, strndup, s, size);                            \
  uptr copy_length = internal_strnlen(s, size);                               \
  char *new_mem = (char *)WRAP(malloc)(copy_length + 1);                      \
  if (common_flags()->intercept_strndup) {                                    \
    COMMON_INTERCEPTOR_READ_STRING(ctx, s, Min(size, copy_length + 1));       \
  }                                                                           \
  COMMON_INTERCEPTOR_COPY_STRING(ctx, new_mem, s, copy_length);               \
  internal_memcpy(new_mem, s, copy_length);                                   \
  new_mem[copy_length] = '\0';                                                \
  return new_mem;
#endif

struct FileMetadata {
  // For open_memstream().
  char **addr;
  SIZE_T *size;
};

struct CommonInterceptorMetadata {
  enum {
    CIMT_INVALID = 0,
    CIMT_FILE
  } type;
  union {
    FileMetadata file;
  };
};

typedef AddrHashMap<CommonInterceptorMetadata, 31051> MetadataHashMap;

static MetadataHashMap *interceptor_metadata_map;

#if SI_POSIX
UNUSED static void SetInterceptorMetadata(__sanitizer_FILE *addr,
                                          const FileMetadata &file) {
  MetadataHashMap::Handle h(interceptor_metadata_map, (uptr)addr);
  CHECK(h.created());
  h->type = CommonInterceptorMetadata::CIMT_FILE;
  h->file = file;
}

UNUSED static const FileMetadata *GetInterceptorMetadata(
    __sanitizer_FILE *addr) {
  MetadataHashMap::Handle h(interceptor_metadata_map, (uptr)addr,
                            /* remove */ false,
                            /* create */ false);
  if (addr && h.exists()) {
    CHECK(!h.created());
    CHECK(h->type == CommonInterceptorMetadata::CIMT_FILE);
    return &h->file;
  } else {
    return 0;
  }
}

UNUSED static void DeleteInterceptorMetadata(void *addr) {
  MetadataHashMap::Handle h(interceptor_metadata_map, (uptr)addr, true);
  CHECK(h.exists());
}
#endif  // SI_POSIX

#if SANITIZER_INTERCEPT_STRLEN
INTERCEPTOR(SIZE_T, strlen, const char *s) {
  // Sometimes strlen is called prior to InitializeCommonInterceptors,
  // in which case the REAL(strlen) typically used in
  // COMMON_INTERCEPTOR_ENTER will fail.  We use internal_strlen here
  // to handle that.
  if (COMMON_INTERCEPTOR_NOTHING_IS_INITIALIZED)
    return internal_strlen(s);
  void *ctx;
  COMMON_INTERCEPTOR_ENTER(ctx, strlen, s);
  SIZE_T result = REAL(strlen)(s);
  if (common_flags()->intercept_strlen)
    COMMON_INTERCEPTOR_READ_RANGE(ctx, s, result + 1);
  return result;
}
#define INIT_STRLEN COMMON_INTERCEPT_FUNCTION(strlen)
#else
#define INIT_STRLEN
#endif

#if SANITIZER_INTERCEPT_STRNLEN
INTERCEPTOR(SIZE_T, strnlen, const char *s, SIZE_T maxlen) {
  void *ctx;
  COMMON_INTERCEPTOR_ENTER(ctx, strnlen, s, maxlen);
  SIZE_T length = REAL(strnlen)(s, maxlen);
  if (common_flags()->intercept_strlen)
    COMMON_INTERCEPTOR_READ_RANGE(ctx, s, Min(length + 1, maxlen));
  return length;
}
#define INIT_STRNLEN COMMON_INTERCEPT_FUNCTION(strnlen)
#else
#define INIT_STRNLEN
#endif

#if SANITIZER_INTERCEPT_STRNDUP
INTERCEPTOR(char*, strndup, const char *s, uptr size) {
  void *ctx;
  COMMON_INTERCEPTOR_STRNDUP_IMPL(ctx, s, size);
}
#define INIT_STRNDUP COMMON_INTERCEPT_FUNCTION(strndup)
#else
#define INIT_STRNDUP
#endif // SANITIZER_INTERCEPT_STRNDUP

#if SANITIZER_INTERCEPT___STRNDUP
INTERCEPTOR(char*, __strndup, const char *s, uptr size) {
  void *ctx;
  COMMON_INTERCEPTOR_STRNDUP_IMPL(ctx, s, size);
}
#define INIT___STRNDUP COMMON_INTERCEPT_FUNCTION(__strndup)
#else
#define INIT___STRNDUP
#endif // SANITIZER_INTERCEPT___STRNDUP

#if SANITIZER_INTERCEPT_TEXTDOMAIN
INTERCEPTOR(char*, textdomain, const char *domainname) {
  void *ctx;
  COMMON_INTERCEPTOR_ENTER(ctx, textdomain, domainname);
  if (domainname) COMMON_INTERCEPTOR_READ_STRING(ctx, domainname, 0);
  char *domain = REAL(textdomain)(domainname);
  if (domain) {
    COMMON_INTERCEPTOR_INITIALIZE_RANGE(domain, REAL(strlen)(domain) + 1);
  }
  return domain;
}
#define INIT_TEXTDOMAIN COMMON_INTERCEPT_FUNCTION(textdomain)
#else
#define INIT_TEXTDOMAIN
#endif

#if SANITIZER_INTERCEPT_STRCMP
static inline int CharCmpX(unsigned char c1, unsigned char c2) {
  return (c1 == c2) ? 0 : (c1 < c2) ? -1 : 1;
}

DECLARE_WEAK_INTERCEPTOR_HOOK(__sanitizer_weak_hook_strcmp, uptr called_pc,
                              const char *s1, const char *s2, int result)

INTERCEPTOR(int, strcmp, const char *s1, const char *s2) {
  void *ctx;
  COMMON_INTERCEPTOR_ENTER(ctx, strcmp, s1, s2);
  unsigned char c1, c2;
  uptr i;
  for (i = 0;; i++) {
    c1 = (unsigned char)s1[i];
    c2 = (unsigned char)s2[i];
    if (c1 != c2 || c1 == '\0') break;
  }
  COMMON_INTERCEPTOR_READ_STRING(ctx, s1, i + 1);
  COMMON_INTERCEPTOR_READ_STRING(ctx, s2, i + 1);
  int result = CharCmpX(c1, c2);
  CALL_WEAK_INTERCEPTOR_HOOK(__sanitizer_weak_hook_strcmp, GET_CALLER_PC(), s1,
                             s2, result);
  return result;
}

DECLARE_WEAK_INTERCEPTOR_HOOK(__sanitizer_weak_hook_strncmp, uptr called_pc,
                              const char *s1, const char *s2, uptr n,
                              int result)

INTERCEPTOR(int, strncmp, const char *s1, const char *s2, uptr size) {
  if (COMMON_INTERCEPTOR_NOTHING_IS_INITIALIZED)
    return internal_strncmp(s1, s2, size);
  void *ctx;
  COMMON_INTERCEPTOR_ENTER(ctx, strncmp, s1, s2, size);
  unsigned char c1 = 0, c2 = 0;
  uptr i;
  for (i = 0; i < size; i++) {
    c1 = (unsigned char)s1[i];
    c2 = (unsigned char)s2[i];
    if (c1 != c2 || c1 == '\0') break;
  }
  uptr i1 = i;
  uptr i2 = i;
  if (common_flags()->strict_string_checks) {
    for (; i1 < size && s1[i1]; i1++) {}
    for (; i2 < size && s2[i2]; i2++) {}
  }
  COMMON_INTERCEPTOR_READ_RANGE((ctx), (s1), Min(i1 + 1, size));
  COMMON_INTERCEPTOR_READ_RANGE((ctx), (s2), Min(i2 + 1, size));
  int result = CharCmpX(c1, c2);
  CALL_WEAK_INTERCEPTOR_HOOK(__sanitizer_weak_hook_strncmp, GET_CALLER_PC(), s1,
                             s2, size, result);
  return result;
}

#define INIT_STRCMP COMMON_INTERCEPT_FUNCTION(strcmp)
#define INIT_STRNCMP COMMON_INTERCEPT_FUNCTION(strncmp)
#else
#define INIT_STRCMP
#define INIT_STRNCMP
#endif

#if SANITIZER_INTERCEPT_STRCASECMP
static inline int CharCaseCmp(unsigned char c1, unsigned char c2) {
  int c1_low = ToLower(c1);
  int c2_low = ToLower(c2);
  return c1_low - c2_low;
}

DECLARE_WEAK_INTERCEPTOR_HOOK(__sanitizer_weak_hook_strcasecmp, uptr called_pc,
                              const char *s1, const char *s2, int result)

INTERCEPTOR(int, strcasecmp, const char *s1, const char *s2) {
  void *ctx;
  COMMON_INTERCEPTOR_ENTER(ctx, strcasecmp, s1, s2);
  unsigned char c1 = 0, c2 = 0;
  uptr i;
  for (i = 0;; i++) {
    c1 = (unsigned char)s1[i];
    c2 = (unsigned char)s2[i];
    if (CharCaseCmp(c1, c2) != 0 || c1 == '\0') break;
  }
  COMMON_INTERCEPTOR_READ_STRING(ctx, s1, i + 1);
  COMMON_INTERCEPTOR_READ_STRING(ctx, s2, i + 1);
  int result = CharCaseCmp(c1, c2);
  CALL_WEAK_INTERCEPTOR_HOOK(__sanitizer_weak_hook_strcasecmp, GET_CALLER_PC(),
                             s1, s2, result);
  return result;
}

DECLARE_WEAK_INTERCEPTOR_HOOK(__sanitizer_weak_hook_strncasecmp, uptr called_pc,
                              const char *s1, const char *s2, uptr size,
                              int result)

INTERCEPTOR(int, strncasecmp, const char *s1, const char *s2, SIZE_T size) {
  void *ctx;
  COMMON_INTERCEPTOR_ENTER(ctx, strncasecmp, s1, s2, size);
  unsigned char c1 = 0, c2 = 0;
  uptr i;
  for (i = 0; i < size; i++) {
    c1 = (unsigned char)s1[i];
    c2 = (unsigned char)s2[i];
    if (CharCaseCmp(c1, c2) != 0 || c1 == '\0') break;
  }
  uptr i1 = i;
  uptr i2 = i;
  if (common_flags()->strict_string_checks) {
    for (; i1 < size && s1[i1]; i1++) {}
    for (; i2 < size && s2[i2]; i2++) {}
  }
  COMMON_INTERCEPTOR_READ_RANGE((ctx), (s1), Min(i1 + 1, size));
  COMMON_INTERCEPTOR_READ_RANGE((ctx), (s2), Min(i2 + 1, size));
  int result = CharCaseCmp(c1, c2);
  CALL_WEAK_INTERCEPTOR_HOOK(__sanitizer_weak_hook_strncasecmp, GET_CALLER_PC(),
                             s1, s2, size, result);
  return result;
}

#define INIT_STRCASECMP COMMON_INTERCEPT_FUNCTION(strcasecmp)
#define INIT_STRNCASECMP COMMON_INTERCEPT_FUNCTION(strncasecmp)
#else
#define INIT_STRCASECMP
#define INIT_STRNCASECMP
#endif

#if SANITIZER_INTERCEPT_STRSTR || SANITIZER_INTERCEPT_STRCASESTR
static inline void StrstrCheck(void *ctx, char *r, const char *s1,
                               const char *s2) {
    uptr len1 = REAL(strlen)(s1);
    uptr len2 = REAL(strlen)(s2);
    COMMON_INTERCEPTOR_READ_STRING(ctx, s1, r ? r - s1 + len2 : len1 + 1);
    COMMON_INTERCEPTOR_READ_RANGE(ctx, s2, len2 + 1);
}
#endif

#if SANITIZER_INTERCEPT_STRSTR

DECLARE_WEAK_INTERCEPTOR_HOOK(__sanitizer_weak_hook_strstr, uptr called_pc,
                              const char *s1, const char *s2, char *result)

INTERCEPTOR(char*, strstr, const char *s1, const char *s2) {
  if (COMMON_INTERCEPTOR_NOTHING_IS_INITIALIZED)
    return internal_strstr(s1, s2);
  void *ctx;
  COMMON_INTERCEPTOR_ENTER(ctx, strstr, s1, s2);
  char *r = REAL(strstr)(s1, s2);
  if (common_flags()->intercept_strstr)
    StrstrCheck(ctx, r, s1, s2);
  CALL_WEAK_INTERCEPTOR_HOOK(__sanitizer_weak_hook_strstr, GET_CALLER_PC(), s1,
                             s2, r);
  return r;
}

#define INIT_STRSTR COMMON_INTERCEPT_FUNCTION(strstr);
#else
#define INIT_STRSTR
#endif

#if SANITIZER_INTERCEPT_STRCASESTR

DECLARE_WEAK_INTERCEPTOR_HOOK(__sanitizer_weak_hook_strcasestr, uptr called_pc,
                              const char *s1, const char *s2, char *result)

INTERCEPTOR(char*, strcasestr, const char *s1, const char *s2) {
  void *ctx;
  COMMON_INTERCEPTOR_ENTER(ctx, strcasestr, s1, s2);
  char *r = REAL(strcasestr)(s1, s2);
  if (common_flags()->intercept_strstr)
    StrstrCheck(ctx, r, s1, s2);
  CALL_WEAK_INTERCEPTOR_HOOK(__sanitizer_weak_hook_strcasestr, GET_CALLER_PC(),
                             s1, s2, r);
  return r;
}

#define INIT_STRCASESTR COMMON_INTERCEPT_FUNCTION(strcasestr);
#else
#define INIT_STRCASESTR
#endif

#if SANITIZER_INTERCEPT_STRTOK

INTERCEPTOR(char*, strtok, char *str, const char *delimiters) {
  void *ctx;
  COMMON_INTERCEPTOR_ENTER(ctx, strtok, str, delimiters);
  if (!common_flags()->intercept_strtok) {
    return REAL(strtok)(str, delimiters);
  }
  if (common_flags()->strict_string_checks) {
    // If strict_string_checks is enabled, we check the whole first argument
    // string on the first call (strtok saves this string in a static buffer
    // for subsequent calls). We do not need to check strtok's result.
    // As the delimiters can change, we check them every call.
    if (str != nullptr) {
      COMMON_INTERCEPTOR_READ_RANGE(ctx, str, REAL(strlen)(str) + 1);
    }
    COMMON_INTERCEPTOR_READ_RANGE(ctx, delimiters,
                                  REAL(strlen)(delimiters) + 1);
    return REAL(strtok)(str, delimiters);
  } else {
    // However, when strict_string_checks is disabled we cannot check the
    // whole string on the first call. Instead, we check the result string
    // which is guaranteed to be a NULL-terminated substring of the first
    // argument. We also conservatively check one character of str and the
    // delimiters.
    if (str != nullptr) {
      COMMON_INTERCEPTOR_READ_STRING(ctx, str, 1);
    }
    COMMON_INTERCEPTOR_READ_RANGE(ctx, delimiters, 1);
    char *result = REAL(strtok)(str, delimiters);
    if (result != nullptr) {
      COMMON_INTERCEPTOR_READ_RANGE(ctx, result, REAL(strlen)(result) + 1);
    } else if (str != nullptr) {
      // No delimiter were found, it's safe to assume that the entire str was
      // scanned.
      COMMON_INTERCEPTOR_READ_RANGE(ctx, str, REAL(strlen)(str) + 1);
    }
    return result;
  }
}

#define INIT_STRTOK COMMON_INTERCEPT_FUNCTION(strtok)
#else
#define INIT_STRTOK
#endif

#if SANITIZER_INTERCEPT_MEMMEM
DECLARE_WEAK_INTERCEPTOR_HOOK(__sanitizer_weak_hook_memmem, uptr called_pc,
                              const void *s1, SIZE_T len1, const void *s2,
                              SIZE_T len2, void *result)

INTERCEPTOR(void*, memmem, const void *s1, SIZE_T len1, const void *s2,
            SIZE_T len2) {
  void *ctx;
  COMMON_INTERCEPTOR_ENTER(ctx, memmem, s1, len1, s2, len2);
  void *r = REAL(memmem)(s1, len1, s2, len2);
  if (common_flags()->intercept_memmem) {
    COMMON_INTERCEPTOR_READ_RANGE(ctx, s1, len1);
    COMMON_INTERCEPTOR_READ_RANGE(ctx, s2, len2);
  }
  CALL_WEAK_INTERCEPTOR_HOOK(__sanitizer_weak_hook_memmem, GET_CALLER_PC(),
                             s1, len1, s2, len2, r);
  return r;
}

#define INIT_MEMMEM COMMON_INTERCEPT_FUNCTION(memmem);
#else
#define INIT_MEMMEM
#endif  // SANITIZER_INTERCEPT_MEMMEM

#if SANITIZER_INTERCEPT_STRCHR
INTERCEPTOR(char*, strchr, const char *s, int c) {
  void *ctx;
  if (COMMON_INTERCEPTOR_NOTHING_IS_INITIALIZED)
    return internal_strchr(s, c);
  COMMON_INTERCEPTOR_ENTER(ctx, strchr, s, c);
  char *result = REAL(strchr)(s, c);
  if (common_flags()->intercept_strchr) {
    // Keep strlen as macro argument, as macro may ignore it.
    COMMON_INTERCEPTOR_READ_STRING(ctx, s,
      (result ? result - s : REAL(strlen)(s)) + 1);
  }
  return result;
}
#define INIT_STRCHR COMMON_INTERCEPT_FUNCTION(strchr)
#else
#define INIT_STRCHR
#endif

#if SANITIZER_INTERCEPT_STRCHRNUL
INTERCEPTOR(char*, strchrnul, const char *s, int c) {
  void *ctx;
  COMMON_INTERCEPTOR_ENTER(ctx, strchrnul, s, c);
  char *result = REAL(strchrnul)(s, c);
  uptr len = result - s + 1;
  if (common_flags()->intercept_strchr)
    COMMON_INTERCEPTOR_READ_STRING(ctx, s, len);
  return result;
}
#define INIT_STRCHRNUL COMMON_INTERCEPT_FUNCTION(strchrnul)
#else
#define INIT_STRCHRNUL
#endif

#if SANITIZER_INTERCEPT_STRRCHR
INTERCEPTOR(char*, strrchr, const char *s, int c) {
  void *ctx;
  if (COMMON_INTERCEPTOR_NOTHING_IS_INITIALIZED)
    return internal_strrchr(s, c);
  COMMON_INTERCEPTOR_ENTER(ctx, strrchr, s, c);
  if (common_flags()->intercept_strchr)
    COMMON_INTERCEPTOR_READ_RANGE(ctx, s, REAL(strlen)(s) + 1);
  return REAL(strrchr)(s, c);
}
#define INIT_STRRCHR COMMON_INTERCEPT_FUNCTION(strrchr)
#else
#define INIT_STRRCHR
#endif

#if SANITIZER_INTERCEPT_STRSPN
INTERCEPTOR(SIZE_T, strspn, const char *s1, const char *s2) {
  void *ctx;
  COMMON_INTERCEPTOR_ENTER(ctx, strspn, s1, s2);
  SIZE_T r = REAL(strspn)(s1, s2);
  if (common_flags()->intercept_strspn) {
    COMMON_INTERCEPTOR_READ_RANGE(ctx, s2, REAL(strlen)(s2) + 1);
    COMMON_INTERCEPTOR_READ_STRING(ctx, s1, r + 1);
  }
  return r;
}

INTERCEPTOR(SIZE_T, strcspn, const char *s1, const char *s2) {
  void *ctx;
  COMMON_INTERCEPTOR_ENTER(ctx, strcspn, s1, s2);
  SIZE_T r = REAL(strcspn)(s1, s2);
  if (common_flags()->intercept_strspn) {
    COMMON_INTERCEPTOR_READ_RANGE(ctx, s2, REAL(strlen)(s2) + 1);
    COMMON_INTERCEPTOR_READ_STRING(ctx, s1, r + 1);
  }
  return r;
}

#define INIT_STRSPN \
  COMMON_INTERCEPT_FUNCTION(strspn); \
  COMMON_INTERCEPT_FUNCTION(strcspn);
#else
#define INIT_STRSPN
#endif

#if SANITIZER_INTERCEPT_STRPBRK
INTERCEPTOR(char *, strpbrk, const char *s1, const char *s2) {
  void *ctx;
  COMMON_INTERCEPTOR_ENTER(ctx, strpbrk, s1, s2);
  char *r = REAL(strpbrk)(s1, s2);
  if (common_flags()->intercept_strpbrk) {
    COMMON_INTERCEPTOR_READ_RANGE(ctx, s2, REAL(strlen)(s2) + 1);
    COMMON_INTERCEPTOR_READ_STRING(ctx, s1,
        r ? r - s1 + 1 : REAL(strlen)(s1) + 1);
  }
  return r;
}

#define INIT_STRPBRK COMMON_INTERCEPT_FUNCTION(strpbrk);
#else
#define INIT_STRPBRK
#endif

#if SANITIZER_INTERCEPT_MEMSET
INTERCEPTOR(void *, memset, void *dst, int v, uptr size) {
  void *ctx;
  COMMON_INTERCEPTOR_MEMSET_IMPL(ctx, dst, v, size);
}

#define INIT_MEMSET COMMON_INTERCEPT_FUNCTION(memset)
#else
#define INIT_MEMSET
#endif

#if SANITIZER_INTERCEPT_MEMMOVE
INTERCEPTOR(void *, memmove, void *dst, const void *src, uptr size) {
  void *ctx;
  COMMON_INTERCEPTOR_MEMMOVE_IMPL(ctx, dst, src, size);
}

#define INIT_MEMMOVE COMMON_INTERCEPT_FUNCTION(memmove)
#else
#define INIT_MEMMOVE
#endif

#if SANITIZER_INTERCEPT_MEMCPY
INTERCEPTOR(void *, memcpy, void *dst, const void *src, uptr size) {
  // On OS X, calling internal_memcpy here will cause memory corruptions,
  // because memcpy and memmove are actually aliases of the same
  // implementation.  We need to use internal_memmove here.
  // N.B.: If we switch this to internal_ we'll have to use internal_memmove
  // due to memcpy being an alias of memmove on OS X.
  void *ctx;
  if (PLATFORM_HAS_DIFFERENT_MEMCPY_AND_MEMMOVE) {
    COMMON_INTERCEPTOR_MEMCPY_IMPL(ctx, dst, src, size);
  } else {
    COMMON_INTERCEPTOR_MEMMOVE_IMPL(ctx, dst, src, size);
  }
}

#define INIT_MEMCPY                                  \
  do {                                               \
    if (PLATFORM_HAS_DIFFERENT_MEMCPY_AND_MEMMOVE) { \
      COMMON_INTERCEPT_FUNCTION(memcpy);             \
    } else {                                         \
      ASSIGN_REAL(memcpy, memmove);                  \
    }                                                \
    CHECK(REAL(memcpy));                             \
  } while (false)

#else
#define INIT_MEMCPY
#endif

#if SANITIZER_INTERCEPT_MEMCMP

DECLARE_WEAK_INTERCEPTOR_HOOK(__sanitizer_weak_hook_memcmp, uptr called_pc,
                              const void *s1, const void *s2, uptr n,
                              int result)

INTERCEPTOR(int, memcmp, const void *a1, const void *a2, uptr size) {
  if (COMMON_INTERCEPTOR_NOTHING_IS_INITIALIZED)
    return internal_memcmp(a1, a2, size);
  void *ctx;
  COMMON_INTERCEPTOR_ENTER(ctx, memcmp, a1, a2, size);
  if (common_flags()->intercept_memcmp) {
    if (common_flags()->strict_memcmp) {
      // Check the entire regions even if the first bytes of the buffers are
      // different.
      COMMON_INTERCEPTOR_READ_RANGE(ctx, a1, size);
      COMMON_INTERCEPTOR_READ_RANGE(ctx, a2, size);
      // Fallthrough to REAL(memcmp) below.
    } else {
      unsigned char c1 = 0, c2 = 0;
      const unsigned char *s1 = (const unsigned char*)a1;
      const unsigned char *s2 = (const unsigned char*)a2;
      uptr i;
      for (i = 0; i < size; i++) {
        c1 = s1[i];
        c2 = s2[i];
        if (c1 != c2) break;
      }
      COMMON_INTERCEPTOR_READ_RANGE(ctx, s1, Min(i + 1, size));
      COMMON_INTERCEPTOR_READ_RANGE(ctx, s2, Min(i + 1, size));
      int r = CharCmpX(c1, c2);
      CALL_WEAK_INTERCEPTOR_HOOK(__sanitizer_weak_hook_memcmp, GET_CALLER_PC(),
                                 a1, a2, size, r);
      return r;
    }
  }
  int result = REAL(memcmp(a1, a2, size));
  CALL_WEAK_INTERCEPTOR_HOOK(__sanitizer_weak_hook_memcmp, GET_CALLER_PC(), a1,
                             a2, size, result);
  return result;
}

#define INIT_MEMCMP COMMON_INTERCEPT_FUNCTION(memcmp)
#else
#define INIT_MEMCMP
#endif

#if SANITIZER_INTERCEPT_MEMCHR
INTERCEPTOR(void*, memchr, const void *s, int c, SIZE_T n) {
  if (COMMON_INTERCEPTOR_NOTHING_IS_INITIALIZED)
    return internal_memchr(s, c, n);
  void *ctx;
  COMMON_INTERCEPTOR_ENTER(ctx, memchr, s, c, n);
#if SANITIZER_WINDOWS
  void *res;
  if (REAL(memchr)) {
    res = REAL(memchr)(s, c, n);
  } else {
    res = internal_memchr(s, c, n);
  }
#else
  void *res = REAL(memchr)(s, c, n);
#endif
  uptr len = res ? (char *)res - (const char *)s + 1 : n;
  COMMON_INTERCEPTOR_READ_RANGE(ctx, s, len);
  return res;
}

#define INIT_MEMCHR COMMON_INTERCEPT_FUNCTION(memchr)
#else
#define INIT_MEMCHR
#endif

#if SANITIZER_INTERCEPT_MEMRCHR
INTERCEPTOR(void*, memrchr, const void *s, int c, SIZE_T n) {
  void *ctx;
  COMMON_INTERCEPTOR_ENTER(ctx, memrchr, s, c, n);
  COMMON_INTERCEPTOR_READ_RANGE(ctx, s, n);
  return REAL(memrchr)(s, c, n);
}

#define INIT_MEMRCHR COMMON_INTERCEPT_FUNCTION(memrchr)
#else
#define INIT_MEMRCHR
#endif

#if SANITIZER_INTERCEPT_FREXP
INTERCEPTOR(double, frexp, double x, int *exp) {
  void *ctx;
  COMMON_INTERCEPTOR_ENTER(ctx, frexp, x, exp);
  // Assuming frexp() always writes to |exp|.
  COMMON_INTERCEPTOR_WRITE_RANGE(ctx, exp, sizeof(*exp));
  double res = REAL(frexp)(x, exp);
  return res;
}

#define INIT_FREXP COMMON_INTERCEPT_FUNCTION(frexp);
#else
#define INIT_FREXP
#endif  // SANITIZER_INTERCEPT_FREXP

#if SANITIZER_INTERCEPT_FREXPF_FREXPL
INTERCEPTOR(float, frexpf, float x, int *exp) {
  void *ctx;
  COMMON_INTERCEPTOR_ENTER(ctx, frexpf, x, exp);
  // FIXME: under ASan the call below may write to freed memory and corrupt
  // its metadata. See
  // https://github.com/google/sanitizers/issues/321.
  float res = REAL(frexpf)(x, exp);
  COMMON_INTERCEPTOR_WRITE_RANGE(ctx, exp, sizeof(*exp));
  return res;
}

INTERCEPTOR(long double, frexpl, long double x, int *exp) {
  void *ctx;
  COMMON_INTERCEPTOR_ENTER(ctx, frexpl, x, exp);
  // FIXME: under ASan the call below may write to freed memory and corrupt
  // its metadata. See
  // https://github.com/google/sanitizers/issues/321.
  long double res = REAL(frexpl)(x, exp);
  COMMON_INTERCEPTOR_WRITE_RANGE(ctx, exp, sizeof(*exp));
  return res;
}

#define INIT_FREXPF_FREXPL           \
  COMMON_INTERCEPT_FUNCTION(frexpf); \
  COMMON_INTERCEPT_FUNCTION_LDBL(frexpl)
#else
#define INIT_FREXPF_FREXPL
#endif  // SANITIZER_INTERCEPT_FREXPF_FREXPL

#if SI_POSIX
static void write_iovec(void *ctx, struct __sanitizer_iovec *iovec,
                        SIZE_T iovlen, SIZE_T maxlen) {
  for (SIZE_T i = 0; i < iovlen && maxlen; ++i) {
    SSIZE_T sz = Min(iovec[i].iov_len, maxlen);
    COMMON_INTERCEPTOR_WRITE_RANGE(ctx, iovec[i].iov_base, sz);
    maxlen -= sz;
  }
}

static void read_iovec(void *ctx, struct __sanitizer_iovec *iovec,
                       SIZE_T iovlen, SIZE_T maxlen) {
  COMMON_INTERCEPTOR_READ_RANGE(ctx, iovec, sizeof(*iovec) * iovlen);
  for (SIZE_T i = 0; i < iovlen && maxlen; ++i) {
    SSIZE_T sz = Min(iovec[i].iov_len, maxlen);
    COMMON_INTERCEPTOR_READ_RANGE(ctx, iovec[i].iov_base, sz);
    maxlen -= sz;
  }
}
#endif

#if SANITIZER_INTERCEPT_READ
INTERCEPTOR(SSIZE_T, read, int fd, void *ptr, SIZE_T count) {
  void *ctx;
  COMMON_INTERCEPTOR_ENTER(ctx, read, fd, ptr, count);
  COMMON_INTERCEPTOR_FD_ACCESS(ctx, fd);
  // FIXME: under ASan the call below may write to freed memory and corrupt
  // its metadata. See
  // https://github.com/google/sanitizers/issues/321.
  SSIZE_T res = REAL(read)(fd, ptr, count);
  if (res > 0) COMMON_INTERCEPTOR_WRITE_RANGE(ctx, ptr, res);
  if (res >= 0 && fd >= 0) COMMON_INTERCEPTOR_FD_ACQUIRE(ctx, fd);
  return res;
}
#define INIT_READ COMMON_INTERCEPT_FUNCTION(read)
#else
#define INIT_READ
#endif

#if SANITIZER_INTERCEPT_FREAD
INTERCEPTOR(SIZE_T, fread, void *ptr, SIZE_T size, SIZE_T nmemb, void *file) {
  // libc file streams can call user-supplied functions, see fopencookie.
  void *ctx;
  COMMON_INTERCEPTOR_ENTER(ctx, fread, ptr, size, nmemb, file);
  // FIXME: under ASan the call below may write to freed memory and corrupt
  // its metadata. See
  // https://github.com/google/sanitizers/issues/321.
  SIZE_T res = REAL(fread)(ptr, size, nmemb, file);
  if (res > 0) COMMON_INTERCEPTOR_WRITE_RANGE(ctx, ptr, res * size);
  return res;
}
#define INIT_FREAD COMMON_INTERCEPT_FUNCTION(fread)
#else
#define INIT_FREAD
#endif

#if SANITIZER_INTERCEPT_PREAD
INTERCEPTOR(SSIZE_T, pread, int fd, void *ptr, SIZE_T count, OFF_T offset) {
  void *ctx;
  COMMON_INTERCEPTOR_ENTER(ctx, pread, fd, ptr, count, offset);
  COMMON_INTERCEPTOR_FD_ACCESS(ctx, fd);
  // FIXME: under ASan the call below may write to freed memory and corrupt
  // its metadata. See
  // https://github.com/google/sanitizers/issues/321.
  SSIZE_T res = REAL(pread)(fd, ptr, count, offset);
  if (res > 0) COMMON_INTERCEPTOR_WRITE_RANGE(ctx, ptr, res);
  if (res >= 0 && fd >= 0) COMMON_INTERCEPTOR_FD_ACQUIRE(ctx, fd);
  return res;
}
#define INIT_PREAD COMMON_INTERCEPT_FUNCTION(pread)
#else
#define INIT_PREAD
#endif

#if SANITIZER_INTERCEPT_PREAD64
INTERCEPTOR(SSIZE_T, pread64, int fd, void *ptr, SIZE_T count, OFF64_T offset) {
  void *ctx;
  COMMON_INTERCEPTOR_ENTER(ctx, pread64, fd, ptr, count, offset);
  COMMON_INTERCEPTOR_FD_ACCESS(ctx, fd);
  // FIXME: under ASan the call below may write to freed memory and corrupt
  // its metadata. See
  // https://github.com/google/sanitizers/issues/321.
  SSIZE_T res = REAL(pread64)(fd, ptr, count, offset);
  if (res > 0) COMMON_INTERCEPTOR_WRITE_RANGE(ctx, ptr, res);
  if (res >= 0 && fd >= 0) COMMON_INTERCEPTOR_FD_ACQUIRE(ctx, fd);
  return res;
}
#define INIT_PREAD64 COMMON_INTERCEPT_FUNCTION(pread64)
#else
#define INIT_PREAD64
#endif

#if SANITIZER_INTERCEPT_READV
INTERCEPTOR_WITH_SUFFIX(SSIZE_T, readv, int fd, __sanitizer_iovec *iov,
                        int iovcnt) {
  void *ctx;
  COMMON_INTERCEPTOR_ENTER(ctx, readv, fd, iov, iovcnt);
  COMMON_INTERCEPTOR_FD_ACCESS(ctx, fd);
  SSIZE_T res = REAL(readv)(fd, iov, iovcnt);
  if (res > 0) write_iovec(ctx, iov, iovcnt, res);
  if (res >= 0 && fd >= 0) COMMON_INTERCEPTOR_FD_ACQUIRE(ctx, fd);
  return res;
}
#define INIT_READV COMMON_INTERCEPT_FUNCTION(readv)
#else
#define INIT_READV
#endif

#if SANITIZER_INTERCEPT_PREADV
INTERCEPTOR(SSIZE_T, preadv, int fd, __sanitizer_iovec *iov, int iovcnt,
            OFF_T offset) {
  void *ctx;
  COMMON_INTERCEPTOR_ENTER(ctx, preadv, fd, iov, iovcnt, offset);
  COMMON_INTERCEPTOR_FD_ACCESS(ctx, fd);
  SSIZE_T res = REAL(preadv)(fd, iov, iovcnt, offset);
  if (res > 0) write_iovec(ctx, iov, iovcnt, res);
  if (res >= 0 && fd >= 0) COMMON_INTERCEPTOR_FD_ACQUIRE(ctx, fd);
  return res;
}
#define INIT_PREADV COMMON_INTERCEPT_FUNCTION(preadv)
#else
#define INIT_PREADV
#endif

#if SANITIZER_INTERCEPT_PREADV64
INTERCEPTOR(SSIZE_T, preadv64, int fd, __sanitizer_iovec *iov, int iovcnt,
            OFF64_T offset) {
  void *ctx;
  COMMON_INTERCEPTOR_ENTER(ctx, preadv64, fd, iov, iovcnt, offset);
  COMMON_INTERCEPTOR_FD_ACCESS(ctx, fd);
  SSIZE_T res = REAL(preadv64)(fd, iov, iovcnt, offset);
  if (res > 0) write_iovec(ctx, iov, iovcnt, res);
  if (res >= 0 && fd >= 0) COMMON_INTERCEPTOR_FD_ACQUIRE(ctx, fd);
  return res;
}
#define INIT_PREADV64 COMMON_INTERCEPT_FUNCTION(preadv64)
#else
#define INIT_PREADV64
#endif

#if SANITIZER_INTERCEPT_WRITE
INTERCEPTOR(SSIZE_T, write, int fd, void *ptr, SIZE_T count) {
  void *ctx;
  COMMON_INTERCEPTOR_ENTER(ctx, write, fd, ptr, count);
  COMMON_INTERCEPTOR_FD_ACCESS(ctx, fd);
  if (fd >= 0) COMMON_INTERCEPTOR_FD_RELEASE(ctx, fd);
  SSIZE_T res = REAL(write)(fd, ptr, count);
  // FIXME: this check should be _before_ the call to REAL(write), not after
  if (res > 0) COMMON_INTERCEPTOR_READ_RANGE(ctx, ptr, res);
  return res;
}
#define INIT_WRITE COMMON_INTERCEPT_FUNCTION(write)
#else
#define INIT_WRITE
#endif

#if SANITIZER_INTERCEPT_FWRITE
INTERCEPTOR(SIZE_T, fwrite, const void *p, uptr size, uptr nmemb, void *file) {
  // libc file streams can call user-supplied functions, see fopencookie.
  void *ctx;
  COMMON_INTERCEPTOR_ENTER(ctx, fwrite, p, size, nmemb, file);
  SIZE_T res = REAL(fwrite)(p, size, nmemb, file);
  if (res > 0) COMMON_INTERCEPTOR_READ_RANGE(ctx, p, res * size);
  return res;
}
#define INIT_FWRITE COMMON_INTERCEPT_FUNCTION(fwrite)
#else
#define INIT_FWRITE
#endif

#if SANITIZER_INTERCEPT_PWRITE
INTERCEPTOR(SSIZE_T, pwrite, int fd, void *ptr, SIZE_T count, OFF_T offset) {
  void *ctx;
  COMMON_INTERCEPTOR_ENTER(ctx, pwrite, fd, ptr, count, offset);
  COMMON_INTERCEPTOR_FD_ACCESS(ctx, fd);
  if (fd >= 0) COMMON_INTERCEPTOR_FD_RELEASE(ctx, fd);
  SSIZE_T res = REAL(pwrite)(fd, ptr, count, offset);
  if (res > 0) COMMON_INTERCEPTOR_READ_RANGE(ctx, ptr, res);
  return res;
}
#define INIT_PWRITE COMMON_INTERCEPT_FUNCTION(pwrite)
#else
#define INIT_PWRITE
#endif

#if SANITIZER_INTERCEPT_PWRITE64
INTERCEPTOR(SSIZE_T, pwrite64, int fd, void *ptr, OFF64_T count,
            OFF64_T offset) {
  void *ctx;
  COMMON_INTERCEPTOR_ENTER(ctx, pwrite64, fd, ptr, count, offset);
  COMMON_INTERCEPTOR_FD_ACCESS(ctx, fd);
  if (fd >= 0) COMMON_INTERCEPTOR_FD_RELEASE(ctx, fd);
  SSIZE_T res = REAL(pwrite64)(fd, ptr, count, offset);
  if (res > 0) COMMON_INTERCEPTOR_READ_RANGE(ctx, ptr, res);
  return res;
}
#define INIT_PWRITE64 COMMON_INTERCEPT_FUNCTION(pwrite64)
#else
#define INIT_PWRITE64
#endif

#if SANITIZER_INTERCEPT_WRITEV
INTERCEPTOR_WITH_SUFFIX(SSIZE_T, writev, int fd, __sanitizer_iovec *iov,
                        int iovcnt) {
  void *ctx;
  COMMON_INTERCEPTOR_ENTER(ctx, writev, fd, iov, iovcnt);
  COMMON_INTERCEPTOR_FD_ACCESS(ctx, fd);
  if (fd >= 0) COMMON_INTERCEPTOR_FD_RELEASE(ctx, fd);
  SSIZE_T res = REAL(writev)(fd, iov, iovcnt);
  if (res > 0) read_iovec(ctx, iov, iovcnt, res);
  return res;
}
#define INIT_WRITEV COMMON_INTERCEPT_FUNCTION(writev)
#else
#define INIT_WRITEV
#endif

#if SANITIZER_INTERCEPT_PWRITEV
INTERCEPTOR(SSIZE_T, pwritev, int fd, __sanitizer_iovec *iov, int iovcnt,
            OFF_T offset) {
  void *ctx;
  COMMON_INTERCEPTOR_ENTER(ctx, pwritev, fd, iov, iovcnt, offset);
  COMMON_INTERCEPTOR_FD_ACCESS(ctx, fd);
  if (fd >= 0) COMMON_INTERCEPTOR_FD_RELEASE(ctx, fd);
  SSIZE_T res = REAL(pwritev)(fd, iov, iovcnt, offset);
  if (res > 0) read_iovec(ctx, iov, iovcnt, res);
  return res;
}
#define INIT_PWRITEV COMMON_INTERCEPT_FUNCTION(pwritev)
#else
#define INIT_PWRITEV
#endif

#if SANITIZER_INTERCEPT_PWRITEV64
INTERCEPTOR(SSIZE_T, pwritev64, int fd, __sanitizer_iovec *iov, int iovcnt,
            OFF64_T offset) {
  void *ctx;
  COMMON_INTERCEPTOR_ENTER(ctx, pwritev64, fd, iov, iovcnt, offset);
  COMMON_INTERCEPTOR_FD_ACCESS(ctx, fd);
  if (fd >= 0) COMMON_INTERCEPTOR_FD_RELEASE(ctx, fd);
  SSIZE_T res = REAL(pwritev64)(fd, iov, iovcnt, offset);
  if (res > 0) read_iovec(ctx, iov, iovcnt, res);
  return res;
}
#define INIT_PWRITEV64 COMMON_INTERCEPT_FUNCTION(pwritev64)
#else
#define INIT_PWRITEV64
#endif

#if SANITIZER_INTERCEPT_FGETS
INTERCEPTOR(char *, fgets, char *s, SIZE_T size, void *file) {
  // libc file streams can call user-supplied functions, see fopencookie.
  void *ctx;
  COMMON_INTERCEPTOR_ENTER(ctx, fgets, s, size, file);
  // FIXME: under ASan the call below may write to freed memory and corrupt
  // its metadata. See
  // https://github.com/google/sanitizers/issues/321.
  char *res = REAL(fgets)(s, size, file);
  if (res)
    COMMON_INTERCEPTOR_WRITE_RANGE(ctx, s, REAL(strlen)(s) + 1);
  return res;
}
#define INIT_FGETS COMMON_INTERCEPT_FUNCTION(fgets)
#else
#define INIT_FGETS
#endif

#if SANITIZER_INTERCEPT_FPUTS
INTERCEPTOR_WITH_SUFFIX(int, fputs, char *s, void *file) {
  // libc file streams can call user-supplied functions, see fopencookie.
  void *ctx;
  COMMON_INTERCEPTOR_ENTER(ctx, fputs, s, file);
  COMMON_INTERCEPTOR_READ_RANGE(ctx, s, REAL(strlen)(s) + 1);
  return REAL(fputs)(s, file);
}
#define INIT_FPUTS COMMON_INTERCEPT_FUNCTION(fputs)
#else
#define INIT_FPUTS
#endif

#if SANITIZER_INTERCEPT_PUTS
INTERCEPTOR(int, puts, char *s) {
  // libc file streams can call user-supplied functions, see fopencookie.
  void *ctx;
  COMMON_INTERCEPTOR_ENTER(ctx, puts, s);
  COMMON_INTERCEPTOR_READ_RANGE(ctx, s, REAL(strlen)(s) + 1);
  return REAL(puts)(s);
}
#define INIT_PUTS COMMON_INTERCEPT_FUNCTION(puts)
#else
#define INIT_PUTS
#endif

#if SANITIZER_INTERCEPT_PRCTL
INTERCEPTOR(int, prctl, int option, unsigned long arg2,
            unsigned long arg3,                        // NOLINT
            unsigned long arg4, unsigned long arg5) {  // NOLINT
  void *ctx;
  COMMON_INTERCEPTOR_ENTER(ctx, prctl, option, arg2, arg3, arg4, arg5);
  static const int PR_SET_NAME = 15;
  int res = REAL(prctl(option, arg2, arg3, arg4, arg5));
  if (option == PR_SET_NAME) {
    char buff[16];
    internal_strncpy(buff, (char *)arg2, 15);
    buff[15] = 0;
    COMMON_INTERCEPTOR_SET_THREAD_NAME(ctx, buff);
  }
  return res;
}
#define INIT_PRCTL COMMON_INTERCEPT_FUNCTION(prctl)
#else
#define INIT_PRCTL
#endif  // SANITIZER_INTERCEPT_PRCTL

#if SANITIZER_INTERCEPT_TIME
INTERCEPTOR(unsigned long, time, unsigned long *t) {
  void *ctx;
  COMMON_INTERCEPTOR_ENTER(ctx, time, t);
  unsigned long local_t;
  unsigned long res = REAL(time)(&local_t);
  if (t && res != (unsigned long)-1) {
    COMMON_INTERCEPTOR_WRITE_RANGE(ctx, t, sizeof(*t));
    *t = local_t;
  }
  return res;
}
#define INIT_TIME COMMON_INTERCEPT_FUNCTION(time);
#else
#define INIT_TIME
#endif  // SANITIZER_INTERCEPT_TIME

#if SANITIZER_INTERCEPT_LOCALTIME_AND_FRIENDS
static void unpoison_tm(void *ctx, __sanitizer_tm *tm) {
  COMMON_INTERCEPTOR_WRITE_RANGE(ctx, tm, sizeof(*tm));
#if !SANITIZER_SOLARIS
  if (tm->tm_zone) {
    // Can not use COMMON_INTERCEPTOR_WRITE_RANGE here, because tm->tm_zone
    // can point to shared memory and tsan would report a data race.
    COMMON_INTERCEPTOR_INITIALIZE_RANGE(tm->tm_zone,
                                        REAL(strlen(tm->tm_zone)) + 1);
  }
#endif
}
INTERCEPTOR(__sanitizer_tm *, localtime, unsigned long *timep) {
  void *ctx;
  COMMON_INTERCEPTOR_ENTER(ctx, localtime, timep);
  __sanitizer_tm *res = REAL(localtime)(timep);
  if (res) {
    COMMON_INTERCEPTOR_READ_RANGE(ctx, timep, sizeof(*timep));
    unpoison_tm(ctx, res);
  }
  return res;
}
INTERCEPTOR(__sanitizer_tm *, localtime_r, unsigned long *timep, void *result) {
  void *ctx;
  COMMON_INTERCEPTOR_ENTER(ctx, localtime_r, timep, result);
  __sanitizer_tm *res = REAL(localtime_r)(timep, result);
  if (res) {
    COMMON_INTERCEPTOR_READ_RANGE(ctx, timep, sizeof(*timep));
    unpoison_tm(ctx, res);
  }
  return res;
}
INTERCEPTOR(__sanitizer_tm *, gmtime, unsigned long *timep) {
  void *ctx;
  COMMON_INTERCEPTOR_ENTER(ctx, gmtime, timep);
  __sanitizer_tm *res = REAL(gmtime)(timep);
  if (res) {
    COMMON_INTERCEPTOR_READ_RANGE(ctx, timep, sizeof(*timep));
    unpoison_tm(ctx, res);
  }
  return res;
}
INTERCEPTOR(__sanitizer_tm *, gmtime_r, unsigned long *timep, void *result) {
  void *ctx;
  COMMON_INTERCEPTOR_ENTER(ctx, gmtime_r, timep, result);
  __sanitizer_tm *res = REAL(gmtime_r)(timep, result);
  if (res) {
    COMMON_INTERCEPTOR_READ_RANGE(ctx, timep, sizeof(*timep));
    unpoison_tm(ctx, res);
  }
  return res;
}
INTERCEPTOR(char *, ctime, unsigned long *timep) {
  void *ctx;
  COMMON_INTERCEPTOR_ENTER(ctx, ctime, timep);
  // FIXME: under ASan the call below may write to freed memory and corrupt
  // its metadata. See
  // https://github.com/google/sanitizers/issues/321.
  char *res = REAL(ctime)(timep);
  if (res) {
    COMMON_INTERCEPTOR_READ_RANGE(ctx, timep, sizeof(*timep));
    COMMON_INTERCEPTOR_WRITE_RANGE(ctx, res, REAL(strlen)(res) + 1);
  }
  return res;
}
INTERCEPTOR(char *, ctime_r, unsigned long *timep, char *result) {
  void *ctx;
  COMMON_INTERCEPTOR_ENTER(ctx, ctime_r, timep, result);
  // FIXME: under ASan the call below may write to freed memory and corrupt
  // its metadata. See
  // https://github.com/google/sanitizers/issues/321.
  char *res = REAL(ctime_r)(timep, result);
  if (res) {
    COMMON_INTERCEPTOR_READ_RANGE(ctx, timep, sizeof(*timep));
    COMMON_INTERCEPTOR_WRITE_RANGE(ctx, res, REAL(strlen)(res) + 1);
  }
  return res;
}
INTERCEPTOR(char *, asctime, __sanitizer_tm *tm) {
  void *ctx;
  COMMON_INTERCEPTOR_ENTER(ctx, asctime, tm);
  // FIXME: under ASan the call below may write to freed memory and corrupt
  // its metadata. See
  // https://github.com/google/sanitizers/issues/321.
  char *res = REAL(asctime)(tm);
  if (res) {
    COMMON_INTERCEPTOR_READ_RANGE(ctx, tm, sizeof(*tm));
    COMMON_INTERCEPTOR_WRITE_RANGE(ctx, res, REAL(strlen)(res) + 1);
  }
  return res;
}
INTERCEPTOR(char *, asctime_r, __sanitizer_tm *tm, char *result) {
  void *ctx;
  COMMON_INTERCEPTOR_ENTER(ctx, asctime_r, tm, result);
  // FIXME: under ASan the call below may write to freed memory and corrupt
  // its metadata. See
  // https://github.com/google/sanitizers/issues/321.
  char *res = REAL(asctime_r)(tm, result);
  if (res) {
    COMMON_INTERCEPTOR_READ_RANGE(ctx, tm, sizeof(*tm));
    COMMON_INTERCEPTOR_WRITE_RANGE(ctx, res, REAL(strlen)(res) + 1);
  }
  return res;
}
INTERCEPTOR(long, mktime, __sanitizer_tm *tm) {
  void *ctx;
  COMMON_INTERCEPTOR_ENTER(ctx, mktime, tm);
  COMMON_INTERCEPTOR_READ_RANGE(ctx, &tm->tm_sec, sizeof(tm->tm_sec));
  COMMON_INTERCEPTOR_READ_RANGE(ctx, &tm->tm_min, sizeof(tm->tm_min));
  COMMON_INTERCEPTOR_READ_RANGE(ctx, &tm->tm_hour, sizeof(tm->tm_hour));
  COMMON_INTERCEPTOR_READ_RANGE(ctx, &tm->tm_mday, sizeof(tm->tm_mday));
  COMMON_INTERCEPTOR_READ_RANGE(ctx, &tm->tm_mon, sizeof(tm->tm_mon));
  COMMON_INTERCEPTOR_READ_RANGE(ctx, &tm->tm_year, sizeof(tm->tm_year));
  COMMON_INTERCEPTOR_READ_RANGE(ctx, &tm->tm_isdst, sizeof(tm->tm_isdst));
  long res = REAL(mktime)(tm);
  if (res != -1) unpoison_tm(ctx, tm);
  return res;
}
#define INIT_LOCALTIME_AND_FRIENDS        \
  COMMON_INTERCEPT_FUNCTION(localtime);   \
  COMMON_INTERCEPT_FUNCTION(localtime_r); \
  COMMON_INTERCEPT_FUNCTION(gmtime);      \
  COMMON_INTERCEPT_FUNCTION(gmtime_r);    \
  COMMON_INTERCEPT_FUNCTION(ctime);       \
  COMMON_INTERCEPT_FUNCTION(ctime_r);     \
  COMMON_INTERCEPT_FUNCTION(asctime);     \
  COMMON_INTERCEPT_FUNCTION(asctime_r);   \
  COMMON_INTERCEPT_FUNCTION(mktime);
#else
#define INIT_LOCALTIME_AND_FRIENDS
#endif  // SANITIZER_INTERCEPT_LOCALTIME_AND_FRIENDS

#if SANITIZER_INTERCEPT_STRPTIME
INTERCEPTOR(char *, strptime, char *s, char *format, __sanitizer_tm *tm) {
  void *ctx;
  COMMON_INTERCEPTOR_ENTER(ctx, strptime, s, format, tm);
  if (format)
    COMMON_INTERCEPTOR_READ_RANGE(ctx, format, REAL(strlen)(format) + 1);
  // FIXME: under ASan the call below may write to freed memory and corrupt
  // its metadata. See
  // https://github.com/google/sanitizers/issues/321.
  char *res = REAL(strptime)(s, format, tm);
  COMMON_INTERCEPTOR_READ_STRING(ctx, s, res ? res - s : 0);
  if (res && tm) {
    // Do not call unpoison_tm here, because strptime does not, in fact,
    // initialize the entire struct tm. For example, tm_zone pointer is left
    // uninitialized.
    COMMON_INTERCEPTOR_WRITE_RANGE(ctx, tm, sizeof(*tm));
  }
  return res;
}
#define INIT_STRPTIME COMMON_INTERCEPT_FUNCTION(strptime);
#else
#define INIT_STRPTIME
#endif

#if SANITIZER_INTERCEPT_SCANF || SANITIZER_INTERCEPT_PRINTF
#include "sanitizer_common_interceptors_format.inc"

#define FORMAT_INTERCEPTOR_IMPL(name, vname, ...)                              \
  {                                                                            \
    void *ctx;                                                                 \
    va_list ap;                                                                \
    va_start(ap, format);                                                      \
    COMMON_INTERCEPTOR_ENTER(ctx, vname, __VA_ARGS__, ap);                     \
    int res = WRAP(vname)(__VA_ARGS__, ap);                                    \
    va_end(ap);                                                                \
    return res;                                                                \
  }

#endif

#if SANITIZER_INTERCEPT_SCANF

#define VSCANF_INTERCEPTOR_IMPL(vname, allowGnuMalloc, ...)                    \
  {                                                                            \
    void *ctx;                                                                 \
    COMMON_INTERCEPTOR_ENTER(ctx, vname, __VA_ARGS__);                         \
    va_list aq;                                                                \
    va_copy(aq, ap);                                                           \
    int res = REAL(vname)(__VA_ARGS__);                                        \
    if (res > 0)                                                               \
      scanf_common(ctx, res, allowGnuMalloc, format, aq);                      \
    va_end(aq);                                                                \
    return res;                                                                \
  }

INTERCEPTOR(int, vscanf, const char *format, va_list ap)
VSCANF_INTERCEPTOR_IMPL(vscanf, true, format, ap)

INTERCEPTOR(int, vsscanf, const char *str, const char *format, va_list ap)
VSCANF_INTERCEPTOR_IMPL(vsscanf, true, str, format, ap)

INTERCEPTOR(int, vfscanf, void *stream, const char *format, va_list ap)
VSCANF_INTERCEPTOR_IMPL(vfscanf, true, stream, format, ap)

#if SANITIZER_INTERCEPT_ISOC99_SCANF
INTERCEPTOR(int, __isoc99_vscanf, const char *format, va_list ap)
VSCANF_INTERCEPTOR_IMPL(__isoc99_vscanf, false, format, ap)

INTERCEPTOR(int, __isoc99_vsscanf, const char *str, const char *format,
            va_list ap)
VSCANF_INTERCEPTOR_IMPL(__isoc99_vsscanf, false, str, format, ap)

INTERCEPTOR(int, __isoc99_vfscanf, void *stream, const char *format, va_list ap)
VSCANF_INTERCEPTOR_IMPL(__isoc99_vfscanf, false, stream, format, ap)
#endif  // SANITIZER_INTERCEPT_ISOC99_SCANF

INTERCEPTOR(int, scanf, const char *format, ...)
FORMAT_INTERCEPTOR_IMPL(scanf, vscanf, format)

INTERCEPTOR(int, fscanf, void *stream, const char *format, ...)
FORMAT_INTERCEPTOR_IMPL(fscanf, vfscanf, stream, format)

INTERCEPTOR(int, sscanf, const char *str, const char *format, ...)
FORMAT_INTERCEPTOR_IMPL(sscanf, vsscanf, str, format)

#if SANITIZER_INTERCEPT_ISOC99_SCANF
INTERCEPTOR(int, __isoc99_scanf, const char *format, ...)
FORMAT_INTERCEPTOR_IMPL(__isoc99_scanf, __isoc99_vscanf, format)

INTERCEPTOR(int, __isoc99_fscanf, void *stream, const char *format, ...)
FORMAT_INTERCEPTOR_IMPL(__isoc99_fscanf, __isoc99_vfscanf, stream, format)

INTERCEPTOR(int, __isoc99_sscanf, const char *str, const char *format, ...)
FORMAT_INTERCEPTOR_IMPL(__isoc99_sscanf, __isoc99_vsscanf, str, format)
#endif

#endif

#if SANITIZER_INTERCEPT_SCANF
#define INIT_SCANF                    \
  COMMON_INTERCEPT_FUNCTION_LDBL(scanf);   \
  COMMON_INTERCEPT_FUNCTION_LDBL(sscanf);  \
  COMMON_INTERCEPT_FUNCTION_LDBL(fscanf);  \
  COMMON_INTERCEPT_FUNCTION_LDBL(vscanf);  \
  COMMON_INTERCEPT_FUNCTION_LDBL(vsscanf); \
  COMMON_INTERCEPT_FUNCTION_LDBL(vfscanf);
#else
#define INIT_SCANF
#endif

#if SANITIZER_INTERCEPT_ISOC99_SCANF
#define INIT_ISOC99_SCANF                      \
  COMMON_INTERCEPT_FUNCTION(__isoc99_scanf);   \
  COMMON_INTERCEPT_FUNCTION(__isoc99_sscanf);  \
  COMMON_INTERCEPT_FUNCTION(__isoc99_fscanf);  \
  COMMON_INTERCEPT_FUNCTION(__isoc99_vscanf);  \
  COMMON_INTERCEPT_FUNCTION(__isoc99_vsscanf); \
  COMMON_INTERCEPT_FUNCTION(__isoc99_vfscanf);
#else
#define INIT_ISOC99_SCANF
#endif

#if SANITIZER_INTERCEPT_PRINTF

#define VPRINTF_INTERCEPTOR_ENTER(vname, ...)                                  \
  void *ctx;                                                                   \
  COMMON_INTERCEPTOR_ENTER(ctx, vname, __VA_ARGS__);                           \
  va_list aq;                                                                  \
  va_copy(aq, ap);

#define VPRINTF_INTERCEPTOR_RETURN()                                           \
  va_end(aq);

#define VPRINTF_INTERCEPTOR_IMPL(vname, ...)                                   \
  {                                                                            \
    VPRINTF_INTERCEPTOR_ENTER(vname, __VA_ARGS__);                             \
    if (common_flags()->check_printf)                                          \
      printf_common(ctx, format, aq);                                          \
    int res = REAL(vname)(__VA_ARGS__);                                        \
    VPRINTF_INTERCEPTOR_RETURN();                                              \
    return res;                                                                \
  }

// FIXME: under ASan the REAL() call below may write to freed memory and
// corrupt its metadata. See
// https://github.com/google/sanitizers/issues/321.
#define VSPRINTF_INTERCEPTOR_IMPL(vname, str, ...)                             \
  {                                                                            \
    VPRINTF_INTERCEPTOR_ENTER(vname, str, __VA_ARGS__)                         \
    if (common_flags()->check_printf) {                                        \
      printf_common(ctx, format, aq);                                          \
    }                                                                          \
    int res = REAL(vname)(str, __VA_ARGS__);                                   \
    if (res >= 0) {                                                            \
      COMMON_INTERCEPTOR_WRITE_RANGE(ctx, str, res + 1);                       \
    }                                                                          \
    VPRINTF_INTERCEPTOR_RETURN();                                              \
    return res;                                                                \
  }

// FIXME: under ASan the REAL() call below may write to freed memory and
// corrupt its metadata. See
// https://github.com/google/sanitizers/issues/321.
#define VSNPRINTF_INTERCEPTOR_IMPL(vname, str, size, ...)                      \
  {                                                                            \
    VPRINTF_INTERCEPTOR_ENTER(vname, str, size, __VA_ARGS__)                   \
    if (common_flags()->check_printf) {                                        \
      printf_common(ctx, format, aq);                                          \
    }                                                                          \
    int res = REAL(vname)(str, size, __VA_ARGS__);                             \
    if (res >= 0) {                                                            \
      COMMON_INTERCEPTOR_WRITE_RANGE(ctx, str, Min(size, (SIZE_T)(res + 1)));  \
    }                                                                          \
    VPRINTF_INTERCEPTOR_RETURN();                                              \
    return res;                                                                \
  }

// FIXME: under ASan the REAL() call below may write to freed memory and
// corrupt its metadata. See
// https://github.com/google/sanitizers/issues/321.
#define VASPRINTF_INTERCEPTOR_IMPL(vname, strp, ...)                           \
  {                                                                            \
    VPRINTF_INTERCEPTOR_ENTER(vname, strp, __VA_ARGS__)                        \
    COMMON_INTERCEPTOR_WRITE_RANGE(ctx, strp, sizeof(char *));                 \
    if (common_flags()->check_printf) {                                        \
      printf_common(ctx, format, aq);                                          \
    }                                                                          \
    int res = REAL(vname)(strp, __VA_ARGS__);                                  \
    if (res >= 0) {                                                            \
      COMMON_INTERCEPTOR_WRITE_RANGE(ctx, *strp, res + 1);                     \
    }                                                                          \
    VPRINTF_INTERCEPTOR_RETURN();                                              \
    return res;                                                                \
  }

INTERCEPTOR(int, vprintf, const char *format, va_list ap)
VPRINTF_INTERCEPTOR_IMPL(vprintf, format, ap)

INTERCEPTOR(int, vfprintf, __sanitizer_FILE *stream, const char *format,
            va_list ap)
VPRINTF_INTERCEPTOR_IMPL(vfprintf, stream, format, ap)

INTERCEPTOR(int, vsnprintf, char *str, SIZE_T size, const char *format,
            va_list ap)
VSNPRINTF_INTERCEPTOR_IMPL(vsnprintf, str, size, format, ap)

#if SANITIZER_INTERCEPT___PRINTF_CHK
INTERCEPTOR(int, __vsnprintf_chk, char *str, SIZE_T size, int flag,
            SIZE_T size_to, const char *format, va_list ap)
VSNPRINTF_INTERCEPTOR_IMPL(vsnprintf, str, size, format, ap)
#endif

#if SANITIZER_INTERCEPT_PRINTF_L
INTERCEPTOR(int, vsnprintf_l, char *str, SIZE_T size, void *loc,
            const char *format, va_list ap)
VSNPRINTF_INTERCEPTOR_IMPL(vsnprintf_l, str, size, loc, format, ap)

INTERCEPTOR(int, snprintf_l, char *str, SIZE_T size, void *loc,
            const char *format, ...)
FORMAT_INTERCEPTOR_IMPL(snprintf_l, vsnprintf_l, str, size, loc, format)
#endif  // SANITIZER_INTERCEPT_PRINTF_L

INTERCEPTOR(int, vsprintf, char *str, const char *format, va_list ap)
VSPRINTF_INTERCEPTOR_IMPL(vsprintf, str, format, ap)

#if SANITIZER_INTERCEPT___PRINTF_CHK
INTERCEPTOR(int, __vsprintf_chk, char *str, int flag, SIZE_T size_to,
            const char *format, va_list ap)
VSPRINTF_INTERCEPTOR_IMPL(vsprintf, str, format, ap)
#endif

INTERCEPTOR(int, vasprintf, char **strp, const char *format, va_list ap)
VASPRINTF_INTERCEPTOR_IMPL(vasprintf, strp, format, ap)

#if SANITIZER_INTERCEPT_ISOC99_PRINTF
INTERCEPTOR(int, __isoc99_vprintf, const char *format, va_list ap)
VPRINTF_INTERCEPTOR_IMPL(__isoc99_vprintf, format, ap)

INTERCEPTOR(int, __isoc99_vfprintf, __sanitizer_FILE *stream,
            const char *format, va_list ap)
VPRINTF_INTERCEPTOR_IMPL(__isoc99_vfprintf, stream, format, ap)

INTERCEPTOR(int, __isoc99_vsnprintf, char *str, SIZE_T size, const char *format,
            va_list ap)
VSNPRINTF_INTERCEPTOR_IMPL(__isoc99_vsnprintf, str, size, format, ap)

INTERCEPTOR(int, __isoc99_vsprintf, char *str, const char *format,
            va_list ap)
VSPRINTF_INTERCEPTOR_IMPL(__isoc99_vsprintf, str, format,
                          ap)

#endif  // SANITIZER_INTERCEPT_ISOC99_PRINTF

INTERCEPTOR(int, printf, const char *format, ...)
FORMAT_INTERCEPTOR_IMPL(printf, vprintf, format)

INTERCEPTOR(int, fprintf, __sanitizer_FILE *stream, const char *format, ...)
FORMAT_INTERCEPTOR_IMPL(fprintf, vfprintf, stream, format)

#if SANITIZER_INTERCEPT___PRINTF_CHK
INTERCEPTOR(int, __fprintf_chk, __sanitizer_FILE *stream, SIZE_T size,
            const char *format, ...)
FORMAT_INTERCEPTOR_IMPL(__fprintf_chk, vfprintf, stream, format)
#endif

INTERCEPTOR(int, sprintf, char *str, const char *format, ...) // NOLINT
FORMAT_INTERCEPTOR_IMPL(sprintf, vsprintf, str, format) // NOLINT

#if SANITIZER_INTERCEPT___PRINTF_CHK
INTERCEPTOR(int, __sprintf_chk, char *str, int flag, SIZE_T size_to,
            const char *format, ...) // NOLINT
FORMAT_INTERCEPTOR_IMPL(__sprintf_chk, vsprintf, str, format) // NOLINT
#endif

INTERCEPTOR(int, snprintf, char *str, SIZE_T size, const char *format, ...)
FORMAT_INTERCEPTOR_IMPL(snprintf, vsnprintf, str, size, format)

#if SANITIZER_INTERCEPT___PRINTF_CHK
INTERCEPTOR(int, __snprintf_chk, char *str, SIZE_T size, int flag,
            SIZE_T size_to, const char *format, ...) // NOLINT
FORMAT_INTERCEPTOR_IMPL(__snprintf_chk, vsnprintf, str, size, format) // NOLINT
#endif

INTERCEPTOR(int, asprintf, char **strp, const char *format, ...)
FORMAT_INTERCEPTOR_IMPL(asprintf, vasprintf, strp, format)

#if SANITIZER_INTERCEPT_ISOC99_PRINTF
INTERCEPTOR(int, __isoc99_printf, const char *format, ...)
FORMAT_INTERCEPTOR_IMPL(__isoc99_printf, __isoc99_vprintf, format)

INTERCEPTOR(int, __isoc99_fprintf, __sanitizer_FILE *stream, const char *format,
            ...)
FORMAT_INTERCEPTOR_IMPL(__isoc99_fprintf, __isoc99_vfprintf, stream, format)

INTERCEPTOR(int, __isoc99_sprintf, char *str, const char *format, ...)
FORMAT_INTERCEPTOR_IMPL(__isoc99_sprintf, __isoc99_vsprintf, str, format)

INTERCEPTOR(int, __isoc99_snprintf, char *str, SIZE_T size,
            const char *format, ...)
FORMAT_INTERCEPTOR_IMPL(__isoc99_snprintf, __isoc99_vsnprintf, str, size,
                        format)

#endif  // SANITIZER_INTERCEPT_ISOC99_PRINTF

#endif  // SANITIZER_INTERCEPT_PRINTF

#if SANITIZER_INTERCEPT_PRINTF
#define INIT_PRINTF                     \
  COMMON_INTERCEPT_FUNCTION_LDBL(printf);    \
  COMMON_INTERCEPT_FUNCTION_LDBL(sprintf);   \
  COMMON_INTERCEPT_FUNCTION_LDBL(snprintf);  \
  COMMON_INTERCEPT_FUNCTION_LDBL(asprintf);  \
  COMMON_INTERCEPT_FUNCTION_LDBL(fprintf);   \
  COMMON_INTERCEPT_FUNCTION_LDBL(vprintf);   \
  COMMON_INTERCEPT_FUNCTION_LDBL(vsprintf);  \
  COMMON_INTERCEPT_FUNCTION_LDBL(vsnprintf); \
  COMMON_INTERCEPT_FUNCTION_LDBL(vasprintf); \
  COMMON_INTERCEPT_FUNCTION_LDBL(vfprintf);
#else
#define INIT_PRINTF
#endif

#if SANITIZER_INTERCEPT___PRINTF_CHK
#define INIT___PRINTF_CHK                     \
  COMMON_INTERCEPT_FUNCTION(__sprintf_chk);   \
  COMMON_INTERCEPT_FUNCTION(__snprintf_chk);  \
  COMMON_INTERCEPT_FUNCTION(__vsprintf_chk);  \
  COMMON_INTERCEPT_FUNCTION(__vsnprintf_chk); \
  COMMON_INTERCEPT_FUNCTION(__fprintf_chk);
#else
#define INIT___PRINTF_CHK
#endif

#if SANITIZER_INTERCEPT_PRINTF_L
#define INIT_PRINTF_L                     \
  COMMON_INTERCEPT_FUNCTION(snprintf_l);  \
  COMMON_INTERCEPT_FUNCTION(vsnprintf_l);
#else
#define INIT_PRINTF_L
#endif

#if SANITIZER_INTERCEPT_ISOC99_PRINTF
#define INIT_ISOC99_PRINTF                       \
  COMMON_INTERCEPT_FUNCTION(__isoc99_printf);    \
  COMMON_INTERCEPT_FUNCTION(__isoc99_sprintf);   \
  COMMON_INTERCEPT_FUNCTION(__isoc99_snprintf);  \
  COMMON_INTERCEPT_FUNCTION(__isoc99_fprintf);   \
  COMMON_INTERCEPT_FUNCTION(__isoc99_vprintf);   \
  COMMON_INTERCEPT_FUNCTION(__isoc99_vsprintf);  \
  COMMON_INTERCEPT_FUNCTION(__isoc99_vsnprintf); \
  COMMON_INTERCEPT_FUNCTION(__isoc99_vfprintf);
#else
#define INIT_ISOC99_PRINTF
#endif

#if SANITIZER_INTERCEPT_IOCTL
#include "sanitizer_common_interceptors_ioctl.inc"
#include "sanitizer_interceptors_ioctl_netbsd.inc"
INTERCEPTOR(int, ioctl, int d, unsigned long request, ...) {
  // We need a frame pointer, because we call into ioctl_common_[pre|post] which
  // can trigger a report and we need to be able to unwind through this
  // function.  On Mac in debug mode we might not have a frame pointer, because
  // ioctl_common_[pre|post] doesn't get inlined here.
  ENABLE_FRAME_POINTER;

  void *ctx;
  va_list ap;
  va_start(ap, request);
  void *arg = va_arg(ap, void *);
  va_end(ap);
  COMMON_INTERCEPTOR_ENTER(ctx, ioctl, d, request, arg);

  CHECK(ioctl_initialized);

  // Note: TSan does not use common flags, and they are zero-initialized.
  // This effectively disables ioctl handling in TSan.
  if (!common_flags()->handle_ioctl) return REAL(ioctl)(d, request, arg);

  // Although request is unsigned long, the rest of the interceptor uses it
  // as just "unsigned" to save space, because we know that all values fit in
  // "unsigned" - they are compile-time constants.

  const ioctl_desc *desc = ioctl_lookup(request);
  ioctl_desc decoded_desc;
  if (!desc) {
    VPrintf(2, "Decoding unknown ioctl 0x%x\n", request);
    if (!ioctl_decode(request, &decoded_desc))
      Printf("WARNING: failed decoding unknown ioctl 0x%x\n", request);
    else
      desc = &decoded_desc;
  }

  if (desc) ioctl_common_pre(ctx, desc, d, request, arg);
  int res = REAL(ioctl)(d, request, arg);
  // FIXME: some ioctls have different return values for success and failure.
  if (desc && res != -1) ioctl_common_post(ctx, desc, res, d, request, arg);
  return res;
}
#define INIT_IOCTL \
  ioctl_init();    \
  COMMON_INTERCEPT_FUNCTION(ioctl);
#else
#define INIT_IOCTL
#endif

#if SANITIZER_INTERCEPT_GETPWNAM_AND_FRIENDS || \
    SANITIZER_INTERCEPT_GETPWENT || SANITIZER_INTERCEPT_FGETPWENT || \
    SANITIZER_INTERCEPT_GETPWENT_R || \
    SANITIZER_INTERCEPT_GETPWNAM_R_AND_FRIENDS || \
    SANITIZER_INTERCEPT_FGETPWENT_R || \
    SANITIZER_INTERCEPT_FGETGRENT_R
static void unpoison_passwd(void *ctx, __sanitizer_passwd *pwd) {
  if (pwd) {
    COMMON_INTERCEPTOR_WRITE_RANGE(ctx, pwd, sizeof(*pwd));
    if (pwd->pw_name)
      COMMON_INTERCEPTOR_INITIALIZE_RANGE(pwd->pw_name,
                                          REAL(strlen)(pwd->pw_name) + 1);
    if (pwd->pw_passwd)
      COMMON_INTERCEPTOR_INITIALIZE_RANGE(pwd->pw_passwd,
                                          REAL(strlen)(pwd->pw_passwd) + 1);
#if !SANITIZER_ANDROID
    if (pwd->pw_gecos)
      COMMON_INTERCEPTOR_INITIALIZE_RANGE(pwd->pw_gecos,
                                          REAL(strlen)(pwd->pw_gecos) + 1);
#endif
#if SANITIZER_MAC
    if (pwd->pw_class)
      COMMON_INTERCEPTOR_INITIALIZE_RANGE(pwd->pw_class,
                                          REAL(strlen)(pwd->pw_class) + 1);
#endif
    if (pwd->pw_dir)
      COMMON_INTERCEPTOR_INITIALIZE_RANGE(pwd->pw_dir,
                                          REAL(strlen)(pwd->pw_dir) + 1);
    if (pwd->pw_shell)
      COMMON_INTERCEPTOR_INITIALIZE_RANGE(pwd->pw_shell,
                                          REAL(strlen)(pwd->pw_shell) + 1);
  }
}

static void unpoison_group(void *ctx, __sanitizer_group *grp) {
  if (grp) {
    COMMON_INTERCEPTOR_WRITE_RANGE(ctx, grp, sizeof(*grp));
    if (grp->gr_name)
      COMMON_INTERCEPTOR_INITIALIZE_RANGE(grp->gr_name,
                                          REAL(strlen)(grp->gr_name) + 1);
    if (grp->gr_passwd)
      COMMON_INTERCEPTOR_INITIALIZE_RANGE(grp->gr_passwd,
                                          REAL(strlen)(grp->gr_passwd) + 1);
    char **p = grp->gr_mem;
    for (; *p; ++p) {
      COMMON_INTERCEPTOR_INITIALIZE_RANGE(*p, REAL(strlen)(*p) + 1);
    }
    COMMON_INTERCEPTOR_INITIALIZE_RANGE(grp->gr_mem,
                                        (p - grp->gr_mem + 1) * sizeof(*p));
  }
}
#endif  // SANITIZER_INTERCEPT_GETPWNAM_AND_FRIENDS ||
        // SANITIZER_INTERCEPT_GETPWENT || SANITIZER_INTERCEPT_FGETPWENT ||
        // SANITIZER_INTERCEPT_GETPWENT_R ||
        // SANITIZER_INTERCEPT_GETPWNAM_R_AND_FRIENDS

#if SANITIZER_INTERCEPT_GETPWNAM_AND_FRIENDS
INTERCEPTOR(__sanitizer_passwd *, getpwnam, const char *name) {
  void *ctx;
  COMMON_INTERCEPTOR_ENTER(ctx, getpwnam, name);
  if (name)
    COMMON_INTERCEPTOR_READ_RANGE(ctx, name, REAL(strlen)(name) + 1);
  __sanitizer_passwd *res = REAL(getpwnam)(name);
  if (res) unpoison_passwd(ctx, res);
  return res;
}
INTERCEPTOR(__sanitizer_passwd *, getpwuid, u32 uid) {
  void *ctx;
  COMMON_INTERCEPTOR_ENTER(ctx, getpwuid, uid);
  __sanitizer_passwd *res = REAL(getpwuid)(uid);
  if (res) unpoison_passwd(ctx, res);
  return res;
}
INTERCEPTOR(__sanitizer_group *, getgrnam, const char *name) {
  void *ctx;
  COMMON_INTERCEPTOR_ENTER(ctx, getgrnam, name);
  COMMON_INTERCEPTOR_READ_RANGE(ctx, name, REAL(strlen)(name) + 1);
  __sanitizer_group *res = REAL(getgrnam)(name);
  if (res) unpoison_group(ctx, res);
  return res;
}
INTERCEPTOR(__sanitizer_group *, getgrgid, u32 gid) {
  void *ctx;
  COMMON_INTERCEPTOR_ENTER(ctx, getgrgid, gid);
  __sanitizer_group *res = REAL(getgrgid)(gid);
  if (res) unpoison_group(ctx, res);
  return res;
}
#define INIT_GETPWNAM_AND_FRIENDS      \
  COMMON_INTERCEPT_FUNCTION(getpwnam); \
  COMMON_INTERCEPT_FUNCTION(getpwuid); \
  COMMON_INTERCEPT_FUNCTION(getgrnam); \
  COMMON_INTERCEPT_FUNCTION(getgrgid);
#else
#define INIT_GETPWNAM_AND_FRIENDS
#endif

#if SANITIZER_INTERCEPT_GETPWNAM_R_AND_FRIENDS
INTERCEPTOR(int, getpwnam_r, const char *name, __sanitizer_passwd *pwd,
            char *buf, SIZE_T buflen, __sanitizer_passwd **result) {
  void *ctx;
  COMMON_INTERCEPTOR_ENTER(ctx, getpwnam_r, name, pwd, buf, buflen, result);
  COMMON_INTERCEPTOR_READ_RANGE(ctx, name, REAL(strlen)(name) + 1);
  // FIXME: under ASan the call below may write to freed memory and corrupt
  // its metadata. See
  // https://github.com/google/sanitizers/issues/321.
  int res = REAL(getpwnam_r)(name, pwd, buf, buflen, result);
  if (!res) {
    if (result && *result) unpoison_passwd(ctx, *result);
    COMMON_INTERCEPTOR_WRITE_RANGE(ctx, buf, buflen);
  }
  if (result) COMMON_INTERCEPTOR_WRITE_RANGE(ctx, result, sizeof(*result));
  return res;
}
INTERCEPTOR(int, getpwuid_r, u32 uid, __sanitizer_passwd *pwd, char *buf,
            SIZE_T buflen, __sanitizer_passwd **result) {
  void *ctx;
  COMMON_INTERCEPTOR_ENTER(ctx, getpwuid_r, uid, pwd, buf, buflen, result);
  // FIXME: under ASan the call below may write to freed memory and corrupt
  // its metadata. See
  // https://github.com/google/sanitizers/issues/321.
  int res = REAL(getpwuid_r)(uid, pwd, buf, buflen, result);
  if (!res) {
    if (result && *result) unpoison_passwd(ctx, *result);
    COMMON_INTERCEPTOR_WRITE_RANGE(ctx, buf, buflen);
  }
  if (result) COMMON_INTERCEPTOR_WRITE_RANGE(ctx, result, sizeof(*result));
  return res;
}
INTERCEPTOR(int, getgrnam_r, const char *name, __sanitizer_group *grp,
            char *buf, SIZE_T buflen, __sanitizer_group **result) {
  void *ctx;
  COMMON_INTERCEPTOR_ENTER(ctx, getgrnam_r, name, grp, buf, buflen, result);
  COMMON_INTERCEPTOR_READ_RANGE(ctx, name, REAL(strlen)(name) + 1);
  // FIXME: under ASan the call below may write to freed memory and corrupt
  // its metadata. See
  // https://github.com/google/sanitizers/issues/321.
  int res = REAL(getgrnam_r)(name, grp, buf, buflen, result);
  if (!res) {
    if (result && *result) unpoison_group(ctx, *result);
    COMMON_INTERCEPTOR_WRITE_RANGE(ctx, buf, buflen);
  }
  if (result) COMMON_INTERCEPTOR_WRITE_RANGE(ctx, result, sizeof(*result));
  return res;
}
INTERCEPTOR(int, getgrgid_r, u32 gid, __sanitizer_group *grp, char *buf,
            SIZE_T buflen, __sanitizer_group **result) {
  void *ctx;
  COMMON_INTERCEPTOR_ENTER(ctx, getgrgid_r, gid, grp, buf, buflen, result);
  // FIXME: under ASan the call below may write to freed memory and corrupt
  // its metadata. See
  // https://github.com/google/sanitizers/issues/321.
  int res = REAL(getgrgid_r)(gid, grp, buf, buflen, result);
  if (!res) {
    if (result && *result) unpoison_group(ctx, *result);
    COMMON_INTERCEPTOR_WRITE_RANGE(ctx, buf, buflen);
  }
  if (result) COMMON_INTERCEPTOR_WRITE_RANGE(ctx, result, sizeof(*result));
  return res;
}
#define INIT_GETPWNAM_R_AND_FRIENDS      \
  COMMON_INTERCEPT_FUNCTION(getpwnam_r); \
  COMMON_INTERCEPT_FUNCTION(getpwuid_r); \
  COMMON_INTERCEPT_FUNCTION(getgrnam_r); \
  COMMON_INTERCEPT_FUNCTION(getgrgid_r);
#else
#define INIT_GETPWNAM_R_AND_FRIENDS
#endif

#if SANITIZER_INTERCEPT_GETPWENT
INTERCEPTOR(__sanitizer_passwd *, getpwent, int dummy) {
  void *ctx;
  COMMON_INTERCEPTOR_ENTER(ctx, getpwent, dummy);
  __sanitizer_passwd *res = REAL(getpwent)(dummy);
  if (res) unpoison_passwd(ctx, res);
  return res;
}
INTERCEPTOR(__sanitizer_group *, getgrent, int dummy) {
  void *ctx;
  COMMON_INTERCEPTOR_ENTER(ctx, getgrent, dummy);
  __sanitizer_group *res = REAL(getgrent)(dummy);
  if (res) unpoison_group(ctx, res);;
  return res;
}
#define INIT_GETPWENT                  \
  COMMON_INTERCEPT_FUNCTION(getpwent); \
  COMMON_INTERCEPT_FUNCTION(getgrent);
#else
#define INIT_GETPWENT
#endif

#if SANITIZER_INTERCEPT_FGETPWENT
INTERCEPTOR(__sanitizer_passwd *, fgetpwent, void *fp) {
  void *ctx;
  COMMON_INTERCEPTOR_ENTER(ctx, fgetpwent, fp);
  __sanitizer_passwd *res = REAL(fgetpwent)(fp);
  if (res) unpoison_passwd(ctx, res);
  return res;
}
INTERCEPTOR(__sanitizer_group *, fgetgrent, void *fp) {
  void *ctx;
  COMMON_INTERCEPTOR_ENTER(ctx, fgetgrent, fp);
  __sanitizer_group *res = REAL(fgetgrent)(fp);
  if (res) unpoison_group(ctx, res);
  return res;
}
#define INIT_FGETPWENT                  \
  COMMON_INTERCEPT_FUNCTION(fgetpwent); \
  COMMON_INTERCEPT_FUNCTION(fgetgrent);
#else
#define INIT_FGETPWENT
#endif

#if SANITIZER_INTERCEPT_GETPWENT_R
INTERCEPTOR(int, getpwent_r, __sanitizer_passwd *pwbuf, char *buf,
            SIZE_T buflen, __sanitizer_passwd **pwbufp) {
  void *ctx;
  COMMON_INTERCEPTOR_ENTER(ctx, getpwent_r, pwbuf, buf, buflen, pwbufp);
  // FIXME: under ASan the call below may write to freed memory and corrupt
  // its metadata. See
  // https://github.com/google/sanitizers/issues/321.
  int res = REAL(getpwent_r)(pwbuf, buf, buflen, pwbufp);
  if (!res) {
    if (pwbufp && *pwbufp) unpoison_passwd(ctx, *pwbufp);
    COMMON_INTERCEPTOR_WRITE_RANGE(ctx, buf, buflen);
  }
  if (pwbufp) COMMON_INTERCEPTOR_WRITE_RANGE(ctx, pwbufp, sizeof(*pwbufp));
  return res;
}
INTERCEPTOR(int, getgrent_r, __sanitizer_group *pwbuf, char *buf, SIZE_T buflen,
            __sanitizer_group **pwbufp) {
  void *ctx;
  COMMON_INTERCEPTOR_ENTER(ctx, getgrent_r, pwbuf, buf, buflen, pwbufp);
  // FIXME: under ASan the call below may write to freed memory and corrupt
  // its metadata. See
  // https://github.com/google/sanitizers/issues/321.
  int res = REAL(getgrent_r)(pwbuf, buf, buflen, pwbufp);
  if (!res) {
    if (pwbufp && *pwbufp) unpoison_group(ctx, *pwbufp);
    COMMON_INTERCEPTOR_WRITE_RANGE(ctx, buf, buflen);
  }
  if (pwbufp) COMMON_INTERCEPTOR_WRITE_RANGE(ctx, pwbufp, sizeof(*pwbufp));
  return res;
}
#define INIT_GETPWENT_R                   \
  COMMON_INTERCEPT_FUNCTION(getpwent_r);  \
  COMMON_INTERCEPT_FUNCTION(getgrent_r);
#else
#define INIT_GETPWENT_R
#endif

#if SANITIZER_INTERCEPT_FGETPWENT_R
INTERCEPTOR(int, fgetpwent_r, void *fp, __sanitizer_passwd *pwbuf, char *buf,
            SIZE_T buflen, __sanitizer_passwd **pwbufp) {
  void *ctx;
  COMMON_INTERCEPTOR_ENTER(ctx, fgetpwent_r, fp, pwbuf, buf, buflen, pwbufp);
  // FIXME: under ASan the call below may write to freed memory and corrupt
  // its metadata. See
  // https://github.com/google/sanitizers/issues/321.
  int res = REAL(fgetpwent_r)(fp, pwbuf, buf, buflen, pwbufp);
  if (!res) {
    if (pwbufp && *pwbufp) unpoison_passwd(ctx, *pwbufp);
    COMMON_INTERCEPTOR_WRITE_RANGE(ctx, buf, buflen);
  }
  if (pwbufp) COMMON_INTERCEPTOR_WRITE_RANGE(ctx, pwbufp, sizeof(*pwbufp));
  return res;
}
#define INIT_FGETPWENT_R                  \
  COMMON_INTERCEPT_FUNCTION(fgetpwent_r);
#else
#define INIT_FGETPWENT_R
#endif

#if SANITIZER_INTERCEPT_FGETGRENT_R
INTERCEPTOR(int, fgetgrent_r, void *fp, __sanitizer_group *pwbuf, char *buf,
            SIZE_T buflen, __sanitizer_group **pwbufp) {
  void *ctx;
  COMMON_INTERCEPTOR_ENTER(ctx, fgetgrent_r, fp, pwbuf, buf, buflen, pwbufp);
  // FIXME: under ASan the call below may write to freed memory and corrupt
  // its metadata. See
  // https://github.com/google/sanitizers/issues/321.
  int res = REAL(fgetgrent_r)(fp, pwbuf, buf, buflen, pwbufp);
  if (!res) {
    if (pwbufp && *pwbufp) unpoison_group(ctx, *pwbufp);
    COMMON_INTERCEPTOR_WRITE_RANGE(ctx, buf, buflen);
  }
  if (pwbufp) COMMON_INTERCEPTOR_WRITE_RANGE(ctx, pwbufp, sizeof(*pwbufp));
  return res;
}
#define INIT_FGETGRENT_R                  \
  COMMON_INTERCEPT_FUNCTION(fgetgrent_r);
#else
#define INIT_FGETGRENT_R
#endif

#if SANITIZER_INTERCEPT_SETPWENT
// The only thing these interceptors do is disable any nested interceptors.
// These functions may open nss modules and call uninstrumented functions from
// them, and we don't want things like strlen() to trigger.
INTERCEPTOR(void, setpwent, int dummy) {
  void *ctx;
  COMMON_INTERCEPTOR_ENTER(ctx, setpwent, dummy);
  REAL(setpwent)(dummy);
}
INTERCEPTOR(void, endpwent, int dummy) {
  void *ctx;
  COMMON_INTERCEPTOR_ENTER(ctx, endpwent, dummy);
  REAL(endpwent)(dummy);
}
INTERCEPTOR(void, setgrent, int dummy) {
  void *ctx;
  COMMON_INTERCEPTOR_ENTER(ctx, setgrent, dummy);
  REAL(setgrent)(dummy);
}
INTERCEPTOR(void, endgrent, int dummy) {
  void *ctx;
  COMMON_INTERCEPTOR_ENTER(ctx, endgrent, dummy);
  REAL(endgrent)(dummy);
}
#define INIT_SETPWENT                  \
  COMMON_INTERCEPT_FUNCTION(setpwent); \
  COMMON_INTERCEPT_FUNCTION(endpwent); \
  COMMON_INTERCEPT_FUNCTION(setgrent); \
  COMMON_INTERCEPT_FUNCTION(endgrent);
#else
#define INIT_SETPWENT
#endif

#if SANITIZER_INTERCEPT_CLOCK_GETTIME
INTERCEPTOR(int, clock_getres, u32 clk_id, void *tp) {
  void *ctx;
  COMMON_INTERCEPTOR_ENTER(ctx, clock_getres, clk_id, tp);
  // FIXME: under ASan the call below may write to freed memory and corrupt
  // its metadata. See
  // https://github.com/google/sanitizers/issues/321.
  int res = REAL(clock_getres)(clk_id, tp);
  if (!res && tp) {
    COMMON_INTERCEPTOR_WRITE_RANGE(ctx, tp, struct_timespec_sz);
  }
  return res;
}
INTERCEPTOR(int, clock_gettime, u32 clk_id, void *tp) {
  void *ctx;
  COMMON_INTERCEPTOR_ENTER(ctx, clock_gettime, clk_id, tp);
  // FIXME: under ASan the call below may write to freed memory and corrupt
  // its metadata. See
  // https://github.com/google/sanitizers/issues/321.
  int res = REAL(clock_gettime)(clk_id, tp);
  if (!res) {
    COMMON_INTERCEPTOR_WRITE_RANGE(ctx, tp, struct_timespec_sz);
  }
  return res;
}
namespace __sanitizer {
extern "C" {
int real_clock_gettime(u32 clk_id, void *tp) {
  if (COMMON_INTERCEPTOR_NOTHING_IS_INITIALIZED)
    return internal_clock_gettime(clk_id, tp);
  return REAL(clock_gettime)(clk_id, tp);
}
}  // extern "C"
}  // namespace __sanitizer
INTERCEPTOR(int, clock_settime, u32 clk_id, const void *tp) {
  void *ctx;
  COMMON_INTERCEPTOR_ENTER(ctx, clock_settime, clk_id, tp);
  COMMON_INTERCEPTOR_READ_RANGE(ctx, tp, struct_timespec_sz);
  return REAL(clock_settime)(clk_id, tp);
}
#define INIT_CLOCK_GETTIME                  \
  COMMON_INTERCEPT_FUNCTION(clock_getres);  \
  COMMON_INTERCEPT_FUNCTION(clock_gettime); \
  COMMON_INTERCEPT_FUNCTION(clock_settime);
#else
#define INIT_CLOCK_GETTIME
#endif

#if SANITIZER_INTERCEPT_GETITIMER
INTERCEPTOR(int, getitimer, int which, void *curr_value) {
  void *ctx;
  COMMON_INTERCEPTOR_ENTER(ctx, getitimer, which, curr_value);
  // FIXME: under ASan the call below may write to freed memory and corrupt
  // its metadata. See
  // https://github.com/google/sanitizers/issues/321.
  int res = REAL(getitimer)(which, curr_value);
  if (!res && curr_value) {
    COMMON_INTERCEPTOR_WRITE_RANGE(ctx, curr_value, struct_itimerval_sz);
  }
  return res;
}
INTERCEPTOR(int, setitimer, int which, const void *new_value, void *old_value) {
  void *ctx;
  COMMON_INTERCEPTOR_ENTER(ctx, setitimer, which, new_value, old_value);
  if (new_value) {
    // itimerval can contain padding that may be legitimately uninitialized
    const struct __sanitizer_itimerval *nv =
        (const struct __sanitizer_itimerval *)new_value;
    COMMON_INTERCEPTOR_READ_RANGE(ctx, &nv->it_interval.tv_sec,
                                  sizeof(__sanitizer_time_t));
    COMMON_INTERCEPTOR_READ_RANGE(ctx, &nv->it_interval.tv_usec,
                                  sizeof(__sanitizer_suseconds_t));
    COMMON_INTERCEPTOR_READ_RANGE(ctx, &nv->it_value.tv_sec,
                                  sizeof(__sanitizer_time_t));
    COMMON_INTERCEPTOR_READ_RANGE(ctx, &nv->it_value.tv_usec,
                                  sizeof(__sanitizer_suseconds_t));
  }
  // FIXME: under ASan the call below may write to freed memory and corrupt
  // its metadata. See
  // https://github.com/google/sanitizers/issues/321.
  int res = REAL(setitimer)(which, new_value, old_value);
  if (!res && old_value) {
    COMMON_INTERCEPTOR_WRITE_RANGE(ctx, old_value, struct_itimerval_sz);
  }
  return res;
}
#define INIT_GETITIMER                  \
  COMMON_INTERCEPT_FUNCTION(getitimer); \
  COMMON_INTERCEPT_FUNCTION(setitimer);
#else
#define INIT_GETITIMER
#endif

#if SANITIZER_INTERCEPT_GLOB
static void unpoison_glob_t(void *ctx, __sanitizer_glob_t *pglob) {
  COMMON_INTERCEPTOR_WRITE_RANGE(ctx, pglob, sizeof(*pglob));
  // +1 for NULL pointer at the end.
  if (pglob->gl_pathv)
    COMMON_INTERCEPTOR_WRITE_RANGE(
        ctx, pglob->gl_pathv, (pglob->gl_pathc + 1) * sizeof(*pglob->gl_pathv));
  for (SIZE_T i = 0; i < pglob->gl_pathc; ++i) {
    char *p = pglob->gl_pathv[i];
    COMMON_INTERCEPTOR_WRITE_RANGE(ctx, p, REAL(strlen)(p) + 1);
  }
}

#if SANITIZER_SOLARIS
INTERCEPTOR(int, glob, const char *pattern, int flags,
            int (*errfunc)(const char *epath, int eerrno),
            __sanitizer_glob_t *pglob) {
  void *ctx;
  COMMON_INTERCEPTOR_ENTER(ctx, glob, pattern, flags, errfunc, pglob);
  COMMON_INTERCEPTOR_READ_STRING(ctx, pattern, 0);
  int res = REAL(glob)(pattern, flags, errfunc, pglob);
  if ((!res || res == glob_nomatch) && pglob) unpoison_glob_t(ctx, pglob);
  return res;
}
#else
static THREADLOCAL __sanitizer_glob_t *pglob_copy;

static void wrapped_gl_closedir(void *dir) {
  COMMON_INTERCEPTOR_UNPOISON_PARAM(1);
  pglob_copy->gl_closedir(dir);
}

static void *wrapped_gl_readdir(void *dir) {
  COMMON_INTERCEPTOR_UNPOISON_PARAM(1);
  return pglob_copy->gl_readdir(dir);
}

static void *wrapped_gl_opendir(const char *s) {
  COMMON_INTERCEPTOR_UNPOISON_PARAM(1);
  COMMON_INTERCEPTOR_INITIALIZE_RANGE(s, REAL(strlen)(s) + 1);
  return pglob_copy->gl_opendir(s);
}

static int wrapped_gl_lstat(const char *s, void *st) {
  COMMON_INTERCEPTOR_UNPOISON_PARAM(2);
  COMMON_INTERCEPTOR_INITIALIZE_RANGE(s, REAL(strlen)(s) + 1);
  return pglob_copy->gl_lstat(s, st);
}

static int wrapped_gl_stat(const char *s, void *st) {
  COMMON_INTERCEPTOR_UNPOISON_PARAM(2);
  COMMON_INTERCEPTOR_INITIALIZE_RANGE(s, REAL(strlen)(s) + 1);
  return pglob_copy->gl_stat(s, st);
}

static const __sanitizer_glob_t kGlobCopy = {
      0,                  0,                   0,
      0,                  wrapped_gl_closedir, wrapped_gl_readdir,
      wrapped_gl_opendir, wrapped_gl_lstat,    wrapped_gl_stat};

INTERCEPTOR(int, glob, const char *pattern, int flags,
            int (*errfunc)(const char *epath, int eerrno),
            __sanitizer_glob_t *pglob) {
  void *ctx;
  COMMON_INTERCEPTOR_ENTER(ctx, glob, pattern, flags, errfunc, pglob);
  COMMON_INTERCEPTOR_READ_STRING(ctx, pattern, 0);
  __sanitizer_glob_t glob_copy;
  internal_memcpy(&glob_copy, &kGlobCopy, sizeof(glob_copy));
  if (flags & glob_altdirfunc) {
    Swap(pglob->gl_closedir, glob_copy.gl_closedir);
    Swap(pglob->gl_readdir, glob_copy.gl_readdir);
    Swap(pglob->gl_opendir, glob_copy.gl_opendir);
    Swap(pglob->gl_lstat, glob_copy.gl_lstat);
    Swap(pglob->gl_stat, glob_copy.gl_stat);
    pglob_copy = &glob_copy;
  }
  int res = REAL(glob)(pattern, flags, errfunc, pglob);
  if (flags & glob_altdirfunc) {
    Swap(pglob->gl_closedir, glob_copy.gl_closedir);
    Swap(pglob->gl_readdir, glob_copy.gl_readdir);
    Swap(pglob->gl_opendir, glob_copy.gl_opendir);
    Swap(pglob->gl_lstat, glob_copy.gl_lstat);
    Swap(pglob->gl_stat, glob_copy.gl_stat);
  }
  pglob_copy = 0;
  if ((!res || res == glob_nomatch) && pglob) unpoison_glob_t(ctx, pglob);
  return res;
}
#endif  // SANITIZER_SOLARIS
#define INIT_GLOB                  \
  COMMON_INTERCEPT_FUNCTION(glob);
#else  // SANITIZER_INTERCEPT_GLOB
#define INIT_GLOB
#endif  // SANITIZER_INTERCEPT_GLOB

#if SANITIZER_INTERCEPT_GLOB64
INTERCEPTOR(int, glob64, const char *pattern, int flags,
            int (*errfunc)(const char *epath, int eerrno),
            __sanitizer_glob_t *pglob) {
  void *ctx;
  COMMON_INTERCEPTOR_ENTER(ctx, glob64, pattern, flags, errfunc, pglob);
  COMMON_INTERCEPTOR_READ_STRING(ctx, pattern, 0);
  __sanitizer_glob_t glob_copy;
  internal_memcpy(&glob_copy, &kGlobCopy, sizeof(glob_copy));
  if (flags & glob_altdirfunc) {
    Swap(pglob->gl_closedir, glob_copy.gl_closedir);
    Swap(pglob->gl_readdir, glob_copy.gl_readdir);
    Swap(pglob->gl_opendir, glob_copy.gl_opendir);
    Swap(pglob->gl_lstat, glob_copy.gl_lstat);
    Swap(pglob->gl_stat, glob_copy.gl_stat);
    pglob_copy = &glob_copy;
  }
  int res = REAL(glob64)(pattern, flags, errfunc, pglob);
  if (flags & glob_altdirfunc) {
    Swap(pglob->gl_closedir, glob_copy.gl_closedir);
    Swap(pglob->gl_readdir, glob_copy.gl_readdir);
    Swap(pglob->gl_opendir, glob_copy.gl_opendir);
    Swap(pglob->gl_lstat, glob_copy.gl_lstat);
    Swap(pglob->gl_stat, glob_copy.gl_stat);
  }
  pglob_copy = 0;
  if ((!res || res == glob_nomatch) && pglob) unpoison_glob_t(ctx, pglob);
  return res;
}
#define INIT_GLOB64                \
  COMMON_INTERCEPT_FUNCTION(glob64);
#else  // SANITIZER_INTERCEPT_GLOB64
#define INIT_GLOB64
#endif  // SANITIZER_INTERCEPT_GLOB64

#if SANITIZER_INTERCEPT_WAIT
// According to sys/wait.h, wait(), waitid(), waitpid() may have symbol version
// suffixes on Darwin. See the declaration of INTERCEPTOR_WITH_SUFFIX for
// details.
INTERCEPTOR_WITH_SUFFIX(int, wait, int *status) {
  void *ctx;
  COMMON_INTERCEPTOR_ENTER(ctx, wait, status);
  // FIXME: under ASan the call below may write to freed memory and corrupt
  // its metadata. See
  // https://github.com/google/sanitizers/issues/321.
  int res = REAL(wait)(status);
  if (res != -1 && status)
    COMMON_INTERCEPTOR_WRITE_RANGE(ctx, status, sizeof(*status));
  return res;
}
// On FreeBSD id_t is always 64-bit wide.
#if SANITIZER_FREEBSD && (SANITIZER_WORDSIZE == 32)
INTERCEPTOR_WITH_SUFFIX(int, waitid, int idtype, long long id, void *infop,
                        int options) {
#else
INTERCEPTOR_WITH_SUFFIX(int, waitid, int idtype, int id, void *infop,
                        int options) {
#endif
  void *ctx;
  COMMON_INTERCEPTOR_ENTER(ctx, waitid, idtype, id, infop, options);
  // FIXME: under ASan the call below may write to freed memory and corrupt
  // its metadata. See
  // https://github.com/google/sanitizers/issues/321.
  int res = REAL(waitid)(idtype, id, infop, options);
  if (res != -1 && infop)
    COMMON_INTERCEPTOR_WRITE_RANGE(ctx, infop, siginfo_t_sz);
  return res;
}
INTERCEPTOR_WITH_SUFFIX(int, waitpid, int pid, int *status, int options) {
  void *ctx;
  COMMON_INTERCEPTOR_ENTER(ctx, waitpid, pid, status, options);
  // FIXME: under ASan the call below may write to freed memory and corrupt
  // its metadata. See
  // https://github.com/google/sanitizers/issues/321.
  int res = REAL(waitpid)(pid, status, options);
  if (res != -1 && status)
    COMMON_INTERCEPTOR_WRITE_RANGE(ctx, status, sizeof(*status));
  return res;
}
INTERCEPTOR(int, wait3, int *status, int options, void *rusage) {
  void *ctx;
  COMMON_INTERCEPTOR_ENTER(ctx, wait3, status, options, rusage);
  // FIXME: under ASan the call below may write to freed memory and corrupt
  // its metadata. See
  // https://github.com/google/sanitizers/issues/321.
  int res = REAL(wait3)(status, options, rusage);
  if (res != -1) {
    if (status) COMMON_INTERCEPTOR_WRITE_RANGE(ctx, status, sizeof(*status));
    if (rusage) COMMON_INTERCEPTOR_WRITE_RANGE(ctx, rusage, struct_rusage_sz);
  }
  return res;
}
#if SANITIZER_ANDROID
INTERCEPTOR(int, __wait4, int pid, int *status, int options, void *rusage) {
  void *ctx;
  COMMON_INTERCEPTOR_ENTER(ctx, __wait4, pid, status, options, rusage);
  // FIXME: under ASan the call below may write to freed memory and corrupt
  // its metadata. See
  // https://github.com/google/sanitizers/issues/321.
  int res = REAL(__wait4)(pid, status, options, rusage);
  if (res != -1) {
    if (status) COMMON_INTERCEPTOR_WRITE_RANGE(ctx, status, sizeof(*status));
    if (rusage) COMMON_INTERCEPTOR_WRITE_RANGE(ctx, rusage, struct_rusage_sz);
  }
  return res;
}
#define INIT_WAIT4 COMMON_INTERCEPT_FUNCTION(__wait4);
#else
INTERCEPTOR(int, wait4, int pid, int *status, int options, void *rusage) {
  void *ctx;
  COMMON_INTERCEPTOR_ENTER(ctx, wait4, pid, status, options, rusage);
  // FIXME: under ASan the call below may write to freed memory and corrupt
  // its metadata. See
  // https://github.com/google/sanitizers/issues/321.
  int res = REAL(wait4)(pid, status, options, rusage);
  if (res != -1) {
    if (status) COMMON_INTERCEPTOR_WRITE_RANGE(ctx, status, sizeof(*status));
    if (rusage) COMMON_INTERCEPTOR_WRITE_RANGE(ctx, rusage, struct_rusage_sz);
  }
  return res;
}
#define INIT_WAIT4 COMMON_INTERCEPT_FUNCTION(wait4);
#endif  // SANITIZER_ANDROID
#define INIT_WAIT                     \
  COMMON_INTERCEPT_FUNCTION(wait);    \
  COMMON_INTERCEPT_FUNCTION(waitid);  \
  COMMON_INTERCEPT_FUNCTION(waitpid); \
  COMMON_INTERCEPT_FUNCTION(wait3);
#else
#define INIT_WAIT
#define INIT_WAIT4
#endif

#if SANITIZER_INTERCEPT_INET
INTERCEPTOR(char *, inet_ntop, int af, const void *src, char *dst, u32 size) {
  void *ctx;
  COMMON_INTERCEPTOR_ENTER(ctx, inet_ntop, af, src, dst, size);
  uptr sz = __sanitizer_in_addr_sz(af);
  if (sz) COMMON_INTERCEPTOR_READ_RANGE(ctx, src, sz);
  // FIXME: figure out read size based on the address family.
  // FIXME: under ASan the call below may write to freed memory and corrupt
  // its metadata. See
  // https://github.com/google/sanitizers/issues/321.
  char *res = REAL(inet_ntop)(af, src, dst, size);
  if (res) COMMON_INTERCEPTOR_WRITE_RANGE(ctx, res, REAL(strlen)(res) + 1);
  return res;
}
INTERCEPTOR(int, inet_pton, int af, const char *src, void *dst) {
  void *ctx;
  COMMON_INTERCEPTOR_ENTER(ctx, inet_pton, af, src, dst);
  COMMON_INTERCEPTOR_READ_STRING(ctx, src, 0);
  // FIXME: figure out read size based on the address family.
  // FIXME: under ASan the call below may write to freed memory and corrupt
  // its metadata. See
  // https://github.com/google/sanitizers/issues/321.
  int res = REAL(inet_pton)(af, src, dst);
  if (res == 1) {
    uptr sz = __sanitizer_in_addr_sz(af);
    if (sz) COMMON_INTERCEPTOR_WRITE_RANGE(ctx, dst, sz);
  }
  return res;
}
#define INIT_INET                       \
  COMMON_INTERCEPT_FUNCTION(inet_ntop); \
  COMMON_INTERCEPT_FUNCTION(inet_pton);
#else
#define INIT_INET
#endif

#if SANITIZER_INTERCEPT_INET
INTERCEPTOR(int, inet_aton, const char *cp, void *dst) {
  void *ctx;
  COMMON_INTERCEPTOR_ENTER(ctx, inet_aton, cp, dst);
  if (cp) COMMON_INTERCEPTOR_READ_RANGE(ctx, cp, REAL(strlen)(cp) + 1);
  // FIXME: under ASan the call below may write to freed memory and corrupt
  // its metadata. See
  // https://github.com/google/sanitizers/issues/321.
  int res = REAL(inet_aton)(cp, dst);
  if (res != 0) {
    uptr sz = __sanitizer_in_addr_sz(af_inet);
    if (sz) COMMON_INTERCEPTOR_WRITE_RANGE(ctx, dst, sz);
  }
  return res;
}
#define INIT_INET_ATON COMMON_INTERCEPT_FUNCTION(inet_aton);
#else
#define INIT_INET_ATON
#endif

#if SANITIZER_INTERCEPT_PTHREAD_GETSCHEDPARAM
INTERCEPTOR(int, pthread_getschedparam, uptr thread, int *policy, int *param) {
  void *ctx;
  COMMON_INTERCEPTOR_ENTER(ctx, pthread_getschedparam, thread, policy, param);
  // FIXME: under ASan the call below may write to freed memory and corrupt
  // its metadata. See
  // https://github.com/google/sanitizers/issues/321.
  int res = REAL(pthread_getschedparam)(thread, policy, param);
  if (res == 0) {
    if (policy) COMMON_INTERCEPTOR_WRITE_RANGE(ctx, policy, sizeof(*policy));
    if (param) COMMON_INTERCEPTOR_WRITE_RANGE(ctx, param, sizeof(*param));
  }
  return res;
}
#define INIT_PTHREAD_GETSCHEDPARAM \
  COMMON_INTERCEPT_FUNCTION(pthread_getschedparam);
#else
#define INIT_PTHREAD_GETSCHEDPARAM
#endif

#if SANITIZER_INTERCEPT_GETADDRINFO
INTERCEPTOR(int, getaddrinfo, char *node, char *service,
            struct __sanitizer_addrinfo *hints,
            struct __sanitizer_addrinfo **out) {
  void *ctx;
  COMMON_INTERCEPTOR_ENTER(ctx, getaddrinfo, node, service, hints, out);
  if (node) COMMON_INTERCEPTOR_READ_RANGE(ctx, node, REAL(strlen)(node) + 1);
  if (service)
    COMMON_INTERCEPTOR_READ_RANGE(ctx, service, REAL(strlen)(service) + 1);
  if (hints)
    COMMON_INTERCEPTOR_READ_RANGE(ctx, hints, sizeof(__sanitizer_addrinfo));
  // FIXME: under ASan the call below may write to freed memory and corrupt
  // its metadata. See
  // https://github.com/google/sanitizers/issues/321.
  int res = REAL(getaddrinfo)(node, service, hints, out);
  if (res == 0 && out) {
    COMMON_INTERCEPTOR_WRITE_RANGE(ctx, out, sizeof(*out));
    struct __sanitizer_addrinfo *p = *out;
    while (p) {
      COMMON_INTERCEPTOR_WRITE_RANGE(ctx, p, sizeof(*p));
      if (p->ai_addr)
        COMMON_INTERCEPTOR_WRITE_RANGE(ctx, p->ai_addr, p->ai_addrlen);
      if (p->ai_canonname)
        COMMON_INTERCEPTOR_WRITE_RANGE(ctx, p->ai_canonname,
                                       REAL(strlen)(p->ai_canonname) + 1);
      p = p->ai_next;
    }
  }
  return res;
}
#define INIT_GETADDRINFO COMMON_INTERCEPT_FUNCTION(getaddrinfo);
#else
#define INIT_GETADDRINFO
#endif

#if SANITIZER_INTERCEPT_GETNAMEINFO
INTERCEPTOR(int, getnameinfo, void *sockaddr, unsigned salen, char *host,
            unsigned hostlen, char *serv, unsigned servlen, int flags) {
  void *ctx;
  COMMON_INTERCEPTOR_ENTER(ctx, getnameinfo, sockaddr, salen, host, hostlen,
                           serv, servlen, flags);
  // FIXME: consider adding READ_RANGE(sockaddr, salen)
  // There is padding in in_addr that may make this too noisy
  // FIXME: under ASan the call below may write to freed memory and corrupt
  // its metadata. See
  // https://github.com/google/sanitizers/issues/321.
  int res =
      REAL(getnameinfo)(sockaddr, salen, host, hostlen, serv, servlen, flags);
  if (res == 0) {
    if (host && hostlen)
      COMMON_INTERCEPTOR_WRITE_RANGE(ctx, host, REAL(strlen)(host) + 1);
    if (serv && servlen)
      COMMON_INTERCEPTOR_WRITE_RANGE(ctx, serv, REAL(strlen)(serv) + 1);
  }
  return res;
}
#define INIT_GETNAMEINFO COMMON_INTERCEPT_FUNCTION(getnameinfo);
#else
#define INIT_GETNAMEINFO
#endif

#if SANITIZER_INTERCEPT_GETSOCKNAME
INTERCEPTOR(int, getsockname, int sock_fd, void *addr, int *addrlen) {
  void *ctx;
  COMMON_INTERCEPTOR_ENTER(ctx, getsockname, sock_fd, addr, addrlen);
  COMMON_INTERCEPTOR_READ_RANGE(ctx, addrlen, sizeof(*addrlen));
  int addrlen_in = *addrlen;
  // FIXME: under ASan the call below may write to freed memory and corrupt
  // its metadata. See
  // https://github.com/google/sanitizers/issues/321.
  int res = REAL(getsockname)(sock_fd, addr, addrlen);
  if (res == 0) {
    COMMON_INTERCEPTOR_WRITE_RANGE(ctx, addr, Min(addrlen_in, *addrlen));
  }
  return res;
}
#define INIT_GETSOCKNAME COMMON_INTERCEPT_FUNCTION(getsockname);
#else
#define INIT_GETSOCKNAME
#endif

#if SANITIZER_INTERCEPT_GETHOSTBYNAME || SANITIZER_INTERCEPT_GETHOSTBYNAME_R
static void write_hostent(void *ctx, struct __sanitizer_hostent *h) {
  COMMON_INTERCEPTOR_WRITE_RANGE(ctx, h, sizeof(__sanitizer_hostent));
  if (h->h_name)
    COMMON_INTERCEPTOR_WRITE_RANGE(ctx, h->h_name, REAL(strlen)(h->h_name) + 1);
  char **p = h->h_aliases;
  while (*p) {
    COMMON_INTERCEPTOR_WRITE_RANGE(ctx, *p, REAL(strlen)(*p) + 1);
    ++p;
  }
  COMMON_INTERCEPTOR_WRITE_RANGE(
      ctx, h->h_aliases, (p - h->h_aliases + 1) * sizeof(*h->h_aliases));
  p = h->h_addr_list;
  while (*p) {
    COMMON_INTERCEPTOR_WRITE_RANGE(ctx, *p, h->h_length);
    ++p;
  }
  COMMON_INTERCEPTOR_WRITE_RANGE(
      ctx, h->h_addr_list, (p - h->h_addr_list + 1) * sizeof(*h->h_addr_list));
}
#endif

#if SANITIZER_INTERCEPT_GETHOSTBYNAME
INTERCEPTOR(struct __sanitizer_hostent *, gethostbyname, char *name) {
  void *ctx;
  COMMON_INTERCEPTOR_ENTER(ctx, gethostbyname, name);
  struct __sanitizer_hostent *res = REAL(gethostbyname)(name);
  if (res) write_hostent(ctx, res);
  return res;
}

INTERCEPTOR(struct __sanitizer_hostent *, gethostbyaddr, void *addr, int len,
            int type) {
  void *ctx;
  COMMON_INTERCEPTOR_ENTER(ctx, gethostbyaddr, addr, len, type);
  COMMON_INTERCEPTOR_READ_RANGE(ctx, addr, len);
  struct __sanitizer_hostent *res = REAL(gethostbyaddr)(addr, len, type);
  if (res) write_hostent(ctx, res);
  return res;
}

INTERCEPTOR(struct __sanitizer_hostent *, gethostent, int fake) {
  void *ctx;
  COMMON_INTERCEPTOR_ENTER(ctx, gethostent, fake);
  struct __sanitizer_hostent *res = REAL(gethostent)(fake);
  if (res) write_hostent(ctx, res);
  return res;
}
#define INIT_GETHOSTBYNAME                  \
  COMMON_INTERCEPT_FUNCTION(gethostent);    \
  COMMON_INTERCEPT_FUNCTION(gethostbyaddr); \
  COMMON_INTERCEPT_FUNCTION(gethostbyname);
#else
#define INIT_GETHOSTBYNAME
#endif  // SANITIZER_INTERCEPT_GETHOSTBYNAME

#if SANITIZER_INTERCEPT_GETHOSTBYNAME2
INTERCEPTOR(struct __sanitizer_hostent *, gethostbyname2, char *name, int af) {
  void *ctx;
  COMMON_INTERCEPTOR_ENTER(ctx, gethostbyname2, name, af);
  struct __sanitizer_hostent *res = REAL(gethostbyname2)(name, af);
  if (res) write_hostent(ctx, res);
  return res;
}
#define INIT_GETHOSTBYNAME2 COMMON_INTERCEPT_FUNCTION(gethostbyname2);
#else
#define INIT_GETHOSTBYNAME2
#endif  // SANITIZER_INTERCEPT_GETHOSTBYNAME2

#if SANITIZER_INTERCEPT_GETHOSTBYNAME_R
INTERCEPTOR(int, gethostbyname_r, char *name, struct __sanitizer_hostent *ret,
            char *buf, SIZE_T buflen, __sanitizer_hostent **result,
            int *h_errnop) {
  void *ctx;
  COMMON_INTERCEPTOR_ENTER(ctx, gethostbyname_r, name, ret, buf, buflen, result,
                           h_errnop);
  // FIXME: under ASan the call below may write to freed memory and corrupt
  // its metadata. See
  // https://github.com/google/sanitizers/issues/321.
  int res = REAL(gethostbyname_r)(name, ret, buf, buflen, result, h_errnop);
  if (result) {
    COMMON_INTERCEPTOR_WRITE_RANGE(ctx, result, sizeof(*result));
    if (res == 0 && *result) write_hostent(ctx, *result);
  }
  if (h_errnop)
    COMMON_INTERCEPTOR_WRITE_RANGE(ctx, h_errnop, sizeof(*h_errnop));
  return res;
}
#define INIT_GETHOSTBYNAME_R COMMON_INTERCEPT_FUNCTION(gethostbyname_r);
#else
#define INIT_GETHOSTBYNAME_R
#endif

#if SANITIZER_INTERCEPT_GETHOSTENT_R
INTERCEPTOR(int, gethostent_r, struct __sanitizer_hostent *ret, char *buf,
            SIZE_T buflen, __sanitizer_hostent **result, int *h_errnop) {
  void *ctx;
  COMMON_INTERCEPTOR_ENTER(ctx, gethostent_r, ret, buf, buflen, result,
                           h_errnop);
  // FIXME: under ASan the call below may write to freed memory and corrupt
  // its metadata. See
  // https://github.com/google/sanitizers/issues/321.
  int res = REAL(gethostent_r)(ret, buf, buflen, result, h_errnop);
  if (result) {
    COMMON_INTERCEPTOR_WRITE_RANGE(ctx, result, sizeof(*result));
    if (res == 0 && *result) write_hostent(ctx, *result);
  }
  if (h_errnop)
    COMMON_INTERCEPTOR_WRITE_RANGE(ctx, h_errnop, sizeof(*h_errnop));
  return res;
}
#define INIT_GETHOSTENT_R                  \
  COMMON_INTERCEPT_FUNCTION(gethostent_r);
#else
#define INIT_GETHOSTENT_R
#endif

#if SANITIZER_INTERCEPT_GETHOSTBYADDR_R
INTERCEPTOR(int, gethostbyaddr_r, void *addr, int len, int type,
            struct __sanitizer_hostent *ret, char *buf, SIZE_T buflen,
            __sanitizer_hostent **result, int *h_errnop) {
  void *ctx;
  COMMON_INTERCEPTOR_ENTER(ctx, gethostbyaddr_r, addr, len, type, ret, buf,
                           buflen, result, h_errnop);
  COMMON_INTERCEPTOR_READ_RANGE(ctx, addr, len);
  // FIXME: under ASan the call below may write to freed memory and corrupt
  // its metadata. See
  // https://github.com/google/sanitizers/issues/321.
  int res = REAL(gethostbyaddr_r)(addr, len, type, ret, buf, buflen, result,
                                  h_errnop);
  if (result) {
    COMMON_INTERCEPTOR_WRITE_RANGE(ctx, result, sizeof(*result));
    if (res == 0 && *result) write_hostent(ctx, *result);
  }
  if (h_errnop)
    COMMON_INTERCEPTOR_WRITE_RANGE(ctx, h_errnop, sizeof(*h_errnop));
  return res;
}
#define INIT_GETHOSTBYADDR_R                  \
  COMMON_INTERCEPT_FUNCTION(gethostbyaddr_r);
#else
#define INIT_GETHOSTBYADDR_R
#endif

#if SANITIZER_INTERCEPT_GETHOSTBYNAME2_R
INTERCEPTOR(int, gethostbyname2_r, char *name, int af,
            struct __sanitizer_hostent *ret, char *buf, SIZE_T buflen,
            __sanitizer_hostent **result, int *h_errnop) {
  void *ctx;
  COMMON_INTERCEPTOR_ENTER(ctx, gethostbyname2_r, name, af, ret, buf, buflen,
                           result, h_errnop);
  // FIXME: under ASan the call below may write to freed memory and corrupt
  // its metadata. See
  // https://github.com/google/sanitizers/issues/321.
  int res =
      REAL(gethostbyname2_r)(name, af, ret, buf, buflen, result, h_errnop);
  if (result) {
    COMMON_INTERCEPTOR_WRITE_RANGE(ctx, result, sizeof(*result));
    if (res == 0 && *result) write_hostent(ctx, *result);
  }
  if (h_errnop)
    COMMON_INTERCEPTOR_WRITE_RANGE(ctx, h_errnop, sizeof(*h_errnop));
  return res;
}
#define INIT_GETHOSTBYNAME2_R                  \
  COMMON_INTERCEPT_FUNCTION(gethostbyname2_r);
#else
#define INIT_GETHOSTBYNAME2_R
#endif

#if SANITIZER_INTERCEPT_GETSOCKOPT
INTERCEPTOR(int, getsockopt, int sockfd, int level, int optname, void *optval,
            int *optlen) {
  void *ctx;
  COMMON_INTERCEPTOR_ENTER(ctx, getsockopt, sockfd, level, optname, optval,
                           optlen);
  if (optlen) COMMON_INTERCEPTOR_READ_RANGE(ctx, optlen, sizeof(*optlen));
  // FIXME: under ASan the call below may write to freed memory and corrupt
  // its metadata. See
  // https://github.com/google/sanitizers/issues/321.
  int res = REAL(getsockopt)(sockfd, level, optname, optval, optlen);
  if (res == 0)
    if (optval && optlen) COMMON_INTERCEPTOR_WRITE_RANGE(ctx, optval, *optlen);
  return res;
}
#define INIT_GETSOCKOPT COMMON_INTERCEPT_FUNCTION(getsockopt);
#else
#define INIT_GETSOCKOPT
#endif

#if SANITIZER_INTERCEPT_ACCEPT
INTERCEPTOR(int, accept, int fd, void *addr, unsigned *addrlen) {
  void *ctx;
  COMMON_INTERCEPTOR_ENTER(ctx, accept, fd, addr, addrlen);
  unsigned addrlen0 = 0;
  if (addrlen) {
    COMMON_INTERCEPTOR_READ_RANGE(ctx, addrlen, sizeof(*addrlen));
    addrlen0 = *addrlen;
  }
  int fd2 = REAL(accept)(fd, addr, addrlen);
  if (fd2 >= 0) {
    if (fd >= 0) COMMON_INTERCEPTOR_FD_SOCKET_ACCEPT(ctx, fd, fd2);
    if (addr && addrlen)
      COMMON_INTERCEPTOR_WRITE_RANGE(ctx, addr, Min(*addrlen, addrlen0));
  }
  return fd2;
}
#define INIT_ACCEPT COMMON_INTERCEPT_FUNCTION(accept);
#else
#define INIT_ACCEPT
#endif

#if SANITIZER_INTERCEPT_ACCEPT4
INTERCEPTOR(int, accept4, int fd, void *addr, unsigned *addrlen, int f) {
  void *ctx;
  COMMON_INTERCEPTOR_ENTER(ctx, accept4, fd, addr, addrlen, f);
  unsigned addrlen0 = 0;
  if (addrlen) {
    COMMON_INTERCEPTOR_READ_RANGE(ctx, addrlen, sizeof(*addrlen));
    addrlen0 = *addrlen;
  }
  // FIXME: under ASan the call below may write to freed memory and corrupt
  // its metadata. See
  // https://github.com/google/sanitizers/issues/321.
  int fd2 = REAL(accept4)(fd, addr, addrlen, f);
  if (fd2 >= 0) {
    if (fd >= 0) COMMON_INTERCEPTOR_FD_SOCKET_ACCEPT(ctx, fd, fd2);
    if (addr && addrlen)
      COMMON_INTERCEPTOR_WRITE_RANGE(ctx, addr, Min(*addrlen, addrlen0));
  }
  return fd2;
}
#define INIT_ACCEPT4 COMMON_INTERCEPT_FUNCTION(accept4);
#else
#define INIT_ACCEPT4
#endif

#if SANITIZER_INTERCEPT_PACCEPT
INTERCEPTOR(int, paccept, int fd, void *addr, unsigned *addrlen,
            __sanitizer_sigset_t *set, int f) {
  void *ctx;
  COMMON_INTERCEPTOR_ENTER(ctx, paccept, fd, addr, addrlen, set, f);
  unsigned addrlen0 = 0;
  if (addrlen) {
    COMMON_INTERCEPTOR_READ_RANGE(ctx, addrlen, sizeof(*addrlen));
    addrlen0 = *addrlen;
  }
  if (set) COMMON_INTERCEPTOR_READ_RANGE(ctx, set, sizeof(*set));
  int fd2 = REAL(paccept)(fd, addr, addrlen, set, f);
  if (fd2 >= 0) {
    if (fd >= 0) COMMON_INTERCEPTOR_FD_SOCKET_ACCEPT(ctx, fd, fd2);
    if (addr && addrlen)
      COMMON_INTERCEPTOR_WRITE_RANGE(ctx, addr, Min(*addrlen, addrlen0));
  }
  return fd2;
}
#define INIT_PACCEPT COMMON_INTERCEPT_FUNCTION(paccept);
#else
#define INIT_PACCEPT
#endif

#if SANITIZER_INTERCEPT_MODF
INTERCEPTOR(double, modf, double x, double *iptr) {
  void *ctx;
  COMMON_INTERCEPTOR_ENTER(ctx, modf, x, iptr);
  // FIXME: under ASan the call below may write to freed memory and corrupt
  // its metadata. See
  // https://github.com/google/sanitizers/issues/321.
  double res = REAL(modf)(x, iptr);
  if (iptr) {
    COMMON_INTERCEPTOR_WRITE_RANGE(ctx, iptr, sizeof(*iptr));
  }
  return res;
}
INTERCEPTOR(float, modff, float x, float *iptr) {
  void *ctx;
  COMMON_INTERCEPTOR_ENTER(ctx, modff, x, iptr);
  // FIXME: under ASan the call below may write to freed memory and corrupt
  // its metadata. See
  // https://github.com/google/sanitizers/issues/321.
  float res = REAL(modff)(x, iptr);
  if (iptr) {
    COMMON_INTERCEPTOR_WRITE_RANGE(ctx, iptr, sizeof(*iptr));
  }
  return res;
}
INTERCEPTOR(long double, modfl, long double x, long double *iptr) {
  void *ctx;
  COMMON_INTERCEPTOR_ENTER(ctx, modfl, x, iptr);
  // FIXME: under ASan the call below may write to freed memory and corrupt
  // its metadata. See
  // https://github.com/google/sanitizers/issues/321.
  long double res = REAL(modfl)(x, iptr);
  if (iptr) {
    COMMON_INTERCEPTOR_WRITE_RANGE(ctx, iptr, sizeof(*iptr));
  }
  return res;
}
#define INIT_MODF                   \
  COMMON_INTERCEPT_FUNCTION(modf);  \
  COMMON_INTERCEPT_FUNCTION(modff); \
  COMMON_INTERCEPT_FUNCTION_LDBL(modfl);
#else
#define INIT_MODF
#endif

#if SANITIZER_INTERCEPT_RECVMSG || SANITIZER_INTERCEPT_RECVMMSG
static void write_msghdr(void *ctx, struct __sanitizer_msghdr *msg,
                         SSIZE_T maxlen) {
  COMMON_INTERCEPTOR_WRITE_RANGE(ctx, msg, sizeof(*msg));
  if (msg->msg_name && msg->msg_namelen)
    COMMON_INTERCEPTOR_WRITE_RANGE(ctx, msg->msg_name, msg->msg_namelen);
  if (msg->msg_iov && msg->msg_iovlen)
    COMMON_INTERCEPTOR_WRITE_RANGE(ctx, msg->msg_iov,
                                   sizeof(*msg->msg_iov) * msg->msg_iovlen);
  write_iovec(ctx, msg->msg_iov, msg->msg_iovlen, maxlen);
  if (msg->msg_control && msg->msg_controllen)
    COMMON_INTERCEPTOR_WRITE_RANGE(ctx, msg->msg_control, msg->msg_controllen);
}
#endif

#if SANITIZER_INTERCEPT_RECVMSG
INTERCEPTOR(SSIZE_T, recvmsg, int fd, struct __sanitizer_msghdr *msg,
            int flags) {
  void *ctx;
  COMMON_INTERCEPTOR_ENTER(ctx, recvmsg, fd, msg, flags);
  // FIXME: under ASan the call below may write to freed memory and corrupt
  // its metadata. See
  // https://github.com/google/sanitizers/issues/321.
  SSIZE_T res = REAL(recvmsg)(fd, msg, flags);
  if (res >= 0) {
    if (fd >= 0) COMMON_INTERCEPTOR_FD_ACQUIRE(ctx, fd);
    if (msg) {
      write_msghdr(ctx, msg, res);
      COMMON_INTERCEPTOR_HANDLE_RECVMSG(ctx, msg);
    }
  }
  return res;
}
#define INIT_RECVMSG COMMON_INTERCEPT_FUNCTION(recvmsg);
#else
#define INIT_RECVMSG
#endif

#if SANITIZER_INTERCEPT_RECVMMSG
INTERCEPTOR(int, recvmmsg, int fd, struct __sanitizer_mmsghdr *msgvec,
            unsigned int vlen, int flags, void *timeout) {
  void *ctx;
  COMMON_INTERCEPTOR_ENTER(ctx, recvmmsg, fd, msgvec, vlen, flags, timeout);
  if (timeout) COMMON_INTERCEPTOR_READ_RANGE(ctx, timeout, struct_timespec_sz);
  int res = REAL(recvmmsg)(fd, msgvec, vlen, flags, timeout);
  if (res >= 0) {
    if (fd >= 0) COMMON_INTERCEPTOR_FD_ACQUIRE(ctx, fd);
    for (int i = 0; i < res; ++i) {
      COMMON_INTERCEPTOR_WRITE_RANGE(ctx, &msgvec[i].msg_len,
                                     sizeof(msgvec[i].msg_len));
      write_msghdr(ctx, &msgvec[i].msg_hdr, msgvec[i].msg_len);
      COMMON_INTERCEPTOR_HANDLE_RECVMSG(ctx, &msgvec[i].msg_hdr);
    }
  }
  return res;
}
#define INIT_RECVMMSG COMMON_INTERCEPT_FUNCTION(recvmmsg);
#else
#define INIT_RECVMMSG
#endif

#if SANITIZER_INTERCEPT_SENDMSG || SANITIZER_INTERCEPT_SENDMMSG
static void read_msghdr_control(void *ctx, void *control, uptr controllen) {
  const unsigned kCmsgDataOffset =
      RoundUpTo(sizeof(__sanitizer_cmsghdr), sizeof(uptr));

  char *p = (char *)control;
  char *const control_end = p + controllen;
  while (true) {
    if (p + sizeof(__sanitizer_cmsghdr) > control_end) break;
    __sanitizer_cmsghdr *cmsg = (__sanitizer_cmsghdr *)p;
    COMMON_INTERCEPTOR_READ_RANGE(ctx, &cmsg->cmsg_len, sizeof(cmsg->cmsg_len));

    if (p + RoundUpTo(cmsg->cmsg_len, sizeof(uptr)) > control_end) break;

    COMMON_INTERCEPTOR_READ_RANGE(ctx, &cmsg->cmsg_level,
                                  sizeof(cmsg->cmsg_level));
    COMMON_INTERCEPTOR_READ_RANGE(ctx, &cmsg->cmsg_type,
                                  sizeof(cmsg->cmsg_type));

    if (cmsg->cmsg_len > kCmsgDataOffset) {
      char *data = p + kCmsgDataOffset;
      unsigned data_len = cmsg->cmsg_len - kCmsgDataOffset;
      if (data_len > 0) COMMON_INTERCEPTOR_READ_RANGE(ctx, data, data_len);
    }

    p += RoundUpTo(cmsg->cmsg_len, sizeof(uptr));
  }
}

static void read_msghdr(void *ctx, struct __sanitizer_msghdr *msg,
                        SSIZE_T maxlen) {
#define R(f) \
  COMMON_INTERCEPTOR_READ_RANGE(ctx, &msg->msg_##f, sizeof(msg->msg_##f))
  R(name);
  R(namelen);
  R(iov);
  R(iovlen);
  R(control);
  R(controllen);
  R(flags);
#undef R
  if (msg->msg_name && msg->msg_namelen)
    COMMON_INTERCEPTOR_READ_RANGE(ctx, msg->msg_name, msg->msg_namelen);
  if (msg->msg_iov && msg->msg_iovlen)
    COMMON_INTERCEPTOR_READ_RANGE(ctx, msg->msg_iov,
                                  sizeof(*msg->msg_iov) * msg->msg_iovlen);
  read_iovec(ctx, msg->msg_iov, msg->msg_iovlen, maxlen);
  if (msg->msg_control && msg->msg_controllen)
    read_msghdr_control(ctx, msg->msg_control, msg->msg_controllen);
}
#endif

#if SANITIZER_INTERCEPT_SENDMSG
INTERCEPTOR(SSIZE_T, sendmsg, int fd, struct __sanitizer_msghdr *msg,
            int flags) {
  void *ctx;
  COMMON_INTERCEPTOR_ENTER(ctx, sendmsg, fd, msg, flags);
  if (fd >= 0) {
    COMMON_INTERCEPTOR_FD_ACCESS(ctx, fd);
    COMMON_INTERCEPTOR_FD_RELEASE(ctx, fd);
  }
  SSIZE_T res = REAL(sendmsg)(fd, msg, flags);
  if (common_flags()->intercept_send && res >= 0 && msg)
    read_msghdr(ctx, msg, res);
  return res;
}
#define INIT_SENDMSG COMMON_INTERCEPT_FUNCTION(sendmsg);
#else
#define INIT_SENDMSG
#endif

#if SANITIZER_INTERCEPT_SENDMMSG
INTERCEPTOR(int, sendmmsg, int fd, struct __sanitizer_mmsghdr *msgvec,
            unsigned vlen, int flags) {
  void *ctx;
  COMMON_INTERCEPTOR_ENTER(ctx, sendmmsg, fd, msgvec, vlen, flags);
  if (fd >= 0) {
    COMMON_INTERCEPTOR_FD_ACCESS(ctx, fd);
    COMMON_INTERCEPTOR_FD_RELEASE(ctx, fd);
  }
  int res = REAL(sendmmsg)(fd, msgvec, vlen, flags);
  if (res >= 0 && msgvec)
    for (int i = 0; i < res; ++i) {
      COMMON_INTERCEPTOR_WRITE_RANGE(ctx, &msgvec[i].msg_len,
                                     sizeof(msgvec[i].msg_len));
      if (common_flags()->intercept_send)
        read_msghdr(ctx, &msgvec[i].msg_hdr, msgvec[i].msg_len);
    }
  return res;
}
#define INIT_SENDMMSG COMMON_INTERCEPT_FUNCTION(sendmmsg);
#else
#define INIT_SENDMMSG
#endif

#if SANITIZER_INTERCEPT_GETPEERNAME
INTERCEPTOR(int, getpeername, int sockfd, void *addr, unsigned *addrlen) {
  void *ctx;
  COMMON_INTERCEPTOR_ENTER(ctx, getpeername, sockfd, addr, addrlen);
  unsigned addr_sz;
  if (addrlen) addr_sz = *addrlen;
  // FIXME: under ASan the call below may write to freed memory and corrupt
  // its metadata. See
  // https://github.com/google/sanitizers/issues/321.
  int res = REAL(getpeername)(sockfd, addr, addrlen);
  if (!res && addr && addrlen)
    COMMON_INTERCEPTOR_WRITE_RANGE(ctx, addr, Min(addr_sz, *addrlen));
  return res;
}
#define INIT_GETPEERNAME COMMON_INTERCEPT_FUNCTION(getpeername);
#else
#define INIT_GETPEERNAME
#endif

#if SANITIZER_INTERCEPT_SYSINFO
INTERCEPTOR(int, sysinfo, void *info) {
  void *ctx;
  // FIXME: under ASan the call below may write to freed memory and corrupt
  // its metadata. See
  // https://github.com/google/sanitizers/issues/321.
  COMMON_INTERCEPTOR_ENTER(ctx, sysinfo, info);
  int res = REAL(sysinfo)(info);
  if (!res && info)
    COMMON_INTERCEPTOR_WRITE_RANGE(ctx, info, struct_sysinfo_sz);
  return res;
}
#define INIT_SYSINFO COMMON_INTERCEPT_FUNCTION(sysinfo);
#else
#define INIT_SYSINFO
#endif

#if SANITIZER_INTERCEPT_READDIR
INTERCEPTOR(__sanitizer_dirent *, opendir, const char *path) {
  void *ctx;
  COMMON_INTERCEPTOR_ENTER(ctx, opendir, path);
  COMMON_INTERCEPTOR_READ_RANGE(ctx, path, REAL(strlen)(path) + 1);
  __sanitizer_dirent *res = REAL(opendir)(path);
  if (res)
    COMMON_INTERCEPTOR_DIR_ACQUIRE(ctx, path);
  return res;
}

INTERCEPTOR(__sanitizer_dirent *, readdir, void *dirp) {
  void *ctx;
  COMMON_INTERCEPTOR_ENTER(ctx, readdir, dirp);
  // FIXME: under ASan the call below may write to freed memory and corrupt
  // its metadata. See
  // https://github.com/google/sanitizers/issues/321.
  __sanitizer_dirent *res = REAL(readdir)(dirp);
  if (res) COMMON_INTERCEPTOR_WRITE_RANGE(ctx, res, res->d_reclen);
  return res;
}

INTERCEPTOR(int, readdir_r, void *dirp, __sanitizer_dirent *entry,
            __sanitizer_dirent **result) {
  void *ctx;
  COMMON_INTERCEPTOR_ENTER(ctx, readdir_r, dirp, entry, result);
  // FIXME: under ASan the call below may write to freed memory and corrupt
  // its metadata. See
  // https://github.com/google/sanitizers/issues/321.
  int res = REAL(readdir_r)(dirp, entry, result);
  if (!res) {
    COMMON_INTERCEPTOR_WRITE_RANGE(ctx, result, sizeof(*result));
    if (*result)
      COMMON_INTERCEPTOR_WRITE_RANGE(ctx, *result, (*result)->d_reclen);
  }
  return res;
}

#define INIT_READDIR                  \
  COMMON_INTERCEPT_FUNCTION(opendir); \
  COMMON_INTERCEPT_FUNCTION(readdir); \
  COMMON_INTERCEPT_FUNCTION(readdir_r);
#else
#define INIT_READDIR
#endif

#if SANITIZER_INTERCEPT_READDIR64
INTERCEPTOR(__sanitizer_dirent64 *, readdir64, void *dirp) {
  void *ctx;
  COMMON_INTERCEPTOR_ENTER(ctx, readdir64, dirp);
  // FIXME: under ASan the call below may write to freed memory and corrupt
  // its metadata. See
  // https://github.com/google/sanitizers/issues/321.
  __sanitizer_dirent64 *res = REAL(readdir64)(dirp);
  if (res) COMMON_INTERCEPTOR_WRITE_RANGE(ctx, res, res->d_reclen);
  return res;
}

INTERCEPTOR(int, readdir64_r, void *dirp, __sanitizer_dirent64 *entry,
            __sanitizer_dirent64 **result) {
  void *ctx;
  COMMON_INTERCEPTOR_ENTER(ctx, readdir64_r, dirp, entry, result);
  // FIXME: under ASan the call below may write to freed memory and corrupt
  // its metadata. See
  // https://github.com/google/sanitizers/issues/321.
  int res = REAL(readdir64_r)(dirp, entry, result);
  if (!res) {
    COMMON_INTERCEPTOR_WRITE_RANGE(ctx, result, sizeof(*result));
    if (*result)
      COMMON_INTERCEPTOR_WRITE_RANGE(ctx, *result, (*result)->d_reclen);
  }
  return res;
}
#define INIT_READDIR64                  \
  COMMON_INTERCEPT_FUNCTION(readdir64); \
  COMMON_INTERCEPT_FUNCTION(readdir64_r);
#else
#define INIT_READDIR64
#endif

#if SANITIZER_INTERCEPT_PTRACE
INTERCEPTOR(uptr, ptrace, int request, int pid, void *addr, void *data) {
  void *ctx;
  COMMON_INTERCEPTOR_ENTER(ctx, ptrace, request, pid, addr, data);
  __sanitizer_iovec local_iovec;

  if (data) {
    if (request == ptrace_setregs)
      COMMON_INTERCEPTOR_READ_RANGE(ctx, data, struct_user_regs_struct_sz);
    else if (request == ptrace_setfpregs)
      COMMON_INTERCEPTOR_READ_RANGE(ctx, data, struct_user_fpregs_struct_sz);
    else if (request == ptrace_setfpxregs)
      COMMON_INTERCEPTOR_READ_RANGE(ctx, data, struct_user_fpxregs_struct_sz);
    else if (request == ptrace_setvfpregs)
      COMMON_INTERCEPTOR_READ_RANGE(ctx, data, struct_user_vfpregs_struct_sz);
    else if (request == ptrace_setsiginfo)
      COMMON_INTERCEPTOR_READ_RANGE(ctx, data, siginfo_t_sz);
    // Some kernel might zero the iovec::iov_base in case of invalid
    // write access.  In this case copy the invalid address for further
    // inspection.
    else if (request == ptrace_setregset || request == ptrace_getregset) {
      __sanitizer_iovec *iovec = (__sanitizer_iovec*)data;
      COMMON_INTERCEPTOR_READ_RANGE(ctx, iovec, sizeof(*iovec));
      local_iovec = *iovec;
      if (request == ptrace_setregset)
        COMMON_INTERCEPTOR_READ_RANGE(ctx, iovec->iov_base, iovec->iov_len);
    }
  }

  // FIXME: under ASan the call below may write to freed memory and corrupt
  // its metadata. See
  // https://github.com/google/sanitizers/issues/321.
  uptr res = REAL(ptrace)(request, pid, addr, data);

  if (!res && data) {
    // Note that PEEK* requests assign different meaning to the return value.
    // This function does not handle them (nor does it need to).
    if (request == ptrace_getregs)
      COMMON_INTERCEPTOR_WRITE_RANGE(ctx, data, struct_user_regs_struct_sz);
    else if (request == ptrace_getfpregs)
      COMMON_INTERCEPTOR_WRITE_RANGE(ctx, data, struct_user_fpregs_struct_sz);
    else if (request == ptrace_getfpxregs)
      COMMON_INTERCEPTOR_WRITE_RANGE(ctx, data, struct_user_fpxregs_struct_sz);
    else if (request == ptrace_getvfpregs)
      COMMON_INTERCEPTOR_WRITE_RANGE(ctx, data, struct_user_vfpregs_struct_sz);
    else if (request == ptrace_getsiginfo)
      COMMON_INTERCEPTOR_WRITE_RANGE(ctx, data, siginfo_t_sz);
    else if (request == ptrace_geteventmsg)
      COMMON_INTERCEPTOR_WRITE_RANGE(ctx, data, sizeof(unsigned long));
    else if (request == ptrace_getregset) {
      __sanitizer_iovec *iovec = (__sanitizer_iovec*)data;
      COMMON_INTERCEPTOR_WRITE_RANGE(ctx, iovec, sizeof(*iovec));
      COMMON_INTERCEPTOR_WRITE_RANGE(ctx, local_iovec.iov_base,
                                     local_iovec.iov_len);
    }
  }
  return res;
}

#define INIT_PTRACE COMMON_INTERCEPT_FUNCTION(ptrace);
#else
#define INIT_PTRACE
#endif

#if SANITIZER_INTERCEPT_SETLOCALE
static void unpoison_ctype_arrays(void *ctx) {
#if SANITIZER_NETBSD
  // These arrays contain 256 regular elements in unsigned char range + 1 EOF
  COMMON_INTERCEPTOR_WRITE_RANGE(ctx, _ctype_tab_, 257 * sizeof(short));
  COMMON_INTERCEPTOR_WRITE_RANGE(ctx, _toupper_tab_, 257 * sizeof(short));
  COMMON_INTERCEPTOR_WRITE_RANGE(ctx, _tolower_tab_, 257 * sizeof(short));
#endif
}

INTERCEPTOR(char *, setlocale, int category, char *locale) {
  void *ctx;
  COMMON_INTERCEPTOR_ENTER(ctx, setlocale, category, locale);
  if (locale)
    COMMON_INTERCEPTOR_READ_RANGE(ctx, locale, REAL(strlen)(locale) + 1);
  char *res = REAL(setlocale)(category, locale);
  if (res) {
    COMMON_INTERCEPTOR_WRITE_RANGE(ctx, res, REAL(strlen)(res) + 1);
    unpoison_ctype_arrays(ctx);
  }
  return res;
}

#define INIT_SETLOCALE COMMON_INTERCEPT_FUNCTION(setlocale);
#else
#define INIT_SETLOCALE
#endif

#if SANITIZER_INTERCEPT_GETCWD
INTERCEPTOR(char *, getcwd, char *buf, SIZE_T size) {
  void *ctx;
  COMMON_INTERCEPTOR_ENTER(ctx, getcwd, buf, size);
  // FIXME: under ASan the call below may write to freed memory and corrupt
  // its metadata. See
  // https://github.com/google/sanitizers/issues/321.
  char *res = REAL(getcwd)(buf, size);
  if (res) COMMON_INTERCEPTOR_WRITE_RANGE(ctx, res, REAL(strlen)(res) + 1);
  return res;
}
#define INIT_GETCWD COMMON_INTERCEPT_FUNCTION(getcwd);
#else
#define INIT_GETCWD
#endif

#if SANITIZER_INTERCEPT_GET_CURRENT_DIR_NAME
INTERCEPTOR(char *, get_current_dir_name, int fake) {
  void *ctx;
  COMMON_INTERCEPTOR_ENTER(ctx, get_current_dir_name, fake);
  // FIXME: under ASan the call below may write to freed memory and corrupt
  // its metadata. See
  // https://github.com/google/sanitizers/issues/321.
  char *res = REAL(get_current_dir_name)(fake);
  if (res) COMMON_INTERCEPTOR_WRITE_RANGE(ctx, res, REAL(strlen)(res) + 1);
  return res;
}

#define INIT_GET_CURRENT_DIR_NAME \
  COMMON_INTERCEPT_FUNCTION(get_current_dir_name);
#else
#define INIT_GET_CURRENT_DIR_NAME
#endif

UNUSED static inline void FixRealStrtolEndptr(const char *nptr, char **endptr) {
  CHECK(endptr);
  if (nptr == *endptr) {
    // No digits were found at strtol call, we need to find out the last
    // symbol accessed by strtoll on our own.
    // We get this symbol by skipping leading blanks and optional +/- sign.
    while (IsSpace(*nptr)) nptr++;
    if (*nptr == '+' || *nptr == '-') nptr++;
    *endptr = const_cast<char *>(nptr);
  }
  CHECK(*endptr >= nptr);
}

UNUSED static inline void StrtolFixAndCheck(void *ctx, const char *nptr,
                             char **endptr, char *real_endptr, int base) {
  if (endptr) {
    *endptr = real_endptr;
    COMMON_INTERCEPTOR_WRITE_RANGE(ctx, endptr, sizeof(*endptr));
  }
  // If base has unsupported value, strtol can exit with EINVAL
  // without reading any characters. So do additional checks only
  // if base is valid.
  bool is_valid_base = (base == 0) || (2 <= base && base <= 36);
  if (is_valid_base) {
    FixRealStrtolEndptr(nptr, &real_endptr);
  }
  COMMON_INTERCEPTOR_READ_STRING(ctx, nptr, is_valid_base ?
                                 (real_endptr - nptr) + 1 : 0);
}


#if SANITIZER_INTERCEPT_STRTOIMAX
INTERCEPTOR(INTMAX_T, strtoimax, const char *nptr, char **endptr, int base) {
  void *ctx;
  COMMON_INTERCEPTOR_ENTER(ctx, strtoimax, nptr, endptr, base);
  // FIXME: under ASan the call below may write to freed memory and corrupt
  // its metadata. See
  // https://github.com/google/sanitizers/issues/321.
  char *real_endptr;
  INTMAX_T res = REAL(strtoimax)(nptr, &real_endptr, base);
  StrtolFixAndCheck(ctx, nptr, endptr, real_endptr, base);
  return res;
}

INTERCEPTOR(UINTMAX_T, strtoumax, const char *nptr, char **endptr, int base) {
  void *ctx;
  COMMON_INTERCEPTOR_ENTER(ctx, strtoumax, nptr, endptr, base);
  // FIXME: under ASan the call below may write to freed memory and corrupt
  // its metadata. See
  // https://github.com/google/sanitizers/issues/321.
  char *real_endptr;
  UINTMAX_T res = REAL(strtoumax)(nptr, &real_endptr, base);
  StrtolFixAndCheck(ctx, nptr, endptr, real_endptr, base);
  return res;
}

#define INIT_STRTOIMAX                  \
  COMMON_INTERCEPT_FUNCTION(strtoimax); \
  COMMON_INTERCEPT_FUNCTION(strtoumax);
#else
#define INIT_STRTOIMAX
#endif

#if SANITIZER_INTERCEPT_MBSTOWCS
INTERCEPTOR(SIZE_T, mbstowcs, wchar_t *dest, const char *src, SIZE_T len) {
  void *ctx;
  COMMON_INTERCEPTOR_ENTER(ctx, mbstowcs, dest, src, len);
  // FIXME: under ASan the call below may write to freed memory and corrupt
  // its metadata. See
  // https://github.com/google/sanitizers/issues/321.
  SIZE_T res = REAL(mbstowcs)(dest, src, len);
  if (res != (SIZE_T) - 1 && dest) {
    SIZE_T write_cnt = res + (res < len);
    COMMON_INTERCEPTOR_WRITE_RANGE(ctx, dest, write_cnt * sizeof(wchar_t));
  }
  return res;
}

INTERCEPTOR(SIZE_T, mbsrtowcs, wchar_t *dest, const char **src, SIZE_T len,
            void *ps) {
  void *ctx;
  COMMON_INTERCEPTOR_ENTER(ctx, mbsrtowcs, dest, src, len, ps);
  if (src) COMMON_INTERCEPTOR_READ_RANGE(ctx, src, sizeof(*src));
  if (ps) COMMON_INTERCEPTOR_READ_RANGE(ctx, ps, mbstate_t_sz);
  // FIXME: under ASan the call below may write to freed memory and corrupt
  // its metadata. See
  // https://github.com/google/sanitizers/issues/321.
  SIZE_T res = REAL(mbsrtowcs)(dest, src, len, ps);
  if (res != (SIZE_T)(-1) && dest && src) {
    // This function, and several others, may or may not write the terminating
    // \0 character. They write it iff they clear *src.
    SIZE_T write_cnt = res + !*src;
    COMMON_INTERCEPTOR_WRITE_RANGE(ctx, dest, write_cnt * sizeof(wchar_t));
  }
  return res;
}

#define INIT_MBSTOWCS                  \
  COMMON_INTERCEPT_FUNCTION(mbstowcs); \
  COMMON_INTERCEPT_FUNCTION(mbsrtowcs);
#else
#define INIT_MBSTOWCS
#endif

#if SANITIZER_INTERCEPT_MBSNRTOWCS
INTERCEPTOR(SIZE_T, mbsnrtowcs, wchar_t *dest, const char **src, SIZE_T nms,
            SIZE_T len, void *ps) {
  void *ctx;
  COMMON_INTERCEPTOR_ENTER(ctx, mbsnrtowcs, dest, src, nms, len, ps);
  if (src) {
    COMMON_INTERCEPTOR_READ_RANGE(ctx, src, sizeof(*src));
    if (nms) COMMON_INTERCEPTOR_READ_RANGE(ctx, *src, nms);
  }
  if (ps) COMMON_INTERCEPTOR_READ_RANGE(ctx, ps, mbstate_t_sz);
  // FIXME: under ASan the call below may write to freed memory and corrupt
  // its metadata. See
  // https://github.com/google/sanitizers/issues/321.
  SIZE_T res = REAL(mbsnrtowcs)(dest, src, nms, len, ps);
  if (res != (SIZE_T)(-1) && dest && src) {
    SIZE_T write_cnt = res + !*src;
    COMMON_INTERCEPTOR_WRITE_RANGE(ctx, dest, write_cnt * sizeof(wchar_t));
  }
  return res;
}

#define INIT_MBSNRTOWCS COMMON_INTERCEPT_FUNCTION(mbsnrtowcs);
#else
#define INIT_MBSNRTOWCS
#endif

#if SANITIZER_INTERCEPT_WCSTOMBS
INTERCEPTOR(SIZE_T, wcstombs, char *dest, const wchar_t *src, SIZE_T len) {
  void *ctx;
  COMMON_INTERCEPTOR_ENTER(ctx, wcstombs, dest, src, len);
  // FIXME: under ASan the call below may write to freed memory and corrupt
  // its metadata. See
  // https://github.com/google/sanitizers/issues/321.
  SIZE_T res = REAL(wcstombs)(dest, src, len);
  if (res != (SIZE_T) - 1 && dest) {
    SIZE_T write_cnt = res + (res < len);
    COMMON_INTERCEPTOR_WRITE_RANGE(ctx, dest, write_cnt);
  }
  return res;
}

INTERCEPTOR(SIZE_T, wcsrtombs, char *dest, const wchar_t **src, SIZE_T len,
            void *ps) {
  void *ctx;
  COMMON_INTERCEPTOR_ENTER(ctx, wcsrtombs, dest, src, len, ps);
  if (src) COMMON_INTERCEPTOR_READ_RANGE(ctx, src, sizeof(*src));
  if (ps) COMMON_INTERCEPTOR_READ_RANGE(ctx, ps, mbstate_t_sz);
  // FIXME: under ASan the call below may write to freed memory and corrupt
  // its metadata. See
  // https://github.com/google/sanitizers/issues/321.
  SIZE_T res = REAL(wcsrtombs)(dest, src, len, ps);
  if (res != (SIZE_T) - 1 && dest && src) {
    SIZE_T write_cnt = res + !*src;
    COMMON_INTERCEPTOR_WRITE_RANGE(ctx, dest, write_cnt);
  }
  return res;
}

#define INIT_WCSTOMBS                  \
  COMMON_INTERCEPT_FUNCTION(wcstombs); \
  COMMON_INTERCEPT_FUNCTION(wcsrtombs);
#else
#define INIT_WCSTOMBS
#endif

#if SANITIZER_INTERCEPT_WCSNRTOMBS
INTERCEPTOR(SIZE_T, wcsnrtombs, char *dest, const wchar_t **src, SIZE_T nms,
            SIZE_T len, void *ps) {
  void *ctx;
  COMMON_INTERCEPTOR_ENTER(ctx, wcsnrtombs, dest, src, nms, len, ps);
  if (src) {
    COMMON_INTERCEPTOR_READ_RANGE(ctx, src, sizeof(*src));
    if (nms) COMMON_INTERCEPTOR_READ_RANGE(ctx, *src, nms);
  }
  if (ps) COMMON_INTERCEPTOR_READ_RANGE(ctx, ps, mbstate_t_sz);
  // FIXME: under ASan the call below may write to freed memory and corrupt
  // its metadata. See
  // https://github.com/google/sanitizers/issues/321.
  SIZE_T res = REAL(wcsnrtombs)(dest, src, nms, len, ps);
  if (res != ((SIZE_T)-1) && dest && src) {
    SIZE_T write_cnt = res + !*src;
    COMMON_INTERCEPTOR_WRITE_RANGE(ctx, dest, write_cnt);
  }
  return res;
}

#define INIT_WCSNRTOMBS COMMON_INTERCEPT_FUNCTION(wcsnrtombs);
#else
#define INIT_WCSNRTOMBS
#endif


#if SANITIZER_INTERCEPT_WCRTOMB
INTERCEPTOR(SIZE_T, wcrtomb, char *dest, wchar_t src, void *ps) {
  void *ctx;
  COMMON_INTERCEPTOR_ENTER(ctx, wcrtomb, dest, src, ps);
  if (ps) COMMON_INTERCEPTOR_READ_RANGE(ctx, ps, mbstate_t_sz);
  // FIXME: under ASan the call below may write to freed memory and corrupt
  // its metadata. See
  // https://github.com/google/sanitizers/issues/321.
  SIZE_T res = REAL(wcrtomb)(dest, src, ps);
  if (res != ((SIZE_T)-1) && dest) {
    SIZE_T write_cnt = res;
    COMMON_INTERCEPTOR_WRITE_RANGE(ctx, dest, write_cnt);
  }
  return res;
}

#define INIT_WCRTOMB COMMON_INTERCEPT_FUNCTION(wcrtomb);
#else
#define INIT_WCRTOMB
#endif

#if SANITIZER_INTERCEPT_TCGETATTR
INTERCEPTOR(int, tcgetattr, int fd, void *termios_p) {
  void *ctx;
  COMMON_INTERCEPTOR_ENTER(ctx, tcgetattr, fd, termios_p);
  // FIXME: under ASan the call below may write to freed memory and corrupt
  // its metadata. See
  // https://github.com/google/sanitizers/issues/321.
  int res = REAL(tcgetattr)(fd, termios_p);
  if (!res && termios_p)
    COMMON_INTERCEPTOR_WRITE_RANGE(ctx, termios_p, struct_termios_sz);
  return res;
}

#define INIT_TCGETATTR COMMON_INTERCEPT_FUNCTION(tcgetattr);
#else
#define INIT_TCGETATTR
#endif

#if SANITIZER_INTERCEPT_REALPATH
INTERCEPTOR(char *, realpath, const char *path, char *resolved_path) {
  void *ctx;
  COMMON_INTERCEPTOR_ENTER(ctx, realpath, path, resolved_path);
  if (path) COMMON_INTERCEPTOR_READ_RANGE(ctx, path, REAL(strlen)(path) + 1);

  // Workaround a bug in glibc where dlsym(RTLD_NEXT, ...) returns the oldest
  // version of a versioned symbol. For realpath(), this gives us something
  // (called __old_realpath) that does not handle NULL in the second argument.
  // Handle it as part of the interceptor.
  char *allocated_path = nullptr;
  if (!resolved_path)
    allocated_path = resolved_path = (char *)WRAP(malloc)(path_max + 1);

  char *res = REAL(realpath)(path, resolved_path);
  if (allocated_path && !res) WRAP(free)(allocated_path);
  if (res) COMMON_INTERCEPTOR_WRITE_RANGE(ctx, res, REAL(strlen)(res) + 1);
  return res;
}
#define INIT_REALPATH COMMON_INTERCEPT_FUNCTION(realpath);
#else
#define INIT_REALPATH
#endif

#if SANITIZER_INTERCEPT_CANONICALIZE_FILE_NAME
INTERCEPTOR(char *, canonicalize_file_name, const char *path) {
  void *ctx;
  COMMON_INTERCEPTOR_ENTER(ctx, canonicalize_file_name, path);
  if (path) COMMON_INTERCEPTOR_READ_RANGE(ctx, path, REAL(strlen)(path) + 1);
  char *res = REAL(canonicalize_file_name)(path);
  if (res) COMMON_INTERCEPTOR_WRITE_RANGE(ctx, res, REAL(strlen)(res) + 1);
  return res;
}
#define INIT_CANONICALIZE_FILE_NAME \
  COMMON_INTERCEPT_FUNCTION(canonicalize_file_name);
#else
#define INIT_CANONICALIZE_FILE_NAME
#endif

#if SANITIZER_INTERCEPT_CONFSTR
INTERCEPTOR(SIZE_T, confstr, int name, char *buf, SIZE_T len) {
  void *ctx;
  COMMON_INTERCEPTOR_ENTER(ctx, confstr, name, buf, len);
  // FIXME: under ASan the call below may write to freed memory and corrupt
  // its metadata. See
  // https://github.com/google/sanitizers/issues/321.
  SIZE_T res = REAL(confstr)(name, buf, len);
  if (buf && res)
    COMMON_INTERCEPTOR_WRITE_RANGE(ctx, buf, res < len ? res : len);
  return res;
}
#define INIT_CONFSTR COMMON_INTERCEPT_FUNCTION(confstr);
#else
#define INIT_CONFSTR
#endif

#if SANITIZER_INTERCEPT_SCHED_GETAFFINITY
INTERCEPTOR(int, sched_getaffinity, int pid, SIZE_T cpusetsize, void *mask) {
  void *ctx;
  COMMON_INTERCEPTOR_ENTER(ctx, sched_getaffinity, pid, cpusetsize, mask);
  // FIXME: under ASan the call below may write to freed memory and corrupt
  // its metadata. See
  // https://github.com/google/sanitizers/issues/321.
  int res = REAL(sched_getaffinity)(pid, cpusetsize, mask);
  if (mask && !res) COMMON_INTERCEPTOR_WRITE_RANGE(ctx, mask, cpusetsize);
  return res;
}
#define INIT_SCHED_GETAFFINITY COMMON_INTERCEPT_FUNCTION(sched_getaffinity);
#else
#define INIT_SCHED_GETAFFINITY
#endif

#if SANITIZER_INTERCEPT_SCHED_GETPARAM
INTERCEPTOR(int, sched_getparam, int pid, void *param) {
  void *ctx;
  COMMON_INTERCEPTOR_ENTER(ctx, sched_getparam, pid, param);
  int res = REAL(sched_getparam)(pid, param);
  if (!res) COMMON_INTERCEPTOR_WRITE_RANGE(ctx, param, struct_sched_param_sz);
  return res;
}
#define INIT_SCHED_GETPARAM COMMON_INTERCEPT_FUNCTION(sched_getparam);
#else
#define INIT_SCHED_GETPARAM
#endif

#if SANITIZER_INTERCEPT_STRERROR
INTERCEPTOR(char *, strerror, int errnum) {
  void *ctx;
  COMMON_INTERCEPTOR_ENTER(ctx, strerror, errnum);
  char *res = REAL(strerror)(errnum);
  if (res) COMMON_INTERCEPTOR_INITIALIZE_RANGE(res, REAL(strlen)(res) + 1);
  return res;
}
#define INIT_STRERROR COMMON_INTERCEPT_FUNCTION(strerror);
#else
#define INIT_STRERROR
#endif

#if SANITIZER_INTERCEPT_STRERROR_R
// There are 2 versions of strerror_r:
//  * POSIX version returns 0 on success, negative error code on failure,
//    writes message to buf.
//  * GNU version returns message pointer, which points to either buf or some
//    static storage.
#if ((_POSIX_C_SOURCE >= 200112L || _XOPEN_SOURCE >= 600) && !_GNU_SOURCE) || \
    SANITIZER_MAC || SANITIZER_ANDROID || SANITIZER_NETBSD ||                 \
    SANITIZER_FREEBSD || SANITIZER_OPENBSD
// POSIX version. Spec is not clear on whether buf is NULL-terminated.
// At least on OSX, buf contents are valid even when the call fails.
INTERCEPTOR(int, strerror_r, int errnum, char *buf, SIZE_T buflen) {
  void *ctx;
  COMMON_INTERCEPTOR_ENTER(ctx, strerror_r, errnum, buf, buflen);
  // FIXME: under ASan the call below may write to freed memory and corrupt
  // its metadata. See
  // https://github.com/google/sanitizers/issues/321.
  int res = REAL(strerror_r)(errnum, buf, buflen);

  SIZE_T sz = internal_strnlen(buf, buflen);
  if (sz < buflen) ++sz;
  COMMON_INTERCEPTOR_WRITE_RANGE(ctx, buf, sz);
  return res;
}
#else
// GNU version.
INTERCEPTOR(char *, strerror_r, int errnum, char *buf, SIZE_T buflen) {
  void *ctx;
  COMMON_INTERCEPTOR_ENTER(ctx, strerror_r, errnum, buf, buflen);
  // FIXME: under ASan the call below may write to freed memory and corrupt
  // its metadata. See
  // https://github.com/google/sanitizers/issues/321.
  char *res = REAL(strerror_r)(errnum, buf, buflen);
  if (res == buf)
    COMMON_INTERCEPTOR_WRITE_RANGE(ctx, res, REAL(strlen)(res) + 1);
  else
    COMMON_INTERCEPTOR_INITIALIZE_RANGE(res, REAL(strlen)(res) + 1);
  return res;
}
#endif //(_POSIX_C_SOURCE >= 200112L || _XOPEN_SOURCE >= 600) && !_GNU_SOURCE ||
       //SANITIZER_MAC
#define INIT_STRERROR_R COMMON_INTERCEPT_FUNCTION(strerror_r);
#else
#define INIT_STRERROR_R
#endif

#if SANITIZER_INTERCEPT_XPG_STRERROR_R
INTERCEPTOR(int, __xpg_strerror_r, int errnum, char *buf, SIZE_T buflen) {
  void *ctx;
  COMMON_INTERCEPTOR_ENTER(ctx, __xpg_strerror_r, errnum, buf, buflen);
  // FIXME: under ASan the call below may write to freed memory and corrupt
  // its metadata. See
  // https://github.com/google/sanitizers/issues/321.
  int res = REAL(__xpg_strerror_r)(errnum, buf, buflen);
  // This version always returns a null-terminated string.
  if (buf && buflen)
    COMMON_INTERCEPTOR_WRITE_RANGE(ctx, buf, REAL(strlen)(buf) + 1);
  return res;
}
#define INIT_XPG_STRERROR_R COMMON_INTERCEPT_FUNCTION(__xpg_strerror_r);
#else
#define INIT_XPG_STRERROR_R
#endif

#if SANITIZER_INTERCEPT_SCANDIR
typedef int (*scandir_filter_f)(const struct __sanitizer_dirent *);
typedef int (*scandir_compar_f)(const struct __sanitizer_dirent **,
                                const struct __sanitizer_dirent **);

static THREADLOCAL scandir_filter_f scandir_filter;
static THREADLOCAL scandir_compar_f scandir_compar;

static int wrapped_scandir_filter(const struct __sanitizer_dirent *dir) {
  COMMON_INTERCEPTOR_UNPOISON_PARAM(1);
  COMMON_INTERCEPTOR_INITIALIZE_RANGE(dir, dir->d_reclen);
  return scandir_filter(dir);
}

static int wrapped_scandir_compar(const struct __sanitizer_dirent **a,
                                  const struct __sanitizer_dirent **b) {
  COMMON_INTERCEPTOR_UNPOISON_PARAM(2);
  COMMON_INTERCEPTOR_INITIALIZE_RANGE(a, sizeof(*a));
  COMMON_INTERCEPTOR_INITIALIZE_RANGE(*a, (*a)->d_reclen);
  COMMON_INTERCEPTOR_INITIALIZE_RANGE(b, sizeof(*b));
  COMMON_INTERCEPTOR_INITIALIZE_RANGE(*b, (*b)->d_reclen);
  return scandir_compar(a, b);
}

INTERCEPTOR(int, scandir, char *dirp, __sanitizer_dirent ***namelist,
            scandir_filter_f filter, scandir_compar_f compar) {
  void *ctx;
  COMMON_INTERCEPTOR_ENTER(ctx, scandir, dirp, namelist, filter, compar);
  if (dirp) COMMON_INTERCEPTOR_READ_RANGE(ctx, dirp, REAL(strlen)(dirp) + 1);
  scandir_filter = filter;
  scandir_compar = compar;
  // FIXME: under ASan the call below may write to freed memory and corrupt
  // its metadata. See
  // https://github.com/google/sanitizers/issues/321.
  int res = REAL(scandir)(dirp, namelist,
                          filter ? wrapped_scandir_filter : nullptr,
                          compar ? wrapped_scandir_compar : nullptr);
  scandir_filter = nullptr;
  scandir_compar = nullptr;
  if (namelist && res > 0) {
    COMMON_INTERCEPTOR_WRITE_RANGE(ctx, namelist, sizeof(*namelist));
    COMMON_INTERCEPTOR_WRITE_RANGE(ctx, *namelist, sizeof(**namelist) * res);
    for (int i = 0; i < res; ++i)
      COMMON_INTERCEPTOR_WRITE_RANGE(ctx, (*namelist)[i],
                                     (*namelist)[i]->d_reclen);
  }
  return res;
}
#define INIT_SCANDIR COMMON_INTERCEPT_FUNCTION(scandir);
#else
#define INIT_SCANDIR
#endif

#if SANITIZER_INTERCEPT_SCANDIR64
typedef int (*scandir64_filter_f)(const struct __sanitizer_dirent64 *);
typedef int (*scandir64_compar_f)(const struct __sanitizer_dirent64 **,
                                  const struct __sanitizer_dirent64 **);

static THREADLOCAL scandir64_filter_f scandir64_filter;
static THREADLOCAL scandir64_compar_f scandir64_compar;

static int wrapped_scandir64_filter(const struct __sanitizer_dirent64 *dir) {
  COMMON_INTERCEPTOR_UNPOISON_PARAM(1);
  COMMON_INTERCEPTOR_INITIALIZE_RANGE(dir, dir->d_reclen);
  return scandir64_filter(dir);
}

static int wrapped_scandir64_compar(const struct __sanitizer_dirent64 **a,
                                    const struct __sanitizer_dirent64 **b) {
  COMMON_INTERCEPTOR_UNPOISON_PARAM(2);
  COMMON_INTERCEPTOR_INITIALIZE_RANGE(a, sizeof(*a));
  COMMON_INTERCEPTOR_INITIALIZE_RANGE(*a, (*a)->d_reclen);
  COMMON_INTERCEPTOR_INITIALIZE_RANGE(b, sizeof(*b));
  COMMON_INTERCEPTOR_INITIALIZE_RANGE(*b, (*b)->d_reclen);
  return scandir64_compar(a, b);
}

INTERCEPTOR(int, scandir64, char *dirp, __sanitizer_dirent64 ***namelist,
            scandir64_filter_f filter, scandir64_compar_f compar) {
  void *ctx;
  COMMON_INTERCEPTOR_ENTER(ctx, scandir64, dirp, namelist, filter, compar);
  if (dirp) COMMON_INTERCEPTOR_READ_RANGE(ctx, dirp, REAL(strlen)(dirp) + 1);
  scandir64_filter = filter;
  scandir64_compar = compar;
  // FIXME: under ASan the call below may write to freed memory and corrupt
  // its metadata. See
  // https://github.com/google/sanitizers/issues/321.
  int res =
      REAL(scandir64)(dirp, namelist,
                      filter ? wrapped_scandir64_filter : nullptr,
                      compar ? wrapped_scandir64_compar : nullptr);
  scandir64_filter = nullptr;
  scandir64_compar = nullptr;
  if (namelist && res > 0) {
    COMMON_INTERCEPTOR_WRITE_RANGE(ctx, namelist, sizeof(*namelist));
    COMMON_INTERCEPTOR_WRITE_RANGE(ctx, *namelist, sizeof(**namelist) * res);
    for (int i = 0; i < res; ++i)
      COMMON_INTERCEPTOR_WRITE_RANGE(ctx, (*namelist)[i],
                                     (*namelist)[i]->d_reclen);
  }
  return res;
}
#define INIT_SCANDIR64 COMMON_INTERCEPT_FUNCTION(scandir64);
#else
#define INIT_SCANDIR64
#endif

#if SANITIZER_INTERCEPT_GETGROUPS
INTERCEPTOR(int, getgroups, int size, u32 *lst) {
  void *ctx;
  COMMON_INTERCEPTOR_ENTER(ctx, getgroups, size, lst);
  // FIXME: under ASan the call below may write to freed memory and corrupt
  // its metadata. See
  // https://github.com/google/sanitizers/issues/321.
  int res = REAL(getgroups)(size, lst);
  if (res >= 0 && lst && size > 0)
    COMMON_INTERCEPTOR_WRITE_RANGE(ctx, lst, res * sizeof(*lst));
  return res;
}
#define INIT_GETGROUPS COMMON_INTERCEPT_FUNCTION(getgroups);
#else
#define INIT_GETGROUPS
#endif

#if SANITIZER_INTERCEPT_POLL
static void read_pollfd(void *ctx, __sanitizer_pollfd *fds,
                        __sanitizer_nfds_t nfds) {
  for (unsigned i = 0; i < nfds; ++i) {
    COMMON_INTERCEPTOR_READ_RANGE(ctx, &fds[i].fd, sizeof(fds[i].fd));
    COMMON_INTERCEPTOR_READ_RANGE(ctx, &fds[i].events, sizeof(fds[i].events));
  }
}

static void write_pollfd(void *ctx, __sanitizer_pollfd *fds,
                         __sanitizer_nfds_t nfds) {
  for (unsigned i = 0; i < nfds; ++i)
    COMMON_INTERCEPTOR_WRITE_RANGE(ctx, &fds[i].revents,
                                   sizeof(fds[i].revents));
}

INTERCEPTOR(int, poll, __sanitizer_pollfd *fds, __sanitizer_nfds_t nfds,
            int timeout) {
  void *ctx;
  COMMON_INTERCEPTOR_ENTER(ctx, poll, fds, nfds, timeout);
  if (fds && nfds) read_pollfd(ctx, fds, nfds);
  int res = COMMON_INTERCEPTOR_BLOCK_REAL(poll)(fds, nfds, timeout);
  if (fds && nfds) write_pollfd(ctx, fds, nfds);
  return res;
}
#define INIT_POLL COMMON_INTERCEPT_FUNCTION(poll);
#else
#define INIT_POLL
#endif

#if SANITIZER_INTERCEPT_PPOLL
INTERCEPTOR(int, ppoll, __sanitizer_pollfd *fds, __sanitizer_nfds_t nfds,
            void *timeout_ts, __sanitizer_sigset_t *sigmask) {
  void *ctx;
  COMMON_INTERCEPTOR_ENTER(ctx, ppoll, fds, nfds, timeout_ts, sigmask);
  if (fds && nfds) read_pollfd(ctx, fds, nfds);
  if (timeout_ts)
    COMMON_INTERCEPTOR_READ_RANGE(ctx, timeout_ts, struct_timespec_sz);
  if (sigmask) COMMON_INTERCEPTOR_READ_RANGE(ctx, sigmask, sizeof(*sigmask));
  int res =
      COMMON_INTERCEPTOR_BLOCK_REAL(ppoll)(fds, nfds, timeout_ts, sigmask);
  if (fds && nfds) write_pollfd(ctx, fds, nfds);
  return res;
}
#define INIT_PPOLL COMMON_INTERCEPT_FUNCTION(ppoll);
#else
#define INIT_PPOLL
#endif

#if SANITIZER_INTERCEPT_WORDEXP
INTERCEPTOR(int, wordexp, char *s, __sanitizer_wordexp_t *p, int flags) {
  void *ctx;
  COMMON_INTERCEPTOR_ENTER(ctx, wordexp, s, p, flags);
  if (s) COMMON_INTERCEPTOR_READ_RANGE(ctx, s, REAL(strlen)(s) + 1);
  // FIXME: under ASan the call below may write to freed memory and corrupt
  // its metadata. See
  // https://github.com/google/sanitizers/issues/321.
  int res = REAL(wordexp)(s, p, flags);
  if (!res && p) {
    COMMON_INTERCEPTOR_WRITE_RANGE(ctx, p, sizeof(*p));
    if (p->we_wordc)
      COMMON_INTERCEPTOR_WRITE_RANGE(ctx, p->we_wordv,
                                     sizeof(*p->we_wordv) * p->we_wordc);
    for (uptr i = 0; i < p->we_wordc; ++i) {
      char *w = p->we_wordv[i];
      if (w) COMMON_INTERCEPTOR_WRITE_RANGE(ctx, w, REAL(strlen)(w) + 1);
    }
  }
  return res;
}
#define INIT_WORDEXP COMMON_INTERCEPT_FUNCTION(wordexp);
#else
#define INIT_WORDEXP
#endif

#if SANITIZER_INTERCEPT_SIGWAIT
INTERCEPTOR(int, sigwait, __sanitizer_sigset_t *set, int *sig) {
  void *ctx;
  COMMON_INTERCEPTOR_ENTER(ctx, sigwait, set, sig);
  if (set) COMMON_INTERCEPTOR_READ_RANGE(ctx, set, sizeof(*set));
  // FIXME: under ASan the call below may write to freed memory and corrupt
  // its metadata. See
  // https://github.com/google/sanitizers/issues/321.
  int res = REAL(sigwait)(set, sig);
  if (!res && sig) COMMON_INTERCEPTOR_WRITE_RANGE(ctx, sig, sizeof(*sig));
  return res;
}
#define INIT_SIGWAIT COMMON_INTERCEPT_FUNCTION(sigwait);
#else
#define INIT_SIGWAIT
#endif

#if SANITIZER_INTERCEPT_SIGWAITINFO
INTERCEPTOR(int, sigwaitinfo, __sanitizer_sigset_t *set, void *info) {
  void *ctx;
  COMMON_INTERCEPTOR_ENTER(ctx, sigwaitinfo, set, info);
  if (set) COMMON_INTERCEPTOR_READ_RANGE(ctx, set, sizeof(*set));
  // FIXME: under ASan the call below may write to freed memory and corrupt
  // its metadata. See
  // https://github.com/google/sanitizers/issues/321.
  int res = REAL(sigwaitinfo)(set, info);
  if (res > 0 && info) COMMON_INTERCEPTOR_WRITE_RANGE(ctx, info, siginfo_t_sz);
  return res;
}
#define INIT_SIGWAITINFO COMMON_INTERCEPT_FUNCTION(sigwaitinfo);
#else
#define INIT_SIGWAITINFO
#endif

#if SANITIZER_INTERCEPT_SIGTIMEDWAIT
INTERCEPTOR(int, sigtimedwait, __sanitizer_sigset_t *set, void *info,
            void *timeout) {
  void *ctx;
  COMMON_INTERCEPTOR_ENTER(ctx, sigtimedwait, set, info, timeout);
  if (timeout) COMMON_INTERCEPTOR_READ_RANGE(ctx, timeout, struct_timespec_sz);
  if (set) COMMON_INTERCEPTOR_READ_RANGE(ctx, set, sizeof(*set));
  // FIXME: under ASan the call below may write to freed memory and corrupt
  // its metadata. See
  // https://github.com/google/sanitizers/issues/321.
  int res = REAL(sigtimedwait)(set, info, timeout);
  if (res > 0 && info) COMMON_INTERCEPTOR_WRITE_RANGE(ctx, info, siginfo_t_sz);
  return res;
}
#define INIT_SIGTIMEDWAIT COMMON_INTERCEPT_FUNCTION(sigtimedwait);
#else
#define INIT_SIGTIMEDWAIT
#endif

#if SANITIZER_INTERCEPT_SIGSETOPS
INTERCEPTOR(int, sigemptyset, __sanitizer_sigset_t *set) {
  void *ctx;
  COMMON_INTERCEPTOR_ENTER(ctx, sigemptyset, set);
  // FIXME: under ASan the call below may write to freed memory and corrupt
  // its metadata. See
  // https://github.com/google/sanitizers/issues/321.
  int res = REAL(sigemptyset)(set);
  if (!res && set) COMMON_INTERCEPTOR_WRITE_RANGE(ctx, set, sizeof(*set));
  return res;
}

INTERCEPTOR(int, sigfillset, __sanitizer_sigset_t *set) {
  void *ctx;
  COMMON_INTERCEPTOR_ENTER(ctx, sigfillset, set);
  // FIXME: under ASan the call below may write to freed memory and corrupt
  // its metadata. See
  // https://github.com/google/sanitizers/issues/321.
  int res = REAL(sigfillset)(set);
  if (!res && set) COMMON_INTERCEPTOR_WRITE_RANGE(ctx, set, sizeof(*set));
  return res;
}
#define INIT_SIGSETOPS                    \
  COMMON_INTERCEPT_FUNCTION(sigemptyset); \
  COMMON_INTERCEPT_FUNCTION(sigfillset);
#else
#define INIT_SIGSETOPS
#endif

#if SANITIZER_INTERCEPT_SIGPENDING
INTERCEPTOR(int, sigpending, __sanitizer_sigset_t *set) {
  void *ctx;
  COMMON_INTERCEPTOR_ENTER(ctx, sigpending, set);
  // FIXME: under ASan the call below may write to freed memory and corrupt
  // its metadata. See
  // https://github.com/google/sanitizers/issues/321.
  int res = REAL(sigpending)(set);
  if (!res && set) COMMON_INTERCEPTOR_WRITE_RANGE(ctx, set, sizeof(*set));
  return res;
}
#define INIT_SIGPENDING COMMON_INTERCEPT_FUNCTION(sigpending);
#else
#define INIT_SIGPENDING
#endif

#if SANITIZER_INTERCEPT_SIGPROCMASK
INTERCEPTOR(int, sigprocmask, int how, __sanitizer_sigset_t *set,
            __sanitizer_sigset_t *oldset) {
  void *ctx;
  COMMON_INTERCEPTOR_ENTER(ctx, sigprocmask, how, set, oldset);
  if (set) COMMON_INTERCEPTOR_READ_RANGE(ctx, set, sizeof(*set));
  // FIXME: under ASan the call below may write to freed memory and corrupt
  // its metadata. See
  // https://github.com/google/sanitizers/issues/321.
  int res = REAL(sigprocmask)(how, set, oldset);
  if (!res && oldset)
    COMMON_INTERCEPTOR_WRITE_RANGE(ctx, oldset, sizeof(*oldset));
  return res;
}
#define INIT_SIGPROCMASK COMMON_INTERCEPT_FUNCTION(sigprocmask);
#else
#define INIT_SIGPROCMASK
#endif

#if SANITIZER_INTERCEPT_BACKTRACE
INTERCEPTOR(int, backtrace, void **buffer, int size) {
  void *ctx;
  COMMON_INTERCEPTOR_ENTER(ctx, backtrace, buffer, size);
  // FIXME: under ASan the call below may write to freed memory and corrupt
  // its metadata. See
  // https://github.com/google/sanitizers/issues/321.
  int res = REAL(backtrace)(buffer, size);
  if (res && buffer)
    COMMON_INTERCEPTOR_WRITE_RANGE(ctx, buffer, res * sizeof(*buffer));
  return res;
}

INTERCEPTOR(char **, backtrace_symbols, void **buffer, int size) {
  void *ctx;
  COMMON_INTERCEPTOR_ENTER(ctx, backtrace_symbols, buffer, size);
  if (buffer && size)
    COMMON_INTERCEPTOR_READ_RANGE(ctx, buffer, size * sizeof(*buffer));
  // FIXME: under ASan the call below may write to freed memory and corrupt
  // its metadata. See
  // https://github.com/google/sanitizers/issues/321.
  char **res = REAL(backtrace_symbols)(buffer, size);
  if (res && size) {
    COMMON_INTERCEPTOR_WRITE_RANGE(ctx, res, size * sizeof(*res));
    for (int i = 0; i < size; ++i)
      COMMON_INTERCEPTOR_WRITE_RANGE(ctx, res[i], REAL(strlen(res[i])) + 1);
  }
  return res;
}
#define INIT_BACKTRACE                  \
  COMMON_INTERCEPT_FUNCTION(backtrace); \
  COMMON_INTERCEPT_FUNCTION(backtrace_symbols);
#else
#define INIT_BACKTRACE
#endif

#if SANITIZER_INTERCEPT__EXIT
INTERCEPTOR(void, _exit, int status) {
  void *ctx;
  COMMON_INTERCEPTOR_ENTER(ctx, _exit, status);
  COMMON_INTERCEPTOR_USER_CALLBACK_START();
  int status1 = COMMON_INTERCEPTOR_ON_EXIT(ctx);
  COMMON_INTERCEPTOR_USER_CALLBACK_END();
  if (status == 0) status = status1;
  REAL(_exit)(status);
}
#define INIT__EXIT COMMON_INTERCEPT_FUNCTION(_exit);
#else
#define INIT__EXIT
#endif

#if SANITIZER_INTERCEPT_PTHREAD_MUTEX
INTERCEPTOR(int, pthread_mutex_lock, void *m) {
  void *ctx;
  COMMON_INTERCEPTOR_ENTER(ctx, pthread_mutex_lock, m);
  COMMON_INTERCEPTOR_MUTEX_PRE_LOCK(ctx, m);
  int res = REAL(pthread_mutex_lock)(m);
  if (res == errno_EOWNERDEAD)
    COMMON_INTERCEPTOR_MUTEX_REPAIR(ctx, m);
  if (res == 0 || res == errno_EOWNERDEAD)
    COMMON_INTERCEPTOR_MUTEX_POST_LOCK(ctx, m);
  if (res == errno_EINVAL)
    COMMON_INTERCEPTOR_MUTEX_INVALID(ctx, m);
  return res;
}

INTERCEPTOR(int, pthread_mutex_unlock, void *m) {
  void *ctx;
  COMMON_INTERCEPTOR_ENTER(ctx, pthread_mutex_unlock, m);
  COMMON_INTERCEPTOR_MUTEX_UNLOCK(ctx, m);
  int res = REAL(pthread_mutex_unlock)(m);
  if (res == errno_EINVAL)
    COMMON_INTERCEPTOR_MUTEX_INVALID(ctx, m);
  return res;
}

#define INIT_PTHREAD_MUTEX_LOCK COMMON_INTERCEPT_FUNCTION(pthread_mutex_lock)
#define INIT_PTHREAD_MUTEX_UNLOCK \
  COMMON_INTERCEPT_FUNCTION(pthread_mutex_unlock)
#else
#define INIT_PTHREAD_MUTEX_LOCK
#define INIT_PTHREAD_MUTEX_UNLOCK
#endif

#if SANITIZER_INTERCEPT___PTHREAD_MUTEX
INTERCEPTOR(int, __pthread_mutex_lock, void *m) {
  return WRAP(pthread_mutex_lock)(m);
}

INTERCEPTOR(int, __pthread_mutex_unlock, void *m) {
  return WRAP(pthread_mutex_unlock)(m);
}

#define INIT___PTHREAD_MUTEX_LOCK \
  COMMON_INTERCEPT_FUNCTION(__pthread_mutex_lock)
#define INIT___PTHREAD_MUTEX_UNLOCK \
  COMMON_INTERCEPT_FUNCTION(__pthread_mutex_unlock)
#else
#define INIT___PTHREAD_MUTEX_LOCK
#define INIT___PTHREAD_MUTEX_UNLOCK
#endif

#if SANITIZER_INTERCEPT___LIBC_MUTEX
INTERCEPTOR(int, __libc_mutex_lock, void *m)
ALIAS(WRAPPER_NAME(pthread_mutex_lock));

INTERCEPTOR(int, __libc_mutex_unlock, void *m)
ALIAS(WRAPPER_NAME(pthread_mutex_unlock));

INTERCEPTOR(int, __libc_thr_setcancelstate, int state, int *oldstate)
ALIAS(WRAPPER_NAME(pthread_setcancelstate));

#define INIT___LIBC_MUTEX_LOCK COMMON_INTERCEPT_FUNCTION(__libc_mutex_lock)
#define INIT___LIBC_MUTEX_UNLOCK COMMON_INTERCEPT_FUNCTION(__libc_mutex_unlock)
#define INIT___LIBC_THR_SETCANCELSTATE \
  COMMON_INTERCEPT_FUNCTION(__libc_thr_setcancelstate)
#else
#define INIT___LIBC_MUTEX_LOCK
#define INIT___LIBC_MUTEX_UNLOCK
#define INIT___LIBC_THR_SETCANCELSTATE
#endif

#if SANITIZER_INTERCEPT_GETMNTENT || SANITIZER_INTERCEPT_GETMNTENT_R
static void write_mntent(void *ctx, __sanitizer_mntent *mnt) {
  COMMON_INTERCEPTOR_WRITE_RANGE(ctx, mnt, sizeof(*mnt));
  if (mnt->mnt_fsname)
    COMMON_INTERCEPTOR_WRITE_RANGE(ctx, mnt->mnt_fsname,
                                   REAL(strlen)(mnt->mnt_fsname) + 1);
  if (mnt->mnt_dir)
    COMMON_INTERCEPTOR_WRITE_RANGE(ctx, mnt->mnt_dir,
                                   REAL(strlen)(mnt->mnt_dir) + 1);
  if (mnt->mnt_type)
    COMMON_INTERCEPTOR_WRITE_RANGE(ctx, mnt->mnt_type,
                                   REAL(strlen)(mnt->mnt_type) + 1);
  if (mnt->mnt_opts)
    COMMON_INTERCEPTOR_WRITE_RANGE(ctx, mnt->mnt_opts,
                                   REAL(strlen)(mnt->mnt_opts) + 1);
}
#endif

#if SANITIZER_INTERCEPT_GETMNTENT
INTERCEPTOR(__sanitizer_mntent *, getmntent, void *fp) {
  void *ctx;
  COMMON_INTERCEPTOR_ENTER(ctx, getmntent, fp);
  __sanitizer_mntent *res = REAL(getmntent)(fp);
  if (res) write_mntent(ctx, res);
  return res;
}
#define INIT_GETMNTENT COMMON_INTERCEPT_FUNCTION(getmntent);
#else
#define INIT_GETMNTENT
#endif

#if SANITIZER_INTERCEPT_GETMNTENT_R
INTERCEPTOR(__sanitizer_mntent *, getmntent_r, void *fp,
            __sanitizer_mntent *mntbuf, char *buf, int buflen) {
  void *ctx;
  COMMON_INTERCEPTOR_ENTER(ctx, getmntent_r, fp, mntbuf, buf, buflen);
  __sanitizer_mntent *res = REAL(getmntent_r)(fp, mntbuf, buf, buflen);
  if (res) write_mntent(ctx, res);
  return res;
}
#define INIT_GETMNTENT_R COMMON_INTERCEPT_FUNCTION(getmntent_r);
#else
#define INIT_GETMNTENT_R
#endif

#if SANITIZER_INTERCEPT_STATFS
INTERCEPTOR(int, statfs, char *path, void *buf) {
  void *ctx;
  COMMON_INTERCEPTOR_ENTER(ctx, statfs, path, buf);
  if (path) COMMON_INTERCEPTOR_READ_RANGE(ctx, path, REAL(strlen)(path) + 1);
  // FIXME: under ASan the call below may write to freed memory and corrupt
  // its metadata. See
  // https://github.com/google/sanitizers/issues/321.
  int res = REAL(statfs)(path, buf);
  if (!res) COMMON_INTERCEPTOR_WRITE_RANGE(ctx, buf, struct_statfs_sz);
  return res;
}
INTERCEPTOR(int, fstatfs, int fd, void *buf) {
  void *ctx;
  COMMON_INTERCEPTOR_ENTER(ctx, fstatfs, fd, buf);
  // FIXME: under ASan the call below may write to freed memory and corrupt
  // its metadata. See
  // https://github.com/google/sanitizers/issues/321.
  int res = REAL(fstatfs)(fd, buf);
  if (!res) COMMON_INTERCEPTOR_WRITE_RANGE(ctx, buf, struct_statfs_sz);
  return res;
}
#define INIT_STATFS                  \
  COMMON_INTERCEPT_FUNCTION(statfs); \
  COMMON_INTERCEPT_FUNCTION(fstatfs);
#else
#define INIT_STATFS
#endif

#if SANITIZER_INTERCEPT_STATFS64
INTERCEPTOR(int, statfs64, char *path, void *buf) {
  void *ctx;
  COMMON_INTERCEPTOR_ENTER(ctx, statfs64, path, buf);
  if (path) COMMON_INTERCEPTOR_READ_RANGE(ctx, path, REAL(strlen)(path) + 1);
  // FIXME: under ASan the call below may write to freed memory and corrupt
  // its metadata. See
  // https://github.com/google/sanitizers/issues/321.
  int res = REAL(statfs64)(path, buf);
  if (!res) COMMON_INTERCEPTOR_WRITE_RANGE(ctx, buf, struct_statfs64_sz);
  return res;
}
INTERCEPTOR(int, fstatfs64, int fd, void *buf) {
  void *ctx;
  COMMON_INTERCEPTOR_ENTER(ctx, fstatfs64, fd, buf);
  // FIXME: under ASan the call below may write to freed memory and corrupt
  // its metadata. See
  // https://github.com/google/sanitizers/issues/321.
  int res = REAL(fstatfs64)(fd, buf);
  if (!res) COMMON_INTERCEPTOR_WRITE_RANGE(ctx, buf, struct_statfs64_sz);
  return res;
}
#define INIT_STATFS64                  \
  COMMON_INTERCEPT_FUNCTION(statfs64); \
  COMMON_INTERCEPT_FUNCTION(fstatfs64);
#else
#define INIT_STATFS64
#endif

#if SANITIZER_INTERCEPT_STATVFS
INTERCEPTOR(int, statvfs, char *path, void *buf) {
  void *ctx;
  COMMON_INTERCEPTOR_ENTER(ctx, statvfs, path, buf);
  if (path) COMMON_INTERCEPTOR_READ_RANGE(ctx, path, REAL(strlen)(path) + 1);
  // FIXME: under ASan the call below may write to freed memory and corrupt
  // its metadata. See
  // https://github.com/google/sanitizers/issues/321.
  int res = REAL(statvfs)(path, buf);
  if (!res) COMMON_INTERCEPTOR_WRITE_RANGE(ctx, buf, struct_statvfs_sz);
  return res;
}
INTERCEPTOR(int, fstatvfs, int fd, void *buf) {
  void *ctx;
  COMMON_INTERCEPTOR_ENTER(ctx, fstatvfs, fd, buf);
  // FIXME: under ASan the call below may write to freed memory and corrupt
  // its metadata. See
  // https://github.com/google/sanitizers/issues/321.
  int res = REAL(fstatvfs)(fd, buf);
  if (!res) COMMON_INTERCEPTOR_WRITE_RANGE(ctx, buf, struct_statvfs_sz);
  return res;
}
#define INIT_STATVFS                  \
  COMMON_INTERCEPT_FUNCTION(statvfs); \
  COMMON_INTERCEPT_FUNCTION(fstatvfs);
#else
#define INIT_STATVFS
#endif

#if SANITIZER_INTERCEPT_STATVFS64
INTERCEPTOR(int, statvfs64, char *path, void *buf) {
  void *ctx;
  COMMON_INTERCEPTOR_ENTER(ctx, statvfs64, path, buf);
  if (path) COMMON_INTERCEPTOR_READ_RANGE(ctx, path, REAL(strlen)(path) + 1);
  // FIXME: under ASan the call below may write to freed memory and corrupt
  // its metadata. See
  // https://github.com/google/sanitizers/issues/321.
  int res = REAL(statvfs64)(path, buf);
  if (!res) COMMON_INTERCEPTOR_WRITE_RANGE(ctx, buf, struct_statvfs64_sz);
  return res;
}
INTERCEPTOR(int, fstatvfs64, int fd, void *buf) {
  void *ctx;
  COMMON_INTERCEPTOR_ENTER(ctx, fstatvfs64, fd, buf);
  // FIXME: under ASan the call below may write to freed memory and corrupt
  // its metadata. See
  // https://github.com/google/sanitizers/issues/321.
  int res = REAL(fstatvfs64)(fd, buf);
  if (!res) COMMON_INTERCEPTOR_WRITE_RANGE(ctx, buf, struct_statvfs64_sz);
  return res;
}
#define INIT_STATVFS64                  \
  COMMON_INTERCEPT_FUNCTION(statvfs64); \
  COMMON_INTERCEPT_FUNCTION(fstatvfs64);
#else
#define INIT_STATVFS64
#endif

#if SANITIZER_INTERCEPT_INITGROUPS
INTERCEPTOR(int, initgroups, char *user, u32 group) {
  void *ctx;
  COMMON_INTERCEPTOR_ENTER(ctx, initgroups, user, group);
  if (user) COMMON_INTERCEPTOR_READ_RANGE(ctx, user, REAL(strlen)(user) + 1);
  int res = REAL(initgroups)(user, group);
  return res;
}
#define INIT_INITGROUPS COMMON_INTERCEPT_FUNCTION(initgroups);
#else
#define INIT_INITGROUPS
#endif

#if SANITIZER_INTERCEPT_ETHER_NTOA_ATON
INTERCEPTOR(char *, ether_ntoa, __sanitizer_ether_addr *addr) {
  void *ctx;
  COMMON_INTERCEPTOR_ENTER(ctx, ether_ntoa, addr);
  if (addr) COMMON_INTERCEPTOR_READ_RANGE(ctx, addr, sizeof(*addr));
  char *res = REAL(ether_ntoa)(addr);
  if (res) COMMON_INTERCEPTOR_INITIALIZE_RANGE(res, REAL(strlen)(res) + 1);
  return res;
}
INTERCEPTOR(__sanitizer_ether_addr *, ether_aton, char *buf) {
  void *ctx;
  COMMON_INTERCEPTOR_ENTER(ctx, ether_aton, buf);
  if (buf) COMMON_INTERCEPTOR_READ_RANGE(ctx, buf, REAL(strlen)(buf) + 1);
  __sanitizer_ether_addr *res = REAL(ether_aton)(buf);
  if (res) COMMON_INTERCEPTOR_INITIALIZE_RANGE(res, sizeof(*res));
  return res;
}
#define INIT_ETHER_NTOA_ATON             \
  COMMON_INTERCEPT_FUNCTION(ether_ntoa); \
  COMMON_INTERCEPT_FUNCTION(ether_aton);
#else
#define INIT_ETHER_NTOA_ATON
#endif

#if SANITIZER_INTERCEPT_ETHER_HOST
INTERCEPTOR(int, ether_ntohost, char *hostname, __sanitizer_ether_addr *addr) {
  void *ctx;
  COMMON_INTERCEPTOR_ENTER(ctx, ether_ntohost, hostname, addr);
  if (addr) COMMON_INTERCEPTOR_READ_RANGE(ctx, addr, sizeof(*addr));
  // FIXME: under ASan the call below may write to freed memory and corrupt
  // its metadata. See
  // https://github.com/google/sanitizers/issues/321.
  int res = REAL(ether_ntohost)(hostname, addr);
  if (!res && hostname)
    COMMON_INTERCEPTOR_WRITE_RANGE(ctx, hostname, REAL(strlen)(hostname) + 1);
  return res;
}
INTERCEPTOR(int, ether_hostton, char *hostname, __sanitizer_ether_addr *addr) {
  void *ctx;
  COMMON_INTERCEPTOR_ENTER(ctx, ether_hostton, hostname, addr);
  if (hostname)
    COMMON_INTERCEPTOR_READ_RANGE(ctx, hostname, REAL(strlen)(hostname) + 1);
  // FIXME: under ASan the call below may write to freed memory and corrupt
  // its metadata. See
  // https://github.com/google/sanitizers/issues/321.
  int res = REAL(ether_hostton)(hostname, addr);
  if (!res && addr) COMMON_INTERCEPTOR_WRITE_RANGE(ctx, addr, sizeof(*addr));
  return res;
}
INTERCEPTOR(int, ether_line, char *line, __sanitizer_ether_addr *addr,
            char *hostname) {
  void *ctx;
  COMMON_INTERCEPTOR_ENTER(ctx, ether_line, line, addr, hostname);
  if (line) COMMON_INTERCEPTOR_READ_RANGE(ctx, line, REAL(strlen)(line) + 1);
  // FIXME: under ASan the call below may write to freed memory and corrupt
  // its metadata. See
  // https://github.com/google/sanitizers/issues/321.
  int res = REAL(ether_line)(line, addr, hostname);
  if (!res) {
    if (addr) COMMON_INTERCEPTOR_WRITE_RANGE(ctx, addr, sizeof(*addr));
    if (hostname)
      COMMON_INTERCEPTOR_WRITE_RANGE(ctx, hostname, REAL(strlen)(hostname) + 1);
  }
  return res;
}
#define INIT_ETHER_HOST                     \
  COMMON_INTERCEPT_FUNCTION(ether_ntohost); \
  COMMON_INTERCEPT_FUNCTION(ether_hostton); \
  COMMON_INTERCEPT_FUNCTION(ether_line);
#else
#define INIT_ETHER_HOST
#endif

#if SANITIZER_INTERCEPT_ETHER_R
INTERCEPTOR(char *, ether_ntoa_r, __sanitizer_ether_addr *addr, char *buf) {
  void *ctx;
  COMMON_INTERCEPTOR_ENTER(ctx, ether_ntoa_r, addr, buf);
  if (addr) COMMON_INTERCEPTOR_READ_RANGE(ctx, addr, sizeof(*addr));
  // FIXME: under ASan the call below may write to freed memory and corrupt
  // its metadata. See
  // https://github.com/google/sanitizers/issues/321.
  char *res = REAL(ether_ntoa_r)(addr, buf);
  if (res) COMMON_INTERCEPTOR_WRITE_RANGE(ctx, res, REAL(strlen)(res) + 1);
  return res;
}
INTERCEPTOR(__sanitizer_ether_addr *, ether_aton_r, char *buf,
            __sanitizer_ether_addr *addr) {
  void *ctx;
  COMMON_INTERCEPTOR_ENTER(ctx, ether_aton_r, buf, addr);
  if (buf) COMMON_INTERCEPTOR_READ_RANGE(ctx, buf, REAL(strlen)(buf) + 1);
  // FIXME: under ASan the call below may write to freed memory and corrupt
  // its metadata. See
  // https://github.com/google/sanitizers/issues/321.
  __sanitizer_ether_addr *res = REAL(ether_aton_r)(buf, addr);
  if (res) COMMON_INTERCEPTOR_WRITE_RANGE(ctx, res, sizeof(*res));
  return res;
}
#define INIT_ETHER_R                       \
  COMMON_INTERCEPT_FUNCTION(ether_ntoa_r); \
  COMMON_INTERCEPT_FUNCTION(ether_aton_r);
#else
#define INIT_ETHER_R
#endif

#if SANITIZER_INTERCEPT_SHMCTL
INTERCEPTOR(int, shmctl, int shmid, int cmd, void *buf) {
  void *ctx;
  COMMON_INTERCEPTOR_ENTER(ctx, shmctl, shmid, cmd, buf);
  // FIXME: under ASan the call below may write to freed memory and corrupt
  // its metadata. See
  // https://github.com/google/sanitizers/issues/321.
  int res = REAL(shmctl)(shmid, cmd, buf);
  if (res >= 0) {
    unsigned sz = 0;
    if (cmd == shmctl_ipc_stat || cmd == shmctl_shm_stat)
      sz = sizeof(__sanitizer_shmid_ds);
    else if (cmd == shmctl_ipc_info)
      sz = struct_shminfo_sz;
    else if (cmd == shmctl_shm_info)
      sz = struct_shm_info_sz;
    if (sz) COMMON_INTERCEPTOR_WRITE_RANGE(ctx, buf, sz);
  }
  return res;
}
#define INIT_SHMCTL COMMON_INTERCEPT_FUNCTION(shmctl);
#else
#define INIT_SHMCTL
#endif

#if SANITIZER_INTERCEPT_RANDOM_R
INTERCEPTOR(int, random_r, void *buf, u32 *result) {
  void *ctx;
  COMMON_INTERCEPTOR_ENTER(ctx, random_r, buf, result);
  // FIXME: under ASan the call below may write to freed memory and corrupt
  // its metadata. See
  // https://github.com/google/sanitizers/issues/321.
  int res = REAL(random_r)(buf, result);
  if (!res && result)
    COMMON_INTERCEPTOR_WRITE_RANGE(ctx, result, sizeof(*result));
  return res;
}
#define INIT_RANDOM_R COMMON_INTERCEPT_FUNCTION(random_r);
#else
#define INIT_RANDOM_R
#endif

// FIXME: under ASan the REAL() call below may write to freed memory and corrupt
// its metadata. See
// https://github.com/google/sanitizers/issues/321.
#if SANITIZER_INTERCEPT_PTHREAD_ATTR_GET ||              \
    SANITIZER_INTERCEPT_PTHREAD_ATTR_GET_SCHED ||        \
    SANITIZER_INTERCEPT_PTHREAD_ATTR_GETINHERITSSCHED || \
    SANITIZER_INTERCEPT_PTHREAD_MUTEXATTR_GET ||         \
    SANITIZER_INTERCEPT_PTHREAD_RWLOCKATTR_GET ||        \
    SANITIZER_INTERCEPT_PTHREAD_CONDATTR_GET ||          \
    SANITIZER_INTERCEPT_PTHREAD_BARRIERATTR_GET
#define INTERCEPTOR_PTHREAD_OBJECT_ATTR_GET(fn, sz)            \
  INTERCEPTOR(int, fn, void *attr, void *r) {                  \
    void *ctx;                                                 \
    COMMON_INTERCEPTOR_ENTER(ctx, fn, attr, r);                \
    int res = REAL(fn)(attr, r);                               \
    if (!res && r) COMMON_INTERCEPTOR_WRITE_RANGE(ctx, r, sz); \
    return res;                                                \
  }
#define INTERCEPTOR_PTHREAD_ATTR_GET(what, sz) \
  INTERCEPTOR_PTHREAD_OBJECT_ATTR_GET(pthread_attr_get##what, sz)
#define INTERCEPTOR_PTHREAD_MUTEXATTR_GET(what, sz) \
  INTERCEPTOR_PTHREAD_OBJECT_ATTR_GET(pthread_mutexattr_get##what, sz)
#define INTERCEPTOR_PTHREAD_RWLOCKATTR_GET(what, sz) \
  INTERCEPTOR_PTHREAD_OBJECT_ATTR_GET(pthread_rwlockattr_get##what, sz)
#define INTERCEPTOR_PTHREAD_CONDATTR_GET(what, sz) \
  INTERCEPTOR_PTHREAD_OBJECT_ATTR_GET(pthread_condattr_get##what, sz)
#define INTERCEPTOR_PTHREAD_BARRIERATTR_GET(what, sz) \
  INTERCEPTOR_PTHREAD_OBJECT_ATTR_GET(pthread_barrierattr_get##what, sz)
#endif

#if SANITIZER_INTERCEPT_PTHREAD_ATTR_GET
INTERCEPTOR_PTHREAD_ATTR_GET(detachstate, sizeof(int))
INTERCEPTOR_PTHREAD_ATTR_GET(guardsize, sizeof(SIZE_T))
INTERCEPTOR_PTHREAD_ATTR_GET(scope, sizeof(int))
INTERCEPTOR_PTHREAD_ATTR_GET(stacksize, sizeof(SIZE_T))
INTERCEPTOR(int, pthread_attr_getstack, void *attr, void **addr, SIZE_T *size) {
  void *ctx;
  COMMON_INTERCEPTOR_ENTER(ctx, pthread_attr_getstack, attr, addr, size);
  // FIXME: under ASan the call below may write to freed memory and corrupt
  // its metadata. See
  // https://github.com/google/sanitizers/issues/321.
  int res = REAL(pthread_attr_getstack)(attr, addr, size);
  if (!res) {
    if (addr) COMMON_INTERCEPTOR_WRITE_RANGE(ctx, addr, sizeof(*addr));
    if (size) COMMON_INTERCEPTOR_WRITE_RANGE(ctx, size, sizeof(*size));
  }
  return res;
}

// We may need to call the real pthread_attr_getstack from the run-time
// in sanitizer_common, but we don't want to include the interception headers
// there. So, just define this function here.
namespace __sanitizer {
extern "C" {
int real_pthread_attr_getstack(void *attr, void **addr, SIZE_T *size) {
  return REAL(pthread_attr_getstack)(attr, addr, size);
}
}  // extern "C"
}  // namespace __sanitizer

#define INIT_PTHREAD_ATTR_GET                             \
  COMMON_INTERCEPT_FUNCTION(pthread_attr_getdetachstate); \
  COMMON_INTERCEPT_FUNCTION(pthread_attr_getguardsize);   \
  COMMON_INTERCEPT_FUNCTION(pthread_attr_getscope);       \
  COMMON_INTERCEPT_FUNCTION(pthread_attr_getstacksize);   \
  COMMON_INTERCEPT_FUNCTION(pthread_attr_getstack);
#else
#define INIT_PTHREAD_ATTR_GET
#endif

#if SANITIZER_INTERCEPT_PTHREAD_ATTR_GET_SCHED
INTERCEPTOR_PTHREAD_ATTR_GET(schedparam, struct_sched_param_sz)
INTERCEPTOR_PTHREAD_ATTR_GET(schedpolicy, sizeof(int))

#define INIT_PTHREAD_ATTR_GET_SCHED                      \
  COMMON_INTERCEPT_FUNCTION(pthread_attr_getschedparam); \
  COMMON_INTERCEPT_FUNCTION(pthread_attr_getschedpolicy);
#else
#define INIT_PTHREAD_ATTR_GET_SCHED
#endif

#if SANITIZER_INTERCEPT_PTHREAD_ATTR_GETINHERITSCHED
INTERCEPTOR_PTHREAD_ATTR_GET(inheritsched, sizeof(int))

#define INIT_PTHREAD_ATTR_GETINHERITSCHED \
  COMMON_INTERCEPT_FUNCTION(pthread_attr_getinheritsched);
#else
#define INIT_PTHREAD_ATTR_GETINHERITSCHED
#endif

#if SANITIZER_INTERCEPT_PTHREAD_ATTR_GETAFFINITY_NP
INTERCEPTOR(int, pthread_attr_getaffinity_np, void *attr, SIZE_T cpusetsize,
            void *cpuset) {
  void *ctx;
  COMMON_INTERCEPTOR_ENTER(ctx, pthread_attr_getaffinity_np, attr, cpusetsize,
                           cpuset);
  // FIXME: under ASan the call below may write to freed memory and corrupt
  // its metadata. See
  // https://github.com/google/sanitizers/issues/321.
  int res = REAL(pthread_attr_getaffinity_np)(attr, cpusetsize, cpuset);
  if (!res && cpusetsize && cpuset)
    COMMON_INTERCEPTOR_WRITE_RANGE(ctx, cpuset, cpusetsize);
  return res;
}

#define INIT_PTHREAD_ATTR_GETAFFINITY_NP \
  COMMON_INTERCEPT_FUNCTION(pthread_attr_getaffinity_np);
#else
#define INIT_PTHREAD_ATTR_GETAFFINITY_NP
#endif

#if SANITIZER_INTERCEPT_PTHREAD_MUTEXATTR_GETPSHARED
INTERCEPTOR_PTHREAD_MUTEXATTR_GET(pshared, sizeof(int))
#define INIT_PTHREAD_MUTEXATTR_GETPSHARED \
  COMMON_INTERCEPT_FUNCTION(pthread_mutexattr_getpshared);
#else
#define INIT_PTHREAD_MUTEXATTR_GETPSHARED
#endif

#if SANITIZER_INTERCEPT_PTHREAD_MUTEXATTR_GETTYPE
INTERCEPTOR_PTHREAD_MUTEXATTR_GET(type, sizeof(int))
#define INIT_PTHREAD_MUTEXATTR_GETTYPE \
  COMMON_INTERCEPT_FUNCTION(pthread_mutexattr_gettype);
#else
#define INIT_PTHREAD_MUTEXATTR_GETTYPE
#endif

#if SANITIZER_INTERCEPT_PTHREAD_MUTEXATTR_GETPROTOCOL
INTERCEPTOR_PTHREAD_MUTEXATTR_GET(protocol, sizeof(int))
#define INIT_PTHREAD_MUTEXATTR_GETPROTOCOL \
  COMMON_INTERCEPT_FUNCTION(pthread_mutexattr_getprotocol);
#else
#define INIT_PTHREAD_MUTEXATTR_GETPROTOCOL
#endif

#if SANITIZER_INTERCEPT_PTHREAD_MUTEXATTR_GETPRIOCEILING
INTERCEPTOR_PTHREAD_MUTEXATTR_GET(prioceiling, sizeof(int))
#define INIT_PTHREAD_MUTEXATTR_GETPRIOCEILING \
  COMMON_INTERCEPT_FUNCTION(pthread_mutexattr_getprioceiling);
#else
#define INIT_PTHREAD_MUTEXATTR_GETPRIOCEILING
#endif

#if SANITIZER_INTERCEPT_PTHREAD_MUTEXATTR_GETROBUST
INTERCEPTOR_PTHREAD_MUTEXATTR_GET(robust, sizeof(int))
#define INIT_PTHREAD_MUTEXATTR_GETROBUST \
  COMMON_INTERCEPT_FUNCTION(pthread_mutexattr_getrobust);
#else
#define INIT_PTHREAD_MUTEXATTR_GETROBUST
#endif

#if SANITIZER_INTERCEPT_PTHREAD_MUTEXATTR_GETROBUST_NP
INTERCEPTOR_PTHREAD_MUTEXATTR_GET(robust_np, sizeof(int))
#define INIT_PTHREAD_MUTEXATTR_GETROBUST_NP \
  COMMON_INTERCEPT_FUNCTION(pthread_mutexattr_getrobust_np);
#else
#define INIT_PTHREAD_MUTEXATTR_GETROBUST_NP
#endif

#if SANITIZER_INTERCEPT_PTHREAD_RWLOCKATTR_GETPSHARED
INTERCEPTOR_PTHREAD_RWLOCKATTR_GET(pshared, sizeof(int))
#define INIT_PTHREAD_RWLOCKATTR_GETPSHARED \
  COMMON_INTERCEPT_FUNCTION(pthread_rwlockattr_getpshared);
#else
#define INIT_PTHREAD_RWLOCKATTR_GETPSHARED
#endif

#if SANITIZER_INTERCEPT_PTHREAD_RWLOCKATTR_GETKIND_NP
INTERCEPTOR_PTHREAD_RWLOCKATTR_GET(kind_np, sizeof(int))
#define INIT_PTHREAD_RWLOCKATTR_GETKIND_NP \
  COMMON_INTERCEPT_FUNCTION(pthread_rwlockattr_getkind_np);
#else
#define INIT_PTHREAD_RWLOCKATTR_GETKIND_NP
#endif

#if SANITIZER_INTERCEPT_PTHREAD_CONDATTR_GETPSHARED
INTERCEPTOR_PTHREAD_CONDATTR_GET(pshared, sizeof(int))
#define INIT_PTHREAD_CONDATTR_GETPSHARED \
  COMMON_INTERCEPT_FUNCTION(pthread_condattr_getpshared);
#else
#define INIT_PTHREAD_CONDATTR_GETPSHARED
#endif

#if SANITIZER_INTERCEPT_PTHREAD_CONDATTR_GETCLOCK
INTERCEPTOR_PTHREAD_CONDATTR_GET(clock, sizeof(int))
#define INIT_PTHREAD_CONDATTR_GETCLOCK \
  COMMON_INTERCEPT_FUNCTION(pthread_condattr_getclock);
#else
#define INIT_PTHREAD_CONDATTR_GETCLOCK
#endif

#if SANITIZER_INTERCEPT_PTHREAD_BARRIERATTR_GETPSHARED
INTERCEPTOR_PTHREAD_BARRIERATTR_GET(pshared, sizeof(int)) // !mac !android
#define INIT_PTHREAD_BARRIERATTR_GETPSHARED \
  COMMON_INTERCEPT_FUNCTION(pthread_barrierattr_getpshared);
#else
#define INIT_PTHREAD_BARRIERATTR_GETPSHARED
#endif

#if SANITIZER_INTERCEPT_TMPNAM
INTERCEPTOR(char *, tmpnam, char *s) {
  void *ctx;
  COMMON_INTERCEPTOR_ENTER(ctx, tmpnam, s);
  char *res = REAL(tmpnam)(s);
  if (res) {
    if (s)
      // FIXME: under ASan the call below may write to freed memory and corrupt
      // its metadata. See
      // https://github.com/google/sanitizers/issues/321.
      COMMON_INTERCEPTOR_WRITE_RANGE(ctx, s, REAL(strlen)(s) + 1);
    else
      COMMON_INTERCEPTOR_INITIALIZE_RANGE(res, REAL(strlen)(res) + 1);
  }
  return res;
}
#define INIT_TMPNAM COMMON_INTERCEPT_FUNCTION(tmpnam);
#else
#define INIT_TMPNAM
#endif

#if SANITIZER_INTERCEPT_TMPNAM_R
INTERCEPTOR(char *, tmpnam_r, char *s) {
  void *ctx;
  COMMON_INTERCEPTOR_ENTER(ctx, tmpnam_r, s);
  // FIXME: under ASan the call below may write to freed memory and corrupt
  // its metadata. See
  // https://github.com/google/sanitizers/issues/321.
  char *res = REAL(tmpnam_r)(s);
  if (res && s) COMMON_INTERCEPTOR_WRITE_RANGE(ctx, s, REAL(strlen)(s) + 1);
  return res;
}
#define INIT_TMPNAM_R COMMON_INTERCEPT_FUNCTION(tmpnam_r);
#else
#define INIT_TMPNAM_R
#endif

#if SANITIZER_INTERCEPT_TTYNAME_R
INTERCEPTOR(int, ttyname_r, int fd, char *name, SIZE_T namesize) {
  void *ctx;
  COMMON_INTERCEPTOR_ENTER(ctx, ttyname_r, fd, name, namesize);
  int res = REAL(ttyname_r)(fd, name, namesize);
  if (res == 0)
    COMMON_INTERCEPTOR_WRITE_RANGE(ctx, name, REAL(strlen)(name) + 1);
  return res;
}
#define INIT_TTYNAME_R COMMON_INTERCEPT_FUNCTION(ttyname_r);
#else
#define INIT_TTYNAME_R
#endif

#if SANITIZER_INTERCEPT_TEMPNAM
INTERCEPTOR(char *, tempnam, char *dir, char *pfx) {
  void *ctx;
  COMMON_INTERCEPTOR_ENTER(ctx, tempnam, dir, pfx);
  if (dir) COMMON_INTERCEPTOR_READ_RANGE(ctx, dir, REAL(strlen)(dir) + 1);
  if (pfx) COMMON_INTERCEPTOR_READ_RANGE(ctx, pfx, REAL(strlen)(pfx) + 1);
  char *res = REAL(tempnam)(dir, pfx);
  if (res) COMMON_INTERCEPTOR_INITIALIZE_RANGE(res, REAL(strlen)(res) + 1);
  return res;
}
#define INIT_TEMPNAM COMMON_INTERCEPT_FUNCTION(tempnam);
#else
#define INIT_TEMPNAM
#endif

#if SANITIZER_INTERCEPT_PTHREAD_SETNAME_NP && !SANITIZER_NETBSD
INTERCEPTOR(int, pthread_setname_np, uptr thread, const char *name) {
  void *ctx;
  COMMON_INTERCEPTOR_ENTER(ctx, pthread_setname_np, thread, name);
  COMMON_INTERCEPTOR_READ_STRING(ctx, name, 0);
  COMMON_INTERCEPTOR_SET_PTHREAD_NAME(ctx, thread, name);
  return REAL(pthread_setname_np)(thread, name);
}
#define INIT_PTHREAD_SETNAME_NP COMMON_INTERCEPT_FUNCTION(pthread_setname_np);
#elif SANITIZER_INTERCEPT_PTHREAD_SETNAME_NP && SANITIZER_NETBSD
INTERCEPTOR(int, pthread_setname_np, uptr thread, const char *name, void *arg) {
  void *ctx;
  char newname[32]; // PTHREAD_MAX_NAMELEN_NP=32
  COMMON_INTERCEPTOR_ENTER(ctx, pthread_setname_np, thread, name, arg);
  COMMON_INTERCEPTOR_READ_STRING(ctx, name, 0);
  internal_snprintf(newname, sizeof(newname), name, arg);
  COMMON_INTERCEPTOR_SET_PTHREAD_NAME(ctx, thread, newname);
  return REAL(pthread_setname_np)(thread, name, arg);
}
#define INIT_PTHREAD_SETNAME_NP COMMON_INTERCEPT_FUNCTION(pthread_setname_np);
#else
#define INIT_PTHREAD_SETNAME_NP
#endif

#if SANITIZER_INTERCEPT_PTHREAD_GETNAME_NP
INTERCEPTOR(int, pthread_getname_np, uptr thread, char *name, SIZE_T len) {
  void *ctx;
  COMMON_INTERCEPTOR_ENTER(ctx, pthread_getname_np, thread, name, len);
  int res = REAL(pthread_getname_np)(thread, name, len);
  if (!res)
    COMMON_INTERCEPTOR_WRITE_RANGE(ctx, name, internal_strnlen(name, len) + 1);
  return res;
}
#define INIT_PTHREAD_GETNAME_NP COMMON_INTERCEPT_FUNCTION(pthread_getname_np);
#else
#define INIT_PTHREAD_GETNAME_NP
#endif

#if SANITIZER_INTERCEPT_SINCOS
INTERCEPTOR(void, sincos, double x, double *sin, double *cos) {
  void *ctx;
  COMMON_INTERCEPTOR_ENTER(ctx, sincos, x, sin, cos);
  // FIXME: under ASan the call below may write to freed memory and corrupt
  // its metadata. See
  // https://github.com/google/sanitizers/issues/321.
  REAL(sincos)(x, sin, cos);
  if (sin) COMMON_INTERCEPTOR_WRITE_RANGE(ctx, sin, sizeof(*sin));
  if (cos) COMMON_INTERCEPTOR_WRITE_RANGE(ctx, cos, sizeof(*cos));
}
INTERCEPTOR(void, sincosf, float x, float *sin, float *cos) {
  void *ctx;
  COMMON_INTERCEPTOR_ENTER(ctx, sincosf, x, sin, cos);
  // FIXME: under ASan the call below may write to freed memory and corrupt
  // its metadata. See
  // https://github.com/google/sanitizers/issues/321.
  REAL(sincosf)(x, sin, cos);
  if (sin) COMMON_INTERCEPTOR_WRITE_RANGE(ctx, sin, sizeof(*sin));
  if (cos) COMMON_INTERCEPTOR_WRITE_RANGE(ctx, cos, sizeof(*cos));
}
INTERCEPTOR(void, sincosl, long double x, long double *sin, long double *cos) {
  void *ctx;
  COMMON_INTERCEPTOR_ENTER(ctx, sincosl, x, sin, cos);
  // FIXME: under ASan the call below may write to freed memory and corrupt
  // its metadata. See
  // https://github.com/google/sanitizers/issues/321.
  REAL(sincosl)(x, sin, cos);
  if (sin) COMMON_INTERCEPTOR_WRITE_RANGE(ctx, sin, sizeof(*sin));
  if (cos) COMMON_INTERCEPTOR_WRITE_RANGE(ctx, cos, sizeof(*cos));
}
#define INIT_SINCOS                   \
  COMMON_INTERCEPT_FUNCTION(sincos);  \
  COMMON_INTERCEPT_FUNCTION(sincosf); \
  COMMON_INTERCEPT_FUNCTION_LDBL(sincosl);
#else
#define INIT_SINCOS
#endif

#if SANITIZER_INTERCEPT_REMQUO
INTERCEPTOR(double, remquo, double x, double y, int *quo) {
  void *ctx;
  COMMON_INTERCEPTOR_ENTER(ctx, remquo, x, y, quo);
  // FIXME: under ASan the call below may write to freed memory and corrupt
  // its metadata. See
  // https://github.com/google/sanitizers/issues/321.
  double res = REAL(remquo)(x, y, quo);
  if (quo) COMMON_INTERCEPTOR_WRITE_RANGE(ctx, quo, sizeof(*quo));
  return res;
}
INTERCEPTOR(float, remquof, float x, float y, int *quo) {
  void *ctx;
  COMMON_INTERCEPTOR_ENTER(ctx, remquof, x, y, quo);
  // FIXME: under ASan the call below may write to freed memory and corrupt
  // its metadata. See
  // https://github.com/google/sanitizers/issues/321.
  float res = REAL(remquof)(x, y, quo);
  if (quo) COMMON_INTERCEPTOR_WRITE_RANGE(ctx, quo, sizeof(*quo));
  return res;
}
#define INIT_REMQUO                   \
  COMMON_INTERCEPT_FUNCTION(remquo);  \
  COMMON_INTERCEPT_FUNCTION(remquof);
#else
#define INIT_REMQUO
#endif

#if SANITIZER_INTERCEPT_REMQUOL
INTERCEPTOR(long double, remquol, long double x, long double y, int *quo) {
  void *ctx;
  COMMON_INTERCEPTOR_ENTER(ctx, remquol, x, y, quo);
  // FIXME: under ASan the call below may write to freed memory and corrupt
  // its metadata. See
  // https://github.com/google/sanitizers/issues/321.
  long double res = REAL(remquol)(x, y, quo);
  if (quo) COMMON_INTERCEPTOR_WRITE_RANGE(ctx, quo, sizeof(*quo));
  return res;
}
#define INIT_REMQUOL                  \
  COMMON_INTERCEPT_FUNCTION_LDBL(remquol);
#else
#define INIT_REMQUOL
#endif

#if SANITIZER_INTERCEPT_LGAMMA
extern int signgam;
INTERCEPTOR(double, lgamma, double x) {
  void *ctx;
  COMMON_INTERCEPTOR_ENTER(ctx, lgamma, x);
  double res = REAL(lgamma)(x);
  COMMON_INTERCEPTOR_WRITE_RANGE(ctx, &signgam, sizeof(signgam));
  return res;
}
INTERCEPTOR(float, lgammaf, float x) {
  void *ctx;
  COMMON_INTERCEPTOR_ENTER(ctx, lgammaf, x);
  float res = REAL(lgammaf)(x);
  COMMON_INTERCEPTOR_WRITE_RANGE(ctx, &signgam, sizeof(signgam));
  return res;
}
#define INIT_LGAMMA                   \
  COMMON_INTERCEPT_FUNCTION(lgamma);  \
  COMMON_INTERCEPT_FUNCTION(lgammaf);
#else
#define INIT_LGAMMA
#endif

#if SANITIZER_INTERCEPT_LGAMMAL
INTERCEPTOR(long double, lgammal, long double x) {
  void *ctx;
  COMMON_INTERCEPTOR_ENTER(ctx, lgammal, x);
  long double res = REAL(lgammal)(x);
  COMMON_INTERCEPTOR_WRITE_RANGE(ctx, &signgam, sizeof(signgam));
  return res;
}
#define INIT_LGAMMAL                  \
  COMMON_INTERCEPT_FUNCTION_LDBL(lgammal);
#else
#define INIT_LGAMMAL
#endif

#if SANITIZER_INTERCEPT_LGAMMA_R
INTERCEPTOR(double, lgamma_r, double x, int *signp) {
  void *ctx;
  COMMON_INTERCEPTOR_ENTER(ctx, lgamma_r, x, signp);
  // FIXME: under ASan the call below may write to freed memory and corrupt
  // its metadata. See
  // https://github.com/google/sanitizers/issues/321.
  double res = REAL(lgamma_r)(x, signp);
  if (signp) COMMON_INTERCEPTOR_WRITE_RANGE(ctx, signp, sizeof(*signp));
  return res;
}
INTERCEPTOR(float, lgammaf_r, float x, int *signp) {
  void *ctx;
  COMMON_INTERCEPTOR_ENTER(ctx, lgammaf_r, x, signp);
  // FIXME: under ASan the call below may write to freed memory and corrupt
  // its metadata. See
  // https://github.com/google/sanitizers/issues/321.
  float res = REAL(lgammaf_r)(x, signp);
  if (signp) COMMON_INTERCEPTOR_WRITE_RANGE(ctx, signp, sizeof(*signp));
  return res;
}
#define INIT_LGAMMA_R                   \
  COMMON_INTERCEPT_FUNCTION(lgamma_r);  \
  COMMON_INTERCEPT_FUNCTION(lgammaf_r);
#else
#define INIT_LGAMMA_R
#endif

#if SANITIZER_INTERCEPT_LGAMMAL_R
INTERCEPTOR(long double, lgammal_r, long double x, int *signp) {
  void *ctx;
  COMMON_INTERCEPTOR_ENTER(ctx, lgammal_r, x, signp);
  // FIXME: under ASan the call below may write to freed memory and corrupt
  // its metadata. See
  // https://github.com/google/sanitizers/issues/321.
  long double res = REAL(lgammal_r)(x, signp);
  if (signp) COMMON_INTERCEPTOR_WRITE_RANGE(ctx, signp, sizeof(*signp));
  return res;
}
#define INIT_LGAMMAL_R COMMON_INTERCEPT_FUNCTION_LDBL(lgammal_r);
#else
#define INIT_LGAMMAL_R
#endif

#if SANITIZER_INTERCEPT_DRAND48_R
INTERCEPTOR(int, drand48_r, void *buffer, double *result) {
  void *ctx;
  COMMON_INTERCEPTOR_ENTER(ctx, drand48_r, buffer, result);
  // FIXME: under ASan the call below may write to freed memory and corrupt
  // its metadata. See
  // https://github.com/google/sanitizers/issues/321.
  int res = REAL(drand48_r)(buffer, result);
  if (result) COMMON_INTERCEPTOR_WRITE_RANGE(ctx, result, sizeof(*result));
  return res;
}
INTERCEPTOR(int, lrand48_r, void *buffer, long *result) {
  void *ctx;
  COMMON_INTERCEPTOR_ENTER(ctx, lrand48_r, buffer, result);
  // FIXME: under ASan the call below may write to freed memory and corrupt
  // its metadata. See
  // https://github.com/google/sanitizers/issues/321.
  int res = REAL(lrand48_r)(buffer, result);
  if (result) COMMON_INTERCEPTOR_WRITE_RANGE(ctx, result, sizeof(*result));
  return res;
}
#define INIT_DRAND48_R                  \
  COMMON_INTERCEPT_FUNCTION(drand48_r); \
  COMMON_INTERCEPT_FUNCTION(lrand48_r);
#else
#define INIT_DRAND48_R
#endif

#if SANITIZER_INTERCEPT_RAND_R
INTERCEPTOR(int, rand_r, unsigned *seedp) {
  void *ctx;
  COMMON_INTERCEPTOR_ENTER(ctx, rand_r, seedp);
  COMMON_INTERCEPTOR_READ_RANGE(ctx, seedp, sizeof(*seedp));
  return REAL(rand_r)(seedp);
}
#define INIT_RAND_R COMMON_INTERCEPT_FUNCTION(rand_r);
#else
#define INIT_RAND_R
#endif

#if SANITIZER_INTERCEPT_GETLINE
INTERCEPTOR(SSIZE_T, getline, char **lineptr, SIZE_T *n, void *stream) {
  void *ctx;
  COMMON_INTERCEPTOR_ENTER(ctx, getline, lineptr, n, stream);
  // FIXME: under ASan the call below may write to freed memory and corrupt
  // its metadata. See
  // https://github.com/google/sanitizers/issues/321.
  SSIZE_T res = REAL(getline)(lineptr, n, stream);
  if (res > 0) {
    COMMON_INTERCEPTOR_WRITE_RANGE(ctx, lineptr, sizeof(*lineptr));
    COMMON_INTERCEPTOR_WRITE_RANGE(ctx, n, sizeof(*n));
    COMMON_INTERCEPTOR_WRITE_RANGE(ctx, *lineptr, res + 1);
  }
  return res;
}

// FIXME: under ASan the call below may write to freed memory and corrupt its
// metadata. See
// https://github.com/google/sanitizers/issues/321.
#define GETDELIM_INTERCEPTOR_IMPL(vname)                                       \
  {                                                                            \
    void *ctx;                                                                 \
    COMMON_INTERCEPTOR_ENTER(ctx, vname, lineptr, n, delim, stream);           \
    SSIZE_T res = REAL(vname)(lineptr, n, delim, stream);                      \
    if (res > 0) {                                                             \
      COMMON_INTERCEPTOR_WRITE_RANGE(ctx, lineptr, sizeof(*lineptr));          \
      COMMON_INTERCEPTOR_WRITE_RANGE(ctx, n, sizeof(*n));                      \
      COMMON_INTERCEPTOR_WRITE_RANGE(ctx, *lineptr, res + 1);                  \
    }                                                                          \
    return res;                                                                \
  }

INTERCEPTOR(SSIZE_T, __getdelim, char **lineptr, SIZE_T *n, int delim,
            void *stream)
GETDELIM_INTERCEPTOR_IMPL(__getdelim)

// There's no __getdelim() on FreeBSD so we supply the getdelim() interceptor
// with its own body.
INTERCEPTOR(SSIZE_T, getdelim, char **lineptr, SIZE_T *n, int delim,
            void *stream)
GETDELIM_INTERCEPTOR_IMPL(getdelim)

#define INIT_GETLINE                     \
  COMMON_INTERCEPT_FUNCTION(getline);    \
  COMMON_INTERCEPT_FUNCTION(__getdelim); \
  COMMON_INTERCEPT_FUNCTION(getdelim);
#else
#define INIT_GETLINE
#endif

#if SANITIZER_INTERCEPT_ICONV
INTERCEPTOR(SIZE_T, iconv, void *cd, char **inbuf, SIZE_T *inbytesleft,
            char **outbuf, SIZE_T *outbytesleft) {
  void *ctx;
  COMMON_INTERCEPTOR_ENTER(ctx, iconv, cd, inbuf, inbytesleft, outbuf,
                           outbytesleft);
  if (inbytesleft)
    COMMON_INTERCEPTOR_READ_RANGE(ctx, inbytesleft, sizeof(*inbytesleft));
  if (inbuf && inbytesleft)
    COMMON_INTERCEPTOR_READ_RANGE(ctx, *inbuf, *inbytesleft);
  if (outbytesleft)
    COMMON_INTERCEPTOR_READ_RANGE(ctx, outbytesleft, sizeof(*outbytesleft));
  void *outbuf_orig = outbuf ? *outbuf : nullptr;
  // FIXME: under ASan the call below may write to freed memory and corrupt
  // its metadata. See
  // https://github.com/google/sanitizers/issues/321.
  SIZE_T res = REAL(iconv)(cd, inbuf, inbytesleft, outbuf, outbytesleft);
  if (outbuf && *outbuf > outbuf_orig) {
    SIZE_T sz = (char *)*outbuf - (char *)outbuf_orig;
    COMMON_INTERCEPTOR_WRITE_RANGE(ctx, outbuf_orig, sz);
  }
  return res;
}
#define INIT_ICONV COMMON_INTERCEPT_FUNCTION(iconv);
#else
#define INIT_ICONV
#endif

#if SANITIZER_INTERCEPT_TIMES
INTERCEPTOR(__sanitizer_clock_t, times, void *tms) {
  void *ctx;
  COMMON_INTERCEPTOR_ENTER(ctx, times, tms);
  // FIXME: under ASan the call below may write to freed memory and corrupt
  // its metadata. See
  // https://github.com/google/sanitizers/issues/321.
  __sanitizer_clock_t res = REAL(times)(tms);
  if (res != (__sanitizer_clock_t)-1 && tms)
    COMMON_INTERCEPTOR_WRITE_RANGE(ctx, tms, struct_tms_sz);
  return res;
}
#define INIT_TIMES COMMON_INTERCEPT_FUNCTION(times);
#else
#define INIT_TIMES
#endif

#if SANITIZER_INTERCEPT_TLS_GET_ADDR
#if !SANITIZER_S390
#define INIT_TLS_GET_ADDR COMMON_INTERCEPT_FUNCTION(__tls_get_addr)
// If you see any crashes around this functions, there are 2 known issues with
// it: 1. __tls_get_addr can be called with mis-aligned stack due to:
// https://gcc.gnu.org/bugzilla/show_bug.cgi?id=58066
// 2. It can be called recursively if sanitizer code uses __tls_get_addr
// to access thread local variables (it should not happen normally,
// because sanitizers use initial-exec tls model).
INTERCEPTOR(void *, __tls_get_addr, void *arg) {
  void *ctx;
  COMMON_INTERCEPTOR_ENTER(ctx, __tls_get_addr, arg);
  void *res = REAL(__tls_get_addr)(arg);
  uptr tls_begin, tls_end;
  COMMON_INTERCEPTOR_GET_TLS_RANGE(&tls_begin, &tls_end);
  DTLS::DTV *dtv = DTLS_on_tls_get_addr(arg, res, tls_begin, tls_end);
  if (dtv) {
    // New DTLS block has been allocated.
    COMMON_INTERCEPTOR_INITIALIZE_RANGE((void *)dtv->beg, dtv->size);
  }
  return res;
}
#if SANITIZER_PPC
// On PowerPC, we also need to intercept __tls_get_addr_opt, which has
// mostly the same semantics as __tls_get_addr, but its presence enables
// some optimizations in linker (which are safe to ignore here).
extern "C" __attribute__((alias("__interceptor___tls_get_addr"),
                          visibility("default")))
void *__tls_get_addr_opt(void *arg);
#endif
#else // SANITIZER_S390
// On s390, we have to intercept two functions here:
// - __tls_get_addr_internal, which is a glibc-internal function that is like
//   the usual __tls_get_addr, but returns a TP-relative offset instead of
//   a proper pointer.  It is used by dlsym for TLS symbols.
// - __tls_get_offset, which is like the above, but also takes a GOT-relative
//   descriptor offset as an argument instead of a pointer.  GOT address
//   is passed in r12, so it's necessary to write it in assembly.  This is
//   the function used by the compiler.
extern "C" uptr __tls_get_offset_wrapper(void *arg, uptr (*fn)(void *arg));
#define INIT_TLS_GET_ADDR COMMON_INTERCEPT_FUNCTION(__tls_get_offset)
DEFINE_REAL(uptr, __tls_get_offset, void *arg)
extern "C" uptr __tls_get_offset(void *arg);
extern "C" uptr __interceptor___tls_get_offset(void *arg);
INTERCEPTOR(uptr, __tls_get_addr_internal, void *arg) {
  void *ctx;
  COMMON_INTERCEPTOR_ENTER(ctx, __tls_get_addr_internal, arg);
  uptr res = __tls_get_offset_wrapper(arg, REAL(__tls_get_offset));
  uptr tp = reinterpret_cast<uptr>(__builtin_thread_pointer());
  void *ptr = reinterpret_cast<void *>(res + tp);
  uptr tls_begin, tls_end;
  COMMON_INTERCEPTOR_GET_TLS_RANGE(&tls_begin, &tls_end);
  DTLS::DTV *dtv = DTLS_on_tls_get_addr(arg, ptr, tls_begin, tls_end);
  if (dtv) {
    // New DTLS block has been allocated.
    COMMON_INTERCEPTOR_INITIALIZE_RANGE((void *)dtv->beg, dtv->size);
  }
  return res;
}
// We need a hidden symbol aliasing the above, so that we can jump
// directly to it from the assembly below.
extern "C" __attribute__((alias("__interceptor___tls_get_addr_internal"),
                          visibility("hidden")))
uptr __tls_get_addr_hidden(void *arg);
// Now carefully intercept __tls_get_offset.
asm(
  ".text\n"
// The __intercept_ version has to exist, so that gen_dynamic_list.py
// exports our symbol.
  ".weak __tls_get_offset\n"
  ".type __tls_get_offset, @function\n"
  "__tls_get_offset:\n"
  ".global __interceptor___tls_get_offset\n"
  ".type __interceptor___tls_get_offset, @function\n"
  "__interceptor___tls_get_offset:\n"
#ifdef __s390x__
  "la %r2, 0(%r2,%r12)\n"
  "jg __tls_get_addr_hidden\n"
#else
  "basr %r3,0\n"
  "0: la %r2,0(%r2,%r12)\n"
  "l %r4,1f-0b(%r3)\n"
  "b 0(%r4,%r3)\n"
  "1: .long __tls_get_addr_hidden - 0b\n"
#endif
  ".size __interceptor___tls_get_offset, .-__interceptor___tls_get_offset\n"
// Assembly wrapper to call REAL(__tls_get_offset)(arg)
  ".type __tls_get_offset_wrapper, @function\n"
  "__tls_get_offset_wrapper:\n"
#ifdef __s390x__
  "sgr %r2,%r12\n"
#else
  "sr %r2,%r12\n"
#endif
  "br %r3\n"
  ".size __tls_get_offset_wrapper, .-__tls_get_offset_wrapper\n"
);
#endif // SANITIZER_S390
#else
#define INIT_TLS_GET_ADDR
#endif

#if SANITIZER_INTERCEPT_LISTXATTR
INTERCEPTOR(SSIZE_T, listxattr, const char *path, char *list, SIZE_T size) {
  void *ctx;
  COMMON_INTERCEPTOR_ENTER(ctx, listxattr, path, list, size);
  if (path) COMMON_INTERCEPTOR_READ_RANGE(ctx, path, REAL(strlen)(path) + 1);
  // FIXME: under ASan the call below may write to freed memory and corrupt
  // its metadata. See
  // https://github.com/google/sanitizers/issues/321.
  SSIZE_T res = REAL(listxattr)(path, list, size);
  // Here and below, size == 0 is a special case where nothing is written to the
  // buffer, and res contains the desired buffer size.
  if (size && res > 0 && list) COMMON_INTERCEPTOR_WRITE_RANGE(ctx, list, res);
  return res;
}
INTERCEPTOR(SSIZE_T, llistxattr, const char *path, char *list, SIZE_T size) {
  void *ctx;
  COMMON_INTERCEPTOR_ENTER(ctx, llistxattr, path, list, size);
  if (path) COMMON_INTERCEPTOR_READ_RANGE(ctx, path, REAL(strlen)(path) + 1);
  // FIXME: under ASan the call below may write to freed memory and corrupt
  // its metadata. See
  // https://github.com/google/sanitizers/issues/321.
  SSIZE_T res = REAL(llistxattr)(path, list, size);
  if (size && res > 0 && list) COMMON_INTERCEPTOR_WRITE_RANGE(ctx, list, res);
  return res;
}
INTERCEPTOR(SSIZE_T, flistxattr, int fd, char *list, SIZE_T size) {
  void *ctx;
  COMMON_INTERCEPTOR_ENTER(ctx, flistxattr, fd, list, size);
  // FIXME: under ASan the call below may write to freed memory and corrupt
  // its metadata. See
  // https://github.com/google/sanitizers/issues/321.
  SSIZE_T res = REAL(flistxattr)(fd, list, size);
  if (size && res > 0 && list) COMMON_INTERCEPTOR_WRITE_RANGE(ctx, list, res);
  return res;
}
#define INIT_LISTXATTR                   \
  COMMON_INTERCEPT_FUNCTION(listxattr);  \
  COMMON_INTERCEPT_FUNCTION(llistxattr); \
  COMMON_INTERCEPT_FUNCTION(flistxattr);
#else
#define INIT_LISTXATTR
#endif

#if SANITIZER_INTERCEPT_GETXATTR
INTERCEPTOR(SSIZE_T, getxattr, const char *path, const char *name, char *value,
            SIZE_T size) {
  void *ctx;
  COMMON_INTERCEPTOR_ENTER(ctx, getxattr, path, name, value, size);
  if (path) COMMON_INTERCEPTOR_READ_RANGE(ctx, path, REAL(strlen)(path) + 1);
  if (name) COMMON_INTERCEPTOR_READ_RANGE(ctx, name, REAL(strlen)(name) + 1);
  // FIXME: under ASan the call below may write to freed memory and corrupt
  // its metadata. See
  // https://github.com/google/sanitizers/issues/321.
  SSIZE_T res = REAL(getxattr)(path, name, value, size);
  if (size && res > 0 && value) COMMON_INTERCEPTOR_WRITE_RANGE(ctx, value, res);
  return res;
}
INTERCEPTOR(SSIZE_T, lgetxattr, const char *path, const char *name, char *value,
            SIZE_T size) {
  void *ctx;
  COMMON_INTERCEPTOR_ENTER(ctx, lgetxattr, path, name, value, size);
  if (path) COMMON_INTERCEPTOR_READ_RANGE(ctx, path, REAL(strlen)(path) + 1);
  if (name) COMMON_INTERCEPTOR_READ_RANGE(ctx, name, REAL(strlen)(name) + 1);
  // FIXME: under ASan the call below may write to freed memory and corrupt
  // its metadata. See
  // https://github.com/google/sanitizers/issues/321.
  SSIZE_T res = REAL(lgetxattr)(path, name, value, size);
  if (size && res > 0 && value) COMMON_INTERCEPTOR_WRITE_RANGE(ctx, value, res);
  return res;
}
INTERCEPTOR(SSIZE_T, fgetxattr, int fd, const char *name, char *value,
            SIZE_T size) {
  void *ctx;
  COMMON_INTERCEPTOR_ENTER(ctx, fgetxattr, fd, name, value, size);
  if (name) COMMON_INTERCEPTOR_READ_RANGE(ctx, name, REAL(strlen)(name) + 1);
  // FIXME: under ASan the call below may write to freed memory and corrupt
  // its metadata. See
  // https://github.com/google/sanitizers/issues/321.
  SSIZE_T res = REAL(fgetxattr)(fd, name, value, size);
  if (size && res > 0 && value) COMMON_INTERCEPTOR_WRITE_RANGE(ctx, value, res);
  return res;
}
#define INIT_GETXATTR                   \
  COMMON_INTERCEPT_FUNCTION(getxattr);  \
  COMMON_INTERCEPT_FUNCTION(lgetxattr); \
  COMMON_INTERCEPT_FUNCTION(fgetxattr);
#else
#define INIT_GETXATTR
#endif

#if SANITIZER_INTERCEPT_GETRESID
INTERCEPTOR(int, getresuid, void *ruid, void *euid, void *suid) {
  void *ctx;
  COMMON_INTERCEPTOR_ENTER(ctx, getresuid, ruid, euid, suid);
  // FIXME: under ASan the call below may write to freed memory and corrupt
  // its metadata. See
  // https://github.com/google/sanitizers/issues/321.
  int res = REAL(getresuid)(ruid, euid, suid);
  if (res >= 0) {
    if (ruid) COMMON_INTERCEPTOR_WRITE_RANGE(ctx, ruid, uid_t_sz);
    if (euid) COMMON_INTERCEPTOR_WRITE_RANGE(ctx, euid, uid_t_sz);
    if (suid) COMMON_INTERCEPTOR_WRITE_RANGE(ctx, suid, uid_t_sz);
  }
  return res;
}
INTERCEPTOR(int, getresgid, void *rgid, void *egid, void *sgid) {
  void *ctx;
  COMMON_INTERCEPTOR_ENTER(ctx, getresgid, rgid, egid, sgid);
  // FIXME: under ASan the call below may write to freed memory and corrupt
  // its metadata. See
  // https://github.com/google/sanitizers/issues/321.
  int res = REAL(getresgid)(rgid, egid, sgid);
  if (res >= 0) {
    if (rgid) COMMON_INTERCEPTOR_WRITE_RANGE(ctx, rgid, gid_t_sz);
    if (egid) COMMON_INTERCEPTOR_WRITE_RANGE(ctx, egid, gid_t_sz);
    if (sgid) COMMON_INTERCEPTOR_WRITE_RANGE(ctx, sgid, gid_t_sz);
  }
  return res;
}
#define INIT_GETRESID                   \
  COMMON_INTERCEPT_FUNCTION(getresuid); \
  COMMON_INTERCEPT_FUNCTION(getresgid);
#else
#define INIT_GETRESID
#endif

#if SANITIZER_INTERCEPT_GETIFADDRS
// As long as getifaddrs()/freeifaddrs() use calloc()/free(), we don't need to
// intercept freeifaddrs(). If that ceases to be the case, we might need to
// intercept it to poison the memory again.
INTERCEPTOR(int, getifaddrs, __sanitizer_ifaddrs **ifap) {
  void *ctx;
  COMMON_INTERCEPTOR_ENTER(ctx, getifaddrs, ifap);
  // FIXME: under ASan the call below may write to freed memory and corrupt
  // its metadata. See
  // https://github.com/google/sanitizers/issues/321.
  int res = REAL(getifaddrs)(ifap);
  if (res == 0 && ifap) {
    COMMON_INTERCEPTOR_WRITE_RANGE(ctx, ifap, sizeof(void *));
    __sanitizer_ifaddrs *p = *ifap;
    while (p) {
      COMMON_INTERCEPTOR_WRITE_RANGE(ctx, p, sizeof(__sanitizer_ifaddrs));
      if (p->ifa_name)
        COMMON_INTERCEPTOR_WRITE_RANGE(ctx, p->ifa_name,
                                       REAL(strlen)(p->ifa_name) + 1);
      if (p->ifa_addr)
        COMMON_INTERCEPTOR_WRITE_RANGE(ctx, p->ifa_addr, struct_sockaddr_sz);
      if (p->ifa_netmask)
        COMMON_INTERCEPTOR_WRITE_RANGE(ctx, p->ifa_netmask, struct_sockaddr_sz);
      // On Linux this is a union, but the other member also points to a
      // struct sockaddr, so the following is sufficient.
      if (p->ifa_dstaddr)
        COMMON_INTERCEPTOR_WRITE_RANGE(ctx, p->ifa_dstaddr, struct_sockaddr_sz);
      // FIXME(smatveev): Unpoison p->ifa_data as well.
      p = p->ifa_next;
    }
  }
  return res;
}
#define INIT_GETIFADDRS                  \
  COMMON_INTERCEPT_FUNCTION(getifaddrs);
#else
#define INIT_GETIFADDRS
#endif

#if SANITIZER_INTERCEPT_IF_INDEXTONAME
INTERCEPTOR(char *, if_indextoname, unsigned int ifindex, char* ifname) {
  void *ctx;
  COMMON_INTERCEPTOR_ENTER(ctx, if_indextoname, ifindex, ifname);
  // FIXME: under ASan the call below may write to freed memory and corrupt
  // its metadata. See
  // https://github.com/google/sanitizers/issues/321.
  char *res = REAL(if_indextoname)(ifindex, ifname);
  if (res && ifname)
    COMMON_INTERCEPTOR_WRITE_RANGE(ctx, ifname, REAL(strlen)(ifname) + 1);
  return res;
}
INTERCEPTOR(unsigned int, if_nametoindex, const char* ifname) {
  void *ctx;
  COMMON_INTERCEPTOR_ENTER(ctx, if_nametoindex, ifname);
  if (ifname)
    COMMON_INTERCEPTOR_READ_RANGE(ctx, ifname, REAL(strlen)(ifname) + 1);
  return REAL(if_nametoindex)(ifname);
}
#define INIT_IF_INDEXTONAME                  \
  COMMON_INTERCEPT_FUNCTION(if_indextoname); \
  COMMON_INTERCEPT_FUNCTION(if_nametoindex);
#else
#define INIT_IF_INDEXTONAME
#endif

#if SANITIZER_INTERCEPT_CAPGET
INTERCEPTOR(int, capget, void *hdrp, void *datap) {
  void *ctx;
  COMMON_INTERCEPTOR_ENTER(ctx, capget, hdrp, datap);
  if (hdrp)
    COMMON_INTERCEPTOR_READ_RANGE(ctx, hdrp, __user_cap_header_struct_sz);
  // FIXME: under ASan the call below may write to freed memory and corrupt
  // its metadata. See
  // https://github.com/google/sanitizers/issues/321.
  int res = REAL(capget)(hdrp, datap);
  if (res == 0 && datap)
    COMMON_INTERCEPTOR_WRITE_RANGE(ctx, datap, __user_cap_data_struct_sz);
  // We can also return -1 and write to hdrp->version if the version passed in
  // hdrp->version is unsupported. But that's not a trivial condition to check,
  // and anyway COMMON_INTERCEPTOR_READ_RANGE protects us to some extent.
  return res;
}
INTERCEPTOR(int, capset, void *hdrp, const void *datap) {
  void *ctx;
  COMMON_INTERCEPTOR_ENTER(ctx, capset, hdrp, datap);
  if (hdrp)
    COMMON_INTERCEPTOR_READ_RANGE(ctx, hdrp, __user_cap_header_struct_sz);
  if (datap)
    COMMON_INTERCEPTOR_READ_RANGE(ctx, datap, __user_cap_data_struct_sz);
  return REAL(capset)(hdrp, datap);
}
#define INIT_CAPGET                  \
  COMMON_INTERCEPT_FUNCTION(capget); \
  COMMON_INTERCEPT_FUNCTION(capset);
#else
#define INIT_CAPGET
#endif

#if SANITIZER_INTERCEPT_AEABI_MEM
INTERCEPTOR(void *, __aeabi_memmove, void *to, const void *from, uptr size) {
  void *ctx;
  COMMON_INTERCEPTOR_MEMMOVE_IMPL(ctx, to, from, size);
}

INTERCEPTOR(void *, __aeabi_memmove4, void *to, const void *from, uptr size) {
  void *ctx;
  COMMON_INTERCEPTOR_MEMMOVE_IMPL(ctx, to, from, size);
}

INTERCEPTOR(void *, __aeabi_memmove8, void *to, const void *from, uptr size) {
  void *ctx;
  COMMON_INTERCEPTOR_MEMMOVE_IMPL(ctx, to, from, size);
}

INTERCEPTOR(void *, __aeabi_memcpy, void *to, const void *from, uptr size) {
  void *ctx;
  COMMON_INTERCEPTOR_MEMCPY_IMPL(ctx, to, from, size);
}

INTERCEPTOR(void *, __aeabi_memcpy4, void *to, const void *from, uptr size) {
  void *ctx;
  COMMON_INTERCEPTOR_MEMCPY_IMPL(ctx, to, from, size);
}

INTERCEPTOR(void *, __aeabi_memcpy8, void *to, const void *from, uptr size) {
  void *ctx;
  COMMON_INTERCEPTOR_MEMCPY_IMPL(ctx, to, from, size);
}

// Note the argument order.
INTERCEPTOR(void *, __aeabi_memset, void *block, uptr size, int c) {
  void *ctx;
  COMMON_INTERCEPTOR_MEMSET_IMPL(ctx, block, c, size);
}

INTERCEPTOR(void *, __aeabi_memset4, void *block, uptr size, int c) {
  void *ctx;
  COMMON_INTERCEPTOR_MEMSET_IMPL(ctx, block, c, size);
}

INTERCEPTOR(void *, __aeabi_memset8, void *block, uptr size, int c) {
  void *ctx;
  COMMON_INTERCEPTOR_MEMSET_IMPL(ctx, block, c, size);
}

INTERCEPTOR(void *, __aeabi_memclr, void *block, uptr size) {
  void *ctx;
  COMMON_INTERCEPTOR_MEMSET_IMPL(ctx, block, 0, size);
}

INTERCEPTOR(void *, __aeabi_memclr4, void *block, uptr size) {
  void *ctx;
  COMMON_INTERCEPTOR_MEMSET_IMPL(ctx, block, 0, size);
}

INTERCEPTOR(void *, __aeabi_memclr8, void *block, uptr size) {
  void *ctx;
  COMMON_INTERCEPTOR_MEMSET_IMPL(ctx, block, 0, size);
}

#define INIT_AEABI_MEM                         \
  COMMON_INTERCEPT_FUNCTION(__aeabi_memmove);  \
  COMMON_INTERCEPT_FUNCTION(__aeabi_memmove4); \
  COMMON_INTERCEPT_FUNCTION(__aeabi_memmove8); \
  COMMON_INTERCEPT_FUNCTION(__aeabi_memcpy);   \
  COMMON_INTERCEPT_FUNCTION(__aeabi_memcpy4);  \
  COMMON_INTERCEPT_FUNCTION(__aeabi_memcpy8);  \
  COMMON_INTERCEPT_FUNCTION(__aeabi_memset);   \
  COMMON_INTERCEPT_FUNCTION(__aeabi_memset4);  \
  COMMON_INTERCEPT_FUNCTION(__aeabi_memset8);  \
  COMMON_INTERCEPT_FUNCTION(__aeabi_memclr);   \
  COMMON_INTERCEPT_FUNCTION(__aeabi_memclr4);  \
  COMMON_INTERCEPT_FUNCTION(__aeabi_memclr8);
#else
#define INIT_AEABI_MEM
#endif  // SANITIZER_INTERCEPT_AEABI_MEM

#if SANITIZER_INTERCEPT___BZERO
INTERCEPTOR(void *, __bzero, void *block, uptr size) {
  void *ctx;
  COMMON_INTERCEPTOR_MEMSET_IMPL(ctx, block, 0, size);
}

#define INIT___BZERO COMMON_INTERCEPT_FUNCTION(__bzero);
#else
#define INIT___BZERO
#endif  // SANITIZER_INTERCEPT___BZERO

#if SANITIZER_INTERCEPT_FTIME
INTERCEPTOR(int, ftime, __sanitizer_timeb *tp) {
  void *ctx;
  COMMON_INTERCEPTOR_ENTER(ctx, ftime, tp);
  // FIXME: under ASan the call below may write to freed memory and corrupt
  // its metadata. See
  // https://github.com/google/sanitizers/issues/321.
  int res = REAL(ftime)(tp);
  if (tp)
    COMMON_INTERCEPTOR_WRITE_RANGE(ctx, tp, sizeof(*tp));
  return res;
}
#define INIT_FTIME COMMON_INTERCEPT_FUNCTION(ftime);
#else
#define INIT_FTIME
#endif  // SANITIZER_INTERCEPT_FTIME

#if SANITIZER_INTERCEPT_XDR
INTERCEPTOR(void, xdrmem_create, __sanitizer_XDR *xdrs, uptr addr,
            unsigned size, int op) {
  void *ctx;
  COMMON_INTERCEPTOR_ENTER(ctx, xdrmem_create, xdrs, addr, size, op);
  // FIXME: under ASan the call below may write to freed memory and corrupt
  // its metadata. See
  // https://github.com/google/sanitizers/issues/321.
  REAL(xdrmem_create)(xdrs, addr, size, op);
  COMMON_INTERCEPTOR_WRITE_RANGE(ctx, xdrs, sizeof(*xdrs));
  if (op == __sanitizer_XDR_ENCODE) {
    // It's not obvious how much data individual xdr_ routines write.
    // Simply unpoison the entire target buffer in advance.
    COMMON_INTERCEPTOR_WRITE_RANGE(ctx, (void *)addr, size);
  }
}

INTERCEPTOR(void, xdrstdio_create, __sanitizer_XDR *xdrs, void *file, int op) {
  void *ctx;
  COMMON_INTERCEPTOR_ENTER(ctx, xdrstdio_create, xdrs, file, op);
  // FIXME: under ASan the call below may write to freed memory and corrupt
  // its metadata. See
  // https://github.com/google/sanitizers/issues/321.
  REAL(xdrstdio_create)(xdrs, file, op);
  COMMON_INTERCEPTOR_WRITE_RANGE(ctx, xdrs, sizeof(*xdrs));
}

// FIXME: under ASan the call below may write to freed memory and corrupt
// its metadata. See
// https://github.com/google/sanitizers/issues/321.
#define XDR_INTERCEPTOR(F, T)                             \
  INTERCEPTOR(int, F, __sanitizer_XDR *xdrs, T *p) {      \
    void *ctx;                                            \
    COMMON_INTERCEPTOR_ENTER(ctx, F, xdrs, p);            \
    if (p && xdrs->x_op == __sanitizer_XDR_ENCODE)        \
      COMMON_INTERCEPTOR_READ_RANGE(ctx, p, sizeof(*p));  \
    int res = REAL(F)(xdrs, p);                           \
    if (res && p && xdrs->x_op == __sanitizer_XDR_DECODE) \
      COMMON_INTERCEPTOR_WRITE_RANGE(ctx, p, sizeof(*p)); \
    return res;                                           \
  }

XDR_INTERCEPTOR(xdr_short, short)
XDR_INTERCEPTOR(xdr_u_short, unsigned short)
XDR_INTERCEPTOR(xdr_int, int)
XDR_INTERCEPTOR(xdr_u_int, unsigned)
XDR_INTERCEPTOR(xdr_long, long)
XDR_INTERCEPTOR(xdr_u_long, unsigned long)
XDR_INTERCEPTOR(xdr_hyper, long long)
XDR_INTERCEPTOR(xdr_u_hyper, unsigned long long)
XDR_INTERCEPTOR(xdr_longlong_t, long long)
XDR_INTERCEPTOR(xdr_u_longlong_t, unsigned long long)
XDR_INTERCEPTOR(xdr_int8_t, u8)
XDR_INTERCEPTOR(xdr_uint8_t, u8)
XDR_INTERCEPTOR(xdr_int16_t, u16)
XDR_INTERCEPTOR(xdr_uint16_t, u16)
XDR_INTERCEPTOR(xdr_int32_t, u32)
XDR_INTERCEPTOR(xdr_uint32_t, u32)
XDR_INTERCEPTOR(xdr_int64_t, u64)
XDR_INTERCEPTOR(xdr_uint64_t, u64)
XDR_INTERCEPTOR(xdr_quad_t, long long)
XDR_INTERCEPTOR(xdr_u_quad_t, unsigned long long)
XDR_INTERCEPTOR(xdr_bool, bool)
XDR_INTERCEPTOR(xdr_enum, int)
XDR_INTERCEPTOR(xdr_char, char)
XDR_INTERCEPTOR(xdr_u_char, unsigned char)
XDR_INTERCEPTOR(xdr_float, float)
XDR_INTERCEPTOR(xdr_double, double)

// FIXME: intercept xdr_array, opaque, union, vector, reference, pointer,
// wrapstring, sizeof

INTERCEPTOR(int, xdr_bytes, __sanitizer_XDR *xdrs, char **p, unsigned *sizep,
            unsigned maxsize) {
  void *ctx;
  COMMON_INTERCEPTOR_ENTER(ctx, xdr_bytes, xdrs, p, sizep, maxsize);
  if (p && sizep && xdrs->x_op == __sanitizer_XDR_ENCODE) {
    COMMON_INTERCEPTOR_READ_RANGE(ctx, p, sizeof(*p));
    COMMON_INTERCEPTOR_READ_RANGE(ctx, sizep, sizeof(*sizep));
    COMMON_INTERCEPTOR_READ_RANGE(ctx, *p, *sizep);
  }
  // FIXME: under ASan the call below may write to freed memory and corrupt
  // its metadata. See
  // https://github.com/google/sanitizers/issues/321.
  int res = REAL(xdr_bytes)(xdrs, p, sizep, maxsize);
  if (p && sizep && xdrs->x_op == __sanitizer_XDR_DECODE) {
    COMMON_INTERCEPTOR_WRITE_RANGE(ctx, p, sizeof(*p));
    COMMON_INTERCEPTOR_WRITE_RANGE(ctx, sizep, sizeof(*sizep));
    if (res && *p && *sizep) COMMON_INTERCEPTOR_WRITE_RANGE(ctx, *p, *sizep);
  }
  return res;
}

INTERCEPTOR(int, xdr_string, __sanitizer_XDR *xdrs, char **p,
            unsigned maxsize) {
  void *ctx;
  COMMON_INTERCEPTOR_ENTER(ctx, xdr_string, xdrs, p, maxsize);
  if (p && xdrs->x_op == __sanitizer_XDR_ENCODE) {
    COMMON_INTERCEPTOR_READ_RANGE(ctx, p, sizeof(*p));
    COMMON_INTERCEPTOR_READ_RANGE(ctx, *p, REAL(strlen)(*p) + 1);
  }
  // FIXME: under ASan the call below may write to freed memory and corrupt
  // its metadata. See
  // https://github.com/google/sanitizers/issues/321.
  int res = REAL(xdr_string)(xdrs, p, maxsize);
  if (p && xdrs->x_op == __sanitizer_XDR_DECODE) {
    COMMON_INTERCEPTOR_WRITE_RANGE(ctx, p, sizeof(*p));
    if (res && *p)
      COMMON_INTERCEPTOR_WRITE_RANGE(ctx, *p, REAL(strlen)(*p) + 1);
  }
  return res;
}

#define INIT_XDR                               \
  COMMON_INTERCEPT_FUNCTION(xdrmem_create);    \
  COMMON_INTERCEPT_FUNCTION(xdrstdio_create);  \
  COMMON_INTERCEPT_FUNCTION(xdr_short);        \
  COMMON_INTERCEPT_FUNCTION(xdr_u_short);      \
  COMMON_INTERCEPT_FUNCTION(xdr_int);          \
  COMMON_INTERCEPT_FUNCTION(xdr_u_int);        \
  COMMON_INTERCEPT_FUNCTION(xdr_long);         \
  COMMON_INTERCEPT_FUNCTION(xdr_u_long);       \
  COMMON_INTERCEPT_FUNCTION(xdr_hyper);        \
  COMMON_INTERCEPT_FUNCTION(xdr_u_hyper);      \
  COMMON_INTERCEPT_FUNCTION(xdr_longlong_t);   \
  COMMON_INTERCEPT_FUNCTION(xdr_u_longlong_t); \
  COMMON_INTERCEPT_FUNCTION(xdr_int8_t);       \
  COMMON_INTERCEPT_FUNCTION(xdr_uint8_t);      \
  COMMON_INTERCEPT_FUNCTION(xdr_int16_t);      \
  COMMON_INTERCEPT_FUNCTION(xdr_uint16_t);     \
  COMMON_INTERCEPT_FUNCTION(xdr_int32_t);      \
  COMMON_INTERCEPT_FUNCTION(xdr_uint32_t);     \
  COMMON_INTERCEPT_FUNCTION(xdr_int64_t);      \
  COMMON_INTERCEPT_FUNCTION(xdr_uint64_t);     \
  COMMON_INTERCEPT_FUNCTION(xdr_quad_t);       \
  COMMON_INTERCEPT_FUNCTION(xdr_u_quad_t);     \
  COMMON_INTERCEPT_FUNCTION(xdr_bool);         \
  COMMON_INTERCEPT_FUNCTION(xdr_enum);         \
  COMMON_INTERCEPT_FUNCTION(xdr_char);         \
  COMMON_INTERCEPT_FUNCTION(xdr_u_char);       \
  COMMON_INTERCEPT_FUNCTION(xdr_float);        \
  COMMON_INTERCEPT_FUNCTION(xdr_double);       \
  COMMON_INTERCEPT_FUNCTION(xdr_bytes);        \
  COMMON_INTERCEPT_FUNCTION(xdr_string);
#else
#define INIT_XDR
#endif  // SANITIZER_INTERCEPT_XDR

#if SANITIZER_INTERCEPT_TSEARCH
INTERCEPTOR(void *, tsearch, void *key, void **rootp,
            int (*compar)(const void *, const void *)) {
  void *ctx;
  COMMON_INTERCEPTOR_ENTER(ctx, tsearch, key, rootp, compar);
  // FIXME: under ASan the call below may write to freed memory and corrupt
  // its metadata. See
  // https://github.com/google/sanitizers/issues/321.
  void *res = REAL(tsearch)(key, rootp, compar);
  if (res && *(void **)res == key)
    COMMON_INTERCEPTOR_WRITE_RANGE(ctx, res, sizeof(void *));
  return res;
}
#define INIT_TSEARCH COMMON_INTERCEPT_FUNCTION(tsearch);
#else
#define INIT_TSEARCH
#endif

#if SANITIZER_INTERCEPT_LIBIO_INTERNALS || SANITIZER_INTERCEPT_FOPEN || \
    SANITIZER_INTERCEPT_OPEN_MEMSTREAM
void unpoison_file(__sanitizer_FILE *fp) {
#if SANITIZER_HAS_STRUCT_FILE
  COMMON_INTERCEPTOR_INITIALIZE_RANGE(fp, sizeof(*fp));
  if (fp->_IO_read_base && fp->_IO_read_base < fp->_IO_read_end)
    COMMON_INTERCEPTOR_INITIALIZE_RANGE(fp->_IO_read_base,
                                        fp->_IO_read_end - fp->_IO_read_base);
#endif  // SANITIZER_HAS_STRUCT_FILE
}
#endif

#if SANITIZER_INTERCEPT_LIBIO_INTERNALS
// These guys are called when a .c source is built with -O2.
INTERCEPTOR(int, __uflow, __sanitizer_FILE *fp) {
  void *ctx;
  COMMON_INTERCEPTOR_ENTER(ctx, __uflow, fp);
  int res = REAL(__uflow)(fp);
  unpoison_file(fp);
  return res;
}
INTERCEPTOR(int, __underflow, __sanitizer_FILE *fp) {
  void *ctx;
  COMMON_INTERCEPTOR_ENTER(ctx, __underflow, fp);
  int res = REAL(__underflow)(fp);
  unpoison_file(fp);
  return res;
}
INTERCEPTOR(int, __overflow, __sanitizer_FILE *fp, int ch) {
  void *ctx;
  COMMON_INTERCEPTOR_ENTER(ctx, __overflow, fp, ch);
  int res = REAL(__overflow)(fp, ch);
  unpoison_file(fp);
  return res;
}
INTERCEPTOR(int, __wuflow, __sanitizer_FILE *fp) {
  void *ctx;
  COMMON_INTERCEPTOR_ENTER(ctx, __wuflow, fp);
  int res = REAL(__wuflow)(fp);
  unpoison_file(fp);
  return res;
}
INTERCEPTOR(int, __wunderflow, __sanitizer_FILE *fp) {
  void *ctx;
  COMMON_INTERCEPTOR_ENTER(ctx, __wunderflow, fp);
  int res = REAL(__wunderflow)(fp);
  unpoison_file(fp);
  return res;
}
INTERCEPTOR(int, __woverflow, __sanitizer_FILE *fp, int ch) {
  void *ctx;
  COMMON_INTERCEPTOR_ENTER(ctx, __woverflow, fp, ch);
  int res = REAL(__woverflow)(fp, ch);
  unpoison_file(fp);
  return res;
}
#define INIT_LIBIO_INTERNALS               \
  COMMON_INTERCEPT_FUNCTION(__uflow);      \
  COMMON_INTERCEPT_FUNCTION(__underflow);  \
  COMMON_INTERCEPT_FUNCTION(__overflow);   \
  COMMON_INTERCEPT_FUNCTION(__wuflow);     \
  COMMON_INTERCEPT_FUNCTION(__wunderflow); \
  COMMON_INTERCEPT_FUNCTION(__woverflow);
#else
#define INIT_LIBIO_INTERNALS
#endif

#if SANITIZER_INTERCEPT_FOPEN
INTERCEPTOR(__sanitizer_FILE *, fopen, const char *path, const char *mode) {
  void *ctx;
  COMMON_INTERCEPTOR_ENTER(ctx, fopen, path, mode);
  if (path) COMMON_INTERCEPTOR_READ_RANGE(ctx, path, REAL(strlen)(path) + 1);
  COMMON_INTERCEPTOR_READ_RANGE(ctx, mode, REAL(strlen)(mode) + 1);
  __sanitizer_FILE *res = REAL(fopen)(path, mode);
  COMMON_INTERCEPTOR_FILE_OPEN(ctx, res, path);
  if (res) unpoison_file(res);
  return res;
}
INTERCEPTOR(__sanitizer_FILE *, fdopen, int fd, const char *mode) {
  void *ctx;
  COMMON_INTERCEPTOR_ENTER(ctx, fdopen, fd, mode);
  COMMON_INTERCEPTOR_READ_RANGE(ctx, mode, REAL(strlen)(mode) + 1);
  __sanitizer_FILE *res = REAL(fdopen)(fd, mode);
  if (res) unpoison_file(res);
  return res;
}
INTERCEPTOR(__sanitizer_FILE *, freopen, const char *path, const char *mode,
            __sanitizer_FILE *fp) {
  void *ctx;
  COMMON_INTERCEPTOR_ENTER(ctx, freopen, path, mode, fp);
  if (path) COMMON_INTERCEPTOR_READ_RANGE(ctx, path, REAL(strlen)(path) + 1);
  COMMON_INTERCEPTOR_READ_RANGE(ctx, mode, REAL(strlen)(mode) + 1);
  COMMON_INTERCEPTOR_FILE_CLOSE(ctx, fp);
  __sanitizer_FILE *res = REAL(freopen)(path, mode, fp);
  COMMON_INTERCEPTOR_FILE_OPEN(ctx, res, path);
  if (res) unpoison_file(res);
  return res;
}
#define INIT_FOPEN                   \
  COMMON_INTERCEPT_FUNCTION(fopen);  \
  COMMON_INTERCEPT_FUNCTION(fdopen); \
  COMMON_INTERCEPT_FUNCTION(freopen);
#else
#define INIT_FOPEN
#endif

#if SANITIZER_INTERCEPT_FOPEN64
INTERCEPTOR(__sanitizer_FILE *, fopen64, const char *path, const char *mode) {
  void *ctx;
  COMMON_INTERCEPTOR_ENTER(ctx, fopen64, path, mode);
  COMMON_INTERCEPTOR_READ_RANGE(ctx, path, REAL(strlen)(path) + 1);
  COMMON_INTERCEPTOR_READ_RANGE(ctx, mode, REAL(strlen)(mode) + 1);
  __sanitizer_FILE *res = REAL(fopen64)(path, mode);
  COMMON_INTERCEPTOR_FILE_OPEN(ctx, res, path);
  if (res) unpoison_file(res);
  return res;
}
INTERCEPTOR(__sanitizer_FILE *, freopen64, const char *path, const char *mode,
            __sanitizer_FILE *fp) {
  void *ctx;
  COMMON_INTERCEPTOR_ENTER(ctx, freopen64, path, mode, fp);
  if (path) COMMON_INTERCEPTOR_READ_RANGE(ctx, path, REAL(strlen)(path) + 1);
  COMMON_INTERCEPTOR_READ_RANGE(ctx, mode, REAL(strlen)(mode) + 1);
  COMMON_INTERCEPTOR_FILE_CLOSE(ctx, fp);
  __sanitizer_FILE *res = REAL(freopen64)(path, mode, fp);
  COMMON_INTERCEPTOR_FILE_OPEN(ctx, res, path);
  if (res) unpoison_file(res);
  return res;
}
#define INIT_FOPEN64                  \
  COMMON_INTERCEPT_FUNCTION(fopen64); \
  COMMON_INTERCEPT_FUNCTION(freopen64);
#else
#define INIT_FOPEN64
#endif

#if SANITIZER_INTERCEPT_OPEN_MEMSTREAM
INTERCEPTOR(__sanitizer_FILE *, open_memstream, char **ptr, SIZE_T *sizeloc) {
  void *ctx;
  COMMON_INTERCEPTOR_ENTER(ctx, open_memstream, ptr, sizeloc);
  // FIXME: under ASan the call below may write to freed memory and corrupt
  // its metadata. See
  // https://github.com/google/sanitizers/issues/321.
  __sanitizer_FILE *res = REAL(open_memstream)(ptr, sizeloc);
  if (res) {
    COMMON_INTERCEPTOR_WRITE_RANGE(ctx, ptr, sizeof(*ptr));
    COMMON_INTERCEPTOR_WRITE_RANGE(ctx, sizeloc, sizeof(*sizeloc));
    unpoison_file(res);
    FileMetadata file = {ptr, sizeloc};
    SetInterceptorMetadata(res, file);
  }
  return res;
}
INTERCEPTOR(__sanitizer_FILE *, open_wmemstream, wchar_t **ptr,
            SIZE_T *sizeloc) {
  void *ctx;
  COMMON_INTERCEPTOR_ENTER(ctx, open_wmemstream, ptr, sizeloc);
  __sanitizer_FILE *res = REAL(open_wmemstream)(ptr, sizeloc);
  if (res) {
    COMMON_INTERCEPTOR_WRITE_RANGE(ctx, ptr, sizeof(*ptr));
    COMMON_INTERCEPTOR_WRITE_RANGE(ctx, sizeloc, sizeof(*sizeloc));
    unpoison_file(res);
    FileMetadata file = {(char **)ptr, sizeloc};
    SetInterceptorMetadata(res, file);
  }
  return res;
}
INTERCEPTOR(__sanitizer_FILE *, fmemopen, void *buf, SIZE_T size,
            const char *mode) {
  void *ctx;
  COMMON_INTERCEPTOR_ENTER(ctx, fmemopen, buf, size, mode);
  // FIXME: under ASan the call below may write to freed memory and corrupt
  // its metadata. See
  // https://github.com/google/sanitizers/issues/321.
  __sanitizer_FILE *res = REAL(fmemopen)(buf, size, mode);
  if (res) unpoison_file(res);
  return res;
}
#define INIT_OPEN_MEMSTREAM                   \
  COMMON_INTERCEPT_FUNCTION(open_memstream);  \
  COMMON_INTERCEPT_FUNCTION(open_wmemstream); \
  COMMON_INTERCEPT_FUNCTION(fmemopen);
#else
#define INIT_OPEN_MEMSTREAM
#endif

#if SANITIZER_INTERCEPT_OBSTACK
static void initialize_obstack(__sanitizer_obstack *obstack) {
  COMMON_INTERCEPTOR_INITIALIZE_RANGE(obstack, sizeof(*obstack));
  if (obstack->chunk)
    COMMON_INTERCEPTOR_INITIALIZE_RANGE(obstack->chunk,
                                        sizeof(*obstack->chunk));
}

INTERCEPTOR(int, _obstack_begin_1, __sanitizer_obstack *obstack, int sz,
            int align, void *(*alloc_fn)(uptr arg, uptr sz),
            void (*free_fn)(uptr arg, void *p)) {
  void *ctx;
  COMMON_INTERCEPTOR_ENTER(ctx, _obstack_begin_1, obstack, sz, align, alloc_fn,
                           free_fn);
  int res = REAL(_obstack_begin_1)(obstack, sz, align, alloc_fn, free_fn);
  if (res) initialize_obstack(obstack);
  return res;
}
INTERCEPTOR(int, _obstack_begin, __sanitizer_obstack *obstack, int sz,
            int align, void *(*alloc_fn)(uptr sz), void (*free_fn)(void *p)) {
  void *ctx;
  COMMON_INTERCEPTOR_ENTER(ctx, _obstack_begin, obstack, sz, align, alloc_fn,
                           free_fn);
  int res = REAL(_obstack_begin)(obstack, sz, align, alloc_fn, free_fn);
  if (res) initialize_obstack(obstack);
  return res;
}
INTERCEPTOR(void, _obstack_newchunk, __sanitizer_obstack *obstack, int length) {
  void *ctx;
  COMMON_INTERCEPTOR_ENTER(ctx, _obstack_newchunk, obstack, length);
  REAL(_obstack_newchunk)(obstack, length);
  if (obstack->chunk)
    COMMON_INTERCEPTOR_INITIALIZE_RANGE(
        obstack->chunk, obstack->next_free - (char *)obstack->chunk);
}
#define INIT_OBSTACK                           \
  COMMON_INTERCEPT_FUNCTION(_obstack_begin_1); \
  COMMON_INTERCEPT_FUNCTION(_obstack_begin);   \
  COMMON_INTERCEPT_FUNCTION(_obstack_newchunk);
#else
#define INIT_OBSTACK
#endif

#if SANITIZER_INTERCEPT_FFLUSH
INTERCEPTOR(int, fflush, __sanitizer_FILE *fp) {
  void *ctx;
  COMMON_INTERCEPTOR_ENTER(ctx, fflush, fp);
  int res = REAL(fflush)(fp);
  // FIXME: handle fp == NULL
  if (fp) {
    const FileMetadata *m = GetInterceptorMetadata(fp);
    if (m) COMMON_INTERCEPTOR_INITIALIZE_RANGE(*m->addr, *m->size);
  }
  return res;
}
#define INIT_FFLUSH COMMON_INTERCEPT_FUNCTION(fflush);
#else
#define INIT_FFLUSH
#endif

#if SANITIZER_INTERCEPT_FCLOSE
INTERCEPTOR(int, fclose, __sanitizer_FILE *fp) {
  void *ctx;
  COMMON_INTERCEPTOR_ENTER(ctx, fclose, fp);
  COMMON_INTERCEPTOR_FILE_CLOSE(ctx, fp);
  const FileMetadata *m = GetInterceptorMetadata(fp);
  int res = REAL(fclose)(fp);
  if (m) {
    COMMON_INTERCEPTOR_INITIALIZE_RANGE(*m->addr, *m->size);
    DeleteInterceptorMetadata(fp);
  }
  return res;
}
#define INIT_FCLOSE COMMON_INTERCEPT_FUNCTION(fclose);
#else
#define INIT_FCLOSE
#endif

#if SANITIZER_INTERCEPT_DLOPEN_DLCLOSE
INTERCEPTOR(void*, dlopen, const char *filename, int flag) {
  void *ctx;
  COMMON_INTERCEPTOR_ENTER_NOIGNORE(ctx, dlopen, filename, flag);
  if (filename) COMMON_INTERCEPTOR_READ_STRING(ctx, filename, 0);
  COMMON_INTERCEPTOR_ON_DLOPEN(filename, flag);
  void *res = REAL(dlopen)(filename, flag);
  Symbolizer::GetOrInit()->InvalidateModuleList();
  COMMON_INTERCEPTOR_LIBRARY_LOADED(filename, res);
  return res;
}

INTERCEPTOR(int, dlclose, void *handle) {
  void *ctx;
  COMMON_INTERCEPTOR_ENTER_NOIGNORE(ctx, dlclose, handle);
  int res = REAL(dlclose)(handle);
  Symbolizer::GetOrInit()->InvalidateModuleList();
  COMMON_INTERCEPTOR_LIBRARY_UNLOADED();
  return res;
}
#define INIT_DLOPEN_DLCLOSE          \
  COMMON_INTERCEPT_FUNCTION(dlopen); \
  COMMON_INTERCEPT_FUNCTION(dlclose);
#else
#define INIT_DLOPEN_DLCLOSE
#endif

#if SANITIZER_INTERCEPT_GETPASS
INTERCEPTOR(char *, getpass, const char *prompt) {
  void *ctx;
  COMMON_INTERCEPTOR_ENTER(ctx, getpass, prompt);
  if (prompt)
    COMMON_INTERCEPTOR_READ_RANGE(ctx, prompt, REAL(strlen)(prompt)+1);
  char *res = REAL(getpass)(prompt);
  if (res) COMMON_INTERCEPTOR_INITIALIZE_RANGE(res, REAL(strlen)(res)+1);
  return res;
}

#define INIT_GETPASS COMMON_INTERCEPT_FUNCTION(getpass);
#else
#define INIT_GETPASS
#endif

#if SANITIZER_INTERCEPT_TIMERFD
INTERCEPTOR(int, timerfd_settime, int fd, int flags, void *new_value,
            void *old_value) {
  void *ctx;
  COMMON_INTERCEPTOR_ENTER(ctx, timerfd_settime, fd, flags, new_value,
                           old_value);
  COMMON_INTERCEPTOR_READ_RANGE(ctx, new_value, struct_itimerspec_sz);
  int res = REAL(timerfd_settime)(fd, flags, new_value, old_value);
  if (res != -1 && old_value)
    COMMON_INTERCEPTOR_WRITE_RANGE(ctx, old_value, struct_itimerspec_sz);
  return res;
}

INTERCEPTOR(int, timerfd_gettime, int fd, void *curr_value) {
  void *ctx;
  COMMON_INTERCEPTOR_ENTER(ctx, timerfd_gettime, fd, curr_value);
  int res = REAL(timerfd_gettime)(fd, curr_value);
  if (res != -1 && curr_value)
    COMMON_INTERCEPTOR_WRITE_RANGE(ctx, curr_value, struct_itimerspec_sz);
  return res;
}
#define INIT_TIMERFD                          \
  COMMON_INTERCEPT_FUNCTION(timerfd_settime); \
  COMMON_INTERCEPT_FUNCTION(timerfd_gettime);
#else
#define INIT_TIMERFD
#endif

#if SANITIZER_INTERCEPT_MLOCKX
// Linux kernel has a bug that leads to kernel deadlock if a process
// maps TBs of memory and then calls mlock().
static void MlockIsUnsupported() {
  static atomic_uint8_t printed;
  if (atomic_exchange(&printed, 1, memory_order_relaxed))
    return;
  VPrintf(1, "%s ignores mlock/mlockall/munlock/munlockall\n",
          SanitizerToolName);
}

INTERCEPTOR(int, mlock, const void *addr, uptr len) {
  MlockIsUnsupported();
  return 0;
}

INTERCEPTOR(int, munlock, const void *addr, uptr len) {
  MlockIsUnsupported();
  return 0;
}

INTERCEPTOR(int, mlockall, int flags) {
  MlockIsUnsupported();
  return 0;
}

INTERCEPTOR(int, munlockall, void) {
  MlockIsUnsupported();
  return 0;
}

#define INIT_MLOCKX                                                            \
  COMMON_INTERCEPT_FUNCTION(mlock);                                            \
  COMMON_INTERCEPT_FUNCTION(munlock);                                          \
  COMMON_INTERCEPT_FUNCTION(mlockall);                                         \
  COMMON_INTERCEPT_FUNCTION(munlockall);

#else
#define INIT_MLOCKX
#endif  // SANITIZER_INTERCEPT_MLOCKX

#if SANITIZER_INTERCEPT_FOPENCOOKIE
struct WrappedCookie {
  void *real_cookie;
  __sanitizer_cookie_io_functions_t real_io_funcs;
};

static uptr wrapped_read(void *cookie, char *buf, uptr size) {
  COMMON_INTERCEPTOR_UNPOISON_PARAM(3);
  WrappedCookie *wrapped_cookie = (WrappedCookie *)cookie;
  __sanitizer_cookie_io_read real_read = wrapped_cookie->real_io_funcs.read;
  return real_read ? real_read(wrapped_cookie->real_cookie, buf, size) : 0;
}

static uptr wrapped_write(void *cookie, const char *buf, uptr size) {
  COMMON_INTERCEPTOR_UNPOISON_PARAM(3);
  WrappedCookie *wrapped_cookie = (WrappedCookie *)cookie;
  __sanitizer_cookie_io_write real_write = wrapped_cookie->real_io_funcs.write;
  return real_write ? real_write(wrapped_cookie->real_cookie, buf, size) : size;
}

static int wrapped_seek(void *cookie, u64 *offset, int whence) {
  COMMON_INTERCEPTOR_UNPOISON_PARAM(3);
  COMMON_INTERCEPTOR_INITIALIZE_RANGE(offset, sizeof(*offset));
  WrappedCookie *wrapped_cookie = (WrappedCookie *)cookie;
  __sanitizer_cookie_io_seek real_seek = wrapped_cookie->real_io_funcs.seek;
  return real_seek ? real_seek(wrapped_cookie->real_cookie, offset, whence)
                   : -1;
}

static int wrapped_close(void *cookie) {
  COMMON_INTERCEPTOR_UNPOISON_PARAM(1);
  WrappedCookie *wrapped_cookie = (WrappedCookie *)cookie;
  __sanitizer_cookie_io_close real_close = wrapped_cookie->real_io_funcs.close;
  int res = real_close ? real_close(wrapped_cookie->real_cookie) : 0;
  InternalFree(wrapped_cookie);
  return res;
}

INTERCEPTOR(__sanitizer_FILE *, fopencookie, void *cookie, const char *mode,
            __sanitizer_cookie_io_functions_t io_funcs) {
  void *ctx;
  COMMON_INTERCEPTOR_ENTER(ctx, fopencookie, cookie, mode, io_funcs);
  WrappedCookie *wrapped_cookie =
      (WrappedCookie *)InternalAlloc(sizeof(WrappedCookie));
  wrapped_cookie->real_cookie = cookie;
  wrapped_cookie->real_io_funcs = io_funcs;
  __sanitizer_FILE *res =
      REAL(fopencookie)(wrapped_cookie, mode, {wrapped_read, wrapped_write,
                                               wrapped_seek, wrapped_close});
  return res;
}

#define INIT_FOPENCOOKIE COMMON_INTERCEPT_FUNCTION(fopencookie);
#else
#define INIT_FOPENCOOKIE
#endif  // SANITIZER_INTERCEPT_FOPENCOOKIE

#if SANITIZER_INTERCEPT_SEM
INTERCEPTOR(int, sem_init, __sanitizer_sem_t *s, int pshared, unsigned value) {
  void *ctx;
  COMMON_INTERCEPTOR_ENTER(ctx, sem_init, s, pshared, value);
  // Workaround a bug in glibc's "old" semaphore implementation by
  // zero-initializing the sem_t contents. This has to be done here because
  // interceptors bind to the lowest symbols version by default, hitting the
  // buggy code path while the non-sanitized build of the same code works fine.
  REAL(memset)(s, 0, sizeof(*s));
  int res = REAL(sem_init)(s, pshared, value);
  return res;
}

INTERCEPTOR(int, sem_destroy, __sanitizer_sem_t *s) {
  void *ctx;
  COMMON_INTERCEPTOR_ENTER(ctx, sem_destroy, s);
  int res = REAL(sem_destroy)(s);
  return res;
}

INTERCEPTOR(int, sem_wait, __sanitizer_sem_t *s) {
  void *ctx;
  COMMON_INTERCEPTOR_ENTER(ctx, sem_wait, s);
  int res = COMMON_INTERCEPTOR_BLOCK_REAL(sem_wait)(s);
  if (res == 0) {
    COMMON_INTERCEPTOR_ACQUIRE(ctx, (uptr)s);
  }
  return res;
}

INTERCEPTOR(int, sem_trywait, __sanitizer_sem_t *s) {
  void *ctx;
  COMMON_INTERCEPTOR_ENTER(ctx, sem_trywait, s);
  int res = COMMON_INTERCEPTOR_BLOCK_REAL(sem_trywait)(s);
  if (res == 0) {
    COMMON_INTERCEPTOR_ACQUIRE(ctx, (uptr)s);
  }
  return res;
}

INTERCEPTOR(int, sem_timedwait, __sanitizer_sem_t *s, void *abstime) {
  void *ctx;
  COMMON_INTERCEPTOR_ENTER(ctx, sem_timedwait, s, abstime);
  COMMON_INTERCEPTOR_READ_RANGE(ctx, abstime, struct_timespec_sz);
  int res = COMMON_INTERCEPTOR_BLOCK_REAL(sem_timedwait)(s, abstime);
  if (res == 0) {
    COMMON_INTERCEPTOR_ACQUIRE(ctx, (uptr)s);
  }
  return res;
}

INTERCEPTOR(int, sem_post, __sanitizer_sem_t *s) {
  void *ctx;
  COMMON_INTERCEPTOR_ENTER(ctx, sem_post, s);
  COMMON_INTERCEPTOR_RELEASE(ctx, (uptr)s);
  int res = REAL(sem_post)(s);
  return res;
}

INTERCEPTOR(int, sem_getvalue, __sanitizer_sem_t *s, int *sval) {
  void *ctx;
  COMMON_INTERCEPTOR_ENTER(ctx, sem_getvalue, s, sval);
  int res = REAL(sem_getvalue)(s, sval);
  if (res == 0) {
    COMMON_INTERCEPTOR_ACQUIRE(ctx, (uptr)s);
    COMMON_INTERCEPTOR_WRITE_RANGE(ctx, sval, sizeof(*sval));
  }
  return res;
}
#define INIT_SEM                                                               \
  COMMON_INTERCEPT_FUNCTION(sem_init);                                         \
  COMMON_INTERCEPT_FUNCTION(sem_destroy);                                      \
  COMMON_INTERCEPT_FUNCTION(sem_wait);                                         \
  COMMON_INTERCEPT_FUNCTION(sem_trywait);                                      \
  COMMON_INTERCEPT_FUNCTION(sem_timedwait);                                    \
  COMMON_INTERCEPT_FUNCTION(sem_post);                                         \
  COMMON_INTERCEPT_FUNCTION(sem_getvalue);
#else
#define INIT_SEM
#endif // SANITIZER_INTERCEPT_SEM

#if SANITIZER_INTERCEPT_PTHREAD_SETCANCEL
INTERCEPTOR(int, pthread_setcancelstate, int state, int *oldstate) {
  void *ctx;
  COMMON_INTERCEPTOR_ENTER(ctx, pthread_setcancelstate, state, oldstate);
  int res = REAL(pthread_setcancelstate)(state, oldstate);
  if (res == 0 && oldstate != nullptr)
    COMMON_INTERCEPTOR_WRITE_RANGE(ctx, oldstate, sizeof(*oldstate));
  return res;
}

INTERCEPTOR(int, pthread_setcanceltype, int type, int *oldtype) {
  void *ctx;
  COMMON_INTERCEPTOR_ENTER(ctx, pthread_setcanceltype, type, oldtype);
  int res = REAL(pthread_setcanceltype)(type, oldtype);
  if (res == 0 && oldtype != nullptr)
    COMMON_INTERCEPTOR_WRITE_RANGE(ctx, oldtype, sizeof(*oldtype));
  return res;
}
#define INIT_PTHREAD_SETCANCEL                                                 \
  COMMON_INTERCEPT_FUNCTION(pthread_setcancelstate);                           \
  COMMON_INTERCEPT_FUNCTION(pthread_setcanceltype);
#else
#define INIT_PTHREAD_SETCANCEL
#endif

#if SANITIZER_INTERCEPT_MINCORE
INTERCEPTOR(int, mincore, void *addr, uptr length, unsigned char *vec) {
  void *ctx;
  COMMON_INTERCEPTOR_ENTER(ctx, mincore, addr, length, vec);
  int res = REAL(mincore)(addr, length, vec);
  if (res == 0) {
    uptr page_size = GetPageSizeCached();
    uptr vec_size = ((length + page_size - 1) & (~(page_size - 1))) / page_size;
    COMMON_INTERCEPTOR_WRITE_RANGE(ctx, vec, vec_size);
  }
  return res;
}
#define INIT_MINCORE COMMON_INTERCEPT_FUNCTION(mincore);
#else
#define INIT_MINCORE
#endif

#if SANITIZER_INTERCEPT_PROCESS_VM_READV
INTERCEPTOR(SSIZE_T, process_vm_readv, int pid, __sanitizer_iovec *local_iov,
            uptr liovcnt, __sanitizer_iovec *remote_iov, uptr riovcnt,
            uptr flags) {
  void *ctx;
  COMMON_INTERCEPTOR_ENTER(ctx, process_vm_readv, pid, local_iov, liovcnt,
                           remote_iov, riovcnt, flags);
  SSIZE_T res = REAL(process_vm_readv)(pid, local_iov, liovcnt, remote_iov,
                                       riovcnt, flags);
  if (res > 0)
    write_iovec(ctx, local_iov, liovcnt, res);
  return res;
}

INTERCEPTOR(SSIZE_T, process_vm_writev, int pid, __sanitizer_iovec *local_iov,
            uptr liovcnt, __sanitizer_iovec *remote_iov, uptr riovcnt,
            uptr flags) {
  void *ctx;
  COMMON_INTERCEPTOR_ENTER(ctx, process_vm_writev, pid, local_iov, liovcnt,
                           remote_iov, riovcnt, flags);
  SSIZE_T res = REAL(process_vm_writev)(pid, local_iov, liovcnt, remote_iov,
                                        riovcnt, flags);
  if (res > 0)
    read_iovec(ctx, local_iov, liovcnt, res);
  return res;
}
#define INIT_PROCESS_VM_READV                                                  \
  COMMON_INTERCEPT_FUNCTION(process_vm_readv);                                 \
  COMMON_INTERCEPT_FUNCTION(process_vm_writev);
#else
#define INIT_PROCESS_VM_READV
#endif

#if SANITIZER_INTERCEPT_CTERMID
INTERCEPTOR(char *, ctermid, char *s) {
  void *ctx;
  COMMON_INTERCEPTOR_ENTER(ctx, ctermid, s);
  char *res = REAL(ctermid)(s);
  if (res) {
    COMMON_INTERCEPTOR_INITIALIZE_RANGE(res, REAL(strlen)(res) + 1);
  }
  return res;
}
#define INIT_CTERMID COMMON_INTERCEPT_FUNCTION(ctermid);
#else
#define INIT_CTERMID
#endif

#if SANITIZER_INTERCEPT_CTERMID_R
INTERCEPTOR(char *, ctermid_r, char *s) {
  void *ctx;
  COMMON_INTERCEPTOR_ENTER(ctx, ctermid_r, s);
  char *res = REAL(ctermid_r)(s);
  if (res) {
    COMMON_INTERCEPTOR_INITIALIZE_RANGE(res, REAL(strlen)(res) + 1);
  }
  return res;
}
#define INIT_CTERMID_R COMMON_INTERCEPT_FUNCTION(ctermid_r);
#else
#define INIT_CTERMID_R
#endif

#if SANITIZER_INTERCEPT_RECV_RECVFROM
INTERCEPTOR(SSIZE_T, recv, int fd, void *buf, SIZE_T len, int flags) {
  void *ctx;
  COMMON_INTERCEPTOR_ENTER(ctx, recv, fd, buf, len, flags);
  COMMON_INTERCEPTOR_FD_ACCESS(ctx, fd);
  SSIZE_T res = REAL(recv)(fd, buf, len, flags);
  if (res > 0) {
    COMMON_INTERCEPTOR_WRITE_RANGE(ctx, buf, Min((SIZE_T)res, len));
  }
  if (res >= 0 && fd >= 0) COMMON_INTERCEPTOR_FD_ACQUIRE(ctx, fd);
  return res;
}

INTERCEPTOR(SSIZE_T, recvfrom, int fd, void *buf, SIZE_T len, int flags,
            void *srcaddr, int *addrlen) {
  void *ctx;
  COMMON_INTERCEPTOR_ENTER(ctx, recvfrom, fd, buf, len, flags, srcaddr,
                           addrlen);
  COMMON_INTERCEPTOR_FD_ACCESS(ctx, fd);
  SIZE_T srcaddr_sz;
  if (srcaddr) srcaddr_sz = *addrlen;
  (void)srcaddr_sz;  // prevent "set but not used" warning
  SSIZE_T res = REAL(recvfrom)(fd, buf, len, flags, srcaddr, addrlen);
  if (res > 0) {
    COMMON_INTERCEPTOR_WRITE_RANGE(ctx, buf, Min((SIZE_T)res, len));
    if (srcaddr)
      COMMON_INTERCEPTOR_INITIALIZE_RANGE(srcaddr,
                                          Min((SIZE_T)*addrlen, srcaddr_sz));
  }
  return res;
}
#define INIT_RECV_RECVFROM          \
  COMMON_INTERCEPT_FUNCTION(recv);  \
  COMMON_INTERCEPT_FUNCTION(recvfrom);
#else
#define INIT_RECV_RECVFROM
#endif

#if SANITIZER_INTERCEPT_SEND_SENDTO
INTERCEPTOR(SSIZE_T, send, int fd, void *buf, SIZE_T len, int flags) {
  void *ctx;
  COMMON_INTERCEPTOR_ENTER(ctx, send, fd, buf, len, flags);
  if (fd >= 0) {
    COMMON_INTERCEPTOR_FD_ACCESS(ctx, fd);
    COMMON_INTERCEPTOR_FD_RELEASE(ctx, fd);
  }
  SSIZE_T res = REAL(send)(fd, buf, len, flags);
  if (common_flags()->intercept_send && res > 0)
    COMMON_INTERCEPTOR_READ_RANGE(ctx, buf, Min((SIZE_T)res, len));
  return res;
}

INTERCEPTOR(SSIZE_T, sendto, int fd, void *buf, SIZE_T len, int flags,
            void *dstaddr, int addrlen) {
  void *ctx;
  COMMON_INTERCEPTOR_ENTER(ctx, sendto, fd, buf, len, flags, dstaddr, addrlen);
  if (fd >= 0) {
    COMMON_INTERCEPTOR_FD_ACCESS(ctx, fd);
    COMMON_INTERCEPTOR_FD_RELEASE(ctx, fd);
  }
  // Can't check dstaddr as it may have uninitialized padding at the end.
  SSIZE_T res = REAL(sendto)(fd, buf, len, flags, dstaddr, addrlen);
  if (common_flags()->intercept_send && res > 0)
    COMMON_INTERCEPTOR_READ_RANGE(ctx, buf, Min((SIZE_T)res, len));
  return res;
}
#define INIT_SEND_SENDTO           \
  COMMON_INTERCEPT_FUNCTION(send); \
  COMMON_INTERCEPT_FUNCTION(sendto);
#else
#define INIT_SEND_SENDTO
#endif

#if SANITIZER_INTERCEPT_EVENTFD_READ_WRITE
INTERCEPTOR(int, eventfd_read, int fd, u64 *value) {
  void *ctx;
  COMMON_INTERCEPTOR_ENTER(ctx, eventfd_read, fd, value);
  COMMON_INTERCEPTOR_FD_ACCESS(ctx, fd);
  int res = REAL(eventfd_read)(fd, value);
  if (res == 0) {
    COMMON_INTERCEPTOR_WRITE_RANGE(ctx, value, sizeof(*value));
    if (fd >= 0) COMMON_INTERCEPTOR_FD_ACQUIRE(ctx, fd);
  }
  return res;
}
INTERCEPTOR(int, eventfd_write, int fd, u64 value) {
  void *ctx;
  COMMON_INTERCEPTOR_ENTER(ctx, eventfd_write, fd, value);
  if (fd >= 0) {
    COMMON_INTERCEPTOR_FD_ACCESS(ctx, fd);
    COMMON_INTERCEPTOR_FD_RELEASE(ctx, fd);
  }
  int res = REAL(eventfd_write)(fd, value);
  return res;
}
#define INIT_EVENTFD_READ_WRITE            \
  COMMON_INTERCEPT_FUNCTION(eventfd_read); \
  COMMON_INTERCEPT_FUNCTION(eventfd_write)
#else
#define INIT_EVENTFD_READ_WRITE
#endif

#if SANITIZER_INTERCEPT_STAT
INTERCEPTOR(int, stat, const char *path, void *buf) {
  void *ctx;
  COMMON_INTERCEPTOR_ENTER(ctx, stat, path, buf);
  if (common_flags()->intercept_stat)
    COMMON_INTERCEPTOR_READ_STRING(ctx, path, 0);
  int res = REAL(stat)(path, buf);
  if (!res)
    COMMON_INTERCEPTOR_WRITE_RANGE(ctx, buf, __sanitizer::struct_stat_sz);
  return res;
}
#define INIT_STAT COMMON_INTERCEPT_FUNCTION(stat)
#else
#define INIT_STAT
#endif

#if SANITIZER_INTERCEPT_LSTAT
INTERCEPTOR(int, lstat, const char *path, void *buf) {
  void *ctx;
  COMMON_INTERCEPTOR_ENTER(ctx, lstat, path, buf);
  if (common_flags()->intercept_stat)
    COMMON_INTERCEPTOR_READ_STRING(ctx, path, 0);
  int res = REAL(lstat)(path, buf);
  if (!res)
    COMMON_INTERCEPTOR_WRITE_RANGE(ctx, buf, __sanitizer::struct_stat_sz);
  return res;
}
#define INIT_LSTAT COMMON_INTERCEPT_FUNCTION(lstat)
#else
#define INIT_LSTAT
#endif

#if SANITIZER_INTERCEPT___XSTAT
INTERCEPTOR(int, __xstat, int version, const char *path, void *buf) {
  void *ctx;
  COMMON_INTERCEPTOR_ENTER(ctx, __xstat, version, path, buf);
  if (common_flags()->intercept_stat)
    COMMON_INTERCEPTOR_READ_STRING(ctx, path, 0);
  int res = REAL(__xstat)(version, path, buf);
  if (!res)
    COMMON_INTERCEPTOR_WRITE_RANGE(ctx, buf, __sanitizer::struct_stat_sz);
  return res;
}
#define INIT___XSTAT COMMON_INTERCEPT_FUNCTION(__xstat)
#else
#define INIT___XSTAT
#endif

#if SANITIZER_INTERCEPT___XSTAT64
INTERCEPTOR(int, __xstat64, int version, const char *path, void *buf) {
  void *ctx;
  COMMON_INTERCEPTOR_ENTER(ctx, __xstat64, version, path, buf);
  if (common_flags()->intercept_stat)
    COMMON_INTERCEPTOR_READ_STRING(ctx, path, 0);
  int res = REAL(__xstat64)(version, path, buf);
  if (!res)
    COMMON_INTERCEPTOR_WRITE_RANGE(ctx, buf, __sanitizer::struct_stat64_sz);
  return res;
}
#define INIT___XSTAT64 COMMON_INTERCEPT_FUNCTION(__xstat64)
#else
#define INIT___XSTAT64
#endif

#if SANITIZER_INTERCEPT___LXSTAT
INTERCEPTOR(int, __lxstat, int version, const char *path, void *buf) {
  void *ctx;
  COMMON_INTERCEPTOR_ENTER(ctx, __lxstat, version, path, buf);
  if (common_flags()->intercept_stat)
    COMMON_INTERCEPTOR_READ_STRING(ctx, path, 0);
  int res = REAL(__lxstat)(version, path, buf);
  if (!res)
    COMMON_INTERCEPTOR_WRITE_RANGE(ctx, buf, __sanitizer::struct_stat_sz);
  return res;
}
#define INIT___LXSTAT COMMON_INTERCEPT_FUNCTION(__lxstat)
#else
#define INIT___LXSTAT
#endif

#if SANITIZER_INTERCEPT___LXSTAT64
INTERCEPTOR(int, __lxstat64, int version, const char *path, void *buf) {
  void *ctx;
  COMMON_INTERCEPTOR_ENTER(ctx, __lxstat64, version, path, buf);
  if (common_flags()->intercept_stat)
    COMMON_INTERCEPTOR_READ_STRING(ctx, path, 0);
  int res = REAL(__lxstat64)(version, path, buf);
  if (!res)
    COMMON_INTERCEPTOR_WRITE_RANGE(ctx, buf, __sanitizer::struct_stat64_sz);
  return res;
}
#define INIT___LXSTAT64 COMMON_INTERCEPT_FUNCTION(__lxstat64)
#else
#define INIT___LXSTAT64
#endif

// FIXME: add other *stat interceptor

#if SANITIZER_INTERCEPT_UTMP
INTERCEPTOR(void *, getutent, int dummy) {
  void *ctx;
  COMMON_INTERCEPTOR_ENTER(ctx, getutent, dummy);
  void *res = REAL(getutent)(dummy);
  if (res)
    COMMON_INTERCEPTOR_INITIALIZE_RANGE(res, __sanitizer::struct_utmp_sz);
  return res;
}
INTERCEPTOR(void *, getutid, void *ut) {
  void *ctx;
  COMMON_INTERCEPTOR_ENTER(ctx, getutid, ut);
  void *res = REAL(getutid)(ut);
  if (res)
    COMMON_INTERCEPTOR_INITIALIZE_RANGE(res, __sanitizer::struct_utmp_sz);
  return res;
}
INTERCEPTOR(void *, getutline, void *ut) {
  void *ctx;
  COMMON_INTERCEPTOR_ENTER(ctx, getutline, ut);
  void *res = REAL(getutline)(ut);
  if (res)
    COMMON_INTERCEPTOR_INITIALIZE_RANGE(res, __sanitizer::struct_utmp_sz);
  return res;
}
#define INIT_UTMP                      \
  COMMON_INTERCEPT_FUNCTION(getutent); \
  COMMON_INTERCEPT_FUNCTION(getutid);  \
  COMMON_INTERCEPT_FUNCTION(getutline);
#else
#define INIT_UTMP
#endif

#if SANITIZER_INTERCEPT_UTMPX
INTERCEPTOR(void *, getutxent, int dummy) {
  void *ctx;
  COMMON_INTERCEPTOR_ENTER(ctx, getutxent, dummy);
  void *res = REAL(getutxent)(dummy);
  if (res)
    COMMON_INTERCEPTOR_INITIALIZE_RANGE(res, __sanitizer::struct_utmpx_sz);
  return res;
}
INTERCEPTOR(void *, getutxid, void *ut) {
  void *ctx;
  COMMON_INTERCEPTOR_ENTER(ctx, getutxid, ut);
  void *res = REAL(getutxid)(ut);
  if (res)
    COMMON_INTERCEPTOR_INITIALIZE_RANGE(res, __sanitizer::struct_utmpx_sz);
  return res;
}
INTERCEPTOR(void *, getutxline, void *ut) {
  void *ctx;
  COMMON_INTERCEPTOR_ENTER(ctx, getutxline, ut);
  void *res = REAL(getutxline)(ut);
  if (res)
    COMMON_INTERCEPTOR_INITIALIZE_RANGE(res, __sanitizer::struct_utmpx_sz);
  return res;
}
#define INIT_UTMPX                      \
  COMMON_INTERCEPT_FUNCTION(getutxent); \
  COMMON_INTERCEPT_FUNCTION(getutxid);  \
  COMMON_INTERCEPT_FUNCTION(getutxline);
#else
#define INIT_UTMPX
#endif

#if SANITIZER_INTERCEPT_GETLOADAVG
INTERCEPTOR(int, getloadavg, double *loadavg, int nelem) {
  void *ctx;
  COMMON_INTERCEPTOR_ENTER(ctx, getloadavg, loadavg, nelem);
  int res = REAL(getloadavg)(loadavg, nelem);
  if (res > 0)
    COMMON_INTERCEPTOR_WRITE_RANGE(ctx, loadavg, res * sizeof(*loadavg));
  return res;
}
#define INIT_GETLOADAVG                      \
  COMMON_INTERCEPT_FUNCTION(getloadavg);
#else
#define INIT_GETLOADAVG
#endif

#if SANITIZER_INTERCEPT_MCHECK_MPROBE
INTERCEPTOR(int, mcheck, void (*abortfunc)(int mstatus)) {
  return 0;
}

INTERCEPTOR(int, mcheck_pedantic, void (*abortfunc)(int mstatus)) {
  return 0;
}

INTERCEPTOR(int, mprobe, void *ptr) {
  return 0;
}
#endif

INTERCEPTOR(SIZE_T, wcslen, const wchar_t *s) {
  void *ctx;
  COMMON_INTERCEPTOR_ENTER(ctx, wcslen, s);
  SIZE_T res = REAL(wcslen)(s);
  COMMON_INTERCEPTOR_READ_RANGE(ctx, s, sizeof(wchar_t) * (res + 1));
  return res;
}

INTERCEPTOR(SIZE_T, wcsnlen, const wchar_t *s, SIZE_T n) {
  void *ctx;
  COMMON_INTERCEPTOR_ENTER(ctx, wcsnlen, s, n);
  SIZE_T res = REAL(wcsnlen)(s, n);
  COMMON_INTERCEPTOR_READ_RANGE(ctx, s, sizeof(wchar_t) * Min(res + 1, n));
  return res;
}
#define INIT_WCSLEN                  \
  COMMON_INTERCEPT_FUNCTION(wcslen); \
  COMMON_INTERCEPT_FUNCTION(wcsnlen);

#if SANITIZER_INTERCEPT_WCSCAT
INTERCEPTOR(wchar_t *, wcscat, wchar_t *dst, const wchar_t *src) {
  void *ctx;
  COMMON_INTERCEPTOR_ENTER(ctx, wcscat, dst, src);
  SIZE_T src_size = REAL(wcslen)(src);
  SIZE_T dst_size = REAL(wcslen)(dst);
  COMMON_INTERCEPTOR_READ_RANGE(ctx, src, (src_size + 1) * sizeof(wchar_t));
  COMMON_INTERCEPTOR_READ_RANGE(ctx, dst, (dst_size + 1) * sizeof(wchar_t));
  COMMON_INTERCEPTOR_WRITE_RANGE(ctx, dst + dst_size,
                                 (src_size + 1) * sizeof(wchar_t));
  return REAL(wcscat)(dst, src);  // NOLINT
}

INTERCEPTOR(wchar_t *, wcsncat, wchar_t *dst, const wchar_t *src, SIZE_T n) {
  void *ctx;
  COMMON_INTERCEPTOR_ENTER(ctx, wcsncat, dst, src, n);
  SIZE_T src_size = REAL(wcsnlen)(src, n);
  SIZE_T dst_size = REAL(wcslen)(dst);
  COMMON_INTERCEPTOR_READ_RANGE(ctx, src,
                                Min(src_size + 1, n) * sizeof(wchar_t));
  COMMON_INTERCEPTOR_READ_RANGE(ctx, dst, (dst_size + 1) * sizeof(wchar_t));
  COMMON_INTERCEPTOR_WRITE_RANGE(ctx, dst + dst_size,
                                 (src_size + 1) * sizeof(wchar_t));
  return REAL(wcsncat)(dst, src, n);  // NOLINT
}
#define INIT_WCSCAT                  \
  COMMON_INTERCEPT_FUNCTION(wcscat); \
  COMMON_INTERCEPT_FUNCTION(wcsncat);
#else
#define INIT_WCSCAT
#endif

#if SANITIZER_INTERCEPT_STRXFRM
static SIZE_T RealStrLen(const char *str) { return REAL(strlen)(str); }

static SIZE_T RealStrLen(const wchar_t *str) { return REAL(wcslen)(str); }

#define STRXFRM_INTERCEPTOR_IMPL(strxfrm, dest, src, len, ...)             \
  {                                                                        \
    void *ctx;                                                             \
    COMMON_INTERCEPTOR_ENTER(ctx, strxfrm, dest, src, len, ##__VA_ARGS__); \
    COMMON_INTERCEPTOR_READ_RANGE(ctx, src,                                \
                                  sizeof(*src) * (RealStrLen(src) + 1));   \
    SIZE_T res = REAL(strxfrm)(dest, src, len, ##__VA_ARGS__);             \
    if (res < len)                                                         \
      COMMON_INTERCEPTOR_WRITE_RANGE(ctx, dest, sizeof(*src) * (res + 1)); \
    return res;                                                            \
  }

INTERCEPTOR(SIZE_T, strxfrm, char *dest, const char *src, SIZE_T len) {
  STRXFRM_INTERCEPTOR_IMPL(strxfrm, dest, src, len);
}

INTERCEPTOR(SIZE_T, strxfrm_l, char *dest, const char *src, SIZE_T len,
            void *locale) {
  STRXFRM_INTERCEPTOR_IMPL(strxfrm_l, dest, src, len, locale);
}

#define INIT_STRXFRM                  \
  COMMON_INTERCEPT_FUNCTION(strxfrm); \
  COMMON_INTERCEPT_FUNCTION(strxfrm_l);
#else
#define INIT_STRXFRM
#endif

#if SANITIZER_INTERCEPT___STRXFRM_L
INTERCEPTOR(SIZE_T, __strxfrm_l, char *dest, const char *src, SIZE_T len,
            void *locale) {
  STRXFRM_INTERCEPTOR_IMPL(__strxfrm_l, dest, src, len, locale);
}

#define INIT___STRXFRM_L COMMON_INTERCEPT_FUNCTION(__strxfrm_l);
#else
#define INIT___STRXFRM_L
#endif

#if SANITIZER_INTERCEPT_WCSXFRM
INTERCEPTOR(SIZE_T, wcsxfrm, wchar_t *dest, const wchar_t *src, SIZE_T len) {
  STRXFRM_INTERCEPTOR_IMPL(wcsxfrm, dest, src, len);
}

INTERCEPTOR(SIZE_T, wcsxfrm_l, wchar_t *dest, const wchar_t *src, SIZE_T len,
            void *locale) {
  STRXFRM_INTERCEPTOR_IMPL(wcsxfrm_l, dest, src, len, locale);
}

#define INIT_WCSXFRM                  \
  COMMON_INTERCEPT_FUNCTION(wcsxfrm); \
  COMMON_INTERCEPT_FUNCTION(wcsxfrm_l);
#else
#define INIT_WCSXFRM
#endif

#if SANITIZER_INTERCEPT___WCSXFRM_L
INTERCEPTOR(SIZE_T, __wcsxfrm_l, wchar_t *dest, const wchar_t *src, SIZE_T len,
            void *locale) {
  STRXFRM_INTERCEPTOR_IMPL(__wcsxfrm_l, dest, src, len, locale);
}

#define INIT___WCSXFRM_L COMMON_INTERCEPT_FUNCTION(__wcsxfrm_l);
#else
#define INIT___WCSXFRM_L
#endif

#if SANITIZER_INTERCEPT_ACCT
INTERCEPTOR(int, acct, const char *file) {
  void *ctx;
  COMMON_INTERCEPTOR_ENTER(ctx, acct, file);
  if (file)
    COMMON_INTERCEPTOR_READ_RANGE(ctx, file, REAL(strlen)(file) + 1);
  return REAL(acct)(file);
}
#define INIT_ACCT COMMON_INTERCEPT_FUNCTION(acct)
#else
#define INIT_ACCT
#endif

#if SANITIZER_INTERCEPT_USER_FROM_UID
INTERCEPTOR(const char *, user_from_uid, u32 uid, int nouser) {
  void *ctx;
  const char *user;
  COMMON_INTERCEPTOR_ENTER(ctx, user_from_uid, uid, nouser);
  user = REAL(user_from_uid)(uid, nouser);
  if (user)
    COMMON_INTERCEPTOR_WRITE_RANGE(ctx, user, REAL(strlen)(user) + 1);
  return user;
}
#define INIT_USER_FROM_UID COMMON_INTERCEPT_FUNCTION(user_from_uid)
#else
#define INIT_USER_FROM_UID
#endif

#if SANITIZER_INTERCEPT_UID_FROM_USER
INTERCEPTOR(int, uid_from_user, const char *name, u32 *uid) {
  void *ctx;
  int res;
  COMMON_INTERCEPTOR_ENTER(ctx, uid_from_user, name, uid);
  if (name)
    COMMON_INTERCEPTOR_READ_RANGE(ctx, name, REAL(strlen)(name) + 1);
  res = REAL(uid_from_user)(name, uid);
  if (uid)
    COMMON_INTERCEPTOR_WRITE_RANGE(ctx, uid, sizeof(*uid));
  return res;
}
#define INIT_UID_FROM_USER COMMON_INTERCEPT_FUNCTION(uid_from_user)
#else
#define INIT_UID_FROM_USER
#endif

#if SANITIZER_INTERCEPT_GROUP_FROM_GID
INTERCEPTOR(const char *, group_from_gid, u32 gid, int nogroup) {
  void *ctx;
  const char *group;
  COMMON_INTERCEPTOR_ENTER(ctx, group_from_gid, gid, nogroup);
  group = REAL(group_from_gid)(gid, nogroup);
  if (group)
    COMMON_INTERCEPTOR_WRITE_RANGE(ctx, group, REAL(strlen)(group) + 1);
  return group;
}
#define INIT_GROUP_FROM_GID COMMON_INTERCEPT_FUNCTION(group_from_gid)
#else
#define INIT_GROUP_FROM_GID
#endif

#if SANITIZER_INTERCEPT_GID_FROM_GROUP
INTERCEPTOR(int, gid_from_group, const char *group, u32 *gid) {
  void *ctx;
  int res;
  COMMON_INTERCEPTOR_ENTER(ctx, gid_from_group, group, gid);
  if (group)
    COMMON_INTERCEPTOR_READ_RANGE(ctx, group, REAL(strlen)(group) + 1);
  res = REAL(gid_from_group)(group, gid);
  if (gid)
    COMMON_INTERCEPTOR_WRITE_RANGE(ctx, gid, sizeof(*gid));
  return res;
}
#define INIT_GID_FROM_GROUP COMMON_INTERCEPT_FUNCTION(gid_from_group)
#else
#define INIT_GID_FROM_GROUP
#endif

#if SANITIZER_INTERCEPT_ACCESS
INTERCEPTOR(int, access, const char *path, int mode) {
  void *ctx;
  COMMON_INTERCEPTOR_ENTER(ctx, access, path, mode);
  if (path)
    COMMON_INTERCEPTOR_READ_RANGE(ctx, path, REAL(strlen)(path) + 1);
  return REAL(access)(path, mode);
}
#define INIT_ACCESS COMMON_INTERCEPT_FUNCTION(access)
#else
#define INIT_ACCESS
#endif

#if SANITIZER_INTERCEPT_FACCESSAT
INTERCEPTOR(int, faccessat, int fd, const char *path, int mode, int flags) {
  void *ctx;
  COMMON_INTERCEPTOR_ENTER(ctx, faccessat, fd, path, mode, flags);
  if (path)
    COMMON_INTERCEPTOR_READ_RANGE(ctx, path, REAL(strlen)(path) + 1);
  return REAL(faccessat)(fd, path, mode, flags);
}
#define INIT_FACCESSAT COMMON_INTERCEPT_FUNCTION(faccessat)
#else
#define INIT_FACCESSAT
#endif

#if SANITIZER_INTERCEPT_GETGROUPLIST
INTERCEPTOR(int, getgrouplist, const char *name, u32 basegid, u32 *groups,
            int *ngroups) {
  void *ctx;
  int res;
  COMMON_INTERCEPTOR_ENTER(ctx, getgrouplist, name, basegid, groups, ngroups);
  if (name)
    COMMON_INTERCEPTOR_READ_RANGE(ctx, name, REAL(strlen)(name) + 1);
  if (ngroups)
    COMMON_INTERCEPTOR_READ_RANGE(ctx, ngroups, sizeof(*ngroups));
  res = REAL(getgrouplist)(name, basegid, groups, ngroups);
  if (!res && groups && ngroups) {
    COMMON_INTERCEPTOR_WRITE_RANGE(ctx, groups, sizeof(*groups) * (*ngroups));
    COMMON_INTERCEPTOR_WRITE_RANGE(ctx, ngroups, sizeof(*ngroups));
  }
  return res;
}

#define INIT_GETGROUPLIST COMMON_INTERCEPT_FUNCTION(getgrouplist);
#else
#define INIT_GETGROUPLIST
#endif

#if SANITIZER_INTERCEPT_GETGROUPMEMBERSHIP
INTERCEPTOR(int, getgroupmembership, const char *name, u32 basegid, u32 *groups,
            int maxgrp, int *ngroups) {
  void *ctx;
  int res;
  COMMON_INTERCEPTOR_ENTER(ctx, getgroupmembership, name, basegid, groups,
                           maxgrp, ngroups);
  if (name)
    COMMON_INTERCEPTOR_READ_RANGE(ctx, name, REAL(strlen)(name) + 1);
  res = REAL(getgroupmembership)(name, basegid, groups, maxgrp, ngroups);
  if (!res && groups && ngroups) {
    COMMON_INTERCEPTOR_WRITE_RANGE(ctx, groups, sizeof(*groups) * (*ngroups));
    COMMON_INTERCEPTOR_WRITE_RANGE(ctx, ngroups, sizeof(*ngroups));
  }
  return res;
}

#define INIT_GETGROUPMEMBERSHIP COMMON_INTERCEPT_FUNCTION(getgroupmembership);
#else
#define INIT_GETGROUPMEMBERSHIP
#endif

#if SANITIZER_INTERCEPT_READLINK
INTERCEPTOR(SSIZE_T, readlink, const char *path, char *buf, SIZE_T bufsiz) {
  void* ctx;
  COMMON_INTERCEPTOR_ENTER(ctx, readlink, path, buf, bufsiz);
  COMMON_INTERCEPTOR_READ_RANGE(ctx, path, REAL(strlen)(path) + 1);
  SSIZE_T res = REAL(readlink)(path, buf, bufsiz);
  if (res > 0)
    COMMON_INTERCEPTOR_WRITE_RANGE(ctx, buf, res);
  return res;
}

#define INIT_READLINK COMMON_INTERCEPT_FUNCTION(readlink)
#else
#define INIT_READLINK
#endif

#if SANITIZER_INTERCEPT_READLINKAT
INTERCEPTOR(SSIZE_T, readlinkat, int dirfd, const char *path, char *buf,
            SIZE_T bufsiz) {
  void* ctx;
  COMMON_INTERCEPTOR_ENTER(ctx, readlinkat, dirfd, path, buf, bufsiz);
  COMMON_INTERCEPTOR_READ_RANGE(ctx, path, REAL(strlen)(path) + 1);
  SSIZE_T res = REAL(readlinkat)(dirfd, path, buf, bufsiz);
  if (res > 0)
    COMMON_INTERCEPTOR_WRITE_RANGE(ctx, buf, res);
  return res;
}

#define INIT_READLINKAT COMMON_INTERCEPT_FUNCTION(readlinkat)
#else
#define INIT_READLINKAT
#endif

#if SANITIZER_INTERCEPT_NAME_TO_HANDLE_AT
INTERCEPTOR(int, name_to_handle_at, int dirfd, const char *pathname,
            struct file_handle *handle, int *mount_id, int flags) {
  void* ctx;
  COMMON_INTERCEPTOR_ENTER(ctx, name_to_handle_at, dirfd, pathname, handle,
                           mount_id, flags);
  COMMON_INTERCEPTOR_READ_RANGE(ctx, pathname, REAL(strlen)(pathname) + 1);

  __sanitizer_file_handle *sanitizer_handle =
      reinterpret_cast<__sanitizer_file_handle*>(handle);
  COMMON_INTERCEPTOR_READ_RANGE(
      ctx, &sanitizer_handle->handle_bytes,
      sizeof(sanitizer_handle->handle_bytes));

  int res = REAL(name_to_handle_at)(dirfd, pathname, handle, mount_id, flags);
  if (!res) {
    COMMON_INTERCEPTOR_WRITE_RANGE(
        ctx, &sanitizer_handle->handle_bytes,
        sizeof(sanitizer_handle->handle_bytes));
    COMMON_INTERCEPTOR_WRITE_RANGE(
        ctx, &sanitizer_handle->handle_type,
        sizeof(sanitizer_handle->handle_type));
    COMMON_INTERCEPTOR_WRITE_RANGE(
        ctx, &sanitizer_handle->f_handle, sanitizer_handle->handle_bytes);
    COMMON_INTERCEPTOR_WRITE_RANGE(ctx, mount_id, sizeof(*mount_id));
  }
  return res;
}

#define INIT_NAME_TO_HANDLE_AT COMMON_INTERCEPT_FUNCTION(name_to_handle_at)
#else
#define INIT_NAME_TO_HANDLE_AT
#endif

#if SANITIZER_INTERCEPT_OPEN_BY_HANDLE_AT
INTERCEPTOR(int, open_by_handle_at, int mount_fd, struct file_handle* handle,
            int flags) {
  void* ctx;
  COMMON_INTERCEPTOR_ENTER(ctx, open_by_handle_at, mount_fd, handle, flags);

  __sanitizer_file_handle *sanitizer_handle =
      reinterpret_cast<__sanitizer_file_handle*>(handle);
  COMMON_INTERCEPTOR_READ_RANGE(
      ctx, &sanitizer_handle->handle_bytes,
      sizeof(sanitizer_handle->handle_bytes));
  COMMON_INTERCEPTOR_READ_RANGE(
      ctx, &sanitizer_handle->handle_type,
      sizeof(sanitizer_handle->handle_type));
  COMMON_INTERCEPTOR_READ_RANGE(
      ctx, &sanitizer_handle->f_handle, sanitizer_handle->handle_bytes);

  return REAL(open_by_handle_at)(mount_fd, handle, flags);
}

#define INIT_OPEN_BY_HANDLE_AT COMMON_INTERCEPT_FUNCTION(open_by_handle_at)
#else
#define INIT_OPEN_BY_HANDLE_AT
#endif

#if SANITIZER_INTERCEPT_STRLCPY
INTERCEPTOR(SIZE_T, strlcpy, char *dst, char *src, SIZE_T size) {
  void *ctx;
  SIZE_T res;
  COMMON_INTERCEPTOR_ENTER(ctx, strlcpy, dst, src, size);
  if (src) {
    // Keep strnlen as macro argument, as macro may ignore it.
    COMMON_INTERCEPTOR_READ_STRING(
        ctx, src, Min(internal_strnlen(src, size), size - 1) + 1);
  }
  res = REAL(strlcpy)(dst, src, size);
  COMMON_INTERCEPTOR_COPY_STRING(ctx, dst, src, REAL(strlen)(dst) + 1);
  return res;
}

INTERCEPTOR(SIZE_T, strlcat, char *dst, char *src, SIZE_T size) {
  void *ctx;
  SIZE_T len = 0;
  COMMON_INTERCEPTOR_ENTER(ctx, strlcat, dst, src, size);
  // src is checked in the strlcpy() interceptor
  if (dst) {
    len = internal_strnlen(dst, size);
    COMMON_INTERCEPTOR_READ_STRING(ctx, dst, Min(len, size - 1) + 1);
  }
  // Reuse the rest of the code in the strlcpy() interceptor
  return WRAP(strlcpy)(dst + len, src, size - len) + len;
}
#define INIT_STRLCPY \
  COMMON_INTERCEPT_FUNCTION(strlcpy); \
  COMMON_INTERCEPT_FUNCTION(strlcat);
#else
#define INIT_STRLCPY
#endif

#if SANITIZER_INTERCEPT_MMAP
INTERCEPTOR(void *, mmap, void *addr, SIZE_T sz, int prot, int flags, int fd,
            OFF_T off) {
  void *ctx;
  if (common_flags()->detect_write_exec)
    ReportMmapWriteExec(prot);
  if (COMMON_INTERCEPTOR_NOTHING_IS_INITIALIZED)
    return (void *)internal_mmap(addr, sz, prot, flags, fd, off);
  COMMON_INTERCEPTOR_ENTER(ctx, mmap, addr, sz, prot, flags, fd, off);
  COMMON_INTERCEPTOR_MMAP_IMPL(ctx, mmap, addr, sz, prot, flags, fd, off);
}

INTERCEPTOR(int, mprotect, void *addr, SIZE_T sz, int prot) {
  void *ctx;
  if (common_flags()->detect_write_exec)
    ReportMmapWriteExec(prot);
  if (COMMON_INTERCEPTOR_NOTHING_IS_INITIALIZED)
    return (int)internal_mprotect(addr, sz, prot);
  COMMON_INTERCEPTOR_ENTER(ctx, mprotect, addr, sz, prot);
  MprotectMallocZones(addr, prot);
  return REAL(mprotect)(addr, sz, prot);
}
#define INIT_MMAP                                                              \
  COMMON_INTERCEPT_FUNCTION(mmap);                                             \
  COMMON_INTERCEPT_FUNCTION(mprotect);
#else
#define INIT_MMAP
#endif

#if SANITIZER_INTERCEPT_MMAP64
INTERCEPTOR(void *, mmap64, void *addr, SIZE_T sz, int prot, int flags, int fd,
            OFF64_T off) {
  void *ctx;
  if (common_flags()->detect_write_exec)
    ReportMmapWriteExec(prot);
  if (COMMON_INTERCEPTOR_NOTHING_IS_INITIALIZED)
    return (void *)internal_mmap(addr, sz, prot, flags, fd, off);
  COMMON_INTERCEPTOR_ENTER(ctx, mmap64, addr, sz, prot, flags, fd, off);
  COMMON_INTERCEPTOR_MMAP_IMPL(ctx, mmap64, addr, sz, prot, flags, fd, off);
}
#define INIT_MMAP64 COMMON_INTERCEPT_FUNCTION(mmap64);
#else
#define INIT_MMAP64
#endif

#if SANITIZER_INTERCEPT_DEVNAME
INTERCEPTOR(char *, devname, u64 dev, u32 type) {
  void *ctx;
  char *name;
  COMMON_INTERCEPTOR_ENTER(ctx, devname, dev, type);
  name = REAL(devname)(dev, type);
  if (name)
    COMMON_INTERCEPTOR_WRITE_RANGE(ctx, name, REAL(strlen)(name) + 1);
  return name;
}
#define INIT_DEVNAME COMMON_INTERCEPT_FUNCTION(devname);
#else
#define INIT_DEVNAME
#endif

#if SANITIZER_INTERCEPT_DEVNAME_R
INTERCEPTOR(int, devname_r, u64 dev, u32 type, char *path, uptr len) {
  void *ctx;
  int res;
  COMMON_INTERCEPTOR_ENTER(ctx, devname_r, dev, type, path, len);
  res = REAL(devname_r)(dev, type, path, len);
  if (!res)
    COMMON_INTERCEPTOR_WRITE_RANGE(ctx, path, REAL(strlen)(path) + 1);
  return res;
}
#define INIT_DEVNAME_R COMMON_INTERCEPT_FUNCTION(devname_r);
#else
#define INIT_DEVNAME_R
#endif

#if SANITIZER_INTERCEPT_FGETLN
INTERCEPTOR(char *, fgetln, __sanitizer_FILE *stream, SIZE_T *len) {
  void *ctx;
  COMMON_INTERCEPTOR_ENTER(ctx, fgetln, stream, len);
  char *str = REAL(fgetln)(stream, len);
  if (str && len) {
    COMMON_INTERCEPTOR_WRITE_RANGE(ctx, len, sizeof(*len));
    COMMON_INTERCEPTOR_WRITE_RANGE(ctx, str, *len);
  }
  return str;
}
#define INIT_FGETLN COMMON_INTERCEPT_FUNCTION(fgetln)
#else
#define INIT_FGETLN
#endif

#if SANITIZER_INTERCEPT_STRMODE
INTERCEPTOR(void, strmode, u32 mode, char *bp) {
  void *ctx;
  COMMON_INTERCEPTOR_ENTER(ctx, strmode, mode, bp);
  REAL(strmode)(mode, bp);
  if (bp)
    COMMON_INTERCEPTOR_WRITE_RANGE(ctx, bp, REAL(strlen)(bp) + 1);
}
#define INIT_STRMODE COMMON_INTERCEPT_FUNCTION(strmode)
#else
#define INIT_STRMODE
#endif

#if SANITIZER_INTERCEPT_TTYENT
INTERCEPTOR(struct __sanitizer_ttyent *, getttyent, void) {
  void *ctx;
  COMMON_INTERCEPTOR_ENTER(ctx, getttyent);
  struct __sanitizer_ttyent *ttyent = REAL(getttyent)();
  if (ttyent)
    COMMON_INTERCEPTOR_WRITE_RANGE(ctx, ttyent, struct_ttyent_sz);
  return ttyent;
}
INTERCEPTOR(struct __sanitizer_ttyent *, getttynam, char *name) {
  void *ctx;
  COMMON_INTERCEPTOR_ENTER(ctx, getttynam, name);
  if (name)
    COMMON_INTERCEPTOR_READ_RANGE(ctx, name, REAL(strlen)(name) + 1);
  struct __sanitizer_ttyent *ttyent = REAL(getttynam)(name);
  if (ttyent)
    COMMON_INTERCEPTOR_WRITE_RANGE(ctx, ttyent, struct_ttyent_sz);
  return ttyent;
}
INTERCEPTOR(int, setttyentpath, char *path) {
  void *ctx;
  COMMON_INTERCEPTOR_ENTER(ctx, setttyentpath, path);
  if (path)
    COMMON_INTERCEPTOR_READ_RANGE(ctx, path, REAL(strlen)(path) + 1);
  return REAL(setttyentpath)(path);
}
#define INIT_TTYENT \
  COMMON_INTERCEPT_FUNCTION(getttyent); \
  COMMON_INTERCEPT_FUNCTION(getttynam); \
  COMMON_INTERCEPT_FUNCTION(setttyentpath)
#else
#define INIT_TTYENT
#endif

#if SANITIZER_INTERCEPT_PROTOENT
INTERCEPTOR(struct __sanitizer_protoent *, getprotoent) {
  void *ctx;
  COMMON_INTERCEPTOR_ENTER(ctx, getprotoent);
  struct __sanitizer_protoent *p = REAL(getprotoent)();
  if (p) {
    COMMON_INTERCEPTOR_WRITE_RANGE(ctx, p, sizeof(*p));

    COMMON_INTERCEPTOR_WRITE_RANGE(ctx, p->p_name, REAL(strlen)(p->p_name) + 1);

    SIZE_T pp_size = 1; // One handles the trailing \0

    for (char **pp = p->p_aliases; *pp; ++pp, ++pp_size)
       COMMON_INTERCEPTOR_WRITE_RANGE(ctx, *pp, REAL(strlen)(*pp) + 1);

    COMMON_INTERCEPTOR_WRITE_RANGE(ctx, p->p_aliases,
                                   pp_size * sizeof(char **));
  }
  return p;
}

INTERCEPTOR(struct __sanitizer_protoent *, getprotobyname, const char *name) {
  void *ctx;
  COMMON_INTERCEPTOR_ENTER(ctx, getprotobyname, name);
  if (name)
    COMMON_INTERCEPTOR_READ_RANGE(ctx, name, REAL(strlen)(name) + 1);
  struct __sanitizer_protoent *p = REAL(getprotobyname)(name);
  if (p) {
    COMMON_INTERCEPTOR_WRITE_RANGE(ctx, p, sizeof(*p));

    COMMON_INTERCEPTOR_WRITE_RANGE(ctx, p->p_name, REAL(strlen)(p->p_name) + 1);

    SIZE_T pp_size = 1; // One handles the trailing \0

    for (char **pp = p->p_aliases; *pp; ++pp, ++pp_size)
       COMMON_INTERCEPTOR_WRITE_RANGE(ctx, *pp, REAL(strlen)(*pp) + 1);

    COMMON_INTERCEPTOR_WRITE_RANGE(ctx, p->p_aliases,
                                   pp_size * sizeof(char **));
  }
  return p;
}

INTERCEPTOR(struct __sanitizer_protoent *, getprotobynumber, int proto) {
  void *ctx;
  COMMON_INTERCEPTOR_ENTER(ctx, getprotobynumber, proto);
  struct __sanitizer_protoent *p = REAL(getprotobynumber)(proto);
  if (p) {
    COMMON_INTERCEPTOR_WRITE_RANGE(ctx, p, sizeof(*p));

    COMMON_INTERCEPTOR_WRITE_RANGE(ctx, p->p_name, REAL(strlen)(p->p_name) + 1);

    SIZE_T pp_size = 1; // One handles the trailing \0

    for (char **pp = p->p_aliases; *pp; ++pp, ++pp_size)
       COMMON_INTERCEPTOR_WRITE_RANGE(ctx, *pp, REAL(strlen)(*pp) + 1);

    COMMON_INTERCEPTOR_WRITE_RANGE(ctx, p->p_aliases,
                                   pp_size * sizeof(char **));
  }
  return p;
}
#define INIT_PROTOENT \
  COMMON_INTERCEPT_FUNCTION(getprotoent); \
  COMMON_INTERCEPT_FUNCTION(getprotobyname); \
  COMMON_INTERCEPT_FUNCTION(getprotobynumber)
#else
#define INIT_PROTOENT
#endif

#if SANITIZER_INTERCEPT_NETENT
INTERCEPTOR(struct __sanitizer_netent *, getnetent) {
  void *ctx;
  COMMON_INTERCEPTOR_ENTER(ctx, getnetent);
  struct __sanitizer_netent *n = REAL(getnetent)();
  if (n) {
    COMMON_INTERCEPTOR_WRITE_RANGE(ctx, n, sizeof(*n));

    COMMON_INTERCEPTOR_WRITE_RANGE(ctx, n->n_name, REAL(strlen)(n->n_name) + 1);

    SIZE_T nn_size = 1; // One handles the trailing \0

    for (char **nn = n->n_aliases; *nn; ++nn, ++nn_size)
      COMMON_INTERCEPTOR_WRITE_RANGE(ctx, *nn, REAL(strlen)(*nn) + 1);

    COMMON_INTERCEPTOR_WRITE_RANGE(ctx, n->n_aliases,
                                   nn_size * sizeof(char **));
  }
  return n;
}

INTERCEPTOR(struct __sanitizer_netent *, getnetbyname, const char *name) {
  void *ctx;
  COMMON_INTERCEPTOR_ENTER(ctx, getnetbyname, name);
  if (name)
    COMMON_INTERCEPTOR_READ_RANGE(ctx, name, REAL(strlen)(name) + 1);
  struct __sanitizer_netent *n = REAL(getnetbyname)(name);
  if (n) {
    COMMON_INTERCEPTOR_WRITE_RANGE(ctx, n, sizeof(*n));

    COMMON_INTERCEPTOR_WRITE_RANGE(ctx, n->n_name, REAL(strlen)(n->n_name) + 1);

    SIZE_T nn_size = 1; // One handles the trailing \0

    for (char **nn = n->n_aliases; *nn; ++nn, ++nn_size)
      COMMON_INTERCEPTOR_WRITE_RANGE(ctx, *nn, REAL(strlen)(*nn) + 1);

    COMMON_INTERCEPTOR_WRITE_RANGE(ctx, n->n_aliases,
                                   nn_size * sizeof(char **));
  }
  return n;
}

INTERCEPTOR(struct __sanitizer_netent *, getnetbyaddr, u32 net, int type) {
  void *ctx;
  COMMON_INTERCEPTOR_ENTER(ctx, getnetbyaddr, net, type);
  struct __sanitizer_netent *n = REAL(getnetbyaddr)(net, type);
  if (n) {
    COMMON_INTERCEPTOR_WRITE_RANGE(ctx, n, sizeof(*n));

    COMMON_INTERCEPTOR_WRITE_RANGE(ctx, n->n_name, REAL(strlen)(n->n_name) + 1);

    SIZE_T nn_size = 1; // One handles the trailing \0

    for (char **nn = n->n_aliases; *nn; ++nn, ++nn_size)
      COMMON_INTERCEPTOR_WRITE_RANGE(ctx, *nn, REAL(strlen)(*nn) + 1);

    COMMON_INTERCEPTOR_WRITE_RANGE(ctx, n->n_aliases,
                                   nn_size * sizeof(char **));
  }
  return n;
}
#define INIT_NETENT \
  COMMON_INTERCEPT_FUNCTION(getnetent); \
  COMMON_INTERCEPT_FUNCTION(getnetbyname); \
  COMMON_INTERCEPT_FUNCTION(getnetbyaddr)
#else
#define INIT_NETENT
#endif

#if SANITIZER_INTERCEPT_GETMNTINFO
INTERCEPTOR(int, getmntinfo, void **mntbufp, int flags) {
  void *ctx;
  COMMON_INTERCEPTOR_ENTER(ctx, getmntinfo, mntbufp, flags);
  int cnt = REAL(getmntinfo)(mntbufp, flags);
  if (cnt > 0 && mntbufp) {
    COMMON_INTERCEPTOR_WRITE_RANGE(ctx, mntbufp, sizeof(void *));
    if (*mntbufp)
#if SANITIZER_NETBSD
      COMMON_INTERCEPTOR_WRITE_RANGE(ctx, *mntbufp, cnt * struct_statvfs_sz);
#else
      COMMON_INTERCEPTOR_WRITE_RANGE(ctx, *mntbufp, cnt * struct_statfs_sz);
#endif
  }
  return cnt;
}
#define INIT_GETMNTINFO COMMON_INTERCEPT_FUNCTION(getmntinfo)
#else
#define INIT_GETMNTINFO
#endif

#if SANITIZER_INTERCEPT_MI_VECTOR_HASH
INTERCEPTOR(void, mi_vector_hash, const void *key, SIZE_T len, u32 seed,
            u32 hashes[3]) {
  void *ctx;
  COMMON_INTERCEPTOR_ENTER(ctx, mi_vector_hash, key, len, seed, hashes);
  if (key)
    COMMON_INTERCEPTOR_READ_RANGE(ctx, key, len);
  REAL(mi_vector_hash)(key, len, seed, hashes);
  if (hashes)
    COMMON_INTERCEPTOR_WRITE_RANGE(ctx, hashes, sizeof(hashes[0]) * 3);
}
#define INIT_MI_VECTOR_HASH COMMON_INTERCEPT_FUNCTION(mi_vector_hash)
#else
#define INIT_MI_VECTOR_HASH
#endif

#if SANITIZER_INTERCEPT_SETVBUF
INTERCEPTOR(int, setvbuf, __sanitizer_FILE *stream, char *buf, int mode,
  SIZE_T size) {
  void *ctx;
  COMMON_INTERCEPTOR_ENTER(ctx, setvbuf, stream, buf, mode, size);
  int ret = REAL(setvbuf)(stream, buf, mode, size);
  if (buf)
    COMMON_INTERCEPTOR_WRITE_RANGE(ctx, buf, size);
  if (stream)
      unpoison_file(stream);
  return ret;
}

INTERCEPTOR(void, setbuf, __sanitizer_FILE *stream, char *buf) {
  void *ctx;
  COMMON_INTERCEPTOR_ENTER(ctx, setbuf, stream, buf);
  REAL(setbuf)(stream, buf);
  if (buf) {
    COMMON_INTERCEPTOR_WRITE_RANGE(ctx, buf, __sanitizer_bufsiz);
  }
  if (stream)
      unpoison_file(stream);
}

INTERCEPTOR(void, setbuffer, __sanitizer_FILE *stream, char *buf, int mode) {
  void *ctx;
  COMMON_INTERCEPTOR_ENTER(ctx, setbuffer, stream, buf, mode);
  REAL(setbuffer)(stream, buf, mode);
  if (buf) {
    COMMON_INTERCEPTOR_WRITE_RANGE(ctx, buf, __sanitizer_bufsiz);
  }
  if (stream)
    unpoison_file(stream);
}

INTERCEPTOR(void, setlinebuf, __sanitizer_FILE *stream) {
  void *ctx;
  COMMON_INTERCEPTOR_ENTER(ctx, setlinebuf, stream);
  REAL(setlinebuf)(stream);
  if (stream)
    unpoison_file(stream);
}
#define INIT_SETVBUF COMMON_INTERCEPT_FUNCTION(setvbuf); \
    COMMON_INTERCEPT_FUNCTION(setbuf); \
    COMMON_INTERCEPT_FUNCTION(setbuffer); \
    COMMON_INTERCEPT_FUNCTION(setlinebuf)
#else
#define INIT_SETVBUF
#endif

#if SANITIZER_INTERCEPT_GETVFSSTAT
INTERCEPTOR(int, getvfsstat, void *buf, SIZE_T bufsize, int flags) {
  void *ctx;
  COMMON_INTERCEPTOR_ENTER(ctx, getvfsstat, buf, bufsize, flags);
  int ret = REAL(getvfsstat)(buf, bufsize, flags);
  if (buf && ret > 0)
    COMMON_INTERCEPTOR_WRITE_RANGE(ctx, buf, ret * struct_statvfs_sz);
  return ret;
}
#define INIT_GETVFSSTAT COMMON_INTERCEPT_FUNCTION(getvfsstat)
#else
#define INIT_GETVFSSTAT
#endif

#if SANITIZER_INTERCEPT_REGEX
INTERCEPTOR(int, regcomp, void *preg, const char *pattern, int cflags) {
  void *ctx;
  COMMON_INTERCEPTOR_ENTER(ctx, regcomp, preg, pattern, cflags);
  if (pattern)
    COMMON_INTERCEPTOR_READ_RANGE(ctx, pattern, REAL(strlen)(pattern) + 1);
  int res = REAL(regcomp)(preg, pattern, cflags);
  if (!res)
    COMMON_INTERCEPTOR_WRITE_RANGE(ctx, preg, struct_regex_sz);
  return res;
}
INTERCEPTOR(int, regexec, const void *preg, const char *string, SIZE_T nmatch,
            struct __sanitizer_regmatch *pmatch[], int eflags) {
  void *ctx;
  COMMON_INTERCEPTOR_ENTER(ctx, regexec, preg, string, nmatch, pmatch, eflags);
  if (preg)
    COMMON_INTERCEPTOR_READ_RANGE(ctx, preg, struct_regex_sz);
  if (string)
    COMMON_INTERCEPTOR_READ_RANGE(ctx, string, REAL(strlen)(string) + 1);
  int res = REAL(regexec)(preg, string, nmatch, pmatch, eflags);
  if (!res && pmatch)
    COMMON_INTERCEPTOR_WRITE_RANGE(ctx, pmatch, nmatch * struct_regmatch_sz);
  return res;
}
INTERCEPTOR(SIZE_T, regerror, int errcode, const void *preg, char *errbuf,
            SIZE_T errbuf_size) {
  void *ctx;
  COMMON_INTERCEPTOR_ENTER(ctx, regerror, errcode, preg, errbuf, errbuf_size);
  if (preg)
    COMMON_INTERCEPTOR_READ_RANGE(ctx, preg, struct_regex_sz);
  SIZE_T res = REAL(regerror)(errcode, preg, errbuf, errbuf_size);
  if (errbuf)
    COMMON_INTERCEPTOR_WRITE_RANGE(ctx, errbuf, REAL(strlen)(errbuf) + 1);
  return res;
}
INTERCEPTOR(void, regfree, const void *preg) {
  void *ctx;
  COMMON_INTERCEPTOR_ENTER(ctx, regfree, preg);
  if (preg)
    COMMON_INTERCEPTOR_READ_RANGE(ctx, preg, struct_regex_sz);
  REAL(regfree)(preg);
}
INTERCEPTOR(SSIZE_T, regnsub, char *buf, SIZE_T bufsiz, const char *sub,
            const struct __sanitizer_regmatch *rm, const char *str) {
  void *ctx;
  COMMON_INTERCEPTOR_ENTER(ctx, regnsub, buf, bufsiz, sub, rm, str);
  if (sub)
    COMMON_INTERCEPTOR_READ_RANGE(ctx, sub, REAL(strlen)(sub) + 1);
  // The implementation demands and hardcodes 10 elements
  if (rm)
    COMMON_INTERCEPTOR_READ_RANGE(ctx, rm, 10 * struct_regmatch_sz);
  if (str)
    COMMON_INTERCEPTOR_READ_RANGE(ctx, str, REAL(strlen)(str) + 1);
  SSIZE_T res = REAL(regnsub)(buf, bufsiz, sub, rm, str);
  if (res > 0 && buf)
    COMMON_INTERCEPTOR_WRITE_RANGE(ctx, buf, REAL(strlen)(buf) + 1);
  return res;
}
INTERCEPTOR(SSIZE_T, regasub, char **buf, const char *sub,
            const struct __sanitizer_regmatch *rm, const char *sstr) {
  void *ctx;
  COMMON_INTERCEPTOR_ENTER(ctx, regasub, buf, sub, rm, sstr);
  if (sub)
    COMMON_INTERCEPTOR_READ_RANGE(ctx, sub, REAL(strlen)(sub) + 1);
  // Hardcode 10 elements as this is hardcoded size
  if (rm)
    COMMON_INTERCEPTOR_READ_RANGE(ctx, rm, 10 * struct_regmatch_sz);
  if (sstr)
    COMMON_INTERCEPTOR_READ_RANGE(ctx, sstr, REAL(strlen)(sstr) + 1);
  SSIZE_T res = REAL(regasub)(buf, sub, rm, sstr);
  if (res > 0 && buf) {
    COMMON_INTERCEPTOR_WRITE_RANGE(ctx, buf, sizeof(char *));
    COMMON_INTERCEPTOR_WRITE_RANGE(ctx, *buf, REAL(strlen)(*buf) + 1);
  }
  return res;
}
#define INIT_REGEX                                                             \
  COMMON_INTERCEPT_FUNCTION(regcomp);                                          \
  COMMON_INTERCEPT_FUNCTION(regexec);                                          \
  COMMON_INTERCEPT_FUNCTION(regerror);                                         \
  COMMON_INTERCEPT_FUNCTION(regfree);                                          \
  COMMON_INTERCEPT_FUNCTION(regnsub);                                          \
  COMMON_INTERCEPT_FUNCTION(regasub);
#else
#define INIT_REGEX
#endif

#if SANITIZER_INTERCEPT_FTS
INTERCEPTOR(void *, fts_open, char *const *path_argv, int options,
            int (*compar)(void **, void **)) {
  void *ctx;
  COMMON_INTERCEPTOR_ENTER(ctx, fts_open, path_argv, options, compar);
  if (path_argv) {
    for (char *const *pa = path_argv; ; ++pa) {
      COMMON_INTERCEPTOR_READ_RANGE(ctx, pa, sizeof(char **));
      if (!*pa)
        break;
      COMMON_INTERCEPTOR_READ_RANGE(ctx, *pa, REAL(strlen)(*pa) + 1);
    }
  }
  // TODO(kamil): handle compar callback
  void *fts = REAL(fts_open)(path_argv, options, compar);
  if (fts)
    COMMON_INTERCEPTOR_WRITE_RANGE(ctx, fts, struct_FTS_sz);
  return fts;
}

INTERCEPTOR(void *, fts_read, void *ftsp) {
  void *ctx;
  COMMON_INTERCEPTOR_ENTER(ctx, fts_read, ftsp);
  if (ftsp)
    COMMON_INTERCEPTOR_READ_RANGE(ctx, ftsp, struct_FTS_sz);
  void *ftsent = REAL(fts_read)(ftsp);
  if (ftsent)
    COMMON_INTERCEPTOR_WRITE_RANGE(ctx, ftsent, struct_FTSENT_sz);
  return ftsent;
}

INTERCEPTOR(void *, fts_children, void *ftsp, int options) {
  void *ctx;
  COMMON_INTERCEPTOR_ENTER(ctx, fts_children, ftsp, options);
  if (ftsp)
    COMMON_INTERCEPTOR_READ_RANGE(ctx, ftsp, struct_FTS_sz);
  void *ftsent = REAL(fts_children)(ftsp, options);
  if (ftsent)
    COMMON_INTERCEPTOR_WRITE_RANGE(ctx, ftsent, struct_FTSENT_sz);
  return ftsent;
}

INTERCEPTOR(int, fts_set, void *ftsp, void *f, int options) {
  void *ctx;
  COMMON_INTERCEPTOR_ENTER(ctx, fts_set, ftsp, f, options);
  if (ftsp)
    COMMON_INTERCEPTOR_READ_RANGE(ctx, ftsp, struct_FTS_sz);
  if (f)
    COMMON_INTERCEPTOR_READ_RANGE(ctx, f, struct_FTSENT_sz);
  return REAL(fts_set)(ftsp, f, options);
}

INTERCEPTOR(int, fts_close, void *ftsp) {
  void *ctx;
  COMMON_INTERCEPTOR_ENTER(ctx, fts_close, ftsp);
  if (ftsp)
    COMMON_INTERCEPTOR_READ_RANGE(ctx, ftsp, struct_FTS_sz);
  return REAL(fts_close)(ftsp);
}
#define INIT_FTS                                                               \
  COMMON_INTERCEPT_FUNCTION(fts_open);                                         \
  COMMON_INTERCEPT_FUNCTION(fts_read);                                         \
  COMMON_INTERCEPT_FUNCTION(fts_children);                                     \
  COMMON_INTERCEPT_FUNCTION(fts_set);                                          \
  COMMON_INTERCEPT_FUNCTION(fts_close);
#else
#define INIT_FTS
#endif

#if SANITIZER_INTERCEPT_SYSCTL
INTERCEPTOR(int, sysctl, int *name, unsigned int namelen, void *oldp,
            SIZE_T *oldlenp, void *newp, SIZE_T newlen) {
  void *ctx;
  COMMON_INTERCEPTOR_ENTER(ctx, sysctl, name, namelen, oldp, oldlenp, newp,
                           newlen);
  if (name)
    COMMON_INTERCEPTOR_READ_RANGE(ctx, name, namelen * sizeof(*name));
  if (oldlenp)
    COMMON_INTERCEPTOR_READ_RANGE(ctx, oldlenp, sizeof(*oldlenp));
  if (newp && newlen)
    COMMON_INTERCEPTOR_READ_RANGE(ctx, newp, newlen);
  int res = REAL(sysctl)(name, namelen, oldp, oldlenp, newp, newlen);
  if (!res) {
    if (oldlenp) {
      COMMON_INTERCEPTOR_WRITE_RANGE(ctx, oldlenp, sizeof(*oldlenp));
      if (oldp)
        COMMON_INTERCEPTOR_WRITE_RANGE(ctx, oldp, *oldlenp);
    }
  }
  return res;
}

INTERCEPTOR(int, sysctlbyname, char *sname, void *oldp, SIZE_T *oldlenp,
            void *newp, SIZE_T newlen) {
  void *ctx;
  COMMON_INTERCEPTOR_ENTER(ctx, sysctlbyname, sname, oldp, oldlenp, newp,
                           newlen);
  if (sname)
    COMMON_INTERCEPTOR_READ_RANGE(ctx, sname, REAL(strlen)(sname) + 1);
  if (oldlenp)
    COMMON_INTERCEPTOR_READ_RANGE(ctx, oldlenp, sizeof(*oldlenp));
  if (newp && newlen)
    COMMON_INTERCEPTOR_READ_RANGE(ctx, newp, newlen);
  int res = REAL(sysctlbyname)(sname, oldp, oldlenp, newp, newlen);
  if (!res) {
    if (oldlenp) {
      COMMON_INTERCEPTOR_WRITE_RANGE(ctx, oldlenp, sizeof(*oldlenp));
      if (oldp)
        COMMON_INTERCEPTOR_WRITE_RANGE(ctx, oldp, *oldlenp);
    }
  }
  return res;
}

INTERCEPTOR(int, sysctlnametomib, const char *sname, int *name,
            SIZE_T *namelenp) {
  void *ctx;
  COMMON_INTERCEPTOR_ENTER(ctx, sysctlnametomib, sname, name, namelenp);
  if (sname)
    COMMON_INTERCEPTOR_READ_RANGE(ctx, sname, REAL(strlen)(sname) + 1);
  if (namelenp)
    COMMON_INTERCEPTOR_READ_RANGE(ctx, namelenp, sizeof(*namelenp));
  int res = REAL(sysctlnametomib)(sname, name, namelenp);
  if (!res) {
    if (namelenp) {
      COMMON_INTERCEPTOR_WRITE_RANGE(ctx, namelenp, sizeof(*namelenp));
      if (name)
        COMMON_INTERCEPTOR_WRITE_RANGE(ctx, name, *namelenp * sizeof(*name));
    }
  }
  return res;
}

#define INIT_SYSCTL                        \
  COMMON_INTERCEPT_FUNCTION(sysctl);       \
  COMMON_INTERCEPT_FUNCTION(sysctlbyname); \
  COMMON_INTERCEPT_FUNCTION(sysctlnametomib);
#else
#define INIT_SYSCTL
#endif

#if SANITIZER_INTERCEPT_ASYSCTL
INTERCEPTOR(void *, asysctl, const int *name, SIZE_T namelen, SIZE_T *len) {
  void *ctx;
  COMMON_INTERCEPTOR_ENTER(ctx, asysctl, name, namelen, len);
  if (name)
    COMMON_INTERCEPTOR_READ_RANGE(ctx, name, sizeof(*name) * namelen);
  void *res = REAL(asysctl)(name, namelen, len);
  if (res && len) {
    COMMON_INTERCEPTOR_WRITE_RANGE(ctx, len, sizeof(*len));
    COMMON_INTERCEPTOR_WRITE_RANGE(ctx, res, *len);
  }
  return res;
}

INTERCEPTOR(void *, asysctlbyname, const char *sname, SIZE_T *len) {
  void *ctx;
  COMMON_INTERCEPTOR_ENTER(ctx, asysctlbyname, sname, len);
  if (sname)
    COMMON_INTERCEPTOR_READ_RANGE(ctx, sname, REAL(strlen)(sname) + 1);
  void *res = REAL(asysctlbyname)(sname, len);
  if (res && len) {
    COMMON_INTERCEPTOR_WRITE_RANGE(ctx, len, sizeof(*len));
    COMMON_INTERCEPTOR_WRITE_RANGE(ctx, res, *len);
  }
  return res;
}
#define INIT_ASYSCTL                           \
  COMMON_INTERCEPT_FUNCTION(asysctl);          \
  COMMON_INTERCEPT_FUNCTION(asysctlbyname);
#else
#define INIT_ASYSCTL
#endif

#if SANITIZER_INTERCEPT_SYSCTLGETMIBINFO
INTERCEPTOR(int, sysctlgetmibinfo, char *sname, int *name,
            unsigned int *namelenp, char *cname, SIZE_T *csz, void **rnode,
            int v) {
  void *ctx;
  COMMON_INTERCEPTOR_ENTER(ctx, sysctlgetmibinfo, sname, name, namelenp, cname,
                           csz, rnode, v);
  if (sname)
    COMMON_INTERCEPTOR_READ_RANGE(ctx, sname, REAL(strlen)(sname) + 1);
  if (namelenp)
    COMMON_INTERCEPTOR_READ_RANGE(ctx, namelenp, sizeof(*namelenp));
  if (csz)
    COMMON_INTERCEPTOR_READ_RANGE(ctx, csz, sizeof(*csz));
  // Skip rnode, it's rarely used and not trivial to sanitize
  // It's also used mostly internally
  int res = REAL(sysctlgetmibinfo)(sname, name, namelenp, cname, csz, rnode, v);
  if (!res) {
    if (namelenp) {
      COMMON_INTERCEPTOR_WRITE_RANGE(ctx, namelenp, sizeof(*namelenp));
      if (name)
        COMMON_INTERCEPTOR_WRITE_RANGE(ctx, name, *namelenp * sizeof(*name));
    }
    if (csz) {
      COMMON_INTERCEPTOR_WRITE_RANGE(ctx, csz, sizeof(*csz));
      if (cname)
        COMMON_INTERCEPTOR_WRITE_RANGE(ctx, cname, *csz);
    }
  }
  return res;
}
#define INIT_SYSCTLGETMIBINFO                  \
  COMMON_INTERCEPT_FUNCTION(sysctlgetmibinfo);
#else
#define INIT_SYSCTLGETMIBINFO
#endif

#if SANITIZER_INTERCEPT_NL_LANGINFO
INTERCEPTOR(char *, nl_langinfo, long item) {
  void *ctx;
  COMMON_INTERCEPTOR_ENTER(ctx, nl_langinfo, item);
  char *ret = REAL(nl_langinfo)(item);
  if (ret)
    COMMON_INTERCEPTOR_WRITE_RANGE(ctx, ret, REAL(strlen)(ret) + 1);
  return ret;
}
#define INIT_NL_LANGINFO COMMON_INTERCEPT_FUNCTION(nl_langinfo)
#else
#define INIT_NL_LANGINFO
#endif

#if SANITIZER_INTERCEPT_MODCTL
INTERCEPTOR(int, modctl, int operation, void *argp) {
  void *ctx;
  int ret;
  COMMON_INTERCEPTOR_ENTER(ctx, modctl, operation, argp);

  if (operation == modctl_load) {
    if (argp) {
      __sanitizer_modctl_load_t *ml = (__sanitizer_modctl_load_t *)argp;
      COMMON_INTERCEPTOR_READ_RANGE(ctx, ml, sizeof(*ml));
      if (ml->ml_filename)
        COMMON_INTERCEPTOR_READ_RANGE(ctx, ml->ml_filename,
                                      REAL(strlen)(ml->ml_filename) + 1);
      if (ml->ml_props)
        COMMON_INTERCEPTOR_READ_RANGE(ctx, ml->ml_props, ml->ml_propslen);
    }
    ret = REAL(modctl)(operation, argp);
  } else if (operation == modctl_unload) {
    if (argp) {
      const char *name = (const char *)argp;
      COMMON_INTERCEPTOR_READ_RANGE(ctx, name, REAL(strlen)(name) + 1);
    }
    ret = REAL(modctl)(operation, argp);
  } else if (operation == modctl_stat) {
    uptr iov_len;
    struct __sanitizer_iovec *iov = (struct __sanitizer_iovec *)argp;
    if (iov) {
      COMMON_INTERCEPTOR_READ_RANGE(ctx, iov, sizeof(*iov));
      iov_len = iov->iov_len;
    }
    ret = REAL(modctl)(operation, argp);
    if (iov)
      COMMON_INTERCEPTOR_WRITE_RANGE(
          ctx, iov->iov_base, Min(iov_len,  iov->iov_len));
  } else if (operation == modctl_exists)
    ret = REAL(modctl)(operation, argp);
  else
    ret = REAL(modctl)(operation, argp);

  return ret;
}
#define INIT_MODCTL COMMON_INTERCEPT_FUNCTION(modctl)
#else
#define INIT_MODCTL
#endif

<<<<<<< HEAD
=======
#if SANITIZER_INTERCEPT_STRTONUM
INTERCEPTOR(long long, strtonum, const char *nptr, long long minval,
            long long maxval, const char **errstr) {
  void *ctx;
  COMMON_INTERCEPTOR_ENTER(ctx, strtonum, nptr, minval, maxval, errstr);

  // TODO(kamil): Implement strtoll as a common inteceptor
  char *real_endptr;
  long long ret = (long long)REAL(strtoimax)(nptr, &real_endptr, 10);
  StrtolFixAndCheck(ctx, nptr, nullptr, real_endptr, 10);

  ret = REAL(strtonum)(nptr, minval, maxval, errstr);
  if (errstr) {
    COMMON_INTERCEPTOR_WRITE_RANGE(ctx, errstr, sizeof(const char *));
     if (*errstr)
      COMMON_INTERCEPTOR_WRITE_RANGE(ctx, *errstr, REAL(strlen)(*errstr) + 1);
  }
  return ret;
}
#define INIT_STRTONUM COMMON_INTERCEPT_FUNCTION(strtonum)
#else
#define INIT_STRTONUM
#endif

#if SANITIZER_INTERCEPT_FPARSELN
INTERCEPTOR(char *, fparseln, __sanitizer_FILE *stream, SIZE_T *len,
            SIZE_T *lineno, const char delim[3], int flags) {
  void *ctx;
  COMMON_INTERCEPTOR_ENTER(ctx, fparseln, stream, len, lineno, delim, flags);
  if (lineno)
    COMMON_INTERCEPTOR_READ_RANGE(ctx, lineno, sizeof(*lineno));
  if (delim)
    COMMON_INTERCEPTOR_READ_RANGE(ctx, delim, sizeof(delim[0]) * 3);
  char *ret = REAL(fparseln)(stream, len, lineno, delim, flags);
  if (ret) {
    COMMON_INTERCEPTOR_WRITE_RANGE(ctx, ret, REAL(strlen)(ret) + 1);
    if (len)
      COMMON_INTERCEPTOR_WRITE_RANGE(ctx, len, sizeof(*len));
    if (lineno)
      COMMON_INTERCEPTOR_WRITE_RANGE(ctx, lineno, sizeof(*lineno));
  }
  return ret;
}
#define INIT_FPARSELN COMMON_INTERCEPT_FUNCTION(fparseln)
#else
#define INIT_FPARSELN
#endif

#if SANITIZER_INTERCEPT_STATVFS1
INTERCEPTOR(int, statvfs1, const char *path, void *buf, int flags) {
  void *ctx;
  COMMON_INTERCEPTOR_ENTER(ctx, statvfs1, path, buf, flags);
  if (path) COMMON_INTERCEPTOR_READ_RANGE(ctx, path, REAL(strlen)(path) + 1);
  int res = REAL(statvfs1)(path, buf, flags);
  if (!res) COMMON_INTERCEPTOR_WRITE_RANGE(ctx, buf, struct_statvfs_sz);
  return res;
}
INTERCEPTOR(int, fstatvfs1, int fd, void *buf, int flags) {
  void *ctx;
  COMMON_INTERCEPTOR_ENTER(ctx, fstatvfs1, fd, buf, flags);
  COMMON_INTERCEPTOR_FD_ACCESS(ctx, fd);
  int res = REAL(fstatvfs1)(fd, buf, flags);
  if (!res) {
    COMMON_INTERCEPTOR_WRITE_RANGE(ctx, buf, struct_statvfs_sz);
    if (fd >= 0)
      COMMON_INTERCEPTOR_FD_ACQUIRE(ctx, fd);
  }
  return res;
}
#define INIT_STATVFS1                  \
  COMMON_INTERCEPT_FUNCTION(statvfs1);  \
  COMMON_INTERCEPT_FUNCTION(fstatvfs1);
#else
#define INIT_STATVFS1
#endif

#if SANITIZER_INTERCEPT_STRTOI
INTERCEPTOR(INTMAX_T, strtoi, const char *nptr, char **endptr, int base,
            INTMAX_T low, INTMAX_T high, int *rstatus) {
  void *ctx;
  COMMON_INTERCEPTOR_ENTER(ctx, strtoi, nptr, endptr, base, low, high, rstatus);
  char *real_endptr;
  INTMAX_T ret = REAL(strtoi)(nptr, &real_endptr, base, low, high, rstatus);
  StrtolFixAndCheck(ctx, nptr, endptr, real_endptr, base);
  if (rstatus)
    COMMON_INTERCEPTOR_WRITE_RANGE(ctx, rstatus, sizeof(*rstatus));
  return ret;
}

INTERCEPTOR(UINTMAX_T, strtou, const char *nptr, char **endptr, int base,
            UINTMAX_T low, UINTMAX_T high, int *rstatus) {
  void *ctx;
  COMMON_INTERCEPTOR_ENTER(ctx, strtou, nptr, endptr, base, low, high, rstatus);
  char *real_endptr;
  UINTMAX_T ret = REAL(strtou)(nptr, &real_endptr, base, low, high, rstatus);
  StrtolFixAndCheck(ctx, nptr, endptr, real_endptr, base);
  if (rstatus)
    COMMON_INTERCEPTOR_WRITE_RANGE(ctx, rstatus, sizeof(*rstatus));
  return ret;
}
#define INIT_STRTOI                                                            \
  COMMON_INTERCEPT_FUNCTION(strtoi);                                           \
  COMMON_INTERCEPT_FUNCTION(strtou)
#else
#define INIT_STRTOI
#endif

#if SANITIZER_INTERCEPT_CAPSICUM
INTERCEPTOR(int, cap_rights_limit, int fd,
            const __sanitizer_cap_rights_t *rights) {
  void *ctx;
  COMMON_INTERCEPTOR_ENTER(ctx, cap_rights_limit, fd, rights);
  if (rights)
    COMMON_INTERCEPTOR_READ_RANGE(ctx, rights, sizeof(*rights));

  return REAL(cap_rights_limit)(fd, rights);
}

INTERCEPTOR(int, cap_rights_get, int fd, __sanitizer_cap_rights_t *rights) {
  void *ctx;
  COMMON_INTERCEPTOR_ENTER(ctx, cap_rights_get, fd, rights);
  int ret = REAL(cap_rights_get)(fd, rights);
  if (!ret && rights)
    COMMON_INTERCEPTOR_WRITE_RANGE(ctx, rights, sizeof(*rights));

  return ret;
}

INTERCEPTOR(int, cap_ioctls_limit, int fd, const uptr *cmds, SIZE_T ncmds) {
  void *ctx;
  COMMON_INTERCEPTOR_ENTER(ctx, cap_ioctls_limit, fd, cmds, ncmds);
  if (cmds)
    COMMON_INTERCEPTOR_READ_RANGE(ctx, cmds, sizeof(*cmds) * ncmds);

  return REAL(cap_ioctls_limit)(fd, cmds, ncmds);
}

INTERCEPTOR(int, cap_ioctls_get, int fd, uptr *cmds, SIZE_T maxcmds) {
  void *ctx;
  COMMON_INTERCEPTOR_ENTER(ctx, cap_ioctls_get, fd, cmds, maxcmds);
  int ret = REAL(cap_ioctls_get)(fd, cmds, maxcmds);
  if (!ret && cmds)
    COMMON_INTERCEPTOR_WRITE_RANGE(ctx, cmds, sizeof(*cmds) * maxcmds);

  return ret;
}
#define INIT_CAPSICUM                          \
  COMMON_INTERCEPT_FUNCTION(cap_rights_get);   \
  COMMON_INTERCEPT_FUNCTION(cap_rights_limit); \
  COMMON_INTERCEPT_FUNCTION(cap_ioctls_get);   \
  COMMON_INTERCEPT_FUNCTION(cap_ioctls_limit)
#else
#define INIT_CAPSICUM
#endif

#if SANITIZER_INTERCEPT_SHA1
INTERCEPTOR(void, SHA1Init, void *context) {
  void *ctx;
  COMMON_INTERCEPTOR_ENTER(ctx, SHA1Init, context);
  REAL(SHA1Init)(context);
  if (context)
    COMMON_INTERCEPTOR_WRITE_RANGE(ctx, context, SHA1_CTX_sz);
}
INTERCEPTOR(void, SHA1Update, void *context, const u8 *data, unsigned len) {
  void *ctx;
  COMMON_INTERCEPTOR_ENTER(ctx, SHA1Update, context, data, len);
  if (data && len > 0)
    COMMON_INTERCEPTOR_READ_RANGE(ctx, data, len);
  if (context)
    COMMON_INTERCEPTOR_READ_RANGE(ctx, context, SHA1_CTX_sz);
  REAL(SHA1Update)(context, data, len);
  if (context)
    COMMON_INTERCEPTOR_WRITE_RANGE(ctx, context, SHA1_CTX_sz);
}
INTERCEPTOR(void, SHA1Final, u8 digest[20], void *context) {
  void *ctx;
  COMMON_INTERCEPTOR_ENTER(ctx, SHA1Final, digest, context);
  if (context)
    COMMON_INTERCEPTOR_READ_RANGE(ctx, context, SHA1_CTX_sz);
  REAL(SHA1Final)(digest, context);
  if (digest)
    COMMON_INTERCEPTOR_WRITE_RANGE(ctx, digest, sizeof(u8) * 20);
}
INTERCEPTOR(void, SHA1Transform, u32 state[5], u8 buffer[64]) {
  void *ctx;
  COMMON_INTERCEPTOR_ENTER(ctx, SHA1Transform, state, buffer);
  if (state)
    COMMON_INTERCEPTOR_READ_RANGE(ctx, state, sizeof(u32) * 5);
  if (buffer)
    COMMON_INTERCEPTOR_READ_RANGE(ctx, buffer, sizeof(u8) * 64);
  REAL(SHA1Transform)(state, buffer);
  if (state)
    COMMON_INTERCEPTOR_WRITE_RANGE(ctx, state, sizeof(u32) * 5);
}
INTERCEPTOR(char *, SHA1End, void *context, char *buf) {
  void *ctx;
  COMMON_INTERCEPTOR_ENTER(ctx, SHA1End, context, buf);
  if (context)
    COMMON_INTERCEPTOR_READ_RANGE(ctx, context, SHA1_CTX_sz);
  char *ret = REAL(SHA1End)(context, buf);
  if (ret)
    COMMON_INTERCEPTOR_WRITE_RANGE(ctx, ret, SHA1_return_length);
  return ret;
}
INTERCEPTOR(char *, SHA1File, char *filename, char *buf) {
  void *ctx;
  COMMON_INTERCEPTOR_ENTER(ctx, SHA1File, filename, buf);
  if (filename)
    COMMON_INTERCEPTOR_READ_RANGE(ctx, filename, REAL(strlen)(filename) + 1);
  char *ret = REAL(SHA1File)(filename, buf);
  if (ret)
    COMMON_INTERCEPTOR_WRITE_RANGE(ctx, ret, SHA1_return_length);
  return ret;
}
INTERCEPTOR(char *, SHA1FileChunk, char *filename, char *buf, OFF_T offset,
  OFF_T length) {
  void *ctx;
  COMMON_INTERCEPTOR_ENTER(ctx, SHA1FileChunk, filename, buf, offset, length);
  if (filename)
    COMMON_INTERCEPTOR_READ_RANGE(ctx, filename, REAL(strlen)(filename) + 1);
  char *ret = REAL(SHA1FileChunk)(filename, buf, offset, length);
  if (ret)
    COMMON_INTERCEPTOR_WRITE_RANGE(ctx, ret, SHA1_return_length);
  return ret;
}
INTERCEPTOR(char *, SHA1Data, u8 *data, SIZE_T len, char *buf) {
  void *ctx;
  COMMON_INTERCEPTOR_ENTER(ctx, SHA1Data, data, len, buf);
  if (data)
    COMMON_INTERCEPTOR_READ_RANGE(ctx, data, len);
  char *ret = REAL(SHA1Data)(data, len, buf);
  if (ret)
    COMMON_INTERCEPTOR_WRITE_RANGE(ctx, ret, SHA1_return_length);
  return ret;
}
#define INIT_SHA1                                                              \
  COMMON_INTERCEPT_FUNCTION(SHA1Init);                                         \
  COMMON_INTERCEPT_FUNCTION(SHA1Update);                                       \
  COMMON_INTERCEPT_FUNCTION(SHA1Final);                                        \
  COMMON_INTERCEPT_FUNCTION(SHA1Transform);                                    \
  COMMON_INTERCEPT_FUNCTION(SHA1End);                                          \
  COMMON_INTERCEPT_FUNCTION(SHA1File);                                         \
  COMMON_INTERCEPT_FUNCTION(SHA1FileChunk);                                    \
  COMMON_INTERCEPT_FUNCTION(SHA1Data)
#else
#define INIT_SHA1
#endif

#if SANITIZER_INTERCEPT_MD4
INTERCEPTOR(void, MD4Init, void *context) {
  void *ctx;
  COMMON_INTERCEPTOR_ENTER(ctx, MD4Init, context);
  REAL(MD4Init)(context);
  if (context)
    COMMON_INTERCEPTOR_WRITE_RANGE(ctx, context, MD4_CTX_sz);
}

INTERCEPTOR(void, MD4Update, void *context, const unsigned char *data,
            unsigned int len) {
  void *ctx;
  COMMON_INTERCEPTOR_ENTER(ctx, MD4Update, context, data, len);
  if (data && len > 0)
    COMMON_INTERCEPTOR_READ_RANGE(ctx, data, len);
  if (context)
    COMMON_INTERCEPTOR_READ_RANGE(ctx, context, MD4_CTX_sz);
  REAL(MD4Update)(context, data, len);
  if (context)
    COMMON_INTERCEPTOR_WRITE_RANGE(ctx, context, MD4_CTX_sz);
}

INTERCEPTOR(void, MD4Final, unsigned char digest[16], void *context) {
  void *ctx;
  COMMON_INTERCEPTOR_ENTER(ctx, MD4Final, digest, context);
  if (context)
    COMMON_INTERCEPTOR_READ_RANGE(ctx, context, MD4_CTX_sz);
  REAL(MD4Final)(digest, context);
  if (digest)
    COMMON_INTERCEPTOR_WRITE_RANGE(ctx, digest, sizeof(unsigned char) * 16);
}

INTERCEPTOR(char *, MD4End, void *context, char *buf) {
  void *ctx;
  COMMON_INTERCEPTOR_ENTER(ctx, MD4End, context, buf);
  if (context)
    COMMON_INTERCEPTOR_READ_RANGE(ctx, context, MD4_CTX_sz);
  char *ret = REAL(MD4End)(context, buf);
  if (ret)
    COMMON_INTERCEPTOR_WRITE_RANGE(ctx, ret, MD4_return_length);
  return ret;
}

INTERCEPTOR(char *, MD4File, const char *filename, char *buf) {
  void *ctx;
  COMMON_INTERCEPTOR_ENTER(ctx, MD4File, filename, buf);
  if (filename)
    COMMON_INTERCEPTOR_READ_RANGE(ctx, filename, REAL(strlen)(filename) + 1);
  char *ret = REAL(MD4File)(filename, buf);
  if (ret)
    COMMON_INTERCEPTOR_WRITE_RANGE(ctx, ret, MD4_return_length);
  return ret;
}

INTERCEPTOR(char *, MD4Data, const unsigned char *data, unsigned int len,
            char *buf) {
  void *ctx;
  COMMON_INTERCEPTOR_ENTER(ctx, MD4Data, data, len, buf);
  if (data && len > 0)
    COMMON_INTERCEPTOR_READ_RANGE(ctx, data, len);
  char *ret = REAL(MD4Data)(data, len, buf);
  if (ret)
    COMMON_INTERCEPTOR_WRITE_RANGE(ctx, ret, MD4_return_length);
  return ret;
}

#define INIT_MD4                                                               \
  COMMON_INTERCEPT_FUNCTION(MD4Init);                                          \
  COMMON_INTERCEPT_FUNCTION(MD4Update);                                        \
  COMMON_INTERCEPT_FUNCTION(MD4Final);                                         \
  COMMON_INTERCEPT_FUNCTION(MD4End);                                           \
  COMMON_INTERCEPT_FUNCTION(MD4File);                                          \
  COMMON_INTERCEPT_FUNCTION(MD4Data)
#else
#define INIT_MD4
#endif

#if SANITIZER_INTERCEPT_RMD160
INTERCEPTOR(void, RMD160Init, void *context) {
  void *ctx;
  COMMON_INTERCEPTOR_ENTER(ctx, RMD160Init, context);
  REAL(RMD160Init)(context);
  if (context)
    COMMON_INTERCEPTOR_WRITE_RANGE(ctx, context, RMD160_CTX_sz);
}
INTERCEPTOR(void, RMD160Update, void *context, const u8 *data, unsigned len) {
  void *ctx;
  COMMON_INTERCEPTOR_ENTER(ctx, RMD160Update, context, data, len);
  if (data && len > 0)
    COMMON_INTERCEPTOR_READ_RANGE(ctx, data, len);
  if (context)
    COMMON_INTERCEPTOR_READ_RANGE(ctx, context, RMD160_CTX_sz);
  REAL(RMD160Update)(context, data, len);
  if (context)
    COMMON_INTERCEPTOR_WRITE_RANGE(ctx, context, RMD160_CTX_sz);
}
INTERCEPTOR(void, RMD160Final, u8 digest[20], void *context) {
  void *ctx;
  COMMON_INTERCEPTOR_ENTER(ctx, RMD160Final, digest, context);
  if (context)
    COMMON_INTERCEPTOR_READ_RANGE(ctx, context, RMD160_CTX_sz);
  REAL(RMD160Final)(digest, context);
  if (digest)
    COMMON_INTERCEPTOR_WRITE_RANGE(ctx, digest, sizeof(u8) * 20);
}
INTERCEPTOR(void, RMD160Transform, u32 state[5], u16 buffer[16]) {
  void *ctx;
  COMMON_INTERCEPTOR_ENTER(ctx, RMD160Transform, state, buffer);
  if (state)
    COMMON_INTERCEPTOR_READ_RANGE(ctx, state, sizeof(u32) * 5);
  if (buffer)
    COMMON_INTERCEPTOR_READ_RANGE(ctx, buffer, sizeof(u32) * 16);
  REAL(RMD160Transform)(state, buffer);
  if (state)
    COMMON_INTERCEPTOR_WRITE_RANGE(ctx, state, sizeof(u32) * 5);
}
INTERCEPTOR(char *, RMD160End, void *context, char *buf) {
  void *ctx;
  COMMON_INTERCEPTOR_ENTER(ctx, RMD160End, context, buf);
  if (context)
    COMMON_INTERCEPTOR_READ_RANGE(ctx, context, RMD160_CTX_sz);
  char *ret = REAL(RMD160End)(context, buf);
  if (ret)
    COMMON_INTERCEPTOR_WRITE_RANGE(ctx, ret, RMD160_return_length);
  return ret;
}
INTERCEPTOR(char *, RMD160File, char *filename, char *buf) {
  void *ctx;
  COMMON_INTERCEPTOR_ENTER(ctx, RMD160File, filename, buf);
  if (filename)
    COMMON_INTERCEPTOR_READ_RANGE(ctx, filename, REAL(strlen)(filename) + 1);
  char *ret = REAL(RMD160File)(filename, buf);
  if (ret)
    COMMON_INTERCEPTOR_WRITE_RANGE(ctx, ret, RMD160_return_length);
  return ret;
}
INTERCEPTOR(char *, RMD160FileChunk, char *filename, char *buf, OFF_T offset,
  OFF_T length) {
  void *ctx;
  COMMON_INTERCEPTOR_ENTER(ctx, RMD160FileChunk, filename, buf, offset, length);
  if (filename)
    COMMON_INTERCEPTOR_READ_RANGE(ctx, filename, REAL(strlen)(filename) + 1);
  char *ret = REAL(RMD160FileChunk)(filename, buf, offset, length);
  if (ret)
    COMMON_INTERCEPTOR_WRITE_RANGE(ctx, ret, RMD160_return_length);
  return ret;
}
INTERCEPTOR(char *, RMD160Data, u8 *data, SIZE_T len, char *buf) {
  void *ctx;
  COMMON_INTERCEPTOR_ENTER(ctx, RMD160Data, data, len, buf);
  if (data && len > 0)
    COMMON_INTERCEPTOR_READ_RANGE(ctx, data, len);
  char *ret = REAL(RMD160Data)(data, len, buf);
  if (ret)
    COMMON_INTERCEPTOR_WRITE_RANGE(ctx, ret, RMD160_return_length);
  return ret;
}
#define INIT_RMD160                                                            \
  COMMON_INTERCEPT_FUNCTION(RMD160Init);                                       \
  COMMON_INTERCEPT_FUNCTION(RMD160Update);                                     \
  COMMON_INTERCEPT_FUNCTION(RMD160Final);                                      \
  COMMON_INTERCEPT_FUNCTION(RMD160Transform);                                  \
  COMMON_INTERCEPT_FUNCTION(RMD160End);                                        \
  COMMON_INTERCEPT_FUNCTION(RMD160File);                                       \
  COMMON_INTERCEPT_FUNCTION(RMD160FileChunk);                                  \
  COMMON_INTERCEPT_FUNCTION(RMD160Data)
#else
#define INIT_RMD160
#endif

#if SANITIZER_INTERCEPT_MD5
INTERCEPTOR(void, MD5Init, void *context) {
  void *ctx;
  COMMON_INTERCEPTOR_ENTER(ctx, MD5Init, context);
  REAL(MD5Init)(context);
  if (context)
    COMMON_INTERCEPTOR_WRITE_RANGE(ctx, context, MD5_CTX_sz);
}

INTERCEPTOR(void, MD5Update, void *context, const unsigned char *data,
            unsigned int len) {
  void *ctx;
  COMMON_INTERCEPTOR_ENTER(ctx, MD5Update, context, data, len);
  if (data && len > 0)
    COMMON_INTERCEPTOR_READ_RANGE(ctx, data, len);
  if (context)
    COMMON_INTERCEPTOR_READ_RANGE(ctx, context, MD5_CTX_sz);
  REAL(MD5Update)(context, data, len);
  if (context)
    COMMON_INTERCEPTOR_WRITE_RANGE(ctx, context, MD5_CTX_sz);
}

INTERCEPTOR(void, MD5Final, unsigned char digest[16], void *context) {
  void *ctx;
  COMMON_INTERCEPTOR_ENTER(ctx, MD5Final, digest, context);
  if (context)
    COMMON_INTERCEPTOR_READ_RANGE(ctx, context, MD5_CTX_sz);
  REAL(MD5Final)(digest, context);
  if (digest)
    COMMON_INTERCEPTOR_WRITE_RANGE(ctx, digest, sizeof(unsigned char) * 16);
}

INTERCEPTOR(char *, MD5End, void *context, char *buf) {
  void *ctx;
  COMMON_INTERCEPTOR_ENTER(ctx, MD5End, context, buf);
  if (context)
    COMMON_INTERCEPTOR_READ_RANGE(ctx, context, MD5_CTX_sz);
  char *ret = REAL(MD5End)(context, buf);
  if (ret)
    COMMON_INTERCEPTOR_WRITE_RANGE(ctx, ret, MD5_return_length);
  return ret;
}

INTERCEPTOR(char *, MD5File, const char *filename, char *buf) {
  void *ctx;
  COMMON_INTERCEPTOR_ENTER(ctx, MD5File, filename, buf);
  if (filename)
    COMMON_INTERCEPTOR_READ_RANGE(ctx, filename, REAL(strlen)(filename) + 1);
  char *ret = REAL(MD5File)(filename, buf);
  if (ret)
    COMMON_INTERCEPTOR_WRITE_RANGE(ctx, ret, MD5_return_length);
  return ret;
}

INTERCEPTOR(char *, MD5Data, const unsigned char *data, unsigned int len,
            char *buf) {
  void *ctx;
  COMMON_INTERCEPTOR_ENTER(ctx, MD5Data, data, len, buf);
  if (data && len > 0)
    COMMON_INTERCEPTOR_READ_RANGE(ctx, data, len);
  char *ret = REAL(MD5Data)(data, len, buf);
  if (ret)
    COMMON_INTERCEPTOR_WRITE_RANGE(ctx, ret, MD5_return_length);
  return ret;
}

#define INIT_MD5                                                               \
  COMMON_INTERCEPT_FUNCTION(MD5Init);                                          \
  COMMON_INTERCEPT_FUNCTION(MD5Update);                                        \
  COMMON_INTERCEPT_FUNCTION(MD5Final);                                         \
  COMMON_INTERCEPT_FUNCTION(MD5End);                                           \
  COMMON_INTERCEPT_FUNCTION(MD5File);                                          \
  COMMON_INTERCEPT_FUNCTION(MD5Data)
#else
#define INIT_MD5
#endif

>>>>>>> e1f96650
static void InitializeCommonInterceptors() {
  static u64 metadata_mem[sizeof(MetadataHashMap) / sizeof(u64) + 1];
  interceptor_metadata_map =
      new ((void *)&metadata_mem) MetadataHashMap();  // NOLINT

  INIT_MMAP;
  INIT_MMAP64;
  INIT_TEXTDOMAIN;
  INIT_STRLEN;
  INIT_STRNLEN;
  INIT_STRNDUP;
  INIT___STRNDUP;
  INIT_STRCMP;
  INIT_STRNCMP;
  INIT_STRCASECMP;
  INIT_STRNCASECMP;
  INIT_STRSTR;
  INIT_STRCASESTR;
  INIT_STRCHR;
  INIT_STRCHRNUL;
  INIT_STRRCHR;
  INIT_STRSPN;
  INIT_STRTOK;
  INIT_STRPBRK;
  INIT_STRXFRM;
  INIT___STRXFRM_L;
  INIT_MEMSET;
  INIT_MEMMOVE;
  INIT_MEMCPY;
  INIT_MEMCHR;
  INIT_MEMCMP;
  INIT_MEMRCHR;
  INIT_MEMMEM;
  INIT_READ;
  INIT_FREAD;
  INIT_PREAD;
  INIT_PREAD64;
  INIT_READV;
  INIT_PREADV;
  INIT_PREADV64;
  INIT_WRITE;
  INIT_FWRITE;
  INIT_PWRITE;
  INIT_PWRITE64;
  INIT_WRITEV;
  INIT_PWRITEV;
  INIT_PWRITEV64;
  INIT_FGETS;
  INIT_FPUTS;
  INIT_PUTS;
  INIT_PRCTL;
  INIT_LOCALTIME_AND_FRIENDS;
  INIT_STRPTIME;
  INIT_SCANF;
  INIT_ISOC99_SCANF;
  INIT_PRINTF;
  INIT_PRINTF_L;
  INIT_ISOC99_PRINTF;
  INIT_FREXP;
  INIT_FREXPF_FREXPL;
  INIT_GETPWNAM_AND_FRIENDS;
  INIT_GETPWNAM_R_AND_FRIENDS;
  INIT_GETPWENT;
  INIT_FGETPWENT;
  INIT_GETPWENT_R;
  INIT_FGETPWENT_R;
  INIT_FGETGRENT_R;
  INIT_SETPWENT;
  INIT_CLOCK_GETTIME;
  INIT_GETITIMER;
  INIT_TIME;
  INIT_GLOB;
  INIT_GLOB64;
  INIT_WAIT;
  INIT_WAIT4;
  INIT_INET;
  INIT_PTHREAD_GETSCHEDPARAM;
  INIT_GETADDRINFO;
  INIT_GETNAMEINFO;
  INIT_GETSOCKNAME;
  INIT_GETHOSTBYNAME;
  INIT_GETHOSTBYNAME2;
  INIT_GETHOSTBYNAME_R;
  INIT_GETHOSTBYNAME2_R;
  INIT_GETHOSTBYADDR_R;
  INIT_GETHOSTENT_R;
  INIT_GETSOCKOPT;
  INIT_ACCEPT;
  INIT_ACCEPT4;
  INIT_PACCEPT;
  INIT_MODF;
  INIT_RECVMSG;
  INIT_SENDMSG;
  INIT_RECVMMSG;
  INIT_SENDMMSG;
  INIT_GETPEERNAME;
  INIT_IOCTL;
  INIT_INET_ATON;
  INIT_SYSINFO;
  INIT_READDIR;
  INIT_READDIR64;
  INIT_PTRACE;
  INIT_SETLOCALE;
  INIT_GETCWD;
  INIT_GET_CURRENT_DIR_NAME;
  INIT_STRTOIMAX;
  INIT_MBSTOWCS;
  INIT_MBSNRTOWCS;
  INIT_WCSTOMBS;
  INIT_WCSNRTOMBS;
  INIT_WCRTOMB;
  INIT_TCGETATTR;
  INIT_REALPATH;
  INIT_CANONICALIZE_FILE_NAME;
  INIT_CONFSTR;
  INIT_SCHED_GETAFFINITY;
  INIT_SCHED_GETPARAM;
  INIT_STRERROR;
  INIT_STRERROR_R;
  INIT_XPG_STRERROR_R;
  INIT_SCANDIR;
  INIT_SCANDIR64;
  INIT_GETGROUPS;
  INIT_POLL;
  INIT_PPOLL;
  INIT_WORDEXP;
  INIT_SIGWAIT;
  INIT_SIGWAITINFO;
  INIT_SIGTIMEDWAIT;
  INIT_SIGSETOPS;
  INIT_SIGPENDING;
  INIT_SIGPROCMASK;
  INIT_BACKTRACE;
  INIT__EXIT;
  INIT_PTHREAD_MUTEX_LOCK;
  INIT_PTHREAD_MUTEX_UNLOCK;
  INIT___PTHREAD_MUTEX_LOCK;
  INIT___PTHREAD_MUTEX_UNLOCK;
  INIT___LIBC_MUTEX_LOCK;
  INIT___LIBC_MUTEX_UNLOCK;
  INIT___LIBC_THR_SETCANCELSTATE;
  INIT_GETMNTENT;
  INIT_GETMNTENT_R;
  INIT_STATFS;
  INIT_STATFS64;
  INIT_STATVFS;
  INIT_STATVFS64;
  INIT_INITGROUPS;
  INIT_ETHER_NTOA_ATON;
  INIT_ETHER_HOST;
  INIT_ETHER_R;
  INIT_SHMCTL;
  INIT_RANDOM_R;
  INIT_PTHREAD_ATTR_GET;
  INIT_PTHREAD_ATTR_GET_SCHED;
  INIT_PTHREAD_ATTR_GETINHERITSCHED;
  INIT_PTHREAD_ATTR_GETAFFINITY_NP;
  INIT_PTHREAD_MUTEXATTR_GETPSHARED;
  INIT_PTHREAD_MUTEXATTR_GETTYPE;
  INIT_PTHREAD_MUTEXATTR_GETPROTOCOL;
  INIT_PTHREAD_MUTEXATTR_GETPRIOCEILING;
  INIT_PTHREAD_MUTEXATTR_GETROBUST;
  INIT_PTHREAD_MUTEXATTR_GETROBUST_NP;
  INIT_PTHREAD_RWLOCKATTR_GETPSHARED;
  INIT_PTHREAD_RWLOCKATTR_GETKIND_NP;
  INIT_PTHREAD_CONDATTR_GETPSHARED;
  INIT_PTHREAD_CONDATTR_GETCLOCK;
  INIT_PTHREAD_BARRIERATTR_GETPSHARED;
  INIT_TMPNAM;
  INIT_TMPNAM_R;
  INIT_TTYNAME_R;
  INIT_TEMPNAM;
  INIT_PTHREAD_SETNAME_NP;
  INIT_PTHREAD_GETNAME_NP;
  INIT_SINCOS;
  INIT_REMQUO;
  INIT_REMQUOL;
  INIT_LGAMMA;
  INIT_LGAMMAL;
  INIT_LGAMMA_R;
  INIT_LGAMMAL_R;
  INIT_DRAND48_R;
  INIT_RAND_R;
  INIT_GETLINE;
  INIT_ICONV;
  INIT_TIMES;
  INIT_TLS_GET_ADDR;
  INIT_LISTXATTR;
  INIT_GETXATTR;
  INIT_GETRESID;
  INIT_GETIFADDRS;
  INIT_IF_INDEXTONAME;
  INIT_CAPGET;
  INIT_AEABI_MEM;
  INIT___BZERO;
  INIT_FTIME;
  INIT_XDR;
  INIT_TSEARCH;
  INIT_LIBIO_INTERNALS;
  INIT_FOPEN;
  INIT_FOPEN64;
  INIT_OPEN_MEMSTREAM;
  INIT_OBSTACK;
  INIT_FFLUSH;
  INIT_FCLOSE;
  INIT_DLOPEN_DLCLOSE;
  INIT_GETPASS;
  INIT_TIMERFD;
  INIT_MLOCKX;
  INIT_FOPENCOOKIE;
  INIT_SEM;
  INIT_PTHREAD_SETCANCEL;
  INIT_MINCORE;
  INIT_PROCESS_VM_READV;
  INIT_CTERMID;
  INIT_CTERMID_R;
  INIT_RECV_RECVFROM;
  INIT_SEND_SENDTO;
  INIT_STAT;
  INIT_EVENTFD_READ_WRITE;
  INIT_LSTAT;
  INIT___XSTAT;
  INIT___XSTAT64;
  INIT___LXSTAT;
  INIT___LXSTAT64;
  // FIXME: add other *stat interceptors.
  INIT_UTMP;
  INIT_UTMPX;
  INIT_GETLOADAVG;
  INIT_WCSLEN;
  INIT_WCSCAT;
  INIT_WCSXFRM;
  INIT___WCSXFRM_L;
  INIT_ACCT;
  INIT_USER_FROM_UID;
  INIT_UID_FROM_USER;
  INIT_GROUP_FROM_GID;
  INIT_GID_FROM_GROUP;
  INIT_ACCESS;
  INIT_FACCESSAT;
  INIT_GETGROUPLIST;
  INIT_GETGROUPMEMBERSHIP;
  INIT_READLINK;
  INIT_READLINKAT;
  INIT_NAME_TO_HANDLE_AT;
  INIT_OPEN_BY_HANDLE_AT;
  INIT_STRLCPY;
  INIT_DEVNAME;
  INIT_DEVNAME_R;
  INIT_FGETLN;
  INIT_STRMODE;
  INIT_TTYENT;
  INIT_PROTOENT;
  INIT_NETENT;
  INIT_GETMNTINFO;
  INIT_MI_VECTOR_HASH;
  INIT_SETVBUF;
  INIT_GETVFSSTAT;
  INIT_REGEX;
  INIT_FTS;
  INIT_SYSCTL;
  INIT_ASYSCTL;
  INIT_SYSCTLGETMIBINFO;
  INIT_NL_LANGINFO;
  INIT_MODCTL;
<<<<<<< HEAD
=======
  INIT_STRTONUM;
  INIT_FPARSELN;
  INIT_STATVFS1;
  INIT_STRTOI;
  INIT_CAPSICUM;
  INIT_SHA1;
  INIT_MD4;
  INIT_RMD160;
  INIT_MD5;
>>>>>>> e1f96650

  INIT___PRINTF_CHK;
}<|MERGE_RESOLUTION|>--- conflicted
+++ resolved
@@ -4277,11 +4277,16 @@
 INTERCEPTOR(int, fstatvfs, int fd, void *buf) {
   void *ctx;
   COMMON_INTERCEPTOR_ENTER(ctx, fstatvfs, fd, buf);
+  COMMON_INTERCEPTOR_FD_ACCESS(ctx, fd);
   // FIXME: under ASan the call below may write to freed memory and corrupt
   // its metadata. See
   // https://github.com/google/sanitizers/issues/321.
   int res = REAL(fstatvfs)(fd, buf);
-  if (!res) COMMON_INTERCEPTOR_WRITE_RANGE(ctx, buf, struct_statvfs_sz);
+  if (!res) {
+    COMMON_INTERCEPTOR_WRITE_RANGE(ctx, buf, struct_statvfs_sz);
+    if (fd >= 0)
+      COMMON_INTERCEPTOR_FD_ACQUIRE(ctx, fd);
+  }
   return res;
 }
 #define INIT_STATVFS                  \
@@ -7728,8 +7733,6 @@
 #define INIT_MODCTL
 #endif
 
-<<<<<<< HEAD
-=======
 #if SANITIZER_INTERCEPT_STRTONUM
 INTERCEPTOR(long long, strtonum, const char *nptr, long long minval,
             long long maxval, const char **errstr) {
@@ -8225,7 +8228,6 @@
 #define INIT_MD5
 #endif
 
->>>>>>> e1f96650
 static void InitializeCommonInterceptors() {
   static u64 metadata_mem[sizeof(MetadataHashMap) / sizeof(u64) + 1];
   interceptor_metadata_map =
@@ -8491,8 +8493,6 @@
   INIT_SYSCTLGETMIBINFO;
   INIT_NL_LANGINFO;
   INIT_MODCTL;
-<<<<<<< HEAD
-=======
   INIT_STRTONUM;
   INIT_FPARSELN;
   INIT_STATVFS1;
@@ -8502,7 +8502,6 @@
   INIT_MD4;
   INIT_RMD160;
   INIT_MD5;
->>>>>>> e1f96650
 
   INIT___PRINTF_CHK;
 }