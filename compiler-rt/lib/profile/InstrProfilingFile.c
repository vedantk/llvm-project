/*===- InstrProfilingFile.c - Write instrumentation to a file -------------===*\
|*
|*                     The LLVM Compiler Infrastructure
|*
|* This file is distributed under the University of Illinois Open Source
|* License. See LICENSE.TXT for details.
|*
\*===----------------------------------------------------------------------===*/

#include "InstrProfiling.h"
#include "InstrProfilingInternal.h"
#include "InstrProfilingUtil.h"
#include <errno.h>
#include <stdio.h>
#include <stdlib.h>
#include <string.h>

#define UNCONST(ptr) ((void *)(uintptr_t)(ptr))

<<<<<<< HEAD
#ifdef COMPILER_RT_HAS_UNAME
int GetHostName(char *Name, int Len) {
    struct utsname N;
    int R;
    if (!(R = uname(&N)))
      strncpy(Name, N.nodename, Len);
    return R;
}
#endif

=======
>>>>>>> 09fecac3
/* Return 1 if there is an error, otherwise return  0.  */
static uint32_t fileWriter(ProfDataIOVec *IOVecs, uint32_t NumIOVecs,
                           void **WriterCtx) {
  uint32_t I;
  FILE *File = (FILE *)*WriterCtx;
  for (I = 0; I < NumIOVecs; I++) {
    if (fwrite(IOVecs[I].Data, IOVecs[I].ElmSize, IOVecs[I].NumElm, File) !=
        IOVecs[I].NumElm)
      return 1;
  }
  return 0;
}

COMPILER_RT_VISIBILITY ProfBufferIO *
llvmCreateBufferIOInternal(void *File, uint32_t BufferSz) {
  CallocHook = calloc;
  FreeHook = free;
  return llvmCreateBufferIO(fileWriter, File, BufferSz);
}

static int writeFile(FILE *File) {
  const char *BufferSzStr = 0;
  uint64_t ValueDataSize = 0;
  struct ValueProfData **ValueDataArray =
      __llvm_profile_gather_value_data(&ValueDataSize);
  FreeHook = &free;
  CallocHook = &calloc;
  BufferSzStr = getenv("LLVM_VP_BUFFER_SIZE");
  if (BufferSzStr && BufferSzStr[0])
    VPBufferSize = atoi(BufferSzStr);
  return llvmWriteProfData(fileWriter, File, ValueDataArray, ValueDataSize);
}

static int writeFileWithName(const char *OutputName) {
  int RetVal;
  FILE *OutputFile;
  if (!OutputName || !OutputName[0])
    return -1;

  /* Append to the file to support profiling multiple shared objects. */
  OutputFile = fopen(OutputName, "ab");
  if (!OutputFile)
    return -1;

  RetVal = writeFile(OutputFile);

  fclose(OutputFile);
  return RetVal;
}

COMPILER_RT_WEAK int __llvm_profile_OwnsFilename = 0;
COMPILER_RT_WEAK const char *__llvm_profile_CurrentFilename = NULL;

static void truncateCurrentFile(void) {
  const char *Filename;
  FILE *File;

  Filename = __llvm_profile_CurrentFilename;
  if (!Filename || !Filename[0])
    return;

  /* Create the directory holding the file, if needed. */
  if (strchr(Filename, '/')) {
    char *Copy = malloc(strlen(Filename) + 1);
    strcpy(Copy, Filename);
    __llvm_profile_recursive_mkdir(Copy);
    free(Copy);
  }

  /* Truncate the file.  Later we'll reopen and append. */
  File = fopen(Filename, "w");
  if (!File)
    return;
  fclose(File);
}

static void setFilename(const char *Filename, int OwnsFilename) {
  /* Check if this is a new filename and therefore needs truncation. */
  int NewFile = !__llvm_profile_CurrentFilename ||
      (Filename && strcmp(Filename, __llvm_profile_CurrentFilename));
  if (__llvm_profile_OwnsFilename)
    free(UNCONST(__llvm_profile_CurrentFilename));

  __llvm_profile_CurrentFilename = Filename;
  __llvm_profile_OwnsFilename = OwnsFilename;

  /* If not a new file, append to support profiling multiple shared objects. */
  if (NewFile)
    truncateCurrentFile();
}

static void resetFilenameToDefault(void) { setFilename("default.profraw", 0); }

int getpid(void);
static int setFilenamePossiblyWithPid(const char *Filename) {
#define MAX_PID_SIZE 16
  char PidChars[MAX_PID_SIZE] = {0};
  int NumPids = 0, PidLength = 0, NumHosts = 0, HostNameLength = 0;
  char *Allocated;
  int I, J;
  char Hostname[COMPILER_RT_MAX_HOSTLEN];

  /* Reset filename on NULL, except with env var which is checked by caller. */
  if (!Filename) {
    resetFilenameToDefault();
    return 0;
  }

  /* Check the filename for "%p", which indicates a pid-substitution. */
  for (I = 0; Filename[I]; ++I)
    if (Filename[I] == '%') {
      if (Filename[++I] == 'p') {
        if (!NumPids++) {
          PidLength = snprintf(PidChars, MAX_PID_SIZE, "%d", getpid());
          if (PidLength <= 0)
            return -1;
        }
      } else if (Filename[I] == 'h') {
        if (!NumHosts++)
          if (COMPILER_RT_GETHOSTNAME(Hostname, COMPILER_RT_MAX_HOSTLEN))
            return -1;
          HostNameLength = strlen(Hostname);
      }
    }

  if (!(NumPids || NumHosts)) {
    setFilename(Filename, 0);
    return 0;
  }

  /* Allocate enough space for the substituted filename. */
  Allocated = malloc(I + NumPids*(PidLength - 2) +
                     NumHosts*(HostNameLength - 2) + 1);
  if (!Allocated)
    return -1;

  /* Construct the new filename. */
  for (I = 0, J = 0; Filename[I]; ++I)
    if (Filename[I] == '%') {
      if (Filename[++I] == 'p') {
        memcpy(Allocated + J, PidChars, PidLength);
        J += PidLength;
      }
      else if (Filename[I] == 'h') {
        memcpy(Allocated + J, Hostname, HostNameLength);
        J += HostNameLength;
      }
      /* Drop any unknown substitutions. */
    } else
      Allocated[J++] = Filename[I];
  Allocated[J] = 0;

  /* Use the computed name. */
  setFilename(Allocated, 1);
  return 0;
}

static int setFilenameFromEnvironment(void) {
  const char *Filename = getenv("LLVM_PROFILE_FILE");

  if (!Filename || !Filename[0])
    return -1;

  return setFilenamePossiblyWithPid(Filename);
}

static void setFilenameAutomatically(void) {
  if (!setFilenameFromEnvironment())
    return;

  resetFilenameToDefault();
}

COMPILER_RT_VISIBILITY
void __llvm_profile_initialize_file(void) {
  /* Check if the filename has been initialized. */
  if (__llvm_profile_CurrentFilename)
    return;

  /* Detect the filename and truncate. */
  setFilenameAutomatically();
}

COMPILER_RT_VISIBILITY
void __llvm_profile_set_filename(const char *Filename) {
  setFilenamePossiblyWithPid(Filename);
}

COMPILER_RT_VISIBILITY
void __llvm_profile_override_default_filename(const char *Filename) {
  /* If the env var is set, skip setting filename from argument. */
  const char *Env_Filename = getenv("LLVM_PROFILE_FILE");
  if (Env_Filename && Env_Filename[0])
    return;
  setFilenamePossiblyWithPid(Filename);
}

COMPILER_RT_VISIBILITY
int __llvm_profile_write_file(void) {
  int rc;

  GetEnvHook = &getenv;
  /* Check the filename. */
  if (!__llvm_profile_CurrentFilename) {
    PROF_ERR("LLVM Profile: Failed to write file : %s\n", "Filename not set");
    return -1;
  }

  /* Check if there is llvm/runtime version mismatch.  */
  if (GET_VERSION(__llvm_profile_get_version()) != INSTR_PROF_RAW_VERSION) {
    PROF_ERR("LLVM Profile: runtime and instrumentation version mismatch : "
             "expected %d, but get %d\n",
             INSTR_PROF_RAW_VERSION,
             (int)GET_VERSION(__llvm_profile_get_version()));
    return -1;
  }

  /* Write the file. */
  rc = writeFileWithName(__llvm_profile_CurrentFilename);
  if (rc)
    PROF_ERR("LLVM Profile: Failed to write file \"%s\": %s\n",
            __llvm_profile_CurrentFilename, strerror(errno));
  return rc;
}

static void writeFileWithoutReturn(void) { __llvm_profile_write_file(); }

COMPILER_RT_VISIBILITY
int __llvm_profile_register_write_file_atexit(void) {
  static int HasBeenRegistered = 0;

  if (HasBeenRegistered)
    return 0;

  HasBeenRegistered = 1;
  return atexit(writeFileWithoutReturn);
}<|MERGE_RESOLUTION|>--- conflicted
+++ resolved
@@ -17,19 +17,6 @@
 
 #define UNCONST(ptr) ((void *)(uintptr_t)(ptr))
 
-<<<<<<< HEAD
-#ifdef COMPILER_RT_HAS_UNAME
-int GetHostName(char *Name, int Len) {
-    struct utsname N;
-    int R;
-    if (!(R = uname(&N)))
-      strncpy(Name, N.nodename, Len);
-    return R;
-}
-#endif
-
-=======
->>>>>>> 09fecac3
 /* Return 1 if there is an error, otherwise return  0.  */
 static uint32_t fileWriter(ProfDataIOVec *IOVecs, uint32_t NumIOVecs,
                            void **WriterCtx) {
@@ -44,10 +31,10 @@
 }
 
 COMPILER_RT_VISIBILITY ProfBufferIO *
-llvmCreateBufferIOInternal(void *File, uint32_t BufferSz) {
+lprofCreateBufferIOInternal(void *File, uint32_t BufferSz) {
   CallocHook = calloc;
   FreeHook = free;
-  return llvmCreateBufferIO(fileWriter, File, BufferSz);
+  return lprofCreateBufferIO(fileWriter, File, BufferSz);
 }
 
 static int writeFile(FILE *File) {
@@ -60,7 +47,7 @@
   BufferSzStr = getenv("LLVM_VP_BUFFER_SIZE");
   if (BufferSzStr && BufferSzStr[0])
     VPBufferSize = atoi(BufferSzStr);
-  return llvmWriteProfData(fileWriter, File, ValueDataArray, ValueDataSize);
+  return lprofWriteData(fileWriter, File, ValueDataArray, ValueDataSize);
 }
 
 static int writeFileWithName(const char *OutputName) {
