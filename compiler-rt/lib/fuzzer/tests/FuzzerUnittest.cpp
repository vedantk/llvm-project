--- conflicted
+++ resolved
@@ -646,14 +646,7 @@
   Vector<std::string> NewFiles;
   Set<uint32_t> NewFeatures;
   EXPECT_TRUE(M.Parse(Input, true));
-<<<<<<< HEAD
-  std::stringstream SS;
-  M.PrintSummary(SS);
-  EXPECT_EQ(NumNewFeatures, M.Merge(&NewFiles));
-  EXPECT_EQ(M.AllFeatures(), M.ParseSummary(SS));
-=======
   EXPECT_EQ(NumNewFeatures, M.Merge({}, &NewFeatures, &NewFiles));
->>>>>>> 0fda9dcb
   EQ(NewFiles, Result);
 }
 
@@ -711,11 +704,7 @@
   EQ(M.Files[0].Features, {1, 2, 3});
   EQ(M.Files[1].Features, {4, 5, 6});
   EQ(M.Files[2].Features, {1, 3, 6});
-<<<<<<< HEAD
-  EXPECT_EQ(0U, M.Merge(&NewFiles));
-=======
   EXPECT_EQ(0U, M.Merge({}, &NewFeatures, &NewFiles));
->>>>>>> 0fda9dcb
   EQ(NewFiles, {});
 
   EXPECT_TRUE(M.Parse("3\n1\nA\nB\nC\n"
@@ -726,11 +715,7 @@
   EQ(M.Files[0].Features, {1, 2, 3});
   EQ(M.Files[1].Features, {4, 5, 6});
   EQ(M.Files[2].Features, {1, 3, 6});
-<<<<<<< HEAD
-  EXPECT_EQ(3U, M.Merge(&NewFiles));
-=======
   EXPECT_EQ(3U, M.Merge({}, &NewFeatures, &NewFiles));
->>>>>>> 0fda9dcb
   EQ(NewFiles, {"B"});
 
   // Same as the above, but with InitialFeatures.
