--- conflicted
+++ resolved
@@ -228,11 +228,8 @@
 }
 
 void Fuzzer::CrashCallback() {
-<<<<<<< HEAD
-=======
   if (EF->__sanitizer_acquire_crash_state)
     EF->__sanitizer_acquire_crash_state();
->>>>>>> 7764a04a
   Printf("==%lu== ERROR: libFuzzer: deadly signal\n", GetPid());
   if (EF->__sanitizer_print_stack_trace)
     EF->__sanitizer_print_stack_trace();
@@ -248,6 +245,9 @@
 void Fuzzer::ExitCallback() {
   if (!RunningCB)
     return; // This exit did not come from the user callback
+  if (EF->__sanitizer_acquire_crash_state &&
+      !EF->__sanitizer_acquire_crash_state())
+    return;
   Printf("==%lu== ERROR: libFuzzer: fuzz target exited\n", GetPid());
   if (EF->__sanitizer_print_stack_trace)
     EF->__sanitizer_print_stack_trace();
@@ -287,6 +287,9 @@
   if (Options.Verbosity >= 2)
     Printf("AlarmCallback %zd\n", Seconds);
   if (Seconds >= (size_t)Options.UnitTimeoutSec) {
+    if (EF->__sanitizer_acquire_crash_state &&
+        !EF->__sanitizer_acquire_crash_state())
+      return;
     Printf("ALARM: working on the last Unit for %zd seconds\n", Seconds);
     Printf("       and the timeout value is %d (use -timeout=N to change)\n",
            Options.UnitTimeoutSec);
@@ -302,6 +305,9 @@
 }
 
 void Fuzzer::RssLimitCallback() {
+  if (EF->__sanitizer_acquire_crash_state &&
+      !EF->__sanitizer_acquire_crash_state())
+    return;
   Printf(
       "==%lu== ERROR: libFuzzer: out-of-memory (used: %zdMb; limit: %zdMb)\n",
       GetPid(), GetPeakRSSMb(), Options.RssLimitMb);
