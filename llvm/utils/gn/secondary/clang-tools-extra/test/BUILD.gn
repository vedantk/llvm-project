import("//clang/lib/StaticAnalyzer/Frontend/enable.gni")
import("//llvm/triples.gni")
import("//llvm/utils/gn/build/write_cmake_config.gni")
import("clang_tools_extra_lit_site_cfg_files.gni")

template("write_lit_config") {
  write_cmake_config(target_name) {
    input = invoker.input
    output = invoker.output
    values = [
      "LIT_SITE_CFG_IN_HEADER=## Autogenerated from $input, do not edit",
      "CLANG_TOOLS_BINARY_DIR=" +
          rebase_path(get_label_info("//clang-tools-extra", "target_out_dir")),
      "CLANG_TOOLS_SOURCE_DIR=" + rebase_path("//clang-tools-extra"),
      "LLVM_LIBS_DIR=",  # needed only for shared builds
      "TARGET_TRIPLE=$llvm_target_triple",
    ]
    if (host_os == "win") {
      # See comment for Windows solink in llvm/utils/gn/build/toolchain/BUILD.gn
      values += [ "SHLIBDIR=" + rebase_path("$root_out_dir/bin") ]
    } else {
      values += [ "SHLIBDIR=" + rebase_path("$root_out_dir/lib") ]
    }
    values += invoker.extra_values
  }
}

write_lit_config("lit_site_cfg") {
  # Fully-qualified instead of relative for LIT_SITE_CFG_IN_HEADER.
  input = "//clang-tools-extra/test/lit.site.cfg.py.in"
  output = clang_tools_extra_lit_site_cfg_file

  extra_values = [
    "CLANG_TOOLS_DIR=" + rebase_path("$root_out_dir/bin"),
    "LLVM_LIT_TOOLS_DIR=",  # Intentionally empty, matches cmake build.
    "LLVM_TOOLS_DIR=" + rebase_path("$root_out_dir/bin"),
    "PYTHON_EXECUTABLE=$python_path",
    "CLANGD_BUILD_XPC_SUPPORT=0",  # FIXME
  ]

  if (clang_enable_static_analyzer) {
    extra_values += [ "CLANG_ENABLE_STATIC_ANALYZER=1" ]
  } else {
    extra_values += [ "CLANG_ENABLE_STATIC_ANALYZER=0" ]
  }
}

write_lit_config("lit_unit_site_cfg") {
  # Fully-qualified instead of relative for LIT_SITE_CFG_IN_HEADER.
  input = "//clang-tools-extra/test/Unit/lit.site.cfg.py.in"
  output = clang_tools_extra_lit_unit_site_cfg_file
  extra_values = []
}

# This target should contain all dependencies of check-clang-tools.
# //:default depends on it, so that ninja's default target builds all
# prerequisites for check-clang but doesn't run check-clang itself.
group("test") {
  deps = [
    ":lit_site_cfg",
    ":lit_unit_site_cfg",
    "//clang-tools-extra/clang-apply-replacements/tool:clang-apply-replacements",
    "//clang-tools-extra/clang-change-namespace/tool:clang-change-namespace",
    "//clang-tools-extra/clang-doc/tool:clang-doc",
    "//clang-tools-extra/clang-include-fixer/find-all-symbols/tool:find-all-symbols",
    "//clang-tools-extra/clang-include-fixer/tool:clang-include-fixer",
    "//clang-tools-extra/clang-move/tool:clang-move",
    "//clang-tools-extra/clang-query/tool:clang-query",
    "//clang-tools-extra/clang-reorder-fields/tool:clang-reorder-fields",
    "//clang-tools-extra/clang-tidy/tool:clang-tidy",
    "//clang-tools-extra/clangd/index/dex/dexp",
    "//clang-tools-extra/clangd/indexer:clangd-indexer",
    "//clang-tools-extra/clangd/tool:clangd",
    "//clang-tools-extra/modularize",
    "//clang-tools-extra/pp-trace",
    "//clang-tools-extra/unittests",
    "//clang/lib/Headers",
    "//clang/tools/c-index-test",
    "//clang/tools/clang-rename",
    "//clang/tools/driver:symlinks",
    "//llvm/tools/llvm-bcanalyzer",
    "//llvm/utils/FileCheck",
    "//llvm/utils/count",
    "//llvm/utils/llvm-lit",
    "//llvm/utils/not",
  ]
<<<<<<< HEAD

  # FIXME: dep on dexp once it exist
=======
  if (clangd_build_xpc) {
    deps +=
        [ "//clang-tools-extra/clangd/xpc/test-client:clangd-xpc-test-client" ]
  }
>>>>>>> 2156797c
  testonly = true
}

action("check-clang-tools") {
  script = "$root_out_dir/bin/llvm-lit"
  if (host_os == "win") {
    script += ".py"
  }
  args = [
    "-sv",
    "--param",
    "clang_site_config=" +
        rebase_path(clang_tools_extra_lit_site_cfg_file, root_out_dir),
    "--param",
    "clang_unit_site_config=" +
        rebase_path(clang_tools_extra_lit_unit_site_cfg_file, root_out_dir),
    rebase_path(".", root_out_dir),
  ]
  outputs = [
    "$target_gen_dir/run-lit",  # Non-existing, so that ninja runs it each time.
  ]

  # Since check-clang-tools is always dirty, //:default doesn't depend on it so
  # that it's not part of the default ninja target.  Hence, check-clang
  # shouldn't have any deps except :test. so that the default target is sure to
  # build all the deps.
  deps = [
    ":test",
  ]
  testonly = true

  pool = "//:console"
}<|MERGE_RESOLUTION|>--- conflicted
+++ resolved
@@ -1,3 +1,4 @@
+import("//clang-tools-extra/clangd/xpc/enable.gni")
 import("//clang/lib/StaticAnalyzer/Frontend/enable.gni")
 import("//llvm/triples.gni")
 import("//llvm/utils/gn/build/write_cmake_config.gni")
@@ -35,8 +36,13 @@
     "LLVM_LIT_TOOLS_DIR=",  # Intentionally empty, matches cmake build.
     "LLVM_TOOLS_DIR=" + rebase_path("$root_out_dir/bin"),
     "PYTHON_EXECUTABLE=$python_path",
-    "CLANGD_BUILD_XPC_SUPPORT=0",  # FIXME
   ]
+
+  if (clangd_build_xpc) {
+    extra_values += [ "CLANGD_BUILD_XPC_SUPPORT=1" ]
+  } else {
+    extra_values += [ "CLANGD_BUILD_XPC_SUPPORT=0" ]
+  }
 
   if (clang_enable_static_analyzer) {
     extra_values += [ "CLANG_ENABLE_STATIC_ANALYZER=1" ]
@@ -84,15 +90,10 @@
     "//llvm/utils/llvm-lit",
     "//llvm/utils/not",
   ]
-<<<<<<< HEAD
-
-  # FIXME: dep on dexp once it exist
-=======
   if (clangd_build_xpc) {
     deps +=
         [ "//clang-tools-extra/clangd/xpc/test-client:clangd-xpc-test-client" ]
   }
->>>>>>> 2156797c
   testonly = true
 }
 
