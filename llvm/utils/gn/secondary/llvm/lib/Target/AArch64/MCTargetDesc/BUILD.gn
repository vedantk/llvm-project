import("//llvm/utils/TableGen/tablegen.gni")

tablegen("AArch64GenAsmWriter") {
  visibility = [ ":tablegen" ]
  args = [ "-gen-asm-writer" ]
  td_file = "../AArch64.td"
}

tablegen("AArch64GenAsmWriter1") {
  visibility = [ ":tablegen" ]
  args = [
    "-gen-asm-writer",
    "-asmwriternum=1",
  ]
  td_file = "../AArch64.td"
}

tablegen("AArch64GenInstrInfo") {
  visibility = [ ":tablegen" ]
  args = [ "-gen-instr-info" ]
  td_file = "../AArch64.td"
}

tablegen("AArch64GenMCCodeEmitter") {
  visibility = [ ":tablegen" ]
  args = [ "-gen-emitter" ]
  td_file = "../AArch64.td"
}

<<<<<<< HEAD
=======
tablegen("AArch64GenRegisterInfo") {
  visibility = [ ":tablegen" ]
  args = [ "-gen-register-info" ]
  td_file = "../AArch64.td"
}

tablegen("AArch64GenSubtargetInfo") {
  visibility = [ ":tablegen" ]
  args = [ "-gen-subtarget" ]
  td_file = "../AArch64.td"
}

>>>>>>> 682cc096
group("tablegen") {
  visibility = [
    ":MCTargetDesc",
    "../InstPrinter",
    "../TargetInfo",
    "../Utils",
  ]
  public_deps = [
    ":AArch64GenInstrInfo",
    ":AArch64GenMCCodeEmitter",
    ":AArch64GenRegisterInfo",
    ":AArch64GenSubtargetInfo",
  ]
}

static_library("MCTargetDesc") {
  output_name = "LLVMAArch64Desc"
  public_deps = [
    ":tablegen",
  ]
  deps = [
    "//llvm/lib/MC",
    "//llvm/lib/Support",
    "//llvm/lib/Target/AArch64/InstPrinter",
    "//llvm/lib/Target/AArch64/TargetInfo",
    "//llvm/lib/Target/AArch64/Utils",
  ]
  include_dirs = [ ".." ]
  sources = [
    "AArch64AsmBackend.cpp",
    "AArch64ELFObjectWriter.cpp",
    "AArch64ELFStreamer.cpp",
    "AArch64MCAsmInfo.cpp",
    "AArch64MCCodeEmitter.cpp",
    "AArch64MCExpr.cpp",
    "AArch64MCTargetDesc.cpp",
    "AArch64MachObjectWriter.cpp",
    "AArch64TargetStreamer.cpp",
    "AArch64WinCOFFObjectWriter.cpp",
    "AArch64WinCOFFStreamer.cpp",
  ]
}<|MERGE_RESOLUTION|>--- conflicted
+++ resolved
@@ -27,8 +27,6 @@
   td_file = "../AArch64.td"
 }
 
-<<<<<<< HEAD
-=======
 tablegen("AArch64GenRegisterInfo") {
   visibility = [ ":tablegen" ]
   args = [ "-gen-register-info" ]
@@ -41,15 +39,15 @@
   td_file = "../AArch64.td"
 }
 
->>>>>>> 682cc096
 group("tablegen") {
   visibility = [
     ":MCTargetDesc",
-    "../InstPrinter",
     "../TargetInfo",
     "../Utils",
   ]
   public_deps = [
+    ":AArch64GenAsmWriter",
+    ":AArch64GenAsmWriter1",
     ":AArch64GenInstrInfo",
     ":AArch64GenMCCodeEmitter",
     ":AArch64GenRegisterInfo",
@@ -65,7 +63,6 @@
   deps = [
     "//llvm/lib/MC",
     "//llvm/lib/Support",
-    "//llvm/lib/Target/AArch64/InstPrinter",
     "//llvm/lib/Target/AArch64/TargetInfo",
     "//llvm/lib/Target/AArch64/Utils",
   ]
@@ -74,6 +71,7 @@
     "AArch64AsmBackend.cpp",
     "AArch64ELFObjectWriter.cpp",
     "AArch64ELFStreamer.cpp",
+    "AArch64InstPrinter.cpp",
     "AArch64MCAsmInfo.cpp",
     "AArch64MCCodeEmitter.cpp",
     "AArch64MCExpr.cpp",
