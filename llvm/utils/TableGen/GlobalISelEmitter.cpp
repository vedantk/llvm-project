//===- GlobalISelEmitter.cpp - Generate an instruction selector -----------===//
//
//                     The LLVM Compiler Infrastructure
//
// This file is distributed under the University of Illinois Open Source
// License. See LICENSE.TXT for details.
//
//===----------------------------------------------------------------------===//
//
/// \file
/// This tablegen backend emits code for use by the GlobalISel instruction
/// selector. See include/llvm/CodeGen/TargetGlobalISel.td.
///
/// This file analyzes the patterns recognized by the SelectionDAGISel tablegen
/// backend, filters out the ones that are unsupported, maps
/// SelectionDAG-specific constructs to their GlobalISel counterpart
/// (when applicable: MVT to LLT;  SDNode to generic Instruction).
///
/// Not all patterns are supported: pass the tablegen invocation
/// "-warn-on-skipped-patterns" to emit a warning when a pattern is skipped,
/// as well as why.
///
/// The generated file defines a single method:
///     bool <Target>InstructionSelector::selectImpl(MachineInstr &I) const;
/// intended to be used in InstructionSelector::select as the first-step
/// selector for the patterns that don't require complex C++.
///
/// FIXME: We'll probably want to eventually define a base
/// "TargetGenInstructionSelector" class.
///
//===----------------------------------------------------------------------===//

#include "CodeGenDAGPatterns.h"
#include "llvm/ADT/Optional.h"
#include "llvm/ADT/Statistic.h"
#include "llvm/CodeGen/MachineValueType.h"
#include "llvm/Support/CommandLine.h"
#include "llvm/Support/Error.h"
#include "llvm/Support/LowLevelTypeImpl.h"
#include "llvm/Support/ScopedPrinter.h"
#include "llvm/TableGen/Error.h"
#include "llvm/TableGen/Record.h"
#include "llvm/TableGen/TableGenBackend.h"
#include <string>
#include <numeric>
using namespace llvm;

#define DEBUG_TYPE "gisel-emitter"

STATISTIC(NumPatternTotal, "Total number of patterns");
STATISTIC(NumPatternImported, "Number of patterns imported from SelectionDAG");
STATISTIC(NumPatternImportsSkipped, "Number of SelectionDAG imports skipped");
STATISTIC(NumPatternEmitted, "Number of patterns emitted");

cl::OptionCategory GlobalISelEmitterCat("Options for -gen-global-isel");

static cl::opt<bool> WarnOnSkippedPatterns(
    "warn-on-skipped-patterns",
    cl::desc("Explain why a pattern was skipped for inclusion "
             "in the GlobalISel selector"),
    cl::init(false), cl::cat(GlobalISelEmitterCat));

namespace {
//===- Helper functions ---------------------------------------------------===//

/// This class stands in for LLT wherever we want to tablegen-erate an
/// equivalent at compiler run-time.
class LLTCodeGen {
private:
  LLT Ty;

public:
  LLTCodeGen(const LLT &Ty) : Ty(Ty) {}

  void emitCxxConstructorCall(raw_ostream &OS) const {
    if (Ty.isScalar()) {
      OS << "LLT::scalar(" << Ty.getSizeInBits() << ")";
      return;
    }
    if (Ty.isVector()) {
      OS << "LLT::vector(" << Ty.getNumElements() << ", " << Ty.getSizeInBits()
         << ")";
      return;
    }
    llvm_unreachable("Unhandled LLT");
  }

  const LLT &get() const { return Ty; }
};

class InstructionMatcher;
class OperandPlaceholder {
private:
  enum PlaceholderKind {
    OP_MatchReference,
    OP_Temporary,
  } Kind;

  struct MatchReferenceData {
    InstructionMatcher *InsnMatcher;
    StringRef InsnVarName;
    StringRef SymbolicName;
  };

  struct TemporaryData {
    unsigned OpIdx;
  };

  union {
    struct MatchReferenceData MatchReference;
    struct TemporaryData Temporary;
  };

  OperandPlaceholder(PlaceholderKind Kind) : Kind(Kind) {}

public:
  ~OperandPlaceholder() {}

  static OperandPlaceholder
  CreateMatchReference(InstructionMatcher *InsnMatcher,
                       const StringRef InsnVarName, const StringRef SymbolicName) {
    OperandPlaceholder Result(OP_MatchReference);
    Result.MatchReference.InsnMatcher = InsnMatcher;
    Result.MatchReference.InsnVarName = InsnVarName;
    Result.MatchReference.SymbolicName = SymbolicName;
    return Result;
  }

  static OperandPlaceholder CreateTemporary(unsigned OpIdx) {
    OperandPlaceholder Result(OP_Temporary);
    Result.Temporary.OpIdx = OpIdx;
    return Result;
  }

  void emitCxxValueExpr(raw_ostream &OS) const;
};

/// Convert an MVT to an equivalent LLT if possible, or the invalid LLT() for
/// MVTs that don't map cleanly to an LLT (e.g., iPTR, *any, ...).
static Optional<LLTCodeGen> MVTToLLT(MVT::SimpleValueType SVT) {
  MVT VT(SVT);
  if (VT.isVector() && VT.getVectorNumElements() != 1)
    return LLTCodeGen(LLT::vector(VT.getVectorNumElements(), VT.getScalarSizeInBits()));
  if (VT.isInteger() || VT.isFloatingPoint())
    return LLTCodeGen(LLT::scalar(VT.getSizeInBits()));
  return None;
}

static bool isTrivialOperatorNode(const TreePatternNode *N) {
  return !N->isLeaf() && !N->hasAnyPredicate() && !N->getTransformFn();
}

//===- Matchers -----------------------------------------------------------===//

class MatchAction;

/// Generates code to check that a match rule matches.
class RuleMatcher {
  /// A list of matchers that all need to succeed for the current rule to match.
  /// FIXME: This currently supports a single match position but could be
  /// extended to support multiple positions to support div/rem fusion or
  /// load-multiple instructions.
  std::vector<std::unique_ptr<InstructionMatcher>> Matchers;

  /// A list of actions that need to be taken when all predicates in this rule
  /// have succeeded.
  std::vector<std::unique_ptr<MatchAction>> Actions;

  /// A map of instruction matchers to the local variables created by
  /// emitCxxCaptureStmts().
  std::map<const InstructionMatcher *, std::string> InsnVariableNames;

  /// ID for the next instruction variable defined with defineInsnVar()
  unsigned NextInsnVarID;

public:
  RuleMatcher()
      : Matchers(), Actions(), InsnVariableNames(), NextInsnVarID(0) {}
  RuleMatcher(RuleMatcher &&Other) = default;
  RuleMatcher &operator=(RuleMatcher &&Other) = default;

  InstructionMatcher &addInstructionMatcher();

  template <class Kind, class... Args> Kind &addAction(Args &&... args);

  std::string defineInsnVar(raw_ostream &OS, const InstructionMatcher &Matcher,
                            StringRef Value);
  StringRef getInsnVarName(const InstructionMatcher &InsnMatcher) const;

  void emitCxxCaptureStmts(raw_ostream &OS, StringRef Expr);

  void emit(raw_ostream &OS);

  /// Compare the priority of this object and B.
  ///
  /// Returns true if this object is more important than B.
  bool isHigherPriorityThan(const RuleMatcher &B) const;

  /// Report the maximum number of temporary operands needed by the rule
  /// matcher.
  unsigned countTemporaryOperands() const;
};

template <class PredicateTy> class PredicateListMatcher {
private:
  typedef std::vector<std::unique_ptr<PredicateTy>> PredicateVec;
  PredicateVec Predicates;

public:
  /// Construct a new operand predicate and add it to the matcher.
  template <class Kind, class... Args>
  Kind &addPredicate(Args&&... args) {
    Predicates.emplace_back(
        llvm::make_unique<Kind>(std::forward<Args>(args)...));
    return *static_cast<Kind *>(Predicates.back().get());
  }

  typename PredicateVec::const_iterator predicates_begin() const { return Predicates.begin(); }
  typename PredicateVec::const_iterator predicates_end() const { return Predicates.end(); }
  iterator_range<typename PredicateVec::const_iterator> predicates() const {
    return make_range(predicates_begin(), predicates_end());
  }
  typename PredicateVec::size_type predicates_size() const { return Predicates.size(); }

  /// Emit a C++ expression that tests whether all the predicates are met.
  template <class... Args>
  void emitCxxPredicateListExpr(raw_ostream &OS, Args &&... args) const {
    if (Predicates.empty()) {
      OS << "true";
      return;
    }

    StringRef Separator = "";
    for (const auto &Predicate : predicates()) {
      OS << Separator << "(";
      Predicate->emitCxxPredicateExpr(OS, std::forward<Args>(args)...);
      OS << ")";
      Separator = " &&\n";
    }
  }
};

/// Generates code to check a predicate of an operand.
///
/// Typical predicates include:
/// * Operand is a particular register.
/// * Operand is assigned a particular register bank.
/// * Operand is an MBB.
class OperandPredicateMatcher {
public:
  /// This enum is used for RTTI and also defines the priority that is given to
  /// the predicate when generating the matcher code. Kinds with higher priority
  /// must be tested first.
  ///
  /// The relative priority of OPM_LLT, OPM_RegBank, and OPM_MBB do not matter
  /// but OPM_Int must have priority over OPM_RegBank since constant integers
  /// are represented by a virtual register defined by a G_CONSTANT instruction.
  enum PredicateKind {
    OPM_ComplexPattern,
    OPM_Int,
    OPM_LLT,
    OPM_RegBank,
    OPM_MBB,
  };

protected:
  PredicateKind Kind;

public:
  OperandPredicateMatcher(PredicateKind Kind) : Kind(Kind) {}
  virtual ~OperandPredicateMatcher() {}

  PredicateKind getKind() const { return Kind; }

  /// Emit a C++ expression that checks the predicate for the given operand.
  virtual void emitCxxPredicateExpr(raw_ostream &OS, RuleMatcher &Rule,
                                    StringRef OperandExpr) const = 0;

  /// Compare the priority of this object and B.
  ///
  /// Returns true if this object is more important than B.
  virtual bool isHigherPriorityThan(const OperandPredicateMatcher &B) const {
    return Kind < B.Kind;
  };

  /// Report the maximum number of temporary operands needed by the predicate
  /// matcher.
  virtual unsigned countTemporaryOperands() const { return 0; }
};

/// Generates code to check that an operand is a particular LLT.
class LLTOperandMatcher : public OperandPredicateMatcher {
protected:
  LLTCodeGen Ty;

public:
  LLTOperandMatcher(const LLTCodeGen &Ty)
      : OperandPredicateMatcher(OPM_LLT), Ty(Ty) {}

  static bool classof(const OperandPredicateMatcher *P) {
    return P->getKind() == OPM_LLT;
  }

  void emitCxxPredicateExpr(raw_ostream &OS, RuleMatcher &Rule,
                            StringRef OperandExpr) const override {
    OS << "MRI.getType(" << OperandExpr << ".getReg()) == (";
    Ty.emitCxxConstructorCall(OS);
    OS << ")";
  }
};

/// Generates code to check that an operand is a particular target constant.
class ComplexPatternOperandMatcher : public OperandPredicateMatcher {
protected:
  const Record &TheDef;
  /// The index of the first temporary operand to allocate to this
  /// ComplexPattern.
  unsigned BaseTemporaryID;

  unsigned getNumOperands() const {
    return TheDef.getValueAsDag("Operands")->getNumArgs();
  }

public:
  ComplexPatternOperandMatcher(const Record &TheDef, unsigned BaseTemporaryID)
      : OperandPredicateMatcher(OPM_ComplexPattern), TheDef(TheDef),
        BaseTemporaryID(BaseTemporaryID) {}

  void emitCxxPredicateExpr(raw_ostream &OS, RuleMatcher &Rule,
                            StringRef OperandExpr) const override {
    OS << TheDef.getValueAsString("MatcherFn") << "(" << OperandExpr;
    for (unsigned I = 0; I < getNumOperands(); ++I) {
      OS << ", ";
      OperandPlaceholder::CreateTemporary(BaseTemporaryID + I)
          .emitCxxValueExpr(OS);
    }
    OS << ")";
  }

  unsigned countTemporaryOperands() const override {
    return getNumOperands();
  }
};

/// Generates code to check that an operand is in a particular register bank.
class RegisterBankOperandMatcher : public OperandPredicateMatcher {
protected:
  const CodeGenRegisterClass &RC;

public:
  RegisterBankOperandMatcher(const CodeGenRegisterClass &RC)
      : OperandPredicateMatcher(OPM_RegBank), RC(RC) {}

  static bool classof(const OperandPredicateMatcher *P) {
    return P->getKind() == OPM_RegBank;
  }

  void emitCxxPredicateExpr(raw_ostream &OS, RuleMatcher &Rule,
                            StringRef OperandExpr) const override {
    OS << "(&RBI.getRegBankFromRegClass(" << RC.getQualifiedName()
       << "RegClass) == RBI.getRegBank(" << OperandExpr
       << ".getReg(), MRI, TRI))";
  }
};

/// Generates code to check that an operand is a basic block.
class MBBOperandMatcher : public OperandPredicateMatcher {
public:
  MBBOperandMatcher() : OperandPredicateMatcher(OPM_MBB) {}

  static bool classof(const OperandPredicateMatcher *P) {
    return P->getKind() == OPM_MBB;
  }

  void emitCxxPredicateExpr(raw_ostream &OS, RuleMatcher &Rule,
                            StringRef OperandExpr) const override {
    OS << OperandExpr << ".isMBB()";
  }
};

/// Generates code to check that an operand is a particular int.
class IntOperandMatcher : public OperandPredicateMatcher {
protected:
  int64_t Value;

public:
  IntOperandMatcher(int64_t Value)
      : OperandPredicateMatcher(OPM_Int), Value(Value) {}

  static bool classof(const OperandPredicateMatcher *P) {
    return P->getKind() == OPM_Int;
  }

  void emitCxxPredicateExpr(raw_ostream &OS, RuleMatcher &Rule,
                            StringRef OperandExpr) const override {
    OS << "isOperandImmEqual(" << OperandExpr << ", " << Value << ", MRI)";
  }
};

/// Generates code to check that a set of predicates match for a particular
/// operand.
class OperandMatcher : public PredicateListMatcher<OperandPredicateMatcher> {
protected:
  InstructionMatcher &Insn;
  unsigned OpIdx;
  std::string SymbolicName;

public:
  OperandMatcher(InstructionMatcher &Insn, unsigned OpIdx,
                 const std::string &SymbolicName)
      : Insn(Insn), OpIdx(OpIdx), SymbolicName(SymbolicName) {}

  bool hasSymbolicName() const { return !SymbolicName.empty(); }
  const StringRef getSymbolicName() const { return SymbolicName; }
  unsigned getOperandIndex() const { return OpIdx; }

  std::string getOperandExpr(const StringRef InsnVarName) const {
    return (InsnVarName + ".getOperand(" + llvm::to_string(OpIdx) + ")").str();
  }

  InstructionMatcher &getInstructionMatcher() const { return Insn; }

  /// Emit a C++ expression that tests whether the instruction named in
  /// InsnVarName matches all the predicate and all the operands.
  void emitCxxPredicateExpr(raw_ostream &OS, RuleMatcher &Rule,
                            const StringRef InsnVarName) const {
    OS << "(/* ";
    if (SymbolicName.empty())
      OS << "Operand " << OpIdx;
    else
      OS << SymbolicName;
    OS << " */ ";
    emitCxxPredicateListExpr(OS, Rule, getOperandExpr(InsnVarName));
    OS << ")";
  }

  /// Compare the priority of this object and B.
  ///
  /// Returns true if this object is more important than B.
  bool isHigherPriorityThan(const OperandMatcher &B) const {
    // Operand matchers involving more predicates have higher priority.
    if (predicates_size() > B.predicates_size())
      return true;
    if (predicates_size() < B.predicates_size())
      return false;

    // This assumes that predicates are added in a consistent order.
    for (const auto &Predicate : zip(predicates(), B.predicates())) {
      if (std::get<0>(Predicate)->isHigherPriorityThan(*std::get<1>(Predicate)))
        return true;
      if (std::get<1>(Predicate)->isHigherPriorityThan(*std::get<0>(Predicate)))
        return false;
    }

    return false;
  };

  /// Report the maximum number of temporary operands needed by the operand
  /// matcher.
  unsigned countTemporaryOperands() const {
    return std::accumulate(
        predicates().begin(), predicates().end(), 0,
        [](unsigned A,
           const std::unique_ptr<OperandPredicateMatcher> &Predicate) {
          return A + Predicate->countTemporaryOperands();
        });
  }
};

/// Generates code to check a predicate on an instruction.
///
/// Typical predicates include:
/// * The opcode of the instruction is a particular value.
/// * The nsw/nuw flag is/isn't set.
class InstructionPredicateMatcher {
protected:
  /// This enum is used for RTTI and also defines the priority that is given to
  /// the predicate when generating the matcher code. Kinds with higher priority
  /// must be tested first.
  enum PredicateKind {
    IPM_Opcode,
  };

  PredicateKind Kind;

public:
  InstructionPredicateMatcher(PredicateKind Kind) : Kind(Kind) {}
  virtual ~InstructionPredicateMatcher() {}

  PredicateKind getKind() const { return Kind; }

  /// Emit a C++ expression that tests whether the instruction named in
  /// InsnVarName matches the predicate.
  virtual void emitCxxPredicateExpr(raw_ostream &OS, RuleMatcher &Rule,
                                    StringRef InsnVarName) const = 0;

  /// Compare the priority of this object and B.
  ///
  /// Returns true if this object is more important than B.
  virtual bool isHigherPriorityThan(const InstructionPredicateMatcher &B) const {
    return Kind < B.Kind;
  };

  /// Report the maximum number of temporary operands needed by the predicate
  /// matcher.
  virtual unsigned countTemporaryOperands() const { return 0; }
};

/// Generates code to check the opcode of an instruction.
class InstructionOpcodeMatcher : public InstructionPredicateMatcher {
protected:
  const CodeGenInstruction *I;

public:
  InstructionOpcodeMatcher(const CodeGenInstruction *I)
      : InstructionPredicateMatcher(IPM_Opcode), I(I) {}

  static bool classof(const InstructionPredicateMatcher *P) {
    return P->getKind() == IPM_Opcode;
  }

  void emitCxxPredicateExpr(raw_ostream &OS, RuleMatcher &Rule,
                            StringRef InsnVarName) const override {
    OS << InsnVarName << ".getOpcode() == " << I->Namespace
       << "::" << I->TheDef->getName();
  }

  /// Compare the priority of this object and B.
  ///
  /// Returns true if this object is more important than B.
  bool isHigherPriorityThan(const InstructionPredicateMatcher &B) const override {
    if (InstructionPredicateMatcher::isHigherPriorityThan(B))
      return true;
    if (B.InstructionPredicateMatcher::isHigherPriorityThan(*this))
      return false;

    // Prioritize opcodes for cosmetic reasons in the generated source. Although
    // this is cosmetic at the moment, we may want to drive a similar ordering
    // using instruction frequency information to improve compile time.
    if (const InstructionOpcodeMatcher *BO =
            dyn_cast<InstructionOpcodeMatcher>(&B))
      return I->TheDef->getName() < BO->I->TheDef->getName();

    return false;
  };
};

/// Generates code to check that a set of predicates and operands match for a
/// particular instruction.
///
/// Typical predicates include:
/// * Has a specific opcode.
/// * Has an nsw/nuw flag or doesn't.
class InstructionMatcher
    : public PredicateListMatcher<InstructionPredicateMatcher> {
protected:
  typedef std::vector<OperandMatcher> OperandVec;

  /// The operands to match. All rendered operands must be present even if the
  /// condition is always true.
  OperandVec Operands;

public:
  /// Add an operand to the matcher.
  OperandMatcher &addOperand(unsigned OpIdx, const std::string &SymbolicName) {
    Operands.emplace_back(*this, OpIdx, SymbolicName);
    return Operands.back();
  }

  Optional<const OperandMatcher *> getOptionalOperand(StringRef SymbolicName) const {
    assert(!SymbolicName.empty() && "Cannot lookup unnamed operand");
    const auto &I = std::find_if(Operands.begin(), Operands.end(),
                                 [&SymbolicName](const OperandMatcher &X) {
                                   return X.getSymbolicName() == SymbolicName;
                                 });
    if (I != Operands.end())
      return &*I;
    return None;
  }

  const OperandMatcher &getOperand(const StringRef SymbolicName) const {
    Optional<const OperandMatcher *>OM = getOptionalOperand(SymbolicName);
    if (OM.hasValue())
      return *OM.getValue();
    llvm_unreachable("Failed to lookup operand");
  }

  unsigned getNumOperands() const { return Operands.size(); }
  OperandVec::const_iterator operands_begin() const {
    return Operands.begin();
  }
  OperandVec::const_iterator operands_end() const {
    return Operands.end();
  }
  iterator_range<OperandVec::const_iterator> operands() const {
    return make_range(operands_begin(), operands_end());
  }

  /// Emit C++ statements to check the shape of the match and capture
  /// instructions into local variables.
  ///
  /// TODO: When nested instruction matching is implemented, this function will
  ///       descend into the operands and capture variables.
  void emitCxxCaptureStmts(raw_ostream &OS, RuleMatcher &Rule, StringRef Expr) {
    OS << "if (" << Expr << ".getNumOperands() < " << getNumOperands() << ")\n"
       << "  return false;\n";
  }

  /// Emit a C++ expression that tests whether the instruction named in
  /// InsnVarName matches all the predicates and all the operands.
  void emitCxxPredicateExpr(raw_ostream &OS, RuleMatcher &Rule,
                            StringRef InsnVarName) const {
    emitCxxPredicateListExpr(OS, Rule, InsnVarName);
    for (const auto &Operand : Operands) {
      OS << " &&\n(";
      Operand.emitCxxPredicateExpr(OS, Rule, InsnVarName);
      OS << ")";
    }
  }

  /// Compare the priority of this object and B.
  ///
  /// Returns true if this object is more important than B.
  bool isHigherPriorityThan(const InstructionMatcher &B) const {
    // Instruction matchers involving more operands have higher priority.
    if (Operands.size() > B.Operands.size())
      return true;
    if (Operands.size() < B.Operands.size())
      return false;

    for (const auto &Predicate : zip(predicates(), B.predicates())) {
      if (std::get<0>(Predicate)->isHigherPriorityThan(*std::get<1>(Predicate)))
        return true;
      if (std::get<1>(Predicate)->isHigherPriorityThan(*std::get<0>(Predicate)))
        return false;
    }

    for (const auto &Operand : zip(Operands, B.Operands)) {
      if (std::get<0>(Operand).isHigherPriorityThan(std::get<1>(Operand)))
        return true;
      if (std::get<1>(Operand).isHigherPriorityThan(std::get<0>(Operand)))
        return false;
    }

    return false;
  };

  /// Report the maximum number of temporary operands needed by the instruction
  /// matcher.
  unsigned countTemporaryOperands() const {
    return std::accumulate(predicates().begin(), predicates().end(), 0,
                           [](unsigned A,
                              const std::unique_ptr<InstructionPredicateMatcher>
                                  &Predicate) {
                             return A + Predicate->countTemporaryOperands();
                           }) +
           std::accumulate(Operands.begin(), Operands.end(), 0,
                           [](unsigned A, const OperandMatcher &Operand) {
                             return A + Operand.countTemporaryOperands();
                           });
  }
};

//===- Actions ------------------------------------------------------------===//
void OperandPlaceholder::emitCxxValueExpr(raw_ostream &OS) const {
  switch (Kind) {
  case OP_MatchReference:
    OS << MatchReference.InsnMatcher->getOperand(MatchReference.SymbolicName)
              .getOperandExpr(MatchReference.InsnVarName);
    break;
  case OP_Temporary:
    OS << "TempOp" << Temporary.OpIdx;
    break;
  }
}

class OperandRenderer {
public:
  enum RendererKind { OR_Copy, OR_Register, OR_ComplexPattern };

protected:
  RendererKind Kind;

public:
  OperandRenderer(RendererKind Kind) : Kind(Kind) {}
  virtual ~OperandRenderer() {}

  RendererKind getKind() const { return Kind; }

  virtual void emitCxxRenderStmts(raw_ostream &OS, RuleMatcher &Rule) const = 0;
};

/// A CopyRenderer emits code to copy a single operand from an existing
/// instruction to the one being built.
class CopyRenderer : public OperandRenderer {
protected:
  /// The matcher for the instruction that this operand is copied from.
  /// This provides the facility for looking up an a operand by it's name so
  /// that it can be used as a source for the instruction being built.
  const InstructionMatcher &Matched;
  /// The name of the operand.
  const StringRef SymbolicName;

public:
  CopyRenderer(const InstructionMatcher &Matched, StringRef SymbolicName)
      : OperandRenderer(OR_Copy), Matched(Matched), SymbolicName(SymbolicName) {
  }

  static bool classof(const OperandRenderer *R) {
    return R->getKind() == OR_Copy;
  }

  const StringRef getSymbolicName() const { return SymbolicName; }

  void emitCxxRenderStmts(raw_ostream &OS, RuleMatcher &Rule) const override {
    const OperandMatcher &Operand = Matched.getOperand(SymbolicName);
    StringRef InsnVarName =
        Rule.getInsnVarName(Operand.getInstructionMatcher());
    std::string OperandExpr = Operand.getOperandExpr(InsnVarName);
    OS << "    MIB.add(" << OperandExpr << "/*" << SymbolicName << "*/);\n";
  }
};

/// Adds a specific physical register to the instruction being built.
/// This is typically useful for WZR/XZR on AArch64.
class AddRegisterRenderer : public OperandRenderer {
protected:
  const Record *RegisterDef;

public:
  AddRegisterRenderer(const Record *RegisterDef)
      : OperandRenderer(OR_Register), RegisterDef(RegisterDef) {}

  static bool classof(const OperandRenderer *R) {
    return R->getKind() == OR_Register;
  }

  void emitCxxRenderStmts(raw_ostream &OS, RuleMatcher &Rule) const override {
    OS << "    MIB.addReg(" << RegisterDef->getValueAsString("Namespace")
       << "::" << RegisterDef->getName() << ");\n";
  }
};

class RenderComplexPatternOperand : public OperandRenderer {
private:
  const Record &TheDef;
  std::vector<OperandPlaceholder> Sources;

  unsigned getNumOperands() const {
    return TheDef.getValueAsDag("Operands")->getNumArgs();
  }

public:
  RenderComplexPatternOperand(const Record &TheDef,
                              const ArrayRef<OperandPlaceholder> Sources)
      : OperandRenderer(OR_ComplexPattern), TheDef(TheDef), Sources(Sources) {}

  static bool classof(const OperandRenderer *R) {
    return R->getKind() == OR_ComplexPattern;
  }

  void emitCxxRenderStmts(raw_ostream &OS, RuleMatcher &Rule) const override {
    assert(Sources.size() == getNumOperands() && "Inconsistent number of operands");
    for (const auto &Source : Sources) {
      OS << "MIB.add(";
      Source.emitCxxValueExpr(OS);
      OS << ");\n";
    }
  }
};

/// An action taken when all Matcher predicates succeeded for a parent rule.
///
/// Typical actions include:
/// * Changing the opcode of an instruction.
/// * Adding an operand to an instruction.
class MatchAction {
public:
  virtual ~MatchAction() {}

  /// Emit the C++ statements to implement the action.
  ///
  /// \param RecycleVarName If given, it's an instruction to recycle. The
  ///                       requirements on the instruction vary from action to
  ///                       action.
  virtual void emitCxxActionStmts(raw_ostream &OS, RuleMatcher &Rule,
                                  StringRef RecycleVarName) const = 0;
};

/// Generates a comment describing the matched rule being acted upon.
class DebugCommentAction : public MatchAction {
private:
  const PatternToMatch &P;

public:
  DebugCommentAction(const PatternToMatch &P) : P(P) {}

  void emitCxxActionStmts(raw_ostream &OS, RuleMatcher &Rule,
                          StringRef RecycleVarName) const override {
    OS << "// " << *P.getSrcPattern() << "  =>  " << *P.getDstPattern() << "\n";
  }
};

/// Generates code to build an instruction or mutate an existing instruction
/// into the desired instruction when this is possible.
class BuildMIAction : public MatchAction {
private:
  const CodeGenInstruction *I;
  const InstructionMatcher &Matched;
  std::vector<std::unique_ptr<OperandRenderer>> OperandRenderers;

  /// True if the instruction can be built solely by mutating the opcode.
  bool canMutate() const {
    for (const auto &Renderer : enumerate(OperandRenderers)) {
      if (const auto *Copy = dyn_cast<CopyRenderer>(&*Renderer.value())) {
        if (Matched.getOperand(Copy->getSymbolicName()).getOperandIndex() !=
            Renderer.index())
          return false;
      } else
        return false;
    }

    return true;
  }

public:
  BuildMIAction(const CodeGenInstruction *I, const InstructionMatcher &Matched)
      : I(I), Matched(Matched) {}

  template <class Kind, class... Args>
  Kind &addRenderer(Args&&... args) {
    OperandRenderers.emplace_back(
        llvm::make_unique<Kind>(std::forward<Args>(args)...));
    return *static_cast<Kind *>(OperandRenderers.back().get());
  }

  void emitCxxActionStmts(raw_ostream &OS, RuleMatcher &Rule,
                          StringRef RecycleVarName) const override {
    if (canMutate()) {
      OS << "    " << RecycleVarName << ".setDesc(TII.get(" << I->Namespace
         << "::" << I->TheDef->getName() << "));\n";

      if (!I->ImplicitDefs.empty() || !I->ImplicitUses.empty()) {
        OS << "    auto MIB = MachineInstrBuilder(MF, &" << RecycleVarName
           << ");\n";

        for (auto Def : I->ImplicitDefs) {
          auto Namespace = Def->getValueAsString("Namespace");
          OS << "    MIB.addDef(" << Namespace << "::" << Def->getName()
             << ", RegState::Implicit);\n";
        }
        for (auto Use : I->ImplicitUses) {
          auto Namespace = Use->getValueAsString("Namespace");
          OS << "    MIB.addUse(" << Namespace << "::" << Use->getName()
             << ", RegState::Implicit);\n";
        }
      }

      OS << "    MachineInstr &NewI = " << RecycleVarName << ";\n";
      return;
    }

    // TODO: Simple permutation looks like it could be almost as common as
    //       mutation due to commutative operations.

    OS << "MachineInstrBuilder MIB = BuildMI(*I.getParent(), I, "
          "I.getDebugLoc(), TII.get("
       << I->Namespace << "::" << I->TheDef->getName() << "));\n";
    for (const auto &Renderer : OperandRenderers)
      Renderer->emitCxxRenderStmts(OS, Rule);
    OS << "    MIB.setMemRefs(I.memoperands_begin(), I.memoperands_end());\n";
    OS << "    " << RecycleVarName << ".eraseFromParent();\n";
    OS << "    MachineInstr &NewI = *MIB;\n";
  }
};

InstructionMatcher &RuleMatcher::addInstructionMatcher() {
  Matchers.emplace_back(new InstructionMatcher());
  return *Matchers.back();
}

template <class Kind, class... Args>
Kind &RuleMatcher::addAction(Args &&... args) {
  Actions.emplace_back(llvm::make_unique<Kind>(std::forward<Args>(args)...));
  return *static_cast<Kind *>(Actions.back().get());
}

std::string RuleMatcher::defineInsnVar(raw_ostream &OS,
                                       const InstructionMatcher &Matcher,
                                       StringRef Value) {
  std::string InsnVarName = "MI" + llvm::to_string(NextInsnVarID++);
  OS << "MachineInstr &" << InsnVarName << " = " << Value << ";\n";
  InsnVariableNames[&Matcher] = InsnVarName;
  return InsnVarName;
}

StringRef RuleMatcher::getInsnVarName(const InstructionMatcher &InsnMatcher) const {
  const auto &I = InsnVariableNames.find(&InsnMatcher);
  if (I != InsnVariableNames.end())
    return I->second;
  llvm_unreachable("Matched Insn was not captured in a local variable");
}

/// Emit C++ statements to check the shape of the match and capture
/// instructions into local variables.
void RuleMatcher::emitCxxCaptureStmts(raw_ostream &OS, StringRef Expr) {
  assert(Matchers.size() == 1 && "Cannot handle multi-root matchers yet");
  std::string InsnVarName = defineInsnVar(OS, *Matchers.front(), Expr);
  Matchers.front()->emitCxxCaptureStmts(OS, *this, InsnVarName);
}

void RuleMatcher::emit(raw_ostream &OS) {
  if (Matchers.empty())
    llvm_unreachable("Unexpected empty matcher!");

  // The representation supports rules that require multiple roots such as:
  //    %ptr(p0) = ...
  //    %elt0(s32) = G_LOAD %ptr
  //    %1(p0) = G_ADD %ptr, 4
  //    %elt1(s32) = G_LOAD p0 %1
  // which could be usefully folded into:
  //    %ptr(p0) = ...
  //    %elt0(s32), %elt1(s32) = TGT_LOAD_PAIR %ptr
  // on some targets but we don't need to make use of that yet.
  assert(Matchers.size() == 1 && "Cannot handle multi-root matchers yet");
  OS << "if ([&]() {\n";

  emitCxxCaptureStmts(OS, "I");

  OS << "    if (";
  Matchers.front()->emitCxxPredicateExpr(OS, *this,
                                         getInsnVarName(*Matchers.front()));
  OS << ") {\n";

  for (const auto &MA : Actions) {
    MA->emitCxxActionStmts(OS, *this, "I");
  }

  OS << "      constrainSelectedInstRegOperands(NewI, TII, TRI, RBI);\n";
  OS << "      return true;\n";
  OS << "    }\n";
  OS << "    return false;\n";
  OS << "  }()) { return true; }\n\n";
}

bool RuleMatcher::isHigherPriorityThan(const RuleMatcher &B) const {
  // Rules involving more match roots have higher priority.
  if (Matchers.size() > B.Matchers.size())
    return true;
  if (Matchers.size() < B.Matchers.size())
    return false;

  for (const auto &Matcher : zip(Matchers, B.Matchers)) {
    if (std::get<0>(Matcher)->isHigherPriorityThan(*std::get<1>(Matcher)))
      return true;
    if (std::get<1>(Matcher)->isHigherPriorityThan(*std::get<0>(Matcher)))
      return false;
  }

  return false;
}

unsigned RuleMatcher::countTemporaryOperands() const {
  return std::accumulate(
      Matchers.begin(), Matchers.end(), 0,
      [](unsigned A, const std::unique_ptr<InstructionMatcher> &Matcher) {
        return A + Matcher->countTemporaryOperands();
      });
}

//===- GlobalISelEmitter class --------------------------------------------===//

class GlobalISelEmitter {
public:
  explicit GlobalISelEmitter(RecordKeeper &RK);
  void run(raw_ostream &OS);

private:
  const RecordKeeper &RK;
  const CodeGenDAGPatterns CGP;
  const CodeGenTarget &Target;

  /// Keep track of the equivalence between SDNodes and Instruction.
  /// This is defined using 'GINodeEquiv' in the target description.
  DenseMap<Record *, const CodeGenInstruction *> NodeEquivs;

  /// Keep track of the equivalence between ComplexPattern's and
  /// GIComplexOperandMatcher. Map entries are specified by subclassing
  /// GIComplexPatternEquiv.
  DenseMap<const Record *, const Record *> ComplexPatternEquivs;

  void gatherNodeEquivs();
  const CodeGenInstruction *findNodeEquiv(Record *N) const;

<<<<<<< HEAD
=======
  Error importRulePredicates(RuleMatcher &M, ArrayRef<Init *> Predicates) const;
  Expected<InstructionMatcher &>
  createAndImportSelDAGMatcher(InstructionMatcher &InsnMatcher,
                               const TreePatternNode *Src) const;
  Error importChildMatcher(InstructionMatcher &InsnMatcher,
                           TreePatternNode *SrcChild, unsigned OpIdx,
                           unsigned &TempOpIdx) const;
  Expected<BuildMIAction &> createAndImportInstructionRenderer(
      RuleMatcher &M, const TreePatternNode *Dst,
      const InstructionMatcher &InsnMatcher) const;
  Error importExplicitUseRenderer(BuildMIAction &DstMIBuilder,
                                  TreePatternNode *DstChild,
                                  const InstructionMatcher &InsnMatcher,
                                  unsigned &TempOpIdx) const;
  Error
  importImplicitDefRenderers(BuildMIAction &DstMIBuilder,
                             const std::vector<Record *> &ImplicitDefs) const;

>>>>>>> c270c500
  /// Analyze pattern \p P, returning a matcher for it if possible.
  /// Otherwise, return an Error explaining why we don't support it.
  Expected<RuleMatcher> runOnPattern(const PatternToMatch &P);
};

void GlobalISelEmitter::gatherNodeEquivs() {
  assert(NodeEquivs.empty());
  for (Record *Equiv : RK.getAllDerivedDefinitions("GINodeEquiv"))
    NodeEquivs[Equiv->getValueAsDef("Node")] =
        &Target.getInstruction(Equiv->getValueAsDef("I"));

  assert(ComplexPatternEquivs.empty());
  for (Record *Equiv : RK.getAllDerivedDefinitions("GIComplexPatternEquiv")) {
    Record *SelDAGEquiv = Equiv->getValueAsDef("SelDAGEquivalent");
    if (!SelDAGEquiv)
      continue;
    ComplexPatternEquivs[SelDAGEquiv] = Equiv;
 }
}

const CodeGenInstruction *GlobalISelEmitter::findNodeEquiv(Record *N) const {
  return NodeEquivs.lookup(N);
}

GlobalISelEmitter::GlobalISelEmitter(RecordKeeper &RK)
    : RK(RK), CGP(RK), Target(CGP.getTargetInfo()) {}

//===- Emitter ------------------------------------------------------------===//

/// Helper function to let the emitter report skip reason error messages.
static Error failedImport(const Twine &Reason) {
  return make_error<StringError>(Reason, inconvertibleErrorCode());
}

<<<<<<< HEAD
Expected<RuleMatcher> GlobalISelEmitter::runOnPattern(const PatternToMatch &P) {
  unsigned TempOpIdx = 0;

  // Keep track of the matchers and actions to emit.
  RuleMatcher M;
  M.addAction<DebugCommentAction>(P);

  // First, analyze the whole pattern.
  // If the entire pattern has a predicate (e.g., target features), ignore it.
  if (!P.getPredicates()->getValues().empty())
    return failedImport("Pattern has a predicate");

  // Physreg imp-defs require additional logic.  Ignore the pattern.
  if (!P.getDstRegs().empty())
    return failedImport("Pattern defines a physical register");

  // Next, analyze the pattern operators.
  TreePatternNode *Src = P.getSrcPattern();
  TreePatternNode *Dst = P.getDstPattern();

  // If the root of either pattern isn't a simple operator, ignore it.
  if (!isTrivialOperatorNode(Dst))
    return failedImport("Dst pattern root isn't a trivial operator");
  if (!isTrivialOperatorNode(Src))
    return failedImport("Src pattern root isn't a trivial operator");

  Record *DstOp = Dst->getOperator();
  if (!DstOp->isSubClassOf("Instruction"))
    return failedImport("Pattern operator isn't an instruction");

  auto &DstI = Target.getInstruction(DstOp);
=======
Error
GlobalISelEmitter::importRulePredicates(RuleMatcher &M,
                                        ArrayRef<Init *> Predicates) const {
  if (!Predicates.empty())
    return failedImport("Pattern has a predicate");
  return Error::success();
}

Expected<InstructionMatcher &> GlobalISelEmitter::createAndImportSelDAGMatcher(
    InstructionMatcher &InsnMatcher, const TreePatternNode *Src) const {
  // Start with the defined operands (i.e., the results of the root operator).
  if (Src->getExtTypes().size() > 1)
    return failedImport("Src pattern has multiple results");
>>>>>>> c270c500

  auto SrcGIOrNull = findNodeEquiv(Src->getOperator());
  if (!SrcGIOrNull)
    return failedImport("Pattern operator lacks an equivalent Instruction");
  auto &SrcGI = *SrcGIOrNull;

  // The operators look good: match the opcode and mutate it to the new one.
  InstructionMatcher &InsnMatcher = M.addInstructionMatcher();
  InsnMatcher.addPredicate<InstructionOpcodeMatcher>(&SrcGI);
  auto &DstMIBuilder = M.addAction<BuildMIAction>(&DstI, InsnMatcher);

  // Next, analyze the children, only accepting patterns that don't require
  // any change to operands.
  if (Src->getNumChildren() != Dst->getNumChildren())
    return failedImport("Src/dst patterns have a different # of children");

  unsigned OpIdx = 0;

  // Start with the defined operands (i.e., the results of the root operator).
  if (DstI.Operands.NumDefs != Src->getExtTypes().size())
    return failedImport("Src pattern results and dst MI defs are different");

  for (const EEVT::TypeSet &Ty : Src->getExtTypes()) {
    const auto &DstIOperand = DstI.Operands[OpIdx];
    Record *DstIOpRec = DstIOperand.Rec;
    if (!DstIOpRec->isSubClassOf("RegisterClass"))
      return failedImport("Dst MI def isn't a register class");

    auto OpTyOrNone = MVTToLLT(Ty.getConcrete());
    if (!OpTyOrNone)
      return failedImport("Dst operand has an unsupported type");

    OperandMatcher &OM = InsnMatcher.addOperand(OpIdx, DstIOperand.Name);
    OM.addPredicate<LLTOperandMatcher>(*OpTyOrNone);
    OM.addPredicate<RegisterBankOperandMatcher>(
        Target.getRegisterClass(DstIOpRec));
    DstMIBuilder.addRenderer<CopyRenderer>(InsnMatcher, DstIOperand.Name);
    ++OpIdx;
  }

  // Finally match the used operands (i.e., the children of the root operator).
  for (unsigned i = 0, e = Src->getNumChildren(); i != e; ++i) {
<<<<<<< HEAD
    auto *SrcChild = Src->getChild(i);

    OperandMatcher &OM = InsnMatcher.addOperand(OpIdx++, SrcChild->getName());

    // The only non-leaf child we accept is 'bb': it's an operator because
    // BasicBlockSDNode isn't inline, but in MI it's just another operand.
    if (!SrcChild->isLeaf()) {
      if (SrcChild->getOperator()->isSubClassOf("SDNode")) {
        auto &ChildSDNI = CGP.getSDNodeInfo(SrcChild->getOperator());
        if (ChildSDNI.getSDClassName() == "BasicBlockSDNode") {
          OM.addPredicate<MBBOperandMatcher>();
          continue;
        }
=======
    if (auto Error = importChildMatcher(InsnMatcher, Src->getChild(i), OpIdx++,
                                        TempOpIdx))
      return std::move(Error);
  }

  return InsnMatcher;
}

Error GlobalISelEmitter::importChildMatcher(InstructionMatcher &InsnMatcher,
                                            TreePatternNode *SrcChild,
                                            unsigned OpIdx,
                                            unsigned &TempOpIdx) const {
  OperandMatcher &OM = InsnMatcher.addOperand(OpIdx, SrcChild->getName());

  if (SrcChild->hasAnyPredicate())
    return failedImport("Src pattern child has predicate");

  ArrayRef<EEVT::TypeSet> ChildTypes = SrcChild->getExtTypes();
  if (ChildTypes.size() != 1)
    return failedImport("Src pattern child has multiple results");

  // Check MBB's before the type check since they are not a known type.
  if (!SrcChild->isLeaf()) {
    if (SrcChild->getOperator()->isSubClassOf("SDNode")) {
      auto &ChildSDNI = CGP.getSDNodeInfo(SrcChild->getOperator());
      if (ChildSDNI.getSDClassName() == "BasicBlockSDNode") {
        OM.addPredicate<MBBOperandMatcher>();
        return Error::success();
      }
    }

    return failedImport("Src child operand is an unsupported type");
  }

  auto OpTyOrNone = MVTToLLT(ChildTypes.front().getConcrete());
  if (!OpTyOrNone)
    return failedImport("Src operand has an unsupported type");
  OM.addPredicate<LLTOperandMatcher>(*OpTyOrNone);

  // Check for constant immediates.
  if (auto *ChildInt = dyn_cast<IntInit>(SrcChild->getLeafValue())) {
    OM.addPredicate<IntOperandMatcher>(ChildInt->getValue());
    return Error::success();
  }

  // Check for def's like register classes or ComplexPattern's.
  if (auto *ChildDefInit = dyn_cast<DefInit>(SrcChild->getLeafValue())) {
    auto *ChildRec = ChildDefInit->getDef();

    // Check for register classes.
    if (ChildRec->isSubClassOf("RegisterClass")) {
      OM.addPredicate<RegisterBankOperandMatcher>(
          Target.getRegisterClass(ChildRec));
      return Error::success();
    }

    // Check for ComplexPattern's.
    if (ChildRec->isSubClassOf("ComplexPattern")) {
      const auto &ComplexPattern = ComplexPatternEquivs.find(ChildRec);
      if (ComplexPattern == ComplexPatternEquivs.end())
        return failedImport(
            "SelectionDAG ComplexPattern not mapped to GlobalISel");

      const auto &Predicate = OM.addPredicate<ComplexPatternOperandMatcher>(
          *ComplexPattern->second, TempOpIdx);
      TempOpIdx += Predicate.countTemporaryOperands();
      return Error::success();
    }

    return failedImport(
        "Src pattern child def is an unsupported tablegen class");
  }

  return failedImport("Src pattern child is an unsupported kind");
}

Error GlobalISelEmitter::importExplicitUseRenderer(
    BuildMIAction &DstMIBuilder, TreePatternNode *DstChild,
    const InstructionMatcher &InsnMatcher, unsigned &TempOpIdx) const {
  // The only non-leaf child we accept is 'bb': it's an operator because
  // BasicBlockSDNode isn't inline, but in MI it's just another operand.
  if (!DstChild->isLeaf()) {
    if (DstChild->getOperator()->isSubClassOf("SDNode")) {
      auto &ChildSDNI = CGP.getSDNodeInfo(DstChild->getOperator());
      if (ChildSDNI.getSDClassName() == "BasicBlockSDNode") {
        DstMIBuilder.addRenderer<CopyRenderer>(InsnMatcher,
                                               DstChild->getName());
        return Error::success();
>>>>>>> c270c500
      }
      return failedImport("Src pattern child isn't a leaf node or an MBB");
    }

    if (SrcChild->hasAnyPredicate())
      return failedImport("Src pattern child has predicate");

    ArrayRef<EEVT::TypeSet> ChildTypes = SrcChild->getExtTypes();
    if (ChildTypes.size() != 1)
      return failedImport("Src pattern child has multiple results");

    auto OpTyOrNone = MVTToLLT(ChildTypes.front().getConcrete());
    if (!OpTyOrNone)
      return failedImport("Src operand has an unsupported type");
    OM.addPredicate<LLTOperandMatcher>(*OpTyOrNone);

<<<<<<< HEAD
    if (auto *ChildInt = dyn_cast<IntInit>(SrcChild->getLeafValue())) {
      OM.addPredicate<IntOperandMatcher>(ChildInt->getValue());
      continue;
    }

    if (auto *ChildDefInit = dyn_cast<DefInit>(SrcChild->getLeafValue())) {
      auto *ChildRec = ChildDefInit->getDef();
=======
    if (ChildRec->isSubClassOf("Register")) {
      DstMIBuilder.addRenderer<AddRegisterRenderer>(ChildRec);
      return Error::success();
    }

    if (ChildRec->isSubClassOf("RegisterClass")) {
      DstMIBuilder.addRenderer<CopyRenderer>(InsnMatcher, DstChild->getName());
      return Error::success();
    }
>>>>>>> c270c500

      if (ChildRec->isSubClassOf("RegisterClass")) {
        OM.addPredicate<RegisterBankOperandMatcher>(
            Target.getRegisterClass(ChildRec));
        continue;
      }
<<<<<<< HEAD
=======
      DstMIBuilder.addRenderer<RenderComplexPatternOperand>(
          *ComplexPattern->second, RenderedOperands);
      return Error::success();
    }
>>>>>>> c270c500

      if (ChildRec->isSubClassOf("ComplexPattern")) {
        const auto &ComplexPattern = ComplexPatternEquivs.find(ChildRec);
        if (ComplexPattern == ComplexPatternEquivs.end())
          return failedImport(
              "SelectionDAG ComplexPattern not mapped to GlobalISel");

<<<<<<< HEAD
        const auto &Predicate = OM.addPredicate<ComplexPatternOperandMatcher>(
            *ComplexPattern->second, TempOpIdx);
        TempOpIdx += Predicate.countTemporaryOperands();
        continue;
      }
=======
Expected<BuildMIAction &> GlobalISelEmitter::createAndImportInstructionRenderer(
    RuleMatcher &M, const TreePatternNode *Dst,
    const InstructionMatcher &InsnMatcher) const {
  Record *DstOp = Dst->getOperator();
  if (!DstOp->isSubClassOf("Instruction"))
    return failedImport("Pattern operator isn't an instruction");
  auto &DstI = Target.getInstruction(DstOp);
>>>>>>> c270c500

      return failedImport(
          "Src pattern child def is an unsupported tablegen class");
    }

    return failedImport("Src pattern child is an unsupported kind");
  }

  TempOpIdx = 0;
  // Finally render the used operands (i.e., the children of the root operator).
  for (unsigned i = 0, e = Dst->getNumChildren(); i != e; ++i) {
<<<<<<< HEAD
    auto *DstChild = Dst->getChild(i);

    // The only non-leaf child we accept is 'bb': it's an operator because
    // BasicBlockSDNode isn't inline, but in MI it's just another operand.
    if (!DstChild->isLeaf()) {
      if (DstChild->getOperator()->isSubClassOf("SDNode")) {
        auto &ChildSDNI = CGP.getSDNodeInfo(DstChild->getOperator());
        if (ChildSDNI.getSDClassName() == "BasicBlockSDNode") {
          DstMIBuilder.addRenderer<CopyRenderer>(InsnMatcher,
                                                 DstChild->getName());
          continue;
        }
      }
      return failedImport("Dst pattern child isn't a leaf node or an MBB");
    }

    // Otherwise, we're looking for a bog-standard RegisterClass operand.
    if (DstChild->hasAnyPredicate())
      return failedImport("Dst pattern child has predicate");
=======
    if (auto Error = importExplicitUseRenderer(DstMIBuilder, Dst->getChild(i),
                                               InsnMatcher, TempOpIdx))
      return std::move(Error);
  }

  return DstMIBuilder;
}

Error GlobalISelEmitter::importImplicitDefRenderers(
    BuildMIAction &DstMIBuilder,
    const std::vector<Record *> &ImplicitDefs) const {
  if (!ImplicitDefs.empty())
    return failedImport("Pattern defines a physical register");
  return Error::success();
}

Expected<RuleMatcher> GlobalISelEmitter::runOnPattern(const PatternToMatch &P) {
  // Keep track of the matchers and actions to emit.
  RuleMatcher M;
  M.addAction<DebugCommentAction>(P);

  if (auto Error = importRulePredicates(M, P.getPredicates()->getValues()))
    return std::move(Error);
>>>>>>> c270c500

    if (auto *ChildDefInit = dyn_cast<DefInit>(DstChild->getLeafValue())) {
      auto *ChildRec = ChildDefInit->getDef();

      ArrayRef<EEVT::TypeSet> ChildTypes = DstChild->getExtTypes();
      if (ChildTypes.size() != 1)
        return failedImport("Dst pattern child has multiple results");

      auto OpTyOrNone = MVTToLLT(ChildTypes.front().getConcrete());
      if (!OpTyOrNone)
        return failedImport("Dst operand has an unsupported type");

      if (ChildRec->isSubClassOf("Register")) {
        DstMIBuilder.addRenderer<AddRegisterRenderer>(ChildRec);
        continue;
      }

<<<<<<< HEAD
      if (ChildRec->isSubClassOf("RegisterClass")) {
        DstMIBuilder.addRenderer<CopyRenderer>(InsnMatcher,
                                               DstChild->getName());
        continue;
      }
=======
  InstructionMatcher &InsnMatcherTemp = M.addInstructionMatcher();
  auto InsnMatcherOrError = createAndImportSelDAGMatcher(InsnMatcherTemp, Src);
  if (auto Error = InsnMatcherOrError.takeError())
    return std::move(Error);
  InstructionMatcher &InsnMatcher = InsnMatcherOrError.get();
>>>>>>> c270c500

      if (ChildRec->isSubClassOf("ComplexPattern")) {
        const auto &ComplexPattern = ComplexPatternEquivs.find(ChildRec);
        if (ComplexPattern == ComplexPatternEquivs.end())
          return failedImport(
              "SelectionDAG ComplexPattern not mapped to GlobalISel");

        SmallVector<OperandPlaceholder, 2> RenderedOperands;
        for (unsigned I = 0; I < InsnMatcher.getOperand(DstChild->getName())
                                     .countTemporaryOperands();
             ++I) {
          RenderedOperands.push_back(OperandPlaceholder::CreateTemporary(I));
          TempOpIdx++;
        }
        DstMIBuilder.addRenderer<RenderComplexPatternOperand>(
            *ComplexPattern->second,
            RenderedOperands);
        continue;
      }

      return failedImport(
          "Dst pattern child def is an unsupported tablegen class");
    }

    return failedImport("Dst pattern child is an unsupported kind");
  }

<<<<<<< HEAD
=======
  auto DstMIBuilderOrError =
      createAndImportInstructionRenderer(M, Dst, InsnMatcher);
  if (auto Error = DstMIBuilderOrError.takeError())
    return std::move(Error);
  BuildMIAction &DstMIBuilder = DstMIBuilderOrError.get();

  // Render the implicit defs.
  // These are only added to the root of the result.
  if (auto Error = importImplicitDefRenderers(DstMIBuilder, P.getDstRegs()))
    return std::move(Error);

>>>>>>> c270c500
  // We're done with this pattern!  It's eligible for GISel emission; return it.
  ++NumPatternImported;
  return std::move(M);
}

void GlobalISelEmitter::run(raw_ostream &OS) {
  // Track the GINodeEquiv definitions.
  gatherNodeEquivs();

  emitSourceFileHeader(("Global Instruction Selector for the " +
                       Target.getName() + " target").str(), OS);
  std::vector<RuleMatcher> Rules;
  // Look through the SelectionDAG patterns we found, possibly emitting some.
  for (const PatternToMatch &Pat : CGP.ptms()) {
    ++NumPatternTotal;
    auto MatcherOrErr = runOnPattern(Pat);

    // The pattern analysis can fail, indicating an unsupported pattern.
    // Report that if we've been asked to do so.
    if (auto Err = MatcherOrErr.takeError()) {
      if (WarnOnSkippedPatterns) {
        PrintWarning(Pat.getSrcRecord()->getLoc(),
                     "Skipped pattern: " + toString(std::move(Err)));
      } else {
        consumeError(std::move(Err));
      }
      ++NumPatternImportsSkipped;
      continue;
    }

    Rules.push_back(std::move(MatcherOrErr.get()));
  }

  std::stable_sort(Rules.begin(), Rules.end(),
            [&](const RuleMatcher &A, const RuleMatcher &B) {
              if (A.isHigherPriorityThan(B)) {
                assert(!B.isHigherPriorityThan(A) && "Cannot be more important "
                                                     "and less important at "
                                                     "the same time");
                return true;
              }
              return false;
            });

  unsigned MaxTemporaries = 0;
  for (const auto &Rule : Rules)
    MaxTemporaries = std::max(MaxTemporaries, Rule.countTemporaryOperands());

  OS << "#ifdef GET_GLOBALISEL_TEMPORARIES_DECL\n";
  for (unsigned I = 0; I < MaxTemporaries; ++I)
    OS << "  mutable MachineOperand TempOp" << I << ";\n";
  OS << "#endif // ifdef GET_GLOBALISEL_TEMPORARIES_DECL\n\n";

  OS << "#ifdef GET_GLOBALISEL_TEMPORARIES_INIT\n";
  for (unsigned I = 0; I < MaxTemporaries; ++I)
    OS << ", TempOp" << I << "(MachineOperand::CreatePlaceholder())\n";
  OS << "#endif // ifdef GET_GLOBALISEL_TEMPORARIES_INIT\n\n";

  OS << "#ifdef GET_GLOBALISEL_IMPL\n"
     << "bool " << Target.getName()
     << "InstructionSelector::selectImpl(MachineInstr &I) const {\n"
     << "  MachineFunction &MF = *I.getParent()->getParent();\n"
     << "  const MachineRegisterInfo &MRI = MF.getRegInfo();\n";

  for (auto &Rule : Rules) {
    Rule.emit(OS);
    ++NumPatternEmitted;
  }

  OS << "  return false;\n"
     << "}\n"
     << "#endif // ifdef GET_GLOBALISEL_IMPL\n";
}

} // end anonymous namespace

//===----------------------------------------------------------------------===//

namespace llvm {
void EmitGlobalISel(RecordKeeper &RK, raw_ostream &OS) {
  GlobalISelEmitter(RK).run(OS);
}
} // End llvm namespace<|MERGE_RESOLUTION|>--- conflicted
+++ resolved
@@ -412,6 +412,10 @@
 
   bool hasSymbolicName() const { return !SymbolicName.empty(); }
   const StringRef getSymbolicName() const { return SymbolicName; }
+  void setSymbolicName(StringRef Name) {
+    assert(SymbolicName.empty() && "Operand already has a symbolic name");
+    SymbolicName = Name;
+  }
   unsigned getOperandIndex() const { return OpIdx; }
 
   std::string getOperandExpr(const StringRef InsnVarName) const {
@@ -567,6 +571,16 @@
     return Operands.back();
   }
 
+  OperandMatcher &getOperand(unsigned OpIdx) {
+    auto I = std::find_if(Operands.begin(), Operands.end(),
+                          [&OpIdx](const OperandMatcher &X) {
+                            return X.getOperandIndex() == OpIdx;
+                          });
+    if (I != Operands.end())
+      return *I;
+    llvm_unreachable("Failed to lookup operand");
+  }
+
   Optional<const OperandMatcher *> getOptionalOperand(StringRef SymbolicName) const {
     assert(!SymbolicName.empty() && "Cannot lookup unnamed operand");
     const auto &I = std::find_if(Operands.begin(), Operands.end(),
@@ -586,12 +600,8 @@
   }
 
   unsigned getNumOperands() const { return Operands.size(); }
-  OperandVec::const_iterator operands_begin() const {
-    return Operands.begin();
-  }
-  OperandVec::const_iterator operands_end() const {
-    return Operands.end();
-  }
+  OperandVec::const_iterator operands_begin() const { return Operands.begin(); }
+  OperandVec::const_iterator operands_end() const { return Operands.end(); }
   iterator_range<OperandVec::const_iterator> operands() const {
     return make_range(operands_begin(), operands_end());
   }
@@ -992,8 +1002,6 @@
   void gatherNodeEquivs();
   const CodeGenInstruction *findNodeEquiv(Record *N) const;
 
-<<<<<<< HEAD
-=======
   Error importRulePredicates(RuleMatcher &M, ArrayRef<Init *> Predicates) const;
   Expected<InstructionMatcher &>
   createAndImportSelDAGMatcher(InstructionMatcher &InsnMatcher,
@@ -1012,7 +1020,6 @@
   importImplicitDefRenderers(BuildMIAction &DstMIBuilder,
                              const std::vector<Record *> &ImplicitDefs) const;
 
->>>>>>> c270c500
   /// Analyze pattern \p P, returning a matcher for it if possible.
   /// Otherwise, return an Error explaining why we don't support it.
   Expected<RuleMatcher> runOnPattern(const PatternToMatch &P);
@@ -1047,39 +1054,6 @@
   return make_error<StringError>(Reason, inconvertibleErrorCode());
 }
 
-<<<<<<< HEAD
-Expected<RuleMatcher> GlobalISelEmitter::runOnPattern(const PatternToMatch &P) {
-  unsigned TempOpIdx = 0;
-
-  // Keep track of the matchers and actions to emit.
-  RuleMatcher M;
-  M.addAction<DebugCommentAction>(P);
-
-  // First, analyze the whole pattern.
-  // If the entire pattern has a predicate (e.g., target features), ignore it.
-  if (!P.getPredicates()->getValues().empty())
-    return failedImport("Pattern has a predicate");
-
-  // Physreg imp-defs require additional logic.  Ignore the pattern.
-  if (!P.getDstRegs().empty())
-    return failedImport("Pattern defines a physical register");
-
-  // Next, analyze the pattern operators.
-  TreePatternNode *Src = P.getSrcPattern();
-  TreePatternNode *Dst = P.getDstPattern();
-
-  // If the root of either pattern isn't a simple operator, ignore it.
-  if (!isTrivialOperatorNode(Dst))
-    return failedImport("Dst pattern root isn't a trivial operator");
-  if (!isTrivialOperatorNode(Src))
-    return failedImport("Src pattern root isn't a trivial operator");
-
-  Record *DstOp = Dst->getOperator();
-  if (!DstOp->isSubClassOf("Instruction"))
-    return failedImport("Pattern operator isn't an instruction");
-
-  auto &DstI = Target.getInstruction(DstOp);
-=======
 Error
 GlobalISelEmitter::importRulePredicates(RuleMatcher &M,
                                         ArrayRef<Init *> Predicates) const {
@@ -1093,7 +1067,6 @@
   // Start with the defined operands (i.e., the results of the root operator).
   if (Src->getExtTypes().size() > 1)
     return failedImport("Src pattern has multiple results");
->>>>>>> c270c500
 
   auto SrcGIOrNull = findNodeEquiv(Src->getOperator());
   if (!SrcGIOrNull)
@@ -1101,56 +1074,25 @@
   auto &SrcGI = *SrcGIOrNull;
 
   // The operators look good: match the opcode and mutate it to the new one.
-  InstructionMatcher &InsnMatcher = M.addInstructionMatcher();
   InsnMatcher.addPredicate<InstructionOpcodeMatcher>(&SrcGI);
-  auto &DstMIBuilder = M.addAction<BuildMIAction>(&DstI, InsnMatcher);
-
-  // Next, analyze the children, only accepting patterns that don't require
-  // any change to operands.
-  if (Src->getNumChildren() != Dst->getNumChildren())
-    return failedImport("Src/dst patterns have a different # of children");
 
   unsigned OpIdx = 0;
-
-  // Start with the defined operands (i.e., the results of the root operator).
-  if (DstI.Operands.NumDefs != Src->getExtTypes().size())
-    return failedImport("Src pattern results and dst MI defs are different");
-
   for (const EEVT::TypeSet &Ty : Src->getExtTypes()) {
-    const auto &DstIOperand = DstI.Operands[OpIdx];
-    Record *DstIOpRec = DstIOperand.Rec;
-    if (!DstIOpRec->isSubClassOf("RegisterClass"))
-      return failedImport("Dst MI def isn't a register class");
-
     auto OpTyOrNone = MVTToLLT(Ty.getConcrete());
+
     if (!OpTyOrNone)
-      return failedImport("Dst operand has an unsupported type");
-
-    OperandMatcher &OM = InsnMatcher.addOperand(OpIdx, DstIOperand.Name);
+      return failedImport(
+          "Result of Src pattern operator has an unsupported type");
+
+    // Results don't have a name unless they are the root node. The caller will
+    // set the name if appropriate.
+    OperandMatcher &OM = InsnMatcher.addOperand(OpIdx++, "");
     OM.addPredicate<LLTOperandMatcher>(*OpTyOrNone);
-    OM.addPredicate<RegisterBankOperandMatcher>(
-        Target.getRegisterClass(DstIOpRec));
-    DstMIBuilder.addRenderer<CopyRenderer>(InsnMatcher, DstIOperand.Name);
-    ++OpIdx;
-  }
-
-  // Finally match the used operands (i.e., the children of the root operator).
+  }
+
+  unsigned TempOpIdx = 0;
+  // Match the used operands (i.e. the children of the operator).
   for (unsigned i = 0, e = Src->getNumChildren(); i != e; ++i) {
-<<<<<<< HEAD
-    auto *SrcChild = Src->getChild(i);
-
-    OperandMatcher &OM = InsnMatcher.addOperand(OpIdx++, SrcChild->getName());
-
-    // The only non-leaf child we accept is 'bb': it's an operator because
-    // BasicBlockSDNode isn't inline, but in MI it's just another operand.
-    if (!SrcChild->isLeaf()) {
-      if (SrcChild->getOperator()->isSubClassOf("SDNode")) {
-        auto &ChildSDNI = CGP.getSDNodeInfo(SrcChild->getOperator());
-        if (ChildSDNI.getSDClassName() == "BasicBlockSDNode") {
-          OM.addPredicate<MBBOperandMatcher>();
-          continue;
-        }
-=======
     if (auto Error = importChildMatcher(InsnMatcher, Src->getChild(i), OpIdx++,
                                         TempOpIdx))
       return std::move(Error);
@@ -1239,32 +1181,26 @@
         DstMIBuilder.addRenderer<CopyRenderer>(InsnMatcher,
                                                DstChild->getName());
         return Error::success();
->>>>>>> c270c500
       }
-      return failedImport("Src pattern child isn't a leaf node or an MBB");
-    }
-
-    if (SrcChild->hasAnyPredicate())
-      return failedImport("Src pattern child has predicate");
-
-    ArrayRef<EEVT::TypeSet> ChildTypes = SrcChild->getExtTypes();
+    }
+    return failedImport("Dst pattern child isn't a leaf node or an MBB");
+  }
+
+  // Otherwise, we're looking for a bog-standard RegisterClass operand.
+  if (DstChild->hasAnyPredicate())
+    return failedImport("Dst pattern child has predicate");
+
+  if (auto *ChildDefInit = dyn_cast<DefInit>(DstChild->getLeafValue())) {
+    auto *ChildRec = ChildDefInit->getDef();
+
+    ArrayRef<EEVT::TypeSet> ChildTypes = DstChild->getExtTypes();
     if (ChildTypes.size() != 1)
-      return failedImport("Src pattern child has multiple results");
+      return failedImport("Dst pattern child has multiple results");
 
     auto OpTyOrNone = MVTToLLT(ChildTypes.front().getConcrete());
     if (!OpTyOrNone)
-      return failedImport("Src operand has an unsupported type");
-    OM.addPredicate<LLTOperandMatcher>(*OpTyOrNone);
-
-<<<<<<< HEAD
-    if (auto *ChildInt = dyn_cast<IntInit>(SrcChild->getLeafValue())) {
-      OM.addPredicate<IntOperandMatcher>(ChildInt->getValue());
-      continue;
-    }
-
-    if (auto *ChildDefInit = dyn_cast<DefInit>(SrcChild->getLeafValue())) {
-      auto *ChildRec = ChildDefInit->getDef();
-=======
+      return failedImport("Dst operand has an unsupported type");
+
     if (ChildRec->isSubClassOf("Register")) {
       DstMIBuilder.addRenderer<AddRegisterRenderer>(ChildRec);
       return Error::success();
@@ -1274,34 +1210,33 @@
       DstMIBuilder.addRenderer<CopyRenderer>(InsnMatcher, DstChild->getName());
       return Error::success();
     }
->>>>>>> c270c500
-
-      if (ChildRec->isSubClassOf("RegisterClass")) {
-        OM.addPredicate<RegisterBankOperandMatcher>(
-            Target.getRegisterClass(ChildRec));
-        continue;
+
+    if (ChildRec->isSubClassOf("ComplexPattern")) {
+      const auto &ComplexPattern = ComplexPatternEquivs.find(ChildRec);
+      if (ComplexPattern == ComplexPatternEquivs.end())
+        return failedImport(
+            "SelectionDAG ComplexPattern not mapped to GlobalISel");
+
+      SmallVector<OperandPlaceholder, 2> RenderedOperands;
+      for (unsigned I = 0;
+           I <
+           InsnMatcher.getOperand(DstChild->getName()).countTemporaryOperands();
+           ++I) {
+        RenderedOperands.push_back(OperandPlaceholder::CreateTemporary(I));
+        TempOpIdx++;
       }
-<<<<<<< HEAD
-=======
       DstMIBuilder.addRenderer<RenderComplexPatternOperand>(
           *ComplexPattern->second, RenderedOperands);
       return Error::success();
     }
->>>>>>> c270c500
-
-      if (ChildRec->isSubClassOf("ComplexPattern")) {
-        const auto &ComplexPattern = ComplexPatternEquivs.find(ChildRec);
-        if (ComplexPattern == ComplexPatternEquivs.end())
-          return failedImport(
-              "SelectionDAG ComplexPattern not mapped to GlobalISel");
-
-<<<<<<< HEAD
-        const auto &Predicate = OM.addPredicate<ComplexPatternOperandMatcher>(
-            *ComplexPattern->second, TempOpIdx);
-        TempOpIdx += Predicate.countTemporaryOperands();
-        continue;
-      }
-=======
+
+    return failedImport(
+        "Dst pattern child def is an unsupported tablegen class");
+  }
+
+  return failedImport("Dst pattern child is an unsupported kind");
+}
+
 Expected<BuildMIAction &> GlobalISelEmitter::createAndImportInstructionRenderer(
     RuleMatcher &M, const TreePatternNode *Dst,
     const InstructionMatcher &InsnMatcher) const {
@@ -1309,39 +1244,18 @@
   if (!DstOp->isSubClassOf("Instruction"))
     return failedImport("Pattern operator isn't an instruction");
   auto &DstI = Target.getInstruction(DstOp);
->>>>>>> c270c500
-
-      return failedImport(
-          "Src pattern child def is an unsupported tablegen class");
-    }
-
-    return failedImport("Src pattern child is an unsupported kind");
-  }
-
-  TempOpIdx = 0;
-  // Finally render the used operands (i.e., the children of the root operator).
+
+  auto &DstMIBuilder = M.addAction<BuildMIAction>(&DstI, InsnMatcher);
+
+  // Render the explicit defs.
+  for (unsigned I = 0; I < DstI.Operands.NumDefs; ++I) {
+    const auto &DstIOperand = DstI.Operands[I];
+    DstMIBuilder.addRenderer<CopyRenderer>(InsnMatcher, DstIOperand.Name);
+  }
+
+  // Render the explicit uses.
+  unsigned TempOpIdx = 0;
   for (unsigned i = 0, e = Dst->getNumChildren(); i != e; ++i) {
-<<<<<<< HEAD
-    auto *DstChild = Dst->getChild(i);
-
-    // The only non-leaf child we accept is 'bb': it's an operator because
-    // BasicBlockSDNode isn't inline, but in MI it's just another operand.
-    if (!DstChild->isLeaf()) {
-      if (DstChild->getOperator()->isSubClassOf("SDNode")) {
-        auto &ChildSDNI = CGP.getSDNodeInfo(DstChild->getOperator());
-        if (ChildSDNI.getSDClassName() == "BasicBlockSDNode") {
-          DstMIBuilder.addRenderer<CopyRenderer>(InsnMatcher,
-                                                 DstChild->getName());
-          continue;
-        }
-      }
-      return failedImport("Dst pattern child isn't a leaf node or an MBB");
-    }
-
-    // Otherwise, we're looking for a bog-standard RegisterClass operand.
-    if (DstChild->hasAnyPredicate())
-      return failedImport("Dst pattern child has predicate");
-=======
     if (auto Error = importExplicitUseRenderer(DstMIBuilder, Dst->getChild(i),
                                                InsnMatcher, TempOpIdx))
       return std::move(Error);
@@ -1365,66 +1279,49 @@
 
   if (auto Error = importRulePredicates(M, P.getPredicates()->getValues()))
     return std::move(Error);
->>>>>>> c270c500
-
-    if (auto *ChildDefInit = dyn_cast<DefInit>(DstChild->getLeafValue())) {
-      auto *ChildRec = ChildDefInit->getDef();
-
-      ArrayRef<EEVT::TypeSet> ChildTypes = DstChild->getExtTypes();
-      if (ChildTypes.size() != 1)
-        return failedImport("Dst pattern child has multiple results");
-
-      auto OpTyOrNone = MVTToLLT(ChildTypes.front().getConcrete());
-      if (!OpTyOrNone)
-        return failedImport("Dst operand has an unsupported type");
-
-      if (ChildRec->isSubClassOf("Register")) {
-        DstMIBuilder.addRenderer<AddRegisterRenderer>(ChildRec);
-        continue;
-      }
-
-<<<<<<< HEAD
-      if (ChildRec->isSubClassOf("RegisterClass")) {
-        DstMIBuilder.addRenderer<CopyRenderer>(InsnMatcher,
-                                               DstChild->getName());
-        continue;
-      }
-=======
+
+  // Next, analyze the pattern operators.
+  TreePatternNode *Src = P.getSrcPattern();
+  TreePatternNode *Dst = P.getDstPattern();
+
+  // If the root of either pattern isn't a simple operator, ignore it.
+  if (!isTrivialOperatorNode(Dst))
+    return failedImport("Dst pattern root isn't a trivial operator");
+  if (!isTrivialOperatorNode(Src))
+    return failedImport("Src pattern root isn't a trivial operator");
+
+  Record *DstOp = Dst->getOperator();
+  if (!DstOp->isSubClassOf("Instruction"))
+    return failedImport("Pattern operator isn't an instruction");
+
+  auto &DstI = Target.getInstruction(DstOp);
+  if (DstI.Operands.NumDefs != Src->getExtTypes().size())
+    return failedImport("Src pattern results and dst MI defs are different");
+
   InstructionMatcher &InsnMatcherTemp = M.addInstructionMatcher();
   auto InsnMatcherOrError = createAndImportSelDAGMatcher(InsnMatcherTemp, Src);
   if (auto Error = InsnMatcherOrError.takeError())
     return std::move(Error);
   InstructionMatcher &InsnMatcher = InsnMatcherOrError.get();
->>>>>>> c270c500
-
-      if (ChildRec->isSubClassOf("ComplexPattern")) {
-        const auto &ComplexPattern = ComplexPatternEquivs.find(ChildRec);
-        if (ComplexPattern == ComplexPatternEquivs.end())
-          return failedImport(
-              "SelectionDAG ComplexPattern not mapped to GlobalISel");
-
-        SmallVector<OperandPlaceholder, 2> RenderedOperands;
-        for (unsigned I = 0; I < InsnMatcher.getOperand(DstChild->getName())
-                                     .countTemporaryOperands();
-             ++I) {
-          RenderedOperands.push_back(OperandPlaceholder::CreateTemporary(I));
-          TempOpIdx++;
-        }
-        DstMIBuilder.addRenderer<RenderComplexPatternOperand>(
-            *ComplexPattern->second,
-            RenderedOperands);
-        continue;
-      }
-
-      return failedImport(
-          "Dst pattern child def is an unsupported tablegen class");
-    }
-
-    return failedImport("Dst pattern child is an unsupported kind");
-  }
-
-<<<<<<< HEAD
-=======
+
+  // The root of the match also has constraints on the register bank so that it
+  // matches the result instruction.
+  unsigned OpIdx = 0;
+  for (const EEVT::TypeSet &Ty : Src->getExtTypes()) {
+    (void)Ty;
+
+    const auto &DstIOperand = DstI.Operands[OpIdx];
+    Record *DstIOpRec = DstIOperand.Rec;
+    if (!DstIOpRec->isSubClassOf("RegisterClass"))
+      return failedImport("Dst MI def isn't a register class");
+
+    OperandMatcher &OM = InsnMatcher.getOperand(OpIdx);
+    OM.setSymbolicName(DstIOperand.Name);
+    OM.addPredicate<RegisterBankOperandMatcher>(
+        Target.getRegisterClass(DstIOpRec));
+    ++OpIdx;
+  }
+
   auto DstMIBuilderOrError =
       createAndImportInstructionRenderer(M, Dst, InsnMatcher);
   if (auto Error = DstMIBuilderOrError.takeError())
@@ -1436,7 +1333,6 @@
   if (auto Error = importImplicitDefRenderers(DstMIBuilder, P.getDstRegs()))
     return std::move(Error);
 
->>>>>>> c270c500
   // We're done with this pattern!  It's eligible for GISel emission; return it.
   ++NumPatternImported;
   return std::move(M);
