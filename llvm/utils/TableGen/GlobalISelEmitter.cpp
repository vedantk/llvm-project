--- conflicted
+++ resolved
@@ -46,7 +46,8 @@
 #define DEBUG_TYPE "gisel-emitter"
 
 STATISTIC(NumPatternTotal, "Total number of patterns");
-STATISTIC(NumPatternSkipped, "Number of patterns skipped");
+STATISTIC(NumPatternImported, "Number of patterns imported from SelectionDAG");
+STATISTIC(NumPatternImportsSkipped, "Number of SelectionDAG imports skipped");
 STATISTIC(NumPatternEmitted, "Number of patterns emitted");
 
 static cl::opt<bool> WarnOnSkippedPatterns(
@@ -56,7 +57,6 @@
     cl::init(false));
 
 namespace {
-class RuleMatcher;
 
 //===- Helper functions ---------------------------------------------------===//
 
@@ -132,10 +132,9 @@
 public:
   virtual ~OperandPredicateMatcher() {}
 
-  /// Emit a C++ expression that checks the predicate for the OpIdx operand of
-  /// the instruction given in InsnVarName.
-  virtual void emitCxxPredicateExpr(raw_ostream &OS, StringRef InsnVarName,
-                                    unsigned OpIdx) const = 0;
+  /// Emit a C++ expression that checks the predicate for the given operand.
+  virtual void emitCxxPredicateExpr(raw_ostream &OS,
+                                    StringRef OperandExpr) const = 0;
 };
 
 /// Generates code to check that an operand is a particular LLT.
@@ -146,10 +145,9 @@
 public:
   LLTOperandMatcher(std::string Ty) : Ty(Ty) {}
 
-  void emitCxxPredicateExpr(raw_ostream &OS, StringRef InsnVarName,
-                            unsigned OpIdx) const override {
-    OS << "MRI.getType(" << InsnVarName << ".getOperand(" << OpIdx
-       << ").getReg()) == (" << Ty << ")";
+  void emitCxxPredicateExpr(raw_ostream &OS,
+                            StringRef OperandExpr) const override {
+    OS << "MRI.getType(" << OperandExpr << ".getReg()) == (" << Ty << ")";
   }
 };
 
@@ -161,20 +159,20 @@
 public:
   RegisterBankOperandMatcher(const CodeGenRegisterClass &RC) : RC(RC) {}
 
-  void emitCxxPredicateExpr(raw_ostream &OS, StringRef InsnVarName,
-                            unsigned OpIdx) const override {
+  void emitCxxPredicateExpr(raw_ostream &OS,
+                            StringRef OperandExpr) const override {
     OS << "(&RBI.getRegBankFromRegClass(" << RC.getQualifiedName()
-       << "RegClass) == RBI.getRegBank(" << InsnVarName << ".getOperand("
-       << OpIdx << ").getReg(), MRI, TRI))";
+       << "RegClass) == RBI.getRegBank(" << OperandExpr
+       << ".getReg(), MRI, TRI))";
   }
 };
 
 /// Generates code to check that an operand is a basic block.
 class MBBOperandMatcher : public OperandPredicateMatcher {
 public:
-  void emitCxxPredicateExpr(raw_ostream &OS, StringRef InsnVarName,
-                            unsigned OpIdx) const override {
-    OS << InsnVarName << ".getOperand(" << OpIdx << ").isMBB()";
+  void emitCxxPredicateExpr(raw_ostream &OS,
+                            StringRef OperandExpr) const override {
+    OS << OperandExpr << ".isMBB()";
   }
 };
 
@@ -186,18 +184,15 @@
 
 public:
   OperandMatcher(unsigned OpIdx) : OpIdx(OpIdx) {}
-<<<<<<< HEAD
-=======
   std::string getOperandExpr(StringRef InsnVarName) const {
     return (InsnVarName + ".getOperand(" + llvm::to_string(OpIdx) + ")").str();
   }
->>>>>>> 52a82e2e
 
   /// Emit a C++ expression that tests whether the instruction named in
   /// InsnVarName matches all the predicate and all the operands.
   void emitCxxPredicateExpr(raw_ostream &OS, StringRef InsnVarName) const {
-    OS << "(";
-    emitCxxPredicateListExpr(OS, InsnVarName, OpIdx);
+    OS << "(/* Operand " << OpIdx << " */ ";
+    emitCxxPredicateListExpr(OS, getOperandExpr(InsnVarName));
     OS << ")";
   }
 };
@@ -329,7 +324,7 @@
     return *static_cast<Kind *>(Actions.back().get());
   }
 
-  void emit(raw_ostream &OS) {
+  void emit(raw_ostream &OS) const {
     if (Matchers.empty())
       llvm_unreachable("Unexpected empty matcher!");
 
@@ -523,6 +518,7 @@
   }
 
   // We're done with this pattern!  It's eligible for GISel emission; return it.
+  ++NumPatternImported;
   return std::move(M);
 }
 
@@ -537,6 +533,7 @@
         "(MachineInstr &I) const {\n  const MachineRegisterInfo &MRI = "
         "I.getParent()->getParent()->getRegInfo();\n\n";
 
+  std::vector<RuleMatcher> Rules;
   // Look through the SelectionDAG patterns we found, possibly emitting some.
   for (const PatternToMatch &Pat : CGP.ptms()) {
     ++NumPatternTotal;
@@ -551,11 +548,15 @@
       } else {
         consumeError(std::move(Err));
       }
-      ++NumPatternSkipped;
+      ++NumPatternImportsSkipped;
       continue;
     }
 
-    MatcherOrErr->emit(OS);
+    Rules.push_back(std::move(MatcherOrErr.get()));
+  }
+
+  for (const auto &Rule : Rules) {
+    Rule.emit(OS);
     ++NumPatternEmitted;
   }
 
