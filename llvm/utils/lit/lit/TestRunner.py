from __future__ import absolute_import
import difflib
import errno
import functools
import itertools
import getopt
import os, signal, subprocess, sys
import re
import stat
import platform
import shutil
import tempfile
import threading

import io
try:
    from StringIO import StringIO
except ImportError:
    from io import StringIO

from lit.ShCommands import GlobItem
import lit.ShUtil as ShUtil
import lit.Test as Test
import lit.util
from lit.util import to_bytes, to_string
from lit.BooleanExpression import BooleanExpression

class InternalShellError(Exception):
    def __init__(self, command, message):
        self.command = command
        self.message = message

kIsWindows = platform.system() == 'Windows'

# Don't use close_fds on Windows.
kUseCloseFDs = not kIsWindows

# Use temporary files to replace /dev/null on Windows.
kAvoidDevNull = kIsWindows
kDevNull = "/dev/null"

class ShellEnvironment(object):

    """Mutable shell environment containing things like CWD and env vars.

    Environment variables are not implemented, but cwd tracking is.
    """

    def __init__(self, cwd, env):
        self.cwd = cwd
        self.env = dict(env)

class TimeoutHelper(object):
    """
        Object used to helper manage enforcing a timeout in
        _executeShCmd(). It is passed through recursive calls
        to collect processes that have been executed so that when
        the timeout happens they can be killed.
    """
    def __init__(self, timeout):
        self.timeout = timeout
        self._procs = []
        self._timeoutReached = False
        self._doneKillPass = False
        # This lock will be used to protect concurrent access
        # to _procs and _doneKillPass
        self._lock = None
        self._timer = None

    def cancel(self):
        if not self.active():
            return
        self._timer.cancel()

    def active(self):
        return self.timeout > 0

    def addProcess(self, proc):
        if not self.active():
            return
        needToRunKill = False
        with self._lock:
            self._procs.append(proc)
            # Avoid re-entering the lock by finding out if kill needs to be run
            # again here but call it if necessary once we have left the lock.
            # We could use a reentrant lock here instead but this code seems
            # clearer to me.
            needToRunKill = self._doneKillPass

        # The initial call to _kill() from the timer thread already happened so
        # we need to call it again from this thread, otherwise this process
        # will be left to run even though the timeout was already hit
        if needToRunKill:
            assert self.timeoutReached()
            self._kill()

    def startTimer(self):
        if not self.active():
            return

        # Do some late initialisation that's only needed
        # if there is a timeout set
        self._lock = threading.Lock()
        self._timer = threading.Timer(self.timeout, self._handleTimeoutReached)
        self._timer.start()

    def _handleTimeoutReached(self):
        self._timeoutReached = True
        self._kill()

    def timeoutReached(self):
        return self._timeoutReached

    def _kill(self):
        """
            This method may be called multiple times as we might get unlucky
            and be in the middle of creating a new process in _executeShCmd()
            which won't yet be in ``self._procs``. By locking here and in
            addProcess() we should be able to kill processes launched after
            the initial call to _kill()
        """
        with self._lock:
            for p in self._procs:
                lit.util.killProcessAndChildren(p.pid)
            # Empty the list and note that we've done a pass over the list
            self._procs = [] # Python2 doesn't have list.clear()
            self._doneKillPass = True

class ShellCommandResult(object):
    """Captures the result of an individual command."""

    def __init__(self, command, stdout, stderr, exitCode, timeoutReached,
                 outputFiles = []):
        self.command = command
        self.stdout = stdout
        self.stderr = stderr
        self.exitCode = exitCode
        self.timeoutReached = timeoutReached
        self.outputFiles = list(outputFiles)
               
def executeShCmd(cmd, shenv, results, timeout=0):
    """
        Wrapper around _executeShCmd that handles
        timeout
    """
    # Use the helper even when no timeout is required to make
    # other code simpler (i.e. avoid bunch of ``!= None`` checks)
    timeoutHelper = TimeoutHelper(timeout)
    if timeout > 0:
        timeoutHelper.startTimer()
    finalExitCode = _executeShCmd(cmd, shenv, results, timeoutHelper)
    timeoutHelper.cancel()
    timeoutInfo = None
    if timeoutHelper.timeoutReached():
        timeoutInfo = 'Reached timeout of {} seconds'.format(timeout)

    return (finalExitCode, timeoutInfo)

def expand_glob(arg, cwd):
    if isinstance(arg, GlobItem):
        return sorted(arg.resolve(cwd))
    return [arg]

def expand_glob_expressions(args, cwd):
    result = [args[0]]
    for arg in args[1:]:
        result.extend(expand_glob(arg, cwd))
    return result

def quote_windows_command(seq):
    """
    Reimplement Python's private subprocess.list2cmdline for MSys compatibility

    Based on CPython implementation here:
      https://hg.python.org/cpython/file/849826a900d2/Lib/subprocess.py#l422

    Some core util distributions (MSys) don't tokenize command line arguments
    the same way that MSVC CRT does. Lit rolls its own quoting logic similar to
    the stock CPython logic to paper over these quoting and tokenization rule
    differences.

    We use the same algorithm from MSDN as CPython
    (http://msdn.microsoft.com/en-us/library/17w5ykft.aspx), but we treat more
    characters as needing quoting, such as double quotes themselves.
    """
    result = []
    needquote = False
    for arg in seq:
        bs_buf = []

        # Add a space to separate this argument from the others
        if result:
            result.append(' ')

        # This logic differs from upstream list2cmdline.
        needquote = (" " in arg) or ("\t" in arg) or ("\"" in arg) or not arg
        if needquote:
            result.append('"')

        for c in arg:
            if c == '\\':
                # Don't know if we need to double yet.
                bs_buf.append(c)
            elif c == '"':
                # Double backslashes.
                result.append('\\' * len(bs_buf)*2)
                bs_buf = []
                result.append('\\"')
            else:
                # Normal char
                if bs_buf:
                    result.extend(bs_buf)
                    bs_buf = []
                result.append(c)

        # Add remaining backslashes, if any.
        if bs_buf:
            result.extend(bs_buf)

        if needquote:
            result.extend(bs_buf)
            result.append('"')

    return ''.join(result)

# cmd is export or env
def updateEnv(env, cmd):
    arg_idx = 1
    unset_next_env_var = False
    for arg_idx, arg in enumerate(cmd.args[1:]):
        # Support for the -u flag (unsetting) for env command
        # e.g., env -u FOO -u BAR will remove both FOO and BAR
        # from the environment.
        if arg == '-u':
            unset_next_env_var = True
            continue
        if unset_next_env_var:
            unset_next_env_var = False
            if arg in env.env:
                del env.env[arg]
            continue

        # Partition the string into KEY=VALUE.
        key, eq, val = arg.partition('=')
        # Stop if there was no equals.
        if eq == '':
            break
        env.env[key] = val
    cmd.args = cmd.args[arg_idx+1:]

def executeBuiltinEcho(cmd, shenv):
    """Interpret a redirected echo command"""
    opened_files = []
    stdin, stdout, stderr = processRedirects(cmd, subprocess.PIPE, shenv,
                                             opened_files)
    if stdin != subprocess.PIPE or stderr != subprocess.PIPE:
        raise InternalShellError(
                cmd, "stdin and stderr redirects not supported for echo")

    # Some tests have un-redirected echo commands to help debug test failures.
    # Buffer our output and return it to the caller.
    is_redirected = True
    encode = lambda x : x
    if stdout == subprocess.PIPE:
        is_redirected = False
        stdout = StringIO()
    elif kIsWindows:
        # Reopen stdout in binary mode to avoid CRLF translation. The versions
        # of echo we are replacing on Windows all emit plain LF, and the LLVM
        # tests now depend on this.
        # When we open as binary, however, this also means that we have to write
        # 'bytes' objects to stdout instead of 'str' objects.
        encode = lit.util.to_bytes
        stdout = open(stdout.name, stdout.mode + 'b')
        opened_files.append((None, None, stdout, None))

    # Implement echo flags. We only support -e and -n, and not yet in
    # combination. We have to ignore unknown flags, because `echo "-D FOO"`
    # prints the dash.
    args = cmd.args[1:]
    interpret_escapes = False
    write_newline = True
    while len(args) >= 1 and args[0] in ('-e', '-n'):
        flag = args[0]
        args = args[1:]
        if flag == '-e':
            interpret_escapes = True
        elif flag == '-n':
            write_newline = False

    def maybeUnescape(arg):
        if not interpret_escapes:
            return arg

        arg = lit.util.to_bytes(arg)
        codec = 'string_escape' if sys.version_info < (3,0) else 'unicode_escape'
        return arg.decode(codec)

    if args:
        for arg in args[:-1]:
            stdout.write(encode(maybeUnescape(arg)))
            stdout.write(encode(' '))
        stdout.write(encode(maybeUnescape(args[-1])))
    if write_newline:
        stdout.write(encode('\n'))

    for (name, mode, f, path) in opened_files:
        f.close()

    if not is_redirected:
        return stdout.getvalue()
    return ""

def executeBuiltinMkdir(cmd, cmd_shenv):
    """executeBuiltinMkdir - Create new directories."""
    args = expand_glob_expressions(cmd.args, cmd_shenv.cwd)[1:]
    try:
        opts, args = getopt.gnu_getopt(args, 'p')
    except getopt.GetoptError as err:
        raise InternalShellError(cmd, "Unsupported: 'mkdir':  %s" % str(err))

    parent = False
    for o, a in opts:
        if o == "-p":
            parent = True
        else:
            assert False, "unhandled option"

    if len(args) == 0:
        raise InternalShellError(cmd, "Error: 'mkdir' is missing an operand")

    stderr = StringIO()
    exitCode = 0
    for dir in args:
        if not os.path.isabs(dir):
            dir = os.path.realpath(os.path.join(cmd_shenv.cwd, dir))
        if parent:
            lit.util.mkdir_p(dir)
        else:
            try:
                os.mkdir(dir)
            except OSError as err:
                stderr.write("Error: 'mkdir' command failed, %s\n" % str(err))
                exitCode = 1
    return ShellCommandResult(cmd, "", stderr.getvalue(), exitCode, False)

def executeBuiltinDiff(cmd, cmd_shenv):
    """executeBuiltinDiff - Compare files line by line."""
    args = expand_glob_expressions(cmd.args, cmd_shenv.cwd)[1:]
    try:
        opts, args = getopt.gnu_getopt(args, "wbur", ["strip-trailing-cr"])
    except getopt.GetoptError as err:
        raise InternalShellError(cmd, "Unsupported: 'diff':  %s" % str(err))

    filelines, filepaths, dir_trees = ([] for i in range(3))
    ignore_all_space = False
    ignore_space_change = False
    unified_diff = False
    recursive_diff = False
    strip_trailing_cr = False
    for o, a in opts:
        if o == "-w":
            ignore_all_space = True
        elif o == "-b":
            ignore_space_change = True
        elif o == "-u":
            unified_diff = True
        elif o == "-r":
            recursive_diff = True
        elif o == "--strip-trailing-cr":
            strip_trailing_cr = True
        else:
            assert False, "unhandled option"

    if len(args) != 2:
        raise InternalShellError(cmd, "Error:  missing or extra operand")

    def getDirTree(path, basedir=""):
        # Tree is a tuple of form (dirname, child_trees).
        # An empty dir has child_trees = [], a file has child_trees = None.
        child_trees = []
        for dirname, child_dirs, files in os.walk(os.path.join(basedir, path)):
            for child_dir in child_dirs:
                child_trees.append(getDirTree(child_dir, dirname))
            for filename in files:
                child_trees.append((filename, None))
            return path, sorted(child_trees)

    def compareTwoFiles(filepaths):
        filelines = []
        for file in filepaths:
<<<<<<< HEAD
            with open(file, 'r') as f:
=======
            compare_bytes = False
            encoding = None
            try:
                with open(file, 'r') as f:
                    filelines.append(f.readlines())
            except UnicodeDecodeError:
                try:
                    with open(file, 'r', encoding="utf-8") as f:
                        filelines.append(f.readlines())
                    encoding = "utf-8"
                except:
                    compare_bytes = True

        if compare_bytes:
            return compareTwoBinaryFiles(filepaths)
        else:
            return compareTwoTextFiles(filepaths, encoding)

    def compareTwoBinaryFiles(filepaths):
        filelines = []
        for file in filepaths:
            with open(file, 'rb') as f:
                filelines.append(f.readlines())

        exitCode = 0 
        if hasattr(difflib, 'diff_bytes'):
            # python 3.5 or newer
            diffs = difflib.diff_bytes(difflib.unified_diff, filelines[0], filelines[1], filepaths[0].encode(), filepaths[1].encode())
            diffs = [diff.decode() for diff in diffs]
        else:
            # python 2.7
            func = difflib.unified_diff if unified_diff else difflib.context_diff
            diffs = func(filelines[0], filelines[1], filepaths[0], filepaths[1])

        for diff in diffs:
            stdout.write(diff)
            exitCode = 1
        return exitCode

    def compareTwoTextFiles(filepaths, encoding):
        filelines = []
        for file in filepaths:
            with io.open(file, 'r', encoding=encoding) as f:
>>>>>>> 8c58750c
                filelines.append(f.readlines())

        exitCode = 0 
        def compose2(f, g):
            return lambda x: f(g(x))

        f = lambda x: x
        if strip_trailing_cr:
            f = compose2(lambda line: line.rstrip('\r'), f)
        if ignore_all_space or ignore_space_change:
            ignoreSpace = lambda line, separator: separator.join(line.split())
            ignoreAllSpaceOrSpaceChange = functools.partial(ignoreSpace, separator='' if ignore_all_space else ' ')
            f = compose2(ignoreAllSpaceOrSpaceChange, f)

        for idx, lines in enumerate(filelines):
            filelines[idx]= [f(line) for line in lines]

        func = difflib.unified_diff if unified_diff else difflib.context_diff
        for diff in func(filelines[0], filelines[1], filepaths[0], filepaths[1]):
            stdout.write(diff)
            exitCode = 1
        return exitCode

    def printDirVsFile(dir_path, file_path):
        if os.path.getsize(file_path):
            msg = "File %s is a directory while file %s is a regular file"
        else:
            msg = "File %s is a directory while file %s is a regular empty file"
        stdout.write(msg % (dir_path, file_path) + "\n")

    def printFileVsDir(file_path, dir_path):
        if os.path.getsize(file_path):
            msg = "File %s is a regular file while file %s is a directory"
        else:
            msg = "File %s is a regular empty file while file %s is a directory"
        stdout.write(msg % (file_path, dir_path) + "\n")

    def printOnlyIn(basedir, path, name):
        stdout.write("Only in %s: %s\n" % (os.path.join(basedir, path), name))

    def compareDirTrees(dir_trees, base_paths=["", ""]):
        # Dirnames of the trees are not checked, it's caller's responsibility,
        # as top-level dirnames are always different. Base paths are important
        # for doing os.walk, but we don't put it into tree's dirname in order
        # to speed up string comparison below and while sorting in getDirTree.
        left_tree, right_tree = dir_trees[0], dir_trees[1]
        left_base, right_base = base_paths[0], base_paths[1]

        # Compare two files or report file vs. directory mismatch.
        if left_tree[1] is None and right_tree[1] is None:
            return compareTwoFiles([os.path.join(left_base, left_tree[0]),
                                    os.path.join(right_base, right_tree[0])])

        if left_tree[1] is None and right_tree[1] is not None:
            printFileVsDir(os.path.join(left_base, left_tree[0]),
                           os.path.join(right_base, right_tree[0]))
            return 1

        if left_tree[1] is not None and right_tree[1] is None:
            printDirVsFile(os.path.join(left_base, left_tree[0]),
                           os.path.join(right_base, right_tree[0]))
            return 1

        # Compare two directories via recursive use of compareDirTrees.
        exitCode = 0
        left_names = [node[0] for node in left_tree[1]]
        right_names = [node[0] for node in right_tree[1]]
        l, r = 0, 0
        while l < len(left_names) and r < len(right_names):
            # Names are sorted in getDirTree, rely on that order.
            if left_names[l] < right_names[r]:
                exitCode = 1
                printOnlyIn(left_base, left_tree[0], left_names[l])
                l += 1
            elif left_names[l] > right_names[r]:
                exitCode = 1
                printOnlyIn(right_base, right_tree[0], right_names[r])
                r += 1
            else:
                exitCode |= compareDirTrees([left_tree[1][l], right_tree[1][r]],
                                            [os.path.join(left_base, left_tree[0]),
                                            os.path.join(right_base, right_tree[0])])
                l += 1
                r += 1

        # At least one of the trees has ended. Report names from the other tree.
        while l < len(left_names):
            exitCode = 1
            printOnlyIn(left_base, left_tree[0], left_names[l])
            l += 1
        while r < len(right_names):
            exitCode = 1
            printOnlyIn(right_base, right_tree[0], right_names[r])
            r += 1
        return exitCode

    stderr = StringIO()
    stdout = StringIO()
    exitCode = 0
    try:
        for file in args:
            if not os.path.isabs(file):
                file = os.path.realpath(os.path.join(cmd_shenv.cwd, file))
    
            if recursive_diff:
                dir_trees.append(getDirTree(file))
            else:
                filepaths.append(file)

        if not recursive_diff:
            exitCode = compareTwoFiles(filepaths)
        else:
            exitCode = compareDirTrees(dir_trees)

    except IOError as err:
        stderr.write("Error: 'diff' command failed, %s\n" % str(err))
        exitCode = 1

    return ShellCommandResult(cmd, stdout.getvalue(), stderr.getvalue(), exitCode, False)

def executeBuiltinRm(cmd, cmd_shenv):
    """executeBuiltinRm - Removes (deletes) files or directories."""
    args = expand_glob_expressions(cmd.args, cmd_shenv.cwd)[1:]
    try:
        opts, args = getopt.gnu_getopt(args, "frR", ["--recursive"])
    except getopt.GetoptError as err:
        raise InternalShellError(cmd, "Unsupported: 'rm':  %s" % str(err))

    force = False
    recursive = False
    for o, a in opts:
        if o == "-f":
            force = True
        elif o in ("-r", "-R", "--recursive"):
            recursive = True
        else:
            assert False, "unhandled option"

    if len(args) == 0:
        raise InternalShellError(cmd, "Error: 'rm' is missing an operand")

    def on_rm_error(func, path, exc_info):
        # path contains the path of the file that couldn't be removed
        # let's just assume that it's read-only and remove it.
        os.chmod(path, stat.S_IMODE( os.stat(path).st_mode) | stat.S_IWRITE)
        os.remove(path)

    stderr = StringIO()
    exitCode = 0
    for path in args:
        if not os.path.isabs(path):
            path = os.path.realpath(os.path.join(cmd_shenv.cwd, path))
        if force and not os.path.exists(path):
            continue
        try:
            if os.path.isdir(path):
                if not recursive:
                    stderr.write("Error: %s is a directory\n" % path)
                    exitCode = 1
                shutil.rmtree(path, onerror = on_rm_error if force else None)
            else:
                if force and not os.access(path, os.W_OK):
                    os.chmod(path,
                             stat.S_IMODE(os.stat(path).st_mode) | stat.S_IWRITE)
                os.remove(path)
        except OSError as err:
            stderr.write("Error: 'rm' command failed, %s" % str(err))
            exitCode = 1
    return ShellCommandResult(cmd, "", stderr.getvalue(), exitCode, False)

def processRedirects(cmd, stdin_source, cmd_shenv, opened_files):
    """Return the standard fds for cmd after applying redirects

    Returns the three standard file descriptors for the new child process.  Each
    fd may be an open, writable file object or a sentinel value from the
    subprocess module.
    """

    # Apply the redirections, we use (N,) as a sentinel to indicate stdin,
    # stdout, stderr for N equal to 0, 1, or 2 respectively. Redirects to or
    # from a file are represented with a list [file, mode, file-object]
    # where file-object is initially None.
    redirects = [(0,), (1,), (2,)]
    for (op, filename) in cmd.redirects:
        if op == ('>',2):
            redirects[2] = [filename, 'w', None]
        elif op == ('>>',2):
            redirects[2] = [filename, 'a', None]
        elif op == ('>&',2) and filename in '012':
            redirects[2] = redirects[int(filename)]
        elif op == ('>&',) or op == ('&>',):
            redirects[1] = redirects[2] = [filename, 'w', None]
        elif op == ('>',):
            redirects[1] = [filename, 'w', None]
        elif op == ('>>',):
            redirects[1] = [filename, 'a', None]
        elif op == ('<',):
            redirects[0] = [filename, 'r', None]
        else:
            raise InternalShellError(cmd, "Unsupported redirect: %r" % ((op, filename),))

    # Open file descriptors in a second pass.
    std_fds = [None, None, None]
    for (index, r) in enumerate(redirects):
        # Handle the sentinel values for defaults up front.
        if isinstance(r, tuple):
            if r == (0,):
                fd = stdin_source
            elif r == (1,):
                if index == 0:
                    raise InternalShellError(cmd, "Unsupported redirect for stdin")
                elif index == 1:
                    fd = subprocess.PIPE
                else:
                    fd = subprocess.STDOUT
            elif r == (2,):
                if index != 2:
                    raise InternalShellError(cmd, "Unsupported redirect on stdout")
                fd = subprocess.PIPE
            else:
                raise InternalShellError(cmd, "Bad redirect")
            std_fds[index] = fd
            continue

        (filename, mode, fd) = r

        # Check if we already have an open fd. This can happen if stdout and
        # stderr go to the same place.
        if fd is not None:
            std_fds[index] = fd
            continue

        redir_filename = None
        name = expand_glob(filename, cmd_shenv.cwd)
        if len(name) != 1:
           raise InternalShellError(cmd, "Unsupported: glob in "
                                    "redirect expanded to multiple files")
        name = name[0]
        if kAvoidDevNull and name == kDevNull:
            fd = tempfile.TemporaryFile(mode=mode)
        elif kIsWindows and name == '/dev/tty':
            # Simulate /dev/tty on Windows.
            # "CON" is a special filename for the console.
            fd = open("CON", mode)
        else:
            # Make sure relative paths are relative to the cwd.
            redir_filename = os.path.join(cmd_shenv.cwd, name)
            fd = open(redir_filename, mode)
        # Workaround a Win32 and/or subprocess bug when appending.
        #
        # FIXME: Actually, this is probably an instance of PR6753.
        if mode == 'a':
            fd.seek(0, 2)
        # Mutate the underlying redirect list so that we can redirect stdout
        # and stderr to the same place without opening the file twice.
        r[2] = fd
        opened_files.append((filename, mode, fd) + (redir_filename,))
        std_fds[index] = fd

    return std_fds

def _executeShCmd(cmd, shenv, results, timeoutHelper):
    if timeoutHelper.timeoutReached():
        # Prevent further recursion if the timeout has been hit
        # as we should try avoid launching more processes.
        return None

    if isinstance(cmd, ShUtil.Seq):
        if cmd.op == ';':
            res = _executeShCmd(cmd.lhs, shenv, results, timeoutHelper)
            return _executeShCmd(cmd.rhs, shenv, results, timeoutHelper)

        if cmd.op == '&':
            raise InternalShellError(cmd,"unsupported shell operator: '&'")

        if cmd.op == '||':
            res = _executeShCmd(cmd.lhs, shenv, results, timeoutHelper)
            if res != 0:
                res = _executeShCmd(cmd.rhs, shenv, results, timeoutHelper)
            return res

        if cmd.op == '&&':
            res = _executeShCmd(cmd.lhs, shenv, results, timeoutHelper)
            if res is None:
                return res

            if res == 0:
                res = _executeShCmd(cmd.rhs, shenv, results, timeoutHelper)
            return res

        raise ValueError('Unknown shell command: %r' % cmd.op)
    assert isinstance(cmd, ShUtil.Pipeline)

    # Handle shell builtins first.
    if cmd.commands[0].args[0] == 'cd':
        if len(cmd.commands) != 1:
            raise ValueError("'cd' cannot be part of a pipeline")
        if len(cmd.commands[0].args) != 2:
            raise ValueError("'cd' supports only one argument")
        newdir = cmd.commands[0].args[1]
        # Update the cwd in the parent environment.
        if os.path.isabs(newdir):
            shenv.cwd = newdir
        else:
            shenv.cwd = os.path.realpath(os.path.join(shenv.cwd, newdir))
        # The cd builtin always succeeds. If the directory does not exist, the
        # following Popen calls will fail instead.
        return 0

    # Handle "echo" as a builtin if it is not part of a pipeline. This greatly
    # speeds up tests that construct input files by repeatedly echo-appending to
    # a file.
    # FIXME: Standardize on the builtin echo implementation. We can use a
    # temporary file to sidestep blocking pipe write issues.
    if cmd.commands[0].args[0] == 'echo' and len(cmd.commands) == 1:
        output = executeBuiltinEcho(cmd.commands[0], shenv)
        results.append(ShellCommandResult(cmd.commands[0], output, "", 0,
                                          False))
        return 0

    if cmd.commands[0].args[0] == 'export':
        if len(cmd.commands) != 1:
            raise ValueError("'export' cannot be part of a pipeline")
        if len(cmd.commands[0].args) != 2:
            raise ValueError("'export' supports only one argument")
        updateEnv(shenv, cmd.commands[0])
        return 0

    if cmd.commands[0].args[0] == 'mkdir':
        if len(cmd.commands) != 1:
            raise InternalShellError(cmd.commands[0], "Unsupported: 'mkdir' "
                                     "cannot be part of a pipeline")
        cmdResult = executeBuiltinMkdir(cmd.commands[0], shenv)
        results.append(cmdResult)
        return cmdResult.exitCode

    if cmd.commands[0].args[0] == 'diff':
        if len(cmd.commands) != 1:
            raise InternalShellError(cmd.commands[0], "Unsupported: 'diff' "
                                     "cannot be part of a pipeline")
        cmdResult = executeBuiltinDiff(cmd.commands[0], shenv)
        results.append(cmdResult)
        return cmdResult.exitCode

    if cmd.commands[0].args[0] == 'rm':
        if len(cmd.commands) != 1:
            raise InternalShellError(cmd.commands[0], "Unsupported: 'rm' "
                                     "cannot be part of a pipeline")
        cmdResult = executeBuiltinRm(cmd.commands[0], shenv)
        results.append(cmdResult)
        return cmdResult.exitCode

    procs = []
    default_stdin = subprocess.PIPE
    stderrTempFiles = []
    opened_files = []
    named_temp_files = []
    builtin_commands = set(['cat'])
    builtin_commands_dir = os.path.join(os.path.dirname(os.path.abspath(__file__)), "builtin_commands")
    # To avoid deadlock, we use a single stderr stream for piped
    # output. This is null until we have seen some output using
    # stderr.
    for i,j in enumerate(cmd.commands):
        # Reference the global environment by default.
        cmd_shenv = shenv
        if j.args[0] == 'env':
            # Create a copy of the global environment and modify it for this one
            # command. There might be multiple envs in a pipeline:
            #   env FOO=1 llc < %s | env BAR=2 llvm-mc | FileCheck %s
            cmd_shenv = ShellEnvironment(shenv.cwd, shenv.env)
            updateEnv(cmd_shenv, j)

        stdin, stdout, stderr = processRedirects(j, default_stdin, cmd_shenv,
                                                 opened_files)

        # If stderr wants to come from stdout, but stdout isn't a pipe, then put
        # stderr on a pipe and treat it as stdout.
        if (stderr == subprocess.STDOUT and stdout != subprocess.PIPE):
            stderr = subprocess.PIPE
            stderrIsStdout = True
        else:
            stderrIsStdout = False

            # Don't allow stderr on a PIPE except for the last
            # process, this could deadlock.
            #
            # FIXME: This is slow, but so is deadlock.
            if stderr == subprocess.PIPE and j != cmd.commands[-1]:
                stderr = tempfile.TemporaryFile(mode='w+b')
                stderrTempFiles.append((i, stderr))

        # Resolve the executable path ourselves.
        args = list(j.args)
        executable = None
        is_builtin_cmd = args[0] in builtin_commands;
        if not is_builtin_cmd:
            # For paths relative to cwd, use the cwd of the shell environment.
            if args[0].startswith('.'):
                exe_in_cwd = os.path.join(cmd_shenv.cwd, args[0])
                if os.path.isfile(exe_in_cwd):
                    executable = exe_in_cwd
            if not executable:
                executable = lit.util.which(args[0], cmd_shenv.env['PATH'])
            if not executable:
                raise InternalShellError(j, '%r: command not found' % j.args[0])

        # Replace uses of /dev/null with temporary files.
        if kAvoidDevNull:
            for i,arg in enumerate(args):
                if isinstance(arg, basestring) and kDevNull in arg:
                    f = tempfile.NamedTemporaryFile(delete=False)
                    f.close()
                    named_temp_files.append(f.name)
                    args[i] = arg.replace(kDevNull, f.name)

        # Expand all glob expressions
        args = expand_glob_expressions(args, cmd_shenv.cwd)
        if is_builtin_cmd:
            args.insert(0, "python")
            args[1] = os.path.join(builtin_commands_dir ,args[1] + ".py")

        # On Windows, do our own command line quoting for better compatibility
        # with some core utility distributions.
        if kIsWindows:
            args = quote_windows_command(args)

        try:
            procs.append(subprocess.Popen(args, cwd=cmd_shenv.cwd,
                                          executable = executable,
                                          stdin = stdin,
                                          stdout = stdout,
                                          stderr = stderr,
                                          env = cmd_shenv.env,
                                          close_fds = kUseCloseFDs))
            # Let the helper know about this process
            timeoutHelper.addProcess(procs[-1])
        except OSError as e:
            raise InternalShellError(j, 'Could not create process ({}) due to {}'.format(executable, e))

        # Immediately close stdin for any process taking stdin from us.
        if stdin == subprocess.PIPE:
            procs[-1].stdin.close()
            procs[-1].stdin = None

        # Update the current stdin source.
        if stdout == subprocess.PIPE:
            default_stdin = procs[-1].stdout
        elif stderrIsStdout:
            default_stdin = procs[-1].stderr
        else:
            default_stdin = subprocess.PIPE

    # Explicitly close any redirected files. We need to do this now because we
    # need to release any handles we may have on the temporary files (important
    # on Win32, for example). Since we have already spawned the subprocess, our
    # handles have already been transferred so we do not need them anymore.
    for (name, mode, f, path) in opened_files:
        f.close()

    # FIXME: There is probably still deadlock potential here. Yawn.
    procData = [None] * len(procs)
    procData[-1] = procs[-1].communicate()

    for i in range(len(procs) - 1):
        if procs[i].stdout is not None:
            out = procs[i].stdout.read()
        else:
            out = ''
        if procs[i].stderr is not None:
            err = procs[i].stderr.read()
        else:
            err = ''
        procData[i] = (out,err)

    # Read stderr out of the temp files.
    for i,f in stderrTempFiles:
        f.seek(0, 0)
        procData[i] = (procData[i][0], f.read())

    def to_string(bytes):
        if isinstance(bytes, str):
            return bytes
        return bytes.encode('utf-8')

    exitCode = None
    for i,(out,err) in enumerate(procData):
        res = procs[i].wait()
        # Detect Ctrl-C in subprocess.
        if res == -signal.SIGINT:
            raise KeyboardInterrupt

        # Ensure the resulting output is always of string type.
        try:
            if out is None:
                out = ''
            else:
                out = to_string(out.decode('utf-8', errors='replace'))
        except:
            out = str(out)
        try:
            if err is None:
                err = ''
            else:
                err = to_string(err.decode('utf-8', errors='replace'))
        except:
            err = str(err)

        # Gather the redirected output files for failed commands.
        output_files = []
        if res != 0:
            for (name, mode, f, path) in sorted(opened_files):
                if path is not None and mode in ('w', 'a'):
                    try:
                        with open(path, 'rb') as f:
                            data = f.read()
                    except:
                        data = None
                    if data is not None:
                        output_files.append((name, path, data))
            
        results.append(ShellCommandResult(
            cmd.commands[i], out, err, res, timeoutHelper.timeoutReached(),
            output_files))
        if cmd.pipe_err:
            # Take the last failing exit code from the pipeline.
            if not exitCode or res != 0:
                exitCode = res
        else:
            exitCode = res

    # Remove any named temporary files we created.
    for f in named_temp_files:
        try:
            os.remove(f)
        except OSError:
            pass

    if cmd.negate:
        exitCode = not exitCode

    return exitCode

def executeScriptInternal(test, litConfig, tmpBase, commands, cwd):
    cmds = []
    for ln in commands:
        try:
            cmds.append(ShUtil.ShParser(ln, litConfig.isWindows,
                                        test.config.pipefail).parse())
        except:
            return lit.Test.Result(Test.FAIL, "shell parser error on: %r" % ln)

    cmd = cmds[0]
    for c in cmds[1:]:
        cmd = ShUtil.Seq(cmd, '&&', c)

    results = []
    timeoutInfo = None
    try:
        shenv = ShellEnvironment(cwd, test.config.environment)
        exitCode, timeoutInfo = executeShCmd(cmd, shenv, results, timeout=litConfig.maxIndividualTestTime)
    except InternalShellError:
        e = sys.exc_info()[1]
        exitCode = 127
        results.append(
            ShellCommandResult(e.command, '', e.message, exitCode, False))

    out = err = ''
    for i,result in enumerate(results):
        # Write the command line run.
        out += '$ %s\n' % (' '.join('"%s"' % s
                                    for s in result.command.args),)

        # If nothing interesting happened, move on.
        if litConfig.maxIndividualTestTime == 0 and \
               result.exitCode == 0 and \
               not result.stdout.strip() and not result.stderr.strip():
            continue

        # Otherwise, something failed or was printed, show it.

        # Add the command output, if redirected.
        for (name, path, data) in result.outputFiles:
            if data.strip():
                out += "# redirected output from %r:\n" % (name,)
                data = to_string(data.decode('utf-8', errors='replace'))
                if len(data) > 1024:
                    out += data[:1024] + "\n...\n"
                    out += "note: data was truncated\n"
                else:
                    out += data
                out += "\n"
                    
        if result.stdout.strip():
            out += '# command output:\n%s\n' % (result.stdout,)
        if result.stderr.strip():
            out += '# command stderr:\n%s\n' % (result.stderr,)
        if not result.stdout.strip() and not result.stderr.strip():
            out += "note: command had no output on stdout or stderr\n"

        # Show the error conditions:
        if result.exitCode != 0:
            # On Windows, a negative exit code indicates a signal, and those are
            # easier to recognize or look up if we print them in hex.
            if litConfig.isWindows and result.exitCode < 0:
                codeStr = hex(int(result.exitCode & 0xFFFFFFFF)).rstrip("L")
            else:
                codeStr = str(result.exitCode)
            out += "error: command failed with exit status: %s\n" % (
                codeStr,)
        if litConfig.maxIndividualTestTime > 0:
            out += 'error: command reached timeout: %s\n' % (
                str(result.timeoutReached),)

    return out, err, exitCode, timeoutInfo

def executeScript(test, litConfig, tmpBase, commands, cwd):
    bashPath = litConfig.getBashPath()
    isWin32CMDEXE = (litConfig.isWindows and not bashPath)
    script = tmpBase + '.script'
    if isWin32CMDEXE:
        script += '.bat'

    # Write script file
    mode = 'w'
    if litConfig.isWindows and not isWin32CMDEXE:
      mode += 'b'  # Avoid CRLFs when writing bash scripts.
    f = open(script, mode)
    if isWin32CMDEXE:
        f.write('@echo off\n')
        f.write('\nif %ERRORLEVEL% NEQ 0 EXIT\n'.join(commands))
    else:
        if test.config.pipefail:
            f.write('set -o pipefail;')
        if litConfig.echo_all_commands:
            f.write('set -x;')
        f.write('{ ' + '; } &&\n{ '.join(commands) + '; }')
    f.write('\n')
    f.close()

    if isWin32CMDEXE:
        command = ['cmd','/c', script]
    else:
        if bashPath:
            command = [bashPath, script]
        else:
            command = ['/bin/sh', script]
        if litConfig.useValgrind:
            # FIXME: Running valgrind on sh is overkill. We probably could just
            # run on clang with no real loss.
            command = litConfig.valgrindArgs + command

    try:
        out, err, exitCode = lit.util.executeCommand(command, cwd=cwd,
                                       env=test.config.environment,
                                       timeout=litConfig.maxIndividualTestTime)
        return (out, err, exitCode, None)
    except lit.util.ExecuteCommandTimeoutException as e:
        return (e.out, e.err, e.exitCode, e.msg)

def parseIntegratedTestScriptCommands(source_path, keywords):
    """
    parseIntegratedTestScriptCommands(source_path) -> commands

    Parse the commands in an integrated test script file into a list of
    (line_number, command_type, line).
    """

    # This code is carefully written to be dual compatible with Python 2.5+ and
    # Python 3 without requiring input files to always have valid codings. The
    # trick we use is to open the file in binary mode and use the regular
    # expression library to find the commands, with it scanning strings in
    # Python2 and bytes in Python3.
    #
    # Once we find a match, we do require each script line to be decodable to
    # UTF-8, so we convert the outputs to UTF-8 before returning. This way the
    # remaining code can work with "strings" agnostic of the executing Python
    # version.

    keywords_re = re.compile(
        to_bytes("(%s)(.*)\n" % ("|".join(re.escape(k) for k in keywords),)))

    f = open(source_path, 'rb')
    try:
        # Read the entire file contents.
        data = f.read()

        # Ensure the data ends with a newline.
        if not data.endswith(to_bytes('\n')):
            data = data + to_bytes('\n')

        # Iterate over the matches.
        line_number = 1
        last_match_position = 0
        for match in keywords_re.finditer(data):
            # Compute the updated line number by counting the intervening
            # newlines.
            match_position = match.start()
            line_number += data.count(to_bytes('\n'), last_match_position,
                                      match_position)
            last_match_position = match_position

            # Convert the keyword and line to UTF-8 strings and yield the
            # command. Note that we take care to return regular strings in
            # Python 2, to avoid other code having to differentiate between the
            # str and unicode types.
            #
            # Opening the file in binary mode prevented Windows \r newline
            # characters from being converted to Unix \n newlines, so manually
            # strip those from the yielded lines.
            keyword,ln = match.groups()
            yield (line_number, to_string(keyword.decode('utf-8')),
                   to_string(ln.decode('utf-8').rstrip('\r')))
    finally:
        f.close()

def getTempPaths(test):
    """Get the temporary location, this is always relative to the test suite
    root, not test source root."""
    execpath = test.getExecPath()
    execdir,execbase = os.path.split(execpath)
    tmpDir = os.path.join(execdir, 'Output')
    tmpBase = os.path.join(tmpDir, execbase)
    return tmpDir, tmpBase

def colonNormalizePath(path):
    if kIsWindows:
        return re.sub(r'^(.):', r'\1', path.replace('\\', '/'))
    else:
        assert path[0] == '/'
        return path[1:]

def getDefaultSubstitutions(test, tmpDir, tmpBase, normalize_slashes=False):
    sourcepath = test.getSourcePath()
    sourcedir = os.path.dirname(sourcepath)

    # Normalize slashes, if requested.
    if normalize_slashes:
        sourcepath = sourcepath.replace('\\', '/')
        sourcedir = sourcedir.replace('\\', '/')
        tmpDir = tmpDir.replace('\\', '/')
        tmpBase = tmpBase.replace('\\', '/')

    # We use #_MARKER_# to hide %% while we do the other substitutions.
    substitutions = []
    substitutions.extend([('%%', '#_MARKER_#')])
    substitutions.extend(test.config.substitutions)
    tmpName = tmpBase + '.tmp'
    baseName = os.path.basename(tmpBase)
    substitutions.extend([('%s', sourcepath),
                          ('%S', sourcedir),
                          ('%p', sourcedir),
                          ('%{pathsep}', os.pathsep),
                          ('%t', tmpName),
                          ('%basename_t', baseName),
                          ('%T', tmpDir),
                          ('#_MARKER_#', '%')])

    # "%/[STpst]" should be normalized.
    substitutions.extend([
            ('%/s', sourcepath.replace('\\', '/')),
            ('%/S', sourcedir.replace('\\', '/')),
            ('%/p', sourcedir.replace('\\', '/')),
            ('%/t', tmpBase.replace('\\', '/') + '.tmp'),
            ('%/T', tmpDir.replace('\\', '/')),
            ])

    # "%:[STpst]" are normalized paths without colons and without a leading
    # slash.
    substitutions.extend([
            ('%:s', colonNormalizePath(sourcepath)),
            ('%:S', colonNormalizePath(sourcedir)),
            ('%:p', colonNormalizePath(sourcedir)),
            ('%:t', colonNormalizePath(tmpBase + '.tmp')),
            ('%:T', colonNormalizePath(tmpDir)),
            ])
    return substitutions

def applySubstitutions(script, substitutions):
    """Apply substitutions to the script.  Allow full regular expression syntax.
    Replace each matching occurrence of regular expression pattern a with
    substitution b in line ln."""
    def processLine(ln):
        # Apply substitutions
        for a,b in substitutions:
            if kIsWindows:
                b = b.replace("\\","\\\\")
            ln = re.sub(a, b, ln)

        # Strip the trailing newline and any extra whitespace.
        return ln.strip()
    # Note Python 3 map() gives an iterator rather than a list so explicitly
    # convert to list before returning.
    return list(map(processLine, script))


class ParserKind(object):
    """
    An enumeration representing the style of an integrated test keyword or
    command.

    TAG: A keyword taking no value. Ex 'END.'
    COMMAND: A keyword taking a list of shell commands. Ex 'RUN:'
    LIST: A keyword taking a comma-separated list of values.
    BOOLEAN_EXPR: A keyword taking a comma-separated list of 
        boolean expressions. Ex 'XFAIL:'
    CUSTOM: A keyword with custom parsing semantics.
    """
    TAG = 0
    COMMAND = 1
    LIST = 2
    BOOLEAN_EXPR = 3
    CUSTOM = 4

    @staticmethod
    def allowedKeywordSuffixes(value):
        return { ParserKind.TAG:          ['.'],
                 ParserKind.COMMAND:      [':'],
                 ParserKind.LIST:         [':'],
                 ParserKind.BOOLEAN_EXPR: [':'],
                 ParserKind.CUSTOM:       [':', '.']
               } [value]

    @staticmethod
    def str(value):
        return { ParserKind.TAG:          'TAG',
                 ParserKind.COMMAND:      'COMMAND',
                 ParserKind.LIST:         'LIST',
                 ParserKind.BOOLEAN_EXPR: 'BOOLEAN_EXPR',
                 ParserKind.CUSTOM:       'CUSTOM'
               } [value]


class IntegratedTestKeywordParser(object):
    """A parser for LLVM/Clang style integrated test scripts.

    keyword: The keyword to parse for. It must end in either '.' or ':'.
    kind: An value of ParserKind.
    parser: A custom parser. This value may only be specified with
            ParserKind.CUSTOM.
    """
    def __init__(self, keyword, kind, parser=None, initial_value=None):
        allowedSuffixes = ParserKind.allowedKeywordSuffixes(kind)
        if len(keyword) == 0 or keyword[-1] not in allowedSuffixes:
            if len(allowedSuffixes) == 1:
                raise ValueError("Keyword '%s' of kind '%s' must end in '%s'"
                                 % (keyword, ParserKind.str(kind),
                                    allowedSuffixes[0]))
            else:
                raise ValueError("Keyword '%s' of kind '%s' must end in "
                                 " one of '%s'"
                                 % (keyword, ParserKind.str(kind),
                                    ' '.join(allowedSuffixes)))

        if parser is not None and kind != ParserKind.CUSTOM:
            raise ValueError("custom parsers can only be specified with "
                             "ParserKind.CUSTOM")
        self.keyword = keyword
        self.kind = kind
        self.parsed_lines = []
        self.value = initial_value
        self.parser = parser

        if kind == ParserKind.COMMAND:
            self.parser = self._handleCommand
        elif kind == ParserKind.LIST:
            self.parser = self._handleList
        elif kind == ParserKind.BOOLEAN_EXPR:
            self.parser = self._handleBooleanExpr
        elif kind == ParserKind.TAG:
            self.parser = self._handleTag
        elif kind == ParserKind.CUSTOM:
            if parser is None:
                raise ValueError("ParserKind.CUSTOM requires a custom parser")
            self.parser = parser
        else:
            raise ValueError("Unknown kind '%s'" % kind)

    def parseLine(self, line_number, line):
        try:
            self.parsed_lines += [(line_number, line)]
            self.value = self.parser(line_number, line, self.value)
        except ValueError as e:
            raise ValueError(str(e) + ("\nin %s directive on test line %d" %
                                       (self.keyword, line_number)))

    def getValue(self):
        return self.value

    @staticmethod
    def _handleTag(line_number, line, output):
        """A helper for parsing TAG type keywords"""
        return (not line.strip() or output)

    @staticmethod
    def _handleCommand(line_number, line, output):
        """A helper for parsing COMMAND type keywords"""
        # Trim trailing whitespace.
        line = line.rstrip()
        # Substitute line number expressions
        line = re.sub('%\(line\)', str(line_number), line)

        def replace_line_number(match):
            if match.group(1) == '+':
                return str(line_number + int(match.group(2)))
            if match.group(1) == '-':
                return str(line_number - int(match.group(2)))
        line = re.sub('%\(line *([\+-]) *(\d+)\)', replace_line_number, line)
        # Collapse lines with trailing '\\'.
        if output and output[-1][-1] == '\\':
            output[-1] = output[-1][:-1] + line
        else:
            if output is None:
                output = []
            output.append(line)
        return output

    @staticmethod
    def _handleList(line_number, line, output):
        """A parser for LIST type keywords"""
        if output is None:
            output = []
        output.extend([s.strip() for s in line.split(',')])
        return output

    @staticmethod
    def _handleBooleanExpr(line_number, line, output):
        """A parser for BOOLEAN_EXPR type keywords"""
        if output is None:
            output = []
        output.extend([s.strip() for s in line.split(',')])
        # Evaluate each expression to verify syntax.
        # We don't want any results, just the raised ValueError.
        for s in output:
            if s != '*':
                BooleanExpression.evaluate(s, [])
        return output

    @staticmethod
    def _handleRequiresAny(line_number, line, output):
        """A custom parser to transform REQUIRES-ANY: into REQUIRES:"""

        # Extract the conditions specified in REQUIRES-ANY: as written.
        conditions = []
        IntegratedTestKeywordParser._handleList(line_number, line, conditions)

        # Output a `REQUIRES: a || b || c` expression in its place.
        expression = ' || '.join(conditions)
        IntegratedTestKeywordParser._handleBooleanExpr(line_number,
                                                       expression, output)
        return output

def parseIntegratedTestScript(test, additional_parsers=[],
                              require_script=True):
    """parseIntegratedTestScript - Scan an LLVM/Clang style integrated test
    script and extract the lines to 'RUN' as well as 'XFAIL' and 'REQUIRES'
    and 'UNSUPPORTED' information.

    If additional parsers are specified then the test is also scanned for the
    keywords they specify and all matches are passed to the custom parser.

    If 'require_script' is False an empty script
    may be returned. This can be used for test formats where the actual script
    is optional or ignored.
    """

    # Install the built-in keyword parsers.
    script = []
    builtin_parsers = [
        IntegratedTestKeywordParser('RUN:', ParserKind.COMMAND,
                                    initial_value=script),
        IntegratedTestKeywordParser('XFAIL:', ParserKind.BOOLEAN_EXPR,
                                    initial_value=test.xfails),
        IntegratedTestKeywordParser('REQUIRES:', ParserKind.BOOLEAN_EXPR,
                                    initial_value=test.requires),
        IntegratedTestKeywordParser('REQUIRES-ANY:', ParserKind.CUSTOM,
                                    IntegratedTestKeywordParser._handleRequiresAny, 
                                    initial_value=test.requires), 
        IntegratedTestKeywordParser('UNSUPPORTED:', ParserKind.BOOLEAN_EXPR,
                                    initial_value=test.unsupported),
        IntegratedTestKeywordParser('END.', ParserKind.TAG)
    ]
    keyword_parsers = {p.keyword: p for p in builtin_parsers}
    
    # Install user-defined additional parsers.
    for parser in additional_parsers:
        if not isinstance(parser, IntegratedTestKeywordParser):
            raise ValueError('additional parser must be an instance of '
                             'IntegratedTestKeywordParser')
        if parser.keyword in keyword_parsers:
            raise ValueError("Parser for keyword '%s' already exists"
                             % parser.keyword)
        keyword_parsers[parser.keyword] = parser
        
    # Collect the test lines from the script.
    sourcepath = test.getSourcePath()
    for line_number, command_type, ln in \
            parseIntegratedTestScriptCommands(sourcepath,
                                              keyword_parsers.keys()):
        parser = keyword_parsers[command_type]
        parser.parseLine(line_number, ln)
        if command_type == 'END.' and parser.getValue() is True:
            break

    # Verify the script contains a run line.
    if require_script and not script:
        return lit.Test.Result(Test.UNRESOLVED, "Test has no run line!")

    # Check for unterminated run lines.
    if script and script[-1][-1] == '\\':
        return lit.Test.Result(Test.UNRESOLVED,
                               "Test has unterminated run lines (with '\\')")

    # Enforce REQUIRES:
    missing_required_features = test.getMissingRequiredFeatures()
    if missing_required_features:
        msg = ', '.join(missing_required_features)
        return lit.Test.Result(Test.UNSUPPORTED,
                               "Test requires the following unavailable "
                               "features: %s" % msg)

    # Enforce UNSUPPORTED:
    unsupported_features = test.getUnsupportedFeatures()
    if unsupported_features:
        msg = ', '.join(unsupported_features)
        return lit.Test.Result(
            Test.UNSUPPORTED,
            "Test does not support the following features "
            "and/or targets: %s" % msg)

    # Enforce limit_to_features.
    if not test.isWithinFeatureLimits():
        msg = ', '.join(test.config.limit_to_features)
        return lit.Test.Result(Test.UNSUPPORTED,
                               "Test does not require any of the features "
                               "specified in limit_to_features: %s" % msg)

    return script


def _runShTest(test, litConfig, useExternalSh, script, tmpBase):
    # Create the output directory if it does not already exist.
    lit.util.mkdir_p(os.path.dirname(tmpBase))

    execdir = os.path.dirname(test.getExecPath())
    if useExternalSh:
        res = executeScript(test, litConfig, tmpBase, script, execdir)
    else:
        res = executeScriptInternal(test, litConfig, tmpBase, script, execdir)
    if isinstance(res, lit.Test.Result):
        return res

    out,err,exitCode,timeoutInfo = res
    if exitCode == 0:
        status = Test.PASS
    else:
        if timeoutInfo is None:
            status = Test.FAIL
        else:
            status = Test.TIMEOUT

    # Form the output log.
    output = """Script:\n--\n%s\n--\nExit Code: %d\n""" % (
        '\n'.join(script), exitCode)

    if timeoutInfo is not None:
        output += """Timeout: %s\n""" % (timeoutInfo,)
    output += "\n"

    # Append the outputs, if present.
    if out:
        output += """Command Output (stdout):\n--\n%s\n--\n""" % (out,)
    if err:
        output += """Command Output (stderr):\n--\n%s\n--\n""" % (err,)

    return lit.Test.Result(status, output)


def executeShTest(test, litConfig, useExternalSh,
                  extra_substitutions=[]):
    if test.config.unsupported:
        return lit.Test.Result(Test.UNSUPPORTED, 'Test is unsupported')

    script = parseIntegratedTestScript(test)
    if isinstance(script, lit.Test.Result):
        return script
    if litConfig.noExecute:
        return lit.Test.Result(Test.PASS)

    tmpDir, tmpBase = getTempPaths(test)
    substitutions = list(extra_substitutions)
    substitutions += getDefaultSubstitutions(test, tmpDir, tmpBase,
                                             normalize_slashes=useExternalSh)
    script = applySubstitutions(script, substitutions)

    # Re-run failed tests up to test_retry_attempts times.
    attempts = 1
    if hasattr(test.config, 'test_retry_attempts'):
        attempts += test.config.test_retry_attempts
    for i in range(attempts):
        res = _runShTest(test, litConfig, useExternalSh, script, tmpBase)
        if res.code != Test.FAIL:
            break
    # If we had to run the test more than once, count it as a flaky pass. These
    # will be printed separately in the test summary.
    if i > 0 and res.code == Test.PASS:
        res.code = Test.FLAKYPASS
    return res<|MERGE_RESOLUTION|>--- conflicted
+++ resolved
@@ -2,6 +2,7 @@
 import difflib
 import errno
 import functools
+import io
 import itertools
 import getopt
 import os, signal, subprocess, sys
@@ -387,11 +388,10 @@
             return path, sorted(child_trees)
 
     def compareTwoFiles(filepaths):
+        compare_bytes = False
+        encoding = None
         filelines = []
         for file in filepaths:
-<<<<<<< HEAD
-            with open(file, 'r') as f:
-=======
             compare_bytes = False
             encoding = None
             try:
@@ -435,7 +435,6 @@
         filelines = []
         for file in filepaths:
             with io.open(file, 'r', encoding=encoding) as f:
->>>>>>> 8c58750c
                 filelines.append(f.readlines())
 
         exitCode = 0 
