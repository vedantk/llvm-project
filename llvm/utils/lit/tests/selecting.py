--- conflicted
+++ resolved
@@ -1,10 +1,6 @@
 # RUN: %{lit} %{inputs}/discovery | FileCheck --check-prefix=CHECK-BASIC %s
 # CHECK-BASIC: Testing: 5 tests
 
-<<<<<<< HEAD
-
-=======
->>>>>>> 967dc58a
 # Check that regex-filtering works
 #
 # RUN: %{lit} --filter 'o[a-z]e' %{inputs}/discovery | FileCheck --check-prefix=CHECK-FILTER %s
@@ -12,7 +8,7 @@
 
 # Check that regex-filtering based on environment variables work.
 #
-# RUN: LIT_FILTER='o[a-z]e' %{lit} %{inputs}/discovery | FileCheck --check-prefix=CHECK-FILTER-ENV %s
+# RUN: env LIT_FILTER='o[a-z]e' %{lit} %{inputs}/discovery | FileCheck --check-prefix=CHECK-FILTER-ENV %s
 # CHECK-FILTER-ENV: Testing: 2 of 5 tests
 
 
