--- conflicted
+++ resolved
@@ -130,13 +130,6 @@
 # Don't look for these libraries if we're using MSan, since uninstrumented third
 # party code may call MSan interceptors like strlen, leading to false positives.
 if(NOT LLVM_USE_SANITIZER MATCHES "Memory.*")
-<<<<<<< HEAD
-  find_library(ZLIB_LIBRARY_PATH NAMES z zlib)
-  if (LLVM_ENABLE_ZLIB AND ZLIB_LIBRARY_PATH)
-    check_library_exists(${ZLIB_LIBRARY_PATH} compress2 "" HAVE_LIBZ)
-  else()
-    set(HAVE_LIBZ 0)
-=======
   set(HAVE_LIBZ 0)
   if(LLVM_ENABLE_ZLIB)
     foreach(library z zlib_static zlib)
@@ -148,7 +141,6 @@
         break()
       endif()
     endforeach()
->>>>>>> 86c40db4
   endif()
 
   # Don't look for these libraries on Windows.
