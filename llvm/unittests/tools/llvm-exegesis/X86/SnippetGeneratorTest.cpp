//===-- SnippetGeneratorTest.cpp --------------------------------*- C++ -*-===//
//
//                     The LLVM Compiler Infrastructure
//
// This file is distributed under the University of Illinois Open Source
// License. See LICENSE.TXT for details.
//
//===----------------------------------------------------------------------===//

#include "../Common/AssemblerUtils.h"
#include "Latency.h"
#include "LlvmState.h"
#include "MCInstrDescView.h"
#include "RegisterAliasing.h"
#include "Uops.h"
#include "X86InstrInfo.h"

#include <unordered_set>

namespace exegesis {
namespace {

using testing::AnyOf;
using testing::ElementsAre;
using testing::HasSubstr;
using testing::Not;
using testing::SizeIs;

MATCHER(IsInvalid, "") { return !arg.isValid(); }
MATCHER(IsReg, "") { return arg.isReg(); }

class X86SnippetGeneratorTest : public ::testing::Test {
protected:
  X86SnippetGeneratorTest()
      : State("x86_64-unknown-linux", "haswell"),
        MCInstrInfo(State.getInstrInfo()), MCRegisterInfo(State.getRegInfo()) {}

  static void SetUpTestCase() {
    LLVMInitializeX86TargetInfo();
    LLVMInitializeX86TargetMC();
    LLVMInitializeX86Target();
    LLVMInitializeX86AsmPrinter();
  }

  const LLVMState State;
  const llvm::MCInstrInfo &MCInstrInfo;
  const llvm::MCRegisterInfo &MCRegisterInfo;
};

template <typename BenchmarkRunner>
class SnippetGeneratorTest : public X86SnippetGeneratorTest {
protected:
  SnippetGeneratorTest() : Runner(State) {}

  SnippetPrototype checkAndGetConfigurations(unsigned Opcode) {
    randomGenerator().seed(0); // Initialize seed.
    auto ProtoOrError = Runner.generatePrototype(Opcode);
    EXPECT_FALSE(ProtoOrError.takeError()); // Valid configuration.
    return std::move(ProtoOrError.get());
  }

  BenchmarkRunner Runner;
};

using LatencySnippetGeneratorTest =
    SnippetGeneratorTest<LatencyBenchmarkRunner>;

using UopsSnippetGeneratorTest = SnippetGeneratorTest<UopsBenchmarkRunner>;

TEST_F(LatencySnippetGeneratorTest, ImplicitSelfDependency) {
  // ADC16i16 self alias because of implicit use and def.

  // explicit use 0       : imm
  // implicit def         : AX
  // implicit def         : EFLAGS
  // implicit use         : AX
  // implicit use         : EFLAGS
  const unsigned Opcode = llvm::X86::ADC16i16;
  EXPECT_THAT(MCInstrInfo.get(Opcode).getImplicitDefs()[0], llvm::X86::AX);
  EXPECT_THAT(MCInstrInfo.get(Opcode).getImplicitDefs()[1], llvm::X86::EFLAGS);
  EXPECT_THAT(MCInstrInfo.get(Opcode).getImplicitUses()[0], llvm::X86::AX);
  EXPECT_THAT(MCInstrInfo.get(Opcode).getImplicitUses()[1], llvm::X86::EFLAGS);
  const SnippetPrototype Proto = checkAndGetConfigurations(Opcode);
  EXPECT_THAT(Proto.Explanation, HasSubstr("implicit"));
  ASSERT_THAT(Proto.Snippet, SizeIs(1));
  const InstructionInstance &II = Proto.Snippet[0];
  EXPECT_THAT(II.getOpcode(), Opcode);
  ASSERT_THAT(II.VariableValues, SizeIs(1)); // Imm.
  EXPECT_THAT(II.VariableValues[0], IsInvalid()) << "Immediate is not set";
}

TEST_F(LatencySnippetGeneratorTest, ExplicitSelfDependency) {
  // ADD16ri self alias because Op0 and Op1 are tied together.

  // explicit def 0       : reg RegClass=GR16
  // explicit use 1       : reg RegClass=GR16 | TIED_TO:0
  // explicit use 2       : imm
  // implicit def         : EFLAGS
  const unsigned Opcode = llvm::X86::ADD16ri;
  EXPECT_THAT(MCInstrInfo.get(Opcode).getImplicitDefs()[0], llvm::X86::EFLAGS);
  const SnippetPrototype Proto = checkAndGetConfigurations(Opcode);
  EXPECT_THAT(Proto.Explanation, HasSubstr("explicit"));
  ASSERT_THAT(Proto.Snippet, SizeIs(1));
  const InstructionInstance &II = Proto.Snippet[0];
  EXPECT_THAT(II.getOpcode(), Opcode);
  ASSERT_THAT(II.VariableValues, SizeIs(2));
  EXPECT_THAT(II.VariableValues[0], IsReg()) << "Operand 0 and 1";
  EXPECT_THAT(II.VariableValues[1], IsInvalid()) << "Operand 2 is not set";
}

TEST_F(LatencySnippetGeneratorTest, DependencyThroughOtherOpcode) {
  // CMP64rr
  // explicit use 0       : reg RegClass=GR64
  // explicit use 1       : reg RegClass=GR64
  // implicit def         : EFLAGS

  const unsigned Opcode = llvm::X86::CMP64rr;
  const SnippetPrototype Proto = checkAndGetConfigurations(Opcode);
  EXPECT_THAT(Proto.Explanation, HasSubstr("cycle through"));
  ASSERT_THAT(Proto.Snippet, SizeIs(2));
  const InstructionInstance &II = Proto.Snippet[0];
  EXPECT_THAT(II.getOpcode(), Opcode);
  ASSERT_THAT(II.VariableValues, SizeIs(2));
  EXPECT_THAT(II.VariableValues, AnyOf(ElementsAre(IsReg(), IsInvalid()),
                                       ElementsAre(IsInvalid(), IsReg())));
  EXPECT_THAT(Proto.Snippet[1].getOpcode(), Not(Opcode));
  // TODO: check that the two instructions alias each other.
}

TEST_F(LatencySnippetGeneratorTest, LAHF) {
  const unsigned Opcode = llvm::X86::LAHF;
  const SnippetPrototype Proto = checkAndGetConfigurations(Opcode);
  EXPECT_THAT(Proto.Explanation, HasSubstr("cycle through"));
  ASSERT_THAT(Proto.Snippet, SizeIs(2));
  const InstructionInstance &II = Proto.Snippet[0];
  EXPECT_THAT(II.getOpcode(), Opcode);
  ASSERT_THAT(II.VariableValues, SizeIs(0));
}

TEST_F(UopsSnippetGeneratorTest, ParallelInstruction) {
  // BNDCL32rr is parallel no matter what.

  // explicit use 0       : reg RegClass=BNDR
  // explicit use 1       : reg RegClass=GR32

  const unsigned Opcode = llvm::X86::BNDCL32rr;
  const SnippetPrototype Proto = checkAndGetConfigurations(Opcode);
  EXPECT_THAT(Proto.Explanation, HasSubstr("parallel"));
  ASSERT_THAT(Proto.Snippet, SizeIs(1));
  const InstructionInstance &II = Proto.Snippet[0];
  EXPECT_THAT(II.getOpcode(), Opcode);
  ASSERT_THAT(II.VariableValues, SizeIs(2));
  EXPECT_THAT(II.VariableValues[0], IsInvalid());
  EXPECT_THAT(II.VariableValues[1], IsInvalid());
}

TEST_F(UopsSnippetGeneratorTest, SerialInstruction) {
  // CDQ is serial no matter what.

  // implicit def         : EAX
  // implicit def         : EDX
  // implicit use         : EAX
  const unsigned Opcode = llvm::X86::CDQ;
  const SnippetPrototype Proto = checkAndGetConfigurations(Opcode);
  EXPECT_THAT(Proto.Explanation, HasSubstr("serial"));
  ASSERT_THAT(Proto.Snippet, SizeIs(1));
  const InstructionInstance &II = Proto.Snippet[0];
  EXPECT_THAT(II.getOpcode(), Opcode);
  ASSERT_THAT(II.VariableValues, SizeIs(0));
}

TEST_F(UopsSnippetGeneratorTest, StaticRenaming) {
  // CMOVA32rr has tied variables, we enumarate the possible values to execute
  // as many in parallel as possible.

  // explicit def 0       : reg RegClass=GR32
  // explicit use 1       : reg RegClass=GR32 | TIED_TO:0
  // explicit use 2       : reg RegClass=GR32
  // implicit use         : EFLAGS
  const unsigned Opcode = llvm::X86::CMOVA32rr;
  const SnippetPrototype Proto = checkAndGetConfigurations(Opcode);
  EXPECT_THAT(Proto.Explanation, HasSubstr("static renaming"));
  constexpr const unsigned kInstructionCount = 15;
  ASSERT_THAT(Proto.Snippet, SizeIs(kInstructionCount));
  std::unordered_set<unsigned> AllDefRegisters;
  for (const auto &II : Proto.Snippet) {
    ASSERT_THAT(II.VariableValues, SizeIs(2));
    AllDefRegisters.insert(II.VariableValues[0].getReg());
  }
  EXPECT_THAT(AllDefRegisters, SizeIs(kInstructionCount))
      << "Each instruction writes to a different register";
}

TEST_F(UopsSnippetGeneratorTest, NoTiedVariables) {
  // CMOV_GR32 has no tied variables, we make sure def and use are different
  // from each other.

  // explicit def 0       : reg RegClass=GR32
  // explicit use 1       : reg RegClass=GR32
  // explicit use 2       : reg RegClass=GR32
  // explicit use 3       : imm
  // implicit use         : EFLAGS
  const unsigned Opcode = llvm::X86::CMOV_GR32;
  const SnippetPrototype Proto = checkAndGetConfigurations(Opcode);
  EXPECT_THAT(Proto.Explanation, HasSubstr("no tied variables"));
  ASSERT_THAT(Proto.Snippet, SizeIs(1));
  const InstructionInstance &II = Proto.Snippet[0];
  EXPECT_THAT(II.getOpcode(), Opcode);
  ASSERT_THAT(II.VariableValues, SizeIs(4));
  EXPECT_THAT(II.VariableValues[0].getReg(), Not(II.VariableValues[1].getReg()))
      << "Def is different from first Use";
  EXPECT_THAT(II.VariableValues[0].getReg(), Not(II.VariableValues[2].getReg()))
      << "Def is different from second Use";
  EXPECT_THAT(II.VariableValues[3], IsInvalid());
}

<<<<<<< HEAD
=======
class FakeBenchmarkRunner : public BenchmarkRunner {
public:
  FakeBenchmarkRunner(const LLVMState &State)
      : BenchmarkRunner(State, InstructionBenchmark::Unknown) {}

  Instruction createInstruction(unsigned Opcode) {
    return Instruction(State.getInstrInfo().get(Opcode), RATC);
  }

private:
  llvm::Expected<SnippetPrototype>
  generatePrototype(unsigned Opcode) const override {
    return llvm::make_error<llvm::StringError>("not implemented",
                                               llvm::inconvertibleErrorCode());
  }

  std::vector<BenchmarkMeasure>
  runMeasurements(const ExecutableFunction &EF,
                  const unsigned NumRepetitions) const override {
    return {};
  }
};

using FakeSnippetGeneratorTest = SnippetGeneratorTest<FakeBenchmarkRunner>;

TEST_F(FakeSnippetGeneratorTest, ComputeRegsToDefAdd16ri) {
  // ADD16ri:
  // explicit def 0       : reg RegClass=GR16
  // explicit use 1       : reg RegClass=GR16 | TIED_TO:0
  // explicit use 2       : imm
  // implicit def         : EFLAGS
  InstructionInstance II(Runner.createInstruction(llvm::X86::ADD16ri));
  II.getValueFor(II.Instr.Variables[0]) =
      llvm::MCOperand::createReg(llvm::X86::AX);
  std::vector<InstructionInstance> Snippet;
  Snippet.push_back(std::move(II));
  const auto RegsToDef = Runner.computeRegsToDef(Snippet);
  EXPECT_THAT(RegsToDef, UnorderedElementsAre(llvm::X86::AX));
}

TEST_F(FakeSnippetGeneratorTest, ComputeRegsToDefAdd64rr) {
  // ADD64rr:
  //  mov64ri rax, 42
  //  add64rr rax, rax, rbx
  // -> only rbx needs defining.
  std::vector<InstructionInstance> Snippet;
  {
    InstructionInstance Mov(Runner.createInstruction(llvm::X86::MOV64ri));
    Mov.getValueFor(Mov.Instr.Variables[0]) =
        llvm::MCOperand::createReg(llvm::X86::RAX);
    Mov.getValueFor(Mov.Instr.Variables[1]) = llvm::MCOperand::createImm(42);
    Snippet.push_back(std::move(Mov));
  }
  {
    InstructionInstance Add(Runner.createInstruction(llvm::X86::ADD64rr));
    Add.getValueFor(Add.Instr.Variables[0]) =
        llvm::MCOperand::createReg(llvm::X86::RAX);
    Add.getValueFor(Add.Instr.Variables[1]) =
        llvm::MCOperand::createReg(llvm::X86::RBX);
    Snippet.push_back(std::move(Add));
  }

  const auto RegsToDef = Runner.computeRegsToDef(Snippet);
  EXPECT_THAT(RegsToDef, UnorderedElementsAre(llvm::X86::RBX));
}

>>>>>>> 56c6e701
} // namespace
} // namespace exegesis<|MERGE_RESOLUTION|>--- conflicted
+++ resolved
@@ -25,6 +25,7 @@
 using testing::HasSubstr;
 using testing::Not;
 using testing::SizeIs;
+using testing::UnorderedElementsAre;
 
 MATCHER(IsInvalid, "") { return !arg.isValid(); }
 MATCHER(IsReg, "") { return arg.isReg(); }
@@ -214,8 +215,6 @@
   EXPECT_THAT(II.VariableValues[3], IsInvalid());
 }
 
-<<<<<<< HEAD
-=======
 class FakeBenchmarkRunner : public BenchmarkRunner {
 public:
   FakeBenchmarkRunner(const LLVMState &State)
@@ -282,6 +281,5 @@
   EXPECT_THAT(RegsToDef, UnorderedElementsAre(llvm::X86::RBX));
 }
 
->>>>>>> 56c6e701
 } // namespace
 } // namespace exegesis