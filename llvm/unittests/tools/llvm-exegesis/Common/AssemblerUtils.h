--- conflicted
+++ resolved
@@ -37,11 +37,6 @@
   }
 
   template <class... Bs> inline void Check(llvm::MCInst MCInst, Bs... Bytes) {
-<<<<<<< HEAD
-    ExecutableFunction Function = (MCInst.getOpcode() == 0)
-                                      ? assembleToFunction({})
-                                      : assembleToFunction({MCInst});
-=======
     CheckWithSetup(ExegesisTarget::getDefault(), {}, MCInst, Bytes...);
   }
 
@@ -52,7 +47,6 @@
     ExecutableFunction Function =
         (MCInst.getOpcode() == 0) ? assembleToFunction(ET, RegsToDef, {})
                                   : assembleToFunction(ET, RegsToDef, {MCInst});
->>>>>>> 56c6e701
     ASSERT_THAT(Function.getFunctionBytes().str(),
                 testing::ElementsAre(Bytes...));
     if (CanExecute)
@@ -74,16 +68,13 @@
   }
 
   ExecutableFunction
-<<<<<<< HEAD
-  assembleToFunction(llvm::ArrayRef<llvm::MCInst> Instructions) {
-=======
   assembleToFunction(const ExegesisTarget &ET,
                      llvm::ArrayRef<unsigned> RegsToDef,
                      llvm::ArrayRef<llvm::MCInst> Instructions) {
->>>>>>> 56c6e701
     llvm::SmallString<256> Buffer;
     llvm::raw_svector_ostream AsmStream(Buffer);
-    assembleToStream(createTargetMachine(), Instructions, AsmStream);
+    assembleToStream(ET, createTargetMachine(), RegsToDef, Instructions,
+                     AsmStream);
     return ExecutableFunction(createTargetMachine(),
                               getObjectFromBuffer(AsmStream.str()));
   }
