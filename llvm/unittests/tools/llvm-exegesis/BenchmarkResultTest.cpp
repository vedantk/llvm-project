--- conflicted
+++ resolved
@@ -16,23 +16,35 @@
 #include "gmock/gmock.h"
 #include "gtest/gtest.h"
 
+using ::testing::AllOf;
+using ::testing::Eq;
+using ::testing::get;
+using ::testing::Pointwise;
+using ::testing::Property;
+
 namespace exegesis {
 
 bool operator==(const BenchmarkMeasure &A, const BenchmarkMeasure &B) {
   return std::tie(A.Key, A.Value) == std::tie(B.Key, B.Value);
 }
 
+MATCHER(EqMCInst, "") {
+  return get<0>(arg).getOpcode() == get<1>(arg).getOpcode();
+}
+
 namespace {
 
+static constexpr const unsigned kInstrId = 5;
+static constexpr const char kInstrName[] = "Instruction5";
+
 TEST(BenchmarkResultTest, WriteToAndReadFromDisk) {
+  BenchmarkResultContext Ctx;
+  Ctx.addInstrEntry(kInstrId, kInstrName);
+
   InstructionBenchmark ToDisk;
 
   ToDisk.Key.OpcodeName = "name";
-<<<<<<< HEAD
-  ToDisk.Key.Mode = InstructionBenchmarkKey::Latency;
-=======
   ToDisk.Key.Instructions.push_back(llvm::MCInstBuilder(kInstrId));
->>>>>>> 62b34fa8
   ToDisk.Key.Config = "config";
   ToDisk.Mode = InstructionBenchmark::Latency;
   ToDisk.CpuName = "cpu_name";
@@ -48,20 +60,15 @@
   EC = llvm::sys::fs::createUniqueDirectory("BenchmarkResultTestDir", Filename);
   ASSERT_FALSE(EC);
   llvm::sys::path::append(Filename, "data.yaml");
-
-  ToDisk.writeYamlOrDie(Filename);
+  ToDisk.writeYamlOrDie(Ctx, Filename);
 
   {
     // One-element version.
-    const auto FromDisk = InstructionBenchmark::readYamlOrDie(Filename);
+    const auto FromDisk = InstructionBenchmark::readYamlOrDie(Ctx, Filename);
 
     EXPECT_EQ(FromDisk.Key.OpcodeName, ToDisk.Key.OpcodeName);
-<<<<<<< HEAD
-    EXPECT_EQ(FromDisk.Key.Mode, ToDisk.Key.Mode);
-=======
     EXPECT_THAT(FromDisk.Key.Instructions,
                 Pointwise(EqMCInst(), ToDisk.Key.Instructions));
->>>>>>> 62b34fa8
     EXPECT_EQ(FromDisk.Key.Config, ToDisk.Key.Config);
     EXPECT_EQ(FromDisk.Mode, ToDisk.Mode);
     EXPECT_EQ(FromDisk.CpuName, ToDisk.CpuName);
@@ -73,16 +80,13 @@
   }
   {
     // Vector version.
-    const auto FromDiskVector = InstructionBenchmark::readYamlsOrDie(Filename);
+    const auto FromDiskVector =
+        InstructionBenchmark::readYamlsOrDie(Ctx, Filename);
     ASSERT_EQ(FromDiskVector.size(), size_t{1});
     const auto FromDisk = FromDiskVector[0];
     EXPECT_EQ(FromDisk.Key.OpcodeName, ToDisk.Key.OpcodeName);
-<<<<<<< HEAD
-    EXPECT_EQ(FromDisk.Key.Mode, ToDisk.Key.Mode);
-=======
     EXPECT_THAT(FromDisk.Key.Instructions,
                 Pointwise(EqMCInst(), ToDisk.Key.Instructions));
->>>>>>> 62b34fa8
     EXPECT_EQ(FromDisk.Key.Config, ToDisk.Key.Config);
     EXPECT_EQ(FromDisk.Mode, ToDisk.Mode);
     EXPECT_EQ(FromDisk.CpuName, ToDisk.CpuName);
