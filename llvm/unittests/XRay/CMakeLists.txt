--- conflicted
+++ resolved
@@ -1,17 +1,9 @@
 set(LLVM_LINK_COMPONENTS
   Support
-<<<<<<< HEAD
-	XRay
-=======
->>>>>>> 721d9571
   )
 
 add_llvm_unittest(XRayTests
   GraphTest.cpp
-<<<<<<< HEAD
-	ProfileTest.cpp
-=======
->>>>>>> 721d9571
   )
 
 add_dependencies(XRayTests intrinsics_gen)