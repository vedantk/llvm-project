--- conflicted
+++ resolved
@@ -298,8 +298,6 @@
   EXPECT_EQ(4 * 6, AnalyzedModuleFunctionCount1);
 }
 
-<<<<<<< HEAD
-=======
 // Test that an SCC pass which fails to preserve a module analysis does in fact
 // invalidate that module analysis.
 TEST_F(CGSCCPassManagerTest, TestSCCPassInvalidatesModuleAnalysis) {
@@ -462,5 +460,4 @@
   EXPECT_FALSE(FoundModuleAnalysis3);
 }
 
->>>>>>> 9abb2fa5
 }