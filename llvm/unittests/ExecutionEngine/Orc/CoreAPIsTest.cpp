//===----------- CoreAPIsTest.cpp - Unit tests for Core ORC APIs ----------===//
//
//                     The LLVM Compiler Infrastructure
//
// This file is distributed under the University of Illinois Open Source
// License. See LICENSE.TXT for details.
//
//===----------------------------------------------------------------------===//

#include "OrcTestCommon.h"
#include "llvm/ExecutionEngine/Orc/Core.h"
#include "gtest/gtest.h"

#include <set>

using namespace llvm;
using namespace llvm::orc;

namespace {

class SimpleSource : public SymbolSource {
public:
  using MaterializeFunction = std::function<Error(VSO &, SymbolNameSet)>;
  using DiscardFunction = std::function<void(VSO &, SymbolStringPtr)>;

  SimpleSource(MaterializeFunction Materialize, DiscardFunction Discard)
      : Materialize(std::move(Materialize)), Discard(std::move(Discard)) {}

  Error materialize(VSO &V, SymbolNameSet Symbols) override {
    return Materialize(V, std::move(Symbols));
  }

  void discard(VSO &V, SymbolStringPtr Name) override {
    Discard(V, std::move(Name));
  }

private:
  MaterializeFunction Materialize;
  DiscardFunction Discard;
};

TEST(CoreAPIsTest, AsynchronousSymbolQuerySuccessfulResolutionOnly) {
  SymbolStringPool SP;
  auto Foo = SP.intern("foo");
  constexpr JITTargetAddress FakeAddr = 0xdeadbeef;
  SymbolNameSet Names({Foo});

  bool OnResolutionRun = false;
  bool OnReadyRun = false;
  auto OnResolution = [&](Expected<SymbolMap> Result) {
    EXPECT_TRUE(!!Result) << "Resolution unexpectedly returned error";
    auto I = Result->find(Foo);
    EXPECT_NE(I, Result->end()) << "Could not find symbol definition";
    EXPECT_EQ(I->second.getAddress(), FakeAddr)
        << "Resolution returned incorrect result";
    OnResolutionRun = true;
  };
  auto OnReady = [&](Error Err) {
    cantFail(std::move(Err));
    OnReadyRun = true;
  };

  AsynchronousSymbolQuery Q(Names, OnResolution, OnReady);

  Q.setDefinition(Foo, JITEvaluatedSymbol(FakeAddr, JITSymbolFlags::Exported));

  EXPECT_TRUE(OnResolutionRun) << "OnResolutionCallback was not run";
  EXPECT_FALSE(OnReadyRun) << "OnReady unexpectedly run";
}

TEST(CoreAPIsTest, AsynchronousSymbolQueryResolutionErrorOnly) {
  SymbolStringPool SP;
  auto Foo = SP.intern("foo");
  SymbolNameSet Names({Foo});

  bool OnResolutionRun = false;
  bool OnReadyRun = false;

  auto OnResolution = [&](Expected<SymbolMap> Result) {
    EXPECT_FALSE(!!Result) << "Resolution unexpectedly returned success";
    auto Msg = toString(Result.takeError());
    EXPECT_EQ(Msg, "xyz") << "Resolution returned incorrect result";
    OnResolutionRun = true;
  };
  auto OnReady = [&](Error Err) {
    cantFail(std::move(Err));
    OnReadyRun = true;
  };

  AsynchronousSymbolQuery Q(Names, OnResolution, OnReady);

  Q.setFailed(make_error<StringError>("xyz", inconvertibleErrorCode()));

  EXPECT_TRUE(OnResolutionRun) << "OnResolutionCallback was not run";
  EXPECT_FALSE(OnReadyRun) << "OnReady unexpectedly run";
}

TEST(CoreAPIsTest, SimpleAsynchronousSymbolQueryAgainstVSO) {
  SymbolStringPool SP;
  auto Foo = SP.intern("foo");
  constexpr JITTargetAddress FakeAddr = 0xdeadbeef;
  SymbolNameSet Names({Foo});

  bool OnResolutionRun = false;
  bool OnReadyRun = false;

  auto OnResolution = [&](Expected<SymbolMap> Result) {
    EXPECT_TRUE(!!Result) << "Query unexpectedly returned error";
    auto I = Result->find(Foo);
    EXPECT_NE(I, Result->end()) << "Could not find symbol definition";
    EXPECT_EQ(I->second.getAddress(), FakeAddr)
        << "Resolution returned incorrect result";
    OnResolutionRun = true;
  };

  auto OnReady = [&](Error Err) {
    cantFail(std::move(Err));
    OnReadyRun = true;
  };

  AsynchronousSymbolQuery Q(Names, OnResolution, OnReady);
  VSO V;

  SymbolMap Defs;
  Defs[Foo] = JITEvaluatedSymbol(FakeAddr, JITSymbolFlags::Exported);
  cantFail(V.define(std::move(Defs)));
  V.lookup(Q, Names);

  EXPECT_TRUE(OnResolutionRun) << "OnResolutionCallback was not run";
  EXPECT_TRUE(OnReadyRun) << "OnReady was not run";
}

TEST(CoreAPIsTest, LookupFlagsTest) {

  // Test that lookupFlags works on a predefined symbol, and does not trigger
  // materialization of a lazy symbol.

  SymbolStringPool SP;
  auto Foo = SP.intern("foo");
  auto Bar = SP.intern("bar");
  auto Baz = SP.intern("baz");

  VSO V;

  auto Source = std::make_shared<SimpleSource>(
      [](VSO &V, SymbolNameSet Symbols) -> Error {
        llvm_unreachable("Symbol materialized on flags lookup");
      },
      [](VSO &V, SymbolStringPtr Name) -> Error {
        llvm_unreachable("Symbol finalized on flags lookup");
      });

  JITSymbolFlags FooFlags = JITSymbolFlags::Exported;
  JITSymbolFlags BarFlags = static_cast<JITSymbolFlags::FlagNames>(
      JITSymbolFlags::Exported | JITSymbolFlags::Weak);

  SymbolMap InitialDefs;
  InitialDefs[Foo] = JITEvaluatedSymbol(0xdeadbeef, FooFlags);
  cantFail(V.define(std::move(InitialDefs)));

  SymbolFlagsMap InitialLazyDefs({{Bar, BarFlags}});
  cantFail(V.defineLazy(InitialLazyDefs, *Source));

  SymbolNameSet Names({Foo, Bar, Baz});

  SymbolFlagsMap SymbolFlags;
  auto SymbolsNotFound = V.lookupFlags(SymbolFlags, Names);

  EXPECT_EQ(SymbolsNotFound.size(), 1U) << "Expected one not-found symbol";
  EXPECT_EQ(SymbolsNotFound.count(Baz), 1U) << "Expected Baz to be not-found";
  EXPECT_EQ(SymbolFlags.size(), 2U)
      << "Returned symbol flags contains unexpected results";
  EXPECT_EQ(SymbolFlags.count(Foo), 1U) << "Missing lookupFlags result for Foo";
  EXPECT_EQ(SymbolFlags[Foo], FooFlags) << "Incorrect flags returned for Foo";
  EXPECT_EQ(SymbolFlags.count(Bar), 1U)
      << "Missing  lookupFlags result for Bar";
  EXPECT_EQ(SymbolFlags[Bar], BarFlags) << "Incorrect flags returned for Bar";
}

TEST(CoreAPIsTest, AddAndMaterializeLazySymbol) {

  constexpr JITTargetAddress FakeFooAddr = 0xdeadbeef;
  constexpr JITTargetAddress FakeBarAddr = 0xcafef00d;

  SymbolStringPool SP;
  auto Foo = SP.intern("foo");
  auto Bar = SP.intern("bar");

  bool FooMaterialized = false;
  bool BarDiscarded = false;

  VSO V;

  auto Source = std::make_shared<SimpleSource>(
      [&](VSO &V, SymbolNameSet Symbols) {
        EXPECT_EQ(Symbols.size(), 1U)
            << "Expected Symbols set size to be 1 ({ Foo })";
        EXPECT_EQ(*Symbols.begin(), Foo) << "Expected Symbols == { Foo }";

        SymbolMap SymbolsToResolve;
        SymbolsToResolve[Foo] =
            JITEvaluatedSymbol(FakeFooAddr, JITSymbolFlags::Exported);
        V.resolve(std::move(SymbolsToResolve));
        SymbolNameSet SymbolsToFinalize;
        SymbolsToFinalize.insert(Foo);
        V.finalize(SymbolsToFinalize);
        FooMaterialized = true;
        return Error::success();
      },
      [&](VSO &V, SymbolStringPtr Name) {
        EXPECT_EQ(Name, Bar) << "Expected Name to be Bar";
        BarDiscarded = true;
      });

  SymbolFlagsMap InitialSymbols(
      {{Foo, JITSymbolFlags::Exported},
       {Bar, static_cast<JITSymbolFlags::FlagNames>(JITSymbolFlags::Exported |
                                                    JITSymbolFlags::Weak)}});
  cantFail(V.defineLazy(InitialSymbols, *Source));

  SymbolMap BarOverride;
  BarOverride[Bar] = JITEvaluatedSymbol(FakeBarAddr, JITSymbolFlags::Exported);
  cantFail(V.define(std::move(BarOverride)));

  SymbolNameSet Names({Foo});

  bool OnResolutionRun = false;
  bool OnReadyRun = false;

  auto OnResolution = [&](Expected<SymbolMap> Result) {
    EXPECT_TRUE(!!Result) << "Resolution unexpectedly returned error";
    auto I = Result->find(Foo);
    EXPECT_NE(I, Result->end()) << "Could not find symbol definition";
    EXPECT_EQ(I->second.getAddress(), FakeFooAddr)
        << "Resolution returned incorrect result";
    OnResolutionRun = true;
  };

  auto OnReady = [&](Error Err) {
    cantFail(std::move(Err));
    OnReadyRun = true;
  };

  AsynchronousSymbolQuery Q(Names, OnResolution, OnReady);

  auto LR = V.lookup(Q, Names);

  for (auto &SWKV : LR.MaterializationWork)
    cantFail(SWKV.first->materialize(V, std::move(SWKV.second)));

  EXPECT_TRUE(LR.UnresolvedSymbols.empty()) << "Could not find Foo in dylib";
  EXPECT_TRUE(FooMaterialized) << "Foo was not materialized";
  EXPECT_TRUE(BarDiscarded) << "Bar was not discarded";
  EXPECT_TRUE(OnResolutionRun) << "OnResolutionCallback was not run";
  EXPECT_TRUE(OnReadyRun) << "OnReady was not run";
}

<<<<<<< HEAD
=======
TEST(CoreAPIsTest, TestLambdaSymbolResolver) {
  JITEvaluatedSymbol FooSym(0xdeadbeef, JITSymbolFlags::Exported);
  JITEvaluatedSymbol BarSym(0xcafef00d, JITSymbolFlags::Exported);

  SymbolStringPool SP;
  auto Foo = SP.intern("foo");
  auto Bar = SP.intern("bar");
  auto Baz = SP.intern("baz");

  VSO V;
  cantFail(V.define({{Foo, FooSym}, {Bar, BarSym}}));

  auto Resolver = createSymbolResolver(
      [&](SymbolFlagsMap &SymbolFlags, const SymbolNameSet &Symbols) {
        return V.lookupFlags(SymbolFlags, Symbols);
      },
      [&](AsynchronousSymbolQuery &Q, SymbolNameSet Symbols) {
        auto LR = V.lookup(Q, Symbols);
        assert(LR.MaterializationWork.empty() &&
               "Test generated unexpected materialization "
               "work?");
        return std::move(LR.UnresolvedSymbols);
      });

  SymbolNameSet Symbols({Foo, Bar, Baz});

  SymbolFlagsMap SymbolFlags;
  SymbolNameSet SymbolsNotFound = Resolver->lookupFlags(SymbolFlags, Symbols);

  EXPECT_EQ(SymbolFlags.size(), 2U)
      << "lookupFlags returned the wrong number of results";
  EXPECT_EQ(SymbolFlags.count(Foo), 1U) << "Missing lookupFlags result for foo";
  EXPECT_EQ(SymbolFlags.count(Bar), 1U) << "Missing lookupFlags result for bar";
  EXPECT_EQ(SymbolFlags[Foo], FooSym.getFlags())
      << "Incorrect lookupFlags result for Foo";
  EXPECT_EQ(SymbolFlags[Bar], BarSym.getFlags())
      << "Incorrect lookupFlags result for Bar";
  EXPECT_EQ(SymbolsNotFound.size(), 1U)
      << "Expected one symbol not found in lookupFlags";
  EXPECT_EQ(SymbolsNotFound.count(Baz), 1U)
      << "Expected baz not to be found in lookupFlags";

  bool OnResolvedRun = false;

  auto OnResolved = [&](Expected<SymbolMap> Result) {
    OnResolvedRun = true;
    EXPECT_TRUE(!!Result) << "Unexpected error";
    EXPECT_EQ(Result->size(), 2U) << "Unexpected number of resolved symbols";
    EXPECT_EQ(Result->count(Foo), 1U) << "Missing lookup result for foo";
    EXPECT_EQ(Result->count(Bar), 1U) << "Missing lookup result for bar";
    EXPECT_EQ((*Result)[Foo].getAddress(), FooSym.getAddress())
        << "Incorrect address for foo";
    EXPECT_EQ((*Result)[Bar].getAddress(), BarSym.getAddress())
        << "Incorrect address for bar";
  };
  auto OnReady = [&](Error Err) {
    EXPECT_FALSE(!!Err) << "Finalization should never fail in this test";
  };

  AsynchronousSymbolQuery Q({Foo, Bar}, OnResolved, OnReady);
  auto Unresolved = Resolver->lookup(Q, Symbols);

  EXPECT_EQ(Unresolved.size(), 1U) << "Expected one unresolved symbol";
  EXPECT_EQ(Unresolved.count(Baz), 1U) << "Expected baz to not be resolved";
  EXPECT_TRUE(OnResolvedRun) << "OnResolved was never run";
}

>>>>>>> c8a74a04
} // namespace<|MERGE_RESOLUTION|>--- conflicted
+++ resolved
@@ -255,8 +255,6 @@
   EXPECT_TRUE(OnReadyRun) << "OnReady was not run";
 }
 
-<<<<<<< HEAD
-=======
 TEST(CoreAPIsTest, TestLambdaSymbolResolver) {
   JITEvaluatedSymbol FooSym(0xdeadbeef, JITSymbolFlags::Exported);
   JITEvaluatedSymbol BarSym(0xcafef00d, JITSymbolFlags::Exported);
@@ -324,5 +322,4 @@
   EXPECT_TRUE(OnResolvedRun) << "OnResolved was never run";
 }
 
->>>>>>> c8a74a04
 } // namespace