//===----------- TargetParser.cpp - Target Parser -------------------------===//
//
//                     The LLVM Compiler Infrastructure
//
// This file is distributed under the University of Illinois Open Source
// License. See LICENSE.TXT for details.
//
//===----------------------------------------------------------------------===//

#include "gtest/gtest.h"
#include "llvm/Support/TargetParser.h"

using namespace llvm;

namespace {
static const unsigned kAArch64ArchKinds[] = {
#define AARCH64_ARCH(NAME, ID, CPU_ATTR, SUB_ARCH, ARCH_ATTR, ARCH_FPU,        \
                     ARCH_BASE_EXT)                                            \
  llvm::ARM::ID,
#include "llvm/Support/AArch64TargetParser.def"
#undef AARCH64_ARCH
};

template <typename T, size_t N>
bool contains(const T (&array)[N], const T element) {
  return std::find(std::begin(array), std::end(array), element) !=
         std::end(array);
}

TEST(TargetParserTest, ARMArchName) {
  for (ARM::ArchKind AK = static_cast<ARM::ArchKind>(0);
       AK <= ARM::ArchKind::AK_LAST;
       AK = static_cast<ARM::ArchKind>(static_cast<unsigned>(AK) + 1))
    EXPECT_TRUE(AK == ARM::AK_LAST ? ARM::getArchName(AK).empty()
                                   : !ARM::getArchName(AK).empty());
}

TEST(TargetParserTest, ARMCPUAttr) {
  for (ARM::ArchKind AK = static_cast<ARM::ArchKind>(0);
       AK <= ARM::ArchKind::AK_LAST;
       AK = static_cast<ARM::ArchKind>(static_cast<unsigned>(AK) + 1))
    EXPECT_TRUE((AK == ARM::AK_INVALID || AK == ARM::AK_LAST)
                    ? ARM::getCPUAttr(AK).empty()
                    : !ARM::getCPUAttr(AK).empty());
}

TEST(TargetParserTest, ARMSubArch) {
  for (ARM::ArchKind AK = static_cast<ARM::ArchKind>(0);
       AK <= ARM::ArchKind::AK_LAST;
       AK = static_cast<ARM::ArchKind>(static_cast<unsigned>(AK) + 1))
    EXPECT_TRUE((AK == ARM::AK_INVALID || AK == ARM::AK_IWMMXT ||
                 AK == ARM::AK_IWMMXT2 || AK == ARM::AK_LAST)
                    ? ARM::getSubArch(AK).empty()
                    : !ARM::getSubArch(AK).empty());
}

TEST(TargetParserTest, ARMFPUName) {
  for (ARM::FPUKind FK = static_cast<ARM::FPUKind>(0);
       FK <= ARM::FPUKind::FK_LAST;
       FK = static_cast<ARM::FPUKind>(static_cast<unsigned>(FK) + 1))
    EXPECT_TRUE(FK == ARM::FK_LAST ? ARM::getFPUName(FK).empty()
                                   : !ARM::getFPUName(FK).empty());
}

TEST(TargetParserTest, AArch64ArchName) {
  for (ARM::ArchKind AK = static_cast<ARM::ArchKind>(0);
       AK <= ARM::ArchKind::AK_LAST;
       AK = static_cast<ARM::ArchKind>(static_cast<unsigned>(AK) + 1))
    EXPECT_TRUE(contains(kAArch64ArchKinds, static_cast<unsigned>(AK))
                    ? !AArch64::getArchName(AK).empty()
                    : AArch64::getArchName(AK).empty());
}

TEST(TargetParserTest, AArch64CPUAttr) {
  for (ARM::ArchKind AK = static_cast<ARM::ArchKind>(0);
       AK <= ARM::ArchKind::AK_LAST;
       AK = static_cast<ARM::ArchKind>(static_cast<unsigned>(AK) + 1))
    EXPECT_TRUE(contains(kAArch64ArchKinds, static_cast<unsigned>(AK))
                    ? !AArch64::getCPUAttr(AK).empty()
                    : AArch64::getCPUAttr(AK).empty());
}

TEST(TargetParserTest, AArch64SubArch) {
  for (ARM::ArchKind AK = static_cast<ARM::ArchKind>(0);
       AK <= ARM::ArchKind::AK_LAST;
       AK = static_cast<ARM::ArchKind>(static_cast<unsigned>(AK) + 1))
<<<<<<< HEAD
    EXPECT_TRUE(contains(kAArch64ArchKinds, static_cast<unsigned>(AK))
                    ? !AArch64::getSubArch(AK).empty()
                    : AArch64::getSubArch(AK).empty());
}
=======
    EXPECT_TRUE(AK == ARM::AK_LAST
                    ? (ARMBuildAttrs::CPUArch::Pre_v4 == ARM::getArchAttr(AK))
                    : (kARMARCHNames[AK].ArchAttr == ARM::getArchAttr(AK)));
}

TEST(TargetParserTest, ARMArchExtName) {
  for (ARM::ArchExtKind AEK = static_cast<ARM::ArchExtKind>(0);
       AEK <= ARM::ArchExtKind::AEK_XSCALE;
       AEK = static_cast<ARM::ArchExtKind>(static_cast<unsigned>(AEK) + 1))
    EXPECT_TRUE(contains(kARMArchExtKinds, static_cast<unsigned>(AEK))
                    ? !ARM::getArchExtName(AEK).empty()
                    : ARM::getArchExtName(AEK).empty());
}

TEST(TargetParserTest, ARMArchExtFeature) {
  const char *ArchExt[][4] = {{"crc", "nocrc", "+crc", "-crc"},
                              {"crypto", "nocrypto", "+crypto", "-crypto"},
                              {"dsp", "nodsp", "+dsp", "-dsp"},
                              {"fp", "nofp", nullptr, nullptr},
                              {"idiv", "noidiv", nullptr, nullptr},
                              {"mp", "nomp", nullptr, nullptr},
                              {"simd", "nosimd", nullptr, nullptr},
                              {"sec", "nosec", nullptr, nullptr},
                              {"virt", "novirt", nullptr, nullptr},
                              {"fp16", "nofp16", "+fullfp16", "-fullfp16"},
                              {"ras", "noras", "+ras", "-ras"},
                              {"os", "noos", nullptr, nullptr},
                              {"iwmmxt", "noiwmmxt", nullptr, nullptr},
                              {"iwmmxt2", "noiwmmxt2", nullptr, nullptr},
                              {"maverick", "maverick", nullptr, nullptr},
                              {"xscale", "noxscale", nullptr, nullptr}};

  for (unsigned i = 0; i < array_lengthof(ArchExt); i++) {
    EXPECT_STREQ(ArchExt[i][2], ARM::getArchExtFeature(ArchExt[i][0]));
    EXPECT_STREQ(ArchExt[i][3], ARM::getArchExtFeature(ArchExt[i][1]));
  }
}

TEST(TargetParserTest, ARMHWDivName) {
  for (ARM::ArchExtKind AEK = static_cast<ARM::ArchExtKind>(0);
       AEK <= ARM::ArchExtKind::AEK_XSCALE;
       AEK = static_cast<ARM::ArchExtKind>(static_cast<unsigned>(AEK) + 1))
    EXPECT_TRUE(contains(kHWDivKinds, static_cast<unsigned>(AEK))
                    ? !ARM::getHWDivName(AEK).empty()
                    : ARM::getHWDivName(AEK).empty());
}

TEST(TargetParserTest, ARMDefaultCPU) {
  for (unsigned i = 0; i < array_lengthof(ARMArch); i++)
    EXPECT_FALSE(ARM::getDefaultCPU(ARMArch[i]).empty());
}

TEST(TargetParserTest, ARMparseHWDiv) {
  const char *hwdiv[] = {"thumb", "arm", "arm,thumb", "thumb,arm"};

  for (unsigned i = 0; i < array_lengthof(hwdiv); i++)
    EXPECT_NE(ARM::AEK_INVALID, ARM::parseHWDiv((StringRef)hwdiv[i]));
}

TEST(TargetParserTest, ARMparseFPU) {
  const char *FPU[] = {"vfp",
                       "vfpv2",
                       "vfp2",
                       "vfpv3",
                       "vfp3",
                       "vfpv3-fp16",
                       "vfpv3-d16",
                       "vfp3-d16",
                       "vfpv3-d16-fp16",
                       "vfpv3xd",
                       "vfpv3xd-fp16",
                       "vfpv4",
                       "vfp4",
                       "vfpv4-d16",
                       "vfp4-d16",
                       "fp4-dp-d16",
                       "fpv4-dp-d16",
                       "fpv4-sp-d16",
                       "fp4-sp-d16",
                       "vfpv4-sp-d16",
                       "fpv5-d16",
                       "fp5-dp-d16",
                       "fpv5-dp-d16",
                       "fpv5-sp-d16",
                       "fp5-sp-d16",
                       "fp-armv8",
                       "neon",
                       "neon-vfpv3",
                       "neon-fp16",
                       "neon-vfpv4",
                       "neon-fp-armv8",
                       "crypto-neon-fp-armv8",
                       "softvfp"};

  for (unsigned i = 0; i < array_lengthof(FPU); i++)
    EXPECT_NE(ARM::FK_INVALID, ARM::parseFPU((StringRef)FPU[i]));
}

TEST(TargetParserTest, ARMparseArch) {
  for (unsigned i = 0; i < array_lengthof(ARMArch); i++)
    EXPECT_NE(ARM::AEK_INVALID, ARM::parseArch(ARMArch[i]));
}

TEST(TargetParserTest, ARMparseArchExt) {
  const char *ArchExt[] = {"none",     "crc",   "crypto", "dsp",    "fp",
                           "idiv",     "mp",    "simd",   "sec",    "virt",
                           "fp16",     "ras",   "os",     "iwmmxt", "iwmmxt2",
                           "maverick", "xscale"};

  for (unsigned i = 0; i < array_lengthof(ArchExt); i++)
    EXPECT_NE(ARM::AEK_INVALID, ARM::parseArchExt(ArchExt[i]));
}

TEST(TargetParserTest, ARMparseCPUArch) {
  const char *CPU[] = {
      "arm2",          "arm3",          "arm6",        "arm7m",
      "arm8",          "arm810",        "strongarm",   "strongarm110",
      "strongarm1100", "strongarm1110", "arm7tdmi",    "arm7tdmi-s",
      "arm710t",       "arm720t",       "arm9",        "arm9tdmi",
      "arm920",        "arm920t",       "arm922t",     "arm9312",
      "arm940t",       "ep9312",        "arm10tdmi",   "arm1020t",
      "arm9e",         "arm946e-s",     "arm966e-s",   "arm968e-s",
      "arm10e",        "arm1020e",      "arm1022e",    "arm926ej-s",
      "arm1136j-s",    "arm1136jf-s",   "arm1136jz-s", "arm1176j-s",
      "arm1176jz-s",   "mpcore",        "mpcorenovfp", "arm1176jzf-s",
      "arm1156t2-s",   "arm1156t2f-s",  "cortex-m0",   "cortex-m0plus",
      "cortex-m1",     "sc000",         "cortex-a5",   "cortex-a7",
      "cortex-a8",     "cortex-a9",     "cortex-a12",  "cortex-a15",
      "cortex-a17",    "krait",         "cortex-r4",   "cortex-r4f",
      "cortex-r5",     "cortex-r7",     "cortex-r8",   "sc300",
      "cortex-m3",     "cortex-m4",     "cortex-m7",   "cortex-a32",
      "cortex-a35",    "cortex-a53",    "cortex-a57",  "cortex-a72",
      "cortex-a73",    "cyclone",       "exynos-m1",   "iwmmxt",
      "xscale",        "swift"};

  for (const auto &ARMCPUName : kARMCPUNames)
    EXPECT_TRUE(contains(CPU, ARMCPUName.Name)
                    ? (ARM::AK_INVALID != ARM::parseCPUArch(ARMCPUName.Name))
                    : (ARM::AK_INVALID == ARM::parseCPUArch(ARMCPUName.Name)));
}

TEST(TargetParserTest, ARMparseArchEndianAndISA) {
  const char *Arch[] = {
      "v2",    "v2a",    "v3",    "v3m",  "v4",   "v4t",  "v5",    "v5t",
      "v5e",   "v5te",   "v5tej", "v6",   "v6j",  "v6k",  "v6hl",  "v6t2",
      "v6kz",  "v6z",    "v6zk",  "v6-m", "v6m",  "v6sm", "v6s-m", "v7-a",
      "v7",    "v7a",    "v7hl",  "v7l",  "v7-r", "v7r",  "v7-m",  "v7m",
      "v7k",   "v7s",    "v7e-m", "v7em", "v8-a", "v8",   "v8a",   "v8.1-a",
      "v8.1a", "v8.2-a", "v8.2a"};

  for (unsigned i = 0; i < array_lengthof(Arch); i++) {
    std::string arm_1 = "armeb" + (std::string)(Arch[i]);
    std::string arm_2 = "arm" + (std::string)(Arch[i]) + "eb";
    std::string arm_3 = "arm" + (std::string)(Arch[i]);
    std::string thumb_1 = "thumbeb" + (std::string)(Arch[i]);
    std::string thumb_2 = "thumb" + (std::string)(Arch[i]) + "eb";
    std::string thumb_3 = "thumb" + (std::string)(Arch[i]);

    EXPECT_EQ(ARM::EK_BIG, ARM::parseArchEndian(arm_1));
    EXPECT_EQ(ARM::EK_BIG, ARM::parseArchEndian(arm_2));
    EXPECT_EQ(ARM::EK_LITTLE, ARM::parseArchEndian(arm_3));

    EXPECT_EQ(ARM::IK_ARM, ARM::parseArchISA(arm_1));
    EXPECT_EQ(ARM::IK_ARM, ARM::parseArchISA(arm_2));
    EXPECT_EQ(ARM::IK_ARM, ARM::parseArchISA(arm_3));
    if (i >= 4) {
      EXPECT_EQ(ARM::EK_BIG, ARM::parseArchEndian(thumb_1));
      EXPECT_EQ(ARM::EK_BIG, ARM::parseArchEndian(thumb_2));
      EXPECT_EQ(ARM::EK_LITTLE, ARM::parseArchEndian(thumb_3));

      EXPECT_EQ(ARM::IK_THUMB, ARM::parseArchISA(thumb_1));
      EXPECT_EQ(ARM::IK_THUMB, ARM::parseArchISA(thumb_2));
      EXPECT_EQ(ARM::IK_THUMB, ARM::parseArchISA(thumb_3));
    }
  }

  EXPECT_EQ(ARM::EK_LITTLE, ARM::parseArchEndian("aarch64"));
  EXPECT_EQ(ARM::EK_BIG, ARM::parseArchEndian("aarch64_be"));

  EXPECT_EQ(ARM::IK_AARCH64, ARM::parseArchISA("aarch64"));
  EXPECT_EQ(ARM::IK_AARCH64, ARM::parseArchISA("aarch64_be"));
  EXPECT_EQ(ARM::IK_AARCH64, ARM::parseArchISA("arm64"));
  EXPECT_EQ(ARM::IK_AARCH64, ARM::parseArchISA("arm64_be"));
}

TEST(TargetParserTest, ARMparseArchProfile) {
  for (unsigned i = 0; i < array_lengthof(ARMArch); i++) {
    switch (ARM::parseArch(ARMArch[i])) {
    case ARM::AK_ARMV6M:
    case ARM::AK_ARMV7M:
    case ARM::AK_ARMV7EM:
    case ARM::AK_ARMV8MMainline:
    case ARM::AK_ARMV8MBaseline:
      EXPECT_EQ(ARM::PK_M, ARM::parseArchProfile(ARMArch[i]));
      continue;
    case ARM::AK_ARMV7R:
      EXPECT_EQ(ARM::PK_R, ARM::parseArchProfile(ARMArch[i]));
      continue;
    case ARM::AK_ARMV7A:
    case ARM::AK_ARMV7K:
    case ARM::AK_ARMV8A:
    case ARM::AK_ARMV8_1A:
    case ARM::AK_ARMV8_2A:
      EXPECT_EQ(ARM::PK_A, ARM::parseArchProfile(ARMArch[i]));
      continue;
    }
    EXPECT_EQ(ARM::PK_INVALID, ARM::parseArchProfile(ARMArch[i]));
  }
}

TEST(TargetParserTest, ARMparseArchVersion) {
  for (unsigned i = 0; i < array_lengthof(ARMArch); i++)
    if (((std::string)ARMArch[i]).substr(0, 4) == "armv")
      EXPECT_EQ((ARMArch[i][4] - 48), ARM::parseArchVersion(ARMArch[i]));
    else
      EXPECT_EQ(5, ARM::parseArchVersion(ARMArch[i]));
}

TEST(TargetParserTest, AArch64DefaultFPU) {
  for (unsigned AK = 0; AK < static_cast<unsigned>(AArch64::ArchKind::AK_LAST);
       AK++)
    EXPECT_EQ(kAArch64ARCHNames[AK].DefaultFPU,
              AArch64::getDefaultFPU(StringRef("generic"), AK));

  for (const auto &AArch64CPUName : kAArch64CPUNames)
    EXPECT_EQ(AArch64CPUName.DefaultFPU,
              AArch64::getDefaultFPU(AArch64CPUName.Name,
                                     static_cast<unsigned>(AArch64CPUName.ID)));
}

TEST(TargetParserTest, AArch64DefaultExt) {
  for (unsigned AK = 0; AK < static_cast<unsigned>(AArch64::ArchKind::AK_LAST);
       AK++)
    EXPECT_EQ(kAArch64ARCHNames[AK].ArchBaseExtensions,
              AArch64::getDefaultExtensions(StringRef("generic"), AK));

  for (const auto &AArch64CPUName : kAArch64CPUNames)
    EXPECT_EQ(
        AArch64CPUName.DefaultExt,
        AArch64::getDefaultExtensions(
            AArch64CPUName.Name, static_cast<unsigned>(AArch64CPUName.ID)));
}

TEST(TargetParserTest, AArch64ExtensionFeatures) {
  std::vector<const char *> Features;
  unsigned Extensions = AArch64::AEK_CRC | AArch64::AEK_CRYPTO |
                        AArch64::AEK_FP | AArch64::AEK_SIMD |
                        AArch64::AEK_FP16 | AArch64::AEK_PROFILE |
                        AArch64::AEK_RAS;

  for (unsigned i = 0; i <= Extensions; i++)
    EXPECT_TRUE(i == 0 ? !AArch64::getExtensionFeatures(i, Features)
                       : AArch64::getExtensionFeatures(i, Features));
}

TEST(TargetParserTest, AArch64ArchFeatures) {
  std::vector<const char *> Features;

  for (unsigned AK = 0; AK < static_cast<unsigned>(AArch64::ArchKind::AK_LAST);
       AK++)
    EXPECT_TRUE((AK == static_cast<unsigned>(AArch64::ArchKind::AK_INVALID) ||
                 AK == static_cast<unsigned>(AArch64::ArchKind::AK_LAST))
                    ? !AArch64::getArchFeatures(AK, Features)
                    : AArch64::getArchFeatures(AK, Features));
}

TEST(TargetParserTest, AArch64ArchName) {
  for (unsigned AK = 0; AK < static_cast<unsigned>(AArch64::ArchKind::AK_LAST);
       AK++)
    EXPECT_TRUE(AK == static_cast<unsigned>(AArch64::ArchKind::AK_LAST)
                    ? AArch64::getArchName(AK).empty()
                    : !AArch64::getArchName(AK).empty());
}

TEST(TargetParserTest, AArch64CPUAttr) {
  for (unsigned AK = 0; AK < static_cast<unsigned>(AArch64::ArchKind::AK_LAST);
       AK++)
    EXPECT_TRUE((AK == static_cast<unsigned>(AArch64::ArchKind::AK_INVALID) ||
                 AK == static_cast<unsigned>(AArch64::ArchKind::AK_LAST))
                    ? AArch64::getCPUAttr(AK).empty()
                    : !AArch64::getCPUAttr(AK).empty());
}

TEST(TargetParserTest, AArch64SubArch) {
  for (unsigned AK = 0; AK < static_cast<unsigned>(AArch64::ArchKind::AK_LAST);
       AK++)
    EXPECT_TRUE((AK == static_cast<unsigned>(AArch64::ArchKind::AK_INVALID) ||
                 AK == static_cast<unsigned>(AArch64::ArchKind::AK_LAST))
                    ? AArch64::getSubArch(AK).empty()
                    : !AArch64::getSubArch(AK).empty());
}

TEST(TargetParserTest, AArch64ArchAttr) {
  for (unsigned AK = 0; AK < static_cast<unsigned>(AArch64::ArchKind::AK_LAST);
       AK++)
    EXPECT_TRUE(
        AK == static_cast<unsigned>(AArch64::ArchKind::AK_LAST)
            ? (ARMBuildAttrs::CPUArch::v8_A == AArch64::getArchAttr(AK))
            : (kAArch64ARCHNames[AK].ArchAttr == AArch64::getArchAttr(AK)));
}

TEST(TargetParserTest, AArch64ArchExtName) {
  for (AArch64::ArchExtKind AEK = static_cast<AArch64::ArchExtKind>(0);
       AEK <= AArch64::ArchExtKind::AEK_RAS;
       AEK = static_cast<AArch64::ArchExtKind>(static_cast<unsigned>(AEK) + 1))
    EXPECT_TRUE(contains(kAArch64ArchExtKinds, static_cast<unsigned>(AEK))
                    ? !AArch64::getArchExtName(AEK).empty()
                    : AArch64::getArchExtName(AEK).empty());
}

TEST(TargetParserTest, AArch64ArchExtFeature) {
  const char *ArchExt[][4] = {{"crc", "nocrc", "+crc", "-crc"},
                              {"crypto", "nocrypto", "+crypto", "-crypto"},
                              {"fp", "nofp", "+fp-armv8", "-fp-armv8"},
                              {"simd", "nosimd", "+neon", "-neon"},
                              {"fp16", "nofp16", "+fullfp16", "-fullfp16"},
                              {"profile", "noprofile", "+spe", "-spe"},
                              {"ras", "noras", "+ras", "-ras"}};

  for (unsigned i = 0; i < array_lengthof(ArchExt); i++) {
    EXPECT_STREQ(ArchExt[i][2], AArch64::getArchExtFeature(ArchExt[i][0]));
    EXPECT_STREQ(ArchExt[i][3], AArch64::getArchExtFeature(ArchExt[i][1]));
  }
}

TEST(TargetParserTest, AArch64DefaultCPU) {
  const char *Arch[] = {"armv8a",    "armv8-a",  "armv8",    "armv8.1a",
                        "armv8.1-a", "armv8.2a", "armv8.2-a"};

  for (unsigned i = 0; i < array_lengthof(Arch); i++)
    EXPECT_FALSE(AArch64::getDefaultCPU(Arch[i]).empty());
}

TEST(TargetParserTest, AArch64parseArch) {
  const char *Arch[] = {"armv8",     "armv8a",   "armv8-a",  "armv8.1a",
                        "armv8.1-a", "armv8.2a", "armv8.2-a"};

  for (unsigned i = 0; i < array_lengthof(Arch); i++)
    EXPECT_NE(static_cast<unsigned>(AArch64::ArchKind::AK_INVALID),
              AArch64::parseArch(Arch[i]));
  EXPECT_EQ(static_cast<unsigned>(AArch64::ArchKind::AK_INVALID),
            AArch64::parseArch("aarch64"));
  EXPECT_EQ(static_cast<unsigned>(AArch64::ArchKind::AK_INVALID),
            AArch64::parseArch("arm64"));
}

TEST(TargetParserTest, AArch64parseArchExt) {
  const char *ArchExt[] = {"none", "crc",  "crypto",  "fp",
                           "simd", "fp16", "profile", "ras"};

  for (unsigned i = 0; i < array_lengthof(ArchExt); i++)
    EXPECT_NE(AArch64::AEK_INVALID, AArch64::parseArchExt(ArchExt[i]));
}

TEST(TargetParserTest, AArch64parseCPUArch) {
  const char *CPU[] = {"cortex-a35", "cortex-a53", "cortex-a57",
                       "cortex-a72", "cortex-a73", "cyclone",
                       "exynos-m1",  "kryo",       "vulcan"};

  for (const auto &AArch64CPUName : kAArch64CPUNames)
    EXPECT_TRUE(contains(CPU, AArch64CPUName.Name)
                    ? (static_cast<unsigned>(AArch64::ArchKind::AK_INVALID) !=
                       AArch64::parseCPUArch(AArch64CPUName.Name))
                    : (static_cast<unsigned>(AArch64::ArchKind::AK_INVALID) ==
                       AArch64::parseCPUArch(AArch64CPUName.Name)));
>>>>>>> 0455cbe6
}
<|MERGE_RESOLUTION|>--- conflicted
+++ resolved
@@ -7,19 +7,85 @@
 //
 //===----------------------------------------------------------------------===//
 
+#include "llvm/ADT/STLExtras.h"
+#include "llvm/Support/ARMBuildAttributes.h"
+#include "llvm/Support/TargetParser.h"
 #include "gtest/gtest.h"
-#include "llvm/Support/TargetParser.h"
+#include <string>
 
 using namespace llvm;
 
 namespace {
-static const unsigned kAArch64ArchKinds[] = {
+static const unsigned kHWDivKinds[] = {
+#define ARM_HW_DIV_NAME(NAME, ID) ID,
+#include "llvm/Support/ARMTargetParser.def"
+#undef ARM_HW_DIV_NAME
+};
+
+static const unsigned kARMArchExtKinds[] = {
+#define ARM_ARCH_EXT_NAME(NAME, ID, FEATURE, NEGFEATURE) ID,
+#include "llvm/Support/ARMTargetParser.def"
+#undef ARM_ARCH_EXT_NAME
+};
+
+static const unsigned kAArch64ArchExtKinds[] = {
+#define AARCH64_ARCH_EXT_NAME(NAME, ID, FEATURE, NEGFEATURE) ID,
+#include "llvm/Support/AArch64TargetParser.def"
+#undef AARCH64_ARCH_EXT_NAME
+};
+
+template <typename T> struct ArchNames {
+  const char *Name;
+  unsigned DefaultFPU;
+  unsigned ArchBaseExtensions;
+  T ID;
+  ARMBuildAttrs::CPUArch ArchAttr;
+};
+ArchNames<AArch64::ArchKind> kAArch64ARCHNames[] = {
 #define AARCH64_ARCH(NAME, ID, CPU_ATTR, SUB_ARCH, ARCH_ATTR, ARCH_FPU,        \
                      ARCH_BASE_EXT)                                            \
-  llvm::ARM::ID,
+  {NAME, ARM::ARCH_FPU, ARCH_BASE_EXT, AArch64::ArchKind::ID, ARCH_ATTR},
 #include "llvm/Support/AArch64TargetParser.def"
 #undef AARCH64_ARCH
 };
+ArchNames<ARM::ArchKind> kARMARCHNames[] = {
+#define ARM_ARCH(NAME, ID, CPU_ATTR, SUB_ARCH, ARCH_ATTR, ARCH_FPU,            \
+                 ARCH_BASE_EXT)                                                \
+  {NAME, ARM::ARCH_FPU, ARCH_BASE_EXT, ARM::ID, ARCH_ATTR},
+#include "llvm/Support/ARMTargetParser.def"
+#undef ARM_ARCH
+};
+
+template <typename T> struct CpuNames {
+  const char *Name;
+  T ID;
+  unsigned DefaultFPU;
+  unsigned DefaultExt;
+};
+CpuNames<AArch64::ArchKind> kAArch64CPUNames[] = {
+#define AARCH64_CPU_NAME(NAME, ID, DEFAULT_FPU, IS_DEFAULT, DEFAULT_EXT)       \
+  {NAME, AArch64::ArchKind::ID, ARM::DEFAULT_FPU, DEFAULT_EXT},
+#include "llvm/Support/AArch64TargetParser.def"
+#undef AARCH64_CPU_NAME
+};
+CpuNames<ARM::ArchKind> kARMCPUNames[] = {
+#define ARM_CPU_NAME(NAME, ID, DEFAULT_FPU, IS_DEFAULT, DEFAULT_EXT)           \
+  {NAME, ARM::ID, ARM::DEFAULT_FPU, DEFAULT_EXT},
+#include "llvm/Support/ARMTargetParser.def"
+#undef ARM_CPU_NAME
+};
+
+const char *ARMArch[] = {
+    "armv2",        "armv2a",      "armv3",    "armv3m",       "armv4",
+    "armv4t",       "armv5",       "armv5t",   "armv5e",       "armv5te",
+    "armv5tej",     "armv6",       "armv6j",   "armv6k",       "armv6hl",
+    "armv6t2",      "armv6kz",     "armv6z",   "armv6zk",      "armv6-m",
+    "armv6m",       "armv6sm",     "armv6s-m", "armv7-a",      "armv7",
+    "armv7a",       "armv7hl",     "armv7l",   "armv7-r",      "armv7r",
+    "armv7-m",      "armv7m",      "armv7k",   "armv7s",       "armv7e-m",
+    "armv7em",      "armv8-a",     "armv8",    "armv8a",       "armv8.1-a",
+    "armv8.1a",     "armv8.2-a",   "armv8.2a", "armv8-m.base", "armv8m.base",
+    "armv8-m.main", "armv8m.main", "iwmmxt",   "iwmmxt2",      "xscale"};
 
 template <typename T, size_t N>
 bool contains(const T (&array)[N], const T element) {
@@ -62,34 +128,86 @@
                                    : !ARM::getFPUName(FK).empty());
 }
 
-TEST(TargetParserTest, AArch64ArchName) {
+TEST(TargetParserTest, ARMFPUVersion) {
+  for (ARM::FPUKind FK = static_cast<ARM::FPUKind>(0);
+       FK <= ARM::FPUKind::FK_LAST;
+       FK = static_cast<ARM::FPUKind>(static_cast<unsigned>(FK) + 1))
+    if (FK == ARM::FK_LAST)
+      EXPECT_EQ(0, ARM::getFPUVersion(FK));
+    else
+      EXPECT_LE(0, ARM::getFPUVersion(FK));
+}
+
+TEST(TargetParserTest, ARMFPUNeonSupportLevel) {
+  for (ARM::FPUKind FK = static_cast<ARM::FPUKind>(0);
+       FK <= ARM::FPUKind::FK_LAST;
+       FK = static_cast<ARM::FPUKind>(static_cast<unsigned>(FK) + 1))
+    if (FK == ARM::FK_LAST)
+      EXPECT_EQ(0, ARM::getFPUNeonSupportLevel(FK));
+    else
+      EXPECT_LE(0, ARM::getFPUNeonSupportLevel(FK));
+}
+
+TEST(TargetParserTest, ARMFPURestriction) {
+  for (ARM::FPUKind FK = static_cast<ARM::FPUKind>(0);
+       FK <= ARM::FPUKind::FK_LAST;
+       FK = static_cast<ARM::FPUKind>(static_cast<unsigned>(FK) + 1))
+    if (FK == ARM::FK_LAST)
+      EXPECT_EQ(0, ARM::getFPURestriction(FK));
+    else
+      EXPECT_LE(0, ARM::getFPURestriction(FK));
+}
+
+TEST(TargetParserTest, ARMDefaultFPU) {
+  for (ARM::ArchKind AK = static_cast<ARM::ArchKind>(0);
+       AK < ARM::ArchKind::AK_LAST;
+       AK = static_cast<ARM::ArchKind>(static_cast<unsigned>(AK) + 1))
+    EXPECT_EQ(kARMARCHNames[AK].DefaultFPU,
+              ARM::getDefaultFPU(StringRef("generic"), AK));
+
+  for (const auto &ARMCPUName : kARMCPUNames)
+    EXPECT_EQ(ARMCPUName.DefaultFPU, ARM::getDefaultFPU(ARMCPUName.Name, 0));
+}
+
+TEST(TargetParserTest, ARMDefaultExtensions) {
+  for (ARM::ArchKind AK = static_cast<ARM::ArchKind>(0);
+       AK < ARM::ArchKind::AK_LAST;
+       AK = static_cast<ARM::ArchKind>(static_cast<unsigned>(AK) + 1))
+    EXPECT_EQ(kARMARCHNames[AK].ArchBaseExtensions,
+              ARM::getDefaultExtensions(StringRef("generic"), AK));
+
+  for (const auto &ARMCPUName : kARMCPUNames) {
+    unsigned DefaultExt =
+        kARMARCHNames[ARMCPUName.ID].ArchBaseExtensions | ARMCPUName.DefaultExt;
+    EXPECT_EQ(DefaultExt, ARM::getDefaultExtensions(ARMCPUName.Name, 0));
+  }
+}
+
+TEST(TargetParserTest, ARMExtensionFeatures) {
+  std::vector<const char *> Features;
+  unsigned Extensions = ARM::AEK_CRC | ARM::AEK_CRYPTO | ARM::AEK_DSP |
+                        ARM::AEK_HWDIVARM | ARM::AEK_HWDIV | ARM::AEK_MP |
+                        ARM::AEK_SEC | ARM::AEK_VIRT | ARM::AEK_RAS;
+
+  for (unsigned i = 0; i <= Extensions; i++)
+    EXPECT_TRUE(i == 0 ? !ARM::getExtensionFeatures(i, Features)
+                       : ARM::getExtensionFeatures(i, Features));
+}
+
+TEST(TargetParserTest, ARMFPUFeatures) {
+  std::vector<const char *> Features;
+  for (ARM::FPUKind FK = static_cast<ARM::FPUKind>(0);
+       FK <= ARM::FPUKind::FK_LAST;
+       FK = static_cast<ARM::FPUKind>(static_cast<unsigned>(FK) + 1))
+    EXPECT_TRUE((FK == ARM::FK_INVALID || FK >= ARM::FK_LAST)
+                    ? !ARM::getFPUFeatures(FK, Features)
+                    : ARM::getFPUFeatures(FK, Features));
+}
+
+TEST(TargetParserTest, ARMArchAttr) {
   for (ARM::ArchKind AK = static_cast<ARM::ArchKind>(0);
        AK <= ARM::ArchKind::AK_LAST;
        AK = static_cast<ARM::ArchKind>(static_cast<unsigned>(AK) + 1))
-    EXPECT_TRUE(contains(kAArch64ArchKinds, static_cast<unsigned>(AK))
-                    ? !AArch64::getArchName(AK).empty()
-                    : AArch64::getArchName(AK).empty());
-}
-
-TEST(TargetParserTest, AArch64CPUAttr) {
-  for (ARM::ArchKind AK = static_cast<ARM::ArchKind>(0);
-       AK <= ARM::ArchKind::AK_LAST;
-       AK = static_cast<ARM::ArchKind>(static_cast<unsigned>(AK) + 1))
-    EXPECT_TRUE(contains(kAArch64ArchKinds, static_cast<unsigned>(AK))
-                    ? !AArch64::getCPUAttr(AK).empty()
-                    : AArch64::getCPUAttr(AK).empty());
-}
-
-TEST(TargetParserTest, AArch64SubArch) {
-  for (ARM::ArchKind AK = static_cast<ARM::ArchKind>(0);
-       AK <= ARM::ArchKind::AK_LAST;
-       AK = static_cast<ARM::ArchKind>(static_cast<unsigned>(AK) + 1))
-<<<<<<< HEAD
-    EXPECT_TRUE(contains(kAArch64ArchKinds, static_cast<unsigned>(AK))
-                    ? !AArch64::getSubArch(AK).empty()
-                    : AArch64::getSubArch(AK).empty());
-}
-=======
     EXPECT_TRUE(AK == ARM::AK_LAST
                     ? (ARMBuildAttrs::CPUArch::Pre_v4 == ARM::getArchAttr(AK))
                     : (kARMARCHNames[AK].ArchAttr == ARM::getArchAttr(AK)));
@@ -455,5 +573,5 @@
                        AArch64::parseCPUArch(AArch64CPUName.Name))
                     : (static_cast<unsigned>(AArch64::ArchKind::AK_INVALID) ==
                        AArch64::parseCPUArch(AArch64CPUName.Name)));
->>>>>>> 0455cbe6
-}
+}
+}