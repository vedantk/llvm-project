//===------ Core.h -- Core ORC APIs (Layer, JITDylib, etc.) -----*- C++ -*-===//
//
//                     The LLVM Compiler Infrastructure
//
// This file is distributed under the University of Illinois Open Source
// License. See LICENSE.TXT for details.
//
//===----------------------------------------------------------------------===//
//
// Contains core ORC APIs.
//
//===----------------------------------------------------------------------===//

#ifndef LLVM_EXECUTIONENGINE_ORC_CORE_H
#define LLVM_EXECUTIONENGINE_ORC_CORE_H

#include "llvm/ExecutionEngine/JITSymbol.h"
#include "llvm/ExecutionEngine/Orc/SymbolStringPool.h"

#include <map>
#include <memory>
#include <set>
#include <vector>

namespace llvm {
namespace orc {

/// VModuleKey provides a unique identifier (allocated and managed by
/// ExecutionSessions) for a module added to the JIT.
using VModuleKey = uint64_t;

class VSO;

/// @brief A set of symbol names (represented by SymbolStringPtrs for
//         efficiency).
using SymbolNameSet = std::set<SymbolStringPtr>;

/// @brief A map from symbol names (as SymbolStringPtrs) to JITSymbols
///        (address/flags pairs).
using SymbolMap = std::map<SymbolStringPtr, JITEvaluatedSymbol>;

/// @brief A map from symbol names (as SymbolStringPtrs) to JITSymbolFlags.
using SymbolFlagsMap = std::map<SymbolStringPtr, JITSymbolFlags>;

/// @brief A symbol query that returns results via a callback when results are
///        ready.
///
/// makes a callback when all symbols are available.
class AsynchronousSymbolQuery {
public:
  /// @brief Callback to notify client that symbols have been resolved.
  using SymbolsResolvedCallback = std::function<void(Expected<SymbolMap>)>;

  /// @brief Callback to notify client that symbols are ready for execution.
  using SymbolsReadyCallback = std::function<void(Error)>;

  /// @brief Create a query for the given symbols, notify-resolved and
  ///        notify-ready callbacks.
  AsynchronousSymbolQuery(const SymbolNameSet &Symbols,
                          SymbolsResolvedCallback NotifySymbolsResolved,
                          SymbolsReadyCallback NotifySymbolsReady);

  /// @brief Notify client that the query failed.
  ///
  /// If the notify-resolved callback has not been made yet, then it is called
  /// with the given error, and the notify-finalized callback is never made.
  ///
  /// If the notify-resolved callback has already been made then then the
  /// notify-finalized callback is called with the given error.
  ///
  /// It is illegal to call setFailed after both callbacks have been made.
  void setFailed(Error Err);

  /// @brief Set the resolved symbol information for the given symbol name.
  ///
  /// If this symbol was the last one not resolved, this will trigger a call to
  /// the notify-finalized callback passing the completed sybol map.
  void setDefinition(SymbolStringPtr Name, JITEvaluatedSymbol Sym);

  /// @brief Notify the query that a requested symbol is ready for execution.
  ///
  /// This decrements the query's internal count of not-yet-ready symbols. If
  /// this call to notifySymbolFinalized sets the counter to zero, it will call
  /// the notify-finalized callback with Error::success as the value.
  void notifySymbolFinalized();

private:
  SymbolMap Symbols;
  size_t OutstandingResolutions = 0;
  size_t OutstandingFinalizations = 0;
  SymbolsResolvedCallback NotifySymbolsResolved;
  SymbolsReadyCallback NotifySymbolsReady;
};

<<<<<<< HEAD
/// @brief A SymbolFlagsMap containing flags of found symbols, plus a set of
///        not-found symbols. Shared between SymbolResolver::lookupFlags and
///        VSO::lookupFlags for convenience.
struct LookupFlagsResult {
  SymbolFlagsMap SymbolFlags;
  SymbolNameSet SymbolsNotFound;
};

class SymbolResolver {
public:
  virtual ~SymbolResolver() = default;
  virtual LookupFlagsResult lookupFlags(const SymbolNameSet &Symbols) = 0;
=======
/// @brief SymbolResolver is a composable interface for looking up symbol flags
///        and addresses using the AsynchronousSymbolQuery type. It will
///        eventually replace the LegacyJITSymbolResolver interface as the
///        stardard ORC symbol resolver type.
class SymbolResolver {
public:
  virtual ~SymbolResolver() = default;

  /// @brief Returns the flags for each symbol in Symbols that can be found,
  ///        along with the set of symbol that could not be found.
  virtual SymbolNameSet lookupFlags(SymbolFlagsMap &Flags,
                                    const SymbolNameSet &Symbols) = 0;

  /// @brief For each symbol in Symbols that can be found, assigns that symbols
  ///        value in Query. Returns the set of symbols that could not be found.
>>>>>>> c8a74a04
  virtual SymbolNameSet lookup(AsynchronousSymbolQuery &Query,
                               SymbolNameSet Symbols) = 0;

private:
  virtual void anchor();
};

<<<<<<< HEAD
=======
/// @brief Implements SymbolResolver with a pair of supplied function objects
///        for convenience. See createSymbolResolver.
template <typename LookupFlagsFn, typename LookupFn>
class LambdaSymbolResolver final : public SymbolResolver {
public:
  template <typename LookupFlagsFnRef, typename LookupFnRef>
  LambdaSymbolResolver(LookupFlagsFnRef &&LookupFlags, LookupFnRef &&Lookup)
      : LookupFlags(std::forward<LookupFlagsFnRef>(LookupFlags)),
        Lookup(std::forward<LookupFnRef>(Lookup)) {}

  SymbolNameSet lookupFlags(SymbolFlagsMap &Flags,
                            const SymbolNameSet &Symbols) final {
    return LookupFlags(Flags, Symbols);
  }

  SymbolNameSet lookup(AsynchronousSymbolQuery &Query,
                       SymbolNameSet Symbols) final {
    return Lookup(Query, std::move(Symbols));
  }

private:
  LookupFlagsFn LookupFlags;
  LookupFn Lookup;
};

/// @brief Creates a SymbolResolver implementation from the pair of supplied
///        function objects.
template <typename LookupFlagsFn, typename LookupFn>
std::unique_ptr<LambdaSymbolResolver<
    typename std::remove_cv<
        typename std::remove_reference<LookupFlagsFn>::type>::type,
    typename std::remove_cv<
        typename std::remove_reference<LookupFn>::type>::type>>
createSymbolResolver(LookupFlagsFn &&LookupFlags, LookupFn &&Lookup) {
  using LambdaSymbolResolverImpl = LambdaSymbolResolver<
      typename std::remove_cv<
          typename std::remove_reference<LookupFlagsFn>::type>::type,
      typename std::remove_cv<
          typename std::remove_reference<LookupFn>::type>::type>;
  return llvm::make_unique<LambdaSymbolResolverImpl>(
      std::forward<LookupFlagsFn>(LookupFlags), std::forward<LookupFn>(Lookup));
}

>>>>>>> c8a74a04
/// @brief Represents a source of symbol definitions which may be materialized
///        (turned into data / code through some materialization process) or
///        discarded (if the definition is overridden by a stronger one).
///
/// SymbolSources are used when providing lazy definitions of symbols to VSOs.
/// The VSO will call materialize when the address of a symbol is requested via
/// the lookup method. The VSO will call discard if a stronger definition is
/// added or already present.
class SymbolSource {
public:
  virtual ~SymbolSource() {}

  /// @brief Implementations of this method should materialize the given
  ///        symbols (plus any additional symbols required) by adding a
  ///        Materializer to the ExecutionSession's MaterializationQueue.
  virtual Error materialize(VSO &V, SymbolNameSet Symbols) = 0;

  /// @brief Implementations of this method should discard the given symbol
  ///        from the source (e.g. if the source is an LLVM IR Module and the
  ///        symbol is a function, delete the function body or mark it available
  ///        externally).
  virtual void discard(VSO &V, SymbolStringPtr Name) = 0;

private:
  virtual void anchor();
};

/// @brief Represents a dynamic linkage unit in a JIT process.
///
/// VSO acts as a symbol table (symbol definitions can be set and the dylib
/// queried to find symbol addresses) and as a key for tracking resources
/// (since a VSO's address is fixed).
class VSO {
  friend class ExecutionSession;

public:
  enum RelativeLinkageStrength {
    NewDefinitionIsStronger,
    DuplicateDefinition,
    ExistingDefinitionIsStronger
  };

  using SetDefinitionsResult =
      std::map<SymbolStringPtr, RelativeLinkageStrength>;
  using SourceWorkMap = std::map<SymbolSource *, SymbolNameSet>;

  struct LookupResult {
    SourceWorkMap MaterializationWork;
    SymbolNameSet UnresolvedSymbols;
  };

  VSO() = default;

  VSO(const VSO &) = delete;
  VSO &operator=(const VSO &) = delete;
  VSO(VSO &&) = delete;
  VSO &operator=(VSO &&) = delete;

  /// @brief Compare new linkage with existing linkage.
  static RelativeLinkageStrength
  compareLinkage(Optional<JITSymbolFlags> OldFlags, JITSymbolFlags NewFlags);

  /// @brief Compare new linkage with an existing symbol's linkage.
  RelativeLinkageStrength compareLinkage(SymbolStringPtr Name,
                                         JITSymbolFlags NewFlags) const;

  /// @brief Adds the given symbols to the mapping as resolved, finalized
  ///        symbols.
  ///
  /// FIXME: We can take this by const-ref once symbol-based laziness is
  ///        removed.
  Error define(SymbolMap NewSymbols);

  /// @brief Adds the given symbols to the mapping as lazy symbols.
  Error defineLazy(const SymbolFlagsMap &NewSymbols, SymbolSource &Source);

  /// @brief Add the given symbol/address mappings to the dylib, but do not
  ///        mark the symbols as finalized yet.
  void resolve(SymbolMap SymbolValues);

  /// @brief Finalize the given symbols.
  void finalize(SymbolNameSet SymbolsToFinalize);

  /// @brief Look up the flags for the given symbols.
  ///
  /// Returns the flags for the give symbols, together with the set of symbols
  /// not found.
  SymbolNameSet lookupFlags(SymbolFlagsMap &Flags, SymbolNameSet Symbols);

  /// @brief Apply the given query to the given symbols in this VSO.
  ///
  /// For symbols in this VSO that have already been materialized, their address
  /// will be set in the query immediately.
  ///
  /// For symbols in this VSO that have not been materialized, the query will be
  /// recorded and the source for those symbols (plus the set of symbols to be
  /// materialized by that source) will be returned as the MaterializationWork
  /// field of the LookupResult.
  ///
  /// Any symbols not found in this VSO will be returned in the
  /// UnresolvedSymbols field of the LookupResult.
  LookupResult lookup(AsynchronousSymbolQuery &Query, SymbolNameSet Symbols);

private:
  class MaterializationInfo {
  public:
    MaterializationInfo(JITSymbolFlags Flags, AsynchronousSymbolQuery &Query);
    JITSymbolFlags getFlags() const;
    JITTargetAddress getAddress() const;
    void query(SymbolStringPtr Name, AsynchronousSymbolQuery &Query);
    void resolve(SymbolStringPtr Name, JITEvaluatedSymbol Sym);
    void finalize();

  private:
    JITSymbolFlags Flags;
    JITTargetAddress Address = 0;
    std::vector<AsynchronousSymbolQuery *> PendingResolution;
    std::vector<AsynchronousSymbolQuery *> PendingFinalization;
  };

  class SymbolTableEntry {
  public:
    SymbolTableEntry(JITSymbolFlags Flags, SymbolSource &Source);
    SymbolTableEntry(JITEvaluatedSymbol Sym);
    SymbolTableEntry(SymbolTableEntry &&Other);
    ~SymbolTableEntry();
    JITSymbolFlags getFlags() const;
    void replaceWithSource(VSO &V, SymbolStringPtr Name, JITSymbolFlags Flags,
                           SymbolSource &NewSource);
    SymbolSource *query(SymbolStringPtr Name, AsynchronousSymbolQuery &Query);
    void resolve(VSO &V, SymbolStringPtr Name, JITEvaluatedSymbol Sym);
    void finalize();

  private:
    JITSymbolFlags Flags;
    union {
      JITTargetAddress Address;
      SymbolSource *Source;
      std::unique_ptr<MaterializationInfo> MatInfo;
    };
  };

  std::map<SymbolStringPtr, SymbolTableEntry> Symbols;
};

/// @brief An ExecutionSession represents a running JIT program.
class ExecutionSession {
public:
  /// @brief Construct an ExecutionEngine.
  ///
  /// SymbolStringPools may be shared between ExecutionSessions.
  ExecutionSession(SymbolStringPool &SSP);

  /// @brief Returns the SymbolStringPool for this ExecutionSession.
  SymbolStringPool &getSymbolStringPool() const { return SSP; }

  /// @brief Allocate a module key for a new module to add to the JIT.
  VModuleKey allocateVModule();

  /// @brief Return a module key to the ExecutionSession so that it can be
  ///        re-used. This should only be done once all resources associated
  ////       with the original key have been released.
  void releaseVModule(VModuleKey Key);

public:
  SymbolStringPool &SSP;
  VModuleKey LastKey = 0;
};

} // End namespace orc
} // End namespace llvm

#endif // LLVM_EXECUTIONENGINE_ORC_CORE_H<|MERGE_RESOLUTION|>--- conflicted
+++ resolved
@@ -92,20 +92,6 @@
   SymbolsReadyCallback NotifySymbolsReady;
 };
 
-<<<<<<< HEAD
-/// @brief A SymbolFlagsMap containing flags of found symbols, plus a set of
-///        not-found symbols. Shared between SymbolResolver::lookupFlags and
-///        VSO::lookupFlags for convenience.
-struct LookupFlagsResult {
-  SymbolFlagsMap SymbolFlags;
-  SymbolNameSet SymbolsNotFound;
-};
-
-class SymbolResolver {
-public:
-  virtual ~SymbolResolver() = default;
-  virtual LookupFlagsResult lookupFlags(const SymbolNameSet &Symbols) = 0;
-=======
 /// @brief SymbolResolver is a composable interface for looking up symbol flags
 ///        and addresses using the AsynchronousSymbolQuery type. It will
 ///        eventually replace the LegacyJITSymbolResolver interface as the
@@ -121,7 +107,6 @@
 
   /// @brief For each symbol in Symbols that can be found, assigns that symbols
   ///        value in Query. Returns the set of symbols that could not be found.
->>>>>>> c8a74a04
   virtual SymbolNameSet lookup(AsynchronousSymbolQuery &Query,
                                SymbolNameSet Symbols) = 0;
 
@@ -129,8 +114,6 @@
   virtual void anchor();
 };
 
-<<<<<<< HEAD
-=======
 /// @brief Implements SymbolResolver with a pair of supplied function objects
 ///        for convenience. See createSymbolResolver.
 template <typename LookupFlagsFn, typename LookupFn>
@@ -174,7 +157,6 @@
       std::forward<LookupFlagsFn>(LookupFlags), std::forward<LookupFn>(Lookup));
 }
 
->>>>>>> c8a74a04
 /// @brief Represents a source of symbol definitions which may be materialized
 ///        (turned into data / code through some materialization process) or
 ///        discarded (if the definition is overridden by a stronger one).
