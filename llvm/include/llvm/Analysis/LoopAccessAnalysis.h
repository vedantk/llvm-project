//===- llvm/Analysis/LoopAccessAnalysis.h -----------------------*- C++ -*-===//
//
//                     The LLVM Compiler Infrastructure
//
// This file is distributed under the University of Illinois Open Source
// License. See LICENSE.TXT for details.
//
//===----------------------------------------------------------------------===//
//
// This file defines the interface for the loop memory dependence framework that
// was originally developed for the Loop Vectorizer.
//
//===----------------------------------------------------------------------===//

#ifndef LLVM_ANALYSIS_LOOPACCESSANALYSIS_H
#define LLVM_ANALYSIS_LOOPACCESSANALYSIS_H

#include "llvm/ADT/EquivalenceClasses.h"
#include "llvm/ADT/Optional.h"
#include "llvm/ADT/SetVector.h"
#include "llvm/Analysis/AliasAnalysis.h"
#include "llvm/Analysis/AliasSetTracker.h"
#include "llvm/Analysis/ScalarEvolutionExpressions.h"
#include "llvm/IR/ValueHandle.h"
#include "llvm/Pass.h"
#include "llvm/Support/raw_ostream.h"

namespace llvm {

class Value;
class DataLayout;
class ScalarEvolution;
class Loop;
class SCEV;
class SCEVUnionPredicate;
class LoopAccessInfo;

/// Optimization analysis message produced during vectorization. Messages inform
/// the user why vectorization did not occur.
class LoopAccessReport {
  std::string Message;
  const Instruction *Instr;

protected:
  LoopAccessReport(const Twine &Message, const Instruction *I)
      : Message(Message.str()), Instr(I) {}

public:
  LoopAccessReport(const Instruction *I = nullptr) : Instr(I) {}

  template <typename A> LoopAccessReport &operator<<(const A &Value) {
    raw_string_ostream Out(Message);
    Out << Value;
    return *this;
  }

  const Instruction *getInstr() const { return Instr; }

  std::string &str() { return Message; }
  const std::string &str() const { return Message; }
  operator Twine() { return Message; }

  /// \brief Emit an analysis note for \p PassName with the debug location from
  /// the instruction in \p Message if available.  Otherwise use the location of
  /// \p TheLoop.
  static void emitAnalysis(const LoopAccessReport &Message,
                           const Function *TheFunction,
                           const Loop *TheLoop,
                           const char *PassName);
};

/// \brief Collection of parameters shared beetween the Loop Vectorizer and the
/// Loop Access Analysis.
struct VectorizerParams {
  /// \brief Maximum SIMD width.
  static const unsigned MaxVectorWidth;

  /// \brief VF as overridden by the user.
  static unsigned VectorizationFactor;
  /// \brief Interleave factor as overridden by the user.
  static unsigned VectorizationInterleave;
  /// \brief True if force-vector-interleave was specified by the user.
  static bool isInterleaveForced();

  /// \\brief When performing memory disambiguation checks at runtime do not
  /// make more than this number of comparisons.
  static unsigned RuntimeMemoryCheckThreshold;
};

/// \brief Checks memory dependences among accesses to the same underlying
/// object to determine whether there vectorization is legal or not (and at
/// which vectorization factor).
///
/// Note: This class will compute a conservative dependence for access to
/// different underlying pointers. Clients, such as the loop vectorizer, will
/// sometimes deal these potential dependencies by emitting runtime checks.
///
/// We use the ScalarEvolution framework to symbolically evalutate access
/// functions pairs. Since we currently don't restructure the loop we can rely
/// on the program order of memory accesses to determine their safety.
/// At the moment we will only deem accesses as safe for:
///  * A negative constant distance assuming program order.
///
///      Safe: tmp = a[i + 1];     OR     a[i + 1] = x;
///            a[i] = tmp;                y = a[i];
///
///   The latter case is safe because later checks guarantuee that there can't
///   be a cycle through a phi node (that is, we check that "x" and "y" is not
///   the same variable: a header phi can only be an induction or a reduction, a
///   reduction can't have a memory sink, an induction can't have a memory
///   source). This is important and must not be violated (or we have to
///   resort to checking for cycles through memory).
///
///  * A positive constant distance assuming program order that is bigger
///    than the biggest memory access.
///
///     tmp = a[i]        OR              b[i] = x
///     a[i+2] = tmp                      y = b[i+2];
///
///     Safe distance: 2 x sizeof(a[0]), and 2 x sizeof(b[0]), respectively.
///
///  * Zero distances and all accesses have the same size.
///
class MemoryDepChecker {
public:
  typedef PointerIntPair<Value *, 1, bool> MemAccessInfo;
  typedef SmallPtrSet<MemAccessInfo, 8> MemAccessInfoSet;
  /// \brief Set of potential dependent memory accesses.
  typedef EquivalenceClasses<MemAccessInfo> DepCandidates;

  /// \brief Dependece between memory access instructions.
  struct Dependence {
    /// \brief The type of the dependence.
    enum DepType {
      // No dependence.
      NoDep,
      // We couldn't determine the direction or the distance.
      Unknown,
      // Lexically forward.
      //
      // FIXME: If we only have loop-independent forward dependences (e.g. a
      // read and write of A[i]), LAA will locally deem the dependence "safe"
      // without querying the MemoryDepChecker.  Therefore we can miss
      // enumerating loop-independent forward dependences in
      // getDependences.  Note that as soon as there are different
      // indices used to access the same array, the MemoryDepChecker *is*
      // queried and the dependence list is complete.
      Forward,
      // Forward, but if vectorized, is likely to prevent store-to-load
      // forwarding.
      ForwardButPreventsForwarding,
      // Lexically backward.
      Backward,
      // Backward, but the distance allows a vectorization factor of
      // MaxSafeDepDistBytes.
      BackwardVectorizable,
      // Same, but may prevent store-to-load forwarding.
      BackwardVectorizableButPreventsForwarding
    };

    /// \brief String version of the types.
    static const char *DepName[];

    /// \brief Index of the source of the dependence in the InstMap vector.
    unsigned Source;
    /// \brief Index of the destination of the dependence in the InstMap vector.
    unsigned Destination;
    /// \brief The type of the dependence.
    DepType Type;

    Dependence(unsigned Source, unsigned Destination, DepType Type)
        : Source(Source), Destination(Destination), Type(Type) {}

    /// \brief Return the source instruction of the dependence.
    Instruction *getSource(const LoopAccessInfo &LAI) const;
    /// \brief Return the destination instruction of the dependence.
    Instruction *getDestination(const LoopAccessInfo &LAI) const;

    /// \brief Dependence types that don't prevent vectorization.
    static bool isSafeForVectorization(DepType Type);

    /// \brief Lexically forward dependence.
    bool isForward() const;
    /// \brief Lexically backward dependence.
    bool isBackward() const;

    /// \brief May be a lexically backward dependence type (includes Unknown).
    bool isPossiblyBackward() const;

    /// \brief Print the dependence.  \p Instr is used to map the instruction
    /// indices to instructions.
    void print(raw_ostream &OS, unsigned Depth,
               const SmallVectorImpl<Instruction *> &Instrs) const;
  };

  MemoryDepChecker(PredicatedScalarEvolution &PSE, const Loop *L)
      : PSE(PSE), InnermostLoop(L), AccessIdx(0),
        ShouldRetryWithRuntimeCheck(false), SafeForVectorization(true),
        RecordDependences(true) {}

  /// \brief Register the location (instructions are given increasing numbers)
  /// of a write access.
  void addAccess(StoreInst *SI) {
    Value *Ptr = SI->getPointerOperand();
    Accesses[MemAccessInfo(Ptr, true)].push_back(AccessIdx);
    InstMap.push_back(SI);
    ++AccessIdx;
  }

  /// \brief Register the location (instructions are given increasing numbers)
  /// of a write access.
  void addAccess(LoadInst *LI) {
    Value *Ptr = LI->getPointerOperand();
    Accesses[MemAccessInfo(Ptr, false)].push_back(AccessIdx);
    InstMap.push_back(LI);
    ++AccessIdx;
  }

  /// \brief Check whether the dependencies between the accesses are safe.
  ///
  /// Only checks sets with elements in \p CheckDeps.
  bool areDepsSafe(DepCandidates &AccessSets, MemAccessInfoSet &CheckDeps,
                   const ValueToValueMap &Strides);

  /// \brief No memory dependence was encountered that would inhibit
  /// vectorization.
  bool isSafeForVectorization() const { return SafeForVectorization; }

  /// \brief The maximum number of bytes of a vector register we can vectorize
  /// the accesses safely with.
  uint64_t getMaxSafeDepDistBytes() { return MaxSafeDepDistBytes; }

  /// \brief In same cases when the dependency check fails we can still
  /// vectorize the loop with a dynamic array access check.
  bool shouldRetryWithRuntimeCheck() { return ShouldRetryWithRuntimeCheck; }

  /// \brief Returns the memory dependences.  If null is returned we exceeded
  /// the MaxDependences threshold and this information is not
  /// available.
  const SmallVectorImpl<Dependence> *getDependences() const {
    return RecordDependences ? &Dependences : nullptr;
  }

  void clearDependences() { Dependences.clear(); }

  /// \brief The vector of memory access instructions.  The indices are used as
  /// instruction identifiers in the Dependence class.
  const SmallVectorImpl<Instruction *> &getMemoryInstructions() const {
    return InstMap;
  }

  /// \brief Generate a mapping between the memory instructions and their
  /// indices according to program order.
  DenseMap<Instruction *, unsigned> generateInstructionOrderMap() const {
    DenseMap<Instruction *, unsigned> OrderMap;

    for (unsigned I = 0; I < InstMap.size(); ++I)
      OrderMap[InstMap[I]] = I;

    return OrderMap;
  }

  /// \brief Find the set of instructions that read or write via \p Ptr.
  SmallVector<Instruction *, 4> getInstructionsForAccess(Value *Ptr,
                                                         bool isWrite) const;

private:
  /// A wrapper around ScalarEvolution, used to add runtime SCEV checks, and
  /// applies dynamic knowledge to simplify SCEV expressions and convert them
  /// to a more usable form. We need this in case assumptions about SCEV
  /// expressions need to be made in order to avoid unknown dependences. For
  /// example we might assume a unit stride for a pointer in order to prove
  /// that a memory access is strided and doesn't wrap.
  PredicatedScalarEvolution &PSE;
  const Loop *InnermostLoop;

  /// \brief Maps access locations (ptr, read/write) to program order.
  DenseMap<MemAccessInfo, std::vector<unsigned> > Accesses;

  /// \brief Memory access instructions in program order.
  SmallVector<Instruction *, 16> InstMap;

  /// \brief The program order index to be used for the next instruction.
  unsigned AccessIdx;

  // We can access this many bytes in parallel safely.
  uint64_t MaxSafeDepDistBytes;

  /// \brief If we see a non-constant dependence distance we can still try to
  /// vectorize this loop with runtime checks.
  bool ShouldRetryWithRuntimeCheck;

  /// \brief No memory dependence was encountered that would inhibit
  /// vectorization.
  bool SafeForVectorization;

  //// \brief True if Dependences reflects the dependences in the
  //// loop.  If false we exceeded MaxDependences and
  //// Dependences is invalid.
  bool RecordDependences;

  /// \brief Memory dependences collected during the analysis.  Only valid if
  /// RecordDependences is true.
  SmallVector<Dependence, 8> Dependences;

  /// \brief Check whether there is a plausible dependence between the two
  /// accesses.
  ///
  /// Access \p A must happen before \p B in program order. The two indices
  /// identify the index into the program order map.
  ///
  /// This function checks  whether there is a plausible dependence (or the
  /// absence of such can't be proved) between the two accesses. If there is a
  /// plausible dependence but the dependence distance is bigger than one
  /// element access it records this distance in \p MaxSafeDepDistBytes (if this
  /// distance is smaller than any other distance encountered so far).
  /// Otherwise, this function returns true signaling a possible dependence.
  Dependence::DepType isDependent(const MemAccessInfo &A, unsigned AIdx,
                                  const MemAccessInfo &B, unsigned BIdx,
                                  const ValueToValueMap &Strides);

  /// \brief Check whether the data dependence could prevent store-load
  /// forwarding.
  ///
  /// \return false if we shouldn't vectorize at all or avoid larger
  /// vectorization factors by limiting MaxSafeDepDistBytes.
  bool couldPreventStoreLoadForward(uint64_t Distance, uint64_t TypeByteSize);
};

/// \brief Holds information about the memory runtime legality checks to verify
/// that a group of pointers do not overlap.
class RuntimePointerChecking {
public:
  struct PointerInfo {
    /// Holds the pointer value that we need to check.
    TrackingVH<Value> PointerValue;
    /// Holds the pointer value at the beginning of the loop.
    const SCEV *Start;
    /// Holds the pointer value at the end of the loop.
    const SCEV *End;
    /// Holds the information if this pointer is used for writing to memory.
    bool IsWritePtr;
    /// Holds the id of the set of pointers that could be dependent because of a
    /// shared underlying object.
    unsigned DependencySetId;
    /// Holds the id of the disjoint alias set to which this pointer belongs.
    unsigned AliasSetId;
    /// SCEV for the access.
    const SCEV *Expr;

    PointerInfo(Value *PointerValue, const SCEV *Start, const SCEV *End,
                bool IsWritePtr, unsigned DependencySetId, unsigned AliasSetId,
                const SCEV *Expr)
        : PointerValue(PointerValue), Start(Start), End(End),
          IsWritePtr(IsWritePtr), DependencySetId(DependencySetId),
          AliasSetId(AliasSetId), Expr(Expr) {}
  };

  RuntimePointerChecking(ScalarEvolution *SE) : Need(false), SE(SE) {}

  /// Reset the state of the pointer runtime information.
  void reset() {
    Need = false;
    Pointers.clear();
    Checks.clear();
  }

  /// Insert a pointer and calculate the start and end SCEVs.
  /// We need \p PSE in order to compute the SCEV expression of the pointer
  /// according to the assumptions that we've made during the analysis.
  /// The method might also version the pointer stride according to \p Strides,
  /// and add new predicates to \p PSE.
  void insert(Loop *Lp, Value *Ptr, bool WritePtr, unsigned DepSetId,
              unsigned ASId, const ValueToValueMap &Strides,
              PredicatedScalarEvolution &PSE);

  /// \brief No run-time memory checking is necessary.
  bool empty() const { return Pointers.empty(); }

  /// A grouping of pointers. A single memcheck is required between
  /// two groups.
  struct CheckingPtrGroup {
    /// \brief Create a new pointer checking group containing a single
    /// pointer, with index \p Index in RtCheck.
    CheckingPtrGroup(unsigned Index, RuntimePointerChecking &RtCheck)
        : RtCheck(RtCheck), High(RtCheck.Pointers[Index].End),
          Low(RtCheck.Pointers[Index].Start) {
      Members.push_back(Index);
    }

    /// \brief Tries to add the pointer recorded in RtCheck at index
    /// \p Index to this pointer checking group. We can only add a pointer
    /// to a checking group if we will still be able to get
    /// the upper and lower bounds of the check. Returns true in case
    /// of success, false otherwise.
    bool addPointer(unsigned Index);

    /// Constitutes the context of this pointer checking group. For each
    /// pointer that is a member of this group we will retain the index
    /// at which it appears in RtCheck.
    RuntimePointerChecking &RtCheck;
    /// The SCEV expression which represents the upper bound of all the
    /// pointers in this group.
    const SCEV *High;
    /// The SCEV expression which represents the lower bound of all the
    /// pointers in this group.
    const SCEV *Low;
    /// Indices of all the pointers that constitute this grouping.
    SmallVector<unsigned, 2> Members;
  };

  /// \brief A memcheck which made up of a pair of grouped pointers.
  ///
  /// These *have* to be const for now, since checks are generated from
  /// CheckingPtrGroups in LAI::addRuntimeChecks which is a const member
  /// function.  FIXME: once check-generation is moved inside this class (after
  /// the PtrPartition hack is removed), we could drop const.
  typedef std::pair<const CheckingPtrGroup *, const CheckingPtrGroup *>
      PointerCheck;

  /// \brief Generate the checks and store it.  This also performs the grouping
  /// of pointers to reduce the number of memchecks necessary.
  void generateChecks(MemoryDepChecker::DepCandidates &DepCands,
                      bool UseDependencies);

  /// \brief Returns the checks that generateChecks created.
  const SmallVector<PointerCheck, 4> &getChecks() const { return Checks; }

  /// \brief Decide if we need to add a check between two groups of pointers,
  /// according to needsChecking.
  bool needsChecking(const CheckingPtrGroup &M,
                     const CheckingPtrGroup &N) const;

  /// \brief Returns the number of run-time checks required according to
  /// needsChecking.
  unsigned getNumberOfChecks() const { return Checks.size(); }

  /// \brief Print the list run-time memory checks necessary.
  void print(raw_ostream &OS, unsigned Depth = 0) const;

  /// Print \p Checks.
  void printChecks(raw_ostream &OS, const SmallVectorImpl<PointerCheck> &Checks,
                   unsigned Depth = 0) const;

  /// This flag indicates if we need to add the runtime check.
  bool Need;

  /// Information about the pointers that may require checking.
  SmallVector<PointerInfo, 2> Pointers;

  /// Holds a partitioning of pointers into "check groups".
  SmallVector<CheckingPtrGroup, 2> CheckingGroups;

  /// \brief Check if pointers are in the same partition
  ///
  /// \p PtrToPartition contains the partition number for pointers (-1 if the
  /// pointer belongs to multiple partitions).
  static bool
  arePointersInSamePartition(const SmallVectorImpl<int> &PtrToPartition,
                             unsigned PtrIdx1, unsigned PtrIdx2);

  /// \brief Decide whether we need to issue a run-time check for pointer at
  /// index \p I and \p J to prove their independence.
  bool needsChecking(unsigned I, unsigned J) const;

  /// \brief Return PointerInfo for pointer at index \p PtrIdx.
  const PointerInfo &getPointerInfo(unsigned PtrIdx) const {
    return Pointers[PtrIdx];
  }

private:
  /// \brief Groups pointers such that a single memcheck is required
  /// between two different groups. This will clear the CheckingGroups vector
  /// and re-compute it. We will only group dependecies if \p UseDependencies
  /// is true, otherwise we will create a separate group for each pointer.
  void groupChecks(MemoryDepChecker::DepCandidates &DepCands,
                   bool UseDependencies);

  /// Generate the checks and return them.
  SmallVector<PointerCheck, 4>
  generateChecks() const;

  /// Holds a pointer to the ScalarEvolution analysis.
  ScalarEvolution *SE;

  /// \brief Set of run-time checks required to establish independence of
  /// otherwise may-aliasing pointers in the loop.
  SmallVector<PointerCheck, 4> Checks;
};

/// \brief Drive the analysis of memory accesses in the loop
///
/// This class is responsible for analyzing the memory accesses of a loop.  It
/// collects the accesses and then its main helper the AccessAnalysis class
/// finds and categorizes the dependences in buildDependenceSets.
///
/// For memory dependences that can be analyzed at compile time, it determines
/// whether the dependence is part of cycle inhibiting vectorization.  This work
/// is delegated to the MemoryDepChecker class.
///
/// For memory dependences that cannot be determined at compile time, it
/// generates run-time checks to prove independence.  This is done by
/// AccessAnalysis::canCheckPtrAtRT and the checks are maintained by the
/// RuntimePointerCheck class.
///
/// If pointers can wrap or can't be expressed as affine AddRec expressions by
/// ScalarEvolution, we will generate run-time checks by emitting a
/// SCEVUnionPredicate.
///
/// Checks for both memory dependences and the SCEV predicates contained in the
/// PSE must be emitted in order for the results of this analysis to be valid.
class LoopAccessInfo {
public:
  LoopAccessInfo(Loop *L, ScalarEvolution *SE, const TargetLibraryInfo *TLI,
                 AliasAnalysis *AA, DominatorTree *DT, LoopInfo *LI);

  // FIXME:
  // Hack for MSVC 2013 which sems like it can't synthesize this even 
  // with default keyword:
  // LoopAccessInfo(LoopAccessInfo &&LAI) = default;
  LoopAccessInfo(LoopAccessInfo &&LAI)
      : PSE(std::move(LAI.PSE)), PtrRtChecking(std::move(LAI.PtrRtChecking)),
<<<<<<< HEAD
        DepChecker(std::move(LAI.DepChecker)), TheLoop(LAI.TheLoop), DL(LAI.DL),
        TLI(LAI.TLI), AA(LAI.AA), DT(LAI.DT), LI(LAI.LI),
=======
        DepChecker(std::move(LAI.DepChecker)), TheLoop(LAI.TheLoop),
>>>>>>> 8484f92f
        NumLoads(LAI.NumLoads), NumStores(LAI.NumStores),
        MaxSafeDepDistBytes(LAI.MaxSafeDepDistBytes), CanVecMem(LAI.CanVecMem),
        StoreToLoopInvariantAddress(LAI.StoreToLoopInvariantAddress),
        Report(std::move(LAI.Report)),
        SymbolicStrides(std::move(LAI.SymbolicStrides)),
        StrideSet(std::move(LAI.StrideSet)) {}
  // LoopAccessInfo &operator=(LoopAccessInfo &&LAI) = default;
  LoopAccessInfo &operator=(LoopAccessInfo &&LAI) {
    assert(this != &LAI);

    PSE = std::move(LAI.PSE);
    PtrRtChecking = std::move(LAI.PtrRtChecking);
    DepChecker = std::move(LAI.DepChecker);
    TheLoop = LAI.TheLoop;
<<<<<<< HEAD
    DL = LAI.DL;
    TLI = LAI.TLI;
    AA = LAI.AA;
    DT = LAI.DT;
    LI = LAI.LI;
=======
>>>>>>> 8484f92f
    NumLoads = LAI.NumLoads;
    NumStores = LAI.NumStores;
    MaxSafeDepDistBytes = LAI.MaxSafeDepDistBytes;
    CanVecMem = LAI.CanVecMem;
    StoreToLoopInvariantAddress = LAI.StoreToLoopInvariantAddress;
    Report = std::move(LAI.Report);
    SymbolicStrides = std::move(LAI.SymbolicStrides);
    StrideSet = std::move(LAI.StrideSet);
    return *this;
  }

  /// Return true we can analyze the memory accesses in the loop and there are
  /// no memory dependence cycles.
  bool canVectorizeMemory() const { return CanVecMem; }

  const RuntimePointerChecking *getRuntimePointerChecking() const {
    return PtrRtChecking.get();
  }

  /// \brief Number of memchecks required to prove independence of otherwise
  /// may-alias pointers.
  unsigned getNumRuntimePointerChecks() const {
    return PtrRtChecking->getNumberOfChecks();
  }

  /// Return true if the block BB needs to be predicated in order for the loop
  /// to be vectorized.
  static bool blockNeedsPredication(BasicBlock *BB, Loop *TheLoop,
                                    DominatorTree *DT);

  /// Returns true if the value V is uniform within the loop.
  bool isUniform(Value *V) const;

  uint64_t getMaxSafeDepDistBytes() const { return MaxSafeDepDistBytes; }
  unsigned getNumStores() const { return NumStores; }
  unsigned getNumLoads() const { return NumLoads;}

  /// \brief Add code that checks at runtime if the accessed arrays overlap.
  ///
  /// Returns a pair of instructions where the first element is the first
  /// instruction generated in possibly a sequence of instructions and the
  /// second value is the final comparator value or NULL if no check is needed.
  std::pair<Instruction *, Instruction *>
  addRuntimeChecks(Instruction *Loc) const;

  /// \brief Generete the instructions for the checks in \p PointerChecks.
  ///
  /// Returns a pair of instructions where the first element is the first
  /// instruction generated in possibly a sequence of instructions and the
  /// second value is the final comparator value or NULL if no check is needed.
  std::pair<Instruction *, Instruction *>
  addRuntimeChecks(Instruction *Loc,
                   const SmallVectorImpl<RuntimePointerChecking::PointerCheck>
                       &PointerChecks) const;

  /// \brief The diagnostics report generated for the analysis.  E.g. why we
  /// couldn't analyze the loop.
  const Optional<LoopAccessReport> &getReport() const { return Report; }

  /// \brief the Memory Dependence Checker which can determine the
  /// loop-independent and loop-carried dependences between memory accesses.
  const MemoryDepChecker &getDepChecker() const { return *DepChecker; }

  /// \brief Return the list of instructions that use \p Ptr to read or write
  /// memory.
  SmallVector<Instruction *, 4> getInstructionsForAccess(Value *Ptr,
                                                         bool isWrite) const {
    return DepChecker->getInstructionsForAccess(Ptr, isWrite);
  }

  /// \brief If an access has a symbolic strides, this maps the pointer value to
  /// the stride symbol.
  const ValueToValueMap &getSymbolicStrides() const { return SymbolicStrides; }

  /// \brief Pointer has a symbolic stride.
  bool hasStride(Value *V) const { return StrideSet.count(V); }

  /// \brief Print the information about the memory accesses in the loop.
  void print(raw_ostream &OS, unsigned Depth = 0) const;

  /// \brief Checks existence of store to invariant address inside loop.
  /// If the loop has any store to invariant address, then it returns true,
  /// else returns false.
  bool hasStoreToLoopInvariantAddress() const {
    return StoreToLoopInvariantAddress;
  }

  /// Used to add runtime SCEV checks. Simplifies SCEV expressions and converts
  /// them to a more usable form.  All SCEV expressions during the analysis
  /// should be re-written (and therefore simplified) according to PSE.
  /// A user of LoopAccessAnalysis will need to emit the runtime checks
  /// associated with this predicate.
  const PredicatedScalarEvolution &getPSE() const { return *PSE; }

private:
  /// \brief Analyze the loop.
<<<<<<< HEAD
  void analyzeLoop();
=======
  void analyzeLoop(AliasAnalysis *AA, LoopInfo *LI,
                   const TargetLibraryInfo *TLI, DominatorTree *DT);
>>>>>>> 8484f92f

  /// \brief Check if the structure of the loop allows it to be analyzed by this
  /// pass.
  bool canAnalyzeLoop();

  void emitAnalysis(LoopAccessReport &Message);

  /// \brief Collect memory access with loop invariant strides.
  ///
  /// Looks for accesses like "a[i * StrideA]" where "StrideA" is loop
  /// invariant.
  void collectStridedAccess(Value *LoadOrStoreInst);

  std::unique_ptr<PredicatedScalarEvolution> PSE;

  /// We need to check that all of the pointers in this list are disjoint
  /// at runtime. Using std::unique_ptr to make using move ctor simpler.
  std::unique_ptr<RuntimePointerChecking> PtrRtChecking;

  /// \brief the Memory Dependence Checker which can determine the
  /// loop-independent and loop-carried dependences between memory accesses.
  std::unique_ptr<MemoryDepChecker> DepChecker;

  Loop *TheLoop;
<<<<<<< HEAD
  const DataLayout *DL;
  const TargetLibraryInfo *TLI;
  AliasAnalysis *AA;
  DominatorTree *DT;
  LoopInfo *LI;
=======
>>>>>>> 8484f92f

  unsigned NumLoads;
  unsigned NumStores;

  uint64_t MaxSafeDepDistBytes;

  /// \brief Cache the result of analyzeLoop.
  bool CanVecMem;

  /// \brief Indicator for storing to uniform addresses.
  /// If a loop has write to a loop invariant address then it should be true.
  bool StoreToLoopInvariantAddress;

  /// \brief The diagnostics report generated for the analysis.  E.g. why we
  /// couldn't analyze the loop.
  Optional<LoopAccessReport> Report;

  /// \brief If an access has a symbolic strides, this maps the pointer value to
  /// the stride symbol.
  ValueToValueMap SymbolicStrides;

  /// \brief Set of symbolic strides values.
  SmallPtrSet<Value *, 8> StrideSet;
};

Value *stripIntegerCast(Value *V);

/// \brief Return the SCEV corresponding to a pointer with the symbolic stride
/// replaced with constant one, assuming the SCEV predicate associated with
/// \p PSE is true.
///
/// If necessary this method will version the stride of the pointer according
/// to \p PtrToStride and therefore add further predicates to \p PSE.
///
/// If \p OrigPtr is not null, use it to look up the stride value instead of \p
/// Ptr.  \p PtrToStride provides the mapping between the pointer value and its
/// stride as collected by LoopVectorizationLegality::collectStridedAccess.
const SCEV *replaceSymbolicStrideSCEV(PredicatedScalarEvolution &PSE,
                                      const ValueToValueMap &PtrToStride,
                                      Value *Ptr, Value *OrigPtr = nullptr);

/// \brief If the pointer has a constant stride return it in units of its
/// element size.  Otherwise return zero.
///
/// Ensure that it does not wrap in the address space, assuming the predicate
/// associated with \p PSE is true.
///
/// If necessary this method will version the stride of the pointer according
/// to \p PtrToStride and therefore add further predicates to \p PSE.
/// The \p Assume parameter indicates if we are allowed to make additional
/// run-time assumptions.
int64_t getPtrStride(PredicatedScalarEvolution &PSE, Value *Ptr, const Loop *Lp,
                     const ValueToValueMap &StridesMap = ValueToValueMap(),
                     bool Assume = false);

/// \brief Returns true if the memory operations \p A and \p B are consecutive.
/// This is a simple API that does not depend on the analysis pass. 
bool isConsecutiveAccess(Value *A, Value *B, const DataLayout &DL,
                         ScalarEvolution &SE, bool CheckType = true);

/// \brief This analysis provides dependence information for the memory accesses
/// of a loop.
///
/// It runs the analysis for a loop on demand.  This can be initiated by
/// querying the loop access info via LAA::getInfo.  getInfo return a
/// LoopAccessInfo object.  See this class for the specifics of what information
/// is provided.
class LoopAccessLegacyAnalysis : public FunctionPass {
public:
  static char ID;

  LoopAccessLegacyAnalysis() : FunctionPass(ID) {
    initializeLoopAccessLegacyAnalysisPass(*PassRegistry::getPassRegistry());
  }

  bool runOnFunction(Function &F) override;

  void getAnalysisUsage(AnalysisUsage &AU) const override;

  /// \brief Query the result of the loop access information for the loop \p L.
  ///
  /// If there is no cached result available run the analysis.
  const LoopAccessInfo &getInfo(Loop *L);

  void releaseMemory() override {
    // Invalidate the cache when the pass is freed.
    LoopAccessInfoMap.clear();
  }

  /// \brief Print the result of the analysis when invoked with -analyze.
  void print(raw_ostream &OS, const Module *M = nullptr) const override;

private:
  /// \brief The cache.
  DenseMap<Loop *, std::unique_ptr<LoopAccessInfo>> LoopAccessInfoMap;

  // The used analysis passes.
  ScalarEvolution *SE;
  const TargetLibraryInfo *TLI;
  AliasAnalysis *AA;
  DominatorTree *DT;
  LoopInfo *LI;
};

/// \brief This analysis provides dependence information for the memory
/// accesses of a loop.
///
/// It runs the analysis for a loop on demand.  This can be initiated by
/// querying the loop access info via AM.getResult<LoopAccessAnalysis>. 
/// getResult return a LoopAccessInfo object.  See this class for the
/// specifics of what information is provided.
class LoopAccessAnalysis
    : public AnalysisInfoMixin<LoopAccessAnalysis> {
  friend AnalysisInfoMixin<LoopAccessAnalysis>;
  static char PassID;

public:
  typedef LoopAccessInfo Result;
  Result run(Loop &, AnalysisManager<Loop> &);
  static StringRef name() { return "LoopAccessAnalysis"; }
};

/// \brief Printer pass for the \c LoopAccessInfo results.
class LoopAccessInfoPrinterPass
    : public PassInfoMixin<LoopAccessInfoPrinterPass> {
  raw_ostream &OS;

public:
  explicit LoopAccessInfoPrinterPass(raw_ostream &OS) : OS(OS) {}
  PreservedAnalyses run(Loop &L, AnalysisManager<Loop> &AM);
};

inline Instruction *MemoryDepChecker::Dependence::getSource(
    const LoopAccessInfo &LAI) const {
  return LAI.getDepChecker().getMemoryInstructions()[Source];
}

inline Instruction *MemoryDepChecker::Dependence::getDestination(
    const LoopAccessInfo &LAI) const {
  return LAI.getDepChecker().getMemoryInstructions()[Destination];
}

} // End llvm namespace

#endif<|MERGE_RESOLUTION|>--- conflicted
+++ resolved
@@ -520,12 +520,7 @@
   // LoopAccessInfo(LoopAccessInfo &&LAI) = default;
   LoopAccessInfo(LoopAccessInfo &&LAI)
       : PSE(std::move(LAI.PSE)), PtrRtChecking(std::move(LAI.PtrRtChecking)),
-<<<<<<< HEAD
-        DepChecker(std::move(LAI.DepChecker)), TheLoop(LAI.TheLoop), DL(LAI.DL),
-        TLI(LAI.TLI), AA(LAI.AA), DT(LAI.DT), LI(LAI.LI),
-=======
         DepChecker(std::move(LAI.DepChecker)), TheLoop(LAI.TheLoop),
->>>>>>> 8484f92f
         NumLoads(LAI.NumLoads), NumStores(LAI.NumStores),
         MaxSafeDepDistBytes(LAI.MaxSafeDepDistBytes), CanVecMem(LAI.CanVecMem),
         StoreToLoopInvariantAddress(LAI.StoreToLoopInvariantAddress),
@@ -540,14 +535,6 @@
     PtrRtChecking = std::move(LAI.PtrRtChecking);
     DepChecker = std::move(LAI.DepChecker);
     TheLoop = LAI.TheLoop;
-<<<<<<< HEAD
-    DL = LAI.DL;
-    TLI = LAI.TLI;
-    AA = LAI.AA;
-    DT = LAI.DT;
-    LI = LAI.LI;
-=======
->>>>>>> 8484f92f
     NumLoads = LAI.NumLoads;
     NumStores = LAI.NumStores;
     MaxSafeDepDistBytes = LAI.MaxSafeDepDistBytes;
@@ -644,12 +631,8 @@
 
 private:
   /// \brief Analyze the loop.
-<<<<<<< HEAD
-  void analyzeLoop();
-=======
   void analyzeLoop(AliasAnalysis *AA, LoopInfo *LI,
                    const TargetLibraryInfo *TLI, DominatorTree *DT);
->>>>>>> 8484f92f
 
   /// \brief Check if the structure of the loop allows it to be analyzed by this
   /// pass.
@@ -674,14 +657,6 @@
   std::unique_ptr<MemoryDepChecker> DepChecker;
 
   Loop *TheLoop;
-<<<<<<< HEAD
-  const DataLayout *DL;
-  const TargetLibraryInfo *TLI;
-  AliasAnalysis *AA;
-  DominatorTree *DT;
-  LoopInfo *LI;
-=======
->>>>>>> 8484f92f
 
   unsigned NumLoads;
   unsigned NumStores;
