/*===------- llvm/Config/llvm-config.h - llvm configuration -------*- C -*-===*/
/*                                                                            */
/*                     The LLVM Compiler Infrastructure                       */
/*                                                                            */
/* This file is distributed under the University of Illinois Open Source      */
/* License. See LICENSE.TXT for details.                                      */
/*                                                                            */
/*===----------------------------------------------------------------------===*/

/* This file enumerates variables from the LLVM configuration so that they
   can be in exported headers and won't override package specific directives.
   This is a C header that can be included in the llvm-c headers. */

#ifndef LLVM_CONFIG_H
#define LLVM_CONFIG_H

<<<<<<< HEAD
/* Installation directory for binary executables */
#cmakedefine LLVM_BINDIR "${LLVM_BINDIR}"

/* Installation directory for data files */
#cmakedefine LLVM_DATADIR "${LLVM_DATADIR}"
=======
/* Define if we link Polly to the tools */
#cmakedefine LINK_POLLY_INTO_TOOLS
>>>>>>> 2b44936f

/* Target triple LLVM will generate code for by default */
#cmakedefine LLVM_DEFAULT_TARGET_TRIPLE "${LLVM_DEFAULT_TARGET_TRIPLE}"

<<<<<<< HEAD
/* Installation directory for documentation */
#cmakedefine LLVM_DOCSDIR "${LLVM_DOCSDIR}"

/* Define if LLVM is built with asserts and checks that change the layout of
   client-visible data structures.  */
#cmakedefine LLVM_ENABLE_ABI_BREAKING_CHECKS
=======
/* Define to enable checks that alter the LLVM C++ ABI */
#cmakedefine01 LLVM_ENABLE_ABI_BREAKING_CHECKS
>>>>>>> 2b44936f

/* Define if threads enabled */
#cmakedefine01 LLVM_ENABLE_THREADS

/* Has gcc/MSVC atomic intrinsics */
#cmakedefine01 LLVM_HAS_ATOMICS

/* Host triple LLVM will be executed on */
#cmakedefine LLVM_HOST_TRIPLE "${LLVM_HOST_TRIPLE}"

/* LLVM architecture name for the native architecture, if available */
#cmakedefine LLVM_NATIVE_ARCH ${LLVM_NATIVE_ARCH}

/* LLVM name for the native AsmParser init function, if available */
#cmakedefine LLVM_NATIVE_ASMPARSER LLVMInitialize${LLVM_NATIVE_ARCH}AsmParser

/* LLVM name for the native AsmPrinter init function, if available */
#cmakedefine LLVM_NATIVE_ASMPRINTER LLVMInitialize${LLVM_NATIVE_ARCH}AsmPrinter

/* LLVM name for the native Disassembler init function, if available */
#cmakedefine LLVM_NATIVE_DISASSEMBLER LLVMInitialize${LLVM_NATIVE_ARCH}Disassembler

/* LLVM name for the native Target init function, if available */
#cmakedefine LLVM_NATIVE_TARGET LLVMInitialize${LLVM_NATIVE_ARCH}Target

/* LLVM name for the native TargetInfo init function, if available */
#cmakedefine LLVM_NATIVE_TARGETINFO LLVMInitialize${LLVM_NATIVE_ARCH}TargetInfo

/* LLVM name for the native target MC init function, if available */
#cmakedefine LLVM_NATIVE_TARGETMC LLVMInitialize${LLVM_NATIVE_ARCH}TargetMC

/* Define if this is Unixish platform */
#cmakedefine LLVM_ON_UNIX ${LLVM_ON_UNIX}

/* Define if this is Win32ish platform */
#cmakedefine LLVM_ON_WIN32 ${LLVM_ON_WIN32}

/* Installation prefix directory */
#cmakedefine LLVM_PREFIX "${LLVM_PREFIX}"

/* Define if we have the Intel JIT API runtime support library */
#cmakedefine LLVM_USE_INTEL_JITEVENTS 1

/* Define if we have the oprofile JIT-support library */
#cmakedefine LLVM_USE_OPROFILE 1

/* Major version of the LLVM API */
#define LLVM_VERSION_MAJOR ${LLVM_VERSION_MAJOR}

/* Minor version of the LLVM API */
#define LLVM_VERSION_MINOR ${LLVM_VERSION_MINOR}

/* Patch version of the LLVM API */
#define LLVM_VERSION_PATCH ${LLVM_VERSION_PATCH}

/* LLVM version string */
#define LLVM_VERSION_STRING "${PACKAGE_VERSION}"

/* Define if we link Polly to the tools */
#cmakedefine LINK_POLLY_INTO_TOOLS

#endif<|MERGE_RESOLUTION|>--- conflicted
+++ resolved
@@ -14,31 +14,14 @@
 #ifndef LLVM_CONFIG_H
 #define LLVM_CONFIG_H
 
-<<<<<<< HEAD
-/* Installation directory for binary executables */
-#cmakedefine LLVM_BINDIR "${LLVM_BINDIR}"
-
-/* Installation directory for data files */
-#cmakedefine LLVM_DATADIR "${LLVM_DATADIR}"
-=======
 /* Define if we link Polly to the tools */
 #cmakedefine LINK_POLLY_INTO_TOOLS
->>>>>>> 2b44936f
 
 /* Target triple LLVM will generate code for by default */
 #cmakedefine LLVM_DEFAULT_TARGET_TRIPLE "${LLVM_DEFAULT_TARGET_TRIPLE}"
 
-<<<<<<< HEAD
-/* Installation directory for documentation */
-#cmakedefine LLVM_DOCSDIR "${LLVM_DOCSDIR}"
-
-/* Define if LLVM is built with asserts and checks that change the layout of
-   client-visible data structures.  */
-#cmakedefine LLVM_ENABLE_ABI_BREAKING_CHECKS
-=======
 /* Define to enable checks that alter the LLVM C++ ABI */
 #cmakedefine01 LLVM_ENABLE_ABI_BREAKING_CHECKS
->>>>>>> 2b44936f
 
 /* Define if threads enabled */
 #cmakedefine01 LLVM_ENABLE_THREADS
@@ -80,10 +63,10 @@
 #cmakedefine LLVM_PREFIX "${LLVM_PREFIX}"
 
 /* Define if we have the Intel JIT API runtime support library */
-#cmakedefine LLVM_USE_INTEL_JITEVENTS 1
+#cmakedefine01 LLVM_USE_INTEL_JITEVENTS
 
 /* Define if we have the oprofile JIT-support library */
-#cmakedefine LLVM_USE_OPROFILE 1
+#cmakedefine01 LLVM_USE_OPROFILE
 
 /* Major version of the LLVM API */
 #define LLVM_VERSION_MAJOR ${LLVM_VERSION_MAJOR}
@@ -97,7 +80,4 @@
 /* LLVM version string */
 #define LLVM_VERSION_STRING "${PACKAGE_VERSION}"
 
-/* Define if we link Polly to the tools */
-#cmakedefine LINK_POLLY_INTO_TOOLS
-
 #endif