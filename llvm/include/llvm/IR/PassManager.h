--- conflicted
+++ resolved
@@ -167,6 +167,33 @@
 // Forward declare the analysis manager template.
 template <typename IRUnitT> class AnalysisManager;
 
+/// A CRTP mix-in base class to help define types that are valid passes.
+///
+/// This provides some boiler plate for types that are passes.
+template <typename DerivedT> struct PassBase {
+  /// Returns the name of the derived pass type.
+  static StringRef name() {
+    StringRef Name = getTypeName<DerivedT>();
+    if (Name.startswith("llvm::"))
+      Name = Name.drop_front(strlen("llvm::"));
+    return Name;
+  }
+};
+
+/// A CRTP mix-in base class to help define types that are valid analyses.
+///
+/// This provides some boiler plate for types that are analysis passes.
+template <typename DerivedT> class AnalysisBase : public PassBase<DerivedT> {
+  static char PassID;
+
+public:
+  /// Returns an opaque, unique ID for this pass type.
+  static void *ID() { return (void *)&PassID; }
+};
+
+/// Private static data to provide unique ID.
+template <typename DerivedT> char AnalysisBase<DerivedT>::PassID;
+
 /// \brief Manages a sequence of passes over units of IR.
 ///
 /// A pass manager contains a sequence of passes to run over units of IR. It is
@@ -178,7 +205,8 @@
 /// that analysis manager to each pass it runs, as well as calling the analysis
 /// manager's invalidation routine with the PreservedAnalyses of each pass it
 /// runs.
-template <typename IRUnitT> class PassManager {
+template <typename IRUnitT>
+class PassManager : public PassBase<PassManager<IRUnitT>> {
 public:
   /// \brief Construct a pass manager.
   ///
@@ -627,14 +655,10 @@
 /// Note that the proxy's result is a move-only object and represents ownership
 /// of the validity of the analyses in the \c FunctionAnalysisManager it
 /// provides.
-<<<<<<< HEAD
-class FunctionAnalysisManagerModuleProxy {
-=======
 template <typename AnalysisManagerT, typename IRUnitT>
 class InnerAnalysisManagerProxy
     : public AnalysisBase<
           InnerAnalysisManagerProxy<AnalysisManagerT, IRUnitT>> {
->>>>>>> 08a25ce0
 public:
   class Result {
   public:
@@ -692,16 +716,7 @@
     AnalysisManagerT *AM;
   };
 
-<<<<<<< HEAD
-  static void *ID() { return (void *)&PassID; }
-
-  static StringRef name() { return "FunctionAnalysisManagerModuleProxy"; }
-
-  explicit FunctionAnalysisManagerModuleProxy(FunctionAnalysisManager &FAM)
-      : FAM(&FAM) {}
-=======
   explicit InnerAnalysisManagerProxy(AnalysisManagerT &AM) : AM(&AM) {}
->>>>>>> 08a25ce0
   // We have to explicitly define all the special member functions because MSVC
   // refuses to generate them.
   InnerAnalysisManagerProxy(const InnerAnalysisManagerProxy &Arg)
@@ -725,13 +740,7 @@
   Result run(IRUnitT &IR) { return Result(*AM); }
 
 private:
-<<<<<<< HEAD
-  static char PassID;
-
-  FunctionAnalysisManager *FAM;
-=======
   AnalysisManagerT *AM;
->>>>>>> 08a25ce0
 };
 
 extern template class InnerAnalysisManagerProxy<FunctionAnalysisManager,
@@ -752,14 +761,10 @@
 /// This proxy *doesn't* manage the invalidation in any way. That is handled by
 /// the recursive return path of each layer of the pass manager and the
 /// returned PreservedAnalysis set.
-<<<<<<< HEAD
-class ModuleAnalysisManagerFunctionProxy {
-=======
 template <typename AnalysisManagerT, typename IRUnitT>
 class OuterAnalysisManagerProxy
     : public AnalysisBase<
           OuterAnalysisManagerProxy<AnalysisManagerT, IRUnitT>> {
->>>>>>> 08a25ce0
 public:
   /// \brief Result proxy object for \c OuterAnalysisManagerProxy.
   class Result {
@@ -783,16 +788,7 @@
     const AnalysisManagerT *AM;
   };
 
-<<<<<<< HEAD
-  static void *ID() { return (void *)&PassID; }
-
-  static StringRef name() { return "ModuleAnalysisManagerFunctionProxy"; }
-
-  ModuleAnalysisManagerFunctionProxy(const ModuleAnalysisManager &MAM)
-      : MAM(&MAM) {}
-=======
   OuterAnalysisManagerProxy(const AnalysisManagerT &AM) : AM(&AM) {}
->>>>>>> 08a25ce0
   // We have to explicitly define all the special member functions because MSVC
   // refuses to generate them.
   OuterAnalysisManagerProxy(const OuterAnalysisManagerProxy &Arg)
@@ -810,13 +806,7 @@
   Result run(IRUnitT &) { return Result(*AM); }
 
 private:
-<<<<<<< HEAD
-  static char PassID;
-
-  const ModuleAnalysisManager *MAM;
-=======
   const AnalysisManagerT *AM;
->>>>>>> 08a25ce0
 };
 
 extern template class OuterAnalysisManagerProxy<ModuleAnalysisManager,
@@ -847,7 +837,9 @@
 /// module.
 /// FIXME: Make the above true for all of LLVM's actual passes, some still
 /// violate this principle.
-template <typename FunctionPassT> class ModuleToFunctionPassAdaptor {
+template <typename FunctionPassT>
+class ModuleToFunctionPassAdaptor
+    : public PassBase<ModuleToFunctionPassAdaptor<FunctionPassT>> {
 public:
   explicit ModuleToFunctionPassAdaptor(FunctionPassT Pass)
       : Pass(std::move(Pass)) {}
@@ -902,8 +894,6 @@
     return PA;
   }
 
-  static StringRef name() { return "ModuleToFunctionPassAdaptor"; }
-
 private:
   FunctionPassT Pass;
 };
@@ -920,7 +910,8 @@
 ///
 /// This is a no-op pass which simply forces a specific analysis pass's result
 /// to be available when it is run.
-template <typename AnalysisT> struct RequireAnalysisPass {
+template <typename AnalysisT>
+struct RequireAnalysisPass : PassBase<RequireAnalysisPass<AnalysisT>> {
   /// \brief Run this pass over some unit of IR.
   ///
   /// This pass can be run over any unit of IR and use any analysis manager
@@ -934,8 +925,6 @@
 
     return PreservedAnalyses::all();
   }
-
-  static StringRef name() { return "RequireAnalysisPass"; }
 };
 
 /// \brief A template utility pass to force an analysis result to be
@@ -943,7 +932,8 @@
 ///
 /// This is a no-op pass which simply forces a specific analysis result to be
 /// invalidated when it is run.
-template <typename AnalysisT> struct InvalidateAnalysisPass {
+template <typename AnalysisT>
+struct InvalidateAnalysisPass : PassBase<InvalidateAnalysisPass<AnalysisT>> {
   /// \brief Run this pass over some unit of IR.
   ///
   /// This pass can be run over any unit of IR and use any analysis manager
@@ -959,21 +949,17 @@
 
     return PreservedAnalyses::all();
   }
-
-  static StringRef name() { return "InvalidateAnalysisPass"; }
 };
 
 /// \brief A utility pass that does nothing but preserves no analyses.
 ///
 /// As a consequence fo not preserving any analyses, this pass will force all
 /// analysis passes to be re-run to produce fresh results if any are needed.
-struct InvalidateAllAnalysesPass {
+struct InvalidateAllAnalysesPass : PassBase<InvalidateAllAnalysesPass> {
   /// \brief Run this pass over some unit of IR.
   template <typename IRUnitT> PreservedAnalyses run(IRUnitT &Arg) {
     return PreservedAnalyses::none();
   }
-
-  static StringRef name() { return "InvalidateAllAnalysesPass"; }
 };
 
 }
