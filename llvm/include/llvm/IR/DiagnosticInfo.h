//===- llvm/IR/DiagnosticInfo.h - Diagnostic Declaration --------*- C++ -*-===//
//
//                     The LLVM Compiler Infrastructure
//
// This file is distributed under the University of Illinois Open Source
// License. See LICENSE.TXT for details.
//
//===----------------------------------------------------------------------===//
//
// This file declares the different classes involved in low level diagnostics.
//
// Diagnostics reporting is still done as part of the LLVMContext.
//===----------------------------------------------------------------------===//

#ifndef LLVM_IR_DIAGNOSTICINFO_H
#define LLVM_IR_DIAGNOSTICINFO_H

#include "llvm-c/Types.h"
#include "llvm/ADT/Optional.h"
#include "llvm/ADT/SmallString.h"
#include "llvm/ADT/StringRef.h"
#include "llvm/ADT/Twine.h"
#include "llvm/IR/DebugLoc.h"
#include "llvm/Support/CBindingWrapping.h"
#include "llvm/Support/YAMLTraits.h"
#include <functional>
#include <string>

namespace llvm {

// Forward declarations.
class DiagnosticPrinter;
class Function;
class Instruction;
class LLVMContext;
class Module;
class SMDiagnostic;

/// \brief Defines the different supported severity of a diagnostic.
enum DiagnosticSeverity : char {
  DS_Error,
  DS_Warning,
  DS_Remark,
  // A note attaches additional information to one of the previous diagnostic
  // types.
  DS_Note
};

/// \brief Defines the different supported kind of a diagnostic.
/// This enum should be extended with a new ID for each added concrete subclass.
enum DiagnosticKind {
  DK_Bitcode,
  DK_InlineAsm,
  DK_ResourceLimit,
  DK_StackSize,
  DK_Linker,
  DK_DebugMetadataVersion,
  DK_DebugMetadataInvalid,
  DK_ISelFallback,
  DK_SampleProfile,
  DK_OptimizationRemark,
  DK_OptimizationRemarkMissed,
  DK_OptimizationRemarkAnalysis,
  DK_OptimizationRemarkAnalysisFPCommute,
  DK_OptimizationRemarkAnalysisAliasing,
  DK_OptimizationFailure,
  DK_FirstRemark = DK_OptimizationRemark,
  DK_LastRemark = DK_OptimizationFailure,
  DK_MIRParser,
  DK_PGOProfile,
  DK_Unsupported,
  DK_FirstPluginKind
};

/// \brief Get the next available kind ID for a plugin diagnostic.
/// Each time this function is called, it returns a different number.
/// Therefore, a plugin that wants to "identify" its own classes
/// with a dynamic identifier, just have to use this method to get a new ID
/// and assign it to each of its classes.
/// The returned ID will be greater than or equal to DK_FirstPluginKind.
/// Thus, the plugin identifiers will not conflict with the
/// DiagnosticKind values.
int getNextAvailablePluginDiagnosticKind();

/// \brief This is the base abstract class for diagnostic reporting in
/// the backend.
/// The print method must be overloaded by the subclasses to print a
/// user-friendly message in the client of the backend (let us call it a
/// frontend).
class DiagnosticInfo {
private:
  /// Kind defines the kind of report this is about.
  const /* DiagnosticKind */ int Kind;
  /// Severity gives the severity of the diagnostic.
  const DiagnosticSeverity Severity;

public:
  DiagnosticInfo(/* DiagnosticKind */ int Kind, DiagnosticSeverity Severity)
      : Kind(Kind), Severity(Severity) {}

  virtual ~DiagnosticInfo() {}

  /* DiagnosticKind */ int getKind() const { return Kind; }
  DiagnosticSeverity getSeverity() const { return Severity; }

  /// Print using the given \p DP a user-friendly message.
  /// This is the default message that will be printed to the user.
  /// It is used when the frontend does not directly take advantage
  /// of the information contained in fields of the subclasses.
  /// The printed message must not end with '.' nor start with a severity
  /// keyword.
  virtual void print(DiagnosticPrinter &DP) const = 0;
};

typedef std::function<void(const DiagnosticInfo &)> DiagnosticHandlerFunction;

/// Diagnostic information for inline asm reporting.
/// This is basically a message and an optional location.
class DiagnosticInfoInlineAsm : public DiagnosticInfo {
private:
  /// Optional line information. 0 if not set.
  unsigned LocCookie;
  /// Message to be reported.
  const Twine &MsgStr;
  /// Optional origin of the problem.
  const Instruction *Instr;

public:
  /// \p MsgStr is the message to be reported to the frontend.
  /// This class does not copy \p MsgStr, therefore the reference must be valid
  /// for the whole life time of the Diagnostic.
  DiagnosticInfoInlineAsm(const Twine &MsgStr,
                          DiagnosticSeverity Severity = DS_Error)
      : DiagnosticInfo(DK_InlineAsm, Severity), LocCookie(0), MsgStr(MsgStr),
        Instr(nullptr) {}

  /// \p LocCookie if non-zero gives the line number for this report.
  /// \p MsgStr gives the message.
  /// This class does not copy \p MsgStr, therefore the reference must be valid
  /// for the whole life time of the Diagnostic.
  DiagnosticInfoInlineAsm(unsigned LocCookie, const Twine &MsgStr,
                          DiagnosticSeverity Severity = DS_Error)
      : DiagnosticInfo(DK_InlineAsm, Severity), LocCookie(LocCookie),
        MsgStr(MsgStr), Instr(nullptr) {}

  /// \p Instr gives the original instruction that triggered the diagnostic.
  /// \p MsgStr gives the message.
  /// This class does not copy \p MsgStr, therefore the reference must be valid
  /// for the whole life time of the Diagnostic.
  /// Same for \p I.
  DiagnosticInfoInlineAsm(const Instruction &I, const Twine &MsgStr,
                          DiagnosticSeverity Severity = DS_Error);

  unsigned getLocCookie() const { return LocCookie; }
  const Twine &getMsgStr() const { return MsgStr; }
  const Instruction *getInstruction() const { return Instr; }

  /// \see DiagnosticInfo::print.
  void print(DiagnosticPrinter &DP) const override;

  static bool classof(const DiagnosticInfo *DI) {
    return DI->getKind() == DK_InlineAsm;
  }
};

/// Diagnostic information for stack size etc. reporting.
/// This is basically a function and a size.
class DiagnosticInfoResourceLimit : public DiagnosticInfo {
private:
  /// The function that is concerned by this resource limit diagnostic.
  const Function &Fn;

  /// Description of the resource type (e.g. stack size)
  const char *ResourceName;

  /// The computed size usage
  uint64_t ResourceSize;

  // Threshould passed
  uint64_t ResourceLimit;

public:
  /// \p The function that is concerned by this stack size diagnostic.
  /// \p The computed stack size.
  DiagnosticInfoResourceLimit(const Function &Fn,
                              const char *ResourceName,
                              uint64_t ResourceSize,
                              DiagnosticSeverity Severity = DS_Warning,
                              DiagnosticKind Kind = DK_ResourceLimit,
                              uint64_t ResourceLimit = 0)
      : DiagnosticInfo(Kind, Severity),
        Fn(Fn),
        ResourceName(ResourceName),
        ResourceSize(ResourceSize),
        ResourceLimit(ResourceLimit) {}

  const Function &getFunction() const { return Fn; }
  const char *getResourceName() const { return ResourceName; }
  uint64_t getResourceSize() const { return ResourceSize; }
  uint64_t getResourceLimit() const { return ResourceLimit; }

  /// \see DiagnosticInfo::print.
  void print(DiagnosticPrinter &DP) const override;

  static bool classof(const DiagnosticInfo *DI) {
    return DI->getKind() == DK_ResourceLimit ||
           DI->getKind() == DK_StackSize;
  }
};

class DiagnosticInfoStackSize : public DiagnosticInfoResourceLimit {
public:
  DiagnosticInfoStackSize(const Function &Fn,
                          uint64_t StackSize,
                          DiagnosticSeverity Severity = DS_Warning,
                          uint64_t StackLimit = 0)
    : DiagnosticInfoResourceLimit(Fn, "stack size", StackSize,
                                  Severity, DK_StackSize, StackLimit) {}

  uint64_t getStackSize() const { return getResourceSize(); }
  uint64_t getStackLimit() const { return getResourceLimit(); }

  static bool classof(const DiagnosticInfo *DI) {
    return DI->getKind() == DK_StackSize;
  }
};

/// Diagnostic information for debug metadata version reporting.
/// This is basically a module and a version.
class DiagnosticInfoDebugMetadataVersion : public DiagnosticInfo {
private:
  /// The module that is concerned by this debug metadata version diagnostic.
  const Module &M;
  /// The actual metadata version.
  unsigned MetadataVersion;

public:
  /// \p The module that is concerned by this debug metadata version diagnostic.
  /// \p The actual metadata version.
  DiagnosticInfoDebugMetadataVersion(const Module &M, unsigned MetadataVersion,
                          DiagnosticSeverity Severity = DS_Warning)
      : DiagnosticInfo(DK_DebugMetadataVersion, Severity), M(M),
        MetadataVersion(MetadataVersion) {}

  const Module &getModule() const { return M; }
  unsigned getMetadataVersion() const { return MetadataVersion; }

  /// \see DiagnosticInfo::print.
  void print(DiagnosticPrinter &DP) const override;

  static bool classof(const DiagnosticInfo *DI) {
    return DI->getKind() == DK_DebugMetadataVersion;
  }
};

/// Diagnostic information for stripping invalid debug metadata.
class DiagnosticInfoIgnoringInvalidDebugMetadata : public DiagnosticInfo {
private:
  /// The module that is concerned by this debug metadata version diagnostic.
  const Module &M;

public:
  /// \p The module that is concerned by this debug metadata version diagnostic.
  DiagnosticInfoIgnoringInvalidDebugMetadata(
      const Module &M, DiagnosticSeverity Severity = DS_Warning)
      : DiagnosticInfo(DK_DebugMetadataVersion, Severity), M(M) {}

  const Module &getModule() const { return M; }

  /// \see DiagnosticInfo::print.
  void print(DiagnosticPrinter &DP) const override;

  static bool classof(const DiagnosticInfo *DI) {
    return DI->getKind() == DK_DebugMetadataInvalid;
  }
};


/// Diagnostic information for the sample profiler.
class DiagnosticInfoSampleProfile : public DiagnosticInfo {
public:
  DiagnosticInfoSampleProfile(StringRef FileName, unsigned LineNum,
                              const Twine &Msg,
                              DiagnosticSeverity Severity = DS_Error)
      : DiagnosticInfo(DK_SampleProfile, Severity), FileName(FileName),
        LineNum(LineNum), Msg(Msg) {}
  DiagnosticInfoSampleProfile(StringRef FileName, const Twine &Msg,
                              DiagnosticSeverity Severity = DS_Error)
      : DiagnosticInfo(DK_SampleProfile, Severity), FileName(FileName),
        LineNum(0), Msg(Msg) {}
  DiagnosticInfoSampleProfile(const Twine &Msg,
                              DiagnosticSeverity Severity = DS_Error)
      : DiagnosticInfo(DK_SampleProfile, Severity), LineNum(0), Msg(Msg) {}

  /// \see DiagnosticInfo::print.
  void print(DiagnosticPrinter &DP) const override;

  static bool classof(const DiagnosticInfo *DI) {
    return DI->getKind() == DK_SampleProfile;
  }

  StringRef getFileName() const { return FileName; }
  unsigned getLineNum() const { return LineNum; }
  const Twine &getMsg() const { return Msg; }

private:
  /// Name of the input file associated with this diagnostic.
  StringRef FileName;

  /// Line number where the diagnostic occurred. If 0, no line number will
  /// be emitted in the message.
  unsigned LineNum;

  /// Message to report.
  const Twine &Msg;
};

/// Diagnostic information for the PGO profiler.
class DiagnosticInfoPGOProfile : public DiagnosticInfo {
public:
  DiagnosticInfoPGOProfile(const char *FileName, const Twine &Msg,
                           DiagnosticSeverity Severity = DS_Error)
      : DiagnosticInfo(DK_PGOProfile, Severity), FileName(FileName), Msg(Msg) {}

  /// \see DiagnosticInfo::print.
  void print(DiagnosticPrinter &DP) const override;

  static bool classof(const DiagnosticInfo *DI) {
    return DI->getKind() == DK_PGOProfile;
  }

  const char *getFileName() const { return FileName; }
  const Twine &getMsg() const { return Msg; }

private:
  /// Name of the input file associated with this diagnostic.
  const char *FileName;

  /// Message to report.
  const Twine &Msg;
};

/// Common features for diagnostics with an associated DebugLoc
class DiagnosticInfoWithDebugLocBase : public DiagnosticInfo {
public:
  /// \p Fn is the function where the diagnostic is being emitted. \p DLoc is
  /// the location information to use in the diagnostic.
  DiagnosticInfoWithDebugLocBase(enum DiagnosticKind Kind,
                                 enum DiagnosticSeverity Severity,
                                 const Function &Fn,
                                 const DebugLoc &DLoc)
      : DiagnosticInfo(Kind, Severity), Fn(Fn), DLoc(DLoc) {}

  /// Return true if location information is available for this diagnostic.
  bool isLocationAvailable() const;

  /// Return a string with the location information for this diagnostic
  /// in the format "file:line:col". If location information is not available,
  /// it returns "<unknown>:0:0".
  const std::string getLocationStr() const;

  /// Return location information for this diagnostic in three parts:
  /// the source file name, line number and column.
  void getLocation(StringRef *Filename, unsigned *Line, unsigned *Column) const;

  const Function &getFunction() const { return Fn; }
  const DebugLoc &getDebugLoc() const { return DLoc; }

private:
  /// Function where this diagnostic is triggered.
  const Function &Fn;

  /// Debug location where this diagnostic is triggered.
  DebugLoc DLoc;
};

/// Common features for diagnostics dealing with optimization remarks.
class DiagnosticInfoOptimizationBase : public DiagnosticInfoWithDebugLocBase {
public:
  /// \brief Used to set IsVerbose via the stream interface.
  struct setIsVerbose {};

  /// \brief Used in the streaming interface as the general argument type.  It
  /// internally converts everything into a key-value pair.
  struct Argument {
    StringRef Key;
    std::string Val;

    explicit Argument(StringRef Str = "") : Key("String"), Val(Str) {}
    explicit Argument(StringRef Key, Value *V) : Key(Key), Val(V->getName()) {}
    explicit Argument(StringRef Key, int N);
  };

  /// \p PassName is the name of the pass emitting this diagnostic. \p
  /// RemarkName is a textual identifier for the remark.  \p Fn is the function
  /// where the diagnostic is being emitted. \p DLoc is the location information
  /// to use in the diagnostic. If line table information is available, the
  /// diagnostic will include the source code location. \p CodeRegion is IR
  /// value (currently basic block) that the optimization operates on.  This is
  /// currently used to provide run-time hotness information with PGO.
  DiagnosticInfoOptimizationBase(enum DiagnosticKind Kind,
                                 enum DiagnosticSeverity Severity,
                                 const char *PassName, StringRef RemarkName,
                                 const Function &Fn, const DebugLoc &DLoc,
                                 Value *CodeRegion = nullptr)
      : DiagnosticInfoWithDebugLocBase(Kind, Severity, Fn, DLoc),
        PassName(PassName), RemarkName(RemarkName), CodeRegion(CodeRegion) {}

  /// \brief This is ctor variant allows a pass to build an optimization remark
  /// from an existing remark.
  ///
  /// This is useful when a transformation pass (e.g LV) wants to emit a remark
  /// (\p Orig) generated by one of its analyses (e.g. LAA) as its own analysis
  /// remark.  The string \p Prepend will be emitted before the original
  /// message.
  DiagnosticInfoOptimizationBase(const char *PassName, StringRef Prepend,
                                 const DiagnosticInfoOptimizationBase &Orig)
      : DiagnosticInfoWithDebugLocBase((DiagnosticKind)Orig.getKind(),
                                       Orig.getSeverity(), Orig.getFunction(),
                                       Orig.getDebugLoc()),
        PassName(PassName), RemarkName(Orig.RemarkName),
        CodeRegion(Orig.getCodeRegion()) {
    *this << Prepend;
    std::copy(Orig.Args.begin(), Orig.Args.end(), std::back_inserter(Args));
  }

  /// Legacy interface.
  /// \p PassName is the name of the pass emitting this diagnostic.
  /// \p Fn is the function where the diagnostic is being emitted. \p DLoc is
  /// the location information to use in the diagnostic. If line table
  /// information is available, the diagnostic will include the source code
  /// location. \p Msg is the message to show. Note that this class does not
  /// copy this message, so this reference must be valid for the whole life time
  /// of the diagnostic.
  DiagnosticInfoOptimizationBase(enum DiagnosticKind Kind,
                                 enum DiagnosticSeverity Severity,
                                 const char *PassName, const Function &Fn,
                                 const DebugLoc &DLoc, const Twine &Msg,
                                 Optional<uint64_t> Hotness = None)
      : DiagnosticInfoWithDebugLocBase(Kind, Severity, Fn, DLoc),
        PassName(PassName), Hotness(Hotness) {
    Args.push_back(Argument(Msg.str()));
  }

  DiagnosticInfoOptimizationBase &operator<<(StringRef S);
  DiagnosticInfoOptimizationBase &operator<<(Argument A);
  DiagnosticInfoOptimizationBase &operator<<(setIsVerbose V);

  /// \see DiagnosticInfo::print.
  void print(DiagnosticPrinter &DP) const override;

  /// Return true if this optimization remark is enabled by one of
  /// of the LLVM command line flags (-pass-remarks, -pass-remarks-missed,
  /// or -pass-remarks-analysis). Note that this only handles the LLVM
  /// flags. We cannot access Clang flags from here (they are handled
  /// in BackendConsumer::OptimizationRemarkHandler).
  virtual bool isEnabled() const = 0;

  const char *getPassName() const { return PassName; }
  std::string getMsg() const;
  Optional<uint64_t> getHotness() const { return Hotness; }
  void setHotness(Optional<uint64_t> H) { Hotness = H; }

  Value *getCodeRegion() const { return CodeRegion; }

  bool isVerbose() const { return IsVerbose; }

  static bool classof(const DiagnosticInfo *DI) {
    return DI->getKind() >= DK_FirstRemark &&
           DI->getKind() <= DK_LastRemark;
  }

private:
  /// Name of the pass that triggers this report. If this matches the
  /// regular expression given in -Rpass=regexp, then the remark will
  /// be emitted.
  const char *PassName;

  /// Textual identifier for the remark.  Can be used by external tools reading
  /// the YAML output file for optimization remarks to identify the remark.
  StringRef RemarkName;

  /// If profile information is available, this is the number of times the
  /// corresponding code was executed in a profile instrumentation run.
  Optional<uint64_t> Hotness;

  /// The IR value (currently basic block) that the optimization operates on.
  /// This is currently used to provide run-time hotness information with PGO.
  Value *CodeRegion;

  /// Arguments collected via the streaming interface.
  SmallVector<Argument, 4> Args;

  /// The remark is expected to be noisy.
  bool IsVerbose = false;

  friend struct yaml::MappingTraits<DiagnosticInfoOptimizationBase *>;
};

/// Diagnostic information for applied optimization remarks.
class OptimizationRemark : public DiagnosticInfoOptimizationBase {
public:
  /// \p PassName is the name of the pass emitting this diagnostic. If
  /// this name matches the regular expression given in -Rpass=, then the
  /// diagnostic will be emitted. \p Fn is the function where the diagnostic
  /// is being emitted. \p DLoc is the location information to use in the
  /// diagnostic. If line table information is available, the diagnostic
  /// will include the source code location. \p Msg is the message to show.
  /// Note that this class does not copy this message, so this reference
  /// must be valid for the whole life time of the diagnostic.
  OptimizationRemark(const char *PassName, const Function &Fn,
                     const DebugLoc &DLoc, const Twine &Msg,
                     Optional<uint64_t> Hotness = None)
      : DiagnosticInfoOptimizationBase(DK_OptimizationRemark, DS_Remark,
                                       PassName, Fn, DLoc, Msg, Hotness) {}

  /// \p PassName is the name of the pass emitting this diagnostic. If this name
  /// matches the regular expression given in -Rpass=, then the diagnostic will
  /// be emitted.  \p RemarkName is a textual identifier for the remark.  \p
  /// DLoc is the debug location and \p CodeRegion is the region that the
  /// optimization operates on (currently on block is supported).
  OptimizationRemark(const char *PassName, StringRef RemarkName,
                     const DebugLoc &DLoc, Value *CodeRegion);

  /// Same as above but the debug location and code region is derived from \p
  /// Instr.
  OptimizationRemark(const char *PassName, StringRef RemarkName,
                     Instruction *Inst);

  static bool classof(const DiagnosticInfo *DI) {
    return DI->getKind() == DK_OptimizationRemark;
  }

  /// \see DiagnosticInfoOptimizationBase::isEnabled.
  bool isEnabled() const override;
};

/// Diagnostic information for missed-optimization remarks.
class OptimizationRemarkMissed : public DiagnosticInfoOptimizationBase {
public:
  /// \p PassName is the name of the pass emitting this diagnostic. If
  /// this name matches the regular expression given in -Rpass-missed=, then the
  /// diagnostic will be emitted. \p Fn is the function where the diagnostic
  /// is being emitted. \p DLoc is the location information to use in the
  /// diagnostic. If line table information is available, the diagnostic
  /// will include the source code location. \p Msg is the message to show.
  /// Note that this class does not copy this message, so this reference
  /// must be valid for the whole life time of the diagnostic.
  OptimizationRemarkMissed(const char *PassName, const Function &Fn,
                           const DebugLoc &DLoc, const Twine &Msg,
                           Optional<uint64_t> Hotness = None)
      : DiagnosticInfoOptimizationBase(DK_OptimizationRemarkMissed, DS_Remark,
                                       PassName, Fn, DLoc, Msg, Hotness) {}

  /// \p PassName is the name of the pass emitting this diagnostic. If this name
  /// matches the regular expression given in -Rpass-missed=, then the
  /// diagnostic will be emitted.  \p RemarkName is a textual identifier for the
  /// remark.  \p DLoc is the debug location and \p CodeRegion is the region
  /// that the optimization operates on (currently on block is supported).
  OptimizationRemarkMissed(const char *PassName, StringRef RemarkName,
                           const DebugLoc &DLoc, Value *CodeRegion);

  /// \brief Same as above but \p Inst is used to derive code region and debug
  /// location.
  OptimizationRemarkMissed(const char *PassName, StringRef RemarkName,
                           Instruction *Inst);

  static bool classof(const DiagnosticInfo *DI) {
    return DI->getKind() == DK_OptimizationRemarkMissed;
  }

  /// \see DiagnosticInfoOptimizationBase::isEnabled.
  bool isEnabled() const override;
};

/// Diagnostic information for optimization analysis remarks.
class OptimizationRemarkAnalysis : public DiagnosticInfoOptimizationBase {
public:
  /// \p PassName is the name of the pass emitting this diagnostic. If
  /// this name matches the regular expression given in -Rpass-analysis=, then
  /// the diagnostic will be emitted. \p Fn is the function where the diagnostic
  /// is being emitted. \p DLoc is the location information to use in the
  /// diagnostic. If line table information is available, the diagnostic will
  /// include the source code location. \p Msg is the message to show. Note that
  /// this class does not copy this message, so this reference must be valid for
  /// the whole life time of the diagnostic.
  OptimizationRemarkAnalysis(const char *PassName, const Function &Fn,
                             const DebugLoc &DLoc, const Twine &Msg,
                             Optional<uint64_t> Hotness = None)
      : DiagnosticInfoOptimizationBase(DK_OptimizationRemarkAnalysis, DS_Remark,
                                       PassName, Fn, DLoc, Msg, Hotness) {}

  /// \p PassName is the name of the pass emitting this diagnostic. If this name
  /// matches the regular expression given in -Rpass-analysis=, then the
  /// diagnostic will be emitted.  \p RemarkName is a textual identifier for the
<<<<<<< HEAD
  /// remark.  \p Inst is the instruction that the optimization operates on.
=======
  /// remark.  \p DLoc is the debug location and \p CodeRegion is the region
  /// that the optimization operates on (currently on block is supported).
  OptimizationRemarkAnalysis(const char *PassName, StringRef RemarkName,
                             const DebugLoc &DLoc, Value *CodeRegion);

  /// \brief This is ctor variant allows a pass to build an optimization remark
  /// from an existing remark.
  ///
  /// This is useful when a transformation pass (e.g LV) wants to emit a remark
  /// (\p Orig) generated by one of its analyses (e.g. LAA) as its own analysis
  /// remark.  The string \p Prepend will be emitted before the original
  /// message.
  OptimizationRemarkAnalysis(const char *PassName, StringRef Prepend,
                             const OptimizationRemarkAnalysis &Orig)
      : DiagnosticInfoOptimizationBase(PassName, Prepend, Orig) {}

  /// \brief Same as above but \p Inst is used to derive code region and debug
  /// location.
>>>>>>> acac3ab7
  OptimizationRemarkAnalysis(const char *PassName, StringRef RemarkName,
                             Instruction *Inst);

  static bool classof(const DiagnosticInfo *DI) {
    return DI->getKind() == DK_OptimizationRemarkAnalysis;
  }

  /// \see DiagnosticInfoOptimizationBase::isEnabled.
  bool isEnabled() const override;

  static const char *AlwaysPrint;

  bool shouldAlwaysPrint() const { return getPassName() == AlwaysPrint; }

protected:
  OptimizationRemarkAnalysis(enum DiagnosticKind Kind, const char *PassName,
                             const Function &Fn, const DebugLoc &DLoc,
                             const Twine &Msg, Optional<uint64_t> Hotness)
      : DiagnosticInfoOptimizationBase(Kind, DS_Remark, PassName, Fn, DLoc, Msg,
                                       Hotness) {}
};

/// Diagnostic information for optimization analysis remarks related to
/// floating-point non-commutativity.
class OptimizationRemarkAnalysisFPCommute : public OptimizationRemarkAnalysis {
public:
  /// \p PassName is the name of the pass emitting this diagnostic. If
  /// this name matches the regular expression given in -Rpass-analysis=, then
  /// the diagnostic will be emitted. \p Fn is the function where the diagnostic
  /// is being emitted. \p DLoc is the location information to use in the
  /// diagnostic. If line table information is available, the diagnostic will
  /// include the source code location. \p Msg is the message to show. The
  /// front-end will append its own message related to options that address
  /// floating-point non-commutativity. Note that this class does not copy this
  /// message, so this reference must be valid for the whole life time of the
  /// diagnostic.
  OptimizationRemarkAnalysisFPCommute(const char *PassName, const Function &Fn,
                                      const DebugLoc &DLoc, const Twine &Msg,
                                      Optional<uint64_t> Hotness = None)
      : OptimizationRemarkAnalysis(DK_OptimizationRemarkAnalysisFPCommute,
                                   PassName, Fn, DLoc, Msg, Hotness) {}

  static bool classof(const DiagnosticInfo *DI) {
    return DI->getKind() == DK_OptimizationRemarkAnalysisFPCommute;
  }
};

/// Diagnostic information for optimization analysis remarks related to
/// pointer aliasing.
class OptimizationRemarkAnalysisAliasing : public OptimizationRemarkAnalysis {
public:
  /// \p PassName is the name of the pass emitting this diagnostic. If
  /// this name matches the regular expression given in -Rpass-analysis=, then
  /// the diagnostic will be emitted. \p Fn is the function where the diagnostic
  /// is being emitted. \p DLoc is the location information to use in the
  /// diagnostic. If line table information is available, the diagnostic will
  /// include the source code location. \p Msg is the message to show. The
  /// front-end will append its own message related to options that address
  /// pointer aliasing legality. Note that this class does not copy this
  /// message, so this reference must be valid for the whole life time of the
  /// diagnostic.
  OptimizationRemarkAnalysisAliasing(const char *PassName, const Function &Fn,
                                     const DebugLoc &DLoc, const Twine &Msg,
                                     Optional<uint64_t> Hotness = None)
      : OptimizationRemarkAnalysis(DK_OptimizationRemarkAnalysisAliasing,
                                   PassName, Fn, DLoc, Msg, Hotness) {}

  static bool classof(const DiagnosticInfo *DI) {
    return DI->getKind() == DK_OptimizationRemarkAnalysisAliasing;
  }
};

/// Diagnostic information for machine IR parser.
class DiagnosticInfoMIRParser : public DiagnosticInfo {
  const SMDiagnostic &Diagnostic;

public:
  DiagnosticInfoMIRParser(DiagnosticSeverity Severity,
                          const SMDiagnostic &Diagnostic)
      : DiagnosticInfo(DK_MIRParser, Severity), Diagnostic(Diagnostic) {}

  const SMDiagnostic &getDiagnostic() const { return Diagnostic; }

  void print(DiagnosticPrinter &DP) const override;

  static bool classof(const DiagnosticInfo *DI) {
    return DI->getKind() == DK_MIRParser;
  }
};

/// Diagnostic information for ISel fallback path.
class DiagnosticInfoISelFallback : public DiagnosticInfo {
  /// The function that is concerned by this diagnostic.
  const Function &Fn;

public:
  DiagnosticInfoISelFallback(const Function &Fn,
                             DiagnosticSeverity Severity = DS_Warning)
      : DiagnosticInfo(DK_ISelFallback, Severity), Fn(Fn) {}

  const Function &getFunction() const { return Fn; }

  void print(DiagnosticPrinter &DP) const override;

  static bool classof(const DiagnosticInfo *DI) {
    return DI->getKind() == DK_ISelFallback;
  }
};

// Create wrappers for C Binding types (see CBindingWrapping.h).
DEFINE_SIMPLE_CONVERSION_FUNCTIONS(DiagnosticInfo, LLVMDiagnosticInfoRef)

/// Emit an optimization-applied message. \p PassName is the name of the pass
/// emitting the message. If -Rpass= is given and \p PassName matches the
/// regular expression in -Rpass, then the remark will be emitted. \p Fn is
/// the function triggering the remark, \p DLoc is the debug location where
/// the diagnostic is generated. \p Msg is the message string to use.
void emitOptimizationRemark(LLVMContext &Ctx, const char *PassName,
                            const Function &Fn, const DebugLoc &DLoc,
                            const Twine &Msg);

/// Emit an optimization-missed message. \p PassName is the name of the
/// pass emitting the message. If -Rpass-missed= is given and \p PassName
/// matches the regular expression in -Rpass, then the remark will be
/// emitted. \p Fn is the function triggering the remark, \p DLoc is the
/// debug location where the diagnostic is generated. \p Msg is the
/// message string to use.
void emitOptimizationRemarkMissed(LLVMContext &Ctx, const char *PassName,
                                  const Function &Fn, const DebugLoc &DLoc,
                                  const Twine &Msg);

/// Emit an optimization analysis remark message. \p PassName is the name of
/// the pass emitting the message. If -Rpass-analysis= is given and \p
/// PassName matches the regular expression in -Rpass, then the remark will be
/// emitted. \p Fn is the function triggering the remark, \p DLoc is the debug
/// location where the diagnostic is generated. \p Msg is the message string
/// to use.
void emitOptimizationRemarkAnalysis(LLVMContext &Ctx, const char *PassName,
                                    const Function &Fn, const DebugLoc &DLoc,
                                    const Twine &Msg);

/// Emit an optimization analysis remark related to messages about
/// floating-point non-commutativity. \p PassName is the name of the pass
/// emitting the message. If -Rpass-analysis= is given and \p PassName matches
/// the regular expression in -Rpass, then the remark will be emitted. \p Fn is
/// the function triggering the remark, \p DLoc is the debug location where the
/// diagnostic is generated. \p Msg is the message string to use.
void emitOptimizationRemarkAnalysisFPCommute(LLVMContext &Ctx,
                                             const char *PassName,
                                             const Function &Fn,
                                             const DebugLoc &DLoc,
                                             const Twine &Msg);

/// Emit an optimization analysis remark related to messages about
/// pointer aliasing. \p PassName is the name of the pass emitting the message.
/// If -Rpass-analysis= is given and \p PassName matches the regular expression
/// in -Rpass, then the remark will be emitted. \p Fn is the function triggering
/// the remark, \p DLoc is the debug location where the diagnostic is generated.
/// \p Msg is the message string to use.
void emitOptimizationRemarkAnalysisAliasing(LLVMContext &Ctx,
                                            const char *PassName,
                                            const Function &Fn,
                                            const DebugLoc &DLoc,
                                            const Twine &Msg);

/// Diagnostic information for optimization failures.
class DiagnosticInfoOptimizationFailure
    : public DiagnosticInfoOptimizationBase {
public:
  /// \p Fn is the function where the diagnostic is being emitted. \p DLoc is
  /// the location information to use in the diagnostic. If line table
  /// information is available, the diagnostic will include the source code
  /// location. \p Msg is the message to show. Note that this class does not
  /// copy this message, so this reference must be valid for the whole life time
  /// of the diagnostic.
  DiagnosticInfoOptimizationFailure(const Function &Fn, const DebugLoc &DLoc,
                                    const Twine &Msg)
      : DiagnosticInfoOptimizationBase(DK_OptimizationFailure, DS_Warning,
                                       nullptr, Fn, DLoc, Msg) {}

  static bool classof(const DiagnosticInfo *DI) {
    return DI->getKind() == DK_OptimizationFailure;
  }

  /// \see DiagnosticInfoOptimizationBase::isEnabled.
  bool isEnabled() const override;
};

/// Diagnostic information for unsupported feature in backend.
class DiagnosticInfoUnsupported
    : public DiagnosticInfoWithDebugLocBase {
private:
  Twine Msg;

public:
  /// \p Fn is the function where the diagnostic is being emitted. \p DLoc is
  /// the location information to use in the diagnostic. If line table
  /// information is available, the diagnostic will include the source code
  /// location. \p Msg is the message to show. Note that this class does not
  /// copy this message, so this reference must be valid for the whole life time
  /// of the diagnostic.
  DiagnosticInfoUnsupported(const Function &Fn, const Twine &Msg,
                            DebugLoc DLoc = DebugLoc(),
                            DiagnosticSeverity Severity = DS_Error)
      : DiagnosticInfoWithDebugLocBase(DK_Unsupported, Severity, Fn, DLoc),
        Msg(Msg) {}

  static bool classof(const DiagnosticInfo *DI) {
    return DI->getKind() == DK_Unsupported;
  }

  const Twine &getMessage() const { return Msg; }

  void print(DiagnosticPrinter &DP) const override;
};

/// Emit a warning when loop vectorization is specified but fails. \p Fn is the
/// function triggering the warning, \p DLoc is the debug location where the
/// diagnostic is generated. \p Msg is the message string to use.
void emitLoopVectorizeWarning(LLVMContext &Ctx, const Function &Fn,
                              const DebugLoc &DLoc, const Twine &Msg);

/// Emit a warning when loop interleaving is specified but fails. \p Fn is the
/// function triggering the warning, \p DLoc is the debug location where the
/// diagnostic is generated. \p Msg is the message string to use.
void emitLoopInterleaveWarning(LLVMContext &Ctx, const Function &Fn,
                               const DebugLoc &DLoc, const Twine &Msg);

} // end namespace llvm

#endif // LLVM_IR_DIAGNOSTICINFO_H<|MERGE_RESOLUTION|>--- conflicted
+++ resolved
@@ -387,8 +387,10 @@
     std::string Val;
 
     explicit Argument(StringRef Str = "") : Key("String"), Val(Str) {}
-    explicit Argument(StringRef Key, Value *V) : Key(Key), Val(V->getName()) {}
-    explicit Argument(StringRef Key, int N);
+    Argument(StringRef Key, Value *V) : Key(Key), Val(V->getName()) {}
+    Argument(StringRef Key, int N);
+    Argument(StringRef Key, unsigned N);
+    Argument(StringRef Key, bool B) : Key(Key), Val(B ? "true" : "false") {}
   };
 
   /// \p PassName is the name of the pass emitting this diagnostic. \p
@@ -593,9 +595,6 @@
   /// \p PassName is the name of the pass emitting this diagnostic. If this name
   /// matches the regular expression given in -Rpass-analysis=, then the
   /// diagnostic will be emitted.  \p RemarkName is a textual identifier for the
-<<<<<<< HEAD
-  /// remark.  \p Inst is the instruction that the optimization operates on.
-=======
   /// remark.  \p DLoc is the debug location and \p CodeRegion is the region
   /// that the optimization operates on (currently on block is supported).
   OptimizationRemarkAnalysis(const char *PassName, StringRef RemarkName,
@@ -614,7 +613,6 @@
 
   /// \brief Same as above but \p Inst is used to derive code region and debug
   /// location.
->>>>>>> acac3ab7
   OptimizationRemarkAnalysis(const char *PassName, StringRef RemarkName,
                              Instruction *Inst);
 
@@ -635,6 +633,10 @@
                              const Twine &Msg, Optional<uint64_t> Hotness)
       : DiagnosticInfoOptimizationBase(Kind, DS_Remark, PassName, Fn, DLoc, Msg,
                                        Hotness) {}
+
+  OptimizationRemarkAnalysis(enum DiagnosticKind Kind, const char *PassName,
+                             StringRef RemarkName, const DebugLoc &DLoc,
+                             Value *CodeRegion);
 };
 
 /// Diagnostic information for optimization analysis remarks related to
@@ -657,6 +659,19 @@
       : OptimizationRemarkAnalysis(DK_OptimizationRemarkAnalysisFPCommute,
                                    PassName, Fn, DLoc, Msg, Hotness) {}
 
+  /// \p PassName is the name of the pass emitting this diagnostic. If this name
+  /// matches the regular expression given in -Rpass-analysis=, then the
+  /// diagnostic will be emitted.  \p RemarkName is a textual identifier for the
+  /// remark.  \p DLoc is the debug location and \p CodeRegion is the region
+  /// that the optimization operates on (currently on block is supported). The
+  /// front-end will append its own message related to options that address
+  /// floating-point non-commutativity.
+  OptimizationRemarkAnalysisFPCommute(const char *PassName,
+                                      StringRef RemarkName,
+                                      const DebugLoc &DLoc, Value *CodeRegion)
+      : OptimizationRemarkAnalysis(DK_OptimizationRemarkAnalysisFPCommute,
+                                   PassName, RemarkName, DLoc, CodeRegion) {}
+
   static bool classof(const DiagnosticInfo *DI) {
     return DI->getKind() == DK_OptimizationRemarkAnalysisFPCommute;
   }
@@ -682,6 +697,18 @@
       : OptimizationRemarkAnalysis(DK_OptimizationRemarkAnalysisAliasing,
                                    PassName, Fn, DLoc, Msg, Hotness) {}
 
+  /// \p PassName is the name of the pass emitting this diagnostic. If this name
+  /// matches the regular expression given in -Rpass-analysis=, then the
+  /// diagnostic will be emitted.  \p RemarkName is a textual identifier for the
+  /// remark.  \p DLoc is the debug location and \p CodeRegion is the region
+  /// that the optimization operates on (currently on block is supported). The
+  /// front-end will append its own message related to options that address
+  /// pointer aliasing legality.
+  OptimizationRemarkAnalysisAliasing(const char *PassName, StringRef RemarkName,
+                                     const DebugLoc &DLoc, Value *CodeRegion)
+      : OptimizationRemarkAnalysis(DK_OptimizationRemarkAnalysisAliasing,
+                                   PassName, RemarkName, DLoc, CodeRegion) {}
+
   static bool classof(const DiagnosticInfo *DI) {
     return DI->getKind() == DK_OptimizationRemarkAnalysisAliasing;
   }
