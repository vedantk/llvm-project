//===- CallSite.h - Abstract Call & Invoke instrs ---------------*- C++ -*-===//
//
//                     The LLVM Compiler Infrastructure
//
// This file is distributed under the University of Illinois Open Source
// License. See LICENSE.TXT for details.
//
//===----------------------------------------------------------------------===//
//
// This file defines the CallSite class, which is a handy wrapper for code that
// wants to treat Call and Invoke instructions in a generic way. When in non-
// mutation context (e.g. an analysis) ImmutableCallSite should be used.
// Finally, when some degree of customization is necessary between these two
// extremes, CallSiteBase<> can be supplied with fine-tuned parameters.
//
// NOTE: These classes are supposed to have "value semantics". So they should be
// passed by value, not by reference; they should not be "new"ed or "delete"d.
// They are efficiently copyable, assignable and constructable, with cost
// equivalent to copying a pointer (notice that they have only a single data
// member). The internal representation carries a flag which indicates which of
// the two variants is enclosed. This allows for cheaper checks when various
// accessors of CallSite are employed.
//
//===----------------------------------------------------------------------===//

#ifndef LLVM_IR_CALLSITE_H
#define LLVM_IR_CALLSITE_H

#include "llvm/ADT/PointerIntPair.h"
#include "llvm/ADT/iterator_range.h"
#include "llvm/IR/Attributes.h"
#include "llvm/IR/CallingConv.h"
#include "llvm/IR/Instructions.h"

namespace llvm {

class CallInst;
class InvokeInst;

template <typename FunTy = const Function,
          typename BBTy = const BasicBlock,
          typename ValTy = const Value,
          typename UserTy = const User,
          typename UseTy = const Use,
          typename InstrTy = const Instruction,
          typename CallTy = const CallInst,
          typename InvokeTy = const InvokeInst,
          typename IterTy = User::const_op_iterator>
class CallSiteBase {
protected:
  PointerIntPair<InstrTy*, 1, bool> I;

  CallSiteBase() : I(nullptr, false) {}
  CallSiteBase(CallTy *CI) : I(CI, true) { assert(CI); }
  CallSiteBase(InvokeTy *II) : I(II, false) { assert(II); }
  explicit CallSiteBase(ValTy *II) { *this = get(II); }

private:
  /// CallSiteBase::get - This static method is sort of like a constructor.  It
  /// will create an appropriate call site for a Call or Invoke instruction, but
  /// it can also create a null initialized CallSiteBase object for something
  /// which is NOT a call site.
  ///
  static CallSiteBase get(ValTy *V) {
    if (InstrTy *II = dyn_cast<InstrTy>(V)) {
      if (II->getOpcode() == Instruction::Call)
        return CallSiteBase(static_cast<CallTy*>(II));
      else if (II->getOpcode() == Instruction::Invoke)
        return CallSiteBase(static_cast<InvokeTy*>(II));
    }
    return CallSiteBase();
  }

public:
  /// isCall - true if a CallInst is enclosed.
  /// Note that !isCall() does not mean it is an InvokeInst enclosed,
  /// it also could signify a NULL Instruction pointer.
  bool isCall() const { return I.getInt(); }

  /// isInvoke - true if a InvokeInst is enclosed.
  ///
  bool isInvoke() const { return getInstruction() && !I.getInt(); }

  InstrTy *getInstruction() const { return I.getPointer(); }
  InstrTy *operator->() const { return I.getPointer(); }
  explicit operator bool() const { return I.getPointer(); }

  /// Get the basic block containing the call site
  BBTy* getParent() const { return getInstruction()->getParent(); }

  /// getCalledValue - Return the pointer to function that is being called.
  ///
  ValTy *getCalledValue() const {
    assert(getInstruction() && "Not a call or invoke instruction!");
    return *getCallee();
  }

  /// getCalledFunction - Return the function being called if this is a direct
  /// call, otherwise return null (if it's an indirect call).
  ///
  FunTy *getCalledFunction() const {
    return dyn_cast<FunTy>(getCalledValue());
  }

  /// setCalledFunction - Set the callee to the specified value.
  ///
  void setCalledFunction(Value *V) {
    assert(getInstruction() && "Not a call or invoke instruction!");
    *getCallee() = V;
  }

  /// isCallee - Determine whether the passed iterator points to the
  /// callee operand's Use.
  bool isCallee(Value::const_user_iterator UI) const {
    return isCallee(&UI.getUse());
  }

  /// Determine whether this Use is the callee operand's Use.
  bool isCallee(const Use *U) const { return getCallee() == U; }

  /// \brief Determine whether the passed iterator points to an argument
  /// operand.
  bool isArgOperand(Value::const_user_iterator UI) const {
    return isArgOperand(&UI.getUse());
  }

  /// \brief Determine whether the passed use points to an argument operand.
  bool isArgOperand(const Use *U) const {
    assert(getInstruction() == U->getUser());
    return arg_begin() <= U && U < arg_end();
  }

  /// \brief Determine whether the passed iterator points to a bundle operand.
  bool isBundleOperand(Value::const_user_iterator UI) const {
    return isBundleOperand(&UI.getUse());
  }

  /// \brief Determine whether the passed use points to a bundle operand.
  bool isBundleOperand(const Use *U) const {
    assert(getInstruction() == U->getUser());
    if (!hasOperandBundles())
      return false;
    unsigned OperandNo = U - (*this)->op_begin();
    return getBundleOperandsStartIndex() <= OperandNo &&
           OperandNo < getBundleOperandsEndIndex();
  }

  /// \brief Determine whether the passed iterator points to a data operand.
  bool isDataOperand(Value::const_user_iterator UI) const {
    return isDataOperand(&UI.getUse());
  }

  /// \brief Determine whether the passed use points to a data operand.
  bool isDataOperand(const Use *U) const {
    return data_operands_begin() <= U && U < data_operands_end();
  }

  ValTy *getArgument(unsigned ArgNo) const {
    assert(arg_begin() + ArgNo < arg_end() && "Argument # out of range!");
    return *(arg_begin() + ArgNo);
  }

  void setArgument(unsigned ArgNo, Value* newVal) {
    assert(getInstruction() && "Not a call or invoke instruction!");
    assert(arg_begin() + ArgNo < arg_end() && "Argument # out of range!");
    getInstruction()->setOperand(ArgNo, newVal);
  }

  /// Given a value use iterator, returns the argument that corresponds to it.
  /// Iterator must actually correspond to an argument.
  unsigned getArgumentNo(Value::const_user_iterator I) const {
    return getArgumentNo(&I.getUse());
  }

  /// Given a use for an argument, get the argument number that corresponds to
  /// it.
  unsigned getArgumentNo(const Use *U) const {
    assert(getInstruction() && "Not a call or invoke instruction!");
    assert(isArgOperand(U) && "Argument # out of range!");
    return U - arg_begin();
  }

  /// arg_iterator - The type of iterator to use when looping over actual
  /// arguments at this call site.
  typedef IterTy arg_iterator;

  iterator_range<IterTy> args() const {
    return make_range(arg_begin(), arg_end());
  }
  bool arg_empty() const { return arg_end() == arg_begin(); }
  unsigned arg_size() const { return unsigned(arg_end() - arg_begin()); }

  /// Given a value use iterator, returns the data operand that corresponds to
  /// it.
  /// Iterator must actually correspond to a data operand.
  unsigned getDataOperandNo(Value::const_user_iterator UI) const {
    return getDataOperandNo(&UI.getUse());
  }

  /// Given a use for a data operand, get the data operand number that
  /// corresponds to it.
  unsigned getDataOperandNo(const Use *U) const {
    assert(getInstruction() && "Not a call or invoke instruction!");
    assert(isDataOperand(U) && "Data operand # out of range!");
    return U - data_operands_begin();
  }

  /// Type of iterator to use when looping over data operands at this call site
  /// (see below).
  typedef IterTy data_operand_iterator;

  /// data_operands_begin/data_operands_end - Return iterators iterating over
  /// the call / invoke argument list and bundle operands.  For invokes, this is
  /// the set of instruction operands except the invoke target and the two
  /// successor blocks; and for calls this is the set of instruction operands
  /// except the call target.

  IterTy data_operands_begin() const {
    assert(getInstruction() && "Not a call or invoke instruction!");
    return (*this)->op_begin();
  }
  IterTy data_operands_end() const {
    assert(getInstruction() && "Not a call or invoke instruction!");
    return (*this)->op_end() - (isCall() ? 1 : 3);
  }
  iterator_range<IterTy> data_ops() const {
    return make_range(data_operands_begin(), data_operands_end());
  }
  bool data_operands_empty() const {
    return data_operands_end() == data_operands_begin();
  }
  unsigned data_operands_size() const {
    return std::distance(data_operands_begin(), data_operands_end());
  }

  /// getType - Return the type of the instruction that generated this call site
  ///
  Type *getType() const { return (*this)->getType(); }

  /// getCaller - Return the caller function for this call site
  ///
  FunTy *getCaller() const { return (*this)->getParent()->getParent(); }

  /// \brief Tests if this call site must be tail call optimized.  Only a
  /// CallInst can be tail call optimized.
  bool isMustTailCall() const {
    return isCall() && cast<CallInst>(getInstruction())->isMustTailCall();
  }

  /// \brief Tests if this call site is marked as a tail call.
  bool isTailCall() const {
    return isCall() && cast<CallInst>(getInstruction())->isTailCall();
  }

#define CALLSITE_DELEGATE_GETTER(METHOD) \
  InstrTy *II = getInstruction();    \
  return isCall()                        \
    ? cast<CallInst>(II)->METHOD         \
    : cast<InvokeInst>(II)->METHOD

#define CALLSITE_DELEGATE_SETTER(METHOD) \
  InstrTy *II = getInstruction();    \
  if (isCall())                          \
    cast<CallInst>(II)->METHOD;          \
  else                                   \
    cast<InvokeInst>(II)->METHOD

  unsigned getNumArgOperands() const {
    CALLSITE_DELEGATE_GETTER(getNumArgOperands());
  }

  ValTy *getArgOperand(unsigned i) const {
    CALLSITE_DELEGATE_GETTER(getArgOperand(i));
  }

  bool isInlineAsm() const {
    if (isCall())
      return cast<CallInst>(getInstruction())->isInlineAsm();
    return false;
  }

  /// getCallingConv/setCallingConv - get or set the calling convention of the
  /// call.
  CallingConv::ID getCallingConv() const {
    CALLSITE_DELEGATE_GETTER(getCallingConv());
  }
  void setCallingConv(CallingConv::ID CC) {
    CALLSITE_DELEGATE_SETTER(setCallingConv(CC));
  }

  FunctionType *getFunctionType() const {
    CALLSITE_DELEGATE_GETTER(getFunctionType());
  }

  void mutateFunctionType(FunctionType *Ty) const {
    CALLSITE_DELEGATE_SETTER(mutateFunctionType(Ty));
  }

  /// getAttributes/setAttributes - get or set the parameter attributes of
  /// the call.
  const AttributeSet &getAttributes() const {
    CALLSITE_DELEGATE_GETTER(getAttributes());
  }
  void setAttributes(const AttributeSet &PAL) {
    CALLSITE_DELEGATE_SETTER(setAttributes(PAL));
  }

  void addAttribute(unsigned i, Attribute::AttrKind attr) {
    CALLSITE_DELEGATE_SETTER(addAttribute(i, attr));
  }

  void addAttribute(unsigned i, StringRef Kind, StringRef Value) {
    CALLSITE_DELEGATE_SETTER(addAttribute(i, Kind, Value));
  }

<<<<<<< HEAD
  void removeAttribute(unsigned i, Attribute::AttrKind attr) {
    CALLSITE_DELEGATE_SETTER(removeAttribute(i, attr));
=======
  void addAttribute(unsigned i, Attribute Attr) {
    CALLSITE_DELEGATE_SETTER(addAttribute(i, Attr));
  }

  void removeAttribute(unsigned i, Attribute::AttrKind Kind) {
    CALLSITE_DELEGATE_SETTER(removeAttribute(i, Kind));
>>>>>>> df3185d2
  }

  void removeAttribute(unsigned i, Attribute attr) {
    CALLSITE_DELEGATE_SETTER(removeAttribute(i, attr));
  }

  /// \brief Return true if this function has the given attribute.
  bool hasFnAttr(Attribute::AttrKind A) const {
    CALLSITE_DELEGATE_GETTER(hasFnAttr(A));
  }

  /// \brief Return true if this function has the given attribute.
  bool hasFnAttr(StringRef A) const {
    CALLSITE_DELEGATE_GETTER(hasFnAttr(A));
  }

  /// \brief Return true if the call or the callee has the given attribute.
  bool paramHasAttr(unsigned i, Attribute::AttrKind A) const {
    CALLSITE_DELEGATE_GETTER(paramHasAttr(i, A));
  }

  Attribute getAttribute(unsigned i, Attribute::AttrKind Kind) const {
    CALLSITE_DELEGATE_GETTER(getAttribute(i, Kind));
  }

  /// \brief Return true if the data operand at index \p i directly or
  /// indirectly has the attribute \p A.
  ///
  /// Normal call or invoke arguments have per operand attributes, as specified
  /// in the attribute set attached to this instruction, while operand bundle
  /// operands may have some attributes implied by the type of its containing
  /// operand bundle.
  bool dataOperandHasImpliedAttr(unsigned i, Attribute::AttrKind A) const {
    CALLSITE_DELEGATE_GETTER(dataOperandHasImpliedAttr(i, A));
  }

  /// @brief Extract the alignment for a call or parameter (0=unknown).
  uint16_t getParamAlignment(uint16_t i) const {
    CALLSITE_DELEGATE_GETTER(getParamAlignment(i));
  }

  /// @brief Extract the number of dereferenceable bytes for a call or
  /// parameter (0=unknown).
  uint64_t getDereferenceableBytes(uint16_t i) const {
    CALLSITE_DELEGATE_GETTER(getDereferenceableBytes(i));
  }

  /// @brief Extract the number of dereferenceable_or_null bytes for a call or
  /// parameter (0=unknown).
  uint64_t getDereferenceableOrNullBytes(uint16_t i) const {
    CALLSITE_DELEGATE_GETTER(getDereferenceableOrNullBytes(i));
  }

  /// @brief Determine if the parameter or return value is marked with NoAlias
  /// attribute.
  /// @param n The parameter to check. 1 is the first parameter, 0 is the return
  bool doesNotAlias(unsigned n) const {
    CALLSITE_DELEGATE_GETTER(doesNotAlias(n));
  }

  /// \brief Return true if the call should not be treated as a call to a
  /// builtin.
  bool isNoBuiltin() const {
    CALLSITE_DELEGATE_GETTER(isNoBuiltin());
  }

  /// @brief Return true if the call should not be inlined.
  bool isNoInline() const {
    CALLSITE_DELEGATE_GETTER(isNoInline());
  }
  void setIsNoInline(bool Value = true) {
    CALLSITE_DELEGATE_SETTER(setIsNoInline(Value));
  }

  /// @brief Determine if the call does not access memory.
  bool doesNotAccessMemory() const {
    CALLSITE_DELEGATE_GETTER(doesNotAccessMemory());
  }
  void setDoesNotAccessMemory() {
    CALLSITE_DELEGATE_SETTER(setDoesNotAccessMemory());
  }

  /// @brief Determine if the call does not access or only reads memory.
  bool onlyReadsMemory() const {
    CALLSITE_DELEGATE_GETTER(onlyReadsMemory());
  }
  void setOnlyReadsMemory() {
    CALLSITE_DELEGATE_SETTER(setOnlyReadsMemory());
  }

  /// @brief Determine if the call can access memmory only using pointers based
  /// on its arguments.
  bool onlyAccessesArgMemory() const {
    CALLSITE_DELEGATE_GETTER(onlyAccessesArgMemory());
  }
  void setOnlyAccessesArgMemory() {
    CALLSITE_DELEGATE_SETTER(setOnlyAccessesArgMemory());
  }

  /// @brief Determine if the call cannot return.
  bool doesNotReturn() const {
    CALLSITE_DELEGATE_GETTER(doesNotReturn());
  }
  void setDoesNotReturn() {
    CALLSITE_DELEGATE_SETTER(setDoesNotReturn());
  }

  /// @brief Determine if the call cannot unwind.
  bool doesNotThrow() const {
    CALLSITE_DELEGATE_GETTER(doesNotThrow());
  }
  void setDoesNotThrow() {
    CALLSITE_DELEGATE_SETTER(setDoesNotThrow());
  }

  /// @brief Determine if the call can be duplicated.
  bool cannotDuplicate() const {
    CALLSITE_DELEGATE_GETTER(cannotDuplicate());
  }
  void setCannotDuplicate() {
    CALLSITE_DELEGATE_GETTER(setCannotDuplicate());
  }

  /// @brief Determine if the call is convergent.
  bool isConvergent() const {
    CALLSITE_DELEGATE_GETTER(isConvergent());
  }
  void setConvergent() {
    CALLSITE_DELEGATE_SETTER(setConvergent());
  }
  void setNotConvergent() {
    CALLSITE_DELEGATE_SETTER(setNotConvergent());
  }

  unsigned getNumOperandBundles() const {
    CALLSITE_DELEGATE_GETTER(getNumOperandBundles());
  }

  bool hasOperandBundles() const {
    CALLSITE_DELEGATE_GETTER(hasOperandBundles());
  }

  unsigned getBundleOperandsStartIndex() const {
    CALLSITE_DELEGATE_GETTER(getBundleOperandsStartIndex());
  }

  unsigned getBundleOperandsEndIndex() const {
    CALLSITE_DELEGATE_GETTER(getBundleOperandsEndIndex());
  }

  unsigned getNumTotalBundleOperands() const {
    CALLSITE_DELEGATE_GETTER(getNumTotalBundleOperands());
  }

  OperandBundleUse getOperandBundleAt(unsigned Index) const {
    CALLSITE_DELEGATE_GETTER(getOperandBundleAt(Index));
  }

  Optional<OperandBundleUse> getOperandBundle(StringRef Name) const {
    CALLSITE_DELEGATE_GETTER(getOperandBundle(Name));
  }

  Optional<OperandBundleUse> getOperandBundle(uint32_t ID) const {
    CALLSITE_DELEGATE_GETTER(getOperandBundle(ID));
  }

  unsigned countOperandBundlesOfType(uint32_t ID) const {
    CALLSITE_DELEGATE_GETTER(countOperandBundlesOfType(ID));
  }

  IterTy arg_begin() const {
    CALLSITE_DELEGATE_GETTER(arg_begin());
  }

  IterTy arg_end() const {
    CALLSITE_DELEGATE_GETTER(arg_end());
  }

#undef CALLSITE_DELEGATE_GETTER
#undef CALLSITE_DELEGATE_SETTER

  void getOperandBundlesAsDefs(SmallVectorImpl<OperandBundleDef> &Defs) const {
    const Instruction *II = getInstruction();
    // Since this is actually a getter that "looks like" a setter, don't use the
    // above macros to avoid confusion.
    if (isCall())
      cast<CallInst>(II)->getOperandBundlesAsDefs(Defs);
    else
      cast<InvokeInst>(II)->getOperandBundlesAsDefs(Defs);
  }

  /// @brief Determine whether this data operand is not captured.
  bool doesNotCapture(unsigned OpNo) const {
    return dataOperandHasImpliedAttr(OpNo + 1, Attribute::NoCapture);
  }

  /// @brief Determine whether this argument is passed by value.
  bool isByValArgument(unsigned ArgNo) const {
    return paramHasAttr(ArgNo + 1, Attribute::ByVal);
  }

  /// @brief Determine whether this argument is passed in an alloca.
  bool isInAllocaArgument(unsigned ArgNo) const {
    return paramHasAttr(ArgNo + 1, Attribute::InAlloca);
  }

  /// @brief Determine whether this argument is passed by value or in an alloca.
  bool isByValOrInAllocaArgument(unsigned ArgNo) const {
    return paramHasAttr(ArgNo + 1, Attribute::ByVal) ||
           paramHasAttr(ArgNo + 1, Attribute::InAlloca);
  }

  /// @brief Determine if there are is an inalloca argument.  Only the last
  /// argument can have the inalloca attribute.
  bool hasInAllocaArgument() const {
    return paramHasAttr(arg_size(), Attribute::InAlloca);
  }

  bool doesNotAccessMemory(unsigned OpNo) const {
    return dataOperandHasImpliedAttr(OpNo + 1, Attribute::ReadNone);
  }

  bool onlyReadsMemory(unsigned OpNo) const {
    return dataOperandHasImpliedAttr(OpNo + 1, Attribute::ReadOnly) ||
           dataOperandHasImpliedAttr(OpNo + 1, Attribute::ReadNone);
  }

  /// @brief Return true if the return value is known to be not null.
  /// This may be because it has the nonnull attribute, or because at least
  /// one byte is dereferenceable and the pointer is in addrspace(0).
  bool isReturnNonNull() const {
    if (paramHasAttr(0, Attribute::NonNull))
      return true;
    else if (getDereferenceableBytes(0) > 0 &&
             getType()->getPointerAddressSpace() == 0)
      return true;

    return false;
  }

  /// hasArgument - Returns true if this CallSite passes the given Value* as an
  /// argument to the called function.
  bool hasArgument(const Value *Arg) const {
    for (arg_iterator AI = this->arg_begin(), E = this->arg_end(); AI != E;
         ++AI)
      if (AI->get() == Arg)
        return true;
    return false;
  }

private:
  IterTy getCallee() const {
    if (isCall()) // Skip Callee
      return cast<CallInst>(getInstruction())->op_end() - 1;
    else // Skip BB, BB, Callee
      return cast<InvokeInst>(getInstruction())->op_end() - 3;
  }
};

class CallSite : public CallSiteBase<Function, BasicBlock, Value, User, Use,
                                     Instruction, CallInst, InvokeInst,
                                     User::op_iterator> {
public:
  CallSite() {}
  CallSite(CallSiteBase B) : CallSiteBase(B) {}
  CallSite(CallInst *CI) : CallSiteBase(CI) {}
  CallSite(InvokeInst *II) : CallSiteBase(II) {}
  explicit CallSite(Instruction *II) : CallSiteBase(II) {}
  explicit CallSite(Value *V) : CallSiteBase(V) {}

  bool operator==(const CallSite &CS) const { return I == CS.I; }
  bool operator!=(const CallSite &CS) const { return I != CS.I; }
  bool operator<(const CallSite &CS) const {
    return getInstruction() < CS.getInstruction();
  }

private:
  User::op_iterator getCallee() const;
};

/// ImmutableCallSite - establish a view to a call site for examination
class ImmutableCallSite : public CallSiteBase<> {
public:
  ImmutableCallSite() {}
  ImmutableCallSite(const CallInst *CI) : CallSiteBase(CI) {}
  ImmutableCallSite(const InvokeInst *II) : CallSiteBase(II) {}
  explicit ImmutableCallSite(const Instruction *II) : CallSiteBase(II) {}
  explicit ImmutableCallSite(const Value *V) : CallSiteBase(V) {}
  ImmutableCallSite(CallSite CS) : CallSiteBase(CS.getInstruction()) {}
};

} // End llvm namespace

#endif<|MERGE_RESOLUTION|>--- conflicted
+++ resolved
@@ -305,44 +305,39 @@
     CALLSITE_DELEGATE_SETTER(setAttributes(PAL));
   }
 
-  void addAttribute(unsigned i, Attribute::AttrKind attr) {
-    CALLSITE_DELEGATE_SETTER(addAttribute(i, attr));
+  void addAttribute(unsigned i, Attribute::AttrKind Kind) {
+    CALLSITE_DELEGATE_SETTER(addAttribute(i, Kind));
   }
 
   void addAttribute(unsigned i, StringRef Kind, StringRef Value) {
     CALLSITE_DELEGATE_SETTER(addAttribute(i, Kind, Value));
   }
 
-<<<<<<< HEAD
-  void removeAttribute(unsigned i, Attribute::AttrKind attr) {
-    CALLSITE_DELEGATE_SETTER(removeAttribute(i, attr));
-=======
   void addAttribute(unsigned i, Attribute Attr) {
     CALLSITE_DELEGATE_SETTER(addAttribute(i, Attr));
   }
 
   void removeAttribute(unsigned i, Attribute::AttrKind Kind) {
     CALLSITE_DELEGATE_SETTER(removeAttribute(i, Kind));
->>>>>>> df3185d2
-  }
-
-  void removeAttribute(unsigned i, Attribute attr) {
-    CALLSITE_DELEGATE_SETTER(removeAttribute(i, attr));
+  }
+
+  void removeAttribute(unsigned i, Attribute Attr) {
+    CALLSITE_DELEGATE_SETTER(removeAttribute(i, Attr));
   }
 
   /// \brief Return true if this function has the given attribute.
-  bool hasFnAttr(Attribute::AttrKind A) const {
-    CALLSITE_DELEGATE_GETTER(hasFnAttr(A));
+  bool hasFnAttr(Attribute::AttrKind Kind) const {
+    CALLSITE_DELEGATE_GETTER(hasFnAttr(Kind));
   }
 
   /// \brief Return true if this function has the given attribute.
-  bool hasFnAttr(StringRef A) const {
-    CALLSITE_DELEGATE_GETTER(hasFnAttr(A));
+  bool hasFnAttr(StringRef Kind) const {
+    CALLSITE_DELEGATE_GETTER(hasFnAttr(Kind));
   }
 
   /// \brief Return true if the call or the callee has the given attribute.
-  bool paramHasAttr(unsigned i, Attribute::AttrKind A) const {
-    CALLSITE_DELEGATE_GETTER(paramHasAttr(i, A));
+  bool paramHasAttr(unsigned i, Attribute::AttrKind Kind) const {
+    CALLSITE_DELEGATE_GETTER(paramHasAttr(i, Kind));
   }
 
   Attribute getAttribute(unsigned i, Attribute::AttrKind Kind) const {
@@ -356,8 +351,8 @@
   /// in the attribute set attached to this instruction, while operand bundle
   /// operands may have some attributes implied by the type of its containing
   /// operand bundle.
-  bool dataOperandHasImpliedAttr(unsigned i, Attribute::AttrKind A) const {
-    CALLSITE_DELEGATE_GETTER(dataOperandHasImpliedAttr(i, A));
+  bool dataOperandHasImpliedAttr(unsigned i, Attribute::AttrKind Kind) const {
+    CALLSITE_DELEGATE_GETTER(dataOperandHasImpliedAttr(i, Kind));
   }
 
   /// @brief Extract the alignment for a call or parameter (0=unknown).
