--- conflicted
+++ resolved
@@ -1036,16 +1036,11 @@
   PT_SUNW_EH_FRAME = 0x6474e550,
   PT_SUNW_UNWIND   = 0x6464e550,
 
-<<<<<<< HEAD
-  PT_GNU_STACK  = 0x6474e551, // Indicates stack executability.
-  PT_GNU_RELRO  = 0x6474e552, // Read-only after relocation.
-=======
   PT_GNU_STACK = 0x6474e551, // Indicates stack executability.
   PT_GNU_RELRO = 0x6474e552, // Read-only after relocation.
 
   PT_OPENBSD_RANDOMIZE = 0x65a3dbe6, // Fill with random data.
   PT_OPENBSD_WXNEEDED  = 0x65a3dbe7, // Program does W^X violations.
->>>>>>> e68f1add
 
   // ARM program header types.
   PT_ARM_ARCHEXT = 0x70000000, // Platform architecture compatibility info
