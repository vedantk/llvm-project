--- conflicted
+++ resolved
@@ -15,6 +15,7 @@
 #define LLVM_SUPPORT_HOST_H
 
 #include "llvm/ADT/StringMap.h"
+#include "llvm/Support/MemoryBuffer.h"
 
 #if defined(__linux__) || defined(__GNU__) || defined(__HAIKU__)
 #include <endian.h>
@@ -75,8 +76,6 @@
   /// from thread::hardware_concurrency(), which includes hyperthreads).
   /// Returns -1 if unknown for the current host system.
   int getHostNumPhysicalCores();
-<<<<<<< HEAD
-=======
 
   namespace detail {
   /// Helper functions to extract HostCPUName from /proc/cpuinfo on linux.
@@ -84,7 +83,6 @@
   StringRef getHostCPUNameForARM(const StringRef &ProcCpuinfoContent);
   StringRef getHostCPUNameForS390x(const StringRef &ProcCpuinfoContent);
   }
->>>>>>> c270c500
 }
 }
 
