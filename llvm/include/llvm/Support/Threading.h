--- conflicted
+++ resolved
@@ -16,7 +16,9 @@
 #define LLVM_SUPPORT_THREADING_H
 
 #include "llvm/Config/llvm-config.h" // for LLVM_ON_UNIX
+#include "llvm/Support/Compiler.h"
 #include <ciso646> // So we can check the C++ standard lib macros.
+#include <functional>
 
 // We use std::call_once on all Unix platforms except for NetBSD with
 // libstdc++. That platform has a bug they are working to fix, and they'll
@@ -84,10 +86,6 @@
   /// \endcode
   ///
   /// \param flag Flag used for tracking whether or not this has run.
-<<<<<<< HEAD
-  /// \param UserFn Function to call once.
-  void call_once(once_flag &flag, void (*UserFn)(void));
-=======
   /// \param F Function to call once.
   template <typename Function, typename... Args>
   void call_once(once_flag &flag, Function &&F, Args &&... ArgList) {
@@ -117,7 +115,6 @@
     TsanHappensAfter(&flag);
 #endif
   }
->>>>>>> 8eeda57a
 }
 
 #endif