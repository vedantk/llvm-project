--- conflicted
+++ resolved
@@ -20,7 +20,7 @@
 #include <map>
 #include <vector>
 
-#include "llvm/Support/Casting.h"
+#include "llvm/IR/ProfileSummary.h"
 #include "llvm/Support/Error.h"
 
 namespace llvm {
@@ -40,144 +40,54 @@
 inline const char *getHotSectionPrefix() { return ".hot"; }
 inline const char *getUnlikelySectionPrefix() { return ".unlikely"; }
 
-// The profile summary is one or more (Cutoff, MinCount, NumCounts) triplets.
-// The semantics of counts depend on the type of profile. For instrumentation
-// profile, counts are block counts and for sample profile, counts are
-// per-line samples. Given a target counts percentile, we compute the minimum
-// number of counts needed to reach this target and the minimum among these
-// counts.
-struct ProfileSummaryEntry {
-  uint32_t Cutoff;    ///< The required percentile of counts.
-  uint64_t MinCount;  ///< The minimum count for this percentile.
-  uint64_t NumCounts; ///< Number of counts >= the minimum count.
-  ProfileSummaryEntry(uint32_t TheCutoff, uint64_t TheMinCount,
-                      uint64_t TheNumCounts)
-      : Cutoff(TheCutoff), MinCount(TheMinCount), NumCounts(TheNumCounts) {}
-};
-
-typedef std::vector<ProfileSummaryEntry> SummaryEntryVector;
-
-class ProfileSummary {
-public:
-  enum Kind { PSK_Instr, PSK_Sample };
+class ProfileSummaryBuilder {
 
 private:
-  const Kind PSK;
-  static const char *KindStr[2];
   // We keep track of the number of times a count (block count or samples)
   // appears in the profile. The map is kept sorted in the descending order of
   // counts.
   std::map<uint64_t, uint32_t, std::greater<uint64_t>> CountFrequencies;
+  std::vector<uint32_t> DetailedSummaryCutoffs;
+
 protected:
   SummaryEntryVector DetailedSummary;
-  std::vector<uint32_t> DetailedSummaryCutoffs;
+  ProfileSummaryBuilder(std::vector<uint32_t> Cutoffs)
+      : DetailedSummaryCutoffs(Cutoffs), TotalCount(0), MaxCount(0),
+        MaxFunctionCount(0), NumCounts(0), NumFunctions(0) {}
+  inline void addCount(uint64_t Count);
+  ~ProfileSummaryBuilder() = default;
+  void computeDetailedSummary();
   uint64_t TotalCount, MaxCount, MaxFunctionCount;
   uint32_t NumCounts, NumFunctions;
-  ProfileSummary(Kind K, std::vector<uint32_t> Cutoffs)
-      : PSK(K), DetailedSummaryCutoffs(Cutoffs), TotalCount(0), MaxCount(0),
-        MaxFunctionCount(0), NumCounts(0), NumFunctions(0) {}
-  ProfileSummary(Kind K)
-      : PSK(K), TotalCount(0), MaxCount(0), MaxFunctionCount(0), NumCounts(0),
-        NumFunctions(0) {}
-  ProfileSummary(Kind K, SummaryEntryVector DetailedSummary,
-                 uint64_t TotalCount, uint64_t MaxCount,
-                 uint64_t MaxFunctionCount, uint32_t NumCounts,
-                 uint32_t NumFunctions)
-      : PSK(K), DetailedSummary(DetailedSummary), TotalCount(TotalCount),
-        MaxCount(MaxCount), MaxFunctionCount(MaxFunctionCount),
-        NumCounts(NumCounts), NumFunctions(NumFunctions) {}
-  ~ProfileSummary() = default;
-  inline void addCount(uint64_t Count);
-  /// \brief Return metadata specific to the profile format.
-  /// Derived classes implement this method to return a vector of Metadata.
-  virtual std::vector<Metadata *> getFormatSpecificMD(LLVMContext &Context) = 0;
-  /// \brief Return detailed summary as metadata.
-  Metadata *getDetailedSummaryMD(LLVMContext &Context);
 
 public:
-  static const int Scale = 1000000;
-  Kind getKind() const { return PSK; }
-  const char *getKindStr() const { return KindStr[PSK]; }
-  // \brief Returns true if F is a hot function.
-  static bool isFunctionHot(const Function *F);
-  // \brief Returns true if F is unlikley executed.
-  static bool isFunctionUnlikely(const Function *F);
-  inline SummaryEntryVector &getDetailedSummary();
-  void computeDetailedSummary();
   /// \brief A vector of useful cutoff values for detailed summary.
   static const std::vector<uint32_t> DefaultCutoffs;
-  /// \brief Return summary information as metadata.
-  Metadata *getMD(LLVMContext &Context);
-  /// \brief Construct profile summary from metdata.
-  static ProfileSummary *getFromMD(Metadata *MD);
-  uint32_t getNumFunctions() { return NumFunctions; }
-  uint64_t getMaxFunctionCount() { return MaxFunctionCount; }
 };
 
-class InstrProfSummary final : public ProfileSummary {
+class InstrProfSummaryBuilder final : public ProfileSummaryBuilder {
   uint64_t MaxInternalBlockCount;
   inline void addEntryCount(uint64_t Count);
   inline void addInternalCount(uint64_t Count);
 
-protected:
-  std::vector<Metadata *> getFormatSpecificMD(LLVMContext &Context) override;
+public:
+  InstrProfSummaryBuilder(std::vector<uint32_t> Cutoffs)
+      : ProfileSummaryBuilder(Cutoffs), MaxInternalBlockCount(0) {}
+  void addRecord(const InstrProfRecord &);
+  std::unique_ptr<ProfileSummary> getSummary();
+};
+
+class SampleProfileSummaryBuilder final : public ProfileSummaryBuilder {
 
 public:
-  InstrProfSummary(std::vector<uint32_t> Cutoffs)
-      : ProfileSummary(PSK_Instr, Cutoffs), MaxInternalBlockCount(0) {}
-  InstrProfSummary(const IndexedInstrProf::Summary &S);
-  InstrProfSummary(uint64_t TotalCount, uint64_t MaxBlockCount,
-                   uint64_t MaxInternalBlockCount, uint64_t MaxFunctionCount,
-                   uint32_t NumBlocks, uint32_t NumFunctions,
-                   SummaryEntryVector Summary)
-      : ProfileSummary(PSK_Instr, Summary, TotalCount, MaxBlockCount,
-                       MaxFunctionCount, NumBlocks, NumFunctions),
-        MaxInternalBlockCount(MaxInternalBlockCount) {}
-  static bool classof(const ProfileSummary *PS) {
-    return PS->getKind() == PSK_Instr;
-  }
-  void addRecord(const InstrProfRecord &);
-<<<<<<< HEAD
-  uint32_t getNumBlocks() { return NumCounts; }
-  uint64_t getTotalCount() { return TotalCount; }
-  uint64_t getMaxBlockCount() { return MaxCount; }
-  uint64_t getMaxInternalBlockCount() { return MaxInternalBlockCount; }
-=======
-  std::unique_ptr<ProfileSummary> getSummary();
->>>>>>> 38de59e4
-};
-
-class SampleProfileSummary final : public ProfileSummary {
-protected:
-  std::vector<Metadata *> getFormatSpecificMD(LLVMContext &Context) override;
-
-public:
-  uint32_t getNumLinesWithSamples() { return NumCounts; }
-  uint64_t getTotalSamples() { return TotalCount; }
-  uint64_t getMaxSamplesPerLine() { return MaxCount; }
   void addRecord(const sampleprof::FunctionSamples &FS);
-<<<<<<< HEAD
-  SampleProfileSummary(std::vector<uint32_t> Cutoffs)
-      : ProfileSummary(PSK_Sample, Cutoffs) {}
-  SampleProfileSummary(uint64_t TotalSamples, uint64_t MaxSamplesPerLine,
-                       uint64_t MaxFunctionCount, int32_t NumLinesWithSamples,
-                       uint32_t NumFunctions,
-                       SummaryEntryVector DetailedSummary)
-      : ProfileSummary(PSK_Sample, DetailedSummary, TotalSamples,
-                       MaxSamplesPerLine, MaxFunctionCount, NumLinesWithSamples,
-                       NumFunctions) {}
-  static bool classof(const ProfileSummary *PS) {
-    return PS->getKind() == PSK_Sample;
-  }
-=======
   SampleProfileSummaryBuilder(std::vector<uint32_t> Cutoffs)
       : ProfileSummaryBuilder(Cutoffs) {}
   std::unique_ptr<ProfileSummary> getSummary();
->>>>>>> 38de59e4
 };
 
 // This is called when a count is seen in the profile.
-void ProfileSummary::addCount(uint64_t Count) {
+void ProfileSummaryBuilder::addCount(uint64_t Count) {
   TotalCount += Count;
   if (Count > MaxCount)
     MaxCount = Count;
@@ -185,11 +95,6 @@
   CountFrequencies[Count]++;
 }
 
-SummaryEntryVector &ProfileSummary::getDetailedSummary() {
-  if (!DetailedSummaryCutoffs.empty() && DetailedSummary.empty())
-    computeDetailedSummary();
-  return DetailedSummary;
-}
 
 } // end namespace llvm
 #endif