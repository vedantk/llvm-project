//===--- lib/CodeGen/DIE.h - DWARF Info Entries -----------------*- C++ -*-===//
//
//                     The LLVM Compiler Infrastructure
//
// This file is distributed under the University of Illinois Open Source
// License. See LICENSE.TXT for details.
//
//===----------------------------------------------------------------------===//
//
// Data structures for DWARF info entries.
//
//===----------------------------------------------------------------------===//

#ifndef LLVM_LIB_CODEGEN_ASMPRINTER_DIE_H
#define LLVM_LIB_CODEGEN_ASMPRINTER_DIE_H

#include "llvm/ADT/FoldingSet.h"
#include "llvm/ADT/iterator.h"
#include "llvm/ADT/iterator_range.h"
#include "llvm/ADT/PointerIntPair.h"
#include "llvm/ADT/PointerUnion.h"
#include "llvm/ADT/SmallVector.h"
#include "llvm/ADT/StringRef.h"
#include "llvm/CodeGen/DwarfStringPoolEntry.h"
#include "llvm/Support/AlignOf.h"
#include "llvm/Support/Allocator.h"
#include "llvm/Support/Dwarf.h"
#include <cassert>
#include <cstddef>
#include <cstdint>
#include <iterator>
#include <new>
#include <type_traits>

namespace llvm {

class AsmPrinter;
class DIE;
class DIEUnit;
class MCExpr;
class MCSection;
class MCSymbol;
class raw_ostream;

//===--------------------------------------------------------------------===//
/// Dwarf abbreviation data, describes one attribute of a Dwarf abbreviation.
class DIEAbbrevData {
  /// Dwarf attribute code.
  dwarf::Attribute Attribute;

  /// Dwarf form code.
  dwarf::Form Form;

public:
  DIEAbbrevData(dwarf::Attribute A, dwarf::Form F) : Attribute(A), Form(F) {}

  /// Accessors.
  /// @{
  dwarf::Attribute getAttribute() const { return Attribute; }
  dwarf::Form getForm() const { return Form; }
  /// @}

  /// Used to gather unique data for the abbreviation folding set.
  void Profile(FoldingSetNodeID &ID) const;
};

//===--------------------------------------------------------------------===//
/// Dwarf abbreviation, describes the organization of a debug information
/// object.
class DIEAbbrev : public FoldingSetNode {
  /// Unique number for node.
  unsigned Number;

  /// Dwarf tag code.
  dwarf::Tag Tag;

  /// Whether or not this node has children.
  ///
  /// This cheats a bit in all of the uses since the values in the standard
  /// are 0 and 1 for no children and children respectively.
  bool Children;

  /// Raw data bytes for abbreviation.
  SmallVector<DIEAbbrevData, 12> Data;

public:
  DIEAbbrev(dwarf::Tag T, bool C) : Tag(T), Children(C) {}

  /// Accessors.
  /// @{
  dwarf::Tag getTag() const { return Tag; }
  unsigned getNumber() const { return Number; }
  bool hasChildren() const { return Children; }
  const SmallVectorImpl<DIEAbbrevData> &getData() const { return Data; }
  void setChildrenFlag(bool hasChild) { Children = hasChild; }
  void setNumber(unsigned N) { Number = N; }
  /// @}

  /// Adds another set of attribute information to the abbreviation.
  void AddAttribute(dwarf::Attribute Attribute, dwarf::Form Form) {
    Data.push_back(DIEAbbrevData(Attribute, Form));
  }

  /// Used to gather unique data for the abbreviation folding set.
  void Profile(FoldingSetNodeID &ID) const;

  /// Print the abbreviation using the specified asm printer.
  void Emit(const AsmPrinter *AP) const;

  void print(raw_ostream &O);
  void dump();
};

//===--------------------------------------------------------------------===//
<<<<<<< HEAD
=======
/// Helps unique DIEAbbrev objects and assigns abbreviation numbers.
///
/// This class will unique the DIE abbreviations for a llvm::DIE object and
/// assign a unique abbreviation number to each unique DIEAbbrev object it
/// finds. The resulting collection of DIEAbbrev objects can then be emitted
/// into the .debug_abbrev section.
class DIEAbbrevSet {
  /// The bump allocator to use when creating DIEAbbrev objects in the uniqued
  /// storage container.
  BumpPtrAllocator &Alloc;
  /// \brief FoldingSet that uniques the abbreviations.
  llvm::FoldingSet<DIEAbbrev> AbbreviationsSet;
  /// A list of all the unique abbreviations in use.
  std::vector<DIEAbbrev *> Abbreviations;

public:
  DIEAbbrevSet(BumpPtrAllocator &A) : Alloc(A) {}
  ~DIEAbbrevSet();
  /// Generate the abbreviation declaration for a DIE and return a pointer to
  /// the generated abbreviation.
  ///
  /// \param Die the debug info entry to generate the abbreviation for.
  /// \returns A reference to the uniqued abbreviation declaration that is
  /// owned by this class.
  DIEAbbrev &uniqueAbbreviation(DIE &Die);

  /// Print all abbreviations using the specified asm printer.
  void Emit(const AsmPrinter *AP, MCSection *Section) const;
};

//===--------------------------------------------------------------------===//
>>>>>>> 413c8e21
/// An integer value DIE.
///
class DIEInteger {
  uint64_t Integer;

public:
  explicit DIEInteger(uint64_t I) : Integer(I) {}

  /// Choose the best form for integer.
  static dwarf::Form BestForm(bool IsSigned, uint64_t Int) {
    if (IsSigned) {
      const int64_t SignedInt = Int;
      if ((char)Int == SignedInt)
        return dwarf::DW_FORM_data1;
      if ((short)Int == SignedInt)
        return dwarf::DW_FORM_data2;
      if ((int)Int == SignedInt)
        return dwarf::DW_FORM_data4;
    } else {
      if ((unsigned char)Int == Int)
        return dwarf::DW_FORM_data1;
      if ((unsigned short)Int == Int)
        return dwarf::DW_FORM_data2;
      if ((unsigned int)Int == Int)
        return dwarf::DW_FORM_data4;
    }
    return dwarf::DW_FORM_data8;
  }

  uint64_t getValue() const { return Integer; }
  void setValue(uint64_t Val) { Integer = Val; }

  void EmitValue(const AsmPrinter *AP, dwarf::Form Form) const;
  unsigned SizeOf(const AsmPrinter *AP, dwarf::Form Form) const;

  void print(raw_ostream &O) const;
};

//===--------------------------------------------------------------------===//
/// An expression DIE.
class DIEExpr {
  const MCExpr *Expr;

public:
  explicit DIEExpr(const MCExpr *E) : Expr(E) {}

  /// Get MCExpr.
  const MCExpr *getValue() const { return Expr; }

  void EmitValue(const AsmPrinter *AP, dwarf::Form Form) const;
  unsigned SizeOf(const AsmPrinter *AP, dwarf::Form Form) const;

  void print(raw_ostream &O) const;
};

//===--------------------------------------------------------------------===//
/// A label DIE.
class DIELabel {
  const MCSymbol *Label;

public:
  explicit DIELabel(const MCSymbol *L) : Label(L) {}

  /// Get MCSymbol.
  const MCSymbol *getValue() const { return Label; }

  void EmitValue(const AsmPrinter *AP, dwarf::Form Form) const;
  unsigned SizeOf(const AsmPrinter *AP, dwarf::Form Form) const;

  void print(raw_ostream &O) const;
};

//===--------------------------------------------------------------------===//
/// A simple label difference DIE.
///
class DIEDelta {
  const MCSymbol *LabelHi;
  const MCSymbol *LabelLo;

public:
  DIEDelta(const MCSymbol *Hi, const MCSymbol *Lo) : LabelHi(Hi), LabelLo(Lo) {}

  void EmitValue(const AsmPrinter *AP, dwarf::Form Form) const;
  unsigned SizeOf(const AsmPrinter *AP, dwarf::Form Form) const;

  void print(raw_ostream &O) const;
};

//===--------------------------------------------------------------------===//
/// A container for string values.
///
class DIEString {
  DwarfStringPoolEntryRef S;

public:
  DIEString(DwarfStringPoolEntryRef S) : S(S) {}

  /// Grab the string out of the object.
  StringRef getString() const { return S.getString(); }

  void EmitValue(const AsmPrinter *AP, dwarf::Form Form) const;
  unsigned SizeOf(const AsmPrinter *AP, dwarf::Form Form) const;

  void print(raw_ostream &O) const;
};

//===--------------------------------------------------------------------===//
/// A pointer to another debug information entry.  An instance of this class can
/// also be used as a proxy for a debug information entry not yet defined
/// (ie. types.)
class DIE;
class DIEEntry {
  DIE *Entry;

  DIEEntry() = delete;

public:
  explicit DIEEntry(DIE &E) : Entry(&E) {}

  DIE &getEntry() const { return *Entry; }

  /// Returns size of a ref_addr entry.
  static unsigned getRefAddrSize(const AsmPrinter *AP);

  void EmitValue(const AsmPrinter *AP, dwarf::Form Form) const;
  unsigned SizeOf(const AsmPrinter *AP, dwarf::Form Form) const {
    return Form == dwarf::DW_FORM_ref_addr ? getRefAddrSize(AP)
                                           : sizeof(int32_t);
  }

  void print(raw_ostream &O) const;
};

//===--------------------------------------------------------------------===//
/// Represents a pointer to a location list in the debug_loc
/// section.
class DIELocList {
  /// Index into the .debug_loc vector.
  size_t Index;

public:
  DIELocList(size_t I) : Index(I) {}

  /// Grab the current index out.
  size_t getValue() const { return Index; }

  void EmitValue(const AsmPrinter *AP, dwarf::Form Form) const;
  unsigned SizeOf(const AsmPrinter *AP, dwarf::Form Form) const;

  void print(raw_ostream &O) const;
};

//===--------------------------------------------------------------------===//
/// A debug information entry value. Some of these roughly correlate
/// to DWARF attribute classes.
class DIEBlock;
class DIELoc;
class DIEValue {
public:
  enum Type {
    isNone,
#define HANDLE_DIEVALUE(T) is##T,
#include "llvm/CodeGen/DIEValue.def"
  };

private:
  /// Type of data stored in the value.
  Type Ty = isNone;
  dwarf::Attribute Attribute = (dwarf::Attribute)0;
  dwarf::Form Form = (dwarf::Form)0;

  /// Storage for the value.
  ///
  /// All values that aren't standard layout (or are larger than 8 bytes)
  /// should be stored by reference instead of by value.
  typedef AlignedCharArrayUnion<DIEInteger, DIEString, DIEExpr, DIELabel,
                                DIEDelta *, DIEEntry, DIEBlock *, DIELoc *,
                                DIELocList>
      ValTy;
  static_assert(sizeof(ValTy) <= sizeof(uint64_t) ||
                    sizeof(ValTy) <= sizeof(void *),
                "Expected all large types to be stored via pointer");

  /// Underlying stored value.
  ValTy Val;

  template <class T> void construct(T V) {
    static_assert(std::is_standard_layout<T>::value ||
                      std::is_pointer<T>::value,
                  "Expected standard layout or pointer");
    new (reinterpret_cast<void *>(Val.buffer)) T(V);
  }

  template <class T> T *get() { return reinterpret_cast<T *>(Val.buffer); }
  template <class T> const T *get() const {
    return reinterpret_cast<const T *>(Val.buffer);
  }
  template <class T> void destruct() { get<T>()->~T(); }

  /// Destroy the underlying value.
  ///
  /// This should get optimized down to a no-op.  We could skip it if we could
  /// add a static assert on \a std::is_trivially_copyable(), but we currently
  /// support versions of GCC that don't understand that.
  void destroyVal() {
    switch (Ty) {
    case isNone:
      return;
#define HANDLE_DIEVALUE_SMALL(T)                                               \
  case is##T:                                                                  \
    destruct<DIE##T>();
    return;
#define HANDLE_DIEVALUE_LARGE(T)                                               \
  case is##T:                                                                  \
    destruct<const DIE##T *>();
    return;
#include "llvm/CodeGen/DIEValue.def"
    }
  }

  /// Copy the underlying value.
  ///
  /// This should get optimized down to a simple copy.  We need to actually
  /// construct the value, rather than calling memcpy, to satisfy strict
  /// aliasing rules.
  void copyVal(const DIEValue &X) {
    switch (Ty) {
    case isNone:
      return;
#define HANDLE_DIEVALUE_SMALL(T)                                               \
  case is##T:                                                                  \
    construct<DIE##T>(*X.get<DIE##T>());                                       \
    return;
#define HANDLE_DIEVALUE_LARGE(T)                                               \
  case is##T:                                                                  \
    construct<const DIE##T *>(*X.get<const DIE##T *>());                       \
    return;
#include "llvm/CodeGen/DIEValue.def"
    }
  }

public:
  DIEValue() = default;

  DIEValue(const DIEValue &X) : Ty(X.Ty), Attribute(X.Attribute), Form(X.Form) {
    copyVal(X);
  }

  DIEValue &operator=(const DIEValue &X) {
    destroyVal();
    Ty = X.Ty;
    Attribute = X.Attribute;
    Form = X.Form;
    copyVal(X);
    return *this;
  }

  ~DIEValue() { destroyVal(); }

#define HANDLE_DIEVALUE_SMALL(T)                                               \
  DIEValue(dwarf::Attribute Attribute, dwarf::Form Form, const DIE##T &V)      \
      : Ty(is##T), Attribute(Attribute), Form(Form) {                          \
    construct<DIE##T>(V);                                                      \
  }
#define HANDLE_DIEVALUE_LARGE(T)                                               \
  DIEValue(dwarf::Attribute Attribute, dwarf::Form Form, const DIE##T *V)      \
      : Ty(is##T), Attribute(Attribute), Form(Form) {                          \
    assert(V && "Expected valid value");                                       \
    construct<const DIE##T *>(V);                                              \
  }
#include "llvm/CodeGen/DIEValue.def"

  /// Accessors.
  /// @{
  Type getType() const { return Ty; }
  dwarf::Attribute getAttribute() const { return Attribute; }
  dwarf::Form getForm() const { return Form; }
  explicit operator bool() const { return Ty; }
  /// @}

#define HANDLE_DIEVALUE_SMALL(T)                                               \
  const DIE##T &getDIE##T() const {                                            \
    assert(getType() == is##T && "Expected " #T);                              \
    return *get<DIE##T>();                                                     \
  }
#define HANDLE_DIEVALUE_LARGE(T)                                               \
  const DIE##T &getDIE##T() const {                                            \
    assert(getType() == is##T && "Expected " #T);                              \
    return **get<const DIE##T *>();                                            \
  }
#include "llvm/CodeGen/DIEValue.def"

  /// Emit value via the Dwarf writer.
  void EmitValue(const AsmPrinter *AP) const;

  /// Return the size of a value in bytes.
  unsigned SizeOf(const AsmPrinter *AP) const;

  void print(raw_ostream &O) const;
  void dump() const;
};

struct IntrusiveBackListNode {
  PointerIntPair<IntrusiveBackListNode *, 1> Next;

  IntrusiveBackListNode() : Next(this, true) {}

  IntrusiveBackListNode *getNext() const {
    return Next.getInt() ? nullptr : Next.getPointer();
  }
};

struct IntrusiveBackListBase {
  typedef IntrusiveBackListNode Node;
  Node *Last = nullptr;

  bool empty() const { return !Last; }
  void push_back(Node &N) {
    assert(N.Next.getPointer() == &N && "Expected unlinked node");
    assert(N.Next.getInt() == true && "Expected unlinked node");

    if (Last) {
      N.Next = Last->Next;
      Last->Next.setPointerAndInt(&N, false);
    }
    Last = &N;
  }
};

template <class T> class IntrusiveBackList : IntrusiveBackListBase {
public:
  using IntrusiveBackListBase::empty;
  void push_back(T &N) { IntrusiveBackListBase::push_back(N); }
  T &back() { return *static_cast<T *>(Last); }
  const T &back() const { return *static_cast<T *>(Last); }

  class const_iterator;
  class iterator
      : public iterator_facade_base<iterator, std::forward_iterator_tag, T> {
    friend class const_iterator;
    Node *N = nullptr;

  public:
    iterator() = default;
    explicit iterator(T *N) : N(N) {}

    iterator &operator++() {
      N = N->getNext();
      return *this;
    }

    explicit operator bool() const { return N; }
    T &operator*() const { return *static_cast<T *>(N); }

    bool operator==(const iterator &X) const { return N == X.N; }
    bool operator!=(const iterator &X) const { return N != X.N; }
  };

  class const_iterator
      : public iterator_facade_base<const_iterator, std::forward_iterator_tag,
                                    const T> {
    const Node *N = nullptr;

  public:
    const_iterator() = default;
    // Placate MSVC by explicitly scoping 'iterator'.
    const_iterator(typename IntrusiveBackList<T>::iterator X) : N(X.N) {}
    explicit const_iterator(const T *N) : N(N) {}

    const_iterator &operator++() {
      N = N->getNext();
      return *this;
    }

    explicit operator bool() const { return N; }
    const T &operator*() const { return *static_cast<const T *>(N); }

    bool operator==(const const_iterator &X) const { return N == X.N; }
    bool operator!=(const const_iterator &X) const { return N != X.N; }
  };

  iterator begin() {
    return Last ? iterator(static_cast<T *>(Last->Next.getPointer())) : end();
  }
  const_iterator begin() const {
    return const_cast<IntrusiveBackList *>(this)->begin();
  }
  iterator end() { return iterator(); }
  const_iterator end() const { return const_iterator(); }

  static iterator toIterator(T &N) { return iterator(&N); }
  static const_iterator toIterator(const T &N) { return const_iterator(&N); }
};

/// A list of DIE values.
///
/// This is a singly-linked list, but instead of reversing the order of
/// insertion, we keep a pointer to the back of the list so we can push in
/// order.
///
/// There are two main reasons to choose a linked list over a customized
/// vector-like data structure.
///
///  1. For teardown efficiency, we want DIEs to be BumpPtrAllocated.  Using a
///     linked list here makes this way easier to accomplish.
///  2. Carrying an extra pointer per \a DIEValue isn't expensive.  45% of DIEs
///     have 2 or fewer values, and 90% have 5 or fewer.  A vector would be
///     over-allocated by 50% on average anyway, the same cost as the
///     linked-list node.
class DIEValueList {
  struct Node : IntrusiveBackListNode {
    DIEValue V;
    explicit Node(DIEValue V) : V(V) {}
  };

  typedef IntrusiveBackList<Node> ListTy;
  ListTy List;

public:
  class const_value_iterator;
  class value_iterator
      : public iterator_adaptor_base<value_iterator, ListTy::iterator,
                                     std::forward_iterator_tag, DIEValue> {
    friend class const_value_iterator;
    typedef iterator_adaptor_base<value_iterator, ListTy::iterator,
                                  std::forward_iterator_tag,
                                  DIEValue> iterator_adaptor;

  public:
    value_iterator() = default;
    explicit value_iterator(ListTy::iterator X) : iterator_adaptor(X) {}

    explicit operator bool() const { return bool(wrapped()); }
    DIEValue &operator*() const { return wrapped()->V; }
  };

  class const_value_iterator : public iterator_adaptor_base<
                                   const_value_iterator, ListTy::const_iterator,
                                   std::forward_iterator_tag, const DIEValue> {
    typedef iterator_adaptor_base<const_value_iterator, ListTy::const_iterator,
                                  std::forward_iterator_tag,
                                  const DIEValue> iterator_adaptor;

  public:
    const_value_iterator() = default;
    const_value_iterator(DIEValueList::value_iterator X)
        : iterator_adaptor(X.wrapped()) {}
    explicit const_value_iterator(ListTy::const_iterator X)
        : iterator_adaptor(X) {}

    explicit operator bool() const { return bool(wrapped()); }
    const DIEValue &operator*() const { return wrapped()->V; }
  };

  typedef iterator_range<value_iterator> value_range;
  typedef iterator_range<const_value_iterator> const_value_range;

  value_iterator addValue(BumpPtrAllocator &Alloc, const DIEValue &V) {
    List.push_back(*new (Alloc) Node(V));
    return value_iterator(ListTy::toIterator(List.back()));
  }
  template <class T>
  value_iterator addValue(BumpPtrAllocator &Alloc, dwarf::Attribute Attribute,
                    dwarf::Form Form, T &&Value) {
    return addValue(Alloc, DIEValue(Attribute, Form, std::forward<T>(Value)));
  }

  value_range values() {
    return make_range(value_iterator(List.begin()), value_iterator(List.end()));
  }
  const_value_range values() const {
    return make_range(const_value_iterator(List.begin()),
                      const_value_iterator(List.end()));
  }
};

//===--------------------------------------------------------------------===//
/// A structured debug information entry.  Has an abbreviation which
/// describes its organization.
class DIE : IntrusiveBackListNode, public DIEValueList {
  friend class IntrusiveBackList<DIE>;
  friend class DIEUnit;

  /// Offset - Dwarf unit relative offset.
  ///
  unsigned Offset;

  /// Size - Size of instance + children.
  ///
  unsigned Size;

  unsigned AbbrevNumber = ~0u;

  /// Tag - Dwarf tag code.
  ///
  dwarf::Tag Tag = (dwarf::Tag)0;

  /// Children DIEs.
  IntrusiveBackList<DIE> Children;

  /// The owner is either the parent DIE for children of other DIEs, or a
  /// DIEUnit which contains this DIE as its unit DIE.
  PointerUnion<DIE *, DIEUnit *> Owner;

  DIE() = delete;
  explicit DIE(dwarf::Tag Tag) : Offset(0), Size(0), Tag(Tag) {}

public:
  static DIE *get(BumpPtrAllocator &Alloc, dwarf::Tag Tag) {
    return new (Alloc) DIE(Tag);
  }

  DIE(const DIE &RHS) = delete;
  DIE(DIE &&RHS) = delete;
  void operator=(const DIE &RHS) = delete;
  void operator=(const DIE &&RHS) = delete;

  // Accessors.
  unsigned getAbbrevNumber() const { return AbbrevNumber; }
  dwarf::Tag getTag() const { return Tag; }
  /// Get the compile/type unit relative offset of this DIE.
  unsigned getOffset() const { return Offset; }
  unsigned getSize() const { return Size; }
  bool hasChildren() const { return !Children.empty(); }

  typedef IntrusiveBackList<DIE>::iterator child_iterator;
  typedef IntrusiveBackList<DIE>::const_iterator const_child_iterator;
  typedef iterator_range<child_iterator> child_range;
  typedef iterator_range<const_child_iterator> const_child_range;

  child_range children() {
    return make_range(Children.begin(), Children.end());
  }
  const_child_range children() const {
    return make_range(Children.begin(), Children.end());
  }

  DIE *getParent() const;

  /// Generate the abbreviation for this DIE.
  ///
  /// Calculate the abbreviation for this, which should be uniqued and
  /// eventually used to call \a setAbbrevNumber().
  DIEAbbrev generateAbbrev() const;

  /// Set the abbreviation number for this DIE.
  void setAbbrevNumber(unsigned I) { AbbrevNumber = I; }

  /// Get the absolute offset within the .debug_info or .debug_types section
  /// for this DIE.
  unsigned getDebugSectionOffset() const;

  /// Climb up the parent chain to get the compile unit or type unit DIE that
  /// this DIE belongs to.
  ///
  /// \returns the compile or type unit DIE that owns this DIE, or NULL if
  /// this DIE hasn't been added to a unit DIE.
  const DIE *getUnitDie() const;

  /// Climb up the parent chain to get the compile unit or type unit that this
  /// DIE belongs to.
  ///
  /// \returns the DIEUnit that represents the compile or type unit that owns
  /// this DIE, or NULL if this DIE hasn't been added to a unit DIE.
  const DIEUnit *getUnit() const;

  void setOffset(unsigned O) { Offset = O; }
  void setSize(unsigned S) { Size = S; }

  /// Add a child to the DIE.
  DIE &addChild(DIE *Child) {
    assert(!Child->getParent() && "Child should be orphaned");
    Child->Owner = this;
    Children.push_back(*Child);
    return Children.back();
  }

  /// Find a value in the DIE with the attribute given.
  ///
  /// Returns a default-constructed DIEValue (where \a DIEValue::getType()
  /// gives \a DIEValue::isNone) if no such attribute exists.
  DIEValue findAttribute(dwarf::Attribute Attribute) const;

  void print(raw_ostream &O, unsigned IndentCount = 0) const;
  void dump();
};

//===--------------------------------------------------------------------===//
/// Represents a compile or type unit.
class DIEUnit {
  /// The compile unit or type unit DIE. This variable must be an instance of
  /// DIE so that we can calculate the DIEUnit from any DIE by traversing the
  /// parent backchain and getting the Unit DIE, and then casting itself to a
  /// DIEUnit. This allows us to be able to find the DIEUnit for any DIE without
  /// having to store a pointer to the DIEUnit in each DIE instance.
  DIE Die;
  /// The section this unit will be emitted in. This may or may not be set to
  /// a valid section depending on the client that is emitting DWARF.
  MCSection *Section;
  uint64_t Offset; /// .debug_info or .debug_types absolute section offset.
  uint32_t Length; /// The length in bytes of all of the DIEs in this unit.
  const uint16_t Version; /// The Dwarf version number for this unit.
  const uint8_t AddrSize; /// The size in bytes of an address for this unit.
public:
  DIEUnit(uint16_t Version, uint8_t AddrSize, dwarf::Tag UnitTag);
  DIEUnit(const DIEUnit &RHS) = delete;
  DIEUnit(DIEUnit &&RHS) = delete;
  void operator=(const DIEUnit &RHS) = delete;
  void operator=(const DIEUnit &&RHS) = delete;
  /// Set the section that this DIEUnit will be emitted into.
  ///
  /// This function is used by some clients to set the section. Not all clients
  /// that emit DWARF use this section variable.
  void setSection(MCSection *Section) {
    assert(!this->Section);
    this->Section = Section;
  }

  /// Return the section that this DIEUnit will be emitted into.
  ///
  /// \returns Section pointer which can be NULL.
  MCSection *getSection() const { return Section; }
  void setDebugSectionOffset(unsigned O) { Offset = O; }
  unsigned getDebugSectionOffset() const { return Offset; }
  void setLength(uint64_t L) { Length = L; }
  uint64_t getLength() const { return Length; }
  uint16_t getDwarfVersion() const { return Version; }
  uint16_t getAddressSize() const { return AddrSize; }
  DIE &getUnitDie() { return Die; }
  const DIE &getUnitDie() const { return Die; }
};

  
//===--------------------------------------------------------------------===//
/// DIELoc - Represents an expression location.
//
class DIELoc : public DIEValueList {
  mutable unsigned Size; // Size in bytes excluding size header.

public:
  DIELoc() : Size(0) {}

  /// ComputeSize - Calculate the size of the location expression.
  ///
  unsigned ComputeSize(const AsmPrinter *AP) const;

  /// BestForm - Choose the best form for data.
  ///
  dwarf::Form BestForm(unsigned DwarfVersion) const {
    if (DwarfVersion > 3)
      return dwarf::DW_FORM_exprloc;
    // Pre-DWARF4 location expressions were blocks and not exprloc.
    if ((unsigned char)Size == Size)
      return dwarf::DW_FORM_block1;
    if ((unsigned short)Size == Size)
      return dwarf::DW_FORM_block2;
    if ((unsigned int)Size == Size)
      return dwarf::DW_FORM_block4;
    return dwarf::DW_FORM_block;
  }

  void EmitValue(const AsmPrinter *AP, dwarf::Form Form) const;
  unsigned SizeOf(const AsmPrinter *AP, dwarf::Form Form) const;

  void print(raw_ostream &O) const;
};

//===--------------------------------------------------------------------===//
/// DIEBlock - Represents a block of values.
//
class DIEBlock : public DIEValueList {
  mutable unsigned Size; // Size in bytes excluding size header.

public:
  DIEBlock() : Size(0) {}

  /// ComputeSize - Calculate the size of the location expression.
  ///
  unsigned ComputeSize(const AsmPrinter *AP) const;

  /// BestForm - Choose the best form for data.
  ///
  dwarf::Form BestForm() const {
    if ((unsigned char)Size == Size)
      return dwarf::DW_FORM_block1;
    if ((unsigned short)Size == Size)
      return dwarf::DW_FORM_block2;
    if ((unsigned int)Size == Size)
      return dwarf::DW_FORM_block4;
    return dwarf::DW_FORM_block;
  }

  void EmitValue(const AsmPrinter *AP, dwarf::Form Form) const;
  unsigned SizeOf(const AsmPrinter *AP, dwarf::Form Form) const;

  void print(raw_ostream &O) const;
};

} // end namespace llvm

#endif // LLVM_LIB_CODEGEN_ASMPRINTER_DIE_H<|MERGE_RESOLUTION|>--- conflicted
+++ resolved
@@ -15,12 +15,12 @@
 #define LLVM_LIB_CODEGEN_ASMPRINTER_DIE_H
 
 #include "llvm/ADT/FoldingSet.h"
-#include "llvm/ADT/iterator.h"
-#include "llvm/ADT/iterator_range.h"
 #include "llvm/ADT/PointerIntPair.h"
 #include "llvm/ADT/PointerUnion.h"
 #include "llvm/ADT/SmallVector.h"
 #include "llvm/ADT/StringRef.h"
+#include "llvm/ADT/iterator.h"
+#include "llvm/ADT/iterator_range.h"
 #include "llvm/CodeGen/DwarfStringPoolEntry.h"
 #include "llvm/Support/AlignOf.h"
 #include "llvm/Support/Allocator.h"
@@ -31,6 +31,7 @@
 #include <iterator>
 #include <new>
 #include <type_traits>
+#include <vector>
 
 namespace llvm {
 
@@ -112,8 +113,6 @@
 };
 
 //===--------------------------------------------------------------------===//
-<<<<<<< HEAD
-=======
 /// Helps unique DIEAbbrev objects and assigns abbreviation numbers.
 ///
 /// This class will unique the DIE abbreviations for a llvm::DIE object and
@@ -145,7 +144,6 @@
 };
 
 //===--------------------------------------------------------------------===//
->>>>>>> 413c8e21
 /// An integer value DIE.
 ///
 class DIEInteger {
@@ -235,8 +233,9 @@
 };
 
 //===--------------------------------------------------------------------===//
-/// A container for string values.
+/// A container for string pool string values.
 ///
+/// This class is used with the DW_FORM_strp and DW_FORM_GNU_str_index forms.
 class DIEString {
   DwarfStringPoolEntryRef S;
 
@@ -245,6 +244,27 @@
 
   /// Grab the string out of the object.
   StringRef getString() const { return S.getString(); }
+
+  void EmitValue(const AsmPrinter *AP, dwarf::Form Form) const;
+  unsigned SizeOf(const AsmPrinter *AP, dwarf::Form Form) const;
+
+  void print(raw_ostream &O) const;
+};
+
+//===--------------------------------------------------------------------===//
+/// A container for inline string values.
+///
+/// This class is used with the DW_FORM_string form.
+class DIEInlineString {
+  std::string S;
+
+public:
+  explicit DIEInlineString(StringRef Str) : S(Str.str()) {}
+
+  ~DIEInlineString() = default;
+
+  /// Grab the string out of the object.
+  StringRef getString() const { return StringRef(S); }
 
   void EmitValue(const AsmPrinter *AP, dwarf::Form Form) const;
   unsigned SizeOf(const AsmPrinter *AP, dwarf::Form Form) const;
@@ -267,14 +287,8 @@
 
   DIE &getEntry() const { return *Entry; }
 
-  /// Returns size of a ref_addr entry.
-  static unsigned getRefAddrSize(const AsmPrinter *AP);
-
-  void EmitValue(const AsmPrinter *AP, dwarf::Form Form) const;
-  unsigned SizeOf(const AsmPrinter *AP, dwarf::Form Form) const {
-    return Form == dwarf::DW_FORM_ref_addr ? getRefAddrSize(AP)
-                                           : sizeof(int32_t);
-  }
+  void EmitValue(const AsmPrinter *AP, dwarf::Form Form) const;
+  unsigned SizeOf(const AsmPrinter *AP, dwarf::Form Form) const;
 
   void print(raw_ostream &O) const;
 };
@@ -629,20 +643,13 @@
   friend class IntrusiveBackList<DIE>;
   friend class DIEUnit;
 
-  /// Offset - Dwarf unit relative offset.
-  ///
+  /// Dwarf unit relative offset.
   unsigned Offset;
-
-  /// Size - Size of instance + children.
-  ///
+  /// Size of instance + children.
   unsigned Size;
-
   unsigned AbbrevNumber = ~0u;
-
-  /// Tag - Dwarf tag code.
-  ///
+  /// Dwarf tag code.
   dwarf::Tag Tag = (dwarf::Tag)0;
-
   /// Children DIEs.
   IntrusiveBackList<DIE> Children;
 
@@ -697,6 +704,25 @@
   /// Get the absolute offset within the .debug_info or .debug_types section
   /// for this DIE.
   unsigned getDebugSectionOffset() const;
+
+  /// Compute the offset of this DIE and all its children.
+  ///
+  /// This function gets called just before we are going to generate the debug
+  /// information and gives each DIE a chance to figure out its CU relative DIE
+  /// offset, unique its abbreviation and fill in the abbreviation code, and
+  /// return the unit offset that points to where the next DIE will be emitted
+  /// within the debug unit section. After this function has been called for all
+  /// DIE objects, the DWARF can be generated since all DIEs will be able to
+  /// properly refer to other DIE objects since all DIEs have calculated their
+  /// offsets.
+  ///
+  /// \param AP AsmPrinter to use when calculating sizes.
+  /// \param AbbrevSet the abbreviation used to unique DIE abbreviations.
+  /// \param CUOffset the compile/type unit relative offset in bytes.
+  /// \returns the offset for the DIE that follows this DIE within the
+  /// current compile/type unit.
+  unsigned computeOffsetsAndAbbrevs(const AsmPrinter *AP,
+                                    DIEAbbrevSet &AbbrevSet, unsigned CUOffset);
 
   /// Climb up the parent chain to get the compile unit or type unit DIE that
   /// this DIE belongs to.
