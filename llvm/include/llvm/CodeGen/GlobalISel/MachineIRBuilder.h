//===-- llvm/CodeGen/GlobalISel/MachineIRBuilder.h - MIBuilder --*- C++ -*-===//
//
//                     The LLVM Compiler Infrastructure
//
// This file is distributed under the University of Illinois Open Source
// License. See LICENSE.TXT for details.
//
//===----------------------------------------------------------------------===//
/// \file
/// This file declares the MachineIRBuilder class.
/// This is a helper class to build MachineInstr.
//===----------------------------------------------------------------------===//

#ifndef LLVM_CODEGEN_GLOBALISEL_MACHINEIRBUILDER_H
#define LLVM_CODEGEN_GLOBALISEL_MACHINEIRBUILDER_H

#include "llvm/CodeGen/GlobalISel/Types.h"

#include "llvm/CodeGen/MachineBasicBlock.h"
#include "llvm/CodeGen/MachineInstrBuilder.h"
#include "llvm/CodeGen/LowLevelType.h"
#include "llvm/IR/DebugLoc.h"

namespace llvm {

// Forward declarations.
class MachineFunction;
class MachineInstr;
class TargetInstrInfo;

/// Helper class to build MachineInstr.
/// It keeps internally the insertion point and debug location for all
/// the new instructions we want to create.
/// This information can be modify via the related setters.
class MachineIRBuilder {
  /// MachineFunction under construction.
  MachineFunction *MF;
  /// Information used to access the description of the opcodes.
  const TargetInstrInfo *TII;
  /// Debug location to be set to any instruction we create.
  DebugLoc DL;

  /// Fields describing the insertion point.
  /// @{
  MachineBasicBlock *MBB;
  MachineInstr *MI;
  bool Before;
  /// @}

  const TargetInstrInfo &getTII() {
    assert(TII && "TargetInstrInfo is not set");
    return *TII;
  }

  static void addRegs(MachineInstrBuilder &MIB) {}

  template <typename... MoreRegs>
  static void addRegs(MachineInstrBuilder &MIB, unsigned Reg,
                      MoreRegs... Regs) {
    MIB.addReg(Reg);
    addRegs(MIB, Regs...);
  }


public:
  /// Getter for the function we currently build.
  MachineFunction &getMF() {
    assert(MF && "MachineFunction is not set");
    return *MF;
  }

  /// Getter for the basic block we currently build.
  MachineBasicBlock &getMBB() {
    assert(MBB && "MachineBasicBlock is not set");
    return *MBB;
  }

  /// Current insertion point for new instructions.
  MachineBasicBlock::iterator getInsertPt();

  /// Setters for the insertion point.
  /// @{
  /// Set the MachineFunction where to build instructions.
  void setMF(MachineFunction &);

  /// Set the insertion point to the beginning (\p Beginning = true) or end
  /// (\p Beginning = false) of \p MBB.
  /// \pre \p MBB must be contained by getMF().
  void setMBB(MachineBasicBlock &MBB, bool Beginning = false);

  /// Set the insertion point to before (\p Before = true) or after
  /// (\p Before = false) \p MI.
  /// \pre MI must be in getMF().
  void setInstr(MachineInstr &MI, bool Before = true);
  /// @}

  /// Set the debug location to \p DL for all the next build instructions.
  void setDebugLoc(const DebugLoc &DL) { this->DL = DL; }

  /// Build and insert <empty> = \p Opcode [ { \p Tys } ] <empty>.
  /// \p Ty is the type of the instruction if \p Opcode describes
  /// a generic machine instruction. \p Ty must be LLT{} if \p Opcode
  /// does not describe a generic instruction.
  /// The insertion point is the one set by the last call of either
  /// setBasicBlock or setMI.
  ///
  /// \pre setBasicBlock or setMI must have been called.
  /// \pre Ty == LLT{} or isPreISelGenericOpcode(Opcode)
  ///
  /// \return The newly created instruction.
  MachineInstr *buildInstr(unsigned Opcode, ArrayRef<LLT> Tys);

  /// Build and insert \p Res = \p Opcode [\p Ty] \p Uses....
  /// \p Ty is the type of the instruction if \p Opcode describes
  /// a generic machine instruction. \p Ty must be LLT{} if \p Opcode
  /// does not describe a generic instruction.
  /// The insertion point is the one set by the last call of either
  /// setBasicBlock or setMI.
  ///
  /// \pre setBasicBlock or setMI must have been called.
  /// \pre Ty == LLT{} or isPreISelGenericOpcode(Opcode)
  ///
  /// \return The newly created instruction.
  template <typename... MoreRegs>
  MachineInstr *buildInstr(unsigned Opcode, ArrayRef<LLT> Tys, unsigned Res,
                           MoreRegs... Uses) {
    MachineInstr *NewMI = buildInstr(Opcode, Tys);
    MachineInstrBuilder MIB{getMF(), NewMI};
    MIB.addReg(Res, RegState::Define);
    addRegs(MIB, Uses...);

    return NewMI;
  }

  /// Build and insert <empty> = \p Opcode <empty>.
  ///
  /// \pre setBasicBlock or setMI must have been called.
  /// \pre not isPreISelGenericOpcode(\p Opcode)
  ///
  /// \return The newly created instruction.
  MachineInstr *buildInstr(unsigned Opcode) {
    return buildInstr(Opcode, ArrayRef<LLT>());
  }

  /// Build and insert \p Res = \p Opcode \p Uses....
  /// The insertion point is the one set by the last call of either
  /// setBasicBlock or setMI.
  ///
  /// \pre setBasicBlock or setMI must have been called.
  ///
  /// \return The newly created instruction.
  template <typename... MoreRegs>
  MachineInstr *buildInstr(unsigned Opcode, unsigned Res, MoreRegs... Uses) {
    return buildInstr(Opcode, ArrayRef<LLT>(), Res, Uses...);
  }

  /// Build and insert \p Res<def> = G_FRAME_INDEX \p Ty \p Idx
  ///
  /// G_FRAME_INDEX materializes the address of an alloca value or other
  /// stack-based object.
  ///
  /// \pre setBasicBlock or setMI must have been called.
  ///
  /// \return The newly created instruction.
  MachineInstr *buildFrameIndex(LLT Ty, unsigned Res, int Idx);

  /// Build and insert \p Res<def> = G_ADD \p Ty \p Op0, \p Op1
  ///
  /// G_ADD sets \p Res to the sum of integer parameters \p Op0 and \p Op1,
  /// truncated to their width.
  ///
  /// \pre setBasicBlock or setMI must have been called.
  ///
  /// \return The newly created instruction.
  MachineInstr *buildAdd(LLT Ty, unsigned Res, unsigned Op0, unsigned Op1);

  /// Build and insert G_BR unsized \p Dest
  ///
  /// G_BR is an unconditional branch to \p Dest.
  ///
  /// \pre setBasicBlock or setMI must have been called.
  ///
  /// \return The newly created instruction.
  MachineInstr *buildBr(MachineBasicBlock &BB);

  /// Build and insert G_BRCOND \p Ty \p Tst, \p Dest
  ///
  /// G_BRCOND is a conditional branch to \p Dest. At the beginning of
  /// legalization, \p Ty will be a single bit (s1). Targets with interesting
  /// flags registers may change this.
  ///
  /// \pre setBasicBlock or setMI must have been called.
  ///
  /// \return The newly created instruction.
  MachineInstrBuilder buildBrCond(LLT Ty, unsigned Tst, MachineBasicBlock &BB);

  /// Build and insert \p Res<def> = COPY Op
  ///
  /// Register-to-register COPY sets \p Res to \p Op.
  ///
  /// \pre setBasicBlock or setMI must have been called.
  ///
  /// \return The newly created instruction.
  MachineInstr *buildCopy(unsigned Res, unsigned Op);

  /// Build and insert `Res<def> = G_LOAD { VTy, PTy } Addr, MMO`.
  ///
  /// Loads the value of (sized) type \p VTy stored at \p Addr (in address space
  /// given by \p PTy). Puts the result in Res.
  ///
  /// \pre setBasicBlock or setMI must have been called.
  ///
  /// \return The newly created instruction.
  MachineInstr *buildLoad(LLT VTy, LLT PTy, unsigned Res, unsigned Addr,
                          MachineMemOperand &MMO);

  /// Build and insert `G_STORE { VTy, PTy } Val, Addr, MMO`.
  ///
  /// Stores the value \p Val of (sized) \p VTy to \p Addr (in address space
  /// given by \p PTy).
  ///
  /// \pre setBasicBlock or setMI must have been called.
  ///
  /// \return The newly created instruction.
  MachineInstr *buildStore(LLT VTy, LLT PTy, unsigned Val, unsigned Addr,
                          MachineMemOperand &MMO);

  /// Build and insert `Res0<def>, ... = G_EXTRACT Ty Src, Idx0, ...`.
  ///
  /// If \p Ty has size N bits, G_EXTRACT sets \p Res[0] to bits `[Idxs[0],
  /// Idxs[0] + N)` of \p Src and similarly for subsequent bit-indexes.
  ///
  /// \pre setBasicBlock or setMI must have been called.
  ///
  /// \return The newly created instruction.
  MachineInstr *buildExtract(LLT Ty, ArrayRef<unsigned> Results, unsigned Src,
                             ArrayRef<unsigned> Indexes);

  /// Build and insert \p Res<def> = G_SEQUENCE \p Ty \p Ops[0], ...
  ///
  /// G_SEQUENCE concatenates each element in Ops into a single register, where
  /// Ops[0] starts at bit 0 of \p Res.
  ///
  /// \pre setBasicBlock or setMI must have been called.
  /// \pre The sum of the input sizes must equal the result's size.
  ///
<<<<<<< HEAD
  /// \return The newly created instruction.
  MachineInstr *buildSequence(LLT Ty, unsigned Res, ArrayRef<unsigned> Ops);
=======
  /// \return a MachineInstrBuilder for the newly created instruction.
  MachineInstrBuilder buildSequence(LLT Ty, unsigned Res,
                                    ArrayRef<unsigned> Ops);

  /// Build and insert either a G_INTRINSIC (if \p HasSideEffects is false) or
  /// G_INTRINSIC_W_SIDE_EFFECTS instruction. Its first operand will be the
  /// result register definition unless \p Reg is NoReg (== 0). The second
  /// operand will be the intrinsic's ID.
  ///
  /// Callers are expected to add the required definitions and uses afterwards.
  ///
  /// \pre setBasicBlock or setMI must have been called.
  ///
  /// \return a MachineInstrBuilder for the newly created instruction.
  MachineInstrBuilder buildIntrinsic(ArrayRef<LLT> Tys, Intrinsic::ID ID,
                                     unsigned Res, bool HasSideEffects);
>>>>>>> 749035b7
};

} // End namespace llvm.
#endif // LLVM_CODEGEN_GLOBALISEL_MACHINEIRBUILDER_H<|MERGE_RESOLUTION|>--- conflicted
+++ resolved
@@ -52,16 +52,6 @@
     return *TII;
   }
 
-  static void addRegs(MachineInstrBuilder &MIB) {}
-
-  template <typename... MoreRegs>
-  static void addRegs(MachineInstrBuilder &MIB, unsigned Reg,
-                      MoreRegs... Regs) {
-    MIB.addReg(Reg);
-    addRegs(MIB, Regs...);
-  }
-
-
 public:
   /// Getter for the function we currently build.
   MachineFunction &getMF() {
@@ -107,51 +97,17 @@
   /// \pre setBasicBlock or setMI must have been called.
   /// \pre Ty == LLT{} or isPreISelGenericOpcode(Opcode)
   ///
-  /// \return The newly created instruction.
-  MachineInstr *buildInstr(unsigned Opcode, ArrayRef<LLT> Tys);
-
-  /// Build and insert \p Res = \p Opcode [\p Ty] \p Uses....
-  /// \p Ty is the type of the instruction if \p Opcode describes
-  /// a generic machine instruction. \p Ty must be LLT{} if \p Opcode
-  /// does not describe a generic instruction.
-  /// The insertion point is the one set by the last call of either
-  /// setBasicBlock or setMI.
-  ///
-  /// \pre setBasicBlock or setMI must have been called.
-  /// \pre Ty == LLT{} or isPreISelGenericOpcode(Opcode)
-  ///
-  /// \return The newly created instruction.
-  template <typename... MoreRegs>
-  MachineInstr *buildInstr(unsigned Opcode, ArrayRef<LLT> Tys, unsigned Res,
-                           MoreRegs... Uses) {
-    MachineInstr *NewMI = buildInstr(Opcode, Tys);
-    MachineInstrBuilder MIB{getMF(), NewMI};
-    MIB.addReg(Res, RegState::Define);
-    addRegs(MIB, Uses...);
-
-    return NewMI;
-  }
+  /// \return a MachineInstrBuilder for the newly created instruction.
+  MachineInstrBuilder buildInstr(unsigned Opcode, ArrayRef<LLT> Tys);
 
   /// Build and insert <empty> = \p Opcode <empty>.
   ///
   /// \pre setBasicBlock or setMI must have been called.
   /// \pre not isPreISelGenericOpcode(\p Opcode)
   ///
-  /// \return The newly created instruction.
-  MachineInstr *buildInstr(unsigned Opcode) {
+  /// \return a MachineInstrBuilder for the newly created instruction.
+  MachineInstrBuilder buildInstr(unsigned Opcode) {
     return buildInstr(Opcode, ArrayRef<LLT>());
-  }
-
-  /// Build and insert \p Res = \p Opcode \p Uses....
-  /// The insertion point is the one set by the last call of either
-  /// setBasicBlock or setMI.
-  ///
-  /// \pre setBasicBlock or setMI must have been called.
-  ///
-  /// \return The newly created instruction.
-  template <typename... MoreRegs>
-  MachineInstr *buildInstr(unsigned Opcode, unsigned Res, MoreRegs... Uses) {
-    return buildInstr(Opcode, ArrayRef<LLT>(), Res, Uses...);
   }
 
   /// Build and insert \p Res<def> = G_FRAME_INDEX \p Ty \p Idx
@@ -161,8 +117,8 @@
   ///
   /// \pre setBasicBlock or setMI must have been called.
   ///
-  /// \return The newly created instruction.
-  MachineInstr *buildFrameIndex(LLT Ty, unsigned Res, int Idx);
+  /// \return a MachineInstrBuilder for the newly created instruction.
+  MachineInstrBuilder buildFrameIndex(LLT Ty, unsigned Res, int Idx);
 
   /// Build and insert \p Res<def> = G_ADD \p Ty \p Op0, \p Op1
   ///
@@ -171,8 +127,9 @@
   ///
   /// \pre setBasicBlock or setMI must have been called.
   ///
-  /// \return The newly created instruction.
-  MachineInstr *buildAdd(LLT Ty, unsigned Res, unsigned Op0, unsigned Op1);
+  /// \return a MachineInstrBuilder for the newly created instruction.
+  MachineInstrBuilder buildAdd(LLT Ty, unsigned Res, unsigned Op0,
+                                unsigned Op1);
 
   /// Build and insert G_BR unsized \p Dest
   ///
@@ -180,8 +137,8 @@
   ///
   /// \pre setBasicBlock or setMI must have been called.
   ///
-  /// \return The newly created instruction.
-  MachineInstr *buildBr(MachineBasicBlock &BB);
+  /// \return a MachineInstrBuilder for the newly created instruction.
+  MachineInstrBuilder buildBr(MachineBasicBlock &BB);
 
   /// Build and insert G_BRCOND \p Ty \p Tst, \p Dest
   ///
@@ -200,8 +157,8 @@
   ///
   /// \pre setBasicBlock or setMI must have been called.
   ///
-  /// \return The newly created instruction.
-  MachineInstr *buildCopy(unsigned Res, unsigned Op);
+  /// \return a MachineInstrBuilder for the newly created instruction.
+  MachineInstrBuilder buildCopy(unsigned Res, unsigned Op);
 
   /// Build and insert `Res<def> = G_LOAD { VTy, PTy } Addr, MMO`.
   ///
@@ -210,9 +167,9 @@
   ///
   /// \pre setBasicBlock or setMI must have been called.
   ///
-  /// \return The newly created instruction.
-  MachineInstr *buildLoad(LLT VTy, LLT PTy, unsigned Res, unsigned Addr,
-                          MachineMemOperand &MMO);
+  /// \return a MachineInstrBuilder for the newly created instruction.
+  MachineInstrBuilder buildLoad(LLT VTy, LLT PTy, unsigned Res, unsigned Addr,
+                                MachineMemOperand &MMO);
 
   /// Build and insert `G_STORE { VTy, PTy } Val, Addr, MMO`.
   ///
@@ -221,9 +178,9 @@
   ///
   /// \pre setBasicBlock or setMI must have been called.
   ///
-  /// \return The newly created instruction.
-  MachineInstr *buildStore(LLT VTy, LLT PTy, unsigned Val, unsigned Addr,
-                          MachineMemOperand &MMO);
+  /// \return a MachineInstrBuilder for the newly created instruction.
+  MachineInstrBuilder buildStore(LLT VTy, LLT PTy, unsigned Val, unsigned Addr,
+                                 MachineMemOperand &MMO);
 
   /// Build and insert `Res0<def>, ... = G_EXTRACT Ty Src, Idx0, ...`.
   ///
@@ -232,9 +189,9 @@
   ///
   /// \pre setBasicBlock or setMI must have been called.
   ///
-  /// \return The newly created instruction.
-  MachineInstr *buildExtract(LLT Ty, ArrayRef<unsigned> Results, unsigned Src,
-                             ArrayRef<unsigned> Indexes);
+  /// \return a MachineInstrBuilder for the newly created instruction.
+  MachineInstrBuilder buildExtract(LLT Ty, ArrayRef<unsigned> Results,
+                                   unsigned Src, ArrayRef<unsigned> Indexes);
 
   /// Build and insert \p Res<def> = G_SEQUENCE \p Ty \p Ops[0], ...
   ///
@@ -244,10 +201,6 @@
   /// \pre setBasicBlock or setMI must have been called.
   /// \pre The sum of the input sizes must equal the result's size.
   ///
-<<<<<<< HEAD
-  /// \return The newly created instruction.
-  MachineInstr *buildSequence(LLT Ty, unsigned Res, ArrayRef<unsigned> Ops);
-=======
   /// \return a MachineInstrBuilder for the newly created instruction.
   MachineInstrBuilder buildSequence(LLT Ty, unsigned Res,
                                     ArrayRef<unsigned> Ops);
@@ -264,7 +217,6 @@
   /// \return a MachineInstrBuilder for the newly created instruction.
   MachineInstrBuilder buildIntrinsic(ArrayRef<LLT> Tys, Intrinsic::ID ID,
                                      unsigned Res, bool HasSideEffects);
->>>>>>> 749035b7
 };
 
 } // End namespace llvm.
