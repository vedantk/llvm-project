//===- SSAUpdaterImpl.h - SSA Updater Implementation ------------*- C++ -*-===//
//
//                     The LLVM Compiler Infrastructure
//
// This file is distributed under the University of Illinois Open Source
// License. See LICENSE.TXT for details.
//
//===----------------------------------------------------------------------===//
//
// This file provides a template that implements the core algorithm for the
// SSAUpdater and MachineSSAUpdater.
//
//===----------------------------------------------------------------------===//

#ifndef LLVM_TRANSFORMS_UTILS_SSAUPDATERIMPL_H
#define LLVM_TRANSFORMS_UTILS_SSAUPDATERIMPL_H

#include "llvm/ADT/DenseMap.h"
#include "llvm/ADT/SmallVector.h"
#include "llvm/Support/Allocator.h"
#include "llvm/Support/Debug.h"
#include "llvm/Support/raw_ostream.h"

#define DEBUG_TYPE "ssaupdater"

namespace llvm {

template<typename T> class SSAUpdaterTraits;

template<typename UpdaterT>
class SSAUpdaterImpl {
private:
  UpdaterT *Updater;

<<<<<<< HEAD
  typedef SSAUpdaterTraits<UpdaterT> Traits;
  typedef typename Traits::BlkT BlkT;
  typedef typename Traits::ValT ValT;
  typedef typename Traits::PhiT PhiT;
  typedef typename Traits::PhiItT PhiItT;
=======
  using Traits = SSAUpdaterTraits<UpdaterT>;
  using BlkT = typename Traits::BlkT;
  using ValT = typename Traits::ValT;
  using PhiT = typename Traits::PhiT;
>>>>>>> 516651b1

  /// BBInfo - Per-basic block information used internally by SSAUpdaterImpl.
  /// The predecessors of each block are cached here since pred_iterator is
  /// slow and we need to iterate over the blocks at least a few times.
  class BBInfo {
  public:
    // Back-pointer to the corresponding block.
    BlkT *BB;

    // Value to use in this block.
    ValT AvailableVal;

    // Block that defines the available value.
    BBInfo *DefBB;

    // Postorder number.
    int BlkNum = 0;

    // Immediate dominator.
    BBInfo *IDom = nullptr;

    // Number of predecessor blocks.
    unsigned NumPreds = 0;

    // Array[NumPreds] of predecessor blocks.
    BBInfo **Preds = nullptr;

    // Marker for existing PHIs that match.
    PhiT *PHITag = nullptr;

    BBInfo(BlkT *ThisBB, ValT V)
      : BB(ThisBB), AvailableVal(V), DefBB(V ? this : nullptr) {}
  };

  using AvailableValsTy = DenseMap<BlkT *, ValT>;

  AvailableValsTy *AvailableVals;

  SmallVectorImpl<PhiT *> *InsertedPHIs;

  using BlockListTy = SmallVectorImpl<BBInfo *>;
  using BBMapTy = DenseMap<BlkT *, BBInfo *>;

  BBMapTy BBMap;
  BumpPtrAllocator Allocator;

public:
  explicit SSAUpdaterImpl(UpdaterT *U, AvailableValsTy *A,
                          SmallVectorImpl<PhiT *> *Ins) :
    Updater(U), AvailableVals(A), InsertedPHIs(Ins) {}

  /// GetValue - Check to see if AvailableVals has an entry for the specified
  /// BB and if so, return it.  If not, construct SSA form by first
  /// calculating the required placement of PHIs and then inserting new PHIs
  /// where needed.
  ValT GetValue(BlkT *BB) {
    SmallVector<BBInfo *, 100> BlockList;
    BBInfo *PseudoEntry = BuildBlockList(BB, &BlockList);

    // Special case: bail out if BB is unreachable.
    if (BlockList.size() == 0) {
      ValT V = Traits::GetUndefVal(BB, Updater);
      (*AvailableVals)[BB] = V;
      return V;
    }

    FindDominators(&BlockList, PseudoEntry);
    FindPHIPlacement(&BlockList);
    FindAvailableVals(&BlockList);

    return BBMap[BB]->DefBB->AvailableVal;
  }

  /// BuildBlockList - Starting from the specified basic block, traverse back
  /// through its predecessors until reaching blocks with known values.
  /// Create BBInfo structures for the blocks and append them to the block
  /// list.
  BBInfo *BuildBlockList(BlkT *BB, BlockListTy *BlockList) {
    SmallVector<BBInfo *, 10> RootList;
    SmallVector<BBInfo *, 64> WorkList;

    BBInfo *Info = new (Allocator) BBInfo(BB, 0);
    BBMap[BB] = Info;
    WorkList.push_back(Info);

    // Search backward from BB, creating BBInfos along the way and stopping
    // when reaching blocks that define the value.  Record those defining
    // blocks on the RootList.
    SmallVector<BlkT *, 10> Preds;
    while (!WorkList.empty()) {
      Info = WorkList.pop_back_val();
      Preds.clear();
      Traits::FindPredecessorBlocks(Info->BB, &Preds);
      Info->NumPreds = Preds.size();
      if (Info->NumPreds == 0)
        Info->Preds = nullptr;
      else
        Info->Preds = static_cast<BBInfo **>(Allocator.Allocate(
            Info->NumPreds * sizeof(BBInfo *), alignof(BBInfo *)));

      for (unsigned p = 0; p != Info->NumPreds; ++p) {
        BlkT *Pred = Preds[p];
        // Check if BBMap already has a BBInfo for the predecessor block.
        typename BBMapTy::value_type &BBMapBucket =
          BBMap.FindAndConstruct(Pred);
        if (BBMapBucket.second) {
          Info->Preds[p] = BBMapBucket.second;
          continue;
        }

        // Create a new BBInfo for the predecessor.
        ValT PredVal = AvailableVals->lookup(Pred);
        BBInfo *PredInfo = new (Allocator) BBInfo(Pred, PredVal);
        BBMapBucket.second = PredInfo;
        Info->Preds[p] = PredInfo;

        if (PredInfo->AvailableVal) {
          RootList.push_back(PredInfo);
          continue;
        }
        WorkList.push_back(PredInfo);
      }
    }

    // Now that we know what blocks are backwards-reachable from the starting
    // block, do a forward depth-first traversal to assign postorder numbers
    // to those blocks.
    BBInfo *PseudoEntry = new (Allocator) BBInfo(nullptr, 0);
    unsigned BlkNum = 1;

    // Initialize the worklist with the roots from the backward traversal.
    while (!RootList.empty()) {
      Info = RootList.pop_back_val();
      Info->IDom = PseudoEntry;
      Info->BlkNum = -1;
      WorkList.push_back(Info);
    }

    while (!WorkList.empty()) {
      Info = WorkList.back();

      if (Info->BlkNum == -2) {
        // All the successors have been handled; assign the postorder number.
        Info->BlkNum = BlkNum++;
        // If not a root, put it on the BlockList.
        if (!Info->AvailableVal)
          BlockList->push_back(Info);
        WorkList.pop_back();
        continue;
      }

      // Leave this entry on the worklist, but set its BlkNum to mark that its
      // successors have been put on the worklist.  When it returns to the top
      // the list, after handling its successors, it will be assigned a
      // number.
      Info->BlkNum = -2;

      // Add unvisited successors to the work list.
      for (typename Traits::BlkSucc_iterator SI =
             Traits::BlkSucc_begin(Info->BB),
             E = Traits::BlkSucc_end(Info->BB); SI != E; ++SI) {
        BBInfo *SuccInfo = BBMap[*SI];
        if (!SuccInfo || SuccInfo->BlkNum)
          continue;
        SuccInfo->BlkNum = -1;
        WorkList.push_back(SuccInfo);
      }
    }
    PseudoEntry->BlkNum = BlkNum;
    return PseudoEntry;
  }

  /// IntersectDominators - This is the dataflow lattice "meet" operation for
  /// finding dominators.  Given two basic blocks, it walks up the dominator
  /// tree until it finds a common dominator of both.  It uses the postorder
  /// number of the blocks to determine how to do that.
  BBInfo *IntersectDominators(BBInfo *Blk1, BBInfo *Blk2) {
    while (Blk1 != Blk2) {
      while (Blk1->BlkNum < Blk2->BlkNum) {
        Blk1 = Blk1->IDom;
        if (!Blk1)
          return Blk2;
      }
      while (Blk2->BlkNum < Blk1->BlkNum) {
        Blk2 = Blk2->IDom;
        if (!Blk2)
          return Blk1;
      }
    }
    return Blk1;
  }

  /// FindDominators - Calculate the dominator tree for the subset of the CFG
  /// corresponding to the basic blocks on the BlockList.  This uses the
  /// algorithm from: "A Simple, Fast Dominance Algorithm" by Cooper, Harvey
  /// and Kennedy, published in Software--Practice and Experience, 2001,
  /// 4:1-10.  Because the CFG subset does not include any edges leading into
  /// blocks that define the value, the results are not the usual dominator
  /// tree.  The CFG subset has a single pseudo-entry node with edges to a set
  /// of root nodes for blocks that define the value.  The dominators for this
  /// subset CFG are not the standard dominators but they are adequate for
  /// placing PHIs within the subset CFG.
  void FindDominators(BlockListTy *BlockList, BBInfo *PseudoEntry) {
    bool Changed;
    do {
      Changed = false;
      // Iterate over the list in reverse order, i.e., forward on CFG edges.
      for (typename BlockListTy::reverse_iterator I = BlockList->rbegin(),
             E = BlockList->rend(); I != E; ++I) {
        BBInfo *Info = *I;
        BBInfo *NewIDom = nullptr;

        // Iterate through the block's predecessors.
        for (unsigned p = 0; p != Info->NumPreds; ++p) {
          BBInfo *Pred = Info->Preds[p];

          // Treat an unreachable predecessor as a definition with 'undef'.
          if (Pred->BlkNum == 0) {
            Pred->AvailableVal = Traits::GetUndefVal(Pred->BB, Updater);
            (*AvailableVals)[Pred->BB] = Pred->AvailableVal;
            Pred->DefBB = Pred;
            Pred->BlkNum = PseudoEntry->BlkNum;
            PseudoEntry->BlkNum++;
          }

          if (!NewIDom)
            NewIDom = Pred;
          else
            NewIDom = IntersectDominators(NewIDom, Pred);
        }

        // Check if the IDom value has changed.
        if (NewIDom && NewIDom != Info->IDom) {
          Info->IDom = NewIDom;
          Changed = true;
        }
      }
    } while (Changed);
  }

  /// IsDefInDomFrontier - Search up the dominator tree from Pred to IDom for
  /// any blocks containing definitions of the value.  If one is found, then
  /// the successor of Pred is in the dominance frontier for the definition,
  /// and this function returns true.
  bool IsDefInDomFrontier(const BBInfo *Pred, const BBInfo *IDom) {
    for (; Pred != IDom; Pred = Pred->IDom) {
      if (Pred->DefBB == Pred)
        return true;
    }
    return false;
  }

  /// FindPHIPlacement - PHIs are needed in the iterated dominance frontiers
  /// of the known definitions.  Iteratively add PHIs in the dom frontiers
  /// until nothing changes.  Along the way, keep track of the nearest
  /// dominating definitions for non-PHI blocks.
  void FindPHIPlacement(BlockListTy *BlockList) {
    bool Changed;
    do {
      Changed = false;
      // Iterate over the list in reverse order, i.e., forward on CFG edges.
      for (typename BlockListTy::reverse_iterator I = BlockList->rbegin(),
             E = BlockList->rend(); I != E; ++I) {
        BBInfo *Info = *I;

        // If this block already needs a PHI, there is nothing to do here.
        if (Info->DefBB == Info)
          continue;

        // Default to use the same def as the immediate dominator.
        BBInfo *NewDefBB = Info->IDom->DefBB;
        for (unsigned p = 0; p != Info->NumPreds; ++p) {
          if (IsDefInDomFrontier(Info->Preds[p], Info->IDom)) {
            // Need a PHI here.
            NewDefBB = Info;
            break;
          }
        }

        // Check if anything changed.
        if (NewDefBB != Info->DefBB) {
          Info->DefBB = NewDefBB;
          Changed = true;
        }
      }
    } while (Changed);
  }

  /// FindAvailableVal - If this block requires a PHI, first check if an
  /// existing PHI matches the PHI placement and reaching definitions computed
  /// earlier, and if not, create a new PHI.  Visit all the block's
  /// predecessors to calculate the available value for each one and fill in
  /// the incoming values for a new PHI.
  void FindAvailableVals(BlockListTy *BlockList) {
    // Go through the worklist in forward order (i.e., backward through the CFG)
    // and check if existing PHIs can be used.  If not, create empty PHIs where
    // they are needed.
    for (typename BlockListTy::iterator I = BlockList->begin(),
           E = BlockList->end(); I != E; ++I) {
      BBInfo *Info = *I;
      // Check if there needs to be a PHI in BB.
      if (Info->DefBB != Info)
        continue;

      // Look for an existing PHI.
      FindExistingPHI(Info->BB, BlockList);
      if (Info->AvailableVal)
        continue;

      ValT PHI = Traits::CreateEmptyPHI(Info->BB, Info->NumPreds, Updater);
      Info->AvailableVal = PHI;
      (*AvailableVals)[Info->BB] = PHI;
    }

    // Now go back through the worklist in reverse order to fill in the
    // arguments for any new PHIs added in the forward traversal.
    for (typename BlockListTy::reverse_iterator I = BlockList->rbegin(),
           E = BlockList->rend(); I != E; ++I) {
      BBInfo *Info = *I;

      if (Info->DefBB != Info) {
        // Record the available value at join nodes to speed up subsequent
        // uses of this SSAUpdater for the same value.
        if (Info->NumPreds > 1)
          (*AvailableVals)[Info->BB] = Info->DefBB->AvailableVal;
        continue;
      }

      // Check if this block contains a newly added PHI.
      PhiT *PHI = Traits::ValueIsNewPHI(Info->AvailableVal, Updater);
      if (!PHI)
        continue;

      // Iterate through the block's predecessors.
      for (unsigned p = 0; p != Info->NumPreds; ++p) {
        BBInfo *PredInfo = Info->Preds[p];
        BlkT *Pred = PredInfo->BB;
        // Skip to the nearest preceding definition.
        if (PredInfo->DefBB != PredInfo)
          PredInfo = PredInfo->DefBB;
        Traits::AddPHIOperand(PHI, PredInfo->AvailableVal, Pred);
      }

      DEBUG(dbgs() << "  Inserted PHI: " << *PHI << "\n");

      // If the client wants to know about all new instructions, tell it.
      if (InsertedPHIs) InsertedPHIs->push_back(PHI);
    }
  }

  /// FindExistingPHI - Look through the PHI nodes in a block to see if any of
  /// them match what is needed.
  void FindExistingPHI(BlkT *BB, BlockListTy *BlockList) {
    for (PhiItT BBI = Traits::PhiItT_begin(BB), BBE = Traits::PhiItT_end(BB);
         BBI != BBE; ++BBI) {
      PhiT *SomePHI = Traits::InstrIsPHI(&*BBI);
      if (!SomePHI)
        break;
      if (CheckIfPHIMatches(SomePHI)) {
        RecordMatchingPHIs(BlockList);
        break;
      }
      // Match failed: clear all the PHITag values.
      for (typename BlockListTy::iterator I = BlockList->begin(),
             E = BlockList->end(); I != E; ++I)
        (*I)->PHITag = nullptr;
    }
  }

  /// CheckIfPHIMatches - Check if a PHI node matches the placement and values
  /// in the BBMap.
  bool CheckIfPHIMatches(PhiT *PHI) {
    SmallVector<PhiT *, 20> WorkList;
    WorkList.push_back(PHI);

    // Mark that the block containing this PHI has been visited.
    BBMap[PHI->getParent()]->PHITag = PHI;

    while (!WorkList.empty()) {
      PHI = WorkList.pop_back_val();

      // Iterate through the PHI's incoming values.
      for (typename Traits::PHI_iterator I = Traits::PHI_begin(PHI),
             E = Traits::PHI_end(PHI); I != E; ++I) {
        ValT IncomingVal = I.getIncomingValue();
        BBInfo *PredInfo = BBMap[I.getIncomingBlock()];
        // Skip to the nearest preceding definition.
        if (PredInfo->DefBB != PredInfo)
          PredInfo = PredInfo->DefBB;

        // Check if it matches the expected value.
        if (PredInfo->AvailableVal) {
          if (IncomingVal == PredInfo->AvailableVal)
            continue;
          return false;
        }

        // Check if the value is a PHI in the correct block.
        PhiT *IncomingPHIVal = Traits::ValueIsPHI(IncomingVal, Updater);
        if (!IncomingPHIVal || IncomingPHIVal->getParent() != PredInfo->BB)
          return false;

        // If this block has already been visited, check if this PHI matches.
        if (PredInfo->PHITag) {
          if (IncomingPHIVal == PredInfo->PHITag)
            continue;
          return false;
        }
        PredInfo->PHITag = IncomingPHIVal;

        WorkList.push_back(IncomingPHIVal);
      }
    }
    return true;
  }

  /// RecordMatchingPHIs - For each PHI node that matches, record it in both
  /// the BBMap and the AvailableVals mapping.
  void RecordMatchingPHIs(BlockListTy *BlockList) {
    for (typename BlockListTy::iterator I = BlockList->begin(),
           E = BlockList->end(); I != E; ++I)
      if (PhiT *PHI = (*I)->PHITag) {
        BlkT *BB = PHI->getParent();
        ValT PHIVal = Traits::GetPHIValue(PHI);
        (*AvailableVals)[BB] = PHIVal;
        BBMap[BB]->AvailableVal = PHIVal;
      }
  }
};

} // end namespace llvm

#undef DEBUG_TYPE // "ssaupdater"

#endif // LLVM_TRANSFORMS_UTILS_SSAUPDATERIMPL_H<|MERGE_RESOLUTION|>--- conflicted
+++ resolved
@@ -32,18 +32,11 @@
 private:
   UpdaterT *Updater;
 
-<<<<<<< HEAD
-  typedef SSAUpdaterTraits<UpdaterT> Traits;
-  typedef typename Traits::BlkT BlkT;
-  typedef typename Traits::ValT ValT;
-  typedef typename Traits::PhiT PhiT;
-  typedef typename Traits::PhiItT PhiItT;
-=======
   using Traits = SSAUpdaterTraits<UpdaterT>;
   using BlkT = typename Traits::BlkT;
   using ValT = typename Traits::ValT;
   using PhiT = typename Traits::PhiT;
->>>>>>> 516651b1
+  using PhiItT = typename Traits::PhiItT;
 
   /// BBInfo - Per-basic block information used internally by SSAUpdaterImpl.
   /// The predecessors of each block are cached here since pred_iterator is
