--- conflicted
+++ resolved
@@ -105,15 +105,10 @@
   std::unique_ptr<const DWARFObject> DObj;
 
 public:
-<<<<<<< HEAD
-  DWARFContext(std::unique_ptr<const DWARFObject> DObj)
-      : DIContext(CK_DWARF), DObj(std::move(DObj)) {}
-=======
   DWARFContext(std::unique_ptr<const DWARFObject> DObj,
                std::string DWPName = "")
       : DIContext(CK_DWARF), DWPName(std::move(DWPName)),
         DObj(std::move(DObj)) {}
->>>>>>> ebac0b9c
   DWARFContext(DWARFContext &) = delete;
   DWARFContext &operator=(DWARFContext &) = delete;
 
@@ -253,7 +248,8 @@
   static ErrorPolicy defaultErrorHandler(Error E);
   static std::unique_ptr<DWARFContext>
   create(const object::ObjectFile &Obj, const LoadedObjectInfo *L = nullptr,
-         function_ref<ErrorPolicy(Error)> HandleError = defaultErrorHandler);
+         function_ref<ErrorPolicy(Error)> HandleError = defaultErrorHandler,
+         std::string DWPName = "");
 
   static std::unique_ptr<DWARFContext>
   create(const StringMap<std::unique_ptr<MemoryBuffer>> &Sections,
