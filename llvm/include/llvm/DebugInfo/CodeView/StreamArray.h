--- conflicted
+++ resolved
@@ -19,8 +19,6 @@
 namespace llvm {
 namespace codeview {
 
-<<<<<<< HEAD
-=======
 /// VarStreamArrayExtractor is intended to be specialized to provide customized
 /// extraction logic.  It should return the total number of bytes of the next
 /// record (so that the array knows how much data to skip to get to the next
@@ -35,7 +33,6 @@
                    T &Item) const = delete;
 };
 
->>>>>>> 6abd38bf
 /// VarStreamArray represents an array of variable length records backed by a
 /// stream.  This could be a contiguous sequence of bytes in memory, it could
 /// be a file on disk, or it could be a PDB stream where bytes are stored as
@@ -45,21 +42,18 @@
 /// re-ordering of stream data to be contiguous before iterating over it.  By
 /// abstracting this out, we need not duplicate this memory, and we can
 /// iterate over arrays in arbitrarily formatted streams.
-class VarStreamArrayIterator;
-
+template <typename ValueType, typename Extractor> class VarStreamArrayIterator;
+
+template <typename ValueType,
+          typename Extractor = VarStreamArrayExtractor<ValueType>>
 class VarStreamArray {
-  friend class VarStreamArrayIterator;
-  typedef std::function<uint32_t(const StreamInterface &)> LengthFuncType;
-
-public:
-  template <typename LengthFunc>
-  VarStreamArray(StreamRef Stream, const LengthFunc &Len)
-      : Stream(Stream), Len(Len) {}
-
-<<<<<<< HEAD
-  VarStreamArrayIterator begin() const;
-  VarStreamArrayIterator end() const;
-=======
+  friend class VarStreamArrayIterator<ValueType, Extractor>;
+
+public:
+  typedef VarStreamArrayIterator<ValueType, Extractor> Iterator;
+
+  VarStreamArray() {}
+
   VarStreamArray(StreamRef Stream) : Stream(Stream) {}
 
   Iterator begin(bool *HadError = nullptr) const {
@@ -67,23 +61,16 @@
   }
 
   Iterator end() const { return Iterator(); }
->>>>>>> 6abd38bf
 
 private:
   StreamRef Stream;
-  LengthFuncType Len; // Function used to calculate legth of a record
-};
-
-class VarStreamArrayIterator {
-public:
-<<<<<<< HEAD
-  VarStreamArrayIterator(const VarStreamArray &Array)
-      : Array(&Array), IterRef(Array.Stream) {
-    ThisLen = Array.Len(IterRef);
-  }
-  VarStreamArrayIterator() : Array(nullptr), IterRef() {}
-  bool operator==(const VarStreamArrayIterator &R) const {
-=======
+};
+
+template <typename ValueType, typename Extractor> class VarStreamArrayIterator {
+  typedef VarStreamArrayIterator<ValueType, Extractor> IterType;
+  typedef VarStreamArray<ValueType, Extractor> ArrayType;
+
+public:
   VarStreamArrayIterator(const ArrayType &Array, bool *HadError = nullptr)
       : Array(&Array), IterRef(Array.Stream), HasError(false),
         HadError(HadError) {
@@ -99,7 +86,6 @@
   ~VarStreamArrayIterator() {}
 
   bool operator==(const IterType &R) const {
->>>>>>> 6abd38bf
     if (Array && R.Array) {
       // Both have a valid array, make sure they're same.
       assert(Array == R.Array);
@@ -114,24 +100,8 @@
     return false;
   }
 
-  bool operator!=(const VarStreamArrayIterator &R) { return !(*this == R); }
-
-<<<<<<< HEAD
-  StreamRef operator*() const {
-    ArrayRef<uint8_t> Result;
-    return IterRef.keep_front(ThisLen);
-  }
-
-  VarStreamArrayIterator &operator++() {
-    if (!Array || IterRef.getLength() == 0)
-      return *this;
-    IterRef = IterRef.drop_front(ThisLen);
-    if (IterRef.getLength() == 0) {
-      Array = nullptr;
-      ThisLen = 0;
-    } else {
-      ThisLen = Array->Len(IterRef);
-=======
+  bool operator!=(const IterType &R) { return !(*this == R); }
+
   const ValueType &operator*() const {
     assert(Array && !HasError);
     return ThisValue;
@@ -155,35 +125,25 @@
     if (ThisLen == 0 || HasError) {
       Array = nullptr;
       ThisLen = 0;
->>>>>>> 6abd38bf
     }
     return *this;
   }
 
-  VarStreamArrayIterator operator++(int) {
-    VarStreamArrayIterator Original = *this;
+  IterType operator++(int) {
+    IterType Original = *this;
     ++*this;
     return Original;
   }
 
 private:
-  const VarStreamArray *Array;
+  const ArrayType *Array;
   uint32_t ThisLen;
+  ValueType ThisValue;
   StreamRef IterRef;
-<<<<<<< HEAD
-=======
   bool HasError;
   bool *HadError;
   Extractor Extract;
->>>>>>> 6abd38bf
-};
-
-inline VarStreamArrayIterator VarStreamArray::begin() const {
-  return VarStreamArrayIterator(*this);
-}
-inline VarStreamArrayIterator VarStreamArray::end() const {
-  return VarStreamArrayIterator();
-}
+};
 
 template <typename T> class FixedStreamArrayIterator;
 
