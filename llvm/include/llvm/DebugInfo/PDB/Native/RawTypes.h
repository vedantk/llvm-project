//===- RawTypes.h -----------------------------------------------*- C++ -*-===//
//
//                     The LLVM Compiler Infrastructure
//
// This file is distributed under the University of Illinois Open Source
// License. See LICENSE.TXT for details.
//
//===----------------------------------------------------------------------===//

#ifndef LLVM_DEBUGINFO_PDB_RAW_RAWTYPES_H
#define LLVM_DEBUGINFO_PDB_RAW_RAWTYPES_H

#include "llvm/DebugInfo/CodeView/TypeRecord.h"
#include "llvm/Support/Endian.h"

namespace llvm {
namespace pdb {
// This struct is defined as "SO" in langapi/include/pdb.h.
struct SectionOffset {
  support::ulittle32_t Off;
  support::ulittle16_t Isect;
  char Padding[2];
};

// This is HRFile.
struct PSHashRecord {
  support::ulittle32_t Off; // Offset in the symbol record stream
  support::ulittle32_t CRef;
};

// This struct is defined as `SC` in include/dbicommon.h
struct SectionContrib {
  support::ulittle16_t ISect;
  char Padding[2];
  support::little32_t Off;
  support::little32_t Size;
  support::ulittle32_t Characteristics;
  support::ulittle16_t Imod;
  char Padding2[2];
  support::ulittle32_t DataCrc;
  support::ulittle32_t RelocCrc;
};

// This struct is defined as `SC2` in include/dbicommon.h
struct SectionContrib2 {
  // To guarantee SectionContrib2 is standard layout, we cannot use inheritance.
  SectionContrib Base;
  support::ulittle32_t ISectCoff;
};

// This corresponds to the `OMFSegMap` structure.
struct SecMapHeader {
  support::ulittle16_t SecCount;    // Number of segment descriptors in table
  support::ulittle16_t SecCountLog; // Number of logical segment descriptors
};

// This corresponds to the `OMFSegMapDesc` structure.  The definition is not
// present in the reference implementation, but the layout is derived from
// code that accesses the fields.
struct SecMapEntry {
  support::ulittle16_t Flags; // Descriptor flags.  See OMFSegDescFlags
  support::ulittle16_t Ovl;   // Logical overlay number.
  support::ulittle16_t Group; // Group index into descriptor array.
  support::ulittle16_t Frame;
  support::ulittle16_t SecName;       // Byte index of the segment or group name
                                      // in the sstSegName table, or 0xFFFF.
  support::ulittle16_t ClassName;     // Byte index of the class name in the
                                      // sstSegName table, or 0xFFFF.
  support::ulittle32_t Offset;        // Byte offset of the logical segment
                                      // within the specified physical segment.
                                      // If group is set in flags, offset is the
                                      // offset of the group.
  support::ulittle32_t SecByteLength; // Byte count of the segment or group.
};

// Used for serialized hash table in TPI stream.
// In the reference, it is an array of TI and cbOff pair.
struct TypeIndexOffset {
  codeview::TypeIndex Type;
  support::ulittle32_t Offset;
};

/// Some of the values are stored in bitfields.  Since this needs to be portable
/// across compilers and architectures (big / little endian in particular) we
/// can't use the actual structures below, but must instead do the shifting
/// and masking ourselves.  The struct definitions are provided for reference.
struct DbiFlags {
  ///  uint16_t IncrementalLinking : 1; // True if linked incrementally
  ///  uint16_t IsStripped : 1;         // True if private symbols were
  ///  stripped.
  ///  uint16_t HasCTypes : 1;          // True if linked with /debug:ctypes.
  ///  uint16_t Reserved : 13;
  static const uint16_t FlagIncrementalMask = 0x0001;
  static const uint16_t FlagStrippedMask = 0x0002;
  static const uint16_t FlagHasCTypesMask = 0x0004;
};

struct DbiBuildNo {
  ///  uint16_t MinorVersion : 8;
  ///  uint16_t MajorVersion : 7;
  ///  uint16_t NewVersionFormat : 1;
  static const uint16_t BuildMinorMask = 0x00FF;
  static const uint16_t BuildMinorShift = 0;

  static const uint16_t BuildMajorMask = 0x7F00;
  static const uint16_t BuildMajorShift = 8;
};

/// The fixed size header that appears at the beginning of the DBI Stream.
struct DbiStreamHeader {
  support::little32_t VersionSignature;
  support::ulittle32_t VersionHeader;

  /// How "old" is this DBI Stream. Should match the age of the PDB InfoStream.
  support::ulittle32_t Age;

  /// Global symbol stream #
  support::ulittle16_t GlobalSymbolStreamIndex;

  /// See DbiBuildNo structure.
  support::ulittle16_t BuildNumber;

  /// Public symbols stream #
  support::ulittle16_t PublicSymbolStreamIndex;

  /// version of mspdbNNN.dll
  support::ulittle16_t PdbDllVersion;

  /// Symbol records stream #
  support::ulittle16_t SymRecordStreamIndex;

  /// rbld number of mspdbNNN.dll
  support::ulittle16_t PdbDllRbld;

  /// Size of module info stream
  support::little32_t ModiSubstreamSize;

  /// Size of sec. contrib stream
  support::little32_t SecContrSubstreamSize;

  /// Size of sec. map substream
  support::little32_t SectionMapSize;

  /// Size of file info substream
  support::little32_t FileInfoSize;

  /// Size of type server map
  support::little32_t TypeServerSize;

  /// Index of MFC Type Server
  support::ulittle32_t MFCTypeServerIndex;

  /// Size of DbgHeader info
  support::little32_t OptionalDbgHdrSize;

  /// Size of EC stream (what is EC?)
  support::little32_t ECSubstreamSize;

  /// See DbiFlags enum.
  support::ulittle16_t Flags;

  /// See PDB_MachineType enum.
  support::ulittle16_t MachineType;

  /// Pad to 64 bytes
  support::ulittle32_t Reserved;
};
static_assert(sizeof(DbiStreamHeader) == 64, "Invalid DbiStreamHeader size!");

struct SectionContribEntry {
  support::ulittle16_t Section;
  char Padding1[2];
  support::little32_t Offset;
  support::little32_t Size;
  support::ulittle32_t Characteristics;
  support::ulittle16_t ModuleIndex;
  char Padding2[2];
  support::ulittle32_t DataCrc;
  support::ulittle32_t RelocCrc;
};

/// The header preceeding the File Info Substream of the DBI stream.
struct FileInfoSubstreamHeader {
  /// Total # of modules, should match number of records in the ModuleInfo
  /// substream.
  support::ulittle16_t NumModules;

  /// Total # of source files. This value is not accurate because PDB actually
  /// supports more than 64k source files, so we ignore it and compute the value
  /// from other stream fields.
  support::ulittle16_t NumSourceFiles;

  /// Following this header the File Info Substream is laid out as follows:
  ///   ulittle16_t ModIndices[NumModules];
  ///   ulittle16_t ModFileCounts[NumModules];
  ///   ulittle32_t FileNameOffsets[NumSourceFiles];
  ///   char Names[][NumSourceFiles];
  /// with the caveat that `NumSourceFiles` cannot be trusted, so
  /// it is computed by summing the `ModFileCounts` array.
};

struct ModInfoFlags {
  ///  uint16_t fWritten : 1;   // True if DbiModuleDescriptor is dirty
  ///  uint16_t fECEnabled : 1; // Is EC symbolic info present?  (What is EC?)
  ///  uint16_t unused : 6;     // Reserved
  ///  uint16_t iTSM : 8;       // Type Server Index for this module
  static const uint16_t HasECFlagMask = 0x2;

  static const uint16_t TypeServerIndexMask = 0xFF00;
  static const uint16_t TypeServerIndexShift = 8;
};

/// The header preceeding each entry in the Module Info substream of the DBI
/// stream.
struct ModuleInfoHeader {
  /// Currently opened module. This field is a pointer in the reference
  /// implementation, but that won't work on 64-bit systems, and anyway it
  /// doesn't make sense to read a pointer from a file. For now it is unused,
  /// so just ignore it.
  support::ulittle32_t Mod;

  /// First section contribution of this module.
  SectionContribEntry SC;

  /// See ModInfoFlags definition.
  support::ulittle16_t Flags;

  /// Stream Number of module debug info
  support::ulittle16_t ModDiStream;

  /// Size of local symbol debug info in above stream
  support::ulittle32_t SymBytes;

  /// Size of C11 line number info in above stream
  support::ulittle32_t C11Bytes;

  /// Size of C13 line number info in above stream
  support::ulittle32_t C13Bytes;

  /// Number of files contributing to this module
  support::ulittle16_t NumFiles;

  /// Padding so the next field is 4-byte aligned.
  char Padding1[2];

  /// Array of [0..NumFiles) DBI name buffer offsets.  This field is a pointer
  /// in the reference implementation, but as with `Mod`, we ignore it for now
  /// since it is unused.
  support::ulittle32_t FileNameOffs;

  /// Name Index for src file name
  support::ulittle32_t SrcFileNameNI;

  /// Name Index for path to compiler PDB
  support::ulittle32_t PdbFilePathNI;

  /// Following this header are two zero terminated strings.
  /// char ModuleName[];
  /// char ObjFileName[];
};

/// Defines a 128-bit unique identifier.  This maps to a GUID on Windows, but
/// is abstracted here for the purposes of non-Windows platforms that don't have
/// the GUID structure defined.
struct PDB_UniqueId {
  uint8_t Guid[16];
};

inline bool operator==(const PDB_UniqueId &LHS, const PDB_UniqueId &RHS) {
  return 0 == ::memcmp(LHS.Guid, RHS.Guid, sizeof(LHS.Guid));
}

// The header preceeding the global TPI stream.
// This corresponds to `HDR` in PDB/dbi/tpi.h.
struct TpiStreamHeader {
  struct EmbeddedBuf {
    support::little32_t Off;
    support::ulittle32_t Length;
  };

  support::ulittle32_t Version;
  support::ulittle32_t HeaderSize;
  support::ulittle32_t TypeIndexBegin;
  support::ulittle32_t TypeIndexEnd;
  support::ulittle32_t TypeRecordBytes;

  // The following members correspond to `TpiHash` in PDB/dbi/tpi.h.
  support::ulittle16_t HashStreamIndex;
  support::ulittle16_t HashAuxStreamIndex;
  support::ulittle32_t HashKeySize;
  support::ulittle32_t NumHashBuckets;

  EmbeddedBuf HashValueBuffer;
  EmbeddedBuf IndexOffsetBuffer;
  EmbeddedBuf HashAdjBuffer;
};

const uint32_t MinTpiHashBuckets = 0x1000;
const uint32_t MaxTpiHashBuckets = 0x40000;

/// The header preceeding the global PDB Stream (Stream 1)
struct InfoStreamHeader {
  support::ulittle32_t Version;
  support::ulittle32_t Signature;
  support::ulittle32_t Age;
  PDB_UniqueId Guid;
};

/// The header preceeding the /names stream.
<<<<<<< HEAD
struct StringTableHeader {
=======
struct PDBStringTableHeader {
>>>>>>> dff096f2
  support::ulittle32_t Signature;
  support::ulittle32_t HashVersion;
  support::ulittle32_t ByteSize;
};

const uint32_t StringTableSignature = 0xEFFEEFFE;

} // namespace pdb
} // namespace llvm

#endif<|MERGE_RESOLUTION|>--- conflicted
+++ resolved
@@ -307,17 +307,13 @@
 };
 
 /// The header preceeding the /names stream.
-<<<<<<< HEAD
-struct StringTableHeader {
-=======
 struct PDBStringTableHeader {
->>>>>>> dff096f2
   support::ulittle32_t Signature;
   support::ulittle32_t HashVersion;
   support::ulittle32_t ByteSize;
 };
 
-const uint32_t StringTableSignature = 0xEFFEEFFE;
+const uint32_t PDBStringTableSignature = 0xEFFEEFFE;
 
 } // namespace pdb
 } // namespace llvm
