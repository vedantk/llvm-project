//===- PDBFile.h - Low level interface to a PDB file ------------*- C++ -*-===//
//
//                     The LLVM Compiler Infrastructure
//
// This file is distributed under the University of Illinois Open Source
// License. See LICENSE.TXT for details.
//
//===----------------------------------------------------------------------===//

#ifndef LLVM_DEBUGINFO_PDB_RAW_PDBFILE_H
#define LLVM_DEBUGINFO_PDB_RAW_PDBFILE_H

#include "llvm/ADT/DenseMap.h"
#include "llvm/DebugInfo/MSF/IMSFFile.h"
#include "llvm/DebugInfo/MSF/MSFCommon.h"
#include "llvm/Support/Allocator.h"
#include "llvm/Support/BinaryStreamRef.h"
#include "llvm/Support/Endian.h"
#include "llvm/Support/Error.h"
#include "llvm/Support/MathExtras.h"

#include <memory>

namespace llvm {

class BinaryStream;

namespace msf {
class MappedBlockStream;
}

namespace pdb {
class DbiStream;
class GlobalsStream;
class InfoStream;
class StringTable;
class PDBFileBuilder;
class PublicsStream;
class SymbolStream;
class TpiStream;

class PDBFile : public msf::IMSFFile {
  friend PDBFileBuilder;

public:
  PDBFile(StringRef Path, std::unique_ptr<BinaryStream> PdbFileBuffer,
          BumpPtrAllocator &Allocator);
  ~PDBFile() override;

  StringRef getFileDirectory() const;
  StringRef getFilePath() const;

  uint32_t getFreeBlockMapBlock() const;
  uint32_t getUnknown1() const;

  uint32_t getBlockSize() const override;
  uint32_t getBlockCount() const override;
  uint32_t getNumDirectoryBytes() const;
  uint32_t getBlockMapIndex() const;
  uint32_t getNumDirectoryBlocks() const;
  uint64_t getBlockMapOffset() const;

  uint32_t getNumStreams() const override;
  uint32_t getStreamByteSize(uint32_t StreamIndex) const override;
  ArrayRef<support::ulittle32_t>
  getStreamBlockList(uint32_t StreamIndex) const override;
  uint32_t getFileSize() const;

  Expected<ArrayRef<uint8_t>> getBlockData(uint32_t BlockIndex,
                                           uint32_t NumBytes) const override;
  Error setBlockData(uint32_t BlockIndex, uint32_t Offset,
                     ArrayRef<uint8_t> Data) const override;

  ArrayRef<uint32_t> getFpmPages() const { return FpmPages; }

  ArrayRef<support::ulittle32_t> getStreamSizes() const {
    return ContainerLayout.StreamSizes;
  }
  ArrayRef<ArrayRef<support::ulittle32_t>> getStreamMap() const {
    return ContainerLayout.StreamMap;
  }

  const msf::MSFLayout &getMsfLayout() const { return ContainerLayout; }
  BinaryStreamRef getMsfBuffer() const { return *Buffer; }

  ArrayRef<support::ulittle32_t> getDirectoryBlockArray() const;

  Error parseFileHeaders();
  Error parseStreamData();

  Expected<InfoStream &> getPDBInfoStream();
  Expected<DbiStream &> getPDBDbiStream();
  Expected<GlobalsStream &> getPDBGlobalsStream();
  Expected<TpiStream &> getPDBTpiStream();
  Expected<TpiStream &> getPDBIpiStream();
  Expected<PublicsStream &> getPDBPublicsStream();
  Expected<SymbolStream &> getPDBSymbolStream();
  Expected<StringTable &> getStringTable();

  BumpPtrAllocator &getAllocator() { return Allocator; }

  bool hasPDBDbiStream() const;
  bool hasPDBGlobalsStream();
  bool hasPDBInfoStream();
  bool hasPDBIpiStream() const;
  bool hasPDBPublicsStream();
  bool hasPDBSymbolStream();
  bool hasPDBTpiStream() const;
  bool hasStringTable();

private:
  Expected<std::unique_ptr<msf::MappedBlockStream>>
  safelyCreateIndexedStream(const msf::MSFLayout &Layout,
                            BinaryStreamRef MsfData,
                            uint32_t StreamIndex) const;

  std::string FilePath;
  BumpPtrAllocator &Allocator;

  std::unique_ptr<BinaryStream> Buffer;

  std::vector<uint32_t> FpmPages;
  msf::MSFLayout ContainerLayout;

  std::unique_ptr<GlobalsStream> Globals;
  std::unique_ptr<InfoStream> Info;
  std::unique_ptr<DbiStream> Dbi;
  std::unique_ptr<TpiStream> Tpi;
  std::unique_ptr<TpiStream> Ipi;
  std::unique_ptr<PublicsStream> Publics;
  std::unique_ptr<SymbolStream> Symbols;
  std::unique_ptr<msf::MappedBlockStream> DirectoryStream;
<<<<<<< HEAD
  std::unique_ptr<msf::MappedBlockStream> StringTableStream;
  std::unique_ptr<StringTable> Strings;
=======
  std::unique_ptr<msf::MappedBlockStream> PDBStringTableStream;
  std::unique_ptr<PDBStringTable> Strings;
>>>>>>> dff096f2
};
}
}

#endif<|MERGE_RESOLUTION|>--- conflicted
+++ resolved
@@ -33,7 +33,7 @@
 class DbiStream;
 class GlobalsStream;
 class InfoStream;
-class StringTable;
+class PDBStringTable;
 class PDBFileBuilder;
 class PublicsStream;
 class SymbolStream;
@@ -95,7 +95,7 @@
   Expected<TpiStream &> getPDBIpiStream();
   Expected<PublicsStream &> getPDBPublicsStream();
   Expected<SymbolStream &> getPDBSymbolStream();
-  Expected<StringTable &> getStringTable();
+  Expected<PDBStringTable &> getStringTable();
 
   BumpPtrAllocator &getAllocator() { return Allocator; }
 
@@ -106,7 +106,7 @@
   bool hasPDBPublicsStream();
   bool hasPDBSymbolStream();
   bool hasPDBTpiStream() const;
-  bool hasStringTable();
+  bool hasPDBStringTable();
 
 private:
   Expected<std::unique_ptr<msf::MappedBlockStream>>
@@ -130,13 +130,8 @@
   std::unique_ptr<PublicsStream> Publics;
   std::unique_ptr<SymbolStream> Symbols;
   std::unique_ptr<msf::MappedBlockStream> DirectoryStream;
-<<<<<<< HEAD
-  std::unique_ptr<msf::MappedBlockStream> StringTableStream;
-  std::unique_ptr<StringTable> Strings;
-=======
   std::unique_ptr<msf::MappedBlockStream> PDBStringTableStream;
   std::unique_ptr<PDBStringTable> Strings;
->>>>>>> dff096f2
 };
 }
 }
