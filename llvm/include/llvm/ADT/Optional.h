//===- Optional.h - Simple variant for passing optional values --*- C++ -*-===//
//
// Part of the LLVM Project, under the Apache License v2.0 with LLVM Exceptions.
// See https://llvm.org/LICENSE.txt for license information.
// SPDX-License-Identifier: Apache-2.0 WITH LLVM-exception
//
//===----------------------------------------------------------------------===//
//
//  This file provides Optional, a template class modeled in the spirit of
//  OCaml's 'opt' variant.  The idea is to strongly type whether or not
//  a value can be optional.
//
//===----------------------------------------------------------------------===//

#ifndef LLVM_ADT_OPTIONAL_H
#define LLVM_ADT_OPTIONAL_H

#include "llvm/ADT/None.h"
#include "llvm/Support/AlignOf.h"
#include "llvm/Support/Compiler.h"
#include "llvm/Support/type_traits.h"
#include <algorithm>
#include <cassert>
#include <new>
#include <utility>

namespace llvm {

class raw_ostream;

namespace optional_detail {
<<<<<<< HEAD

/// Storage for any type.
//
template <class T> struct OptionalTrivialStorage {
=======
template <typename T> struct OptionalStorageBase {
>>>>>>> 9239b9a0
  AlignedCharArrayUnion<T> storage;
  bool hasVal = false;
  OptionalTrivialStorage() = default;
  OptionalTrivialStorage(OptionalTrivialStorage const &) = default;
  OptionalTrivialStorage(OptionalTrivialStorage &&) = default;
  OptionalTrivialStorage &operator=(OptionalTrivialStorage const &) = default;
  OptionalTrivialStorage &operator=(OptionalTrivialStorage &&) = default;
  ~OptionalTrivialStorage() = default;

  OptionalTrivialStorage(const T &y) : hasVal(true) {
    new (storage.buffer) T(y);
  }
  OptionalTrivialStorage(T &&y) : hasVal(true) {
    new (storage.buffer) T(std::move(y));
  }

<<<<<<< HEAD
  OptionalTrivialStorage &operator=(const T &y) {
    new (storage.buffer) T(y);
    hasVal = true;
    return *this;
  }
  OptionalTrivialStorage &operator=(T &&y) {
    new (storage.buffer) T(std::move(y));
    hasVal = true;
    return *this;
=======
  OptionalStorageBase() = default;
  OptionalStorageBase(const T &y) : hasVal(true) { new (storage.buffer) T(y); }
  OptionalStorageBase(T &&y) : hasVal(true) {
    new (storage.buffer) T(std::move(y));
>>>>>>> 9239b9a0
  }

  T *getPointer() {
    assert(hasVal);
    return reinterpret_cast<T *>(storage.buffer);
  }
  const T *getPointer() const {
    assert(hasVal);
    return reinterpret_cast<const T *>(storage.buffer);
<<<<<<< HEAD
  }
  void reset() { hasVal = false; }
};

template <typename T> struct OptionalStorage : OptionalTrivialStorage<T> {

  OptionalStorage() = default;

  OptionalStorage(const T &y) : OptionalTrivialStorage<T>(y) {}
  OptionalStorage(T &&y) : OptionalTrivialStorage<T>(std::move(y)) {}

  OptionalStorage(const OptionalStorage &O) : OptionalTrivialStorage<T>() {
    this->hasVal = O.hasVal;
    if (this->hasVal)
      new (this->storage.buffer) T(*O.getPointer());
  }

  OptionalStorage(OptionalStorage &&O) : OptionalTrivialStorage<T>() {
=======
  }
  OptionalStorageBase &operator=(T &&y) {
    hasVal = true;
    new (this->storage.buffer) T(std::move(y));
    return *this;
  }
  OptionalStorageBase &operator=(const T &y) {
    hasVal = true;
    new (this->storage.buffer) T(y);
    return *this;
  }
  void reset() { this->hasVal = false; }
};

/// Storage for any type.
template <typename T, bool = is_trivially_copyable<T>::value>
struct OptionalStorage : OptionalStorageBase<T> {
  OptionalStorage() = default;

  OptionalStorage(const T &y) : OptionalStorageBase<T>(y) {}
  OptionalStorage(const OptionalStorage &O) : OptionalStorageBase<T>() {
    this->hasVal = O.hasVal;
    if (this->hasVal)
      new (this->storage.buffer) T(*O.getPointer());
  }
  OptionalStorage(T &&y) : OptionalStorageBase<T>(std::move(y)) {}
  OptionalStorage(OptionalStorage &&O) : OptionalStorageBase<T>() {
>>>>>>> 9239b9a0
    this->hasVal = O.hasVal;
    if (O.hasVal) {
      new (this->storage.buffer) T(std::move(*O.getPointer()));
    }
  }

  OptionalStorage &operator=(T &&y) {
    if (this->hasVal)
      *this->getPointer() = std::move(y);
    else {
<<<<<<< HEAD
      OptionalTrivialStorage<T>::operator=(std::move(y));
=======
      OptionalStorageBase<T>::operator=(std::move(y));
>>>>>>> 9239b9a0
    }
    return *this;
  }

  OptionalStorage &operator=(OptionalStorage &&O) {
    if (!O.hasVal)
      reset();
    else {
      *this = std::move(*O.getPointer());
    }
    return *this;
  }

  // FIXME: these assignments (& the equivalent const T&/const Optional& ctors)
  // could be made more efficient by passing by value, possibly unifying them
  // with the rvalue versions above - but this could place a different set of
  // requirements (notably: the existence of a default ctor) when implemented
  // in that way. Careful SFINAE to avoid such pitfalls would be required.
  OptionalStorage &operator=(const T &y) {
    if (this->hasVal)
      *this->getPointer() = y;
    else {
<<<<<<< HEAD
      OptionalTrivialStorage<T>::operator=(y);
=======
      OptionalStorageBase<T>::operator=(y);
>>>>>>> 9239b9a0
    }
    return *this;
  }
  OptionalStorage &operator=(const OptionalStorage &O) {
    if (!O.hasVal)
      reset();
    else
      *this = *O.getPointer();
    return *this;
  }

  ~OptionalStorage() { reset(); }

  void reset() {
    if (this->hasVal) {
      (*this->getPointer()).~T();
<<<<<<< HEAD
      OptionalTrivialStorage<T>::reset();
=======
>>>>>>> 9239b9a0
    }
    OptionalStorageBase<T>::reset();
  }
};

<<<<<<< HEAD
// Swift-only: The following partial template specialization was removed
// from LLVM because of a bug in GCC, but Swift is relying on it.
// (https://bugs.swift.org/browse/SR-9483)

#if !defined(__GNUC__) || defined(__clang__) // GCC up to GCC7 miscompiles this.
/// Storage for trivially copyable types only.
template <typename T> struct OptionalStorage<T, true> {
  AlignedCharArrayUnion<T> storage;
  bool hasVal = false;

  OptionalStorage() = default;

  OptionalStorage(const T &y) : hasVal(true) { new (storage.buffer) T(y); }
  OptionalStorage &operator=(const T &y) {
    *reinterpret_cast<T *>(storage.buffer) = y;
    hasVal = true;
    return *this;
  }
=======
template <typename T> struct OptionalStorage<T, true> : OptionalStorageBase<T> {
  OptionalStorage() = default;
  OptionalStorage(const T &y) : OptionalStorageBase<T>(y) {}
  OptionalStorage(const OptionalStorage &O) = default;
  OptionalStorage(T &&y) : OptionalStorageBase<T>(std::move(y)) {}
  OptionalStorage(OptionalStorage &&O) = default;
  OptionalStorage &operator=(T &&y) {
    OptionalStorageBase<T>::operator=(std::move(y));
    return *this;
  }
  OptionalStorage &operator=(OptionalStorage &&O) = default;
  OptionalStorage &operator=(const T &y) {
    OptionalStorageBase<T>::operator=(y);
    return *this;
  }
  OptionalStorage &operator=(const OptionalStorage &O) = default;
  ~OptionalStorage() = default;
};
>>>>>>> 9239b9a0

  void reset() { hasVal = false; }
};
#endif
} // namespace optional_detail

template <typename T> class Optional {
  typename std::conditional<is_trivially_copyable<T>::value,
                            optional_detail::OptionalTrivialStorage<T>,
                            optional_detail::OptionalStorage<T>>::type Storage;

public:
  using value_type = T;

  constexpr Optional() {}
  constexpr Optional(NoneType) {}

  Optional(const T &y) : Storage(y) {}
  Optional(const Optional &O) = default;

  Optional(T &&y) : Storage(std::forward<T>(y)) {}
  Optional(Optional &&O) = default;

  Optional &operator=(T &&y) {
    Storage = std::move(y);
    return *this;
  }
  Optional &operator=(Optional &&O) = default;

  /// Create a new object by constructing it in place with the given arguments.
  template <typename... ArgTypes> void emplace(ArgTypes &&... Args) {
    reset();
    Storage.hasVal = true;
    new (getPointer()) T(std::forward<ArgTypes>(Args)...);
  }

  static inline Optional create(const T *y) {
    return y ? Optional(*y) : Optional();
  }

  Optional &operator=(const T &y) {
    Storage = y;
    return *this;
  }
  Optional &operator=(const Optional &O) = default;

  void reset() { Storage.reset(); }

  const T *getPointer() const {
    assert(Storage.hasVal);
    return reinterpret_cast<const T *>(Storage.storage.buffer);
  }
  T *getPointer() {
    assert(Storage.hasVal);
    return reinterpret_cast<T *>(Storage.storage.buffer);
  }
  const T &getValue() const LLVM_LVALUE_FUNCTION { return *getPointer(); }
  T &getValue() LLVM_LVALUE_FUNCTION { return *getPointer(); }

  explicit operator bool() const { return Storage.hasVal; }
  bool hasValue() const { return Storage.hasVal; }
  const T *operator->() const { return getPointer(); }
  T *operator->() { return getPointer(); }
  const T &operator*() const LLVM_LVALUE_FUNCTION { return *getPointer(); }
  T &operator*() LLVM_LVALUE_FUNCTION { return *getPointer(); }

  template <typename U>
  constexpr T getValueOr(U &&value) const LLVM_LVALUE_FUNCTION {
    return hasValue() ? getValue() : std::forward<U>(value);
  }

#if LLVM_HAS_RVALUE_REFERENCE_THIS
  T &&getValue() && { return std::move(*getPointer()); }
  T &&operator*() && { return std::move(*getPointer()); }

  template <typename U>
  T getValueOr(U &&value) && {
    return hasValue() ? std::move(getValue()) : std::forward<U>(value);
  }
#endif
};

template <typename T, typename U>
bool operator==(const Optional<T> &X, const Optional<U> &Y) {
  if (X && Y)
    return *X == *Y;
  return X.hasValue() == Y.hasValue();
}

template <typename T, typename U>
bool operator!=(const Optional<T> &X, const Optional<U> &Y) {
  return !(X == Y);
}

template <typename T, typename U>
bool operator<(const Optional<T> &X, const Optional<U> &Y) {
  if (X && Y)
    return *X < *Y;
  return X.hasValue() < Y.hasValue();
}

template <typename T, typename U>
bool operator<=(const Optional<T> &X, const Optional<U> &Y) {
  return !(Y < X);
}

template <typename T, typename U>
bool operator>(const Optional<T> &X, const Optional<U> &Y) {
  return Y < X;
}

template <typename T, typename U>
bool operator>=(const Optional<T> &X, const Optional<U> &Y) {
  return !(X < Y);
}

template<typename T>
bool operator==(const Optional<T> &X, NoneType) {
  return !X;
}

template<typename T>
bool operator==(NoneType, const Optional<T> &X) {
  return X == None;
}

template<typename T>
bool operator!=(const Optional<T> &X, NoneType) {
  return !(X == None);
}

template<typename T>
bool operator!=(NoneType, const Optional<T> &X) {
  return X != None;
}

template <typename T> bool operator<(const Optional<T> &X, NoneType) {
  return false;
}

template <typename T> bool operator<(NoneType, const Optional<T> &X) {
  return X.hasValue();
}

template <typename T> bool operator<=(const Optional<T> &X, NoneType) {
  return !(None < X);
}

template <typename T> bool operator<=(NoneType, const Optional<T> &X) {
  return !(X < None);
}

template <typename T> bool operator>(const Optional<T> &X, NoneType) {
  return None < X;
}

template <typename T> bool operator>(NoneType, const Optional<T> &X) {
  return X < None;
}

template <typename T> bool operator>=(const Optional<T> &X, NoneType) {
  return None <= X;
}

template <typename T> bool operator>=(NoneType, const Optional<T> &X) {
  return X <= None;
}

template <typename T> bool operator==(const Optional<T> &X, const T &Y) {
  return X && *X == Y;
}

template <typename T> bool operator==(const T &X, const Optional<T> &Y) {
  return Y && X == *Y;
}

template <typename T> bool operator!=(const Optional<T> &X, const T &Y) {
  return !(X == Y);
}

template <typename T> bool operator!=(const T &X, const Optional<T> &Y) {
  return !(X == Y);
}

template <typename T> bool operator<(const Optional<T> &X, const T &Y) {
  return !X || *X < Y;
}

template <typename T> bool operator<(const T &X, const Optional<T> &Y) {
  return Y && X < *Y;
}

template <typename T> bool operator<=(const Optional<T> &X, const T &Y) {
  return !(Y < X);
}

template <typename T> bool operator<=(const T &X, const Optional<T> &Y) {
  return !(Y < X);
}

template <typename T> bool operator>(const Optional<T> &X, const T &Y) {
  return Y < X;
}

template <typename T> bool operator>(const T &X, const Optional<T> &Y) {
  return Y < X;
}

template <typename T> bool operator>=(const Optional<T> &X, const T &Y) {
  return !(X < Y);
}

template <typename T> bool operator>=(const T &X, const Optional<T> &Y) {
  return !(X < Y);
}

raw_ostream &operator<<(raw_ostream &OS, NoneType);

template <typename T, typename = decltype(std::declval<raw_ostream &>()
                                          << std::declval<const T &>())>
raw_ostream &operator<<(raw_ostream &OS, const Optional<T> &O) {
  if (O)
    OS << *O;
  else
    OS << None;
  return OS;
}

} // end namespace llvm

#endif // LLVM_ADT_OPTIONAL_H<|MERGE_RESOLUTION|>--- conflicted
+++ resolved
@@ -29,46 +29,14 @@
 class raw_ostream;
 
 namespace optional_detail {
-<<<<<<< HEAD
-
-/// Storage for any type.
-//
-template <class T> struct OptionalTrivialStorage {
-=======
 template <typename T> struct OptionalStorageBase {
->>>>>>> 9239b9a0
   AlignedCharArrayUnion<T> storage;
   bool hasVal = false;
-  OptionalTrivialStorage() = default;
-  OptionalTrivialStorage(OptionalTrivialStorage const &) = default;
-  OptionalTrivialStorage(OptionalTrivialStorage &&) = default;
-  OptionalTrivialStorage &operator=(OptionalTrivialStorage const &) = default;
-  OptionalTrivialStorage &operator=(OptionalTrivialStorage &&) = default;
-  ~OptionalTrivialStorage() = default;
-
-  OptionalTrivialStorage(const T &y) : hasVal(true) {
-    new (storage.buffer) T(y);
-  }
-  OptionalTrivialStorage(T &&y) : hasVal(true) {
-    new (storage.buffer) T(std::move(y));
-  }
-
-<<<<<<< HEAD
-  OptionalTrivialStorage &operator=(const T &y) {
-    new (storage.buffer) T(y);
-    hasVal = true;
-    return *this;
-  }
-  OptionalTrivialStorage &operator=(T &&y) {
-    new (storage.buffer) T(std::move(y));
-    hasVal = true;
-    return *this;
-=======
+
   OptionalStorageBase() = default;
   OptionalStorageBase(const T &y) : hasVal(true) { new (storage.buffer) T(y); }
   OptionalStorageBase(T &&y) : hasVal(true) {
     new (storage.buffer) T(std::move(y));
->>>>>>> 9239b9a0
   }
 
   T *getPointer() {
@@ -78,26 +46,6 @@
   const T *getPointer() const {
     assert(hasVal);
     return reinterpret_cast<const T *>(storage.buffer);
-<<<<<<< HEAD
-  }
-  void reset() { hasVal = false; }
-};
-
-template <typename T> struct OptionalStorage : OptionalTrivialStorage<T> {
-
-  OptionalStorage() = default;
-
-  OptionalStorage(const T &y) : OptionalTrivialStorage<T>(y) {}
-  OptionalStorage(T &&y) : OptionalTrivialStorage<T>(std::move(y)) {}
-
-  OptionalStorage(const OptionalStorage &O) : OptionalTrivialStorage<T>() {
-    this->hasVal = O.hasVal;
-    if (this->hasVal)
-      new (this->storage.buffer) T(*O.getPointer());
-  }
-
-  OptionalStorage(OptionalStorage &&O) : OptionalTrivialStorage<T>() {
-=======
   }
   OptionalStorageBase &operator=(T &&y) {
     hasVal = true;
@@ -125,7 +73,6 @@
   }
   OptionalStorage(T &&y) : OptionalStorageBase<T>(std::move(y)) {}
   OptionalStorage(OptionalStorage &&O) : OptionalStorageBase<T>() {
->>>>>>> 9239b9a0
     this->hasVal = O.hasVal;
     if (O.hasVal) {
       new (this->storage.buffer) T(std::move(*O.getPointer()));
@@ -136,15 +83,10 @@
     if (this->hasVal)
       *this->getPointer() = std::move(y);
     else {
-<<<<<<< HEAD
-      OptionalTrivialStorage<T>::operator=(std::move(y));
-=======
       OptionalStorageBase<T>::operator=(std::move(y));
->>>>>>> 9239b9a0
-    }
-    return *this;
-  }
-
+    }
+    return *this;
+  }
   OptionalStorage &operator=(OptionalStorage &&O) {
     if (!O.hasVal)
       reset();
@@ -163,11 +105,7 @@
     if (this->hasVal)
       *this->getPointer() = y;
     else {
-<<<<<<< HEAD
-      OptionalTrivialStorage<T>::operator=(y);
-=======
       OptionalStorageBase<T>::operator=(y);
->>>>>>> 9239b9a0
     }
     return *this;
   }
@@ -184,35 +122,11 @@
   void reset() {
     if (this->hasVal) {
       (*this->getPointer()).~T();
-<<<<<<< HEAD
-      OptionalTrivialStorage<T>::reset();
-=======
->>>>>>> 9239b9a0
     }
     OptionalStorageBase<T>::reset();
   }
 };
 
-<<<<<<< HEAD
-// Swift-only: The following partial template specialization was removed
-// from LLVM because of a bug in GCC, but Swift is relying on it.
-// (https://bugs.swift.org/browse/SR-9483)
-
-#if !defined(__GNUC__) || defined(__clang__) // GCC up to GCC7 miscompiles this.
-/// Storage for trivially copyable types only.
-template <typename T> struct OptionalStorage<T, true> {
-  AlignedCharArrayUnion<T> storage;
-  bool hasVal = false;
-
-  OptionalStorage() = default;
-
-  OptionalStorage(const T &y) : hasVal(true) { new (storage.buffer) T(y); }
-  OptionalStorage &operator=(const T &y) {
-    *reinterpret_cast<T *>(storage.buffer) = y;
-    hasVal = true;
-    return *this;
-  }
-=======
 template <typename T> struct OptionalStorage<T, true> : OptionalStorageBase<T> {
   OptionalStorage() = default;
   OptionalStorage(const T &y) : OptionalStorageBase<T>(y) {}
@@ -231,7 +145,25 @@
   OptionalStorage &operator=(const OptionalStorage &O) = default;
   ~OptionalStorage() = default;
 };
->>>>>>> 9239b9a0
+
+// Swift-only: The following partial template specialization was removed
+// from LLVM because of a bug in GCC, but Swift is relying on it.
+// (https://bugs.swift.org/browse/SR-9483)
+
+#if !defined(__GNUC__) || defined(__clang__) // GCC up to GCC7 miscompiles this.
+/// Storage for trivially copyable types only.
+template <typename T> struct OptionalStorage<T, true> {
+  AlignedCharArrayUnion<T> storage;
+  bool hasVal = false;
+
+  OptionalStorage() = default;
+
+  OptionalStorage(const T &y) : hasVal(true) { new (storage.buffer) T(y); }
+  OptionalStorage &operator=(const T &y) {
+    *reinterpret_cast<T *>(storage.buffer) = y;
+    hasVal = true;
+    return *this;
+  }
 
   void reset() { hasVal = false; }
 };
@@ -239,9 +171,7 @@
 } // namespace optional_detail
 
 template <typename T> class Optional {
-  typename std::conditional<is_trivially_copyable<T>::value,
-                            optional_detail::OptionalTrivialStorage<T>,
-                            optional_detail::OptionalStorage<T>>::type Storage;
+  optional_detail::OptionalStorage<T> Storage;
 
 public:
   using value_type = T;
