--- conflicted
+++ resolved
@@ -392,14 +392,11 @@
   /// not.
   bool isNullValue() const { return !*this; }
 
-<<<<<<< HEAD
-=======
   /// \brief Determine if this is a value of 1.
   ///
   /// This checks to see if the value of this APInt is one.
   bool isOneValue() const { return getActiveBits() == 1; }
 
->>>>>>> 8445858a
   /// \brief Determine if this is the largest unsigned value.
   ///
   /// This checks to see if the value of this APInt is the maximum unsigned
