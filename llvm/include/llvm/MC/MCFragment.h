--- conflicted
+++ resolved
@@ -40,6 +40,7 @@
     FT_DwarfFrame,
     FT_LEB,
     FT_SafeSEH,
+    FT_CVInlineLines,
     FT_Dummy
   };
 
@@ -484,8 +485,6 @@
   }
 };
 
-<<<<<<< HEAD
-=======
 /// Fragment representing the binary annotations produced by the
 /// .cv_inline_linetable directive.
 class MCCVInlineLineTableFragment : public MCFragment {
@@ -530,7 +529,6 @@
   }
 };
 
->>>>>>> 7e747f1a
 } // end namespace llvm
 
 #endif