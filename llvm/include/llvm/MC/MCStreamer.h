--- conflicted
+++ resolved
@@ -657,17 +657,10 @@
 
   /// \brief This implements the CodeView '.cv_inline_linetable' assembler
   /// directive.
-<<<<<<< HEAD
-  virtual void
-  EmitCVInlineLinetableDirective(unsigned PrimaryFunctionId,
-                                 unsigned SourceFileId, unsigned SourceLineNum,
-                                 ArrayRef<unsigned> SecondaryFunctionIds);
-=======
   virtual void EmitCVInlineLinetableDirective(
       unsigned PrimaryFunctionId, unsigned SourceFileId, unsigned SourceLineNum,
       const MCSymbol *FnStartSym, const MCSymbol *FnEndSym,
       ArrayRef<unsigned> SecondaryFunctionIds);
->>>>>>> 7e747f1a
 
   /// \brief This implements the CodeView '.cv_stringtable' assembler directive.
   virtual void EmitCVStringTableDirective() {}
