//===- lli.cpp - LLVM Interpreter / Dynamic compiler ----------------------===//
//
//                     The LLVM Compiler Infrastructure
//
// This file is distributed under the University of Illinois Open Source
// License. See LICENSE.TXT for details.
//
//===----------------------------------------------------------------------===//
//
// This utility provides a simple wrapper around the LLVM Execution Engines,
// which allow the direct execution of LLVM programs through a Just-In-Time
// compiler, or through an interpreter if no JIT is available for this platform.
//
//===----------------------------------------------------------------------===//

#include "OrcLazyJIT.h"
#include "RemoteJITUtils.h"
#include "llvm/IR/LLVMContext.h"
#include "llvm/ADT/StringExtras.h"
#include "llvm/ADT/Triple.h"
#include "llvm/Bitcode/ReaderWriter.h"
#include "llvm/CodeGen/LinkAllCodegenComponents.h"
#include "llvm/ExecutionEngine/GenericValue.h"
#include "llvm/ExecutionEngine/Interpreter.h"
#include "llvm/ExecutionEngine/JITEventListener.h"
#include "llvm/ExecutionEngine/MCJIT.h"
#include "llvm/ExecutionEngine/ObjectCache.h"
#include "llvm/ExecutionEngine/OrcMCJITReplacement.h"
#include "llvm/ExecutionEngine/SectionMemoryManager.h"
#include "llvm/ExecutionEngine/Orc/OrcRemoteTargetClient.h"
#include "llvm/IR/IRBuilder.h"
#include "llvm/IR/Module.h"
#include "llvm/IR/Type.h"
#include "llvm/IR/TypeBuilder.h"
#include "llvm/IRReader/IRReader.h"
#include "llvm/Object/Archive.h"
#include "llvm/Object/ObjectFile.h"
#include "llvm/Support/CommandLine.h"
#include "llvm/Support/Debug.h"
#include "llvm/Support/DynamicLibrary.h"
#include "llvm/Support/Format.h"
#include "llvm/Support/ManagedStatic.h"
#include "llvm/Support/MathExtras.h"
#include "llvm/Support/Memory.h"
#include "llvm/Support/MemoryBuffer.h"
#include "llvm/Support/Path.h"
#include "llvm/Support/PluginLoader.h"
#include "llvm/Support/PrettyStackTrace.h"
#include "llvm/Support/Process.h"
#include "llvm/Support/Program.h"
#include "llvm/Support/Signals.h"
#include "llvm/Support/SourceMgr.h"
#include "llvm/Support/TargetSelect.h"
#include "llvm/Support/raw_ostream.h"
#include "llvm/Transforms/Instrumentation.h"
#include <cerrno>

#ifdef __CYGWIN__
#include <cygwin/version.h>
#if defined(CYGWIN_VERSION_DLL_MAJOR) && CYGWIN_VERSION_DLL_MAJOR<1007
#define DO_NOTHING_ATEXIT 1
#endif
#endif

using namespace llvm;

#define DEBUG_TYPE "lli"

namespace {

  enum class JITKind { MCJIT, OrcMCJITReplacement, OrcLazy };

  cl::opt<std::string>
  InputFile(cl::desc("<input bitcode>"), cl::Positional, cl::init("-"));

  cl::list<std::string>
  InputArgv(cl::ConsumeAfter, cl::desc("<program arguments>..."));

  cl::opt<bool> ForceInterpreter("force-interpreter",
                                 cl::desc("Force interpretation: disable JIT"),
                                 cl::init(false));

  cl::opt<JITKind> UseJITKind("jit-kind",
                              cl::desc("Choose underlying JIT kind."),
                              cl::init(JITKind::MCJIT),
                              cl::values(
                                clEnumValN(JITKind::MCJIT, "mcjit",
                                           "MCJIT"),
                                clEnumValN(JITKind::OrcMCJITReplacement,
                                           "orc-mcjit",
                                           "Orc-based MCJIT replacement"),
                                clEnumValN(JITKind::OrcLazy,
                                           "orc-lazy",
                                           "Orc-based lazy JIT.")));

  // The MCJIT supports building for a target address space separate from
  // the JIT compilation process. Use a forked process and a copying
  // memory manager with IPC to execute using this functionality.
  cl::opt<bool> RemoteMCJIT("remote-mcjit",
    cl::desc("Execute MCJIT'ed code in a separate process."),
    cl::init(false));

  // Manually specify the child process for remote execution. This overrides
  // the simulated remote execution that allocates address space for child
  // execution. The child process will be executed and will communicate with
  // lli via stdin/stdout pipes.
  cl::opt<std::string>
  ChildExecPath("mcjit-remote-process",
                cl::desc("Specify the filename of the process to launch "
                         "for remote MCJIT execution.  If none is specified,"
                         "\n\tremote execution will be simulated in-process."),
                cl::value_desc("filename"), cl::init(""));

  // Determine optimization level.
  cl::opt<char>
  OptLevel("O",
           cl::desc("Optimization level. [-O0, -O1, -O2, or -O3] "
                    "(default = '-O2')"),
           cl::Prefix,
           cl::ZeroOrMore,
           cl::init(' '));

  cl::opt<std::string>
  TargetTriple("mtriple", cl::desc("Override target triple for module"));

  cl::opt<std::string>
  MArch("march",
        cl::desc("Architecture to generate assembly for (see --version)"));

  cl::opt<std::string>
  MCPU("mcpu",
       cl::desc("Target a specific cpu type (-mcpu=help for details)"),
       cl::value_desc("cpu-name"),
       cl::init(""));

  cl::list<std::string>
  MAttrs("mattr",
         cl::CommaSeparated,
         cl::desc("Target specific attributes (-mattr=help for details)"),
         cl::value_desc("a1,+a2,-a3,..."));

  cl::opt<std::string>
  EntryFunc("entry-function",
            cl::desc("Specify the entry function (default = 'main') "
                     "of the executable"),
            cl::value_desc("function"),
            cl::init("main"));

  cl::list<std::string>
  ExtraModules("extra-module",
         cl::desc("Extra modules to be loaded"),
         cl::value_desc("input bitcode"));

  cl::list<std::string>
  ExtraObjects("extra-object",
         cl::desc("Extra object files to be loaded"),
         cl::value_desc("input object"));

  cl::list<std::string>
  ExtraArchives("extra-archive",
         cl::desc("Extra archive files to be loaded"),
         cl::value_desc("input archive"));

  cl::opt<bool>
  EnableCacheManager("enable-cache-manager",
        cl::desc("Use cache manager to save/load mdoules"),
        cl::init(false));

  cl::opt<std::string>
  ObjectCacheDir("object-cache-dir",
                  cl::desc("Directory to store cached object files "
                           "(must be user writable)"),
                  cl::init(""));

  cl::opt<std::string>
  FakeArgv0("fake-argv0",
            cl::desc("Override the 'argv[0]' value passed into the executing"
                     " program"), cl::value_desc("executable"));

  cl::opt<bool>
  DisableCoreFiles("disable-core-files", cl::Hidden,
                   cl::desc("Disable emission of core files if possible"));

  cl::opt<bool>
  NoLazyCompilation("disable-lazy-compilation",
                  cl::desc("Disable JIT lazy compilation"),
                  cl::init(false));

  cl::opt<Reloc::Model> RelocModel(
      "relocation-model", cl::desc("Choose relocation model"),
      cl::values(
          clEnumValN(Reloc::Static, "static", "Non-relocatable code"),
          clEnumValN(Reloc::PIC_, "pic",
                     "Fully relocatable, position independent code"),
          clEnumValN(Reloc::DynamicNoPIC, "dynamic-no-pic",
                     "Relocatable external references, non-relocatable code")));

  cl::opt<llvm::CodeModel::Model>
  CMModel("code-model",
          cl::desc("Choose code model"),
          cl::init(CodeModel::JITDefault),
          cl::values(clEnumValN(CodeModel::JITDefault, "default",
                                "Target default JIT code model"),
                     clEnumValN(CodeModel::Small, "small",
                                "Small code model"),
                     clEnumValN(CodeModel::Kernel, "kernel",
                                "Kernel code model"),
                     clEnumValN(CodeModel::Medium, "medium",
                                "Medium code model"),
                     clEnumValN(CodeModel::Large, "large",
                                "Large code model")));

  cl::opt<bool>
  GenerateSoftFloatCalls("soft-float",
    cl::desc("Generate software floating point library calls"),
    cl::init(false));

  cl::opt<llvm::FloatABI::ABIType>
  FloatABIForCalls("float-abi",
                   cl::desc("Choose float ABI type"),
                   cl::init(FloatABI::Default),
                   cl::values(
                     clEnumValN(FloatABI::Default, "default",
                                "Target default float ABI type"),
                     clEnumValN(FloatABI::Soft, "soft",
                                "Soft float ABI (implied by -soft-float)"),
                     clEnumValN(FloatABI::Hard, "hard",
                                "Hard float ABI (uses FP registers)")));

  ExitOnError ExitOnErr;
}

//===----------------------------------------------------------------------===//
// Object cache
//
// This object cache implementation writes cached objects to disk to the
// directory specified by CacheDir, using a filename provided in the module
// descriptor. The cache tries to load a saved object using that path if the
// file exists. CacheDir defaults to "", in which case objects are cached
// alongside their originating bitcodes.
//
class LLIObjectCache : public ObjectCache {
public:
  LLIObjectCache(const std::string& CacheDir) : CacheDir(CacheDir) {
    // Add trailing '/' to cache dir if necessary.
    if (!this->CacheDir.empty() &&
        this->CacheDir[this->CacheDir.size() - 1] != '/')
      this->CacheDir += '/';
  }
  ~LLIObjectCache() override {}

  void notifyObjectCompiled(const Module *M, MemoryBufferRef Obj) override {
    const std::string &ModuleID = M->getModuleIdentifier();
    std::string CacheName;
    if (!getCacheFilename(ModuleID, CacheName))
      return;
    if (!CacheDir.empty()) { // Create user-defined cache dir.
      SmallString<128> dir(sys::path::parent_path(CacheName));
      sys::fs::create_directories(Twine(dir));
    }
    std::error_code EC;
    raw_fd_ostream outfile(CacheName, EC, sys::fs::F_None);
    outfile.write(Obj.getBufferStart(), Obj.getBufferSize());
    outfile.close();
  }

  std::unique_ptr<MemoryBuffer> getObject(const Module* M) override {
    const std::string &ModuleID = M->getModuleIdentifier();
    std::string CacheName;
    if (!getCacheFilename(ModuleID, CacheName))
      return nullptr;
    // Load the object from the cache filename
    ErrorOr<std::unique_ptr<MemoryBuffer>> IRObjectBuffer =
        MemoryBuffer::getFile(CacheName, -1, false);
    // If the file isn't there, that's OK.
    if (!IRObjectBuffer)
      return nullptr;
    // MCJIT will want to write into this buffer, and we don't want that
    // because the file has probably just been mmapped.  Instead we make
    // a copy.  The filed-based buffer will be released when it goes
    // out of scope.
    return MemoryBuffer::getMemBufferCopy(IRObjectBuffer.get()->getBuffer());
  }

private:
  std::string CacheDir;

  bool getCacheFilename(const std::string &ModID, std::string &CacheName) {
    std::string Prefix("file:");
    size_t PrefixLength = Prefix.length();
    if (ModID.substr(0, PrefixLength) != Prefix)
      return false;
        std::string CacheSubdir = ModID.substr(PrefixLength);
#if defined(_WIN32)
        // Transform "X:\foo" => "/X\foo" for convenience.
        if (isalpha(CacheSubdir[0]) && CacheSubdir[1] == ':') {
          CacheSubdir[1] = CacheSubdir[0];
          CacheSubdir[0] = '/';
        }
#endif
    CacheName = CacheDir + CacheSubdir;
    size_t pos = CacheName.rfind('.');
    CacheName.replace(pos, CacheName.length() - pos, ".o");
    return true;
  }
};

// On Mingw and Cygwin, an external symbol named '__main' is called from the
// generated 'main' function to allow static intialization.  To avoid linking
// problems with remote targets (because lli's remote target support does not
// currently handle external linking) we add a secondary module which defines
// an empty '__main' function.
static void addCygMingExtraModule(ExecutionEngine &EE, LLVMContext &Context,
                                  StringRef TargetTripleStr) {
  IRBuilder<> Builder(Context);
  Triple TargetTriple(TargetTripleStr);

  // Create a new module.
  std::unique_ptr<Module> M = make_unique<Module>("CygMingHelper", Context);
  M->setTargetTriple(TargetTripleStr);

  // Create an empty function named "__main".
  Function *Result;
  if (TargetTriple.isArch64Bit()) {
    Result = Function::Create(
      TypeBuilder<int64_t(void), false>::get(Context),
      GlobalValue::ExternalLinkage, "__main", M.get());
  } else {
    Result = Function::Create(
      TypeBuilder<int32_t(void), false>::get(Context),
      GlobalValue::ExternalLinkage, "__main", M.get());
  }
  BasicBlock *BB = BasicBlock::Create(Context, "__main", Result);
  Builder.SetInsertPoint(BB);
  Value *ReturnVal;
  if (TargetTriple.isArch64Bit())
    ReturnVal = ConstantInt::get(Context, APInt(64, 0));
  else
    ReturnVal = ConstantInt::get(Context, APInt(32, 0));
  Builder.CreateRet(ReturnVal);

  // Add this new module to the ExecutionEngine.
  EE.addModule(std::move(M));
}

CodeGenOpt::Level getOptLevel() {
  switch (OptLevel) {
  default:
    errs() << "lli: Invalid optimization level.\n";
    exit(1);
  case '0': return CodeGenOpt::None;
  case '1': return CodeGenOpt::Less;
  case ' ':
  case '2': return CodeGenOpt::Default;
  case '3': return CodeGenOpt::Aggressive;
  }
  llvm_unreachable("Unrecognized opt level.");
}

//===----------------------------------------------------------------------===//
// main Driver function
//
int main(int argc, char **argv, char * const *envp) {
  sys::PrintStackTraceOnErrorSignal(argv[0]);
  PrettyStackTraceProgram X(argc, argv);

  atexit(llvm_shutdown); // Call llvm_shutdown() on exit.

  if (argc > 1)
    ExitOnErr.setBanner(std::string(argv[0]) + ": ");

  // If we have a native target, initialize it to ensure it is linked in and
  // usable by the JIT.
  InitializeNativeTarget();
  InitializeNativeTargetAsmPrinter();
  InitializeNativeTargetAsmParser();

  cl::ParseCommandLineOptions(argc, argv,
                              "llvm interpreter & dynamic compiler\n");

  // If the user doesn't want core files, disable them.
  if (DisableCoreFiles)
    sys::Process::PreventCoreFiles();

  LLVMContext Context;

  // Load the bitcode...
  SMDiagnostic Err;
  std::unique_ptr<Module> Owner = parseIRFile(InputFile, Err, Context);
  Module *Mod = Owner.get();
  if (!Mod) {
    Err.print(argv[0], errs());
    return 1;
  }

  if (UseJITKind == JITKind::OrcLazy) {
    std::vector<std::unique_ptr<Module>> Ms;
    Ms.push_back(std::move(Owner));
    for (auto &ExtraMod : ExtraModules) {
      Ms.push_back(parseIRFile(ExtraMod, Err, Context));
      if (!Ms.back()) {
        Err.print(argv[0], errs());
        return 1;
      }
    }
    std::vector<std::string> Args;
    Args.push_back(InputFile);
    for (auto &Arg : InputArgv)
      Args.push_back(Arg);
    return runOrcLazyJIT(std::move(Ms), Args);
  }

  if (EnableCacheManager) {
    std::string CacheName("file:");
    CacheName.append(InputFile);
    Mod->setModuleIdentifier(CacheName);
  }

  // If not jitting lazily, load the whole bitcode file eagerly too.
  if (NoLazyCompilation) {
<<<<<<< HEAD
    if (std::error_code EC = Mod->materializeAll()) {
      errs() << argv[0] << ": bitcode didn't read correctly.\n";
      errs() << "Reason: " << EC.message() << "\n";
      exit(1);
    }
=======
    // Use *argv instead of argv[0] to work around a wrong GCC warning.
    ExitOnError ExitOnErr(std::string(*argv) +
                          ": bitcode didn't read correctly: ");
    ExitOnErr(Mod->materializeAll());
>>>>>>> 3d75b62f
  }

  std::string ErrorMsg;
  EngineBuilder builder(std::move(Owner));
  builder.setMArch(MArch);
  builder.setMCPU(MCPU);
  builder.setMAttrs(MAttrs);
  if (RelocModel.getNumOccurrences())
    builder.setRelocationModel(RelocModel);
  builder.setCodeModel(CMModel);
  builder.setErrorStr(&ErrorMsg);
  builder.setEngineKind(ForceInterpreter
                        ? EngineKind::Interpreter
                        : EngineKind::JIT);
  builder.setUseOrcMCJITReplacement(UseJITKind == JITKind::OrcMCJITReplacement);

  // If we are supposed to override the target triple, do so now.
  if (!TargetTriple.empty())
    Mod->setTargetTriple(Triple::normalize(TargetTriple));

  // Enable MCJIT if desired.
  RTDyldMemoryManager *RTDyldMM = nullptr;
  if (!ForceInterpreter) {
    if (RemoteMCJIT)
      RTDyldMM = new ForwardingMemoryManager();
    else
      RTDyldMM = new SectionMemoryManager();

    // Deliberately construct a temp std::unique_ptr to pass in. Do not null out
    // RTDyldMM: We still use it below, even though we don't own it.
    builder.setMCJITMemoryManager(
      std::unique_ptr<RTDyldMemoryManager>(RTDyldMM));
  } else if (RemoteMCJIT) {
    errs() << "error: Remote process execution does not work with the "
              "interpreter.\n";
    exit(1);
  }

  builder.setOptLevel(getOptLevel());

  TargetOptions Options;
  if (FloatABIForCalls != FloatABI::Default)
    Options.FloatABIType = FloatABIForCalls;

  builder.setTargetOptions(Options);

  std::unique_ptr<ExecutionEngine> EE(builder.create());
  if (!EE) {
    if (!ErrorMsg.empty())
      errs() << argv[0] << ": error creating EE: " << ErrorMsg << "\n";
    else
      errs() << argv[0] << ": unknown error creating EE!\n";
    exit(1);
  }

  std::unique_ptr<LLIObjectCache> CacheManager;
  if (EnableCacheManager) {
    CacheManager.reset(new LLIObjectCache(ObjectCacheDir));
    EE->setObjectCache(CacheManager.get());
  }

  // Load any additional modules specified on the command line.
  for (unsigned i = 0, e = ExtraModules.size(); i != e; ++i) {
    std::unique_ptr<Module> XMod = parseIRFile(ExtraModules[i], Err, Context);
    if (!XMod) {
      Err.print(argv[0], errs());
      return 1;
    }
    if (EnableCacheManager) {
      std::string CacheName("file:");
      CacheName.append(ExtraModules[i]);
      XMod->setModuleIdentifier(CacheName);
    }
    EE->addModule(std::move(XMod));
  }

  for (unsigned i = 0, e = ExtraObjects.size(); i != e; ++i) {
    Expected<object::OwningBinary<object::ObjectFile>> Obj =
        object::ObjectFile::createObjectFile(ExtraObjects[i]);
    if (!Obj) {
      // TODO: Actually report errors helpfully.
      consumeError(Obj.takeError());
      Err.print(argv[0], errs());
      return 1;
    }
    object::OwningBinary<object::ObjectFile> &O = Obj.get();
    EE->addObjectFile(std::move(O));
  }

  for (unsigned i = 0, e = ExtraArchives.size(); i != e; ++i) {
    ErrorOr<std::unique_ptr<MemoryBuffer>> ArBufOrErr =
        MemoryBuffer::getFileOrSTDIN(ExtraArchives[i]);
    if (!ArBufOrErr) {
      Err.print(argv[0], errs());
      return 1;
    }
    std::unique_ptr<MemoryBuffer> &ArBuf = ArBufOrErr.get();

    Expected<std::unique_ptr<object::Archive>> ArOrErr =
        object::Archive::create(ArBuf->getMemBufferRef());
    if (!ArOrErr) {
      std::string Buf;
      raw_string_ostream OS(Buf);
      logAllUnhandledErrors(ArOrErr.takeError(), OS, "");
      OS.flush();
      errs() << Buf;
      return 1;
    }
    std::unique_ptr<object::Archive> &Ar = ArOrErr.get();

    object::OwningBinary<object::Archive> OB(std::move(Ar), std::move(ArBuf));

    EE->addArchive(std::move(OB));
  }

  // If the target is Cygwin/MingW and we are generating remote code, we
  // need an extra module to help out with linking.
  if (RemoteMCJIT && Triple(Mod->getTargetTriple()).isOSCygMing()) {
    addCygMingExtraModule(*EE, Context, Mod->getTargetTriple());
  }

  // The following functions have no effect if their respective profiling
  // support wasn't enabled in the build configuration.
  EE->RegisterJITEventListener(
                JITEventListener::createOProfileJITEventListener());
  EE->RegisterJITEventListener(
                JITEventListener::createIntelJITEventListener());

  if (!NoLazyCompilation && RemoteMCJIT) {
    errs() << "warning: remote mcjit does not support lazy compilation\n";
    NoLazyCompilation = true;
  }
  EE->DisableLazyCompilation(NoLazyCompilation);

  // If the user specifically requested an argv[0] to pass into the program,
  // do it now.
  if (!FakeArgv0.empty()) {
    InputFile = static_cast<std::string>(FakeArgv0);
  } else {
    // Otherwise, if there is a .bc suffix on the executable strip it off, it
    // might confuse the program.
    if (StringRef(InputFile).endswith(".bc"))
      InputFile.erase(InputFile.length() - 3);
  }

  // Add the module's name to the start of the vector of arguments to main().
  InputArgv.insert(InputArgv.begin(), InputFile);

  // Call the main function from M as if its signature were:
  //   int main (int argc, char **argv, const char **envp)
  // using the contents of Args to determine argc & argv, and the contents of
  // EnvVars to determine envp.
  //
  Function *EntryFn = Mod->getFunction(EntryFunc);
  if (!EntryFn) {
    errs() << '\'' << EntryFunc << "\' function not found in module.\n";
    return -1;
  }

  // Reset errno to zero on entry to main.
  errno = 0;

  int Result = -1;

  // Sanity check use of remote-jit: LLI currently only supports use of the
  // remote JIT on Unix platforms.
  if (RemoteMCJIT) {
#ifndef LLVM_ON_UNIX
    errs() << "Warning: host does not support external remote targets.\n"
           << "  Defaulting to local execution\n";
    return -1;
#else
    if (ChildExecPath.empty()) {
      errs() << "-remote-mcjit requires -mcjit-remote-process.\n";
      exit(1);
    } else if (!sys::fs::can_execute(ChildExecPath)) {
      errs() << "Unable to find usable child executable: '" << ChildExecPath
             << "'\n";
      return -1;
    }
#endif
  }

  if (!RemoteMCJIT) {
    // If the program doesn't explicitly call exit, we will need the Exit
    // function later on to make an explicit call, so get the function now.
    Constant *Exit = Mod->getOrInsertFunction("exit", Type::getVoidTy(Context),
                                                      Type::getInt32Ty(Context),
                                                      nullptr);

    // Run static constructors.
    if (!ForceInterpreter) {
      // Give MCJIT a chance to apply relocations and set page permissions.
      EE->finalizeObject();
    }
    EE->runStaticConstructorsDestructors(false);

    // Trigger compilation separately so code regions that need to be
    // invalidated will be known.
    (void)EE->getPointerToFunction(EntryFn);
    // Clear instruction cache before code will be executed.
    if (RTDyldMM)
      static_cast<SectionMemoryManager*>(RTDyldMM)->invalidateInstructionCache();

    // Run main.
    Result = EE->runFunctionAsMain(EntryFn, InputArgv, envp);

    // Run static destructors.
    EE->runStaticConstructorsDestructors(true);

    // If the program didn't call exit explicitly, we should call it now.
    // This ensures that any atexit handlers get called correctly.
    if (Function *ExitF = dyn_cast<Function>(Exit)) {
      std::vector<GenericValue> Args;
      GenericValue ResultGV;
      ResultGV.IntVal = APInt(32, Result);
      Args.push_back(ResultGV);
      EE->runFunction(ExitF, Args);
      errs() << "ERROR: exit(" << Result << ") returned!\n";
      abort();
    } else {
      errs() << "ERROR: exit defined with wrong prototype!\n";
      abort();
    }
  } else {
    // else == "if (RemoteMCJIT)"

    // Remote target MCJIT doesn't (yet) support static constructors. No reason
    // it couldn't. This is a limitation of the LLI implemantation, not the
    // MCJIT itself. FIXME.

    // Lanch the remote process and get a channel to it.
    std::unique_ptr<FDRPCChannel> C = launchRemote();
    if (!C) {
      errs() << "Failed to launch remote JIT.\n";
      exit(1);
    }

    // Create a remote target client running over the channel.
    typedef orc::remote::OrcRemoteTargetClient<orc::remote::RPCByteChannel>
      MyRemote;
    MyRemote R = ExitOnErr(MyRemote::Create(*C));

    // Create a remote memory manager.
    std::unique_ptr<MyRemote::RCMemoryManager> RemoteMM;
    ExitOnErr(R.createRemoteMemoryManager(RemoteMM));

    // Forward MCJIT's memory manager calls to the remote memory manager.
    static_cast<ForwardingMemoryManager*>(RTDyldMM)->setMemMgr(
      std::move(RemoteMM));

    // Forward MCJIT's symbol resolution calls to the remote.
    static_cast<ForwardingMemoryManager*>(RTDyldMM)->setResolver(
      orc::createLambdaResolver(
        [](const std::string &Name) { return nullptr; },
        [&](const std::string &Name) {
          if (auto Addr = ExitOnErr(R.getSymbolAddress(Name)))
	    return JITSymbol(Addr, JITSymbolFlags::Exported);
          return JITSymbol(nullptr);
        }
      ));

    // Grab the target address of the JIT'd main function on the remote and call
    // it.
    // FIXME: argv and envp handling.
    JITTargetAddress Entry = EE->getFunctionAddress(EntryFn->getName().str());
    EE->finalizeObject();
    DEBUG(dbgs() << "Executing '" << EntryFn->getName() << "' at 0x"
                 << format("%llx", Entry) << "\n");
    Result = ExitOnErr(R.callIntVoid(Entry));

    // Like static constructors, the remote target MCJIT support doesn't handle
    // this yet. It could. FIXME.

    // Delete the EE - we need to tear it down *before* we terminate the session
    // with the remote, otherwise it'll crash when it tries to release resources
    // on a remote that has already been disconnected.
    EE.reset();

    // Signal the remote target that we're done JITing.
    ExitOnErr(R.terminateSession());
  }

  return Result;
}

std::unique_ptr<FDRPCChannel> launchRemote() {
#ifndef LLVM_ON_UNIX
  llvm_unreachable("launchRemote not supported on non-Unix platforms");
#else
  int PipeFD[2][2];
  pid_t ChildPID;

  // Create two pipes.
  if (pipe(PipeFD[0]) != 0 || pipe(PipeFD[1]) != 0)
    perror("Error creating pipe: ");

  ChildPID = fork();

  if (ChildPID == 0) {
    // In the child...

    // Close the parent ends of the pipes
    close(PipeFD[0][1]);
    close(PipeFD[1][0]);


    // Execute the child process.
    std::unique_ptr<char[]> ChildPath, ChildIn, ChildOut;
    {
      ChildPath.reset(new char[ChildExecPath.size() + 1]);
      std::copy(ChildExecPath.begin(), ChildExecPath.end(), &ChildPath[0]);
      ChildPath[ChildExecPath.size()] = '\0';
      std::string ChildInStr = utostr(PipeFD[0][0]);
      ChildIn.reset(new char[ChildInStr.size() + 1]);
      std::copy(ChildInStr.begin(), ChildInStr.end(), &ChildIn[0]);
      ChildIn[ChildInStr.size()] = '\0';
      std::string ChildOutStr = utostr(PipeFD[1][1]);
      ChildOut.reset(new char[ChildOutStr.size() + 1]);
      std::copy(ChildOutStr.begin(), ChildOutStr.end(), &ChildOut[0]);
      ChildOut[ChildOutStr.size()] = '\0';
    }

    char * const args[] = { &ChildPath[0], &ChildIn[0], &ChildOut[0], nullptr };
    int rc = execv(ChildExecPath.c_str(), args);
    if (rc != 0)
      perror("Error executing child process: ");
    llvm_unreachable("Error executing child process");
  }
  // else we're the parent...

  // Close the child ends of the pipes
  close(PipeFD[0][0]);
  close(PipeFD[1][1]);

  // Return an RPC channel connected to our end of the pipes.
  return llvm::make_unique<FDRPCChannel>(PipeFD[1][0], PipeFD[0][1]);
#endif
}<|MERGE_RESOLUTION|>--- conflicted
+++ resolved
@@ -418,18 +418,10 @@
 
   // If not jitting lazily, load the whole bitcode file eagerly too.
   if (NoLazyCompilation) {
-<<<<<<< HEAD
-    if (std::error_code EC = Mod->materializeAll()) {
-      errs() << argv[0] << ": bitcode didn't read correctly.\n";
-      errs() << "Reason: " << EC.message() << "\n";
-      exit(1);
-    }
-=======
     // Use *argv instead of argv[0] to work around a wrong GCC warning.
     ExitOnError ExitOnErr(std::string(*argv) +
                           ": bitcode didn't read correctly: ");
     ExitOnErr(Mod->materializeAll());
->>>>>>> 3d75b62f
   }
 
   std::string ErrorMsg;
