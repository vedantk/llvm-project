--- conflicted
+++ resolved
@@ -39,7 +39,10 @@
   // This code is run before the Snippet is iterated. Since it is part of the
   // measurement it should be as short as possible. It is usually used to setup
   // the content of the Registers.
-  std::vector<llvm::MCInst> SnippetSetup;
+  struct Setup {
+    std::vector<unsigned> RegsToDef;
+  };
+  Setup SnippetSetup;
 
   // The sequence of instructions that are to be repeated.
   std::vector<llvm::MCInst> Snippet;
@@ -58,10 +61,12 @@
   llvm::Expected<std::vector<InstructionBenchmark>>
   run(unsigned Opcode, unsigned NumRepetitions);
 
+  // Given a snippet, computes which registers the setup code needs to define.
+  std::vector<unsigned>
+  computeRegsToDef(const std::vector<InstructionInstance> &Snippet) const;
+
 protected:
   const LLVMState &State;
-  const llvm::MCInstrInfo &MCInstrInfo;
-  const llvm::MCRegisterInfo &MCRegisterInfo;
   const RegisterAliasingTrackerCache RATC;
 
 private:
@@ -84,16 +89,10 @@
 
 
   llvm::Expected<std::string>
-<<<<<<< HEAD
-  writeObjectFile(llvm::ArrayRef<llvm::MCInst> Code) const;
-  llvm::Expected<ExecutableFunction>
-  createExecutableFunction(llvm::ArrayRef<llvm::MCInst> Code) const;
-=======
   writeObjectFile(const BenchmarkConfiguration::Setup &Setup,
                   llvm::ArrayRef<llvm::MCInst> Code) const;
 
   const InstructionBenchmark::ModeE Mode;
->>>>>>> 56c6e701
 };
 
 } // namespace exegesis
