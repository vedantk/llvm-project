--- conflicted
+++ resolved
@@ -68,7 +68,7 @@
     llvm::SmallVector<llvm::StringRef, 16> Pieces;
     String.split(Pieces, " ", /* MaxSplit */ -1, /* KeepEmpty */ false);
     if (Pieces.empty()) {
-      ErrorStream << "Unknown Instruction: '" << String << "'";
+      ErrorStream << "Unknown Instruction: '" << String << "'\n";
       return;
     }
     bool ProcessOpcode = true;
@@ -91,7 +91,7 @@
       return kNoRegister;
     const llvm::StringRef RegName = State->getRegInfo().getName(RegNo);
     if (RegName.empty())
-      ErrorStream << "No register with enum value" << RegNo;
+      ErrorStream << "No register with enum value '" << RegNo << "'\n";
     return RegName;
   }
 
@@ -99,13 +99,8 @@
     auto Iter = RegNameToRegNo.find(RegName);
     if (Iter != RegNameToRegNo.end())
       return Iter->second;
-<<<<<<< HEAD
-    ErrorStream << "No register with name " << RegName;
-    return 0;
-=======
     ErrorStream << "No register with name '" << RegName << "'\n";
     return llvm::None;
->>>>>>> 6ef53b3b
   }
 
 private:
@@ -156,14 +151,14 @@
     if (auto RegNo = getRegNo(String))
       return llvm::MCOperand::createReg(*RegNo);
     if (String != kInvalidOperand)
-      ErrorStream << "Unknown Operand: '" << String << "'";
+      ErrorStream << "Unknown Operand: '" << String << "'\n";
     return {};
   }
 
   llvm::StringRef getInstrName(unsigned InstrNo) {
     const llvm::StringRef InstrName = State->getInstrInfo().getName(InstrNo);
     if (InstrName.empty())
-      ErrorStream << "No opcode with enum value" << InstrNo;
+      ErrorStream << "No opcode with enum value '" << InstrNo << "'\n";
     return InstrName;
   }
 
@@ -171,7 +166,7 @@
     auto Iter = OpcodeNameToOpcodeIdx.find(InstrName);
     if (Iter != OpcodeNameToOpcodeIdx.end())
       return Iter->second;
-    ErrorStream << "No opcode with name " << InstrName;
+    ErrorStream << "No opcode with name '" << InstrName << "'\n";
     return 0;
   }
 
@@ -377,27 +372,34 @@
   }
 }
 
-void InstructionBenchmark::writeYamlTo(const LLVMState &State,
-                                       llvm::raw_ostream &OS) {
+llvm::Error InstructionBenchmark::writeYamlTo(const LLVMState &State,
+                                              llvm::raw_ostream &OS) {
   llvm::yaml::Output Yout(OS, nullptr /*Ctx*/, 200 /*WrapColumn*/);
   YamlContext Context(State);
   Yout.beginDocuments();
   llvm::yaml::yamlize(Yout, *this, /*unused*/ true, Context);
+  if (!Context.getLastError().empty())
+    return llvm::make_error<BenchmarkFailure>(Context.getLastError());
   Yout.endDocuments();
-}
-
-void InstructionBenchmark::readYamlFrom(const LLVMState &State,
-                                        llvm::StringRef InputContent) {
+  return Error::success();
+}
+
+llvm::Error InstructionBenchmark::readYamlFrom(const LLVMState &State,
+                                               llvm::StringRef InputContent) {
   llvm::yaml::Input Yin(InputContent);
   YamlContext Context(State);
   if (Yin.setCurrentDocument())
     llvm::yaml::yamlize(Yin, *this, /*unused*/ true, Context);
+  if (!Context.getLastError().empty())
+    return llvm::make_error<BenchmarkFailure>(Context.getLastError());
+  return Error::success();
 }
 
 llvm::Error InstructionBenchmark::writeYaml(const LLVMState &State,
                                             const llvm::StringRef Filename) {
   if (Filename == "-") {
-    writeYamlTo(State, llvm::outs());
+    if (auto Err = writeYamlTo(State, llvm::outs()))
+      return Err;
   } else {
     int ResultFD = 0;
     if (auto E = llvm::errorCodeToError(
@@ -406,7 +408,8 @@
       return E;
     }
     llvm::raw_fd_ostream Ostr(ResultFD, true /*shouldClose*/);
-    writeYamlTo(State, Ostr);
+    if (auto Err = writeYamlTo(State, Ostr))
+      return Err;
   }
   return llvm::Error::success();
 }
