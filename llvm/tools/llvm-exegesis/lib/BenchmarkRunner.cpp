//===-- BenchmarkRunner.cpp -------------------------------------*- C++ -*-===//
//
//                     The LLVM Compiler Infrastructure
//
// This file is distributed under the University of Illinois Open Source
// License. See LICENSE.TXT for details.
//
//===----------------------------------------------------------------------===//

#include <array>
#include <string>

#include "Assembler.h"
#include "BenchmarkRunner.h"
#include "MCInstrDescView.h"
#include "llvm/ADT/StringExtras.h"
#include "llvm/ADT/StringRef.h"
#include "llvm/ADT/Twine.h"
#include "llvm/Support/FileSystem.h"
#include "llvm/Support/FormatVariadic.h"
#include "llvm/Support/MemoryBuffer.h"
#include "llvm/Support/Program.h"

namespace exegesis {

BenchmarkFailure::BenchmarkFailure(const llvm::Twine &S)
    : llvm::StringError(S, llvm::inconvertibleErrorCode()) {}

<<<<<<< HEAD
BenchmarkRunner::InstructionFilter::~InstructionFilter() = default;

BenchmarkRunner::BenchmarkRunner(const LLVMState &State)
    : State(State), MCInstrInfo(State.getInstrInfo()),
      MCRegisterInfo(State.getRegInfo()),
      RATC(MCRegisterInfo,
           getFunctionReservedRegs(*State.createTargetMachine())) {}
=======
BenchmarkRunner::BenchmarkRunner(const LLVMState &State,
                                 InstructionBenchmark::ModeE Mode)
    : State(State), RATC(State.getRegInfo(),
                         getFunctionReservedRegs(State.getTargetMachine())),
      Mode(Mode) {}
>>>>>>> 56c6e701

BenchmarkRunner::~BenchmarkRunner() = default;

llvm::Expected<std::vector<InstructionBenchmark>>
BenchmarkRunner::run(unsigned Opcode, unsigned NumRepetitions) {
  const llvm::MCInstrDesc &InstrDesc = State.getInstrInfo().get(Opcode);
  // Ignore instructions that we cannot run.
  if (InstrDesc.isPseudo())
    return llvm::make_error<BenchmarkFailure>("Unsupported opcode: isPseudo");
  if (InstrDesc.isBranch() || InstrDesc.isIndirectBranch())
    return llvm::make_error<BenchmarkFailure>(
        "Unsupported opcode: isBranch/isIndirectBranch");
  if (InstrDesc.isCall() || InstrDesc.isReturn())
    return llvm::make_error<BenchmarkFailure>(
        "Unsupported opcode: isCall/isReturn");

  llvm::Expected<std::vector<BenchmarkConfiguration>> ConfigurationOrError =
      generateConfigurations(Opcode);

  if (llvm::Error E = ConfigurationOrError.takeError())
    return std::move(E);

  std::vector<InstructionBenchmark> InstrBenchmarks;
  for (const BenchmarkConfiguration &Conf : ConfigurationOrError.get())
    InstrBenchmarks.push_back(runOne(Conf, Opcode, NumRepetitions));
  return InstrBenchmarks;
}

InstructionBenchmark
BenchmarkRunner::runOne(const BenchmarkConfiguration &Configuration,
                        unsigned Opcode, unsigned NumRepetitions) const {
  InstructionBenchmark InstrBenchmark;
  InstrBenchmark.Mode = Mode;
  InstrBenchmark.CpuName = State.getTargetMachine().getTargetCPU();
  InstrBenchmark.LLVMTriple =
      State.getTargetMachine().getTargetTriple().normalize();
  InstrBenchmark.NumRepetitions = NumRepetitions;
  InstrBenchmark.Info = Configuration.Info;

  const std::vector<llvm::MCInst> &Snippet = Configuration.Snippet;
  if (Snippet.empty()) {
    InstrBenchmark.Error = "Empty snippet";
    return InstrBenchmark;
  }

  InstrBenchmark.Key.Instructions = Snippet;

  // Repeat the snippet until there are at least NumInstructions in the
  // resulting code. The snippet is always repeated at least once.
  const auto GenerateInstructions = [&Snippet](const int MinInstructions) {
    std::vector<llvm::MCInst> Code = Snippet;
    for (int I = 0; I < MinInstructions; ++I)
      Code.push_back(Snippet[I % Snippet.size()]);
    return Code;
  };

  // Assemble at least kMinInstructionsForSnippet instructions by repeating the
  // snippet for debug/analysis. This is so that the user clearly understands
  // that the inside instructions are repeated.
  constexpr const int kMinInstructionsForSnippet = 16;
  {
    auto ObjectFilePath = writeObjectFile(
        GenerateInstructions(kMinInstructionsForSnippet));
    if (llvm::Error E = ObjectFilePath.takeError()) {
      InstrBenchmark.Error = llvm::toString(std::move(E));
      return InstrBenchmark;
    }
    const ExecutableFunction EF(State.createTargetMachine(),
                              getObjectFromFile(*ObjectFilePath));
    const auto FnBytes = EF.getFunctionBytes();
    InstrBenchmark.AssembledSnippet.assign(FnBytes.begin(), FnBytes.end());
  }

  // Assemble NumRepetitions instructions repetitions of the snippet for
  // measurements.
  auto ObjectFilePath = writeObjectFile(
      GenerateInstructions(InstrBenchmark.NumRepetitions));
  if (llvm::Error E = ObjectFilePath.takeError()) {
    InstrBenchmark.Error = llvm::toString(std::move(E));
    return InstrBenchmark;
  }
  llvm::outs() << "Check generated assembly with: /usr/bin/objdump -d "
               << *ObjectFilePath << "\n";
  const ExecutableFunction EF(State.createTargetMachine(),
                            getObjectFromFile(*ObjectFilePath));
  InstrBenchmark.Measurements = runMeasurements(EF, NumRepetitions);

  return InstrBenchmark;
}

llvm::Expected<std::vector<BenchmarkConfiguration>>
BenchmarkRunner::generateConfigurations(unsigned Opcode) const {
  if (auto E = generatePrototype(Opcode)) {
    SnippetPrototype &Prototype = E.get();
    // TODO: Generate as many configurations as needed here.
    BenchmarkConfiguration Configuration;
    Configuration.Info = Prototype.Explanation;
    for (InstructionInstance &II : Prototype.Snippet)
      Configuration.Snippet.push_back(II.randomizeUnsetVariablesAndBuild());
    return std::vector<BenchmarkConfiguration>{Configuration};
  } else
    return E.takeError();
}

llvm::Expected<std::string>
BenchmarkRunner::writeObjectFile(llvm::ArrayRef<llvm::MCInst> Code) const {
  int ResultFD = 0;
  llvm::SmallString<256> ResultPath;
  if (llvm::Error E = llvm::errorCodeToError(llvm::sys::fs::createTemporaryFile(
          "snippet", "o", ResultFD, ResultPath)))
    return std::move(E);
  llvm::raw_fd_ostream OFS(ResultFD, true /*ShouldClose*/);
  assembleToStream(State.createTargetMachine(), Code, OFS);
  return ResultPath.str();
}

} // namespace exegesis<|MERGE_RESOLUTION|>--- conflicted
+++ resolved
@@ -26,21 +26,11 @@
 BenchmarkFailure::BenchmarkFailure(const llvm::Twine &S)
     : llvm::StringError(S, llvm::inconvertibleErrorCode()) {}
 
-<<<<<<< HEAD
-BenchmarkRunner::InstructionFilter::~InstructionFilter() = default;
-
-BenchmarkRunner::BenchmarkRunner(const LLVMState &State)
-    : State(State), MCInstrInfo(State.getInstrInfo()),
-      MCRegisterInfo(State.getRegInfo()),
-      RATC(MCRegisterInfo,
-           getFunctionReservedRegs(*State.createTargetMachine())) {}
-=======
 BenchmarkRunner::BenchmarkRunner(const LLVMState &State,
                                  InstructionBenchmark::ModeE Mode)
     : State(State), RATC(State.getRegInfo(),
                          getFunctionReservedRegs(State.getTargetMachine())),
       Mode(Mode) {}
->>>>>>> 56c6e701
 
 BenchmarkRunner::~BenchmarkRunner() = default;
 
@@ -90,10 +80,11 @@
 
   // Repeat the snippet until there are at least NumInstructions in the
   // resulting code. The snippet is always repeated at least once.
-  const auto GenerateInstructions = [&Snippet](const int MinInstructions) {
-    std::vector<llvm::MCInst> Code = Snippet;
+  const auto GenerateInstructions = [&Configuration](
+                                        const int MinInstructions) {
+    std::vector<llvm::MCInst> Code = Configuration.Snippet;
     for (int I = 0; I < MinInstructions; ++I)
-      Code.push_back(Snippet[I % Snippet.size()]);
+      Code.push_back(Configuration.Snippet[I % Configuration.Snippet.size()]);
     return Code;
   };
 
@@ -102,22 +93,24 @@
   // that the inside instructions are repeated.
   constexpr const int kMinInstructionsForSnippet = 16;
   {
-    auto ObjectFilePath = writeObjectFile(
-        GenerateInstructions(kMinInstructionsForSnippet));
+    auto ObjectFilePath =
+        writeObjectFile(Configuration.SnippetSetup,
+                        GenerateInstructions(kMinInstructionsForSnippet));
     if (llvm::Error E = ObjectFilePath.takeError()) {
       InstrBenchmark.Error = llvm::toString(std::move(E));
       return InstrBenchmark;
     }
     const ExecutableFunction EF(State.createTargetMachine(),
-                              getObjectFromFile(*ObjectFilePath));
+                                getObjectFromFile(*ObjectFilePath));
     const auto FnBytes = EF.getFunctionBytes();
     InstrBenchmark.AssembledSnippet.assign(FnBytes.begin(), FnBytes.end());
   }
 
   // Assemble NumRepetitions instructions repetitions of the snippet for
   // measurements.
-  auto ObjectFilePath = writeObjectFile(
-      GenerateInstructions(InstrBenchmark.NumRepetitions));
+  auto ObjectFilePath =
+      writeObjectFile(Configuration.SnippetSetup,
+                      GenerateInstructions(InstrBenchmark.NumRepetitions));
   if (llvm::Error E = ObjectFilePath.takeError()) {
     InstrBenchmark.Error = llvm::toString(std::move(E));
     return InstrBenchmark;
@@ -125,7 +118,7 @@
   llvm::outs() << "Check generated assembly with: /usr/bin/objdump -d "
                << *ObjectFilePath << "\n";
   const ExecutableFunction EF(State.createTargetMachine(),
-                            getObjectFromFile(*ObjectFilePath));
+                              getObjectFromFile(*ObjectFilePath));
   InstrBenchmark.Measurements = runMeasurements(EF, NumRepetitions);
 
   return InstrBenchmark;
@@ -138,22 +131,68 @@
     // TODO: Generate as many configurations as needed here.
     BenchmarkConfiguration Configuration;
     Configuration.Info = Prototype.Explanation;
-    for (InstructionInstance &II : Prototype.Snippet)
-      Configuration.Snippet.push_back(II.randomizeUnsetVariablesAndBuild());
+    for (InstructionInstance &II : Prototype.Snippet) {
+      II.randomizeUnsetVariables();
+      Configuration.Snippet.push_back(II.build());
+    }
+    Configuration.SnippetSetup.RegsToDef = computeRegsToDef(Prototype.Snippet);
     return std::vector<BenchmarkConfiguration>{Configuration};
   } else
     return E.takeError();
 }
 
+std::vector<unsigned> BenchmarkRunner::computeRegsToDef(
+    const std::vector<InstructionInstance> &Snippet) const {
+  // Collect all register uses and create an assignment for each of them.
+  // Loop invariant: DefinedRegs[i] is true iif it has been set at least once
+  // before the current instruction.
+  llvm::BitVector DefinedRegs = RATC.emptyRegisters();
+  std::vector<unsigned> RegsToDef;
+  for (const InstructionInstance &II : Snippet) {
+    // Returns the register that this Operand sets or uses, or 0 if this is not
+    // a register.
+    const auto GetOpReg = [&II](const Operand &Op) -> unsigned {
+      if (Op.ImplicitReg) {
+        return *Op.ImplicitReg;
+      } else if (Op.IsExplicit && II.getValueFor(Op).isReg()) {
+        return II.getValueFor(Op).getReg();
+      }
+      return 0;
+    };
+    // Collect used registers that have never been def'ed.
+    for (const Operand &Op : II.Instr.Operands) {
+      if (!Op.IsDef) {
+        const unsigned Reg = GetOpReg(Op);
+        if (Reg > 0 && !DefinedRegs.test(Reg)) {
+          RegsToDef.push_back(Reg);
+          DefinedRegs.set(Reg);
+        }
+      }
+    }
+    // Mark defs as having been def'ed.
+    for (const Operand &Op : II.Instr.Operands) {
+      if (Op.IsDef) {
+        const unsigned Reg = GetOpReg(Op);
+        if (Reg > 0) {
+          DefinedRegs.set(Reg);
+        }
+      }
+    }
+  }
+  return RegsToDef;
+}
+
 llvm::Expected<std::string>
-BenchmarkRunner::writeObjectFile(llvm::ArrayRef<llvm::MCInst> Code) const {
+BenchmarkRunner::writeObjectFile(const BenchmarkConfiguration::Setup &Setup,
+                                 llvm::ArrayRef<llvm::MCInst> Code) const {
   int ResultFD = 0;
   llvm::SmallString<256> ResultPath;
   if (llvm::Error E = llvm::errorCodeToError(llvm::sys::fs::createTemporaryFile(
           "snippet", "o", ResultFD, ResultPath)))
     return std::move(E);
   llvm::raw_fd_ostream OFS(ResultFD, true /*ShouldClose*/);
-  assembleToStream(State.createTargetMachine(), Code, OFS);
+  assembleToStream(State.getExegesisTarget(), State.createTargetMachine(),
+                   Setup.RegsToDef, Code, OFS);
   return ResultPath.str();
 }
 
