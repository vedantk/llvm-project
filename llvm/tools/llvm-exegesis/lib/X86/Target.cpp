--- conflicted
+++ resolved
@@ -8,13 +8,12 @@
 //===----------------------------------------------------------------------===//
 #include "../Target.h"
 
-<<<<<<< HEAD
-=======
 #include "../Latency.h"
 #include "../Uops.h"
 #include "MCTargetDesc/X86MCTargetDesc.h"
->>>>>>> 56c6e701
 #include "X86.h"
+#include "X86RegisterInfo.h"
+#include "llvm/MC/MCInstBuilder.h"
 
 namespace exegesis {
 
@@ -66,8 +65,6 @@
     // PM.add(llvm::createX86FloatingPointStackifierPass());
   }
 
-<<<<<<< HEAD
-=======
   std::vector<llvm::MCInst>
   setRegToConstant(const unsigned Reg) const override {
     // FIXME: Handle FP stack:
@@ -108,15 +105,63 @@
     return llvm::make_unique<X86UopsBenchmarkRunner>(State);
   }
 
->>>>>>> 56c6e701
   bool matchesArch(llvm::Triple::ArchType Arch) const override {
     return Arch == llvm::Triple::x86_64 || Arch == llvm::Triple::x86;
+  }
+
+private:
+  // setRegToConstant() specialized for a vector register of size
+  // `RegSizeBytes`. `RMOpcode` is the opcode used to do a memory -> vector
+  // register load.
+  static std::vector<llvm::MCInst>
+  setVectorRegToConstant(const unsigned Reg, const unsigned RegSizeBytes,
+                         const unsigned RMOpcode) {
+    // There is no instruction to directly set XMM, go through memory.
+    // Since vector values can be interpreted as integers of various sizes (8
+    // to 64 bits) as well as floats and double, so we chose an immediate
+    // value that has set bits for all byte values and is a normal float/
+    // double. 0x40404040 is ~32.5 when interpreted as a double and ~3.0f when
+    // interpreted as a float.
+    constexpr const uint64_t kImmValue = 0x40404040ull;
+    std::vector<llvm::MCInst> Result;
+    // Allocate scratch memory on the stack.
+    Result.push_back(llvm::MCInstBuilder(llvm::X86::SUB64ri8)
+                         .addReg(llvm::X86::RSP)
+                         .addReg(llvm::X86::RSP)
+                         .addImm(RegSizeBytes));
+    // Fill scratch memory.
+    for (unsigned Disp = 0; Disp < RegSizeBytes; Disp += 4) {
+      Result.push_back(llvm::MCInstBuilder(llvm::X86::MOV32mi)
+                           // Address = ESP
+                           .addReg(llvm::X86::RSP) // BaseReg
+                           .addImm(1)              // ScaleAmt
+                           .addReg(0)              // IndexReg
+                           .addImm(Disp)           // Disp
+                           .addReg(0)              // Segment
+                           // Immediate.
+                           .addImm(kImmValue));
+    }
+    // Load Reg from scratch memory.
+    Result.push_back(llvm::MCInstBuilder(RMOpcode)
+                         .addReg(Reg)
+                         // Address = ESP
+                         .addReg(llvm::X86::RSP) // BaseReg
+                         .addImm(1)              // ScaleAmt
+                         .addReg(0)              // IndexReg
+                         .addImm(0)              // Disp
+                         .addReg(0));            // Segment
+    // Release scratch memory.
+    Result.push_back(llvm::MCInstBuilder(llvm::X86::ADD64ri8)
+                         .addReg(llvm::X86::RSP)
+                         .addReg(llvm::X86::RSP)
+                         .addImm(RegSizeBytes));
+    return Result;
   }
 };
 
 } // namespace
 
-static ExegesisTarget* getTheExegesisX86Target() {
+static ExegesisTarget *getTheExegesisX86Target() {
   static ExegesisX86Target Target;
   return &Target;
 }
@@ -125,4 +170,4 @@
   ExegesisTarget::registerTarget(getTheExegesisX86Target());
 }
 
-}  // namespace exegesis+} // namespace exegesis