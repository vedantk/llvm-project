//===-- Assembler.h ---------------------------------------------*- C++ -*-===//
//
//                     The LLVM Compiler Infrastructure
//
// This file is distributed under the University of Illinois Open Source
// License. See LICENSE.TXT for details.
//
//===----------------------------------------------------------------------===//
///
/// \file
/// Defines classes to assemble functions composed of a single basic block of
/// MCInsts.
///
//===----------------------------------------------------------------------===//

#ifndef LLVM_TOOLS_LLVM_EXEGESIS_ASSEMBLER_H
#define LLVM_TOOLS_LLVM_EXEGESIS_ASSEMBLER_H

#include <memory>

#include "llvm/ADT/ArrayRef.h"
#include "llvm/ADT/BitVector.h"
#include "llvm/CodeGen/MachineFunction.h"
#include "llvm/CodeGen/MachineModuleInfo.h"
#include "llvm/ExecutionEngine/ExecutionEngine.h"
#include "llvm/IR/LLVMContext.h"
#include "llvm/IR/Module.h"
#include "llvm/MC/MCInst.h"
#include "llvm/Object/Binary.h"
#include "llvm/Object/ObjectFile.h"
#include "llvm/Support/raw_ostream.h"
#include "llvm/Target/TargetMachine.h"

namespace exegesis {

// Gather the set of reserved registers (depends on function's calling
// convention and target machine).
llvm::BitVector getFunctionReservedRegs(const llvm::TargetMachine &TM);

// Creates a temporary `void foo()` function containing the provided
// Instructions. Runs a set of llvm Passes to provide correct prologue and
// epilogue. Once the MachineFunction is ready, it is assembled for TM to
// AsmStream, the temporary function is eventually discarded.
<<<<<<< HEAD
void assembleToStream(std::unique_ptr<llvm::LLVMTargetMachine> TM,
=======
void assembleToStream(const ExegesisTarget &ET,
                      std::unique_ptr<llvm::LLVMTargetMachine> TM,
                      llvm::ArrayRef<unsigned> RegsToDef,
>>>>>>> 56c6e701
                      llvm::ArrayRef<llvm::MCInst> Instructions,
                      llvm::raw_pwrite_stream &AsmStream);

// Creates an ObjectFile in the format understood by the host.
// Note: the resulting object keeps a copy of Buffer so it can be discarded once
// this function returns.
llvm::object::OwningBinary<llvm::object::ObjectFile>
getObjectFromBuffer(llvm::StringRef Buffer);

// Loads the content of Filename as on ObjectFile and returns it.
llvm::object::OwningBinary<llvm::object::ObjectFile>
getObjectFromFile(llvm::StringRef Filename);

// Consumes an ObjectFile containing a `void foo()` function and make it
// executable.
struct ExecutableFunction {
  explicit ExecutableFunction(
      std::unique_ptr<llvm::LLVMTargetMachine> TM,
      llvm::object::OwningBinary<llvm::object::ObjectFile> &&ObjectFileHolder);

  // Retrieves the function as an array of bytes.
  llvm::StringRef getFunctionBytes() const { return FunctionBytes; }

  // Executes the function.
  void operator()() const { ((void (*)())(intptr_t)FunctionBytes.data())(); }

  std::unique_ptr<llvm::LLVMContext> Context;
  std::unique_ptr<llvm::ExecutionEngine> ExecEngine;
  llvm::StringRef FunctionBytes;
};

} // namespace exegesis

#endif // LLVM_TOOLS_LLVM_EXEGESIS_ASSEMBLER_H<|MERGE_RESOLUTION|>--- conflicted
+++ resolved
@@ -33,6 +33,8 @@
 
 namespace exegesis {
 
+class ExegesisTarget;
+
 // Gather the set of reserved registers (depends on function's calling
 // convention and target machine).
 llvm::BitVector getFunctionReservedRegs(const llvm::TargetMachine &TM);
@@ -41,13 +43,9 @@
 // Instructions. Runs a set of llvm Passes to provide correct prologue and
 // epilogue. Once the MachineFunction is ready, it is assembled for TM to
 // AsmStream, the temporary function is eventually discarded.
-<<<<<<< HEAD
-void assembleToStream(std::unique_ptr<llvm::LLVMTargetMachine> TM,
-=======
 void assembleToStream(const ExegesisTarget &ET,
                       std::unique_ptr<llvm::LLVMTargetMachine> TM,
                       llvm::ArrayRef<unsigned> RegsToDef,
->>>>>>> 56c6e701
                       llvm::ArrayRef<llvm::MCInst> Instructions,
                       llvm::raw_pwrite_stream &AsmStream);
 
