--- conflicted
+++ resolved
@@ -89,83 +89,6 @@
                      [](const Operand &Op) { return Op.IsMem; });
 }
 
-<<<<<<< HEAD
-InstructionBuilder::InstructionBuilder(const Instruction &Instr)
-    : Instr(Instr), VariableValues(Instr.Variables.size()) {}
-
-InstructionBuilder::InstructionBuilder(InstructionBuilder &&) = default;
-
-InstructionBuilder &InstructionBuilder::
-operator=(InstructionBuilder &&) = default;
-
-InstructionBuilder::InstructionBuilder(const InstructionBuilder &) = default;
-
-InstructionBuilder &InstructionBuilder::
-operator=(const InstructionBuilder &) = default;
-
-unsigned InstructionBuilder::getOpcode() const {
-  return Instr.Description->getOpcode();
-}
-
-llvm::MCOperand &InstructionBuilder::getValueFor(const Variable &Var) {
-  return VariableValues[Var.Index];
-}
-
-const llvm::MCOperand &
-InstructionBuilder::getValueFor(const Variable &Var) const {
-  return VariableValues[Var.Index];
-}
-
-llvm::MCOperand &InstructionBuilder::getValueFor(const Operand &Op) {
-  assert(Op.VariableIndex >= 0);
-  return getValueFor(Instr.Variables[Op.VariableIndex]);
-}
-
-const llvm::MCOperand &
-InstructionBuilder::getValueFor(const Operand &Op) const {
-  assert(Op.VariableIndex >= 0);
-  return getValueFor(Instr.Variables[Op.VariableIndex]);
-}
-
-// forward declaration.
-static void randomize(const Instruction &Instr, const Variable &Var,
-                      llvm::MCOperand &AssignedValue,
-                      const llvm::BitVector &ForbiddenRegs);
-
-bool InstructionBuilder::hasImmediateVariables() const {
-  return llvm::any_of(Instr.Variables, [this](const Variable &Var) {
-    assert(!Var.TiedOperands.empty());
-    const unsigned OpIndex = Var.TiedOperands[0];
-    const Operand &Op = Instr.Operands[OpIndex];
-    assert(Op.Info);
-    return Op.Info->OperandType == llvm::MCOI::OPERAND_IMMEDIATE;
-  });
-}
-
-void InstructionBuilder::randomizeUnsetVariables(
-    const llvm::BitVector &ForbiddenRegs) {
-  for (const Variable &Var : Instr.Variables) {
-    llvm::MCOperand &AssignedValue = getValueFor(Var);
-    if (!AssignedValue.isValid())
-      randomize(Instr, Var, AssignedValue, ForbiddenRegs);
-  }
-}
-
-llvm::MCInst InstructionBuilder::build() const {
-  llvm::MCInst Result;
-  Result.setOpcode(Instr.Description->Opcode);
-  for (const auto &Op : Instr.Operands)
-    if (Op.IsExplicit)
-      Result.addOperand(getValueFor(Op));
-  return Result;
-}
-
-CodeTemplate::CodeTemplate(CodeTemplate &&) = default;
-
-CodeTemplate &CodeTemplate::operator=(CodeTemplate &&) = default;
-
-=======
->>>>>>> 70ac019e
 bool RegisterOperandAssignment::
 operator==(const RegisterOperandAssignment &Other) const {
   return std::tie(Op, Reg) == std::tie(Other.Op, Other.Reg);
