//===-- MCInstrDescView.h ---------------------------------------*- C++ -*-===//
//
//                     The LLVM Compiler Infrastructure
//
// This file is distributed under the University of Illinois Open Source
// License. See LICENSE.TXT for details.
//
//===----------------------------------------------------------------------===//
///
/// \file
/// Provide views around LLVM structures to represents an instruction instance,
/// as well as its implicit and explicit arguments in a uniform way.
/// Arguments that are explicit and independant (non tied) also have a Variable
/// associated to them so the instruction can be fully defined by reading its
/// Variables.
///
//===----------------------------------------------------------------------===//

#ifndef LLVM_TOOLS_LLVM_EXEGESIS_MCINSTRDESCVIEW_H
#define LLVM_TOOLS_LLVM_EXEGESIS_MCINSTRDESCVIEW_H

#include <random>

#include "RegisterAliasing.h"
#include "llvm/ADT/ArrayRef.h"
#include "llvm/ADT/Optional.h"
#include "llvm/MC/MCInst.h"
#include "llvm/MC/MCInstrDesc.h"
#include "llvm/MC/MCInstrInfo.h"

namespace exegesis {

struct Operand; // forward declaration.

// A variable represents the value associated to an Operand or a set of Operands
// if they are tied together.
struct Variable {
  // The indices of the operands tied to this Variable.
  llvm::SmallVector<unsigned, 2> TiedOperands;
  llvm::MCOperand AssignedValue;
  // The index of this Variable in Instruction.Variables and its associated
  // Value in InstructionBuilder.VariableValues.
  unsigned Index = -1;
};

// MCOperandInfo can only represents Explicit operands. This object gives a
// uniform view of Implicit and Explicit Operands.
//
// - Index: can be used to refer to MCInstrDesc::operands for Explicit operands.
// - Tracker: is set for Register Operands and is used to keep track of possible
// registers and the registers reachable from them (aliasing registers).
// - Info: a shortcut for MCInstrDesc::operands()[Index].
// - TiedToIndex: the index of the Operand holding the value or -1.
// - ImplicitReg: a pointer to the register value when Operand is Implicit,
// nullptr otherwise.
// - VariableIndex: the index of the Variable holding the value for this Operand
// or -1 if this operand is implicit.
struct Operand {
  unsigned Index = 0;
  bool IsDef = false;
  bool IsMem = false;
  bool IsExplicit = false;
  const RegisterAliasingTracker *Tracker = nullptr; // Set for Register Op.
  const llvm::MCOperandInfo *Info = nullptr;        // Set for Explicit Op.
  int TiedToIndex = -1;                             // Set for Reg&Explicit Op.
  const llvm::MCPhysReg *ImplicitReg = nullptr;     // Set for Implicit Op.
  int VariableIndex = -1;                           // Set for Explicit Op.
};

// A view over an MCInstrDesc offering a convenient interface to compute
// Register aliasing.
struct Instruction {
  Instruction(const llvm::MCInstrDesc &MCInstrDesc,
              const RegisterAliasingTrackerCache &ATC);

  bool hasMemoryOperands() const;

  const llvm::MCInstrDesc *Description; // Never nullptr.
  llvm::SmallVector<Operand, 8> Operands;
  llvm::SmallVector<Variable, 4> Variables;
  llvm::BitVector DefRegisters; // The union of the aliased def registers.
  llvm::BitVector UseRegisters; // The union of the aliased use registers.
};

<<<<<<< HEAD
// A builder for an Instruction holding values for each of its Variables.
struct InstructionBuilder {
  InstructionBuilder(const Instruction &Instr);

  InstructionBuilder(const InstructionBuilder &);            // default
  InstructionBuilder &operator=(const InstructionBuilder &); // default
  InstructionBuilder(InstructionBuilder &&);                 // default
  InstructionBuilder &operator=(InstructionBuilder &&);      // default

  unsigned getOpcode() const;
  llvm::MCOperand &getValueFor(const Variable &Var);
  const llvm::MCOperand &getValueFor(const Variable &Var) const;
  llvm::MCOperand &getValueFor(const Operand &Op);
  const llvm::MCOperand &getValueFor(const Operand &Op) const;
  bool hasImmediateVariables() const;

  // Assigns a Random Value to all Variables that are still Invalid.
  // Do not use any of the registers in `ForbiddenRegs`.
  void randomizeUnsetVariables(const llvm::BitVector &ForbiddenRegs);

  // Builds an llvm::MCInst from this InstructionBuilder setting its operands to
  // the corresponding variable values.
  // Precondition: All VariableValues must be set.
  llvm::MCInst build() const;

  Instruction Instr;
  llvm::SmallVector<llvm::MCOperand, 4> VariableValues;
};

// A CodeTemplate is a set of InstructionBuilders that may not be fully
// specified (i.e. some variables are not yet set).
// This allows the BenchmarkRunner to instantiate it many times with specific
// values to study their impact on instruction's performance.
struct CodeTemplate {
  CodeTemplate() = default;

  CodeTemplate(CodeTemplate &&);            // default
  CodeTemplate &operator=(CodeTemplate &&); // default
  CodeTemplate(const CodeTemplate &) = delete;
  CodeTemplate &operator=(const CodeTemplate &) = delete;

  // Some information about how this template has been created.
  std::string Info;
  // The list of the instructions for this template.
  std::vector<InstructionBuilder> Instructions;
  // If the template uses the provided scratch memory, the register in which
  // the pointer to this memory is passed in to the function.
  unsigned ScratchSpacePointerInReg = 0;
};

=======
>>>>>>> 70ac019e
// Represents the assignment of a Register to an Operand.
struct RegisterOperandAssignment {
  RegisterOperandAssignment(const Operand *Operand, llvm::MCPhysReg Reg)
      : Op(Operand), Reg(Reg) {}

  const Operand *Op; // Pointer to an Explicit Register Operand.
  llvm::MCPhysReg Reg;

  bool operator==(const RegisterOperandAssignment &other) const;
};

// Represents a set of Operands that would alias through the use of some
// Registers.
// There are two reasons why operands would alias:
// - The registers assigned to each of the operands are the same or alias each
//   other (e.g. AX/AL)
// - The operands are tied.
struct AliasingRegisterOperands {
  llvm::SmallVector<RegisterOperandAssignment, 1> Defs; // Unlikely size() > 1.
  llvm::SmallVector<RegisterOperandAssignment, 2> Uses;

  // True is Defs and Use contain an Implicit Operand.
  bool hasImplicitAliasing() const;

  bool operator==(const AliasingRegisterOperands &other) const;
};

// Returns all possible configurations leading Def registers of DefInstruction
// to alias with Use registers of UseInstruction.
struct AliasingConfigurations {
  AliasingConfigurations(const Instruction &DefInstruction,
                         const Instruction &UseInstruction);

  bool empty() const; // True if no aliasing configuration is found.
  bool hasImplicitAliasing() const;
  void setExplicitAliasing() const;

  const Instruction &DefInstruction;
  const Instruction &UseInstruction;
  llvm::SmallVector<AliasingRegisterOperands, 32> Configurations;
};

// Writes MCInst to OS.
// This is not assembly but the internal LLVM's name for instructions and
// registers.
void DumpMCInst(const llvm::MCRegisterInfo &MCRegisterInfo,
                const llvm::MCInstrInfo &MCInstrInfo,
                const llvm::MCInst &MCInst, llvm::raw_ostream &OS);

} // namespace exegesis

#endif // LLVM_TOOLS_LLVM_EXEGESIS_MCINSTRDESCVIEW_H<|MERGE_RESOLUTION|>--- conflicted
+++ resolved
@@ -82,59 +82,6 @@
   llvm::BitVector UseRegisters; // The union of the aliased use registers.
 };
 
-<<<<<<< HEAD
-// A builder for an Instruction holding values for each of its Variables.
-struct InstructionBuilder {
-  InstructionBuilder(const Instruction &Instr);
-
-  InstructionBuilder(const InstructionBuilder &);            // default
-  InstructionBuilder &operator=(const InstructionBuilder &); // default
-  InstructionBuilder(InstructionBuilder &&);                 // default
-  InstructionBuilder &operator=(InstructionBuilder &&);      // default
-
-  unsigned getOpcode() const;
-  llvm::MCOperand &getValueFor(const Variable &Var);
-  const llvm::MCOperand &getValueFor(const Variable &Var) const;
-  llvm::MCOperand &getValueFor(const Operand &Op);
-  const llvm::MCOperand &getValueFor(const Operand &Op) const;
-  bool hasImmediateVariables() const;
-
-  // Assigns a Random Value to all Variables that are still Invalid.
-  // Do not use any of the registers in `ForbiddenRegs`.
-  void randomizeUnsetVariables(const llvm::BitVector &ForbiddenRegs);
-
-  // Builds an llvm::MCInst from this InstructionBuilder setting its operands to
-  // the corresponding variable values.
-  // Precondition: All VariableValues must be set.
-  llvm::MCInst build() const;
-
-  Instruction Instr;
-  llvm::SmallVector<llvm::MCOperand, 4> VariableValues;
-};
-
-// A CodeTemplate is a set of InstructionBuilders that may not be fully
-// specified (i.e. some variables are not yet set).
-// This allows the BenchmarkRunner to instantiate it many times with specific
-// values to study their impact on instruction's performance.
-struct CodeTemplate {
-  CodeTemplate() = default;
-
-  CodeTemplate(CodeTemplate &&);            // default
-  CodeTemplate &operator=(CodeTemplate &&); // default
-  CodeTemplate(const CodeTemplate &) = delete;
-  CodeTemplate &operator=(const CodeTemplate &) = delete;
-
-  // Some information about how this template has been created.
-  std::string Info;
-  // The list of the instructions for this template.
-  std::vector<InstructionBuilder> Instructions;
-  // If the template uses the provided scratch memory, the register in which
-  // the pointer to this memory is passed in to the function.
-  unsigned ScratchSpacePointerInReg = 0;
-};
-
-=======
->>>>>>> 70ac019e
 // Represents the assignment of a Register to an Operand.
 struct RegisterOperandAssignment {
   RegisterOperandAssignment(const Operand *Operand, llvm::MCPhysReg Reg)
