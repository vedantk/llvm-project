//===-- Target.h ------------------------------------------------*- C++ -*-===//
//
//                     The LLVM Compiler Infrastructure
//
// This file is distributed under the University of Illinois Open Source
// License. See LICENSE.TXT for details.
//
//===----------------------------------------------------------------------===//
///
/// \file
///
/// Classes that handle the creation of target-specific objects. This is
/// similar to llvm::Target/TargetRegistry.
///
//===----------------------------------------------------------------------===//

#ifndef LLVM_TOOLS_LLVM_EXEGESIS_TARGET_H
#define LLVM_TOOLS_LLVM_EXEGESIS_TARGET_H

#include "BenchmarkResult.h"
#include "BenchmarkRunner.h"
#include "LlvmState.h"
#include "llvm/ADT/Triple.h"
#include "llvm/CodeGen/TargetPassConfig.h"
#include "llvm/IR/LegacyPassManager.h"

namespace exegesis {

class ExegesisTarget {
public:
  // Targets can use this to add target-specific passes in assembleToStream();
  virtual void addTargetSpecificPasses(llvm::PassManagerBase &PM) const {}

<<<<<<< HEAD
=======
  // Generates code to move a constant into a the given register.
  virtual std::vector<llvm::MCInst> setRegToConstant(unsigned Reg) const {
    return {};
  }

  // Creates a benchmark runner for the given mode.
  std::unique_ptr<BenchmarkRunner>
  createBenchmarkRunner(InstructionBenchmark::ModeE Mode,
                        const LLVMState &State) const;

>>>>>>> 56c6e701
  // Returns the ExegesisTarget for the given triple or nullptr if the target
  // does not exist.
  static const ExegesisTarget *lookup(llvm::Triple TT);
  // Returns the default (unspecialized) ExegesisTarget.
  static const ExegesisTarget &getDefault();
  // Registers a target. Not thread safe.
  static void registerTarget(ExegesisTarget *T);

  virtual ~ExegesisTarget();

private:
  virtual bool matchesArch(llvm::Triple::ArchType Arch) const = 0;
<<<<<<< HEAD
  const ExegesisTarget* Next = nullptr;
=======

  // Targets can implement their own Latency/Uops benchmarks runners by
  // implementing these.
  std::unique_ptr<BenchmarkRunner> virtual createLatencyBenchmarkRunner(
      const LLVMState &State) const;
  std::unique_ptr<BenchmarkRunner> virtual createUopsBenchmarkRunner(
      const LLVMState &State) const;

  const ExegesisTarget *Next = nullptr;
>>>>>>> 56c6e701
};

}  // namespace exegesis

#endif // LLVM_TOOLS_LLVM_EXEGESIS_TARGET_H<|MERGE_RESOLUTION|>--- conflicted
+++ resolved
@@ -23,6 +23,8 @@
 #include "llvm/ADT/Triple.h"
 #include "llvm/CodeGen/TargetPassConfig.h"
 #include "llvm/IR/LegacyPassManager.h"
+#include "llvm/MC/MCInst.h"
+#include "llvm/MC/MCRegisterInfo.h"
 
 namespace exegesis {
 
@@ -31,8 +33,6 @@
   // Targets can use this to add target-specific passes in assembleToStream();
   virtual void addTargetSpecificPasses(llvm::PassManagerBase &PM) const {}
 
-<<<<<<< HEAD
-=======
   // Generates code to move a constant into a the given register.
   virtual std::vector<llvm::MCInst> setRegToConstant(unsigned Reg) const {
     return {};
@@ -43,7 +43,6 @@
   createBenchmarkRunner(InstructionBenchmark::ModeE Mode,
                         const LLVMState &State) const;
 
->>>>>>> 56c6e701
   // Returns the ExegesisTarget for the given triple or nullptr if the target
   // does not exist.
   static const ExegesisTarget *lookup(llvm::Triple TT);
@@ -56,9 +55,6 @@
 
 private:
   virtual bool matchesArch(llvm::Triple::ArchType Arch) const = 0;
-<<<<<<< HEAD
-  const ExegesisTarget* Next = nullptr;
-=======
 
   // Targets can implement their own Latency/Uops benchmarks runners by
   // implementing these.
@@ -68,9 +64,8 @@
       const LLVMState &State) const;
 
   const ExegesisTarget *Next = nullptr;
->>>>>>> 56c6e701
 };
 
-}  // namespace exegesis
+} // namespace exegesis
 
 #endif // LLVM_TOOLS_LLVM_EXEGESIS_TARGET_H