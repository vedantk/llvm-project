//===- Object.cpp ---------------------------------------------------------===//
//
// Part of the LLVM Project, under the Apache License v2.0 with LLVM Exceptions.
// See https://llvm.org/LICENSE.txt for license information.
// SPDX-License-Identifier: Apache-2.0 WITH LLVM-exception
//
//===----------------------------------------------------------------------===//

#include "Object.h"
#include "llvm-objcopy.h"
#include "llvm/ADT/ArrayRef.h"
#include "llvm/ADT/STLExtras.h"
#include "llvm/ADT/StringRef.h"
#include "llvm/ADT/Twine.h"
#include "llvm/ADT/iterator_range.h"
#include "llvm/BinaryFormat/ELF.h"
#include "llvm/MC/MCTargetOptions.h"
#include "llvm/Object/ELFObjectFile.h"
#include "llvm/Support/Compression.h"
#include "llvm/Support/Errc.h"
#include "llvm/Support/ErrorHandling.h"
#include "llvm/Support/FileOutputBuffer.h"
#include "llvm/Support/Path.h"
#include <algorithm>
#include <cstddef>
#include <cstdint>
#include <iterator>
#include <unordered_set>
#include <utility>
#include <vector>

namespace llvm {
namespace objcopy {
namespace elf {

using namespace object;
using namespace ELF;

template <class ELFT> void ELFWriter<ELFT>::writePhdr(const Segment &Seg) {
  uint8_t *B = Buf.getBufferStart() + Obj.ProgramHdrSegment.Offset +
               Seg.Index * sizeof(Elf_Phdr);
  Elf_Phdr &Phdr = *reinterpret_cast<Elf_Phdr *>(B);
  Phdr.p_type = Seg.Type;
  Phdr.p_flags = Seg.Flags;
  Phdr.p_offset = Seg.Offset;
  Phdr.p_vaddr = Seg.VAddr;
  Phdr.p_paddr = Seg.PAddr;
  Phdr.p_filesz = Seg.FileSize;
  Phdr.p_memsz = Seg.MemSize;
  Phdr.p_align = Seg.Align;
}

Error SectionBase::removeSectionReferences(
    bool AllowBrokenLinks,
    function_ref<bool(const SectionBase *)> ToRemove) {
  return Error::success();
}

Error SectionBase::removeSymbols(function_ref<bool(const Symbol &)> ToRemove) {
  return Error::success();
}

void SectionBase::initialize(SectionTableRef SecTable) {}
void SectionBase::finalize() {}
void SectionBase::markSymbols() {}
void SectionBase::replaceSectionReferences(
    const DenseMap<SectionBase *, SectionBase *> &) {}

template <class ELFT> void ELFWriter<ELFT>::writeShdr(const SectionBase &Sec) {
  uint8_t *B = Buf.getBufferStart() + Sec.HeaderOffset;
  Elf_Shdr &Shdr = *reinterpret_cast<Elf_Shdr *>(B);
  Shdr.sh_name = Sec.NameIndex;
  Shdr.sh_type = Sec.Type;
  Shdr.sh_flags = Sec.Flags;
  Shdr.sh_addr = Sec.Addr;
  Shdr.sh_offset = Sec.Offset;
  Shdr.sh_size = Sec.Size;
  Shdr.sh_link = Sec.Link;
  Shdr.sh_info = Sec.Info;
  Shdr.sh_addralign = Sec.Align;
  Shdr.sh_entsize = Sec.EntrySize;
}

template <class ELFT> void ELFSectionSizer<ELFT>::visit(Section &Sec) {}

template <class ELFT>
void ELFSectionSizer<ELFT>::visit(OwnedDataSection &Sec) {}

template <class ELFT>
void ELFSectionSizer<ELFT>::visit(StringTableSection &Sec) {}

template <class ELFT>
void ELFSectionSizer<ELFT>::visit(DynamicRelocationSection &Sec) {}

template <class ELFT>
void ELFSectionSizer<ELFT>::visit(SymbolTableSection &Sec) {
  Sec.EntrySize = sizeof(Elf_Sym);
  Sec.Size = Sec.Symbols.size() * Sec.EntrySize;
  // Align to the largest field in Elf_Sym.
  Sec.Align = ELFT::Is64Bits ? sizeof(Elf_Xword) : sizeof(Elf_Word);
}

template <class ELFT>
void ELFSectionSizer<ELFT>::visit(RelocationSection &Sec) {
  Sec.EntrySize = Sec.Type == SHT_REL ? sizeof(Elf_Rel) : sizeof(Elf_Rela);
  Sec.Size = Sec.Relocations.size() * Sec.EntrySize;
  // Align to the largest field in Elf_Rel(a).
  Sec.Align = ELFT::Is64Bits ? sizeof(Elf_Xword) : sizeof(Elf_Word);
}

template <class ELFT>
void ELFSectionSizer<ELFT>::visit(GnuDebugLinkSection &Sec) {}

template <class ELFT> void ELFSectionSizer<ELFT>::visit(GroupSection &Sec) {}

template <class ELFT>
void ELFSectionSizer<ELFT>::visit(SectionIndexSection &Sec) {}

template <class ELFT>
void ELFSectionSizer<ELFT>::visit(CompressedSection &Sec) {}

template <class ELFT>
void ELFSectionSizer<ELFT>::visit(DecompressedSection &Sec) {}

void BinarySectionWriter::visit(const SectionIndexSection &Sec) {
  error("Cannot write symbol section index table '" + Sec.Name + "' ");
}

void BinarySectionWriter::visit(const SymbolTableSection &Sec) {
  error("Cannot write symbol table '" + Sec.Name + "' out to binary");
}

void BinarySectionWriter::visit(const RelocationSection &Sec) {
  error("Cannot write relocation section '" + Sec.Name + "' out to binary");
}

void BinarySectionWriter::visit(const GnuDebugLinkSection &Sec) {
  error("Cannot write '" + Sec.Name + "' out to binary");
}

void BinarySectionWriter::visit(const GroupSection &Sec) {
  error("Cannot write '" + Sec.Name + "' out to binary");
}

void SectionWriter::visit(const Section &Sec) {
  if (Sec.Type != SHT_NOBITS)
    llvm::copy(Sec.Contents, Out.getBufferStart() + Sec.Offset);
}

void Section::accept(SectionVisitor &Visitor) const { Visitor.visit(*this); }

void Section::accept(MutableSectionVisitor &Visitor) { Visitor.visit(*this); }

void SectionWriter::visit(const OwnedDataSection &Sec) {
  llvm::copy(Sec.Data, Out.getBufferStart() + Sec.Offset);
}

static const std::vector<uint8_t> ZlibGnuMagic = {'Z', 'L', 'I', 'B'};

static bool isDataGnuCompressed(ArrayRef<uint8_t> Data) {
  return Data.size() > ZlibGnuMagic.size() &&
         std::equal(ZlibGnuMagic.begin(), ZlibGnuMagic.end(), Data.data());
}

template <class ELFT>
static std::tuple<uint64_t, uint64_t>
getDecompressedSizeAndAlignment(ArrayRef<uint8_t> Data) {
  const bool IsGnuDebug = isDataGnuCompressed(Data);
  const uint64_t DecompressedSize =
      IsGnuDebug
          ? support::endian::read64be(Data.data() + ZlibGnuMagic.size())
          : reinterpret_cast<const Elf_Chdr_Impl<ELFT> *>(Data.data())->ch_size;
  const uint64_t DecompressedAlign =
      IsGnuDebug ? 1
                 : reinterpret_cast<const Elf_Chdr_Impl<ELFT> *>(Data.data())
                       ->ch_addralign;

  return std::make_tuple(DecompressedSize, DecompressedAlign);
}

template <class ELFT>
void ELFSectionWriter<ELFT>::visit(const DecompressedSection &Sec) {
  const size_t DataOffset = isDataGnuCompressed(Sec.OriginalData)
                                ? (ZlibGnuMagic.size() + sizeof(Sec.Size))
                                : sizeof(Elf_Chdr_Impl<ELFT>);

  StringRef CompressedContent(
      reinterpret_cast<const char *>(Sec.OriginalData.data()) + DataOffset,
      Sec.OriginalData.size() - DataOffset);

  SmallVector<char, 128> DecompressedContent;
  if (Error E = zlib::uncompress(CompressedContent, DecompressedContent,
                                 static_cast<size_t>(Sec.Size)))
    reportError(Sec.Name, std::move(E));

  uint8_t *Buf = Out.getBufferStart() + Sec.Offset;
  std::copy(DecompressedContent.begin(), DecompressedContent.end(), Buf);
}

void BinarySectionWriter::visit(const DecompressedSection &Sec) {
  error("Cannot write compressed section '" + Sec.Name + "' ");
}

void DecompressedSection::accept(SectionVisitor &Visitor) const {
  Visitor.visit(*this);
}

void DecompressedSection::accept(MutableSectionVisitor &Visitor) {
  Visitor.visit(*this);
}

void OwnedDataSection::accept(SectionVisitor &Visitor) const {
  Visitor.visit(*this);
}

void OwnedDataSection::accept(MutableSectionVisitor &Visitor) {
  Visitor.visit(*this);
}

void BinarySectionWriter::visit(const CompressedSection &Sec) {
  error("Cannot write compressed section '" + Sec.Name + "' ");
}

template <class ELFT>
void ELFSectionWriter<ELFT>::visit(const CompressedSection &Sec) {
  uint8_t *Buf = Out.getBufferStart() + Sec.Offset;
  if (Sec.CompressionType == DebugCompressionType::None) {
    std::copy(Sec.OriginalData.begin(), Sec.OriginalData.end(), Buf);
    return;
  }

  if (Sec.CompressionType == DebugCompressionType::GNU) {
    const char *Magic = "ZLIB";
    memcpy(Buf, Magic, strlen(Magic));
    Buf += strlen(Magic);
    const uint64_t DecompressedSize =
        support::endian::read64be(&Sec.DecompressedSize);
    memcpy(Buf, &DecompressedSize, sizeof(DecompressedSize));
    Buf += sizeof(DecompressedSize);
  } else {
    Elf_Chdr_Impl<ELFT> Chdr;
    Chdr.ch_type = ELF::ELFCOMPRESS_ZLIB;
    Chdr.ch_size = Sec.DecompressedSize;
    Chdr.ch_addralign = Sec.DecompressedAlign;
    memcpy(Buf, &Chdr, sizeof(Chdr));
    Buf += sizeof(Chdr);
  }

  std::copy(Sec.CompressedData.begin(), Sec.CompressedData.end(), Buf);
}

CompressedSection::CompressedSection(const SectionBase &Sec,
                                     DebugCompressionType CompressionType)
    : SectionBase(Sec), CompressionType(CompressionType),
      DecompressedSize(Sec.OriginalData.size()), DecompressedAlign(Sec.Align) {
  if (Error E = zlib::compress(
          StringRef(reinterpret_cast<const char *>(OriginalData.data()),
                    OriginalData.size()),
          CompressedData))
    reportError(Name, std::move(E));

  size_t ChdrSize;
  if (CompressionType == DebugCompressionType::GNU) {
    Name = ".z" + Sec.Name.substr(1);
    ChdrSize = sizeof("ZLIB") - 1 + sizeof(uint64_t);
  } else {
    Flags |= ELF::SHF_COMPRESSED;
    ChdrSize =
        std::max(std::max(sizeof(object::Elf_Chdr_Impl<object::ELF64LE>),
                          sizeof(object::Elf_Chdr_Impl<object::ELF64BE>)),
                 std::max(sizeof(object::Elf_Chdr_Impl<object::ELF32LE>),
                          sizeof(object::Elf_Chdr_Impl<object::ELF32BE>)));
  }
  Size = ChdrSize + CompressedData.size();
  Align = 8;
}

CompressedSection::CompressedSection(ArrayRef<uint8_t> CompressedData,
                                     uint64_t DecompressedSize,
                                     uint64_t DecompressedAlign)
    : CompressionType(DebugCompressionType::None),
      DecompressedSize(DecompressedSize), DecompressedAlign(DecompressedAlign) {
  OriginalData = CompressedData;
}

void CompressedSection::accept(SectionVisitor &Visitor) const {
  Visitor.visit(*this);
}

void CompressedSection::accept(MutableSectionVisitor &Visitor) {
  Visitor.visit(*this);
}

void StringTableSection::addString(StringRef Name) { StrTabBuilder.add(Name); }

uint32_t StringTableSection::findIndex(StringRef Name) const {
  return StrTabBuilder.getOffset(Name);
}

void StringTableSection::prepareForLayout() {
  StrTabBuilder.finalize();
  Size = StrTabBuilder.getSize();
}

void SectionWriter::visit(const StringTableSection &Sec) {
  Sec.StrTabBuilder.write(Out.getBufferStart() + Sec.Offset);
}

void StringTableSection::accept(SectionVisitor &Visitor) const {
  Visitor.visit(*this);
}

void StringTableSection::accept(MutableSectionVisitor &Visitor) {
  Visitor.visit(*this);
}

template <class ELFT>
void ELFSectionWriter<ELFT>::visit(const SectionIndexSection &Sec) {
  uint8_t *Buf = Out.getBufferStart() + Sec.Offset;
  llvm::copy(Sec.Indexes, reinterpret_cast<Elf_Word *>(Buf));
}

void SectionIndexSection::initialize(SectionTableRef SecTable) {
  Size = 0;
  setSymTab(SecTable.getSectionOfType<SymbolTableSection>(
      Link,
      "Link field value " + Twine(Link) + " in section " + Name + " is invalid",
      "Link field value " + Twine(Link) + " in section " + Name +
          " is not a symbol table"));
  Symbols->setShndxTable(this);
}

void SectionIndexSection::finalize() { Link = Symbols->Index; }

void SectionIndexSection::accept(SectionVisitor &Visitor) const {
  Visitor.visit(*this);
}

void SectionIndexSection::accept(MutableSectionVisitor &Visitor) {
  Visitor.visit(*this);
}

static bool isValidReservedSectionIndex(uint16_t Index, uint16_t Machine) {
  switch (Index) {
  case SHN_ABS:
  case SHN_COMMON:
    return true;
  }
  if (Machine == EM_HEXAGON) {
    switch (Index) {
    case SHN_HEXAGON_SCOMMON:
    case SHN_HEXAGON_SCOMMON_2:
    case SHN_HEXAGON_SCOMMON_4:
    case SHN_HEXAGON_SCOMMON_8:
      return true;
    }
  }
  return false;
}

// Large indexes force us to clarify exactly what this function should do. This
// function should return the value that will appear in st_shndx when written
// out.
uint16_t Symbol::getShndx() const {
  if (DefinedIn != nullptr) {
    if (DefinedIn->Index >= SHN_LORESERVE)
      return SHN_XINDEX;
    return DefinedIn->Index;
  }
  switch (ShndxType) {
  // This means that we don't have a defined section but we do need to
  // output a legitimate section index.
  case SYMBOL_SIMPLE_INDEX:
    return SHN_UNDEF;
  case SYMBOL_ABS:
  case SYMBOL_COMMON:
  case SYMBOL_HEXAGON_SCOMMON:
  case SYMBOL_HEXAGON_SCOMMON_2:
  case SYMBOL_HEXAGON_SCOMMON_4:
  case SYMBOL_HEXAGON_SCOMMON_8:
  case SYMBOL_XINDEX:
    return static_cast<uint16_t>(ShndxType);
  }
  llvm_unreachable("Symbol with invalid ShndxType encountered");
}

bool Symbol::isCommon() const { return getShndx() == SHN_COMMON; }

void SymbolTableSection::assignIndices() {
  uint32_t Index = 0;
  for (auto &Sym : Symbols)
    Sym->Index = Index++;
}

void SymbolTableSection::addSymbol(Twine Name, uint8_t Bind, uint8_t Type,
                                   SectionBase *DefinedIn, uint64_t Value,
                                   uint8_t Visibility, uint16_t Shndx,
                                   uint64_t SymbolSize) {
  Symbol Sym;
  Sym.Name = Name.str();
  Sym.Binding = Bind;
  Sym.Type = Type;
  Sym.DefinedIn = DefinedIn;
  if (DefinedIn != nullptr)
    DefinedIn->HasSymbol = true;
  if (DefinedIn == nullptr) {
    if (Shndx >= SHN_LORESERVE)
      Sym.ShndxType = static_cast<SymbolShndxType>(Shndx);
    else
      Sym.ShndxType = SYMBOL_SIMPLE_INDEX;
  }
  Sym.Value = Value;
  Sym.Visibility = Visibility;
  Sym.Size = SymbolSize;
  Sym.Index = Symbols.size();
  Symbols.emplace_back(llvm::make_unique<Symbol>(Sym));
  Size += this->EntrySize;
}

Error SymbolTableSection::removeSectionReferences(
    bool AllowBrokenLinks,
    function_ref<bool(const SectionBase *)> ToRemove) {
  if (ToRemove(SectionIndexTable))
    SectionIndexTable = nullptr;
  if (ToRemove(SymbolNames)) {
    if (!AllowBrokenLinks)
      return createStringError(
          llvm::errc::invalid_argument,
          "String table %s cannot be removed because it is "
          "referenced by the symbol table %s",
          SymbolNames->Name.data(), this->Name.data());
    SymbolNames = nullptr;
  }
  return removeSymbols(
      [ToRemove](const Symbol &Sym) { return ToRemove(Sym.DefinedIn); });
}

void SymbolTableSection::updateSymbols(function_ref<void(Symbol &)> Callable) {
  std::for_each(std::begin(Symbols) + 1, std::end(Symbols),
                [Callable](SymPtr &Sym) { Callable(*Sym); });
  std::stable_partition(
      std::begin(Symbols), std::end(Symbols),
      [](const SymPtr &Sym) { return Sym->Binding == STB_LOCAL; });
  assignIndices();
}

Error SymbolTableSection::removeSymbols(
    function_ref<bool(const Symbol &)> ToRemove) {
  Symbols.erase(
      std::remove_if(std::begin(Symbols) + 1, std::end(Symbols),
                     [ToRemove](const SymPtr &Sym) { return ToRemove(*Sym); }),
      std::end(Symbols));
  Size = Symbols.size() * EntrySize;
  assignIndices();
  return Error::success();
}

void SymbolTableSection::replaceSectionReferences(
    const DenseMap<SectionBase *, SectionBase *> &FromTo) {
  for (std::unique_ptr<Symbol> &Sym : Symbols)
    if (SectionBase *To = FromTo.lookup(Sym->DefinedIn))
      Sym->DefinedIn = To;
}

void SymbolTableSection::initialize(SectionTableRef SecTable) {
  Size = 0;
  setStrTab(SecTable.getSectionOfType<StringTableSection>(
      Link,
      "Symbol table has link index of " + Twine(Link) +
          " which is not a valid index",
      "Symbol table has link index of " + Twine(Link) +
          " which is not a string table"));
}

void SymbolTableSection::finalize() {
  uint32_t MaxLocalIndex = 0;
  for (std::unique_ptr<Symbol> &Sym : Symbols) {
    Sym->NameIndex =
        SymbolNames == nullptr ? 0 : SymbolNames->findIndex(Sym->Name);
    if (Sym->Binding == STB_LOCAL)
      MaxLocalIndex = std::max(MaxLocalIndex, Sym->Index);
  }
  // Now we need to set the Link and Info fields.
  Link = SymbolNames == nullptr ? 0 : SymbolNames->Index;
  Info = MaxLocalIndex + 1;
}

void SymbolTableSection::prepareForLayout() {
  // Reserve proper amount of space in section index table, so we can
  // layout sections correctly. We will fill the table with correct
  // indexes later in fillShdnxTable.
  if (SectionIndexTable)  
    SectionIndexTable->reserve(Symbols.size());

  // Add all of our strings to SymbolNames so that SymbolNames has the right
  // size before layout is decided.
  // If the symbol names section has been removed, don't try to add strings to
  // the table.
  if (SymbolNames != nullptr)
    for (std::unique_ptr<Symbol> &Sym : Symbols)
      SymbolNames->addString(Sym->Name);
}

void SymbolTableSection::fillShndxTable() {
  if (SectionIndexTable == nullptr)
    return;
  // Fill section index table with real section indexes. This function must
  // be called after assignOffsets.
  for (const std::unique_ptr<Symbol> &Sym : Symbols) {
    if (Sym->DefinedIn != nullptr && Sym->DefinedIn->Index >= SHN_LORESERVE)
      SectionIndexTable->addIndex(Sym->DefinedIn->Index);
    else
      SectionIndexTable->addIndex(SHN_UNDEF);
  }
}

const Symbol *SymbolTableSection::getSymbolByIndex(uint32_t Index) const {
  if (Symbols.size() <= Index)
    error("Invalid symbol index: " + Twine(Index));
  return Symbols[Index].get();
}

Symbol *SymbolTableSection::getSymbolByIndex(uint32_t Index) {
  return const_cast<Symbol *>(
      static_cast<const SymbolTableSection *>(this)->getSymbolByIndex(Index));
}

template <class ELFT>
void ELFSectionWriter<ELFT>::visit(const SymbolTableSection &Sec) {
  Elf_Sym *Sym = reinterpret_cast<Elf_Sym *>(Out.getBufferStart() + Sec.Offset);
  // Loop though symbols setting each entry of the symbol table.
  for (const std::unique_ptr<Symbol> &Symbol : Sec.Symbols) {
    Sym->st_name = Symbol->NameIndex;
    Sym->st_value = Symbol->Value;
    Sym->st_size = Symbol->Size;
    Sym->st_other = Symbol->Visibility;
    Sym->setBinding(Symbol->Binding);
    Sym->setType(Symbol->Type);
    Sym->st_shndx = Symbol->getShndx();
    ++Sym;
  }
}

void SymbolTableSection::accept(SectionVisitor &Visitor) const {
  Visitor.visit(*this);
}

void SymbolTableSection::accept(MutableSectionVisitor &Visitor) {
  Visitor.visit(*this);
}

Error RelocationSection::removeSectionReferences(
    bool AllowBrokenLinks,
    function_ref<bool(const SectionBase *)> ToRemove) {
  if (ToRemove(Symbols)) {
    if (!AllowBrokenLinks)
      return createStringError(
          llvm::errc::invalid_argument,
          "Symbol table %s cannot be removed because it is "
          "referenced by the relocation section %s.",
          Symbols->Name.data(), this->Name.data());
    Symbols = nullptr;
  }

  for (const Relocation &R : Relocations) {
    if (!R.RelocSymbol->DefinedIn || !ToRemove(R.RelocSymbol->DefinedIn))
      continue;
    return createStringError(llvm::errc::invalid_argument,
                             "Section %s can't be removed: (%s+0x%" PRIx64
                             ") has relocation against symbol '%s'",
                             R.RelocSymbol->DefinedIn->Name.data(),
                             SecToApplyRel->Name.data(), R.Offset,
                             R.RelocSymbol->Name.c_str());
  }

  return Error::success();
}

template <class SymTabType>
void RelocSectionWithSymtabBase<SymTabType>::initialize(
    SectionTableRef SecTable) {
  if (Link != SHN_UNDEF)
    setSymTab(SecTable.getSectionOfType<SymTabType>(
        Link,
        "Link field value " + Twine(Link) + " in section " + Name +
            " is invalid",
        "Link field value " + Twine(Link) + " in section " + Name +
            " is not a symbol table"));

  if (Info != SHN_UNDEF)
    setSection(SecTable.getSection(Info, "Info field value " + Twine(Info) +
                                             " in section " + Name +
                                             " is invalid"));
  else
    setSection(nullptr);
}

template <class SymTabType>
void RelocSectionWithSymtabBase<SymTabType>::finalize() {
  this->Link = Symbols ? Symbols->Index : 0;

  if (SecToApplyRel != nullptr)
    this->Info = SecToApplyRel->Index;
}

template <class ELFT>
static void setAddend(Elf_Rel_Impl<ELFT, false> &Rel, uint64_t Addend) {}

template <class ELFT>
static void setAddend(Elf_Rel_Impl<ELFT, true> &Rela, uint64_t Addend) {
  Rela.r_addend = Addend;
}

template <class RelRange, class T>
static void writeRel(const RelRange &Relocations, T *Buf) {
  for (const auto &Reloc : Relocations) {
    Buf->r_offset = Reloc.Offset;
    setAddend(*Buf, Reloc.Addend);
    Buf->setSymbolAndType(Reloc.RelocSymbol->Index, Reloc.Type, false);
    ++Buf;
  }
}

template <class ELFT>
void ELFSectionWriter<ELFT>::visit(const RelocationSection &Sec) {
  uint8_t *Buf = Out.getBufferStart() + Sec.Offset;
  if (Sec.Type == SHT_REL)
    writeRel(Sec.Relocations, reinterpret_cast<Elf_Rel *>(Buf));
  else
    writeRel(Sec.Relocations, reinterpret_cast<Elf_Rela *>(Buf));
}

void RelocationSection::accept(SectionVisitor &Visitor) const {
  Visitor.visit(*this);
}

void RelocationSection::accept(MutableSectionVisitor &Visitor) {
  Visitor.visit(*this);
}

Error RelocationSection::removeSymbols(
    function_ref<bool(const Symbol &)> ToRemove) {
  for (const Relocation &Reloc : Relocations)
    if (ToRemove(*Reloc.RelocSymbol))
      return createStringError(
          llvm::errc::invalid_argument,
          "not stripping symbol '%s' because it is named in a relocation.",
          Reloc.RelocSymbol->Name.data());
  return Error::success();
}

void RelocationSection::markSymbols() {
  for (const Relocation &Reloc : Relocations)
    Reloc.RelocSymbol->Referenced = true;
}

void RelocationSection::replaceSectionReferences(
    const DenseMap<SectionBase *, SectionBase *> &FromTo) {
  // Update the target section if it was replaced.
  if (SectionBase *To = FromTo.lookup(SecToApplyRel))
    SecToApplyRel = To;
}

void SectionWriter::visit(const DynamicRelocationSection &Sec) {
  llvm::copy(Sec.Contents, Out.getBufferStart() + Sec.Offset);
}

void DynamicRelocationSection::accept(SectionVisitor &Visitor) const {
  Visitor.visit(*this);
}

void DynamicRelocationSection::accept(MutableSectionVisitor &Visitor) {
  Visitor.visit(*this);
}

Error DynamicRelocationSection::removeSectionReferences(
    bool AllowBrokenLinks, function_ref<bool(const SectionBase *)> ToRemove) {
  if (ToRemove(Symbols)) {
    if (!AllowBrokenLinks)
      return createStringError(
          llvm::errc::invalid_argument,
<<<<<<< HEAD
          "Symbol table %s cannot be removed because it is "
          "referenced by the relocation section %s.",
=======
          "symbol table '%s' cannot be removed because it is "
          "referenced by the relocation section '%s'",
>>>>>>> e98a8f7b
          Symbols->Name.data(), this->Name.data());
    Symbols = nullptr;
  }

  // SecToApplyRel contains a section referenced by sh_info field. It keeps
  // a section to which the relocation section applies. When we remove any
  // sections we also remove their relocation sections. Since we do that much
  // earlier, this assert should never be triggered.
  assert(!SecToApplyRel || !ToRemove(SecToApplyRel));
<<<<<<< HEAD

=======
>>>>>>> e98a8f7b
  return Error::success();
}

Error Section::removeSectionReferences(bool AllowBrokenDependency,
    function_ref<bool(const SectionBase *)> ToRemove) {
  if (ToRemove(LinkSection)) {
    if (!AllowBrokenDependency)
      return createStringError(llvm::errc::invalid_argument,
                               "Section %s cannot be removed because it is "
                               "referenced by the section %s",
                               LinkSection->Name.data(), this->Name.data());
    LinkSection = nullptr;
  }
  return Error::success();
}

void GroupSection::finalize() {
  this->Info = Sym->Index;
  this->Link = SymTab->Index;
}

Error GroupSection::removeSymbols(function_ref<bool(const Symbol &)> ToRemove) {
  if (ToRemove(*Sym))
    return createStringError(llvm::errc::invalid_argument,
                             "Symbol %s cannot be removed because it is "
                             "referenced by the section %s[%d].",
                             Sym->Name.data(), this->Name.data(), this->Index);
  return Error::success();
}

void GroupSection::markSymbols() {
  if (Sym)
    Sym->Referenced = true;
}

void GroupSection::replaceSectionReferences(
    const DenseMap<SectionBase *, SectionBase *> &FromTo) {
  for (SectionBase *&Sec : GroupMembers)
    if (SectionBase *To = FromTo.lookup(Sec))
      Sec = To;
}

void Section::initialize(SectionTableRef SecTable) {
  if (Link == ELF::SHN_UNDEF)
    return;
  LinkSection =
      SecTable.getSection(Link, "Link field value " + Twine(Link) +
                                    " in section " + Name + " is invalid");
  if (LinkSection->Type == ELF::SHT_SYMTAB)
    LinkSection = nullptr;
}

void Section::finalize() { this->Link = LinkSection ? LinkSection->Index : 0; }

void GnuDebugLinkSection::init(StringRef File) {
  FileName = sys::path::filename(File);
  // The format for the .gnu_debuglink starts with the file name and is
  // followed by a null terminator and then the CRC32 of the file. The CRC32
  // should be 4 byte aligned. So we add the FileName size, a 1 for the null
  // byte, and then finally push the size to alignment and add 4.
  Size = alignTo(FileName.size() + 1, 4) + 4;
  // The CRC32 will only be aligned if we align the whole section.
  Align = 4;
  Type = ELF::SHT_PROGBITS;
  Name = ".gnu_debuglink";
  // For sections not found in segments, OriginalOffset is only used to
  // establish the order that sections should go in. By using the maximum
  // possible offset we cause this section to wind up at the end.
  OriginalOffset = std::numeric_limits<uint64_t>::max();
}

GnuDebugLinkSection::GnuDebugLinkSection(StringRef File,
                                         uint32_t PrecomputedCRC)
    : FileName(File), CRC32(PrecomputedCRC) {
  init(File);
}

template <class ELFT>
void ELFSectionWriter<ELFT>::visit(const GnuDebugLinkSection &Sec) {
  unsigned char *Buf = Out.getBufferStart() + Sec.Offset;
  Elf_Word *CRC =
      reinterpret_cast<Elf_Word *>(Buf + Sec.Size - sizeof(Elf_Word));
  *CRC = Sec.CRC32;
  llvm::copy(Sec.FileName, Buf);
}

void GnuDebugLinkSection::accept(SectionVisitor &Visitor) const {
  Visitor.visit(*this);
}

void GnuDebugLinkSection::accept(MutableSectionVisitor &Visitor) {
  Visitor.visit(*this);
}

template <class ELFT>
void ELFSectionWriter<ELFT>::visit(const GroupSection &Sec) {
  ELF::Elf32_Word *Buf =
      reinterpret_cast<ELF::Elf32_Word *>(Out.getBufferStart() + Sec.Offset);
  *Buf++ = Sec.FlagWord;
  for (SectionBase *S : Sec.GroupMembers)
    support::endian::write32<ELFT::TargetEndianness>(Buf++, S->Index);
}

void GroupSection::accept(SectionVisitor &Visitor) const {
  Visitor.visit(*this);
}

void GroupSection::accept(MutableSectionVisitor &Visitor) {
  Visitor.visit(*this);
}

// Returns true IFF a section is wholly inside the range of a segment
static bool sectionWithinSegment(const SectionBase &Section,
                                 const Segment &Segment) {
  // If a section is empty it should be treated like it has a size of 1. This is
  // to clarify the case when an empty section lies on a boundary between two
  // segments and ensures that the section "belongs" to the second segment and
  // not the first.
  uint64_t SecSize = Section.Size ? Section.Size : 1;
  return Segment.Offset <= Section.OriginalOffset &&
         Segment.Offset + Segment.FileSize >= Section.OriginalOffset + SecSize;
}

// Returns true IFF a segment's original offset is inside of another segment's
// range.
static bool segmentOverlapsSegment(const Segment &Child,
                                   const Segment &Parent) {

  return Parent.OriginalOffset <= Child.OriginalOffset &&
         Parent.OriginalOffset + Parent.FileSize > Child.OriginalOffset;
}

static bool compareSegmentsByOffset(const Segment *A, const Segment *B) {
  // Any segment without a parent segment should come before a segment
  // that has a parent segment.
  if (A->OriginalOffset < B->OriginalOffset)
    return true;
  if (A->OriginalOffset > B->OriginalOffset)
    return false;
  return A->Index < B->Index;
}

static bool compareSegmentsByPAddr(const Segment *A, const Segment *B) {
  if (A->PAddr < B->PAddr)
    return true;
  if (A->PAddr > B->PAddr)
    return false;
  return A->Index < B->Index;
}

void BinaryELFBuilder::initFileHeader() {
  Obj->Flags = 0x0;
  Obj->Type = ET_REL;
  Obj->OSABI = ELFOSABI_NONE;
  Obj->ABIVersion = 0;
  Obj->Entry = 0x0;
  Obj->Machine = EMachine;
  Obj->Version = 1;
}

void BinaryELFBuilder::initHeaderSegment() { Obj->ElfHdrSegment.Index = 0; }

StringTableSection *BinaryELFBuilder::addStrTab() {
  auto &StrTab = Obj->addSection<StringTableSection>();
  StrTab.Name = ".strtab";

  Obj->SectionNames = &StrTab;
  return &StrTab;
}

SymbolTableSection *BinaryELFBuilder::addSymTab(StringTableSection *StrTab) {
  auto &SymTab = Obj->addSection<SymbolTableSection>();

  SymTab.Name = ".symtab";
  SymTab.Link = StrTab->Index;

  // The symbol table always needs a null symbol
  SymTab.addSymbol("", 0, 0, nullptr, 0, 0, 0, 0);

  Obj->SymbolTable = &SymTab;
  return &SymTab;
}

void BinaryELFBuilder::addData(SymbolTableSection *SymTab) {
  auto Data = ArrayRef<uint8_t>(
      reinterpret_cast<const uint8_t *>(MemBuf->getBufferStart()),
      MemBuf->getBufferSize());
  auto &DataSection = Obj->addSection<Section>(Data);
  DataSection.Name = ".data";
  DataSection.Type = ELF::SHT_PROGBITS;
  DataSection.Size = Data.size();
  DataSection.Flags = ELF::SHF_ALLOC | ELF::SHF_WRITE;

  std::string SanitizedFilename = MemBuf->getBufferIdentifier().str();
  std::replace_if(std::begin(SanitizedFilename), std::end(SanitizedFilename),
                  [](char C) { return !isalnum(C); }, '_');
  Twine Prefix = Twine("_binary_") + SanitizedFilename;

  SymTab->addSymbol(Prefix + "_start", STB_GLOBAL, STT_NOTYPE, &DataSection,
                    /*Value=*/0, STV_DEFAULT, 0, 0);
  SymTab->addSymbol(Prefix + "_end", STB_GLOBAL, STT_NOTYPE, &DataSection,
                    /*Value=*/DataSection.Size, STV_DEFAULT, 0, 0);
  SymTab->addSymbol(Prefix + "_size", STB_GLOBAL, STT_NOTYPE, nullptr,
                    /*Value=*/DataSection.Size, STV_DEFAULT, SHN_ABS, 0);
}

void BinaryELFBuilder::initSections() {
  for (SectionBase &Section : Obj->sections())
    Section.initialize(Obj->sections());
}

std::unique_ptr<Object> BinaryELFBuilder::build() {
  initFileHeader();
  initHeaderSegment();

  SymbolTableSection *SymTab = addSymTab(addStrTab());
  initSections();
  addData(SymTab);

  return std::move(Obj);
}

template <class ELFT> void ELFBuilder<ELFT>::setParentSegment(Segment &Child) {
  for (Segment &Parent : Obj.segments()) {
    // Every segment will overlap with itself but we don't want a segment to
    // be it's own parent so we avoid that situation.
    if (&Child != &Parent && segmentOverlapsSegment(Child, Parent)) {
      // We want a canonical "most parental" segment but this requires
      // inspecting the ParentSegment.
      if (compareSegmentsByOffset(&Parent, &Child))
        if (Child.ParentSegment == nullptr ||
            compareSegmentsByOffset(&Parent, Child.ParentSegment)) {
          Child.ParentSegment = &Parent;
        }
    }
  }
}

template <class ELFT> void ELFBuilder<ELFT>::readProgramHeaders() {
  uint32_t Index = 0;
  for (const auto &Phdr : unwrapOrError(ElfFile.program_headers())) {
    ArrayRef<uint8_t> Data{ElfFile.base() + Phdr.p_offset,
                           (size_t)Phdr.p_filesz};
    Segment &Seg = Obj.addSegment(Data);
    Seg.Type = Phdr.p_type;
    Seg.Flags = Phdr.p_flags;
    Seg.OriginalOffset = Phdr.p_offset;
    Seg.Offset = Phdr.p_offset;
    Seg.VAddr = Phdr.p_vaddr;
    Seg.PAddr = Phdr.p_paddr;
    Seg.FileSize = Phdr.p_filesz;
    Seg.MemSize = Phdr.p_memsz;
    Seg.Align = Phdr.p_align;
    Seg.Index = Index++;
    for (SectionBase &Section : Obj.sections()) {
      if (sectionWithinSegment(Section, Seg)) {
        Seg.addSection(&Section);
        if (!Section.ParentSegment ||
            Section.ParentSegment->Offset > Seg.Offset) {
          Section.ParentSegment = &Seg;
        }
      }
    }
  }

  auto &ElfHdr = Obj.ElfHdrSegment;
  ElfHdr.Index = Index++;

  const auto &Ehdr = *ElfFile.getHeader();
  auto &PrHdr = Obj.ProgramHdrSegment;
  PrHdr.Type = PT_PHDR;
  PrHdr.Flags = 0;
  // The spec requires us to have p_vaddr % p_align == p_offset % p_align.
  // Whereas this works automatically for ElfHdr, here OriginalOffset is
  // always non-zero and to ensure the equation we assign the same value to
  // VAddr as well.
  PrHdr.OriginalOffset = PrHdr.Offset = PrHdr.VAddr = Ehdr.e_phoff;
  PrHdr.PAddr = 0;
  PrHdr.FileSize = PrHdr.MemSize = Ehdr.e_phentsize * Ehdr.e_phnum;
  // The spec requires us to naturally align all the fields.
  PrHdr.Align = sizeof(Elf_Addr);
  PrHdr.Index = Index++;

  // Now we do an O(n^2) loop through the segments in order to match up
  // segments.
  for (Segment &Child : Obj.segments())
    setParentSegment(Child);
  setParentSegment(ElfHdr);
  setParentSegment(PrHdr);
}

template <class ELFT>
void ELFBuilder<ELFT>::initGroupSection(GroupSection *GroupSec) {
  if (GroupSec->Align % sizeof(ELF::Elf32_Word) != 0)
<<<<<<< HEAD
    error("Invalid alignment " + Twine(GroupSec->Align) + " of group section " +
          GroupSec->Name);
  auto SecTable = Obj.sections();
  auto SymTab = SecTable.template getSectionOfType<SymbolTableSection>(
      GroupSec->Link,
      "Link field value " + Twine(GroupSec->Link) + " in section " +
          GroupSec->Name + " is invalid",
      "Link field value " + Twine(GroupSec->Link) + " in section " +
          GroupSec->Name + " is not a symbol table");
  auto Sym = SymTab->getSymbolByIndex(GroupSec->Info);
=======
    error("invalid alignment " + Twine(GroupSec->Align) + " of group section '" +
          GroupSec->Name + "'");
  SectionTableRef SecTable = Obj.sections();
  auto SymTab = SecTable.template getSectionOfType<SymbolTableSection>(
      GroupSec->Link,
      "link field value '" + Twine(GroupSec->Link) + "' in section '" +
          GroupSec->Name + "' is invalid",
      "link field value '" + Twine(GroupSec->Link) + "' in section '" +
          GroupSec->Name + "' is not a symbol table");
  Symbol *Sym = SymTab->getSymbolByIndex(GroupSec->Info);
>>>>>>> e98a8f7b
  if (!Sym)
    error("Info field value " + Twine(GroupSec->Info) + " in section " +
          GroupSec->Name + " is not a valid symbol index");
  GroupSec->setSymTab(SymTab);
  GroupSec->setSymbol(Sym);
  if (GroupSec->Contents.size() % sizeof(ELF::Elf32_Word) ||
      GroupSec->Contents.empty())
    error("The content of the section " + GroupSec->Name + " is malformed");
  const ELF::Elf32_Word *Word =
      reinterpret_cast<const ELF::Elf32_Word *>(GroupSec->Contents.data());
  const ELF::Elf32_Word *End =
      Word + GroupSec->Contents.size() / sizeof(ELF::Elf32_Word);
  GroupSec->setFlagWord(*Word++);
  for (; Word != End; ++Word) {
    uint32_t Index = support::endian::read32<ELFT::TargetEndianness>(Word);
    GroupSec->addMember(SecTable.getSection(
        Index, "Group member index " + Twine(Index) + " in section " +
                   GroupSec->Name + " is invalid"));
  }
}

template <class ELFT>
void ELFBuilder<ELFT>::initSymbolTable(SymbolTableSection *SymTab) {
  const Elf_Shdr &Shdr = *unwrapOrError(ElfFile.getSection(SymTab->Index));
  StringRef StrTabData = unwrapOrError(ElfFile.getStringTableForSymtab(Shdr));
  ArrayRef<Elf_Word> ShndxData;

  auto Symbols = unwrapOrError(ElfFile.symbols(&Shdr));
  for (const auto &Sym : Symbols) {
    SectionBase *DefSection = nullptr;
    StringRef Name = unwrapOrError(Sym.getName(StrTabData));

    if (Sym.st_shndx == SHN_XINDEX) {
      if (SymTab->getShndxTable() == nullptr)
        error("Symbol '" + Name +
              "' has index SHN_XINDEX but no SHT_SYMTAB_SHNDX section exists.");
      if (ShndxData.data() == nullptr) {
        const Elf_Shdr &ShndxSec =
            *unwrapOrError(ElfFile.getSection(SymTab->getShndxTable()->Index));
        ShndxData = unwrapOrError(
            ElfFile.template getSectionContentsAsArray<Elf_Word>(&ShndxSec));
        if (ShndxData.size() != Symbols.size())
          error("Symbol section index table does not have the same number of "
                "entries as the symbol table.");
      }
      Elf_Word Index = ShndxData[&Sym - Symbols.begin()];
      DefSection = Obj.sections().getSection(
          Index,
          "Symbol '" + Name + "' has invalid section index " + Twine(Index));
    } else if (Sym.st_shndx >= SHN_LORESERVE) {
      if (!isValidReservedSectionIndex(Sym.st_shndx, Obj.Machine)) {
        error(
            "Symbol '" + Name +
            "' has unsupported value greater than or equal to SHN_LORESERVE: " +
            Twine(Sym.st_shndx));
      }
    } else if (Sym.st_shndx != SHN_UNDEF) {
      DefSection = Obj.sections().getSection(
          Sym.st_shndx, "Symbol '" + Name +
                            "' is defined has invalid section index " +
                            Twine(Sym.st_shndx));
    }

    SymTab->addSymbol(Name, Sym.getBinding(), Sym.getType(), DefSection,
                      Sym.getValue(), Sym.st_other, Sym.st_shndx, Sym.st_size);
  }
}

template <class ELFT>
static void getAddend(uint64_t &ToSet, const Elf_Rel_Impl<ELFT, false> &Rel) {}

template <class ELFT>
static void getAddend(uint64_t &ToSet, const Elf_Rel_Impl<ELFT, true> &Rela) {
  ToSet = Rela.r_addend;
}

template <class T>
static void initRelocations(RelocationSection *Relocs,
                            SymbolTableSection *SymbolTable, T RelRange) {
  for (const auto &Rel : RelRange) {
    Relocation ToAdd;
    ToAdd.Offset = Rel.r_offset;
    getAddend(ToAdd.Addend, Rel);
    ToAdd.Type = Rel.getType(false);
    ToAdd.RelocSymbol = SymbolTable->getSymbolByIndex(Rel.getSymbol(false));
    Relocs->addRelocation(ToAdd);
  }
}

SectionBase *SectionTableRef::getSection(uint32_t Index, Twine ErrMsg) {
  if (Index == SHN_UNDEF || Index > Sections.size())
    error(ErrMsg);
  return Sections[Index - 1].get();
}

template <class T>
T *SectionTableRef::getSectionOfType(uint32_t Index, Twine IndexErrMsg,
                                     Twine TypeErrMsg) {
  if (T *Sec = dyn_cast<T>(getSection(Index, IndexErrMsg)))
    return Sec;
  error(TypeErrMsg);
}

template <class ELFT>
SectionBase &ELFBuilder<ELFT>::makeSection(const Elf_Shdr &Shdr) {
  ArrayRef<uint8_t> Data;
  switch (Shdr.sh_type) {
  case SHT_REL:
  case SHT_RELA:
    if (Shdr.sh_flags & SHF_ALLOC) {
      Data = unwrapOrError(ElfFile.getSectionContents(&Shdr));
      return Obj.addSection<DynamicRelocationSection>(Data);
    }
    return Obj.addSection<RelocationSection>();
  case SHT_STRTAB:
    // If a string table is allocated we don't want to mess with it. That would
    // mean altering the memory image. There are no special link types or
    // anything so we can just use a Section.
    if (Shdr.sh_flags & SHF_ALLOC) {
      Data = unwrapOrError(ElfFile.getSectionContents(&Shdr));
      return Obj.addSection<Section>(Data);
    }
    return Obj.addSection<StringTableSection>();
  case SHT_HASH:
  case SHT_GNU_HASH:
    // Hash tables should refer to SHT_DYNSYM which we're not going to change.
    // Because of this we don't need to mess with the hash tables either.
    Data = unwrapOrError(ElfFile.getSectionContents(&Shdr));
    return Obj.addSection<Section>(Data);
  case SHT_GROUP:
    Data = unwrapOrError(ElfFile.getSectionContents(&Shdr));
    return Obj.addSection<GroupSection>(Data);
  case SHT_DYNSYM:
    Data = unwrapOrError(ElfFile.getSectionContents(&Shdr));
    return Obj.addSection<DynamicSymbolTableSection>(Data);
  case SHT_DYNAMIC:
    Data = unwrapOrError(ElfFile.getSectionContents(&Shdr));
    return Obj.addSection<DynamicSection>(Data);
  case SHT_SYMTAB: {
    auto &SymTab = Obj.addSection<SymbolTableSection>();
    Obj.SymbolTable = &SymTab;
    return SymTab;
  }
  case SHT_SYMTAB_SHNDX: {
    auto &ShndxSection = Obj.addSection<SectionIndexSection>();
    Obj.SectionIndexTable = &ShndxSection;
    return ShndxSection;
  }
  case SHT_NOBITS:
    return Obj.addSection<Section>(Data);
  default: {
    Data = unwrapOrError(ElfFile.getSectionContents(&Shdr));

    StringRef Name = unwrapOrError(ElfFile.getSectionName(&Shdr));
    if (Name.startswith(".zdebug") || (Shdr.sh_flags & ELF::SHF_COMPRESSED)) {
      uint64_t DecompressedSize, DecompressedAlign;
      std::tie(DecompressedSize, DecompressedAlign) =
          getDecompressedSizeAndAlignment<ELFT>(Data);
      return Obj.addSection<CompressedSection>(Data, DecompressedSize,
                                               DecompressedAlign);
    }

    return Obj.addSection<Section>(Data);
  }
  }
}

template <class ELFT> void ELFBuilder<ELFT>::readSectionHeaders() {
  uint32_t Index = 0;
  for (const auto &Shdr : unwrapOrError(ElfFile.sections())) {
    if (Index == 0) {
      ++Index;
      continue;
    }
    auto &Sec = makeSection(Shdr);
    Sec.Name = unwrapOrError(ElfFile.getSectionName(&Shdr));
    Sec.Type = Shdr.sh_type;
    Sec.Flags = Shdr.sh_flags;
    Sec.Addr = Shdr.sh_addr;
    Sec.Offset = Shdr.sh_offset;
    Sec.OriginalOffset = Shdr.sh_offset;
    Sec.Size = Shdr.sh_size;
    Sec.Link = Shdr.sh_link;
    Sec.Info = Shdr.sh_info;
    Sec.Align = Shdr.sh_addralign;
    Sec.EntrySize = Shdr.sh_entsize;
    Sec.Index = Index++;
    Sec.OriginalData =
        ArrayRef<uint8_t>(ElfFile.base() + Shdr.sh_offset,
                          (Shdr.sh_type == SHT_NOBITS) ? 0 : Shdr.sh_size);
  }

  // If a section index table exists we'll need to initialize it before we
  // initialize the symbol table because the symbol table might need to
  // reference it.
  if (Obj.SectionIndexTable)
    Obj.SectionIndexTable->initialize(Obj.sections());

  // Now that all of the sections have been added we can fill out some extra
  // details about symbol tables. We need the symbol table filled out before
  // any relocations.
  if (Obj.SymbolTable) {
    Obj.SymbolTable->initialize(Obj.sections());
    initSymbolTable(Obj.SymbolTable);
  }

  // Now that all sections and symbols have been added we can add
  // relocations that reference symbols and set the link and info fields for
  // relocation sections.
  for (auto &Section : Obj.sections()) {
    if (&Section == Obj.SymbolTable)
      continue;
    Section.initialize(Obj.sections());
    if (auto RelSec = dyn_cast<RelocationSection>(&Section)) {
      auto Shdr = unwrapOrError(ElfFile.sections()).begin() + RelSec->Index;
      if (RelSec->Type == SHT_REL)
        initRelocations(RelSec, Obj.SymbolTable,
                        unwrapOrError(ElfFile.rels(Shdr)));
      else
        initRelocations(RelSec, Obj.SymbolTable,
                        unwrapOrError(ElfFile.relas(Shdr)));
    } else if (auto GroupSec = dyn_cast<GroupSection>(&Section)) {
      initGroupSection(GroupSec);
    }
  }
}

template <class ELFT> void ELFBuilder<ELFT>::build() {
  const auto &Ehdr = *ElfFile.getHeader();

  Obj.OSABI = Ehdr.e_ident[EI_OSABI];
  Obj.ABIVersion = Ehdr.e_ident[EI_ABIVERSION];
  Obj.Type = Ehdr.e_type;
  Obj.Machine = Ehdr.e_machine;
  Obj.Version = Ehdr.e_version;
  Obj.Entry = Ehdr.e_entry;
  Obj.Flags = Ehdr.e_flags;

  readSectionHeaders();
  readProgramHeaders();

  uint32_t ShstrIndex = Ehdr.e_shstrndx;
  if (ShstrIndex == SHN_XINDEX)
    ShstrIndex = unwrapOrError(ElfFile.getSection(0))->sh_link;

  if (ShstrIndex == SHN_UNDEF)
    Obj.HadShdrs = false;
  else
    Obj.SectionNames =
        Obj.sections().template getSectionOfType<StringTableSection>(
            ShstrIndex,
            "e_shstrndx field value " + Twine(Ehdr.e_shstrndx) +
                " in elf header is invalid",
            "e_shstrndx field value " + Twine(Ehdr.e_shstrndx) +
                " in elf header is not a string table");
}

Writer::~Writer() {}

Reader::~Reader() {}

std::unique_ptr<Object> BinaryReader::create() const {
  return BinaryELFBuilder(MInfo.EMachine, MemBuf).build();
}

std::unique_ptr<Object> ELFReader::create() const {
  auto Obj = llvm::make_unique<Object>();
  if (auto *O = dyn_cast<ELFObjectFile<ELF32LE>>(Bin)) {
    ELFBuilder<ELF32LE> Builder(*O, *Obj);
    Builder.build();
    return Obj;
  } else if (auto *O = dyn_cast<ELFObjectFile<ELF64LE>>(Bin)) {
    ELFBuilder<ELF64LE> Builder(*O, *Obj);
    Builder.build();
    return Obj;
  } else if (auto *O = dyn_cast<ELFObjectFile<ELF32BE>>(Bin)) {
    ELFBuilder<ELF32BE> Builder(*O, *Obj);
    Builder.build();
    return Obj;
  } else if (auto *O = dyn_cast<ELFObjectFile<ELF64BE>>(Bin)) {
    ELFBuilder<ELF64BE> Builder(*O, *Obj);
    Builder.build();
    return Obj;
  }
  error("Invalid file type");
}

template <class ELFT> void ELFWriter<ELFT>::writeEhdr() {
  Elf_Ehdr &Ehdr = *reinterpret_cast<Elf_Ehdr *>(Buf.getBufferStart());
  std::fill(Ehdr.e_ident, Ehdr.e_ident + 16, 0);
  Ehdr.e_ident[EI_MAG0] = 0x7f;
  Ehdr.e_ident[EI_MAG1] = 'E';
  Ehdr.e_ident[EI_MAG2] = 'L';
  Ehdr.e_ident[EI_MAG3] = 'F';
  Ehdr.e_ident[EI_CLASS] = ELFT::Is64Bits ? ELFCLASS64 : ELFCLASS32;
  Ehdr.e_ident[EI_DATA] =
      ELFT::TargetEndianness == support::big ? ELFDATA2MSB : ELFDATA2LSB;
  Ehdr.e_ident[EI_VERSION] = EV_CURRENT;
  Ehdr.e_ident[EI_OSABI] = Obj.OSABI;
  Ehdr.e_ident[EI_ABIVERSION] = Obj.ABIVersion;

  Ehdr.e_type = Obj.Type;
  Ehdr.e_machine = Obj.Machine;
  Ehdr.e_version = Obj.Version;
  Ehdr.e_entry = Obj.Entry;
  // We have to use the fully-qualified name llvm::size
  // since some compilers complain on ambiguous resolution.
  Ehdr.e_phnum = llvm::size(Obj.segments());
  Ehdr.e_phoff = (Ehdr.e_phnum != 0) ? Obj.ProgramHdrSegment.Offset : 0;
  Ehdr.e_phentsize = (Ehdr.e_phnum != 0) ? sizeof(Elf_Phdr) : 0;
  Ehdr.e_flags = Obj.Flags;
  Ehdr.e_ehsize = sizeof(Elf_Ehdr);
  if (WriteSectionHeaders && Obj.sections().size() != 0) {
    Ehdr.e_shentsize = sizeof(Elf_Shdr);
    Ehdr.e_shoff = Obj.SHOffset;
    // """
    // If the number of sections is greater than or equal to
    // SHN_LORESERVE (0xff00), this member has the value zero and the actual
    // number of section header table entries is contained in the sh_size field
    // of the section header at index 0.
    // """
    auto Shnum = Obj.sections().size() + 1;
    if (Shnum >= SHN_LORESERVE)
      Ehdr.e_shnum = 0;
    else
      Ehdr.e_shnum = Shnum;
    // """
    // If the section name string table section index is greater than or equal
    // to SHN_LORESERVE (0xff00), this member has the value SHN_XINDEX (0xffff)
    // and the actual index of the section name string table section is
    // contained in the sh_link field of the section header at index 0.
    // """
    if (Obj.SectionNames->Index >= SHN_LORESERVE)
      Ehdr.e_shstrndx = SHN_XINDEX;
    else
      Ehdr.e_shstrndx = Obj.SectionNames->Index;
  } else {
    Ehdr.e_shentsize = 0;
    Ehdr.e_shoff = 0;
    Ehdr.e_shnum = 0;
    Ehdr.e_shstrndx = 0;
  }
}

template <class ELFT> void ELFWriter<ELFT>::writePhdrs() {
  for (auto &Seg : Obj.segments())
    writePhdr(Seg);
}

template <class ELFT> void ELFWriter<ELFT>::writeShdrs() {
  // This reference serves to write the dummy section header at the begining
  // of the file. It is not used for anything else
  Elf_Shdr &Shdr =
      *reinterpret_cast<Elf_Shdr *>(Buf.getBufferStart() + Obj.SHOffset);
  Shdr.sh_name = 0;
  Shdr.sh_type = SHT_NULL;
  Shdr.sh_flags = 0;
  Shdr.sh_addr = 0;
  Shdr.sh_offset = 0;
  // See writeEhdr for why we do this.
  uint64_t Shnum = Obj.sections().size() + 1;
  if (Shnum >= SHN_LORESERVE)
    Shdr.sh_size = Shnum;
  else
    Shdr.sh_size = 0;
  // See writeEhdr for why we do this.
  if (Obj.SectionNames != nullptr && Obj.SectionNames->Index >= SHN_LORESERVE)
    Shdr.sh_link = Obj.SectionNames->Index;
  else
    Shdr.sh_link = 0;
  Shdr.sh_info = 0;
  Shdr.sh_addralign = 0;
  Shdr.sh_entsize = 0;

  for (SectionBase &Sec : Obj.sections())
    writeShdr(Sec);
}

template <class ELFT> void ELFWriter<ELFT>::writeSectionData() {
  for (SectionBase &Sec : Obj.sections())
    // Segments are responsible for writing their contents, so only write the
    // section data if the section is not in a segment. Note that this renders
    // sections in segments effectively immutable.
    if (Sec.ParentSegment == nullptr)
      Sec.accept(*SecWriter);
}

template <class ELFT> void ELFWriter<ELFT>::writeSegmentData() {
  for (Segment &Seg : Obj.segments()) {
    uint8_t *B = Buf.getBufferStart() + Seg.Offset;
    assert(Seg.FileSize == Seg.getContents().size() &&
           "Segment size must match contents size");
    std::memcpy(B, Seg.getContents().data(), Seg.FileSize);
  }

  // Iterate over removed sections and overwrite their old data with zeroes.
  for (auto &Sec : Obj.removedSections()) {
    Segment *Parent = Sec.ParentSegment;
    if (Parent == nullptr || Sec.Type == SHT_NOBITS || Sec.Size == 0)
      continue;
    uint64_t Offset =
        Sec.OriginalOffset - Parent->OriginalOffset + Parent->Offset;
    std::memset(Buf.getBufferStart() + Offset, 0, Sec.Size);
  }
}

template <class ELFT>
ELFWriter<ELFT>::ELFWriter(Object &Obj, Buffer &Buf, bool WSH)
    : Writer(Obj, Buf), WriteSectionHeaders(WSH && Obj.HadShdrs) {}

Error Object::removeSections(bool AllowBrokenLinks,
    std::function<bool(const SectionBase &)> ToRemove) {

  auto Iter = std::stable_partition(
      std::begin(Sections), std::end(Sections), [=](const SecPtr &Sec) {
        if (ToRemove(*Sec))
          return false;
        if (auto RelSec = dyn_cast<RelocationSectionBase>(Sec.get())) {
          if (auto ToRelSec = RelSec->getSection())
            return !ToRemove(*ToRelSec);
        }
        return true;
      });
  if (SymbolTable != nullptr && ToRemove(*SymbolTable))
    SymbolTable = nullptr;
  if (SectionNames != nullptr && ToRemove(*SectionNames))
    SectionNames = nullptr;
  if (SectionIndexTable != nullptr && ToRemove(*SectionIndexTable))
    SectionIndexTable = nullptr;
  // Now make sure there are no remaining references to the sections that will
  // be removed. Sometimes it is impossible to remove a reference so we emit
  // an error here instead.
  std::unordered_set<const SectionBase *> RemoveSections;
  RemoveSections.reserve(std::distance(Iter, std::end(Sections)));
  for (auto &RemoveSec : make_range(Iter, std::end(Sections))) {
    for (auto &Segment : Segments)
      Segment->removeSection(RemoveSec.get());
    RemoveSections.insert(RemoveSec.get());
  }

  // For each section that remains alive, we want to remove the dead references.
  // This either might update the content of the section (e.g. remove symbols
  // from symbol table that belongs to removed section) or trigger an error if
  // a live section critically depends on a section being removed somehow
  // (e.g. the removed section is referenced by a relocation).
  for (auto &KeepSec : make_range(std::begin(Sections), Iter)) {
    if (Error E = KeepSec->removeSectionReferences(AllowBrokenLinks,
            [&RemoveSections](const SectionBase *Sec) {
              return RemoveSections.find(Sec) != RemoveSections.end();
            }))
      return E;
  }

  // Transfer removed sections into the Object RemovedSections container for use
  // later.
  std::move(Iter, Sections.end(), std::back_inserter(RemovedSections));
  // Now finally get rid of them all together.
  Sections.erase(Iter, std::end(Sections));
  return Error::success();
}

Error Object::removeSymbols(function_ref<bool(const Symbol &)> ToRemove) {
  if (SymbolTable)
    for (const SecPtr &Sec : Sections)
      if (Error E = Sec->removeSymbols(ToRemove))
        return E;
  return Error::success();
}

void Object::sortSections() {
  // Put all sections in offset order. Maintain the ordering as closely as
  // possible while meeting that demand however.
  llvm::stable_sort(Sections, [](const SecPtr &A, const SecPtr &B) {
    return A->OriginalOffset < B->OriginalOffset;
  });
}

static uint64_t alignToAddr(uint64_t Offset, uint64_t Addr, uint64_t Align) {
  // Calculate Diff such that (Offset + Diff) & -Align == Addr & -Align.
  if (Align == 0)
    Align = 1;
  auto Diff =
      static_cast<int64_t>(Addr % Align) - static_cast<int64_t>(Offset % Align);
  // We only want to add to Offset, however, so if Diff < 0 we can add Align and
  // (Offset + Diff) & -Align == Addr & -Align will still hold.
  if (Diff < 0)
    Diff += Align;
  return Offset + Diff;
}

// Orders segments such that if x = y->ParentSegment then y comes before x.
static void orderSegments(std::vector<Segment *> &Segments) {
  llvm::stable_sort(Segments, compareSegmentsByOffset);
}

// This function finds a consistent layout for a list of segments starting from
// an Offset. It assumes that Segments have been sorted by OrderSegments and
// returns an Offset one past the end of the last segment.
static uint64_t layoutSegments(std::vector<Segment *> &Segments,
                               uint64_t Offset) {
  assert(std::is_sorted(std::begin(Segments), std::end(Segments),
                        compareSegmentsByOffset));
  // The only way a segment should move is if a section was between two
  // segments and that section was removed. If that section isn't in a segment
  // then it's acceptable, but not ideal, to simply move it to after the
  // segments. So we can simply layout segments one after the other accounting
  // for alignment.
  for (Segment *Seg : Segments) {
    // We assume that segments have been ordered by OriginalOffset and Index
    // such that a parent segment will always come before a child segment in
    // OrderedSegments. This means that the Offset of the ParentSegment should
    // already be set and we can set our offset relative to it.
    if (Seg->ParentSegment != nullptr) {
      Segment *Parent = Seg->ParentSegment;
      Seg->Offset =
          Parent->Offset + Seg->OriginalOffset - Parent->OriginalOffset;
    } else {
      Offset = alignToAddr(Offset, Seg->VAddr, Seg->Align);
      Seg->Offset = Offset;
    }
    Offset = std::max(Offset, Seg->Offset + Seg->FileSize);
  }
  return Offset;
}

// This function finds a consistent layout for a list of sections. It assumes
// that the ->ParentSegment of each section has already been laid out. The
// supplied starting Offset is used for the starting offset of any section that
// does not have a ParentSegment. It returns either the offset given if all
// sections had a ParentSegment or an offset one past the last section if there
// was a section that didn't have a ParentSegment.
template <class Range>
static uint64_t layoutSections(Range Sections, uint64_t Offset) {
  // Now the offset of every segment has been set we can assign the offsets
  // of each section. For sections that are covered by a segment we should use
  // the segment's original offset and the section's original offset to compute
  // the offset from the start of the segment. Using the offset from the start
  // of the segment we can assign a new offset to the section. For sections not
  // covered by segments we can just bump Offset to the next valid location.
  uint32_t Index = 1;
  for (auto &Section : Sections) {
    Section.Index = Index++;
    if (Section.ParentSegment != nullptr) {
      auto Segment = *Section.ParentSegment;
      Section.Offset =
          Segment.Offset + (Section.OriginalOffset - Segment.OriginalOffset);
    } else {
      Offset = alignTo(Offset, Section.Align == 0 ? 1 : Section.Align);
      Section.Offset = Offset;
      if (Section.Type != SHT_NOBITS)
        Offset += Section.Size;
    }
  }
  return Offset;
}

template <class ELFT> void ELFWriter<ELFT>::initEhdrSegment() {
  Segment &ElfHdr = Obj.ElfHdrSegment;
  ElfHdr.Type = PT_PHDR;
  ElfHdr.Flags = 0;
  ElfHdr.OriginalOffset = ElfHdr.Offset = 0;
  ElfHdr.VAddr = 0;
  ElfHdr.PAddr = 0;
  ElfHdr.FileSize = ElfHdr.MemSize = sizeof(Elf_Ehdr);
  ElfHdr.Align = 0;
}

template <class ELFT> void ELFWriter<ELFT>::assignOffsets() {
  // We need a temporary list of segments that has a special order to it
  // so that we know that anytime ->ParentSegment is set that segment has
  // already had its offset properly set.
  std::vector<Segment *> OrderedSegments;
  for (Segment &Segment : Obj.segments())
    OrderedSegments.push_back(&Segment);
  OrderedSegments.push_back(&Obj.ElfHdrSegment);
  OrderedSegments.push_back(&Obj.ProgramHdrSegment);
  orderSegments(OrderedSegments);
  // Offset is used as the start offset of the first segment to be laid out.
  // Since the ELF Header (ElfHdrSegment) must be at the start of the file,
  // we start at offset 0.
  uint64_t Offset = 0;
  Offset = layoutSegments(OrderedSegments, Offset);
  Offset = layoutSections(Obj.sections(), Offset);
  // If we need to write the section header table out then we need to align the
  // Offset so that SHOffset is valid.
  if (WriteSectionHeaders)
    Offset = alignTo(Offset, sizeof(Elf_Addr));
  Obj.SHOffset = Offset;
}

template <class ELFT> size_t ELFWriter<ELFT>::totalSize() const {
  // We already have the section header offset so we can calculate the total
  // size by just adding up the size of each section header.
  if (!WriteSectionHeaders)
    return Obj.SHOffset;
  size_t ShdrCount = Obj.sections().size() + 1; // Includes null shdr.
  return Obj.SHOffset + ShdrCount * sizeof(Elf_Shdr);
}

template <class ELFT> Error ELFWriter<ELFT>::write() {
  // Segment data must be written first, so that the ELF header and program
  // header tables can overwrite it, if covered by a segment.
  writeSegmentData();
  writeEhdr();
  writePhdrs();
  writeSectionData();
  if (WriteSectionHeaders)
    writeShdrs();
  return Buf.commit();
}

template <class ELFT> Error ELFWriter<ELFT>::finalize() {
  // It could happen that SectionNames has been removed and yet the user wants
  // a section header table output. We need to throw an error if a user tries
  // to do that.
  if (Obj.SectionNames == nullptr && WriteSectionHeaders)
    return createStringError(llvm::errc::invalid_argument,
                             "Cannot write section header table because "
                             "section header string table was removed.");

  Obj.sortSections();

  // We need to assign indexes before we perform layout because we need to know
  // if we need large indexes or not. We can assign indexes first and check as
  // we go to see if we will actully need large indexes.
  bool NeedsLargeIndexes = false;
  if (Obj.sections().size() >= SHN_LORESERVE) {
    SectionTableRef Sections = Obj.sections();
    NeedsLargeIndexes =
        std::any_of(Sections.begin() + SHN_LORESERVE, Sections.end(),
                    [](const SectionBase &Sec) { return Sec.HasSymbol; });
    // TODO: handle case where only one section needs the large index table but
    // only needs it because the large index table hasn't been removed yet.
  }

  if (NeedsLargeIndexes) {
    // This means we definitely need to have a section index table but if we
    // already have one then we should use it instead of making a new one.
    if (Obj.SymbolTable != nullptr && Obj.SectionIndexTable == nullptr) {
      // Addition of a section to the end does not invalidate the indexes of
      // other sections and assigns the correct index to the new section.
      auto &Shndx = Obj.addSection<SectionIndexSection>();
      Obj.SymbolTable->setShndxTable(&Shndx);
      Shndx.setSymTab(Obj.SymbolTable);
    }
  } else {
    // Since we don't need SectionIndexTable we should remove it and all
    // references to it.
    if (Obj.SectionIndexTable != nullptr) {
      // We do not support sections referring to the section index table.
      if (Error E = Obj.removeSections(false /*AllowBrokenLinks*/,
                                       [this](const SectionBase &Sec) {
                                         return &Sec == Obj.SectionIndexTable;
                                       }))
        return E;
    }
  }

  // Make sure we add the names of all the sections. Importantly this must be
  // done after we decide to add or remove SectionIndexes.
  if (Obj.SectionNames != nullptr)
    for (const auto &Section : Obj.sections()) {
      Obj.SectionNames->addString(Section.Name);
    }

  initEhdrSegment();

  // Before we can prepare for layout the indexes need to be finalized.
  // Also, the output arch may not be the same as the input arch, so fix up
  // size-related fields before doing layout calculations.
  uint64_t Index = 0;
  auto SecSizer = llvm::make_unique<ELFSectionSizer<ELFT>>();
  for (auto &Sec : Obj.sections()) {
    Sec.Index = Index++;
    Sec.accept(*SecSizer);
  }

  // The symbol table does not update all other sections on update. For
  // instance, symbol names are not added as new symbols are added. This means
  // that some sections, like .strtab, don't yet have their final size.
  if (Obj.SymbolTable != nullptr)
    Obj.SymbolTable->prepareForLayout();

  // Now that all strings are added we want to finalize string table builders,
  // because that affects section sizes which in turn affects section offsets.
  for (SectionBase &Sec : Obj.sections())
    if (auto StrTab = dyn_cast<StringTableSection>(&Sec))
      StrTab->prepareForLayout();

  assignOffsets();

  // layoutSections could have modified section indexes, so we need
  // to fill the index table after assignOffsets.
  if (Obj.SymbolTable != nullptr)
    Obj.SymbolTable->fillShndxTable();

  // Finally now that all offsets and indexes have been set we can finalize any
  // remaining issues.
  uint64_t Offset = Obj.SHOffset + sizeof(Elf_Shdr);
  for (SectionBase &Section : Obj.sections()) {
    Section.HeaderOffset = Offset;
    Offset += sizeof(Elf_Shdr);
    if (WriteSectionHeaders)
      Section.NameIndex = Obj.SectionNames->findIndex(Section.Name);
    Section.finalize();
  }

  if (Error E = Buf.allocate(totalSize()))
    return E;
  SecWriter = llvm::make_unique<ELFSectionWriter<ELFT>>(Buf);
  return Error::success();
}

Error BinaryWriter::write() {
  for (auto &Section : Obj.sections())
    if (Section.Flags & SHF_ALLOC)
      Section.accept(*SecWriter);
  return Buf.commit();
}

Error BinaryWriter::finalize() {
  // TODO: Create a filter range to construct OrderedSegments from so that this
  // code can be deduped with assignOffsets above. This should also solve the
  // todo below for LayoutSections.
  // We need a temporary list of segments that has a special order to it
  // so that we know that anytime ->ParentSegment is set that segment has
  // already had it's offset properly set. We only want to consider the segments
  // that will affect layout of allocated sections so we only add those.
  std::vector<Segment *> OrderedSegments;
  for (SectionBase &Section : Obj.sections())
    if ((Section.Flags & SHF_ALLOC) != 0 && Section.ParentSegment != nullptr)
      OrderedSegments.push_back(Section.ParentSegment);

  // For binary output, we're going to use physical addresses instead of
  // virtual addresses, since a binary output is used for cases like ROM
  // loading and physical addresses are intended for ROM loading.
  // However, if no segment has a physical address, we'll fallback to using
  // virtual addresses for all.
  if (all_of(OrderedSegments,
             [](const Segment *Seg) { return Seg->PAddr == 0; }))
    for (Segment *Seg : OrderedSegments)
      Seg->PAddr = Seg->VAddr;

  llvm::stable_sort(OrderedSegments, compareSegmentsByPAddr);

  // Because we add a ParentSegment for each section we might have duplicate
  // segments in OrderedSegments. If there were duplicates then LayoutSegments
  // would do very strange things.
  auto End =
      std::unique(std::begin(OrderedSegments), std::end(OrderedSegments));
  OrderedSegments.erase(End, std::end(OrderedSegments));

  uint64_t Offset = 0;

  // Modify the first segment so that there is no gap at the start. This allows
  // our layout algorithm to proceed as expected while not writing out the gap
  // at the start.
  if (!OrderedSegments.empty()) {
    Segment *Seg = OrderedSegments[0];
    const SectionBase *Sec = Seg->firstSection();
    auto Diff = Sec->OriginalOffset - Seg->OriginalOffset;
    Seg->OriginalOffset += Diff;
    // The size needs to be shrunk as well.
    Seg->FileSize -= Diff;
    // The PAddr needs to be increased to remove the gap before the first
    // section.
    Seg->PAddr += Diff;
    uint64_t LowestPAddr = Seg->PAddr;
    for (Segment *Segment : OrderedSegments) {
      Segment->Offset = Segment->PAddr - LowestPAddr;
      Offset = std::max(Offset, Segment->Offset + Segment->FileSize);
    }
  }

  // TODO: generalize LayoutSections to take a range. Pass a special range
  // constructed from an iterator that skips values for which a predicate does
  // not hold. Then pass such a range to LayoutSections instead of constructing
  // AllocatedSections here.
  std::vector<SectionBase *> AllocatedSections;
  for (SectionBase &Section : Obj.sections())
    if (Section.Flags & SHF_ALLOC)
      AllocatedSections.push_back(&Section);
  layoutSections(make_pointee_range(AllocatedSections), Offset);

  // Now that every section has been laid out we just need to compute the total
  // file size. This might not be the same as the offset returned by
  // LayoutSections, because we want to truncate the last segment to the end of
  // its last section, to match GNU objcopy's behaviour.
  TotalSize = 0;
  for (SectionBase *Section : AllocatedSections)
    if (Section->Type != SHT_NOBITS)
      TotalSize = std::max(TotalSize, Section->Offset + Section->Size);

  if (Error E = Buf.allocate(TotalSize))
    return E;
  SecWriter = llvm::make_unique<BinarySectionWriter>(Buf);
  return Error::success();
}

template class ELFBuilder<ELF64LE>;
template class ELFBuilder<ELF64BE>;
template class ELFBuilder<ELF32LE>;
template class ELFBuilder<ELF32BE>;

template class ELFWriter<ELF64LE>;
template class ELFWriter<ELF64BE>;
template class ELFWriter<ELF32LE>;
template class ELFWriter<ELF32BE>;

} // end namespace elf
} // end namespace objcopy
} // end namespace llvm<|MERGE_RESOLUTION|>--- conflicted
+++ resolved
@@ -123,23 +123,23 @@
 void ELFSectionSizer<ELFT>::visit(DecompressedSection &Sec) {}
 
 void BinarySectionWriter::visit(const SectionIndexSection &Sec) {
-  error("Cannot write symbol section index table '" + Sec.Name + "' ");
+  error("cannot write symbol section index table '" + Sec.Name + "' ");
 }
 
 void BinarySectionWriter::visit(const SymbolTableSection &Sec) {
-  error("Cannot write symbol table '" + Sec.Name + "' out to binary");
+  error("cannot write symbol table '" + Sec.Name + "' out to binary");
 }
 
 void BinarySectionWriter::visit(const RelocationSection &Sec) {
-  error("Cannot write relocation section '" + Sec.Name + "' out to binary");
+  error("cannot write relocation section '" + Sec.Name + "' out to binary");
 }
 
 void BinarySectionWriter::visit(const GnuDebugLinkSection &Sec) {
-  error("Cannot write '" + Sec.Name + "' out to binary");
+  error("cannot write '" + Sec.Name + "' out to binary");
 }
 
 void BinarySectionWriter::visit(const GroupSection &Sec) {
-  error("Cannot write '" + Sec.Name + "' out to binary");
+  error("cannot write '" + Sec.Name + "' out to binary");
 }
 
 void SectionWriter::visit(const Section &Sec) {
@@ -198,7 +198,7 @@
 }
 
 void BinarySectionWriter::visit(const DecompressedSection &Sec) {
-  error("Cannot write compressed section '" + Sec.Name + "' ");
+  error("cannot write compressed section '" + Sec.Name + "' ");
 }
 
 void DecompressedSection::accept(SectionVisitor &Visitor) const {
@@ -218,7 +218,7 @@
 }
 
 void BinarySectionWriter::visit(const CompressedSection &Sec) {
-  error("Cannot write compressed section '" + Sec.Name + "' ");
+  error("cannot write compressed section '" + Sec.Name + "' ");
 }
 
 template <class ELFT>
@@ -426,8 +426,8 @@
     if (!AllowBrokenLinks)
       return createStringError(
           llvm::errc::invalid_argument,
-          "String table %s cannot be removed because it is "
-          "referenced by the symbol table %s",
+          "string table '%s' cannot be removed because it is "
+          "referenced by the symbol table '%s'",
           SymbolNames->Name.data(), this->Name.data());
     SymbolNames = nullptr;
   }
@@ -516,7 +516,7 @@
 
 const Symbol *SymbolTableSection::getSymbolByIndex(uint32_t Index) const {
   if (Symbols.size() <= Index)
-    error("Invalid symbol index: " + Twine(Index));
+    error("invalid symbol index: " + Twine(Index));
   return Symbols[Index].get();
 }
 
@@ -556,8 +556,8 @@
     if (!AllowBrokenLinks)
       return createStringError(
           llvm::errc::invalid_argument,
-          "Symbol table %s cannot be removed because it is "
-          "referenced by the relocation section %s.",
+          "symbol table '%s' cannot be removed because it is "
+          "referenced by the relocation section '%s'",
           Symbols->Name.data(), this->Name.data());
     Symbols = nullptr;
   }
@@ -566,7 +566,7 @@
     if (!R.RelocSymbol->DefinedIn || !ToRemove(R.RelocSymbol->DefinedIn))
       continue;
     return createStringError(llvm::errc::invalid_argument,
-                             "Section %s can't be removed: (%s+0x%" PRIx64
+                             "section '%s' cannot be removed: (%s+0x%" PRIx64
                              ") has relocation against symbol '%s'",
                              R.RelocSymbol->DefinedIn->Name.data(),
                              SecToApplyRel->Name.data(), R.Offset,
@@ -644,7 +644,7 @@
     if (ToRemove(*Reloc.RelocSymbol))
       return createStringError(
           llvm::errc::invalid_argument,
-          "not stripping symbol '%s' because it is named in a relocation.",
+          "not stripping symbol '%s' because it is named in a relocation",
           Reloc.RelocSymbol->Name.data());
   return Error::success();
 }
@@ -670,45 +670,36 @@
 }
 
 void DynamicRelocationSection::accept(MutableSectionVisitor &Visitor) {
-  Visitor.visit(*this);
-}
-
-Error DynamicRelocationSection::removeSectionReferences(
-    bool AllowBrokenLinks, function_ref<bool(const SectionBase *)> ToRemove) {
-  if (ToRemove(Symbols)) {
-    if (!AllowBrokenLinks)
-      return createStringError(
-          llvm::errc::invalid_argument,
-<<<<<<< HEAD
-          "Symbol table %s cannot be removed because it is "
-          "referenced by the relocation section %s.",
-=======
+  Visitor.visit(*this);
+}
+
+Error DynamicRelocationSection::removeSectionReferences(
+    bool AllowBrokenLinks, function_ref<bool(const SectionBase *)> ToRemove) {
+  if (ToRemove(Symbols)) {
+    if (!AllowBrokenLinks)
+      return createStringError(
+          llvm::errc::invalid_argument,
           "symbol table '%s' cannot be removed because it is "
           "referenced by the relocation section '%s'",
->>>>>>> e98a8f7b
-          Symbols->Name.data(), this->Name.data());
-    Symbols = nullptr;
-  }
-
-  // SecToApplyRel contains a section referenced by sh_info field. It keeps
-  // a section to which the relocation section applies. When we remove any
-  // sections we also remove their relocation sections. Since we do that much
-  // earlier, this assert should never be triggered.
-  assert(!SecToApplyRel || !ToRemove(SecToApplyRel));
-<<<<<<< HEAD
-
-=======
->>>>>>> e98a8f7b
-  return Error::success();
-}
-
-Error Section::removeSectionReferences(bool AllowBrokenDependency,
-    function_ref<bool(const SectionBase *)> ToRemove) {
-  if (ToRemove(LinkSection)) {
+          Symbols->Name.data(), this->Name.data());
+    Symbols = nullptr;
+  }
+
+  // SecToApplyRel contains a section referenced by sh_info field. It keeps
+  // a section to which the relocation section applies. When we remove any
+  // sections we also remove their relocation sections. Since we do that much
+  // earlier, this assert should never be triggered.
+  assert(!SecToApplyRel || !ToRemove(SecToApplyRel));
+  return Error::success();
+}
+
+Error Section::removeSectionReferences(bool AllowBrokenDependency,
+    function_ref<bool(const SectionBase *)> ToRemove) {
+  if (ToRemove(LinkSection)) {
     if (!AllowBrokenDependency)
       return createStringError(llvm::errc::invalid_argument,
-                               "Section %s cannot be removed because it is "
-                               "referenced by the section %s",
+                               "section '%s' cannot be removed because it is "
+                               "referenced by the section '%s'",
                                LinkSection->Name.data(), this->Name.data());
     LinkSection = nullptr;
   }
@@ -723,8 +714,8 @@
 Error GroupSection::removeSymbols(function_ref<bool(const Symbol &)> ToRemove) {
   if (ToRemove(*Sym))
     return createStringError(llvm::errc::invalid_argument,
-                             "Symbol %s cannot be removed because it is "
-                             "referenced by the section %s[%d].",
+                             "symbol '%s' cannot be removed because it is "
+                             "referenced by the section '%s[%d]'",
                              Sym->Name.data(), this->Name.data(), this->Index);
   return Error::success();
 }
@@ -993,18 +984,6 @@
 template <class ELFT>
 void ELFBuilder<ELFT>::initGroupSection(GroupSection *GroupSec) {
   if (GroupSec->Align % sizeof(ELF::Elf32_Word) != 0)
-<<<<<<< HEAD
-    error("Invalid alignment " + Twine(GroupSec->Align) + " of group section " +
-          GroupSec->Name);
-  auto SecTable = Obj.sections();
-  auto SymTab = SecTable.template getSectionOfType<SymbolTableSection>(
-      GroupSec->Link,
-      "Link field value " + Twine(GroupSec->Link) + " in section " +
-          GroupSec->Name + " is invalid",
-      "Link field value " + Twine(GroupSec->Link) + " in section " +
-          GroupSec->Name + " is not a symbol table");
-  auto Sym = SymTab->getSymbolByIndex(GroupSec->Info);
-=======
     error("invalid alignment " + Twine(GroupSec->Align) + " of group section '" +
           GroupSec->Name + "'");
   SectionTableRef SecTable = Obj.sections();
@@ -1015,15 +994,14 @@
       "link field value '" + Twine(GroupSec->Link) + "' in section '" +
           GroupSec->Name + "' is not a symbol table");
   Symbol *Sym = SymTab->getSymbolByIndex(GroupSec->Info);
->>>>>>> e98a8f7b
   if (!Sym)
-    error("Info field value " + Twine(GroupSec->Info) + " in section " +
-          GroupSec->Name + " is not a valid symbol index");
+    error("info field value '" + Twine(GroupSec->Info) + "' in section '" +
+          GroupSec->Name + "' is not a valid symbol index");
   GroupSec->setSymTab(SymTab);
   GroupSec->setSymbol(Sym);
   if (GroupSec->Contents.size() % sizeof(ELF::Elf32_Word) ||
       GroupSec->Contents.empty())
-    error("The content of the section " + GroupSec->Name + " is malformed");
+    error("the content of the section " + GroupSec->Name + " is malformed");
   const ELF::Elf32_Word *Word =
       reinterpret_cast<const ELF::Elf32_Word *>(GroupSec->Contents.data());
   const ELF::Elf32_Word *End =
@@ -1032,8 +1010,8 @@
   for (; Word != End; ++Word) {
     uint32_t Index = support::endian::read32<ELFT::TargetEndianness>(Word);
     GroupSec->addMember(SecTable.getSection(
-        Index, "Group member index " + Twine(Index) + " in section " +
-                   GroupSec->Name + " is invalid"));
+        Index, "group member index " + Twine(Index) + " in section '" +
+                   GroupSec->Name + "' is invalid"));
   }
 }
 
@@ -1050,31 +1028,31 @@
 
     if (Sym.st_shndx == SHN_XINDEX) {
       if (SymTab->getShndxTable() == nullptr)
-        error("Symbol '" + Name +
-              "' has index SHN_XINDEX but no SHT_SYMTAB_SHNDX section exists.");
+        error("symbol '" + Name +
+              "' has index SHN_XINDEX but no SHT_SYMTAB_SHNDX section exists");
       if (ShndxData.data() == nullptr) {
         const Elf_Shdr &ShndxSec =
             *unwrapOrError(ElfFile.getSection(SymTab->getShndxTable()->Index));
         ShndxData = unwrapOrError(
             ElfFile.template getSectionContentsAsArray<Elf_Word>(&ShndxSec));
         if (ShndxData.size() != Symbols.size())
-          error("Symbol section index table does not have the same number of "
-                "entries as the symbol table.");
+          error("symbol section index table does not have the same number of "
+                "entries as the symbol table");
       }
       Elf_Word Index = ShndxData[&Sym - Symbols.begin()];
       DefSection = Obj.sections().getSection(
           Index,
-          "Symbol '" + Name + "' has invalid section index " + Twine(Index));
+          "symbol '" + Name + "' has invalid section index " + Twine(Index));
     } else if (Sym.st_shndx >= SHN_LORESERVE) {
       if (!isValidReservedSectionIndex(Sym.st_shndx, Obj.Machine)) {
         error(
-            "Symbol '" + Name +
+            "symbol '" + Name +
             "' has unsupported value greater than or equal to SHN_LORESERVE: " +
             Twine(Sym.st_shndx));
       }
     } else if (Sym.st_shndx != SHN_UNDEF) {
       DefSection = Obj.sections().getSection(
-          Sym.st_shndx, "Symbol '" + Name +
+          Sym.st_shndx, "symbol '" + Name +
                             "' is defined has invalid section index " +
                             Twine(Sym.st_shndx));
     }
@@ -1300,7 +1278,7 @@
     Builder.build();
     return Obj;
   }
-  error("Invalid file type");
+  error("invalid file type");
 }
 
 template <class ELFT> void ELFWriter<ELFT>::writeEhdr() {
@@ -1633,8 +1611,8 @@
   // to do that.
   if (Obj.SectionNames == nullptr && WriteSectionHeaders)
     return createStringError(llvm::errc::invalid_argument,
-                             "Cannot write section header table because "
-                             "section header string table was removed.");
+                             "cannot write section header table because "
+                             "section header string table was removed");
 
   Obj.sortSections();
 
