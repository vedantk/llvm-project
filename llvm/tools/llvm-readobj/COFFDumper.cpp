--- conflicted
+++ resolved
@@ -89,13 +89,10 @@
   StringRef getFileNameForFileOffset(uint32_t FileOffset);
   void printFileNameForOffset(StringRef Label, uint32_t FileOffset);
   void printTypeIndex(StringRef FieldName, TypeIndex TI);
-<<<<<<< HEAD
-=======
   void printLocalVariableAddrRange(const LocalVariableAddrRange &Range,
                                    const coff_section *Sec,
                                    StringRef SectionContents);
   void printLocalVariableAddrGap(const LocalVariableAddrGap &Gap);
->>>>>>> d74490f2
 
   void printCodeViewSymbolsSubsection(StringRef Subsection,
                                       const SectionRef &Section,
@@ -1506,8 +1503,6 @@
       break;
     }
 
-<<<<<<< HEAD
-=======
     case S_DEFRANGE_REGISTER: {
       DictScope S(W, "DefRangeRegister");
       const DefRangeRegisterSym *DefRangeRegister;
@@ -1581,7 +1576,6 @@
       break;
     }
 
->>>>>>> d74490f2
     case S_CALLSITEINFO: {
       DictScope S(W, "CallSiteInfo");
       const CallSiteInfoSym *CallSiteInfo;
@@ -1733,7 +1727,7 @@
       DictScope S(W, "BPRelativeSym");
       const BPRelativeSym *BPRel;
       error(consumeObject(SymData, BPRel));
-      W.printHex("Offset", BPRel->Offset);
+      W.printNumber("Offset", BPRel->Offset);
       printTypeIndex("Type", BPRel->Type);
       StringRef VarName = SymData.split('\0').first;
       W.printString("VarName", VarName);
@@ -1895,8 +1889,6 @@
     W.printHex(FieldName, TI.getIndex());
 }
 
-<<<<<<< HEAD
-=======
 void COFFDumper::printLocalVariableAddrRange(
     const LocalVariableAddrRange &Range, const coff_section *Sec,
     StringRef SectionContents) {
@@ -1910,7 +1902,6 @@
   W.printNumber("Range", Gap.Range);
 }
 
->>>>>>> d74490f2
 StringRef COFFDumper::getFileNameForFileOffset(uint32_t FileOffset) {
   // The file checksum subsection should precede all references to it.
   if (!CVFileChecksumTable.data() || !CVStringTable.data())
