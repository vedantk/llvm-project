//===-- echo.cpp - tool for testing libLLVM and llvm-c API ----------------===//
//
//                     The LLVM Compiler Infrastructure
//
// This file is distributed under the University of Illinois Open Source
// License. See LICENSE.TXT for details.
//
//===----------------------------------------------------------------------===//
//
// This file implements the --echo commands in llvm-c-test.
//
// This command uses the C API to read a module and output an exact copy of it
// as output. It is used to check that the resulting module matches the input
// to validate that the C API can read and write modules properly.
//
//===----------------------------------------------------------------------===//

#include "llvm-c-test.h"
#include "llvm/ADT/DenseMap.h"
#include "llvm/Support/ErrorHandling.h"

#include <stdio.h>
#include <stdlib.h>

using namespace llvm;

// Provide DenseMapInfo for C API opaque types.
template<typename T>
struct CAPIDenseMap {};

// The default DenseMapInfo require to know about pointer alignement.
// Because the C API uses opaques pointer types, their alignement is unknown.
// As a result, we need to roll out our own implementation.
template<typename T>
struct CAPIDenseMap<T*> {
  struct CAPIDenseMapInfo {
    static inline T* getEmptyKey() {
      uintptr_t Val = static_cast<uintptr_t>(-1);
      return reinterpret_cast<T*>(Val);
    }
    static inline T* getTombstoneKey() {
      uintptr_t Val = static_cast<uintptr_t>(-2);
      return reinterpret_cast<T*>(Val);
    }
    static unsigned getHashValue(const T *PtrVal) {
      return hash_value(PtrVal);
    }
    static bool isEqual(const T *LHS, const T *RHS) { return LHS == RHS; }
  };

  typedef DenseMap<T*, T*, CAPIDenseMapInfo> Map;
};

typedef CAPIDenseMap<LLVMValueRef>::Map ValueMap;
typedef CAPIDenseMap<LLVMBasicBlockRef>::Map BasicBlockMap;

struct TypeCloner {
  LLVMModuleRef M;
  LLVMContextRef Ctx;

  TypeCloner(LLVMModuleRef M): M(M), Ctx(LLVMGetModuleContext(M)) {}

  LLVMTypeRef Clone(LLVMValueRef Src) {
    return Clone(LLVMTypeOf(Src));
  }

  LLVMTypeRef Clone(LLVMTypeRef Src) {
    LLVMTypeKind Kind = LLVMGetTypeKind(Src);
    switch (Kind) {
      case LLVMVoidTypeKind:
        return LLVMVoidTypeInContext(Ctx);
      case LLVMHalfTypeKind:
        return LLVMHalfTypeInContext(Ctx);
      case LLVMFloatTypeKind:
        return LLVMFloatTypeInContext(Ctx);
      case LLVMDoubleTypeKind:
        return LLVMDoubleTypeInContext(Ctx);
      case LLVMX86_FP80TypeKind:
        return LLVMX86FP80TypeInContext(Ctx);
      case LLVMFP128TypeKind:
        return LLVMFP128TypeInContext(Ctx);
      case LLVMPPC_FP128TypeKind:
        return LLVMPPCFP128TypeInContext(Ctx);
      case LLVMLabelTypeKind:
        return LLVMLabelTypeInContext(Ctx);
      case LLVMIntegerTypeKind:
        return LLVMIntTypeInContext(Ctx, LLVMGetIntTypeWidth(Src));
      case LLVMFunctionTypeKind: {
        unsigned ParamCount = LLVMCountParamTypes(Src);
        LLVMTypeRef* Params = nullptr;
        if (ParamCount > 0) {
          Params = (LLVMTypeRef*) malloc(ParamCount * sizeof(LLVMTypeRef));
          LLVMGetParamTypes(Src, Params);
          for (unsigned i = 0; i < ParamCount; i++)
            Params[i] = Clone(Params[i]);
        }

        LLVMTypeRef FunTy = LLVMFunctionType(Clone(LLVMGetReturnType(Src)),
                                             Params, ParamCount,
                                             LLVMIsFunctionVarArg(Src));
        if (ParamCount > 0)
          free(Params);
        return FunTy;
      }
      case LLVMStructTypeKind: {
        LLVMTypeRef S = nullptr;
        const char *Name = LLVMGetStructName(Src);
        if (Name) {
          S = LLVMGetTypeByName(M, Name);
          if (S)
            return S;
          S = LLVMStructCreateNamed(Ctx, Name);
          if (LLVMIsOpaqueStruct(Src))
            return S;
        }

        unsigned EltCount = LLVMCountStructElementTypes(Src);
        SmallVector<LLVMTypeRef, 8> Elts;
        for (unsigned i = 0; i < EltCount; i++)
          Elts.push_back(Clone(LLVMStructGetTypeAtIndex(Src, i)));
        if (Name)
          LLVMStructSetBody(S, Elts.data(), EltCount, LLVMIsPackedStruct(Src));
        else
          S = LLVMStructTypeInContext(Ctx, Elts.data(), EltCount,
                                      LLVMIsPackedStruct(Src));
        return S;
      }
      case LLVMArrayTypeKind:
        return LLVMArrayType(
          Clone(LLVMGetElementType(Src)),
          LLVMGetArrayLength(Src)
        );
      case LLVMPointerTypeKind:
        return LLVMPointerType(
          Clone(LLVMGetElementType(Src)),
          LLVMGetPointerAddressSpace(Src)
        );
      case LLVMVectorTypeKind:
        return LLVMVectorType(
          Clone(LLVMGetElementType(Src)),
          LLVMGetVectorSize(Src)
        );
      case LLVMMetadataTypeKind:
        break;
      case LLVMX86_MMXTypeKind:
        return LLVMX86MMXTypeInContext(Ctx);
      default:
        break;
    }

    fprintf(stderr, "%d is not a supported typekind\n", Kind);
    exit(-1);
  }
};

<<<<<<< HEAD
static ValueMap clone_params(LLVMValueRef Src, LLVMValueRef Dst);
=======
static ValueMap clone_params(LLVMValueRef Src, LLVMValueRef Dst) {
  unsigned Count = LLVMCountParams(Src);
  if (Count != LLVMCountParams(Dst))
    report_fatal_error("Parameter count mismatch");

  ValueMap VMap;
  if (Count == 0)
    return VMap;

  LLVMValueRef SrcFirst = LLVMGetFirstParam(Src);
  LLVMValueRef DstFirst = LLVMGetFirstParam(Dst);
  LLVMValueRef SrcLast = LLVMGetLastParam(Src);
  LLVMValueRef DstLast = LLVMGetLastParam(Dst);

  LLVMValueRef SrcCur = SrcFirst;
  LLVMValueRef DstCur = DstFirst;
  LLVMValueRef SrcNext = nullptr;
  LLVMValueRef DstNext = nullptr;
  while (true) {
    const char *Name = LLVMGetValueName(SrcCur);
    LLVMSetValueName(DstCur, Name);

    VMap[SrcCur] = DstCur;

    Count--;
    SrcNext = LLVMGetNextParam(SrcCur);
    DstNext = LLVMGetNextParam(DstCur);
    if (SrcNext == nullptr && DstNext == nullptr) {
      if (SrcCur != SrcLast)
        report_fatal_error("SrcLast param does not match End");
      if (DstCur != DstLast)
        report_fatal_error("DstLast param does not match End");
      break;
    }

    if (SrcNext == nullptr)
      report_fatal_error("SrcNext was unexpectedly null");
    if (DstNext == nullptr)
      report_fatal_error("DstNext was unexpectedly null");

    LLVMValueRef SrcPrev = LLVMGetPreviousParam(SrcNext);
    if (SrcPrev != SrcCur)
      report_fatal_error("SrcNext.Previous param is not Current");

    LLVMValueRef DstPrev = LLVMGetPreviousParam(DstNext);
    if (DstPrev != DstCur)
      report_fatal_error("DstNext.Previous param is not Current");

    SrcCur = SrcNext;
    DstCur = DstNext;
  }

  if (Count != 0)
    report_fatal_error("Parameter count does not match iteration");

  return VMap;
}

LLVMValueRef clone_constant(LLVMValueRef Cst, LLVMModuleRef M) {
  if (!LLVMIsAConstant(Cst))
    report_fatal_error("Expected a constant");

  // Maybe it is a symbol
  if (LLVMIsAGlobalValue(Cst)) {
    const char *Name = LLVMGetValueName(Cst);

    // Try function
    LLVMValueRef Dst = LLVMGetNamedFunction(M, Name);
    if (Dst != nullptr)
      return Dst;

    // Try global variable
    Dst = LLVMGetNamedGlobal(M, Name);
    if (Dst != nullptr)
      return Dst;

    fprintf(stderr, "Could not find @%s\n", Name);
    exit(-1);
  }

  // Try literal
  if (LLVMIsAConstantInt(Cst))
    return LLVMConstInt(TypeCloner(M).Clone(Cst),
                        LLVMConstIntGetZExtValue(Cst), false);

  // Try undef
  if (LLVMIsUndef(Cst))
    return LLVMGetUndef(TypeCloner(M).Clone(Cst));

  // This kind of constant is not supported.
  report_fatal_error("Unsupported contant type");
}
>>>>>>> d01c8614

struct FunCloner {
  LLVMValueRef Fun;
  LLVMModuleRef M;

  ValueMap VMap;
  BasicBlockMap BBMap;

  FunCloner(LLVMValueRef Src, LLVMValueRef Dst): Fun(Dst),
    M(LLVMGetGlobalParent(Fun)), VMap(clone_params(Src, Dst)) {}

  LLVMTypeRef CloneType(LLVMTypeRef Src) {
    return TypeCloner(M).Clone(Src);
  }

  LLVMTypeRef CloneType(LLVMValueRef Src) {
    return TypeCloner(M).Clone(Src);
  }

  // Try to clone everything in the llvm::Value hierarchy.
  LLVMValueRef CloneValue(LLVMValueRef Src) {
    // First, the value may be constant.
    if (LLVMIsAConstant(Src))
      return clone_constant(Src, M);

    // Function argument should always be in the map already.
    auto i = VMap.find(Src);
    if (i != VMap.end())
      return i->second;

    if (!LLVMIsAInstruction(Src))
      report_fatal_error("Expected an instruction");

    auto Ctx = LLVMGetModuleContext(M);
    auto Builder = LLVMCreateBuilderInContext(Ctx);
    auto BB = DeclareBB(LLVMGetInstructionParent(Src));
    LLVMPositionBuilderAtEnd(Builder, BB);
    auto Dst = CloneInstruction(Src, Builder);
    LLVMDisposeBuilder(Builder);
    return Dst;
  }

  LLVMValueRef CloneInstruction(LLVMValueRef Src, LLVMBuilderRef Builder) {
    const char *Name = LLVMGetValueName(Src);
    if (!LLVMIsAInstruction(Src))
      report_fatal_error("Expected an instruction");

    // Check if this is something we already computed.
    {
      auto i = VMap.find(Src);
      if (i != VMap.end()) {
        // If we have a hit, it means we already generated the instruction
        // as a dependancy to somethign else. We need to make sure
        // it is ordered properly.
        auto I = i->second;
        LLVMInstructionRemoveFromParent(I);
        LLVMInsertIntoBuilderWithName(Builder, I, Name);
        return I;
      }
    }

    // We tried everything, it must be an instruction
    // that hasn't been generated already.
    LLVMValueRef Dst = nullptr;

    LLVMOpcode Op = LLVMGetInstructionOpcode(Src);
    switch(Op) {
      case LLVMRet: {
        int OpCount = LLVMGetNumOperands(Src);
        if (OpCount == 0)
          Dst = LLVMBuildRetVoid(Builder);
        else
          Dst = LLVMBuildRet(Builder, CloneValue(LLVMGetOperand(Src, 0)));
        break;
      }
      case LLVMBr: {
        if (!LLVMIsConditional(Src)) {
          LLVMValueRef SrcOp = LLVMGetOperand(Src, 0);
          LLVMBasicBlockRef SrcBB = LLVMValueAsBasicBlock(SrcOp);
          Dst = LLVMBuildBr(Builder, DeclareBB(SrcBB));
          break;
        }

        LLVMValueRef Cond = LLVMGetCondition(Src);
        LLVMValueRef Else = LLVMGetOperand(Src, 1);
        LLVMBasicBlockRef ElseBB = DeclareBB(LLVMValueAsBasicBlock(Else));
        LLVMValueRef Then = LLVMGetOperand(Src, 2);
        LLVMBasicBlockRef ThenBB = DeclareBB(LLVMValueAsBasicBlock(Then));
        Dst = LLVMBuildCondBr(Builder, Cond, ThenBB, ElseBB);
        break;
      }
      case LLVMSwitch:
      case LLVMIndirectBr:
      case LLVMInvoke:
        break;
      case LLVMUnreachable:
        Dst = LLVMBuildUnreachable(Builder);
        break;
      case LLVMAdd: {
        LLVMValueRef LHS = CloneValue(LLVMGetOperand(Src, 0));
        LLVMValueRef RHS = CloneValue(LLVMGetOperand(Src, 1));
        Dst = LLVMBuildAdd(Builder, LHS, RHS, Name);
        break;
      }
      case LLVMSub: {
        LLVMValueRef LHS = CloneValue(LLVMGetOperand(Src, 0));
        LLVMValueRef RHS = CloneValue(LLVMGetOperand(Src, 1));
        Dst = LLVMBuildSub(Builder, LHS, RHS, Name);
        break;
      }
      case LLVMMul: {
        LLVMValueRef LHS = CloneValue(LLVMGetOperand(Src, 0));
        LLVMValueRef RHS = CloneValue(LLVMGetOperand(Src, 1));
        Dst = LLVMBuildMul(Builder, LHS, RHS, Name);
        break;
      }
      case LLVMUDiv: {
        LLVMValueRef LHS = CloneValue(LLVMGetOperand(Src, 0));
        LLVMValueRef RHS = CloneValue(LLVMGetOperand(Src, 1));
        Dst = LLVMBuildUDiv(Builder, LHS, RHS, Name);
        break;
      }
      case LLVMSDiv: {
        LLVMValueRef LHS = CloneValue(LLVMGetOperand(Src, 0));
        LLVMValueRef RHS = CloneValue(LLVMGetOperand(Src, 1));
        Dst = LLVMBuildSDiv(Builder, LHS, RHS, Name);
        break;
      }
      case LLVMURem: {
        LLVMValueRef LHS = CloneValue(LLVMGetOperand(Src, 0));
        LLVMValueRef RHS = CloneValue(LLVMGetOperand(Src, 1));
        Dst = LLVMBuildURem(Builder, LHS, RHS, Name);
        break;
      }
      case LLVMSRem: {
        LLVMValueRef LHS = CloneValue(LLVMGetOperand(Src, 0));
        LLVMValueRef RHS = CloneValue(LLVMGetOperand(Src, 1));
        Dst = LLVMBuildSRem(Builder, LHS, RHS, Name);
        break;
      }
      case LLVMShl: {
        LLVMValueRef LHS = CloneValue(LLVMGetOperand(Src, 0));
        LLVMValueRef RHS = CloneValue(LLVMGetOperand(Src, 1));
        Dst = LLVMBuildShl(Builder, LHS, RHS, Name);
        break;
      }
      case LLVMLShr: {
        LLVMValueRef LHS = CloneValue(LLVMGetOperand(Src, 0));
        LLVMValueRef RHS = CloneValue(LLVMGetOperand(Src, 1));
        Dst = LLVMBuildLShr(Builder, LHS, RHS, Name);
        break;
      }
      case LLVMAShr: {
        LLVMValueRef LHS = CloneValue(LLVMGetOperand(Src, 0));
        LLVMValueRef RHS = CloneValue(LLVMGetOperand(Src, 1));
        Dst = LLVMBuildAShr(Builder, LHS, RHS, Name);
        break;
      }
      case LLVMAnd: {
        LLVMValueRef LHS = CloneValue(LLVMGetOperand(Src, 0));
        LLVMValueRef RHS = CloneValue(LLVMGetOperand(Src, 1));
        Dst = LLVMBuildAnd(Builder, LHS, RHS, Name);
        break;
      }
      case LLVMOr: {
        LLVMValueRef LHS = CloneValue(LLVMGetOperand(Src, 0));
        LLVMValueRef RHS = CloneValue(LLVMGetOperand(Src, 1));
        Dst = LLVMBuildOr(Builder, LHS, RHS, Name);
        break;
      }
      case LLVMXor: {
        LLVMValueRef LHS = CloneValue(LLVMGetOperand(Src, 0));
        LLVMValueRef RHS = CloneValue(LLVMGetOperand(Src, 1));
        Dst = LLVMBuildXor(Builder, LHS, RHS, Name);
        break;
      }
      case LLVMAlloca: {
        LLVMTypeRef Ty = CloneType(LLVMGetAllocatedType(Src));
        Dst = LLVMBuildAlloca(Builder, Ty, Name);
        break;
      }
      case LLVMICmp: {
        LLVMIntPredicate Pred = LLVMGetICmpPredicate(Src);
        LLVMValueRef LHS = CloneValue(LLVMGetOperand(Src, 0));
        LLVMValueRef RHS = CloneValue(LLVMGetOperand(Src, 1));
        Dst = LLVMBuildICmp(Builder, Pred, LHS, RHS, Name);
        break;
      }
      case LLVMPHI: {
        // We need to agressively set things here because of loops.
        VMap[Src] = Dst = LLVMBuildPhi(Builder, CloneType(Src), Name);

        SmallVector<LLVMValueRef, 8> Values;
        SmallVector<LLVMBasicBlockRef, 8> Blocks;

        unsigned IncomingCount = LLVMCountIncoming(Src);
        for (unsigned i = 0; i < IncomingCount; ++i) {
          Blocks.push_back(DeclareBB(LLVMGetIncomingBlock(Src, i)));
          Values.push_back(CloneValue(LLVMGetIncomingValue(Src, i)));
        }

        LLVMAddIncoming(Dst, Values.data(), Blocks.data(), IncomingCount);
        return Dst;
      }
      case LLVMCall: {
        SmallVector<LLVMValueRef, 8> Args;
        int ArgCount = LLVMGetNumArgOperands(Src);
        for (int i = 0; i < ArgCount; i++)
          Args.push_back(CloneValue(LLVMGetOperand(Src, i)));
        LLVMValueRef Fn = CloneValue(LLVMGetCalledValue(Src));
        Dst = LLVMBuildCall(Builder, Fn, Args.data(), ArgCount, Name);
        break;
      }
      case LLVMExtractValue: {
        LLVMValueRef Agg = CloneValue(LLVMGetOperand(Src, 0));
        if (LLVMGetNumIndices(Src) != 1)
          report_fatal_error("Expected only one indice");
        auto I = LLVMGetIndices(Src)[0];
        Dst = LLVMBuildExtractValue(Builder, Agg, I, Name);
        break;
      }
      case LLVMInsertValue: {
        LLVMValueRef Agg = CloneValue(LLVMGetOperand(Src, 0));
        LLVMValueRef V = CloneValue(LLVMGetOperand(Src, 1));
        if (LLVMGetNumIndices(Src) != 1)
          report_fatal_error("Expected only one indice");
        auto I = LLVMGetIndices(Src)[0];
        Dst = LLVMBuildInsertValue(Builder, Agg, V, I, Name);
        break;
      }
      default:
        break;
    }

    if (Dst == nullptr) {
      fprintf(stderr, "%d is not a supported opcode\n", Op);
      exit(-1);
    }

    return VMap[Src] = Dst;
  }

  LLVMBasicBlockRef DeclareBB(LLVMBasicBlockRef Src) {
    // Check if this is something we already computed.
    {
      auto i = BBMap.find(Src);
      if (i != BBMap.end()) {
        return i->second;
      }
    }

    LLVMValueRef V = LLVMBasicBlockAsValue(Src);
    if (!LLVMValueIsBasicBlock(V) || LLVMValueAsBasicBlock(V) != Src)
      report_fatal_error("Basic block is not a basic block");

    const char *Name = LLVMGetBasicBlockName(Src);
    const char *VName = LLVMGetValueName(V);
    if (Name != VName)
      report_fatal_error("Basic block name mismatch");

    LLVMBasicBlockRef BB = LLVMAppendBasicBlock(Fun, Name);
    return BBMap[Src] = BB;
  }

  LLVMBasicBlockRef CloneBB(LLVMBasicBlockRef Src) {
    LLVMBasicBlockRef BB = DeclareBB(Src);

    // Make sure ordering is correct.
    LLVMBasicBlockRef Prev = LLVMGetPreviousBasicBlock(Src);
    if (Prev)
      LLVMMoveBasicBlockAfter(BB, DeclareBB(Prev));

    LLVMValueRef First = LLVMGetFirstInstruction(Src);
    LLVMValueRef Last = LLVMGetLastInstruction(Src);

    if (First == nullptr) {
      if (Last != nullptr)
        report_fatal_error("Has no first instruction, but last one");
      return BB;
    }

    auto Ctx = LLVMGetModuleContext(M);
    LLVMBuilderRef Builder = LLVMCreateBuilderInContext(Ctx);
    LLVMPositionBuilderAtEnd(Builder, BB);

    LLVMValueRef Cur = First;
    LLVMValueRef Next = nullptr;
    while(true) {
      CloneInstruction(Cur, Builder);
      Next = LLVMGetNextInstruction(Cur);
      if (Next == nullptr) {
        if (Cur != Last)
          report_fatal_error("Final instruction does not match Last");
        break;
      }

      LLVMValueRef Prev = LLVMGetPreviousInstruction(Next);
      if (Prev != Cur)
        report_fatal_error("Next.Previous instruction is not Current");

      Cur = Next;
    }

    LLVMDisposeBuilder(Builder);
    return BB;
  }

  void CloneBBs(LLVMValueRef Src) {
    unsigned Count = LLVMCountBasicBlocks(Src);
    if (Count == 0)
      return;

    LLVMBasicBlockRef First = LLVMGetFirstBasicBlock(Src);
    LLVMBasicBlockRef Last = LLVMGetLastBasicBlock(Src);

    LLVMBasicBlockRef Cur = First;
    LLVMBasicBlockRef Next = nullptr;
    while(true) {
      CloneBB(Cur);
      Count--;
      Next = LLVMGetNextBasicBlock(Cur);
      if (Next == nullptr) {
        if (Cur != Last)
          report_fatal_error("Final basic block does not match Last");
        break;
      }

      LLVMBasicBlockRef Prev = LLVMGetPreviousBasicBlock(Next);
      if (Prev != Cur)
        report_fatal_error("Next.Previous basic bloc is not Current");

      Cur = Next;
    }

    if (Count != 0)
      report_fatal_error("Basic block count does not match iterration");
  }
};

static ValueMap clone_params(LLVMValueRef Src, LLVMValueRef Dst) {
  unsigned Count = LLVMCountParams(Src);
  if (Count != LLVMCountParams(Dst)) {
    fprintf(stderr, "Parameter count mismatch\n");
    exit(-1);
  }

  ValueMap VMap;
  if (Count == 0)
    return VMap;

  LLVMValueRef SrcFirst = LLVMGetFirstParam(Src);
  LLVMValueRef DstFirst = LLVMGetFirstParam(Dst);
  LLVMValueRef SrcLast = LLVMGetLastParam(Src);
  LLVMValueRef DstLast = LLVMGetLastParam(Dst);

  LLVMValueRef SrcCur = SrcFirst;
  LLVMValueRef DstCur = DstFirst;
  LLVMValueRef SrcNext = nullptr;
  LLVMValueRef DstNext = nullptr;
  while (true) {
    const char *Name = LLVMGetValueName(SrcCur);
    LLVMSetValueName(DstCur, Name);

    VMap[SrcCur] = DstCur;

    Count--;
    SrcNext = LLVMGetNextParam(SrcCur);
    DstNext = LLVMGetNextParam(DstCur);
    if (SrcNext == nullptr && DstNext == nullptr) {
      if (SrcCur != SrcLast) {
        fprintf(stderr, "SrcLast param does not match End\n");
        exit(-1);
      }

      if (DstCur != DstLast) {
        fprintf(stderr, "DstLast param does not match End\n");
        exit(-1);
      }

      break;
    }

    if (SrcNext == nullptr) {
      fprintf(stderr, "SrcNext was unexpectedly null\n");
      exit(-1);
    }

    if (DstNext == nullptr) {
      fprintf(stderr, "DstNext was unexpectedly null\n");
      exit(-1);
    }

    LLVMValueRef SrcPrev = LLVMGetPreviousParam(SrcNext);
    if (SrcPrev != SrcCur) {
      fprintf(stderr, "SrcNext.Previous param is not Current\n");
      exit(-1);
    }

    LLVMValueRef DstPrev = LLVMGetPreviousParam(DstNext);
    if (DstPrev != DstCur) {
      fprintf(stderr, "DstNext.Previous param is not Current\n");
      exit(-1);
    }

    SrcCur = SrcNext;
    DstCur = DstNext;
  }

  if (Count != 0) {
    fprintf(stderr, "Parameter count does not match iteration\n");
    exit(-1);
  }

  return VMap;
}

static LLVMValueRef clone_function(LLVMValueRef Src, LLVMModuleRef M) {
  const char *Name = LLVMGetValueName(Src);
  LLVMValueRef Fun = LLVMGetNamedFunction(M, Name);
  if (Fun != nullptr)
    return Fun;

  LLVMTypeRef FunTy = LLVMGetElementType(TypeCloner(M).Clone(Src));
  Fun = LLVMAddFunction(M, Name, FunTy);
  FunCloner FC(Src, Fun);
  FC.CloneBBs(Src);

  return Fun;
}

static void clone_functions(LLVMModuleRef Src, LLVMModuleRef Dst) {
  LLVMValueRef Begin = LLVMGetFirstFunction(Src);
  LLVMValueRef End = LLVMGetLastFunction(Src);

  LLVMValueRef Cur = Begin;
  LLVMValueRef Next = nullptr;
  while (true) {
    clone_function(Cur, Dst);
    Next = LLVMGetNextFunction(Cur);
    if (Next == nullptr) {
      if (Cur != End)
        report_fatal_error("Last function does not match End");
      break;
    }

    LLVMValueRef Prev = LLVMGetPreviousFunction(Next);
    if (Prev != Cur)
      report_fatal_error("Next.Previous function is not Current");

    Cur = Next;
  }
}

int llvm_echo(void) {
  LLVMEnablePrettyStackTrace();

  LLVMModuleRef Src = llvm_load_module(false, true);

  LLVMContextRef Ctx = LLVMContextCreate();
  LLVMModuleRef M = LLVMModuleCreateWithNameInContext("<stdin>", Ctx);

  clone_functions(Src, M);
  char *Str = LLVMPrintModuleToString(M);
  fputs(Str, stdout);

  LLVMDisposeMessage(Str);
  LLVMDisposeModule(M);
  LLVMContextDispose(Ctx);

  return 0;
}<|MERGE_RESOLUTION|>--- conflicted
+++ resolved
@@ -153,9 +153,6 @@
   }
 };
 
-<<<<<<< HEAD
-static ValueMap clone_params(LLVMValueRef Src, LLVMValueRef Dst);
-=======
 static ValueMap clone_params(LLVMValueRef Src, LLVMValueRef Dst) {
   unsigned Count = LLVMCountParams(Src);
   if (Count != LLVMCountParams(Dst))
@@ -248,7 +245,6 @@
   // This kind of constant is not supported.
   report_fatal_error("Unsupported contant type");
 }
->>>>>>> d01c8614
 
 struct FunCloner {
   LLVMValueRef Fun;
@@ -588,83 +584,6 @@
   }
 };
 
-static ValueMap clone_params(LLVMValueRef Src, LLVMValueRef Dst) {
-  unsigned Count = LLVMCountParams(Src);
-  if (Count != LLVMCountParams(Dst)) {
-    fprintf(stderr, "Parameter count mismatch\n");
-    exit(-1);
-  }
-
-  ValueMap VMap;
-  if (Count == 0)
-    return VMap;
-
-  LLVMValueRef SrcFirst = LLVMGetFirstParam(Src);
-  LLVMValueRef DstFirst = LLVMGetFirstParam(Dst);
-  LLVMValueRef SrcLast = LLVMGetLastParam(Src);
-  LLVMValueRef DstLast = LLVMGetLastParam(Dst);
-
-  LLVMValueRef SrcCur = SrcFirst;
-  LLVMValueRef DstCur = DstFirst;
-  LLVMValueRef SrcNext = nullptr;
-  LLVMValueRef DstNext = nullptr;
-  while (true) {
-    const char *Name = LLVMGetValueName(SrcCur);
-    LLVMSetValueName(DstCur, Name);
-
-    VMap[SrcCur] = DstCur;
-
-    Count--;
-    SrcNext = LLVMGetNextParam(SrcCur);
-    DstNext = LLVMGetNextParam(DstCur);
-    if (SrcNext == nullptr && DstNext == nullptr) {
-      if (SrcCur != SrcLast) {
-        fprintf(stderr, "SrcLast param does not match End\n");
-        exit(-1);
-      }
-
-      if (DstCur != DstLast) {
-        fprintf(stderr, "DstLast param does not match End\n");
-        exit(-1);
-      }
-
-      break;
-    }
-
-    if (SrcNext == nullptr) {
-      fprintf(stderr, "SrcNext was unexpectedly null\n");
-      exit(-1);
-    }
-
-    if (DstNext == nullptr) {
-      fprintf(stderr, "DstNext was unexpectedly null\n");
-      exit(-1);
-    }
-
-    LLVMValueRef SrcPrev = LLVMGetPreviousParam(SrcNext);
-    if (SrcPrev != SrcCur) {
-      fprintf(stderr, "SrcNext.Previous param is not Current\n");
-      exit(-1);
-    }
-
-    LLVMValueRef DstPrev = LLVMGetPreviousParam(DstNext);
-    if (DstPrev != DstCur) {
-      fprintf(stderr, "DstNext.Previous param is not Current\n");
-      exit(-1);
-    }
-
-    SrcCur = SrcNext;
-    DstCur = DstNext;
-  }
-
-  if (Count != 0) {
-    fprintf(stderr, "Parameter count does not match iteration\n");
-    exit(-1);
-  }
-
-  return VMap;
-}
-
 static LLVMValueRef clone_function(LLVMValueRef Src, LLVMModuleRef M) {
   const char *Name = LLVMGetValueName(Src);
   LLVMValueRef Fun = LLVMGetNamedFunction(M, Name);
