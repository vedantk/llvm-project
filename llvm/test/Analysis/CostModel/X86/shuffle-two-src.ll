--- conflicted
+++ resolved
@@ -1,19 +1,88 @@
-; RUN: opt < %s -cost-model -analyze -mtriple=x86_64-unknown-linux-gnu -mcpu=skylake-avx512 | FileCheck %s --check-prefix=SKX
+; RUN: opt < %s -cost-model -analyze -mtriple=x86_64-unknown-linux-gnu -mattr=+sse2 | FileCheck %s -check-prefix=CHECK -check-prefix=SSE -check-prefix=SSE2
+; RUN: opt < %s -cost-model -analyze -mtriple=x86_64-unknown-linux-gnu -mattr=+ssse3 | FileCheck %s -check-prefix=CHECK -check-prefix=SSE -check-prefix=SSSE3
+; RUN: opt < %s -cost-model -analyze -mtriple=x86_64-unknown-linux-gnu -mattr=+sse4.2 | FileCheck %s -check-prefix=CHECK -check-prefix=SSE -check-prefix=SSE42
+; RUN: opt < %s -cost-model -analyze -mtriple=x86_64-unknown-linux-gnu -mattr=+avx | FileCheck %s -check-prefix=CHECK -check-prefix=AVX -check-prefix=AVX1
+; RUN: opt < %s -cost-model -analyze -mtriple=x86_64-unknown-linux-gnu -mattr=+avx2 | FileCheck %s -check-prefix=CHECK -check-prefix=AVX -check-prefix=AVX2
+; RUN: opt < %s -cost-model -analyze -mtriple=x86_64-unknown-linux-gnu -mattr=+avx512f | FileCheck %s --check-prefix=CHECK --check-prefix=AVX512 --check-prefix=AVX512F
+; RUN: opt < %s -cost-model -analyze -mtriple=x86_64-unknown-linux-gnu -mattr=+avx512f,+avx512bw | FileCheck %s --check-prefix=CHECK --check-prefix=AVX512 --check-prefix=AVX512BW
+; RUN: opt < %s -cost-model -analyze -mtriple=x86_64-unknown-linux-gnu -mattr=+avx512f,+avx512bw,+avx512vbmi | FileCheck %s --check-prefix=CHECK --check-prefix=AVX512 --check-prefix=AVX512VBMI
 
 ;
 ; Verify the cost model for 2 src shuffles
 ;
 
-; SKX-LABEL: 'test_vXf64'
-define void @test_vXf64(<4 x double> %src256, <8 x double> %src512, <16 x double> %src1024, <4 x double> %src256_1, <8 x double> %src512_1, <16 x double> %src1024_1) {
-  ; SKX: cost of 1 {{.*}} %V256 = shufflevector
+; CHECK-LABEL: 'test_vXf64'
+define void @test_vXf64(<2 x double> %src128, <4 x double> %src256, <8 x double> %src512, <16 x double> %src1024, <2 x double> %src128_1, <4 x double> %src256_1, <8 x double> %src512_1, <16 x double> %src1024_1) {
+
+  ; SSE2: cost of 1 {{.*}} %V128 = shufflevector
+  ; SSSE3: cost of 1 {{.*}} %V128 = shufflevector
+  ; SSE42: cost of 1 {{.*}} %V128 = shufflevector
+  ; AVX1: cost of 1 {{.*}} %V128 = shufflevector
+  ; AVX2: cost of 1 {{.*}} %V128 = shufflevector
+  ; AVX512: cost of 1 {{.*}} %V128 = shufflevector
+  %V128 = shufflevector <2 x double> %src128, <2 x double> %src128_1, <2 x i32> <i32 3, i32 0>
+
+  ; SSE2: cost of 6 {{.*}} %V256 = shufflevector
+  ; SSSE3: cost of 6 {{.*}} %V256 = shufflevector
+  ; SSE42: cost of 6 {{.*}} %V256 = shufflevector
+  ; AVX1: cost of 4 {{.*}} %V256 = shufflevector
+  ; AVX2: cost of 3 {{.*}} %V256 = shufflevector
+  ; AVX512: cost of 1 {{.*}} %V256 = shufflevector
   %V256 = shufflevector <4 x double> %src256, <4 x double> %src256_1, <4 x i32> <i32 3, i32 3, i32 7, i32 6>
 
-  ; SKX: cost of 1 {{.*}} %V512 = shufflevector
+  ; SSE2: cost of 28 {{.*}} %V512 = shufflevector
+  ; SSSE3: cost of 28 {{.*}} %V512 = shufflevector
+  ; SSE42: cost of 28 {{.*}} %V512 = shufflevector
+  ; AVX1: cost of 24 {{.*}} %V512 = shufflevector
+  ; AVX2: cost of 18 {{.*}} %V512 = shufflevector
+  ; AVX512: cost of 1 {{.*}} %V512 = shufflevector
   %V512 = shufflevector <8 x double> %src512, <8 x double> %src512_1, <8 x i32> <i32 7, i32 6, i32 12, i32 4, i32 3, i32 2, i32 1, i32 15>
 
-  ; SKX: cost of 6 {{.*}} %V1024 = shufflevector
+  ; SSE2: cost of 120 {{.*}} %V1024 = shufflevector
+  ; SSSE3: cost of 120 {{.*}} %V1024 = shufflevector
+  ; SSE42: cost of 120 {{.*}} %V1024 = shufflevector
+  ; AVX1: cost of 112 {{.*}} %V1024 = shufflevector
+  ; AVX2: cost of 84 {{.*}} %V1024 = shufflevector
+  ; AVX512: cost of 6 {{.*}} %V1024 = shufflevector
   %V1024 = shufflevector <16 x double> %src1024, <16 x double> %src1024_1, <16 x i32> <i32 30, i32 14, i32 13, i32 12, i32 13, i32 10, i32 18, i32 8, i32 8, i32 6, i32 5, i32 4, i32 3, i32 2, i32 1, i32 0>
+
+  ret void
+}
+
+; CHECK-LABEL: 'test_vXi64'
+define void @test_vXi64(<2 x i64> %src128, <4 x i64> %src256, <8 x i64> %src512, <16 x i64> %src1024, <2 x i64> %src128_1, <4 x i64> %src256_1, <8 x i64> %src512_1, <16 x i64> %src1024_1) {
+
+  ; SSE2: cost of 1 {{.*}} %V128 = shufflevector
+  ; SSSE3: cost of 1 {{.*}} %V128 = shufflevector
+  ; SSE42: cost of 1 {{.*}} %V128 = shufflevector
+  ; AVX1: cost of 1 {{.*}} %V128 = shufflevector
+  ; AVX2: cost of 1 {{.*}} %V128 = shufflevector
+  ; AVX512: cost of 1 {{.*}} %V128 = shufflevector
+  %V128 = shufflevector <2 x i64> %src128, <2 x i64> %src128_1, <2 x i32> <i32 3, i32 0>
+
+  ; SSE2: cost of 6 {{.*}} %V256 = shufflevector
+  ; SSSE3: cost of 6 {{.*}} %V256 = shufflevector
+  ; SSE42: cost of 6 {{.*}} %V256 = shufflevector
+  ; AVX1: cost of 4 {{.*}} %V256 = shufflevector
+  ; AVX2: cost of 3 {{.*}} %V256 = shufflevector
+  ; AVX512: cost of 1 {{.*}} %V256 = shufflevector
+  %V256 = shufflevector <4 x i64> %src256, <4 x i64> %src256_1, <4 x i32> <i32 3, i32 3, i32 7, i32 6>
+
+  ; SSE2: cost of 28 {{.*}} %V512 = shufflevector
+  ; SSSE3: cost of 28 {{.*}} %V512 = shufflevector
+  ; SSE42: cost of 28 {{.*}} %V512 = shufflevector
+  ; AVX1: cost of 24 {{.*}} %V512 = shufflevector
+  ; AVX2: cost of 18 {{.*}} %V512 = shufflevector
+  ; AVX512: cost of 1 {{.*}} %V512 = shufflevector
+  %V512 = shufflevector <8 x i64> %src512, <8 x i64> %src512_1, <8 x i32> <i32 7, i32 6, i32 12, i32 4, i32 3, i32 2, i32 1, i32 15>
+
+  ; SSE2: cost of 120 {{.*}} %V1024 = shufflevector
+  ; SSSE3: cost of 120 {{.*}} %V1024 = shufflevector
+  ; SSE42: cost of 120 {{.*}} %V1024 = shufflevector
+  ; AVX1: cost of 112 {{.*}} %V1024 = shufflevector
+  ; AVX2: cost of 84 {{.*}} %V1024 = shufflevector
+  ; AVX512: cost of 6 {{.*}} %V1024 = shufflevector
+  %V1024 = shufflevector <16 x i64> %src1024, <16 x i64> %src1024_1, <16 x i32> <i32 30, i32 14, i32 13, i32 12, i32 13, i32 10, i32 18, i32 8, i32 8, i32 6, i32 5, i32 4, i32 3, i32 2, i32 1, i32 0>
 
   ret void
 }
@@ -21,17 +90,75 @@
 ; CHECK-LABEL: 'test_vXf32'
 define void @test_vXf32(<4 x float> %src128, <8 x float> %src256, <16 x float> %src512, <32 x float> %src1024, <4 x float> %src128_1, <8 x float> %src256_1, <16 x float> %src512_1, <32 x float> %src1024_1) {
 
-  ; SKX: cost of 1 {{.*}} %V128 = shufflevector
+  ; SSE2: cost of 2 {{.*}} %V128 = shufflevector
+  ; SSSE3: cost of 2 {{.*}} %V128 = shufflevector
+  ; SSE42: cost of 2 {{.*}} %V128 = shufflevector
+  ; AVX1: cost of 2 {{.*}} %V128 = shufflevector
+  ; AVX2: cost of 2 {{.*}} %V128 = shufflevector
+  ; AVX512: cost of 1 {{.*}} %V128 = shufflevector
   %V128 = shufflevector <4 x float> %src128, <4 x float> %src128_1, <4 x i32> <i32 3, i32 6, i32 1, i32 5>
 
-  ; SKX: cost of 1 {{.*}} %V256 = shufflevector
+  ; SSE2: cost of 12 {{.*}} %V256 = shufflevector
+  ; SSSE3: cost of 12 {{.*}} %V256 = shufflevector
+  ; SSE42: cost of 12 {{.*}} %V256 = shufflevector
+  ; AVX1: cost of 4 {{.*}} %V256 = shufflevector
+  ; AVX2: cost of 3 {{.*}} %V256 = shufflevector
+  ; AVX512: cost of 1 {{.*}} %V256 = shufflevector
   %V256 = shufflevector <8 x float> %src256, <8 x float> %src256_1, <8 x i32> <i32 7, i32 6, i32 8, i32 4, i32 3, i32 2, i32 12, i32 0>
 
-  ; SKX: cost of 1 {{.*}} %V512 = shufflevector
+  ; SSE2: cost of 56 {{.*}} %V512 = shufflevector
+  ; SSSE3: cost of 56 {{.*}} %V512 = shufflevector
+  ; SSE42: cost of 56 {{.*}} %V512 = shufflevector
+  ; AVX1: cost of 24 {{.*}} %V512 = shufflevector
+  ; AVX2: cost of 18 {{.*}} %V512 = shufflevector
+  ; AVX512: cost of 1 {{.*}} %V512 = shufflevector
   %V512 = shufflevector <16 x float> %src512, <16 x float> %src512_1, <16 x i32> <i32 15, i32 17, i32 13, i32 20, i32 11, i32 10, i32 8, i32 8, i32 7, i32 22, i32 5, i32 4, i32 3, i32 2, i32 1, i32 0>
 
-  ; SKX: cost of 6 {{.*}} %V1024 = shufflevector
+  ; SSE2: cost of 240 {{.*}} %V1024 = shufflevector
+  ; SSSE3: cost of 240 {{.*}} %V1024 = shufflevector
+  ; SSE42: cost of 240 {{.*}} %V1024 = shufflevector
+  ; AVX1: cost of 112 {{.*}} %V1024 = shufflevector
+  ; AVX2: cost of 84 {{.*}} %V1024 = shufflevector
+  ; AVX512: cost of 6 {{.*}} %V1024 = shufflevector
   %V1024 = shufflevector <32 x float> %src1024, <32 x float> %src1024_1, <32 x i32> <i32 31, i32 33, i32 20, i32 28, i32 27, i32 26, i32 25, i32 24, i32 23, i32 22, i32 21, i32 20, i32 19, i32 18, i32 17, i32 16, i32 15, i32 48, i32 13, i32 12, i32 11, i32 11, i32 9, i32 45, i32 7, i32 11, i32 5, i32 4, i32 3, i32 2, i32 1, i32 0>
+
+  ret void
+}
+
+; CHECK-LABEL: 'test_vXi32'
+define void @test_vXi32(<4 x i32> %src128, <8 x i32> %src256, <16 x i32> %src512, <32 x i32> %src1024, <4 x i32> %src128_1, <8 x i32> %src256_1, <16 x i32> %src512_1, <32 x i32> %src1024_1) {
+
+  ; SSE2: cost of 2 {{.*}} %V128 = shufflevector
+  ; SSSE3: cost of 2 {{.*}} %V128 = shufflevector
+  ; SSE42: cost of 2 {{.*}} %V128 = shufflevector
+  ; AVX1: cost of 2 {{.*}} %V128 = shufflevector
+  ; AVX2: cost of 2 {{.*}} %V128 = shufflevector
+  ; AVX512: cost of 1 {{.*}} %V128 = shufflevector
+  %V128 = shufflevector <4 x i32> %src128, <4 x i32> %src128_1, <4 x i32> <i32 3, i32 6, i32 1, i32 5>
+
+  ; SSE2: cost of 12 {{.*}} %V256 = shufflevector
+  ; SSSE3: cost of 12 {{.*}} %V256 = shufflevector
+  ; SSE42: cost of 12 {{.*}} %V256 = shufflevector
+  ; AVX1: cost of 4 {{.*}} %V256 = shufflevector
+  ; AVX2: cost of 3 {{.*}} %V256 = shufflevector
+  ; AVX512: cost of 1 {{.*}} %V256 = shufflevector
+  %V256 = shufflevector <8 x i32> %src256, <8 x i32> %src256_1, <8 x i32> <i32 7, i32 6, i32 8, i32 4, i32 3, i32 2, i32 12, i32 0>
+
+  ; SSE2: cost of 56 {{.*}} %V512 = shufflevector
+  ; SSSE3: cost of 56 {{.*}} %V512 = shufflevector
+  ; SSE42: cost of 56 {{.*}} %V512 = shufflevector
+  ; AVX1: cost of 24 {{.*}} %V512 = shufflevector
+  ; AVX2: cost of 18 {{.*}} %V512 = shufflevector
+  ; AVX512: cost of 1 {{.*}} %V512 = shufflevector
+  %V512 = shufflevector <16 x i32> %src512, <16 x i32> %src512_1, <16 x i32> <i32 15, i32 17, i32 13, i32 20, i32 11, i32 10, i32 8, i32 8, i32 7, i32 22, i32 5, i32 4, i32 3, i32 2, i32 1, i32 0>
+
+  ; SSE2: cost of 240 {{.*}} %V1024 = shufflevector
+  ; SSSE3: cost of 240 {{.*}} %V1024 = shufflevector
+  ; SSE42: cost of 240 {{.*}} %V1024 = shufflevector
+  ; AVX1: cost of 112 {{.*}} %V1024 = shufflevector
+  ; AVX2: cost of 84 {{.*}} %V1024 = shufflevector
+  ; AVX512: cost of 6 {{.*}} %V1024 = shufflevector
+  %V1024 = shufflevector <32 x i32> %src1024, <32 x i32> %src1024_1, <32 x i32> <i32 31, i32 33, i32 20, i32 28, i32 27, i32 26, i32 25, i32 24, i32 23, i32 22, i32 21, i32 20, i32 19, i32 18, i32 17, i32 16, i32 15, i32 48, i32 13, i32 12, i32 11, i32 11, i32 9, i32 45, i32 7, i32 11, i32 5, i32 4, i32 3, i32 2, i32 1, i32 0>
 
   ret void
 }
@@ -39,18 +166,6 @@
 ; CHECK-LABEL: 'test_vXi16'
 define void @test_vXi16(<8 x i16> %src128, <16 x i16> %src256, <32 x i16> %src512, <64 x i16> %src1024, <8 x i16> %src128_1, <16 x i16> %src256_1, <32 x i16> %src512_1, <64 x i16> %src1024_1) {
 
-<<<<<<< HEAD
-  ; SKX: cost of 1 {{.*}} %V128 = shufflevector
-  %V128 = shufflevector <8 x i16> %src128, <8 x i16> %src128_1, <8 x i32> <i32 7, i32 6, i32 6, i32 8, i32 9, i32 2, i32 1, i32 0>
-
-  ; SKX: cost of 1 {{.*}} %V256 = shufflevector
-  %V256 = shufflevector <16 x i16> %src256, <16 x i16> %src256_1, <16 x i32> <i32 15, i32 14, i32 13, i32 20, i32 21, i32 10, i32 9, i32 8, i32 7, i32 6, i32 5, i32 4, i32 3, i32 2, i32 1, i32 0>
-
-  ; SKX: cost of 1 {{.*}} %V512 = shufflevector
-  %V512 = shufflevector <32 x i16> %src512, <32 x i16> %src512_1, <32 x i32> <i32 31, i32 30, i32 45, i32 28, i32 27, i32 26, i32 25, i32 24, i32 23, i32 22, i32 21, i32 20, i32 19, i32 18, i32 17, i32 16, i32 15, i32 14, i32 13, i32 38, i32 11, i32 11, i32 9, i32 8, i32 7, i32 11, i32 5, i32 4, i32 3, i32 2, i32 1, i32 0>
-
-  ; SKX: cost of 6 {{.*}} %V1024 = shufflevector
-=======
   ; SSE2: cost of 8 {{.*}} %V128 = shufflevector
   ; SSSE3: cost of 3 {{.*}} %V128 = shufflevector
   ; SSE42: cost of 3 {{.*}} %V128 = shufflevector
@@ -89,22 +204,13 @@
   ; AVX512F: cost of 196 {{.*}} %V1024 = shufflevector
   ; AVX512BW: cost of 6 {{.*}} %V1024 = shufflevector
   ; AVX512VBMI: cost of 6 {{.*}} %V1024 = shufflevector
->>>>>>> 7426c97b
   %V1024 = shufflevector <64 x i16> %src1024, <64 x i16> %src1024_1, <64 x i32> <i32 63, i32 62, i32 71, i32 60, i32 59, i32 58, i32 57, i32 56, i32 55, i32 54, i32 53, i32 52, i32 51, i32 50, i32 49, i32 48, i32 47, i32 46, i32 45, i32 44, i32 43, i32 42, i32 41, i32 40, i32 39, i32 38, i32 37, i32 36, i32 35, i32 34, i32 33, i32 32, i32 31, i32 30, i32 29, i32 28, i32 27, i32 26, i32 25, i32 24, i32 23, i32 20, i32 21, i32 20, i32 19, i32 18, i32 17, i32 16, i32 15, i32 14, i32 13, i32 12, i32 11, i32 10, i32 9, i32 8, i32 7, i32 6, i32 5, i32 4, i32 66, i32 2, i32 1, i32 0>
+
   ret void
 }
 
 ; CHECK-LABEL: 'test_vXi8'
 define void @test_vXi8(<16 x i8> %src128, <32 x i8> %src256, <64 x i8> %src512, <16 x i8> %src128_1, <32 x i8> %src256_1, <64 x i8> %src512_1) {
-<<<<<<< HEAD
-  ; SKX: cost of 3 {{.*}} %V128 = shufflevector
-  %V128 = shufflevector <16 x i8> %src128, <16 x i8> %src128_1, <16 x i32> <i32 29, i32 14, i32 28, i32 12, i32 11, i32 10, i32 11, i32 8, i32 7, i32 6, i32 5, i32 4, i32 3, i32 2, i32 1, i32 0>
-
-  ; SKX: cost of 3 {{.*}} %V256 = shufflevector
-  %V256 = shufflevector <32 x i8> %src256, <32 x i8> %src256_1, <32 x i32> <i32 31, i32 30, i32 45, i32 28, i32 27, i32 26, i32 25, i32 24, i32 23, i32 22, i32 21, i32 20, i32 19, i32 18, i32 17, i32 16, i32 15, i32 14, i32 13, i32 12, i32 11, i32 10, i32 8, i32 8, i32 7, i32 6, i32 8, i32 4, i32 3, i32 2, i32 1, i32 0>
-
-  ; SKX: cost of 19 {{.*}} %V512 = shufflevector
-=======
 
   ; SSE2: cost of 13 {{.*}} %V128 = shufflevector
   ; SSSE3: cost of 3 {{.*}} %V128 = shufflevector
@@ -134,7 +240,6 @@
   ; AVX512F: cost of 42 {{.*}} %V512 = shufflevector
   ; AVX512BW: cost of 19 {{.*}} %V512 = shufflevector
   ; AVX512VBMI: cost of 1 {{.*}} %V512 = shufflevector
->>>>>>> 7426c97b
   %V512 = shufflevector <64 x i8> %src512, <64 x i8> %src512_1, <64 x i32> <i32 63, i32 100, i32 61, i32 96, i32 59, i32 58, i32 57, i32 56, i32 55, i32 54, i32 53, i32 52, i32 51, i32 50, i32 49, i32 48, i32 47, i32 46, i32 45, i32 44, i32 43, i32 42, i32 41, i32 40, i32 39, i32 38, i32 37, i32 36, i32 35, i32 34, i32 33, i32 32, i32 31, i32 30, i32 29, i32 28, i32 27, i32 26, i32 25, i32 24, i32 23, i32 20, i32 21, i32 20, i32 19, i32 18, i32 17, i32 16, i32 15, i32 14, i32 13, i32 12, i32 11, i32 10, i32 9, i32 8, i32 7, i32 6, i32 5, i32 4, i32 3, i32 2, i32 1, i32 0>
 
   ret void
