; RUN: llc < %s -asm-verbose=false -verify-machineinstrs | FileCheck %s

; Test the register stackifier pass.

target datalayout = "e-m:e-p:32:32-i64:64-n32:64-S128"
target triple = "wasm32-unknown-unknown"

; No because of pointer aliasing.

; CHECK-LABEL: no0:
; CHECK: return $1{{$}}
define i32 @no0(i32* %p, i32* %q) {
  %t = load i32, i32* %q
  store i32 0, i32* %p
  ret i32 %t
}

; No because of side effects.

; CHECK-LABEL: no1:
; CHECK: return $1{{$}}
define i32 @no1(i32* %p, i32* dereferenceable(4) %q) {
  %t = load volatile i32, i32* %q, !invariant.load !0
  store volatile i32 0, i32* %p
  ret i32 %t
}

; Yes because of invariant load and no side effects.

; CHECK-LABEL: yes0:
; CHECK: return $pop0{{$}}
define i32 @yes0(i32* %p, i32* dereferenceable(4) %q) {
  %t = load i32, i32* %q, !invariant.load !0
  store i32 0, i32* %p
  ret i32 %t
}

; Yes because of no intervening side effects.

; CHECK-LABEL: yes1:
; CHECK: return $pop0{{$}}
define i32 @yes1(i32* %q) {
  %t = load volatile i32, i32* %q
  ret i32 %t
}

; Don't schedule stack uses into the stack. To reduce register pressure, the
; scheduler might be tempted to move the definition of $2 down. However, this
; would risk getting incorrect liveness if the instructions are later
; rearranged to make the stack contiguous.

; CHECK-LABEL: stack_uses:
; CHECK-NEXT: .param i32, i32, i32, i32{{$}}
; CHECK-NEXT: .result i32{{$}}
; CHECK-NEXT: block{{$}}
; CHECK-NEXT: i32.const   $push13=, 1{{$}}
; CHECK-NEXT: i32.lt_s    $push0=, $0, $pop13{{$}}
; CHECK-NEXT: i32.const   $push1=, 2{{$}}
; CHECK-NEXT: i32.lt_s    $push2=, $1, $pop1{{$}}
; CHECK-NEXT: i32.xor     $push5=, $pop0, $pop2{{$}}
; CHECK-NEXT: i32.const   $push12=, 1{{$}}
; CHECK-NEXT: i32.lt_s    $push3=, $2, $pop12{{$}}
; CHECK-NEXT: i32.const   $push11=, 2{{$}}
; CHECK-NEXT: i32.lt_s    $push4=, $3, $pop11{{$}}
; CHECK-NEXT: i32.xor     $push6=, $pop3, $pop4{{$}}
; CHECK-NEXT: i32.xor     $push7=, $pop5, $pop6{{$}}
; CHECK-NEXT: i32.const   $push10=, 1{{$}}
; CHECK-NEXT: i32.ne      $push8=, $pop7, $pop10{{$}}
; CHECK-NEXT: br_if       $pop8, 0{{$}}
; CHECK-NEXT: i32.const   $push9=, 0{{$}}
; CHECK-NEXT: return      $pop9{{$}}
; CHECK-NEXT: .LBB4_2:
; CHECK-NEXT: end_block{{$}}
; CHECK-NEXT: i32.const   $push14=, 1{{$}}
; CHECK-NEXT: return      $pop14{{$}}
define i32 @stack_uses(i32 %x, i32 %y, i32 %z, i32 %w) {
entry:
  %c = icmp sle i32 %x, 0
  %d = icmp sle i32 %y, 1
  %e = icmp sle i32 %z, 0
  %f = icmp sle i32 %w, 1
  %g = xor i1 %c, %d
  %h = xor i1 %e, %f
  %i = xor i1 %g, %h
  br i1 %i, label %true, label %false
true:
  ret i32 0
false:
  ret i32 1
}

; Test an interesting case where the load has multiple uses and cannot
; be trivially stackified.

; CHECK-LABEL: multiple_uses:
; CHECK-NEXT: .param       i32, i32, i32{{$}}
; CHECK-NEXT: .local       i32{{$}}
; CHECK-NEXT: i32.load    $3=, 0($2){{$}}
; CHECK-NEXT: block{{$}}
; CHECK-NEXT: i32.ge_u    $push0=, $3, $1{{$}}
; CHECK-NEXT: br_if       $pop0, 0{{$}}
; CHECK-NEXT: i32.lt_u    $push1=, $3, $0{{$}}
; CHECK-NEXT: br_if       $pop1, 0{{$}}
; CHECK-NEXT: i32.store   $discard=, 0($2), $3{{$}}
; CHECK-NEXT: .LBB5_3:
; CHECK-NEXT: end_block{{$}}
; CHECK-NEXT: return{{$}}
define void @multiple_uses(i32* %arg0, i32* %arg1, i32* %arg2) nounwind {
bb:
  br label %loop

loop:
  %tmp7 = load i32, i32* %arg2
  %tmp8 = inttoptr i32 %tmp7 to i32*
  %tmp9 = icmp uge i32* %tmp8, %arg1
  %tmp10 = icmp ult i32* %tmp8, %arg0
  %tmp11 = or i1 %tmp9, %tmp10
  br i1 %tmp11, label %back, label %then

then:
  store i32 %tmp7, i32* %arg2
  br label %back

back:
  br i1 undef, label %return, label %loop

return:
  ret void
}

; Don't stackify stores effects across other instructions with side effects.

; CHECK:      side_effects:
; CHECK:      store
; CHECK-NEXT: call
; CHECK-NEXT: store
; CHECK-NEXT: call
declare void @evoke_side_effects()
define hidden void @stackify_store_across_side_effects(double* nocapture %d) {
entry:
  store double 2.0, double* %d
  call void @evoke_side_effects()
  store double 2.0, double* %d
  call void @evoke_side_effects()
  ret void
}

<<<<<<< HEAD
=======
; Div instructions have side effects and can't be reordered, but this entire
; function should still be able to be stackified because it's already in
; tree order.

; CHECK-LABEL: div_tree:
; CHECK-NEXT: .param i32, i32, i32, i32, i32, i32, i32, i32, i32, i32, i32, i32, i32, i32, i32, i32{{$}}
; CHECK-NEXT: .result     i32{{$}}
; CHECK-NEXT: i32.div_s   $push0=, $0, $1
; CHECK-NEXT: i32.div_s   $push1=, $2, $3
; CHECK-NEXT: i32.div_s   $push2=, $pop0, $pop1
; CHECK-NEXT: i32.div_s   $push3=, $4, $5
; CHECK-NEXT: i32.div_s   $push4=, $6, $7
; CHECK-NEXT: i32.div_s   $push5=, $pop3, $pop4
; CHECK-NEXT: i32.div_s   $push6=, $pop2, $pop5
; CHECK-NEXT: i32.div_s   $push7=, $8, $9
; CHECK-NEXT: i32.div_s   $push8=, $10, $11
; CHECK-NEXT: i32.div_s   $push9=, $pop7, $pop8
; CHECK-NEXT: i32.div_s   $push10=, $12, $13
; CHECK-NEXT: i32.div_s   $push11=, $14, $15
; CHECK-NEXT: i32.div_s   $push12=, $pop10, $pop11
; CHECK-NEXT: i32.div_s   $push13=, $pop9, $pop12
; CHECK-NEXT: i32.div_s   $push14=, $pop6, $pop13
; CHECK-NEXT: return      $pop14
define i32 @div_tree(i32 %a, i32 %b, i32 %c, i32 %d, i32 %e, i32 %f, i32 %g, i32 %h, i32 %i, i32 %j, i32 %k, i32 %l, i32 %m, i32 %n, i32 %o, i32 %p) {
entry:
  %div = sdiv i32 %a, %b
  %div1 = sdiv i32 %c, %d
  %div2 = sdiv i32 %div, %div1
  %div3 = sdiv i32 %e, %f
  %div4 = sdiv i32 %g, %h
  %div5 = sdiv i32 %div3, %div4
  %div6 = sdiv i32 %div2, %div5
  %div7 = sdiv i32 %i, %j
  %div8 = sdiv i32 %k, %l
  %div9 = sdiv i32 %div7, %div8
  %div10 = sdiv i32 %m, %n
  %div11 = sdiv i32 %o, %p
  %div12 = sdiv i32 %div10, %div11
  %div13 = sdiv i32 %div9, %div12
  %div14 = sdiv i32 %div6, %div13
  ret i32 %div14
}

; A simple multiple-use case.

; CHECK-LABEL: simple_multiple_use:
; CHECK-NEXT:  .param      i32, i32{{$}}
; CHECK-NEXT:  i32.mul     $push0=, $1, $0{{$}}
; CHECK-NEXT:  tee_local   $push1=, $0=, $pop0{{$}}
; CHECK-NEXT:  call        use_a@FUNCTION, $pop1{{$}}
; CHECK-NEXT:  call        use_b@FUNCTION, $0{{$}}
; CHECK-NEXT:  return{{$}}
declare void @use_a(i32)
declare void @use_b(i32)
define void @simple_multiple_use(i32 %x, i32 %y) {
  %mul = mul i32 %y, %x
  call void @use_a(i32 %mul)
  call void @use_b(i32 %mul)
  ret void
}

; Multiple uses of the same value in one instruction.

; CHECK-LABEL: multiple_uses_in_same_insn:
; CHECK-NEXT:  .param      i32, i32{{$}}
; CHECK-NEXT:  i32.mul     $push0=, $1, $0{{$}}
; CHECK-NEXT:  tee_local   $push1=, $0=, $pop0{{$}}
; CHECK-NEXT:  call        use_2@FUNCTION, $pop1, $0{{$}}
; CHECK-NEXT:  return{{$}}
declare void @use_2(i32, i32)
define void @multiple_uses_in_same_insn(i32 %x, i32 %y) {
  %mul = mul i32 %y, %x
  call void @use_2(i32 %mul, i32 %mul)
  ret void
}

; Commute operands to achieve better stackifying.

; CHECK-LABEL: commute:
; CHECK-NEXT:  .result     i32{{$}}
; CHECK-NEXT:  i32.call    $push0=, red@FUNCTION{{$}}
; CHECK-NEXT:  i32.call    $push1=, green@FUNCTION{{$}}
; CHECK-NEXT:  i32.add     $push2=, $pop0, $pop1{{$}}
; CHECK-NEXT:  i32.call    $push3=, blue@FUNCTION{{$}}
; CHECK-NEXT:  i32.add     $push4=, $pop2, $pop3{{$}}
; CHECK-NEXT:  return      $pop4{{$}}
declare i32 @red()
declare i32 @green()
declare i32 @blue()
define i32 @commute() {
  %call = call i32 @red()
  %call1 = call i32 @green()
  %add = add i32 %call1, %call
  %call2 = call i32 @blue()
  %add3 = add i32 %add, %call2
  ret i32 %add3
}

; Don't stackify a register when it would move a the def of the register past
; an implicit get_local for the register.

; CHECK-LABEL: no_stackify_past_use:
; CHECK: i32.call        $1=, callee@FUNCTION, $0
; CHECK: i32.const       $push0=, 1
; CHECK: i32.add         $push1=, $0, $pop0
; CHECK: i32.call        $push2=, callee@FUNCTION, $pop1
; CHECK: i32.add         $push3=, $1, $pop2
; CHECK: i32.mul         $push4=, $1, $pop3
; CHECK: return          $pop4
declare i32 @callee(i32)
define i32 @no_stackify_past_use(i32 %arg) {
  %tmp1 = call i32 @callee(i32 %arg)
  %tmp2 = add i32 %arg, 1
  %tmp3 = call i32 @callee(i32 %tmp2)
  %tmp5 = add i32 %tmp3, %tmp1
  %tmp6 = mul i32 %tmp5, %tmp1
  ret i32 %tmp6
}

>>>>>>> b4b092ea
!0 = !{}<|MERGE_RESOLUTION|>--- conflicted
+++ resolved
@@ -90,17 +90,18 @@
 }
 
 ; Test an interesting case where the load has multiple uses and cannot
-; be trivially stackified.
+; be trivially stackified. However, it can be stackified with a tee_local.
 
 ; CHECK-LABEL: multiple_uses:
 ; CHECK-NEXT: .param       i32, i32, i32{{$}}
 ; CHECK-NEXT: .local       i32{{$}}
-; CHECK-NEXT: i32.load    $3=, 0($2){{$}}
 ; CHECK-NEXT: block{{$}}
-; CHECK-NEXT: i32.ge_u    $push0=, $3, $1{{$}}
-; CHECK-NEXT: br_if       $pop0, 0{{$}}
-; CHECK-NEXT: i32.lt_u    $push1=, $3, $0{{$}}
+; CHECK-NEXT: i32.load    $push0=, 0($2){{$}}
+; CHECK-NEXT: tee_local   $push3=, $3=, $pop0{{$}}
+; CHECK-NEXT: i32.ge_u    $push1=, $pop3, $1{{$}}
 ; CHECK-NEXT: br_if       $pop1, 0{{$}}
+; CHECK-NEXT: i32.lt_u    $push2=, $3, $0{{$}}
+; CHECK-NEXT: br_if       $pop2, 0{{$}}
 ; CHECK-NEXT: i32.store   $discard=, 0($2), $3{{$}}
 ; CHECK-NEXT: .LBB5_3:
 ; CHECK-NEXT: end_block{{$}}
@@ -145,8 +146,6 @@
   ret void
 }
 
-<<<<<<< HEAD
-=======
 ; Div instructions have side effects and can't be reordered, but this entire
 ; function should still be able to be stackified because it's already in
 ; tree order.
@@ -266,5 +265,4 @@
   ret i32 %tmp6
 }
 
->>>>>>> b4b092ea
 !0 = !{}