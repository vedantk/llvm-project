--- conflicted
+++ resolved
@@ -47,11 +47,8 @@
   - { id: 30, class: _ }
   - { id: 31, class: _ }
   - { id: 32, class: _ }
-<<<<<<< HEAD
-=======
   - { id: 33, class: _ }
   - { id: 34, class: _ }
->>>>>>> 92ccbf20
 body: |
   bb.0.entry:
     liveins: %x0, %x1, %x2, %x3
@@ -63,8 +60,7 @@
     %1(p0) = G_INTTOPTR %0
     %2(s64) = G_PTRTOINT %1
 
-    ; CHECK: [[TST32:%[0-9]+]](s32) = G_ANYEXT %3
-    ; CHECK: G_BRCOND [[TST32]](s32), %bb.1.next
+    ; CHECK: G_BRCOND %3(s1), %bb.1.next
     %3(s1) = G_TRUNC %0
     G_BRCOND %3, %bb.1.next
 
