; RUN: llc -O3 < %s | FileCheck %s
target datalayout = "e-p:64:64:64-i1:8:8-i8:8:8-i16:16:16-i32:32:32-i64:64:64-f32:32:32-f64:64:64-v64:64:64-v128:128:128-a0:0:64-n32:64"
target triple = "arm64-unknown-unknown"

; CHECK-LABEL: foo1
; CHECK: cinc w{{[0-9]+}}, w{{[0-9]+}}, ne
define i32 @foo1(i32 %b, i32 %c) nounwind readnone ssp {
entry:
  %not.tobool = icmp ne i32 %c, 0
  %add = zext i1 %not.tobool to i32
  %b.add = add i32 %c, %b
  %add1 = add i32 %b.add, %add
  ret i32 %add1
}

; CHECK-LABEL: foo2
; CHECK: cneg w{{[0-9]+}}, w{{[0-9]+}}, ne
define i32 @foo2(i32 %b, i32 %c) nounwind readnone ssp {
entry:
  %mul = sub i32 0, %b
  %tobool = icmp eq i32 %c, 0
  %b.mul = select i1 %tobool, i32 %b, i32 %mul
  %add = add nsw i32 %b.mul, %c
  ret i32 %add
}

; CHECK-LABEL: foo3
; CHECK: cinv w{{[0-9]+}}, w{{[0-9]+}}, ne
define i32 @foo3(i32 %b, i32 %c) nounwind readnone ssp {
entry:
  %not.tobool = icmp ne i32 %c, 0
  %xor = sext i1 %not.tobool to i32
  %b.xor = xor i32 %xor, %b
  %add = add nsw i32 %b.xor, %c
  ret i32 %add
}

; rdar://11632325
define i32@foo4(i32 %a) nounwind ssp {
; CHECK-LABEL: foo4
; CHECK: cneg
; CHECK-NEXT: ret
  %cmp = icmp sgt i32 %a, -1
  %neg = sub nsw i32 0, %a
  %cond = select i1 %cmp, i32 %a, i32 %neg
  ret i32 %cond
}

define i32@foo5(i32 %a, i32 %b) nounwind ssp {
entry:
; CHECK-LABEL: foo5
; CHECK: subs
; CHECK-NEXT: cneg
; CHECK-NEXT: ret
  %sub = sub nsw i32 %a, %b
  %cmp = icmp sgt i32 %sub, -1
  %sub3 = sub nsw i32 0, %sub
  %cond = select i1 %cmp, i32 %sub, i32 %sub3
  ret i32 %cond
}

; make sure we can handle branch instruction in optimizeCompare.
define i32@foo6(i32 %a, i32 %b) nounwind ssp {
; CHECK-LABEL: foo6
; CHECK: b
  %sub = sub nsw i32 %a, %b
  %cmp = icmp sgt i32 %sub, 0
  br i1 %cmp, label %l.if, label %l.else

l.if:
  ret i32 1

l.else:
  ret i32 %sub
}

; If CPSR is used multiple times and V flag is used, we don't remove cmp.
define i32 @foo7(i32 %a, i32 %b) nounwind {
entry:
; CHECK-LABEL: foo7:
; CHECK: sub
<<<<<<< HEAD
=======
; FIXME: Misspelled CHECK-NEXT
>>>>>>> 6dc45e6c
; CHECK-next: adds
; CHECK-next: csneg
; CHECK-next: b
  %sub = sub nsw i32 %a, %b
  %cmp = icmp sgt i32 %sub, -1
  %sub3 = sub nsw i32 0, %sub
  %cond = select i1 %cmp, i32 %sub, i32 %sub3
  br i1 %cmp, label %if.then, label %if.else

if.then:
  %cmp2 = icmp slt i32 %sub, -1
  %sel = select i1 %cmp2, i32 %cond, i32 %a
  ret i32 %sel

if.else:
  ret i32 %cond
}

define i32 @foo8(i32 %v, i32 %a, i32 %b) nounwind readnone ssp {
entry:
; CHECK-LABEL: foo8:
; CHECK: cmp w0, #0
; CHECK: csinv w0, w1, w2, ne
  %tobool = icmp eq i32 %v, 0
  %neg = xor i32 -1, %b
  %cond = select i1 %tobool, i32 %neg, i32 %a
  ret i32 %cond
}

define i32 @foo9(i32 %v) nounwind readnone optsize ssp {
entry:
; CHECK-LABEL: foo9:
; CHECK: cmp w0, #0
; CHECK: orr w[[REG:[0-9]+]], wzr, #0x4
; CHECK: cinv w0, w[[REG]], eq
  %tobool = icmp ne i32 %v, 0
  %cond = select i1 %tobool, i32 4, i32 -5
  ret i32 %cond
}

define i64 @foo10(i64 %v) nounwind readnone optsize ssp {
entry:
; CHECK-LABEL: foo10:
; CHECK: cmp x0, #0
; CHECK: orr w[[REG:[0-9]+]], wzr, #0x4
; CHECK: cinv x0, x[[REG]], eq
  %tobool = icmp ne i64 %v, 0
  %cond = select i1 %tobool, i64 4, i64 -5
  ret i64 %cond
}

define i32 @foo11(i32 %v) nounwind readnone optsize ssp {
entry:
; CHECK-LABEL: foo11:
; CHECK: cmp w0, #0
; CHECK: orr w[[REG:[0-9]+]], wzr, #0x4
; CHECK: cneg w0, w[[REG]], eq
  %tobool = icmp ne i32 %v, 0
  %cond = select i1 %tobool, i32 4, i32 -4
  ret i32 %cond
}

define i64 @foo12(i64 %v) nounwind readnone optsize ssp {
entry:
; CHECK-LABEL: foo12:
; CHECK: cmp x0, #0
; CHECK: orr w[[REG:[0-9]+]], wzr, #0x4
; CHECK: cneg x0, x[[REG]], eq
  %tobool = icmp ne i64 %v, 0
  %cond = select i1 %tobool, i64 4, i64 -4
  ret i64 %cond
}

define i32 @foo13(i32 %v, i32 %a, i32 %b) nounwind readnone optsize ssp {
entry:
; CHECK-LABEL: foo13:
; CHECK: cmp w0, #0
; CHECK: csneg w0, w1, w2, ne
  %tobool = icmp eq i32 %v, 0
  %sub = sub i32 0, %b
  %cond = select i1 %tobool, i32 %sub, i32 %a
  ret i32 %cond
}

define i64 @foo14(i64 %v, i64 %a, i64 %b) nounwind readnone optsize ssp {
entry:
; CHECK-LABEL: foo14:
; CHECK: cmp x0, #0
; CHECK: csneg x0, x1, x2, ne
  %tobool = icmp eq i64 %v, 0
  %sub = sub i64 0, %b
  %cond = select i1 %tobool, i64 %sub, i64 %a
  ret i64 %cond
}

define i32 @foo15(i32 %a, i32 %b) nounwind readnone optsize ssp {
entry:
; CHECK-LABEL: foo15:
; CHECK: cmp w0, w1
; CHECK: orr w[[REG:[0-9]+]], wzr, #0x1
; CHECK: cinc w0, w[[REG]], gt
  %cmp = icmp sgt i32 %a, %b
  %. = select i1 %cmp, i32 2, i32 1
  ret i32 %.
}

define i32 @foo16(i32 %a, i32 %b) nounwind readnone optsize ssp {
entry:
; CHECK-LABEL: foo16:
; CHECK: cmp w0, w1
; CHECK: orr w[[REG:[0-9]+]], wzr, #0x1
; CHECK: cinc w0, w[[REG]], le
  %cmp = icmp sgt i32 %a, %b
  %. = select i1 %cmp, i32 1, i32 2
  ret i32 %.
}

define i64 @foo17(i64 %a, i64 %b) nounwind readnone optsize ssp {
entry:
; CHECK-LABEL: foo17:
; CHECK: cmp x0, x1
; CHECK: orr w[[REG:[0-9]+]], wzr, #0x1
; CHECK: cinc x0, x[[REG]], gt
  %cmp = icmp sgt i64 %a, %b
  %. = select i1 %cmp, i64 2, i64 1
  ret i64 %.
}

define i64 @foo18(i64 %a, i64 %b) nounwind readnone optsize ssp {
entry:
; CHECK-LABEL: foo18:
; CHECK: cmp x0, x1
; CHECK: orr w[[REG:[0-9]+]], wzr, #0x1
; CHECK: cinc x0, x[[REG]], le
  %cmp = icmp sgt i64 %a, %b
  %. = select i1 %cmp, i64 1, i64 2
  ret i64 %.
}

define i64 @foo19(i64 %a, i64 %b, i64 %c) {
entry:
; CHECK-LABEL: foo19:
; CHECK: cinc x0, x2
; CHECK-NOT: add
  %cmp = icmp ult i64 %a, %b
  %inc = zext i1 %cmp to i64
  %inc.c = add i64 %inc, %c
  ret i64 %inc.c
}

define i32 @foo20(i32 %x) {
; CHECK-LABEL: foo20:
; CHECK: cmp w0, #5
; CHECK: orr w[[REG:[0-9]+]], wzr, #0x6
; CHECK: csinc w0, w[[REG]], wzr, eq
  %cmp = icmp eq i32 %x, 5
  %res = select i1 %cmp, i32 6, i32 1
  ret i32 %res
}

define i64 @foo21(i64 %x) {
; CHECK-LABEL: foo21:
; CHECK: cmp x0, #5
; CHECK: orr w[[REG:[0-9]+]], wzr, #0x6
; CHECK: csinc x0, x[[REG]], xzr, eq
  %cmp = icmp eq i64 %x, 5
  %res = select i1 %cmp, i64 6, i64 1
  ret i64 %res
}

define i32 @foo22(i32 %x) {
; CHECK-LABEL: foo22:
; CHECK: cmp w0, #5
; CHECK: orr w[[REG:[0-9]+]], wzr, #0x6
; CHECK: csinc w0, w[[REG]], wzr, ne
  %cmp = icmp eq i32 %x, 5
  %res = select i1 %cmp, i32 1, i32 6
  ret i32 %res
}

define i64 @foo23(i64 %x) {
; CHECK-LABEL: foo23:
; CHECK: cmp x0, #5
; CHECK: orr w[[REG:[0-9]+]], wzr, #0x6
; CHECK: csinc x0, x[[REG]], xzr, ne
  %cmp = icmp eq i64 %x, 5
  %res = select i1 %cmp, i64 1, i64 6
  ret i64 %res
}<|MERGE_RESOLUTION|>--- conflicted
+++ resolved
@@ -79,10 +79,7 @@
 entry:
 ; CHECK-LABEL: foo7:
 ; CHECK: sub
-<<<<<<< HEAD
-=======
 ; FIXME: Misspelled CHECK-NEXT
->>>>>>> 6dc45e6c
 ; CHECK-next: adds
 ; CHECK-next: csneg
 ; CHECK-next: b
