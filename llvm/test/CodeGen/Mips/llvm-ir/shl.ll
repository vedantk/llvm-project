; NOTE: Assertions have been autogenerated by utils/update_llc_test_checks.py
; RUN: llc < %s -mtriple=mips-linux-gnu -mcpu=mips2 -relocation-model=pic | FileCheck %s \
; RUN:    -check-prefix=MIPS2
; RUN: llc < %s -mtriple=mips-linux-gnu -mcpu=mips32 -relocation-model=pic | FileCheck %s \
; RUN:    -check-prefix=MIPS32
; RUN: llc < %s -mtriple=mips-linux-gnu -mcpu=mips32r2 -relocation-model=pic | FileCheck %s \
; RUN:    -check-prefix=MIPS32R2
; RUN: llc < %s -mtriple=mips-linux-gnu -mcpu=mips32r3 -relocation-model=pic | FileCheck %s \
; RUN:    -check-prefix=MIPS32R2
; RUN: llc < %s -mtriple=mips-linux-gnu -mcpu=mips32r5 -relocation-model=pic | FileCheck %s \
; RUN:    -check-prefix=MIPS32R2
; RUN: llc < %s -mtriple=mips-linux-gnu -mcpu=mips32r6 -relocation-model=pic | FileCheck %s \
; RUN:    -check-prefix=MIPS32R6
; RUN: llc < %s -mtriple=mips64-linux-gnu -mcpu=mips3 -relocation-model=pic | FileCheck %s \
; RUN:    -check-prefix=MIPS3
; RUN: llc < %s -mtriple=mips64-linux-gnu -mcpu=mips4 -relocation-model=pic | FileCheck %s \
; RUN:    -check-prefix=MIPS4
; RUN: llc < %s -mtriple=mips64-linux-gnu -mcpu=mips64 -relocation-model=pic | FileCheck %s \
; RUN:    -check-prefix=MIPS64
; RUN: llc < %s -mtriple=mips64-linux-gnu -mcpu=mips64r2 -relocation-model=pic | FileCheck %s \
; RUN:    -check-prefix=MIPS64R2
; RUN: llc < %s -mtriple=mips64-linux-gnu -mcpu=mips64r3 -relocation-model=pic | FileCheck %s \
; RUN:    -check-prefix=MIPS64R2
; RUN: llc < %s -mtriple=mips64-linux-gnu -mcpu=mips64r5 -relocation-model=pic | FileCheck %s \
; RUN:    -check-prefix=MIPS64R2
; RUN: llc < %s -mtriple=mips64-linux-gnu -mcpu=mips64r6 -relocation-model=pic | FileCheck %s \
; RUN:    -check-prefix=MIPS64R6
; RUN: llc < %s -mtriple=mips-linux-gnu -mcpu=mips32r3 -mattr=+micromips -relocation-model=pic | FileCheck %s \
; RUN:    -check-prefix=MMR3
; RUN: llc < %s -mtriple=mips-linux-gnu -mcpu=mips32r6 -mattr=+micromips -relocation-model=pic | FileCheck %s \
; RUN:    -check-prefix=MMR6

define signext i1 @shl_i1(i1 signext %a, i1 signext %b) {
; MIPS2-LABEL: shl_i1:
; MIPS2:       # %bb.0: # %entry
; MIPS2-NEXT:    jr $ra
; MIPS2-NEXT:    move $2, $4
;
; MIPS32-LABEL: shl_i1:
; MIPS32:       # %bb.0: # %entry
; MIPS32-NEXT:    jr $ra
; MIPS32-NEXT:    move $2, $4
;
; MIPS32R2-LABEL: shl_i1:
; MIPS32R2:       # %bb.0: # %entry
; MIPS32R2-NEXT:    jr $ra
; MIPS32R2-NEXT:    move $2, $4
;
; MIPS32R6-LABEL: shl_i1:
; MIPS32R6:       # %bb.0: # %entry
; MIPS32R6-NEXT:    jr $ra
; MIPS32R6-NEXT:    move $2, $4
;
; MIPS3-LABEL: shl_i1:
; MIPS3:       # %bb.0: # %entry
; MIPS3-NEXT:    jr $ra
; MIPS3-NEXT:    move $2, $4
;
; MIPS4-LABEL: shl_i1:
; MIPS4:       # %bb.0: # %entry
; MIPS4-NEXT:    jr $ra
; MIPS4-NEXT:    move $2, $4
;
; MIPS64-LABEL: shl_i1:
; MIPS64:       # %bb.0: # %entry
; MIPS64-NEXT:    jr $ra
; MIPS64-NEXT:    move $2, $4
;
; MIPS64R2-LABEL: shl_i1:
; MIPS64R2:       # %bb.0: # %entry
; MIPS64R2-NEXT:    jr $ra
; MIPS64R2-NEXT:    move $2, $4
;
; MIPS64R6-LABEL: shl_i1:
; MIPS64R6:       # %bb.0: # %entry
; MIPS64R6-NEXT:    jr $ra
; MIPS64R6-NEXT:    move $2, $4
;
; MMR3-LABEL: shl_i1:
; MMR3:       # %bb.0: # %entry
; MMR3-NEXT:    move $2, $4
; MMR3-NEXT:    jrc $ra
;
; MMR6-LABEL: shl_i1:
; MMR6:       # %bb.0: # %entry
; MMR6-NEXT:    move $2, $4
; MMR6-NEXT:    jrc $ra
entry:

  %r = shl i1 %a, %b
  ret i1 %r
}

define signext i8 @shl_i8(i8 signext %a, i8 signext %b) {
; MIPS2-LABEL: shl_i8:
; MIPS2:       # %bb.0: # %entry
; MIPS2-NEXT:    andi $1, $5, 255
; MIPS2-NEXT:    sllv $1, $4, $1
; MIPS2-NEXT:    sll $1, $1, 24
; MIPS2-NEXT:    jr $ra
; MIPS2-NEXT:    sra $2, $1, 24
;
; MIPS32-LABEL: shl_i8:
; MIPS32:       # %bb.0: # %entry
; MIPS32-NEXT:    andi $1, $5, 255
; MIPS32-NEXT:    sllv $1, $4, $1
; MIPS32-NEXT:    sll $1, $1, 24
; MIPS32-NEXT:    jr $ra
; MIPS32-NEXT:    sra $2, $1, 24
;
; MIPS32R2-LABEL: shl_i8:
; MIPS32R2:       # %bb.0: # %entry
; MIPS32R2-NEXT:    andi $1, $5, 255
; MIPS32R2-NEXT:    sllv $1, $4, $1
; MIPS32R2-NEXT:    jr $ra
; MIPS32R2-NEXT:    seb $2, $1
;
; MIPS32R6-LABEL: shl_i8:
; MIPS32R6:       # %bb.0: # %entry
; MIPS32R6-NEXT:    andi $1, $5, 255
; MIPS32R6-NEXT:    sllv $1, $4, $1
; MIPS32R6-NEXT:    jr $ra
; MIPS32R6-NEXT:    seb $2, $1
;
; MIPS3-LABEL: shl_i8:
; MIPS3:       # %bb.0: # %entry
; MIPS3-NEXT:    andi $1, $5, 255
; MIPS3-NEXT:    sllv $1, $4, $1
; MIPS3-NEXT:    sll $1, $1, 24
; MIPS3-NEXT:    jr $ra
; MIPS3-NEXT:    sra $2, $1, 24
;
; MIPS4-LABEL: shl_i8:
; MIPS4:       # %bb.0: # %entry
; MIPS4-NEXT:    andi $1, $5, 255
; MIPS4-NEXT:    sllv $1, $4, $1
; MIPS4-NEXT:    sll $1, $1, 24
; MIPS4-NEXT:    jr $ra
; MIPS4-NEXT:    sra $2, $1, 24
;
; MIPS64-LABEL: shl_i8:
; MIPS64:       # %bb.0: # %entry
; MIPS64-NEXT:    andi $1, $5, 255
; MIPS64-NEXT:    sllv $1, $4, $1
; MIPS64-NEXT:    sll $1, $1, 24
; MIPS64-NEXT:    jr $ra
; MIPS64-NEXT:    sra $2, $1, 24
;
; MIPS64R2-LABEL: shl_i8:
; MIPS64R2:       # %bb.0: # %entry
; MIPS64R2-NEXT:    andi $1, $5, 255
; MIPS64R2-NEXT:    sllv $1, $4, $1
; MIPS64R2-NEXT:    jr $ra
; MIPS64R2-NEXT:    seb $2, $1
;
; MIPS64R6-LABEL: shl_i8:
; MIPS64R6:       # %bb.0: # %entry
; MIPS64R6-NEXT:    andi $1, $5, 255
; MIPS64R6-NEXT:    sllv $1, $4, $1
; MIPS64R6-NEXT:    jr $ra
; MIPS64R6-NEXT:    seb $2, $1
;
; MMR3-LABEL: shl_i8:
; MMR3:       # %bb.0: # %entry
; MMR3-NEXT:    andi16 $2, $5, 255
; MMR3-NEXT:    sllv $1, $4, $2
; MMR3-NEXT:    jr $ra
; MMR3-NEXT:    seb $2, $1
;
; MMR6-LABEL: shl_i8:
; MMR6:       # %bb.0: # %entry
; MMR6-NEXT:    andi16 $2, $5, 255
; MMR6-NEXT:    sllv $1, $4, $2
; MMR6-NEXT:    seb $2, $1
; MMR6-NEXT:    jrc $ra
entry:

  %r = shl i8 %a, %b
  ret i8 %r
}

define signext i16 @shl_i16(i16 signext %a, i16 signext %b) {
; MIPS2-LABEL: shl_i16:
; MIPS2:       # %bb.0: # %entry
; MIPS2-NEXT:    andi $1, $5, 65535
; MIPS2-NEXT:    sllv $1, $4, $1
; MIPS2-NEXT:    sll $1, $1, 16
; MIPS2-NEXT:    jr $ra
; MIPS2-NEXT:    sra $2, $1, 16
;
; MIPS32-LABEL: shl_i16:
; MIPS32:       # %bb.0: # %entry
; MIPS32-NEXT:    andi $1, $5, 65535
; MIPS32-NEXT:    sllv $1, $4, $1
; MIPS32-NEXT:    sll $1, $1, 16
; MIPS32-NEXT:    jr $ra
; MIPS32-NEXT:    sra $2, $1, 16
;
; MIPS32R2-LABEL: shl_i16:
; MIPS32R2:       # %bb.0: # %entry
; MIPS32R2-NEXT:    andi $1, $5, 65535
; MIPS32R2-NEXT:    sllv $1, $4, $1
; MIPS32R2-NEXT:    jr $ra
; MIPS32R2-NEXT:    seh $2, $1
;
; MIPS32R6-LABEL: shl_i16:
; MIPS32R6:       # %bb.0: # %entry
; MIPS32R6-NEXT:    andi $1, $5, 65535
; MIPS32R6-NEXT:    sllv $1, $4, $1
; MIPS32R6-NEXT:    jr $ra
; MIPS32R6-NEXT:    seh $2, $1
;
; MIPS3-LABEL: shl_i16:
; MIPS3:       # %bb.0: # %entry
; MIPS3-NEXT:    andi $1, $5, 65535
; MIPS3-NEXT:    sllv $1, $4, $1
; MIPS3-NEXT:    sll $1, $1, 16
; MIPS3-NEXT:    jr $ra
; MIPS3-NEXT:    sra $2, $1, 16
;
; MIPS4-LABEL: shl_i16:
; MIPS4:       # %bb.0: # %entry
; MIPS4-NEXT:    andi $1, $5, 65535
; MIPS4-NEXT:    sllv $1, $4, $1
; MIPS4-NEXT:    sll $1, $1, 16
; MIPS4-NEXT:    jr $ra
; MIPS4-NEXT:    sra $2, $1, 16
;
; MIPS64-LABEL: shl_i16:
; MIPS64:       # %bb.0: # %entry
; MIPS64-NEXT:    andi $1, $5, 65535
; MIPS64-NEXT:    sllv $1, $4, $1
; MIPS64-NEXT:    sll $1, $1, 16
; MIPS64-NEXT:    jr $ra
; MIPS64-NEXT:    sra $2, $1, 16
;
; MIPS64R2-LABEL: shl_i16:
; MIPS64R2:       # %bb.0: # %entry
; MIPS64R2-NEXT:    andi $1, $5, 65535
; MIPS64R2-NEXT:    sllv $1, $4, $1
; MIPS64R2-NEXT:    jr $ra
; MIPS64R2-NEXT:    seh $2, $1
;
; MIPS64R6-LABEL: shl_i16:
; MIPS64R6:       # %bb.0: # %entry
; MIPS64R6-NEXT:    andi $1, $5, 65535
; MIPS64R6-NEXT:    sllv $1, $4, $1
; MIPS64R6-NEXT:    jr $ra
; MIPS64R6-NEXT:    seh $2, $1
;
; MMR3-LABEL: shl_i16:
; MMR3:       # %bb.0: # %entry
; MMR3-NEXT:    andi16 $2, $5, 65535
; MMR3-NEXT:    sllv $1, $4, $2
; MMR3-NEXT:    jr $ra
; MMR3-NEXT:    seh $2, $1
;
; MMR6-LABEL: shl_i16:
; MMR6:       # %bb.0: # %entry
; MMR6-NEXT:    andi16 $2, $5, 65535
; MMR6-NEXT:    sllv $1, $4, $2
; MMR6-NEXT:    seh $2, $1
; MMR6-NEXT:    jrc $ra
entry:

  %r = shl i16 %a, %b
  ret i16 %r
}

define signext i32 @shl_i32(i32 signext %a, i32 signext %b) {
; MIPS2-LABEL: shl_i32:
; MIPS2:       # %bb.0: # %entry
; MIPS2-NEXT:    jr $ra
; MIPS2-NEXT:    sllv $2, $4, $5
;
; MIPS32-LABEL: shl_i32:
; MIPS32:       # %bb.0: # %entry
; MIPS32-NEXT:    jr $ra
; MIPS32-NEXT:    sllv $2, $4, $5
;
; MIPS32R2-LABEL: shl_i32:
; MIPS32R2:       # %bb.0: # %entry
; MIPS32R2-NEXT:    jr $ra
; MIPS32R2-NEXT:    sllv $2, $4, $5
;
; MIPS32R6-LABEL: shl_i32:
; MIPS32R6:       # %bb.0: # %entry
; MIPS32R6-NEXT:    jr $ra
; MIPS32R6-NEXT:    sllv $2, $4, $5
;
; MIPS3-LABEL: shl_i32:
; MIPS3:       # %bb.0: # %entry
; MIPS3-NEXT:    jr $ra
; MIPS3-NEXT:    sllv $2, $4, $5
;
; MIPS4-LABEL: shl_i32:
; MIPS4:       # %bb.0: # %entry
; MIPS4-NEXT:    jr $ra
; MIPS4-NEXT:    sllv $2, $4, $5
;
; MIPS64-LABEL: shl_i32:
; MIPS64:       # %bb.0: # %entry
; MIPS64-NEXT:    jr $ra
; MIPS64-NEXT:    sllv $2, $4, $5
;
; MIPS64R2-LABEL: shl_i32:
; MIPS64R2:       # %bb.0: # %entry
; MIPS64R2-NEXT:    jr $ra
; MIPS64R2-NEXT:    sllv $2, $4, $5
;
; MIPS64R6-LABEL: shl_i32:
; MIPS64R6:       # %bb.0: # %entry
; MIPS64R6-NEXT:    jr $ra
; MIPS64R6-NEXT:    sllv $2, $4, $5
;
; MMR3-LABEL: shl_i32:
; MMR3:       # %bb.0: # %entry
; MMR3-NEXT:    jr $ra
; MMR3-NEXT:    sllv $2, $4, $5
;
; MMR6-LABEL: shl_i32:
; MMR6:       # %bb.0: # %entry
; MMR6-NEXT:    sllv $2, $4, $5
; MMR6-NEXT:    jrc $ra
entry:

  %r = shl i32 %a, %b
  ret i32 %r
}

define signext i64 @shl_i64(i64 signext %a, i64 signext %b) {
; MIPS2-LABEL: shl_i64:
; MIPS2:       # %bb.0: # %entry
; MIPS2-NEXT:    sllv $6, $5, $7
; MIPS2-NEXT:    andi $8, $7, 32
; MIPS2-NEXT:    beqz $8, $BB4_3
; MIPS2-NEXT:    move $2, $6
; MIPS2-NEXT:  # %bb.1: # %entry
; MIPS2-NEXT:    beqz $8, $BB4_4
; MIPS2-NEXT:    addiu $3, $zero, 0
; MIPS2-NEXT:  $BB4_2: # %entry
; MIPS2-NEXT:    jr $ra
; MIPS2-NEXT:    nop
; MIPS2-NEXT:  $BB4_3: # %entry
; MIPS2-NEXT:    sllv $1, $4, $7
; MIPS2-NEXT:    not $2, $7
; MIPS2-NEXT:    srl $3, $5, 1
; MIPS2-NEXT:    srlv $2, $3, $2
; MIPS2-NEXT:    or $2, $1, $2
; MIPS2-NEXT:    bnez $8, $BB4_2
; MIPS2-NEXT:    addiu $3, $zero, 0
; MIPS2-NEXT:  $BB4_4: # %entry
; MIPS2-NEXT:    jr $ra
; MIPS2-NEXT:    move $3, $6
;
; MIPS32-LABEL: shl_i64:
; MIPS32:       # %bb.0: # %entry
; MIPS32-NEXT:    sllv $1, $4, $7
; MIPS32-NEXT:    not $2, $7
; MIPS32-NEXT:    srl $3, $5, 1
; MIPS32-NEXT:    srlv $2, $3, $2
; MIPS32-NEXT:    or $2, $1, $2
; MIPS32-NEXT:    sllv $3, $5, $7
; MIPS32-NEXT:    andi $1, $7, 32
; MIPS32-NEXT:    movn $2, $3, $1
; MIPS32-NEXT:    jr $ra
; MIPS32-NEXT:    movn $3, $zero, $1
;
; MIPS32R2-LABEL: shl_i64:
; MIPS32R2:       # %bb.0: # %entry
; MIPS32R2-NEXT:    sllv $1, $4, $7
; MIPS32R2-NEXT:    not $2, $7
; MIPS32R2-NEXT:    srl $3, $5, 1
; MIPS32R2-NEXT:    srlv $2, $3, $2
; MIPS32R2-NEXT:    or $2, $1, $2
; MIPS32R2-NEXT:    sllv $3, $5, $7
; MIPS32R2-NEXT:    andi $1, $7, 32
; MIPS32R2-NEXT:    movn $2, $3, $1
; MIPS32R2-NEXT:    jr $ra
; MIPS32R2-NEXT:    movn $3, $zero, $1
;
; MIPS32R6-LABEL: shl_i64:
; MIPS32R6:       # %bb.0: # %entry
; MIPS32R6-NEXT:    sllv $1, $4, $7
; MIPS32R6-NEXT:    not $2, $7
; MIPS32R6-NEXT:    srl $3, $5, 1
; MIPS32R6-NEXT:    srlv $2, $3, $2
; MIPS32R6-NEXT:    or $1, $1, $2
; MIPS32R6-NEXT:    andi $3, $7, 32
; MIPS32R6-NEXT:    seleqz $1, $1, $3
; MIPS32R6-NEXT:    sllv $4, $5, $7
; MIPS32R6-NEXT:    selnez $2, $4, $3
; MIPS32R6-NEXT:    or $2, $2, $1
; MIPS32R6-NEXT:    jr $ra
; MIPS32R6-NEXT:    seleqz $3, $4, $3
;
; MIPS3-LABEL: shl_i64:
; MIPS3:       # %bb.0: # %entry
; MIPS3-NEXT:    jr $ra
; MIPS3-NEXT:    dsllv $2, $4, $5
;
; MIPS4-LABEL: shl_i64:
; MIPS4:       # %bb.0: # %entry
; MIPS4-NEXT:    jr $ra
; MIPS4-NEXT:    dsllv $2, $4, $5
;
; MIPS64-LABEL: shl_i64:
; MIPS64:       # %bb.0: # %entry
; MIPS64-NEXT:    jr $ra
; MIPS64-NEXT:    dsllv $2, $4, $5
;
; MIPS64R2-LABEL: shl_i64:
; MIPS64R2:       # %bb.0: # %entry
; MIPS64R2-NEXT:    jr $ra
; MIPS64R2-NEXT:    dsllv $2, $4, $5
;
; MIPS64R6-LABEL: shl_i64:
; MIPS64R6:       # %bb.0: # %entry
; MIPS64R6-NEXT:    jr $ra
; MIPS64R6-NEXT:    dsllv $2, $4, $5
;
; MMR3-LABEL: shl_i64:
; MMR3:       # %bb.0: # %entry
; MMR3-NEXT:    sllv $3, $4, $7
; MMR3-NEXT:    not16 $2, $7
; MMR3-NEXT:    srl16 $4, $5, 1
; MMR3-NEXT:    srlv $2, $4, $2
; MMR3-NEXT:    or16 $2, $3
; MMR3-NEXT:    sllv $3, $5, $7
; MMR3-NEXT:    andi16 $4, $7, 32
; MMR3-NEXT:    movn $2, $3, $4
; MMR3-NEXT:    li16 $5, 0
; MMR3-NEXT:    jr $ra
; MMR3-NEXT:    movn $3, $5, $4
;
; MMR6-LABEL: shl_i64:
; MMR6:       # %bb.0: # %entry
; MMR6-NEXT:    sllv $2, $4, $7
; MMR6-NEXT:    not16 $3, $7
; MMR6-NEXT:    srl16 $4, $5, 1
; MMR6-NEXT:    srlv $3, $4, $3
; MMR6-NEXT:    or16 $3, $2
; MMR6-NEXT:    andi16 $4, $7, 32
; MMR6-NEXT:    seleqz $1, $3, $4
; MMR6-NEXT:    sllv $3, $5, $7
; MMR6-NEXT:    selnez $2, $3, $4
; MMR6-NEXT:    or $2, $2, $1
; MMR6-NEXT:    seleqz $3, $3, $4
; MMR6-NEXT:    jrc $ra
entry:

  %r = shl i64 %a, %b
  ret i64 %r
}

define signext i128 @shl_i128(i128 signext %a, i128 signext %b) {
; MIPS2-LABEL: shl_i128:
; MIPS2:       # %bb.0: # %entry
; MIPS2-NEXT:    addiu $sp, $sp, -8
; MIPS2-NEXT:    .cfi_def_cfa_offset 8
; MIPS2-NEXT:    sw $17, 4($sp) # 4-byte Folded Spill
; MIPS2-NEXT:    sw $16, 0($sp) # 4-byte Folded Spill
; MIPS2-NEXT:    .cfi_offset 17, -4
; MIPS2-NEXT:    .cfi_offset 16, -8
; MIPS2-NEXT:    lw $8, 36($sp)
; MIPS2-NEXT:    addiu $1, $zero, 64
; MIPS2-NEXT:    subu $10, $1, $8
; MIPS2-NEXT:    srlv $3, $6, $10
; MIPS2-NEXT:    andi $13, $10, 32
; MIPS2-NEXT:    addiu $2, $zero, 0
; MIPS2-NEXT:    bnez $13, $BB5_2
; MIPS2-NEXT:    addiu $25, $zero, 0
; MIPS2-NEXT:  # %bb.1: # %entry
; MIPS2-NEXT:    move $25, $3
; MIPS2-NEXT:  $BB5_2: # %entry
; MIPS2-NEXT:    not $9, $8
; MIPS2-NEXT:    sllv $11, $5, $8
; MIPS2-NEXT:    andi $12, $8, 32
; MIPS2-NEXT:    bnez $12, $BB5_4
; MIPS2-NEXT:    move $16, $11
; MIPS2-NEXT:  # %bb.3: # %entry
; MIPS2-NEXT:    sllv $1, $4, $8
; MIPS2-NEXT:    srl $14, $5, 1
; MIPS2-NEXT:    srlv $14, $14, $9
; MIPS2-NEXT:    or $16, $1, $14
; MIPS2-NEXT:  $BB5_4: # %entry
; MIPS2-NEXT:    addiu $24, $8, -64
; MIPS2-NEXT:    srl $17, $7, 1
; MIPS2-NEXT:    sllv $14, $7, $24
; MIPS2-NEXT:    andi $15, $24, 32
; MIPS2-NEXT:    bnez $15, $BB5_6
; MIPS2-NEXT:    move $gp, $14
; MIPS2-NEXT:  # %bb.5: # %entry
; MIPS2-NEXT:    sllv $1, $6, $24
; MIPS2-NEXT:    not $24, $24
; MIPS2-NEXT:    srlv $24, $17, $24
; MIPS2-NEXT:    or $gp, $1, $24
; MIPS2-NEXT:  $BB5_6: # %entry
; MIPS2-NEXT:    sltiu $24, $8, 64
; MIPS2-NEXT:    beqz $24, $BB5_8
; MIPS2-NEXT:    nop
; MIPS2-NEXT:  # %bb.7:
; MIPS2-NEXT:    or $gp, $16, $25
; MIPS2-NEXT:  $BB5_8: # %entry
; MIPS2-NEXT:    sllv $25, $7, $8
; MIPS2-NEXT:    bnez $12, $BB5_10
; MIPS2-NEXT:    move $16, $25
; MIPS2-NEXT:  # %bb.9: # %entry
; MIPS2-NEXT:    sllv $1, $6, $8
; MIPS2-NEXT:    srlv $9, $17, $9
; MIPS2-NEXT:    or $16, $1, $9
; MIPS2-NEXT:  $BB5_10: # %entry
; MIPS2-NEXT:    bnez $12, $BB5_12
; MIPS2-NEXT:    addiu $9, $zero, 0
; MIPS2-NEXT:  # %bb.11: # %entry
; MIPS2-NEXT:    move $9, $25
; MIPS2-NEXT:  $BB5_12: # %entry
; MIPS2-NEXT:    addiu $1, $zero, 63
; MIPS2-NEXT:    sltiu $25, $8, 1
; MIPS2-NEXT:    beqz $25, $BB5_22
; MIPS2-NEXT:    sltu $17, $1, $8
; MIPS2-NEXT:  # %bb.13: # %entry
; MIPS2-NEXT:    beqz $17, $BB5_23
; MIPS2-NEXT:    addiu $8, $zero, 0
; MIPS2-NEXT:  $BB5_14: # %entry
; MIPS2-NEXT:    beqz $17, $BB5_24
; MIPS2-NEXT:    addiu $9, $zero, 0
; MIPS2-NEXT:  $BB5_15: # %entry
; MIPS2-NEXT:    beqz $13, $BB5_25
; MIPS2-NEXT:    nop
; MIPS2-NEXT:  $BB5_16: # %entry
; MIPS2-NEXT:    beqz $12, $BB5_26
; MIPS2-NEXT:    addiu $6, $zero, 0
; MIPS2-NEXT:  $BB5_17: # %entry
; MIPS2-NEXT:    beqz $15, $BB5_27
; MIPS2-NEXT:    nop
; MIPS2-NEXT:  $BB5_18: # %entry
; MIPS2-NEXT:    bnez $24, $BB5_28
; MIPS2-NEXT:    nop
; MIPS2-NEXT:  $BB5_19: # %entry
; MIPS2-NEXT:    bnez $25, $BB5_21
; MIPS2-NEXT:    nop
; MIPS2-NEXT:  $BB5_20: # %entry
; MIPS2-NEXT:    move $5, $2
; MIPS2-NEXT:  $BB5_21: # %entry
; MIPS2-NEXT:    move $2, $4
; MIPS2-NEXT:    move $3, $5
; MIPS2-NEXT:    move $4, $9
; MIPS2-NEXT:    move $5, $8
; MIPS2-NEXT:    lw $16, 0($sp) # 4-byte Folded Reload
; MIPS2-NEXT:    lw $17, 4($sp) # 4-byte Folded Reload
; MIPS2-NEXT:    jr $ra
; MIPS2-NEXT:    addiu $sp, $sp, 8
; MIPS2-NEXT:  $BB5_22: # %entry
; MIPS2-NEXT:    move $4, $gp
; MIPS2-NEXT:    bnez $17, $BB5_14
; MIPS2-NEXT:    addiu $8, $zero, 0
; MIPS2-NEXT:  $BB5_23: # %entry
; MIPS2-NEXT:    move $8, $9
; MIPS2-NEXT:    bnez $17, $BB5_15
; MIPS2-NEXT:    addiu $9, $zero, 0
; MIPS2-NEXT:  $BB5_24: # %entry
; MIPS2-NEXT:    bnez $13, $BB5_16
; MIPS2-NEXT:    move $9, $16
; MIPS2-NEXT:  $BB5_25: # %entry
; MIPS2-NEXT:    not $1, $10
; MIPS2-NEXT:    sll $3, $6, 1
; MIPS2-NEXT:    srlv $6, $7, $10
; MIPS2-NEXT:    sllv $1, $3, $1
; MIPS2-NEXT:    or $3, $1, $6
; MIPS2-NEXT:    bnez $12, $BB5_17
; MIPS2-NEXT:    addiu $6, $zero, 0
; MIPS2-NEXT:  $BB5_26: # %entry
; MIPS2-NEXT:    bnez $15, $BB5_18
; MIPS2-NEXT:    move $6, $11
; MIPS2-NEXT:  $BB5_27: # %entry
; MIPS2-NEXT:    beqz $24, $BB5_19
; MIPS2-NEXT:    move $2, $14
; MIPS2-NEXT:  $BB5_28:
; MIPS2-NEXT:    bnez $25, $BB5_21
; MIPS2-NEXT:    or $2, $6, $3
; MIPS2-NEXT:  # %bb.29:
; MIPS2-NEXT:    b $BB5_20
; MIPS2-NEXT:    nop
;
; MIPS32-LABEL: shl_i128:
; MIPS32:       # %bb.0: # %entry
; MIPS32-NEXT:    lw $8, 28($sp)
; MIPS32-NEXT:    addiu $1, $zero, 64
; MIPS32-NEXT:    subu $1, $1, $8
; MIPS32-NEXT:    srlv $9, $6, $1
; MIPS32-NEXT:    andi $10, $1, 32
; MIPS32-NEXT:    move $2, $9
; MIPS32-NEXT:    movn $2, $zero, $10
; MIPS32-NEXT:    sllv $3, $4, $8
; MIPS32-NEXT:    not $11, $8
; MIPS32-NEXT:    srl $12, $5, 1
; MIPS32-NEXT:    srlv $12, $12, $11
; MIPS32-NEXT:    or $3, $3, $12
; MIPS32-NEXT:    sllv $12, $5, $8
; MIPS32-NEXT:    andi $13, $8, 32
; MIPS32-NEXT:    movn $3, $12, $13
; MIPS32-NEXT:    addiu $14, $8, -64
; MIPS32-NEXT:    or $15, $3, $2
; MIPS32-NEXT:    sllv $2, $6, $14
; MIPS32-NEXT:    srl $24, $7, 1
; MIPS32-NEXT:    not $3, $14
; MIPS32-NEXT:    srlv $3, $24, $3
; MIPS32-NEXT:    or $2, $2, $3
; MIPS32-NEXT:    sllv $3, $7, $14
; MIPS32-NEXT:    andi $14, $14, 32
; MIPS32-NEXT:    movn $2, $3, $14
; MIPS32-NEXT:    sltiu $25, $8, 64
; MIPS32-NEXT:    movn $2, $15, $25
; MIPS32-NEXT:    srlv $15, $7, $1
; MIPS32-NEXT:    not $1, $1
; MIPS32-NEXT:    sll $gp, $6, 1
; MIPS32-NEXT:    sllv $1, $gp, $1
; MIPS32-NEXT:    or $15, $1, $15
; MIPS32-NEXT:    sllv $1, $6, $8
; MIPS32-NEXT:    srlv $6, $24, $11
; MIPS32-NEXT:    or $1, $1, $6
; MIPS32-NEXT:    sllv $6, $7, $8
; MIPS32-NEXT:    movn $1, $6, $13
; MIPS32-NEXT:    movz $2, $4, $8
; MIPS32-NEXT:    movz $1, $zero, $25
; MIPS32-NEXT:    movn $15, $9, $10
; MIPS32-NEXT:    movn $12, $zero, $13
; MIPS32-NEXT:    or $4, $12, $15
; MIPS32-NEXT:    movn $3, $zero, $14
; MIPS32-NEXT:    movn $3, $4, $25
; MIPS32-NEXT:    movz $3, $5, $8
; MIPS32-NEXT:    movn $6, $zero, $13
; MIPS32-NEXT:    movz $6, $zero, $25
; MIPS32-NEXT:    move $4, $1
; MIPS32-NEXT:    jr $ra
; MIPS32-NEXT:    move $5, $6
;
; MIPS32R2-LABEL: shl_i128:
; MIPS32R2:       # %bb.0: # %entry
; MIPS32R2-NEXT:    lw $8, 28($sp)
; MIPS32R2-NEXT:    addiu $1, $zero, 64
; MIPS32R2-NEXT:    subu $1, $1, $8
; MIPS32R2-NEXT:    srlv $9, $6, $1
; MIPS32R2-NEXT:    andi $10, $1, 32
; MIPS32R2-NEXT:    move $2, $9
; MIPS32R2-NEXT:    movn $2, $zero, $10
; MIPS32R2-NEXT:    sllv $3, $4, $8
; MIPS32R2-NEXT:    not $11, $8
; MIPS32R2-NEXT:    srl $12, $5, 1
; MIPS32R2-NEXT:    srlv $12, $12, $11
; MIPS32R2-NEXT:    or $3, $3, $12
; MIPS32R2-NEXT:    sllv $12, $5, $8
; MIPS32R2-NEXT:    andi $13, $8, 32
; MIPS32R2-NEXT:    movn $3, $12, $13
; MIPS32R2-NEXT:    addiu $14, $8, -64
; MIPS32R2-NEXT:    or $15, $3, $2
; MIPS32R2-NEXT:    sllv $2, $6, $14
; MIPS32R2-NEXT:    srl $24, $7, 1
; MIPS32R2-NEXT:    not $3, $14
; MIPS32R2-NEXT:    srlv $3, $24, $3
; MIPS32R2-NEXT:    or $2, $2, $3
; MIPS32R2-NEXT:    sllv $3, $7, $14
; MIPS32R2-NEXT:    andi $14, $14, 32
; MIPS32R2-NEXT:    movn $2, $3, $14
; MIPS32R2-NEXT:    sltiu $25, $8, 64
; MIPS32R2-NEXT:    movn $2, $15, $25
; MIPS32R2-NEXT:    srlv $15, $7, $1
; MIPS32R2-NEXT:    not $1, $1
; MIPS32R2-NEXT:    sll $gp, $6, 1
; MIPS32R2-NEXT:    sllv $1, $gp, $1
; MIPS32R2-NEXT:    or $15, $1, $15
; MIPS32R2-NEXT:    sllv $1, $6, $8
; MIPS32R2-NEXT:    srlv $6, $24, $11
; MIPS32R2-NEXT:    or $1, $1, $6
; MIPS32R2-NEXT:    sllv $6, $7, $8
; MIPS32R2-NEXT:    movn $1, $6, $13
; MIPS32R2-NEXT:    movz $2, $4, $8
; MIPS32R2-NEXT:    movz $1, $zero, $25
; MIPS32R2-NEXT:    movn $15, $9, $10
; MIPS32R2-NEXT:    movn $12, $zero, $13
; MIPS32R2-NEXT:    or $4, $12, $15
; MIPS32R2-NEXT:    movn $3, $zero, $14
; MIPS32R2-NEXT:    movn $3, $4, $25
; MIPS32R2-NEXT:    movz $3, $5, $8
; MIPS32R2-NEXT:    movn $6, $zero, $13
; MIPS32R2-NEXT:    movz $6, $zero, $25
; MIPS32R2-NEXT:    move $4, $1
; MIPS32R2-NEXT:    jr $ra
; MIPS32R2-NEXT:    move $5, $6
;
; MIPS32R6-LABEL: shl_i128:
; MIPS32R6:       # %bb.0: # %entry
; MIPS32R6-NEXT:    lw $3, 28($sp)
; MIPS32R6-NEXT:    sllv $1, $4, $3
; MIPS32R6-NEXT:    not $2, $3
; MIPS32R6-NEXT:    srl $8, $5, 1
; MIPS32R6-NEXT:    srlv $8, $8, $2
; MIPS32R6-NEXT:    or $1, $1, $8
; MIPS32R6-NEXT:    sllv $8, $5, $3
; MIPS32R6-NEXT:    andi $9, $3, 32
; MIPS32R6-NEXT:    seleqz $1, $1, $9
; MIPS32R6-NEXT:    selnez $10, $8, $9
; MIPS32R6-NEXT:    addiu $11, $zero, 64
; MIPS32R6-NEXT:    subu $11, $11, $3
; MIPS32R6-NEXT:    srlv $12, $6, $11
; MIPS32R6-NEXT:    andi $13, $11, 32
; MIPS32R6-NEXT:    seleqz $14, $12, $13
; MIPS32R6-NEXT:    or $1, $10, $1
; MIPS32R6-NEXT:    selnez $10, $12, $13
; MIPS32R6-NEXT:    srlv $12, $7, $11
; MIPS32R6-NEXT:    not $11, $11
; MIPS32R6-NEXT:    sll $15, $6, 1
; MIPS32R6-NEXT:    sllv $11, $15, $11
; MIPS32R6-NEXT:    or $11, $11, $12
; MIPS32R6-NEXT:    seleqz $11, $11, $13
; MIPS32R6-NEXT:    addiu $12, $3, -64
; MIPS32R6-NEXT:    or $10, $10, $11
; MIPS32R6-NEXT:    or $1, $1, $14
; MIPS32R6-NEXT:    sllv $11, $6, $12
; MIPS32R6-NEXT:    srl $13, $7, 1
; MIPS32R6-NEXT:    not $14, $12
; MIPS32R6-NEXT:    srlv $14, $13, $14
; MIPS32R6-NEXT:    or $11, $11, $14
; MIPS32R6-NEXT:    andi $14, $12, 32
; MIPS32R6-NEXT:    seleqz $11, $11, $14
; MIPS32R6-NEXT:    sllv $12, $7, $12
; MIPS32R6-NEXT:    selnez $15, $12, $14
; MIPS32R6-NEXT:    sltiu $24, $3, 64
; MIPS32R6-NEXT:    selnez $1, $1, $24
; MIPS32R6-NEXT:    or $11, $15, $11
; MIPS32R6-NEXT:    sllv $6, $6, $3
; MIPS32R6-NEXT:    srlv $2, $13, $2
; MIPS32R6-NEXT:    seleqz $8, $8, $9
; MIPS32R6-NEXT:    or $8, $8, $10
; MIPS32R6-NEXT:    or $6, $6, $2
; MIPS32R6-NEXT:    seleqz $2, $11, $24
; MIPS32R6-NEXT:    seleqz $10, $zero, $24
; MIPS32R6-NEXT:    sllv $7, $7, $3
; MIPS32R6-NEXT:    seleqz $11, $7, $9
; MIPS32R6-NEXT:    selnez $11, $11, $24
; MIPS32R6-NEXT:    seleqz $4, $4, $3
; MIPS32R6-NEXT:    or $1, $1, $2
; MIPS32R6-NEXT:    selnez $1, $1, $3
; MIPS32R6-NEXT:    or $2, $4, $1
; MIPS32R6-NEXT:    or $1, $10, $11
; MIPS32R6-NEXT:    seleqz $4, $6, $9
; MIPS32R6-NEXT:    selnez $6, $7, $9
; MIPS32R6-NEXT:    seleqz $5, $5, $3
; MIPS32R6-NEXT:    selnez $7, $8, $24
; MIPS32R6-NEXT:    seleqz $8, $12, $14
; MIPS32R6-NEXT:    seleqz $8, $8, $24
; MIPS32R6-NEXT:    or $7, $7, $8
; MIPS32R6-NEXT:    selnez $3, $7, $3
; MIPS32R6-NEXT:    or $3, $5, $3
; MIPS32R6-NEXT:    or $4, $6, $4
; MIPS32R6-NEXT:    selnez $4, $4, $24
; MIPS32R6-NEXT:    or $4, $10, $4
; MIPS32R6-NEXT:    jr $ra
; MIPS32R6-NEXT:    move $5, $1
;
; MIPS3-LABEL: shl_i128:
; MIPS3:       # %bb.0: # %entry
; MIPS3-NEXT:    sll $3, $7, 0
; MIPS3-NEXT:    dsllv $6, $5, $7
; MIPS3-NEXT:    andi $8, $3, 64
; MIPS3-NEXT:    beqz $8, .LBB5_3
; MIPS3-NEXT:    move $2, $6
; MIPS3-NEXT:  # %bb.1: # %entry
; MIPS3-NEXT:    beqz $8, .LBB5_4
; MIPS3-NEXT:    daddiu $3, $zero, 0
; MIPS3-NEXT:  .LBB5_2: # %entry
; MIPS3-NEXT:    jr $ra
; MIPS3-NEXT:    nop
; MIPS3-NEXT:  .LBB5_3: # %entry
; MIPS3-NEXT:    dsllv $1, $4, $7
; MIPS3-NEXT:    dsrl $2, $5, 1
; MIPS3-NEXT:    not $3, $3
; MIPS3-NEXT:    dsrlv $2, $2, $3
; MIPS3-NEXT:    or $2, $1, $2
; MIPS3-NEXT:    bnez $8, .LBB5_2
; MIPS3-NEXT:    daddiu $3, $zero, 0
; MIPS3-NEXT:  .LBB5_4: # %entry
; MIPS3-NEXT:    jr $ra
; MIPS3-NEXT:    move $3, $6
;
; MIPS4-LABEL: shl_i128:
; MIPS4:       # %bb.0: # %entry
; MIPS4-NEXT:    dsllv $1, $4, $7
; MIPS4-NEXT:    dsrl $2, $5, 1
; MIPS4-NEXT:    sll $4, $7, 0
; MIPS4-NEXT:    not $3, $4
; MIPS4-NEXT:    dsrlv $2, $2, $3
; MIPS4-NEXT:    or $2, $1, $2
; MIPS4-NEXT:    dsllv $3, $5, $7
; MIPS4-NEXT:    andi $1, $4, 64
; MIPS4-NEXT:    movn $2, $3, $1
; MIPS4-NEXT:    jr $ra
; MIPS4-NEXT:    movn $3, $zero, $1
;
; MIPS64-LABEL: shl_i128:
; MIPS64:       # %bb.0: # %entry
; MIPS64-NEXT:    dsllv $1, $4, $7
; MIPS64-NEXT:    dsrl $2, $5, 1
; MIPS64-NEXT:    sll $4, $7, 0
; MIPS64-NEXT:    not $3, $4
; MIPS64-NEXT:    dsrlv $2, $2, $3
; MIPS64-NEXT:    or $2, $1, $2
; MIPS64-NEXT:    dsllv $3, $5, $7
; MIPS64-NEXT:    andi $1, $4, 64
; MIPS64-NEXT:    movn $2, $3, $1
; MIPS64-NEXT:    jr $ra
; MIPS64-NEXT:    movn $3, $zero, $1
;
; MIPS64R2-LABEL: shl_i128:
; MIPS64R2:       # %bb.0: # %entry
; MIPS64R2-NEXT:    dsllv $1, $4, $7
; MIPS64R2-NEXT:    dsrl $2, $5, 1
; MIPS64R2-NEXT:    sll $4, $7, 0
; MIPS64R2-NEXT:    not $3, $4
; MIPS64R2-NEXT:    dsrlv $2, $2, $3
; MIPS64R2-NEXT:    or $2, $1, $2
; MIPS64R2-NEXT:    dsllv $3, $5, $7
; MIPS64R2-NEXT:    andi $1, $4, 64
; MIPS64R2-NEXT:    movn $2, $3, $1
; MIPS64R2-NEXT:    jr $ra
; MIPS64R2-NEXT:    movn $3, $zero, $1
;
; MIPS64R6-LABEL: shl_i128:
; MIPS64R6:       # %bb.0: # %entry
; MIPS64R6-NEXT:    dsllv $1, $4, $7
; MIPS64R6-NEXT:    dsrl $2, $5, 1
; MIPS64R6-NEXT:    sll $3, $7, 0
; MIPS64R6-NEXT:    not $4, $3
; MIPS64R6-NEXT:    dsrlv $2, $2, $4
; MIPS64R6-NEXT:    or $1, $1, $2
; MIPS64R6-NEXT:    andi $2, $3, 64
; MIPS64R6-NEXT:    sll $3, $2, 0
; MIPS64R6-NEXT:    seleqz $1, $1, $3
; MIPS64R6-NEXT:    dsllv $4, $5, $7
; MIPS64R6-NEXT:    selnez $2, $4, $3
; MIPS64R6-NEXT:    or $2, $2, $1
; MIPS64R6-NEXT:    jr $ra
; MIPS64R6-NEXT:    seleqz $3, $4, $3
;
; MMR3-LABEL: shl_i128:
; MMR3:       # %bb.0: # %entry
; MMR3-NEXT:    addiusp -48
; MMR3-NEXT:    .cfi_def_cfa_offset 48
; MMR3-NEXT:    sw $17, 44($sp) # 4-byte Folded Spill
; MMR3-NEXT:    sw $16, 40($sp) # 4-byte Folded Spill
; MMR3-NEXT:    .cfi_offset 17, -4
; MMR3-NEXT:    .cfi_offset 16, -8
; MMR3-NEXT:    sw $7, 8($sp) # 4-byte Folded Spill
; MMR3-NEXT:    sw $6, 36($sp) # 4-byte Folded Spill
; MMR3-NEXT:    move $17, $6
; MMR3-NEXT:    sw $5, 32($sp) # 4-byte Folded Spill
; MMR3-NEXT:    move $1, $4
; MMR3-NEXT:    lw $16, 76($sp)
; MMR3-NEXT:    sllv $2, $1, $16
; MMR3-NEXT:    not16 $4, $16
; MMR3-NEXT:    sw $4, 24($sp) # 4-byte Folded Spill
; MMR3-NEXT:    srl16 $3, $5, 1
; MMR3-NEXT:    srlv $4, $3, $4
; MMR3-NEXT:    li16 $3, 64
; MMR3-NEXT:    or16 $4, $2
; MMR3-NEXT:    sllv $6, $5, $16
; MMR3-NEXT:    sw $6, 20($sp) # 4-byte Folded Spill
; MMR3-NEXT:    subu16 $7, $3, $16
; MMR3-NEXT:    srlv $9, $17, $7
; MMR3-NEXT:    andi16 $2, $7, 32
; MMR3-NEXT:    sw $2, 28($sp) # 4-byte Folded Spill
; MMR3-NEXT:    andi16 $3, $16, 32
; MMR3-NEXT:    sw $3, 12($sp) # 4-byte Folded Spill
; MMR3-NEXT:    move $5, $9
; MMR3-NEXT:    li16 $17, 0
; MMR3-NEXT:    movn $5, $17, $2
; MMR3-NEXT:    movn $4, $6, $3
; MMR3-NEXT:    addiu $2, $16, -64
; MMR3-NEXT:    lw $3, 36($sp) # 4-byte Folded Reload
; MMR3-NEXT:    sllv $3, $3, $2
; MMR3-NEXT:    sw $3, 16($sp) # 4-byte Folded Spill
; MMR3-NEXT:    lw $17, 8($sp) # 4-byte Folded Reload
; MMR3-NEXT:    srl16 $6, $17, 1
; MMR3-NEXT:    sw $6, 4($sp) # 4-byte Folded Spill
; MMR3-NEXT:    not16 $3, $2
; MMR3-NEXT:    srlv $3, $6, $3
; MMR3-NEXT:    or16 $4, $5
; MMR3-NEXT:    lw $5, 16($sp) # 4-byte Folded Reload
; MMR3-NEXT:    or16 $3, $5
; MMR3-NEXT:    sllv $8, $17, $2
; MMR3-NEXT:    andi16 $2, $2, 32
; MMR3-NEXT:    sw $2, 16($sp) # 4-byte Folded Spill
; MMR3-NEXT:    movn $3, $8, $2
; MMR3-NEXT:    srlv $2, $17, $7
; MMR3-NEXT:    not16 $5, $7
; MMR3-NEXT:    lw $7, 36($sp) # 4-byte Folded Reload
; MMR3-NEXT:    sll16 $6, $7, 1
; MMR3-NEXT:    sllv $5, $6, $5
; MMR3-NEXT:    sltiu $10, $16, 64
; MMR3-NEXT:    movn $3, $4, $10
; MMR3-NEXT:    or16 $5, $2
; MMR3-NEXT:    sllv $2, $7, $16
; MMR3-NEXT:    lw $4, 24($sp) # 4-byte Folded Reload
; MMR3-NEXT:    lw $6, 4($sp) # 4-byte Folded Reload
; MMR3-NEXT:    srlv $4, $6, $4
; MMR3-NEXT:    or16 $4, $2
; MMR3-NEXT:    sllv $6, $17, $16
; MMR3-NEXT:    lw $2, 12($sp) # 4-byte Folded Reload
; MMR3-NEXT:    movn $4, $6, $2
; MMR3-NEXT:    sltiu $11, $16, 64
; MMR3-NEXT:    movz $3, $1, $16
; MMR3-NEXT:    li16 $7, 0
; MMR3-NEXT:    movz $4, $7, $11
; MMR3-NEXT:    lw $17, 28($sp) # 4-byte Folded Reload
; MMR3-NEXT:    movn $5, $9, $17
; MMR3-NEXT:    lw $7, 20($sp) # 4-byte Folded Reload
; MMR3-NEXT:    li16 $17, 0
; MMR3-NEXT:    movn $7, $17, $2
; MMR3-NEXT:    or16 $7, $5
; MMR3-NEXT:    lw $5, 16($sp) # 4-byte Folded Reload
; MMR3-NEXT:    movn $8, $17, $5
; MMR3-NEXT:    li16 $17, 0
; MMR3-NEXT:    movn $8, $7, $10
; MMR3-NEXT:    lw $5, 32($sp) # 4-byte Folded Reload
; MMR3-NEXT:    movz $8, $5, $16
; MMR3-NEXT:    movn $6, $17, $2
; MMR3-NEXT:    li16 $5, 0
; MMR3-NEXT:    movz $6, $5, $11
; MMR3-NEXT:    move $2, $3
; MMR3-NEXT:    move $3, $8
; MMR3-NEXT:    move $5, $6
; MMR3-NEXT:    lw $16, 40($sp) # 4-byte Folded Reload
; MMR3-NEXT:    lw $17, 44($sp) # 4-byte Folded Reload
; MMR3-NEXT:    addiusp 48
; MMR3-NEXT:    jrc $ra
;
; MMR6-LABEL: shl_i128:
; MMR6:       # %bb.0: # %entry
; MMR6-NEXT:    addiu $sp, $sp, -32
; MMR6-NEXT:    .cfi_def_cfa_offset 32
; MMR6-NEXT:    sw $17, 28($sp) # 4-byte Folded Spill
; MMR6-NEXT:    sw $16, 24($sp) # 4-byte Folded Spill
; MMR6-NEXT:    .cfi_offset 17, -4
; MMR6-NEXT:    .cfi_offset 16, -8
<<<<<<< HEAD
; MMR6-NEXT:    sw $6, 4($sp) # 4-byte Folded Spill
; MMR6-NEXT:    move $1, $4
; MMR6-NEXT:    lw $3, 60($sp)
; MMR6-NEXT:    sllv $2, $4, $3
; MMR6-NEXT:    not16 $4, $3
; MMR6-NEXT:    sw $4, 16($sp) # 4-byte Folded Spill
; MMR6-NEXT:    sw $5, 20($sp) # 4-byte Folded Spill
=======
; MMR6-NEXT:    move $11, $4
; MMR6-NEXT:    lw $3, 44($sp)
; MMR6-NEXT:    sllv $1, $11, $3
; MMR6-NEXT:    not16 $2, $3
; MMR6-NEXT:    sw $2, 4($sp) # 4-byte Folded Spill
>>>>>>> d48042ef
; MMR6-NEXT:    srl16 $16, $5, 1
; MMR6-NEXT:    srlv $17, $16, $4
; MMR6-NEXT:    or16 $17, $2
; MMR6-NEXT:    sllv $8, $5, $3
; MMR6-NEXT:    andi16 $16, $3, 32
; MMR6-NEXT:    seleqz $4, $17, $16
; MMR6-NEXT:    selnez $9, $8, $16
; MMR6-NEXT:    li16 $17, 64
; MMR6-NEXT:    subu16 $17, $17, $3
; MMR6-NEXT:    srlv $10, $6, $17
; MMR6-NEXT:    andi16 $2, $17, 32
; MMR6-NEXT:    seleqz $5, $10, $2
; MMR6-NEXT:    sw $5, 8($sp) # 4-byte Folded Spill
; MMR6-NEXT:    or $4, $9, $4
; MMR6-NEXT:    selnez $9, $10, $2
; MMR6-NEXT:    srlv $5, $7, $17
; MMR6-NEXT:    sw $5, 12($sp) # 4-byte Folded Spill
; MMR6-NEXT:    not16 $17, $17
; MMR6-NEXT:    sll16 $5, $6, 1
; MMR6-NEXT:    sllv $5, $5, $17
; MMR6-NEXT:    lw $17, 12($sp) # 4-byte Folded Reload
; MMR6-NEXT:    or16 $5, $17
; MMR6-NEXT:    seleqz $2, $5, $2
; MMR6-NEXT:    addiu $5, $3, -64
; MMR6-NEXT:    or $2, $9, $2
; MMR6-NEXT:    sw $2, 12($sp) # 4-byte Folded Spill
; MMR6-NEXT:    lw $2, 8($sp) # 4-byte Folded Reload
; MMR6-NEXT:    or16 $4, $2
; MMR6-NEXT:    sllv $2, $6, $5
; MMR6-NEXT:    sw $2, 8($sp) # 4-byte Folded Spill
; MMR6-NEXT:    srl16 $6, $7, 1
; MMR6-NEXT:    not16 $17, $5
; MMR6-NEXT:    srlv $2, $6, $17
; MMR6-NEXT:    lw $17, 8($sp) # 4-byte Folded Reload
; MMR6-NEXT:    or16 $2, $17
; MMR6-NEXT:    andi16 $17, $5, 32
; MMR6-NEXT:    seleqz $2, $2, $17
; MMR6-NEXT:    sllv $12, $7, $5
; MMR6-NEXT:    selnez $9, $12, $17
; MMR6-NEXT:    sltiu $10, $3, 64
; MMR6-NEXT:    selnez $11, $4, $10
; MMR6-NEXT:    or $9, $9, $2
; MMR6-NEXT:    lw $2, 4($sp) # 4-byte Folded Reload
; MMR6-NEXT:    sllv $5, $2, $3
; MMR6-NEXT:    lw $4, 16($sp) # 4-byte Folded Reload
; MMR6-NEXT:    srlv $6, $6, $4
; MMR6-NEXT:    seleqz $4, $8, $16
; MMR6-NEXT:    lw $2, 12($sp) # 4-byte Folded Reload
; MMR6-NEXT:    or16 $4, $2
; MMR6-NEXT:    or16 $6, $5
; MMR6-NEXT:    seleqz $2, $9, $10
; MMR6-NEXT:    li16 $5, 0
; MMR6-NEXT:    seleqz $5, $5, $10
; MMR6-NEXT:    sllv $7, $7, $3
; MMR6-NEXT:    seleqz $8, $7, $16
; MMR6-NEXT:    selnez $8, $8, $10
; MMR6-NEXT:    seleqz $1, $1, $3
; MMR6-NEXT:    or $2, $11, $2
; MMR6-NEXT:    selnez $2, $2, $3
; MMR6-NEXT:    or $2, $1, $2
; MMR6-NEXT:    or $1, $5, $8
; MMR6-NEXT:    seleqz $6, $6, $16
; MMR6-NEXT:    selnez $7, $7, $16
; MMR6-NEXT:    lw $16, 20($sp) # 4-byte Folded Reload
; MMR6-NEXT:    seleqz $8, $16, $3
; MMR6-NEXT:    selnez $4, $4, $10
; MMR6-NEXT:    seleqz $9, $12, $17
; MMR6-NEXT:    seleqz $9, $9, $10
; MMR6-NEXT:    or $4, $4, $9
; MMR6-NEXT:    selnez $3, $4, $3
; MMR6-NEXT:    or $3, $8, $3
; MMR6-NEXT:    or $4, $7, $6
; MMR6-NEXT:    selnez $4, $4, $10
; MMR6-NEXT:    or $4, $5, $4
; MMR6-NEXT:    move $5, $1
; MMR6-NEXT:    lw $16, 24($sp) # 4-byte Folded Reload
; MMR6-NEXT:    lw $17, 28($sp) # 4-byte Folded Reload
; MMR6-NEXT:    addiu $sp, $sp, 32
; MMR6-NEXT:    jrc $ra
entry:

; o32 shouldn't use TImode helpers.
; GP32-NOT:       lw        $25, %call16(__ashlti3)($gp)
; MM-NOT:         lw        $25, %call16(__ashlti3)($2)

  %r = shl i128 %a, %b
  ret i128 %r
}<|MERGE_RESOLUTION|>--- conflicted
+++ resolved
@@ -435,17 +435,17 @@
 ;
 ; MMR6-LABEL: shl_i64:
 ; MMR6:       # %bb.0: # %entry
-; MMR6-NEXT:    sllv $2, $4, $7
-; MMR6-NEXT:    not16 $3, $7
-; MMR6-NEXT:    srl16 $4, $5, 1
-; MMR6-NEXT:    srlv $3, $4, $3
-; MMR6-NEXT:    or16 $3, $2
-; MMR6-NEXT:    andi16 $4, $7, 32
-; MMR6-NEXT:    seleqz $1, $3, $4
-; MMR6-NEXT:    sllv $3, $5, $7
-; MMR6-NEXT:    selnez $2, $3, $4
+; MMR6-NEXT:    sllv $1, $4, $7
+; MMR6-NEXT:    not16 $2, $7
+; MMR6-NEXT:    srl16 $3, $5, 1
+; MMR6-NEXT:    srlv $2, $3, $2
+; MMR6-NEXT:    or $1, $1, $2
+; MMR6-NEXT:    andi16 $3, $7, 32
+; MMR6-NEXT:    seleqz $1, $1, $3
+; MMR6-NEXT:    sllv $4, $5, $7
+; MMR6-NEXT:    selnez $2, $4, $3
 ; MMR6-NEXT:    or $2, $2, $1
-; MMR6-NEXT:    seleqz $3, $3, $4
+; MMR6-NEXT:    seleqz $3, $4, $3
 ; MMR6-NEXT:    jrc $ra
 entry:
 
@@ -937,105 +937,85 @@
 ;
 ; MMR6-LABEL: shl_i128:
 ; MMR6:       # %bb.0: # %entry
-; MMR6-NEXT:    addiu $sp, $sp, -32
-; MMR6-NEXT:    .cfi_def_cfa_offset 32
-; MMR6-NEXT:    sw $17, 28($sp) # 4-byte Folded Spill
-; MMR6-NEXT:    sw $16, 24($sp) # 4-byte Folded Spill
+; MMR6-NEXT:    addiu $sp, $sp, -16
+; MMR6-NEXT:    .cfi_def_cfa_offset 16
+; MMR6-NEXT:    sw $17, 12($sp) # 4-byte Folded Spill
+; MMR6-NEXT:    sw $16, 8($sp) # 4-byte Folded Spill
 ; MMR6-NEXT:    .cfi_offset 17, -4
 ; MMR6-NEXT:    .cfi_offset 16, -8
-<<<<<<< HEAD
-; MMR6-NEXT:    sw $6, 4($sp) # 4-byte Folded Spill
-; MMR6-NEXT:    move $1, $4
-; MMR6-NEXT:    lw $3, 60($sp)
-; MMR6-NEXT:    sllv $2, $4, $3
-; MMR6-NEXT:    not16 $4, $3
-; MMR6-NEXT:    sw $4, 16($sp) # 4-byte Folded Spill
-; MMR6-NEXT:    sw $5, 20($sp) # 4-byte Folded Spill
-=======
 ; MMR6-NEXT:    move $11, $4
 ; MMR6-NEXT:    lw $3, 44($sp)
 ; MMR6-NEXT:    sllv $1, $11, $3
 ; MMR6-NEXT:    not16 $2, $3
 ; MMR6-NEXT:    sw $2, 4($sp) # 4-byte Folded Spill
->>>>>>> d48042ef
 ; MMR6-NEXT:    srl16 $16, $5, 1
-; MMR6-NEXT:    srlv $17, $16, $4
-; MMR6-NEXT:    or16 $17, $2
+; MMR6-NEXT:    srlv $8, $16, $2
+; MMR6-NEXT:    or $1, $1, $8
 ; MMR6-NEXT:    sllv $8, $5, $3
 ; MMR6-NEXT:    andi16 $16, $3, 32
-; MMR6-NEXT:    seleqz $4, $17, $16
+; MMR6-NEXT:    seleqz $1, $1, $16
 ; MMR6-NEXT:    selnez $9, $8, $16
 ; MMR6-NEXT:    li16 $17, 64
 ; MMR6-NEXT:    subu16 $17, $17, $3
 ; MMR6-NEXT:    srlv $10, $6, $17
 ; MMR6-NEXT:    andi16 $2, $17, 32
-; MMR6-NEXT:    seleqz $5, $10, $2
-; MMR6-NEXT:    sw $5, 8($sp) # 4-byte Folded Spill
-; MMR6-NEXT:    or $4, $9, $4
+; MMR6-NEXT:    seleqz $12, $10, $2
+; MMR6-NEXT:    or $1, $9, $1
 ; MMR6-NEXT:    selnez $9, $10, $2
-; MMR6-NEXT:    srlv $5, $7, $17
-; MMR6-NEXT:    sw $5, 12($sp) # 4-byte Folded Spill
+; MMR6-NEXT:    srlv $10, $7, $17
 ; MMR6-NEXT:    not16 $17, $17
-; MMR6-NEXT:    sll16 $5, $6, 1
-; MMR6-NEXT:    sllv $5, $5, $17
-; MMR6-NEXT:    lw $17, 12($sp) # 4-byte Folded Reload
-; MMR6-NEXT:    or16 $5, $17
-; MMR6-NEXT:    seleqz $2, $5, $2
-; MMR6-NEXT:    addiu $5, $3, -64
-; MMR6-NEXT:    or $2, $9, $2
-; MMR6-NEXT:    sw $2, 12($sp) # 4-byte Folded Spill
-; MMR6-NEXT:    lw $2, 8($sp) # 4-byte Folded Reload
-; MMR6-NEXT:    or16 $4, $2
-; MMR6-NEXT:    sllv $2, $6, $5
-; MMR6-NEXT:    sw $2, 8($sp) # 4-byte Folded Spill
-; MMR6-NEXT:    srl16 $6, $7, 1
-; MMR6-NEXT:    not16 $17, $5
-; MMR6-NEXT:    srlv $2, $6, $17
-; MMR6-NEXT:    lw $17, 8($sp) # 4-byte Folded Reload
-; MMR6-NEXT:    or16 $2, $17
-; MMR6-NEXT:    andi16 $17, $5, 32
-; MMR6-NEXT:    seleqz $2, $2, $17
-; MMR6-NEXT:    sllv $12, $7, $5
-; MMR6-NEXT:    selnez $9, $12, $17
-; MMR6-NEXT:    sltiu $10, $3, 64
-; MMR6-NEXT:    selnez $11, $4, $10
-; MMR6-NEXT:    or $9, $9, $2
-; MMR6-NEXT:    lw $2, 4($sp) # 4-byte Folded Reload
-; MMR6-NEXT:    sllv $5, $2, $3
-; MMR6-NEXT:    lw $4, 16($sp) # 4-byte Folded Reload
-; MMR6-NEXT:    srlv $6, $6, $4
-; MMR6-NEXT:    seleqz $4, $8, $16
-; MMR6-NEXT:    lw $2, 12($sp) # 4-byte Folded Reload
-; MMR6-NEXT:    or16 $4, $2
-; MMR6-NEXT:    or16 $6, $5
-; MMR6-NEXT:    seleqz $2, $9, $10
-; MMR6-NEXT:    li16 $5, 0
-; MMR6-NEXT:    seleqz $5, $5, $10
+; MMR6-NEXT:    sll16 $4, $6, 1
+; MMR6-NEXT:    sllv $4, $4, $17
+; MMR6-NEXT:    or $4, $4, $10
+; MMR6-NEXT:    seleqz $2, $4, $2
+; MMR6-NEXT:    addiu $4, $3, -64
+; MMR6-NEXT:    or $10, $9, $2
+; MMR6-NEXT:    or $1, $1, $12
+; MMR6-NEXT:    sllv $9, $6, $4
+; MMR6-NEXT:    srl16 $2, $7, 1
+; MMR6-NEXT:    not16 $17, $4
+; MMR6-NEXT:    srlv $12, $2, $17
+; MMR6-NEXT:    or $9, $9, $12
+; MMR6-NEXT:    andi16 $17, $4, 32
+; MMR6-NEXT:    seleqz $9, $9, $17
+; MMR6-NEXT:    sllv $14, $7, $4
+; MMR6-NEXT:    selnez $12, $14, $17
+; MMR6-NEXT:    sltiu $13, $3, 64
+; MMR6-NEXT:    selnez $1, $1, $13
+; MMR6-NEXT:    or $9, $12, $9
+; MMR6-NEXT:    sllv $6, $6, $3
+; MMR6-NEXT:    lw $4, 4($sp) # 4-byte Folded Reload
+; MMR6-NEXT:    srlv $2, $2, $4
+; MMR6-NEXT:    seleqz $8, $8, $16
+; MMR6-NEXT:    li16 $4, 0
+; MMR6-NEXT:    or $8, $8, $10
+; MMR6-NEXT:    or $6, $6, $2
+; MMR6-NEXT:    seleqz $2, $9, $13
+; MMR6-NEXT:    seleqz $9, $4, $13
 ; MMR6-NEXT:    sllv $7, $7, $3
-; MMR6-NEXT:    seleqz $8, $7, $16
-; MMR6-NEXT:    selnez $8, $8, $10
-; MMR6-NEXT:    seleqz $1, $1, $3
-; MMR6-NEXT:    or $2, $11, $2
-; MMR6-NEXT:    selnez $2, $2, $3
-; MMR6-NEXT:    or $2, $1, $2
-; MMR6-NEXT:    or $1, $5, $8
+; MMR6-NEXT:    seleqz $10, $7, $16
+; MMR6-NEXT:    selnez $10, $10, $13
+; MMR6-NEXT:    seleqz $11, $11, $3
+; MMR6-NEXT:    or $1, $1, $2
+; MMR6-NEXT:    selnez $1, $1, $3
+; MMR6-NEXT:    or $2, $11, $1
+; MMR6-NEXT:    or $1, $9, $10
 ; MMR6-NEXT:    seleqz $6, $6, $16
 ; MMR6-NEXT:    selnez $7, $7, $16
-; MMR6-NEXT:    lw $16, 20($sp) # 4-byte Folded Reload
-; MMR6-NEXT:    seleqz $8, $16, $3
-; MMR6-NEXT:    selnez $4, $4, $10
-; MMR6-NEXT:    seleqz $9, $12, $17
-; MMR6-NEXT:    seleqz $9, $9, $10
-; MMR6-NEXT:    or $4, $4, $9
+; MMR6-NEXT:    seleqz $5, $5, $3
+; MMR6-NEXT:    selnez $8, $8, $13
+; MMR6-NEXT:    seleqz $4, $14, $17
+; MMR6-NEXT:    seleqz $4, $4, $13
+; MMR6-NEXT:    or $4, $8, $4
 ; MMR6-NEXT:    selnez $3, $4, $3
-; MMR6-NEXT:    or $3, $8, $3
+; MMR6-NEXT:    or $3, $5, $3
 ; MMR6-NEXT:    or $4, $7, $6
-; MMR6-NEXT:    selnez $4, $4, $10
-; MMR6-NEXT:    or $4, $5, $4
+; MMR6-NEXT:    selnez $4, $4, $13
+; MMR6-NEXT:    or $4, $9, $4
 ; MMR6-NEXT:    move $5, $1
-; MMR6-NEXT:    lw $16, 24($sp) # 4-byte Folded Reload
-; MMR6-NEXT:    lw $17, 28($sp) # 4-byte Folded Reload
-; MMR6-NEXT:    addiu $sp, $sp, 32
+; MMR6-NEXT:    lw $16, 8($sp) # 4-byte Folded Reload
+; MMR6-NEXT:    lw $17, 12($sp) # 4-byte Folded Reload
+; MMR6-NEXT:    addiu $sp, $sp, 16
 ; MMR6-NEXT:    jrc $ra
 entry:
 
