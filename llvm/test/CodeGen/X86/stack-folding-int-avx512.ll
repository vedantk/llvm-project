--- conflicted
+++ resolved
@@ -7,6 +7,124 @@
 ;
 ; By including a nop call with sideeffects we can force a partial register spill of the
 ; relevant registers and check that the reload is correctly folded into the instruction.
+
+define <16 x i32> @stack_fold_valignd(<16 x i32> %a, <16 x i32> %b) {
+  ;CHECK-LABEL: stack_fold_valignd
+  ;CHECK:   valignd $1, {{-?[0-9]*}}(%rsp), {{%zmm[0-9][0-9]*}}, {{%zmm[0-9][0-9]*}} {{.*#+}} 64-byte Folded Reload
+  %1 = tail call <2 x i64> asm sideeffect "nop", "=x,~{xmm1},~{xmm2},~{xmm3},~{xmm4},~{xmm5},~{xmm6},~{xmm7},~{xmm8},~{xmm9},~{xmm10},~{xmm11},~{xmm12},~{xmm13},~{xmm14},~{xmm15},~{xmm16},~{xmm17},~{xmm18},~{xmm19},~{xmm20},~{xmm21},~{xmm22},~{xmm23},~{xmm24},~{xmm25},~{xmm26},~{xmm27},~{xmm28},~{xmm29},~{xmm30},~{xmm31},~{flags}"()
+  %2 = shufflevector <16 x i32> %a, <16 x i32> %b, <16 x i32><i32 1, i32 2, i32 3, i32 4, i32 5, i32 6, i32 7, i32 8, i32 9, i32 10, i32 11, i32 12, i32 13, i32 14, i32 15, i32 16>
+  ret <16 x i32> %2
+}
+
+define <16 x i32> @stack_fold_valignd_mask(<16 x i32> %a, <16 x i32> %b, <16 x i32>* %passthru, i16 %mask) {
+  ;CHECK-LABEL: stack_fold_valignd_mask
+  ;CHECK:   valignd $1, {{-?[0-9]*}}(%rsp), {{%zmm[0-9][0-9]*}}, {{%zmm[0-9][0-9]*}} {{{%k[0-7]}}} {{.*#+}} 64-byte Folded Reload
+  %1 = tail call <2 x i64> asm sideeffect "nop", "=x,~{xmm1},~{xmm2},~{xmm3},~{xmm4},~{xmm5},~{xmm6},~{xmm7},~{xmm8},~{xmm9},~{xmm10},~{xmm11},~{xmm12},~{xmm13},~{xmm14},~{xmm15},~{xmm16},~{xmm17},~{xmm18},~{xmm19},~{xmm20},~{xmm21},~{xmm22},~{xmm23},~{xmm24},~{xmm25},~{xmm26},~{xmm27},~{xmm28},~{xmm29},~{xmm30},~{xmm31},~{flags}"()
+  %2 = shufflevector <16 x i32> %a, <16 x i32> %b, <16 x i32><i32 1, i32 2, i32 3, i32 4, i32 5, i32 6, i32 7, i32 8, i32 9, i32 10, i32 11, i32 12, i32 13, i32 14, i32 15, i32 16>
+  %3 = bitcast i16 %mask to <16 x i1>
+  %4 = load <16 x i32>, <16 x i32>* %passthru
+  %5 = select <16 x i1> %3, <16 x i32> %2, <16 x i32> %4
+  ret <16 x i32> %5
+}
+
+define <16 x i32> @stack_fold_valignd_maskz(<16 x i32> %a, <16 x i32> %b, i16 %mask) {
+  ;CHECK-LABEL: stack_fold_valignd_maskz
+  ;CHECK:   valignd $1, {{-?[0-9]*}}(%rsp), {{%zmm[0-9][0-9]*}}, {{%zmm[0-9][0-9]*}} {{{%k[0-7]}}} {z} {{.*#+}} 64-byte Folded Reload
+  %1 = tail call <2 x i64> asm sideeffect "nop", "=x,~{xmm1},~{xmm2},~{xmm3},~{xmm4},~{xmm5},~{xmm6},~{xmm7},~{xmm8},~{xmm9},~{xmm10},~{xmm11},~{xmm12},~{xmm13},~{xmm14},~{xmm15},~{xmm16},~{xmm17},~{xmm18},~{xmm19},~{xmm20},~{xmm21},~{xmm22},~{xmm23},~{xmm24},~{xmm25},~{xmm26},~{xmm27},~{xmm28},~{xmm29},~{xmm30},~{xmm31},~{flags}"()
+  %2 = shufflevector <16 x i32> %a, <16 x i32> %b, <16 x i32><i32 1, i32 2, i32 3, i32 4, i32 5, i32 6, i32 7, i32 8, i32 9, i32 10, i32 11, i32 12, i32 13, i32 14, i32 15, i32 16>
+  %3 = bitcast i16 %mask to <16 x i1>
+  %4 = select <16 x i1> %3, <16 x i32> %2, <16 x i32> zeroinitializer
+  ret <16 x i32> %4
+}
+
+define <8 x i64> @stack_fold_valignq(<8 x i64> %a, <8 x i64> %b) {
+  ;CHECK-LABEL: stack_fold_valignq
+  ;CHECK:   valignq $1, {{-?[0-9]*}}(%rsp), {{%zmm[0-9][0-9]*}}, {{%zmm[0-9][0-9]*}} {{.*#+}} 64-byte Folded Reload
+  %1 = tail call <2 x i64> asm sideeffect "nop", "=x,~{xmm1},~{xmm2},~{xmm3},~{xmm4},~{xmm5},~{xmm6},~{xmm7},~{xmm8},~{xmm9},~{xmm10},~{xmm11},~{xmm12},~{xmm13},~{xmm14},~{xmm15},~{xmm16},~{xmm17},~{xmm18},~{xmm19},~{xmm20},~{xmm21},~{xmm22},~{xmm23},~{xmm24},~{xmm25},~{xmm26},~{xmm27},~{xmm28},~{xmm29},~{xmm30},~{xmm31},~{flags}"()
+  %2 = shufflevector <8 x i64> %a, <8 x i64> %b, <8 x i32> <i32 1, i32 2, i32 3, i32 4, i32 5, i32 6, i32 7, i32 8>
+  ret <8 x i64> %2
+}
+
+define <8 x i64> @stack_fold_valignq_mask(<8 x i64> %a, <8 x i64> %b, <8 x i64>* %passthru, i8 %mask) {
+  ;CHECK-LABEL: stack_fold_valignq_mask
+  ;CHECK:   valignq $1, {{-?[0-9]*}}(%rsp), {{%zmm[0-9][0-9]*}}, {{%zmm[0-9][0-9]*}} {{{%k[0-7]}}} {{.*#+}} 64-byte Folded Reload
+  %1 = tail call <2 x i64> asm sideeffect "nop", "=x,~{xmm1},~{xmm2},~{xmm3},~{xmm4},~{xmm5},~{xmm6},~{xmm7},~{xmm8},~{xmm9},~{xmm10},~{xmm11},~{xmm12},~{xmm13},~{xmm14},~{xmm15},~{xmm16},~{xmm17},~{xmm18},~{xmm19},~{xmm20},~{xmm21},~{xmm22},~{xmm23},~{xmm24},~{xmm25},~{xmm26},~{xmm27},~{xmm28},~{xmm29},~{xmm30},~{xmm31},~{flags}"()
+  %2 = shufflevector <8 x i64> %a, <8 x i64> %b, <8 x i32> <i32 1, i32 2, i32 3, i32 4, i32 5, i32 6, i32 7, i32 8>
+  %3 = bitcast i8 %mask to <8 x i1>
+  %4 = load <8 x i64>, <8 x i64>* %passthru
+  %5 = select <8 x i1> %3, <8 x i64> %2, <8 x i64> %4
+  ret <8 x i64> %5
+}
+
+define <8 x i64> @stack_fold_valignq_maskz(<8 x i64> %a, <8 x i64> %b, i8 %mask) {
+  ;CHECK-LABEL: stack_fold_valignq_maskz
+  ;CHECK:   valignq $1, {{-?[0-9]*}}(%rsp), {{%zmm[0-9][0-9]*}}, {{%zmm[0-9][0-9]*}} {{{%k[0-7]}}} {z} {{.*#+}} 64-byte Folded Reload
+  %1 = tail call <2 x i64> asm sideeffect "nop", "=x,~{xmm1},~{xmm2},~{xmm3},~{xmm4},~{xmm5},~{xmm6},~{xmm7},~{xmm8},~{xmm9},~{xmm10},~{xmm11},~{xmm12},~{xmm13},~{xmm14},~{xmm15},~{xmm16},~{xmm17},~{xmm18},~{xmm19},~{xmm20},~{xmm21},~{xmm22},~{xmm23},~{xmm24},~{xmm25},~{xmm26},~{xmm27},~{xmm28},~{xmm29},~{xmm30},~{xmm31},~{flags}"()
+  %2 = shufflevector <8 x i64> %a, <8 x i64> %b, <8 x i32> <i32 1, i32 2, i32 3, i32 4, i32 5, i32 6, i32 7, i32 8>
+  %3 = bitcast i8 %mask to <8 x i1>
+  %4 = select <8 x i1> %3, <8 x i64> %2, <8 x i64> zeroinitializer
+  ret <8 x i64> %4
+}
+
+define <4 x i32> @stack_fold_extracti32x4(<16 x i32> %a0, <16 x i32> %a1) {
+  ;CHECK-LABEL: stack_fold_extracti32x4
+  ;CHECK:       vextracti32x4 $3, {{%zmm[0-9][0-9]*}}, {{-?[0-9]*}}(%rsp) {{.*#+}} 16-byte Folded Spill
+  ; add forces execution domain
+  %1 = add <16 x i32> %a0, <i32 1, i32 1, i32 1, i32 1, i32 1, i32 1, i32 1, i32 1, i32 1, i32 1, i32 1, i32 1, i32 1, i32 1, i32 1, i32 1>
+  %2 = shufflevector <16 x i32> %1, <16 x i32> %a1, <4 x i32> <i32 12, i32 13, i32 14, i32 15>
+  %3 = tail call <2 x i64> asm sideeffect "nop", "=x,~{xmm1},~{xmm2},~{xmm3},~{xmm4},~{xmm5},~{xmm6},~{xmm7},~{xmm8},~{xmm9},~{xmm10},~{xmm11},~{xmm12},~{xmm13},~{xmm14},~{xmm15},~{xmm16},~{xmm17},~{xmm18},~{xmm19},~{xmm20},~{xmm21},~{xmm22},~{xmm23},~{xmm24},~{xmm25},~{xmm26},~{xmm27},~{xmm28},~{xmm29},~{xmm30},~{xmm31},~{flags}"()
+  ret <4 x i32> %2
+}
+
+define <2 x i64> @stack_fold_extracti64x2(<8 x i64> %a0, <8 x i64> %a1) {
+  ;CHECK-LABEL: stack_fold_extracti64x2
+  ;CHECK:       vextracti64x2 $3, {{%zmm[0-9][0-9]*}}, {{-?[0-9]*}}(%rsp) {{.*#+}} 16-byte Folded Spill
+  ; add forces execution domain
+  %1 = add <8 x i64> %a0, <i64 1, i64 1, i64 1, i64 1, i64 1, i64 1, i64 1, i64 1>
+  %2 = shufflevector <8 x i64> %1, <8 x i64> %a1, <2 x i32> <i32 6, i32 7>
+  %3 = tail call <2 x i64> asm sideeffect "nop", "=x,~{xmm1},~{xmm2},~{xmm3},~{xmm4},~{xmm5},~{xmm6},~{xmm7},~{xmm8},~{xmm9},~{xmm10},~{xmm11},~{xmm12},~{xmm13},~{xmm14},~{xmm15},~{xmm16},~{xmm17},~{xmm18},~{xmm19},~{xmm20},~{xmm21},~{xmm22},~{xmm23},~{xmm24},~{xmm25},~{xmm26},~{xmm27},~{xmm28},~{xmm29},~{xmm30},~{xmm31},~{flags}"()
+  ret <2 x i64> %2
+}
+
+define <8 x i32> @stack_fold_extracti32x8(<16 x i32> %a0, <16 x i32> %a1) {
+  ;CHECK-LABEL: stack_fold_extracti32x8
+  ;CHECK:       vextracti32x8 $1, {{%zmm[0-9][0-9]*}}, {{-?[0-9]*}}(%rsp) {{.*#+}} 32-byte Folded Spill
+  ; add forces execution domain
+  %1 = add <16 x i32> %a0, <i32 1, i32 1, i32 1, i32 1, i32 1, i32 1, i32 1, i32 1, i32 1, i32 1, i32 1, i32 1, i32 1, i32 1, i32 1, i32 1>
+  %2 = shufflevector <16 x i32> %1, <16 x i32> %a1, <8 x i32> <i32 8, i32 9, i32 10, i32 11, i32 12, i32 13, i32 14, i32 15>
+  %3 = tail call <2 x i64> asm sideeffect "nop", "=x,~{xmm1},~{xmm2},~{xmm3},~{xmm4},~{xmm5},~{xmm6},~{xmm7},~{xmm8},~{xmm9},~{xmm10},~{xmm11},~{xmm12},~{xmm13},~{xmm14},~{xmm15},~{xmm16},~{xmm17},~{xmm18},~{xmm19},~{xmm20},~{xmm21},~{xmm22},~{xmm23},~{xmm24},~{xmm25},~{xmm26},~{xmm27},~{xmm28},~{xmm29},~{xmm30},~{xmm31},~{flags}"()
+  ret <8 x i32> %2
+}
+
+define <4 x i64> @stack_fold_extracti64x4(<8 x i64> %a0, <8 x i64> %a1) {
+  ;CHECK-LABEL: stack_fold_extracti64x4
+  ;CHECK:       vextracti64x4 $1, {{%zmm[0-9][0-9]*}}, {{-?[0-9]*}}(%rsp) {{.*#+}} 32-byte Folded Spill
+  ; add forces execution domain
+  %1 = add <8 x i64> %a0, <i64 1, i64 1, i64 1, i64 1, i64 1, i64 1, i64 1, i64 1>
+  %2 = shufflevector <8 x i64> %1, <8 x i64> %a1, <4 x i32> <i32 4, i32 5, i32 6, i32 7>
+  %3 = tail call <2 x i64> asm sideeffect "nop", "=x,~{xmm1},~{xmm2},~{xmm3},~{xmm4},~{xmm5},~{xmm6},~{xmm7},~{xmm8},~{xmm9},~{xmm10},~{xmm11},~{xmm12},~{xmm13},~{xmm14},~{xmm15},~{xmm16},~{xmm17},~{xmm18},~{xmm19},~{xmm20},~{xmm21},~{xmm22},~{xmm23},~{xmm24},~{xmm25},~{xmm26},~{xmm27},~{xmm28},~{xmm29},~{xmm30},~{xmm31},~{flags}"()
+  ret <4 x i64> %2
+}
+
+define <16 x i32> @stack_fold_inserti32x8(<8 x i32> %a0, <8 x i32> %a1) {
+  ;CHECK-LABEL: stack_fold_inserti32x8
+  ;CHECK:       vinserti32x8 $1, {{-?[0-9]*}}(%rsp), {{%zmm[0-9][0-9]*}}, {{%zmm[0-9][0-9]*}} {{.*#+}} 32-byte Folded Reload
+  %1 = tail call <2 x i64> asm sideeffect "nop", "=x,~{xmm2},~{xmm3},~{xmm4},~{xmm5},~{xmm6},~{xmm7},~{xmm8},~{xmm9},~{xmm10},~{xmm11},~{xmm12},~{xmm13},~{xmm14},~{xmm15},~{xmm16},~{xmm17},~{xmm18},~{xmm19},~{xmm20},~{xmm21},~{xmm22},~{xmm23},~{xmm24},~{xmm25},~{xmm26},~{xmm27},~{xmm28},~{xmm29},~{xmm30},~{xmm31},~{flags}"()
+  %2 = shufflevector <8 x i32> %a0, <8 x i32> %a1, <16 x i32> <i32 0, i32 1, i32 2, i32 3, i32 4, i32 5, i32 6, i32 7, i32 8, i32 9, i32 10, i32 11, i32 12, i32 13, i32 14, i32 15>
+  ; add forces execution domain
+  %3 = add <16 x i32> %2, <i32 1, i32 1, i32 1, i32 1, i32 1, i32 1, i32 1, i32 1, i32 1, i32 1, i32 1, i32 1, i32 1, i32 1, i32 1, i32 1>
+  ret <16 x i32> %3
+}
+
+define <8 x i64> @stack_fold_inserti64x4(<4 x i64> %a0, <4 x i64> %a1) {
+  ;CHECK-LABEL: stack_fold_inserti64x4
+  ;CHECK:       vinserti64x4 $1, {{-?[0-9]*}}(%rsp), {{%zmm[0-9][0-9]*}}, {{%zmm[0-9][0-9]*}} {{.*#+}} 32-byte Folded Reload
+  %1 = tail call <2 x i64> asm sideeffect "nop", "=x,~{xmm2},~{xmm3},~{xmm4},~{xmm5},~{xmm6},~{xmm7},~{xmm8},~{xmm9},~{xmm10},~{xmm11},~{xmm12},~{xmm13},~{xmm14},~{xmm15},~{xmm16},~{xmm17},~{xmm18},~{xmm19},~{xmm20},~{xmm21},~{xmm22},~{xmm23},~{xmm24},~{xmm25},~{xmm26},~{xmm27},~{xmm28},~{xmm29},~{xmm30},~{xmm31},~{flags}"()
+  %2 = shufflevector <4 x i64> %a0, <4 x i64> %a1, <8 x i32> <i32 0, i32 1, i32 2, i32 3, i32 4, i32 5, i32 6, i32 7>
+  ; add forces execution domain
+  %3 = add <8 x i64> %2, <i64 1, i64 1, i64 1, i64 1, i64 1, i64 1, i64 1, i64 1>
+  ret <8 x i64> %3
+}
 
 define <64 x i8> @stack_fold_pabsb(<64 x i8> %a0) {
   ;CHECK-LABEL: stack_fold_pabsb
@@ -198,6 +316,35 @@
   ret <32 x i16> %2
 }
 
+define <64 x i8> @stack_fold_palignr(<64 x i8> %a0, <64 x i8> %a1) {
+  ;CHECK-LABEL: stack_fold_palignr
+  ;CHECK:       vpalignr $1, {{-?[0-9]*}}(%rsp), {{%zmm[0-9][0-9]*}}, {{%zmm[0-9][0-9]*}} {{.*#+}} 64-byte Folded Reload
+  %1 = tail call <2 x i64> asm sideeffect "nop", "=x,~{xmm1},~{xmm2},~{xmm3},~{xmm4},~{xmm5},~{xmm6},~{xmm7},~{xmm8},~{xmm9},~{xmm10},~{xmm11},~{xmm12},~{xmm13},~{xmm14},~{xmm15},~{xmm16},~{xmm17},~{xmm18},~{xmm19},~{xmm20},~{xmm21},~{xmm22},~{xmm23},~{xmm24},~{xmm25},~{xmm26},~{xmm27},~{xmm28},~{xmm29},~{xmm30},~{xmm31},~{flags}"()
+  %2 = shufflevector <64 x i8> %a1, <64 x i8> %a0, <64 x i32> <i32 1, i32 2, i32 3, i32 4, i32 5, i32 6, i32 7, i32 8, i32 9, i32 10, i32 11, i32 12, i32 13, i32 14, i32 15, i32 64, i32 17, i32 18, i32 19, i32 20, i32 21, i32 22, i32 23, i32 24, i32 25, i32 26, i32 27, i32 28, i32 29, i32 30, i32 31, i32 80, i32 33, i32 34, i32 35, i32 36, i32 37, i32 38, i32 39, i32 40, i32 41, i32 42, i32 43, i32 44, i32 45, i32 46, i32 47, i32 96, i32 49, i32 50, i32 51, i32 52, i32 53, i32 54, i32 55, i32 56, i32 57, i32 58, i32 59, i32 60, i32 61, i32 62, i32 63, i32 112>
+  ret <64 x i8> %2
+}
+
+define <64 x i8> @stack_fold_palignr_mask(<64 x i8> %a0, <64 x i8> %a1, <64 x i8>* %passthru, i64 %mask) {
+  ;CHECK-LABEL: stack_fold_palignr_mask
+  ;CHECK:       vpalignr $1, {{-?[0-9]*}}(%rsp), {{%zmm[0-9][0-9]*}}, {{%zmm[0-9][0-9]*}} {{{%k[0-7]}}} {{.*#+}} 64-byte Folded Reload
+  %1 = tail call <2 x i64> asm sideeffect "nop", "=x,~{xmm1},~{xmm2},~{xmm3},~{xmm4},~{xmm5},~{xmm6},~{xmm7},~{xmm8},~{xmm9},~{xmm10},~{xmm11},~{xmm12},~{xmm13},~{xmm14},~{xmm15},~{xmm16},~{xmm17},~{xmm18},~{xmm19},~{xmm20},~{xmm21},~{xmm22},~{xmm23},~{xmm24},~{xmm25},~{xmm26},~{xmm27},~{xmm28},~{xmm29},~{xmm30},~{xmm31},~{flags}"()
+  %2 = shufflevector <64 x i8> %a1, <64 x i8> %a0, <64 x i32> <i32 1, i32 2, i32 3, i32 4, i32 5, i32 6, i32 7, i32 8, i32 9, i32 10, i32 11, i32 12, i32 13, i32 14, i32 15, i32 64, i32 17, i32 18, i32 19, i32 20, i32 21, i32 22, i32 23, i32 24, i32 25, i32 26, i32 27, i32 28, i32 29, i32 30, i32 31, i32 80, i32 33, i32 34, i32 35, i32 36, i32 37, i32 38, i32 39, i32 40, i32 41, i32 42, i32 43, i32 44, i32 45, i32 46, i32 47, i32 96, i32 49, i32 50, i32 51, i32 52, i32 53, i32 54, i32 55, i32 56, i32 57, i32 58, i32 59, i32 60, i32 61, i32 62, i32 63, i32 112>
+  %3 = bitcast i64 %mask to <64 x i1>
+  %4 = load <64 x i8>, <64 x i8>* %passthru
+  %5 = select <64 x i1> %3, <64 x i8> %2, <64 x i8> %4
+  ret <64 x i8> %5
+}
+
+define <64 x i8> @stack_fold_palignr_maskz(<64 x i8> %a0, <64 x i8> %a1, i64 %mask) {
+  ;CHECK-LABEL: stack_fold_palignr_maskz
+  ;CHECK:       vpalignr $1, {{-?[0-9]*}}(%rsp), {{%zmm[0-9][0-9]*}}, {{%zmm[0-9][0-9]*}} {{{%k[0-7]}}} {z} {{.*#+}} 64-byte Folded Reload
+  %1 = tail call <2 x i64> asm sideeffect "nop", "=x,~{xmm1},~{xmm2},~{xmm3},~{xmm4},~{xmm5},~{xmm6},~{xmm7},~{xmm8},~{xmm9},~{xmm10},~{xmm11},~{xmm12},~{xmm13},~{xmm14},~{xmm15},~{xmm16},~{xmm17},~{xmm18},~{xmm19},~{xmm20},~{xmm21},~{xmm22},~{xmm23},~{xmm24},~{xmm25},~{xmm26},~{xmm27},~{xmm28},~{xmm29},~{xmm30},~{xmm31},~{flags}"()
+  %2 = shufflevector <64 x i8> %a1, <64 x i8> %a0, <64 x i32> <i32 1, i32 2, i32 3, i32 4, i32 5, i32 6, i32 7, i32 8, i32 9, i32 10, i32 11, i32 12, i32 13, i32 14, i32 15, i32 64, i32 17, i32 18, i32 19, i32 20, i32 21, i32 22, i32 23, i32 24, i32 25, i32 26, i32 27, i32 28, i32 29, i32 30, i32 31, i32 80, i32 33, i32 34, i32 35, i32 36, i32 37, i32 38, i32 39, i32 40, i32 41, i32 42, i32 43, i32 44, i32 45, i32 46, i32 47, i32 96, i32 49, i32 50, i32 51, i32 52, i32 53, i32 54, i32 55, i32 56, i32 57, i32 58, i32 59, i32 60, i32 61, i32 62, i32 63, i32 112>
+  %3 = bitcast i64 %mask to <64 x i1>
+  %4 = select <64 x i1> %3, <64 x i8> %2, <64 x i8> zeroinitializer
+  ret <64 x i8> %4
+}
+
 define i64 @stack_fold_pcmpeqb(<64 x i8> %a0, <64 x i8> %a1) {
   ;CHECK-LABEL: stack_fold_pcmpeqb
   ;CHECK:       vpcmpeqb {{-?[0-9]*}}(%rsp), {{%zmm[0-9][0-9]*}}, {{%k[0-7]}} {{.*#+}} 64-byte Folded Reload
@@ -234,306 +381,54 @@
   ret i32 %3
 }
 
-define <64 x i8> @stack_fold_psubb(<64 x i8> %a0, <64 x i8> %a1) {
-  ;CHECK-LABEL: stack_fold_psubb
-  ;CHECK:       vpsubb {{-?[0-9]*}}(%rsp), {{%zmm[0-9][0-9]*}}, {{%zmm[0-9][0-9]*}} {{.*#+}} 64-byte Folded Reload
-  %1 = tail call <2 x i64> asm sideeffect "nop", "=x,~{xmm2},~{xmm3},~{xmm4},~{xmm5},~{xmm6},~{xmm7},~{xmm8},~{xmm9},~{xmm10},~{xmm11},~{xmm12},~{xmm13},~{xmm14},~{xmm15},~{xmm16},~{xmm17},~{xmm18},~{xmm19},~{xmm20},~{xmm21},~{xmm22},~{xmm23},~{xmm24},~{xmm25},~{xmm26},~{xmm27},~{xmm28},~{xmm29},~{xmm30},~{xmm31},~{flags}"()
-  %2 = sub <64 x i8> %a0, %a1
-  ret <64 x i8> %2
-}
-
-define <16 x i32> @stack_fold_psubd(<16 x i32> %a0, <16 x i32> %a1) {
-  ;CHECK-LABEL: stack_fold_psubd
-  ;CHECK:       vpsubd {{-?[0-9]*}}(%rsp), {{%zmm[0-9][0-9]*}}, {{%zmm[0-9][0-9]*}} {{.*#+}} 64-byte Folded Reload
-  %1 = tail call <2 x i64> asm sideeffect "nop", "=x,~{xmm2},~{xmm3},~{xmm4},~{xmm5},~{xmm6},~{xmm7},~{xmm8},~{xmm9},~{xmm10},~{xmm11},~{xmm12},~{xmm13},~{xmm14},~{xmm15},~{xmm16},~{xmm17},~{xmm18},~{xmm19},~{xmm20},~{xmm21},~{xmm22},~{xmm23},~{xmm24},~{xmm25},~{xmm26},~{xmm27},~{xmm28},~{xmm29},~{xmm30},~{xmm31},~{flags}"()
-  %2 = sub <16 x i32> %a0, %a1
-  ret <16 x i32> %2
-}
-
-define <8 x i64> @stack_fold_psubq(<8 x i64> %a0, <8 x i64> %a1) {
-  ;CHECK-LABEL: stack_fold_psubq
-  ;CHECK:       vpsubq {{-?[0-9]*}}(%rsp), {{%zmm[0-9][0-9]*}}, {{%zmm[0-9][0-9]*}} {{.*#+}} 64-byte Folded Reload
-  %1 = tail call <2 x i64> asm sideeffect "nop", "=x,~{xmm2},~{xmm3},~{xmm4},~{xmm5},~{xmm6},~{xmm7},~{xmm8},~{xmm9},~{xmm10},~{xmm11},~{xmm12},~{xmm13},~{xmm14},~{xmm15},~{xmm16},~{xmm17},~{xmm18},~{xmm19},~{xmm20},~{xmm21},~{xmm22},~{xmm23},~{xmm24},~{xmm25},~{xmm26},~{xmm27},~{xmm28},~{xmm29},~{xmm30},~{xmm31},~{flags}"()
-  %2 = sub <8 x i64> %a0, %a1
-  ret <8 x i64> %2
-}
-
-define <64 x i8> @stack_fold_psubsb(<64 x i8> %a0, <64 x i8> %a1) {
-  ;CHECK-LABEL: stack_fold_psubsb
-  ;CHECK:       vpsubsb {{-?[0-9]*}}(%rsp), {{%zmm[0-9][0-9]*}}, {{%zmm[0-9][0-9]*}} {{.*#+}} 64-byte Folded Reload
-  %1 = tail call <2 x i64> asm sideeffect "nop", "=x,~{xmm2},~{xmm3},~{xmm4},~{xmm5},~{xmm6},~{xmm7},~{xmm8},~{xmm9},~{xmm10},~{xmm11},~{xmm12},~{xmm13},~{xmm14},~{xmm15},~{xmm16},~{xmm17},~{xmm18},~{xmm19},~{xmm20},~{xmm21},~{xmm22},~{xmm23},~{xmm24},~{xmm25},~{xmm26},~{xmm27},~{xmm28},~{xmm29},~{xmm30},~{xmm31},~{flags}"()
-  %2 = call <64 x i8> @llvm.x86.avx512.mask.psubs.b.512(<64 x i8> %a0, <64 x i8> %a1, <64 x i8> undef, i64 -1)
-  ret <64 x i8> %2
-}
-declare <64 x i8> @llvm.x86.avx512.mask.psubs.b.512(<64 x i8>, <64 x i8>, <64 x i8>, i64) nounwind readnone
-
-define <32 x i16> @stack_fold_psubsw(<32 x i16> %a0, <32 x i16> %a1) {
-  ;CHECK-LABEL: stack_fold_psubsw
-  ;CHECK:       vpsubsw {{-?[0-9]*}}(%rsp), {{%zmm[0-9][0-9]*}}, {{%zmm[0-9][0-9]*}} {{.*#+}} 64-byte Folded Reload
-  %1 = tail call <2 x i64> asm sideeffect "nop", "=x,~{xmm2},~{xmm3},~{xmm4},~{xmm5},~{xmm6},~{xmm7},~{xmm8},~{xmm9},~{xmm10},~{xmm11},~{xmm12},~{xmm13},~{xmm14},~{xmm15},~{xmm16},~{xmm17},~{xmm18},~{xmm19},~{xmm20},~{xmm21},~{xmm22},~{xmm23},~{xmm24},~{xmm25},~{xmm26},~{xmm27},~{xmm28},~{xmm29},~{xmm30},~{xmm31},~{flags}"()
-  %2 = call <32 x i16> @llvm.x86.avx512.mask.psubs.w.512(<32 x i16> %a0, <32 x i16> %a1, <32 x i16> undef, i32 -1)
-  ret <32 x i16> %2
-}
-declare <32 x i16> @llvm.x86.avx512.mask.psubs.w.512(<32 x i16>, <32 x i16>, <32 x i16>, i32)
-
-define <64 x i8> @stack_fold_psubusb(<64 x i8> %a0, <64 x i8> %a1) {
-  ;CHECK-LABEL: stack_fold_psubusb
-  ;CHECK:       vpsubusb {{-?[0-9]*}}(%rsp), {{%zmm[0-9][0-9]*}}, {{%zmm[0-9][0-9]*}} {{.*#+}} 64-byte Folded Reload
-  %1 = tail call <2 x i64> asm sideeffect "nop", "=x,~{xmm2},~{xmm3},~{xmm4},~{xmm5},~{xmm6},~{xmm7},~{xmm8},~{xmm9},~{xmm10},~{xmm11},~{xmm12},~{xmm13},~{xmm14},~{xmm15},~{xmm16},~{xmm17},~{xmm18},~{xmm19},~{xmm20},~{xmm21},~{xmm22},~{xmm23},~{xmm24},~{xmm25},~{xmm26},~{xmm27},~{xmm28},~{xmm29},~{xmm30},~{xmm31},~{flags}"()
-  %2 = call <64 x i8> @llvm.x86.avx512.mask.psubus.b.512(<64 x i8> %a0, <64 x i8> %a1, <64 x i8> undef, i64 -1)
-  ret <64 x i8> %2
-}
-declare <64 x i8> @llvm.x86.avx512.mask.psubus.b.512(<64 x i8>, <64 x i8>, <64 x i8>, i64) nounwind readnone
-
-define <32 x i16> @stack_fold_psubusw(<32 x i16> %a0, <32 x i16> %a1) {
-  ;CHECK-LABEL: stack_fold_psubusw
-  ;CHECK:       vpsubusw {{-?[0-9]*}}(%rsp), {{%zmm[0-9][0-9]*}}, {{%zmm[0-9][0-9]*}} {{.*#+}} 64-byte Folded Reload
-  %1 = tail call <2 x i64> asm sideeffect "nop", "=x,~{xmm2},~{xmm3},~{xmm4},~{xmm5},~{xmm6},~{xmm7},~{xmm8},~{xmm9},~{xmm10},~{xmm11},~{xmm12},~{xmm13},~{xmm14},~{xmm15},~{xmm16},~{xmm17},~{xmm18},~{xmm19},~{xmm20},~{xmm21},~{xmm22},~{xmm23},~{xmm24},~{xmm25},~{xmm26},~{xmm27},~{xmm28},~{xmm29},~{xmm30},~{xmm31},~{flags}"()
-  %2 = call <32 x i16> @llvm.x86.avx512.mask.psubus.w.512(<32 x i16> %a0, <32 x i16> %a1, <32 x i16> undef, i32 -1)
-  ret <32 x i16> %2
-}
-declare <32 x i16> @llvm.x86.avx512.mask.psubus.w.512(<32 x i16>, <32 x i16>, <32 x i16>, i32)
-
-define <32 x i16> @stack_fold_psubw(<32 x i16> %a0, <32 x i16> %a1) {
-  ;CHECK-LABEL: stack_fold_psubw
-  ;CHECK:       vpsubw {{-?[0-9]*}}(%rsp), {{%zmm[0-9][0-9]*}}, {{%zmm[0-9][0-9]*}} {{.*#+}} 64-byte Folded Reload
-  %1 = tail call <2 x i64> asm sideeffect "nop", "=x,~{xmm2},~{xmm3},~{xmm4},~{xmm5},~{xmm6},~{xmm7},~{xmm8},~{xmm9},~{xmm10},~{xmm11},~{xmm12},~{xmm13},~{xmm14},~{xmm15},~{xmm16},~{xmm17},~{xmm18},~{xmm19},~{xmm20},~{xmm21},~{xmm22},~{xmm23},~{xmm24},~{xmm25},~{xmm26},~{xmm27},~{xmm28},~{xmm29},~{xmm30},~{xmm31},~{flags}"()
-  %2 = sub <32 x i16> %a0, %a1
-  ret <32 x i16> %2
-}
-
-define <16 x i32> @stack_fold_ternlogd(<16 x i32> %x0, <16 x i32> %x1, <16 x i32> %x2) {
-  ;CHECK-LABEL: stack_fold_ternlogd
-  ;CHECK:       vpternlogd $33, {{-?[0-9]*}}(%rsp), {{%zmm[0-9][0-9]*}}, {{%zmm[0-9][0-9]*}} {{.*#+}} 64-byte Folded Reload
+define <64 x i8> @stack_fold_permbvar(<64 x i8> %a0, <64 x i8> %a1) {
+  ;CHECK-LABEL: stack_fold_permbvar
+  ;CHECK:   vpermb {{-?[0-9]*}}(%rsp), {{%zmm[0-9][0-9]*}}, {{%zmm[0-9][0-9]*}} {{.*#+}} 64-byte Folded Reload
+  %1 = tail call <2 x i64> asm sideeffect "nop", "=x,~{xmm2},~{xmm3},~{xmm4},~{xmm5},~{xmm6},~{xmm7},~{xmm8},~{xmm9},~{xmm10},~{xmm11},~{xmm12},~{xmm13},~{xmm14},~{xmm15},~{xmm16},~{xmm17},~{xmm18},~{xmm19},~{xmm20},~{xmm21},~{xmm22},~{xmm23},~{xmm24},~{xmm25},~{xmm26},~{xmm27},~{xmm28},~{xmm29},~{xmm30},~{xmm31},~{flags}"()
+  %2 = call <64 x i8> @llvm.x86.avx512.mask.permvar.qi.512(<64 x i8> %a1, <64 x i8> %a0, <64 x i8> undef, i64 -1)
+  ret <64 x i8> %2
+}
+declare <64 x i8> @llvm.x86.avx512.mask.permvar.qi.512(<64 x i8>, <64 x i8>, <64 x i8>, i64) nounwind readonly
+
+define <64 x i8> @stack_fold_permbvar_mask(<64 x i8>* %passthru, <64 x i8> %a0, <64 x i8> %a1, i64 %mask) {
+  ;CHECK-LABEL: stack_fold_permbvar_mask
+  ;CHECK:   vpermb {{-?[0-9]*}}(%rsp), {{%zmm[0-9][0-9]*}}, {{%zmm[0-9][0-9]*}} {{{%k[0-7]}}} {{.*#+}} 64-byte Folded Reload
+  %1 = tail call <2 x i64> asm sideeffect "nop", "=x,~{xmm2},~{xmm3},~{xmm4},~{xmm5},~{xmm6},~{xmm7},~{xmm8},~{xmm9},~{xmm10},~{xmm11},~{xmm12},~{xmm13},~{xmm14},~{xmm15},~{xmm16},~{xmm17},~{xmm18},~{xmm19},~{xmm20},~{xmm21},~{xmm22},~{xmm23},~{xmm24},~{xmm25},~{xmm26},~{xmm27},~{xmm28},~{xmm29},~{xmm30},~{xmm31},~{flags}"()
+  %2 = call <64 x i8> @llvm.x86.avx512.mask.permvar.qi.512(<64 x i8> %a1, <64 x i8> %a0, <64 x i8> undef, i64 -1)
+  %3 = bitcast i64 %mask to <64 x i1>
+  ; load needed to keep the operation from being scheduled above the asm block
+  %4 = load <64 x i8>, <64 x i8>* %passthru
+  %5 = select <64 x i1> %3, <64 x i8> %2, <64 x i8> %4
+  ret <64 x i8> %5
+}
+
+define <64 x i8> @stack_fold_permbvar_maskz(<64 x i8> %a0, <64 x i8> %a1, i64 %mask) {
+  ;CHECK-LABEL: stack_fold_permbvar_maskz
+  ;CHECK:   vpermb {{-?[0-9]*}}(%rsp), {{%zmm[0-9][0-9]*}}, {{%zmm[0-9][0-9]*}} {{{%k[0-7]}}} {z} {{.*#+}} 64-byte Folded Reload
+  %1 = tail call <2 x i64> asm sideeffect "nop", "=x,~{xmm2},~{xmm3},~{xmm4},~{xmm5},~{xmm6},~{xmm7},~{xmm8},~{xmm9},~{xmm10},~{xmm11},~{xmm12},~{xmm13},~{xmm14},~{xmm15},~{xmm16},~{xmm17},~{xmm18},~{xmm19},~{xmm20},~{xmm21},~{xmm22},~{xmm23},~{xmm24},~{xmm25},~{xmm26},~{xmm27},~{xmm28},~{xmm29},~{xmm30},~{xmm31},~{flags}"()
+  %2 = call <64 x i8> @llvm.x86.avx512.mask.permvar.qi.512(<64 x i8> %a1, <64 x i8> %a0, <64 x i8> undef, i64 -1)
+  %3 = bitcast i64 %mask to <64 x i1>
+  %4 = select <64 x i1> %3, <64 x i8> %2, <64 x i8> zeroinitializer
+  ret <64 x i8> %4
+}
+
+define <16 x i32> @stack_fold_permd(<16 x i32> %a0, <16 x i32> %a1) {
+  ;CHECK-LABEL: stack_fold_permd
+  ;CHECK:   vpermd {{-?[0-9]*}}(%rsp), {{%zmm[0-9][0-9]*}}, {{%zmm[0-9][0-9]*}} {{.*#+}} 64-byte Folded Reload
+  %1 = tail call <2 x i64> asm sideeffect "nop", "=x,~{xmm2},~{xmm3},~{xmm4},~{xmm5},~{xmm6},~{xmm7},~{xmm8},~{xmm9},~{xmm10},~{xmm11},~{xmm12},~{xmm13},~{xmm14},~{xmm15},~{xmm16},~{xmm17},~{xmm18},~{xmm19},~{xmm20},~{xmm21},~{xmm22},~{xmm23},~{xmm24},~{xmm25},~{xmm26},~{xmm27},~{xmm28},~{xmm29},~{xmm30},~{xmm31},~{flags}"()
+  %2 = call <16 x i32> @llvm.x86.avx512.mask.permvar.si.512(<16 x i32> %a1, <16 x i32> %a0, <16 x i32> undef, i16 -1)
+  ret <16 x i32> %2
+}
+declare <16 x i32> @llvm.x86.avx512.mask.permvar.si.512(<16 x i32>, <16 x i32>, <16 x i32>, i16) nounwind readonly
+
+define <64 x i8> @stack_fold_vpermi2b(<64 x i8> %x0, <64 x i8> %x1, <64 x i8> %x2) {
+  ;CHECK-LABEL: stack_fold_vpermi2b
+  ;CHECK:       vpermi2b {{-?[0-9]*}}(%rsp), %zmm1, %zmm0 # 64-byte Folded Reload
   %1 = tail call <2 x i64> asm sideeffect "nop", "=x,~{xmm3},~{xmm4},~{xmm5},~{xmm6},~{xmm7},~{xmm8},~{xmm9},~{xmm10},~{xmm11},~{xmm12},~{xmm13},~{xmm14},~{xmm15},~{xmm16},~{xmm17},~{xmm18},~{xmm19},~{xmm20},~{xmm21},~{xmm22},~{xmm23},~{xmm24},~{xmm25},~{xmm26},~{xmm27},~{xmm28},~{xmm29},~{xmm30},~{xmm31},~{flags}"()
-  %res = call <16 x i32> @llvm.x86.avx512.mask.pternlog.d.512(<16 x i32> %x0, <16 x i32> %x1, <16 x i32> %x2, i32 33, i16 -1)
-  ret <16 x i32> %res
-}
-declare <16 x i32> @llvm.x86.avx512.mask.pternlog.d.512(<16 x i32>, <16 x i32>, <16 x i32>, i32, i16)
-
-define <8 x i64> @stack_fold_ternlogq(<8 x i64> %x0, <8 x i64> %x1, <8 x i64> %x2) {
-  ;CHECK-LABEL: stack_fold_ternlogq
-  ;CHECK:       vpternlogq $33, {{-?[0-9]*}}(%rsp), {{%zmm[0-9][0-9]*}}, {{%zmm[0-9][0-9]*}} {{.*#+}} 64-byte Folded Reload
-  %1 = tail call <2 x i64> asm sideeffect "nop", "=x,~{xmm3},~{xmm4},~{xmm5},~{xmm6},~{xmm7},~{xmm8},~{xmm9},~{xmm10},~{xmm11},~{xmm12},~{xmm13},~{xmm14},~{xmm15},~{xmm16},~{xmm17},~{xmm18},~{xmm19},~{xmm20},~{xmm21},~{xmm22},~{xmm23},~{xmm24},~{xmm25},~{xmm26},~{xmm27},~{xmm28},~{xmm29},~{xmm30},~{xmm31},~{flags}"()
-  %res = call <8 x i64> @llvm.x86.avx512.mask.pternlog.q.512(<8 x i64> %x0, <8 x i64> %x1, <8 x i64> %x2, i32 33, i8 -1)
-  ret <8 x i64> %res
-}
-
-declare <8 x i64> @llvm.x86.avx512.mask.pternlog.q.512(<8 x i64>, <8 x i64>, <8 x i64>, i32, i8)
-
-define <16 x i8> @stack_fold_vpmovdb(<16 x i32> %a0) {
-  ;CHECK-LABEL: stack_fold_vpmovdb
-  ;CHECK:       vpmovdb %zmm0, {{-?[0-9]*}}(%rsp) # 16-byte Folded Spill
-  %1 = call <16 x i8> @llvm.x86.avx512.mask.pmov.db.512(<16 x i32> %a0, <16 x i8> undef, i16 -1)
-  %2 = tail call <2 x i64> asm sideeffect "nop", "=x,~{xmm1},~{xmm2},~{xmm3},~{xmm4},~{xmm5},~{xmm6},~{xmm7},~{xmm8},~{xmm9},~{xmm10},~{xmm11},~{xmm12},~{xmm13},~{xmm14},~{xmm15},~{xmm16},~{xmm17},~{xmm18},~{xmm19},~{xmm20},~{xmm21},~{xmm22},~{xmm23},~{xmm24},~{xmm25},~{xmm26},~{xmm27},~{xmm28},~{xmm29},~{xmm30},~{xmm31},~{flags}"()
-  ret <16 x i8> %1
-}
-declare <16 x i8> @llvm.x86.avx512.mask.pmov.db.512(<16 x i32>, <16 x i8>, i16)
-
-define <16 x i16> @stack_fold_vpmovdw(<16 x i32> %a0) {
-  ;CHECK-LABEL: stack_fold_vpmovdw
-  ;CHECK:       vpmovdw %zmm0, {{-?[0-9]*}}(%rsp) # 32-byte Folded Spill
-  %1 = call <16 x i16> @llvm.x86.avx512.mask.pmov.dw.512(<16 x i32> %a0, <16 x i16> undef, i16 -1)
-  %2 = tail call <2 x i64> asm sideeffect "nop", "=x,~{xmm1},~{xmm2},~{xmm3},~{xmm4},~{xmm5},~{xmm6},~{xmm7},~{xmm8},~{xmm9},~{xmm10},~{xmm11},~{xmm12},~{xmm13},~{xmm14},~{xmm15},~{xmm16},~{xmm17},~{xmm18},~{xmm19},~{xmm20},~{xmm21},~{xmm22},~{xmm23},~{xmm24},~{xmm25},~{xmm26},~{xmm27},~{xmm28},~{xmm29},~{xmm30},~{xmm31},~{flags}"()
-  ret <16 x i16> %1
-}
-declare <16 x i16> @llvm.x86.avx512.mask.pmov.dw.512(<16 x i32>, <16 x i16>, i16)
-
-define <8 x i32> @stack_fold_vpmovqd(<8 x i64> %a0) {
-  ;CHECK-LABEL: stack_fold_vpmovqd
-  ;CHECK:       vpmovqd %zmm0, {{-?[0-9]*}}(%rsp) # 32-byte Folded Spill
-  %1 = call <8 x i32> @llvm.x86.avx512.mask.pmov.qd.512(<8 x i64> %a0, <8 x i32> undef, i8 -1)
-  %2 = tail call <2 x i64> asm sideeffect "nop", "=x,~{xmm1},~{xmm2},~{xmm3},~{xmm4},~{xmm5},~{xmm6},~{xmm7},~{xmm8},~{xmm9},~{xmm10},~{xmm11},~{xmm12},~{xmm13},~{xmm14},~{xmm15},~{xmm16},~{xmm17},~{xmm18},~{xmm19},~{xmm20},~{xmm21},~{xmm22},~{xmm23},~{xmm24},~{xmm25},~{xmm26},~{xmm27},~{xmm28},~{xmm29},~{xmm30},~{xmm31},~{flags}"()
-  ret <8 x i32> %1
-}
-declare <8 x i32> @llvm.x86.avx512.mask.pmov.qd.512(<8 x i64>, <8 x i32>, i8)
-
-define <8 x i16> @stack_fold_vpmovqw(<8 x i64> %a0) {
-  ;CHECK-LABEL: stack_fold_vpmovqw
-  ;CHECK:       vpmovqw %zmm0, {{-?[0-9]*}}(%rsp) # 16-byte Folded Spill
-  %1 = call <8 x i16> @llvm.x86.avx512.mask.pmov.qw.512(<8 x i64> %a0, <8 x i16> undef, i8 -1)
-  %2 = tail call <2 x i64> asm sideeffect "nop", "=x,~{xmm1},~{xmm2},~{xmm3},~{xmm4},~{xmm5},~{xmm6},~{xmm7},~{xmm8},~{xmm9},~{xmm10},~{xmm11},~{xmm12},~{xmm13},~{xmm14},~{xmm15},~{xmm16},~{xmm17},~{xmm18},~{xmm19},~{xmm20},~{xmm21},~{xmm22},~{xmm23},~{xmm24},~{xmm25},~{xmm26},~{xmm27},~{xmm28},~{xmm29},~{xmm30},~{xmm31},~{flags}"()
-  ret <8 x i16> %1
-}
-declare <8 x i16> @llvm.x86.avx512.mask.pmov.qw.512(<8 x i64>, <8 x i16>, i8)
-
-define <32 x i8> @stack_fold_vpmovwb(<32 x i16> %a0) {
-  ;CHECK-LABEL: stack_fold_vpmovwb
-  ;CHECK:       vpmovwb %zmm0, {{-?[0-9]*}}(%rsp) # 32-byte Folded Spill
-  %1 = call <32 x i8> @llvm.x86.avx512.mask.pmov.wb.512(<32 x i16> %a0, <32 x i8> undef, i32 -1)
-  %2 = tail call <2 x i64> asm sideeffect "nop", "=x,~{xmm1},~{xmm2},~{xmm3},~{xmm4},~{xmm5},~{xmm6},~{xmm7},~{xmm8},~{xmm9},~{xmm10},~{xmm11},~{xmm12},~{xmm13},~{xmm14},~{xmm15},~{xmm16},~{xmm17},~{xmm18},~{xmm19},~{xmm20},~{xmm21},~{xmm22},~{xmm23},~{xmm24},~{xmm25},~{xmm26},~{xmm27},~{xmm28},~{xmm29},~{xmm30},~{xmm31},~{flags}"()
-  ret <32 x i8> %1
-}
-declare <32 x i8> @llvm.x86.avx512.mask.pmov.wb.512(<32 x i16>, <32 x i8>, i32)
-
-define <16 x i8> @stack_fold_vpmovsdb(<16 x i32> %a0) {
-  ;CHECK-LABEL: stack_fold_vpmovsdb
-  ;CHECK:       vpmovsdb %zmm0, {{-?[0-9]*}}(%rsp) # 16-byte Folded Spill
-  %1 = call <16 x i8> @llvm.x86.avx512.mask.pmovs.db.512(<16 x i32> %a0, <16 x i8> undef, i16 -1)
-  %2 = tail call <2 x i64> asm sideeffect "nop", "=x,~{xmm1},~{xmm2},~{xmm3},~{xmm4},~{xmm5},~{xmm6},~{xmm7},~{xmm8},~{xmm9},~{xmm10},~{xmm11},~{xmm12},~{xmm13},~{xmm14},~{xmm15},~{xmm16},~{xmm17},~{xmm18},~{xmm19},~{xmm20},~{xmm21},~{xmm22},~{xmm23},~{xmm24},~{xmm25},~{xmm26},~{xmm27},~{xmm28},~{xmm29},~{xmm30},~{xmm31},~{flags}"()
-  ret <16 x i8> %1
-}
-declare <16 x i8> @llvm.x86.avx512.mask.pmovs.db.512(<16 x i32>, <16 x i8>, i16)
-
-define <16 x i16> @stack_fold_vpmovsdw(<16 x i32> %a0) {
-  ;CHECK-LABEL: stack_fold_vpmovsdw
-  ;CHECK:       vpmovsdw %zmm0, {{-?[0-9]*}}(%rsp) # 32-byte Folded Spill
-  %1 = call <16 x i16> @llvm.x86.avx512.mask.pmovs.dw.512(<16 x i32> %a0, <16 x i16> undef, i16 -1)
-  %2 = tail call <2 x i64> asm sideeffect "nop", "=x,~{xmm1},~{xmm2},~{xmm3},~{xmm4},~{xmm5},~{xmm6},~{xmm7},~{xmm8},~{xmm9},~{xmm10},~{xmm11},~{xmm12},~{xmm13},~{xmm14},~{xmm15},~{xmm16},~{xmm17},~{xmm18},~{xmm19},~{xmm20},~{xmm21},~{xmm22},~{xmm23},~{xmm24},~{xmm25},~{xmm26},~{xmm27},~{xmm28},~{xmm29},~{xmm30},~{xmm31},~{flags}"()
-  ret <16 x i16> %1
-}
-declare <16 x i16> @llvm.x86.avx512.mask.pmovs.dw.512(<16 x i32>, <16 x i16>, i16)
-
-define <8 x i32> @stack_fold_vpmovsqd(<8 x i64> %a0) {
-  ;CHECK-LABEL: stack_fold_vpmovsqd
-  ;CHECK:       vpmovsqd %zmm0, {{-?[0-9]*}}(%rsp) # 32-byte Folded Spill
-  %1 = call <8 x i32> @llvm.x86.avx512.mask.pmovs.qd.512(<8 x i64> %a0, <8 x i32> undef, i8 -1)
-  %2 = tail call <2 x i64> asm sideeffect "nop", "=x,~{xmm1},~{xmm2},~{xmm3},~{xmm4},~{xmm5},~{xmm6},~{xmm7},~{xmm8},~{xmm9},~{xmm10},~{xmm11},~{xmm12},~{xmm13},~{xmm14},~{xmm15},~{xmm16},~{xmm17},~{xmm18},~{xmm19},~{xmm20},~{xmm21},~{xmm22},~{xmm23},~{xmm24},~{xmm25},~{xmm26},~{xmm27},~{xmm28},~{xmm29},~{xmm30},~{xmm31},~{flags}"()
-  ret <8 x i32> %1
-}
-declare <8 x i32> @llvm.x86.avx512.mask.pmovs.qd.512(<8 x i64>, <8 x i32>, i8)
-
-define <8 x i16> @stack_fold_vpmovsqw(<8 x i64> %a0) {
-  ;CHECK-LABEL: stack_fold_vpmovsqw
-  ;CHECK:       vpmovsqw %zmm0, {{-?[0-9]*}}(%rsp) # 16-byte Folded Spill
-  %1 = call <8 x i16> @llvm.x86.avx512.mask.pmovs.qw.512(<8 x i64> %a0, <8 x i16> undef, i8 -1)
-  %2 = tail call <2 x i64> asm sideeffect "nop", "=x,~{xmm1},~{xmm2},~{xmm3},~{xmm4},~{xmm5},~{xmm6},~{xmm7},~{xmm8},~{xmm9},~{xmm10},~{xmm11},~{xmm12},~{xmm13},~{xmm14},~{xmm15},~{xmm16},~{xmm17},~{xmm18},~{xmm19},~{xmm20},~{xmm21},~{xmm22},~{xmm23},~{xmm24},~{xmm25},~{xmm26},~{xmm27},~{xmm28},~{xmm29},~{xmm30},~{xmm31},~{flags}"()
-  ret <8 x i16> %1
-}
-declare <8 x i16> @llvm.x86.avx512.mask.pmovs.qw.512(<8 x i64>, <8 x i16>, i8)
-
-define <32 x i8> @stack_fold_vpmovswb(<32 x i16> %a0) {
-  ;CHECK-LABEL: stack_fold_vpmovswb
-  ;CHECK:       vpmovswb %zmm0, {{-?[0-9]*}}(%rsp) # 32-byte Folded Spill
-  %1 = call <32 x i8> @llvm.x86.avx512.mask.pmovs.wb.512(<32 x i16> %a0, <32 x i8> undef, i32 -1)
-  %2 = tail call <2 x i64> asm sideeffect "nop", "=x,~{xmm1},~{xmm2},~{xmm3},~{xmm4},~{xmm5},~{xmm6},~{xmm7},~{xmm8},~{xmm9},~{xmm10},~{xmm11},~{xmm12},~{xmm13},~{xmm14},~{xmm15},~{xmm16},~{xmm17},~{xmm18},~{xmm19},~{xmm20},~{xmm21},~{xmm22},~{xmm23},~{xmm24},~{xmm25},~{xmm26},~{xmm27},~{xmm28},~{xmm29},~{xmm30},~{xmm31},~{flags}"()
-  ret <32 x i8> %1
-}
-declare <32 x i8> @llvm.x86.avx512.mask.pmovs.wb.512(<32 x i16>, <32 x i8>, i32)
-
-define <16 x i8> @stack_fold_vpmovusdb(<16 x i32> %a0) {
-  ;CHECK-LABEL: stack_fold_vpmovusdb
-  ;CHECK:       vpmovusdb %zmm0, {{-?[0-9]*}}(%rsp) # 16-byte Folded Spill
-  %1 = call <16 x i8> @llvm.x86.avx512.mask.pmovus.db.512(<16 x i32> %a0, <16 x i8> undef, i16 -1)
-  %2 = tail call <2 x i64> asm sideeffect "nop", "=x,~{xmm1},~{xmm2},~{xmm3},~{xmm4},~{xmm5},~{xmm6},~{xmm7},~{xmm8},~{xmm9},~{xmm10},~{xmm11},~{xmm12},~{xmm13},~{xmm14},~{xmm15},~{xmm16},~{xmm17},~{xmm18},~{xmm19},~{xmm20},~{xmm21},~{xmm22},~{xmm23},~{xmm24},~{xmm25},~{xmm26},~{xmm27},~{xmm28},~{xmm29},~{xmm30},~{xmm31},~{flags}"()
-  ret <16 x i8> %1
-}
-declare <16 x i8> @llvm.x86.avx512.mask.pmovus.db.512(<16 x i32>, <16 x i8>, i16)
-
-define <16 x i16> @stack_fold_vpmovusdw(<16 x i32> %a0) {
-  ;CHECK-LABEL: stack_fold_vpmovusdw
-  ;CHECK:       vpmovusdw %zmm0, {{-?[0-9]*}}(%rsp) # 32-byte Folded Spill
-  %1 = call <16 x i16> @llvm.x86.avx512.mask.pmovus.dw.512(<16 x i32> %a0, <16 x i16> undef, i16 -1)
-  %2 = tail call <2 x i64> asm sideeffect "nop", "=x,~{xmm1},~{xmm2},~{xmm3},~{xmm4},~{xmm5},~{xmm6},~{xmm7},~{xmm8},~{xmm9},~{xmm10},~{xmm11},~{xmm12},~{xmm13},~{xmm14},~{xmm15},~{xmm16},~{xmm17},~{xmm18},~{xmm19},~{xmm20},~{xmm21},~{xmm22},~{xmm23},~{xmm24},~{xmm25},~{xmm26},~{xmm27},~{xmm28},~{xmm29},~{xmm30},~{xmm31},~{flags}"()
-  ret <16 x i16> %1
-}
-declare <16 x i16> @llvm.x86.avx512.mask.pmovus.dw.512(<16 x i32>, <16 x i16>, i16)
-
-define <8 x i32> @stack_fold_vpmovusqd(<8 x i64> %a0) {
-  ;CHECK-LABEL: stack_fold_vpmovusqd
-  ;CHECK:       vpmovusqd %zmm0, {{-?[0-9]*}}(%rsp) # 32-byte Folded Spill
-  %1 = call <8 x i32> @llvm.x86.avx512.mask.pmovus.qd.512(<8 x i64> %a0, <8 x i32> undef, i8 -1)
-  %2 = tail call <2 x i64> asm sideeffect "nop", "=x,~{xmm1},~{xmm2},~{xmm3},~{xmm4},~{xmm5},~{xmm6},~{xmm7},~{xmm8},~{xmm9},~{xmm10},~{xmm11},~{xmm12},~{xmm13},~{xmm14},~{xmm15},~{xmm16},~{xmm17},~{xmm18},~{xmm19},~{xmm20},~{xmm21},~{xmm22},~{xmm23},~{xmm24},~{xmm25},~{xmm26},~{xmm27},~{xmm28},~{xmm29},~{xmm30},~{xmm31},~{flags}"()
-  ret <8 x i32> %1
-}
-declare <8 x i32> @llvm.x86.avx512.mask.pmovus.qd.512(<8 x i64>, <8 x i32>, i8)
-
-define <8 x i16> @stack_fold_vpmovusqw(<8 x i64> %a0) {
-  ;CHECK-LABEL: stack_fold_vpmovusqw
-  ;CHECK:       vpmovusqw %zmm0, {{-?[0-9]*}}(%rsp) # 16-byte Folded Spill
-  %1 = call <8 x i16> @llvm.x86.avx512.mask.pmovus.qw.512(<8 x i64> %a0, <8 x i16> undef, i8 -1)
-  %2 = tail call <2 x i64> asm sideeffect "nop", "=x,~{xmm1},~{xmm2},~{xmm3},~{xmm4},~{xmm5},~{xmm6},~{xmm7},~{xmm8},~{xmm9},~{xmm10},~{xmm11},~{xmm12},~{xmm13},~{xmm14},~{xmm15},~{xmm16},~{xmm17},~{xmm18},~{xmm19},~{xmm20},~{xmm21},~{xmm22},~{xmm23},~{xmm24},~{xmm25},~{xmm26},~{xmm27},~{xmm28},~{xmm29},~{xmm30},~{xmm31},~{flags}"()
-  ret <8 x i16> %1
-}
-declare <8 x i16> @llvm.x86.avx512.mask.pmovus.qw.512(<8 x i64>, <8 x i16>, i8)
-
-define <32 x i8> @stack_fold_vpmovuswb(<32 x i16> %a0) {
-  ;CHECK-LABEL: stack_fold_vpmovuswb
-  ;CHECK:       vpmovuswb %zmm0, {{-?[0-9]*}}(%rsp) # 32-byte Folded Spill
-  %1 = call <32 x i8> @llvm.x86.avx512.mask.pmovus.wb.512(<32 x i16> %a0, <32 x i8> undef, i32 -1)
-  %2 = tail call <2 x i64> asm sideeffect "nop", "=x,~{xmm1},~{xmm2},~{xmm3},~{xmm4},~{xmm5},~{xmm6},~{xmm7},~{xmm8},~{xmm9},~{xmm10},~{xmm11},~{xmm12},~{xmm13},~{xmm14},~{xmm15},~{xmm16},~{xmm17},~{xmm18},~{xmm19},~{xmm20},~{xmm21},~{xmm22},~{xmm23},~{xmm24},~{xmm25},~{xmm26},~{xmm27},~{xmm28},~{xmm29},~{xmm30},~{xmm31},~{flags}"()
-  ret <32 x i8> %1
-}
-declare <32 x i8> @llvm.x86.avx512.mask.pmovus.wb.512(<32 x i16>, <32 x i8>, i32)
-
-define <4 x i32> @stack_fold_extracti32x4(<16 x i32> %a0, <16 x i32> %a1) {
-  ;CHECK-LABEL: stack_fold_extracti32x4
-  ;CHECK:       vextracti32x4 $3, {{%zmm[0-9][0-9]*}}, {{-?[0-9]*}}(%rsp) {{.*#+}} 16-byte Folded Spill
-  ; add forces execution domain
-  %1 = add <16 x i32> %a0, <i32 1, i32 1, i32 1, i32 1, i32 1, i32 1, i32 1, i32 1, i32 1, i32 1, i32 1, i32 1, i32 1, i32 1, i32 1, i32 1>
-  %2 = shufflevector <16 x i32> %1, <16 x i32> %a1, <4 x i32> <i32 12, i32 13, i32 14, i32 15>
-  %3 = tail call <2 x i64> asm sideeffect "nop", "=x,~{xmm1},~{xmm2},~{xmm3},~{xmm4},~{xmm5},~{xmm6},~{xmm7},~{xmm8},~{xmm9},~{xmm10},~{xmm11},~{xmm12},~{xmm13},~{xmm14},~{xmm15},~{xmm16},~{xmm17},~{xmm18},~{xmm19},~{xmm20},~{xmm21},~{xmm22},~{xmm23},~{xmm24},~{xmm25},~{xmm26},~{xmm27},~{xmm28},~{xmm29},~{xmm30},~{xmm31},~{flags}"()
-  ret <4 x i32> %2
-}
-
-define <2 x i64> @stack_fold_extracti64x2(<8 x i64> %a0, <8 x i64> %a1) {
-  ;CHECK-LABEL: stack_fold_extracti64x2
-  ;CHECK:       vextracti64x2 $3, {{%zmm[0-9][0-9]*}}, {{-?[0-9]*}}(%rsp) {{.*#+}} 16-byte Folded Spill
-  ; add forces execution domain
-  %1 = add <8 x i64> %a0, <i64 1, i64 1, i64 1, i64 1, i64 1, i64 1, i64 1, i64 1>
-  %2 = shufflevector <8 x i64> %1, <8 x i64> %a1, <2 x i32> <i32 6, i32 7>
-  %3 = tail call <2 x i64> asm sideeffect "nop", "=x,~{xmm1},~{xmm2},~{xmm3},~{xmm4},~{xmm5},~{xmm6},~{xmm7},~{xmm8},~{xmm9},~{xmm10},~{xmm11},~{xmm12},~{xmm13},~{xmm14},~{xmm15},~{xmm16},~{xmm17},~{xmm18},~{xmm19},~{xmm20},~{xmm21},~{xmm22},~{xmm23},~{xmm24},~{xmm25},~{xmm26},~{xmm27},~{xmm28},~{xmm29},~{xmm30},~{xmm31},~{flags}"()
-  ret <2 x i64> %2
-}
-
-define <8 x i32> @stack_fold_extracti32x8(<16 x i32> %a0, <16 x i32> %a1) {
-  ;CHECK-LABEL: stack_fold_extracti32x8
-  ;CHECK:       vextracti32x8 $1, {{%zmm[0-9][0-9]*}}, {{-?[0-9]*}}(%rsp) {{.*#+}} 32-byte Folded Spill
-  ; add forces execution domain
-  %1 = add <16 x i32> %a0, <i32 1, i32 1, i32 1, i32 1, i32 1, i32 1, i32 1, i32 1, i32 1, i32 1, i32 1, i32 1, i32 1, i32 1, i32 1, i32 1>
-  %2 = shufflevector <16 x i32> %1, <16 x i32> %a1, <8 x i32> <i32 8, i32 9, i32 10, i32 11, i32 12, i32 13, i32 14, i32 15>
-  %3 = tail call <2 x i64> asm sideeffect "nop", "=x,~{xmm1},~{xmm2},~{xmm3},~{xmm4},~{xmm5},~{xmm6},~{xmm7},~{xmm8},~{xmm9},~{xmm10},~{xmm11},~{xmm12},~{xmm13},~{xmm14},~{xmm15},~{xmm16},~{xmm17},~{xmm18},~{xmm19},~{xmm20},~{xmm21},~{xmm22},~{xmm23},~{xmm24},~{xmm25},~{xmm26},~{xmm27},~{xmm28},~{xmm29},~{xmm30},~{xmm31},~{flags}"()
-  ret <8 x i32> %2
-}
-
-define <4 x i64> @stack_fold_extracti64x4(<8 x i64> %a0, <8 x i64> %a1) {
-  ;CHECK-LABEL: stack_fold_extracti64x4
-  ;CHECK:       vextracti64x4 $1, {{%zmm[0-9][0-9]*}}, {{-?[0-9]*}}(%rsp) {{.*#+}} 32-byte Folded Spill
-  ; add forces execution domain
-  %1 = add <8 x i64> %a0, <i64 1, i64 1, i64 1, i64 1, i64 1, i64 1, i64 1, i64 1>
-  %2 = shufflevector <8 x i64> %1, <8 x i64> %a1, <4 x i32> <i32 4, i32 5, i32 6, i32 7>
-  %3 = tail call <2 x i64> asm sideeffect "nop", "=x,~{xmm1},~{xmm2},~{xmm3},~{xmm4},~{xmm5},~{xmm6},~{xmm7},~{xmm8},~{xmm9},~{xmm10},~{xmm11},~{xmm12},~{xmm13},~{xmm14},~{xmm15},~{xmm16},~{xmm17},~{xmm18},~{xmm19},~{xmm20},~{xmm21},~{xmm22},~{xmm23},~{xmm24},~{xmm25},~{xmm26},~{xmm27},~{xmm28},~{xmm29},~{xmm30},~{xmm31},~{flags}"()
-  ret <4 x i64> %2
-}
-
-define <16 x i32> @stack_fold_inserti32x8(<8 x i32> %a0, <8 x i32> %a1) {
-  ;CHECK-LABEL: stack_fold_inserti32x8
-  ;CHECK:       vinserti32x8 $1, {{-?[0-9]*}}(%rsp), {{%zmm[0-9][0-9]*}}, {{%zmm[0-9][0-9]*}} {{.*#+}} 32-byte Folded Reload
-  %1 = tail call <2 x i64> asm sideeffect "nop", "=x,~{xmm2},~{xmm3},~{xmm4},~{xmm5},~{xmm6},~{xmm7},~{xmm8},~{xmm9},~{xmm10},~{xmm11},~{xmm12},~{xmm13},~{xmm14},~{xmm15},~{xmm16},~{xmm17},~{xmm18},~{xmm19},~{xmm20},~{xmm21},~{xmm22},~{xmm23},~{xmm24},~{xmm25},~{xmm26},~{xmm27},~{xmm28},~{xmm29},~{xmm30},~{xmm31},~{flags}"()
-  %2 = shufflevector <8 x i32> %a0, <8 x i32> %a1, <16 x i32> <i32 0, i32 1, i32 2, i32 3, i32 4, i32 5, i32 6, i32 7, i32 8, i32 9, i32 10, i32 11, i32 12, i32 13, i32 14, i32 15>
-  ; add forces execution domain
-  %3 = add <16 x i32> %2, <i32 1, i32 1, i32 1, i32 1, i32 1, i32 1, i32 1, i32 1, i32 1, i32 1, i32 1, i32 1, i32 1, i32 1, i32 1, i32 1>
-  ret <16 x i32> %3
-}
-
-define <8 x i64> @stack_fold_inserti64x4(<4 x i64> %a0, <4 x i64> %a1) {
-  ;CHECK-LABEL: stack_fold_inserti64x4
-  ;CHECK:       vinserti64x4 $1, {{-?[0-9]*}}(%rsp), {{%zmm[0-9][0-9]*}}, {{%zmm[0-9][0-9]*}} {{.*#+}} 32-byte Folded Reload
-  %1 = tail call <2 x i64> asm sideeffect "nop", "=x,~{xmm2},~{xmm3},~{xmm4},~{xmm5},~{xmm6},~{xmm7},~{xmm8},~{xmm9},~{xmm10},~{xmm11},~{xmm12},~{xmm13},~{xmm14},~{xmm15},~{xmm16},~{xmm17},~{xmm18},~{xmm19},~{xmm20},~{xmm21},~{xmm22},~{xmm23},~{xmm24},~{xmm25},~{xmm26},~{xmm27},~{xmm28},~{xmm29},~{xmm30},~{xmm31},~{flags}"()
-  %2 = shufflevector <4 x i64> %a0, <4 x i64> %a1, <8 x i32> <i32 0, i32 1, i32 2, i32 3, i32 4, i32 5, i32 6, i32 7>
-  ; add forces execution domain
-  %3 = add <8 x i64> %2, <i64 1, i64 1, i64 1, i64 1, i64 1, i64 1, i64 1, i64 1>
-  ret <8 x i64> %3
-}
-
-define <2 x i64> @stack_fold_movq_load(<2 x i64> %a0) {
-  ;CHECK-LABEL: stack_fold_movq_load
-  ;CHECK:       movq {{-?[0-9]*}}(%rsp), {{%xmm[0-9][0-9]*}} {{.*#+}} 16-byte Folded Reload
-  %1 = tail call <2 x i64> asm sideeffect "nop", "=x,~{xmm1},~{xmm2},~{xmm3},~{xmm4},~{xmm5},~{xmm6},~{xmm7},~{xmm8},~{xmm9},~{xmm10},~{xmm11},~{xmm12},~{xmm13},~{xmm14},~{xmm15},~{xmm16},~{xmm17},~{xmm18},~{xmm19},~{xmm20},~{xmm21},~{xmm22},~{xmm23},~{xmm24},~{xmm25},~{xmm26},~{xmm27},~{xmm28},~{xmm29},~{xmm30},~{xmm31},~{flags}"()
-  %2 = shufflevector <2 x i64> %a0, <2 x i64> zeroinitializer, <2 x i32> <i32 0, i32 2>
-  ; add forces execution domain
-  %3 = add <2 x i64> %2, <i64 1, i64 1>
-  ret <2 x i64> %3
-}
-
-define <16 x i32> @stack_fold_vpermt2d(<16 x i32> %x0, <16 x i32> %x1, <16 x i32> %x2) {
-  ;CHECK-LABEL: stack_fold_vpermt2d
-  ;CHECK:       vpermt2d {{-?[0-9]*}}(%rsp), %zmm1, %zmm0 # 64-byte Folded Reload
-  %1 = tail call <2 x i64> asm sideeffect "nop", "=x,~{xmm3},~{xmm4},~{xmm5},~{xmm6},~{xmm7},~{xmm8},~{xmm9},~{xmm10},~{xmm11},~{xmm12},~{xmm13},~{xmm14},~{xmm15},~{xmm16},~{xmm17},~{xmm18},~{xmm19},~{xmm20},~{xmm21},~{xmm22},~{xmm23},~{xmm24},~{xmm25},~{xmm26},~{xmm27},~{xmm28},~{xmm29},~{xmm30},~{xmm31},~{flags}"()
-  %res = call <16 x i32> @llvm.x86.avx512.mask.vpermi2var.d.512(<16 x i32> %x0, <16 x i32> %x1, <16 x i32> %x2, i16 -1)
-  ret <16 x i32> %res
-}
-declare <16 x i32> @llvm.x86.avx512.mask.vpermi2var.d.512(<16 x i32>, <16 x i32>, <16 x i32>, i16)
+  %res = call <64 x i8> @llvm.x86.avx512.mask.vpermt2var.qi.512(<64 x i8> %x0, <64 x i8> %x1, <64 x i8> %x2, i64 -1)
+  ret <64 x i8> %res
+}
+declare <64 x i8> @llvm.x86.avx512.mask.vpermt2var.qi.512(<64 x i8>, <64 x i8>, <64 x i8>, i64)
 
 define <16 x i32> @stack_fold_vpermi2d(<16 x i32> %x0, <16 x i32> %x1, <16 x i32> %x2) {
   ;CHECK-LABEL: stack_fold_vpermi2d
@@ -544,15 +439,6 @@
 }
 declare <16 x i32> @llvm.x86.avx512.mask.vpermt2var.d.512(<16 x i32>, <16 x i32>, <16 x i32>, i16)
 
-define <8 x i64> @stack_fold_vpermt2q(<8 x i64> %x0, <8 x i64> %x1, <8 x i64> %x2) {
-  ;CHECK-LABEL: stack_fold_vpermt2q
-  ;CHECK:       vpermt2q {{-?[0-9]*}}(%rsp), %zmm1, %zmm0 # 64-byte Folded Reload
-  %1 = tail call <2 x i64> asm sideeffect "nop", "=x,~{xmm3},~{xmm4},~{xmm5},~{xmm6},~{xmm7},~{xmm8},~{xmm9},~{xmm10},~{xmm11},~{xmm12},~{xmm13},~{xmm14},~{xmm15},~{xmm16},~{xmm17},~{xmm18},~{xmm19},~{xmm20},~{xmm21},~{xmm22},~{xmm23},~{xmm24},~{xmm25},~{xmm26},~{xmm27},~{xmm28},~{xmm29},~{xmm30},~{xmm31},~{flags}"()
-  %res = call <8 x i64> @llvm.x86.avx512.mask.vpermi2var.q.512(<8 x i64> %x0, <8 x i64> %x1, <8 x i64> %x2, i8 -1)
-  ret <8 x i64> %res
-}
-declare <8 x i64> @llvm.x86.avx512.mask.vpermi2var.q.512(<8 x i64>, <8 x i64>, <8 x i64>, i8)
-
 define <8 x i64> @stack_fold_vpermi2q(<8 x i64> %x0, <8 x i64> %x1, <8 x i64> %x2) {
   ;CHECK-LABEL: stack_fold_vpermi2q
   ;CHECK:       vpermi2q {{-?[0-9]*}}(%rsp), %zmm1, %zmm0 # 64-byte Folded Reload
@@ -562,15 +448,6 @@
 }
 declare <8 x i64> @llvm.x86.avx512.mask.vpermt2var.q.512(<8 x i64>, <8 x i64>, <8 x i64>, i8)
 
-define <32 x i16> @stack_fold_vpermt2w(<32 x i16> %x0, <32 x i16> %x1, <32 x i16> %x2) {
-  ;CHECK-LABEL: stack_fold_vpermt2w
-  ;CHECK:       vpermt2w {{-?[0-9]*}}(%rsp), %zmm1, %zmm0 # 64-byte Folded Reload
-  %1 = tail call <2 x i64> asm sideeffect "nop", "=x,~{xmm3},~{xmm4},~{xmm5},~{xmm6},~{xmm7},~{xmm8},~{xmm9},~{xmm10},~{xmm11},~{xmm12},~{xmm13},~{xmm14},~{xmm15},~{xmm16},~{xmm17},~{xmm18},~{xmm19},~{xmm20},~{xmm21},~{xmm22},~{xmm23},~{xmm24},~{xmm25},~{xmm26},~{xmm27},~{xmm28},~{xmm29},~{xmm30},~{xmm31},~{flags}"()
-  %res = call <32 x i16> @llvm.x86.avx512.mask.vpermi2var.hi.512(<32 x i16> %x0, <32 x i16> %x1, <32 x i16> %x2, i32 -1)
-  ret <32 x i16> %res
-}
-declare <32 x i16> @llvm.x86.avx512.mask.vpermi2var.hi.512(<32 x i16>, <32 x i16>, <32 x i16>, i32)
-
 define <32 x i16> @stack_fold_vpermi2w(<32 x i16> %x0, <32 x i16> %x1, <32 x i16> %x2) {
   ;CHECK-LABEL: stack_fold_vpermi2w
   ;CHECK:       vpermi2w {{-?[0-9]*}}(%rsp), %zmm1, %zmm0 # 64-byte Folded Reload
@@ -579,702 +456,6 @@
   ret <32 x i16> %res
 }
 declare <32 x i16> @llvm.x86.avx512.mask.vpermt2var.hi.512(<32 x i16>, <32 x i16>, <32 x i16>, i32)
-
-define <64 x i8> @stack_fold_vpermt2b(<64 x i8> %x0, <64 x i8> %x1, <64 x i8> %x2) {
-  ;CHECK-LABEL: stack_fold_vpermt2b
-  ;CHECK:       vpermt2b {{-?[0-9]*}}(%rsp), %zmm1, %zmm0 # 64-byte Folded Reload
-  %1 = tail call <2 x i64> asm sideeffect "nop", "=x,~{xmm3},~{xmm4},~{xmm5},~{xmm6},~{xmm7},~{xmm8},~{xmm9},~{xmm10},~{xmm11},~{xmm12},~{xmm13},~{xmm14},~{xmm15},~{xmm16},~{xmm17},~{xmm18},~{xmm19},~{xmm20},~{xmm21},~{xmm22},~{xmm23},~{xmm24},~{xmm25},~{xmm26},~{xmm27},~{xmm28},~{xmm29},~{xmm30},~{xmm31},~{flags}"()
-  %res = call <64 x i8> @llvm.x86.avx512.mask.vpermi2var.qi.512(<64 x i8> %x0, <64 x i8> %x1, <64 x i8> %x2, i64 -1)
-  ret <64 x i8> %res
-}
-declare <64 x i8> @llvm.x86.avx512.mask.vpermi2var.qi.512(<64 x i8>, <64 x i8>, <64 x i8>, i64)
-
-define <64 x i8> @stack_fold_vpermi2b(<64 x i8> %x0, <64 x i8> %x1, <64 x i8> %x2) {
-  ;CHECK-LABEL: stack_fold_vpermi2b
-  ;CHECK:       vpermi2b {{-?[0-9]*}}(%rsp), %zmm1, %zmm0 # 64-byte Folded Reload
-  %1 = tail call <2 x i64> asm sideeffect "nop", "=x,~{xmm3},~{xmm4},~{xmm5},~{xmm6},~{xmm7},~{xmm8},~{xmm9},~{xmm10},~{xmm11},~{xmm12},~{xmm13},~{xmm14},~{xmm15},~{xmm16},~{xmm17},~{xmm18},~{xmm19},~{xmm20},~{xmm21},~{xmm22},~{xmm23},~{xmm24},~{xmm25},~{xmm26},~{xmm27},~{xmm28},~{xmm29},~{xmm30},~{xmm31},~{flags}"()
-  %res = call <64 x i8> @llvm.x86.avx512.mask.vpermt2var.qi.512(<64 x i8> %x0, <64 x i8> %x1, <64 x i8> %x2, i64 -1)
-  ret <64 x i8> %res
-}
-declare <64 x i8> @llvm.x86.avx512.mask.vpermt2var.qi.512(<64 x i8>, <64 x i8>, <64 x i8>, i64)
-
-define <16 x i32> @stack_fold_pmovsxbd_zmm(<16 x i8> %a0) {
-  ;CHECK-LABEL: stack_fold_pmovsxbd_zmm
-  ;CHECK:       vpmovsxbd {{-?[0-9]*}}(%rsp), {{%zmm[0-9][0-9]*}} {{.*#+}} 16-byte Folded Reload
-  %1 = tail call <2 x i64> asm sideeffect "nop", "=x,~{xmm1},~{xmm2},~{xmm3},~{xmm4},~{xmm5},~{xmm6},~{xmm7},~{xmm8},~{xmm9},~{xmm10},~{xmm11},~{xmm12},~{xmm13},~{xmm14},~{xmm15},~{xmm16},~{xmm17},~{xmm18},~{xmm19},~{xmm20},~{xmm21},~{xmm22},~{xmm23},~{xmm24},~{xmm25},~{xmm26},~{xmm27},~{xmm28},~{xmm29},~{xmm30},~{xmm31},~{flags}"()
-  %2 = sext <16 x i8> %a0 to <16 x i32>
-  ret <16 x i32> %2
-}
-
-define <8 x i64> @stack_fold_pmovsxbq_zmm(<16 x i8> %a0) {
-  ;CHECK-LABEL: stack_fold_pmovsxbq_zmm
-  ;CHECK:       pmovsxbq {{-?[0-9]*}}(%rsp), {{%zmm[0-9][0-9]*}} {{.*#+}} 16-byte Folded Reload
-  %1 = tail call <2 x i64> asm sideeffect "nop", "=x,~{xmm1},~{xmm2},~{xmm3},~{xmm4},~{xmm5},~{xmm6},~{xmm7},~{xmm8},~{xmm9},~{xmm10},~{xmm11},~{xmm12},~{xmm13},~{xmm14},~{xmm15},~{xmm16},~{xmm17},~{xmm18},~{xmm19},~{xmm20},~{xmm21},~{xmm22},~{xmm23},~{xmm24},~{xmm25},~{xmm26},~{xmm27},~{xmm28},~{xmm29},~{xmm30},~{xmm31},~{flags}"()
-  %2 = shufflevector <16 x i8> %a0, <16 x i8> undef, <8 x i32> <i32 0, i32 1, i32 2, i32 3, i32 4, i32 5, i32 6, i32 7>
-  %3 = sext <8 x i8> %2 to <8 x i64>
-  ret <8 x i64> %3
-}
-
-define <32 x i16> @stack_fold_pmovsxbw_zmm(<32 x i8> %a0) {
-  ;CHECK-LABEL: stack_fold_pmovsxbw_zmm
-  ;CHECK:       vpmovsxbw {{-?[0-9]*}}(%rsp), {{%zmm[0-9][0-9]*}} {{.*#+}} 32-byte Folded Reload
-  %1 = tail call <2 x i64> asm sideeffect "nop", "=x,~{xmm1},~{xmm2},~{xmm3},~{xmm4},~{xmm5},~{xmm6},~{xmm7},~{xmm8},~{xmm9},~{xmm10},~{xmm11},~{xmm12},~{xmm13},~{xmm14},~{xmm15},~{xmm16},~{xmm17},~{xmm18},~{xmm19},~{xmm20},~{xmm21},~{xmm22},~{xmm23},~{xmm24},~{xmm25},~{xmm26},~{xmm27},~{xmm28},~{xmm29},~{xmm30},~{xmm31},~{flags}"()
-  %2 = sext <32 x i8> %a0 to <32 x i16>
-  ret <32 x i16> %2
-}
-
-define <8 x i64> @stack_fold_pmovsxdq_zmm(<8 x i32> %a0) {
-  ;CHECK-LABEL: stack_fold_pmovsxdq_zmm
-  ;CHECK:       vpmovsxdq {{-?[0-9]*}}(%rsp), {{%zmm[0-9][0-9]*}} {{.*#+}} 32-byte Folded Reload
-  %1 = tail call <2 x i64> asm sideeffect "nop", "=x,~{xmm1},~{xmm2},~{xmm3},~{xmm4},~{xmm5},~{xmm6},~{xmm7},~{xmm8},~{xmm9},~{xmm10},~{xmm11},~{xmm12},~{xmm13},~{xmm14},~{xmm15},~{xmm16},~{xmm17},~{xmm18},~{xmm19},~{xmm20},~{xmm21},~{xmm22},~{xmm23},~{xmm24},~{xmm25},~{xmm26},~{xmm27},~{xmm28},~{xmm29},~{xmm30},~{xmm31},~{flags}"()
-  %2 = sext <8 x i32> %a0 to <8 x i64>
-  ret <8 x i64> %2
-}
-
-define <16 x i32> @stack_fold_pmovsxwd_zmm(<16 x i16> %a0) {
-  ;CHECK-LABEL: stack_fold_pmovsxwd_zmm
-  ;CHECK:       vpmovsxwd {{-?[0-9]*}}(%rsp), {{%zmm[0-9][0-9]*}} {{.*#+}} 32-byte Folded Reload
-  %1 = tail call <2 x i64> asm sideeffect "nop", "=x,~{xmm1},~{xmm2},~{xmm3},~{xmm4},~{xmm5},~{xmm6},~{xmm7},~{xmm8},~{xmm9},~{xmm10},~{xmm11},~{xmm12},~{xmm13},~{xmm14},~{xmm15},~{xmm16},~{xmm17},~{xmm18},~{xmm19},~{xmm20},~{xmm21},~{xmm22},~{xmm23},~{xmm24},~{xmm25},~{xmm26},~{xmm27},~{xmm28},~{xmm29},~{xmm30},~{xmm31},~{flags}"()
-  %2 = sext <16 x i16> %a0 to <16 x i32>
-  ret <16 x i32> %2
-}
-
-define <8 x i64> @stack_fold_pmovsxwq_zmm(<8 x i16> %a0) {
-  ;CHECK-LABEL: stack_fold_pmovsxwq_zmm
-  ;CHECK:       vpmovsxwq {{-?[0-9]*}}(%rsp), {{%zmm[0-9][0-9]*}} {{.*#+}} 16-byte Folded Reload
-  %1 = tail call <2 x i64> asm sideeffect "nop", "=x,~{xmm1},~{xmm2},~{xmm3},~{xmm4},~{xmm5},~{xmm6},~{xmm7},~{xmm8},~{xmm9},~{xmm10},~{xmm11},~{xmm12},~{xmm13},~{xmm14},~{xmm15},~{xmm16},~{xmm17},~{xmm18},~{xmm19},~{xmm20},~{xmm21},~{xmm22},~{xmm23},~{xmm24},~{xmm25},~{xmm26},~{xmm27},~{xmm28},~{xmm29},~{xmm30},~{xmm31},~{flags}"()
-  %2 = sext <8 x i16> %a0 to <8 x i64>
-  ret <8 x i64> %2
-}
-
-define <8 x i64> @stack_fold_pmovsxwq_mask_zmm(<8 x i64> %passthru, <8 x i16> %a0, i8 %mask) {
-  ;CHECK-LABEL: stack_fold_pmovsxwq_mask_zmm
-  ;CHECK:       vpmovsxwq {{-?[0-9]*}}(%rsp), {{%zmm[0-9][0-9]*}} {{{%k[0-7]}}} {{.*#+}} 16-byte Folded Reload
-  %1 = tail call <2 x i64> asm sideeffect "nop", "=x,~{xmm2},~{xmm3},~{xmm4},~{xmm5},~{xmm6},~{xmm7},~{xmm8},~{xmm9},~{xmm10},~{xmm11},~{xmm12},~{xmm13},~{xmm14},~{xmm15},~{xmm16},~{xmm17},~{xmm18},~{xmm19},~{xmm20},~{xmm21},~{xmm22},~{xmm23},~{xmm24},~{xmm25},~{xmm26},~{xmm27},~{xmm28},~{xmm29},~{xmm30},~{xmm31},~{flags}"()
-  %2 = sext <8 x i16> %a0 to <8 x i64>
-  %3 = bitcast i8 %mask to <8 x i1>
-  %4 = select <8 x i1> %3, <8 x i64> %2, <8 x i64> %passthru
-  ret <8 x i64> %4
-}
-
-define <8 x i64> @stack_fold_pmovsxwq_maskz_zmm(<8 x i16> %a0, i8 %mask) {
-  ;CHECK-LABEL: stack_fold_pmovsxwq_maskz_zmm
-  ;CHECK:       vpmovsxwq {{-?[0-9]*}}(%rsp), {{%zmm[0-9][0-9]*}} {{{%k[0-7]}}} {z} {{.*#+}} 16-byte Folded Reload
-  %1 = tail call <2 x i64> asm sideeffect "nop", "=x,~{xmm1},~{xmm2},~{xmm3},~{xmm4},~{xmm5},~{xmm6},~{xmm7},~{xmm8},~{xmm9},~{xmm10},~{xmm11},~{xmm12},~{xmm13},~{xmm14},~{xmm15},~{xmm16},~{xmm17},~{xmm18},~{xmm19},~{xmm20},~{xmm21},~{xmm22},~{xmm23},~{xmm24},~{xmm25},~{xmm26},~{xmm27},~{xmm28},~{xmm29},~{xmm30},~{xmm31},~{flags}"()
-  %2 = sext <8 x i16> %a0 to <8 x i64>
-  %3 = bitcast i8 %mask to <8 x i1>
-  %4 = select <8 x i1> %3, <8 x i64> %2, <8 x i64> zeroinitializer
-  ret <8 x i64> %4
-}
-
-define <16 x i32> @stack_fold_pmovzxbd_zmm(<16 x i8> %a0) {
-  ;CHECK-LABEL: stack_fold_pmovzxbd_zmm
-  ;CHECK:       vpmovzxbd {{-?[0-9]*}}(%rsp), {{%zmm[0-9][0-9]*}} {{.*#+}} 16-byte Folded Reload
-  %1 = tail call <2 x i64> asm sideeffect "nop", "=x,~{xmm1},~{xmm2},~{xmm3},~{xmm4},~{xmm5},~{xmm6},~{xmm7},~{xmm8},~{xmm9},~{xmm10},~{xmm11},~{xmm12},~{xmm13},~{xmm14},~{xmm15},~{xmm16},~{xmm17},~{xmm18},~{xmm19},~{xmm20},~{xmm21},~{xmm22},~{xmm23},~{xmm24},~{xmm25},~{xmm26},~{xmm27},~{xmm28},~{xmm29},~{xmm30},~{xmm31},~{flags}"()
-  %2 = zext <16 x i8> %a0 to <16 x i32>
-  ret <16 x i32> %2
-}
-
-define <8 x i64> @stack_fold_pmovzxbq_zmm(<16 x i8> %a0) {
-  ;CHECK-LABEL: stack_fold_pmovzxbq_zmm
-  ;CHECK:       vpmovzxbq {{-?[0-9]*}}(%rsp), {{%zmm[0-9][0-9]*}} {{.*#+}} 16-byte Folded Reload
-  %1 = tail call <2 x i64> asm sideeffect "nop", "=x,~{xmm1},~{xmm2},~{xmm3},~{xmm4},~{xmm5},~{xmm6},~{xmm7},~{xmm8},~{xmm9},~{xmm10},~{xmm11},~{xmm12},~{xmm13},~{xmm14},~{xmm15},~{xmm16},~{xmm17},~{xmm18},~{xmm19},~{xmm20},~{xmm21},~{xmm22},~{xmm23},~{xmm24},~{xmm25},~{xmm26},~{xmm27},~{xmm28},~{xmm29},~{xmm30},~{xmm31},~{flags}"()
-  %2 = shufflevector <16 x i8> %a0, <16 x i8> undef, <8 x i32> <i32 0, i32 1, i32 2, i32 3, i32 4, i32 5, i32 6, i32 7>
-  %3 = zext <8 x i8> %2 to <8 x i64>
-  ret <8 x i64> %3
-}
-
-define <32 x i16> @stack_fold_pmovzxbw_zmm(<32 x i8> %a0) {
-  ;CHECK-LABEL: stack_fold_pmovzxbw_zmm
-  ;CHECK:       vpmovzxbw {{-?[0-9]*}}(%rsp), {{%zmm[0-9][0-9]*}} {{.*#+}} 32-byte Folded Reload
-  %1 = tail call <2 x i64> asm sideeffect "nop", "=x,~{xmm1},~{xmm2},~{xmm3},~{xmm4},~{xmm5},~{xmm6},~{xmm7},~{xmm8},~{xmm9},~{xmm10},~{xmm11},~{xmm12},~{xmm13},~{xmm14},~{xmm15},~{xmm16},~{xmm17},~{xmm18},~{xmm19},~{xmm20},~{xmm21},~{xmm22},~{xmm23},~{xmm24},~{xmm25},~{xmm26},~{xmm27},~{xmm28},~{xmm29},~{xmm30},~{xmm31},~{flags}"()
-  %2 = zext <32 x i8> %a0 to <32 x i16>
-  ret <32 x i16> %2
-}
-
-define <8 x i64> @stack_fold_pmovzxdq_zmm(<8 x i32> %a0) {
-  ;CHECK-LABEL: stack_fold_pmovzxdq_zmm
-  ;CHECK:       vpmovzxdq {{-?[0-9]*}}(%rsp), {{%zmm[0-9][0-9]*}} {{.*#+}} 32-byte Folded Reload
-  %1 = tail call <2 x i64> asm sideeffect "nop", "=x,~{xmm1},~{xmm2},~{xmm3},~{xmm4},~{xmm5},~{xmm6},~{xmm7},~{xmm8},~{xmm9},~{xmm10},~{xmm11},~{xmm12},~{xmm13},~{xmm14},~{xmm15},~{xmm16},~{xmm17},~{xmm18},~{xmm19},~{xmm20},~{xmm21},~{xmm22},~{xmm23},~{xmm24},~{xmm25},~{xmm26},~{xmm27},~{xmm28},~{xmm29},~{xmm30},~{xmm31},~{flags}"()
-  %2 = zext <8 x i32> %a0 to <8 x i64>
-  ret <8 x i64> %2
-}
-
-define <16 x i32> @stack_fold_pmovzxwd_zmm(<16 x i16> %a0) {
-  ;CHECK-LABEL: stack_fold_pmovzxwd_zmm
-  ;CHECK:       vpmovzxwd {{-?[0-9]*}}(%rsp), {{%zmm[0-9][0-9]*}} {{.*#+}} 32-byte Folded Reload
-  %1 = tail call <2 x i64> asm sideeffect "nop", "=x,~{xmm1},~{xmm2},~{xmm3},~{xmm4},~{xmm5},~{xmm6},~{xmm7},~{xmm8},~{xmm9},~{xmm10},~{xmm11},~{xmm12},~{xmm13},~{xmm14},~{xmm15},~{xmm16},~{xmm17},~{xmm18},~{xmm19},~{xmm20},~{xmm21},~{xmm22},~{xmm23},~{xmm24},~{xmm25},~{xmm26},~{xmm27},~{xmm28},~{xmm29},~{xmm30},~{xmm31},~{flags}"()
-  %2 = zext <16 x i16> %a0 to <16 x i32>
-  ret <16 x i32> %2
-}
-
-define <8 x i64> @stack_fold_pmovzxwq_zmm(<8 x i16> %a0) {
-  ;CHECK-LABEL: stack_fold_pmovzxwq_zmm
-  ;CHECK:       vpmovzxwq {{-?[0-9]*}}(%rsp), {{%zmm[0-9][0-9]*}} {{.*#+}} 16-byte Folded Reload
-  %1 = tail call <2 x i64> asm sideeffect "nop", "=x,~{xmm1},~{xmm2},~{xmm3},~{xmm4},~{xmm5},~{xmm6},~{xmm7},~{xmm8},~{xmm9},~{xmm10},~{xmm11},~{xmm12},~{xmm13},~{xmm14},~{xmm15},~{xmm16},~{xmm17},~{xmm18},~{xmm19},~{xmm20},~{xmm21},~{xmm22},~{xmm23},~{xmm24},~{xmm25},~{xmm26},~{xmm27},~{xmm28},~{xmm29},~{xmm30},~{xmm31},~{flags}"()
-  %2 = zext <8 x i16> %a0 to <8 x i64>
-  ret <8 x i64> %2
-}
-
-define <8 x i64> @stack_fold_pmovzxwq_mask_zmm(<8 x i64> %passthru, <8 x i16> %a0, i8 %mask) {
-  ;CHECK-LABEL: stack_fold_pmovzxwq_mask_zmm
-  ;CHECK:       vpmovzxwq {{-?[0-9]*}}(%rsp), {{%zmm[0-9][0-9]*}} {{{%k[0-7]}}} {{.*#+}} 16-byte Folded Reload
-  %1 = tail call <2 x i64> asm sideeffect "nop", "=x,~{xmm2},~{xmm3},~{xmm4},~{xmm5},~{xmm6},~{xmm7},~{xmm8},~{xmm9},~{xmm10},~{xmm11},~{xmm12},~{xmm13},~{xmm14},~{xmm15},~{xmm16},~{xmm17},~{xmm18},~{xmm19},~{xmm20},~{xmm21},~{xmm22},~{xmm23},~{xmm24},~{xmm25},~{xmm26},~{xmm27},~{xmm28},~{xmm29},~{xmm30},~{xmm31},~{flags}"()
-  %2 = zext <8 x i16> %a0 to <8 x i64>
-  %3 = bitcast i8 %mask to <8 x i1>
-  %4 = select <8 x i1> %3, <8 x i64> %2, <8 x i64> %passthru
-  ret <8 x i64> %4
-}
-
-define <8 x i64> @stack_fold_pmovzxwq_maskz_zmm(<8 x i16> %a0, i8 %mask) {
-  ;CHECK-LABEL: stack_fold_pmovzxwq_maskz_zmm
-  ;CHECK:       vpmovzxwq {{-?[0-9]*}}(%rsp), {{%zmm[0-9][0-9]*}} {{{%k[0-7]}}} {z} {{.*#+}} 16-byte Folded Reload
-  %1 = tail call <2 x i64> asm sideeffect "nop", "=x,~{xmm1},~{xmm2},~{xmm3},~{xmm4},~{xmm5},~{xmm6},~{xmm7},~{xmm8},~{xmm9},~{xmm10},~{xmm11},~{xmm12},~{xmm13},~{xmm14},~{xmm15},~{xmm16},~{xmm17},~{xmm18},~{xmm19},~{xmm20},~{xmm21},~{xmm22},~{xmm23},~{xmm24},~{xmm25},~{xmm26},~{xmm27},~{xmm28},~{xmm29},~{xmm30},~{xmm31},~{flags}"()
-  %2 = zext <8 x i16> %a0 to <8 x i64>
-  %3 = bitcast i8 %mask to <8 x i1>
-  %4 = select <8 x i1> %3, <8 x i64> %2, <8 x i64> zeroinitializer
-  ret <8 x i64> %4
-}
-
-define <64 x i8> @stack_fold_punpckhbw_zmm(<64 x i8> %a0, <64 x i8> %a1) {
-  ;CHECK-LABEL: stack_fold_punpckhbw_zmm
-  ;CHECK:       vpunpckhbw {{-?[0-9]*}}(%rsp), {{%zmm[0-9][0-9]*}}, {{%zmm[0-9][0-9]*}} {{.*#+}} 64-byte Folded Reload
-  %1 = tail call <2 x i64> asm sideeffect "nop", "=x,~{xmm2},~{xmm3},~{xmm4},~{xmm5},~{xmm6},~{xmm7},~{xmm8},~{xmm9},~{xmm10},~{xmm11},~{xmm12},~{xmm13},~{xmm14},~{xmm15},~{xmm16},~{xmm17},~{xmm18},~{xmm19},~{xmm20},~{xmm21},~{xmm22},~{xmm23},~{xmm24},~{xmm25},~{xmm26},~{xmm27},~{xmm28},~{xmm29},~{xmm30},~{xmm31},~{flags}"()
-  %2 = shufflevector <64 x i8> %a0, <64 x i8> %a1, <64 x i32> <i32 8, i32 72, i32 9, i32 73, i32 10, i32 74, i32 11, i32 75, i32 12, i32 76, i32 13, i32 77, i32 14, i32 78, i32 15, i32 79, i32 24, i32 88, i32 25, i32 89, i32 26, i32 90, i32 27, i32 91, i32 28, i32 92, i32 29, i32 93, i32 30, i32 94, i32 31, i32 95, i32 40, i32 104, i32 41, i32 105, i32 42, i32 106, i32 43, i32 107, i32 44, i32 108, i32 45, i32 109, i32 46, i32 110, i32 47, i32 111, i32 56, i32 120, i32 57, i32 121, i32 58, i32 122, i32 59, i32 123, i32 60, i32 124, i32 61, i32 125, i32 62, i32 126, i32 63, i32 127>
-  ret <64 x i8> %2
-}
-
-define <64 x i8> @stack_fold_punpckhbw_mask_zmm(<64 x i8>* %passthru, <64 x i8> %a0, <64 x i8> %a1, i64 %mask) {
-  ;CHECK-LABEL: stack_fold_punpckhbw_mask_zmm
-  ;CHECK:       vpunpckhbw {{-?[0-9]*}}(%rsp), {{%zmm[0-9][0-9]*}}, {{%zmm[0-9][0-9]*}} {{{%k[0-7]}}} {{.*#+}} 64-byte Folded Reload
-  %1 = tail call <2 x i64> asm sideeffect "nop", "=x,~{xmm2},~{xmm3},~{xmm4},~{xmm5},~{xmm6},~{xmm7},~{xmm8},~{xmm9},~{xmm10},~{xmm11},~{xmm12},~{xmm13},~{xmm14},~{xmm15},~{xmm16},~{xmm17},~{xmm18},~{xmm19},~{xmm20},~{xmm21},~{xmm22},~{xmm23},~{xmm24},~{xmm25},~{xmm26},~{xmm27},~{xmm28},~{xmm29},~{xmm30},~{xmm31},~{flags}"()
-  %2 = shufflevector <64 x i8> %a0, <64 x i8> %a1, <64 x i32> <i32 8, i32 72, i32 9, i32 73, i32 10, i32 74, i32 11, i32 75, i32 12, i32 76, i32 13, i32 77, i32 14, i32 78, i32 15, i32 79, i32 24, i32 88, i32 25, i32 89, i32 26, i32 90, i32 27, i32 91, i32 28, i32 92, i32 29, i32 93, i32 30, i32 94, i32 31, i32 95, i32 40, i32 104, i32 41, i32 105, i32 42, i32 106, i32 43, i32 107, i32 44, i32 108, i32 45, i32 109, i32 46, i32 110, i32 47, i32 111, i32 56, i32 120, i32 57, i32 121, i32 58, i32 122, i32 59, i32 123, i32 60, i32 124, i32 61, i32 125, i32 62, i32 126, i32 63, i32 127>
-  %3 = bitcast i64 %mask to <64 x i1>
-  ; load needed to keep the operation from being scheduled about the asm block
-  %4 = load <64 x i8>, <64 x i8>* %passthru
-  %5 = select <64 x i1> %3, <64 x i8> %2, <64 x i8> %4
-  ret <64 x i8> %5
-}
-
-define <64 x i8> @stack_fold_punpckhbw_maskz_zmm(<64 x i8> %a0, <64 x i8> %a1, i64 %mask) {
-  ;CHECK-LABEL: stack_fold_punpckhbw_maskz_zmm
-  ;CHECK:       vpunpckhbw {{-?[0-9]*}}(%rsp), {{%zmm[0-9][0-9]*}}, {{%zmm[0-9][0-9]*}} {{{%k[0-7]}}} {z} {{.*#+}} 64-byte Folded Reload
-  %1 = tail call <2 x i64> asm sideeffect "nop", "=x,~{xmm2},~{xmm3},~{xmm4},~{xmm5},~{xmm6},~{xmm7},~{xmm8},~{xmm9},~{xmm10},~{xmm11},~{xmm12},~{xmm13},~{xmm14},~{xmm15},~{xmm16},~{xmm17},~{xmm18},~{xmm19},~{xmm20},~{xmm21},~{xmm22},~{xmm23},~{xmm24},~{xmm25},~{xmm26},~{xmm27},~{xmm28},~{xmm29},~{xmm30},~{xmm31},~{flags}"()
-  %2 = shufflevector <64 x i8> %a0, <64 x i8> %a1, <64 x i32> <i32 8, i32 72, i32 9, i32 73, i32 10, i32 74, i32 11, i32 75, i32 12, i32 76, i32 13, i32 77, i32 14, i32 78, i32 15, i32 79, i32 24, i32 88, i32 25, i32 89, i32 26, i32 90, i32 27, i32 91, i32 28, i32 92, i32 29, i32 93, i32 30, i32 94, i32 31, i32 95, i32 40, i32 104, i32 41, i32 105, i32 42, i32 106, i32 43, i32 107, i32 44, i32 108, i32 45, i32 109, i32 46, i32 110, i32 47, i32 111, i32 56, i32 120, i32 57, i32 121, i32 58, i32 122, i32 59, i32 123, i32 60, i32 124, i32 61, i32 125, i32 62, i32 126, i32 63, i32 127>
-  %3 = bitcast i64 %mask to <64 x i1>
-  %4 = select <64 x i1> %3, <64 x i8> %2, <64 x i8> zeroinitializer
-  ret <64 x i8> %4
-}
-
-define <64 x i8> @stack_fold_pshufb_zmm(<64 x i8> %a0, <64 x i8> %a1) {
-  ;CHECK-LABEL: stack_fold_pshufb_zmm
-  ;CHECK:       vpshufb {{-?[0-9]*}}(%rsp), {{%zmm[0-9][0-9]*}}, {{%zmm[0-9][0-9]*}} {{.*#+}} 64-byte Folded Reload
-  %1 = tail call <2 x i64> asm sideeffect "nop", "=x,~{xmm2},~{xmm3},~{xmm4},~{xmm5},~{xmm6},~{xmm7},~{xmm8},~{xmm9},~{xmm10},~{xmm11},~{xmm12},~{xmm13},~{xmm14},~{xmm15},~{xmm16},~{xmm17},~{xmm18},~{xmm19},~{xmm20},~{xmm21},~{xmm22},~{xmm23},~{xmm24},~{xmm25},~{xmm26},~{xmm27},~{xmm28},~{xmm29},~{xmm30},~{xmm31},~{flags}"()
-  %2 = call <64 x i8> @llvm.x86.avx512.mask.pshuf.b.512(<64 x i8> %a0, <64 x i8> %a1, <64 x i8> undef, i64 -1)
-  ret <64 x i8> %2
-}
-declare <64 x i8> @llvm.x86.avx512.mask.pshuf.b.512(<64 x i8>, <64 x i8>, <64 x i8>, i64)
-
-define <64 x i8> @stack_fold_pshufb_zmm_mask(<64 x i8>* %passthru, <64 x i8> %a0, <64 x i8> %a1, i64 %mask) {
-  ;CHECK-LABEL: stack_fold_pshufb_zmm_mask
-  ;CHECK:       vpshufb {{-?[0-9]*}}(%rsp), {{%zmm[0-9][0-9]*}}, {{%zmm[0-9][0-9]*}} {{{%k[0-7]}}} {{.*#+}} 64-byte Folded Reload
-  %1 = tail call <2 x i64> asm sideeffect "nop", "=x,~{xmm2},~{xmm3},~{xmm4},~{xmm5},~{xmm6},~{xmm7},~{xmm8},~{xmm9},~{xmm10},~{xmm11},~{xmm12},~{xmm13},~{xmm14},~{xmm15},~{xmm16},~{xmm17},~{xmm18},~{xmm19},~{xmm20},~{xmm21},~{xmm22},~{xmm23},~{xmm24},~{xmm25},~{xmm26},~{xmm27},~{xmm28},~{xmm29},~{xmm30},~{xmm31},~{flags}"()
-  %2 = load <64 x i8>, <64 x i8>* %passthru
-  %3 = call <64 x i8> @llvm.x86.avx512.mask.pshuf.b.512(<64 x i8> %a0, <64 x i8> %a1, <64 x i8> %2, i64 %mask)
-  ret <64 x i8> %3
-}
-
-define <64 x i8> @stack_fold_pshufb_zmm_maskz(<64 x i8> %a0, <64 x i8> %a1, i64 %mask) {
-  ;CHECK-LABEL: stack_fold_pshufb_zmm_maskz
-  ;CHECK:       vpshufb {{-?[0-9]*}}(%rsp), {{%zmm[0-9][0-9]*}}, {{%zmm[0-9][0-9]*}} {{{%k[0-7]}}} {z} {{.*#+}} 64-byte Folded Reload
-  %1 = tail call <2 x i64> asm sideeffect "nop", "=x,~{xmm2},~{xmm3},~{xmm4},~{xmm5},~{xmm6},~{xmm7},~{xmm8},~{xmm9},~{xmm10},~{xmm11},~{xmm12},~{xmm13},~{xmm14},~{xmm15},~{xmm16},~{xmm17},~{xmm18},~{xmm19},~{xmm20},~{xmm21},~{xmm22},~{xmm23},~{xmm24},~{xmm25},~{xmm26},~{xmm27},~{xmm28},~{xmm29},~{xmm30},~{xmm31},~{flags}"()
-  %2 = call <64 x i8> @llvm.x86.avx512.mask.pshuf.b.512(<64 x i8> %a0, <64 x i8> %a1, <64 x i8> zeroinitializer, i64 %mask)
-  ret <64 x i8> %2
-}
-
-define <16 x i32> @stack_fold_pshufd_zmm(<16 x i32> %a0) {
-  ;CHECK-LABEL: stack_fold_pshufd_zmm
-  ;CHECK:       vpshufd $27, {{-?[0-9]*}}(%rsp), {{%zmm[0-9][0-9]*}} {{.*#+}} 64-byte Folded Reload
-  %1 = tail call <2 x i64> asm sideeffect "nop", "=x,~{xmm1},~{xmm2},~{xmm3},~{xmm4},~{xmm5},~{xmm6},~{xmm7},~{xmm8},~{xmm9},~{xmm10},~{xmm11},~{xmm12},~{xmm13},~{xmm14},~{xmm15},~{xmm16},~{xmm17},~{xmm18},~{xmm19},~{xmm20},~{xmm21},~{xmm22},~{xmm23},~{xmm24},~{xmm25},~{xmm26},~{xmm27},~{xmm28},~{xmm29},~{xmm30},~{xmm31},~{flags}"()
-  %2 = shufflevector <16 x i32> %a0, <16 x i32> undef, <16 x i32> <i32 3, i32 2, i32 1, i32 0, i32 7, i32 6, i32 5, i32 4, i32 11, i32 10, i32 9, i32 8, i32 15, i32 14, i32 13, i32 12>
-  ret <16 x i32> %2
-}
-
-define <16 x i32> @stack_fold_pshufd_zmm_mask(<16 x i32> %passthru, <16 x i32> %a0, i16 %mask) {
-  ;CHECK-LABEL: stack_fold_pshufd_zmm_mask
-  ;CHECK:       vpshufd $27, {{-?[0-9]*}}(%rsp), {{%zmm[0-9][0-9]*}} {{{%k[0-7]}}} {{.*#+}} 64-byte Folded Reload
-  %1 = tail call <2 x i64> asm sideeffect "nop", "=x,~{xmm1},~{xmm2},~{xmm3},~{xmm4},~{xmm5},~{xmm6},~{xmm7},~{xmm8},~{xmm9},~{xmm10},~{xmm11},~{xmm12},~{xmm13},~{xmm14},~{xmm15},~{xmm16},~{xmm17},~{xmm18},~{xmm19},~{xmm20},~{xmm21},~{xmm22},~{xmm23},~{xmm24},~{xmm25},~{xmm26},~{xmm27},~{xmm28},~{xmm29},~{xmm30},~{xmm31},~{flags}"()
-  %2 = shufflevector <16 x i32> %a0, <16 x i32> undef, <16 x i32> <i32 3, i32 2, i32 1, i32 0, i32 7, i32 6, i32 5, i32 4, i32 11, i32 10, i32 9, i32 8, i32 15, i32 14, i32 13, i32 12>
-  %3 = bitcast i16 %mask to <16 x i1>
-  %4 = select <16 x i1> %3, <16 x i32> %2, <16 x i32> %passthru
-  ret <16 x i32> %4
-}
-
-define <16 x i32> @stack_fold_pshufd_zmm_maskz(<16 x i32> %a0, i16 %mask) {
-  ;CHECK-LABEL: stack_fold_pshufd_zmm_maskz
-  ;CHECK:       vpshufd $27, {{-?[0-9]*}}(%rsp), {{%zmm[0-9][0-9]*}} {{{%k[0-7]}}} {{.*#+}} 64-byte Folded Reload
-  %1 = tail call <2 x i64> asm sideeffect "nop", "=x,~{xmm1},~{xmm2},~{xmm3},~{xmm4},~{xmm5},~{xmm6},~{xmm7},~{xmm8},~{xmm9},~{xmm10},~{xmm11},~{xmm12},~{xmm13},~{xmm14},~{xmm15},~{xmm16},~{xmm17},~{xmm18},~{xmm19},~{xmm20},~{xmm21},~{xmm22},~{xmm23},~{xmm24},~{xmm25},~{xmm26},~{xmm27},~{xmm28},~{xmm29},~{xmm30},~{xmm31},~{flags}"()
-  %2 = shufflevector <16 x i32> %a0, <16 x i32> undef, <16 x i32> <i32 3, i32 2, i32 1, i32 0, i32 7, i32 6, i32 5, i32 4, i32 11, i32 10, i32 9, i32 8, i32 15, i32 14, i32 13, i32 12>
-  %3 = bitcast i16 %mask to <16 x i1>
-  %4 = select <16 x i1> %3, <16 x i32> %2, <16 x i32> zeroinitializer
-  ret <16 x i32> %4
-}
-
-define <32 x i16> @stack_fold_pshufhw_zmm(<32 x i16> %a0) {
-  ;CHECK-LABEL: stack_fold_pshufhw_zmm
-  ;CHECK:       vpshufhw $27, {{-?[0-9]*}}(%rsp), {{%zmm[0-9][0-9]*}} {{.*#+}} 64-byte Folded Reload
-  %1 = tail call <2 x i64> asm sideeffect "nop", "=x,~{xmm1},~{xmm2},~{xmm3},~{xmm4},~{xmm5},~{xmm6},~{xmm7},~{xmm8},~{xmm9},~{xmm10},~{xmm11},~{xmm12},~{xmm13},~{xmm14},~{xmm15},~{xmm16},~{xmm17},~{xmm18},~{xmm19},~{xmm20},~{xmm21},~{xmm22},~{xmm23},~{xmm24},~{xmm25},~{xmm26},~{xmm27},~{xmm28},~{xmm29},~{xmm30},~{xmm31},~{flags}"()
-  %2 = shufflevector <32 x i16> %a0, <32 x i16> undef, <32 x i32> <i32 0, i32 1, i32 2, i32 3, i32 7, i32 6, i32 5, i32 4, i32 8, i32 9, i32 10, i32 11, i32 15, i32 14, i32 13, i32 12, i32 16, i32 17, i32 18, i32 19, i32 23, i32 22, i32 21, i32 20, i32 24, i32 25, i32 26, i32 27, i32 31, i32 30, i32 29, i32 28>
-  ret <32 x i16> %2
-}
-
-define <32 x i16> @stack_fold_pshufhw_zmm_mask(<32 x i16> %passthru, <32 x i16> %a0, i32 %mask) {
-  ;CHECK-LABEL: stack_fold_pshufhw_zmm_mask
-  ;CHECK:       vpshufhw $27, {{-?[0-9]*}}(%rsp), {{%zmm[0-9][0-9]*}} {{{%k[0-7]}}} {{.*#+}} 64-byte Folded Reload
-  %1 = tail call <2 x i64> asm sideeffect "nop", "=x,~{xmm1},~{xmm2},~{xmm3},~{xmm4},~{xmm5},~{xmm6},~{xmm7},~{xmm8},~{xmm9},~{xmm10},~{xmm11},~{xmm12},~{xmm13},~{xmm14},~{xmm15},~{xmm16},~{xmm17},~{xmm18},~{xmm19},~{xmm20},~{xmm21},~{xmm22},~{xmm23},~{xmm24},~{xmm25},~{xmm26},~{xmm27},~{xmm28},~{xmm29},~{xmm30},~{xmm31},~{flags}"()
-  %2 = shufflevector <32 x i16> %a0, <32 x i16> undef, <32 x i32> <i32 0, i32 1, i32 2, i32 3, i32 7, i32 6, i32 5, i32 4, i32 8, i32 9, i32 10, i32 11, i32 15, i32 14, i32 13, i32 12, i32 16, i32 17, i32 18, i32 19, i32 23, i32 22, i32 21, i32 20, i32 24, i32 25, i32 26, i32 27, i32 31, i32 30, i32 29, i32 28>
-  %3 = bitcast i32 %mask to <32 x i1>
-  %4 = select <32 x i1> %3, <32 x i16> %2, <32 x i16> %passthru
-  ret <32 x i16> %4
-}
-
-define <32 x i16> @stack_fold_pshufhw_zmm_maskz(<32 x i16> %a0, i32 %mask) {
-  ;CHECK-LABEL: stack_fold_pshufhw_zmm_maskz
-  ;CHECK:       vpshufhw $27, {{-?[0-9]*}}(%rsp), {{%zmm[0-9][0-9]*}} {{{%k[0-7]}}} {{.*#+}} 64-byte Folded Reload
-  %1 = tail call <2 x i64> asm sideeffect "nop", "=x,~{xmm1},~{xmm2},~{xmm3},~{xmm4},~{xmm5},~{xmm6},~{xmm7},~{xmm8},~{xmm9},~{xmm10},~{xmm11},~{xmm12},~{xmm13},~{xmm14},~{xmm15},~{xmm16},~{xmm17},~{xmm18},~{xmm19},~{xmm20},~{xmm21},~{xmm22},~{xmm23},~{xmm24},~{xmm25},~{xmm26},~{xmm27},~{xmm28},~{xmm29},~{xmm30},~{xmm31},~{flags}"()
-  %2 = shufflevector <32 x i16> %a0, <32 x i16> undef, <32 x i32> <i32 0, i32 1, i32 2, i32 3, i32 7, i32 6, i32 5, i32 4, i32 8, i32 9, i32 10, i32 11, i32 15, i32 14, i32 13, i32 12, i32 16, i32 17, i32 18, i32 19, i32 23, i32 22, i32 21, i32 20, i32 24, i32 25, i32 26, i32 27, i32 31, i32 30, i32 29, i32 28>
-  %3 = bitcast i32 %mask to <32 x i1>
-  %4 = select <32 x i1> %3, <32 x i16> %2, <32 x i16> zeroinitializer
-  ret <32 x i16> %4
-}
-
-define <32 x i16> @stack_fold_pshuflw_zmm(<32 x i16> %a0) {
-  ;CHECK-LABEL: stack_fold_pshuflw_zmm
-  ;CHECK:       vpshuflw $27, {{-?[0-9]*}}(%rsp), {{%zmm[0-9][0-9]*}} {{.*#+}} 64-byte Folded Reload
-  %1 = tail call <2 x i64> asm sideeffect "nop", "=x,~{xmm1},~{xmm2},~{xmm3},~{xmm4},~{xmm5},~{xmm6},~{xmm7},~{xmm8},~{xmm9},~{xmm10},~{xmm11},~{xmm12},~{xmm13},~{xmm14},~{xmm15},~{xmm16},~{xmm17},~{xmm18},~{xmm19},~{xmm20},~{xmm21},~{xmm22},~{xmm23},~{xmm24},~{xmm25},~{xmm26},~{xmm27},~{xmm28},~{xmm29},~{xmm30},~{xmm31},~{flags}"()
-  %2 = shufflevector <32 x i16> %a0, <32 x i16> undef, <32 x i32> <i32 3, i32 2, i32 1, i32 0, i32 4, i32 5, i32 6, i32 7, i32 11, i32 10, i32 9, i32 8, i32 12, i32 13, i32 14, i32 15, i32 19, i32 18, i32 17, i32 16, i32 20, i32 21, i32 22, i32 23, i32 27, i32 26, i32 25, i32 24, i32 28, i32 29, i32 30, i32 31>
-  ret <32 x i16> %2
-}
-
-define <32 x i16> @stack_fold_pshuflw_zmm_mask(<32 x i16> %passthru, <32 x i16> %a0, i32 %mask) {
-  ;CHECK-LABEL: stack_fold_pshuflw_zmm_mask
-  ;CHECK:       vpshuflw $27, {{-?[0-9]*}}(%rsp), {{%zmm[0-9][0-9]*}} {{{%k[0-7]}}} {{.*#+}} 64-byte Folded Reload
-  %1 = tail call <2 x i64> asm sideeffect "nop", "=x,~{xmm1},~{xmm2},~{xmm3},~{xmm4},~{xmm5},~{xmm6},~{xmm7},~{xmm8},~{xmm9},~{xmm10},~{xmm11},~{xmm12},~{xmm13},~{xmm14},~{xmm15},~{xmm16},~{xmm17},~{xmm18},~{xmm19},~{xmm20},~{xmm21},~{xmm22},~{xmm23},~{xmm24},~{xmm25},~{xmm26},~{xmm27},~{xmm28},~{xmm29},~{xmm30},~{xmm31},~{flags}"()
-  %2 = shufflevector <32 x i16> %a0, <32 x i16> undef, <32 x i32> <i32 3, i32 2, i32 1, i32 0, i32 4, i32 5, i32 6, i32 7, i32 11, i32 10, i32 9, i32 8, i32 12, i32 13, i32 14, i32 15, i32 19, i32 18, i32 17, i32 16, i32 20, i32 21, i32 22, i32 23, i32 27, i32 26, i32 25, i32 24, i32 28, i32 29, i32 30, i32 31>
-  %3 = bitcast i32 %mask to <32 x i1>
-  %4 = select <32 x i1> %3, <32 x i16> %2, <32 x i16> %passthru
-  ret <32 x i16> %4
-}
-
-define <32 x i16> @stack_fold_pshuflw_zmm_maskz(<32 x i16> %a0, i32 %mask) {
-  ;CHECK-LABEL: stack_fold_pshuflw_zmm_maskz
-  ;CHECK:       vpshuflw $27, {{-?[0-9]*}}(%rsp), {{%zmm[0-9][0-9]*}} {{{%k[0-7]}}} {z} {{.*#+}} 64-byte Folded Reload
-  %1 = tail call <2 x i64> asm sideeffect "nop", "=x,~{xmm1},~{xmm2},~{xmm3},~{xmm4},~{xmm5},~{xmm6},~{xmm7},~{xmm8},~{xmm9},~{xmm10},~{xmm11},~{xmm12},~{xmm13},~{xmm14},~{xmm15},~{xmm16},~{xmm17},~{xmm18},~{xmm19},~{xmm20},~{xmm21},~{xmm22},~{xmm23},~{xmm24},~{xmm25},~{xmm26},~{xmm27},~{xmm28},~{xmm29},~{xmm30},~{xmm31},~{flags}"()
-  %2 = shufflevector <32 x i16> %a0, <32 x i16> undef, <32 x i32> <i32 3, i32 2, i32 1, i32 0, i32 4, i32 5, i32 6, i32 7, i32 11, i32 10, i32 9, i32 8, i32 12, i32 13, i32 14, i32 15, i32 19, i32 18, i32 17, i32 16, i32 20, i32 21, i32 22, i32 23, i32 27, i32 26, i32 25, i32 24, i32 28, i32 29, i32 30, i32 31>
-  %3 = bitcast i32 %mask to <32 x i1>
-  %4 = select <32 x i1> %3, <32 x i16> %2, <32 x i16> zeroinitializer
-  ret <32 x i16> %4
-}
-
-<<<<<<< HEAD
-define <32 x i16> @stack_fold_pmaddubsw_zmm(<64 x i8> %a0, <64 x i8> %a1) {
-  ;CHECK-LABEL: stack_fold_pmaddubsw_zmm
-  ;CHECK:       vpmaddubsw {{-?[0-9]*}}(%rsp), {{%zmm[0-9][0-9]*}}, {{%zmm[0-9][0-9]*}} {{.*#+}} 64-byte Folded Reload
-  %1 = tail call <2 x i64> asm sideeffect "nop", "=x,~{xmm2},~{xmm3},~{xmm4},~{xmm5},~{xmm6},~{xmm7},~{xmm8},~{xmm9},~{xmm10},~{xmm11},~{xmm12},~{xmm13},~{xmm14},~{xmm15},~{xmm16},~{xmm17},~{xmm18},~{xmm19},~{xmm20},~{xmm21},~{xmm22},~{xmm23},~{xmm24},~{xmm25},~{xmm26},~{xmm27},~{xmm28},~{xmm29},~{xmm30},~{xmm31},~{flags}"()
-  %2 = call <32 x i16> @llvm.x86.avx512.mask.pmaddubs.w.512(<64 x i8> %a0, <64 x i8> %a1, <32 x i16> undef, i32 -1)
-  ret <32 x i16> %2
-=======
-define <16 x i32> @stack_fold_pslld(<16 x i32> %a0, <4 x i32> %a1) {
-  ;CHECK-LABEL: stack_fold_pslld
-  ;CHECK:       vpslld {{-?[0-9]*}}(%rsp), {{%zmm[0-9][0-9]*}}, {{%zmm[0-9][0-9]*}} {{.*#+}} 16-byte Folded Reload
-  %1 = tail call <2 x i64> asm sideeffect "nop", "=x,~{xmm2},~{xmm3},~{xmm4},~{xmm5},~{xmm6},~{xmm7},~{xmm8},~{xmm9},~{xmm10},~{xmm11},~{xmm12},~{xmm13},~{xmm14},~{xmm15},~{xmm16},~{xmm17},~{xmm18},~{xmm19},~{xmm20},~{xmm21},~{xmm22},~{xmm23},~{xmm24},~{xmm25},~{xmm26},~{xmm27},~{xmm28},~{xmm29},~{xmm30},~{xmm31},~{flags}"()
-  %2 = call <16 x i32> @llvm.x86.avx512.psll.d.512(<16 x i32> %a0, <4 x i32> %a1)
-  ret <16 x i32> %2
-}
-declare <16 x i32> @llvm.x86.avx512.psll.d.512(<16 x i32>, <4 x i32>) nounwind readnone
-
-define <16 x i32> @stack_fold_pslld_mask(<16 x i32>* %passthru, <16 x i32> %a0, <4 x i32> %a1, i16 %mask) {
-  ;CHECK-LABEL: stack_fold_pslld_mask
-  ;CHECK:       vpslld {{-?[0-9]*}}(%rsp), {{%zmm[0-9][0-9]*}}, {{%zmm[0-9][0-9]*}} {{{%k[0-7]}}} {{.*#+}} 16-byte Folded Reload
-  %1 = tail call <2 x i64> asm sideeffect "nop", "=x,~{xmm2},~{xmm3},~{xmm4},~{xmm5},~{xmm6},~{xmm7},~{xmm8},~{xmm9},~{xmm10},~{xmm11},~{xmm12},~{xmm13},~{xmm14},~{xmm15},~{xmm16},~{xmm17},~{xmm18},~{xmm19},~{xmm20},~{xmm21},~{xmm22},~{xmm23},~{xmm24},~{xmm25},~{xmm26},~{xmm27},~{xmm28},~{xmm29},~{xmm30},~{xmm31},~{flags}"()
-  %2 = call <16 x i32> @llvm.x86.avx512.psll.d.512(<16 x i32> %a0, <4 x i32> %a1)
-  %3 = bitcast i16 %mask to <16 x i1>
-  %4 = load <16 x i32>, <16 x i32>* %passthru
-  %5 = select <16 x i1> %3, <16 x i32> %2, <16 x i32> %4
-  ret <16 x i32> %5
-}
-
-define <16 x i32> @stack_fold_pslld_maskz(<16 x i32> %a0, <4 x i32> %a1, i16 %mask) {
-  ;CHECK-LABEL: stack_fold_pslld_maskz
-  ;CHECK:       vpslld {{-?[0-9]*}}(%rsp), {{%zmm[0-9][0-9]*}}, {{%zmm[0-9][0-9]*}} {{{%k[0-7]}}} {z} {{.*#+}} 16-byte Folded Reload
-  %1 = tail call <2 x i64> asm sideeffect "nop", "=x,~{xmm2},~{xmm3},~{xmm4},~{xmm5},~{xmm6},~{xmm7},~{xmm8},~{xmm9},~{xmm10},~{xmm11},~{xmm12},~{xmm13},~{xmm14},~{xmm15},~{xmm16},~{xmm17},~{xmm18},~{xmm19},~{xmm20},~{xmm21},~{xmm22},~{xmm23},~{xmm24},~{xmm25},~{xmm26},~{xmm27},~{xmm28},~{xmm29},~{xmm30},~{xmm31},~{flags}"()
-  %2 = call <16 x i32> @llvm.x86.avx512.psll.d.512(<16 x i32> %a0, <4 x i32> %a1)
-  %3 = bitcast i16 %mask to <16 x i1>
-  %4 = select <16 x i1> %3, <16 x i32> %2, <16 x i32> zeroinitializer
-  ret <16 x i32> %4
-}
-
-define <16 x i32> @stack_fold_pslldi(<16 x i32> %a0) {
-  ;CHECK-LABEL: stack_fold_pslldi
-  ;CHECK:       vpslld $1, {{-?[0-9]*}}(%rsp), {{%zmm[0-9][0-9]*}} {{.*#+}} 64-byte Folded Reload
-  %1 = tail call <2 x i64> asm sideeffect "nop", "=x,~{xmm1},~{xmm2},~{xmm3},~{xmm4},~{xmm5},~{xmm6},~{xmm7},~{xmm8},~{xmm9},~{xmm10},~{xmm11},~{xmm12},~{xmm13},~{xmm14},~{xmm15},~{xmm16},~{xmm17},~{xmm18},~{xmm19},~{xmm20},~{xmm21},~{xmm22},~{xmm23},~{xmm24},~{xmm25},~{xmm26},~{xmm27},~{xmm28},~{xmm29},~{xmm30},~{xmm31},~{flags}"()
-  %2 = call <16 x i32> @llvm.x86.avx512.pslli.d.512(<16 x i32> %a0, i32 1)
-  ret <16 x i32> %2
-}
-declare <16 x i32> @llvm.x86.avx512.pslli.d.512(<16 x i32>, i32) nounwind readnone
-
-define <16 x i32> @stack_fold_pslldi_mask(<16 x i32>* %passthru, <16 x i32> %a0, i16 %mask) {
-  ;CHECK-LABEL: stack_fold_pslldi_mask
-  ;CHECK:       vpslld $1, {{-?[0-9]*}}(%rsp), {{%zmm[0-9][0-9]*}} {{{%k[0-7]}}} {{.*#+}} 64-byte Folded Reload
-  %1 = tail call <2 x i64> asm sideeffect "nop", "=x,~{xmm1},~{xmm2},~{xmm3},~{xmm4},~{xmm5},~{xmm6},~{xmm7},~{xmm8},~{xmm9},~{xmm10},~{xmm11},~{xmm12},~{xmm13},~{xmm14},~{xmm15},~{xmm16},~{xmm17},~{xmm18},~{xmm19},~{xmm20},~{xmm21},~{xmm22},~{xmm23},~{xmm24},~{xmm25},~{xmm26},~{xmm27},~{xmm28},~{xmm29},~{xmm30},~{xmm31},~{flags}"()
-  %2 = call <16 x i32> @llvm.x86.avx512.pslli.d.512(<16 x i32> %a0, i32 1)
-  %3 = bitcast i16 %mask to <16 x i1>
-  %4 = load <16 x i32>, <16 x i32>* %passthru
-  %5 = select <16 x i1> %3, <16 x i32> %2, <16 x i32> %4
-  ret <16 x i32> %5
-}
-
-define <16 x i32> @stack_fold_pslldi_maskz(<16 x i32> %a0, i16 %mask) {
-  ;CHECK-LABEL: stack_fold_pslldi_maskz
-  ;CHECK:       vpslld $1, {{-?[0-9]*}}(%rsp), {{%zmm[0-9][0-9]*}} {{{%k[0-7]}}} {z} {{.*#+}} 64-byte Folded Reload
-  %1 = tail call <2 x i64> asm sideeffect "nop", "=x,~{xmm1},~{xmm2},~{xmm3},~{xmm4},~{xmm5},~{xmm6},~{xmm7},~{xmm8},~{xmm9},~{xmm10},~{xmm11},~{xmm12},~{xmm13},~{xmm14},~{xmm15},~{xmm16},~{xmm17},~{xmm18},~{xmm19},~{xmm20},~{xmm21},~{xmm22},~{xmm23},~{xmm24},~{xmm25},~{xmm26},~{xmm27},~{xmm28},~{xmm29},~{xmm30},~{xmm31},~{flags}"()
-  %2 = call <16 x i32> @llvm.x86.avx512.pslli.d.512(<16 x i32> %a0, i32 1)
-  %3 = bitcast i16 %mask to <16 x i1>
-  %4 = select <16 x i1> %3, <16 x i32> %2, <16 x i32> zeroinitializer
-  ret <16 x i32> %4
-}
-
-define <64 x i8> @stack_fold_pslldq(<64 x i8> %a, <64 x i8> %b) {
-  ;CHECK-LABEL: stack_fold_pslldq
-  ;CHECK:       vpslldq $1, {{-?[0-9]*}}(%rsp), {{%zmm[0-9][0-9]*}} {{.*#+}} 64-byte Folded Reload
-  %1 = tail call <2 x i64> asm sideeffect "nop", "=x,~{xmm1},~{xmm2},~{xmm3},~{xmm4},~{xmm5},~{xmm6},~{xmm7},~{xmm8},~{xmm9},~{xmm10},~{xmm11},~{xmm12},~{xmm13},~{xmm14},~{xmm15},~{xmm16},~{xmm17},~{xmm18},~{xmm19},~{xmm20},~{xmm21},~{xmm22},~{xmm23},~{xmm24},~{xmm25},~{xmm26},~{xmm27},~{xmm28},~{xmm29},~{xmm30},~{xmm31},~{flags}"()
-  %2 = shufflevector <64 x i8> %a, <64 x i8> zeroinitializer, <64 x i32> <i32 79, i32 0, i32 1, i32 2, i32 3, i32 4, i32 5, i32 6, i32 7, i32 8, i32 9, i32 10, i32 11, i32 12, i32 13, i32 14, i32 95, i32 16, i32 17, i32 18, i32 19, i32 20, i32 21, i32 22, i32 23, i32 24, i32 25, i32 26, i32 27, i32 28, i32 29, i32 30, i32 111, i32 32, i32 33, i32 34, i32 35, i32 36, i32 37, i32 38, i32 39, i32 40, i32 41, i32 42, i32 43, i32 44, i32 45, i32 46, i32 127, i32 48, i32 49, i32 50, i32 51, i32 52, i32 53, i32 54, i32 55, i32 56, i32 57, i32 58, i32 59, i32 60, i32 61, i32 62>
-  ret <64 x i8> %2
->>>>>>> 84b3cc39
-}
-declare <32 x i16> @llvm.x86.avx512.mask.pmaddubs.w.512(<64 x i8>, <64 x i8>, <32 x i16>, i32) nounwind readnone
-
-<<<<<<< HEAD
-define <32 x i16> @stack_fold_pmaddubsw_zmm_mask(<32 x i16>* %passthru, <64 x i8> %a0, <64 x i8> %a1, i32 %mask) {
-  ;CHECK-LABEL: stack_fold_pmaddubsw_zmm_mask
-  ;CHECK:       vpmaddubsw {{-?[0-9]*}}(%rsp), {{%zmm[0-9][0-9]*}}, {{%zmm[0-9][0-9]*}} {{{%k[0-7]}}} {{.*#+}} 64-byte Folded Reload
-  %1 = tail call <2 x i64> asm sideeffect "nop", "=x,~{xmm2},~{xmm3},~{xmm4},~{xmm5},~{xmm6},~{xmm7},~{xmm8},~{xmm9},~{xmm10},~{xmm11},~{xmm12},~{xmm13},~{xmm14},~{xmm15},~{xmm16},~{xmm17},~{xmm18},~{xmm19},~{xmm20},~{xmm21},~{xmm22},~{xmm23},~{xmm24},~{xmm25},~{xmm26},~{xmm27},~{xmm28},~{xmm29},~{xmm30},~{xmm31},~{flags}"()
-  %2 = call <32 x i16> @llvm.x86.avx512.mask.pmaddubs.w.512(<64 x i8> %a0, <64 x i8> %a1, <32 x i16> undef, i32 -1)
-  %3 = bitcast i32 %mask to <32 x i1>
-  ; load needed to keep the operation from being scheduled about the asm block
-  %4 = load <32 x i16>, <32 x i16>* %passthru
-  %5 = select <32 x i1> %3, <32 x i16> %2, <32 x i16> %4
-  ret <32 x i16> %5
-}
-
-define <32 x i16> @stack_fold_pmaddubsw_zmm_maskz(<64 x i8> %a0, <64 x i8> %a1, i32 %mask) {
-  ;CHECK-LABEL: stack_fold_pmaddubsw_zmm_maskz
-  ;CHECK:       vpmaddubsw {{-?[0-9]*}}(%rsp), {{%zmm[0-9][0-9]*}}, {{%zmm[0-9][0-9]*}} {{{%k[0-7]}}} {z} {{.*#+}} 64-byte Folded Reload
-=======
-define <8 x i64> @stack_fold_psllq(<8 x i64> %a0, <2 x i64> %a1) {
-  ;CHECK-LABEL: stack_fold_psllq
-  ;CHECK:       vpsllq {{-?[0-9]*}}(%rsp), {{%zmm[0-9][0-9]*}}, {{%zmm[0-9][0-9]*}} {{.*#+}} 16-byte Folded Reload
-  %1 = tail call <2 x i64> asm sideeffect "nop", "=x,~{xmm2},~{xmm3},~{xmm4},~{xmm5},~{xmm6},~{xmm7},~{xmm8},~{xmm9},~{xmm10},~{xmm11},~{xmm12},~{xmm13},~{xmm14},~{xmm15},~{xmm16},~{xmm17},~{xmm18},~{xmm19},~{xmm20},~{xmm21},~{xmm22},~{xmm23},~{xmm24},~{xmm25},~{xmm26},~{xmm27},~{xmm28},~{xmm29},~{xmm30},~{xmm31},~{flags}"()
-  %2 = call <8 x i64> @llvm.x86.avx512.psll.q.512(<8 x i64> %a0, <2 x i64> %a1)
-  ret <8 x i64> %2
-}
-declare <8 x i64> @llvm.x86.avx512.psll.q.512(<8 x i64>, <2 x i64>) nounwind readnone
-
-define <8 x i64> @stack_fold_psllqi(<8 x i64> %a0) {
-  ;CHECK-LABEL: stack_fold_psllqi
-  ;CHECK:       vpsllq $1, {{-?[0-9]*}}(%rsp), {{%zmm[0-9][0-9]*}} {{.*#+}} 64-byte Folded Reload
-  %1 = tail call <2 x i64> asm sideeffect "nop", "=x,~{xmm1},~{xmm2},~{xmm3},~{xmm4},~{xmm5},~{xmm6},~{xmm7},~{xmm8},~{xmm9},~{xmm10},~{xmm11},~{xmm12},~{xmm13},~{xmm14},~{xmm15},~{xmm16},~{xmm17},~{xmm18},~{xmm19},~{xmm20},~{xmm21},~{xmm22},~{xmm23},~{xmm24},~{xmm25},~{xmm26},~{xmm27},~{xmm28},~{xmm29},~{xmm30},~{xmm31},~{flags}"()
-  %2 = call <8 x i64> @llvm.x86.avx512.pslli.q.512(<8 x i64> %a0, i32 1)
-  ret <8 x i64> %2
-}
-declare <8 x i64> @llvm.x86.avx512.pslli.q.512(<8 x i64>, i32) nounwind readnone
-
-define <16 x i32> @stack_fold_psllvd(<16 x i32> %a0, <16 x i32> %a1) {
-  ;CHECK-LABEL: stack_fold_psllvd
-  ;CHECK:       vpsllvd {{-?[0-9]*}}(%rsp), {{%zmm[0-9][0-9]*}}, {{%zmm[0-9][0-9]*}} {{.*#+}} 64-byte Folded Reload
-  %1 = tail call <2 x i64> asm sideeffect "nop", "=x,~{xmm2},~{xmm3},~{xmm4},~{xmm5},~{xmm6},~{xmm7},~{xmm8},~{xmm9},~{xmm10},~{xmm11},~{xmm12},~{xmm13},~{xmm14},~{xmm15},~{xmm16},~{xmm17},~{xmm18},~{xmm19},~{xmm20},~{xmm21},~{xmm22},~{xmm23},~{xmm24},~{xmm25},~{xmm26},~{xmm27},~{xmm28},~{xmm29},~{xmm30},~{xmm31},~{flags}"()
-  %2 = call <16 x i32> @llvm.x86.avx512.psllv.d.512(<16 x i32> %a0, <16 x i32> %a1)
-  ret <16 x i32> %2
-}
-declare <16 x i32> @llvm.x86.avx512.psllv.d.512(<16 x i32>, <16 x i32>) nounwind readnone
-
-define <16 x i32> @stack_fold_psllvd_mask(<16 x i32>* %passthru, <16 x i32> %a0, <16 x i32> %a1, i16 %mask) {
-  ;CHECK-LABEL: stack_fold_psllvd_mask
-  ;CHECK:       vpsllvd {{-?[0-9]*}}(%rsp), {{%zmm[0-9][0-9]*}}, {{%zmm[0-9][0-9]*}} {{{%k[0-7]}}} {{.*#+}} 64-byte Folded Reload
-  %1 = tail call <2 x i64> asm sideeffect "nop", "=x,~{xmm2},~{xmm3},~{xmm4},~{xmm5},~{xmm6},~{xmm7},~{xmm8},~{xmm9},~{xmm10},~{xmm11},~{xmm12},~{xmm13},~{xmm14},~{xmm15},~{xmm16},~{xmm17},~{xmm18},~{xmm19},~{xmm20},~{xmm21},~{xmm22},~{xmm23},~{xmm24},~{xmm25},~{xmm26},~{xmm27},~{xmm28},~{xmm29},~{xmm30},~{xmm31},~{flags}"()
-  %2 = call <16 x i32> @llvm.x86.avx512.psllv.d.512(<16 x i32> %a0, <16 x i32> %a1)
-  %3 = bitcast i16 %mask to <16 x i1>
-  %4 = load <16 x i32>, <16 x i32>* %passthru
-  %5 = select <16 x i1> %3, <16 x i32> %2, <16 x i32> %4
-  ret <16 x i32> %5
-}
-
-define <16 x i32> @stack_fold_psllvd_maskz(<16 x i32> %a0, <16 x i32> %a1, i16 %mask) {
-  ;CHECK-LABEL: stack_fold_psllvd_maskz
-  ;CHECK:       vpsllvd {{-?[0-9]*}}(%rsp), {{%zmm[0-9][0-9]*}}, {{%zmm[0-9][0-9]*}} {{{%k[0-7]}}} {z} {{.*#+}} 64-byte Folded Reload
-  %1 = tail call <2 x i64> asm sideeffect "nop", "=x,~{xmm2},~{xmm3},~{xmm4},~{xmm5},~{xmm6},~{xmm7},~{xmm8},~{xmm9},~{xmm10},~{xmm11},~{xmm12},~{xmm13},~{xmm14},~{xmm15},~{xmm16},~{xmm17},~{xmm18},~{xmm19},~{xmm20},~{xmm21},~{xmm22},~{xmm23},~{xmm24},~{xmm25},~{xmm26},~{xmm27},~{xmm28},~{xmm29},~{xmm30},~{xmm31},~{flags}"()
-  %2 = call <16 x i32> @llvm.x86.avx512.psllv.d.512(<16 x i32> %a0, <16 x i32> %a1)
-  %3 = bitcast i16 %mask to <16 x i1>
-  %4 = select <16 x i1> %3, <16 x i32> %2, <16 x i32> zeroinitializer
-  ret <16 x i32> %4
-}
-
-define <8 x i64> @stack_fold_psllvq(<8 x i64> %a0, <8 x i64> %a1) {
-  ;CHECK-LABEL: stack_fold_psllvq
-  ;CHECK:       vpsllvq {{-?[0-9]*}}(%rsp), {{%zmm[0-9][0-9]*}}, {{%zmm[0-9][0-9]*}} {{.*#+}} 64-byte Folded Reload
-  %1 = tail call <8 x i64> asm sideeffect "nop", "=x,~{xmm2},~{xmm3},~{xmm4},~{xmm5},~{xmm6},~{xmm7},~{xmm8},~{xmm9},~{xmm10},~{xmm11},~{xmm12},~{xmm13},~{xmm14},~{xmm15},~{xmm16},~{xmm17},~{xmm18},~{xmm19},~{xmm20},~{xmm21},~{xmm22},~{xmm23},~{xmm24},~{xmm25},~{xmm26},~{xmm27},~{xmm28},~{xmm29},~{xmm30},~{xmm31},~{flags}"()
-  %2 = call <8 x i64> @llvm.x86.avx512.psllv.q.512(<8 x i64> %a0, <8 x i64> %a1)
-  ret <8 x i64> %2
-}
-declare <8 x i64> @llvm.x86.avx512.psllv.q.512(<8 x i64>, <8 x i64>) nounwind readnone
-
-define <32 x i16> @stack_fold_psllvw(<32 x i16> %a0, <32 x i16> %a1) {
-  ;CHECK-LABEL: stack_fold_psllvw
-  ;CHECK:       vpsllvw {{-?[0-9]*}}(%rsp), {{%zmm[0-9][0-9]*}}, {{%zmm[0-9][0-9]*}} {{.*#+}} 64-byte Folded Reload
-  %1 = tail call <2 x i64> asm sideeffect "nop", "=x,~{xmm2},~{xmm3},~{xmm4},~{xmm5},~{xmm6},~{xmm7},~{xmm8},~{xmm9},~{xmm10},~{xmm11},~{xmm12},~{xmm13},~{xmm14},~{xmm15},~{xmm16},~{xmm17},~{xmm18},~{xmm19},~{xmm20},~{xmm21},~{xmm22},~{xmm23},~{xmm24},~{xmm25},~{xmm26},~{xmm27},~{xmm28},~{xmm29},~{xmm30},~{xmm31},~{flags}"()
-  %2 = call <32 x i16> @llvm.x86.avx512.psllv.w.512(<32 x i16> %a0, <32 x i16> %a1)
-  ret <32 x i16> %2
-}
-declare <32 x i16> @llvm.x86.avx512.psllv.w.512(<32 x i16>, <32 x i16>) nounwind readnone
-
-define <32 x i16> @stack_fold_psllw(<32 x i16> %a0, <8 x i16> %a1) {
-  ;CHECK-LABEL: stack_fold_psllw
-  ;CHECK:       vpsllw {{-?[0-9]*}}(%rsp), {{%zmm[0-9][0-9]*}}, {{%zmm[0-9][0-9]*}} {{.*#+}} 16-byte Folded Reload
-  %1 = tail call <2 x i64> asm sideeffect "nop", "=x,~{xmm2},~{xmm3},~{xmm4},~{xmm5},~{xmm6},~{xmm7},~{xmm8},~{xmm9},~{xmm10},~{xmm11},~{xmm12},~{xmm13},~{xmm14},~{xmm15},~{xmm16},~{xmm17},~{xmm18},~{xmm19},~{xmm20},~{xmm21},~{xmm22},~{xmm23},~{xmm24},~{xmm25},~{xmm26},~{xmm27},~{xmm28},~{xmm29},~{xmm30},~{xmm31},~{flags}"()
-  %2 = call <32 x i16> @llvm.x86.avx512.psll.w.512(<32 x i16> %a0, <8 x i16> %a1)
-  ret <32 x i16> %2
-}
-declare <32 x i16> @llvm.x86.avx512.psll.w.512(<32 x i16>, <8 x i16>) nounwind readnone
-
-define <32 x i16> @stack_fold_psllwi(<32 x i16> %a0) {
-  ;CHECK-LABEL: stack_fold_psllwi
-  ;CHECK:       vpsllw $1, {{-?[0-9]*}}(%rsp), {{%zmm[0-9][0-9]*}} {{.*#+}} 64-byte Folded Reload
-  %1 = tail call <2 x i64> asm sideeffect "nop", "=x,~{xmm1},~{xmm2},~{xmm3},~{xmm4},~{xmm5},~{xmm6},~{xmm7},~{xmm8},~{xmm9},~{xmm10},~{xmm11},~{xmm12},~{xmm13},~{xmm14},~{xmm15},~{xmm16},~{xmm17},~{xmm18},~{xmm19},~{xmm20},~{xmm21},~{xmm22},~{xmm23},~{xmm24},~{xmm25},~{xmm26},~{xmm27},~{xmm28},~{xmm29},~{xmm30},~{xmm31},~{flags}"()
-  %2 = call <32 x i16> @llvm.x86.avx512.pslli.w.512(<32 x i16> %a0, i32 1)
-  ret <32 x i16> %2
-}
-declare <32 x i16> @llvm.x86.avx512.pslli.w.512(<32 x i16>, i32) nounwind readnone
-
-define <16 x i32> @stack_fold_psrad(<16 x i32> %a0, <4 x i32> %a1) {
-  ;CHECK-LABEL: stack_fold_psrad
-  ;CHECK:       vpsrad {{-?[0-9]*}}(%rsp), {{%zmm[0-9][0-9]*}}, {{%zmm[0-9][0-9]*}} {{.*#+}} 16-byte Folded Reload
-  %1 = tail call <2 x i64> asm sideeffect "nop", "=x,~{xmm2},~{xmm3},~{xmm4},~{xmm5},~{xmm6},~{xmm7},~{xmm8},~{xmm9},~{xmm10},~{xmm11},~{xmm12},~{xmm13},~{xmm14},~{xmm15},~{xmm16},~{xmm17},~{xmm18},~{xmm19},~{xmm20},~{xmm21},~{xmm22},~{xmm23},~{xmm24},~{xmm25},~{xmm26},~{xmm27},~{xmm28},~{xmm29},~{xmm30},~{xmm31},~{flags}"()
-  %2 = call <16 x i32> @llvm.x86.avx512.psra.d.512(<16 x i32> %a0, <4 x i32> %a1)
-  ret <16 x i32> %2
-}
-declare <16 x i32> @llvm.x86.avx512.psra.d.512(<16 x i32>, <4 x i32>) nounwind readnone
-
-define <16 x i32> @stack_fold_psradi(<16 x i32> %a0) {
-  ;CHECK-LABEL: stack_fold_psradi
-  ;CHECK:       vpsrad $1, {{-?[0-9]*}}(%rsp), {{%zmm[0-9][0-9]*}} {{.*#+}} 64-byte Folded Reload
-  %1 = tail call <2 x i64> asm sideeffect "nop", "=x,~{xmm1},~{xmm2},~{xmm3},~{xmm4},~{xmm5},~{xmm6},~{xmm7},~{xmm8},~{xmm9},~{xmm10},~{xmm11},~{xmm12},~{xmm13},~{xmm14},~{xmm15},~{xmm16},~{xmm17},~{xmm18},~{xmm19},~{xmm20},~{xmm21},~{xmm22},~{xmm23},~{xmm24},~{xmm25},~{xmm26},~{xmm27},~{xmm28},~{xmm29},~{xmm30},~{xmm31},~{flags}"()
-  %2 = call <16 x i32> @llvm.x86.avx512.psrai.d.512(<16 x i32> %a0, i32 1)
-  ret <16 x i32> %2
-}
-declare <16 x i32> @llvm.x86.avx512.psrai.d.512(<16 x i32>, i32) nounwind readnone
-
-define <8 x i64> @stack_fold_psraq(<8 x i64> %a0, <2 x i64> %a1) {
-  ;CHECK-LABEL: stack_fold_psraq
-  ;CHECK:       vpsraq {{-?[0-9]*}}(%rsp), {{%zmm[0-9][0-9]*}}, {{%zmm[0-9][0-9]*}} {{.*#+}} 16-byte Folded Reload
-  %1 = tail call <2 x i64> asm sideeffect "nop", "=x,~{xmm2},~{xmm3},~{xmm4},~{xmm5},~{xmm6},~{xmm7},~{xmm8},~{xmm9},~{xmm10},~{xmm11},~{xmm12},~{xmm13},~{xmm14},~{xmm15},~{xmm16},~{xmm17},~{xmm18},~{xmm19},~{xmm20},~{xmm21},~{xmm22},~{xmm23},~{xmm24},~{xmm25},~{xmm26},~{xmm27},~{xmm28},~{xmm29},~{xmm30},~{xmm31},~{flags}"()
-  %2 = call <8 x i64> @llvm.x86.avx512.psra.q.512(<8 x i64> %a0, <2 x i64> %a1)
-  ret <8 x i64> %2
-}
-declare <8 x i64> @llvm.x86.avx512.psra.q.512(<8 x i64>, <2 x i64>) nounwind readnone
-
-define <8 x i64> @stack_fold_psraqi(<8 x i64> %a0) {
-  ;CHECK-LABEL: stack_fold_psraqi
-  ;CHECK:       vpsraq $1, {{-?[0-9]*}}(%rsp), {{%zmm[0-9][0-9]*}} {{.*#+}} 64-byte Folded Reload
-  %1 = tail call <2 x i64> asm sideeffect "nop", "=x,~{xmm1},~{xmm2},~{xmm3},~{xmm4},~{xmm5},~{xmm6},~{xmm7},~{xmm8},~{xmm9},~{xmm10},~{xmm11},~{xmm12},~{xmm13},~{xmm14},~{xmm15},~{xmm16},~{xmm17},~{xmm18},~{xmm19},~{xmm20},~{xmm21},~{xmm22},~{xmm23},~{xmm24},~{xmm25},~{xmm26},~{xmm27},~{xmm28},~{xmm29},~{xmm30},~{xmm31},~{flags}"()
-  %2 = call <8 x i64> @llvm.x86.avx512.psrai.q.512(<8 x i64> %a0, i32 1)
-  ret <8 x i64> %2
-}
-declare <8 x i64> @llvm.x86.avx512.psrai.q.512(<8 x i64>, i32) nounwind readnone
-
-define <16 x i32> @stack_fold_psravd(<16 x i32> %a0, <16 x i32> %a1) {
-  ;CHECK-LABEL: stack_fold_psravd
-  ;CHECK:       vpsravd {{-?[0-9]*}}(%rsp), {{%zmm[0-9][0-9]*}}, {{%zmm[0-9][0-9]*}} {{.*#+}} 64-byte Folded Reload
-  %1 = tail call <2 x i64> asm sideeffect "nop", "=x,~{xmm2},~{xmm3},~{xmm4},~{xmm5},~{xmm6},~{xmm7},~{xmm8},~{xmm9},~{xmm10},~{xmm11},~{xmm12},~{xmm13},~{xmm14},~{xmm15},~{xmm16},~{xmm17},~{xmm18},~{xmm19},~{xmm20},~{xmm21},~{xmm22},~{xmm23},~{xmm24},~{xmm25},~{xmm26},~{xmm27},~{xmm28},~{xmm29},~{xmm30},~{xmm31},~{flags}"()
-  %2 = call <16 x i32> @llvm.x86.avx512.psrav.d.512(<16 x i32> %a0, <16 x i32> %a1)
-  ret <16 x i32> %2
-}
-declare <16 x i32> @llvm.x86.avx512.psrav.d.512(<16 x i32>, <16 x i32>) nounwind readnone
-
-define <8 x i64> @stack_fold_psravq(<8 x i64> %a0, <8 x i64> %a1) {
-  ;CHECK-LABEL: stack_fold_psravq
-  ;CHECK:       vpsravq {{-?[0-9]*}}(%rsp), {{%zmm[0-9][0-9]*}}, {{%zmm[0-9][0-9]*}} {{.*#+}} 64-byte Folded Reload
-  %1 = tail call <8 x i64> asm sideeffect "nop", "=x,~{xmm2},~{xmm3},~{xmm4},~{xmm5},~{xmm6},~{xmm7},~{xmm8},~{xmm9},~{xmm10},~{xmm11},~{xmm12},~{xmm13},~{xmm14},~{xmm15},~{xmm16},~{xmm17},~{xmm18},~{xmm19},~{xmm20},~{xmm21},~{xmm22},~{xmm23},~{xmm24},~{xmm25},~{xmm26},~{xmm27},~{xmm28},~{xmm29},~{xmm30},~{xmm31},~{flags}"()
-  %2 = call <8 x i64> @llvm.x86.avx512.psrav.q.512(<8 x i64> %a0, <8 x i64> %a1)
-  ret <8 x i64> %2
-}
-declare <8 x i64> @llvm.x86.avx512.psrav.q.512(<8 x i64>, <8 x i64>) nounwind readnone
-
-define <32 x i16> @stack_fold_psravw(<32 x i16> %a0, <32 x i16> %a1) {
-  ;CHECK-LABEL: stack_fold_psravw
-  ;CHECK:       vpsravw {{-?[0-9]*}}(%rsp), {{%zmm[0-9][0-9]*}}, {{%zmm[0-9][0-9]*}} {{.*#+}} 64-byte Folded Reload
-  %1 = tail call <2 x i64> asm sideeffect "nop", "=x,~{xmm2},~{xmm3},~{xmm4},~{xmm5},~{xmm6},~{xmm7},~{xmm8},~{xmm9},~{xmm10},~{xmm11},~{xmm12},~{xmm13},~{xmm14},~{xmm15},~{xmm16},~{xmm17},~{xmm18},~{xmm19},~{xmm20},~{xmm21},~{xmm22},~{xmm23},~{xmm24},~{xmm25},~{xmm26},~{xmm27},~{xmm28},~{xmm29},~{xmm30},~{xmm31},~{flags}"()
-  %2 = call <32 x i16> @llvm.x86.avx512.psrav.w.512(<32 x i16> %a0, <32 x i16> %a1)
-  ret <32 x i16> %2
-}
-declare <32 x i16> @llvm.x86.avx512.psrav.w.512(<32 x i16>, <32 x i16>) nounwind readnone
-
-define <32 x i16> @stack_fold_psraw(<32 x i16> %a0, <8 x i16> %a1) {
-  ;CHECK-LABEL: stack_fold_psraw
-  ;CHECK:       vpsraw {{-?[0-9]*}}(%rsp), {{%zmm[0-9][0-9]*}}, {{%zmm[0-9][0-9]*}} {{.*#+}} 16-byte Folded Reload
-  %1 = tail call <2 x i64> asm sideeffect "nop", "=x,~{xmm2},~{xmm3},~{xmm4},~{xmm5},~{xmm6},~{xmm7},~{xmm8},~{xmm9},~{xmm10},~{xmm11},~{xmm12},~{xmm13},~{xmm14},~{xmm15},~{xmm16},~{xmm17},~{xmm18},~{xmm19},~{xmm20},~{xmm21},~{xmm22},~{xmm23},~{xmm24},~{xmm25},~{xmm26},~{xmm27},~{xmm28},~{xmm29},~{xmm30},~{xmm31},~{flags}"()
-  %2 = call <32 x i16> @llvm.x86.avx512.psra.w.512(<32 x i16> %a0, <8 x i16> %a1)
-  ret <32 x i16> %2
-}
-declare <32 x i16> @llvm.x86.avx512.psra.w.512(<32 x i16>, <8 x i16>) nounwind readnone
-
-define <32 x i16> @stack_fold_psrawi(<32 x i16> %a0) {
-  ;CHECK-LABEL: stack_fold_psrawi
-  ;CHECK:       vpsraw $1, {{-?[0-9]*}}(%rsp), {{%zmm[0-9][0-9]*}} {{.*#+}} 64-byte Folded Reload
-  %1 = tail call <2 x i64> asm sideeffect "nop", "=x,~{xmm1},~{xmm2},~{xmm3},~{xmm4},~{xmm5},~{xmm6},~{xmm7},~{xmm8},~{xmm9},~{xmm10},~{xmm11},~{xmm12},~{xmm13},~{xmm14},~{xmm15},~{xmm16},~{xmm17},~{xmm18},~{xmm19},~{xmm20},~{xmm21},~{xmm22},~{xmm23},~{xmm24},~{xmm25},~{xmm26},~{xmm27},~{xmm28},~{xmm29},~{xmm30},~{xmm31},~{flags}"()
-  %2 = call <32 x i16> @llvm.x86.avx512.psrai.w.512(<32 x i16> %a0, i32 1)
-  ret <32 x i16> %2
-}
-declare <32 x i16> @llvm.x86.avx512.psrai.w.512(<32 x i16>, i32) nounwind readnone
-
-define <16 x i32> @stack_fold_psrld(<16 x i32> %a0, <4 x i32> %a1) {
-  ;CHECK-LABEL: stack_fold_psrld
-  ;CHECK:       vpsrld {{-?[0-9]*}}(%rsp), {{%zmm[0-9][0-9]*}}, {{%zmm[0-9][0-9]*}} {{.*#+}} 16-byte Folded Reload
-  %1 = tail call <2 x i64> asm sideeffect "nop", "=x,~{xmm2},~{xmm3},~{xmm4},~{xmm5},~{xmm6},~{xmm7},~{xmm8},~{xmm9},~{xmm10},~{xmm11},~{xmm12},~{xmm13},~{xmm14},~{xmm15},~{xmm16},~{xmm17},~{xmm18},~{xmm19},~{xmm20},~{xmm21},~{xmm22},~{xmm23},~{xmm24},~{xmm25},~{xmm26},~{xmm27},~{xmm28},~{xmm29},~{xmm30},~{xmm31},~{flags}"()
-  %2 = call <16 x i32> @llvm.x86.avx512.psrl.d.512(<16 x i32> %a0, <4 x i32> %a1)
-  ret <16 x i32> %2
-}
-declare <16 x i32> @llvm.x86.avx512.psrl.d.512(<16 x i32>, <4 x i32>) nounwind readnone
-
-define <16 x i32> @stack_fold_psrldi(<16 x i32> %a0) {
-  ;CHECK-LABEL: stack_fold_psrldi
-  ;CHECK:       vpsrld $1, {{-?[0-9]*}}(%rsp), {{%zmm[0-9][0-9]*}} {{.*#+}} 64-byte Folded Reload
-  %1 = tail call <2 x i64> asm sideeffect "nop", "=x,~{xmm1},~{xmm2},~{xmm3},~{xmm4},~{xmm5},~{xmm6},~{xmm7},~{xmm8},~{xmm9},~{xmm10},~{xmm11},~{xmm12},~{xmm13},~{xmm14},~{xmm15},~{xmm16},~{xmm17},~{xmm18},~{xmm19},~{xmm20},~{xmm21},~{xmm22},~{xmm23},~{xmm24},~{xmm25},~{xmm26},~{xmm27},~{xmm28},~{xmm29},~{xmm30},~{xmm31},~{flags}"()
-  %2 = call <16 x i32> @llvm.x86.avx512.psrli.d.512(<16 x i32> %a0, i32 1)
-  ret <16 x i32> %2
-}
-declare <16 x i32> @llvm.x86.avx512.psrli.d.512(<16 x i32>, i32) nounwind readnone
-
-define <64 x i8> @stack_fold_psrldq(<64 x i8> %a, <64 x i8> %b) {
-  ;CHECK-LABEL: stack_fold_psrldq
-  ;CHECK:       vpsrldq $2, {{-?[0-9]*}}(%rsp), {{%zmm[0-9][0-9]*}} {{.*#+}} 64-byte Folded Reload
-  %1 = tail call <2 x i64> asm sideeffect "nop", "=x,~{xmm1},~{xmm2},~{xmm3},~{xmm4},~{xmm5},~{xmm6},~{xmm7},~{xmm8},~{xmm9},~{xmm10},~{xmm11},~{xmm12},~{xmm13},~{xmm14},~{xmm15},~{xmm16},~{xmm17},~{xmm18},~{xmm19},~{xmm20},~{xmm21},~{xmm22},~{xmm23},~{xmm24},~{xmm25},~{xmm26},~{xmm27},~{xmm28},~{xmm29},~{xmm30},~{xmm31},~{flags}"()
-  %2 = shufflevector <64 x i8> %a, <64 x i8> zeroinitializer, <64 x i32> <i32 2, i32 3, i32 4, i32 5, i32 6, i32 7, i32 8, i32 9, i32 10, i32 11, i32 12, i32 13, i32 14, i32 15, i32 64, i32 64, i32 18, i32 19, i32 20, i32 21, i32 22, i32 23, i32 24, i32 25, i32 26, i32 27, i32 28, i32 29, i32 30, i32 31, i32 64, i32 64, i32 34, i32 35, i32 36, i32 37, i32 38, i32 39, i32 40, i32 41, i32 42, i32 43, i32 44, i32 45, i32 46, i32 47, i32 64, i32 64, i32 50, i32 51, i32 52, i32 53, i32 54, i32 55, i32 56, i32 57, i32 58, i32 59, i32 60, i32 61, i32 62, i32 63, i32 64, i32 64>
-  ret <64 x i8> %2
-}
-
-define <8 x i64> @stack_fold_psrlq(<8 x i64> %a0, <2 x i64> %a1) {
-  ;CHECK-LABEL: stack_fold_psrlq
-  ;CHECK:       vpsrlq {{-?[0-9]*}}(%rsp), {{%zmm[0-9][0-9]*}}, {{%zmm[0-9][0-9]*}} {{.*#+}} 16-byte Folded Reload
-  %1 = tail call <2 x i64> asm sideeffect "nop", "=x,~{xmm2},~{xmm3},~{xmm4},~{xmm5},~{xmm6},~{xmm7},~{xmm8},~{xmm9},~{xmm10},~{xmm11},~{xmm12},~{xmm13},~{xmm14},~{xmm15},~{xmm16},~{xmm17},~{xmm18},~{xmm19},~{xmm20},~{xmm21},~{xmm22},~{xmm23},~{xmm24},~{xmm25},~{xmm26},~{xmm27},~{xmm28},~{xmm29},~{xmm30},~{xmm31},~{flags}"()
-  %2 = call <8 x i64> @llvm.x86.avx512.psrl.q.512(<8 x i64> %a0, <2 x i64> %a1)
-  ret <8 x i64> %2
-}
-declare <8 x i64> @llvm.x86.avx512.psrl.q.512(<8 x i64>, <2 x i64>) nounwind readnone
-
-define <8 x i64> @stack_fold_psrlqi(<8 x i64> %a0) {
-  ;CHECK-LABEL: stack_fold_psrlqi
-  ;CHECK:       vpsrlq $1, {{-?[0-9]*}}(%rsp), {{%zmm[0-9][0-9]*}} {{.*#+}} 64-byte Folded Reload
-  %1 = tail call <2 x i64> asm sideeffect "nop", "=x,~{xmm1},~{xmm2},~{xmm3},~{xmm4},~{xmm5},~{xmm6},~{xmm7},~{xmm8},~{xmm9},~{xmm10},~{xmm11},~{xmm12},~{xmm13},~{xmm14},~{xmm15},~{xmm16},~{xmm17},~{xmm18},~{xmm19},~{xmm20},~{xmm21},~{xmm22},~{xmm23},~{xmm24},~{xmm25},~{xmm26},~{xmm27},~{xmm28},~{xmm29},~{xmm30},~{xmm31},~{flags}"()
-  %2 = call <8 x i64> @llvm.x86.avx512.psrli.q.512(<8 x i64> %a0, i32 1)
-  ret <8 x i64> %2
-}
-declare <8 x i64> @llvm.x86.avx512.psrli.q.512(<8 x i64>, i32) nounwind readnone
-
-define <16 x i32> @stack_fold_psrlvd(<16 x i32> %a0, <16 x i32> %a1) {
-  ;CHECK-LABEL: stack_fold_psrlvd
-  ;CHECK:       vpsrlvd {{-?[0-9]*}}(%rsp), {{%zmm[0-9][0-9]*}}, {{%zmm[0-9][0-9]*}} {{.*#+}} 64-byte Folded Reload
-  %1 = tail call <2 x i64> asm sideeffect "nop", "=x,~{xmm2},~{xmm3},~{xmm4},~{xmm5},~{xmm6},~{xmm7},~{xmm8},~{xmm9},~{xmm10},~{xmm11},~{xmm12},~{xmm13},~{xmm14},~{xmm15},~{xmm16},~{xmm17},~{xmm18},~{xmm19},~{xmm20},~{xmm21},~{xmm22},~{xmm23},~{xmm24},~{xmm25},~{xmm26},~{xmm27},~{xmm28},~{xmm29},~{xmm30},~{xmm31},~{flags}"()
-  %2 = call <16 x i32> @llvm.x86.avx512.psrlv.d.512(<16 x i32> %a0, <16 x i32> %a1)
-  ret <16 x i32> %2
-}
-declare <16 x i32> @llvm.x86.avx512.psrlv.d.512(<16 x i32>, <16 x i32>) nounwind readnone
-
-define <8 x i64> @stack_fold_psrlvq(<8 x i64> %a0, <8 x i64> %a1) {
-  ;CHECK-LABEL: stack_fold_psrlvq
-  ;CHECK:       vpsrlvq {{-?[0-9]*}}(%rsp), {{%zmm[0-9][0-9]*}}, {{%zmm[0-9][0-9]*}} {{.*#+}} 64-byte Folded Reload
-  %1 = tail call <8 x i64> asm sideeffect "nop", "=x,~{xmm2},~{xmm3},~{xmm4},~{xmm5},~{xmm6},~{xmm7},~{xmm8},~{xmm9},~{xmm10},~{xmm11},~{xmm12},~{xmm13},~{xmm14},~{xmm15},~{xmm16},~{xmm17},~{xmm18},~{xmm19},~{xmm20},~{xmm21},~{xmm22},~{xmm23},~{xmm24},~{xmm25},~{xmm26},~{xmm27},~{xmm28},~{xmm29},~{xmm30},~{xmm31},~{flags}"()
-  %2 = call <8 x i64> @llvm.x86.avx512.psrlv.q.512(<8 x i64> %a0, <8 x i64> %a1)
-  ret <8 x i64> %2
-}
-declare <8 x i64> @llvm.x86.avx512.psrlv.q.512(<8 x i64>, <8 x i64>) nounwind readnone
-
-define <32 x i16> @stack_fold_psrlvw(<32 x i16> %a0, <32 x i16> %a1) {
-  ;CHECK-LABEL: stack_fold_psrlvw
-  ;CHECK:       vpsrlvw {{-?[0-9]*}}(%rsp), {{%zmm[0-9][0-9]*}}, {{%zmm[0-9][0-9]*}} {{.*#+}} 64-byte Folded Reload
-  %1 = tail call <2 x i64> asm sideeffect "nop", "=x,~{xmm2},~{xmm3},~{xmm4},~{xmm5},~{xmm6},~{xmm7},~{xmm8},~{xmm9},~{xmm10},~{xmm11},~{xmm12},~{xmm13},~{xmm14},~{xmm15},~{xmm16},~{xmm17},~{xmm18},~{xmm19},~{xmm20},~{xmm21},~{xmm22},~{xmm23},~{xmm24},~{xmm25},~{xmm26},~{xmm27},~{xmm28},~{xmm29},~{xmm30},~{xmm31},~{flags}"()
-  %2 = call <32 x i16> @llvm.x86.avx512.psrlv.w.512(<32 x i16> %a0, <32 x i16> %a1)
-  ret <32 x i16> %2
-}
-declare <32 x i16> @llvm.x86.avx512.psrlv.w.512(<32 x i16>, <32 x i16>) nounwind readnone
-
-define <32 x i16> @stack_fold_psrlw(<32 x i16> %a0, <8 x i16> %a1) {
-  ;CHECK-LABEL: stack_fold_psrlw
-  ;CHECK:       vpsrlw {{-?[0-9]*}}(%rsp), {{%zmm[0-9][0-9]*}}, {{%zmm[0-9][0-9]*}} {{.*#+}} 16-byte Folded Reload
-  %1 = tail call <2 x i64> asm sideeffect "nop", "=x,~{xmm2},~{xmm3},~{xmm4},~{xmm5},~{xmm6},~{xmm7},~{xmm8},~{xmm9},~{xmm10},~{xmm11},~{xmm12},~{xmm13},~{xmm14},~{xmm15},~{xmm16},~{xmm17},~{xmm18},~{xmm19},~{xmm20},~{xmm21},~{xmm22},~{xmm23},~{xmm24},~{xmm25},~{xmm26},~{xmm27},~{xmm28},~{xmm29},~{xmm30},~{xmm31},~{flags}"()
-  %2 = call <32 x i16> @llvm.x86.avx512.psrl.w.512(<32 x i16> %a0, <8 x i16> %a1)
-  ret <32 x i16> %2
-}
-declare <32 x i16> @llvm.x86.avx512.psrl.w.512(<32 x i16>, <8 x i16>) nounwind readnone
-
-define <32 x i16> @stack_fold_psrlwi(<32 x i16> %a0) {
-  ;CHECK-LABEL: stack_fold_psrlwi
-  ;CHECK:       vpsrlw $1, {{-?[0-9]*}}(%rsp), {{%zmm[0-9][0-9]*}} {{.*#+}} 64-byte Folded Reload
-  %1 = tail call <2 x i64> asm sideeffect "nop", "=x,~{xmm1},~{xmm2},~{xmm3},~{xmm4},~{xmm5},~{xmm6},~{xmm7},~{xmm8},~{xmm9},~{xmm10},~{xmm11},~{xmm12},~{xmm13},~{xmm14},~{xmm15},~{xmm16},~{xmm17},~{xmm18},~{xmm19},~{xmm20},~{xmm21},~{xmm22},~{xmm23},~{xmm24},~{xmm25},~{xmm26},~{xmm27},~{xmm28},~{xmm29},~{xmm30},~{xmm31},~{flags}"()
-  %2 = call <32 x i16> @llvm.x86.avx512.psrli.w.512(<32 x i16> %a0, i32 1)
-  ret <32 x i16> %2
-}
-declare <32 x i16> @llvm.x86.avx512.psrli.w.512(<32 x i16>, i32) nounwind readnone
-
-define <64 x i8> @stack_fold_psubb(<64 x i8> %a0, <64 x i8> %a1) {
-  ;CHECK-LABEL: stack_fold_psubb
-  ;CHECK:       vpsubb {{-?[0-9]*}}(%rsp), {{%zmm[0-9][0-9]*}}, {{%zmm[0-9][0-9]*}} {{.*#+}} 64-byte Folded Reload
->>>>>>> 84b3cc39
-  %1 = tail call <2 x i64> asm sideeffect "nop", "=x,~{xmm2},~{xmm3},~{xmm4},~{xmm5},~{xmm6},~{xmm7},~{xmm8},~{xmm9},~{xmm10},~{xmm11},~{xmm12},~{xmm13},~{xmm14},~{xmm15},~{xmm16},~{xmm17},~{xmm18},~{xmm19},~{xmm20},~{xmm21},~{xmm22},~{xmm23},~{xmm24},~{xmm25},~{xmm26},~{xmm27},~{xmm28},~{xmm29},~{xmm30},~{xmm31},~{flags}"()
-  %2 = call <32 x i16> @llvm.x86.avx512.mask.pmaddubs.w.512(<64 x i8> %a0, <64 x i8> %a1, <32 x i16> undef, i32 -1)
-  %3 = bitcast i32 %mask to <32 x i1>
-  %4 = select <32 x i1> %3, <32 x i16> %2, <32 x i16> zeroinitializer
-  ret <32 x i16> %4
-}
-
-define <16 x i32> @stack_fold_pmaddwd_zmm(<32 x i16> %a0, <32 x i16> %a1) {
-  ;CHECK-LABEL: stack_fold_pmaddwd_zmm
-  ;CHECK:       vpmaddwd {{-?[0-9]*}}(%rsp), {{%zmm[0-9][0-9]*}}, {{%zmm[0-9][0-9]*}} {{.*#+}} 64-byte Folded Reload
-  %1 = tail call <2 x i64> asm sideeffect "nop", "=x,~{xmm2},~{xmm3},~{xmm4},~{xmm5},~{xmm6},~{xmm7},~{xmm8},~{xmm9},~{xmm10},~{xmm11},~{xmm12},~{xmm13},~{xmm14},~{xmm15},~{xmm16},~{xmm17},~{xmm18},~{xmm19},~{xmm20},~{xmm21},~{xmm22},~{xmm23},~{xmm24},~{xmm25},~{xmm26},~{xmm27},~{xmm28},~{xmm29},~{xmm30},~{xmm31},~{flags}"()
-  %2 = call <16 x i32> @llvm.x86.avx512.mask.pmaddw.d.512(<32 x i16> %a0, <32 x i16> %a1, <16 x i32> undef, i16 -1)
-  ret <16 x i32> %2
-}
-declare <16 x i32> @llvm.x86.avx512.mask.pmaddw.d.512(<32 x i16>, <32 x i16>, <16 x i32>, i16) nounwind readnone
-
-define <16 x i32> @stack_fold_pmaddwd_zmm_mask(<16 x i32>* %passthru, <32 x i16> %a0, <32 x i16> %a1, i16 %mask) {
-  ;CHECK-LABEL: stack_fold_pmaddwd_zmm_mask
-  ;CHECK:       vpmaddwd {{-?[0-9]*}}(%rsp), {{%zmm[0-9][0-9]*}}, {{%zmm[0-9][0-9]*}} {{{%k[0-7]}}} {{.*#+}} 64-byte Folded Reload
-  %1 = tail call <2 x i64> asm sideeffect "nop", "=x,~{xmm2},~{xmm3},~{xmm4},~{xmm5},~{xmm6},~{xmm7},~{xmm8},~{xmm9},~{xmm10},~{xmm11},~{xmm12},~{xmm13},~{xmm14},~{xmm15},~{xmm16},~{xmm17},~{xmm18},~{xmm19},~{xmm20},~{xmm21},~{xmm22},~{xmm23},~{xmm24},~{xmm25},~{xmm26},~{xmm27},~{xmm28},~{xmm29},~{xmm30},~{xmm31},~{flags}"()
-  %2 = call <16 x i32> @llvm.x86.avx512.mask.pmaddw.d.512(<32 x i16> %a0, <32 x i16> %a1, <16 x i32> undef, i16 -1)
-  %3 = bitcast i16 %mask to <16 x i1>
-  ; load needed to keep the operation from being scheduled about the asm block
-  %4 = load <16 x i32>, <16 x i32>* %passthru
-  %5 = select <16 x i1> %3, <16 x i32> %2, <16 x i32> %4
-  ret <16 x i32> %5
-}
-
-define <16 x i32> @stack_fold_pmaddwd_zmm_maskz(<16 x i32>* %passthru, <32 x i16> %a0, <32 x i16> %a1, i16 %mask) {
-  ;CHECK-LABEL: stack_fold_pmaddwd_zmm_maskz
-  ;CHECK:       vpmaddwd {{-?[0-9]*}}(%rsp), {{%zmm[0-9][0-9]*}}, {{%zmm[0-9][0-9]*}} {{{%k[0-7]}}} {z} {{.*#+}} 64-byte Folded Reload
-  %1 = tail call <2 x i64> asm sideeffect "nop", "=x,~{xmm2},~{xmm3},~{xmm4},~{xmm5},~{xmm6},~{xmm7},~{xmm8},~{xmm9},~{xmm10},~{xmm11},~{xmm12},~{xmm13},~{xmm14},~{xmm15},~{xmm16},~{xmm17},~{xmm18},~{xmm19},~{xmm20},~{xmm21},~{xmm22},~{xmm23},~{xmm24},~{xmm25},~{xmm26},~{xmm27},~{xmm28},~{xmm29},~{xmm30},~{xmm31},~{flags}"()
-  %2 = call <16 x i32> @llvm.x86.avx512.mask.pmaddw.d.512(<32 x i16> %a0, <32 x i16> %a1, <16 x i32> undef, i16 -1)
-  %3 = bitcast i16 %mask to <16 x i1>
-  %4 = select <16 x i1> %3, <16 x i32> %2, <16 x i32> zeroinitializer
-  ret <16 x i32> %4
-}
-
-define <16 x i32> @stack_fold_permd(<16 x i32> %a0, <16 x i32> %a1) {
-  ;CHECK-LABEL: stack_fold_permd
-  ;CHECK:   vpermd {{-?[0-9]*}}(%rsp), {{%zmm[0-9][0-9]*}}, {{%zmm[0-9][0-9]*}} {{.*#+}} 64-byte Folded Reload
-  %1 = tail call <2 x i64> asm sideeffect "nop", "=x,~{xmm2},~{xmm3},~{xmm4},~{xmm5},~{xmm6},~{xmm7},~{xmm8},~{xmm9},~{xmm10},~{xmm11},~{xmm12},~{xmm13},~{xmm14},~{xmm15},~{xmm16},~{xmm17},~{xmm18},~{xmm19},~{xmm20},~{xmm21},~{xmm22},~{xmm23},~{xmm24},~{xmm25},~{xmm26},~{xmm27},~{xmm28},~{xmm29},~{xmm30},~{xmm31},~{flags}"()
-  %2 = call <16 x i32> @llvm.x86.avx512.mask.permvar.si.512(<16 x i32> %a1, <16 x i32> %a0, <16 x i32> undef, i16 -1)
-  ret <16 x i32> %2
-}
-declare <16 x i32> @llvm.x86.avx512.mask.permvar.si.512(<16 x i32>, <16 x i32>, <16 x i32>, i16) nounwind readonly
 
 define <8 x i64> @stack_fold_permq(<8 x i64> %a0) {
   ;CHECK-LABEL: stack_fold_permq
@@ -1335,6 +516,42 @@
   ret <8 x i64> %6
 }
 
+define <64 x i8> @stack_fold_vpermt2b(<64 x i8> %x0, <64 x i8> %x1, <64 x i8> %x2) {
+  ;CHECK-LABEL: stack_fold_vpermt2b
+  ;CHECK:       vpermt2b {{-?[0-9]*}}(%rsp), %zmm1, %zmm0 # 64-byte Folded Reload
+  %1 = tail call <2 x i64> asm sideeffect "nop", "=x,~{xmm3},~{xmm4},~{xmm5},~{xmm6},~{xmm7},~{xmm8},~{xmm9},~{xmm10},~{xmm11},~{xmm12},~{xmm13},~{xmm14},~{xmm15},~{xmm16},~{xmm17},~{xmm18},~{xmm19},~{xmm20},~{xmm21},~{xmm22},~{xmm23},~{xmm24},~{xmm25},~{xmm26},~{xmm27},~{xmm28},~{xmm29},~{xmm30},~{xmm31},~{flags}"()
+  %res = call <64 x i8> @llvm.x86.avx512.mask.vpermi2var.qi.512(<64 x i8> %x0, <64 x i8> %x1, <64 x i8> %x2, i64 -1)
+  ret <64 x i8> %res
+}
+declare <64 x i8> @llvm.x86.avx512.mask.vpermi2var.qi.512(<64 x i8>, <64 x i8>, <64 x i8>, i64)
+
+define <16 x i32> @stack_fold_vpermt2d(<16 x i32> %x0, <16 x i32> %x1, <16 x i32> %x2) {
+  ;CHECK-LABEL: stack_fold_vpermt2d
+  ;CHECK:       vpermt2d {{-?[0-9]*}}(%rsp), %zmm1, %zmm0 # 64-byte Folded Reload
+  %1 = tail call <2 x i64> asm sideeffect "nop", "=x,~{xmm3},~{xmm4},~{xmm5},~{xmm6},~{xmm7},~{xmm8},~{xmm9},~{xmm10},~{xmm11},~{xmm12},~{xmm13},~{xmm14},~{xmm15},~{xmm16},~{xmm17},~{xmm18},~{xmm19},~{xmm20},~{xmm21},~{xmm22},~{xmm23},~{xmm24},~{xmm25},~{xmm26},~{xmm27},~{xmm28},~{xmm29},~{xmm30},~{xmm31},~{flags}"()
+  %res = call <16 x i32> @llvm.x86.avx512.mask.vpermi2var.d.512(<16 x i32> %x0, <16 x i32> %x1, <16 x i32> %x2, i16 -1)
+  ret <16 x i32> %res
+}
+declare <16 x i32> @llvm.x86.avx512.mask.vpermi2var.d.512(<16 x i32>, <16 x i32>, <16 x i32>, i16)
+
+define <8 x i64> @stack_fold_vpermt2q(<8 x i64> %x0, <8 x i64> %x1, <8 x i64> %x2) {
+  ;CHECK-LABEL: stack_fold_vpermt2q
+  ;CHECK:       vpermt2q {{-?[0-9]*}}(%rsp), %zmm1, %zmm0 # 64-byte Folded Reload
+  %1 = tail call <2 x i64> asm sideeffect "nop", "=x,~{xmm3},~{xmm4},~{xmm5},~{xmm6},~{xmm7},~{xmm8},~{xmm9},~{xmm10},~{xmm11},~{xmm12},~{xmm13},~{xmm14},~{xmm15},~{xmm16},~{xmm17},~{xmm18},~{xmm19},~{xmm20},~{xmm21},~{xmm22},~{xmm23},~{xmm24},~{xmm25},~{xmm26},~{xmm27},~{xmm28},~{xmm29},~{xmm30},~{xmm31},~{flags}"()
+  %res = call <8 x i64> @llvm.x86.avx512.mask.vpermi2var.q.512(<8 x i64> %x0, <8 x i64> %x1, <8 x i64> %x2, i8 -1)
+  ret <8 x i64> %res
+}
+declare <8 x i64> @llvm.x86.avx512.mask.vpermi2var.q.512(<8 x i64>, <8 x i64>, <8 x i64>, i8)
+
+define <32 x i16> @stack_fold_vpermt2w(<32 x i16> %x0, <32 x i16> %x1, <32 x i16> %x2) {
+  ;CHECK-LABEL: stack_fold_vpermt2w
+  ;CHECK:       vpermt2w {{-?[0-9]*}}(%rsp), %zmm1, %zmm0 # 64-byte Folded Reload
+  %1 = tail call <2 x i64> asm sideeffect "nop", "=x,~{xmm3},~{xmm4},~{xmm5},~{xmm6},~{xmm7},~{xmm8},~{xmm9},~{xmm10},~{xmm11},~{xmm12},~{xmm13},~{xmm14},~{xmm15},~{xmm16},~{xmm17},~{xmm18},~{xmm19},~{xmm20},~{xmm21},~{xmm22},~{xmm23},~{xmm24},~{xmm25},~{xmm26},~{xmm27},~{xmm28},~{xmm29},~{xmm30},~{xmm31},~{flags}"()
+  %res = call <32 x i16> @llvm.x86.avx512.mask.vpermi2var.hi.512(<32 x i16> %x0, <32 x i16> %x1, <32 x i16> %x2, i32 -1)
+  ret <32 x i16> %res
+}
+declare <32 x i16> @llvm.x86.avx512.mask.vpermi2var.hi.512(<32 x i16>, <32 x i16>, <32 x i16>, i32)
+
 define <32 x i16> @stack_fold_permwvar(<32 x i16> %a0, <32 x i16> %a1) {
   ;CHECK-LABEL: stack_fold_permwvar
   ;CHECK:   vpermw {{-?[0-9]*}}(%rsp), {{%zmm[0-9][0-9]*}}, {{%zmm[0-9][0-9]*}} {{.*#+}} 64-byte Folded Reload
@@ -1366,136 +583,896 @@
   ret <32 x i16> %4
 }
 
-define <64 x i8> @stack_fold_permbvar(<64 x i8> %a0, <64 x i8> %a1) {
-  ;CHECK-LABEL: stack_fold_permbvar
-  ;CHECK:   vpermb {{-?[0-9]*}}(%rsp), {{%zmm[0-9][0-9]*}}, {{%zmm[0-9][0-9]*}} {{.*#+}} 64-byte Folded Reload
-  %1 = tail call <2 x i64> asm sideeffect "nop", "=x,~{xmm2},~{xmm3},~{xmm4},~{xmm5},~{xmm6},~{xmm7},~{xmm8},~{xmm9},~{xmm10},~{xmm11},~{xmm12},~{xmm13},~{xmm14},~{xmm15},~{xmm16},~{xmm17},~{xmm18},~{xmm19},~{xmm20},~{xmm21},~{xmm22},~{xmm23},~{xmm24},~{xmm25},~{xmm26},~{xmm27},~{xmm28},~{xmm29},~{xmm30},~{xmm31},~{flags}"()
-  %2 = call <64 x i8> @llvm.x86.avx512.mask.permvar.qi.512(<64 x i8> %a1, <64 x i8> %a0, <64 x i8> undef, i64 -1)
-  ret <64 x i8> %2
-}
-declare <64 x i8> @llvm.x86.avx512.mask.permvar.qi.512(<64 x i8>, <64 x i8>, <64 x i8>, i64) nounwind readonly
-
-define <64 x i8> @stack_fold_permbvar_mask(<64 x i8>* %passthru, <64 x i8> %a0, <64 x i8> %a1, i64 %mask) {
-  ;CHECK-LABEL: stack_fold_permbvar_mask
-  ;CHECK:   vpermb {{-?[0-9]*}}(%rsp), {{%zmm[0-9][0-9]*}}, {{%zmm[0-9][0-9]*}} {{{%k[0-7]}}} {{.*#+}} 64-byte Folded Reload
-  %1 = tail call <2 x i64> asm sideeffect "nop", "=x,~{xmm2},~{xmm3},~{xmm4},~{xmm5},~{xmm6},~{xmm7},~{xmm8},~{xmm9},~{xmm10},~{xmm11},~{xmm12},~{xmm13},~{xmm14},~{xmm15},~{xmm16},~{xmm17},~{xmm18},~{xmm19},~{xmm20},~{xmm21},~{xmm22},~{xmm23},~{xmm24},~{xmm25},~{xmm26},~{xmm27},~{xmm28},~{xmm29},~{xmm30},~{xmm31},~{flags}"()
-  %2 = call <64 x i8> @llvm.x86.avx512.mask.permvar.qi.512(<64 x i8> %a1, <64 x i8> %a0, <64 x i8> undef, i64 -1)
-  %3 = bitcast i64 %mask to <64 x i1>
-  ; load needed to keep the operation from being scheduled above the asm block
-  %4 = load <64 x i8>, <64 x i8>* %passthru
-  %5 = select <64 x i1> %3, <64 x i8> %2, <64 x i8> %4
-  ret <64 x i8> %5
-}
-
-define <64 x i8> @stack_fold_permbvar_maskz(<64 x i8> %a0, <64 x i8> %a1, i64 %mask) {
-  ;CHECK-LABEL: stack_fold_permbvar_maskz
-  ;CHECK:   vpermb {{-?[0-9]*}}(%rsp), {{%zmm[0-9][0-9]*}}, {{%zmm[0-9][0-9]*}} {{{%k[0-7]}}} {z} {{.*#+}} 64-byte Folded Reload
-  %1 = tail call <2 x i64> asm sideeffect "nop", "=x,~{xmm2},~{xmm3},~{xmm4},~{xmm5},~{xmm6},~{xmm7},~{xmm8},~{xmm9},~{xmm10},~{xmm11},~{xmm12},~{xmm13},~{xmm14},~{xmm15},~{xmm16},~{xmm17},~{xmm18},~{xmm19},~{xmm20},~{xmm21},~{xmm22},~{xmm23},~{xmm24},~{xmm25},~{xmm26},~{xmm27},~{xmm28},~{xmm29},~{xmm30},~{xmm31},~{flags}"()
-  %2 = call <64 x i8> @llvm.x86.avx512.mask.permvar.qi.512(<64 x i8> %a1, <64 x i8> %a0, <64 x i8> undef, i64 -1)
-  %3 = bitcast i64 %mask to <64 x i1>
-  %4 = select <64 x i1> %3, <64 x i8> %2, <64 x i8> zeroinitializer
-  ret <64 x i8> %4
-}
-
-define <8 x i64> @stack_fold_valignq(<8 x i64> %a, <8 x i64> %b) {
-  ;CHECK-LABEL: stack_fold_valignq
-  ;CHECK:   valignq $1, {{-?[0-9]*}}(%rsp), {{%zmm[0-9][0-9]*}}, {{%zmm[0-9][0-9]*}} {{.*#+}} 64-byte Folded Reload
-  %1 = tail call <2 x i64> asm sideeffect "nop", "=x,~{xmm1},~{xmm2},~{xmm3},~{xmm4},~{xmm5},~{xmm6},~{xmm7},~{xmm8},~{xmm9},~{xmm10},~{xmm11},~{xmm12},~{xmm13},~{xmm14},~{xmm15},~{xmm16},~{xmm17},~{xmm18},~{xmm19},~{xmm20},~{xmm21},~{xmm22},~{xmm23},~{xmm24},~{xmm25},~{xmm26},~{xmm27},~{xmm28},~{xmm29},~{xmm30},~{xmm31},~{flags}"()
-  %2 = shufflevector <8 x i64> %a, <8 x i64> %b, <8 x i32> <i32 1, i32 2, i32 3, i32 4, i32 5, i32 6, i32 7, i32 8>
-  ret <8 x i64> %2
-}
-
-define <8 x i64> @stack_fold_valignq_mask(<8 x i64> %a, <8 x i64> %b, <8 x i64>* %passthru, i8 %mask) {
-  ;CHECK-LABEL: stack_fold_valignq_mask
-  ;CHECK:   valignq $1, {{-?[0-9]*}}(%rsp), {{%zmm[0-9][0-9]*}}, {{%zmm[0-9][0-9]*}} {{{%k[0-7]}}} {{.*#+}} 64-byte Folded Reload
-  %1 = tail call <2 x i64> asm sideeffect "nop", "=x,~{xmm1},~{xmm2},~{xmm3},~{xmm4},~{xmm5},~{xmm6},~{xmm7},~{xmm8},~{xmm9},~{xmm10},~{xmm11},~{xmm12},~{xmm13},~{xmm14},~{xmm15},~{xmm16},~{xmm17},~{xmm18},~{xmm19},~{xmm20},~{xmm21},~{xmm22},~{xmm23},~{xmm24},~{xmm25},~{xmm26},~{xmm27},~{xmm28},~{xmm29},~{xmm30},~{xmm31},~{flags}"()
-  %2 = shufflevector <8 x i64> %a, <8 x i64> %b, <8 x i32> <i32 1, i32 2, i32 3, i32 4, i32 5, i32 6, i32 7, i32 8>
+define <32 x i16> @stack_fold_pmaddubsw_zmm(<64 x i8> %a0, <64 x i8> %a1) {
+  ;CHECK-LABEL: stack_fold_pmaddubsw_zmm
+  ;CHECK:       vpmaddubsw {{-?[0-9]*}}(%rsp), {{%zmm[0-9][0-9]*}}, {{%zmm[0-9][0-9]*}} {{.*#+}} 64-byte Folded Reload
+  %1 = tail call <2 x i64> asm sideeffect "nop", "=x,~{xmm2},~{xmm3},~{xmm4},~{xmm5},~{xmm6},~{xmm7},~{xmm8},~{xmm9},~{xmm10},~{xmm11},~{xmm12},~{xmm13},~{xmm14},~{xmm15},~{xmm16},~{xmm17},~{xmm18},~{xmm19},~{xmm20},~{xmm21},~{xmm22},~{xmm23},~{xmm24},~{xmm25},~{xmm26},~{xmm27},~{xmm28},~{xmm29},~{xmm30},~{xmm31},~{flags}"()
+  %2 = call <32 x i16> @llvm.x86.avx512.mask.pmaddubs.w.512(<64 x i8> %a0, <64 x i8> %a1, <32 x i16> undef, i32 -1)
+  ret <32 x i16> %2
+}
+declare <32 x i16> @llvm.x86.avx512.mask.pmaddubs.w.512(<64 x i8>, <64 x i8>, <32 x i16>, i32) nounwind readnone
+
+define <32 x i16> @stack_fold_pmaddubsw_zmm_mask(<32 x i16>* %passthru, <64 x i8> %a0, <64 x i8> %a1, i32 %mask) {
+  ;CHECK-LABEL: stack_fold_pmaddubsw_zmm_mask
+  ;CHECK:       vpmaddubsw {{-?[0-9]*}}(%rsp), {{%zmm[0-9][0-9]*}}, {{%zmm[0-9][0-9]*}} {{{%k[0-7]}}} {{.*#+}} 64-byte Folded Reload
+  %1 = tail call <2 x i64> asm sideeffect "nop", "=x,~{xmm2},~{xmm3},~{xmm4},~{xmm5},~{xmm6},~{xmm7},~{xmm8},~{xmm9},~{xmm10},~{xmm11},~{xmm12},~{xmm13},~{xmm14},~{xmm15},~{xmm16},~{xmm17},~{xmm18},~{xmm19},~{xmm20},~{xmm21},~{xmm22},~{xmm23},~{xmm24},~{xmm25},~{xmm26},~{xmm27},~{xmm28},~{xmm29},~{xmm30},~{xmm31},~{flags}"()
+  %2 = call <32 x i16> @llvm.x86.avx512.mask.pmaddubs.w.512(<64 x i8> %a0, <64 x i8> %a1, <32 x i16> undef, i32 -1)
+  %3 = bitcast i32 %mask to <32 x i1>
+  ; load needed to keep the operation from being scheduled about the asm block
+  %4 = load <32 x i16>, <32 x i16>* %passthru
+  %5 = select <32 x i1> %3, <32 x i16> %2, <32 x i16> %4
+  ret <32 x i16> %5
+}
+
+define <32 x i16> @stack_fold_pmaddubsw_zmm_maskz(<64 x i8> %a0, <64 x i8> %a1, i32 %mask) {
+  ;CHECK-LABEL: stack_fold_pmaddubsw_zmm_maskz
+  ;CHECK:       vpmaddubsw {{-?[0-9]*}}(%rsp), {{%zmm[0-9][0-9]*}}, {{%zmm[0-9][0-9]*}} {{{%k[0-7]}}} {z} {{.*#+}} 64-byte Folded Reload
+  %1 = tail call <2 x i64> asm sideeffect "nop", "=x,~{xmm2},~{xmm3},~{xmm4},~{xmm5},~{xmm6},~{xmm7},~{xmm8},~{xmm9},~{xmm10},~{xmm11},~{xmm12},~{xmm13},~{xmm14},~{xmm15},~{xmm16},~{xmm17},~{xmm18},~{xmm19},~{xmm20},~{xmm21},~{xmm22},~{xmm23},~{xmm24},~{xmm25},~{xmm26},~{xmm27},~{xmm28},~{xmm29},~{xmm30},~{xmm31},~{flags}"()
+  %2 = call <32 x i16> @llvm.x86.avx512.mask.pmaddubs.w.512(<64 x i8> %a0, <64 x i8> %a1, <32 x i16> undef, i32 -1)
+  %3 = bitcast i32 %mask to <32 x i1>
+  %4 = select <32 x i1> %3, <32 x i16> %2, <32 x i16> zeroinitializer
+  ret <32 x i16> %4
+}
+
+define <16 x i32> @stack_fold_pmaddwd_zmm(<32 x i16> %a0, <32 x i16> %a1) {
+  ;CHECK-LABEL: stack_fold_pmaddwd_zmm
+  ;CHECK:       vpmaddwd {{-?[0-9]*}}(%rsp), {{%zmm[0-9][0-9]*}}, {{%zmm[0-9][0-9]*}} {{.*#+}} 64-byte Folded Reload
+  %1 = tail call <2 x i64> asm sideeffect "nop", "=x,~{xmm2},~{xmm3},~{xmm4},~{xmm5},~{xmm6},~{xmm7},~{xmm8},~{xmm9},~{xmm10},~{xmm11},~{xmm12},~{xmm13},~{xmm14},~{xmm15},~{xmm16},~{xmm17},~{xmm18},~{xmm19},~{xmm20},~{xmm21},~{xmm22},~{xmm23},~{xmm24},~{xmm25},~{xmm26},~{xmm27},~{xmm28},~{xmm29},~{xmm30},~{xmm31},~{flags}"()
+  %2 = call <16 x i32> @llvm.x86.avx512.mask.pmaddw.d.512(<32 x i16> %a0, <32 x i16> %a1, <16 x i32> undef, i16 -1)
+  ret <16 x i32> %2
+}
+declare <16 x i32> @llvm.x86.avx512.mask.pmaddw.d.512(<32 x i16>, <32 x i16>, <16 x i32>, i16) nounwind readnone
+
+define <16 x i32> @stack_fold_pmaddwd_zmm_mask(<16 x i32>* %passthru, <32 x i16> %a0, <32 x i16> %a1, i16 %mask) {
+  ;CHECK-LABEL: stack_fold_pmaddwd_zmm_mask
+  ;CHECK:       vpmaddwd {{-?[0-9]*}}(%rsp), {{%zmm[0-9][0-9]*}}, {{%zmm[0-9][0-9]*}} {{{%k[0-7]}}} {{.*#+}} 64-byte Folded Reload
+  %1 = tail call <2 x i64> asm sideeffect "nop", "=x,~{xmm2},~{xmm3},~{xmm4},~{xmm5},~{xmm6},~{xmm7},~{xmm8},~{xmm9},~{xmm10},~{xmm11},~{xmm12},~{xmm13},~{xmm14},~{xmm15},~{xmm16},~{xmm17},~{xmm18},~{xmm19},~{xmm20},~{xmm21},~{xmm22},~{xmm23},~{xmm24},~{xmm25},~{xmm26},~{xmm27},~{xmm28},~{xmm29},~{xmm30},~{xmm31},~{flags}"()
+  %2 = call <16 x i32> @llvm.x86.avx512.mask.pmaddw.d.512(<32 x i16> %a0, <32 x i16> %a1, <16 x i32> undef, i16 -1)
+  %3 = bitcast i16 %mask to <16 x i1>
+  ; load needed to keep the operation from being scheduled about the asm block
+  %4 = load <16 x i32>, <16 x i32>* %passthru
+  %5 = select <16 x i1> %3, <16 x i32> %2, <16 x i32> %4
+  ret <16 x i32> %5
+}
+
+define <16 x i32> @stack_fold_pmaddwd_zmm_maskz(<16 x i32>* %passthru, <32 x i16> %a0, <32 x i16> %a1, i16 %mask) {
+  ;CHECK-LABEL: stack_fold_pmaddwd_zmm_maskz
+  ;CHECK:       vpmaddwd {{-?[0-9]*}}(%rsp), {{%zmm[0-9][0-9]*}}, {{%zmm[0-9][0-9]*}} {{{%k[0-7]}}} {z} {{.*#+}} 64-byte Folded Reload
+  %1 = tail call <2 x i64> asm sideeffect "nop", "=x,~{xmm2},~{xmm3},~{xmm4},~{xmm5},~{xmm6},~{xmm7},~{xmm8},~{xmm9},~{xmm10},~{xmm11},~{xmm12},~{xmm13},~{xmm14},~{xmm15},~{xmm16},~{xmm17},~{xmm18},~{xmm19},~{xmm20},~{xmm21},~{xmm22},~{xmm23},~{xmm24},~{xmm25},~{xmm26},~{xmm27},~{xmm28},~{xmm29},~{xmm30},~{xmm31},~{flags}"()
+  %2 = call <16 x i32> @llvm.x86.avx512.mask.pmaddw.d.512(<32 x i16> %a0, <32 x i16> %a1, <16 x i32> undef, i16 -1)
+  %3 = bitcast i16 %mask to <16 x i1>
+  %4 = select <16 x i1> %3, <16 x i32> %2, <16 x i32> zeroinitializer
+  ret <16 x i32> %4
+}
+
+define <16 x i8> @stack_fold_vpmovdb(<16 x i32> %a0) {
+  ;CHECK-LABEL: stack_fold_vpmovdb
+  ;CHECK:       vpmovdb %zmm0, {{-?[0-9]*}}(%rsp) # 16-byte Folded Spill
+  %1 = call <16 x i8> @llvm.x86.avx512.mask.pmov.db.512(<16 x i32> %a0, <16 x i8> undef, i16 -1)
+  %2 = tail call <2 x i64> asm sideeffect "nop", "=x,~{xmm1},~{xmm2},~{xmm3},~{xmm4},~{xmm5},~{xmm6},~{xmm7},~{xmm8},~{xmm9},~{xmm10},~{xmm11},~{xmm12},~{xmm13},~{xmm14},~{xmm15},~{xmm16},~{xmm17},~{xmm18},~{xmm19},~{xmm20},~{xmm21},~{xmm22},~{xmm23},~{xmm24},~{xmm25},~{xmm26},~{xmm27},~{xmm28},~{xmm29},~{xmm30},~{xmm31},~{flags}"()
+  ret <16 x i8> %1
+}
+declare <16 x i8> @llvm.x86.avx512.mask.pmov.db.512(<16 x i32>, <16 x i8>, i16)
+
+define <16 x i16> @stack_fold_vpmovdw(<16 x i32> %a0) {
+  ;CHECK-LABEL: stack_fold_vpmovdw
+  ;CHECK:       vpmovdw %zmm0, {{-?[0-9]*}}(%rsp) # 32-byte Folded Spill
+  %1 = call <16 x i16> @llvm.x86.avx512.mask.pmov.dw.512(<16 x i32> %a0, <16 x i16> undef, i16 -1)
+  %2 = tail call <2 x i64> asm sideeffect "nop", "=x,~{xmm1},~{xmm2},~{xmm3},~{xmm4},~{xmm5},~{xmm6},~{xmm7},~{xmm8},~{xmm9},~{xmm10},~{xmm11},~{xmm12},~{xmm13},~{xmm14},~{xmm15},~{xmm16},~{xmm17},~{xmm18},~{xmm19},~{xmm20},~{xmm21},~{xmm22},~{xmm23},~{xmm24},~{xmm25},~{xmm26},~{xmm27},~{xmm28},~{xmm29},~{xmm30},~{xmm31},~{flags}"()
+  ret <16 x i16> %1
+}
+declare <16 x i16> @llvm.x86.avx512.mask.pmov.dw.512(<16 x i32>, <16 x i16>, i16)
+
+define <2 x i64> @stack_fold_movq_load(<2 x i64> %a0) {
+  ;CHECK-LABEL: stack_fold_movq_load
+  ;CHECK:       vmovq {{-?[0-9]*}}(%rsp), {{%xmm[0-9][0-9]*}} {{.*#+}} 16-byte Folded Reload
+  %1 = tail call <2 x i64> asm sideeffect "nop", "=x,~{xmm1},~{xmm2},~{xmm3},~{xmm4},~{xmm5},~{xmm6},~{xmm7},~{xmm8},~{xmm9},~{xmm10},~{xmm11},~{xmm12},~{xmm13},~{xmm14},~{xmm15},~{xmm16},~{xmm17},~{xmm18},~{xmm19},~{xmm20},~{xmm21},~{xmm22},~{xmm23},~{xmm24},~{xmm25},~{xmm26},~{xmm27},~{xmm28},~{xmm29},~{xmm30},~{xmm31},~{flags}"()
+  %2 = shufflevector <2 x i64> %a0, <2 x i64> zeroinitializer, <2 x i32> <i32 0, i32 2>
+  ; add forces execution domain
+  %3 = add <2 x i64> %2, <i64 1, i64 1>
+  ret <2 x i64> %3
+}
+
+define <8 x i32> @stack_fold_vpmovqd(<8 x i64> %a0) {
+  ;CHECK-LABEL: stack_fold_vpmovqd
+  ;CHECK:       vpmovqd %zmm0, {{-?[0-9]*}}(%rsp) # 32-byte Folded Spill
+  %1 = call <8 x i32> @llvm.x86.avx512.mask.pmov.qd.512(<8 x i64> %a0, <8 x i32> undef, i8 -1)
+  %2 = tail call <2 x i64> asm sideeffect "nop", "=x,~{xmm1},~{xmm2},~{xmm3},~{xmm4},~{xmm5},~{xmm6},~{xmm7},~{xmm8},~{xmm9},~{xmm10},~{xmm11},~{xmm12},~{xmm13},~{xmm14},~{xmm15},~{xmm16},~{xmm17},~{xmm18},~{xmm19},~{xmm20},~{xmm21},~{xmm22},~{xmm23},~{xmm24},~{xmm25},~{xmm26},~{xmm27},~{xmm28},~{xmm29},~{xmm30},~{xmm31},~{flags}"()
+  ret <8 x i32> %1
+}
+declare <8 x i32> @llvm.x86.avx512.mask.pmov.qd.512(<8 x i64>, <8 x i32>, i8)
+
+define <8 x i16> @stack_fold_vpmovqw(<8 x i64> %a0) {
+  ;CHECK-LABEL: stack_fold_vpmovqw
+  ;CHECK:       vpmovqw %zmm0, {{-?[0-9]*}}(%rsp) # 16-byte Folded Spill
+  %1 = call <8 x i16> @llvm.x86.avx512.mask.pmov.qw.512(<8 x i64> %a0, <8 x i16> undef, i8 -1)
+  %2 = tail call <2 x i64> asm sideeffect "nop", "=x,~{xmm1},~{xmm2},~{xmm3},~{xmm4},~{xmm5},~{xmm6},~{xmm7},~{xmm8},~{xmm9},~{xmm10},~{xmm11},~{xmm12},~{xmm13},~{xmm14},~{xmm15},~{xmm16},~{xmm17},~{xmm18},~{xmm19},~{xmm20},~{xmm21},~{xmm22},~{xmm23},~{xmm24},~{xmm25},~{xmm26},~{xmm27},~{xmm28},~{xmm29},~{xmm30},~{xmm31},~{flags}"()
+  ret <8 x i16> %1
+}
+declare <8 x i16> @llvm.x86.avx512.mask.pmov.qw.512(<8 x i64>, <8 x i16>, i8)
+
+define <32 x i8> @stack_fold_vpmovwb(<32 x i16> %a0) {
+  ;CHECK-LABEL: stack_fold_vpmovwb
+  ;CHECK:       vpmovwb %zmm0, {{-?[0-9]*}}(%rsp) # 32-byte Folded Spill
+  %1 = call <32 x i8> @llvm.x86.avx512.mask.pmov.wb.512(<32 x i16> %a0, <32 x i8> undef, i32 -1)
+  %2 = tail call <2 x i64> asm sideeffect "nop", "=x,~{xmm1},~{xmm2},~{xmm3},~{xmm4},~{xmm5},~{xmm6},~{xmm7},~{xmm8},~{xmm9},~{xmm10},~{xmm11},~{xmm12},~{xmm13},~{xmm14},~{xmm15},~{xmm16},~{xmm17},~{xmm18},~{xmm19},~{xmm20},~{xmm21},~{xmm22},~{xmm23},~{xmm24},~{xmm25},~{xmm26},~{xmm27},~{xmm28},~{xmm29},~{xmm30},~{xmm31},~{flags}"()
+  ret <32 x i8> %1
+}
+declare <32 x i8> @llvm.x86.avx512.mask.pmov.wb.512(<32 x i16>, <32 x i8>, i32)
+
+define <16 x i8> @stack_fold_vpmovsdb(<16 x i32> %a0) {
+  ;CHECK-LABEL: stack_fold_vpmovsdb
+  ;CHECK:       vpmovsdb %zmm0, {{-?[0-9]*}}(%rsp) # 16-byte Folded Spill
+  %1 = call <16 x i8> @llvm.x86.avx512.mask.pmovs.db.512(<16 x i32> %a0, <16 x i8> undef, i16 -1)
+  %2 = tail call <2 x i64> asm sideeffect "nop", "=x,~{xmm1},~{xmm2},~{xmm3},~{xmm4},~{xmm5},~{xmm6},~{xmm7},~{xmm8},~{xmm9},~{xmm10},~{xmm11},~{xmm12},~{xmm13},~{xmm14},~{xmm15},~{xmm16},~{xmm17},~{xmm18},~{xmm19},~{xmm20},~{xmm21},~{xmm22},~{xmm23},~{xmm24},~{xmm25},~{xmm26},~{xmm27},~{xmm28},~{xmm29},~{xmm30},~{xmm31},~{flags}"()
+  ret <16 x i8> %1
+}
+declare <16 x i8> @llvm.x86.avx512.mask.pmovs.db.512(<16 x i32>, <16 x i8>, i16)
+
+define <16 x i16> @stack_fold_vpmovsdw(<16 x i32> %a0) {
+  ;CHECK-LABEL: stack_fold_vpmovsdw
+  ;CHECK:       vpmovsdw %zmm0, {{-?[0-9]*}}(%rsp) # 32-byte Folded Spill
+  %1 = call <16 x i16> @llvm.x86.avx512.mask.pmovs.dw.512(<16 x i32> %a0, <16 x i16> undef, i16 -1)
+  %2 = tail call <2 x i64> asm sideeffect "nop", "=x,~{xmm1},~{xmm2},~{xmm3},~{xmm4},~{xmm5},~{xmm6},~{xmm7},~{xmm8},~{xmm9},~{xmm10},~{xmm11},~{xmm12},~{xmm13},~{xmm14},~{xmm15},~{xmm16},~{xmm17},~{xmm18},~{xmm19},~{xmm20},~{xmm21},~{xmm22},~{xmm23},~{xmm24},~{xmm25},~{xmm26},~{xmm27},~{xmm28},~{xmm29},~{xmm30},~{xmm31},~{flags}"()
+  ret <16 x i16> %1
+}
+declare <16 x i16> @llvm.x86.avx512.mask.pmovs.dw.512(<16 x i32>, <16 x i16>, i16)
+
+define <8 x i32> @stack_fold_vpmovsqd(<8 x i64> %a0) {
+  ;CHECK-LABEL: stack_fold_vpmovsqd
+  ;CHECK:       vpmovsqd %zmm0, {{-?[0-9]*}}(%rsp) # 32-byte Folded Spill
+  %1 = call <8 x i32> @llvm.x86.avx512.mask.pmovs.qd.512(<8 x i64> %a0, <8 x i32> undef, i8 -1)
+  %2 = tail call <2 x i64> asm sideeffect "nop", "=x,~{xmm1},~{xmm2},~{xmm3},~{xmm4},~{xmm5},~{xmm6},~{xmm7},~{xmm8},~{xmm9},~{xmm10},~{xmm11},~{xmm12},~{xmm13},~{xmm14},~{xmm15},~{xmm16},~{xmm17},~{xmm18},~{xmm19},~{xmm20},~{xmm21},~{xmm22},~{xmm23},~{xmm24},~{xmm25},~{xmm26},~{xmm27},~{xmm28},~{xmm29},~{xmm30},~{xmm31},~{flags}"()
+  ret <8 x i32> %1
+}
+declare <8 x i32> @llvm.x86.avx512.mask.pmovs.qd.512(<8 x i64>, <8 x i32>, i8)
+
+define <8 x i16> @stack_fold_vpmovsqw(<8 x i64> %a0) {
+  ;CHECK-LABEL: stack_fold_vpmovsqw
+  ;CHECK:       vpmovsqw %zmm0, {{-?[0-9]*}}(%rsp) # 16-byte Folded Spill
+  %1 = call <8 x i16> @llvm.x86.avx512.mask.pmovs.qw.512(<8 x i64> %a0, <8 x i16> undef, i8 -1)
+  %2 = tail call <2 x i64> asm sideeffect "nop", "=x,~{xmm1},~{xmm2},~{xmm3},~{xmm4},~{xmm5},~{xmm6},~{xmm7},~{xmm8},~{xmm9},~{xmm10},~{xmm11},~{xmm12},~{xmm13},~{xmm14},~{xmm15},~{xmm16},~{xmm17},~{xmm18},~{xmm19},~{xmm20},~{xmm21},~{xmm22},~{xmm23},~{xmm24},~{xmm25},~{xmm26},~{xmm27},~{xmm28},~{xmm29},~{xmm30},~{xmm31},~{flags}"()
+  ret <8 x i16> %1
+}
+declare <8 x i16> @llvm.x86.avx512.mask.pmovs.qw.512(<8 x i64>, <8 x i16>, i8)
+
+define <32 x i8> @stack_fold_vpmovswb(<32 x i16> %a0) {
+  ;CHECK-LABEL: stack_fold_vpmovswb
+  ;CHECK:       vpmovswb %zmm0, {{-?[0-9]*}}(%rsp) # 32-byte Folded Spill
+  %1 = call <32 x i8> @llvm.x86.avx512.mask.pmovs.wb.512(<32 x i16> %a0, <32 x i8> undef, i32 -1)
+  %2 = tail call <2 x i64> asm sideeffect "nop", "=x,~{xmm1},~{xmm2},~{xmm3},~{xmm4},~{xmm5},~{xmm6},~{xmm7},~{xmm8},~{xmm9},~{xmm10},~{xmm11},~{xmm12},~{xmm13},~{xmm14},~{xmm15},~{xmm16},~{xmm17},~{xmm18},~{xmm19},~{xmm20},~{xmm21},~{xmm22},~{xmm23},~{xmm24},~{xmm25},~{xmm26},~{xmm27},~{xmm28},~{xmm29},~{xmm30},~{xmm31},~{flags}"()
+  ret <32 x i8> %1
+}
+declare <32 x i8> @llvm.x86.avx512.mask.pmovs.wb.512(<32 x i16>, <32 x i8>, i32)
+
+define <16 x i32> @stack_fold_pmovsxbd_zmm(<16 x i8> %a0) {
+  ;CHECK-LABEL: stack_fold_pmovsxbd_zmm
+  ;CHECK:       vpmovsxbd {{-?[0-9]*}}(%rsp), {{%zmm[0-9][0-9]*}} {{.*#+}} 16-byte Folded Reload
+  %1 = tail call <2 x i64> asm sideeffect "nop", "=x,~{xmm1},~{xmm2},~{xmm3},~{xmm4},~{xmm5},~{xmm6},~{xmm7},~{xmm8},~{xmm9},~{xmm10},~{xmm11},~{xmm12},~{xmm13},~{xmm14},~{xmm15},~{xmm16},~{xmm17},~{xmm18},~{xmm19},~{xmm20},~{xmm21},~{xmm22},~{xmm23},~{xmm24},~{xmm25},~{xmm26},~{xmm27},~{xmm28},~{xmm29},~{xmm30},~{xmm31},~{flags}"()
+  %2 = sext <16 x i8> %a0 to <16 x i32>
+  ret <16 x i32> %2
+}
+
+define <8 x i64> @stack_fold_pmovsxbq_zmm(<16 x i8> %a0) {
+  ;CHECK-LABEL: stack_fold_pmovsxbq_zmm
+  ;CHECK:       pmovsxbq {{-?[0-9]*}}(%rsp), {{%zmm[0-9][0-9]*}} {{.*#+}} 16-byte Folded Reload
+  %1 = tail call <2 x i64> asm sideeffect "nop", "=x,~{xmm1},~{xmm2},~{xmm3},~{xmm4},~{xmm5},~{xmm6},~{xmm7},~{xmm8},~{xmm9},~{xmm10},~{xmm11},~{xmm12},~{xmm13},~{xmm14},~{xmm15},~{xmm16},~{xmm17},~{xmm18},~{xmm19},~{xmm20},~{xmm21},~{xmm22},~{xmm23},~{xmm24},~{xmm25},~{xmm26},~{xmm27},~{xmm28},~{xmm29},~{xmm30},~{xmm31},~{flags}"()
+  %2 = shufflevector <16 x i8> %a0, <16 x i8> undef, <8 x i32> <i32 0, i32 1, i32 2, i32 3, i32 4, i32 5, i32 6, i32 7>
+  %3 = sext <8 x i8> %2 to <8 x i64>
+  ret <8 x i64> %3
+}
+
+define <32 x i16> @stack_fold_pmovsxbw_zmm(<32 x i8> %a0) {
+  ;CHECK-LABEL: stack_fold_pmovsxbw_zmm
+  ;CHECK:       vpmovsxbw {{-?[0-9]*}}(%rsp), {{%zmm[0-9][0-9]*}} {{.*#+}} 32-byte Folded Reload
+  %1 = tail call <2 x i64> asm sideeffect "nop", "=x,~{xmm1},~{xmm2},~{xmm3},~{xmm4},~{xmm5},~{xmm6},~{xmm7},~{xmm8},~{xmm9},~{xmm10},~{xmm11},~{xmm12},~{xmm13},~{xmm14},~{xmm15},~{xmm16},~{xmm17},~{xmm18},~{xmm19},~{xmm20},~{xmm21},~{xmm22},~{xmm23},~{xmm24},~{xmm25},~{xmm26},~{xmm27},~{xmm28},~{xmm29},~{xmm30},~{xmm31},~{flags}"()
+  %2 = sext <32 x i8> %a0 to <32 x i16>
+  ret <32 x i16> %2
+}
+
+define <8 x i64> @stack_fold_pmovsxdq_zmm(<8 x i32> %a0) {
+  ;CHECK-LABEL: stack_fold_pmovsxdq_zmm
+  ;CHECK:       vpmovsxdq {{-?[0-9]*}}(%rsp), {{%zmm[0-9][0-9]*}} {{.*#+}} 32-byte Folded Reload
+  %1 = tail call <2 x i64> asm sideeffect "nop", "=x,~{xmm1},~{xmm2},~{xmm3},~{xmm4},~{xmm5},~{xmm6},~{xmm7},~{xmm8},~{xmm9},~{xmm10},~{xmm11},~{xmm12},~{xmm13},~{xmm14},~{xmm15},~{xmm16},~{xmm17},~{xmm18},~{xmm19},~{xmm20},~{xmm21},~{xmm22},~{xmm23},~{xmm24},~{xmm25},~{xmm26},~{xmm27},~{xmm28},~{xmm29},~{xmm30},~{xmm31},~{flags}"()
+  %2 = sext <8 x i32> %a0 to <8 x i64>
+  ret <8 x i64> %2
+}
+
+define <16 x i32> @stack_fold_pmovsxwd_zmm(<16 x i16> %a0) {
+  ;CHECK-LABEL: stack_fold_pmovsxwd_zmm
+  ;CHECK:       vpmovsxwd {{-?[0-9]*}}(%rsp), {{%zmm[0-9][0-9]*}} {{.*#+}} 32-byte Folded Reload
+  %1 = tail call <2 x i64> asm sideeffect "nop", "=x,~{xmm1},~{xmm2},~{xmm3},~{xmm4},~{xmm5},~{xmm6},~{xmm7},~{xmm8},~{xmm9},~{xmm10},~{xmm11},~{xmm12},~{xmm13},~{xmm14},~{xmm15},~{xmm16},~{xmm17},~{xmm18},~{xmm19},~{xmm20},~{xmm21},~{xmm22},~{xmm23},~{xmm24},~{xmm25},~{xmm26},~{xmm27},~{xmm28},~{xmm29},~{xmm30},~{xmm31},~{flags}"()
+  %2 = sext <16 x i16> %a0 to <16 x i32>
+  ret <16 x i32> %2
+}
+
+define <8 x i64> @stack_fold_pmovsxwq_zmm(<8 x i16> %a0) {
+  ;CHECK-LABEL: stack_fold_pmovsxwq_zmm
+  ;CHECK:       vpmovsxwq {{-?[0-9]*}}(%rsp), {{%zmm[0-9][0-9]*}} {{.*#+}} 16-byte Folded Reload
+  %1 = tail call <2 x i64> asm sideeffect "nop", "=x,~{xmm1},~{xmm2},~{xmm3},~{xmm4},~{xmm5},~{xmm6},~{xmm7},~{xmm8},~{xmm9},~{xmm10},~{xmm11},~{xmm12},~{xmm13},~{xmm14},~{xmm15},~{xmm16},~{xmm17},~{xmm18},~{xmm19},~{xmm20},~{xmm21},~{xmm22},~{xmm23},~{xmm24},~{xmm25},~{xmm26},~{xmm27},~{xmm28},~{xmm29},~{xmm30},~{xmm31},~{flags}"()
+  %2 = sext <8 x i16> %a0 to <8 x i64>
+  ret <8 x i64> %2
+}
+
+define <8 x i64> @stack_fold_pmovsxwq_mask_zmm(<8 x i64> %passthru, <8 x i16> %a0, i8 %mask) {
+  ;CHECK-LABEL: stack_fold_pmovsxwq_mask_zmm
+  ;CHECK:       vpmovsxwq {{-?[0-9]*}}(%rsp), {{%zmm[0-9][0-9]*}} {{{%k[0-7]}}} {{.*#+}} 16-byte Folded Reload
+  %1 = tail call <2 x i64> asm sideeffect "nop", "=x,~{xmm2},~{xmm3},~{xmm4},~{xmm5},~{xmm6},~{xmm7},~{xmm8},~{xmm9},~{xmm10},~{xmm11},~{xmm12},~{xmm13},~{xmm14},~{xmm15},~{xmm16},~{xmm17},~{xmm18},~{xmm19},~{xmm20},~{xmm21},~{xmm22},~{xmm23},~{xmm24},~{xmm25},~{xmm26},~{xmm27},~{xmm28},~{xmm29},~{xmm30},~{xmm31},~{flags}"()
+  %2 = sext <8 x i16> %a0 to <8 x i64>
   %3 = bitcast i8 %mask to <8 x i1>
-  %4 = load <8 x i64>, <8 x i64>* %passthru
-  %5 = select <8 x i1> %3, <8 x i64> %2, <8 x i64> %4
-  ret <8 x i64> %5
-}
-
-define <8 x i64> @stack_fold_valignq_maskz(<8 x i64> %a, <8 x i64> %b, i8 %mask) {
-  ;CHECK-LABEL: stack_fold_valignq_maskz
-  ;CHECK:   valignq $1, {{-?[0-9]*}}(%rsp), {{%zmm[0-9][0-9]*}}, {{%zmm[0-9][0-9]*}} {{{%k[0-7]}}} {z} {{.*#+}} 64-byte Folded Reload
-  %1 = tail call <2 x i64> asm sideeffect "nop", "=x,~{xmm1},~{xmm2},~{xmm3},~{xmm4},~{xmm5},~{xmm6},~{xmm7},~{xmm8},~{xmm9},~{xmm10},~{xmm11},~{xmm12},~{xmm13},~{xmm14},~{xmm15},~{xmm16},~{xmm17},~{xmm18},~{xmm19},~{xmm20},~{xmm21},~{xmm22},~{xmm23},~{xmm24},~{xmm25},~{xmm26},~{xmm27},~{xmm28},~{xmm29},~{xmm30},~{xmm31},~{flags}"()
-  %2 = shufflevector <8 x i64> %a, <8 x i64> %b, <8 x i32> <i32 1, i32 2, i32 3, i32 4, i32 5, i32 6, i32 7, i32 8>
+  %4 = select <8 x i1> %3, <8 x i64> %2, <8 x i64> %passthru
+  ret <8 x i64> %4
+}
+
+define <8 x i64> @stack_fold_pmovsxwq_maskz_zmm(<8 x i16> %a0, i8 %mask) {
+  ;CHECK-LABEL: stack_fold_pmovsxwq_maskz_zmm
+  ;CHECK:       vpmovsxwq {{-?[0-9]*}}(%rsp), {{%zmm[0-9][0-9]*}} {{{%k[0-7]}}} {z} {{.*#+}} 16-byte Folded Reload
+  %1 = tail call <2 x i64> asm sideeffect "nop", "=x,~{xmm1},~{xmm2},~{xmm3},~{xmm4},~{xmm5},~{xmm6},~{xmm7},~{xmm8},~{xmm9},~{xmm10},~{xmm11},~{xmm12},~{xmm13},~{xmm14},~{xmm15},~{xmm16},~{xmm17},~{xmm18},~{xmm19},~{xmm20},~{xmm21},~{xmm22},~{xmm23},~{xmm24},~{xmm25},~{xmm26},~{xmm27},~{xmm28},~{xmm29},~{xmm30},~{xmm31},~{flags}"()
+  %2 = sext <8 x i16> %a0 to <8 x i64>
   %3 = bitcast i8 %mask to <8 x i1>
   %4 = select <8 x i1> %3, <8 x i64> %2, <8 x i64> zeroinitializer
   ret <8 x i64> %4
 }
 
-define <16 x i32> @stack_fold_valignd(<16 x i32> %a, <16 x i32> %b) {
-  ;CHECK-LABEL: stack_fold_valignd
-  ;CHECK:   valignd $1, {{-?[0-9]*}}(%rsp), {{%zmm[0-9][0-9]*}}, {{%zmm[0-9][0-9]*}} {{.*#+}} 64-byte Folded Reload
-  %1 = tail call <2 x i64> asm sideeffect "nop", "=x,~{xmm1},~{xmm2},~{xmm3},~{xmm4},~{xmm5},~{xmm6},~{xmm7},~{xmm8},~{xmm9},~{xmm10},~{xmm11},~{xmm12},~{xmm13},~{xmm14},~{xmm15},~{xmm16},~{xmm17},~{xmm18},~{xmm19},~{xmm20},~{xmm21},~{xmm22},~{xmm23},~{xmm24},~{xmm25},~{xmm26},~{xmm27},~{xmm28},~{xmm29},~{xmm30},~{xmm31},~{flags}"()
-  %2 = shufflevector <16 x i32> %a, <16 x i32> %b, <16 x i32><i32 1, i32 2, i32 3, i32 4, i32 5, i32 6, i32 7, i32 8, i32 9, i32 10, i32 11, i32 12, i32 13, i32 14, i32 15, i32 16>
-  ret <16 x i32> %2
-}
-
-define <16 x i32> @stack_fold_valignd_mask(<16 x i32> %a, <16 x i32> %b, <16 x i32>* %passthru, i16 %mask) {
-  ;CHECK-LABEL: stack_fold_valignd_mask
-  ;CHECK:   valignd $1, {{-?[0-9]*}}(%rsp), {{%zmm[0-9][0-9]*}}, {{%zmm[0-9][0-9]*}} {{{%k[0-7]}}} {{.*#+}} 64-byte Folded Reload
-  %1 = tail call <2 x i64> asm sideeffect "nop", "=x,~{xmm1},~{xmm2},~{xmm3},~{xmm4},~{xmm5},~{xmm6},~{xmm7},~{xmm8},~{xmm9},~{xmm10},~{xmm11},~{xmm12},~{xmm13},~{xmm14},~{xmm15},~{xmm16},~{xmm17},~{xmm18},~{xmm19},~{xmm20},~{xmm21},~{xmm22},~{xmm23},~{xmm24},~{xmm25},~{xmm26},~{xmm27},~{xmm28},~{xmm29},~{xmm30},~{xmm31},~{flags}"()
-  %2 = shufflevector <16 x i32> %a, <16 x i32> %b, <16 x i32><i32 1, i32 2, i32 3, i32 4, i32 5, i32 6, i32 7, i32 8, i32 9, i32 10, i32 11, i32 12, i32 13, i32 14, i32 15, i32 16>
+define <16 x i8> @stack_fold_vpmovusdb(<16 x i32> %a0) {
+  ;CHECK-LABEL: stack_fold_vpmovusdb
+  ;CHECK:       vpmovusdb %zmm0, {{-?[0-9]*}}(%rsp) # 16-byte Folded Spill
+  %1 = call <16 x i8> @llvm.x86.avx512.mask.pmovus.db.512(<16 x i32> %a0, <16 x i8> undef, i16 -1)
+  %2 = tail call <2 x i64> asm sideeffect "nop", "=x,~{xmm1},~{xmm2},~{xmm3},~{xmm4},~{xmm5},~{xmm6},~{xmm7},~{xmm8},~{xmm9},~{xmm10},~{xmm11},~{xmm12},~{xmm13},~{xmm14},~{xmm15},~{xmm16},~{xmm17},~{xmm18},~{xmm19},~{xmm20},~{xmm21},~{xmm22},~{xmm23},~{xmm24},~{xmm25},~{xmm26},~{xmm27},~{xmm28},~{xmm29},~{xmm30},~{xmm31},~{flags}"()
+  ret <16 x i8> %1
+}
+declare <16 x i8> @llvm.x86.avx512.mask.pmovus.db.512(<16 x i32>, <16 x i8>, i16)
+
+define <16 x i16> @stack_fold_vpmovusdw(<16 x i32> %a0) {
+  ;CHECK-LABEL: stack_fold_vpmovusdw
+  ;CHECK:       vpmovusdw %zmm0, {{-?[0-9]*}}(%rsp) # 32-byte Folded Spill
+  %1 = call <16 x i16> @llvm.x86.avx512.mask.pmovus.dw.512(<16 x i32> %a0, <16 x i16> undef, i16 -1)
+  %2 = tail call <2 x i64> asm sideeffect "nop", "=x,~{xmm1},~{xmm2},~{xmm3},~{xmm4},~{xmm5},~{xmm6},~{xmm7},~{xmm8},~{xmm9},~{xmm10},~{xmm11},~{xmm12},~{xmm13},~{xmm14},~{xmm15},~{xmm16},~{xmm17},~{xmm18},~{xmm19},~{xmm20},~{xmm21},~{xmm22},~{xmm23},~{xmm24},~{xmm25},~{xmm26},~{xmm27},~{xmm28},~{xmm29},~{xmm30},~{xmm31},~{flags}"()
+  ret <16 x i16> %1
+}
+declare <16 x i16> @llvm.x86.avx512.mask.pmovus.dw.512(<16 x i32>, <16 x i16>, i16)
+
+define <8 x i32> @stack_fold_vpmovusqd(<8 x i64> %a0) {
+  ;CHECK-LABEL: stack_fold_vpmovusqd
+  ;CHECK:       vpmovusqd %zmm0, {{-?[0-9]*}}(%rsp) # 32-byte Folded Spill
+  %1 = call <8 x i32> @llvm.x86.avx512.mask.pmovus.qd.512(<8 x i64> %a0, <8 x i32> undef, i8 -1)
+  %2 = tail call <2 x i64> asm sideeffect "nop", "=x,~{xmm1},~{xmm2},~{xmm3},~{xmm4},~{xmm5},~{xmm6},~{xmm7},~{xmm8},~{xmm9},~{xmm10},~{xmm11},~{xmm12},~{xmm13},~{xmm14},~{xmm15},~{xmm16},~{xmm17},~{xmm18},~{xmm19},~{xmm20},~{xmm21},~{xmm22},~{xmm23},~{xmm24},~{xmm25},~{xmm26},~{xmm27},~{xmm28},~{xmm29},~{xmm30},~{xmm31},~{flags}"()
+  ret <8 x i32> %1
+}
+declare <8 x i32> @llvm.x86.avx512.mask.pmovus.qd.512(<8 x i64>, <8 x i32>, i8)
+
+define <8 x i16> @stack_fold_vpmovusqw(<8 x i64> %a0) {
+  ;CHECK-LABEL: stack_fold_vpmovusqw
+  ;CHECK:       vpmovusqw %zmm0, {{-?[0-9]*}}(%rsp) # 16-byte Folded Spill
+  %1 = call <8 x i16> @llvm.x86.avx512.mask.pmovus.qw.512(<8 x i64> %a0, <8 x i16> undef, i8 -1)
+  %2 = tail call <2 x i64> asm sideeffect "nop", "=x,~{xmm1},~{xmm2},~{xmm3},~{xmm4},~{xmm5},~{xmm6},~{xmm7},~{xmm8},~{xmm9},~{xmm10},~{xmm11},~{xmm12},~{xmm13},~{xmm14},~{xmm15},~{xmm16},~{xmm17},~{xmm18},~{xmm19},~{xmm20},~{xmm21},~{xmm22},~{xmm23},~{xmm24},~{xmm25},~{xmm26},~{xmm27},~{xmm28},~{xmm29},~{xmm30},~{xmm31},~{flags}"()
+  ret <8 x i16> %1
+}
+declare <8 x i16> @llvm.x86.avx512.mask.pmovus.qw.512(<8 x i64>, <8 x i16>, i8)
+
+define <32 x i8> @stack_fold_vpmovuswb(<32 x i16> %a0) {
+  ;CHECK-LABEL: stack_fold_vpmovuswb
+  ;CHECK:       vpmovuswb %zmm0, {{-?[0-9]*}}(%rsp) # 32-byte Folded Spill
+  %1 = call <32 x i8> @llvm.x86.avx512.mask.pmovus.wb.512(<32 x i16> %a0, <32 x i8> undef, i32 -1)
+  %2 = tail call <2 x i64> asm sideeffect "nop", "=x,~{xmm1},~{xmm2},~{xmm3},~{xmm4},~{xmm5},~{xmm6},~{xmm7},~{xmm8},~{xmm9},~{xmm10},~{xmm11},~{xmm12},~{xmm13},~{xmm14},~{xmm15},~{xmm16},~{xmm17},~{xmm18},~{xmm19},~{xmm20},~{xmm21},~{xmm22},~{xmm23},~{xmm24},~{xmm25},~{xmm26},~{xmm27},~{xmm28},~{xmm29},~{xmm30},~{xmm31},~{flags}"()
+  ret <32 x i8> %1
+}
+declare <32 x i8> @llvm.x86.avx512.mask.pmovus.wb.512(<32 x i16>, <32 x i8>, i32)
+
+define <16 x i32> @stack_fold_pmovzxbd_zmm(<16 x i8> %a0) {
+  ;CHECK-LABEL: stack_fold_pmovzxbd_zmm
+  ;CHECK:       vpmovzxbd {{-?[0-9]*}}(%rsp), {{%zmm[0-9][0-9]*}} {{.*#+}} 16-byte Folded Reload
+  %1 = tail call <2 x i64> asm sideeffect "nop", "=x,~{xmm1},~{xmm2},~{xmm3},~{xmm4},~{xmm5},~{xmm6},~{xmm7},~{xmm8},~{xmm9},~{xmm10},~{xmm11},~{xmm12},~{xmm13},~{xmm14},~{xmm15},~{xmm16},~{xmm17},~{xmm18},~{xmm19},~{xmm20},~{xmm21},~{xmm22},~{xmm23},~{xmm24},~{xmm25},~{xmm26},~{xmm27},~{xmm28},~{xmm29},~{xmm30},~{xmm31},~{flags}"()
+  %2 = zext <16 x i8> %a0 to <16 x i32>
+  ret <16 x i32> %2
+}
+
+define <8 x i64> @stack_fold_pmovzxbq_zmm(<16 x i8> %a0) {
+  ;CHECK-LABEL: stack_fold_pmovzxbq_zmm
+  ;CHECK:       vpmovzxbq {{-?[0-9]*}}(%rsp), {{%zmm[0-9][0-9]*}} {{.*#+}} 16-byte Folded Reload
+  %1 = tail call <2 x i64> asm sideeffect "nop", "=x,~{xmm1},~{xmm2},~{xmm3},~{xmm4},~{xmm5},~{xmm6},~{xmm7},~{xmm8},~{xmm9},~{xmm10},~{xmm11},~{xmm12},~{xmm13},~{xmm14},~{xmm15},~{xmm16},~{xmm17},~{xmm18},~{xmm19},~{xmm20},~{xmm21},~{xmm22},~{xmm23},~{xmm24},~{xmm25},~{xmm26},~{xmm27},~{xmm28},~{xmm29},~{xmm30},~{xmm31},~{flags}"()
+  %2 = shufflevector <16 x i8> %a0, <16 x i8> undef, <8 x i32> <i32 0, i32 1, i32 2, i32 3, i32 4, i32 5, i32 6, i32 7>
+  %3 = zext <8 x i8> %2 to <8 x i64>
+  ret <8 x i64> %3
+}
+
+define <32 x i16> @stack_fold_pmovzxbw_zmm(<32 x i8> %a0) {
+  ;CHECK-LABEL: stack_fold_pmovzxbw_zmm
+  ;CHECK:       vpmovzxbw {{-?[0-9]*}}(%rsp), {{%zmm[0-9][0-9]*}} {{.*#+}} 32-byte Folded Reload
+  %1 = tail call <2 x i64> asm sideeffect "nop", "=x,~{xmm1},~{xmm2},~{xmm3},~{xmm4},~{xmm5},~{xmm6},~{xmm7},~{xmm8},~{xmm9},~{xmm10},~{xmm11},~{xmm12},~{xmm13},~{xmm14},~{xmm15},~{xmm16},~{xmm17},~{xmm18},~{xmm19},~{xmm20},~{xmm21},~{xmm22},~{xmm23},~{xmm24},~{xmm25},~{xmm26},~{xmm27},~{xmm28},~{xmm29},~{xmm30},~{xmm31},~{flags}"()
+  %2 = zext <32 x i8> %a0 to <32 x i16>
+  ret <32 x i16> %2
+}
+
+define <8 x i64> @stack_fold_pmovzxdq_zmm(<8 x i32> %a0) {
+  ;CHECK-LABEL: stack_fold_pmovzxdq_zmm
+  ;CHECK:       vpmovzxdq {{-?[0-9]*}}(%rsp), {{%zmm[0-9][0-9]*}} {{.*#+}} 32-byte Folded Reload
+  %1 = tail call <2 x i64> asm sideeffect "nop", "=x,~{xmm1},~{xmm2},~{xmm3},~{xmm4},~{xmm5},~{xmm6},~{xmm7},~{xmm8},~{xmm9},~{xmm10},~{xmm11},~{xmm12},~{xmm13},~{xmm14},~{xmm15},~{xmm16},~{xmm17},~{xmm18},~{xmm19},~{xmm20},~{xmm21},~{xmm22},~{xmm23},~{xmm24},~{xmm25},~{xmm26},~{xmm27},~{xmm28},~{xmm29},~{xmm30},~{xmm31},~{flags}"()
+  %2 = zext <8 x i32> %a0 to <8 x i64>
+  ret <8 x i64> %2
+}
+
+define <16 x i32> @stack_fold_pmovzxwd_zmm(<16 x i16> %a0) {
+  ;CHECK-LABEL: stack_fold_pmovzxwd_zmm
+  ;CHECK:       vpmovzxwd {{-?[0-9]*}}(%rsp), {{%zmm[0-9][0-9]*}} {{.*#+}} 32-byte Folded Reload
+  %1 = tail call <2 x i64> asm sideeffect "nop", "=x,~{xmm1},~{xmm2},~{xmm3},~{xmm4},~{xmm5},~{xmm6},~{xmm7},~{xmm8},~{xmm9},~{xmm10},~{xmm11},~{xmm12},~{xmm13},~{xmm14},~{xmm15},~{xmm16},~{xmm17},~{xmm18},~{xmm19},~{xmm20},~{xmm21},~{xmm22},~{xmm23},~{xmm24},~{xmm25},~{xmm26},~{xmm27},~{xmm28},~{xmm29},~{xmm30},~{xmm31},~{flags}"()
+  %2 = zext <16 x i16> %a0 to <16 x i32>
+  ret <16 x i32> %2
+}
+
+define <8 x i64> @stack_fold_pmovzxwq_zmm(<8 x i16> %a0) {
+  ;CHECK-LABEL: stack_fold_pmovzxwq_zmm
+  ;CHECK:       vpmovzxwq {{-?[0-9]*}}(%rsp), {{%zmm[0-9][0-9]*}} {{.*#+}} 16-byte Folded Reload
+  %1 = tail call <2 x i64> asm sideeffect "nop", "=x,~{xmm1},~{xmm2},~{xmm3},~{xmm4},~{xmm5},~{xmm6},~{xmm7},~{xmm8},~{xmm9},~{xmm10},~{xmm11},~{xmm12},~{xmm13},~{xmm14},~{xmm15},~{xmm16},~{xmm17},~{xmm18},~{xmm19},~{xmm20},~{xmm21},~{xmm22},~{xmm23},~{xmm24},~{xmm25},~{xmm26},~{xmm27},~{xmm28},~{xmm29},~{xmm30},~{xmm31},~{flags}"()
+  %2 = zext <8 x i16> %a0 to <8 x i64>
+  ret <8 x i64> %2
+}
+
+define <8 x i64> @stack_fold_pmovzxwq_mask_zmm(<8 x i64> %passthru, <8 x i16> %a0, i8 %mask) {
+  ;CHECK-LABEL: stack_fold_pmovzxwq_mask_zmm
+  ;CHECK:       vpmovzxwq {{-?[0-9]*}}(%rsp), {{%zmm[0-9][0-9]*}} {{{%k[0-7]}}} {{.*#+}} 16-byte Folded Reload
+  %1 = tail call <2 x i64> asm sideeffect "nop", "=x,~{xmm2},~{xmm3},~{xmm4},~{xmm5},~{xmm6},~{xmm7},~{xmm8},~{xmm9},~{xmm10},~{xmm11},~{xmm12},~{xmm13},~{xmm14},~{xmm15},~{xmm16},~{xmm17},~{xmm18},~{xmm19},~{xmm20},~{xmm21},~{xmm22},~{xmm23},~{xmm24},~{xmm25},~{xmm26},~{xmm27},~{xmm28},~{xmm29},~{xmm30},~{xmm31},~{flags}"()
+  %2 = zext <8 x i16> %a0 to <8 x i64>
+  %3 = bitcast i8 %mask to <8 x i1>
+  %4 = select <8 x i1> %3, <8 x i64> %2, <8 x i64> %passthru
+  ret <8 x i64> %4
+}
+
+define <8 x i64> @stack_fold_pmovzxwq_maskz_zmm(<8 x i16> %a0, i8 %mask) {
+  ;CHECK-LABEL: stack_fold_pmovzxwq_maskz_zmm
+  ;CHECK:       vpmovzxwq {{-?[0-9]*}}(%rsp), {{%zmm[0-9][0-9]*}} {{{%k[0-7]}}} {z} {{.*#+}} 16-byte Folded Reload
+  %1 = tail call <2 x i64> asm sideeffect "nop", "=x,~{xmm1},~{xmm2},~{xmm3},~{xmm4},~{xmm5},~{xmm6},~{xmm7},~{xmm8},~{xmm9},~{xmm10},~{xmm11},~{xmm12},~{xmm13},~{xmm14},~{xmm15},~{xmm16},~{xmm17},~{xmm18},~{xmm19},~{xmm20},~{xmm21},~{xmm22},~{xmm23},~{xmm24},~{xmm25},~{xmm26},~{xmm27},~{xmm28},~{xmm29},~{xmm30},~{xmm31},~{flags}"()
+  %2 = zext <8 x i16> %a0 to <8 x i64>
+  %3 = bitcast i8 %mask to <8 x i1>
+  %4 = select <8 x i1> %3, <8 x i64> %2, <8 x i64> zeroinitializer
+  ret <8 x i64> %4
+}
+
+define <64 x i8> @stack_fold_pshufb_zmm(<64 x i8> %a0, <64 x i8> %a1) {
+  ;CHECK-LABEL: stack_fold_pshufb_zmm
+  ;CHECK:       vpshufb {{-?[0-9]*}}(%rsp), {{%zmm[0-9][0-9]*}}, {{%zmm[0-9][0-9]*}} {{.*#+}} 64-byte Folded Reload
+  %1 = tail call <2 x i64> asm sideeffect "nop", "=x,~{xmm2},~{xmm3},~{xmm4},~{xmm5},~{xmm6},~{xmm7},~{xmm8},~{xmm9},~{xmm10},~{xmm11},~{xmm12},~{xmm13},~{xmm14},~{xmm15},~{xmm16},~{xmm17},~{xmm18},~{xmm19},~{xmm20},~{xmm21},~{xmm22},~{xmm23},~{xmm24},~{xmm25},~{xmm26},~{xmm27},~{xmm28},~{xmm29},~{xmm30},~{xmm31},~{flags}"()
+  %2 = call <64 x i8> @llvm.x86.avx512.mask.pshuf.b.512(<64 x i8> %a0, <64 x i8> %a1, <64 x i8> undef, i64 -1)
+  ret <64 x i8> %2
+}
+declare <64 x i8> @llvm.x86.avx512.mask.pshuf.b.512(<64 x i8>, <64 x i8>, <64 x i8>, i64)
+
+define <64 x i8> @stack_fold_pshufb_zmm_mask(<64 x i8>* %passthru, <64 x i8> %a0, <64 x i8> %a1, i64 %mask) {
+  ;CHECK-LABEL: stack_fold_pshufb_zmm_mask
+  ;CHECK:       vpshufb {{-?[0-9]*}}(%rsp), {{%zmm[0-9][0-9]*}}, {{%zmm[0-9][0-9]*}} {{{%k[0-7]}}} {{.*#+}} 64-byte Folded Reload
+  %1 = tail call <2 x i64> asm sideeffect "nop", "=x,~{xmm2},~{xmm3},~{xmm4},~{xmm5},~{xmm6},~{xmm7},~{xmm8},~{xmm9},~{xmm10},~{xmm11},~{xmm12},~{xmm13},~{xmm14},~{xmm15},~{xmm16},~{xmm17},~{xmm18},~{xmm19},~{xmm20},~{xmm21},~{xmm22},~{xmm23},~{xmm24},~{xmm25},~{xmm26},~{xmm27},~{xmm28},~{xmm29},~{xmm30},~{xmm31},~{flags}"()
+  %2 = load <64 x i8>, <64 x i8>* %passthru
+  %3 = call <64 x i8> @llvm.x86.avx512.mask.pshuf.b.512(<64 x i8> %a0, <64 x i8> %a1, <64 x i8> %2, i64 %mask)
+  ret <64 x i8> %3
+}
+
+define <64 x i8> @stack_fold_pshufb_zmm_maskz(<64 x i8> %a0, <64 x i8> %a1, i64 %mask) {
+  ;CHECK-LABEL: stack_fold_pshufb_zmm_maskz
+  ;CHECK:       vpshufb {{-?[0-9]*}}(%rsp), {{%zmm[0-9][0-9]*}}, {{%zmm[0-9][0-9]*}} {{{%k[0-7]}}} {z} {{.*#+}} 64-byte Folded Reload
+  %1 = tail call <2 x i64> asm sideeffect "nop", "=x,~{xmm2},~{xmm3},~{xmm4},~{xmm5},~{xmm6},~{xmm7},~{xmm8},~{xmm9},~{xmm10},~{xmm11},~{xmm12},~{xmm13},~{xmm14},~{xmm15},~{xmm16},~{xmm17},~{xmm18},~{xmm19},~{xmm20},~{xmm21},~{xmm22},~{xmm23},~{xmm24},~{xmm25},~{xmm26},~{xmm27},~{xmm28},~{xmm29},~{xmm30},~{xmm31},~{flags}"()
+  %2 = call <64 x i8> @llvm.x86.avx512.mask.pshuf.b.512(<64 x i8> %a0, <64 x i8> %a1, <64 x i8> zeroinitializer, i64 %mask)
+  ret <64 x i8> %2
+}
+
+define <16 x i32> @stack_fold_pshufd_zmm(<16 x i32> %a0) {
+  ;CHECK-LABEL: stack_fold_pshufd_zmm
+  ;CHECK:       vpshufd $27, {{-?[0-9]*}}(%rsp), {{%zmm[0-9][0-9]*}} {{.*#+}} 64-byte Folded Reload
+  %1 = tail call <2 x i64> asm sideeffect "nop", "=x,~{xmm1},~{xmm2},~{xmm3},~{xmm4},~{xmm5},~{xmm6},~{xmm7},~{xmm8},~{xmm9},~{xmm10},~{xmm11},~{xmm12},~{xmm13},~{xmm14},~{xmm15},~{xmm16},~{xmm17},~{xmm18},~{xmm19},~{xmm20},~{xmm21},~{xmm22},~{xmm23},~{xmm24},~{xmm25},~{xmm26},~{xmm27},~{xmm28},~{xmm29},~{xmm30},~{xmm31},~{flags}"()
+  %2 = shufflevector <16 x i32> %a0, <16 x i32> undef, <16 x i32> <i32 3, i32 2, i32 1, i32 0, i32 7, i32 6, i32 5, i32 4, i32 11, i32 10, i32 9, i32 8, i32 15, i32 14, i32 13, i32 12>
+  ret <16 x i32> %2
+}
+
+define <16 x i32> @stack_fold_pshufd_zmm_mask(<16 x i32> %passthru, <16 x i32> %a0, i16 %mask) {
+  ;CHECK-LABEL: stack_fold_pshufd_zmm_mask
+  ;CHECK:       vpshufd $27, {{-?[0-9]*}}(%rsp), {{%zmm[0-9][0-9]*}} {{{%k[0-7]}}} {{.*#+}} 64-byte Folded Reload
+  %1 = tail call <2 x i64> asm sideeffect "nop", "=x,~{xmm1},~{xmm2},~{xmm3},~{xmm4},~{xmm5},~{xmm6},~{xmm7},~{xmm8},~{xmm9},~{xmm10},~{xmm11},~{xmm12},~{xmm13},~{xmm14},~{xmm15},~{xmm16},~{xmm17},~{xmm18},~{xmm19},~{xmm20},~{xmm21},~{xmm22},~{xmm23},~{xmm24},~{xmm25},~{xmm26},~{xmm27},~{xmm28},~{xmm29},~{xmm30},~{xmm31},~{flags}"()
+  %2 = shufflevector <16 x i32> %a0, <16 x i32> undef, <16 x i32> <i32 3, i32 2, i32 1, i32 0, i32 7, i32 6, i32 5, i32 4, i32 11, i32 10, i32 9, i32 8, i32 15, i32 14, i32 13, i32 12>
+  %3 = bitcast i16 %mask to <16 x i1>
+  %4 = select <16 x i1> %3, <16 x i32> %2, <16 x i32> %passthru
+  ret <16 x i32> %4
+}
+
+define <16 x i32> @stack_fold_pshufd_zmm_maskz(<16 x i32> %a0, i16 %mask) {
+  ;CHECK-LABEL: stack_fold_pshufd_zmm_maskz
+  ;CHECK:       vpshufd $27, {{-?[0-9]*}}(%rsp), {{%zmm[0-9][0-9]*}} {{{%k[0-7]}}} {{.*#+}} 64-byte Folded Reload
+  %1 = tail call <2 x i64> asm sideeffect "nop", "=x,~{xmm1},~{xmm2},~{xmm3},~{xmm4},~{xmm5},~{xmm6},~{xmm7},~{xmm8},~{xmm9},~{xmm10},~{xmm11},~{xmm12},~{xmm13},~{xmm14},~{xmm15},~{xmm16},~{xmm17},~{xmm18},~{xmm19},~{xmm20},~{xmm21},~{xmm22},~{xmm23},~{xmm24},~{xmm25},~{xmm26},~{xmm27},~{xmm28},~{xmm29},~{xmm30},~{xmm31},~{flags}"()
+  %2 = shufflevector <16 x i32> %a0, <16 x i32> undef, <16 x i32> <i32 3, i32 2, i32 1, i32 0, i32 7, i32 6, i32 5, i32 4, i32 11, i32 10, i32 9, i32 8, i32 15, i32 14, i32 13, i32 12>
+  %3 = bitcast i16 %mask to <16 x i1>
+  %4 = select <16 x i1> %3, <16 x i32> %2, <16 x i32> zeroinitializer
+  ret <16 x i32> %4
+}
+
+define <32 x i16> @stack_fold_pshufhw_zmm(<32 x i16> %a0) {
+  ;CHECK-LABEL: stack_fold_pshufhw_zmm
+  ;CHECK:       vpshufhw $27, {{-?[0-9]*}}(%rsp), {{%zmm[0-9][0-9]*}} {{.*#+}} 64-byte Folded Reload
+  %1 = tail call <2 x i64> asm sideeffect "nop", "=x,~{xmm1},~{xmm2},~{xmm3},~{xmm4},~{xmm5},~{xmm6},~{xmm7},~{xmm8},~{xmm9},~{xmm10},~{xmm11},~{xmm12},~{xmm13},~{xmm14},~{xmm15},~{xmm16},~{xmm17},~{xmm18},~{xmm19},~{xmm20},~{xmm21},~{xmm22},~{xmm23},~{xmm24},~{xmm25},~{xmm26},~{xmm27},~{xmm28},~{xmm29},~{xmm30},~{xmm31},~{flags}"()
+  %2 = shufflevector <32 x i16> %a0, <32 x i16> undef, <32 x i32> <i32 0, i32 1, i32 2, i32 3, i32 7, i32 6, i32 5, i32 4, i32 8, i32 9, i32 10, i32 11, i32 15, i32 14, i32 13, i32 12, i32 16, i32 17, i32 18, i32 19, i32 23, i32 22, i32 21, i32 20, i32 24, i32 25, i32 26, i32 27, i32 31, i32 30, i32 29, i32 28>
+  ret <32 x i16> %2
+}
+
+define <32 x i16> @stack_fold_pshufhw_zmm_mask(<32 x i16> %passthru, <32 x i16> %a0, i32 %mask) {
+  ;CHECK-LABEL: stack_fold_pshufhw_zmm_mask
+  ;CHECK:       vpshufhw $27, {{-?[0-9]*}}(%rsp), {{%zmm[0-9][0-9]*}} {{{%k[0-7]}}} {{.*#+}} 64-byte Folded Reload
+  %1 = tail call <2 x i64> asm sideeffect "nop", "=x,~{xmm1},~{xmm2},~{xmm3},~{xmm4},~{xmm5},~{xmm6},~{xmm7},~{xmm8},~{xmm9},~{xmm10},~{xmm11},~{xmm12},~{xmm13},~{xmm14},~{xmm15},~{xmm16},~{xmm17},~{xmm18},~{xmm19},~{xmm20},~{xmm21},~{xmm22},~{xmm23},~{xmm24},~{xmm25},~{xmm26},~{xmm27},~{xmm28},~{xmm29},~{xmm30},~{xmm31},~{flags}"()
+  %2 = shufflevector <32 x i16> %a0, <32 x i16> undef, <32 x i32> <i32 0, i32 1, i32 2, i32 3, i32 7, i32 6, i32 5, i32 4, i32 8, i32 9, i32 10, i32 11, i32 15, i32 14, i32 13, i32 12, i32 16, i32 17, i32 18, i32 19, i32 23, i32 22, i32 21, i32 20, i32 24, i32 25, i32 26, i32 27, i32 31, i32 30, i32 29, i32 28>
+  %3 = bitcast i32 %mask to <32 x i1>
+  %4 = select <32 x i1> %3, <32 x i16> %2, <32 x i16> %passthru
+  ret <32 x i16> %4
+}
+
+define <32 x i16> @stack_fold_pshufhw_zmm_maskz(<32 x i16> %a0, i32 %mask) {
+  ;CHECK-LABEL: stack_fold_pshufhw_zmm_maskz
+  ;CHECK:       vpshufhw $27, {{-?[0-9]*}}(%rsp), {{%zmm[0-9][0-9]*}} {{{%k[0-7]}}} {{.*#+}} 64-byte Folded Reload
+  %1 = tail call <2 x i64> asm sideeffect "nop", "=x,~{xmm1},~{xmm2},~{xmm3},~{xmm4},~{xmm5},~{xmm6},~{xmm7},~{xmm8},~{xmm9},~{xmm10},~{xmm11},~{xmm12},~{xmm13},~{xmm14},~{xmm15},~{xmm16},~{xmm17},~{xmm18},~{xmm19},~{xmm20},~{xmm21},~{xmm22},~{xmm23},~{xmm24},~{xmm25},~{xmm26},~{xmm27},~{xmm28},~{xmm29},~{xmm30},~{xmm31},~{flags}"()
+  %2 = shufflevector <32 x i16> %a0, <32 x i16> undef, <32 x i32> <i32 0, i32 1, i32 2, i32 3, i32 7, i32 6, i32 5, i32 4, i32 8, i32 9, i32 10, i32 11, i32 15, i32 14, i32 13, i32 12, i32 16, i32 17, i32 18, i32 19, i32 23, i32 22, i32 21, i32 20, i32 24, i32 25, i32 26, i32 27, i32 31, i32 30, i32 29, i32 28>
+  %3 = bitcast i32 %mask to <32 x i1>
+  %4 = select <32 x i1> %3, <32 x i16> %2, <32 x i16> zeroinitializer
+  ret <32 x i16> %4
+}
+
+define <32 x i16> @stack_fold_pshuflw_zmm(<32 x i16> %a0) {
+  ;CHECK-LABEL: stack_fold_pshuflw_zmm
+  ;CHECK:       vpshuflw $27, {{-?[0-9]*}}(%rsp), {{%zmm[0-9][0-9]*}} {{.*#+}} 64-byte Folded Reload
+  %1 = tail call <2 x i64> asm sideeffect "nop", "=x,~{xmm1},~{xmm2},~{xmm3},~{xmm4},~{xmm5},~{xmm6},~{xmm7},~{xmm8},~{xmm9},~{xmm10},~{xmm11},~{xmm12},~{xmm13},~{xmm14},~{xmm15},~{xmm16},~{xmm17},~{xmm18},~{xmm19},~{xmm20},~{xmm21},~{xmm22},~{xmm23},~{xmm24},~{xmm25},~{xmm26},~{xmm27},~{xmm28},~{xmm29},~{xmm30},~{xmm31},~{flags}"()
+  %2 = shufflevector <32 x i16> %a0, <32 x i16> undef, <32 x i32> <i32 3, i32 2, i32 1, i32 0, i32 4, i32 5, i32 6, i32 7, i32 11, i32 10, i32 9, i32 8, i32 12, i32 13, i32 14, i32 15, i32 19, i32 18, i32 17, i32 16, i32 20, i32 21, i32 22, i32 23, i32 27, i32 26, i32 25, i32 24, i32 28, i32 29, i32 30, i32 31>
+  ret <32 x i16> %2
+}
+
+define <32 x i16> @stack_fold_pshuflw_zmm_mask(<32 x i16> %passthru, <32 x i16> %a0, i32 %mask) {
+  ;CHECK-LABEL: stack_fold_pshuflw_zmm_mask
+  ;CHECK:       vpshuflw $27, {{-?[0-9]*}}(%rsp), {{%zmm[0-9][0-9]*}} {{{%k[0-7]}}} {{.*#+}} 64-byte Folded Reload
+  %1 = tail call <2 x i64> asm sideeffect "nop", "=x,~{xmm1},~{xmm2},~{xmm3},~{xmm4},~{xmm5},~{xmm6},~{xmm7},~{xmm8},~{xmm9},~{xmm10},~{xmm11},~{xmm12},~{xmm13},~{xmm14},~{xmm15},~{xmm16},~{xmm17},~{xmm18},~{xmm19},~{xmm20},~{xmm21},~{xmm22},~{xmm23},~{xmm24},~{xmm25},~{xmm26},~{xmm27},~{xmm28},~{xmm29},~{xmm30},~{xmm31},~{flags}"()
+  %2 = shufflevector <32 x i16> %a0, <32 x i16> undef, <32 x i32> <i32 3, i32 2, i32 1, i32 0, i32 4, i32 5, i32 6, i32 7, i32 11, i32 10, i32 9, i32 8, i32 12, i32 13, i32 14, i32 15, i32 19, i32 18, i32 17, i32 16, i32 20, i32 21, i32 22, i32 23, i32 27, i32 26, i32 25, i32 24, i32 28, i32 29, i32 30, i32 31>
+  %3 = bitcast i32 %mask to <32 x i1>
+  %4 = select <32 x i1> %3, <32 x i16> %2, <32 x i16> %passthru
+  ret <32 x i16> %4
+}
+
+define <32 x i16> @stack_fold_pshuflw_zmm_maskz(<32 x i16> %a0, i32 %mask) {
+  ;CHECK-LABEL: stack_fold_pshuflw_zmm_maskz
+  ;CHECK:       vpshuflw $27, {{-?[0-9]*}}(%rsp), {{%zmm[0-9][0-9]*}} {{{%k[0-7]}}} {z} {{.*#+}} 64-byte Folded Reload
+  %1 = tail call <2 x i64> asm sideeffect "nop", "=x,~{xmm1},~{xmm2},~{xmm3},~{xmm4},~{xmm5},~{xmm6},~{xmm7},~{xmm8},~{xmm9},~{xmm10},~{xmm11},~{xmm12},~{xmm13},~{xmm14},~{xmm15},~{xmm16},~{xmm17},~{xmm18},~{xmm19},~{xmm20},~{xmm21},~{xmm22},~{xmm23},~{xmm24},~{xmm25},~{xmm26},~{xmm27},~{xmm28},~{xmm29},~{xmm30},~{xmm31},~{flags}"()
+  %2 = shufflevector <32 x i16> %a0, <32 x i16> undef, <32 x i32> <i32 3, i32 2, i32 1, i32 0, i32 4, i32 5, i32 6, i32 7, i32 11, i32 10, i32 9, i32 8, i32 12, i32 13, i32 14, i32 15, i32 19, i32 18, i32 17, i32 16, i32 20, i32 21, i32 22, i32 23, i32 27, i32 26, i32 25, i32 24, i32 28, i32 29, i32 30, i32 31>
+  %3 = bitcast i32 %mask to <32 x i1>
+  %4 = select <32 x i1> %3, <32 x i16> %2, <32 x i16> zeroinitializer
+  ret <32 x i16> %4
+}
+
+define <16 x i32> @stack_fold_pslld(<16 x i32> %a0, <4 x i32> %a1) {
+  ;CHECK-LABEL: stack_fold_pslld
+  ;CHECK:       vpslld {{-?[0-9]*}}(%rsp), {{%zmm[0-9][0-9]*}}, {{%zmm[0-9][0-9]*}} {{.*#+}} 16-byte Folded Reload
+  %1 = tail call <2 x i64> asm sideeffect "nop", "=x,~{xmm2},~{xmm3},~{xmm4},~{xmm5},~{xmm6},~{xmm7},~{xmm8},~{xmm9},~{xmm10},~{xmm11},~{xmm12},~{xmm13},~{xmm14},~{xmm15},~{xmm16},~{xmm17},~{xmm18},~{xmm19},~{xmm20},~{xmm21},~{xmm22},~{xmm23},~{xmm24},~{xmm25},~{xmm26},~{xmm27},~{xmm28},~{xmm29},~{xmm30},~{xmm31},~{flags}"()
+  %2 = call <16 x i32> @llvm.x86.avx512.psll.d.512(<16 x i32> %a0, <4 x i32> %a1)
+  ret <16 x i32> %2
+}
+declare <16 x i32> @llvm.x86.avx512.psll.d.512(<16 x i32>, <4 x i32>) nounwind readnone
+
+define <16 x i32> @stack_fold_pslld_mask(<16 x i32>* %passthru, <16 x i32> %a0, <4 x i32> %a1, i16 %mask) {
+  ;CHECK-LABEL: stack_fold_pslld_mask
+  ;CHECK:       vpslld {{-?[0-9]*}}(%rsp), {{%zmm[0-9][0-9]*}}, {{%zmm[0-9][0-9]*}} {{{%k[0-7]}}} {{.*#+}} 16-byte Folded Reload
+  %1 = tail call <2 x i64> asm sideeffect "nop", "=x,~{xmm2},~{xmm3},~{xmm4},~{xmm5},~{xmm6},~{xmm7},~{xmm8},~{xmm9},~{xmm10},~{xmm11},~{xmm12},~{xmm13},~{xmm14},~{xmm15},~{xmm16},~{xmm17},~{xmm18},~{xmm19},~{xmm20},~{xmm21},~{xmm22},~{xmm23},~{xmm24},~{xmm25},~{xmm26},~{xmm27},~{xmm28},~{xmm29},~{xmm30},~{xmm31},~{flags}"()
+  %2 = call <16 x i32> @llvm.x86.avx512.psll.d.512(<16 x i32> %a0, <4 x i32> %a1)
   %3 = bitcast i16 %mask to <16 x i1>
   %4 = load <16 x i32>, <16 x i32>* %passthru
   %5 = select <16 x i1> %3, <16 x i32> %2, <16 x i32> %4
   ret <16 x i32> %5
 }
 
-define <16 x i32> @stack_fold_valignd_maskz(<16 x i32> %a, <16 x i32> %b, i16 %mask) {
-  ;CHECK-LABEL: stack_fold_valignd_maskz
-  ;CHECK:   valignd $1, {{-?[0-9]*}}(%rsp), {{%zmm[0-9][0-9]*}}, {{%zmm[0-9][0-9]*}} {{{%k[0-7]}}} {z} {{.*#+}} 64-byte Folded Reload
-  %1 = tail call <2 x i64> asm sideeffect "nop", "=x,~{xmm1},~{xmm2},~{xmm3},~{xmm4},~{xmm5},~{xmm6},~{xmm7},~{xmm8},~{xmm9},~{xmm10},~{xmm11},~{xmm12},~{xmm13},~{xmm14},~{xmm15},~{xmm16},~{xmm17},~{xmm18},~{xmm19},~{xmm20},~{xmm21},~{xmm22},~{xmm23},~{xmm24},~{xmm25},~{xmm26},~{xmm27},~{xmm28},~{xmm29},~{xmm30},~{xmm31},~{flags}"()
-  %2 = shufflevector <16 x i32> %a, <16 x i32> %b, <16 x i32><i32 1, i32 2, i32 3, i32 4, i32 5, i32 6, i32 7, i32 8, i32 9, i32 10, i32 11, i32 12, i32 13, i32 14, i32 15, i32 16>
+define <16 x i32> @stack_fold_pslld_maskz(<16 x i32> %a0, <4 x i32> %a1, i16 %mask) {
+  ;CHECK-LABEL: stack_fold_pslld_maskz
+  ;CHECK:       vpslld {{-?[0-9]*}}(%rsp), {{%zmm[0-9][0-9]*}}, {{%zmm[0-9][0-9]*}} {{{%k[0-7]}}} {z} {{.*#+}} 16-byte Folded Reload
+  %1 = tail call <2 x i64> asm sideeffect "nop", "=x,~{xmm2},~{xmm3},~{xmm4},~{xmm5},~{xmm6},~{xmm7},~{xmm8},~{xmm9},~{xmm10},~{xmm11},~{xmm12},~{xmm13},~{xmm14},~{xmm15},~{xmm16},~{xmm17},~{xmm18},~{xmm19},~{xmm20},~{xmm21},~{xmm22},~{xmm23},~{xmm24},~{xmm25},~{xmm26},~{xmm27},~{xmm28},~{xmm29},~{xmm30},~{xmm31},~{flags}"()
+  %2 = call <16 x i32> @llvm.x86.avx512.psll.d.512(<16 x i32> %a0, <4 x i32> %a1)
   %3 = bitcast i16 %mask to <16 x i1>
   %4 = select <16 x i1> %3, <16 x i32> %2, <16 x i32> zeroinitializer
   ret <16 x i32> %4
 }
 
-define <64 x i8> @stack_fold_palignr(<64 x i8> %a0, <64 x i8> %a1) {
-  ;CHECK-LABEL: stack_fold_palignr
-  ;CHECK:       vpalignr $1, {{-?[0-9]*}}(%rsp), {{%zmm[0-9][0-9]*}}, {{%zmm[0-9][0-9]*}} {{.*#+}} 64-byte Folded Reload
-  %1 = tail call <2 x i64> asm sideeffect "nop", "=x,~{xmm1},~{xmm2},~{xmm3},~{xmm4},~{xmm5},~{xmm6},~{xmm7},~{xmm8},~{xmm9},~{xmm10},~{xmm11},~{xmm12},~{xmm13},~{xmm14},~{xmm15},~{xmm16},~{xmm17},~{xmm18},~{xmm19},~{xmm20},~{xmm21},~{xmm22},~{xmm23},~{xmm24},~{xmm25},~{xmm26},~{xmm27},~{xmm28},~{xmm29},~{xmm30},~{xmm31},~{flags}"()
-  %2 = shufflevector <64 x i8> %a1, <64 x i8> %a0, <64 x i32> <i32 1, i32 2, i32 3, i32 4, i32 5, i32 6, i32 7, i32 8, i32 9, i32 10, i32 11, i32 12, i32 13, i32 14, i32 15, i32 64, i32 17, i32 18, i32 19, i32 20, i32 21, i32 22, i32 23, i32 24, i32 25, i32 26, i32 27, i32 28, i32 29, i32 30, i32 31, i32 80, i32 33, i32 34, i32 35, i32 36, i32 37, i32 38, i32 39, i32 40, i32 41, i32 42, i32 43, i32 44, i32 45, i32 46, i32 47, i32 96, i32 49, i32 50, i32 51, i32 52, i32 53, i32 54, i32 55, i32 56, i32 57, i32 58, i32 59, i32 60, i32 61, i32 62, i32 63, i32 112>
-  ret <64 x i8> %2
-}
-
-define <64 x i8> @stack_fold_palignr_mask(<64 x i8> %a0, <64 x i8> %a1, <64 x i8>* %passthru, i64 %mask) {
-  ;CHECK-LABEL: stack_fold_palignr_mask
-  ;CHECK:       vpalignr $1, {{-?[0-9]*}}(%rsp), {{%zmm[0-9][0-9]*}}, {{%zmm[0-9][0-9]*}} {{{%k[0-7]}}} {{.*#+}} 64-byte Folded Reload
-  %1 = tail call <2 x i64> asm sideeffect "nop", "=x,~{xmm1},~{xmm2},~{xmm3},~{xmm4},~{xmm5},~{xmm6},~{xmm7},~{xmm8},~{xmm9},~{xmm10},~{xmm11},~{xmm12},~{xmm13},~{xmm14},~{xmm15},~{xmm16},~{xmm17},~{xmm18},~{xmm19},~{xmm20},~{xmm21},~{xmm22},~{xmm23},~{xmm24},~{xmm25},~{xmm26},~{xmm27},~{xmm28},~{xmm29},~{xmm30},~{xmm31},~{flags}"()
-  %2 = shufflevector <64 x i8> %a1, <64 x i8> %a0, <64 x i32> <i32 1, i32 2, i32 3, i32 4, i32 5, i32 6, i32 7, i32 8, i32 9, i32 10, i32 11, i32 12, i32 13, i32 14, i32 15, i32 64, i32 17, i32 18, i32 19, i32 20, i32 21, i32 22, i32 23, i32 24, i32 25, i32 26, i32 27, i32 28, i32 29, i32 30, i32 31, i32 80, i32 33, i32 34, i32 35, i32 36, i32 37, i32 38, i32 39, i32 40, i32 41, i32 42, i32 43, i32 44, i32 45, i32 46, i32 47, i32 96, i32 49, i32 50, i32 51, i32 52, i32 53, i32 54, i32 55, i32 56, i32 57, i32 58, i32 59, i32 60, i32 61, i32 62, i32 63, i32 112>
+define <16 x i32> @stack_fold_pslldi(<16 x i32> %a0) {
+  ;CHECK-LABEL: stack_fold_pslldi
+  ;CHECK:       vpslld $1, {{-?[0-9]*}}(%rsp), {{%zmm[0-9][0-9]*}} {{.*#+}} 64-byte Folded Reload
+  %1 = tail call <2 x i64> asm sideeffect "nop", "=x,~{xmm1},~{xmm2},~{xmm3},~{xmm4},~{xmm5},~{xmm6},~{xmm7},~{xmm8},~{xmm9},~{xmm10},~{xmm11},~{xmm12},~{xmm13},~{xmm14},~{xmm15},~{xmm16},~{xmm17},~{xmm18},~{xmm19},~{xmm20},~{xmm21},~{xmm22},~{xmm23},~{xmm24},~{xmm25},~{xmm26},~{xmm27},~{xmm28},~{xmm29},~{xmm30},~{xmm31},~{flags}"()
+  %2 = call <16 x i32> @llvm.x86.avx512.pslli.d.512(<16 x i32> %a0, i32 1)
+  ret <16 x i32> %2
+}
+declare <16 x i32> @llvm.x86.avx512.pslli.d.512(<16 x i32>, i32) nounwind readnone
+
+define <16 x i32> @stack_fold_pslldi_mask(<16 x i32>* %passthru, <16 x i32> %a0, i16 %mask) {
+  ;CHECK-LABEL: stack_fold_pslldi_mask
+  ;CHECK:       vpslld $1, {{-?[0-9]*}}(%rsp), {{%zmm[0-9][0-9]*}} {{{%k[0-7]}}} {{.*#+}} 64-byte Folded Reload
+  %1 = tail call <2 x i64> asm sideeffect "nop", "=x,~{xmm1},~{xmm2},~{xmm3},~{xmm4},~{xmm5},~{xmm6},~{xmm7},~{xmm8},~{xmm9},~{xmm10},~{xmm11},~{xmm12},~{xmm13},~{xmm14},~{xmm15},~{xmm16},~{xmm17},~{xmm18},~{xmm19},~{xmm20},~{xmm21},~{xmm22},~{xmm23},~{xmm24},~{xmm25},~{xmm26},~{xmm27},~{xmm28},~{xmm29},~{xmm30},~{xmm31},~{flags}"()
+  %2 = call <16 x i32> @llvm.x86.avx512.pslli.d.512(<16 x i32> %a0, i32 1)
+  %3 = bitcast i16 %mask to <16 x i1>
+  %4 = load <16 x i32>, <16 x i32>* %passthru
+  %5 = select <16 x i1> %3, <16 x i32> %2, <16 x i32> %4
+  ret <16 x i32> %5
+}
+
+define <16 x i32> @stack_fold_pslldi_maskz(<16 x i32> %a0, i16 %mask) {
+  ;CHECK-LABEL: stack_fold_pslldi_maskz
+  ;CHECK:       vpslld $1, {{-?[0-9]*}}(%rsp), {{%zmm[0-9][0-9]*}} {{{%k[0-7]}}} {z} {{.*#+}} 64-byte Folded Reload
+  %1 = tail call <2 x i64> asm sideeffect "nop", "=x,~{xmm1},~{xmm2},~{xmm3},~{xmm4},~{xmm5},~{xmm6},~{xmm7},~{xmm8},~{xmm9},~{xmm10},~{xmm11},~{xmm12},~{xmm13},~{xmm14},~{xmm15},~{xmm16},~{xmm17},~{xmm18},~{xmm19},~{xmm20},~{xmm21},~{xmm22},~{xmm23},~{xmm24},~{xmm25},~{xmm26},~{xmm27},~{xmm28},~{xmm29},~{xmm30},~{xmm31},~{flags}"()
+  %2 = call <16 x i32> @llvm.x86.avx512.pslli.d.512(<16 x i32> %a0, i32 1)
+  %3 = bitcast i16 %mask to <16 x i1>
+  %4 = select <16 x i1> %3, <16 x i32> %2, <16 x i32> zeroinitializer
+  ret <16 x i32> %4
+}
+
+define <64 x i8> @stack_fold_pslldq(<64 x i8> %a, <64 x i8> %b) {
+  ;CHECK-LABEL: stack_fold_pslldq
+  ;CHECK:       vpslldq $1, {{-?[0-9]*}}(%rsp), {{%zmm[0-9][0-9]*}} {{.*#+}} 64-byte Folded Reload
+  %1 = tail call <2 x i64> asm sideeffect "nop", "=x,~{xmm1},~{xmm2},~{xmm3},~{xmm4},~{xmm5},~{xmm6},~{xmm7},~{xmm8},~{xmm9},~{xmm10},~{xmm11},~{xmm12},~{xmm13},~{xmm14},~{xmm15},~{xmm16},~{xmm17},~{xmm18},~{xmm19},~{xmm20},~{xmm21},~{xmm22},~{xmm23},~{xmm24},~{xmm25},~{xmm26},~{xmm27},~{xmm28},~{xmm29},~{xmm30},~{xmm31},~{flags}"()
+  %2 = shufflevector <64 x i8> %a, <64 x i8> zeroinitializer, <64 x i32> <i32 79, i32 0, i32 1, i32 2, i32 3, i32 4, i32 5, i32 6, i32 7, i32 8, i32 9, i32 10, i32 11, i32 12, i32 13, i32 14, i32 95, i32 16, i32 17, i32 18, i32 19, i32 20, i32 21, i32 22, i32 23, i32 24, i32 25, i32 26, i32 27, i32 28, i32 29, i32 30, i32 111, i32 32, i32 33, i32 34, i32 35, i32 36, i32 37, i32 38, i32 39, i32 40, i32 41, i32 42, i32 43, i32 44, i32 45, i32 46, i32 127, i32 48, i32 49, i32 50, i32 51, i32 52, i32 53, i32 54, i32 55, i32 56, i32 57, i32 58, i32 59, i32 60, i32 61, i32 62>
+  ret <64 x i8> %2
+}
+
+define <8 x i64> @stack_fold_psllq(<8 x i64> %a0, <2 x i64> %a1) {
+  ;CHECK-LABEL: stack_fold_psllq
+  ;CHECK:       vpsllq {{-?[0-9]*}}(%rsp), {{%zmm[0-9][0-9]*}}, {{%zmm[0-9][0-9]*}} {{.*#+}} 16-byte Folded Reload
+  %1 = tail call <2 x i64> asm sideeffect "nop", "=x,~{xmm2},~{xmm3},~{xmm4},~{xmm5},~{xmm6},~{xmm7},~{xmm8},~{xmm9},~{xmm10},~{xmm11},~{xmm12},~{xmm13},~{xmm14},~{xmm15},~{xmm16},~{xmm17},~{xmm18},~{xmm19},~{xmm20},~{xmm21},~{xmm22},~{xmm23},~{xmm24},~{xmm25},~{xmm26},~{xmm27},~{xmm28},~{xmm29},~{xmm30},~{xmm31},~{flags}"()
+  %2 = call <8 x i64> @llvm.x86.avx512.psll.q.512(<8 x i64> %a0, <2 x i64> %a1)
+  ret <8 x i64> %2
+}
+declare <8 x i64> @llvm.x86.avx512.psll.q.512(<8 x i64>, <2 x i64>) nounwind readnone
+
+define <8 x i64> @stack_fold_psllqi(<8 x i64> %a0) {
+  ;CHECK-LABEL: stack_fold_psllqi
+  ;CHECK:       vpsllq $1, {{-?[0-9]*}}(%rsp), {{%zmm[0-9][0-9]*}} {{.*#+}} 64-byte Folded Reload
+  %1 = tail call <2 x i64> asm sideeffect "nop", "=x,~{xmm1},~{xmm2},~{xmm3},~{xmm4},~{xmm5},~{xmm6},~{xmm7},~{xmm8},~{xmm9},~{xmm10},~{xmm11},~{xmm12},~{xmm13},~{xmm14},~{xmm15},~{xmm16},~{xmm17},~{xmm18},~{xmm19},~{xmm20},~{xmm21},~{xmm22},~{xmm23},~{xmm24},~{xmm25},~{xmm26},~{xmm27},~{xmm28},~{xmm29},~{xmm30},~{xmm31},~{flags}"()
+  %2 = call <8 x i64> @llvm.x86.avx512.pslli.q.512(<8 x i64> %a0, i32 1)
+  ret <8 x i64> %2
+}
+declare <8 x i64> @llvm.x86.avx512.pslli.q.512(<8 x i64>, i32) nounwind readnone
+
+define <16 x i32> @stack_fold_psllvd(<16 x i32> %a0, <16 x i32> %a1) {
+  ;CHECK-LABEL: stack_fold_psllvd
+  ;CHECK:       vpsllvd {{-?[0-9]*}}(%rsp), {{%zmm[0-9][0-9]*}}, {{%zmm[0-9][0-9]*}} {{.*#+}} 64-byte Folded Reload
+  %1 = tail call <2 x i64> asm sideeffect "nop", "=x,~{xmm2},~{xmm3},~{xmm4},~{xmm5},~{xmm6},~{xmm7},~{xmm8},~{xmm9},~{xmm10},~{xmm11},~{xmm12},~{xmm13},~{xmm14},~{xmm15},~{xmm16},~{xmm17},~{xmm18},~{xmm19},~{xmm20},~{xmm21},~{xmm22},~{xmm23},~{xmm24},~{xmm25},~{xmm26},~{xmm27},~{xmm28},~{xmm29},~{xmm30},~{xmm31},~{flags}"()
+  %2 = call <16 x i32> @llvm.x86.avx512.psllv.d.512(<16 x i32> %a0, <16 x i32> %a1)
+  ret <16 x i32> %2
+}
+declare <16 x i32> @llvm.x86.avx512.psllv.d.512(<16 x i32>, <16 x i32>) nounwind readnone
+
+define <16 x i32> @stack_fold_psllvd_mask(<16 x i32>* %passthru, <16 x i32> %a0, <16 x i32> %a1, i16 %mask) {
+  ;CHECK-LABEL: stack_fold_psllvd_mask
+  ;CHECK:       vpsllvd {{-?[0-9]*}}(%rsp), {{%zmm[0-9][0-9]*}}, {{%zmm[0-9][0-9]*}} {{{%k[0-7]}}} {{.*#+}} 64-byte Folded Reload
+  %1 = tail call <2 x i64> asm sideeffect "nop", "=x,~{xmm2},~{xmm3},~{xmm4},~{xmm5},~{xmm6},~{xmm7},~{xmm8},~{xmm9},~{xmm10},~{xmm11},~{xmm12},~{xmm13},~{xmm14},~{xmm15},~{xmm16},~{xmm17},~{xmm18},~{xmm19},~{xmm20},~{xmm21},~{xmm22},~{xmm23},~{xmm24},~{xmm25},~{xmm26},~{xmm27},~{xmm28},~{xmm29},~{xmm30},~{xmm31},~{flags}"()
+  %2 = call <16 x i32> @llvm.x86.avx512.psllv.d.512(<16 x i32> %a0, <16 x i32> %a1)
+  %3 = bitcast i16 %mask to <16 x i1>
+  %4 = load <16 x i32>, <16 x i32>* %passthru
+  %5 = select <16 x i1> %3, <16 x i32> %2, <16 x i32> %4
+  ret <16 x i32> %5
+}
+
+define <16 x i32> @stack_fold_psllvd_maskz(<16 x i32> %a0, <16 x i32> %a1, i16 %mask) {
+  ;CHECK-LABEL: stack_fold_psllvd_maskz
+  ;CHECK:       vpsllvd {{-?[0-9]*}}(%rsp), {{%zmm[0-9][0-9]*}}, {{%zmm[0-9][0-9]*}} {{{%k[0-7]}}} {z} {{.*#+}} 64-byte Folded Reload
+  %1 = tail call <2 x i64> asm sideeffect "nop", "=x,~{xmm2},~{xmm3},~{xmm4},~{xmm5},~{xmm6},~{xmm7},~{xmm8},~{xmm9},~{xmm10},~{xmm11},~{xmm12},~{xmm13},~{xmm14},~{xmm15},~{xmm16},~{xmm17},~{xmm18},~{xmm19},~{xmm20},~{xmm21},~{xmm22},~{xmm23},~{xmm24},~{xmm25},~{xmm26},~{xmm27},~{xmm28},~{xmm29},~{xmm30},~{xmm31},~{flags}"()
+  %2 = call <16 x i32> @llvm.x86.avx512.psllv.d.512(<16 x i32> %a0, <16 x i32> %a1)
+  %3 = bitcast i16 %mask to <16 x i1>
+  %4 = select <16 x i1> %3, <16 x i32> %2, <16 x i32> zeroinitializer
+  ret <16 x i32> %4
+}
+
+define <8 x i64> @stack_fold_psllvq(<8 x i64> %a0, <8 x i64> %a1) {
+  ;CHECK-LABEL: stack_fold_psllvq
+  ;CHECK:       vpsllvq {{-?[0-9]*}}(%rsp), {{%zmm[0-9][0-9]*}}, {{%zmm[0-9][0-9]*}} {{.*#+}} 64-byte Folded Reload
+  %1 = tail call <8 x i64> asm sideeffect "nop", "=x,~{xmm2},~{xmm3},~{xmm4},~{xmm5},~{xmm6},~{xmm7},~{xmm8},~{xmm9},~{xmm10},~{xmm11},~{xmm12},~{xmm13},~{xmm14},~{xmm15},~{xmm16},~{xmm17},~{xmm18},~{xmm19},~{xmm20},~{xmm21},~{xmm22},~{xmm23},~{xmm24},~{xmm25},~{xmm26},~{xmm27},~{xmm28},~{xmm29},~{xmm30},~{xmm31},~{flags}"()
+  %2 = call <8 x i64> @llvm.x86.avx512.psllv.q.512(<8 x i64> %a0, <8 x i64> %a1)
+  ret <8 x i64> %2
+}
+declare <8 x i64> @llvm.x86.avx512.psllv.q.512(<8 x i64>, <8 x i64>) nounwind readnone
+
+define <32 x i16> @stack_fold_psllvw(<32 x i16> %a0, <32 x i16> %a1) {
+  ;CHECK-LABEL: stack_fold_psllvw
+  ;CHECK:       vpsllvw {{-?[0-9]*}}(%rsp), {{%zmm[0-9][0-9]*}}, {{%zmm[0-9][0-9]*}} {{.*#+}} 64-byte Folded Reload
+  %1 = tail call <2 x i64> asm sideeffect "nop", "=x,~{xmm2},~{xmm3},~{xmm4},~{xmm5},~{xmm6},~{xmm7},~{xmm8},~{xmm9},~{xmm10},~{xmm11},~{xmm12},~{xmm13},~{xmm14},~{xmm15},~{xmm16},~{xmm17},~{xmm18},~{xmm19},~{xmm20},~{xmm21},~{xmm22},~{xmm23},~{xmm24},~{xmm25},~{xmm26},~{xmm27},~{xmm28},~{xmm29},~{xmm30},~{xmm31},~{flags}"()
+  %2 = call <32 x i16> @llvm.x86.avx512.psllv.w.512(<32 x i16> %a0, <32 x i16> %a1)
+  ret <32 x i16> %2
+}
+declare <32 x i16> @llvm.x86.avx512.psllv.w.512(<32 x i16>, <32 x i16>) nounwind readnone
+
+define <32 x i16> @stack_fold_psllw(<32 x i16> %a0, <8 x i16> %a1) {
+  ;CHECK-LABEL: stack_fold_psllw
+  ;CHECK:       vpsllw {{-?[0-9]*}}(%rsp), {{%zmm[0-9][0-9]*}}, {{%zmm[0-9][0-9]*}} {{.*#+}} 16-byte Folded Reload
+  %1 = tail call <2 x i64> asm sideeffect "nop", "=x,~{xmm2},~{xmm3},~{xmm4},~{xmm5},~{xmm6},~{xmm7},~{xmm8},~{xmm9},~{xmm10},~{xmm11},~{xmm12},~{xmm13},~{xmm14},~{xmm15},~{xmm16},~{xmm17},~{xmm18},~{xmm19},~{xmm20},~{xmm21},~{xmm22},~{xmm23},~{xmm24},~{xmm25},~{xmm26},~{xmm27},~{xmm28},~{xmm29},~{xmm30},~{xmm31},~{flags}"()
+  %2 = call <32 x i16> @llvm.x86.avx512.psll.w.512(<32 x i16> %a0, <8 x i16> %a1)
+  ret <32 x i16> %2
+}
+declare <32 x i16> @llvm.x86.avx512.psll.w.512(<32 x i16>, <8 x i16>) nounwind readnone
+
+define <32 x i16> @stack_fold_psllwi(<32 x i16> %a0) {
+  ;CHECK-LABEL: stack_fold_psllwi
+  ;CHECK:       vpsllw $1, {{-?[0-9]*}}(%rsp), {{%zmm[0-9][0-9]*}} {{.*#+}} 64-byte Folded Reload
+  %1 = tail call <2 x i64> asm sideeffect "nop", "=x,~{xmm1},~{xmm2},~{xmm3},~{xmm4},~{xmm5},~{xmm6},~{xmm7},~{xmm8},~{xmm9},~{xmm10},~{xmm11},~{xmm12},~{xmm13},~{xmm14},~{xmm15},~{xmm16},~{xmm17},~{xmm18},~{xmm19},~{xmm20},~{xmm21},~{xmm22},~{xmm23},~{xmm24},~{xmm25},~{xmm26},~{xmm27},~{xmm28},~{xmm29},~{xmm30},~{xmm31},~{flags}"()
+  %2 = call <32 x i16> @llvm.x86.avx512.pslli.w.512(<32 x i16> %a0, i32 1)
+  ret <32 x i16> %2
+}
+declare <32 x i16> @llvm.x86.avx512.pslli.w.512(<32 x i16>, i32) nounwind readnone
+
+define <16 x i32> @stack_fold_psrad(<16 x i32> %a0, <4 x i32> %a1) {
+  ;CHECK-LABEL: stack_fold_psrad
+  ;CHECK:       vpsrad {{-?[0-9]*}}(%rsp), {{%zmm[0-9][0-9]*}}, {{%zmm[0-9][0-9]*}} {{.*#+}} 16-byte Folded Reload
+  %1 = tail call <2 x i64> asm sideeffect "nop", "=x,~{xmm2},~{xmm3},~{xmm4},~{xmm5},~{xmm6},~{xmm7},~{xmm8},~{xmm9},~{xmm10},~{xmm11},~{xmm12},~{xmm13},~{xmm14},~{xmm15},~{xmm16},~{xmm17},~{xmm18},~{xmm19},~{xmm20},~{xmm21},~{xmm22},~{xmm23},~{xmm24},~{xmm25},~{xmm26},~{xmm27},~{xmm28},~{xmm29},~{xmm30},~{xmm31},~{flags}"()
+  %2 = call <16 x i32> @llvm.x86.avx512.psra.d.512(<16 x i32> %a0, <4 x i32> %a1)
+  ret <16 x i32> %2
+}
+declare <16 x i32> @llvm.x86.avx512.psra.d.512(<16 x i32>, <4 x i32>) nounwind readnone
+
+define <16 x i32> @stack_fold_psradi(<16 x i32> %a0) {
+  ;CHECK-LABEL: stack_fold_psradi
+  ;CHECK:       vpsrad $1, {{-?[0-9]*}}(%rsp), {{%zmm[0-9][0-9]*}} {{.*#+}} 64-byte Folded Reload
+  %1 = tail call <2 x i64> asm sideeffect "nop", "=x,~{xmm1},~{xmm2},~{xmm3},~{xmm4},~{xmm5},~{xmm6},~{xmm7},~{xmm8},~{xmm9},~{xmm10},~{xmm11},~{xmm12},~{xmm13},~{xmm14},~{xmm15},~{xmm16},~{xmm17},~{xmm18},~{xmm19},~{xmm20},~{xmm21},~{xmm22},~{xmm23},~{xmm24},~{xmm25},~{xmm26},~{xmm27},~{xmm28},~{xmm29},~{xmm30},~{xmm31},~{flags}"()
+  %2 = call <16 x i32> @llvm.x86.avx512.psrai.d.512(<16 x i32> %a0, i32 1)
+  ret <16 x i32> %2
+}
+declare <16 x i32> @llvm.x86.avx512.psrai.d.512(<16 x i32>, i32) nounwind readnone
+
+define <8 x i64> @stack_fold_psraq(<8 x i64> %a0, <2 x i64> %a1) {
+  ;CHECK-LABEL: stack_fold_psraq
+  ;CHECK:       vpsraq {{-?[0-9]*}}(%rsp), {{%zmm[0-9][0-9]*}}, {{%zmm[0-9][0-9]*}} {{.*#+}} 16-byte Folded Reload
+  %1 = tail call <2 x i64> asm sideeffect "nop", "=x,~{xmm2},~{xmm3},~{xmm4},~{xmm5},~{xmm6},~{xmm7},~{xmm8},~{xmm9},~{xmm10},~{xmm11},~{xmm12},~{xmm13},~{xmm14},~{xmm15},~{xmm16},~{xmm17},~{xmm18},~{xmm19},~{xmm20},~{xmm21},~{xmm22},~{xmm23},~{xmm24},~{xmm25},~{xmm26},~{xmm27},~{xmm28},~{xmm29},~{xmm30},~{xmm31},~{flags}"()
+  %2 = call <8 x i64> @llvm.x86.avx512.psra.q.512(<8 x i64> %a0, <2 x i64> %a1)
+  ret <8 x i64> %2
+}
+declare <8 x i64> @llvm.x86.avx512.psra.q.512(<8 x i64>, <2 x i64>) nounwind readnone
+
+define <8 x i64> @stack_fold_psraqi(<8 x i64> %a0) {
+  ;CHECK-LABEL: stack_fold_psraqi
+  ;CHECK:       vpsraq $1, {{-?[0-9]*}}(%rsp), {{%zmm[0-9][0-9]*}} {{.*#+}} 64-byte Folded Reload
+  %1 = tail call <2 x i64> asm sideeffect "nop", "=x,~{xmm1},~{xmm2},~{xmm3},~{xmm4},~{xmm5},~{xmm6},~{xmm7},~{xmm8},~{xmm9},~{xmm10},~{xmm11},~{xmm12},~{xmm13},~{xmm14},~{xmm15},~{xmm16},~{xmm17},~{xmm18},~{xmm19},~{xmm20},~{xmm21},~{xmm22},~{xmm23},~{xmm24},~{xmm25},~{xmm26},~{xmm27},~{xmm28},~{xmm29},~{xmm30},~{xmm31},~{flags}"()
+  %2 = call <8 x i64> @llvm.x86.avx512.psrai.q.512(<8 x i64> %a0, i32 1)
+  ret <8 x i64> %2
+}
+declare <8 x i64> @llvm.x86.avx512.psrai.q.512(<8 x i64>, i32) nounwind readnone
+
+define <16 x i32> @stack_fold_psravd(<16 x i32> %a0, <16 x i32> %a1) {
+  ;CHECK-LABEL: stack_fold_psravd
+  ;CHECK:       vpsravd {{-?[0-9]*}}(%rsp), {{%zmm[0-9][0-9]*}}, {{%zmm[0-9][0-9]*}} {{.*#+}} 64-byte Folded Reload
+  %1 = tail call <2 x i64> asm sideeffect "nop", "=x,~{xmm2},~{xmm3},~{xmm4},~{xmm5},~{xmm6},~{xmm7},~{xmm8},~{xmm9},~{xmm10},~{xmm11},~{xmm12},~{xmm13},~{xmm14},~{xmm15},~{xmm16},~{xmm17},~{xmm18},~{xmm19},~{xmm20},~{xmm21},~{xmm22},~{xmm23},~{xmm24},~{xmm25},~{xmm26},~{xmm27},~{xmm28},~{xmm29},~{xmm30},~{xmm31},~{flags}"()
+  %2 = call <16 x i32> @llvm.x86.avx512.psrav.d.512(<16 x i32> %a0, <16 x i32> %a1)
+  ret <16 x i32> %2
+}
+declare <16 x i32> @llvm.x86.avx512.psrav.d.512(<16 x i32>, <16 x i32>) nounwind readnone
+
+define <8 x i64> @stack_fold_psravq(<8 x i64> %a0, <8 x i64> %a1) {
+  ;CHECK-LABEL: stack_fold_psravq
+  ;CHECK:       vpsravq {{-?[0-9]*}}(%rsp), {{%zmm[0-9][0-9]*}}, {{%zmm[0-9][0-9]*}} {{.*#+}} 64-byte Folded Reload
+  %1 = tail call <8 x i64> asm sideeffect "nop", "=x,~{xmm2},~{xmm3},~{xmm4},~{xmm5},~{xmm6},~{xmm7},~{xmm8},~{xmm9},~{xmm10},~{xmm11},~{xmm12},~{xmm13},~{xmm14},~{xmm15},~{xmm16},~{xmm17},~{xmm18},~{xmm19},~{xmm20},~{xmm21},~{xmm22},~{xmm23},~{xmm24},~{xmm25},~{xmm26},~{xmm27},~{xmm28},~{xmm29},~{xmm30},~{xmm31},~{flags}"()
+  %2 = call <8 x i64> @llvm.x86.avx512.psrav.q.512(<8 x i64> %a0, <8 x i64> %a1)
+  ret <8 x i64> %2
+}
+declare <8 x i64> @llvm.x86.avx512.psrav.q.512(<8 x i64>, <8 x i64>) nounwind readnone
+
+define <32 x i16> @stack_fold_psravw(<32 x i16> %a0, <32 x i16> %a1) {
+  ;CHECK-LABEL: stack_fold_psravw
+  ;CHECK:       vpsravw {{-?[0-9]*}}(%rsp), {{%zmm[0-9][0-9]*}}, {{%zmm[0-9][0-9]*}} {{.*#+}} 64-byte Folded Reload
+  %1 = tail call <2 x i64> asm sideeffect "nop", "=x,~{xmm2},~{xmm3},~{xmm4},~{xmm5},~{xmm6},~{xmm7},~{xmm8},~{xmm9},~{xmm10},~{xmm11},~{xmm12},~{xmm13},~{xmm14},~{xmm15},~{xmm16},~{xmm17},~{xmm18},~{xmm19},~{xmm20},~{xmm21},~{xmm22},~{xmm23},~{xmm24},~{xmm25},~{xmm26},~{xmm27},~{xmm28},~{xmm29},~{xmm30},~{xmm31},~{flags}"()
+  %2 = call <32 x i16> @llvm.x86.avx512.psrav.w.512(<32 x i16> %a0, <32 x i16> %a1)
+  ret <32 x i16> %2
+}
+declare <32 x i16> @llvm.x86.avx512.psrav.w.512(<32 x i16>, <32 x i16>) nounwind readnone
+
+define <32 x i16> @stack_fold_psraw(<32 x i16> %a0, <8 x i16> %a1) {
+  ;CHECK-LABEL: stack_fold_psraw
+  ;CHECK:       vpsraw {{-?[0-9]*}}(%rsp), {{%zmm[0-9][0-9]*}}, {{%zmm[0-9][0-9]*}} {{.*#+}} 16-byte Folded Reload
+  %1 = tail call <2 x i64> asm sideeffect "nop", "=x,~{xmm2},~{xmm3},~{xmm4},~{xmm5},~{xmm6},~{xmm7},~{xmm8},~{xmm9},~{xmm10},~{xmm11},~{xmm12},~{xmm13},~{xmm14},~{xmm15},~{xmm16},~{xmm17},~{xmm18},~{xmm19},~{xmm20},~{xmm21},~{xmm22},~{xmm23},~{xmm24},~{xmm25},~{xmm26},~{xmm27},~{xmm28},~{xmm29},~{xmm30},~{xmm31},~{flags}"()
+  %2 = call <32 x i16> @llvm.x86.avx512.psra.w.512(<32 x i16> %a0, <8 x i16> %a1)
+  ret <32 x i16> %2
+}
+declare <32 x i16> @llvm.x86.avx512.psra.w.512(<32 x i16>, <8 x i16>) nounwind readnone
+
+define <32 x i16> @stack_fold_psrawi(<32 x i16> %a0) {
+  ;CHECK-LABEL: stack_fold_psrawi
+  ;CHECK:       vpsraw $1, {{-?[0-9]*}}(%rsp), {{%zmm[0-9][0-9]*}} {{.*#+}} 64-byte Folded Reload
+  %1 = tail call <2 x i64> asm sideeffect "nop", "=x,~{xmm1},~{xmm2},~{xmm3},~{xmm4},~{xmm5},~{xmm6},~{xmm7},~{xmm8},~{xmm9},~{xmm10},~{xmm11},~{xmm12},~{xmm13},~{xmm14},~{xmm15},~{xmm16},~{xmm17},~{xmm18},~{xmm19},~{xmm20},~{xmm21},~{xmm22},~{xmm23},~{xmm24},~{xmm25},~{xmm26},~{xmm27},~{xmm28},~{xmm29},~{xmm30},~{xmm31},~{flags}"()
+  %2 = call <32 x i16> @llvm.x86.avx512.psrai.w.512(<32 x i16> %a0, i32 1)
+  ret <32 x i16> %2
+}
+declare <32 x i16> @llvm.x86.avx512.psrai.w.512(<32 x i16>, i32) nounwind readnone
+
+define <16 x i32> @stack_fold_psrld(<16 x i32> %a0, <4 x i32> %a1) {
+  ;CHECK-LABEL: stack_fold_psrld
+  ;CHECK:       vpsrld {{-?[0-9]*}}(%rsp), {{%zmm[0-9][0-9]*}}, {{%zmm[0-9][0-9]*}} {{.*#+}} 16-byte Folded Reload
+  %1 = tail call <2 x i64> asm sideeffect "nop", "=x,~{xmm2},~{xmm3},~{xmm4},~{xmm5},~{xmm6},~{xmm7},~{xmm8},~{xmm9},~{xmm10},~{xmm11},~{xmm12},~{xmm13},~{xmm14},~{xmm15},~{xmm16},~{xmm17},~{xmm18},~{xmm19},~{xmm20},~{xmm21},~{xmm22},~{xmm23},~{xmm24},~{xmm25},~{xmm26},~{xmm27},~{xmm28},~{xmm29},~{xmm30},~{xmm31},~{flags}"()
+  %2 = call <16 x i32> @llvm.x86.avx512.psrl.d.512(<16 x i32> %a0, <4 x i32> %a1)
+  ret <16 x i32> %2
+}
+declare <16 x i32> @llvm.x86.avx512.psrl.d.512(<16 x i32>, <4 x i32>) nounwind readnone
+
+define <16 x i32> @stack_fold_psrldi(<16 x i32> %a0) {
+  ;CHECK-LABEL: stack_fold_psrldi
+  ;CHECK:       vpsrld $1, {{-?[0-9]*}}(%rsp), {{%zmm[0-9][0-9]*}} {{.*#+}} 64-byte Folded Reload
+  %1 = tail call <2 x i64> asm sideeffect "nop", "=x,~{xmm1},~{xmm2},~{xmm3},~{xmm4},~{xmm5},~{xmm6},~{xmm7},~{xmm8},~{xmm9},~{xmm10},~{xmm11},~{xmm12},~{xmm13},~{xmm14},~{xmm15},~{xmm16},~{xmm17},~{xmm18},~{xmm19},~{xmm20},~{xmm21},~{xmm22},~{xmm23},~{xmm24},~{xmm25},~{xmm26},~{xmm27},~{xmm28},~{xmm29},~{xmm30},~{xmm31},~{flags}"()
+  %2 = call <16 x i32> @llvm.x86.avx512.psrli.d.512(<16 x i32> %a0, i32 1)
+  ret <16 x i32> %2
+}
+declare <16 x i32> @llvm.x86.avx512.psrli.d.512(<16 x i32>, i32) nounwind readnone
+
+define <64 x i8> @stack_fold_psrldq(<64 x i8> %a, <64 x i8> %b) {
+  ;CHECK-LABEL: stack_fold_psrldq
+  ;CHECK:       vpsrldq $2, {{-?[0-9]*}}(%rsp), {{%zmm[0-9][0-9]*}} {{.*#+}} 64-byte Folded Reload
+  %1 = tail call <2 x i64> asm sideeffect "nop", "=x,~{xmm1},~{xmm2},~{xmm3},~{xmm4},~{xmm5},~{xmm6},~{xmm7},~{xmm8},~{xmm9},~{xmm10},~{xmm11},~{xmm12},~{xmm13},~{xmm14},~{xmm15},~{xmm16},~{xmm17},~{xmm18},~{xmm19},~{xmm20},~{xmm21},~{xmm22},~{xmm23},~{xmm24},~{xmm25},~{xmm26},~{xmm27},~{xmm28},~{xmm29},~{xmm30},~{xmm31},~{flags}"()
+  %2 = shufflevector <64 x i8> %a, <64 x i8> zeroinitializer, <64 x i32> <i32 2, i32 3, i32 4, i32 5, i32 6, i32 7, i32 8, i32 9, i32 10, i32 11, i32 12, i32 13, i32 14, i32 15, i32 64, i32 64, i32 18, i32 19, i32 20, i32 21, i32 22, i32 23, i32 24, i32 25, i32 26, i32 27, i32 28, i32 29, i32 30, i32 31, i32 64, i32 64, i32 34, i32 35, i32 36, i32 37, i32 38, i32 39, i32 40, i32 41, i32 42, i32 43, i32 44, i32 45, i32 46, i32 47, i32 64, i32 64, i32 50, i32 51, i32 52, i32 53, i32 54, i32 55, i32 56, i32 57, i32 58, i32 59, i32 60, i32 61, i32 62, i32 63, i32 64, i32 64>
+  ret <64 x i8> %2
+}
+
+define <8 x i64> @stack_fold_psrlq(<8 x i64> %a0, <2 x i64> %a1) {
+  ;CHECK-LABEL: stack_fold_psrlq
+  ;CHECK:       vpsrlq {{-?[0-9]*}}(%rsp), {{%zmm[0-9][0-9]*}}, {{%zmm[0-9][0-9]*}} {{.*#+}} 16-byte Folded Reload
+  %1 = tail call <2 x i64> asm sideeffect "nop", "=x,~{xmm2},~{xmm3},~{xmm4},~{xmm5},~{xmm6},~{xmm7},~{xmm8},~{xmm9},~{xmm10},~{xmm11},~{xmm12},~{xmm13},~{xmm14},~{xmm15},~{xmm16},~{xmm17},~{xmm18},~{xmm19},~{xmm20},~{xmm21},~{xmm22},~{xmm23},~{xmm24},~{xmm25},~{xmm26},~{xmm27},~{xmm28},~{xmm29},~{xmm30},~{xmm31},~{flags}"()
+  %2 = call <8 x i64> @llvm.x86.avx512.psrl.q.512(<8 x i64> %a0, <2 x i64> %a1)
+  ret <8 x i64> %2
+}
+declare <8 x i64> @llvm.x86.avx512.psrl.q.512(<8 x i64>, <2 x i64>) nounwind readnone
+
+define <8 x i64> @stack_fold_psrlqi(<8 x i64> %a0) {
+  ;CHECK-LABEL: stack_fold_psrlqi
+  ;CHECK:       vpsrlq $1, {{-?[0-9]*}}(%rsp), {{%zmm[0-9][0-9]*}} {{.*#+}} 64-byte Folded Reload
+  %1 = tail call <2 x i64> asm sideeffect "nop", "=x,~{xmm1},~{xmm2},~{xmm3},~{xmm4},~{xmm5},~{xmm6},~{xmm7},~{xmm8},~{xmm9},~{xmm10},~{xmm11},~{xmm12},~{xmm13},~{xmm14},~{xmm15},~{xmm16},~{xmm17},~{xmm18},~{xmm19},~{xmm20},~{xmm21},~{xmm22},~{xmm23},~{xmm24},~{xmm25},~{xmm26},~{xmm27},~{xmm28},~{xmm29},~{xmm30},~{xmm31},~{flags}"()
+  %2 = call <8 x i64> @llvm.x86.avx512.psrli.q.512(<8 x i64> %a0, i32 1)
+  ret <8 x i64> %2
+}
+declare <8 x i64> @llvm.x86.avx512.psrli.q.512(<8 x i64>, i32) nounwind readnone
+
+define <16 x i32> @stack_fold_psrlvd(<16 x i32> %a0, <16 x i32> %a1) {
+  ;CHECK-LABEL: stack_fold_psrlvd
+  ;CHECK:       vpsrlvd {{-?[0-9]*}}(%rsp), {{%zmm[0-9][0-9]*}}, {{%zmm[0-9][0-9]*}} {{.*#+}} 64-byte Folded Reload
+  %1 = tail call <2 x i64> asm sideeffect "nop", "=x,~{xmm2},~{xmm3},~{xmm4},~{xmm5},~{xmm6},~{xmm7},~{xmm8},~{xmm9},~{xmm10},~{xmm11},~{xmm12},~{xmm13},~{xmm14},~{xmm15},~{xmm16},~{xmm17},~{xmm18},~{xmm19},~{xmm20},~{xmm21},~{xmm22},~{xmm23},~{xmm24},~{xmm25},~{xmm26},~{xmm27},~{xmm28},~{xmm29},~{xmm30},~{xmm31},~{flags}"()
+  %2 = call <16 x i32> @llvm.x86.avx512.psrlv.d.512(<16 x i32> %a0, <16 x i32> %a1)
+  ret <16 x i32> %2
+}
+declare <16 x i32> @llvm.x86.avx512.psrlv.d.512(<16 x i32>, <16 x i32>) nounwind readnone
+
+define <8 x i64> @stack_fold_psrlvq(<8 x i64> %a0, <8 x i64> %a1) {
+  ;CHECK-LABEL: stack_fold_psrlvq
+  ;CHECK:       vpsrlvq {{-?[0-9]*}}(%rsp), {{%zmm[0-9][0-9]*}}, {{%zmm[0-9][0-9]*}} {{.*#+}} 64-byte Folded Reload
+  %1 = tail call <8 x i64> asm sideeffect "nop", "=x,~{xmm2},~{xmm3},~{xmm4},~{xmm5},~{xmm6},~{xmm7},~{xmm8},~{xmm9},~{xmm10},~{xmm11},~{xmm12},~{xmm13},~{xmm14},~{xmm15},~{xmm16},~{xmm17},~{xmm18},~{xmm19},~{xmm20},~{xmm21},~{xmm22},~{xmm23},~{xmm24},~{xmm25},~{xmm26},~{xmm27},~{xmm28},~{xmm29},~{xmm30},~{xmm31},~{flags}"()
+  %2 = call <8 x i64> @llvm.x86.avx512.psrlv.q.512(<8 x i64> %a0, <8 x i64> %a1)
+  ret <8 x i64> %2
+}
+declare <8 x i64> @llvm.x86.avx512.psrlv.q.512(<8 x i64>, <8 x i64>) nounwind readnone
+
+define <32 x i16> @stack_fold_psrlvw(<32 x i16> %a0, <32 x i16> %a1) {
+  ;CHECK-LABEL: stack_fold_psrlvw
+  ;CHECK:       vpsrlvw {{-?[0-9]*}}(%rsp), {{%zmm[0-9][0-9]*}}, {{%zmm[0-9][0-9]*}} {{.*#+}} 64-byte Folded Reload
+  %1 = tail call <2 x i64> asm sideeffect "nop", "=x,~{xmm2},~{xmm3},~{xmm4},~{xmm5},~{xmm6},~{xmm7},~{xmm8},~{xmm9},~{xmm10},~{xmm11},~{xmm12},~{xmm13},~{xmm14},~{xmm15},~{xmm16},~{xmm17},~{xmm18},~{xmm19},~{xmm20},~{xmm21},~{xmm22},~{xmm23},~{xmm24},~{xmm25},~{xmm26},~{xmm27},~{xmm28},~{xmm29},~{xmm30},~{xmm31},~{flags}"()
+  %2 = call <32 x i16> @llvm.x86.avx512.psrlv.w.512(<32 x i16> %a0, <32 x i16> %a1)
+  ret <32 x i16> %2
+}
+declare <32 x i16> @llvm.x86.avx512.psrlv.w.512(<32 x i16>, <32 x i16>) nounwind readnone
+
+define <32 x i16> @stack_fold_psrlw(<32 x i16> %a0, <8 x i16> %a1) {
+  ;CHECK-LABEL: stack_fold_psrlw
+  ;CHECK:       vpsrlw {{-?[0-9]*}}(%rsp), {{%zmm[0-9][0-9]*}}, {{%zmm[0-9][0-9]*}} {{.*#+}} 16-byte Folded Reload
+  %1 = tail call <2 x i64> asm sideeffect "nop", "=x,~{xmm2},~{xmm3},~{xmm4},~{xmm5},~{xmm6},~{xmm7},~{xmm8},~{xmm9},~{xmm10},~{xmm11},~{xmm12},~{xmm13},~{xmm14},~{xmm15},~{xmm16},~{xmm17},~{xmm18},~{xmm19},~{xmm20},~{xmm21},~{xmm22},~{xmm23},~{xmm24},~{xmm25},~{xmm26},~{xmm27},~{xmm28},~{xmm29},~{xmm30},~{xmm31},~{flags}"()
+  %2 = call <32 x i16> @llvm.x86.avx512.psrl.w.512(<32 x i16> %a0, <8 x i16> %a1)
+  ret <32 x i16> %2
+}
+declare <32 x i16> @llvm.x86.avx512.psrl.w.512(<32 x i16>, <8 x i16>) nounwind readnone
+
+define <32 x i16> @stack_fold_psrlwi(<32 x i16> %a0) {
+  ;CHECK-LABEL: stack_fold_psrlwi
+  ;CHECK:       vpsrlw $1, {{-?[0-9]*}}(%rsp), {{%zmm[0-9][0-9]*}} {{.*#+}} 64-byte Folded Reload
+  %1 = tail call <2 x i64> asm sideeffect "nop", "=x,~{xmm1},~{xmm2},~{xmm3},~{xmm4},~{xmm5},~{xmm6},~{xmm7},~{xmm8},~{xmm9},~{xmm10},~{xmm11},~{xmm12},~{xmm13},~{xmm14},~{xmm15},~{xmm16},~{xmm17},~{xmm18},~{xmm19},~{xmm20},~{xmm21},~{xmm22},~{xmm23},~{xmm24},~{xmm25},~{xmm26},~{xmm27},~{xmm28},~{xmm29},~{xmm30},~{xmm31},~{flags}"()
+  %2 = call <32 x i16> @llvm.x86.avx512.psrli.w.512(<32 x i16> %a0, i32 1)
+  ret <32 x i16> %2
+}
+declare <32 x i16> @llvm.x86.avx512.psrli.w.512(<32 x i16>, i32) nounwind readnone
+
+define <64 x i8> @stack_fold_psubb(<64 x i8> %a0, <64 x i8> %a1) {
+  ;CHECK-LABEL: stack_fold_psubb
+  ;CHECK:       vpsubb {{-?[0-9]*}}(%rsp), {{%zmm[0-9][0-9]*}}, {{%zmm[0-9][0-9]*}} {{.*#+}} 64-byte Folded Reload
+  %1 = tail call <2 x i64> asm sideeffect "nop", "=x,~{xmm2},~{xmm3},~{xmm4},~{xmm5},~{xmm6},~{xmm7},~{xmm8},~{xmm9},~{xmm10},~{xmm11},~{xmm12},~{xmm13},~{xmm14},~{xmm15},~{xmm16},~{xmm17},~{xmm18},~{xmm19},~{xmm20},~{xmm21},~{xmm22},~{xmm23},~{xmm24},~{xmm25},~{xmm26},~{xmm27},~{xmm28},~{xmm29},~{xmm30},~{xmm31},~{flags}"()
+  %2 = sub <64 x i8> %a0, %a1
+  ret <64 x i8> %2
+}
+
+define <16 x i32> @stack_fold_psubd(<16 x i32> %a0, <16 x i32> %a1) {
+  ;CHECK-LABEL: stack_fold_psubd
+  ;CHECK:       vpsubd {{-?[0-9]*}}(%rsp), {{%zmm[0-9][0-9]*}}, {{%zmm[0-9][0-9]*}} {{.*#+}} 64-byte Folded Reload
+  %1 = tail call <2 x i64> asm sideeffect "nop", "=x,~{xmm2},~{xmm3},~{xmm4},~{xmm5},~{xmm6},~{xmm7},~{xmm8},~{xmm9},~{xmm10},~{xmm11},~{xmm12},~{xmm13},~{xmm14},~{xmm15},~{xmm16},~{xmm17},~{xmm18},~{xmm19},~{xmm20},~{xmm21},~{xmm22},~{xmm23},~{xmm24},~{xmm25},~{xmm26},~{xmm27},~{xmm28},~{xmm29},~{xmm30},~{xmm31},~{flags}"()
+  %2 = sub <16 x i32> %a0, %a1
+  ret <16 x i32> %2
+}
+
+define <8 x i64> @stack_fold_psubq(<8 x i64> %a0, <8 x i64> %a1) {
+  ;CHECK-LABEL: stack_fold_psubq
+  ;CHECK:       vpsubq {{-?[0-9]*}}(%rsp), {{%zmm[0-9][0-9]*}}, {{%zmm[0-9][0-9]*}} {{.*#+}} 64-byte Folded Reload
+  %1 = tail call <2 x i64> asm sideeffect "nop", "=x,~{xmm2},~{xmm3},~{xmm4},~{xmm5},~{xmm6},~{xmm7},~{xmm8},~{xmm9},~{xmm10},~{xmm11},~{xmm12},~{xmm13},~{xmm14},~{xmm15},~{xmm16},~{xmm17},~{xmm18},~{xmm19},~{xmm20},~{xmm21},~{xmm22},~{xmm23},~{xmm24},~{xmm25},~{xmm26},~{xmm27},~{xmm28},~{xmm29},~{xmm30},~{xmm31},~{flags}"()
+  %2 = sub <8 x i64> %a0, %a1
+  ret <8 x i64> %2
+}
+
+define <64 x i8> @stack_fold_psubsb(<64 x i8> %a0, <64 x i8> %a1) {
+  ;CHECK-LABEL: stack_fold_psubsb
+  ;CHECK:       vpsubsb {{-?[0-9]*}}(%rsp), {{%zmm[0-9][0-9]*}}, {{%zmm[0-9][0-9]*}} {{.*#+}} 64-byte Folded Reload
+  %1 = tail call <2 x i64> asm sideeffect "nop", "=x,~{xmm2},~{xmm3},~{xmm4},~{xmm5},~{xmm6},~{xmm7},~{xmm8},~{xmm9},~{xmm10},~{xmm11},~{xmm12},~{xmm13},~{xmm14},~{xmm15},~{xmm16},~{xmm17},~{xmm18},~{xmm19},~{xmm20},~{xmm21},~{xmm22},~{xmm23},~{xmm24},~{xmm25},~{xmm26},~{xmm27},~{xmm28},~{xmm29},~{xmm30},~{xmm31},~{flags}"()
+  %2 = call <64 x i8> @llvm.x86.avx512.mask.psubs.b.512(<64 x i8> %a0, <64 x i8> %a1, <64 x i8> undef, i64 -1)
+  ret <64 x i8> %2
+}
+declare <64 x i8> @llvm.x86.avx512.mask.psubs.b.512(<64 x i8>, <64 x i8>, <64 x i8>, i64) nounwind readnone
+
+define <32 x i16> @stack_fold_psubsw(<32 x i16> %a0, <32 x i16> %a1) {
+  ;CHECK-LABEL: stack_fold_psubsw
+  ;CHECK:       vpsubsw {{-?[0-9]*}}(%rsp), {{%zmm[0-9][0-9]*}}, {{%zmm[0-9][0-9]*}} {{.*#+}} 64-byte Folded Reload
+  %1 = tail call <2 x i64> asm sideeffect "nop", "=x,~{xmm2},~{xmm3},~{xmm4},~{xmm5},~{xmm6},~{xmm7},~{xmm8},~{xmm9},~{xmm10},~{xmm11},~{xmm12},~{xmm13},~{xmm14},~{xmm15},~{xmm16},~{xmm17},~{xmm18},~{xmm19},~{xmm20},~{xmm21},~{xmm22},~{xmm23},~{xmm24},~{xmm25},~{xmm26},~{xmm27},~{xmm28},~{xmm29},~{xmm30},~{xmm31},~{flags}"()
+  %2 = call <32 x i16> @llvm.x86.avx512.mask.psubs.w.512(<32 x i16> %a0, <32 x i16> %a1, <32 x i16> undef, i32 -1)
+  ret <32 x i16> %2
+}
+declare <32 x i16> @llvm.x86.avx512.mask.psubs.w.512(<32 x i16>, <32 x i16>, <32 x i16>, i32)
+
+define <64 x i8> @stack_fold_psubusb(<64 x i8> %a0, <64 x i8> %a1) {
+  ;CHECK-LABEL: stack_fold_psubusb
+  ;CHECK:       vpsubusb {{-?[0-9]*}}(%rsp), {{%zmm[0-9][0-9]*}}, {{%zmm[0-9][0-9]*}} {{.*#+}} 64-byte Folded Reload
+  %1 = tail call <2 x i64> asm sideeffect "nop", "=x,~{xmm2},~{xmm3},~{xmm4},~{xmm5},~{xmm6},~{xmm7},~{xmm8},~{xmm9},~{xmm10},~{xmm11},~{xmm12},~{xmm13},~{xmm14},~{xmm15},~{xmm16},~{xmm17},~{xmm18},~{xmm19},~{xmm20},~{xmm21},~{xmm22},~{xmm23},~{xmm24},~{xmm25},~{xmm26},~{xmm27},~{xmm28},~{xmm29},~{xmm30},~{xmm31},~{flags}"()
+  %2 = call <64 x i8> @llvm.x86.avx512.mask.psubus.b.512(<64 x i8> %a0, <64 x i8> %a1, <64 x i8> undef, i64 -1)
+  ret <64 x i8> %2
+}
+declare <64 x i8> @llvm.x86.avx512.mask.psubus.b.512(<64 x i8>, <64 x i8>, <64 x i8>, i64) nounwind readnone
+
+define <32 x i16> @stack_fold_psubusw(<32 x i16> %a0, <32 x i16> %a1) {
+  ;CHECK-LABEL: stack_fold_psubusw
+  ;CHECK:       vpsubusw {{-?[0-9]*}}(%rsp), {{%zmm[0-9][0-9]*}}, {{%zmm[0-9][0-9]*}} {{.*#+}} 64-byte Folded Reload
+  %1 = tail call <2 x i64> asm sideeffect "nop", "=x,~{xmm2},~{xmm3},~{xmm4},~{xmm5},~{xmm6},~{xmm7},~{xmm8},~{xmm9},~{xmm10},~{xmm11},~{xmm12},~{xmm13},~{xmm14},~{xmm15},~{xmm16},~{xmm17},~{xmm18},~{xmm19},~{xmm20},~{xmm21},~{xmm22},~{xmm23},~{xmm24},~{xmm25},~{xmm26},~{xmm27},~{xmm28},~{xmm29},~{xmm30},~{xmm31},~{flags}"()
+  %2 = call <32 x i16> @llvm.x86.avx512.mask.psubus.w.512(<32 x i16> %a0, <32 x i16> %a1, <32 x i16> undef, i32 -1)
+  ret <32 x i16> %2
+}
+declare <32 x i16> @llvm.x86.avx512.mask.psubus.w.512(<32 x i16>, <32 x i16>, <32 x i16>, i32)
+
+define <32 x i16> @stack_fold_psubw(<32 x i16> %a0, <32 x i16> %a1) {
+  ;CHECK-LABEL: stack_fold_psubw
+  ;CHECK:       vpsubw {{-?[0-9]*}}(%rsp), {{%zmm[0-9][0-9]*}}, {{%zmm[0-9][0-9]*}} {{.*#+}} 64-byte Folded Reload
+  %1 = tail call <2 x i64> asm sideeffect "nop", "=x,~{xmm2},~{xmm3},~{xmm4},~{xmm5},~{xmm6},~{xmm7},~{xmm8},~{xmm9},~{xmm10},~{xmm11},~{xmm12},~{xmm13},~{xmm14},~{xmm15},~{xmm16},~{xmm17},~{xmm18},~{xmm19},~{xmm20},~{xmm21},~{xmm22},~{xmm23},~{xmm24},~{xmm25},~{xmm26},~{xmm27},~{xmm28},~{xmm29},~{xmm30},~{xmm31},~{flags}"()
+  %2 = sub <32 x i16> %a0, %a1
+  ret <32 x i16> %2
+}
+
+define <16 x i32> @stack_fold_ternlogd(<16 x i32> %x0, <16 x i32> %x1, <16 x i32> %x2) {
+  ;CHECK-LABEL: stack_fold_ternlogd
+  ;CHECK:       vpternlogd $33, {{-?[0-9]*}}(%rsp), {{%zmm[0-9][0-9]*}}, {{%zmm[0-9][0-9]*}} {{.*#+}} 64-byte Folded Reload
+  %1 = tail call <2 x i64> asm sideeffect "nop", "=x,~{xmm3},~{xmm4},~{xmm5},~{xmm6},~{xmm7},~{xmm8},~{xmm9},~{xmm10},~{xmm11},~{xmm12},~{xmm13},~{xmm14},~{xmm15},~{xmm16},~{xmm17},~{xmm18},~{xmm19},~{xmm20},~{xmm21},~{xmm22},~{xmm23},~{xmm24},~{xmm25},~{xmm26},~{xmm27},~{xmm28},~{xmm29},~{xmm30},~{xmm31},~{flags}"()
+  %res = call <16 x i32> @llvm.x86.avx512.mask.pternlog.d.512(<16 x i32> %x0, <16 x i32> %x1, <16 x i32> %x2, i32 33, i16 -1)
+  ret <16 x i32> %res
+}
+declare <16 x i32> @llvm.x86.avx512.mask.pternlog.d.512(<16 x i32>, <16 x i32>, <16 x i32>, i32, i16)
+
+define <8 x i64> @stack_fold_ternlogq(<8 x i64> %x0, <8 x i64> %x1, <8 x i64> %x2) {
+  ;CHECK-LABEL: stack_fold_ternlogq
+  ;CHECK:       vpternlogq $33, {{-?[0-9]*}}(%rsp), {{%zmm[0-9][0-9]*}}, {{%zmm[0-9][0-9]*}} {{.*#+}} 64-byte Folded Reload
+  %1 = tail call <2 x i64> asm sideeffect "nop", "=x,~{xmm3},~{xmm4},~{xmm5},~{xmm6},~{xmm7},~{xmm8},~{xmm9},~{xmm10},~{xmm11},~{xmm12},~{xmm13},~{xmm14},~{xmm15},~{xmm16},~{xmm17},~{xmm18},~{xmm19},~{xmm20},~{xmm21},~{xmm22},~{xmm23},~{xmm24},~{xmm25},~{xmm26},~{xmm27},~{xmm28},~{xmm29},~{xmm30},~{xmm31},~{flags}"()
+  %res = call <8 x i64> @llvm.x86.avx512.mask.pternlog.q.512(<8 x i64> %x0, <8 x i64> %x1, <8 x i64> %x2, i32 33, i8 -1)
+  ret <8 x i64> %res
+}
+
+declare <8 x i64> @llvm.x86.avx512.mask.pternlog.q.512(<8 x i64>, <8 x i64>, <8 x i64>, i32, i8)
+
+define <64 x i8> @stack_fold_punpckhbw_zmm(<64 x i8> %a0, <64 x i8> %a1) {
+  ;CHECK-LABEL: stack_fold_punpckhbw_zmm
+  ;CHECK:       vpunpckhbw {{-?[0-9]*}}(%rsp), {{%zmm[0-9][0-9]*}}, {{%zmm[0-9][0-9]*}} {{.*#+}} 64-byte Folded Reload
+  %1 = tail call <2 x i64> asm sideeffect "nop", "=x,~{xmm2},~{xmm3},~{xmm4},~{xmm5},~{xmm6},~{xmm7},~{xmm8},~{xmm9},~{xmm10},~{xmm11},~{xmm12},~{xmm13},~{xmm14},~{xmm15},~{xmm16},~{xmm17},~{xmm18},~{xmm19},~{xmm20},~{xmm21},~{xmm22},~{xmm23},~{xmm24},~{xmm25},~{xmm26},~{xmm27},~{xmm28},~{xmm29},~{xmm30},~{xmm31},~{flags}"()
+  %2 = shufflevector <64 x i8> %a0, <64 x i8> %a1, <64 x i32> <i32 8, i32 72, i32 9, i32 73, i32 10, i32 74, i32 11, i32 75, i32 12, i32 76, i32 13, i32 77, i32 14, i32 78, i32 15, i32 79, i32 24, i32 88, i32 25, i32 89, i32 26, i32 90, i32 27, i32 91, i32 28, i32 92, i32 29, i32 93, i32 30, i32 94, i32 31, i32 95, i32 40, i32 104, i32 41, i32 105, i32 42, i32 106, i32 43, i32 107, i32 44, i32 108, i32 45, i32 109, i32 46, i32 110, i32 47, i32 111, i32 56, i32 120, i32 57, i32 121, i32 58, i32 122, i32 59, i32 123, i32 60, i32 124, i32 61, i32 125, i32 62, i32 126, i32 63, i32 127>
+  ret <64 x i8> %2
+}
+
+define <64 x i8> @stack_fold_punpckhbw_mask_zmm(<64 x i8>* %passthru, <64 x i8> %a0, <64 x i8> %a1, i64 %mask) {
+  ;CHECK-LABEL: stack_fold_punpckhbw_mask_zmm
+  ;CHECK:       vpunpckhbw {{-?[0-9]*}}(%rsp), {{%zmm[0-9][0-9]*}}, {{%zmm[0-9][0-9]*}} {{{%k[0-7]}}} {{.*#+}} 64-byte Folded Reload
+  %1 = tail call <2 x i64> asm sideeffect "nop", "=x,~{xmm2},~{xmm3},~{xmm4},~{xmm5},~{xmm6},~{xmm7},~{xmm8},~{xmm9},~{xmm10},~{xmm11},~{xmm12},~{xmm13},~{xmm14},~{xmm15},~{xmm16},~{xmm17},~{xmm18},~{xmm19},~{xmm20},~{xmm21},~{xmm22},~{xmm23},~{xmm24},~{xmm25},~{xmm26},~{xmm27},~{xmm28},~{xmm29},~{xmm30},~{xmm31},~{flags}"()
+  %2 = shufflevector <64 x i8> %a0, <64 x i8> %a1, <64 x i32> <i32 8, i32 72, i32 9, i32 73, i32 10, i32 74, i32 11, i32 75, i32 12, i32 76, i32 13, i32 77, i32 14, i32 78, i32 15, i32 79, i32 24, i32 88, i32 25, i32 89, i32 26, i32 90, i32 27, i32 91, i32 28, i32 92, i32 29, i32 93, i32 30, i32 94, i32 31, i32 95, i32 40, i32 104, i32 41, i32 105, i32 42, i32 106, i32 43, i32 107, i32 44, i32 108, i32 45, i32 109, i32 46, i32 110, i32 47, i32 111, i32 56, i32 120, i32 57, i32 121, i32 58, i32 122, i32 59, i32 123, i32 60, i32 124, i32 61, i32 125, i32 62, i32 126, i32 63, i32 127>
   %3 = bitcast i64 %mask to <64 x i1>
+  ; load needed to keep the operation from being scheduled about the asm block
   %4 = load <64 x i8>, <64 x i8>* %passthru
   %5 = select <64 x i1> %3, <64 x i8> %2, <64 x i8> %4
   ret <64 x i8> %5
 }
 
-define <64 x i8> @stack_fold_palignr_maskz(<64 x i8> %a0, <64 x i8> %a1, i64 %mask) {
-  ;CHECK-LABEL: stack_fold_palignr_maskz
-  ;CHECK:       vpalignr $1, {{-?[0-9]*}}(%rsp), {{%zmm[0-9][0-9]*}}, {{%zmm[0-9][0-9]*}} {{{%k[0-7]}}} {z} {{.*#+}} 64-byte Folded Reload
-  %1 = tail call <2 x i64> asm sideeffect "nop", "=x,~{xmm1},~{xmm2},~{xmm3},~{xmm4},~{xmm5},~{xmm6},~{xmm7},~{xmm8},~{xmm9},~{xmm10},~{xmm11},~{xmm12},~{xmm13},~{xmm14},~{xmm15},~{xmm16},~{xmm17},~{xmm18},~{xmm19},~{xmm20},~{xmm21},~{xmm22},~{xmm23},~{xmm24},~{xmm25},~{xmm26},~{xmm27},~{xmm28},~{xmm29},~{xmm30},~{xmm31},~{flags}"()
-  %2 = shufflevector <64 x i8> %a1, <64 x i8> %a0, <64 x i32> <i32 1, i32 2, i32 3, i32 4, i32 5, i32 6, i32 7, i32 8, i32 9, i32 10, i32 11, i32 12, i32 13, i32 14, i32 15, i32 64, i32 17, i32 18, i32 19, i32 20, i32 21, i32 22, i32 23, i32 24, i32 25, i32 26, i32 27, i32 28, i32 29, i32 30, i32 31, i32 80, i32 33, i32 34, i32 35, i32 36, i32 37, i32 38, i32 39, i32 40, i32 41, i32 42, i32 43, i32 44, i32 45, i32 46, i32 47, i32 96, i32 49, i32 50, i32 51, i32 52, i32 53, i32 54, i32 55, i32 56, i32 57, i32 58, i32 59, i32 60, i32 61, i32 62, i32 63, i32 112>
+define <64 x i8> @stack_fold_punpckhbw_maskz_zmm(<64 x i8> %a0, <64 x i8> %a1, i64 %mask) {
+  ;CHECK-LABEL: stack_fold_punpckhbw_maskz_zmm
+  ;CHECK:       vpunpckhbw {{-?[0-9]*}}(%rsp), {{%zmm[0-9][0-9]*}}, {{%zmm[0-9][0-9]*}} {{{%k[0-7]}}} {z} {{.*#+}} 64-byte Folded Reload
+  %1 = tail call <2 x i64> asm sideeffect "nop", "=x,~{xmm2},~{xmm3},~{xmm4},~{xmm5},~{xmm6},~{xmm7},~{xmm8},~{xmm9},~{xmm10},~{xmm11},~{xmm12},~{xmm13},~{xmm14},~{xmm15},~{xmm16},~{xmm17},~{xmm18},~{xmm19},~{xmm20},~{xmm21},~{xmm22},~{xmm23},~{xmm24},~{xmm25},~{xmm26},~{xmm27},~{xmm28},~{xmm29},~{xmm30},~{xmm31},~{flags}"()
+  %2 = shufflevector <64 x i8> %a0, <64 x i8> %a1, <64 x i32> <i32 8, i32 72, i32 9, i32 73, i32 10, i32 74, i32 11, i32 75, i32 12, i32 76, i32 13, i32 77, i32 14, i32 78, i32 15, i32 79, i32 24, i32 88, i32 25, i32 89, i32 26, i32 90, i32 27, i32 91, i32 28, i32 92, i32 29, i32 93, i32 30, i32 94, i32 31, i32 95, i32 40, i32 104, i32 41, i32 105, i32 42, i32 106, i32 43, i32 107, i32 44, i32 108, i32 45, i32 109, i32 46, i32 110, i32 47, i32 111, i32 56, i32 120, i32 57, i32 121, i32 58, i32 122, i32 59, i32 123, i32 60, i32 124, i32 61, i32 125, i32 62, i32 126, i32 63, i32 127>
   %3 = bitcast i64 %mask to <64 x i1>
   %4 = select <64 x i1> %3, <64 x i8> %2, <64 x i8> zeroinitializer
   ret <64 x i8> %4
-}
-
-define <64 x i8> @stack_fold_pslldq(<64 x i8> %a, <64 x i8> %b) {
-  ;CHECK-LABEL: stack_fold_pslldq
-  ;CHECK:       vpslldq $1, {{-?[0-9]*}}(%rsp), {{%zmm[0-9][0-9]*}} {{.*#+}} 64-byte Folded Reload
-  %1 = tail call <2 x i64> asm sideeffect "nop", "=x,~{xmm1},~{xmm2},~{xmm3},~{xmm4},~{xmm5},~{xmm6},~{xmm7},~{xmm8},~{xmm9},~{xmm10},~{xmm11},~{xmm12},~{xmm13},~{xmm14},~{xmm15},~{xmm16},~{xmm17},~{xmm18},~{xmm19},~{xmm20},~{xmm21},~{xmm22},~{xmm23},~{xmm24},~{xmm25},~{xmm26},~{xmm27},~{xmm28},~{xmm29},~{xmm30},~{xmm31},~{flags}"()
-  %2 = shufflevector <64 x i8> %a, <64 x i8> zeroinitializer, <64 x i32> <i32 79, i32 0, i32 1, i32 2, i32 3, i32 4, i32 5, i32 6, i32 7, i32 8, i32 9, i32 10, i32 11, i32 12, i32 13, i32 14, i32 95, i32 16, i32 17, i32 18, i32 19, i32 20, i32 21, i32 22, i32 23, i32 24, i32 25, i32 26, i32 27, i32 28, i32 29, i32 30, i32 111, i32 32, i32 33, i32 34, i32 35, i32 36, i32 37, i32 38, i32 39, i32 40, i32 41, i32 42, i32 43, i32 44, i32 45, i32 46, i32 127, i32 48, i32 49, i32 50, i32 51, i32 52, i32 53, i32 54, i32 55, i32 56, i32 57, i32 58, i32 59, i32 60, i32 61, i32 62>
-  ret <64 x i8> %2
-}
-
-define <64 x i8> @stack_fold_psrldq(<64 x i8> %a, <64 x i8> %b) {
-  ;CHECK-LABEL: stack_fold_psrldq
-  ;CHECK:       vpsrldq $2, {{-?[0-9]*}}(%rsp), {{%zmm[0-9][0-9]*}} {{.*#+}} 64-byte Folded Reload
-  %1 = tail call <2 x i64> asm sideeffect "nop", "=x,~{xmm1},~{xmm2},~{xmm3},~{xmm4},~{xmm5},~{xmm6},~{xmm7},~{xmm8},~{xmm9},~{xmm10},~{xmm11},~{xmm12},~{xmm13},~{xmm14},~{xmm15},~{xmm16},~{xmm17},~{xmm18},~{xmm19},~{xmm20},~{xmm21},~{xmm22},~{xmm23},~{xmm24},~{xmm25},~{xmm26},~{xmm27},~{xmm28},~{xmm29},~{xmm30},~{xmm31},~{flags}"()
-  %2 = shufflevector <64 x i8> %a, <64 x i8> zeroinitializer, <64 x i32> <i32 2, i32 3, i32 4, i32 5, i32 6, i32 7, i32 8, i32 9, i32 10, i32 11, i32 12, i32 13, i32 14, i32 15, i32 64, i32 64, i32 18, i32 19, i32 20, i32 21, i32 22, i32 23, i32 24, i32 25, i32 26, i32 27, i32 28, i32 29, i32 30, i32 31, i32 64, i32 64, i32 34, i32 35, i32 36, i32 37, i32 38, i32 39, i32 40, i32 41, i32 42, i32 43, i32 44, i32 45, i32 46, i32 47, i32 64, i32 64, i32 50, i32 51, i32 52, i32 53, i32 54, i32 55, i32 56, i32 57, i32 58, i32 59, i32 60, i32 61, i32 62, i32 63, i32 64, i32 64>
-  ret <64 x i8> %2
 }