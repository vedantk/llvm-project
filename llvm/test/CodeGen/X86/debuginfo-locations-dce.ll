--- conflicted
+++ resolved
@@ -1,78 +1,71 @@
-; RUN: llc -O2 %s -o %t -filetype=obj
-; RUN: llvm-dwarfdump -debug-info %t | FileCheck %s
-
-; Check that Machine CSE correctly handles during the transformation, the
-; debug location information for variables.
-
-; Generated with clang -c -g -O2
-
-; typedef float __attribute__((__vector_size__(16))) f4;
-; f4 get();
-; int main() {
-;   float MyVar = get()[0];
-;   if (MyVar)
-;     return 1;
-; }
-
-; ModuleID = 'test.cpp'
-source_filename = "test.cpp"
-target datalayout = "e-m:e-i64:64-f80:128-n8:16:32:64-S128"
-target triple = "x86_64-pc-linux-gnu"
-
-define dso_local i32 @main() !dbg !7 {
-entry:
-  %call = tail call <4 x float> @_Z3getv(), !dbg !14
-  %vecext = extractelement <4 x float> %call, i32 0, !dbg !14
-  call void @llvm.dbg.value(metadata float %vecext, metadata !12, metadata !DIExpression()), !dbg !15
-  %tobool = fcmp une float %vecext, 0.000000e+00, !dbg !16
-  %. = zext i1 %tobool to i32, !dbg !18
-  ret i32 %., !dbg !19
-}
-
-declare dso_local <4 x float> @_Z3getv()
-
-declare void @llvm.dbg.value(metadata, metadata, metadata) #2
-
-!llvm.dbg.cu = !{!0}
-!llvm.module.flags = !{!3, !4, !5}
-!llvm.ident = !{!6}
-
-!0 = distinct !DICompileUnit(language: DW_LANG_C_plus_plus, file: !1, producer: "clang version 8.0.0 (trunk 339665)", isOptimized: true, runtimeVersion: 0, emissionKind: FullDebug, enums: !2)
-!1 = !DIFile(filename: "test.cpp", directory: ".")
-!2 = !{}
-!3 = !{i32 2, !"Dwarf Version", i32 4}
-!4 = !{i32 2, !"Debug Info Version", i32 3}
-!5 = !{i32 1, !"wchar_size", i32 4}
-!6 = !{!"clang version 8.0.0 (trunk 339665)"}
-!7 = distinct !DISubprogram(name: "main", scope: !1, file: !1, line: 3, type: !8, isLocal: false, isDefinition: true, scopeLine: 3, flags: DIFlagPrototyped, isOptimized: true, unit: !0, retainedNodes: !11)
-!8 = !DISubroutineType(types: !9)
-!9 = !{!10}
-!10 = !DIBasicType(name: "int", size: 32, encoding: DW_ATE_signed)
-!11 = !{!12}
-!12 = !DILocalVariable(name: "MyVar", scope: !7, file: !1, line: 4, type: !13)
-!13 = !DIBasicType(name: "float", size: 32, encoding: DW_ATE_float)
-!14 = !DILocation(line: 4, column: 18, scope: !7)
-!15 = !DILocation(line: 4, column: 9, scope: !7)
-!16 = !DILocation(line: 5, column: 7, scope: !17)
-!17 = distinct !DILexicalBlock(scope: !7, file: !1, line: 5, column: 7)
-!18 = !DILocation(line: 6, column: 5, scope: !17)
-!19 = !DILocation(line: 7, column: 1, scope: !7)
-
-; Look at the debug location information for variable 'MyVar'.
-; Verify that we see a sequence of DI entries, that looks like:
-; DW_TAG_variable
-;   DW_AT_location        (0x00000000
-;     [0x0000000000000009,  0x0000000000000012): DW_OP_reg17 XMM0)
-;   DW_AT_name    ("MyVar")
-
-; CHECK-LABEL: DW_TAG_variable
-; CHECK-NEXT: DW_AT_location{{.*}}
-; CHECK-NEXT: {{.*}}DW_OP_reg17 XMM0
-<<<<<<< HEAD
-; CHECK-NEXT: DW_AT_name{{.*}}("MyVar")
-
-
-=======
-; CHECK-NEXT: DW_AT_name{{.*}}("MyVar")
-
->>>>>>> eaf2c1f4
+; RUN: llc -O2 %s -o %t -filetype=obj
+; RUN: llvm-dwarfdump -debug-info %t | FileCheck %s
+
+; Check that Machine CSE correctly handles during the transformation, the
+; debug location information for variables.
+
+; Generated with clang -c -g -O2
+
+; typedef float __attribute__((__vector_size__(16))) f4;
+; f4 get();
+; int main() {
+;   float MyVar = get()[0];
+;   if (MyVar)
+;     return 1;
+; }
+
+; ModuleID = 'test.cpp'
+source_filename = "test.cpp"
+target datalayout = "e-m:e-i64:64-f80:128-n8:16:32:64-S128"
+target triple = "x86_64-pc-linux-gnu"
+
+define dso_local i32 @main() !dbg !7 {
+entry:
+  %call = tail call <4 x float> @_Z3getv(), !dbg !14
+  %vecext = extractelement <4 x float> %call, i32 0, !dbg !14
+  call void @llvm.dbg.value(metadata float %vecext, metadata !12, metadata !DIExpression()), !dbg !15
+  %tobool = fcmp une float %vecext, 0.000000e+00, !dbg !16
+  %. = zext i1 %tobool to i32, !dbg !18
+  ret i32 %., !dbg !19
+}
+
+declare dso_local <4 x float> @_Z3getv()
+
+declare void @llvm.dbg.value(metadata, metadata, metadata) #2
+
+!llvm.dbg.cu = !{!0}
+!llvm.module.flags = !{!3, !4, !5}
+!llvm.ident = !{!6}
+
+!0 = distinct !DICompileUnit(language: DW_LANG_C_plus_plus, file: !1, producer: "clang version 8.0.0 (trunk 339665)", isOptimized: true, runtimeVersion: 0, emissionKind: FullDebug, enums: !2)
+!1 = !DIFile(filename: "test.cpp", directory: ".")
+!2 = !{}
+!3 = !{i32 2, !"Dwarf Version", i32 4}
+!4 = !{i32 2, !"Debug Info Version", i32 3}
+!5 = !{i32 1, !"wchar_size", i32 4}
+!6 = !{!"clang version 8.0.0 (trunk 339665)"}
+!7 = distinct !DISubprogram(name: "main", scope: !1, file: !1, line: 3, type: !8, isLocal: false, isDefinition: true, scopeLine: 3, flags: DIFlagPrototyped, isOptimized: true, unit: !0, retainedNodes: !11)
+!8 = !DISubroutineType(types: !9)
+!9 = !{!10}
+!10 = !DIBasicType(name: "int", size: 32, encoding: DW_ATE_signed)
+!11 = !{!12}
+!12 = !DILocalVariable(name: "MyVar", scope: !7, file: !1, line: 4, type: !13)
+!13 = !DIBasicType(name: "float", size: 32, encoding: DW_ATE_float)
+!14 = !DILocation(line: 4, column: 18, scope: !7)
+!15 = !DILocation(line: 4, column: 9, scope: !7)
+!16 = !DILocation(line: 5, column: 7, scope: !17)
+!17 = distinct !DILexicalBlock(scope: !7, file: !1, line: 5, column: 7)
+!18 = !DILocation(line: 6, column: 5, scope: !17)
+!19 = !DILocation(line: 7, column: 1, scope: !7)
+
+; Look at the debug location information for variable 'MyVar'.
+; Verify that we see a sequence of DI entries, that looks like:
+; DW_TAG_variable
+;   DW_AT_location        (0x00000000
+;     [0x0000000000000009,  0x0000000000000012): DW_OP_reg17 XMM0)
+;   DW_AT_name    ("MyVar")
+
+; CHECK-LABEL: DW_TAG_variable
+; CHECK-NEXT: DW_AT_location{{.*}}
+; CHECK-NEXT: {{.*}}DW_OP_reg17 XMM0
+; CHECK-NEXT: DW_AT_name{{.*}}("MyVar")