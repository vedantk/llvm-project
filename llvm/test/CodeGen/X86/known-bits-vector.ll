--- conflicted
+++ resolved
@@ -134,8 +134,6 @@
   %3 = shufflevector <4 x i32> %2, <4 x i32> undef, <4 x i32> <i32 2, i32 2, i32 3, i32 3>
   %4 = uitofp <4 x i32> %3 to <4 x float>
   ret <4 x float> %4
-<<<<<<< HEAD
-=======
 }
 
 define <4 x i32> @knownbits_mask_shl_shuffle_lshr(<4 x i32> %a0) nounwind {
@@ -256,5 +254,4 @@
   %3 = shufflevector <4 x i32> %2, <4 x i32> undef, <4 x i32> <i32 0, i32 0, i32 3, i32 3>
   %4 = lshr <4 x i32> %3, <i32 22, i32 22, i32 22, i32 22>
   ret <4 x i32> %4
->>>>>>> 06522278
 }