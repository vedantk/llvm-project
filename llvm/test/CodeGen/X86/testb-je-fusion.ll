; NOTE: Assertions have been autogenerated by utils/update_llc_test_checks.py
; RUN: llc < %s -mtriple=x86_64-- -mattr=-macrofusion,-branchfusion -post-RA-scheduler=0 | FileCheck %s --check-prefix=NOFUSION_NOPOSTRA
; RUN: llc < %s -mtriple=x86_64-- -mattr=-macrofusion,+branchfusion -post-RA-scheduler=0 | FileCheck %s --check-prefix=BRANCHFUSION_NOPOSTRA --check-prefix=BRANCHFUSIONONLY_NOPOSTRA
; RUN: llc < %s -mtriple=x86_64-- -mattr=+macrofusion,-branchfusion -post-RA-scheduler=0 | FileCheck %s --check-prefix=BRANCHFUSION_NOPOSTRA --check-prefix=MACROFUSION_NOPOSTRA
; RUN: llc < %s -mtriple=x86_64-- -mattr=-macrofusion,-branchfusion -post-RA-scheduler=1 | FileCheck %s --check-prefix=NOFUSION_POSTRA
; RUN: llc < %s -mtriple=x86_64-- -mattr=-macrofusion,+branchfusion -post-RA-scheduler=1 | FileCheck %s --check-prefix=BRANCHFUSION_POSTRA --check-prefix=BRANCHFUSIONONLY_POSTRA
; RUN: llc < %s -mtriple=x86_64-- -mattr=+macrofusion,-branchfusion -post-RA-scheduler=1 | FileCheck %s --check-prefix=BRANCHFUSION_POSTRA --check-prefix=MACROFUSION_POSTRA

; testb should be scheduled right before je to enable macro-fusion.

define i32 @macrofuse_test_je(i32 %flags, i8* %p) nounwind {
; NOFUSION_NOPOSTRA-LABEL: macrofuse_test_je:
; NOFUSION_NOPOSTRA:       # %bb.0: # %entry
; NOFUSION_NOPOSTRA-NEXT:    xorl %eax, %eax
; NOFUSION_NOPOSTRA-NEXT:    testl $512, %edi # imm = 0x200
; NOFUSION_NOPOSTRA-NEXT:    movb $1, (%rsi)
; NOFUSION_NOPOSTRA-NEXT:    je .LBB0_2
; NOFUSION_NOPOSTRA-NEXT:  # %bb.1: # %if.then
; NOFUSION_NOPOSTRA-NEXT:    movl $1, %eax
; NOFUSION_NOPOSTRA-NEXT:  .LBB0_2: # %if.end
; NOFUSION_NOPOSTRA-NEXT:    retq
;
; BRANCHFUSION_NOPOSTRA-LABEL: macrofuse_test_je:
; BRANCHFUSION_NOPOSTRA:       # %bb.0: # %entry
; BRANCHFUSION_NOPOSTRA-NEXT:    xorl %eax, %eax
; BRANCHFUSION_NOPOSTRA-NEXT:    movb $1, (%rsi)
; BRANCHFUSION_NOPOSTRA-NEXT:    testl $512, %edi # imm = 0x200
; BRANCHFUSION_NOPOSTRA-NEXT:    je .LBB0_2
; BRANCHFUSION_NOPOSTRA-NEXT:  # %bb.1: # %if.then
; BRANCHFUSION_NOPOSTRA-NEXT:    movl $1, %eax
; BRANCHFUSION_NOPOSTRA-NEXT:  .LBB0_2: # %if.end
; BRANCHFUSION_NOPOSTRA-NEXT:    retq
;
; NOFUSION_POSTRA-LABEL: macrofuse_test_je:
; NOFUSION_POSTRA:       # %bb.0: # %entry
; NOFUSION_POSTRA-NEXT:    xorl %eax, %eax
; NOFUSION_POSTRA-NEXT:    testl $512, %edi # imm = 0x200
; NOFUSION_POSTRA-NEXT:    movb $1, (%rsi)
; NOFUSION_POSTRA-NEXT:    je .LBB0_2
; NOFUSION_POSTRA-NEXT:  # %bb.1: # %if.then
; NOFUSION_POSTRA-NEXT:    movl $1, %eax
; NOFUSION_POSTRA-NEXT:  .LBB0_2: # %if.end
; NOFUSION_POSTRA-NEXT:    retq
;
; BRANCHFUSION_POSTRA-LABEL: macrofuse_test_je:
; BRANCHFUSION_POSTRA:       # %bb.0: # %entry
; BRANCHFUSION_POSTRA-NEXT:    xorl %eax, %eax
; BRANCHFUSION_POSTRA-NEXT:    movb $1, (%rsi)
; BRANCHFUSION_POSTRA-NEXT:    testl $512, %edi # imm = 0x200
; BRANCHFUSION_POSTRA-NEXT:    je .LBB0_2
; BRANCHFUSION_POSTRA-NEXT:  # %bb.1: # %if.then
; BRANCHFUSION_POSTRA-NEXT:    movl $1, %eax
; BRANCHFUSION_POSTRA-NEXT:  .LBB0_2: # %if.end
; BRANCHFUSION_POSTRA-NEXT:    retq
<<<<<<< HEAD
=======
;
; NOFUSION_MISCHEDPOSTRA-LABEL: macrofuse_test_je:
; NOFUSION_MISCHEDPOSTRA:       # %bb.0: # %entry
; NOFUSION_MISCHEDPOSTRA-NEXT:    xorl %eax, %eax
; NOFUSION_MISCHEDPOSTRA-NEXT:    testl $512, %edi # imm = 0x200
; NOFUSION_MISCHEDPOSTRA-NEXT:    movb $1, (%rsi)
; NOFUSION_MISCHEDPOSTRA-NEXT:    je .LBB0_2
; NOFUSION_MISCHEDPOSTRA-NEXT:  # %bb.1: # %if.then
; NOFUSION_MISCHEDPOSTRA-NEXT:    movl $1, %eax
; NOFUSION_MISCHEDPOSTRA-NEXT:  .LBB0_2: # %if.end
; NOFUSION_MISCHEDPOSTRA-NEXT:    retq
;
; BRANCHFUSION_MISCHEDPOSTRA-LABEL: macrofuse_test_je:
; BRANCHFUSION_MISCHEDPOSTRA:       # %bb.0: # %entry
; BRANCHFUSION_MISCHEDPOSTRA-NEXT:    xorl %eax, %eax
; BRANCHFUSION_MISCHEDPOSTRA-NEXT:    movb $1, (%rsi)
; BRANCHFUSION_MISCHEDPOSTRA-NEXT:    testl $512, %edi # imm = 0x200
; BRANCHFUSION_MISCHEDPOSTRA-NEXT:    je .LBB0_2
; BRANCHFUSION_MISCHEDPOSTRA-NEXT:  # %bb.1: # %if.then
; BRANCHFUSION_MISCHEDPOSTRA-NEXT:    movl $1, %eax
; BRANCHFUSION_MISCHEDPOSTRA-NEXT:  .LBB0_2: # %if.end
; BRANCHFUSION_MISCHEDPOSTRA-NEXT:    retq
>>>>>>> 26a8ed3a
entry:
  %and = and i32 %flags, 512
  %tobool = icmp eq i32 %and, 0
  store i8 1, i8* %p
  br i1 %tobool, label %if.end, label %if.then

if.then:
  br label %if.end

if.end:
  %hasflag = phi i32 [ 1, %if.then ], [ 0, %entry ]
  ret i32 %hasflag
}

define i32 @macrofuse_cmp_je(i32 %flags, i8* %p) nounwind {
; NOFUSION_NOPOSTRA-LABEL: macrofuse_cmp_je:
; NOFUSION_NOPOSTRA:       # %bb.0: # %entry
; NOFUSION_NOPOSTRA-NEXT:    cmpl $512, %edi # imm = 0x200
; NOFUSION_NOPOSTRA-NEXT:    movb $1, (%rsi)
; NOFUSION_NOPOSTRA-NEXT:    je .LBB1_1
; NOFUSION_NOPOSTRA-NEXT:  # %bb.2: # %if.then
; NOFUSION_NOPOSTRA-NEXT:    movl $1, %eax
; NOFUSION_NOPOSTRA-NEXT:    retq
; NOFUSION_NOPOSTRA-NEXT:  .LBB1_1:
; NOFUSION_NOPOSTRA-NEXT:    xorl %eax, %eax
; NOFUSION_NOPOSTRA-NEXT:    retq
;
; BRANCHFUSION_NOPOSTRA-LABEL: macrofuse_cmp_je:
; BRANCHFUSION_NOPOSTRA:       # %bb.0: # %entry
; BRANCHFUSION_NOPOSTRA-NEXT:    movb $1, (%rsi)
; BRANCHFUSION_NOPOSTRA-NEXT:    cmpl $512, %edi # imm = 0x200
; BRANCHFUSION_NOPOSTRA-NEXT:    je .LBB1_1
; BRANCHFUSION_NOPOSTRA-NEXT:  # %bb.2: # %if.then
; BRANCHFUSION_NOPOSTRA-NEXT:    movl $1, %eax
; BRANCHFUSION_NOPOSTRA-NEXT:    retq
; BRANCHFUSION_NOPOSTRA-NEXT:  .LBB1_1:
; BRANCHFUSION_NOPOSTRA-NEXT:    xorl %eax, %eax
; BRANCHFUSION_NOPOSTRA-NEXT:    retq
;
; NOFUSION_POSTRA-LABEL: macrofuse_cmp_je:
; NOFUSION_POSTRA:       # %bb.0: # %entry
; NOFUSION_POSTRA-NEXT:    cmpl $512, %edi # imm = 0x200
; NOFUSION_POSTRA-NEXT:    movb $1, (%rsi)
; NOFUSION_POSTRA-NEXT:    je .LBB1_1
; NOFUSION_POSTRA-NEXT:  # %bb.2: # %if.then
; NOFUSION_POSTRA-NEXT:    movl $1, %eax
; NOFUSION_POSTRA-NEXT:    retq
; NOFUSION_POSTRA-NEXT:  .LBB1_1:
; NOFUSION_POSTRA-NEXT:    xorl %eax, %eax
; NOFUSION_POSTRA-NEXT:    retq
;
; BRANCHFUSION_POSTRA-LABEL: macrofuse_cmp_je:
; BRANCHFUSION_POSTRA:       # %bb.0: # %entry
; BRANCHFUSION_POSTRA-NEXT:    movb $1, (%rsi)
; BRANCHFUSION_POSTRA-NEXT:    cmpl $512, %edi # imm = 0x200
; BRANCHFUSION_POSTRA-NEXT:    je .LBB1_1
; BRANCHFUSION_POSTRA-NEXT:  # %bb.2: # %if.then
; BRANCHFUSION_POSTRA-NEXT:    movl $1, %eax
; BRANCHFUSION_POSTRA-NEXT:    retq
; BRANCHFUSION_POSTRA-NEXT:  .LBB1_1:
; BRANCHFUSION_POSTRA-NEXT:    xorl %eax, %eax
; BRANCHFUSION_POSTRA-NEXT:    retq
<<<<<<< HEAD
=======
;
; NOFUSION_MISCHEDPOSTRA-LABEL: macrofuse_cmp_je:
; NOFUSION_MISCHEDPOSTRA:       # %bb.0: # %entry
; NOFUSION_MISCHEDPOSTRA-NEXT:    cmpl $512, %edi # imm = 0x200
; NOFUSION_MISCHEDPOSTRA-NEXT:    movb $1, (%rsi)
; NOFUSION_MISCHEDPOSTRA-NEXT:    je .LBB1_1
; NOFUSION_MISCHEDPOSTRA-NEXT:  # %bb.2: # %if.then
; NOFUSION_MISCHEDPOSTRA-NEXT:    movl $1, %eax
; NOFUSION_MISCHEDPOSTRA-NEXT:    retq
; NOFUSION_MISCHEDPOSTRA-NEXT:  .LBB1_1:
; NOFUSION_MISCHEDPOSTRA-NEXT:    xorl %eax, %eax
; NOFUSION_MISCHEDPOSTRA-NEXT:    retq
;
; BRANCHFUSION_MISCHEDPOSTRA-LABEL: macrofuse_cmp_je:
; BRANCHFUSION_MISCHEDPOSTRA:       # %bb.0: # %entry
; BRANCHFUSION_MISCHEDPOSTRA-NEXT:    movb $1, (%rsi)
; BRANCHFUSION_MISCHEDPOSTRA-NEXT:    cmpl $512, %edi # imm = 0x200
; BRANCHFUSION_MISCHEDPOSTRA-NEXT:    je .LBB1_1
; BRANCHFUSION_MISCHEDPOSTRA-NEXT:  # %bb.2: # %if.then
; BRANCHFUSION_MISCHEDPOSTRA-NEXT:    movl $1, %eax
; BRANCHFUSION_MISCHEDPOSTRA-NEXT:    retq
; BRANCHFUSION_MISCHEDPOSTRA-NEXT:  .LBB1_1:
; BRANCHFUSION_MISCHEDPOSTRA-NEXT:    xorl %eax, %eax
; BRANCHFUSION_MISCHEDPOSTRA-NEXT:    retq
>>>>>>> 26a8ed3a
entry:
  %sub = sub i32 %flags, 512
  %tobool = icmp eq i32 %sub, 0
  store i8 1, i8* %p
  br i1 %tobool, label %if.end, label %if.then

if.then:
  br label %if.end

if.end:
  %hasflag = phi i32 [ 1, %if.then ], [ 0, %entry ]
  ret i32 %hasflag
}

define i32 @macrofuse_alu_je(i32 %flags, i8* %p) nounwind {
; NOFUSION_NOPOSTRA-LABEL: macrofuse_alu_je:
; NOFUSION_NOPOSTRA:       # %bb.0: # %entry
; NOFUSION_NOPOSTRA-NEXT:    movl %edi, %eax
; NOFUSION_NOPOSTRA-NEXT:    addl $-512, %eax # imm = 0xFE00
; NOFUSION_NOPOSTRA-NEXT:    movb $1, (%rsi)
; NOFUSION_NOPOSTRA-NEXT:    je .LBB2_2
; NOFUSION_NOPOSTRA-NEXT:  # %bb.1: # %if.then
; NOFUSION_NOPOSTRA-NEXT:    movl $1, %eax
; NOFUSION_NOPOSTRA-NEXT:  .LBB2_2: # %if.end
; NOFUSION_NOPOSTRA-NEXT:    retq
;
; BRANCHFUSIONONLY_NOPOSTRA-LABEL: macrofuse_alu_je:
; BRANCHFUSIONONLY_NOPOSTRA:       # %bb.0: # %entry
; BRANCHFUSIONONLY_NOPOSTRA-NEXT:    movl %edi, %eax
; BRANCHFUSIONONLY_NOPOSTRA-NEXT:    addl $-512, %eax # imm = 0xFE00
; BRANCHFUSIONONLY_NOPOSTRA-NEXT:    movb $1, (%rsi)
; BRANCHFUSIONONLY_NOPOSTRA-NEXT:    je .LBB2_2
; BRANCHFUSIONONLY_NOPOSTRA-NEXT:  # %bb.1: # %if.then
; BRANCHFUSIONONLY_NOPOSTRA-NEXT:    movl $1, %eax
; BRANCHFUSIONONLY_NOPOSTRA-NEXT:  .LBB2_2: # %if.end
; BRANCHFUSIONONLY_NOPOSTRA-NEXT:    retq
;
; MACROFUSION_NOPOSTRA-LABEL: macrofuse_alu_je:
; MACROFUSION_NOPOSTRA:       # %bb.0: # %entry
; MACROFUSION_NOPOSTRA-NEXT:    movl %edi, %eax
; MACROFUSION_NOPOSTRA-NEXT:    movb $1, (%rsi)
; MACROFUSION_NOPOSTRA-NEXT:    addl $-512, %eax # imm = 0xFE00
; MACROFUSION_NOPOSTRA-NEXT:    je .LBB2_2
; MACROFUSION_NOPOSTRA-NEXT:  # %bb.1: # %if.then
; MACROFUSION_NOPOSTRA-NEXT:    movl $1, %eax
; MACROFUSION_NOPOSTRA-NEXT:  .LBB2_2: # %if.end
; MACROFUSION_NOPOSTRA-NEXT:    retq
;
; NOFUSION_POSTRA-LABEL: macrofuse_alu_je:
; NOFUSION_POSTRA:       # %bb.0: # %entry
; NOFUSION_POSTRA-NEXT:    movl %edi, %eax
; NOFUSION_POSTRA-NEXT:    movb $1, (%rsi)
; NOFUSION_POSTRA-NEXT:    addl $-512, %eax # imm = 0xFE00
; NOFUSION_POSTRA-NEXT:    je .LBB2_2
; NOFUSION_POSTRA-NEXT:  # %bb.1: # %if.then
; NOFUSION_POSTRA-NEXT:    movl $1, %eax
; NOFUSION_POSTRA-NEXT:  .LBB2_2: # %if.end
; NOFUSION_POSTRA-NEXT:    retq
;
; BRANCHFUSION_POSTRA-LABEL: macrofuse_alu_je:
; BRANCHFUSION_POSTRA:       # %bb.0: # %entry
; BRANCHFUSION_POSTRA-NEXT:    movl %edi, %eax
; BRANCHFUSION_POSTRA-NEXT:    movb $1, (%rsi)
; BRANCHFUSION_POSTRA-NEXT:    addl $-512, %eax # imm = 0xFE00
; BRANCHFUSION_POSTRA-NEXT:    je .LBB2_2
; BRANCHFUSION_POSTRA-NEXT:  # %bb.1: # %if.then
; BRANCHFUSION_POSTRA-NEXT:    movl $1, %eax
; BRANCHFUSION_POSTRA-NEXT:  .LBB2_2: # %if.end
; BRANCHFUSION_POSTRA-NEXT:    retq
<<<<<<< HEAD
=======
;
; NOFUSION_MISCHEDPOSTRA-LABEL: macrofuse_alu_je:
; NOFUSION_MISCHEDPOSTRA:       # %bb.0: # %entry
; NOFUSION_MISCHEDPOSTRA-NEXT:    movl %edi, %eax
; NOFUSION_MISCHEDPOSTRA-NEXT:    addl $-512, %eax # imm = 0xFE00
; NOFUSION_MISCHEDPOSTRA-NEXT:    movb $1, (%rsi)
; NOFUSION_MISCHEDPOSTRA-NEXT:    je .LBB2_2
; NOFUSION_MISCHEDPOSTRA-NEXT:  # %bb.1: # %if.then
; NOFUSION_MISCHEDPOSTRA-NEXT:    movl $1, %eax
; NOFUSION_MISCHEDPOSTRA-NEXT:  .LBB2_2: # %if.end
; NOFUSION_MISCHEDPOSTRA-NEXT:    retq
;
; BRANCHFUSIONONLY_MISCHEDPOSTRA-LABEL: macrofuse_alu_je:
; BRANCHFUSIONONLY_MISCHEDPOSTRA:       # %bb.0: # %entry
; BRANCHFUSIONONLY_MISCHEDPOSTRA-NEXT:    movl %edi, %eax
; BRANCHFUSIONONLY_MISCHEDPOSTRA-NEXT:    addl $-512, %eax # imm = 0xFE00
; BRANCHFUSIONONLY_MISCHEDPOSTRA-NEXT:    movb $1, (%rsi)
; BRANCHFUSIONONLY_MISCHEDPOSTRA-NEXT:    je .LBB2_2
; BRANCHFUSIONONLY_MISCHEDPOSTRA-NEXT:  # %bb.1: # %if.then
; BRANCHFUSIONONLY_MISCHEDPOSTRA-NEXT:    movl $1, %eax
; BRANCHFUSIONONLY_MISCHEDPOSTRA-NEXT:  .LBB2_2: # %if.end
; BRANCHFUSIONONLY_MISCHEDPOSTRA-NEXT:    retq
;
; MACROFUSION_MISCHEDPOSTRA-LABEL: macrofuse_alu_je:
; MACROFUSION_MISCHEDPOSTRA:       # %bb.0: # %entry
; MACROFUSION_MISCHEDPOSTRA-NEXT:    movl %edi, %eax
; MACROFUSION_MISCHEDPOSTRA-NEXT:    movb $1, (%rsi)
; MACROFUSION_MISCHEDPOSTRA-NEXT:    addl $-512, %eax # imm = 0xFE00
; MACROFUSION_MISCHEDPOSTRA-NEXT:    je .LBB2_2
; MACROFUSION_MISCHEDPOSTRA-NEXT:  # %bb.1: # %if.then
; MACROFUSION_MISCHEDPOSTRA-NEXT:    movl $1, %eax
; MACROFUSION_MISCHEDPOSTRA-NEXT:  .LBB2_2: # %if.end
; MACROFUSION_MISCHEDPOSTRA-NEXT:    retq
>>>>>>> 26a8ed3a
entry:
  %sub = sub i32 %flags, 512
  %tobool = icmp eq i32 %sub, 0
  store i8 1, i8* %p
  br i1 %tobool, label %if.end, label %if.then

if.then:
  br label %if.end

if.end:
  %hasflag = phi i32 [ 1, %if.then ], [ %sub, %entry ]
  ret i32 %hasflag
}

define i32 @macrofuse_dec_je(i32 %flags, i8* %p) nounwind {
; NOFUSION_NOPOSTRA-LABEL: macrofuse_dec_je:
; NOFUSION_NOPOSTRA:       # %bb.0: # %entry
; NOFUSION_NOPOSTRA-NEXT:    movl %edi, %eax
; NOFUSION_NOPOSTRA-NEXT:    decl %eax
; NOFUSION_NOPOSTRA-NEXT:    movb $1, (%rsi)
; NOFUSION_NOPOSTRA-NEXT:    je .LBB3_2
; NOFUSION_NOPOSTRA-NEXT:  # %bb.1: # %if.then
; NOFUSION_NOPOSTRA-NEXT:    movl $1, %eax
; NOFUSION_NOPOSTRA-NEXT:  .LBB3_2: # %if.end
; NOFUSION_NOPOSTRA-NEXT:    retq
;
; BRANCHFUSIONONLY_NOPOSTRA-LABEL: macrofuse_dec_je:
; BRANCHFUSIONONLY_NOPOSTRA:       # %bb.0: # %entry
; BRANCHFUSIONONLY_NOPOSTRA-NEXT:    movl %edi, %eax
; BRANCHFUSIONONLY_NOPOSTRA-NEXT:    decl %eax
; BRANCHFUSIONONLY_NOPOSTRA-NEXT:    movb $1, (%rsi)
; BRANCHFUSIONONLY_NOPOSTRA-NEXT:    je .LBB3_2
; BRANCHFUSIONONLY_NOPOSTRA-NEXT:  # %bb.1: # %if.then
; BRANCHFUSIONONLY_NOPOSTRA-NEXT:    movl $1, %eax
; BRANCHFUSIONONLY_NOPOSTRA-NEXT:  .LBB3_2: # %if.end
; BRANCHFUSIONONLY_NOPOSTRA-NEXT:    retq
;
; MACROFUSION_NOPOSTRA-LABEL: macrofuse_dec_je:
; MACROFUSION_NOPOSTRA:       # %bb.0: # %entry
; MACROFUSION_NOPOSTRA-NEXT:    movl %edi, %eax
; MACROFUSION_NOPOSTRA-NEXT:    movb $1, (%rsi)
; MACROFUSION_NOPOSTRA-NEXT:    decl %eax
; MACROFUSION_NOPOSTRA-NEXT:    je .LBB3_2
; MACROFUSION_NOPOSTRA-NEXT:  # %bb.1: # %if.then
; MACROFUSION_NOPOSTRA-NEXT:    movl $1, %eax
; MACROFUSION_NOPOSTRA-NEXT:  .LBB3_2: # %if.end
; MACROFUSION_NOPOSTRA-NEXT:    retq
;
; NOFUSION_POSTRA-LABEL: macrofuse_dec_je:
; NOFUSION_POSTRA:       # %bb.0: # %entry
; NOFUSION_POSTRA-NEXT:    movl %edi, %eax
; NOFUSION_POSTRA-NEXT:    movb $1, (%rsi)
; NOFUSION_POSTRA-NEXT:    decl %eax
; NOFUSION_POSTRA-NEXT:    je .LBB3_2
; NOFUSION_POSTRA-NEXT:  # %bb.1: # %if.then
; NOFUSION_POSTRA-NEXT:    movl $1, %eax
; NOFUSION_POSTRA-NEXT:  .LBB3_2: # %if.end
; NOFUSION_POSTRA-NEXT:    retq
;
; BRANCHFUSION_POSTRA-LABEL: macrofuse_dec_je:
; BRANCHFUSION_POSTRA:       # %bb.0: # %entry
; BRANCHFUSION_POSTRA-NEXT:    movl %edi, %eax
; BRANCHFUSION_POSTRA-NEXT:    movb $1, (%rsi)
; BRANCHFUSION_POSTRA-NEXT:    decl %eax
; BRANCHFUSION_POSTRA-NEXT:    je .LBB3_2
; BRANCHFUSION_POSTRA-NEXT:  # %bb.1: # %if.then
; BRANCHFUSION_POSTRA-NEXT:    movl $1, %eax
; BRANCHFUSION_POSTRA-NEXT:  .LBB3_2: # %if.end
; BRANCHFUSION_POSTRA-NEXT:    retq
<<<<<<< HEAD
=======
;
; NOFUSION_MISCHEDPOSTRA-LABEL: macrofuse_dec_je:
; NOFUSION_MISCHEDPOSTRA:       # %bb.0: # %entry
; NOFUSION_MISCHEDPOSTRA-NEXT:    movl %edi, %eax
; NOFUSION_MISCHEDPOSTRA-NEXT:    decl %eax
; NOFUSION_MISCHEDPOSTRA-NEXT:    movb $1, (%rsi)
; NOFUSION_MISCHEDPOSTRA-NEXT:    je .LBB3_2
; NOFUSION_MISCHEDPOSTRA-NEXT:  # %bb.1: # %if.then
; NOFUSION_MISCHEDPOSTRA-NEXT:    movl $1, %eax
; NOFUSION_MISCHEDPOSTRA-NEXT:  .LBB3_2: # %if.end
; NOFUSION_MISCHEDPOSTRA-NEXT:    retq
;
; BRANCHFUSIONONLY_MISCHEDPOSTRA-LABEL: macrofuse_dec_je:
; BRANCHFUSIONONLY_MISCHEDPOSTRA:       # %bb.0: # %entry
; BRANCHFUSIONONLY_MISCHEDPOSTRA-NEXT:    movl %edi, %eax
; BRANCHFUSIONONLY_MISCHEDPOSTRA-NEXT:    decl %eax
; BRANCHFUSIONONLY_MISCHEDPOSTRA-NEXT:    movb $1, (%rsi)
; BRANCHFUSIONONLY_MISCHEDPOSTRA-NEXT:    je .LBB3_2
; BRANCHFUSIONONLY_MISCHEDPOSTRA-NEXT:  # %bb.1: # %if.then
; BRANCHFUSIONONLY_MISCHEDPOSTRA-NEXT:    movl $1, %eax
; BRANCHFUSIONONLY_MISCHEDPOSTRA-NEXT:  .LBB3_2: # %if.end
; BRANCHFUSIONONLY_MISCHEDPOSTRA-NEXT:    retq
;
; MACROFUSION_MISCHEDPOSTRA-LABEL: macrofuse_dec_je:
; MACROFUSION_MISCHEDPOSTRA:       # %bb.0: # %entry
; MACROFUSION_MISCHEDPOSTRA-NEXT:    movl %edi, %eax
; MACROFUSION_MISCHEDPOSTRA-NEXT:    movb $1, (%rsi)
; MACROFUSION_MISCHEDPOSTRA-NEXT:    decl %eax
; MACROFUSION_MISCHEDPOSTRA-NEXT:    je .LBB3_2
; MACROFUSION_MISCHEDPOSTRA-NEXT:  # %bb.1: # %if.then
; MACROFUSION_MISCHEDPOSTRA-NEXT:    movl $1, %eax
; MACROFUSION_MISCHEDPOSTRA-NEXT:  .LBB3_2: # %if.end
; MACROFUSION_MISCHEDPOSTRA-NEXT:    retq
>>>>>>> 26a8ed3a
entry:
  %sub = sub i32 %flags, 1
  %tobool = icmp eq i32 %sub, 0
  store i8 1, i8* %p
  br i1 %tobool, label %if.end, label %if.then

if.then:
  br label %if.end

if.end:
  %hasflag = phi i32 [ 1, %if.then ], [ %sub, %entry ]
  ret i32 %hasflag
}<|MERGE_RESOLUTION|>--- conflicted
+++ resolved
@@ -5,6 +5,11 @@
 ; RUN: llc < %s -mtriple=x86_64-- -mattr=-macrofusion,-branchfusion -post-RA-scheduler=1 | FileCheck %s --check-prefix=NOFUSION_POSTRA
 ; RUN: llc < %s -mtriple=x86_64-- -mattr=-macrofusion,+branchfusion -post-RA-scheduler=1 | FileCheck %s --check-prefix=BRANCHFUSION_POSTRA --check-prefix=BRANCHFUSIONONLY_POSTRA
 ; RUN: llc < %s -mtriple=x86_64-- -mattr=+macrofusion,-branchfusion -post-RA-scheduler=1 | FileCheck %s --check-prefix=BRANCHFUSION_POSTRA --check-prefix=MACROFUSION_POSTRA
+; RUN: llc < %s -mtriple=x86_64-- -mattr=-macrofusion,-branchfusion -enable-misched=0 -misched-postra=1 -enable-post-misched | FileCheck %s --check-prefix=NOFUSION_MISCHEDPOSTRA
+; RUN: llc < %s -mtriple=x86_64-- -mattr=-macrofusion,+branchfusion -enable-misched=0 -misched-postra=1 -enable-post-misched | FileCheck %s --check-prefix=BRANCHFUSION_MISCHEDPOSTRA --check-prefix=BRANCHFUSIONONLY_MISCHEDPOSTRA
+; RUN: llc < %s -mtriple=x86_64-- -mattr=+macrofusion,-branchfusion -enable-misched=0 -misched-postra=1 -enable-post-misched | FileCheck %s --check-prefix=BRANCHFUSION_MISCHEDPOSTRA --check-prefix=MACROFUSION_MISCHEDPOSTRA
+
+
 
 ; testb should be scheduled right before je to enable macro-fusion.
 
@@ -52,8 +57,6 @@
 ; BRANCHFUSION_POSTRA-NEXT:    movl $1, %eax
 ; BRANCHFUSION_POSTRA-NEXT:  .LBB0_2: # %if.end
 ; BRANCHFUSION_POSTRA-NEXT:    retq
-<<<<<<< HEAD
-=======
 ;
 ; NOFUSION_MISCHEDPOSTRA-LABEL: macrofuse_test_je:
 ; NOFUSION_MISCHEDPOSTRA:       # %bb.0: # %entry
@@ -76,7 +79,6 @@
 ; BRANCHFUSION_MISCHEDPOSTRA-NEXT:    movl $1, %eax
 ; BRANCHFUSION_MISCHEDPOSTRA-NEXT:  .LBB0_2: # %if.end
 ; BRANCHFUSION_MISCHEDPOSTRA-NEXT:    retq
->>>>>>> 26a8ed3a
 entry:
   %and = and i32 %flags, 512
   %tobool = icmp eq i32 %and, 0
@@ -139,8 +141,6 @@
 ; BRANCHFUSION_POSTRA-NEXT:  .LBB1_1:
 ; BRANCHFUSION_POSTRA-NEXT:    xorl %eax, %eax
 ; BRANCHFUSION_POSTRA-NEXT:    retq
-<<<<<<< HEAD
-=======
 ;
 ; NOFUSION_MISCHEDPOSTRA-LABEL: macrofuse_cmp_je:
 ; NOFUSION_MISCHEDPOSTRA:       # %bb.0: # %entry
@@ -165,7 +165,6 @@
 ; BRANCHFUSION_MISCHEDPOSTRA-NEXT:  .LBB1_1:
 ; BRANCHFUSION_MISCHEDPOSTRA-NEXT:    xorl %eax, %eax
 ; BRANCHFUSION_MISCHEDPOSTRA-NEXT:    retq
->>>>>>> 26a8ed3a
 entry:
   %sub = sub i32 %flags, 512
   %tobool = icmp eq i32 %sub, 0
@@ -235,8 +234,6 @@
 ; BRANCHFUSION_POSTRA-NEXT:    movl $1, %eax
 ; BRANCHFUSION_POSTRA-NEXT:  .LBB2_2: # %if.end
 ; BRANCHFUSION_POSTRA-NEXT:    retq
-<<<<<<< HEAD
-=======
 ;
 ; NOFUSION_MISCHEDPOSTRA-LABEL: macrofuse_alu_je:
 ; NOFUSION_MISCHEDPOSTRA:       # %bb.0: # %entry
@@ -270,7 +267,6 @@
 ; MACROFUSION_MISCHEDPOSTRA-NEXT:    movl $1, %eax
 ; MACROFUSION_MISCHEDPOSTRA-NEXT:  .LBB2_2: # %if.end
 ; MACROFUSION_MISCHEDPOSTRA-NEXT:    retq
->>>>>>> 26a8ed3a
 entry:
   %sub = sub i32 %flags, 512
   %tobool = icmp eq i32 %sub, 0
@@ -340,8 +336,6 @@
 ; BRANCHFUSION_POSTRA-NEXT:    movl $1, %eax
 ; BRANCHFUSION_POSTRA-NEXT:  .LBB3_2: # %if.end
 ; BRANCHFUSION_POSTRA-NEXT:    retq
-<<<<<<< HEAD
-=======
 ;
 ; NOFUSION_MISCHEDPOSTRA-LABEL: macrofuse_dec_je:
 ; NOFUSION_MISCHEDPOSTRA:       # %bb.0: # %entry
@@ -375,7 +369,6 @@
 ; MACROFUSION_MISCHEDPOSTRA-NEXT:    movl $1, %eax
 ; MACROFUSION_MISCHEDPOSTRA-NEXT:  .LBB3_2: # %if.end
 ; MACROFUSION_MISCHEDPOSTRA-NEXT:    retq
->>>>>>> 26a8ed3a
 entry:
   %sub = sub i32 %flags, 1
   %tobool = icmp eq i32 %sub, 0
