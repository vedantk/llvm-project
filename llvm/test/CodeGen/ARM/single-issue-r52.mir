--- conflicted
+++ resolved
@@ -20,15 +20,6 @@
 
 # CHECK: ********** MI Scheduling **********
 # CHECK: ScheduleDAGMILive::schedule starting
-<<<<<<< HEAD
-# CHECK: SU(1):   %1:qqpr = VLD4d8Pseudo %0, 8, pred:14, pred:%noreg; mem:LD32[%A](align=8) QQPR:%1 GPR:%0
-# CHECK: Latency            : 8
-# CHECK: Single Issue       : true;
-# CHECK: SU(2):   %4:dpr = VADDv8i8 %1.dsub_0, %1.dsub_1, pred:14, pred:%noreg; DPR:%4 QQPR:%1
-# CHECK: Latency            : 5
-# CHECK: Single Issue       : false;
-# CHECK: SU(3):   %5:gpr, %6:gpr = VMOVRRD %4, pred:14, pred:%noreg; GPR:%5,%6 DPR:%4
-=======
 # CHECK: SU(1):   %1:qqpr = VLD4d8Pseudo %0, 8, 14, %noreg; mem:LD32[%A](align=8)
 # CHECK: Latency            : 8
 # CHECK: Single Issue       : true;
@@ -36,7 +27,6 @@
 # CHECK: Latency            : 5
 # CHECK: Single Issue       : false;
 # CHECK: SU(3):   %5:gpr, %6:gpr = VMOVRRD %4, 14, %noreg
->>>>>>> 771ec9f3
 # CHECK: Latency            : 4
 # CHECK: Single Issue       : false;
 
