--- conflicted
+++ resolved
@@ -1,10 +1,7 @@
-<<<<<<< HEAD
-=======
 ; If the binary looks up libraries using an rpath, we can't test this
 ; without copying the whole lib dir or polluting the build dir.
 ; REQUIRES: static-libs
 
->>>>>>> 386b2bd0
 ; RUN: echo > %t.input
 
 ; RUN: cp llvm-isel-fuzzer %t.bin--gisel
