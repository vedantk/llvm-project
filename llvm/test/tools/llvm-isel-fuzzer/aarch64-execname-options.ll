--- conflicted
+++ resolved
@@ -1,9 +1,6 @@
-<<<<<<< HEAD
-=======
 ; If the binary looks up libraries using an rpath, we can't test this
 ; without copying the whole lib dir or polluting the build dir.
 ; REQUIRES: static-libs
->>>>>>> 386b2bd0
 ; REQUIRES: aarch64-registered-target
 
 ; RUN: echo > %t.input
