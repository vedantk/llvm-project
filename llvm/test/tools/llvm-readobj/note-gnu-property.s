// REQUIRES: x86-registered-target
// RUN: llvm-mc -filetype=obj -triple x86_64-pc-linux-gnu %s -o %t
// RUN: llvm-readobj -elf-output-style GNU --notes %t | FileCheck %s --check-prefix=GNU
// RUN: llvm-readobj -elf-output-style LLVM --notes %t | FileCheck %s --check-prefix=LLVM

// GNU:      Displaying notes found at file offset 0x00000040 with length 0x000000d8:
// GNU-NEXT:   Owner                 Data size       Description
// GNU-NEXT:   GNU                   0x000000c8      NT_GNU_PROPERTY_TYPE_0 (property note)
// GNU-NEXT:     Properties:  stack size: 0x100
// GNU-NEXT:     stack size: 0x100
// GNU-NEXT:     no copy on protected
// GNU-NEXT:     x86 feature: SHSTK
// GNU-NEXT:     x86 feature: IBT, SHSTK
// GNU-NEXT:     x86 feature: <None>
<<<<<<< HEAD
// GNU-NEXT:     x86 feature needed: x86, x87
// GNU-NEXT:     x86 feature used: XSAVEOPT, XSAVEC
=======
// GNU-NEXT:     x86 ISA needed: CMOV, SSE, SSE2, SSE3, SSSE3, SSE4_1, SSE4_2, AVX, AVX2, FMA, AVX512F, AVX512CD
// GNU-NEXT:     x86 ISA used: AVX512ER, AVX512PF, AVX512VL, AVX512DQ, AVX512BW, AVX512_4FMAPS, AVX512_4VNNIW, AVX512_BITALG, AVX512_IFMA, AVX512_VBMI, AVX512_VBMI2, AVX512_VNNI
// GNU-NEXT:     x86 feature needed: x86, x87, MMX, XMM, YMM
// GNU-NEXT:     x86 feature used: ZMM, FXSR, XSAVE, XSAVEOPT, XSAVEC
>>>>>>> deaf2ba2
// GNU-NEXT:     <application-specific type 0xfefefefe>
// GNU-NEXT:     stack size: <corrupt length: 0x0>
// GNU-NEXT:     stack size: <corrupt length: 0x4>
// GNU-NEXT:     no copy on protected <corrupt length: 0x1>
// GNU-NEXT:     x86 feature: <corrupt length: 0x0>
// GNU-NEXT:     x86 feature: IBT, <unknown flags: 0xf000f000>
// GNU-NEXT:     <corrupt type (0x2) datasz: 0x1>

// LLVM:      Notes [
// LLVM-NEXT:   NoteSection {
// LLVM-NEXT:     Offset: 0x40
// LLVM-NEXT:     Size: 0xD8
// LLVM-NEXT:     Note {
// LLVM-NEXT:       Owner: GNU
// LLVM-NEXT:       Data size: 0xC8
// LLVM-NEXT:       Type: NT_GNU_PROPERTY_TYPE_0 (property note)
// LLVM-NEXT:       Property [
// LLVM-NEXT:         stack size: 0x100
// LLVM-NEXT:         stack size: 0x100
// LLVM-NEXT:         no copy on protected
// LLVM-NEXT:         x86 feature: SHSTK
// LLVM-NEXT:         x86 feature: IBT, SHSTK
// LLVM-NEXT:         x86 feature: <None>
<<<<<<< HEAD
// LLVM-NEXT:         x86 feature needed: x86, x87
// LLVM-NEXT:         x86 feature used: XSAVEOPT, XSAVEC
=======
// LLVM-NEXT:         x86 ISA needed: CMOV, SSE, SSE2, SSE3, SSSE3, SSE4_1, SSE4_2, AVX, AVX2, FMA, AVX512F, AVX512CD
// LLVM-NEXT:         x86 ISA used: AVX512ER, AVX512PF, AVX512VL, AVX512DQ, AVX512BW, AVX512_4FMAPS, AVX512_4VNNIW, AVX512_BITALG, AVX512_IFMA, AVX512_VBMI, AVX512_VBMI2, AVX512_VNNI
// LLVM-NEXT:         x86 feature needed: x86, x87, MMX, XMM, YMM
// LLVM-NEXT:         x86 feature used: ZMM, FXSR, XSAVE, XSAVEOPT, XSAVEC
>>>>>>> deaf2ba2
// LLVM-NEXT:         <application-specific type 0xfefefefe>
// LLVM-NEXT:         stack size: <corrupt length: 0x0>
// LLVM-NEXT:         stack size: <corrupt length: 0x4>
// LLVM-NEXT:         no copy on protected <corrupt length: 0x1>
// LLVM-NEXT:         x86 feature: <corrupt length: 0x0>
// LLVM-NEXT:         x86 feature: IBT, <unknown flags: 0xf000f000>
// LLVM-NEXT:         <corrupt type (0x2) datasz: 0x1>
// LLVM-NEXT:       ]
// LLVM-NEXT:     }
// LLVM-NEXT:   }
// LLVM-NEXT: ]

.section ".note.gnu.property", "a"
.align 4
  .long 4           /* Name length is always 4 ("GNU") */
  .long end - begin /* Data length */
  .long 5           /* Type: NT_GNU_PROPERTY_TYPE_0 */
  .asciz "GNU"      /* Name */
  .p2align 3
begin:
  .long 1           /* Type: GNU_PROPERTY_STACK_SIZE */
  .long 8           /* Data size */
  .quad 0x100       /* Data (stack size) */
  .p2align 3        /* Align to 8 byte for 64 bit */

  /* Test we handle alignment properly */
  .long 1           /* Type: GNU_PROPERTY_STACK_SIZE */
  .long 8           /* Data size */
  .long 0x100       /* Data (stack size) */
  .p2align 3        /* Align to 8 byte for 64 bit */

  .long 2           /* Type: GNU_PROPERTY_NO_COPY_ON_PROTECTED */
  .long 0           /* Data size */
  .p2align 3        /* Align to 8 byte for 64 bit */

  /* CET property note */
  .long 0xc0000002  /* Type: GNU_PROPERTY_X86_FEATURE_1_AND */
  .long 4           /* Data size */
  .long 2           /* GNU_PROPERTY_X86_FEATURE_1_SHSTK */
  .p2align 3        /* Align to 8 byte for 64 bit */

  /* CET property note with padding */
  .long 0xc0000002  /* Type: GNU_PROPERTY_X86_FEATURE_1_AND */
  .long 4           /* Data size */
  .long 3           /* Full CET support */
  .p2align 3        /* Align to 8 byte for 64 bit */

  .long 0xc0000002  /* Type: GNU_PROPERTY_X86_FEATURE_1_AND */
  .long 4           /* Data size */
  .long 0           /* Empty flags, not an error */
  .p2align 3        /* Align to 8 byte for 64 bit */

  .long 0xc0008001         /* Type: GNU_PROPERTY_X86_FEATURE_2_NEEDED */
  .long 4                  /* Data size */
  .long 0x0000001f         /* X86, ... */
  .p2align 3               /* Align to 8 byte for 64 bit */

  .long 0xc0010001         /* Type: GNU_PROPERTY_X86_FEATURE_2_USED */
  .long 4                  /* Data size */
  .long 0x000003e0         /* ZMM, ... */
  .p2align 3               /* Align to 8 byte for 64 bit */

  /* All notes below are broken. Test we are able to report them. */

  /* Broken note type */
  .long 0xfefefefe  /* Invalid type for testing */
  .long 0           /* Data size */
  .p2align 3        /* Align to 8 byte for 64 bit */

  /* GNU_PROPERTY_STACK_SIZE with zero stack size */
  .long 1           /* Type: GNU_PROPERTY_STACK_SIZE */
  .long 0           /* Data size */
  .p2align 3        /* Align to 8 byte for 64 bit */

  /* GNU_PROPERTY_STACK_SIZE with data size 4 (should be 8) */
  .long 1           /* Type: GNU_PROPERTY_STACK_SIZE */
  .long 4           /* Data size */
  .long 0x100       /* Data (stack size) */
  .p2align 3        /* Align to 8 byte for 64 bit */

  /* GNU_PROPERTY_NO_COPY_ON_PROTECTED with pr_datasz and some data */
  .long 2           /* Type: GNU_PROPERTY_NO_COPY_ON_PROTECTED */
  .long 1           /* Data size (corrupted) */
  .byte 1           /* Data */
  .p2align 3        /* Align to 8 byte for 64 bit */

  /* CET note with size zero */
  .long 0xc0000002  /* Type: GNU_PROPERTY_X86_FEATURE_1_AND */
  .long 0           /* Data size */
  .p2align 3        /* Align to 8 byte for 64 bit */

  /* CET note with bad flags */
  .long 0xc0000002         /* Type: GNU_PROPERTY_X86_FEATURE_1_AND */
  .long 4                  /* Data size */
  .long 0xf000f001         /* GNU_PROPERTY_X86_FEATURE_1_IBT and bad bits */
  .p2align 3               /* Align to 8 byte for 64 bit */

  /* GNU_PROPERTY_NO_COPY_ON_PROTECTED with pr_datasz and without data */
  .long 2           /* Type: GNU_PROPERTY_NO_COPY_ON_PROTECTED */
  .long 1           /* Data size (corrupted) */
  .p2align 3        /* Align to 8 byte for 64 bit */
end:<|MERGE_RESOLUTION|>--- conflicted
+++ resolved
@@ -3,24 +3,19 @@
 // RUN: llvm-readobj -elf-output-style GNU --notes %t | FileCheck %s --check-prefix=GNU
 // RUN: llvm-readobj -elf-output-style LLVM --notes %t | FileCheck %s --check-prefix=LLVM
 
-// GNU:      Displaying notes found at file offset 0x00000040 with length 0x000000d8:
+// GNU:      Displaying notes found at file offset 0x00000040 with length 0x000000f8:
 // GNU-NEXT:   Owner                 Data size       Description
-// GNU-NEXT:   GNU                   0x000000c8      NT_GNU_PROPERTY_TYPE_0 (property note)
+// GNU-NEXT:   GNU                   0x000000e8      NT_GNU_PROPERTY_TYPE_0 (property note)
 // GNU-NEXT:     Properties:  stack size: 0x100
 // GNU-NEXT:     stack size: 0x100
 // GNU-NEXT:     no copy on protected
 // GNU-NEXT:     x86 feature: SHSTK
 // GNU-NEXT:     x86 feature: IBT, SHSTK
 // GNU-NEXT:     x86 feature: <None>
-<<<<<<< HEAD
-// GNU-NEXT:     x86 feature needed: x86, x87
-// GNU-NEXT:     x86 feature used: XSAVEOPT, XSAVEC
-=======
 // GNU-NEXT:     x86 ISA needed: CMOV, SSE, SSE2, SSE3, SSSE3, SSE4_1, SSE4_2, AVX, AVX2, FMA, AVX512F, AVX512CD
 // GNU-NEXT:     x86 ISA used: AVX512ER, AVX512PF, AVX512VL, AVX512DQ, AVX512BW, AVX512_4FMAPS, AVX512_4VNNIW, AVX512_BITALG, AVX512_IFMA, AVX512_VBMI, AVX512_VBMI2, AVX512_VNNI
 // GNU-NEXT:     x86 feature needed: x86, x87, MMX, XMM, YMM
 // GNU-NEXT:     x86 feature used: ZMM, FXSR, XSAVE, XSAVEOPT, XSAVEC
->>>>>>> deaf2ba2
 // GNU-NEXT:     <application-specific type 0xfefefefe>
 // GNU-NEXT:     stack size: <corrupt length: 0x0>
 // GNU-NEXT:     stack size: <corrupt length: 0x4>
@@ -32,10 +27,10 @@
 // LLVM:      Notes [
 // LLVM-NEXT:   NoteSection {
 // LLVM-NEXT:     Offset: 0x40
-// LLVM-NEXT:     Size: 0xD8
+// LLVM-NEXT:     Size: 0xF8
 // LLVM-NEXT:     Note {
 // LLVM-NEXT:       Owner: GNU
-// LLVM-NEXT:       Data size: 0xC8
+// LLVM-NEXT:       Data size: 0xE8
 // LLVM-NEXT:       Type: NT_GNU_PROPERTY_TYPE_0 (property note)
 // LLVM-NEXT:       Property [
 // LLVM-NEXT:         stack size: 0x100
@@ -44,15 +39,10 @@
 // LLVM-NEXT:         x86 feature: SHSTK
 // LLVM-NEXT:         x86 feature: IBT, SHSTK
 // LLVM-NEXT:         x86 feature: <None>
-<<<<<<< HEAD
-// LLVM-NEXT:         x86 feature needed: x86, x87
-// LLVM-NEXT:         x86 feature used: XSAVEOPT, XSAVEC
-=======
 // LLVM-NEXT:         x86 ISA needed: CMOV, SSE, SSE2, SSE3, SSSE3, SSE4_1, SSE4_2, AVX, AVX2, FMA, AVX512F, AVX512CD
 // LLVM-NEXT:         x86 ISA used: AVX512ER, AVX512PF, AVX512VL, AVX512DQ, AVX512BW, AVX512_4FMAPS, AVX512_4VNNIW, AVX512_BITALG, AVX512_IFMA, AVX512_VBMI, AVX512_VBMI2, AVX512_VNNI
 // LLVM-NEXT:         x86 feature needed: x86, x87, MMX, XMM, YMM
 // LLVM-NEXT:         x86 feature used: ZMM, FXSR, XSAVE, XSAVEOPT, XSAVEC
->>>>>>> deaf2ba2
 // LLVM-NEXT:         <application-specific type 0xfefefefe>
 // LLVM-NEXT:         stack size: <corrupt length: 0x0>
 // LLVM-NEXT:         stack size: <corrupt length: 0x4>
@@ -105,6 +95,16 @@
   .long 0           /* Empty flags, not an error */
   .p2align 3        /* Align to 8 byte for 64 bit */
 
+  .long 0xc0008000         /* Type: GNU_PROPERTY_X86_ISA_1_NEEDED */
+  .long 4                  /* Data size */
+  .long 0x00000fff         /* CMOV, ... */
+  .p2align 3               /* Align to 8 byte for 64 bit */
+
+  .long 0xc0010000         /* Type: GNU_PROPERTY_X86_ISA_1_USED */
+  .long 4                  /* Data size */
+  .long 0x00fff000         /* AVX512_ER, ... */
+  .p2align 3               /* Align to 8 byte for 64 bit */
+
   .long 0xc0008001         /* Type: GNU_PROPERTY_X86_FEATURE_2_NEEDED */
   .long 4                  /* Data size */
   .long 0x0000001f         /* X86, ... */
