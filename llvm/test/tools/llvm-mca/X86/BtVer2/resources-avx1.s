# RUN: llvm-mca -mtriple=x86_64-unknown-unknown -mcpu=btver2 < %s | FileCheck %s --check-prefixes=CHECK,BTVER2

vaddpd            %xmm0, %xmm1, %xmm2
vaddpd            (%rax), %xmm1, %xmm2

vaddpd            %ymm0, %ymm1, %ymm2
vaddpd            (%rax), %ymm1, %ymm2

vaddps            %xmm0, %xmm1, %xmm2
vaddps            (%rax), %xmm1, %xmm2

vaddps            %ymm0, %ymm1, %ymm2
vaddps            (%rax), %ymm1, %ymm2

vaddsd            %xmm0, %xmm1, %xmm2
vaddsd            (%rax), %xmm1, %xmm2

vaddss            %xmm0, %xmm1, %xmm2
vaddss            (%rax), %xmm1, %xmm2

vaddsubpd         %xmm0, %xmm1, %xmm2
vaddsubpd         (%rax), %xmm1, %xmm2

vaddsubpd         %ymm0, %ymm1, %ymm2
vaddsubpd         (%rax), %ymm1, %ymm2

vaddsubps         %xmm0, %xmm1, %xmm2
vaddsubps         (%rax), %xmm1, %xmm2

vaddsubps         %ymm0, %ymm1, %ymm2
vaddsubps         (%rax), %ymm1, %ymm2

vaesdec           %xmm0, %xmm1, %xmm2
vaesdec           (%rax), %xmm1, %xmm2

vaesdeclast       %xmm0, %xmm1, %xmm2
vaesdeclast       (%rax), %xmm1, %xmm2

vaesenc           %xmm0, %xmm1, %xmm2
vaesenc           (%rax), %xmm1, %xmm2

vaesenclast       %xmm0, %xmm1, %xmm2
vaesenclast       (%rax), %xmm1, %xmm2

vaesimc           %xmm0, %xmm2
vaesimc           (%rax), %xmm2

vaeskeygenassist  $22, %xmm0, %xmm2
vaeskeygenassist  $22, (%rax), %xmm2

vandnpd           %xmm0, %xmm1, %xmm2
vandnpd           (%rax), %xmm1, %xmm2

vandnpd           %ymm0, %ymm1, %ymm2
vandnpd           (%rax), %ymm1, %ymm2

vandnps           %xmm0, %xmm1, %xmm2
vandnps           (%rax), %xmm1, %xmm2

vandnps           %ymm0, %ymm1, %ymm2
vandnps           (%rax), %ymm1, %ymm2

vandpd            %xmm0, %xmm1, %xmm2
vandpd            (%rax), %xmm1, %xmm2

vandpd            %ymm0, %ymm1, %ymm2
vandpd            (%rax), %ymm1, %ymm2

vandps            %xmm0, %xmm1, %xmm2
vandps            (%rax), %xmm1, %xmm2

vandps            %ymm0, %ymm1, %ymm2
vandps            (%rax), %ymm1, %ymm2

vblendpd          $11, %xmm0, %xmm1, %xmm2
vblendpd          $11, (%rax), %xmm1, %xmm2

vblendpd          $11, %ymm0, %ymm1, %ymm2
vblendpd          $11, (%rax), %ymm1, %ymm2

vblendps          $11, %xmm0, %xmm1, %xmm2
vblendps          $11, (%rax), %xmm1, %xmm2

vblendps          $11, %ymm0, %ymm1, %ymm2
vblendps          $11, (%rax), %ymm1, %ymm2

vblendvpd         %xmm3, %xmm0, %xmm1, %xmm2
vblendvpd         %xmm3, (%rax), %xmm1, %xmm2

vblendvpd         %ymm3, %ymm0, %ymm1, %ymm2
vblendvpd         %ymm3, (%rax), %ymm1, %ymm2

vblendvps         %xmm3, %xmm0, %xmm1, %xmm2
vblendvps         %xmm3, (%rax), %xmm1, %xmm2

vblendvps         %ymm3, %ymm0, %ymm1, %ymm2
vblendvps         %ymm3, (%rax), %ymm1, %ymm2

vbroadcastf128    (%rax), %ymm2

vbroadcastsd      (%rax), %ymm2

vbroadcastss      (%rax), %xmm2
vbroadcastss      (%rax), %ymm2

vcmppd            $0, %xmm0, %xmm1, %xmm2
vcmppd            $0, (%rax), %xmm1, %xmm2

vcmppd            $0, %ymm0, %ymm1, %ymm2
vcmppd            $0, (%rax), %ymm1, %ymm2

vcmpps            $0, %xmm0, %xmm1, %xmm2
vcmpps            $0, (%rax), %xmm1, %xmm2

vcmpps            $0, %ymm0, %ymm1, %ymm2
vcmpps            $0, (%rax), %ymm1, %ymm2

vcmpsd            $0, %xmm0, %xmm1, %xmm2
vcmpsd            $0, (%rax), %xmm1, %xmm2

vcmpss            $0, %xmm0, %xmm1, %xmm2
vcmpss            $0, (%rax), %xmm1, %xmm2

vcomisd           %xmm0, %xmm1
vcomisd           (%rax), %xmm1

vcomiss           %xmm0, %xmm1
vcomiss           (%rax), %xmm1

vcvtdq2pd         %xmm0, %xmm2
vcvtdq2pd         (%rax), %xmm2

vcvtdq2pd         %xmm0, %ymm2
vcvtdq2pd         (%rax), %ymm2

vcvtdq2ps         %xmm0, %xmm2
vcvtdq2ps         (%rax), %xmm2

vcvtdq2ps         %ymm0, %ymm2
vcvtdq2ps         (%rax), %ymm2

vcvtpd2dqx        %xmm0, %xmm2
vcvtpd2dqx        (%rax), %xmm2

vcvtpd2dqy        %ymm0, %xmm2
vcvtpd2dqy        (%rax), %xmm2

vcvtpd2psx        %xmm0, %xmm2
vcvtpd2psx        (%rax), %xmm2

vcvtpd2psy        %ymm0, %xmm2
vcvtpd2psy        (%rax), %xmm2

vcvtps2dq         %xmm0, %xmm2
vcvtps2dq         (%rax), %xmm2

vcvtps2dq         %ymm0, %ymm2
vcvtps2dq         (%rax), %ymm2

vcvtps2pd         %xmm0, %xmm2
vcvtps2pd         (%rax), %xmm2

vcvtps2pd         %xmm0, %ymm2
vcvtps2pd         (%rax), %ymm2

vcvtsd2si         %xmm0, %ecx
vcvtsd2si         %xmm0, %rcx
vcvtsd2si         (%rax), %ecx
vcvtsd2si         (%rax), %rcx

vcvtsd2ss         %xmm0, %xmm1, %xmm2
vcvtsd2ss         (%rax), %xmm1, %xmm2

vcvtsi2sdl        %ecx, %xmm0, %xmm2
vcvtsi2sdq        %rcx, %xmm0, %xmm2
vcvtsi2sdl        (%rax), %xmm0, %xmm2
vcvtsi2sdq        (%rax), %xmm0, %xmm2

vcvtsi2ssl        %ecx, %xmm0, %xmm2
vcvtsi2ssq        %rcx, %xmm0, %xmm2
vcvtsi2ssl        (%rax), %xmm0, %xmm2
vcvtsi2ssq        (%rax), %xmm0, %xmm2

vcvtss2sd         %xmm0, %xmm1, %xmm2
vcvtss2sd         (%rax), %xmm1, %xmm2

vcvtss2si         %xmm0, %ecx
vcvtss2si         %xmm0, %rcx
vcvtss2si         (%rax), %ecx
vcvtss2si         (%rax), %rcx

vcvttpd2dqx       %xmm0, %xmm2
vcvttpd2dqx       (%rax), %xmm2

vcvttpd2dqy       %ymm0, %xmm2
vcvttpd2dqy       (%rax), %xmm2

vcvttps2dq        %xmm0, %xmm2
vcvttps2dq        (%rax), %xmm2

vcvttps2dq        %ymm0, %ymm2
vcvttps2dq        (%rax), %ymm2

vcvttsd2si        %xmm0, %ecx
vcvttsd2si        %xmm0, %rcx
vcvttsd2si        (%rax), %ecx
vcvttsd2si        (%rax), %rcx

vdivpd            %xmm0, %xmm1, %xmm2
vdivpd            (%rax), %xmm1, %xmm2

vdivpd            %ymm0, %ymm1, %ymm2
vdivpd            (%rax), %ymm1, %ymm2

vdivps            %xmm0, %xmm1, %xmm2
vdivps            (%rax), %xmm1, %xmm2

vdivps            %ymm0, %ymm1, %ymm2
vdivps            (%rax), %ymm1, %ymm2

vdivsd            %xmm0, %xmm1, %xmm2
vdivsd            (%rax), %xmm1, %xmm2

vdivss            %xmm0, %xmm1, %xmm2
vdivss            (%rax), %xmm1, %xmm2

vdppd             $22, %xmm0, %xmm1, %xmm2
vdppd             $22, (%rax), %xmm1, %xmm2

vdpps             $22, %xmm0, %xmm1, %xmm2
vdpps             $22, (%rax), %xmm1, %xmm2

vdpps             $22, %ymm0, %ymm1, %ymm2
vdpps             $22, (%rax), %ymm1, %ymm2

vextractf128      $1, %ymm0, %xmm2
vextractf128      $1, %ymm0, (%rax)

vextractps        $1, %xmm0, %rcx
vextractps        $1, %xmm0, (%rax)

vhaddpd           %xmm0, %xmm1, %xmm2
vhaddpd           (%rax), %xmm1, %xmm2

vhaddpd           %ymm0, %ymm1, %ymm2
vhaddpd           (%rax), %ymm1, %ymm2

vhaddps           %xmm0, %xmm1, %xmm2
vhaddps           (%rax), %xmm1, %xmm2

vhaddps           %ymm0, %ymm1, %ymm2
vhaddps           (%rax), %ymm1, %ymm2

vhsubpd           %xmm0, %xmm1, %xmm2
vhsubpd           (%rax), %xmm1, %xmm2

vhsubpd           %ymm0, %ymm1, %ymm2
vhsubpd           (%rax), %ymm1, %ymm2

vhsubps           %xmm0, %xmm1, %xmm2
vhsubps           (%rax), %xmm1, %xmm2

vhsubps           %ymm0, %ymm1, %ymm2
vhsubps           (%rax), %ymm1, %ymm2

vinsertf128       $1, %xmm0, %ymm1, %ymm2
vinsertf128       $1, (%rax), %ymm1, %ymm2

vinsertps         $1, %xmm0, %xmm1, %xmm2
vinsertps         $1, (%rax), %xmm1, %xmm2

vlddqu            (%rax), %xmm2
vlddqu            (%rax), %ymm2

vldmxcsr          (%rax)

vmaskmovdqu       %xmm0, %xmm1

vmaskmovpd        (%rax), %xmm0, %xmm2
vmaskmovpd        (%rax), %ymm0, %ymm2

vmaskmovpd        %xmm0, %xmm1, (%rax)
vmaskmovpd        %ymm0, %ymm1, (%rax)

vmaskmovps        (%rax), %xmm0, %xmm2
vmaskmovps        (%rax), %ymm0, %ymm2

vmaskmovps        %xmm0, %xmm1, (%rax)
vmaskmovps        %ymm0, %ymm1, (%rax)

vmaxpd            %xmm0, %xmm1, %xmm2
vmaxpd            (%rax), %xmm1, %xmm2

vmaxpd            %ymm0, %ymm1, %ymm2
vmaxpd            (%rax), %ymm1, %ymm2

vmaxps            %xmm0, %xmm1, %xmm2
vmaxps            (%rax), %xmm1, %xmm2

vmaxps            %ymm0, %ymm1, %ymm2
vmaxps            (%rax), %ymm1, %ymm2

vmaxsd            %xmm0, %xmm1, %xmm2
vmaxsd            (%rax), %xmm1, %xmm2

vmaxss            %xmm0, %xmm1, %xmm2
vmaxss            (%rax), %xmm1, %xmm2

vminpd            %xmm0, %xmm1, %xmm2
vminpd            (%rax), %xmm1, %xmm2

vminpd            %ymm0, %ymm1, %ymm2
vminpd            (%rax), %ymm1, %ymm2

vminps            %xmm0, %xmm1, %xmm2
vminps            (%rax), %xmm1, %xmm2

vminps            %ymm0, %ymm1, %ymm2
vminps            (%rax), %ymm1, %ymm2

vminsd            %xmm0, %xmm1, %xmm2
vminsd            (%rax), %xmm1, %xmm2

vminss            %xmm0, %xmm1, %xmm2
vminss            (%rax), %xmm1, %xmm2

vmovapd           %xmm0, %xmm2
vmovapd           %xmm0, (%rax)
vmovapd           (%rax), %xmm2

vmovapd           %ymm0, %ymm2
vmovapd           %ymm0, (%rax)
vmovapd           (%rax), %ymm2

vmovaps           %xmm0, %xmm2
vmovaps           %xmm0, (%rax)
vmovaps           (%rax), %xmm2

vmovaps           %ymm0, %ymm2
vmovaps           %ymm0, (%rax)
vmovaps           (%rax), %ymm2

vmovd             %eax, %xmm2
vmovd             (%rax), %xmm2

vmovd             %xmm0, %ecx
vmovd             %xmm0, (%rax)

vmovddup          %xmm0, %xmm2
vmovddup          (%rax), %xmm2

vmovddup          %ymm0, %ymm2
vmovddup          (%rax), %ymm2

vmovdqa           %xmm0, %xmm2
vmovdqa           %xmm0, (%rax)
vmovdqa           (%rax), %xmm2

vmovdqa           %ymm0, %ymm2
vmovdqa           %ymm0, (%rax)
vmovdqa           (%rax), %ymm2

vmovdqu           %xmm0, %xmm2
vmovdqu           %xmm0, (%rax)
vmovdqu           (%rax), %xmm2

vmovdqu           %ymm0, %ymm2
vmovdqu           %ymm0, (%rax)
vmovdqu           (%rax), %ymm2

vmovhlps          %xmm0, %xmm1, %xmm2
vmovlhps          %xmm0, %xmm1, %xmm2

vmovhpd           %xmm0, (%rax)
vmovhpd           (%rax), %xmm1, %xmm2

vmovhps           %xmm0, (%rax)
vmovhps           (%rax), %xmm1, %xmm2

vmovlpd           %xmm0, (%rax)
vmovlpd           (%rax), %xmm1, %xmm2

vmovlps           %xmm0, (%rax)
vmovlps           (%rax), %xmm1, %xmm2

vmovmskpd         %xmm0, %rcx
vmovmskpd         %ymm0, %rcx

vmovmskps         %xmm0, %rcx
vmovmskps         %ymm0, %rcx

vmovntdq          %xmm0, (%rax)
vmovntdq          %ymm0, (%rax)

vmovntdqa         (%rax), %xmm2
vmovntdqa         (%rax), %ymm2

vmovntpd          %xmm0, (%rax)
vmovntpd          %ymm0, (%rax)

vmovntps          %xmm0, (%rax)
vmovntps          %ymm0, (%rax)

vmovq             %xmm0, %xmm2

vmovq             %rax, %xmm2
vmovq             (%rax), %xmm2

vmovq             %xmm0, %rcx
vmovq             %xmm0, (%rax)

vmovsd            %xmm0, %xmm1, %xmm2
vmovsd            %xmm0, (%rax)
vmovsd            (%rax), %xmm2

vmovshdup         %xmm0, %xmm2
vmovshdup         (%rax), %xmm2

vmovshdup         %ymm0, %ymm2
vmovshdup         (%rax), %ymm2

vmovsldup         %xmm0, %xmm2
vmovsldup         (%rax), %xmm2

vmovsldup         %ymm0, %ymm2
vmovsldup         (%rax), %ymm2

vmovss            %xmm0, %xmm1, %xmm2
vmovss            %xmm0, (%rax)
vmovss            (%rax), %xmm2

vmovupd           %xmm0, %xmm2
vmovupd           %xmm0, (%rax)
vmovupd           (%rax), %xmm2

vmovupd           %ymm0, %ymm2
vmovupd           %ymm0, (%rax)
vmovupd           (%rax), %ymm2

vmovups           %xmm0, %xmm2
vmovups           %xmm0, (%rax)
vmovups           (%rax), %xmm2

vmovups           %ymm0, %ymm2
vmovups           %ymm0, (%rax)
vmovups           (%rax), %ymm2

vmpsadbw          $1, %xmm0, %xmm1, %xmm2
vmpsadbw          $1, (%rax), %xmm1, %xmm2

vmulpd            %xmm0, %xmm1, %xmm2
vmulpd            (%rax), %xmm1, %xmm2

vmulpd            %ymm0, %ymm1, %ymm2
vmulpd            (%rax), %ymm1, %ymm2

vmulps            %xmm0, %xmm1, %xmm2
vmulps            (%rax), %xmm1, %xmm2

vmulps            %ymm0, %ymm1, %ymm2
vmulps            (%rax), %ymm1, %ymm2

vmulsd            %xmm0, %xmm1, %xmm2
vmulsd            (%rax), %xmm1, %xmm2

vmulss            %xmm0, %xmm1, %xmm2
vmulss            (%rax), %xmm1, %xmm2

vorpd             %xmm0, %xmm1, %xmm2
vorpd             (%rax), %xmm1, %xmm2

vorpd             %ymm0, %ymm1, %ymm2
vorpd             (%rax), %ymm1, %ymm2

vorps             %xmm0, %xmm1, %xmm2
vorps             (%rax), %xmm1, %xmm2

vorps             %ymm0, %ymm1, %ymm2
vorps             (%rax), %ymm1, %ymm2

vpabsb            %xmm0, %xmm2
vpabsb            (%rax), %xmm2

vpabsd            %xmm0, %xmm2
vpabsd            (%rax), %xmm2

vpabsw            %xmm0, %xmm2
vpabsw            (%rax), %xmm2

vpackssdw         %xmm0, %xmm1, %xmm2
vpackssdw         (%rax), %xmm1, %xmm2

vpacksswb         %xmm0, %xmm1, %xmm2
vpacksswb         (%rax), %xmm1, %xmm2

vpackusdw         %xmm0, %xmm1, %xmm2
vpackusdw         (%rax), %xmm1, %xmm2

vpackuswb         %xmm0, %xmm1, %xmm2
vpackuswb         (%rax), %xmm1, %xmm2

vpaddb            %xmm0, %xmm1, %xmm2
vpaddb            (%rax), %xmm1, %xmm2

vpaddd            %xmm0, %xmm1, %xmm2
vpaddd            (%rax), %xmm1, %xmm2

vpaddq            %xmm0, %xmm1, %xmm2
vpaddq            (%rax), %xmm1, %xmm2

vpaddsb           %xmm0, %xmm1, %xmm2
vpaddsb           (%rax), %xmm1, %xmm2

vpaddsw           %xmm0, %xmm1, %xmm2
vpaddsw           (%rax), %xmm1, %xmm2

vpaddusb          %xmm0, %xmm1, %xmm2
vpaddusb          (%rax), %xmm1, %xmm2

vpaddusw          %xmm0, %xmm1, %xmm2
vpaddusw          (%rax), %xmm1, %xmm2

vpaddw            %xmm0, %xmm1, %xmm2
vpaddw            (%rax), %xmm1, %xmm2

vpalignr          $1, %xmm0, %xmm1, %xmm2
vpalignr          $1, (%rax), %xmm1, %xmm2

vpand             %xmm0, %xmm1, %xmm2
vpand             (%rax), %xmm1, %xmm2

vpandn            %xmm0, %xmm1, %xmm2
vpandn            (%rax), %xmm1, %xmm2

vpavgb            %xmm0, %xmm1, %xmm2
vpavgb            (%rax), %xmm1, %xmm2

vpavgw            %xmm0, %xmm1, %xmm2
vpavgw            (%rax), %xmm1, %xmm2

vpblendvb         %xmm3, %xmm0, %xmm1, %xmm2
vpblendvb         %xmm3, (%rax), %xmm1, %xmm2

vpblendw          $11, %xmm0, %xmm1, %xmm2
vpblendw          $11, (%rax), %xmm1, %xmm2

vpclmulqdq        $11, %xmm0, %xmm1, %xmm2
vpclmulqdq        $11, (%rax), %xmm1, %xmm2

vpcmpeqb          %xmm0, %xmm1, %xmm2
vpcmpeqb          (%rax), %xmm1, %xmm2

vpcmpeqd          %xmm0, %xmm1, %xmm2
vpcmpeqd          (%rax), %xmm1, %xmm2

vpcmpeqq          %xmm0, %xmm1, %xmm2
vpcmpeqq          (%rax), %xmm1, %xmm2

vpcmpeqw          %xmm0, %xmm1, %xmm2
vpcmpeqw          (%rax), %xmm1, %xmm2

vpcmpgtb          %xmm0, %xmm1, %xmm2
vpcmpgtb          (%rax), %xmm1, %xmm2

vpcmpgtd          %xmm0, %xmm1, %xmm2
vpcmpgtd          (%rax), %xmm1, %xmm2

vpcmpgtq          %xmm0, %xmm1, %xmm2
vpcmpgtq          (%rax), %xmm1, %xmm2

vpcmpgtw          %xmm0, %xmm1, %xmm2
vpcmpgtw          (%rax), %xmm1, %xmm2

vperm2f128        $1, %ymm0, %ymm1, %ymm2
vperm2f128        $1, (%rax), %ymm1, %ymm2

vpermilpd         $1, %xmm0, %xmm2
vpermilpd         $1, (%rax), %xmm2
vpermilpd         %xmm0, %xmm1, %xmm2
vpermilpd         (%rax), %xmm1, %xmm2

vpermilpd         $1, %ymm0, %ymm2
vpermilpd         $1, (%rax), %ymm2
vpermilpd         %ymm0, %ymm1, %ymm2
vpermilpd         (%rax), %ymm1, %ymm2

vpermilps         $1, %xmm0, %xmm2
vpermilps         $1, (%rax), %xmm2
vpermilps         %xmm0, %xmm1, %xmm2
vpermilps         (%rax), %xmm1, %xmm2

vpermilps         $1, %ymm0, %ymm2
vpermilps         $1, (%rax), %ymm2
vpermilps         %ymm0, %ymm1, %ymm2
vpermilps         (%rax), %ymm1, %ymm2

vpextrb           $1, %xmm0, %ecx
vpextrb           $1, %xmm0, (%rax)

vpextrd           $1, %xmm0, %ecx
vpextrd           $1, %xmm0, (%rax)

vpextrq           $1, %xmm0, %rcx
vpextrq           $1, %xmm0, (%rax)

vpextrw           $1, %xmm0, %ecx
vpextrw           $1, %xmm0, (%rax)

vphaddd           %xmm0, %xmm1, %xmm2
vphaddd           (%rax), %xmm1, %xmm2

vphaddsw          %xmm0, %xmm1, %xmm2
vphaddsw          (%rax), %xmm1, %xmm2

vphaddw           %xmm0, %xmm1, %xmm2
vphaddw           (%rax), %xmm1, %xmm2

vphminposuw       %xmm0, %xmm2
vphminposuw       (%rax), %xmm2

vphsubd           %xmm0, %xmm1, %xmm2
vphsubd           (%rax), %xmm1, %xmm2

vphsubsw          %xmm0, %xmm1, %xmm2
vphsubsw          (%rax), %xmm1, %xmm2

vphsubw           %xmm0, %xmm1, %xmm2
vphsubw           (%rax), %xmm1, %xmm2

vpinsrb           $1, %eax, %xmm1, %xmm2
vpinsrb           $1, (%rax), %xmm1, %xmm2

vpinsrd           $1, %eax, %xmm1, %xmm2
vpinsrd           $1, (%rax), %xmm1, %xmm2

vpinsrq           $1, %rax, %xmm1, %xmm2
vpinsrq           $1, (%rax), %xmm1, %xmm2

vpinsrw           $1, %eax, %xmm1, %xmm2
vpinsrw           $1, (%rax), %xmm1, %xmm2

vpmaddubsw        %xmm0, %xmm1, %xmm2
vpmaddubsw        (%rax), %xmm1, %xmm2

vpmaddwd          %xmm0, %xmm1, %xmm2
vpmaddwd          (%rax), %xmm1, %xmm2

vpmaxsb           %xmm0, %xmm1, %xmm2
vpmaxsb           (%rax), %xmm1, %xmm2

vpmaxsd           %xmm0, %xmm1, %xmm2
vpmaxsd           (%rax), %xmm1, %xmm2

vpmaxsw           %xmm0, %xmm1, %xmm2
vpmaxsw           (%rax), %xmm1, %xmm2

vpmaxub           %xmm0, %xmm1, %xmm2
vpmaxub           (%rax), %xmm1, %xmm2

vpmaxud           %xmm0, %xmm1, %xmm2
vpmaxud           (%rax), %xmm1, %xmm2

vpmaxuw           %xmm0, %xmm1, %xmm2
vpmaxuw           (%rax), %xmm1, %xmm2

vpminsb           %xmm0, %xmm1, %xmm2
vpminsb           (%rax), %xmm1, %xmm2

vpminsd           %xmm0, %xmm1, %xmm2
vpminsd           (%rax), %xmm1, %xmm2

vpminsw           %xmm0, %xmm1, %xmm2
vpminsw           (%rax), %xmm1, %xmm2

vpminub           %xmm0, %xmm1, %xmm2
vpminub           (%rax), %xmm1, %xmm2

vpminud           %xmm0, %xmm1, %xmm2
vpminud           (%rax), %xmm1, %xmm2

vpminuw           %xmm0, %xmm1, %xmm2
vpminuw           (%rax), %xmm1, %xmm2

vpmovmskb         %xmm0, %rcx

vpmovsxbd         %xmm0, %xmm2
vpmovsxbd         (%rax), %xmm2

vpmovsxbq         %xmm0, %xmm2
vpmovsxbq         (%rax), %xmm2

vpmovsxbw         %xmm0, %xmm2
vpmovsxbw         (%rax), %xmm2

vpmovsxdq         %xmm0, %xmm2
vpmovsxdq         (%rax), %xmm2

vpmovsxwd         %xmm0, %xmm2
vpmovsxwd         (%rax), %xmm2

vpmovsxwq         %xmm0, %xmm2
vpmovsxwq         (%rax), %xmm2

vpmovzxbd         %xmm0, %xmm2
vpmovzxbd         (%rax), %xmm2

vpmovzxbq         %xmm0, %xmm2
vpmovzxbq         (%rax), %xmm2

vpmovzxbw         %xmm0, %xmm2
vpmovzxbw         (%rax), %xmm2

vpmovzxdq         %xmm0, %xmm2
vpmovzxdq         (%rax), %xmm2

vpmovzxwd         %xmm0, %xmm2
vpmovzxwd         (%rax), %xmm2

vpmovzxwq         %xmm0, %xmm2
vpmovzxwq         (%rax), %xmm2

vpmuldq           %xmm0, %xmm1, %xmm2
vpmuldq           (%rax), %xmm1, %xmm2

vpmulhrsw         %xmm0, %xmm1, %xmm2
vpmulhrsw         (%rax), %xmm1, %xmm2

vpmulhuw          %xmm0, %xmm1, %xmm2
vpmulhuw          (%rax), %xmm1, %xmm2

vpmulhw           %xmm0, %xmm1, %xmm2
vpmulhw           (%rax), %xmm1, %xmm2

vpmulld           %xmm0, %xmm1, %xmm2
vpmulld           (%rax), %xmm1, %xmm2

vpmullw           %xmm0, %xmm1, %xmm2
vpmullw           (%rax), %xmm1, %xmm2

vpmuludq          %xmm0, %xmm1, %xmm2
vpmuludq          (%rax), %xmm1, %xmm2

vpor              %xmm0, %xmm1, %xmm2
vpor              (%rax), %xmm1, %xmm2

vpsadbw           %xmm0, %xmm1, %xmm2
vpsadbw           (%rax), %xmm1, %xmm2

vpshufb           %xmm0, %xmm1, %xmm2
vpshufb           (%rax), %xmm1, %xmm2

vpshufd           $1, %xmm0, %xmm2
vpshufd           $1, (%rax), %xmm2

vpshufhw          $1, %xmm0, %xmm2
vpshufhw          $1, (%rax), %xmm2

vpshuflw          $1, %xmm0, %xmm2
vpshuflw          $1, (%rax), %xmm2

vpsignb           %xmm0, %xmm1, %xmm2
vpsignb           (%rax), %xmm1, %xmm2

vpsignd           %xmm0, %xmm1, %xmm2
vpsignd           (%rax), %xmm1, %xmm2

vpsignw           %xmm0, %xmm1, %xmm2
vpsignw           (%rax), %xmm1, %xmm2

vpslld            $1, %xmm0, %xmm2
vpslld            %xmm0, %xmm1, %xmm2
vpslld            (%rax), %xmm1, %xmm2

vpslldq           $1, %xmm1, %xmm2

vpsllq            $1, %xmm0, %xmm2
vpsllq            %xmm0, %xmm1, %xmm2
vpsllq            (%rax), %xmm1, %xmm2

vpsllw            $1, %xmm0, %xmm2
vpsllw            %xmm0, %xmm1, %xmm2
vpsllw            (%rax), %xmm1, %xmm2

vpsrad            $1, %xmm0, %xmm2
vpsrad            %xmm0, %xmm1, %xmm2
vpsrad            (%rax), %xmm1, %xmm2

vpsraw            $1, %xmm0, %xmm2
vpsraw            %xmm0, %xmm1, %xmm2
vpsraw            (%rax), %xmm1, %xmm2

vpsrld            $1, %xmm0, %xmm2
vpsrld            %xmm0, %xmm1, %xmm2
vpsrld            (%rax), %xmm1, %xmm2

vpsrldq           $1, %xmm1, %xmm2

vpsrlq            $1, %xmm0, %xmm2
vpsrlq            %xmm0, %xmm1, %xmm2
vpsrlq            (%rax), %xmm1, %xmm2

vpsrlw            $1, %xmm0, %xmm2
vpsrlw            %xmm0, %xmm1, %xmm2
vpsrlw            (%rax), %xmm1, %xmm2

vpsubb            %xmm0, %xmm1, %xmm2
vpsubb            (%rax), %xmm1, %xmm2

vpsubd            %xmm0, %xmm1, %xmm2
vpsubd            (%rax), %xmm1, %xmm2

vpsubq            %xmm0, %xmm1, %xmm2
vpsubq            (%rax), %xmm1, %xmm2

vpsubsb           %xmm0, %xmm1, %xmm2
vpsubsb           (%rax), %xmm1, %xmm2

vpsubsw           %xmm0, %xmm1, %xmm2
vpsubsw           (%rax), %xmm1, %xmm2

vpsubusb          %xmm0, %xmm1, %xmm2
vpsubusb          (%rax), %xmm1, %xmm2

vpsubusw          %xmm0, %xmm1, %xmm2
vpsubusw          (%rax), %xmm1, %xmm2

vpsubw            %xmm0, %xmm1, %xmm2
vpsubw            (%rax), %xmm1, %xmm2

vptest            %xmm0, %xmm1
vptest            (%rax), %xmm1

vptest            %ymm0, %ymm1
vptest            (%rax), %ymm1

vpunpckhbw        %xmm0, %xmm1, %xmm2
vpunpckhbw        (%rax), %xmm1, %xmm2

vpunpckhdq        %xmm0, %xmm1, %xmm2
vpunpckhdq        (%rax), %xmm1, %xmm2

vpunpckhqdq       %xmm0, %xmm1, %xmm2
vpunpckhqdq       (%rax), %xmm1, %xmm2

vpunpckhwd        %xmm0, %xmm1, %xmm2
vpunpckhwd        (%rax), %xmm1, %xmm2

vpunpcklbw        %xmm0, %xmm1, %xmm2
vpunpcklbw        (%rax), %xmm1, %xmm2

vpunpckldq        %xmm0, %xmm1, %xmm2
vpunpckldq        (%rax), %xmm1, %xmm2

vpunpcklqdq       %xmm0, %xmm1, %xmm2
vpunpcklqdq       (%rax), %xmm1, %xmm2

vpunpcklwd        %xmm0, %xmm1, %xmm2
vpunpcklwd        (%rax), %xmm1, %xmm2

vpxor             %xmm0, %xmm1, %xmm2
vpxor             (%rax), %xmm1, %xmm2

vrcpps            %xmm0, %xmm2
vrcpps            (%rax), %xmm2

vrcpps            %ymm0, %ymm2
vrcpps            (%rax), %ymm2

vrcpss            %xmm0, %xmm1, %xmm2
vrcpss            (%rax), %xmm1, %xmm2

vroundpd          $1, %xmm0, %xmm2
vroundpd          $1, (%rax), %xmm2

vroundpd          $1, %ymm0, %ymm2
vroundpd          $1, (%rax), %ymm2

vroundps          $1, %xmm0, %xmm2
vroundps          $1, (%rax), %xmm2

vroundps          $1, %ymm0, %ymm2
vroundps          $1, (%rax), %ymm2

vroundsd          $1, %xmm0, %xmm1, %xmm2
vroundsd          $1, (%rax), %xmm1, %xmm2

vroundss          $1, %xmm0, %xmm1, %xmm2
vroundss          $1, (%rax), %xmm1, %xmm2

vrsqrtps          %xmm0, %xmm2
vrsqrtps          (%rax), %xmm2

vrsqrtps          %ymm0, %ymm2
vrsqrtps          (%rax), %ymm2

vrsqrtss          %xmm0, %xmm1, %xmm2
vrsqrtss          (%rax), %xmm1, %xmm2

vshufpd           $1, %xmm0, %xmm1, %xmm2
vshufpd           $1, (%rax), %xmm1, %xmm2

vshufpd           $1, %ymm0, %ymm1, %ymm2
vshufpd           $1, (%rax), %ymm1, %ymm2

vshufps           $1, %xmm0, %xmm1, %xmm2
vshufps           $1, (%rax), %xmm1, %xmm2

vshufps           $1, %ymm0, %ymm1, %ymm2
vshufps           $1, (%rax), %ymm1, %ymm2

vsqrtpd           %xmm0, %xmm2
vsqrtpd           (%rax), %xmm2

vsqrtpd           %ymm0, %ymm2
vsqrtpd           (%rax), %ymm2

vsqrtps           %xmm0, %xmm2
vsqrtps           (%rax), %xmm2

vsqrtps           %ymm0, %ymm2
vsqrtps           (%rax), %ymm2

vsqrtsd           %xmm0, %xmm1, %xmm2
vsqrtsd           (%rax), %xmm1, %xmm2

vsqrtss           %xmm0, %xmm1, %xmm2
vsqrtss           (%rax), %xmm1, %xmm2

vstmxcsr          (%rax)

vsubpd            %xmm0, %xmm1, %xmm2
vsubpd            (%rax), %xmm1, %xmm2

vsubpd            %ymm0, %ymm1, %ymm2
vsubpd            (%rax), %ymm1, %ymm2

vsubps            %xmm0, %xmm1, %xmm2
vsubps            (%rax), %xmm1, %xmm2

vsubps            %ymm0, %ymm1, %ymm2
vsubps            (%rax), %ymm1, %ymm2

vsubsd            %xmm0, %xmm1, %xmm2
vsubsd            (%rax), %xmm1, %xmm2

vsubss            %xmm0, %xmm1, %xmm2
vsubss            (%rax), %xmm1, %xmm2

vtestpd          %xmm0, %xmm1
vtestpd          (%rax), %xmm1

vtestpd          %ymm0, %ymm1
vtestpd          (%rax), %ymm1

vtestps          %xmm0, %xmm1
vtestps          (%rax), %xmm1

vtestps          %ymm0, %ymm1
vtestps          (%rax), %ymm1

vucomisd          %xmm0, %xmm1
vucomisd          (%rax), %xmm1

vucomiss          %xmm0, %xmm1
vucomiss          (%rax), %xmm1

vunpckhpd         %xmm0, %xmm1, %xmm2
vunpckhpd         (%rax), %xmm1, %xmm2

vunpckhpd         %ymm0, %ymm1, %ymm2
vunpckhpd         (%rax), %ymm1, %ymm2

vunpckhps         %xmm0, %xmm1, %xmm2
vunpckhps         (%rax), %xmm1, %xmm2

vunpckhps         %ymm0, %ymm1, %ymm2
vunpckhps         (%rax), %ymm1, %ymm2

vunpcklpd         %xmm0, %xmm1, %xmm2
vunpcklpd         (%rax), %xmm1, %xmm2

vunpcklpd         %ymm0, %ymm1, %ymm2
vunpcklpd         (%rax), %ymm1, %ymm2

vunpcklps         %xmm0, %xmm1, %xmm2
vunpcklps         (%rax), %xmm1, %xmm2

vunpcklps         %ymm0, %ymm1, %ymm2
vunpcklps         (%rax), %ymm1, %ymm2

vxorpd            %xmm0, %xmm1, %xmm2
vxorpd            (%rax), %xmm1, %xmm2

vxorpd            %ymm0, %ymm1, %ymm2
vxorpd            (%rax), %ymm1, %ymm2

vxorps            %xmm0, %xmm1, %xmm2
vxorps            (%rax), %xmm1, %xmm2

vxorps            %ymm0, %ymm1, %ymm2
vxorps            (%rax), %ymm1, %ymm2

vzeroall
vzeroupper

# CHECK:      Resources:
# CHECK-NEXT: [0] - JALU0
# CHECK-NEXT: [1] - JALU1
# CHECK-NEXT: [2] - JDiv
# CHECK-NEXT: [3] - JFPA
# CHECK-NEXT: [4] - JFPM
# CHECK-NEXT: [5] - JFPU0
# CHECK-NEXT: [6] - JFPU1
# CHECK-NEXT: [7] - JLAGU
# CHECK-NEXT: [8] - JMul
# CHECK-NEXT: [9] - JSAGU
# CHECK-NEXT: [10] - JSTC
# CHECK-NEXT: [11] - JVALU0
# CHECK-NEXT: [12] - JVALU1
# CHECK-NEXT: [13] - JVIMUL

# CHECK:      Resource pressure by instruction:
# CHECK-NEXT: [0]    [1]    [2]    [3]    [4]    [5]    [6]    [7]    [8]    [9]    [10]   [11]   [12]   [13]   	Instructions:
<<<<<<< HEAD
# CHECK-NEXT:  -      -      -      -      -     1.00    -      -      -      -      -      -      -      -     	vaddpd	%xmm0, %xmm1, %xmm2
# CHECK-NEXT:  -      -      -      -      -     1.00    -     1.00    -      -      -      -      -      -     	vaddpd	(%rax), %xmm1, %xmm2
# CHECK-NEXT:  -      -      -      -      -     2.00    -      -      -      -      -      -      -      -     	vaddpd	%ymm0, %ymm1, %ymm2
# CHECK-NEXT:  -      -      -      -      -     2.00    -     1.00    -      -      -      -      -      -     	vaddpd	(%rax), %ymm1, %ymm2
# CHECK-NEXT:  -      -      -      -      -     1.00    -      -      -      -      -      -      -      -     	vaddps	%xmm0, %xmm1, %xmm2
# CHECK-NEXT:  -      -      -      -      -     1.00    -     1.00    -      -      -      -      -      -     	vaddps	(%rax), %xmm1, %xmm2
# CHECK-NEXT:  -      -      -      -      -     2.00    -      -      -      -      -      -      -      -     	vaddps	%ymm0, %ymm1, %ymm2
# CHECK-NEXT:  -      -      -      -      -     2.00    -     1.00    -      -      -      -      -      -     	vaddps	(%rax), %ymm1, %ymm2
# CHECK-NEXT:  -      -      -      -      -     1.00    -      -      -      -      -      -      -      -     	vaddsd	%xmm0, %xmm1, %xmm2
# CHECK-NEXT:  -      -      -      -      -     1.00    -     1.00    -      -      -      -      -      -     	vaddsd	(%rax), %xmm1, %xmm2
# CHECK-NEXT:  -      -      -      -      -     1.00    -      -      -      -      -      -      -      -     	vaddss	%xmm0, %xmm1, %xmm2
# CHECK-NEXT:  -      -      -      -      -     1.00    -     1.00    -      -      -      -      -      -     	vaddss	(%rax), %xmm1, %xmm2
# CHECK-NEXT:  -      -      -      -      -     1.00    -      -      -      -      -      -      -      -     	vaddsubpd	%xmm0, %xmm1, %xmm2
# CHECK-NEXT:  -      -      -      -      -     1.00    -     1.00    -      -      -      -      -      -     	vaddsubpd	(%rax), %xmm1, %xmm2
# CHECK-NEXT:  -      -      -      -      -     2.00    -      -      -      -      -      -      -      -     	vaddsubpd	%ymm0, %ymm1, %ymm2
# CHECK-NEXT:  -      -      -      -      -     2.00    -     1.00    -      -      -      -      -      -     	vaddsubpd	(%rax), %ymm1, %ymm2
# CHECK-NEXT:  -      -      -      -      -     1.00    -      -      -      -      -      -      -      -     	vaddsubps	%xmm0, %xmm1, %xmm2
# CHECK-NEXT:  -      -      -      -      -     1.00    -     1.00    -      -      -      -      -      -     	vaddsubps	(%rax), %xmm1, %xmm2
# CHECK-NEXT:  -      -      -      -      -     2.00    -      -      -      -      -      -      -      -     	vaddsubps	%ymm0, %ymm1, %ymm2
# CHECK-NEXT:  -      -      -      -      -     2.00    -     1.00    -      -      -      -      -      -     	vaddsubps	(%rax), %ymm1, %ymm2
=======
# CHECK-NEXT:  -      -      -     1.00    -     1.00    -      -      -      -      -      -      -      -     	vaddpd	%xmm0, %xmm1, %xmm2
# CHECK-NEXT:  -      -      -     1.00    -     1.00    -     1.00    -      -      -      -      -      -     	vaddpd	(%rax), %xmm1, %xmm2
# CHECK-NEXT:  -      -      -     2.00    -     2.00    -      -      -      -      -      -      -      -     	vaddpd	%ymm0, %ymm1, %ymm2
# CHECK-NEXT:  -      -      -     2.00    -     2.00    -     1.00    -      -      -      -      -      -     	vaddpd	(%rax), %ymm1, %ymm2
# CHECK-NEXT:  -      -      -     1.00    -     1.00    -      -      -      -      -      -      -      -     	vaddps	%xmm0, %xmm1, %xmm2
# CHECK-NEXT:  -      -      -     1.00    -     1.00    -     1.00    -      -      -      -      -      -     	vaddps	(%rax), %xmm1, %xmm2
# CHECK-NEXT:  -      -      -     2.00    -     2.00    -      -      -      -      -      -      -      -     	vaddps	%ymm0, %ymm1, %ymm2
# CHECK-NEXT:  -      -      -     2.00    -     2.00    -     1.00    -      -      -      -      -      -     	vaddps	(%rax), %ymm1, %ymm2
# CHECK-NEXT:  -      -      -     1.00    -     1.00    -      -      -      -      -      -      -      -     	vaddsd	%xmm0, %xmm1, %xmm2
# CHECK-NEXT:  -      -      -     1.00    -     1.00    -     1.00    -      -      -      -      -      -     	vaddsd	(%rax), %xmm1, %xmm2
# CHECK-NEXT:  -      -      -     1.00    -     1.00    -      -      -      -      -      -      -      -     	vaddss	%xmm0, %xmm1, %xmm2
# CHECK-NEXT:  -      -      -     1.00    -     1.00    -     1.00    -      -      -      -      -      -     	vaddss	(%rax), %xmm1, %xmm2
# CHECK-NEXT:  -      -      -     1.00    -     1.00    -      -      -      -      -      -      -      -     	vaddsubpd	%xmm0, %xmm1, %xmm2
# CHECK-NEXT:  -      -      -     1.00    -     1.00    -     1.00    -      -      -      -      -      -     	vaddsubpd	(%rax), %xmm1, %xmm2
# CHECK-NEXT:  -      -      -     2.00    -     2.00    -      -      -      -      -      -      -      -     	vaddsubpd	%ymm0, %ymm1, %ymm2
# CHECK-NEXT:  -      -      -     2.00    -     2.00    -     1.00    -      -      -      -      -      -     	vaddsubpd	(%rax), %ymm1, %ymm2
# CHECK-NEXT:  -      -      -     1.00    -     1.00    -      -      -      -      -      -      -      -     	vaddsubps	%xmm0, %xmm1, %xmm2
# CHECK-NEXT:  -      -      -     1.00    -     1.00    -     1.00    -      -      -      -      -      -     	vaddsubps	(%rax), %xmm1, %xmm2
# CHECK-NEXT:  -      -      -     2.00    -     2.00    -      -      -      -      -      -      -      -     	vaddsubps	%ymm0, %ymm1, %ymm2
# CHECK-NEXT:  -      -      -     2.00    -     2.00    -     1.00    -      -      -      -      -      -     	vaddsubps	(%rax), %ymm1, %ymm2
>>>>>>> f07278ec
# CHECK-NEXT:  -      -      -      -      -     1.00    -      -      -      -      -      -      -     1.00   	vaesdec	%xmm0, %xmm1, %xmm2
# CHECK-NEXT:  -      -      -      -      -     1.00    -     1.00    -      -      -      -      -     1.00   	vaesdec	(%rax), %xmm1, %xmm2
# CHECK-NEXT:  -      -      -      -      -     1.00    -      -      -      -      -      -      -     1.00   	vaesdeclast	%xmm0, %xmm1, %xmm2
# CHECK-NEXT:  -      -      -      -      -     1.00    -     1.00    -      -      -      -      -     1.00   	vaesdeclast	(%rax), %xmm1, %xmm2
# CHECK-NEXT:  -      -      -      -      -     1.00    -      -      -      -      -      -      -     1.00   	vaesenc	%xmm0, %xmm1, %xmm2
# CHECK-NEXT:  -      -      -      -      -     1.00    -     1.00    -      -      -      -      -     1.00   	vaesenc	(%rax), %xmm1, %xmm2
# CHECK-NEXT:  -      -      -      -      -     1.00    -      -      -      -      -      -      -     1.00   	vaesenclast	%xmm0, %xmm1, %xmm2
# CHECK-NEXT:  -      -      -      -      -     1.00    -     1.00    -      -      -      -      -     1.00   	vaesenclast	(%rax), %xmm1, %xmm2
# CHECK-NEXT:  -      -      -      -      -     1.00    -      -      -      -      -      -      -     1.00   	vaesimc	%xmm0, %xmm2
# CHECK-NEXT:  -      -      -      -      -     1.00    -     1.00    -      -      -      -      -     1.00   	vaesimc	(%rax), %xmm2
# CHECK-NEXT:  -      -      -      -      -     1.00    -      -      -      -      -      -      -     1.00   	vaeskeygenassist	$22, %xmm0, %xmm2
# CHECK-NEXT:  -      -      -      -      -     1.00    -     1.00    -      -      -      -      -     1.00   	vaeskeygenassist	$22, (%rax), %xmm2
<<<<<<< HEAD
# CHECK-NEXT:  -      -      -      -      -      -     1.00    -      -      -      -      -      -      -     	vandnpd	%xmm0, %xmm1, %xmm2
# CHECK-NEXT:  -      -      -      -      -      -     1.00   1.00    -      -      -      -      -      -     	vandnpd	(%rax), %xmm1, %xmm2
# CHECK-NEXT:  -      -      -      -      -      -     2.00    -      -      -      -      -      -      -     	vandnpd	%ymm0, %ymm1, %ymm2
# CHECK-NEXT:  -      -      -      -      -      -     2.00   1.00    -      -      -      -      -      -     	vandnpd	(%rax), %ymm1, %ymm2
# CHECK-NEXT:  -      -      -      -      -      -     1.00    -      -      -      -      -      -      -     	vandnps	%xmm0, %xmm1, %xmm2
# CHECK-NEXT:  -      -      -      -      -      -     1.00   1.00    -      -      -      -      -      -     	vandnps	(%rax), %xmm1, %xmm2
# CHECK-NEXT:  -      -      -      -      -      -     2.00    -      -      -      -      -      -      -     	vandnps	%ymm0, %ymm1, %ymm2
# CHECK-NEXT:  -      -      -      -      -      -     2.00   1.00    -      -      -      -      -      -     	vandnps	(%rax), %ymm1, %ymm2
# CHECK-NEXT:  -      -      -      -      -      -     1.00    -      -      -      -      -      -      -     	vandpd	%xmm0, %xmm1, %xmm2
# CHECK-NEXT:  -      -      -      -      -      -     1.00   1.00    -      -      -      -      -      -     	vandpd	(%rax), %xmm1, %xmm2
# CHECK-NEXT:  -      -      -      -      -      -     2.00    -      -      -      -      -      -      -     	vandpd	%ymm0, %ymm1, %ymm2
# CHECK-NEXT:  -      -      -      -      -      -     2.00   1.00    -      -      -      -      -      -     	vandpd	(%rax), %ymm1, %ymm2
# CHECK-NEXT:  -      -      -      -      -      -     1.00    -      -      -      -      -      -      -     	vandps	%xmm0, %xmm1, %xmm2
# CHECK-NEXT:  -      -      -      -      -     1.00    -     1.00    -      -      -      -      -      -     	vandps	(%rax), %xmm1, %xmm2
# CHECK-NEXT:  -      -      -      -      -      -     2.00    -      -      -      -      -      -      -     	vandps	%ymm0, %ymm1, %ymm2
# CHECK-NEXT:  -      -      -      -      -      -     2.00   1.00    -      -      -      -      -      -     	vandps	(%rax), %ymm1, %ymm2
# CHECK-NEXT:  -      -      -      -      -      -     1.00    -      -      -      -      -      -      -     	vblendpd	$11, %xmm0, %xmm1, %xmm2
# CHECK-NEXT:  -      -      -      -      -     1.00    -     1.00    -      -      -      -      -      -     	vblendpd	$11, (%rax), %xmm1, %xmm2
# CHECK-NEXT:  -      -      -      -      -     1.00    -      -      -      -      -      -      -      -     	vblendpd	$11, %ymm0, %ymm1, %ymm2
# CHECK-NEXT:  -      -      -      -      -      -     1.00   1.00    -      -      -      -      -      -     	vblendpd	$11, (%rax), %ymm1, %ymm2
# CHECK-NEXT:  -      -      -      -      -     1.00    -      -      -      -      -      -      -      -     	vblendps	$11, %xmm0, %xmm1, %xmm2
# CHECK-NEXT:  -      -      -      -      -      -     1.00   1.00    -      -      -      -      -      -     	vblendps	$11, (%rax), %xmm1, %xmm2
# CHECK-NEXT:  -      -      -      -      -     1.00    -      -      -      -      -      -      -      -     	vblendps	$11, %ymm0, %ymm1, %ymm2
# CHECK-NEXT:  -      -      -      -      -      -     1.00   1.00    -      -      -      -      -      -     	vblendps	$11, (%rax), %ymm1, %ymm2
# CHECK-NEXT:  -      -      -      -      -     4.00    -      -      -      -      -      -      -      -     	vblendvpd	%xmm3, %xmm0, %xmm1, %xmm2
# CHECK-NEXT:  -      -      -      -      -      -     4.00   1.00    -      -      -      -      -      -     	vblendvpd	%xmm3, (%rax), %xmm1, %xmm2
=======
# CHECK-NEXT:  -      -      -      -     1.00    -     1.00    -      -      -      -      -      -      -     	vandnpd	%xmm0, %xmm1, %xmm2
# CHECK-NEXT:  -      -      -      -     1.00    -     1.00   1.00    -      -      -      -      -      -     	vandnpd	(%rax), %xmm1, %xmm2
# CHECK-NEXT:  -      -      -      -     2.00    -     2.00    -      -      -      -      -      -      -     	vandnpd	%ymm0, %ymm1, %ymm2
# CHECK-NEXT:  -      -      -      -     2.00    -     2.00   1.00    -      -      -      -      -      -     	vandnpd	(%rax), %ymm1, %ymm2
# CHECK-NEXT:  -      -      -      -     1.00    -     1.00    -      -      -      -      -      -      -     	vandnps	%xmm0, %xmm1, %xmm2
# CHECK-NEXT:  -      -      -      -     1.00    -     1.00   1.00    -      -      -      -      -      -     	vandnps	(%rax), %xmm1, %xmm2
# CHECK-NEXT:  -      -      -     2.00    -      -     2.00    -      -      -      -      -      -      -     	vandnps	%ymm0, %ymm1, %ymm2
# CHECK-NEXT:  -      -      -      -     2.00    -     2.00   1.00    -      -      -      -      -      -     	vandnps	(%rax), %ymm1, %ymm2
# CHECK-NEXT:  -      -      -     1.00    -      -     1.00    -      -      -      -      -      -      -     	vandpd	%xmm0, %xmm1, %xmm2
# CHECK-NEXT:  -      -      -      -     1.00    -     1.00   1.00    -      -      -      -      -      -     	vandpd	(%rax), %xmm1, %xmm2
# CHECK-NEXT:  -      -      -      -     2.00    -     2.00    -      -      -      -      -      -      -     	vandpd	%ymm0, %ymm1, %ymm2
# CHECK-NEXT:  -      -      -     2.00    -      -     2.00   1.00    -      -      -      -      -      -     	vandpd	(%rax), %ymm1, %ymm2
# CHECK-NEXT:  -      -      -     1.00    -      -     1.00    -      -      -      -      -      -      -     	vandps	%xmm0, %xmm1, %xmm2
# CHECK-NEXT:  -      -      -      -     1.00   1.00    -     1.00    -      -      -      -      -      -     	vandps	(%rax), %xmm1, %xmm2
# CHECK-NEXT:  -      -      -     2.00    -      -     2.00    -      -      -      -      -      -      -     	vandps	%ymm0, %ymm1, %ymm2
# CHECK-NEXT:  -      -      -     2.00    -      -     2.00   1.00    -      -      -      -      -      -     	vandps	(%rax), %ymm1, %ymm2
# CHECK-NEXT:  -      -      -      -     1.00    -     1.00    -      -      -      -      -      -      -     	vblendpd	$11, %xmm0, %xmm1, %xmm2
# CHECK-NEXT:  -      -      -      -     1.00   1.00    -     1.00    -      -      -      -      -      -     	vblendpd	$11, (%rax), %xmm1, %xmm2
# CHECK-NEXT:  -      -      -      -     1.00   1.00    -      -      -      -      -      -      -      -     	vblendpd	$11, %ymm0, %ymm1, %ymm2
# CHECK-NEXT:  -      -      -     1.00    -      -     1.00   1.00    -      -      -      -      -      -     	vblendpd	$11, (%rax), %ymm1, %ymm2
# CHECK-NEXT:  -      -      -      -     1.00   1.00    -      -      -      -      -      -      -      -     	vblendps	$11, %xmm0, %xmm1, %xmm2
# CHECK-NEXT:  -      -      -     1.00    -      -     1.00   1.00    -      -      -      -      -      -     	vblendps	$11, (%rax), %xmm1, %xmm2
# CHECK-NEXT:  -      -      -      -     1.00   1.00    -      -      -      -      -      -      -      -     	vblendps	$11, %ymm0, %ymm1, %ymm2
# CHECK-NEXT:  -      -      -     1.00    -      -     1.00   1.00    -      -      -      -      -      -     	vblendps	$11, (%rax), %ymm1, %ymm2
# CHECK-NEXT:  -      -      -      -     4.00   1.00    -      -      -      -      -      -      -      -     	vblendvpd	%xmm3, %xmm0, %xmm1, %xmm2
# CHECK-NEXT:  -      -      -     4.00    -      -     1.00   1.00    -      -      -      -      -      -     	vblendvpd	%xmm3, (%rax), %xmm1, %xmm2
>>>>>>> f07278ec
# CHECK-NEXT:  -      -      -      -      -     6.00    -      -      -      -      -      -      -      -     	vblendvpd	%ymm3, %ymm0, %ymm1, %ymm2
# CHECK-NEXT:  -      -      -      -      -      -     6.00   1.00    -      -      -      -      -      -     	vblendvpd	%ymm3, (%rax), %ymm1, %ymm2
# CHECK-NEXT:  -      -      -      -      -     4.00    -      -      -      -      -      -      -      -     	vblendvps	%xmm3, %xmm0, %xmm1, %xmm2
# CHECK-NEXT:  -      -      -      -      -      -     4.00   1.00    -      -      -      -      -      -     	vblendvps	%xmm3, (%rax), %xmm1, %xmm2
# CHECK-NEXT:  -      -      -      -      -     6.00    -      -      -      -      -      -      -      -     	vblendvps	%ymm3, %ymm0, %ymm1, %ymm2
# CHECK-NEXT:  -      -      -      -      -      -     6.00   1.00    -      -      -      -      -      -     	vblendvps	%ymm3, (%rax), %ymm1, %ymm2
# CHECK-NEXT:  -      -      -      -      -     1.00    -     1.00    -      -      -      -      -      -     	vbroadcastf128	(%rax), %ymm2
# CHECK-NEXT:  -      -      -      -      -     4.00    -     1.00    -      -      -      -      -      -     	vbroadcastsd	(%rax), %ymm2
# CHECK-NEXT:  -      -      -      -      -      -     1.00   1.00    -      -      -      -      -      -     	vbroadcastss	(%rax), %xmm2
# CHECK-NEXT:  -      -      -      -      -      -     4.00   1.00    -      -      -      -      -      -     	vbroadcastss	(%rax), %ymm2
# CHECK-NEXT:  -      -      -      -      -     1.00    -      -      -      -      -      -      -      -     	vcmppd	$0, %xmm0, %xmm1, %xmm2
# CHECK-NEXT:  -      -      -      -      -     1.00    -     1.00    -      -      -      -      -      -     	vcmppd	$0, (%rax), %xmm1, %xmm2
# CHECK-NEXT:  -      -      -      -      -     2.00    -      -      -      -      -      -      -      -     	vcmppd	$0, %ymm0, %ymm1, %ymm2
# CHECK-NEXT:  -      -      -      -      -     2.00    -     1.00    -      -      -      -      -      -     	vcmppd	$0, (%rax), %ymm1, %ymm2
# CHECK-NEXT:  -      -      -      -      -     1.00    -      -      -      -      -      -      -      -     	vcmpps	$0, %xmm0, %xmm1, %xmm2
# CHECK-NEXT:  -      -      -      -      -     1.00    -     1.00    -      -      -      -      -      -     	vcmpps	$0, (%rax), %xmm1, %xmm2
# CHECK-NEXT:  -      -      -      -      -     2.00    -      -      -      -      -      -      -      -     	vcmpps	$0, %ymm0, %ymm1, %ymm2
# CHECK-NEXT:  -      -      -      -      -     2.00    -     1.00    -      -      -      -      -      -     	vcmpps	$0, (%rax), %ymm1, %ymm2
# CHECK-NEXT:  -      -      -      -      -     1.00    -      -      -      -      -      -      -      -     	vcmpsd	$0, %xmm0, %xmm1, %xmm2
# CHECK-NEXT:  -      -      -      -      -     1.00    -     1.00    -      -      -      -      -      -     	vcmpsd	$0, (%rax), %xmm1, %xmm2
# CHECK-NEXT:  -      -      -      -      -     1.00    -      -      -      -      -      -      -      -     	vcmpss	$0, %xmm0, %xmm1, %xmm2
# CHECK-NEXT:  -      -      -      -      -     1.00    -     1.00    -      -      -      -      -      -     	vcmpss	$0, (%rax), %xmm1, %xmm2
# CHECK-NEXT:  -      -      -      -      -     1.00    -      -      -      -      -      -      -      -     	vcomisd	%xmm0, %xmm1
# CHECK-NEXT:  -      -      -      -      -     1.00    -     1.00    -      -      -      -      -      -     	vcomisd	(%rax), %xmm1
# CHECK-NEXT:  -      -      -      -      -     1.00    -      -      -      -      -      -      -      -     	vcomiss	%xmm0, %xmm1
# CHECK-NEXT:  -      -      -      -      -     1.00    -     1.00    -      -      -      -      -      -     	vcomiss	(%rax), %xmm1
# CHECK-NEXT:  -      -      -      -      -      -     1.00    -      -      -      -      -      -      -     	vcvtdq2pd	%xmm0, %xmm2
# CHECK-NEXT:  -      -      -      -      -      -     1.00   1.00    -      -      -      -      -      -     	vcvtdq2pd	(%rax), %xmm2
# CHECK-NEXT:  -      -      -      -      -      -      -      -      -      -     2.00    -      -      -     	vcvtdq2pd	%xmm0, %ymm2
# CHECK-NEXT:  -      -      -      -      -      -      -     1.00    -      -     2.00    -      -      -     	vcvtdq2pd	(%rax), %ymm2
# CHECK-NEXT:  -      -      -      -      -      -     1.00    -      -      -      -      -      -      -     	vcvtdq2ps	%xmm0, %xmm2
# CHECK-NEXT:  -      -      -      -      -      -     1.00   1.00    -      -      -      -      -      -     	vcvtdq2ps	(%rax), %xmm2
# CHECK-NEXT:  -      -      -      -      -      -      -      -      -      -     2.00    -      -      -     	vcvtdq2ps	%ymm0, %ymm2
# CHECK-NEXT:  -      -      -      -      -      -      -     1.00    -      -     2.00    -      -      -     	vcvtdq2ps	(%rax), %ymm2
# CHECK-NEXT:  -      -      -      -      -      -     1.00    -      -      -      -      -      -      -     	vcvtpd2dq	%xmm0, %xmm2
# CHECK-NEXT:  -      -      -      -      -      -     1.00   1.00    -      -      -      -      -      -     	vcvtpd2dqx	(%rax), %xmm2
# CHECK-NEXT:  -      -      -      -      -      -     4.00    -      -      -     2.00    -      -      -     	vcvtpd2dq	%ymm0, %xmm2
# CHECK-NEXT:  -      -      -      -      -      -     4.00   1.00    -      -     2.00    -      -      -     	vcvtpd2dqy	(%rax), %xmm2
# CHECK-NEXT:  -      -      -      -      -      -     1.00    -      -      -      -      -      -      -     	vcvtpd2ps	%xmm0, %xmm2
# CHECK-NEXT:  -      -      -      -      -      -     1.00   1.00    -      -      -      -      -      -     	vcvtpd2psx	(%rax), %xmm2
# CHECK-NEXT:  -      -      -      -      -      -     4.00    -      -      -     2.00    -      -      -     	vcvtpd2ps	%ymm0, %xmm2
# CHECK-NEXT:  -      -      -      -      -     4.00    -     1.00    -      -     2.00    -      -      -     	vcvtpd2psy	(%rax), %xmm2
# CHECK-NEXT:  -      -      -      -      -      -     1.00    -      -      -      -      -      -      -     	vcvtps2dq	%xmm0, %xmm2
# CHECK-NEXT:  -      -      -      -      -      -     1.00   1.00    -      -      -      -      -      -     	vcvtps2dq	(%rax), %xmm2
# CHECK-NEXT:  -      -      -      -      -      -      -      -      -      -     2.00    -      -      -     	vcvtps2dq	%ymm0, %ymm2
# CHECK-NEXT:  -      -      -      -      -      -      -     1.00    -      -     2.00    -      -      -     	vcvtps2dq	(%rax), %ymm2
# CHECK-NEXT:  -      -      -      -      -      -     1.00    -      -      -      -      -      -      -     	vcvtps2pd	%xmm0, %xmm2
# CHECK-NEXT:  -      -      -      -      -      -     1.00   1.00    -      -      -      -      -      -     	vcvtps2pd	(%rax), %xmm2
# CHECK-NEXT:  -      -      -      -      -      -     1.00    -      -      -      -      -      -      -     	vcvtps2pd	%xmm0, %ymm2
# CHECK-NEXT:  -      -      -      -      -      -     1.00   1.00    -      -      -      -      -      -     	vcvtps2pd	(%rax), %ymm2
# CHECK-NEXT:  -      -      -      -      -      -     1.00    -      -      -      -      -      -      -     	vcvtsd2si	%xmm0, %ecx
# CHECK-NEXT:  -      -      -      -      -      -     1.00    -      -      -      -      -      -      -     	vcvtsd2si	%xmm0, %rcx
# CHECK-NEXT:  -      -      -      -      -      -     1.00   1.00    -      -      -      -      -      -     	vcvtsd2si	(%rax), %ecx
# CHECK-NEXT:  -      -      -      -      -      -     1.00   1.00    -      -      -      -      -      -     	vcvtsd2si	(%rax), %rcx
# CHECK-NEXT:  -      -      -      -      -      -     1.00    -      -      -      -      -      -      -     	vcvtsd2ss	%xmm0, %xmm1, %xmm2
# CHECK-NEXT:  -      -      -      -      -      -     1.00   1.00    -      -      -      -      -      -     	vcvtsd2ss	(%rax), %xmm1, %xmm2
# CHECK-NEXT:  -      -      -      -      -      -     1.00    -      -      -      -      -      -      -     	vcvtsi2sdl	%ecx, %xmm0, %xmm2
# CHECK-NEXT:  -      -      -      -      -      -     1.00    -      -      -      -      -      -      -     	vcvtsi2sdq	%rcx, %xmm0, %xmm2
# CHECK-NEXT:  -      -      -      -      -      -     1.00   1.00    -      -      -      -      -      -     	vcvtsi2sdl	(%rax), %xmm0, %xmm2
# CHECK-NEXT:  -      -      -      -      -      -     1.00   1.00    -      -      -      -      -      -     	vcvtsi2sdq	(%rax), %xmm0, %xmm2
# CHECK-NEXT:  -      -      -      -      -      -     1.00    -      -      -      -      -      -      -     	vcvtsi2ssl	%ecx, %xmm0, %xmm2
# CHECK-NEXT:  -      -      -      -      -      -     1.00    -      -      -      -      -      -      -     	vcvtsi2ssq	%rcx, %xmm0, %xmm2
# CHECK-NEXT:  -      -      -      -      -      -     1.00   1.00    -      -      -      -      -      -     	vcvtsi2ssl	(%rax), %xmm0, %xmm2
# CHECK-NEXT:  -      -      -      -      -      -     1.00   1.00    -      -      -      -      -      -     	vcvtsi2ssq	(%rax), %xmm0, %xmm2
# CHECK-NEXT:  -      -      -      -      -      -     1.00    -      -      -      -      -      -      -     	vcvtss2sd	%xmm0, %xmm1, %xmm2
# CHECK-NEXT:  -      -      -      -      -      -     1.00   1.00    -      -      -      -      -      -     	vcvtss2sd	(%rax), %xmm1, %xmm2
# CHECK-NEXT:  -      -      -      -      -      -     1.00    -      -      -      -      -      -      -     	vcvtss2si	%xmm0, %ecx
# CHECK-NEXT:  -      -      -      -      -      -     1.00    -      -      -      -      -      -      -     	vcvtss2si	%xmm0, %rcx
# CHECK-NEXT:  -      -      -      -      -      -     1.00   1.00    -      -      -      -      -      -     	vcvtss2si	(%rax), %ecx
# CHECK-NEXT:  -      -      -      -      -      -     1.00   1.00    -      -      -      -      -      -     	vcvtss2si	(%rax), %rcx
# CHECK-NEXT:  -      -      -      -      -      -     1.00    -      -      -      -      -      -      -     	vcvttpd2dq	%xmm0, %xmm2
# CHECK-NEXT:  -      -      -      -      -      -     1.00   1.00    -      -      -      -      -      -     	vcvttpd2dqx	(%rax), %xmm2
# CHECK-NEXT:  -      -      -      -      -     4.00    -      -      -      -     2.00    -      -      -     	vcvttpd2dq	%ymm0, %xmm2
# CHECK-NEXT:  -      -      -      -      -     4.00    -     1.00    -      -     2.00    -      -      -     	vcvttpd2dqy	(%rax), %xmm2
# CHECK-NEXT:  -      -      -      -      -      -     1.00    -      -      -      -      -      -      -     	vcvttps2dq	%xmm0, %xmm2
# CHECK-NEXT:  -      -      -      -      -      -     1.00   1.00    -      -      -      -      -      -     	vcvttps2dq	(%rax), %xmm2
# CHECK-NEXT:  -      -      -      -      -      -      -      -      -      -     2.00    -      -      -     	vcvttps2dq	%ymm0, %ymm2
# CHECK-NEXT:  -      -      -      -      -      -      -     1.00    -      -     2.00    -      -      -     	vcvttps2dq	(%rax), %ymm2
# CHECK-NEXT:  -      -      -      -      -      -     1.00    -      -      -      -      -      -      -     	vcvttsd2si	%xmm0, %ecx
# CHECK-NEXT:  -      -      -      -      -      -     1.00    -      -      -      -      -      -      -     	vcvttsd2si	%xmm0, %rcx
# CHECK-NEXT:  -      -      -      -      -      -     1.00   1.00    -      -      -      -      -      -     	vcvttsd2si	(%rax), %ecx
# CHECK-NEXT:  -      -      -      -      -      -     1.00   1.00    -      -      -      -      -      -     	vcvttsd2si	(%rax), %rcx
# CHECK-NEXT:  -      -      -      -     19.00   -     1.00    -      -      -      -      -      -      -     	vdivpd	%xmm0, %xmm1, %xmm2
# CHECK-NEXT:  -      -      -      -     19.00   -     1.00   1.00    -      -      -      -      -      -     	vdivpd	(%rax), %xmm1, %xmm2
# CHECK-NEXT:  -      -      -      -     38.00   -     1.00    -      -      -      -      -      -      -     	vdivpd	%ymm0, %ymm1, %ymm2
# CHECK-NEXT:  -      -      -      -     38.00   -     1.00   1.00    -      -      -      -      -      -     	vdivpd	(%rax), %ymm1, %ymm2
# CHECK-NEXT:  -      -      -      -     19.00   -     1.00    -      -      -      -      -      -      -     	vdivps	%xmm0, %xmm1, %xmm2
# CHECK-NEXT:  -      -      -      -     19.00   -     1.00   1.00    -      -      -      -      -      -     	vdivps	(%rax), %xmm1, %xmm2
# CHECK-NEXT:  -      -      -      -     38.00   -     1.00    -      -      -      -      -      -      -     	vdivps	%ymm0, %ymm1, %ymm2
# CHECK-NEXT:  -      -      -      -     38.00   -     1.00   1.00    -      -      -      -      -      -     	vdivps	(%rax), %ymm1, %ymm2
# CHECK-NEXT:  -      -      -      -     19.00   -     1.00    -      -      -      -      -      -      -     	vdivsd	%xmm0, %xmm1, %xmm2
# CHECK-NEXT:  -      -      -      -     19.00   -     1.00   1.00    -      -      -      -      -      -     	vdivsd	(%rax), %xmm1, %xmm2
# CHECK-NEXT:  -      -      -      -     19.00   -     1.00    -      -      -      -      -      -      -     	vdivss	%xmm0, %xmm1, %xmm2
# CHECK-NEXT:  -      -      -      -     19.00   -     1.00   1.00    -      -      -      -      -      -     	vdivss	(%rax), %xmm1, %xmm2
# CHECK-NEXT:  -      -      -      -      -     3.00   3.00    -      -      -      -      -      -      -     	vdppd	$22, %xmm0, %xmm1, %xmm2
# CHECK-NEXT:  -      -      -      -      -     3.00   3.00   1.00    -      -      -      -      -      -     	vdppd	$22, (%rax), %xmm1, %xmm2
# CHECK-NEXT:  -      -      -      -      -     3.00   3.00    -      -      -      -      -      -      -     	vdpps	$22, %xmm0, %xmm1, %xmm2
# CHECK-NEXT:  -      -      -      -      -     3.00   3.00   1.00    -      -      -      -      -      -     	vdpps	$22, (%rax), %xmm1, %xmm2
# CHECK-NEXT:  -      -      -      -      -     6.00   6.00    -      -      -      -      -      -      -     	vdpps	$22, %ymm0, %ymm1, %ymm2
# CHECK-NEXT:  -      -      -      -      -     6.00   6.00   1.00    -      -      -      -      -      -     	vdpps	$22, (%rax), %ymm1, %ymm2
# CHECK-NEXT:  -      -      -      -      -     1.00    -      -      -      -      -      -      -      -     	vextractf128	$1, %ymm0, %xmm2
# CHECK-NEXT:  -      -      -      -      -      -      -      -      -     1.00    -      -      -      -     	vextractf128	$1, %ymm0, (%rax)
<<<<<<< HEAD
# CHECK-NEXT:  -      -      -      -      -     1.00    -      -      -      -      -      -      -      -     	vextractps	$1, %xmm0, %ecx
# CHECK-NEXT:  -      -      -      -      -     1.00    -     1.00    -     1.00    -      -      -      -     	vextractps	$1, %xmm0, (%rax)
# CHECK-NEXT:  -      -      -      -      -     1.00    -      -      -      -      -      -      -      -     	vhaddpd	%xmm0, %xmm1, %xmm2
# CHECK-NEXT:  -      -      -      -      -     1.00    -     1.00    -      -      -      -      -      -     	vhaddpd	(%rax), %xmm1, %xmm2
# CHECK-NEXT:  -      -      -      -      -     2.00    -      -      -      -      -      -      -      -     	vhaddpd	%ymm0, %ymm1, %ymm2
# CHECK-NEXT:  -      -      -      -      -     2.00    -     1.00    -      -      -      -      -      -     	vhaddpd	(%rax), %ymm1, %ymm2
# CHECK-NEXT:  -      -      -      -      -     1.00    -      -      -      -      -      -      -      -     	vhaddps	%xmm0, %xmm1, %xmm2
# CHECK-NEXT:  -      -      -      -      -     1.00    -     1.00    -      -      -      -      -      -     	vhaddps	(%rax), %xmm1, %xmm2
# CHECK-NEXT:  -      -      -      -      -     2.00    -      -      -      -      -      -      -      -     	vhaddps	%ymm0, %ymm1, %ymm2
# CHECK-NEXT:  -      -      -      -      -     2.00    -     1.00    -      -      -      -      -      -     	vhaddps	(%rax), %ymm1, %ymm2
# CHECK-NEXT:  -      -      -      -      -     1.00    -      -      -      -      -      -      -      -     	vhsubpd	%xmm0, %xmm1, %xmm2
# CHECK-NEXT:  -      -      -      -      -     1.00    -     1.00    -      -      -      -      -      -     	vhsubpd	(%rax), %xmm1, %xmm2
# CHECK-NEXT:  -      -      -      -      -     2.00    -      -      -      -      -      -      -      -     	vhsubpd	%ymm0, %ymm1, %ymm2
# CHECK-NEXT:  -      -      -      -      -     2.00    -     1.00    -      -      -      -      -      -     	vhsubpd	(%rax), %ymm1, %ymm2
# CHECK-NEXT:  -      -      -      -      -     1.00    -      -      -      -      -      -      -      -     	vhsubps	%xmm0, %xmm1, %xmm2
# CHECK-NEXT:  -      -      -      -      -     1.00    -     1.00    -      -      -      -      -      -     	vhsubps	(%rax), %xmm1, %xmm2
# CHECK-NEXT:  -      -      -      -      -     2.00    -      -      -      -      -      -      -      -     	vhsubps	%ymm0, %ymm1, %ymm2
# CHECK-NEXT:  -      -      -      -      -     2.00    -     1.00    -      -      -      -      -      -     	vhsubps	(%rax), %ymm1, %ymm2
# CHECK-NEXT:  -      -      -      -      -      -     1.00    -      -      -      -      -      -      -     	vinsertf128	$1, %xmm0, %ymm1, %ymm2
# CHECK-NEXT:  -      -      -      -      -     1.00    -     1.00    -      -      -      -      -      -     	vinsertf128	$1, (%rax), %ymm1, %ymm2
# CHECK-NEXT:  -      -      -      -      -     1.00    -      -      -      -      -      -      -      -     	vinsertps	$1, %xmm0, %xmm1, %xmm2
# CHECK-NEXT:  -      -      -      -      -     1.00    -     1.00    -      -      -      -      -      -     	vinsertps	$1, (%rax), %xmm1, %xmm2
=======
# CHECK-NEXT:  -      -      -     1.00    -     1.00    -      -      -      -      -      -      -      -     	vextractps	$1, %xmm0, %ecx
# CHECK-NEXT:  -      -      -      -     1.00   1.00    -     1.00    -     1.00    -      -      -      -     	vextractps	$1, %xmm0, (%rax)
# CHECK-NEXT:  -      -      -     1.00    -     1.00    -      -      -      -      -      -      -      -     	vhaddpd	%xmm0, %xmm1, %xmm2
# CHECK-NEXT:  -      -      -     1.00    -     1.00    -     1.00    -      -      -      -      -      -     	vhaddpd	(%rax), %xmm1, %xmm2
# CHECK-NEXT:  -      -      -     2.00    -     2.00    -      -      -      -      -      -      -      -     	vhaddpd	%ymm0, %ymm1, %ymm2
# CHECK-NEXT:  -      -      -     2.00    -     2.00    -     1.00    -      -      -      -      -      -     	vhaddpd	(%rax), %ymm1, %ymm2
# CHECK-NEXT:  -      -      -     1.00    -     1.00    -      -      -      -      -      -      -      -     	vhaddps	%xmm0, %xmm1, %xmm2
# CHECK-NEXT:  -      -      -     1.00    -     1.00    -     1.00    -      -      -      -      -      -     	vhaddps	(%rax), %xmm1, %xmm2
# CHECK-NEXT:  -      -      -     2.00    -     2.00    -      -      -      -      -      -      -      -     	vhaddps	%ymm0, %ymm1, %ymm2
# CHECK-NEXT:  -      -      -     2.00    -     2.00    -     1.00    -      -      -      -      -      -     	vhaddps	(%rax), %ymm1, %ymm2
# CHECK-NEXT:  -      -      -     1.00    -     1.00    -      -      -      -      -      -      -      -     	vhsubpd	%xmm0, %xmm1, %xmm2
# CHECK-NEXT:  -      -      -     1.00    -     1.00    -     1.00    -      -      -      -      -      -     	vhsubpd	(%rax), %xmm1, %xmm2
# CHECK-NEXT:  -      -      -     2.00    -     2.00    -      -      -      -      -      -      -      -     	vhsubpd	%ymm0, %ymm1, %ymm2
# CHECK-NEXT:  -      -      -     2.00    -     2.00    -     1.00    -      -      -      -      -      -     	vhsubpd	(%rax), %ymm1, %ymm2
# CHECK-NEXT:  -      -      -     1.00    -     1.00    -      -      -      -      -      -      -      -     	vhsubps	%xmm0, %xmm1, %xmm2
# CHECK-NEXT:  -      -      -     1.00    -     1.00    -     1.00    -      -      -      -      -      -     	vhsubps	(%rax), %xmm1, %xmm2
# CHECK-NEXT:  -      -      -     2.00    -     2.00    -      -      -      -      -      -      -      -     	vhsubps	%ymm0, %ymm1, %ymm2
# CHECK-NEXT:  -      -      -     2.00    -     2.00    -     1.00    -      -      -      -      -      -     	vhsubps	(%rax), %ymm1, %ymm2
# CHECK-NEXT:  -      -      -     1.00    -      -     1.00    -      -      -      -      -      -      -     	vinsertf128	$1, %xmm0, %ymm1, %ymm2
# CHECK-NEXT:  -      -      -     1.00    -     1.00    -     1.00    -      -      -      -      -      -     	vinsertf128	$1, (%rax), %ymm1, %ymm2
# CHECK-NEXT:  -      -      -     1.00    -     1.00    -      -      -      -      -      -      -      -     	vinsertps	$1, %xmm0, %xmm1, %xmm2
# CHECK-NEXT:  -      -      -     1.00    -     1.00    -     1.00    -      -      -      -      -      -     	vinsertps	$1, (%rax), %xmm1, %xmm2
>>>>>>> f07278ec
# CHECK-NEXT:  -      -      -      -      -      -      -     1.00    -      -      -      -      -      -     	vlddqu	(%rax), %xmm2
# CHECK-NEXT:  -      -      -      -      -      -      -     1.00    -      -      -      -      -      -     	vlddqu	(%rax), %ymm2
# CHECK-NEXT:  -      -      -      -      -      -      -     1.00    -      -      -      -      -      -     	vldmxcsr	(%rax)
# CHECK-NEXT:  -      -      -      -      -      -      -      -      -     1.00    -      -      -      -     	vmaskmovdqu	%xmm0, %xmm1
# CHECK-NEXT:  -      -      -      -      -      -     2.00   1.00    -      -      -      -      -      -     	vmaskmovpd	(%rax), %xmm0, %xmm2
# CHECK-NEXT:  -      -      -      -      -      -     4.00   1.00    -      -      -      -      -      -     	vmaskmovpd	(%rax), %ymm0, %ymm2
# CHECK-NEXT:  -      -      -      -      -     4.00    -      -      -     1.00    -      -      -      -     	vmaskmovpd	%xmm0, %xmm1, (%rax)
# CHECK-NEXT:  -      -      -      -      -     4.00    -      -      -     1.00    -      -      -      -     	vmaskmovpd	%ymm0, %ymm1, (%rax)
# CHECK-NEXT:  -      -      -      -      -      -     2.00   1.00    -      -      -      -      -      -     	vmaskmovps	(%rax), %xmm0, %xmm2
# CHECK-NEXT:  -      -      -      -      -     4.00    -     1.00    -      -      -      -      -      -     	vmaskmovps	(%rax), %ymm0, %ymm2
# CHECK-NEXT:  -      -      -      -      -      -     4.00    -      -     1.00    -      -      -      -     	vmaskmovps	%xmm0, %xmm1, (%rax)
# CHECK-NEXT:  -      -      -      -      -     4.00    -      -      -     1.00    -      -      -      -     	vmaskmovps	%ymm0, %ymm1, (%rax)
# CHECK-NEXT:  -      -      -      -      -     1.00    -      -      -      -      -      -      -      -     	vmaxpd	%xmm0, %xmm1, %xmm2
# CHECK-NEXT:  -      -      -      -      -     1.00    -     1.00    -      -      -      -      -      -     	vmaxpd	(%rax), %xmm1, %xmm2
# CHECK-NEXT:  -      -      -      -      -     2.00    -      -      -      -      -      -      -      -     	vmaxpd	%ymm0, %ymm1, %ymm2
# CHECK-NEXT:  -      -      -      -      -     2.00    -     1.00    -      -      -      -      -      -     	vmaxpd	(%rax), %ymm1, %ymm2
# CHECK-NEXT:  -      -      -      -      -     1.00    -      -      -      -      -      -      -      -     	vmaxps	%xmm0, %xmm1, %xmm2
# CHECK-NEXT:  -      -      -      -      -     1.00    -     1.00    -      -      -      -      -      -     	vmaxps	(%rax), %xmm1, %xmm2
# CHECK-NEXT:  -      -      -      -      -     2.00    -      -      -      -      -      -      -      -     	vmaxps	%ymm0, %ymm1, %ymm2
# CHECK-NEXT:  -      -      -      -      -     2.00    -     1.00    -      -      -      -      -      -     	vmaxps	(%rax), %ymm1, %ymm2
# CHECK-NEXT:  -      -      -      -      -     1.00    -      -      -      -      -      -      -      -     	vmaxsd	%xmm0, %xmm1, %xmm2
# CHECK-NEXT:  -      -      -      -      -     1.00    -     1.00    -      -      -      -      -      -     	vmaxsd	(%rax), %xmm1, %xmm2
# CHECK-NEXT:  -      -      -      -      -     1.00    -      -      -      -      -      -      -      -     	vmaxss	%xmm0, %xmm1, %xmm2
# CHECK-NEXT:  -      -      -      -      -     1.00    -     1.00    -      -      -      -      -      -     	vmaxss	(%rax), %xmm1, %xmm2
# CHECK-NEXT:  -      -      -      -      -     1.00    -      -      -      -      -      -      -      -     	vminpd	%xmm0, %xmm1, %xmm2
# CHECK-NEXT:  -      -      -      -      -     1.00    -     1.00    -      -      -      -      -      -     	vminpd	(%rax), %xmm1, %xmm2
# CHECK-NEXT:  -      -      -      -      -     2.00    -      -      -      -      -      -      -      -     	vminpd	%ymm0, %ymm1, %ymm2
# CHECK-NEXT:  -      -      -      -      -     2.00    -     1.00    -      -      -      -      -      -     	vminpd	(%rax), %ymm1, %ymm2
# CHECK-NEXT:  -      -      -      -      -     1.00    -      -      -      -      -      -      -      -     	vminps	%xmm0, %xmm1, %xmm2
# CHECK-NEXT:  -      -      -      -      -     1.00    -     1.00    -      -      -      -      -      -     	vminps	(%rax), %xmm1, %xmm2
# CHECK-NEXT:  -      -      -      -      -     2.00    -      -      -      -      -      -      -      -     	vminps	%ymm0, %ymm1, %ymm2
# CHECK-NEXT:  -      -      -      -      -     2.00    -     1.00    -      -      -      -      -      -     	vminps	(%rax), %ymm1, %ymm2
# CHECK-NEXT:  -      -      -      -      -     1.00    -      -      -      -      -      -      -      -     	vminsd	%xmm0, %xmm1, %xmm2
# CHECK-NEXT:  -      -      -      -      -     1.00    -     1.00    -      -      -      -      -      -     	vminsd	(%rax), %xmm1, %xmm2
# CHECK-NEXT:  -      -      -      -      -     1.00    -      -      -      -      -      -      -      -     	vminss	%xmm0, %xmm1, %xmm2
# CHECK-NEXT:  -      -      -      -      -     1.00    -     1.00    -      -      -      -      -      -     	vminss	(%rax), %xmm1, %xmm2
# CHECK-NEXT:  -      -      -      -      -      -     1.00    -      -      -      -      -      -      -     	vmovapd	%xmm0, %xmm2
# CHECK-NEXT:  -      -      -      -      -      -      -      -      -     1.00    -      -      -      -     	vmovapd	%xmm0, (%rax)
# CHECK-NEXT:  -      -      -      -      -      -      -     1.00    -      -      -      -      -      -     	vmovapd	(%rax), %xmm2
# CHECK-NEXT:  -      -      -      -      -      -     1.00    -      -      -      -      -      -      -     	vmovapd	%ymm0, %ymm2
# CHECK-NEXT:  -      -      -      -      -      -      -      -      -     1.00    -      -      -      -     	vmovapd	%ymm0, (%rax)
# CHECK-NEXT:  -      -      -      -      -      -      -     1.00    -      -      -      -      -      -     	vmovapd	(%rax), %ymm2
# CHECK-NEXT:  -      -      -      -      -      -     1.00    -      -      -      -      -      -      -     	vmovaps	%xmm0, %xmm2
# CHECK-NEXT:  -      -      -      -      -      -      -      -      -     1.00    -      -      -      -     	vmovaps	%xmm0, (%rax)
# CHECK-NEXT:  -      -      -      -      -      -      -     1.00    -      -      -      -      -      -     	vmovaps	(%rax), %xmm2
# CHECK-NEXT:  -      -      -      -      -      -     1.00    -      -      -      -      -      -      -     	vmovaps	%ymm0, %ymm2
# CHECK-NEXT:  -      -      -      -      -      -      -      -      -     1.00    -      -      -      -     	vmovaps	%ymm0, (%rax)
# CHECK-NEXT:  -      -      -      -      -      -      -     1.00    -      -      -      -      -      -     	vmovaps	(%rax), %ymm2
# CHECK-NEXT:  -     1.00    -      -      -      -      -      -      -      -      -      -      -      -     	vmovd	%eax, %xmm2
# CHECK-NEXT:  -      -      -      -      -      -      -     1.00    -      -      -      -      -      -     	vmovd	(%rax), %xmm2
# CHECK-NEXT: 1.00    -      -      -      -      -      -      -      -      -      -      -      -      -     	vmovd	%xmm0, %ecx
# CHECK-NEXT:  -      -      -      -      -      -      -      -      -     1.00    -      -      -      -     	vmovd	%xmm0, (%rax)
<<<<<<< HEAD
# CHECK-NEXT:  -      -      -      -      -      -     1.00    -      -      -      -      -      -      -     	vmovddup	%xmm0, %xmm2
# CHECK-NEXT:  -      -      -      -      -      -     1.00   1.00    -      -      -      -      -      -     	vmovddup	(%rax), %xmm2
=======
# CHECK-NEXT:  -      -      -     1.00    -      -     1.00    -      -      -      -      -      -      -     	vmovddup	%xmm0, %xmm2
# CHECK-NEXT:  -      -      -      -     1.00    -     1.00   1.00    -      -      -      -      -      -     	vmovddup	(%rax), %xmm2
>>>>>>> f07278ec
# CHECK-NEXT:  -      -      -      -      -      -     2.00    -      -      -      -      -      -      -     	vmovddup	%ymm0, %ymm2
# CHECK-NEXT:  -      -      -      -      -      -     2.00   1.00    -      -      -      -      -      -     	vmovddup	(%rax), %ymm2
# CHECK-NEXT:  -      -      -      -      -      -     1.00    -      -      -      -      -      -      -     	vmovdqa	%xmm0, %xmm2
# CHECK-NEXT:  -      -      -      -      -      -      -      -      -     1.00    -      -      -      -     	vmovdqa	%xmm0, (%rax)
# CHECK-NEXT:  -      -      -      -      -      -      -     1.00    -      -      -      -      -      -     	vmovdqa	(%rax), %xmm2
# CHECK-NEXT:  -      -      -      -      -      -     1.00    -      -      -      -      -      -      -     	vmovdqa	%ymm0, %ymm2
# CHECK-NEXT:  -      -      -      -      -      -      -      -      -     1.00    -      -      -      -     	vmovdqa	%ymm0, (%rax)
# CHECK-NEXT:  -      -      -      -      -      -      -     1.00    -      -      -      -      -      -     	vmovdqa	(%rax), %ymm2
# CHECK-NEXT:  -      -      -      -      -      -     1.00    -      -      -      -      -      -      -     	vmovdqu	%xmm0, %xmm2
# CHECK-NEXT:  -      -      -      -      -      -      -      -      -     1.00    -      -      -      -     	vmovdqu	%xmm0, (%rax)
# CHECK-NEXT:  -      -      -      -      -      -      -     1.00    -      -      -      -      -      -     	vmovdqu	(%rax), %xmm2
# CHECK-NEXT:  -      -      -      -      -      -     1.00    -      -      -      -      -      -      -     	vmovdqu	%ymm0, %ymm2
# CHECK-NEXT:  -      -      -      -      -      -      -      -      -     1.00    -      -      -      -     	vmovdqu	%ymm0, (%rax)
# CHECK-NEXT:  -      -      -      -      -      -      -     1.00    -      -      -      -      -      -     	vmovdqu	(%rax), %ymm2
<<<<<<< HEAD
# CHECK-NEXT:  -      -      -      -      -      -     1.00    -      -      -      -      -      -      -     	vmovhlps	%xmm0, %xmm1, %xmm2
# CHECK-NEXT:  -      -      -      -      -      -     1.00    -      -      -      -      -      -      -     	vmovlhps	%xmm0, %xmm1, %xmm2
# CHECK-NEXT:  -      -      -      -      -      -      -      -      -     1.00    -      -      -      -     	vmovhpd	%xmm0, (%rax)
# CHECK-NEXT:  -      -      -      -      -      -     1.00   1.00    -      -      -      -      -      -     	vmovhpd	(%rax), %xmm1, %xmm2
# CHECK-NEXT:  -      -      -      -      -      -      -      -      -     1.00    -      -      -      -     	vmovhps	%xmm0, (%rax)
# CHECK-NEXT:  -      -      -      -      -      -     1.00   1.00    -      -      -      -      -      -     	vmovhps	(%rax), %xmm1, %xmm2
# CHECK-NEXT:  -      -      -      -      -      -      -      -      -     1.00    -      -      -      -     	vmovlpd	%xmm0, (%rax)
# CHECK-NEXT:  -      -      -      -      -     1.00    -     1.00    -      -      -      -      -      -     	vmovlpd	(%rax), %xmm1, %xmm2
# CHECK-NEXT:  -      -      -      -      -      -      -      -      -     1.00    -      -      -      -     	vmovlps	%xmm0, (%rax)
# CHECK-NEXT:  -      -      -      -      -      -     1.00   1.00    -      -      -      -      -      -     	vmovlps	(%rax), %xmm1, %xmm2
=======
# CHECK-NEXT:  -      -      -     1.00    -      -     1.00    -      -      -      -      -      -      -     	vmovhlps	%xmm0, %xmm1, %xmm2
# CHECK-NEXT:  -      -      -      -     1.00    -     1.00    -      -      -      -      -      -      -     	vmovlhps	%xmm0, %xmm1, %xmm2
# CHECK-NEXT:  -      -      -      -      -      -      -      -      -     1.00    -      -      -      -     	vmovhpd	%xmm0, (%rax)
# CHECK-NEXT:  -      -      -     1.00    -      -     1.00   1.00    -      -      -      -      -      -     	vmovhpd	(%rax), %xmm1, %xmm2
# CHECK-NEXT:  -      -      -      -      -      -      -      -      -     1.00    -      -      -      -     	vmovhps	%xmm0, (%rax)
# CHECK-NEXT:  -      -      -      -     1.00    -     1.00   1.00    -      -      -      -      -      -     	vmovhps	(%rax), %xmm1, %xmm2
# CHECK-NEXT:  -      -      -      -      -      -      -      -      -     1.00    -      -      -      -     	vmovlpd	%xmm0, (%rax)
# CHECK-NEXT:  -      -      -     1.00    -     1.00    -     1.00    -      -      -      -      -      -     	vmovlpd	(%rax), %xmm1, %xmm2
# CHECK-NEXT:  -      -      -      -      -      -      -      -      -     1.00    -      -      -      -     	vmovlps	%xmm0, (%rax)
# CHECK-NEXT:  -      -      -      -     1.00    -     1.00   1.00    -      -      -      -      -      -     	vmovlps	(%rax), %xmm1, %xmm2
>>>>>>> f07278ec
# CHECK-NEXT:  -      -      -      -      -     1.00    -      -      -      -      -      -      -      -     	vmovmskpd	%xmm0, %ecx
# CHECK-NEXT:  -      -      -      -      -     1.00    -      -      -      -      -      -      -      -     	vmovmskpd	%ymm0, %ecx
# CHECK-NEXT:  -      -      -      -      -     1.00    -      -      -      -      -      -      -      -     	vmovmskps	%xmm0, %ecx
# CHECK-NEXT:  -      -      -      -      -     1.00    -      -      -      -      -      -      -      -     	vmovmskps	%ymm0, %ecx
# CHECK-NEXT:  -      -      -      -      -      -      -      -      -     1.00   1.00    -      -      -     	vmovntdq	%xmm0, (%rax)
# CHECK-NEXT:  -      -      -      -      -      -      -      -      -     1.00   2.00    -      -      -     	vmovntdq	%ymm0, (%rax)
# CHECK-NEXT:  -      -      -      -      -      -      -     1.00    -      -      -      -      -      -     	vmovntdqa	(%rax), %xmm2
# CHECK-NEXT:  -      -      -      -      -      -      -     1.00    -      -      -      -      -      -     	vmovntdqa	(%rax), %ymm2
# CHECK-NEXT:  -      -      -      -      -      -      -      -      -     1.00   1.00    -      -      -     	vmovntpd	%xmm0, (%rax)
# CHECK-NEXT:  -      -      -      -      -      -      -      -      -     1.00   2.00    -      -      -     	vmovntpd	%ymm0, (%rax)
# CHECK-NEXT:  -      -      -      -      -      -      -      -      -     1.00   1.00    -      -      -     	vmovntps	%xmm0, (%rax)
# CHECK-NEXT:  -      -      -      -      -      -      -      -      -     1.00   2.00    -      -      -     	vmovntps	%ymm0, (%rax)
# CHECK-NEXT:  -      -      -      -      -      -     1.00    -      -      -      -      -      -      -     	vmovq	%xmm0, %xmm2
# CHECK-NEXT:  -     1.00    -      -      -      -      -      -      -      -      -      -      -      -     	vmovq	%rax, %xmm2
# CHECK-NEXT:  -      -      -      -      -      -      -     1.00    -      -      -      -      -      -     	vmovq	(%rax), %xmm2
# CHECK-NEXT: 1.00    -      -      -      -      -      -      -      -      -      -      -      -      -     	vmovq	%xmm0, %rcx
# CHECK-NEXT:  -      -      -      -      -      -      -      -      -     1.00    -      -      -      -     	vmovq	%xmm0, (%rax)
<<<<<<< HEAD
# CHECK-NEXT:  -      -      -      -      -      -     1.00    -      -      -      -      -      -      -     	vmovsd	%xmm0, %xmm1, %xmm2
# CHECK-NEXT:  -      -      -      -      -      -      -      -      -     1.00    -      -      -      -     	vmovsd	%xmm0, (%rax)
# CHECK-NEXT:  -      -      -      -      -      -      -     1.00    -      -      -      -      -      -     	vmovsd	(%rax), %xmm2
# CHECK-NEXT:  -      -      -      -      -     1.00    -      -      -      -      -      -      -      -     	vmovshdup	%xmm0, %xmm2
# CHECK-NEXT:  -      -      -      -      -      -     1.00   1.00    -      -      -      -      -      -     	vmovshdup	(%rax), %xmm2
# CHECK-NEXT:  -      -      -      -      -     2.00    -      -      -      -      -      -      -      -     	vmovshdup	%ymm0, %ymm2
# CHECK-NEXT:  -      -      -      -      -      -     2.00   1.00    -      -      -      -      -      -     	vmovshdup	(%rax), %ymm2
# CHECK-NEXT:  -      -      -      -      -     1.00    -      -      -      -      -      -      -      -     	vmovsldup	%xmm0, %xmm2
# CHECK-NEXT:  -      -      -      -      -      -     1.00   1.00    -      -      -      -      -      -     	vmovsldup	(%rax), %xmm2
# CHECK-NEXT:  -      -      -      -      -     2.00    -      -      -      -      -      -      -      -     	vmovsldup	%ymm0, %ymm2
# CHECK-NEXT:  -      -      -      -      -      -     2.00   1.00    -      -      -      -      -      -     	vmovsldup	(%rax), %ymm2
# CHECK-NEXT:  -      -      -      -      -     1.00    -      -      -      -      -      -      -      -     	vmovss	%xmm0, %xmm1, %xmm2
=======
# CHECK-NEXT:  -      -      -     1.00    -      -     1.00    -      -      -      -      -      -      -     	vmovsd	%xmm0, %xmm1, %xmm2
# CHECK-NEXT:  -      -      -      -      -      -      -      -      -     1.00    -      -      -      -     	vmovsd	%xmm0, (%rax)
# CHECK-NEXT:  -      -      -      -      -      -      -     1.00    -      -      -      -      -      -     	vmovsd	(%rax), %xmm2
# CHECK-NEXT:  -      -      -      -     1.00   1.00    -      -      -      -      -      -      -      -     	vmovshdup	%xmm0, %xmm2
# CHECK-NEXT:  -      -      -     1.00    -      -     1.00   1.00    -      -      -      -      -      -     	vmovshdup	(%rax), %xmm2
# CHECK-NEXT:  -      -      -      -      -     2.00    -      -      -      -      -      -      -      -     	vmovshdup	%ymm0, %ymm2
# CHECK-NEXT:  -      -      -      -      -      -     2.00   1.00    -      -      -      -      -      -     	vmovshdup	(%rax), %ymm2
# CHECK-NEXT:  -      -      -      -     1.00   1.00    -      -      -      -      -      -      -      -     	vmovsldup	%xmm0, %xmm2
# CHECK-NEXT:  -      -      -     1.00    -      -     1.00   1.00    -      -      -      -      -      -     	vmovsldup	(%rax), %xmm2
# CHECK-NEXT:  -      -      -      -      -     2.00    -      -      -      -      -      -      -      -     	vmovsldup	%ymm0, %ymm2
# CHECK-NEXT:  -      -      -      -      -      -     2.00   1.00    -      -      -      -      -      -     	vmovsldup	(%rax), %ymm2
# CHECK-NEXT:  -      -      -      -     1.00   1.00    -      -      -      -      -      -      -      -     	vmovss	%xmm0, %xmm1, %xmm2
>>>>>>> f07278ec
# CHECK-NEXT:  -      -      -      -      -      -      -      -      -     1.00    -      -      -      -     	vmovss	%xmm0, (%rax)
# CHECK-NEXT:  -      -      -      -      -      -      -     1.00    -      -      -      -      -      -     	vmovss	(%rax), %xmm2
# CHECK-NEXT:  -      -      -      -      -      -     1.00    -      -      -      -      -      -      -     	vmovupd	%xmm0, %xmm2
# CHECK-NEXT:  -      -      -      -      -      -      -      -      -     1.00    -      -      -      -     	vmovupd	%xmm0, (%rax)
# CHECK-NEXT:  -      -      -      -      -      -      -     1.00    -      -      -      -      -      -     	vmovupd	(%rax), %xmm2
# CHECK-NEXT:  -      -      -      -      -     1.00    -      -      -      -      -      -      -      -     	vmovupd	%ymm0, %ymm2
# CHECK-NEXT:  -      -      -      -      -      -      -      -      -     1.00    -      -      -      -     	vmovupd	%ymm0, (%rax)
# CHECK-NEXT:  -      -      -      -      -      -      -     1.00    -      -      -      -      -      -     	vmovupd	(%rax), %ymm2
# CHECK-NEXT:  -      -      -      -      -      -     1.00    -      -      -      -      -      -      -     	vmovups	%xmm0, %xmm2
# CHECK-NEXT:  -      -      -      -      -      -      -      -      -     1.00    -      -      -      -     	vmovups	%xmm0, (%rax)
# CHECK-NEXT:  -      -      -      -      -      -      -     1.00    -      -      -      -      -      -     	vmovups	(%rax), %xmm2
# CHECK-NEXT:  -      -      -      -      -     1.00    -      -      -      -      -      -      -      -     	vmovups	%ymm0, %ymm2
# CHECK-NEXT:  -      -      -      -      -      -      -      -      -     1.00    -      -      -      -     	vmovups	%ymm0, (%rax)
# CHECK-NEXT:  -      -      -      -      -      -      -     1.00    -      -      -      -      -      -     	vmovups	(%rax), %ymm2
# CHECK-NEXT:  -      -      -      -      -     2.00    -      -      -      -      -      -      -      -     	vmpsadbw	$1, %xmm0, %xmm1, %xmm2
# CHECK-NEXT:  -      -      -      -      -     2.00    -     1.00    -      -      -      -      -      -     	vmpsadbw	$1, (%rax), %xmm1, %xmm2
# CHECK-NEXT:  -      -      -      -      -      -     2.00    -      -      -      -      -      -      -     	vmulpd	%xmm0, %xmm1, %xmm2
# CHECK-NEXT:  -      -      -      -      -      -     2.00   1.00    -      -      -      -      -      -     	vmulpd	(%rax), %xmm1, %xmm2
# CHECK-NEXT:  -      -      -      -      -      -     4.00    -      -      -      -      -      -      -     	vmulpd	%ymm0, %ymm1, %ymm2
# CHECK-NEXT:  -      -      -      -      -      -     4.00   1.00    -      -      -      -      -      -     	vmulpd	(%rax), %ymm1, %ymm2
# CHECK-NEXT:  -      -      -      -      -      -     1.00    -      -      -      -      -      -      -     	vmulps	%xmm0, %xmm1, %xmm2
# CHECK-NEXT:  -      -      -      -      -      -     1.00   1.00    -      -      -      -      -      -     	vmulps	(%rax), %xmm1, %xmm2
# CHECK-NEXT:  -      -      -      -      -      -     2.00    -      -      -      -      -      -      -     	vmulps	%ymm0, %ymm1, %ymm2
# CHECK-NEXT:  -      -      -      -      -      -     2.00   1.00    -      -      -      -      -      -     	vmulps	(%rax), %ymm1, %ymm2
# CHECK-NEXT:  -      -      -      -      -      -     2.00    -      -      -      -      -      -      -     	vmulsd	%xmm0, %xmm1, %xmm2
# CHECK-NEXT:  -      -      -      -      -      -     2.00   1.00    -      -      -      -      -      -     	vmulsd	(%rax), %xmm1, %xmm2
<<<<<<< HEAD
# CHECK-NEXT:  -      -      -      -      -      -     1.00    -      -      -      -      -      -      -     	vmulss	%xmm0, %xmm1, %xmm2
# CHECK-NEXT:  -      -      -      -      -      -     1.00   1.00    -      -      -      -      -      -     	vmulss	(%rax), %xmm1, %xmm2
# CHECK-NEXT:  -      -      -      -      -     1.00    -      -      -      -      -      -      -      -     	vorpd	%xmm0, %xmm1, %xmm2
# CHECK-NEXT:  -      -      -      -      -     1.00    -     1.00    -      -      -      -      -      -     	vorpd	(%rax), %xmm1, %xmm2
# CHECK-NEXT:  -      -      -      -      -     2.00    -      -      -      -      -      -      -      -     	vorpd	%ymm0, %ymm1, %ymm2
# CHECK-NEXT:  -      -      -      -      -     2.00    -     1.00    -      -      -      -      -      -     	vorpd	(%rax), %ymm1, %ymm2
# CHECK-NEXT:  -      -      -      -      -     1.00    -      -      -      -      -      -      -      -     	vorps	%xmm0, %xmm1, %xmm2
# CHECK-NEXT:  -      -      -      -      -     1.00    -     1.00    -      -      -      -      -      -     	vorps	(%rax), %xmm1, %xmm2
# CHECK-NEXT:  -      -      -      -      -     2.00    -      -      -      -      -      -      -      -     	vorps	%ymm0, %ymm1, %ymm2
# CHECK-NEXT:  -      -      -      -      -     2.00    -     1.00    -      -      -      -      -      -     	vorps	(%rax), %ymm1, %ymm2
# CHECK-NEXT:  -      -      -      -      -     1.00    -      -      -      -      -      -      -      -     	vpabsb	%xmm0, %xmm2
# CHECK-NEXT:  -      -      -      -      -     1.00    -     1.00    -      -      -      -      -      -     	vpabsb	(%rax), %xmm2
# CHECK-NEXT:  -      -      -      -      -     1.00    -      -      -      -      -      -      -      -     	vpabsd	%xmm0, %xmm2
# CHECK-NEXT:  -      -      -      -      -     1.00    -     1.00    -      -      -      -      -      -     	vpabsd	(%rax), %xmm2
# CHECK-NEXT:  -      -      -      -      -     1.00    -      -      -      -      -      -      -      -     	vpabsw	%xmm0, %xmm2
# CHECK-NEXT:  -      -      -      -      -      -     1.00   1.00    -      -      -      -      -      -     	vpabsw	(%rax), %xmm2
# CHECK-NEXT:  -      -      -      -      -     1.00    -      -      -      -      -      -      -      -     	vpackssdw	%xmm0, %xmm1, %xmm2
# CHECK-NEXT:  -      -      -      -      -      -     1.00   1.00    -      -      -      -      -      -     	vpackssdw	(%rax), %xmm1, %xmm2
# CHECK-NEXT:  -      -      -      -      -     1.00    -      -      -      -      -      -      -      -     	vpacksswb	%xmm0, %xmm1, %xmm2
# CHECK-NEXT:  -      -      -      -      -      -     1.00   1.00    -      -      -      -      -      -     	vpacksswb	(%rax), %xmm1, %xmm2
# CHECK-NEXT:  -      -      -      -      -     1.00    -      -      -      -      -      -      -      -     	vpackusdw	%xmm0, %xmm1, %xmm2
# CHECK-NEXT:  -      -      -      -      -      -     1.00   1.00    -      -      -      -      -      -     	vpackusdw	(%rax), %xmm1, %xmm2
# CHECK-NEXT:  -      -      -      -      -     1.00    -      -      -      -      -      -      -      -     	vpackuswb	%xmm0, %xmm1, %xmm2
# CHECK-NEXT:  -      -      -      -      -      -     1.00   1.00    -      -      -      -      -      -     	vpackuswb	(%rax), %xmm1, %xmm2
# CHECK-NEXT:  -      -      -      -      -     1.00    -      -      -      -      -      -      -      -     	vpaddb	%xmm0, %xmm1, %xmm2
# CHECK-NEXT:  -      -      -      -      -      -     1.00   1.00    -      -      -      -      -      -     	vpaddb	(%rax), %xmm1, %xmm2
# CHECK-NEXT:  -      -      -      -      -     1.00    -      -      -      -      -      -      -      -     	vpaddd	%xmm0, %xmm1, %xmm2
# CHECK-NEXT:  -      -      -      -      -      -     1.00   1.00    -      -      -      -      -      -     	vpaddd	(%rax), %xmm1, %xmm2
# CHECK-NEXT:  -      -      -      -      -     1.00    -      -      -      -      -      -      -      -     	vpaddq	%xmm0, %xmm1, %xmm2
# CHECK-NEXT:  -      -      -      -      -      -     1.00   1.00    -      -      -      -      -      -     	vpaddq	(%rax), %xmm1, %xmm2
# CHECK-NEXT:  -      -      -      -      -     1.00    -      -      -      -      -      -      -      -     	vpaddsb	%xmm0, %xmm1, %xmm2
# CHECK-NEXT:  -      -      -      -      -      -     1.00   1.00    -      -      -      -      -      -     	vpaddsb	(%rax), %xmm1, %xmm2
# CHECK-NEXT:  -      -      -      -      -     1.00    -      -      -      -      -      -      -      -     	vpaddsw	%xmm0, %xmm1, %xmm2
# CHECK-NEXT:  -      -      -      -      -      -     1.00   1.00    -      -      -      -      -      -     	vpaddsw	(%rax), %xmm1, %xmm2
# CHECK-NEXT:  -      -      -      -      -     1.00    -      -      -      -      -      -      -      -     	vpaddusb	%xmm0, %xmm1, %xmm2
# CHECK-NEXT:  -      -      -      -      -      -     1.00   1.00    -      -      -      -      -      -     	vpaddusb	(%rax), %xmm1, %xmm2
# CHECK-NEXT:  -      -      -      -      -     1.00    -      -      -      -      -      -      -      -     	vpaddusw	%xmm0, %xmm1, %xmm2
# CHECK-NEXT:  -      -      -      -      -      -     1.00   1.00    -      -      -      -      -      -     	vpaddusw	(%rax), %xmm1, %xmm2
# CHECK-NEXT:  -      -      -      -      -     1.00    -      -      -      -      -      -      -      -     	vpaddw	%xmm0, %xmm1, %xmm2
# CHECK-NEXT:  -      -      -      -      -      -     1.00   1.00    -      -      -      -      -      -     	vpaddw	(%rax), %xmm1, %xmm2
# CHECK-NEXT:  -      -      -      -      -     1.00    -      -      -      -      -      -      -      -     	vpalignr	$1, %xmm0, %xmm1, %xmm2
# CHECK-NEXT:  -      -      -      -      -      -     1.00   1.00    -      -      -      -      -      -     	vpalignr	$1, (%rax), %xmm1, %xmm2
# CHECK-NEXT:  -      -      -      -      -     1.00    -      -      -      -      -      -      -      -     	vpand	%xmm0, %xmm1, %xmm2
# CHECK-NEXT:  -      -      -      -      -      -     1.00   1.00    -      -      -      -      -      -     	vpand	(%rax), %xmm1, %xmm2
# CHECK-NEXT:  -      -      -      -      -     1.00    -      -      -      -      -      -      -      -     	vpandn	%xmm0, %xmm1, %xmm2
# CHECK-NEXT:  -      -      -      -      -      -     1.00   1.00    -      -      -      -      -      -     	vpandn	(%rax), %xmm1, %xmm2
# CHECK-NEXT:  -      -      -      -      -     1.00    -      -      -      -      -      -      -      -     	vpavgb	%xmm0, %xmm1, %xmm2
# CHECK-NEXT:  -      -      -      -      -      -     1.00   1.00    -      -      -      -      -      -     	vpavgb	(%rax), %xmm1, %xmm2
# CHECK-NEXT:  -      -      -      -      -     1.00    -      -      -      -      -      -      -      -     	vpavgw	%xmm0, %xmm1, %xmm2
# CHECK-NEXT:  -      -      -      -      -      -     1.00   1.00    -      -      -      -      -      -     	vpavgw	(%rax), %xmm1, %xmm2
# CHECK-NEXT:  -      -      -      -      -     4.00    -      -      -      -      -      -      -      -     	vpblendvb	%xmm3, %xmm0, %xmm1, %xmm2
# CHECK-NEXT:  -      -      -      -      -      -     4.00   1.00    -      -      -      -      -      -     	vpblendvb	%xmm3, (%rax), %xmm1, %xmm2
# CHECK-NEXT:  -      -      -      -      -     1.00    -      -      -      -      -      -      -      -     	vpblendw	$11, %xmm0, %xmm1, %xmm2
# CHECK-NEXT:  -      -      -      -      -     1.00    -     1.00    -      -      -      -      -      -     	vpblendw	$11, (%rax), %xmm1, %xmm2
=======
# CHECK-NEXT:  -      -      -      -     1.00    -     1.00    -      -      -      -      -      -      -     	vmulss	%xmm0, %xmm1, %xmm2
# CHECK-NEXT:  -      -      -      -     1.00    -     1.00   1.00    -      -      -      -      -      -     	vmulss	(%rax), %xmm1, %xmm2
# CHECK-NEXT:  -      -      -     1.00    -     1.00    -      -      -      -      -      -      -      -     	vorpd	%xmm0, %xmm1, %xmm2
# CHECK-NEXT:  -      -      -      -     1.00   1.00    -     1.00    -      -      -      -      -      -     	vorpd	(%rax), %xmm1, %xmm2
# CHECK-NEXT:  -      -      -     2.00    -     2.00    -      -      -      -      -      -      -      -     	vorpd	%ymm0, %ymm1, %ymm2
# CHECK-NEXT:  -      -      -      -     2.00   2.00    -     1.00    -      -      -      -      -      -     	vorpd	(%rax), %ymm1, %ymm2
# CHECK-NEXT:  -      -      -     1.00    -     1.00    -      -      -      -      -      -      -      -     	vorps	%xmm0, %xmm1, %xmm2
# CHECK-NEXT:  -      -      -     1.00    -     1.00    -     1.00    -      -      -      -      -      -     	vorps	(%rax), %xmm1, %xmm2
# CHECK-NEXT:  -      -      -     2.00    -     2.00    -      -      -      -      -      -      -      -     	vorps	%ymm0, %ymm1, %ymm2
# CHECK-NEXT:  -      -      -      -     2.00   2.00    -     1.00    -      -      -      -      -      -     	vorps	(%rax), %ymm1, %ymm2
# CHECK-NEXT:  -      -      -      -      -     1.00    -      -      -      -      -     1.00    -      -     	vpabsb	%xmm0, %xmm2
# CHECK-NEXT:  -      -      -      -      -     1.00    -     1.00    -      -      -      -     1.00    -     	vpabsb	(%rax), %xmm2
# CHECK-NEXT:  -      -      -      -      -     1.00    -      -      -      -      -     1.00    -      -     	vpabsd	%xmm0, %xmm2
# CHECK-NEXT:  -      -      -      -      -     1.00    -     1.00    -      -      -      -     1.00    -     	vpabsd	(%rax), %xmm2
# CHECK-NEXT:  -      -      -      -      -     1.00    -      -      -      -      -     1.00    -      -     	vpabsw	%xmm0, %xmm2
# CHECK-NEXT:  -      -      -      -      -      -     1.00   1.00    -      -      -     1.00    -      -     	vpabsw	(%rax), %xmm2
# CHECK-NEXT:  -      -      -      -      -     1.00    -      -      -      -      -      -     1.00    -     	vpackssdw	%xmm0, %xmm1, %xmm2
# CHECK-NEXT:  -      -      -      -      -      -     1.00   1.00    -      -      -     1.00    -      -     	vpackssdw	(%rax), %xmm1, %xmm2
# CHECK-NEXT:  -      -      -      -      -     1.00    -      -      -      -      -      -     1.00    -     	vpacksswb	%xmm0, %xmm1, %xmm2
# CHECK-NEXT:  -      -      -      -      -      -     1.00   1.00    -      -      -     1.00    -      -     	vpacksswb	(%rax), %xmm1, %xmm2
# CHECK-NEXT:  -      -      -      -      -     1.00    -      -      -      -      -      -     1.00    -     	vpackusdw	%xmm0, %xmm1, %xmm2
# CHECK-NEXT:  -      -      -      -      -      -     1.00   1.00    -      -      -     1.00    -      -     	vpackusdw	(%rax), %xmm1, %xmm2
# CHECK-NEXT:  -      -      -      -      -     1.00    -      -      -      -      -      -     1.00    -     	vpackuswb	%xmm0, %xmm1, %xmm2
# CHECK-NEXT:  -      -      -      -      -      -     1.00   1.00    -      -      -     1.00    -      -     	vpackuswb	(%rax), %xmm1, %xmm2
# CHECK-NEXT:  -      -      -      -      -     1.00    -      -      -      -      -      -     1.00    -     	vpaddb	%xmm0, %xmm1, %xmm2
# CHECK-NEXT:  -      -      -      -      -      -     1.00   1.00    -      -      -     1.00    -      -     	vpaddb	(%rax), %xmm1, %xmm2
# CHECK-NEXT:  -      -      -      -      -     1.00    -      -      -      -      -      -     1.00    -     	vpaddd	%xmm0, %xmm1, %xmm2
# CHECK-NEXT:  -      -      -      -      -      -     1.00   1.00    -      -      -     1.00    -      -     	vpaddd	(%rax), %xmm1, %xmm2
# CHECK-NEXT:  -      -      -      -      -     1.00    -      -      -      -      -      -     1.00    -     	vpaddq	%xmm0, %xmm1, %xmm2
# CHECK-NEXT:  -      -      -      -      -      -     1.00   1.00    -      -      -     1.00    -      -     	vpaddq	(%rax), %xmm1, %xmm2
# CHECK-NEXT:  -      -      -      -      -     1.00    -      -      -      -      -      -     1.00    -     	vpaddsb	%xmm0, %xmm1, %xmm2
# CHECK-NEXT:  -      -      -      -      -      -     1.00   1.00    -      -      -     1.00    -      -     	vpaddsb	(%rax), %xmm1, %xmm2
# CHECK-NEXT:  -      -      -      -      -     1.00    -      -      -      -      -      -     1.00    -     	vpaddsw	%xmm0, %xmm1, %xmm2
# CHECK-NEXT:  -      -      -      -      -      -     1.00   1.00    -      -      -     1.00    -      -     	vpaddsw	(%rax), %xmm1, %xmm2
# CHECK-NEXT:  -      -      -      -      -     1.00    -      -      -      -      -      -     1.00    -     	vpaddusb	%xmm0, %xmm1, %xmm2
# CHECK-NEXT:  -      -      -      -      -      -     1.00   1.00    -      -      -     1.00    -      -     	vpaddusb	(%rax), %xmm1, %xmm2
# CHECK-NEXT:  -      -      -      -      -     1.00    -      -      -      -      -      -     1.00    -     	vpaddusw	%xmm0, %xmm1, %xmm2
# CHECK-NEXT:  -      -      -      -      -      -     1.00   1.00    -      -      -     1.00    -      -     	vpaddusw	(%rax), %xmm1, %xmm2
# CHECK-NEXT:  -      -      -      -      -     1.00    -      -      -      -      -      -     1.00    -     	vpaddw	%xmm0, %xmm1, %xmm2
# CHECK-NEXT:  -      -      -      -      -      -     1.00   1.00    -      -      -     1.00    -      -     	vpaddw	(%rax), %xmm1, %xmm2
# CHECK-NEXT:  -      -      -      -      -     1.00    -      -      -      -      -      -     1.00    -     	vpalignr	$1, %xmm0, %xmm1, %xmm2
# CHECK-NEXT:  -      -      -      -      -      -     1.00   1.00    -      -      -     1.00    -      -     	vpalignr	$1, (%rax), %xmm1, %xmm2
# CHECK-NEXT:  -      -      -      -      -     1.00    -      -      -      -      -      -     1.00    -     	vpand	%xmm0, %xmm1, %xmm2
# CHECK-NEXT:  -      -      -      -      -      -     1.00   1.00    -      -      -     1.00    -      -     	vpand	(%rax), %xmm1, %xmm2
# CHECK-NEXT:  -      -      -      -      -     1.00    -      -      -      -      -      -     1.00    -     	vpandn	%xmm0, %xmm1, %xmm2
# CHECK-NEXT:  -      -      -      -      -      -     1.00   1.00    -      -      -     1.00    -      -     	vpandn	(%rax), %xmm1, %xmm2
# CHECK-NEXT:  -      -      -      -      -     1.00    -      -      -      -      -      -     1.00    -     	vpavgb	%xmm0, %xmm1, %xmm2
# CHECK-NEXT:  -      -      -      -      -      -     1.00   1.00    -      -      -     1.00    -      -     	vpavgb	(%rax), %xmm1, %xmm2
# CHECK-NEXT:  -      -      -      -      -     1.00    -      -      -      -      -      -     1.00    -     	vpavgw	%xmm0, %xmm1, %xmm2
# CHECK-NEXT:  -      -      -      -      -      -     1.00   1.00    -      -      -     1.00    -      -     	vpavgw	(%rax), %xmm1, %xmm2
# CHECK-NEXT:  -      -      -      -      -     1.00    -      -      -      -      -      -     4.00    -     	vpblendvb	%xmm3, %xmm0, %xmm1, %xmm2
# CHECK-NEXT:  -      -      -      -      -      -     1.00   1.00    -      -      -     4.00    -      -     	vpblendvb	%xmm3, (%rax), %xmm1, %xmm2
# CHECK-NEXT:  -      -      -      -      -      -     1.00    -      -      -      -      -     1.00    -     	vpblendw	$11, %xmm0, %xmm1, %xmm2
# CHECK-NEXT:  -      -      -      -      -     1.00    -     1.00    -      -      -      -     1.00    -     	vpblendw	$11, (%rax), %xmm1, %xmm2
>>>>>>> f07278ec
# CHECK-NEXT:  -      -      -      -      -     1.00    -      -      -      -      -      -      -     1.00   	vpclmulqdq	$11, %xmm0, %xmm1, %xmm2
# CHECK-NEXT:  -      -      -      -      -     1.00    -     1.00    -      -      -      -      -     1.00   	vpclmulqdq	$11, (%rax), %xmm1, %xmm2
# CHECK-NEXT:  -      -      -      -      -      -     1.00    -      -      -      -      -      -      -     	vpcmpeqb	%xmm0, %xmm1, %xmm2
# CHECK-NEXT:  -      -      -      -      -      -     1.00   1.00    -      -      -      -      -      -     	vpcmpeqb	(%rax), %xmm1, %xmm2
# CHECK-NEXT:  -      -      -      -      -      -     1.00    -      -      -      -      -      -      -     	vpcmpeqd	%xmm0, %xmm1, %xmm2
# CHECK-NEXT:  -      -      -      -      -      -     1.00   1.00    -      -      -      -      -      -     	vpcmpeqd	(%rax), %xmm1, %xmm2
# CHECK-NEXT:  -      -      -      -      -     1.00    -      -      -      -      -      -      -      -     	vpcmpeqq	%xmm0, %xmm1, %xmm2
# CHECK-NEXT:  -      -      -      -      -      -     1.00   1.00    -      -      -      -      -      -     	vpcmpeqq	(%rax), %xmm1, %xmm2
# CHECK-NEXT:  -      -      -      -      -     1.00    -      -      -      -      -      -      -      -     	vpcmpeqw	%xmm0, %xmm1, %xmm2
# CHECK-NEXT:  -      -      -      -      -      -     1.00   1.00    -      -      -      -      -      -     	vpcmpeqw	(%rax), %xmm1, %xmm2
# CHECK-NEXT:  -      -      -      -      -     1.00    -      -      -      -      -      -      -      -     	vpcmpgtb	%xmm0, %xmm1, %xmm2
# CHECK-NEXT:  -      -      -      -      -      -     1.00   1.00    -      -      -      -      -      -     	vpcmpgtb	(%rax), %xmm1, %xmm2
# CHECK-NEXT:  -      -      -      -      -     1.00    -      -      -      -      -      -      -      -     	vpcmpgtd	%xmm0, %xmm1, %xmm2
# CHECK-NEXT:  -      -      -      -      -      -     1.00   1.00    -      -      -      -      -      -     	vpcmpgtd	(%rax), %xmm1, %xmm2
# CHECK-NEXT:  -      -      -      -      -     1.00    -      -      -      -      -      -      -      -     	vpcmpgtq	%xmm0, %xmm1, %xmm2
# CHECK-NEXT:  -      -      -      -      -      -     1.00   1.00    -      -      -      -      -      -     	vpcmpgtq	(%rax), %xmm1, %xmm2
# CHECK-NEXT:  -      -      -      -      -     1.00    -      -      -      -      -      -      -      -     	vpcmpgtw	%xmm0, %xmm1, %xmm2
# CHECK-NEXT:  -      -      -      -      -      -     1.00   1.00    -      -      -      -      -      -     	vpcmpgtw	(%rax), %xmm1, %xmm2
# CHECK-NEXT:  -      -      -      -      -     1.00    -      -      -      -      -      -      -      -     	vperm2f128	$1, %ymm0, %ymm1, %ymm2
# CHECK-NEXT:  -      -      -      -      -      -     1.00   1.00    -      -      -      -      -      -     	vperm2f128	$1, (%rax), %ymm1, %ymm2
# CHECK-NEXT:  -      -      -      -      -     1.00    -      -      -      -      -      -      -      -     	vpermilpd	$1, %xmm0, %xmm2
# CHECK-NEXT:  -      -      -      -      -      -     1.00   1.00    -      -      -      -      -      -     	vpermilpd	$1, (%rax), %xmm2
# CHECK-NEXT:  -      -      -      -      -     4.00    -      -      -      -      -      -      -      -     	vpermilpd	%xmm0, %xmm1, %xmm2
# CHECK-NEXT:  -      -      -      -      -      -     4.00   1.00    -      -      -      -      -      -     	vpermilpd	(%rax), %xmm1, %xmm2
# CHECK-NEXT:  -      -      -      -      -     2.00    -      -      -      -      -      -      -      -     	vpermilpd	$1, %ymm0, %ymm2
# CHECK-NEXT:  -      -      -      -      -      -     2.00   1.00    -      -      -      -      -      -     	vpermilpd	$1, (%rax), %ymm2
# CHECK-NEXT:  -      -      -      -      -     6.00    -      -      -      -      -      -      -      -     	vpermilpd	%ymm0, %ymm1, %ymm2
# CHECK-NEXT:  -      -      -      -      -      -     6.00   1.00    -      -      -      -      -      -     	vpermilpd	(%rax), %ymm1, %ymm2
# CHECK-NEXT:  -      -      -      -      -     1.00    -      -      -      -      -      -      -      -     	vpermilps	$1, %xmm0, %xmm2
# CHECK-NEXT:  -      -      -      -      -     1.00    -     1.00    -      -      -      -      -      -     	vpermilps	$1, (%rax), %xmm2
# CHECK-NEXT:  -      -      -      -      -      -     4.00    -      -      -      -      -      -      -     	vpermilps	%xmm0, %xmm1, %xmm2
# CHECK-NEXT:  -      -      -      -      -     4.00    -     1.00    -      -      -      -      -      -     	vpermilps	(%rax), %xmm1, %xmm2
# CHECK-NEXT:  -      -      -      -      -      -     2.00    -      -      -      -      -      -      -     	vpermilps	$1, %ymm0, %ymm2
# CHECK-NEXT:  -      -      -      -      -     2.00    -     1.00    -      -      -      -      -      -     	vpermilps	$1, (%rax), %ymm2
# CHECK-NEXT:  -      -      -      -      -      -     6.00    -      -      -      -      -      -      -     	vpermilps	%ymm0, %ymm1, %ymm2
# CHECK-NEXT:  -      -      -      -      -     6.00    -     1.00    -      -      -      -      -      -     	vpermilps	(%rax), %ymm1, %ymm2
# CHECK-NEXT:  -      -      -      -      -      -     1.00    -      -      -      -      -      -      -     	vpextrb	$1, %xmm0, %ecx
# CHECK-NEXT:  -      -      -      -      -      -     1.00   1.00    -     1.00    -      -      -      -     	vpextrb	$1, %xmm0, (%rax)
# CHECK-NEXT:  -      -      -      -      -     1.00    -      -      -      -      -      -      -      -     	vpextrd	$1, %xmm0, %ecx
# CHECK-NEXT:  -      -      -      -      -      -     1.00   1.00    -     1.00    -      -      -      -     	vpextrd	$1, %xmm0, (%rax)
# CHECK-NEXT:  -      -      -      -      -      -     1.00    -      -      -      -      -      -      -     	vpextrq	$1, %xmm0, %rcx
# CHECK-NEXT:  -      -      -      -      -      -     1.00   1.00    -     1.00    -      -      -      -     	vpextrq	$1, %xmm0, (%rax)
# CHECK-NEXT:  -      -      -      -      -     1.00    -      -      -      -      -      -      -      -     	vpextrw	$1, %xmm0, %ecx
# CHECK-NEXT:  -      -      -      -      -      -     1.00   1.00    -     1.00    -      -      -      -     	vpextrw	$1, %xmm0, (%rax)
# CHECK-NEXT:  -      -      -      -      -     1.00    -      -      -      -      -      -      -      -     	vphaddd	%xmm0, %xmm1, %xmm2
# CHECK-NEXT:  -      -      -      -      -      -     1.00   1.00    -      -      -      -      -      -     	vphaddd	(%rax), %xmm1, %xmm2
# CHECK-NEXT:  -      -      -      -      -     1.00    -      -      -      -      -      -      -      -     	vphaddsw	%xmm0, %xmm1, %xmm2
# CHECK-NEXT:  -      -      -      -      -      -     1.00   1.00    -      -      -      -      -      -     	vphaddsw	(%rax), %xmm1, %xmm2
# CHECK-NEXT:  -      -      -      -      -     1.00    -      -      -      -      -      -      -      -     	vphaddw	%xmm0, %xmm1, %xmm2
# CHECK-NEXT:  -      -      -      -      -      -     1.00   1.00    -      -      -      -      -      -     	vphaddw	(%rax), %xmm1, %xmm2
# CHECK-NEXT:  -      -      -      -      -     1.00    -      -      -      -      -      -      -      -     	vphminposuw	%xmm0, %xmm2
# CHECK-NEXT:  -      -      -      -      -     1.00    -     1.00    -      -      -      -      -      -     	vphminposuw	(%rax), %xmm2
# CHECK-NEXT:  -      -      -      -      -      -     1.00    -      -      -      -      -      -      -     	vphsubd	%xmm0, %xmm1, %xmm2
# CHECK-NEXT:  -      -      -      -      -      -     1.00   1.00    -      -      -      -      -      -     	vphsubd	(%rax), %xmm1, %xmm2
# CHECK-NEXT:  -      -      -      -      -     1.00    -      -      -      -      -      -      -      -     	vphsubsw	%xmm0, %xmm1, %xmm2
# CHECK-NEXT:  -      -      -      -      -      -     1.00   1.00    -      -      -      -      -      -     	vphsubsw	(%rax), %xmm1, %xmm2
# CHECK-NEXT:  -      -      -      -      -     1.00    -      -      -      -      -      -      -      -     	vphsubw	%xmm0, %xmm1, %xmm2
# CHECK-NEXT:  -      -      -      -      -      -     1.00   1.00    -      -      -      -      -      -     	vphsubw	(%rax), %xmm1, %xmm2
# CHECK-NEXT:  -      -      -      -      -     1.00    -      -      -      -      -      -      -      -     	vpinsrb	$1, %eax, %xmm1, %xmm2
# CHECK-NEXT:  -      -      -      -      -      -     1.00   1.00    -      -      -      -      -      -     	vpinsrb	$1, (%rax), %xmm1, %xmm2
# CHECK-NEXT:  -      -      -      -      -     1.00    -      -      -      -      -      -      -      -     	vpinsrd	$1, %eax, %xmm1, %xmm2
# CHECK-NEXT:  -      -      -      -      -      -     1.00   1.00    -      -      -      -      -      -     	vpinsrd	$1, (%rax), %xmm1, %xmm2
# CHECK-NEXT:  -      -      -      -      -     1.00    -      -      -      -      -      -      -      -     	vpinsrq	$1, %rax, %xmm1, %xmm2
# CHECK-NEXT:  -      -      -      -      -      -     1.00   1.00    -      -      -      -      -      -     	vpinsrq	$1, (%rax), %xmm1, %xmm2
# CHECK-NEXT:  -      -      -      -      -     1.00    -      -      -      -      -      -      -      -     	vpinsrw	$1, %eax, %xmm1, %xmm2
# CHECK-NEXT:  -      -      -      -      -      -     1.00   1.00    -      -      -      -      -      -     	vpinsrw	$1, (%rax), %xmm1, %xmm2
# CHECK-NEXT:  -      -      -      -      -     1.00    -      -      -      -      -      -      -      -     	vpmaddubsw	%xmm0, %xmm1, %xmm2
# CHECK-NEXT:  -      -      -      -      -     1.00    -     1.00    -      -      -      -      -      -     	vpmaddubsw	(%rax), %xmm1, %xmm2
# CHECK-NEXT:  -      -      -      -      -     1.00    -      -      -      -      -      -      -      -     	vpmaddwd	%xmm0, %xmm1, %xmm2
# CHECK-NEXT:  -      -      -      -      -     1.00    -     1.00    -      -      -      -      -      -     	vpmaddwd	(%rax), %xmm1, %xmm2
# CHECK-NEXT:  -      -      -      -      -     1.00    -      -      -      -      -      -      -      -     	vpmaxsb	%xmm0, %xmm1, %xmm2
# CHECK-NEXT:  -      -      -      -      -      -     1.00   1.00    -      -      -      -      -      -     	vpmaxsb	(%rax), %xmm1, %xmm2
# CHECK-NEXT:  -      -      -      -      -      -     1.00    -      -      -      -      -      -      -     	vpmaxsd	%xmm0, %xmm1, %xmm2
# CHECK-NEXT:  -      -      -      -      -      -     1.00   1.00    -      -      -      -      -      -     	vpmaxsd	(%rax), %xmm1, %xmm2
# CHECK-NEXT:  -      -      -      -      -      -     1.00    -      -      -      -      -      -      -     	vpmaxsw	%xmm0, %xmm1, %xmm2
# CHECK-NEXT:  -      -      -      -      -      -     1.00   1.00    -      -      -      -      -      -     	vpmaxsw	(%rax), %xmm1, %xmm2
# CHECK-NEXT:  -      -      -      -      -     1.00    -      -      -      -      -      -      -      -     	vpmaxub	%xmm0, %xmm1, %xmm2
# CHECK-NEXT:  -      -      -      -      -      -     1.00   1.00    -      -      -      -      -      -     	vpmaxub	(%rax), %xmm1, %xmm2
# CHECK-NEXT:  -      -      -      -      -     1.00    -      -      -      -      -      -      -      -     	vpmaxud	%xmm0, %xmm1, %xmm2
# CHECK-NEXT:  -      -      -      -      -      -     1.00   1.00    -      -      -      -      -      -     	vpmaxud	(%rax), %xmm1, %xmm2
# CHECK-NEXT:  -      -      -      -      -     1.00    -      -      -      -      -      -      -      -     	vpmaxuw	%xmm0, %xmm1, %xmm2
# CHECK-NEXT:  -      -      -      -      -      -     1.00   1.00    -      -      -      -      -      -     	vpmaxuw	(%rax), %xmm1, %xmm2
# CHECK-NEXT:  -      -      -      -      -     1.00    -      -      -      -      -      -      -      -     	vpminsb	%xmm0, %xmm1, %xmm2
# CHECK-NEXT:  -      -      -      -      -      -     1.00   1.00    -      -      -      -      -      -     	vpminsb	(%rax), %xmm1, %xmm2
# CHECK-NEXT:  -      -      -      -      -     1.00    -      -      -      -      -      -      -      -     	vpminsd	%xmm0, %xmm1, %xmm2
# CHECK-NEXT:  -      -      -      -      -      -     1.00   1.00    -      -      -      -      -      -     	vpminsd	(%rax), %xmm1, %xmm2
# CHECK-NEXT:  -      -      -      -      -     1.00    -      -      -      -      -      -      -      -     	vpminsw	%xmm0, %xmm1, %xmm2
# CHECK-NEXT:  -      -      -      -      -      -     1.00   1.00    -      -      -      -      -      -     	vpminsw	(%rax), %xmm1, %xmm2
# CHECK-NEXT:  -      -      -      -      -     1.00    -      -      -      -      -      -      -      -     	vpminub	%xmm0, %xmm1, %xmm2
# CHECK-NEXT:  -      -      -      -      -      -     1.00   1.00    -      -      -      -      -      -     	vpminub	(%rax), %xmm1, %xmm2
# CHECK-NEXT:  -      -      -      -      -     1.00    -      -      -      -      -      -      -      -     	vpminud	%xmm0, %xmm1, %xmm2
# CHECK-NEXT:  -      -      -      -      -      -     1.00   1.00    -      -      -      -      -      -     	vpminud	(%rax), %xmm1, %xmm2
# CHECK-NEXT:  -      -      -      -      -     1.00    -      -      -      -      -      -      -      -     	vpminuw	%xmm0, %xmm1, %xmm2
# CHECK-NEXT:  -      -      -      -      -      -     1.00   1.00    -      -      -      -      -      -     	vpminuw	(%rax), %xmm1, %xmm2
# CHECK-NEXT:  -      -      -      -      -     1.00    -      -      -      -      -      -      -      -     	vpmovmskb	%xmm0, %ecx
# CHECK-NEXT:  -      -      -      -      -     1.00    -      -      -      -      -      -      -      -     	vpmovsxbd	%xmm0, %xmm2
# CHECK-NEXT:  -      -      -      -      -      -     1.00   1.00    -      -      -      -      -      -     	vpmovsxbd	(%rax), %xmm2
# CHECK-NEXT:  -      -      -      -      -     1.00    -      -      -      -      -      -      -      -     	vpmovsxbq	%xmm0, %xmm2
# CHECK-NEXT:  -      -      -      -      -      -     1.00   1.00    -      -      -      -      -      -     	vpmovsxbq	(%rax), %xmm2
# CHECK-NEXT:  -      -      -      -      -     1.00    -      -      -      -      -      -      -      -     	vpmovsxbw	%xmm0, %xmm2
# CHECK-NEXT:  -      -      -      -      -      -     1.00   1.00    -      -      -      -      -      -     	vpmovsxbw	(%rax), %xmm2
# CHECK-NEXT:  -      -      -      -      -     1.00    -      -      -      -      -      -      -      -     	vpmovsxdq	%xmm0, %xmm2
# CHECK-NEXT:  -      -      -      -      -      -     1.00   1.00    -      -      -      -      -      -     	vpmovsxdq	(%rax), %xmm2
# CHECK-NEXT:  -      -      -      -      -     1.00    -      -      -      -      -      -      -      -     	vpmovsxwd	%xmm0, %xmm2
# CHECK-NEXT:  -      -      -      -      -      -     1.00   1.00    -      -      -      -      -      -     	vpmovsxwd	(%rax), %xmm2
# CHECK-NEXT:  -      -      -      -      -     1.00    -      -      -      -      -      -      -      -     	vpmovsxwq	%xmm0, %xmm2
# CHECK-NEXT:  -      -      -      -      -      -     1.00   1.00    -      -      -      -      -      -     	vpmovsxwq	(%rax), %xmm2
# CHECK-NEXT:  -      -      -      -      -     1.00    -      -      -      -      -      -      -      -     	vpmovzxbd	%xmm0, %xmm2
# CHECK-NEXT:  -      -      -      -      -      -     1.00   1.00    -      -      -      -      -      -     	vpmovzxbd	(%rax), %xmm2
# CHECK-NEXT:  -      -      -      -      -     1.00    -      -      -      -      -      -      -      -     	vpmovzxbq	%xmm0, %xmm2
# CHECK-NEXT:  -      -      -      -      -      -     1.00   1.00    -      -      -      -      -      -     	vpmovzxbq	(%rax), %xmm2
# CHECK-NEXT:  -      -      -      -      -     1.00    -      -      -      -      -      -      -      -     	vpmovzxbw	%xmm0, %xmm2
# CHECK-NEXT:  -      -      -      -      -      -     1.00   1.00    -      -      -      -      -      -     	vpmovzxbw	(%rax), %xmm2
# CHECK-NEXT:  -      -      -      -      -     1.00    -      -      -      -      -      -      -      -     	vpmovzxdq	%xmm0, %xmm2
# CHECK-NEXT:  -      -      -      -      -      -     1.00   1.00    -      -      -      -      -      -     	vpmovzxdq	(%rax), %xmm2
# CHECK-NEXT:  -      -      -      -      -     1.00    -      -      -      -      -      -      -      -     	vpmovzxwd	%xmm0, %xmm2
# CHECK-NEXT:  -      -      -      -      -      -     1.00   1.00    -      -      -      -      -      -     	vpmovzxwd	(%rax), %xmm2
# CHECK-NEXT:  -      -      -      -      -     1.00    -      -      -      -      -      -      -      -     	vpmovzxwq	%xmm0, %xmm2
# CHECK-NEXT:  -      -      -      -      -      -     1.00   1.00    -      -      -      -      -      -     	vpmovzxwq	(%rax), %xmm2
# CHECK-NEXT:  -      -      -      -      -     1.00    -      -      -      -      -      -      -      -     	vpmuldq	%xmm0, %xmm1, %xmm2
# CHECK-NEXT:  -      -      -      -      -     1.00    -     1.00    -      -      -      -      -      -     	vpmuldq	(%rax), %xmm1, %xmm2
# CHECK-NEXT:  -      -      -      -      -     1.00    -      -      -      -      -      -      -      -     	vpmulhrsw	%xmm0, %xmm1, %xmm2
# CHECK-NEXT:  -      -      -      -      -     1.00    -     1.00    -      -      -      -      -      -     	vpmulhrsw	(%rax), %xmm1, %xmm2
# CHECK-NEXT:  -      -      -      -      -     1.00    -      -      -      -      -      -      -      -     	vpmulhuw	%xmm0, %xmm1, %xmm2
# CHECK-NEXT:  -      -      -      -      -     1.00    -     1.00    -      -      -      -      -      -     	vpmulhuw	(%rax), %xmm1, %xmm2
# CHECK-NEXT:  -      -      -      -      -     1.00    -      -      -      -      -      -      -      -     	vpmulhw	%xmm0, %xmm1, %xmm2
# CHECK-NEXT:  -      -      -      -      -     1.00    -     1.00    -      -      -      -      -      -     	vpmulhw	(%rax), %xmm1, %xmm2
# CHECK-NEXT:  -      -      -      -      -     1.00    -      -      -      -      -      -      -      -     	vpmulld	%xmm0, %xmm1, %xmm2
# CHECK-NEXT:  -      -      -      -      -     1.00    -     1.00    -      -      -      -      -      -     	vpmulld	(%rax), %xmm1, %xmm2
# CHECK-NEXT:  -      -      -      -      -     1.00    -      -      -      -      -      -      -      -     	vpmullw	%xmm0, %xmm1, %xmm2
# CHECK-NEXT:  -      -      -      -      -     1.00    -     1.00    -      -      -      -      -      -     	vpmullw	(%rax), %xmm1, %xmm2
# CHECK-NEXT:  -      -      -      -      -     1.00    -      -      -      -      -      -      -      -     	vpmuludq	%xmm0, %xmm1, %xmm2
# CHECK-NEXT:  -      -      -      -      -     1.00    -     1.00    -      -      -      -      -      -     	vpmuludq	(%rax), %xmm1, %xmm2
# CHECK-NEXT:  -      -      -      -      -      -     1.00    -      -      -      -      -      -      -     	vpor	%xmm0, %xmm1, %xmm2
# CHECK-NEXT:  -      -      -      -      -      -     1.00   1.00    -      -      -      -      -      -     	vpor	(%rax), %xmm1, %xmm2
# CHECK-NEXT:  -      -      -      -      -     1.00    -      -      -      -      -      -      -      -     	vpsadbw	%xmm0, %xmm1, %xmm2
# CHECK-NEXT:  -      -      -      -      -     1.00    -     1.00    -      -      -      -      -      -     	vpsadbw	(%rax), %xmm1, %xmm2
# CHECK-NEXT:  -      -      -      -      -      -     4.00    -      -      -      -      -      -      -     	vpshufb	%xmm0, %xmm1, %xmm2
# CHECK-NEXT:  -      -      -      -      -      -     4.00   1.00    -      -      -      -      -      -     	vpshufb	(%rax), %xmm1, %xmm2
# CHECK-NEXT:  -      -      -      -      -      -     1.00    -      -      -      -      -      -      -     	vpshufd	$1, %xmm0, %xmm2
# CHECK-NEXT:  -      -      -      -      -     1.00    -     1.00    -      -      -      -      -      -     	vpshufd	$1, (%rax), %xmm2
# CHECK-NEXT:  -      -      -      -      -     1.00    -      -      -      -      -      -      -      -     	vpshufhw	$1, %xmm0, %xmm2
# CHECK-NEXT:  -      -      -      -      -      -     1.00   1.00    -      -      -      -      -      -     	vpshufhw	$1, (%rax), %xmm2
# CHECK-NEXT:  -      -      -      -      -     1.00    -      -      -      -      -      -      -      -     	vpshuflw	$1, %xmm0, %xmm2
# CHECK-NEXT:  -      -      -      -      -      -     1.00   1.00    -      -      -      -      -      -     	vpshuflw	$1, (%rax), %xmm2
# CHECK-NEXT:  -      -      -      -      -     1.00    -      -      -      -      -      -      -      -     	vpsignb	%xmm0, %xmm1, %xmm2
# CHECK-NEXT:  -      -      -      -      -      -     1.00   1.00    -      -      -      -      -      -     	vpsignb	(%rax), %xmm1, %xmm2
# CHECK-NEXT:  -      -      -      -      -     1.00    -      -      -      -      -      -      -      -     	vpsignd	%xmm0, %xmm1, %xmm2
# CHECK-NEXT:  -      -      -      -      -      -     1.00   1.00    -      -      -      -      -      -     	vpsignd	(%rax), %xmm1, %xmm2
# CHECK-NEXT:  -      -      -      -      -     1.00    -      -      -      -      -      -      -      -     	vpsignw	%xmm0, %xmm1, %xmm2
# CHECK-NEXT:  -      -      -      -      -      -     1.00   1.00    -      -      -      -      -      -     	vpsignw	(%rax), %xmm1, %xmm2
# CHECK-NEXT:  -      -      -      -      -     1.00    -      -      -      -      -      -      -      -     	vpslld	$1, %xmm0, %xmm2
# CHECK-NEXT:  -      -      -      -      -      -     1.00    -      -      -      -      -      -      -     	vpslld	%xmm0, %xmm1, %xmm2
# CHECK-NEXT:  -      -      -      -      -     1.00    -     1.00    -      -      -      -      -      -     	vpslld	(%rax), %xmm1, %xmm2
# CHECK-NEXT:  -      -      -      -      -      -     1.00    -      -      -      -      -      -      -     	vpslldq	$1, %xmm1, %xmm2
# CHECK-NEXT:  -      -      -      -      -     1.00    -      -      -      -      -      -      -      -     	vpsllq	$1, %xmm0, %xmm2
# CHECK-NEXT:  -      -      -      -      -      -     1.00    -      -      -      -      -      -      -     	vpsllq	%xmm0, %xmm1, %xmm2
# CHECK-NEXT:  -      -      -      -      -     1.00    -     1.00    -      -      -      -      -      -     	vpsllq	(%rax), %xmm1, %xmm2
# CHECK-NEXT:  -      -      -      -      -      -     1.00    -      -      -      -      -      -      -     	vpsllw	$1, %xmm0, %xmm2
# CHECK-NEXT:  -      -      -      -      -     1.00    -      -      -      -      -      -      -      -     	vpsllw	%xmm0, %xmm1, %xmm2
# CHECK-NEXT:  -      -      -      -      -      -     1.00   1.00    -      -      -      -      -      -     	vpsllw	(%rax), %xmm1, %xmm2
# CHECK-NEXT:  -      -      -      -      -     1.00    -      -      -      -      -      -      -      -     	vpsrad	$1, %xmm0, %xmm2
# CHECK-NEXT:  -      -      -      -      -      -     1.00    -      -      -      -      -      -      -     	vpsrad	%xmm0, %xmm1, %xmm2
# CHECK-NEXT:  -      -      -      -      -     1.00    -     1.00    -      -      -      -      -      -     	vpsrad	(%rax), %xmm1, %xmm2
# CHECK-NEXT:  -      -      -      -      -      -     1.00    -      -      -      -      -      -      -     	vpsraw	$1, %xmm0, %xmm2
# CHECK-NEXT:  -      -      -      -      -     1.00    -      -      -      -      -      -      -      -     	vpsraw	%xmm0, %xmm1, %xmm2
# CHECK-NEXT:  -      -      -      -      -      -     1.00   1.00    -      -      -      -      -      -     	vpsraw	(%rax), %xmm1, %xmm2
# CHECK-NEXT:  -      -      -      -      -     1.00    -      -      -      -      -      -      -      -     	vpsrld	$1, %xmm0, %xmm2
# CHECK-NEXT:  -      -      -      -      -      -     1.00    -      -      -      -      -      -      -     	vpsrld	%xmm0, %xmm1, %xmm2
# CHECK-NEXT:  -      -      -      -      -     1.00    -     1.00    -      -      -      -      -      -     	vpsrld	(%rax), %xmm1, %xmm2
# CHECK-NEXT:  -      -      -      -      -      -     1.00    -      -      -      -      -      -      -     	vpsrldq	$1, %xmm1, %xmm2
# CHECK-NEXT:  -      -      -      -      -     1.00    -      -      -      -      -      -      -      -     	vpsrlq	$1, %xmm0, %xmm2
# CHECK-NEXT:  -      -      -      -      -      -     1.00    -      -      -      -      -      -      -     	vpsrlq	%xmm0, %xmm1, %xmm2
# CHECK-NEXT:  -      -      -      -      -     1.00    -     1.00    -      -      -      -      -      -     	vpsrlq	(%rax), %xmm1, %xmm2
# CHECK-NEXT:  -      -      -      -      -      -     1.00    -      -      -      -      -      -      -     	vpsrlw	$1, %xmm0, %xmm2
# CHECK-NEXT:  -      -      -      -      -     1.00    -      -      -      -      -      -      -      -     	vpsrlw	%xmm0, %xmm1, %xmm2
# CHECK-NEXT:  -      -      -      -      -      -     1.00   1.00    -      -      -      -      -      -     	vpsrlw	(%rax), %xmm1, %xmm2
# CHECK-NEXT:  -      -      -      -      -     1.00    -      -      -      -      -      -      -      -     	vpsubb	%xmm0, %xmm1, %xmm2
# CHECK-NEXT:  -      -      -      -      -      -     1.00   1.00    -      -      -      -      -      -     	vpsubb	(%rax), %xmm1, %xmm2
# CHECK-NEXT:  -      -      -      -      -     1.00    -      -      -      -      -      -      -      -     	vpsubd	%xmm0, %xmm1, %xmm2
# CHECK-NEXT:  -      -      -      -      -      -     1.00   1.00    -      -      -      -      -      -     	vpsubd	(%rax), %xmm1, %xmm2
# CHECK-NEXT:  -      -      -      -      -     1.00    -      -      -      -      -      -      -      -     	vpsubq	%xmm0, %xmm1, %xmm2
# CHECK-NEXT:  -      -      -      -      -      -     1.00   1.00    -      -      -      -      -      -     	vpsubq	(%rax), %xmm1, %xmm2
# CHECK-NEXT:  -      -      -      -      -     1.00    -      -      -      -      -      -      -      -     	vpsubsb	%xmm0, %xmm1, %xmm2
# CHECK-NEXT:  -      -      -      -      -      -     1.00   1.00    -      -      -      -      -      -     	vpsubsb	(%rax), %xmm1, %xmm2
# CHECK-NEXT:  -      -      -      -      -     1.00    -      -      -      -      -      -      -      -     	vpsubsw	%xmm0, %xmm1, %xmm2
# CHECK-NEXT:  -      -      -      -      -      -     1.00   1.00    -      -      -      -      -      -     	vpsubsw	(%rax), %xmm1, %xmm2
# CHECK-NEXT:  -      -      -      -      -     1.00    -      -      -      -      -      -      -      -     	vpsubusb	%xmm0, %xmm1, %xmm2
# CHECK-NEXT:  -      -      -      -      -      -     1.00   1.00    -      -      -      -      -      -     	vpsubusb	(%rax), %xmm1, %xmm2
# CHECK-NEXT:  -      -      -      -      -     1.00    -      -      -      -      -      -      -      -     	vpsubusw	%xmm0, %xmm1, %xmm2
# CHECK-NEXT:  -      -      -      -      -      -     1.00   1.00    -      -      -      -      -      -     	vpsubusw	(%rax), %xmm1, %xmm2
# CHECK-NEXT:  -      -      -      -      -     1.00    -      -      -      -      -      -      -      -     	vpsubw	%xmm0, %xmm1, %xmm2
# CHECK-NEXT:  -      -      -      -      -      -     1.00   1.00    -      -      -      -      -      -     	vpsubw	(%rax), %xmm1, %xmm2
# CHECK-NEXT:  -      -      -      -      -     1.00    -      -      -      -      -      -      -      -     	vptest	%xmm0, %xmm1
# CHECK-NEXT:  -      -      -      -      -     1.00    -     1.00    -      -      -      -      -      -     	vptest	(%rax), %xmm1
# CHECK-NEXT:  -      -      -      -      -     2.00   2.00    -      -      -      -      -      -      -     	vptest	%ymm0, %ymm1
# CHECK-NEXT:  -      -      -      -      -     2.00   2.00   1.00    -      -      -      -      -      -     	vptest	(%rax), %ymm1
# CHECK-NEXT:  -      -      -      -      -      -     1.00    -      -      -      -      -      -      -     	vpunpckhbw	%xmm0, %xmm1, %xmm2
# CHECK-NEXT:  -      -      -      -      -      -     1.00   1.00    -      -      -      -      -      -     	vpunpckhbw	(%rax), %xmm1, %xmm2
# CHECK-NEXT:  -      -      -      -      -     1.00    -      -      -      -      -      -      -      -     	vpunpckhdq	%xmm0, %xmm1, %xmm2
# CHECK-NEXT:  -      -      -      -      -      -     1.00   1.00    -      -      -      -      -      -     	vpunpckhdq	(%rax), %xmm1, %xmm2
# CHECK-NEXT:  -      -      -      -      -     1.00    -      -      -      -      -      -      -      -     	vpunpckhqdq	%xmm0, %xmm1, %xmm2
# CHECK-NEXT:  -      -      -      -      -      -     1.00   1.00    -      -      -      -      -      -     	vpunpckhqdq	(%rax), %xmm1, %xmm2
# CHECK-NEXT:  -      -      -      -      -     1.00    -      -      -      -      -      -      -      -     	vpunpckhwd	%xmm0, %xmm1, %xmm2
# CHECK-NEXT:  -      -      -      -      -      -     1.00   1.00    -      -      -      -      -      -     	vpunpckhwd	(%rax), %xmm1, %xmm2
# CHECK-NEXT:  -      -      -      -      -     1.00    -      -      -      -      -      -      -      -     	vpunpcklbw	%xmm0, %xmm1, %xmm2
# CHECK-NEXT:  -      -      -      -      -      -     1.00   1.00    -      -      -      -      -      -     	vpunpcklbw	(%rax), %xmm1, %xmm2
# CHECK-NEXT:  -      -      -      -      -     1.00    -      -      -      -      -      -      -      -     	vpunpckldq	%xmm0, %xmm1, %xmm2
# CHECK-NEXT:  -      -      -      -      -      -     1.00   1.00    -      -      -      -      -      -     	vpunpckldq	(%rax), %xmm1, %xmm2
# CHECK-NEXT:  -      -      -      -      -     1.00    -      -      -      -      -      -      -      -     	vpunpcklqdq	%xmm0, %xmm1, %xmm2
# CHECK-NEXT:  -      -      -      -      -      -     1.00   1.00    -      -      -      -      -      -     	vpunpcklqdq	(%rax), %xmm1, %xmm2
# CHECK-NEXT:  -      -      -      -      -     1.00    -      -      -      -      -      -      -      -     	vpunpcklwd	%xmm0, %xmm1, %xmm2
# CHECK-NEXT:  -      -      -      -      -      -     1.00   1.00    -      -      -      -      -      -     	vpunpcklwd	(%rax), %xmm1, %xmm2
# CHECK-NEXT:  -      -      -      -      -     1.00    -      -      -      -      -      -      -      -     	vpxor	%xmm0, %xmm1, %xmm2
# CHECK-NEXT:  -      -      -      -      -      -     1.00   1.00    -      -      -      -      -      -     	vpxor	(%rax), %xmm1, %xmm2
# CHECK-NEXT:  -      -      -      -      -      -     1.00    -      -      -      -      -      -      -     	vrcpps	%xmm0, %xmm2
# CHECK-NEXT:  -      -      -      -      -      -     1.00   1.00    -      -      -      -      -      -     	vrcpps	(%rax), %xmm2
# CHECK-NEXT:  -      -      -      -      -      -     2.00    -      -      -      -      -      -      -     	vrcpps	%ymm0, %ymm2
# CHECK-NEXT:  -      -      -      -      -      -     2.00   1.00    -      -      -      -      -      -     	vrcpps	(%rax), %ymm2
# CHECK-NEXT:  -      -      -      -      -      -     1.00    -      -      -      -      -      -      -     	vrcpss	%xmm0, %xmm1, %xmm2
# CHECK-NEXT:  -      -      -      -      -      -     1.00   1.00    -      -      -      -      -      -     	vrcpss	(%rax), %xmm1, %xmm2
# CHECK-NEXT:  -      -      -      -      -     1.00    -      -      -      -      -      -      -      -     	vroundpd	$1, %xmm0, %xmm2
# CHECK-NEXT:  -      -      -      -      -     1.00    -     1.00    -      -      -      -      -      -     	vroundpd	$1, (%rax), %xmm2
# CHECK-NEXT:  -      -      -      -      -      -      -      -      -      -     2.00    -      -      -     	vroundpd	$1, %ymm0, %ymm2
# CHECK-NEXT:  -      -      -      -      -      -      -     1.00    -      -     2.00    -      -      -     	vroundpd	$1, (%rax), %ymm2
# CHECK-NEXT:  -      -      -      -      -     1.00    -      -      -      -      -      -      -      -     	vroundps	$1, %xmm0, %xmm2
# CHECK-NEXT:  -      -      -      -      -     1.00    -     1.00    -      -      -      -      -      -     	vroundps	$1, (%rax), %xmm2
# CHECK-NEXT:  -      -      -      -      -      -      -      -      -      -     2.00    -      -      -     	vroundps	$1, %ymm0, %ymm2
# CHECK-NEXT:  -      -      -      -      -      -      -     1.00    -      -     2.00    -      -      -     	vroundps	$1, (%rax), %ymm2
# CHECK-NEXT:  -      -      -      -      -     1.00    -      -      -      -      -      -      -      -     	vroundsd	$1, %xmm0, %xmm1, %xmm2
# CHECK-NEXT:  -      -      -      -      -     1.00    -     1.00    -      -      -      -      -      -     	vroundsd	$1, (%rax), %xmm1, %xmm2
# CHECK-NEXT:  -      -      -      -      -     1.00    -      -      -      -      -      -      -      -     	vroundss	$1, %xmm0, %xmm1, %xmm2
# CHECK-NEXT:  -      -      -      -      -     1.00    -     1.00    -      -      -      -      -      -     	vroundss	$1, (%rax), %xmm1, %xmm2
# CHECK-NEXT:  -      -      -      -      -      -     1.00    -      -      -      -      -      -      -     	vrsqrtps	%xmm0, %xmm2
# CHECK-NEXT:  -      -      -      -      -      -     1.00   1.00    -      -      -      -      -      -     	vrsqrtps	(%rax), %xmm2
# CHECK-NEXT:  -      -      -      -      -      -     2.00    -      -      -      -      -      -      -     	vrsqrtps	%ymm0, %ymm2
# CHECK-NEXT:  -      -      -      -      -      -     2.00   1.00    -      -      -      -      -      -     	vrsqrtps	(%rax), %ymm2
# CHECK-NEXT:  -      -      -      -      -      -     1.00    -      -      -      -      -      -      -     	vrsqrtss	%xmm0, %xmm1, %xmm2
# CHECK-NEXT:  -      -      -      -      -      -     1.00   1.00    -      -      -      -      -      -     	vrsqrtss	(%rax), %xmm1, %xmm2
# CHECK-NEXT:  -      -      -      -      -     1.00    -      -      -      -      -      -      -      -     	vshufpd	$1, %xmm0, %xmm1, %xmm2
# CHECK-NEXT:  -      -      -      -      -     1.00    -     1.00    -      -      -      -      -      -     	vshufpd	$1, (%rax), %xmm1, %xmm2
# CHECK-NEXT:  -      -      -      -      -     2.00    -      -      -      -      -      -      -      -     	vshufpd	$1, %ymm0, %ymm1, %ymm2
# CHECK-NEXT:  -      -      -      -      -     2.00    -     1.00    -      -      -      -      -      -     	vshufpd	$1, (%rax), %ymm1, %ymm2
# CHECK-NEXT:  -      -      -      -      -     1.00    -      -      -      -      -      -      -      -     	vshufps	$1, %xmm0, %xmm1, %xmm2
# CHECK-NEXT:  -      -      -      -      -      -     1.00   1.00    -      -      -      -      -      -     	vshufps	$1, (%rax), %xmm1, %xmm2
# CHECK-NEXT:  -      -      -      -      -     2.00    -      -      -      -      -      -      -      -     	vshufps	$1, %ymm0, %ymm1, %ymm2
# CHECK-NEXT:  -      -      -      -      -     2.00    -     1.00    -      -      -      -      -      -     	vshufps	$1, (%rax), %ymm1, %ymm2
# CHECK-NEXT:  -      -      -      -     21.00   -     1.00    -      -      -      -      -      -      -     	vsqrtpd	%xmm0, %xmm2
# CHECK-NEXT:  -      -      -      -     21.00   -     1.00   1.00    -      -      -      -      -      -     	vsqrtpd	(%rax), %xmm2
# CHECK-NEXT:  -      -      -      -     54.00   -     1.00    -      -      -      -      -      -      -     	vsqrtpd	%ymm0, %ymm2
# CHECK-NEXT:  -      -      -      -     54.00   -     1.00   1.00    -      -      -      -      -      -     	vsqrtpd	(%rax), %ymm2
# CHECK-NEXT:  -      -      -      -     21.00   -     1.00    -      -      -      -      -      -      -     	vsqrtps	%xmm0, %xmm2
# CHECK-NEXT:  -      -      -      -     21.00   -     1.00   1.00    -      -      -      -      -      -     	vsqrtps	(%rax), %xmm2
# CHECK-NEXT:  -      -      -      -     42.00   -     1.00    -      -      -      -      -      -      -     	vsqrtps	%ymm0, %ymm2
# CHECK-NEXT:  -      -      -      -     42.00   -     1.00   1.00    -      -      -      -      -      -     	vsqrtps	(%rax), %ymm2
# CHECK-NEXT:  -      -      -      -     21.00   -     1.00    -      -      -      -      -      -      -     	vsqrtsd	%xmm0, %xmm1, %xmm2
# CHECK-NEXT:  -      -      -      -     21.00   -     1.00   1.00    -      -      -      -      -      -     	vsqrtsd	(%rax), %xmm1, %xmm2
# CHECK-NEXT:  -      -      -      -     21.00   -     1.00    -      -      -      -      -      -      -     	vsqrtss	%xmm0, %xmm1, %xmm2
# CHECK-NEXT:  -      -      -      -     21.00   -     1.00   1.00    -      -      -      -      -      -     	vsqrtss	(%rax), %xmm1, %xmm2
# CHECK-NEXT:  -      -      -      -      -      -      -      -      -     1.00    -      -      -      -     	vstmxcsr	(%rax)
<<<<<<< HEAD
# CHECK-NEXT:  -      -      -      -      -     1.00    -      -      -      -      -      -      -      -     	vsubpd	%xmm0, %xmm1, %xmm2
# CHECK-NEXT:  -      -      -      -      -     1.00    -     1.00    -      -      -      -      -      -     	vsubpd	(%rax), %xmm1, %xmm2
# CHECK-NEXT:  -      -      -      -      -     2.00    -      -      -      -      -      -      -      -     	vsubpd	%ymm0, %ymm1, %ymm2
# CHECK-NEXT:  -      -      -      -      -     2.00    -     1.00    -      -      -      -      -      -     	vsubpd	(%rax), %ymm1, %ymm2
# CHECK-NEXT:  -      -      -      -      -     1.00    -      -      -      -      -      -      -      -     	vsubps	%xmm0, %xmm1, %xmm2
# CHECK-NEXT:  -      -      -      -      -     1.00    -     1.00    -      -      -      -      -      -     	vsubps	(%rax), %xmm1, %xmm2
# CHECK-NEXT:  -      -      -      -      -     2.00    -      -      -      -      -      -      -      -     	vsubps	%ymm0, %ymm1, %ymm2
# CHECK-NEXT:  -      -      -      -      -     2.00    -     1.00    -      -      -      -      -      -     	vsubps	(%rax), %ymm1, %ymm2
# CHECK-NEXT:  -      -      -      -      -     1.00    -      -      -      -      -      -      -      -     	vsubsd	%xmm0, %xmm1, %xmm2
# CHECK-NEXT:  -      -      -      -      -     1.00    -     1.00    -      -      -      -      -      -     	vsubsd	(%rax), %xmm1, %xmm2
# CHECK-NEXT:  -      -      -      -      -     1.00    -      -      -      -      -      -      -      -     	vsubss	%xmm0, %xmm1, %xmm2
# CHECK-NEXT:  -      -      -      -      -     1.00    -     1.00    -      -      -      -      -      -     	vsubss	(%rax), %xmm1, %xmm2
=======
# CHECK-NEXT:  -      -      -     1.00    -     1.00    -      -      -      -      -      -      -      -     	vsubpd	%xmm0, %xmm1, %xmm2
# CHECK-NEXT:  -      -      -     1.00    -     1.00    -     1.00    -      -      -      -      -      -     	vsubpd	(%rax), %xmm1, %xmm2
# CHECK-NEXT:  -      -      -     2.00    -     2.00    -      -      -      -      -      -      -      -     	vsubpd	%ymm0, %ymm1, %ymm2
# CHECK-NEXT:  -      -      -     2.00    -     2.00    -     1.00    -      -      -      -      -      -     	vsubpd	(%rax), %ymm1, %ymm2
# CHECK-NEXT:  -      -      -     1.00    -     1.00    -      -      -      -      -      -      -      -     	vsubps	%xmm0, %xmm1, %xmm2
# CHECK-NEXT:  -      -      -     1.00    -     1.00    -     1.00    -      -      -      -      -      -     	vsubps	(%rax), %xmm1, %xmm2
# CHECK-NEXT:  -      -      -     2.00    -     2.00    -      -      -      -      -      -      -      -     	vsubps	%ymm0, %ymm1, %ymm2
# CHECK-NEXT:  -      -      -     2.00    -     2.00    -     1.00    -      -      -      -      -      -     	vsubps	(%rax), %ymm1, %ymm2
# CHECK-NEXT:  -      -      -     1.00    -     1.00    -      -      -      -      -      -      -      -     	vsubsd	%xmm0, %xmm1, %xmm2
# CHECK-NEXT:  -      -      -     1.00    -     1.00    -     1.00    -      -      -      -      -      -     	vsubsd	(%rax), %xmm1, %xmm2
# CHECK-NEXT:  -      -      -     1.00    -     1.00    -      -      -      -      -      -      -      -     	vsubss	%xmm0, %xmm1, %xmm2
# CHECK-NEXT:  -      -      -     1.00    -     1.00    -     1.00    -      -      -      -      -      -     	vsubss	(%rax), %xmm1, %xmm2
>>>>>>> f07278ec
# CHECK-NEXT:  -      -      -      -      -     1.00    -      -      -      -      -      -      -      -     	vtestpd	%xmm0, %xmm1
# CHECK-NEXT:  -      -      -      -      -     1.00    -     1.00    -      -      -      -      -      -     	vtestpd	(%rax), %xmm1
# CHECK-NEXT:  -      -      -      -      -     2.00   2.00    -      -      -      -      -      -      -     	vtestpd	%ymm0, %ymm1
# CHECK-NEXT:  -      -      -      -      -     2.00   2.00   1.00    -      -      -      -      -      -     	vtestpd	(%rax), %ymm1
# CHECK-NEXT:  -      -      -      -      -     1.00    -      -      -      -      -      -      -      -     	vtestps	%xmm0, %xmm1
# CHECK-NEXT:  -      -      -      -      -     1.00    -     1.00    -      -      -      -      -      -     	vtestps	(%rax), %xmm1
# CHECK-NEXT:  -      -      -      -      -     2.00   2.00    -      -      -      -      -      -      -     	vtestps	%ymm0, %ymm1
# CHECK-NEXT:  -      -      -      -      -     2.00   2.00   1.00    -      -      -      -      -      -     	vtestps	(%rax), %ymm1
<<<<<<< HEAD
# CHECK-NEXT:  -      -      -      -      -     1.00    -      -      -      -      -      -      -      -     	vucomisd	%xmm0, %xmm1
# CHECK-NEXT:  -      -      -      -      -     1.00    -     1.00    -      -      -      -      -      -     	vucomisd	(%rax), %xmm1
# CHECK-NEXT:  -      -      -      -      -     1.00    -      -      -      -      -      -      -      -     	vucomiss	%xmm0, %xmm1
# CHECK-NEXT:  -      -      -      -      -     1.00    -     1.00    -      -      -      -      -      -     	vucomiss	(%rax), %xmm1
# CHECK-NEXT:  -      -      -      -      -      -     1.00    -      -      -      -      -      -      -     	vunpckhpd	%xmm0, %xmm1, %xmm2
# CHECK-NEXT:  -      -      -      -      -      -     1.00   1.00    -      -      -      -      -      -     	vunpckhpd	(%rax), %xmm1, %xmm2
# CHECK-NEXT:  -      -      -      -      -      -     1.00    -      -      -      -      -      -      -     	vunpckhpd	%ymm0, %ymm1, %ymm2
# CHECK-NEXT:  -      -      -      -      -      -     1.00   1.00    -      -      -      -      -      -     	vunpckhpd	(%rax), %ymm1, %ymm2
# CHECK-NEXT:  -      -      -      -      -      -     1.00    -      -      -      -      -      -      -     	vunpckhps	%xmm0, %xmm1, %xmm2
# CHECK-NEXT:  -      -      -      -      -     1.00    -     1.00    -      -      -      -      -      -     	vunpckhps	(%rax), %xmm1, %xmm2
# CHECK-NEXT:  -      -      -      -      -      -     1.00    -      -      -      -      -      -      -     	vunpckhps	%ymm0, %ymm1, %ymm2
# CHECK-NEXT:  -      -      -      -      -      -     1.00   1.00    -      -      -      -      -      -     	vunpckhps	(%rax), %ymm1, %ymm2
# CHECK-NEXT:  -      -      -      -      -      -     1.00    -      -      -      -      -      -      -     	vunpcklpd	%xmm0, %xmm1, %xmm2
# CHECK-NEXT:  -      -      -      -      -      -     1.00   1.00    -      -      -      -      -      -     	vunpcklpd	(%rax), %xmm1, %xmm2
# CHECK-NEXT:  -      -      -      -      -      -     1.00    -      -      -      -      -      -      -     	vunpcklpd	%ymm0, %ymm1, %ymm2
# CHECK-NEXT:  -      -      -      -      -      -     1.00   1.00    -      -      -      -      -      -     	vunpcklpd	(%rax), %ymm1, %ymm2
# CHECK-NEXT:  -      -      -      -      -      -     1.00    -      -      -      -      -      -      -     	vunpcklps	%xmm0, %xmm1, %xmm2
# CHECK-NEXT:  -      -      -      -      -     1.00    -     1.00    -      -      -      -      -      -     	vunpcklps	(%rax), %xmm1, %xmm2
# CHECK-NEXT:  -      -      -      -      -      -     1.00    -      -      -      -      -      -      -     	vunpcklps	%ymm0, %ymm1, %ymm2
# CHECK-NEXT:  -      -      -      -      -      -     1.00   1.00    -      -      -      -      -      -     	vunpcklps	(%rax), %ymm1, %ymm2
# CHECK-NEXT:  -      -      -      -      -      -     1.00    -      -      -      -      -      -      -     	vxorpd	%xmm0, %xmm1, %xmm2
# CHECK-NEXT:  -      -      -      -      -     1.00    -     1.00    -      -      -      -      -      -     	vxorpd	(%rax), %xmm1, %xmm2
# CHECK-NEXT:  -      -      -      -      -      -     2.00    -      -      -      -      -      -      -     	vxorpd	%ymm0, %ymm1, %ymm2
# CHECK-NEXT:  -      -      -      -      -      -     2.00   1.00    -      -      -      -      -      -     	vxorpd	(%rax), %ymm1, %ymm2
# CHECK-NEXT:  -      -      -      -      -     1.00    -      -      -      -      -      -      -      -     	vxorps	%xmm0, %xmm1, %xmm2
# CHECK-NEXT:  -      -      -      -      -     1.00    -     1.00    -      -      -      -      -      -     	vxorps	(%rax), %xmm1, %xmm2
# CHECK-NEXT:  -      -      -      -      -     2.00    -      -      -      -      -      -      -      -     	vxorps	%ymm0, %ymm1, %ymm2
# CHECK-NEXT:  -      -      -      -      -      -     2.00   1.00    -      -      -      -      -      -     	vxorps	(%rax), %ymm1, %ymm2
=======
# CHECK-NEXT:  -      -      -     1.00    -     1.00    -      -      -      -      -      -      -      -     	vucomisd	%xmm0, %xmm1
# CHECK-NEXT:  -      -      -     1.00    -     1.00    -     1.00    -      -      -      -      -      -     	vucomisd	(%rax), %xmm1
# CHECK-NEXT:  -      -      -     1.00    -     1.00    -      -      -      -      -      -      -      -     	vucomiss	%xmm0, %xmm1
# CHECK-NEXT:  -      -      -     1.00    -     1.00    -     1.00    -      -      -      -      -      -     	vucomiss	(%rax), %xmm1
# CHECK-NEXT:  -      -      -      -     1.00    -     1.00    -      -      -      -      -      -      -     	vunpckhpd	%xmm0, %xmm1, %xmm2
# CHECK-NEXT:  -      -      -      -     1.00    -     1.00   1.00    -      -      -      -      -      -     	vunpckhpd	(%rax), %xmm1, %xmm2
# CHECK-NEXT:  -      -      -      -     1.00    -     1.00    -      -      -      -      -      -      -     	vunpckhpd	%ymm0, %ymm1, %ymm2
# CHECK-NEXT:  -      -      -      -     1.00    -     1.00   1.00    -      -      -      -      -      -     	vunpckhpd	(%rax), %ymm1, %ymm2
# CHECK-NEXT:  -      -      -      -     1.00    -     1.00    -      -      -      -      -      -      -     	vunpckhps	%xmm0, %xmm1, %xmm2
# CHECK-NEXT:  -      -      -     1.00    -     1.00    -     1.00    -      -      -      -      -      -     	vunpckhps	(%rax), %xmm1, %xmm2
# CHECK-NEXT:  -      -      -      -     1.00    -     1.00    -      -      -      -      -      -      -     	vunpckhps	%ymm0, %ymm1, %ymm2
# CHECK-NEXT:  -      -      -      -     1.00    -     1.00   1.00    -      -      -      -      -      -     	vunpckhps	(%rax), %ymm1, %ymm2
# CHECK-NEXT:  -      -      -      -     1.00    -     1.00    -      -      -      -      -      -      -     	vunpcklpd	%xmm0, %xmm1, %xmm2
# CHECK-NEXT:  -      -      -      -     1.00    -     1.00   1.00    -      -      -      -      -      -     	vunpcklpd	(%rax), %xmm1, %xmm2
# CHECK-NEXT:  -      -      -      -     1.00    -     1.00    -      -      -      -      -      -      -     	vunpcklpd	%ymm0, %ymm1, %ymm2
# CHECK-NEXT:  -      -      -      -     1.00    -     1.00   1.00    -      -      -      -      -      -     	vunpcklpd	(%rax), %ymm1, %ymm2
# CHECK-NEXT:  -      -      -     1.00    -      -     1.00    -      -      -      -      -      -      -     	vunpcklps	%xmm0, %xmm1, %xmm2
# CHECK-NEXT:  -      -      -     1.00    -     1.00    -     1.00    -      -      -      -      -      -     	vunpcklps	(%rax), %xmm1, %xmm2
# CHECK-NEXT:  -      -      -      -     1.00    -     1.00    -      -      -      -      -      -      -     	vunpcklps	%ymm0, %ymm1, %ymm2
# CHECK-NEXT:  -      -      -      -     1.00    -     1.00   1.00    -      -      -      -      -      -     	vunpcklps	(%rax), %ymm1, %ymm2
# CHECK-NEXT:  -      -      -      -     1.00    -     1.00    -      -      -      -      -      -      -     	vxorpd	%xmm0, %xmm1, %xmm2
# CHECK-NEXT:  -      -      -     1.00    -     1.00    -     1.00    -      -      -      -      -      -     	vxorpd	(%rax), %xmm1, %xmm2
# CHECK-NEXT:  -      -      -      -     2.00    -     2.00    -      -      -      -      -      -      -     	vxorpd	%ymm0, %ymm1, %ymm2
# CHECK-NEXT:  -      -      -      -     2.00    -     2.00   1.00    -      -      -      -      -      -     	vxorpd	(%rax), %ymm1, %ymm2
# CHECK-NEXT:  -      -      -     1.00    -     1.00    -      -      -      -      -      -      -      -     	vxorps	%xmm0, %xmm1, %xmm2
# CHECK-NEXT:  -      -      -     1.00    -     1.00    -     1.00    -      -      -      -      -      -     	vxorps	(%rax), %xmm1, %xmm2
# CHECK-NEXT:  -      -      -     2.00    -     2.00    -      -      -      -      -      -      -      -     	vxorps	%ymm0, %ymm1, %ymm2
# CHECK-NEXT:  -      -      -      -     2.00    -     2.00   1.00    -      -      -      -      -      -     	vxorps	(%rax), %ymm1, %ymm2
>>>>>>> f07278ec
# CHECK-NEXT:  -      -      -      -      -      -      -      -      -      -      -      -      -      -     	vzeroall
# CHECK-NEXT:  -      -      -      -      -      -      -      -      -      -      -      -      -      -     	vzeroupper<|MERGE_RESOLUTION|>--- conflicted
+++ resolved
@@ -1021,28 +1021,6 @@
 
 # CHECK:      Resource pressure by instruction:
 # CHECK-NEXT: [0]    [1]    [2]    [3]    [4]    [5]    [6]    [7]    [8]    [9]    [10]   [11]   [12]   [13]   	Instructions:
-<<<<<<< HEAD
-# CHECK-NEXT:  -      -      -      -      -     1.00    -      -      -      -      -      -      -      -     	vaddpd	%xmm0, %xmm1, %xmm2
-# CHECK-NEXT:  -      -      -      -      -     1.00    -     1.00    -      -      -      -      -      -     	vaddpd	(%rax), %xmm1, %xmm2
-# CHECK-NEXT:  -      -      -      -      -     2.00    -      -      -      -      -      -      -      -     	vaddpd	%ymm0, %ymm1, %ymm2
-# CHECK-NEXT:  -      -      -      -      -     2.00    -     1.00    -      -      -      -      -      -     	vaddpd	(%rax), %ymm1, %ymm2
-# CHECK-NEXT:  -      -      -      -      -     1.00    -      -      -      -      -      -      -      -     	vaddps	%xmm0, %xmm1, %xmm2
-# CHECK-NEXT:  -      -      -      -      -     1.00    -     1.00    -      -      -      -      -      -     	vaddps	(%rax), %xmm1, %xmm2
-# CHECK-NEXT:  -      -      -      -      -     2.00    -      -      -      -      -      -      -      -     	vaddps	%ymm0, %ymm1, %ymm2
-# CHECK-NEXT:  -      -      -      -      -     2.00    -     1.00    -      -      -      -      -      -     	vaddps	(%rax), %ymm1, %ymm2
-# CHECK-NEXT:  -      -      -      -      -     1.00    -      -      -      -      -      -      -      -     	vaddsd	%xmm0, %xmm1, %xmm2
-# CHECK-NEXT:  -      -      -      -      -     1.00    -     1.00    -      -      -      -      -      -     	vaddsd	(%rax), %xmm1, %xmm2
-# CHECK-NEXT:  -      -      -      -      -     1.00    -      -      -      -      -      -      -      -     	vaddss	%xmm0, %xmm1, %xmm2
-# CHECK-NEXT:  -      -      -      -      -     1.00    -     1.00    -      -      -      -      -      -     	vaddss	(%rax), %xmm1, %xmm2
-# CHECK-NEXT:  -      -      -      -      -     1.00    -      -      -      -      -      -      -      -     	vaddsubpd	%xmm0, %xmm1, %xmm2
-# CHECK-NEXT:  -      -      -      -      -     1.00    -     1.00    -      -      -      -      -      -     	vaddsubpd	(%rax), %xmm1, %xmm2
-# CHECK-NEXT:  -      -      -      -      -     2.00    -      -      -      -      -      -      -      -     	vaddsubpd	%ymm0, %ymm1, %ymm2
-# CHECK-NEXT:  -      -      -      -      -     2.00    -     1.00    -      -      -      -      -      -     	vaddsubpd	(%rax), %ymm1, %ymm2
-# CHECK-NEXT:  -      -      -      -      -     1.00    -      -      -      -      -      -      -      -     	vaddsubps	%xmm0, %xmm1, %xmm2
-# CHECK-NEXT:  -      -      -      -      -     1.00    -     1.00    -      -      -      -      -      -     	vaddsubps	(%rax), %xmm1, %xmm2
-# CHECK-NEXT:  -      -      -      -      -     2.00    -      -      -      -      -      -      -      -     	vaddsubps	%ymm0, %ymm1, %ymm2
-# CHECK-NEXT:  -      -      -      -      -     2.00    -     1.00    -      -      -      -      -      -     	vaddsubps	(%rax), %ymm1, %ymm2
-=======
 # CHECK-NEXT:  -      -      -     1.00    -     1.00    -      -      -      -      -      -      -      -     	vaddpd	%xmm0, %xmm1, %xmm2
 # CHECK-NEXT:  -      -      -     1.00    -     1.00    -     1.00    -      -      -      -      -      -     	vaddpd	(%rax), %xmm1, %xmm2
 # CHECK-NEXT:  -      -      -     2.00    -     2.00    -      -      -      -      -      -      -      -     	vaddpd	%ymm0, %ymm1, %ymm2
@@ -1063,7 +1041,6 @@
 # CHECK-NEXT:  -      -      -     1.00    -     1.00    -     1.00    -      -      -      -      -      -     	vaddsubps	(%rax), %xmm1, %xmm2
 # CHECK-NEXT:  -      -      -     2.00    -     2.00    -      -      -      -      -      -      -      -     	vaddsubps	%ymm0, %ymm1, %ymm2
 # CHECK-NEXT:  -      -      -     2.00    -     2.00    -     1.00    -      -      -      -      -      -     	vaddsubps	(%rax), %ymm1, %ymm2
->>>>>>> f07278ec
 # CHECK-NEXT:  -      -      -      -      -     1.00    -      -      -      -      -      -      -     1.00   	vaesdec	%xmm0, %xmm1, %xmm2
 # CHECK-NEXT:  -      -      -      -      -     1.00    -     1.00    -      -      -      -      -     1.00   	vaesdec	(%rax), %xmm1, %xmm2
 # CHECK-NEXT:  -      -      -      -      -     1.00    -      -      -      -      -      -      -     1.00   	vaesdeclast	%xmm0, %xmm1, %xmm2
@@ -1076,34 +1053,6 @@
 # CHECK-NEXT:  -      -      -      -      -     1.00    -     1.00    -      -      -      -      -     1.00   	vaesimc	(%rax), %xmm2
 # CHECK-NEXT:  -      -      -      -      -     1.00    -      -      -      -      -      -      -     1.00   	vaeskeygenassist	$22, %xmm0, %xmm2
 # CHECK-NEXT:  -      -      -      -      -     1.00    -     1.00    -      -      -      -      -     1.00   	vaeskeygenassist	$22, (%rax), %xmm2
-<<<<<<< HEAD
-# CHECK-NEXT:  -      -      -      -      -      -     1.00    -      -      -      -      -      -      -     	vandnpd	%xmm0, %xmm1, %xmm2
-# CHECK-NEXT:  -      -      -      -      -      -     1.00   1.00    -      -      -      -      -      -     	vandnpd	(%rax), %xmm1, %xmm2
-# CHECK-NEXT:  -      -      -      -      -      -     2.00    -      -      -      -      -      -      -     	vandnpd	%ymm0, %ymm1, %ymm2
-# CHECK-NEXT:  -      -      -      -      -      -     2.00   1.00    -      -      -      -      -      -     	vandnpd	(%rax), %ymm1, %ymm2
-# CHECK-NEXT:  -      -      -      -      -      -     1.00    -      -      -      -      -      -      -     	vandnps	%xmm0, %xmm1, %xmm2
-# CHECK-NEXT:  -      -      -      -      -      -     1.00   1.00    -      -      -      -      -      -     	vandnps	(%rax), %xmm1, %xmm2
-# CHECK-NEXT:  -      -      -      -      -      -     2.00    -      -      -      -      -      -      -     	vandnps	%ymm0, %ymm1, %ymm2
-# CHECK-NEXT:  -      -      -      -      -      -     2.00   1.00    -      -      -      -      -      -     	vandnps	(%rax), %ymm1, %ymm2
-# CHECK-NEXT:  -      -      -      -      -      -     1.00    -      -      -      -      -      -      -     	vandpd	%xmm0, %xmm1, %xmm2
-# CHECK-NEXT:  -      -      -      -      -      -     1.00   1.00    -      -      -      -      -      -     	vandpd	(%rax), %xmm1, %xmm2
-# CHECK-NEXT:  -      -      -      -      -      -     2.00    -      -      -      -      -      -      -     	vandpd	%ymm0, %ymm1, %ymm2
-# CHECK-NEXT:  -      -      -      -      -      -     2.00   1.00    -      -      -      -      -      -     	vandpd	(%rax), %ymm1, %ymm2
-# CHECK-NEXT:  -      -      -      -      -      -     1.00    -      -      -      -      -      -      -     	vandps	%xmm0, %xmm1, %xmm2
-# CHECK-NEXT:  -      -      -      -      -     1.00    -     1.00    -      -      -      -      -      -     	vandps	(%rax), %xmm1, %xmm2
-# CHECK-NEXT:  -      -      -      -      -      -     2.00    -      -      -      -      -      -      -     	vandps	%ymm0, %ymm1, %ymm2
-# CHECK-NEXT:  -      -      -      -      -      -     2.00   1.00    -      -      -      -      -      -     	vandps	(%rax), %ymm1, %ymm2
-# CHECK-NEXT:  -      -      -      -      -      -     1.00    -      -      -      -      -      -      -     	vblendpd	$11, %xmm0, %xmm1, %xmm2
-# CHECK-NEXT:  -      -      -      -      -     1.00    -     1.00    -      -      -      -      -      -     	vblendpd	$11, (%rax), %xmm1, %xmm2
-# CHECK-NEXT:  -      -      -      -      -     1.00    -      -      -      -      -      -      -      -     	vblendpd	$11, %ymm0, %ymm1, %ymm2
-# CHECK-NEXT:  -      -      -      -      -      -     1.00   1.00    -      -      -      -      -      -     	vblendpd	$11, (%rax), %ymm1, %ymm2
-# CHECK-NEXT:  -      -      -      -      -     1.00    -      -      -      -      -      -      -      -     	vblendps	$11, %xmm0, %xmm1, %xmm2
-# CHECK-NEXT:  -      -      -      -      -      -     1.00   1.00    -      -      -      -      -      -     	vblendps	$11, (%rax), %xmm1, %xmm2
-# CHECK-NEXT:  -      -      -      -      -     1.00    -      -      -      -      -      -      -      -     	vblendps	$11, %ymm0, %ymm1, %ymm2
-# CHECK-NEXT:  -      -      -      -      -      -     1.00   1.00    -      -      -      -      -      -     	vblendps	$11, (%rax), %ymm1, %ymm2
-# CHECK-NEXT:  -      -      -      -      -     4.00    -      -      -      -      -      -      -      -     	vblendvpd	%xmm3, %xmm0, %xmm1, %xmm2
-# CHECK-NEXT:  -      -      -      -      -      -     4.00   1.00    -      -      -      -      -      -     	vblendvpd	%xmm3, (%rax), %xmm1, %xmm2
-=======
 # CHECK-NEXT:  -      -      -      -     1.00    -     1.00    -      -      -      -      -      -      -     	vandnpd	%xmm0, %xmm1, %xmm2
 # CHECK-NEXT:  -      -      -      -     1.00    -     1.00   1.00    -      -      -      -      -      -     	vandnpd	(%rax), %xmm1, %xmm2
 # CHECK-NEXT:  -      -      -      -     2.00    -     2.00    -      -      -      -      -      -      -     	vandnpd	%ymm0, %ymm1, %ymm2
@@ -1130,17 +1079,16 @@
 # CHECK-NEXT:  -      -      -     1.00    -      -     1.00   1.00    -      -      -      -      -      -     	vblendps	$11, (%rax), %ymm1, %ymm2
 # CHECK-NEXT:  -      -      -      -     4.00   1.00    -      -      -      -      -      -      -      -     	vblendvpd	%xmm3, %xmm0, %xmm1, %xmm2
 # CHECK-NEXT:  -      -      -     4.00    -      -     1.00   1.00    -      -      -      -      -      -     	vblendvpd	%xmm3, (%rax), %xmm1, %xmm2
->>>>>>> f07278ec
 # CHECK-NEXT:  -      -      -      -      -     6.00    -      -      -      -      -      -      -      -     	vblendvpd	%ymm3, %ymm0, %ymm1, %ymm2
 # CHECK-NEXT:  -      -      -      -      -      -     6.00   1.00    -      -      -      -      -      -     	vblendvpd	%ymm3, (%rax), %ymm1, %ymm2
-# CHECK-NEXT:  -      -      -      -      -     4.00    -      -      -      -      -      -      -      -     	vblendvps	%xmm3, %xmm0, %xmm1, %xmm2
-# CHECK-NEXT:  -      -      -      -      -      -     4.00   1.00    -      -      -      -      -      -     	vblendvps	%xmm3, (%rax), %xmm1, %xmm2
-# CHECK-NEXT:  -      -      -      -      -     6.00    -      -      -      -      -      -      -      -     	vblendvps	%ymm3, %ymm0, %ymm1, %ymm2
-# CHECK-NEXT:  -      -      -      -      -      -     6.00   1.00    -      -      -      -      -      -     	vblendvps	%ymm3, (%rax), %ymm1, %ymm2
-# CHECK-NEXT:  -      -      -      -      -     1.00    -     1.00    -      -      -      -      -      -     	vbroadcastf128	(%rax), %ymm2
-# CHECK-NEXT:  -      -      -      -      -     4.00    -     1.00    -      -      -      -      -      -     	vbroadcastsd	(%rax), %ymm2
-# CHECK-NEXT:  -      -      -      -      -      -     1.00   1.00    -      -      -      -      -      -     	vbroadcastss	(%rax), %xmm2
-# CHECK-NEXT:  -      -      -      -      -      -     4.00   1.00    -      -      -      -      -      -     	vbroadcastss	(%rax), %ymm2
+# CHECK-NEXT:  -      -      -      -     4.00   1.00    -      -      -      -      -      -      -      -     	vblendvps	%xmm3, %xmm0, %xmm1, %xmm2
+# CHECK-NEXT:  -      -      -     4.00    -     1.00    -     1.00    -      -      -      -      -      -     	vblendvps	%xmm3, (%rax), %xmm1, %xmm2
+# CHECK-NEXT:  -      -      -      -      -      -     6.00    -      -      -      -      -      -      -     	vblendvps	%ymm3, %ymm0, %ymm1, %ymm2
+# CHECK-NEXT:  -      -      -      -      -     6.00    -     1.00    -      -      -      -      -      -     	vblendvps	%ymm3, (%rax), %ymm1, %ymm2
+# CHECK-NEXT:  -      -      -      -     1.00    -     1.00   1.00    -      -      -      -      -      -     	vbroadcastf128	(%rax), %ymm2
+# CHECK-NEXT:  -      -      -      -      -      -     4.00   1.00    -      -      -      -      -      -     	vbroadcastsd	(%rax), %ymm2
+# CHECK-NEXT:  -      -      -     1.00    -     1.00    -     1.00    -      -      -      -      -      -     	vbroadcastss	(%rax), %xmm2
+# CHECK-NEXT:  -      -      -      -      -     4.00    -     1.00    -      -      -      -      -      -     	vbroadcastss	(%rax), %ymm2
 # CHECK-NEXT:  -      -      -      -      -     1.00    -      -      -      -      -      -      -      -     	vcmppd	$0, %xmm0, %xmm1, %xmm2
 # CHECK-NEXT:  -      -      -      -      -     1.00    -     1.00    -      -      -      -      -      -     	vcmppd	$0, (%rax), %xmm1, %xmm2
 # CHECK-NEXT:  -      -      -      -      -     2.00    -      -      -      -      -      -      -      -     	vcmppd	$0, %ymm0, %ymm1, %ymm2
@@ -1153,66 +1101,66 @@
 # CHECK-NEXT:  -      -      -      -      -     1.00    -     1.00    -      -      -      -      -      -     	vcmpsd	$0, (%rax), %xmm1, %xmm2
 # CHECK-NEXT:  -      -      -      -      -     1.00    -      -      -      -      -      -      -      -     	vcmpss	$0, %xmm0, %xmm1, %xmm2
 # CHECK-NEXT:  -      -      -      -      -     1.00    -     1.00    -      -      -      -      -      -     	vcmpss	$0, (%rax), %xmm1, %xmm2
-# CHECK-NEXT:  -      -      -      -      -     1.00    -      -      -      -      -      -      -      -     	vcomisd	%xmm0, %xmm1
-# CHECK-NEXT:  -      -      -      -      -     1.00    -     1.00    -      -      -      -      -      -     	vcomisd	(%rax), %xmm1
-# CHECK-NEXT:  -      -      -      -      -     1.00    -      -      -      -      -      -      -      -     	vcomiss	%xmm0, %xmm1
-# CHECK-NEXT:  -      -      -      -      -     1.00    -     1.00    -      -      -      -      -      -     	vcomiss	(%rax), %xmm1
-# CHECK-NEXT:  -      -      -      -      -      -     1.00    -      -      -      -      -      -      -     	vcvtdq2pd	%xmm0, %xmm2
-# CHECK-NEXT:  -      -      -      -      -      -     1.00   1.00    -      -      -      -      -      -     	vcvtdq2pd	(%rax), %xmm2
+# CHECK-NEXT:  -      -      -     1.00    -     1.00    -      -      -      -      -      -      -      -     	vcomisd	%xmm0, %xmm1
+# CHECK-NEXT:  -      -      -     1.00    -     1.00    -     1.00    -      -      -      -      -      -     	vcomisd	(%rax), %xmm1
+# CHECK-NEXT:  -      -      -     1.00    -     1.00    -      -      -      -      -      -      -      -     	vcomiss	%xmm0, %xmm1
+# CHECK-NEXT:  -      -      -     1.00    -     1.00    -     1.00    -      -      -      -      -      -     	vcomiss	(%rax), %xmm1
+# CHECK-NEXT:  -      -      -      -      -      -     1.00    -      -      -     1.00    -      -      -     	vcvtdq2pd	%xmm0, %xmm2
+# CHECK-NEXT:  -      -      -      -      -      -     1.00   1.00    -      -     1.00    -      -      -     	vcvtdq2pd	(%rax), %xmm2
 # CHECK-NEXT:  -      -      -      -      -      -      -      -      -      -     2.00    -      -      -     	vcvtdq2pd	%xmm0, %ymm2
 # CHECK-NEXT:  -      -      -      -      -      -      -     1.00    -      -     2.00    -      -      -     	vcvtdq2pd	(%rax), %ymm2
-# CHECK-NEXT:  -      -      -      -      -      -     1.00    -      -      -      -      -      -      -     	vcvtdq2ps	%xmm0, %xmm2
-# CHECK-NEXT:  -      -      -      -      -      -     1.00   1.00    -      -      -      -      -      -     	vcvtdq2ps	(%rax), %xmm2
+# CHECK-NEXT:  -      -      -      -      -      -     1.00    -      -      -     1.00    -      -      -     	vcvtdq2ps	%xmm0, %xmm2
+# CHECK-NEXT:  -      -      -      -      -      -     1.00   1.00    -      -     1.00    -      -      -     	vcvtdq2ps	(%rax), %xmm2
 # CHECK-NEXT:  -      -      -      -      -      -      -      -      -      -     2.00    -      -      -     	vcvtdq2ps	%ymm0, %ymm2
 # CHECK-NEXT:  -      -      -      -      -      -      -     1.00    -      -     2.00    -      -      -     	vcvtdq2ps	(%rax), %ymm2
-# CHECK-NEXT:  -      -      -      -      -      -     1.00    -      -      -      -      -      -      -     	vcvtpd2dq	%xmm0, %xmm2
-# CHECK-NEXT:  -      -      -      -      -      -     1.00   1.00    -      -      -      -      -      -     	vcvtpd2dqx	(%rax), %xmm2
+# CHECK-NEXT:  -      -      -      -      -      -     1.00    -      -      -     1.00    -      -      -     	vcvtpd2dq	%xmm0, %xmm2
+# CHECK-NEXT:  -      -      -      -      -      -     1.00   1.00    -      -     1.00    -      -      -     	vcvtpd2dqx	(%rax), %xmm2
 # CHECK-NEXT:  -      -      -      -      -      -     4.00    -      -      -     2.00    -      -      -     	vcvtpd2dq	%ymm0, %xmm2
-# CHECK-NEXT:  -      -      -      -      -      -     4.00   1.00    -      -     2.00    -      -      -     	vcvtpd2dqy	(%rax), %xmm2
-# CHECK-NEXT:  -      -      -      -      -      -     1.00    -      -      -      -      -      -      -     	vcvtpd2ps	%xmm0, %xmm2
-# CHECK-NEXT:  -      -      -      -      -      -     1.00   1.00    -      -      -      -      -      -     	vcvtpd2psx	(%rax), %xmm2
+# CHECK-NEXT:  -      -      -      -      -     4.00    -     1.00    -      -     2.00    -      -      -     	vcvtpd2dqy	(%rax), %xmm2
+# CHECK-NEXT:  -      -      -      -      -      -     1.00    -      -      -     1.00    -      -      -     	vcvtpd2ps	%xmm0, %xmm2
+# CHECK-NEXT:  -      -      -      -      -      -     1.00   1.00    -      -     1.00    -      -      -     	vcvtpd2psx	(%rax), %xmm2
 # CHECK-NEXT:  -      -      -      -      -      -     4.00    -      -      -     2.00    -      -      -     	vcvtpd2ps	%ymm0, %xmm2
 # CHECK-NEXT:  -      -      -      -      -     4.00    -     1.00    -      -     2.00    -      -      -     	vcvtpd2psy	(%rax), %xmm2
-# CHECK-NEXT:  -      -      -      -      -      -     1.00    -      -      -      -      -      -      -     	vcvtps2dq	%xmm0, %xmm2
-# CHECK-NEXT:  -      -      -      -      -      -     1.00   1.00    -      -      -      -      -      -     	vcvtps2dq	(%rax), %xmm2
+# CHECK-NEXT:  -      -      -      -      -      -     1.00    -      -      -     1.00    -      -      -     	vcvtps2dq	%xmm0, %xmm2
+# CHECK-NEXT:  -      -      -      -      -      -     1.00   1.00    -      -     1.00    -      -      -     	vcvtps2dq	(%rax), %xmm2
 # CHECK-NEXT:  -      -      -      -      -      -      -      -      -      -     2.00    -      -      -     	vcvtps2dq	%ymm0, %ymm2
 # CHECK-NEXT:  -      -      -      -      -      -      -     1.00    -      -     2.00    -      -      -     	vcvtps2dq	(%rax), %ymm2
-# CHECK-NEXT:  -      -      -      -      -      -     1.00    -      -      -      -      -      -      -     	vcvtps2pd	%xmm0, %xmm2
-# CHECK-NEXT:  -      -      -      -      -      -     1.00   1.00    -      -      -      -      -      -     	vcvtps2pd	(%rax), %xmm2
-# CHECK-NEXT:  -      -      -      -      -      -     1.00    -      -      -      -      -      -      -     	vcvtps2pd	%xmm0, %ymm2
-# CHECK-NEXT:  -      -      -      -      -      -     1.00   1.00    -      -      -      -      -      -     	vcvtps2pd	(%rax), %ymm2
-# CHECK-NEXT:  -      -      -      -      -      -     1.00    -      -      -      -      -      -      -     	vcvtsd2si	%xmm0, %ecx
-# CHECK-NEXT:  -      -      -      -      -      -     1.00    -      -      -      -      -      -      -     	vcvtsd2si	%xmm0, %rcx
-# CHECK-NEXT:  -      -      -      -      -      -     1.00   1.00    -      -      -      -      -      -     	vcvtsd2si	(%rax), %ecx
-# CHECK-NEXT:  -      -      -      -      -      -     1.00   1.00    -      -      -      -      -      -     	vcvtsd2si	(%rax), %rcx
-# CHECK-NEXT:  -      -      -      -      -      -     1.00    -      -      -      -      -      -      -     	vcvtsd2ss	%xmm0, %xmm1, %xmm2
-# CHECK-NEXT:  -      -      -      -      -      -     1.00   1.00    -      -      -      -      -      -     	vcvtsd2ss	(%rax), %xmm1, %xmm2
-# CHECK-NEXT:  -      -      -      -      -      -     1.00    -      -      -      -      -      -      -     	vcvtsi2sdl	%ecx, %xmm0, %xmm2
-# CHECK-NEXT:  -      -      -      -      -      -     1.00    -      -      -      -      -      -      -     	vcvtsi2sdq	%rcx, %xmm0, %xmm2
-# CHECK-NEXT:  -      -      -      -      -      -     1.00   1.00    -      -      -      -      -      -     	vcvtsi2sdl	(%rax), %xmm0, %xmm2
-# CHECK-NEXT:  -      -      -      -      -      -     1.00   1.00    -      -      -      -      -      -     	vcvtsi2sdq	(%rax), %xmm0, %xmm2
-# CHECK-NEXT:  -      -      -      -      -      -     1.00    -      -      -      -      -      -      -     	vcvtsi2ssl	%ecx, %xmm0, %xmm2
-# CHECK-NEXT:  -      -      -      -      -      -     1.00    -      -      -      -      -      -      -     	vcvtsi2ssq	%rcx, %xmm0, %xmm2
-# CHECK-NEXT:  -      -      -      -      -      -     1.00   1.00    -      -      -      -      -      -     	vcvtsi2ssl	(%rax), %xmm0, %xmm2
-# CHECK-NEXT:  -      -      -      -      -      -     1.00   1.00    -      -      -      -      -      -     	vcvtsi2ssq	(%rax), %xmm0, %xmm2
-# CHECK-NEXT:  -      -      -      -      -      -     1.00    -      -      -      -      -      -      -     	vcvtss2sd	%xmm0, %xmm1, %xmm2
-# CHECK-NEXT:  -      -      -      -      -      -     1.00   1.00    -      -      -      -      -      -     	vcvtss2sd	(%rax), %xmm1, %xmm2
-# CHECK-NEXT:  -      -      -      -      -      -     1.00    -      -      -      -      -      -      -     	vcvtss2si	%xmm0, %ecx
-# CHECK-NEXT:  -      -      -      -      -      -     1.00    -      -      -      -      -      -      -     	vcvtss2si	%xmm0, %rcx
-# CHECK-NEXT:  -      -      -      -      -      -     1.00   1.00    -      -      -      -      -      -     	vcvtss2si	(%rax), %ecx
-# CHECK-NEXT:  -      -      -      -      -      -     1.00   1.00    -      -      -      -      -      -     	vcvtss2si	(%rax), %rcx
-# CHECK-NEXT:  -      -      -      -      -      -     1.00    -      -      -      -      -      -      -     	vcvttpd2dq	%xmm0, %xmm2
-# CHECK-NEXT:  -      -      -      -      -      -     1.00   1.00    -      -      -      -      -      -     	vcvttpd2dqx	(%rax), %xmm2
+# CHECK-NEXT:  -      -      -      -      -      -     1.00    -      -      -     1.00    -      -      -     	vcvtps2pd	%xmm0, %xmm2
+# CHECK-NEXT:  -      -      -      -      -      -     1.00   1.00    -      -     1.00    -      -      -     	vcvtps2pd	(%rax), %xmm2
+# CHECK-NEXT:  -      -      -      -      -      -     1.00    -      -      -     1.00    -      -      -     	vcvtps2pd	%xmm0, %ymm2
+# CHECK-NEXT:  -      -      -      -      -      -     1.00   1.00    -      -     1.00    -      -      -     	vcvtps2pd	(%rax), %ymm2
+# CHECK-NEXT:  -      -      -      -      -      -     1.00    -      -      -     1.00    -      -      -     	vcvtsd2si	%xmm0, %ecx
+# CHECK-NEXT:  -      -      -      -      -      -     1.00    -      -      -     1.00    -      -      -     	vcvtsd2si	%xmm0, %rcx
+# CHECK-NEXT:  -      -      -      -      -      -     1.00   1.00    -      -     1.00    -      -      -     	vcvtsd2si	(%rax), %ecx
+# CHECK-NEXT:  -      -      -      -      -      -     1.00   1.00    -      -     1.00    -      -      -     	vcvtsd2si	(%rax), %rcx
+# CHECK-NEXT:  -      -      -      -      -      -     1.00    -      -      -     1.00    -      -      -     	vcvtsd2ss	%xmm0, %xmm1, %xmm2
+# CHECK-NEXT:  -      -      -      -      -      -     1.00   1.00    -      -     1.00    -      -      -     	vcvtsd2ss	(%rax), %xmm1, %xmm2
+# CHECK-NEXT:  -      -      -      -      -      -     1.00    -      -      -     1.00    -      -      -     	vcvtsi2sdl	%ecx, %xmm0, %xmm2
+# CHECK-NEXT:  -      -      -      -      -      -     1.00    -      -      -     1.00    -      -      -     	vcvtsi2sdq	%rcx, %xmm0, %xmm2
+# CHECK-NEXT:  -      -      -      -      -      -     1.00   1.00    -      -     1.00    -      -      -     	vcvtsi2sdl	(%rax), %xmm0, %xmm2
+# CHECK-NEXT:  -      -      -      -      -      -     1.00   1.00    -      -     1.00    -      -      -     	vcvtsi2sdq	(%rax), %xmm0, %xmm2
+# CHECK-NEXT:  -      -      -      -      -      -     1.00    -      -      -     1.00    -      -      -     	vcvtsi2ssl	%ecx, %xmm0, %xmm2
+# CHECK-NEXT:  -      -      -      -      -      -     1.00    -      -      -     1.00    -      -      -     	vcvtsi2ssq	%rcx, %xmm0, %xmm2
+# CHECK-NEXT:  -      -      -      -      -      -     1.00   1.00    -      -     1.00    -      -      -     	vcvtsi2ssl	(%rax), %xmm0, %xmm2
+# CHECK-NEXT:  -      -      -      -      -      -     1.00   1.00    -      -     1.00    -      -      -     	vcvtsi2ssq	(%rax), %xmm0, %xmm2
+# CHECK-NEXT:  -      -      -      -      -      -     1.00    -      -      -     1.00    -      -      -     	vcvtss2sd	%xmm0, %xmm1, %xmm2
+# CHECK-NEXT:  -      -      -      -      -      -     1.00   1.00    -      -     1.00    -      -      -     	vcvtss2sd	(%rax), %xmm1, %xmm2
+# CHECK-NEXT:  -      -      -      -      -      -     1.00    -      -      -     1.00    -      -      -     	vcvtss2si	%xmm0, %ecx
+# CHECK-NEXT:  -      -      -      -      -      -     1.00    -      -      -     1.00    -      -      -     	vcvtss2si	%xmm0, %rcx
+# CHECK-NEXT:  -      -      -      -      -      -     1.00   1.00    -      -     1.00    -      -      -     	vcvtss2si	(%rax), %ecx
+# CHECK-NEXT:  -      -      -      -      -      -     1.00   1.00    -      -     1.00    -      -      -     	vcvtss2si	(%rax), %rcx
+# CHECK-NEXT:  -      -      -      -      -      -     1.00    -      -      -     1.00    -      -      -     	vcvttpd2dq	%xmm0, %xmm2
+# CHECK-NEXT:  -      -      -      -      -      -     1.00   1.00    -      -     1.00    -      -      -     	vcvttpd2dqx	(%rax), %xmm2
 # CHECK-NEXT:  -      -      -      -      -     4.00    -      -      -      -     2.00    -      -      -     	vcvttpd2dq	%ymm0, %xmm2
-# CHECK-NEXT:  -      -      -      -      -     4.00    -     1.00    -      -     2.00    -      -      -     	vcvttpd2dqy	(%rax), %xmm2
-# CHECK-NEXT:  -      -      -      -      -      -     1.00    -      -      -      -      -      -      -     	vcvttps2dq	%xmm0, %xmm2
-# CHECK-NEXT:  -      -      -      -      -      -     1.00   1.00    -      -      -      -      -      -     	vcvttps2dq	(%rax), %xmm2
+# CHECK-NEXT:  -      -      -      -      -      -     4.00   1.00    -      -     2.00    -      -      -     	vcvttpd2dqy	(%rax), %xmm2
+# CHECK-NEXT:  -      -      -      -      -      -     1.00    -      -      -     1.00    -      -      -     	vcvttps2dq	%xmm0, %xmm2
+# CHECK-NEXT:  -      -      -      -      -      -     1.00   1.00    -      -     1.00    -      -      -     	vcvttps2dq	(%rax), %xmm2
 # CHECK-NEXT:  -      -      -      -      -      -      -      -      -      -     2.00    -      -      -     	vcvttps2dq	%ymm0, %ymm2
 # CHECK-NEXT:  -      -      -      -      -      -      -     1.00    -      -     2.00    -      -      -     	vcvttps2dq	(%rax), %ymm2
-# CHECK-NEXT:  -      -      -      -      -      -     1.00    -      -      -      -      -      -      -     	vcvttsd2si	%xmm0, %ecx
-# CHECK-NEXT:  -      -      -      -      -      -     1.00    -      -      -      -      -      -      -     	vcvttsd2si	%xmm0, %rcx
-# CHECK-NEXT:  -      -      -      -      -      -     1.00   1.00    -      -      -      -      -      -     	vcvttsd2si	(%rax), %ecx
-# CHECK-NEXT:  -      -      -      -      -      -     1.00   1.00    -      -      -      -      -      -     	vcvttsd2si	(%rax), %rcx
+# CHECK-NEXT:  -      -      -      -      -      -     1.00    -      -      -     1.00    -      -      -     	vcvttsd2si	%xmm0, %ecx
+# CHECK-NEXT:  -      -      -      -      -      -     1.00    -      -      -     1.00    -      -      -     	vcvttsd2si	%xmm0, %rcx
+# CHECK-NEXT:  -      -      -      -      -      -     1.00   1.00    -      -     1.00    -      -      -     	vcvttsd2si	(%rax), %ecx
+# CHECK-NEXT:  -      -      -      -      -      -     1.00   1.00    -      -     1.00    -      -      -     	vcvttsd2si	(%rax), %rcx
 # CHECK-NEXT:  -      -      -      -     19.00   -     1.00    -      -      -      -      -      -      -     	vdivpd	%xmm0, %xmm1, %xmm2
 # CHECK-NEXT:  -      -      -      -     19.00   -     1.00   1.00    -      -      -      -      -      -     	vdivpd	(%rax), %xmm1, %xmm2
 # CHECK-NEXT:  -      -      -      -     38.00   -     1.00    -      -      -      -      -      -      -     	vdivpd	%ymm0, %ymm1, %ymm2
@@ -1231,32 +1179,8 @@
 # CHECK-NEXT:  -      -      -      -      -     3.00   3.00   1.00    -      -      -      -      -      -     	vdpps	$22, (%rax), %xmm1, %xmm2
 # CHECK-NEXT:  -      -      -      -      -     6.00   6.00    -      -      -      -      -      -      -     	vdpps	$22, %ymm0, %ymm1, %ymm2
 # CHECK-NEXT:  -      -      -      -      -     6.00   6.00   1.00    -      -      -      -      -      -     	vdpps	$22, (%rax), %ymm1, %ymm2
-# CHECK-NEXT:  -      -      -      -      -     1.00    -      -      -      -      -      -      -      -     	vextractf128	$1, %ymm0, %xmm2
+# CHECK-NEXT:  -      -      -     1.00    -     1.00    -      -      -      -      -      -      -      -     	vextractf128	$1, %ymm0, %xmm2
 # CHECK-NEXT:  -      -      -      -      -      -      -      -      -     1.00    -      -      -      -     	vextractf128	$1, %ymm0, (%rax)
-<<<<<<< HEAD
-# CHECK-NEXT:  -      -      -      -      -     1.00    -      -      -      -      -      -      -      -     	vextractps	$1, %xmm0, %ecx
-# CHECK-NEXT:  -      -      -      -      -     1.00    -     1.00    -     1.00    -      -      -      -     	vextractps	$1, %xmm0, (%rax)
-# CHECK-NEXT:  -      -      -      -      -     1.00    -      -      -      -      -      -      -      -     	vhaddpd	%xmm0, %xmm1, %xmm2
-# CHECK-NEXT:  -      -      -      -      -     1.00    -     1.00    -      -      -      -      -      -     	vhaddpd	(%rax), %xmm1, %xmm2
-# CHECK-NEXT:  -      -      -      -      -     2.00    -      -      -      -      -      -      -      -     	vhaddpd	%ymm0, %ymm1, %ymm2
-# CHECK-NEXT:  -      -      -      -      -     2.00    -     1.00    -      -      -      -      -      -     	vhaddpd	(%rax), %ymm1, %ymm2
-# CHECK-NEXT:  -      -      -      -      -     1.00    -      -      -      -      -      -      -      -     	vhaddps	%xmm0, %xmm1, %xmm2
-# CHECK-NEXT:  -      -      -      -      -     1.00    -     1.00    -      -      -      -      -      -     	vhaddps	(%rax), %xmm1, %xmm2
-# CHECK-NEXT:  -      -      -      -      -     2.00    -      -      -      -      -      -      -      -     	vhaddps	%ymm0, %ymm1, %ymm2
-# CHECK-NEXT:  -      -      -      -      -     2.00    -     1.00    -      -      -      -      -      -     	vhaddps	(%rax), %ymm1, %ymm2
-# CHECK-NEXT:  -      -      -      -      -     1.00    -      -      -      -      -      -      -      -     	vhsubpd	%xmm0, %xmm1, %xmm2
-# CHECK-NEXT:  -      -      -      -      -     1.00    -     1.00    -      -      -      -      -      -     	vhsubpd	(%rax), %xmm1, %xmm2
-# CHECK-NEXT:  -      -      -      -      -     2.00    -      -      -      -      -      -      -      -     	vhsubpd	%ymm0, %ymm1, %ymm2
-# CHECK-NEXT:  -      -      -      -      -     2.00    -     1.00    -      -      -      -      -      -     	vhsubpd	(%rax), %ymm1, %ymm2
-# CHECK-NEXT:  -      -      -      -      -     1.00    -      -      -      -      -      -      -      -     	vhsubps	%xmm0, %xmm1, %xmm2
-# CHECK-NEXT:  -      -      -      -      -     1.00    -     1.00    -      -      -      -      -      -     	vhsubps	(%rax), %xmm1, %xmm2
-# CHECK-NEXT:  -      -      -      -      -     2.00    -      -      -      -      -      -      -      -     	vhsubps	%ymm0, %ymm1, %ymm2
-# CHECK-NEXT:  -      -      -      -      -     2.00    -     1.00    -      -      -      -      -      -     	vhsubps	(%rax), %ymm1, %ymm2
-# CHECK-NEXT:  -      -      -      -      -      -     1.00    -      -      -      -      -      -      -     	vinsertf128	$1, %xmm0, %ymm1, %ymm2
-# CHECK-NEXT:  -      -      -      -      -     1.00    -     1.00    -      -      -      -      -      -     	vinsertf128	$1, (%rax), %ymm1, %ymm2
-# CHECK-NEXT:  -      -      -      -      -     1.00    -      -      -      -      -      -      -      -     	vinsertps	$1, %xmm0, %xmm1, %xmm2
-# CHECK-NEXT:  -      -      -      -      -     1.00    -     1.00    -      -      -      -      -      -     	vinsertps	$1, (%rax), %xmm1, %xmm2
-=======
 # CHECK-NEXT:  -      -      -     1.00    -     1.00    -      -      -      -      -      -      -      -     	vextractps	$1, %xmm0, %ecx
 # CHECK-NEXT:  -      -      -      -     1.00   1.00    -     1.00    -     1.00    -      -      -      -     	vextractps	$1, %xmm0, (%rax)
 # CHECK-NEXT:  -      -      -     1.00    -     1.00    -      -      -      -      -      -      -      -     	vhaddpd	%xmm0, %xmm1, %xmm2
@@ -1279,7 +1203,6 @@
 # CHECK-NEXT:  -      -      -     1.00    -     1.00    -     1.00    -      -      -      -      -      -     	vinsertf128	$1, (%rax), %ymm1, %ymm2
 # CHECK-NEXT:  -      -      -     1.00    -     1.00    -      -      -      -      -      -      -      -     	vinsertps	$1, %xmm0, %xmm1, %xmm2
 # CHECK-NEXT:  -      -      -     1.00    -     1.00    -     1.00    -      -      -      -      -      -     	vinsertps	$1, (%rax), %xmm1, %xmm2
->>>>>>> f07278ec
 # CHECK-NEXT:  -      -      -      -      -      -      -     1.00    -      -      -      -      -      -     	vlddqu	(%rax), %xmm2
 # CHECK-NEXT:  -      -      -      -      -      -      -     1.00    -      -      -      -      -      -     	vlddqu	(%rax), %ymm2
 # CHECK-NEXT:  -      -      -      -      -      -      -     1.00    -      -      -      -      -      -     	vldmxcsr	(%rax)
@@ -1332,13 +1255,8 @@
 # CHECK-NEXT:  -      -      -      -      -      -      -     1.00    -      -      -      -      -      -     	vmovd	(%rax), %xmm2
 # CHECK-NEXT: 1.00    -      -      -      -      -      -      -      -      -      -      -      -      -     	vmovd	%xmm0, %ecx
 # CHECK-NEXT:  -      -      -      -      -      -      -      -      -     1.00    -      -      -      -     	vmovd	%xmm0, (%rax)
-<<<<<<< HEAD
-# CHECK-NEXT:  -      -      -      -      -      -     1.00    -      -      -      -      -      -      -     	vmovddup	%xmm0, %xmm2
-# CHECK-NEXT:  -      -      -      -      -      -     1.00   1.00    -      -      -      -      -      -     	vmovddup	(%rax), %xmm2
-=======
 # CHECK-NEXT:  -      -      -     1.00    -      -     1.00    -      -      -      -      -      -      -     	vmovddup	%xmm0, %xmm2
 # CHECK-NEXT:  -      -      -      -     1.00    -     1.00   1.00    -      -      -      -      -      -     	vmovddup	(%rax), %xmm2
->>>>>>> f07278ec
 # CHECK-NEXT:  -      -      -      -      -      -     2.00    -      -      -      -      -      -      -     	vmovddup	%ymm0, %ymm2
 # CHECK-NEXT:  -      -      -      -      -      -     2.00   1.00    -      -      -      -      -      -     	vmovddup	(%rax), %ymm2
 # CHECK-NEXT:  -      -      -      -      -      -     1.00    -      -      -      -      -      -      -     	vmovdqa	%xmm0, %xmm2
@@ -1353,18 +1271,6 @@
 # CHECK-NEXT:  -      -      -      -      -      -     1.00    -      -      -      -      -      -      -     	vmovdqu	%ymm0, %ymm2
 # CHECK-NEXT:  -      -      -      -      -      -      -      -      -     1.00    -      -      -      -     	vmovdqu	%ymm0, (%rax)
 # CHECK-NEXT:  -      -      -      -      -      -      -     1.00    -      -      -      -      -      -     	vmovdqu	(%rax), %ymm2
-<<<<<<< HEAD
-# CHECK-NEXT:  -      -      -      -      -      -     1.00    -      -      -      -      -      -      -     	vmovhlps	%xmm0, %xmm1, %xmm2
-# CHECK-NEXT:  -      -      -      -      -      -     1.00    -      -      -      -      -      -      -     	vmovlhps	%xmm0, %xmm1, %xmm2
-# CHECK-NEXT:  -      -      -      -      -      -      -      -      -     1.00    -      -      -      -     	vmovhpd	%xmm0, (%rax)
-# CHECK-NEXT:  -      -      -      -      -      -     1.00   1.00    -      -      -      -      -      -     	vmovhpd	(%rax), %xmm1, %xmm2
-# CHECK-NEXT:  -      -      -      -      -      -      -      -      -     1.00    -      -      -      -     	vmovhps	%xmm0, (%rax)
-# CHECK-NEXT:  -      -      -      -      -      -     1.00   1.00    -      -      -      -      -      -     	vmovhps	(%rax), %xmm1, %xmm2
-# CHECK-NEXT:  -      -      -      -      -      -      -      -      -     1.00    -      -      -      -     	vmovlpd	%xmm0, (%rax)
-# CHECK-NEXT:  -      -      -      -      -     1.00    -     1.00    -      -      -      -      -      -     	vmovlpd	(%rax), %xmm1, %xmm2
-# CHECK-NEXT:  -      -      -      -      -      -      -      -      -     1.00    -      -      -      -     	vmovlps	%xmm0, (%rax)
-# CHECK-NEXT:  -      -      -      -      -      -     1.00   1.00    -      -      -      -      -      -     	vmovlps	(%rax), %xmm1, %xmm2
-=======
 # CHECK-NEXT:  -      -      -     1.00    -      -     1.00    -      -      -      -      -      -      -     	vmovhlps	%xmm0, %xmm1, %xmm2
 # CHECK-NEXT:  -      -      -      -     1.00    -     1.00    -      -      -      -      -      -      -     	vmovlhps	%xmm0, %xmm1, %xmm2
 # CHECK-NEXT:  -      -      -      -      -      -      -      -      -     1.00    -      -      -      -     	vmovhpd	%xmm0, (%rax)
@@ -1375,7 +1281,6 @@
 # CHECK-NEXT:  -      -      -     1.00    -     1.00    -     1.00    -      -      -      -      -      -     	vmovlpd	(%rax), %xmm1, %xmm2
 # CHECK-NEXT:  -      -      -      -      -      -      -      -      -     1.00    -      -      -      -     	vmovlps	%xmm0, (%rax)
 # CHECK-NEXT:  -      -      -      -     1.00    -     1.00   1.00    -      -      -      -      -      -     	vmovlps	(%rax), %xmm1, %xmm2
->>>>>>> f07278ec
 # CHECK-NEXT:  -      -      -      -      -     1.00    -      -      -      -      -      -      -      -     	vmovmskpd	%xmm0, %ecx
 # CHECK-NEXT:  -      -      -      -      -     1.00    -      -      -      -      -      -      -      -     	vmovmskpd	%ymm0, %ecx
 # CHECK-NEXT:  -      -      -      -      -     1.00    -      -      -      -      -      -      -      -     	vmovmskps	%xmm0, %ecx
@@ -1388,25 +1293,11 @@
 # CHECK-NEXT:  -      -      -      -      -      -      -      -      -     1.00   2.00    -      -      -     	vmovntpd	%ymm0, (%rax)
 # CHECK-NEXT:  -      -      -      -      -      -      -      -      -     1.00   1.00    -      -      -     	vmovntps	%xmm0, (%rax)
 # CHECK-NEXT:  -      -      -      -      -      -      -      -      -     1.00   2.00    -      -      -     	vmovntps	%ymm0, (%rax)
-# CHECK-NEXT:  -      -      -      -      -      -     1.00    -      -      -      -      -      -      -     	vmovq	%xmm0, %xmm2
+# CHECK-NEXT:  -      -      -      -      -      -     1.00    -      -      -      -      -     1.00    -     	vmovq	%xmm0, %xmm2
 # CHECK-NEXT:  -     1.00    -      -      -      -      -      -      -      -      -      -      -      -     	vmovq	%rax, %xmm2
 # CHECK-NEXT:  -      -      -      -      -      -      -     1.00    -      -      -      -      -      -     	vmovq	(%rax), %xmm2
 # CHECK-NEXT: 1.00    -      -      -      -      -      -      -      -      -      -      -      -      -     	vmovq	%xmm0, %rcx
 # CHECK-NEXT:  -      -      -      -      -      -      -      -      -     1.00    -      -      -      -     	vmovq	%xmm0, (%rax)
-<<<<<<< HEAD
-# CHECK-NEXT:  -      -      -      -      -      -     1.00    -      -      -      -      -      -      -     	vmovsd	%xmm0, %xmm1, %xmm2
-# CHECK-NEXT:  -      -      -      -      -      -      -      -      -     1.00    -      -      -      -     	vmovsd	%xmm0, (%rax)
-# CHECK-NEXT:  -      -      -      -      -      -      -     1.00    -      -      -      -      -      -     	vmovsd	(%rax), %xmm2
-# CHECK-NEXT:  -      -      -      -      -     1.00    -      -      -      -      -      -      -      -     	vmovshdup	%xmm0, %xmm2
-# CHECK-NEXT:  -      -      -      -      -      -     1.00   1.00    -      -      -      -      -      -     	vmovshdup	(%rax), %xmm2
-# CHECK-NEXT:  -      -      -      -      -     2.00    -      -      -      -      -      -      -      -     	vmovshdup	%ymm0, %ymm2
-# CHECK-NEXT:  -      -      -      -      -      -     2.00   1.00    -      -      -      -      -      -     	vmovshdup	(%rax), %ymm2
-# CHECK-NEXT:  -      -      -      -      -     1.00    -      -      -      -      -      -      -      -     	vmovsldup	%xmm0, %xmm2
-# CHECK-NEXT:  -      -      -      -      -      -     1.00   1.00    -      -      -      -      -      -     	vmovsldup	(%rax), %xmm2
-# CHECK-NEXT:  -      -      -      -      -     2.00    -      -      -      -      -      -      -      -     	vmovsldup	%ymm0, %ymm2
-# CHECK-NEXT:  -      -      -      -      -      -     2.00   1.00    -      -      -      -      -      -     	vmovsldup	(%rax), %ymm2
-# CHECK-NEXT:  -      -      -      -      -     1.00    -      -      -      -      -      -      -      -     	vmovss	%xmm0, %xmm1, %xmm2
-=======
 # CHECK-NEXT:  -      -      -     1.00    -      -     1.00    -      -      -      -      -      -      -     	vmovsd	%xmm0, %xmm1, %xmm2
 # CHECK-NEXT:  -      -      -      -      -      -      -      -      -     1.00    -      -      -      -     	vmovsd	%xmm0, (%rax)
 # CHECK-NEXT:  -      -      -      -      -      -      -     1.00    -      -      -      -      -      -     	vmovsd	(%rax), %xmm2
@@ -1419,7 +1310,6 @@
 # CHECK-NEXT:  -      -      -      -      -     2.00    -      -      -      -      -      -      -      -     	vmovsldup	%ymm0, %ymm2
 # CHECK-NEXT:  -      -      -      -      -      -     2.00   1.00    -      -      -      -      -      -     	vmovsldup	(%rax), %ymm2
 # CHECK-NEXT:  -      -      -      -     1.00   1.00    -      -      -      -      -      -      -      -     	vmovss	%xmm0, %xmm1, %xmm2
->>>>>>> f07278ec
 # CHECK-NEXT:  -      -      -      -      -      -      -      -      -     1.00    -      -      -      -     	vmovss	%xmm0, (%rax)
 # CHECK-NEXT:  -      -      -      -      -      -      -     1.00    -      -      -      -      -      -     	vmovss	(%rax), %xmm2
 # CHECK-NEXT:  -      -      -      -      -      -     1.00    -      -      -      -      -      -      -     	vmovupd	%xmm0, %xmm2
@@ -1434,74 +1324,18 @@
 # CHECK-NEXT:  -      -      -      -      -     1.00    -      -      -      -      -      -      -      -     	vmovups	%ymm0, %ymm2
 # CHECK-NEXT:  -      -      -      -      -      -      -      -      -     1.00    -      -      -      -     	vmovups	%ymm0, (%rax)
 # CHECK-NEXT:  -      -      -      -      -      -      -     1.00    -      -      -      -      -      -     	vmovups	(%rax), %ymm2
-# CHECK-NEXT:  -      -      -      -      -     2.00    -      -      -      -      -      -      -      -     	vmpsadbw	$1, %xmm0, %xmm1, %xmm2
-# CHECK-NEXT:  -      -      -      -      -     2.00    -     1.00    -      -      -      -      -      -     	vmpsadbw	$1, (%rax), %xmm1, %xmm2
+# CHECK-NEXT:  -      -      -      -      -     1.00    -      -      -      -      -      -      -     2.00   	vmpsadbw	$1, %xmm0, %xmm1, %xmm2
+# CHECK-NEXT:  -      -      -      -      -     1.00    -     1.00    -      -      -      -      -     2.00   	vmpsadbw	$1, (%rax), %xmm1, %xmm2
 # CHECK-NEXT:  -      -      -      -      -      -     2.00    -      -      -      -      -      -      -     	vmulpd	%xmm0, %xmm1, %xmm2
 # CHECK-NEXT:  -      -      -      -      -      -     2.00   1.00    -      -      -      -      -      -     	vmulpd	(%rax), %xmm1, %xmm2
 # CHECK-NEXT:  -      -      -      -      -      -     4.00    -      -      -      -      -      -      -     	vmulpd	%ymm0, %ymm1, %ymm2
 # CHECK-NEXT:  -      -      -      -      -      -     4.00   1.00    -      -      -      -      -      -     	vmulpd	(%rax), %ymm1, %ymm2
-# CHECK-NEXT:  -      -      -      -      -      -     1.00    -      -      -      -      -      -      -     	vmulps	%xmm0, %xmm1, %xmm2
-# CHECK-NEXT:  -      -      -      -      -      -     1.00   1.00    -      -      -      -      -      -     	vmulps	(%rax), %xmm1, %xmm2
+# CHECK-NEXT:  -      -      -      -     1.00    -     1.00    -      -      -      -      -      -      -     	vmulps	%xmm0, %xmm1, %xmm2
+# CHECK-NEXT:  -      -      -      -     1.00    -     1.00   1.00    -      -      -      -      -      -     	vmulps	(%rax), %xmm1, %xmm2
 # CHECK-NEXT:  -      -      -      -      -      -     2.00    -      -      -      -      -      -      -     	vmulps	%ymm0, %ymm1, %ymm2
 # CHECK-NEXT:  -      -      -      -      -      -     2.00   1.00    -      -      -      -      -      -     	vmulps	(%rax), %ymm1, %ymm2
 # CHECK-NEXT:  -      -      -      -      -      -     2.00    -      -      -      -      -      -      -     	vmulsd	%xmm0, %xmm1, %xmm2
 # CHECK-NEXT:  -      -      -      -      -      -     2.00   1.00    -      -      -      -      -      -     	vmulsd	(%rax), %xmm1, %xmm2
-<<<<<<< HEAD
-# CHECK-NEXT:  -      -      -      -      -      -     1.00    -      -      -      -      -      -      -     	vmulss	%xmm0, %xmm1, %xmm2
-# CHECK-NEXT:  -      -      -      -      -      -     1.00   1.00    -      -      -      -      -      -     	vmulss	(%rax), %xmm1, %xmm2
-# CHECK-NEXT:  -      -      -      -      -     1.00    -      -      -      -      -      -      -      -     	vorpd	%xmm0, %xmm1, %xmm2
-# CHECK-NEXT:  -      -      -      -      -     1.00    -     1.00    -      -      -      -      -      -     	vorpd	(%rax), %xmm1, %xmm2
-# CHECK-NEXT:  -      -      -      -      -     2.00    -      -      -      -      -      -      -      -     	vorpd	%ymm0, %ymm1, %ymm2
-# CHECK-NEXT:  -      -      -      -      -     2.00    -     1.00    -      -      -      -      -      -     	vorpd	(%rax), %ymm1, %ymm2
-# CHECK-NEXT:  -      -      -      -      -     1.00    -      -      -      -      -      -      -      -     	vorps	%xmm0, %xmm1, %xmm2
-# CHECK-NEXT:  -      -      -      -      -     1.00    -     1.00    -      -      -      -      -      -     	vorps	(%rax), %xmm1, %xmm2
-# CHECK-NEXT:  -      -      -      -      -     2.00    -      -      -      -      -      -      -      -     	vorps	%ymm0, %ymm1, %ymm2
-# CHECK-NEXT:  -      -      -      -      -     2.00    -     1.00    -      -      -      -      -      -     	vorps	(%rax), %ymm1, %ymm2
-# CHECK-NEXT:  -      -      -      -      -     1.00    -      -      -      -      -      -      -      -     	vpabsb	%xmm0, %xmm2
-# CHECK-NEXT:  -      -      -      -      -     1.00    -     1.00    -      -      -      -      -      -     	vpabsb	(%rax), %xmm2
-# CHECK-NEXT:  -      -      -      -      -     1.00    -      -      -      -      -      -      -      -     	vpabsd	%xmm0, %xmm2
-# CHECK-NEXT:  -      -      -      -      -     1.00    -     1.00    -      -      -      -      -      -     	vpabsd	(%rax), %xmm2
-# CHECK-NEXT:  -      -      -      -      -     1.00    -      -      -      -      -      -      -      -     	vpabsw	%xmm0, %xmm2
-# CHECK-NEXT:  -      -      -      -      -      -     1.00   1.00    -      -      -      -      -      -     	vpabsw	(%rax), %xmm2
-# CHECK-NEXT:  -      -      -      -      -     1.00    -      -      -      -      -      -      -      -     	vpackssdw	%xmm0, %xmm1, %xmm2
-# CHECK-NEXT:  -      -      -      -      -      -     1.00   1.00    -      -      -      -      -      -     	vpackssdw	(%rax), %xmm1, %xmm2
-# CHECK-NEXT:  -      -      -      -      -     1.00    -      -      -      -      -      -      -      -     	vpacksswb	%xmm0, %xmm1, %xmm2
-# CHECK-NEXT:  -      -      -      -      -      -     1.00   1.00    -      -      -      -      -      -     	vpacksswb	(%rax), %xmm1, %xmm2
-# CHECK-NEXT:  -      -      -      -      -     1.00    -      -      -      -      -      -      -      -     	vpackusdw	%xmm0, %xmm1, %xmm2
-# CHECK-NEXT:  -      -      -      -      -      -     1.00   1.00    -      -      -      -      -      -     	vpackusdw	(%rax), %xmm1, %xmm2
-# CHECK-NEXT:  -      -      -      -      -     1.00    -      -      -      -      -      -      -      -     	vpackuswb	%xmm0, %xmm1, %xmm2
-# CHECK-NEXT:  -      -      -      -      -      -     1.00   1.00    -      -      -      -      -      -     	vpackuswb	(%rax), %xmm1, %xmm2
-# CHECK-NEXT:  -      -      -      -      -     1.00    -      -      -      -      -      -      -      -     	vpaddb	%xmm0, %xmm1, %xmm2
-# CHECK-NEXT:  -      -      -      -      -      -     1.00   1.00    -      -      -      -      -      -     	vpaddb	(%rax), %xmm1, %xmm2
-# CHECK-NEXT:  -      -      -      -      -     1.00    -      -      -      -      -      -      -      -     	vpaddd	%xmm0, %xmm1, %xmm2
-# CHECK-NEXT:  -      -      -      -      -      -     1.00   1.00    -      -      -      -      -      -     	vpaddd	(%rax), %xmm1, %xmm2
-# CHECK-NEXT:  -      -      -      -      -     1.00    -      -      -      -      -      -      -      -     	vpaddq	%xmm0, %xmm1, %xmm2
-# CHECK-NEXT:  -      -      -      -      -      -     1.00   1.00    -      -      -      -      -      -     	vpaddq	(%rax), %xmm1, %xmm2
-# CHECK-NEXT:  -      -      -      -      -     1.00    -      -      -      -      -      -      -      -     	vpaddsb	%xmm0, %xmm1, %xmm2
-# CHECK-NEXT:  -      -      -      -      -      -     1.00   1.00    -      -      -      -      -      -     	vpaddsb	(%rax), %xmm1, %xmm2
-# CHECK-NEXT:  -      -      -      -      -     1.00    -      -      -      -      -      -      -      -     	vpaddsw	%xmm0, %xmm1, %xmm2
-# CHECK-NEXT:  -      -      -      -      -      -     1.00   1.00    -      -      -      -      -      -     	vpaddsw	(%rax), %xmm1, %xmm2
-# CHECK-NEXT:  -      -      -      -      -     1.00    -      -      -      -      -      -      -      -     	vpaddusb	%xmm0, %xmm1, %xmm2
-# CHECK-NEXT:  -      -      -      -      -      -     1.00   1.00    -      -      -      -      -      -     	vpaddusb	(%rax), %xmm1, %xmm2
-# CHECK-NEXT:  -      -      -      -      -     1.00    -      -      -      -      -      -      -      -     	vpaddusw	%xmm0, %xmm1, %xmm2
-# CHECK-NEXT:  -      -      -      -      -      -     1.00   1.00    -      -      -      -      -      -     	vpaddusw	(%rax), %xmm1, %xmm2
-# CHECK-NEXT:  -      -      -      -      -     1.00    -      -      -      -      -      -      -      -     	vpaddw	%xmm0, %xmm1, %xmm2
-# CHECK-NEXT:  -      -      -      -      -      -     1.00   1.00    -      -      -      -      -      -     	vpaddw	(%rax), %xmm1, %xmm2
-# CHECK-NEXT:  -      -      -      -      -     1.00    -      -      -      -      -      -      -      -     	vpalignr	$1, %xmm0, %xmm1, %xmm2
-# CHECK-NEXT:  -      -      -      -      -      -     1.00   1.00    -      -      -      -      -      -     	vpalignr	$1, (%rax), %xmm1, %xmm2
-# CHECK-NEXT:  -      -      -      -      -     1.00    -      -      -      -      -      -      -      -     	vpand	%xmm0, %xmm1, %xmm2
-# CHECK-NEXT:  -      -      -      -      -      -     1.00   1.00    -      -      -      -      -      -     	vpand	(%rax), %xmm1, %xmm2
-# CHECK-NEXT:  -      -      -      -      -     1.00    -      -      -      -      -      -      -      -     	vpandn	%xmm0, %xmm1, %xmm2
-# CHECK-NEXT:  -      -      -      -      -      -     1.00   1.00    -      -      -      -      -      -     	vpandn	(%rax), %xmm1, %xmm2
-# CHECK-NEXT:  -      -      -      -      -     1.00    -      -      -      -      -      -      -      -     	vpavgb	%xmm0, %xmm1, %xmm2
-# CHECK-NEXT:  -      -      -      -      -      -     1.00   1.00    -      -      -      -      -      -     	vpavgb	(%rax), %xmm1, %xmm2
-# CHECK-NEXT:  -      -      -      -      -     1.00    -      -      -      -      -      -      -      -     	vpavgw	%xmm0, %xmm1, %xmm2
-# CHECK-NEXT:  -      -      -      -      -      -     1.00   1.00    -      -      -      -      -      -     	vpavgw	(%rax), %xmm1, %xmm2
-# CHECK-NEXT:  -      -      -      -      -     4.00    -      -      -      -      -      -      -      -     	vpblendvb	%xmm3, %xmm0, %xmm1, %xmm2
-# CHECK-NEXT:  -      -      -      -      -      -     4.00   1.00    -      -      -      -      -      -     	vpblendvb	%xmm3, (%rax), %xmm1, %xmm2
-# CHECK-NEXT:  -      -      -      -      -     1.00    -      -      -      -      -      -      -      -     	vpblendw	$11, %xmm0, %xmm1, %xmm2
-# CHECK-NEXT:  -      -      -      -      -     1.00    -     1.00    -      -      -      -      -      -     	vpblendw	$11, (%rax), %xmm1, %xmm2
-=======
 # CHECK-NEXT:  -      -      -      -     1.00    -     1.00    -      -      -      -      -      -      -     	vmulss	%xmm0, %xmm1, %xmm2
 # CHECK-NEXT:  -      -      -      -     1.00    -     1.00   1.00    -      -      -      -      -      -     	vmulss	(%rax), %xmm1, %xmm2
 # CHECK-NEXT:  -      -      -     1.00    -     1.00    -      -      -      -      -      -      -      -     	vorpd	%xmm0, %xmm1, %xmm2
@@ -1556,252 +1390,251 @@
 # CHECK-NEXT:  -      -      -      -      -      -     1.00   1.00    -      -      -     4.00    -      -     	vpblendvb	%xmm3, (%rax), %xmm1, %xmm2
 # CHECK-NEXT:  -      -      -      -      -      -     1.00    -      -      -      -      -     1.00    -     	vpblendw	$11, %xmm0, %xmm1, %xmm2
 # CHECK-NEXT:  -      -      -      -      -     1.00    -     1.00    -      -      -      -     1.00    -     	vpblendw	$11, (%rax), %xmm1, %xmm2
->>>>>>> f07278ec
 # CHECK-NEXT:  -      -      -      -      -     1.00    -      -      -      -      -      -      -     1.00   	vpclmulqdq	$11, %xmm0, %xmm1, %xmm2
 # CHECK-NEXT:  -      -      -      -      -     1.00    -     1.00    -      -      -      -      -     1.00   	vpclmulqdq	$11, (%rax), %xmm1, %xmm2
-# CHECK-NEXT:  -      -      -      -      -      -     1.00    -      -      -      -      -      -      -     	vpcmpeqb	%xmm0, %xmm1, %xmm2
-# CHECK-NEXT:  -      -      -      -      -      -     1.00   1.00    -      -      -      -      -      -     	vpcmpeqb	(%rax), %xmm1, %xmm2
-# CHECK-NEXT:  -      -      -      -      -      -     1.00    -      -      -      -      -      -      -     	vpcmpeqd	%xmm0, %xmm1, %xmm2
-# CHECK-NEXT:  -      -      -      -      -      -     1.00   1.00    -      -      -      -      -      -     	vpcmpeqd	(%rax), %xmm1, %xmm2
-# CHECK-NEXT:  -      -      -      -      -     1.00    -      -      -      -      -      -      -      -     	vpcmpeqq	%xmm0, %xmm1, %xmm2
-# CHECK-NEXT:  -      -      -      -      -      -     1.00   1.00    -      -      -      -      -      -     	vpcmpeqq	(%rax), %xmm1, %xmm2
-# CHECK-NEXT:  -      -      -      -      -     1.00    -      -      -      -      -      -      -      -     	vpcmpeqw	%xmm0, %xmm1, %xmm2
-# CHECK-NEXT:  -      -      -      -      -      -     1.00   1.00    -      -      -      -      -      -     	vpcmpeqw	(%rax), %xmm1, %xmm2
-# CHECK-NEXT:  -      -      -      -      -     1.00    -      -      -      -      -      -      -      -     	vpcmpgtb	%xmm0, %xmm1, %xmm2
-# CHECK-NEXT:  -      -      -      -      -      -     1.00   1.00    -      -      -      -      -      -     	vpcmpgtb	(%rax), %xmm1, %xmm2
-# CHECK-NEXT:  -      -      -      -      -     1.00    -      -      -      -      -      -      -      -     	vpcmpgtd	%xmm0, %xmm1, %xmm2
-# CHECK-NEXT:  -      -      -      -      -      -     1.00   1.00    -      -      -      -      -      -     	vpcmpgtd	(%rax), %xmm1, %xmm2
-# CHECK-NEXT:  -      -      -      -      -     1.00    -      -      -      -      -      -      -      -     	vpcmpgtq	%xmm0, %xmm1, %xmm2
-# CHECK-NEXT:  -      -      -      -      -      -     1.00   1.00    -      -      -      -      -      -     	vpcmpgtq	(%rax), %xmm1, %xmm2
-# CHECK-NEXT:  -      -      -      -      -     1.00    -      -      -      -      -      -      -      -     	vpcmpgtw	%xmm0, %xmm1, %xmm2
-# CHECK-NEXT:  -      -      -      -      -      -     1.00   1.00    -      -      -      -      -      -     	vpcmpgtw	(%rax), %xmm1, %xmm2
-# CHECK-NEXT:  -      -      -      -      -     1.00    -      -      -      -      -      -      -      -     	vperm2f128	$1, %ymm0, %ymm1, %ymm2
-# CHECK-NEXT:  -      -      -      -      -      -     1.00   1.00    -      -      -      -      -      -     	vperm2f128	$1, (%rax), %ymm1, %ymm2
-# CHECK-NEXT:  -      -      -      -      -     1.00    -      -      -      -      -      -      -      -     	vpermilpd	$1, %xmm0, %xmm2
-# CHECK-NEXT:  -      -      -      -      -      -     1.00   1.00    -      -      -      -      -      -     	vpermilpd	$1, (%rax), %xmm2
-# CHECK-NEXT:  -      -      -      -      -     4.00    -      -      -      -      -      -      -      -     	vpermilpd	%xmm0, %xmm1, %xmm2
-# CHECK-NEXT:  -      -      -      -      -      -     4.00   1.00    -      -      -      -      -      -     	vpermilpd	(%rax), %xmm1, %xmm2
-# CHECK-NEXT:  -      -      -      -      -     2.00    -      -      -      -      -      -      -      -     	vpermilpd	$1, %ymm0, %ymm2
-# CHECK-NEXT:  -      -      -      -      -      -     2.00   1.00    -      -      -      -      -      -     	vpermilpd	$1, (%rax), %ymm2
-# CHECK-NEXT:  -      -      -      -      -     6.00    -      -      -      -      -      -      -      -     	vpermilpd	%ymm0, %ymm1, %ymm2
-# CHECK-NEXT:  -      -      -      -      -      -     6.00   1.00    -      -      -      -      -      -     	vpermilpd	(%rax), %ymm1, %ymm2
-# CHECK-NEXT:  -      -      -      -      -     1.00    -      -      -      -      -      -      -      -     	vpermilps	$1, %xmm0, %xmm2
-# CHECK-NEXT:  -      -      -      -      -     1.00    -     1.00    -      -      -      -      -      -     	vpermilps	$1, (%rax), %xmm2
+# CHECK-NEXT:  -      -      -      -      -      -     1.00    -      -      -      -     1.00    -      -     	vpcmpeqb	%xmm0, %xmm1, %xmm2
+# CHECK-NEXT:  -      -      -      -      -     1.00    -     1.00    -      -      -      -     1.00    -     	vpcmpeqb	(%rax), %xmm1, %xmm2
+# CHECK-NEXT:  -      -      -      -      -      -     1.00    -      -      -      -     1.00    -      -     	vpcmpeqd	%xmm0, %xmm1, %xmm2
+# CHECK-NEXT:  -      -      -      -      -     1.00    -     1.00    -      -      -      -     1.00    -     	vpcmpeqd	(%rax), %xmm1, %xmm2
+# CHECK-NEXT:  -      -      -      -      -      -     1.00    -      -      -      -     1.00    -      -     	vpcmpeqq	%xmm0, %xmm1, %xmm2
+# CHECK-NEXT:  -      -      -      -      -     1.00    -     1.00    -      -      -      -     1.00    -     	vpcmpeqq	(%rax), %xmm1, %xmm2
+# CHECK-NEXT:  -      -      -      -      -      -     1.00    -      -      -      -     1.00    -      -     	vpcmpeqw	%xmm0, %xmm1, %xmm2
+# CHECK-NEXT:  -      -      -      -      -     1.00    -     1.00    -      -      -      -     1.00    -     	vpcmpeqw	(%rax), %xmm1, %xmm2
+# CHECK-NEXT:  -      -      -      -      -      -     1.00    -      -      -      -     1.00    -      -     	vpcmpgtb	%xmm0, %xmm1, %xmm2
+# CHECK-NEXT:  -      -      -      -      -     1.00    -     1.00    -      -      -      -     1.00    -     	vpcmpgtb	(%rax), %xmm1, %xmm2
+# CHECK-NEXT:  -      -      -      -      -      -     1.00    -      -      -      -     1.00    -      -     	vpcmpgtd	%xmm0, %xmm1, %xmm2
+# CHECK-NEXT:  -      -      -      -      -     1.00    -     1.00    -      -      -      -     1.00    -     	vpcmpgtd	(%rax), %xmm1, %xmm2
+# CHECK-NEXT:  -      -      -      -      -      -     1.00    -      -      -      -     1.00    -      -     	vpcmpgtq	%xmm0, %xmm1, %xmm2
+# CHECK-NEXT:  -      -      -      -      -     1.00    -     1.00    -      -      -      -     1.00    -     	vpcmpgtq	(%rax), %xmm1, %xmm2
+# CHECK-NEXT:  -      -      -      -      -      -     1.00    -      -      -      -     1.00    -      -     	vpcmpgtw	%xmm0, %xmm1, %xmm2
+# CHECK-NEXT:  -      -      -      -      -     1.00    -     1.00    -      -      -      -     1.00    -     	vpcmpgtw	(%rax), %xmm1, %xmm2
+# CHECK-NEXT:  -      -      -     1.00    -      -     1.00    -      -      -      -      -      -      -     	vperm2f128	$1, %ymm0, %ymm1, %ymm2
+# CHECK-NEXT:  -      -      -      -     1.00   1.00    -     1.00    -      -      -      -      -      -     	vperm2f128	$1, (%rax), %ymm1, %ymm2
+# CHECK-NEXT:  -      -      -     1.00    -      -     1.00    -      -      -      -      -      -      -     	vpermilpd	$1, %xmm0, %xmm2
+# CHECK-NEXT:  -      -      -      -     1.00   1.00    -     1.00    -      -      -      -      -      -     	vpermilpd	$1, (%rax), %xmm2
+# CHECK-NEXT:  -      -      -      -      -      -     4.00    -      -      -      -      -      -      -     	vpermilpd	%xmm0, %xmm1, %xmm2
+# CHECK-NEXT:  -      -      -      -      -     4.00    -     1.00    -      -      -      -      -      -     	vpermilpd	(%rax), %xmm1, %xmm2
+# CHECK-NEXT:  -      -      -      -      -      -     2.00    -      -      -      -      -      -      -     	vpermilpd	$1, %ymm0, %ymm2
+# CHECK-NEXT:  -      -      -      -      -     2.00    -     1.00    -      -      -      -      -      -     	vpermilpd	$1, (%rax), %ymm2
+# CHECK-NEXT:  -      -      -      -      -      -     6.00    -      -      -      -      -      -      -     	vpermilpd	%ymm0, %ymm1, %ymm2
+# CHECK-NEXT:  -      -      -      -      -     6.00    -     1.00    -      -      -      -      -      -     	vpermilpd	(%rax), %ymm1, %ymm2
+# CHECK-NEXT:  -      -      -     1.00    -      -     1.00    -      -      -      -      -      -      -     	vpermilps	$1, %xmm0, %xmm2
+# CHECK-NEXT:  -      -      -      -     1.00   1.00    -     1.00    -      -      -      -      -      -     	vpermilps	$1, (%rax), %xmm2
 # CHECK-NEXT:  -      -      -      -      -      -     4.00    -      -      -      -      -      -      -     	vpermilps	%xmm0, %xmm1, %xmm2
 # CHECK-NEXT:  -      -      -      -      -     4.00    -     1.00    -      -      -      -      -      -     	vpermilps	(%rax), %xmm1, %xmm2
 # CHECK-NEXT:  -      -      -      -      -      -     2.00    -      -      -      -      -      -      -     	vpermilps	$1, %ymm0, %ymm2
 # CHECK-NEXT:  -      -      -      -      -     2.00    -     1.00    -      -      -      -      -      -     	vpermilps	$1, (%rax), %ymm2
 # CHECK-NEXT:  -      -      -      -      -      -     6.00    -      -      -      -      -      -      -     	vpermilps	%ymm0, %ymm1, %ymm2
 # CHECK-NEXT:  -      -      -      -      -     6.00    -     1.00    -      -      -      -      -      -     	vpermilps	(%rax), %ymm1, %ymm2
-# CHECK-NEXT:  -      -      -      -      -      -     1.00    -      -      -      -      -      -      -     	vpextrb	$1, %xmm0, %ecx
-# CHECK-NEXT:  -      -      -      -      -      -     1.00   1.00    -     1.00    -      -      -      -     	vpextrb	$1, %xmm0, (%rax)
-# CHECK-NEXT:  -      -      -      -      -     1.00    -      -      -      -      -      -      -      -     	vpextrd	$1, %xmm0, %ecx
-# CHECK-NEXT:  -      -      -      -      -      -     1.00   1.00    -     1.00    -      -      -      -     	vpextrd	$1, %xmm0, (%rax)
-# CHECK-NEXT:  -      -      -      -      -      -     1.00    -      -      -      -      -      -      -     	vpextrq	$1, %xmm0, %rcx
-# CHECK-NEXT:  -      -      -      -      -      -     1.00   1.00    -     1.00    -      -      -      -     	vpextrq	$1, %xmm0, (%rax)
-# CHECK-NEXT:  -      -      -      -      -     1.00    -      -      -      -      -      -      -      -     	vpextrw	$1, %xmm0, %ecx
-# CHECK-NEXT:  -      -      -      -      -      -     1.00   1.00    -     1.00    -      -      -      -     	vpextrw	$1, %xmm0, (%rax)
-# CHECK-NEXT:  -      -      -      -      -     1.00    -      -      -      -      -      -      -      -     	vphaddd	%xmm0, %xmm1, %xmm2
-# CHECK-NEXT:  -      -      -      -      -      -     1.00   1.00    -      -      -      -      -      -     	vphaddd	(%rax), %xmm1, %xmm2
-# CHECK-NEXT:  -      -      -      -      -     1.00    -      -      -      -      -      -      -      -     	vphaddsw	%xmm0, %xmm1, %xmm2
-# CHECK-NEXT:  -      -      -      -      -      -     1.00   1.00    -      -      -      -      -      -     	vphaddsw	(%rax), %xmm1, %xmm2
-# CHECK-NEXT:  -      -      -      -      -     1.00    -      -      -      -      -      -      -      -     	vphaddw	%xmm0, %xmm1, %xmm2
-# CHECK-NEXT:  -      -      -      -      -      -     1.00   1.00    -      -      -      -      -      -     	vphaddw	(%rax), %xmm1, %xmm2
-# CHECK-NEXT:  -      -      -      -      -     1.00    -      -      -      -      -      -      -      -     	vphminposuw	%xmm0, %xmm2
-# CHECK-NEXT:  -      -      -      -      -     1.00    -     1.00    -      -      -      -      -      -     	vphminposuw	(%rax), %xmm2
-# CHECK-NEXT:  -      -      -      -      -      -     1.00    -      -      -      -      -      -      -     	vphsubd	%xmm0, %xmm1, %xmm2
-# CHECK-NEXT:  -      -      -      -      -      -     1.00   1.00    -      -      -      -      -      -     	vphsubd	(%rax), %xmm1, %xmm2
-# CHECK-NEXT:  -      -      -      -      -     1.00    -      -      -      -      -      -      -      -     	vphsubsw	%xmm0, %xmm1, %xmm2
-# CHECK-NEXT:  -      -      -      -      -      -     1.00   1.00    -      -      -      -      -      -     	vphsubsw	(%rax), %xmm1, %xmm2
-# CHECK-NEXT:  -      -      -      -      -     1.00    -      -      -      -      -      -      -      -     	vphsubw	%xmm0, %xmm1, %xmm2
-# CHECK-NEXT:  -      -      -      -      -      -     1.00   1.00    -      -      -      -      -      -     	vphsubw	(%rax), %xmm1, %xmm2
-# CHECK-NEXT:  -      -      -      -      -     1.00    -      -      -      -      -      -      -      -     	vpinsrb	$1, %eax, %xmm1, %xmm2
-# CHECK-NEXT:  -      -      -      -      -      -     1.00   1.00    -      -      -      -      -      -     	vpinsrb	$1, (%rax), %xmm1, %xmm2
-# CHECK-NEXT:  -      -      -      -      -     1.00    -      -      -      -      -      -      -      -     	vpinsrd	$1, %eax, %xmm1, %xmm2
-# CHECK-NEXT:  -      -      -      -      -      -     1.00   1.00    -      -      -      -      -      -     	vpinsrd	$1, (%rax), %xmm1, %xmm2
-# CHECK-NEXT:  -      -      -      -      -     1.00    -      -      -      -      -      -      -      -     	vpinsrq	$1, %rax, %xmm1, %xmm2
-# CHECK-NEXT:  -      -      -      -      -      -     1.00   1.00    -      -      -      -      -      -     	vpinsrq	$1, (%rax), %xmm1, %xmm2
-# CHECK-NEXT:  -      -      -      -      -     1.00    -      -      -      -      -      -      -      -     	vpinsrw	$1, %eax, %xmm1, %xmm2
-# CHECK-NEXT:  -      -      -      -      -      -     1.00   1.00    -      -      -      -      -      -     	vpinsrw	$1, (%rax), %xmm1, %xmm2
-# CHECK-NEXT:  -      -      -      -      -     1.00    -      -      -      -      -      -      -      -     	vpmaddubsw	%xmm0, %xmm1, %xmm2
-# CHECK-NEXT:  -      -      -      -      -     1.00    -     1.00    -      -      -      -      -      -     	vpmaddubsw	(%rax), %xmm1, %xmm2
-# CHECK-NEXT:  -      -      -      -      -     1.00    -      -      -      -      -      -      -      -     	vpmaddwd	%xmm0, %xmm1, %xmm2
-# CHECK-NEXT:  -      -      -      -      -     1.00    -     1.00    -      -      -      -      -      -     	vpmaddwd	(%rax), %xmm1, %xmm2
-# CHECK-NEXT:  -      -      -      -      -     1.00    -      -      -      -      -      -      -      -     	vpmaxsb	%xmm0, %xmm1, %xmm2
-# CHECK-NEXT:  -      -      -      -      -      -     1.00   1.00    -      -      -      -      -      -     	vpmaxsb	(%rax), %xmm1, %xmm2
-# CHECK-NEXT:  -      -      -      -      -      -     1.00    -      -      -      -      -      -      -     	vpmaxsd	%xmm0, %xmm1, %xmm2
-# CHECK-NEXT:  -      -      -      -      -      -     1.00   1.00    -      -      -      -      -      -     	vpmaxsd	(%rax), %xmm1, %xmm2
-# CHECK-NEXT:  -      -      -      -      -      -     1.00    -      -      -      -      -      -      -     	vpmaxsw	%xmm0, %xmm1, %xmm2
-# CHECK-NEXT:  -      -      -      -      -      -     1.00   1.00    -      -      -      -      -      -     	vpmaxsw	(%rax), %xmm1, %xmm2
-# CHECK-NEXT:  -      -      -      -      -     1.00    -      -      -      -      -      -      -      -     	vpmaxub	%xmm0, %xmm1, %xmm2
-# CHECK-NEXT:  -      -      -      -      -      -     1.00   1.00    -      -      -      -      -      -     	vpmaxub	(%rax), %xmm1, %xmm2
-# CHECK-NEXT:  -      -      -      -      -     1.00    -      -      -      -      -      -      -      -     	vpmaxud	%xmm0, %xmm1, %xmm2
-# CHECK-NEXT:  -      -      -      -      -      -     1.00   1.00    -      -      -      -      -      -     	vpmaxud	(%rax), %xmm1, %xmm2
-# CHECK-NEXT:  -      -      -      -      -     1.00    -      -      -      -      -      -      -      -     	vpmaxuw	%xmm0, %xmm1, %xmm2
-# CHECK-NEXT:  -      -      -      -      -      -     1.00   1.00    -      -      -      -      -      -     	vpmaxuw	(%rax), %xmm1, %xmm2
-# CHECK-NEXT:  -      -      -      -      -     1.00    -      -      -      -      -      -      -      -     	vpminsb	%xmm0, %xmm1, %xmm2
-# CHECK-NEXT:  -      -      -      -      -      -     1.00   1.00    -      -      -      -      -      -     	vpminsb	(%rax), %xmm1, %xmm2
-# CHECK-NEXT:  -      -      -      -      -     1.00    -      -      -      -      -      -      -      -     	vpminsd	%xmm0, %xmm1, %xmm2
-# CHECK-NEXT:  -      -      -      -      -      -     1.00   1.00    -      -      -      -      -      -     	vpminsd	(%rax), %xmm1, %xmm2
-# CHECK-NEXT:  -      -      -      -      -     1.00    -      -      -      -      -      -      -      -     	vpminsw	%xmm0, %xmm1, %xmm2
-# CHECK-NEXT:  -      -      -      -      -      -     1.00   1.00    -      -      -      -      -      -     	vpminsw	(%rax), %xmm1, %xmm2
-# CHECK-NEXT:  -      -      -      -      -     1.00    -      -      -      -      -      -      -      -     	vpminub	%xmm0, %xmm1, %xmm2
-# CHECK-NEXT:  -      -      -      -      -      -     1.00   1.00    -      -      -      -      -      -     	vpminub	(%rax), %xmm1, %xmm2
-# CHECK-NEXT:  -      -      -      -      -     1.00    -      -      -      -      -      -      -      -     	vpminud	%xmm0, %xmm1, %xmm2
-# CHECK-NEXT:  -      -      -      -      -      -     1.00   1.00    -      -      -      -      -      -     	vpminud	(%rax), %xmm1, %xmm2
-# CHECK-NEXT:  -      -      -      -      -     1.00    -      -      -      -      -      -      -      -     	vpminuw	%xmm0, %xmm1, %xmm2
-# CHECK-NEXT:  -      -      -      -      -      -     1.00   1.00    -      -      -      -      -      -     	vpminuw	(%rax), %xmm1, %xmm2
-# CHECK-NEXT:  -      -      -      -      -     1.00    -      -      -      -      -      -      -      -     	vpmovmskb	%xmm0, %ecx
-# CHECK-NEXT:  -      -      -      -      -     1.00    -      -      -      -      -      -      -      -     	vpmovsxbd	%xmm0, %xmm2
-# CHECK-NEXT:  -      -      -      -      -      -     1.00   1.00    -      -      -      -      -      -     	vpmovsxbd	(%rax), %xmm2
-# CHECK-NEXT:  -      -      -      -      -     1.00    -      -      -      -      -      -      -      -     	vpmovsxbq	%xmm0, %xmm2
-# CHECK-NEXT:  -      -      -      -      -      -     1.00   1.00    -      -      -      -      -      -     	vpmovsxbq	(%rax), %xmm2
-# CHECK-NEXT:  -      -      -      -      -     1.00    -      -      -      -      -      -      -      -     	vpmovsxbw	%xmm0, %xmm2
-# CHECK-NEXT:  -      -      -      -      -      -     1.00   1.00    -      -      -      -      -      -     	vpmovsxbw	(%rax), %xmm2
-# CHECK-NEXT:  -      -      -      -      -     1.00    -      -      -      -      -      -      -      -     	vpmovsxdq	%xmm0, %xmm2
-# CHECK-NEXT:  -      -      -      -      -      -     1.00   1.00    -      -      -      -      -      -     	vpmovsxdq	(%rax), %xmm2
-# CHECK-NEXT:  -      -      -      -      -     1.00    -      -      -      -      -      -      -      -     	vpmovsxwd	%xmm0, %xmm2
-# CHECK-NEXT:  -      -      -      -      -      -     1.00   1.00    -      -      -      -      -      -     	vpmovsxwd	(%rax), %xmm2
-# CHECK-NEXT:  -      -      -      -      -     1.00    -      -      -      -      -      -      -      -     	vpmovsxwq	%xmm0, %xmm2
-# CHECK-NEXT:  -      -      -      -      -      -     1.00   1.00    -      -      -      -      -      -     	vpmovsxwq	(%rax), %xmm2
-# CHECK-NEXT:  -      -      -      -      -     1.00    -      -      -      -      -      -      -      -     	vpmovzxbd	%xmm0, %xmm2
-# CHECK-NEXT:  -      -      -      -      -      -     1.00   1.00    -      -      -      -      -      -     	vpmovzxbd	(%rax), %xmm2
-# CHECK-NEXT:  -      -      -      -      -     1.00    -      -      -      -      -      -      -      -     	vpmovzxbq	%xmm0, %xmm2
-# CHECK-NEXT:  -      -      -      -      -      -     1.00   1.00    -      -      -      -      -      -     	vpmovzxbq	(%rax), %xmm2
-# CHECK-NEXT:  -      -      -      -      -     1.00    -      -      -      -      -      -      -      -     	vpmovzxbw	%xmm0, %xmm2
-# CHECK-NEXT:  -      -      -      -      -      -     1.00   1.00    -      -      -      -      -      -     	vpmovzxbw	(%rax), %xmm2
-# CHECK-NEXT:  -      -      -      -      -     1.00    -      -      -      -      -      -      -      -     	vpmovzxdq	%xmm0, %xmm2
-# CHECK-NEXT:  -      -      -      -      -      -     1.00   1.00    -      -      -      -      -      -     	vpmovzxdq	(%rax), %xmm2
-# CHECK-NEXT:  -      -      -      -      -     1.00    -      -      -      -      -      -      -      -     	vpmovzxwd	%xmm0, %xmm2
-# CHECK-NEXT:  -      -      -      -      -      -     1.00   1.00    -      -      -      -      -      -     	vpmovzxwd	(%rax), %xmm2
-# CHECK-NEXT:  -      -      -      -      -     1.00    -      -      -      -      -      -      -      -     	vpmovzxwq	%xmm0, %xmm2
-# CHECK-NEXT:  -      -      -      -      -      -     1.00   1.00    -      -      -      -      -      -     	vpmovzxwq	(%rax), %xmm2
-# CHECK-NEXT:  -      -      -      -      -     1.00    -      -      -      -      -      -      -      -     	vpmuldq	%xmm0, %xmm1, %xmm2
-# CHECK-NEXT:  -      -      -      -      -     1.00    -     1.00    -      -      -      -      -      -     	vpmuldq	(%rax), %xmm1, %xmm2
-# CHECK-NEXT:  -      -      -      -      -     1.00    -      -      -      -      -      -      -      -     	vpmulhrsw	%xmm0, %xmm1, %xmm2
-# CHECK-NEXT:  -      -      -      -      -     1.00    -     1.00    -      -      -      -      -      -     	vpmulhrsw	(%rax), %xmm1, %xmm2
-# CHECK-NEXT:  -      -      -      -      -     1.00    -      -      -      -      -      -      -      -     	vpmulhuw	%xmm0, %xmm1, %xmm2
-# CHECK-NEXT:  -      -      -      -      -     1.00    -     1.00    -      -      -      -      -      -     	vpmulhuw	(%rax), %xmm1, %xmm2
-# CHECK-NEXT:  -      -      -      -      -     1.00    -      -      -      -      -      -      -      -     	vpmulhw	%xmm0, %xmm1, %xmm2
-# CHECK-NEXT:  -      -      -      -      -     1.00    -     1.00    -      -      -      -      -      -     	vpmulhw	(%rax), %xmm1, %xmm2
-# CHECK-NEXT:  -      -      -      -      -     1.00    -      -      -      -      -      -      -      -     	vpmulld	%xmm0, %xmm1, %xmm2
-# CHECK-NEXT:  -      -      -      -      -     1.00    -     1.00    -      -      -      -      -      -     	vpmulld	(%rax), %xmm1, %xmm2
-# CHECK-NEXT:  -      -      -      -      -     1.00    -      -      -      -      -      -      -      -     	vpmullw	%xmm0, %xmm1, %xmm2
-# CHECK-NEXT:  -      -      -      -      -     1.00    -     1.00    -      -      -      -      -      -     	vpmullw	(%rax), %xmm1, %xmm2
-# CHECK-NEXT:  -      -      -      -      -     1.00    -      -      -      -      -      -      -      -     	vpmuludq	%xmm0, %xmm1, %xmm2
-# CHECK-NEXT:  -      -      -      -      -     1.00    -     1.00    -      -      -      -      -      -     	vpmuludq	(%rax), %xmm1, %xmm2
-# CHECK-NEXT:  -      -      -      -      -      -     1.00    -      -      -      -      -      -      -     	vpor	%xmm0, %xmm1, %xmm2
-# CHECK-NEXT:  -      -      -      -      -      -     1.00   1.00    -      -      -      -      -      -     	vpor	(%rax), %xmm1, %xmm2
-# CHECK-NEXT:  -      -      -      -      -     1.00    -      -      -      -      -      -      -      -     	vpsadbw	%xmm0, %xmm1, %xmm2
-# CHECK-NEXT:  -      -      -      -      -     1.00    -     1.00    -      -      -      -      -      -     	vpsadbw	(%rax), %xmm1, %xmm2
+# CHECK-NEXT:  -      -      -      -      -      -     1.00    -      -      -      -     1.00    -      -     	vpextrb	$1, %xmm0, %ecx
+# CHECK-NEXT:  -      -      -      -      -      -     1.00   1.00    -     1.00    -     1.00    -      -     	vpextrb	$1, %xmm0, (%rax)
+# CHECK-NEXT:  -      -      -      -      -     1.00    -      -      -      -      -      -     1.00    -     	vpextrd	$1, %xmm0, %ecx
+# CHECK-NEXT:  -      -      -      -      -      -     1.00   1.00    -     1.00    -     1.00    -      -     	vpextrd	$1, %xmm0, (%rax)
+# CHECK-NEXT:  -      -      -      -      -      -     1.00    -      -      -      -     1.00    -      -     	vpextrq	$1, %xmm0, %rcx
+# CHECK-NEXT:  -      -      -      -      -      -     1.00   1.00    -     1.00    -     1.00    -      -     	vpextrq	$1, %xmm0, (%rax)
+# CHECK-NEXT:  -      -      -      -      -     1.00    -      -      -      -      -      -     1.00    -     	vpextrw	$1, %xmm0, %ecx
+# CHECK-NEXT:  -      -      -      -      -      -     1.00   1.00    -     1.00    -     1.00    -      -     	vpextrw	$1, %xmm0, (%rax)
+# CHECK-NEXT:  -      -      -      -      -     1.00    -      -      -      -      -      -     1.00    -     	vphaddd	%xmm0, %xmm1, %xmm2
+# CHECK-NEXT:  -      -      -      -      -      -     1.00   1.00    -      -      -     1.00    -      -     	vphaddd	(%rax), %xmm1, %xmm2
+# CHECK-NEXT:  -      -      -      -      -     1.00    -      -      -      -      -      -     1.00    -     	vphaddsw	%xmm0, %xmm1, %xmm2
+# CHECK-NEXT:  -      -      -      -      -      -     1.00   1.00    -      -      -     1.00    -      -     	vphaddsw	(%rax), %xmm1, %xmm2
+# CHECK-NEXT:  -      -      -      -      -     1.00    -      -      -      -      -      -     1.00    -     	vphaddw	%xmm0, %xmm1, %xmm2
+# CHECK-NEXT:  -      -      -      -      -      -     1.00   1.00    -      -      -     1.00    -      -     	vphaddw	(%rax), %xmm1, %xmm2
+# CHECK-NEXT:  -      -      -      -      -     1.00    -      -      -      -      -      -      -     1.00   	vphminposuw	%xmm0, %xmm2
+# CHECK-NEXT:  -      -      -      -      -     1.00    -     1.00    -      -      -      -      -     1.00   	vphminposuw	(%rax), %xmm2
+# CHECK-NEXT:  -      -      -      -      -      -     1.00    -      -      -      -      -     1.00    -     	vphsubd	%xmm0, %xmm1, %xmm2
+# CHECK-NEXT:  -      -      -      -      -      -     1.00   1.00    -      -      -     1.00    -      -     	vphsubd	(%rax), %xmm1, %xmm2
+# CHECK-NEXT:  -      -      -      -      -     1.00    -      -      -      -      -      -     1.00    -     	vphsubsw	%xmm0, %xmm1, %xmm2
+# CHECK-NEXT:  -      -      -      -      -      -     1.00   1.00    -      -      -     1.00    -      -     	vphsubsw	(%rax), %xmm1, %xmm2
+# CHECK-NEXT:  -      -      -      -      -     1.00    -      -      -      -      -      -     1.00    -     	vphsubw	%xmm0, %xmm1, %xmm2
+# CHECK-NEXT:  -      -      -      -      -      -     1.00   1.00    -      -      -     1.00    -      -     	vphsubw	(%rax), %xmm1, %xmm2
+# CHECK-NEXT:  -      -      -      -      -     1.00    -      -      -      -      -      -     1.00    -     	vpinsrb	$1, %eax, %xmm1, %xmm2
+# CHECK-NEXT:  -      -      -      -      -      -     1.00   1.00    -      -      -     1.00    -      -     	vpinsrb	$1, (%rax), %xmm1, %xmm2
+# CHECK-NEXT:  -      -      -      -      -     1.00    -      -      -      -      -      -     1.00    -     	vpinsrd	$1, %eax, %xmm1, %xmm2
+# CHECK-NEXT:  -      -      -      -      -      -     1.00   1.00    -      -      -     1.00    -      -     	vpinsrd	$1, (%rax), %xmm1, %xmm2
+# CHECK-NEXT:  -      -      -      -      -     1.00    -      -      -      -      -      -     1.00    -     	vpinsrq	$1, %rax, %xmm1, %xmm2
+# CHECK-NEXT:  -      -      -      -      -      -     1.00   1.00    -      -      -      -     1.00    -     	vpinsrq	$1, (%rax), %xmm1, %xmm2
+# CHECK-NEXT:  -      -      -      -      -     1.00    -      -      -      -      -      -     1.00    -     	vpinsrw	$1, %eax, %xmm1, %xmm2
+# CHECK-NEXT:  -      -      -      -      -      -     1.00   1.00    -      -      -     1.00    -      -     	vpinsrw	$1, (%rax), %xmm1, %xmm2
+# CHECK-NEXT:  -      -      -      -      -     1.00    -      -      -      -      -      -      -     1.00   	vpmaddubsw	%xmm0, %xmm1, %xmm2
+# CHECK-NEXT:  -      -      -      -      -     1.00    -     1.00    -      -      -      -      -     1.00   	vpmaddubsw	(%rax), %xmm1, %xmm2
+# CHECK-NEXT:  -      -      -      -      -     1.00    -      -      -      -      -      -      -     1.00   	vpmaddwd	%xmm0, %xmm1, %xmm2
+# CHECK-NEXT:  -      -      -      -      -     1.00    -     1.00    -      -      -      -      -     1.00   	vpmaddwd	(%rax), %xmm1, %xmm2
+# CHECK-NEXT:  -      -      -      -      -     1.00    -      -      -      -      -      -     1.00    -     	vpmaxsb	%xmm0, %xmm1, %xmm2
+# CHECK-NEXT:  -      -      -      -      -      -     1.00   1.00    -      -      -     1.00    -      -     	vpmaxsb	(%rax), %xmm1, %xmm2
+# CHECK-NEXT:  -      -      -      -      -      -     1.00    -      -      -      -     1.00    -      -     	vpmaxsd	%xmm0, %xmm1, %xmm2
+# CHECK-NEXT:  -      -      -      -      -      -     1.00   1.00    -      -      -     1.00    -      -     	vpmaxsd	(%rax), %xmm1, %xmm2
+# CHECK-NEXT:  -      -      -      -      -      -     1.00    -      -      -      -      -     1.00    -     	vpmaxsw	%xmm0, %xmm1, %xmm2
+# CHECK-NEXT:  -      -      -      -      -      -     1.00   1.00    -      -      -     1.00    -      -     	vpmaxsw	(%rax), %xmm1, %xmm2
+# CHECK-NEXT:  -      -      -      -      -     1.00    -      -      -      -      -      -     1.00    -     	vpmaxub	%xmm0, %xmm1, %xmm2
+# CHECK-NEXT:  -      -      -      -      -      -     1.00   1.00    -      -      -     1.00    -      -     	vpmaxub	(%rax), %xmm1, %xmm2
+# CHECK-NEXT:  -      -      -      -      -     1.00    -      -      -      -      -      -     1.00    -     	vpmaxud	%xmm0, %xmm1, %xmm2
+# CHECK-NEXT:  -      -      -      -      -      -     1.00   1.00    -      -      -     1.00    -      -     	vpmaxud	(%rax), %xmm1, %xmm2
+# CHECK-NEXT:  -      -      -      -      -     1.00    -      -      -      -      -      -     1.00    -     	vpmaxuw	%xmm0, %xmm1, %xmm2
+# CHECK-NEXT:  -      -      -      -      -      -     1.00   1.00    -      -      -     1.00    -      -     	vpmaxuw	(%rax), %xmm1, %xmm2
+# CHECK-NEXT:  -      -      -      -      -     1.00    -      -      -      -      -      -     1.00    -     	vpminsb	%xmm0, %xmm1, %xmm2
+# CHECK-NEXT:  -      -      -      -      -      -     1.00   1.00    -      -      -     1.00    -      -     	vpminsb	(%rax), %xmm1, %xmm2
+# CHECK-NEXT:  -      -      -      -      -     1.00    -      -      -      -      -      -     1.00    -     	vpminsd	%xmm0, %xmm1, %xmm2
+# CHECK-NEXT:  -      -      -      -      -      -     1.00   1.00    -      -      -     1.00    -      -     	vpminsd	(%rax), %xmm1, %xmm2
+# CHECK-NEXT:  -      -      -      -      -     1.00    -      -      -      -      -      -     1.00    -     	vpminsw	%xmm0, %xmm1, %xmm2
+# CHECK-NEXT:  -      -      -      -      -      -     1.00   1.00    -      -      -     1.00    -      -     	vpminsw	(%rax), %xmm1, %xmm2
+# CHECK-NEXT:  -      -      -      -      -     1.00    -      -      -      -      -      -     1.00    -     	vpminub	%xmm0, %xmm1, %xmm2
+# CHECK-NEXT:  -      -      -      -      -      -     1.00   1.00    -      -      -     1.00    -      -     	vpminub	(%rax), %xmm1, %xmm2
+# CHECK-NEXT:  -      -      -      -      -     1.00    -      -      -      -      -      -     1.00    -     	vpminud	%xmm0, %xmm1, %xmm2
+# CHECK-NEXT:  -      -      -      -      -      -     1.00   1.00    -      -      -     1.00    -      -     	vpminud	(%rax), %xmm1, %xmm2
+# CHECK-NEXT:  -      -      -      -      -     1.00    -      -      -      -      -      -     1.00    -     	vpminuw	%xmm0, %xmm1, %xmm2
+# CHECK-NEXT:  -      -      -      -      -      -     1.00   1.00    -      -      -     1.00    -      -     	vpminuw	(%rax), %xmm1, %xmm2
+# CHECK-NEXT:  -      -      -      -      -     1.00    -      -      -      -      -      -     1.00    -     	vpmovmskb	%xmm0, %ecx
+# CHECK-NEXT:  -      -      -      -      -     1.00    -      -      -      -      -      -     1.00    -     	vpmovsxbd	%xmm0, %xmm2
+# CHECK-NEXT:  -      -      -      -      -      -     1.00   1.00    -      -      -     1.00    -      -     	vpmovsxbd	(%rax), %xmm2
+# CHECK-NEXT:  -      -      -      -      -     1.00    -      -      -      -      -      -     1.00    -     	vpmovsxbq	%xmm0, %xmm2
+# CHECK-NEXT:  -      -      -      -      -      -     1.00   1.00    -      -      -     1.00    -      -     	vpmovsxbq	(%rax), %xmm2
+# CHECK-NEXT:  -      -      -      -      -     1.00    -      -      -      -      -      -     1.00    -     	vpmovsxbw	%xmm0, %xmm2
+# CHECK-NEXT:  -      -      -      -      -      -     1.00   1.00    -      -      -     1.00    -      -     	vpmovsxbw	(%rax), %xmm2
+# CHECK-NEXT:  -      -      -      -      -     1.00    -      -      -      -      -      -     1.00    -     	vpmovsxdq	%xmm0, %xmm2
+# CHECK-NEXT:  -      -      -      -      -      -     1.00   1.00    -      -      -     1.00    -      -     	vpmovsxdq	(%rax), %xmm2
+# CHECK-NEXT:  -      -      -      -      -     1.00    -      -      -      -      -      -     1.00    -     	vpmovsxwd	%xmm0, %xmm2
+# CHECK-NEXT:  -      -      -      -      -      -     1.00   1.00    -      -      -     1.00    -      -     	vpmovsxwd	(%rax), %xmm2
+# CHECK-NEXT:  -      -      -      -      -     1.00    -      -      -      -      -      -     1.00    -     	vpmovsxwq	%xmm0, %xmm2
+# CHECK-NEXT:  -      -      -      -      -      -     1.00   1.00    -      -      -     1.00    -      -     	vpmovsxwq	(%rax), %xmm2
+# CHECK-NEXT:  -      -      -      -      -     1.00    -      -      -      -      -      -     1.00    -     	vpmovzxbd	%xmm0, %xmm2
+# CHECK-NEXT:  -      -      -      -      -      -     1.00   1.00    -      -      -     1.00    -      -     	vpmovzxbd	(%rax), %xmm2
+# CHECK-NEXT:  -      -      -      -      -     1.00    -      -      -      -      -      -     1.00    -     	vpmovzxbq	%xmm0, %xmm2
+# CHECK-NEXT:  -      -      -      -      -      -     1.00   1.00    -      -      -     1.00    -      -     	vpmovzxbq	(%rax), %xmm2
+# CHECK-NEXT:  -      -      -      -      -     1.00    -      -      -      -      -      -     1.00    -     	vpmovzxbw	%xmm0, %xmm2
+# CHECK-NEXT:  -      -      -      -      -      -     1.00   1.00    -      -      -     1.00    -      -     	vpmovzxbw	(%rax), %xmm2
+# CHECK-NEXT:  -      -      -      -      -     1.00    -      -      -      -      -      -     1.00    -     	vpmovzxdq	%xmm0, %xmm2
+# CHECK-NEXT:  -      -      -      -      -      -     1.00   1.00    -      -      -     1.00    -      -     	vpmovzxdq	(%rax), %xmm2
+# CHECK-NEXT:  -      -      -      -      -     1.00    -      -      -      -      -      -     1.00    -     	vpmovzxwd	%xmm0, %xmm2
+# CHECK-NEXT:  -      -      -      -      -      -     1.00   1.00    -      -      -      -     1.00    -     	vpmovzxwd	(%rax), %xmm2
+# CHECK-NEXT:  -      -      -      -      -     1.00    -      -      -      -      -      -     1.00    -     	vpmovzxwq	%xmm0, %xmm2
+# CHECK-NEXT:  -      -      -      -      -      -     1.00   1.00    -      -      -     1.00    -      -     	vpmovzxwq	(%rax), %xmm2
+# CHECK-NEXT:  -      -      -      -      -     1.00    -      -      -      -      -      -      -     1.00   	vpmuldq	%xmm0, %xmm1, %xmm2
+# CHECK-NEXT:  -      -      -      -      -     1.00    -     1.00    -      -      -      -      -     1.00   	vpmuldq	(%rax), %xmm1, %xmm2
+# CHECK-NEXT:  -      -      -      -      -     1.00    -      -      -      -      -      -      -     1.00   	vpmulhrsw	%xmm0, %xmm1, %xmm2
+# CHECK-NEXT:  -      -      -      -      -     1.00    -     1.00    -      -      -      -      -     1.00   	vpmulhrsw	(%rax), %xmm1, %xmm2
+# CHECK-NEXT:  -      -      -      -      -     1.00    -      -      -      -      -      -      -     1.00   	vpmulhuw	%xmm0, %xmm1, %xmm2
+# CHECK-NEXT:  -      -      -      -      -     1.00    -     1.00    -      -      -      -      -     1.00   	vpmulhuw	(%rax), %xmm1, %xmm2
+# CHECK-NEXT:  -      -      -      -      -     1.00    -      -      -      -      -      -      -     1.00   	vpmulhw	%xmm0, %xmm1, %xmm2
+# CHECK-NEXT:  -      -      -      -      -     1.00    -     1.00    -      -      -      -      -     1.00   	vpmulhw	(%rax), %xmm1, %xmm2
+# CHECK-NEXT:  -      -      -      -      -     1.00    -      -      -      -      -      -      -     1.00   	vpmulld	%xmm0, %xmm1, %xmm2
+# CHECK-NEXT:  -      -      -      -      -     1.00    -     1.00    -      -      -      -      -     1.00   	vpmulld	(%rax), %xmm1, %xmm2
+# CHECK-NEXT:  -      -      -      -      -     1.00    -      -      -      -      -      -      -     1.00   	vpmullw	%xmm0, %xmm1, %xmm2
+# CHECK-NEXT:  -      -      -      -      -     1.00    -     1.00    -      -      -      -      -     1.00   	vpmullw	(%rax), %xmm1, %xmm2
+# CHECK-NEXT:  -      -      -      -      -     1.00    -      -      -      -      -      -      -     1.00   	vpmuludq	%xmm0, %xmm1, %xmm2
+# CHECK-NEXT:  -      -      -      -      -     1.00    -     1.00    -      -      -      -      -     1.00   	vpmuludq	(%rax), %xmm1, %xmm2
+# CHECK-NEXT:  -      -      -      -      -      -     1.00    -      -      -      -      -     1.00    -     	vpor	%xmm0, %xmm1, %xmm2
+# CHECK-NEXT:  -      -      -      -      -      -     1.00   1.00    -      -      -     1.00    -      -     	vpor	(%rax), %xmm1, %xmm2
+# CHECK-NEXT:  -      -      -      -      -     1.00    -      -      -      -      -      -      -     1.00   	vpsadbw	%xmm0, %xmm1, %xmm2
+# CHECK-NEXT:  -      -      -      -      -     1.00    -     1.00    -      -      -      -      -     1.00   	vpsadbw	(%rax), %xmm1, %xmm2
 # CHECK-NEXT:  -      -      -      -      -      -     4.00    -      -      -      -      -      -      -     	vpshufb	%xmm0, %xmm1, %xmm2
 # CHECK-NEXT:  -      -      -      -      -      -     4.00   1.00    -      -      -      -      -      -     	vpshufb	(%rax), %xmm1, %xmm2
-# CHECK-NEXT:  -      -      -      -      -      -     1.00    -      -      -      -      -      -      -     	vpshufd	$1, %xmm0, %xmm2
-# CHECK-NEXT:  -      -      -      -      -     1.00    -     1.00    -      -      -      -      -      -     	vpshufd	$1, (%rax), %xmm2
-# CHECK-NEXT:  -      -      -      -      -     1.00    -      -      -      -      -      -      -      -     	vpshufhw	$1, %xmm0, %xmm2
-# CHECK-NEXT:  -      -      -      -      -      -     1.00   1.00    -      -      -      -      -      -     	vpshufhw	$1, (%rax), %xmm2
-# CHECK-NEXT:  -      -      -      -      -     1.00    -      -      -      -      -      -      -      -     	vpshuflw	$1, %xmm0, %xmm2
-# CHECK-NEXT:  -      -      -      -      -      -     1.00   1.00    -      -      -      -      -      -     	vpshuflw	$1, (%rax), %xmm2
-# CHECK-NEXT:  -      -      -      -      -     1.00    -      -      -      -      -      -      -      -     	vpsignb	%xmm0, %xmm1, %xmm2
-# CHECK-NEXT:  -      -      -      -      -      -     1.00   1.00    -      -      -      -      -      -     	vpsignb	(%rax), %xmm1, %xmm2
-# CHECK-NEXT:  -      -      -      -      -     1.00    -      -      -      -      -      -      -      -     	vpsignd	%xmm0, %xmm1, %xmm2
-# CHECK-NEXT:  -      -      -      -      -      -     1.00   1.00    -      -      -      -      -      -     	vpsignd	(%rax), %xmm1, %xmm2
-# CHECK-NEXT:  -      -      -      -      -     1.00    -      -      -      -      -      -      -      -     	vpsignw	%xmm0, %xmm1, %xmm2
-# CHECK-NEXT:  -      -      -      -      -      -     1.00   1.00    -      -      -      -      -      -     	vpsignw	(%rax), %xmm1, %xmm2
-# CHECK-NEXT:  -      -      -      -      -     1.00    -      -      -      -      -      -      -      -     	vpslld	$1, %xmm0, %xmm2
-# CHECK-NEXT:  -      -      -      -      -      -     1.00    -      -      -      -      -      -      -     	vpslld	%xmm0, %xmm1, %xmm2
-# CHECK-NEXT:  -      -      -      -      -     1.00    -     1.00    -      -      -      -      -      -     	vpslld	(%rax), %xmm1, %xmm2
-# CHECK-NEXT:  -      -      -      -      -      -     1.00    -      -      -      -      -      -      -     	vpslldq	$1, %xmm1, %xmm2
-# CHECK-NEXT:  -      -      -      -      -     1.00    -      -      -      -      -      -      -      -     	vpsllq	$1, %xmm0, %xmm2
-# CHECK-NEXT:  -      -      -      -      -      -     1.00    -      -      -      -      -      -      -     	vpsllq	%xmm0, %xmm1, %xmm2
-# CHECK-NEXT:  -      -      -      -      -     1.00    -     1.00    -      -      -      -      -      -     	vpsllq	(%rax), %xmm1, %xmm2
-# CHECK-NEXT:  -      -      -      -      -      -     1.00    -      -      -      -      -      -      -     	vpsllw	$1, %xmm0, %xmm2
-# CHECK-NEXT:  -      -      -      -      -     1.00    -      -      -      -      -      -      -      -     	vpsllw	%xmm0, %xmm1, %xmm2
-# CHECK-NEXT:  -      -      -      -      -      -     1.00   1.00    -      -      -      -      -      -     	vpsllw	(%rax), %xmm1, %xmm2
-# CHECK-NEXT:  -      -      -      -      -     1.00    -      -      -      -      -      -      -      -     	vpsrad	$1, %xmm0, %xmm2
-# CHECK-NEXT:  -      -      -      -      -      -     1.00    -      -      -      -      -      -      -     	vpsrad	%xmm0, %xmm1, %xmm2
-# CHECK-NEXT:  -      -      -      -      -     1.00    -     1.00    -      -      -      -      -      -     	vpsrad	(%rax), %xmm1, %xmm2
-# CHECK-NEXT:  -      -      -      -      -      -     1.00    -      -      -      -      -      -      -     	vpsraw	$1, %xmm0, %xmm2
-# CHECK-NEXT:  -      -      -      -      -     1.00    -      -      -      -      -      -      -      -     	vpsraw	%xmm0, %xmm1, %xmm2
-# CHECK-NEXT:  -      -      -      -      -      -     1.00   1.00    -      -      -      -      -      -     	vpsraw	(%rax), %xmm1, %xmm2
-# CHECK-NEXT:  -      -      -      -      -     1.00    -      -      -      -      -      -      -      -     	vpsrld	$1, %xmm0, %xmm2
-# CHECK-NEXT:  -      -      -      -      -      -     1.00    -      -      -      -      -      -      -     	vpsrld	%xmm0, %xmm1, %xmm2
-# CHECK-NEXT:  -      -      -      -      -     1.00    -     1.00    -      -      -      -      -      -     	vpsrld	(%rax), %xmm1, %xmm2
-# CHECK-NEXT:  -      -      -      -      -      -     1.00    -      -      -      -      -      -      -     	vpsrldq	$1, %xmm1, %xmm2
-# CHECK-NEXT:  -      -      -      -      -     1.00    -      -      -      -      -      -      -      -     	vpsrlq	$1, %xmm0, %xmm2
-# CHECK-NEXT:  -      -      -      -      -      -     1.00    -      -      -      -      -      -      -     	vpsrlq	%xmm0, %xmm1, %xmm2
-# CHECK-NEXT:  -      -      -      -      -     1.00    -     1.00    -      -      -      -      -      -     	vpsrlq	(%rax), %xmm1, %xmm2
-# CHECK-NEXT:  -      -      -      -      -      -     1.00    -      -      -      -      -      -      -     	vpsrlw	$1, %xmm0, %xmm2
-# CHECK-NEXT:  -      -      -      -      -     1.00    -      -      -      -      -      -      -      -     	vpsrlw	%xmm0, %xmm1, %xmm2
-# CHECK-NEXT:  -      -      -      -      -      -     1.00   1.00    -      -      -      -      -      -     	vpsrlw	(%rax), %xmm1, %xmm2
-# CHECK-NEXT:  -      -      -      -      -     1.00    -      -      -      -      -      -      -      -     	vpsubb	%xmm0, %xmm1, %xmm2
-# CHECK-NEXT:  -      -      -      -      -      -     1.00   1.00    -      -      -      -      -      -     	vpsubb	(%rax), %xmm1, %xmm2
-# CHECK-NEXT:  -      -      -      -      -     1.00    -      -      -      -      -      -      -      -     	vpsubd	%xmm0, %xmm1, %xmm2
-# CHECK-NEXT:  -      -      -      -      -      -     1.00   1.00    -      -      -      -      -      -     	vpsubd	(%rax), %xmm1, %xmm2
-# CHECK-NEXT:  -      -      -      -      -     1.00    -      -      -      -      -      -      -      -     	vpsubq	%xmm0, %xmm1, %xmm2
-# CHECK-NEXT:  -      -      -      -      -      -     1.00   1.00    -      -      -      -      -      -     	vpsubq	(%rax), %xmm1, %xmm2
-# CHECK-NEXT:  -      -      -      -      -     1.00    -      -      -      -      -      -      -      -     	vpsubsb	%xmm0, %xmm1, %xmm2
-# CHECK-NEXT:  -      -      -      -      -      -     1.00   1.00    -      -      -      -      -      -     	vpsubsb	(%rax), %xmm1, %xmm2
-# CHECK-NEXT:  -      -      -      -      -     1.00    -      -      -      -      -      -      -      -     	vpsubsw	%xmm0, %xmm1, %xmm2
-# CHECK-NEXT:  -      -      -      -      -      -     1.00   1.00    -      -      -      -      -      -     	vpsubsw	(%rax), %xmm1, %xmm2
-# CHECK-NEXT:  -      -      -      -      -     1.00    -      -      -      -      -      -      -      -     	vpsubusb	%xmm0, %xmm1, %xmm2
-# CHECK-NEXT:  -      -      -      -      -      -     1.00   1.00    -      -      -      -      -      -     	vpsubusb	(%rax), %xmm1, %xmm2
-# CHECK-NEXT:  -      -      -      -      -     1.00    -      -      -      -      -      -      -      -     	vpsubusw	%xmm0, %xmm1, %xmm2
-# CHECK-NEXT:  -      -      -      -      -      -     1.00   1.00    -      -      -      -      -      -     	vpsubusw	(%rax), %xmm1, %xmm2
-# CHECK-NEXT:  -      -      -      -      -     1.00    -      -      -      -      -      -      -      -     	vpsubw	%xmm0, %xmm1, %xmm2
-# CHECK-NEXT:  -      -      -      -      -      -     1.00   1.00    -      -      -      -      -      -     	vpsubw	(%rax), %xmm1, %xmm2
+# CHECK-NEXT:  -      -      -      -      -      -     1.00    -      -      -      -      -     1.00    -     	vpshufd	$1, %xmm0, %xmm2
+# CHECK-NEXT:  -      -      -      -      -     1.00    -     1.00    -      -      -     1.00    -      -     	vpshufd	$1, (%rax), %xmm2
+# CHECK-NEXT:  -      -      -      -      -     1.00    -      -      -      -      -      -     1.00    -     	vpshufhw	$1, %xmm0, %xmm2
+# CHECK-NEXT:  -      -      -      -      -      -     1.00   1.00    -      -      -     1.00    -      -     	vpshufhw	$1, (%rax), %xmm2
+# CHECK-NEXT:  -      -      -      -      -     1.00    -      -      -      -      -      -     1.00    -     	vpshuflw	$1, %xmm0, %xmm2
+# CHECK-NEXT:  -      -      -      -      -      -     1.00   1.00    -      -      -     1.00    -      -     	vpshuflw	$1, (%rax), %xmm2
+# CHECK-NEXT:  -      -      -      -      -     1.00    -      -      -      -      -      -     1.00    -     	vpsignb	%xmm0, %xmm1, %xmm2
+# CHECK-NEXT:  -      -      -      -      -      -     1.00   1.00    -      -      -     1.00    -      -     	vpsignb	(%rax), %xmm1, %xmm2
+# CHECK-NEXT:  -      -      -      -      -     1.00    -      -      -      -      -      -     1.00    -     	vpsignd	%xmm0, %xmm1, %xmm2
+# CHECK-NEXT:  -      -      -      -      -      -     1.00   1.00    -      -      -     1.00    -      -     	vpsignd	(%rax), %xmm1, %xmm2
+# CHECK-NEXT:  -      -      -      -      -     1.00    -      -      -      -      -      -     1.00    -     	vpsignw	%xmm0, %xmm1, %xmm2
+# CHECK-NEXT:  -      -      -      -      -      -     1.00   1.00    -      -      -     1.00    -      -     	vpsignw	(%rax), %xmm1, %xmm2
+# CHECK-NEXT:  -      -      -      -      -     1.00    -      -      -      -      -      -     1.00    -     	vpslld	$1, %xmm0, %xmm2
+# CHECK-NEXT:  -      -      -      -      -      -     1.00    -      -      -      -     1.00    -      -     	vpslld	%xmm0, %xmm1, %xmm2
+# CHECK-NEXT:  -      -      -      -      -     1.00    -     1.00    -      -      -      -     1.00    -     	vpslld	(%rax), %xmm1, %xmm2
+# CHECK-NEXT:  -      -      -      -      -      -     1.00    -      -      -      -     1.00    -      -     	vpslldq	$1, %xmm1, %xmm2
+# CHECK-NEXT:  -      -      -      -      -     1.00    -      -      -      -      -      -     1.00    -     	vpsllq	$1, %xmm0, %xmm2
+# CHECK-NEXT:  -      -      -      -      -      -     1.00    -      -      -      -     1.00    -      -     	vpsllq	%xmm0, %xmm1, %xmm2
+# CHECK-NEXT:  -      -      -      -      -     1.00    -     1.00    -      -      -      -     1.00    -     	vpsllq	(%rax), %xmm1, %xmm2
+# CHECK-NEXT:  -      -      -      -      -      -     1.00    -      -      -      -     1.00    -      -     	vpsllw	$1, %xmm0, %xmm2
+# CHECK-NEXT:  -      -      -      -      -     1.00    -      -      -      -      -      -     1.00    -     	vpsllw	%xmm0, %xmm1, %xmm2
+# CHECK-NEXT:  -      -      -      -      -      -     1.00   1.00    -      -      -     1.00    -      -     	vpsllw	(%rax), %xmm1, %xmm2
+# CHECK-NEXT:  -      -      -      -      -     1.00    -      -      -      -      -      -     1.00    -     	vpsrad	$1, %xmm0, %xmm2
+# CHECK-NEXT:  -      -      -      -      -      -     1.00    -      -      -      -     1.00    -      -     	vpsrad	%xmm0, %xmm1, %xmm2
+# CHECK-NEXT:  -      -      -      -      -     1.00    -     1.00    -      -      -      -     1.00    -     	vpsrad	(%rax), %xmm1, %xmm2
+# CHECK-NEXT:  -      -      -      -      -      -     1.00    -      -      -      -     1.00    -      -     	vpsraw	$1, %xmm0, %xmm2
+# CHECK-NEXT:  -      -      -      -      -     1.00    -      -      -      -      -      -     1.00    -     	vpsraw	%xmm0, %xmm1, %xmm2
+# CHECK-NEXT:  -      -      -      -      -      -     1.00   1.00    -      -      -     1.00    -      -     	vpsraw	(%rax), %xmm1, %xmm2
+# CHECK-NEXT:  -      -      -      -      -     1.00    -      -      -      -      -      -     1.00    -     	vpsrld	$1, %xmm0, %xmm2
+# CHECK-NEXT:  -      -      -      -      -      -     1.00    -      -      -      -     1.00    -      -     	vpsrld	%xmm0, %xmm1, %xmm2
+# CHECK-NEXT:  -      -      -      -      -     1.00    -     1.00    -      -      -      -     1.00    -     	vpsrld	(%rax), %xmm1, %xmm2
+# CHECK-NEXT:  -      -      -      -      -      -     1.00    -      -      -      -     1.00    -      -     	vpsrldq	$1, %xmm1, %xmm2
+# CHECK-NEXT:  -      -      -      -      -     1.00    -      -      -      -      -      -     1.00    -     	vpsrlq	$1, %xmm0, %xmm2
+# CHECK-NEXT:  -      -      -      -      -      -     1.00    -      -      -      -     1.00    -      -     	vpsrlq	%xmm0, %xmm1, %xmm2
+# CHECK-NEXT:  -      -      -      -      -     1.00    -     1.00    -      -      -      -     1.00    -     	vpsrlq	(%rax), %xmm1, %xmm2
+# CHECK-NEXT:  -      -      -      -      -      -     1.00    -      -      -      -     1.00    -      -     	vpsrlw	$1, %xmm0, %xmm2
+# CHECK-NEXT:  -      -      -      -      -     1.00    -      -      -      -      -      -     1.00    -     	vpsrlw	%xmm0, %xmm1, %xmm2
+# CHECK-NEXT:  -      -      -      -      -      -     1.00   1.00    -      -      -     1.00    -      -     	vpsrlw	(%rax), %xmm1, %xmm2
+# CHECK-NEXT:  -      -      -      -      -     1.00    -      -      -      -      -      -     1.00    -     	vpsubb	%xmm0, %xmm1, %xmm2
+# CHECK-NEXT:  -      -      -      -      -      -     1.00   1.00    -      -      -     1.00    -      -     	vpsubb	(%rax), %xmm1, %xmm2
+# CHECK-NEXT:  -      -      -      -      -     1.00    -      -      -      -      -      -     1.00    -     	vpsubd	%xmm0, %xmm1, %xmm2
+# CHECK-NEXT:  -      -      -      -      -      -     1.00   1.00    -      -      -     1.00    -      -     	vpsubd	(%rax), %xmm1, %xmm2
+# CHECK-NEXT:  -      -      -      -      -     1.00    -      -      -      -      -      -     1.00    -     	vpsubq	%xmm0, %xmm1, %xmm2
+# CHECK-NEXT:  -      -      -      -      -      -     1.00   1.00    -      -      -     1.00    -      -     	vpsubq	(%rax), %xmm1, %xmm2
+# CHECK-NEXT:  -      -      -      -      -     1.00    -      -      -      -      -      -     1.00    -     	vpsubsb	%xmm0, %xmm1, %xmm2
+# CHECK-NEXT:  -      -      -      -      -      -     1.00   1.00    -      -      -     1.00    -      -     	vpsubsb	(%rax), %xmm1, %xmm2
+# CHECK-NEXT:  -      -      -      -      -     1.00    -      -      -      -      -      -     1.00    -     	vpsubsw	%xmm0, %xmm1, %xmm2
+# CHECK-NEXT:  -      -      -      -      -      -     1.00   1.00    -      -      -     1.00    -      -     	vpsubsw	(%rax), %xmm1, %xmm2
+# CHECK-NEXT:  -      -      -      -      -     1.00    -      -      -      -      -      -     1.00    -     	vpsubusb	%xmm0, %xmm1, %xmm2
+# CHECK-NEXT:  -      -      -      -      -      -     1.00   1.00    -      -      -     1.00    -      -     	vpsubusb	(%rax), %xmm1, %xmm2
+# CHECK-NEXT:  -      -      -      -      -     1.00    -      -      -      -      -      -     1.00    -     	vpsubusw	%xmm0, %xmm1, %xmm2
+# CHECK-NEXT:  -      -      -      -      -      -     1.00   1.00    -      -      -     1.00    -      -     	vpsubusw	(%rax), %xmm1, %xmm2
+# CHECK-NEXT:  -      -      -      -      -     1.00    -      -      -      -      -      -     1.00    -     	vpsubw	%xmm0, %xmm1, %xmm2
+# CHECK-NEXT:  -      -      -      -      -      -     1.00   1.00    -      -      -     1.00    -      -     	vpsubw	(%rax), %xmm1, %xmm2
 # CHECK-NEXT:  -      -      -      -      -     1.00    -      -      -      -      -      -      -      -     	vptest	%xmm0, %xmm1
 # CHECK-NEXT:  -      -      -      -      -     1.00    -     1.00    -      -      -      -      -      -     	vptest	(%rax), %xmm1
 # CHECK-NEXT:  -      -      -      -      -     2.00   2.00    -      -      -      -      -      -      -     	vptest	%ymm0, %ymm1
 # CHECK-NEXT:  -      -      -      -      -     2.00   2.00   1.00    -      -      -      -      -      -     	vptest	(%rax), %ymm1
-# CHECK-NEXT:  -      -      -      -      -      -     1.00    -      -      -      -      -      -      -     	vpunpckhbw	%xmm0, %xmm1, %xmm2
-# CHECK-NEXT:  -      -      -      -      -      -     1.00   1.00    -      -      -      -      -      -     	vpunpckhbw	(%rax), %xmm1, %xmm2
-# CHECK-NEXT:  -      -      -      -      -     1.00    -      -      -      -      -      -      -      -     	vpunpckhdq	%xmm0, %xmm1, %xmm2
-# CHECK-NEXT:  -      -      -      -      -      -     1.00   1.00    -      -      -      -      -      -     	vpunpckhdq	(%rax), %xmm1, %xmm2
-# CHECK-NEXT:  -      -      -      -      -     1.00    -      -      -      -      -      -      -      -     	vpunpckhqdq	%xmm0, %xmm1, %xmm2
-# CHECK-NEXT:  -      -      -      -      -      -     1.00   1.00    -      -      -      -      -      -     	vpunpckhqdq	(%rax), %xmm1, %xmm2
-# CHECK-NEXT:  -      -      -      -      -     1.00    -      -      -      -      -      -      -      -     	vpunpckhwd	%xmm0, %xmm1, %xmm2
-# CHECK-NEXT:  -      -      -      -      -      -     1.00   1.00    -      -      -      -      -      -     	vpunpckhwd	(%rax), %xmm1, %xmm2
-# CHECK-NEXT:  -      -      -      -      -     1.00    -      -      -      -      -      -      -      -     	vpunpcklbw	%xmm0, %xmm1, %xmm2
-# CHECK-NEXT:  -      -      -      -      -      -     1.00   1.00    -      -      -      -      -      -     	vpunpcklbw	(%rax), %xmm1, %xmm2
-# CHECK-NEXT:  -      -      -      -      -     1.00    -      -      -      -      -      -      -      -     	vpunpckldq	%xmm0, %xmm1, %xmm2
-# CHECK-NEXT:  -      -      -      -      -      -     1.00   1.00    -      -      -      -      -      -     	vpunpckldq	(%rax), %xmm1, %xmm2
-# CHECK-NEXT:  -      -      -      -      -     1.00    -      -      -      -      -      -      -      -     	vpunpcklqdq	%xmm0, %xmm1, %xmm2
-# CHECK-NEXT:  -      -      -      -      -      -     1.00   1.00    -      -      -      -      -      -     	vpunpcklqdq	(%rax), %xmm1, %xmm2
-# CHECK-NEXT:  -      -      -      -      -     1.00    -      -      -      -      -      -      -      -     	vpunpcklwd	%xmm0, %xmm1, %xmm2
-# CHECK-NEXT:  -      -      -      -      -      -     1.00   1.00    -      -      -      -      -      -     	vpunpcklwd	(%rax), %xmm1, %xmm2
-# CHECK-NEXT:  -      -      -      -      -     1.00    -      -      -      -      -      -      -      -     	vpxor	%xmm0, %xmm1, %xmm2
-# CHECK-NEXT:  -      -      -      -      -      -     1.00   1.00    -      -      -      -      -      -     	vpxor	(%rax), %xmm1, %xmm2
-# CHECK-NEXT:  -      -      -      -      -      -     1.00    -      -      -      -      -      -      -     	vrcpps	%xmm0, %xmm2
-# CHECK-NEXT:  -      -      -      -      -      -     1.00   1.00    -      -      -      -      -      -     	vrcpps	(%rax), %xmm2
+# CHECK-NEXT:  -      -      -      -      -      -     1.00    -      -      -      -      -     1.00    -     	vpunpckhbw	%xmm0, %xmm1, %xmm2
+# CHECK-NEXT:  -      -      -      -      -      -     1.00   1.00    -      -      -     1.00    -      -     	vpunpckhbw	(%rax), %xmm1, %xmm2
+# CHECK-NEXT:  -      -      -      -      -     1.00    -      -      -      -      -      -     1.00    -     	vpunpckhdq	%xmm0, %xmm1, %xmm2
+# CHECK-NEXT:  -      -      -      -      -      -     1.00   1.00    -      -      -     1.00    -      -     	vpunpckhdq	(%rax), %xmm1, %xmm2
+# CHECK-NEXT:  -      -      -      -      -     1.00    -      -      -      -      -      -     1.00    -     	vpunpckhqdq	%xmm0, %xmm1, %xmm2
+# CHECK-NEXT:  -      -      -      -      -      -     1.00   1.00    -      -      -     1.00    -      -     	vpunpckhqdq	(%rax), %xmm1, %xmm2
+# CHECK-NEXT:  -      -      -      -      -     1.00    -      -      -      -      -      -     1.00    -     	vpunpckhwd	%xmm0, %xmm1, %xmm2
+# CHECK-NEXT:  -      -      -      -      -      -     1.00   1.00    -      -      -     1.00    -      -     	vpunpckhwd	(%rax), %xmm1, %xmm2
+# CHECK-NEXT:  -      -      -      -      -     1.00    -      -      -      -      -      -     1.00    -     	vpunpcklbw	%xmm0, %xmm1, %xmm2
+# CHECK-NEXT:  -      -      -      -      -      -     1.00   1.00    -      -      -     1.00    -      -     	vpunpcklbw	(%rax), %xmm1, %xmm2
+# CHECK-NEXT:  -      -      -      -      -     1.00    -      -      -      -      -      -     1.00    -     	vpunpckldq	%xmm0, %xmm1, %xmm2
+# CHECK-NEXT:  -      -      -      -      -      -     1.00   1.00    -      -      -     1.00    -      -     	vpunpckldq	(%rax), %xmm1, %xmm2
+# CHECK-NEXT:  -      -      -      -      -     1.00    -      -      -      -      -      -     1.00    -     	vpunpcklqdq	%xmm0, %xmm1, %xmm2
+# CHECK-NEXT:  -      -      -      -      -      -     1.00   1.00    -      -      -     1.00    -      -     	vpunpcklqdq	(%rax), %xmm1, %xmm2
+# CHECK-NEXT:  -      -      -      -      -     1.00    -      -      -      -      -      -     1.00    -     	vpunpcklwd	%xmm0, %xmm1, %xmm2
+# CHECK-NEXT:  -      -      -      -      -      -     1.00   1.00    -      -      -     1.00    -      -     	vpunpcklwd	(%rax), %xmm1, %xmm2
+# CHECK-NEXT:  -      -      -      -      -     1.00    -      -      -      -      -      -     1.00    -     	vpxor	%xmm0, %xmm1, %xmm2
+# CHECK-NEXT:  -      -      -      -      -      -     1.00   1.00    -      -      -     1.00    -      -     	vpxor	(%rax), %xmm1, %xmm2
+# CHECK-NEXT:  -      -      -      -     1.00    -     1.00    -      -      -      -      -      -      -     	vrcpps	%xmm0, %xmm2
+# CHECK-NEXT:  -      -      -      -     1.00    -     1.00   1.00    -      -      -      -      -      -     	vrcpps	(%rax), %xmm2
 # CHECK-NEXT:  -      -      -      -      -      -     2.00    -      -      -      -      -      -      -     	vrcpps	%ymm0, %ymm2
 # CHECK-NEXT:  -      -      -      -      -      -     2.00   1.00    -      -      -      -      -      -     	vrcpps	(%rax), %ymm2
-# CHECK-NEXT:  -      -      -      -      -      -     1.00    -      -      -      -      -      -      -     	vrcpss	%xmm0, %xmm1, %xmm2
-# CHECK-NEXT:  -      -      -      -      -      -     1.00   1.00    -      -      -      -      -      -     	vrcpss	(%rax), %xmm1, %xmm2
-# CHECK-NEXT:  -      -      -      -      -     1.00    -      -      -      -      -      -      -      -     	vroundpd	$1, %xmm0, %xmm2
-# CHECK-NEXT:  -      -      -      -      -     1.00    -     1.00    -      -      -      -      -      -     	vroundpd	$1, (%rax), %xmm2
+# CHECK-NEXT:  -      -      -      -     1.00    -     1.00    -      -      -      -      -      -      -     	vrcpss	%xmm0, %xmm1, %xmm2
+# CHECK-NEXT:  -      -      -      -     1.00    -     1.00   1.00    -      -      -      -      -      -     	vrcpss	(%rax), %xmm1, %xmm2
+# CHECK-NEXT:  -      -      -     1.00    -     1.00    -      -      -      -      -      -      -      -     	vroundpd	$1, %xmm0, %xmm2
+# CHECK-NEXT:  -      -      -     1.00    -     1.00    -     1.00    -      -      -      -      -      -     	vroundpd	$1, (%rax), %xmm2
 # CHECK-NEXT:  -      -      -      -      -      -      -      -      -      -     2.00    -      -      -     	vroundpd	$1, %ymm0, %ymm2
 # CHECK-NEXT:  -      -      -      -      -      -      -     1.00    -      -     2.00    -      -      -     	vroundpd	$1, (%rax), %ymm2
-# CHECK-NEXT:  -      -      -      -      -     1.00    -      -      -      -      -      -      -      -     	vroundps	$1, %xmm0, %xmm2
-# CHECK-NEXT:  -      -      -      -      -     1.00    -     1.00    -      -      -      -      -      -     	vroundps	$1, (%rax), %xmm2
+# CHECK-NEXT:  -      -      -     1.00    -     1.00    -      -      -      -      -      -      -      -     	vroundps	$1, %xmm0, %xmm2
+# CHECK-NEXT:  -      -      -     1.00    -     1.00    -     1.00    -      -      -      -      -      -     	vroundps	$1, (%rax), %xmm2
 # CHECK-NEXT:  -      -      -      -      -      -      -      -      -      -     2.00    -      -      -     	vroundps	$1, %ymm0, %ymm2
 # CHECK-NEXT:  -      -      -      -      -      -      -     1.00    -      -     2.00    -      -      -     	vroundps	$1, (%rax), %ymm2
-# CHECK-NEXT:  -      -      -      -      -     1.00    -      -      -      -      -      -      -      -     	vroundsd	$1, %xmm0, %xmm1, %xmm2
-# CHECK-NEXT:  -      -      -      -      -     1.00    -     1.00    -      -      -      -      -      -     	vroundsd	$1, (%rax), %xmm1, %xmm2
-# CHECK-NEXT:  -      -      -      -      -     1.00    -      -      -      -      -      -      -      -     	vroundss	$1, %xmm0, %xmm1, %xmm2
-# CHECK-NEXT:  -      -      -      -      -     1.00    -     1.00    -      -      -      -      -      -     	vroundss	$1, (%rax), %xmm1, %xmm2
-# CHECK-NEXT:  -      -      -      -      -      -     1.00    -      -      -      -      -      -      -     	vrsqrtps	%xmm0, %xmm2
-# CHECK-NEXT:  -      -      -      -      -      -     1.00   1.00    -      -      -      -      -      -     	vrsqrtps	(%rax), %xmm2
+# CHECK-NEXT:  -      -      -     1.00    -     1.00    -      -      -      -      -      -      -      -     	vroundsd	$1, %xmm0, %xmm1, %xmm2
+# CHECK-NEXT:  -      -      -     1.00    -     1.00    -     1.00    -      -      -      -      -      -     	vroundsd	$1, (%rax), %xmm1, %xmm2
+# CHECK-NEXT:  -      -      -     1.00    -     1.00    -      -      -      -      -      -      -      -     	vroundss	$1, %xmm0, %xmm1, %xmm2
+# CHECK-NEXT:  -      -      -     1.00    -     1.00    -     1.00    -      -      -      -      -      -     	vroundss	$1, (%rax), %xmm1, %xmm2
+# CHECK-NEXT:  -      -      -      -     1.00    -     1.00    -      -      -      -      -      -      -     	vrsqrtps	%xmm0, %xmm2
+# CHECK-NEXT:  -      -      -      -     1.00    -     1.00   1.00    -      -      -      -      -      -     	vrsqrtps	(%rax), %xmm2
 # CHECK-NEXT:  -      -      -      -      -      -     2.00    -      -      -      -      -      -      -     	vrsqrtps	%ymm0, %ymm2
 # CHECK-NEXT:  -      -      -      -      -      -     2.00   1.00    -      -      -      -      -      -     	vrsqrtps	(%rax), %ymm2
-# CHECK-NEXT:  -      -      -      -      -      -     1.00    -      -      -      -      -      -      -     	vrsqrtss	%xmm0, %xmm1, %xmm2
-# CHECK-NEXT:  -      -      -      -      -      -     1.00   1.00    -      -      -      -      -      -     	vrsqrtss	(%rax), %xmm1, %xmm2
-# CHECK-NEXT:  -      -      -      -      -     1.00    -      -      -      -      -      -      -      -     	vshufpd	$1, %xmm0, %xmm1, %xmm2
-# CHECK-NEXT:  -      -      -      -      -     1.00    -     1.00    -      -      -      -      -      -     	vshufpd	$1, (%rax), %xmm1, %xmm2
+# CHECK-NEXT:  -      -      -      -     1.00    -     1.00    -      -      -      -      -      -      -     	vrsqrtss	%xmm0, %xmm1, %xmm2
+# CHECK-NEXT:  -      -      -      -     1.00    -     1.00   1.00    -      -      -      -      -      -     	vrsqrtss	(%rax), %xmm1, %xmm2
+# CHECK-NEXT:  -      -      -     1.00    -     1.00    -      -      -      -      -      -      -      -     	vshufpd	$1, %xmm0, %xmm1, %xmm2
+# CHECK-NEXT:  -      -      -     1.00    -     1.00    -     1.00    -      -      -      -      -      -     	vshufpd	$1, (%rax), %xmm1, %xmm2
 # CHECK-NEXT:  -      -      -      -      -     2.00    -      -      -      -      -      -      -      -     	vshufpd	$1, %ymm0, %ymm1, %ymm2
 # CHECK-NEXT:  -      -      -      -      -     2.00    -     1.00    -      -      -      -      -      -     	vshufpd	$1, (%rax), %ymm1, %ymm2
-# CHECK-NEXT:  -      -      -      -      -     1.00    -      -      -      -      -      -      -      -     	vshufps	$1, %xmm0, %xmm1, %xmm2
-# CHECK-NEXT:  -      -      -      -      -      -     1.00   1.00    -      -      -      -      -      -     	vshufps	$1, (%rax), %xmm1, %xmm2
+# CHECK-NEXT:  -      -      -      -     1.00   1.00    -      -      -      -      -      -      -      -     	vshufps	$1, %xmm0, %xmm1, %xmm2
+# CHECK-NEXT:  -      -      -     1.00    -      -     1.00   1.00    -      -      -      -      -      -     	vshufps	$1, (%rax), %xmm1, %xmm2
 # CHECK-NEXT:  -      -      -      -      -     2.00    -      -      -      -      -      -      -      -     	vshufps	$1, %ymm0, %ymm1, %ymm2
 # CHECK-NEXT:  -      -      -      -      -     2.00    -     1.00    -      -      -      -      -      -     	vshufps	$1, (%rax), %ymm1, %ymm2
 # CHECK-NEXT:  -      -      -      -     21.00   -     1.00    -      -      -      -      -      -      -     	vsqrtpd	%xmm0, %xmm2
@@ -1817,20 +1650,6 @@
 # CHECK-NEXT:  -      -      -      -     21.00   -     1.00    -      -      -      -      -      -      -     	vsqrtss	%xmm0, %xmm1, %xmm2
 # CHECK-NEXT:  -      -      -      -     21.00   -     1.00   1.00    -      -      -      -      -      -     	vsqrtss	(%rax), %xmm1, %xmm2
 # CHECK-NEXT:  -      -      -      -      -      -      -      -      -     1.00    -      -      -      -     	vstmxcsr	(%rax)
-<<<<<<< HEAD
-# CHECK-NEXT:  -      -      -      -      -     1.00    -      -      -      -      -      -      -      -     	vsubpd	%xmm0, %xmm1, %xmm2
-# CHECK-NEXT:  -      -      -      -      -     1.00    -     1.00    -      -      -      -      -      -     	vsubpd	(%rax), %xmm1, %xmm2
-# CHECK-NEXT:  -      -      -      -      -     2.00    -      -      -      -      -      -      -      -     	vsubpd	%ymm0, %ymm1, %ymm2
-# CHECK-NEXT:  -      -      -      -      -     2.00    -     1.00    -      -      -      -      -      -     	vsubpd	(%rax), %ymm1, %ymm2
-# CHECK-NEXT:  -      -      -      -      -     1.00    -      -      -      -      -      -      -      -     	vsubps	%xmm0, %xmm1, %xmm2
-# CHECK-NEXT:  -      -      -      -      -     1.00    -     1.00    -      -      -      -      -      -     	vsubps	(%rax), %xmm1, %xmm2
-# CHECK-NEXT:  -      -      -      -      -     2.00    -      -      -      -      -      -      -      -     	vsubps	%ymm0, %ymm1, %ymm2
-# CHECK-NEXT:  -      -      -      -      -     2.00    -     1.00    -      -      -      -      -      -     	vsubps	(%rax), %ymm1, %ymm2
-# CHECK-NEXT:  -      -      -      -      -     1.00    -      -      -      -      -      -      -      -     	vsubsd	%xmm0, %xmm1, %xmm2
-# CHECK-NEXT:  -      -      -      -      -     1.00    -     1.00    -      -      -      -      -      -     	vsubsd	(%rax), %xmm1, %xmm2
-# CHECK-NEXT:  -      -      -      -      -     1.00    -      -      -      -      -      -      -      -     	vsubss	%xmm0, %xmm1, %xmm2
-# CHECK-NEXT:  -      -      -      -      -     1.00    -     1.00    -      -      -      -      -      -     	vsubss	(%rax), %xmm1, %xmm2
-=======
 # CHECK-NEXT:  -      -      -     1.00    -     1.00    -      -      -      -      -      -      -      -     	vsubpd	%xmm0, %xmm1, %xmm2
 # CHECK-NEXT:  -      -      -     1.00    -     1.00    -     1.00    -      -      -      -      -      -     	vsubpd	(%rax), %xmm1, %xmm2
 # CHECK-NEXT:  -      -      -     2.00    -     2.00    -      -      -      -      -      -      -      -     	vsubpd	%ymm0, %ymm1, %ymm2
@@ -1843,7 +1662,6 @@
 # CHECK-NEXT:  -      -      -     1.00    -     1.00    -     1.00    -      -      -      -      -      -     	vsubsd	(%rax), %xmm1, %xmm2
 # CHECK-NEXT:  -      -      -     1.00    -     1.00    -      -      -      -      -      -      -      -     	vsubss	%xmm0, %xmm1, %xmm2
 # CHECK-NEXT:  -      -      -     1.00    -     1.00    -     1.00    -      -      -      -      -      -     	vsubss	(%rax), %xmm1, %xmm2
->>>>>>> f07278ec
 # CHECK-NEXT:  -      -      -      -      -     1.00    -      -      -      -      -      -      -      -     	vtestpd	%xmm0, %xmm1
 # CHECK-NEXT:  -      -      -      -      -     1.00    -     1.00    -      -      -      -      -      -     	vtestpd	(%rax), %xmm1
 # CHECK-NEXT:  -      -      -      -      -     2.00   2.00    -      -      -      -      -      -      -     	vtestpd	%ymm0, %ymm1
@@ -1852,36 +1670,6 @@
 # CHECK-NEXT:  -      -      -      -      -     1.00    -     1.00    -      -      -      -      -      -     	vtestps	(%rax), %xmm1
 # CHECK-NEXT:  -      -      -      -      -     2.00   2.00    -      -      -      -      -      -      -     	vtestps	%ymm0, %ymm1
 # CHECK-NEXT:  -      -      -      -      -     2.00   2.00   1.00    -      -      -      -      -      -     	vtestps	(%rax), %ymm1
-<<<<<<< HEAD
-# CHECK-NEXT:  -      -      -      -      -     1.00    -      -      -      -      -      -      -      -     	vucomisd	%xmm0, %xmm1
-# CHECK-NEXT:  -      -      -      -      -     1.00    -     1.00    -      -      -      -      -      -     	vucomisd	(%rax), %xmm1
-# CHECK-NEXT:  -      -      -      -      -     1.00    -      -      -      -      -      -      -      -     	vucomiss	%xmm0, %xmm1
-# CHECK-NEXT:  -      -      -      -      -     1.00    -     1.00    -      -      -      -      -      -     	vucomiss	(%rax), %xmm1
-# CHECK-NEXT:  -      -      -      -      -      -     1.00    -      -      -      -      -      -      -     	vunpckhpd	%xmm0, %xmm1, %xmm2
-# CHECK-NEXT:  -      -      -      -      -      -     1.00   1.00    -      -      -      -      -      -     	vunpckhpd	(%rax), %xmm1, %xmm2
-# CHECK-NEXT:  -      -      -      -      -      -     1.00    -      -      -      -      -      -      -     	vunpckhpd	%ymm0, %ymm1, %ymm2
-# CHECK-NEXT:  -      -      -      -      -      -     1.00   1.00    -      -      -      -      -      -     	vunpckhpd	(%rax), %ymm1, %ymm2
-# CHECK-NEXT:  -      -      -      -      -      -     1.00    -      -      -      -      -      -      -     	vunpckhps	%xmm0, %xmm1, %xmm2
-# CHECK-NEXT:  -      -      -      -      -     1.00    -     1.00    -      -      -      -      -      -     	vunpckhps	(%rax), %xmm1, %xmm2
-# CHECK-NEXT:  -      -      -      -      -      -     1.00    -      -      -      -      -      -      -     	vunpckhps	%ymm0, %ymm1, %ymm2
-# CHECK-NEXT:  -      -      -      -      -      -     1.00   1.00    -      -      -      -      -      -     	vunpckhps	(%rax), %ymm1, %ymm2
-# CHECK-NEXT:  -      -      -      -      -      -     1.00    -      -      -      -      -      -      -     	vunpcklpd	%xmm0, %xmm1, %xmm2
-# CHECK-NEXT:  -      -      -      -      -      -     1.00   1.00    -      -      -      -      -      -     	vunpcklpd	(%rax), %xmm1, %xmm2
-# CHECK-NEXT:  -      -      -      -      -      -     1.00    -      -      -      -      -      -      -     	vunpcklpd	%ymm0, %ymm1, %ymm2
-# CHECK-NEXT:  -      -      -      -      -      -     1.00   1.00    -      -      -      -      -      -     	vunpcklpd	(%rax), %ymm1, %ymm2
-# CHECK-NEXT:  -      -      -      -      -      -     1.00    -      -      -      -      -      -      -     	vunpcklps	%xmm0, %xmm1, %xmm2
-# CHECK-NEXT:  -      -      -      -      -     1.00    -     1.00    -      -      -      -      -      -     	vunpcklps	(%rax), %xmm1, %xmm2
-# CHECK-NEXT:  -      -      -      -      -      -     1.00    -      -      -      -      -      -      -     	vunpcklps	%ymm0, %ymm1, %ymm2
-# CHECK-NEXT:  -      -      -      -      -      -     1.00   1.00    -      -      -      -      -      -     	vunpcklps	(%rax), %ymm1, %ymm2
-# CHECK-NEXT:  -      -      -      -      -      -     1.00    -      -      -      -      -      -      -     	vxorpd	%xmm0, %xmm1, %xmm2
-# CHECK-NEXT:  -      -      -      -      -     1.00    -     1.00    -      -      -      -      -      -     	vxorpd	(%rax), %xmm1, %xmm2
-# CHECK-NEXT:  -      -      -      -      -      -     2.00    -      -      -      -      -      -      -     	vxorpd	%ymm0, %ymm1, %ymm2
-# CHECK-NEXT:  -      -      -      -      -      -     2.00   1.00    -      -      -      -      -      -     	vxorpd	(%rax), %ymm1, %ymm2
-# CHECK-NEXT:  -      -      -      -      -     1.00    -      -      -      -      -      -      -      -     	vxorps	%xmm0, %xmm1, %xmm2
-# CHECK-NEXT:  -      -      -      -      -     1.00    -     1.00    -      -      -      -      -      -     	vxorps	(%rax), %xmm1, %xmm2
-# CHECK-NEXT:  -      -      -      -      -     2.00    -      -      -      -      -      -      -      -     	vxorps	%ymm0, %ymm1, %ymm2
-# CHECK-NEXT:  -      -      -      -      -      -     2.00   1.00    -      -      -      -      -      -     	vxorps	(%rax), %ymm1, %ymm2
-=======
 # CHECK-NEXT:  -      -      -     1.00    -     1.00    -      -      -      -      -      -      -      -     	vucomisd	%xmm0, %xmm1
 # CHECK-NEXT:  -      -      -     1.00    -     1.00    -     1.00    -      -      -      -      -      -     	vucomisd	(%rax), %xmm1
 # CHECK-NEXT:  -      -      -     1.00    -     1.00    -      -      -      -      -      -      -      -     	vucomiss	%xmm0, %xmm1
@@ -1910,6 +1698,5 @@
 # CHECK-NEXT:  -      -      -     1.00    -     1.00    -     1.00    -      -      -      -      -      -     	vxorps	(%rax), %xmm1, %xmm2
 # CHECK-NEXT:  -      -      -     2.00    -     2.00    -      -      -      -      -      -      -      -     	vxorps	%ymm0, %ymm1, %ymm2
 # CHECK-NEXT:  -      -      -      -     2.00    -     2.00   1.00    -      -      -      -      -      -     	vxorps	(%rax), %ymm1, %ymm2
->>>>>>> f07278ec
 # CHECK-NEXT:  -      -      -      -      -      -      -      -      -      -      -      -      -      -     	vzeroall
 # CHECK-NEXT:  -      -      -      -      -      -      -      -      -      -      -      -      -      -     	vzeroupper