--- conflicted
+++ resolved
@@ -1,10 +1,5 @@
-<<<<<<< HEAD
-# RUN: yaml2obj %s -o %t
-# RUN: llvm-readobj -program-headers %t | FileCheck %s
-=======
 # RUN: yaml2obj --docnum=1 %s -o %t
 # RUN: llvm-readobj -l %t | FileCheck %s
->>>>>>> 99eefe94
 
 --- !ELF
 FileHeader:
