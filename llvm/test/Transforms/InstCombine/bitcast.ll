--- conflicted
+++ resolved
@@ -16,8 +16,6 @@
 ; CHECK: ret i32 0
 }
 
-<<<<<<< HEAD
-=======
 ; Perform the bitwise logic in the source type of the operands to eliminate bitcasts.
 
 define <2 x i32> @xor_two_vector_bitcasts(<1 x i64> %a, <1 x i64> %b) {
@@ -73,7 +71,6 @@
 ; CHECK-NEXT:  ret <2 x i32> %t2
 }
 
->>>>>>> 8ad2c4ee
 ; Optimize bitcasts that are extracting low element of vector.  This happens
 ; because of SRoA.
 ; rdar://7892780
