--- conflicted
+++ resolved
@@ -12,8 +12,6 @@
   ret i32 %sdiv
 }
 
-<<<<<<< HEAD
-=======
 define i32 @test_sdiv_canonicalize_op0_exact(i32 %x, i32 %y) {
 ; CHECK-LABEL: @test_sdiv_canonicalize_op0_exact(
 ; CHECK-NEXT:    [[SDIV1:%.*]] = sdiv exact i32 [[X:%.*]], [[Y:%.*]]
@@ -26,7 +24,6 @@
 }
 
 ; (X/-Y) is not equal to -(X/Y), don't canonicalize.
->>>>>>> ac590673
 define i32 @test_sdiv_canonicalize_op1(i32 %x, i32 %z) {
 ; CHECK-LABEL: @test_sdiv_canonicalize_op1(
 ; CHECK-NEXT:    [[Y:%.*]] = mul i32 [[Z:%.*]], 3
