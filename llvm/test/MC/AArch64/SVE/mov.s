// RUN: llvm-mc -triple=aarch64 -show-encoding -mattr=+sve < %s \
// RUN:        | FileCheck %s --check-prefixes=CHECK-ENCODING,CHECK-INST
// RUN: not llvm-mc -triple=aarch64 -show-encoding < %s 2>&1 \
// RUN:        | FileCheck %s --check-prefix=CHECK-ERROR
// RUN: llvm-mc -triple=aarch64 -filetype=obj -mattr=+sve < %s \
// RUN:        | llvm-objdump -d -mattr=+sve - | FileCheck %s --check-prefix=CHECK-INST
// RUN: llvm-mc -triple=aarch64 -filetype=obj -mattr=+sve < %s \
// RUN:        | llvm-objdump -d - | FileCheck %s --check-prefix=CHECK-UNKNOWN

mov     z0.b, w0
// CHECK-INST: mov     z0.b, w0
// CHECK-ENCODING: [0x00,0x38,0x20,0x05]
// CHECK-ERROR: instruction requires: sve
// CHECK-UNKNOWN: 00 38 20 05 <unknown>

mov     z0.h, w0
// CHECK-INST: mov     z0.h, w0
// CHECK-ENCODING: [0x00,0x38,0x60,0x05]
// CHECK-ERROR: instruction requires: sve
// CHECK-UNKNOWN: 00 38 60 05 <unknown>

mov     z0.s, w0
// CHECK-INST: mov     z0.s, w0
// CHECK-ENCODING: [0x00,0x38,0xa0,0x05]
// CHECK-ERROR: instruction requires: sve
// CHECK-UNKNOWN: 00 38 a0 05 <unknown>

mov     z0.d, x0
// CHECK-INST: mov     z0.d, x0
// CHECK-ENCODING: [0x00,0x38,0xe0,0x05]
// CHECK-ERROR: instruction requires: sve
// CHECK-UNKNOWN: 00 38 e0 05 <unknown>

mov     z31.h, wsp
// CHECK-INST: mov     z31.h, wsp
// CHECK-ENCODING: [0xff,0x3b,0x60,0x05]
// CHECK-ERROR: instruction requires: sve
// CHECK-UNKNOWN: ff 3b 60 05 <unknown>

mov     z31.s, wsp
// CHECK-INST: mov     z31.s, wsp
// CHECK-ENCODING: [0xff,0x3b,0xa0,0x05]
// CHECK-ERROR: instruction requires: sve
// CHECK-UNKNOWN: ff 3b a0 05 <unknown>

mov     z31.d, sp
// CHECK-INST: mov     z31.d, sp
// CHECK-ENCODING: [0xff,0x3b,0xe0,0x05]
// CHECK-ERROR: instruction requires: sve
// CHECK-UNKNOWN: ff 3b e0 05 <unknown>

mov     z31.b, wsp
// CHECK-INST: mov     z31.b, wsp
// CHECK-ENCODING: [0xff,0x3b,0x20,0x05]
// CHECK-ERROR: instruction requires: sve
// CHECK-UNKNOWN: ff 3b 20 05 <unknown>

mov     z0.d, z0.d
// CHECK-INST: mov     z0.d, z0.d
// CHECK-ENCODING: [0x00,0x30,0x60,0x04]
// CHECK-ERROR: instruction requires: sve
// CHECK-UNKNOWN: 00 30 60 04 <unknown>

mov     z31.d, z0.d
// CHECK-INST: mov     z31.d, z0.d
// CHECK-ENCODING: [0x1f,0x30,0x60,0x04]
// CHECK-ERROR: instruction requires: sve
// CHECK-UNKNOWN: 1f 30 60 04 <unknown>

mov     z5.b, #-128
// CHECK-INST: mov     z5.b, #-128
// CHECK-ENCODING: [0x05,0xd0,0x38,0x25]
// CHECK-ERROR: instruction requires: sve
// CHECK-UNKNOWN: 05 d0 38 25 <unknown>

mov     z5.b, #127
// CHECK-INST: mov     z5.b, #127
// CHECK-ENCODING: [0xe5,0xcf,0x38,0x25]
// CHECK-ERROR: instruction requires: sve
// CHECK-UNKNOWN: e5 cf 38 25 <unknown>

mov     z5.b, #255
// CHECK-INST: mov     z5.b, #-1
// CHECK-ENCODING: [0xe5,0xdf,0x38,0x25]
// CHECK-ERROR: instruction requires: sve
// CHECK-UNKNOWN: e5 df 38 25 <unknown>

mov     z21.h, #-128
// CHECK-INST: mov     z21.h, #-128
// CHECK-ENCODING: [0x15,0xd0,0x78,0x25]
// CHECK-ERROR: instruction requires: sve
// CHECK-UNKNOWN: 15 d0 78 25 <unknown>

mov     z21.h, #-128, lsl #8
// CHECK-INST: mov     z21.h, #-32768
// CHECK-ENCODING: [0x15,0xf0,0x78,0x25]
// CHECK-ERROR: instruction requires: sve
// CHECK-UNKNOWN: 15 f0 78 25 <unknown>

mov     z21.h, #-32768
// CHECK-INST: mov     z21.h, #-32768
// CHECK-ENCODING: [0x15,0xf0,0x78,0x25]
// CHECK-ERROR: instruction requires: sve
// CHECK-UNKNOWN: 15 f0 78 25 <unknown>

mov     z21.h, #127
// CHECK-INST: mov     z21.h, #127
// CHECK-ENCODING: [0xf5,0xcf,0x78,0x25]
// CHECK-ERROR: instruction requires: sve
// CHECK-UNKNOWN: f5 cf 78 25 <unknown>

mov     z21.h, #127, lsl #8
// CHECK-INST: mov     z21.h, #32512
// CHECK-ENCODING: [0xf5,0xef,0x78,0x25]
// CHECK-ERROR: instruction requires: sve
// CHECK-UNKNOWN: f5 ef 78 25 <unknown>

mov     z21.h, #32512
// CHECK-INST: mov     z21.h, #32512
// CHECK-ENCODING: [0xf5,0xef,0x78,0x25]
// CHECK-ERROR: instruction requires: sve
// CHECK-UNKNOWN: f5 ef 78 25 <unknown>

mov     z21.s, #-128
// CHECK-INST: mov     z21.s, #-128
// CHECK-ENCODING: [0x15,0xd0,0xb8,0x25]
// CHECK-ERROR: instruction requires: sve
// CHECK-UNKNOWN: 15 d0 b8 25 <unknown>

mov     z21.s, #-128, lsl #8
// CHECK-INST: mov     z21.s, #-32768
// CHECK-ENCODING: [0x15,0xf0,0xb8,0x25]
// CHECK-ERROR: instruction requires: sve
// CHECK-UNKNOWN: 15 f0 b8 25 <unknown>

mov     z21.s, #-32768
// CHECK-INST: mov     z21.s, #-32768
// CHECK-ENCODING: [0x15,0xf0,0xb8,0x25]
// CHECK-ERROR: instruction requires: sve
// CHECK-UNKNOWN: 15 f0 b8 25 <unknown>

mov     z21.s, #127
// CHECK-INST: mov     z21.s, #127
// CHECK-ENCODING: [0xf5,0xcf,0xb8,0x25]
// CHECK-ERROR: instruction requires: sve
// CHECK-UNKNOWN: f5 cf b8 25 <unknown>

mov     z21.s, #127, lsl #8
// CHECK-INST: mov     z21.s, #32512
// CHECK-ENCODING: [0xf5,0xef,0xb8,0x25]
// CHECK-ERROR: instruction requires: sve
// CHECK-UNKNOWN: f5 ef b8 25 <unknown>

mov     z21.s, #32512
// CHECK-INST: mov     z21.s, #32512
// CHECK-ENCODING: [0xf5,0xef,0xb8,0x25]
// CHECK-ERROR: instruction requires: sve
// CHECK-UNKNOWN: f5 ef b8 25 <unknown>

mov     z21.d, #-128
// CHECK-INST: mov     z21.d, #-128
// CHECK-ENCODING: [0x15,0xd0,0xf8,0x25]
// CHECK-ERROR: instruction requires: sve
// CHECK-UNKNOWN: 15 d0 f8 25 <unknown>

mov     z21.d, #-128, lsl #8
// CHECK-INST: mov     z21.d, #-32768
// CHECK-ENCODING: [0x15,0xf0,0xf8,0x25]
// CHECK-ERROR: instruction requires: sve
// CHECK-UNKNOWN: 15 f0 f8 25 <unknown>

mov     z21.d, #-32768
// CHECK-INST: mov     z21.d, #-32768
// CHECK-ENCODING: [0x15,0xf0,0xf8,0x25]
// CHECK-ERROR: instruction requires: sve
// CHECK-UNKNOWN: 15 f0 f8 25 <unknown>

mov     z21.d, #127
// CHECK-INST: mov     z21.d, #127
// CHECK-ENCODING: [0xf5,0xcf,0xf8,0x25]
// CHECK-ERROR: instruction requires: sve
// CHECK-UNKNOWN: f5 cf f8 25 <unknown>

mov     z21.d, #127, lsl #8
// CHECK-INST: mov     z21.d, #32512
// CHECK-ENCODING: [0xf5,0xef,0xf8,0x25]
// CHECK-ERROR: instruction requires: sve
// CHECK-UNKNOWN: f5 ef f8 25 <unknown>

mov     z21.d, #32512
// CHECK-INST: mov     z21.d, #32512
// CHECK-ENCODING: [0xf5,0xef,0xf8,0x25]
// CHECK-ERROR: instruction requires: sve
// CHECK-UNKNOWN: f5 ef f8 25 <unknown>

mov     z0.h, #32768
// CHECK-INST: mov    z0.h, #-32768
// CHECK-ENCODING: [0x00,0xf0,0x78,0x25]
// CHECK-ERROR: instruction requires: sve
// CHECK-UNKNOWN: 00 f0 78 25 <unknown>

mov     z0.h, #65280
// CHECK-INST: mov    z0.h, #-256
// CHECK-ENCODING: [0xe0,0xff,0x78,0x25]
// CHECK-ERROR: instruction requires: sve
// CHECK-UNKNOWN: e0 ff 78 25 <unknown>

mov     z0.s, #-32769
// CHECK-INST: mov     z0.s, #0xffff7fff
// CHECK-ENCODING: [0xc0,0x83,0xc0,0x05]
// CHECK-ERROR: instruction requires: sve
// CHECK-UNKNOWN: c0 83 c0 05 <unknown>

mov     z0.s, #32768
// CHECK-INST: mov     z0.s, #32768
// CHECK-ENCODING: [0x00,0x88,0xc0,0x05]
// CHECK-ERROR: instruction requires: sve
// CHECK-UNKNOWN: 00 88 c0 05 <unknown>

mov     z0.d, #-32769
// CHECK-INST: mov     z0.d, #0xffffffffffff7fff
// CHECK-ENCODING: [0xc0,0x87,0xc3,0x05]
// CHECK-ERROR: instruction requires: sve
// CHECK-UNKNOWN: c0 87 c3 05 <unknown>

mov     z0.d, #32768
// CHECK-INST: mov     z0.d, #32768
// CHECK-ENCODING: [0x00,0x88,0xc3,0x05]
// CHECK-ERROR: instruction requires: sve
// CHECK-UNKNOWN: 00 88 c3 05 <unknown>

mov     z0.d, #0xe0000000000003ff
// CHECK-INST: mov     z0.d, #0xe0000000000003ff
// CHECK-ENCODING: [0x80,0x19,0xc2,0x05]
// CHECK-ERROR: instruction requires: sve
<<<<<<< HEAD
// CHECK-UNKNOWN: 80 19 c2 05 <unknown>
=======
// CHECK-UNKNOWN: 80 19 c2 05 <unknown>

mov     z5.b, p0/z, #-128
// CHECK-INST: mov     z5.b, p0/z, #-128
// CHECK-ENCODING: [0x05,0x10,0x10,0x05]
// CHECK-ERROR: instruction requires: sve
// CHECK-UNKNOWN: 05 10 10 05  <unknown>

mov     z5.b, p0/z, #127
// CHECK-INST: mov     z5.b, p0/z, #127
// CHECK-ENCODING: [0xe5,0x0f,0x10,0x05]
// CHECK-ERROR: instruction requires: sve
// CHECK-UNKNOWN: e5 0f 10 05  <unknown>

mov     z5.b, p0/z, #255
// CHECK-INST: mov     z5.b, p0/z, #-1
// CHECK-ENCODING: [0xe5,0x1f,0x10,0x05]
// CHECK-ERROR: instruction requires: sve
// CHECK-UNKNOWN: e5 1f 10 05  <unknown>

mov     z21.h, p0/z, #-128
// CHECK-INST: mov     z21.h, p0/z, #-128
// CHECK-ENCODING: [0x15,0x10,0x50,0x05]
// CHECK-ERROR: instruction requires: sve
// CHECK-UNKNOWN: 15 10 50 05  <unknown>

mov     z21.h, p0/z, #-128, lsl #8
// CHECK-INST: mov     z21.h, p0/z, #-32768
// CHECK-ENCODING: [0x15,0x30,0x50,0x05]
// CHECK-ERROR: instruction requires: sve
// CHECK-UNKNOWN: 15 30 50 05  <unknown>

mov     z21.h, p0/z, #-32768
// CHECK-INST: mov     z21.h, p0/z, #-32768
// CHECK-ENCODING: [0x15,0x30,0x50,0x05]
// CHECK-ERROR: instruction requires: sve
// CHECK-UNKNOWN: 15 30 50 05  <unknown>

mov     z21.h, p0/z, #127
// CHECK-INST: mov     z21.h, p0/z, #127
// CHECK-ENCODING: [0xf5,0x0f,0x50,0x05]
// CHECK-ERROR: instruction requires: sve
// CHECK-UNKNOWN: f5 0f 50 05  <unknown>

mov     z21.h, p0/z, #127, lsl #8
// CHECK-INST: mov     z21.h, p0/z, #32512
// CHECK-ENCODING: [0xf5,0x2f,0x50,0x05]
// CHECK-ERROR: instruction requires: sve
// CHECK-UNKNOWN: f5 2f 50 05  <unknown>

mov     z21.h, p0/z, #32512
// CHECK-INST: mov     z21.h, p0/z, #32512
// CHECK-ENCODING: [0xf5,0x2f,0x50,0x05]
// CHECK-ERROR: instruction requires: sve
// CHECK-UNKNOWN: f5 2f 50 05  <unknown>

mov     z21.s, p0/z, #-128
// CHECK-INST: mov     z21.s, p0/z, #-128
// CHECK-ENCODING: [0x15,0x10,0x90,0x05]
// CHECK-ERROR: instruction requires: sve
// CHECK-UNKNOWN: 15 10 90 05  <unknown>

mov     z21.s, p0/z, #-128, lsl #8
// CHECK-INST: mov     z21.s, p0/z, #-32768
// CHECK-ENCODING: [0x15,0x30,0x90,0x05]
// CHECK-ERROR: instruction requires: sve
// CHECK-UNKNOWN: 15 30 90 05  <unknown>

mov     z21.s, p0/z, #-32768
// CHECK-INST: mov     z21.s, p0/z, #-32768
// CHECK-ENCODING: [0x15,0x30,0x90,0x05]
// CHECK-ERROR: instruction requires: sve
// CHECK-UNKNOWN: 15 30 90 05  <unknown>

mov     z21.s, p0/z, #127
// CHECK-INST: mov     z21.s, p0/z, #127
// CHECK-ENCODING: [0xf5,0x0f,0x90,0x05]
// CHECK-ERROR: instruction requires: sve
// CHECK-UNKNOWN: f5 0f 90 05  <unknown>

mov     z21.s, p0/z, #127, lsl #8
// CHECK-INST: mov     z21.s, p0/z, #32512
// CHECK-ENCODING: [0xf5,0x2f,0x90,0x05]
// CHECK-ERROR: instruction requires: sve
// CHECK-UNKNOWN: f5 2f 90 05  <unknown>

mov     z21.s, p0/z, #32512
// CHECK-INST: mov     z21.s, p0/z, #32512
// CHECK-ENCODING: [0xf5,0x2f,0x90,0x05]
// CHECK-ERROR: instruction requires: sve
// CHECK-UNKNOWN: f5 2f 90 05  <unknown>

mov     z21.d, p0/z, #-128
// CHECK-INST: mov     z21.d, p0/z, #-128
// CHECK-ENCODING: [0x15,0x10,0xd0,0x05]
// CHECK-ERROR: instruction requires: sve
// CHECK-UNKNOWN: 15 10 d0 05  <unknown>

mov     z21.d, p0/z, #-128, lsl #8
// CHECK-INST: mov     z21.d, p0/z, #-32768
// CHECK-ENCODING: [0x15,0x30,0xd0,0x05]
// CHECK-ERROR: instruction requires: sve
// CHECK-UNKNOWN: 15 30 d0 05  <unknown>

mov     z21.d, p0/z, #-32768
// CHECK-INST: mov     z21.d, p0/z, #-32768
// CHECK-ENCODING: [0x15,0x30,0xd0,0x05]
// CHECK-ERROR: instruction requires: sve
// CHECK-UNKNOWN: 15 30 d0 05  <unknown>

mov     z21.d, p0/z, #127
// CHECK-INST: mov     z21.d, p0/z, #127
// CHECK-ENCODING: [0xf5,0x0f,0xd0,0x05]
// CHECK-ERROR: instruction requires: sve
// CHECK-UNKNOWN: f5 0f d0 05  <unknown>

mov     z21.d, p0/z, #127, lsl #8
// CHECK-INST: mov     z21.d, p0/z, #32512
// CHECK-ENCODING: [0xf5,0x2f,0xd0,0x05]
// CHECK-ERROR: instruction requires: sve
// CHECK-UNKNOWN: f5 2f d0 05  <unknown>

mov     z21.d, p0/z, #32512
// CHECK-INST: mov     z21.d, p0/z, #32512
// CHECK-ENCODING: [0xf5,0x2f,0xd0,0x05]
// CHECK-ERROR: instruction requires: sve
// CHECK-UNKNOWN: f5 2f d0 05  <unknown>


// --------------------------------------------------------------------------//
// Tests for merging variant (/m) and testing the range of predicate (> 7)
// is allowed.

mov     z5.b, p15/m, #-128
// CHECK-INST: mov     z5.b, p15/m, #-128
// CHECK-ENCODING: [0x05,0x50,0x1f,0x05]
// CHECK-ERROR: instruction requires: sve
// CHECK-UNKNOWN: 05 50 1f 05  <unknown>

mov     z21.h, p15/m, #-128
// CHECK-INST: mov     z21.h, p15/m, #-128
// CHECK-ENCODING: [0x15,0x50,0x5f,0x05]
// CHECK-ERROR: instruction requires: sve
// CHECK-UNKNOWN: 15 50 5f 05  <unknown>

mov     z21.h, p15/m, #-128, lsl #8
// CHECK-INST: mov     z21.h, p15/m, #-32768
// CHECK-ENCODING: [0x15,0x70,0x5f,0x05]
// CHECK-ERROR: instruction requires: sve
// CHECK-UNKNOWN: 15 70 5f 05  <unknown>

mov     z21.s, p15/m, #-128
// CHECK-INST: mov     z21.s, p15/m, #-128
// CHECK-ENCODING: [0x15,0x50,0x9f,0x05]
// CHECK-ERROR: instruction requires: sve
// CHECK-UNKNOWN: 15 50 9f 05  <unknown>

mov     z21.s, p15/m, #-128, lsl #8
// CHECK-INST: mov     z21.s, p15/m, #-32768
// CHECK-ENCODING: [0x15,0x70,0x9f,0x05]
// CHECK-ERROR: instruction requires: sve
// CHECK-UNKNOWN: 15 70 9f 05  <unknown>

mov     z21.d, p15/m, #-128
// CHECK-INST: mov     z21.d, p15/m, #-128
// CHECK-ENCODING: [0x15,0x50,0xdf,0x05]
// CHECK-ERROR: instruction requires: sve
// CHECK-UNKNOWN: 15 50 df 05  <unknown>

mov     z21.d, p15/m, #-128, lsl #8
// CHECK-INST: mov     z21.d, p15/m, #-32768
// CHECK-ENCODING: [0x15,0x70,0xdf,0x05]
// CHECK-ERROR: instruction requires: sve
// CHECK-UNKNOWN: 15 70 df 05  <unknown>

// --------------------------------------------------------------------------//
// Tests for indexed variant

mov     z0.b, z0.b[0]
// CHECK-INST: mov     z0.b, b0
// CHECK-ENCODING: [0x00,0x20,0x21,0x05]
// CHECK-ERROR: instruction requires: sve
// CHECK-UNKNOWN: 00 20 21 05 <unknown>

mov     z0.h, z0.h[0]
// CHECK-INST: mov     z0.h, h0
// CHECK-ENCODING: [0x00,0x20,0x22,0x05]
// CHECK-ERROR: instruction requires: sve
// CHECK-UNKNOWN: 00 20 22 05 <unknown>

mov     z0.s, z0.s[0]
// CHECK-INST: mov     z0.s, s0
// CHECK-ENCODING: [0x00,0x20,0x24,0x05]
// CHECK-ERROR: instruction requires: sve
// CHECK-UNKNOWN: 00 20 24 05 <unknown>

mov     z0.d, z0.d[0]
// CHECK-INST: mov     z0.d, d0
// CHECK-ENCODING: [0x00,0x20,0x28,0x05]
// CHECK-ERROR: instruction requires: sve
// CHECK-UNKNOWN: 00 20 28 05 <unknown>

mov     z0.q, z0.q[0]
// CHECK-INST: mov     z0.q, q0
// CHECK-ENCODING: [0x00,0x20,0x30,0x05]
// CHECK-ERROR: instruction requires: sve
// CHECK-UNKNOWN: 00 20 30 05 <unknown>

mov     z0.b, b0
// CHECK-INST: mov     z0.b, b0
// CHECK-ENCODING: [0x00,0x20,0x21,0x05]
// CHECK-ERROR: instruction requires: sve
// CHECK-UNKNOWN: 00 20 21 05 <unknown>

mov     z0.h, h0
// CHECK-INST: mov     z0.h, h0
// CHECK-ENCODING: [0x00,0x20,0x22,0x05]
// CHECK-ERROR: instruction requires: sve
// CHECK-UNKNOWN: 00 20 22 05 <unknown>

mov     z0.s, s0
// CHECK-INST: mov     z0.s, s0
// CHECK-ENCODING: [0x00,0x20,0x24,0x05]
// CHECK-ERROR: instruction requires: sve
// CHECK-UNKNOWN: 00 20 24 05 <unknown>

mov     z0.d, d0
// CHECK-INST: mov     z0.d, d0
// CHECK-ENCODING: [0x00,0x20,0x28,0x05]
// CHECK-ERROR: instruction requires: sve
// CHECK-UNKNOWN: 00 20 28 05 <unknown>

mov     z0.q, q0
// CHECK-INST: mov     z0.q, q0
// CHECK-ENCODING: [0x00,0x20,0x30,0x05]
// CHECK-ERROR: instruction requires: sve
// CHECK-UNKNOWN: 00 20 30 05 <unknown>

mov     z31.b, z31.b[63]
// CHECK-INST: mov     z31.b, z31.b[63]
// CHECK-ENCODING: [0xff,0x23,0xff,0x05]
// CHECK-ERROR: instruction requires: sve
// CHECK-UNKNOWN: ff 23 ff 05 <unknown>

mov     z31.h, z31.h[31]
// CHECK-INST: mov     z31.h, z31.h[31]
// CHECK-ENCODING: [0xff,0x23,0xfe,0x05]
// CHECK-ERROR: instruction requires: sve
// CHECK-UNKNOWN: ff 23 fe 05 <unknown>

mov     z31.s, z31.s[15]
// CHECK-INST: mov     z31.s, z31.s[15]
// CHECK-ENCODING: [0xff,0x23,0xfc,0x05]
// CHECK-ERROR: instruction requires: sve
// CHECK-UNKNOWN: ff 23 fc 05 <unknown>

mov     z31.d, z31.d[7]
// CHECK-INST: mov     z31.d, z31.d[7]
// CHECK-ENCODING: [0xff,0x23,0xf8,0x05]
// CHECK-ERROR: instruction requires: sve
// CHECK-UNKNOWN: ff 23 f8 05 <unknown>

mov     z5.q, z17.q[3]
// CHECK-INST: mov     z5.q, z17.q[3]
// CHECK-ENCODING: [0x25,0x22,0xf0,0x05]
// CHECK-ERROR: instruction requires: sve
// CHECK-UNKNOWN: 25 22 f0 05 <unknown>
>>>>>>> 43e43679
<|MERGE_RESOLUTION|>--- conflicted
+++ resolved
@@ -233,9 +233,6 @@
 // CHECK-INST: mov     z0.d, #0xe0000000000003ff
 // CHECK-ENCODING: [0x80,0x19,0xc2,0x05]
 // CHECK-ERROR: instruction requires: sve
-<<<<<<< HEAD
-// CHECK-UNKNOWN: 80 19 c2 05 <unknown>
-=======
 // CHECK-UNKNOWN: 80 19 c2 05 <unknown>
 
 mov     z5.b, p0/z, #-128
@@ -502,5 +499,4 @@
 // CHECK-INST: mov     z5.q, z17.q[3]
 // CHECK-ENCODING: [0x25,0x22,0xf0,0x05]
 // CHECK-ERROR: instruction requires: sve
-// CHECK-UNKNOWN: 25 22 f0 05 <unknown>
->>>>>>> 43e43679
+// CHECK-UNKNOWN: 25 22 f0 05 <unknown>