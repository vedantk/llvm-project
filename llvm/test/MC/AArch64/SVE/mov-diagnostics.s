--- conflicted
+++ resolved
@@ -154,8 +154,6 @@
 mov z5.s, #0xffffffffffffff9
 // CHECK: [[@LINE-1]]:{{[0-9]+}}: error: immediate must be an integer in range [-128, 127] or a multiple of 256 in range [-32768, 32512]
 // CHECK-NEXT: mov z5.s, #0xffffffffffffff9
-<<<<<<< HEAD
-=======
 // CHECK-NOT: [[@LINE-1]]:{{[0-9]+}}:
 
 mov z0.b, p0/z, #0, lsl #8      // #0, lsl #8 is not valid for .b
@@ -325,5 +323,4 @@
 mov z24.q, z21.q[4]
 // CHECK: [[@LINE-1]]:{{[0-9]+}}: error: vector lane must be an integer in range [0, 3].
 // CHECK-NEXT: mov z24.q, z21.q[4]
->>>>>>> 43e43679
 // CHECK-NOT: [[@LINE-1]]:{{[0-9]+}}: