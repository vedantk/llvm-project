@ PR28647
@ RUN: not llvm-mc -triple=thumbv7a-linux-gnueabi -filetype=obj < %s 2>&1 | FileCheck %s
    .text
    .syntax unified
    .balign 2

@ mov with :upper16: or :lower16: should not match mov with modified immediate
    mov r0, :upper16: sym0
<<<<<<< HEAD
@ CHECK: error: instruction requires: arm-mode
    mov r0, :lower16: sym0
@ CHECK: error: instruction requires: arm-mode
=======
@ CHECK: error: invalid instruction, any one of the following would fix this:
@ CHECK: note: instruction requires: arm-mode
@ CHECK: note: invalid operand for instruction
@ CHECK: note: operand must be an immediate in the range [256,65535]
    mov r0, :lower16: sym0
@ CHECK: error: invalid instruction, any one of the following would fix this:
@ CHECK: note: instruction requires: arm-mode
@ CHECK: note: invalid operand for instruction
@ CHECK: note: operand must be an immediate in the range [256,65535]
>>>>>>> 39069208
    .equ sym0, 0x01abcdef<|MERGE_RESOLUTION|>--- conflicted
+++ resolved
@@ -6,11 +6,6 @@
 
 @ mov with :upper16: or :lower16: should not match mov with modified immediate
     mov r0, :upper16: sym0
-<<<<<<< HEAD
-@ CHECK: error: instruction requires: arm-mode
-    mov r0, :lower16: sym0
-@ CHECK: error: instruction requires: arm-mode
-=======
 @ CHECK: error: invalid instruction, any one of the following would fix this:
 @ CHECK: note: instruction requires: arm-mode
 @ CHECK: note: invalid operand for instruction
@@ -20,5 +15,4 @@
 @ CHECK: note: instruction requires: arm-mode
 @ CHECK: note: invalid operand for instruction
 @ CHECK: note: operand must be an immediate in the range [256,65535]
->>>>>>> 39069208
     .equ sym0, 0x01abcdef