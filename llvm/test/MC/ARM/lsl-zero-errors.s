// RUN: not llvm-mc -triple=thumbv7 -show-encoding < %s 2>&1 | FileCheck --check-prefix=CHECK --check-prefix=CHECK-NONARM --check-prefix=CHECK-THUMBV7 %s
// RUN: not llvm-mc -triple=thumbv8 -show-encoding < %s 2>&1 | FileCheck --check-prefix=CHECK --check-prefix=CHECK-NONARM --check-prefix=CHECK-THUMBV8 %s
// RUN: llvm-mc -triple=armv7 -show-encoding < %s 2>&1 | FileCheck --check-prefix=CHECK --check-prefix=CHECK-ARM %s

        // lsl #0 is actually mov, so here we check that it behaves the same as
        // mov with regards to the permitted registers

        // Using PC is invalid in thumb
        lsl pc, r0, #0
        lsl r0, pc, #0
        lsl pc, pc, #0
        lsls pc, r0, #0
        lsls r0, pc, #0
        lsls pc, pc, #0

// CHECK-NONARM: error: instruction requires: arm-mode
// CHECK-NONARM-NEXT: lsl pc, r0, #0
// CHECK-NONARM: error: instruction requires: arm-mode
// CHECK-NONARM-NEXT: lsl r0, pc, #0
// CHECK-NONARM: error: instruction requires: arm-mode
// CHECK-NONARM-NEXT: lsl pc, pc, #0
// CHECK-NONARM: error: instruction requires: arm-mode
// CHECK-NONARM-NEXT: lsls pc, r0, #0
// CHECK-NONARM: error: instruction requires: arm-mode
// CHECK-NONARM-NEXT: lsls r0, pc, #0
// CHECK-NONARM: error: instruction requires: arm-mode
// CHECK-NONARM-NEXT: lsls pc, pc, #0

// CHECK-ARM: mov pc, r0                @ encoding: [0x00,0xf0,0xa0,0xe1]
// CHECK-ARM: mov r0, pc                @ encoding: [0x0f,0x00,0xa0,0xe1]
// CHECK-ARM: mov pc, pc                @ encoding: [0x0f,0xf0,0xa0,0xe1]
// CHECK-ARM: movs pc, r0               @ encoding: [0x00,0xf0,0xb0,0xe1]
// CHECK-ARM: movs r0, pc               @ encoding: [0x0f,0x00,0xb0,0xe1]
// CHECK-ARM: movs pc, pc               @ encoding: [0x0f,0xf0,0xb0,0xe1]

        mov pc, r0, lsl #0
        mov r0, pc, lsl #0
        mov pc, pc, lsl #0
        movs pc, r0, lsl #0
        movs r0, pc, lsl #0
        movs pc, pc, lsl #0

// FIXME: Really the error we should be giving is "requires: arm-mode"
// CHECK-NONARM: error: invalid operand for instruction
// CHECK-NONARM-NEXT: mov pc, r0, lsl #0
// CHECK-NONARM: error: invalid operand for instruction
// CHECK-NONARM-NEXT: mov r0, pc, lsl #0
<<<<<<< HEAD
// CHECK-NONARM: error: invalid operand for instruction
=======
// CHECK-NONARM: invalid operand for instruction
// CHECK-NONARM: invalid operand for instruction
// CHECK-NONARM: operand must be an immediate in the range [256,65535]
// CHECK-NONARM: error: invalid instruction, any one of the following would fix this:
>>>>>>> 39069208
// CHECK-NONARM-NEXT: mov pc, pc, lsl #0
// CHECK-NONARM: error: invalid operand for instruction
// CHECK-NONARM-NEXT: movs pc, r0, lsl #0
// CHECK-NONARM: error: invalid operand for instruction
// CHECK-NONARM-NEXT: movs r0, pc, lsl #0
// CHECK-NONARM: error: invalid operand for instruction
// CHECK-NONARM-NEXT: movs pc, pc, lsl #0

// CHECK-ARM: mov pc, r0                @ encoding: [0x00,0xf0,0xa0,0xe1]
// CHECK-ARM: mov r0, pc                @ encoding: [0x0f,0x00,0xa0,0xe1]
// CHECK-ARM: mov pc, pc                @ encoding: [0x0f,0xf0,0xa0,0xe1]
// CHECK-ARM: movs pc, r0               @ encoding: [0x00,0xf0,0xb0,0xe1]
// CHECK-ARM: movs r0, pc               @ encoding: [0x0f,0x00,0xb0,0xe1]
// CHECK-ARM: movs pc, pc               @ encoding: [0x0f,0xf0,0xb0,0xe1]

        // Using SP is invalid before ARMv8 in thumb unless non-flags-setting
        // and one of the source and destination is not SP
        lsl sp, sp, #0
        lsls sp, sp, #0
        lsls r0, sp, #0
        lsls sp, r0, #0

// CHECK-THUMBV7: error: instruction variant requires ARMv8 or later
// CHECK-THUMBV7-NEXT: lsl sp, sp, #0
// CHECK-THUMBV7: error: instruction variant requires ARMv8 or later
// CHECK-THUMBV7-NEXT: lsls sp, sp, #0
// CHECK-THUMBV7: error: instruction variant requires ARMv8 or later
// CHECK-THUMBV7-NEXT: lsls r0, sp, #0
// CHECK-THUMBV7: error: instruction variant requires ARMv8 or later
// CHECK-THUMBV7-NEXT: lsls sp, r0, #0

// CHECK-ARM: mov sp, sp                @ encoding: [0x0d,0xd0,0xa0,0xe1]
// CHECK-ARM: movs sp, sp               @ encoding: [0x0d,0xd0,0xb0,0xe1]
// CHECK-ARM: movs r0, sp               @ encoding: [0x0d,0x00,0xb0,0xe1]
// CHECK-ARM: movs sp, r0               @ encoding: [0x00,0xd0,0xb0,0xe1]

        mov sp, sp, lsl #0
        movs sp, sp, lsl #0
        movs r0, sp, lsl #0
        movs sp, r0, lsl #0

// FIXME: We should consistently have the "requires ARMv8" error here
// CHECK-THUMBV7: error: invalid operand for instruction
// CHECK-THUMBV7-NEXT: mov sp, sp, lsl #0
// CHECK-THUMBV7: error: invalid operand for instruction
// CHECK-THUMBV7-NEXT: movs sp, sp, lsl #0
// CHECK-THUMBV7: error: instruction variant requires ARMv8 or later
// CHECK-THUMBV7-NEXT: movs r0, sp, lsl #0
// CHECK-THUMBV7: error: invalid operand for instruction
// CHECK-THUMBV7-NEXT: movs sp, r0, lsl #0

// CHECK-ARM: mov sp, sp                @ encoding: [0x0d,0xd0,0xa0,0xe1]
// CHECK-ARM: movs sp, sp               @ encoding: [0x0d,0xd0,0xb0,0xe1]
// CHECK-ARM: movs r0, sp               @ encoding: [0x0d,0x00,0xb0,0xe1]
// CHECK-ARM: movs sp, r0               @ encoding: [0x00,0xd0,0xb0,0xe1]<|MERGE_RESOLUTION|>--- conflicted
+++ resolved
@@ -13,16 +13,29 @@
         lsls r0, pc, #0
         lsls pc, pc, #0
 
-// CHECK-NONARM: error: instruction requires: arm-mode
+// CHECK-NONARM: error: invalid instruction, any one of the following would fix this:
 // CHECK-NONARM-NEXT: lsl pc, r0, #0
-// CHECK-NONARM: error: instruction requires: arm-mode
+// CHECK-NONARM: instruction requires: arm-mode
+// CHECK-NONARM: invalid operand for instruction
+
+// CHECK-NONARM: error: invalid instruction, any one of the following would fix this:
 // CHECK-NONARM-NEXT: lsl r0, pc, #0
+// CHECK-NONARM: instruction requires: arm-mode
+// CHECK-NONARM: invalid operand for instruction
+
 // CHECK-NONARM: error: instruction requires: arm-mode
 // CHECK-NONARM-NEXT: lsl pc, pc, #0
-// CHECK-NONARM: error: instruction requires: arm-mode
+
+// CHECK-NONARM: error: invalid instruction, any one of the following would fix this:
 // CHECK-NONARM-NEXT: lsls pc, r0, #0
-// CHECK-NONARM: error: instruction requires: arm-mode
+// CHECK-NONARM: instruction requires: arm-mode
+// CHECK-NONARM: invalid operand for instruction
+
+// CHECK-NONARM: error: invalid instruction, any one of the following would fix this:
 // CHECK-NONARM-NEXT: lsls r0, pc, #0
+// CHECK-NONARM: instruction requires: arm-mode
+// CHECK-NONARM: invalid operand for instruction
+
 // CHECK-NONARM: error: instruction requires: arm-mode
 // CHECK-NONARM-NEXT: lsls pc, pc, #0
 
@@ -40,24 +53,25 @@
         movs r0, pc, lsl #0
         movs pc, pc, lsl #0
 
-// FIXME: Really the error we should be giving is "requires: arm-mode"
-// CHECK-NONARM: error: invalid operand for instruction
+// CHECK-NONARM: error: invalid instruction, any one of the following would fix this:
 // CHECK-NONARM-NEXT: mov pc, r0, lsl #0
-// CHECK-NONARM: error: invalid operand for instruction
+// CHECK-NONARM: invalid operand for instruction
+// CHECK-NONARM: invalid operand for instruction
+// CHECK-NONARM: error: invalid instruction, any one of the following would fix this:
 // CHECK-NONARM-NEXT: mov r0, pc, lsl #0
-<<<<<<< HEAD
-// CHECK-NONARM: error: invalid operand for instruction
-=======
 // CHECK-NONARM: invalid operand for instruction
 // CHECK-NONARM: invalid operand for instruction
 // CHECK-NONARM: operand must be an immediate in the range [256,65535]
 // CHECK-NONARM: error: invalid instruction, any one of the following would fix this:
->>>>>>> 39069208
 // CHECK-NONARM-NEXT: mov pc, pc, lsl #0
+// CHECK-NONARM: invalid operand for instruction
+// CHECK-NONARM: invalid operand for instruction
 // CHECK-NONARM: error: invalid operand for instruction
 // CHECK-NONARM-NEXT: movs pc, r0, lsl #0
-// CHECK-NONARM: error: invalid operand for instruction
+// CHECK-NONARM: error: invalid instruction, any one of the following would fix this:
 // CHECK-NONARM-NEXT: movs r0, pc, lsl #0
+// CHECK-NONARM: invalid operand for instruction
+// CHECK-NONARM: invalid operand for instruction
 // CHECK-NONARM: error: invalid operand for instruction
 // CHECK-NONARM-NEXT: movs pc, pc, lsl #0
 
@@ -75,14 +89,22 @@
         lsls r0, sp, #0
         lsls sp, r0, #0
 
-// CHECK-THUMBV7: error: instruction variant requires ARMv8 or later
+// CHECK-THUMBV7: error: invalid instruction, any one of the following would fix this:
 // CHECK-THUMBV7-NEXT: lsl sp, sp, #0
-// CHECK-THUMBV7: error: instruction variant requires ARMv8 or later
+// CHECK-THUMBV7: instruction requires: arm-mode
+// CHECK-THUMBV7: instruction variant requires ARMv8 or later
+// CHECK-THUMBV7: error: invalid instruction, any one of the following would fix this:
 // CHECK-THUMBV7-NEXT: lsls sp, sp, #0
-// CHECK-THUMBV7: error: instruction variant requires ARMv8 or later
+// CHECK-THUMBV7: instruction requires: arm-mode
+// CHECK-THUMBV7: instruction variant requires ARMv8 or later
+// CHECK-THUMBV7: error: invalid instruction, any one of the following would fix this:
 // CHECK-THUMBV7-NEXT: lsls r0, sp, #0
-// CHECK-THUMBV7: error: instruction variant requires ARMv8 or later
+// CHECK-THUMBV7: instruction requires: arm-mode
+// CHECK-THUMBV7: instruction variant requires ARMv8 or later
+// CHECK-THUMBV7: error: invalid instruction, any one of the following would fix this:
 // CHECK-THUMBV7-NEXT: lsls sp, r0, #0
+// CHECK-THUMBV7: instruction requires: arm-mode
+// CHECK-THUMBV7: instruction variant requires ARMv8 or later
 
 // CHECK-ARM: mov sp, sp                @ encoding: [0x0d,0xd0,0xa0,0xe1]
 // CHECK-ARM: movs sp, sp               @ encoding: [0x0d,0xd0,0xb0,0xe1]
@@ -95,13 +117,17 @@
         movs sp, r0, lsl #0
 
 // FIXME: We should consistently have the "requires ARMv8" error here
-// CHECK-THUMBV7: error: invalid operand for instruction
+// CHECK-THUMBV7: error: invalid instruction, any one of the following would fix this:
+// CHECK-THUMBV7: invalid operand for instruction
 // CHECK-THUMBV7-NEXT: mov sp, sp, lsl #0
-// CHECK-THUMBV7: error: invalid operand for instruction
+// CHECK-THUMBV7: error: invalid instruction, any one of the following would fix this:
+// CHECK-THUMBV7: invalid operand for instruction
 // CHECK-THUMBV7-NEXT: movs sp, sp, lsl #0
-// CHECK-THUMBV7: error: instruction variant requires ARMv8 or later
+// CHECK-THUMBV7: error: invalid instruction, any one of the following would fix this:
+// CHECK-THUMBV7: instruction variant requires ARMv8 or later
 // CHECK-THUMBV7-NEXT: movs r0, sp, lsl #0
-// CHECK-THUMBV7: error: invalid operand for instruction
+// CHECK-THUMBV7: error: invalid instruction, any one of the following would fix this:
+// CHECK-THUMBV7: invalid operand for instruction
 // CHECK-THUMBV7-NEXT: movs sp, r0, lsl #0
 
 // CHECK-ARM: mov sp, sp                @ encoding: [0x0d,0xd0,0xa0,0xe1]
