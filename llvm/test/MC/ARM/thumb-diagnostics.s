--- conflicted
+++ resolved
@@ -11,24 +11,23 @@
 
 @ ADD instruction w/o 'S' suffix.
         add r1, r2, r3
-@ CHECK-ERRORS: error: no flag-preserving variant of this instruction available
+@ CHECK-ERRORS: error: invalid instruction, any one of the following would fix this:
 @ CHECK-ERRORS:         add r1, r2, r3
 @ CHECK-ERRORS:         ^
-<<<<<<< HEAD
-=======
 @ CHECK-ERRORS: note: instruction requires: arm-mode
 @ CHECK-ERRORS: note: instruction requires: thumb2
 @ CHECK-ERRORS: note: invalid operand for instruction
 @ CHECK-ERRORS: note: operand must be an immediate in the range [0,7]
 @ CHECK-ERRORS: note: no flag-preserving variant of this instruction available
->>>>>>> 39069208
 
 @ Instructions which require v6+ for both registers to be low regs.
         add r2, r3
         mov r2, r3
-@ CHECK-ERRORS: error: instruction variant requires Thumb2
+@ CHECK-ERRORS: error: invalid instruction, any one of the following would fix this:
 @ CHECK-ERRORS:         add r2, r3
 @ CHECK-ERRORS:         ^
+@ CHECK-ERRORS: note: instruction variant requires Thumb2
+@ CHECK-ERRORS: note: invalid operand for instruction
 @ CHECK-ERRORS-V5: error: instruction variant requires ARMv6 or later
 @ CHECK-ERRORS-V5:         mov r2, r3
 @ CHECK-ERRORS-V5:         ^
@@ -36,26 +35,15 @@
 
 @ Out of range immediates for ASR instruction.
         asrs r2, r3, #33
-@ CHECK-ERRORS: error: immediate operand must be in the range [0,32]
+@ CHECK-ERRORS: error: invalid instruction, any one of the following would fix this:
 @ CHECK-ERRORS:         asrs r2, r3, #33
 @ CHECK-ERRORS:                      ^
-<<<<<<< HEAD
-=======
 @ CHECK-ERRORS: note: operand must be an immediate in the range [1,32]
 @ CHECK-ERRORS: note: too many operands for instruction
->>>>>>> 39069208
 
 @ Out of range immediates for BKPT instruction.
         bkpt #256
         bkpt #-1
-<<<<<<< HEAD
-error: invalid operand for instruction
-        bkpt #256
-             ^
-error: invalid operand for instruction
-        bkpt #-1
-             ^
-=======
 @ CHECK-ERRORS: error: invalid instruction, any one of the following would fix this:
 @ CHECK-ERRORS:        bkpt #256
 @ CHECK-ERRORS:             ^
@@ -68,22 +56,16 @@
 @ CHECK-ERRORS:             ^
 @ CHECK-ERRORS: note: operand must be an immediate in the range [0,255]
 @ CHECK-ERRORS: note: too many operands for instruction
->>>>>>> 39069208
 
 @ Out of range immediates for v8 HLT instruction.
         hlt #64
         hlt #-1
-@CHECK-ERRORS: error: instruction requires: armv8 arm-mode
+@CHECK-ERRORS: error: invalid instruction
 @CHECK-ERRORS:        hlt #64
 @CHECK-ERRORS:        ^
-@CHECK-ERRORS-V8: error: instruction requires: arm-mode
+@CHECK-ERRORS-V8: error: invalid instruction, any one of the following would fix this:
 @CHECK-ERRORS-V8:         hlt #64
 @CHECK-ERRORS-V8:              ^
-<<<<<<< HEAD
-@CHECK-ERRORS: error: immediate operand must be in the range [0,65535]
-@CHECK-ERRORS:         hlt #-1
-@CHECK-ERRORS:              ^
-=======
 @CHECK-ERRORS-V8: note: instruction requires: arm-mode
 @CHECK-ERRORS-V8: operand must be an immediate in the range [0,63]
 @CHECK-ERRORS: error: invalid instruction
@@ -92,7 +74,6 @@
 @CHECK-ERRORS-V8: error: operand must be an immediate in the range [0,63]
 @CHECK-ERRORS-V8:         hlt #-1
 @CHECK-ERRORS-V8:              ^
->>>>>>> 39069208
 
 @ Invalid writeback and register lists for LDM
         ldm r2!, {r5, r8}
@@ -164,9 +145,11 @@
         stmia r4!, {r0-r3, sp}
         stmdb r1, {r2, r3, sp}
         stmdb r1!, {r2, r3, sp}
-@ CHECK-ERRORS: error: instruction requires: thumb2
+@ CHECK-ERRORS: error: invalid instruction, any one of the following would fix this:
 @ CHECK-ERRORS:         stm r1, {r2, r6}
 @ CHECK-ERRORS:         ^
+@ CHECK-ERRORS: note: instruction requires: thumb2
+@ CHECK-ERRORS: note: instruction requires: arm-mode
 @ CHECK-ERRORS: error: registers must be in range r0-r7
 @ CHECK-ERRORS:         stm r1!, {r2, r9}
 @ CHECK-ERRORS:                  ^
@@ -192,14 +175,9 @@
 @ Out of range immediates for LSL instruction.
         lsls r4, r5, #-1
         lsls r4, r5, #32
-@ CHECK-ERRORS: error: immediate operand must be in the range [0,31]
+@ CHECK-ERRORS: error: invalid instruction, any one of the following would fix this:
 @ CHECK-ERRORS:         lsls r4, r5, #-1
 @ CHECK-ERRORS:                      ^
-<<<<<<< HEAD
-@ CHECK-ERRORS: error: immediate operand must be in the range [0,31]
-@ CHECK-ERRORS:         lsls r4, r5, #32
-@ CHECK-ERRORS:                      ^
-=======
 @ CHECK-ERRORS: note: operand must be an immediate in the range [0,31]
 @ CHECK-ERRORS: note: too many operands for instruction
 @ CHECK-ERRORS: error: invalid instruction, any one of the following would fix this:
@@ -207,7 +185,6 @@
 @ CHECK-ERRORS:                      ^
 @ CHECK-ERRORS: note: operand must be an immediate in the range [0,31]
 @ CHECK-ERRORS: note: too many operands for instruction
->>>>>>> 39069208
 
 @ Mismatched source/destination operands for MUL instruction.
         muls r1, r2, r3
@@ -220,34 +197,36 @@
         str r2, [r7, #-1]
         str r5, [r1, #3]
         str r3, [r7, #128]
-@ CHECK-ERRORS: error: instruction requires: thumb2
+@ CHECK-ERRORS: error: invalid instruction, any one of the following would fix this:
 @ CHECK-ERRORS:         str r2, [r7, #-1]
 @ CHECK-ERRORS:         ^
-@ CHECK-ERRORS: error: instruction requires: thumb2
+@ CHECK-ERRORS: note: instruction requires: thumb2
+@ CHECK-ERRORS: note: instruction requires: arm-mode
+@ CHECK-ERRORS: note: invalid operand for instruction
+@ CHECK-ERRORS: error: invalid instruction, any one of the following would fix this:
 @ CHECK-ERRORS:         str r5, [r1, #3]
 @ CHECK-ERRORS:         ^
-@ CHECK-ERRORS: error: instruction requires: thumb2
+@ CHECK-ERRORS: note: instruction requires: thumb2
+@ CHECK-ERRORS: note: instruction requires: arm-mode
+@ CHECK-ERRORS: note: invalid operand for instruction
+@ CHECK-ERRORS: error: invalid instruction, any one of the following would fix this:
 @ CHECK-ERRORS:         str r3, [r7, #128]
 @ CHECK-ERRORS:         ^
+@ CHECK-ERRORS: note: instruction requires: thumb2
+@ CHECK-ERRORS: note: instruction requires: arm-mode
+@ CHECK-ERRORS: note: invalid operand for instruction
 
 @ Out of range immediate for SVC instruction.
         svc #-1
         svc #256
-<<<<<<< HEAD
-@ CHECK-ERRORS: error: immediate operand must be in the range [0,0xffffff]
-=======
 @ CHECK-ERRORS: error: operand must be an immediate in the range [0,255]
->>>>>>> 39069208
 @ CHECK-ERRORS:         svc #-1
 @ CHECK-ERRORS:             ^
-@ CHECK-ERRORS: error: instruction requires: arm-mode
+@ CHECK-ERRORS: error: invalid instruction, any one of the following would fix this:
 @ CHECK-ERRORS:         svc #256
 @ CHECK-ERRORS:         ^
-<<<<<<< HEAD
-=======
 @ CHECK-ERRORS: note: instruction requires: arm-mode
 @ CHECK-ERRORS: note: operand must be an immediate in the range [0,255]
->>>>>>> 39069208
 
 
 @ Out of range immediate for ADD SP instructions
@@ -255,15 +234,21 @@
         add sp, #3
         add sp, sp, #512
         add r2, sp, #1024
-@ CHECK-ERRORS: error: instruction requires: thumb2
+@ CHECK-ERRORS: error: invalid instruction, any one of the following would fix this:
 @ CHECK-ERRORS:         add sp, #-1
 @ CHECK-ERRORS:                 ^
-@ CHECK-ERRORS: error: instruction requires: thumb2
+@ CHECK-ERRORS: note: invalid operand for instruction
+@ CHECK-ERRORS: note: instruction requires: thumb2
+@ CHECK-ERRORS: error: invalid instruction, any one of the following would fix this:
 @ CHECK-ERRORS:         add sp, #3
 @ CHECK-ERRORS:                 ^
-@ CHECK-ERRORS: error: instruction requires: thumb2
+@ CHECK-ERRORS: note: invalid operand for instruction
+@ CHECK-ERRORS: note: instruction requires: thumb2
+@ CHECK-ERRORS: error: invalid instruction, any one of the following would fix this:
 @ CHECK-ERRORS:         add sp, sp, #512
 @ CHECK-ERRORS:                     ^
+@ CHECK-ERRORS: note: invalid operand for instruction
+@ CHECK-ERRORS: note: instruction requires: thumb2
 @ CHECK-ERRORS: error: instruction requires: thumb2
 @ CHECK-ERRORS:         add r2, sp, #1024
 @ CHECK-ERRORS:         ^
@@ -341,7 +326,10 @@
 @------------------------------------------------------------------------------
 
         ldr r4, [pc, #-12]
-@ CHECK-ERRORS: error: instruction requires: thumb2
+@ CHECK-ERRORS: error: invalid instruction, any one of the following would fix this:
+@ CHECK-ERRORS: note: instruction requires: thumb2
+@ CHECK-ERRORS: note: instruction requires: arm-mode
+@ CHECK-ERRORS: note: invalid operand for instruction
 
 @------------------------------------------------------------------------------
 @ STC2{L}/LDC2{L} - requires thumb2
@@ -350,7 +338,7 @@
         stc2l p6, c2, [r7, #4]
         ldc2 p0, c8, [r1, #4]
         ldc2l p6, c2, [r7, #4]
-@ CHECK-ERRORS: error: invalid operand for instruction
-@ CHECK-ERRORS: error: invalid operand for instruction
-@ CHECK-ERRORS: error: invalid operand for instruction
-@ CHECK-ERRORS: error: invalid operand for instruction+@ CHECK-ERRORS: error: invalid instruction
+@ CHECK-ERRORS: error: invalid instruction
+@ CHECK-ERRORS: error: invalid instruction
+@ CHECK-ERRORS: error: invalid instruction