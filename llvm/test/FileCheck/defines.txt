; RUN: FileCheck -DVALUE=10 -input-file %s %s
; RUN: not FileCheck -DVALUE=20 -input-file %s %s 2>&1 | FileCheck %s -check-prefix ERRMSG
;
; RUN: not FileCheck -DVALUE=10 -check-prefix NOT -input-file %s %s 2>&1 | FileCheck %s -check-prefix NOT-ERRMSG
; RUN: FileCheck -DVALUE=20 -check-prefix NOT -input-file %s %s

Value = 10
; CHECK: Value = [[VALUE]]
; NOT-NOT: Value = [[VALUE]]

; ERRMSG: defines.txt:8:10: error: CHECK: expected string not found in input
; ERRMSG: defines.txt:1:1: note: scanning from here
; ERRMSG: defines.txt:1:1: note: with variable "VALUE" equal to "20"
; ERRMSG: defines.txt:7:1: note: possible intended match here

<<<<<<< HEAD
; NOT-ERRMSG: defines.txt:9:12: error: {{NOT}}-NOT: excluded string found in input
; NOT-ERRMSG: defines.txt:7:1: note: found here
; NOT-ERRMSG: defines.txt:7:1: note: with variable "VALUE" equal to "10"
=======
; NOT-ERRMSG: defines.txt:[[@LINE-7]]:12: error: {{NOT}}-NOT: excluded string found in input
; NOT-ERRMSG: defines.txt:[[@LINE-10]]:1: note: found here
; NOT-ERRMSG: defines.txt:[[@LINE-11]]:1: note: with variable "VALUE" equal to "10"

; ERRCLIEQ1: Missing equal sign in command-line definition '-DVALUE10'

; ERRCLIEQ2: FileCheck{{[^:]*}}: for the -D option: requires a value!

; ERRCLIVAR1: Missing pattern variable name in command-line definition '-D=10'

; ERRCLIVAR2: Missing pattern variable name in command-line definition '-D='

Empty value = @@
; EMPTY: Empty value = @[[VALUE]]@
>>>>>>> 7d370a36
<|MERGE_RESOLUTION|>--- conflicted
+++ resolved
@@ -3,21 +3,21 @@
 ;
 ; RUN: not FileCheck -DVALUE=10 -check-prefix NOT -input-file %s %s 2>&1 | FileCheck %s -check-prefix NOT-ERRMSG
 ; RUN: FileCheck -DVALUE=20 -check-prefix NOT -input-file %s %s
+; RUN: not FileCheck -DVALUE10 -input-file %s %s 2>&1 | FileCheck %s -check-prefix ERRCLIEQ1
+; RUN: not FileCheck -D -input-file %s %s 2>&1 | FileCheck %s -check-prefix ERRCLIEQ2
+; RUN: not FileCheck -D=10 -input-file %s %s 2>&1 | FileCheck %s -check-prefix ERRCLIVAR1
+; RUN: not FileCheck -D= -input-file %s %s 2>&1 | FileCheck %s -check-prefix ERRCLIVAR2
+; RUN: FileCheck -DVALUE= -check-prefix EMPTY -input-file %s %s 2>&1
 
 Value = 10
 ; CHECK: Value = [[VALUE]]
 ; NOT-NOT: Value = [[VALUE]]
 
-; ERRMSG: defines.txt:8:10: error: CHECK: expected string not found in input
+; ERRMSG: defines.txt:[[@LINE-3]]:10: error: CHECK: expected string not found in input
 ; ERRMSG: defines.txt:1:1: note: scanning from here
 ; ERRMSG: defines.txt:1:1: note: with variable "VALUE" equal to "20"
-; ERRMSG: defines.txt:7:1: note: possible intended match here
+; ERRMSG: defines.txt:[[@LINE-7]]:1: note: possible intended match here
 
-<<<<<<< HEAD
-; NOT-ERRMSG: defines.txt:9:12: error: {{NOT}}-NOT: excluded string found in input
-; NOT-ERRMSG: defines.txt:7:1: note: found here
-; NOT-ERRMSG: defines.txt:7:1: note: with variable "VALUE" equal to "10"
-=======
 ; NOT-ERRMSG: defines.txt:[[@LINE-7]]:12: error: {{NOT}}-NOT: excluded string found in input
 ; NOT-ERRMSG: defines.txt:[[@LINE-10]]:1: note: found here
 ; NOT-ERRMSG: defines.txt:[[@LINE-11]]:1: note: with variable "VALUE" equal to "10"
@@ -31,5 +31,4 @@
 ; ERRCLIVAR2: Missing pattern variable name in command-line definition '-D='
 
 Empty value = @@
-; EMPTY: Empty value = @[[VALUE]]@
->>>>>>> 7d370a36
+; EMPTY: Empty value = @[[VALUE]]@