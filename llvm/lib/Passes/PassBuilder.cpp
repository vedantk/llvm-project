//===- Parsing, selection, and construction of pass pipelines -------------===//
//
//                     The LLVM Compiler Infrastructure
//
// This file is distributed under the University of Illinois Open Source
// License. See LICENSE.TXT for details.
//
//===----------------------------------------------------------------------===//
/// \file
///
/// This file provides the implementation of the PassBuilder based on our
/// static pass registry as well as related functionality. It also provides
/// helpers to aid in analyzing, debugging, and testing passes and pass
/// pipelines.
///
//===----------------------------------------------------------------------===//

#include "llvm/Passes/PassBuilder.h"
#include "llvm/ADT/StringSwitch.h"
#include "llvm/Analysis/AliasAnalysis.h"
#include "llvm/Analysis/AliasAnalysisEvaluator.h"
#include "llvm/Analysis/AssumptionCache.h"
#include "llvm/Analysis/BasicAliasAnalysis.h"
#include "llvm/Analysis/BlockFrequencyInfo.h"
#include "llvm/Analysis/BlockFrequencyInfoImpl.h"
#include "llvm/Analysis/BranchProbabilityInfo.h"
#include "llvm/Analysis/CFGPrinter.h"
#include "llvm/Analysis/CFLAndersAliasAnalysis.h"
#include "llvm/Analysis/CFLSteensAliasAnalysis.h"
#include "llvm/Analysis/CGSCCPassManager.h"
#include "llvm/Analysis/CallGraph.h"
#include "llvm/Analysis/DemandedBits.h"
#include "llvm/Analysis/DependenceAnalysis.h"
#include "llvm/Analysis/DominanceFrontier.h"
#include "llvm/Analysis/GlobalsModRef.h"
#include "llvm/Analysis/IVUsers.h"
#include "llvm/Analysis/LazyCallGraph.h"
#include "llvm/Analysis/LazyValueInfo.h"
#include "llvm/Analysis/LoopAccessAnalysis.h"
#include "llvm/Analysis/LoopInfo.h"
#include "llvm/Analysis/MemoryDependenceAnalysis.h"
#include "llvm/Analysis/ModuleSummaryAnalysis.h"
#include "llvm/Analysis/OptimizationDiagnosticInfo.h"
#include "llvm/Analysis/PostDominators.h"
#include "llvm/Analysis/ProfileSummaryInfo.h"
#include "llvm/Analysis/RegionInfo.h"
#include "llvm/Analysis/ScalarEvolution.h"
#include "llvm/Analysis/ScalarEvolutionAliasAnalysis.h"
#include "llvm/Analysis/ScopedNoAliasAA.h"
#include "llvm/Analysis/TargetLibraryInfo.h"
#include "llvm/Analysis/TargetTransformInfo.h"
#include "llvm/Analysis/TypeBasedAliasAnalysis.h"
#include "llvm/CodeGen/PreISelIntrinsicLowering.h"
#include "llvm/CodeGen/UnreachableBlockElim.h"
#include "llvm/IR/Dominators.h"
#include "llvm/IR/IRPrintingPasses.h"
#include "llvm/IR/PassManager.h"
#include "llvm/IR/Verifier.h"
#include "llvm/Support/Debug.h"
#include "llvm/Support/Regex.h"
#include "llvm/Target/TargetMachine.h"
#include "llvm/Transforms/GCOVProfiler.h"
#include "llvm/Transforms/IPO/AlwaysInliner.h"
#include "llvm/Transforms/IPO/ConstantMerge.h"
#include "llvm/Transforms/IPO/CrossDSOCFI.h"
#include "llvm/Transforms/IPO/DeadArgumentElimination.h"
#include "llvm/Transforms/IPO/ElimAvailExtern.h"
#include "llvm/Transforms/IPO/ForceFunctionAttrs.h"
#include "llvm/Transforms/IPO/FunctionAttrs.h"
#include "llvm/Transforms/IPO/FunctionImport.h"
#include "llvm/Transforms/IPO/GlobalDCE.h"
#include "llvm/Transforms/IPO/GlobalOpt.h"
#include "llvm/Transforms/IPO/GlobalSplit.h"
#include "llvm/Transforms/IPO/InferFunctionAttrs.h"
#include "llvm/Transforms/IPO/Inliner.h"
#include "llvm/Transforms/IPO/Internalize.h"
#include "llvm/Transforms/IPO/LowerTypeTests.h"
#include "llvm/Transforms/IPO/PartialInlining.h"
#include "llvm/Transforms/IPO/SCCP.h"
#include "llvm/Transforms/IPO/StripDeadPrototypes.h"
#include "llvm/Transforms/IPO/WholeProgramDevirt.h"
#include "llvm/Transforms/InstCombine/InstCombine.h"
#include "llvm/Transforms/InstrProfiling.h"
#include "llvm/Transforms/PGOInstrumentation.h"
#include "llvm/Transforms/SampleProfile.h"
#include "llvm/Transforms/Scalar/ADCE.h"
#include "llvm/Transforms/Scalar/AlignmentFromAssumptions.h"
#include "llvm/Transforms/Scalar/BDCE.h"
#include "llvm/Transforms/Scalar/ConstantHoisting.h"
#include "llvm/Transforms/Scalar/CorrelatedValuePropagation.h"
#include "llvm/Transforms/Scalar/DCE.h"
#include "llvm/Transforms/Scalar/DeadStoreElimination.h"
#include "llvm/Transforms/Scalar/EarlyCSE.h"
#include "llvm/Transforms/Scalar/Float2Int.h"
#include "llvm/Transforms/Scalar/GVN.h"
#include "llvm/Transforms/Scalar/GuardWidening.h"
#include "llvm/Transforms/Scalar/IndVarSimplify.h"
#include "llvm/Transforms/Scalar/JumpThreading.h"
#include "llvm/Transforms/Scalar/LICM.h"
#include "llvm/Transforms/Scalar/LoopDataPrefetch.h"
#include "llvm/Transforms/Scalar/LoopDeletion.h"
#include "llvm/Transforms/Scalar/LoopDistribute.h"
#include "llvm/Transforms/Scalar/LoopIdiomRecognize.h"
#include "llvm/Transforms/Scalar/LoopInstSimplify.h"
#include "llvm/Transforms/Scalar/LoopRotation.h"
#include "llvm/Transforms/Scalar/LoopSimplifyCFG.h"
#include "llvm/Transforms/Scalar/LoopStrengthReduce.h"
#include "llvm/Transforms/Scalar/LoopUnrollPass.h"
#include "llvm/Transforms/Scalar/LowerAtomic.h"
#include "llvm/Transforms/Scalar/LowerExpectIntrinsic.h"
#include "llvm/Transforms/Scalar/LowerGuardIntrinsic.h"
#include "llvm/Transforms/Scalar/MemCpyOptimizer.h"
#include "llvm/Transforms/Scalar/MergedLoadStoreMotion.h"
#include "llvm/Transforms/Scalar/NaryReassociate.h"
#include "llvm/Transforms/Scalar/NewGVN.h"
#include "llvm/Transforms/Scalar/PartiallyInlineLibCalls.h"
#include "llvm/Transforms/Scalar/Reassociate.h"
#include "llvm/Transforms/Scalar/SCCP.h"
#include "llvm/Transforms/Scalar/SROA.h"
#include "llvm/Transforms/Scalar/SimplifyCFG.h"
#include "llvm/Transforms/Scalar/Sink.h"
#include "llvm/Transforms/Scalar/SpeculativeExecution.h"
#include "llvm/Transforms/Scalar/TailRecursionElimination.h"
#include "llvm/Transforms/Utils/AddDiscriminators.h"
#include "llvm/Transforms/Utils/BreakCriticalEdges.h"
#include "llvm/Transforms/Utils/LCSSA.h"
#include "llvm/Transforms/Utils/LibCallsShrinkWrap.h"
#include "llvm/Transforms/Utils/LoopSimplify.h"
#include "llvm/Transforms/Utils/LowerInvoke.h"
#include "llvm/Transforms/Utils/Mem2Reg.h"
#include "llvm/Transforms/Utils/MemorySSA.h"
#include "llvm/Transforms/Utils/NameAnonGlobals.h"
#include "llvm/Transforms/Utils/SimplifyInstructions.h"
#include "llvm/Transforms/Utils/SymbolRewriter.h"
#include "llvm/Transforms/Vectorize/LoopVectorize.h"
#include "llvm/Transforms/Vectorize/SLPVectorizer.h"

#include <type_traits>

using namespace llvm;

static Regex DefaultAliasRegex("^(default|lto-pre-link|lto)<(O[0123sz])>$");

static bool isOptimizingForSize(PassBuilder::OptimizationLevel Level) {
  switch (Level) {
  case PassBuilder::O0:
  case PassBuilder::O1:
  case PassBuilder::O2:
  case PassBuilder::O3:
    return false;

  case PassBuilder::Os:
  case PassBuilder::Oz:
    return true;
  }
  llvm_unreachable("Invalid optimization level!");
}

namespace {

/// \brief No-op module pass which does nothing.
struct NoOpModulePass {
  PreservedAnalyses run(Module &M, ModuleAnalysisManager &) {
    return PreservedAnalyses::all();
  }
  static StringRef name() { return "NoOpModulePass"; }
};

/// \brief No-op module analysis.
class NoOpModuleAnalysis : public AnalysisInfoMixin<NoOpModuleAnalysis> {
  friend AnalysisInfoMixin<NoOpModuleAnalysis>;
  static AnalysisKey Key;

public:
  struct Result {};
  Result run(Module &, ModuleAnalysisManager &) { return Result(); }
  static StringRef name() { return "NoOpModuleAnalysis"; }
};

/// \brief No-op CGSCC pass which does nothing.
struct NoOpCGSCCPass {
  PreservedAnalyses run(LazyCallGraph::SCC &C, CGSCCAnalysisManager &,
                        LazyCallGraph &, CGSCCUpdateResult &UR) {
    return PreservedAnalyses::all();
  }
  static StringRef name() { return "NoOpCGSCCPass"; }
};

/// \brief No-op CGSCC analysis.
class NoOpCGSCCAnalysis : public AnalysisInfoMixin<NoOpCGSCCAnalysis> {
  friend AnalysisInfoMixin<NoOpCGSCCAnalysis>;
  static AnalysisKey Key;

public:
  struct Result {};
  Result run(LazyCallGraph::SCC &, CGSCCAnalysisManager &, LazyCallGraph &G) {
    return Result();
  }
  static StringRef name() { return "NoOpCGSCCAnalysis"; }
};

/// \brief No-op function pass which does nothing.
struct NoOpFunctionPass {
  PreservedAnalyses run(Function &F, FunctionAnalysisManager &) {
    return PreservedAnalyses::all();
  }
  static StringRef name() { return "NoOpFunctionPass"; }
};

/// \brief No-op function analysis.
class NoOpFunctionAnalysis : public AnalysisInfoMixin<NoOpFunctionAnalysis> {
  friend AnalysisInfoMixin<NoOpFunctionAnalysis>;
  static AnalysisKey Key;

public:
  struct Result {};
  Result run(Function &, FunctionAnalysisManager &) { return Result(); }
  static StringRef name() { return "NoOpFunctionAnalysis"; }
};

/// \brief No-op loop pass which does nothing.
struct NoOpLoopPass {
  PreservedAnalyses run(Loop &L, LoopAnalysisManager &) {
    return PreservedAnalyses::all();
  }
  static StringRef name() { return "NoOpLoopPass"; }
};

/// \brief No-op loop analysis.
class NoOpLoopAnalysis : public AnalysisInfoMixin<NoOpLoopAnalysis> {
  friend AnalysisInfoMixin<NoOpLoopAnalysis>;
  static AnalysisKey Key;

public:
  struct Result {};
  Result run(Loop &, LoopAnalysisManager &) { return Result(); }
  static StringRef name() { return "NoOpLoopAnalysis"; }
};

AnalysisKey NoOpModuleAnalysis::Key;
AnalysisKey NoOpCGSCCAnalysis::Key;
AnalysisKey NoOpFunctionAnalysis::Key;
AnalysisKey NoOpLoopAnalysis::Key;

} // End anonymous namespace.

void PassBuilder::registerModuleAnalyses(ModuleAnalysisManager &MAM) {
#define MODULE_ANALYSIS(NAME, CREATE_PASS)                                     \
  MAM.registerPass([&] { return CREATE_PASS; });
#include "PassRegistry.def"
}

void PassBuilder::registerCGSCCAnalyses(CGSCCAnalysisManager &CGAM) {
#define CGSCC_ANALYSIS(NAME, CREATE_PASS)                                      \
  CGAM.registerPass([&] { return CREATE_PASS; });
#include "PassRegistry.def"
}

void PassBuilder::registerFunctionAnalyses(FunctionAnalysisManager &FAM) {
#define FUNCTION_ANALYSIS(NAME, CREATE_PASS)                                   \
  FAM.registerPass([&] { return CREATE_PASS; });
#include "PassRegistry.def"
}

void PassBuilder::registerLoopAnalyses(LoopAnalysisManager &LAM) {
#define LOOP_ANALYSIS(NAME, CREATE_PASS)                                       \
  LAM.registerPass([&] { return CREATE_PASS; });
#include "PassRegistry.def"
}

FunctionPassManager
PassBuilder::buildFunctionSimplificationPipeline(OptimizationLevel Level,
                                                 bool DebugLogging) {
  assert(Level != O0 && "Must request optimizations!");
  FunctionPassManager FPM(DebugLogging);

  // Form SSA out of local memory accesses after breaking apart aggregates into
  // scalars.
  FPM.addPass(SROA());

  // Catch trivial redundancies
  FPM.addPass(EarlyCSEPass());

  // Speculative execution if the target has divergent branches; otherwise nop.
  FPM.addPass(SpeculativeExecutionPass());

  // Optimize based on known information about branches, and cleanup afterward.
  FPM.addPass(JumpThreadingPass());
  FPM.addPass(CorrelatedValuePropagationPass());
  FPM.addPass(SimplifyCFGPass());
  FPM.addPass(InstCombinePass());

  if (!isOptimizingForSize(Level))
    FPM.addPass(LibCallsShrinkWrapPass());

  FPM.addPass(TailCallElimPass());
  FPM.addPass(SimplifyCFGPass());

  // Form canonically associated expression trees, and simplify the trees using
  // basic mathematical properties. For example, this will form (nearly)
  // minimal multiplication trees.
  FPM.addPass(ReassociatePass());

  // Add the primary loop simplification pipeline.
  // FIXME: Currently this is split into two loop pass pipelines because we run
  // some function passes in between them. These can and should be replaced by
  // loop pass equivalenst but those aren't ready yet. Specifically,
  // `SimplifyCFGPass` and `InstCombinePass` are used. We have
  // `LoopSimplifyCFGPass` which isn't yet powerful enough, and the closest to
  // the other we have is `LoopInstSimplify`.
  LoopPassManager LPM1(DebugLogging), LPM2(DebugLogging);

  // Rotate Loop - disable header duplication at -Oz
  LPM1.addPass(LoopRotatePass(Level != Oz));
  LPM1.addPass(LICMPass());
  // FIXME: Enable these when the loop pass manager can support updating the
  // loop nest after transformations and we finsih porting the loop passes.
#if 0
  LPM1.addPass(LoopUnswitchPass(/* OptimizeForSize */ Level != O3));
  LPM2.addPass(IndVarSimplifyPass());
  LPM2.addPass(LoopIdiomPass());
  LPM2.addPass(LoopDeletionPass());
  LPM2.addPass(SimpleLoopUnrollPass());
#endif
  FPM.addPass(createFunctionToLoopPassAdaptor(std::move(LPM1)));
  FPM.addPass(SimplifyCFGPass());
  FPM.addPass(InstCombinePass());
  FPM.addPass(createFunctionToLoopPassAdaptor(std::move(LPM2)));

  // Eliminate redundancies.
  if (Level != O1) {
    // These passes add substantial compile time so skip them at O1.
    FPM.addPass(MergedLoadStoreMotionPass());
    FPM.addPass(GVN());
  }

  // Specially optimize memory movement as it doesn't look like dataflow in SSA.
  FPM.addPass(MemCpyOptPass());

  // Sparse conditional constant propagation.
  // FIXME: It isn't clear why we do this *after* loop passes rather than
  // before...
  FPM.addPass(SCCPPass());

  // Delete dead bit computations (instcombine runs after to fold away the dead
  // computations, and then ADCE will run later to exploit any new DCE
  // opportunities that creates).
  FPM.addPass(BDCEPass());

  // Run instcombine after redundancy and dead bit elimination to exploit
  // opportunities opened up by them.
  FPM.addPass(InstCombinePass());

  // Re-consider control flow based optimizations after redundancy elimination,
  // redo DCE, etc.
  FPM.addPass(JumpThreadingPass());
  FPM.addPass(CorrelatedValuePropagationPass());
  FPM.addPass(DSEPass());
  FPM.addPass(createFunctionToLoopPassAdaptor(LICMPass()));

  // Finally, do an expensive DCE pass to catch all the dead code exposed by
  // the simplifications and basic cleanup after all the simplifications.
  FPM.addPass(ADCEPass());
  FPM.addPass(SimplifyCFGPass());
  FPM.addPass(InstCombinePass());

  return FPM;
}

ModulePassManager
PassBuilder::buildPerModuleDefaultPipeline(OptimizationLevel Level,
                                           bool DebugLogging) {
  assert(Level != O0 && "Must request optimizations for the default pipeline!");
  ModulePassManager MPM(DebugLogging);

  // Force any function attributes we want the rest of the pipeline te observe.
  MPM.addPass(ForceFunctionAttrsPass());

  // Do basic inference of function attributes from known properties of system
  // libraries and other oracles.
  MPM.addPass(InferFunctionAttrsPass());

  // Create an early function pass manager to cleanup the output of the
  // frontend.
  FunctionPassManager EarlyFPM(DebugLogging);
  EarlyFPM.addPass(SimplifyCFGPass());
  EarlyFPM.addPass(SROA());
  EarlyFPM.addPass(EarlyCSEPass());
  EarlyFPM.addPass(LowerExpectIntrinsicPass());
  EarlyFPM.addPass(GVNHoistPass());
  MPM.addPass(createModuleToFunctionPassAdaptor(std::move(EarlyFPM)));

  // Interprocedural constant propagation now that basic cleanup has occured
  // and prior to optimizing globals.
  // FIXME: This position in the pipeline hasn't been carefully considered in
  // years, it should be re-analyzed.
  MPM.addPass(IPSCCPPass());

  // Optimize globals to try and fold them into constants.
  MPM.addPass(GlobalOptPass());

  // Promote any localized globals to SSA registers.
  // FIXME: Should this instead by a run of SROA?
  // FIXME: We should probably run instcombine and simplify-cfg afterward to
  // delete control flows that are dead once globals have been folded to
  // constants.
  MPM.addPass(createModuleToFunctionPassAdaptor(PromotePass()));

  // Remove any dead arguments exposed by cleanups and constand folding
  // globals.
  MPM.addPass(DeadArgumentEliminationPass());

  // Create a small function pass pipeline to cleanup after all the global
  // optimizations.
  FunctionPassManager GlobalCleanupPM(DebugLogging);
  GlobalCleanupPM.addPass(InstCombinePass());
  GlobalCleanupPM.addPass(SimplifyCFGPass());
  MPM.addPass(createModuleToFunctionPassAdaptor(std::move(GlobalCleanupPM)));

  // FIXME: Enable this when cross-IR-unit analysis invalidation is working.
#if 0
  MPM.addPass(RequireAnalysisPass<GlobalsAA>());
#endif

  // Now begin the main postorder CGSCC pipeline.
  // FIXME: The current CGSCC pipeline has its origins in the legacy pass
  // manager and trying to emulate its precise behavior. Much of this doesn't
  // make a lot of sense and we should revisit the core CGSCC structure.
  CGSCCPassManager MainCGPipeline(DebugLogging);

  // Note: historically, the PruneEH pass was run first to deduce nounwind and
  // generally clean up exception handling overhead. It isn't clear this is
  // valuable as the inliner doesn't currently care whether it is inlining an
  // invoke or a call.

  // Run the inliner first. The theory is that we are walking bottom-up and so
  // the callees have already been fully optimized, and we want to inline them
  // into the callers so that our optimizations can reflect that.
  // FIXME; Customize the threshold based on optimization level.
  MainCGPipeline.addPass(InlinerPass());

  // Now deduce any function attributes based in the current code.
  MainCGPipeline.addPass(PostOrderFunctionAttrsPass());

  // Lastly, add the core function simplification pipeline nested inside the
  // CGSCC walk.
  MainCGPipeline.addPass(createCGSCCToFunctionPassAdaptor(
      buildFunctionSimplificationPipeline(Level, DebugLogging)));

  MPM.addPass(
      createModuleToPostOrderCGSCCPassAdaptor(std::move(MainCGPipeline)));

  // This ends the canonicalization and simplification phase of the pipeline.
  // At this point, we expect to have canonical and simple IR which we begin
  // *optimizing* for efficient execution going forward.

  // Eliminate externally available functions now that inlining is over -- we
  // won't emit these anyways.
  MPM.addPass(EliminateAvailableExternallyPass());

  // Do RPO function attribute inference across the module to forward-propagate
  // attributes where applicable.
  // FIXME: Is this really an optimization rather than a canonicalization?
  MPM.addPass(ReversePostOrderFunctionAttrsPass());

  // Recompute GloblasAA here prior to function passes. This is particularly
  // useful as the above will have inlined, DCE'ed, and function-attr
  // propagated everything. We should at this point have a reasonably minimal
  // and richly annotated call graph. By computing aliasing and mod/ref
  // information for all local globals here, the late loop passes and notably
  // the vectorizer will be able to use them to help recognize vectorizable
  // memory operations.
  // FIXME: Enable this once analysis invalidation is fully supported.
#if 0
  MPM.addPass(Require<GlobalsAA>());
#endif

  FunctionPassManager OptimizePM(DebugLogging);
  OptimizePM.addPass(Float2IntPass());
  // FIXME: We need to run some loop optimizations to re-rotate loops after
  // simplify-cfg and others undo their rotation.

  // Optimize the loop execution. These passes operate on entire loop nests
  // rather than on each loop in an inside-out manner, and so they are actually
  // function passes.
  OptimizePM.addPass(LoopDistributePass());
  OptimizePM.addPass(LoopVectorizePass());
  // FIXME: Need to port Loop Load Elimination and add it here.
  OptimizePM.addPass(InstCombinePass());

  // Optimize parallel scalar instruction chains into SIMD instructions.
  OptimizePM.addPass(SLPVectorizerPass());

  // Cleanup after vectorizers.
  OptimizePM.addPass(SimplifyCFGPass());
  OptimizePM.addPass(InstCombinePass());

  // Unroll small loops to hide loop backedge latency and saturate any parallel
  // execution resources of an out-of-order processor.
  // FIXME: Need to add once loop pass pipeline is available.

  // FIXME: Add the loop sink pass when ported.

  // FIXME: Add cleanup from the loop pass manager when we're forming LCSSA
  // here.

  // Now that we've vectorized and unrolled loops, we may have more refined
  // alignment information, try to re-derive it here.
  OptimizePM.addPass(AlignmentFromAssumptionsPass());

  // ADd the core optimizing pipeline.
  MPM.addPass(createModuleToFunctionPassAdaptor(std::move(OptimizePM)));

  // Now we need to do some global optimization transforms.
  // FIXME: It would seem like these should come first in the optimization
  // pipeline and maybe be the bottom of the canonicalization pipeline? Weird
  // ordering here.
  MPM.addPass(GlobalDCEPass());
  MPM.addPass(ConstantMergePass());

  return MPM;
}

ModulePassManager
PassBuilder::buildLTOPreLinkDefaultPipeline(OptimizationLevel Level,
                                            bool DebugLogging) {
  assert(Level != O0 && "Must request optimizations for the default pipeline!");
  // FIXME: We should use a customized pre-link pipeline!
  return buildPerModuleDefaultPipeline(Level, DebugLogging);
}

ModulePassManager PassBuilder::buildLTODefaultPipeline(OptimizationLevel Level,
                                                       bool DebugLogging) {
  assert(Level != O0 && "Must request optimizations for the default pipeline!");
  ModulePassManager MPM(DebugLogging);

  // FIXME: Finish fleshing this out to match the legacy LTO pipelines.
  FunctionPassManager LateFPM(DebugLogging);
  LateFPM.addPass(InstCombinePass());
  LateFPM.addPass(SimplifyCFGPass());

  MPM.addPass(createModuleToFunctionPassAdaptor(std::move(LateFPM)));

  return MPM;
}

<<<<<<< HEAD
=======
AAManager PassBuilder::buildDefaultAAPipeline() {
  AAManager AA;

  // The order in which these are registered determines their priority when
  // being queried.

  // First we register the basic alias analysis that provides the majority of
  // per-function local AA logic. This is a stateless, on-demand local set of
  // AA techniques.
  AA.registerFunctionAnalysis<BasicAA>();

  // Next we query fast, specialized alias analyses that wrap IR-embedded
  // information about aliasing.
  AA.registerFunctionAnalysis<ScopedNoAliasAA>();
  AA.registerFunctionAnalysis<TypeBasedAA>();

  // Add support for querying global aliasing information when available.
  // Because the `AAManager` is a function analysis and `GlobalsAA` is a module
  // analysis, all that the `AAManager` can do is query for any *cached*
  // results from `GlobalsAA` through a readonly proxy..
#if 0
  // FIXME: Enable once the invalidation logic supports this. Currently, the
  // `AAManager` will hold stale references to the module analyses.
  AA.registerModuleAnalysis<GlobalsAA>();
#endif

  return AA;
}

>>>>>>> 534d644b
static Optional<int> parseRepeatPassName(StringRef Name) {
  if (!Name.consume_front("repeat<") || !Name.consume_back(">"))
    return None;
  int Count;
  if (Name.getAsInteger(0, Count) || Count <= 0)
    return None;
  return Count;
}

static bool isModulePassName(StringRef Name) {
  // Manually handle aliases for pre-configured pipeline fragments.
  if (Name.startswith("default") || Name.startswith("lto"))
    return DefaultAliasRegex.match(Name);

  // Explicitly handle pass manager names.
  if (Name == "module")
    return true;
  if (Name == "cgscc")
    return true;
  if (Name == "function")
    return true;

  // Explicitly handle custom-parsed pass names.
  if (parseRepeatPassName(Name))
    return true;

#define MODULE_PASS(NAME, CREATE_PASS)                                         \
  if (Name == NAME)                                                            \
    return true;
#define MODULE_ANALYSIS(NAME, CREATE_PASS)                                     \
  if (Name == "require<" NAME ">" || Name == "invalidate<" NAME ">")           \
    return true;
#include "PassRegistry.def"

  return false;
}

static bool isCGSCCPassName(StringRef Name) {
  // Explicitly handle pass manager names.
  if (Name == "cgscc")
    return true;
  if (Name == "function")
    return true;

  // Explicitly handle custom-parsed pass names.
  if (parseRepeatPassName(Name))
    return true;

#define CGSCC_PASS(NAME, CREATE_PASS)                                          \
  if (Name == NAME)                                                            \
    return true;
#define CGSCC_ANALYSIS(NAME, CREATE_PASS)                                      \
  if (Name == "require<" NAME ">" || Name == "invalidate<" NAME ">")           \
    return true;
#include "PassRegistry.def"

  return false;
}

static bool isFunctionPassName(StringRef Name) {
  // Explicitly handle pass manager names.
  if (Name == "function")
    return true;
  if (Name == "loop")
    return true;

  // Explicitly handle custom-parsed pass names.
  if (parseRepeatPassName(Name))
    return true;

#define FUNCTION_PASS(NAME, CREATE_PASS)                                       \
  if (Name == NAME)                                                            \
    return true;
#define FUNCTION_ANALYSIS(NAME, CREATE_PASS)                                   \
  if (Name == "require<" NAME ">" || Name == "invalidate<" NAME ">")           \
    return true;
#include "PassRegistry.def"

  return false;
}

static bool isLoopPassName(StringRef Name) {
  // Explicitly handle pass manager names.
  if (Name == "loop")
    return true;

  // Explicitly handle custom-parsed pass names.
  if (parseRepeatPassName(Name))
    return true;

#define LOOP_PASS(NAME, CREATE_PASS)                                           \
  if (Name == NAME)                                                            \
    return true;
#define LOOP_ANALYSIS(NAME, CREATE_PASS)                                       \
  if (Name == "require<" NAME ">" || Name == "invalidate<" NAME ">")           \
    return true;
#include "PassRegistry.def"

  return false;
}

Optional<std::vector<PassBuilder::PipelineElement>>
PassBuilder::parsePipelineText(StringRef Text) {
  std::vector<PipelineElement> ResultPipeline;

  SmallVector<std::vector<PipelineElement> *, 4> PipelineStack = {
      &ResultPipeline};
  for (;;) {
    std::vector<PipelineElement> &Pipeline = *PipelineStack.back();
    size_t Pos = Text.find_first_of(",()");
    Pipeline.push_back({Text.substr(0, Pos), {}});

    // If we have a single terminating name, we're done.
    if (Pos == Text.npos)
      break;

    char Sep = Text[Pos];
    Text = Text.substr(Pos + 1);
    if (Sep == ',')
      // Just a name ending in a comma, continue.
      continue;

    if (Sep == '(') {
      // Push the inner pipeline onto the stack to continue processing.
      PipelineStack.push_back(&Pipeline.back().InnerPipeline);
      continue;
    }

    assert(Sep == ')' && "Bogus separator!");
    // When handling the close parenthesis, we greedily consume them to avoid
    // empty strings in the pipeline.
    do {
      // If we try to pop the outer pipeline we have unbalanced parentheses.
      if (PipelineStack.size() == 1)
        return None;

      PipelineStack.pop_back();
    } while (Text.consume_front(")"));

    // Check if we've finished parsing.
    if (Text.empty())
      break;

    // Otherwise, the end of an inner pipeline always has to be followed by
    // a comma, and then we can continue.
    if (!Text.consume_front(","))
      return None;
  }

  if (PipelineStack.size() > 1)
    // Unbalanced paretheses.
    return None;

  assert(PipelineStack.back() == &ResultPipeline &&
         "Wrong pipeline at the bottom of the stack!");
  return {std::move(ResultPipeline)};
}

bool PassBuilder::parseModulePass(ModulePassManager &MPM,
                                  const PipelineElement &E, bool VerifyEachPass,
                                  bool DebugLogging) {
  auto &Name = E.Name;
  auto &InnerPipeline = E.InnerPipeline;

  // First handle complex passes like the pass managers which carry pipelines.
  if (!InnerPipeline.empty()) {
    if (Name == "module") {
      ModulePassManager NestedMPM(DebugLogging);
      if (!parseModulePassPipeline(NestedMPM, InnerPipeline, VerifyEachPass,
                                   DebugLogging))
        return false;
      MPM.addPass(std::move(NestedMPM));
      return true;
    }
    if (Name == "cgscc") {
      CGSCCPassManager CGPM(DebugLogging);
      if (!parseCGSCCPassPipeline(CGPM, InnerPipeline, VerifyEachPass,
                                  DebugLogging))
        return false;
      MPM.addPass(createModuleToPostOrderCGSCCPassAdaptor(std::move(CGPM),
                                                          DebugLogging));
      return true;
    }
    if (Name == "function") {
      FunctionPassManager FPM(DebugLogging);
      if (!parseFunctionPassPipeline(FPM, InnerPipeline, VerifyEachPass,
                                     DebugLogging))
        return false;
      MPM.addPass(createModuleToFunctionPassAdaptor(std::move(FPM)));
      return true;
    }
    if (auto Count = parseRepeatPassName(Name)) {
      ModulePassManager NestedMPM(DebugLogging);
      if (!parseModulePassPipeline(NestedMPM, InnerPipeline, VerifyEachPass,
                                   DebugLogging))
        return false;
      MPM.addPass(createRepeatedPass(*Count, std::move(NestedMPM)));
      return true;
    }
    // Normal passes can't have pipelines.
    return false;
  }

  // Manually handle aliases for pre-configured pipeline fragments.
  if (Name.startswith("default") || Name.startswith("lto")) {
    SmallVector<StringRef, 3> Matches;
    if (!DefaultAliasRegex.match(Name, &Matches))
      return false;
    assert(Matches.size() == 3 && "Must capture two matched strings!");

    OptimizationLevel L = StringSwitch<OptimizationLevel>(Matches[2])
        .Case("O0", O0)
        .Case("O1", O1)
        .Case("O2", O2)
        .Case("O3", O3)
        .Case("Os", Os)
        .Case("Oz", Oz);
    if (L == O0)
      // At O0 we do nothing at all!
      return true;

    if (Matches[1] == "default") {
      MPM.addPass(buildPerModuleDefaultPipeline(L, DebugLogging));
    } else if (Matches[1] == "lto-pre-link") {
      MPM.addPass(buildLTOPreLinkDefaultPipeline(L, DebugLogging));
    } else {
      assert(Matches[1] == "lto" && "Not one of the matched options!");
      MPM.addPass(buildLTODefaultPipeline(L, DebugLogging));
    }
    return true;
  }

  // Finally expand the basic registered passes from the .inc file.
#define MODULE_PASS(NAME, CREATE_PASS)                                         \
  if (Name == NAME) {                                                          \
    MPM.addPass(CREATE_PASS);                                                  \
    return true;                                                               \
  }
#define MODULE_ANALYSIS(NAME, CREATE_PASS)                                     \
  if (Name == "require<" NAME ">") {                                           \
    MPM.addPass(                                                               \
        RequireAnalysisPass<                                                   \
            std::remove_reference<decltype(CREATE_PASS)>::type, Module>());    \
    return true;                                                               \
  }                                                                            \
  if (Name == "invalidate<" NAME ">") {                                        \
    MPM.addPass(InvalidateAnalysisPass<                                        \
                std::remove_reference<decltype(CREATE_PASS)>::type>());        \
    return true;                                                               \
  }
#include "PassRegistry.def"

  return false;
}

bool PassBuilder::parseCGSCCPass(CGSCCPassManager &CGPM,
                                 const PipelineElement &E, bool VerifyEachPass,
                                 bool DebugLogging) {
  auto &Name = E.Name;
  auto &InnerPipeline = E.InnerPipeline;

  // First handle complex passes like the pass managers which carry pipelines.
  if (!InnerPipeline.empty()) {
    if (Name == "cgscc") {
      CGSCCPassManager NestedCGPM(DebugLogging);
      if (!parseCGSCCPassPipeline(NestedCGPM, InnerPipeline, VerifyEachPass,
                                  DebugLogging))
        return false;
      // Add the nested pass manager with the appropriate adaptor.
      CGPM.addPass(std::move(NestedCGPM));
      return true;
    }
    if (Name == "function") {
      FunctionPassManager FPM(DebugLogging);
      if (!parseFunctionPassPipeline(FPM, InnerPipeline, VerifyEachPass,
                                     DebugLogging))
        return false;
      // Add the nested pass manager with the appropriate adaptor.
      CGPM.addPass(
          createCGSCCToFunctionPassAdaptor(std::move(FPM), DebugLogging));
      return true;
    }
    if (auto Count = parseRepeatPassName(Name)) {
      CGSCCPassManager NestedCGPM(DebugLogging);
      if (!parseCGSCCPassPipeline(NestedCGPM, InnerPipeline, VerifyEachPass,
                                  DebugLogging))
        return false;
      CGPM.addPass(createRepeatedPass(*Count, std::move(NestedCGPM)));
      return true;
    }
    // Normal passes can't have pipelines.
    return false;
  }

  // Now expand the basic registered passes from the .inc file.
#define CGSCC_PASS(NAME, CREATE_PASS)                                          \
  if (Name == NAME) {                                                          \
    CGPM.addPass(CREATE_PASS);                                                 \
    return true;                                                               \
  }
#define CGSCC_ANALYSIS(NAME, CREATE_PASS)                                      \
  if (Name == "require<" NAME ">") {                                           \
    CGPM.addPass(RequireAnalysisPass<                                          \
                 std::remove_reference<decltype(CREATE_PASS)>::type,           \
                 LazyCallGraph::SCC, CGSCCAnalysisManager, LazyCallGraph &,    \
                 CGSCCUpdateResult &>());                                      \
    return true;                                                               \
  }                                                                            \
  if (Name == "invalidate<" NAME ">") {                                        \
    CGPM.addPass(InvalidateAnalysisPass<                                       \
                 std::remove_reference<decltype(CREATE_PASS)>::type>());       \
    return true;                                                               \
  }
#include "PassRegistry.def"

  return false;
}

bool PassBuilder::parseFunctionPass(FunctionPassManager &FPM,
                                    const PipelineElement &E,
                                    bool VerifyEachPass, bool DebugLogging) {
  auto &Name = E.Name;
  auto &InnerPipeline = E.InnerPipeline;

  // First handle complex passes like the pass managers which carry pipelines.
  if (!InnerPipeline.empty()) {
    if (Name == "function") {
      FunctionPassManager NestedFPM(DebugLogging);
      if (!parseFunctionPassPipeline(NestedFPM, InnerPipeline, VerifyEachPass,
                                     DebugLogging))
        return false;
      // Add the nested pass manager with the appropriate adaptor.
      FPM.addPass(std::move(NestedFPM));
      return true;
    }
    if (Name == "loop") {
      LoopPassManager LPM(DebugLogging);
      if (!parseLoopPassPipeline(LPM, InnerPipeline, VerifyEachPass,
                                 DebugLogging))
        return false;
      // Add the nested pass manager with the appropriate adaptor.
      FPM.addPass(createFunctionToLoopPassAdaptor(std::move(LPM)));
      return true;
    }
    if (auto Count = parseRepeatPassName(Name)) {
      FunctionPassManager NestedFPM(DebugLogging);
      if (!parseFunctionPassPipeline(NestedFPM, InnerPipeline, VerifyEachPass,
                                     DebugLogging))
        return false;
      FPM.addPass(createRepeatedPass(*Count, std::move(NestedFPM)));
      return true;
    }
    // Normal passes can't have pipelines.
    return false;
  }

  // Now expand the basic registered passes from the .inc file.
#define FUNCTION_PASS(NAME, CREATE_PASS)                                       \
  if (Name == NAME) {                                                          \
    FPM.addPass(CREATE_PASS);                                                  \
    return true;                                                               \
  }
#define FUNCTION_ANALYSIS(NAME, CREATE_PASS)                                   \
  if (Name == "require<" NAME ">") {                                           \
    FPM.addPass(                                                               \
        RequireAnalysisPass<                                                   \
            std::remove_reference<decltype(CREATE_PASS)>::type, Function>());  \
    return true;                                                               \
  }                                                                            \
  if (Name == "invalidate<" NAME ">") {                                        \
    FPM.addPass(InvalidateAnalysisPass<                                        \
                std::remove_reference<decltype(CREATE_PASS)>::type>());        \
    return true;                                                               \
  }
#include "PassRegistry.def"

  return false;
}

bool PassBuilder::parseLoopPass(LoopPassManager &LPM, const PipelineElement &E,
                                bool VerifyEachPass, bool DebugLogging) {
  StringRef Name = E.Name;
  auto &InnerPipeline = E.InnerPipeline;

  // First handle complex passes like the pass managers which carry pipelines.
  if (!InnerPipeline.empty()) {
    if (Name == "loop") {
      LoopPassManager NestedLPM(DebugLogging);
      if (!parseLoopPassPipeline(NestedLPM, InnerPipeline, VerifyEachPass,
                                 DebugLogging))
        return false;
      // Add the nested pass manager with the appropriate adaptor.
      LPM.addPass(std::move(NestedLPM));
      return true;
    }
    if (auto Count = parseRepeatPassName(Name)) {
      LoopPassManager NestedLPM(DebugLogging);
      if (!parseLoopPassPipeline(NestedLPM, InnerPipeline, VerifyEachPass,
                                 DebugLogging))
        return false;
      LPM.addPass(createRepeatedPass(*Count, std::move(NestedLPM)));
      return true;
    }
    // Normal passes can't have pipelines.
    return false;
  }

  // Now expand the basic registered passes from the .inc file.
#define LOOP_PASS(NAME, CREATE_PASS)                                           \
  if (Name == NAME) {                                                          \
    LPM.addPass(CREATE_PASS);                                                  \
    return true;                                                               \
  }
#define LOOP_ANALYSIS(NAME, CREATE_PASS)                                       \
  if (Name == "require<" NAME ">") {                                           \
    LPM.addPass(RequireAnalysisPass<                                           \
                std::remove_reference<decltype(CREATE_PASS)>::type, Loop>());  \
    return true;                                                               \
  }                                                                            \
  if (Name == "invalidate<" NAME ">") {                                        \
    LPM.addPass(InvalidateAnalysisPass<                                        \
                std::remove_reference<decltype(CREATE_PASS)>::type>());        \
    return true;                                                               \
  }
#include "PassRegistry.def"

  return false;
}

bool PassBuilder::parseAAPassName(AAManager &AA, StringRef Name) {
#define MODULE_ALIAS_ANALYSIS(NAME, CREATE_PASS)                               \
  if (Name == NAME) {                                                          \
    AA.registerModuleAnalysis<                                                 \
        std::remove_reference<decltype(CREATE_PASS)>::type>();                 \
    return true;                                                               \
  }
#define FUNCTION_ALIAS_ANALYSIS(NAME, CREATE_PASS)                             \
  if (Name == NAME) {                                                          \
    AA.registerFunctionAnalysis<                                               \
        std::remove_reference<decltype(CREATE_PASS)>::type>();                 \
    return true;                                                               \
  }
#include "PassRegistry.def"

  return false;
}

bool PassBuilder::parseLoopPassPipeline(LoopPassManager &LPM,
                                        ArrayRef<PipelineElement> Pipeline,
                                        bool VerifyEachPass,
                                        bool DebugLogging) {
  for (const auto &Element : Pipeline) {
    if (!parseLoopPass(LPM, Element, VerifyEachPass, DebugLogging))
      return false;
    // FIXME: No verifier support for Loop passes!
  }
  return true;
}

bool PassBuilder::parseFunctionPassPipeline(FunctionPassManager &FPM,
                                            ArrayRef<PipelineElement> Pipeline,
                                            bool VerifyEachPass,
                                            bool DebugLogging) {
  for (const auto &Element : Pipeline) {
    if (!parseFunctionPass(FPM, Element, VerifyEachPass, DebugLogging))
      return false;
    if (VerifyEachPass)
      FPM.addPass(VerifierPass());
  }
  return true;
}

bool PassBuilder::parseCGSCCPassPipeline(CGSCCPassManager &CGPM,
                                         ArrayRef<PipelineElement> Pipeline,
                                         bool VerifyEachPass,
                                         bool DebugLogging) {
  for (const auto &Element : Pipeline) {
    if (!parseCGSCCPass(CGPM, Element, VerifyEachPass, DebugLogging))
      return false;
    // FIXME: No verifier support for CGSCC passes!
  }
  return true;
}

void PassBuilder::crossRegisterProxies(LoopAnalysisManager &LAM,
                                       FunctionAnalysisManager &FAM,
                                       CGSCCAnalysisManager &CGAM,
                                       ModuleAnalysisManager &MAM) {
  MAM.registerPass([&] { return FunctionAnalysisManagerModuleProxy(FAM); });
  MAM.registerPass([&] { return CGSCCAnalysisManagerModuleProxy(CGAM); });
  CGAM.registerPass([&] { return ModuleAnalysisManagerCGSCCProxy(MAM); });
  FAM.registerPass([&] { return CGSCCAnalysisManagerFunctionProxy(CGAM); });
  FAM.registerPass([&] { return ModuleAnalysisManagerFunctionProxy(MAM); });
  FAM.registerPass([&] { return LoopAnalysisManagerFunctionProxy(LAM); });
  LAM.registerPass([&] { return FunctionAnalysisManagerLoopProxy(FAM); });
}

bool PassBuilder::parseModulePassPipeline(ModulePassManager &MPM,
                                          ArrayRef<PipelineElement> Pipeline,
                                          bool VerifyEachPass,
                                          bool DebugLogging) {
  for (const auto &Element : Pipeline) {
    if (!parseModulePass(MPM, Element, VerifyEachPass, DebugLogging))
      return false;
    if (VerifyEachPass)
      MPM.addPass(VerifierPass());
  }
  return true;
}

// Primary pass pipeline description parsing routine.
// FIXME: Should this routine accept a TargetMachine or require the caller to
// pre-populate the analysis managers with target-specific stuff?
bool PassBuilder::parsePassPipeline(ModulePassManager &MPM,
                                    StringRef PipelineText, bool VerifyEachPass,
                                    bool DebugLogging) {
  auto Pipeline = parsePipelineText(PipelineText);
  if (!Pipeline || Pipeline->empty())
    return false;

  // If the first name isn't at the module layer, wrap the pipeline up
  // automatically.
  StringRef FirstName = Pipeline->front().Name;

  if (!isModulePassName(FirstName)) {
    if (isCGSCCPassName(FirstName))
      Pipeline = {{"cgscc", std::move(*Pipeline)}};
    else if (isFunctionPassName(FirstName))
      Pipeline = {{"function", std::move(*Pipeline)}};
    else if (isLoopPassName(FirstName))
      Pipeline = {{"function", {{"loop", std::move(*Pipeline)}}}};
    else
      // Unknown pass name!
      return false;
  }

  return parseModulePassPipeline(MPM, *Pipeline, VerifyEachPass, DebugLogging);
}

bool PassBuilder::parseAAPipeline(AAManager &AA, StringRef PipelineText) {
  while (!PipelineText.empty()) {
    StringRef Name;
    std::tie(Name, PipelineText) = PipelineText.split(',');
    if (!parseAAPassName(AA, Name))
      return false;
  }

  return true;
}<|MERGE_RESOLUTION|>--- conflicted
+++ resolved
@@ -544,8 +544,6 @@
   return MPM;
 }
 
-<<<<<<< HEAD
-=======
 AAManager PassBuilder::buildDefaultAAPipeline() {
   AAManager AA;
 
@@ -575,7 +573,6 @@
   return AA;
 }
 
->>>>>>> 534d644b
 static Optional<int> parseRepeatPassName(StringRef Name) {
   if (!Name.consume_front("repeat<") || !Name.consume_back(">"))
     return None;
@@ -1116,6 +1113,13 @@
 }
 
 bool PassBuilder::parseAAPipeline(AAManager &AA, StringRef PipelineText) {
+  // If the pipeline just consists of the word 'default' just replace the AA
+  // manager with our default one.
+  if (PipelineText == "default") {
+    AA = buildDefaultAAPipeline();
+    return true;
+  }
+
   while (!PipelineText.empty()) {
     StringRef Name;
     std::tie(Name, PipelineText) = PipelineText.split(',');
