//===- Parsing, selection, and construction of pass pipelines -------------===//
//
//                     The LLVM Compiler Infrastructure
//
// This file is distributed under the University of Illinois Open Source
// License. See LICENSE.TXT for details.
//
//===----------------------------------------------------------------------===//
/// \file
///
/// This file provides the implementation of the PassBuilder based on our
/// static pass registry as well as related functionality. It also provides
/// helpers to aid in analyzing, debugging, and testing passes and pass
/// pipelines.
///
//===----------------------------------------------------------------------===//

#include "llvm/Passes/PassBuilder.h"
#include "llvm/ADT/StringSwitch.h"
#include "llvm/Analysis/AliasAnalysis.h"
#include "llvm/Analysis/AliasAnalysisEvaluator.h"
#include "llvm/Analysis/AssumptionCache.h"
#include "llvm/Analysis/BasicAliasAnalysis.h"
#include "llvm/Analysis/BlockFrequencyInfo.h"
#include "llvm/Analysis/BlockFrequencyInfoImpl.h"
#include "llvm/Analysis/BranchProbabilityInfo.h"
#include "llvm/Analysis/CFLAndersAliasAnalysis.h"
#include "llvm/Analysis/CFLSteensAliasAnalysis.h"
#include "llvm/Analysis/CGSCCPassManager.h"
#include "llvm/Analysis/CallGraph.h"
#include "llvm/Analysis/DemandedBits.h"
#include "llvm/Analysis/DependenceAnalysis.h"
#include "llvm/Analysis/DominanceFrontier.h"
#include "llvm/Analysis/GlobalsModRef.h"
#include "llvm/Analysis/IVUsers.h"
#include "llvm/Analysis/LazyCallGraph.h"
#include "llvm/Analysis/LazyValueInfo.h"
#include "llvm/Analysis/LoopAccessAnalysis.h"
#include "llvm/Analysis/LoopInfo.h"
#include "llvm/Analysis/MemoryDependenceAnalysis.h"
#include "llvm/Analysis/OptimizationDiagnosticInfo.h"
#include "llvm/Analysis/PostDominators.h"
#include "llvm/Analysis/ProfileSummaryInfo.h"
#include "llvm/Analysis/RegionInfo.h"
#include "llvm/Analysis/ScalarEvolution.h"
#include "llvm/Analysis/ScalarEvolutionAliasAnalysis.h"
#include "llvm/Analysis/ScopedNoAliasAA.h"
#include "llvm/Analysis/TargetLibraryInfo.h"
#include "llvm/Analysis/TargetTransformInfo.h"
#include "llvm/Analysis/TypeBasedAliasAnalysis.h"
#include "llvm/CodeGen/PreISelIntrinsicLowering.h"
#include "llvm/CodeGen/UnreachableBlockElim.h"
#include "llvm/IR/Dominators.h"
#include "llvm/IR/IRPrintingPasses.h"
#include "llvm/IR/PassManager.h"
#include "llvm/IR/Verifier.h"
#include "llvm/Support/Debug.h"
#include "llvm/Support/Regex.h"
#include "llvm/Target/TargetMachine.h"
#include "llvm/Transforms/GCOVProfiler.h"
#include "llvm/Transforms/IPO/ConstantMerge.h"
#include "llvm/Transforms/IPO/CrossDSOCFI.h"
#include "llvm/Transforms/IPO/DeadArgumentElimination.h"
#include "llvm/Transforms/IPO/ElimAvailExtern.h"
#include "llvm/Transforms/IPO/ForceFunctionAttrs.h"
#include "llvm/Transforms/IPO/FunctionAttrs.h"
#include "llvm/Transforms/IPO/FunctionImport.h"
#include "llvm/Transforms/IPO/GlobalDCE.h"
#include "llvm/Transforms/IPO/GlobalOpt.h"
#include "llvm/Transforms/IPO/InferFunctionAttrs.h"
#include "llvm/Transforms/IPO/Internalize.h"
#include "llvm/Transforms/IPO/LowerTypeTests.h"
#include "llvm/Transforms/IPO/PartialInlining.h"
#include "llvm/Transforms/IPO/SCCP.h"
#include "llvm/Transforms/IPO/StripDeadPrototypes.h"
#include "llvm/Transforms/IPO/WholeProgramDevirt.h"
#include "llvm/Transforms/InstCombine/InstCombine.h"
#include "llvm/Transforms/InstrProfiling.h"
#include "llvm/Transforms/PGOInstrumentation.h"
#include "llvm/Transforms/SampleProfile.h"
#include "llvm/Transforms/Scalar/ADCE.h"
#include "llvm/Transforms/Scalar/AlignmentFromAssumptions.h"
#include "llvm/Transforms/Scalar/BDCE.h"
#include "llvm/Transforms/Scalar/ConstantHoisting.h"
#include "llvm/Transforms/Scalar/CorrelatedValuePropagation.h"
#include "llvm/Transforms/Scalar/DCE.h"
#include "llvm/Transforms/Scalar/DeadStoreElimination.h"
#include "llvm/Transforms/Scalar/EarlyCSE.h"
#include "llvm/Transforms/Scalar/Float2Int.h"
#include "llvm/Transforms/Scalar/GVN.h"
#include "llvm/Transforms/Scalar/GuardWidening.h"
#include "llvm/Transforms/Scalar/IndVarSimplify.h"
#include "llvm/Transforms/Scalar/JumpThreading.h"
#include "llvm/Transforms/Scalar/LICM.h"
#include "llvm/Transforms/Scalar/LoopDeletion.h"
#include "llvm/Transforms/Scalar/LoopDistribute.h"
#include "llvm/Transforms/Scalar/LoopIdiomRecognize.h"
#include "llvm/Transforms/Scalar/LoopInstSimplify.h"
#include "llvm/Transforms/Scalar/LoopRotation.h"
#include "llvm/Transforms/Scalar/LoopSimplifyCFG.h"
#include "llvm/Transforms/Scalar/LoopStrengthReduce.h"
#include "llvm/Transforms/Scalar/LoopUnrollPass.h"
#include "llvm/Transforms/Scalar/LowerAtomic.h"
#include "llvm/Transforms/Scalar/LowerExpectIntrinsic.h"
#include "llvm/Transforms/Scalar/LowerGuardIntrinsic.h"
#include "llvm/Transforms/Scalar/MemCpyOptimizer.h"
#include "llvm/Transforms/Scalar/MergedLoadStoreMotion.h"
#include "llvm/Transforms/Scalar/NaryReassociate.h"
#include "llvm/Transforms/Scalar/PartiallyInlineLibCalls.h"
#include "llvm/Transforms/Scalar/Reassociate.h"
#include "llvm/Transforms/Scalar/SCCP.h"
#include "llvm/Transforms/Scalar/SROA.h"
#include "llvm/Transforms/Scalar/SimplifyCFG.h"
#include "llvm/Transforms/Scalar/Sink.h"
#include "llvm/Transforms/Scalar/SpeculativeExecution.h"
#include "llvm/Transforms/Scalar/TailRecursionElimination.h"
#include "llvm/Transforms/Utils/AddDiscriminators.h"
#include "llvm/Transforms/Utils/BreakCriticalEdges.h"
#include "llvm/Transforms/Utils/LCSSA.h"
#include "llvm/Transforms/Utils/LoopSimplify.h"
#include "llvm/Transforms/Utils/Mem2Reg.h"
#include "llvm/Transforms/Utils/MemorySSA.h"
#include "llvm/Transforms/Utils/SimplifyInstructions.h"
#include "llvm/Transforms/Utils/SymbolRewriter.h"
#include "llvm/Transforms/Vectorize/LoopVectorize.h"
#include "llvm/Transforms/Vectorize/SLPVectorizer.h"

#include <type_traits>

using namespace llvm;

static Regex DefaultAliasRegex("^(default|lto-pre-link|lto)<(O[0123sz])>$");

namespace {

/// \brief No-op module pass which does nothing.
struct NoOpModulePass {
  PreservedAnalyses run(Module &M, AnalysisManager<Module> &) {
    return PreservedAnalyses::all();
  }
  static StringRef name() { return "NoOpModulePass"; }
};

/// \brief No-op module analysis.
class NoOpModuleAnalysis : public AnalysisInfoMixin<NoOpModuleAnalysis> {
  friend AnalysisInfoMixin<NoOpModuleAnalysis>;
  static char PassID;

public:
  struct Result {};
  Result run(Module &, AnalysisManager<Module> &) { return Result(); }
  static StringRef name() { return "NoOpModuleAnalysis"; }
};

/// \brief No-op CGSCC pass which does nothing.
struct NoOpCGSCCPass {
  PreservedAnalyses run(LazyCallGraph::SCC &C,
                        AnalysisManager<LazyCallGraph::SCC> &) {
    return PreservedAnalyses::all();
  }
  static StringRef name() { return "NoOpCGSCCPass"; }
};

/// \brief No-op CGSCC analysis.
class NoOpCGSCCAnalysis : public AnalysisInfoMixin<NoOpCGSCCAnalysis> {
  friend AnalysisInfoMixin<NoOpCGSCCAnalysis>;
  static char PassID;

public:
  struct Result {};
  Result run(LazyCallGraph::SCC &, AnalysisManager<LazyCallGraph::SCC> &) {
    return Result();
  }
  static StringRef name() { return "NoOpCGSCCAnalysis"; }
};

/// \brief No-op function pass which does nothing.
struct NoOpFunctionPass {
  PreservedAnalyses run(Function &F, AnalysisManager<Function> &) {
    return PreservedAnalyses::all();
  }
  static StringRef name() { return "NoOpFunctionPass"; }
};

/// \brief No-op function analysis.
class NoOpFunctionAnalysis : public AnalysisInfoMixin<NoOpFunctionAnalysis> {
  friend AnalysisInfoMixin<NoOpFunctionAnalysis>;
  static char PassID;

public:
  struct Result {};
  Result run(Function &, AnalysisManager<Function> &) { return Result(); }
  static StringRef name() { return "NoOpFunctionAnalysis"; }
};

/// \brief No-op loop pass which does nothing.
struct NoOpLoopPass {
  PreservedAnalyses run(Loop &L, AnalysisManager<Loop> &) {
    return PreservedAnalyses::all();
  }
  static StringRef name() { return "NoOpLoopPass"; }
};

/// \brief No-op loop analysis.
class NoOpLoopAnalysis : public AnalysisInfoMixin<NoOpLoopAnalysis> {
  friend AnalysisInfoMixin<NoOpLoopAnalysis>;
  static char PassID;

public:
  struct Result {};
  Result run(Loop &, AnalysisManager<Loop> &) { return Result(); }
  static StringRef name() { return "NoOpLoopAnalysis"; }
};

char NoOpModuleAnalysis::PassID;
char NoOpCGSCCAnalysis::PassID;
char NoOpFunctionAnalysis::PassID;
char NoOpLoopAnalysis::PassID;

} // End anonymous namespace.

void PassBuilder::registerModuleAnalyses(ModuleAnalysisManager &MAM) {
#define MODULE_ANALYSIS(NAME, CREATE_PASS)                                     \
  MAM.registerPass([&] { return CREATE_PASS; });
#include "PassRegistry.def"
}

void PassBuilder::registerCGSCCAnalyses(CGSCCAnalysisManager &CGAM) {
#define CGSCC_ANALYSIS(NAME, CREATE_PASS)                                      \
  CGAM.registerPass([&] { return CREATE_PASS; });
#include "PassRegistry.def"
}

void PassBuilder::registerFunctionAnalyses(FunctionAnalysisManager &FAM) {
#define FUNCTION_ANALYSIS(NAME, CREATE_PASS)                                   \
  FAM.registerPass([&] { return CREATE_PASS; });
#include "PassRegistry.def"
}

void PassBuilder::registerLoopAnalyses(LoopAnalysisManager &LAM) {
#define LOOP_ANALYSIS(NAME, CREATE_PASS)                                       \
  LAM.registerPass([&] { return CREATE_PASS; });
#include "PassRegistry.def"
}

void PassBuilder::addPerModuleDefaultPipeline(ModulePassManager &MPM,
                                              OptimizationLevel Level,
                                              bool DebugLogging) {
  // FIXME: Finish fleshing this out to match the legacy pipelines.
  FunctionPassManager EarlyFPM(DebugLogging);
  EarlyFPM.addPass(SimplifyCFGPass());
  EarlyFPM.addPass(SROA());
  EarlyFPM.addPass(EarlyCSEPass());
  EarlyFPM.addPass(LowerExpectIntrinsicPass());

  MPM.addPass(createModuleToFunctionPassAdaptor(std::move(EarlyFPM)));
}

void PassBuilder::addLTOPreLinkDefaultPipeline(ModulePassManager &MPM,
                                               OptimizationLevel Level,
                                               bool DebugLogging) {
  // FIXME: We should use a customized pre-link pipeline!
  addPerModuleDefaultPipeline(MPM, Level, DebugLogging);
}

void PassBuilder::addLTODefaultPipeline(ModulePassManager &MPM,
                                        OptimizationLevel Level,
                                        bool DebugLogging) {
  // FIXME: Finish fleshing this out to match the legacy LTO pipelines.
  FunctionPassManager LateFPM(DebugLogging);
  LateFPM.addPass(InstCombinePass());
  LateFPM.addPass(SimplifyCFGPass());

  MPM.addPass(createModuleToFunctionPassAdaptor(std::move(LateFPM)));
}

<<<<<<< HEAD
#ifndef NDEBUG
=======
static Optional<int> parseRepeatPassName(StringRef Name) {
  if (!Name.consume_front("repeat<") || !Name.consume_back(">"))
    return None;
  int Count;
  if (Name.getAsInteger(0, Count) || Count <= 0)
    return None;
  return Count;
}

>>>>>>> fdc6ba1e
static bool isModulePassName(StringRef Name) {
  // Manually handle aliases for pre-configured pipeline fragments.
  if (Name.startswith("default") || Name.startswith("lto"))
    return DefaultAliasRegex.match(Name);

<<<<<<< HEAD
=======
  // Explicitly handle pass manager names.
  if (Name == "module")
    return true;
  if (Name == "cgscc")
    return true;
  if (Name == "function")
    return true;

  // Explicitly handle custom-parsed pass names.
  if (parseRepeatPassName(Name))
    return true;

>>>>>>> fdc6ba1e
#define MODULE_PASS(NAME, CREATE_PASS)                                         \
  if (Name == NAME)                                                            \
    return true;
#define MODULE_ANALYSIS(NAME, CREATE_PASS)                                     \
  if (Name == "require<" NAME ">" || Name == "invalidate<" NAME ">")           \
    return true;
#include "PassRegistry.def"

  return false;
}
#endif

static bool isCGSCCPassName(StringRef Name) {
<<<<<<< HEAD
=======
  // Explicitly handle pass manager names.
  if (Name == "cgscc")
    return true;
  if (Name == "function")
    return true;

  // Explicitly handle custom-parsed pass names.
  if (parseRepeatPassName(Name))
    return true;

>>>>>>> fdc6ba1e
#define CGSCC_PASS(NAME, CREATE_PASS)                                          \
  if (Name == NAME)                                                            \
    return true;
#define CGSCC_ANALYSIS(NAME, CREATE_PASS)                                      \
  if (Name == "require<" NAME ">" || Name == "invalidate<" NAME ">")           \
    return true;
#include "PassRegistry.def"

  return false;
}

static bool isFunctionPassName(StringRef Name) {
<<<<<<< HEAD
=======
  // Explicitly handle pass manager names.
  if (Name == "function")
    return true;
  if (Name == "loop")
    return true;

  // Explicitly handle custom-parsed pass names.
  if (parseRepeatPassName(Name))
    return true;

>>>>>>> fdc6ba1e
#define FUNCTION_PASS(NAME, CREATE_PASS)                                       \
  if (Name == NAME)                                                            \
    return true;
#define FUNCTION_ANALYSIS(NAME, CREATE_PASS)                                   \
  if (Name == "require<" NAME ">" || Name == "invalidate<" NAME ">")           \
    return true;
#include "PassRegistry.def"

  return false;
}

static bool isLoopPassName(StringRef Name) {
<<<<<<< HEAD
=======
  // Explicitly handle pass manager names.
  if (Name == "loop")
    return true;

  // Explicitly handle custom-parsed pass names.
  if (parseRepeatPassName(Name))
    return true;

>>>>>>> fdc6ba1e
#define LOOP_PASS(NAME, CREATE_PASS)                                           \
  if (Name == NAME)                                                            \
    return true;
#define LOOP_ANALYSIS(NAME, CREATE_PASS)                                       \
  if (Name == "require<" NAME ">" || Name == "invalidate<" NAME ">")           \
    return true;
#include "PassRegistry.def"

  return false;
}

<<<<<<< HEAD
bool PassBuilder::parseModulePassName(ModulePassManager &MPM, StringRef Name,
                                      bool DebugLogging) {
=======
Optional<std::vector<PassBuilder::PipelineElement>>
PassBuilder::parsePipelineText(StringRef Text) {
  std::vector<PipelineElement> ResultPipeline;

  SmallVector<std::vector<PipelineElement> *, 4> PipelineStack = {
      &ResultPipeline};
  for (;;) {
    std::vector<PipelineElement> &Pipeline = *PipelineStack.back();
    size_t Pos = Text.find_first_of(",()");
    Pipeline.push_back({Text.substr(0, Pos), {}});

    // If we have a single terminating name, we're done.
    if (Pos == Text.npos)
      break;

    char Sep = Text[Pos];
    Text = Text.substr(Pos + 1);
    if (Sep == ',')
      // Just a name ending in a comma, continue.
      continue;

    if (Sep == '(') {
      // Push the inner pipeline onto the stack to continue processing.
      PipelineStack.push_back(&Pipeline.back().InnerPipeline);
      continue;
    }

    assert(Sep == ')' && "Bogus separator!");
    // When handling the close parenthesis, we greedily consume them to avoid
    // empty strings in the pipeline.
    do {
      // If we try to pop the outer pipeline we have unbalanced parentheses.
      if (PipelineStack.size() == 1)
        return None;

      PipelineStack.pop_back();
    } while (Text.consume_front(")"));

    // Check if we've finished parsing.
    if (Text.empty())
      break;

    // Otherwise, the end of an inner pipeline always has to be followed by
    // a comma, and then we can continue.
    if (!Text.consume_front(","))
      return None;
  }

  if (PipelineStack.size() > 1)
    // Unbalanced paretheses.
    return None;

  assert(PipelineStack.back() == &ResultPipeline &&
         "Wrong pipeline at the bottom of the stack!");
  return {std::move(ResultPipeline)};
}

bool PassBuilder::parseModulePass(ModulePassManager &MPM,
                                  const PipelineElement &E, bool VerifyEachPass,
                                  bool DebugLogging) {
  auto &Name = E.Name;
  auto &InnerPipeline = E.InnerPipeline;

  // First handle complex passes like the pass managers which carry pipelines.
  if (!InnerPipeline.empty()) {
    if (Name == "module") {
      ModulePassManager NestedMPM(DebugLogging);
      if (!parseModulePassPipeline(NestedMPM, InnerPipeline, VerifyEachPass,
                                   DebugLogging))
        return false;
      MPM.addPass(std::move(NestedMPM));
      return true;
    }
    if (Name == "cgscc") {
      CGSCCPassManager CGPM(DebugLogging);
      if (!parseCGSCCPassPipeline(CGPM, InnerPipeline, VerifyEachPass,
                                  DebugLogging))
        return false;
      MPM.addPass(createModuleToPostOrderCGSCCPassAdaptor(std::move(CGPM),
                                                          DebugLogging));
      return true;
    }
    if (Name == "function") {
      FunctionPassManager FPM(DebugLogging);
      if (!parseFunctionPassPipeline(FPM, InnerPipeline, VerifyEachPass,
                                     DebugLogging))
        return false;
      MPM.addPass(createModuleToFunctionPassAdaptor(std::move(FPM)));
      return true;
    }
    if (auto Count = parseRepeatPassName(Name)) {
      ModulePassManager NestedMPM(DebugLogging);
      if (!parseModulePassPipeline(NestedMPM, InnerPipeline, VerifyEachPass,
                                   DebugLogging))
        return false;
      MPM.addPass(createRepeatingPassWrapper(*Count, std::move(NestedMPM)));
      return true;
    }
    // Normal passes can't have pipelines.
    return false;
  }

>>>>>>> fdc6ba1e
  // Manually handle aliases for pre-configured pipeline fragments.
  if (Name.startswith("default") || Name.startswith("lto")) {
    SmallVector<StringRef, 3> Matches;
    if (!DefaultAliasRegex.match(Name, &Matches))
      return false;
    assert(Matches.size() == 3 && "Must capture two matched strings!");

    OptimizationLevel L = StringSwitch<OptimizationLevel>(Matches[2])
        .Case("O0", O0)
        .Case("O1", O1)
        .Case("O2", O2)
        .Case("O3", O3)
        .Case("Os", Os)
        .Case("Oz", Oz);

    if (Matches[1] == "default") {
      addPerModuleDefaultPipeline(MPM, L, DebugLogging);
    } else if (Matches[1] == "lto-pre-link") {
      addLTOPreLinkDefaultPipeline(MPM, L, DebugLogging);
    } else {
      assert(Matches[1] == "lto" && "Not one of the matched options!");
      addLTODefaultPipeline(MPM, L, DebugLogging);
    }
    return true;
  }

#define MODULE_PASS(NAME, CREATE_PASS)                                         \
  if (Name == NAME) {                                                          \
    MPM.addPass(CREATE_PASS);                                                  \
    return true;                                                               \
  }
#define MODULE_ANALYSIS(NAME, CREATE_PASS)                                     \
  if (Name == "require<" NAME ">") {                                           \
    MPM.addPass(RequireAnalysisPass<                                           \
                std::remove_reference<decltype(CREATE_PASS)>::type>());        \
    return true;                                                               \
  }                                                                            \
  if (Name == "invalidate<" NAME ">") {                                        \
    MPM.addPass(InvalidateAnalysisPass<                                        \
                std::remove_reference<decltype(CREATE_PASS)>::type>());        \
    return true;                                                               \
  }
#include "PassRegistry.def"

  return false;
}

<<<<<<< HEAD
bool PassBuilder::parseCGSCCPassName(CGSCCPassManager &CGPM, StringRef Name) {
=======
bool PassBuilder::parseCGSCCPass(CGSCCPassManager &CGPM,
                                 const PipelineElement &E, bool VerifyEachPass,
                                 bool DebugLogging) {
  auto &Name = E.Name;
  auto &InnerPipeline = E.InnerPipeline;

  // First handle complex passes like the pass managers which carry pipelines.
  if (!InnerPipeline.empty()) {
    if (Name == "cgscc") {
      CGSCCPassManager NestedCGPM(DebugLogging);
      if (!parseCGSCCPassPipeline(NestedCGPM, InnerPipeline, VerifyEachPass,
                                  DebugLogging))
        return false;
      // Add the nested pass manager with the appropriate adaptor.
      CGPM.addPass(std::move(NestedCGPM));
      return true;
    }
    if (Name == "function") {
      FunctionPassManager FPM(DebugLogging);
      if (!parseFunctionPassPipeline(FPM, InnerPipeline, VerifyEachPass,
                                     DebugLogging))
        return false;
      // Add the nested pass manager with the appropriate adaptor.
      CGPM.addPass(
          createCGSCCToFunctionPassAdaptor(std::move(FPM), DebugLogging));
      return true;
    }
    if (auto Count = parseRepeatPassName(Name)) {
      CGSCCPassManager NestedCGPM(DebugLogging);
      if (!parseCGSCCPassPipeline(NestedCGPM, InnerPipeline, VerifyEachPass,
                                  DebugLogging))
        return false;
      CGPM.addPass(createRepeatingPassWrapper(*Count, std::move(NestedCGPM)));
      return true;
    }
    // Normal passes can't have pipelines.
    return false;
  }

  // Now expand the basic registered passes from the .inc file.
>>>>>>> fdc6ba1e
#define CGSCC_PASS(NAME, CREATE_PASS)                                          \
  if (Name == NAME) {                                                          \
    CGPM.addPass(CREATE_PASS);                                                 \
    return true;                                                               \
  }
#define CGSCC_ANALYSIS(NAME, CREATE_PASS)                                      \
  if (Name == "require<" NAME ">") {                                           \
    CGPM.addPass(RequireAnalysisPass<                                          \
                 std::remove_reference<decltype(CREATE_PASS)>::type>());       \
    return true;                                                               \
  }                                                                            \
  if (Name == "invalidate<" NAME ">") {                                        \
    CGPM.addPass(InvalidateAnalysisPass<                                       \
                 std::remove_reference<decltype(CREATE_PASS)>::type>());       \
    return true;                                                               \
  }
#include "PassRegistry.def"

  return false;
}

<<<<<<< HEAD
bool PassBuilder::parseFunctionPassName(FunctionPassManager &FPM,
                                        StringRef Name) {
=======
bool PassBuilder::parseFunctionPass(FunctionPassManager &FPM,
                                    const PipelineElement &E,
                                    bool VerifyEachPass, bool DebugLogging) {
  auto &Name = E.Name;
  auto &InnerPipeline = E.InnerPipeline;

  // First handle complex passes like the pass managers which carry pipelines.
  if (!InnerPipeline.empty()) {
    if (Name == "function") {
      FunctionPassManager NestedFPM(DebugLogging);
      if (!parseFunctionPassPipeline(NestedFPM, InnerPipeline, VerifyEachPass,
                                     DebugLogging))
        return false;
      // Add the nested pass manager with the appropriate adaptor.
      FPM.addPass(std::move(NestedFPM));
      return true;
    }
    if (Name == "loop") {
      LoopPassManager LPM(DebugLogging);
      if (!parseLoopPassPipeline(LPM, InnerPipeline, VerifyEachPass,
                                 DebugLogging))
        return false;
      // Add the nested pass manager with the appropriate adaptor.
      FPM.addPass(createFunctionToLoopPassAdaptor(std::move(LPM)));
      return true;
    }
    if (auto Count = parseRepeatPassName(Name)) {
      FunctionPassManager NestedFPM(DebugLogging);
      if (!parseFunctionPassPipeline(NestedFPM, InnerPipeline, VerifyEachPass,
                                     DebugLogging))
        return false;
      FPM.addPass(createRepeatingPassWrapper(*Count, std::move(NestedFPM)));
      return true;
    }
    // Normal passes can't have pipelines.
    return false;
  }

  // Now expand the basic registered passes from the .inc file.
>>>>>>> fdc6ba1e
#define FUNCTION_PASS(NAME, CREATE_PASS)                                       \
  if (Name == NAME) {                                                          \
    FPM.addPass(CREATE_PASS);                                                  \
    return true;                                                               \
  }
#define FUNCTION_ANALYSIS(NAME, CREATE_PASS)                                   \
  if (Name == "require<" NAME ">") {                                           \
    FPM.addPass(RequireAnalysisPass<                                           \
                std::remove_reference<decltype(CREATE_PASS)>::type>());        \
    return true;                                                               \
  }                                                                            \
  if (Name == "invalidate<" NAME ">") {                                        \
    FPM.addPass(InvalidateAnalysisPass<                                        \
                std::remove_reference<decltype(CREATE_PASS)>::type>());        \
    return true;                                                               \
  }
#include "PassRegistry.def"

  return false;
}

<<<<<<< HEAD
bool PassBuilder::parseLoopPassName(LoopPassManager &FPM, StringRef Name) {
=======
bool PassBuilder::parseLoopPass(LoopPassManager &LPM, const PipelineElement &E,
                                bool VerifyEachPass, bool DebugLogging) {
  StringRef Name = E.Name;
  auto &InnerPipeline = E.InnerPipeline;

  // First handle complex passes like the pass managers which carry pipelines.
  if (!InnerPipeline.empty()) {
    if (Name == "loop") {
      LoopPassManager NestedLPM(DebugLogging);
      if (!parseLoopPassPipeline(NestedLPM, InnerPipeline, VerifyEachPass,
                                 DebugLogging))
        return false;
      // Add the nested pass manager with the appropriate adaptor.
      LPM.addPass(std::move(NestedLPM));
      return true;
    }
    if (auto Count = parseRepeatPassName(Name)) {
      LoopPassManager NestedLPM(DebugLogging);
      if (!parseLoopPassPipeline(NestedLPM, InnerPipeline, VerifyEachPass,
                                 DebugLogging))
        return false;
      LPM.addPass(createRepeatingPassWrapper(*Count, std::move(NestedLPM)));
      return true;
    }
    // Normal passes can't have pipelines.
    return false;
  }

  // Now expand the basic registered passes from the .inc file.
>>>>>>> fdc6ba1e
#define LOOP_PASS(NAME, CREATE_PASS)                                           \
  if (Name == NAME) {                                                          \
    LPM.addPass(CREATE_PASS);                                                  \
    return true;                                                               \
  }
#define LOOP_ANALYSIS(NAME, CREATE_PASS)                                       \
  if (Name == "require<" NAME ">") {                                           \
    LPM.addPass(RequireAnalysisPass<                                           \
                std::remove_reference<decltype(CREATE_PASS)>::type>());        \
    return true;                                                               \
  }                                                                            \
  if (Name == "invalidate<" NAME ">") {                                        \
    LPM.addPass(InvalidateAnalysisPass<                                        \
                std::remove_reference<decltype(CREATE_PASS)>::type>());        \
    return true;                                                               \
  }
#include "PassRegistry.def"

  return false;
}

bool PassBuilder::parseAAPassName(AAManager &AA, StringRef Name) {
#define MODULE_ALIAS_ANALYSIS(NAME, CREATE_PASS)                               \
  if (Name == NAME) {                                                          \
    AA.registerModuleAnalysis<                                                 \
        std::remove_reference<decltype(CREATE_PASS)>::type>();                 \
    return true;                                                               \
  }
#define FUNCTION_ALIAS_ANALYSIS(NAME, CREATE_PASS)                             \
  if (Name == NAME) {                                                          \
    AA.registerFunctionAnalysis<                                               \
        std::remove_reference<decltype(CREATE_PASS)>::type>();                 \
    return true;                                                               \
  }
#include "PassRegistry.def"

  return false;
}

bool PassBuilder::parseLoopPassPipeline(LoopPassManager &LPM,
                                        StringRef &PipelineText,
                                        bool VerifyEachPass,
                                        bool DebugLogging) {
  for (;;) {
    // Parse nested pass managers by recursing.
    if (PipelineText.startswith("loop(")) {
      LoopPassManager NestedLPM(DebugLogging);

      // Parse the inner pipeline inte the nested manager.
      PipelineText = PipelineText.substr(strlen("loop("));
      if (!parseLoopPassPipeline(NestedLPM, PipelineText, VerifyEachPass,
                                 DebugLogging) ||
          PipelineText.empty())
        return false;
      assert(PipelineText[0] == ')');
      PipelineText = PipelineText.substr(1);

      // Add the nested pass manager with the appropriate adaptor.
      LPM.addPass(std::move(NestedLPM));
    } else {
      // Otherwise try to parse a pass name.
      size_t End = PipelineText.find_first_of(",)");
      if (!parseLoopPassName(LPM, PipelineText.substr(0, End)))
        return false;
      // TODO: Ideally, we would run a LoopVerifierPass() here in the
      // VerifyEachPass case, but we don't have such a verifier yet.

      PipelineText = PipelineText.substr(End);
    }

    if (PipelineText.empty() || PipelineText[0] == ')')
      return true;

    assert(PipelineText[0] == ',');
    PipelineText = PipelineText.substr(1);
  }
}

bool PassBuilder::parseFunctionPassPipeline(FunctionPassManager &FPM,
                                            StringRef &PipelineText,
                                            bool VerifyEachPass,
                                            bool DebugLogging) {
  for (;;) {
    // Parse nested pass managers by recursing.
    if (PipelineText.startswith("function(")) {
      FunctionPassManager NestedFPM(DebugLogging);

      // Parse the inner pipeline inte the nested manager.
      PipelineText = PipelineText.substr(strlen("function("));
      if (!parseFunctionPassPipeline(NestedFPM, PipelineText, VerifyEachPass,
                                     DebugLogging) ||
          PipelineText.empty())
        return false;
      assert(PipelineText[0] == ')');
      PipelineText = PipelineText.substr(1);

      // Add the nested pass manager with the appropriate adaptor.
      FPM.addPass(std::move(NestedFPM));
    } else if (PipelineText.startswith("loop(")) {
      LoopPassManager NestedLPM(DebugLogging);

      // Parse the inner pipeline inte the nested manager.
      PipelineText = PipelineText.substr(strlen("loop("));
      if (!parseLoopPassPipeline(NestedLPM, PipelineText, VerifyEachPass,
                                 DebugLogging) ||
          PipelineText.empty())
        return false;
      assert(PipelineText[0] == ')');
      PipelineText = PipelineText.substr(1);

      // Add the nested pass manager with the appropriate adaptor.
      FPM.addPass(createFunctionToLoopPassAdaptor(std::move(NestedLPM)));
    } else {
      // Otherwise try to parse a pass name.
      size_t End = PipelineText.find_first_of(",)");
      if (!parseFunctionPassName(FPM, PipelineText.substr(0, End)))
        return false;
      if (VerifyEachPass)
        FPM.addPass(VerifierPass());

      PipelineText = PipelineText.substr(End);
    }

    if (PipelineText.empty() || PipelineText[0] == ')')
      return true;

    assert(PipelineText[0] == ',');
    PipelineText = PipelineText.substr(1);
  }
}

bool PassBuilder::parseCGSCCPassPipeline(CGSCCPassManager &CGPM,
                                         StringRef &PipelineText,
                                         bool VerifyEachPass,
                                         bool DebugLogging) {
  for (;;) {
    // Parse nested pass managers by recursing.
    if (PipelineText.startswith("cgscc(")) {
      CGSCCPassManager NestedCGPM(DebugLogging);

      // Parse the inner pipeline into the nested manager.
      PipelineText = PipelineText.substr(strlen("cgscc("));
      if (!parseCGSCCPassPipeline(NestedCGPM, PipelineText, VerifyEachPass,
                                  DebugLogging) ||
          PipelineText.empty())
        return false;
      assert(PipelineText[0] == ')');
      PipelineText = PipelineText.substr(1);

      // Add the nested pass manager with the appropriate adaptor.
      CGPM.addPass(std::move(NestedCGPM));
    } else if (PipelineText.startswith("function(")) {
      FunctionPassManager NestedFPM(DebugLogging);

      // Parse the inner pipeline inte the nested manager.
      PipelineText = PipelineText.substr(strlen("function("));
      if (!parseFunctionPassPipeline(NestedFPM, PipelineText, VerifyEachPass,
                                     DebugLogging) ||
          PipelineText.empty())
        return false;
      assert(PipelineText[0] == ')');
      PipelineText = PipelineText.substr(1);

      // Add the nested pass manager with the appropriate adaptor.
      CGPM.addPass(
          createCGSCCToFunctionPassAdaptor(std::move(NestedFPM), DebugLogging));
    } else {
      // Otherwise try to parse a pass name.
      size_t End = PipelineText.find_first_of(",)");
      if (!parseCGSCCPassName(CGPM, PipelineText.substr(0, End)))
        return false;
      // FIXME: No verifier support for CGSCC passes!

      PipelineText = PipelineText.substr(End);
    }

    if (PipelineText.empty() || PipelineText[0] == ')')
      return true;

    assert(PipelineText[0] == ',');
    PipelineText = PipelineText.substr(1);
  }
}

void PassBuilder::crossRegisterProxies(LoopAnalysisManager &LAM,
                                       FunctionAnalysisManager &FAM,
                                       CGSCCAnalysisManager &CGAM,
                                       ModuleAnalysisManager &MAM) {
  MAM.registerPass([&] { return FunctionAnalysisManagerModuleProxy(FAM); });
  MAM.registerPass([&] { return CGSCCAnalysisManagerModuleProxy(CGAM); });
  CGAM.registerPass([&] { return FunctionAnalysisManagerCGSCCProxy(FAM); });
  CGAM.registerPass([&] { return ModuleAnalysisManagerCGSCCProxy(MAM); });
  FAM.registerPass([&] { return CGSCCAnalysisManagerFunctionProxy(CGAM); });
  FAM.registerPass([&] { return ModuleAnalysisManagerFunctionProxy(MAM); });
  FAM.registerPass([&] { return LoopAnalysisManagerFunctionProxy(LAM); });
  LAM.registerPass([&] { return FunctionAnalysisManagerLoopProxy(FAM); });
}

bool PassBuilder::parseModulePassPipeline(ModulePassManager &MPM,
                                          StringRef &PipelineText,
                                          bool VerifyEachPass,
                                          bool DebugLogging) {
  for (;;) {
    // Parse nested pass managers by recursing.
    if (PipelineText.startswith("module(")) {
      ModulePassManager NestedMPM(DebugLogging);

      // Parse the inner pipeline into the nested manager.
      PipelineText = PipelineText.substr(strlen("module("));
      if (!parseModulePassPipeline(NestedMPM, PipelineText, VerifyEachPass,
                                   DebugLogging) ||
          PipelineText.empty())
        return false;
      assert(PipelineText[0] == ')');
      PipelineText = PipelineText.substr(1);

      // Now add the nested manager as a module pass.
      MPM.addPass(std::move(NestedMPM));
    } else if (PipelineText.startswith("cgscc(")) {
      CGSCCPassManager NestedCGPM(DebugLogging);

      // Parse the inner pipeline inte the nested manager.
      PipelineText = PipelineText.substr(strlen("cgscc("));
      if (!parseCGSCCPassPipeline(NestedCGPM, PipelineText, VerifyEachPass,
                                  DebugLogging) ||
          PipelineText.empty())
        return false;
      assert(PipelineText[0] == ')');
      PipelineText = PipelineText.substr(1);

      // Add the nested pass manager with the appropriate adaptor.
      MPM.addPass(createModuleToPostOrderCGSCCPassAdaptor(std::move(NestedCGPM),
                                                          DebugLogging));
    } else if (PipelineText.startswith("function(")) {
      FunctionPassManager NestedFPM(DebugLogging);

      // Parse the inner pipeline inte the nested manager.
      PipelineText = PipelineText.substr(strlen("function("));
      if (!parseFunctionPassPipeline(NestedFPM, PipelineText, VerifyEachPass,
                                     DebugLogging) ||
          PipelineText.empty())
        return false;
      assert(PipelineText[0] == ')');
      PipelineText = PipelineText.substr(1);

      // Add the nested pass manager with the appropriate adaptor.
      MPM.addPass(createModuleToFunctionPassAdaptor(std::move(NestedFPM)));
    } else {
      // Otherwise try to parse a pass name.
      size_t End = PipelineText.find_first_of(",)");
      if (!parseModulePassName(MPM, PipelineText.substr(0, End), DebugLogging))
        return false;
      if (VerifyEachPass)
        MPM.addPass(VerifierPass());

      PipelineText = PipelineText.substr(End);
    }

    if (PipelineText.empty() || PipelineText[0] == ')')
      return true;

    assert(PipelineText[0] == ',');
    PipelineText = PipelineText.substr(1);
  }
}

// Primary pass pipeline description parsing routine.
// FIXME: Should this routine accept a TargetMachine or require the caller to
// pre-populate the analysis managers with target-specific stuff?
bool PassBuilder::parsePassPipeline(ModulePassManager &MPM,
                                    StringRef PipelineText, bool VerifyEachPass,
                                    bool DebugLogging) {
  // By default, try to parse the pipeline as-if it were within an implicit
  // 'module(...)' pass pipeline. If this will parse at all, it needs to
  // consume the entire string.
  if (parseModulePassPipeline(MPM, PipelineText, VerifyEachPass, DebugLogging))
    return PipelineText.empty();

  // This isn't parsable as a module pipeline, look for the end of a pass name
  // and directly drop down to that layer.
  StringRef FirstName =
      PipelineText.substr(0, PipelineText.find_first_of(",)"));
  assert(!isModulePassName(FirstName) &&
         "Already handled all module pipeline options.");

  // If this looks like a CGSCC pass, parse the whole thing as a CGSCC
  // pipeline.
  if (PipelineText.startswith("cgscc(") || isCGSCCPassName(FirstName)) {
    CGSCCPassManager CGPM(DebugLogging);
    if (!parseCGSCCPassPipeline(CGPM, PipelineText, VerifyEachPass,
                                DebugLogging) ||
        !PipelineText.empty())
      return false;
    MPM.addPass(
        createModuleToPostOrderCGSCCPassAdaptor(std::move(CGPM), DebugLogging));
    return true;
  }

  // Similarly, if this looks like a Function pass, parse the whole thing as
  // a Function pipelien.
  if (PipelineText.startswith("function(") || isFunctionPassName(FirstName)) {
    FunctionPassManager FPM(DebugLogging);
    if (!parseFunctionPassPipeline(FPM, PipelineText, VerifyEachPass,
                                   DebugLogging) ||
        !PipelineText.empty())
      return false;
    MPM.addPass(createModuleToFunctionPassAdaptor(std::move(FPM)));
    return true;
  }

  // If this looks like a Loop pass, parse the whole thing as a Loop pipeline.
  if (PipelineText.startswith("loop(") || isLoopPassName(FirstName)) {
    LoopPassManager LPM(DebugLogging);
    if (!parseLoopPassPipeline(LPM, PipelineText, VerifyEachPass,
                               DebugLogging) ||
        !PipelineText.empty())
      return false;
    FunctionPassManager FPM(DebugLogging);
    FPM.addPass(createFunctionToLoopPassAdaptor(std::move(LPM)));
    MPM.addPass(createModuleToFunctionPassAdaptor(std::move(FPM)));
    return true;
  }

  return false;
}

bool PassBuilder::parseAAPipeline(AAManager &AA, StringRef PipelineText) {
  while (!PipelineText.empty()) {
    StringRef Name;
    std::tie(Name, PipelineText) = PipelineText.split(',');
    if (!parseAAPassName(AA, Name))
      return false;
  }

  return true;
}<|MERGE_RESOLUTION|>--- conflicted
+++ resolved
@@ -274,9 +274,6 @@
   MPM.addPass(createModuleToFunctionPassAdaptor(std::move(LateFPM)));
 }
 
-<<<<<<< HEAD
-#ifndef NDEBUG
-=======
 static Optional<int> parseRepeatPassName(StringRef Name) {
   if (!Name.consume_front("repeat<") || !Name.consume_back(">"))
     return None;
@@ -286,14 +283,11 @@
   return Count;
 }
 
->>>>>>> fdc6ba1e
 static bool isModulePassName(StringRef Name) {
   // Manually handle aliases for pre-configured pipeline fragments.
   if (Name.startswith("default") || Name.startswith("lto"))
     return DefaultAliasRegex.match(Name);
 
-<<<<<<< HEAD
-=======
   // Explicitly handle pass manager names.
   if (Name == "module")
     return true;
@@ -306,7 +300,6 @@
   if (parseRepeatPassName(Name))
     return true;
 
->>>>>>> fdc6ba1e
 #define MODULE_PASS(NAME, CREATE_PASS)                                         \
   if (Name == NAME)                                                            \
     return true;
@@ -317,11 +310,8 @@
 
   return false;
 }
-#endif
 
 static bool isCGSCCPassName(StringRef Name) {
-<<<<<<< HEAD
-=======
   // Explicitly handle pass manager names.
   if (Name == "cgscc")
     return true;
@@ -332,7 +322,6 @@
   if (parseRepeatPassName(Name))
     return true;
 
->>>>>>> fdc6ba1e
 #define CGSCC_PASS(NAME, CREATE_PASS)                                          \
   if (Name == NAME)                                                            \
     return true;
@@ -345,8 +334,6 @@
 }
 
 static bool isFunctionPassName(StringRef Name) {
-<<<<<<< HEAD
-=======
   // Explicitly handle pass manager names.
   if (Name == "function")
     return true;
@@ -357,7 +344,6 @@
   if (parseRepeatPassName(Name))
     return true;
 
->>>>>>> fdc6ba1e
 #define FUNCTION_PASS(NAME, CREATE_PASS)                                       \
   if (Name == NAME)                                                            \
     return true;
@@ -370,8 +356,6 @@
 }
 
 static bool isLoopPassName(StringRef Name) {
-<<<<<<< HEAD
-=======
   // Explicitly handle pass manager names.
   if (Name == "loop")
     return true;
@@ -380,7 +364,6 @@
   if (parseRepeatPassName(Name))
     return true;
 
->>>>>>> fdc6ba1e
 #define LOOP_PASS(NAME, CREATE_PASS)                                           \
   if (Name == NAME)                                                            \
     return true;
@@ -392,10 +375,6 @@
   return false;
 }
 
-<<<<<<< HEAD
-bool PassBuilder::parseModulePassName(ModulePassManager &MPM, StringRef Name,
-                                      bool DebugLogging) {
-=======
 Optional<std::vector<PassBuilder::PipelineElement>>
 PassBuilder::parsePipelineText(StringRef Text) {
   std::vector<PipelineElement> ResultPipeline;
@@ -498,7 +477,6 @@
     return false;
   }
 
->>>>>>> fdc6ba1e
   // Manually handle aliases for pre-configured pipeline fragments.
   if (Name.startswith("default") || Name.startswith("lto")) {
     SmallVector<StringRef, 3> Matches;
@@ -525,6 +503,7 @@
     return true;
   }
 
+  // Finally expand the basic registered passes from the .inc file.
 #define MODULE_PASS(NAME, CREATE_PASS)                                         \
   if (Name == NAME) {                                                          \
     MPM.addPass(CREATE_PASS);                                                  \
@@ -546,9 +525,6 @@
   return false;
 }
 
-<<<<<<< HEAD
-bool PassBuilder::parseCGSCCPassName(CGSCCPassManager &CGPM, StringRef Name) {
-=======
 bool PassBuilder::parseCGSCCPass(CGSCCPassManager &CGPM,
                                  const PipelineElement &E, bool VerifyEachPass,
                                  bool DebugLogging) {
@@ -589,7 +565,6 @@
   }
 
   // Now expand the basic registered passes from the .inc file.
->>>>>>> fdc6ba1e
 #define CGSCC_PASS(NAME, CREATE_PASS)                                          \
   if (Name == NAME) {                                                          \
     CGPM.addPass(CREATE_PASS);                                                 \
@@ -611,10 +586,6 @@
   return false;
 }
 
-<<<<<<< HEAD
-bool PassBuilder::parseFunctionPassName(FunctionPassManager &FPM,
-                                        StringRef Name) {
-=======
 bool PassBuilder::parseFunctionPass(FunctionPassManager &FPM,
                                     const PipelineElement &E,
                                     bool VerifyEachPass, bool DebugLogging) {
@@ -654,7 +625,6 @@
   }
 
   // Now expand the basic registered passes from the .inc file.
->>>>>>> fdc6ba1e
 #define FUNCTION_PASS(NAME, CREATE_PASS)                                       \
   if (Name == NAME) {                                                          \
     FPM.addPass(CREATE_PASS);                                                  \
@@ -676,9 +646,6 @@
   return false;
 }
 
-<<<<<<< HEAD
-bool PassBuilder::parseLoopPassName(LoopPassManager &FPM, StringRef Name) {
-=======
 bool PassBuilder::parseLoopPass(LoopPassManager &LPM, const PipelineElement &E,
                                 bool VerifyEachPass, bool DebugLogging) {
   StringRef Name = E.Name;
@@ -708,7 +675,6 @@
   }
 
   // Now expand the basic registered passes from the .inc file.
->>>>>>> fdc6ba1e
 #define LOOP_PASS(NAME, CREATE_PASS)                                           \
   if (Name == NAME) {                                                          \
     LPM.addPass(CREATE_PASS);                                                  \
@@ -749,148 +715,40 @@
 }
 
 bool PassBuilder::parseLoopPassPipeline(LoopPassManager &LPM,
-                                        StringRef &PipelineText,
+                                        ArrayRef<PipelineElement> Pipeline,
                                         bool VerifyEachPass,
                                         bool DebugLogging) {
-  for (;;) {
-    // Parse nested pass managers by recursing.
-    if (PipelineText.startswith("loop(")) {
-      LoopPassManager NestedLPM(DebugLogging);
-
-      // Parse the inner pipeline inte the nested manager.
-      PipelineText = PipelineText.substr(strlen("loop("));
-      if (!parseLoopPassPipeline(NestedLPM, PipelineText, VerifyEachPass,
-                                 DebugLogging) ||
-          PipelineText.empty())
-        return false;
-      assert(PipelineText[0] == ')');
-      PipelineText = PipelineText.substr(1);
-
-      // Add the nested pass manager with the appropriate adaptor.
-      LPM.addPass(std::move(NestedLPM));
-    } else {
-      // Otherwise try to parse a pass name.
-      size_t End = PipelineText.find_first_of(",)");
-      if (!parseLoopPassName(LPM, PipelineText.substr(0, End)))
-        return false;
-      // TODO: Ideally, we would run a LoopVerifierPass() here in the
-      // VerifyEachPass case, but we don't have such a verifier yet.
-
-      PipelineText = PipelineText.substr(End);
-    }
-
-    if (PipelineText.empty() || PipelineText[0] == ')')
-      return true;
-
-    assert(PipelineText[0] == ',');
-    PipelineText = PipelineText.substr(1);
-  }
+  for (const auto &Element : Pipeline) {
+    if (!parseLoopPass(LPM, Element, VerifyEachPass, DebugLogging))
+      return false;
+    // FIXME: No verifier support for Loop passes!
+  }
+  return true;
 }
 
 bool PassBuilder::parseFunctionPassPipeline(FunctionPassManager &FPM,
-                                            StringRef &PipelineText,
+                                            ArrayRef<PipelineElement> Pipeline,
                                             bool VerifyEachPass,
                                             bool DebugLogging) {
-  for (;;) {
-    // Parse nested pass managers by recursing.
-    if (PipelineText.startswith("function(")) {
-      FunctionPassManager NestedFPM(DebugLogging);
-
-      // Parse the inner pipeline inte the nested manager.
-      PipelineText = PipelineText.substr(strlen("function("));
-      if (!parseFunctionPassPipeline(NestedFPM, PipelineText, VerifyEachPass,
-                                     DebugLogging) ||
-          PipelineText.empty())
-        return false;
-      assert(PipelineText[0] == ')');
-      PipelineText = PipelineText.substr(1);
-
-      // Add the nested pass manager with the appropriate adaptor.
-      FPM.addPass(std::move(NestedFPM));
-    } else if (PipelineText.startswith("loop(")) {
-      LoopPassManager NestedLPM(DebugLogging);
-
-      // Parse the inner pipeline inte the nested manager.
-      PipelineText = PipelineText.substr(strlen("loop("));
-      if (!parseLoopPassPipeline(NestedLPM, PipelineText, VerifyEachPass,
-                                 DebugLogging) ||
-          PipelineText.empty())
-        return false;
-      assert(PipelineText[0] == ')');
-      PipelineText = PipelineText.substr(1);
-
-      // Add the nested pass manager with the appropriate adaptor.
-      FPM.addPass(createFunctionToLoopPassAdaptor(std::move(NestedLPM)));
-    } else {
-      // Otherwise try to parse a pass name.
-      size_t End = PipelineText.find_first_of(",)");
-      if (!parseFunctionPassName(FPM, PipelineText.substr(0, End)))
-        return false;
-      if (VerifyEachPass)
-        FPM.addPass(VerifierPass());
-
-      PipelineText = PipelineText.substr(End);
-    }
-
-    if (PipelineText.empty() || PipelineText[0] == ')')
-      return true;
-
-    assert(PipelineText[0] == ',');
-    PipelineText = PipelineText.substr(1);
-  }
+  for (const auto &Element : Pipeline) {
+    if (!parseFunctionPass(FPM, Element, VerifyEachPass, DebugLogging))
+      return false;
+    if (VerifyEachPass)
+      FPM.addPass(VerifierPass());
+  }
+  return true;
 }
 
 bool PassBuilder::parseCGSCCPassPipeline(CGSCCPassManager &CGPM,
-                                         StringRef &PipelineText,
+                                         ArrayRef<PipelineElement> Pipeline,
                                          bool VerifyEachPass,
                                          bool DebugLogging) {
-  for (;;) {
-    // Parse nested pass managers by recursing.
-    if (PipelineText.startswith("cgscc(")) {
-      CGSCCPassManager NestedCGPM(DebugLogging);
-
-      // Parse the inner pipeline into the nested manager.
-      PipelineText = PipelineText.substr(strlen("cgscc("));
-      if (!parseCGSCCPassPipeline(NestedCGPM, PipelineText, VerifyEachPass,
-                                  DebugLogging) ||
-          PipelineText.empty())
-        return false;
-      assert(PipelineText[0] == ')');
-      PipelineText = PipelineText.substr(1);
-
-      // Add the nested pass manager with the appropriate adaptor.
-      CGPM.addPass(std::move(NestedCGPM));
-    } else if (PipelineText.startswith("function(")) {
-      FunctionPassManager NestedFPM(DebugLogging);
-
-      // Parse the inner pipeline inte the nested manager.
-      PipelineText = PipelineText.substr(strlen("function("));
-      if (!parseFunctionPassPipeline(NestedFPM, PipelineText, VerifyEachPass,
-                                     DebugLogging) ||
-          PipelineText.empty())
-        return false;
-      assert(PipelineText[0] == ')');
-      PipelineText = PipelineText.substr(1);
-
-      // Add the nested pass manager with the appropriate adaptor.
-      CGPM.addPass(
-          createCGSCCToFunctionPassAdaptor(std::move(NestedFPM), DebugLogging));
-    } else {
-      // Otherwise try to parse a pass name.
-      size_t End = PipelineText.find_first_of(",)");
-      if (!parseCGSCCPassName(CGPM, PipelineText.substr(0, End)))
-        return false;
-      // FIXME: No verifier support for CGSCC passes!
-
-      PipelineText = PipelineText.substr(End);
-    }
-
-    if (PipelineText.empty() || PipelineText[0] == ')')
-      return true;
-
-    assert(PipelineText[0] == ',');
-    PipelineText = PipelineText.substr(1);
-  }
+  for (const auto &Element : Pipeline) {
+    if (!parseCGSCCPass(CGPM, Element, VerifyEachPass, DebugLogging))
+      return false;
+    // FIXME: No verifier support for CGSCC passes!
+  }
+  return true;
 }
 
 void PassBuilder::crossRegisterProxies(LoopAnalysisManager &LAM,
@@ -908,71 +766,16 @@
 }
 
 bool PassBuilder::parseModulePassPipeline(ModulePassManager &MPM,
-                                          StringRef &PipelineText,
+                                          ArrayRef<PipelineElement> Pipeline,
                                           bool VerifyEachPass,
                                           bool DebugLogging) {
-  for (;;) {
-    // Parse nested pass managers by recursing.
-    if (PipelineText.startswith("module(")) {
-      ModulePassManager NestedMPM(DebugLogging);
-
-      // Parse the inner pipeline into the nested manager.
-      PipelineText = PipelineText.substr(strlen("module("));
-      if (!parseModulePassPipeline(NestedMPM, PipelineText, VerifyEachPass,
-                                   DebugLogging) ||
-          PipelineText.empty())
-        return false;
-      assert(PipelineText[0] == ')');
-      PipelineText = PipelineText.substr(1);
-
-      // Now add the nested manager as a module pass.
-      MPM.addPass(std::move(NestedMPM));
-    } else if (PipelineText.startswith("cgscc(")) {
-      CGSCCPassManager NestedCGPM(DebugLogging);
-
-      // Parse the inner pipeline inte the nested manager.
-      PipelineText = PipelineText.substr(strlen("cgscc("));
-      if (!parseCGSCCPassPipeline(NestedCGPM, PipelineText, VerifyEachPass,
-                                  DebugLogging) ||
-          PipelineText.empty())
-        return false;
-      assert(PipelineText[0] == ')');
-      PipelineText = PipelineText.substr(1);
-
-      // Add the nested pass manager with the appropriate adaptor.
-      MPM.addPass(createModuleToPostOrderCGSCCPassAdaptor(std::move(NestedCGPM),
-                                                          DebugLogging));
-    } else if (PipelineText.startswith("function(")) {
-      FunctionPassManager NestedFPM(DebugLogging);
-
-      // Parse the inner pipeline inte the nested manager.
-      PipelineText = PipelineText.substr(strlen("function("));
-      if (!parseFunctionPassPipeline(NestedFPM, PipelineText, VerifyEachPass,
-                                     DebugLogging) ||
-          PipelineText.empty())
-        return false;
-      assert(PipelineText[0] == ')');
-      PipelineText = PipelineText.substr(1);
-
-      // Add the nested pass manager with the appropriate adaptor.
-      MPM.addPass(createModuleToFunctionPassAdaptor(std::move(NestedFPM)));
-    } else {
-      // Otherwise try to parse a pass name.
-      size_t End = PipelineText.find_first_of(",)");
-      if (!parseModulePassName(MPM, PipelineText.substr(0, End), DebugLogging))
-        return false;
-      if (VerifyEachPass)
-        MPM.addPass(VerifierPass());
-
-      PipelineText = PipelineText.substr(End);
-    }
-
-    if (PipelineText.empty() || PipelineText[0] == ')')
-      return true;
-
-    assert(PipelineText[0] == ',');
-    PipelineText = PipelineText.substr(1);
-  }
+  for (const auto &Element : Pipeline) {
+    if (!parseModulePass(MPM, Element, VerifyEachPass, DebugLogging))
+      return false;
+    if (VerifyEachPass)
+      MPM.addPass(VerifierPass());
+  }
+  return true;
 }
 
 // Primary pass pipeline description parsing routine.
@@ -981,58 +784,27 @@
 bool PassBuilder::parsePassPipeline(ModulePassManager &MPM,
                                     StringRef PipelineText, bool VerifyEachPass,
                                     bool DebugLogging) {
-  // By default, try to parse the pipeline as-if it were within an implicit
-  // 'module(...)' pass pipeline. If this will parse at all, it needs to
-  // consume the entire string.
-  if (parseModulePassPipeline(MPM, PipelineText, VerifyEachPass, DebugLogging))
-    return PipelineText.empty();
-
-  // This isn't parsable as a module pipeline, look for the end of a pass name
-  // and directly drop down to that layer.
-  StringRef FirstName =
-      PipelineText.substr(0, PipelineText.find_first_of(",)"));
-  assert(!isModulePassName(FirstName) &&
-         "Already handled all module pipeline options.");
-
-  // If this looks like a CGSCC pass, parse the whole thing as a CGSCC
-  // pipeline.
-  if (PipelineText.startswith("cgscc(") || isCGSCCPassName(FirstName)) {
-    CGSCCPassManager CGPM(DebugLogging);
-    if (!parseCGSCCPassPipeline(CGPM, PipelineText, VerifyEachPass,
-                                DebugLogging) ||
-        !PipelineText.empty())
+  auto Pipeline = parsePipelineText(PipelineText);
+  if (!Pipeline || Pipeline->empty())
+    return false;
+
+  // If the first name isn't at the module layer, wrap the pipeline up
+  // automatically.
+  StringRef FirstName = Pipeline->front().Name;
+
+  if (!isModulePassName(FirstName)) {
+    if (isCGSCCPassName(FirstName))
+      Pipeline = {{"cgscc", std::move(*Pipeline)}};
+    else if (isFunctionPassName(FirstName))
+      Pipeline = {{"function", std::move(*Pipeline)}};
+    else if (isLoopPassName(FirstName))
+      Pipeline = {{"function", {{"loop", std::move(*Pipeline)}}}};
+    else
+      // Unknown pass name!
       return false;
-    MPM.addPass(
-        createModuleToPostOrderCGSCCPassAdaptor(std::move(CGPM), DebugLogging));
-    return true;
-  }
-
-  // Similarly, if this looks like a Function pass, parse the whole thing as
-  // a Function pipelien.
-  if (PipelineText.startswith("function(") || isFunctionPassName(FirstName)) {
-    FunctionPassManager FPM(DebugLogging);
-    if (!parseFunctionPassPipeline(FPM, PipelineText, VerifyEachPass,
-                                   DebugLogging) ||
-        !PipelineText.empty())
-      return false;
-    MPM.addPass(createModuleToFunctionPassAdaptor(std::move(FPM)));
-    return true;
-  }
-
-  // If this looks like a Loop pass, parse the whole thing as a Loop pipeline.
-  if (PipelineText.startswith("loop(") || isLoopPassName(FirstName)) {
-    LoopPassManager LPM(DebugLogging);
-    if (!parseLoopPassPipeline(LPM, PipelineText, VerifyEachPass,
-                               DebugLogging) ||
-        !PipelineText.empty())
-      return false;
-    FunctionPassManager FPM(DebugLogging);
-    FPM.addPass(createFunctionToLoopPassAdaptor(std::move(LPM)));
-    MPM.addPass(createModuleToFunctionPassAdaptor(std::move(FPM)));
-    return true;
-  }
-
-  return false;
+  }
+
+  return parseModulePassPipeline(MPM, *Pipeline, VerifyEachPass, DebugLogging);
 }
 
 bool PassBuilder::parseAAPipeline(AAManager &AA, StringRef PipelineText) {
