--- conflicted
+++ resolved
@@ -68,7 +68,8 @@
   assert(N == NumGuards);
 }
 
-void TracePC::FinalizeTrace() {
+bool TracePC::FinalizeTrace(size_t InputSize) {
+  bool Res = false;
   if (TotalPCCoverage) {
     const size_t Step = 8;
     assert(reinterpret_cast<uintptr_t>(Counters) % Step == 0);
@@ -89,9 +90,6 @@
         else if (Counter >= 4) Bit = 3;
         else if (Counter >= 3) Bit = 2;
         else if (Counter >= 2) Bit = 1;
-<<<<<<< HEAD
-        CounterMap.AddValue(i * 8 + Bit);
-=======
         size_t Feature = i * 8 + Bit;
         CounterMap.AddValue(Feature);
         uint32_t *SizePtr = &InputSizesPerFeature[Feature % kFeatureSetSize];
@@ -99,10 +97,10 @@
           *SizePtr = InputSize;
           Res = true;
         }
->>>>>>> 2b44936f
       }
     }
   }
+  return Res;
 }
 
 void TracePC::HandleCallerCallee(uintptr_t Caller, uintptr_t Callee) {
