//===- DWARFVerifier.cpp --------------------------------------------------===//
//
//                     The LLVM Compiler Infrastructure
//
// This file is distributed under the University of Illinois Open Source
// License. See LICENSE.TXT for details.
//
//===----------------------------------------------------------------------===//

#include "llvm/DebugInfo/DWARF/DWARFVerifier.h"
#include "llvm/DebugInfo/DWARF/DWARFCompileUnit.h"
#include "llvm/DebugInfo/DWARF/DWARFContext.h"
#include "llvm/DebugInfo/DWARF/DWARFDebugLine.h"
#include "llvm/DebugInfo/DWARF/DWARFDie.h"
#include "llvm/DebugInfo/DWARF/DWARFFormValue.h"
#include "llvm/DebugInfo/DWARF/DWARFSection.h"
#include "llvm/DebugInfo/DWARF/DWARFAcceleratorTable.h"
#include "llvm/Support/raw_ostream.h"
#include <map>
#include <set>
#include <vector>

using namespace llvm;
using namespace dwarf;
using namespace object;

bool DWARFVerifier::verifyUnitHeader(const DWARFDataExtractor DebugInfoData,
                                     uint32_t *Offset, unsigned UnitIndex,
                                     uint8_t &UnitType, bool &isUnitDWARF64) {
  uint32_t AbbrOffset, Length;
  uint8_t AddrSize = 0;
  uint16_t Version;
  bool Success = true;

  bool ValidLength = false;
  bool ValidVersion = false;
  bool ValidAddrSize = false;
  bool ValidType = true;
  bool ValidAbbrevOffset = true;

  uint32_t OffsetStart = *Offset;
  Length = DebugInfoData.getU32(Offset);
  if (Length == UINT32_MAX) {
    isUnitDWARF64 = true;
    OS << format(
        "Unit[%d] is in 64-bit DWARF format; cannot verify from this point.\n",
        UnitIndex);
    return false;
  }
  Version = DebugInfoData.getU16(Offset);

  if (Version >= 5) {
    UnitType = DebugInfoData.getU8(Offset);
    AddrSize = DebugInfoData.getU8(Offset);
    AbbrOffset = DebugInfoData.getU32(Offset);
    ValidType = DWARFUnit::isValidUnitType(UnitType);
  } else {
    UnitType = 0;
    AbbrOffset = DebugInfoData.getU32(Offset);
    AddrSize = DebugInfoData.getU8(Offset);
  }

  if (!DCtx.getDebugAbbrev()->getAbbreviationDeclarationSet(AbbrOffset))
    ValidAbbrevOffset = false;

  ValidLength = DebugInfoData.isValidOffset(OffsetStart + Length + 3);
  ValidVersion = DWARFContext::isSupportedVersion(Version);
  ValidAddrSize = AddrSize == 4 || AddrSize == 8;
  if (!ValidLength || !ValidVersion || !ValidAddrSize || !ValidAbbrevOffset ||
      !ValidType) {
    Success = false;
    OS << format("Units[%d] - start offset: 0x%08x \n", UnitIndex, OffsetStart);
    if (!ValidLength)
      OS << "\tError: The length for this unit is too "
            "large for the .debug_info provided.\n";
    if (!ValidVersion)
      OS << "\tError: The 16 bit unit header version is not valid.\n";
    if (!ValidType)
      OS << "\tError: The unit type encoding is not valid.\n";
    if (!ValidAbbrevOffset)
      OS << "\tError: The offset into the .debug_abbrev section is "
            "not valid.\n";
    if (!ValidAddrSize)
      OS << "\tError: The address size is unsupported.\n";
  }
  *Offset = OffsetStart + Length + 4;
  return Success;
}

bool DWARFVerifier::verifyUnitContents(DWARFUnit Unit) {
  uint32_t NumUnitErrors = 0;
  unsigned NumDies = Unit.getNumDIEs();
  for (unsigned I = 0; I < NumDies; ++I) {
    auto Die = Unit.getDIEAtIndex(I);
    if (Die.getTag() == DW_TAG_null)
      continue;
    for (auto AttrValue : Die.attributes()) {
      NumUnitErrors += verifyDebugInfoAttribute(Die, AttrValue);
      NumUnitErrors += verifyDebugInfoForm(Die, AttrValue);
    }
  }
  return NumUnitErrors == 0;
}

unsigned DWARFVerifier::verifyAbbrevSection(const DWARFDebugAbbrev *Abbrev) {
  unsigned NumErrors = 0;
  if (Abbrev) {
    const DWARFAbbreviationDeclarationSet *AbbrDecls =
        Abbrev->getAbbreviationDeclarationSet(0);
    for (auto AbbrDecl : *AbbrDecls) {
      SmallDenseSet<uint16_t> AttributeSet;
      for (auto Attribute : AbbrDecl.attributes()) {
        auto Result = AttributeSet.insert(Attribute.Attr);
        if (!Result.second) {
          OS << "Error: Abbreviation declaration contains multiple "
             << AttributeString(Attribute.Attr) << " attributes.\n";
          AbbrDecl.dump(OS);
          ++NumErrors;
        }
      }
    }
  }
  return NumErrors;
}

bool DWARFVerifier::handleDebugAbbrev() {
  OS << "Verifying .debug_abbrev...\n";

  const DWARFObject &DObj = DCtx.getDWARFObj();
  bool noDebugAbbrev = DObj.getAbbrevSection().empty();
  bool noDebugAbbrevDWO = DObj.getAbbrevDWOSection().empty();

  if (noDebugAbbrev && noDebugAbbrevDWO) {
    return true;
  }

  unsigned NumErrors = 0;
  if (!noDebugAbbrev)
    NumErrors += verifyAbbrevSection(DCtx.getDebugAbbrev());

  if (!noDebugAbbrevDWO)
    NumErrors += verifyAbbrevSection(DCtx.getDebugAbbrevDWO());
  return NumErrors == 0;
}

bool DWARFVerifier::handleDebugInfo() {
  OS << "Verifying .debug_info Unit Header Chain...\n";

  const DWARFObject &DObj = DCtx.getDWARFObj();
  DWARFDataExtractor DebugInfoData(DObj, DObj.getInfoSection(),
                                   DCtx.isLittleEndian(), 0);
  uint32_t NumDebugInfoErrors = 0;
  uint32_t OffsetStart = 0, Offset = 0, UnitIdx = 0;
  uint8_t UnitType = 0;
  bool isUnitDWARF64 = false;
  bool isHeaderChainValid = true;
  bool hasDIE = DebugInfoData.isValidOffset(Offset);
  while (hasDIE) {
    OffsetStart = Offset;
    if (!verifyUnitHeader(DebugInfoData, &Offset, UnitIdx, UnitType,
                          isUnitDWARF64)) {
      isHeaderChainValid = false;
      if (isUnitDWARF64)
        break;
    } else {
      std::unique_ptr<DWARFUnit> Unit;
      switch (UnitType) {
      case dwarf::DW_UT_type:
      case dwarf::DW_UT_split_type: {
        DWARFUnitSection<DWARFTypeUnit> TUSection{};
        Unit.reset(new DWARFTypeUnit(
            DCtx, DObj.getInfoSection(), DCtx.getDebugAbbrev(),
            &DObj.getRangeSection(), DObj.getStringSection(),
            DObj.getStringOffsetSection(), &DObj.getAppleObjCSection(),
            DObj.getLineSection(), DCtx.isLittleEndian(), false, TUSection,
            nullptr));
        break;
      }
      case dwarf::DW_UT_skeleton:
      case dwarf::DW_UT_split_compile:
      case dwarf::DW_UT_compile:
      case dwarf::DW_UT_partial:
      // UnitType = 0 means that we are
      // verifying a compile unit in DWARF v4.
      case 0: {
        DWARFUnitSection<DWARFCompileUnit> CUSection{};
        Unit.reset(new DWARFCompileUnit(
            DCtx, DObj.getInfoSection(), DCtx.getDebugAbbrev(),
            &DObj.getRangeSection(), DObj.getStringSection(),
            DObj.getStringOffsetSection(), &DObj.getAppleObjCSection(),
            DObj.getLineSection(), DCtx.isLittleEndian(), false, CUSection,
            nullptr));
        break;
      }
      default: { llvm_unreachable("Invalid UnitType."); }
      }
      Unit->extract(DebugInfoData, &OffsetStart);
      if (!verifyUnitContents(*Unit))
        ++NumDebugInfoErrors;
    }
    hasDIE = DebugInfoData.isValidOffset(Offset);
    ++UnitIdx;
  }
  if (UnitIdx == 0 && !hasDIE) {
    OS << "Warning: .debug_info is empty.\n";
    isHeaderChainValid = true;
  }
  NumDebugInfoErrors += verifyDebugInfoReferences();
  return (isHeaderChainValid && NumDebugInfoErrors == 0);
}

<<<<<<< HEAD
=======
unsigned DWARFVerifier::verifyDieRanges(const DWARFDie &Die) {
  unsigned NumErrors = 0;
  for (auto Range : Die.getAddressRanges()) {
    if (Range.LowPC >= Range.HighPC) {
      ++NumErrors;
      OS << format("error: Invalid address range [0x%08" PRIx64
                   " - 0x%08" PRIx64 "].\n",
                   Range.LowPC, Range.HighPC);
    }
  }
  return NumErrors;
}

>>>>>>> 82bf3de6
unsigned DWARFVerifier::verifyDebugInfoAttribute(const DWARFDie &Die,
                                                 DWARFAttribute &AttrValue) {
  const DWARFObject &DObj = DCtx.getDWARFObj();
  unsigned NumErrors = 0;
  const auto Attr = AttrValue.Attr;
  switch (Attr) {
  case DW_AT_ranges:
    // Make sure the offset in the DW_AT_ranges attribute is valid.
    if (auto SectionOffset = AttrValue.Value.getAsSectionOffset()) {
      if (*SectionOffset >= DObj.getRangeSection().Data.size()) {
        ++NumErrors;
        OS << "error: DW_AT_ranges offset is beyond .debug_ranges "
              "bounds:\n";
        Die.dump(OS, 0);
        OS << "\n";
      }
    } else {
      ++NumErrors;
      OS << "error: DIE has invalid DW_AT_ranges encoding:\n";
      Die.dump(OS, 0);
      OS << "\n";
    }
    break;
  case DW_AT_stmt_list:
    // Make sure the offset in the DW_AT_stmt_list attribute is valid.
    if (auto SectionOffset = AttrValue.Value.getAsSectionOffset()) {
      if (*SectionOffset >= DObj.getLineSection().Data.size()) {
        ++NumErrors;
        OS << "error: DW_AT_stmt_list offset is beyond .debug_line "
              "bounds: "
           << format("0x%08" PRIx32, *SectionOffset) << "\n";
        Die.dump(OS, 0);
        OS << "\n";
      }
    } else {
      ++NumErrors;
      OS << "error: DIE has invalid DW_AT_stmt_list encoding:\n";
      Die.dump(OS, 0);
      OS << "\n";
    }
    break;

  default:
    break;
  }
  return NumErrors;
}

unsigned DWARFVerifier::verifyDebugInfoForm(const DWARFDie &Die,
                                            DWARFAttribute &AttrValue) {
  const DWARFObject &DObj = DCtx.getDWARFObj();
  unsigned NumErrors = 0;
  const auto Form = AttrValue.Value.getForm();
  switch (Form) {
  case DW_FORM_ref1:
  case DW_FORM_ref2:
  case DW_FORM_ref4:
  case DW_FORM_ref8:
  case DW_FORM_ref_udata: {
    // Verify all CU relative references are valid CU offsets.
    Optional<uint64_t> RefVal = AttrValue.Value.getAsReference();
    assert(RefVal);
    if (RefVal) {
      auto DieCU = Die.getDwarfUnit();
      auto CUSize = DieCU->getNextUnitOffset() - DieCU->getOffset();
      auto CUOffset = AttrValue.Value.getRawUValue();
      if (CUOffset >= CUSize) {
        ++NumErrors;
        OS << "error: " << FormEncodingString(Form) << " CU offset "
           << format("0x%08" PRIx32, CUOffset)
           << " is invalid (must be less than CU size of "
           << format("0x%08" PRIx32, CUSize) << "):\n";
        Die.dump(OS, 0);
        OS << "\n";
      } else {
        // Valid reference, but we will verify it points to an actual
        // DIE later.
        ReferenceToDIEOffsets[*RefVal].insert(Die.getOffset());
      }
    }
    break;
  }
  case DW_FORM_ref_addr: {
    // Verify all absolute DIE references have valid offsets in the
    // .debug_info section.
    Optional<uint64_t> RefVal = AttrValue.Value.getAsReference();
    assert(RefVal);
    if (RefVal) {
      if (*RefVal >= DObj.getInfoSection().Data.size()) {
        ++NumErrors;
        OS << "error: DW_FORM_ref_addr offset beyond .debug_info "
              "bounds:\n";
        Die.dump(OS, 0);
        OS << "\n";
      } else {
        // Valid reference, but we will verify it points to an actual
        // DIE later.
        ReferenceToDIEOffsets[*RefVal].insert(Die.getOffset());
      }
    }
    break;
  }
  case DW_FORM_strp: {
    auto SecOffset = AttrValue.Value.getAsSectionOffset();
    assert(SecOffset); // DW_FORM_strp is a section offset.
    if (SecOffset && *SecOffset >= DObj.getStringSection().size()) {
      ++NumErrors;
      OS << "error: DW_FORM_strp offset beyond .debug_str bounds:\n";
      Die.dump(OS, 0);
      OS << "\n";
    }
    break;
  }
  default:
    break;
  }
  return NumErrors;
}

unsigned DWARFVerifier::verifyDebugInfoReferences() {
  // Take all references and make sure they point to an actual DIE by
  // getting the DIE by offset and emitting an error
  OS << "Verifying .debug_info references...\n";
  unsigned NumErrors = 0;
  for (auto Pair : ReferenceToDIEOffsets) {
    auto Die = DCtx.getDIEForOffset(Pair.first);
    if (Die)
      continue;
    ++NumErrors;
    OS << "error: invalid DIE reference " << format("0x%08" PRIx64, Pair.first)
       << ". Offset is in between DIEs:\n";
    for (auto Offset : Pair.second) {
      auto ReferencingDie = DCtx.getDIEForOffset(Offset);
      ReferencingDie.dump(OS, 0);
      OS << "\n";
    }
    OS << "\n";
  }
  return NumErrors;
}

void DWARFVerifier::verifyDebugLineStmtOffsets() {
  std::map<uint64_t, DWARFDie> StmtListToDie;
  for (const auto &CU : DCtx.compile_units()) {
    auto Die = CU->getUnitDIE();
    // Get the attribute value as a section offset. No need to produce an
    // error here if the encoding isn't correct because we validate this in
    // the .debug_info verifier.
    auto StmtSectionOffset = toSectionOffset(Die.find(DW_AT_stmt_list));
    if (!StmtSectionOffset)
      continue;
    const uint32_t LineTableOffset = *StmtSectionOffset;
    auto LineTable = DCtx.getLineTableForUnit(CU.get());
    if (LineTableOffset < DCtx.getDWARFObj().getLineSection().Data.size()) {
      if (!LineTable) {
        ++NumDebugLineErrors;
        OS << "error: .debug_line[" << format("0x%08" PRIx32, LineTableOffset)
           << "] was not able to be parsed for CU:\n";
        Die.dump(OS, 0);
        OS << '\n';
        continue;
      }
    } else {
      // Make sure we don't get a valid line table back if the offset is wrong.
      assert(LineTable == nullptr);
      // Skip this line table as it isn't valid. No need to create an error
      // here because we validate this in the .debug_info verifier.
      continue;
    }
    auto Iter = StmtListToDie.find(LineTableOffset);
    if (Iter != StmtListToDie.end()) {
      ++NumDebugLineErrors;
      OS << "error: two compile unit DIEs, "
         << format("0x%08" PRIx32, Iter->second.getOffset()) << " and "
         << format("0x%08" PRIx32, Die.getOffset())
         << ", have the same DW_AT_stmt_list section offset:\n";
      Iter->second.dump(OS, 0);
      Die.dump(OS, 0);
      OS << '\n';
      // Already verified this line table before, no need to do it again.
      continue;
    }
    StmtListToDie[LineTableOffset] = Die;
  }
}

void DWARFVerifier::verifyDebugLineRows() {
  for (const auto &CU : DCtx.compile_units()) {
    auto Die = CU->getUnitDIE();
    auto LineTable = DCtx.getLineTableForUnit(CU.get());
    // If there is no line table we will have created an error in the
    // .debug_info verifier or in verifyDebugLineStmtOffsets().
    if (!LineTable)
      continue;
    uint32_t MaxFileIndex = LineTable->Prologue.FileNames.size();
    uint64_t PrevAddress = 0;
    uint32_t RowIndex = 0;
    for (const auto &Row : LineTable->Rows) {
      if (Row.Address < PrevAddress) {
        ++NumDebugLineErrors;
        OS << "error: .debug_line["
           << format("0x%08" PRIx32,
                     *toSectionOffset(Die.find(DW_AT_stmt_list)))
           << "] row[" << RowIndex
           << "] decreases in address from previous row:\n";

        DWARFDebugLine::Row::dumpTableHeader(OS);
        if (RowIndex > 0)
          LineTable->Rows[RowIndex - 1].dump(OS);
        Row.dump(OS);
        OS << '\n';
      }

      if (Row.File > MaxFileIndex) {
        ++NumDebugLineErrors;
        OS << "error: .debug_line["
           << format("0x%08" PRIx32,
                     *toSectionOffset(Die.find(DW_AT_stmt_list)))
           << "][" << RowIndex << "] has invalid file index " << Row.File
           << " (valid values are [1," << MaxFileIndex << "]):\n";
        DWARFDebugLine::Row::dumpTableHeader(OS);
        Row.dump(OS);
        OS << '\n';
      }
      if (Row.EndSequence)
        PrevAddress = 0;
      else
        PrevAddress = Row.Address;
      ++RowIndex;
    }
  }
}

bool DWARFVerifier::handleDebugLine() {
  NumDebugLineErrors = 0;
  OS << "Verifying .debug_line...\n";
  verifyDebugLineStmtOffsets();
  verifyDebugLineRows();
  return NumDebugLineErrors == 0;
}

bool DWARFVerifier::handleAppleNames() {
  NumAppleNamesErrors = 0;
  const DWARFObject &D = DCtx.getDWARFObj();
  DWARFDataExtractor AppleNamesSection(D, D.getAppleNamesSection(),
                                       DCtx.isLittleEndian(), 0);
  DataExtractor StrData(D.getStringSection(), DCtx.isLittleEndian(), 0);
  DWARFAcceleratorTable AppleNames(AppleNamesSection, StrData);

  if (!AppleNames.extract()) {
    return true;
  }

  OS << "Verifying .apple_names...\n";

  // Verify that all buckets have a valid hash index or are empty.
  uint32_t NumBuckets = AppleNames.getNumBuckets();
  uint32_t NumHashes = AppleNames.getNumHashes();

  uint32_t BucketsOffset =
      AppleNames.getSizeHdr() + AppleNames.getHeaderDataLength();
  uint32_t HashesBase = BucketsOffset + NumBuckets * 4;
  uint32_t OffsetsBase = HashesBase + NumHashes * 4;

  for (uint32_t BucketIdx = 0; BucketIdx < NumBuckets; ++BucketIdx) {
    uint32_t HashIdx = AppleNamesSection.getU32(&BucketsOffset);
    if (HashIdx >= NumHashes && HashIdx != UINT32_MAX) {
      OS << format("error: Bucket[%d] has invalid hash index: %u\n", BucketIdx,
                   HashIdx);
      ++NumAppleNamesErrors;
    }
  }

  uint32_t NumAtoms = AppleNames.getAtomsDesc().size();
  if (NumAtoms == 0) {
    OS << "error: no atoms; failed to read HashData\n";
    ++NumAppleNamesErrors;
    return false;
  }

  if (!AppleNames.validateForms()) {
    OS << "error: unsupported form; failed to read HashData\n";
    ++NumAppleNamesErrors;
    return false;
  }

  for (uint32_t HashIdx = 0; HashIdx < NumHashes; ++HashIdx) {
    uint32_t HashOffset = HashesBase + 4 * HashIdx;
    uint32_t DataOffset = OffsetsBase + 4 * HashIdx;
    uint32_t Hash = AppleNamesSection.getU32(&HashOffset);
    uint32_t HashDataOffset = AppleNamesSection.getU32(&DataOffset);
    if (!AppleNamesSection.isValidOffsetForDataOfSize(HashDataOffset,
                                                      sizeof(uint64_t))) {
      OS << format("error: Hash[%d] has invalid HashData offset: 0x%08x\n",
                   HashIdx, HashDataOffset);
      ++NumAppleNamesErrors;
    }

    uint32_t StrpOffset;
    uint32_t StringOffset;
    uint32_t StringCount = 0;
    uint32_t DieOffset = dwarf::DW_INVALID_OFFSET;

    while ((StrpOffset = AppleNamesSection.getU32(&HashDataOffset)) != 0) {
      const uint32_t NumHashDataObjects =
          AppleNamesSection.getU32(&HashDataOffset);
      for (uint32_t HashDataIdx = 0; HashDataIdx < NumHashDataObjects;
           ++HashDataIdx) {
        DieOffset = AppleNames.readAtoms(HashDataOffset);
        if (!DCtx.getDIEForOffset(DieOffset)) {
          const uint32_t BucketIdx =
              NumBuckets ? (Hash % NumBuckets) : UINT32_MAX;
          StringOffset = StrpOffset;
          const char *Name = StrData.getCStr(&StringOffset);
          if (!Name)
            Name = "<NULL>";

          OS << format(
              "error: .apple_names Bucket[%d] Hash[%d] = 0x%08x "
              "Str[%u] = 0x%08x "
              "DIE[%d] = 0x%08x is not a valid DIE offset for \"%s\".\n",
              BucketIdx, HashIdx, Hash, StringCount, StrpOffset, HashDataIdx,
              DieOffset, Name);

          ++NumAppleNamesErrors;
        }
      }
      ++StringCount;
    }
  }
  return NumAppleNamesErrors == 0;
}<|MERGE_RESOLUTION|>--- conflicted
+++ resolved
@@ -94,6 +94,7 @@
     auto Die = Unit.getDIEAtIndex(I);
     if (Die.getTag() == DW_TAG_null)
       continue;
+    NumUnitErrors += verifyDieRanges(Die);
     for (auto AttrValue : Die.attributes()) {
       NumUnitErrors += verifyDebugInfoAttribute(Die, AttrValue);
       NumUnitErrors += verifyDebugInfoForm(Die, AttrValue);
@@ -209,8 +210,6 @@
   return (isHeaderChainValid && NumDebugInfoErrors == 0);
 }
 
-<<<<<<< HEAD
-=======
 unsigned DWARFVerifier::verifyDieRanges(const DWARFDie &Die) {
   unsigned NumErrors = 0;
   for (auto Range : Die.getAddressRanges()) {
@@ -224,7 +223,6 @@
   return NumErrors;
 }
 
->>>>>>> 82bf3de6
 unsigned DWARFVerifier::verifyDebugInfoAttribute(const DWARFDie &Die,
                                                  DWARFAttribute &AttrValue) {
   const DWARFObject &DObj = DCtx.getDWARFObj();
