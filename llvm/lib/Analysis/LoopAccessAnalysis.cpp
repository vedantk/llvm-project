--- conflicted
+++ resolved
@@ -1505,13 +1505,9 @@
   return true;
 }
 
-<<<<<<< HEAD
-void LoopAccessInfo::analyzeLoop() {
-=======
 void LoopAccessInfo::analyzeLoop(AliasAnalysis *AA, LoopInfo *LI,
                                  const TargetLibraryInfo *TLI,
                                  DominatorTree *DT) {
->>>>>>> 8484f92f
   typedef SmallPtrSet<Value*, 16> ValueSet;
 
   // Holds the Load and Store instructions.
@@ -1927,18 +1923,10 @@
     : PSE(llvm::make_unique<PredicatedScalarEvolution>(*SE, *L)),
       PtrRtChecking(llvm::make_unique<RuntimePointerChecking>(SE)),
       DepChecker(llvm::make_unique<MemoryDepChecker>(*PSE, L)), TheLoop(L),
-<<<<<<< HEAD
-      DL(&DL), TLI(TLI), AA(AA), DT(DT), LI(LI), NumLoads(0), NumStores(0),
-      MaxSafeDepDistBytes(-1), CanVecMem(false),
-      StoreToLoopInvariantAddress(false) {
-  if (canAnalyzeLoop())
-    analyzeLoop();
-=======
       NumLoads(0), NumStores(0), MaxSafeDepDistBytes(-1), CanVecMem(false),
       StoreToLoopInvariantAddress(false) {
   if (canAnalyzeLoop())
     analyzeLoop(AA, LI, TLI, DT);
->>>>>>> 8484f92f
 }
 
 void LoopAccessInfo::print(raw_ostream &OS, unsigned Depth) const {
