//===- MemoryDependenceAnalysis.cpp - Mem Deps Implementation -------------===//
//
//                     The LLVM Compiler Infrastructure
//
// This file is distributed under the University of Illinois Open Source
// License. See LICENSE.TXT for details.
//
//===----------------------------------------------------------------------===//
//
// This file implements an analysis that determines, for a given memory
// operation, what preceding memory operations it depends on.  It builds on
// alias analysis information, and tries to provide a lazy, caching interface to
// a common kind of alias information query.
//
//===----------------------------------------------------------------------===//

#include "llvm/Analysis/MemoryDependenceAnalysis.h"
#include "llvm/ADT/STLExtras.h"
#include "llvm/ADT/Statistic.h"
#include "llvm/Analysis/AliasAnalysis.h"
#include "llvm/Analysis/AssumptionCache.h"
#include "llvm/Analysis/InstructionSimplify.h"
#include "llvm/Analysis/MemoryBuiltins.h"
#include "llvm/Analysis/PHITransAddr.h"
#include "llvm/Analysis/OrderedBasicBlock.h"
#include "llvm/Analysis/ValueTracking.h"
#include "llvm/Analysis/TargetLibraryInfo.h"
#include "llvm/IR/DataLayout.h"
#include "llvm/IR/Dominators.h"
#include "llvm/IR/Function.h"
#include "llvm/IR/Instructions.h"
#include "llvm/IR/IntrinsicInst.h"
#include "llvm/IR/LLVMContext.h"
#include "llvm/IR/PredIteratorCache.h"
#include "llvm/Support/Debug.h"
using namespace llvm;

#define DEBUG_TYPE "memdep"

STATISTIC(NumCacheNonLocal, "Number of fully cached non-local responses");
STATISTIC(NumCacheDirtyNonLocal, "Number of dirty cached non-local responses");
STATISTIC(NumUncacheNonLocal, "Number of uncached non-local responses");

STATISTIC(NumCacheNonLocalPtr,
          "Number of fully cached non-local ptr responses");
STATISTIC(NumCacheDirtyNonLocalPtr,
          "Number of cached, but dirty, non-local ptr responses");
STATISTIC(NumUncacheNonLocalPtr, "Number of uncached non-local ptr responses");
STATISTIC(NumCacheCompleteNonLocalPtr,
          "Number of block queries that were completely cached");

// Limit for the number of instructions to scan in a block.

static cl::opt<unsigned> BlockScanLimit(
    "memdep-block-scan-limit", cl::Hidden, cl::init(100),
    cl::desc("The number of instructions to scan in a block in memory "
             "dependency analysis (default = 100)"));

static cl::opt<unsigned>
    BlockNumberLimit("memdep-block-number-limit", cl::Hidden, cl::init(1000),
                     cl::desc("The number of blocks to scan during memory "
                              "dependency analysis (default = 1000)"));

// Limit on the number of memdep results to process.
static const unsigned int NumResultsLimit = 100;

/// This is a helper function that removes Val from 'Inst's set in ReverseMap.
///
/// If the set becomes empty, remove Inst's entry.
template <typename KeyTy>
static void
RemoveFromReverseMap(DenseMap<Instruction *, SmallPtrSet<KeyTy, 4>> &ReverseMap,
                     Instruction *Inst, KeyTy Val) {
  typename DenseMap<Instruction *, SmallPtrSet<KeyTy, 4>>::iterator InstIt =
      ReverseMap.find(Inst);
  assert(InstIt != ReverseMap.end() && "Reverse map out of sync?");
  bool Found = InstIt->second.erase(Val);
  assert(Found && "Invalid reverse map!");
  (void)Found;
  if (InstIt->second.empty())
    ReverseMap.erase(InstIt);
}

/// If the given instruction references a specific memory location, fill in Loc
/// with the details, otherwise set Loc.Ptr to null.
///
/// Returns a ModRefInfo value describing the general behavior of the
/// instruction.
static ModRefInfo GetLocation(const Instruction *Inst, MemoryLocation &Loc,
                              const TargetLibraryInfo &TLI) {
  if (const LoadInst *LI = dyn_cast<LoadInst>(Inst)) {
    if (LI->isUnordered()) {
      Loc = MemoryLocation::get(LI);
      return MRI_Ref;
    }
    if (LI->getOrdering() == Monotonic) {
      Loc = MemoryLocation::get(LI);
      return MRI_ModRef;
    }
    Loc = MemoryLocation();
    return MRI_ModRef;
  }

  if (const StoreInst *SI = dyn_cast<StoreInst>(Inst)) {
    if (SI->isUnordered()) {
      Loc = MemoryLocation::get(SI);
      return MRI_Mod;
    }
    if (SI->getOrdering() == Monotonic) {
      Loc = MemoryLocation::get(SI);
      return MRI_ModRef;
    }
    Loc = MemoryLocation();
    return MRI_ModRef;
  }

  if (const VAArgInst *V = dyn_cast<VAArgInst>(Inst)) {
    Loc = MemoryLocation::get(V);
    return MRI_ModRef;
  }

  if (const CallInst *CI = isFreeCall(Inst, &TLI)) {
    // calls to free() deallocate the entire structure
    Loc = MemoryLocation(CI->getArgOperand(0));
    return MRI_Mod;
  }

  if (const IntrinsicInst *II = dyn_cast<IntrinsicInst>(Inst)) {
    AAMDNodes AAInfo;

    switch (II->getIntrinsicID()) {
    case Intrinsic::lifetime_start:
    case Intrinsic::lifetime_end:
    case Intrinsic::invariant_start:
      II->getAAMetadata(AAInfo);
      Loc = MemoryLocation(
          II->getArgOperand(1),
          cast<ConstantInt>(II->getArgOperand(0))->getZExtValue(), AAInfo);
      // These intrinsics don't really modify the memory, but returning Mod
      // will allow them to be handled conservatively.
      return MRI_Mod;
    case Intrinsic::invariant_end:
      II->getAAMetadata(AAInfo);
      Loc = MemoryLocation(
          II->getArgOperand(2),
          cast<ConstantInt>(II->getArgOperand(1))->getZExtValue(), AAInfo);
      // These intrinsics don't really modify the memory, but returning Mod
      // will allow them to be handled conservatively.
      return MRI_Mod;
    default:
      break;
    }
  }

  // Otherwise, just do the coarse-grained thing that always works.
  if (Inst->mayWriteToMemory())
    return MRI_ModRef;
  if (Inst->mayReadFromMemory())
    return MRI_Ref;
  return MRI_NoModRef;
}

/// Private helper for finding the local dependencies of a call site.
MemDepResult MemoryDependenceResults::getCallSiteDependencyFrom(
    CallSite CS, bool isReadOnlyCall, BasicBlock::iterator ScanIt,
    BasicBlock *BB) {
  unsigned Limit = BlockScanLimit;

  // Walk backwards through the block, looking for dependencies
  while (ScanIt != BB->begin()) {
    // Limit the amount of scanning we do so we don't end up with quadratic
    // running time on extreme testcases.
    --Limit;
    if (!Limit)
      return MemDepResult::getUnknown();

    Instruction *Inst = &*--ScanIt;

    // If this inst is a memory op, get the pointer it accessed
    MemoryLocation Loc;
    ModRefInfo MR = GetLocation(Inst, Loc, TLI);
    if (Loc.Ptr) {
      // A simple instruction.
      if (AA.getModRefInfo(CS, Loc) != MRI_NoModRef)
        return MemDepResult::getClobber(Inst);
      continue;
    }

    if (auto InstCS = CallSite(Inst)) {
      // Debug intrinsics don't cause dependences.
      if (isa<DbgInfoIntrinsic>(Inst))
        continue;
      // If these two calls do not interfere, look past it.
      switch (AA.getModRefInfo(CS, InstCS)) {
      case MRI_NoModRef:
        // If the two calls are the same, return InstCS as a Def, so that
        // CS can be found redundant and eliminated.
        if (isReadOnlyCall && !(MR & MRI_Mod) &&
            CS.getInstruction()->isIdenticalToWhenDefined(Inst))
          return MemDepResult::getDef(Inst);

        // Otherwise if the two calls don't interact (e.g. InstCS is readnone)
        // keep scanning.
        continue;
      default:
        return MemDepResult::getClobber(Inst);
      }
    }

    // If we could not obtain a pointer for the instruction and the instruction
    // touches memory then assume that this is a dependency.
    if (MR != MRI_NoModRef)
      return MemDepResult::getClobber(Inst);
  }

  // No dependence found.  If this is the entry block of the function, it is
  // unknown, otherwise it is non-local.
  if (BB != &BB->getParent()->getEntryBlock())
    return MemDepResult::getNonLocal();
  return MemDepResult::getNonFuncLocal();
}

/// Return true if LI is a load that would fully overlap MemLoc if done as
/// a wider legal integer load.
///
/// MemLocBase, MemLocOffset are lazily computed here the first time the
/// base/offs of memloc is needed.
static bool isLoadLoadClobberIfExtendedToFullWidth(const MemoryLocation &MemLoc,
                                                   const Value *&MemLocBase,
                                                   int64_t &MemLocOffs,
                                                   const LoadInst *LI) {
  const DataLayout &DL = LI->getModule()->getDataLayout();

  // If we haven't already computed the base/offset of MemLoc, do so now.
  if (!MemLocBase)
    MemLocBase = GetPointerBaseWithConstantOffset(MemLoc.Ptr, MemLocOffs, DL);

  unsigned Size = MemoryDependenceResults::getLoadLoadClobberFullWidthSize(
      MemLocBase, MemLocOffs, MemLoc.Size, LI);
  return Size != 0;
}

unsigned MemoryDependenceResults::getLoadLoadClobberFullWidthSize(
    const Value *MemLocBase, int64_t MemLocOffs, unsigned MemLocSize,
    const LoadInst *LI) {
  // We can only extend simple integer loads.
  if (!isa<IntegerType>(LI->getType()) || !LI->isSimple())
    return 0;

  // Load widening is hostile to ThreadSanitizer: it may cause false positives
  // or make the reports more cryptic (access sizes are wrong).
  if (LI->getParent()->getParent()->hasFnAttribute(Attribute::SanitizeThread))
    return 0;

  const DataLayout &DL = LI->getModule()->getDataLayout();

  // Get the base of this load.
  int64_t LIOffs = 0;
  const Value *LIBase =
      GetPointerBaseWithConstantOffset(LI->getPointerOperand(), LIOffs, DL);

  // If the two pointers are not based on the same pointer, we can't tell that
  // they are related.
  if (LIBase != MemLocBase)
    return 0;

  // Okay, the two values are based on the same pointer, but returned as
  // no-alias.  This happens when we have things like two byte loads at "P+1"
  // and "P+3".  Check to see if increasing the size of the "LI" load up to its
  // alignment (or the largest native integer type) will allow us to load all
  // the bits required by MemLoc.

  // If MemLoc is before LI, then no widening of LI will help us out.
  if (MemLocOffs < LIOffs)
    return 0;

  // Get the alignment of the load in bytes.  We assume that it is safe to load
  // any legal integer up to this size without a problem.  For example, if we're
  // looking at an i8 load on x86-32 that is known 1024 byte aligned, we can
  // widen it up to an i32 load.  If it is known 2-byte aligned, we can widen it
  // to i16.
  unsigned LoadAlign = LI->getAlignment();

  int64_t MemLocEnd = MemLocOffs + MemLocSize;

  // If no amount of rounding up will let MemLoc fit into LI, then bail out.
  if (LIOffs + LoadAlign < MemLocEnd)
    return 0;

  // This is the size of the load to try.  Start with the next larger power of
  // two.
  unsigned NewLoadByteSize = LI->getType()->getPrimitiveSizeInBits() / 8U;
  NewLoadByteSize = NextPowerOf2(NewLoadByteSize);

  while (1) {
    // If this load size is bigger than our known alignment or would not fit
    // into a native integer register, then we fail.
    if (NewLoadByteSize > LoadAlign ||
        !DL.fitsInLegalInteger(NewLoadByteSize * 8))
      return 0;

    if (LIOffs + NewLoadByteSize > MemLocEnd &&
        LI->getParent()->getParent()->hasFnAttribute(
            Attribute::SanitizeAddress))
      // We will be reading past the location accessed by the original program.
      // While this is safe in a regular build, Address Safety analysis tools
      // may start reporting false warnings. So, don't do widening.
      return 0;

    // If a load of this width would include all of MemLoc, then we succeed.
    if (LIOffs + NewLoadByteSize >= MemLocEnd)
      return NewLoadByteSize;

    NewLoadByteSize <<= 1;
  }
}

static bool isVolatile(Instruction *Inst) {
  if (LoadInst *LI = dyn_cast<LoadInst>(Inst))
    return LI->isVolatile();
  else if (StoreInst *SI = dyn_cast<StoreInst>(Inst))
    return SI->isVolatile();
  else if (AtomicCmpXchgInst *AI = dyn_cast<AtomicCmpXchgInst>(Inst))
    return AI->isVolatile();
  return false;
}

MemDepResult MemoryDependenceResults::getPointerDependencyFrom(
    const MemoryLocation &MemLoc, bool isLoad, BasicBlock::iterator ScanIt,
    BasicBlock *BB, Instruction *QueryInst) {

  if (QueryInst != nullptr) {
    if (auto *LI = dyn_cast<LoadInst>(QueryInst)) {
      MemDepResult invariantGroupDependency =
          getInvariantGroupPointerDependency(LI, BB);

      if (invariantGroupDependency.isDef())
        return invariantGroupDependency;
    }
  }
  return getSimplePointerDependencyFrom(MemLoc, isLoad, ScanIt, BB, QueryInst);
}

MemDepResult
MemoryDependenceResults::getInvariantGroupPointerDependency(LoadInst *LI,
                                                             BasicBlock *BB) {
  Value *LoadOperand = LI->getPointerOperand();
  // It's is not safe to walk the use list of global value, because function
  // passes aren't allowed to look outside their functions.
  if (isa<GlobalValue>(LoadOperand))
    return MemDepResult::getUnknown();

  auto *InvariantGroupMD = LI->getMetadata(LLVMContext::MD_invariant_group);
  if (!InvariantGroupMD)
    return MemDepResult::getUnknown();

  MemDepResult Result = MemDepResult::getUnknown();
  llvm::SmallSet<Value *, 14> Seen;
  // Queue to process all pointers that are equivalent to load operand.
  llvm::SmallVector<Value *, 8> LoadOperandsQueue;
  LoadOperandsQueue.push_back(LoadOperand);
  while (!LoadOperandsQueue.empty()) {
    Value *Ptr = LoadOperandsQueue.pop_back_val();
    if (isa<GlobalValue>(Ptr))
      continue;

    if (auto *BCI = dyn_cast<BitCastInst>(Ptr)) {
      if (!Seen.count(BCI->getOperand(0))) {
        LoadOperandsQueue.push_back(BCI->getOperand(0));
        Seen.insert(BCI->getOperand(0));
      }
    }

    for (Use &Us : Ptr->uses()) {
      auto *U = dyn_cast<Instruction>(Us.getUser());
      if (!U || U == LI || !DT->dominates(U, LI))
        continue;

      if (auto *BCI = dyn_cast<BitCastInst>(U)) {
        if (!Seen.count(BCI)) {
          LoadOperandsQueue.push_back(BCI);
          Seen.insert(BCI);
        }
        continue;
      }
      // If we hit load/store with the same invariant.group metadata (and the
      // same pointer operand) we can assume that value pointed by pointer
      // operand didn't change.
      if ((isa<LoadInst>(U) || isa<StoreInst>(U)) && U->getParent() == BB &&
          U->getMetadata(LLVMContext::MD_invariant_group) == InvariantGroupMD)
        return MemDepResult::getDef(U);
    }
  }
  return Result;
}

MemDepResult MemoryDependenceResults::getSimplePointerDependencyFrom(
    const MemoryLocation &MemLoc, bool isLoad, BasicBlock::iterator ScanIt,
    BasicBlock *BB, Instruction *QueryInst) {

  const Value *MemLocBase = nullptr;
  int64_t MemLocOffset = 0;
  unsigned Limit = BlockScanLimit;
  bool isInvariantLoad = false;

  // We must be careful with atomic accesses, as they may allow another thread
  //   to touch this location, cloberring it. We are conservative: if the
  //   QueryInst is not a simple (non-atomic) memory access, we automatically
  //   return getClobber.
  // If it is simple, we know based on the results of
  // "Compiler testing via a theory of sound optimisations in the C11/C++11
  //   memory model" in PLDI 2013, that a non-atomic location can only be
  //   clobbered between a pair of a release and an acquire action, with no
  //   access to the location in between.
  // Here is an example for giving the general intuition behind this rule.
  // In the following code:
  //   store x 0;
  //   release action; [1]
  //   acquire action; [4]
  //   %val = load x;
  // It is unsafe to replace %val by 0 because another thread may be running:
  //   acquire action; [2]
  //   store x 42;
  //   release action; [3]
  // with synchronization from 1 to 2 and from 3 to 4, resulting in %val
  // being 42. A key property of this program however is that if either
  // 1 or 4 were missing, there would be a race between the store of 42
  // either the store of 0 or the load (making the whole progam racy).
  // The paper mentioned above shows that the same property is respected
  // by every program that can detect any optimisation of that kind: either
  // it is racy (undefined) or there is a release followed by an acquire
  // between the pair of accesses under consideration.

  // If the load is invariant, we "know" that it doesn't alias *any* write. We
  // do want to respect mustalias results since defs are useful for value
  // forwarding, but any mayalias write can be assumed to be noalias.
  // Arguably, this logic should be pushed inside AliasAnalysis itself.
  if (isLoad && QueryInst) {
    LoadInst *LI = dyn_cast<LoadInst>(QueryInst);
    if (LI && LI->getMetadata(LLVMContext::MD_invariant_load) != nullptr)
      isInvariantLoad = true;
  }

  const DataLayout &DL = BB->getModule()->getDataLayout();

  // Create a numbered basic block to lazily compute and cache instruction
  // positions inside a BB. This is used to provide fast queries for relative
  // position between two instructions in a BB and can be used by
  // AliasAnalysis::callCapturesBefore.
  OrderedBasicBlock OBB(BB);

  // Return "true" if and only if the instruction I is either a non-simple
  // load or a non-simple store.
  auto isNonSimpleLoadOrStore = [](Instruction *I) -> bool {
    if (auto *LI = dyn_cast<LoadInst>(I))
      return !LI->isSimple();
    if (auto *SI = dyn_cast<StoreInst>(I))
      return !SI->isSimple();
    return false;
  };

  // Return "true" if I is not a load and not a store, but it does access
  // memory.
  auto isOtherMemAccess = [](Instruction *I) -> bool {
    return !isa<LoadInst>(I) && !isa<StoreInst>(I) && I->mayReadOrWriteMemory();
  };

  // Walk backwards through the basic block, looking for dependencies.
  while (ScanIt != BB->begin()) {
    Instruction *Inst = &*--ScanIt;

    if (IntrinsicInst *II = dyn_cast<IntrinsicInst>(Inst))
      // Debug intrinsics don't (and can't) cause dependencies.
      if (isa<DbgInfoIntrinsic>(II))
        continue;

    // Limit the amount of scanning we do so we don't end up with quadratic
    // running time on extreme testcases.
    --Limit;
    if (!Limit)
      return MemDepResult::getUnknown();

    if (IntrinsicInst *II = dyn_cast<IntrinsicInst>(Inst)) {
      // If we reach a lifetime begin or end marker, then the query ends here
      // because the value is undefined.
      if (II->getIntrinsicID() == Intrinsic::lifetime_start) {
        // FIXME: This only considers queries directly on the invariant-tagged
        // pointer, not on query pointers that are indexed off of them.  It'd
        // be nice to handle that at some point (the right approach is to use
        // GetPointerBaseWithConstantOffset).
        if (AA.isMustAlias(MemoryLocation(II->getArgOperand(1)), MemLoc))
          return MemDepResult::getDef(II);
        continue;
      }
    }

    // Values depend on loads if the pointers are must aliased.  This means
    // that a load depends on another must aliased load from the same value.
    // One exception is atomic loads: a value can depend on an atomic load that
    // it does not alias with when this atomic load indicates that another
    // thread may be accessing the location.
    if (LoadInst *LI = dyn_cast<LoadInst>(Inst)) {

      // While volatile access cannot be eliminated, they do not have to clobber
      // non-aliasing locations, as normal accesses, for example, can be safely
      // reordered with volatile accesses.
      if (LI->isVolatile()) {
        if (!QueryInst)
          // Original QueryInst *may* be volatile
          return MemDepResult::getClobber(LI);
        if (isVolatile(QueryInst))
          // Ordering required if QueryInst is itself volatile
          return MemDepResult::getClobber(LI);
        // Otherwise, volatile doesn't imply any special ordering
      }

      // Atomic loads have complications involved.
      // A Monotonic (or higher) load is OK if the query inst is itself not
      // atomic.
      // FIXME: This is overly conservative.
      if (LI->isAtomic() && LI->getOrdering() > Unordered) {
        if (!QueryInst || isNonSimpleLoadOrStore(QueryInst) ||
            isOtherMemAccess(QueryInst))
          return MemDepResult::getClobber(LI);
        if (LI->getOrdering() != Monotonic)
          return MemDepResult::getClobber(LI);
      }

      MemoryLocation LoadLoc = MemoryLocation::get(LI);

      // If we found a pointer, check if it could be the same as our pointer.
      AliasResult R = AA.alias(LoadLoc, MemLoc);

      if (isLoad) {
        if (R == NoAlias) {
          // If this is an over-aligned integer load (for example,
          // "load i8* %P, align 4") see if it would obviously overlap with the
          // queried location if widened to a larger load (e.g. if the queried
          // location is 1 byte at P+1).  If so, return it as a load/load
          // clobber result, allowing the client to decide to widen the load if
          // it wants to.
          if (IntegerType *ITy = dyn_cast<IntegerType>(LI->getType())) {
            if (LI->getAlignment() * 8 > ITy->getPrimitiveSizeInBits() &&
                isLoadLoadClobberIfExtendedToFullWidth(MemLoc, MemLocBase,
                                                       MemLocOffset, LI))
              return MemDepResult::getClobber(Inst);
          }
          continue;
        }

        // Must aliased loads are defs of each other.
        if (R == MustAlias)
          return MemDepResult::getDef(Inst);

#if 0 // FIXME: Temporarily disabled. GVN is cleverly rewriting loads
      // in terms of clobbering loads, but since it does this by looking
      // at the clobbering load directly, it doesn't know about any
      // phi translation that may have happened along the way.

        // If we have a partial alias, then return this as a clobber for the
        // client to handle.
        if (R == PartialAlias)
          return MemDepResult::getClobber(Inst);
#endif

        // Random may-alias loads don't depend on each other without a
        // dependence.
        continue;
      }

      // Stores don't depend on other no-aliased accesses.
      if (R == NoAlias)
        continue;

      // Stores don't alias loads from read-only memory.
      if (AA.pointsToConstantMemory(LoadLoc))
        continue;

      // Stores depend on may/must aliased loads.
      return MemDepResult::getDef(Inst);
    }

    if (StoreInst *SI = dyn_cast<StoreInst>(Inst)) {
      // Atomic stores have complications involved.
      // A Monotonic store is OK if the query inst is itself not atomic.
      // FIXME: This is overly conservative.
      if (!SI->isUnordered() && SI->isAtomic()) {
        if (!QueryInst || isNonSimpleLoadOrStore(QueryInst) ||
            isOtherMemAccess(QueryInst))
          return MemDepResult::getClobber(SI);
        if (SI->getOrdering() != Monotonic)
          return MemDepResult::getClobber(SI);
      }

      // FIXME: this is overly conservative.
      // While volatile access cannot be eliminated, they do not have to clobber
      // non-aliasing locations, as normal accesses can for example be reordered
      // with volatile accesses.
      if (SI->isVolatile())
        if (!QueryInst || isNonSimpleLoadOrStore(QueryInst) ||
            isOtherMemAccess(QueryInst))
          return MemDepResult::getClobber(SI);

      // If alias analysis can tell that this store is guaranteed to not modify
      // the query pointer, ignore it.  Use getModRefInfo to handle cases where
      // the query pointer points to constant memory etc.
      if (AA.getModRefInfo(SI, MemLoc) == MRI_NoModRef)
        continue;

      // Ok, this store might clobber the query pointer.  Check to see if it is
      // a must alias: in this case, we want to return this as a def.
      MemoryLocation StoreLoc = MemoryLocation::get(SI);

      // If we found a pointer, check if it could be the same as our pointer.
      AliasResult R = AA.alias(StoreLoc, MemLoc);

      if (R == NoAlias)
        continue;
      if (R == MustAlias)
        return MemDepResult::getDef(Inst);
      if (isInvariantLoad)
        continue;
      return MemDepResult::getClobber(Inst);
    }

    // If this is an allocation, and if we know that the accessed pointer is to
    // the allocation, return Def.  This means that there is no dependence and
    // the access can be optimized based on that.  For example, a load could
<<<<<<< HEAD
    // turn into undef.
    // Note: Only determine this to be a malloc if Inst is the malloc call, not
    // a subsequent bitcast of the malloc call result.  There can be stores to
    // the malloced memory between the malloc call and its bitcast uses, and we
    // need to continue scanning until the malloc call.
    if (isa<AllocaInst>(Inst) || isNoAliasFn(Inst, TLI)) {
      const Value *AccessPtr = GetUnderlyingObject(MemLoc.Ptr, DL);

      if (AccessPtr == Inst || AA->isMustAlias(Inst, AccessPtr))
=======
    // turn into undef.  Note that we can bypass the allocation itself when
    // looking for a clobber in many cases; that's an alias property and is
    // handled by BasicAA.
    if (isa<AllocaInst>(Inst) || isNoAliasFn(Inst, &TLI)) {
      const Value *AccessPtr = GetUnderlyingObject(MemLoc.Ptr, DL);
      if (AccessPtr == Inst || AA.isMustAlias(Inst, AccessPtr))
>>>>>>> 37a1d620
        return MemDepResult::getDef(Inst);
      if (isInvariantLoad)
        continue;
      // Be conservative if the accessed pointer may alias the allocation -
      // fallback to the generic handling below.
      if ((AA->alias(Inst, AccessPtr) == NoAlias) &&
          // If the allocation is not aliased and does not read memory (like
          // strdup), it is safe to ignore.
          (isa<AllocaInst>(Inst) || isMallocLikeFn(Inst, TLI) ||
           isCallocLikeFn(Inst, TLI)))
        continue;
    }

    if (isInvariantLoad)
      continue;

    // See if this instruction (e.g. a call or vaarg) mod/ref's the pointer.
    ModRefInfo MR = AA.getModRefInfo(Inst, MemLoc);
    // If necessary, perform additional analysis.
    if (MR == MRI_ModRef)
      MR = AA.callCapturesBefore(Inst, MemLoc, DT, &OBB);
    switch (MR) {
    case MRI_NoModRef:
      // If the call has no effect on the queried pointer, just ignore it.
      continue;
    case MRI_Mod:
      return MemDepResult::getClobber(Inst);
    case MRI_Ref:
      // If the call is known to never store to the pointer, and if this is a
      // load query, we can safely ignore it (scan past it).
      if (isLoad)
        continue;
    default:
      // Otherwise, there is a potential dependence.  Return a clobber.
      return MemDepResult::getClobber(Inst);
    }
  }

  // No dependence found.  If this is the entry block of the function, it is
  // unknown, otherwise it is non-local.
  if (BB != &BB->getParent()->getEntryBlock())
    return MemDepResult::getNonLocal();
  return MemDepResult::getNonFuncLocal();
}

MemDepResult MemoryDependenceResults::getDependency(Instruction *QueryInst) {
  Instruction *ScanPos = QueryInst;

  // Check for a cached result
  MemDepResult &LocalCache = LocalDeps[QueryInst];

  // If the cached entry is non-dirty, just return it.  Note that this depends
  // on MemDepResult's default constructing to 'dirty'.
  if (!LocalCache.isDirty())
    return LocalCache;

  // Otherwise, if we have a dirty entry, we know we can start the scan at that
  // instruction, which may save us some work.
  if (Instruction *Inst = LocalCache.getInst()) {
    ScanPos = Inst;

    RemoveFromReverseMap(ReverseLocalDeps, Inst, QueryInst);
  }

  BasicBlock *QueryParent = QueryInst->getParent();

  // Do the scan.
  if (BasicBlock::iterator(QueryInst) == QueryParent->begin()) {
    // No dependence found.  If this is the entry block of the function, it is
    // unknown, otherwise it is non-local.
    if (QueryParent != &QueryParent->getParent()->getEntryBlock())
      LocalCache = MemDepResult::getNonLocal();
    else
      LocalCache = MemDepResult::getNonFuncLocal();
  } else {
    MemoryLocation MemLoc;
    ModRefInfo MR = GetLocation(QueryInst, MemLoc, TLI);
    if (MemLoc.Ptr) {
      // If we can do a pointer scan, make it happen.
      bool isLoad = !(MR & MRI_Mod);
      if (IntrinsicInst *II = dyn_cast<IntrinsicInst>(QueryInst))
        isLoad |= II->getIntrinsicID() == Intrinsic::lifetime_start;

      LocalCache = getPointerDependencyFrom(
          MemLoc, isLoad, ScanPos->getIterator(), QueryParent, QueryInst);
    } else if (isa<CallInst>(QueryInst) || isa<InvokeInst>(QueryInst)) {
      CallSite QueryCS(QueryInst);
      bool isReadOnly = AA.onlyReadsMemory(QueryCS);
      LocalCache = getCallSiteDependencyFrom(
          QueryCS, isReadOnly, ScanPos->getIterator(), QueryParent);
    } else
      // Non-memory instruction.
      LocalCache = MemDepResult::getUnknown();
  }

  // Remember the result!
  if (Instruction *I = LocalCache.getInst())
    ReverseLocalDeps[I].insert(QueryInst);

  return LocalCache;
}

#ifndef NDEBUG
/// This method is used when -debug is specified to verify that cache arrays
/// are properly kept sorted.
static void AssertSorted(MemoryDependenceResults::NonLocalDepInfo &Cache,
                         int Count = -1) {
  if (Count == -1)
    Count = Cache.size();
  assert(std::is_sorted(Cache.begin(), Cache.begin() + Count) &&
         "Cache isn't sorted!");
}
#endif

const MemoryDependenceResults::NonLocalDepInfo &
MemoryDependenceResults::getNonLocalCallDependency(CallSite QueryCS) {
  assert(getDependency(QueryCS.getInstruction()).isNonLocal() &&
         "getNonLocalCallDependency should only be used on calls with "
         "non-local deps!");
  PerInstNLInfo &CacheP = NonLocalDeps[QueryCS.getInstruction()];
  NonLocalDepInfo &Cache = CacheP.first;

  // This is the set of blocks that need to be recomputed.  In the cached case,
  // this can happen due to instructions being deleted etc. In the uncached
  // case, this starts out as the set of predecessors we care about.
  SmallVector<BasicBlock *, 32> DirtyBlocks;

  if (!Cache.empty()) {
    // Okay, we have a cache entry.  If we know it is not dirty, just return it
    // with no computation.
    if (!CacheP.second) {
      ++NumCacheNonLocal;
      return Cache;
    }

    // If we already have a partially computed set of results, scan them to
    // determine what is dirty, seeding our initial DirtyBlocks worklist.
    for (auto &Entry : Cache)
      if (Entry.getResult().isDirty())
        DirtyBlocks.push_back(Entry.getBB());

    // Sort the cache so that we can do fast binary search lookups below.
    std::sort(Cache.begin(), Cache.end());

    ++NumCacheDirtyNonLocal;
    // cerr << "CACHED CASE: " << DirtyBlocks.size() << " dirty: "
    //     << Cache.size() << " cached: " << *QueryInst;
  } else {
    // Seed DirtyBlocks with each of the preds of QueryInst's block.
    BasicBlock *QueryBB = QueryCS.getInstruction()->getParent();
    for (BasicBlock *Pred : PredCache.get(QueryBB))
      DirtyBlocks.push_back(Pred);
    ++NumUncacheNonLocal;
  }

  // isReadonlyCall - If this is a read-only call, we can be more aggressive.
  bool isReadonlyCall = AA.onlyReadsMemory(QueryCS);

  SmallPtrSet<BasicBlock *, 32> Visited;

  unsigned NumSortedEntries = Cache.size();
  DEBUG(AssertSorted(Cache));

  // Iterate while we still have blocks to update.
  while (!DirtyBlocks.empty()) {
    BasicBlock *DirtyBB = DirtyBlocks.back();
    DirtyBlocks.pop_back();

    // Already processed this block?
    if (!Visited.insert(DirtyBB).second)
      continue;

    // Do a binary search to see if we already have an entry for this block in
    // the cache set.  If so, find it.
    DEBUG(AssertSorted(Cache, NumSortedEntries));
    NonLocalDepInfo::iterator Entry =
        std::upper_bound(Cache.begin(), Cache.begin() + NumSortedEntries,
                         NonLocalDepEntry(DirtyBB));
    if (Entry != Cache.begin() && std::prev(Entry)->getBB() == DirtyBB)
      --Entry;

    NonLocalDepEntry *ExistingResult = nullptr;
    if (Entry != Cache.begin() + NumSortedEntries &&
        Entry->getBB() == DirtyBB) {
      // If we already have an entry, and if it isn't already dirty, the block
      // is done.
      if (!Entry->getResult().isDirty())
        continue;

      // Otherwise, remember this slot so we can update the value.
      ExistingResult = &*Entry;
    }

    // If the dirty entry has a pointer, start scanning from it so we don't have
    // to rescan the entire block.
    BasicBlock::iterator ScanPos = DirtyBB->end();
    if (ExistingResult) {
      if (Instruction *Inst = ExistingResult->getResult().getInst()) {
        ScanPos = Inst->getIterator();
        // We're removing QueryInst's use of Inst.
        RemoveFromReverseMap(ReverseNonLocalDeps, Inst,
                             QueryCS.getInstruction());
      }
    }

    // Find out if this block has a local dependency for QueryInst.
    MemDepResult Dep;

    if (ScanPos != DirtyBB->begin()) {
      Dep =
          getCallSiteDependencyFrom(QueryCS, isReadonlyCall, ScanPos, DirtyBB);
    } else if (DirtyBB != &DirtyBB->getParent()->getEntryBlock()) {
      // No dependence found.  If this is the entry block of the function, it is
      // a clobber, otherwise it is unknown.
      Dep = MemDepResult::getNonLocal();
    } else {
      Dep = MemDepResult::getNonFuncLocal();
    }

    // If we had a dirty entry for the block, update it.  Otherwise, just add
    // a new entry.
    if (ExistingResult)
      ExistingResult->setResult(Dep);
    else
      Cache.push_back(NonLocalDepEntry(DirtyBB, Dep));

    // If the block has a dependency (i.e. it isn't completely transparent to
    // the value), remember the association!
    if (!Dep.isNonLocal()) {
      // Keep the ReverseNonLocalDeps map up to date so we can efficiently
      // update this when we remove instructions.
      if (Instruction *Inst = Dep.getInst())
        ReverseNonLocalDeps[Inst].insert(QueryCS.getInstruction());
    } else {

      // If the block *is* completely transparent to the load, we need to check
      // the predecessors of this block.  Add them to our worklist.
      for (BasicBlock *Pred : PredCache.get(DirtyBB))
        DirtyBlocks.push_back(Pred);
    }
  }

  return Cache;
}

void MemoryDependenceResults::getNonLocalPointerDependency(
    Instruction *QueryInst, SmallVectorImpl<NonLocalDepResult> &Result) {
  const MemoryLocation Loc = MemoryLocation::get(QueryInst);
  bool isLoad = isa<LoadInst>(QueryInst);
  BasicBlock *FromBB = QueryInst->getParent();
  assert(FromBB);

  assert(Loc.Ptr->getType()->isPointerTy() &&
         "Can't get pointer deps of a non-pointer!");
  Result.clear();

  // This routine does not expect to deal with volatile instructions.
  // Doing so would require piping through the QueryInst all the way through.
  // TODO: volatiles can't be elided, but they can be reordered with other
  // non-volatile accesses.

  // We currently give up on any instruction which is ordered, but we do handle
  // atomic instructions which are unordered.
  // TODO: Handle ordered instructions
  auto isOrdered = [](Instruction *Inst) {
    if (LoadInst *LI = dyn_cast<LoadInst>(Inst)) {
      return !LI->isUnordered();
    } else if (StoreInst *SI = dyn_cast<StoreInst>(Inst)) {
      return !SI->isUnordered();
    }
    return false;
  };
  if (isVolatile(QueryInst) || isOrdered(QueryInst)) {
    Result.push_back(NonLocalDepResult(FromBB, MemDepResult::getUnknown(),
                                       const_cast<Value *>(Loc.Ptr)));
    return;
  }
  const DataLayout &DL = FromBB->getModule()->getDataLayout();
  PHITransAddr Address(const_cast<Value *>(Loc.Ptr), DL, &AC);

  // This is the set of blocks we've inspected, and the pointer we consider in
  // each block.  Because of critical edges, we currently bail out if querying
  // a block with multiple different pointers.  This can happen during PHI
  // translation.
  DenseMap<BasicBlock *, Value *> Visited;
  if (getNonLocalPointerDepFromBB(QueryInst, Address, Loc, isLoad, FromBB,
                                   Result, Visited, true))
    return;
  Result.clear();
  Result.push_back(NonLocalDepResult(FromBB, MemDepResult::getUnknown(),
                                     const_cast<Value *>(Loc.Ptr)));
}

/// Compute the memdep value for BB with Pointer/PointeeSize using either
/// cached information in Cache or by doing a lookup (which may use dirty cache
/// info if available).
///
/// If we do a lookup, add the result to the cache.
MemDepResult MemoryDependenceResults::GetNonLocalInfoForBlock(
    Instruction *QueryInst, const MemoryLocation &Loc, bool isLoad,
    BasicBlock *BB, NonLocalDepInfo *Cache, unsigned NumSortedEntries) {

  // Do a binary search to see if we already have an entry for this block in
  // the cache set.  If so, find it.
  NonLocalDepInfo::iterator Entry = std::upper_bound(
      Cache->begin(), Cache->begin() + NumSortedEntries, NonLocalDepEntry(BB));
  if (Entry != Cache->begin() && (Entry - 1)->getBB() == BB)
    --Entry;

  NonLocalDepEntry *ExistingResult = nullptr;
  if (Entry != Cache->begin() + NumSortedEntries && Entry->getBB() == BB)
    ExistingResult = &*Entry;

  // If we have a cached entry, and it is non-dirty, use it as the value for
  // this dependency.
  if (ExistingResult && !ExistingResult->getResult().isDirty()) {
    ++NumCacheNonLocalPtr;
    return ExistingResult->getResult();
  }

  // Otherwise, we have to scan for the value.  If we have a dirty cache
  // entry, start scanning from its position, otherwise we scan from the end
  // of the block.
  BasicBlock::iterator ScanPos = BB->end();
  if (ExistingResult && ExistingResult->getResult().getInst()) {
    assert(ExistingResult->getResult().getInst()->getParent() == BB &&
           "Instruction invalidated?");
    ++NumCacheDirtyNonLocalPtr;
    ScanPos = ExistingResult->getResult().getInst()->getIterator();

    // Eliminating the dirty entry from 'Cache', so update the reverse info.
    ValueIsLoadPair CacheKey(Loc.Ptr, isLoad);
    RemoveFromReverseMap(ReverseNonLocalPtrDeps, &*ScanPos, CacheKey);
  } else {
    ++NumUncacheNonLocalPtr;
  }

  // Scan the block for the dependency.
  MemDepResult Dep =
      getPointerDependencyFrom(Loc, isLoad, ScanPos, BB, QueryInst);

  // If we had a dirty entry for the block, update it.  Otherwise, just add
  // a new entry.
  if (ExistingResult)
    ExistingResult->setResult(Dep);
  else
    Cache->push_back(NonLocalDepEntry(BB, Dep));

  // If the block has a dependency (i.e. it isn't completely transparent to
  // the value), remember the reverse association because we just added it
  // to Cache!
  if (!Dep.isDef() && !Dep.isClobber())
    return Dep;

  // Keep the ReverseNonLocalPtrDeps map up to date so we can efficiently
  // update MemDep when we remove instructions.
  Instruction *Inst = Dep.getInst();
  assert(Inst && "Didn't depend on anything?");
  ValueIsLoadPair CacheKey(Loc.Ptr, isLoad);
  ReverseNonLocalPtrDeps[Inst].insert(CacheKey);
  return Dep;
}

/// Sort the NonLocalDepInfo cache, given a certain number of elements in the
/// array that are already properly ordered.
///
/// This is optimized for the case when only a few entries are added.
static void
SortNonLocalDepInfoCache(MemoryDependenceResults::NonLocalDepInfo &Cache,
                         unsigned NumSortedEntries) {
  switch (Cache.size() - NumSortedEntries) {
  case 0:
    // done, no new entries.
    break;
  case 2: {
    // Two new entries, insert the last one into place.
    NonLocalDepEntry Val = Cache.back();
    Cache.pop_back();
    MemoryDependenceResults::NonLocalDepInfo::iterator Entry =
        std::upper_bound(Cache.begin(), Cache.end() - 1, Val);
    Cache.insert(Entry, Val);
    // FALL THROUGH.
  }
  case 1:
    // One new entry, Just insert the new value at the appropriate position.
    if (Cache.size() != 1) {
      NonLocalDepEntry Val = Cache.back();
      Cache.pop_back();
      MemoryDependenceResults::NonLocalDepInfo::iterator Entry =
          std::upper_bound(Cache.begin(), Cache.end(), Val);
      Cache.insert(Entry, Val);
    }
    break;
  default:
    // Added many values, do a full scale sort.
    std::sort(Cache.begin(), Cache.end());
    break;
  }
}

/// Perform a dependency query based on pointer/pointeesize starting at the end
/// of StartBB.
///
/// Add any clobber/def results to the results vector and keep track of which
/// blocks are visited in 'Visited'.
///
/// This has special behavior for the first block queries (when SkipFirstBlock
/// is true).  In this special case, it ignores the contents of the specified
/// block and starts returning dependence info for its predecessors.
///
/// This function returns true on success, or false to indicate that it could
/// not compute dependence information for some reason.  This should be treated
/// as a clobber dependence on the first instruction in the predecessor block.
bool MemoryDependenceResults::getNonLocalPointerDepFromBB(
    Instruction *QueryInst, const PHITransAddr &Pointer,
    const MemoryLocation &Loc, bool isLoad, BasicBlock *StartBB,
    SmallVectorImpl<NonLocalDepResult> &Result,
    DenseMap<BasicBlock *, Value *> &Visited, bool SkipFirstBlock) {
  // Look up the cached info for Pointer.
  ValueIsLoadPair CacheKey(Pointer.getAddr(), isLoad);

  // Set up a temporary NLPI value. If the map doesn't yet have an entry for
  // CacheKey, this value will be inserted as the associated value. Otherwise,
  // it'll be ignored, and we'll have to check to see if the cached size and
  // aa tags are consistent with the current query.
  NonLocalPointerInfo InitialNLPI;
  InitialNLPI.Size = Loc.Size;
  InitialNLPI.AATags = Loc.AATags;

  // Get the NLPI for CacheKey, inserting one into the map if it doesn't
  // already have one.
  std::pair<CachedNonLocalPointerInfo::iterator, bool> Pair =
      NonLocalPointerDeps.insert(std::make_pair(CacheKey, InitialNLPI));
  NonLocalPointerInfo *CacheInfo = &Pair.first->second;

  // If we already have a cache entry for this CacheKey, we may need to do some
  // work to reconcile the cache entry and the current query.
  if (!Pair.second) {
    if (CacheInfo->Size < Loc.Size) {
      // The query's Size is greater than the cached one. Throw out the
      // cached data and proceed with the query at the greater size.
      CacheInfo->Pair = BBSkipFirstBlockPair();
      CacheInfo->Size = Loc.Size;
      for (auto &Entry : CacheInfo->NonLocalDeps)
        if (Instruction *Inst = Entry.getResult().getInst())
          RemoveFromReverseMap(ReverseNonLocalPtrDeps, Inst, CacheKey);
      CacheInfo->NonLocalDeps.clear();
    } else if (CacheInfo->Size > Loc.Size) {
      // This query's Size is less than the cached one. Conservatively restart
      // the query using the greater size.
      return getNonLocalPointerDepFromBB(
          QueryInst, Pointer, Loc.getWithNewSize(CacheInfo->Size), isLoad,
          StartBB, Result, Visited, SkipFirstBlock);
    }

    // If the query's AATags are inconsistent with the cached one,
    // conservatively throw out the cached data and restart the query with
    // no tag if needed.
    if (CacheInfo->AATags != Loc.AATags) {
      if (CacheInfo->AATags) {
        CacheInfo->Pair = BBSkipFirstBlockPair();
        CacheInfo->AATags = AAMDNodes();
        for (auto &Entry : CacheInfo->NonLocalDeps)
          if (Instruction *Inst = Entry.getResult().getInst())
            RemoveFromReverseMap(ReverseNonLocalPtrDeps, Inst, CacheKey);
        CacheInfo->NonLocalDeps.clear();
      }
      if (Loc.AATags)
        return getNonLocalPointerDepFromBB(
            QueryInst, Pointer, Loc.getWithoutAATags(), isLoad, StartBB, Result,
            Visited, SkipFirstBlock);
    }
  }

  NonLocalDepInfo *Cache = &CacheInfo->NonLocalDeps;

  // If we have valid cached information for exactly the block we are
  // investigating, just return it with no recomputation.
  if (CacheInfo->Pair == BBSkipFirstBlockPair(StartBB, SkipFirstBlock)) {
    // We have a fully cached result for this query then we can just return the
    // cached results and populate the visited set.  However, we have to verify
    // that we don't already have conflicting results for these blocks.  Check
    // to ensure that if a block in the results set is in the visited set that
    // it was for the same pointer query.
    if (!Visited.empty()) {
      for (auto &Entry : *Cache) {
        DenseMap<BasicBlock *, Value *>::iterator VI =
            Visited.find(Entry.getBB());
        if (VI == Visited.end() || VI->second == Pointer.getAddr())
          continue;

        // We have a pointer mismatch in a block.  Just return false, saying
        // that something was clobbered in this result.  We could also do a
        // non-fully cached query, but there is little point in doing this.
        return false;
      }
    }

    Value *Addr = Pointer.getAddr();
    for (auto &Entry : *Cache) {
      Visited.insert(std::make_pair(Entry.getBB(), Addr));
      if (Entry.getResult().isNonLocal()) {
        continue;
      }

      if (!DT) {
        Result.push_back(
            NonLocalDepResult(Entry.getBB(), MemDepResult::getUnknown(), Addr));
      } else if (DT->isReachableFromEntry(Entry.getBB())) {
        Result.push_back(
            NonLocalDepResult(Entry.getBB(), Entry.getResult(), Addr));
      }
    }
    ++NumCacheCompleteNonLocalPtr;
    return true;
  }

  // Otherwise, either this is a new block, a block with an invalid cache
  // pointer or one that we're about to invalidate by putting more info into it
  // than its valid cache info.  If empty, the result will be valid cache info,
  // otherwise it isn't.
  if (Cache->empty())
    CacheInfo->Pair = BBSkipFirstBlockPair(StartBB, SkipFirstBlock);
  else
    CacheInfo->Pair = BBSkipFirstBlockPair();

  SmallVector<BasicBlock *, 32> Worklist;
  Worklist.push_back(StartBB);

  // PredList used inside loop.
  SmallVector<std::pair<BasicBlock *, PHITransAddr>, 16> PredList;

  // Keep track of the entries that we know are sorted.  Previously cached
  // entries will all be sorted.  The entries we add we only sort on demand (we
  // don't insert every element into its sorted position).  We know that we
  // won't get any reuse from currently inserted values, because we don't
  // revisit blocks after we insert info for them.
  unsigned NumSortedEntries = Cache->size();
  unsigned WorklistEntries = BlockNumberLimit;
  bool GotWorklistLimit = false;
  DEBUG(AssertSorted(*Cache));

  while (!Worklist.empty()) {
    BasicBlock *BB = Worklist.pop_back_val();

    // If we do process a large number of blocks it becomes very expensive and
    // likely it isn't worth worrying about
    if (Result.size() > NumResultsLimit) {
      Worklist.clear();
      // Sort it now (if needed) so that recursive invocations of
      // getNonLocalPointerDepFromBB and other routines that could reuse the
      // cache value will only see properly sorted cache arrays.
      if (Cache && NumSortedEntries != Cache->size()) {
        SortNonLocalDepInfoCache(*Cache, NumSortedEntries);
      }
      // Since we bail out, the "Cache" set won't contain all of the
      // results for the query.  This is ok (we can still use it to accelerate
      // specific block queries) but we can't do the fastpath "return all
      // results from the set".  Clear out the indicator for this.
      CacheInfo->Pair = BBSkipFirstBlockPair();
      return false;
    }

    // Skip the first block if we have it.
    if (!SkipFirstBlock) {
      // Analyze the dependency of *Pointer in FromBB.  See if we already have
      // been here.
      assert(Visited.count(BB) && "Should check 'visited' before adding to WL");

      // Get the dependency info for Pointer in BB.  If we have cached
      // information, we will use it, otherwise we compute it.
      DEBUG(AssertSorted(*Cache, NumSortedEntries));
      MemDepResult Dep = GetNonLocalInfoForBlock(QueryInst, Loc, isLoad, BB,
                                                 Cache, NumSortedEntries);

      // If we got a Def or Clobber, add this to the list of results.
      if (!Dep.isNonLocal()) {
        if (!DT) {
          Result.push_back(NonLocalDepResult(BB, MemDepResult::getUnknown(),
                                             Pointer.getAddr()));
          continue;
        } else if (DT->isReachableFromEntry(BB)) {
          Result.push_back(NonLocalDepResult(BB, Dep, Pointer.getAddr()));
          continue;
        }
      }
    }

    // If 'Pointer' is an instruction defined in this block, then we need to do
    // phi translation to change it into a value live in the predecessor block.
    // If not, we just add the predecessors to the worklist and scan them with
    // the same Pointer.
    if (!Pointer.NeedsPHITranslationFromBlock(BB)) {
      SkipFirstBlock = false;
      SmallVector<BasicBlock *, 16> NewBlocks;
      for (BasicBlock *Pred : PredCache.get(BB)) {
        // Verify that we haven't looked at this block yet.
        std::pair<DenseMap<BasicBlock *, Value *>::iterator, bool> InsertRes =
            Visited.insert(std::make_pair(Pred, Pointer.getAddr()));
        if (InsertRes.second) {
          // First time we've looked at *PI.
          NewBlocks.push_back(Pred);
          continue;
        }

        // If we have seen this block before, but it was with a different
        // pointer then we have a phi translation failure and we have to treat
        // this as a clobber.
        if (InsertRes.first->second != Pointer.getAddr()) {
          // Make sure to clean up the Visited map before continuing on to
          // PredTranslationFailure.
          for (unsigned i = 0; i < NewBlocks.size(); i++)
            Visited.erase(NewBlocks[i]);
          goto PredTranslationFailure;
        }
      }
      if (NewBlocks.size() > WorklistEntries) {
        // Make sure to clean up the Visited map before continuing on to
        // PredTranslationFailure.
        for (unsigned i = 0; i < NewBlocks.size(); i++)
          Visited.erase(NewBlocks[i]);
        GotWorklistLimit = true;
        goto PredTranslationFailure;
      }
      WorklistEntries -= NewBlocks.size();
      Worklist.append(NewBlocks.begin(), NewBlocks.end());
      continue;
    }

    // We do need to do phi translation, if we know ahead of time we can't phi
    // translate this value, don't even try.
    if (!Pointer.IsPotentiallyPHITranslatable())
      goto PredTranslationFailure;

    // We may have added values to the cache list before this PHI translation.
    // If so, we haven't done anything to ensure that the cache remains sorted.
    // Sort it now (if needed) so that recursive invocations of
    // getNonLocalPointerDepFromBB and other routines that could reuse the cache
    // value will only see properly sorted cache arrays.
    if (Cache && NumSortedEntries != Cache->size()) {
      SortNonLocalDepInfoCache(*Cache, NumSortedEntries);
      NumSortedEntries = Cache->size();
    }
    Cache = nullptr;

    PredList.clear();
    for (BasicBlock *Pred : PredCache.get(BB)) {
      PredList.push_back(std::make_pair(Pred, Pointer));

      // Get the PHI translated pointer in this predecessor.  This can fail if
      // not translatable, in which case the getAddr() returns null.
      PHITransAddr &PredPointer = PredList.back().second;
      PredPointer.PHITranslateValue(BB, Pred, DT, /*MustDominate=*/false);
      Value *PredPtrVal = PredPointer.getAddr();

      // Check to see if we have already visited this pred block with another
      // pointer.  If so, we can't do this lookup.  This failure can occur
      // with PHI translation when a critical edge exists and the PHI node in
      // the successor translates to a pointer value different than the
      // pointer the block was first analyzed with.
      std::pair<DenseMap<BasicBlock *, Value *>::iterator, bool> InsertRes =
          Visited.insert(std::make_pair(Pred, PredPtrVal));

      if (!InsertRes.second) {
        // We found the pred; take it off the list of preds to visit.
        PredList.pop_back();

        // If the predecessor was visited with PredPtr, then we already did
        // the analysis and can ignore it.
        if (InsertRes.first->second == PredPtrVal)
          continue;

        // Otherwise, the block was previously analyzed with a different
        // pointer.  We can't represent the result of this case, so we just
        // treat this as a phi translation failure.

        // Make sure to clean up the Visited map before continuing on to
        // PredTranslationFailure.
        for (unsigned i = 0, n = PredList.size(); i < n; ++i)
          Visited.erase(PredList[i].first);

        goto PredTranslationFailure;
      }
    }

    // Actually process results here; this need to be a separate loop to avoid
    // calling getNonLocalPointerDepFromBB for blocks we don't want to return
    // any results for.  (getNonLocalPointerDepFromBB will modify our
    // datastructures in ways the code after the PredTranslationFailure label
    // doesn't expect.)
    for (unsigned i = 0, n = PredList.size(); i < n; ++i) {
      BasicBlock *Pred = PredList[i].first;
      PHITransAddr &PredPointer = PredList[i].second;
      Value *PredPtrVal = PredPointer.getAddr();

      bool CanTranslate = true;
      // If PHI translation was unable to find an available pointer in this
      // predecessor, then we have to assume that the pointer is clobbered in
      // that predecessor.  We can still do PRE of the load, which would insert
      // a computation of the pointer in this predecessor.
      if (!PredPtrVal)
        CanTranslate = false;

      // FIXME: it is entirely possible that PHI translating will end up with
      // the same value.  Consider PHI translating something like:
      // X = phi [x, bb1], [y, bb2].  PHI translating for bb1 doesn't *need*
      // to recurse here, pedantically speaking.

      // If getNonLocalPointerDepFromBB fails here, that means the cached
      // result conflicted with the Visited list; we have to conservatively
      // assume it is unknown, but this also does not block PRE of the load.
      if (!CanTranslate ||
          !getNonLocalPointerDepFromBB(QueryInst, PredPointer,
                                      Loc.getWithNewPtr(PredPtrVal), isLoad,
                                      Pred, Result, Visited)) {
        // Add the entry to the Result list.
        NonLocalDepResult Entry(Pred, MemDepResult::getUnknown(), PredPtrVal);
        Result.push_back(Entry);

        // Since we had a phi translation failure, the cache for CacheKey won't
        // include all of the entries that we need to immediately satisfy future
        // queries.  Mark this in NonLocalPointerDeps by setting the
        // BBSkipFirstBlockPair pointer to null.  This requires reuse of the
        // cached value to do more work but not miss the phi trans failure.
        NonLocalPointerInfo &NLPI = NonLocalPointerDeps[CacheKey];
        NLPI.Pair = BBSkipFirstBlockPair();
        continue;
      }
    }

    // Refresh the CacheInfo/Cache pointer so that it isn't invalidated.
    CacheInfo = &NonLocalPointerDeps[CacheKey];
    Cache = &CacheInfo->NonLocalDeps;
    NumSortedEntries = Cache->size();

    // Since we did phi translation, the "Cache" set won't contain all of the
    // results for the query.  This is ok (we can still use it to accelerate
    // specific block queries) but we can't do the fastpath "return all
    // results from the set"  Clear out the indicator for this.
    CacheInfo->Pair = BBSkipFirstBlockPair();
    SkipFirstBlock = false;
    continue;

  PredTranslationFailure:
    // The following code is "failure"; we can't produce a sane translation
    // for the given block.  It assumes that we haven't modified any of
    // our datastructures while processing the current block.

    if (!Cache) {
      // Refresh the CacheInfo/Cache pointer if it got invalidated.
      CacheInfo = &NonLocalPointerDeps[CacheKey];
      Cache = &CacheInfo->NonLocalDeps;
      NumSortedEntries = Cache->size();
    }

    // Since we failed phi translation, the "Cache" set won't contain all of the
    // results for the query.  This is ok (we can still use it to accelerate
    // specific block queries) but we can't do the fastpath "return all
    // results from the set".  Clear out the indicator for this.
    CacheInfo->Pair = BBSkipFirstBlockPair();

    // If *nothing* works, mark the pointer as unknown.
    //
    // If this is the magic first block, return this as a clobber of the whole
    // incoming value.  Since we can't phi translate to one of the predecessors,
    // we have to bail out.
    if (SkipFirstBlock)
      return false;

    bool foundBlock = false;
    for (NonLocalDepEntry &I : llvm::reverse(*Cache)) {
      if (I.getBB() != BB)
        continue;

      assert((GotWorklistLimit || I.getResult().isNonLocal() ||
              !DT->isReachableFromEntry(BB)) &&
             "Should only be here with transparent block");
      foundBlock = true;
      I.setResult(MemDepResult::getUnknown());
      Result.push_back(
          NonLocalDepResult(I.getBB(), I.getResult(), Pointer.getAddr()));
      break;
    }
    (void)foundBlock;
    assert((foundBlock || GotWorklistLimit) && "Current block not in cache?");
  }

  // Okay, we're done now.  If we added new values to the cache, re-sort it.
  SortNonLocalDepInfoCache(*Cache, NumSortedEntries);
  DEBUG(AssertSorted(*Cache));
  return true;
}

/// If P exists in CachedNonLocalPointerInfo, remove it.
void MemoryDependenceResults::RemoveCachedNonLocalPointerDependencies(
    ValueIsLoadPair P) {
  CachedNonLocalPointerInfo::iterator It = NonLocalPointerDeps.find(P);
  if (It == NonLocalPointerDeps.end())
    return;

  // Remove all of the entries in the BB->val map.  This involves removing
  // instructions from the reverse map.
  NonLocalDepInfo &PInfo = It->second.NonLocalDeps;

  for (unsigned i = 0, e = PInfo.size(); i != e; ++i) {
    Instruction *Target = PInfo[i].getResult().getInst();
    if (!Target)
      continue; // Ignore non-local dep results.
    assert(Target->getParent() == PInfo[i].getBB());

    // Eliminating the dirty entry from 'Cache', so update the reverse info.
    RemoveFromReverseMap(ReverseNonLocalPtrDeps, Target, P);
  }

  // Remove P from NonLocalPointerDeps (which deletes NonLocalDepInfo).
  NonLocalPointerDeps.erase(It);
}

void MemoryDependenceResults::invalidateCachedPointerInfo(Value *Ptr) {
  // If Ptr isn't really a pointer, just ignore it.
  if (!Ptr->getType()->isPointerTy())
    return;
  // Flush store info for the pointer.
  RemoveCachedNonLocalPointerDependencies(ValueIsLoadPair(Ptr, false));
  // Flush load info for the pointer.
  RemoveCachedNonLocalPointerDependencies(ValueIsLoadPair(Ptr, true));
}

void MemoryDependenceResults::invalidateCachedPredecessors() {
  PredCache.clear();
}

void MemoryDependenceResults::removeInstruction(Instruction *RemInst) {
  // Walk through the Non-local dependencies, removing this one as the value
  // for any cached queries.
  NonLocalDepMapType::iterator NLDI = NonLocalDeps.find(RemInst);
  if (NLDI != NonLocalDeps.end()) {
    NonLocalDepInfo &BlockMap = NLDI->second.first;
    for (auto &Entry : BlockMap)
      if (Instruction *Inst = Entry.getResult().getInst())
        RemoveFromReverseMap(ReverseNonLocalDeps, Inst, RemInst);
    NonLocalDeps.erase(NLDI);
  }

  // If we have a cached local dependence query for this instruction, remove it.
  //
  LocalDepMapType::iterator LocalDepEntry = LocalDeps.find(RemInst);
  if (LocalDepEntry != LocalDeps.end()) {
    // Remove us from DepInst's reverse set now that the local dep info is gone.
    if (Instruction *Inst = LocalDepEntry->second.getInst())
      RemoveFromReverseMap(ReverseLocalDeps, Inst, RemInst);

    // Remove this local dependency info.
    LocalDeps.erase(LocalDepEntry);
  }

  // If we have any cached pointer dependencies on this instruction, remove
  // them.  If the instruction has non-pointer type, then it can't be a pointer
  // base.

  // Remove it from both the load info and the store info.  The instruction
  // can't be in either of these maps if it is non-pointer.
  if (RemInst->getType()->isPointerTy()) {
    RemoveCachedNonLocalPointerDependencies(ValueIsLoadPair(RemInst, false));
    RemoveCachedNonLocalPointerDependencies(ValueIsLoadPair(RemInst, true));
  }

  // Loop over all of the things that depend on the instruction we're removing.
  //
  SmallVector<std::pair<Instruction *, Instruction *>, 8> ReverseDepsToAdd;

  // If we find RemInst as a clobber or Def in any of the maps for other values,
  // we need to replace its entry with a dirty version of the instruction after
  // it.  If RemInst is a terminator, we use a null dirty value.
  //
  // Using a dirty version of the instruction after RemInst saves having to scan
  // the entire block to get to this point.
  MemDepResult NewDirtyVal;
  if (!RemInst->isTerminator())
    NewDirtyVal = MemDepResult::getDirty(&*++RemInst->getIterator());

  ReverseDepMapType::iterator ReverseDepIt = ReverseLocalDeps.find(RemInst);
  if (ReverseDepIt != ReverseLocalDeps.end()) {
    // RemInst can't be the terminator if it has local stuff depending on it.
    assert(!ReverseDepIt->second.empty() && !isa<TerminatorInst>(RemInst) &&
           "Nothing can locally depend on a terminator");

    for (Instruction *InstDependingOnRemInst : ReverseDepIt->second) {
      assert(InstDependingOnRemInst != RemInst &&
             "Already removed our local dep info");

      LocalDeps[InstDependingOnRemInst] = NewDirtyVal;

      // Make sure to remember that new things depend on NewDepInst.
      assert(NewDirtyVal.getInst() &&
             "There is no way something else can have "
             "a local dep on this if it is a terminator!");
      ReverseDepsToAdd.push_back(
          std::make_pair(NewDirtyVal.getInst(), InstDependingOnRemInst));
    }

    ReverseLocalDeps.erase(ReverseDepIt);

    // Add new reverse deps after scanning the set, to avoid invalidating the
    // 'ReverseDeps' reference.
    while (!ReverseDepsToAdd.empty()) {
      ReverseLocalDeps[ReverseDepsToAdd.back().first].insert(
          ReverseDepsToAdd.back().second);
      ReverseDepsToAdd.pop_back();
    }
  }

  ReverseDepIt = ReverseNonLocalDeps.find(RemInst);
  if (ReverseDepIt != ReverseNonLocalDeps.end()) {
    for (Instruction *I : ReverseDepIt->second) {
      assert(I != RemInst && "Already removed NonLocalDep info for RemInst");

      PerInstNLInfo &INLD = NonLocalDeps[I];
      // The information is now dirty!
      INLD.second = true;

      for (auto &Entry : INLD.first) {
        if (Entry.getResult().getInst() != RemInst)
          continue;

        // Convert to a dirty entry for the subsequent instruction.
        Entry.setResult(NewDirtyVal);

        if (Instruction *NextI = NewDirtyVal.getInst())
          ReverseDepsToAdd.push_back(std::make_pair(NextI, I));
      }
    }

    ReverseNonLocalDeps.erase(ReverseDepIt);

    // Add new reverse deps after scanning the set, to avoid invalidating 'Set'
    while (!ReverseDepsToAdd.empty()) {
      ReverseNonLocalDeps[ReverseDepsToAdd.back().first].insert(
          ReverseDepsToAdd.back().second);
      ReverseDepsToAdd.pop_back();
    }
  }

  // If the instruction is in ReverseNonLocalPtrDeps then it appears as a
  // value in the NonLocalPointerDeps info.
  ReverseNonLocalPtrDepTy::iterator ReversePtrDepIt =
      ReverseNonLocalPtrDeps.find(RemInst);
  if (ReversePtrDepIt != ReverseNonLocalPtrDeps.end()) {
    SmallVector<std::pair<Instruction *, ValueIsLoadPair>, 8>
        ReversePtrDepsToAdd;

    for (ValueIsLoadPair P : ReversePtrDepIt->second) {
      assert(P.getPointer() != RemInst &&
             "Already removed NonLocalPointerDeps info for RemInst");

      NonLocalDepInfo &NLPDI = NonLocalPointerDeps[P].NonLocalDeps;

      // The cache is not valid for any specific block anymore.
      NonLocalPointerDeps[P].Pair = BBSkipFirstBlockPair();

      // Update any entries for RemInst to use the instruction after it.
      for (auto &Entry : NLPDI) {
        if (Entry.getResult().getInst() != RemInst)
          continue;

        // Convert to a dirty entry for the subsequent instruction.
        Entry.setResult(NewDirtyVal);

        if (Instruction *NewDirtyInst = NewDirtyVal.getInst())
          ReversePtrDepsToAdd.push_back(std::make_pair(NewDirtyInst, P));
      }

      // Re-sort the NonLocalDepInfo.  Changing the dirty entry to its
      // subsequent value may invalidate the sortedness.
      std::sort(NLPDI.begin(), NLPDI.end());
    }

    ReverseNonLocalPtrDeps.erase(ReversePtrDepIt);

    while (!ReversePtrDepsToAdd.empty()) {
      ReverseNonLocalPtrDeps[ReversePtrDepsToAdd.back().first].insert(
          ReversePtrDepsToAdd.back().second);
      ReversePtrDepsToAdd.pop_back();
    }
  }

  assert(!NonLocalDeps.count(RemInst) && "RemInst got reinserted?");
  DEBUG(verifyRemoved(RemInst));
}

/// Verify that the specified instruction does not occur in our internal data
/// structures.
///
/// This function verifies by asserting in debug builds.
void MemoryDependenceResults::verifyRemoved(Instruction *D) const {
#ifndef NDEBUG
  for (const auto &DepKV : LocalDeps) {
    assert(DepKV.first != D && "Inst occurs in data structures");
    assert(DepKV.second.getInst() != D && "Inst occurs in data structures");
  }

  for (const auto &DepKV : NonLocalPointerDeps) {
    assert(DepKV.first.getPointer() != D && "Inst occurs in NLPD map key");
    for (const auto &Entry : DepKV.second.NonLocalDeps)
      assert(Entry.getResult().getInst() != D && "Inst occurs as NLPD value");
  }

  for (const auto &DepKV : NonLocalDeps) {
    assert(DepKV.first != D && "Inst occurs in data structures");
    const PerInstNLInfo &INLD = DepKV.second;
    for (const auto &Entry : INLD.first)
      assert(Entry.getResult().getInst() != D &&
             "Inst occurs in data structures");
  }

  for (const auto &DepKV : ReverseLocalDeps) {
    assert(DepKV.first != D && "Inst occurs in data structures");
    for (Instruction *Inst : DepKV.second)
      assert(Inst != D && "Inst occurs in data structures");
  }

  for (const auto &DepKV : ReverseNonLocalDeps) {
    assert(DepKV.first != D && "Inst occurs in data structures");
    for (Instruction *Inst : DepKV.second)
      assert(Inst != D && "Inst occurs in data structures");
  }

  for (const auto &DepKV : ReverseNonLocalPtrDeps) {
    assert(DepKV.first != D && "Inst occurs in rev NLPD map");

    for (ValueIsLoadPair P : DepKV.second)
      assert(P != ValueIsLoadPair(D, false) && P != ValueIsLoadPair(D, true) &&
             "Inst occurs in ReverseNonLocalPtrDeps map");
  }
#endif
}

MemoryDependenceResults
MemoryDependenceAnalysis::run(Function &F, AnalysisManager<Function> *AM) {
  auto &AA = AM->getResult<AAManager>(F);
  auto &AC = AM->getResult<AssumptionAnalysis>(F);
  auto &TLI = AM->getResult<TargetLibraryAnalysis>(F);
  auto *DT = AM->getCachedResult<DominatorTreeAnalysis>(F);
  return MemoryDependenceResults(AA, AC, TLI, DT);
}

char MemoryDependenceWrapperPass::ID = 0;

INITIALIZE_PASS_BEGIN(MemoryDependenceWrapperPass, "memdep",
                      "Memory Dependence Analysis", false, true)
INITIALIZE_PASS_DEPENDENCY(AssumptionCacheTracker)
INITIALIZE_PASS_DEPENDENCY(AAResultsWrapperPass)
INITIALIZE_PASS_DEPENDENCY(TargetLibraryInfoWrapperPass)
INITIALIZE_PASS_END(MemoryDependenceWrapperPass, "memdep",
                    "Memory Dependence Analysis", false, true)

MemoryDependenceWrapperPass::MemoryDependenceWrapperPass() : FunctionPass(ID) {
  initializeMemoryDependenceWrapperPassPass(*PassRegistry::getPassRegistry());
}
MemoryDependenceWrapperPass::~MemoryDependenceWrapperPass() {}

void MemoryDependenceWrapperPass::releaseMemory() {
  MemDep.reset();
}

void MemoryDependenceWrapperPass::getAnalysisUsage(AnalysisUsage &AU) const {
  AU.setPreservesAll();
  AU.addRequired<AssumptionCacheTracker>();
  AU.addRequiredTransitive<AAResultsWrapperPass>();
  AU.addRequiredTransitive<TargetLibraryInfoWrapperPass>();
}

bool MemoryDependenceWrapperPass::runOnFunction(Function &F) {
  auto &AA = getAnalysis<AAResultsWrapperPass>().getAAResults();
  auto &AC = getAnalysis<AssumptionCacheTracker>().getAssumptionCache(F);
  auto &TLI = getAnalysis<TargetLibraryInfoWrapperPass>().getTLI();
  auto *DTWP = getAnalysisIfAvailable<DominatorTreeWrapperPass>();
  MemDep.emplace(AA, AC, TLI, DTWP ? &DTWP->getDomTree() : nullptr);
  return false;
}
<|MERGE_RESOLUTION|>--- conflicted
+++ resolved
@@ -626,35 +626,13 @@
     // If this is an allocation, and if we know that the accessed pointer is to
     // the allocation, return Def.  This means that there is no dependence and
     // the access can be optimized based on that.  For example, a load could
-<<<<<<< HEAD
-    // turn into undef.
-    // Note: Only determine this to be a malloc if Inst is the malloc call, not
-    // a subsequent bitcast of the malloc call result.  There can be stores to
-    // the malloced memory between the malloc call and its bitcast uses, and we
-    // need to continue scanning until the malloc call.
-    if (isa<AllocaInst>(Inst) || isNoAliasFn(Inst, TLI)) {
-      const Value *AccessPtr = GetUnderlyingObject(MemLoc.Ptr, DL);
-
-      if (AccessPtr == Inst || AA->isMustAlias(Inst, AccessPtr))
-=======
     // turn into undef.  Note that we can bypass the allocation itself when
     // looking for a clobber in many cases; that's an alias property and is
     // handled by BasicAA.
     if (isa<AllocaInst>(Inst) || isNoAliasFn(Inst, &TLI)) {
       const Value *AccessPtr = GetUnderlyingObject(MemLoc.Ptr, DL);
       if (AccessPtr == Inst || AA.isMustAlias(Inst, AccessPtr))
->>>>>>> 37a1d620
         return MemDepResult::getDef(Inst);
-      if (isInvariantLoad)
-        continue;
-      // Be conservative if the accessed pointer may alias the allocation -
-      // fallback to the generic handling below.
-      if ((AA->alias(Inst, AccessPtr) == NoAlias) &&
-          // If the allocation is not aliased and does not read memory (like
-          // strdup), it is safe to ignore.
-          (isa<AllocaInst>(Inst) || isMallocLikeFn(Inst, TLI) ||
-           isCallocLikeFn(Inst, TLI)))
-        continue;
     }
 
     if (isInvariantLoad)
