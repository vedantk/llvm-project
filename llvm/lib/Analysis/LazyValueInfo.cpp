//===- LazyValueInfo.cpp - Value constraint analysis ------------*- C++ -*-===//
//
//                     The LLVM Compiler Infrastructure
//
// This file is distributed under the University of Illinois Open Source
// License. See LICENSE.TXT for details.
//
//===----------------------------------------------------------------------===//
//
// This file defines the interface for lazy computation of value constraint
// information.
//
//===----------------------------------------------------------------------===//

#include "llvm/Analysis/LazyValueInfo.h"
#include "llvm/ADT/DenseSet.h"
#include "llvm/ADT/STLExtras.h"
#include "llvm/Analysis/AssumptionCache.h"
#include "llvm/Analysis/ConstantFolding.h"
#include "llvm/Analysis/TargetLibraryInfo.h"
#include "llvm/Analysis/ValueTracking.h"
#include "llvm/IR/CFG.h"
#include "llvm/IR/ConstantRange.h"
#include "llvm/IR/Constants.h"
#include "llvm/IR/DataLayout.h"
#include "llvm/IR/Dominators.h"
#include "llvm/IR/Instructions.h"
#include "llvm/IR/IntrinsicInst.h"
#include "llvm/IR/LLVMContext.h"
#include "llvm/IR/PatternMatch.h"
#include "llvm/IR/ValueHandle.h"
#include "llvm/Support/Debug.h"
#include "llvm/Support/raw_ostream.h"
#include <map>
#include <stack>
using namespace llvm;
using namespace PatternMatch;

#define DEBUG_TYPE "lazy-value-info"

char LazyValueInfoWrapperPass::ID = 0;
INITIALIZE_PASS_BEGIN(LazyValueInfoWrapperPass, "lazy-value-info",
                "Lazy Value Information Analysis", false, true)
INITIALIZE_PASS_DEPENDENCY(AssumptionCacheTracker)
INITIALIZE_PASS_DEPENDENCY(TargetLibraryInfoWrapperPass)
INITIALIZE_PASS_END(LazyValueInfoWrapperPass, "lazy-value-info",
                "Lazy Value Information Analysis", false, true)

namespace llvm {
  FunctionPass *createLazyValueInfoPass() { return new LazyValueInfoWrapperPass(); }
}

char LazyValueAnalysis::PassID;

//===----------------------------------------------------------------------===//
//                               LVILatticeVal
//===----------------------------------------------------------------------===//

/// This is the information tracked by LazyValueInfo for each value.
///
/// FIXME: This is basically just for bringup, this can be made a lot more rich
/// in the future.
///
namespace {
class LVILatticeVal {
  enum LatticeValueTy {
    /// This Value has no known value yet.  As a result, this implies the
    /// producing instruction is dead.  Caution: We use this as the starting
    /// state in our local meet rules.  In this usage, it's taken to mean
    /// "nothing known yet".
    undefined,

    /// This Value has a specific constant value.  (For integers, constantrange
    /// is used instead.)
    constant,

    /// This Value is known to not have the specified value.  (For integers,
    /// constantrange is used instead.)
    notconstant,

    /// The Value falls within this range. (Used only for integer typed values.)
    constantrange,

    /// We can not precisely model the dynamic values this value might take.
    overdefined
  };

  /// Val: This stores the current lattice value along with the Constant* for
  /// the constant if this is a 'constant' or 'notconstant' value.
  LatticeValueTy Tag;
  Constant *Val;
  ConstantRange Range;

public:
  LVILatticeVal() : Tag(undefined), Val(nullptr), Range(1, true) {}

  static LVILatticeVal get(Constant *C) {
    LVILatticeVal Res;
    if (!isa<UndefValue>(C))
      Res.markConstant(C);
    return Res;
  }
  static LVILatticeVal getNot(Constant *C) {
    LVILatticeVal Res;
    if (!isa<UndefValue>(C))
      Res.markNotConstant(C);
    return Res;
  }
  static LVILatticeVal getRange(ConstantRange CR) {
    LVILatticeVal Res;
    Res.markConstantRange(std::move(CR));
    return Res;
  }
  static LVILatticeVal getOverdefined() {
    LVILatticeVal Res;
    Res.markOverdefined();
    return Res;
  }

  bool isUndefined() const     { return Tag == undefined; }
  bool isConstant() const      { return Tag == constant; }
  bool isNotConstant() const   { return Tag == notconstant; }
  bool isConstantRange() const { return Tag == constantrange; }
  bool isOverdefined() const   { return Tag == overdefined; }

  Constant *getConstant() const {
    assert(isConstant() && "Cannot get the constant of a non-constant!");
    return Val;
  }

  Constant *getNotConstant() const {
    assert(isNotConstant() && "Cannot get the constant of a non-notconstant!");
    return Val;
  }

  ConstantRange getConstantRange() const {
    assert(isConstantRange() &&
           "Cannot get the constant-range of a non-constant-range!");
    return Range;
  }

  /// Return true if this is a change in status.
  bool markOverdefined() {
    if (isOverdefined())
      return false;
    Tag = overdefined;
    return true;
  }

  /// Return true if this is a change in status.
  bool markConstant(Constant *V) {
    assert(V && "Marking constant with NULL");
    if (ConstantInt *CI = dyn_cast<ConstantInt>(V))
      return markConstantRange(ConstantRange(CI->getValue()));
    if (isa<UndefValue>(V))
      return false;

    assert((!isConstant() || getConstant() == V) &&
           "Marking constant with different value");
    assert(isUndefined());
    Tag = constant;
    Val = V;
    return true;
  }

  /// Return true if this is a change in status.
  bool markNotConstant(Constant *V) {
    assert(V && "Marking constant with NULL");
    if (ConstantInt *CI = dyn_cast<ConstantInt>(V))
      return markConstantRange(ConstantRange(CI->getValue()+1, CI->getValue()));
    if (isa<UndefValue>(V))
      return false;

    assert((!isConstant() || getConstant() != V) &&
           "Marking constant !constant with same value");
    assert((!isNotConstant() || getNotConstant() == V) &&
           "Marking !constant with different value");
    assert(isUndefined() || isConstant());
    Tag = notconstant;
    Val = V;
    return true;
  }

  /// Return true if this is a change in status.
  bool markConstantRange(ConstantRange NewR) {
    if (isConstantRange()) {
      if (NewR.isEmptySet())
        return markOverdefined();

      bool changed = Range != NewR;
      Range = std::move(NewR);
      return changed;
    }

    assert(isUndefined());
    if (NewR.isEmptySet())
      return markOverdefined();

    Tag = constantrange;
    Range = std::move(NewR);
    return true;
  }

  /// Merge the specified lattice value into this one, updating this
  /// one and returning true if anything changed.
  bool mergeIn(const LVILatticeVal &RHS, const DataLayout &DL) {
    if (RHS.isUndefined() || isOverdefined()) return false;
    if (RHS.isOverdefined()) return markOverdefined();

    if (isUndefined()) {
      Tag = RHS.Tag;
      Val = RHS.Val;
      Range = RHS.Range;
      return true;
    }

    if (isConstant()) {
      if (RHS.isConstant()) {
        if (Val == RHS.Val)
          return false;
        return markOverdefined();
      }

      if (RHS.isNotConstant()) {
        if (Val == RHS.Val)
          return markOverdefined();

        // Unless we can prove that the two Constants are different, we must
        // move to overdefined.
        if (ConstantInt *Res =
                dyn_cast<ConstantInt>(ConstantFoldCompareInstOperands(
                    CmpInst::ICMP_NE, getConstant(), RHS.getNotConstant(), DL)))
          if (Res->isOne())
            return markNotConstant(RHS.getNotConstant());

        return markOverdefined();
      }

      return markOverdefined();
    }

    if (isNotConstant()) {
      if (RHS.isConstant()) {
        if (Val == RHS.Val)
          return markOverdefined();

        // Unless we can prove that the two Constants are different, we must
        // move to overdefined.
        if (ConstantInt *Res =
                dyn_cast<ConstantInt>(ConstantFoldCompareInstOperands(
                    CmpInst::ICMP_NE, getNotConstant(), RHS.getConstant(), DL)))
          if (Res->isOne())
            return false;

        return markOverdefined();
      }

      if (RHS.isNotConstant()) {
        if (Val == RHS.Val)
          return false;
        return markOverdefined();
      }

      return markOverdefined();
    }

    assert(isConstantRange() && "New LVILattice type?");
    if (!RHS.isConstantRange())
      return markOverdefined();

    ConstantRange NewR = Range.unionWith(RHS.getConstantRange());
    if (NewR.isFullSet())
      return markOverdefined();
    return markConstantRange(NewR);
  }
};

} // end anonymous namespace.

namespace llvm {
raw_ostream &operator<<(raw_ostream &OS, const LVILatticeVal &Val)
    LLVM_ATTRIBUTE_USED;
raw_ostream &operator<<(raw_ostream &OS, const LVILatticeVal &Val) {
  if (Val.isUndefined())
    return OS << "undefined";
  if (Val.isOverdefined())
    return OS << "overdefined";

  if (Val.isNotConstant())
    return OS << "notconstant<" << *Val.getNotConstant() << '>';
  if (Val.isConstantRange())
    return OS << "constantrange<" << Val.getConstantRange().getLower() << ", "
              << Val.getConstantRange().getUpper() << '>';
  return OS << "constant<" << *Val.getConstant() << '>';
}
}

/// Returns true if this lattice value represents at most one possible value.
/// This is as precise as any lattice value can get while still representing
/// reachable code.
static bool hasSingleValue(const LVILatticeVal &Val) {
  if (Val.isConstantRange() &&
      Val.getConstantRange().isSingleElement())
    // Integer constants are single element ranges
    return true;
  if (Val.isConstant())
    // Non integer constants
    return true;
  return false;
}

/// Combine two sets of facts about the same value into a single set of
/// facts.  Note that this method is not suitable for merging facts along
/// different paths in a CFG; that's what the mergeIn function is for.  This
/// is for merging facts gathered about the same value at the same location
/// through two independent means.
/// Notes:
/// * This method does not promise to return the most precise possible lattice
///   value implied by A and B.  It is allowed to return any lattice element
///   which is at least as strong as *either* A or B (unless our facts
///   conflict, see below).
/// * Due to unreachable code, the intersection of two lattice values could be
///   contradictory.  If this happens, we return some valid lattice value so as
///   not confuse the rest of LVI.  Ideally, we'd always return Undefined, but
///   we do not make this guarantee.  TODO: This would be a useful enhancement.
static LVILatticeVal intersect(LVILatticeVal A, LVILatticeVal B) {
  // Undefined is the strongest state.  It means the value is known to be along
  // an unreachable path.
  if (A.isUndefined())
    return A;
  if (B.isUndefined())
    return B;

  // If we gave up for one, but got a useable fact from the other, use it.
  if (A.isOverdefined())
    return B;
  if (B.isOverdefined())
    return A;

  // Can't get any more precise than constants.
  if (hasSingleValue(A))
    return A;
  if (hasSingleValue(B))
    return B;

  // Could be either constant range or not constant here.
  if (!A.isConstantRange() || !B.isConstantRange()) {
    // TODO: Arbitrary choice, could be improved
    return A;
  }

  // Intersect two constant ranges
  ConstantRange Range =
    A.getConstantRange().intersectWith(B.getConstantRange());
  // Note: An empty range is implicitly converted to overdefined internally.
  // TODO: We could instead use Undefined here since we've proven a conflict
  // and thus know this path must be unreachable.
  return LVILatticeVal::getRange(std::move(Range));
}

//===----------------------------------------------------------------------===//
//                          LazyValueInfoCache Decl
//===----------------------------------------------------------------------===//

namespace {
  /// A callback value handle updates the cache when values are erased.
  class LazyValueInfoCache;
  struct LVIValueHandle final : public CallbackVH {
    // Needs to access getValPtr(), which is protected.
    friend struct DenseMapInfo<LVIValueHandle>;

    LazyValueInfoCache *Parent;

    LVIValueHandle(Value *V, LazyValueInfoCache *P)
      : CallbackVH(V), Parent(P) { }

    void deleted() override;
    void allUsesReplacedWith(Value *V) override {
      deleted();
    }
  };
} // end anonymous namespace

namespace {
  /// This is the cache kept by LazyValueInfo which
  /// maintains information about queries across the clients' queries.
  class LazyValueInfoCache {
    /// This is all of the cached block information for exactly one Value*.
    /// The entries are sorted by the BasicBlock* of the
    /// entries, allowing us to do a lookup with a binary search.
    /// Over-defined lattice values are recorded in OverDefinedCache to reduce
    /// memory overhead.
    struct ValueCacheEntryTy {
      ValueCacheEntryTy(Value *V, LazyValueInfoCache *P) : Handle(V, P) {}
      LVIValueHandle Handle;
      SmallDenseMap<AssertingVH<BasicBlock>, LVILatticeVal, 4> BlockVals;
    };

    /// This is all of the cached information for all values,
    /// mapped from Value* to key information.
    DenseMap<Value *, std::unique_ptr<ValueCacheEntryTy>> ValueCache;

    /// This tracks, on a per-block basis, the set of values that are
    /// over-defined at the end of that block.
    typedef DenseMap<AssertingVH<BasicBlock>, SmallPtrSet<Value *, 4>>
        OverDefinedCacheTy;
    OverDefinedCacheTy OverDefinedCache;

    /// Keep track of all blocks that we have ever seen, so we
    /// don't spend time removing unused blocks from our caches.
    DenseSet<AssertingVH<BasicBlock> > SeenBlocks;

    /// This stack holds the state of the value solver during a query.
    /// It basically emulates the callstack of the naive
    /// recursive value lookup process.
    std::stack<std::pair<BasicBlock*, Value*> > BlockValueStack;

    /// Keeps track of which block-value pairs are in BlockValueStack.
    DenseSet<std::pair<BasicBlock*, Value*> > BlockValueSet;

    /// Push BV onto BlockValueStack unless it's already in there.
    /// Returns true on success.
    bool pushBlockValue(const std::pair<BasicBlock *, Value *> &BV) {
      if (!BlockValueSet.insert(BV).second)
        return false;  // It's already in the stack.

      DEBUG(dbgs() << "PUSH: " << *BV.second << " in " << BV.first->getName()
                   << "\n");
      BlockValueStack.push(BV);
      return true;
    }

    AssumptionCache *AC;  ///< A pointer to the cache of @llvm.assume calls.
    const DataLayout &DL; ///< A mandatory DataLayout
    DominatorTree *DT;    ///< An optional DT pointer.

    friend struct LVIValueHandle;

    void insertResult(Value *Val, BasicBlock *BB, const LVILatticeVal &Result) {
      SeenBlocks.insert(BB);

      // Insert over-defined values into their own cache to reduce memory
      // overhead.
      if (Result.isOverdefined())
        OverDefinedCache[BB].insert(Val);
      else {
        auto It = ValueCache.find_as(Val);
        if (It == ValueCache.end()) {
          ValueCache[Val] = make_unique<ValueCacheEntryTy>(Val, this);
          It = ValueCache.find_as(Val);
          assert(It != ValueCache.end() && "Val was just added to the map!");
        }
        It->second->BlockVals[BB] = Result;
      }
    }

  LVILatticeVal getBlockValue(Value *Val, BasicBlock *BB);
  bool getEdgeValue(Value *V, BasicBlock *F, BasicBlock *T,
                    LVILatticeVal &Result, Instruction *CxtI = nullptr);
  bool hasBlockValue(Value *Val, BasicBlock *BB);

  // These methods process one work item and may add more. A false value
  // returned means that the work item was not completely processed and must
  // be revisited after going through the new items.
  bool solveBlockValue(Value *Val, BasicBlock *BB);
  bool solveBlockValueNonLocal(LVILatticeVal &BBLV, Value *Val, BasicBlock *BB);
  bool solveBlockValuePHINode(LVILatticeVal &BBLV, PHINode *PN, BasicBlock *BB);
  bool solveBlockValueSelect(LVILatticeVal &BBLV, SelectInst *S,
                             BasicBlock *BB);
  bool solveBlockValueBinaryOp(LVILatticeVal &BBLV, Instruction *BBI,
                               BasicBlock *BB);
  bool solveBlockValueCast(LVILatticeVal &BBLV, Instruction *BBI,
                           BasicBlock *BB);
  void intersectAssumeBlockValueConstantRange(Value *Val, LVILatticeVal &BBLV,
                                              Instruction *BBI);

  void solve();

    bool isOverdefined(Value *V, BasicBlock *BB) const {
      auto ODI = OverDefinedCache.find(BB);

      if (ODI == OverDefinedCache.end())
        return false;

      return ODI->second.count(V);
    }

    bool hasCachedValueInfo(Value *V, BasicBlock *BB) {
      if (isOverdefined(V, BB))
        return true;

      auto I = ValueCache.find_as(V);
      if (I == ValueCache.end())
        return false;

      return I->second->BlockVals.count(BB);
    }

    LVILatticeVal getCachedValueInfo(Value *V, BasicBlock *BB) {
      if (isOverdefined(V, BB))
        return LVILatticeVal::getOverdefined();

      auto I = ValueCache.find_as(V);
      if (I == ValueCache.end())
        return LVILatticeVal();
      auto BBI = I->second->BlockVals.find(BB);
      if (BBI == I->second->BlockVals.end())
        return LVILatticeVal();
      return BBI->second;
    }

  public:
    /// This is the query interface to determine the lattice
    /// value for the specified Value* at the end of the specified block.
    LVILatticeVal getValueInBlock(Value *V, BasicBlock *BB,
                                  Instruction *CxtI = nullptr);

    /// This is the query interface to determine the lattice
    /// value for the specified Value* at the specified instruction (generally
    /// from an assume intrinsic).
    LVILatticeVal getValueAt(Value *V, Instruction *CxtI);

    /// This is the query interface to determine the lattice
    /// value for the specified Value* that is true on the specified edge.
    LVILatticeVal getValueOnEdge(Value *V, BasicBlock *FromBB,BasicBlock *ToBB,
                                 Instruction *CxtI = nullptr);

    /// This is the update interface to inform the cache that an edge from
    /// PredBB to OldSucc has been threaded to be from PredBB to NewSucc.
    void threadEdge(BasicBlock *PredBB,BasicBlock *OldSucc,BasicBlock *NewSucc);

    /// This is part of the update interface to inform the cache
    /// that a block has been deleted.
    void eraseBlock(BasicBlock *BB);

    /// clear - Empty the cache.
    void clear() {
      SeenBlocks.clear();
      ValueCache.clear();
      OverDefinedCache.clear();
    }

    LazyValueInfoCache(AssumptionCache *AC, const DataLayout &DL,
                       DominatorTree *DT = nullptr)
        : AC(AC), DL(DL), DT(DT) {}
  };
} // end anonymous namespace

void LVIValueHandle::deleted() {
  SmallVector<AssertingVH<BasicBlock>, 4> ToErase;
  for (auto &I : Parent->OverDefinedCache) {
    SmallPtrSetImpl<Value *> &ValueSet = I.second;
    if (ValueSet.count(getValPtr()))
      ValueSet.erase(getValPtr());
    if (ValueSet.empty())
      ToErase.push_back(I.first);
  }
  for (auto &BB : ToErase)
    Parent->OverDefinedCache.erase(BB);

  // This erasure deallocates *this, so it MUST happen after we're done
  // using any and all members of *this.
  Parent->ValueCache.erase(*this);
}

void LazyValueInfoCache::eraseBlock(BasicBlock *BB) {
  // Shortcut if we have never seen this block.
  DenseSet<AssertingVH<BasicBlock> >::iterator I = SeenBlocks.find(BB);
  if (I == SeenBlocks.end())
    return;
  SeenBlocks.erase(I);

  auto ODI = OverDefinedCache.find(BB);
  if (ODI != OverDefinedCache.end())
    OverDefinedCache.erase(ODI);

  for (auto &I : ValueCache)
    I.second->BlockVals.erase(BB);
}

void LazyValueInfoCache::solve() {
  while (!BlockValueStack.empty()) {
    std::pair<BasicBlock*, Value*> &e = BlockValueStack.top();
    assert(BlockValueSet.count(e) && "Stack value should be in BlockValueSet!");

    if (solveBlockValue(e.second, e.first)) {
      // The work item was completely processed.
      assert(BlockValueStack.top() == e && "Nothing should have been pushed!");
      assert(hasCachedValueInfo(e.second, e.first) &&
             "Result should be in cache!");

      DEBUG(dbgs() << "POP " << *e.second << " in " << e.first->getName()
                   << " = " << getCachedValueInfo(e.second, e.first) << "\n");

      BlockValueStack.pop();
      BlockValueSet.erase(e);
    } else {
      // More work needs to be done before revisiting.
      assert(BlockValueStack.top() != e && "Stack should have been pushed!");
    }
  }
}

bool LazyValueInfoCache::hasBlockValue(Value *Val, BasicBlock *BB) {
  // If already a constant, there is nothing to compute.
  if (isa<Constant>(Val))
    return true;

  return hasCachedValueInfo(Val, BB);
}

LVILatticeVal LazyValueInfoCache::getBlockValue(Value *Val, BasicBlock *BB) {
  // If already a constant, there is nothing to compute.
  if (Constant *VC = dyn_cast<Constant>(Val))
    return LVILatticeVal::get(VC);

  SeenBlocks.insert(BB);
  return getCachedValueInfo(Val, BB);
}

static LVILatticeVal getFromRangeMetadata(Instruction *BBI) {
  switch (BBI->getOpcode()) {
  default: break;
  case Instruction::Load:
  case Instruction::Call:
  case Instruction::Invoke:
    if (MDNode *Ranges = BBI->getMetadata(LLVMContext::MD_range))
      if (isa<IntegerType>(BBI->getType())) {
        return LVILatticeVal::getRange(getConstantRangeFromMetadata(*Ranges));
      }
    break;
  };
  // Nothing known - will be intersected with other facts
  return LVILatticeVal::getOverdefined();
}

bool LazyValueInfoCache::solveBlockValue(Value *Val, BasicBlock *BB) {
  if (isa<Constant>(Val))
    return true;

  if (hasCachedValueInfo(Val, BB)) {
    // If we have a cached value, use that.
    DEBUG(dbgs() << "  reuse BB '" << BB->getName()
                 << "' val=" << getCachedValueInfo(Val, BB) << '\n');

    // Since we're reusing a cached value, we don't need to update the
    // OverDefinedCache. The cache will have been properly updated whenever the
    // cached value was inserted.
    return true;
  }

  // Hold off inserting this value into the Cache in case we have to return
  // false and come back later.
  LVILatticeVal Res;

  Instruction *BBI = dyn_cast<Instruction>(Val);
  if (!BBI || BBI->getParent() != BB) {
    if (!solveBlockValueNonLocal(Res, Val, BB))
      return false;
   insertResult(Val, BB, Res);
   return true;
  }

  if (PHINode *PN = dyn_cast<PHINode>(BBI)) {
    if (!solveBlockValuePHINode(Res, PN, BB))
      return false;
    insertResult(Val, BB, Res);
    return true;
  }

  if (auto *SI = dyn_cast<SelectInst>(BBI)) {
    if (!solveBlockValueSelect(Res, SI, BB))
      return false;
    insertResult(Val, BB, Res);
    return true;
  }

  // If this value is a nonnull pointer, record it's range and bailout.  Note
  // that for all other pointer typed values, we terminate the search at the
  // definition.  We could easily extend this to look through geps, bitcasts,
  // and the like to prove non-nullness, but it's not clear that's worth it
  // compile time wise.  The context-insensative value walk done inside
  // isKnownNonNull gets most of the profitable cases at much less expense.
  // This does mean that we have a sensativity to where the defining
  // instruction is placed, even if it could legally be hoisted much higher.
  // That is unfortunate.
  PointerType *PT = dyn_cast<PointerType>(BBI->getType());
  if (PT && isKnownNonNull(BBI)) {
    Res = LVILatticeVal::getNot(ConstantPointerNull::get(PT));
    insertResult(Val, BB, Res);
    return true;
  }
  if (BBI->getType()->isIntegerTy()) {
    if (isa<CastInst>(BBI)) {
      if (!solveBlockValueCast(Res, BBI, BB))
        return false;
      insertResult(Val, BB, Res);
      return true;
    }
    BinaryOperator *BO = dyn_cast<BinaryOperator>(BBI);
    if (BO && isa<ConstantInt>(BO->getOperand(1))) {
      if (!solveBlockValueBinaryOp(Res, BBI, BB))
        return false;
      insertResult(Val, BB, Res);
      return true;
    }
  }

  DEBUG(dbgs() << " compute BB '" << BB->getName()
                 << "' - unknown inst def found.\n");
  Res = getFromRangeMetadata(BBI);
  insertResult(Val, BB, Res);
  return true;
}

static bool InstructionDereferencesPointer(Instruction *I, Value *Ptr) {
  if (LoadInst *L = dyn_cast<LoadInst>(I)) {
    return L->getPointerAddressSpace() == 0 &&
           GetUnderlyingObject(L->getPointerOperand(),
                               L->getModule()->getDataLayout()) == Ptr;
  }
  if (StoreInst *S = dyn_cast<StoreInst>(I)) {
    return S->getPointerAddressSpace() == 0 &&
           GetUnderlyingObject(S->getPointerOperand(),
                               S->getModule()->getDataLayout()) == Ptr;
  }
  if (MemIntrinsic *MI = dyn_cast<MemIntrinsic>(I)) {
    if (MI->isVolatile()) return false;

    // FIXME: check whether it has a valuerange that excludes zero?
    ConstantInt *Len = dyn_cast<ConstantInt>(MI->getLength());
    if (!Len || Len->isZero()) return false;

    if (MI->getDestAddressSpace() == 0)
      if (GetUnderlyingObject(MI->getRawDest(),
                              MI->getModule()->getDataLayout()) == Ptr)
        return true;
    if (MemTransferInst *MTI = dyn_cast<MemTransferInst>(MI))
      if (MTI->getSourceAddressSpace() == 0)
        if (GetUnderlyingObject(MTI->getRawSource(),
                                MTI->getModule()->getDataLayout()) == Ptr)
          return true;
  }
  return false;
}

/// Return true if the allocation associated with Val is ever dereferenced
/// within the given basic block.  This establishes the fact Val is not null,
/// but does not imply that the memory at Val is dereferenceable.  (Val may
/// point off the end of the dereferenceable part of the object.)
static bool isObjectDereferencedInBlock(Value *Val, BasicBlock *BB) {
  assert(Val->getType()->isPointerTy());

  const DataLayout &DL = BB->getModule()->getDataLayout();
  Value *UnderlyingVal = GetUnderlyingObject(Val, DL);
  // If 'GetUnderlyingObject' didn't converge, skip it. It won't converge
  // inside InstructionDereferencesPointer either.
  if (UnderlyingVal == GetUnderlyingObject(UnderlyingVal, DL, 1))
    for (Instruction &I : *BB)
      if (InstructionDereferencesPointer(&I, UnderlyingVal))
        return true;
  return false;
}

bool LazyValueInfoCache::solveBlockValueNonLocal(LVILatticeVal &BBLV,
                                                 Value *Val, BasicBlock *BB) {
  LVILatticeVal Result;  // Start Undefined.

  // If this is the entry block, we must be asking about an argument.  The
  // value is overdefined.
  if (BB == &BB->getParent()->getEntryBlock()) {
    assert(isa<Argument>(Val) && "Unknown live-in to the entry block");
    // Bofore giving up, see if we can prove the pointer non-null local to
    // this particular block.
    if (Val->getType()->isPointerTy() &&
        (isKnownNonNull(Val) || isObjectDereferencedInBlock(Val, BB))) {
      PointerType *PTy = cast<PointerType>(Val->getType());
      Result = LVILatticeVal::getNot(ConstantPointerNull::get(PTy));
    } else {
      Result.markOverdefined();
    }
    BBLV = Result;
    return true;
  }

  // Loop over all of our predecessors, merging what we know from them into
  // result.
  bool EdgesMissing = false;
  for (pred_iterator PI = pred_begin(BB), E = pred_end(BB); PI != E; ++PI) {
    LVILatticeVal EdgeResult;
    EdgesMissing |= !getEdgeValue(Val, *PI, BB, EdgeResult);
    if (EdgesMissing)
      continue;

    Result.mergeIn(EdgeResult, DL);

    // If we hit overdefined, exit early.  The BlockVals entry is already set
    // to overdefined.
    if (Result.isOverdefined()) {
      DEBUG(dbgs() << " compute BB '" << BB->getName()
            << "' - overdefined because of pred (non local).\n");
      // Before giving up, see if we can prove the pointer non-null local to
      // this particular block.
      if (Val->getType()->isPointerTy() &&
          isObjectDereferencedInBlock(Val, BB)) {
        PointerType *PTy = cast<PointerType>(Val->getType());
        Result = LVILatticeVal::getNot(ConstantPointerNull::get(PTy));
      }

      BBLV = Result;
      return true;
    }
  }
  if (EdgesMissing)
    return false;

  // Return the merged value, which is more precise than 'overdefined'.
  assert(!Result.isOverdefined());
  BBLV = Result;
  return true;
}

bool LazyValueInfoCache::solveBlockValuePHINode(LVILatticeVal &BBLV,
                                                PHINode *PN, BasicBlock *BB) {
  LVILatticeVal Result;  // Start Undefined.

  // Loop over all of our predecessors, merging what we know from them into
  // result.
  bool EdgesMissing = false;
  for (unsigned i = 0, e = PN->getNumIncomingValues(); i != e; ++i) {
    BasicBlock *PhiBB = PN->getIncomingBlock(i);
    Value *PhiVal = PN->getIncomingValue(i);
    LVILatticeVal EdgeResult;
    // Note that we can provide PN as the context value to getEdgeValue, even
    // though the results will be cached, because PN is the value being used as
    // the cache key in the caller.
    EdgesMissing |= !getEdgeValue(PhiVal, PhiBB, BB, EdgeResult, PN);
    if (EdgesMissing)
      continue;

    Result.mergeIn(EdgeResult, DL);

    // If we hit overdefined, exit early.  The BlockVals entry is already set
    // to overdefined.
    if (Result.isOverdefined()) {
      DEBUG(dbgs() << " compute BB '" << BB->getName()
            << "' - overdefined because of pred (local).\n");

      BBLV = Result;
      return true;
    }
  }
  if (EdgesMissing)
    return false;

  // Return the merged value, which is more precise than 'overdefined'.
  assert(!Result.isOverdefined() && "Possible PHI in entry block?");
  BBLV = Result;
  return true;
}

static bool getValueFromCondition(Value *Val, Value *Cond,
                                  LVILatticeVal &Result,
                                  bool isTrueDest = true);

// If we can determine a constraint on the value given conditions assumed by
// the program, intersect those constraints with BBLV
void LazyValueInfoCache::intersectAssumeBlockValueConstantRange(Value *Val,
                                                            LVILatticeVal &BBLV,
                                                            Instruction *BBI) {
  BBI = BBI ? BBI : dyn_cast<Instruction>(Val);
  if (!BBI)
    return;

  for (auto &AssumeVH : AC->assumptions()) {
    if (!AssumeVH)
      continue;
    auto *I = cast<CallInst>(AssumeVH);
    if (!isValidAssumeForContext(I, BBI, DT))
      continue;

    LVILatticeVal Result;
    if (getValueFromCondition(Val, I->getArgOperand(0), Result))
      BBLV = intersect(BBLV, Result);
  }
}

bool LazyValueInfoCache::solveBlockValueSelect(LVILatticeVal &BBLV,
                                               SelectInst *SI, BasicBlock *BB) {

  // Recurse on our inputs if needed
  if (!hasBlockValue(SI->getTrueValue(), BB)) {
    if (pushBlockValue(std::make_pair(BB, SI->getTrueValue())))
      return false;
    BBLV.markOverdefined();
    return true;
  }
  LVILatticeVal TrueVal = getBlockValue(SI->getTrueValue(), BB);
  // If we hit overdefined, don't ask more queries.  We want to avoid poisoning
  // extra slots in the table if we can.
  if (TrueVal.isOverdefined()) {
    BBLV.markOverdefined();
    return true;
  }

  if (!hasBlockValue(SI->getFalseValue(), BB)) {
    if (pushBlockValue(std::make_pair(BB, SI->getFalseValue())))
      return false;
    BBLV.markOverdefined();
    return true;
  }
  LVILatticeVal FalseVal = getBlockValue(SI->getFalseValue(), BB);
  // If we hit overdefined, don't ask more queries.  We want to avoid poisoning
  // extra slots in the table if we can.
  if (FalseVal.isOverdefined()) {
    BBLV.markOverdefined();
    return true;
  }

  if (TrueVal.isConstantRange() && FalseVal.isConstantRange()) {
    ConstantRange TrueCR = TrueVal.getConstantRange();
    ConstantRange FalseCR = FalseVal.getConstantRange();
    Value *LHS = nullptr;
    Value *RHS = nullptr;
    SelectPatternResult SPR = matchSelectPattern(SI, LHS, RHS);
    // Is this a min specifically of our two inputs?  (Avoid the risk of
    // ValueTracking getting smarter looking back past our immediate inputs.)
    if (SelectPatternResult::isMinOrMax(SPR.Flavor) &&
        LHS == SI->getTrueValue() && RHS == SI->getFalseValue()) {
      switch (SPR.Flavor) {
      default:
        llvm_unreachable("unexpected minmax type!");
      case SPF_SMIN:                   /// Signed minimum
        BBLV.markConstantRange(TrueCR.smin(FalseCR));
        return true;
      case SPF_UMIN:                   /// Unsigned minimum
        BBLV.markConstantRange(TrueCR.umin(FalseCR));
        return true;
      case SPF_SMAX:                   /// Signed maximum
        BBLV.markConstantRange(TrueCR.smax(FalseCR));
        return true;
      case SPF_UMAX:                   /// Unsigned maximum
        BBLV.markConstantRange(TrueCR.umax(FalseCR));
        return true;
      };
    }

    // TODO: ABS, NABS from the SelectPatternResult
  }

  // Can we constrain the facts about the true and false values by using the
  // condition itself?  This shows up with idioms like e.g. select(a > 5, a, 5).
  // TODO: We could potentially refine an overdefined true value above.
  Value *Cond = SI->getCondition();
  LVILatticeVal TrueValTaken, FalseValTaken;
  if (!getValueFromCondition(SI->getTrueValue(), Cond, TrueValTaken, true))
    TrueValTaken.markOverdefined();
  if (!getValueFromCondition(SI->getFalseValue(), Cond, FalseValTaken, false))
    FalseValTaken.markOverdefined();

  TrueVal = intersect(TrueVal, TrueValTaken);
  FalseVal = intersect(FalseVal, FalseValTaken);

  // Handle clamp idioms such as:
  //   %24 = constantrange<0, 17>
  //   %39 = icmp eq i32 %24, 0
  //   %40 = add i32 %24, -1
  //   %siv.next = select i1 %39, i32 16, i32 %40
  //   %siv.next = constantrange<0, 17> not <-1, 17>
  // In general, this can handle any clamp idiom which tests the edge
  // condition via an equality or inequality.
  if (auto *ICI = dyn_cast<ICmpInst>(Cond)) {
    ICmpInst::Predicate Pred = ICI->getPredicate();
    Value *A = ICI->getOperand(0);
    if (ConstantInt *CIBase = dyn_cast<ConstantInt>(ICI->getOperand(1))) {
      auto addConstants = [](ConstantInt *A, ConstantInt *B) {
        assert(A->getType() == B->getType());
        return ConstantInt::get(A->getType(), A->getValue() + B->getValue());
      };
      // See if either input is A + C2, subject to the constraint from the
      // condition that A != C when that input is used.  We can assume that
      // that input doesn't include C + C2.
      ConstantInt *CIAdded;
      switch (Pred) {
      default: break;
      case ICmpInst::ICMP_EQ:
        if (match(SI->getFalseValue(), m_Add(m_Specific(A),
                                             m_ConstantInt(CIAdded)))) {
          auto ResNot = addConstants(CIBase, CIAdded);
          FalseVal = intersect(FalseVal,
                               LVILatticeVal::getNot(ResNot));
        }
        break;
      case ICmpInst::ICMP_NE:
        if (match(SI->getTrueValue(), m_Add(m_Specific(A),
                                            m_ConstantInt(CIAdded)))) {
          auto ResNot = addConstants(CIBase, CIAdded);
          TrueVal = intersect(TrueVal,
                              LVILatticeVal::getNot(ResNot));
        }
        break;
      };
    }
  }

  LVILatticeVal Result;  // Start Undefined.
  Result.mergeIn(TrueVal, DL);
  Result.mergeIn(FalseVal, DL);
  BBLV = Result;
  return true;
}

bool LazyValueInfoCache::solveBlockValueCast(LVILatticeVal &BBLV,
                                             Instruction *BBI,
                                             BasicBlock *BB) {
  if (!BBI->getOperand(0)->getType()->isSized()) {
    // Without knowing how wide the input is, we can't analyze it in any useful
    // way.
    BBLV.markOverdefined();
    return true;
  }

  // Filter out casts we don't know how to reason about before attempting to
  // recurse on our operand.  This can cut a long search short if we know we're
  // not going to be able to get any useful information anways.
  switch (BBI->getOpcode()) {
  case Instruction::Trunc:
  case Instruction::SExt:
  case Instruction::ZExt:
  case Instruction::BitCast:
    break;
  default:
    // Unhandled instructions are overdefined.
    DEBUG(dbgs() << " compute BB '" << BB->getName()
                 << "' - overdefined (unknown cast).\n");
    BBLV.markOverdefined();
    return true;
  }

  // Figure out the range of the LHS.  If that fails, we still apply the
  // transfer rule on the full set since we may be able to locally infer
  // interesting facts.
  if (!hasBlockValue(BBI->getOperand(0), BB))
    if (pushBlockValue(std::make_pair(BB, BBI->getOperand(0))))
      // More work to do before applying this transfer rule.
      return false;

  const unsigned OperandBitWidth =
    DL.getTypeSizeInBits(BBI->getOperand(0)->getType());
  ConstantRange LHSRange = ConstantRange(OperandBitWidth);
  if (hasBlockValue(BBI->getOperand(0), BB)) {
    LVILatticeVal LHSVal = getBlockValue(BBI->getOperand(0), BB);
    intersectAssumeBlockValueConstantRange(BBI->getOperand(0), LHSVal, BBI);
    if (LHSVal.isConstantRange())
      LHSRange = LHSVal.getConstantRange();
  }

  const unsigned ResultBitWidth =
    cast<IntegerType>(BBI->getType())->getBitWidth();

  // NOTE: We're currently limited by the set of operations that ConstantRange
  // can evaluate symbolically.  Enhancing that set will allows us to analyze
  // more definitions.
  LVILatticeVal Result;
  switch (BBI->getOpcode()) {
  case Instruction::Trunc:
    Result.markConstantRange(LHSRange.truncate(ResultBitWidth));
    break;
  case Instruction::SExt:
    Result.markConstantRange(LHSRange.signExtend(ResultBitWidth));
    break;
  case Instruction::ZExt:
    Result.markConstantRange(LHSRange.zeroExtend(ResultBitWidth));
    break;
  case Instruction::BitCast:
    Result.markConstantRange(LHSRange);
    break;
  default:
    // Should be dead if the code above is correct
    llvm_unreachable("inconsistent with above");
    break;
  }

  BBLV = Result;
  return true;
}

bool LazyValueInfoCache::solveBlockValueBinaryOp(LVILatticeVal &BBLV,
                                                 Instruction *BBI,
                                                 BasicBlock *BB) {

  assert(BBI->getOperand(0)->getType()->isSized() &&
         "all operands to binary operators are sized");

  // Filter out operators we don't know how to reason about before attempting to
  // recurse on our operand(s).  This can cut a long search short if we know
  // we're not going to be able to get any useful information anways.
  switch (BBI->getOpcode()) {
  case Instruction::Add:
  case Instruction::Sub:
  case Instruction::Mul:
  case Instruction::UDiv:
  case Instruction::Shl:
  case Instruction::LShr:
  case Instruction::And:
  case Instruction::Or:
    // continue into the code below
    break;
  default:
    // Unhandled instructions are overdefined.
    DEBUG(dbgs() << " compute BB '" << BB->getName()
                 << "' - overdefined (unknown binary operator).\n");
    BBLV.markOverdefined();
    return true;
  };

  // Figure out the range of the LHS.  If that fails, use a conservative range,
  // but apply the transfer rule anyways.  This lets us pick up facts from
  // expressions like "and i32 (call i32 @foo()), 32"
  if (!hasBlockValue(BBI->getOperand(0), BB))
    if (pushBlockValue(std::make_pair(BB, BBI->getOperand(0))))
      // More work to do before applying this transfer rule.
      return false;

  const unsigned OperandBitWidth =
    DL.getTypeSizeInBits(BBI->getOperand(0)->getType());
  ConstantRange LHSRange = ConstantRange(OperandBitWidth);
  if (hasBlockValue(BBI->getOperand(0), BB)) {
    LVILatticeVal LHSVal = getBlockValue(BBI->getOperand(0), BB);
    intersectAssumeBlockValueConstantRange(BBI->getOperand(0), LHSVal, BBI);
    if (LHSVal.isConstantRange())
      LHSRange = LHSVal.getConstantRange();
  }

  ConstantInt *RHS = cast<ConstantInt>(BBI->getOperand(1));
  ConstantRange RHSRange = ConstantRange(RHS->getValue());

  // NOTE: We're currently limited by the set of operations that ConstantRange
  // can evaluate symbolically.  Enhancing that set will allows us to analyze
  // more definitions.
  LVILatticeVal Result;
  switch (BBI->getOpcode()) {
  case Instruction::Add:
    Result.markConstantRange(LHSRange.add(RHSRange));
    break;
  case Instruction::Sub:
    Result.markConstantRange(LHSRange.sub(RHSRange));
    break;
  case Instruction::Mul:
    Result.markConstantRange(LHSRange.multiply(RHSRange));
    break;
  case Instruction::UDiv:
    Result.markConstantRange(LHSRange.udiv(RHSRange));
    break;
  case Instruction::Shl:
    Result.markConstantRange(LHSRange.shl(RHSRange));
    break;
  case Instruction::LShr:
    Result.markConstantRange(LHSRange.lshr(RHSRange));
    break;
  case Instruction::And:
    Result.markConstantRange(LHSRange.binaryAnd(RHSRange));
    break;
  case Instruction::Or:
    Result.markConstantRange(LHSRange.binaryOr(RHSRange));
    break;
  default:
    // Should be dead if the code above is correct
    llvm_unreachable("inconsistent with above");
    break;
  }

  BBLV = Result;
  return true;
}

bool getValueFromCondition(Value *Val, Value *Cond, LVILatticeVal &Result,
                           bool isTrueDest) {
  assert(Cond && "precondition");

  // For now we only support ICmpInst conditions
  ICmpInst *ICI = dyn_cast<ICmpInst>(Cond);
  if (!ICI)
    return false;

  if (isa<Constant>(ICI->getOperand(1))) {
    if (ICI->isEquality() && ICI->getOperand(0) == Val) {
      // We know that V has the RHS constant if this is a true SETEQ or
      // false SETNE.
      if (isTrueDest == (ICI->getPredicate() == ICmpInst::ICMP_EQ))
        Result = LVILatticeVal::get(cast<Constant>(ICI->getOperand(1)));
      else
        Result = LVILatticeVal::getNot(cast<Constant>(ICI->getOperand(1)));
      return true;
    }
  }

<<<<<<< HEAD
    // Recognize the range checking idiom that InstCombine produces.
    // (X-C1) u< C2 --> [C1, C1+C2)
    ConstantInt *NegOffset = nullptr;
    if (ICI->getPredicate() == ICmpInst::ICMP_ULT)
      match(ICI->getOperand(0), m_Add(m_Specific(Val),
                                      m_ConstantInt(NegOffset)));

    ConstantInt *CI = dyn_cast<ConstantInt>(ICI->getOperand(1));
    if (CI && (ICI->getOperand(0) == Val || NegOffset)) {
      // Calculate the range of values that are allowed by the comparison
      ConstantRange CmpRange(CI->getValue());
      ConstantRange TrueValues =
          ConstantRange::makeAllowedICmpRegion(ICI->getPredicate(), CmpRange);

      if (NegOffset) // Apply the offset from above.
        TrueValues = TrueValues.subtract(NegOffset->getValue());

      // If we're interested in the false dest, invert the condition.
      if (!isTrueDest) TrueValues = TrueValues.inverse();
=======
  // Use ConstantRange::makeAllowedICmpRegion in order to determine the possible
  // range of Val guaranteed by the condition. Recognize comparisons in the from
  // of:
  //  icmp <pred> Val, ...
  //  icmp ult (add Val, Offset), ...
  // The latter is the range checking idiom that InstCombine produces. Subtract
  // the offset from the allowed range for RHS in this case.

  // Val or (add Val, Offset) can be on either hand of the comparison
  if (LHS != Val && !match(LHS, m_Add(m_Specific(Val), m_ConstantInt()))) {
    std::swap(LHS, RHS);
    Predicate = CmpInst::getSwappedPredicate(Predicate);
  }

  ConstantInt *Offset = nullptr;
  if (Predicate == ICmpInst::ICMP_ULT)
    match(LHS, m_Add(m_Specific(Val), m_ConstantInt(Offset)));

  if (LHS == Val || Offset) {
    // Calculate the range of values that are allowed by the comparison
    ConstantRange RHSRange(RHS->getType()->getIntegerBitWidth(),
                           /*isFullSet=*/true);
    if (ConstantInt *CI = dyn_cast<ConstantInt>(RHS))
      RHSRange = ConstantRange(CI->getValue());

    // If we're interested in the false dest, invert the condition
    CmpInst::Predicate Pred =
            isTrueDest ? Predicate : CmpInst::getInversePredicate(Predicate);
    ConstantRange TrueValues =
            ConstantRange::makeAllowedICmpRegion(Pred, RHSRange);
>>>>>>> e01ffee5

    if (Offset) // Apply the offset from above.
      TrueValues = TrueValues.subtract(Offset->getValue());

    Result = LVILatticeVal::getRange(std::move(TrueValues));
    return true;
  }

  return false;
}

/// \brief Compute the value of Val on the edge BBFrom -> BBTo. Returns false if
/// Val is not constrained on the edge.  Result is unspecified if return value
/// is false.
static bool getEdgeValueLocal(Value *Val, BasicBlock *BBFrom,
                              BasicBlock *BBTo, LVILatticeVal &Result) {
  // TODO: Handle more complex conditionals. If (v == 0 || v2 < 1) is false, we
  // know that v != 0.
  if (BranchInst *BI = dyn_cast<BranchInst>(BBFrom->getTerminator())) {
    // If this is a conditional branch and only one successor goes to BBTo, then
    // we may be able to infer something from the condition.
    if (BI->isConditional() &&
        BI->getSuccessor(0) != BI->getSuccessor(1)) {
      bool isTrueDest = BI->getSuccessor(0) == BBTo;
      assert(BI->getSuccessor(!isTrueDest) == BBTo &&
             "BBTo isn't a successor of BBFrom");

      // If V is the condition of the branch itself, then we know exactly what
      // it is.
      if (BI->getCondition() == Val) {
        Result = LVILatticeVal::get(ConstantInt::get(
                              Type::getInt1Ty(Val->getContext()), isTrueDest));
        return true;
      }

      // If the condition of the branch is an equality comparison, we may be
      // able to infer the value.
      if (getValueFromCondition(Val, BI->getCondition(), Result, isTrueDest))
        return true;
    }
  }

  // If the edge was formed by a switch on the value, then we may know exactly
  // what it is.
  if (SwitchInst *SI = dyn_cast<SwitchInst>(BBFrom->getTerminator())) {
    if (SI->getCondition() != Val)
      return false;

    bool DefaultCase = SI->getDefaultDest() == BBTo;
    unsigned BitWidth = Val->getType()->getIntegerBitWidth();
    ConstantRange EdgesVals(BitWidth, DefaultCase/*isFullSet*/);

    for (SwitchInst::CaseIt i : SI->cases()) {
      ConstantRange EdgeVal(i.getCaseValue()->getValue());
      if (DefaultCase) {
        // It is possible that the default destination is the destination of
        // some cases. There is no need to perform difference for those cases.
        if (i.getCaseSuccessor() != BBTo)
          EdgesVals = EdgesVals.difference(EdgeVal);
      } else if (i.getCaseSuccessor() == BBTo)
        EdgesVals = EdgesVals.unionWith(EdgeVal);
    }
    Result = LVILatticeVal::getRange(std::move(EdgesVals));
    return true;
  }
  return false;
}

/// \brief Compute the value of Val on the edge BBFrom -> BBTo or the value at
/// the basic block if the edge does not constrain Val.
bool LazyValueInfoCache::getEdgeValue(Value *Val, BasicBlock *BBFrom,
                                      BasicBlock *BBTo, LVILatticeVal &Result,
                                      Instruction *CxtI) {
  // If already a constant, there is nothing to compute.
  if (Constant *VC = dyn_cast<Constant>(Val)) {
    Result = LVILatticeVal::get(VC);
    return true;
  }

  LVILatticeVal LocalResult;
  if (!getEdgeValueLocal(Val, BBFrom, BBTo, LocalResult))
    // If we couldn't constrain the value on the edge, LocalResult doesn't
    // provide any information.
    LocalResult.markOverdefined();

  if (hasSingleValue(LocalResult)) {
    // Can't get any more precise here
    Result = LocalResult;
    return true;
  }

  if (!hasBlockValue(Val, BBFrom)) {
    if (pushBlockValue(std::make_pair(BBFrom, Val)))
      return false;
    // No new information.
    Result = LocalResult;
    return true;
  }

  // Try to intersect ranges of the BB and the constraint on the edge.
  LVILatticeVal InBlock = getBlockValue(Val, BBFrom);
  intersectAssumeBlockValueConstantRange(Val, InBlock, BBFrom->getTerminator());
  // We can use the context instruction (generically the ultimate instruction
  // the calling pass is trying to simplify) here, even though the result of
  // this function is generally cached when called from the solve* functions
  // (and that cached result might be used with queries using a different
  // context instruction), because when this function is called from the solve*
  // functions, the context instruction is not provided. When called from
  // LazyValueInfoCache::getValueOnEdge, the context instruction is provided,
  // but then the result is not cached.
  intersectAssumeBlockValueConstantRange(Val, InBlock, CxtI);

  Result = intersect(LocalResult, InBlock);
  return true;
}

LVILatticeVal LazyValueInfoCache::getValueInBlock(Value *V, BasicBlock *BB,
                                                  Instruction *CxtI) {
  DEBUG(dbgs() << "LVI Getting block end value " << *V << " at '"
        << BB->getName() << "'\n");

  assert(BlockValueStack.empty() && BlockValueSet.empty());
  if (!hasBlockValue(V, BB)) {
    pushBlockValue(std::make_pair(BB, V));
    solve();
  }
  LVILatticeVal Result = getBlockValue(V, BB);
  intersectAssumeBlockValueConstantRange(V, Result, CxtI);

  DEBUG(dbgs() << "  Result = " << Result << "\n");
  return Result;
}

LVILatticeVal LazyValueInfoCache::getValueAt(Value *V, Instruction *CxtI) {
  DEBUG(dbgs() << "LVI Getting value " << *V << " at '"
        << CxtI->getName() << "'\n");

  if (auto *C = dyn_cast<Constant>(V))
    return LVILatticeVal::get(C);

  LVILatticeVal Result = LVILatticeVal::getOverdefined();
  if (auto *I = dyn_cast<Instruction>(V))
    Result = getFromRangeMetadata(I);
  intersectAssumeBlockValueConstantRange(V, Result, CxtI);

  DEBUG(dbgs() << "  Result = " << Result << "\n");
  return Result;
}

LVILatticeVal LazyValueInfoCache::
getValueOnEdge(Value *V, BasicBlock *FromBB, BasicBlock *ToBB,
               Instruction *CxtI) {
  DEBUG(dbgs() << "LVI Getting edge value " << *V << " from '"
        << FromBB->getName() << "' to '" << ToBB->getName() << "'\n");

  LVILatticeVal Result;
  if (!getEdgeValue(V, FromBB, ToBB, Result, CxtI)) {
    solve();
    bool WasFastQuery = getEdgeValue(V, FromBB, ToBB, Result, CxtI);
    (void)WasFastQuery;
    assert(WasFastQuery && "More work to do after problem solved?");
  }

  DEBUG(dbgs() << "  Result = " << Result << "\n");
  return Result;
}

void LazyValueInfoCache::threadEdge(BasicBlock *PredBB, BasicBlock *OldSucc,
                                    BasicBlock *NewSucc) {
  // When an edge in the graph has been threaded, values that we could not
  // determine a value for before (i.e. were marked overdefined) may be
  // possible to solve now. We do NOT try to proactively update these values.
  // Instead, we clear their entries from the cache, and allow lazy updating to
  // recompute them when needed.

  // The updating process is fairly simple: we need to drop cached info
  // for all values that were marked overdefined in OldSucc, and for those same
  // values in any successor of OldSucc (except NewSucc) in which they were
  // also marked overdefined.
  std::vector<BasicBlock*> worklist;
  worklist.push_back(OldSucc);

  auto I = OverDefinedCache.find(OldSucc);
  if (I == OverDefinedCache.end())
    return; // Nothing to process here.
  SmallVector<Value *, 4> ValsToClear(I->second.begin(), I->second.end());

  // Use a worklist to perform a depth-first search of OldSucc's successors.
  // NOTE: We do not need a visited list since any blocks we have already
  // visited will have had their overdefined markers cleared already, and we
  // thus won't loop to their successors.
  while (!worklist.empty()) {
    BasicBlock *ToUpdate = worklist.back();
    worklist.pop_back();

    // Skip blocks only accessible through NewSucc.
    if (ToUpdate == NewSucc) continue;

    bool changed = false;
    for (Value *V : ValsToClear) {
      // If a value was marked overdefined in OldSucc, and is here too...
      auto OI = OverDefinedCache.find(ToUpdate);
      if (OI == OverDefinedCache.end())
        continue;
      SmallPtrSetImpl<Value *> &ValueSet = OI->second;
      if (!ValueSet.count(V))
        continue;

      ValueSet.erase(V);
      if (ValueSet.empty())
        OverDefinedCache.erase(OI);

      // If we removed anything, then we potentially need to update
      // blocks successors too.
      changed = true;
    }

    if (!changed) continue;

    worklist.insert(worklist.end(), succ_begin(ToUpdate), succ_end(ToUpdate));
  }
}

//===----------------------------------------------------------------------===//
//                            LazyValueInfo Impl
//===----------------------------------------------------------------------===//

/// This lazily constructs the LazyValueInfoCache.
static LazyValueInfoCache &getCache(void *&PImpl, AssumptionCache *AC,
                                    const DataLayout *DL,
                                    DominatorTree *DT = nullptr) {
  if (!PImpl) {
    assert(DL && "getCache() called with a null DataLayout");
    PImpl = new LazyValueInfoCache(AC, *DL, DT);
  }
  return *static_cast<LazyValueInfoCache*>(PImpl);
}

bool LazyValueInfoWrapperPass::runOnFunction(Function &F) {
  Info.AC = &getAnalysis<AssumptionCacheTracker>().getAssumptionCache(F);
  const DataLayout &DL = F.getParent()->getDataLayout();

  DominatorTreeWrapperPass *DTWP =
      getAnalysisIfAvailable<DominatorTreeWrapperPass>();
  Info.DT = DTWP ? &DTWP->getDomTree() : nullptr;
  Info.TLI = &getAnalysis<TargetLibraryInfoWrapperPass>().getTLI();

  if (Info.PImpl)
    getCache(Info.PImpl, Info.AC, &DL, Info.DT).clear();

  // Fully lazy.
  return false;
}

void LazyValueInfoWrapperPass::getAnalysisUsage(AnalysisUsage &AU) const {
  AU.setPreservesAll();
  AU.addRequired<AssumptionCacheTracker>();
  AU.addRequired<TargetLibraryInfoWrapperPass>();
}

LazyValueInfo &LazyValueInfoWrapperPass::getLVI() { return Info; }

LazyValueInfo::~LazyValueInfo() { releaseMemory(); }

void LazyValueInfo::releaseMemory() {
  // If the cache was allocated, free it.
  if (PImpl) {
    delete &getCache(PImpl, AC, nullptr);
    PImpl = nullptr;
  }
}

void LazyValueInfoWrapperPass::releaseMemory() { Info.releaseMemory(); }

LazyValueInfo LazyValueAnalysis::run(Function &F, FunctionAnalysisManager &FAM) {
  auto &AC = FAM.getResult<AssumptionAnalysis>(F);
  auto &TLI = FAM.getResult<TargetLibraryAnalysis>(F);
  auto *DT = FAM.getCachedResult<DominatorTreeAnalysis>(F);

  return LazyValueInfo(&AC, &TLI, DT);
}

Constant *LazyValueInfo::getConstant(Value *V, BasicBlock *BB,
                                     Instruction *CxtI) {
  const DataLayout &DL = BB->getModule()->getDataLayout();
  LVILatticeVal Result =
      getCache(PImpl, AC, &DL, DT).getValueInBlock(V, BB, CxtI);

  if (Result.isConstant())
    return Result.getConstant();
  if (Result.isConstantRange()) {
    ConstantRange CR = Result.getConstantRange();
    if (const APInt *SingleVal = CR.getSingleElement())
      return ConstantInt::get(V->getContext(), *SingleVal);
  }
  return nullptr;
}

ConstantRange LazyValueInfo::getConstantRange(Value *V, BasicBlock *BB,
                                              Instruction *CxtI) {
  assert(V->getType()->isIntegerTy());
  unsigned Width = V->getType()->getIntegerBitWidth();
  const DataLayout &DL = BB->getModule()->getDataLayout();
  LVILatticeVal Result =
      getCache(PImpl, AC, &DL, DT).getValueInBlock(V, BB, CxtI);
  assert(!Result.isConstant());
  if (Result.isUndefined())
    return ConstantRange(Width, /*isFullSet=*/false);
  if (Result.isConstantRange())
    return Result.getConstantRange();
  return ConstantRange(Width, /*isFullSet=*/true);
}

/// Determine whether the specified value is known to be a
/// constant on the specified edge. Return null if not.
Constant *LazyValueInfo::getConstantOnEdge(Value *V, BasicBlock *FromBB,
                                           BasicBlock *ToBB,
                                           Instruction *CxtI) {
  const DataLayout &DL = FromBB->getModule()->getDataLayout();
  LVILatticeVal Result =
      getCache(PImpl, AC, &DL, DT).getValueOnEdge(V, FromBB, ToBB, CxtI);

  if (Result.isConstant())
    return Result.getConstant();
  if (Result.isConstantRange()) {
    ConstantRange CR = Result.getConstantRange();
    if (const APInt *SingleVal = CR.getSingleElement())
      return ConstantInt::get(V->getContext(), *SingleVal);
  }
  return nullptr;
}

static LazyValueInfo::Tristate getPredicateResult(unsigned Pred, Constant *C,
                                                  LVILatticeVal &Result,
                                                  const DataLayout &DL,
                                                  TargetLibraryInfo *TLI) {

  // If we know the value is a constant, evaluate the conditional.
  Constant *Res = nullptr;
  if (Result.isConstant()) {
    Res = ConstantFoldCompareInstOperands(Pred, Result.getConstant(), C, DL,
                                          TLI);
    if (ConstantInt *ResCI = dyn_cast<ConstantInt>(Res))
      return ResCI->isZero() ? LazyValueInfo::False : LazyValueInfo::True;
    return LazyValueInfo::Unknown;
  }

  if (Result.isConstantRange()) {
    ConstantInt *CI = dyn_cast<ConstantInt>(C);
    if (!CI) return LazyValueInfo::Unknown;

    ConstantRange CR = Result.getConstantRange();
    if (Pred == ICmpInst::ICMP_EQ) {
      if (!CR.contains(CI->getValue()))
        return LazyValueInfo::False;

      if (CR.isSingleElement() && CR.contains(CI->getValue()))
        return LazyValueInfo::True;
    } else if (Pred == ICmpInst::ICMP_NE) {
      if (!CR.contains(CI->getValue()))
        return LazyValueInfo::True;

      if (CR.isSingleElement() && CR.contains(CI->getValue()))
        return LazyValueInfo::False;
    }

    // Handle more complex predicates.
    ConstantRange TrueValues =
        ICmpInst::makeConstantRange((ICmpInst::Predicate)Pred, CI->getValue());
    if (TrueValues.contains(CR))
      return LazyValueInfo::True;
    if (TrueValues.inverse().contains(CR))
      return LazyValueInfo::False;
    return LazyValueInfo::Unknown;
  }

  if (Result.isNotConstant()) {
    // If this is an equality comparison, we can try to fold it knowing that
    // "V != C1".
    if (Pred == ICmpInst::ICMP_EQ) {
      // !C1 == C -> false iff C1 == C.
      Res = ConstantFoldCompareInstOperands(ICmpInst::ICMP_NE,
                                            Result.getNotConstant(), C, DL,
                                            TLI);
      if (Res->isNullValue())
        return LazyValueInfo::False;
    } else if (Pred == ICmpInst::ICMP_NE) {
      // !C1 != C -> true iff C1 == C.
      Res = ConstantFoldCompareInstOperands(ICmpInst::ICMP_NE,
                                            Result.getNotConstant(), C, DL,
                                            TLI);
      if (Res->isNullValue())
        return LazyValueInfo::True;
    }
    return LazyValueInfo::Unknown;
  }

  return LazyValueInfo::Unknown;
}

/// Determine whether the specified value comparison with a constant is known to
/// be true or false on the specified CFG edge. Pred is a CmpInst predicate.
LazyValueInfo::Tristate
LazyValueInfo::getPredicateOnEdge(unsigned Pred, Value *V, Constant *C,
                                  BasicBlock *FromBB, BasicBlock *ToBB,
                                  Instruction *CxtI) {
  const DataLayout &DL = FromBB->getModule()->getDataLayout();
  LVILatticeVal Result =
      getCache(PImpl, AC, &DL, DT).getValueOnEdge(V, FromBB, ToBB, CxtI);

  return getPredicateResult(Pred, C, Result, DL, TLI);
}

LazyValueInfo::Tristate
LazyValueInfo::getPredicateAt(unsigned Pred, Value *V, Constant *C,
                              Instruction *CxtI) {
  const DataLayout &DL = CxtI->getModule()->getDataLayout();
  LVILatticeVal Result = getCache(PImpl, AC, &DL, DT).getValueAt(V, CxtI);
  Tristate Ret = getPredicateResult(Pred, C, Result, DL, TLI);
  if (Ret != Unknown)
    return Ret;

  // Note: The following bit of code is somewhat distinct from the rest of LVI;
  // LVI as a whole tries to compute a lattice value which is conservatively
  // correct at a given location.  In this case, we have a predicate which we
  // weren't able to prove about the merged result, and we're pushing that
  // predicate back along each incoming edge to see if we can prove it
  // separately for each input.  As a motivating example, consider:
  // bb1:
  //   %v1 = ... ; constantrange<1, 5>
  //   br label %merge
  // bb2:
  //   %v2 = ... ; constantrange<10, 20>
  //   br label %merge
  // merge:
  //   %phi = phi [%v1, %v2] ; constantrange<1,20>
  //   %pred = icmp eq i32 %phi, 8
  // We can't tell from the lattice value for '%phi' that '%pred' is false
  // along each path, but by checking the predicate over each input separately,
  // we can.
  // We limit the search to one step backwards from the current BB and value.
  // We could consider extending this to search further backwards through the
  // CFG and/or value graph, but there are non-obvious compile time vs quality
  // tradeoffs.
  if (CxtI) {
    BasicBlock *BB = CxtI->getParent();

    // Function entry or an unreachable block.  Bail to avoid confusing
    // analysis below.
    pred_iterator PI = pred_begin(BB), PE = pred_end(BB);
    if (PI == PE)
      return Unknown;

    // If V is a PHI node in the same block as the context, we need to ask
    // questions about the predicate as applied to the incoming value along
    // each edge. This is useful for eliminating cases where the predicate is
    // known along all incoming edges.
    if (auto *PHI = dyn_cast<PHINode>(V))
      if (PHI->getParent() == BB) {
        Tristate Baseline = Unknown;
        for (unsigned i = 0, e = PHI->getNumIncomingValues(); i < e; i++) {
          Value *Incoming = PHI->getIncomingValue(i);
          BasicBlock *PredBB = PHI->getIncomingBlock(i);
          // Note that PredBB may be BB itself.
          Tristate Result = getPredicateOnEdge(Pred, Incoming, C, PredBB, BB,
                                               CxtI);

          // Keep going as long as we've seen a consistent known result for
          // all inputs.
          Baseline = (i == 0) ? Result /* First iteration */
            : (Baseline == Result ? Baseline : Unknown); /* All others */
          if (Baseline == Unknown)
            break;
        }
        if (Baseline != Unknown)
          return Baseline;
      }

    // For a comparison where the V is outside this block, it's possible
    // that we've branched on it before. Look to see if the value is known
    // on all incoming edges.
    if (!isa<Instruction>(V) ||
        cast<Instruction>(V)->getParent() != BB) {
      // For predecessor edge, determine if the comparison is true or false
      // on that edge. If they're all true or all false, we can conclude
      // the value of the comparison in this block.
      Tristate Baseline = getPredicateOnEdge(Pred, V, C, *PI, BB, CxtI);
      if (Baseline != Unknown) {
        // Check that all remaining incoming values match the first one.
        while (++PI != PE) {
          Tristate Ret = getPredicateOnEdge(Pred, V, C, *PI, BB, CxtI);
          if (Ret != Baseline) break;
        }
        // If we terminated early, then one of the values didn't match.
        if (PI == PE) {
          return Baseline;
        }
      }
    }
  }
  return Unknown;
}

void LazyValueInfo::threadEdge(BasicBlock *PredBB, BasicBlock *OldSucc,
                               BasicBlock *NewSucc) {
  if (PImpl) {
    const DataLayout &DL = PredBB->getModule()->getDataLayout();
    getCache(PImpl, AC, &DL, DT).threadEdge(PredBB, OldSucc, NewSucc);
  }
}

void LazyValueInfo::eraseBlock(BasicBlock *BB) {
  if (PImpl) {
    const DataLayout &DL = BB->getModule()->getDataLayout();
    getCache(PImpl, AC, &DL, DT).eraseBlock(BB);
  }
}<|MERGE_RESOLUTION|>--- conflicted
+++ resolved
@@ -1183,39 +1183,22 @@
   if (!ICI)
     return false;
 
-  if (isa<Constant>(ICI->getOperand(1))) {
-    if (ICI->isEquality() && ICI->getOperand(0) == Val) {
+  Value *LHS = ICI->getOperand(0);
+  Value *RHS = ICI->getOperand(1);
+  CmpInst::Predicate Predicate = ICI->getPredicate();
+
+  if (isa<Constant>(RHS)) {
+    if (ICI->isEquality() && LHS == Val) {
       // We know that V has the RHS constant if this is a true SETEQ or
       // false SETNE.
-      if (isTrueDest == (ICI->getPredicate() == ICmpInst::ICMP_EQ))
-        Result = LVILatticeVal::get(cast<Constant>(ICI->getOperand(1)));
+      if (isTrueDest == (Predicate == ICmpInst::ICMP_EQ))
+        Result = LVILatticeVal::get(cast<Constant>(RHS));
       else
-        Result = LVILatticeVal::getNot(cast<Constant>(ICI->getOperand(1)));
+        Result = LVILatticeVal::getNot(cast<Constant>(RHS));
       return true;
     }
   }
 
-<<<<<<< HEAD
-    // Recognize the range checking idiom that InstCombine produces.
-    // (X-C1) u< C2 --> [C1, C1+C2)
-    ConstantInt *NegOffset = nullptr;
-    if (ICI->getPredicate() == ICmpInst::ICMP_ULT)
-      match(ICI->getOperand(0), m_Add(m_Specific(Val),
-                                      m_ConstantInt(NegOffset)));
-
-    ConstantInt *CI = dyn_cast<ConstantInt>(ICI->getOperand(1));
-    if (CI && (ICI->getOperand(0) == Val || NegOffset)) {
-      // Calculate the range of values that are allowed by the comparison
-      ConstantRange CmpRange(CI->getValue());
-      ConstantRange TrueValues =
-          ConstantRange::makeAllowedICmpRegion(ICI->getPredicate(), CmpRange);
-
-      if (NegOffset) // Apply the offset from above.
-        TrueValues = TrueValues.subtract(NegOffset->getValue());
-
-      // If we're interested in the false dest, invert the condition.
-      if (!isTrueDest) TrueValues = TrueValues.inverse();
-=======
   // Use ConstantRange::makeAllowedICmpRegion in order to determine the possible
   // range of Val guaranteed by the condition. Recognize comparisons in the from
   // of:
@@ -1246,7 +1229,6 @@
             isTrueDest ? Predicate : CmpInst::getInversePredicate(Predicate);
     ConstantRange TrueValues =
             ConstantRange::makeAllowedICmpRegion(Pred, RHSRange);
->>>>>>> e01ffee5
 
     if (Offset) // Apply the offset from above.
       TrueValues = TrueValues.subtract(Offset->getValue());
