--- conflicted
+++ resolved
@@ -3356,75 +3356,23 @@
   return CouldNotCompute.get();
 }
 
-
 bool ScalarEvolution::checkValidity(const SCEV *S) const {
-  // Helper class working with SCEVTraversal to figure out if a SCEV contains
-  // a SCEVUnknown with null value-pointer. FindInvalidSCEVUnknown::FindOne
-  // is set iff if find such SCEVUnknown.
-  //
-  struct FindInvalidSCEVUnknown {
-    bool FindOne;
-    FindInvalidSCEVUnknown() { FindOne = false; }
-    bool follow(const SCEV *S) {
-      switch (static_cast<SCEVTypes>(S->getSCEVType())) {
-      case scConstant:
-        return false;
-      case scUnknown:
-        if (!cast<SCEVUnknown>(S)->getValue())
-          FindOne = true;
-        return false;
-      default:
-        return true;
-      }
-    }
-    bool isDone() const { return FindOne; }
-  };
-
-  FindInvalidSCEVUnknown F;
-  SCEVTraversal<FindInvalidSCEVUnknown> ST(F);
-  ST.visitAll(S);
-
-  return !F.FindOne;
+  bool ContainsNulls = SCEVExprContains(S, [](const SCEV *S) {
+    auto *SU = dyn_cast<SCEVUnknown>(S);
+    return SU && SU->getValue() == nullptr;
+  });
+
+  return !ContainsNulls;
 }
 
 bool ScalarEvolution::containsAddRecurrence(const SCEV *S) {
-  // Helper class working with SCEVTraversal to figure out if a SCEV contains a
-  // sub SCEV of scAddRecExpr type.  FindInvalidSCEVUnknown::FoundOne is set iff
-  // if such sub scAddRecExpr type SCEV is found.
-  struct FindAddRecurrence {
-    bool FoundOne;
-    FindAddRecurrence() : FoundOne(false) {}
-
-    bool follow(const SCEV *S) {
-      switch (static_cast<SCEVTypes>(S->getSCEVType())) {
-      case scAddRecExpr:
-        FoundOne = true;
-      case scConstant:
-      case scUnknown:
-      case scCouldNotCompute:
-        return false;
-      default:
-        return true;
-      }
-    }
-    bool isDone() const { return FoundOne; }
-  };
-
   HasRecMapType::iterator I = HasRecMap.find(S);
   if (I != HasRecMap.end())
     return I->second;
 
-<<<<<<< HEAD
-  FindAddRecurrence F;
-  SCEVTraversal<FindAddRecurrence> ST(F);
-  ST.visitAll(S);
-  HasRecMap.insert({S, F.FoundOne});
-  return F.FoundOne;
-=======
   bool FoundAddRec = SCEVExprContains(S, isa<SCEVAddRecExpr, const SCEV *>);
   HasRecMap.insert({S, FoundAddRec});
   return FoundAddRec;
->>>>>>> 3d75b62f
 }
 
 /// Try to split a SCEVAddExpr into a pair of {SCEV, ConstantInt}.
@@ -8999,38 +8947,15 @@
   return SE.getCouldNotCompute();
 }
 
-namespace {
-struct FindUndefs {
-  bool Found;
-  FindUndefs() : Found(false) {}
-
-  bool follow(const SCEV *S) {
-    if (const SCEVUnknown *C = dyn_cast<SCEVUnknown>(S)) {
-      if (isa<UndefValue>(C->getValue()))
-        Found = true;
-    } else if (const SCEVConstant *C = dyn_cast<SCEVConstant>(S)) {
-      if (isa<UndefValue>(C->getValue()))
-        Found = true;
-    }
-
-    // Keep looking if we haven't found it yet.
-    return !Found;
-  }
-  bool isDone() const {
-    // Stop recursion if we have found an undef.
-    return Found;
-  }
-};
-}
-
 // Return true when S contains at least an undef value.
-static inline bool
-containsUndefs(const SCEV *S) {
-  FindUndefs F;
-  SCEVTraversal<FindUndefs> ST(F);
-  ST.visitAll(S);
-
-  return F.Found;
+static inline bool containsUndefs(const SCEV *S) {
+  return SCEVExprContains(S, [](const SCEV *S) {
+    if (const auto *SU = dyn_cast<SCEVUnknown>(S))
+      return isa<UndefValue>(SU->getValue());
+    else if (const auto *SC = dyn_cast<SCEVConstant>(S))
+      return isa<UndefValue>(SC->getValue());
+    return false;
+  });
 }
 
 namespace {
@@ -9223,44 +9148,11 @@
   return true;
 }
 
-// Returns true when S contains at least a SCEVUnknown parameter.
-static inline bool
-containsParameters(const SCEV *S) {
-  struct FindParameter {
-    bool FoundParameter;
-    FindParameter() : FoundParameter(false) {}
-
-    bool follow(const SCEV *S) {
-      if (isa<SCEVUnknown>(S)) {
-        FoundParameter = true;
-        // Stop recursion: we found a parameter.
-        return false;
-      }
-      // Keep looking.
-      return true;
-    }
-    bool isDone() const {
-      // Stop recursion if we have found a parameter.
-      return FoundParameter;
-    }
-  };
-
-  FindParameter F;
-  SCEVTraversal<FindParameter> ST(F);
-  ST.visitAll(S);
-
-  return F.FoundParameter;
-}
 
 // Returns true when one of the SCEVs of Terms contains a SCEVUnknown parameter.
-static inline bool
-containsParameters(SmallVectorImpl<const SCEV *> &Terms) {
+static inline bool containsParameters(SmallVectorImpl<const SCEV *> &Terms) {
   for (const SCEV *T : Terms)
-<<<<<<< HEAD
-    if (containsParameters(T))
-=======
     if (SCEVExprContains(T, isa<SCEVUnknown, const SCEV *>))
->>>>>>> 3d75b62f
       return true;
   return false;
 }
@@ -9987,24 +9879,7 @@
 }
 
 bool ScalarEvolution::hasOperand(const SCEV *S, const SCEV *Op) const {
-  // Search for a SCEV expression node within an expression tree.
-  // Implements SCEVTraversal::Visitor.
-  struct SCEVSearch {
-    const SCEV *Node;
-    bool IsFound;
-
-    SCEVSearch(const SCEV *N): Node(N), IsFound(false) {}
-
-    bool follow(const SCEV *S) {
-      IsFound |= (S == Node);
-      return !IsFound;
-    }
-    bool isDone() const { return IsFound; }
-  };
-
-  SCEVSearch Search(Op);
-  visitAll(S, Search);
-  return Search.IsFound;
+  return SCEVExprContains(S, [&](const SCEV *Expr) { return Expr == Op; });
 }
 
 void ScalarEvolution::forgetMemoizedResults(const SCEV *S) {
