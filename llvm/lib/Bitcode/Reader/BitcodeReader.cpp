--- conflicted
+++ resolved
@@ -1819,819 +1819,6 @@
   }
 }
 
-<<<<<<< HEAD
-/// Parse a single METADATA_KIND record, inserting result in MDKindMap.
-Error BitcodeReader::parseMetadataKindRecord(
-    SmallVectorImpl<uint64_t> &Record) {
-  if (Record.size() < 2)
-    return error("Invalid record");
-
-  unsigned Kind = Record[0];
-  SmallString<8> Name(Record.begin() + 1, Record.end());
-
-  unsigned NewKind = TheModule->getMDKindID(Name.str());
-  if (!MDKindMap.insert(std::make_pair(Kind, NewKind)).second)
-    return error("Conflicting METADATA_KIND records");
-  return Error::success();
-}
-
-static int64_t unrotateSign(uint64_t U) { return U & 1 ? ~(U >> 1) : U >> 1; }
-
-Error BitcodeReader::parseMetadataStrings(ArrayRef<uint64_t> Record,
-                                          StringRef Blob,
-                                          unsigned &NextMetadataNo) {
-  // All the MDStrings in the block are emitted together in a single
-  // record.  The strings are concatenated and stored in a blob along with
-  // their sizes.
-  if (Record.size() != 2)
-    return error("Invalid record: metadata strings layout");
-
-  unsigned NumStrings = Record[0];
-  unsigned StringsOffset = Record[1];
-  if (!NumStrings)
-    return error("Invalid record: metadata strings with no strings");
-  if (StringsOffset > Blob.size())
-    return error("Invalid record: metadata strings corrupt offset");
-
-  StringRef Lengths = Blob.slice(0, StringsOffset);
-  SimpleBitstreamCursor R(Lengths);
-
-  StringRef Strings = Blob.drop_front(StringsOffset);
-  do {
-    if (R.AtEndOfStream())
-      return error("Invalid record: metadata strings bad length");
-
-    unsigned Size = R.ReadVBR(6);
-    if (Strings.size() < Size)
-      return error("Invalid record: metadata strings truncated chars");
-
-    MetadataList.assignValue(MDString::get(Context, Strings.slice(0, Size)),
-                             NextMetadataNo++);
-    Strings = Strings.drop_front(Size);
-  } while (--NumStrings);
-
-  return Error::success();
-}
-
-namespace {
-
-class PlaceholderQueue {
-  // Placeholders would thrash around when moved, so store in a std::deque
-  // instead of some sort of vector.
-  std::deque<DistinctMDOperandPlaceholder> PHs;
-
-public:
-  DistinctMDOperandPlaceholder &getPlaceholderOp(unsigned ID);
-  void flush(BitcodeReaderMetadataList &MetadataList);
-};
-
-} // end anonymous namespace
-
-DistinctMDOperandPlaceholder &PlaceholderQueue::getPlaceholderOp(unsigned ID) {
-  PHs.emplace_back(ID);
-  return PHs.back();
-}
-
-void PlaceholderQueue::flush(BitcodeReaderMetadataList &MetadataList) {
-  while (!PHs.empty()) {
-    PHs.front().replaceUseWith(
-        MetadataList.getMetadataFwdRef(PHs.front().getID()));
-    PHs.pop_front();
-  }
-}
-
-/// Parse a METADATA_BLOCK. If ModuleLevel is true then we are parsing
-/// module level metadata.
-Error BitcodeReader::parseMetadata(bool ModuleLevel) {
-  assert((ModuleLevel || DeferredMetadataInfo.empty()) &&
-         "Must read all module-level metadata before function-level");
-
-  IsMetadataMaterialized = true;
-  unsigned NextMetadataNo = MetadataList.size();
-
-  if (!ModuleLevel && MetadataList.hasFwdRefs())
-    return error("Invalid metadata: fwd refs into function blocks");
-
-  if (Stream.EnterSubBlock(bitc::METADATA_BLOCK_ID))
-    return error("Invalid record");
-
-  std::vector<std::pair<DICompileUnit *, Metadata *>> CUSubprograms;
-  SmallVector<uint64_t, 64> Record;
-
-  PlaceholderQueue Placeholders;
-  bool IsDistinct;
-  auto getMD = [&](unsigned ID) -> Metadata * {
-    if (!IsDistinct)
-      return MetadataList.getMetadataFwdRef(ID);
-    if (auto *MD = MetadataList.getMetadataIfResolved(ID))
-      return MD;
-    return &Placeholders.getPlaceholderOp(ID);
-  };
-  auto getMDOrNull = [&](unsigned ID) -> Metadata * {
-    if (ID)
-      return getMD(ID - 1);
-    return nullptr;
-  };
-  auto getMDOrNullWithoutPlaceholders = [&](unsigned ID) -> Metadata * {
-    if (ID)
-      return MetadataList.getMetadataFwdRef(ID - 1);
-    return nullptr;
-  };
-  auto getMDString = [&](unsigned ID) -> MDString *{
-    // This requires that the ID is not really a forward reference.  In
-    // particular, the MDString must already have been resolved.
-    return cast_or_null<MDString>(getMDOrNull(ID));
-  };
-
-  // Support for old type refs.
-  auto getDITypeRefOrNull = [&](unsigned ID) {
-    return MetadataList.upgradeTypeRef(getMDOrNull(ID));
-  };
-
-#define GET_OR_DISTINCT(CLASS, ARGS)                                           \
-  (IsDistinct ? CLASS::getDistinct ARGS : CLASS::get ARGS)
-
-  // Read all the records.
-  while (true) {
-    BitstreamEntry Entry = Stream.advanceSkippingSubblocks();
-
-    switch (Entry.Kind) {
-    case BitstreamEntry::SubBlock: // Handled for us already.
-    case BitstreamEntry::Error:
-      return error("Malformed block");
-    case BitstreamEntry::EndBlock:
-      // Upgrade old-style CU <-> SP pointers to point from SP to CU.
-      for (auto CU_SP : CUSubprograms)
-        if (auto *SPs = dyn_cast_or_null<MDTuple>(CU_SP.second))
-          for (auto &Op : SPs->operands())
-            if (auto *SP = dyn_cast_or_null<MDNode>(Op))
-              SP->replaceOperandWith(7, CU_SP.first);
-
-      MetadataList.tryToResolveCycles();
-      Placeholders.flush(MetadataList);
-      return Error::success();
-    case BitstreamEntry::Record:
-      // The interesting case.
-      break;
-    }
-
-    // Read a record.
-    Record.clear();
-    StringRef Blob;
-    unsigned Code = Stream.readRecord(Entry.ID, Record, &Blob);
-    IsDistinct = false;
-    switch (Code) {
-    default:  // Default behavior: ignore.
-      break;
-    case bitc::METADATA_NAME: {
-      // Read name of the named metadata.
-      SmallString<8> Name(Record.begin(), Record.end());
-      Record.clear();
-      Code = Stream.ReadCode();
-
-      unsigned NextBitCode = Stream.readRecord(Code, Record);
-      if (NextBitCode != bitc::METADATA_NAMED_NODE)
-        return error("METADATA_NAME not followed by METADATA_NAMED_NODE");
-
-      // Read named metadata elements.
-      unsigned Size = Record.size();
-      NamedMDNode *NMD = TheModule->getOrInsertNamedMetadata(Name);
-      for (unsigned i = 0; i != Size; ++i) {
-        MDNode *MD = MetadataList.getMDNodeFwdRefOrNull(Record[i]);
-        if (!MD)
-          return error("Invalid record");
-        NMD->addOperand(MD);
-      }
-      break;
-    }
-    case bitc::METADATA_OLD_FN_NODE: {
-      // FIXME: Remove in 4.0.
-      // This is a LocalAsMetadata record, the only type of function-local
-      // metadata.
-      if (Record.size() % 2 == 1)
-        return error("Invalid record");
-
-      // If this isn't a LocalAsMetadata record, we're dropping it.  This used
-      // to be legal, but there's no upgrade path.
-      auto dropRecord = [&] {
-        MetadataList.assignValue(MDNode::get(Context, None), NextMetadataNo++);
-      };
-      if (Record.size() != 2) {
-        dropRecord();
-        break;
-      }
-
-      Type *Ty = getTypeByID(Record[0]);
-      if (Ty->isMetadataTy() || Ty->isVoidTy()) {
-        dropRecord();
-        break;
-      }
-
-      MetadataList.assignValue(
-          LocalAsMetadata::get(ValueList.getValueFwdRef(Record[1], Ty)),
-          NextMetadataNo++);
-      break;
-    }
-    case bitc::METADATA_OLD_NODE: {
-      // FIXME: Remove in 4.0.
-      if (Record.size() % 2 == 1)
-        return error("Invalid record");
-
-      unsigned Size = Record.size();
-      SmallVector<Metadata *, 8> Elts;
-      for (unsigned i = 0; i != Size; i += 2) {
-        Type *Ty = getTypeByID(Record[i]);
-        if (!Ty)
-          return error("Invalid record");
-        if (Ty->isMetadataTy())
-          Elts.push_back(getMD(Record[i + 1]));
-        else if (!Ty->isVoidTy()) {
-          auto *MD =
-              ValueAsMetadata::get(ValueList.getValueFwdRef(Record[i + 1], Ty));
-          assert(isa<ConstantAsMetadata>(MD) &&
-                 "Expected non-function-local metadata");
-          Elts.push_back(MD);
-        } else
-          Elts.push_back(nullptr);
-      }
-      MetadataList.assignValue(MDNode::get(Context, Elts), NextMetadataNo++);
-      break;
-    }
-    case bitc::METADATA_VALUE: {
-      if (Record.size() != 2)
-        return error("Invalid record");
-
-      Type *Ty = getTypeByID(Record[0]);
-      if (Ty->isMetadataTy() || Ty->isVoidTy())
-        return error("Invalid record");
-
-      MetadataList.assignValue(
-          ValueAsMetadata::get(ValueList.getValueFwdRef(Record[1], Ty)),
-          NextMetadataNo++);
-      break;
-    }
-    case bitc::METADATA_DISTINCT_NODE:
-      IsDistinct = true;
-      LLVM_FALLTHROUGH;
-    case bitc::METADATA_NODE: {
-      SmallVector<Metadata *, 8> Elts;
-      Elts.reserve(Record.size());
-      for (unsigned ID : Record)
-        Elts.push_back(getMDOrNull(ID));
-      MetadataList.assignValue(IsDistinct ? MDNode::getDistinct(Context, Elts)
-                                          : MDNode::get(Context, Elts),
-                               NextMetadataNo++);
-      break;
-    }
-    case bitc::METADATA_LOCATION: {
-      if (Record.size() != 5)
-        return error("Invalid record");
-
-      IsDistinct = Record[0];
-      unsigned Line = Record[1];
-      unsigned Column = Record[2];
-      Metadata *Scope = getMD(Record[3]);
-      Metadata *InlinedAt = getMDOrNull(Record[4]);
-      MetadataList.assignValue(
-          GET_OR_DISTINCT(DILocation,
-                          (Context, Line, Column, Scope, InlinedAt)),
-          NextMetadataNo++);
-      break;
-    }
-    case bitc::METADATA_GENERIC_DEBUG: {
-      if (Record.size() < 4)
-        return error("Invalid record");
-
-      IsDistinct = Record[0];
-      unsigned Tag = Record[1];
-      unsigned Version = Record[2];
-
-      if (Tag >= 1u << 16 || Version != 0)
-        return error("Invalid record");
-
-      // Deprecated internal hack to support serializing MDModule.
-      // This node has since been deleted.
-      // Upgrading this node is not officially supported.  This code
-      // may be removed in the future.
-      if (Tag == dwarf::DW_TAG_module) {
-        if (Record.size() != 6)
-          return error("Invalid record");
-
-        MetadataList.assignValue(
-            GET_OR_DISTINCT(DIModule,
-                            (Context, getMDOrNull(Record[4]),
-                             getMDString(Record[5]), nullptr,
-                             nullptr, nullptr)),
-            NextMetadataNo++);
-        break;
-      }
-
-      auto *Header = getMDString(Record[3]);
-      SmallVector<Metadata *, 8> DwarfOps;
-      for (unsigned I = 4, E = Record.size(); I != E; ++I)
-        DwarfOps.push_back(getMDOrNull(Record[I]));
-      MetadataList.assignValue(
-          GET_OR_DISTINCT(GenericDINode, (Context, Tag, Header, DwarfOps)),
-          NextMetadataNo++);
-      break;
-    }
-    case bitc::METADATA_SUBRANGE: {
-      if (Record.size() != 3)
-        return error("Invalid record");
-
-      IsDistinct = Record[0];
-      MetadataList.assignValue(
-          GET_OR_DISTINCT(DISubrange,
-                          (Context, Record[1], unrotateSign(Record[2]))),
-          NextMetadataNo++);
-      break;
-    }
-    case bitc::METADATA_ENUMERATOR: {
-      if (Record.size() != 3)
-        return error("Invalid record");
-
-      IsDistinct = Record[0];
-      MetadataList.assignValue(
-          GET_OR_DISTINCT(DIEnumerator, (Context, unrotateSign(Record[1]),
-                                         getMDString(Record[2]))),
-          NextMetadataNo++);
-      break;
-    }
-    case bitc::METADATA_BASIC_TYPE: {
-      if (Record.size() != 6)
-        return error("Invalid record");
-
-      IsDistinct = Record[0];
-      MetadataList.assignValue(
-          GET_OR_DISTINCT(DIBasicType,
-                          (Context, Record[1], getMDString(Record[2]),
-                           Record[3], Record[4], Record[5])),
-          NextMetadataNo++);
-      break;
-    }
-    case bitc::METADATA_DERIVED_TYPE: {
-      if (Record.size() != 12)
-        return error("Invalid record");
-
-      IsDistinct = Record[0];
-      DINode::DIFlags Flags = static_cast<DINode::DIFlags>(Record[10]);
-      MetadataList.assignValue(
-          GET_OR_DISTINCT(DIDerivedType,
-                          (Context, Record[1], getMDString(Record[2]),
-                           getMDOrNull(Record[3]), Record[4],
-                           getDITypeRefOrNull(Record[5]),
-                           getDITypeRefOrNull(Record[6]), Record[7], Record[8],
-                           Record[9], Flags, getDITypeRefOrNull(Record[11]))),
-          NextMetadataNo++);
-      break;
-    }
-    case bitc::METADATA_COMPOSITE_TYPE: {
-      if (Record.size() != 16)
-        return error("Invalid record");
-
-      // If we have a UUID and this is not a forward declaration, lookup the
-      // mapping.
-      IsDistinct = Record[0] & 0x1;
-      bool IsNotUsedInTypeRef = Record[0] >= 2;
-      unsigned Tag = Record[1];
-      MDString *Name = getMDString(Record[2]);
-      Metadata *File = getMDOrNull(Record[3]);
-      unsigned Line = Record[4];
-      Metadata *Scope = getDITypeRefOrNull(Record[5]);
-      Metadata *BaseType = getDITypeRefOrNull(Record[6]);
-      uint64_t SizeInBits = Record[7];
-      if (Record[8] > (uint64_t)std::numeric_limits<uint32_t>::max())
-        return error("Alignment value is too large");
-      uint32_t AlignInBits = Record[8];
-      uint64_t OffsetInBits = Record[9];
-      DINode::DIFlags Flags = static_cast<DINode::DIFlags>(Record[10]);
-      Metadata *Elements = getMDOrNull(Record[11]);
-      unsigned RuntimeLang = Record[12];
-      Metadata *VTableHolder = getDITypeRefOrNull(Record[13]);
-      Metadata *TemplateParams = getMDOrNull(Record[14]);
-      auto *Identifier = getMDString(Record[15]);
-      DICompositeType *CT = nullptr;
-      if (Identifier)
-        CT = DICompositeType::buildODRType(
-            Context, *Identifier, Tag, Name, File, Line, Scope, BaseType,
-            SizeInBits, AlignInBits, OffsetInBits, Flags, Elements, RuntimeLang,
-            VTableHolder, TemplateParams);
-
-      // Create a node if we didn't get a lazy ODR type.
-      if (!CT)
-        CT = GET_OR_DISTINCT(DICompositeType,
-                             (Context, Tag, Name, File, Line, Scope, BaseType,
-                              SizeInBits, AlignInBits, OffsetInBits, Flags,
-                              Elements, RuntimeLang, VTableHolder,
-                              TemplateParams, Identifier));
-      if (!IsNotUsedInTypeRef && Identifier)
-        MetadataList.addTypeRef(*Identifier, *cast<DICompositeType>(CT));
-
-      MetadataList.assignValue(CT, NextMetadataNo++);
-      break;
-    }
-    case bitc::METADATA_SUBROUTINE_TYPE: {
-      if (Record.size() < 3 || Record.size() > 4)
-        return error("Invalid record");
-      bool IsOldTypeRefArray = Record[0] < 2;
-      unsigned CC = (Record.size() > 3) ? Record[3] : 0;
-
-      IsDistinct = Record[0] & 0x1;
-      DINode::DIFlags Flags = static_cast<DINode::DIFlags>(Record[1]);
-      Metadata *Types = getMDOrNull(Record[2]);
-      if (LLVM_UNLIKELY(IsOldTypeRefArray))
-        Types = MetadataList.upgradeTypeRefArray(Types);
-
-      MetadataList.assignValue(
-          GET_OR_DISTINCT(DISubroutineType, (Context, Flags, CC, Types)),
-          NextMetadataNo++);
-      break;
-    }
-
-    case bitc::METADATA_MODULE: {
-      if (Record.size() != 6)
-        return error("Invalid record");
-
-      IsDistinct = Record[0];
-      MetadataList.assignValue(
-          GET_OR_DISTINCT(DIModule,
-                          (Context, getMDOrNull(Record[1]),
-                           getMDString(Record[2]), getMDString(Record[3]),
-                           getMDString(Record[4]), getMDString(Record[5]))),
-          NextMetadataNo++);
-      break;
-    }
-
-    case bitc::METADATA_FILE: {
-      if (Record.size() != 3)
-        return error("Invalid record");
-
-      IsDistinct = Record[0];
-      MetadataList.assignValue(
-          GET_OR_DISTINCT(DIFile, (Context, getMDString(Record[1]),
-                                   getMDString(Record[2]))),
-          NextMetadataNo++);
-      break;
-    }
-    case bitc::METADATA_COMPILE_UNIT: {
-      if (Record.size() < 14 || Record.size() > 17)
-        return error("Invalid record");
-
-      // Ignore Record[0], which indicates whether this compile unit is
-      // distinct.  It's always distinct.
-      IsDistinct = true;
-      auto *CU = DICompileUnit::getDistinct(
-          Context, Record[1], getMDOrNull(Record[2]), getMDString(Record[3]),
-          Record[4], getMDString(Record[5]), Record[6], getMDString(Record[7]),
-          Record[8], getMDOrNull(Record[9]), getMDOrNull(Record[10]),
-          getMDOrNull(Record[12]), getMDOrNull(Record[13]),
-          Record.size() <= 15 ? nullptr : getMDOrNull(Record[15]),
-          Record.size() <= 14 ? 0 : Record[14],
-          Record.size() <= 16 ? true : Record[16]);
-
-      MetadataList.assignValue(CU, NextMetadataNo++);
-
-      // Move the Upgrade the list of subprograms.
-      if (Metadata *SPs = getMDOrNullWithoutPlaceholders(Record[11]))
-        CUSubprograms.push_back({CU, SPs});
-      break;
-    }
-    case bitc::METADATA_SUBPROGRAM: {
-      if (Record.size() < 18 || Record.size() > 20)
-        return error("Invalid record");
-
-      IsDistinct =
-          (Record[0] & 1) || Record[8]; // All definitions should be distinct.
-      // Version 1 has a Function as Record[15].
-      // Version 2 has removed Record[15].
-      // Version 3 has the Unit as Record[15].
-      // Version 4 added thisAdjustment.
-      bool HasUnit = Record[0] >= 2;
-      if (HasUnit && Record.size() < 19)
-        return error("Invalid record");
-      Metadata *CUorFn = getMDOrNull(Record[15]);
-      unsigned Offset = Record.size() >= 19 ? 1 : 0;
-      bool HasFn = Offset && !HasUnit;
-      bool HasThisAdj = Record.size() >= 20;
-      DISubprogram *SP = GET_OR_DISTINCT(
-          DISubprogram, (Context,
-                         getDITypeRefOrNull(Record[1]),  // scope
-                         getMDString(Record[2]),         // name
-                         getMDString(Record[3]),         // linkageName
-                         getMDOrNull(Record[4]),         // file
-                         Record[5],                      // line
-                         getMDOrNull(Record[6]),         // type
-                         Record[7],                      // isLocal
-                         Record[8],                      // isDefinition
-                         Record[9],                      // scopeLine
-                         getDITypeRefOrNull(Record[10]), // containingType
-                         Record[11],                     // virtuality
-                         Record[12],                     // virtualIndex
-                         HasThisAdj ? Record[19] : 0,    // thisAdjustment
-                         static_cast<DINode::DIFlags>(Record[13] // flags
-                                                      ),
-                         Record[14],                       // isOptimized
-                         HasUnit ? CUorFn : nullptr,       // unit
-                         getMDOrNull(Record[15 + Offset]), // templateParams
-                         getMDOrNull(Record[16 + Offset]), // declaration
-                         getMDOrNull(Record[17 + Offset])  // variables
-                         ));
-      MetadataList.assignValue(SP, NextMetadataNo++);
-
-      // Upgrade sp->function mapping to function->sp mapping.
-      if (HasFn) {
-        if (auto *CMD = dyn_cast_or_null<ConstantAsMetadata>(CUorFn))
-          if (auto *F = dyn_cast<Function>(CMD->getValue())) {
-            if (F->isMaterializable())
-              // Defer until materialized; unmaterialized functions may not have
-              // metadata.
-              FunctionsWithSPs[F] = SP;
-            else if (!F->empty())
-              F->setSubprogram(SP);
-          }
-      }
-      break;
-    }
-    case bitc::METADATA_LEXICAL_BLOCK: {
-      if (Record.size() != 5)
-        return error("Invalid record");
-
-      IsDistinct = Record[0];
-      MetadataList.assignValue(
-          GET_OR_DISTINCT(DILexicalBlock,
-                          (Context, getMDOrNull(Record[1]),
-                           getMDOrNull(Record[2]), Record[3], Record[4])),
-          NextMetadataNo++);
-      break;
-    }
-    case bitc::METADATA_LEXICAL_BLOCK_FILE: {
-      if (Record.size() != 4)
-        return error("Invalid record");
-
-      IsDistinct = Record[0];
-      MetadataList.assignValue(
-          GET_OR_DISTINCT(DILexicalBlockFile,
-                          (Context, getMDOrNull(Record[1]),
-                           getMDOrNull(Record[2]), Record[3])),
-          NextMetadataNo++);
-      break;
-    }
-    case bitc::METADATA_NAMESPACE: {
-      if (Record.size() != 5)
-        return error("Invalid record");
-
-      IsDistinct = Record[0] & 1;
-      bool ExportSymbols = Record[0] & 2;
-      MetadataList.assignValue(
-          GET_OR_DISTINCT(DINamespace,
-                          (Context, getMDOrNull(Record[1]),
-                           getMDOrNull(Record[2]), getMDString(Record[3]),
-                           Record[4], ExportSymbols)),
-          NextMetadataNo++);
-      break;
-    }
-    case bitc::METADATA_MACRO: {
-      if (Record.size() != 5)
-        return error("Invalid record");
-
-      IsDistinct = Record[0];
-      MetadataList.assignValue(
-          GET_OR_DISTINCT(DIMacro,
-                          (Context, Record[1], Record[2],
-                           getMDString(Record[3]), getMDString(Record[4]))),
-          NextMetadataNo++);
-      break;
-    }
-    case bitc::METADATA_MACRO_FILE: {
-      if (Record.size() != 5)
-        return error("Invalid record");
-
-      IsDistinct = Record[0];
-      MetadataList.assignValue(
-          GET_OR_DISTINCT(DIMacroFile,
-                          (Context, Record[1], Record[2],
-                           getMDOrNull(Record[3]), getMDOrNull(Record[4]))),
-          NextMetadataNo++);
-      break;
-    }
-    case bitc::METADATA_TEMPLATE_TYPE: {
-      if (Record.size() != 3)
-        return error("Invalid record");
-
-      IsDistinct = Record[0];
-      MetadataList.assignValue(GET_OR_DISTINCT(DITemplateTypeParameter,
-                                               (Context, getMDString(Record[1]),
-                                                getDITypeRefOrNull(Record[2]))),
-                               NextMetadataNo++);
-      break;
-    }
-    case bitc::METADATA_TEMPLATE_VALUE: {
-      if (Record.size() != 5)
-        return error("Invalid record");
-
-      IsDistinct = Record[0];
-      MetadataList.assignValue(
-          GET_OR_DISTINCT(DITemplateValueParameter,
-                          (Context, Record[1], getMDString(Record[2]),
-                           getDITypeRefOrNull(Record[3]),
-                           getMDOrNull(Record[4]))),
-          NextMetadataNo++);
-      break;
-    }
-    case bitc::METADATA_GLOBAL_VAR: {
-      if (Record.size() < 11 || Record.size() > 12)
-        return error("Invalid record");
-
-      IsDistinct = Record[0];
-
-      // Upgrade old metadata, which stored a global variable reference or a
-      // ConstantInt here.
-      Metadata *Expr = getMDOrNull(Record[9]);
-      uint32_t AlignInBits = 0;
-      if (Record.size() > 11) {
-        if (Record[11] > (uint64_t)std::numeric_limits<uint32_t>::max())
-          return error("Alignment value is too large");
-        AlignInBits = Record[11];
-      }
-      GlobalVariable *Attach = nullptr;
-      if (auto *CMD = dyn_cast_or_null<ConstantAsMetadata>(Expr)) {
-        if (auto *GV = dyn_cast<GlobalVariable>(CMD->getValue())) {
-          Attach = GV;
-          Expr = nullptr;
-        } else if (auto *CI = dyn_cast<ConstantInt>(CMD->getValue())) {
-          Expr = DIExpression::get(Context,
-                                   {dwarf::DW_OP_constu, CI->getZExtValue(),
-                                    dwarf::DW_OP_stack_value});
-        } else {
-          Expr = nullptr;
-        }
-      }
-
-      DIGlobalVariable *DGV = GET_OR_DISTINCT(
-          DIGlobalVariable,
-          (Context, getMDOrNull(Record[1]), getMDString(Record[2]),
-           getMDString(Record[3]), getMDOrNull(Record[4]), Record[5],
-           getDITypeRefOrNull(Record[6]), Record[7], Record[8], Expr,
-           getMDOrNull(Record[10]), AlignInBits));
-      MetadataList.assignValue(DGV, NextMetadataNo++);
-
-      if (Attach)
-        Attach->addDebugInfo(DGV);
-
-      break;
-    }
-    case bitc::METADATA_LOCAL_VAR: {
-      // 10th field is for the obseleted 'inlinedAt:' field.
-      if (Record.size() < 8 || Record.size() > 10)
-        return error("Invalid record");
-
-      IsDistinct = Record[0] & 1;
-      bool HasAlignment = Record[0] & 2;
-      // 2nd field used to be an artificial tag, either DW_TAG_auto_variable or
-      // DW_TAG_arg_variable, if we have alignment flag encoded it means, that
-      // this is newer version of record which doesn't have artifical tag.
-      bool HasTag = !HasAlignment && Record.size() > 8;
-      DINode::DIFlags Flags = static_cast<DINode::DIFlags>(Record[7 + HasTag]);
-      uint32_t AlignInBits = 0;
-      if (HasAlignment) {
-        if (Record[8 + HasTag] >
-            (uint64_t)std::numeric_limits<uint32_t>::max())
-          return error("Alignment value is too large");
-        AlignInBits = Record[8 + HasTag];
-      }
-      MetadataList.assignValue(
-          GET_OR_DISTINCT(DILocalVariable,
-                          (Context, getMDOrNull(Record[1 + HasTag]),
-                           getMDString(Record[2 + HasTag]),
-                           getMDOrNull(Record[3 + HasTag]), Record[4 + HasTag],
-                           getDITypeRefOrNull(Record[5 + HasTag]),
-                           Record[6 + HasTag], Flags, AlignInBits)),
-          NextMetadataNo++);
-      break;
-    }
-    case bitc::METADATA_EXPRESSION: {
-      if (Record.size() < 1)
-        return error("Invalid record");
-
-      IsDistinct = Record[0] & 1;
-      bool HasOpFragment = Record[0] & 2;
-      auto Elts = MutableArrayRef<uint64_t>(Record).slice(1);
-      if (!HasOpFragment)
-        if (unsigned N = Elts.size())
-          if (N >= 3 && Elts[N - 3] == dwarf::DW_OP_bit_piece)
-            Elts[N-3] = dwarf::DW_OP_LLVM_fragment;
-
-      MetadataList.assignValue(
-          GET_OR_DISTINCT(DIExpression,
-                          (Context, makeArrayRef(Record).slice(1))),
-          NextMetadataNo++);
-      break;
-    }
-    case bitc::METADATA_OBJC_PROPERTY: {
-      if (Record.size() != 8)
-        return error("Invalid record");
-
-      IsDistinct = Record[0];
-      MetadataList.assignValue(
-          GET_OR_DISTINCT(DIObjCProperty,
-                          (Context, getMDString(Record[1]),
-                           getMDOrNull(Record[2]), Record[3],
-                           getMDString(Record[4]), getMDString(Record[5]),
-                           Record[6], getDITypeRefOrNull(Record[7]))),
-          NextMetadataNo++);
-      break;
-    }
-    case bitc::METADATA_IMPORTED_ENTITY: {
-      if (Record.size() != 6)
-        return error("Invalid record");
-
-      IsDistinct = Record[0];
-      MetadataList.assignValue(
-          GET_OR_DISTINCT(DIImportedEntity,
-                          (Context, Record[1], getMDOrNull(Record[2]),
-                           getDITypeRefOrNull(Record[3]), Record[4],
-                           getMDString(Record[5]))),
-          NextMetadataNo++);
-      break;
-    }
-    case bitc::METADATA_STRING_OLD: {
-      std::string String(Record.begin(), Record.end());
-
-      // Test for upgrading !llvm.loop.
-      HasSeenOldLoopTags |= mayBeOldLoopAttachmentTag(String);
-
-      Metadata *MD = MDString::get(Context, String);
-      MetadataList.assignValue(MD, NextMetadataNo++);
-      break;
-    }
-    case bitc::METADATA_STRINGS:
-      if (Error Err = parseMetadataStrings(Record, Blob, NextMetadataNo))
-        return Err;
-      break;
-    case bitc::METADATA_GLOBAL_DECL_ATTACHMENT: {
-      if (Record.size() % 2 == 0)
-        return error("Invalid record");
-      unsigned ValueID = Record[0];
-      if (ValueID >= ValueList.size())
-        return error("Invalid record");
-      if (auto *GO = dyn_cast<GlobalObject>(ValueList[ValueID]))
-        if (Error Err = parseGlobalObjectAttachment(
-                *GO, ArrayRef<uint64_t>(Record).slice(1)))
-          return Err;
-      break;
-    }
-    case bitc::METADATA_KIND: {
-      // Support older bitcode files that had METADATA_KIND records in a
-      // block with METADATA_BLOCK_ID.
-      if (Error Err = parseMetadataKindRecord(Record))
-        return Err;
-      break;
-    }
-    }
-  }
-
-#undef GET_OR_DISTINCT
-}
-
-/// Parse the metadata kinds out of the METADATA_KIND_BLOCK.
-Error BitcodeReader::parseMetadataKinds() {
-  if (Stream.EnterSubBlock(bitc::METADATA_KIND_BLOCK_ID))
-    return error("Invalid record");
-
-  SmallVector<uint64_t, 64> Record;
-
-  // Read all the records.
-  while (true) {
-    BitstreamEntry Entry = Stream.advanceSkippingSubblocks();
-
-    switch (Entry.Kind) {
-    case BitstreamEntry::SubBlock: // Handled for us already.
-    case BitstreamEntry::Error:
-      return error("Malformed block");
-    case BitstreamEntry::EndBlock:
-      return Error::success();
-    case BitstreamEntry::Record:
-      // The interesting case.
-      break;
-    }
-
-    // Read a record.
-    Record.clear();
-    unsigned Code = Stream.readRecord(Entry.ID, Record);
-    switch (Code) {
-    default: // Default behavior: ignore.
-      break;
-    case bitc::METADATA_KIND: {
-      if (Error Err = parseMetadataKindRecord(Record))
-        return Err;
-      break;
-    }
-    }
-  }
-}
-
-=======
->>>>>>> 1f1bbac8
 /// Decode a signed value stored with the sign bit in the LSB for dense VBR
 /// encoding.
 uint64_t BitcodeReader::decodeSignRotatedValue(uint64_t V) {
