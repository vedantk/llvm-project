//===-- X86InstrSystem.td - System Instructions ------------*- tablegen -*-===//
//
//                     The LLVM Compiler Infrastructure
//
// This file is distributed under the University of Illinois Open Source
// License. See LICENSE.TXT for details.
//
//===----------------------------------------------------------------------===//
//
// This file describes the X86 instructions that are generally used in
// privileged modes.  These are not typically used by the compiler, but are
// supported for the assembler and disassembler.
//
//===----------------------------------------------------------------------===//

let SchedRW = [WriteSystem] in {
let Defs = [RAX, RDX] in
  def RDTSC : I<0x31, RawFrm, (outs), (ins), "rdtsc", [(X86rdtsc)], IIC_RDTSC>,
              TB;

let Defs = [RAX, RCX, RDX] in
  def RDTSCP : I<0x01, MRM_F9, (outs), (ins), "rdtscp", [(X86rdtscp)],
                 IIC_RDTSCP>, TB;

// CPU flow control instructions

let mayLoad = 1, mayStore = 0, hasSideEffects = 1 in {
  def TRAP    : I<0x0B, RawFrm, (outs), (ins), "ud2", [(trap)]>, TB;
  def UD2B    : I<0xB9, RawFrm, (outs), (ins), "ud2b", []>, TB;
}

def HLT : I<0xF4, RawFrm, (outs), (ins), "hlt", [], IIC_HLT>;
def RSM : I<0xAA, RawFrm, (outs), (ins), "rsm", [], IIC_RSM>, TB;

// Interrupt and SysCall Instructions.
let Uses = [EFLAGS] in
  def INTO : I<0xce, RawFrm, (outs), (ins), "into", []>, Requires<[Not64BitMode]>;
def INT3 : I<0xcc, RawFrm, (outs), (ins), "int3",
              [(int_x86_int (i8 3))], IIC_INT3>;
} // SchedRW

// The long form of "int $3" turns into int3 as a size optimization.
// FIXME: This doesn't work because InstAlias can't match immediate constants.
//def : InstAlias<"int\t$3", (INT3)>;

let SchedRW = [WriteSystem] in {

def INT : Ii8<0xcd, RawFrm, (outs), (ins u8imm:$trap), "int\t$trap",
              [(int_x86_int imm:$trap)], IIC_INT>;


def SYSCALL  : I<0x05, RawFrm, (outs), (ins), "syscall", [], IIC_SYSCALL>, TB;
def SYSRET   : I<0x07, RawFrm, (outs), (ins), "sysret{l}", [], IIC_SYSCALL>, TB;
def SYSRET64 :RI<0x07, RawFrm, (outs), (ins), "sysret{q}", [], IIC_SYSCALL>, TB,
               Requires<[In64BitMode]>;

def SYSENTER : I<0x34, RawFrm, (outs), (ins), "sysenter", [],
                 IIC_SYS_ENTER_EXIT>, TB;

def SYSEXIT   : I<0x35, RawFrm, (outs), (ins), "sysexit{l}", [],
                 IIC_SYS_ENTER_EXIT>, TB;
def SYSEXIT64 :RI<0x35, RawFrm, (outs), (ins), "sysexit{q}", [],
                 IIC_SYS_ENTER_EXIT>, TB, Requires<[In64BitMode]>;
} // SchedRW

def : Pat<(debugtrap),
          (INT3)>, Requires<[NotPS4]>;
def : Pat<(debugtrap),
          (INT (i8 0x41))>, Requires<[IsPS4]>;

//===----------------------------------------------------------------------===//
//  Input/Output Instructions.
//
let SchedRW = [WriteSystem] in {
let Defs = [AL], Uses = [DX] in
def IN8rr  : I<0xEC, RawFrm, (outs), (ins),
               "in{b}\t{%dx, %al|al, dx}", [], IIC_IN_RR>;
let Defs = [AX], Uses = [DX] in
def IN16rr : I<0xED, RawFrm, (outs), (ins),
               "in{w}\t{%dx, %ax|ax, dx}", [], IIC_IN_RR>,  OpSize16;
let Defs = [EAX], Uses = [DX] in
def IN32rr : I<0xED, RawFrm, (outs), (ins),
               "in{l}\t{%dx, %eax|eax, dx}", [], IIC_IN_RR>, OpSize32;

let Defs = [AL] in
def IN8ri  : Ii8<0xE4, RawFrm, (outs), (ins u8imm:$port),
                  "in{b}\t{$port, %al|al, $port}", [], IIC_IN_RI>;
let Defs = [AX] in
def IN16ri : Ii8<0xE5, RawFrm, (outs), (ins u8imm:$port),
                  "in{w}\t{$port, %ax|ax, $port}", [], IIC_IN_RI>, OpSize16;
let Defs = [EAX] in
def IN32ri : Ii8<0xE5, RawFrm, (outs), (ins u8imm:$port),
                  "in{l}\t{$port, %eax|eax, $port}", [], IIC_IN_RI>, OpSize32;

let Uses = [DX, AL] in
def OUT8rr  : I<0xEE, RawFrm, (outs), (ins),
                "out{b}\t{%al, %dx|dx, al}", [], IIC_OUT_RR>;
let Uses = [DX, AX] in
def OUT16rr : I<0xEF, RawFrm, (outs), (ins),
                "out{w}\t{%ax, %dx|dx, ax}", [], IIC_OUT_RR>, OpSize16;
let Uses = [DX, EAX] in
def OUT32rr : I<0xEF, RawFrm, (outs), (ins),
                "out{l}\t{%eax, %dx|dx, eax}", [], IIC_OUT_RR>, OpSize32;

let Uses = [AL] in
def OUT8ir  : Ii8<0xE6, RawFrm, (outs), (ins u8imm:$port),
                   "out{b}\t{%al, $port|$port, al}", [], IIC_OUT_IR>;
let Uses = [AX] in
def OUT16ir : Ii8<0xE7, RawFrm, (outs), (ins u8imm:$port),
                   "out{w}\t{%ax, $port|$port, ax}", [], IIC_OUT_IR>, OpSize16;
let Uses = [EAX] in
def OUT32ir : Ii8<0xE7, RawFrm, (outs), (ins u8imm:$port),
                  "out{l}\t{%eax, $port|$port, eax}", [], IIC_OUT_IR>, OpSize32;

} // SchedRW

//===----------------------------------------------------------------------===//
// Moves to and from debug registers

let SchedRW = [WriteSystem] in {
def MOV32rd : I<0x21, MRMDestReg, (outs GR32:$dst), (ins DEBUG_REG:$src),
                "mov{l}\t{$src, $dst|$dst, $src}", [], IIC_MOV_REG_DR>, TB,
                Requires<[Not64BitMode]>;
def MOV64rd : I<0x21, MRMDestReg, (outs GR64:$dst), (ins DEBUG_REG:$src),
                "mov{q}\t{$src, $dst|$dst, $src}", [], IIC_MOV_REG_DR>, TB,
                Requires<[In64BitMode]>;

def MOV32dr : I<0x23, MRMSrcReg, (outs DEBUG_REG:$dst), (ins GR32:$src),
                "mov{l}\t{$src, $dst|$dst, $src}", [], IIC_MOV_DR_REG>, TB,
                Requires<[Not64BitMode]>;
def MOV64dr : I<0x23, MRMSrcReg, (outs DEBUG_REG:$dst), (ins GR64:$src),
                "mov{q}\t{$src, $dst|$dst, $src}", [], IIC_MOV_DR_REG>, TB,
                Requires<[In64BitMode]>;
} // SchedRW

//===----------------------------------------------------------------------===//
// Moves to and from control registers

let SchedRW = [WriteSystem] in {
def MOV32rc : I<0x20, MRMDestReg, (outs GR32:$dst), (ins CONTROL_REG:$src),
                "mov{l}\t{$src, $dst|$dst, $src}", [], IIC_MOV_REG_CR>, TB,
                Requires<[Not64BitMode]>;
def MOV64rc : I<0x20, MRMDestReg, (outs GR64:$dst), (ins CONTROL_REG:$src),
                "mov{q}\t{$src, $dst|$dst, $src}", [], IIC_MOV_REG_CR>, TB,
                Requires<[In64BitMode]>;

def MOV32cr : I<0x22, MRMSrcReg, (outs CONTROL_REG:$dst), (ins GR32:$src),
                "mov{l}\t{$src, $dst|$dst, $src}", [], IIC_MOV_CR_REG>, TB,
                Requires<[Not64BitMode]>;
def MOV64cr : I<0x22, MRMSrcReg, (outs CONTROL_REG:$dst), (ins GR64:$src),
                "mov{q}\t{$src, $dst|$dst, $src}", [], IIC_MOV_CR_REG>, TB,
                Requires<[In64BitMode]>;
} // SchedRW

//===----------------------------------------------------------------------===//
// Segment override instruction prefixes

let SchedRW = [WriteNop] in {
def CS_PREFIX : I<0x2E, RawFrm, (outs), (ins), "cs", [], IIC_NOP>;
def SS_PREFIX : I<0x36, RawFrm, (outs), (ins), "ss", [], IIC_NOP>;
def DS_PREFIX : I<0x3E, RawFrm, (outs), (ins), "ds", [], IIC_NOP>;
def ES_PREFIX : I<0x26, RawFrm, (outs), (ins), "es", [], IIC_NOP>;
def FS_PREFIX : I<0x64, RawFrm, (outs), (ins), "fs", [], IIC_NOP>;
def GS_PREFIX : I<0x65, RawFrm, (outs), (ins), "gs", [], IIC_NOP>;
} // SchedRW

//===----------------------------------------------------------------------===//
// Moves to and from segment registers.
//

let SchedRW = [WriteMove] in {
def MOV16rs : I<0x8C, MRMDestReg, (outs GR16:$dst), (ins SEGMENT_REG:$src),
                "mov{w}\t{$src, $dst|$dst, $src}", [], IIC_MOV_REG_SR>, OpSize16;
def MOV32rs : I<0x8C, MRMDestReg, (outs GR32:$dst), (ins SEGMENT_REG:$src),
                "mov{l}\t{$src, $dst|$dst, $src}", [], IIC_MOV_REG_SR>, OpSize32;
def MOV64rs : RI<0x8C, MRMDestReg, (outs GR64:$dst), (ins SEGMENT_REG:$src),
                 "mov{q}\t{$src, $dst|$dst, $src}", [], IIC_MOV_REG_SR>;
let mayStore = 1 in {
def MOV16ms : I<0x8C, MRMDestMem, (outs), (ins i16mem:$dst, SEGMENT_REG:$src),
                "mov{w}\t{$src, $dst|$dst, $src}", [], IIC_MOV_MEM_SR>, OpSizeIgnore;
}
def MOV16sr : I<0x8E, MRMSrcReg, (outs SEGMENT_REG:$dst), (ins GR16:$src),
                "mov{w}\t{$src, $dst|$dst, $src}", [], IIC_MOV_SR_REG>, OpSize16;
def MOV32sr : I<0x8E, MRMSrcReg, (outs SEGMENT_REG:$dst), (ins GR32:$src),
                "mov{l}\t{$src, $dst|$dst, $src}", [], IIC_MOV_SR_REG>, OpSize32;
def MOV64sr : RI<0x8E, MRMSrcReg, (outs SEGMENT_REG:$dst), (ins GR64:$src),
                 "mov{q}\t{$src, $dst|$dst, $src}", [], IIC_MOV_SR_REG>;
let mayLoad = 1 in {
def MOV16sm : I<0x8E, MRMSrcMem, (outs SEGMENT_REG:$dst), (ins i16mem:$src),
                "mov{w}\t{$src, $dst|$dst, $src}", [], IIC_MOV_SR_MEM>, OpSizeIgnore;
}
} // SchedRW

//===----------------------------------------------------------------------===//
// Segmentation support instructions.

let SchedRW = [WriteSystem] in {
def SWAPGS : I<0x01, MRM_F8, (outs), (ins), "swapgs", [], IIC_SWAPGS>, TB;

let mayLoad = 1 in
def LAR16rm : I<0x02, MRMSrcMem, (outs GR16:$dst), (ins i16mem:$src),
                "lar{w}\t{$src, $dst|$dst, $src}", [], IIC_LAR_RM>, TB,
                OpSize16;
def LAR16rr : I<0x02, MRMSrcReg, (outs GR16:$dst), (ins GR16:$src),
                "lar{w}\t{$src, $dst|$dst, $src}", [], IIC_LAR_RR>, TB,
                OpSize16;

// i16mem operand in LAR32rm and GR32 operand in LAR32rr is not a typo.
let mayLoad = 1 in
def LAR32rm : I<0x02, MRMSrcMem, (outs GR32:$dst), (ins i16mem:$src),
                "lar{l}\t{$src, $dst|$dst, $src}", [], IIC_LAR_RM>, TB,
                OpSize32;
def LAR32rr : I<0x02, MRMSrcReg, (outs GR32:$dst), (ins GR32:$src),
                "lar{l}\t{$src, $dst|$dst, $src}", [], IIC_LAR_RR>, TB,
                OpSize32;
// i16mem operand in LAR64rm and GR32 operand in LAR32rr is not a typo.
let mayLoad = 1 in
def LAR64rm : RI<0x02, MRMSrcMem, (outs GR64:$dst), (ins i16mem:$src),
                 "lar{q}\t{$src, $dst|$dst, $src}", [], IIC_LAR_RM>, TB;
def LAR64rr : RI<0x02, MRMSrcReg, (outs GR64:$dst), (ins GR32:$src),
                 "lar{q}\t{$src, $dst|$dst, $src}", [], IIC_LAR_RR>, TB;

let mayLoad = 1 in
def LSL16rm : I<0x03, MRMSrcMem, (outs GR16:$dst), (ins i16mem:$src),
                "lsl{w}\t{$src, $dst|$dst, $src}", [], IIC_LSL_RM>, TB,
                OpSize16;
def LSL16rr : I<0x03, MRMSrcReg, (outs GR16:$dst), (ins GR16:$src),
                "lsl{w}\t{$src, $dst|$dst, $src}", [], IIC_LSL_RR>, TB,
                OpSize16;
let mayLoad = 1 in
def LSL32rm : I<0x03, MRMSrcMem, (outs GR32:$dst), (ins i32mem:$src),
                "lsl{l}\t{$src, $dst|$dst, $src}", [], IIC_LSL_RM>, TB,
                OpSize32;
def LSL32rr : I<0x03, MRMSrcReg, (outs GR32:$dst), (ins GR32:$src),
                "lsl{l}\t{$src, $dst|$dst, $src}", [], IIC_LSL_RR>, TB,
                OpSize32;
let mayLoad = 1 in
def LSL64rm : RI<0x03, MRMSrcMem, (outs GR64:$dst), (ins i64mem:$src),
                 "lsl{q}\t{$src, $dst|$dst, $src}", [], IIC_LSL_RM>, TB;
def LSL64rr : RI<0x03, MRMSrcReg, (outs GR64:$dst), (ins GR64:$src),
                 "lsl{q}\t{$src, $dst|$dst, $src}", [], IIC_LSL_RR>, TB;

def INVLPG : I<0x01, MRM7m, (outs), (ins i8mem:$addr), "invlpg\t$addr",
               [], IIC_INVLPG>, TB;

def STR16r : I<0x00, MRM1r, (outs GR16:$dst), (ins),
               "str{w}\t$dst", [], IIC_STR>, TB, OpSize16;
def STR32r : I<0x00, MRM1r, (outs GR32:$dst), (ins),
               "str{l}\t$dst", [], IIC_STR>, TB, OpSize32;
def STR64r : RI<0x00, MRM1r, (outs GR64:$dst), (ins),
                "str{q}\t$dst", [], IIC_STR>, TB;
let mayStore = 1 in
def STRm   : I<0x00, MRM1m, (outs), (ins i16mem:$dst),
               "str{w}\t$dst", [], IIC_STR>, TB;

def LTRr : I<0x00, MRM3r, (outs), (ins GR16:$src),
             "ltr{w}\t$src", [], IIC_LTR>, TB;
let mayLoad = 1 in
def LTRm : I<0x00, MRM3m, (outs), (ins i16mem:$src),
             "ltr{w}\t$src", [], IIC_LTR>, TB;

def PUSHCS16 : I<0x0E, RawFrm, (outs), (ins),
                 "push{w}\t{%cs|cs}", [], IIC_PUSH_SR>,
                 OpSize16, Requires<[Not64BitMode]>;
def PUSHCS32 : I<0x0E, RawFrm, (outs), (ins),
                 "push{l}\t{%cs|cs}", [], IIC_PUSH_CS>,
                 OpSize32, Requires<[Not64BitMode]>;
def PUSHSS16 : I<0x16, RawFrm, (outs), (ins),
                 "push{w}\t{%ss|ss}", [], IIC_PUSH_SR>,
                 OpSize16, Requires<[Not64BitMode]>;
def PUSHSS32 : I<0x16, RawFrm, (outs), (ins),
                 "push{l}\t{%ss|ss}", [], IIC_PUSH_SR>,
                 OpSize32, Requires<[Not64BitMode]>;
def PUSHDS16 : I<0x1E, RawFrm, (outs), (ins),
                 "push{w}\t{%ds|ds}", [], IIC_PUSH_SR>,
                 OpSize16, Requires<[Not64BitMode]>;
def PUSHDS32 : I<0x1E, RawFrm, (outs), (ins),
                 "push{l}\t{%ds|ds}", [], IIC_PUSH_SR>,
                 OpSize32, Requires<[Not64BitMode]>;
def PUSHES16 : I<0x06, RawFrm, (outs), (ins),
                 "push{w}\t{%es|es}", [], IIC_PUSH_SR>,
                 OpSize16, Requires<[Not64BitMode]>;
def PUSHES32 : I<0x06, RawFrm, (outs), (ins),
                 "push{l}\t{%es|es}", [], IIC_PUSH_SR>,
                 OpSize32, Requires<[Not64BitMode]>;
def PUSHFS16 : I<0xa0, RawFrm, (outs), (ins),
                 "push{w}\t{%fs|fs}", [], IIC_PUSH_SR>, OpSize16, TB;
def PUSHFS32 : I<0xa0, RawFrm, (outs), (ins),
                 "push{l}\t{%fs|fs}", [], IIC_PUSH_SR>, TB,
               OpSize32, Requires<[Not64BitMode]>;
def PUSHGS16 : I<0xa8, RawFrm, (outs), (ins),
                 "push{w}\t{%gs|gs}", [], IIC_PUSH_SR>, OpSize16, TB;
def PUSHGS32 : I<0xa8, RawFrm, (outs), (ins),
                 "push{l}\t{%gs|gs}", [], IIC_PUSH_SR>, TB,
               OpSize32, Requires<[Not64BitMode]>;
def PUSHFS64 : I<0xa0, RawFrm, (outs), (ins),
                 "push{q}\t{%fs|fs}", [], IIC_PUSH_SR>, TB,
               OpSize32, Requires<[In64BitMode]>;
def PUSHGS64 : I<0xa8, RawFrm, (outs), (ins),
                 "push{q}\t{%gs|gs}", [], IIC_PUSH_SR>, TB,
               OpSize32, Requires<[In64BitMode]>;

// No "pop cs" instruction.
def POPSS16 : I<0x17, RawFrm, (outs), (ins),
                "pop{w}\t{%ss|ss}", [], IIC_POP_SR_SS>,
              OpSize16, Requires<[Not64BitMode]>;
def POPSS32 : I<0x17, RawFrm, (outs), (ins),
                "pop{l}\t{%ss|ss}", [], IIC_POP_SR_SS>,
              OpSize32, Requires<[Not64BitMode]>;

def POPDS16 : I<0x1F, RawFrm, (outs), (ins),
                "pop{w}\t{%ds|ds}", [], IIC_POP_SR>,
              OpSize16, Requires<[Not64BitMode]>;
def POPDS32 : I<0x1F, RawFrm, (outs), (ins),
                "pop{l}\t{%ds|ds}", [], IIC_POP_SR>,
              OpSize32, Requires<[Not64BitMode]>;

def POPES16 : I<0x07, RawFrm, (outs), (ins),
                "pop{w}\t{%es|es}", [], IIC_POP_SR>,
              OpSize16, Requires<[Not64BitMode]>;
def POPES32 : I<0x07, RawFrm, (outs), (ins),
                "pop{l}\t{%es|es}", [], IIC_POP_SR>,
              OpSize32, Requires<[Not64BitMode]>;

def POPFS16 : I<0xa1, RawFrm, (outs), (ins),
                "pop{w}\t{%fs|fs}", [], IIC_POP_SR>, OpSize16, TB;
def POPFS32 : I<0xa1, RawFrm, (outs), (ins),
                "pop{l}\t{%fs|fs}", [], IIC_POP_SR>, TB,
              OpSize32, Requires<[Not64BitMode]>;
def POPFS64 : I<0xa1, RawFrm, (outs), (ins),
                "pop{q}\t{%fs|fs}", [], IIC_POP_SR>, TB,
              OpSize32, Requires<[In64BitMode]>;

def POPGS16 : I<0xa9, RawFrm, (outs), (ins),
                "pop{w}\t{%gs|gs}", [], IIC_POP_SR>, OpSize16, TB;
def POPGS32 : I<0xa9, RawFrm, (outs), (ins),
                "pop{l}\t{%gs|gs}", [], IIC_POP_SR>, TB,
              OpSize32, Requires<[Not64BitMode]>;
def POPGS64 : I<0xa9, RawFrm, (outs), (ins),
                "pop{q}\t{%gs|gs}", [], IIC_POP_SR>, TB,
              OpSize32, Requires<[In64BitMode]>;


def LDS16rm : I<0xc5, MRMSrcMem, (outs GR16:$dst), (ins opaque32mem:$src),
                "lds{w}\t{$src, $dst|$dst, $src}", [], IIC_LXS>, OpSize16,
                Requires<[Not64BitMode]>;
def LDS32rm : I<0xc5, MRMSrcMem, (outs GR32:$dst), (ins opaque48mem:$src),
                "lds{l}\t{$src, $dst|$dst, $src}", [], IIC_LXS>, OpSize32,
                Requires<[Not64BitMode]>;

def LSS16rm : I<0xb2, MRMSrcMem, (outs GR16:$dst), (ins opaque32mem:$src),
                "lss{w}\t{$src, $dst|$dst, $src}", [], IIC_LXS>, TB, OpSize16;
def LSS32rm : I<0xb2, MRMSrcMem, (outs GR32:$dst), (ins opaque48mem:$src),
                "lss{l}\t{$src, $dst|$dst, $src}", [], IIC_LXS>, TB, OpSize32;
def LSS64rm : RI<0xb2, MRMSrcMem, (outs GR64:$dst), (ins opaque80mem:$src),
                 "lss{q}\t{$src, $dst|$dst, $src}", [], IIC_LXS>, TB;

def LES16rm : I<0xc4, MRMSrcMem, (outs GR16:$dst), (ins opaque32mem:$src),
                "les{w}\t{$src, $dst|$dst, $src}", [], IIC_LXS>, OpSize16,
                Requires<[Not64BitMode]>;
def LES32rm : I<0xc4, MRMSrcMem, (outs GR32:$dst), (ins opaque48mem:$src),
                "les{l}\t{$src, $dst|$dst, $src}", [], IIC_LXS>, OpSize32,
                Requires<[Not64BitMode]>;

def LFS16rm : I<0xb4, MRMSrcMem, (outs GR16:$dst), (ins opaque32mem:$src),
                "lfs{w}\t{$src, $dst|$dst, $src}", [], IIC_LXS>, TB, OpSize16;
def LFS32rm : I<0xb4, MRMSrcMem, (outs GR32:$dst), (ins opaque48mem:$src),
                "lfs{l}\t{$src, $dst|$dst, $src}", [], IIC_LXS>, TB, OpSize32;
def LFS64rm : RI<0xb4, MRMSrcMem, (outs GR64:$dst), (ins opaque80mem:$src),
                 "lfs{q}\t{$src, $dst|$dst, $src}", [], IIC_LXS>, TB;

def LGS16rm : I<0xb5, MRMSrcMem, (outs GR16:$dst), (ins opaque32mem:$src),
                "lgs{w}\t{$src, $dst|$dst, $src}", [], IIC_LXS>, TB, OpSize16;
def LGS32rm : I<0xb5, MRMSrcMem, (outs GR32:$dst), (ins opaque48mem:$src),
                "lgs{l}\t{$src, $dst|$dst, $src}", [], IIC_LXS>, TB, OpSize32;

def LGS64rm : RI<0xb5, MRMSrcMem, (outs GR64:$dst), (ins opaque80mem:$src),
                 "lgs{q}\t{$src, $dst|$dst, $src}", [], IIC_LXS>, TB;


def VERRr : I<0x00, MRM4r, (outs), (ins GR16:$seg),
              "verr\t$seg", [], IIC_VERR>, TB;
def VERWr : I<0x00, MRM5r, (outs), (ins GR16:$seg),
              "verw\t$seg", [], IIC_VERW_MEM>, TB;
let mayLoad = 1 in {
def VERRm : I<0x00, MRM4m, (outs), (ins i16mem:$seg),
              "verr\t$seg", [], IIC_VERR>, TB;
def VERWm : I<0x00, MRM5m, (outs), (ins i16mem:$seg),
              "verw\t$seg", [], IIC_VERW_REG>, TB;
}
} // SchedRW

//===----------------------------------------------------------------------===//
// Descriptor-table support instructions

let SchedRW = [WriteSystem] in {
def SGDT16m : I<0x01, MRM0m, (outs), (ins opaque48mem:$dst),
              "sgdt{w}\t$dst", [], IIC_SGDT>, TB, OpSize16, Requires<[Not64BitMode]>;
def SGDT32m : I<0x01, MRM0m, (outs), (ins opaque48mem:$dst),
              "sgdt{l}\t$dst", [], IIC_SGDT>, OpSize32, TB, Requires <[Not64BitMode]>;
def SGDT64m : I<0x01, MRM0m, (outs), (ins opaque80mem:$dst),
              "sgdt{q}\t$dst", [], IIC_SGDT>, TB, Requires <[In64BitMode]>;
def SIDT16m : I<0x01, MRM1m, (outs), (ins opaque48mem:$dst),
              "sidt{w}\t$dst", [], IIC_SIDT>, TB, OpSize16, Requires<[Not64BitMode]>;
def SIDT32m : I<0x01, MRM1m, (outs), (ins opaque48mem:$dst),
              "sidt{l}\t$dst", []>, OpSize32, TB, Requires <[Not64BitMode]>;
def SIDT64m : I<0x01, MRM1m, (outs), (ins opaque80mem:$dst),
              "sidt{q}\t$dst", []>, TB, Requires <[In64BitMode]>;
def SLDT16r : I<0x00, MRM0r, (outs GR16:$dst), (ins),
                "sldt{w}\t$dst", [], IIC_SLDT>, TB, OpSize16;
let mayStore = 1 in
def SLDT16m : I<0x00, MRM0m, (outs), (ins i16mem:$dst),
                "sldt{w}\t$dst", [], IIC_SLDT>, TB;
def SLDT32r : I<0x00, MRM0r, (outs GR32:$dst), (ins),
                "sldt{l}\t$dst", [], IIC_SLDT>, OpSize32, TB;

// LLDT is not interpreted specially in 64-bit mode because there is no sign
//   extension.
def SLDT64r : RI<0x00, MRM0r, (outs GR64:$dst), (ins),
                 "sldt{q}\t$dst", [], IIC_SLDT>, TB;
let mayStore = 1 in
def SLDT64m : RI<0x00, MRM0m, (outs), (ins i16mem:$dst),
                 "sldt{q}\t$dst", [], IIC_SLDT>, TB;

def LGDT16m : I<0x01, MRM2m, (outs), (ins opaque48mem:$src),
              "lgdt{w}\t$src", [], IIC_LGDT>, TB, OpSize16, Requires<[Not64BitMode]>;
def LGDT32m : I<0x01, MRM2m, (outs), (ins opaque48mem:$src),
              "lgdt{l}\t$src", [], IIC_LGDT>, OpSize32, TB, Requires<[Not64BitMode]>;
def LGDT64m : I<0x01, MRM2m, (outs), (ins opaque80mem:$src),
              "lgdt{q}\t$src", [], IIC_LGDT>, TB, Requires<[In64BitMode]>;
def LIDT16m : I<0x01, MRM3m, (outs), (ins opaque48mem:$src),
              "lidt{w}\t$src", [], IIC_LIDT>, TB, OpSize16, Requires<[Not64BitMode]>;
def LIDT32m : I<0x01, MRM3m, (outs), (ins opaque48mem:$src),
              "lidt{l}\t$src", [], IIC_LIDT>, OpSize32, TB, Requires<[Not64BitMode]>;
def LIDT64m : I<0x01, MRM3m, (outs), (ins opaque80mem:$src),
              "lidt{q}\t$src", [], IIC_LIDT>, TB, Requires<[In64BitMode]>;
def LLDT16r : I<0x00, MRM2r, (outs), (ins GR16:$src),
                "lldt{w}\t$src", [], IIC_LLDT_REG>, TB;
let mayLoad = 1 in
def LLDT16m : I<0x00, MRM2m, (outs), (ins i16mem:$src),
                "lldt{w}\t$src", [], IIC_LLDT_MEM>, TB;
} // SchedRW

//===----------------------------------------------------------------------===//
// Specialized register support
let SchedRW = [WriteSystem] in {
let Uses = [EAX, ECX, EDX] in
def WRMSR : I<0x30, RawFrm, (outs), (ins), "wrmsr", [], IIC_WRMSR>, TB;
let Defs = [EAX, EDX], Uses = [ECX] in
def RDMSR : I<0x32, RawFrm, (outs), (ins), "rdmsr", [], IIC_RDMSR>, TB;

let Defs = [RAX, RDX], Uses = [ECX] in
  def RDPMC : I<0x33, RawFrm, (outs), (ins), "rdpmc", [(X86rdpmc)], IIC_RDPMC>,
              TB;

def SMSW16r : I<0x01, MRM4r, (outs GR16:$dst), (ins),
                "smsw{w}\t$dst", [], IIC_SMSW>, OpSize16, TB;
def SMSW32r : I<0x01, MRM4r, (outs GR32:$dst), (ins),
                "smsw{l}\t$dst", [], IIC_SMSW>, OpSize32, TB;
// no m form encodable; use SMSW16m
def SMSW64r : RI<0x01, MRM4r, (outs GR64:$dst), (ins),
                 "smsw{q}\t$dst", [], IIC_SMSW>, TB;

// For memory operands, there is only a 16-bit form
def SMSW16m : I<0x01, MRM4m, (outs), (ins i16mem:$dst),
                "smsw{w}\t$dst", [], IIC_SMSW>, TB;

def LMSW16r : I<0x01, MRM6r, (outs), (ins GR16:$src),
                "lmsw{w}\t$src", [], IIC_LMSW_MEM>, TB;
let mayLoad = 1 in
def LMSW16m : I<0x01, MRM6m, (outs), (ins i16mem:$src),
                "lmsw{w}\t$src", [], IIC_LMSW_REG>, TB;

let Defs = [EAX, EBX, ECX, EDX], Uses = [EAX, ECX] in
  def CPUID : I<0xA2, RawFrm, (outs), (ins), "cpuid", [], IIC_CPUID>, TB;
} // SchedRW

//===----------------------------------------------------------------------===//
// Cache instructions
let SchedRW = [WriteSystem] in {
def INVD : I<0x08, RawFrm, (outs), (ins), "invd", [], IIC_INVD>, TB;
def WBINVD : I<0x09, RawFrm, (outs), (ins), "wbinvd", [], IIC_INVD>, TB;
} // SchedRW

//===----------------------------------------------------------------------===//
// CET instructions
let SchedRW = [WriteSystem], Predicates = [HasSHSTK]  in{
  let Uses = [SSP] in {
    let Defs = [SSP] in {
      def INCSSPD : I<0xAE, MRM5r, (outs), (ins GR32:$src), "incsspd\t$src",
                       [(int_x86_incsspd GR32:$src)]>, XS;
      def INCSSPQ : RI<0xAE, MRM5r, (outs), (ins GR64:$src), "incsspq\t$src",
                       [(int_x86_incsspq GR64:$src)]>, XS;
    } // Defs SSP

    let Constraints = "$src = $dst" in {
      def RDSSPD : I<0x1E, MRM1r, (outs GR32:$dst), (ins GR32:$src),
                     "rdsspd\t$dst",
                     [(set GR32:$dst, (int_x86_rdsspd GR32:$src))]>, XS;
      def RDSSPQ : RI<0x1E, MRM1r, (outs GR64:$dst), (ins GR64:$src),
                     "rdsspq\t$dst",
                     [(set GR64:$dst, (int_x86_rdsspq GR64:$src))]>, XS;
    }

    let Defs = [SSP] in {
      def SAVEPREVSSP : I<0x01, MRM_EA, (outs), (ins), "saveprevssp",
                       [(int_x86_saveprevssp)]>, XS;
      def RSTORSSP : I<0x01, MRM5m, (outs), (ins i32mem:$src),
                       "rstorssp\t$src",
                       [(int_x86_rstorssp addr:$src)]>, XS;
    } // Defs SSP
  } // Uses SSP

  def WRSSD : I<0xF6, MRMDestMem, (outs), (ins i32mem:$dst, GR32:$src),
                "wrssd\t{$src, $dst|$dst, $src}",
                [(int_x86_wrssd GR32:$src, addr:$dst)]>, T8PS;
  def WRSSQ : RI<0xF6, MRMDestMem, (outs), (ins i64mem:$dst, GR64:$src),
                 "wrssq\t{$src, $dst|$dst, $src}",
                 [(int_x86_wrssq GR64:$src, addr:$dst)]>, T8PS;
  def WRUSSD : I<0xF5, MRMDestMem, (outs), (ins i32mem:$dst, GR32:$src),
                 "wrussd\t{$src, $dst|$dst, $src}",
                 [(int_x86_wrussd GR32:$src, addr:$dst)]>, T8PD;
  def WRUSSQ : RI<0xF5, MRMDestMem, (outs), (ins i64mem:$dst, GR64:$src),
                  "wrussq\t{$src, $dst|$dst, $src}",
                  [(int_x86_wrussq GR64:$src, addr:$dst)]>, T8PD;

  let Defs = [SSP] in {
    let Uses = [SSP] in {
        def SETSSBSY : I<0x01, MRM_E8, (outs), (ins), "setssbsy",
                         [(int_x86_setssbsy)]>, XS;
    } // Uses SSP

    def CLRSSBSY : I<0xAE, MRM6m, (outs), (ins i32mem:$src),
                     "clrssbsy\t$src",
                     [(int_x86_clrssbsy addr:$src)]>, XS;
  } // Defs SSP
} // SchedRW && HasSHSTK

//===----------------------------------------------------------------------===//
// XSAVE instructions
let SchedRW = [WriteSystem] in {
let Predicates = [HasXSAVE] in {
let Defs = [EDX, EAX], Uses = [ECX] in
  def XGETBV : I<0x01, MRM_D0, (outs), (ins), "xgetbv", []>, TB;

let Uses = [EDX, EAX, ECX] in
  def XSETBV : I<0x01, MRM_D1, (outs), (ins),
                "xsetbv",
                [(int_x86_xsetbv ECX, EDX, EAX)]>, TB;

} // HasXSAVE

let Uses = [EDX, EAX] in {
<<<<<<< HEAD
let Predicates = [HasXSAVE] in {
  def XSAVE : I<0xAE, MRM4m, (outs), (ins opaque512mem:$dst),
                "xsave\t$dst",
                [(int_x86_xsave addr:$dst, EDX, EAX)]>, PS;
  def XSAVE64 : RI<0xAE, MRM4m, (outs), (ins opaque512mem:$dst),
                   "xsave64\t$dst",
                   [(int_x86_xsave64 addr:$dst, EDX, EAX)]>, PS, Requires<[In64BitMode]>;
  def XRSTOR : I<0xAE, MRM5m, (outs), (ins opaque512mem:$dst),
                 "xrstor\t$dst",
                 [(int_x86_xrstor addr:$dst, EDX, EAX)]>, PS;
  def XRSTOR64 : RI<0xAE, MRM5m, (outs), (ins opaque512mem:$dst),
                    "xrstor64\t$dst",
                    [(int_x86_xrstor64 addr:$dst, EDX, EAX)]>, PS, Requires<[In64BitMode]>;
}
let Predicates = [HasXSAVEOPT] in {
  def XSAVEOPT : I<0xAE, MRM6m, (outs), (ins opaque512mem:$dst),
                   "xsaveopt\t$dst",
                   [(int_x86_xsaveopt addr:$dst, EDX, EAX)]>, PS;
  def XSAVEOPT64 : RI<0xAE, MRM6m, (outs), (ins opaque512mem:$dst),
                      "xsaveopt64\t$dst",
                      [(int_x86_xsaveopt64 addr:$dst, EDX, EAX)]>, PS, Requires<[In64BitMode]>;
}
let Predicates = [HasXSAVEC] in {
  def XSAVEC : I<0xC7, MRM4m, (outs), (ins opaque512mem:$dst),
                 "xsavec\t$dst",
                 [(int_x86_xsavec addr:$dst, EDX, EAX)]>, TB;
  def XSAVEC64 : RI<0xC7, MRM4m, (outs), (ins opaque512mem:$dst),
                   "xsavec64\t$dst",
                   [(int_x86_xsavec64 addr:$dst, EDX, EAX)]>, TB, Requires<[In64BitMode]>;
}
let Predicates = [HasXSAVES] in {
  def XSAVES : I<0xC7, MRM5m, (outs), (ins opaque512mem:$dst),
                 "xsaves\t$dst",
                 [(int_x86_xsaves addr:$dst, EDX, EAX)]>, TB;
  def XSAVES64 : RI<0xC7, MRM5m, (outs), (ins opaque512mem:$dst),
                    "xsaves64\t$dst",
                    [(int_x86_xsaves64 addr:$dst, EDX, EAX)]>, TB, Requires<[In64BitMode]>;
  def XRSTORS : I<0xC7, MRM3m, (outs), (ins opaque512mem:$dst),
                  "xrstors\t$dst",
                  [(int_x86_xrstors addr:$dst, EDX, EAX)]>, TB;
  def XRSTORS64 : RI<0xC7, MRM3m, (outs), (ins opaque512mem:$dst),
                     "xrstors64\t$dst",
                     [(int_x86_xrstors64 addr:$dst, EDX, EAX)]>, TB, Requires<[In64BitMode]>;
}
=======
def XSAVE : I<0xAE, MRM4m, (outs), (ins opaque512mem:$dst),
              "xsave\t$dst",
              [(int_x86_xsave addr:$dst, EDX, EAX)]>, PS, Requires<[HasXSAVE]>;
def XSAVE64 : RI<0xAE, MRM4m, (outs), (ins opaque512mem:$dst),
                 "xsave64\t$dst",
                 [(int_x86_xsave64 addr:$dst, EDX, EAX)]>, PS, Requires<[HasXSAVE, In64BitMode]>;
def XRSTOR : I<0xAE, MRM5m, (outs), (ins opaque512mem:$dst),
               "xrstor\t$dst",
               [(int_x86_xrstor addr:$dst, EDX, EAX)]>, PS, Requires<[HasXSAVE]>;
def XRSTOR64 : RI<0xAE, MRM5m, (outs), (ins opaque512mem:$dst),
                  "xrstor64\t$dst",
                  [(int_x86_xrstor64 addr:$dst, EDX, EAX)]>, PS, Requires<[HasXSAVE, In64BitMode]>;
def XSAVEOPT : I<0xAE, MRM6m, (outs), (ins opaque512mem:$dst),
                 "xsaveopt\t$dst",
                 [(int_x86_xsaveopt addr:$dst, EDX, EAX)]>, PS, Requires<[HasXSAVEOPT]>;
def XSAVEOPT64 : RI<0xAE, MRM6m, (outs), (ins opaque512mem:$dst),
                    "xsaveopt64\t$dst",
                    [(int_x86_xsaveopt64 addr:$dst, EDX, EAX)]>, PS, Requires<[HasXSAVEOPT, In64BitMode]>;
def XSAVEC : I<0xC7, MRM4m, (outs), (ins opaque512mem:$dst),
               "xsavec\t$dst",
               [(int_x86_xsavec addr:$dst, EDX, EAX)]>, TB, Requires<[HasXSAVEC]>;
def XSAVEC64 : RI<0xC7, MRM4m, (outs), (ins opaque512mem:$dst),
                 "xsavec64\t$dst",
                 [(int_x86_xsavec64 addr:$dst, EDX, EAX)]>, TB, Requires<[HasXSAVEC, In64BitMode]>;
def XSAVES : I<0xC7, MRM5m, (outs), (ins opaque512mem:$dst),
               "xsaves\t$dst",
               [(int_x86_xsaves addr:$dst, EDX, EAX)]>, TB, Requires<[HasXSAVES]>;
def XSAVES64 : RI<0xC7, MRM5m, (outs), (ins opaque512mem:$dst),
                  "xsaves64\t$dst",
                  [(int_x86_xsaves64 addr:$dst, EDX, EAX)]>, TB, Requires<[HasXSAVE, In64BitMode]>;
def XRSTORS : I<0xC7, MRM3m, (outs), (ins opaque512mem:$dst),
                "xrstors\t$dst",
                [(int_x86_xrstors addr:$dst, EDX, EAX)]>, TB, Requires<[HasXSAVES]>;
def XRSTORS64 : RI<0xC7, MRM3m, (outs), (ins opaque512mem:$dst),
                   "xrstors64\t$dst",
                   [(int_x86_xrstors64 addr:$dst, EDX, EAX)]>, TB, Requires<[HasXSAVES, In64BitMode]>;
>>>>>>> d2a2a39c
} // Uses
} // SchedRW

//===----------------------------------------------------------------------===//
// VIA PadLock crypto instructions
let Defs = [RAX, RDI], Uses = [RDX, RDI], SchedRW = [WriteSystem] in
  def XSTORE : I<0xa7, MRM_C0, (outs), (ins), "xstore", []>, TB;

def : InstAlias<"xstorerng", (XSTORE)>;

let SchedRW = [WriteSystem] in {
let Defs = [RSI, RDI], Uses = [RBX, RDX, RSI, RDI] in {
  def XCRYPTECB : I<0xa7, MRM_C8, (outs), (ins), "xcryptecb", []>, TB;
  def XCRYPTCBC : I<0xa7, MRM_D0, (outs), (ins), "xcryptcbc", []>, TB;
  def XCRYPTCTR : I<0xa7, MRM_D8, (outs), (ins), "xcryptctr", []>, TB;
  def XCRYPTCFB : I<0xa7, MRM_E0, (outs), (ins), "xcryptcfb", []>, TB;
  def XCRYPTOFB : I<0xa7, MRM_E8, (outs), (ins), "xcryptofb", []>, TB;
}

let Defs = [RAX, RSI, RDI], Uses = [RAX, RSI, RDI] in {
  def XSHA1 : I<0xa6, MRM_C8, (outs), (ins), "xsha1", []>, TB;
  def XSHA256 : I<0xa6, MRM_D0, (outs), (ins), "xsha256", []>, TB;
}
let Defs = [RAX, RDX, RSI], Uses = [RAX, RSI] in
  def MONTMUL : I<0xa6, MRM_C0, (outs), (ins), "montmul", []>, TB;
} // SchedRW

//==-----------------------------------------------------------------------===//
// PKU  - enable protection key
let usesCustomInserter = 1, hasNoSchedulingInfo = 1 in {
  def WRPKRU : PseudoI<(outs), (ins GR32:$src),
                [(int_x86_wrpkru GR32:$src)]>;
  def RDPKRU : PseudoI<(outs GR32:$dst), (ins),
                [(set GR32:$dst, (int_x86_rdpkru))]>;
}

let SchedRW = [WriteSystem] in {
let Defs = [EAX, EDX], Uses = [ECX] in
  def RDPKRUr : I<0x01, MRM_EE, (outs), (ins), "rdpkru", [], IIC_PKU>, TB;
let Uses = [EAX, ECX, EDX] in
  def WRPKRUr : I<0x01, MRM_EF, (outs), (ins), "wrpkru", [], IIC_PKU>, TB;
} // SchedRW

//===----------------------------------------------------------------------===//
// FS/GS Base Instructions
let Predicates = [HasFSGSBase, In64BitMode], SchedRW = [WriteSystem] in {
  def RDFSBASE : I<0xAE, MRM0r, (outs GR32:$dst), (ins),
                   "rdfsbase{l}\t$dst",
                   [(set GR32:$dst, (int_x86_rdfsbase_32))],
                   IIC_SEGMENT_BASE_R>, XS;
  def RDFSBASE64 : RI<0xAE, MRM0r, (outs GR64:$dst), (ins),
                     "rdfsbase{q}\t$dst",
                     [(set GR64:$dst, (int_x86_rdfsbase_64))],
                     IIC_SEGMENT_BASE_R>, XS;
  def RDGSBASE : I<0xAE, MRM1r, (outs GR32:$dst), (ins),
                   "rdgsbase{l}\t$dst",
                   [(set GR32:$dst, (int_x86_rdgsbase_32))],
                   IIC_SEGMENT_BASE_R>, XS;
  def RDGSBASE64 : RI<0xAE, MRM1r, (outs GR64:$dst), (ins),
                     "rdgsbase{q}\t$dst",
                     [(set GR64:$dst, (int_x86_rdgsbase_64))],
                     IIC_SEGMENT_BASE_R>, XS;
  def WRFSBASE : I<0xAE, MRM2r, (outs), (ins GR32:$src),
                   "wrfsbase{l}\t$src",
                   [(int_x86_wrfsbase_32 GR32:$src)],
                   IIC_SEGMENT_BASE_W>, XS;
  def WRFSBASE64 : RI<0xAE, MRM2r, (outs), (ins GR64:$src),
                      "wrfsbase{q}\t$src",
                      [(int_x86_wrfsbase_64 GR64:$src)],
                      IIC_SEGMENT_BASE_W>, XS;
  def WRGSBASE : I<0xAE, MRM3r, (outs), (ins GR32:$src),
                   "wrgsbase{l}\t$src",
                   [(int_x86_wrgsbase_32 GR32:$src)], IIC_SEGMENT_BASE_W>, XS;
  def WRGSBASE64 : RI<0xAE, MRM3r, (outs), (ins GR64:$src),
                      "wrgsbase{q}\t$src",
                      [(int_x86_wrgsbase_64 GR64:$src)],
                      IIC_SEGMENT_BASE_W>, XS;
}

//===----------------------------------------------------------------------===//
// INVPCID Instruction
let SchedRW = [WriteSystem] in {
def INVPCID32 : I<0x82, MRMSrcMem, (outs), (ins GR32:$src1, i128mem:$src2),
                "invpcid\t{$src2, $src1|$src1, $src2}", [], IIC_INVPCID>, T8PD,
                Requires<[Not64BitMode]>;
def INVPCID64 : I<0x82, MRMSrcMem, (outs), (ins GR64:$src1, i128mem:$src2),
                "invpcid\t{$src2, $src1|$src1, $src2}", [], IIC_INVPCID>, T8PD,
                Requires<[In64BitMode]>;
} // SchedRW

//===----------------------------------------------------------------------===//
// SMAP Instruction
let Defs = [EFLAGS], SchedRW = [WriteSystem] in {
  def CLAC : I<0x01, MRM_CA, (outs), (ins), "clac", [], IIC_SMAP>, TB;
  def STAC : I<0x01, MRM_CB, (outs), (ins), "stac", [], IIC_SMAP>, TB;
}

//===----------------------------------------------------------------------===//
// SMX Instruction
let SchedRW = [WriteSystem] in {
let Uses = [RAX, RBX, RCX, RDX], Defs = [RAX, RBX, RCX] in {
  def GETSEC : I<0x37, RawFrm, (outs), (ins), "getsec", [], IIC_SMX>, TB;
} // Uses, Defs
} // SchedRW

//===----------------------------------------------------------------------===//
// RDPID Instruction
let SchedRW = [WriteSystem] in {
def RDPID32 : I<0xC7, MRM7r, (outs GR32:$src), (ins),
              "rdpid\t$src", [], IIC_RDPID>, XS,
              Requires<[Not64BitMode]>;
def RDPID64 : I<0xC7, MRM7r, (outs GR64:$src), (ins),
              "rdpid\t$src", [], IIC_RDPID>, XS,
              Requires<[In64BitMode]>;
} // SchedRW

//===----------------------------------------------------------------------===//
// PTWRITE Instruction
let SchedRW = [WriteSystem] in {

def PTWRITEm: I<0xAE, MRM4m, (outs), (ins i32mem:$dst),
                "ptwrite{l}\t$dst", [], IIC_PTWRITE>, XS;
def PTWRITE64m : RI<0xAE, MRM4m, (outs), (ins i64mem:$dst),
                    "ptwrite{q}\t$dst", [], IIC_PTWRITE>, XS,
                    Requires<[In64BitMode]>;

def PTWRITEr : I<0xAE, MRM4r, (outs), (ins GR32:$dst),
                 "ptwrite{l}\t$dst", [], IIC_PTWRITE>, XS;
def PTWRITE64r : RI<0xAE, MRM4r, (outs), (ins GR64:$dst),
                    "ptwrite{q}\t$dst", [], IIC_PTWRITE>, XS,
                    Requires<[In64BitMode]>;
} // SchedRW<|MERGE_RESOLUTION|>--- conflicted
+++ resolved
@@ -551,52 +551,6 @@
 } // HasXSAVE
 
 let Uses = [EDX, EAX] in {
-<<<<<<< HEAD
-let Predicates = [HasXSAVE] in {
-  def XSAVE : I<0xAE, MRM4m, (outs), (ins opaque512mem:$dst),
-                "xsave\t$dst",
-                [(int_x86_xsave addr:$dst, EDX, EAX)]>, PS;
-  def XSAVE64 : RI<0xAE, MRM4m, (outs), (ins opaque512mem:$dst),
-                   "xsave64\t$dst",
-                   [(int_x86_xsave64 addr:$dst, EDX, EAX)]>, PS, Requires<[In64BitMode]>;
-  def XRSTOR : I<0xAE, MRM5m, (outs), (ins opaque512mem:$dst),
-                 "xrstor\t$dst",
-                 [(int_x86_xrstor addr:$dst, EDX, EAX)]>, PS;
-  def XRSTOR64 : RI<0xAE, MRM5m, (outs), (ins opaque512mem:$dst),
-                    "xrstor64\t$dst",
-                    [(int_x86_xrstor64 addr:$dst, EDX, EAX)]>, PS, Requires<[In64BitMode]>;
-}
-let Predicates = [HasXSAVEOPT] in {
-  def XSAVEOPT : I<0xAE, MRM6m, (outs), (ins opaque512mem:$dst),
-                   "xsaveopt\t$dst",
-                   [(int_x86_xsaveopt addr:$dst, EDX, EAX)]>, PS;
-  def XSAVEOPT64 : RI<0xAE, MRM6m, (outs), (ins opaque512mem:$dst),
-                      "xsaveopt64\t$dst",
-                      [(int_x86_xsaveopt64 addr:$dst, EDX, EAX)]>, PS, Requires<[In64BitMode]>;
-}
-let Predicates = [HasXSAVEC] in {
-  def XSAVEC : I<0xC7, MRM4m, (outs), (ins opaque512mem:$dst),
-                 "xsavec\t$dst",
-                 [(int_x86_xsavec addr:$dst, EDX, EAX)]>, TB;
-  def XSAVEC64 : RI<0xC7, MRM4m, (outs), (ins opaque512mem:$dst),
-                   "xsavec64\t$dst",
-                   [(int_x86_xsavec64 addr:$dst, EDX, EAX)]>, TB, Requires<[In64BitMode]>;
-}
-let Predicates = [HasXSAVES] in {
-  def XSAVES : I<0xC7, MRM5m, (outs), (ins opaque512mem:$dst),
-                 "xsaves\t$dst",
-                 [(int_x86_xsaves addr:$dst, EDX, EAX)]>, TB;
-  def XSAVES64 : RI<0xC7, MRM5m, (outs), (ins opaque512mem:$dst),
-                    "xsaves64\t$dst",
-                    [(int_x86_xsaves64 addr:$dst, EDX, EAX)]>, TB, Requires<[In64BitMode]>;
-  def XRSTORS : I<0xC7, MRM3m, (outs), (ins opaque512mem:$dst),
-                  "xrstors\t$dst",
-                  [(int_x86_xrstors addr:$dst, EDX, EAX)]>, TB;
-  def XRSTORS64 : RI<0xC7, MRM3m, (outs), (ins opaque512mem:$dst),
-                     "xrstors64\t$dst",
-                     [(int_x86_xrstors64 addr:$dst, EDX, EAX)]>, TB, Requires<[In64BitMode]>;
-}
-=======
 def XSAVE : I<0xAE, MRM4m, (outs), (ins opaque512mem:$dst),
               "xsave\t$dst",
               [(int_x86_xsave addr:$dst, EDX, EAX)]>, PS, Requires<[HasXSAVE]>;
@@ -633,7 +587,6 @@
 def XRSTORS64 : RI<0xC7, MRM3m, (outs), (ins opaque512mem:$dst),
                    "xrstors64\t$dst",
                    [(int_x86_xrstors64 addr:$dst, EDX, EAX)]>, TB, Requires<[HasXSAVES, In64BitMode]>;
->>>>>>> d2a2a39c
 } // Uses
 } // SchedRW
 
