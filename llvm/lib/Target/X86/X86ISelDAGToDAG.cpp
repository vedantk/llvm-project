--- conflicted
+++ resolved
@@ -460,7 +460,7 @@
 
     bool foldLoadStoreIntoMemOperand(SDNode *Node);
     MachineSDNode *matchBEXTRFromAndImm(SDNode *Node);
-    bool matchBEXTR(SDNode *Node);
+    bool matchBitExtract(SDNode *Node);
     bool shrinkAndImmediate(SDNode *N);
     bool isMaskZeroExtended(SDNode *N) const;
     bool tryShiftAmountMod(SDNode *N);
@@ -2681,17 +2681,12 @@
   return true;
 }
 
-// See if this is an  X & Mask  that we can match to BEXTR.
+// See if this is an  X & Mask  that we can match to BEXTR/BZHI.
 // Where Mask is one of the following patterns:
 //   a) x &  (1 << nbits) - 1
 //   b) x & ~(-1 << nbits)
 //   c) x &  (-1 >> (32 - y))
 //   d) x << (32 - y) >> (32 - y)
-<<<<<<< HEAD
-bool X86DAGToDAGISel::matchBEXTR(SDNode *Node) {
-  // BEXTR is BMI instruction. However, if we have BMI2, we prefer BZHI.
-  if (!Subtarget->hasBMI() || Subtarget->hasBMI2())
-=======
 bool X86DAGToDAGISel::matchBitExtract(SDNode *Node) {
   assert(
       (Node->getOpcode() == ISD::AND || Node->getOpcode() == ISD::SRL) &&
@@ -2699,7 +2694,6 @@
 
   // BEXTR is BMI instruction, BZHI is BMI2 instruction. We need at least one.
   if (!Subtarget->hasBMI() && !Subtarget->hasBMI2())
->>>>>>> 816e57be
     return false;
 
   MVT NVT = Node->getSimpleValueType(0);
@@ -2712,8 +2706,6 @@
 
   SDValue NBits;
 
-<<<<<<< HEAD
-=======
   // If we have BMI2's BZHI, we are ok with muti-use patterns.
   // Else, if we only have BMI1's BEXTR, we require one-use.
   const bool CanHaveExtraUses = Subtarget->hasBMI2();
@@ -2740,15 +2732,14 @@
     return true;
   };
 
->>>>>>> 816e57be
   // b) x & ~(-1 << nbits)
-  auto matchPatternB = [&NBits](SDValue Mask) -> bool {
+  auto matchPatternB = [&checkOneUse, &NBits](SDValue Mask) -> bool {
     // Match `~()`. Must only have one use!
-    if (!isBitwiseNot(Mask) || !Mask->hasOneUse())
+    if (!isBitwiseNot(Mask) || !checkOneUse(Mask))
       return false;
     // Match `-1 << nbits`. Must only have one use!
     SDValue M0 = Mask->getOperand(0);
-    if (M0->getOpcode() != ISD::SHL || !M0->hasOneUse())
+    if (M0->getOpcode() != ISD::SHL || !checkOneUse(M0))
       return false;
     if (!isAllOnesConstant(M0->getOperand(0)))
       return false;
@@ -2756,11 +2747,6 @@
     return true;
   };
 
-<<<<<<< HEAD
-  auto matchLowBitMask = [&matchPatternB](SDValue Mask) -> bool {
-    // FIXME: patterns a, c, d.
-    return matchPatternB(Mask);
-=======
   SDValue X;
 
   // d) x << (32 - y) >> (32 - y)
@@ -2798,7 +2784,6 @@
                           &matchPatternB](SDValue Mask) -> bool {
     // FIXME: pattern c.
     return matchPatternA(Mask) || matchPatternB(Mask);
->>>>>>> 816e57be
   };
 
   if (Node->getOpcode() == ISD::AND) {
@@ -2832,6 +2817,15 @@
   NBits = CurDAG->getTargetInsertSubreg(X86::sub_8bit, DL, NVT, ImplDef, NBits);
   insertDAGNode(*CurDAG, OrigNBits, NBits);
 
+  if (Subtarget->hasBMI2()) {
+    // Great, just emit the the BZHI..
+    SDValue Extract = CurDAG->getNode(X86ISD::BZHI, DL, NVT, X, NBits);
+    ReplaceNode(Node, Extract.getNode());
+    SelectCode(Extract.getNode());
+    return true;
+  }
+
+  // Else, emitting BEXTR requires one more step.
   // The 'control' of BEXTR has the pattern of:
   // [15...8 bit][ 7...0 bit] location
   // [ bit count][     shift] name
@@ -3233,7 +3227,7 @@
       CurDAG->RemoveDeadNode(Node);
       return;
     }
-    if (matchBEXTR(Node))
+    if (matchBitExtract(Node))
       return;
     if (AndImmShrink && shrinkAndImmediate(Node))
       return;
