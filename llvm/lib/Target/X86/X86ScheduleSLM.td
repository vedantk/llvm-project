//=- X86ScheduleSLM.td - X86 Silvermont Scheduling -----------*- tablegen -*-=//
//
//                     The LLVM Compiler Infrastructure
//
// This file is distributed under the University of Illinois Open Source
// License. See LICENSE.TXT for details.
//
//===----------------------------------------------------------------------===//
//
// This file defines the machine model for Intel Silvermont to support
// instruction scheduling and other instruction cost heuristics.
//
//===----------------------------------------------------------------------===//

def SLMModel : SchedMachineModel {
  // All x86 instructions are modeled as a single micro-op, and SLM can decode 2
  // instructions per cycle.
  let IssueWidth = 2;
  let MicroOpBufferSize = 32; // Based on the reorder buffer.
  let LoadLatency = 3;
  let MispredictPenalty = 10;
  let PostRAScheduler = 1;

  // For small loops, expand by a small factor to hide the backedge cost.
  let LoopMicroOpBufferSize = 10;

  // FIXME: SSE4 is unimplemented. This flag is set to allow
  // the scheduler to assign a default model to unrecognized opcodes.
  let CompleteModel = 0;
}

let SchedModel = SLMModel in {

// Silvermont has 5 reservation stations for micro-ops
def SLM_IEC_RSV0 : ProcResource<1>;
def SLM_IEC_RSV1 : ProcResource<1>;
def SLM_FPC_RSV0 : ProcResource<1> { let BufferSize = 1; }
def SLM_FPC_RSV1 : ProcResource<1> { let BufferSize = 1; }
def SLM_MEC_RSV  : ProcResource<1>;

// Many micro-ops are capable of issuing on multiple ports.
def SLM_IEC_RSV01  : ProcResGroup<[SLM_IEC_RSV0, SLM_IEC_RSV1]>;
def SLM_FPC_RSV01  : ProcResGroup<[SLM_FPC_RSV0, SLM_FPC_RSV1]>;

def SLMDivider      : ProcResource<1>;
def SLMFPMultiplier : ProcResource<1>;
def SLMFPDivider    : ProcResource<1>;

// Loads are 3 cycles, so ReadAfterLd registers needn't be available until 3
// cycles after the memory operand.
def : ReadAdvance<ReadAfterLd, 3>;

// Many SchedWrites are defined in pairs with and without a folded load.
// Instructions with folded loads are usually micro-fused, so they only appear
// as two micro-ops when queued in the reservation station.
// This multiclass defines the resource usage for variants with and without
// folded loads.
multiclass SLMWriteResPair<X86FoldableSchedWrite SchedRW,
                           list<ProcResourceKind> ExePorts,
                           int Lat, list<int> Res = [1], int UOps = 1,
                           int LoadLat = 3> {
  // Register variant is using a single cycle on ExePort.
  def : WriteRes<SchedRW, ExePorts> {
    let Latency = Lat;
    let ResourceCycles = Res;
    let NumMicroOps = UOps;
  }

  // Memory variant also uses a cycle on MEC_RSV and adds LoadLat cycles to
  // the latency (default = 3).
  def : WriteRes<SchedRW.Folded, !listconcat([SLM_MEC_RSV], ExePorts)> {
    let Latency = !add(Lat, LoadLat);
    let ResourceCycles = !listconcat([1], Res);
    let NumMicroOps = UOps;
  }
}

// A folded store needs a cycle on MEC_RSV for the store data, but it does not
// need an extra port cycle to recompute the address.
def : WriteRes<WriteRMW, [SLM_MEC_RSV]>;

def : WriteRes<WriteStore, [SLM_IEC_RSV01, SLM_MEC_RSV]>;
def : WriteRes<WriteLoad,  [SLM_MEC_RSV]> { let Latency = 3; }
def : WriteRes<WriteMove,  [SLM_IEC_RSV01]>;
def : WriteRes<WriteZero,  []>;

// Load/store MXCSR.
// FIXME: These are probably wrong. They are copy pasted from WriteStore/Load.
def : WriteRes<WriteSTMXCSR, [SLM_IEC_RSV01, SLM_MEC_RSV]>;
def : WriteRes<WriteLDMXCSR,  [SLM_MEC_RSV]> { let Latency = 3; }

// Treat misc copies as a move.
def : InstRW<[WriteMove], (instrs COPY)>;

defm : SLMWriteResPair<WriteALU,    [SLM_IEC_RSV01], 1>;
defm : SLMWriteResPair<WriteIMul,   [SLM_IEC_RSV1],  3>;
defm : SLMWriteResPair<WriteIMul64, [SLM_IEC_RSV1],  3>;
defm : SLMWriteResPair<WriteShift,  [SLM_IEC_RSV0],  1>;
defm : SLMWriteResPair<WriteJump,   [SLM_IEC_RSV1],  1>;
defm : SLMWriteResPair<WriteCRC32,  [SLM_IEC_RSV1],  3>;

defm : SLMWriteResPair<WriteCMOV,  [SLM_IEC_RSV01], 2, [2]>;
def  : WriteRes<WriteSETCC, [SLM_IEC_RSV01]>;
def  : WriteRes<WriteSETCCStore, [SLM_IEC_RSV01, SLM_MEC_RSV]> {
  // FIXME Latency and NumMicrOps?
  let ResourceCycles = [2,1];
}

// This is for simple LEAs with one or two input operands.
// The complex ones can only execute on port 1, and they require two cycles on
// the port to read all inputs. We don't model that.
def : WriteRes<WriteLEA, [SLM_IEC_RSV1]>;

// Bit counts.
defm : SLMWriteResPair<WriteBitScan, [SLM_IEC_RSV01], 10, [20], 10>;
defm : SLMWriteResPair<WriteLZCNT,   [SLM_IEC_RSV0], 3>;
defm : SLMWriteResPair<WriteTZCNT,   [SLM_IEC_RSV0], 3>;
defm : SLMWriteResPair<WritePOPCNT,  [SLM_IEC_RSV0], 3>;

// BMI1 BEXTR, BMI2 BZHI
// NOTE: These don't exist on Silvermont. Ports are guesses.
defm : SLMWriteResPair<WriteBEXTR, [SLM_IEC_RSV0], 1>;
defm : SLMWriteResPair<WriteBZHI, [SLM_IEC_RSV0], 1>;

defm : SLMWriteResPair<WriteDiv8,   [SLM_IEC_RSV01, SLMDivider], 25, [1,25], 1, 4>;
defm : SLMWriteResPair<WriteDiv16,  [SLM_IEC_RSV01, SLMDivider], 25, [1,25], 1, 4>;
defm : SLMWriteResPair<WriteDiv32,  [SLM_IEC_RSV01, SLMDivider], 25, [1,25], 1, 4>;
defm : SLMWriteResPair<WriteDiv64,  [SLM_IEC_RSV01, SLMDivider], 25, [1,25], 1, 4>;
defm : SLMWriteResPair<WriteIDiv8,  [SLM_IEC_RSV01, SLMDivider], 25, [1,25], 1, 4>;
defm : SLMWriteResPair<WriteIDiv16, [SLM_IEC_RSV01, SLMDivider], 25, [1,25], 1, 4>;
defm : SLMWriteResPair<WriteIDiv32, [SLM_IEC_RSV01, SLMDivider], 25, [1,25], 1, 4>;
defm : SLMWriteResPair<WriteIDiv64, [SLM_IEC_RSV01, SLMDivider], 25, [1,25], 1, 4>;

// Scalar and vector floating point.
def  : WriteRes<WriteFLoad,         [SLM_MEC_RSV]> { let Latency = 3; }
def  : WriteRes<WriteFMaskedLoad,   [SLM_MEC_RSV]> { let Latency = 3; }
def  : WriteRes<WriteFMaskedLoadY,  [SLM_MEC_RSV]> { let Latency = 3; }
<<<<<<< HEAD
def  : WriteRes<WriteFStore,        [SLM_FPC_RSV01, SLM_MEC_RSV]>;
def  : WriteRes<WriteFMaskedStore,  [SLM_FPC_RSV01, SLM_MEC_RSV]>;
def  : WriteRes<WriteFMaskedStoreY, [SLM_FPC_RSV01, SLM_MEC_RSV]>;
=======
def  : WriteRes<WriteFStore,        [SLM_MEC_RSV]>;
def  : WriteRes<WriteFStoreX,       [SLM_MEC_RSV]>;
def  : WriteRes<WriteFStoreY,       [SLM_MEC_RSV]>;
def  : WriteRes<WriteFMaskedStore,  [SLM_MEC_RSV]>;
def  : WriteRes<WriteFMaskedStoreY, [SLM_MEC_RSV]>;
>>>>>>> deba150c
def  : WriteRes<WriteFMove,         [SLM_FPC_RSV01]>;
defm : X86WriteRes<WriteEMMS,       [SLM_FPC_RSV01], 10, [10], 9>;

defm : SLMWriteResPair<WriteFAdd,     [SLM_FPC_RSV1], 3>;
defm : SLMWriteResPair<WriteFAddX,    [SLM_FPC_RSV1], 3>;
defm : SLMWriteResPair<WriteFAddY,    [SLM_FPC_RSV1], 3>;
defm : SLMWriteResPair<WriteFAdd64,   [SLM_FPC_RSV1], 3>;
defm : SLMWriteResPair<WriteFAdd64X,  [SLM_FPC_RSV1], 3>;
defm : SLMWriteResPair<WriteFAdd64Y,  [SLM_FPC_RSV1], 3>;
defm : SLMWriteResPair<WriteFCmp,     [SLM_FPC_RSV1], 3>;
defm : SLMWriteResPair<WriteFCmpX,    [SLM_FPC_RSV1], 3>;
defm : SLMWriteResPair<WriteFCmpY,    [SLM_FPC_RSV1], 3>;
defm : SLMWriteResPair<WriteFCmp64,   [SLM_FPC_RSV1], 3>;
defm : SLMWriteResPair<WriteFCmp64X,  [SLM_FPC_RSV1], 3>;
defm : SLMWriteResPair<WriteFCmp64Y,  [SLM_FPC_RSV1], 3>;
defm : SLMWriteResPair<WriteFCom,     [SLM_FPC_RSV1], 3>;
defm : SLMWriteResPair<WriteFMul,     [SLM_FPC_RSV0, SLMFPMultiplier], 5, [1,2]>;
defm : SLMWriteResPair<WriteFMulX,    [SLM_FPC_RSV0, SLMFPMultiplier], 5, [1,2]>;
defm : SLMWriteResPair<WriteFMulY,    [SLM_FPC_RSV0, SLMFPMultiplier], 5, [1,2]>;
defm : SLMWriteResPair<WriteFMul64,   [SLM_FPC_RSV0, SLMFPMultiplier], 5, [1,2]>;
defm : SLMWriteResPair<WriteFMul64X,  [SLM_FPC_RSV0, SLMFPMultiplier], 5, [1,2]>;
defm : SLMWriteResPair<WriteFMul64Y,  [SLM_FPC_RSV0, SLMFPMultiplier], 5, [1,2]>;
defm : SLMWriteResPair<WriteFDiv,     [SLM_FPC_RSV0, SLMFPDivider], 19, [1,17]>;
defm : SLMWriteResPair<WriteFDivX,    [SLM_FPC_RSV0, SLMFPDivider], 39, [1,39]>;
defm : SLMWriteResPair<WriteFDivY,    [SLM_FPC_RSV0, SLMFPDivider], 39, [1,39]>;
defm : SLMWriteResPair<WriteFDivZ,    [SLM_FPC_RSV0, SLMFPDivider], 39, [1,39]>;
defm : SLMWriteResPair<WriteFDiv64,   [SLM_FPC_RSV0, SLMFPDivider], 34, [1,32]>;
defm : SLMWriteResPair<WriteFDiv64X,  [SLM_FPC_RSV0, SLMFPDivider], 69, [1,69]>;
defm : SLMWriteResPair<WriteFDiv64Y,  [SLM_FPC_RSV0, SLMFPDivider], 69, [1,69]>;
defm : SLMWriteResPair<WriteFDiv64Z,  [SLM_FPC_RSV0, SLMFPDivider], 69, [1,69]>;
defm : SLMWriteResPair<WriteFRcp,     [SLM_FPC_RSV0], 5>;
defm : SLMWriteResPair<WriteFRcpX,    [SLM_FPC_RSV0], 5>;
defm : SLMWriteResPair<WriteFRcpY,    [SLM_FPC_RSV0], 5>;
defm : SLMWriteResPair<WriteFRsqrt,   [SLM_FPC_RSV0], 5>;
defm : SLMWriteResPair<WriteFRsqrtX,  [SLM_FPC_RSV0], 5>;
defm : SLMWriteResPair<WriteFRsqrtY,  [SLM_FPC_RSV0], 5>;
defm : SLMWriteResPair<WriteFSqrt,    [SLM_FPC_RSV0,SLMFPDivider], 20, [1,20], 1, 3>;
defm : SLMWriteResPair<WriteFSqrtX,   [SLM_FPC_RSV0,SLMFPDivider], 41, [1,40], 1, 3>;
defm : SLMWriteResPair<WriteFSqrtY,   [SLM_FPC_RSV0,SLMFPDivider], 41, [1,40], 1, 3>;
defm : SLMWriteResPair<WriteFSqrtZ,   [SLM_FPC_RSV0,SLMFPDivider], 41, [1,40], 1, 3>;
defm : SLMWriteResPair<WriteFSqrt64,  [SLM_FPC_RSV0,SLMFPDivider], 35, [1,35], 1, 3>;
defm : SLMWriteResPair<WriteFSqrt64X, [SLM_FPC_RSV0,SLMFPDivider], 71, [1,70], 1, 3>;
defm : SLMWriteResPair<WriteFSqrt64Y, [SLM_FPC_RSV0,SLMFPDivider], 71, [1,70], 1, 3>;
defm : SLMWriteResPair<WriteFSqrt64Z, [SLM_FPC_RSV0,SLMFPDivider], 71, [1,70], 1, 3>;
defm : SLMWriteResPair<WriteFSqrt80,  [SLM_FPC_RSV0,SLMFPDivider], 40, [1,40]>;
defm : SLMWriteResPair<WriteDPPD,   [SLM_FPC_RSV1], 3>;
defm : SLMWriteResPair<WriteDPPS,   [SLM_FPC_RSV1], 3>;
defm : SLMWriteResPair<WriteDPPSY,  [SLM_FPC_RSV1], 3>;
defm : SLMWriteResPair<WriteCvtF2I, [SLM_FPC_RSV01], 4>;
defm : SLMWriteResPair<WriteCvtI2F, [SLM_FPC_RSV01], 4>;
defm : SLMWriteResPair<WriteCvtF2F, [SLM_FPC_RSV01], 4>;
defm : SLMWriteResPair<WriteFSign,  [SLM_FPC_RSV01], 1>;
defm : SLMWriteResPair<WriteFRnd,   [SLM_FPC_RSV1], 3>;
defm : SLMWriteResPair<WriteFRndY,  [SLM_FPC_RSV1], 3>;
defm : SLMWriteResPair<WriteFLogic, [SLM_FPC_RSV01], 1>;
defm : SLMWriteResPair<WriteFLogicY, [SLM_FPC_RSV01], 1>;
defm : SLMWriteResPair<WriteFTest,  [SLM_FPC_RSV01], 1>;
defm : SLMWriteResPair<WriteFTestY, [SLM_FPC_RSV01], 1>;
defm : SLMWriteResPair<WriteFShuffle,  [SLM_FPC_RSV0], 1>;
defm : SLMWriteResPair<WriteFShuffleY, [SLM_FPC_RSV0], 1>;
defm : SLMWriteResPair<WriteFVarShuffle, [SLM_FPC_RSV0],  1>;
defm : SLMWriteResPair<WriteFVarShuffleY,[SLM_FPC_RSV0],  1>;
defm : SLMWriteResPair<WriteFBlend,  [SLM_FPC_RSV0],  1>;
def  : WriteRes<WriteCvtF2FSt, [SLM_FPC_RSV01, SLM_MEC_RSV]>;

// Vector integer operations.
def  : WriteRes<WriteVecLoad,         [SLM_MEC_RSV]> { let Latency = 3; }
def  : WriteRes<WriteVecMaskedLoad,   [SLM_MEC_RSV]> { let Latency = 3; }
def  : WriteRes<WriteVecMaskedLoadY,  [SLM_MEC_RSV]> { let Latency = 3; }
<<<<<<< HEAD
def  : WriteRes<WriteVecStore,        [SLM_FPC_RSV01, SLM_MEC_RSV]>;
def  : WriteRes<WriteVecMaskedStore,  [SLM_FPC_RSV01, SLM_MEC_RSV]>;
def  : WriteRes<WriteVecMaskedStoreY, [SLM_FPC_RSV01, SLM_MEC_RSV]>;
=======
def  : WriteRes<WriteVecStore,        [SLM_MEC_RSV]>;
def  : WriteRes<WriteVecStoreX,       [SLM_MEC_RSV]>;
def  : WriteRes<WriteVecStoreY,       [SLM_MEC_RSV]>;
def  : WriteRes<WriteVecMaskedStore,  [SLM_MEC_RSV]>;
def  : WriteRes<WriteVecMaskedStoreY, [SLM_MEC_RSV]>;
>>>>>>> deba150c
def  : WriteRes<WriteVecMove,         [SLM_FPC_RSV01]>;

defm : SLMWriteResPair<WriteVecShift,    [SLM_FPC_RSV0],  1>;
defm : SLMWriteResPair<WriteVecShiftX,   [SLM_FPC_RSV0],  1>;
defm : SLMWriteResPair<WriteVecShiftY,   [SLM_FPC_RSV0],  1>;
defm : SLMWriteResPair<WriteVecShiftImm, [SLM_FPC_RSV0],  1>;
defm : SLMWriteResPair<WriteVecShiftImmX,[SLM_FPC_RSV0],  1>;
defm : SLMWriteResPair<WriteVecShiftImmY,[SLM_FPC_RSV0],  1>;
defm : SLMWriteResPair<WriteVecLogic, [SLM_FPC_RSV01], 1>;
defm : SLMWriteResPair<WriteVecLogicX,[SLM_FPC_RSV01], 1>;
defm : SLMWriteResPair<WriteVecLogicY,[SLM_FPC_RSV01], 1>;
defm : SLMWriteResPair<WriteVecTest,  [SLM_FPC_RSV01], 1>;
defm : SLMWriteResPair<WriteVecTestY, [SLM_FPC_RSV01], 1>;
defm : SLMWriteResPair<WriteVecALU,   [SLM_FPC_RSV01],  1>;
defm : SLMWriteResPair<WriteVecALUX,  [SLM_FPC_RSV01],  1>;
defm : SLMWriteResPair<WriteVecALUY,  [SLM_FPC_RSV01],  1>;
defm : SLMWriteResPair<WriteVecIMul,  [SLM_FPC_RSV0],   4>;
defm : SLMWriteResPair<WriteVecIMulX, [SLM_FPC_RSV0],   4>;
defm : SLMWriteResPair<WriteVecIMulY, [SLM_FPC_RSV0],   4>;
// FIXME: The below is closer to correct, but caused some perf regressions.
//defm : SLMWriteResPair<WritePMULLD,  [SLM_FPC_RSV0],   11, [11], 7>;
defm : SLMWriteResPair<WritePMULLD,  [SLM_FPC_RSV0],   4>;
defm : SLMWriteResPair<WritePMULLDY, [SLM_FPC_RSV0],   4>;
defm : SLMWriteResPair<WriteShuffle,  [SLM_FPC_RSV0],  1>;
defm : SLMWriteResPair<WriteShuffleY, [SLM_FPC_RSV0],  1>;
defm : SLMWriteResPair<WriteShuffleX, [SLM_FPC_RSV0],  1>;
defm : SLMWriteResPair<WriteVarShuffle,  [SLM_FPC_RSV0],  1>;
defm : SLMWriteResPair<WriteVarShuffleX, [SLM_FPC_RSV0],  1>;
defm : SLMWriteResPair<WriteVarShuffleY, [SLM_FPC_RSV0],  1>;
defm : SLMWriteResPair<WriteBlend,  [SLM_FPC_RSV0],  1>;
defm : SLMWriteResPair<WriteBlendY, [SLM_FPC_RSV0],  1>;
defm : SLMWriteResPair<WriteMPSAD,  [SLM_FPC_RSV0],  7>;
defm : SLMWriteResPair<WriteMPSADY, [SLM_FPC_RSV0],  7>;
defm : SLMWriteResPair<WritePSADBW,  [SLM_FPC_RSV0],  4>;
defm : SLMWriteResPair<WritePSADBWX, [SLM_FPC_RSV0],  4>;
defm : SLMWriteResPair<WritePSADBWY, [SLM_FPC_RSV0],  4>;
defm : SLMWriteResPair<WritePHMINPOS,  [SLM_FPC_RSV0],   4>;

// Vector insert/extract operations.
defm : SLMWriteResPair<WriteVecInsert, [SLM_FPC_RSV0],  1>;

def  : WriteRes<WriteVecExtract, [SLM_FPC_RSV0]>;
def  : WriteRes<WriteVecExtractSt, [SLM_FPC_RSV0, SLM_MEC_RSV]> {
  let Latency = 4;
  let NumMicroOps = 2;
  let ResourceCycles = [1, 2];
}

////////////////////////////////////////////////////////////////////////////////
// Horizontal add/sub  instructions.
////////////////////////////////////////////////////////////////////////////////

defm : SLMWriteResPair<WriteFHAdd,   [SLM_FPC_RSV01], 3, [2]>;
defm : SLMWriteResPair<WriteFHAddY,  [SLM_FPC_RSV01], 3, [2]>;
defm : SLMWriteResPair<WritePHAdd,   [SLM_FPC_RSV01], 1>;
defm : SLMWriteResPair<WritePHAddX,  [SLM_FPC_RSV01], 1>;
defm : SLMWriteResPair<WritePHAddY,  [SLM_FPC_RSV01], 1>;

// String instructions.
// Packed Compare Implicit Length Strings, Return Mask
def : WriteRes<WritePCmpIStrM, [SLM_FPC_RSV0]> {
  let Latency = 13;
  let ResourceCycles = [13];
}
def : WriteRes<WritePCmpIStrMLd, [SLM_FPC_RSV0, SLM_MEC_RSV]> {
  let Latency = 13;
  let ResourceCycles = [13, 1];
}

// Packed Compare Explicit Length Strings, Return Mask
def : WriteRes<WritePCmpEStrM, [SLM_FPC_RSV0]> {
  let Latency = 17;
  let ResourceCycles = [17];
}
def : WriteRes<WritePCmpEStrMLd, [SLM_FPC_RSV0, SLM_MEC_RSV]> {
  let Latency = 17;
  let ResourceCycles = [17, 1];
}

// Packed Compare Implicit Length Strings, Return Index
def : WriteRes<WritePCmpIStrI, [SLM_FPC_RSV0]> {
  let Latency = 17;
  let ResourceCycles = [17];
}
def : WriteRes<WritePCmpIStrILd, [SLM_FPC_RSV0, SLM_MEC_RSV]> {
  let Latency = 17;
  let ResourceCycles = [17, 1];
}

// Packed Compare Explicit Length Strings, Return Index
def : WriteRes<WritePCmpEStrI, [SLM_FPC_RSV0]> {
  let Latency = 21;
  let ResourceCycles = [21];
}
def : WriteRes<WritePCmpEStrILd, [SLM_FPC_RSV0, SLM_MEC_RSV]> {
  let Latency = 21;
  let ResourceCycles = [21, 1];
}

// MOVMSK Instructions.
def : WriteRes<WriteFMOVMSK,    [SLM_FPC_RSV1]> { let Latency = 4; }
def : WriteRes<WriteVecMOVMSK,  [SLM_FPC_RSV1]> { let Latency = 4; }
def : WriteRes<WriteVecMOVMSKY, [SLM_FPC_RSV1]> { let Latency = 4; }
def : WriteRes<WriteMMXMOVMSK,  [SLM_FPC_RSV1]> { let Latency = 4; }

// AES Instructions.
def : WriteRes<WriteAESDecEnc, [SLM_FPC_RSV0]> {
  let Latency = 8;
  let ResourceCycles = [5];
}
def : WriteRes<WriteAESDecEncLd, [SLM_FPC_RSV0, SLM_MEC_RSV]> {
  let Latency = 8;
  let ResourceCycles = [5, 1];
}

def : WriteRes<WriteAESIMC, [SLM_FPC_RSV0]> {
  let Latency = 8;
  let ResourceCycles = [5];
}
def : WriteRes<WriteAESIMCLd, [SLM_FPC_RSV0, SLM_MEC_RSV]> {
  let Latency = 8;
  let ResourceCycles = [5, 1];
}

def : WriteRes<WriteAESKeyGen, [SLM_FPC_RSV0]> {
  let Latency = 8;
  let ResourceCycles = [5];
}
def : WriteRes<WriteAESKeyGenLd, [SLM_FPC_RSV0, SLM_MEC_RSV]> {
  let Latency = 8;
  let ResourceCycles = [5, 1];
}

// Carry-less multiplication instructions.
def : WriteRes<WriteCLMul, [SLM_FPC_RSV0]> {
  let Latency = 10;
  let ResourceCycles = [10];
}
def : WriteRes<WriteCLMulLd, [SLM_FPC_RSV0, SLM_MEC_RSV]> {
  let Latency = 10;
  let ResourceCycles = [10, 1];
}

def : WriteRes<WriteSystem,     [SLM_FPC_RSV0]> { let Latency = 100; }
def : WriteRes<WriteMicrocoded, [SLM_FPC_RSV0]> { let Latency = 100; }
def : WriteRes<WriteFence, [SLM_MEC_RSV]>;
def : WriteRes<WriteNop, []>;

// AVX/FMA is not supported on that architecture, but we should define the basic
// scheduling resources anyway.
def  : WriteRes<WriteIMulH, [SLM_FPC_RSV0]>;
defm : SLMWriteResPair<WriteFBlendY, [SLM_FPC_RSV0],  1>;
defm : SLMWriteResPair<WriteVarBlend, [SLM_FPC_RSV0], 1>;
defm : SLMWriteResPair<WriteVarBlendY,[SLM_FPC_RSV0], 1>;
defm : SLMWriteResPair<WriteFVarBlend, [SLM_FPC_RSV0], 1>;
defm : SLMWriteResPair<WriteFVarBlendY, [SLM_FPC_RSV0], 1>;
defm : SLMWriteResPair<WriteFShuffle256, [SLM_FPC_RSV0],  1>;
defm : SLMWriteResPair<WriteFVarShuffle256, [SLM_FPC_RSV0],  1>;
defm : SLMWriteResPair<WriteShuffle256, [SLM_FPC_RSV0],  1>;
defm : SLMWriteResPair<WriteVarShuffle256, [SLM_FPC_RSV0],  1>;
defm : SLMWriteResPair<WriteVarVecShift,  [SLM_FPC_RSV0],  1>;
defm : SLMWriteResPair<WriteVarVecShiftY, [SLM_FPC_RSV0],  1>;
defm : SLMWriteResPair<WriteFMA, [SLM_FPC_RSV0],  1>;
defm : SLMWriteResPair<WriteFMAX, [SLM_FPC_RSV0],  1>;
defm : SLMWriteResPair<WriteFMAY, [SLM_FPC_RSV0],  1>;

} // SchedModel<|MERGE_RESOLUTION|>--- conflicted
+++ resolved
@@ -133,20 +133,18 @@
 
 // Scalar and vector floating point.
 def  : WriteRes<WriteFLoad,         [SLM_MEC_RSV]> { let Latency = 3; }
+def  : WriteRes<WriteFLoadX,        [SLM_MEC_RSV]> { let Latency = 3; }
+def  : WriteRes<WriteFLoadY,        [SLM_MEC_RSV]> { let Latency = 3; }
 def  : WriteRes<WriteFMaskedLoad,   [SLM_MEC_RSV]> { let Latency = 3; }
 def  : WriteRes<WriteFMaskedLoadY,  [SLM_MEC_RSV]> { let Latency = 3; }
-<<<<<<< HEAD
-def  : WriteRes<WriteFStore,        [SLM_FPC_RSV01, SLM_MEC_RSV]>;
-def  : WriteRes<WriteFMaskedStore,  [SLM_FPC_RSV01, SLM_MEC_RSV]>;
-def  : WriteRes<WriteFMaskedStoreY, [SLM_FPC_RSV01, SLM_MEC_RSV]>;
-=======
 def  : WriteRes<WriteFStore,        [SLM_MEC_RSV]>;
 def  : WriteRes<WriteFStoreX,       [SLM_MEC_RSV]>;
 def  : WriteRes<WriteFStoreY,       [SLM_MEC_RSV]>;
 def  : WriteRes<WriteFMaskedStore,  [SLM_MEC_RSV]>;
 def  : WriteRes<WriteFMaskedStoreY, [SLM_MEC_RSV]>;
->>>>>>> deba150c
 def  : WriteRes<WriteFMove,         [SLM_FPC_RSV01]>;
+def  : WriteRes<WriteFMoveX,        [SLM_FPC_RSV01]>;
+def  : WriteRes<WriteFMoveY,        [SLM_FPC_RSV01]>;
 defm : X86WriteRes<WriteEMMS,       [SLM_FPC_RSV01], 10, [10], 9>;
 
 defm : SLMWriteResPair<WriteFAdd,     [SLM_FPC_RSV1], 3>;
@@ -213,20 +211,18 @@
 
 // Vector integer operations.
 def  : WriteRes<WriteVecLoad,         [SLM_MEC_RSV]> { let Latency = 3; }
+def  : WriteRes<WriteVecLoadX,        [SLM_MEC_RSV]> { let Latency = 3; }
+def  : WriteRes<WriteVecLoadY,        [SLM_MEC_RSV]> { let Latency = 3; }
 def  : WriteRes<WriteVecMaskedLoad,   [SLM_MEC_RSV]> { let Latency = 3; }
 def  : WriteRes<WriteVecMaskedLoadY,  [SLM_MEC_RSV]> { let Latency = 3; }
-<<<<<<< HEAD
-def  : WriteRes<WriteVecStore,        [SLM_FPC_RSV01, SLM_MEC_RSV]>;
-def  : WriteRes<WriteVecMaskedStore,  [SLM_FPC_RSV01, SLM_MEC_RSV]>;
-def  : WriteRes<WriteVecMaskedStoreY, [SLM_FPC_RSV01, SLM_MEC_RSV]>;
-=======
 def  : WriteRes<WriteVecStore,        [SLM_MEC_RSV]>;
 def  : WriteRes<WriteVecStoreX,       [SLM_MEC_RSV]>;
 def  : WriteRes<WriteVecStoreY,       [SLM_MEC_RSV]>;
 def  : WriteRes<WriteVecMaskedStore,  [SLM_MEC_RSV]>;
 def  : WriteRes<WriteVecMaskedStoreY, [SLM_MEC_RSV]>;
->>>>>>> deba150c
 def  : WriteRes<WriteVecMove,         [SLM_FPC_RSV01]>;
+def  : WriteRes<WriteVecMoveX,        [SLM_FPC_RSV01]>;
+def  : WriteRes<WriteVecMoveY,        [SLM_FPC_RSV01]>;
 
 defm : SLMWriteResPair<WriteVecShift,    [SLM_FPC_RSV0],  1>;
 defm : SLMWriteResPair<WriteVecShiftX,   [SLM_FPC_RSV0],  1>;
