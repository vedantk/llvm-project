--- conflicted
+++ resolved
@@ -148,16 +148,6 @@
 def  : WriteRes<WriteFLoad,        [HWPort23]> { let Latency = 5; }
 def  : WriteRes<WriteFMove,        [HWPort5]>;
 
-<<<<<<< HEAD
-defm : HWWriteResPair<WriteFAdd,   [HWPort1], 3>;
-defm : HWWriteResPair<WriteFCmp,   [HWPort1], 3, [1], 1, 6>;
-defm : HWWriteResPair<WriteFCom,   [HWPort1], 3>;
-defm : HWWriteResPair<WriteFMul,   [HWPort0], 5>;
-defm : HWWriteResPair<WriteFDiv,   [HWPort0], 12>; // 10-14 cycles.
-defm : HWWriteResPair<WriteFRcp,   [HWPort0], 5>;
-defm : HWWriteResPair<WriteFRsqrt, [HWPort0], 5>;
-defm : HWWriteResPair<WriteFSqrt,  [HWPort0], 15>;
-=======
 defm : HWWriteResPair<WriteFAdd,   [HWPort1],  3, [1], 1, 6>;
 defm : HWWriteResPair<WriteFAddY,  [HWPort1],  3, [1], 1, 7>;
 defm : HWWriteResPair<WriteFCmp,   [HWPort1],  3, [1], 1, 6>;
@@ -173,7 +163,6 @@
 defm : HWWriteResPair<WriteFRsqrtY,[HWPort0],  5, [1], 1, 7>;
 defm : HWWriteResPair<WriteFSqrt,  [HWPort0], 15, [1], 1, 5>;
 defm : HWWriteResPair<WriteFSqrtY, [HWPort0], 15, [1], 1, 7>;
->>>>>>> 6cfc9ba5
 defm : HWWriteResPair<WriteCvtF2I, [HWPort1], 3>;
 defm : HWWriteResPair<WriteCvtI2F, [HWPort1], 4>;
 defm : HWWriteResPair<WriteCvtF2F, [HWPort1], 3>;
@@ -183,7 +172,8 @@
 defm : HWWriteResPair<WriteFSign,  [HWPort0], 1>;
 defm : HWWriteResPair<WriteFLogic,  [HWPort5], 1, [1], 1, 6>;
 defm : HWWriteResPair<WriteFLogicY, [HWPort5], 1, [1], 1, 7>;
-defm : HWWriteResPair<WriteFShuffle,  [HWPort5],  1>;
+defm : HWWriteResPair<WriteFShuffle,  [HWPort5], 1, [1], 1, 5>;
+defm : HWWriteResPair<WriteFShuffleY, [HWPort5], 1, [1], 1, 7>;
 defm : HWWriteResPair<WriteFVarShuffle,  [HWPort5], 1, [1], 1, 6>;
 defm : HWWriteResPair<WriteFVarShuffleY, [HWPort5], 1, [1], 1, 7>;
 defm : HWWriteResPair<WriteFBlend,  [HWPort015], 1, [1], 1, 6>;
@@ -206,6 +196,7 @@
 
 defm : HWWriteResPair<WriteVecShift, [HWPort0],  1>;
 defm : HWWriteResPair<WriteVecLogic, [HWPort015], 1, [1], 1, 6>;
+defm : HWWriteResPair<WriteVecLogicY,[HWPort015], 1, [1], 1, 7>;
 defm : HWWriteResPair<WriteVecALU,   [HWPort15],  1>;
 defm : HWWriteResPair<WriteVecIMul,  [HWPort0],   5>;
 defm : HWWriteResPair<WritePMULLD,   [HWPort0], 10, [2], 2, 6>;
@@ -741,9 +732,7 @@
                                            "MMX_MOVD64to64rr",
                                            "MMX_MOVQ2DQrr",
                                            "(V?)MOV64toPQIrr",
-                                           "(V?)MOVDI2PDIrr",
-                                           "(V?)PSLLDQ(Y?)ri",
-                                           "(V?)PSRLDQ(Y?)ri")>;
+                                           "(V?)MOVDI2PDIrr")>;
 
 def HWWriteResGroup5 : SchedWriteRes<[HWPort6]> {
   let Latency = 1;
@@ -923,8 +912,6 @@
                                               "VPACKUSWBYrm",
                                               "VPALIGNRYrmi",
                                               "VPBLENDWYrmi",
-                                              "VPERMILPDYmi",
-                                              "VPERMILPSYmi",
                                               "VPMOVSXBDYrm",
                                               "VPMOVSXBQYrm",
                                               "VPMOVSXWQYrm",
@@ -939,13 +926,7 @@
                                               "VPUNPCKLBWYrm",
                                               "VPUNPCKLDQYrm",
                                               "VPUNPCKLQDQYrm",
-                                              "VPUNPCKLWDYrm",
-                                              "VSHUFPDYrmi",
-                                              "VSHUFPSYrmi",
-                                              "VUNPCKHPDYrm",
-                                              "VUNPCKHPSYrm",
-                                              "VUNPCKLPDYrm",
-                                              "VUNPCKLPSYrm")>;
+                                              "VPUNPCKLWDYrm")>;
 
 def HWWriteResGroup14 : SchedWriteRes<[HWPort6,HWPort23]> {
   let Latency = 6;
@@ -1095,11 +1076,7 @@
   let NumMicroOps = 2;
   let ResourceCycles = [1,1];
 }
-def: InstRW<[HWWriteResGroup17_2], (instregex "VPANDNYrm",
-                                              "VPANDYrm",
-                                              "VPBLENDDYrmi",
-                                              "VPORYrm",
-                                              "VPXORYrm")>;
+def: InstRW<[HWWriteResGroup17_2], (instregex "VPBLENDDYrmi")>;
 
 def HWWriteResGroup18 : SchedWriteRes<[HWPort23,HWPort0156]> {
   let Latency = 6;
@@ -1429,21 +1406,9 @@
 }
 def: InstRW<[HWWriteResGroup52_1], (instregex "(ADD|SUB|SUBR)_F(32|64)m",
                                               "ILD_F(16|32|64)m",
-                                              "VADDPDYrm",
-                                              "VADDPSYrm",
-                                              "VADDSUBPDYrm",
-                                              "VADDSUBPSYrm",
-                                              "VCMPPDYrmi",
-                                              "VCMPPSYrmi",
                                               "VCVTDQ2PSYrm",
                                               "VCVTPS2DQYrm",
-                                              "VCVTTPS2DQYrm",
-                                              "VMAX(C?)PDYrm",
-                                              "VMAX(C?)PSYrm",
-                                              "VMIN(C?)PDYrm",
-                                              "VMIN(C?)PSYrm",
-                                              "VSUBPDYrm",
-                                              "VSUBPSYrm")>;
+                                              "VCVTTPS2DQYrm")>;
 
 def HWWriteResGroup53 : SchedWriteRes<[HWPort5,HWPort23]> {
   let Latency = 10;
