//===-- X86IntelInstPrinter.cpp - Intel assembly instruction printing -----===//
//
// Part of the LLVM Project, under the Apache License v2.0 with LLVM Exceptions.
// See https://llvm.org/LICENSE.txt for license information.
// SPDX-License-Identifier: Apache-2.0 WITH LLVM-exception
//
//===----------------------------------------------------------------------===//
//
// This file includes code for rendering MCInst instances as Intel-style
// assembly.
//
//===----------------------------------------------------------------------===//

#include "X86IntelInstPrinter.h"
#include "MCTargetDesc/X86BaseInfo.h"
#include "X86InstComments.h"
#include "llvm/MC/MCExpr.h"
#include "llvm/MC/MCInst.h"
#include "llvm/MC/MCInstrDesc.h"
#include "llvm/MC/MCInstrInfo.h"
#include "llvm/MC/MCSubtargetInfo.h"
#include "llvm/Support/Casting.h"
#include "llvm/Support/ErrorHandling.h"
#include <cassert>
#include <cstdint>

using namespace llvm;

#define DEBUG_TYPE "asm-printer"

// Include the auto-generated portion of the assembly writer.
#define PRINT_ALIAS_INSTR
#include "X86GenAsmWriter1.inc"

void X86IntelInstPrinter::printRegName(raw_ostream &OS, unsigned RegNo) const {
  OS << getRegisterName(RegNo);
}

void X86IntelInstPrinter::printInst(const MCInst *MI, raw_ostream &OS,
                                    StringRef Annot,
                                    const MCSubtargetInfo &STI) {
  printInstFlags(MI, OS);

  // In 16-bit mode, print data16 as data32.
  if (MI->getOpcode() == X86::DATA16_PREFIX &&
      STI.getFeatureBits()[X86::Mode16Bit]) {
    OS << "\tdata32";
  } else if (!printAliasInstr(MI, OS))
    printInstruction(MI, OS);

  // Next always print the annotation.
  printAnnotation(OS, Annot);

  // If verbose assembly is enabled, we can print some informative comments.
  if (CommentStream)
    EmitAnyX86InstComments(MI, *CommentStream, MII);
}

<<<<<<< HEAD
=======
bool X86IntelInstPrinter::printVecCompareInstr(const MCInst *MI, raw_ostream &OS) {
  if (MI->getNumOperands() == 0 ||
      !MI->getOperand(MI->getNumOperands() - 1).isImm())
    return false;

  int64_t Imm = MI->getOperand(MI->getNumOperands() - 1).getImm();

  const MCInstrDesc &Desc = MII.get(MI->getOpcode());

  // Custom print the vector compare instructions to get the immediate
  // translated into the mnemonic.
  switch (MI->getOpcode()) {
  case X86::VPCOMBmi:  case X86::VPCOMBri:
  case X86::VPCOMDmi:  case X86::VPCOMDri:
  case X86::VPCOMQmi:  case X86::VPCOMQri:
  case X86::VPCOMUBmi: case X86::VPCOMUBri:
  case X86::VPCOMUDmi: case X86::VPCOMUDri:
  case X86::VPCOMUQmi: case X86::VPCOMUQri:
  case X86::VPCOMUWmi: case X86::VPCOMUWri:
  case X86::VPCOMWmi:  case X86::VPCOMWri:
    if (Imm >= 0 && Imm <= 7) {
      OS << '\t';
      printVPCOMMnemonic(MI, OS);
      printOperand(MI, 0, OS);
      OS << ", ";
      printOperand(MI, 1, OS);
      OS << ", ";
      if ((Desc.TSFlags & X86II::FormMask) == X86II::MRMSrcMem)
        printxmmwordmem(MI, 2, OS);
      else
        printOperand(MI, 2, OS);
      return true;
    }
    break;

  case X86::VPCMPBZ128rmi:   case X86::VPCMPBZ128rri:
  case X86::VPCMPBZ256rmi:   case X86::VPCMPBZ256rri:
  case X86::VPCMPBZrmi:      case X86::VPCMPBZrri:
  case X86::VPCMPDZ128rmi:   case X86::VPCMPDZ128rri:
  case X86::VPCMPDZ256rmi:   case X86::VPCMPDZ256rri:
  case X86::VPCMPDZrmi:      case X86::VPCMPDZrri:
  case X86::VPCMPQZ128rmi:   case X86::VPCMPQZ128rri:
  case X86::VPCMPQZ256rmi:   case X86::VPCMPQZ256rri:
  case X86::VPCMPQZrmi:      case X86::VPCMPQZrri:
  case X86::VPCMPUBZ128rmi:  case X86::VPCMPUBZ128rri:
  case X86::VPCMPUBZ256rmi:  case X86::VPCMPUBZ256rri:
  case X86::VPCMPUBZrmi:     case X86::VPCMPUBZrri:
  case X86::VPCMPUDZ128rmi:  case X86::VPCMPUDZ128rri:
  case X86::VPCMPUDZ256rmi:  case X86::VPCMPUDZ256rri:
  case X86::VPCMPUDZrmi:     case X86::VPCMPUDZrri:
  case X86::VPCMPUQZ128rmi:  case X86::VPCMPUQZ128rri:
  case X86::VPCMPUQZ256rmi:  case X86::VPCMPUQZ256rri:
  case X86::VPCMPUQZrmi:     case X86::VPCMPUQZrri:
  case X86::VPCMPUWZ128rmi:  case X86::VPCMPUWZ128rri:
  case X86::VPCMPUWZ256rmi:  case X86::VPCMPUWZ256rri:
  case X86::VPCMPUWZrmi:     case X86::VPCMPUWZrri:
  case X86::VPCMPWZ128rmi:   case X86::VPCMPWZ128rri:
  case X86::VPCMPWZ256rmi:   case X86::VPCMPWZ256rri:
  case X86::VPCMPWZrmi:      case X86::VPCMPWZrri:
  case X86::VPCMPBZ128rmik:  case X86::VPCMPBZ128rrik:
  case X86::VPCMPBZ256rmik:  case X86::VPCMPBZ256rrik:
  case X86::VPCMPBZrmik:     case X86::VPCMPBZrrik:
  case X86::VPCMPDZ128rmik:  case X86::VPCMPDZ128rrik:
  case X86::VPCMPDZ256rmik:  case X86::VPCMPDZ256rrik:
  case X86::VPCMPDZrmik:     case X86::VPCMPDZrrik:
  case X86::VPCMPQZ128rmik:  case X86::VPCMPQZ128rrik:
  case X86::VPCMPQZ256rmik:  case X86::VPCMPQZ256rrik:
  case X86::VPCMPQZrmik:     case X86::VPCMPQZrrik:
  case X86::VPCMPUBZ128rmik: case X86::VPCMPUBZ128rrik:
  case X86::VPCMPUBZ256rmik: case X86::VPCMPUBZ256rrik:
  case X86::VPCMPUBZrmik:    case X86::VPCMPUBZrrik:
  case X86::VPCMPUDZ128rmik: case X86::VPCMPUDZ128rrik:
  case X86::VPCMPUDZ256rmik: case X86::VPCMPUDZ256rrik:
  case X86::VPCMPUDZrmik:    case X86::VPCMPUDZrrik:
  case X86::VPCMPUQZ128rmik: case X86::VPCMPUQZ128rrik:
  case X86::VPCMPUQZ256rmik: case X86::VPCMPUQZ256rrik:
  case X86::VPCMPUQZrmik:    case X86::VPCMPUQZrrik:
  case X86::VPCMPUWZ128rmik: case X86::VPCMPUWZ128rrik:
  case X86::VPCMPUWZ256rmik: case X86::VPCMPUWZ256rrik:
  case X86::VPCMPUWZrmik:    case X86::VPCMPUWZrrik:
  case X86::VPCMPWZ128rmik:  case X86::VPCMPWZ128rrik:
  case X86::VPCMPWZ256rmik:  case X86::VPCMPWZ256rrik:
  case X86::VPCMPWZrmik:     case X86::VPCMPWZrrik:
  case X86::VPCMPDZ128rmib:  case X86::VPCMPDZ128rmibk:
  case X86::VPCMPDZ256rmib:  case X86::VPCMPDZ256rmibk:
  case X86::VPCMPDZrmib:     case X86::VPCMPDZrmibk:
  case X86::VPCMPQZ128rmib:  case X86::VPCMPQZ128rmibk:
  case X86::VPCMPQZ256rmib:  case X86::VPCMPQZ256rmibk:
  case X86::VPCMPQZrmib:     case X86::VPCMPQZrmibk:
  case X86::VPCMPUDZ128rmib: case X86::VPCMPUDZ128rmibk:
  case X86::VPCMPUDZ256rmib: case X86::VPCMPUDZ256rmibk:
  case X86::VPCMPUDZrmib:    case X86::VPCMPUDZrmibk:
  case X86::VPCMPUQZ128rmib: case X86::VPCMPUQZ128rmibk:
  case X86::VPCMPUQZ256rmib: case X86::VPCMPUQZ256rmibk:
  case X86::VPCMPUQZrmib:    case X86::VPCMPUQZrmibk:
    if ((Imm >= 0 && Imm <= 2) || (Imm >= 4 && Imm <= 6)) {
      OS << '\t';
      printVPCMPMnemonic(MI, OS);

      unsigned CurOp = 0;
      printOperand(MI, CurOp++, OS);

      if (Desc.TSFlags & X86II::EVEX_K) {
        // Print mask operand.
        OS << " {";
        printOperand(MI, CurOp++, OS);
        OS << "}";
      }
      OS << ", ";
      printOperand(MI, CurOp++, OS);
      OS << ", ";

      if ((Desc.TSFlags & X86II::FormMask) == X86II::MRMSrcMem) {
        if (Desc.TSFlags & X86II::EVEX_B) {
          // Broadcast form.
          // Load size is based on W-bit as only D and Q are supported.
          if (Desc.TSFlags & X86II::VEX_W)
            printqwordmem(MI, CurOp++, OS);
          else
            printdwordmem(MI, CurOp++, OS);

          // Print the number of elements broadcasted.
          unsigned NumElts;
          if (Desc.TSFlags & X86II::EVEX_L2)
            NumElts = (Desc.TSFlags & X86II::VEX_W) ? 8 : 16;
          else if (Desc.TSFlags & X86II::VEX_L)
            NumElts = (Desc.TSFlags & X86II::VEX_W) ? 4 : 8;
          else
            NumElts = (Desc.TSFlags & X86II::VEX_W) ? 2 : 4;
          OS << "{1to" << NumElts << "}";
        } else {
          if (Desc.TSFlags & X86II::EVEX_L2)
            printzmmwordmem(MI, CurOp++, OS);
          else if (Desc.TSFlags & X86II::VEX_L)
            printymmwordmem(MI, CurOp++, OS);
          else
            printxmmwordmem(MI, CurOp++, OS);
        }
      } else {
        printOperand(MI, CurOp++, OS);
      }

      return true;
    }
    break;
  }

  return false;
}

>>>>>>> 8cfd91dc
void X86IntelInstPrinter::printOperand(const MCInst *MI, unsigned OpNo,
                                       raw_ostream &O) {
  const MCOperand &Op = MI->getOperand(OpNo);
  if (Op.isReg()) {
    printRegName(O, Op.getReg());
  } else if (Op.isImm()) {
    O << formatImm((int64_t)Op.getImm());
  } else {
    assert(Op.isExpr() && "unknown operand kind in printOperand");
    O << "offset ";
    Op.getExpr()->print(O, &MAI);
  }
}

void X86IntelInstPrinter::printMemReference(const MCInst *MI, unsigned Op,
                                            raw_ostream &O) {
  const MCOperand &BaseReg  = MI->getOperand(Op+X86::AddrBaseReg);
  unsigned ScaleVal         = MI->getOperand(Op+X86::AddrScaleAmt).getImm();
  const MCOperand &IndexReg = MI->getOperand(Op+X86::AddrIndexReg);
  const MCOperand &DispSpec = MI->getOperand(Op+X86::AddrDisp);

  // If this has a segment register, print it.
  printOptionalSegReg(MI, Op + X86::AddrSegmentReg, O);

  O << '[';

  bool NeedPlus = false;
  if (BaseReg.getReg()) {
    printOperand(MI, Op+X86::AddrBaseReg, O);
    NeedPlus = true;
  }

  if (IndexReg.getReg()) {
    if (NeedPlus) O << " + ";
    if (ScaleVal != 1)
      O << ScaleVal << '*';
    printOperand(MI, Op+X86::AddrIndexReg, O);
    NeedPlus = true;
  }

  if (!DispSpec.isImm()) {
    if (NeedPlus) O << " + ";
    assert(DispSpec.isExpr() && "non-immediate displacement for LEA?");
    DispSpec.getExpr()->print(O, &MAI);
  } else {
    int64_t DispVal = DispSpec.getImm();
    if (DispVal || (!IndexReg.getReg() && !BaseReg.getReg())) {
      if (NeedPlus) {
        if (DispVal > 0)
          O << " + ";
        else {
          O << " - ";
          DispVal = -DispVal;
        }
      }
      O << formatImm(DispVal);
    }
  }

  O << ']';
}

void X86IntelInstPrinter::printSrcIdx(const MCInst *MI, unsigned Op,
                                      raw_ostream &O) {
  // If this has a segment register, print it.
  printOptionalSegReg(MI, Op + 1, O);
  O << '[';
  printOperand(MI, Op, O);
  O << ']';
}

void X86IntelInstPrinter::printDstIdx(const MCInst *MI, unsigned Op,
                                      raw_ostream &O) {
  // DI accesses are always ES-based.
  O << "es:[";
  printOperand(MI, Op, O);
  O << ']';
}

void X86IntelInstPrinter::printMemOffset(const MCInst *MI, unsigned Op,
                                         raw_ostream &O) {
  const MCOperand &DispSpec = MI->getOperand(Op);

  // If this has a segment register, print it.
  printOptionalSegReg(MI, Op + 1, O);

  O << '[';

  if (DispSpec.isImm()) {
    O << formatImm(DispSpec.getImm());
  } else {
    assert(DispSpec.isExpr() && "non-immediate displacement?");
    DispSpec.getExpr()->print(O, &MAI);
  }

  O << ']';
}

void X86IntelInstPrinter::printU8Imm(const MCInst *MI, unsigned Op,
                                     raw_ostream &O) {
  if (MI->getOperand(Op).isExpr())
    return MI->getOperand(Op).getExpr()->print(O, &MAI);

  O << formatImm(MI->getOperand(Op).getImm() & 0xff);
}

void X86IntelInstPrinter::printSTiRegOperand(const MCInst *MI, unsigned OpNo,
                                            raw_ostream &OS) {
  const MCOperand &Op = MI->getOperand(OpNo);
  unsigned Reg = Op.getReg();
  // Override the default printing to print st(0) instead st.
  if (Reg == X86::ST0)
    OS << "st(0)";
  else
    printRegName(OS, Reg);
}<|MERGE_RESOLUTION|>--- conflicted
+++ resolved
@@ -45,7 +45,8 @@
   if (MI->getOpcode() == X86::DATA16_PREFIX &&
       STI.getFeatureBits()[X86::Mode16Bit]) {
     OS << "\tdata32";
-  } else if (!printAliasInstr(MI, OS))
+  } else if (!printAliasInstr(MI, OS) &&
+             !printVecCompareInstr(MI, OS))
     printInstruction(MI, OS);
 
   // Next always print the annotation.
@@ -56,8 +57,6 @@
     EmitAnyX86InstComments(MI, *CommentStream, MII);
 }
 
-<<<<<<< HEAD
-=======
 bool X86IntelInstPrinter::printVecCompareInstr(const MCInst *MI, raw_ostream &OS) {
   if (MI->getNumOperands() == 0 ||
       !MI->getOperand(MI->getNumOperands() - 1).isImm())
@@ -208,7 +207,6 @@
   return false;
 }
 
->>>>>>> 8cfd91dc
 void X86IntelInstPrinter::printOperand(const MCInst *MI, unsigned OpNo,
                                        raw_ostream &O) {
   const MCOperand &Op = MI->getOperand(OpNo);
