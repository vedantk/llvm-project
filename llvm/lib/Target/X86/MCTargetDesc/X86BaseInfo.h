//===-- X86BaseInfo.h - Top level definitions for X86 -------- --*- C++ -*-===//
//
//                     The LLVM Compiler Infrastructure
//
// This file is distributed under the University of Illinois Open Source
// License. See LICENSE.TXT for details.
//
//===----------------------------------------------------------------------===//
//
// This file contains small standalone helper functions and enum definitions for
// the X86 target useful for the compiler back-end and the MC libraries.
// As such, it deliberately does not include references to LLVM core
// code gen types, passes, etc..
//
//===----------------------------------------------------------------------===//

#ifndef LLVM_LIB_TARGET_X86_MCTARGETDESC_X86BASEINFO_H
#define LLVM_LIB_TARGET_X86_MCTARGETDESC_X86BASEINFO_H

#include "X86MCTargetDesc.h"
#include "llvm/MC/MCInstrDesc.h"
#include "llvm/Support/DataTypes.h"
#include "llvm/Support/ErrorHandling.h"

namespace llvm {

namespace X86 {
  // Enums for memory operand decoding.  Each memory operand is represented with
  // a 5 operand sequence in the form:
  //   [BaseReg, ScaleAmt, IndexReg, Disp, Segment]
  // These enums help decode this.
  enum {
    AddrBaseReg = 0,
    AddrScaleAmt = 1,
    AddrIndexReg = 2,
    AddrDisp = 3,

    /// AddrSegmentReg - The operand # of the segment in the memory operand.
    AddrSegmentReg = 4,

    /// AddrNumOperands - Total number of operands in a memory reference.
    AddrNumOperands = 5
  };

  /// AVX512 static rounding constants.  These need to match the values in
  /// avx512fintrin.h.
  enum STATIC_ROUNDING {
    TO_NEAREST_INT = 0,
    TO_NEG_INF = 1,
    TO_POS_INF = 2,
    TO_ZERO = 3,
    CUR_DIRECTION = 4
  };
} // end namespace X86;

/// X86II - This namespace holds all of the target specific flags that
/// instruction info tracks.
///
namespace X86II {
  /// Target Operand Flag enum.
  enum TOF {
    //===------------------------------------------------------------------===//
    // X86 Specific MachineOperand flags.

    MO_NO_FLAG,

    /// MO_GOT_ABSOLUTE_ADDRESS - On a symbol operand, this represents a
    /// relocation of:
    ///    SYMBOL_LABEL + [. - PICBASELABEL]
    MO_GOT_ABSOLUTE_ADDRESS,

    /// MO_PIC_BASE_OFFSET - On a symbol operand this indicates that the
    /// immediate should get the value of the symbol minus the PIC base label:
    ///    SYMBOL_LABEL - PICBASELABEL
    MO_PIC_BASE_OFFSET,

    /// MO_GOT - On a symbol operand this indicates that the immediate is the
    /// offset to the GOT entry for the symbol name from the base of the GOT.
    ///
    /// See the X86-64 ELF ABI supplement for more details.
    ///    SYMBOL_LABEL @GOT
    MO_GOT,

    /// MO_GOTOFF - On a symbol operand this indicates that the immediate is
    /// the offset to the location of the symbol name from the base of the GOT.
    ///
    /// See the X86-64 ELF ABI supplement for more details.
    ///    SYMBOL_LABEL @GOTOFF
    MO_GOTOFF,

    /// MO_GOTPCREL - On a symbol operand this indicates that the immediate is
    /// offset to the GOT entry for the symbol name from the current code
    /// location.
    ///
    /// See the X86-64 ELF ABI supplement for more details.
    ///    SYMBOL_LABEL @GOTPCREL
    MO_GOTPCREL,

    /// MO_PLT - On a symbol operand this indicates that the immediate is
    /// offset to the PLT entry of symbol name from the current code location.
    ///
    /// See the X86-64 ELF ABI supplement for more details.
    ///    SYMBOL_LABEL @PLT
    MO_PLT,

    /// MO_TLSGD - On a symbol operand this indicates that the immediate is
    /// the offset of the GOT entry with the TLS index structure that contains
    /// the module number and variable offset for the symbol. Used in the
    /// general dynamic TLS access model.
    ///
    /// See 'ELF Handling for Thread-Local Storage' for more details.
    ///    SYMBOL_LABEL @TLSGD
    MO_TLSGD,

    /// MO_TLSLD - On a symbol operand this indicates that the immediate is
    /// the offset of the GOT entry with the TLS index for the module that
    /// contains the symbol. When this index is passed to a call to
    /// __tls_get_addr, the function will return the base address of the TLS
    /// block for the symbol. Used in the x86-64 local dynamic TLS access model.
    ///
    /// See 'ELF Handling for Thread-Local Storage' for more details.
    ///    SYMBOL_LABEL @TLSLD
    MO_TLSLD,

    /// MO_TLSLDM - On a symbol operand this indicates that the immediate is
    /// the offset of the GOT entry with the TLS index for the module that
    /// contains the symbol. When this index is passed to a call to
    /// ___tls_get_addr, the function will return the base address of the TLS
    /// block for the symbol. Used in the IA32 local dynamic TLS access model.
    ///
    /// See 'ELF Handling for Thread-Local Storage' for more details.
    ///    SYMBOL_LABEL @TLSLDM
    MO_TLSLDM,

    /// MO_GOTTPOFF - On a symbol operand this indicates that the immediate is
    /// the offset of the GOT entry with the thread-pointer offset for the
    /// symbol. Used in the x86-64 initial exec TLS access model.
    ///
    /// See 'ELF Handling for Thread-Local Storage' for more details.
    ///    SYMBOL_LABEL @GOTTPOFF
    MO_GOTTPOFF,

    /// MO_INDNTPOFF - On a symbol operand this indicates that the immediate is
    /// the absolute address of the GOT entry with the negative thread-pointer
    /// offset for the symbol. Used in the non-PIC IA32 initial exec TLS access
    /// model.
    ///
    /// See 'ELF Handling for Thread-Local Storage' for more details.
    ///    SYMBOL_LABEL @INDNTPOFF
    MO_INDNTPOFF,

    /// MO_TPOFF - On a symbol operand this indicates that the immediate is
    /// the thread-pointer offset for the symbol. Used in the x86-64 local
    /// exec TLS access model.
    ///
    /// See 'ELF Handling for Thread-Local Storage' for more details.
    ///    SYMBOL_LABEL @TPOFF
    MO_TPOFF,

    /// MO_DTPOFF - On a symbol operand this indicates that the immediate is
    /// the offset of the GOT entry with the TLS offset of the symbol. Used
    /// in the local dynamic TLS access model.
    ///
    /// See 'ELF Handling for Thread-Local Storage' for more details.
    ///    SYMBOL_LABEL @DTPOFF
    MO_DTPOFF,

    /// MO_NTPOFF - On a symbol operand this indicates that the immediate is
    /// the negative thread-pointer offset for the symbol. Used in the IA32
    /// local exec TLS access model.
    ///
    /// See 'ELF Handling for Thread-Local Storage' for more details.
    ///    SYMBOL_LABEL @NTPOFF
    MO_NTPOFF,

    /// MO_GOTNTPOFF - On a symbol operand this indicates that the immediate is
    /// the offset of the GOT entry with the negative thread-pointer offset for
    /// the symbol. Used in the PIC IA32 initial exec TLS access model.
    ///
    /// See 'ELF Handling for Thread-Local Storage' for more details.
    ///    SYMBOL_LABEL @GOTNTPOFF
    MO_GOTNTPOFF,

    /// MO_DLLIMPORT - On a symbol operand "FOO", this indicates that the
    /// reference is actually to the "__imp_FOO" symbol.  This is used for
    /// dllimport linkage on windows.
    MO_DLLIMPORT,

    /// MO_DARWIN_NONLAZY - On a symbol operand "FOO", this indicates that the
    /// reference is actually to the "FOO$non_lazy_ptr" symbol, which is a
    /// non-PIC-base-relative reference to a non-hidden dyld lazy pointer stub.
    MO_DARWIN_NONLAZY,

    /// MO_DARWIN_NONLAZY_PIC_BASE - On a symbol operand "FOO", this indicates
    /// that the reference is actually to "FOO$non_lazy_ptr - PICBASE", which is
    /// a PIC-base-relative reference to a non-hidden dyld lazy pointer stub.
    MO_DARWIN_NONLAZY_PIC_BASE,

    /// MO_TLVP - On a symbol operand this indicates that the immediate is
    /// some TLS offset.
    ///
    /// This is the TLS offset for the Darwin TLS mechanism.
    MO_TLVP,

    /// MO_TLVP_PIC_BASE - On a symbol operand this indicates that the immediate
    /// is some TLS offset from the picbase.
    ///
    /// This is the 32-bit TLS offset for Darwin TLS in PIC mode.
    MO_TLVP_PIC_BASE,

    /// MO_SECREL - On a symbol operand this indicates that the immediate is
    /// the offset from beginning of section.
    ///
    /// This is the TLS offset for the COFF/Windows TLS mechanism.
    MO_SECREL
  };

  enum : uint64_t {
    //===------------------------------------------------------------------===//
    // Instruction encodings.  These are the standard/most common forms for X86
    // instructions.
    //

    // PseudoFrm - This represents an instruction that is a pseudo instruction
    // or one that has not been implemented yet.  It is illegal to code generate
    // it, but tolerated for intermediate implementation stages.
    Pseudo         = 0,

    /// Raw - This form is for instructions that don't have any operands, so
    /// they are just a fixed opcode value, like 'leave'.
    RawFrm         = 1,

    /// AddRegFrm - This form is used for instructions like 'push r32' that have
    /// their one register operand added to their opcode.
    AddRegFrm      = 2,

    /// RawFrmMemOffs - This form is for instructions that store an absolute
    /// memory offset as an immediate with a possible segment override.
    RawFrmMemOffs  = 3,

    /// RawFrmSrc - This form is for instructions that use the source index
    /// register SI/ESI/RSI with a possible segment override.
    RawFrmSrc      = 4,

    /// RawFrmDst - This form is for instructions that use the destination index
    /// register DI/EDI/ESI.
    RawFrmDst      = 5,

    /// RawFrmSrc - This form is for instructions that use the source index
    /// register SI/ESI/ERI with a possible segment override, and also the
    /// destination index register DI/ESI/RDI.
    RawFrmDstSrc   = 6,

    /// RawFrmImm8 - This is used for the ENTER instruction, which has two
    /// immediates, the first of which is a 16-bit immediate (specified by
    /// the imm encoding) and the second is a 8-bit fixed value.
    RawFrmImm8 = 7,

    /// RawFrmImm16 - This is used for CALL FAR instructions, which have two
    /// immediates, the first of which is a 16 or 32-bit immediate (specified by
    /// the imm encoding) and the second is a 16-bit fixed value.  In the AMD
    /// manual, this operand is described as pntr16:32 and pntr16:16
    RawFrmImm16 = 8,

    /// MRM[0-7][rm] - These forms are used to represent instructions that use
    /// a Mod/RM byte, and use the middle field to hold extended opcode
    /// information.  In the intel manual these are represented as /0, /1, ...
    ///

    /// MRMDestMem - This form is used for instructions that use the Mod/RM byte
    /// to specify a destination, which in this case is memory.
    ///
    MRMDestMem     = 32,

    /// MRMSrcMem - This form is used for instructions that use the Mod/RM byte
    /// to specify a source, which in this case is memory.
    ///
    MRMSrcMem      = 33,

    /// MRMSrcMem4VOp3 - This form is used for instructions that encode
    /// operand 3 with VEX.VVVV and load from memory.
    ///
    MRMSrcMem4VOp3 = 34,

    /// MRMSrcMemOp4 - This form is used for instructions that use the Mod/RM
    /// byte to specify the fourth source, which in this case is memory.
    ///
    MRMSrcMemOp4   = 35,

    /// MRMXm - This form is used for instructions that use the Mod/RM byte
    /// to specify a memory source, but doesn't use the middle field.
    ///
    MRMXm = 39, // Instruction that uses Mod/RM but not the middle field.

    // Next, instructions that operate on a memory r/m operand...
    MRM0m = 40,  MRM1m = 41,  MRM2m = 42,  MRM3m = 43, // Format /0 /1 /2 /3
    MRM4m = 44,  MRM5m = 45,  MRM6m = 46,  MRM7m = 47, // Format /4 /5 /6 /7

    /// MRMDestReg - This form is used for instructions that use the Mod/RM byte
    /// to specify a destination, which in this case is a register.
    ///
    MRMDestReg     = 48,

    /// MRMSrcReg - This form is used for instructions that use the Mod/RM byte
    /// to specify a source, which in this case is a register.
    ///
    MRMSrcReg      = 49,

    /// MRMSrcReg4VOp3 - This form is used for instructions that encode
    /// operand 3 with VEX.VVVV and do not load from memory.
    ///
    MRMSrcReg4VOp3 = 50,

    /// MRMSrcRegOp4 - This form is used for instructions that use the Mod/RM
    /// byte to specify the fourth source, which in this case is a register.
    ///
    MRMSrcRegOp4   = 51,

    /// MRMXr - This form is used for instructions that use the Mod/RM byte
    /// to specify a register source, but doesn't use the middle field.
    ///
    MRMXr = 55, // Instruction that uses Mod/RM but not the middle field.

    // Instructions that operate on a register r/m operand...
    MRM0r = 56,  MRM1r = 57,  MRM2r = 58,  MRM3r = 59, // Format /0 /1 /2 /3
    MRM4r = 60,  MRM5r = 61,  MRM6r = 62,  MRM7r = 63, // Format /4 /5 /6 /7

    /// MRM_XX - A mod/rm byte of exactly 0xXX.
    MRM_C0 = 64,  MRM_C1 = 65,  MRM_C2 = 66,  MRM_C3 = 67,
    MRM_C4 = 68,  MRM_C5 = 69,  MRM_C6 = 70,  MRM_C7 = 71,
    MRM_C8 = 72,  MRM_C9 = 73,  MRM_CA = 74,  MRM_CB = 75,
    MRM_CC = 76,  MRM_CD = 77,  MRM_CE = 78,  MRM_CF = 79,
    MRM_D0 = 80,  MRM_D1 = 81,  MRM_D2 = 82,  MRM_D3 = 83,
    MRM_D4 = 84,  MRM_D5 = 85,  MRM_D6 = 86,  MRM_D7 = 87,
    MRM_D8 = 88,  MRM_D9 = 89,  MRM_DA = 90,  MRM_DB = 91,
    MRM_DC = 92,  MRM_DD = 93,  MRM_DE = 94,  MRM_DF = 95,
    MRM_E0 = 96,  MRM_E1 = 97,  MRM_E2 = 98,  MRM_E3 = 99,
    MRM_E4 = 100, MRM_E5 = 101, MRM_E6 = 102, MRM_E7 = 103,
    MRM_E8 = 104, MRM_E9 = 105, MRM_EA = 106, MRM_EB = 107,
    MRM_EC = 108, MRM_ED = 109, MRM_EE = 110, MRM_EF = 111,
    MRM_F0 = 112, MRM_F1 = 113, MRM_F2 = 114, MRM_F3 = 115,
    MRM_F4 = 116, MRM_F5 = 117, MRM_F6 = 118, MRM_F7 = 119,
    MRM_F8 = 120, MRM_F9 = 121, MRM_FA = 122, MRM_FB = 123,
    MRM_FC = 124, MRM_FD = 125, MRM_FE = 126, MRM_FF = 127,

    FormMask       = 127,

    //===------------------------------------------------------------------===//
    // Actual flags...

    // OpSize - OpSizeFixed implies instruction never needs a 0x66 prefix.
    // OpSize16 means this is a 16-bit instruction and needs 0x66 prefix in
    // 32-bit mode. OpSize32 means this is a 32-bit instruction needs a 0x66
    // prefix in 16-bit mode.
    OpSizeShift = 7,
    OpSizeMask = 0x3 << OpSizeShift,

    OpSizeFixed = 0 << OpSizeShift,
    OpSize16    = 1 << OpSizeShift,
    OpSize32    = 2 << OpSizeShift,

    // AsSize - AdSizeX implies this instruction determines its need of 0x67
    // prefix from a normal ModRM memory operand. The other types indicate that
    // an operand is encoded with a specific width and a prefix is needed if
    // it differs from the current mode.
    AdSizeShift = OpSizeShift + 2,
    AdSizeMask  = 0x3 << AdSizeShift,

    AdSizeX  = 1 << AdSizeShift,
    AdSize16 = 1 << AdSizeShift,
    AdSize32 = 2 << AdSizeShift,
    AdSize64 = 3 << AdSizeShift,

    //===------------------------------------------------------------------===//
    // OpPrefix - There are several prefix bytes that are used as opcode
    // extensions. These are 0x66, 0xF3, and 0xF2. If this field is 0 there is
    // no prefix.
    //
    OpPrefixShift = AdSizeShift + 2,
    OpPrefixMask  = 0x7 << OpPrefixShift,

    // PS, PD - Prefix code for packed single and double precision vector
    // floating point operations performed in the SSE registers.
    PS = 1 << OpPrefixShift, PD = 2 << OpPrefixShift,

    // XS, XD - These prefix codes are for single and double precision scalar
    // floating point operations performed in the SSE registers.
    XS = 3 << OpPrefixShift,  XD = 4 << OpPrefixShift,

    //===------------------------------------------------------------------===//
    // OpMap - This field determines which opcode map this instruction
    // belongs to. i.e. one-byte, two-byte, 0x0f 0x38, 0x0f 0x3a, etc.
    //
    OpMapShift = OpPrefixShift + 3,
    OpMapMask  = 0x7 << OpMapShift,

    // OB - OneByte - Set if this instruction has a one byte opcode.
    OB = 0 << OpMapShift,

    // TB - TwoByte - Set if this instruction has a two byte opcode, which
    // starts with a 0x0F byte before the real opcode.
    TB = 1 << OpMapShift,

    // T8, TA - Prefix after the 0x0F prefix.
    T8 = 2 << OpMapShift,  TA = 3 << OpMapShift,

    // XOP8 - Prefix to include use of imm byte.
    XOP8 = 4 << OpMapShift,

    // XOP9 - Prefix to exclude use of imm byte.
    XOP9 = 5 << OpMapShift,

    // XOPA - Prefix to encode 0xA in VEX.MMMM of XOP instructions.
    XOPA = 6 << OpMapShift,

    //===------------------------------------------------------------------===//
    // REX_W - REX prefixes are instruction prefixes used in 64-bit mode.
    // They are used to specify GPRs and SSE registers, 64-bit operand size,
    // etc. We only cares about REX.W and REX.R bits and only the former is
    // statically determined.
    //
    REXShift    = OpMapShift + 3,
    REX_W       = 1 << REXShift,

    //===------------------------------------------------------------------===//
    // This three-bit field describes the size of an immediate operand.  Zero is
    // unused so that we can tell if we forgot to set a value.
    ImmShift = REXShift + 1,
    ImmMask    = 15 << ImmShift,
    Imm8       = 1 << ImmShift,
    Imm8PCRel  = 2 << ImmShift,
    Imm16      = 3 << ImmShift,
    Imm16PCRel = 4 << ImmShift,
    Imm32      = 5 << ImmShift,
    Imm32PCRel = 6 << ImmShift,
    Imm32S     = 7 << ImmShift,
    Imm64      = 8 << ImmShift,

    //===------------------------------------------------------------------===//
    // FP Instruction Classification...  Zero is non-fp instruction.

    // FPTypeMask - Mask for all of the FP types...
    FPTypeShift = ImmShift + 4,
    FPTypeMask  = 7 << FPTypeShift,

    // NotFP - The default, set for instructions that do not use FP registers.
    NotFP      = 0 << FPTypeShift,

    // ZeroArgFP - 0 arg FP instruction which implicitly pushes ST(0), f.e. fld0
    ZeroArgFP  = 1 << FPTypeShift,

    // OneArgFP - 1 arg FP instructions which implicitly read ST(0), such as fst
    OneArgFP   = 2 << FPTypeShift,

    // OneArgFPRW - 1 arg FP instruction which implicitly read ST(0) and write a
    // result back to ST(0).  For example, fcos, fsqrt, etc.
    //
    OneArgFPRW = 3 << FPTypeShift,

    // TwoArgFP - 2 arg FP instructions which implicitly read ST(0), and an
    // explicit argument, storing the result to either ST(0) or the implicit
    // argument.  For example: fadd, fsub, fmul, etc...
    TwoArgFP   = 4 << FPTypeShift,

    // CompareFP - 2 arg FP instructions which implicitly read ST(0) and an
    // explicit argument, but have no destination.  Example: fucom, fucomi, ...
    CompareFP  = 5 << FPTypeShift,

    // CondMovFP - "2 operand" floating point conditional move instructions.
    CondMovFP  = 6 << FPTypeShift,

    // SpecialFP - Special instruction forms.  Dispatch by opcode explicitly.
    SpecialFP  = 7 << FPTypeShift,

    // Lock prefix
    LOCKShift = FPTypeShift + 3,
    LOCK = 1 << LOCKShift,

    // REP prefix
    REPShift = LOCKShift + 1,
    REP = 1 << REPShift,

    // Execution domain for SSE instructions.
    // 0 means normal, non-SSE instruction.
    SSEDomainShift = REPShift + 1,

    // Encoding
    EncodingShift = SSEDomainShift + 2,
    EncodingMask = 0x3 << EncodingShift,

    // VEX - encoding using 0xC4/0xC5
    VEX = 1 << EncodingShift,

    /// XOP - Opcode prefix used by XOP instructions.
    XOP = 2 << EncodingShift,

    // VEX_EVEX - Specifies that this instruction use EVEX form which provides
    // syntax support up to 32 512-bit register operands and up to 7 16-bit
    // mask operands as well as source operand data swizzling/memory operand
    // conversion, eviction hint, and rounding mode.
    EVEX = 3 << EncodingShift,

    // Opcode
    OpcodeShift   = EncodingShift + 2,

    /// VEX_W - Has a opcode specific functionality, but is used in the same
    /// way as REX_W is for regular SSE instructions.
    VEX_WShift  = OpcodeShift + 8,
    VEX_W       = 1ULL << VEX_WShift,

    /// VEX_4V - Used to specify an additional AVX/SSE register. Several 2
    /// address instructions in SSE are represented as 3 address ones in AVX
    /// and the additional register is encoded in VEX_VVVV prefix.
    VEX_4VShift = VEX_WShift + 1,
    VEX_4V      = 1ULL << VEX_4VShift,

<<<<<<< HEAD
    /// VEX_4VOp3 - Similar to VEX_4V, but used on instructions that encode
    /// operand 3 with VEX.vvvv.
    VEX_4VOp3Shift = VEX_4VShift + 1,
    VEX_4VOp3   = 1ULL << VEX_4VOp3Shift,

    /// VEX_I8IMM - Specifies that the last register used in a AVX instruction,
    /// must be encoded in the i8 immediate field. This usually happens in
    /// instructions with 4 operands.
    VEX_I8IMMShift = VEX_4VOp3Shift + 1,
    VEX_I8IMM   = 1ULL << VEX_I8IMMShift,

=======
>>>>>>> 5f8419da
    /// VEX_L - Stands for a bit in the VEX opcode prefix meaning the current
    /// instruction uses 256-bit wide registers. This is usually auto detected
    /// if a VR256 register is used, but some AVX instructions also have this
    /// field marked when using a f256 memory references.
<<<<<<< HEAD
    VEX_LShift = VEX_I8IMMShift + 1,
=======
    VEX_LShift = VEX_4VShift + 1,
>>>>>>> 5f8419da
    VEX_L       = 1ULL << VEX_LShift,

    // VEX_LIG - Specifies that this instruction ignores the L-bit in the VEX
    // prefix. Usually used for scalar instructions. Needed by disassembler.
    VEX_LIGShift = VEX_LShift + 1,
    VEX_LIG     = 1ULL << VEX_LIGShift,

    // TODO: we should combine VEX_L and VEX_LIG together to form a 2-bit field
    // with following encoding:
    // - 00 V128
    // - 01 V256
    // - 10 V512
    // - 11 LIG (but, in insn encoding, leave VEX.L and EVEX.L in zeros.
    // this will save 1 tsflag bit

    // EVEX_K - Set if this instruction requires masking
    EVEX_KShift = VEX_LIGShift + 1,
    EVEX_K      = 1ULL << EVEX_KShift,

    // EVEX_Z - Set if this instruction has EVEX.Z field set.
    EVEX_ZShift = EVEX_KShift + 1,
    EVEX_Z      = 1ULL << EVEX_ZShift,

    // EVEX_L2 - Set if this instruction has EVEX.L' field set.
    EVEX_L2Shift = EVEX_ZShift + 1,
    EVEX_L2     = 1ULL << EVEX_L2Shift,

    // EVEX_B - Set if this instruction has EVEX.B field set.
    EVEX_BShift = EVEX_L2Shift + 1,
    EVEX_B      = 1ULL << EVEX_BShift,

    // The scaling factor for the AVX512's 8-bit compressed displacement.
    CD8_Scale_Shift = EVEX_BShift + 1,
    CD8_Scale_Mask = 127ULL << CD8_Scale_Shift,

    /// Has3DNow0F0FOpcode - This flag indicates that the instruction uses the
    /// wacky 0x0F 0x0F prefix for 3DNow! instructions.  The manual documents
    /// this as having a 0x0F prefix with a 0x0F opcode, and each instruction
    /// storing a classifier in the imm8 field.  To simplify our implementation,
    /// we handle this by storeing the classifier in the opcode field and using
    /// this flag to indicate that the encoder should do the wacky 3DNow! thing.
    Has3DNow0F0FOpcodeShift = CD8_Scale_Shift + 7,
    Has3DNow0F0FOpcode = 1ULL << Has3DNow0F0FOpcodeShift,

    /// Explicitly specified rounding control
    EVEX_RCShift = Has3DNow0F0FOpcodeShift + 1,
    EVEX_RC = 1ULL << EVEX_RCShift
  };

  // getBaseOpcodeFor - This function returns the "base" X86 opcode for the
  // specified machine instruction.
  //
  inline unsigned char getBaseOpcodeFor(uint64_t TSFlags) {
    return TSFlags >> X86II::OpcodeShift;
  }

  inline bool hasImm(uint64_t TSFlags) {
    return (TSFlags & X86II::ImmMask) != 0;
  }

  /// getSizeOfImm - Decode the "size of immediate" field from the TSFlags field
  /// of the specified instruction.
  inline unsigned getSizeOfImm(uint64_t TSFlags) {
    switch (TSFlags & X86II::ImmMask) {
    default: llvm_unreachable("Unknown immediate size");
    case X86II::Imm8:
    case X86II::Imm8PCRel:  return 1;
    case X86II::Imm16:
    case X86II::Imm16PCRel: return 2;
    case X86II::Imm32:
    case X86II::Imm32S:
    case X86II::Imm32PCRel: return 4;
    case X86II::Imm64:      return 8;
    }
  }

  /// isImmPCRel - Return true if the immediate of the specified instruction's
  /// TSFlags indicates that it is pc relative.
  inline unsigned isImmPCRel(uint64_t TSFlags) {
    switch (TSFlags & X86II::ImmMask) {
    default: llvm_unreachable("Unknown immediate size");
    case X86II::Imm8PCRel:
    case X86II::Imm16PCRel:
    case X86II::Imm32PCRel:
      return true;
    case X86II::Imm8:
    case X86II::Imm16:
    case X86II::Imm32:
    case X86II::Imm32S:
    case X86II::Imm64:
      return false;
    }
  }

  /// isImmSigned - Return true if the immediate of the specified instruction's
  /// TSFlags indicates that it is signed.
  inline unsigned isImmSigned(uint64_t TSFlags) {
    switch (TSFlags & X86II::ImmMask) {
    default: llvm_unreachable("Unknown immediate signedness");
    case X86II::Imm32S:
      return true;
    case X86II::Imm8:
    case X86II::Imm8PCRel:
    case X86II::Imm16:
    case X86II::Imm16PCRel:
    case X86II::Imm32:
    case X86II::Imm32PCRel:
    case X86II::Imm64:
      return false;
    }
  }

  /// getOperandBias - compute any additional adjustment needed to
  ///                  the offset to the start of the memory operand
  ///                  in this instruction.
  /// If this is a two-address instruction,skip one of the register operands.
  /// FIXME: This should be handled during MCInst lowering.
  inline int getOperandBias(const MCInstrDesc& Desc)
  {
    unsigned NumOps = Desc.getNumOperands();
    unsigned CurOp = 0;
    if (NumOps > 1 && Desc.getOperandConstraint(1, MCOI::TIED_TO) == 0)
      ++CurOp;
    else if (NumOps > 3 && Desc.getOperandConstraint(2, MCOI::TIED_TO) == 0 &&
             Desc.getOperandConstraint(3, MCOI::TIED_TO) == 1)
      // Special case for AVX-512 GATHER with 2 TIED_TO operands
      // Skip the first 2 operands: dst, mask_wb
      CurOp += 2;
    else if (NumOps > 3 && Desc.getOperandConstraint(2, MCOI::TIED_TO) == 0 &&
             Desc.getOperandConstraint(NumOps - 1, MCOI::TIED_TO) == 1)
      // Special case for GATHER with 2 TIED_TO operands
      // Skip the first 2 operands: dst, mask_wb
      CurOp += 2;
    else if (NumOps > 2 && Desc.getOperandConstraint(NumOps - 2, MCOI::TIED_TO) == 0)
      // SCATTER
      ++CurOp;
    return CurOp;
  }

  /// getMemoryOperandNo - The function returns the MCInst operand # for the
  /// first field of the memory operand.  If the instruction doesn't have a
  /// memory operand, this returns -1.
  ///
  /// Note that this ignores tied operands.  If there is a tied register which
  /// is duplicated in the MCInst (e.g. "EAX = addl EAX, [mem]") it is only
  /// counted as one operand.
  ///
  inline int getMemoryOperandNo(uint64_t TSFlags) {
    bool HasVEX_4V = TSFlags & X86II::VEX_4V;
    bool HasEVEX_K = TSFlags & X86II::EVEX_K;

    switch (TSFlags & X86II::FormMask) {
    default: llvm_unreachable("Unknown FormMask value in getMemoryOperandNo!");
    case X86II::Pseudo:
    case X86II::RawFrm:
    case X86II::AddRegFrm:
    case X86II::RawFrmImm8:
    case X86II::RawFrmImm16:
    case X86II::RawFrmMemOffs:
    case X86II::RawFrmSrc:
    case X86II::RawFrmDst:
    case X86II::RawFrmDstSrc:
      return -1;
    case X86II::MRMDestMem:
      return 0;
    case X86II::MRMSrcMem:
      // Start from 1, skip any registers encoded in VEX_VVVV or I8IMM, or a
      // mask register.
      return 1 + HasVEX_4V + HasEVEX_K;
    case X86II::MRMSrcMem4VOp3:
      // Skip registers encoded in reg.
      return 1 + HasEVEX_K;
    case X86II::MRMSrcMemOp4:
      // Skip registers encoded in reg, VEX_VVVV, and I8IMM.
      return 3;
    case X86II::MRMDestReg:
    case X86II::MRMSrcReg:
    case X86II::MRMSrcReg4VOp3:
    case X86II::MRMSrcRegOp4:
    case X86II::MRMXr:
    case X86II::MRM0r: case X86II::MRM1r:
    case X86II::MRM2r: case X86II::MRM3r:
    case X86II::MRM4r: case X86II::MRM5r:
    case X86II::MRM6r: case X86II::MRM7r:
      return -1;
    case X86II::MRMXm:
    case X86II::MRM0m: case X86II::MRM1m:
    case X86II::MRM2m: case X86II::MRM3m:
    case X86II::MRM4m: case X86II::MRM5m:
    case X86II::MRM6m: case X86II::MRM7m:
      // Start from 0, skip registers encoded in VEX_VVVV or a mask register.
      return 0 + HasVEX_4V + HasEVEX_K;
    case X86II::MRM_C0: case X86II::MRM_C1: case X86II::MRM_C2:
    case X86II::MRM_C3: case X86II::MRM_C4: case X86II::MRM_C5:
    case X86II::MRM_C6: case X86II::MRM_C7: case X86II::MRM_C8:
    case X86II::MRM_C9: case X86II::MRM_CA: case X86II::MRM_CB:
    case X86II::MRM_CC: case X86II::MRM_CD: case X86II::MRM_CE:
    case X86II::MRM_CF: case X86II::MRM_D0: case X86II::MRM_D1:
    case X86II::MRM_D2: case X86II::MRM_D3: case X86II::MRM_D4:
    case X86II::MRM_D5: case X86II::MRM_D6: case X86II::MRM_D7:
    case X86II::MRM_D8: case X86II::MRM_D9: case X86II::MRM_DA:
    case X86II::MRM_DB: case X86II::MRM_DC: case X86II::MRM_DD:
    case X86II::MRM_DE: case X86II::MRM_DF: case X86II::MRM_E0:
    case X86II::MRM_E1: case X86II::MRM_E2: case X86II::MRM_E3:
    case X86II::MRM_E4: case X86II::MRM_E5: case X86II::MRM_E6:
    case X86II::MRM_E7: case X86II::MRM_E8: case X86II::MRM_E9:
    case X86II::MRM_EA: case X86II::MRM_EB: case X86II::MRM_EC:
    case X86II::MRM_ED: case X86II::MRM_EE: case X86II::MRM_EF:
    case X86II::MRM_F0: case X86II::MRM_F1: case X86II::MRM_F2:
    case X86II::MRM_F3: case X86II::MRM_F4: case X86II::MRM_F5:
    case X86II::MRM_F6: case X86II::MRM_F7: case X86II::MRM_F8:
    case X86II::MRM_F9: case X86II::MRM_FA: case X86II::MRM_FB:
    case X86II::MRM_FC: case X86II::MRM_FD: case X86II::MRM_FE:
    case X86II::MRM_FF:
      return -1;
    }
  }

  /// isX86_64ExtendedReg - Is the MachineOperand a x86-64 extended (r8 or
  /// higher) register?  e.g. r8, xmm8, xmm13, etc.
  inline bool isX86_64ExtendedReg(unsigned RegNo) {
    if ((RegNo >= X86::XMM8 && RegNo <= X86::XMM15) ||
        (RegNo >= X86::XMM24 && RegNo <= X86::XMM31) ||
        (RegNo >= X86::YMM8 && RegNo <= X86::YMM15) ||
        (RegNo >= X86::YMM24 && RegNo <= X86::YMM31) ||
        (RegNo >= X86::ZMM8 && RegNo <= X86::ZMM15) ||
        (RegNo >= X86::ZMM24 && RegNo <= X86::ZMM31))
      return true;

    switch (RegNo) {
    default: break;
    case X86::R8:    case X86::R9:    case X86::R10:   case X86::R11:
    case X86::R12:   case X86::R13:   case X86::R14:   case X86::R15:
    case X86::R8D:   case X86::R9D:   case X86::R10D:  case X86::R11D:
    case X86::R12D:  case X86::R13D:  case X86::R14D:  case X86::R15D:
    case X86::R8W:   case X86::R9W:   case X86::R10W:  case X86::R11W:
    case X86::R12W:  case X86::R13W:  case X86::R14W:  case X86::R15W:
    case X86::R8B:   case X86::R9B:   case X86::R10B:  case X86::R11B:
    case X86::R12B:  case X86::R13B:  case X86::R14B:  case X86::R15B:
    case X86::CR8:   case X86::CR9:   case X86::CR10:  case X86::CR11:
    case X86::CR12:  case X86::CR13:  case X86::CR14:  case X86::CR15:
      return true;
    }
    return false;
  }

  /// is32ExtendedReg - Is the MemoryOperand a 32 extended (zmm16 or higher)
  /// registers? e.g. zmm21, etc.
  static inline bool is32ExtendedReg(unsigned RegNo) {
    return ((RegNo >= X86::XMM16 && RegNo <= X86::XMM31) ||
            (RegNo >= X86::YMM16 && RegNo <= X86::YMM31) ||
            (RegNo >= X86::ZMM16 && RegNo <= X86::ZMM31));
  }


  inline bool isX86_64NonExtLowByteReg(unsigned reg) {
    return (reg == X86::SPL || reg == X86::BPL ||
            reg == X86::SIL || reg == X86::DIL);
  }
}

} // end namespace llvm;

#endif<|MERGE_RESOLUTION|>--- conflicted
+++ resolved
@@ -429,12 +429,13 @@
     ImmMask    = 15 << ImmShift,
     Imm8       = 1 << ImmShift,
     Imm8PCRel  = 2 << ImmShift,
-    Imm16      = 3 << ImmShift,
-    Imm16PCRel = 4 << ImmShift,
-    Imm32      = 5 << ImmShift,
-    Imm32PCRel = 6 << ImmShift,
-    Imm32S     = 7 << ImmShift,
-    Imm64      = 8 << ImmShift,
+    Imm8Reg    = 3 << ImmShift,
+    Imm16      = 4 << ImmShift,
+    Imm16PCRel = 5 << ImmShift,
+    Imm32      = 6 << ImmShift,
+    Imm32PCRel = 7 << ImmShift,
+    Imm32S     = 8 << ImmShift,
+    Imm64      = 9 << ImmShift,
 
     //===------------------------------------------------------------------===//
     // FP Instruction Classification...  Zero is non-fp instruction.
@@ -514,46 +515,15 @@
     VEX_4VShift = VEX_WShift + 1,
     VEX_4V      = 1ULL << VEX_4VShift,
 
-<<<<<<< HEAD
-    /// VEX_4VOp3 - Similar to VEX_4V, but used on instructions that encode
-    /// operand 3 with VEX.vvvv.
-    VEX_4VOp3Shift = VEX_4VShift + 1,
-    VEX_4VOp3   = 1ULL << VEX_4VOp3Shift,
-
-    /// VEX_I8IMM - Specifies that the last register used in a AVX instruction,
-    /// must be encoded in the i8 immediate field. This usually happens in
-    /// instructions with 4 operands.
-    VEX_I8IMMShift = VEX_4VOp3Shift + 1,
-    VEX_I8IMM   = 1ULL << VEX_I8IMMShift,
-
-=======
->>>>>>> 5f8419da
     /// VEX_L - Stands for a bit in the VEX opcode prefix meaning the current
     /// instruction uses 256-bit wide registers. This is usually auto detected
     /// if a VR256 register is used, but some AVX instructions also have this
     /// field marked when using a f256 memory references.
-<<<<<<< HEAD
-    VEX_LShift = VEX_I8IMMShift + 1,
-=======
     VEX_LShift = VEX_4VShift + 1,
->>>>>>> 5f8419da
     VEX_L       = 1ULL << VEX_LShift,
 
-    // VEX_LIG - Specifies that this instruction ignores the L-bit in the VEX
-    // prefix. Usually used for scalar instructions. Needed by disassembler.
-    VEX_LIGShift = VEX_LShift + 1,
-    VEX_LIG     = 1ULL << VEX_LIGShift,
-
-    // TODO: we should combine VEX_L and VEX_LIG together to form a 2-bit field
-    // with following encoding:
-    // - 00 V128
-    // - 01 V256
-    // - 10 V512
-    // - 11 LIG (but, in insn encoding, leave VEX.L and EVEX.L in zeros.
-    // this will save 1 tsflag bit
-
     // EVEX_K - Set if this instruction requires masking
-    EVEX_KShift = VEX_LIGShift + 1,
+    EVEX_KShift = VEX_LShift + 1,
     EVEX_K      = 1ULL << EVEX_KShift,
 
     // EVEX_Z - Set if this instruction has EVEX.Z field set.
@@ -603,7 +573,8 @@
     switch (TSFlags & X86II::ImmMask) {
     default: llvm_unreachable("Unknown immediate size");
     case X86II::Imm8:
-    case X86II::Imm8PCRel:  return 1;
+    case X86II::Imm8PCRel:
+    case X86II::Imm8Reg:    return 1;
     case X86II::Imm16:
     case X86II::Imm16PCRel: return 2;
     case X86II::Imm32:
@@ -623,6 +594,7 @@
     case X86II::Imm32PCRel:
       return true;
     case X86II::Imm8:
+    case X86II::Imm8Reg:
     case X86II::Imm16:
     case X86II::Imm32:
     case X86II::Imm32S:
@@ -640,6 +612,7 @@
       return true;
     case X86II::Imm8:
     case X86II::Imm8PCRel:
+    case X86II::Imm8Reg:
     case X86II::Imm16:
     case X86II::Imm16PCRel:
     case X86II::Imm32:
