--- conflicted
+++ resolved
@@ -75,12 +75,13 @@
 def NoImm      : ImmType<0>;
 def Imm8       : ImmType<1>;
 def Imm8PCRel  : ImmType<2>;
-def Imm16      : ImmType<3>;
-def Imm16PCRel : ImmType<4>;
-def Imm32      : ImmType<5>;
-def Imm32PCRel : ImmType<6>;
-def Imm32S     : ImmType<7>;
-def Imm64      : ImmType<8>;
+def Imm8Reg    : ImmType<3>; // Register encoded in [7:4].
+def Imm16      : ImmType<4>;
+def Imm16PCRel : ImmType<5>;
+def Imm32      : ImmType<6>;
+def Imm32PCRel : ImmType<7>;
+def Imm32S     : ImmType<8>;
+def Imm64      : ImmType<9>;
 
 // FPFormat - This specifies what form this FP instruction has.  This is used by
 // the Floating-Point stackifier pass.
@@ -200,11 +201,6 @@
 class VEX    { Encoding OpEnc = EncVEX; }
 class VEX_W  { bit hasVEX_WPrefix = 1; }
 class VEX_4V : VEX { bit hasVEX_4V = 1; }
-<<<<<<< HEAD
-class VEX_4VOp3 : VEX { bit hasVEX_4VOp3 = 1; }
-class VEX_I8IMM { bit hasVEX_i8ImmReg = 1; }
-=======
->>>>>>> 5f8419da
 class VEX_L  { bit hasVEX_L = 1; }
 class VEX_LIG { bit ignoresVEX_L = 1; }
 class EVEX : VEX { Encoding OpEnc = EncEVEX; }
@@ -276,13 +272,6 @@
   bits<2> OpEncBits = OpEnc.Value;
   bit hasVEX_WPrefix = 0;   // Does this inst set the VEX_W field?
   bit hasVEX_4V = 0;        // Does this inst require the VEX.VVVV field?
-<<<<<<< HEAD
-  bit hasVEX_4VOp3 = 0;     // Does this inst require the VEX.VVVV field to
-                            // encode the third operand?
-  bit hasVEX_i8ImmReg = 0;  // Does this inst require the last source register
-                            // to be encoded in a immediate field?
-=======
->>>>>>> 5f8419da
   bit hasVEX_L = 0;         // Does this inst use large (256-bit) registers?
   bit ignoresVEX_L = 0;     // Does this instruction ignore the L-bit
   bit hasEVEX_K = 0;        // Does this inst require masking?
@@ -330,21 +319,6 @@
   let TSFlags{38-31} = Opcode;
   let TSFlags{39}    = hasVEX_WPrefix;
   let TSFlags{40}    = hasVEX_4V;
-<<<<<<< HEAD
-  let TSFlags{41}    = hasVEX_4VOp3;
-  let TSFlags{42}    = hasVEX_i8ImmReg;
-  let TSFlags{43}    = hasVEX_L;
-  let TSFlags{44}    = ignoresVEX_L;
-  let TSFlags{45}    = hasEVEX_K;
-  let TSFlags{46}    = hasEVEX_Z;
-  let TSFlags{47}    = hasEVEX_L2;
-  let TSFlags{48}    = hasEVEX_B;
-  // If we run out of TSFlags bits, it's possible to encode this in 3 bits.
-  let TSFlags{55-49} = CD8_Scale;
-  let TSFlags{56}    = has3DNow0F0FOpcode;
-  let TSFlags{57}    = hasMemOp4Prefix;
-  let TSFlags{58}    = hasEVEX_RC;
-=======
   let TSFlags{41}    = hasVEX_L;
   let TSFlags{42}    = hasEVEX_K;
   let TSFlags{43}    = hasEVEX_Z;
@@ -354,7 +328,6 @@
   let TSFlags{52-46} = CD8_Scale;
   let TSFlags{53}    = has3DNow0F0FOpcode;
   let TSFlags{54}    = hasEVEX_RC;
->>>>>>> 5f8419da
 }
 
 class PseudoI<dag oops, dag iops, list<dag> pattern>
@@ -373,6 +346,13 @@
            list<dag> pattern, InstrItinClass itin = NoItinerary,
            Domain d = GenericDomain>
   : X86Inst<o, f, Imm8, outs, ins, asm, itin, d> {
+  let Pattern = pattern;
+  let CodeSize = 3;
+}
+class Ii8Reg<bits<8> o, Format f, dag outs, dag ins, string asm,
+             list<dag> pattern, InstrItinClass itin = NoItinerary,
+             Domain d = GenericDomain>
+  : X86Inst<o, f, Imm8Reg, outs, ins, asm, itin, d> {
   let Pattern = pattern;
   let CodeSize = 3;
 }
@@ -874,8 +854,8 @@
 // FMA4 Instruction Templates
 class FMA4<bits<8> o, Format F, dag outs, dag ins, string asm,
            list<dag>pattern, InstrItinClass itin = NoItinerary>
-      : Ii8<o, F, outs, ins, asm, pattern, itin>, TAPD,
-        VEX_4V, VEX_I8IMM, FMASC, Requires<[HasFMA4]>;
+      : Ii8Reg<o, F, outs, ins, asm, pattern, itin>, TAPD,
+        VEX_4V, FMASC, Requires<[HasFMA4]>;
 
 // XOP 2, 3 and 4 Operand Instruction Template
 class IXOP<bits<8> o, Format F, dag outs, dag ins, string asm,
@@ -883,17 +863,22 @@
       : I<o, F, outs, ins, asm, pattern, itin, SSEPackedDouble>,
          XOP9, Requires<[HasXOP]>;
 
-// XOP 2, 3 and 4 Operand Instruction Templates with imm byte
+// XOP 2 and 3 Operand Instruction Templates with imm byte
 class IXOPi8<bits<8> o, Format F, dag outs, dag ins, string asm,
            list<dag> pattern, InstrItinClass itin = NoItinerary>
       : Ii8<o, F, outs, ins, asm, pattern, itin, SSEPackedDouble>,
+         XOP8, Requires<[HasXOP]>;
+// XOP 4 Operand Instruction Templates with imm byte
+class IXOPi8Reg<bits<8> o, Format F, dag outs, dag ins, string asm,
+           list<dag> pattern, InstrItinClass itin = NoItinerary>
+      : Ii8Reg<o, F, outs, ins, asm, pattern, itin, SSEPackedDouble>,
          XOP8, Requires<[HasXOP]>;
 
 //  XOP 5 operand instruction (VEX encoding!)
 class IXOP5<bits<8> o, Format F, dag outs, dag ins, string asm,
            list<dag>pattern, InstrItinClass itin = NoItinerary>
-      : Ii8<o, F, outs, ins, asm, pattern, itin, SSEPackedInt>, TAPD,
-        VEX_4V, VEX_I8IMM, Requires<[HasXOP]>;
+      : Ii8Reg<o, F, outs, ins, asm, pattern, itin, SSEPackedInt>, TAPD,
+        VEX_4V, Requires<[HasXOP]>;
 
 // X86-64 Instruction templates...
 //
