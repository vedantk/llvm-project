--- conflicted
+++ resolved
@@ -53,6 +53,7 @@
   let BufferSize=18;
 }
 
+// Functional units
 def JDiv    : ProcResource<1>; // integer division
 def JMul    : ProcResource<1>; // integer multiplication
 def JVALU0  : ProcResource<1>; // vector integer
@@ -61,6 +62,10 @@
 def JSTC    : ProcResource<1>; // vector store/convert
 def JFPM    : ProcResource<1>; // FP multiplication
 def JFPA    : ProcResource<1>; // FP addition
+
+// Functional unit groups
+def JFPX  : ProcResGroup<[JFPA, JFPM]>;
+def JVALU : ProcResGroup<[JVALU0, JVALU1]>;
 
 // Integer loads are 3 cycles, so ReadAfterLd registers needn't be available until 3
 // cycles after the memory operand.
@@ -131,7 +136,6 @@
 
 // FIXME: Why do bitcounts use WriteIMul?
 def JWriteLZCNT : SchedWriteRes<[JALU01]> {
-  let Latency = 1;
 }
 def JWriteLZCNTLd : SchedWriteRes<[JLAGU, JALU01]> {
   let Latency = 4;
@@ -295,26 +299,26 @@
 def  : WriteRes<WriteFStore,               [JSAGU]>;
 def  : WriteRes<WriteFMove,               [JFPU01]>;
 
-defm : JWriteResFpuPair<WriteFAdd,         [JFPU0],  3>;
-defm : JWriteResFpuPair<WriteFMul,         [JFPU1],  2>;
-defm : JWriteResFpuPair<WriteFMA,          [JFPU1],  2>; // NOTE: Doesn't exist on Jaguar.
-defm : JWriteResFpuPair<WriteFRcp,         [JFPU1],  2>;
-defm : JWriteResFpuPair<WriteFRsqrt,       [JFPU1],  2>;
-defm : JWriteResFpuPair<WriteFDiv,   [JFPU1, JFPM], 19, [1, 19]>;
-defm : JWriteResFpuPair<WriteFSqrt,  [JFPU1, JFPM], 21, [1, 21]>;
-defm : JWriteResFpuPair<WriteFShuffle,    [JFPU01],  1>;
-defm : JWriteResFpuPair<WriteFBlend,      [JFPU01],  1>;
-defm : JWriteResFpuPair<WriteFVarBlend,   [JFPU01],  2, [4], 3>;
-defm : JWriteResFpuPair<WriteFShuffle256, [JFPU01],  1>;
+defm : JWriteResFpuPair<WriteFAdd,         [JFPU0, JFPA],  3>;
+defm : JWriteResFpuPair<WriteFMul,         [JFPU1, JFPM],  2>;
+defm : JWriteResFpuPair<WriteFMA,          [JFPU1, JFPM],  2>; // NOTE: Doesn't exist on Jaguar.
+defm : JWriteResFpuPair<WriteFRcp,         [JFPU1, JFPM],  2>;
+defm : JWriteResFpuPair<WriteFRsqrt,       [JFPU1, JFPM],  2>;
+defm : JWriteResFpuPair<WriteFDiv,         [JFPU1, JFPM], 19, [1, 19]>;
+defm : JWriteResFpuPair<WriteFSqrt,        [JFPU1, JFPM], 21, [1, 21]>;
+defm : JWriteResFpuPair<WriteFShuffle,    [JFPU01, JFPX],  1>;
+defm : JWriteResFpuPair<WriteFBlend,      [JFPU01, JFPX],  1>;
+defm : JWriteResFpuPair<WriteFVarBlend,   [JFPU01, JFPX],  2, [1, 4], 3>;
+defm : JWriteResFpuPair<WriteFShuffle256, [JFPU01, JFPX],  1>;
 
 ////////////////////////////////////////////////////////////////////////////////
 // Conversions.
 // FIXME: integer pipes
 ////////////////////////////////////////////////////////////////////////////////
 
-defm : JWriteResFpuPair<WriteCvtF2I,       [JFPU1], 3>; // Float -> Integer.
-defm : JWriteResFpuPair<WriteCvtI2F,       [JFPU1], 3>; // Integer -> Float.
-defm : JWriteResFpuPair<WriteCvtF2F,       [JFPU1], 3>; // Float -> Float size conversion.
+defm : JWriteResFpuPair<WriteCvtF2I,       [JFPU1, JSTC], 3>; // Float -> Integer.
+defm : JWriteResFpuPair<WriteCvtI2F,       [JFPU1, JSTC], 3>; // Integer -> Float.
+defm : JWriteResFpuPair<WriteCvtF2F,       [JFPU1, JSTC], 3>; // Float -> Float size conversion.
 
 ////////////////////////////////////////////////////////////////////////////////
 // Vector integer operations.
@@ -324,16 +328,16 @@
 def  : WriteRes<WriteVecStore,             [JSAGU]>;
 def  : WriteRes<WriteVecMove,             [JFPU01]>;
 
-defm : JWriteResFpuPair<WriteVecALU,      [JFPU01], 1>;
-defm : JWriteResFpuPair<WriteVecShift,    [JFPU01], 1>;
-defm : JWriteResFpuPair<WriteVecIMul,      [JFPU0], 2>;
-defm : JWriteResFpuPair<WriteMPSAD,        [JFPU0], 3, [2]>;
-defm : JWriteResFpuPair<WriteShuffle,     [JFPU01], 1>;
-defm : JWriteResFpuPair<WriteBlend,       [JFPU01], 1>;
-defm : JWriteResFpuPair<WriteVarBlend,    [JFPU01], 2, [4], 3>;
-defm : JWriteResFpuPair<WriteVecLogic,    [JFPU01], 1>;
-defm : JWriteResFpuPair<WriteShuffle256,  [JFPU01], 1>;
-defm : JWriteResFpuPair<WriteVarVecShift, [JFPU01], 1>; // NOTE: Doesn't exist on Jaguar.
+defm : JWriteResFpuPair<WriteVecALU,      [JFPU01, JVALU], 1>;
+defm : JWriteResFpuPair<WriteVecShift,    [JFPU01, JVALU], 1>;
+defm : JWriteResFpuPair<WriteVecIMul,     [JFPU0, JVIMUL], 2>;
+defm : JWriteResFpuPair<WriteMPSAD,       [JFPU0, JVIMUL], 3, [1, 2]>;
+defm : JWriteResFpuPair<WriteShuffle,     [JFPU01, JVALU], 1>;
+defm : JWriteResFpuPair<WriteBlend,       [JFPU01, JVALU], 1>;
+defm : JWriteResFpuPair<WriteVarBlend,    [JFPU01, JVALU], 2, [1, 4], 3>;
+defm : JWriteResFpuPair<WriteVecLogic,    [JFPU01, JVALU], 1>;
+defm : JWriteResFpuPair<WriteShuffle256,  [JFPU01, JVALU], 1>;
+defm : JWriteResFpuPair<WriteVarVecShift, [JFPU01, JVALU], 1>; // NOTE: Doesn't exist on Jaguar.
 
 ////////////////////////////////////////////////////////////////////////////////
 // SSE42 String instructions.
@@ -357,8 +361,8 @@
 // Horizontal add/sub  instructions.
 ////////////////////////////////////////////////////////////////////////////////
 
-defm : JWriteResFpuPair<WriteFHAdd,      [JFPU0], 3>;
-defm : JWriteResFpuPair<WritePHAdd,     [JFPU01], 1>;
+defm : JWriteResFpuPair<WriteFHAdd,         [JFPU0, JFPA], 3>;
+defm : JWriteResFpuPair<WritePHAdd,       [JFPU01, JVALU], 1>;
 
 def JWriteFHAddY: SchedWriteRes<[JFPU0, JFPA]> {
   let Latency = 3;
@@ -384,28 +388,28 @@
 
 def JWriteDPPS: SchedWriteRes<[JFPU0, JFPU1]> {
   let Latency = 11;
-  let ResourceCycles = [3,3];
+  let ResourceCycles = [3, 3];
   let NumMicroOps = 5;
 }
 def : InstRW<[JWriteDPPS], (instrs DPPSrri, VDPPSrri)>;
 
 def JWriteDPPSLd: SchedWriteRes<[JLAGU, JFPU0, JFPU1]> {
   let Latency = 16;
-  let ResourceCycles = [1,3,3];
+  let ResourceCycles = [1, 3, 3];
   let NumMicroOps = 6;
 }
 def : InstRW<[JWriteDPPSLd], (instrs DPPSrmi, VDPPSrmi)>;
 
 def JWriteDPPD: SchedWriteRes<[JFPU0, JFPU1]> {
   let Latency = 9;
-  let ResourceCycles = [3,3];
+  let ResourceCycles = [3, 3];
   let NumMicroOps = 3;
 }
 def : InstRW<[JWriteDPPD], (instrs DPPDrri, VDPPDrri)>;
 
 def JWriteDPPDLd: SchedWriteRes<[JLAGU, JFPU0, JFPU1]> {
   let Latency = 14;
-  let ResourceCycles = [1,3,3];
+  let ResourceCycles = [1, 3, 3];
   let NumMicroOps = 3;
 }
 def : InstRW<[JWriteDPPDLd], (instrs DPPDrmi, VDPPDrmi)>;
@@ -414,15 +418,13 @@
 // SSE4A instructions.
 ////////////////////////////////////////////////////////////////////////////////
 
-def JWriteEXTRQ: SchedWriteRes<[JFPU01]> {
-  let Latency = 1;
-  let ResourceCycles = [1];
+def JWriteEXTRQ: SchedWriteRes<[JFPU01, JVALU]> {
 }
 def : InstRW<[JWriteEXTRQ], (instrs EXTRQ, EXTRQI)>;
 
-def JWriteINSERTQ: SchedWriteRes<[JFPU01]> {
+def JWriteINSERTQ: SchedWriteRes<[JFPU01, JVALU]> {
   let Latency = 2;
-  let ResourceCycles = [4];
+  let ResourceCycles = [1, 4];
 }
 def : InstRW<[JWriteINSERTQ], (instrs INSERTQ, INSERTQI)>;
 
@@ -430,47 +432,45 @@
 // F16C instructions.
 ////////////////////////////////////////////////////////////////////////////////
 
-def JWriteCVT3: SchedWriteRes<[JFPU1]> {
+def JWriteCVT3: SchedWriteRes<[JFPU1, JSTC]> {
   let Latency = 3;
 }
 def : InstRW<[JWriteCVT3], (instrs VCVTPS2PHrr, VCVTPH2PSrr)>;
 
-def JWriteCVT3St: SchedWriteRes<[JFPU1, JSAGU]> {
-  let Latency = 3;
-  let ResourceCycles = [1, 1];
+def JWriteCVT3St: SchedWriteRes<[JFPU1, JSTC, JSAGU]> {
+  let Latency = 3;
 }
 def : InstRW<[JWriteCVT3St], (instrs VCVTPS2PHmr)>;
 
-def JWriteCVT3Ld: SchedWriteRes<[JLAGU, JFPU1]> {
+def JWriteCVT3Ld: SchedWriteRes<[JLAGU, JFPU1, JSTC]> {
   let Latency = 8;
-  let ResourceCycles = [1, 1];
 }
 def : InstRW<[JWriteCVT3Ld], (instrs VCVTPH2PSrm)>;
 
-def JWriteCVTPS2PHY: SchedWriteRes<[JFPU1, JFPU01]> {
-  let Latency = 6;
-  let ResourceCycles = [2,2];
+def JWriteCVTPS2PHY: SchedWriteRes<[JFPU1, JSTC, JFPX]> {
+  let Latency = 6;
+  let ResourceCycles = [2, 2, 2];
   let NumMicroOps = 3;
 }
 def : InstRW<[JWriteCVTPS2PHY], (instrs VCVTPS2PHYrr)>;
 
-def JWriteCVTPS2PHYSt: SchedWriteRes<[JFPU1, JFPU01, JSAGU]> {
+def JWriteCVTPS2PHYSt: SchedWriteRes<[JFPU1, JSTC, JFPX, JSAGU]> {
   let Latency = 11;
-  let ResourceCycles = [2,2,1];
+  let ResourceCycles = [2, 2, 2, 1];
   let NumMicroOps = 3;
 }
 def : InstRW<[JWriteCVTPS2PHYSt], (instrs VCVTPS2PHYmr)>;
 
-def JWriteCVTPH2PSY: SchedWriteRes<[JFPU1]> {
-  let Latency = 3;
-  let ResourceCycles = [2];
+def JWriteCVTPH2PSY: SchedWriteRes<[JFPU1, JSTC]> {
+  let Latency = 3;
+  let ResourceCycles = [2, 2];
   let NumMicroOps = 2;
 }
 def : InstRW<[JWriteCVTPH2PSY], (instrs VCVTPH2PSYrr)>;
 
-def JWriteCVTPH2PSYLd: SchedWriteRes<[JLAGU, JFPU1]> {
+def JWriteCVTPH2PSYLd: SchedWriteRes<[JLAGU, JFPU1, JSTC]> {
   let Latency = 8;
-  let ResourceCycles = [1,2];
+  let ResourceCycles = [1, 2, 2];
   let NumMicroOps = 2;
 }
 def : InstRW<[JWriteCVTPH2PSYLd], (instrs VCVTPH2PSYrm)>;
@@ -479,11 +479,6 @@
 // AVX instructions.
 ////////////////////////////////////////////////////////////////////////////////
 
-<<<<<<< HEAD
-def JWriteLogicY: SchedWriteRes<[JFPU01]> {
-  let Latency = 1;
-  let ResourceCycles = [2];
-=======
 def JWriteFLogic: SchedWriteRes<[JFPU01, JFPX]> {
 }
 def : InstRW<[JWriteFLogic], (instrs ORPDrr, ORPSrr, VORPDrr, VORPSrr,
@@ -501,27 +496,22 @@
 
 def JWriteFLogicY: SchedWriteRes<[JFPU01, JFPX]> {
   let ResourceCycles = [2, 2];
->>>>>>> f07278ec
-  let NumMicroOps = 2;
-}
-def : InstRW<[JWriteLogicY], (instrs VORPDYrr, VORPSYrr,
-                                     VXORPDYrr, VXORPSYrr,
-                                     VANDPDYrr, VANDPSYrr,
-                                     VANDNPDYrr, VANDNPSYrr)>;
-
-<<<<<<< HEAD
-def JWriteLogicYLd: SchedWriteRes<[JLAGU, JFPU01]> {
-=======
+  let NumMicroOps = 2;
+}
+def : InstRW<[JWriteFLogicY], (instrs VORPDYrr, VORPSYrr,
+                                      VXORPDYrr, VXORPSYrr,
+                                      VANDPDYrr, VANDPSYrr,
+                                      VANDNPDYrr, VANDNPSYrr)>;
+
 def JWriteFLogicYLd: SchedWriteRes<[JLAGU, JFPU01, JFPX]> {
->>>>>>> f07278ec
   let Latency = 6;
   let ResourceCycles = [1, 2, 2];
   let NumMicroOps = 3;
 }
-def : InstRW<[JWriteLogicYLd], (instrs VORPDYrm, VORPSYrm,
-                                       VXORPDYrm, VXORPSYrm,
-                                       VANDPDYrm, VANDPSYrm,
-                                       VANDNPDYrm, VANDNPSYrm)>;
+def : InstRW<[JWriteFLogicYLd], (instrs VORPDYrm, VORPSYrm,
+                                        VXORPDYrm, VXORPSYrm,
+                                        VANDPDYrm, VANDPSYrm,
+                                        VANDNPDYrm, VANDNPSYrm)>;
 
 def JWriteVDPPSY: SchedWriteRes<[JFPU1, JFPU0]> {
   let Latency = 12;
@@ -690,14 +680,14 @@
   let ResourceCycles = [6];
   let NumMicroOps = 6;
 }
-def : InstRW<[JWriteVPERMY], (instrs VPERMILPDYrr, VPERMILPSYrr)>;
+def : InstRW<[JWriteVPERMY], (instrs VBLENDVPDYrr, VBLENDVPSYrr, VPERMILPDYrr, VPERMILPSYrr)>;
 
 def JWriteVPERMYLd: SchedWriteRes<[JLAGU, JFPU01]> {
   let Latency = 8;
   let ResourceCycles = [1, 6];
   let NumMicroOps = 6;
 }
-def : InstRW<[JWriteVPERMYLd, ReadAfterLd], (instrs VPERMILPDYrm, VPERMILPSYrm)>;
+def : InstRW<[JWriteVPERMYLd, ReadAfterLd], (instrs VBLENDVPDYrm, VBLENDVPSYrm, VPERMILPDYrm, VPERMILPSYrm)>;
 
 def JWriteShuffleY: SchedWriteRes<[JFPU01]> {
   let ResourceCycles = [2];
@@ -713,18 +703,6 @@
 }
 def : InstRW<[JWriteShuffleYLd, ReadAfterLd], (instrs VMOVDDUPYrm, VMOVSHDUPYrm, VMOVSLDUPYrm,
                                                       VPERMILPDYmi, VPERMILPSYmi, VSHUFPDYrmi, VSHUFPSYrmi)>;
-
-def JWriteVBlendVPY: SchedWriteRes<[JFPU01]> {
-  let Latency = 3;
-  let ResourceCycles = [6];
-}
-def : InstRW<[JWriteVBlendVPY], (instrs VBLENDVPDYrr, VBLENDVPSYrr, VPERMILPDYrr, VPERMILPSYrr)>;
-
-def JWriteVBlendVPYLd: SchedWriteRes<[JLAGU, JFPU01]> {
-  let Latency = 8;
-  let ResourceCycles = [1, 6];
-}
-def : InstRW<[JWriteVBlendVPYLd, ReadAfterLd], (instrs VBLENDVPDYrm, VBLENDVPSYrm)>;
 
 def JWriteVBROADCASTYLd: SchedWriteRes<[JLAGU, JFPU01]> {
   let Latency = 6;
