--- conflicted
+++ resolved
@@ -151,16 +151,6 @@
 def  : WriteRes<WriteFStore,        [SKLPort237, SKLPort4]>;
 def  : WriteRes<WriteFMove,         [SKLPort015]>;
 
-<<<<<<< HEAD
-defm : SKLWriteResPair<WriteFAdd,   [SKLPort1], 3>; // Floating point add/sub.
-defm : SKLWriteResPair<WriteFCmp,  [SKLPort01], 4, [1], 1, 6>; // Floating point compare.
-defm : SKLWriteResPair<WriteFCom,   [SKLPort0], 2>; // Floating point compare to flags.
-defm : SKLWriteResPair<WriteFMul,   [SKLPort0], 5>; // Floating point multiplication.
-defm : SKLWriteResPair<WriteFDiv,   [SKLPort0], 12>; // 10-14 cycles. // Floating point division.
-defm : SKLWriteResPair<WriteFSqrt,  [SKLPort0], 15>; // Floating point square root.
-defm : SKLWriteResPair<WriteFRcp,   [SKLPort0], 4>; // Floating point reciprocal estimate.
-defm : SKLWriteResPair<WriteFRsqrt, [SKLPort0], 4>; // Floating point reciprocal square root estimate.
-=======
 defm : SKLWriteResPair<WriteFAdd,  [SKLPort01],  4, [1], 1, 6>; // Floating point add/sub.
 defm : SKLWriteResPair<WriteFAddY, [SKLPort01],  4, [1], 1, 7>; // Floating point add/sub (YMM/ZMM).
 defm : SKLWriteResPair<WriteFCmp,  [SKLPort01],  4, [1], 1, 6>; // Floating point compare.
@@ -176,14 +166,14 @@
 defm : SKLWriteResPair<WriteFRcpY,  [SKLPort0], 4, [1], 1, 5>; // Floating point reciprocal estimate (YMM/ZMM).
 defm : SKLWriteResPair<WriteFRsqrt, [SKLPort0], 4, [1], 1, 5>; // Floating point reciprocal square root estimate.
 defm : SKLWriteResPair<WriteFRsqrtY,[SKLPort0], 4, [1], 1, 5>; // Floating point reciprocal square root estimate (YMM/ZMM).
->>>>>>> 6cfc9ba5
 defm : SKLWriteResPair<WriteFMA,    [SKLPort01], 4, [1], 1, 6>; // Fused Multiply Add.
 defm : SKLWriteResPair<WriteFMAS,   [SKLPort01], 4, [1], 1, 5>; // Fused Multiply Add (Scalar).
 defm : SKLWriteResPair<WriteFMAY,   [SKLPort01], 4, [1], 1, 7>; // Fused Multiply Add (YMM/ZMM).
 defm : SKLWriteResPair<WriteFSign,   [SKLPort0], 1>; // Floating point fabs/fchs.
 defm : SKLWriteResPair<WriteFLogic,  [SKLPort015], 1, [1], 1, 6>; // Floating point and/or/xor logicals.
 defm : SKLWriteResPair<WriteFLogicY, [SKLPort015], 1, [1], 1, 7>; // Floating point and/or/xor logicals (YMM/ZMM).
-defm : SKLWriteResPair<WriteFShuffle,  [SKLPort5],  1>; // Floating point vector shuffles.
+defm : SKLWriteResPair<WriteFShuffle,  [SKLPort5], 1, [1], 1, 5>; // Floating point vector shuffles.
+defm : SKLWriteResPair<WriteFShuffleY, [SKLPort5], 1, [1], 1, 7>; // Floating point vector shuffles (YMM/ZMM).
 defm : SKLWriteResPair<WriteFVarShuffle,  [SKLPort5],  1>; // Floating point vector shuffles.
 defm : SKLWriteResPair<WriteFVarShuffleY, [SKLPort5],  1>; // Floating point vector shuffles.
 defm : SKLWriteResPair<WriteFBlend,  [SKLPort015], 1, [1], 1, 6>; // Floating point vector blends.
@@ -207,6 +197,7 @@
 
 defm : SKLWriteResPair<WriteVecALU,   [SKLPort15],  1>; // Vector integer ALU op, no logicals.
 defm : SKLWriteResPair<WriteVecLogic, [SKLPort015], 1, [1], 1, 6>; // Vector integer and/or/xor.
+defm : SKLWriteResPair<WriteVecLogicY,[SKLPort015], 1, [1], 1, 7>; // Vector integer and/or/xor (YMM/ZMM).
 defm : SKLWriteResPair<WriteVecShift, [SKLPort0],  1>; // Vector integer shifts.
 defm : SKLWriteResPair<WriteVecIMul,  [SKLPort0],   5>; // Vector integer multiply.
 defm : SKLWriteResPair<WritePMULLD,   [SKLPort01], 10, [2], 2, 6>;
@@ -415,9 +406,7 @@
                                             "UCOM_FPr",
                                             "UCOM_Fr",
                                             "(V?)MOV64toPQIrr",
-                                            "(V?)MOVDI2PDIrr",
-                                            "(V?)PSLLDQ(Y?)ri",
-                                            "(V?)PSRLDQ(Y?)ri")>;
+                                            "(V?)MOVDI2PDIrr")>;
 
 def SKLWriteResGroup4 : SchedWriteRes<[SKLPort6]> {
   let Latency = 1;
@@ -1529,9 +1518,7 @@
                                               "VPBLENDWYrmi",
                                               "VPBROADCASTBYrm",
                                               "VPBROADCASTWYrm",
-                                              "VPERMILPDYmi",
                                               "VPERMILPDYrm",
-                                              "VPERMILPSYmi",
                                               "VPERMILPSYrm",
                                               "VPMOVSXBDYrm",
                                               "VPMOVSXBQYrm",
@@ -1547,13 +1534,7 @@
                                               "VPUNPCKLBWYrm",
                                               "VPUNPCKLDQYrm",
                                               "VPUNPCKLQDQYrm",
-                                              "VPUNPCKLWDYrm",
-                                              "VSHUFPDYrmi",
-                                              "VSHUFPSYrmi",
-                                              "VUNPCKHPDYrm",
-                                              "VUNPCKHPSYrm",
-                                              "VUNPCKLPDYrm",
-                                              "VUNPCKLPSYrm")>;
+                                              "VPUNPCKLWDYrm")>;
 
 def SKLWriteResGroup109 : SchedWriteRes<[SKLPort01,SKLPort23]> {
   let Latency = 8;
@@ -1620,17 +1601,13 @@
                                               "VPADDDYrm",
                                               "VPADDQYrm",
                                               "VPADDWYrm",
-                                              "VPANDNYrm",
-                                              "VPANDYrm",
                                               "VPBLENDDYrmi",
                                               "VPMASKMOVDYrm",
                                               "VPMASKMOVQYrm",
-                                              "VPORYrm",
                                               "VPSUBBYrm",
                                               "VPSUBDYrm",
                                               "VPSUBQYrm",
-                                              "VPSUBWYrm",
-                                              "VPXORYrm")>;
+                                              "VPSUBWYrm")>;
 
 def SKLWriteResGroup112 : SchedWriteRes<[SKLPort0,SKLPort5,SKLPort23]> {
   let Latency = 8;
@@ -1935,24 +1912,10 @@
   let NumMicroOps = 2;
   let ResourceCycles = [1,1];
 }
-<<<<<<< HEAD
-def: InstRW<[SKLWriteResGroup147], (instregex "VADDPDYrm",
-                                              "VADDPSYrm",
-                                              "VADDSUBPDYrm",
-                                              "VADDSUBPSYrm",
-                                              "VCMPPDYrmi",
-                                              "VCMPPSYrmi",
-                                              "VCVTDQ2PSYrm",
-=======
 def: InstRW<[SKLWriteResGroup147], (instregex "VCVTDQ2PSYrm",
->>>>>>> 6cfc9ba5
                                               "VCVTPS2DQYrm",
                                               "VCVTPS2PDYrm",
                                               "VCVTTPS2DQYrm",
-                                              "VMAX(C?)PDYrm",
-                                              "VMAX(C?)PSYrm",
-                                              "VMIN(C?)PDYrm",
-                                              "VMIN(C?)PSYrm",
                                               "VMULPDYrm",
                                               "VMULPSYrm",
                                               "VPMADDUBSWYrm",
