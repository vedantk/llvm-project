//===-- AMDGPUISelLowering.cpp - AMDGPU Common DAG lowering functions -----===//
//
//                     The LLVM Compiler Infrastructure
//
// This file is distributed under the University of Illinois Open Source
// License. See LICENSE.TXT for details.
//
//===----------------------------------------------------------------------===//
//
/// \file
/// \brief This is the parent TargetLowering class for hardware code gen
/// targets.
//
//===----------------------------------------------------------------------===//

#include "AMDGPUISelLowering.h"
#include "AMDGPU.h"
<<<<<<< HEAD
#include "AMDGPUDiagnosticInfoUnsupported.h"
=======
>>>>>>> b4b092ea
#include "AMDGPUFrameLowering.h"
#include "AMDGPUIntrinsicInfo.h"
#include "AMDGPURegisterInfo.h"
#include "AMDGPUSubtarget.h"
#include "R600MachineFunctionInfo.h"
#include "SIMachineFunctionInfo.h"
#include "llvm/CodeGen/CallingConvLower.h"
#include "llvm/CodeGen/DiagnosticInfoCodeGen.h"
#include "llvm/CodeGen/MachineFunction.h"
#include "llvm/CodeGen/MachineRegisterInfo.h"
#include "llvm/CodeGen/SelectionDAG.h"
#include "llvm/CodeGen/TargetLoweringObjectFileImpl.h"
#include "llvm/IR/DataLayout.h"
#include "SIInstrInfo.h"
using namespace llvm;

static bool allocateStack(unsigned ValNo, MVT ValVT, MVT LocVT,
                      CCValAssign::LocInfo LocInfo,
                      ISD::ArgFlagsTy ArgFlags, CCState &State) {
  unsigned Offset = State.AllocateStack(ValVT.getStoreSize(),
                                        ArgFlags.getOrigAlign());
  State.addLoc(CCValAssign::getMem(ValNo, ValVT, Offset, LocVT, LocInfo));

  return true;
}

#include "AMDGPUGenCallingConv.inc"

// Find a larger type to do a load / store of a vector with.
EVT AMDGPUTargetLowering::getEquivalentMemType(LLVMContext &Ctx, EVT VT) {
  unsigned StoreSize = VT.getStoreSizeInBits();
  if (StoreSize <= 32)
    return EVT::getIntegerVT(Ctx, StoreSize);

  assert(StoreSize % 32 == 0 && "Store size not a multiple of 32");
  return EVT::getVectorVT(Ctx, MVT::i32, StoreSize / 32);
}

// Type for a vector that will be loaded to.
EVT AMDGPUTargetLowering::getEquivalentLoadRegType(LLVMContext &Ctx, EVT VT) {
  unsigned StoreSize = VT.getStoreSizeInBits();
  if (StoreSize <= 32)
    return EVT::getIntegerVT(Ctx, 32);

  return EVT::getVectorVT(Ctx, MVT::i32, StoreSize / 32);
}

AMDGPUTargetLowering::AMDGPUTargetLowering(TargetMachine &TM,
                                           const AMDGPUSubtarget &STI)
    : TargetLowering(TM), Subtarget(&STI) {
  setOperationAction(ISD::Constant, MVT::i32, Legal);
  setOperationAction(ISD::Constant, MVT::i64, Legal);
  setOperationAction(ISD::ConstantFP, MVT::f32, Legal);
  setOperationAction(ISD::ConstantFP, MVT::f64, Legal);

  setOperationAction(ISD::BR_JT, MVT::Other, Expand);
  setOperationAction(ISD::BRIND, MVT::Other, Expand);

  // This is totally unsupported, just custom lower to produce an error.
  setOperationAction(ISD::DYNAMIC_STACKALLOC, MVT::i32, Custom);

  // We need to custom lower some of the intrinsics
  setOperationAction(ISD::INTRINSIC_WO_CHAIN, MVT::Other, Custom);

  // Library functions.  These default to Expand, but we have instructions
  // for them.
  setOperationAction(ISD::FCEIL,  MVT::f32, Legal);
  setOperationAction(ISD::FEXP2,  MVT::f32, Legal);
  setOperationAction(ISD::FPOW,   MVT::f32, Legal);
  setOperationAction(ISD::FLOG2,  MVT::f32, Legal);
  setOperationAction(ISD::FABS,   MVT::f32, Legal);
  setOperationAction(ISD::FFLOOR, MVT::f32, Legal);
  setOperationAction(ISD::FRINT,  MVT::f32, Legal);
  setOperationAction(ISD::FTRUNC, MVT::f32, Legal);
  setOperationAction(ISD::FMINNUM, MVT::f32, Legal);
  setOperationAction(ISD::FMAXNUM, MVT::f32, Legal);

  setOperationAction(ISD::FROUND, MVT::f32, Custom);
  setOperationAction(ISD::FROUND, MVT::f64, Custom);

  setOperationAction(ISD::FREM, MVT::f32, Custom);
  setOperationAction(ISD::FREM, MVT::f64, Custom);

  // v_mad_f32 does not support denormals according to some sources.
  if (!Subtarget->hasFP32Denormals())
    setOperationAction(ISD::FMAD, MVT::f32, Legal);

  // Expand to fneg + fadd.
  setOperationAction(ISD::FSUB, MVT::f64, Expand);

  // Lower floating point store/load to integer store/load to reduce the number
  // of patterns in tablegen.
  setOperationAction(ISD::STORE, MVT::f32, Promote);
  AddPromotedToType(ISD::STORE, MVT::f32, MVT::i32);

  setOperationAction(ISD::STORE, MVT::v2f32, Promote);
  AddPromotedToType(ISD::STORE, MVT::v2f32, MVT::v2i32);

  setOperationAction(ISD::STORE, MVT::v4f32, Promote);
  AddPromotedToType(ISD::STORE, MVT::v4f32, MVT::v4i32);

  setOperationAction(ISD::STORE, MVT::v8f32, Promote);
  AddPromotedToType(ISD::STORE, MVT::v8f32, MVT::v8i32);

  setOperationAction(ISD::STORE, MVT::v16f32, Promote);
  AddPromotedToType(ISD::STORE, MVT::v16f32, MVT::v16i32);

  setOperationAction(ISD::STORE, MVT::f64, Promote);
  AddPromotedToType(ISD::STORE, MVT::f64, MVT::i64);

  setOperationAction(ISD::STORE, MVT::v2f64, Promote);
  AddPromotedToType(ISD::STORE, MVT::v2f64, MVT::v2i64);

  // Custom lowering of vector stores is required for local address space
  // stores.
  setOperationAction(ISD::STORE, MVT::v4i32, Custom);

  setTruncStoreAction(MVT::v2i32, MVT::v2i16, Custom);
  setTruncStoreAction(MVT::v2i32, MVT::v2i8, Custom);
  setTruncStoreAction(MVT::v4i32, MVT::v4i8, Custom);

  // XXX: This can be change to Custom, once ExpandVectorStores can
  // handle 64-bit stores.
  setTruncStoreAction(MVT::v4i32, MVT::v4i16, Expand);

  setTruncStoreAction(MVT::i64, MVT::i16, Expand);
  setTruncStoreAction(MVT::i64, MVT::i8, Expand);
  setTruncStoreAction(MVT::i64, MVT::i1, Expand);
  setTruncStoreAction(MVT::v2i64, MVT::v2i1, Expand);
  setTruncStoreAction(MVT::v4i64, MVT::v4i1, Expand);


  setOperationAction(ISD::LOAD, MVT::f32, Promote);
  AddPromotedToType(ISD::LOAD, MVT::f32, MVT::i32);

  setOperationAction(ISD::LOAD, MVT::v2f32, Promote);
  AddPromotedToType(ISD::LOAD, MVT::v2f32, MVT::v2i32);

  setOperationAction(ISD::LOAD, MVT::v4f32, Promote);
  AddPromotedToType(ISD::LOAD, MVT::v4f32, MVT::v4i32);

  setOperationAction(ISD::LOAD, MVT::v8f32, Promote);
  AddPromotedToType(ISD::LOAD, MVT::v8f32, MVT::v8i32);

  setOperationAction(ISD::LOAD, MVT::v16f32, Promote);
  AddPromotedToType(ISD::LOAD, MVT::v16f32, MVT::v16i32);

  setOperationAction(ISD::LOAD, MVT::f64, Promote);
  AddPromotedToType(ISD::LOAD, MVT::f64, MVT::i64);

  setOperationAction(ISD::LOAD, MVT::v2f64, Promote);
  AddPromotedToType(ISD::LOAD, MVT::v2f64, MVT::v2i64);

  setOperationAction(ISD::CONCAT_VECTORS, MVT::v4i32, Custom);
  setOperationAction(ISD::CONCAT_VECTORS, MVT::v4f32, Custom);
  setOperationAction(ISD::CONCAT_VECTORS, MVT::v8i32, Custom);
  setOperationAction(ISD::CONCAT_VECTORS, MVT::v8f32, Custom);
  setOperationAction(ISD::EXTRACT_SUBVECTOR, MVT::v2f32, Custom);
  setOperationAction(ISD::EXTRACT_SUBVECTOR, MVT::v2i32, Custom);
  setOperationAction(ISD::EXTRACT_SUBVECTOR, MVT::v4f32, Custom);
  setOperationAction(ISD::EXTRACT_SUBVECTOR, MVT::v4i32, Custom);
  setOperationAction(ISD::EXTRACT_SUBVECTOR, MVT::v8f32, Custom);
  setOperationAction(ISD::EXTRACT_SUBVECTOR, MVT::v8i32, Custom);

  // There are no 64-bit extloads. These should be done as a 32-bit extload and
  // an extension to 64-bit.
  for (MVT VT : MVT::integer_valuetypes()) {
    setLoadExtAction(ISD::EXTLOAD, MVT::i64, VT, Expand);
    setLoadExtAction(ISD::SEXTLOAD, MVT::i64, VT, Expand);
    setLoadExtAction(ISD::ZEXTLOAD, MVT::i64, VT, Expand);
  }

  for (MVT VT : MVT::integer_vector_valuetypes()) {
    setLoadExtAction(ISD::EXTLOAD, VT, MVT::v2i8, Expand);
    setLoadExtAction(ISD::SEXTLOAD, VT, MVT::v2i8, Expand);
    setLoadExtAction(ISD::ZEXTLOAD, VT, MVT::v2i8, Expand);
    setLoadExtAction(ISD::EXTLOAD, VT, MVT::v4i8, Expand);
    setLoadExtAction(ISD::SEXTLOAD, VT, MVT::v4i8, Expand);
    setLoadExtAction(ISD::ZEXTLOAD, VT, MVT::v4i8, Expand);
    setLoadExtAction(ISD::EXTLOAD, VT, MVT::v2i16, Expand);
    setLoadExtAction(ISD::SEXTLOAD, VT, MVT::v2i16, Expand);
    setLoadExtAction(ISD::ZEXTLOAD, VT, MVT::v2i16, Expand);
    setLoadExtAction(ISD::EXTLOAD, VT, MVT::v4i16, Expand);
    setLoadExtAction(ISD::SEXTLOAD, VT, MVT::v4i16, Expand);
    setLoadExtAction(ISD::ZEXTLOAD, VT, MVT::v4i16, Expand);
  }

  setOperationAction(ISD::BR_CC, MVT::i1, Expand);

  if (Subtarget->getGeneration() < AMDGPUSubtarget::SEA_ISLANDS) {
    setOperationAction(ISD::FCEIL, MVT::f64, Custom);
    setOperationAction(ISD::FTRUNC, MVT::f64, Custom);
    setOperationAction(ISD::FRINT, MVT::f64, Custom);
    setOperationAction(ISD::FFLOOR, MVT::f64, Custom);
  }

  if (!Subtarget->hasBFI()) {
    // fcopysign can be done in a single instruction with BFI.
    setOperationAction(ISD::FCOPYSIGN, MVT::f32, Expand);
    setOperationAction(ISD::FCOPYSIGN, MVT::f64, Expand);
  }

  setOperationAction(ISD::FP16_TO_FP, MVT::f64, Expand);

  setLoadExtAction(ISD::EXTLOAD, MVT::f32, MVT::f16, Expand);
  setLoadExtAction(ISD::EXTLOAD, MVT::v2f32, MVT::v2f16, Expand);
  setLoadExtAction(ISD::EXTLOAD, MVT::v4f32, MVT::v4f16, Expand);
  setLoadExtAction(ISD::EXTLOAD, MVT::v8f32, MVT::v8f16, Expand);

  setLoadExtAction(ISD::EXTLOAD, MVT::f64, MVT::f16, Expand);
  setLoadExtAction(ISD::EXTLOAD, MVT::v2f64, MVT::v2f16, Expand);
  setLoadExtAction(ISD::EXTLOAD, MVT::v4f64, MVT::v4f16, Expand);
  setLoadExtAction(ISD::EXTLOAD, MVT::v8f64, MVT::v8f16, Expand);

  setTruncStoreAction(MVT::f32, MVT::f16, Expand);
  setTruncStoreAction(MVT::v2f32, MVT::v2f16, Expand);
  setTruncStoreAction(MVT::v4f32, MVT::v4f16, Expand);
  setTruncStoreAction(MVT::v8f32, MVT::v8f16, Expand);

  setTruncStoreAction(MVT::f64, MVT::f16, Expand);
  setTruncStoreAction(MVT::f64, MVT::f32, Expand);

  const MVT ScalarIntVTs[] = { MVT::i32, MVT::i64 };
  for (MVT VT : ScalarIntVTs) {
    setOperationAction(ISD::SREM, VT, Expand);
    setOperationAction(ISD::SDIV, VT, Expand);

    // GPU does not have divrem function for signed or unsigned.
    setOperationAction(ISD::SDIVREM, VT, Custom);
    setOperationAction(ISD::UDIVREM, VT, Custom);

    // GPU does not have [S|U]MUL_LOHI functions as a single instruction.
    setOperationAction(ISD::SMUL_LOHI, VT, Expand);
    setOperationAction(ISD::UMUL_LOHI, VT, Expand);

    setOperationAction(ISD::BSWAP, VT, Expand);
    setOperationAction(ISD::CTTZ, VT, Expand);
    setOperationAction(ISD::CTLZ, VT, Expand);
  }

  if (!Subtarget->hasBCNT(32))
    setOperationAction(ISD::CTPOP, MVT::i32, Expand);

  if (!Subtarget->hasBCNT(64))
    setOperationAction(ISD::CTPOP, MVT::i64, Expand);

  // The hardware supports 32-bit ROTR, but not ROTL.
  setOperationAction(ISD::ROTL, MVT::i32, Expand);
  setOperationAction(ISD::ROTL, MVT::i64, Expand);
  setOperationAction(ISD::ROTR, MVT::i64, Expand);

  setOperationAction(ISD::MUL, MVT::i64, Expand);
  setOperationAction(ISD::MULHU, MVT::i64, Expand);
  setOperationAction(ISD::MULHS, MVT::i64, Expand);
  setOperationAction(ISD::UDIV, MVT::i32, Expand);
  setOperationAction(ISD::UREM, MVT::i32, Expand);
  setOperationAction(ISD::UINT_TO_FP, MVT::i64, Custom);
  setOperationAction(ISD::SINT_TO_FP, MVT::i64, Custom);
  setOperationAction(ISD::FP_TO_SINT, MVT::i64, Custom);
  setOperationAction(ISD::FP_TO_UINT, MVT::i64, Custom);
  setOperationAction(ISD::SELECT_CC, MVT::i64, Expand);

  setOperationAction(ISD::SMIN, MVT::i32, Legal);
  setOperationAction(ISD::UMIN, MVT::i32, Legal);
  setOperationAction(ISD::SMAX, MVT::i32, Legal);
  setOperationAction(ISD::UMAX, MVT::i32, Legal);

  if (Subtarget->hasFFBH())
    setOperationAction(ISD::CTLZ_ZERO_UNDEF, MVT::i32, Custom);
  else
    setOperationAction(ISD::CTLZ_ZERO_UNDEF, MVT::i32, Expand);

  if (!Subtarget->hasFFBL())
    setOperationAction(ISD::CTTZ_ZERO_UNDEF, MVT::i32, Expand);

  setOperationAction(ISD::CTTZ_ZERO_UNDEF, MVT::i64, Expand);

  setOperationAction(ISD::CTLZ, MVT::i64, Custom);
  setOperationAction(ISD::CTLZ_ZERO_UNDEF, MVT::i64, Custom);

  static const MVT::SimpleValueType VectorIntTypes[] = {
    MVT::v2i32, MVT::v4i32
  };

  for (MVT VT : VectorIntTypes) {
    // Expand the following operations for the current type by default.
    setOperationAction(ISD::ADD,  VT, Expand);
    setOperationAction(ISD::AND,  VT, Expand);
    setOperationAction(ISD::FP_TO_SINT, VT, Expand);
    setOperationAction(ISD::FP_TO_UINT, VT, Expand);
    setOperationAction(ISD::MUL,  VT, Expand);
    setOperationAction(ISD::OR,   VT, Expand);
    setOperationAction(ISD::SHL,  VT, Expand);
    setOperationAction(ISD::SRA,  VT, Expand);
    setOperationAction(ISD::SRL,  VT, Expand);
    setOperationAction(ISD::ROTL, VT, Expand);
    setOperationAction(ISD::ROTR, VT, Expand);
    setOperationAction(ISD::SUB,  VT, Expand);
    setOperationAction(ISD::SINT_TO_FP, VT, Expand);
    setOperationAction(ISD::UINT_TO_FP, VT, Expand);
    setOperationAction(ISD::SDIV, VT, Expand);
    setOperationAction(ISD::UDIV, VT, Expand);
    setOperationAction(ISD::SREM, VT, Expand);
    setOperationAction(ISD::UREM, VT, Expand);
    setOperationAction(ISD::SMUL_LOHI, VT, Expand);
    setOperationAction(ISD::UMUL_LOHI, VT, Expand);
    setOperationAction(ISD::SDIVREM, VT, Custom);
    setOperationAction(ISD::UDIVREM, VT, Expand);
    setOperationAction(ISD::ADDC, VT, Expand);
    setOperationAction(ISD::SUBC, VT, Expand);
    setOperationAction(ISD::ADDE, VT, Expand);
    setOperationAction(ISD::SUBE, VT, Expand);
    setOperationAction(ISD::SELECT, VT, Expand);
    setOperationAction(ISD::VSELECT, VT, Expand);
    setOperationAction(ISD::SELECT_CC, VT, Expand);
    setOperationAction(ISD::XOR,  VT, Expand);
    setOperationAction(ISD::BSWAP, VT, Expand);
    setOperationAction(ISD::CTPOP, VT, Expand);
    setOperationAction(ISD::CTTZ, VT, Expand);
    setOperationAction(ISD::CTTZ_ZERO_UNDEF, VT, Expand);
    setOperationAction(ISD::CTLZ, VT, Expand);
    setOperationAction(ISD::CTLZ_ZERO_UNDEF, VT, Expand);
    setOperationAction(ISD::VECTOR_SHUFFLE, VT, Expand);
  }

  static const MVT::SimpleValueType FloatVectorTypes[] = {
    MVT::v2f32, MVT::v4f32
  };

  for (MVT VT : FloatVectorTypes) {
    setOperationAction(ISD::FABS, VT, Expand);
    setOperationAction(ISD::FMINNUM, VT, Expand);
    setOperationAction(ISD::FMAXNUM, VT, Expand);
    setOperationAction(ISD::FADD, VT, Expand);
    setOperationAction(ISD::FCEIL, VT, Expand);
    setOperationAction(ISD::FCOS, VT, Expand);
    setOperationAction(ISD::FDIV, VT, Expand);
    setOperationAction(ISD::FEXP2, VT, Expand);
    setOperationAction(ISD::FLOG2, VT, Expand);
    setOperationAction(ISD::FREM, VT, Expand);
    setOperationAction(ISD::FPOW, VT, Expand);
    setOperationAction(ISD::FFLOOR, VT, Expand);
    setOperationAction(ISD::FTRUNC, VT, Expand);
    setOperationAction(ISD::FMUL, VT, Expand);
    setOperationAction(ISD::FMA, VT, Expand);
    setOperationAction(ISD::FRINT, VT, Expand);
    setOperationAction(ISD::FNEARBYINT, VT, Expand);
    setOperationAction(ISD::FSQRT, VT, Expand);
    setOperationAction(ISD::FSIN, VT, Expand);
    setOperationAction(ISD::FSUB, VT, Expand);
    setOperationAction(ISD::FNEG, VT, Expand);
    setOperationAction(ISD::SELECT, VT, Expand);
    setOperationAction(ISD::VSELECT, VT, Expand);
    setOperationAction(ISD::SELECT_CC, VT, Expand);
    setOperationAction(ISD::FCOPYSIGN, VT, Expand);
    setOperationAction(ISD::VECTOR_SHUFFLE, VT, Expand);
  }

  setOperationAction(ISD::FNEARBYINT, MVT::f32, Custom);
  setOperationAction(ISD::FNEARBYINT, MVT::f64, Custom);

  setTargetDAGCombine(ISD::AND);
  setTargetDAGCombine(ISD::SHL);
  setTargetDAGCombine(ISD::SRA);
  setTargetDAGCombine(ISD::SRL);
  setTargetDAGCombine(ISD::MUL);
  setTargetDAGCombine(ISD::SELECT);
  setTargetDAGCombine(ISD::SELECT_CC);
  setTargetDAGCombine(ISD::STORE);

  setTargetDAGCombine(ISD::FADD);
  setTargetDAGCombine(ISD::FSUB);

  setBooleanContents(ZeroOrNegativeOneBooleanContent);
  setBooleanVectorContents(ZeroOrNegativeOneBooleanContent);

  setSchedulingPreference(Sched::RegPressure);
  setJumpIsExpensive(true);

  // SI at least has hardware support for floating point exceptions, but no way
  // of using or handling them is implemented. They are also optional in OpenCL
  // (Section 7.3)
  setHasFloatingPointExceptions(false);

  setSelectIsExpensive(false);
  PredictableSelectIsExpensive = false;

  setFsqrtIsCheap(true);

  // We want to find all load dependencies for long chains of stores to enable
  // merging into very wide vectors. The problem is with vectors with > 4
  // elements. MergeConsecutiveStores will attempt to merge these because x8/x16
  // vectors are a legal type, even though we have to split the loads
  // usually. When we can more precisely specify load legality per address
  // space, we should be able to make FindBetterChain/MergeConsecutiveStores
  // smarter so that they can figure out what to do in 2 iterations without all
  // N > 4 stores on the same chain.
  GatherAllAliasesMaxDepth = 16;

  // FIXME: Need to really handle these.
  MaxStoresPerMemcpy  = 4096;
  MaxStoresPerMemmove = 4096;
  MaxStoresPerMemset  = 4096;
}

//===----------------------------------------------------------------------===//
// Target Information
//===----------------------------------------------------------------------===//

MVT AMDGPUTargetLowering::getVectorIdxTy(const DataLayout &) const {
  return MVT::i32;
}

bool AMDGPUTargetLowering::isSelectSupported(SelectSupportKind SelType) const {
  return true;
}

// The backend supports 32 and 64 bit floating point immediates.
// FIXME: Why are we reporting vectors of FP immediates as legal?
bool AMDGPUTargetLowering::isFPImmLegal(const APFloat &Imm, EVT VT) const {
  EVT ScalarVT = VT.getScalarType();
  return (ScalarVT == MVT::f32 || ScalarVT == MVT::f64);
}

// We don't want to shrink f64 / f32 constants.
bool AMDGPUTargetLowering::ShouldShrinkFPConstant(EVT VT) const {
  EVT ScalarVT = VT.getScalarType();
  return (ScalarVT != MVT::f32 && ScalarVT != MVT::f64);
}

bool AMDGPUTargetLowering::shouldReduceLoadWidth(SDNode *N,
                                                 ISD::LoadExtType,
                                                 EVT NewVT) const {

  unsigned NewSize = NewVT.getStoreSizeInBits();

  // If we are reducing to a 32-bit load, this is always better.
  if (NewSize == 32)
    return true;

  EVT OldVT = N->getValueType(0);
  unsigned OldSize = OldVT.getStoreSizeInBits();

  // Don't produce extloads from sub 32-bit types. SI doesn't have scalar
  // extloads, so doing one requires using a buffer_load. In cases where we
  // still couldn't use a scalar load, using the wider load shouldn't really
  // hurt anything.

  // If the old size already had to be an extload, there's no harm in continuing
  // to reduce the width.
  return (OldSize < 32);
}

bool AMDGPUTargetLowering::isLoadBitCastBeneficial(EVT LoadTy,
                                                   EVT CastTy) const {
  if (LoadTy.getSizeInBits() != CastTy.getSizeInBits())
    return true;

  unsigned LScalarSize = LoadTy.getScalarType().getSizeInBits();
  unsigned CastScalarSize = CastTy.getScalarType().getSizeInBits();

  return ((LScalarSize <= CastScalarSize) ||
          (CastScalarSize >= 32) ||
          (LScalarSize < 32));
}

// SI+ has instructions for cttz / ctlz for 32-bit values. This is probably also
// profitable with the expansion for 64-bit since it's generally good to
// speculate things.
// FIXME: These should really have the size as a parameter.
bool AMDGPUTargetLowering::isCheapToSpeculateCttz() const {
  return true;
}

bool AMDGPUTargetLowering::isCheapToSpeculateCtlz() const {
  return true;
}

//===---------------------------------------------------------------------===//
// Target Properties
//===---------------------------------------------------------------------===//

bool AMDGPUTargetLowering::isFAbsFree(EVT VT) const {
  assert(VT.isFloatingPoint());
  return VT == MVT::f32 || VT == MVT::f64;
}

bool AMDGPUTargetLowering::isFNegFree(EVT VT) const {
  assert(VT.isFloatingPoint());
  return VT == MVT::f32 || VT == MVT::f64;
}

bool AMDGPUTargetLowering:: storeOfVectorConstantIsCheap(EVT MemVT,
                                                         unsigned NumElem,
                                                         unsigned AS) const {
  return true;
}

bool AMDGPUTargetLowering::aggressivelyPreferBuildVectorSources(EVT VecVT) const {
  // There are few operations which truly have vector input operands. Any vector
  // operation is going to involve operations on each component, and a
  // build_vector will be a copy per element, so it always makes sense to use a
  // build_vector input in place of the extracted element to avoid a copy into a
  // super register.
  //
  // We should probably only do this if all users are extracts only, but this
  // should be the common case.
  return true;
}

bool AMDGPUTargetLowering::isTruncateFree(EVT Source, EVT Dest) const {
  // Truncate is just accessing a subregister.
  return Dest.bitsLT(Source) && (Dest.getSizeInBits() % 32 == 0);
}

bool AMDGPUTargetLowering::isTruncateFree(Type *Source, Type *Dest) const {
  // Truncate is just accessing a subregister.
  return Dest->getPrimitiveSizeInBits() < Source->getPrimitiveSizeInBits() &&
         (Dest->getPrimitiveSizeInBits() % 32 == 0);
}

bool AMDGPUTargetLowering::isZExtFree(Type *Src, Type *Dest) const {
  unsigned SrcSize = Src->getScalarSizeInBits();
  unsigned DestSize = Dest->getScalarSizeInBits();

  return SrcSize == 32 && DestSize == 64;
}

bool AMDGPUTargetLowering::isZExtFree(EVT Src, EVT Dest) const {
  // Any register load of a 64-bit value really requires 2 32-bit moves. For all
  // practical purposes, the extra mov 0 to load a 64-bit is free.  As used,
  // this will enable reducing 64-bit operations the 32-bit, which is always
  // good.
  return Src == MVT::i32 && Dest == MVT::i64;
}

bool AMDGPUTargetLowering::isZExtFree(SDValue Val, EVT VT2) const {
  return isZExtFree(Val.getValueType(), VT2);
}

bool AMDGPUTargetLowering::isNarrowingProfitable(EVT SrcVT, EVT DestVT) const {
  // There aren't really 64-bit registers, but pairs of 32-bit ones and only a
  // limited number of native 64-bit operations. Shrinking an operation to fit
  // in a single 32-bit register should always be helpful. As currently used,
  // this is much less general than the name suggests, and is only used in
  // places trying to reduce the sizes of loads. Shrinking loads to < 32-bits is
  // not profitable, and may actually be harmful.
  return SrcVT.getSizeInBits() > 32 && DestVT.getSizeInBits() == 32;
}

//===---------------------------------------------------------------------===//
// TargetLowering Callbacks
//===---------------------------------------------------------------------===//

void AMDGPUTargetLowering::AnalyzeFormalArguments(CCState &State,
                             const SmallVectorImpl<ISD::InputArg> &Ins) const {

  State.AnalyzeFormalArguments(Ins, CC_AMDGPU);
}

void AMDGPUTargetLowering::AnalyzeReturn(CCState &State,
                           const SmallVectorImpl<ISD::OutputArg> &Outs) const {

  State.AnalyzeReturn(Outs, RetCC_SI);
}

SDValue AMDGPUTargetLowering::LowerReturn(
                                     SDValue Chain,
                                     CallingConv::ID CallConv,
                                     bool isVarArg,
                                     const SmallVectorImpl<ISD::OutputArg> &Outs,
                                     const SmallVectorImpl<SDValue> &OutVals,
                                     SDLoc DL, SelectionDAG &DAG) const {
  return DAG.getNode(AMDGPUISD::RET_FLAG, DL, MVT::Other, Chain);
}

//===---------------------------------------------------------------------===//
// Target specific lowering
//===---------------------------------------------------------------------===//

SDValue AMDGPUTargetLowering::LowerCall(CallLoweringInfo &CLI,
                                        SmallVectorImpl<SDValue> &InVals) const {
  SDValue Callee = CLI.Callee;
  SelectionDAG &DAG = CLI.DAG;

  const Function &Fn = *DAG.getMachineFunction().getFunction();

  StringRef FuncName("<unknown>");

  if (const ExternalSymbolSDNode *G = dyn_cast<ExternalSymbolSDNode>(Callee))
    FuncName = G->getSymbol();
  else if (const GlobalAddressSDNode *G = dyn_cast<GlobalAddressSDNode>(Callee))
    FuncName = G->getGlobal()->getName();

  DiagnosticInfoUnsupported NoCalls(Fn, "call to function " + FuncName);
  DAG.getContext()->diagnose(NoCalls);
  return SDValue();
}

SDValue AMDGPUTargetLowering::LowerDYNAMIC_STACKALLOC(SDValue Op,
                                                      SelectionDAG &DAG) const {
  const Function &Fn = *DAG.getMachineFunction().getFunction();

  DiagnosticInfoUnsupported NoDynamicAlloca(Fn, "dynamic alloca");
  DAG.getContext()->diagnose(NoDynamicAlloca);
  return SDValue();
}

SDValue AMDGPUTargetLowering::LowerOperation(SDValue Op,
                                             SelectionDAG &DAG) const {
  switch (Op.getOpcode()) {
  default:
    Op.getNode()->dump();
    llvm_unreachable("Custom lowering code for this"
                     "instruction is not implemented yet!");
    break;
  case ISD::SIGN_EXTEND_INREG: return LowerSIGN_EXTEND_INREG(Op, DAG);
  case ISD::CONCAT_VECTORS: return LowerCONCAT_VECTORS(Op, DAG);
  case ISD::EXTRACT_SUBVECTOR: return LowerEXTRACT_SUBVECTOR(Op, DAG);
  case ISD::FrameIndex: return LowerFrameIndex(Op, DAG);
  case ISD::INTRINSIC_WO_CHAIN: return LowerINTRINSIC_WO_CHAIN(Op, DAG);
  case ISD::UDIVREM: return LowerUDIVREM(Op, DAG);
  case ISD::SDIVREM: return LowerSDIVREM(Op, DAG);
  case ISD::FREM: return LowerFREM(Op, DAG);
  case ISD::FCEIL: return LowerFCEIL(Op, DAG);
  case ISD::FTRUNC: return LowerFTRUNC(Op, DAG);
  case ISD::FRINT: return LowerFRINT(Op, DAG);
  case ISD::FNEARBYINT: return LowerFNEARBYINT(Op, DAG);
  case ISD::FROUND: return LowerFROUND(Op, DAG);
  case ISD::FFLOOR: return LowerFFLOOR(Op, DAG);
  case ISD::SINT_TO_FP: return LowerSINT_TO_FP(Op, DAG);
  case ISD::UINT_TO_FP: return LowerUINT_TO_FP(Op, DAG);
  case ISD::FP_TO_SINT: return LowerFP_TO_SINT(Op, DAG);
  case ISD::FP_TO_UINT: return LowerFP_TO_UINT(Op, DAG);
  case ISD::CTLZ:
  case ISD::CTLZ_ZERO_UNDEF:
    return LowerCTLZ(Op, DAG);
  case ISD::DYNAMIC_STACKALLOC: return LowerDYNAMIC_STACKALLOC(Op, DAG);
  }
  return Op;
}

void AMDGPUTargetLowering::ReplaceNodeResults(SDNode *N,
                                              SmallVectorImpl<SDValue> &Results,
                                              SelectionDAG &DAG) const {
  switch (N->getOpcode()) {
  case ISD::SIGN_EXTEND_INREG:
    // Different parts of legalization seem to interpret which type of
    // sign_extend_inreg is the one to check for custom lowering. The extended
    // from type is what really matters, but some places check for custom
    // lowering of the result type. This results in trying to use
    // ReplaceNodeResults to sext_in_reg to an illegal type, so we'll just do
    // nothing here and let the illegal result integer be handled normally.
    return;
  case ISD::LOAD: {
    SDNode *Node = LowerLOAD(SDValue(N, 0), DAG).getNode();
    if (!Node)
      return;

    Results.push_back(SDValue(Node, 0));
    Results.push_back(SDValue(Node, 1));
    // XXX: LLVM seems not to replace Chain Value inside CustomWidenLowerNode
    // function
    DAG.ReplaceAllUsesOfValueWith(SDValue(N,1), SDValue(Node, 1));
    return;
  }
  case ISD::STORE: {
    SDValue Lowered = LowerSTORE(SDValue(N, 0), DAG);
    if (Lowered.getNode())
      Results.push_back(Lowered);
    return;
  }
  default:
    return;
  }
}

// FIXME: This implements accesses to initialized globals in the constant
// address space by copying them to private and accessing that. It does not
// properly handle illegal types or vectors. The private vector loads are not
// scalarized, and the illegal scalars hit an assertion. This technique will not
// work well with large initializers, and this should eventually be
// removed. Initialized globals should be placed into a data section that the
// runtime will load into a buffer before the kernel is executed. Uses of the
// global need to be replaced with a pointer loaded from an implicit kernel
// argument into this buffer holding the copy of the data, which will remove the
// need for any of this.
SDValue AMDGPUTargetLowering::LowerConstantInitializer(const Constant* Init,
                                                       const GlobalValue *GV,
                                                       const SDValue &InitPtr,
                                                       SDValue Chain,
                                                       SelectionDAG &DAG) const {
  const DataLayout &TD = DAG.getDataLayout();
  SDLoc DL(InitPtr);
  Type *InitTy = Init->getType();

  if (const ConstantInt *CI = dyn_cast<ConstantInt>(Init)) {
    EVT VT = EVT::getEVT(InitTy);
    PointerType *PtrTy = PointerType::get(InitTy, AMDGPUAS::PRIVATE_ADDRESS);
    return DAG.getStore(Chain, DL, DAG.getConstant(*CI, DL, VT), InitPtr,
                        MachinePointerInfo(UndefValue::get(PtrTy)), false,
                        false, TD.getPrefTypeAlignment(InitTy));
  }

  if (const ConstantFP *CFP = dyn_cast<ConstantFP>(Init)) {
    EVT VT = EVT::getEVT(CFP->getType());
    PointerType *PtrTy = PointerType::get(CFP->getType(), 0);
    return DAG.getStore(Chain, DL, DAG.getConstantFP(*CFP, DL, VT), InitPtr,
                        MachinePointerInfo(UndefValue::get(PtrTy)), false,
                        false, TD.getPrefTypeAlignment(CFP->getType()));
  }

  if (StructType *ST = dyn_cast<StructType>(InitTy)) {
    const StructLayout *SL = TD.getStructLayout(ST);

    EVT PtrVT = InitPtr.getValueType();
    SmallVector<SDValue, 8> Chains;

    for (unsigned I = 0, N = ST->getNumElements(); I != N; ++I) {
      SDValue Offset = DAG.getConstant(SL->getElementOffset(I), DL, PtrVT);
      SDValue Ptr = DAG.getNode(ISD::ADD, DL, PtrVT, InitPtr, Offset);

      Constant *Elt = Init->getAggregateElement(I);
      Chains.push_back(LowerConstantInitializer(Elt, GV, Ptr, Chain, DAG));
    }

    return DAG.getNode(ISD::TokenFactor, DL, MVT::Other, Chains);
  }

  if (SequentialType *SeqTy = dyn_cast<SequentialType>(InitTy)) {
    EVT PtrVT = InitPtr.getValueType();

    unsigned NumElements;
    if (ArrayType *AT = dyn_cast<ArrayType>(SeqTy))
      NumElements = AT->getNumElements();
    else if (VectorType *VT = dyn_cast<VectorType>(SeqTy))
      NumElements = VT->getNumElements();
    else
      llvm_unreachable("Unexpected type");

    unsigned EltSize = TD.getTypeAllocSize(SeqTy->getElementType());
    SmallVector<SDValue, 8> Chains;
    for (unsigned i = 0; i < NumElements; ++i) {
      SDValue Offset = DAG.getConstant(i * EltSize, DL, PtrVT);
      SDValue Ptr = DAG.getNode(ISD::ADD, DL, PtrVT, InitPtr, Offset);

      Constant *Elt = Init->getAggregateElement(i);
      Chains.push_back(LowerConstantInitializer(Elt, GV, Ptr, Chain, DAG));
    }

    return DAG.getNode(ISD::TokenFactor, DL, MVT::Other, Chains);
  }

  if (isa<UndefValue>(Init)) {
    EVT VT = EVT::getEVT(InitTy);
    PointerType *PtrTy = PointerType::get(InitTy, AMDGPUAS::PRIVATE_ADDRESS);
    return DAG.getStore(Chain, DL, DAG.getUNDEF(VT), InitPtr,
                        MachinePointerInfo(UndefValue::get(PtrTy)), false,
                        false, TD.getPrefTypeAlignment(InitTy));
  }

  Init->dump();
  llvm_unreachable("Unhandled constant initializer");
}

static bool hasDefinedInitializer(const GlobalValue *GV) {
  const GlobalVariable *GVar = dyn_cast<GlobalVariable>(GV);
  if (!GVar || !GVar->hasInitializer())
    return false;

  if (isa<UndefValue>(GVar->getInitializer()))
    return false;

  return true;
}

SDValue AMDGPUTargetLowering::LowerGlobalAddress(AMDGPUMachineFunction* MFI,
                                                 SDValue Op,
                                                 SelectionDAG &DAG) const {

  const DataLayout &DL = DAG.getDataLayout();
  GlobalAddressSDNode *G = cast<GlobalAddressSDNode>(Op);
  const GlobalValue *GV = G->getGlobal();

  switch (G->getAddressSpace()) {
  case AMDGPUAS::LOCAL_ADDRESS: {
    // XXX: What does the value of G->getOffset() mean?
    assert(G->getOffset() == 0 &&
         "Do not know what to do with an non-zero offset");

    // TODO: We could emit code to handle the initialization somewhere.
    if (hasDefinedInitializer(GV))
      break;

    unsigned Offset;
    if (MFI->LocalMemoryObjects.count(GV) == 0) {
      uint64_t Size = DL.getTypeAllocSize(GV->getValueType());
      Offset = MFI->LDSSize;
      MFI->LocalMemoryObjects[GV] = Offset;
      // XXX: Account for alignment?
      MFI->LDSSize += Size;
    } else {
      Offset = MFI->LocalMemoryObjects[GV];
    }

    return DAG.getConstant(Offset, SDLoc(Op),
                           getPointerTy(DL, AMDGPUAS::LOCAL_ADDRESS));
  }
  case AMDGPUAS::CONSTANT_ADDRESS: {
    MachineFrameInfo *FrameInfo = DAG.getMachineFunction().getFrameInfo();
    Type *EltType = GV->getValueType();
    unsigned Size = DL.getTypeAllocSize(EltType);
    unsigned Alignment = DL.getPrefTypeAlignment(EltType);

    MVT PrivPtrVT = getPointerTy(DL, AMDGPUAS::PRIVATE_ADDRESS);
    MVT ConstPtrVT = getPointerTy(DL, AMDGPUAS::CONSTANT_ADDRESS);

    int FI = FrameInfo->CreateStackObject(Size, Alignment, false);
    SDValue InitPtr = DAG.getFrameIndex(FI, PrivPtrVT);

    const GlobalVariable *Var = cast<GlobalVariable>(GV);
    if (!Var->hasInitializer()) {
      // This has no use, but bugpoint will hit it.
      return DAG.getZExtOrTrunc(InitPtr, SDLoc(Op), ConstPtrVT);
    }

    const Constant *Init = Var->getInitializer();
    SmallVector<SDNode*, 8> WorkList;

    for (SDNode::use_iterator I = DAG.getEntryNode()->use_begin(),
                              E = DAG.getEntryNode()->use_end(); I != E; ++I) {
      if (I->getOpcode() != AMDGPUISD::REGISTER_LOAD && I->getOpcode() != ISD::LOAD)
        continue;
      WorkList.push_back(*I);
    }
    SDValue Chain = LowerConstantInitializer(Init, GV, InitPtr, DAG.getEntryNode(), DAG);
    for (SmallVector<SDNode*, 8>::iterator I = WorkList.begin(),
                                           E = WorkList.end(); I != E; ++I) {
      SmallVector<SDValue, 8> Ops;
      Ops.push_back(Chain);
      for (unsigned i = 1; i < (*I)->getNumOperands(); ++i) {
        Ops.push_back((*I)->getOperand(i));
      }
      DAG.UpdateNodeOperands(*I, Ops);
    }
    return DAG.getZExtOrTrunc(InitPtr, SDLoc(Op), ConstPtrVT);
  }
  }

  const Function &Fn = *DAG.getMachineFunction().getFunction();
  DiagnosticInfoUnsupported BadInit(Fn,
                                    "initializer for address space");
  DAG.getContext()->diagnose(BadInit);
  return SDValue();
}

SDValue AMDGPUTargetLowering::LowerCONCAT_VECTORS(SDValue Op,
                                                  SelectionDAG &DAG) const {
  SmallVector<SDValue, 8> Args;

  for (const SDUse &U : Op->ops())
    DAG.ExtractVectorElements(U.get(), Args);

  return DAG.getNode(ISD::BUILD_VECTOR, SDLoc(Op), Op.getValueType(), Args);
}

SDValue AMDGPUTargetLowering::LowerEXTRACT_SUBVECTOR(SDValue Op,
                                                     SelectionDAG &DAG) const {

  SmallVector<SDValue, 8> Args;
  unsigned Start = cast<ConstantSDNode>(Op.getOperand(1))->getZExtValue();
  EVT VT = Op.getValueType();
  DAG.ExtractVectorElements(Op.getOperand(0), Args, Start,
                            VT.getVectorNumElements());

  return DAG.getNode(ISD::BUILD_VECTOR, SDLoc(Op), Op.getValueType(), Args);
}

SDValue AMDGPUTargetLowering::LowerFrameIndex(SDValue Op,
                                              SelectionDAG &DAG) const {

  MachineFunction &MF = DAG.getMachineFunction();
  const AMDGPUFrameLowering *TFL = Subtarget->getFrameLowering();

  FrameIndexSDNode *FIN = cast<FrameIndexSDNode>(Op);

  unsigned FrameIndex = FIN->getIndex();
  unsigned IgnoredFrameReg;
  unsigned Offset =
      TFL->getFrameIndexReference(MF, FrameIndex, IgnoredFrameReg);
  return DAG.getConstant(Offset * 4 * TFL->getStackWidth(MF), SDLoc(Op),
                         Op.getValueType());
}

SDValue AMDGPUTargetLowering::LowerINTRINSIC_WO_CHAIN(SDValue Op,
    SelectionDAG &DAG) const {
  unsigned IntrinsicID = cast<ConstantSDNode>(Op.getOperand(0))->getZExtValue();
  SDLoc DL(Op);
  EVT VT = Op.getValueType();

  switch (IntrinsicID) {
    default: return Op;
    case AMDGPUIntrinsic::AMDGPU_clamp:
    case AMDGPUIntrinsic::AMDIL_clamp: // Legacy name.
      return DAG.getNode(AMDGPUISD::CLAMP, DL, VT,
                         Op.getOperand(1), Op.getOperand(2), Op.getOperand(3));

    case Intrinsic::AMDGPU_ldexp: // Legacy name
      return DAG.getNode(AMDGPUISD::LDEXP, DL, VT, Op.getOperand(1),
                                                   Op.getOperand(2));

    case AMDGPUIntrinsic::AMDGPU_umul24:
      return DAG.getNode(AMDGPUISD::MUL_U24, DL, VT,
                         Op.getOperand(1), Op.getOperand(2));

    case AMDGPUIntrinsic::AMDGPU_imul24:
      return DAG.getNode(AMDGPUISD::MUL_I24, DL, VT,
                         Op.getOperand(1), Op.getOperand(2));

    case AMDGPUIntrinsic::AMDGPU_umad24:
      return DAG.getNode(AMDGPUISD::MAD_U24, DL, VT,
                         Op.getOperand(1), Op.getOperand(2), Op.getOperand(3));

    case AMDGPUIntrinsic::AMDGPU_imad24:
      return DAG.getNode(AMDGPUISD::MAD_I24, DL, VT,
                         Op.getOperand(1), Op.getOperand(2), Op.getOperand(3));

    case AMDGPUIntrinsic::AMDGPU_bfe_i32:
      return DAG.getNode(AMDGPUISD::BFE_I32, DL, VT,
                         Op.getOperand(1),
                         Op.getOperand(2),
                         Op.getOperand(3));

    case AMDGPUIntrinsic::AMDGPU_bfe_u32:
      return DAG.getNode(AMDGPUISD::BFE_U32, DL, VT,
                         Op.getOperand(1),
                         Op.getOperand(2),
                         Op.getOperand(3));

    case AMDGPUIntrinsic::AMDGPU_bfi:
      return DAG.getNode(AMDGPUISD::BFI, DL, VT,
                         Op.getOperand(1),
                         Op.getOperand(2),
                         Op.getOperand(3));

    case AMDGPUIntrinsic::AMDGPU_bfm:
      return DAG.getNode(AMDGPUISD::BFM, DL, VT,
                         Op.getOperand(1),
                         Op.getOperand(2));

    case AMDGPUIntrinsic::AMDIL_exp: // Legacy name.
      return DAG.getNode(ISD::FEXP2, DL, VT, Op.getOperand(1));

    case AMDGPUIntrinsic::AMDGPU_brev: // Legacy name
      return DAG.getNode(ISD::BITREVERSE, DL, VT, Op.getOperand(1));
  }
}

/// \brief Generate Min/Max node
SDValue AMDGPUTargetLowering::CombineFMinMaxLegacy(SDLoc DL,
                                                   EVT VT,
                                                   SDValue LHS,
                                                   SDValue RHS,
                                                   SDValue True,
                                                   SDValue False,
                                                   SDValue CC,
                                                   DAGCombinerInfo &DCI) const {
  if (Subtarget->getGeneration() >= AMDGPUSubtarget::VOLCANIC_ISLANDS)
    return SDValue();

  if (!(LHS == True && RHS == False) && !(LHS == False && RHS == True))
    return SDValue();

  SelectionDAG &DAG = DCI.DAG;
  ISD::CondCode CCOpcode = cast<CondCodeSDNode>(CC)->get();
  switch (CCOpcode) {
  case ISD::SETOEQ:
  case ISD::SETONE:
  case ISD::SETUNE:
  case ISD::SETNE:
  case ISD::SETUEQ:
  case ISD::SETEQ:
  case ISD::SETFALSE:
  case ISD::SETFALSE2:
  case ISD::SETTRUE:
  case ISD::SETTRUE2:
  case ISD::SETUO:
  case ISD::SETO:
    break;
  case ISD::SETULE:
  case ISD::SETULT: {
    if (LHS == True)
      return DAG.getNode(AMDGPUISD::FMIN_LEGACY, DL, VT, RHS, LHS);
    return DAG.getNode(AMDGPUISD::FMAX_LEGACY, DL, VT, LHS, RHS);
  }
  case ISD::SETOLE:
  case ISD::SETOLT:
  case ISD::SETLE:
  case ISD::SETLT: {
    // Ordered. Assume ordered for undefined.

    // Only do this after legalization to avoid interfering with other combines
    // which might occur.
    if (DCI.getDAGCombineLevel() < AfterLegalizeDAG &&
        !DCI.isCalledByLegalizer())
      return SDValue();

    // We need to permute the operands to get the correct NaN behavior. The
    // selected operand is the second one based on the failing compare with NaN,
    // so permute it based on the compare type the hardware uses.
    if (LHS == True)
      return DAG.getNode(AMDGPUISD::FMIN_LEGACY, DL, VT, LHS, RHS);
    return DAG.getNode(AMDGPUISD::FMAX_LEGACY, DL, VT, RHS, LHS);
  }
  case ISD::SETUGE:
  case ISD::SETUGT: {
    if (LHS == True)
      return DAG.getNode(AMDGPUISD::FMAX_LEGACY, DL, VT, RHS, LHS);
    return DAG.getNode(AMDGPUISD::FMIN_LEGACY, DL, VT, LHS, RHS);
  }
  case ISD::SETGT:
  case ISD::SETGE:
  case ISD::SETOGE:
  case ISD::SETOGT: {
    if (DCI.getDAGCombineLevel() < AfterLegalizeDAG &&
        !DCI.isCalledByLegalizer())
      return SDValue();

    if (LHS == True)
      return DAG.getNode(AMDGPUISD::FMAX_LEGACY, DL, VT, LHS, RHS);
    return DAG.getNode(AMDGPUISD::FMIN_LEGACY, DL, VT, RHS, LHS);
  }
  case ISD::SETCC_INVALID:
    llvm_unreachable("Invalid setcc condcode!");
  }
  return SDValue();
}

std::pair<SDValue, SDValue>
AMDGPUTargetLowering::split64BitValue(SDValue Op, SelectionDAG &DAG) const {
  SDLoc SL(Op);

  SDValue Vec = DAG.getNode(ISD::BITCAST, SL, MVT::v2i32, Op);

  const SDValue Zero = DAG.getConstant(0, SL, MVT::i32);
  const SDValue One = DAG.getConstant(1, SL, MVT::i32);

  SDValue Lo = DAG.getNode(ISD::EXTRACT_VECTOR_ELT, SL, MVT::i32, Vec, Zero);
  SDValue Hi = DAG.getNode(ISD::EXTRACT_VECTOR_ELT, SL, MVT::i32, Vec, One);

  return std::make_pair(Lo, Hi);
}

SDValue AMDGPUTargetLowering::getLoHalf64(SDValue Op, SelectionDAG &DAG) const {
  SDLoc SL(Op);

  SDValue Vec = DAG.getNode(ISD::BITCAST, SL, MVT::v2i32, Op);
  const SDValue Zero = DAG.getConstant(0, SL, MVT::i32);
  return DAG.getNode(ISD::EXTRACT_VECTOR_ELT, SL, MVT::i32, Vec, Zero);
}

SDValue AMDGPUTargetLowering::getHiHalf64(SDValue Op, SelectionDAG &DAG) const {
  SDLoc SL(Op);

  SDValue Vec = DAG.getNode(ISD::BITCAST, SL, MVT::v2i32, Op);
  const SDValue One = DAG.getConstant(1, SL, MVT::i32);
  return DAG.getNode(ISD::EXTRACT_VECTOR_ELT, SL, MVT::i32, Vec, One);
}

SDValue AMDGPUTargetLowering::ScalarizeVectorLoad(const SDValue Op,
                                                  SelectionDAG &DAG) const {
  LoadSDNode *Load = cast<LoadSDNode>(Op);
  EVT MemVT = Load->getMemoryVT();
  EVT MemEltVT = MemVT.getVectorElementType();

  EVT LoadVT = Op.getValueType();
  EVT EltVT = LoadVT.getVectorElementType();
  EVT PtrVT = Load->getBasePtr().getValueType();

  unsigned NumElts = Load->getMemoryVT().getVectorNumElements();
  SmallVector<SDValue, 8> Loads;
  SmallVector<SDValue, 8> Chains;

  SDLoc SL(Op);
  unsigned MemEltSize = MemEltVT.getStoreSize();
  MachinePointerInfo SrcValue(Load->getMemOperand()->getValue());

  for (unsigned i = 0; i < NumElts; ++i) {
    SDValue Ptr = DAG.getNode(ISD::ADD, SL, PtrVT, Load->getBasePtr(),
                              DAG.getConstant(i * MemEltSize, SL, PtrVT));

    SDValue NewLoad
      = DAG.getExtLoad(Load->getExtensionType(), SL, EltVT,
                       Load->getChain(), Ptr,
                       SrcValue.getWithOffset(i * MemEltSize),
                       MemEltVT, Load->isVolatile(), Load->isNonTemporal(),
                       Load->isInvariant(), Load->getAlignment());
    Loads.push_back(NewLoad.getValue(0));
    Chains.push_back(NewLoad.getValue(1));
  }

  SDValue Ops[] = {
    DAG.getNode(ISD::BUILD_VECTOR, SL, LoadVT, Loads),
    DAG.getNode(ISD::TokenFactor, SL, MVT::Other, Chains)
  };

  return DAG.getMergeValues(Ops, SL);
}

SDValue AMDGPUTargetLowering::SplitVectorLoad(const SDValue Op,
                                              SelectionDAG &DAG) const {
  EVT VT = Op.getValueType();

  // If this is a 2 element vector, we really want to scalarize and not create
  // weird 1 element vectors.
  if (VT.getVectorNumElements() == 2)
    return ScalarizeVectorLoad(Op, DAG);

  LoadSDNode *Load = cast<LoadSDNode>(Op);
  SDValue BasePtr = Load->getBasePtr();
  EVT PtrVT = BasePtr.getValueType();
  EVT MemVT = Load->getMemoryVT();
  SDLoc SL(Op);

  const MachinePointerInfo &SrcValue = Load->getMemOperand()->getPointerInfo();

  EVT LoVT, HiVT;
  EVT LoMemVT, HiMemVT;
  SDValue Lo, Hi;

  std::tie(LoVT, HiVT) = DAG.GetSplitDestVTs(VT);
  std::tie(LoMemVT, HiMemVT) = DAG.GetSplitDestVTs(MemVT);
  std::tie(Lo, Hi) = DAG.SplitVector(Op, SL, LoVT, HiVT);

  unsigned Size = LoMemVT.getStoreSize();
  unsigned BaseAlign = Load->getAlignment();
  unsigned HiAlign = MinAlign(BaseAlign, Size);

  SDValue LoLoad
    = DAG.getExtLoad(Load->getExtensionType(), SL, LoVT,
                     Load->getChain(), BasePtr,
                     SrcValue,
                     LoMemVT, Load->isVolatile(), Load->isNonTemporal(),
                     Load->isInvariant(), BaseAlign);

  SDValue HiPtr = DAG.getNode(ISD::ADD, SL, PtrVT, BasePtr,
                              DAG.getConstant(Size, SL, PtrVT));

  SDValue HiLoad
    = DAG.getExtLoad(Load->getExtensionType(), SL, HiVT,
                     Load->getChain(), HiPtr,
                     SrcValue.getWithOffset(LoMemVT.getStoreSize()),
                     HiMemVT, Load->isVolatile(), Load->isNonTemporal(),
                     Load->isInvariant(), HiAlign);

  SDValue Ops[] = {
    DAG.getNode(ISD::CONCAT_VECTORS, SL, VT, LoLoad, HiLoad),
    DAG.getNode(ISD::TokenFactor, SL, MVT::Other,
                LoLoad.getValue(1), HiLoad.getValue(1))
  };

  return DAG.getMergeValues(Ops, SL);
}

SDValue AMDGPUTargetLowering::MergeVectorStore(const SDValue &Op,
                                               SelectionDAG &DAG) const {
  StoreSDNode *Store = cast<StoreSDNode>(Op);
  EVT MemVT = Store->getMemoryVT();
  unsigned MemBits = MemVT.getSizeInBits();

  // Byte stores are really expensive, so if possible, try to pack 32-bit vector
  // truncating store into an i32 store.
  // XXX: We could also handle optimize other vector bitwidths.
  if (!MemVT.isVector() || MemBits > 32) {
    return SDValue();
  }

  SDLoc DL(Op);
  SDValue Value = Store->getValue();
  EVT VT = Value.getValueType();
  EVT ElemVT = VT.getVectorElementType();
  SDValue Ptr = Store->getBasePtr();
  EVT MemEltVT = MemVT.getVectorElementType();
  unsigned MemEltBits = MemEltVT.getSizeInBits();
  unsigned MemNumElements = MemVT.getVectorNumElements();
  unsigned PackedSize = MemVT.getStoreSizeInBits();
  SDValue Mask = DAG.getConstant((1 << MemEltBits) - 1, DL, MVT::i32);

  assert(Value.getValueType().getScalarSizeInBits() >= 32);

  SDValue PackedValue;
  for (unsigned i = 0; i < MemNumElements; ++i) {
    SDValue Elt = DAG.getNode(ISD::EXTRACT_VECTOR_ELT, DL, ElemVT, Value,
                              DAG.getConstant(i, DL, MVT::i32));
    Elt = DAG.getZExtOrTrunc(Elt, DL, MVT::i32);
    Elt = DAG.getNode(ISD::AND, DL, MVT::i32, Elt, Mask); // getZeroExtendInReg

    SDValue Shift = DAG.getConstant(MemEltBits * i, DL, MVT::i32);
    Elt = DAG.getNode(ISD::SHL, DL, MVT::i32, Elt, Shift);

    if (i == 0) {
      PackedValue = Elt;
    } else {
      PackedValue = DAG.getNode(ISD::OR, DL, MVT::i32, PackedValue, Elt);
    }
  }

  if (PackedSize < 32) {
    EVT PackedVT = EVT::getIntegerVT(*DAG.getContext(), PackedSize);
    return DAG.getTruncStore(Store->getChain(), DL, PackedValue, Ptr,
                             Store->getMemOperand()->getPointerInfo(),
                             PackedVT,
                             Store->isNonTemporal(), Store->isVolatile(),
                             Store->getAlignment());
  }

  return DAG.getStore(Store->getChain(), DL, PackedValue, Ptr,
                      Store->getMemOperand()->getPointerInfo(),
                      Store->isVolatile(),  Store->isNonTemporal(),
                      Store->getAlignment());
}

SDValue AMDGPUTargetLowering::ScalarizeVectorStore(SDValue Op,
                                                   SelectionDAG &DAG) const {
  StoreSDNode *Store = cast<StoreSDNode>(Op);
  EVT MemEltVT = Store->getMemoryVT().getVectorElementType();
  EVT EltVT = Store->getValue().getValueType().getVectorElementType();
  EVT PtrVT = Store->getBasePtr().getValueType();
  unsigned NumElts = Store->getMemoryVT().getVectorNumElements();
  SDLoc SL(Op);

  SmallVector<SDValue, 8> Chains;

  unsigned EltSize = MemEltVT.getStoreSize();
  MachinePointerInfo SrcValue(Store->getMemOperand()->getValue());

  for (unsigned i = 0, e = NumElts; i != e; ++i) {
    SDValue Val = DAG.getNode(ISD::EXTRACT_VECTOR_ELT, SL, EltVT,
                              Store->getValue(),
                              DAG.getConstant(i, SL, MVT::i32));

    SDValue Offset = DAG.getConstant(i * MemEltVT.getStoreSize(), SL, PtrVT);
    SDValue Ptr = DAG.getNode(ISD::ADD, SL, PtrVT, Store->getBasePtr(), Offset);
    SDValue NewStore =
      DAG.getTruncStore(Store->getChain(), SL, Val, Ptr,
                        SrcValue.getWithOffset(i * EltSize),
                        MemEltVT, Store->isNonTemporal(), Store->isVolatile(),
                        Store->getAlignment());
    Chains.push_back(NewStore);
  }

  return DAG.getNode(ISD::TokenFactor, SL, MVT::Other, Chains);
}

SDValue AMDGPUTargetLowering::SplitVectorStore(SDValue Op,
                                               SelectionDAG &DAG) const {
  StoreSDNode *Store = cast<StoreSDNode>(Op);
  SDValue Val = Store->getValue();
  EVT VT = Val.getValueType();

  // If this is a 2 element vector, we really want to scalarize and not create
  // weird 1 element vectors.
  if (VT.getVectorNumElements() == 2)
    return ScalarizeVectorStore(Op, DAG);

  EVT MemVT = Store->getMemoryVT();
  SDValue Chain = Store->getChain();
  SDValue BasePtr = Store->getBasePtr();
  SDLoc SL(Op);

  EVT LoVT, HiVT;
  EVT LoMemVT, HiMemVT;
  SDValue Lo, Hi;

  std::tie(LoVT, HiVT) = DAG.GetSplitDestVTs(VT);
  std::tie(LoMemVT, HiMemVT) = DAG.GetSplitDestVTs(MemVT);
  std::tie(Lo, Hi) = DAG.SplitVector(Val, SL, LoVT, HiVT);

  EVT PtrVT = BasePtr.getValueType();
  SDValue HiPtr = DAG.getNode(ISD::ADD, SL, PtrVT, BasePtr,
                              DAG.getConstant(LoMemVT.getStoreSize(), SL,
                                              PtrVT));

  const MachinePointerInfo &SrcValue = Store->getMemOperand()->getPointerInfo();
  unsigned BaseAlign = Store->getAlignment();
  unsigned Size = LoMemVT.getStoreSize();
  unsigned HiAlign = MinAlign(BaseAlign, Size);

  SDValue LoStore
    = DAG.getTruncStore(Chain, SL, Lo,
                        BasePtr,
                        SrcValue,
                        LoMemVT,
                        Store->isNonTemporal(),
                        Store->isVolatile(),
                        BaseAlign);
  SDValue HiStore
    = DAG.getTruncStore(Chain, SL, Hi,
                        HiPtr,
                        SrcValue.getWithOffset(Size),
                        HiMemVT,
                        Store->isNonTemporal(),
                        Store->isVolatile(),
                        HiAlign);

  return DAG.getNode(ISD::TokenFactor, SL, MVT::Other, LoStore, HiStore);
}


SDValue AMDGPUTargetLowering::LowerLOAD(SDValue Op, SelectionDAG &DAG) const {
  SDLoc DL(Op);
  LoadSDNode *Load = cast<LoadSDNode>(Op);
  ISD::LoadExtType ExtType = Load->getExtensionType();
  EVT VT = Op.getValueType();
  EVT MemVT = Load->getMemoryVT();

  if (ExtType == ISD::NON_EXTLOAD && VT.getSizeInBits() < 32) {
    assert(VT == MVT::i1 && "Only i1 non-extloads expected");
    // FIXME: Copied from PPC
    // First, load into 32 bits, then truncate to 1 bit.

    SDValue Chain = Load->getChain();
    SDValue BasePtr = Load->getBasePtr();
    MachineMemOperand *MMO = Load->getMemOperand();

    SDValue NewLD = DAG.getExtLoad(ISD::EXTLOAD, DL, MVT::i32, Chain,
                                   BasePtr, MVT::i8, MMO);

    SDValue Ops[] = {
      DAG.getNode(ISD::TRUNCATE, DL, VT, NewLD),
      NewLD.getValue(1)
    };

    return DAG.getMergeValues(Ops, DL);
  }

  if (Subtarget->getGeneration() >= AMDGPUSubtarget::SOUTHERN_ISLANDS ||
      Load->getAddressSpace() != AMDGPUAS::PRIVATE_ADDRESS ||
      ExtType == ISD::NON_EXTLOAD || Load->getMemoryVT().bitsGE(MVT::i32))
    return SDValue();

  // <SI && AS=PRIVATE && EXTLOAD && size < 32bit,
  // register (2-)byte extract.

  // Get Register holding the target.
  SDValue Ptr = DAG.getNode(ISD::SRL, DL, MVT::i32, Load->getBasePtr(),
                            DAG.getConstant(2, DL, MVT::i32));
  // Load the Register.
  SDValue Ret = DAG.getNode(AMDGPUISD::REGISTER_LOAD, DL, Op.getValueType(),
                            Load->getChain(), Ptr,
                            DAG.getTargetConstant(0, DL, MVT::i32),
                            Op.getOperand(2));

  // Get offset within the register.
  SDValue ByteIdx = DAG.getNode(ISD::AND, DL, MVT::i32,
                                Load->getBasePtr(),
                                DAG.getConstant(0x3, DL, MVT::i32));

  // Bit offset of target byte (byteIdx * 8).
  SDValue ShiftAmt = DAG.getNode(ISD::SHL, DL, MVT::i32, ByteIdx,
                                 DAG.getConstant(3, DL, MVT::i32));

  // Shift to the right.
  Ret = DAG.getNode(ISD::SRL, DL, MVT::i32, Ret, ShiftAmt);

  // Eliminate the upper bits by setting them to ...
  EVT MemEltVT = MemVT.getScalarType();

  // ... ones.
  if (ExtType == ISD::SEXTLOAD) {
    SDValue MemEltVTNode = DAG.getValueType(MemEltVT);

    SDValue Ops[] = {
      DAG.getNode(ISD::SIGN_EXTEND_INREG, DL, MVT::i32, Ret, MemEltVTNode),
      Load->getChain()
    };

    return DAG.getMergeValues(Ops, DL);
  }

  // ... or zeros.
  SDValue Ops[] = {
    DAG.getZeroExtendInReg(Ret, DL, MemEltVT),
    Load->getChain()
  };

  return DAG.getMergeValues(Ops, DL);
}

SDValue AMDGPUTargetLowering::LowerSTORE(SDValue Op, SelectionDAG &DAG) const {
  SDLoc DL(Op);
  SDValue Result = AMDGPUTargetLowering::MergeVectorStore(Op, DAG);
  if (Result.getNode()) {
    return Result;
  }

  StoreSDNode *Store = cast<StoreSDNode>(Op);
  SDValue Chain = Store->getChain();
  if ((Store->getAddressSpace() == AMDGPUAS::LOCAL_ADDRESS ||
       Store->getAddressSpace() == AMDGPUAS::PRIVATE_ADDRESS) &&
      Store->getValue().getValueType().isVector()) {
    return SplitVectorStore(Op, DAG);
  }

  EVT MemVT = Store->getMemoryVT();
  if (Store->getAddressSpace() == AMDGPUAS::PRIVATE_ADDRESS &&
      MemVT.bitsLT(MVT::i32)) {
    unsigned Mask = 0;
    if (Store->getMemoryVT() == MVT::i8) {
      Mask = 0xff;
    } else if (Store->getMemoryVT() == MVT::i16) {
      Mask = 0xffff;
    }
    SDValue BasePtr = Store->getBasePtr();
    SDValue Ptr = DAG.getNode(ISD::SRL, DL, MVT::i32, BasePtr,
                              DAG.getConstant(2, DL, MVT::i32));
    SDValue Dst = DAG.getNode(AMDGPUISD::REGISTER_LOAD, DL, MVT::i32,
                              Chain, Ptr,
                              DAG.getTargetConstant(0, DL, MVT::i32));

    SDValue ByteIdx = DAG.getNode(ISD::AND, DL, MVT::i32, BasePtr,
                                  DAG.getConstant(0x3, DL, MVT::i32));

    SDValue ShiftAmt = DAG.getNode(ISD::SHL, DL, MVT::i32, ByteIdx,
                                   DAG.getConstant(3, DL, MVT::i32));

    SDValue SExtValue = DAG.getNode(ISD::SIGN_EXTEND, DL, MVT::i32,
                                    Store->getValue());

    SDValue MaskedValue = DAG.getZeroExtendInReg(SExtValue, DL, MemVT);

    SDValue ShiftedValue = DAG.getNode(ISD::SHL, DL, MVT::i32,
                                       MaskedValue, ShiftAmt);

    SDValue DstMask = DAG.getNode(ISD::SHL, DL, MVT::i32,
                                  DAG.getConstant(Mask, DL, MVT::i32),
                                  ShiftAmt);
    DstMask = DAG.getNode(ISD::XOR, DL, MVT::i32, DstMask,
                          DAG.getConstant(0xffffffff, DL, MVT::i32));
    Dst = DAG.getNode(ISD::AND, DL, MVT::i32, Dst, DstMask);

    SDValue Value = DAG.getNode(ISD::OR, DL, MVT::i32, Dst, ShiftedValue);
    return DAG.getNode(AMDGPUISD::REGISTER_STORE, DL, MVT::Other,
                       Chain, Value, Ptr,
                       DAG.getTargetConstant(0, DL, MVT::i32));
  }
  return SDValue();
}

// This is a shortcut for integer division because we have fast i32<->f32
// conversions, and fast f32 reciprocal instructions. The fractional part of a
// float is enough to accurately represent up to a 24-bit integer.
SDValue AMDGPUTargetLowering::LowerDIVREM24(SDValue Op, SelectionDAG &DAG, bool sign) const {
  SDLoc DL(Op);
  EVT VT = Op.getValueType();
  SDValue LHS = Op.getOperand(0);
  SDValue RHS = Op.getOperand(1);
  MVT IntVT = MVT::i32;
  MVT FltVT = MVT::f32;

  ISD::NodeType ToFp  = sign ? ISD::SINT_TO_FP : ISD::UINT_TO_FP;
  ISD::NodeType ToInt = sign ? ISD::FP_TO_SINT : ISD::FP_TO_UINT;

  if (VT.isVector()) {
    unsigned NElts = VT.getVectorNumElements();
    IntVT = MVT::getVectorVT(MVT::i32, NElts);
    FltVT = MVT::getVectorVT(MVT::f32, NElts);
  }

  unsigned BitSize = VT.getScalarType().getSizeInBits();

  SDValue jq = DAG.getConstant(1, DL, IntVT);

  if (sign) {
    // char|short jq = ia ^ ib;
    jq = DAG.getNode(ISD::XOR, DL, VT, LHS, RHS);

    // jq = jq >> (bitsize - 2)
    jq = DAG.getNode(ISD::SRA, DL, VT, jq,
                     DAG.getConstant(BitSize - 2, DL, VT));

    // jq = jq | 0x1
    jq = DAG.getNode(ISD::OR, DL, VT, jq, DAG.getConstant(1, DL, VT));

    // jq = (int)jq
    jq = DAG.getSExtOrTrunc(jq, DL, IntVT);
  }

  // int ia = (int)LHS;
  SDValue ia = sign ?
    DAG.getSExtOrTrunc(LHS, DL, IntVT) : DAG.getZExtOrTrunc(LHS, DL, IntVT);

  // int ib, (int)RHS;
  SDValue ib = sign ?
    DAG.getSExtOrTrunc(RHS, DL, IntVT) : DAG.getZExtOrTrunc(RHS, DL, IntVT);

  // float fa = (float)ia;
  SDValue fa = DAG.getNode(ToFp, DL, FltVT, ia);

  // float fb = (float)ib;
  SDValue fb = DAG.getNode(ToFp, DL, FltVT, ib);

  // TODO: Should this propagate fast-math-flags?
  // float fq = native_divide(fa, fb);
  SDValue fq = DAG.getNode(ISD::FMUL, DL, FltVT,
                           fa, DAG.getNode(AMDGPUISD::RCP, DL, FltVT, fb));

  // fq = trunc(fq);
  fq = DAG.getNode(ISD::FTRUNC, DL, FltVT, fq);

  // float fqneg = -fq;
  SDValue fqneg = DAG.getNode(ISD::FNEG, DL, FltVT, fq);

  // float fr = mad(fqneg, fb, fa);
  SDValue fr = DAG.getNode(ISD::FADD, DL, FltVT,
                           DAG.getNode(ISD::FMUL, DL, FltVT, fqneg, fb), fa);

  // int iq = (int)fq;
  SDValue iq = DAG.getNode(ToInt, DL, IntVT, fq);

  // fr = fabs(fr);
  fr = DAG.getNode(ISD::FABS, DL, FltVT, fr);

  // fb = fabs(fb);
  fb = DAG.getNode(ISD::FABS, DL, FltVT, fb);

  EVT SetCCVT = getSetCCResultType(DAG.getDataLayout(), *DAG.getContext(), VT);

  // int cv = fr >= fb;
  SDValue cv = DAG.getSetCC(DL, SetCCVT, fr, fb, ISD::SETOGE);

  // jq = (cv ? jq : 0);
  jq = DAG.getNode(ISD::SELECT, DL, VT, cv, jq, DAG.getConstant(0, DL, VT));

  // dst = trunc/extend to legal type
  iq = sign ? DAG.getSExtOrTrunc(iq, DL, VT) : DAG.getZExtOrTrunc(iq, DL, VT);

  // dst = iq + jq;
  SDValue Div = DAG.getNode(ISD::ADD, DL, VT, iq, jq);

  // Rem needs compensation, it's easier to recompute it
  SDValue Rem = DAG.getNode(ISD::MUL, DL, VT, Div, RHS);
  Rem = DAG.getNode(ISD::SUB, DL, VT, LHS, Rem);

  SDValue Res[2] = {
    Div,
    Rem
  };
  return DAG.getMergeValues(Res, DL);
}

void AMDGPUTargetLowering::LowerUDIVREM64(SDValue Op,
                                      SelectionDAG &DAG,
                                      SmallVectorImpl<SDValue> &Results) const {
  assert(Op.getValueType() == MVT::i64);

  SDLoc DL(Op);
  EVT VT = Op.getValueType();
  EVT HalfVT = VT.getHalfSizedIntegerVT(*DAG.getContext());

  SDValue one = DAG.getConstant(1, DL, HalfVT);
  SDValue zero = DAG.getConstant(0, DL, HalfVT);

  //HiLo split
  SDValue LHS = Op.getOperand(0);
  SDValue LHS_Lo = DAG.getNode(ISD::EXTRACT_ELEMENT, DL, HalfVT, LHS, zero);
  SDValue LHS_Hi = DAG.getNode(ISD::EXTRACT_ELEMENT, DL, HalfVT, LHS, one);

  SDValue RHS = Op.getOperand(1);
  SDValue RHS_Lo = DAG.getNode(ISD::EXTRACT_ELEMENT, DL, HalfVT, RHS, zero);
  SDValue RHS_Hi = DAG.getNode(ISD::EXTRACT_ELEMENT, DL, HalfVT, RHS, one);

  if (VT == MVT::i64 &&
    DAG.MaskedValueIsZero(RHS, APInt::getHighBitsSet(64, 32)) &&
    DAG.MaskedValueIsZero(LHS, APInt::getHighBitsSet(64, 32))) {

    SDValue Res = DAG.getNode(ISD::UDIVREM, DL, DAG.getVTList(HalfVT, HalfVT),
                              LHS_Lo, RHS_Lo);

    SDValue DIV = DAG.getNode(ISD::BUILD_PAIR, DL, VT, Res.getValue(0), zero);
    SDValue REM = DAG.getNode(ISD::BUILD_PAIR, DL, VT, Res.getValue(1), zero);
    Results.push_back(DIV);
    Results.push_back(REM);
    return;
  }

  // Get Speculative values
  SDValue DIV_Part = DAG.getNode(ISD::UDIV, DL, HalfVT, LHS_Hi, RHS_Lo);
  SDValue REM_Part = DAG.getNode(ISD::UREM, DL, HalfVT, LHS_Hi, RHS_Lo);

  SDValue REM_Lo = DAG.getSelectCC(DL, RHS_Hi, zero, REM_Part, LHS_Hi, ISD::SETEQ);
  SDValue REM = DAG.getNode(ISD::BUILD_PAIR, DL, VT, REM_Lo, zero);

  SDValue DIV_Hi = DAG.getSelectCC(DL, RHS_Hi, zero, DIV_Part, zero, ISD::SETEQ);
  SDValue DIV_Lo = zero;

  const unsigned halfBitWidth = HalfVT.getSizeInBits();

  for (unsigned i = 0; i < halfBitWidth; ++i) {
    const unsigned bitPos = halfBitWidth - i - 1;
    SDValue POS = DAG.getConstant(bitPos, DL, HalfVT);
    // Get value of high bit
    SDValue HBit = DAG.getNode(ISD::SRL, DL, HalfVT, LHS_Lo, POS);
    HBit = DAG.getNode(ISD::AND, DL, HalfVT, HBit, one);
    HBit = DAG.getNode(ISD::ZERO_EXTEND, DL, VT, HBit);

    // Shift
    REM = DAG.getNode(ISD::SHL, DL, VT, REM, DAG.getConstant(1, DL, VT));
    // Add LHS high bit
    REM = DAG.getNode(ISD::OR, DL, VT, REM, HBit);

    SDValue BIT = DAG.getConstant(1 << bitPos, DL, HalfVT);
    SDValue realBIT = DAG.getSelectCC(DL, REM, RHS, BIT, zero, ISD::SETUGE);

    DIV_Lo = DAG.getNode(ISD::OR, DL, HalfVT, DIV_Lo, realBIT);

    // Update REM
    SDValue REM_sub = DAG.getNode(ISD::SUB, DL, VT, REM, RHS);
    REM = DAG.getSelectCC(DL, REM, RHS, REM_sub, REM, ISD::SETUGE);
  }

  SDValue DIV = DAG.getNode(ISD::BUILD_PAIR, DL, VT, DIV_Lo, DIV_Hi);
  Results.push_back(DIV);
  Results.push_back(REM);
}

SDValue AMDGPUTargetLowering::LowerUDIVREM(SDValue Op,
                                           SelectionDAG &DAG) const {
  SDLoc DL(Op);
  EVT VT = Op.getValueType();

  if (VT == MVT::i64) {
    SmallVector<SDValue, 2> Results;
    LowerUDIVREM64(Op, DAG, Results);
    return DAG.getMergeValues(Results, DL);
  }

  SDValue Num = Op.getOperand(0);
  SDValue Den = Op.getOperand(1);

  if (VT == MVT::i32) {
    if (DAG.MaskedValueIsZero(Num, APInt::getHighBitsSet(32, 8)) &&
        DAG.MaskedValueIsZero(Den, APInt::getHighBitsSet(32, 8))) {
      // TODO: We technically could do this for i64, but shouldn't that just be
      // handled by something generally reducing 64-bit division on 32-bit
      // values to 32-bit?
      return LowerDIVREM24(Op, DAG, false);
    }
  }

  // RCP =  URECIP(Den) = 2^32 / Den + e
  // e is rounding error.
  SDValue RCP = DAG.getNode(AMDGPUISD::URECIP, DL, VT, Den);

  // RCP_LO = mul(RCP, Den) */
  SDValue RCP_LO = DAG.getNode(ISD::MUL, DL, VT, RCP, Den);

  // RCP_HI = mulhu (RCP, Den) */
  SDValue RCP_HI = DAG.getNode(ISD::MULHU, DL, VT, RCP, Den);

  // NEG_RCP_LO = -RCP_LO
  SDValue NEG_RCP_LO = DAG.getNode(ISD::SUB, DL, VT, DAG.getConstant(0, DL, VT),
                                                     RCP_LO);

  // ABS_RCP_LO = (RCP_HI == 0 ? NEG_RCP_LO : RCP_LO)
  SDValue ABS_RCP_LO = DAG.getSelectCC(DL, RCP_HI, DAG.getConstant(0, DL, VT),
                                           NEG_RCP_LO, RCP_LO,
                                           ISD::SETEQ);
  // Calculate the rounding error from the URECIP instruction
  // E = mulhu(ABS_RCP_LO, RCP)
  SDValue E = DAG.getNode(ISD::MULHU, DL, VT, ABS_RCP_LO, RCP);

  // RCP_A_E = RCP + E
  SDValue RCP_A_E = DAG.getNode(ISD::ADD, DL, VT, RCP, E);

  // RCP_S_E = RCP - E
  SDValue RCP_S_E = DAG.getNode(ISD::SUB, DL, VT, RCP, E);

  // Tmp0 = (RCP_HI == 0 ? RCP_A_E : RCP_SUB_E)
  SDValue Tmp0 = DAG.getSelectCC(DL, RCP_HI, DAG.getConstant(0, DL, VT),
                                     RCP_A_E, RCP_S_E,
                                     ISD::SETEQ);
  // Quotient = mulhu(Tmp0, Num)
  SDValue Quotient = DAG.getNode(ISD::MULHU, DL, VT, Tmp0, Num);

  // Num_S_Remainder = Quotient * Den
  SDValue Num_S_Remainder = DAG.getNode(ISD::MUL, DL, VT, Quotient, Den);

  // Remainder = Num - Num_S_Remainder
  SDValue Remainder = DAG.getNode(ISD::SUB, DL, VT, Num, Num_S_Remainder);

  // Remainder_GE_Den = (Remainder >= Den ? -1 : 0)
  SDValue Remainder_GE_Den = DAG.getSelectCC(DL, Remainder, Den,
                                                 DAG.getConstant(-1, DL, VT),
                                                 DAG.getConstant(0, DL, VT),
                                                 ISD::SETUGE);
  // Remainder_GE_Zero = (Num >= Num_S_Remainder ? -1 : 0)
  SDValue Remainder_GE_Zero = DAG.getSelectCC(DL, Num,
                                                  Num_S_Remainder,
                                                  DAG.getConstant(-1, DL, VT),
                                                  DAG.getConstant(0, DL, VT),
                                                  ISD::SETUGE);
  // Tmp1 = Remainder_GE_Den & Remainder_GE_Zero
  SDValue Tmp1 = DAG.getNode(ISD::AND, DL, VT, Remainder_GE_Den,
                                               Remainder_GE_Zero);

  // Calculate Division result:

  // Quotient_A_One = Quotient + 1
  SDValue Quotient_A_One = DAG.getNode(ISD::ADD, DL, VT, Quotient,
                                       DAG.getConstant(1, DL, VT));

  // Quotient_S_One = Quotient - 1
  SDValue Quotient_S_One = DAG.getNode(ISD::SUB, DL, VT, Quotient,
                                       DAG.getConstant(1, DL, VT));

  // Div = (Tmp1 == 0 ? Quotient : Quotient_A_One)
  SDValue Div = DAG.getSelectCC(DL, Tmp1, DAG.getConstant(0, DL, VT),
                                     Quotient, Quotient_A_One, ISD::SETEQ);

  // Div = (Remainder_GE_Zero == 0 ? Quotient_S_One : Div)
  Div = DAG.getSelectCC(DL, Remainder_GE_Zero, DAG.getConstant(0, DL, VT),
                            Quotient_S_One, Div, ISD::SETEQ);

  // Calculate Rem result:

  // Remainder_S_Den = Remainder - Den
  SDValue Remainder_S_Den = DAG.getNode(ISD::SUB, DL, VT, Remainder, Den);

  // Remainder_A_Den = Remainder + Den
  SDValue Remainder_A_Den = DAG.getNode(ISD::ADD, DL, VT, Remainder, Den);

  // Rem = (Tmp1 == 0 ? Remainder : Remainder_S_Den)
  SDValue Rem = DAG.getSelectCC(DL, Tmp1, DAG.getConstant(0, DL, VT),
                                    Remainder, Remainder_S_Den, ISD::SETEQ);

  // Rem = (Remainder_GE_Zero == 0 ? Remainder_A_Den : Rem)
  Rem = DAG.getSelectCC(DL, Remainder_GE_Zero, DAG.getConstant(0, DL, VT),
                            Remainder_A_Den, Rem, ISD::SETEQ);
  SDValue Ops[2] = {
    Div,
    Rem
  };
  return DAG.getMergeValues(Ops, DL);
}

SDValue AMDGPUTargetLowering::LowerSDIVREM(SDValue Op,
                                           SelectionDAG &DAG) const {
  SDLoc DL(Op);
  EVT VT = Op.getValueType();

  SDValue LHS = Op.getOperand(0);
  SDValue RHS = Op.getOperand(1);

  SDValue Zero = DAG.getConstant(0, DL, VT);
  SDValue NegOne = DAG.getConstant(-1, DL, VT);

  if (VT == MVT::i32 &&
      DAG.ComputeNumSignBits(LHS) > 8 &&
      DAG.ComputeNumSignBits(RHS) > 8) {
    return LowerDIVREM24(Op, DAG, true);
  }
  if (VT == MVT::i64 &&
      DAG.ComputeNumSignBits(LHS) > 32 &&
      DAG.ComputeNumSignBits(RHS) > 32) {
    EVT HalfVT = VT.getHalfSizedIntegerVT(*DAG.getContext());

    //HiLo split
    SDValue LHS_Lo = DAG.getNode(ISD::EXTRACT_ELEMENT, DL, HalfVT, LHS, Zero);
    SDValue RHS_Lo = DAG.getNode(ISD::EXTRACT_ELEMENT, DL, HalfVT, RHS, Zero);
    SDValue DIVREM = DAG.getNode(ISD::SDIVREM, DL, DAG.getVTList(HalfVT, HalfVT),
                                 LHS_Lo, RHS_Lo);
    SDValue Res[2] = {
      DAG.getNode(ISD::SIGN_EXTEND, DL, VT, DIVREM.getValue(0)),
      DAG.getNode(ISD::SIGN_EXTEND, DL, VT, DIVREM.getValue(1))
    };
    return DAG.getMergeValues(Res, DL);
  }

  SDValue LHSign = DAG.getSelectCC(DL, LHS, Zero, NegOne, Zero, ISD::SETLT);
  SDValue RHSign = DAG.getSelectCC(DL, RHS, Zero, NegOne, Zero, ISD::SETLT);
  SDValue DSign = DAG.getNode(ISD::XOR, DL, VT, LHSign, RHSign);
  SDValue RSign = LHSign; // Remainder sign is the same as LHS

  LHS = DAG.getNode(ISD::ADD, DL, VT, LHS, LHSign);
  RHS = DAG.getNode(ISD::ADD, DL, VT, RHS, RHSign);

  LHS = DAG.getNode(ISD::XOR, DL, VT, LHS, LHSign);
  RHS = DAG.getNode(ISD::XOR, DL, VT, RHS, RHSign);

  SDValue Div = DAG.getNode(ISD::UDIVREM, DL, DAG.getVTList(VT, VT), LHS, RHS);
  SDValue Rem = Div.getValue(1);

  Div = DAG.getNode(ISD::XOR, DL, VT, Div, DSign);
  Rem = DAG.getNode(ISD::XOR, DL, VT, Rem, RSign);

  Div = DAG.getNode(ISD::SUB, DL, VT, Div, DSign);
  Rem = DAG.getNode(ISD::SUB, DL, VT, Rem, RSign);

  SDValue Res[2] = {
    Div,
    Rem
  };
  return DAG.getMergeValues(Res, DL);
}

// (frem x, y) -> (fsub x, (fmul (ftrunc (fdiv x, y)), y))
SDValue AMDGPUTargetLowering::LowerFREM(SDValue Op, SelectionDAG &DAG) const {
  SDLoc SL(Op);
  EVT VT = Op.getValueType();
  SDValue X = Op.getOperand(0);
  SDValue Y = Op.getOperand(1);

  // TODO: Should this propagate fast-math-flags?

  SDValue Div = DAG.getNode(ISD::FDIV, SL, VT, X, Y);
  SDValue Floor = DAG.getNode(ISD::FTRUNC, SL, VT, Div);
  SDValue Mul = DAG.getNode(ISD::FMUL, SL, VT, Floor, Y);

  return DAG.getNode(ISD::FSUB, SL, VT, X, Mul);
}

SDValue AMDGPUTargetLowering::LowerFCEIL(SDValue Op, SelectionDAG &DAG) const {
  SDLoc SL(Op);
  SDValue Src = Op.getOperand(0);

  // result = trunc(src)
  // if (src > 0.0 && src != result)
  //   result += 1.0

  SDValue Trunc = DAG.getNode(ISD::FTRUNC, SL, MVT::f64, Src);

  const SDValue Zero = DAG.getConstantFP(0.0, SL, MVT::f64);
  const SDValue One = DAG.getConstantFP(1.0, SL, MVT::f64);

  EVT SetCCVT =
      getSetCCResultType(DAG.getDataLayout(), *DAG.getContext(), MVT::f64);

  SDValue Lt0 = DAG.getSetCC(SL, SetCCVT, Src, Zero, ISD::SETOGT);
  SDValue NeTrunc = DAG.getSetCC(SL, SetCCVT, Src, Trunc, ISD::SETONE);
  SDValue And = DAG.getNode(ISD::AND, SL, SetCCVT, Lt0, NeTrunc);

  SDValue Add = DAG.getNode(ISD::SELECT, SL, MVT::f64, And, One, Zero);
  // TODO: Should this propagate fast-math-flags?
  return DAG.getNode(ISD::FADD, SL, MVT::f64, Trunc, Add);
}

static SDValue extractF64Exponent(SDValue Hi, SDLoc SL, SelectionDAG &DAG) {
  const unsigned FractBits = 52;
  const unsigned ExpBits = 11;

  SDValue ExpPart = DAG.getNode(AMDGPUISD::BFE_U32, SL, MVT::i32,
                                Hi,
                                DAG.getConstant(FractBits - 32, SL, MVT::i32),
                                DAG.getConstant(ExpBits, SL, MVT::i32));
  SDValue Exp = DAG.getNode(ISD::SUB, SL, MVT::i32, ExpPart,
                            DAG.getConstant(1023, SL, MVT::i32));

  return Exp;
}

SDValue AMDGPUTargetLowering::LowerFTRUNC(SDValue Op, SelectionDAG &DAG) const {
  SDLoc SL(Op);
  SDValue Src = Op.getOperand(0);

  assert(Op.getValueType() == MVT::f64);

  const SDValue Zero = DAG.getConstant(0, SL, MVT::i32);
  const SDValue One = DAG.getConstant(1, SL, MVT::i32);

  SDValue VecSrc = DAG.getNode(ISD::BITCAST, SL, MVT::v2i32, Src);

  // Extract the upper half, since this is where we will find the sign and
  // exponent.
  SDValue Hi = DAG.getNode(ISD::EXTRACT_VECTOR_ELT, SL, MVT::i32, VecSrc, One);

  SDValue Exp = extractF64Exponent(Hi, SL, DAG);

  const unsigned FractBits = 52;

  // Extract the sign bit.
  const SDValue SignBitMask = DAG.getConstant(UINT32_C(1) << 31, SL, MVT::i32);
  SDValue SignBit = DAG.getNode(ISD::AND, SL, MVT::i32, Hi, SignBitMask);

  // Extend back to to 64-bits.
  SDValue SignBit64 = DAG.getNode(ISD::BUILD_VECTOR, SL, MVT::v2i32,
                                  Zero, SignBit);
  SignBit64 = DAG.getNode(ISD::BITCAST, SL, MVT::i64, SignBit64);

  SDValue BcInt = DAG.getNode(ISD::BITCAST, SL, MVT::i64, Src);
  const SDValue FractMask
    = DAG.getConstant((UINT64_C(1) << FractBits) - 1, SL, MVT::i64);

  SDValue Shr = DAG.getNode(ISD::SRA, SL, MVT::i64, FractMask, Exp);
  SDValue Not = DAG.getNOT(SL, Shr, MVT::i64);
  SDValue Tmp0 = DAG.getNode(ISD::AND, SL, MVT::i64, BcInt, Not);

  EVT SetCCVT =
      getSetCCResultType(DAG.getDataLayout(), *DAG.getContext(), MVT::i32);

  const SDValue FiftyOne = DAG.getConstant(FractBits - 1, SL, MVT::i32);

  SDValue ExpLt0 = DAG.getSetCC(SL, SetCCVT, Exp, Zero, ISD::SETLT);
  SDValue ExpGt51 = DAG.getSetCC(SL, SetCCVT, Exp, FiftyOne, ISD::SETGT);

  SDValue Tmp1 = DAG.getNode(ISD::SELECT, SL, MVT::i64, ExpLt0, SignBit64, Tmp0);
  SDValue Tmp2 = DAG.getNode(ISD::SELECT, SL, MVT::i64, ExpGt51, BcInt, Tmp1);

  return DAG.getNode(ISD::BITCAST, SL, MVT::f64, Tmp2);
}

SDValue AMDGPUTargetLowering::LowerFRINT(SDValue Op, SelectionDAG &DAG) const {
  SDLoc SL(Op);
  SDValue Src = Op.getOperand(0);

  assert(Op.getValueType() == MVT::f64);

  APFloat C1Val(APFloat::IEEEdouble, "0x1.0p+52");
  SDValue C1 = DAG.getConstantFP(C1Val, SL, MVT::f64);
  SDValue CopySign = DAG.getNode(ISD::FCOPYSIGN, SL, MVT::f64, C1, Src);

  // TODO: Should this propagate fast-math-flags?

  SDValue Tmp1 = DAG.getNode(ISD::FADD, SL, MVT::f64, Src, CopySign);
  SDValue Tmp2 = DAG.getNode(ISD::FSUB, SL, MVT::f64, Tmp1, CopySign);

  SDValue Fabs = DAG.getNode(ISD::FABS, SL, MVT::f64, Src);

  APFloat C2Val(APFloat::IEEEdouble, "0x1.fffffffffffffp+51");
  SDValue C2 = DAG.getConstantFP(C2Val, SL, MVT::f64);

  EVT SetCCVT =
      getSetCCResultType(DAG.getDataLayout(), *DAG.getContext(), MVT::f64);
  SDValue Cond = DAG.getSetCC(SL, SetCCVT, Fabs, C2, ISD::SETOGT);

  return DAG.getSelect(SL, MVT::f64, Cond, Src, Tmp2);
}

SDValue AMDGPUTargetLowering::LowerFNEARBYINT(SDValue Op, SelectionDAG &DAG) const {
  // FNEARBYINT and FRINT are the same, except in their handling of FP
  // exceptions. Those aren't really meaningful for us, and OpenCL only has
  // rint, so just treat them as equivalent.
  return DAG.getNode(ISD::FRINT, SDLoc(Op), Op.getValueType(), Op.getOperand(0));
}

// XXX - May require not supporting f32 denormals?
SDValue AMDGPUTargetLowering::LowerFROUND32(SDValue Op, SelectionDAG &DAG) const {
  SDLoc SL(Op);
  SDValue X = Op.getOperand(0);

  SDValue T = DAG.getNode(ISD::FTRUNC, SL, MVT::f32, X);

  // TODO: Should this propagate fast-math-flags?

  SDValue Diff = DAG.getNode(ISD::FSUB, SL, MVT::f32, X, T);

  SDValue AbsDiff = DAG.getNode(ISD::FABS, SL, MVT::f32, Diff);

  const SDValue Zero = DAG.getConstantFP(0.0, SL, MVT::f32);
  const SDValue One = DAG.getConstantFP(1.0, SL, MVT::f32);
  const SDValue Half = DAG.getConstantFP(0.5, SL, MVT::f32);

  SDValue SignOne = DAG.getNode(ISD::FCOPYSIGN, SL, MVT::f32, One, X);

  EVT SetCCVT =
      getSetCCResultType(DAG.getDataLayout(), *DAG.getContext(), MVT::f32);

  SDValue Cmp = DAG.getSetCC(SL, SetCCVT, AbsDiff, Half, ISD::SETOGE);

  SDValue Sel = DAG.getNode(ISD::SELECT, SL, MVT::f32, Cmp, SignOne, Zero);

  return DAG.getNode(ISD::FADD, SL, MVT::f32, T, Sel);
}

SDValue AMDGPUTargetLowering::LowerFROUND64(SDValue Op, SelectionDAG &DAG) const {
  SDLoc SL(Op);
  SDValue X = Op.getOperand(0);

  SDValue L = DAG.getNode(ISD::BITCAST, SL, MVT::i64, X);

  const SDValue Zero = DAG.getConstant(0, SL, MVT::i32);
  const SDValue One = DAG.getConstant(1, SL, MVT::i32);
  const SDValue NegOne = DAG.getConstant(-1, SL, MVT::i32);
  const SDValue FiftyOne = DAG.getConstant(51, SL, MVT::i32);
  EVT SetCCVT =
      getSetCCResultType(DAG.getDataLayout(), *DAG.getContext(), MVT::i32);

  SDValue BC = DAG.getNode(ISD::BITCAST, SL, MVT::v2i32, X);

  SDValue Hi = DAG.getNode(ISD::EXTRACT_VECTOR_ELT, SL, MVT::i32, BC, One);

  SDValue Exp = extractF64Exponent(Hi, SL, DAG);

  const SDValue Mask = DAG.getConstant(INT64_C(0x000fffffffffffff), SL,
                                       MVT::i64);

  SDValue M = DAG.getNode(ISD::SRA, SL, MVT::i64, Mask, Exp);
  SDValue D = DAG.getNode(ISD::SRA, SL, MVT::i64,
                          DAG.getConstant(INT64_C(0x0008000000000000), SL,
                                          MVT::i64),
                          Exp);

  SDValue Tmp0 = DAG.getNode(ISD::AND, SL, MVT::i64, L, M);
  SDValue Tmp1 = DAG.getSetCC(SL, SetCCVT,
                              DAG.getConstant(0, SL, MVT::i64), Tmp0,
                              ISD::SETNE);

  SDValue Tmp2 = DAG.getNode(ISD::SELECT, SL, MVT::i64, Tmp1,
                             D, DAG.getConstant(0, SL, MVT::i64));
  SDValue K = DAG.getNode(ISD::ADD, SL, MVT::i64, L, Tmp2);

  K = DAG.getNode(ISD::AND, SL, MVT::i64, K, DAG.getNOT(SL, M, MVT::i64));
  K = DAG.getNode(ISD::BITCAST, SL, MVT::f64, K);

  SDValue ExpLt0 = DAG.getSetCC(SL, SetCCVT, Exp, Zero, ISD::SETLT);
  SDValue ExpGt51 = DAG.getSetCC(SL, SetCCVT, Exp, FiftyOne, ISD::SETGT);
  SDValue ExpEqNegOne = DAG.getSetCC(SL, SetCCVT, NegOne, Exp, ISD::SETEQ);

  SDValue Mag = DAG.getNode(ISD::SELECT, SL, MVT::f64,
                            ExpEqNegOne,
                            DAG.getConstantFP(1.0, SL, MVT::f64),
                            DAG.getConstantFP(0.0, SL, MVT::f64));

  SDValue S = DAG.getNode(ISD::FCOPYSIGN, SL, MVT::f64, Mag, X);

  K = DAG.getNode(ISD::SELECT, SL, MVT::f64, ExpLt0, S, K);
  K = DAG.getNode(ISD::SELECT, SL, MVT::f64, ExpGt51, X, K);

  return K;
}

SDValue AMDGPUTargetLowering::LowerFROUND(SDValue Op, SelectionDAG &DAG) const {
  EVT VT = Op.getValueType();

  if (VT == MVT::f32)
    return LowerFROUND32(Op, DAG);

  if (VT == MVT::f64)
    return LowerFROUND64(Op, DAG);

  llvm_unreachable("unhandled type");
}

SDValue AMDGPUTargetLowering::LowerFFLOOR(SDValue Op, SelectionDAG &DAG) const {
  SDLoc SL(Op);
  SDValue Src = Op.getOperand(0);

  // result = trunc(src);
  // if (src < 0.0 && src != result)
  //   result += -1.0.

  SDValue Trunc = DAG.getNode(ISD::FTRUNC, SL, MVT::f64, Src);

  const SDValue Zero = DAG.getConstantFP(0.0, SL, MVT::f64);
  const SDValue NegOne = DAG.getConstantFP(-1.0, SL, MVT::f64);

  EVT SetCCVT =
      getSetCCResultType(DAG.getDataLayout(), *DAG.getContext(), MVT::f64);

  SDValue Lt0 = DAG.getSetCC(SL, SetCCVT, Src, Zero, ISD::SETOLT);
  SDValue NeTrunc = DAG.getSetCC(SL, SetCCVT, Src, Trunc, ISD::SETONE);
  SDValue And = DAG.getNode(ISD::AND, SL, SetCCVT, Lt0, NeTrunc);

  SDValue Add = DAG.getNode(ISD::SELECT, SL, MVT::f64, And, NegOne, Zero);
  // TODO: Should this propagate fast-math-flags?
  return DAG.getNode(ISD::FADD, SL, MVT::f64, Trunc, Add);
}

SDValue AMDGPUTargetLowering::LowerCTLZ(SDValue Op, SelectionDAG &DAG) const {
  SDLoc SL(Op);
  SDValue Src = Op.getOperand(0);
  bool ZeroUndef = Op.getOpcode() == ISD::CTLZ_ZERO_UNDEF;

  if (ZeroUndef && Src.getValueType() == MVT::i32)
    return DAG.getNode(AMDGPUISD::FFBH_U32, SL, MVT::i32, Src);

  SDValue Vec = DAG.getNode(ISD::BITCAST, SL, MVT::v2i32, Src);

  const SDValue Zero = DAG.getConstant(0, SL, MVT::i32);
  const SDValue One = DAG.getConstant(1, SL, MVT::i32);

  SDValue Lo = DAG.getNode(ISD::EXTRACT_VECTOR_ELT, SL, MVT::i32, Vec, Zero);
  SDValue Hi = DAG.getNode(ISD::EXTRACT_VECTOR_ELT, SL, MVT::i32, Vec, One);

  EVT SetCCVT = getSetCCResultType(DAG.getDataLayout(),
                                   *DAG.getContext(), MVT::i32);

  SDValue Hi0 = DAG.getSetCC(SL, SetCCVT, Hi, Zero, ISD::SETEQ);

  SDValue CtlzLo = DAG.getNode(ISD::CTLZ_ZERO_UNDEF, SL, MVT::i32, Lo);
  SDValue CtlzHi = DAG.getNode(ISD::CTLZ_ZERO_UNDEF, SL, MVT::i32, Hi);

  const SDValue Bits32 = DAG.getConstant(32, SL, MVT::i32);
  SDValue Add = DAG.getNode(ISD::ADD, SL, MVT::i32, CtlzLo, Bits32);

  // ctlz(x) = hi_32(x) == 0 ? ctlz(lo_32(x)) + 32 : ctlz(hi_32(x))
  SDValue NewCtlz = DAG.getNode(ISD::SELECT, SL, MVT::i32, Hi0, Add, CtlzHi);

  if (!ZeroUndef) {
    // Test if the full 64-bit input is zero.

    // FIXME: DAG combines turn what should be an s_and_b64 into a v_or_b32,
    // which we probably don't want.
    SDValue Lo0 = DAG.getSetCC(SL, SetCCVT, Lo, Zero, ISD::SETEQ);
    SDValue SrcIsZero = DAG.getNode(ISD::AND, SL, SetCCVT, Lo0, Hi0);

    // TODO: If i64 setcc is half rate, it can result in 1 fewer instruction
    // with the same cycles, otherwise it is slower.
    // SDValue SrcIsZero = DAG.getSetCC(SL, SetCCVT, Src,
    // DAG.getConstant(0, SL, MVT::i64), ISD::SETEQ);

    const SDValue Bits32 = DAG.getConstant(64, SL, MVT::i32);

    // The instruction returns -1 for 0 input, but the defined intrinsic
    // behavior is to return the number of bits.
    NewCtlz = DAG.getNode(ISD::SELECT, SL, MVT::i32,
                          SrcIsZero, Bits32, NewCtlz);
  }

  return DAG.getNode(ISD::ZERO_EXTEND, SL, MVT::i64, NewCtlz);
}

SDValue AMDGPUTargetLowering::LowerINT_TO_FP32(SDValue Op, SelectionDAG &DAG,
                                               bool Signed) const {
  // Unsigned
  // cul2f(ulong u)
  //{
  //  uint lz = clz(u);
  //  uint e = (u != 0) ? 127U + 63U - lz : 0;
  //  u = (u << lz) & 0x7fffffffffffffffUL;
  //  ulong t = u & 0xffffffffffUL;
  //  uint v = (e << 23) | (uint)(u >> 40);
  //  uint r = t > 0x8000000000UL ? 1U : (t == 0x8000000000UL ? v & 1U : 0U);
  //  return as_float(v + r);
  //}
  // Signed
  // cl2f(long l)
  //{
  //  long s = l >> 63;
  //  float r = cul2f((l + s) ^ s);
  //  return s ? -r : r;
  //}

  SDLoc SL(Op);
  SDValue Src = Op.getOperand(0);
  SDValue L = Src;

  SDValue S;
  if (Signed) {
    const SDValue SignBit = DAG.getConstant(63, SL, MVT::i64);
    S = DAG.getNode(ISD::SRA, SL, MVT::i64, L, SignBit);

    SDValue LPlusS = DAG.getNode(ISD::ADD, SL, MVT::i64, L, S);
    L = DAG.getNode(ISD::XOR, SL, MVT::i64, LPlusS, S);
  }

  EVT SetCCVT = getSetCCResultType(DAG.getDataLayout(),
                                   *DAG.getContext(), MVT::f32);


  SDValue ZeroI32 = DAG.getConstant(0, SL, MVT::i32);
  SDValue ZeroI64 = DAG.getConstant(0, SL, MVT::i64);
  SDValue LZ = DAG.getNode(ISD::CTLZ_ZERO_UNDEF, SL, MVT::i64, L);
  LZ = DAG.getNode(ISD::TRUNCATE, SL, MVT::i32, LZ);

  SDValue K = DAG.getConstant(127U + 63U, SL, MVT::i32);
  SDValue E = DAG.getSelect(SL, MVT::i32,
    DAG.getSetCC(SL, SetCCVT, L, ZeroI64, ISD::SETNE),
    DAG.getNode(ISD::SUB, SL, MVT::i32, K, LZ),
    ZeroI32);

  SDValue U = DAG.getNode(ISD::AND, SL, MVT::i64,
    DAG.getNode(ISD::SHL, SL, MVT::i64, L, LZ),
    DAG.getConstant((-1ULL) >> 1, SL, MVT::i64));

  SDValue T = DAG.getNode(ISD::AND, SL, MVT::i64, U,
                          DAG.getConstant(0xffffffffffULL, SL, MVT::i64));

  SDValue UShl = DAG.getNode(ISD::SRL, SL, MVT::i64,
                             U, DAG.getConstant(40, SL, MVT::i64));

  SDValue V = DAG.getNode(ISD::OR, SL, MVT::i32,
    DAG.getNode(ISD::SHL, SL, MVT::i32, E, DAG.getConstant(23, SL, MVT::i32)),
    DAG.getNode(ISD::TRUNCATE, SL, MVT::i32,  UShl));

  SDValue C = DAG.getConstant(0x8000000000ULL, SL, MVT::i64);
  SDValue RCmp = DAG.getSetCC(SL, SetCCVT, T, C, ISD::SETUGT);
  SDValue TCmp = DAG.getSetCC(SL, SetCCVT, T, C, ISD::SETEQ);

  SDValue One = DAG.getConstant(1, SL, MVT::i32);

  SDValue VTrunc1 = DAG.getNode(ISD::AND, SL, MVT::i32, V, One);

  SDValue R = DAG.getSelect(SL, MVT::i32,
    RCmp,
    One,
    DAG.getSelect(SL, MVT::i32, TCmp, VTrunc1, ZeroI32));
  R = DAG.getNode(ISD::ADD, SL, MVT::i32, V, R);
  R = DAG.getNode(ISD::BITCAST, SL, MVT::f32, R);

  if (!Signed)
    return R;

  SDValue RNeg = DAG.getNode(ISD::FNEG, SL, MVT::f32, R);
  return DAG.getSelect(SL, MVT::f32, DAG.getSExtOrTrunc(S, SL, SetCCVT), RNeg, R);
}

SDValue AMDGPUTargetLowering::LowerINT_TO_FP64(SDValue Op, SelectionDAG &DAG,
                                               bool Signed) const {
  SDLoc SL(Op);
  SDValue Src = Op.getOperand(0);

  SDValue BC = DAG.getNode(ISD::BITCAST, SL, MVT::v2i32, Src);

  SDValue Lo = DAG.getNode(ISD::EXTRACT_VECTOR_ELT, SL, MVT::i32, BC,
                           DAG.getConstant(0, SL, MVT::i32));
  SDValue Hi = DAG.getNode(ISD::EXTRACT_VECTOR_ELT, SL, MVT::i32, BC,
                           DAG.getConstant(1, SL, MVT::i32));

  SDValue CvtHi = DAG.getNode(Signed ? ISD::SINT_TO_FP : ISD::UINT_TO_FP,
                              SL, MVT::f64, Hi);

  SDValue CvtLo = DAG.getNode(ISD::UINT_TO_FP, SL, MVT::f64, Lo);

  SDValue LdExp = DAG.getNode(AMDGPUISD::LDEXP, SL, MVT::f64, CvtHi,
                              DAG.getConstant(32, SL, MVT::i32));
  // TODO: Should this propagate fast-math-flags?
  return DAG.getNode(ISD::FADD, SL, MVT::f64, LdExp, CvtLo);
}

SDValue AMDGPUTargetLowering::LowerUINT_TO_FP(SDValue Op,
                                               SelectionDAG &DAG) const {
  assert(Op.getOperand(0).getValueType() == MVT::i64 &&
         "operation should be legal");

  EVT DestVT = Op.getValueType();
  if (DestVT == MVT::f64)
    return LowerINT_TO_FP64(Op, DAG, false);

  if (DestVT == MVT::f32)
    return LowerINT_TO_FP32(Op, DAG, false);

  return SDValue();
}

SDValue AMDGPUTargetLowering::LowerSINT_TO_FP(SDValue Op,
                                              SelectionDAG &DAG) const {
  assert(Op.getOperand(0).getValueType() == MVT::i64 &&
         "operation should be legal");

  EVT DestVT = Op.getValueType();
  if (DestVT == MVT::f32)
    return LowerINT_TO_FP32(Op, DAG, true);

  if (DestVT == MVT::f64)
    return LowerINT_TO_FP64(Op, DAG, true);

  return SDValue();
}

SDValue AMDGPUTargetLowering::LowerFP64_TO_INT(SDValue Op, SelectionDAG &DAG,
                                               bool Signed) const {
  SDLoc SL(Op);

  SDValue Src = Op.getOperand(0);

  SDValue Trunc = DAG.getNode(ISD::FTRUNC, SL, MVT::f64, Src);

  SDValue K0 = DAG.getConstantFP(BitsToDouble(UINT64_C(0x3df0000000000000)), SL,
                                 MVT::f64);
  SDValue K1 = DAG.getConstantFP(BitsToDouble(UINT64_C(0xc1f0000000000000)), SL,
                                 MVT::f64);
  // TODO: Should this propagate fast-math-flags?
  SDValue Mul = DAG.getNode(ISD::FMUL, SL, MVT::f64, Trunc, K0);

  SDValue FloorMul = DAG.getNode(ISD::FFLOOR, SL, MVT::f64, Mul);


  SDValue Fma = DAG.getNode(ISD::FMA, SL, MVT::f64, FloorMul, K1, Trunc);

  SDValue Hi = DAG.getNode(Signed ? ISD::FP_TO_SINT : ISD::FP_TO_UINT, SL,
                           MVT::i32, FloorMul);
  SDValue Lo = DAG.getNode(ISD::FP_TO_UINT, SL, MVT::i32, Fma);

  SDValue Result = DAG.getNode(ISD::BUILD_VECTOR, SL, MVT::v2i32, Lo, Hi);

  return DAG.getNode(ISD::BITCAST, SL, MVT::i64, Result);
}

SDValue AMDGPUTargetLowering::LowerFP_TO_SINT(SDValue Op,
                                              SelectionDAG &DAG) const {
  SDValue Src = Op.getOperand(0);

  if (Op.getValueType() == MVT::i64 && Src.getValueType() == MVT::f64)
    return LowerFP64_TO_INT(Op, DAG, true);

  return SDValue();
}

SDValue AMDGPUTargetLowering::LowerFP_TO_UINT(SDValue Op,
                                              SelectionDAG &DAG) const {
  SDValue Src = Op.getOperand(0);

  if (Op.getValueType() == MVT::i64 && Src.getValueType() == MVT::f64)
    return LowerFP64_TO_INT(Op, DAG, false);

  return SDValue();
}

SDValue AMDGPUTargetLowering::LowerSIGN_EXTEND_INREG(SDValue Op,
                                                     SelectionDAG &DAG) const {
  EVT ExtraVT = cast<VTSDNode>(Op.getOperand(1))->getVT();
  MVT VT = Op.getSimpleValueType();
  MVT ScalarVT = VT.getScalarType();

  if (!VT.isVector())
    return SDValue();

  SDValue Src = Op.getOperand(0);
  SDLoc DL(Op);

  // TODO: Don't scalarize on Evergreen?
  unsigned NElts = VT.getVectorNumElements();
  SmallVector<SDValue, 8> Args;
  DAG.ExtractVectorElements(Src, Args, 0, NElts);

  SDValue VTOp = DAG.getValueType(ExtraVT.getScalarType());
  for (unsigned I = 0; I < NElts; ++I)
    Args[I] = DAG.getNode(ISD::SIGN_EXTEND_INREG, DL, ScalarVT, Args[I], VTOp);

  return DAG.getNode(ISD::BUILD_VECTOR, DL, VT, Args);
}

//===----------------------------------------------------------------------===//
// Custom DAG optimizations
//===----------------------------------------------------------------------===//

static bool isU24(SDValue Op, SelectionDAG &DAG) {
  APInt KnownZero, KnownOne;
  EVT VT = Op.getValueType();
  DAG.computeKnownBits(Op, KnownZero, KnownOne);

  return (VT.getSizeInBits() - KnownZero.countLeadingOnes()) <= 24;
}

static bool isI24(SDValue Op, SelectionDAG &DAG) {
  EVT VT = Op.getValueType();

  // In order for this to be a signed 24-bit value, bit 23, must
  // be a sign bit.
  return VT.getSizeInBits() >= 24 && // Types less than 24-bit should be treated
                                     // as unsigned 24-bit values.
         (VT.getSizeInBits() - DAG.ComputeNumSignBits(Op)) < 24;
}

static void simplifyI24(SDValue Op, TargetLowering::DAGCombinerInfo &DCI) {

  SelectionDAG &DAG = DCI.DAG;
  const TargetLowering &TLI = DAG.getTargetLoweringInfo();
  EVT VT = Op.getValueType();

  APInt Demanded = APInt::getLowBitsSet(VT.getSizeInBits(), 24);
  APInt KnownZero, KnownOne;
  TargetLowering::TargetLoweringOpt TLO(DAG, true, true);
  if (TLI.SimplifyDemandedBits(Op, Demanded, KnownZero, KnownOne, TLO))
    DCI.CommitTargetLoweringOpt(TLO);
}

template <typename IntTy>
static SDValue constantFoldBFE(SelectionDAG &DAG, IntTy Src0,
                               uint32_t Offset, uint32_t Width, SDLoc DL) {
  if (Width + Offset < 32) {
    uint32_t Shl = static_cast<uint32_t>(Src0) << (32 - Offset - Width);
    IntTy Result = static_cast<IntTy>(Shl) >> (32 - Width);
    return DAG.getConstant(Result, DL, MVT::i32);
  }

  return DAG.getConstant(Src0 >> Offset, DL, MVT::i32);
}

static bool usesAllNormalStores(SDNode *LoadVal) {
  for (SDNode::use_iterator I = LoadVal->use_begin(); !I.atEnd(); ++I) {
    if (!ISD::isNormalStore(*I))
      return false;
  }

  return true;
}

// If we have a copy of an illegal type, replace it with a load / store of an
// equivalently sized legal type. This avoids intermediate bit pack / unpack
// instructions emitted when handling extloads and truncstores. Ideally we could
// recognize the pack / unpack pattern to eliminate it.
SDValue AMDGPUTargetLowering::performStoreCombine(SDNode *N,
                                                  DAGCombinerInfo &DCI) const {
  if (!DCI.isBeforeLegalize())
    return SDValue();

  StoreSDNode *SN = cast<StoreSDNode>(N);
  SDValue Value = SN->getValue();
  EVT VT = Value.getValueType();

  if (isTypeLegal(VT) || SN->isVolatile() ||
      !ISD::isNormalLoad(Value.getNode()) || VT.getSizeInBits() < 8)
    return SDValue();

  LoadSDNode *LoadVal = cast<LoadSDNode>(Value);
  if (LoadVal->isVolatile() || !usesAllNormalStores(LoadVal))
    return SDValue();

  EVT MemVT = LoadVal->getMemoryVT();

  SDLoc SL(N);
  SelectionDAG &DAG = DCI.DAG;
  EVT LoadVT = getEquivalentMemType(*DAG.getContext(), MemVT);

  SDValue NewLoad = DAG.getLoad(ISD::UNINDEXED, ISD::NON_EXTLOAD,
                                LoadVT, SL,
                                LoadVal->getChain(),
                                LoadVal->getBasePtr(),
                                LoadVal->getOffset(),
                                LoadVT,
                                LoadVal->getMemOperand());

  SDValue CastLoad = DAG.getNode(ISD::BITCAST, SL, VT, NewLoad.getValue(0));
  DCI.CombineTo(LoadVal, CastLoad, NewLoad.getValue(1), false);

  return DAG.getStore(SN->getChain(), SL, NewLoad,
                      SN->getBasePtr(), SN->getMemOperand());
}

// TODO: Should repeat for other bit ops.
SDValue AMDGPUTargetLowering::performAndCombine(SDNode *N,
                                                DAGCombinerInfo &DCI) const {
  if (N->getValueType(0) != MVT::i64)
    return SDValue();

  // Break up 64-bit and of a constant into two 32-bit ands. This will typically
  // happen anyway for a VALU 64-bit and. This exposes other 32-bit integer
  // combine opportunities since most 64-bit operations are decomposed this way.
  // TODO: We won't want this for SALU especially if it is an inline immediate.
  const ConstantSDNode *RHS = dyn_cast<ConstantSDNode>(N->getOperand(1));
  if (!RHS)
    return SDValue();

  uint64_t Val = RHS->getZExtValue();
  if (Lo_32(Val) != 0 && Hi_32(Val) != 0 && !RHS->hasOneUse()) {
    // If either half of the constant is 0, this is really a 32-bit and, so
    // split it. If we can re-use the full materialized constant, keep it.
    return SDValue();
  }

  SDLoc SL(N);
  SelectionDAG &DAG = DCI.DAG;

  SDValue Lo, Hi;
  std::tie(Lo, Hi) = split64BitValue(N->getOperand(0), DAG);

  SDValue LoRHS = DAG.getConstant(Lo_32(Val), SL, MVT::i32);
  SDValue HiRHS = DAG.getConstant(Hi_32(Val), SL, MVT::i32);

  SDValue LoAnd = DAG.getNode(ISD::AND, SL, MVT::i32, Lo, LoRHS);
  SDValue HiAnd = DAG.getNode(ISD::AND, SL, MVT::i32, Hi, HiRHS);

  SDValue Vec = DAG.getNode(ISD::BUILD_VECTOR, SL, MVT::v2i32, LoAnd, HiAnd);
  return DAG.getNode(ISD::BITCAST, SL, MVT::i64, Vec);
}

SDValue AMDGPUTargetLowering::performShlCombine(SDNode *N,
                                                DAGCombinerInfo &DCI) const {
  if (N->getValueType(0) != MVT::i64)
    return SDValue();

  // i64 (shl x, C) -> (build_pair 0, (shl x, C -32))

  // On some subtargets, 64-bit shift is a quarter rate instruction. In the
  // common case, splitting this into a move and a 32-bit shift is faster and
  // the same code size.
  const ConstantSDNode *RHS = dyn_cast<ConstantSDNode>(N->getOperand(1));
  if (!RHS)
    return SDValue();

  unsigned RHSVal = RHS->getZExtValue();
  if (RHSVal < 32)
    return SDValue();

  SDValue LHS = N->getOperand(0);

  SDLoc SL(N);
  SelectionDAG &DAG = DCI.DAG;

  SDValue ShiftAmt = DAG.getConstant(RHSVal - 32, SL, MVT::i32);

  SDValue Lo = DAG.getNode(ISD::TRUNCATE, SL, MVT::i32, LHS);
  SDValue NewShift = DAG.getNode(ISD::SHL, SL, MVT::i32, Lo, ShiftAmt);

  const SDValue Zero = DAG.getConstant(0, SL, MVT::i32);

  SDValue Vec = DAG.getNode(ISD::BUILD_VECTOR, SL, MVT::v2i32, Zero, NewShift);
  return DAG.getNode(ISD::BITCAST, SL, MVT::i64, Vec);
}

SDValue AMDGPUTargetLowering::performSraCombine(SDNode *N,
                                                DAGCombinerInfo &DCI) const {
  if (N->getValueType(0) != MVT::i64)
    return SDValue();

  const ConstantSDNode *RHS = dyn_cast<ConstantSDNode>(N->getOperand(1));
  if (!RHS)
    return SDValue();

  SelectionDAG &DAG = DCI.DAG;
  SDLoc SL(N);
  unsigned RHSVal = RHS->getZExtValue();

  // (sra i64:x, 32) -> build_pair x, (sra hi_32(x), 31)
  if (RHSVal == 32) {
    SDValue Hi = getHiHalf64(N->getOperand(0), DAG);
    SDValue NewShift = DAG.getNode(ISD::SRA, SL, MVT::i32, Hi,
                                   DAG.getConstant(31, SL, MVT::i32));

    SDValue BuildVec = DAG.getNode(ISD::BUILD_VECTOR, SL, MVT::v2i32,
                                   Hi, NewShift);
    return DAG.getNode(ISD::BITCAST, SL, MVT::i64, BuildVec);
  }

  // (sra i64:x, 63) -> build_pair (sra hi_32(x), 31), (sra hi_32(x), 31)
  if (RHSVal == 63) {
    SDValue Hi = getHiHalf64(N->getOperand(0), DAG);
    SDValue NewShift = DAG.getNode(ISD::SRA, SL, MVT::i32, Hi,
                                   DAG.getConstant(31, SL, MVT::i32));
    SDValue BuildVec = DAG.getNode(ISD::BUILD_VECTOR, SL, MVT::v2i32,
                                   NewShift, NewShift);
    return DAG.getNode(ISD::BITCAST, SL, MVT::i64, BuildVec);
  }

  return SDValue();
}

SDValue AMDGPUTargetLowering::performSrlCombine(SDNode *N,
                                                DAGCombinerInfo &DCI) const {
  if (N->getValueType(0) != MVT::i64)
    return SDValue();

  const ConstantSDNode *RHS = dyn_cast<ConstantSDNode>(N->getOperand(1));
  if (!RHS)
    return SDValue();

  unsigned ShiftAmt = RHS->getZExtValue();
  if (ShiftAmt < 32)
    return SDValue();

  // srl i64:x, C for C >= 32
  // =>
  //   build_pair (srl hi_32(x), C - 32), 0

  SelectionDAG &DAG = DCI.DAG;
  SDLoc SL(N);

  SDValue One = DAG.getConstant(1, SL, MVT::i32);
  SDValue Zero = DAG.getConstant(0, SL, MVT::i32);

  SDValue VecOp = DAG.getNode(ISD::BITCAST, SL, MVT::v2i32, N->getOperand(0));
  SDValue Hi = DAG.getNode(ISD::EXTRACT_VECTOR_ELT, SL, MVT::i32,
                           VecOp, One);

  SDValue NewConst = DAG.getConstant(ShiftAmt - 32, SL, MVT::i32);
  SDValue NewShift = DAG.getNode(ISD::SRL, SL, MVT::i32, Hi, NewConst);

  SDValue BuildPair = DAG.getNode(ISD::BUILD_VECTOR, SL, MVT::v2i32,
                                  NewShift, Zero);

  return DAG.getNode(ISD::BITCAST, SL, MVT::i64, BuildPair);
}

SDValue AMDGPUTargetLowering::performMulCombine(SDNode *N,
                                                DAGCombinerInfo &DCI) const {
  EVT VT = N->getValueType(0);

  if (VT.isVector() || VT.getSizeInBits() > 32)
    return SDValue();

  SelectionDAG &DAG = DCI.DAG;
  SDLoc DL(N);

  SDValue N0 = N->getOperand(0);
  SDValue N1 = N->getOperand(1);
  SDValue Mul;

  if (Subtarget->hasMulU24() && isU24(N0, DAG) && isU24(N1, DAG)) {
    N0 = DAG.getZExtOrTrunc(N0, DL, MVT::i32);
    N1 = DAG.getZExtOrTrunc(N1, DL, MVT::i32);
    Mul = DAG.getNode(AMDGPUISD::MUL_U24, DL, MVT::i32, N0, N1);
  } else if (Subtarget->hasMulI24() && isI24(N0, DAG) && isI24(N1, DAG)) {
    N0 = DAG.getSExtOrTrunc(N0, DL, MVT::i32);
    N1 = DAG.getSExtOrTrunc(N1, DL, MVT::i32);
    Mul = DAG.getNode(AMDGPUISD::MUL_I24, DL, MVT::i32, N0, N1);
  } else {
    return SDValue();
  }

  // We need to use sext even for MUL_U24, because MUL_U24 is used
  // for signed multiply of 8 and 16-bit types.
  return DAG.getSExtOrTrunc(Mul, DL, VT);
}

static bool isNegativeOne(SDValue Val) {
  if (ConstantSDNode *C = dyn_cast<ConstantSDNode>(Val))
    return C->isAllOnesValue();
  return false;
}

static bool isCtlzOpc(unsigned Opc) {
  return Opc == ISD::CTLZ || Opc == ISD::CTLZ_ZERO_UNDEF;
}

// Get FFBH node if the incoming op may have been type legalized from a smaller
// type VT.
// Need to match pre-legalized type because the generic legalization inserts the
// add/sub between the select and compare.
static SDValue getFFBH_U32(const TargetLowering &TLI,
                           SelectionDAG &DAG, SDLoc SL, SDValue Op) {
  EVT VT = Op.getValueType();
  EVT LegalVT = TLI.getTypeToTransformTo(*DAG.getContext(), VT);
  if (LegalVT != MVT::i32)
    return SDValue();

  if (VT != MVT::i32)
    Op = DAG.getNode(ISD::ZERO_EXTEND, SL, MVT::i32, Op);

  SDValue FFBH = DAG.getNode(AMDGPUISD::FFBH_U32, SL, MVT::i32, Op);
  if (VT != MVT::i32)
    FFBH = DAG.getNode(ISD::TRUNCATE, SL, VT, FFBH);

  return FFBH;
}

// The native instructions return -1 on 0 input. Optimize out a select that
// produces -1 on 0.
//
// TODO: If zero is not undef, we could also do this if the output is compared
// against the bitwidth.
//
// TODO: Should probably combine against FFBH_U32 instead of ctlz directly.
SDValue AMDGPUTargetLowering::performCtlzCombine(SDLoc SL,
                                                 SDValue Cond,
                                                 SDValue LHS,
                                                 SDValue RHS,
                                                 DAGCombinerInfo &DCI) const {
  ConstantSDNode *CmpRhs = dyn_cast<ConstantSDNode>(Cond.getOperand(1));
  if (!CmpRhs || !CmpRhs->isNullValue())
    return SDValue();

  SelectionDAG &DAG = DCI.DAG;
  ISD::CondCode CCOpcode = cast<CondCodeSDNode>(Cond.getOperand(2))->get();
  SDValue CmpLHS = Cond.getOperand(0);

  // select (setcc x, 0, eq), -1, (ctlz_zero_undef x) -> ffbh_u32 x
  if (CCOpcode == ISD::SETEQ &&
      isCtlzOpc(RHS.getOpcode()) &&
      RHS.getOperand(0) == CmpLHS &&
      isNegativeOne(LHS)) {
    return getFFBH_U32(*this, DAG, SL, CmpLHS);
  }

  // select (setcc x, 0, ne), (ctlz_zero_undef x), -1 -> ffbh_u32 x
  if (CCOpcode == ISD::SETNE &&
      isCtlzOpc(LHS.getOpcode()) &&
      LHS.getOperand(0) == CmpLHS &&
      isNegativeOne(RHS)) {
    return getFFBH_U32(*this, DAG, SL, CmpLHS);
  }

  return SDValue();
}

SDValue AMDGPUTargetLowering::performSelectCombine(SDNode *N,
                                                   DAGCombinerInfo &DCI) const {
  SDValue Cond = N->getOperand(0);
  if (Cond.getOpcode() != ISD::SETCC)
    return SDValue();

  EVT VT = N->getValueType(0);
  SDValue LHS = Cond.getOperand(0);
  SDValue RHS = Cond.getOperand(1);
  SDValue CC = Cond.getOperand(2);

  SDValue True = N->getOperand(1);
  SDValue False = N->getOperand(2);

  if (VT == MVT::f32 && Cond.hasOneUse())
    return CombineFMinMaxLegacy(SDLoc(N), VT, LHS, RHS, True, False, CC, DCI);

  // There's no reason to not do this if the condition has other uses.
  return performCtlzCombine(SDLoc(N), Cond, True, False, DCI);
}

SDValue AMDGPUTargetLowering::PerformDAGCombine(SDNode *N,
                                                DAGCombinerInfo &DCI) const {
  SelectionDAG &DAG = DCI.DAG;
  SDLoc DL(N);

  switch(N->getOpcode()) {
  default:
    break;
  case ISD::SHL: {
    if (DCI.getDAGCombineLevel() < AfterLegalizeDAG)
      break;

    return performShlCombine(N, DCI);
  }
  case ISD::SRL: {
    if (DCI.getDAGCombineLevel() < AfterLegalizeDAG)
      break;

    return performSrlCombine(N, DCI);
  }
  case ISD::SRA: {
    if (DCI.getDAGCombineLevel() < AfterLegalizeDAG)
      break;

    return performSraCombine(N, DCI);
  }
  case ISD::AND: {
    if (DCI.getDAGCombineLevel() < AfterLegalizeDAG)
      break;

    return performAndCombine(N, DCI);
  }
  case ISD::MUL:
    return performMulCombine(N, DCI);
  case AMDGPUISD::MUL_I24:
  case AMDGPUISD::MUL_U24: {
    SDValue N0 = N->getOperand(0);
    SDValue N1 = N->getOperand(1);
    simplifyI24(N0, DCI);
    simplifyI24(N1, DCI);
    return SDValue();
  }
  case ISD::SELECT:
    return performSelectCombine(N, DCI);
  case AMDGPUISD::BFE_I32:
  case AMDGPUISD::BFE_U32: {
    assert(!N->getValueType(0).isVector() &&
           "Vector handling of BFE not implemented");
    ConstantSDNode *Width = dyn_cast<ConstantSDNode>(N->getOperand(2));
    if (!Width)
      break;

    uint32_t WidthVal = Width->getZExtValue() & 0x1f;
    if (WidthVal == 0)
      return DAG.getConstant(0, DL, MVT::i32);

    ConstantSDNode *Offset = dyn_cast<ConstantSDNode>(N->getOperand(1));
    if (!Offset)
      break;

    SDValue BitsFrom = N->getOperand(0);
    uint32_t OffsetVal = Offset->getZExtValue() & 0x1f;

    bool Signed = N->getOpcode() == AMDGPUISD::BFE_I32;

    if (OffsetVal == 0) {
      // This is already sign / zero extended, so try to fold away extra BFEs.
      unsigned SignBits =  Signed ? (32 - WidthVal + 1) : (32 - WidthVal);

      unsigned OpSignBits = DAG.ComputeNumSignBits(BitsFrom);
      if (OpSignBits >= SignBits)
        return BitsFrom;

      EVT SmallVT = EVT::getIntegerVT(*DAG.getContext(), WidthVal);
      if (Signed) {
        // This is a sign_extend_inreg. Replace it to take advantage of existing
        // DAG Combines. If not eliminated, we will match back to BFE during
        // selection.

        // TODO: The sext_inreg of extended types ends, although we can could
        // handle them in a single BFE.
        return DAG.getNode(ISD::SIGN_EXTEND_INREG, DL, MVT::i32, BitsFrom,
                           DAG.getValueType(SmallVT));
      }

      return DAG.getZeroExtendInReg(BitsFrom, DL, SmallVT);
    }

    if (ConstantSDNode *CVal = dyn_cast<ConstantSDNode>(BitsFrom)) {
      if (Signed) {
        return constantFoldBFE<int32_t>(DAG,
                                        CVal->getSExtValue(),
                                        OffsetVal,
                                        WidthVal,
                                        DL);
      }

      return constantFoldBFE<uint32_t>(DAG,
                                       CVal->getZExtValue(),
                                       OffsetVal,
                                       WidthVal,
                                       DL);
    }

    if ((OffsetVal + WidthVal) >= 32) {
      SDValue ShiftVal = DAG.getConstant(OffsetVal, DL, MVT::i32);
      return DAG.getNode(Signed ? ISD::SRA : ISD::SRL, DL, MVT::i32,
                         BitsFrom, ShiftVal);
    }

    if (BitsFrom.hasOneUse()) {
      APInt Demanded = APInt::getBitsSet(32,
                                         OffsetVal,
                                         OffsetVal + WidthVal);

      APInt KnownZero, KnownOne;
      TargetLowering::TargetLoweringOpt TLO(DAG, !DCI.isBeforeLegalize(),
                                            !DCI.isBeforeLegalizeOps());
      const TargetLowering &TLI = DAG.getTargetLoweringInfo();
      if (TLO.ShrinkDemandedConstant(BitsFrom, Demanded) ||
          TLI.SimplifyDemandedBits(BitsFrom, Demanded,
                                   KnownZero, KnownOne, TLO)) {
        DCI.CommitTargetLoweringOpt(TLO);
      }
    }

    break;
  }

  case ISD::STORE:
    return performStoreCombine(N, DCI);
  }
  return SDValue();
}

//===----------------------------------------------------------------------===//
// Helper functions
//===----------------------------------------------------------------------===//

void AMDGPUTargetLowering::getOriginalFunctionArgs(
                               SelectionDAG &DAG,
                               const Function *F,
                               const SmallVectorImpl<ISD::InputArg> &Ins,
                               SmallVectorImpl<ISD::InputArg> &OrigIns) const {

  for (unsigned i = 0, e = Ins.size(); i < e; ++i) {
    if (Ins[i].ArgVT == Ins[i].VT) {
      OrigIns.push_back(Ins[i]);
      continue;
    }

    EVT VT;
    if (Ins[i].ArgVT.isVector() && !Ins[i].VT.isVector()) {
      // Vector has been split into scalars.
      VT = Ins[i].ArgVT.getVectorElementType();
    } else if (Ins[i].VT.isVector() && Ins[i].ArgVT.isVector() &&
               Ins[i].ArgVT.getVectorElementType() !=
               Ins[i].VT.getVectorElementType()) {
      // Vector elements have been promoted
      VT = Ins[i].ArgVT;
    } else {
      // Vector has been spilt into smaller vectors.
      VT = Ins[i].VT;
    }

    ISD::InputArg Arg(Ins[i].Flags, VT, VT, Ins[i].Used,
                      Ins[i].OrigArgIndex, Ins[i].PartOffset);
    OrigIns.push_back(Arg);
  }
}

bool AMDGPUTargetLowering::isHWTrueValue(SDValue Op) const {
  if (ConstantFPSDNode * CFP = dyn_cast<ConstantFPSDNode>(Op)) {
    return CFP->isExactlyValue(1.0);
  }
  return isAllOnesConstant(Op);
}

bool AMDGPUTargetLowering::isHWFalseValue(SDValue Op) const {
  if (ConstantFPSDNode * CFP = dyn_cast<ConstantFPSDNode>(Op)) {
    return CFP->getValueAPF().isZero();
  }
  return isNullConstant(Op);
}

SDValue AMDGPUTargetLowering::CreateLiveInRegister(SelectionDAG &DAG,
                                                  const TargetRegisterClass *RC,
                                                   unsigned Reg, EVT VT) const {
  MachineFunction &MF = DAG.getMachineFunction();
  MachineRegisterInfo &MRI = MF.getRegInfo();
  unsigned VirtualRegister;
  if (!MRI.isLiveIn(Reg)) {
    VirtualRegister = MRI.createVirtualRegister(RC);
    MRI.addLiveIn(Reg, VirtualRegister);
  } else {
    VirtualRegister = MRI.getLiveInVirtReg(Reg);
  }
  return DAG.getRegister(VirtualRegister, VT);
}

uint32_t AMDGPUTargetLowering::getImplicitParameterOffset(
    const AMDGPUMachineFunction *MFI, const ImplicitParameter Param) const {
  uint64_t ArgOffset = MFI->ABIArgOffset;
  switch (Param) {
  case GRID_DIM:
    return ArgOffset;
  case GRID_OFFSET:
    return ArgOffset + 4;
  }
  llvm_unreachable("unexpected implicit parameter type");
}

#define NODE_NAME_CASE(node) case AMDGPUISD::node: return #node;

const char* AMDGPUTargetLowering::getTargetNodeName(unsigned Opcode) const {
  switch ((AMDGPUISD::NodeType)Opcode) {
  case AMDGPUISD::FIRST_NUMBER: break;
  // AMDIL DAG nodes
  NODE_NAME_CASE(CALL);
  NODE_NAME_CASE(UMUL);
  NODE_NAME_CASE(RET_FLAG);
  NODE_NAME_CASE(BRANCH_COND);

  // AMDGPU DAG nodes
  NODE_NAME_CASE(DWORDADDR)
  NODE_NAME_CASE(FRACT)
  NODE_NAME_CASE(CLAMP)
  NODE_NAME_CASE(COS_HW)
  NODE_NAME_CASE(SIN_HW)
  NODE_NAME_CASE(FMAX_LEGACY)
  NODE_NAME_CASE(FMIN_LEGACY)
  NODE_NAME_CASE(FMAX3)
  NODE_NAME_CASE(SMAX3)
  NODE_NAME_CASE(UMAX3)
  NODE_NAME_CASE(FMIN3)
  NODE_NAME_CASE(SMIN3)
  NODE_NAME_CASE(UMIN3)
  NODE_NAME_CASE(URECIP)
  NODE_NAME_CASE(DIV_SCALE)
  NODE_NAME_CASE(DIV_FMAS)
  NODE_NAME_CASE(DIV_FIXUP)
  NODE_NAME_CASE(TRIG_PREOP)
  NODE_NAME_CASE(RCP)
  NODE_NAME_CASE(RSQ)
  NODE_NAME_CASE(RSQ_LEGACY)
  NODE_NAME_CASE(RSQ_CLAMPED)
  NODE_NAME_CASE(LDEXP)
  NODE_NAME_CASE(FP_CLASS)
  NODE_NAME_CASE(DOT4)
  NODE_NAME_CASE(CARRY)
  NODE_NAME_CASE(BORROW)
  NODE_NAME_CASE(BFE_U32)
  NODE_NAME_CASE(BFE_I32)
  NODE_NAME_CASE(BFI)
  NODE_NAME_CASE(BFM)
  NODE_NAME_CASE(FFBH_U32)
  NODE_NAME_CASE(MUL_U24)
  NODE_NAME_CASE(MUL_I24)
  NODE_NAME_CASE(MAD_U24)
  NODE_NAME_CASE(MAD_I24)
  NODE_NAME_CASE(TEXTURE_FETCH)
  NODE_NAME_CASE(EXPORT)
  NODE_NAME_CASE(CONST_ADDRESS)
  NODE_NAME_CASE(REGISTER_LOAD)
  NODE_NAME_CASE(REGISTER_STORE)
  NODE_NAME_CASE(LOAD_CONSTANT)
  NODE_NAME_CASE(LOAD_INPUT)
  NODE_NAME_CASE(SAMPLE)
  NODE_NAME_CASE(SAMPLEB)
  NODE_NAME_CASE(SAMPLED)
  NODE_NAME_CASE(SAMPLEL)
  NODE_NAME_CASE(CVT_F32_UBYTE0)
  NODE_NAME_CASE(CVT_F32_UBYTE1)
  NODE_NAME_CASE(CVT_F32_UBYTE2)
  NODE_NAME_CASE(CVT_F32_UBYTE3)
  NODE_NAME_CASE(BUILD_VERTICAL_VECTOR)
  NODE_NAME_CASE(CONST_DATA_PTR)
  case AMDGPUISD::FIRST_MEM_OPCODE_NUMBER: break;
  NODE_NAME_CASE(SENDMSG)
  NODE_NAME_CASE(INTERP_MOV)
  NODE_NAME_CASE(INTERP_P1)
  NODE_NAME_CASE(INTERP_P2)
  NODE_NAME_CASE(STORE_MSKOR)
  NODE_NAME_CASE(TBUFFER_STORE_FORMAT)
  case AMDGPUISD::LAST_AMDGPU_ISD_NUMBER: break;
  }
  return nullptr;
}

SDValue AMDGPUTargetLowering::getRsqrtEstimate(SDValue Operand,
                                               DAGCombinerInfo &DCI,
                                               unsigned &RefinementSteps,
                                               bool &UseOneConstNR) const {
  SelectionDAG &DAG = DCI.DAG;
  EVT VT = Operand.getValueType();

  if (VT == MVT::f32) {
    RefinementSteps = 0;
    return DAG.getNode(AMDGPUISD::RSQ, SDLoc(Operand), VT, Operand);
  }

  // TODO: There is also f64 rsq instruction, but the documentation is less
  // clear on its precision.

  return SDValue();
}

SDValue AMDGPUTargetLowering::getRecipEstimate(SDValue Operand,
                                               DAGCombinerInfo &DCI,
                                               unsigned &RefinementSteps) const {
  SelectionDAG &DAG = DCI.DAG;
  EVT VT = Operand.getValueType();

  if (VT == MVT::f32) {
    // Reciprocal, < 1 ulp error.
    //
    // This reciprocal approximation converges to < 0.5 ulp error with one
    // newton rhapson performed with two fused multiple adds (FMAs).

    RefinementSteps = 0;
    return DAG.getNode(AMDGPUISD::RCP, SDLoc(Operand), VT, Operand);
  }

  // TODO: There is also f64 rcp instruction, but the documentation is less
  // clear on its precision.

  return SDValue();
}

void AMDGPUTargetLowering::computeKnownBitsForTargetNode(
  const SDValue Op,
  APInt &KnownZero,
  APInt &KnownOne,
  const SelectionDAG &DAG,
  unsigned Depth) const {

  KnownZero = KnownOne = APInt(KnownOne.getBitWidth(), 0); // Don't know anything.

  APInt KnownZero2;
  APInt KnownOne2;
  unsigned Opc = Op.getOpcode();

  switch (Opc) {
  default:
    break;
  case AMDGPUISD::CARRY:
  case AMDGPUISD::BORROW: {
    KnownZero = APInt::getHighBitsSet(32, 31);
    break;
  }

  case AMDGPUISD::BFE_I32:
  case AMDGPUISD::BFE_U32: {
    ConstantSDNode *CWidth = dyn_cast<ConstantSDNode>(Op.getOperand(2));
    if (!CWidth)
      return;

    unsigned BitWidth = 32;
    uint32_t Width = CWidth->getZExtValue() & 0x1f;

    if (Opc == AMDGPUISD::BFE_U32)
      KnownZero = APInt::getHighBitsSet(BitWidth, BitWidth - Width);

    break;
  }
  }
}

unsigned AMDGPUTargetLowering::ComputeNumSignBitsForTargetNode(
  SDValue Op,
  const SelectionDAG &DAG,
  unsigned Depth) const {
  switch (Op.getOpcode()) {
  case AMDGPUISD::BFE_I32: {
    ConstantSDNode *Width = dyn_cast<ConstantSDNode>(Op.getOperand(2));
    if (!Width)
      return 1;

    unsigned SignBits = 32 - Width->getZExtValue() + 1;
    if (!isNullConstant(Op.getOperand(1)))
      return SignBits;

    // TODO: Could probably figure something out with non-0 offsets.
    unsigned Op0SignBits = DAG.ComputeNumSignBits(Op.getOperand(0), Depth + 1);
    return std::max(SignBits, Op0SignBits);
  }

  case AMDGPUISD::BFE_U32: {
    ConstantSDNode *Width = dyn_cast<ConstantSDNode>(Op.getOperand(2));
    return Width ? 32 - (Width->getZExtValue() & 0x1f) : 1;
  }

  case AMDGPUISD::CARRY:
  case AMDGPUISD::BORROW:
    return 31;

  default:
    return 1;
  }
}<|MERGE_RESOLUTION|>--- conflicted
+++ resolved
@@ -15,10 +15,6 @@
 
 #include "AMDGPUISelLowering.h"
 #include "AMDGPU.h"
-<<<<<<< HEAD
-#include "AMDGPUDiagnosticInfoUnsupported.h"
-=======
->>>>>>> b4b092ea
 #include "AMDGPUFrameLowering.h"
 #include "AMDGPUIntrinsicInfo.h"
 #include "AMDGPURegisterInfo.h"
@@ -613,7 +609,7 @@
   else if (const GlobalAddressSDNode *G = dyn_cast<GlobalAddressSDNode>(Callee))
     FuncName = G->getGlobal()->getName();
 
-  DiagnosticInfoUnsupported NoCalls(Fn, "call to function " + FuncName);
+  DiagnosticInfoUnsupported NoCalls(Fn, "unsupported call to function " + FuncName, CLI.DL);
   DAG.getContext()->diagnose(NoCalls);
   return SDValue();
 }
@@ -622,7 +618,7 @@
                                                       SelectionDAG &DAG) const {
   const Function &Fn = *DAG.getMachineFunction().getFunction();
 
-  DiagnosticInfoUnsupported NoDynamicAlloca(Fn, "dynamic alloca");
+  DiagnosticInfoUnsupported NoDynamicAlloca(Fn, "unsupported dynamic alloca", SDLoc(Op));
   DAG.getContext()->diagnose(NoDynamicAlloca);
   return SDValue();
 }
@@ -869,8 +865,8 @@
   }
 
   const Function &Fn = *DAG.getMachineFunction().getFunction();
-  DiagnosticInfoUnsupported BadInit(Fn,
-                                    "initializer for address space");
+  DiagnosticInfoUnsupported BadInit(
+      Fn, "unsupported initializer for address space", SDLoc(Op));
   DAG.getContext()->diagnose(BadInit);
   return SDValue();
 }
