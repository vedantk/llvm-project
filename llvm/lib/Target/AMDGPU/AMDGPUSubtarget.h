--- conflicted
+++ resolved
@@ -105,11 +105,8 @@
   bool Has16BitInsts;
   bool HasMovrel;
   bool HasVGPRIndexMode;
-<<<<<<< HEAD
-=======
   bool HasScalarStores;
   bool HasInv2PiInlineImm;
->>>>>>> 519b4ccd
   bool FlatAddressSpace;
   bool R600ALUInst;
   bool CaymanISA;
@@ -532,8 +529,6 @@
     return getGeneration() >= VOLCANIC_ISLANDS;
   }
 
-<<<<<<< HEAD
-=======
   bool hasScalarStores() const {
     return HasScalarStores;
   }
@@ -542,7 +537,6 @@
     return HasInv2PiInlineImm;
   }
 
->>>>>>> 519b4ccd
   bool enableSIScheduler() const {
     return EnableSIScheduler;
   }
@@ -589,6 +583,8 @@
   bool needWaitcntBeforeBarrier() const {
     return true;
   }
+
+  unsigned getMaxNumSGPRs() const;
 };
 
 } // End namespace llvm
