--- conflicted
+++ resolved
@@ -22,10 +22,12 @@
 #include "AMDGPURegisterInfo.h"
 #include "Utils/AMDGPUBaseInfo.h"
 
+#include "llvm/MC/MCContext.h"
 #include "llvm/MC/MCFixedLenDisassembler.h"
 #include "llvm/MC/MCInst.h"
 #include "llvm/MC/MCInstrDesc.h"
 #include "llvm/MC/MCSubtargetInfo.h"
+#include "llvm/Support/Endian.h"
 #include "llvm/Support/Debug.h"
 #include "llvm/Support/TargetRegistry.h"
 
@@ -37,76 +39,37 @@
 typedef llvm::MCDisassembler::DecodeStatus DecodeStatus;
 
 
-static DecodeStatus DecodeVGPR_32RegisterClass(MCInst &Inst, unsigned Imm,
-                                               uint64_t Addr, const void *Decoder) {
-  const AMDGPUDisassembler *Dis =
-    static_cast<const AMDGPUDisassembler *>(Decoder);
-  return Dis->DecodeVGPR_32RegisterClass(Inst, Imm, Addr);
-}
-
-static DecodeStatus DecodeVS_32RegisterClass(MCInst &Inst, unsigned Imm,
-                                             uint64_t Addr, const void *Decoder) {
-  const AMDGPUDisassembler *Dis =
-    static_cast<const AMDGPUDisassembler *>(Decoder);
-  return Dis->DecodeVS_32RegisterClass(Inst, Imm, Addr);
-}
-
-static DecodeStatus DecodeVS_64RegisterClass(MCInst &Inst, unsigned Imm,
-                                             uint64_t Addr, const void *Decoder) {
-  const AMDGPUDisassembler *Dis =
-    static_cast<const AMDGPUDisassembler *>(Decoder);
-  return Dis->DecodeVS_64RegisterClass(Inst, Imm, Addr);
-}
-
-static DecodeStatus DecodeVReg_64RegisterClass(MCInst &Inst, unsigned Imm,
-                                               uint64_t Addr, const void *Decoder) {
-  const AMDGPUDisassembler *Dis =
-    static_cast<const AMDGPUDisassembler *>(Decoder);
-  return Dis->DecodeVReg_64RegisterClass(Inst, Imm, Addr);
-}
-
-static DecodeStatus DecodeVReg_96RegisterClass(MCInst &Inst, unsigned Imm,
-                                               uint64_t Addr, const void *Decoder) {
-  // ToDo
-  return MCDisassembler::Fail;
-}
-
-static DecodeStatus DecodeVReg_128RegisterClass(MCInst &Inst, unsigned Imm,
-                                                uint64_t Addr, const void *Decoder) {
-  // ToDo
-  return MCDisassembler::Fail;
-}
-
-static DecodeStatus DecodeSReg_32RegisterClass(MCInst &Inst, unsigned Imm,
-                                               uint64_t Addr, const void *Decoder) {
-  // ToDo
-  return MCDisassembler::Fail;
-}
-
-static DecodeStatus DecodeSReg_64RegisterClass(MCInst &Inst, unsigned Imm,
-                                               uint64_t Addr, const void *Decoder) {
-  // ToDo
-  return MCDisassembler::Fail;
-}
-
-static DecodeStatus DecodeSReg_128RegisterClass(MCInst &Inst, unsigned Imm,
-                                                uint64_t Addr, const void *Decoder) {
-  // ToDo
-  return MCDisassembler::Fail;
-}
-
-<<<<<<< HEAD
-static DecodeStatus DecodeSReg_256RegisterClass(MCInst &Inst, unsigned Imm,
-                                                uint64_t Addr, const void *Decoder) {
-  // ToDo
-  return MCDisassembler::Fail;
-}
-=======
+inline static MCDisassembler::DecodeStatus
+addOperand(MCInst &Inst, const MCOperand& Opnd) {
+  Inst.addOperand(Opnd);
+  return Opnd.isValid() ?
+    MCDisassembler::Success :
+    MCDisassembler::SoftFail;
+}
+
+#define DECODE_OPERAND2(RegClass, DecName) \
+static DecodeStatus Decode##RegClass##RegisterClass(MCInst &Inst, \
+                                                    unsigned Imm, \
+                                                    uint64_t /*Addr*/, \
+                                                    const void *Decoder) { \
+  auto DAsm = static_cast<const AMDGPUDisassembler*>(Decoder); \
+  return addOperand(Inst, DAsm->decodeOperand_##DecName(Imm)); \
+}
+
+#define DECODE_OPERAND(RegClass) DECODE_OPERAND2(RegClass, RegClass)
+
+DECODE_OPERAND(VGPR_32)
+DECODE_OPERAND(VS_32)
+DECODE_OPERAND(VS_64)
+
+DECODE_OPERAND(VReg_64)
+DECODE_OPERAND(VReg_96)
+DECODE_OPERAND(VReg_128)
+
 DECODE_OPERAND(SReg_32)
 DECODE_OPERAND(SReg_64)
 DECODE_OPERAND(SReg_128)
 DECODE_OPERAND(SReg_256)
->>>>>>> 2d5e0771
 
 #define GET_SUBTARGETINFO_ENUM
 #include "AMDGPUGenSubtargetInfo.inc"
@@ -118,8 +81,31 @@
 //
 //===----------------------------------------------------------------------===//
 
+static inline uint32_t eatB32(ArrayRef<uint8_t>& Bytes) {
+  assert(Bytes.size() >= sizeof eatB32(Bytes));
+  const auto Res = support::endian::read32le(Bytes.data());
+  Bytes = Bytes.slice(sizeof Res);
+  return Res;
+}
+
+DecodeStatus AMDGPUDisassembler::tryDecodeInst(const uint8_t* Table,
+                                               MCInst &MI,
+                                               uint64_t Inst,
+                                               uint64_t Address) const {
+  assert(MI.getOpcode() == 0);
+  assert(MI.getNumOperands() == 0);
+  MCInst TmpInst;
+  const auto SavedBytes = Bytes;
+  if (decodeInstruction(Table, TmpInst, Inst, Address, this, STI)) {
+    MI = TmpInst;
+    return MCDisassembler::Success;
+  }
+  Bytes = SavedBytes;
+  return MCDisassembler::Fail;
+}
+
 DecodeStatus AMDGPUDisassembler::getInstruction(MCInst &MI, uint64_t &Size,
-                                                ArrayRef<uint8_t> Bytes,
+                                                ArrayRef<uint8_t> Bytes_,
                                                 uint64_t Address,
                                                 raw_ostream &WS,
                                                 raw_ostream &CS) const {
@@ -128,332 +114,257 @@
   // ToDo: AMDGPUDisassembler supports only VI ISA.
   assert(AMDGPU::isVI(STI) && "Can disassemble only VI ISA.");
 
-  HasLiteral = false;
-  this->Bytes = Bytes;
-
-  // Try decode 32-bit instruction
-  if (Bytes.size() < 4) {
-    Size = 0;
-    return MCDisassembler::Fail;
-  }
-  uint32_t Insn =
-      (Bytes[3] << 24) | (Bytes[2] << 16) | (Bytes[1] << 8) | (Bytes[0] << 0);
-
-  // Calling the auto-generated decoder function.
-  DecodeStatus Result =
-      decodeInstruction(DecoderTableVI32, MI, Insn, Address, this, STI);
-  if (Result != MCDisassembler::Success) {
-      Size = 0;
-      return MCDisassembler::Fail;
-  }
-  if (HasLiteral == true) {
-    Size = 8;
-    HasLiteral = false;
-  } else {
-    Size = 4;
-  }
-
-  return MCDisassembler::Success;
-}
-
-DecodeStatus AMDGPUDisassembler::DecodeImmedFloat(unsigned Imm, uint32_t &F) const {
+  const unsigned MaxInstBytesNum = (std::min)((size_t)8, Bytes_.size());
+  Bytes = Bytes_.slice(0, MaxInstBytesNum);
+
+  DecodeStatus Res = MCDisassembler::Fail;
+  do {
+    // ToDo: better to switch enc len using some bit predicate
+    // but it is unknown yet, so try all we can
+    if (Bytes.size() < 4) break;
+    const uint32_t DW = eatB32(Bytes);
+    Res = tryDecodeInst(DecoderTableVI32, MI, DW, Address);
+    if (Res) break;
+
+    Res = tryDecodeInst(DecoderTableAMDGPU32, MI, DW, Address);
+    if (Res) break;
+
+    if (Bytes.size() < 4) break;
+    const uint64_t QW = ((uint64_t)eatB32(Bytes) << 32) | DW;
+    Res = tryDecodeInst(DecoderTableVI64, MI, QW, Address);
+    if (Res) break;
+
+    Res = tryDecodeInst(DecoderTableAMDGPU64, MI, QW, Address);
+  } while (false);
+
+  Size = Res ? (MaxInstBytesNum - Bytes.size()) : 0;
+  return Res;
+}
+
+const char* AMDGPUDisassembler::getRegClassName(unsigned RegClassID) const {
+  return getContext().getRegisterInfo()->
+    getRegClassName(&AMDGPUMCRegisterClasses[RegClassID]);
+}
+
+inline
+MCOperand AMDGPUDisassembler::errOperand(unsigned V,
+                                         const Twine& ErrMsg) const {
+  *CommentStream << "Error: " + ErrMsg;
+
+  // ToDo: add support for error operands to MCInst.h
+  // return MCOperand::createError(V);
+  return MCOperand();
+}
+
+inline
+MCOperand AMDGPUDisassembler::createRegOperand(unsigned int RegId) const {
+  return MCOperand::createReg(RegId);
+}
+
+inline
+MCOperand AMDGPUDisassembler::createRegOperand(unsigned RegClassID,
+                                               unsigned Val) const {
+  const auto& RegCl = AMDGPUMCRegisterClasses[RegClassID];
+  if (Val >= RegCl.getNumRegs())
+    return errOperand(Val, Twine(getRegClassName(RegClassID)) +
+                           ": unknown register " + Twine(Val));
+  return createRegOperand(RegCl.getRegister(Val));
+}
+
+inline
+MCOperand AMDGPUDisassembler::createSRegOperand(unsigned SRegClassID,
+                                                unsigned Val) const {
+  // ToDo: SI/CI have 104 SGPRs, VI - 102
+  // Valery: here we accepting as much as we can, let assembler sort it out
+  int shift = 0;
+  switch (SRegClassID) {
+  case AMDGPU::SGPR_32RegClassID:
+  case AMDGPU::SReg_32RegClassID: break;
+  case AMDGPU::SGPR_64RegClassID:
+  case AMDGPU::SReg_64RegClassID:  shift = 1; break;
+  case AMDGPU::SReg_128RegClassID:
+  // ToDo: unclear if s[100:104] is available on VI. Can we use VCC as SGPR in
+  // this bundle?
+  case AMDGPU::SReg_256RegClassID:
+  // ToDo: unclear if s[96:104] is available on VI. Can we use VCC as SGPR in
+  // this bundle?
+  case AMDGPU::SReg_512RegClassID: shift = 2; break;
+  // ToDo: unclear if s[88:104] is available on VI. Can we use VCC as SGPR in
+  // this bundle?
+  default: assert(false); break;
+  }
+  if (Val % (1 << shift))
+    *CommentStream << "Warning: " << getRegClassName(SRegClassID)
+                   << ": scalar reg isn't aligned " << Val;
+  return createRegOperand(SRegClassID, Val >> shift);
+}
+
+MCOperand AMDGPUDisassembler::decodeOperand_VS_32(unsigned Val) const {
+  return decodeSrcOp(OP32, Val);
+}
+
+MCOperand AMDGPUDisassembler::decodeOperand_VS_64(unsigned Val) const {
+  return decodeSrcOp(OP64, Val);
+}
+
+MCOperand AMDGPUDisassembler::decodeOperand_VGPR_32(unsigned Val) const {
+  return createRegOperand(AMDGPU::VGPR_32RegClassID, Val);
+}
+
+MCOperand AMDGPUDisassembler::decodeOperand_VReg_64(unsigned Val) const {
+  return createRegOperand(AMDGPU::VReg_64RegClassID, Val);
+}
+
+MCOperand AMDGPUDisassembler::decodeOperand_VReg_96(unsigned Val) const {
+  return createRegOperand(AMDGPU::VReg_96RegClassID, Val);
+}
+
+MCOperand AMDGPUDisassembler::decodeOperand_VReg_128(unsigned Val) const {
+  return createRegOperand(AMDGPU::VReg_128RegClassID, Val);
+}
+
+MCOperand AMDGPUDisassembler::decodeOperand_SGPR_32(unsigned Val) const {
+  return createSRegOperand(AMDGPU::SGPR_32RegClassID, Val);
+}
+
+MCOperand AMDGPUDisassembler::decodeOperand_SReg_32(unsigned Val) const {
+  // table-gen generated disassembler doesn't care about operand types
+  // leaving only registry class so SSrc_32 operand turns into SReg_32
+  // and therefore we accept immediates and literals here as well
+  return decodeSrcOp(OP32, Val);
+}
+
+MCOperand AMDGPUDisassembler::decodeOperand_SReg_64(unsigned Val) const {
+  // see decodeOperand_SReg_32 comment
+  return decodeSrcOp(OP64, Val);
+}
+
+MCOperand AMDGPUDisassembler::decodeOperand_SReg_128(unsigned Val) const {
+  return createSRegOperand(AMDGPU::SReg_128RegClassID, Val);
+}
+
+MCOperand AMDGPUDisassembler::decodeOperand_SReg_256(unsigned Val) const {
+  return createSRegOperand(AMDGPU::SReg_256RegClassID, Val);
+}
+
+MCOperand AMDGPUDisassembler::decodeOperand_SReg_512(unsigned Val) const {
+  return createSRegOperand(AMDGPU::SReg_512RegClassID, Val);
+}
+
+
+MCOperand AMDGPUDisassembler::decodeLiteralConstant() const {
+  // For now all literal constants are supposed to be unsigned integer
+  // ToDo: deal with signed/unsigned 64-bit integer constants
+  // ToDo: deal with float/double constants
+  if (Bytes.size() < 4)
+    return errOperand(0, "cannot read literal, inst bytes left " +
+                         Twine(Bytes.size()));
+  return MCOperand::createImm(eatB32(Bytes));
+}
+
+MCOperand AMDGPUDisassembler::decodeIntImmed(unsigned Imm) {
+  assert(Imm >= 128 && Imm <= 208);
+  return MCOperand::createImm((Imm <= 192) ? (Imm - 128) : (192 - Imm));
+}
+
+MCOperand AMDGPUDisassembler::decodeFPImmed(bool Is32, unsigned Imm) {
+  assert(Imm >= 240 && Imm <= 248);
   // ToDo: case 248: 1/(2*PI) - is allowed only on VI
   // ToDo: AMDGPUInstPrinter does not support 1/(2*PI). It consider 1/(2*PI) as
   // literal constant.
-  switch(Imm) {
-  case 240: F = FloatToBits(0.5f); return MCDisassembler::Success;
-  case 241: F = FloatToBits(-0.5f); return MCDisassembler::Success;
-  case 242: F = FloatToBits(1.0f); return MCDisassembler::Success;
-  case 243: F = FloatToBits(-1.0f); return MCDisassembler::Success;
-  case 244: F = FloatToBits(2.0f); return MCDisassembler::Success;
-  case 245: F = FloatToBits(-2.0f); return MCDisassembler::Success;
-  case 246: F = FloatToBits(4.0f); return MCDisassembler::Success;
-  case 247: F = FloatToBits(-4.0f); return MCDisassembler::Success;
-  case 248: F = 0x3e22f983; return MCDisassembler::Success; // 1/(2*PI)
-  default: return MCDisassembler::Fail;
-  }
-}
-
-DecodeStatus AMDGPUDisassembler::DecodeImmedDouble(unsigned Imm, uint64_t &D) const {
-  switch(Imm) {
-  case 240: D = DoubleToBits(0.5); return MCDisassembler::Success;
-  case 241: D = DoubleToBits(-0.5); return MCDisassembler::Success;
-  case 242: D = DoubleToBits(1.0); return MCDisassembler::Success;
-  case 243: D = DoubleToBits(-1.0); return MCDisassembler::Success;
-  case 244: D = DoubleToBits(2.0); return MCDisassembler::Success;
-  case 245: D = DoubleToBits(-2.0); return MCDisassembler::Success;
-  case 246: D = DoubleToBits(4.0); return MCDisassembler::Success;
-  case 247: D = DoubleToBits(-4.0); return MCDisassembler::Success;
-  case 248: D = 0x3fc45f306dc9c882; return MCDisassembler::Success; // 1/(2*PI)
-  default: return MCDisassembler::Fail;
-  }
-}
-
-DecodeStatus AMDGPUDisassembler::DecodeImmedInteger(unsigned Imm,
-                                                    int64_t &I) const {
-  if ((Imm >= 128) && (Imm <= 192)) {
-    I = Imm - 128;
-    return MCDisassembler::Success;
-  } else if ((Imm >= 193) && (Imm <= 208)) {
-    I = 192 - Imm;
-    return MCDisassembler::Success;
-  }
-  return MCDisassembler::Fail;
-}
-
-DecodeStatus AMDGPUDisassembler::DecodeVgprRegister(unsigned Val,
-                                                    unsigned &RegID,
-                                                    unsigned Size) const {
-  if (Val > (256 - Size / 32)) {
-    return MCDisassembler::Fail;
-  }
-  unsigned RegClassID;
-  switch (Size) {
-  case 32: RegClassID = AMDGPU::VGPR_32RegClassID; break;
-  case 64: RegClassID = AMDGPU::VReg_64RegClassID; break;
-  case 96: RegClassID = AMDGPU::VReg_96RegClassID; break;
-  case 128: RegClassID = AMDGPU::VReg_128RegClassID; break;
-  case 256: RegClassID = AMDGPU::VReg_256RegClassID; break;
-  case 512: RegClassID = AMDGPU::VReg_512RegClassID; break;
-  default:
-    return MCDisassembler::Fail;
-  }
-
-  RegID = AMDGPUMCRegisterClasses[RegClassID].getRegister(Val);
-  return MCDisassembler::Success;
-}
-
-DecodeStatus AMDGPUDisassembler::DecodeSgprRegister(unsigned Val,
-                                                    unsigned &RegID,
-                                                    unsigned Size) const {
-  // ToDo: SI/CI have 104 SGPRs, VI - 102
-  unsigned RegClassID;
-
-  switch (Size) {
-  case 32:
-    if (Val > 101) {
-      return MCDisassembler::Fail;
-    }
-    RegClassID = AMDGPU::SGPR_32RegClassID;
-    break;
-  case 64:
-    if ((Val % 2 != 0) || (Val > 100)) {
-      return MCDisassembler::Fail;
-    }
-    Val /= 2;
-    RegClassID = AMDGPU::SGPR_64RegClassID;
-    break;
-  case 128:
-    // ToDo: unclear if s[100:104] is available on VI. Can we use VCC as SGPR in
-    // this bundle?
-    if ((Val % 4 != 0) || (Val > 96)) {
-      return MCDisassembler::Fail;
-    }
-    Val /= 4;
-    RegClassID = AMDGPU::SReg_128RegClassID;
-    break;
-  case 256:
-    // ToDo: unclear if s[96:104] is available on VI. Can we use VCC as SGPR in
-    // this bundle?
-    if ((Val % 4 != 0) || (Val > 92)) {
-      return MCDisassembler::Fail;
-    }
-    Val /= 4;
-    RegClassID = AMDGPU::SReg_256RegClassID;
-    break;
-  case 512:
-    // ToDo: unclear if s[88:104] is available on VI. Can we use VCC as SGPR in
-    // this bundle?
-    if ((Val % 4 != 0) || (Val > 84)) {
-      return MCDisassembler::Fail;
-    }
-    Val /= 4;
-    RegClassID = AMDGPU::SReg_512RegClassID;
-    break;
-  default:
-    return MCDisassembler::Fail;
-  }
-
-  RegID = AMDGPUMCRegisterClasses[RegClassID].getRegister(Val);
-  return MCDisassembler::Success;
-}
-
-DecodeStatus AMDGPUDisassembler::DecodeSrc32Register(unsigned Val,
-                                                     unsigned &RegID) const {
-  // ToDo: deal with out-of range registers
+  float V = 0.0f;
+  switch (Imm) {
+  case 240: V =  0.5f; break;
+  case 241: V = -0.5f; break;
+  case 242: V =  1.0f; break;
+  case 243: V = -1.0f; break;
+  case 244: V =  2.0f; break;
+  case 245: V = -2.0f; break;
+  case 246: V =  4.0f; break;
+  case 247: V = -4.0f; break;
+  case 248: return MCOperand::createImm(Is32 ?         // 1/(2*PI)
+                                          0x3e22f983 :
+                                          0x3fc45f306dc9c882);
+  default: break;
+  }
+  return MCOperand::createImm(Is32? FloatToBits(V) : DoubleToBits(V));
+}
+
+MCOperand AMDGPUDisassembler::decodeSrcOp(bool Is32, unsigned Val) const {
   using namespace AMDGPU;
-  if (Val <= 101) {
-    return DecodeSgprRegister(Val, RegID, 32);
-  } else if ((Val >= 256) && (Val <= 511)) {
-    return DecodeVgprRegister(Val - 256, RegID, 32);
-  } else {
-    switch(Val) {
-    case 102: RegID = getMCReg(FLAT_SCR_LO, STI); return MCDisassembler::Success;
-    case 103: RegID = getMCReg(FLAT_SCR_HI, STI); return MCDisassembler::Success;
+  assert(Val < 512); // enum9
+
+  if (Val >= 256)
+    return createRegOperand(Is32 ? VGPR_32RegClassID : VReg_64RegClassID,
+                            Val - 256);
+  if (Val <= 101)
+    return createSRegOperand(Is32 ? SGPR_32RegClassID : SGPR_64RegClassID,
+                             Val);
+
+  if (Val >= 128 && Val <= 208)
+    return decodeIntImmed(Val);
+
+  if (Val >= 240 && Val <= 248)
+    return decodeFPImmed(Is32, Val);
+
+  if (Val == 255)
+    return decodeLiteralConstant();
+
+  return Is32 ? decodeSpecialReg32(Val) : decodeSpecialReg64(Val);
+}
+
+MCOperand AMDGPUDisassembler::decodeSpecialReg32(unsigned Val) const {
+  using namespace AMDGPU;
+  switch (Val) {
+  case 102: return createRegOperand(getMCReg(FLAT_SCR_LO, STI));
+  case 103: return createRegOperand(getMCReg(FLAT_SCR_HI, STI));
     // ToDo: no support for xnack_mask_lo/_hi register
-    case 104:
-    case 105: return MCDisassembler::Fail;
-    case 106: RegID = getMCReg(VCC_LO, STI); return MCDisassembler::Success;
-    case 107: RegID = getMCReg(VCC_HI, STI); return MCDisassembler::Success;
+  case 104:
+  case 105: break;
+  case 106: return createRegOperand(VCC_LO);
+  case 107: return createRegOperand(VCC_HI);
     // ToDo: no support for tba_lo/_hi register
-    case 108:
-    case 109: return MCDisassembler::Fail;
+  case 108:
+  case 109: break;
     // ToDo: no support for tma_lo/_hi register
-    case 110:
-    case 111: return MCDisassembler::Fail;
+  case 110:
+  case 111: break;
     // ToDo: no support for ttmp[0:11] register
-    case 112:
-    case 113:
-    case 114:
-    case 115:
-    case 116:
-    case 117:
-    case 118:
-    case 119:
-    case 120:
-    case 121:
-    case 122:
-    case 123: return MCDisassembler::Fail;
-    case 124: RegID = getMCReg(M0, STI); return MCDisassembler::Success;
-    case 126: RegID = getMCReg(EXEC_LO, STI); return MCDisassembler::Success;
-    case 127: RegID = getMCReg(EXEC_HI, STI); return MCDisassembler::Success;
+  case 112:
+  case 113:
+  case 114:
+  case 115:
+  case 116:
+  case 117:
+  case 118:
+  case 119:
+  case 120:
+  case 121:
+  case 122:
+  case 123: break;
+  case 124: return createRegOperand(M0);
+  case 126: return createRegOperand(EXEC_LO);
+  case 127: return createRegOperand(EXEC_HI);
     // ToDo: no support for vccz register
-    case 251: return MCDisassembler::Fail;
+  case 251: break;
     // ToDo: no support for execz register
-    case 252: return MCDisassembler::Fail;
-    case 253: RegID = getMCReg(SCC, STI); return MCDisassembler::Success;
-    default: return MCDisassembler::Fail;
-    }
-  }
-  return MCDisassembler::Fail;
-}
-
-DecodeStatus AMDGPUDisassembler::DecodeSrc64Register(unsigned Val,
-                                                     unsigned &RegID) const {
-  // ToDo: deal with out-of range registers
+  case 252: break;
+  case 253: return createRegOperand(SCC);
+  default: break;
+  }
+  return errOperand(Val, "unknown operand encoding " + Twine(Val));
+}
+
+MCOperand AMDGPUDisassembler::decodeSpecialReg64(unsigned Val) const {
   using namespace AMDGPU;
-  if (Val <= 101) {
-    return DecodeSgprRegister(Val, RegID, 64);
-  } else if ((Val >= 256) && (Val <= 511)) {
-    return DecodeVgprRegister(Val - 256, RegID, 64);
-  } else {
-    switch(Val) {
-    case 102: RegID = getMCReg(FLAT_SCR, STI); return MCDisassembler::Success;
-    case 106: RegID = getMCReg(VCC, STI); return MCDisassembler::Success;
-    case 126: RegID = getMCReg(EXEC, STI); return MCDisassembler::Success;
-    default: return MCDisassembler::Fail;
-    }
-  }
-  return MCDisassembler::Fail;
-}
-
-DecodeStatus AMDGPUDisassembler::DecodeLiteralConstant(MCInst &Inst,
-                                                       uint64_t &Literal) const {
-  // For now all literal constants are supposed to be unsigned integer
-  // ToDo: deal with signed/unsigned 64-bit integer constants
-  // ToDo: deal with float/double constants
-  if (Bytes.size() < 8) {
-    return MCDisassembler::Fail;
-  }
-  Literal =
-    0 | (Bytes[7] << 24) | (Bytes[6] << 16) | (Bytes[5] << 8) | (Bytes[4] << 0);
-  return MCDisassembler::Success;
-}
-
-DecodeStatus AMDGPUDisassembler::DecodeVGPR_32RegisterClass(llvm::MCInst &Inst,
-                                                            unsigned Imm,
-                                                            uint64_t Addr) const {
-  unsigned RegID;
-  if (DecodeVgprRegister(Imm, RegID) == MCDisassembler::Success) {
-    Inst.addOperand(MCOperand::createReg(RegID));
-    return MCDisassembler::Success;
-  }
-  return MCDisassembler::Fail;
-}
-
-DecodeStatus AMDGPUDisassembler::DecodeVSRegisterClass(MCInst &Inst,
-                                                       unsigned Imm,
-                                                       uint64_t Addr,
-                                                       bool Is32) const {
-  // ToDo: different opcodes allow different formats of this operands
-  if ((Imm >= 128) && (Imm <= 208)) {
-    // immediate integer
-    int64_t Val;
-    if (DecodeImmedInteger(Imm, Val) == MCDisassembler::Success) {
-      Inst.addOperand(MCOperand::createImm(Val));
-      return MCDisassembler::Success;
-    }
-  } else if ((Imm >= 240) && (Imm <= 248)) {
-    // immediate float/double
-    uint64_t Val;
-    DecodeStatus status;
-    if (Is32) {
-      uint32_t Val32;
-      status = DecodeImmedFloat(Imm, Val32);
-      Val = static_cast<uint64_t>(Val32);
-    } else {
-      status = DecodeImmedDouble(Imm, Val);
-    }
-    if (status == MCDisassembler::Success) {
-      Inst.addOperand(MCOperand::createImm(Val));
-      return MCDisassembler::Success;
-    }
-  } else if (Imm == 254) {
-    // LDS direct
-    // ToDo: implement LDS direct read
-  } else if (Imm == 255) {
-    // literal constant
-    HasLiteral = true;
-    uint64_t Literal;
-    if (DecodeLiteralConstant(Inst, Literal) == MCDisassembler::Success) {
-      Inst.addOperand(MCOperand::createImm(Literal));
-      return MCDisassembler::Success;
-    }
-    return MCDisassembler::Fail;
-  } else if ((Imm == 125) ||
-             ((Imm >= 209) && (Imm <= 239)) ||
-             (Imm == 249) ||
-             (Imm == 250) ||
-             (Imm >= 512)) {
-    // reserved
-    return MCDisassembler::Fail;
-  } else {
-    // register
-    unsigned RegID;
-    DecodeStatus status = Is32 ? DecodeSrc32Register(Imm, RegID)
-                               : DecodeSrc64Register(Imm, RegID);
-    if (status == MCDisassembler::Success) {
-      Inst.addOperand(MCOperand::createReg(RegID));
-      return MCDisassembler::Success;
-    }
-  }
-  return MCDisassembler::Fail;
-}
-
-DecodeStatus AMDGPUDisassembler::DecodeVS_32RegisterClass(MCInst &Inst,
-                                                          unsigned Imm,
-                                                          uint64_t Addr) const {
-  return DecodeVSRegisterClass(Inst, Imm, Addr, true);
-}
-
-DecodeStatus AMDGPUDisassembler::DecodeVS_64RegisterClass(MCInst &Inst,
-                                                          unsigned Imm,
-                                                          uint64_t Addr) const {
-  return DecodeVSRegisterClass(Inst, Imm, Addr, false);
-}
-
-DecodeStatus AMDGPUDisassembler::DecodeVReg_64RegisterClass(llvm::MCInst &Inst,
-                                                            unsigned Imm,
-                                                            uint64_t Addr) const {
-  unsigned RegID;
-  if (DecodeVgprRegister(Imm, RegID, 64) == MCDisassembler::Success) {
-    Inst.addOperand(MCOperand::createReg(RegID));
-    return MCDisassembler::Success;
-  }
-  return MCDisassembler::Fail;
-}
-
-
+  switch (Val) {
+  case 102: return createRegOperand(getMCReg(FLAT_SCR, STI));
+  case 106: return createRegOperand(VCC);
+  case 126: return createRegOperand(EXEC);
+  default: break;
+  }
+  return errOperand(Val, "unknown operand encoding " + Twine(Val));
+}
 
 static MCDisassembler *createAMDGPUDisassembler(const Target &T,
                                                 const MCSubtargetInfo &STI,
