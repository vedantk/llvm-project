--- conflicted
+++ resolved
@@ -76,11 +76,7 @@
   bool shouldSkip(MachineBasicBlock *From, MachineBasicBlock *To);
 
   void Skip(MachineInstr &From, MachineOperand &To);
-<<<<<<< HEAD
-  void SkipIfDead(MachineInstr &MI);
-=======
   bool skipIfDead(MachineInstr &MI, MachineBasicBlock &NextBB);
->>>>>>> d8b9735a
 
   void If(MachineInstr &MI);
   void Else(MachineInstr &MI, bool ExecModified);
@@ -93,14 +89,6 @@
   void Kill(MachineInstr &MI);
   void Branch(MachineInstr &MI);
 
-<<<<<<< HEAD
-  void splitBlockLiveIns(const MachineBasicBlock &MBB,
-                         const MachineInstr &MI,
-                         MachineBasicBlock &LoopBB,
-                         MachineBasicBlock &RemainderBB,
-                         unsigned SaveReg,
-                         const MachineOperand &IdxReg);
-=======
   MachineBasicBlock *insertSkipBlock(MachineBasicBlock &MBB,
                                      MachineBasicBlock::iterator I) const;
 
@@ -114,7 +102,6 @@
                                MachineBasicBlock &RemainderBB,
                                unsigned SaveReg,
                                const MachineOperand &IdxReg);
->>>>>>> d8b9735a
 
   void emitLoadM0FromVGPRLoop(MachineBasicBlock &LoopBB, DebugLoc DL,
                               MachineInstr *MovRel,
@@ -191,7 +178,19 @@
           I->getOpcode() == AMDGPU::S_CBRANCH_VCCZ)
         return true;
 
-      if (++NumInstr >= SkipThreshold)
+      if (I->isInlineAsm()) {
+        const MCAsmInfo *MAI = MF->getTarget().getMCAsmInfo();
+        const char *AsmStr = I->getOperand(0).getSymbolName();
+
+        // inlineasm length estimate is number of bytes assuming the longest
+        // instruction.
+        uint64_t MaxAsmSize = TII->getInlineAsmLength(AsmStr, *MAI);
+        NumInstr += MaxAsmSize / MAI->getMaxInstLength();
+      } else {
+        ++NumInstr;
+      }
+
+      if (NumInstr >= SkipThreshold)
         return true;
     }
   }
@@ -209,51 +208,20 @@
     .addOperand(To);
 }
 
-<<<<<<< HEAD
-void SILowerControlFlow::SkipIfDead(MachineInstr &MI) {
-
-  MachineBasicBlock &MBB = *MI.getParent();
-  DebugLoc DL = MI.getDebugLoc();
-=======
 bool SILowerControlFlow::skipIfDead(MachineInstr &MI, MachineBasicBlock &NextBB) {
   MachineBasicBlock &MBB = *MI.getParent();
   MachineFunction *MF = MBB.getParent();
->>>>>>> d8b9735a
 
   if (MF->getFunction()->getCallingConv() != CallingConv::AMDGPU_PS ||
       !shouldSkip(&MBB, &MBB.getParent()->back()))
-<<<<<<< HEAD
-    return;
-=======
     return false;
 
   MachineBasicBlock *SkipBB = insertSkipBlock(MBB, MI.getIterator());
   SkipBB->addSuccessor(&NextBB);
->>>>>>> d8b9735a
-
-  MachineBasicBlock::iterator Insert = &MI;
-  ++Insert;
+
+  const DebugLoc &DL = MI.getDebugLoc();
 
   // If the exec mask is non-zero, skip the next two instructions
-<<<<<<< HEAD
-  BuildMI(MBB, Insert, DL, TII->get(AMDGPU::S_CBRANCH_EXECNZ))
-    .addImm(3);
-
-  // Exec mask is zero: Export to NULL target...
-  BuildMI(MBB, Insert, DL, TII->get(AMDGPU::EXP))
-          .addImm(0)
-          .addImm(0x09) // V_008DFC_SQ_EXP_NULL
-          .addImm(0)
-          .addImm(1)
-          .addImm(1)
-          .addReg(AMDGPU::VGPR0)
-          .addReg(AMDGPU::VGPR0)
-          .addReg(AMDGPU::VGPR0)
-          .addReg(AMDGPU::VGPR0);
-
-  // ... and terminate wavefront
-  BuildMI(MBB, Insert, DL, TII->get(AMDGPU::S_ENDPGM));
-=======
   BuildMI(&MBB, DL, TII->get(AMDGPU::S_CBRANCH_EXECNZ))
     .addMBB(&NextBB);
 
@@ -275,7 +243,6 @@
   BuildMI(*SkipBB, Insert, DL, TII->get(AMDGPU::S_ENDPGM));
 
   return true;
->>>>>>> d8b9735a
 }
 
 void SILowerControlFlow::If(MachineInstr &MI) {
@@ -443,20 +410,13 @@
 }
 
 // All currently live registers must remain so in the remainder block.
-void SILowerControlFlow::splitBlockLiveIns(const MachineBasicBlock &MBB,
-                                           const MachineInstr &MI,
-                                           MachineBasicBlock &LoopBB,
-                                           MachineBasicBlock &RemainderBB,
-                                           unsigned SaveReg,
-                                           const MachineOperand &IdxReg) {
-  LivePhysRegs RemainderLiveRegs(TRI);
-
-  RemainderLiveRegs.addLiveOuts(MBB);
-  for (MachineBasicBlock::const_reverse_iterator I = MBB.rbegin(), E(&MI);
-       I != E; ++I) {
-    RemainderLiveRegs.stepBackward(*I);
-  }
-
+void SILowerControlFlow::splitLoadM0BlockLiveIns(LivePhysRegs &RemainderLiveRegs,
+                                                 const MachineRegisterInfo &MRI,
+                                                 const MachineInstr &MI,
+                                                 MachineBasicBlock &LoopBB,
+                                                 MachineBasicBlock &RemainderBB,
+                                                 unsigned SaveReg,
+                                                 const MachineOperand &IdxReg) {
   // Add reg defined in loop body.
   RemainderLiveRegs.addReg(SaveReg);
 
@@ -467,12 +427,10 @@
     }
   }
 
-  const MachineRegisterInfo &MRI = MBB.getParent()->getRegInfo();
   for (unsigned Reg : RemainderLiveRegs) {
     if (MRI.isAllocatable(Reg))
       RemainderBB.addLiveIn(Reg);
   }
-
 
   const MachineOperand *Src = TII->getNamedOperand(MI, AMDGPU::OpName::src);
   if (!Src->isUndef())
@@ -526,8 +484,6 @@
     .addMBB(&LoopBB);
 }
 
-<<<<<<< HEAD
-=======
 MachineBasicBlock *SILowerControlFlow::insertSkipBlock(
   MachineBasicBlock &MBB, MachineBasicBlock::iterator I) const {
   MachineFunction *MF = MBB.getParent();
@@ -566,7 +522,6 @@
   return std::make_pair(LoopBB, RemainderBB);
 }
 
->>>>>>> d8b9735a
 // Returns true if a new block was inserted.
 bool SILowerControlFlow::loadM0(MachineInstr &MI, MachineInstr *MovRel, int Offset) {
   MachineBasicBlock &MBB = *MI.getParent();
@@ -590,7 +545,6 @@
     return false;
   }
 
-  MachineFunction &MF = *MBB.getParent();
   MachineOperand *SaveOp = TII->getNamedOperand(MI, AMDGPU::OpName::sdst);
   SaveOp->setIsDead(false);
   unsigned Save = SaveOp->getReg();
@@ -603,25 +557,24 @@
   BuildMI(MBB, I, DL, TII->get(AMDGPU::S_MOV_B64), Save)
     .addReg(AMDGPU::EXEC);
 
-  // To insert the loop we need to split the block. Move everything after this
-  // point to a new block, and insert a new empty block between the two.
-  MachineBasicBlock *LoopBB = MF.CreateMachineBasicBlock();
-  MachineBasicBlock *RemainderBB = MF.CreateMachineBasicBlock();
-  MachineFunction::iterator MBBI(MBB);
-  ++MBBI;
-
-  MF.insert(MBBI, LoopBB);
-  MF.insert(MBBI, RemainderBB);
-
+  LivePhysRegs RemainderLiveRegs(TRI);
+
+  RemainderLiveRegs.addLiveOuts(MBB);
+
+  MachineBasicBlock *LoopBB;
+  MachineBasicBlock *RemainderBB;
+
+  std::tie(LoopBB, RemainderBB) = splitBlock(MBB, I);
+
+  for (const MachineInstr &Inst : reverse(*RemainderBB))
+    RemainderLiveRegs.stepBackward(Inst);
+
+  MachineRegisterInfo &MRI = MBB.getParent()->getRegInfo();
+  LoopBB->addSuccessor(RemainderBB);
   LoopBB->addSuccessor(LoopBB);
-  LoopBB->addSuccessor(RemainderBB);
-
-  splitBlockLiveIns(MBB, MI, *LoopBB, *RemainderBB, Save, *Idx);
-
-  // Move the rest of the block into a new block.
-  RemainderBB->transferSuccessors(&MBB);
-  RemainderBB->splice(RemainderBB->begin(), &MBB, I, MBB.end());
-  MBB.addSuccessor(LoopBB);
+
+  splitLoadM0BlockLiveIns(RemainderLiveRegs, MRI, MI, *LoopBB,
+                          *RemainderBB, Save, *Idx);
 
   emitLoadM0FromVGPRLoop(*LoopBB, DL, MovRel, *Idx, Offset);
 
@@ -793,27 +746,17 @@
 
         case AMDGPU::SI_END_CF:
           if (--Depth == 0 && HaveKill) {
-            SkipIfDead(MI);
             HaveKill = false;
-<<<<<<< HEAD
-=======
 
             if (skipIfDead(MI, *NextBB)) {
               NextBB = std::next(BI);
               BE = MF.end();
               Next = MBB.end();
             }
->>>>>>> d8b9735a
           }
           EndCf(MI);
           break;
 
-<<<<<<< HEAD
-        case AMDGPU::SI_KILL:
-          if (Depth == 0)
-            SkipIfDead(MI);
-          else
-=======
         case AMDGPU::SI_KILL_TERMINATOR:
           if (Depth == 0) {
             if (skipIfDead(MI, *NextBB)) {
@@ -822,7 +765,6 @@
               Next = MBB.end();
             }
           } else
->>>>>>> d8b9735a
             HaveKill = true;
           Kill(MI);
           break;
