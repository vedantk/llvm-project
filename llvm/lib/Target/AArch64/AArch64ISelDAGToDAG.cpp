//===-- AArch64ISelDAGToDAG.cpp - A dag to dag inst selector for AArch64 --===//
//
//                     The LLVM Compiler Infrastructure
//
// This file is distributed under the University of Illinois Open Source
// License. See LICENSE.TXT for details.
//
//===----------------------------------------------------------------------===//
//
// This file defines an instruction selector for the AArch64 target.
//
//===----------------------------------------------------------------------===//

#include "AArch64TargetMachine.h"
#include "MCTargetDesc/AArch64AddressingModes.h"
#include "llvm/ADT/APSInt.h"
#include "llvm/CodeGen/SelectionDAGISel.h"
#include "llvm/IR/Function.h" // To access function attributes.
#include "llvm/IR/GlobalValue.h"
#include "llvm/IR/Intrinsics.h"
#include "llvm/Support/Debug.h"
#include "llvm/Support/ErrorHandling.h"
#include "llvm/Support/MathExtras.h"
#include "llvm/Support/raw_ostream.h"

using namespace llvm;

#define DEBUG_TYPE "aarch64-isel"

//===--------------------------------------------------------------------===//
/// AArch64DAGToDAGISel - AArch64 specific code to select AArch64 machine
/// instructions for SelectionDAG operations.
///
namespace {

class AArch64DAGToDAGISel : public SelectionDAGISel {

  /// Subtarget - Keep a pointer to the AArch64Subtarget around so that we can
  /// make the right decision when generating code for different targets.
  const AArch64Subtarget *Subtarget;

  bool ForCodeSize;

public:
  explicit AArch64DAGToDAGISel(AArch64TargetMachine &tm,
                               CodeGenOpt::Level OptLevel)
      : SelectionDAGISel(tm, OptLevel), Subtarget(nullptr),
        ForCodeSize(false) {}

  const char *getPassName() const override {
    return "AArch64 Instruction Selection";
  }

  bool runOnMachineFunction(MachineFunction &MF) override {
    ForCodeSize = MF.getFunction()->optForSize();
    Subtarget = &MF.getSubtarget<AArch64Subtarget>();
    return SelectionDAGISel::runOnMachineFunction(MF);
  }

  void Select(SDNode *Node) override;

  /// SelectInlineAsmMemoryOperand - Implement addressing mode selection for
  /// inline asm expressions.
  bool SelectInlineAsmMemoryOperand(const SDValue &Op,
                                    unsigned ConstraintID,
                                    std::vector<SDValue> &OutOps) override;

  bool tryMLAV64LaneV128(SDNode *N);
  bool tryMULLV64LaneV128(unsigned IntNo, SDNode *N);
  bool SelectArithExtendedRegister(SDValue N, SDValue &Reg, SDValue &Shift);
  bool SelectArithImmed(SDValue N, SDValue &Val, SDValue &Shift);
  bool SelectNegArithImmed(SDValue N, SDValue &Val, SDValue &Shift);
  bool SelectArithShiftedRegister(SDValue N, SDValue &Reg, SDValue &Shift) {
    return SelectShiftedRegister(N, false, Reg, Shift);
  }
  bool SelectLogicalShiftedRegister(SDValue N, SDValue &Reg, SDValue &Shift) {
    return SelectShiftedRegister(N, true, Reg, Shift);
  }
  bool SelectAddrModeIndexed7S8(SDValue N, SDValue &Base, SDValue &OffImm) {
    return SelectAddrModeIndexed7S(N, 1, Base, OffImm);
  }
  bool SelectAddrModeIndexed7S16(SDValue N, SDValue &Base, SDValue &OffImm) {
    return SelectAddrModeIndexed7S(N, 2, Base, OffImm);
  }
  bool SelectAddrModeIndexed7S32(SDValue N, SDValue &Base, SDValue &OffImm) {
    return SelectAddrModeIndexed7S(N, 4, Base, OffImm);
  }
  bool SelectAddrModeIndexed7S64(SDValue N, SDValue &Base, SDValue &OffImm) {
    return SelectAddrModeIndexed7S(N, 8, Base, OffImm);
  }
  bool SelectAddrModeIndexed7S128(SDValue N, SDValue &Base, SDValue &OffImm) {
    return SelectAddrModeIndexed7S(N, 16, Base, OffImm);
  }
  bool SelectAddrModeIndexed8(SDValue N, SDValue &Base, SDValue &OffImm) {
    return SelectAddrModeIndexed(N, 1, Base, OffImm);
  }
  bool SelectAddrModeIndexed16(SDValue N, SDValue &Base, SDValue &OffImm) {
    return SelectAddrModeIndexed(N, 2, Base, OffImm);
  }
  bool SelectAddrModeIndexed32(SDValue N, SDValue &Base, SDValue &OffImm) {
    return SelectAddrModeIndexed(N, 4, Base, OffImm);
  }
  bool SelectAddrModeIndexed64(SDValue N, SDValue &Base, SDValue &OffImm) {
    return SelectAddrModeIndexed(N, 8, Base, OffImm);
  }
  bool SelectAddrModeIndexed128(SDValue N, SDValue &Base, SDValue &OffImm) {
    return SelectAddrModeIndexed(N, 16, Base, OffImm);
  }
  bool SelectAddrModeUnscaled8(SDValue N, SDValue &Base, SDValue &OffImm) {
    return SelectAddrModeUnscaled(N, 1, Base, OffImm);
  }
  bool SelectAddrModeUnscaled16(SDValue N, SDValue &Base, SDValue &OffImm) {
    return SelectAddrModeUnscaled(N, 2, Base, OffImm);
  }
  bool SelectAddrModeUnscaled32(SDValue N, SDValue &Base, SDValue &OffImm) {
    return SelectAddrModeUnscaled(N, 4, Base, OffImm);
  }
  bool SelectAddrModeUnscaled64(SDValue N, SDValue &Base, SDValue &OffImm) {
    return SelectAddrModeUnscaled(N, 8, Base, OffImm);
  }
  bool SelectAddrModeUnscaled128(SDValue N, SDValue &Base, SDValue &OffImm) {
    return SelectAddrModeUnscaled(N, 16, Base, OffImm);
  }

  template<int Width>
  bool SelectAddrModeWRO(SDValue N, SDValue &Base, SDValue &Offset,
                         SDValue &SignExtend, SDValue &DoShift) {
    return SelectAddrModeWRO(N, Width / 8, Base, Offset, SignExtend, DoShift);
  }

  template<int Width>
  bool SelectAddrModeXRO(SDValue N, SDValue &Base, SDValue &Offset,
                         SDValue &SignExtend, SDValue &DoShift) {
    return SelectAddrModeXRO(N, Width / 8, Base, Offset, SignExtend, DoShift);
  }


  /// Form sequences of consecutive 64/128-bit registers for use in NEON
  /// instructions making use of a vector-list (e.g. ldN, tbl). Vecs must have
  /// between 1 and 4 elements. If it contains a single element that is returned
  /// unchanged; otherwise a REG_SEQUENCE value is returned.
  SDValue createDTuple(ArrayRef<SDValue> Vecs);
  SDValue createQTuple(ArrayRef<SDValue> Vecs);

  /// Generic helper for the createDTuple/createQTuple
  /// functions. Those should almost always be called instead.
  SDValue createTuple(ArrayRef<SDValue> Vecs, const unsigned RegClassIDs[],
                      const unsigned SubRegs[]);

  void SelectTable(SDNode *N, unsigned NumVecs, unsigned Opc, bool isExt);

  bool tryIndexedLoad(SDNode *N);

  void SelectLoad(SDNode *N, unsigned NumVecs, unsigned Opc,
                     unsigned SubRegIdx);
  void SelectPostLoad(SDNode *N, unsigned NumVecs, unsigned Opc,
                         unsigned SubRegIdx);
  void SelectLoadLane(SDNode *N, unsigned NumVecs, unsigned Opc);
  void SelectPostLoadLane(SDNode *N, unsigned NumVecs, unsigned Opc);

  void SelectStore(SDNode *N, unsigned NumVecs, unsigned Opc);
  void SelectPostStore(SDNode *N, unsigned NumVecs, unsigned Opc);
  void SelectStoreLane(SDNode *N, unsigned NumVecs, unsigned Opc);
  void SelectPostStoreLane(SDNode *N, unsigned NumVecs, unsigned Opc);

  bool tryBitfieldExtractOp(SDNode *N);
  bool tryBitfieldInsertOp(SDNode *N);
  bool tryBitfieldInsertInZeroOp(SDNode *N);

  bool tryReadRegister(SDNode *N);
  bool tryWriteRegister(SDNode *N);

// Include the pieces autogenerated from the target description.
#include "AArch64GenDAGISel.inc"

private:
  bool SelectShiftedRegister(SDValue N, bool AllowROR, SDValue &Reg,
                             SDValue &Shift);
  bool SelectAddrModeIndexed7S(SDValue N, unsigned Size, SDValue &Base,
                               SDValue &OffImm);
  bool SelectAddrModeIndexed(SDValue N, unsigned Size, SDValue &Base,
                             SDValue &OffImm);
  bool SelectAddrModeUnscaled(SDValue N, unsigned Size, SDValue &Base,
                              SDValue &OffImm);
  bool SelectAddrModeWRO(SDValue N, unsigned Size, SDValue &Base,
                         SDValue &Offset, SDValue &SignExtend,
                         SDValue &DoShift);
  bool SelectAddrModeXRO(SDValue N, unsigned Size, SDValue &Base,
                         SDValue &Offset, SDValue &SignExtend,
                         SDValue &DoShift);
  bool isWorthFolding(SDValue V) const;
  bool SelectExtendedSHL(SDValue N, unsigned Size, bool WantExtend,
                         SDValue &Offset, SDValue &SignExtend);

  template<unsigned RegWidth>
  bool SelectCVTFixedPosOperand(SDValue N, SDValue &FixedPos) {
    return SelectCVTFixedPosOperand(N, FixedPos, RegWidth);
  }

  bool SelectCVTFixedPosOperand(SDValue N, SDValue &FixedPos, unsigned Width);

  void SelectCMP_SWAP(SDNode *N);

};
} // end anonymous namespace

/// isIntImmediate - This method tests to see if the node is a constant
/// operand. If so Imm will receive the 32-bit value.
static bool isIntImmediate(const SDNode *N, uint64_t &Imm) {
  if (const ConstantSDNode *C = dyn_cast<const ConstantSDNode>(N)) {
    Imm = C->getZExtValue();
    return true;
  }
  return false;
}

// isIntImmediate - This method tests to see if a constant operand.
// If so Imm will receive the value.
static bool isIntImmediate(SDValue N, uint64_t &Imm) {
  return isIntImmediate(N.getNode(), Imm);
}

// isOpcWithIntImmediate - This method tests to see if the node is a specific
// opcode and that it has a immediate integer right operand.
// If so Imm will receive the 32 bit value.
static bool isOpcWithIntImmediate(const SDNode *N, unsigned Opc,
                                  uint64_t &Imm) {
  return N->getOpcode() == Opc &&
         isIntImmediate(N->getOperand(1).getNode(), Imm);
}

bool AArch64DAGToDAGISel::SelectInlineAsmMemoryOperand(
    const SDValue &Op, unsigned ConstraintID, std::vector<SDValue> &OutOps) {
  switch(ConstraintID) {
  default:
    llvm_unreachable("Unexpected asm memory constraint");
  case InlineAsm::Constraint_i:
  case InlineAsm::Constraint_m:
  case InlineAsm::Constraint_Q:
    // Require the address to be in a register.  That is safe for all AArch64
    // variants and it is hard to do anything much smarter without knowing
    // how the operand is used.
    OutOps.push_back(Op);
    return false;
  }
  return true;
}

/// SelectArithImmed - Select an immediate value that can be represented as
/// a 12-bit value shifted left by either 0 or 12.  If so, return true with
/// Val set to the 12-bit value and Shift set to the shifter operand.
bool AArch64DAGToDAGISel::SelectArithImmed(SDValue N, SDValue &Val,
                                           SDValue &Shift) {
  // This function is called from the addsub_shifted_imm ComplexPattern,
  // which lists [imm] as the list of opcode it's interested in, however
  // we still need to check whether the operand is actually an immediate
  // here because the ComplexPattern opcode list is only used in
  // root-level opcode matching.
  if (!isa<ConstantSDNode>(N.getNode()))
    return false;

  uint64_t Immed = cast<ConstantSDNode>(N.getNode())->getZExtValue();
  unsigned ShiftAmt;

  if (Immed >> 12 == 0) {
    ShiftAmt = 0;
  } else if ((Immed & 0xfff) == 0 && Immed >> 24 == 0) {
    ShiftAmt = 12;
    Immed = Immed >> 12;
  } else
    return false;

  unsigned ShVal = AArch64_AM::getShifterImm(AArch64_AM::LSL, ShiftAmt);
  SDLoc dl(N);
  Val = CurDAG->getTargetConstant(Immed, dl, MVT::i32);
  Shift = CurDAG->getTargetConstant(ShVal, dl, MVT::i32);
  return true;
}

/// SelectNegArithImmed - As above, but negates the value before trying to
/// select it.
bool AArch64DAGToDAGISel::SelectNegArithImmed(SDValue N, SDValue &Val,
                                              SDValue &Shift) {
  // This function is called from the addsub_shifted_imm ComplexPattern,
  // which lists [imm] as the list of opcode it's interested in, however
  // we still need to check whether the operand is actually an immediate
  // here because the ComplexPattern opcode list is only used in
  // root-level opcode matching.
  if (!isa<ConstantSDNode>(N.getNode()))
    return false;

  // The immediate operand must be a 24-bit zero-extended immediate.
  uint64_t Immed = cast<ConstantSDNode>(N.getNode())->getZExtValue();

  // This negation is almost always valid, but "cmp wN, #0" and "cmn wN, #0"
  // have the opposite effect on the C flag, so this pattern mustn't match under
  // those circumstances.
  if (Immed == 0)
    return false;

  if (N.getValueType() == MVT::i32)
    Immed = ~((uint32_t)Immed) + 1;
  else
    Immed = ~Immed + 1ULL;
  if (Immed & 0xFFFFFFFFFF000000ULL)
    return false;

  Immed &= 0xFFFFFFULL;
  return SelectArithImmed(CurDAG->getConstant(Immed, SDLoc(N), MVT::i32), Val,
                          Shift);
}

/// getShiftTypeForNode - Translate a shift node to the corresponding
/// ShiftType value.
static AArch64_AM::ShiftExtendType getShiftTypeForNode(SDValue N) {
  switch (N.getOpcode()) {
  default:
    return AArch64_AM::InvalidShiftExtend;
  case ISD::SHL:
    return AArch64_AM::LSL;
  case ISD::SRL:
    return AArch64_AM::LSR;
  case ISD::SRA:
    return AArch64_AM::ASR;
  case ISD::ROTR:
    return AArch64_AM::ROR;
  }
}

/// \brief Determine whether it is worth to fold V into an extended register.
bool AArch64DAGToDAGISel::isWorthFolding(SDValue V) const {
  // it hurts if the value is used at least twice, unless we are optimizing
  // for code size.
  return ForCodeSize || V.hasOneUse();
}

/// SelectShiftedRegister - Select a "shifted register" operand.  If the value
/// is not shifted, set the Shift operand to default of "LSL 0".  The logical
/// instructions allow the shifted register to be rotated, but the arithmetic
/// instructions do not.  The AllowROR parameter specifies whether ROR is
/// supported.
bool AArch64DAGToDAGISel::SelectShiftedRegister(SDValue N, bool AllowROR,
                                                SDValue &Reg, SDValue &Shift) {
  AArch64_AM::ShiftExtendType ShType = getShiftTypeForNode(N);
  if (ShType == AArch64_AM::InvalidShiftExtend)
    return false;
  if (!AllowROR && ShType == AArch64_AM::ROR)
    return false;

  if (ConstantSDNode *RHS = dyn_cast<ConstantSDNode>(N.getOperand(1))) {
    unsigned BitSize = N.getValueType().getSizeInBits();
    unsigned Val = RHS->getZExtValue() & (BitSize - 1);
    unsigned ShVal = AArch64_AM::getShifterImm(ShType, Val);

    Reg = N.getOperand(0);
    Shift = CurDAG->getTargetConstant(ShVal, SDLoc(N), MVT::i32);
    return isWorthFolding(N);
  }

  return false;
}

/// getExtendTypeForNode - Translate an extend node to the corresponding
/// ExtendType value.
static AArch64_AM::ShiftExtendType
getExtendTypeForNode(SDValue N, bool IsLoadStore = false) {
  if (N.getOpcode() == ISD::SIGN_EXTEND ||
      N.getOpcode() == ISD::SIGN_EXTEND_INREG) {
    EVT SrcVT;
    if (N.getOpcode() == ISD::SIGN_EXTEND_INREG)
      SrcVT = cast<VTSDNode>(N.getOperand(1))->getVT();
    else
      SrcVT = N.getOperand(0).getValueType();

    if (!IsLoadStore && SrcVT == MVT::i8)
      return AArch64_AM::SXTB;
    else if (!IsLoadStore && SrcVT == MVT::i16)
      return AArch64_AM::SXTH;
    else if (SrcVT == MVT::i32)
      return AArch64_AM::SXTW;
    assert(SrcVT != MVT::i64 && "extend from 64-bits?");

    return AArch64_AM::InvalidShiftExtend;
  } else if (N.getOpcode() == ISD::ZERO_EXTEND ||
             N.getOpcode() == ISD::ANY_EXTEND) {
    EVT SrcVT = N.getOperand(0).getValueType();
    if (!IsLoadStore && SrcVT == MVT::i8)
      return AArch64_AM::UXTB;
    else if (!IsLoadStore && SrcVT == MVT::i16)
      return AArch64_AM::UXTH;
    else if (SrcVT == MVT::i32)
      return AArch64_AM::UXTW;
    assert(SrcVT != MVT::i64 && "extend from 64-bits?");

    return AArch64_AM::InvalidShiftExtend;
  } else if (N.getOpcode() == ISD::AND) {
    ConstantSDNode *CSD = dyn_cast<ConstantSDNode>(N.getOperand(1));
    if (!CSD)
      return AArch64_AM::InvalidShiftExtend;
    uint64_t AndMask = CSD->getZExtValue();

    switch (AndMask) {
    default:
      return AArch64_AM::InvalidShiftExtend;
    case 0xFF:
      return !IsLoadStore ? AArch64_AM::UXTB : AArch64_AM::InvalidShiftExtend;
    case 0xFFFF:
      return !IsLoadStore ? AArch64_AM::UXTH : AArch64_AM::InvalidShiftExtend;
    case 0xFFFFFFFF:
      return AArch64_AM::UXTW;
    }
  }

  return AArch64_AM::InvalidShiftExtend;
}

// Helper for SelectMLAV64LaneV128 - Recognize high lane extracts.
static bool checkHighLaneIndex(SDNode *DL, SDValue &LaneOp, int &LaneIdx) {
  if (DL->getOpcode() != AArch64ISD::DUPLANE16 &&
      DL->getOpcode() != AArch64ISD::DUPLANE32)
    return false;

  SDValue SV = DL->getOperand(0);
  if (SV.getOpcode() != ISD::INSERT_SUBVECTOR)
    return false;

  SDValue EV = SV.getOperand(1);
  if (EV.getOpcode() != ISD::EXTRACT_SUBVECTOR)
    return false;

  ConstantSDNode *DLidx = cast<ConstantSDNode>(DL->getOperand(1).getNode());
  ConstantSDNode *EVidx = cast<ConstantSDNode>(EV.getOperand(1).getNode());
  LaneIdx = DLidx->getSExtValue() + EVidx->getSExtValue();
  LaneOp = EV.getOperand(0);

  return true;
}

// Helper for SelectOpcV64LaneV128 - Recognize operations where one operand is a
// high lane extract.
static bool checkV64LaneV128(SDValue Op0, SDValue Op1, SDValue &StdOp,
                             SDValue &LaneOp, int &LaneIdx) {

  if (!checkHighLaneIndex(Op0.getNode(), LaneOp, LaneIdx)) {
    std::swap(Op0, Op1);
    if (!checkHighLaneIndex(Op0.getNode(), LaneOp, LaneIdx))
      return false;
  }
  StdOp = Op1;
  return true;
}

/// SelectMLAV64LaneV128 - AArch64 supports vector MLAs where one multiplicand
/// is a lane in the upper half of a 128-bit vector.  Recognize and select this
/// so that we don't emit unnecessary lane extracts.
bool AArch64DAGToDAGISel::tryMLAV64LaneV128(SDNode *N) {
  SDLoc dl(N);
  SDValue Op0 = N->getOperand(0);
  SDValue Op1 = N->getOperand(1);
  SDValue MLAOp1;   // Will hold ordinary multiplicand for MLA.
  SDValue MLAOp2;   // Will hold lane-accessed multiplicand for MLA.
  int LaneIdx = -1; // Will hold the lane index.

  if (Op1.getOpcode() != ISD::MUL ||
      !checkV64LaneV128(Op1.getOperand(0), Op1.getOperand(1), MLAOp1, MLAOp2,
                        LaneIdx)) {
    std::swap(Op0, Op1);
    if (Op1.getOpcode() != ISD::MUL ||
        !checkV64LaneV128(Op1.getOperand(0), Op1.getOperand(1), MLAOp1, MLAOp2,
                          LaneIdx))
      return false;
  }

  SDValue LaneIdxVal = CurDAG->getTargetConstant(LaneIdx, dl, MVT::i64);

  SDValue Ops[] = { Op0, MLAOp1, MLAOp2, LaneIdxVal };

  unsigned MLAOpc = ~0U;

  switch (N->getSimpleValueType(0).SimpleTy) {
  default:
    llvm_unreachable("Unrecognized MLA.");
  case MVT::v4i16:
    MLAOpc = AArch64::MLAv4i16_indexed;
    break;
  case MVT::v8i16:
    MLAOpc = AArch64::MLAv8i16_indexed;
    break;
  case MVT::v2i32:
    MLAOpc = AArch64::MLAv2i32_indexed;
    break;
  case MVT::v4i32:
    MLAOpc = AArch64::MLAv4i32_indexed;
    break;
  }

  ReplaceNode(N, CurDAG->getMachineNode(MLAOpc, dl, N->getValueType(0), Ops));
  return true;
}

bool AArch64DAGToDAGISel::tryMULLV64LaneV128(unsigned IntNo, SDNode *N) {
  SDLoc dl(N);
  SDValue SMULLOp0;
  SDValue SMULLOp1;
  int LaneIdx;

  if (!checkV64LaneV128(N->getOperand(1), N->getOperand(2), SMULLOp0, SMULLOp1,
                        LaneIdx))
    return false;

  SDValue LaneIdxVal = CurDAG->getTargetConstant(LaneIdx, dl, MVT::i64);

  SDValue Ops[] = { SMULLOp0, SMULLOp1, LaneIdxVal };

  unsigned SMULLOpc = ~0U;

  if (IntNo == Intrinsic::aarch64_neon_smull) {
    switch (N->getSimpleValueType(0).SimpleTy) {
    default:
      llvm_unreachable("Unrecognized SMULL.");
    case MVT::v4i32:
      SMULLOpc = AArch64::SMULLv4i16_indexed;
      break;
    case MVT::v2i64:
      SMULLOpc = AArch64::SMULLv2i32_indexed;
      break;
    }
  } else if (IntNo == Intrinsic::aarch64_neon_umull) {
    switch (N->getSimpleValueType(0).SimpleTy) {
    default:
      llvm_unreachable("Unrecognized SMULL.");
    case MVT::v4i32:
      SMULLOpc = AArch64::UMULLv4i16_indexed;
      break;
    case MVT::v2i64:
      SMULLOpc = AArch64::UMULLv2i32_indexed;
      break;
    }
  } else
    llvm_unreachable("Unrecognized intrinsic.");

  ReplaceNode(N, CurDAG->getMachineNode(SMULLOpc, dl, N->getValueType(0), Ops));
  return true;
}

/// Instructions that accept extend modifiers like UXTW expect the register
/// being extended to be a GPR32, but the incoming DAG might be acting on a
/// GPR64 (either via SEXT_INREG or AND). Extract the appropriate low bits if
/// this is the case.
static SDValue narrowIfNeeded(SelectionDAG *CurDAG, SDValue N) {
  if (N.getValueType() == MVT::i32)
    return N;

  SDLoc dl(N);
  SDValue SubReg = CurDAG->getTargetConstant(AArch64::sub_32, dl, MVT::i32);
  MachineSDNode *Node = CurDAG->getMachineNode(TargetOpcode::EXTRACT_SUBREG,
                                               dl, MVT::i32, N, SubReg);
  return SDValue(Node, 0);
}


/// SelectArithExtendedRegister - Select a "extended register" operand.  This
/// operand folds in an extend followed by an optional left shift.
bool AArch64DAGToDAGISel::SelectArithExtendedRegister(SDValue N, SDValue &Reg,
                                                      SDValue &Shift) {
  unsigned ShiftVal = 0;
  AArch64_AM::ShiftExtendType Ext;

  if (N.getOpcode() == ISD::SHL) {
    ConstantSDNode *CSD = dyn_cast<ConstantSDNode>(N.getOperand(1));
    if (!CSD)
      return false;
    ShiftVal = CSD->getZExtValue();
    if (ShiftVal > 4)
      return false;

    Ext = getExtendTypeForNode(N.getOperand(0));
    if (Ext == AArch64_AM::InvalidShiftExtend)
      return false;

    Reg = N.getOperand(0).getOperand(0);
  } else {
    Ext = getExtendTypeForNode(N);
    if (Ext == AArch64_AM::InvalidShiftExtend)
      return false;

    Reg = N.getOperand(0);
  }

  // AArch64 mandates that the RHS of the operation must use the smallest
  // register class that could contain the size being extended from.  Thus,
  // if we're folding a (sext i8), we need the RHS to be a GPR32, even though
  // there might not be an actual 32-bit value in the program.  We can
  // (harmlessly) synthesize one by injected an EXTRACT_SUBREG here.
  assert(Ext != AArch64_AM::UXTX && Ext != AArch64_AM::SXTX);
  Reg = narrowIfNeeded(CurDAG, Reg);
  Shift = CurDAG->getTargetConstant(getArithExtendImm(Ext, ShiftVal), SDLoc(N),
                                    MVT::i32);
  return isWorthFolding(N);
}

/// If there's a use of this ADDlow that's not itself a load/store then we'll
/// need to create a real ADD instruction from it anyway and there's no point in
/// folding it into the mem op. Theoretically, it shouldn't matter, but there's
/// a single pseudo-instruction for an ADRP/ADD pair so over-aggressive folding
/// leads to duplicated ADRP instructions.
static bool isWorthFoldingADDlow(SDValue N) {
  for (auto Use : N->uses()) {
    if (Use->getOpcode() != ISD::LOAD && Use->getOpcode() != ISD::STORE &&
        Use->getOpcode() != ISD::ATOMIC_LOAD &&
        Use->getOpcode() != ISD::ATOMIC_STORE)
      return false;

    // ldar and stlr have much more restrictive addressing modes (just a
    // register).
    if (isStrongerThanMonotonic(cast<MemSDNode>(Use)->getOrdering()))
      return false;
  }

  return true;
}

/// SelectAddrModeIndexed7S - Select a "register plus scaled signed 7-bit
/// immediate" address.  The "Size" argument is the size in bytes of the memory
/// reference, which determines the scale.
bool AArch64DAGToDAGISel::SelectAddrModeIndexed7S(SDValue N, unsigned Size,
                                                  SDValue &Base,
                                                  SDValue &OffImm) {
  SDLoc dl(N);
  const DataLayout &DL = CurDAG->getDataLayout();
  const TargetLowering *TLI = getTargetLowering();
  if (N.getOpcode() == ISD::FrameIndex) {
    int FI = cast<FrameIndexSDNode>(N)->getIndex();
    Base = CurDAG->getTargetFrameIndex(FI, TLI->getPointerTy(DL));
    OffImm = CurDAG->getTargetConstant(0, dl, MVT::i64);
    return true;
  }

  // As opposed to the (12-bit) Indexed addressing mode below, the 7-bit signed
  // selected here doesn't support labels/immediates, only base+offset.

  if (CurDAG->isBaseWithConstantOffset(N)) {
    if (ConstantSDNode *RHS = dyn_cast<ConstantSDNode>(N.getOperand(1))) {
      int64_t RHSC = RHS->getSExtValue();
      unsigned Scale = Log2_32(Size);
      if ((RHSC & (Size - 1)) == 0 && RHSC >= -(0x40 << Scale) &&
          RHSC < (0x40 << Scale)) {
        Base = N.getOperand(0);
        if (Base.getOpcode() == ISD::FrameIndex) {
          int FI = cast<FrameIndexSDNode>(Base)->getIndex();
          Base = CurDAG->getTargetFrameIndex(FI, TLI->getPointerTy(DL));
        }
        OffImm = CurDAG->getTargetConstant(RHSC >> Scale, dl, MVT::i64);
        return true;
      }
    }
  }

  // Base only. The address will be materialized into a register before
  // the memory is accessed.
  //    add x0, Xbase, #offset
  //    stp x1, x2, [x0]
  Base = N;
  OffImm = CurDAG->getTargetConstant(0, dl, MVT::i64);
  return true;
}

/// SelectAddrModeIndexed - Select a "register plus scaled unsigned 12-bit
/// immediate" address.  The "Size" argument is the size in bytes of the memory
/// reference, which determines the scale.
bool AArch64DAGToDAGISel::SelectAddrModeIndexed(SDValue N, unsigned Size,
                                              SDValue &Base, SDValue &OffImm) {
  SDLoc dl(N);
  const DataLayout &DL = CurDAG->getDataLayout();
  const TargetLowering *TLI = getTargetLowering();
  if (N.getOpcode() == ISD::FrameIndex) {
    int FI = cast<FrameIndexSDNode>(N)->getIndex();
    Base = CurDAG->getTargetFrameIndex(FI, TLI->getPointerTy(DL));
    OffImm = CurDAG->getTargetConstant(0, dl, MVT::i64);
    return true;
  }

  if (N.getOpcode() == AArch64ISD::ADDlow && isWorthFoldingADDlow(N)) {
    GlobalAddressSDNode *GAN =
        dyn_cast<GlobalAddressSDNode>(N.getOperand(1).getNode());
    Base = N.getOperand(0);
    OffImm = N.getOperand(1);
    if (!GAN)
      return true;

    const GlobalValue *GV = GAN->getGlobal();
    unsigned Alignment = GV->getAlignment();
    Type *Ty = GV->getValueType();
    if (Alignment == 0 && Ty->isSized())
      Alignment = DL.getABITypeAlignment(Ty);

    if (Alignment >= Size)
      return true;
  }

  if (CurDAG->isBaseWithConstantOffset(N)) {
    if (ConstantSDNode *RHS = dyn_cast<ConstantSDNode>(N.getOperand(1))) {
      int64_t RHSC = (int64_t)RHS->getZExtValue();
      unsigned Scale = Log2_32(Size);
      if ((RHSC & (Size - 1)) == 0 && RHSC >= 0 && RHSC < (0x1000 << Scale)) {
        Base = N.getOperand(0);
        if (Base.getOpcode() == ISD::FrameIndex) {
          int FI = cast<FrameIndexSDNode>(Base)->getIndex();
          Base = CurDAG->getTargetFrameIndex(FI, TLI->getPointerTy(DL));
        }
        OffImm = CurDAG->getTargetConstant(RHSC >> Scale, dl, MVT::i64);
        return true;
      }
    }
  }

  // Before falling back to our general case, check if the unscaled
  // instructions can handle this. If so, that's preferable.
  if (SelectAddrModeUnscaled(N, Size, Base, OffImm))
    return false;

  // Base only. The address will be materialized into a register before
  // the memory is accessed.
  //    add x0, Xbase, #offset
  //    ldr x0, [x0]
  Base = N;
  OffImm = CurDAG->getTargetConstant(0, dl, MVT::i64);
  return true;
}

/// SelectAddrModeUnscaled - Select a "register plus unscaled signed 9-bit
/// immediate" address.  This should only match when there is an offset that
/// is not valid for a scaled immediate addressing mode.  The "Size" argument
/// is the size in bytes of the memory reference, which is needed here to know
/// what is valid for a scaled immediate.
bool AArch64DAGToDAGISel::SelectAddrModeUnscaled(SDValue N, unsigned Size,
                                                 SDValue &Base,
                                                 SDValue &OffImm) {
  if (!CurDAG->isBaseWithConstantOffset(N))
    return false;
  if (ConstantSDNode *RHS = dyn_cast<ConstantSDNode>(N.getOperand(1))) {
    int64_t RHSC = RHS->getSExtValue();
    // If the offset is valid as a scaled immediate, don't match here.
    if ((RHSC & (Size - 1)) == 0 && RHSC >= 0 &&
        RHSC < (0x1000 << Log2_32(Size)))
      return false;
    if (RHSC >= -256 && RHSC < 256) {
      Base = N.getOperand(0);
      if (Base.getOpcode() == ISD::FrameIndex) {
        int FI = cast<FrameIndexSDNode>(Base)->getIndex();
        const TargetLowering *TLI = getTargetLowering();
        Base = CurDAG->getTargetFrameIndex(
            FI, TLI->getPointerTy(CurDAG->getDataLayout()));
      }
      OffImm = CurDAG->getTargetConstant(RHSC, SDLoc(N), MVT::i64);
      return true;
    }
  }
  return false;
}

static SDValue Widen(SelectionDAG *CurDAG, SDValue N) {
  SDLoc dl(N);
  SDValue SubReg = CurDAG->getTargetConstant(AArch64::sub_32, dl, MVT::i32);
  SDValue ImpDef = SDValue(
      CurDAG->getMachineNode(TargetOpcode::IMPLICIT_DEF, dl, MVT::i64), 0);
  MachineSDNode *Node = CurDAG->getMachineNode(
      TargetOpcode::INSERT_SUBREG, dl, MVT::i64, ImpDef, N, SubReg);
  return SDValue(Node, 0);
}

/// \brief Check if the given SHL node (\p N), can be used to form an
/// extended register for an addressing mode.
bool AArch64DAGToDAGISel::SelectExtendedSHL(SDValue N, unsigned Size,
                                            bool WantExtend, SDValue &Offset,
                                            SDValue &SignExtend) {
  assert(N.getOpcode() == ISD::SHL && "Invalid opcode.");
  ConstantSDNode *CSD = dyn_cast<ConstantSDNode>(N.getOperand(1));
  if (!CSD || (CSD->getZExtValue() & 0x7) != CSD->getZExtValue())
    return false;

  SDLoc dl(N);
  if (WantExtend) {
    AArch64_AM::ShiftExtendType Ext =
        getExtendTypeForNode(N.getOperand(0), true);
    if (Ext == AArch64_AM::InvalidShiftExtend)
      return false;

    Offset = narrowIfNeeded(CurDAG, N.getOperand(0).getOperand(0));
    SignExtend = CurDAG->getTargetConstant(Ext == AArch64_AM::SXTW, dl,
                                           MVT::i32);
  } else {
    Offset = N.getOperand(0);
    SignExtend = CurDAG->getTargetConstant(0, dl, MVT::i32);
  }

  unsigned LegalShiftVal = Log2_32(Size);
  unsigned ShiftVal = CSD->getZExtValue();

  if (ShiftVal != 0 && ShiftVal != LegalShiftVal)
    return false;

  return isWorthFolding(N);
}

bool AArch64DAGToDAGISel::SelectAddrModeWRO(SDValue N, unsigned Size,
                                            SDValue &Base, SDValue &Offset,
                                            SDValue &SignExtend,
                                            SDValue &DoShift) {
  if (N.getOpcode() != ISD::ADD)
    return false;
  SDValue LHS = N.getOperand(0);
  SDValue RHS = N.getOperand(1);
  SDLoc dl(N);

  // We don't want to match immediate adds here, because they are better lowered
  // to the register-immediate addressing modes.
  if (isa<ConstantSDNode>(LHS) || isa<ConstantSDNode>(RHS))
    return false;

  // Check if this particular node is reused in any non-memory related
  // operation.  If yes, do not try to fold this node into the address
  // computation, since the computation will be kept.
  const SDNode *Node = N.getNode();
  for (SDNode *UI : Node->uses()) {
    if (!isa<MemSDNode>(*UI))
      return false;
  }

  // Remember if it is worth folding N when it produces extended register.
  bool IsExtendedRegisterWorthFolding = isWorthFolding(N);

  // Try to match a shifted extend on the RHS.
  if (IsExtendedRegisterWorthFolding && RHS.getOpcode() == ISD::SHL &&
      SelectExtendedSHL(RHS, Size, true, Offset, SignExtend)) {
    Base = LHS;
    DoShift = CurDAG->getTargetConstant(true, dl, MVT::i32);
    return true;
  }

  // Try to match a shifted extend on the LHS.
  if (IsExtendedRegisterWorthFolding && LHS.getOpcode() == ISD::SHL &&
      SelectExtendedSHL(LHS, Size, true, Offset, SignExtend)) {
    Base = RHS;
    DoShift = CurDAG->getTargetConstant(true, dl, MVT::i32);
    return true;
  }

  // There was no shift, whatever else we find.
  DoShift = CurDAG->getTargetConstant(false, dl, MVT::i32);

  AArch64_AM::ShiftExtendType Ext = AArch64_AM::InvalidShiftExtend;
  // Try to match an unshifted extend on the LHS.
  if (IsExtendedRegisterWorthFolding &&
      (Ext = getExtendTypeForNode(LHS, true)) !=
          AArch64_AM::InvalidShiftExtend) {
    Base = RHS;
    Offset = narrowIfNeeded(CurDAG, LHS.getOperand(0));
    SignExtend = CurDAG->getTargetConstant(Ext == AArch64_AM::SXTW, dl,
                                           MVT::i32);
    if (isWorthFolding(LHS))
      return true;
  }

  // Try to match an unshifted extend on the RHS.
  if (IsExtendedRegisterWorthFolding &&
      (Ext = getExtendTypeForNode(RHS, true)) !=
          AArch64_AM::InvalidShiftExtend) {
    Base = LHS;
    Offset = narrowIfNeeded(CurDAG, RHS.getOperand(0));
    SignExtend = CurDAG->getTargetConstant(Ext == AArch64_AM::SXTW, dl,
                                           MVT::i32);
    if (isWorthFolding(RHS))
      return true;
  }

  return false;
}

// Check if the given immediate is preferred by ADD. If an immediate can be
// encoded in an ADD, or it can be encoded in an "ADD LSL #12" and can not be
// encoded by one MOVZ, return true.
static bool isPreferredADD(int64_t ImmOff) {
  // Constant in [0x0, 0xfff] can be encoded in ADD.
  if ((ImmOff & 0xfffffffffffff000LL) == 0x0LL)
    return true;
  // Check if it can be encoded in an "ADD LSL #12".
  if ((ImmOff & 0xffffffffff000fffLL) == 0x0LL)
    // As a single MOVZ is faster than a "ADD of LSL #12", ignore such constant.
    return (ImmOff & 0xffffffffff00ffffLL) != 0x0LL &&
           (ImmOff & 0xffffffffffff0fffLL) != 0x0LL;
  return false;
}

bool AArch64DAGToDAGISel::SelectAddrModeXRO(SDValue N, unsigned Size,
                                            SDValue &Base, SDValue &Offset,
                                            SDValue &SignExtend,
                                            SDValue &DoShift) {
  if (N.getOpcode() != ISD::ADD)
    return false;
  SDValue LHS = N.getOperand(0);
  SDValue RHS = N.getOperand(1);
  SDLoc DL(N);

  // Check if this particular node is reused in any non-memory related
  // operation.  If yes, do not try to fold this node into the address
  // computation, since the computation will be kept.
  const SDNode *Node = N.getNode();
  for (SDNode *UI : Node->uses()) {
    if (!isa<MemSDNode>(*UI))
      return false;
  }

  // Watch out if RHS is a wide immediate, it can not be selected into
  // [BaseReg+Imm] addressing mode. Also it may not be able to be encoded into
  // ADD/SUB. Instead it will use [BaseReg + 0] address mode and generate
  // instructions like:
  //     MOV  X0, WideImmediate
  //     ADD  X1, BaseReg, X0
  //     LDR  X2, [X1, 0]
  // For such situation, using [BaseReg, XReg] addressing mode can save one
  // ADD/SUB:
  //     MOV  X0, WideImmediate
  //     LDR  X2, [BaseReg, X0]
  if (isa<ConstantSDNode>(RHS)) {
    int64_t ImmOff = (int64_t)cast<ConstantSDNode>(RHS)->getZExtValue();
    unsigned Scale = Log2_32(Size);
    // Skip the immediate can be selected by load/store addressing mode.
    // Also skip the immediate can be encoded by a single ADD (SUB is also
    // checked by using -ImmOff).
    if ((ImmOff % Size == 0 && ImmOff >= 0 && ImmOff < (0x1000 << Scale)) ||
        isPreferredADD(ImmOff) || isPreferredADD(-ImmOff))
      return false;

    SDValue Ops[] = { RHS };
    SDNode *MOVI =
        CurDAG->getMachineNode(AArch64::MOVi64imm, DL, MVT::i64, Ops);
    SDValue MOVIV = SDValue(MOVI, 0);
    // This ADD of two X register will be selected into [Reg+Reg] mode.
    N = CurDAG->getNode(ISD::ADD, DL, MVT::i64, LHS, MOVIV);
  }

  // Remember if it is worth folding N when it produces extended register.
  bool IsExtendedRegisterWorthFolding = isWorthFolding(N);

  // Try to match a shifted extend on the RHS.
  if (IsExtendedRegisterWorthFolding && RHS.getOpcode() == ISD::SHL &&
      SelectExtendedSHL(RHS, Size, false, Offset, SignExtend)) {
    Base = LHS;
    DoShift = CurDAG->getTargetConstant(true, DL, MVT::i32);
    return true;
  }

  // Try to match a shifted extend on the LHS.
  if (IsExtendedRegisterWorthFolding && LHS.getOpcode() == ISD::SHL &&
      SelectExtendedSHL(LHS, Size, false, Offset, SignExtend)) {
    Base = RHS;
    DoShift = CurDAG->getTargetConstant(true, DL, MVT::i32);
    return true;
  }

  // Match any non-shifted, non-extend, non-immediate add expression.
  Base = LHS;
  Offset = RHS;
  SignExtend = CurDAG->getTargetConstant(false, DL, MVT::i32);
  DoShift = CurDAG->getTargetConstant(false, DL, MVT::i32);
  // Reg1 + Reg2 is free: no check needed.
  return true;
}

SDValue AArch64DAGToDAGISel::createDTuple(ArrayRef<SDValue> Regs) {
  static const unsigned RegClassIDs[] = {
      AArch64::DDRegClassID, AArch64::DDDRegClassID, AArch64::DDDDRegClassID};
  static const unsigned SubRegs[] = {AArch64::dsub0, AArch64::dsub1,
                                     AArch64::dsub2, AArch64::dsub3};

  return createTuple(Regs, RegClassIDs, SubRegs);
}

SDValue AArch64DAGToDAGISel::createQTuple(ArrayRef<SDValue> Regs) {
  static const unsigned RegClassIDs[] = {
      AArch64::QQRegClassID, AArch64::QQQRegClassID, AArch64::QQQQRegClassID};
  static const unsigned SubRegs[] = {AArch64::qsub0, AArch64::qsub1,
                                     AArch64::qsub2, AArch64::qsub3};

  return createTuple(Regs, RegClassIDs, SubRegs);
}

SDValue AArch64DAGToDAGISel::createTuple(ArrayRef<SDValue> Regs,
                                         const unsigned RegClassIDs[],
                                         const unsigned SubRegs[]) {
  // There's no special register-class for a vector-list of 1 element: it's just
  // a vector.
  if (Regs.size() == 1)
    return Regs[0];

  assert(Regs.size() >= 2 && Regs.size() <= 4);

  SDLoc DL(Regs[0]);

  SmallVector<SDValue, 4> Ops;

  // First operand of REG_SEQUENCE is the desired RegClass.
  Ops.push_back(
      CurDAG->getTargetConstant(RegClassIDs[Regs.size() - 2], DL, MVT::i32));

  // Then we get pairs of source & subregister-position for the components.
  for (unsigned i = 0; i < Regs.size(); ++i) {
    Ops.push_back(Regs[i]);
    Ops.push_back(CurDAG->getTargetConstant(SubRegs[i], DL, MVT::i32));
  }

  SDNode *N =
      CurDAG->getMachineNode(TargetOpcode::REG_SEQUENCE, DL, MVT::Untyped, Ops);
  return SDValue(N, 0);
}

void AArch64DAGToDAGISel::SelectTable(SDNode *N, unsigned NumVecs, unsigned Opc,
                                      bool isExt) {
  SDLoc dl(N);
  EVT VT = N->getValueType(0);

  unsigned ExtOff = isExt;

  // Form a REG_SEQUENCE to force register allocation.
  unsigned Vec0Off = ExtOff + 1;
  SmallVector<SDValue, 4> Regs(N->op_begin() + Vec0Off,
                               N->op_begin() + Vec0Off + NumVecs);
  SDValue RegSeq = createQTuple(Regs);

  SmallVector<SDValue, 6> Ops;
  if (isExt)
    Ops.push_back(N->getOperand(1));
  Ops.push_back(RegSeq);
  Ops.push_back(N->getOperand(NumVecs + ExtOff + 1));
  ReplaceNode(N, CurDAG->getMachineNode(Opc, dl, VT, Ops));
}

bool AArch64DAGToDAGISel::tryIndexedLoad(SDNode *N) {
  LoadSDNode *LD = cast<LoadSDNode>(N);
  if (LD->isUnindexed())
    return false;
  EVT VT = LD->getMemoryVT();
  EVT DstVT = N->getValueType(0);
  ISD::MemIndexedMode AM = LD->getAddressingMode();
  bool IsPre = AM == ISD::PRE_INC || AM == ISD::PRE_DEC;

  // We're not doing validity checking here. That was done when checking
  // if we should mark the load as indexed or not. We're just selecting
  // the right instruction.
  unsigned Opcode = 0;

  ISD::LoadExtType ExtType = LD->getExtensionType();
  bool InsertTo64 = false;
  if (VT == MVT::i64)
    Opcode = IsPre ? AArch64::LDRXpre : AArch64::LDRXpost;
  else if (VT == MVT::i32) {
    if (ExtType == ISD::NON_EXTLOAD)
      Opcode = IsPre ? AArch64::LDRWpre : AArch64::LDRWpost;
    else if (ExtType == ISD::SEXTLOAD)
      Opcode = IsPre ? AArch64::LDRSWpre : AArch64::LDRSWpost;
    else {
      Opcode = IsPre ? AArch64::LDRWpre : AArch64::LDRWpost;
      InsertTo64 = true;
      // The result of the load is only i32. It's the subreg_to_reg that makes
      // it into an i64.
      DstVT = MVT::i32;
    }
  } else if (VT == MVT::i16) {
    if (ExtType == ISD::SEXTLOAD) {
      if (DstVT == MVT::i64)
        Opcode = IsPre ? AArch64::LDRSHXpre : AArch64::LDRSHXpost;
      else
        Opcode = IsPre ? AArch64::LDRSHWpre : AArch64::LDRSHWpost;
    } else {
      Opcode = IsPre ? AArch64::LDRHHpre : AArch64::LDRHHpost;
      InsertTo64 = DstVT == MVT::i64;
      // The result of the load is only i32. It's the subreg_to_reg that makes
      // it into an i64.
      DstVT = MVT::i32;
    }
  } else if (VT == MVT::i8) {
    if (ExtType == ISD::SEXTLOAD) {
      if (DstVT == MVT::i64)
        Opcode = IsPre ? AArch64::LDRSBXpre : AArch64::LDRSBXpost;
      else
        Opcode = IsPre ? AArch64::LDRSBWpre : AArch64::LDRSBWpost;
    } else {
      Opcode = IsPre ? AArch64::LDRBBpre : AArch64::LDRBBpost;
      InsertTo64 = DstVT == MVT::i64;
      // The result of the load is only i32. It's the subreg_to_reg that makes
      // it into an i64.
      DstVT = MVT::i32;
    }
  } else if (VT == MVT::f16) {
    Opcode = IsPre ? AArch64::LDRHpre : AArch64::LDRHpost;
  } else if (VT == MVT::f32) {
    Opcode = IsPre ? AArch64::LDRSpre : AArch64::LDRSpost;
  } else if (VT == MVT::f64 || VT.is64BitVector()) {
    Opcode = IsPre ? AArch64::LDRDpre : AArch64::LDRDpost;
  } else if (VT.is128BitVector()) {
    Opcode = IsPre ? AArch64::LDRQpre : AArch64::LDRQpost;
  } else
    return false;
  SDValue Chain = LD->getChain();
  SDValue Base = LD->getBasePtr();
  ConstantSDNode *OffsetOp = cast<ConstantSDNode>(LD->getOffset());
  int OffsetVal = (int)OffsetOp->getZExtValue();
  SDLoc dl(N);
  SDValue Offset = CurDAG->getTargetConstant(OffsetVal, dl, MVT::i64);
  SDValue Ops[] = { Base, Offset, Chain };
  SDNode *Res = CurDAG->getMachineNode(Opcode, dl, MVT::i64, DstVT,
                                       MVT::Other, Ops);
  // Either way, we're replacing the node, so tell the caller that.
  SDValue LoadedVal = SDValue(Res, 1);
  if (InsertTo64) {
    SDValue SubReg = CurDAG->getTargetConstant(AArch64::sub_32, dl, MVT::i32);
    LoadedVal =
        SDValue(CurDAG->getMachineNode(
                    AArch64::SUBREG_TO_REG, dl, MVT::i64,
                    CurDAG->getTargetConstant(0, dl, MVT::i64), LoadedVal,
                    SubReg),
                0);
  }

  ReplaceUses(SDValue(N, 0), LoadedVal);
  ReplaceUses(SDValue(N, 1), SDValue(Res, 0));
  ReplaceUses(SDValue(N, 2), SDValue(Res, 2));
<<<<<<< HEAD

  return nullptr;
=======
  CurDAG->RemoveDeadNode(N);
  return true;
>>>>>>> 9469fe7d
}

void AArch64DAGToDAGISel::SelectLoad(SDNode *N, unsigned NumVecs, unsigned Opc,
                                     unsigned SubRegIdx) {
  SDLoc dl(N);
  EVT VT = N->getValueType(0);
  SDValue Chain = N->getOperand(0);

  SDValue Ops[] = {N->getOperand(2), // Mem operand;
                   Chain};

  const EVT ResTys[] = {MVT::Untyped, MVT::Other};

  SDNode *Ld = CurDAG->getMachineNode(Opc, dl, ResTys, Ops);
  SDValue SuperReg = SDValue(Ld, 0);
  for (unsigned i = 0; i < NumVecs; ++i)
    ReplaceUses(SDValue(N, i),
        CurDAG->getTargetExtractSubreg(SubRegIdx + i, dl, VT, SuperReg));

  ReplaceUses(SDValue(N, NumVecs), SDValue(Ld, 1));
<<<<<<< HEAD
  return nullptr;
=======
  CurDAG->RemoveDeadNode(N);
>>>>>>> 9469fe7d
}

void AArch64DAGToDAGISel::SelectPostLoad(SDNode *N, unsigned NumVecs,
                                         unsigned Opc, unsigned SubRegIdx) {
  SDLoc dl(N);
  EVT VT = N->getValueType(0);
  SDValue Chain = N->getOperand(0);

  SDValue Ops[] = {N->getOperand(1), // Mem operand
                   N->getOperand(2), // Incremental
                   Chain};

  const EVT ResTys[] = {MVT::i64, // Type of the write back register
                        MVT::Untyped, MVT::Other};

  SDNode *Ld = CurDAG->getMachineNode(Opc, dl, ResTys, Ops);

  // Update uses of write back register
  ReplaceUses(SDValue(N, NumVecs), SDValue(Ld, 0));

  // Update uses of vector list
  SDValue SuperReg = SDValue(Ld, 1);
  if (NumVecs == 1)
    ReplaceUses(SDValue(N, 0), SuperReg);
  else
    for (unsigned i = 0; i < NumVecs; ++i)
      ReplaceUses(SDValue(N, i),
          CurDAG->getTargetExtractSubreg(SubRegIdx + i, dl, VT, SuperReg));

  // Update the chain
  ReplaceUses(SDValue(N, NumVecs + 1), SDValue(Ld, 2));
<<<<<<< HEAD
  return nullptr;
=======
  CurDAG->RemoveDeadNode(N);
>>>>>>> 9469fe7d
}

void AArch64DAGToDAGISel::SelectStore(SDNode *N, unsigned NumVecs,
                                      unsigned Opc) {
  SDLoc dl(N);
  EVT VT = N->getOperand(2)->getValueType(0);

  // Form a REG_SEQUENCE to force register allocation.
  bool Is128Bit = VT.getSizeInBits() == 128;
  SmallVector<SDValue, 4> Regs(N->op_begin() + 2, N->op_begin() + 2 + NumVecs);
  SDValue RegSeq = Is128Bit ? createQTuple(Regs) : createDTuple(Regs);

  SDValue Ops[] = {RegSeq, N->getOperand(NumVecs + 2), N->getOperand(0)};
  SDNode *St = CurDAG->getMachineNode(Opc, dl, N->getValueType(0), Ops);

  ReplaceNode(N, St);
}

void AArch64DAGToDAGISel::SelectPostStore(SDNode *N, unsigned NumVecs,
                                          unsigned Opc) {
  SDLoc dl(N);
  EVT VT = N->getOperand(2)->getValueType(0);
  const EVT ResTys[] = {MVT::i64,    // Type of the write back register
                        MVT::Other}; // Type for the Chain

  // Form a REG_SEQUENCE to force register allocation.
  bool Is128Bit = VT.getSizeInBits() == 128;
  SmallVector<SDValue, 4> Regs(N->op_begin() + 1, N->op_begin() + 1 + NumVecs);
  SDValue RegSeq = Is128Bit ? createQTuple(Regs) : createDTuple(Regs);

  SDValue Ops[] = {RegSeq,
                   N->getOperand(NumVecs + 1), // base register
                   N->getOperand(NumVecs + 2), // Incremental
                   N->getOperand(0)};          // Chain
  SDNode *St = CurDAG->getMachineNode(Opc, dl, ResTys, Ops);

  ReplaceNode(N, St);
}

namespace {
/// WidenVector - Given a value in the V64 register class, produce the
/// equivalent value in the V128 register class.
class WidenVector {
  SelectionDAG &DAG;

public:
  WidenVector(SelectionDAG &DAG) : DAG(DAG) {}

  SDValue operator()(SDValue V64Reg) {
    EVT VT = V64Reg.getValueType();
    unsigned NarrowSize = VT.getVectorNumElements();
    MVT EltTy = VT.getVectorElementType().getSimpleVT();
    MVT WideTy = MVT::getVectorVT(EltTy, 2 * NarrowSize);
    SDLoc DL(V64Reg);

    SDValue Undef =
        SDValue(DAG.getMachineNode(TargetOpcode::IMPLICIT_DEF, DL, WideTy), 0);
    return DAG.getTargetInsertSubreg(AArch64::dsub, DL, WideTy, Undef, V64Reg);
  }
};
} // namespace

/// NarrowVector - Given a value in the V128 register class, produce the
/// equivalent value in the V64 register class.
static SDValue NarrowVector(SDValue V128Reg, SelectionDAG &DAG) {
  EVT VT = V128Reg.getValueType();
  unsigned WideSize = VT.getVectorNumElements();
  MVT EltTy = VT.getVectorElementType().getSimpleVT();
  MVT NarrowTy = MVT::getVectorVT(EltTy, WideSize / 2);

  return DAG.getTargetExtractSubreg(AArch64::dsub, SDLoc(V128Reg), NarrowTy,
                                    V128Reg);
}

void AArch64DAGToDAGISel::SelectLoadLane(SDNode *N, unsigned NumVecs,
                                         unsigned Opc) {
  SDLoc dl(N);
  EVT VT = N->getValueType(0);
  bool Narrow = VT.getSizeInBits() == 64;

  // Form a REG_SEQUENCE to force register allocation.
  SmallVector<SDValue, 4> Regs(N->op_begin() + 2, N->op_begin() + 2 + NumVecs);

  if (Narrow)
    std::transform(Regs.begin(), Regs.end(), Regs.begin(),
                   WidenVector(*CurDAG));

  SDValue RegSeq = createQTuple(Regs);

  const EVT ResTys[] = {MVT::Untyped, MVT::Other};

  unsigned LaneNo =
      cast<ConstantSDNode>(N->getOperand(NumVecs + 2))->getZExtValue();

  SDValue Ops[] = {RegSeq, CurDAG->getTargetConstant(LaneNo, dl, MVT::i64),
                   N->getOperand(NumVecs + 3), N->getOperand(0)};
  SDNode *Ld = CurDAG->getMachineNode(Opc, dl, ResTys, Ops);
  SDValue SuperReg = SDValue(Ld, 0);

  EVT WideVT = RegSeq.getOperand(1)->getValueType(0);
  static const unsigned QSubs[] = { AArch64::qsub0, AArch64::qsub1,
                                    AArch64::qsub2, AArch64::qsub3 };
  for (unsigned i = 0; i < NumVecs; ++i) {
    SDValue NV = CurDAG->getTargetExtractSubreg(QSubs[i], dl, WideVT, SuperReg);
    if (Narrow)
      NV = NarrowVector(NV, *CurDAG);
    ReplaceUses(SDValue(N, i), NV);
  }

  ReplaceUses(SDValue(N, NumVecs), SDValue(Ld, 1));
<<<<<<< HEAD

  return Ld;
=======
  CurDAG->RemoveDeadNode(N);
>>>>>>> 9469fe7d
}

void AArch64DAGToDAGISel::SelectPostLoadLane(SDNode *N, unsigned NumVecs,
                                             unsigned Opc) {
  SDLoc dl(N);
  EVT VT = N->getValueType(0);
  bool Narrow = VT.getSizeInBits() == 64;

  // Form a REG_SEQUENCE to force register allocation.
  SmallVector<SDValue, 4> Regs(N->op_begin() + 1, N->op_begin() + 1 + NumVecs);

  if (Narrow)
    std::transform(Regs.begin(), Regs.end(), Regs.begin(),
                   WidenVector(*CurDAG));

  SDValue RegSeq = createQTuple(Regs);

  const EVT ResTys[] = {MVT::i64, // Type of the write back register
                        RegSeq->getValueType(0), MVT::Other};

  unsigned LaneNo =
      cast<ConstantSDNode>(N->getOperand(NumVecs + 1))->getZExtValue();

  SDValue Ops[] = {RegSeq,
                   CurDAG->getTargetConstant(LaneNo, dl,
                                             MVT::i64),         // Lane Number
                   N->getOperand(NumVecs + 2),                  // Base register
                   N->getOperand(NumVecs + 3),                  // Incremental
                   N->getOperand(0)};
  SDNode *Ld = CurDAG->getMachineNode(Opc, dl, ResTys, Ops);

  // Update uses of the write back register
  ReplaceUses(SDValue(N, NumVecs), SDValue(Ld, 0));

  // Update uses of the vector list
  SDValue SuperReg = SDValue(Ld, 1);
  if (NumVecs == 1) {
    ReplaceUses(SDValue(N, 0),
                Narrow ? NarrowVector(SuperReg, *CurDAG) : SuperReg);
  } else {
    EVT WideVT = RegSeq.getOperand(1)->getValueType(0);
    static const unsigned QSubs[] = { AArch64::qsub0, AArch64::qsub1,
                                      AArch64::qsub2, AArch64::qsub3 };
    for (unsigned i = 0; i < NumVecs; ++i) {
      SDValue NV = CurDAG->getTargetExtractSubreg(QSubs[i], dl, WideVT,
                                                  SuperReg);
      if (Narrow)
        NV = NarrowVector(NV, *CurDAG);
      ReplaceUses(SDValue(N, i), NV);
    }
  }

  // Update the Chain
  ReplaceUses(SDValue(N, NumVecs + 1), SDValue(Ld, 2));
<<<<<<< HEAD

  return Ld;
=======
  CurDAG->RemoveDeadNode(N);
>>>>>>> 9469fe7d
}

void AArch64DAGToDAGISel::SelectStoreLane(SDNode *N, unsigned NumVecs,
                                          unsigned Opc) {
  SDLoc dl(N);
  EVT VT = N->getOperand(2)->getValueType(0);
  bool Narrow = VT.getSizeInBits() == 64;

  // Form a REG_SEQUENCE to force register allocation.
  SmallVector<SDValue, 4> Regs(N->op_begin() + 2, N->op_begin() + 2 + NumVecs);

  if (Narrow)
    std::transform(Regs.begin(), Regs.end(), Regs.begin(),
                   WidenVector(*CurDAG));

  SDValue RegSeq = createQTuple(Regs);

  unsigned LaneNo =
      cast<ConstantSDNode>(N->getOperand(NumVecs + 2))->getZExtValue();

  SDValue Ops[] = {RegSeq, CurDAG->getTargetConstant(LaneNo, dl, MVT::i64),
                   N->getOperand(NumVecs + 3), N->getOperand(0)};
  SDNode *St = CurDAG->getMachineNode(Opc, dl, MVT::Other, Ops);

  // Transfer memoperands.
  MachineSDNode::mmo_iterator MemOp = MF->allocateMemRefsArray(1);
  MemOp[0] = cast<MemIntrinsicSDNode>(N)->getMemOperand();
  cast<MachineSDNode>(St)->setMemRefs(MemOp, MemOp + 1);

  ReplaceNode(N, St);
}

void AArch64DAGToDAGISel::SelectPostStoreLane(SDNode *N, unsigned NumVecs,
                                              unsigned Opc) {
  SDLoc dl(N);
  EVT VT = N->getOperand(2)->getValueType(0);
  bool Narrow = VT.getSizeInBits() == 64;

  // Form a REG_SEQUENCE to force register allocation.
  SmallVector<SDValue, 4> Regs(N->op_begin() + 1, N->op_begin() + 1 + NumVecs);

  if (Narrow)
    std::transform(Regs.begin(), Regs.end(), Regs.begin(),
                   WidenVector(*CurDAG));

  SDValue RegSeq = createQTuple(Regs);

  const EVT ResTys[] = {MVT::i64, // Type of the write back register
                        MVT::Other};

  unsigned LaneNo =
      cast<ConstantSDNode>(N->getOperand(NumVecs + 1))->getZExtValue();

  SDValue Ops[] = {RegSeq, CurDAG->getTargetConstant(LaneNo, dl, MVT::i64),
                   N->getOperand(NumVecs + 2), // Base Register
                   N->getOperand(NumVecs + 3), // Incremental
                   N->getOperand(0)};
  SDNode *St = CurDAG->getMachineNode(Opc, dl, ResTys, Ops);

  // Transfer memoperands.
  MachineSDNode::mmo_iterator MemOp = MF->allocateMemRefsArray(1);
  MemOp[0] = cast<MemIntrinsicSDNode>(N)->getMemOperand();
  cast<MachineSDNode>(St)->setMemRefs(MemOp, MemOp + 1);

  ReplaceNode(N, St);
}

static bool isBitfieldExtractOpFromAnd(SelectionDAG *CurDAG, SDNode *N,
                                       unsigned &Opc, SDValue &Opd0,
                                       unsigned &LSB, unsigned &MSB,
                                       unsigned NumberOfIgnoredLowBits,
                                       bool BiggerPattern) {
  assert(N->getOpcode() == ISD::AND &&
         "N must be a AND operation to call this function");

  EVT VT = N->getValueType(0);

  // Here we can test the type of VT and return false when the type does not
  // match, but since it is done prior to that call in the current context
  // we turned that into an assert to avoid redundant code.
  assert((VT == MVT::i32 || VT == MVT::i64) &&
         "Type checking must have been done before calling this function");

  // FIXME: simplify-demanded-bits in DAGCombine will probably have
  // changed the AND node to a 32-bit mask operation. We'll have to
  // undo that as part of the transform here if we want to catch all
  // the opportunities.
  // Currently the NumberOfIgnoredLowBits argument helps to recover
  // form these situations when matching bigger pattern (bitfield insert).

  // For unsigned extracts, check for a shift right and mask
  uint64_t And_imm = 0;
  if (!isOpcWithIntImmediate(N, ISD::AND, And_imm))
    return false;

  const SDNode *Op0 = N->getOperand(0).getNode();

  // Because of simplify-demanded-bits in DAGCombine, the mask may have been
  // simplified. Try to undo that
  And_imm |= (1 << NumberOfIgnoredLowBits) - 1;

  // The immediate is a mask of the low bits iff imm & (imm+1) == 0
  if (And_imm & (And_imm + 1))
    return false;

  bool ClampMSB = false;
  uint64_t Srl_imm = 0;
  // Handle the SRL + ANY_EXTEND case.
  if (VT == MVT::i64 && Op0->getOpcode() == ISD::ANY_EXTEND &&
      isOpcWithIntImmediate(Op0->getOperand(0).getNode(), ISD::SRL, Srl_imm)) {
    // Extend the incoming operand of the SRL to 64-bit.
    Opd0 = Widen(CurDAG, Op0->getOperand(0).getOperand(0));
    // Make sure to clamp the MSB so that we preserve the semantics of the
    // original operations.
    ClampMSB = true;
  } else if (VT == MVT::i32 && Op0->getOpcode() == ISD::TRUNCATE &&
             isOpcWithIntImmediate(Op0->getOperand(0).getNode(), ISD::SRL,
                                   Srl_imm)) {
    // If the shift result was truncated, we can still combine them.
    Opd0 = Op0->getOperand(0).getOperand(0);

    // Use the type of SRL node.
    VT = Opd0->getValueType(0);
  } else if (isOpcWithIntImmediate(Op0, ISD::SRL, Srl_imm)) {
    Opd0 = Op0->getOperand(0);
  } else if (BiggerPattern) {
    // Let's pretend a 0 shift right has been performed.
    // The resulting code will be at least as good as the original one
    // plus it may expose more opportunities for bitfield insert pattern.
    // FIXME: Currently we limit this to the bigger pattern, because
    // some optimizations expect AND and not UBFM.
    Opd0 = N->getOperand(0);
  } else
    return false;

  // Bail out on large immediates. This happens when no proper
  // combining/constant folding was performed.
  if (!BiggerPattern && (Srl_imm <= 0 || Srl_imm >= VT.getSizeInBits())) {
    DEBUG((dbgs() << N
           << ": Found large shift immediate, this should not happen\n"));
    return false;
  }

  LSB = Srl_imm;
  MSB = Srl_imm + (VT == MVT::i32 ? countTrailingOnes<uint32_t>(And_imm)
                                  : countTrailingOnes<uint64_t>(And_imm)) -
        1;
  if (ClampMSB)
    // Since we're moving the extend before the right shift operation, we need
    // to clamp the MSB to make sure we don't shift in undefined bits instead of
    // the zeros which would get shifted in with the original right shift
    // operation.
    MSB = MSB > 31 ? 31 : MSB;

  Opc = VT == MVT::i32 ? AArch64::UBFMWri : AArch64::UBFMXri;
  return true;
}

static bool isSeveralBitsExtractOpFromShr(SDNode *N, unsigned &Opc,
                                          SDValue &Opd0, unsigned &LSB,
                                          unsigned &MSB) {
  // We are looking for the following pattern which basically extracts several
  // continuous bits from the source value and places it from the LSB of the
  // destination value, all other bits of the destination value or set to zero:
  //
  // Value2 = AND Value, MaskImm
  // SRL Value2, ShiftImm
  //
  // with MaskImm >> ShiftImm to search for the bit width.
  //
  // This gets selected into a single UBFM:
  //
  // UBFM Value, ShiftImm, BitWide + Srl_imm -1
  //

  if (N->getOpcode() != ISD::SRL)
    return false;

  uint64_t And_mask = 0;
  if (!isOpcWithIntImmediate(N->getOperand(0).getNode(), ISD::AND, And_mask))
    return false;

  Opd0 = N->getOperand(0).getOperand(0);

  uint64_t Srl_imm = 0;
  if (!isIntImmediate(N->getOperand(1), Srl_imm))
    return false;

  // Check whether we really have several bits extract here.
  unsigned BitWide = 64 - countLeadingOnes(~(And_mask >> Srl_imm));
  if (BitWide && isMask_64(And_mask >> Srl_imm)) {
    if (N->getValueType(0) == MVT::i32)
      Opc = AArch64::UBFMWri;
    else
      Opc = AArch64::UBFMXri;

    LSB = Srl_imm;
    MSB = BitWide + Srl_imm - 1;
    return true;
  }

  return false;
}

static bool isBitfieldExtractOpFromShr(SDNode *N, unsigned &Opc, SDValue &Opd0,
                                       unsigned &Immr, unsigned &Imms,
                                       bool BiggerPattern) {
  assert((N->getOpcode() == ISD::SRA || N->getOpcode() == ISD::SRL) &&
         "N must be a SHR/SRA operation to call this function");

  EVT VT = N->getValueType(0);

  // Here we can test the type of VT and return false when the type does not
  // match, but since it is done prior to that call in the current context
  // we turned that into an assert to avoid redundant code.
  assert((VT == MVT::i32 || VT == MVT::i64) &&
         "Type checking must have been done before calling this function");

  // Check for AND + SRL doing several bits extract.
  if (isSeveralBitsExtractOpFromShr(N, Opc, Opd0, Immr, Imms))
    return true;

  // we're looking for a shift of a shift
  uint64_t Shl_imm = 0;
  uint64_t Trunc_bits = 0;
  if (isOpcWithIntImmediate(N->getOperand(0).getNode(), ISD::SHL, Shl_imm)) {
    Opd0 = N->getOperand(0).getOperand(0);
  } else if (VT == MVT::i32 && N->getOpcode() == ISD::SRL &&
             N->getOperand(0).getNode()->getOpcode() == ISD::TRUNCATE) {
    // We are looking for a shift of truncate. Truncate from i64 to i32 could
    // be considered as setting high 32 bits as zero. Our strategy here is to
    // always generate 64bit UBFM. This consistency will help the CSE pass
    // later find more redundancy.
    Opd0 = N->getOperand(0).getOperand(0);
    Trunc_bits = Opd0->getValueType(0).getSizeInBits() - VT.getSizeInBits();
    VT = Opd0->getValueType(0);
    assert(VT == MVT::i64 && "the promoted type should be i64");
  } else if (BiggerPattern) {
    // Let's pretend a 0 shift left has been performed.
    // FIXME: Currently we limit this to the bigger pattern case,
    // because some optimizations expect AND and not UBFM
    Opd0 = N->getOperand(0);
  } else
    return false;

  // Missing combines/constant folding may have left us with strange
  // constants.
  if (Shl_imm >= VT.getSizeInBits()) {
    DEBUG((dbgs() << N
           << ": Found large shift immediate, this should not happen\n"));
    return false;
  }

  uint64_t Srl_imm = 0;
  if (!isIntImmediate(N->getOperand(1), Srl_imm))
    return false;

  assert(Srl_imm > 0 && Srl_imm < VT.getSizeInBits() &&
         "bad amount in shift node!");
  int immr = Srl_imm - Shl_imm;
  Immr = immr < 0 ? immr + VT.getSizeInBits() : immr;
  Imms = VT.getSizeInBits() - Shl_imm - Trunc_bits - 1;
  // SRA requires a signed extraction
  if (VT == MVT::i32)
    Opc = N->getOpcode() == ISD::SRA ? AArch64::SBFMWri : AArch64::UBFMWri;
  else
    Opc = N->getOpcode() == ISD::SRA ? AArch64::SBFMXri : AArch64::UBFMXri;
  return true;
}

static bool isBitfieldExtractOp(SelectionDAG *CurDAG, SDNode *N, unsigned &Opc,
                                SDValue &Opd0, unsigned &Immr, unsigned &Imms,
                                unsigned NumberOfIgnoredLowBits = 0,
                                bool BiggerPattern = false) {
  if (N->getValueType(0) != MVT::i32 && N->getValueType(0) != MVT::i64)
    return false;

  switch (N->getOpcode()) {
  default:
    if (!N->isMachineOpcode())
      return false;
    break;
  case ISD::AND:
    return isBitfieldExtractOpFromAnd(CurDAG, N, Opc, Opd0, Immr, Imms,
                                      NumberOfIgnoredLowBits, BiggerPattern);
  case ISD::SRL:
  case ISD::SRA:
    return isBitfieldExtractOpFromShr(N, Opc, Opd0, Immr, Imms, BiggerPattern);
  }

  unsigned NOpc = N->getMachineOpcode();
  switch (NOpc) {
  default:
    return false;
  case AArch64::SBFMWri:
  case AArch64::UBFMWri:
  case AArch64::SBFMXri:
  case AArch64::UBFMXri:
    Opc = NOpc;
    Opd0 = N->getOperand(0);
    Immr = cast<ConstantSDNode>(N->getOperand(1).getNode())->getZExtValue();
    Imms = cast<ConstantSDNode>(N->getOperand(2).getNode())->getZExtValue();
    return true;
  }
  // Unreachable
  return false;
}

bool AArch64DAGToDAGISel::tryBitfieldExtractOp(SDNode *N) {
  unsigned Opc, Immr, Imms;
  SDValue Opd0;
  if (!isBitfieldExtractOp(CurDAG, N, Opc, Opd0, Immr, Imms))
    return false;

  EVT VT = N->getValueType(0);
  SDLoc dl(N);

  // If the bit extract operation is 64bit but the original type is 32bit, we
  // need to add one EXTRACT_SUBREG.
  if ((Opc == AArch64::SBFMXri || Opc == AArch64::UBFMXri) && VT == MVT::i32) {
    SDValue Ops64[] = {Opd0, CurDAG->getTargetConstant(Immr, dl, MVT::i64),
                       CurDAG->getTargetConstant(Imms, dl, MVT::i64)};

    SDNode *BFM = CurDAG->getMachineNode(Opc, dl, MVT::i64, Ops64);
    SDValue SubReg = CurDAG->getTargetConstant(AArch64::sub_32, dl, MVT::i32);
    ReplaceNode(N, CurDAG->getMachineNode(TargetOpcode::EXTRACT_SUBREG, dl,
                                          MVT::i32, SDValue(BFM, 0), SubReg));
    return true;
  }

  SDValue Ops[] = {Opd0, CurDAG->getTargetConstant(Immr, dl, VT),
                   CurDAG->getTargetConstant(Imms, dl, VT)};
  CurDAG->SelectNodeTo(N, Opc, VT, Ops);
  return true;
}

/// Does DstMask form a complementary pair with the mask provided by
/// BitsToBeInserted, suitable for use in a BFI instruction. Roughly speaking,
/// this asks whether DstMask zeroes precisely those bits that will be set by
/// the other half.
static bool isBitfieldDstMask(uint64_t DstMask, APInt BitsToBeInserted,
                              unsigned NumberOfIgnoredHighBits, EVT VT) {
  assert((VT == MVT::i32 || VT == MVT::i64) &&
         "i32 or i64 mask type expected!");
  unsigned BitWidth = VT.getSizeInBits() - NumberOfIgnoredHighBits;

  APInt SignificantDstMask = APInt(BitWidth, DstMask);
  APInt SignificantBitsToBeInserted = BitsToBeInserted.zextOrTrunc(BitWidth);

  return (SignificantDstMask & SignificantBitsToBeInserted) == 0 &&
         (SignificantDstMask | SignificantBitsToBeInserted).isAllOnesValue();
}

// Look for bits that will be useful for later uses.
// A bit is consider useless as soon as it is dropped and never used
// before it as been dropped.
// E.g., looking for useful bit of x
// 1. y = x & 0x7
// 2. z = y >> 2
// After #1, x useful bits are 0x7, then the useful bits of x, live through
// y.
// After #2, the useful bits of x are 0x4.
// However, if x is used on an unpredicatable instruction, then all its bits
// are useful.
// E.g.
// 1. y = x & 0x7
// 2. z = y >> 2
// 3. str x, [@x]
static void getUsefulBits(SDValue Op, APInt &UsefulBits, unsigned Depth = 0);

static void getUsefulBitsFromAndWithImmediate(SDValue Op, APInt &UsefulBits,
                                              unsigned Depth) {
  uint64_t Imm =
      cast<const ConstantSDNode>(Op.getOperand(1).getNode())->getZExtValue();
  Imm = AArch64_AM::decodeLogicalImmediate(Imm, UsefulBits.getBitWidth());
  UsefulBits &= APInt(UsefulBits.getBitWidth(), Imm);
  getUsefulBits(Op, UsefulBits, Depth + 1);
}

static void getUsefulBitsFromBitfieldMoveOpd(SDValue Op, APInt &UsefulBits,
                                             uint64_t Imm, uint64_t MSB,
                                             unsigned Depth) {
  // inherit the bitwidth value
  APInt OpUsefulBits(UsefulBits);
  OpUsefulBits = 1;

  if (MSB >= Imm) {
    OpUsefulBits = OpUsefulBits.shl(MSB - Imm + 1);
    --OpUsefulBits;
    // The interesting part will be in the lower part of the result
    getUsefulBits(Op, OpUsefulBits, Depth + 1);
    // The interesting part was starting at Imm in the argument
    OpUsefulBits = OpUsefulBits.shl(Imm);
  } else {
    OpUsefulBits = OpUsefulBits.shl(MSB + 1);
    --OpUsefulBits;
    // The interesting part will be shifted in the result
    OpUsefulBits = OpUsefulBits.shl(OpUsefulBits.getBitWidth() - Imm);
    getUsefulBits(Op, OpUsefulBits, Depth + 1);
    // The interesting part was at zero in the argument
    OpUsefulBits = OpUsefulBits.lshr(OpUsefulBits.getBitWidth() - Imm);
  }

  UsefulBits &= OpUsefulBits;
}

static void getUsefulBitsFromUBFM(SDValue Op, APInt &UsefulBits,
                                  unsigned Depth) {
  uint64_t Imm =
      cast<const ConstantSDNode>(Op.getOperand(1).getNode())->getZExtValue();
  uint64_t MSB =
      cast<const ConstantSDNode>(Op.getOperand(2).getNode())->getZExtValue();

  getUsefulBitsFromBitfieldMoveOpd(Op, UsefulBits, Imm, MSB, Depth);
}

static void getUsefulBitsFromOrWithShiftedReg(SDValue Op, APInt &UsefulBits,
                                              unsigned Depth) {
  uint64_t ShiftTypeAndValue =
      cast<const ConstantSDNode>(Op.getOperand(2).getNode())->getZExtValue();
  APInt Mask(UsefulBits);
  Mask.clearAllBits();
  Mask.flipAllBits();

  if (AArch64_AM::getShiftType(ShiftTypeAndValue) == AArch64_AM::LSL) {
    // Shift Left
    uint64_t ShiftAmt = AArch64_AM::getShiftValue(ShiftTypeAndValue);
    Mask = Mask.shl(ShiftAmt);
    getUsefulBits(Op, Mask, Depth + 1);
    Mask = Mask.lshr(ShiftAmt);
  } else if (AArch64_AM::getShiftType(ShiftTypeAndValue) == AArch64_AM::LSR) {
    // Shift Right
    // We do not handle AArch64_AM::ASR, because the sign will change the
    // number of useful bits
    uint64_t ShiftAmt = AArch64_AM::getShiftValue(ShiftTypeAndValue);
    Mask = Mask.lshr(ShiftAmt);
    getUsefulBits(Op, Mask, Depth + 1);
    Mask = Mask.shl(ShiftAmt);
  } else
    return;

  UsefulBits &= Mask;
}

static void getUsefulBitsFromBFM(SDValue Op, SDValue Orig, APInt &UsefulBits,
                                 unsigned Depth) {
  uint64_t Imm =
      cast<const ConstantSDNode>(Op.getOperand(2).getNode())->getZExtValue();
  uint64_t MSB =
      cast<const ConstantSDNode>(Op.getOperand(3).getNode())->getZExtValue();

  if (Op.getOperand(1) == Orig)
    return getUsefulBitsFromBitfieldMoveOpd(Op, UsefulBits, Imm, MSB, Depth);

  APInt OpUsefulBits(UsefulBits);
  OpUsefulBits = 1;

  if (MSB >= Imm) {
    OpUsefulBits = OpUsefulBits.shl(MSB - Imm + 1);
    --OpUsefulBits;
    UsefulBits &= ~OpUsefulBits;
    getUsefulBits(Op, UsefulBits, Depth + 1);
  } else {
    OpUsefulBits = OpUsefulBits.shl(MSB + 1);
    --OpUsefulBits;
    UsefulBits = ~(OpUsefulBits.shl(OpUsefulBits.getBitWidth() - Imm));
    getUsefulBits(Op, UsefulBits, Depth + 1);
  }
}

static void getUsefulBitsForUse(SDNode *UserNode, APInt &UsefulBits,
                                SDValue Orig, unsigned Depth) {

  // Users of this node should have already been instruction selected
  // FIXME: Can we turn that into an assert?
  if (!UserNode->isMachineOpcode())
    return;

  switch (UserNode->getMachineOpcode()) {
  default:
    return;
  case AArch64::ANDSWri:
  case AArch64::ANDSXri:
  case AArch64::ANDWri:
  case AArch64::ANDXri:
    // We increment Depth only when we call the getUsefulBits
    return getUsefulBitsFromAndWithImmediate(SDValue(UserNode, 0), UsefulBits,
                                             Depth);
  case AArch64::UBFMWri:
  case AArch64::UBFMXri:
    return getUsefulBitsFromUBFM(SDValue(UserNode, 0), UsefulBits, Depth);

  case AArch64::ORRWrs:
  case AArch64::ORRXrs:
    if (UserNode->getOperand(1) != Orig)
      return;
    return getUsefulBitsFromOrWithShiftedReg(SDValue(UserNode, 0), UsefulBits,
                                             Depth);
  case AArch64::BFMWri:
  case AArch64::BFMXri:
    return getUsefulBitsFromBFM(SDValue(UserNode, 0), Orig, UsefulBits, Depth);

  case AArch64::STRBBui:
  case AArch64::STURBBi:
    if (UserNode->getOperand(0) != Orig)
      return;
    UsefulBits &= APInt(UsefulBits.getBitWidth(), 0xff);
    return;

  case AArch64::STRHHui:
  case AArch64::STURHHi:
    if (UserNode->getOperand(0) != Orig)
      return;
    UsefulBits &= APInt(UsefulBits.getBitWidth(), 0xffff);
    return;
  }
}

static void getUsefulBits(SDValue Op, APInt &UsefulBits, unsigned Depth) {
  if (Depth >= 6)
    return;
  // Initialize UsefulBits
  if (!Depth) {
    unsigned Bitwidth = Op.getValueType().getScalarType().getSizeInBits();
    // At the beginning, assume every produced bits is useful
    UsefulBits = APInt(Bitwidth, 0);
    UsefulBits.flipAllBits();
  }
  APInt UsersUsefulBits(UsefulBits.getBitWidth(), 0);

  for (SDNode *Node : Op.getNode()->uses()) {
    // A use cannot produce useful bits
    APInt UsefulBitsForUse = APInt(UsefulBits);
    getUsefulBitsForUse(Node, UsefulBitsForUse, Op, Depth);
    UsersUsefulBits |= UsefulBitsForUse;
  }
  // UsefulBits contains the produced bits that are meaningful for the
  // current definition, thus a user cannot make a bit meaningful at
  // this point
  UsefulBits &= UsersUsefulBits;
}

/// Create a machine node performing a notional SHL of Op by ShlAmount. If
/// ShlAmount is negative, do a (logical) right-shift instead. If ShlAmount is
/// 0, return Op unchanged.
static SDValue getLeftShift(SelectionDAG *CurDAG, SDValue Op, int ShlAmount) {
  if (ShlAmount == 0)
    return Op;

  EVT VT = Op.getValueType();
  SDLoc dl(Op);
  unsigned BitWidth = VT.getSizeInBits();
  unsigned UBFMOpc = BitWidth == 32 ? AArch64::UBFMWri : AArch64::UBFMXri;

  SDNode *ShiftNode;
  if (ShlAmount > 0) {
    // LSL wD, wN, #Amt == UBFM wD, wN, #32-Amt, #31-Amt
    ShiftNode = CurDAG->getMachineNode(
        UBFMOpc, dl, VT, Op,
        CurDAG->getTargetConstant(BitWidth - ShlAmount, dl, VT),
        CurDAG->getTargetConstant(BitWidth - 1 - ShlAmount, dl, VT));
  } else {
    // LSR wD, wN, #Amt == UBFM wD, wN, #Amt, #32-1
    assert(ShlAmount < 0 && "expected right shift");
    int ShrAmount = -ShlAmount;
    ShiftNode = CurDAG->getMachineNode(
        UBFMOpc, dl, VT, Op, CurDAG->getTargetConstant(ShrAmount, dl, VT),
        CurDAG->getTargetConstant(BitWidth - 1, dl, VT));
  }

  return SDValue(ShiftNode, 0);
}

/// Does this tree qualify as an attempt to move a bitfield into position,
/// essentially "(and (shl VAL, N), Mask)".
static bool isBitfieldPositioningOp(SelectionDAG *CurDAG, SDValue Op,
                                    bool BiggerPattern,
                                    SDValue &Src, int &ShiftAmount,
                                    int &MaskWidth) {
  EVT VT = Op.getValueType();
  unsigned BitWidth = VT.getSizeInBits();
  (void)BitWidth;
  assert(BitWidth == 32 || BitWidth == 64);

  APInt KnownZero, KnownOne;
  CurDAG->computeKnownBits(Op, KnownZero, KnownOne);

  // Non-zero in the sense that they're not provably zero, which is the key
  // point if we want to use this value
  uint64_t NonZeroBits = (~KnownZero).getZExtValue();

  // Discard a constant AND mask if present. It's safe because the node will
  // already have been factored into the computeKnownBits calculation above.
  uint64_t AndImm;
  if (isOpcWithIntImmediate(Op.getNode(), ISD::AND, AndImm)) {
    assert((~APInt(BitWidth, AndImm) & ~KnownZero) == 0);
    Op = Op.getOperand(0);
  }

  // Don't match if the SHL has more than one use, since then we'll end up
  // generating SHL+UBFIZ instead of just keeping SHL+AND.
  if (!BiggerPattern && !Op.hasOneUse())
    return false;

  uint64_t ShlImm;
  if (!isOpcWithIntImmediate(Op.getNode(), ISD::SHL, ShlImm))
    return false;
  Op = Op.getOperand(0);

  if (!isShiftedMask_64(NonZeroBits))
    return false;

  ShiftAmount = countTrailingZeros(NonZeroBits);
  MaskWidth = countTrailingOnes(NonZeroBits >> ShiftAmount);

  // BFI encompasses sufficiently many nodes that it's worth inserting an extra
  // LSL/LSR if the mask in NonZeroBits doesn't quite match up with the ISD::SHL
  // amount.  BiggerPattern is true when this pattern is being matched for BFI,
  // BiggerPattern is false when this pattern is being matched for UBFIZ, in
  // which case it is not profitable to insert an extra shift.
  if (ShlImm - ShiftAmount != 0 && !BiggerPattern)
    return false;
  Src = getLeftShift(CurDAG, Op, ShlImm - ShiftAmount);

  return true;
}

// Given a OR operation, check if we have the following pattern
// ubfm c, b, imm, imm2 (or something that does the same jobs, see
//                       isBitfieldExtractOp)
// d = e & mask2 ; where mask is a binary sequence of 1..10..0 and
//                 countTrailingZeros(mask2) == imm2 - imm + 1
// f = d | c
// if yes, given reference arguments will be update so that one can replace
// the OR instruction with:
// f = Opc Opd0, Opd1, LSB, MSB ; where Opc is a BFM, LSB = imm, and MSB = imm2
<<<<<<< HEAD
static bool isBitfieldInsertOpFromOr(SDNode *N, unsigned &Opc, SDValue &Dst,
                                     SDValue &Src, unsigned &ImmR,
                                     unsigned &ImmS, const APInt &UsefulBits,
                                     SelectionDAG *CurDAG) {
=======
static bool tryBitfieldInsertOpFromOr(SDNode *N, const APInt &UsefulBits,
                                      SelectionDAG *CurDAG) {
>>>>>>> 9469fe7d
  assert(N->getOpcode() == ISD::OR && "Expect a OR operation");

  // Set Opc
  EVT VT = N->getValueType(0);
<<<<<<< HEAD
  if (VT == MVT::i32)
    Opc = AArch64::BFMWri;
  else if (VT == MVT::i64)
    Opc = AArch64::BFMXri;
  else
=======
  if (VT != MVT::i32 && VT != MVT::i64)
>>>>>>> 9469fe7d
    return false;

  // Because of simplify-demanded-bits in DAGCombine, involved masks may not
  // have the expected shape. Try to undo that.

  unsigned NumberOfIgnoredLowBits = UsefulBits.countTrailingZeros();
  unsigned NumberOfIgnoredHighBits = UsefulBits.countLeadingZeros();

  // OR is commutative, check all combinations of operand order and values of
  // BiggerPattern, i.e.
  //     Opd0, Opd1, BiggerPattern=false
  //     Opd1, Opd0, BiggerPattern=false
  //     Opd0, Opd1, BiggerPattern=true
  //     Opd1, Opd0, BiggerPattern=true
  // Several of these combinations may match, so check with BiggerPattern=false
  // first since that will produce better results by matching more instructions
  // and/or inserting fewer extra instructions.
  for (int I = 0; I < 4; ++I) {

    bool BiggerPattern = I / 2;
    SDNode *OrOpd0 = N->getOperand(I % 2).getNode();
    SDValue OrOpd1Val = N->getOperand((I + 1) % 2);
    SDNode *OrOpd1 = OrOpd1Val.getNode();

    unsigned BFXOpc;
    int DstLSB, Width;
    if (isBitfieldExtractOp(CurDAG, OrOpd0, BFXOpc, Src, ImmR, ImmS,
                            NumberOfIgnoredLowBits, BiggerPattern)) {
      // Check that the returned opcode is compatible with the pattern,
      // i.e., same type and zero extended (U and not S)
      if ((BFXOpc != AArch64::UBFMXri && VT == MVT::i64) ||
          (BFXOpc != AArch64::UBFMWri && VT == MVT::i32))
        continue;

      // Compute the width of the bitfield insertion
      DstLSB = 0;
      Width = ImmS - ImmR + 1;
      // FIXME: This constraint is to catch bitfield insertion we may
      // want to widen the pattern if we want to grab general bitfied
      // move case
      if (Width <= 0)
        continue;

      // If the mask on the insertee is correct, we have a BFXIL operation. We
      // can share the ImmR and ImmS values from the already-computed UBFM.
    } else if (isBitfieldPositioningOp(CurDAG, SDValue(OrOpd0, 0),
                                       BiggerPattern,
                                       Src, DstLSB, Width)) {
      ImmR = (VT.getSizeInBits() - DstLSB) % VT.getSizeInBits();
      ImmS = Width - 1;
    } else
      continue;

    // Check the second part of the pattern
    EVT VT = OrOpd1->getValueType(0);
    assert((VT == MVT::i32 || VT == MVT::i64) && "unexpected OR operand");

    // Compute the Known Zero for the candidate of the first operand.
    // This allows to catch more general case than just looking for
    // AND with imm. Indeed, simplify-demanded-bits may have removed
    // the AND instruction because it proves it was useless.
    APInt KnownZero, KnownOne;
    CurDAG->computeKnownBits(OrOpd1Val, KnownZero, KnownOne);

    // Check if there is enough room for the second operand to appear
    // in the first one
    APInt BitsToBeInserted =
        APInt::getBitsSet(KnownZero.getBitWidth(), DstLSB, DstLSB + Width);

    if ((BitsToBeInserted & ~KnownZero) != 0)
      continue;

    // Set the first operand
    uint64_t Imm;
    if (isOpcWithIntImmediate(OrOpd1, ISD::AND, Imm) &&
        isBitfieldDstMask(Imm, BitsToBeInserted, NumberOfIgnoredHighBits, VT))
      // In that case, we can eliminate the AND
      Dst = OrOpd1->getOperand(0);
    else
      // Maybe the AND has been removed by simplify-demanded-bits
      // or is useful because it discards more bits
      Dst = OrOpd1Val;

    // both parts match
<<<<<<< HEAD
    return true;
  }

=======
    SDLoc DL(N);
    SDValue Ops[] = {Dst, Src, CurDAG->getTargetConstant(ImmR, DL, VT),
                     CurDAG->getTargetConstant(ImmS, DL, VT)};
    unsigned Opc = (VT == MVT::i32) ? AArch64::BFMWri : AArch64::BFMXri;
    CurDAG->SelectNodeTo(N, Opc, VT, Ops);
    return true;
  }
>>>>>>> 9469fe7d
  return false;
}

bool AArch64DAGToDAGISel::tryBitfieldInsertOp(SDNode *N) {
  if (N->getOpcode() != ISD::OR)
    return false;

  unsigned Opc;
  unsigned LSB, MSB;
  SDValue Opd0, Opd1;
  EVT VT = N->getValueType(0);
  APInt NUsefulBits;
  getUsefulBits(SDValue(N, 0), NUsefulBits);

  // If all bits are not useful, just return UNDEF.
<<<<<<< HEAD
  if (!NUsefulBits)
    return CurDAG->SelectNodeTo(N, TargetOpcode::IMPLICIT_DEF, VT);

  if (!isBitfieldInsertOpFromOr(N, Opc, Opd0, Opd1, LSB, MSB, NUsefulBits,
                                CurDAG))
    return nullptr;

  SDLoc dl(N);
  SDValue Ops[] = { Opd0,
                    Opd1,
                    CurDAG->getTargetConstant(LSB, dl, VT),
                    CurDAG->getTargetConstant(MSB, dl, VT) };
  return CurDAG->SelectNodeTo(N, Opc, VT, Ops);
=======
  if (!NUsefulBits) {
    CurDAG->SelectNodeTo(N, TargetOpcode::IMPLICIT_DEF, N->getValueType(0));
    return true;
  }

  return tryBitfieldInsertOpFromOr(N, NUsefulBits, CurDAG);
>>>>>>> 9469fe7d
}

/// SelectBitfieldInsertInZeroOp - Match a UBFIZ instruction that is the
/// equivalent of a left shift by a constant amount followed by an and masking
/// out a contiguous set of bits.
bool AArch64DAGToDAGISel::tryBitfieldInsertInZeroOp(SDNode *N) {
  if (N->getOpcode() != ISD::AND)
    return false;

  EVT VT = N->getValueType(0);
  unsigned Opc;
  if (VT == MVT::i32)
    Opc = AArch64::UBFMWri;
  else if (VT == MVT::i64)
    Opc = AArch64::UBFMXri;
  else
    return false;

  SDValue Op0;
  int DstLSB, Width;
  if (!isBitfieldPositioningOp(CurDAG, SDValue(N, 0), /*BiggerPattern=*/false,
                               Op0, DstLSB, Width))
    return false;

  // ImmR is the rotate right amount.
  unsigned ImmR = (VT.getSizeInBits() - DstLSB) % VT.getSizeInBits();
  // ImmS is the most significant bit of the source to be moved.
  unsigned ImmS = Width - 1;

  SDLoc DL(N);
  SDValue Ops[] = {Op0, CurDAG->getTargetConstant(ImmR, DL, VT),
                   CurDAG->getTargetConstant(ImmS, DL, VT)};
  CurDAG->SelectNodeTo(N, Opc, VT, Ops);
  return true;
}

bool
AArch64DAGToDAGISel::SelectCVTFixedPosOperand(SDValue N, SDValue &FixedPos,
                                              unsigned RegWidth) {
  APFloat FVal(0.0);
  if (ConstantFPSDNode *CN = dyn_cast<ConstantFPSDNode>(N))
    FVal = CN->getValueAPF();
  else if (LoadSDNode *LN = dyn_cast<LoadSDNode>(N)) {
    // Some otherwise illegal constants are allowed in this case.
    if (LN->getOperand(1).getOpcode() != AArch64ISD::ADDlow ||
        !isa<ConstantPoolSDNode>(LN->getOperand(1)->getOperand(1)))
      return false;

    ConstantPoolSDNode *CN =
        dyn_cast<ConstantPoolSDNode>(LN->getOperand(1)->getOperand(1));
    FVal = cast<ConstantFP>(CN->getConstVal())->getValueAPF();
  } else
    return false;

  // An FCVT[SU] instruction performs: convertToInt(Val * 2^fbits) where fbits
  // is between 1 and 32 for a destination w-register, or 1 and 64 for an
  // x-register.
  //
  // By this stage, we've detected (fp_to_[su]int (fmul Val, THIS_NODE)) so we
  // want THIS_NODE to be 2^fbits. This is much easier to deal with using
  // integers.
  bool IsExact;

  // fbits is between 1 and 64 in the worst-case, which means the fmul
  // could have 2^64 as an actual operand. Need 65 bits of precision.
  APSInt IntVal(65, true);
  FVal.convertToInteger(IntVal, APFloat::rmTowardZero, &IsExact);

  // N.b. isPowerOf2 also checks for > 0.
  if (!IsExact || !IntVal.isPowerOf2()) return false;
  unsigned FBits = IntVal.logBase2();

  // Checks above should have guaranteed that we haven't lost information in
  // finding FBits, but it must still be in range.
  if (FBits == 0 || FBits > RegWidth) return false;

  FixedPos = CurDAG->getTargetConstant(FBits, SDLoc(N), MVT::i32);
  return true;
}

// Inspects a register string of the form o0:op1:CRn:CRm:op2 gets the fields
// of the string and obtains the integer values from them and combines these
// into a single value to be used in the MRS/MSR instruction.
static int getIntOperandFromRegisterString(StringRef RegString) {
  SmallVector<StringRef, 5> Fields;
  RegString.split(Fields, ':');

  if (Fields.size() == 1)
    return -1;

  assert(Fields.size() == 5
            && "Invalid number of fields in read register string");

  SmallVector<int, 5> Ops;
  bool AllIntFields = true;

  for (StringRef Field : Fields) {
    unsigned IntField;
    AllIntFields &= !Field.getAsInteger(10, IntField);
    Ops.push_back(IntField);
  }

  assert(AllIntFields &&
          "Unexpected non-integer value in special register string.");

  // Need to combine the integer fields of the string into a single value
  // based on the bit encoding of MRS/MSR instruction.
  return (Ops[0] << 14) | (Ops[1] << 11) | (Ops[2] << 7) |
         (Ops[3] << 3) | (Ops[4]);
}

// Lower the read_register intrinsic to an MRS instruction node if the special
// register string argument is either of the form detailed in the ALCE (the
// form described in getIntOperandsFromRegsterString) or is a named register
// known by the MRS SysReg mapper.
bool AArch64DAGToDAGISel::tryReadRegister(SDNode *N) {
  const MDNodeSDNode *MD = dyn_cast<MDNodeSDNode>(N->getOperand(1));
  const MDString *RegString = dyn_cast<MDString>(MD->getMD()->getOperand(0));
  SDLoc DL(N);

  int Reg = getIntOperandFromRegisterString(RegString->getString());
  if (Reg != -1) {
    ReplaceNode(N, CurDAG->getMachineNode(
                       AArch64::MRS, DL, N->getSimpleValueType(0), MVT::Other,
                       CurDAG->getTargetConstant(Reg, DL, MVT::i32),
                       N->getOperand(0)));
    return true;
  }

  // Use the sysreg mapper to map the remaining possible strings to the
  // value for the register to be used for the instruction operand.
  AArch64SysReg::MRSMapper mapper;
  bool IsValidSpecialReg;
  Reg = mapper.fromString(RegString->getString(),
                          Subtarget->getFeatureBits(),
                          IsValidSpecialReg);
  if (IsValidSpecialReg) {
    ReplaceNode(N, CurDAG->getMachineNode(
                       AArch64::MRS, DL, N->getSimpleValueType(0), MVT::Other,
                       CurDAG->getTargetConstant(Reg, DL, MVT::i32),
                       N->getOperand(0)));
    return true;
  }

  return false;
}

// Lower the write_register intrinsic to an MSR instruction node if the special
// register string argument is either of the form detailed in the ALCE (the
// form described in getIntOperandsFromRegsterString) or is a named register
// known by the MSR SysReg mapper.
bool AArch64DAGToDAGISel::tryWriteRegister(SDNode *N) {
  const MDNodeSDNode *MD = dyn_cast<MDNodeSDNode>(N->getOperand(1));
  const MDString *RegString = dyn_cast<MDString>(MD->getMD()->getOperand(0));
  SDLoc DL(N);

  int Reg = getIntOperandFromRegisterString(RegString->getString());
  if (Reg != -1) {
    ReplaceNode(
        N, CurDAG->getMachineNode(AArch64::MSR, DL, MVT::Other,
                                  CurDAG->getTargetConstant(Reg, DL, MVT::i32),
                                  N->getOperand(2), N->getOperand(0)));
    return true;
  }

  // Check if the register was one of those allowed as the pstatefield value in
  // the MSR (immediate) instruction. To accept the values allowed in the
  // pstatefield for the MSR (immediate) instruction, we also require that an
  // immediate value has been provided as an argument, we know that this is
  // the case as it has been ensured by semantic checking.
  AArch64PState::PStateMapper PMapper;
  bool IsValidSpecialReg;
  Reg = PMapper.fromString(RegString->getString(),
                           Subtarget->getFeatureBits(),
                           IsValidSpecialReg);
  if (IsValidSpecialReg) {
    assert (isa<ConstantSDNode>(N->getOperand(2))
              && "Expected a constant integer expression.");
    uint64_t Immed = cast<ConstantSDNode>(N->getOperand(2))->getZExtValue();
    unsigned State;
    if (Reg == AArch64PState::PAN || Reg == AArch64PState::UAO) {
      assert(Immed < 2 && "Bad imm");
      State = AArch64::MSRpstateImm1;
    } else {
      assert(Immed < 16 && "Bad imm");
      State = AArch64::MSRpstateImm4;
    }
    ReplaceNode(N, CurDAG->getMachineNode(
                       State, DL, MVT::Other,
                       CurDAG->getTargetConstant(Reg, DL, MVT::i32),
                       CurDAG->getTargetConstant(Immed, DL, MVT::i16),
                       N->getOperand(0)));
    return true;
  }

  // Use the sysreg mapper to attempt to map the remaining possible strings
  // to the value for the register to be used for the MSR (register)
  // instruction operand.
  AArch64SysReg::MSRMapper Mapper;
  Reg = Mapper.fromString(RegString->getString(),
                          Subtarget->getFeatureBits(),
                          IsValidSpecialReg);

  if (IsValidSpecialReg) {
    ReplaceNode(
        N, CurDAG->getMachineNode(AArch64::MSR, DL, MVT::Other,
                                  CurDAG->getTargetConstant(Reg, DL, MVT::i32),
                                  N->getOperand(2), N->getOperand(0)));
    return true;
  }

  return false;
}

/// We've got special pseudo-instructions for these
void AArch64DAGToDAGISel::SelectCMP_SWAP(SDNode *N) {
  unsigned Opcode;
  EVT MemTy = cast<MemSDNode>(N)->getMemoryVT();
  if (MemTy == MVT::i8)
    Opcode = AArch64::CMP_SWAP_8;
  else if (MemTy == MVT::i16)
    Opcode = AArch64::CMP_SWAP_16;
  else if (MemTy == MVT::i32)
    Opcode = AArch64::CMP_SWAP_32;
  else if (MemTy == MVT::i64)
    Opcode = AArch64::CMP_SWAP_64;
  else
    llvm_unreachable("Unknown AtomicCmpSwap type");

  MVT RegTy = MemTy == MVT::i64 ? MVT::i64 : MVT::i32;
  SDValue Ops[] = {N->getOperand(1), N->getOperand(2), N->getOperand(3),
                   N->getOperand(0)};
  SDNode *CmpSwap = CurDAG->getMachineNode(
      Opcode, SDLoc(N),
      CurDAG->getVTList(RegTy, MVT::i32, MVT::Other), Ops);

  MachineSDNode::mmo_iterator MemOp = MF->allocateMemRefsArray(1);
  MemOp[0] = cast<MemSDNode>(N)->getMemOperand();
  cast<MachineSDNode>(CmpSwap)->setMemRefs(MemOp, MemOp + 1);

  ReplaceUses(SDValue(N, 0), SDValue(CmpSwap, 0));
  ReplaceUses(SDValue(N, 1), SDValue(CmpSwap, 2));
}

void AArch64DAGToDAGISel::Select(SDNode *Node) {
  // Dump information about the Node being selected
  DEBUG(errs() << "Selecting: ");
  DEBUG(Node->dump(CurDAG));
  DEBUG(errs() << "\n");

  // If we have a custom node, we already have selected!
  if (Node->isMachineOpcode()) {
    DEBUG(errs() << "== "; Node->dump(CurDAG); errs() << "\n");
    Node->setNodeId(-1);
    return;
  }

  // Few custom selection stuff.
  EVT VT = Node->getValueType(0);

  switch (Node->getOpcode()) {
  default:
    break;

  case ISD::ATOMIC_CMP_SWAP:
    SelectCMP_SWAP(Node);
    return;

  case ISD::READ_REGISTER:
    if (tryReadRegister(Node))
      return;
    break;

  case ISD::WRITE_REGISTER:
    if (tryWriteRegister(Node))
      return;
    break;

  case ISD::ADD:
    if (tryMLAV64LaneV128(Node))
      return;
    break;

  case ISD::LOAD: {
    // Try to select as an indexed load. Fall through to normal processing
    // if we can't.
    if (tryIndexedLoad(Node))
      return;
    break;
  }

  case ISD::SRL:
  case ISD::AND:
  case ISD::SRA:
    if (tryBitfieldExtractOp(Node))
      return;
    if (tryBitfieldInsertInZeroOp(Node))
      return;
    break;

  case ISD::OR:
    if (tryBitfieldInsertOp(Node))
      return;
    break;

  case ISD::EXTRACT_VECTOR_ELT: {
    // Extracting lane zero is a special case where we can just use a plain
    // EXTRACT_SUBREG instruction, which will become FMOV. This is easier for
    // the rest of the compiler, especially the register allocator and copyi
    // propagation, to reason about, so is preferred when it's possible to
    // use it.
    ConstantSDNode *LaneNode = cast<ConstantSDNode>(Node->getOperand(1));
    // Bail and use the default Select() for non-zero lanes.
    if (LaneNode->getZExtValue() != 0)
      break;
    // If the element type is not the same as the result type, likewise
    // bail and use the default Select(), as there's more to do than just
    // a cross-class COPY. This catches extracts of i8 and i16 elements
    // since they will need an explicit zext.
    if (VT != Node->getOperand(0).getValueType().getVectorElementType())
      break;
    unsigned SubReg;
    switch (Node->getOperand(0)
                .getValueType()
                .getVectorElementType()
                .getSizeInBits()) {
    default:
      llvm_unreachable("Unexpected vector element type!");
    case 64:
      SubReg = AArch64::dsub;
      break;
    case 32:
      SubReg = AArch64::ssub;
      break;
    case 16:
      SubReg = AArch64::hsub;
      break;
    case 8:
      llvm_unreachable("unexpected zext-requiring extract element!");
    }
    SDValue Extract = CurDAG->getTargetExtractSubreg(SubReg, SDLoc(Node), VT,
                                                     Node->getOperand(0));
    DEBUG(dbgs() << "ISEL: Custom selection!\n=> ");
    DEBUG(Extract->dumpr(CurDAG));
    DEBUG(dbgs() << "\n");
    ReplaceNode(Node, Extract.getNode());
    return;
  }
  case ISD::Constant: {
    // Materialize zero constants as copies from WZR/XZR.  This allows
    // the coalescer to propagate these into other instructions.
    ConstantSDNode *ConstNode = cast<ConstantSDNode>(Node);
    if (ConstNode->isNullValue()) {
      if (VT == MVT::i32) {
        SDValue New = CurDAG->getCopyFromReg(
            CurDAG->getEntryNode(), SDLoc(Node), AArch64::WZR, MVT::i32);
        ReplaceNode(Node, New.getNode());
        return;
      } else if (VT == MVT::i64) {
        SDValue New = CurDAG->getCopyFromReg(
            CurDAG->getEntryNode(), SDLoc(Node), AArch64::XZR, MVT::i64);
        ReplaceNode(Node, New.getNode());
        return;
      }
    }
    break;
  }

  case ISD::FrameIndex: {
    // Selects to ADDXri FI, 0 which in turn will become ADDXri SP, imm.
    int FI = cast<FrameIndexSDNode>(Node)->getIndex();
    unsigned Shifter = AArch64_AM::getShifterImm(AArch64_AM::LSL, 0);
    const TargetLowering *TLI = getTargetLowering();
    SDValue TFI = CurDAG->getTargetFrameIndex(
        FI, TLI->getPointerTy(CurDAG->getDataLayout()));
    SDLoc DL(Node);
    SDValue Ops[] = { TFI, CurDAG->getTargetConstant(0, DL, MVT::i32),
                      CurDAG->getTargetConstant(Shifter, DL, MVT::i32) };
    CurDAG->SelectNodeTo(Node, AArch64::ADDXri, MVT::i64, Ops);
    return;
  }
  case ISD::INTRINSIC_W_CHAIN: {
    unsigned IntNo = cast<ConstantSDNode>(Node->getOperand(1))->getZExtValue();
    switch (IntNo) {
    default:
      break;
    case Intrinsic::aarch64_ldaxp:
    case Intrinsic::aarch64_ldxp: {
      unsigned Op =
          IntNo == Intrinsic::aarch64_ldaxp ? AArch64::LDAXPX : AArch64::LDXPX;
      SDValue MemAddr = Node->getOperand(2);
      SDLoc DL(Node);
      SDValue Chain = Node->getOperand(0);

      SDNode *Ld = CurDAG->getMachineNode(Op, DL, MVT::i64, MVT::i64,
                                          MVT::Other, MemAddr, Chain);

      // Transfer memoperands.
      MachineSDNode::mmo_iterator MemOp = MF->allocateMemRefsArray(1);
      MemOp[0] = cast<MemIntrinsicSDNode>(Node)->getMemOperand();
      cast<MachineSDNode>(Ld)->setMemRefs(MemOp, MemOp + 1);
      ReplaceNode(Node, Ld);
      return;
    }
    case Intrinsic::aarch64_stlxp:
    case Intrinsic::aarch64_stxp: {
      unsigned Op =
          IntNo == Intrinsic::aarch64_stlxp ? AArch64::STLXPX : AArch64::STXPX;
      SDLoc DL(Node);
      SDValue Chain = Node->getOperand(0);
      SDValue ValLo = Node->getOperand(2);
      SDValue ValHi = Node->getOperand(3);
      SDValue MemAddr = Node->getOperand(4);

      // Place arguments in the right order.
      SDValue Ops[] = {ValLo, ValHi, MemAddr, Chain};

      SDNode *St = CurDAG->getMachineNode(Op, DL, MVT::i32, MVT::Other, Ops);
      // Transfer memoperands.
      MachineSDNode::mmo_iterator MemOp = MF->allocateMemRefsArray(1);
      MemOp[0] = cast<MemIntrinsicSDNode>(Node)->getMemOperand();
      cast<MachineSDNode>(St)->setMemRefs(MemOp, MemOp + 1);

      ReplaceNode(Node, St);
      return;
    }
    case Intrinsic::aarch64_neon_ld1x2:
      if (VT == MVT::v8i8) {
        SelectLoad(Node, 2, AArch64::LD1Twov8b, AArch64::dsub0);
        return;
      } else if (VT == MVT::v16i8) {
        SelectLoad(Node, 2, AArch64::LD1Twov16b, AArch64::qsub0);
        return;
      } else if (VT == MVT::v4i16 || VT == MVT::v4f16) {
        SelectLoad(Node, 2, AArch64::LD1Twov4h, AArch64::dsub0);
        return;
      } else if (VT == MVT::v8i16 || VT == MVT::v8f16) {
        SelectLoad(Node, 2, AArch64::LD1Twov8h, AArch64::qsub0);
        return;
      } else if (VT == MVT::v2i32 || VT == MVT::v2f32) {
        SelectLoad(Node, 2, AArch64::LD1Twov2s, AArch64::dsub0);
        return;
      } else if (VT == MVT::v4i32 || VT == MVT::v4f32) {
        SelectLoad(Node, 2, AArch64::LD1Twov4s, AArch64::qsub0);
        return;
      } else if (VT == MVT::v1i64 || VT == MVT::v1f64) {
        SelectLoad(Node, 2, AArch64::LD1Twov1d, AArch64::dsub0);
        return;
      } else if (VT == MVT::v2i64 || VT == MVT::v2f64) {
        SelectLoad(Node, 2, AArch64::LD1Twov2d, AArch64::qsub0);
        return;
      }
      break;
    case Intrinsic::aarch64_neon_ld1x3:
      if (VT == MVT::v8i8) {
        SelectLoad(Node, 3, AArch64::LD1Threev8b, AArch64::dsub0);
        return;
      } else if (VT == MVT::v16i8) {
        SelectLoad(Node, 3, AArch64::LD1Threev16b, AArch64::qsub0);
        return;
      } else if (VT == MVT::v4i16 || VT == MVT::v4f16) {
        SelectLoad(Node, 3, AArch64::LD1Threev4h, AArch64::dsub0);
        return;
      } else if (VT == MVT::v8i16 || VT == MVT::v8f16) {
        SelectLoad(Node, 3, AArch64::LD1Threev8h, AArch64::qsub0);
        return;
      } else if (VT == MVT::v2i32 || VT == MVT::v2f32) {
        SelectLoad(Node, 3, AArch64::LD1Threev2s, AArch64::dsub0);
        return;
      } else if (VT == MVT::v4i32 || VT == MVT::v4f32) {
        SelectLoad(Node, 3, AArch64::LD1Threev4s, AArch64::qsub0);
        return;
      } else if (VT == MVT::v1i64 || VT == MVT::v1f64) {
        SelectLoad(Node, 3, AArch64::LD1Threev1d, AArch64::dsub0);
        return;
      } else if (VT == MVT::v2i64 || VT == MVT::v2f64) {
        SelectLoad(Node, 3, AArch64::LD1Threev2d, AArch64::qsub0);
        return;
      }
      break;
    case Intrinsic::aarch64_neon_ld1x4:
      if (VT == MVT::v8i8) {
        SelectLoad(Node, 4, AArch64::LD1Fourv8b, AArch64::dsub0);
        return;
      } else if (VT == MVT::v16i8) {
        SelectLoad(Node, 4, AArch64::LD1Fourv16b, AArch64::qsub0);
        return;
      } else if (VT == MVT::v4i16 || VT == MVT::v4f16) {
        SelectLoad(Node, 4, AArch64::LD1Fourv4h, AArch64::dsub0);
        return;
      } else if (VT == MVT::v8i16 || VT == MVT::v8f16) {
        SelectLoad(Node, 4, AArch64::LD1Fourv8h, AArch64::qsub0);
        return;
      } else if (VT == MVT::v2i32 || VT == MVT::v2f32) {
        SelectLoad(Node, 4, AArch64::LD1Fourv2s, AArch64::dsub0);
        return;
      } else if (VT == MVT::v4i32 || VT == MVT::v4f32) {
        SelectLoad(Node, 4, AArch64::LD1Fourv4s, AArch64::qsub0);
        return;
      } else if (VT == MVT::v1i64 || VT == MVT::v1f64) {
        SelectLoad(Node, 4, AArch64::LD1Fourv1d, AArch64::dsub0);
        return;
      } else if (VT == MVT::v2i64 || VT == MVT::v2f64) {
        SelectLoad(Node, 4, AArch64::LD1Fourv2d, AArch64::qsub0);
        return;
      }
      break;
    case Intrinsic::aarch64_neon_ld2:
      if (VT == MVT::v8i8) {
        SelectLoad(Node, 2, AArch64::LD2Twov8b, AArch64::dsub0);
        return;
      } else if (VT == MVT::v16i8) {
        SelectLoad(Node, 2, AArch64::LD2Twov16b, AArch64::qsub0);
        return;
      } else if (VT == MVT::v4i16 || VT == MVT::v4f16) {
        SelectLoad(Node, 2, AArch64::LD2Twov4h, AArch64::dsub0);
        return;
      } else if (VT == MVT::v8i16 || VT == MVT::v8f16) {
        SelectLoad(Node, 2, AArch64::LD2Twov8h, AArch64::qsub0);
        return;
      } else if (VT == MVT::v2i32 || VT == MVT::v2f32) {
        SelectLoad(Node, 2, AArch64::LD2Twov2s, AArch64::dsub0);
        return;
      } else if (VT == MVT::v4i32 || VT == MVT::v4f32) {
        SelectLoad(Node, 2, AArch64::LD2Twov4s, AArch64::qsub0);
        return;
      } else if (VT == MVT::v1i64 || VT == MVT::v1f64) {
        SelectLoad(Node, 2, AArch64::LD1Twov1d, AArch64::dsub0);
        return;
      } else if (VT == MVT::v2i64 || VT == MVT::v2f64) {
        SelectLoad(Node, 2, AArch64::LD2Twov2d, AArch64::qsub0);
        return;
      }
      break;
    case Intrinsic::aarch64_neon_ld3:
      if (VT == MVT::v8i8) {
        SelectLoad(Node, 3, AArch64::LD3Threev8b, AArch64::dsub0);
        return;
      } else if (VT == MVT::v16i8) {
        SelectLoad(Node, 3, AArch64::LD3Threev16b, AArch64::qsub0);
        return;
      } else if (VT == MVT::v4i16 || VT == MVT::v4f16) {
        SelectLoad(Node, 3, AArch64::LD3Threev4h, AArch64::dsub0);
        return;
      } else if (VT == MVT::v8i16 || VT == MVT::v8f16) {
        SelectLoad(Node, 3, AArch64::LD3Threev8h, AArch64::qsub0);
        return;
      } else if (VT == MVT::v2i32 || VT == MVT::v2f32) {
        SelectLoad(Node, 3, AArch64::LD3Threev2s, AArch64::dsub0);
        return;
      } else if (VT == MVT::v4i32 || VT == MVT::v4f32) {
        SelectLoad(Node, 3, AArch64::LD3Threev4s, AArch64::qsub0);
        return;
      } else if (VT == MVT::v1i64 || VT == MVT::v1f64) {
        SelectLoad(Node, 3, AArch64::LD1Threev1d, AArch64::dsub0);
        return;
      } else if (VT == MVT::v2i64 || VT == MVT::v2f64) {
        SelectLoad(Node, 3, AArch64::LD3Threev2d, AArch64::qsub0);
        return;
      }
      break;
    case Intrinsic::aarch64_neon_ld4:
      if (VT == MVT::v8i8) {
        SelectLoad(Node, 4, AArch64::LD4Fourv8b, AArch64::dsub0);
        return;
      } else if (VT == MVT::v16i8) {
        SelectLoad(Node, 4, AArch64::LD4Fourv16b, AArch64::qsub0);
        return;
      } else if (VT == MVT::v4i16 || VT == MVT::v4f16) {
        SelectLoad(Node, 4, AArch64::LD4Fourv4h, AArch64::dsub0);
        return;
      } else if (VT == MVT::v8i16 || VT == MVT::v8f16) {
        SelectLoad(Node, 4, AArch64::LD4Fourv8h, AArch64::qsub0);
        return;
      } else if (VT == MVT::v2i32 || VT == MVT::v2f32) {
        SelectLoad(Node, 4, AArch64::LD4Fourv2s, AArch64::dsub0);
        return;
      } else if (VT == MVT::v4i32 || VT == MVT::v4f32) {
        SelectLoad(Node, 4, AArch64::LD4Fourv4s, AArch64::qsub0);
        return;
      } else if (VT == MVT::v1i64 || VT == MVT::v1f64) {
        SelectLoad(Node, 4, AArch64::LD1Fourv1d, AArch64::dsub0);
        return;
      } else if (VT == MVT::v2i64 || VT == MVT::v2f64) {
        SelectLoad(Node, 4, AArch64::LD4Fourv2d, AArch64::qsub0);
        return;
      }
      break;
    case Intrinsic::aarch64_neon_ld2r:
      if (VT == MVT::v8i8) {
        SelectLoad(Node, 2, AArch64::LD2Rv8b, AArch64::dsub0);
        return;
      } else if (VT == MVT::v16i8) {
        SelectLoad(Node, 2, AArch64::LD2Rv16b, AArch64::qsub0);
        return;
      } else if (VT == MVT::v4i16 || VT == MVT::v4f16) {
        SelectLoad(Node, 2, AArch64::LD2Rv4h, AArch64::dsub0);
        return;
      } else if (VT == MVT::v8i16 || VT == MVT::v8f16) {
        SelectLoad(Node, 2, AArch64::LD2Rv8h, AArch64::qsub0);
        return;
      } else if (VT == MVT::v2i32 || VT == MVT::v2f32) {
        SelectLoad(Node, 2, AArch64::LD2Rv2s, AArch64::dsub0);
        return;
      } else if (VT == MVT::v4i32 || VT == MVT::v4f32) {
        SelectLoad(Node, 2, AArch64::LD2Rv4s, AArch64::qsub0);
        return;
      } else if (VT == MVT::v1i64 || VT == MVT::v1f64) {
        SelectLoad(Node, 2, AArch64::LD2Rv1d, AArch64::dsub0);
        return;
      } else if (VT == MVT::v2i64 || VT == MVT::v2f64) {
        SelectLoad(Node, 2, AArch64::LD2Rv2d, AArch64::qsub0);
        return;
      }
      break;
    case Intrinsic::aarch64_neon_ld3r:
      if (VT == MVT::v8i8) {
        SelectLoad(Node, 3, AArch64::LD3Rv8b, AArch64::dsub0);
        return;
      } else if (VT == MVT::v16i8) {
        SelectLoad(Node, 3, AArch64::LD3Rv16b, AArch64::qsub0);
        return;
      } else if (VT == MVT::v4i16 || VT == MVT::v4f16) {
        SelectLoad(Node, 3, AArch64::LD3Rv4h, AArch64::dsub0);
        return;
      } else if (VT == MVT::v8i16 || VT == MVT::v8f16) {
        SelectLoad(Node, 3, AArch64::LD3Rv8h, AArch64::qsub0);
        return;
      } else if (VT == MVT::v2i32 || VT == MVT::v2f32) {
        SelectLoad(Node, 3, AArch64::LD3Rv2s, AArch64::dsub0);
        return;
      } else if (VT == MVT::v4i32 || VT == MVT::v4f32) {
        SelectLoad(Node, 3, AArch64::LD3Rv4s, AArch64::qsub0);
        return;
      } else if (VT == MVT::v1i64 || VT == MVT::v1f64) {
        SelectLoad(Node, 3, AArch64::LD3Rv1d, AArch64::dsub0);
        return;
      } else if (VT == MVT::v2i64 || VT == MVT::v2f64) {
        SelectLoad(Node, 3, AArch64::LD3Rv2d, AArch64::qsub0);
        return;
      }
      break;
    case Intrinsic::aarch64_neon_ld4r:
      if (VT == MVT::v8i8) {
        SelectLoad(Node, 4, AArch64::LD4Rv8b, AArch64::dsub0);
        return;
      } else if (VT == MVT::v16i8) {
        SelectLoad(Node, 4, AArch64::LD4Rv16b, AArch64::qsub0);
        return;
      } else if (VT == MVT::v4i16 || VT == MVT::v4f16) {
        SelectLoad(Node, 4, AArch64::LD4Rv4h, AArch64::dsub0);
        return;
      } else if (VT == MVT::v8i16 || VT == MVT::v8f16) {
        SelectLoad(Node, 4, AArch64::LD4Rv8h, AArch64::qsub0);
        return;
      } else if (VT == MVT::v2i32 || VT == MVT::v2f32) {
        SelectLoad(Node, 4, AArch64::LD4Rv2s, AArch64::dsub0);
        return;
      } else if (VT == MVT::v4i32 || VT == MVT::v4f32) {
        SelectLoad(Node, 4, AArch64::LD4Rv4s, AArch64::qsub0);
        return;
      } else if (VT == MVT::v1i64 || VT == MVT::v1f64) {
        SelectLoad(Node, 4, AArch64::LD4Rv1d, AArch64::dsub0);
        return;
      } else if (VT == MVT::v2i64 || VT == MVT::v2f64) {
        SelectLoad(Node, 4, AArch64::LD4Rv2d, AArch64::qsub0);
        return;
      }
      break;
    case Intrinsic::aarch64_neon_ld2lane:
      if (VT == MVT::v16i8 || VT == MVT::v8i8) {
        SelectLoadLane(Node, 2, AArch64::LD2i8);
        return;
      } else if (VT == MVT::v8i16 || VT == MVT::v4i16 || VT == MVT::v4f16 ||
                 VT == MVT::v8f16) {
        SelectLoadLane(Node, 2, AArch64::LD2i16);
        return;
      } else if (VT == MVT::v4i32 || VT == MVT::v2i32 || VT == MVT::v4f32 ||
                 VT == MVT::v2f32) {
        SelectLoadLane(Node, 2, AArch64::LD2i32);
        return;
      } else if (VT == MVT::v2i64 || VT == MVT::v1i64 || VT == MVT::v2f64 ||
                 VT == MVT::v1f64) {
        SelectLoadLane(Node, 2, AArch64::LD2i64);
        return;
      }
      break;
    case Intrinsic::aarch64_neon_ld3lane:
      if (VT == MVT::v16i8 || VT == MVT::v8i8) {
        SelectLoadLane(Node, 3, AArch64::LD3i8);
        return;
      } else if (VT == MVT::v8i16 || VT == MVT::v4i16 || VT == MVT::v4f16 ||
                 VT == MVT::v8f16) {
        SelectLoadLane(Node, 3, AArch64::LD3i16);
        return;
      } else if (VT == MVT::v4i32 || VT == MVT::v2i32 || VT == MVT::v4f32 ||
                 VT == MVT::v2f32) {
        SelectLoadLane(Node, 3, AArch64::LD3i32);
        return;
      } else if (VT == MVT::v2i64 || VT == MVT::v1i64 || VT == MVT::v2f64 ||
                 VT == MVT::v1f64) {
        SelectLoadLane(Node, 3, AArch64::LD3i64);
        return;
      }
      break;
    case Intrinsic::aarch64_neon_ld4lane:
      if (VT == MVT::v16i8 || VT == MVT::v8i8) {
        SelectLoadLane(Node, 4, AArch64::LD4i8);
        return;
      } else if (VT == MVT::v8i16 || VT == MVT::v4i16 || VT == MVT::v4f16 ||
                 VT == MVT::v8f16) {
        SelectLoadLane(Node, 4, AArch64::LD4i16);
        return;
      } else if (VT == MVT::v4i32 || VT == MVT::v2i32 || VT == MVT::v4f32 ||
                 VT == MVT::v2f32) {
        SelectLoadLane(Node, 4, AArch64::LD4i32);
        return;
      } else if (VT == MVT::v2i64 || VT == MVT::v1i64 || VT == MVT::v2f64 ||
                 VT == MVT::v1f64) {
        SelectLoadLane(Node, 4, AArch64::LD4i64);
        return;
      }
      break;
    }
  } break;
  case ISD::INTRINSIC_WO_CHAIN: {
    unsigned IntNo = cast<ConstantSDNode>(Node->getOperand(0))->getZExtValue();
    switch (IntNo) {
    default:
      break;
    case Intrinsic::aarch64_neon_tbl2:
      SelectTable(Node, 2,
                  VT == MVT::v8i8 ? AArch64::TBLv8i8Two : AArch64::TBLv16i8Two,
                  false);
      return;
    case Intrinsic::aarch64_neon_tbl3:
      SelectTable(Node, 3, VT == MVT::v8i8 ? AArch64::TBLv8i8Three
                                           : AArch64::TBLv16i8Three,
                  false);
      return;
    case Intrinsic::aarch64_neon_tbl4:
      SelectTable(Node, 4, VT == MVT::v8i8 ? AArch64::TBLv8i8Four
                                           : AArch64::TBLv16i8Four,
                  false);
      return;
    case Intrinsic::aarch64_neon_tbx2:
      SelectTable(Node, 2,
                  VT == MVT::v8i8 ? AArch64::TBXv8i8Two : AArch64::TBXv16i8Two,
                  true);
      return;
    case Intrinsic::aarch64_neon_tbx3:
      SelectTable(Node, 3, VT == MVT::v8i8 ? AArch64::TBXv8i8Three
                                           : AArch64::TBXv16i8Three,
                  true);
      return;
    case Intrinsic::aarch64_neon_tbx4:
      SelectTable(Node, 4, VT == MVT::v8i8 ? AArch64::TBXv8i8Four
                                           : AArch64::TBXv16i8Four,
                  true);
      return;
    case Intrinsic::aarch64_neon_smull:
    case Intrinsic::aarch64_neon_umull:
      if (tryMULLV64LaneV128(IntNo, Node))
        return;
      break;
    }
    break;
  }
  case ISD::INTRINSIC_VOID: {
    unsigned IntNo = cast<ConstantSDNode>(Node->getOperand(1))->getZExtValue();
    if (Node->getNumOperands() >= 3)
      VT = Node->getOperand(2)->getValueType(0);
    switch (IntNo) {
    default:
      break;
    case Intrinsic::aarch64_neon_st1x2: {
      if (VT == MVT::v8i8) {
        SelectStore(Node, 2, AArch64::ST1Twov8b);
        return;
      } else if (VT == MVT::v16i8) {
        SelectStore(Node, 2, AArch64::ST1Twov16b);
        return;
      } else if (VT == MVT::v4i16 || VT == MVT::v4f16) {
        SelectStore(Node, 2, AArch64::ST1Twov4h);
        return;
      } else if (VT == MVT::v8i16 || VT == MVT::v8f16) {
        SelectStore(Node, 2, AArch64::ST1Twov8h);
        return;
      } else if (VT == MVT::v2i32 || VT == MVT::v2f32) {
        SelectStore(Node, 2, AArch64::ST1Twov2s);
        return;
      } else if (VT == MVT::v4i32 || VT == MVT::v4f32) {
        SelectStore(Node, 2, AArch64::ST1Twov4s);
        return;
      } else if (VT == MVT::v2i64 || VT == MVT::v2f64) {
        SelectStore(Node, 2, AArch64::ST1Twov2d);
        return;
      } else if (VT == MVT::v1i64 || VT == MVT::v1f64) {
        SelectStore(Node, 2, AArch64::ST1Twov1d);
        return;
      }
      break;
    }
    case Intrinsic::aarch64_neon_st1x3: {
      if (VT == MVT::v8i8) {
        SelectStore(Node, 3, AArch64::ST1Threev8b);
        return;
      } else if (VT == MVT::v16i8) {
        SelectStore(Node, 3, AArch64::ST1Threev16b);
        return;
      } else if (VT == MVT::v4i16 || VT == MVT::v4f16) {
        SelectStore(Node, 3, AArch64::ST1Threev4h);
        return;
      } else if (VT == MVT::v8i16 || VT == MVT::v8f16) {
        SelectStore(Node, 3, AArch64::ST1Threev8h);
        return;
      } else if (VT == MVT::v2i32 || VT == MVT::v2f32) {
        SelectStore(Node, 3, AArch64::ST1Threev2s);
        return;
      } else if (VT == MVT::v4i32 || VT == MVT::v4f32) {
        SelectStore(Node, 3, AArch64::ST1Threev4s);
        return;
      } else if (VT == MVT::v2i64 || VT == MVT::v2f64) {
        SelectStore(Node, 3, AArch64::ST1Threev2d);
        return;
      } else if (VT == MVT::v1i64 || VT == MVT::v1f64) {
        SelectStore(Node, 3, AArch64::ST1Threev1d);
        return;
      }
      break;
    }
    case Intrinsic::aarch64_neon_st1x4: {
      if (VT == MVT::v8i8) {
        SelectStore(Node, 4, AArch64::ST1Fourv8b);
        return;
      } else if (VT == MVT::v16i8) {
        SelectStore(Node, 4, AArch64::ST1Fourv16b);
        return;
      } else if (VT == MVT::v4i16 || VT == MVT::v4f16) {
        SelectStore(Node, 4, AArch64::ST1Fourv4h);
        return;
      } else if (VT == MVT::v8i16 || VT == MVT::v8f16) {
        SelectStore(Node, 4, AArch64::ST1Fourv8h);
        return;
      } else if (VT == MVT::v2i32 || VT == MVT::v2f32) {
        SelectStore(Node, 4, AArch64::ST1Fourv2s);
        return;
      } else if (VT == MVT::v4i32 || VT == MVT::v4f32) {
        SelectStore(Node, 4, AArch64::ST1Fourv4s);
        return;
      } else if (VT == MVT::v2i64 || VT == MVT::v2f64) {
        SelectStore(Node, 4, AArch64::ST1Fourv2d);
        return;
      } else if (VT == MVT::v1i64 || VT == MVT::v1f64) {
        SelectStore(Node, 4, AArch64::ST1Fourv1d);
        return;
      }
      break;
    }
    case Intrinsic::aarch64_neon_st2: {
      if (VT == MVT::v8i8) {
        SelectStore(Node, 2, AArch64::ST2Twov8b);
        return;
      } else if (VT == MVT::v16i8) {
        SelectStore(Node, 2, AArch64::ST2Twov16b);
        return;
      } else if (VT == MVT::v4i16 || VT == MVT::v4f16) {
        SelectStore(Node, 2, AArch64::ST2Twov4h);
        return;
      } else if (VT == MVT::v8i16 || VT == MVT::v8f16) {
        SelectStore(Node, 2, AArch64::ST2Twov8h);
        return;
      } else if (VT == MVT::v2i32 || VT == MVT::v2f32) {
        SelectStore(Node, 2, AArch64::ST2Twov2s);
        return;
      } else if (VT == MVT::v4i32 || VT == MVT::v4f32) {
        SelectStore(Node, 2, AArch64::ST2Twov4s);
        return;
      } else if (VT == MVT::v2i64 || VT == MVT::v2f64) {
        SelectStore(Node, 2, AArch64::ST2Twov2d);
        return;
      } else if (VT == MVT::v1i64 || VT == MVT::v1f64) {
        SelectStore(Node, 2, AArch64::ST1Twov1d);
        return;
      }
      break;
    }
    case Intrinsic::aarch64_neon_st3: {
      if (VT == MVT::v8i8) {
        SelectStore(Node, 3, AArch64::ST3Threev8b);
        return;
      } else if (VT == MVT::v16i8) {
        SelectStore(Node, 3, AArch64::ST3Threev16b);
        return;
      } else if (VT == MVT::v4i16 || VT == MVT::v4f16) {
        SelectStore(Node, 3, AArch64::ST3Threev4h);
        return;
      } else if (VT == MVT::v8i16 || VT == MVT::v8f16) {
        SelectStore(Node, 3, AArch64::ST3Threev8h);
        return;
      } else if (VT == MVT::v2i32 || VT == MVT::v2f32) {
        SelectStore(Node, 3, AArch64::ST3Threev2s);
        return;
      } else if (VT == MVT::v4i32 || VT == MVT::v4f32) {
        SelectStore(Node, 3, AArch64::ST3Threev4s);
        return;
      } else if (VT == MVT::v2i64 || VT == MVT::v2f64) {
        SelectStore(Node, 3, AArch64::ST3Threev2d);
        return;
      } else if (VT == MVT::v1i64 || VT == MVT::v1f64) {
        SelectStore(Node, 3, AArch64::ST1Threev1d);
        return;
      }
      break;
    }
    case Intrinsic::aarch64_neon_st4: {
      if (VT == MVT::v8i8) {
        SelectStore(Node, 4, AArch64::ST4Fourv8b);
        return;
      } else if (VT == MVT::v16i8) {
        SelectStore(Node, 4, AArch64::ST4Fourv16b);
        return;
      } else if (VT == MVT::v4i16 || VT == MVT::v4f16) {
        SelectStore(Node, 4, AArch64::ST4Fourv4h);
        return;
      } else if (VT == MVT::v8i16 || VT == MVT::v8f16) {
        SelectStore(Node, 4, AArch64::ST4Fourv8h);
        return;
      } else if (VT == MVT::v2i32 || VT == MVT::v2f32) {
        SelectStore(Node, 4, AArch64::ST4Fourv2s);
        return;
      } else if (VT == MVT::v4i32 || VT == MVT::v4f32) {
        SelectStore(Node, 4, AArch64::ST4Fourv4s);
        return;
      } else if (VT == MVT::v2i64 || VT == MVT::v2f64) {
        SelectStore(Node, 4, AArch64::ST4Fourv2d);
        return;
      } else if (VT == MVT::v1i64 || VT == MVT::v1f64) {
        SelectStore(Node, 4, AArch64::ST1Fourv1d);
        return;
      }
      break;
    }
    case Intrinsic::aarch64_neon_st2lane: {
      if (VT == MVT::v16i8 || VT == MVT::v8i8) {
        SelectStoreLane(Node, 2, AArch64::ST2i8);
        return;
      } else if (VT == MVT::v8i16 || VT == MVT::v4i16 || VT == MVT::v4f16 ||
                 VT == MVT::v8f16) {
        SelectStoreLane(Node, 2, AArch64::ST2i16);
        return;
      } else if (VT == MVT::v4i32 || VT == MVT::v2i32 || VT == MVT::v4f32 ||
                 VT == MVT::v2f32) {
        SelectStoreLane(Node, 2, AArch64::ST2i32);
        return;
      } else if (VT == MVT::v2i64 || VT == MVT::v1i64 || VT == MVT::v2f64 ||
                 VT == MVT::v1f64) {
        SelectStoreLane(Node, 2, AArch64::ST2i64);
        return;
      }
      break;
    }
    case Intrinsic::aarch64_neon_st3lane: {
      if (VT == MVT::v16i8 || VT == MVT::v8i8) {
        SelectStoreLane(Node, 3, AArch64::ST3i8);
        return;
      } else if (VT == MVT::v8i16 || VT == MVT::v4i16 || VT == MVT::v4f16 ||
                 VT == MVT::v8f16) {
        SelectStoreLane(Node, 3, AArch64::ST3i16);
        return;
      } else if (VT == MVT::v4i32 || VT == MVT::v2i32 || VT == MVT::v4f32 ||
                 VT == MVT::v2f32) {
        SelectStoreLane(Node, 3, AArch64::ST3i32);
        return;
      } else if (VT == MVT::v2i64 || VT == MVT::v1i64 || VT == MVT::v2f64 ||
                 VT == MVT::v1f64) {
        SelectStoreLane(Node, 3, AArch64::ST3i64);
        return;
      }
      break;
    }
    case Intrinsic::aarch64_neon_st4lane: {
      if (VT == MVT::v16i8 || VT == MVT::v8i8) {
        SelectStoreLane(Node, 4, AArch64::ST4i8);
        return;
      } else if (VT == MVT::v8i16 || VT == MVT::v4i16 || VT == MVT::v4f16 ||
                 VT == MVT::v8f16) {
        SelectStoreLane(Node, 4, AArch64::ST4i16);
        return;
      } else if (VT == MVT::v4i32 || VT == MVT::v2i32 || VT == MVT::v4f32 ||
                 VT == MVT::v2f32) {
        SelectStoreLane(Node, 4, AArch64::ST4i32);
        return;
      } else if (VT == MVT::v2i64 || VT == MVT::v1i64 || VT == MVT::v2f64 ||
                 VT == MVT::v1f64) {
        SelectStoreLane(Node, 4, AArch64::ST4i64);
        return;
      }
      break;
    }
    }
    break;
  }
  case AArch64ISD::LD2post: {
    if (VT == MVT::v8i8) {
      SelectPostLoad(Node, 2, AArch64::LD2Twov8b_POST, AArch64::dsub0);
      return;
    } else if (VT == MVT::v16i8) {
      SelectPostLoad(Node, 2, AArch64::LD2Twov16b_POST, AArch64::qsub0);
      return;
    } else if (VT == MVT::v4i16 || VT == MVT::v4f16) {
      SelectPostLoad(Node, 2, AArch64::LD2Twov4h_POST, AArch64::dsub0);
      return;
    } else if (VT == MVT::v8i16 || VT == MVT::v8f16) {
      SelectPostLoad(Node, 2, AArch64::LD2Twov8h_POST, AArch64::qsub0);
      return;
    } else if (VT == MVT::v2i32 || VT == MVT::v2f32) {
      SelectPostLoad(Node, 2, AArch64::LD2Twov2s_POST, AArch64::dsub0);
      return;
    } else if (VT == MVT::v4i32 || VT == MVT::v4f32) {
      SelectPostLoad(Node, 2, AArch64::LD2Twov4s_POST, AArch64::qsub0);
      return;
    } else if (VT == MVT::v1i64 || VT == MVT::v1f64) {
      SelectPostLoad(Node, 2, AArch64::LD1Twov1d_POST, AArch64::dsub0);
      return;
    } else if (VT == MVT::v2i64 || VT == MVT::v2f64) {
      SelectPostLoad(Node, 2, AArch64::LD2Twov2d_POST, AArch64::qsub0);
      return;
    }
    break;
  }
  case AArch64ISD::LD3post: {
    if (VT == MVT::v8i8) {
      SelectPostLoad(Node, 3, AArch64::LD3Threev8b_POST, AArch64::dsub0);
      return;
    } else if (VT == MVT::v16i8) {
      SelectPostLoad(Node, 3, AArch64::LD3Threev16b_POST, AArch64::qsub0);
      return;
    } else if (VT == MVT::v4i16 || VT == MVT::v4f16) {
      SelectPostLoad(Node, 3, AArch64::LD3Threev4h_POST, AArch64::dsub0);
      return;
    } else if (VT == MVT::v8i16 || VT == MVT::v8f16) {
      SelectPostLoad(Node, 3, AArch64::LD3Threev8h_POST, AArch64::qsub0);
      return;
    } else if (VT == MVT::v2i32 || VT == MVT::v2f32) {
      SelectPostLoad(Node, 3, AArch64::LD3Threev2s_POST, AArch64::dsub0);
      return;
    } else if (VT == MVT::v4i32 || VT == MVT::v4f32) {
      SelectPostLoad(Node, 3, AArch64::LD3Threev4s_POST, AArch64::qsub0);
      return;
    } else if (VT == MVT::v1i64 || VT == MVT::v1f64) {
      SelectPostLoad(Node, 3, AArch64::LD1Threev1d_POST, AArch64::dsub0);
      return;
    } else if (VT == MVT::v2i64 || VT == MVT::v2f64) {
      SelectPostLoad(Node, 3, AArch64::LD3Threev2d_POST, AArch64::qsub0);
      return;
    }
    break;
  }
  case AArch64ISD::LD4post: {
    if (VT == MVT::v8i8) {
      SelectPostLoad(Node, 4, AArch64::LD4Fourv8b_POST, AArch64::dsub0);
      return;
    } else if (VT == MVT::v16i8) {
      SelectPostLoad(Node, 4, AArch64::LD4Fourv16b_POST, AArch64::qsub0);
      return;
    } else if (VT == MVT::v4i16 || VT == MVT::v4f16) {
      SelectPostLoad(Node, 4, AArch64::LD4Fourv4h_POST, AArch64::dsub0);
      return;
    } else if (VT == MVT::v8i16 || VT == MVT::v8f16) {
      SelectPostLoad(Node, 4, AArch64::LD4Fourv8h_POST, AArch64::qsub0);
      return;
    } else if (VT == MVT::v2i32 || VT == MVT::v2f32) {
      SelectPostLoad(Node, 4, AArch64::LD4Fourv2s_POST, AArch64::dsub0);
      return;
    } else if (VT == MVT::v4i32 || VT == MVT::v4f32) {
      SelectPostLoad(Node, 4, AArch64::LD4Fourv4s_POST, AArch64::qsub0);
      return;
    } else if (VT == MVT::v1i64 || VT == MVT::v1f64) {
      SelectPostLoad(Node, 4, AArch64::LD1Fourv1d_POST, AArch64::dsub0);
      return;
    } else if (VT == MVT::v2i64 || VT == MVT::v2f64) {
      SelectPostLoad(Node, 4, AArch64::LD4Fourv2d_POST, AArch64::qsub0);
      return;
    }
    break;
  }
  case AArch64ISD::LD1x2post: {
    if (VT == MVT::v8i8) {
      SelectPostLoad(Node, 2, AArch64::LD1Twov8b_POST, AArch64::dsub0);
      return;
    } else if (VT == MVT::v16i8) {
      SelectPostLoad(Node, 2, AArch64::LD1Twov16b_POST, AArch64::qsub0);
      return;
    } else if (VT == MVT::v4i16 || VT == MVT::v4f16) {
      SelectPostLoad(Node, 2, AArch64::LD1Twov4h_POST, AArch64::dsub0);
      return;
    } else if (VT == MVT::v8i16 || VT == MVT::v8f16) {
      SelectPostLoad(Node, 2, AArch64::LD1Twov8h_POST, AArch64::qsub0);
      return;
    } else if (VT == MVT::v2i32 || VT == MVT::v2f32) {
      SelectPostLoad(Node, 2, AArch64::LD1Twov2s_POST, AArch64::dsub0);
      return;
    } else if (VT == MVT::v4i32 || VT == MVT::v4f32) {
      SelectPostLoad(Node, 2, AArch64::LD1Twov4s_POST, AArch64::qsub0);
      return;
    } else if (VT == MVT::v1i64 || VT == MVT::v1f64) {
      SelectPostLoad(Node, 2, AArch64::LD1Twov1d_POST, AArch64::dsub0);
      return;
    } else if (VT == MVT::v2i64 || VT == MVT::v2f64) {
      SelectPostLoad(Node, 2, AArch64::LD1Twov2d_POST, AArch64::qsub0);
      return;
    }
    break;
  }
  case AArch64ISD::LD1x3post: {
    if (VT == MVT::v8i8) {
      SelectPostLoad(Node, 3, AArch64::LD1Threev8b_POST, AArch64::dsub0);
      return;
    } else if (VT == MVT::v16i8) {
      SelectPostLoad(Node, 3, AArch64::LD1Threev16b_POST, AArch64::qsub0);
      return;
    } else if (VT == MVT::v4i16 || VT == MVT::v4f16) {
      SelectPostLoad(Node, 3, AArch64::LD1Threev4h_POST, AArch64::dsub0);
      return;
    } else if (VT == MVT::v8i16 || VT == MVT::v8f16) {
      SelectPostLoad(Node, 3, AArch64::LD1Threev8h_POST, AArch64::qsub0);
      return;
    } else if (VT == MVT::v2i32 || VT == MVT::v2f32) {
      SelectPostLoad(Node, 3, AArch64::LD1Threev2s_POST, AArch64::dsub0);
      return;
    } else if (VT == MVT::v4i32 || VT == MVT::v4f32) {
      SelectPostLoad(Node, 3, AArch64::LD1Threev4s_POST, AArch64::qsub0);
      return;
    } else if (VT == MVT::v1i64 || VT == MVT::v1f64) {
      SelectPostLoad(Node, 3, AArch64::LD1Threev1d_POST, AArch64::dsub0);
      return;
    } else if (VT == MVT::v2i64 || VT == MVT::v2f64) {
      SelectPostLoad(Node, 3, AArch64::LD1Threev2d_POST, AArch64::qsub0);
      return;
    }
    break;
  }
  case AArch64ISD::LD1x4post: {
    if (VT == MVT::v8i8) {
      SelectPostLoad(Node, 4, AArch64::LD1Fourv8b_POST, AArch64::dsub0);
      return;
    } else if (VT == MVT::v16i8) {
      SelectPostLoad(Node, 4, AArch64::LD1Fourv16b_POST, AArch64::qsub0);
      return;
    } else if (VT == MVT::v4i16 || VT == MVT::v4f16) {
      SelectPostLoad(Node, 4, AArch64::LD1Fourv4h_POST, AArch64::dsub0);
      return;
    } else if (VT == MVT::v8i16 || VT == MVT::v8f16) {
      SelectPostLoad(Node, 4, AArch64::LD1Fourv8h_POST, AArch64::qsub0);
      return;
    } else if (VT == MVT::v2i32 || VT == MVT::v2f32) {
      SelectPostLoad(Node, 4, AArch64::LD1Fourv2s_POST, AArch64::dsub0);
      return;
    } else if (VT == MVT::v4i32 || VT == MVT::v4f32) {
      SelectPostLoad(Node, 4, AArch64::LD1Fourv4s_POST, AArch64::qsub0);
      return;
    } else if (VT == MVT::v1i64 || VT == MVT::v1f64) {
      SelectPostLoad(Node, 4, AArch64::LD1Fourv1d_POST, AArch64::dsub0);
      return;
    } else if (VT == MVT::v2i64 || VT == MVT::v2f64) {
      SelectPostLoad(Node, 4, AArch64::LD1Fourv2d_POST, AArch64::qsub0);
      return;
    }
    break;
  }
  case AArch64ISD::LD1DUPpost: {
    if (VT == MVT::v8i8) {
      SelectPostLoad(Node, 1, AArch64::LD1Rv8b_POST, AArch64::dsub0);
      return;
    } else if (VT == MVT::v16i8) {
      SelectPostLoad(Node, 1, AArch64::LD1Rv16b_POST, AArch64::qsub0);
      return;
    } else if (VT == MVT::v4i16 || VT == MVT::v4f16) {
      SelectPostLoad(Node, 1, AArch64::LD1Rv4h_POST, AArch64::dsub0);
      return;
    } else if (VT == MVT::v8i16 || VT == MVT::v8f16) {
      SelectPostLoad(Node, 1, AArch64::LD1Rv8h_POST, AArch64::qsub0);
      return;
    } else if (VT == MVT::v2i32 || VT == MVT::v2f32) {
      SelectPostLoad(Node, 1, AArch64::LD1Rv2s_POST, AArch64::dsub0);
      return;
    } else if (VT == MVT::v4i32 || VT == MVT::v4f32) {
      SelectPostLoad(Node, 1, AArch64::LD1Rv4s_POST, AArch64::qsub0);
      return;
    } else if (VT == MVT::v1i64 || VT == MVT::v1f64) {
      SelectPostLoad(Node, 1, AArch64::LD1Rv1d_POST, AArch64::dsub0);
      return;
    } else if (VT == MVT::v2i64 || VT == MVT::v2f64) {
      SelectPostLoad(Node, 1, AArch64::LD1Rv2d_POST, AArch64::qsub0);
      return;
    }
    break;
  }
  case AArch64ISD::LD2DUPpost: {
    if (VT == MVT::v8i8) {
      SelectPostLoad(Node, 2, AArch64::LD2Rv8b_POST, AArch64::dsub0);
      return;
    } else if (VT == MVT::v16i8) {
      SelectPostLoad(Node, 2, AArch64::LD2Rv16b_POST, AArch64::qsub0);
      return;
    } else if (VT == MVT::v4i16 || VT == MVT::v4f16) {
      SelectPostLoad(Node, 2, AArch64::LD2Rv4h_POST, AArch64::dsub0);
      return;
    } else if (VT == MVT::v8i16 || VT == MVT::v8f16) {
      SelectPostLoad(Node, 2, AArch64::LD2Rv8h_POST, AArch64::qsub0);
      return;
    } else if (VT == MVT::v2i32 || VT == MVT::v2f32) {
      SelectPostLoad(Node, 2, AArch64::LD2Rv2s_POST, AArch64::dsub0);
      return;
    } else if (VT == MVT::v4i32 || VT == MVT::v4f32) {
      SelectPostLoad(Node, 2, AArch64::LD2Rv4s_POST, AArch64::qsub0);
      return;
    } else if (VT == MVT::v1i64 || VT == MVT::v1f64) {
      SelectPostLoad(Node, 2, AArch64::LD2Rv1d_POST, AArch64::dsub0);
      return;
    } else if (VT == MVT::v2i64 || VT == MVT::v2f64) {
      SelectPostLoad(Node, 2, AArch64::LD2Rv2d_POST, AArch64::qsub0);
      return;
    }
    break;
  }
  case AArch64ISD::LD3DUPpost: {
    if (VT == MVT::v8i8) {
      SelectPostLoad(Node, 3, AArch64::LD3Rv8b_POST, AArch64::dsub0);
      return;
    } else if (VT == MVT::v16i8) {
      SelectPostLoad(Node, 3, AArch64::LD3Rv16b_POST, AArch64::qsub0);
      return;
    } else if (VT == MVT::v4i16 || VT == MVT::v4f16) {
      SelectPostLoad(Node, 3, AArch64::LD3Rv4h_POST, AArch64::dsub0);
      return;
    } else if (VT == MVT::v8i16 || VT == MVT::v8f16) {
      SelectPostLoad(Node, 3, AArch64::LD3Rv8h_POST, AArch64::qsub0);
      return;
    } else if (VT == MVT::v2i32 || VT == MVT::v2f32) {
      SelectPostLoad(Node, 3, AArch64::LD3Rv2s_POST, AArch64::dsub0);
      return;
    } else if (VT == MVT::v4i32 || VT == MVT::v4f32) {
      SelectPostLoad(Node, 3, AArch64::LD3Rv4s_POST, AArch64::qsub0);
      return;
    } else if (VT == MVT::v1i64 || VT == MVT::v1f64) {
      SelectPostLoad(Node, 3, AArch64::LD3Rv1d_POST, AArch64::dsub0);
      return;
    } else if (VT == MVT::v2i64 || VT == MVT::v2f64) {
      SelectPostLoad(Node, 3, AArch64::LD3Rv2d_POST, AArch64::qsub0);
      return;
    }
    break;
  }
  case AArch64ISD::LD4DUPpost: {
    if (VT == MVT::v8i8) {
      SelectPostLoad(Node, 4, AArch64::LD4Rv8b_POST, AArch64::dsub0);
      return;
    } else if (VT == MVT::v16i8) {
      SelectPostLoad(Node, 4, AArch64::LD4Rv16b_POST, AArch64::qsub0);
      return;
    } else if (VT == MVT::v4i16 || VT == MVT::v4f16) {
      SelectPostLoad(Node, 4, AArch64::LD4Rv4h_POST, AArch64::dsub0);
      return;
    } else if (VT == MVT::v8i16 || VT == MVT::v8f16) {
      SelectPostLoad(Node, 4, AArch64::LD4Rv8h_POST, AArch64::qsub0);
      return;
    } else if (VT == MVT::v2i32 || VT == MVT::v2f32) {
      SelectPostLoad(Node, 4, AArch64::LD4Rv2s_POST, AArch64::dsub0);
      return;
    } else if (VT == MVT::v4i32 || VT == MVT::v4f32) {
      SelectPostLoad(Node, 4, AArch64::LD4Rv4s_POST, AArch64::qsub0);
      return;
    } else if (VT == MVT::v1i64 || VT == MVT::v1f64) {
      SelectPostLoad(Node, 4, AArch64::LD4Rv1d_POST, AArch64::dsub0);
      return;
    } else if (VT == MVT::v2i64 || VT == MVT::v2f64) {
      SelectPostLoad(Node, 4, AArch64::LD4Rv2d_POST, AArch64::qsub0);
      return;
    }
    break;
  }
  case AArch64ISD::LD1LANEpost: {
    if (VT == MVT::v16i8 || VT == MVT::v8i8) {
      SelectPostLoadLane(Node, 1, AArch64::LD1i8_POST);
      return;
    } else if (VT == MVT::v8i16 || VT == MVT::v4i16 || VT == MVT::v4f16 ||
               VT == MVT::v8f16) {
      SelectPostLoadLane(Node, 1, AArch64::LD1i16_POST);
      return;
    } else if (VT == MVT::v4i32 || VT == MVT::v2i32 || VT == MVT::v4f32 ||
               VT == MVT::v2f32) {
      SelectPostLoadLane(Node, 1, AArch64::LD1i32_POST);
      return;
    } else if (VT == MVT::v2i64 || VT == MVT::v1i64 || VT == MVT::v2f64 ||
               VT == MVT::v1f64) {
      SelectPostLoadLane(Node, 1, AArch64::LD1i64_POST);
      return;
    }
    break;
  }
  case AArch64ISD::LD2LANEpost: {
    if (VT == MVT::v16i8 || VT == MVT::v8i8) {
      SelectPostLoadLane(Node, 2, AArch64::LD2i8_POST);
      return;
    } else if (VT == MVT::v8i16 || VT == MVT::v4i16 || VT == MVT::v4f16 ||
               VT == MVT::v8f16) {
      SelectPostLoadLane(Node, 2, AArch64::LD2i16_POST);
      return;
    } else if (VT == MVT::v4i32 || VT == MVT::v2i32 || VT == MVT::v4f32 ||
               VT == MVT::v2f32) {
      SelectPostLoadLane(Node, 2, AArch64::LD2i32_POST);
      return;
    } else if (VT == MVT::v2i64 || VT == MVT::v1i64 || VT == MVT::v2f64 ||
               VT == MVT::v1f64) {
      SelectPostLoadLane(Node, 2, AArch64::LD2i64_POST);
      return;
    }
    break;
  }
  case AArch64ISD::LD3LANEpost: {
    if (VT == MVT::v16i8 || VT == MVT::v8i8) {
      SelectPostLoadLane(Node, 3, AArch64::LD3i8_POST);
      return;
    } else if (VT == MVT::v8i16 || VT == MVT::v4i16 || VT == MVT::v4f16 ||
               VT == MVT::v8f16) {
      SelectPostLoadLane(Node, 3, AArch64::LD3i16_POST);
      return;
    } else if (VT == MVT::v4i32 || VT == MVT::v2i32 || VT == MVT::v4f32 ||
               VT == MVT::v2f32) {
      SelectPostLoadLane(Node, 3, AArch64::LD3i32_POST);
      return;
    } else if (VT == MVT::v2i64 || VT == MVT::v1i64 || VT == MVT::v2f64 ||
               VT == MVT::v1f64) {
      SelectPostLoadLane(Node, 3, AArch64::LD3i64_POST);
      return;
    }
    break;
  }
  case AArch64ISD::LD4LANEpost: {
    if (VT == MVT::v16i8 || VT == MVT::v8i8) {
      SelectPostLoadLane(Node, 4, AArch64::LD4i8_POST);
      return;
    } else if (VT == MVT::v8i16 || VT == MVT::v4i16 || VT == MVT::v4f16 ||
               VT == MVT::v8f16) {
      SelectPostLoadLane(Node, 4, AArch64::LD4i16_POST);
      return;
    } else if (VT == MVT::v4i32 || VT == MVT::v2i32 || VT == MVT::v4f32 ||
               VT == MVT::v2f32) {
      SelectPostLoadLane(Node, 4, AArch64::LD4i32_POST);
      return;
    } else if (VT == MVT::v2i64 || VT == MVT::v1i64 || VT == MVT::v2f64 ||
               VT == MVT::v1f64) {
      SelectPostLoadLane(Node, 4, AArch64::LD4i64_POST);
      return;
    }
    break;
  }
  case AArch64ISD::ST2post: {
    VT = Node->getOperand(1).getValueType();
    if (VT == MVT::v8i8) {
      SelectPostStore(Node, 2, AArch64::ST2Twov8b_POST);
      return;
    } else if (VT == MVT::v16i8) {
      SelectPostStore(Node, 2, AArch64::ST2Twov16b_POST);
      return;
    } else if (VT == MVT::v4i16 || VT == MVT::v4f16) {
      SelectPostStore(Node, 2, AArch64::ST2Twov4h_POST);
      return;
    } else if (VT == MVT::v8i16 || VT == MVT::v8f16) {
      SelectPostStore(Node, 2, AArch64::ST2Twov8h_POST);
      return;
    } else if (VT == MVT::v2i32 || VT == MVT::v2f32) {
      SelectPostStore(Node, 2, AArch64::ST2Twov2s_POST);
      return;
    } else if (VT == MVT::v4i32 || VT == MVT::v4f32) {
      SelectPostStore(Node, 2, AArch64::ST2Twov4s_POST);
      return;
    } else if (VT == MVT::v2i64 || VT == MVT::v2f64) {
      SelectPostStore(Node, 2, AArch64::ST2Twov2d_POST);
      return;
    } else if (VT == MVT::v1i64 || VT == MVT::v1f64) {
      SelectPostStore(Node, 2, AArch64::ST1Twov1d_POST);
      return;
    }
    break;
  }
  case AArch64ISD::ST3post: {
    VT = Node->getOperand(1).getValueType();
    if (VT == MVT::v8i8) {
      SelectPostStore(Node, 3, AArch64::ST3Threev8b_POST);
      return;
    } else if (VT == MVT::v16i8) {
      SelectPostStore(Node, 3, AArch64::ST3Threev16b_POST);
      return;
    } else if (VT == MVT::v4i16 || VT == MVT::v4f16) {
      SelectPostStore(Node, 3, AArch64::ST3Threev4h_POST);
      return;
    } else if (VT == MVT::v8i16 || VT == MVT::v8f16) {
      SelectPostStore(Node, 3, AArch64::ST3Threev8h_POST);
      return;
    } else if (VT == MVT::v2i32 || VT == MVT::v2f32) {
      SelectPostStore(Node, 3, AArch64::ST3Threev2s_POST);
      return;
    } else if (VT == MVT::v4i32 || VT == MVT::v4f32) {
      SelectPostStore(Node, 3, AArch64::ST3Threev4s_POST);
      return;
    } else if (VT == MVT::v2i64 || VT == MVT::v2f64) {
      SelectPostStore(Node, 3, AArch64::ST3Threev2d_POST);
      return;
    } else if (VT == MVT::v1i64 || VT == MVT::v1f64) {
      SelectPostStore(Node, 3, AArch64::ST1Threev1d_POST);
      return;
    }
    break;
  }
  case AArch64ISD::ST4post: {
    VT = Node->getOperand(1).getValueType();
    if (VT == MVT::v8i8) {
      SelectPostStore(Node, 4, AArch64::ST4Fourv8b_POST);
      return;
    } else if (VT == MVT::v16i8) {
      SelectPostStore(Node, 4, AArch64::ST4Fourv16b_POST);
      return;
    } else if (VT == MVT::v4i16 || VT == MVT::v4f16) {
      SelectPostStore(Node, 4, AArch64::ST4Fourv4h_POST);
      return;
    } else if (VT == MVT::v8i16 || VT == MVT::v8f16) {
      SelectPostStore(Node, 4, AArch64::ST4Fourv8h_POST);
      return;
    } else if (VT == MVT::v2i32 || VT == MVT::v2f32) {
      SelectPostStore(Node, 4, AArch64::ST4Fourv2s_POST);
      return;
    } else if (VT == MVT::v4i32 || VT == MVT::v4f32) {
      SelectPostStore(Node, 4, AArch64::ST4Fourv4s_POST);
      return;
    } else if (VT == MVT::v2i64 || VT == MVT::v2f64) {
      SelectPostStore(Node, 4, AArch64::ST4Fourv2d_POST);
      return;
    } else if (VT == MVT::v1i64 || VT == MVT::v1f64) {
      SelectPostStore(Node, 4, AArch64::ST1Fourv1d_POST);
      return;
    }
    break;
  }
  case AArch64ISD::ST1x2post: {
    VT = Node->getOperand(1).getValueType();
    if (VT == MVT::v8i8) {
      SelectPostStore(Node, 2, AArch64::ST1Twov8b_POST);
      return;
    } else if (VT == MVT::v16i8) {
      SelectPostStore(Node, 2, AArch64::ST1Twov16b_POST);
      return;
    } else if (VT == MVT::v4i16 || VT == MVT::v4f16) {
      SelectPostStore(Node, 2, AArch64::ST1Twov4h_POST);
      return;
    } else if (VT == MVT::v8i16 || VT == MVT::v8f16) {
      SelectPostStore(Node, 2, AArch64::ST1Twov8h_POST);
      return;
    } else if (VT == MVT::v2i32 || VT == MVT::v2f32) {
      SelectPostStore(Node, 2, AArch64::ST1Twov2s_POST);
      return;
    } else if (VT == MVT::v4i32 || VT == MVT::v4f32) {
      SelectPostStore(Node, 2, AArch64::ST1Twov4s_POST);
      return;
    } else if (VT == MVT::v1i64 || VT == MVT::v1f64) {
      SelectPostStore(Node, 2, AArch64::ST1Twov1d_POST);
      return;
    } else if (VT == MVT::v2i64 || VT == MVT::v2f64) {
      SelectPostStore(Node, 2, AArch64::ST1Twov2d_POST);
      return;
    }
    break;
  }
  case AArch64ISD::ST1x3post: {
    VT = Node->getOperand(1).getValueType();
    if (VT == MVT::v8i8) {
      SelectPostStore(Node, 3, AArch64::ST1Threev8b_POST);
      return;
    } else if (VT == MVT::v16i8) {
      SelectPostStore(Node, 3, AArch64::ST1Threev16b_POST);
      return;
    } else if (VT == MVT::v4i16 || VT == MVT::v4f16) {
      SelectPostStore(Node, 3, AArch64::ST1Threev4h_POST);
      return;
    } else if (VT == MVT::v8i16 || VT == MVT::v8f16) {
      SelectPostStore(Node, 3, AArch64::ST1Threev8h_POST);
      return;
    } else if (VT == MVT::v2i32 || VT == MVT::v2f32) {
      SelectPostStore(Node, 3, AArch64::ST1Threev2s_POST);
      return;
    } else if (VT == MVT::v4i32 || VT == MVT::v4f32) {
      SelectPostStore(Node, 3, AArch64::ST1Threev4s_POST);
      return;
    } else if (VT == MVT::v1i64 || VT == MVT::v1f64) {
      SelectPostStore(Node, 3, AArch64::ST1Threev1d_POST);
      return;
    } else if (VT == MVT::v2i64 || VT == MVT::v2f64) {
      SelectPostStore(Node, 3, AArch64::ST1Threev2d_POST);
      return;
    }
    break;
  }
  case AArch64ISD::ST1x4post: {
    VT = Node->getOperand(1).getValueType();
    if (VT == MVT::v8i8) {
      SelectPostStore(Node, 4, AArch64::ST1Fourv8b_POST);
      return;
    } else if (VT == MVT::v16i8) {
      SelectPostStore(Node, 4, AArch64::ST1Fourv16b_POST);
      return;
    } else if (VT == MVT::v4i16 || VT == MVT::v4f16) {
      SelectPostStore(Node, 4, AArch64::ST1Fourv4h_POST);
      return;
    } else if (VT == MVT::v8i16 || VT == MVT::v8f16) {
      SelectPostStore(Node, 4, AArch64::ST1Fourv8h_POST);
      return;
    } else if (VT == MVT::v2i32 || VT == MVT::v2f32) {
      SelectPostStore(Node, 4, AArch64::ST1Fourv2s_POST);
      return;
    } else if (VT == MVT::v4i32 || VT == MVT::v4f32) {
      SelectPostStore(Node, 4, AArch64::ST1Fourv4s_POST);
      return;
    } else if (VT == MVT::v1i64 || VT == MVT::v1f64) {
      SelectPostStore(Node, 4, AArch64::ST1Fourv1d_POST);
      return;
    } else if (VT == MVT::v2i64 || VT == MVT::v2f64) {
      SelectPostStore(Node, 4, AArch64::ST1Fourv2d_POST);
      return;
    }
    break;
  }
  case AArch64ISD::ST2LANEpost: {
    VT = Node->getOperand(1).getValueType();
    if (VT == MVT::v16i8 || VT == MVT::v8i8) {
      SelectPostStoreLane(Node, 2, AArch64::ST2i8_POST);
      return;
    } else if (VT == MVT::v8i16 || VT == MVT::v4i16 || VT == MVT::v4f16 ||
               VT == MVT::v8f16) {
      SelectPostStoreLane(Node, 2, AArch64::ST2i16_POST);
      return;
    } else if (VT == MVT::v4i32 || VT == MVT::v2i32 || VT == MVT::v4f32 ||
               VT == MVT::v2f32) {
      SelectPostStoreLane(Node, 2, AArch64::ST2i32_POST);
      return;
    } else if (VT == MVT::v2i64 || VT == MVT::v1i64 || VT == MVT::v2f64 ||
               VT == MVT::v1f64) {
      SelectPostStoreLane(Node, 2, AArch64::ST2i64_POST);
      return;
    }
    break;
  }
  case AArch64ISD::ST3LANEpost: {
    VT = Node->getOperand(1).getValueType();
    if (VT == MVT::v16i8 || VT == MVT::v8i8) {
      SelectPostStoreLane(Node, 3, AArch64::ST3i8_POST);
      return;
    } else if (VT == MVT::v8i16 || VT == MVT::v4i16 || VT == MVT::v4f16 ||
               VT == MVT::v8f16) {
      SelectPostStoreLane(Node, 3, AArch64::ST3i16_POST);
      return;
    } else if (VT == MVT::v4i32 || VT == MVT::v2i32 || VT == MVT::v4f32 ||
               VT == MVT::v2f32) {
      SelectPostStoreLane(Node, 3, AArch64::ST3i32_POST);
      return;
    } else if (VT == MVT::v2i64 || VT == MVT::v1i64 || VT == MVT::v2f64 ||
               VT == MVT::v1f64) {
      SelectPostStoreLane(Node, 3, AArch64::ST3i64_POST);
      return;
    }
    break;
  }
  case AArch64ISD::ST4LANEpost: {
    VT = Node->getOperand(1).getValueType();
    if (VT == MVT::v16i8 || VT == MVT::v8i8) {
      SelectPostStoreLane(Node, 4, AArch64::ST4i8_POST);
      return;
    } else if (VT == MVT::v8i16 || VT == MVT::v4i16 || VT == MVT::v4f16 ||
               VT == MVT::v8f16) {
      SelectPostStoreLane(Node, 4, AArch64::ST4i16_POST);
      return;
    } else if (VT == MVT::v4i32 || VT == MVT::v2i32 || VT == MVT::v4f32 ||
               VT == MVT::v2f32) {
      SelectPostStoreLane(Node, 4, AArch64::ST4i32_POST);
      return;
    } else if (VT == MVT::v2i64 || VT == MVT::v1i64 || VT == MVT::v2f64 ||
               VT == MVT::v1f64) {
      SelectPostStoreLane(Node, 4, AArch64::ST4i64_POST);
      return;
    }
    break;
  }
  }

  // Select the default instruction
  SelectCode(Node);
}

/// createAArch64ISelDag - This pass converts a legalized DAG into a
/// AArch64-specific DAG, ready for instruction scheduling.
FunctionPass *llvm::createAArch64ISelDag(AArch64TargetMachine &TM,
                                         CodeGenOpt::Level OptLevel) {
  return new AArch64DAGToDAGISel(TM, OptLevel);
}<|MERGE_RESOLUTION|>--- conflicted
+++ resolved
@@ -1126,13 +1126,8 @@
   ReplaceUses(SDValue(N, 0), LoadedVal);
   ReplaceUses(SDValue(N, 1), SDValue(Res, 0));
   ReplaceUses(SDValue(N, 2), SDValue(Res, 2));
-<<<<<<< HEAD
-
-  return nullptr;
-=======
   CurDAG->RemoveDeadNode(N);
   return true;
->>>>>>> 9469fe7d
 }
 
 void AArch64DAGToDAGISel::SelectLoad(SDNode *N, unsigned NumVecs, unsigned Opc,
@@ -1153,11 +1148,7 @@
         CurDAG->getTargetExtractSubreg(SubRegIdx + i, dl, VT, SuperReg));
 
   ReplaceUses(SDValue(N, NumVecs), SDValue(Ld, 1));
-<<<<<<< HEAD
-  return nullptr;
-=======
   CurDAG->RemoveDeadNode(N);
->>>>>>> 9469fe7d
 }
 
 void AArch64DAGToDAGISel::SelectPostLoad(SDNode *N, unsigned NumVecs,
@@ -1189,11 +1180,7 @@
 
   // Update the chain
   ReplaceUses(SDValue(N, NumVecs + 1), SDValue(Ld, 2));
-<<<<<<< HEAD
-  return nullptr;
-=======
   CurDAG->RemoveDeadNode(N);
->>>>>>> 9469fe7d
 }
 
 void AArch64DAGToDAGISel::SelectStore(SDNode *N, unsigned NumVecs,
@@ -1304,12 +1291,7 @@
   }
 
   ReplaceUses(SDValue(N, NumVecs), SDValue(Ld, 1));
-<<<<<<< HEAD
-
-  return Ld;
-=======
   CurDAG->RemoveDeadNode(N);
->>>>>>> 9469fe7d
 }
 
 void AArch64DAGToDAGISel::SelectPostLoadLane(SDNode *N, unsigned NumVecs,
@@ -1364,12 +1346,7 @@
 
   // Update the Chain
   ReplaceUses(SDValue(N, NumVecs + 1), SDValue(Ld, 2));
-<<<<<<< HEAD
-
-  return Ld;
-=======
   CurDAG->RemoveDeadNode(N);
->>>>>>> 9469fe7d
 }
 
 void AArch64DAGToDAGISel::SelectStoreLane(SDNode *N, unsigned NumVecs,
@@ -2006,28 +1983,15 @@
 // if yes, given reference arguments will be update so that one can replace
 // the OR instruction with:
 // f = Opc Opd0, Opd1, LSB, MSB ; where Opc is a BFM, LSB = imm, and MSB = imm2
-<<<<<<< HEAD
-static bool isBitfieldInsertOpFromOr(SDNode *N, unsigned &Opc, SDValue &Dst,
-                                     SDValue &Src, unsigned &ImmR,
-                                     unsigned &ImmS, const APInt &UsefulBits,
-                                     SelectionDAG *CurDAG) {
-=======
 static bool tryBitfieldInsertOpFromOr(SDNode *N, const APInt &UsefulBits,
                                       SelectionDAG *CurDAG) {
->>>>>>> 9469fe7d
   assert(N->getOpcode() == ISD::OR && "Expect a OR operation");
 
-  // Set Opc
+  SDValue Dst, Src;
+  unsigned ImmR, ImmS;
+
   EVT VT = N->getValueType(0);
-<<<<<<< HEAD
-  if (VT == MVT::i32)
-    Opc = AArch64::BFMWri;
-  else if (VT == MVT::i64)
-    Opc = AArch64::BFMXri;
-  else
-=======
   if (VT != MVT::i32 && VT != MVT::i64)
->>>>>>> 9469fe7d
     return false;
 
   // Because of simplify-demanded-bits in DAGCombine, involved masks may not
@@ -2112,11 +2076,6 @@
       Dst = OrOpd1Val;
 
     // both parts match
-<<<<<<< HEAD
-    return true;
-  }
-
-=======
     SDLoc DL(N);
     SDValue Ops[] = {Dst, Src, CurDAG->getTargetConstant(ImmR, DL, VT),
                      CurDAG->getTargetConstant(ImmS, DL, VT)};
@@ -2124,7 +2083,6 @@
     CurDAG->SelectNodeTo(N, Opc, VT, Ops);
     return true;
   }
->>>>>>> 9469fe7d
   return false;
 }
 
@@ -2132,36 +2090,16 @@
   if (N->getOpcode() != ISD::OR)
     return false;
 
-  unsigned Opc;
-  unsigned LSB, MSB;
-  SDValue Opd0, Opd1;
-  EVT VT = N->getValueType(0);
   APInt NUsefulBits;
   getUsefulBits(SDValue(N, 0), NUsefulBits);
 
   // If all bits are not useful, just return UNDEF.
-<<<<<<< HEAD
-  if (!NUsefulBits)
-    return CurDAG->SelectNodeTo(N, TargetOpcode::IMPLICIT_DEF, VT);
-
-  if (!isBitfieldInsertOpFromOr(N, Opc, Opd0, Opd1, LSB, MSB, NUsefulBits,
-                                CurDAG))
-    return nullptr;
-
-  SDLoc dl(N);
-  SDValue Ops[] = { Opd0,
-                    Opd1,
-                    CurDAG->getTargetConstant(LSB, dl, VT),
-                    CurDAG->getTargetConstant(MSB, dl, VT) };
-  return CurDAG->SelectNodeTo(N, Opc, VT, Ops);
-=======
   if (!NUsefulBits) {
     CurDAG->SelectNodeTo(N, TargetOpcode::IMPLICIT_DEF, N->getValueType(0));
     return true;
   }
 
   return tryBitfieldInsertOpFromOr(N, NUsefulBits, CurDAG);
->>>>>>> 9469fe7d
 }
 
 /// SelectBitfieldInsertInZeroOp - Match a UBFIZ instruction that is the
@@ -2404,6 +2342,7 @@
 
   ReplaceUses(SDValue(N, 0), SDValue(CmpSwap, 0));
   ReplaceUses(SDValue(N, 1), SDValue(CmpSwap, 2));
+  CurDAG->RemoveDeadNode(N);
 }
 
 void AArch64DAGToDAGISel::Select(SDNode *Node) {
