//==- AArch64AsmParser.cpp - Parse AArch64 assembly to MCInst instructions -==//
//
//                     The LLVM Compiler Infrastructure
//
// This file is distributed under the University of Illinois Open Source
// License. See LICENSE.TXT for details.
//
//===----------------------------------------------------------------------===//

#include "MCTargetDesc/AArch64AddressingModes.h"
#include "MCTargetDesc/AArch64MCExpr.h"
#include "MCTargetDesc/AArch64MCTargetDesc.h"
#include "MCTargetDesc/AArch64TargetStreamer.h"
#include "Utils/AArch64BaseInfo.h"
#include "llvm/ADT/APFloat.h"
#include "llvm/ADT/APInt.h"
#include "llvm/ADT/ArrayRef.h"
#include "llvm/ADT/STLExtras.h"
#include "llvm/ADT/SmallVector.h"
#include "llvm/ADT/StringExtras.h"
#include "llvm/ADT/StringMap.h"
#include "llvm/ADT/StringRef.h"
#include "llvm/ADT/StringSwitch.h"
#include "llvm/ADT/Twine.h"
#include "llvm/MC/MCContext.h"
#include "llvm/MC/MCExpr.h"
#include "llvm/MC/MCInst.h"
#include "llvm/MC/MCLinkerOptimizationHint.h"
#include "llvm/MC/MCObjectFileInfo.h"
#include "llvm/MC/MCParser/MCAsmLexer.h"
#include "llvm/MC/MCParser/MCAsmParser.h"
#include "llvm/MC/MCParser/MCAsmParserExtension.h"
#include "llvm/MC/MCParser/MCParsedAsmOperand.h"
#include "llvm/MC/MCParser/MCTargetAsmParser.h"
#include "llvm/MC/MCRegisterInfo.h"
#include "llvm/MC/MCStreamer.h"
#include "llvm/MC/MCSubtargetInfo.h"
#include "llvm/MC/MCSymbol.h"
#include "llvm/MC/MCTargetOptions.h"
#include "llvm/MC/SubtargetFeature.h"
#include "llvm/Support/Casting.h"
#include "llvm/Support/Compiler.h"
#include "llvm/Support/ErrorHandling.h"
#include "llvm/Support/MathExtras.h"
#include "llvm/Support/SMLoc.h"
#include "llvm/Support/TargetParser.h"
#include "llvm/Support/TargetRegistry.h"
#include "llvm/Support/raw_ostream.h"
#include <cassert>
#include <cctype>
#include <cstdint>
#include <cstdio>
#include <string>
#include <tuple>
#include <utility>
#include <vector>

using namespace llvm;

namespace {

enum class RegKind {
  Scalar,
  NeonVector,
  SVEDataVector,
  SVEPredicateVector
};

class AArch64AsmParser : public MCTargetAsmParser {
private:
  StringRef Mnemonic; ///< Instruction mnemonic.

  // Map of register aliases registers via the .req directive.
  StringMap<std::pair<RegKind, unsigned>> RegisterReqs;

  AArch64TargetStreamer &getTargetStreamer() {
    MCTargetStreamer &TS = *getParser().getStreamer().getTargetStreamer();
    return static_cast<AArch64TargetStreamer &>(TS);
  }

  SMLoc getLoc() const { return getParser().getTok().getLoc(); }

  bool parseSysAlias(StringRef Name, SMLoc NameLoc, OperandVector &Operands);
  void createSysAlias(uint16_t Encoding, OperandVector &Operands, SMLoc S);
  AArch64CC::CondCode parseCondCodeString(StringRef Cond);
  bool parseCondCode(OperandVector &Operands, bool invertCondCode);
  unsigned matchRegisterNameAlias(StringRef Name, RegKind Kind);
  int tryParseRegister();
  int tryMatchVectorRegister(StringRef &Kind, bool expected);
  bool parseRegister(OperandVector &Operands);
  bool parseSymbolicImmVal(const MCExpr *&ImmVal);
  bool parseVectorList(OperandVector &Operands);
  bool parseOperand(OperandVector &Operands, bool isCondCode,
                    bool invertCondCode);

  bool showMatchError(SMLoc Loc, unsigned ErrCode, OperandVector &Operands);

  bool parseDirectiveArch(SMLoc L);
  bool parseDirectiveCPU(SMLoc L);
  bool parseDirectiveWord(unsigned Size, SMLoc L);
  bool parseDirectiveInst(SMLoc L);

  bool parseDirectiveTLSDescCall(SMLoc L);

  bool parseDirectiveLOH(StringRef LOH, SMLoc L);
  bool parseDirectiveLtorg(SMLoc L);

  bool parseDirectiveReq(StringRef Name, SMLoc L);
  bool parseDirectiveUnreq(SMLoc L);

  bool validateInstruction(MCInst &Inst, SmallVectorImpl<SMLoc> &Loc);
  bool MatchAndEmitInstruction(SMLoc IDLoc, unsigned &Opcode,
                               OperandVector &Operands, MCStreamer &Out,
                               uint64_t &ErrorInfo,
                               bool MatchingInlineAsm) override;
/// @name Auto-generated Match Functions
/// {

#define GET_ASSEMBLER_HEADER
#include "AArch64GenAsmMatcher.inc"

  /// }

  OperandMatchResultTy tryParseSVERegister(int &Reg, StringRef &Kind,
                                           RegKind MatchKind);
  OperandMatchResultTy tryParseOptionalShiftExtend(OperandVector &Operands);
  OperandMatchResultTy tryParseBarrierOperand(OperandVector &Operands);
  OperandMatchResultTy tryParseMRSSystemRegister(OperandVector &Operands);
  OperandMatchResultTy tryParseSysReg(OperandVector &Operands);
  OperandMatchResultTy tryParseSysCROperand(OperandVector &Operands);
  OperandMatchResultTy tryParsePrefetch(OperandVector &Operands);
  OperandMatchResultTy tryParsePSBHint(OperandVector &Operands);
  OperandMatchResultTy tryParseAdrpLabel(OperandVector &Operands);
  OperandMatchResultTy tryParseAdrLabel(OperandVector &Operands);
  OperandMatchResultTy tryParseFPImm(OperandVector &Operands);
  OperandMatchResultTy tryParseAddSubImm(OperandVector &Operands);
  OperandMatchResultTy tryParseGPR64sp0Operand(OperandVector &Operands);
  bool tryParseNeonVectorRegister(OperandVector &Operands);
  OperandMatchResultTy tryParseGPRSeqPair(OperandVector &Operands);
  template <bool ParseSuffix>
  OperandMatchResultTy tryParseSVEDataVector(OperandVector &Operands);
  OperandMatchResultTy tryParseSVEPredicateVector(OperandVector &Operands);

public:
  enum AArch64MatchResultTy {
    Match_InvalidSuffix = FIRST_TARGET_MATCH_RESULT_TY,
#define GET_OPERAND_DIAGNOSTIC_TYPES
#include "AArch64GenAsmMatcher.inc"
  };
  bool IsILP32;

  AArch64AsmParser(const MCSubtargetInfo &STI, MCAsmParser &Parser,
                   const MCInstrInfo &MII, const MCTargetOptions &Options)
    : MCTargetAsmParser(Options, STI, MII) {
    IsILP32 = Options.getABIName() == "ilp32";
    MCAsmParserExtension::Initialize(Parser);
    MCStreamer &S = getParser().getStreamer();
    if (S.getTargetStreamer() == nullptr)
      new AArch64TargetStreamer(S);

    // Initialize the set of available features.
    setAvailableFeatures(ComputeAvailableFeatures(getSTI().getFeatureBits()));
  }

  bool ParseInstruction(ParseInstructionInfo &Info, StringRef Name,
                        SMLoc NameLoc, OperandVector &Operands) override;
  bool ParseRegister(unsigned &RegNo, SMLoc &StartLoc, SMLoc &EndLoc) override;
  bool ParseDirective(AsmToken DirectiveID) override;
  unsigned validateTargetOperandClass(MCParsedAsmOperand &Op,
                                      unsigned Kind) override;

  static bool classifySymbolRef(const MCExpr *Expr,
                                AArch64MCExpr::VariantKind &ELFRefKind,
                                MCSymbolRefExpr::VariantKind &DarwinRefKind,
                                int64_t &Addend);
};

/// AArch64Operand - Instances of this class represent a parsed AArch64 machine
/// instruction.
class AArch64Operand : public MCParsedAsmOperand {
private:
  enum KindTy {
    k_Immediate,
    k_ShiftedImm,
    k_CondCode,
    k_Register,
    k_VectorList,
    k_VectorIndex,
    k_Token,
    k_SysReg,
    k_SysCR,
    k_Prefetch,
    k_ShiftExtend,
    k_FPImm,
    k_Barrier,
    k_PSBHint,
  } Kind;

  SMLoc StartLoc, EndLoc;

  struct TokOp {
    const char *Data;
    unsigned Length;
    bool IsSuffix; // Is the operand actually a suffix on the mnemonic.
  };

  struct RegOp {
    unsigned RegNum;
    RegKind Kind;

    int ElementWidth;
  };

  struct VectorListOp {
    unsigned RegNum;
    unsigned Count;
    unsigned NumElements;
    unsigned ElementKind;
  };

  struct VectorIndexOp {
    unsigned Val;
  };

  struct ImmOp {
    const MCExpr *Val;
  };

  struct ShiftedImmOp {
    const MCExpr *Val;
    unsigned ShiftAmount;
  };

  struct CondCodeOp {
    AArch64CC::CondCode Code;
  };

  struct FPImmOp {
    unsigned Val; // Encoded 8-bit representation.
  };

  struct BarrierOp {
    const char *Data;
    unsigned Length;
    unsigned Val; // Not the enum since not all values have names.
  };

  struct SysRegOp {
    const char *Data;
    unsigned Length;
    uint32_t MRSReg;
    uint32_t MSRReg;
    uint32_t PStateField;
  };

  struct SysCRImmOp {
    unsigned Val;
  };

  struct PrefetchOp {
    const char *Data;
    unsigned Length;
    unsigned Val;
  };

  struct PSBHintOp {
    const char *Data;
    unsigned Length;
    unsigned Val;
  };

  struct ShiftExtendOp {
    AArch64_AM::ShiftExtendType Type;
    unsigned Amount;
    bool HasExplicitAmount;
  };

  struct ExtendOp {
    unsigned Val;
  };

  union {
    struct TokOp Tok;
    struct RegOp Reg;
    struct VectorListOp VectorList;
    struct VectorIndexOp VectorIndex;
    struct ImmOp Imm;
    struct ShiftedImmOp ShiftedImm;
    struct CondCodeOp CondCode;
    struct FPImmOp FPImm;
    struct BarrierOp Barrier;
    struct SysRegOp SysReg;
    struct SysCRImmOp SysCRImm;
    struct PrefetchOp Prefetch;
    struct PSBHintOp PSBHint;
    struct ShiftExtendOp ShiftExtend;
  };

  // Keep the MCContext around as the MCExprs may need manipulated during
  // the add<>Operands() calls.
  MCContext &Ctx;

public:
  AArch64Operand(KindTy K, MCContext &Ctx) : Kind(K), Ctx(Ctx) {}

  AArch64Operand(const AArch64Operand &o) : MCParsedAsmOperand(), Ctx(o.Ctx) {
    Kind = o.Kind;
    StartLoc = o.StartLoc;
    EndLoc = o.EndLoc;
    switch (Kind) {
    case k_Token:
      Tok = o.Tok;
      break;
    case k_Immediate:
      Imm = o.Imm;
      break;
    case k_ShiftedImm:
      ShiftedImm = o.ShiftedImm;
      break;
    case k_CondCode:
      CondCode = o.CondCode;
      break;
    case k_FPImm:
      FPImm = o.FPImm;
      break;
    case k_Barrier:
      Barrier = o.Barrier;
      break;
    case k_Register:
      Reg = o.Reg;
      break;
    case k_VectorList:
      VectorList = o.VectorList;
      break;
    case k_VectorIndex:
      VectorIndex = o.VectorIndex;
      break;
    case k_SysReg:
      SysReg = o.SysReg;
      break;
    case k_SysCR:
      SysCRImm = o.SysCRImm;
      break;
    case k_Prefetch:
      Prefetch = o.Prefetch;
      break;
    case k_PSBHint:
      PSBHint = o.PSBHint;
      break;
    case k_ShiftExtend:
      ShiftExtend = o.ShiftExtend;
      break;
    }
  }

  /// getStartLoc - Get the location of the first token of this operand.
  SMLoc getStartLoc() const override { return StartLoc; }
  /// getEndLoc - Get the location of the last token of this operand.
  SMLoc getEndLoc() const override { return EndLoc; }

  StringRef getToken() const {
    assert(Kind == k_Token && "Invalid access!");
    return StringRef(Tok.Data, Tok.Length);
  }

  bool isTokenSuffix() const {
    assert(Kind == k_Token && "Invalid access!");
    return Tok.IsSuffix;
  }

  const MCExpr *getImm() const {
    assert(Kind == k_Immediate && "Invalid access!");
    return Imm.Val;
  }

  const MCExpr *getShiftedImmVal() const {
    assert(Kind == k_ShiftedImm && "Invalid access!");
    return ShiftedImm.Val;
  }

  unsigned getShiftedImmShift() const {
    assert(Kind == k_ShiftedImm && "Invalid access!");
    return ShiftedImm.ShiftAmount;
  }

  AArch64CC::CondCode getCondCode() const {
    assert(Kind == k_CondCode && "Invalid access!");
    return CondCode.Code;
  }

  unsigned getFPImm() const {
    assert(Kind == k_FPImm && "Invalid access!");
    return FPImm.Val;
  }

  unsigned getBarrier() const {
    assert(Kind == k_Barrier && "Invalid access!");
    return Barrier.Val;
  }

  StringRef getBarrierName() const {
    assert(Kind == k_Barrier && "Invalid access!");
    return StringRef(Barrier.Data, Barrier.Length);
  }

  unsigned getReg() const override {
    assert(Kind == k_Register && "Invalid access!");
    return Reg.RegNum;
  }

  unsigned getVectorListStart() const {
    assert(Kind == k_VectorList && "Invalid access!");
    return VectorList.RegNum;
  }

  unsigned getVectorListCount() const {
    assert(Kind == k_VectorList && "Invalid access!");
    return VectorList.Count;
  }

  unsigned getVectorIndex() const {
    assert(Kind == k_VectorIndex && "Invalid access!");
    return VectorIndex.Val;
  }

  StringRef getSysReg() const {
    assert(Kind == k_SysReg && "Invalid access!");
    return StringRef(SysReg.Data, SysReg.Length);
  }

  unsigned getSysCR() const {
    assert(Kind == k_SysCR && "Invalid access!");
    return SysCRImm.Val;
  }

  unsigned getPrefetch() const {
    assert(Kind == k_Prefetch && "Invalid access!");
    return Prefetch.Val;
  }

  unsigned getPSBHint() const {
    assert(Kind == k_PSBHint && "Invalid access!");
    return PSBHint.Val;
  }

  StringRef getPSBHintName() const {
    assert(Kind == k_PSBHint && "Invalid access!");
    return StringRef(PSBHint.Data, PSBHint.Length);
  }

  StringRef getPrefetchName() const {
    assert(Kind == k_Prefetch && "Invalid access!");
    return StringRef(Prefetch.Data, Prefetch.Length);
  }

  AArch64_AM::ShiftExtendType getShiftExtendType() const {
    assert(Kind == k_ShiftExtend && "Invalid access!");
    return ShiftExtend.Type;
  }

  unsigned getShiftExtendAmount() const {
    assert(Kind == k_ShiftExtend && "Invalid access!");
    return ShiftExtend.Amount;
  }

  bool hasShiftExtendAmount() const {
    assert(Kind == k_ShiftExtend && "Invalid access!");
    return ShiftExtend.HasExplicitAmount;
  }

  bool isImm() const override { return Kind == k_Immediate; }
  bool isMem() const override { return false; }
  bool isSImm9() const {
    if (!isImm())
      return false;
    const MCConstantExpr *MCE = dyn_cast<MCConstantExpr>(getImm());
    if (!MCE)
      return false;
    int64_t Val = MCE->getValue();
    return (Val >= -256 && Val < 256);
  }
  bool isSImm10s8() const {
    if (!isImm())
      return false;
    const MCConstantExpr *MCE = dyn_cast<MCConstantExpr>(getImm());
    if (!MCE)
      return false;
    int64_t Val = MCE->getValue();
    return (Val >= -4096 && Val < 4089 && (Val & 7) == 0);
  }
  bool isSImm7s4() const {
    if (!isImm())
      return false;
    const MCConstantExpr *MCE = dyn_cast<MCConstantExpr>(getImm());
    if (!MCE)
      return false;
    int64_t Val = MCE->getValue();
    return (Val >= -256 && Val <= 252 && (Val & 3) == 0);
  }
  bool isSImm7s8() const {
    if (!isImm())
      return false;
    const MCConstantExpr *MCE = dyn_cast<MCConstantExpr>(getImm());
    if (!MCE)
      return false;
    int64_t Val = MCE->getValue();
    return (Val >= -512 && Val <= 504 && (Val & 7) == 0);
  }
  bool isSImm7s16() const {
    if (!isImm())
      return false;
    const MCConstantExpr *MCE = dyn_cast<MCConstantExpr>(getImm());
    if (!MCE)
      return false;
    int64_t Val = MCE->getValue();
    return (Val >= -1024 && Val <= 1008 && (Val & 15) == 0);
  }

  bool isSymbolicUImm12Offset(const MCExpr *Expr, unsigned Scale) const {
    AArch64MCExpr::VariantKind ELFRefKind;
    MCSymbolRefExpr::VariantKind DarwinRefKind;
    int64_t Addend;
    if (!AArch64AsmParser::classifySymbolRef(Expr, ELFRefKind, DarwinRefKind,
                                           Addend)) {
      // If we don't understand the expression, assume the best and
      // let the fixup and relocation code deal with it.
      return true;
    }

    if (DarwinRefKind == MCSymbolRefExpr::VK_PAGEOFF ||
        ELFRefKind == AArch64MCExpr::VK_LO12 ||
        ELFRefKind == AArch64MCExpr::VK_GOT_LO12 ||
        ELFRefKind == AArch64MCExpr::VK_DTPREL_LO12 ||
        ELFRefKind == AArch64MCExpr::VK_DTPREL_LO12_NC ||
        ELFRefKind == AArch64MCExpr::VK_TPREL_LO12 ||
        ELFRefKind == AArch64MCExpr::VK_TPREL_LO12_NC ||
        ELFRefKind == AArch64MCExpr::VK_GOTTPREL_LO12_NC ||
        ELFRefKind == AArch64MCExpr::VK_TLSDESC_LO12) {
      // Note that we don't range-check the addend. It's adjusted modulo page
      // size when converted, so there is no "out of range" condition when using
      // @pageoff.
      return Addend >= 0 && (Addend % Scale) == 0;
    } else if (DarwinRefKind == MCSymbolRefExpr::VK_GOTPAGEOFF ||
               DarwinRefKind == MCSymbolRefExpr::VK_TLVPPAGEOFF) {
      // @gotpageoff/@tlvppageoff can only be used directly, not with an addend.
      return Addend == 0;
    }

    return false;
  }

  template <int Scale> bool isUImm12Offset() const {
    if (!isImm())
      return false;

    const MCConstantExpr *MCE = dyn_cast<MCConstantExpr>(getImm());
    if (!MCE)
      return isSymbolicUImm12Offset(getImm(), Scale);

    int64_t Val = MCE->getValue();
    return (Val % Scale) == 0 && Val >= 0 && (Val / Scale) < 0x1000;
  }

  template <int N, int M>
  bool isImmInRange() const {
    if (!isImm())
      return false;
    const MCConstantExpr *MCE = dyn_cast<MCConstantExpr>(getImm());
    if (!MCE)
      return false;
    int64_t Val = MCE->getValue();
    return (Val >= N && Val <= M);
  }

  bool isLogicalImm32() const {
    if (!isImm())
      return false;
    const MCConstantExpr *MCE = dyn_cast<MCConstantExpr>(getImm());
    if (!MCE)
      return false;
    int64_t Val = MCE->getValue();
    if (Val >> 32 != 0 && Val >> 32 != ~0LL)
      return false;
    Val &= 0xFFFFFFFF;
    return AArch64_AM::isLogicalImmediate(Val, 32);
  }

  bool isLogicalImm64() const {
    if (!isImm())
      return false;
    const MCConstantExpr *MCE = dyn_cast<MCConstantExpr>(getImm());
    if (!MCE)
      return false;
    return AArch64_AM::isLogicalImmediate(MCE->getValue(), 64);
  }

  bool isLogicalImm32Not() const {
    if (!isImm())
      return false;
    const MCConstantExpr *MCE = dyn_cast<MCConstantExpr>(getImm());
    if (!MCE)
      return false;
    int64_t Val = ~MCE->getValue() & 0xFFFFFFFF;
    return AArch64_AM::isLogicalImmediate(Val, 32);
  }

  bool isLogicalImm64Not() const {
    if (!isImm())
      return false;
    const MCConstantExpr *MCE = dyn_cast<MCConstantExpr>(getImm());
    if (!MCE)
      return false;
    return AArch64_AM::isLogicalImmediate(~MCE->getValue(), 64);
  }

  bool isShiftedImm() const { return Kind == k_ShiftedImm; }

  bool isAddSubImm() const {
    if (!isShiftedImm() && !isImm())
      return false;

    const MCExpr *Expr;

    // An ADD/SUB shifter is either 'lsl #0' or 'lsl #12'.
    if (isShiftedImm()) {
      unsigned Shift = ShiftedImm.ShiftAmount;
      Expr = ShiftedImm.Val;
      if (Shift != 0 && Shift != 12)
        return false;
    } else {
      Expr = getImm();
    }

    AArch64MCExpr::VariantKind ELFRefKind;
    MCSymbolRefExpr::VariantKind DarwinRefKind;
    int64_t Addend;
    if (AArch64AsmParser::classifySymbolRef(Expr, ELFRefKind,
                                          DarwinRefKind, Addend)) {
      return DarwinRefKind == MCSymbolRefExpr::VK_PAGEOFF
          || DarwinRefKind == MCSymbolRefExpr::VK_TLVPPAGEOFF
          || (DarwinRefKind == MCSymbolRefExpr::VK_GOTPAGEOFF && Addend == 0)
          || ELFRefKind == AArch64MCExpr::VK_LO12
          || ELFRefKind == AArch64MCExpr::VK_DTPREL_HI12
          || ELFRefKind == AArch64MCExpr::VK_DTPREL_LO12
          || ELFRefKind == AArch64MCExpr::VK_DTPREL_LO12_NC
          || ELFRefKind == AArch64MCExpr::VK_TPREL_HI12
          || ELFRefKind == AArch64MCExpr::VK_TPREL_LO12
          || ELFRefKind == AArch64MCExpr::VK_TPREL_LO12_NC
          || ELFRefKind == AArch64MCExpr::VK_TLSDESC_LO12;
    }

    // If it's a constant, it should be a real immediate in range:
    if (auto *CE = dyn_cast<MCConstantExpr>(Expr))
      return CE->getValue() >= 0 && CE->getValue() <= 0xfff;

    // If it's an expression, we hope for the best and let the fixup/relocation
    // code deal with it.
    return true;
  }

  bool isAddSubImmNeg() const {
    if (!isShiftedImm() && !isImm())
      return false;

    const MCExpr *Expr;

    // An ADD/SUB shifter is either 'lsl #0' or 'lsl #12'.
    if (isShiftedImm()) {
      unsigned Shift = ShiftedImm.ShiftAmount;
      Expr = ShiftedImm.Val;
      if (Shift != 0 && Shift != 12)
        return false;
    } else
      Expr = getImm();

    // Otherwise it should be a real negative immediate in range:
    const MCConstantExpr *CE = dyn_cast<MCConstantExpr>(Expr);
    return CE != nullptr && CE->getValue() < 0 && -CE->getValue() <= 0xfff;
  }

  bool isCondCode() const { return Kind == k_CondCode; }

  bool isSIMDImmType10() const {
    if (!isImm())
      return false;
    const MCConstantExpr *MCE = dyn_cast<MCConstantExpr>(getImm());
    if (!MCE)
      return false;
    return AArch64_AM::isAdvSIMDModImmType10(MCE->getValue());
  }

  template<int N>
  bool isBranchTarget() const {
    if (!isImm())
      return false;
    const MCConstantExpr *MCE = dyn_cast<MCConstantExpr>(getImm());
    if (!MCE)
      return true;
    int64_t Val = MCE->getValue();
    if (Val & 0x3)
      return false;
    assert(N > 0 && "Branch target immediate cannot be 0 bits!");
    return (Val >= -((1<<(N-1)) << 2) && Val <= (((1<<(N-1))-1) << 2));
  }

  bool
  isMovWSymbol(ArrayRef<AArch64MCExpr::VariantKind> AllowedModifiers) const {
    if (!isImm())
      return false;

    AArch64MCExpr::VariantKind ELFRefKind;
    MCSymbolRefExpr::VariantKind DarwinRefKind;
    int64_t Addend;
    if (!AArch64AsmParser::classifySymbolRef(getImm(), ELFRefKind,
                                             DarwinRefKind, Addend)) {
      return false;
    }
    if (DarwinRefKind != MCSymbolRefExpr::VK_None)
      return false;

    for (unsigned i = 0; i != AllowedModifiers.size(); ++i) {
      if (ELFRefKind == AllowedModifiers[i])
        return Addend == 0;
    }

    return false;
  }

  bool isMovZSymbolG3() const {
    return isMovWSymbol(AArch64MCExpr::VK_ABS_G3);
  }

  bool isMovZSymbolG2() const {
    return isMovWSymbol({AArch64MCExpr::VK_ABS_G2, AArch64MCExpr::VK_ABS_G2_S,
                         AArch64MCExpr::VK_TPREL_G2,
                         AArch64MCExpr::VK_DTPREL_G2});
  }

  bool isMovZSymbolG1() const {
    return isMovWSymbol({
        AArch64MCExpr::VK_ABS_G1, AArch64MCExpr::VK_ABS_G1_S,
        AArch64MCExpr::VK_GOTTPREL_G1, AArch64MCExpr::VK_TPREL_G1,
        AArch64MCExpr::VK_DTPREL_G1,
    });
  }

  bool isMovZSymbolG0() const {
    return isMovWSymbol({AArch64MCExpr::VK_ABS_G0, AArch64MCExpr::VK_ABS_G0_S,
                         AArch64MCExpr::VK_TPREL_G0,
                         AArch64MCExpr::VK_DTPREL_G0});
  }

  bool isMovKSymbolG3() const {
    return isMovWSymbol(AArch64MCExpr::VK_ABS_G3);
  }

  bool isMovKSymbolG2() const {
    return isMovWSymbol(AArch64MCExpr::VK_ABS_G2_NC);
  }

  bool isMovKSymbolG1() const {
    return isMovWSymbol({AArch64MCExpr::VK_ABS_G1_NC,
                         AArch64MCExpr::VK_TPREL_G1_NC,
                         AArch64MCExpr::VK_DTPREL_G1_NC});
  }

  bool isMovKSymbolG0() const {
    return isMovWSymbol(
        {AArch64MCExpr::VK_ABS_G0_NC, AArch64MCExpr::VK_GOTTPREL_G0_NC,
         AArch64MCExpr::VK_TPREL_G0_NC, AArch64MCExpr::VK_DTPREL_G0_NC});
  }

  template<int RegWidth, int Shift>
  bool isMOVZMovAlias() const {
    if (!isImm()) return false;

    const MCConstantExpr *CE = dyn_cast<MCConstantExpr>(getImm());
    if (!CE) return false;
    uint64_t Value = CE->getValue();

    return AArch64_AM::isMOVZMovAlias(Value, Shift, RegWidth);
  }

  template<int RegWidth, int Shift>
  bool isMOVNMovAlias() const {
    if (!isImm()) return false;

    const MCConstantExpr *CE = dyn_cast<MCConstantExpr>(getImm());
    if (!CE) return false;
    uint64_t Value = CE->getValue();

    return AArch64_AM::isMOVNMovAlias(Value, Shift, RegWidth);
  }

  bool isFPImm() const { return Kind == k_FPImm; }
  bool isBarrier() const { return Kind == k_Barrier; }
  bool isSysReg() const { return Kind == k_SysReg; }

  bool isMRSSystemRegister() const {
    if (!isSysReg()) return false;

    return SysReg.MRSReg != -1U;
  }

  bool isMSRSystemRegister() const {
    if (!isSysReg()) return false;
    return SysReg.MSRReg != -1U;
  }

  bool isSystemPStateFieldWithImm0_1() const {
    if (!isSysReg()) return false;
    return (SysReg.PStateField == AArch64PState::PAN ||
            SysReg.PStateField == AArch64PState::UAO);
  }

  bool isSystemPStateFieldWithImm0_15() const {
    if (!isSysReg() || isSystemPStateFieldWithImm0_1()) return false;
    return SysReg.PStateField != -1U;
  }

  bool isReg() const override {
    return Kind == k_Register;
  }

  bool isScalarReg() const {
    return Kind == k_Register && Reg.Kind == RegKind::Scalar;
  }

  bool isNeonVectorReg() const {
    return Kind == k_Register && Reg.Kind == RegKind::NeonVector;
  }

  bool isNeonVectorRegLo() const {
    return Kind == k_Register && Reg.Kind == RegKind::NeonVector &&
           AArch64MCRegisterClasses[AArch64::FPR128_loRegClassID].contains(
               Reg.RegNum);
  }

  template <unsigned Class> bool isSVEVectorReg() const {
    RegKind RK;
    switch (Class) {
    case AArch64::ZPRRegClassID:
      RK = RegKind::SVEDataVector;
      break;
    case AArch64::PPRRegClassID:
    case AArch64::PPR_3bRegClassID:
      RK = RegKind::SVEPredicateVector;
      break;
    default:
      llvm_unreachable("Unsupport register class");
    }

    return (Kind == k_Register && Reg.Kind == RK) &&
           AArch64MCRegisterClasses[Class].contains(getReg());
  }

  template <int ElementWidth, unsigned Class>
  bool isSVEVectorRegOfWidth() const {
    return isSVEVectorReg<Class>() &&
           (ElementWidth == -1 || Reg.ElementWidth == ElementWidth);
  }

  bool isGPR32as64() const {
    return Kind == k_Register && Reg.Kind == RegKind::Scalar &&
      AArch64MCRegisterClasses[AArch64::GPR64RegClassID].contains(Reg.RegNum);
  }

  bool isWSeqPair() const {
    return Kind == k_Register && Reg.Kind == RegKind::Scalar &&
           AArch64MCRegisterClasses[AArch64::WSeqPairsClassRegClassID].contains(
               Reg.RegNum);
  }

  bool isXSeqPair() const {
    return Kind == k_Register && Reg.Kind == RegKind::Scalar &&
           AArch64MCRegisterClasses[AArch64::XSeqPairsClassRegClassID].contains(
               Reg.RegNum);
  }

  bool isGPR64sp0() const {
    return Kind == k_Register && Reg.Kind == RegKind::Scalar &&
      AArch64MCRegisterClasses[AArch64::GPR64spRegClassID].contains(Reg.RegNum);
  }

  template<int64_t Angle, int64_t Remainder>
  bool isComplexRotation() const {
    if (!isImm()) return false;

    const MCConstantExpr *CE = dyn_cast<MCConstantExpr>(getImm());
    if (!CE) return false;
    uint64_t Value = CE->getValue();

    return (Value % Angle == Remainder && Value <= 270);
  }

  /// Is this a vector list with the type implicit (presumably attached to the
  /// instruction itself)?
  template <unsigned NumRegs> bool isImplicitlyTypedVectorList() const {
    return Kind == k_VectorList && VectorList.Count == NumRegs &&
           !VectorList.ElementKind;
  }

  template <unsigned NumRegs, unsigned NumElements, char ElementKind>
  bool isTypedVectorList() const {
    if (Kind != k_VectorList)
      return false;
    if (VectorList.Count != NumRegs)
      return false;
    if (VectorList.ElementKind != ElementKind)
      return false;
    return VectorList.NumElements == NumElements;
  }

  bool isVectorIndex1() const {
    return Kind == k_VectorIndex && VectorIndex.Val == 1;
  }

  bool isVectorIndexB() const {
    return Kind == k_VectorIndex && VectorIndex.Val < 16;
  }

  bool isVectorIndexH() const {
    return Kind == k_VectorIndex && VectorIndex.Val < 8;
  }

  bool isVectorIndexS() const {
    return Kind == k_VectorIndex && VectorIndex.Val < 4;
  }

  bool isVectorIndexD() const {
    return Kind == k_VectorIndex && VectorIndex.Val < 2;
  }

  bool isToken() const override { return Kind == k_Token; }

  bool isTokenEqual(StringRef Str) const {
    return Kind == k_Token && getToken() == Str;
  }
  bool isSysCR() const { return Kind == k_SysCR; }
  bool isPrefetch() const { return Kind == k_Prefetch; }
  bool isPSBHint() const { return Kind == k_PSBHint; }
  bool isShiftExtend() const { return Kind == k_ShiftExtend; }
  bool isShifter() const {
    if (!isShiftExtend())
      return false;

    AArch64_AM::ShiftExtendType ST = getShiftExtendType();
    return (ST == AArch64_AM::LSL || ST == AArch64_AM::LSR ||
            ST == AArch64_AM::ASR || ST == AArch64_AM::ROR ||
            ST == AArch64_AM::MSL);
  }
  bool isExtend() const {
    if (!isShiftExtend())
      return false;

    AArch64_AM::ShiftExtendType ET = getShiftExtendType();
    return (ET == AArch64_AM::UXTB || ET == AArch64_AM::SXTB ||
            ET == AArch64_AM::UXTH || ET == AArch64_AM::SXTH ||
            ET == AArch64_AM::UXTW || ET == AArch64_AM::SXTW ||
            ET == AArch64_AM::UXTX || ET == AArch64_AM::SXTX ||
            ET == AArch64_AM::LSL) &&
           getShiftExtendAmount() <= 4;
  }

  bool isExtend64() const {
    if (!isExtend())
      return false;
    // UXTX and SXTX require a 64-bit source register (the ExtendLSL64 class).
    AArch64_AM::ShiftExtendType ET = getShiftExtendType();
    return ET != AArch64_AM::UXTX && ET != AArch64_AM::SXTX;
  }

  bool isExtendLSL64() const {
    if (!isExtend())
      return false;
    AArch64_AM::ShiftExtendType ET = getShiftExtendType();
    return (ET == AArch64_AM::UXTX || ET == AArch64_AM::SXTX ||
            ET == AArch64_AM::LSL) &&
           getShiftExtendAmount() <= 4;
  }

  template<int Width> bool isMemXExtend() const {
    if (!isExtend())
      return false;
    AArch64_AM::ShiftExtendType ET = getShiftExtendType();
    return (ET == AArch64_AM::LSL || ET == AArch64_AM::SXTX) &&
           (getShiftExtendAmount() == Log2_32(Width / 8) ||
            getShiftExtendAmount() == 0);
  }

  template<int Width> bool isMemWExtend() const {
    if (!isExtend())
      return false;
    AArch64_AM::ShiftExtendType ET = getShiftExtendType();
    return (ET == AArch64_AM::UXTW || ET == AArch64_AM::SXTW) &&
           (getShiftExtendAmount() == Log2_32(Width / 8) ||
            getShiftExtendAmount() == 0);
  }

  template <unsigned width>
  bool isArithmeticShifter() const {
    if (!isShifter())
      return false;

    // An arithmetic shifter is LSL, LSR, or ASR.
    AArch64_AM::ShiftExtendType ST = getShiftExtendType();
    return (ST == AArch64_AM::LSL || ST == AArch64_AM::LSR ||
            ST == AArch64_AM::ASR) && getShiftExtendAmount() < width;
  }

  template <unsigned width>
  bool isLogicalShifter() const {
    if (!isShifter())
      return false;

    // A logical shifter is LSL, LSR, ASR or ROR.
    AArch64_AM::ShiftExtendType ST = getShiftExtendType();
    return (ST == AArch64_AM::LSL || ST == AArch64_AM::LSR ||
            ST == AArch64_AM::ASR || ST == AArch64_AM::ROR) &&
           getShiftExtendAmount() < width;
  }

  bool isMovImm32Shifter() const {
    if (!isShifter())
      return false;

    // A MOVi shifter is LSL of 0, 16, 32, or 48.
    AArch64_AM::ShiftExtendType ST = getShiftExtendType();
    if (ST != AArch64_AM::LSL)
      return false;
    uint64_t Val = getShiftExtendAmount();
    return (Val == 0 || Val == 16);
  }

  bool isMovImm64Shifter() const {
    if (!isShifter())
      return false;

    // A MOVi shifter is LSL of 0 or 16.
    AArch64_AM::ShiftExtendType ST = getShiftExtendType();
    if (ST != AArch64_AM::LSL)
      return false;
    uint64_t Val = getShiftExtendAmount();
    return (Val == 0 || Val == 16 || Val == 32 || Val == 48);
  }

  bool isLogicalVecShifter() const {
    if (!isShifter())
      return false;

    // A logical vector shifter is a left shift by 0, 8, 16, or 24.
    unsigned Shift = getShiftExtendAmount();
    return getShiftExtendType() == AArch64_AM::LSL &&
           (Shift == 0 || Shift == 8 || Shift == 16 || Shift == 24);
  }

  bool isLogicalVecHalfWordShifter() const {
    if (!isLogicalVecShifter())
      return false;

    // A logical vector shifter is a left shift by 0 or 8.
    unsigned Shift = getShiftExtendAmount();
    return getShiftExtendType() == AArch64_AM::LSL &&
           (Shift == 0 || Shift == 8);
  }

  bool isMoveVecShifter() const {
    if (!isShiftExtend())
      return false;

    // A logical vector shifter is a left shift by 8 or 16.
    unsigned Shift = getShiftExtendAmount();
    return getShiftExtendType() == AArch64_AM::MSL &&
           (Shift == 8 || Shift == 16);
  }

  // Fallback unscaled operands are for aliases of LDR/STR that fall back
  // to LDUR/STUR when the offset is not legal for the former but is for
  // the latter. As such, in addition to checking for being a legal unscaled
  // address, also check that it is not a legal scaled address. This avoids
  // ambiguity in the matcher.
  template<int Width>
  bool isSImm9OffsetFB() const {
    return isSImm9() && !isUImm12Offset<Width / 8>();
  }

  bool isAdrpLabel() const {
    // Validation was handled during parsing, so we just sanity check that
    // something didn't go haywire.
    if (!isImm())
        return false;

    if (const MCConstantExpr *CE = dyn_cast<MCConstantExpr>(Imm.Val)) {
      int64_t Val = CE->getValue();
      int64_t Min = - (4096 * (1LL << (21 - 1)));
      int64_t Max = 4096 * ((1LL << (21 - 1)) - 1);
      return (Val % 4096) == 0 && Val >= Min && Val <= Max;
    }

    return true;
  }

  bool isAdrLabel() const {
    // Validation was handled during parsing, so we just sanity check that
    // something didn't go haywire.
    if (!isImm())
        return false;

    if (const MCConstantExpr *CE = dyn_cast<MCConstantExpr>(Imm.Val)) {
      int64_t Val = CE->getValue();
      int64_t Min = - (1LL << (21 - 1));
      int64_t Max = ((1LL << (21 - 1)) - 1);
      return Val >= Min && Val <= Max;
    }

    return true;
  }

  void addExpr(MCInst &Inst, const MCExpr *Expr) const {
    // Add as immediates when possible.  Null MCExpr = 0.
    if (!Expr)
      Inst.addOperand(MCOperand::createImm(0));
    else if (const MCConstantExpr *CE = dyn_cast<MCConstantExpr>(Expr))
      Inst.addOperand(MCOperand::createImm(CE->getValue()));
    else
      Inst.addOperand(MCOperand::createExpr(Expr));
  }

  void addRegOperands(MCInst &Inst, unsigned N) const {
    assert(N == 1 && "Invalid number of operands!");
    Inst.addOperand(MCOperand::createReg(getReg()));
  }

  void addGPR32as64Operands(MCInst &Inst, unsigned N) const {
    assert(N == 1 && "Invalid number of operands!");
    assert(
        AArch64MCRegisterClasses[AArch64::GPR64RegClassID].contains(getReg()));

    const MCRegisterInfo *RI = Ctx.getRegisterInfo();
    uint32_t Reg = RI->getRegClass(AArch64::GPR32RegClassID).getRegister(
        RI->getEncodingValue(getReg()));

    Inst.addOperand(MCOperand::createReg(Reg));
  }

  void addVectorReg64Operands(MCInst &Inst, unsigned N) const {
    assert(N == 1 && "Invalid number of operands!");
    assert(
        AArch64MCRegisterClasses[AArch64::FPR128RegClassID].contains(getReg()));
    Inst.addOperand(MCOperand::createReg(AArch64::D0 + getReg() - AArch64::Q0));
  }

  void addVectorReg128Operands(MCInst &Inst, unsigned N) const {
    assert(N == 1 && "Invalid number of operands!");
    assert(
        AArch64MCRegisterClasses[AArch64::FPR128RegClassID].contains(getReg()));
    Inst.addOperand(MCOperand::createReg(getReg()));
  }

  void addVectorRegLoOperands(MCInst &Inst, unsigned N) const {
    assert(N == 1 && "Invalid number of operands!");
    Inst.addOperand(MCOperand::createReg(getReg()));
  }

  template <unsigned NumRegs>
  void addVectorList64Operands(MCInst &Inst, unsigned N) const {
    assert(N == 1 && "Invalid number of operands!");
    static const unsigned FirstRegs[] = { AArch64::D0,
                                          AArch64::D0_D1,
                                          AArch64::D0_D1_D2,
                                          AArch64::D0_D1_D2_D3 };
    unsigned FirstReg = FirstRegs[NumRegs - 1];

    Inst.addOperand(
        MCOperand::createReg(FirstReg + getVectorListStart() - AArch64::Q0));
  }

  template <unsigned NumRegs>
  void addVectorList128Operands(MCInst &Inst, unsigned N) const {
    assert(N == 1 && "Invalid number of operands!");
    static const unsigned FirstRegs[] = { AArch64::Q0,
                                          AArch64::Q0_Q1,
                                          AArch64::Q0_Q1_Q2,
                                          AArch64::Q0_Q1_Q2_Q3 };
    unsigned FirstReg = FirstRegs[NumRegs - 1];

    Inst.addOperand(
        MCOperand::createReg(FirstReg + getVectorListStart() - AArch64::Q0));
  }

  void addVectorIndex1Operands(MCInst &Inst, unsigned N) const {
    assert(N == 1 && "Invalid number of operands!");
    Inst.addOperand(MCOperand::createImm(getVectorIndex()));
  }

  void addVectorIndexBOperands(MCInst &Inst, unsigned N) const {
    assert(N == 1 && "Invalid number of operands!");
    Inst.addOperand(MCOperand::createImm(getVectorIndex()));
  }

  void addVectorIndexHOperands(MCInst &Inst, unsigned N) const {
    assert(N == 1 && "Invalid number of operands!");
    Inst.addOperand(MCOperand::createImm(getVectorIndex()));
  }

  void addVectorIndexSOperands(MCInst &Inst, unsigned N) const {
    assert(N == 1 && "Invalid number of operands!");
    Inst.addOperand(MCOperand::createImm(getVectorIndex()));
  }

  void addVectorIndexDOperands(MCInst &Inst, unsigned N) const {
    assert(N == 1 && "Invalid number of operands!");
    Inst.addOperand(MCOperand::createImm(getVectorIndex()));
  }

  void addImmOperands(MCInst &Inst, unsigned N) const {
    assert(N == 1 && "Invalid number of operands!");
    // If this is a pageoff symrefexpr with an addend, adjust the addend
    // to be only the page-offset portion. Otherwise, just add the expr
    // as-is.
    addExpr(Inst, getImm());
  }

  void addAddSubImmOperands(MCInst &Inst, unsigned N) const {
    assert(N == 2 && "Invalid number of operands!");
    if (isShiftedImm()) {
      addExpr(Inst, getShiftedImmVal());
      Inst.addOperand(MCOperand::createImm(getShiftedImmShift()));
    } else {
      addExpr(Inst, getImm());
      Inst.addOperand(MCOperand::createImm(0));
    }
  }

  void addAddSubImmNegOperands(MCInst &Inst, unsigned N) const {
    assert(N == 2 && "Invalid number of operands!");

    const MCExpr *MCE = isShiftedImm() ? getShiftedImmVal() : getImm();
    const MCConstantExpr *CE = cast<MCConstantExpr>(MCE);
    int64_t Val = -CE->getValue();
    unsigned ShiftAmt = isShiftedImm() ? ShiftedImm.ShiftAmount : 0;

    Inst.addOperand(MCOperand::createImm(Val));
    Inst.addOperand(MCOperand::createImm(ShiftAmt));
  }

  void addCondCodeOperands(MCInst &Inst, unsigned N) const {
    assert(N == 1 && "Invalid number of operands!");
    Inst.addOperand(MCOperand::createImm(getCondCode()));
  }

  void addAdrpLabelOperands(MCInst &Inst, unsigned N) const {
    assert(N == 1 && "Invalid number of operands!");
    const MCConstantExpr *MCE = dyn_cast<MCConstantExpr>(getImm());
    if (!MCE)
      addExpr(Inst, getImm());
    else
      Inst.addOperand(MCOperand::createImm(MCE->getValue() >> 12));
  }

  void addAdrLabelOperands(MCInst &Inst, unsigned N) const {
    addImmOperands(Inst, N);
  }

  template<int Scale>
  void addUImm12OffsetOperands(MCInst &Inst, unsigned N) const {
    assert(N == 1 && "Invalid number of operands!");
    const MCConstantExpr *MCE = dyn_cast<MCConstantExpr>(getImm());

    if (!MCE) {
      Inst.addOperand(MCOperand::createExpr(getImm()));
      return;
    }
    Inst.addOperand(MCOperand::createImm(MCE->getValue() / Scale));
  }

  void addSImm9Operands(MCInst &Inst, unsigned N) const {
    assert(N == 1 && "Invalid number of operands!");
    const MCConstantExpr *MCE = cast<MCConstantExpr>(getImm());
    Inst.addOperand(MCOperand::createImm(MCE->getValue()));
  }

  void addSImm10s8Operands(MCInst &Inst, unsigned N) const {
    assert(N == 1 && "Invalid number of operands!");
    const MCConstantExpr *MCE = cast<MCConstantExpr>(getImm());
    Inst.addOperand(MCOperand::createImm(MCE->getValue() / 8));
  }

  void addSImm7s4Operands(MCInst &Inst, unsigned N) const {
    assert(N == 1 && "Invalid number of operands!");
    const MCConstantExpr *MCE = cast<MCConstantExpr>(getImm());
    Inst.addOperand(MCOperand::createImm(MCE->getValue() / 4));
  }

  void addSImm7s8Operands(MCInst &Inst, unsigned N) const {
    assert(N == 1 && "Invalid number of operands!");
    const MCConstantExpr *MCE = cast<MCConstantExpr>(getImm());
    Inst.addOperand(MCOperand::createImm(MCE->getValue() / 8));
  }

  void addSImm7s16Operands(MCInst &Inst, unsigned N) const {
    assert(N == 1 && "Invalid number of operands!");
    const MCConstantExpr *MCE = cast<MCConstantExpr>(getImm());
    Inst.addOperand(MCOperand::createImm(MCE->getValue() / 16));
  }

  void addImm0_1Operands(MCInst &Inst, unsigned N) const {
    assert(N == 1 && "Invalid number of operands!");
    const MCConstantExpr *MCE = cast<MCConstantExpr>(getImm());
    Inst.addOperand(MCOperand::createImm(MCE->getValue()));
  }

  void addImm0_7Operands(MCInst &Inst, unsigned N) const {
    assert(N == 1 && "Invalid number of operands!");
    const MCConstantExpr *MCE = cast<MCConstantExpr>(getImm());
    Inst.addOperand(MCOperand::createImm(MCE->getValue()));
  }

  void addImm1_8Operands(MCInst &Inst, unsigned N) const {
    assert(N == 1 && "Invalid number of operands!");
    const MCConstantExpr *MCE = cast<MCConstantExpr>(getImm());
    Inst.addOperand(MCOperand::createImm(MCE->getValue()));
  }

  void addImm0_15Operands(MCInst &Inst, unsigned N) const {
    assert(N == 1 && "Invalid number of operands!");
    const MCConstantExpr *MCE = cast<MCConstantExpr>(getImm());
    Inst.addOperand(MCOperand::createImm(MCE->getValue()));
  }

  void addImm1_16Operands(MCInst &Inst, unsigned N) const {
    assert(N == 1 && "Invalid number of operands!");
    const MCConstantExpr *MCE = cast<MCConstantExpr>(getImm());
    assert(MCE && "Invalid constant immediate operand!");
    Inst.addOperand(MCOperand::createImm(MCE->getValue()));
  }

  void addImm0_31Operands(MCInst &Inst, unsigned N) const {
    assert(N == 1 && "Invalid number of operands!");
    const MCConstantExpr *MCE = cast<MCConstantExpr>(getImm());
    Inst.addOperand(MCOperand::createImm(MCE->getValue()));
  }

  void addImm1_31Operands(MCInst &Inst, unsigned N) const {
    assert(N == 1 && "Invalid number of operands!");
    const MCConstantExpr *MCE = cast<MCConstantExpr>(getImm());
    Inst.addOperand(MCOperand::createImm(MCE->getValue()));
  }

  void addImm1_32Operands(MCInst &Inst, unsigned N) const {
    assert(N == 1 && "Invalid number of operands!");
    const MCConstantExpr *MCE = cast<MCConstantExpr>(getImm());
    Inst.addOperand(MCOperand::createImm(MCE->getValue()));
  }

  void addImm0_63Operands(MCInst &Inst, unsigned N) const {
    assert(N == 1 && "Invalid number of operands!");
    const MCConstantExpr *MCE = cast<MCConstantExpr>(getImm());
    Inst.addOperand(MCOperand::createImm(MCE->getValue()));
  }

  void addImm1_63Operands(MCInst &Inst, unsigned N) const {
    assert(N == 1 && "Invalid number of operands!");
    const MCConstantExpr *MCE = cast<MCConstantExpr>(getImm());
    Inst.addOperand(MCOperand::createImm(MCE->getValue()));
  }

  void addImm1_64Operands(MCInst &Inst, unsigned N) const {
    assert(N == 1 && "Invalid number of operands!");
    const MCConstantExpr *MCE = cast<MCConstantExpr>(getImm());
    Inst.addOperand(MCOperand::createImm(MCE->getValue()));
  }

  void addImm0_127Operands(MCInst &Inst, unsigned N) const {
    assert(N == 1 && "Invalid number of operands!");
    const MCConstantExpr *MCE = cast<MCConstantExpr>(getImm());
    Inst.addOperand(MCOperand::createImm(MCE->getValue()));
  }

  void addImm0_255Operands(MCInst &Inst, unsigned N) const {
    assert(N == 1 && "Invalid number of operands!");
    const MCConstantExpr *MCE = cast<MCConstantExpr>(getImm());
    Inst.addOperand(MCOperand::createImm(MCE->getValue()));
  }

  void addImm0_65535Operands(MCInst &Inst, unsigned N) const {
    assert(N == 1 && "Invalid number of operands!");
    const MCConstantExpr *MCE = cast<MCConstantExpr>(getImm());
    Inst.addOperand(MCOperand::createImm(MCE->getValue()));
  }

  void addImm32_63Operands(MCInst &Inst, unsigned N) const {
    assert(N == 1 && "Invalid number of operands!");
    const MCConstantExpr *MCE = cast<MCConstantExpr>(getImm());
    Inst.addOperand(MCOperand::createImm(MCE->getValue()));
  }

  void addLogicalImm32Operands(MCInst &Inst, unsigned N) const {
    assert(N == 1 && "Invalid number of operands!");
    const MCConstantExpr *MCE = cast<MCConstantExpr>(getImm());
    uint64_t encoding =
        AArch64_AM::encodeLogicalImmediate(MCE->getValue() & 0xFFFFFFFF, 32);
    Inst.addOperand(MCOperand::createImm(encoding));
  }

  void addLogicalImm64Operands(MCInst &Inst, unsigned N) const {
    assert(N == 1 && "Invalid number of operands!");
    const MCConstantExpr *MCE = cast<MCConstantExpr>(getImm());
    uint64_t encoding = AArch64_AM::encodeLogicalImmediate(MCE->getValue(), 64);
    Inst.addOperand(MCOperand::createImm(encoding));
  }

  void addLogicalImm32NotOperands(MCInst &Inst, unsigned N) const {
    assert(N == 1 && "Invalid number of operands!");
    const MCConstantExpr *MCE = cast<MCConstantExpr>(getImm());
    int64_t Val = ~MCE->getValue() & 0xFFFFFFFF;
    uint64_t encoding = AArch64_AM::encodeLogicalImmediate(Val, 32);
    Inst.addOperand(MCOperand::createImm(encoding));
  }

  void addLogicalImm64NotOperands(MCInst &Inst, unsigned N) const {
    assert(N == 1 && "Invalid number of operands!");
    const MCConstantExpr *MCE = cast<MCConstantExpr>(getImm());
    uint64_t encoding =
        AArch64_AM::encodeLogicalImmediate(~MCE->getValue(), 64);
    Inst.addOperand(MCOperand::createImm(encoding));
  }

  void addSIMDImmType10Operands(MCInst &Inst, unsigned N) const {
    assert(N == 1 && "Invalid number of operands!");
    const MCConstantExpr *MCE = cast<MCConstantExpr>(getImm());
    uint64_t encoding = AArch64_AM::encodeAdvSIMDModImmType10(MCE->getValue());
    Inst.addOperand(MCOperand::createImm(encoding));
  }

  void addBranchTarget26Operands(MCInst &Inst, unsigned N) const {
    // Branch operands don't encode the low bits, so shift them off
    // here. If it's a label, however, just put it on directly as there's
    // not enough information now to do anything.
    assert(N == 1 && "Invalid number of operands!");
    const MCConstantExpr *MCE = dyn_cast<MCConstantExpr>(getImm());
    if (!MCE) {
      addExpr(Inst, getImm());
      return;
    }
    assert(MCE && "Invalid constant immediate operand!");
    Inst.addOperand(MCOperand::createImm(MCE->getValue() >> 2));
  }

  void addPCRelLabel19Operands(MCInst &Inst, unsigned N) const {
    // Branch operands don't encode the low bits, so shift them off
    // here. If it's a label, however, just put it on directly as there's
    // not enough information now to do anything.
    assert(N == 1 && "Invalid number of operands!");
    const MCConstantExpr *MCE = dyn_cast<MCConstantExpr>(getImm());
    if (!MCE) {
      addExpr(Inst, getImm());
      return;
    }
    assert(MCE && "Invalid constant immediate operand!");
    Inst.addOperand(MCOperand::createImm(MCE->getValue() >> 2));
  }

  void addBranchTarget14Operands(MCInst &Inst, unsigned N) const {
    // Branch operands don't encode the low bits, so shift them off
    // here. If it's a label, however, just put it on directly as there's
    // not enough information now to do anything.
    assert(N == 1 && "Invalid number of operands!");
    const MCConstantExpr *MCE = dyn_cast<MCConstantExpr>(getImm());
    if (!MCE) {
      addExpr(Inst, getImm());
      return;
    }
    assert(MCE && "Invalid constant immediate operand!");
    Inst.addOperand(MCOperand::createImm(MCE->getValue() >> 2));
  }

  void addFPImmOperands(MCInst &Inst, unsigned N) const {
    assert(N == 1 && "Invalid number of operands!");
    Inst.addOperand(MCOperand::createImm(getFPImm()));
  }

  void addBarrierOperands(MCInst &Inst, unsigned N) const {
    assert(N == 1 && "Invalid number of operands!");
    Inst.addOperand(MCOperand::createImm(getBarrier()));
  }

  void addMRSSystemRegisterOperands(MCInst &Inst, unsigned N) const {
    assert(N == 1 && "Invalid number of operands!");

    Inst.addOperand(MCOperand::createImm(SysReg.MRSReg));
  }

  void addMSRSystemRegisterOperands(MCInst &Inst, unsigned N) const {
    assert(N == 1 && "Invalid number of operands!");

    Inst.addOperand(MCOperand::createImm(SysReg.MSRReg));
  }

  void addSystemPStateFieldWithImm0_1Operands(MCInst &Inst, unsigned N) const {
    assert(N == 1 && "Invalid number of operands!");

    Inst.addOperand(MCOperand::createImm(SysReg.PStateField));
  }

  void addSystemPStateFieldWithImm0_15Operands(MCInst &Inst, unsigned N) const {
    assert(N == 1 && "Invalid number of operands!");

    Inst.addOperand(MCOperand::createImm(SysReg.PStateField));
  }

  void addSysCROperands(MCInst &Inst, unsigned N) const {
    assert(N == 1 && "Invalid number of operands!");
    Inst.addOperand(MCOperand::createImm(getSysCR()));
  }

  void addPrefetchOperands(MCInst &Inst, unsigned N) const {
    assert(N == 1 && "Invalid number of operands!");
    Inst.addOperand(MCOperand::createImm(getPrefetch()));
  }

  void addPSBHintOperands(MCInst &Inst, unsigned N) const {
    assert(N == 1 && "Invalid number of operands!");
    Inst.addOperand(MCOperand::createImm(getPSBHint()));
  }

  void addShifterOperands(MCInst &Inst, unsigned N) const {
    assert(N == 1 && "Invalid number of operands!");
    unsigned Imm =
        AArch64_AM::getShifterImm(getShiftExtendType(), getShiftExtendAmount());
    Inst.addOperand(MCOperand::createImm(Imm));
  }

  void addExtendOperands(MCInst &Inst, unsigned N) const {
    assert(N == 1 && "Invalid number of operands!");
    AArch64_AM::ShiftExtendType ET = getShiftExtendType();
    if (ET == AArch64_AM::LSL) ET = AArch64_AM::UXTW;
    unsigned Imm = AArch64_AM::getArithExtendImm(ET, getShiftExtendAmount());
    Inst.addOperand(MCOperand::createImm(Imm));
  }

  void addExtend64Operands(MCInst &Inst, unsigned N) const {
    assert(N == 1 && "Invalid number of operands!");
    AArch64_AM::ShiftExtendType ET = getShiftExtendType();
    if (ET == AArch64_AM::LSL) ET = AArch64_AM::UXTX;
    unsigned Imm = AArch64_AM::getArithExtendImm(ET, getShiftExtendAmount());
    Inst.addOperand(MCOperand::createImm(Imm));
  }

  void addMemExtendOperands(MCInst &Inst, unsigned N) const {
    assert(N == 2 && "Invalid number of operands!");
    AArch64_AM::ShiftExtendType ET = getShiftExtendType();
    bool IsSigned = ET == AArch64_AM::SXTW || ET == AArch64_AM::SXTX;
    Inst.addOperand(MCOperand::createImm(IsSigned));
    Inst.addOperand(MCOperand::createImm(getShiftExtendAmount() != 0));
  }

  // For 8-bit load/store instructions with a register offset, both the
  // "DoShift" and "NoShift" variants have a shift of 0. Because of this,
  // they're disambiguated by whether the shift was explicit or implicit rather
  // than its size.
  void addMemExtend8Operands(MCInst &Inst, unsigned N) const {
    assert(N == 2 && "Invalid number of operands!");
    AArch64_AM::ShiftExtendType ET = getShiftExtendType();
    bool IsSigned = ET == AArch64_AM::SXTW || ET == AArch64_AM::SXTX;
    Inst.addOperand(MCOperand::createImm(IsSigned));
    Inst.addOperand(MCOperand::createImm(hasShiftExtendAmount()));
  }

  template<int Shift>
  void addMOVZMovAliasOperands(MCInst &Inst, unsigned N) const {
    assert(N == 1 && "Invalid number of operands!");

    const MCConstantExpr *CE = cast<MCConstantExpr>(getImm());
    uint64_t Value = CE->getValue();
    Inst.addOperand(MCOperand::createImm((Value >> Shift) & 0xffff));
  }

  template<int Shift>
  void addMOVNMovAliasOperands(MCInst &Inst, unsigned N) const {
    assert(N == 1 && "Invalid number of operands!");

    const MCConstantExpr *CE = cast<MCConstantExpr>(getImm());
    uint64_t Value = CE->getValue();
    Inst.addOperand(MCOperand::createImm((~Value >> Shift) & 0xffff));
  }

  void addComplexRotationEvenOperands(MCInst &Inst, unsigned N) const {
    assert(N == 1 && "Invalid number of operands!");
    const MCConstantExpr *MCE = cast<MCConstantExpr>(getImm());
    Inst.addOperand(MCOperand::createImm(MCE->getValue() / 90));
  }

  void addComplexRotationOddOperands(MCInst &Inst, unsigned N) const {
    assert(N == 1 && "Invalid number of operands!");
    const MCConstantExpr *MCE = cast<MCConstantExpr>(getImm());
    Inst.addOperand(MCOperand::createImm((MCE->getValue() - 90) / 180));
  }

  void print(raw_ostream &OS) const override;

  static std::unique_ptr<AArch64Operand>
  CreateToken(StringRef Str, bool IsSuffix, SMLoc S, MCContext &Ctx) {
    auto Op = make_unique<AArch64Operand>(k_Token, Ctx);
    Op->Tok.Data = Str.data();
    Op->Tok.Length = Str.size();
    Op->Tok.IsSuffix = IsSuffix;
    Op->StartLoc = S;
    Op->EndLoc = S;
    return Op;
  }

  static std::unique_ptr<AArch64Operand>
  CreateReg(unsigned RegNum, RegKind Kind, SMLoc S, SMLoc E, MCContext &Ctx) {
    auto Op = make_unique<AArch64Operand>(k_Register, Ctx);
    Op->Reg.RegNum = RegNum;
    Op->Reg.Kind = Kind;
    Op->StartLoc = S;
    Op->EndLoc = E;
    return Op;
  }

  static std::unique_ptr<AArch64Operand>
  CreateReg(unsigned RegNum, RegKind Kind, unsigned ElementWidth,
            SMLoc S, SMLoc E, MCContext &Ctx) {
    auto Op = make_unique<AArch64Operand>(k_Register, Ctx);
    Op->Reg.RegNum = RegNum;
    Op->Reg.ElementWidth = ElementWidth;
    Op->Reg.Kind = Kind;
    Op->StartLoc = S;
    Op->EndLoc = E;
    return Op;
  }

  static std::unique_ptr<AArch64Operand>
  CreateVectorList(unsigned RegNum, unsigned Count, unsigned NumElements,
                   char ElementKind, SMLoc S, SMLoc E, MCContext &Ctx) {
    auto Op = make_unique<AArch64Operand>(k_VectorList, Ctx);
    Op->VectorList.RegNum = RegNum;
    Op->VectorList.Count = Count;
    Op->VectorList.NumElements = NumElements;
    Op->VectorList.ElementKind = ElementKind;
    Op->StartLoc = S;
    Op->EndLoc = E;
    return Op;
  }

  static std::unique_ptr<AArch64Operand>
  CreateVectorIndex(unsigned Idx, SMLoc S, SMLoc E, MCContext &Ctx) {
    auto Op = make_unique<AArch64Operand>(k_VectorIndex, Ctx);
    Op->VectorIndex.Val = Idx;
    Op->StartLoc = S;
    Op->EndLoc = E;
    return Op;
  }

  static std::unique_ptr<AArch64Operand> CreateImm(const MCExpr *Val, SMLoc S,
                                                   SMLoc E, MCContext &Ctx) {
    auto Op = make_unique<AArch64Operand>(k_Immediate, Ctx);
    Op->Imm.Val = Val;
    Op->StartLoc = S;
    Op->EndLoc = E;
    return Op;
  }

  static std::unique_ptr<AArch64Operand> CreateShiftedImm(const MCExpr *Val,
                                                          unsigned ShiftAmount,
                                                          SMLoc S, SMLoc E,
                                                          MCContext &Ctx) {
    auto Op = make_unique<AArch64Operand>(k_ShiftedImm, Ctx);
    Op->ShiftedImm .Val = Val;
    Op->ShiftedImm.ShiftAmount = ShiftAmount;
    Op->StartLoc = S;
    Op->EndLoc = E;
    return Op;
  }

  static std::unique_ptr<AArch64Operand>
  CreateCondCode(AArch64CC::CondCode Code, SMLoc S, SMLoc E, MCContext &Ctx) {
    auto Op = make_unique<AArch64Operand>(k_CondCode, Ctx);
    Op->CondCode.Code = Code;
    Op->StartLoc = S;
    Op->EndLoc = E;
    return Op;
  }

  static std::unique_ptr<AArch64Operand> CreateFPImm(unsigned Val, SMLoc S,
                                                     MCContext &Ctx) {
    auto Op = make_unique<AArch64Operand>(k_FPImm, Ctx);
    Op->FPImm.Val = Val;
    Op->StartLoc = S;
    Op->EndLoc = S;
    return Op;
  }

  static std::unique_ptr<AArch64Operand> CreateBarrier(unsigned Val,
                                                       StringRef Str,
                                                       SMLoc S,
                                                       MCContext &Ctx) {
    auto Op = make_unique<AArch64Operand>(k_Barrier, Ctx);
    Op->Barrier.Val = Val;
    Op->Barrier.Data = Str.data();
    Op->Barrier.Length = Str.size();
    Op->StartLoc = S;
    Op->EndLoc = S;
    return Op;
  }

  static std::unique_ptr<AArch64Operand> CreateSysReg(StringRef Str, SMLoc S,
                                                      uint32_t MRSReg,
                                                      uint32_t MSRReg,
                                                      uint32_t PStateField,
                                                      MCContext &Ctx) {
    auto Op = make_unique<AArch64Operand>(k_SysReg, Ctx);
    Op->SysReg.Data = Str.data();
    Op->SysReg.Length = Str.size();
    Op->SysReg.MRSReg = MRSReg;
    Op->SysReg.MSRReg = MSRReg;
    Op->SysReg.PStateField = PStateField;
    Op->StartLoc = S;
    Op->EndLoc = S;
    return Op;
  }

  static std::unique_ptr<AArch64Operand> CreateSysCR(unsigned Val, SMLoc S,
                                                     SMLoc E, MCContext &Ctx) {
    auto Op = make_unique<AArch64Operand>(k_SysCR, Ctx);
    Op->SysCRImm.Val = Val;
    Op->StartLoc = S;
    Op->EndLoc = E;
    return Op;
  }

  static std::unique_ptr<AArch64Operand> CreatePrefetch(unsigned Val,
                                                        StringRef Str,
                                                        SMLoc S,
                                                        MCContext &Ctx) {
    auto Op = make_unique<AArch64Operand>(k_Prefetch, Ctx);
    Op->Prefetch.Val = Val;
    Op->Barrier.Data = Str.data();
    Op->Barrier.Length = Str.size();
    Op->StartLoc = S;
    Op->EndLoc = S;
    return Op;
  }

  static std::unique_ptr<AArch64Operand> CreatePSBHint(unsigned Val,
                                                       StringRef Str,
                                                       SMLoc S,
                                                       MCContext &Ctx) {
    auto Op = make_unique<AArch64Operand>(k_PSBHint, Ctx);
    Op->PSBHint.Val = Val;
    Op->PSBHint.Data = Str.data();
    Op->PSBHint.Length = Str.size();
    Op->StartLoc = S;
    Op->EndLoc = S;
    return Op;
  }

  static std::unique_ptr<AArch64Operand>
  CreateShiftExtend(AArch64_AM::ShiftExtendType ShOp, unsigned Val,
                    bool HasExplicitAmount, SMLoc S, SMLoc E, MCContext &Ctx) {
    auto Op = make_unique<AArch64Operand>(k_ShiftExtend, Ctx);
    Op->ShiftExtend.Type = ShOp;
    Op->ShiftExtend.Amount = Val;
    Op->ShiftExtend.HasExplicitAmount = HasExplicitAmount;
    Op->StartLoc = S;
    Op->EndLoc = E;
    return Op;
  }
};

} // end anonymous namespace.

void AArch64Operand::print(raw_ostream &OS) const {
  switch (Kind) {
  case k_FPImm:
    OS << "<fpimm " << getFPImm() << "("
       << AArch64_AM::getFPImmFloat(getFPImm()) << ") >";
    break;
  case k_Barrier: {
    StringRef Name = getBarrierName();
    if (!Name.empty())
      OS << "<barrier " << Name << ">";
    else
      OS << "<barrier invalid #" << getBarrier() << ">";
    break;
  }
  case k_Immediate:
    OS << *getImm();
    break;
  case k_ShiftedImm: {
    unsigned Shift = getShiftedImmShift();
    OS << "<shiftedimm ";
    OS << *getShiftedImmVal();
    OS << ", lsl #" << AArch64_AM::getShiftValue(Shift) << ">";
    break;
  }
  case k_CondCode:
    OS << "<condcode " << getCondCode() << ">";
    break;
  case k_Register:
    OS << "<register " << getReg() << ">";
    break;
  case k_VectorList: {
    OS << "<vectorlist ";
    unsigned Reg = getVectorListStart();
    for (unsigned i = 0, e = getVectorListCount(); i != e; ++i)
      OS << Reg + i << " ";
    OS << ">";
    break;
  }
  case k_VectorIndex:
    OS << "<vectorindex " << getVectorIndex() << ">";
    break;
  case k_SysReg:
    OS << "<sysreg: " << getSysReg() << '>';
    break;
  case k_Token:
    OS << "'" << getToken() << "'";
    break;
  case k_SysCR:
    OS << "c" << getSysCR();
    break;
  case k_Prefetch: {
    StringRef Name = getPrefetchName();
    if (!Name.empty())
      OS << "<prfop " << Name << ">";
    else
      OS << "<prfop invalid #" << getPrefetch() << ">";
    break;
  }
  case k_PSBHint:
    OS << getPSBHintName();
    break;
  case k_ShiftExtend:
    OS << "<" << AArch64_AM::getShiftExtendName(getShiftExtendType()) << " #"
       << getShiftExtendAmount();
    if (!hasShiftExtendAmount())
      OS << "<imp>";
    OS << '>';
    break;
  }
}

/// @name Auto-generated Match Functions
/// {

static unsigned MatchRegisterName(StringRef Name);

/// }

static unsigned MatchNeonVectorRegName(StringRef Name) {
  return StringSwitch<unsigned>(Name.lower())
      .Case("v0", AArch64::Q0)
      .Case("v1", AArch64::Q1)
      .Case("v2", AArch64::Q2)
      .Case("v3", AArch64::Q3)
      .Case("v4", AArch64::Q4)
      .Case("v5", AArch64::Q5)
      .Case("v6", AArch64::Q6)
      .Case("v7", AArch64::Q7)
      .Case("v8", AArch64::Q8)
      .Case("v9", AArch64::Q9)
      .Case("v10", AArch64::Q10)
      .Case("v11", AArch64::Q11)
      .Case("v12", AArch64::Q12)
      .Case("v13", AArch64::Q13)
      .Case("v14", AArch64::Q14)
      .Case("v15", AArch64::Q15)
      .Case("v16", AArch64::Q16)
      .Case("v17", AArch64::Q17)
      .Case("v18", AArch64::Q18)
      .Case("v19", AArch64::Q19)
      .Case("v20", AArch64::Q20)
      .Case("v21", AArch64::Q21)
      .Case("v22", AArch64::Q22)
      .Case("v23", AArch64::Q23)
      .Case("v24", AArch64::Q24)
      .Case("v25", AArch64::Q25)
      .Case("v26", AArch64::Q26)
      .Case("v27", AArch64::Q27)
      .Case("v28", AArch64::Q28)
      .Case("v29", AArch64::Q29)
      .Case("v30", AArch64::Q30)
      .Case("v31", AArch64::Q31)
      .Default(0);
}

static bool isValidVectorKind(StringRef Name) {
  return StringSwitch<bool>(Name.lower())
      .Case(".8b", true)
      .Case(".16b", true)
      .Case(".4h", true)
      .Case(".8h", true)
      .Case(".2s", true)
      .Case(".4s", true)
      .Case(".1d", true)
      .Case(".2d", true)
      .Case(".1q", true)
      // Accept the width neutral ones, too, for verbose syntax. If those
      // aren't used in the right places, the token operand won't match so
      // all will work out.
      .Case(".b", true)
      .Case(".h", true)
      .Case(".s", true)
      .Case(".d", true)
      // Needed for fp16 scalar pairwise reductions
      .Case(".2h", true)
      // another special case for the ARMv8.2a dot product operand
      .Case(".4b", true)
      .Default(false);
}

static unsigned matchSVEDataVectorRegName(StringRef Name) {
  return StringSwitch<unsigned>(Name.lower())
      .Case("z0", AArch64::Z0)
      .Case("z1", AArch64::Z1)
      .Case("z2", AArch64::Z2)
      .Case("z3", AArch64::Z3)
      .Case("z4", AArch64::Z4)
      .Case("z5", AArch64::Z5)
      .Case("z6", AArch64::Z6)
      .Case("z7", AArch64::Z7)
      .Case("z8", AArch64::Z8)
      .Case("z9", AArch64::Z9)
      .Case("z10", AArch64::Z10)
      .Case("z11", AArch64::Z11)
      .Case("z12", AArch64::Z12)
      .Case("z13", AArch64::Z13)
      .Case("z14", AArch64::Z14)
      .Case("z15", AArch64::Z15)
      .Case("z16", AArch64::Z16)
      .Case("z17", AArch64::Z17)
      .Case("z18", AArch64::Z18)
      .Case("z19", AArch64::Z19)
      .Case("z20", AArch64::Z20)
      .Case("z21", AArch64::Z21)
      .Case("z22", AArch64::Z22)
      .Case("z23", AArch64::Z23)
      .Case("z24", AArch64::Z24)
      .Case("z25", AArch64::Z25)
      .Case("z26", AArch64::Z26)
      .Case("z27", AArch64::Z27)
      .Case("z28", AArch64::Z28)
      .Case("z29", AArch64::Z29)
      .Case("z30", AArch64::Z30)
      .Case("z31", AArch64::Z31)
      .Default(0);
}

static unsigned matchSVEPredicateVectorRegName(StringRef Name) {
  return StringSwitch<unsigned>(Name.lower())
      .Case("p0", AArch64::P0)
      .Case("p1", AArch64::P1)
      .Case("p2", AArch64::P2)
      .Case("p3", AArch64::P3)
      .Case("p4", AArch64::P4)
      .Case("p5", AArch64::P5)
      .Case("p6", AArch64::P6)
      .Case("p7", AArch64::P7)
      .Case("p8", AArch64::P8)
      .Case("p9", AArch64::P9)
      .Case("p10", AArch64::P10)
      .Case("p11", AArch64::P11)
      .Case("p12", AArch64::P12)
      .Case("p13", AArch64::P13)
      .Case("p14", AArch64::P14)
      .Case("p15", AArch64::P15)
      .Default(0);
}

static bool isValidSVEKind(StringRef Name) {
  return StringSwitch<bool>(Name.lower())
      .Case(".b", true)
      .Case(".h", true)
      .Case(".s", true)
      .Case(".d", true)
      .Case(".q", true)
      .Default(false);
}

static void parseValidVectorKind(StringRef Name, unsigned &NumElements,
                                 char &ElementKind) {
  assert(isValidVectorKind(Name));

  ElementKind = Name.lower()[Name.size() - 1];
  NumElements = 0;

  if (Name.size() == 2)
    return;

  // Parse the lane count
  Name = Name.drop_front();
  while (isdigit(Name.front())) {
    NumElements = 10 * NumElements + (Name.front() - '0');
    Name = Name.drop_front();
  }
}

bool AArch64AsmParser::ParseRegister(unsigned &RegNo, SMLoc &StartLoc,
                                     SMLoc &EndLoc) {
  StartLoc = getLoc();
  RegNo = tryParseRegister();
  EndLoc = SMLoc::getFromPointer(getLoc().getPointer() - 1);
  return (RegNo == (unsigned)-1);
}

// Matches a register name or register alias previously defined by '.req'
unsigned AArch64AsmParser::matchRegisterNameAlias(StringRef Name,
                                                  RegKind Kind) {
  unsigned RegNum = 0;
  if ((RegNum = matchSVEDataVectorRegName(Name)))
    return Kind == RegKind::SVEDataVector ? RegNum : 0;

  if ((RegNum = matchSVEPredicateVectorRegName(Name)))
    return Kind == RegKind::SVEPredicateVector ? RegNum : 0;

  if ((RegNum = MatchNeonVectorRegName(Name)))
    return Kind == RegKind::NeonVector ? RegNum : 0;

  // The parsed register must be of RegKind Scalar
  if ((RegNum = MatchRegisterName(Name)))
    return Kind == RegKind::Scalar ? RegNum : 0;

  if (!RegNum) {
    // Check for aliases registered via .req. Canonicalize to lower case.
    // That's more consistent since register names are case insensitive, and
    // it's how the original entry was passed in from MC/MCParser/AsmParser.
    auto Entry = RegisterReqs.find(Name.lower());
    if (Entry == RegisterReqs.end())
      return 0;

    // set RegNum if the match is the right kind of register
    if (Kind == Entry->getValue().first)
      RegNum = Entry->getValue().second;
  }
  return RegNum;
}

/// tryParseRegister - Try to parse a register name. The token must be an
/// Identifier when called, and if it is a register name the token is eaten and
/// the register is added to the operand list.
int AArch64AsmParser::tryParseRegister() {
  MCAsmParser &Parser = getParser();
  const AsmToken &Tok = Parser.getTok();
  if (Tok.isNot(AsmToken::Identifier))
    return -1;

  std::string lowerCase = Tok.getString().lower();
  unsigned RegNum = matchRegisterNameAlias(lowerCase, RegKind::Scalar);

  // Also handle a few aliases of registers.
  if (RegNum == 0)
    RegNum = StringSwitch<unsigned>(lowerCase)
                 .Case("fp",  AArch64::FP)
                 .Case("lr",  AArch64::LR)
                 .Case("x31", AArch64::XZR)
                 .Case("w31", AArch64::WZR)
                 .Default(0);

  if (RegNum == 0)
    return -1;

  Parser.Lex(); // Eat identifier token.
  return RegNum;
}

/// tryMatchVectorRegister - Try to parse a vector register name with optional
/// kind specifier. If it is a register specifier, eat the token and return it.
int AArch64AsmParser::tryMatchVectorRegister(StringRef &Kind, bool expected) {
  MCAsmParser &Parser = getParser();
  if (Parser.getTok().isNot(AsmToken::Identifier)) {
    TokError("vector register expected");
    return -1;
  }

  StringRef Name = Parser.getTok().getString();
  // If there is a kind specifier, it's separated from the register name by
  // a '.'.
  size_t Start = 0, Next = Name.find('.');
  StringRef Head = Name.slice(Start, Next);
  unsigned RegNum = matchRegisterNameAlias(Head, RegKind::NeonVector);

  if (RegNum) {
    if (Next != StringRef::npos) {
      Kind = Name.slice(Next, StringRef::npos);
      if (!isValidVectorKind(Kind)) {
        TokError("invalid vector kind qualifier");
        return -1;
      }
    }
    Parser.Lex(); // Eat the register token.
    return RegNum;
  }

  if (expected)
    TokError("vector register expected");
  return -1;
}

/// tryParseSysCROperand - Try to parse a system instruction CR operand name.
OperandMatchResultTy
AArch64AsmParser::tryParseSysCROperand(OperandVector &Operands) {
  MCAsmParser &Parser = getParser();
  SMLoc S = getLoc();

  if (Parser.getTok().isNot(AsmToken::Identifier)) {
    Error(S, "Expected cN operand where 0 <= N <= 15");
    return MatchOperand_ParseFail;
  }

  StringRef Tok = Parser.getTok().getIdentifier();
  if (Tok[0] != 'c' && Tok[0] != 'C') {
    Error(S, "Expected cN operand where 0 <= N <= 15");
    return MatchOperand_ParseFail;
  }

  uint32_t CRNum;
  bool BadNum = Tok.drop_front().getAsInteger(10, CRNum);
  if (BadNum || CRNum > 15) {
    Error(S, "Expected cN operand where 0 <= N <= 15");
    return MatchOperand_ParseFail;
  }

  Parser.Lex(); // Eat identifier token.
  Operands.push_back(
      AArch64Operand::CreateSysCR(CRNum, S, getLoc(), getContext()));
  return MatchOperand_Success;
}

/// tryParsePrefetch - Try to parse a prefetch operand.
OperandMatchResultTy
AArch64AsmParser::tryParsePrefetch(OperandVector &Operands) {
  MCAsmParser &Parser = getParser();
  SMLoc S = getLoc();
  const AsmToken &Tok = Parser.getTok();
  // Either an identifier for named values or a 5-bit immediate.
  // Eat optional hash.
  if (parseOptionalToken(AsmToken::Hash) ||
      Tok.is(AsmToken::Integer)) {
    const MCExpr *ImmVal;
    if (getParser().parseExpression(ImmVal))
      return MatchOperand_ParseFail;

    const MCConstantExpr *MCE = dyn_cast<MCConstantExpr>(ImmVal);
    if (!MCE) {
      TokError("immediate value expected for prefetch operand");
      return MatchOperand_ParseFail;
    }
    unsigned prfop = MCE->getValue();
    if (prfop > 31) {
      TokError("prefetch operand out of range, [0,31] expected");
      return MatchOperand_ParseFail;
    }

    auto PRFM = AArch64PRFM::lookupPRFMByEncoding(MCE->getValue());
    Operands.push_back(AArch64Operand::CreatePrefetch(
        prfop, PRFM ? PRFM->Name : "", S, getContext()));
    return MatchOperand_Success;
  }

  if (Tok.isNot(AsmToken::Identifier)) {
    TokError("pre-fetch hint expected");
    return MatchOperand_ParseFail;
  }

  auto PRFM = AArch64PRFM::lookupPRFMByName(Tok.getString());
  if (!PRFM) {
    TokError("pre-fetch hint expected");
    return MatchOperand_ParseFail;
  }

  Parser.Lex(); // Eat identifier token.
  Operands.push_back(AArch64Operand::CreatePrefetch(
      PRFM->Encoding, Tok.getString(), S, getContext()));
  return MatchOperand_Success;
}

/// tryParsePSBHint - Try to parse a PSB operand, mapped to Hint command
OperandMatchResultTy
AArch64AsmParser::tryParsePSBHint(OperandVector &Operands) {
  MCAsmParser &Parser = getParser();
  SMLoc S = getLoc();
  const AsmToken &Tok = Parser.getTok();
  if (Tok.isNot(AsmToken::Identifier)) {
    TokError("invalid operand for instruction");
    return MatchOperand_ParseFail;
  }

  auto PSB = AArch64PSBHint::lookupPSBByName(Tok.getString());
  if (!PSB) {
    TokError("invalid operand for instruction");
    return MatchOperand_ParseFail;
  }

  Parser.Lex(); // Eat identifier token.
  Operands.push_back(AArch64Operand::CreatePSBHint(
      PSB->Encoding, Tok.getString(), S, getContext()));
  return MatchOperand_Success;
}

/// tryParseAdrpLabel - Parse and validate a source label for the ADRP
/// instruction.
OperandMatchResultTy
AArch64AsmParser::tryParseAdrpLabel(OperandVector &Operands) {
  MCAsmParser &Parser = getParser();
  SMLoc S = getLoc();
  const MCExpr *Expr;

  if (Parser.getTok().is(AsmToken::Hash)) {
    Parser.Lex(); // Eat hash token.
  }

  if (parseSymbolicImmVal(Expr))
    return MatchOperand_ParseFail;

  AArch64MCExpr::VariantKind ELFRefKind;
  MCSymbolRefExpr::VariantKind DarwinRefKind;
  int64_t Addend;
  if (classifySymbolRef(Expr, ELFRefKind, DarwinRefKind, Addend)) {
    if (DarwinRefKind == MCSymbolRefExpr::VK_None &&
        ELFRefKind == AArch64MCExpr::VK_INVALID) {
      // No modifier was specified at all; this is the syntax for an ELF basic
      // ADRP relocation (unfortunately).
      Expr =
          AArch64MCExpr::create(Expr, AArch64MCExpr::VK_ABS_PAGE, getContext());
    } else if ((DarwinRefKind == MCSymbolRefExpr::VK_GOTPAGE ||
                DarwinRefKind == MCSymbolRefExpr::VK_TLVPPAGE) &&
               Addend != 0) {
      Error(S, "gotpage label reference not allowed an addend");
      return MatchOperand_ParseFail;
    } else if (DarwinRefKind != MCSymbolRefExpr::VK_PAGE &&
               DarwinRefKind != MCSymbolRefExpr::VK_GOTPAGE &&
               DarwinRefKind != MCSymbolRefExpr::VK_TLVPPAGE &&
               ELFRefKind != AArch64MCExpr::VK_GOT_PAGE &&
               ELFRefKind != AArch64MCExpr::VK_GOTTPREL_PAGE &&
               ELFRefKind != AArch64MCExpr::VK_TLSDESC_PAGE) {
      // The operand must be an @page or @gotpage qualified symbolref.
      Error(S, "page or gotpage label reference expected");
      return MatchOperand_ParseFail;
    }
  }

  // We have either a label reference possibly with addend or an immediate. The
  // addend is a raw value here. The linker will adjust it to only reference the
  // page.
  SMLoc E = SMLoc::getFromPointer(getLoc().getPointer() - 1);
  Operands.push_back(AArch64Operand::CreateImm(Expr, S, E, getContext()));

  return MatchOperand_Success;
}

/// tryParseAdrLabel - Parse and validate a source label for the ADR
/// instruction.
OperandMatchResultTy
AArch64AsmParser::tryParseAdrLabel(OperandVector &Operands) {
  SMLoc S = getLoc();
  const MCExpr *Expr;

  parseOptionalToken(AsmToken::Hash);
  if (getParser().parseExpression(Expr))
    return MatchOperand_ParseFail;

  SMLoc E = SMLoc::getFromPointer(getLoc().getPointer() - 1);
  Operands.push_back(AArch64Operand::CreateImm(Expr, S, E, getContext()));

  return MatchOperand_Success;
}

/// tryParseFPImm - A floating point immediate expression operand.
OperandMatchResultTy
AArch64AsmParser::tryParseFPImm(OperandVector &Operands) {
  MCAsmParser &Parser = getParser();
  SMLoc S = getLoc();

  bool Hash = parseOptionalToken(AsmToken::Hash);

  // Handle negation, as that still comes through as a separate token.
  bool isNegative = parseOptionalToken(AsmToken::Minus);

  const AsmToken &Tok = Parser.getTok();
  if (Tok.is(AsmToken::Real) || Tok.is(AsmToken::Integer)) {
    int64_t Val;
    if (Tok.is(AsmToken::Integer) && !isNegative && Tok.getString().startswith("0x")) {
      Val = Tok.getIntVal();
      if (Val > 255 || Val < 0) {
        TokError("encoded floating point value out of range");
        return MatchOperand_ParseFail;
      }
    } else {
      APFloat RealVal(APFloat::IEEEdouble(), Tok.getString());
      if (isNegative)
        RealVal.changeSign();

      uint64_t IntVal = RealVal.bitcastToAPInt().getZExtValue();
      Val = AArch64_AM::getFP64Imm(APInt(64, IntVal));

      // Check for out of range values. As an exception we let Zero through,
      // but as tokens instead of an FPImm so that it can be matched by the
      // appropriate alias if one exists.
      if (RealVal.isPosZero()) {
        Parser.Lex(); // Eat the token.
        Operands.push_back(AArch64Operand::CreateToken("#0", false, S, getContext()));
        Operands.push_back(AArch64Operand::CreateToken(".0", false, S, getContext()));
        return MatchOperand_Success;
      } else if (Val == -1) {
        TokError("expected compatible register or floating-point constant");
        return MatchOperand_ParseFail;
      }
    }
    Parser.Lex(); // Eat the token.
    Operands.push_back(AArch64Operand::CreateFPImm(Val, S, getContext()));
    return MatchOperand_Success;
  }

  if (!Hash)
    return MatchOperand_NoMatch;

  TokError("invalid floating point immediate");
  return MatchOperand_ParseFail;
}

/// tryParseAddSubImm - Parse ADD/SUB shifted immediate operand
OperandMatchResultTy
AArch64AsmParser::tryParseAddSubImm(OperandVector &Operands) {
  MCAsmParser &Parser = getParser();
  SMLoc S = getLoc();

  if (Parser.getTok().is(AsmToken::Hash))
    Parser.Lex(); // Eat '#'
  else if (Parser.getTok().isNot(AsmToken::Integer))
    // Operand should start from # or should be integer, emit error otherwise.
    return MatchOperand_NoMatch;

  const MCExpr *Imm;
  if (parseSymbolicImmVal(Imm))
    return MatchOperand_ParseFail;
  else if (Parser.getTok().isNot(AsmToken::Comma)) {
    uint64_t ShiftAmount = 0;
    const MCConstantExpr *MCE = dyn_cast<MCConstantExpr>(Imm);
    if (MCE) {
      int64_t Val = MCE->getValue();
      if (Val > 0xfff && (Val & 0xfff) == 0) {
        Imm = MCConstantExpr::create(Val >> 12, getContext());
        ShiftAmount = 12;
      }
    }
    SMLoc E = Parser.getTok().getLoc();
    Operands.push_back(AArch64Operand::CreateShiftedImm(Imm, ShiftAmount, S, E,
                                                        getContext()));
    return MatchOperand_Success;
  }

  // Eat ','
  Parser.Lex();

  // The optional operand must be "lsl #N" where N is non-negative.
  if (!Parser.getTok().is(AsmToken::Identifier) ||
      !Parser.getTok().getIdentifier().equals_lower("lsl")) {
    Error(Parser.getTok().getLoc(), "only 'lsl #+N' valid after immediate");
    return MatchOperand_ParseFail;
  }

  // Eat 'lsl'
  Parser.Lex();

  parseOptionalToken(AsmToken::Hash);

  if (Parser.getTok().isNot(AsmToken::Integer)) {
    Error(Parser.getTok().getLoc(), "only 'lsl #+N' valid after immediate");
    return MatchOperand_ParseFail;
  }

  int64_t ShiftAmount = Parser.getTok().getIntVal();

  if (ShiftAmount < 0) {
    Error(Parser.getTok().getLoc(), "positive shift amount required");
    return MatchOperand_ParseFail;
  }
  Parser.Lex(); // Eat the number

  SMLoc E = Parser.getTok().getLoc();
  Operands.push_back(AArch64Operand::CreateShiftedImm(Imm, ShiftAmount,
                                                      S, E, getContext()));
  return MatchOperand_Success;
}

/// parseCondCodeString - Parse a Condition Code string.
AArch64CC::CondCode AArch64AsmParser::parseCondCodeString(StringRef Cond) {
  AArch64CC::CondCode CC = StringSwitch<AArch64CC::CondCode>(Cond.lower())
                    .Case("eq", AArch64CC::EQ)
                    .Case("ne", AArch64CC::NE)
                    .Case("cs", AArch64CC::HS)
                    .Case("hs", AArch64CC::HS)
                    .Case("cc", AArch64CC::LO)
                    .Case("lo", AArch64CC::LO)
                    .Case("mi", AArch64CC::MI)
                    .Case("pl", AArch64CC::PL)
                    .Case("vs", AArch64CC::VS)
                    .Case("vc", AArch64CC::VC)
                    .Case("hi", AArch64CC::HI)
                    .Case("ls", AArch64CC::LS)
                    .Case("ge", AArch64CC::GE)
                    .Case("lt", AArch64CC::LT)
                    .Case("gt", AArch64CC::GT)
                    .Case("le", AArch64CC::LE)
                    .Case("al", AArch64CC::AL)
                    .Case("nv", AArch64CC::NV)
                    .Default(AArch64CC::Invalid);
  return CC;
}

/// parseCondCode - Parse a Condition Code operand.
bool AArch64AsmParser::parseCondCode(OperandVector &Operands,
                                     bool invertCondCode) {
  MCAsmParser &Parser = getParser();
  SMLoc S = getLoc();
  const AsmToken &Tok = Parser.getTok();
  assert(Tok.is(AsmToken::Identifier) && "Token is not an Identifier");

  StringRef Cond = Tok.getString();
  AArch64CC::CondCode CC = parseCondCodeString(Cond);
  if (CC == AArch64CC::Invalid)
    return TokError("invalid condition code");
  Parser.Lex(); // Eat identifier token.

  if (invertCondCode) {
    if (CC == AArch64CC::AL || CC == AArch64CC::NV)
      return TokError("condition codes AL and NV are invalid for this instruction");
    CC = AArch64CC::getInvertedCondCode(AArch64CC::CondCode(CC));
  }

  Operands.push_back(
      AArch64Operand::CreateCondCode(CC, S, getLoc(), getContext()));
  return false;
}

/// tryParseOptionalShift - Some operands take an optional shift argument. Parse
/// them if present.
OperandMatchResultTy
AArch64AsmParser::tryParseOptionalShiftExtend(OperandVector &Operands) {
  MCAsmParser &Parser = getParser();
  const AsmToken &Tok = Parser.getTok();
  std::string LowerID = Tok.getString().lower();
  AArch64_AM::ShiftExtendType ShOp =
      StringSwitch<AArch64_AM::ShiftExtendType>(LowerID)
          .Case("lsl", AArch64_AM::LSL)
          .Case("lsr", AArch64_AM::LSR)
          .Case("asr", AArch64_AM::ASR)
          .Case("ror", AArch64_AM::ROR)
          .Case("msl", AArch64_AM::MSL)
          .Case("uxtb", AArch64_AM::UXTB)
          .Case("uxth", AArch64_AM::UXTH)
          .Case("uxtw", AArch64_AM::UXTW)
          .Case("uxtx", AArch64_AM::UXTX)
          .Case("sxtb", AArch64_AM::SXTB)
          .Case("sxth", AArch64_AM::SXTH)
          .Case("sxtw", AArch64_AM::SXTW)
          .Case("sxtx", AArch64_AM::SXTX)
          .Default(AArch64_AM::InvalidShiftExtend);

  if (ShOp == AArch64_AM::InvalidShiftExtend)
    return MatchOperand_NoMatch;

  SMLoc S = Tok.getLoc();
  Parser.Lex();

  bool Hash = parseOptionalToken(AsmToken::Hash);

  if (!Hash && getLexer().isNot(AsmToken::Integer)) {
    if (ShOp == AArch64_AM::LSL || ShOp == AArch64_AM::LSR ||
        ShOp == AArch64_AM::ASR || ShOp == AArch64_AM::ROR ||
        ShOp == AArch64_AM::MSL) {
      // We expect a number here.
      TokError("expected #imm after shift specifier");
      return MatchOperand_ParseFail;
    }

    // "extend" type operations don't need an immediate, #0 is implicit.
    SMLoc E = SMLoc::getFromPointer(getLoc().getPointer() - 1);
    Operands.push_back(
        AArch64Operand::CreateShiftExtend(ShOp, 0, false, S, E, getContext()));
    return MatchOperand_Success;
  }

  // Make sure we do actually have a number, identifier or a parenthesized
  // expression.
  SMLoc E = Parser.getTok().getLoc();
  if (!Parser.getTok().is(AsmToken::Integer) &&
      !Parser.getTok().is(AsmToken::LParen) &&
      !Parser.getTok().is(AsmToken::Identifier)) {
    Error(E, "expected integer shift amount");
    return MatchOperand_ParseFail;
  }

  const MCExpr *ImmVal;
  if (getParser().parseExpression(ImmVal))
    return MatchOperand_ParseFail;

  const MCConstantExpr *MCE = dyn_cast<MCConstantExpr>(ImmVal);
  if (!MCE) {
    Error(E, "expected constant '#imm' after shift specifier");
    return MatchOperand_ParseFail;
  }

  E = SMLoc::getFromPointer(getLoc().getPointer() - 1);
  Operands.push_back(AArch64Operand::CreateShiftExtend(
      ShOp, MCE->getValue(), true, S, E, getContext()));
  return MatchOperand_Success;
}

static void setRequiredFeatureString(FeatureBitset FBS, std::string &Str) {
  if (FBS[AArch64::HasV8_1aOps])
    Str += "ARMv8.1a";
  else if (FBS[AArch64::HasV8_2aOps])
    Str += "ARMv8.2a";
  else
    Str += "(unknown)";
}

void AArch64AsmParser::createSysAlias(uint16_t Encoding, OperandVector &Operands,
                                      SMLoc S) {
  const uint16_t Op2 = Encoding & 7;
  const uint16_t Cm = (Encoding & 0x78) >> 3;
  const uint16_t Cn = (Encoding & 0x780) >> 7;
  const uint16_t Op1 = (Encoding & 0x3800) >> 11;

  const MCExpr *Expr = MCConstantExpr::create(Op1, getContext());

  Operands.push_back(
      AArch64Operand::CreateImm(Expr, S, getLoc(), getContext()));
  Operands.push_back(
      AArch64Operand::CreateSysCR(Cn, S, getLoc(), getContext()));
  Operands.push_back(
      AArch64Operand::CreateSysCR(Cm, S, getLoc(), getContext()));
  Expr = MCConstantExpr::create(Op2, getContext());
  Operands.push_back(
      AArch64Operand::CreateImm(Expr, S, getLoc(), getContext()));
}

/// parseSysAlias - The IC, DC, AT, and TLBI instructions are simple aliases for
/// the SYS instruction. Parse them specially so that we create a SYS MCInst.
bool AArch64AsmParser::parseSysAlias(StringRef Name, SMLoc NameLoc,
                                   OperandVector &Operands) {
  if (Name.find('.') != StringRef::npos)
    return TokError("invalid operand");

  Mnemonic = Name;
  Operands.push_back(
      AArch64Operand::CreateToken("sys", false, NameLoc, getContext()));

  MCAsmParser &Parser = getParser();
  const AsmToken &Tok = Parser.getTok();
  StringRef Op = Tok.getString();
  SMLoc S = Tok.getLoc();

  if (Mnemonic == "ic") {
    const AArch64IC::IC *IC = AArch64IC::lookupICByName(Op);
    if (!IC)
      return TokError("invalid operand for IC instruction");
    else if (!IC->haveFeatures(getSTI().getFeatureBits())) {
      std::string Str("IC " + std::string(IC->Name) + " requires ");
      setRequiredFeatureString(IC->getRequiredFeatures(), Str);
      return TokError(Str.c_str());
    }
    createSysAlias(IC->Encoding, Operands, S);
  } else if (Mnemonic == "dc") {
    const AArch64DC::DC *DC = AArch64DC::lookupDCByName(Op);
    if (!DC)
      return TokError("invalid operand for DC instruction");
    else if (!DC->haveFeatures(getSTI().getFeatureBits())) {
      std::string Str("DC " + std::string(DC->Name) + " requires ");
      setRequiredFeatureString(DC->getRequiredFeatures(), Str);
      return TokError(Str.c_str());
    }
    createSysAlias(DC->Encoding, Operands, S);
  } else if (Mnemonic == "at") {
    const AArch64AT::AT *AT = AArch64AT::lookupATByName(Op);
    if (!AT)
      return TokError("invalid operand for AT instruction");
    else if (!AT->haveFeatures(getSTI().getFeatureBits())) {
      std::string Str("AT " + std::string(AT->Name) + " requires ");
      setRequiredFeatureString(AT->getRequiredFeatures(), Str);
      return TokError(Str.c_str());
    }
    createSysAlias(AT->Encoding, Operands, S);
  } else if (Mnemonic == "tlbi") {
    const AArch64TLBI::TLBI *TLBI = AArch64TLBI::lookupTLBIByName(Op);
    if (!TLBI)
      return TokError("invalid operand for TLBI instruction");
    else if (!TLBI->haveFeatures(getSTI().getFeatureBits())) {
      std::string Str("TLBI " + std::string(TLBI->Name) + " requires ");
      setRequiredFeatureString(TLBI->getRequiredFeatures(), Str);
      return TokError(Str.c_str());
    }
    createSysAlias(TLBI->Encoding, Operands, S);
  }

  Parser.Lex(); // Eat operand.

  bool ExpectRegister = (Op.lower().find("all") == StringRef::npos);
  bool HasRegister = false;

  // Check for the optional register operand.
  if (parseOptionalToken(AsmToken::Comma)) {
    if (Tok.isNot(AsmToken::Identifier) || parseRegister(Operands))
      return TokError("expected register operand");
    HasRegister = true;
  }

  if (ExpectRegister && !HasRegister)
    return TokError("specified " + Mnemonic + " op requires a register");
  else if (!ExpectRegister && HasRegister)
    return TokError("specified " + Mnemonic + " op does not use a register");

  if (parseToken(AsmToken::EndOfStatement, "unexpected token in argument list"))
    return true;

  return false;
}

OperandMatchResultTy
AArch64AsmParser::tryParseBarrierOperand(OperandVector &Operands) {
  MCAsmParser &Parser = getParser();
  const AsmToken &Tok = Parser.getTok();

  // Can be either a #imm style literal or an option name
  if (parseOptionalToken(AsmToken::Hash) ||
      Tok.is(AsmToken::Integer)) {
    // Immediate operand.
    const MCExpr *ImmVal;
    SMLoc ExprLoc = getLoc();
    if (getParser().parseExpression(ImmVal))
      return MatchOperand_ParseFail;
    const MCConstantExpr *MCE = dyn_cast<MCConstantExpr>(ImmVal);
    if (!MCE) {
      Error(ExprLoc, "immediate value expected for barrier operand");
      return MatchOperand_ParseFail;
    }
    if (MCE->getValue() < 0 || MCE->getValue() > 15) {
      Error(ExprLoc, "barrier operand out of range");
      return MatchOperand_ParseFail;
    }
    auto DB = AArch64DB::lookupDBByEncoding(MCE->getValue());
    Operands.push_back(AArch64Operand::CreateBarrier(
        MCE->getValue(), DB ? DB->Name : "", ExprLoc, getContext()));
    return MatchOperand_Success;
  }

  if (Tok.isNot(AsmToken::Identifier)) {
    TokError("invalid operand for instruction");
    return MatchOperand_ParseFail;
  }

  // The only valid named option for ISB is 'sy'
  auto DB = AArch64DB::lookupDBByName(Tok.getString());
  if (Mnemonic == "isb" && (!DB || DB->Encoding != AArch64DB::sy)) {
    TokError("'sy' or #imm operand expected");
    return MatchOperand_ParseFail;
  } else if (!DB) {
    TokError("invalid barrier option name");
    return MatchOperand_ParseFail;
  }

  Operands.push_back(AArch64Operand::CreateBarrier(
      DB->Encoding, Tok.getString(), getLoc(), getContext()));
  Parser.Lex(); // Consume the option

  return MatchOperand_Success;
}

OperandMatchResultTy
AArch64AsmParser::tryParseSysReg(OperandVector &Operands) {
  MCAsmParser &Parser = getParser();
  const AsmToken &Tok = Parser.getTok();

  if (Tok.isNot(AsmToken::Identifier))
    return MatchOperand_NoMatch;

  int MRSReg, MSRReg;
  auto SysReg = AArch64SysReg::lookupSysRegByName(Tok.getString());
  if (SysReg && SysReg->haveFeatures(getSTI().getFeatureBits())) {
    MRSReg = SysReg->Readable ? SysReg->Encoding : -1;
    MSRReg = SysReg->Writeable ? SysReg->Encoding : -1;
  } else
    MRSReg = MSRReg = AArch64SysReg::parseGenericRegister(Tok.getString());

  auto PState = AArch64PState::lookupPStateByName(Tok.getString());
  unsigned PStateImm = -1;
  if (PState && PState->haveFeatures(getSTI().getFeatureBits()))
    PStateImm = PState->Encoding;

  Operands.push_back(
      AArch64Operand::CreateSysReg(Tok.getString(), getLoc(), MRSReg, MSRReg,
                                   PStateImm, getContext()));
  Parser.Lex(); // Eat identifier

  return MatchOperand_Success;
}

/// tryParseNeonVectorRegister - Parse a vector register operand.
bool AArch64AsmParser::tryParseNeonVectorRegister(OperandVector &Operands) {
  MCAsmParser &Parser = getParser();
  if (Parser.getTok().isNot(AsmToken::Identifier))
    return true;

  SMLoc S = getLoc();
  // Check for a vector register specifier first.
  StringRef Kind;
  int64_t Reg = tryMatchVectorRegister(Kind, false);
  if (Reg == -1)
    return true;
  Operands.push_back(
      AArch64Operand::CreateReg(Reg, RegKind::NeonVector, S, getLoc(),
                                getContext()));

  // If there was an explicit qualifier, that goes on as a literal text
  // operand.
  if (!Kind.empty())
    Operands.push_back(
        AArch64Operand::CreateToken(Kind, false, S, getContext()));

  // If there is an index specifier following the register, parse that too.
  SMLoc SIdx = getLoc();
  if (parseOptionalToken(AsmToken::LBrac)) {
    const MCExpr *ImmVal;
    if (getParser().parseExpression(ImmVal))
      return false;
    const MCConstantExpr *MCE = dyn_cast<MCConstantExpr>(ImmVal);
    if (!MCE) {
      TokError("immediate value expected for vector index");
      return false;
    }

    SMLoc E = getLoc();

    if (parseToken(AsmToken::RBrac, "']' expected"))
      return false;

    Operands.push_back(AArch64Operand::CreateVectorIndex(MCE->getValue(), SIdx,
                                                         E, getContext()));
  }

  return false;
}

// tryParseSVEDataVectorRegister - Try to parse a SVE vector register name with
// optional kind specifier. If it is a register specifier, eat the token
// and return it.
OperandMatchResultTy
AArch64AsmParser::tryParseSVERegister(int &Reg, StringRef &Kind,
                                      RegKind MatchKind) {
  MCAsmParser &Parser = getParser();
  const AsmToken &Tok = Parser.getTok();

  if (Tok.isNot(AsmToken::Identifier))
    return MatchOperand_NoMatch;

  StringRef Name = Tok.getString();
  // If there is a kind specifier, it's separated from the register name by
  // a '.'.
  size_t Start = 0, Next = Name.find('.');
  StringRef Head = Name.slice(Start, Next);
  unsigned RegNum = matchRegisterNameAlias(Head, MatchKind);

  if (RegNum) {
    if (Next != StringRef::npos) {
      Kind = Name.slice(Next, StringRef::npos);
      if (!isValidSVEKind(Kind)) {
        TokError("invalid sve vector kind qualifier");
        return MatchOperand_ParseFail;
      }
    }
    Parser.Lex(); // Eat the register token.

    Reg = RegNum;
    return MatchOperand_Success;
  }

  return MatchOperand_NoMatch;
}

/// tryParseSVEPredicateVector - Parse a SVE predicate register operand.
OperandMatchResultTy
AArch64AsmParser::tryParseSVEPredicateVector(OperandVector &Operands) {
  // Check for a SVE predicate register specifier first.
  const SMLoc S = getLoc();
  StringRef Kind;
  int RegNum = -1;
  auto Res = tryParseSVERegister(RegNum, Kind, RegKind::SVEPredicateVector);
  if (Res != MatchOperand_Success)
    return Res;

  unsigned ElementWidth = StringSwitch<unsigned>(Kind.lower())
                              .Case("", -1)
                              .Case(".b", 8)
                              .Case(".h", 16)
                              .Case(".s", 32)
                              .Case(".d", 64)
                              .Case(".q", 128)
                              .Default(0);

  if (!ElementWidth)
    return MatchOperand_NoMatch;

  Operands.push_back(
      AArch64Operand::CreateReg(RegNum, RegKind::SVEPredicateVector,
                                ElementWidth, S, getLoc(), getContext()));

<<<<<<< HEAD
=======
  // Not all predicates are followed by a '/m' or '/z'.
  MCAsmParser &Parser = getParser();
  if (Parser.getTok().isNot(AsmToken::Slash))
    return MatchOperand_Success;

  // But when they do they shouldn't have an element type suffix.
  if (!Kind.empty()) {
    Error(S, "not expecting size suffix");
    return MatchOperand_ParseFail;
  }

  // Add a literal slash as operand
  Operands.push_back(
      AArch64Operand::CreateToken("/" , false, getLoc(), getContext()));

  Parser.Lex(); // Eat the slash.

  // Zeroing or merging?
  auto Pred = Parser.getTok().getString().lower();
  if (Pred != "z" && Pred != "m") {
    Error(getLoc(), "expecting 'm' or 'z' predication");
    return MatchOperand_ParseFail;
  }

  // Add zero/merge token.
  const char *ZM = Pred == "z" ? "z" : "m";
  Operands.push_back(
    AArch64Operand::CreateToken(ZM, false, getLoc(), getContext()));

  Parser.Lex(); // Eat zero/merge token.
>>>>>>> 771ec9f3
  return MatchOperand_Success;
}

/// parseRegister - Parse a non-vector register operand.
bool AArch64AsmParser::parseRegister(OperandVector &Operands) {
  SMLoc S = getLoc();
  // Try for a vector (neon) register.
  if (!tryParseNeonVectorRegister(Operands))
    return false;

  // Try for a scalar register.
  int64_t Reg = tryParseRegister();
  if (Reg == -1)
    return true;
  Operands.push_back(AArch64Operand::CreateReg(Reg, RegKind::Scalar, S,
      getLoc(), getContext()));

  return false;
}

bool AArch64AsmParser::parseSymbolicImmVal(const MCExpr *&ImmVal) {
  MCAsmParser &Parser = getParser();
  bool HasELFModifier = false;
  AArch64MCExpr::VariantKind RefKind;

  if (parseOptionalToken(AsmToken::Colon)) {
    HasELFModifier = true;

    if (Parser.getTok().isNot(AsmToken::Identifier))
      return TokError("expect relocation specifier in operand after ':'");

    std::string LowerCase = Parser.getTok().getIdentifier().lower();
    RefKind = StringSwitch<AArch64MCExpr::VariantKind>(LowerCase)
                  .Case("lo12", AArch64MCExpr::VK_LO12)
                  .Case("abs_g3", AArch64MCExpr::VK_ABS_G3)
                  .Case("abs_g2", AArch64MCExpr::VK_ABS_G2)
                  .Case("abs_g2_s", AArch64MCExpr::VK_ABS_G2_S)
                  .Case("abs_g2_nc", AArch64MCExpr::VK_ABS_G2_NC)
                  .Case("abs_g1", AArch64MCExpr::VK_ABS_G1)
                  .Case("abs_g1_s", AArch64MCExpr::VK_ABS_G1_S)
                  .Case("abs_g1_nc", AArch64MCExpr::VK_ABS_G1_NC)
                  .Case("abs_g0", AArch64MCExpr::VK_ABS_G0)
                  .Case("abs_g0_s", AArch64MCExpr::VK_ABS_G0_S)
                  .Case("abs_g0_nc", AArch64MCExpr::VK_ABS_G0_NC)
                  .Case("dtprel_g2", AArch64MCExpr::VK_DTPREL_G2)
                  .Case("dtprel_g1", AArch64MCExpr::VK_DTPREL_G1)
                  .Case("dtprel_g1_nc", AArch64MCExpr::VK_DTPREL_G1_NC)
                  .Case("dtprel_g0", AArch64MCExpr::VK_DTPREL_G0)
                  .Case("dtprel_g0_nc", AArch64MCExpr::VK_DTPREL_G0_NC)
                  .Case("dtprel_hi12", AArch64MCExpr::VK_DTPREL_HI12)
                  .Case("dtprel_lo12", AArch64MCExpr::VK_DTPREL_LO12)
                  .Case("dtprel_lo12_nc", AArch64MCExpr::VK_DTPREL_LO12_NC)
                  .Case("tprel_g2", AArch64MCExpr::VK_TPREL_G2)
                  .Case("tprel_g1", AArch64MCExpr::VK_TPREL_G1)
                  .Case("tprel_g1_nc", AArch64MCExpr::VK_TPREL_G1_NC)
                  .Case("tprel_g0", AArch64MCExpr::VK_TPREL_G0)
                  .Case("tprel_g0_nc", AArch64MCExpr::VK_TPREL_G0_NC)
                  .Case("tprel_hi12", AArch64MCExpr::VK_TPREL_HI12)
                  .Case("tprel_lo12", AArch64MCExpr::VK_TPREL_LO12)
                  .Case("tprel_lo12_nc", AArch64MCExpr::VK_TPREL_LO12_NC)
                  .Case("tlsdesc_lo12", AArch64MCExpr::VK_TLSDESC_LO12)
                  .Case("got", AArch64MCExpr::VK_GOT_PAGE)
                  .Case("got_lo12", AArch64MCExpr::VK_GOT_LO12)
                  .Case("gottprel", AArch64MCExpr::VK_GOTTPREL_PAGE)
                  .Case("gottprel_lo12", AArch64MCExpr::VK_GOTTPREL_LO12_NC)
                  .Case("gottprel_g1", AArch64MCExpr::VK_GOTTPREL_G1)
                  .Case("gottprel_g0_nc", AArch64MCExpr::VK_GOTTPREL_G0_NC)
                  .Case("tlsdesc", AArch64MCExpr::VK_TLSDESC_PAGE)
                  .Default(AArch64MCExpr::VK_INVALID);

    if (RefKind == AArch64MCExpr::VK_INVALID)
      return TokError("expect relocation specifier in operand after ':'");

    Parser.Lex(); // Eat identifier

    if (parseToken(AsmToken::Colon, "expect ':' after relocation specifier"))
      return true;
  }

  if (getParser().parseExpression(ImmVal))
    return true;

  if (HasELFModifier)
    ImmVal = AArch64MCExpr::create(ImmVal, RefKind, getContext());

  return false;
}

/// parseVectorList - Parse a vector list operand for AdvSIMD instructions.
bool AArch64AsmParser::parseVectorList(OperandVector &Operands) {
  MCAsmParser &Parser = getParser();
  assert(Parser.getTok().is(AsmToken::LCurly) && "Token is not a Left Bracket");
  SMLoc S = getLoc();
  Parser.Lex(); // Eat left bracket token.
  StringRef Kind;
  int64_t FirstReg = tryMatchVectorRegister(Kind, true);
  if (FirstReg == -1)
    return true;
  int64_t PrevReg = FirstReg;
  unsigned Count = 1;

  if (parseOptionalToken(AsmToken::Minus)) {
    SMLoc Loc = getLoc();
    StringRef NextKind;
    int64_t Reg = tryMatchVectorRegister(NextKind, true);
    if (Reg == -1)
      return true;
    // Any Kind suffices must match on all regs in the list.
    if (Kind != NextKind)
      return Error(Loc, "mismatched register size suffix");

    unsigned Space = (PrevReg < Reg) ? (Reg - PrevReg) : (Reg + 32 - PrevReg);

    if (Space == 0 || Space > 3) {
      return Error(Loc, "invalid number of vectors");
    }

    Count += Space;
  }
  else {
    while (parseOptionalToken(AsmToken::Comma)) {
      SMLoc Loc = getLoc();
      StringRef NextKind;
      int64_t Reg = tryMatchVectorRegister(NextKind, true);
      if (Reg == -1)
        return true;
      // Any Kind suffices must match on all regs in the list.
      if (Kind != NextKind)
        return Error(Loc, "mismatched register size suffix");

      // Registers must be incremental (with wraparound at 31)
      if (getContext().getRegisterInfo()->getEncodingValue(Reg) !=
          (getContext().getRegisterInfo()->getEncodingValue(PrevReg) + 1) % 32)
       return Error(Loc, "registers must be sequential");

      PrevReg = Reg;
      ++Count;
    }
  }

  if (parseToken(AsmToken::RCurly, "'}' expected"))
    return true;

  if (Count > 4)
    return Error(S, "invalid number of vectors");

  unsigned NumElements = 0;
  char ElementKind = 0;
  if (!Kind.empty())
    parseValidVectorKind(Kind, NumElements, ElementKind);

  Operands.push_back(AArch64Operand::CreateVectorList(
      FirstReg, Count, NumElements, ElementKind, S, getLoc(), getContext()));

  // If there is an index specifier following the list, parse that too.
  SMLoc SIdx = getLoc();
  if (parseOptionalToken(AsmToken::LBrac)) { // Eat left bracket token.
    const MCExpr *ImmVal;
    if (getParser().parseExpression(ImmVal))
      return false;
    const MCConstantExpr *MCE = dyn_cast<MCConstantExpr>(ImmVal);
    if (!MCE) {
      TokError("immediate value expected for vector index");
      return false;
    }

    SMLoc E = getLoc();
    if (parseToken(AsmToken::RBrac, "']' expected"))
      return false;

    Operands.push_back(AArch64Operand::CreateVectorIndex(MCE->getValue(), SIdx,
                                                         E, getContext()));
  }
  return false;
}

OperandMatchResultTy
AArch64AsmParser::tryParseGPR64sp0Operand(OperandVector &Operands) {
  MCAsmParser &Parser = getParser();
  const AsmToken &Tok = Parser.getTok();
  if (!Tok.is(AsmToken::Identifier))
    return MatchOperand_NoMatch;

  unsigned RegNum = matchRegisterNameAlias(Tok.getString().lower(), RegKind::Scalar);

  MCContext &Ctx = getContext();
  const MCRegisterInfo *RI = Ctx.getRegisterInfo();
  if (!RI->getRegClass(AArch64::GPR64spRegClassID).contains(RegNum))
    return MatchOperand_NoMatch;

  SMLoc S = getLoc();
  Parser.Lex(); // Eat register

  if (!parseOptionalToken(AsmToken::Comma)) {
    Operands.push_back(
        AArch64Operand::CreateReg(RegNum, RegKind::Scalar, S, getLoc(), Ctx));
    return MatchOperand_Success;
  }

  parseOptionalToken(AsmToken::Hash);

  if (Parser.getTok().isNot(AsmToken::Integer)) {
    Error(getLoc(), "index must be absent or #0");
    return MatchOperand_ParseFail;
  }

  const MCExpr *ImmVal;
  if (Parser.parseExpression(ImmVal) || !isa<MCConstantExpr>(ImmVal) ||
      cast<MCConstantExpr>(ImmVal)->getValue() != 0) {
    Error(getLoc(), "index must be absent or #0");
    return MatchOperand_ParseFail;
  }

  Operands.push_back(
      AArch64Operand::CreateReg(RegNum, RegKind::Scalar, S, getLoc(), Ctx));
  return MatchOperand_Success;
}

/// parseOperand - Parse a arm instruction operand.  For now this parses the
/// operand regardless of the mnemonic.
bool AArch64AsmParser::parseOperand(OperandVector &Operands, bool isCondCode,
                                  bool invertCondCode) {
  MCAsmParser &Parser = getParser();

  OperandMatchResultTy ResTy =
      MatchOperandParserImpl(Operands, Mnemonic, /*ParseForAllFeatures=*/ true);

  // Check if the current operand has a custom associated parser, if so, try to
  // custom parse the operand, or fallback to the general approach.
  if (ResTy == MatchOperand_Success)
    return false;
  // If there wasn't a custom match, try the generic matcher below. Otherwise,
  // there was a match, but an error occurred, in which case, just return that
  // the operand parsing failed.
  if (ResTy == MatchOperand_ParseFail)
    return true;

  // Nothing custom, so do general case parsing.
  SMLoc S, E;
  switch (getLexer().getKind()) {
  default: {
    SMLoc S = getLoc();
    const MCExpr *Expr;
    if (parseSymbolicImmVal(Expr))
      return Error(S, "invalid operand");

    SMLoc E = SMLoc::getFromPointer(getLoc().getPointer() - 1);
    Operands.push_back(AArch64Operand::CreateImm(Expr, S, E, getContext()));
    return false;
  }
  case AsmToken::LBrac: {
    SMLoc Loc = Parser.getTok().getLoc();
    Operands.push_back(AArch64Operand::CreateToken("[", false, Loc,
                                                   getContext()));
    Parser.Lex(); // Eat '['

    // There's no comma after a '[', so we can parse the next operand
    // immediately.
    return parseOperand(Operands, false, false);
  }
  case AsmToken::LCurly:
    return parseVectorList(Operands);
  case AsmToken::Identifier: {
    // If we're expecting a Condition Code operand, then just parse that.
    if (isCondCode)
      return parseCondCode(Operands, invertCondCode);

    // If it's a register name, parse it.
    if (!parseRegister(Operands))
      return false;

    // This could be an optional "shift" or "extend" operand.
    OperandMatchResultTy GotShift = tryParseOptionalShiftExtend(Operands);
    // We can only continue if no tokens were eaten.
    if (GotShift != MatchOperand_NoMatch)
      return GotShift;

    // This was not a register so parse other operands that start with an
    // identifier (like labels) as expressions and create them as immediates.
    const MCExpr *IdVal;
    S = getLoc();
    if (getParser().parseExpression(IdVal))
      return true;
    E = SMLoc::getFromPointer(getLoc().getPointer() - 1);
    Operands.push_back(AArch64Operand::CreateImm(IdVal, S, E, getContext()));
    return false;
  }
  case AsmToken::Integer:
  case AsmToken::Real:
  case AsmToken::Hash: {
    // #42 -> immediate.
    S = getLoc();

    parseOptionalToken(AsmToken::Hash);

    // Parse a negative sign
    bool isNegative = false;
    if (Parser.getTok().is(AsmToken::Minus)) {
      isNegative = true;
      // We need to consume this token only when we have a Real, otherwise
      // we let parseSymbolicImmVal take care of it
      if (Parser.getLexer().peekTok().is(AsmToken::Real))
        Parser.Lex();
    }

    // The only Real that should come through here is a literal #0.0 for
    // the fcmp[e] r, #0.0 instructions. They expect raw token operands,
    // so convert the value.
    const AsmToken &Tok = Parser.getTok();
    if (Tok.is(AsmToken::Real)) {
      APFloat RealVal(APFloat::IEEEdouble(), Tok.getString());
      uint64_t IntVal = RealVal.bitcastToAPInt().getZExtValue();
      if (Mnemonic != "fcmp" && Mnemonic != "fcmpe" && Mnemonic != "fcmeq" &&
          Mnemonic != "fcmge" && Mnemonic != "fcmgt" && Mnemonic != "fcmle" &&
          Mnemonic != "fcmlt")
        return TokError("unexpected floating point literal");
      else if (IntVal != 0 || isNegative)
        return TokError("expected floating-point constant #0.0");
      Parser.Lex(); // Eat the token.

      Operands.push_back(
          AArch64Operand::CreateToken("#0", false, S, getContext()));
      Operands.push_back(
          AArch64Operand::CreateToken(".0", false, S, getContext()));
      return false;
    }

    const MCExpr *ImmVal;
    if (parseSymbolicImmVal(ImmVal))
      return true;

    E = SMLoc::getFromPointer(getLoc().getPointer() - 1);
    Operands.push_back(AArch64Operand::CreateImm(ImmVal, S, E, getContext()));
    return false;
  }
  case AsmToken::Equal: {
    SMLoc Loc = getLoc();
    if (Mnemonic != "ldr") // only parse for ldr pseudo (e.g. ldr r0, =val)
      return TokError("unexpected token in operand");
    Parser.Lex(); // Eat '='
    const MCExpr *SubExprVal;
    if (getParser().parseExpression(SubExprVal))
      return true;

    if (Operands.size() < 2 ||
        !static_cast<AArch64Operand &>(*Operands[1]).isScalarReg())
      return Error(Loc, "Only valid when first operand is register");

    bool IsXReg =
        AArch64MCRegisterClasses[AArch64::GPR64allRegClassID].contains(
            Operands[1]->getReg());

    MCContext& Ctx = getContext();
    E = SMLoc::getFromPointer(Loc.getPointer() - 1);
    // If the op is an imm and can be fit into a mov, then replace ldr with mov.
    if (isa<MCConstantExpr>(SubExprVal)) {
      uint64_t Imm = (cast<MCConstantExpr>(SubExprVal))->getValue();
      uint32_t ShiftAmt = 0, MaxShiftAmt = IsXReg ? 48 : 16;
      while(Imm > 0xFFFF && countTrailingZeros(Imm) >= 16) {
        ShiftAmt += 16;
        Imm >>= 16;
      }
      if (ShiftAmt <= MaxShiftAmt && Imm <= 0xFFFF) {
          Operands[0] = AArch64Operand::CreateToken("movz", false, Loc, Ctx);
          Operands.push_back(AArch64Operand::CreateImm(
                     MCConstantExpr::create(Imm, Ctx), S, E, Ctx));
        if (ShiftAmt)
          Operands.push_back(AArch64Operand::CreateShiftExtend(AArch64_AM::LSL,
                     ShiftAmt, true, S, E, Ctx));
        return false;
      }
      APInt Simm = APInt(64, Imm << ShiftAmt);
      // check if the immediate is an unsigned or signed 32-bit int for W regs
      if (!IsXReg && !(Simm.isIntN(32) || Simm.isSignedIntN(32)))
        return Error(Loc, "Immediate too large for register");
    }
    // If it is a label or an imm that cannot fit in a movz, put it into CP.
    const MCExpr *CPLoc =
        getTargetStreamer().addConstantPoolEntry(SubExprVal, IsXReg ? 8 : 4, Loc);
    Operands.push_back(AArch64Operand::CreateImm(CPLoc, S, E, Ctx));
    return false;
  }
  }
}

/// ParseInstruction - Parse an AArch64 instruction mnemonic followed by its
/// operands.
bool AArch64AsmParser::ParseInstruction(ParseInstructionInfo &Info,
                                        StringRef Name, SMLoc NameLoc,
                                        OperandVector &Operands) {
  MCAsmParser &Parser = getParser();
  Name = StringSwitch<StringRef>(Name.lower())
             .Case("beq", "b.eq")
             .Case("bne", "b.ne")
             .Case("bhs", "b.hs")
             .Case("bcs", "b.cs")
             .Case("blo", "b.lo")
             .Case("bcc", "b.cc")
             .Case("bmi", "b.mi")
             .Case("bpl", "b.pl")
             .Case("bvs", "b.vs")
             .Case("bvc", "b.vc")
             .Case("bhi", "b.hi")
             .Case("bls", "b.ls")
             .Case("bge", "b.ge")
             .Case("blt", "b.lt")
             .Case("bgt", "b.gt")
             .Case("ble", "b.le")
             .Case("bal", "b.al")
             .Case("bnv", "b.nv")
             .Default(Name);

  // First check for the AArch64-specific .req directive.
  if (Parser.getTok().is(AsmToken::Identifier) &&
      Parser.getTok().getIdentifier() == ".req") {
    parseDirectiveReq(Name, NameLoc);
    // We always return 'error' for this, as we're done with this
    // statement and don't need to match the 'instruction."
    return true;
  }

  // Create the leading tokens for the mnemonic, split by '.' characters.
  size_t Start = 0, Next = Name.find('.');
  StringRef Head = Name.slice(Start, Next);

  // IC, DC, AT, and TLBI instructions are aliases for the SYS instruction.
  if (Head == "ic" || Head == "dc" || Head == "at" || Head == "tlbi")
    return parseSysAlias(Head, NameLoc, Operands);

  Operands.push_back(
      AArch64Operand::CreateToken(Head, false, NameLoc, getContext()));
  Mnemonic = Head;

  // Handle condition codes for a branch mnemonic
  if (Head == "b" && Next != StringRef::npos) {
    Start = Next;
    Next = Name.find('.', Start + 1);
    Head = Name.slice(Start + 1, Next);

    SMLoc SuffixLoc = SMLoc::getFromPointer(NameLoc.getPointer() +
                                            (Head.data() - Name.data()));
    AArch64CC::CondCode CC = parseCondCodeString(Head);
    if (CC == AArch64CC::Invalid)
      return Error(SuffixLoc, "invalid condition code");
    Operands.push_back(
        AArch64Operand::CreateToken(".", true, SuffixLoc, getContext()));
    Operands.push_back(
        AArch64Operand::CreateCondCode(CC, NameLoc, NameLoc, getContext()));
  }

  // Add the remaining tokens in the mnemonic.
  while (Next != StringRef::npos) {
    Start = Next;
    Next = Name.find('.', Start + 1);
    Head = Name.slice(Start, Next);
    SMLoc SuffixLoc = SMLoc::getFromPointer(NameLoc.getPointer() +
                                            (Head.data() - Name.data()) + 1);
    Operands.push_back(
        AArch64Operand::CreateToken(Head, true, SuffixLoc, getContext()));
  }

  // Conditional compare instructions have a Condition Code operand, which needs
  // to be parsed and an immediate operand created.
  bool condCodeFourthOperand =
      (Head == "ccmp" || Head == "ccmn" || Head == "fccmp" ||
       Head == "fccmpe" || Head == "fcsel" || Head == "csel" ||
       Head == "csinc" || Head == "csinv" || Head == "csneg");

  // These instructions are aliases to some of the conditional select
  // instructions. However, the condition code is inverted in the aliased
  // instruction.
  //
  // FIXME: Is this the correct way to handle these? Or should the parser
  //        generate the aliased instructions directly?
  bool condCodeSecondOperand = (Head == "cset" || Head == "csetm");
  bool condCodeThirdOperand =
      (Head == "cinc" || Head == "cinv" || Head == "cneg");

  // Read the remaining operands.
  if (getLexer().isNot(AsmToken::EndOfStatement)) {
    // Read the first operand.
    if (parseOperand(Operands, false, false)) {
      return true;
    }

    unsigned N = 2;
    while (parseOptionalToken(AsmToken::Comma)) {
      // Parse and remember the operand.
      if (parseOperand(Operands, (N == 4 && condCodeFourthOperand) ||
                                     (N == 3 && condCodeThirdOperand) ||
                                     (N == 2 && condCodeSecondOperand),
                       condCodeSecondOperand || condCodeThirdOperand)) {
        return true;
      }

      // After successfully parsing some operands there are two special cases to
      // consider (i.e. notional operands not separated by commas). Both are due
      // to memory specifiers:
      //  + An RBrac will end an address for load/store/prefetch
      //  + An '!' will indicate a pre-indexed operation.
      //
      // It's someone else's responsibility to make sure these tokens are sane
      // in the given context!

      SMLoc RLoc = Parser.getTok().getLoc();
      if (parseOptionalToken(AsmToken::RBrac))
        Operands.push_back(
            AArch64Operand::CreateToken("]", false, RLoc, getContext()));
      SMLoc ELoc = Parser.getTok().getLoc();
      if (parseOptionalToken(AsmToken::Exclaim))
        Operands.push_back(
            AArch64Operand::CreateToken("!", false, ELoc, getContext()));

      ++N;
    }
  }

  if (parseToken(AsmToken::EndOfStatement, "unexpected token in argument list"))
    return true;

  return false;
}

// FIXME: This entire function is a giant hack to provide us with decent
// operand range validation/diagnostics until TableGen/MC can be extended
// to support autogeneration of this kind of validation.
bool AArch64AsmParser::validateInstruction(MCInst &Inst,
                                         SmallVectorImpl<SMLoc> &Loc) {
  const MCRegisterInfo *RI = getContext().getRegisterInfo();
  // Check for indexed addressing modes w/ the base register being the
  // same as a destination/source register or pair load where
  // the Rt == Rt2. All of those are undefined behaviour.
  switch (Inst.getOpcode()) {
  case AArch64::LDPSWpre:
  case AArch64::LDPWpost:
  case AArch64::LDPWpre:
  case AArch64::LDPXpost:
  case AArch64::LDPXpre: {
    unsigned Rt = Inst.getOperand(1).getReg();
    unsigned Rt2 = Inst.getOperand(2).getReg();
    unsigned Rn = Inst.getOperand(3).getReg();
    if (RI->isSubRegisterEq(Rn, Rt))
      return Error(Loc[0], "unpredictable LDP instruction, writeback base "
                           "is also a destination");
    if (RI->isSubRegisterEq(Rn, Rt2))
      return Error(Loc[1], "unpredictable LDP instruction, writeback base "
                           "is also a destination");
    LLVM_FALLTHROUGH;
  }
  case AArch64::LDPDi:
  case AArch64::LDPQi:
  case AArch64::LDPSi:
  case AArch64::LDPSWi:
  case AArch64::LDPWi:
  case AArch64::LDPXi: {
    unsigned Rt = Inst.getOperand(0).getReg();
    unsigned Rt2 = Inst.getOperand(1).getReg();
    if (Rt == Rt2)
      return Error(Loc[1], "unpredictable LDP instruction, Rt2==Rt");
    break;
  }
  case AArch64::LDPDpost:
  case AArch64::LDPDpre:
  case AArch64::LDPQpost:
  case AArch64::LDPQpre:
  case AArch64::LDPSpost:
  case AArch64::LDPSpre:
  case AArch64::LDPSWpost: {
    unsigned Rt = Inst.getOperand(1).getReg();
    unsigned Rt2 = Inst.getOperand(2).getReg();
    if (Rt == Rt2)
      return Error(Loc[1], "unpredictable LDP instruction, Rt2==Rt");
    break;
  }
  case AArch64::STPDpost:
  case AArch64::STPDpre:
  case AArch64::STPQpost:
  case AArch64::STPQpre:
  case AArch64::STPSpost:
  case AArch64::STPSpre:
  case AArch64::STPWpost:
  case AArch64::STPWpre:
  case AArch64::STPXpost:
  case AArch64::STPXpre: {
    unsigned Rt = Inst.getOperand(1).getReg();
    unsigned Rt2 = Inst.getOperand(2).getReg();
    unsigned Rn = Inst.getOperand(3).getReg();
    if (RI->isSubRegisterEq(Rn, Rt))
      return Error(Loc[0], "unpredictable STP instruction, writeback base "
                           "is also a source");
    if (RI->isSubRegisterEq(Rn, Rt2))
      return Error(Loc[1], "unpredictable STP instruction, writeback base "
                           "is also a source");
    break;
  }
  case AArch64::LDRBBpre:
  case AArch64::LDRBpre:
  case AArch64::LDRHHpre:
  case AArch64::LDRHpre:
  case AArch64::LDRSBWpre:
  case AArch64::LDRSBXpre:
  case AArch64::LDRSHWpre:
  case AArch64::LDRSHXpre:
  case AArch64::LDRSWpre:
  case AArch64::LDRWpre:
  case AArch64::LDRXpre:
  case AArch64::LDRBBpost:
  case AArch64::LDRBpost:
  case AArch64::LDRHHpost:
  case AArch64::LDRHpost:
  case AArch64::LDRSBWpost:
  case AArch64::LDRSBXpost:
  case AArch64::LDRSHWpost:
  case AArch64::LDRSHXpost:
  case AArch64::LDRSWpost:
  case AArch64::LDRWpost:
  case AArch64::LDRXpost: {
    unsigned Rt = Inst.getOperand(1).getReg();
    unsigned Rn = Inst.getOperand(2).getReg();
    if (RI->isSubRegisterEq(Rn, Rt))
      return Error(Loc[0], "unpredictable LDR instruction, writeback base "
                           "is also a source");
    break;
  }
  case AArch64::STRBBpost:
  case AArch64::STRBpost:
  case AArch64::STRHHpost:
  case AArch64::STRHpost:
  case AArch64::STRWpost:
  case AArch64::STRXpost:
  case AArch64::STRBBpre:
  case AArch64::STRBpre:
  case AArch64::STRHHpre:
  case AArch64::STRHpre:
  case AArch64::STRWpre:
  case AArch64::STRXpre: {
    unsigned Rt = Inst.getOperand(1).getReg();
    unsigned Rn = Inst.getOperand(2).getReg();
    if (RI->isSubRegisterEq(Rn, Rt))
      return Error(Loc[0], "unpredictable STR instruction, writeback base "
                           "is also a source");
    break;
  }
  }

  // Now check immediate ranges. Separate from the above as there is overlap
  // in the instructions being checked and this keeps the nested conditionals
  // to a minimum.
  switch (Inst.getOpcode()) {
  case AArch64::ADDSWri:
  case AArch64::ADDSXri:
  case AArch64::ADDWri:
  case AArch64::ADDXri:
  case AArch64::SUBSWri:
  case AArch64::SUBSXri:
  case AArch64::SUBWri:
  case AArch64::SUBXri: {
    // Annoyingly we can't do this in the isAddSubImm predicate, so there is
    // some slight duplication here.
    if (Inst.getOperand(2).isExpr()) {
      const MCExpr *Expr = Inst.getOperand(2).getExpr();
      AArch64MCExpr::VariantKind ELFRefKind;
      MCSymbolRefExpr::VariantKind DarwinRefKind;
      int64_t Addend;
      if (classifySymbolRef(Expr, ELFRefKind, DarwinRefKind, Addend)) {

        // Only allow these with ADDXri.
        if ((DarwinRefKind == MCSymbolRefExpr::VK_PAGEOFF ||
             DarwinRefKind == MCSymbolRefExpr::VK_TLVPPAGEOFF) &&
            Inst.getOpcode() == AArch64::ADDXri)
          return false;

        // Only allow these with ADDXri/ADDWri
        if ((ELFRefKind == AArch64MCExpr::VK_LO12 ||
             ELFRefKind == AArch64MCExpr::VK_DTPREL_HI12 ||
             ELFRefKind == AArch64MCExpr::VK_DTPREL_LO12 ||
             ELFRefKind == AArch64MCExpr::VK_DTPREL_LO12_NC ||
             ELFRefKind == AArch64MCExpr::VK_TPREL_HI12 ||
             ELFRefKind == AArch64MCExpr::VK_TPREL_LO12 ||
             ELFRefKind == AArch64MCExpr::VK_TPREL_LO12_NC ||
             ELFRefKind == AArch64MCExpr::VK_TLSDESC_LO12) &&
            (Inst.getOpcode() == AArch64::ADDXri ||
             Inst.getOpcode() == AArch64::ADDWri))
          return false;

        // Don't allow symbol refs in the immediate field otherwise
        // Note: Loc.back() may be Loc[1] or Loc[2] depending on the number of
        // operands of the original instruction (i.e. 'add w0, w1, borked' vs
        // 'cmp w0, 'borked')
        return Error(Loc.back(), "invalid immediate expression");
      }
      // We don't validate more complex expressions here
    }
    return false;
  }
  default:
    return false;
  }
}

static std::string AArch64MnemonicSpellCheck(StringRef S, uint64_t FBS,
                                             unsigned VariantID = 0);

bool AArch64AsmParser::showMatchError(SMLoc Loc, unsigned ErrCode,
                                      OperandVector &Operands) {
  switch (ErrCode) {
  case Match_MissingFeature:
    return Error(Loc,
                 "instruction requires a CPU feature not currently enabled");
  case Match_InvalidOperand:
    return Error(Loc, "invalid operand for instruction");
  case Match_InvalidSuffix:
    return Error(Loc, "invalid type suffix for instruction");
  case Match_InvalidCondCode:
    return Error(Loc, "expected AArch64 condition code");
  case Match_AddSubRegExtendSmall:
    return Error(Loc,
      "expected '[su]xt[bhw]' or 'lsl' with optional integer in range [0, 4]");
  case Match_AddSubRegExtendLarge:
    return Error(Loc,
      "expected 'sxtx' 'uxtx' or 'lsl' with optional integer in range [0, 4]");
  case Match_AddSubSecondSource:
    return Error(Loc,
      "expected compatible register, symbol or integer in range [0, 4095]");
  case Match_LogicalSecondSource:
    return Error(Loc, "expected compatible register or logical immediate");
  case Match_InvalidMovImm32Shift:
    return Error(Loc, "expected 'lsl' with optional integer 0 or 16");
  case Match_InvalidMovImm64Shift:
    return Error(Loc, "expected 'lsl' with optional integer 0, 16, 32 or 48");
  case Match_AddSubRegShift32:
    return Error(Loc,
       "expected 'lsl', 'lsr' or 'asr' with optional integer in range [0, 31]");
  case Match_AddSubRegShift64:
    return Error(Loc,
       "expected 'lsl', 'lsr' or 'asr' with optional integer in range [0, 63]");
  case Match_InvalidFPImm:
    return Error(Loc,
                 "expected compatible register or floating-point constant");
  case Match_InvalidMemoryIndexedSImm9:
    return Error(Loc, "index must be an integer in range [-256, 255].");
  case Match_InvalidMemoryIndexedSImm10:
    return Error(Loc, "index must be a multiple of 8 in range [-4096, 4088].");
  case Match_InvalidMemoryIndexed4SImm7:
    return Error(Loc, "index must be a multiple of 4 in range [-256, 252].");
  case Match_InvalidMemoryIndexed8SImm7:
    return Error(Loc, "index must be a multiple of 8 in range [-512, 504].");
  case Match_InvalidMemoryIndexed16SImm7:
    return Error(Loc, "index must be a multiple of 16 in range [-1024, 1008].");
  case Match_InvalidMemoryWExtend8:
    return Error(Loc,
                 "expected 'uxtw' or 'sxtw' with optional shift of #0");
  case Match_InvalidMemoryWExtend16:
    return Error(Loc,
                 "expected 'uxtw' or 'sxtw' with optional shift of #0 or #1");
  case Match_InvalidMemoryWExtend32:
    return Error(Loc,
                 "expected 'uxtw' or 'sxtw' with optional shift of #0 or #2");
  case Match_InvalidMemoryWExtend64:
    return Error(Loc,
                 "expected 'uxtw' or 'sxtw' with optional shift of #0 or #3");
  case Match_InvalidMemoryWExtend128:
    return Error(Loc,
                 "expected 'uxtw' or 'sxtw' with optional shift of #0 or #4");
  case Match_InvalidMemoryXExtend8:
    return Error(Loc,
                 "expected 'lsl' or 'sxtx' with optional shift of #0");
  case Match_InvalidMemoryXExtend16:
    return Error(Loc,
                 "expected 'lsl' or 'sxtx' with optional shift of #0 or #1");
  case Match_InvalidMemoryXExtend32:
    return Error(Loc,
                 "expected 'lsl' or 'sxtx' with optional shift of #0 or #2");
  case Match_InvalidMemoryXExtend64:
    return Error(Loc,
                 "expected 'lsl' or 'sxtx' with optional shift of #0 or #3");
  case Match_InvalidMemoryXExtend128:
    return Error(Loc,
                 "expected 'lsl' or 'sxtx' with optional shift of #0 or #4");
  case Match_InvalidMemoryIndexed1:
    return Error(Loc, "index must be an integer in range [0, 4095].");
  case Match_InvalidMemoryIndexed2:
    return Error(Loc, "index must be a multiple of 2 in range [0, 8190].");
  case Match_InvalidMemoryIndexed4:
    return Error(Loc, "index must be a multiple of 4 in range [0, 16380].");
  case Match_InvalidMemoryIndexed8:
    return Error(Loc, "index must be a multiple of 8 in range [0, 32760].");
  case Match_InvalidMemoryIndexed16:
    return Error(Loc, "index must be a multiple of 16 in range [0, 65520].");
  case Match_InvalidImm0_1:
    return Error(Loc, "immediate must be an integer in range [0, 1].");
  case Match_InvalidImm0_7:
    return Error(Loc, "immediate must be an integer in range [0, 7].");
  case Match_InvalidImm0_15:
    return Error(Loc, "immediate must be an integer in range [0, 15].");
  case Match_InvalidImm0_31:
    return Error(Loc, "immediate must be an integer in range [0, 31].");
  case Match_InvalidImm0_63:
    return Error(Loc, "immediate must be an integer in range [0, 63].");
  case Match_InvalidImm0_127:
    return Error(Loc, "immediate must be an integer in range [0, 127].");
  case Match_InvalidImm0_255:
    return Error(Loc, "immediate must be an integer in range [0, 255].");
  case Match_InvalidImm0_65535:
    return Error(Loc, "immediate must be an integer in range [0, 65535].");
  case Match_InvalidImm1_8:
    return Error(Loc, "immediate must be an integer in range [1, 8].");
  case Match_InvalidImm1_16:
    return Error(Loc, "immediate must be an integer in range [1, 16].");
  case Match_InvalidImm1_32:
    return Error(Loc, "immediate must be an integer in range [1, 32].");
  case Match_InvalidImm1_64:
    return Error(Loc, "immediate must be an integer in range [1, 64].");
  case Match_InvalidIndex1:
    return Error(Loc, "expected lane specifier '[1]'");
  case Match_InvalidIndexB:
    return Error(Loc, "vector lane must be an integer in range [0, 15].");
  case Match_InvalidIndexH:
    return Error(Loc, "vector lane must be an integer in range [0, 7].");
  case Match_InvalidIndexS:
    return Error(Loc, "vector lane must be an integer in range [0, 3].");
  case Match_InvalidIndexD:
    return Error(Loc, "vector lane must be an integer in range [0, 1].");
  case Match_InvalidLabel:
    return Error(Loc, "expected label or encodable integer pc offset");
  case Match_MRS:
    return Error(Loc, "expected readable system register");
  case Match_MSR:
    return Error(Loc, "expected writable system register or pstate");
  case Match_InvalidComplexRotationEven:
    return Error(Loc, "complex rotation must be 0, 90, 180 or 270.");
  case Match_InvalidComplexRotationOdd:
    return Error(Loc, "complex rotation must be 90 or 270.");
  case Match_MnemonicFail: {
    std::string Suggestion = AArch64MnemonicSpellCheck(
        ((AArch64Operand &)*Operands[0]).getToken(),
        ComputeAvailableFeatures(STI->getFeatureBits()));
    return Error(Loc, "unrecognized instruction mnemonic" + Suggestion);
  }
  case Match_InvalidSVEPredicateAnyReg:
  case Match_InvalidSVEPredicateBReg:
  case Match_InvalidSVEPredicateHReg:
  case Match_InvalidSVEPredicateSReg:
  case Match_InvalidSVEPredicateDReg:
    return Error(Loc, "invalid predicate register.");
  case Match_InvalidSVEPredicate3bAnyReg:
  case Match_InvalidSVEPredicate3bBReg:
  case Match_InvalidSVEPredicate3bHReg:
  case Match_InvalidSVEPredicate3bSReg:
  case Match_InvalidSVEPredicate3bDReg:
    return Error(Loc, "restricted predicate has range [0, 7].");
  default:
    llvm_unreachable("unexpected error code!");
  }
}

static const char *getSubtargetFeatureName(uint64_t Val);

bool AArch64AsmParser::MatchAndEmitInstruction(SMLoc IDLoc, unsigned &Opcode,
                                               OperandVector &Operands,
                                               MCStreamer &Out,
                                               uint64_t &ErrorInfo,
                                               bool MatchingInlineAsm) {
  assert(!Operands.empty() && "Unexpect empty operand list!");
  AArch64Operand &Op = static_cast<AArch64Operand &>(*Operands[0]);
  assert(Op.isToken() && "Leading operand should always be a mnemonic!");

  StringRef Tok = Op.getToken();
  unsigned NumOperands = Operands.size();

  if (NumOperands == 4 && Tok == "lsl") {
    AArch64Operand &Op2 = static_cast<AArch64Operand &>(*Operands[2]);
    AArch64Operand &Op3 = static_cast<AArch64Operand &>(*Operands[3]);
    if (Op2.isScalarReg() && Op3.isImm()) {
      const MCConstantExpr *Op3CE = dyn_cast<MCConstantExpr>(Op3.getImm());
      if (Op3CE) {
        uint64_t Op3Val = Op3CE->getValue();
        uint64_t NewOp3Val = 0;
        uint64_t NewOp4Val = 0;
        if (AArch64MCRegisterClasses[AArch64::GPR32allRegClassID].contains(
                Op2.getReg())) {
          NewOp3Val = (32 - Op3Val) & 0x1f;
          NewOp4Val = 31 - Op3Val;
        } else {
          NewOp3Val = (64 - Op3Val) & 0x3f;
          NewOp4Val = 63 - Op3Val;
        }

        const MCExpr *NewOp3 = MCConstantExpr::create(NewOp3Val, getContext());
        const MCExpr *NewOp4 = MCConstantExpr::create(NewOp4Val, getContext());

        Operands[0] = AArch64Operand::CreateToken(
            "ubfm", false, Op.getStartLoc(), getContext());
        Operands.push_back(AArch64Operand::CreateImm(
            NewOp4, Op3.getStartLoc(), Op3.getEndLoc(), getContext()));
        Operands[3] = AArch64Operand::CreateImm(NewOp3, Op3.getStartLoc(),
                                                Op3.getEndLoc(), getContext());
      }
    }
  } else if (NumOperands == 4 && Tok == "bfc") {
    // FIXME: Horrible hack to handle BFC->BFM alias.
    AArch64Operand &Op1 = static_cast<AArch64Operand &>(*Operands[1]);
    AArch64Operand LSBOp = static_cast<AArch64Operand &>(*Operands[2]);
    AArch64Operand WidthOp = static_cast<AArch64Operand &>(*Operands[3]);

    if (Op1.isScalarReg() && LSBOp.isImm() && WidthOp.isImm()) {
      const MCConstantExpr *LSBCE = dyn_cast<MCConstantExpr>(LSBOp.getImm());
      const MCConstantExpr *WidthCE = dyn_cast<MCConstantExpr>(WidthOp.getImm());

      if (LSBCE && WidthCE) {
        uint64_t LSB = LSBCE->getValue();
        uint64_t Width = WidthCE->getValue();

        uint64_t RegWidth = 0;
        if (AArch64MCRegisterClasses[AArch64::GPR64allRegClassID].contains(
                Op1.getReg()))
          RegWidth = 64;
        else
          RegWidth = 32;

        if (LSB >= RegWidth)
          return Error(LSBOp.getStartLoc(),
                       "expected integer in range [0, 31]");
        if (Width < 1 || Width > RegWidth)
          return Error(WidthOp.getStartLoc(),
                       "expected integer in range [1, 32]");

        uint64_t ImmR = 0;
        if (RegWidth == 32)
          ImmR = (32 - LSB) & 0x1f;
        else
          ImmR = (64 - LSB) & 0x3f;

        uint64_t ImmS = Width - 1;

        if (ImmR != 0 && ImmS >= ImmR)
          return Error(WidthOp.getStartLoc(),
                       "requested insert overflows register");

        const MCExpr *ImmRExpr = MCConstantExpr::create(ImmR, getContext());
        const MCExpr *ImmSExpr = MCConstantExpr::create(ImmS, getContext());
        Operands[0] = AArch64Operand::CreateToken(
              "bfm", false, Op.getStartLoc(), getContext());
        Operands[2] = AArch64Operand::CreateReg(
            RegWidth == 32 ? AArch64::WZR : AArch64::XZR, RegKind::Scalar,
            SMLoc(), SMLoc(), getContext());
        Operands[3] = AArch64Operand::CreateImm(
            ImmRExpr, LSBOp.getStartLoc(), LSBOp.getEndLoc(), getContext());
        Operands.emplace_back(
            AArch64Operand::CreateImm(ImmSExpr, WidthOp.getStartLoc(),
                                      WidthOp.getEndLoc(), getContext()));
      }
    }
  } else if (NumOperands == 5) {
    // FIXME: Horrible hack to handle the BFI -> BFM, SBFIZ->SBFM, and
    // UBFIZ -> UBFM aliases.
    if (Tok == "bfi" || Tok == "sbfiz" || Tok == "ubfiz") {
      AArch64Operand &Op1 = static_cast<AArch64Operand &>(*Operands[1]);
      AArch64Operand &Op3 = static_cast<AArch64Operand &>(*Operands[3]);
      AArch64Operand &Op4 = static_cast<AArch64Operand &>(*Operands[4]);

      if (Op1.isScalarReg() && Op3.isImm() && Op4.isImm()) {
        const MCConstantExpr *Op3CE = dyn_cast<MCConstantExpr>(Op3.getImm());
        const MCConstantExpr *Op4CE = dyn_cast<MCConstantExpr>(Op4.getImm());

        if (Op3CE && Op4CE) {
          uint64_t Op3Val = Op3CE->getValue();
          uint64_t Op4Val = Op4CE->getValue();

          uint64_t RegWidth = 0;
          if (AArch64MCRegisterClasses[AArch64::GPR64allRegClassID].contains(
                  Op1.getReg()))
            RegWidth = 64;
          else
            RegWidth = 32;

          if (Op3Val >= RegWidth)
            return Error(Op3.getStartLoc(),
                         "expected integer in range [0, 31]");
          if (Op4Val < 1 || Op4Val > RegWidth)
            return Error(Op4.getStartLoc(),
                         "expected integer in range [1, 32]");

          uint64_t NewOp3Val = 0;
          if (RegWidth == 32)
            NewOp3Val = (32 - Op3Val) & 0x1f;
          else
            NewOp3Val = (64 - Op3Val) & 0x3f;

          uint64_t NewOp4Val = Op4Val - 1;

          if (NewOp3Val != 0 && NewOp4Val >= NewOp3Val)
            return Error(Op4.getStartLoc(),
                         "requested insert overflows register");

          const MCExpr *NewOp3 =
              MCConstantExpr::create(NewOp3Val, getContext());
          const MCExpr *NewOp4 =
              MCConstantExpr::create(NewOp4Val, getContext());
          Operands[3] = AArch64Operand::CreateImm(
              NewOp3, Op3.getStartLoc(), Op3.getEndLoc(), getContext());
          Operands[4] = AArch64Operand::CreateImm(
              NewOp4, Op4.getStartLoc(), Op4.getEndLoc(), getContext());
          if (Tok == "bfi")
            Operands[0] = AArch64Operand::CreateToken(
                "bfm", false, Op.getStartLoc(), getContext());
          else if (Tok == "sbfiz")
            Operands[0] = AArch64Operand::CreateToken(
                "sbfm", false, Op.getStartLoc(), getContext());
          else if (Tok == "ubfiz")
            Operands[0] = AArch64Operand::CreateToken(
                "ubfm", false, Op.getStartLoc(), getContext());
          else
            llvm_unreachable("No valid mnemonic for alias?");
        }
      }

      // FIXME: Horrible hack to handle the BFXIL->BFM, SBFX->SBFM, and
      // UBFX -> UBFM aliases.
    } else if (NumOperands == 5 &&
               (Tok == "bfxil" || Tok == "sbfx" || Tok == "ubfx")) {
      AArch64Operand &Op1 = static_cast<AArch64Operand &>(*Operands[1]);
      AArch64Operand &Op3 = static_cast<AArch64Operand &>(*Operands[3]);
      AArch64Operand &Op4 = static_cast<AArch64Operand &>(*Operands[4]);

      if (Op1.isScalarReg() && Op3.isImm() && Op4.isImm()) {
        const MCConstantExpr *Op3CE = dyn_cast<MCConstantExpr>(Op3.getImm());
        const MCConstantExpr *Op4CE = dyn_cast<MCConstantExpr>(Op4.getImm());

        if (Op3CE && Op4CE) {
          uint64_t Op3Val = Op3CE->getValue();
          uint64_t Op4Val = Op4CE->getValue();

          uint64_t RegWidth = 0;
          if (AArch64MCRegisterClasses[AArch64::GPR64allRegClassID].contains(
                  Op1.getReg()))
            RegWidth = 64;
          else
            RegWidth = 32;

          if (Op3Val >= RegWidth)
            return Error(Op3.getStartLoc(),
                         "expected integer in range [0, 31]");
          if (Op4Val < 1 || Op4Val > RegWidth)
            return Error(Op4.getStartLoc(),
                         "expected integer in range [1, 32]");

          uint64_t NewOp4Val = Op3Val + Op4Val - 1;

          if (NewOp4Val >= RegWidth || NewOp4Val < Op3Val)
            return Error(Op4.getStartLoc(),
                         "requested extract overflows register");

          const MCExpr *NewOp4 =
              MCConstantExpr::create(NewOp4Val, getContext());
          Operands[4] = AArch64Operand::CreateImm(
              NewOp4, Op4.getStartLoc(), Op4.getEndLoc(), getContext());
          if (Tok == "bfxil")
            Operands[0] = AArch64Operand::CreateToken(
                "bfm", false, Op.getStartLoc(), getContext());
          else if (Tok == "sbfx")
            Operands[0] = AArch64Operand::CreateToken(
                "sbfm", false, Op.getStartLoc(), getContext());
          else if (Tok == "ubfx")
            Operands[0] = AArch64Operand::CreateToken(
                "ubfm", false, Op.getStartLoc(), getContext());
          else
            llvm_unreachable("No valid mnemonic for alias?");
        }
      }
    }
  }

  // The Cyclone CPU and early successors didn't execute the zero-cycle zeroing
  // instruction for FP registers correctly in some rare circumstances. Convert
  // it to a safe instruction and warn (because silently changing someone's
  // assembly is rude).
  if (getSTI().getFeatureBits()[AArch64::FeatureZCZeroingFPWorkaround] &&
      NumOperands == 4 && Tok == "movi") {
    AArch64Operand &Op1 = static_cast<AArch64Operand &>(*Operands[1]);
    AArch64Operand &Op2 = static_cast<AArch64Operand &>(*Operands[2]);
    AArch64Operand &Op3 = static_cast<AArch64Operand &>(*Operands[3]);
    if ((Op1.isToken() && Op2.isNeonVectorReg() && Op3.isImm()) ||
        (Op1.isNeonVectorReg() && Op2.isToken() && Op3.isImm())) {
      StringRef Suffix = Op1.isToken() ? Op1.getToken() : Op2.getToken();
      if (Suffix.lower() == ".2d" &&
          cast<MCConstantExpr>(Op3.getImm())->getValue() == 0) {
        Warning(IDLoc, "instruction movi.2d with immediate #0 may not function"
                " correctly on this CPU, converting to equivalent movi.16b");
        // Switch the suffix to .16b.
        unsigned Idx = Op1.isToken() ? 1 : 2;
        Operands[Idx] = AArch64Operand::CreateToken(".16b", false, IDLoc,
                                                  getContext());
      }
    }
  }

  // FIXME: Horrible hack for sxtw and uxtw with Wn src and Xd dst operands.
  //        InstAlias can't quite handle this since the reg classes aren't
  //        subclasses.
  if (NumOperands == 3 && (Tok == "sxtw" || Tok == "uxtw")) {
    // The source register can be Wn here, but the matcher expects a
    // GPR64. Twiddle it here if necessary.
    AArch64Operand &Op = static_cast<AArch64Operand &>(*Operands[2]);
    if (Op.isScalarReg()) {
      unsigned Reg = getXRegFromWReg(Op.getReg());
      Operands[2] = AArch64Operand::CreateReg(Reg, RegKind::Scalar,
                                              Op.getStartLoc(), Op.getEndLoc(),
                                              getContext());
    }
  }
  // FIXME: Likewise for sxt[bh] with a Xd dst operand
  else if (NumOperands == 3 && (Tok == "sxtb" || Tok == "sxth")) {
    AArch64Operand &Op = static_cast<AArch64Operand &>(*Operands[1]);
    if (Op.isScalarReg() &&
        AArch64MCRegisterClasses[AArch64::GPR64allRegClassID].contains(
            Op.getReg())) {
      // The source register can be Wn here, but the matcher expects a
      // GPR64. Twiddle it here if necessary.
      AArch64Operand &Op = static_cast<AArch64Operand &>(*Operands[2]);
      if (Op.isScalarReg()) {
        unsigned Reg = getXRegFromWReg(Op.getReg());
        Operands[2] = AArch64Operand::CreateReg(Reg, RegKind::Scalar,
                                                Op.getStartLoc(),
                                                Op.getEndLoc(), getContext());
      }
    }
  }
  // FIXME: Likewise for uxt[bh] with a Xd dst operand
  else if (NumOperands == 3 && (Tok == "uxtb" || Tok == "uxth")) {
    AArch64Operand &Op = static_cast<AArch64Operand &>(*Operands[1]);
    if (Op.isScalarReg() &&
        AArch64MCRegisterClasses[AArch64::GPR64allRegClassID].contains(
            Op.getReg())) {
      // The source register can be Wn here, but the matcher expects a
      // GPR32. Twiddle it here if necessary.
      AArch64Operand &Op = static_cast<AArch64Operand &>(*Operands[1]);
      if (Op.isScalarReg()) {
        unsigned Reg = getWRegFromXReg(Op.getReg());
        Operands[1] = AArch64Operand::CreateReg(Reg, RegKind::Scalar,
                                                Op.getStartLoc(),
                                                Op.getEndLoc(), getContext());
      }
    }
  }

  MCInst Inst;
  // First try to match against the secondary set of tables containing the
  // short-form NEON instructions (e.g. "fadd.2s v0, v1, v2").
  unsigned MatchResult =
      MatchInstructionImpl(Operands, Inst, ErrorInfo, MatchingInlineAsm, 1);

  // If that fails, try against the alternate table containing long-form NEON:
  // "fadd v0.2s, v1.2s, v2.2s"
  if (MatchResult != Match_Success) {
    // But first, save the short-form match result: we can use it in case the
    // long-form match also fails.
    auto ShortFormNEONErrorInfo = ErrorInfo;
    auto ShortFormNEONMatchResult = MatchResult;

    MatchResult =
        MatchInstructionImpl(Operands, Inst, ErrorInfo, MatchingInlineAsm, 0);

    // Now, both matches failed, and the long-form match failed on the mnemonic
    // suffix token operand.  The short-form match failure is probably more
    // relevant: use it instead.
    if (MatchResult == Match_InvalidOperand && ErrorInfo == 1 &&
        Operands.size() > 1 && ((AArch64Operand &)*Operands[1]).isToken() &&
        ((AArch64Operand &)*Operands[1]).isTokenSuffix()) {
      MatchResult = ShortFormNEONMatchResult;
      ErrorInfo = ShortFormNEONErrorInfo;
    }
  }

  switch (MatchResult) {
  case Match_Success: {
    // Perform range checking and other semantic validations
    SmallVector<SMLoc, 8> OperandLocs;
    NumOperands = Operands.size();
    for (unsigned i = 1; i < NumOperands; ++i)
      OperandLocs.push_back(Operands[i]->getStartLoc());
    if (validateInstruction(Inst, OperandLocs))
      return true;

    Inst.setLoc(IDLoc);
    Out.EmitInstruction(Inst, getSTI());
    return false;
  }
  case Match_MissingFeature: {
    assert(ErrorInfo && "Unknown missing feature!");
    // Special case the error message for the very common case where only
    // a single subtarget feature is missing (neon, e.g.).
    std::string Msg = "instruction requires:";
    uint64_t Mask = 1;
    for (unsigned i = 0; i < (sizeof(ErrorInfo)*8-1); ++i) {
      if (ErrorInfo & Mask) {
        Msg += " ";
        Msg += getSubtargetFeatureName(ErrorInfo & Mask);
      }
      Mask <<= 1;
    }
    return Error(IDLoc, Msg);
  }
  case Match_MnemonicFail:
    return showMatchError(IDLoc, MatchResult, Operands);
  case Match_InvalidOperand: {
    SMLoc ErrorLoc = IDLoc;

    if (ErrorInfo != ~0ULL) {
      if (ErrorInfo >= Operands.size())
        return Error(IDLoc, "too few operands for instruction",
                     SMRange(IDLoc, getTok().getLoc()));

      ErrorLoc = ((AArch64Operand &)*Operands[ErrorInfo]).getStartLoc();
      if (ErrorLoc == SMLoc())
        ErrorLoc = IDLoc;
    }
    // If the match failed on a suffix token operand, tweak the diagnostic
    // accordingly.
    if (((AArch64Operand &)*Operands[ErrorInfo]).isToken() &&
        ((AArch64Operand &)*Operands[ErrorInfo]).isTokenSuffix())
      MatchResult = Match_InvalidSuffix;

    return showMatchError(ErrorLoc, MatchResult, Operands);
  }
  case Match_InvalidMemoryIndexed1:
  case Match_InvalidMemoryIndexed2:
  case Match_InvalidMemoryIndexed4:
  case Match_InvalidMemoryIndexed8:
  case Match_InvalidMemoryIndexed16:
  case Match_InvalidCondCode:
  case Match_AddSubRegExtendSmall:
  case Match_AddSubRegExtendLarge:
  case Match_AddSubSecondSource:
  case Match_LogicalSecondSource:
  case Match_AddSubRegShift32:
  case Match_AddSubRegShift64:
  case Match_InvalidMovImm32Shift:
  case Match_InvalidMovImm64Shift:
  case Match_InvalidFPImm:
  case Match_InvalidMemoryWExtend8:
  case Match_InvalidMemoryWExtend16:
  case Match_InvalidMemoryWExtend32:
  case Match_InvalidMemoryWExtend64:
  case Match_InvalidMemoryWExtend128:
  case Match_InvalidMemoryXExtend8:
  case Match_InvalidMemoryXExtend16:
  case Match_InvalidMemoryXExtend32:
  case Match_InvalidMemoryXExtend64:
  case Match_InvalidMemoryXExtend128:
  case Match_InvalidMemoryIndexed4SImm7:
  case Match_InvalidMemoryIndexed8SImm7:
  case Match_InvalidMemoryIndexed16SImm7:
  case Match_InvalidMemoryIndexedSImm9:
  case Match_InvalidMemoryIndexedSImm10:
  case Match_InvalidImm0_1:
  case Match_InvalidImm0_7:
  case Match_InvalidImm0_15:
  case Match_InvalidImm0_31:
  case Match_InvalidImm0_63:
  case Match_InvalidImm0_127:
  case Match_InvalidImm0_255:
  case Match_InvalidImm0_65535:
  case Match_InvalidImm1_8:
  case Match_InvalidImm1_16:
  case Match_InvalidImm1_32:
  case Match_InvalidImm1_64:
  case Match_InvalidIndex1:
  case Match_InvalidIndexB:
  case Match_InvalidIndexH:
  case Match_InvalidIndexS:
  case Match_InvalidIndexD:
  case Match_InvalidLabel:
  case Match_InvalidComplexRotationEven:
  case Match_InvalidComplexRotationOdd:
  case Match_InvalidSVEPredicateAnyReg:
  case Match_InvalidSVEPredicateBReg:
  case Match_InvalidSVEPredicateHReg:
  case Match_InvalidSVEPredicateSReg:
  case Match_InvalidSVEPredicateDReg:
  case Match_InvalidSVEPredicate3bAnyReg:
  case Match_InvalidSVEPredicate3bBReg:
  case Match_InvalidSVEPredicate3bHReg:
  case Match_InvalidSVEPredicate3bSReg:
  case Match_InvalidSVEPredicate3bDReg:
  case Match_MSR:
  case Match_MRS: {
    if (ErrorInfo >= Operands.size())
      return Error(IDLoc, "too few operands for instruction", SMRange(IDLoc, (*Operands.back()).getEndLoc()));
    // Any time we get here, there's nothing fancy to do. Just get the
    // operand SMLoc and display the diagnostic.
    SMLoc ErrorLoc = ((AArch64Operand &)*Operands[ErrorInfo]).getStartLoc();
    if (ErrorLoc == SMLoc())
      ErrorLoc = IDLoc;
    return showMatchError(ErrorLoc, MatchResult, Operands);
  }
  }

  llvm_unreachable("Implement any new match types added!");
}

/// ParseDirective parses the arm specific directives
bool AArch64AsmParser::ParseDirective(AsmToken DirectiveID) {
  const MCObjectFileInfo::Environment Format =
    getContext().getObjectFileInfo()->getObjectFileType();
  bool IsMachO = Format == MCObjectFileInfo::IsMachO;
  bool IsCOFF = Format == MCObjectFileInfo::IsCOFF;

  StringRef IDVal = DirectiveID.getIdentifier();
  SMLoc Loc = DirectiveID.getLoc();
  if (IDVal == ".arch")
    parseDirectiveArch(Loc);
  else if (IDVal == ".cpu")
    parseDirectiveCPU(Loc);
  else if (IDVal == ".hword")
    parseDirectiveWord(2, Loc);
  else if (IDVal == ".word")
    parseDirectiveWord(4, Loc);
  else if (IDVal == ".xword")
    parseDirectiveWord(8, Loc);
  else if (IDVal == ".tlsdesccall")
    parseDirectiveTLSDescCall(Loc);
  else if (IDVal == ".ltorg" || IDVal == ".pool")
    parseDirectiveLtorg(Loc);
  else if (IDVal == ".unreq")
    parseDirectiveUnreq(Loc);
  else if (!IsMachO && !IsCOFF) {
    if (IDVal == ".inst")
      parseDirectiveInst(Loc);
    else
      return true;
  } else if (IDVal == MCLOHDirectiveName())
    parseDirectiveLOH(IDVal, Loc);
  else
    return true;
  return false;
}

static const struct {
  const char *Name;
  const FeatureBitset Features;
} ExtensionMap[] = {
  { "crc", {AArch64::FeatureCRC} },
  { "crypto", {AArch64::FeatureCrypto} },
  { "fp", {AArch64::FeatureFPARMv8} },
  { "simd", {AArch64::FeatureNEON} },
  { "ras", {AArch64::FeatureRAS} },
  { "lse", {AArch64::FeatureLSE} },

  // FIXME: Unsupported extensions
  { "pan", {} },
  { "lor", {} },
  { "rdma", {} },
  { "profile", {} },
};

/// parseDirectiveArch
///   ::= .arch token
bool AArch64AsmParser::parseDirectiveArch(SMLoc L) {
  SMLoc ArchLoc = getLoc();

  StringRef Arch, ExtensionString;
  std::tie(Arch, ExtensionString) =
      getParser().parseStringToEndOfStatement().trim().split('+');

  AArch64::ArchKind ID = AArch64::parseArch(Arch);
  if (ID == AArch64::ArchKind::INVALID)
    return Error(ArchLoc, "unknown arch name");

  if (parseToken(AsmToken::EndOfStatement))
    return true;

  // Get the architecture and extension features.
  std::vector<StringRef> AArch64Features;
  AArch64::getArchFeatures(ID, AArch64Features);
  AArch64::getExtensionFeatures(AArch64::getDefaultExtensions("generic", ID),
                                AArch64Features);

  MCSubtargetInfo &STI = copySTI();
  std::vector<std::string> ArchFeatures(AArch64Features.begin(), AArch64Features.end());
  STI.setDefaultFeatures("generic", join(ArchFeatures.begin(), ArchFeatures.end(), ","));

  SmallVector<StringRef, 4> RequestedExtensions;
  if (!ExtensionString.empty())
    ExtensionString.split(RequestedExtensions, '+');

  FeatureBitset Features = STI.getFeatureBits();
  for (auto Name : RequestedExtensions) {
    bool EnableFeature = true;

    if (Name.startswith_lower("no")) {
      EnableFeature = false;
      Name = Name.substr(2);
    }

    for (const auto &Extension : ExtensionMap) {
      if (Extension.Name != Name)
        continue;

      if (Extension.Features.none())
        report_fatal_error("unsupported architectural extension: " + Name);

      FeatureBitset ToggleFeatures = EnableFeature
                                         ? (~Features & Extension.Features)
                                         : ( Features & Extension.Features);
      uint64_t Features =
          ComputeAvailableFeatures(STI.ToggleFeature(ToggleFeatures));
      setAvailableFeatures(Features);
      break;
    }
  }
  return false;
}

static SMLoc incrementLoc(SMLoc L, int Offset) {
  return SMLoc::getFromPointer(L.getPointer() + Offset);
}

/// parseDirectiveCPU
///   ::= .cpu id
bool AArch64AsmParser::parseDirectiveCPU(SMLoc L) {
  SMLoc CurLoc = getLoc();

  StringRef CPU, ExtensionString;
  std::tie(CPU, ExtensionString) =
      getParser().parseStringToEndOfStatement().trim().split('+');

  if (parseToken(AsmToken::EndOfStatement))
    return true;

  SmallVector<StringRef, 4> RequestedExtensions;
  if (!ExtensionString.empty())
    ExtensionString.split(RequestedExtensions, '+');

  // FIXME This is using tablegen data, but should be moved to ARMTargetParser
  // once that is tablegen'ed
  if (!getSTI().isCPUStringValid(CPU)) {
    Error(CurLoc, "unknown CPU name");
    return false;
  }

  MCSubtargetInfo &STI = copySTI();
  STI.setDefaultFeatures(CPU, "");
  CurLoc = incrementLoc(CurLoc, CPU.size());

  FeatureBitset Features = STI.getFeatureBits();
  for (auto Name : RequestedExtensions) {
    // Advance source location past '+'.
    CurLoc = incrementLoc(CurLoc, 1);

    bool EnableFeature = true;

    if (Name.startswith_lower("no")) {
      EnableFeature = false;
      Name = Name.substr(2);
    }

    bool FoundExtension = false;
    for (const auto &Extension : ExtensionMap) {
      if (Extension.Name != Name)
        continue;

      if (Extension.Features.none())
        report_fatal_error("unsupported architectural extension: " + Name);

      FeatureBitset ToggleFeatures = EnableFeature
                                         ? (~Features & Extension.Features)
                                         : ( Features & Extension.Features);
      uint64_t Features =
          ComputeAvailableFeatures(STI.ToggleFeature(ToggleFeatures));
      setAvailableFeatures(Features);
      FoundExtension = true;

      break;
    }

    if (!FoundExtension)
      Error(CurLoc, "unsupported architectural extension");

    CurLoc = incrementLoc(CurLoc, Name.size());
  }
  return false;
}

/// parseDirectiveWord
///  ::= .word [ expression (, expression)* ]
bool AArch64AsmParser::parseDirectiveWord(unsigned Size, SMLoc L) {
  auto parseOp = [&]() -> bool {
    const MCExpr *Value;
    if (getParser().parseExpression(Value))
      return true;
    getParser().getStreamer().EmitValue(Value, Size, L);
    return false;
  };

  if (parseMany(parseOp))
    return true;
  return false;
}

/// parseDirectiveInst
///  ::= .inst opcode [, ...]
bool AArch64AsmParser::parseDirectiveInst(SMLoc Loc) {
  if (getLexer().is(AsmToken::EndOfStatement))
    return Error(Loc, "expected expression following '.inst' directive");

  auto parseOp = [&]() -> bool {
    SMLoc L = getLoc();
    const MCExpr *Expr;
    if (check(getParser().parseExpression(Expr), L, "expected expression"))
      return true;
    const MCConstantExpr *Value = dyn_cast_or_null<MCConstantExpr>(Expr);
    if (check(!Value, L, "expected constant expression"))
      return true;
    getTargetStreamer().emitInst(Value->getValue());
    return false;
  };

  if (parseMany(parseOp))
    return addErrorSuffix(" in '.inst' directive");
  return false;
}

// parseDirectiveTLSDescCall:
//   ::= .tlsdesccall symbol
bool AArch64AsmParser::parseDirectiveTLSDescCall(SMLoc L) {
  StringRef Name;
  if (check(getParser().parseIdentifier(Name), L,
            "expected symbol after directive") ||
      parseToken(AsmToken::EndOfStatement))
    return true;

  MCSymbol *Sym = getContext().getOrCreateSymbol(Name);
  const MCExpr *Expr = MCSymbolRefExpr::create(Sym, getContext());
  Expr = AArch64MCExpr::create(Expr, AArch64MCExpr::VK_TLSDESC, getContext());

  MCInst Inst;
  Inst.setOpcode(AArch64::TLSDESCCALL);
  Inst.addOperand(MCOperand::createExpr(Expr));

  getParser().getStreamer().EmitInstruction(Inst, getSTI());
  return false;
}

/// ::= .loh <lohName | lohId> label1, ..., labelN
/// The number of arguments depends on the loh identifier.
bool AArch64AsmParser::parseDirectiveLOH(StringRef IDVal, SMLoc Loc) {
  MCLOHType Kind;
  if (getParser().getTok().isNot(AsmToken::Identifier)) {
    if (getParser().getTok().isNot(AsmToken::Integer))
      return TokError("expected an identifier or a number in directive");
    // We successfully get a numeric value for the identifier.
    // Check if it is valid.
    int64_t Id = getParser().getTok().getIntVal();
    if (Id <= -1U && !isValidMCLOHType(Id))
      return TokError("invalid numeric identifier in directive");
    Kind = (MCLOHType)Id;
  } else {
    StringRef Name = getTok().getIdentifier();
    // We successfully parse an identifier.
    // Check if it is a recognized one.
    int Id = MCLOHNameToId(Name);

    if (Id == -1)
      return TokError("invalid identifier in directive");
    Kind = (MCLOHType)Id;
  }
  // Consume the identifier.
  Lex();
  // Get the number of arguments of this LOH.
  int NbArgs = MCLOHIdToNbArgs(Kind);

  assert(NbArgs != -1 && "Invalid number of arguments");

  SmallVector<MCSymbol *, 3> Args;
  for (int Idx = 0; Idx < NbArgs; ++Idx) {
    StringRef Name;
    if (getParser().parseIdentifier(Name))
      return TokError("expected identifier in directive");
    Args.push_back(getContext().getOrCreateSymbol(Name));

    if (Idx + 1 == NbArgs)
      break;
    if (parseToken(AsmToken::Comma,
                   "unexpected token in '" + Twine(IDVal) + "' directive"))
      return true;
  }
  if (parseToken(AsmToken::EndOfStatement,
                 "unexpected token in '" + Twine(IDVal) + "' directive"))
    return true;

  getStreamer().EmitLOHDirective((MCLOHType)Kind, Args);
  return false;
}

/// parseDirectiveLtorg
///  ::= .ltorg | .pool
bool AArch64AsmParser::parseDirectiveLtorg(SMLoc L) {
  if (parseToken(AsmToken::EndOfStatement, "unexpected token in directive"))
    return true;
  getTargetStreamer().emitCurrentConstantPool();
  return false;
}

/// parseDirectiveReq
///  ::= name .req registername
bool AArch64AsmParser::parseDirectiveReq(StringRef Name, SMLoc L) {
  MCAsmParser &Parser = getParser();
  Parser.Lex(); // Eat the '.req' token.
  SMLoc SRegLoc = getLoc();
  int RegNum = tryParseRegister();
  RegKind RegisterKind = RegKind::Scalar;

  if (RegNum == -1) {
    StringRef Kind;
    RegisterKind = RegKind::NeonVector;
    RegNum = tryMatchVectorRegister(Kind, false);
    if (!Kind.empty())
      return Error(SRegLoc, "vector register without type specifier expected");
  }

  if (RegNum == -1) {
    StringRef Kind;
    RegisterKind = RegKind::SVEDataVector;
    OperandMatchResultTy Res =
        tryParseSVERegister(RegNum, Kind, RegKind::SVEDataVector);

    if (Res == MatchOperand_ParseFail)
      return true;

    if (Res == MatchOperand_Success && !Kind.empty())
      return Error(SRegLoc,
                   "sve vector register without type specifier expected");
  }

  if (RegNum == -1) {
    StringRef Kind;
    RegisterKind = RegKind::SVEPredicateVector;
    OperandMatchResultTy Res =
        tryParseSVERegister(RegNum, Kind, RegKind::SVEPredicateVector);

    if (Res == MatchOperand_ParseFail)
      return true;

    if (Res == MatchOperand_Success && !Kind.empty())
      return Error(SRegLoc,
                   "sve predicate register without type specifier expected");
  }

  if (RegNum == -1)
    return Error(SRegLoc, "register name or alias expected");

  // Shouldn't be anything else.
  if (parseToken(AsmToken::EndOfStatement,
                 "unexpected input in .req directive"))
    return true;

  auto pair = std::make_pair(RegisterKind, (unsigned) RegNum);
  if (RegisterReqs.insert(std::make_pair(Name, pair)).first->second != pair)
    Warning(L, "ignoring redefinition of register alias '" + Name + "'");

  return false;
}

/// parseDirectiveUneq
///  ::= .unreq registername
bool AArch64AsmParser::parseDirectiveUnreq(SMLoc L) {
  MCAsmParser &Parser = getParser();
  if (getTok().isNot(AsmToken::Identifier))
    return TokError("unexpected input in .unreq directive.");
  RegisterReqs.erase(Parser.getTok().getIdentifier().lower());
  Parser.Lex(); // Eat the identifier.
  if (parseToken(AsmToken::EndOfStatement))
    return addErrorSuffix("in '.unreq' directive");
  return false;
}

bool
AArch64AsmParser::classifySymbolRef(const MCExpr *Expr,
                                    AArch64MCExpr::VariantKind &ELFRefKind,
                                    MCSymbolRefExpr::VariantKind &DarwinRefKind,
                                    int64_t &Addend) {
  ELFRefKind = AArch64MCExpr::VK_INVALID;
  DarwinRefKind = MCSymbolRefExpr::VK_None;
  Addend = 0;

  if (const AArch64MCExpr *AE = dyn_cast<AArch64MCExpr>(Expr)) {
    ELFRefKind = AE->getKind();
    Expr = AE->getSubExpr();
  }

  const MCSymbolRefExpr *SE = dyn_cast<MCSymbolRefExpr>(Expr);
  if (SE) {
    // It's a simple symbol reference with no addend.
    DarwinRefKind = SE->getKind();
    return true;
  }

  const MCBinaryExpr *BE = dyn_cast<MCBinaryExpr>(Expr);
  if (!BE)
    return false;

  SE = dyn_cast<MCSymbolRefExpr>(BE->getLHS());
  if (!SE)
    return false;
  DarwinRefKind = SE->getKind();

  if (BE->getOpcode() != MCBinaryExpr::Add &&
      BE->getOpcode() != MCBinaryExpr::Sub)
    return false;

  // See if the addend is is a constant, otherwise there's more going
  // on here than we can deal with.
  auto AddendExpr = dyn_cast<MCConstantExpr>(BE->getRHS());
  if (!AddendExpr)
    return false;

  Addend = AddendExpr->getValue();
  if (BE->getOpcode() == MCBinaryExpr::Sub)
    Addend = -Addend;

  // It's some symbol reference + a constant addend, but really
  // shouldn't use both Darwin and ELF syntax.
  return ELFRefKind == AArch64MCExpr::VK_INVALID ||
         DarwinRefKind == MCSymbolRefExpr::VK_None;
}

/// Force static initialization.
extern "C" void LLVMInitializeAArch64AsmParser() {
  RegisterMCAsmParser<AArch64AsmParser> X(getTheAArch64leTarget());
  RegisterMCAsmParser<AArch64AsmParser> Y(getTheAArch64beTarget());
  RegisterMCAsmParser<AArch64AsmParser> Z(getTheARM64Target());
}

#define GET_REGISTER_MATCHER
#define GET_SUBTARGET_FEATURE_NAME
#define GET_MATCHER_IMPLEMENTATION
#define GET_MNEMONIC_SPELL_CHECKER
#include "AArch64GenAsmMatcher.inc"

// Define this matcher function after the auto-generated include so we
// have the match class enum definitions.
unsigned AArch64AsmParser::validateTargetOperandClass(MCParsedAsmOperand &AsmOp,
                                                      unsigned Kind) {
  AArch64Operand &Op = static_cast<AArch64Operand &>(AsmOp);
  // If the kind is a token for a literal immediate, check if our asm
  // operand matches. This is for InstAliases which have a fixed-value
  // immediate in the syntax.
  int64_t ExpectedVal;
  switch (Kind) {
  default:
    return Match_InvalidOperand;
  case MCK__35_0:
    ExpectedVal = 0;
    break;
  case MCK__35_1:
    ExpectedVal = 1;
    break;
  case MCK__35_12:
    ExpectedVal = 12;
    break;
  case MCK__35_16:
    ExpectedVal = 16;
    break;
  case MCK__35_2:
    ExpectedVal = 2;
    break;
  case MCK__35_24:
    ExpectedVal = 24;
    break;
  case MCK__35_3:
    ExpectedVal = 3;
    break;
  case MCK__35_32:
    ExpectedVal = 32;
    break;
  case MCK__35_4:
    ExpectedVal = 4;
    break;
  case MCK__35_48:
    ExpectedVal = 48;
    break;
  case MCK__35_6:
    ExpectedVal = 6;
    break;
  case MCK__35_64:
    ExpectedVal = 64;
    break;
  case MCK__35_8:
    ExpectedVal = 8;
    break;
  }
  if (!Op.isImm())
    return Match_InvalidOperand;
  const MCConstantExpr *CE = dyn_cast<MCConstantExpr>(Op.getImm());
  if (!CE)
    return Match_InvalidOperand;
  if (CE->getValue() == ExpectedVal)
    return Match_Success;
  return Match_InvalidOperand;
}

OperandMatchResultTy
AArch64AsmParser::tryParseGPRSeqPair(OperandVector &Operands) {

  SMLoc S = getLoc();

  if (getParser().getTok().isNot(AsmToken::Identifier)) {
    Error(S, "expected register");
    return MatchOperand_ParseFail;
  }

  int FirstReg = tryParseRegister();
  if (FirstReg == -1) {
    return MatchOperand_ParseFail;
  }
  const MCRegisterClass &WRegClass =
      AArch64MCRegisterClasses[AArch64::GPR32RegClassID];
  const MCRegisterClass &XRegClass =
      AArch64MCRegisterClasses[AArch64::GPR64RegClassID];

  bool isXReg = XRegClass.contains(FirstReg),
       isWReg = WRegClass.contains(FirstReg);
  if (!isXReg && !isWReg) {
    Error(S, "expected first even register of a "
             "consecutive same-size even/odd register pair");
    return MatchOperand_ParseFail;
  }

  const MCRegisterInfo *RI = getContext().getRegisterInfo();
  unsigned FirstEncoding = RI->getEncodingValue(FirstReg);

  if (FirstEncoding & 0x1) {
    Error(S, "expected first even register of a "
             "consecutive same-size even/odd register pair");
    return MatchOperand_ParseFail;
  }

  SMLoc M = getLoc();
  if (getParser().getTok().isNot(AsmToken::Comma)) {
    Error(M, "expected comma");
    return MatchOperand_ParseFail;
  }
  // Eat the comma
  getParser().Lex();

  SMLoc E = getLoc();
  int SecondReg = tryParseRegister();
  if (SecondReg ==-1) {
    return MatchOperand_ParseFail;
  }

  if (RI->getEncodingValue(SecondReg) != FirstEncoding + 1 ||
      (isXReg && !XRegClass.contains(SecondReg)) ||
      (isWReg && !WRegClass.contains(SecondReg))) {
    Error(E,"expected second odd register of a "
             "consecutive same-size even/odd register pair");
    return MatchOperand_ParseFail;
  }

  unsigned Pair = 0;
  if (isXReg) {
    Pair = RI->getMatchingSuperReg(FirstReg, AArch64::sube64,
           &AArch64MCRegisterClasses[AArch64::XSeqPairsClassRegClassID]);
  } else {
    Pair = RI->getMatchingSuperReg(FirstReg, AArch64::sube32,
           &AArch64MCRegisterClasses[AArch64::WSeqPairsClassRegClassID]);
  }

  Operands.push_back(AArch64Operand::CreateReg(Pair, RegKind::Scalar, S,
      getLoc(), getContext()));

  return MatchOperand_Success;
}

template <bool ParseSuffix>
OperandMatchResultTy
AArch64AsmParser::tryParseSVEDataVector(OperandVector &Operands) {
  const SMLoc S = getLoc();
  // Check for a SVE vector register specifier first.
  int RegNum = -1;
  StringRef Kind;

  OperandMatchResultTy Res =
      tryParseSVERegister(RegNum, Kind, RegKind::SVEDataVector);

  if (Res != MatchOperand_Success)
    return Res;

  if (ParseSuffix && Kind.empty())
    return MatchOperand_NoMatch;

  unsigned ElementWidth = StringSwitch<unsigned>(Kind.lower())
                        .Case("", -1)
                        .Case(".b", 8)
                        .Case(".h", 16)
                        .Case(".s", 32)
                        .Case(".d", 64)
                        .Case(".q", 128)
                        .Default(0);
  if (!ElementWidth)
    return MatchOperand_NoMatch;

  Operands.push_back(
    AArch64Operand::CreateReg(RegNum, RegKind::SVEDataVector, ElementWidth,
                              S, S, getContext()));

  return MatchOperand_Success;
}<|MERGE_RESOLUTION|>--- conflicted
+++ resolved
@@ -2808,8 +2808,6 @@
       AArch64Operand::CreateReg(RegNum, RegKind::SVEPredicateVector,
                                 ElementWidth, S, getLoc(), getContext()));
 
-<<<<<<< HEAD
-=======
   // Not all predicates are followed by a '/m' or '/z'.
   MCAsmParser &Parser = getParser();
   if (Parser.getTok().isNot(AsmToken::Slash))
@@ -2840,7 +2838,6 @@
     AArch64Operand::CreateToken(ZM, false, getLoc(), getContext()));
 
   Parser.Lex(); // Eat zero/merge token.
->>>>>>> 771ec9f3
   return MatchOperand_Success;
 }
 
