--- conflicted
+++ resolved
@@ -26,9 +26,6 @@
   let CompleteModel         =   1; // Use the default model otherwise.
 
   list<Predicate> UnsupportedFeatures = [HasSVE];
-
-  // FIXME: Remove when all errors have been fixed.
-  let FullInstRWOverlapCheck = 0;
 }
 
 //===----------------------------------------------------------------------===//
@@ -109,17 +106,6 @@
 //===----------------------------------------------------------------------===//
 // Predicates.
 
-<<<<<<< HEAD
-def M3BranchLinkFastPred  : SchedPredicate<[{MI->getOpcode() == AArch64::BLR &&
-                                             MI->getOperand(0).isReg() &&
-                                             MI->getOperand(0).getReg() != AArch64::LR}]>;
-def M3ResetFastPred       : SchedPredicate<[{TII->isExynosResetFast(*MI)}]>;
-def M3RotateRightFastPred : SchedPredicate<[{(MI->getOpcode() == AArch64::EXTRWrri ||
-                                              MI->getOpcode() == AArch64::EXTRXrri) &&
-                                             MI->getOperand(1).isReg() && MI->getOperand(2).isReg() &&
-                                             MI->getOperand(1).getReg() == MI->getOperand(2).getReg()}]>;
-def M3ShiftLeftFastPred   : SchedPredicate<[{TII->isExynosShiftLeftFast(*MI)}]>;
-=======
 def M3BranchLinkPred : SchedPredicate<[{MI->getOpcode() == AArch64::BLR &&
                                         MI->getOperand(0).isReg() &&
                                         MI->getOperand(0).getReg() != AArch64::LR}]>;
@@ -130,7 +116,6 @@
                                         MI->getOperand(1).getReg() == MI->getOperand(2).getReg()}]>;
 def M3LdStExtPred    : SchedPredicate<[{TII->isExynosLdStExtFast(*MI)}]>;
 def M3ShiftExtPred   : SchedPredicate<[{TII->isExynosShiftExtFast(*MI)}]>;
->>>>>>> 73766ccf
 
 //===----------------------------------------------------------------------===//
 // Coarse scheduling model.
@@ -153,15 +138,15 @@
                                              let NumMicroOps = 2; }
 def M3WriteC1 : SchedWriteRes<[M3UnitC]>   { let Latency = 1; }
 def M3WriteC2 : SchedWriteRes<[M3UnitC]>   { let Latency = 2; }
-def M3WriteAX : SchedWriteVariant<[SchedVar<M3ResetFastPred,     [M3WriteZ0]>,
-                                   SchedVar<M3ShiftLeftFastPred, [M3WriteA1]>,
-                                   SchedVar<NoSchedPred,         [M3WriteAA]>]>;
-def M3WriteAY : SchedWriteVariant<[SchedVar<M3RotateRightFastPred, [M3WriteA1]>,
-                                   SchedVar<NoSchedPred,           [M3WriteAA]>]>;
+def M3WriteAX : SchedWriteVariant<[SchedVar<M3ResetPred,    [M3WriteZ0]>,
+                                   SchedVar<M3ShiftExtPred, [M3WriteA1]>,
+                                   SchedVar<NoSchedPred,    [M3WriteAA]>]>;
+def M3WriteAY : SchedWriteVariant<[SchedVar<M3RotatePred, [M3WriteA1]>,
+                                   SchedVar<NoSchedPred,  [M3WriteAA]>]>;
 
 def M3WriteB1 : SchedWriteRes<[M3UnitB]> { let Latency = 1; }
-def M3WriteBX : SchedWriteVariant<[SchedVar<M3BranchLinkFastPred, [M3WriteAB]>,
-                                   SchedVar<NoSchedPred,          [M3WriteAC]>]>;
+def M3WriteBX : SchedWriteVariant<[SchedVar<M3BranchLinkPred, [M3WriteAB]>,
+                                   SchedVar<NoSchedPred,      [M3WriteAC]>]>;
 
 def M3WriteL4 : SchedWriteRes<[M3UnitL]> { let Latency = 4; }
 def M3WriteL5 : SchedWriteRes<[M3UnitL]> { let Latency = 5; }
@@ -181,13 +166,8 @@
 def M3WriteLH : SchedWriteRes<[]>        { let Latency = 5;
                                            let NumMicroOps = 0; }
 
-<<<<<<< HEAD
-def M3WriteLX : SchedWriteVariant<[SchedVar<M3ShiftLeftFastPred, [M3WriteL5]>,
-                                   SchedVar<NoSchedPred,         [M3WriteLB]>]>;
-=======
 def M3WriteLX : SchedWriteVariant<[SchedVar<M3LdStExtPred, [M3WriteL5]>,
                                    SchedVar<NoSchedPred,   [M3WriteLB]>]>;
->>>>>>> 73766ccf
 
 def M3WriteS1 : SchedWriteRes<[M3UnitS]>   { let Latency = 1; }
 def M3WriteSA : SchedWriteRes<[M3UnitA,
@@ -201,17 +181,10 @@
                                M3UnitS]>   { let Latency = 2;
                                              let NumMicroOps = 2; }
 
-<<<<<<< HEAD
-def M3WriteSX : SchedWriteVariant<[SchedVar<M3ShiftLeftFastPred, [M3WriteS1]>,
-                                   SchedVar<NoSchedPred,         [M3WriteSB]>]>;
-def M3WriteSY : SchedWriteVariant<[SchedVar<M3ShiftLeftFastPred, [M3WriteS1]>,
-                                   SchedVar<NoSchedPred,         [M3WriteSC]>]>;
-=======
 def M3WriteSX : SchedWriteVariant<[SchedVar<M3LdStExtPred, [M3WriteS1]>,
                                    SchedVar<NoSchedPred,   [M3WriteSB]>]>;
 def M3WriteSY : SchedWriteVariant<[SchedVar<M3LdStExtPred, [M3WriteS1]>,
                                    SchedVar<NoSchedPred,   [M3WriteSC]>]>;
->>>>>>> 73766ccf
 
 def M3ReadAdrBase : SchedReadVariant<[SchedVar<ScaledIdxPred, [ReadDefault]>,
                                       SchedVar<NoSchedPred,   [ReadDefault]>]>;
@@ -509,8 +482,8 @@
 def M3ReadAES      : SchedReadAdvance<1, [M3WriteAES]>;
 def M3ReadFMAC     : SchedReadAdvance<1, [M3WriteFMAC4,
                                           M3WriteFMAC5]>;
-def M3WriteMOVI    : SchedWriteVariant<[SchedVar<M3ResetFastPred, [M3WriteZ0]>,
-                                        SchedVar<NoSchedPred,     [M3WriteNALU1]>]>;
+def M3WriteMOVI    : SchedWriteVariant<[SchedVar<M3ResetPred, [M3WriteZ0]>,
+                                        SchedVar<NoSchedPred, [M3WriteNALU1]>]>;
 def M3ReadNMUL     : SchedReadAdvance<1, [M3WriteNMUL3]>;
 
 // Branch instructions
@@ -613,7 +586,7 @@
 // ASIMD instructions.
 def : InstRW<[M3WriteNMSC3], (instregex "^[SU]ABAL?v")>;
 def : InstRW<[M3WriteNMSC1], (instregex "^[SU]ABDL?v")>;
-def : InstRW<[M3WriteNMSC1], (instregex "^(SQ)?(ABS|NEG)v")>;
+def : InstRW<[M3WriteNMSC1], (instregex "^((SQ)?ABS|SQNEG)v")>;
 def : InstRW<[M3WriteNALU1], (instregex "^(ADD|NEG|SUB)v")>;
 def : InstRW<[M3WriteNMSC3], (instregex "^[SU]?ADDL?Pv")>;
 def : InstRW<[M3WriteNMSC3], (instregex "^[SU]H(ADD|SUB)v")>;
@@ -622,7 +595,6 @@
 def : InstRW<[M3WriteNMSC3], (instregex "^[SU]Q(ADD|SUB)v")>;
 def : InstRW<[M3WriteNMSC3], (instregex "^(SU|US)QADDv")>;
 def : InstRW<[M3WriteNMSC3], (instregex "^[SU]RHADDv")>;
-def : InstRW<[M3WriteNMSC3], (instregex "^[SU]?ADDL?Vv")>;
 def : InstRW<[M3WriteNMSC1], (instregex "^CM(EQ|GE|GT|HI|HS|LE|LT)v")>;
 def : InstRW<[M3WriteNALU1], (instregex "^CMTSTv")>;
 def : InstRW<[M3WriteNALU1], (instregex "^(AND|BIC|EOR|MVNI|NOT|ORN|ORR)v")>;
