--- conflicted
+++ resolved
@@ -108,6 +108,14 @@
     // This gets lowered to an instruction sequence which takes 16 bytes
     NumBytes = 16;
     break;
+  case AArch64::JumpTableDest32:
+  case AArch64::JumpTableDest16:
+  case AArch64::JumpTableDest8:
+    NumBytes = 12;
+    break;
+  case AArch64::SPACE:
+    NumBytes = MI.getOperand(1).getImm();
+    break;
   }
 
   return NumBytes;
@@ -696,7 +704,7 @@
   // Secondly, check cases specific to sub-targets.
 
   if (Subtarget.hasExynosCheapAsMoveHandling()) {
-    if (isExynosResetFast(MI) || isExynosShiftLeftFast(MI))
+    if (isExynosResetFast(MI) || isExynosShiftExtFast(MI))
       return true;
     else
       return MI.isAsCheapAsAMove();
@@ -821,9 +829,6 @@
   }
 }
 
-<<<<<<< HEAD
-bool AArch64InstrInfo::isExynosShiftLeftFast(const MachineInstr &MI) const {
-=======
 bool AArch64InstrInfo::isExynosLdStExtFast(const MachineInstr &MI) const {
   unsigned Imm;
   AArch64_AM::ShiftExtendType Ext;
@@ -890,7 +895,6 @@
 }
 
 bool AArch64InstrInfo::isExynosShiftExtFast(const MachineInstr &MI) const {
->>>>>>> 73766ccf
   unsigned Imm, Shift;
   AArch64_AM::ShiftExtendType Ext;
 
