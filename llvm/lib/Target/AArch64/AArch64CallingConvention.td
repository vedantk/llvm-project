//=- AArch64CallingConv.td - Calling Conventions for AArch64 -*- tablegen -*-=//
//
//                     The LLVM Compiler Infrastructure
//
// This file is distributed under the University of Illinois Open Source
// License. See LICENSE.TXT for details.
//
//===----------------------------------------------------------------------===//
//
// This describes the calling conventions for AArch64 architecture.
//
//===----------------------------------------------------------------------===//

/// CCIfAlign - Match of the original alignment of the arg
class CCIfAlign<string Align, CCAction A> :
  CCIf<!strconcat("ArgFlags.getOrigAlign() == ", Align), A>;
/// CCIfBigEndian - Match only if we're in big endian mode.
class CCIfBigEndian<CCAction A> :
  CCIf<"State.getMachineFunction().getDataLayout().isBigEndian()", A>;

//===----------------------------------------------------------------------===//
// ARM AAPCS64 Calling Convention
//===----------------------------------------------------------------------===//

def CC_AArch64_AAPCS : CallingConv<[
  CCIfType<[v2f32], CCBitConvertToType<v2i32>>,
  CCIfType<[v2f64, v4f32], CCBitConvertToType<v2i64>>,

  // Big endian vectors must be passed as if they were 1-element vectors so that
  // their lanes are in a consistent order.
  CCIfBigEndian<CCIfType<[v2i32, v2f32, v4i16, v4f16, v8i8],
                         CCBitConvertToType<f64>>>,
  CCIfBigEndian<CCIfType<[v2i64, v2f64, v4i32, v4f32, v8i16, v8f16, v16i8],
                         CCBitConvertToType<f128>>>,

  // An SRet is passed in X8, not X0 like a normal pointer parameter.
  CCIfSRet<CCIfType<[i64], CCAssignToRegWithShadow<[X8], [W8]>>>,

  // Put ByVal arguments directly on the stack. Minimum size and alignment of a
  // slot is 64-bit.
  CCIfByVal<CCPassByVal<8, 8>>,

  // The 'nest' parameter, if any, is passed in X18.
  // Darwin uses X18 as the platform register and hence 'nest' isn't currently
  // supported there.
  CCIfNest<CCAssignToReg<[X18]>>,

  CCIfConsecutiveRegs<CCCustom<"CC_AArch64_Custom_Block">>,

  // Handle i1, i8, i16, i32, i64, f32, f64 and v2f64 by passing in registers,
  // up to eight each of GPR and FPR.
  CCIfType<[i1, i8, i16], CCPromoteToType<i32>>,
  CCIfType<[i32], CCAssignToRegWithShadow<[W0, W1, W2, W3, W4, W5, W6, W7],
                                          [X0, X1, X2, X3, X4, X5, X6, X7]>>,
  // i128 is split to two i64s, we can't fit half to register X7.
  CCIfType<[i64], CCIfSplit<CCAssignToRegWithShadow<[X0, X2, X4, X6],
                                                    [X0, X1, X3, X5]>>>,

  // i128 is split to two i64s, and its stack alignment is 16 bytes.
  CCIfType<[i64], CCIfSplit<CCAssignToStackWithShadow<8, 16, [X7]>>>,

  CCIfType<[i64], CCAssignToRegWithShadow<[X0, X1, X2, X3, X4, X5, X6, X7],
                                          [W0, W1, W2, W3, W4, W5, W6, W7]>>,
  CCIfType<[f16], CCAssignToRegWithShadow<[H0, H1, H2, H3, H4, H5, H6, H7],
                                          [Q0, Q1, Q2, Q3, Q4, Q5, Q6, Q7]>>,
  CCIfType<[f32], CCAssignToRegWithShadow<[S0, S1, S2, S3, S4, S5, S6, S7],
                                          [Q0, Q1, Q2, Q3, Q4, Q5, Q6, Q7]>>,
  CCIfType<[f64], CCAssignToRegWithShadow<[D0, D1, D2, D3, D4, D5, D6, D7],
                                          [Q0, Q1, Q2, Q3, Q4, Q5, Q6, Q7]>>,
  CCIfType<[v1i64, v2i32, v4i16, v8i8, v1f64, v2f32, v4f16],
           CCAssignToRegWithShadow<[D0, D1, D2, D3, D4, D5, D6, D7],
                                   [Q0, Q1, Q2, Q3, Q4, Q5, Q6, Q7]>>,
  CCIfType<[f128, v2i64, v4i32, v8i16, v16i8, v4f32, v2f64, v8f16],
           CCAssignToReg<[Q0, Q1, Q2, Q3, Q4, Q5, Q6, Q7]>>,

  // If more than will fit in registers, pass them on the stack instead.
  CCIfType<[i1, i8, i16, f16], CCAssignToStack<8, 8>>,
  CCIfType<[i32, f32], CCAssignToStack<8, 8>>,
  CCIfType<[i64, f64, v1f64, v2f32, v1i64, v2i32, v4i16, v8i8, v4f16],
           CCAssignToStack<8, 8>>,
  CCIfType<[f128, v2i64, v4i32, v8i16, v16i8, v4f32, v2f64, v8f16],
           CCAssignToStack<16, 16>>
]>;

def RetCC_AArch64_AAPCS : CallingConv<[
  CCIfType<[v2f32], CCBitConvertToType<v2i32>>,
  CCIfType<[v2f64, v4f32], CCBitConvertToType<v2i64>>,

  CCIfSwiftError<CCIfType<[i64], CCAssignToRegWithShadow<[X19], [W19]>>>,

  // Big endian vectors must be passed as if they were 1-element vectors so that
  // their lanes are in a consistent order.
  CCIfBigEndian<CCIfType<[v2i32, v2f32, v4i16, v4f16, v8i8],
                         CCBitConvertToType<f64>>>,
  CCIfBigEndian<CCIfType<[v2i64, v2f64, v4i32, v4f32, v8i16, v8f16, v16i8],
                         CCBitConvertToType<f128>>>,

  CCIfType<[i32], CCAssignToRegWithShadow<[W0, W1, W2, W3, W4, W5, W6, W7],
                                          [X0, X1, X2, X3, X4, X5, X6, X7]>>,
  CCIfType<[i64], CCAssignToRegWithShadow<[X0, X1, X2, X3, X4, X5, X6, X7],
                                          [W0, W1, W2, W3, W4, W5, W6, W7]>>,
  CCIfType<[f16], CCAssignToRegWithShadow<[H0, H1, H2, H3, H4, H5, H6, H7],
                                          [Q0, Q1, Q2, Q3, Q4, Q5, Q6, Q7]>>,
  CCIfType<[f32], CCAssignToRegWithShadow<[S0, S1, S2, S3, S4, S5, S6, S7],
                                          [Q0, Q1, Q2, Q3, Q4, Q5, Q6, Q7]>>,
  CCIfType<[f64], CCAssignToRegWithShadow<[D0, D1, D2, D3, D4, D5, D6, D7],
                                          [Q0, Q1, Q2, Q3, Q4, Q5, Q6, Q7]>>,
  CCIfType<[v1i64, v2i32, v4i16, v8i8, v1f64, v2f32, v4f16],
      CCAssignToRegWithShadow<[D0, D1, D2, D3, D4, D5, D6, D7],
                              [Q0, Q1, Q2, Q3, Q4, Q5, Q6, Q7]>>,
  CCIfType<[f128, v2i64, v4i32, v8i16, v16i8, v4f32, v2f64, v8f16],
      CCAssignToReg<[Q0, Q1, Q2, Q3, Q4, Q5, Q6, Q7]>>
]>;


// Darwin uses a calling convention which differs in only two ways
// from the standard one at this level:
//     + i128s (i.e. split i64s) don't need even registers.
//     + Stack slots are sized as needed rather than being at least 64-bit.
def CC_AArch64_DarwinPCS : CallingConv<[
  CCIfType<[v2f32], CCBitConvertToType<v2i32>>,
  CCIfType<[v2f64, v4f32, f128], CCBitConvertToType<v2i64>>,

  // An SRet is passed in X8, not X0 like a normal pointer parameter.
  CCIfSRet<CCIfType<[i64], CCAssignToRegWithShadow<[X8], [W8]>>>,

  // Put ByVal arguments directly on the stack. Minimum size and alignment of a
  // slot is 64-bit.
  CCIfByVal<CCPassByVal<8, 8>>,

<<<<<<< HEAD
  // An SwiftSelf is passed in X9.
  CCIfSwiftSelf<CCIfType<[i64], CCAssignToRegWithShadow<[X9], [W9]>>>,

  // A SwiftError is passed in X19.
  CCIfSwiftError<CCIfType<[i64], CCAssignToRegWithShadow<[X19], [W19]>>>,

=======
  // A SwiftSelf is passed in X9.
  CCIfSwiftSelf<CCIfType<[i64], CCAssignToRegWithShadow<[X9], [W9]>>>,

>>>>>>> 4fdc1f0a
  CCIfConsecutiveRegs<CCCustom<"CC_AArch64_Custom_Block">>,

  // Handle i1, i8, i16, i32, i64, f32, f64 and v2f64 by passing in registers,
  // up to eight each of GPR and FPR.
  CCIfType<[i1, i8, i16], CCPromoteToType<i32>>,
  CCIfType<[i32], CCAssignToRegWithShadow<[W0, W1, W2, W3, W4, W5, W6, W7],
                                          [X0, X1, X2, X3, X4, X5, X6, X7]>>,
  // i128 is split to two i64s, we can't fit half to register X7.
  CCIfType<[i64],
           CCIfSplit<CCAssignToRegWithShadow<[X0, X1, X2, X3, X4, X5, X6],
                                             [W0, W1, W2, W3, W4, W5, W6]>>>,
  // i128 is split to two i64s, and its stack alignment is 16 bytes.
  CCIfType<[i64], CCIfSplit<CCAssignToStackWithShadow<8, 16, [X7]>>>,

  CCIfType<[i64], CCAssignToRegWithShadow<[X0, X1, X2, X3, X4, X5, X6, X7],
                                          [W0, W1, W2, W3, W4, W5, W6, W7]>>,
  CCIfType<[f16], CCAssignToRegWithShadow<[H0, H1, H2, H3, H4, H5, H6, H7],
                                          [Q0, Q1, Q2, Q3, Q4, Q5, Q6, Q7]>>,
  CCIfType<[f32], CCAssignToRegWithShadow<[S0, S1, S2, S3, S4, S5, S6, S7],
                                          [Q0, Q1, Q2, Q3, Q4, Q5, Q6, Q7]>>,
  CCIfType<[f64], CCAssignToRegWithShadow<[D0, D1, D2, D3, D4, D5, D6, D7],
                                          [Q0, Q1, Q2, Q3, Q4, Q5, Q6, Q7]>>,
  CCIfType<[v1i64, v2i32, v4i16, v8i8, v1f64, v2f32, v4f16],
           CCAssignToRegWithShadow<[D0, D1, D2, D3, D4, D5, D6, D7],
                                   [Q0, Q1, Q2, Q3, Q4, Q5, Q6, Q7]>>,
  CCIfType<[v2i64, v4i32, v8i16, v16i8, v4f32, v2f64, v8f16],
           CCAssignToReg<[Q0, Q1, Q2, Q3, Q4, Q5, Q6, Q7]>>,

  // If more than will fit in registers, pass them on the stack instead.
  CCIf<"ValVT == MVT::i1 || ValVT == MVT::i8", CCAssignToStack<1, 1>>,
  CCIf<"ValVT == MVT::i16 || ValVT == MVT::f16", CCAssignToStack<2, 2>>,
  CCIfType<[i32, f32], CCAssignToStack<4, 4>>,
  CCIfType<[i64, f64, v1f64, v2f32, v1i64, v2i32, v4i16, v8i8, v4f16],
           CCAssignToStack<8, 8>>,
  CCIfType<[v2i64, v4i32, v8i16, v16i8, v4f32, v2f64, v8f16],
           CCAssignToStack<16, 16>>
]>;

def CC_AArch64_DarwinPCS_VarArg : CallingConv<[
  CCIfType<[v2f32], CCBitConvertToType<v2i32>>,
  CCIfType<[v2f64, v4f32, f128], CCBitConvertToType<v2i64>>,

  CCIfConsecutiveRegs<CCCustom<"CC_AArch64_Custom_Stack_Block">>,

  // Handle all scalar types as either i64 or f64.
  CCIfType<[i8, i16, i32], CCPromoteToType<i64>>,
  CCIfType<[f16, f32],     CCPromoteToType<f64>>,

  // Everything is on the stack.
  // i128 is split to two i64s, and its stack alignment is 16 bytes.
  CCIfType<[i64], CCIfSplit<CCAssignToStack<8, 16>>>,
  CCIfType<[i64, f64, v1i64, v2i32, v4i16, v8i8, v1f64, v2f32, v4f16],
           CCAssignToStack<8, 8>>,
  CCIfType<[v2i64, v4i32, v8i16, v16i8, v4f32, v2f64, v8f16],
           CCAssignToStack<16, 16>>
]>;

// The WebKit_JS calling convention only passes the first argument (the callee)
// in register and the remaining arguments on stack. We allow 32bit stack slots,
// so that WebKit can write partial values in the stack and define the other
// 32bit quantity as undef.
def CC_AArch64_WebKit_JS : CallingConv<[
  // Handle i1, i8, i16, i32, and i64 passing in register X0 (W0).
  CCIfType<[i1, i8, i16], CCPromoteToType<i32>>,
  CCIfType<[i32], CCAssignToRegWithShadow<[W0], [X0]>>,
  CCIfType<[i64], CCAssignToRegWithShadow<[X0], [W0]>>,

  // Pass the remaining arguments on the stack instead.
  CCIfType<[i32, f32], CCAssignToStack<4, 4>>,
  CCIfType<[i64, f64], CCAssignToStack<8, 8>>
]>;

def RetCC_AArch64_WebKit_JS : CallingConv<[
  CCIfType<[i32], CCAssignToRegWithShadow<[W0, W1, W2, W3, W4, W5, W6, W7],
                                          [X0, X1, X2, X3, X4, X5, X6, X7]>>,
  CCIfType<[i64], CCAssignToRegWithShadow<[X0, X1, X2, X3, X4, X5, X6, X7],
                                          [W0, W1, W2, W3, W4, W5, W6, W7]>>,
  CCIfType<[f32], CCAssignToRegWithShadow<[S0, S1, S2, S3, S4, S5, S6, S7],
                                          [Q0, Q1, Q2, Q3, Q4, Q5, Q6, Q7]>>,
  CCIfType<[f64], CCAssignToRegWithShadow<[D0, D1, D2, D3, D4, D5, D6, D7],
                                          [Q0, Q1, Q2, Q3, Q4, Q5, Q6, Q7]>>
]>;

//===----------------------------------------------------------------------===//
// ARM64 Calling Convention for GHC
//===----------------------------------------------------------------------===//

// This calling convention is specific to the Glasgow Haskell Compiler.
// The only documentation is the GHC source code, specifically the C header
// file:
//
//     https://github.com/ghc/ghc/blob/master/includes/stg/MachRegs.h
//
// which defines the registers for the Spineless Tagless G-Machine (STG) that
// GHC uses to implement lazy evaluation. The generic STG machine has a set of
// registers which are mapped to appropriate set of architecture specific
// registers for each CPU architecture.
//
// The STG Machine is documented here:
//
//    https://ghc.haskell.org/trac/ghc/wiki/Commentary/Compiler/GeneratedCode
//
// The AArch64 register mapping is under the heading "The ARMv8/AArch64 ABI
// register mapping".

def CC_AArch64_GHC : CallingConv<[
  // Handle all vector types as either f64 or v2f64.
  CCIfType<[v1i64, v2i32, v4i16, v8i8, v2f32], CCBitConvertToType<f64>>,
  CCIfType<[v2i64, v4i32, v8i16, v16i8, v4f32, f128], CCBitConvertToType<v2f64>>,

  CCIfType<[v2f64], CCAssignToReg<[Q4, Q5]>>,
  CCIfType<[f32], CCAssignToReg<[S8, S9, S10, S11]>>,
  CCIfType<[f64], CCAssignToReg<[D12, D13, D14, D15]>>,

  // Promote i8/i16/i32 arguments to i64.
  CCIfType<[i8, i16, i32], CCPromoteToType<i64>>,

  // Pass in STG registers: Base, Sp, Hp, R1, R2, R3, R4, R5, R6, SpLim
  CCIfType<[i64], CCAssignToReg<[X19, X20, X21, X22, X23, X24, X25, X26, X27, X28]>>
]>;

// FIXME: LR is only callee-saved in the sense that *we* preserve it and are
// presumably a callee to someone. External functions may not do so, but this
// is currently safe since BL has LR as an implicit-def and what happens after a
// tail call doesn't matter.
//
// It would be better to model its preservation semantics properly (create a
// vreg on entry, use it in RET & tail call generation; make that vreg def if we
// end up saving LR as part of a call frame). Watch this space...
def CSR_AArch64_AAPCS : CalleeSavedRegs<(add LR, FP, X19, X20, X21, X22,
                                           X23, X24, X25, X26, X27, X28,
                                           D8,  D9,  D10, D11,
                                           D12, D13, D14, D15)>;

// Constructors and destructors return 'this' in the iOS 64-bit C++ ABI; since
// 'this' and the pointer return value are both passed in X0 in these cases,
// this can be partially modelled by treating X0 as a callee-saved register;
// only the resulting RegMask is used; the SaveList is ignored
//
// (For generic ARM 64-bit ABI code, clang will not generate constructors or
// destructors with 'this' returns, so this RegMask will not be used in that
// case)
def CSR_AArch64_AAPCS_ThisReturn : CalleeSavedRegs<(add CSR_AArch64_AAPCS, X0)>;

def CSR_AArch64_AAPCS_SwiftError : CalleeSavedRegs<(add LR, FP, X20, X21, X22,
                                           X23, X24, X25, X26, X27, X28,
                                           D8,  D9,  D10, D11,
                                           D12, D13, D14, D15)>;

// The function used by Darwin to obtain the address of a thread-local variable
// guarantees more than a normal AAPCS function. x16 and x17 are used on the
// fast path for calculation, but other registers except X0 (argument/return)
// and LR (it is a call, after all) are preserved.
def CSR_AArch64_TLS_Darwin
    : CalleeSavedRegs<(add (sub (sequence "X%u", 1, 28), X16, X17),
                           FP,
                           (sequence "Q%u", 0, 31))>;

// We can only handle a register pair with adjacent registers, the register pair
// should belong to the same class as well. Since the access function on the
// fast path calls a function that follows CSR_AArch64_TLS_Darwin,
// CSR_AArch64_CXX_TLS_Darwin should be a subset of CSR_AArch64_TLS_Darwin.
def CSR_AArch64_CXX_TLS_Darwin
    : CalleeSavedRegs<(add CSR_AArch64_AAPCS,
                           (sub (sequence "X%u", 1, 28), X15, X16, X17, X18),
                           (sequence "D%u", 0, 31))>;

// CSRs that are handled by prologue, epilogue.
def CSR_AArch64_CXX_TLS_Darwin_PE
    : CalleeSavedRegs<(add LR, FP)>;

// CSRs that are handled explicitly via copies.
def CSR_AArch64_CXX_TLS_Darwin_ViaCopy
    : CalleeSavedRegs<(sub CSR_AArch64_CXX_TLS_Darwin, LR, FP)>;

// The ELF stub used for TLS-descriptor access saves every feasible
// register. Only X0 and LR are clobbered.
def CSR_AArch64_TLS_ELF
    : CalleeSavedRegs<(add (sequence "X%u", 1, 28), FP,
                           (sequence "Q%u", 0, 31))>;

def CSR_AArch64_AllRegs
    : CalleeSavedRegs<(add (sequence "W%u", 0, 30), WSP,
                           (sequence "X%u", 0, 28), FP, LR, SP,
                           (sequence "B%u", 0, 31), (sequence "H%u", 0, 31),
                           (sequence "S%u", 0, 31), (sequence "D%u", 0, 31),
                           (sequence "Q%u", 0, 31))>;

def CSR_AArch64_NoRegs : CalleeSavedRegs<(add)>;

def CSR_AArch64_RT_MostRegs :  CalleeSavedRegs<(add CSR_AArch64_AAPCS,
                                                (sequence "X%u", 9, 15))>;
<|MERGE_RESOLUTION|>--- conflicted
+++ resolved
@@ -128,18 +128,12 @@
   // slot is 64-bit.
   CCIfByVal<CCPassByVal<8, 8>>,
 
-<<<<<<< HEAD
-  // An SwiftSelf is passed in X9.
+  // A SwiftSelf is passed in X9.
   CCIfSwiftSelf<CCIfType<[i64], CCAssignToRegWithShadow<[X9], [W9]>>>,
 
   // A SwiftError is passed in X19.
   CCIfSwiftError<CCIfType<[i64], CCAssignToRegWithShadow<[X19], [W19]>>>,
 
-=======
-  // A SwiftSelf is passed in X9.
-  CCIfSwiftSelf<CCIfType<[i64], CCAssignToRegWithShadow<[X9], [W9]>>>,
-
->>>>>>> 4fdc1f0a
   CCIfConsecutiveRegs<CCCustom<"CC_AArch64_Custom_Block">>,
 
   // Handle i1, i8, i16, i32, i64, f32, f64 and v2f64 by passing in registers,
