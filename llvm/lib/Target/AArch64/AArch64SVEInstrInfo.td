//=- AArch64SVEInstrInfo.td -  AArch64 SVE Instructions -*- tablegen -*-----=//
//
//                     The LLVM Compiler Infrastructure
//
// This file is distributed under the University of Illinois Open Source
// License. See LICENSE.TXT for details.
//
//===----------------------------------------------------------------------===//
//
// AArch64 Scalable Vector Extension (SVE) Instruction definitions.
//
//===----------------------------------------------------------------------===//

let Predicates = [HasSVE] in {

  def RDFFR_PPz  : sve_int_rdffr_pred<0b0, "rdffr">;
  def RDFFRS_PPz : sve_int_rdffr_pred<0b1, "rdffrs">;
  def RDFFR_P    : sve_int_rdffr_unpred<"rdffr">;
  def SETFFR     : sve_int_setffr<"setffr">;
  def WRFFR      : sve_int_wrffr<"wrffr">;

  defm ADD_ZZZ   : sve_int_bin_cons_arit_0<0b000, "add">;
  defm SUB_ZZZ   : sve_int_bin_cons_arit_0<0b001, "sub">;
  defm SQADD_ZZZ : sve_int_bin_cons_arit_0<0b100, "sqadd">;
  defm UQADD_ZZZ : sve_int_bin_cons_arit_0<0b101, "uqadd">;
  defm SQSUB_ZZZ : sve_int_bin_cons_arit_0<0b110, "sqsub">;
  defm UQSUB_ZZZ : sve_int_bin_cons_arit_0<0b111, "uqsub">;

  def AND_ZZZ : sve_int_bin_cons_log<0b00, "and">;
  def ORR_ZZZ : sve_int_bin_cons_log<0b01, "orr">;
  def EOR_ZZZ : sve_int_bin_cons_log<0b10, "eor">;
  def BIC_ZZZ : sve_int_bin_cons_log<0b11, "bic">;

  defm ADD_ZPmZ   : sve_int_bin_pred_arit_0<0b000, "add">;
  defm SUB_ZPmZ   : sve_int_bin_pred_arit_0<0b001, "sub">;
  defm SUBR_ZPmZ  : sve_int_bin_pred_arit_0<0b011, "subr">;

  defm ORR_ZPmZ : sve_int_bin_pred_log<0b000, "orr">;
  defm EOR_ZPmZ : sve_int_bin_pred_log<0b001, "eor">;
  defm AND_ZPmZ : sve_int_bin_pred_log<0b010, "and">;
  defm BIC_ZPmZ : sve_int_bin_pred_log<0b011, "bic">;

  defm ADD_ZI   : sve_int_arith_imm0<0b000, "add">;
  defm SUB_ZI   : sve_int_arith_imm0<0b001, "sub">;
  defm SUBR_ZI  : sve_int_arith_imm0<0b011, "subr">;
  defm SQADD_ZI : sve_int_arith_imm0<0b100, "sqadd">;
  defm UQADD_ZI : sve_int_arith_imm0<0b101, "uqadd">;
  defm SQSUB_ZI : sve_int_arith_imm0<0b110, "sqsub">;
  defm UQSUB_ZI : sve_int_arith_imm0<0b111, "uqsub">;

  defm MAD_ZPmZZ : sve_int_mladdsub_vvv_pred<0b0, "mad">;
  defm MSB_ZPmZZ : sve_int_mladdsub_vvv_pred<0b1, "msb">;
  defm MLA_ZPmZZ : sve_int_mlas_vvv_pred<0b0, "mla">;
  defm MLS_ZPmZZ : sve_int_mlas_vvv_pred<0b1, "mls">;

  // SVE predicated integer reductions.
  defm SADDV_VPZ : sve_int_reduce_0_saddv<0b000, "saddv">;
  defm UADDV_VPZ : sve_int_reduce_0_uaddv<0b001, "uaddv">;
  defm SMAXV_VPZ : sve_int_reduce_1<0b000, "smaxv">;
  defm UMAXV_VPZ : sve_int_reduce_1<0b001, "umaxv">;
  defm SMINV_VPZ : sve_int_reduce_1<0b010, "sminv">;
  defm UMINV_VPZ : sve_int_reduce_1<0b011, "uminv">;
  defm ORV_VPZ   : sve_int_reduce_2<0b000, "orv">;
  defm EORV_VPZ  : sve_int_reduce_2<0b001, "eorv">;
  defm ANDV_VPZ  : sve_int_reduce_2<0b010, "andv">;

  defm ORR_ZI : sve_int_log_imm<0b00, "orr", "orn">;
  defm EOR_ZI : sve_int_log_imm<0b01, "eor", "eon">;
  defm AND_ZI : sve_int_log_imm<0b10, "and", "bic">;

  defm SMAX_ZI   : sve_int_arith_imm1<0b00, "smax", simm8>;
  defm SMIN_ZI   : sve_int_arith_imm1<0b10, "smin", simm8>;
  defm UMAX_ZI   : sve_int_arith_imm1<0b01, "umax", imm0_255>;
  defm UMIN_ZI   : sve_int_arith_imm1<0b11, "umin", imm0_255>;

  defm MUL_ZI    : sve_int_arith_imm2<"mul">;
  defm MUL_ZPmZ   : sve_int_bin_pred_arit_2<0b000, "mul">;
  defm SMULH_ZPmZ : sve_int_bin_pred_arit_2<0b010, "smulh">;
  defm UMULH_ZPmZ : sve_int_bin_pred_arit_2<0b011, "umulh">;

  defm SDIV_ZPmZ  : sve_int_bin_pred_arit_2_div<0b100, "sdiv">;
  defm UDIV_ZPmZ  : sve_int_bin_pred_arit_2_div<0b101, "udiv">;
  defm SDIVR_ZPmZ : sve_int_bin_pred_arit_2_div<0b110, "sdivr">;
  defm UDIVR_ZPmZ : sve_int_bin_pred_arit_2_div<0b111, "udivr">;

  defm SDOT_ZZZ : sve_intx_dot<0b0, "sdot">;
  defm UDOT_ZZZ : sve_intx_dot<0b1, "udot">;

  defm SDOT_ZZZI : sve_intx_dot_by_indexed_elem<0b0, "sdot">;
  defm UDOT_ZZZI : sve_intx_dot_by_indexed_elem<0b1, "udot">;

  defm SXTB_ZPmZ : sve_int_un_pred_arit_0_h<0b000, "sxtb">;
  defm UXTB_ZPmZ : sve_int_un_pred_arit_0_h<0b001, "uxtb">;
  defm SXTH_ZPmZ : sve_int_un_pred_arit_0_w<0b010, "sxth">;
  defm UXTH_ZPmZ : sve_int_un_pred_arit_0_w<0b011, "uxth">;
  defm SXTW_ZPmZ : sve_int_un_pred_arit_0_d<0b100, "sxtw">;
  defm UXTW_ZPmZ : sve_int_un_pred_arit_0_d<0b101, "uxtw">;
  defm ABS_ZPmZ  : sve_int_un_pred_arit_0<  0b110, "abs">;
  defm NEG_ZPmZ  : sve_int_un_pred_arit_0<  0b111, "neg">;

  defm CLS_ZPmZ  : sve_int_un_pred_arit_1<   0b000, "cls">;
  defm CLZ_ZPmZ  : sve_int_un_pred_arit_1<   0b001, "clz">;
  defm CNT_ZPmZ  : sve_int_un_pred_arit_1<   0b010, "cnt">;
  defm CNOT_ZPmZ : sve_int_un_pred_arit_1<   0b011, "cnot">;
  defm NOT_ZPmZ  : sve_int_un_pred_arit_1<   0b110, "not">;
  defm FABS_ZPmZ : sve_int_un_pred_arit_1_fp<0b100, "fabs">;
  defm FNEG_ZPmZ : sve_int_un_pred_arit_1_fp<0b101, "fneg">;

  defm SMAX_ZPmZ : sve_int_bin_pred_arit_1<0b000, "smax">;
  defm UMAX_ZPmZ : sve_int_bin_pred_arit_1<0b001, "umax">;
  defm SMIN_ZPmZ : sve_int_bin_pred_arit_1<0b010, "smin">;
  defm UMIN_ZPmZ : sve_int_bin_pred_arit_1<0b011, "umin">;
  defm SABD_ZPmZ : sve_int_bin_pred_arit_1<0b100, "sabd">;
  defm UABD_ZPmZ : sve_int_bin_pred_arit_1<0b101, "uabd">;

  defm FRECPE_ZZ  : sve_fp_2op_u_zd<0b110, "frecpe">;
  defm FRSQRTE_ZZ : sve_fp_2op_u_zd<0b111, "frsqrte">;

  defm FADD_ZPmI    : sve_fp_2op_i_p_zds<0b000, "fadd", sve_fpimm_half_one>;
  defm FSUB_ZPmI    : sve_fp_2op_i_p_zds<0b001, "fsub", sve_fpimm_half_one>;
  defm FMUL_ZPmI    : sve_fp_2op_i_p_zds<0b010, "fmul", sve_fpimm_half_two>;
  defm FSUBR_ZPmI   : sve_fp_2op_i_p_zds<0b011, "fsubr", sve_fpimm_half_one>;
  defm FMAXNM_ZPmI  : sve_fp_2op_i_p_zds<0b100, "fmaxnm", sve_fpimm_zero_one>;
  defm FMINNM_ZPmI  : sve_fp_2op_i_p_zds<0b101, "fminnm", sve_fpimm_zero_one>;
  defm FMAX_ZPmI    : sve_fp_2op_i_p_zds<0b110, "fmax", sve_fpimm_zero_one>;
  defm FMIN_ZPmI    : sve_fp_2op_i_p_zds<0b111, "fmin", sve_fpimm_zero_one>;

  defm FADD_ZPmZ   : sve_fp_2op_p_zds<0b0000, "fadd">;
  defm FSUB_ZPmZ   : sve_fp_2op_p_zds<0b0001, "fsub">;
  defm FMUL_ZPmZ   : sve_fp_2op_p_zds<0b0010, "fmul">;
  defm FSUBR_ZPmZ  : sve_fp_2op_p_zds<0b0011, "fsubr">;
  defm FMAXNM_ZPmZ : sve_fp_2op_p_zds<0b0100, "fmaxnm">;
  defm FMINNM_ZPmZ : sve_fp_2op_p_zds<0b0101, "fminnm">;
  defm FMAX_ZPmZ   : sve_fp_2op_p_zds<0b0110, "fmax">;
  defm FMIN_ZPmZ   : sve_fp_2op_p_zds<0b0111, "fmin">;
  defm FABD_ZPmZ   : sve_fp_2op_p_zds<0b1000, "fabd">;
  defm FSCALE_ZPmZ : sve_fp_2op_p_zds<0b1001, "fscale">;
  defm FMULX_ZPmZ  : sve_fp_2op_p_zds<0b1010, "fmulx">;
  defm FDIVR_ZPmZ  : sve_fp_2op_p_zds<0b1100, "fdivr">;
  defm FDIV_ZPmZ   : sve_fp_2op_p_zds<0b1101, "fdiv">;

  defm FADD_ZZZ    : sve_fp_3op_u_zd<0b000, "fadd">;
  defm FSUB_ZZZ    : sve_fp_3op_u_zd<0b001, "fsub">;
  defm FMUL_ZZZ    : sve_fp_3op_u_zd<0b010, "fmul">;
  defm FTSMUL_ZZZ  : sve_fp_3op_u_zd<0b011, "ftsmul">;
  defm FRECPS_ZZZ  : sve_fp_3op_u_zd<0b110, "frecps">;
  defm FRSQRTS_ZZZ : sve_fp_3op_u_zd<0b111, "frsqrts">;

  defm FTSSEL_ZZZ : sve_int_bin_cons_misc_0_b<"ftssel">;

  defm FCADD_ZPmZ : sve_fp_fcadd<"fcadd">;
  defm FCMLA_ZPmZZ : sve_fp_fcmla<"fcmla">;

  defm FMLA_ZPmZZ  : sve_fp_3op_p_zds_a<0b00, "fmla">;
  defm FMLS_ZPmZZ  : sve_fp_3op_p_zds_a<0b01, "fmls">;
  defm FNMLA_ZPmZZ : sve_fp_3op_p_zds_a<0b10, "fnmla">;
  defm FNMLS_ZPmZZ : sve_fp_3op_p_zds_a<0b11, "fnmls">;

  defm FMAD_ZPmZZ  : sve_fp_3op_p_zds_b<0b00, "fmad">;
  defm FMSB_ZPmZZ  : sve_fp_3op_p_zds_b<0b01, "fmsb">;
  defm FNMAD_ZPmZZ : sve_fp_3op_p_zds_b<0b10, "fnmad">;
  defm FNMSB_ZPmZZ : sve_fp_3op_p_zds_b<0b11, "fnmsb">;

  defm FTMAD_ZZI : sve_fp_ftmad<"ftmad">;

  defm FMLA_ZZZI : sve_fp_fma_by_indexed_elem<0b0, "fmla">;
  defm FMLS_ZZZI : sve_fp_fma_by_indexed_elem<0b1, "fmls">;

  defm FCMLA_ZZZI : sve_fp_fcmla_by_indexed_elem<"fcmla">;
  defm FMUL_ZZZI   : sve_fp_fmul_by_indexed_elem<"fmul">;

  // SVE floating point reductions.
  defm FADDA_VPZ   : sve_fp_2op_p_vd<0b000, "fadda">;
  defm FADDV_VPZ   : sve_fp_fast_red<0b000, "faddv">;
  defm FMAXNMV_VPZ : sve_fp_fast_red<0b100, "fmaxnmv">;
  defm FMINNMV_VPZ : sve_fp_fast_red<0b101, "fminnmv">;
  defm FMAXV_VPZ   : sve_fp_fast_red<0b110, "fmaxv">;
  defm FMINV_VPZ   : sve_fp_fast_red<0b111, "fminv">;

  // Splat immediate (unpredicated)
  defm DUP_ZI   : sve_int_dup_imm<"dup">;
  defm FDUP_ZI  : sve_int_dup_fpimm<"fdup">;
  defm DUPM_ZI : sve_int_dup_mask_imm<"dupm">;

  // Splat immediate (predicated)
  defm CPY_ZPmI  : sve_int_dup_imm_pred_merge<"cpy">;
  defm CPY_ZPzI  : sve_int_dup_imm_pred_zero<"cpy">;
  defm FCPY_ZPmI : sve_int_dup_fpimm_pred<"fcpy">;

  // Splat scalar register (unpredicated, GPR or vector + element index)
  defm DUP_ZR  : sve_int_perm_dup_r<"dup">;
  defm DUP_ZZI : sve_int_perm_dup_i<"dup">;

  // Splat scalar register (predicated)
  defm CPY_ZPmR : sve_int_perm_cpy_r<"cpy">;
  defm CPY_ZPmV : sve_int_perm_cpy_v<"cpy">;

  // Select elements from either vector (predicated)
  defm SEL_ZPZZ    : sve_int_sel_vvv<"sel">;

  defm SPLICE_ZPZ : sve_int_perm_splice<"splice">;
  defm COMPACT_ZPZ : sve_int_perm_compact<"compact">;
  defm INSR_ZR : sve_int_perm_insrs<"insr">;
  defm INSR_ZV : sve_int_perm_insrv<"insr">;
  def  EXT_ZZI : sve_int_perm_extract_i<"ext">;

  defm RBIT_ZPmZ : sve_int_perm_rev_rbit<"rbit">;
  defm REVB_ZPmZ : sve_int_perm_rev_revb<"revb">;
  defm REVH_ZPmZ : sve_int_perm_rev_revh<"revh">;
  defm REVW_ZPmZ : sve_int_perm_rev_revw<"revw">;

  defm REV_PP : sve_int_perm_reverse_p<"rev">;
  defm REV_ZZ : sve_int_perm_reverse_z<"rev">;

  defm SUNPKLO_ZZ : sve_int_perm_unpk<0b00, "sunpklo">;
  defm SUNPKHI_ZZ : sve_int_perm_unpk<0b01, "sunpkhi">;
  defm UUNPKLO_ZZ : sve_int_perm_unpk<0b10, "uunpklo">;
  defm UUNPKHI_ZZ : sve_int_perm_unpk<0b11, "uunpkhi">;

  def  PUNPKLO_PP : sve_int_perm_punpk<0b0, "punpklo">;
  def  PUNPKHI_PP : sve_int_perm_punpk<0b1, "punpkhi">;

  def FEXPA_ZZ_H : sve_int_bin_cons_misc_0_c<0b01000000, "fexpa", ZPR16>;
  def FEXPA_ZZ_S : sve_int_bin_cons_misc_0_c<0b10000000, "fexpa", ZPR32>;
  def FEXPA_ZZ_D : sve_int_bin_cons_misc_0_c<0b11000000, "fexpa", ZPR64>;

<<<<<<< HEAD
=======
  def BRKPA_PPzPP  : sve_int_brkp<0b00, "brkpa">;
  def BRKPAS_PPzPP : sve_int_brkp<0b10, "brkpas">;
  def BRKPB_PPzPP  : sve_int_brkp<0b01, "brkpb">;
  def BRKPBS_PPzPP : sve_int_brkp<0b11, "brkpbs">;

  def BRKN_PPzP    : sve_int_brkn<0b0, "brkn">;
  def BRKNS_PPzP   : sve_int_brkn<0b1, "brkns">;

  defm BRKA_PPzP  : sve_int_break_z<0b000, "brka">;
  defm BRKA_PPmP  : sve_int_break_m<0b001, "brka">;
  defm BRKAS_PPzP : sve_int_break_z<0b010, "brkas">;
  defm BRKB_PPzP  : sve_int_break_z<0b100, "brkb">;
  defm BRKB_PPmP  : sve_int_break_m<0b101, "brkb">;
  defm BRKBS_PPzP : sve_int_break_z<0b110, "brkbs">;

  def PTEST_PP : sve_int_ptest<0b010000, "ptest">;
  def PFALSE   : sve_int_pfalse<0b000000, "pfalse">;
  defm PFIRST  : sve_int_pfirst<0b00000, "pfirst">;
  defm PNEXT   : sve_int_pnext<0b00110, "pnext">;

>>>>>>> ad88a999
  def AND_PPzPP   : sve_int_pred_log<0b0000, "and">;
  def BIC_PPzPP   : sve_int_pred_log<0b0001, "bic">;
  def EOR_PPzPP   : sve_int_pred_log<0b0010, "eor">;
  def SEL_PPPP    : sve_int_pred_log<0b0011, "sel">;
  def ANDS_PPzPP  : sve_int_pred_log<0b0100, "ands">;
  def BICS_PPzPP  : sve_int_pred_log<0b0101, "bics">;
  def EORS_PPzPP  : sve_int_pred_log<0b0110, "eors">;
  def ORR_PPzPP   : sve_int_pred_log<0b1000, "orr">;
  def ORN_PPzPP   : sve_int_pred_log<0b1001, "orn">;
  def NOR_PPzPP   : sve_int_pred_log<0b1010, "nor">;
  def NAND_PPzPP  : sve_int_pred_log<0b1011, "nand">;
  def ORRS_PPzPP  : sve_int_pred_log<0b1100, "orrs">;
  def ORNS_PPzPP  : sve_int_pred_log<0b1101, "orns">;
  def NORS_PPzPP  : sve_int_pred_log<0b1110, "nors">;
  def NANDS_PPzPP : sve_int_pred_log<0b1111, "nands">;

  defm CLASTA_RPZ : sve_int_perm_clast_rz<0, "clasta">;
  defm CLASTB_RPZ : sve_int_perm_clast_rz<1, "clastb">;
  defm CLASTA_VPZ : sve_int_perm_clast_vz<0, "clasta">;
  defm CLASTB_VPZ : sve_int_perm_clast_vz<1, "clastb">;
  defm CLASTA_ZPZ : sve_int_perm_clast_zz<0, "clasta">;
  defm CLASTB_ZPZ : sve_int_perm_clast_zz<1, "clastb">;

  defm LASTA_RPZ : sve_int_perm_last_r<0, "lasta">;
  defm LASTB_RPZ : sve_int_perm_last_r<1, "lastb">;
  defm LASTA_VPZ : sve_int_perm_last_v<0, "lasta">;
  defm LASTB_VPZ : sve_int_perm_last_v<1, "lastb">;

  // continuous load with reg+immediate
  defm LD1B_IMM    : sve_mem_cld_si<0b0000, "ld1b",  Z_b, ZPR8>;
  defm LD1B_H_IMM  : sve_mem_cld_si<0b0001, "ld1b",  Z_h, ZPR16>;
  defm LD1B_S_IMM  : sve_mem_cld_si<0b0010, "ld1b",  Z_s, ZPR32>;
  defm LD1B_D_IMM  : sve_mem_cld_si<0b0011, "ld1b",  Z_d, ZPR64>;
  defm LD1SW_D_IMM : sve_mem_cld_si<0b0100, "ld1sw", Z_d, ZPR64>;
  defm LD1H_IMM    : sve_mem_cld_si<0b0101, "ld1h",  Z_h, ZPR16>;
  defm LD1H_S_IMM  : sve_mem_cld_si<0b0110, "ld1h",  Z_s, ZPR32>;
  defm LD1H_D_IMM  : sve_mem_cld_si<0b0111, "ld1h",  Z_d, ZPR64>;
  defm LD1SH_D_IMM : sve_mem_cld_si<0b1000, "ld1sh", Z_d, ZPR64>;
  defm LD1SH_S_IMM : sve_mem_cld_si<0b1001, "ld1sh", Z_s, ZPR32>;
  defm LD1W_IMM    : sve_mem_cld_si<0b1010, "ld1w",  Z_s, ZPR32>;
  defm LD1W_D_IMM  : sve_mem_cld_si<0b1011, "ld1w",  Z_d, ZPR64>;
  defm LD1SB_D_IMM : sve_mem_cld_si<0b1100, "ld1sb", Z_d, ZPR64>;
  defm LD1SB_S_IMM : sve_mem_cld_si<0b1101, "ld1sb", Z_s, ZPR32>;
  defm LD1SB_H_IMM : sve_mem_cld_si<0b1110, "ld1sb", Z_h, ZPR16>;
  defm LD1D_IMM    : sve_mem_cld_si<0b1111, "ld1d",  Z_d, ZPR64>;

  // LD1R loads (splat scalar to vector)
  defm LD1RB_IMM    : sve_mem_ld_dup<0b00, 0b00, "ld1rb",  Z_b, ZPR8,  uimm6s1>;
  defm LD1RB_H_IMM  : sve_mem_ld_dup<0b00, 0b01, "ld1rb",  Z_h, ZPR16, uimm6s1>;
  defm LD1RB_S_IMM  : sve_mem_ld_dup<0b00, 0b10, "ld1rb",  Z_s, ZPR32, uimm6s1>;
  defm LD1RB_D_IMM  : sve_mem_ld_dup<0b00, 0b11, "ld1rb",  Z_d, ZPR64, uimm6s1>;
  defm LD1RSW_IMM   : sve_mem_ld_dup<0b01, 0b00, "ld1rsw", Z_d, ZPR64, uimm6s4>;
  defm LD1RH_IMM    : sve_mem_ld_dup<0b01, 0b01, "ld1rh",  Z_h, ZPR16, uimm6s2>;
  defm LD1RH_S_IMM  : sve_mem_ld_dup<0b01, 0b10, "ld1rh",  Z_s, ZPR32, uimm6s2>;
  defm LD1RH_D_IMM  : sve_mem_ld_dup<0b01, 0b11, "ld1rh",  Z_d, ZPR64, uimm6s2>;
  defm LD1RSH_D_IMM : sve_mem_ld_dup<0b10, 0b00, "ld1rsh", Z_d, ZPR64, uimm6s2>;
  defm LD1RSH_S_IMM : sve_mem_ld_dup<0b10, 0b01, "ld1rsh", Z_s, ZPR32, uimm6s2>;
  defm LD1RW_IMM    : sve_mem_ld_dup<0b10, 0b10, "ld1rw",  Z_s, ZPR32, uimm6s4>;
  defm LD1RW_D_IMM  : sve_mem_ld_dup<0b10, 0b11, "ld1rw",  Z_d, ZPR64, uimm6s4>;
  defm LD1RSB_D_IMM : sve_mem_ld_dup<0b11, 0b00, "ld1rsb", Z_d, ZPR64, uimm6s1>;
  defm LD1RSB_S_IMM : sve_mem_ld_dup<0b11, 0b01, "ld1rsb", Z_s, ZPR32, uimm6s1>;
  defm LD1RSB_H_IMM : sve_mem_ld_dup<0b11, 0b10, "ld1rsb", Z_h, ZPR16, uimm6s1>;
  defm LD1RD_IMM    : sve_mem_ld_dup<0b11, 0b11, "ld1rd",  Z_d, ZPR64, uimm6s8>;

  // LD1RQ loads (load quadword-vector and splat to scalable vector)
  defm LD1RQ_B_IMM  : sve_mem_ldqr_si<0b00, "ld1rqb", Z_b, ZPR8>;
  defm LD1RQ_H_IMM  : sve_mem_ldqr_si<0b01, "ld1rqh", Z_h, ZPR16>;
  defm LD1RQ_W_IMM  : sve_mem_ldqr_si<0b10, "ld1rqw", Z_s, ZPR32>;
  defm LD1RQ_D_IMM  : sve_mem_ldqr_si<0b11, "ld1rqd", Z_d, ZPR64>;
  defm LD1RQ_B      : sve_mem_ldqr_ss<0b00, "ld1rqb", Z_b, ZPR8,  GPR64NoXZRshifted8>;
  defm LD1RQ_H      : sve_mem_ldqr_ss<0b01, "ld1rqh", Z_h, ZPR16, GPR64NoXZRshifted16>;
  defm LD1RQ_W      : sve_mem_ldqr_ss<0b10, "ld1rqw", Z_s, ZPR32, GPR64NoXZRshifted32>;
  defm LD1RQ_D      : sve_mem_ldqr_ss<0b11, "ld1rqd", Z_d, ZPR64, GPR64NoXZRshifted64>;

  // continuous load with reg+reg addressing.
  defm LD1B    : sve_mem_cld_ss<0b0000, "ld1b",  Z_b, ZPR8,  GPR64NoXZRshifted8>;
  defm LD1B_H  : sve_mem_cld_ss<0b0001, "ld1b",  Z_h, ZPR16, GPR64NoXZRshifted8>;
  defm LD1B_S  : sve_mem_cld_ss<0b0010, "ld1b",  Z_s, ZPR32, GPR64NoXZRshifted8>;
  defm LD1B_D  : sve_mem_cld_ss<0b0011, "ld1b",  Z_d, ZPR64, GPR64NoXZRshifted8>;
  defm LD1SW_D : sve_mem_cld_ss<0b0100, "ld1sw", Z_d, ZPR64, GPR64NoXZRshifted32>;
  defm LD1H    : sve_mem_cld_ss<0b0101, "ld1h",  Z_h, ZPR16, GPR64NoXZRshifted16>;
  defm LD1H_S  : sve_mem_cld_ss<0b0110, "ld1h",  Z_s, ZPR32, GPR64NoXZRshifted16>;
  defm LD1H_D  : sve_mem_cld_ss<0b0111, "ld1h",  Z_d, ZPR64, GPR64NoXZRshifted16>;
  defm LD1SH_D : sve_mem_cld_ss<0b1000, "ld1sh", Z_d, ZPR64, GPR64NoXZRshifted16>;
  defm LD1SH_S : sve_mem_cld_ss<0b1001, "ld1sh", Z_s, ZPR32, GPR64NoXZRshifted16>;
  defm LD1W    : sve_mem_cld_ss<0b1010, "ld1w",  Z_s, ZPR32, GPR64NoXZRshifted32>;
  defm LD1W_D  : sve_mem_cld_ss<0b1011, "ld1w",  Z_d, ZPR64, GPR64NoXZRshifted32>;
  defm LD1SB_D : sve_mem_cld_ss<0b1100, "ld1sb", Z_d, ZPR64, GPR64NoXZRshifted8>;
  defm LD1SB_S : sve_mem_cld_ss<0b1101, "ld1sb", Z_s, ZPR32, GPR64NoXZRshifted8>;
  defm LD1SB_H : sve_mem_cld_ss<0b1110, "ld1sb", Z_h, ZPR16, GPR64NoXZRshifted8>;
  defm LD1D    : sve_mem_cld_ss<0b1111, "ld1d",  Z_d, ZPR64, GPR64NoXZRshifted64>;

  // non-faulting continuous load with reg+immediate
  defm LDNF1B_IMM    : sve_mem_cldnf_si<0b0000, "ldnf1b",  Z_b, ZPR8>;
  defm LDNF1B_H_IMM  : sve_mem_cldnf_si<0b0001, "ldnf1b",  Z_h, ZPR16>;
  defm LDNF1B_S_IMM  : sve_mem_cldnf_si<0b0010, "ldnf1b",  Z_s, ZPR32>;
  defm LDNF1B_D_IMM  : sve_mem_cldnf_si<0b0011, "ldnf1b",  Z_d, ZPR64>;
  defm LDNF1SW_D_IMM : sve_mem_cldnf_si<0b0100, "ldnf1sw", Z_d, ZPR64>;
  defm LDNF1H_IMM    : sve_mem_cldnf_si<0b0101, "ldnf1h",  Z_h, ZPR16>;
  defm LDNF1H_S_IMM  : sve_mem_cldnf_si<0b0110, "ldnf1h",  Z_s, ZPR32>;
  defm LDNF1H_D_IMM  : sve_mem_cldnf_si<0b0111, "ldnf1h",  Z_d, ZPR64>;
  defm LDNF1SH_D_IMM : sve_mem_cldnf_si<0b1000, "ldnf1sh", Z_d, ZPR64>;
  defm LDNF1SH_S_IMM : sve_mem_cldnf_si<0b1001, "ldnf1sh", Z_s, ZPR32>;
  defm LDNF1W_IMM    : sve_mem_cldnf_si<0b1010, "ldnf1w",  Z_s, ZPR32>;
  defm LDNF1W_D_IMM  : sve_mem_cldnf_si<0b1011, "ldnf1w",  Z_d, ZPR64>;
  defm LDNF1SB_D_IMM : sve_mem_cldnf_si<0b1100, "ldnf1sb", Z_d, ZPR64>;
  defm LDNF1SB_S_IMM : sve_mem_cldnf_si<0b1101, "ldnf1sb", Z_s, ZPR32>;
  defm LDNF1SB_H_IMM : sve_mem_cldnf_si<0b1110, "ldnf1sb", Z_h, ZPR16>;
  defm LDNF1D_IMM    : sve_mem_cldnf_si<0b1111, "ldnf1d",  Z_d, ZPR64>;

  // First-faulting loads with reg+reg addressing.
  defm LDFF1B    : sve_mem_cldff_ss<0b0000, "ldff1b",  Z_b, ZPR8,  GPR64shifted8>;
  defm LDFF1B_H  : sve_mem_cldff_ss<0b0001, "ldff1b",  Z_h, ZPR16, GPR64shifted8>;
  defm LDFF1B_S  : sve_mem_cldff_ss<0b0010, "ldff1b",  Z_s, ZPR32, GPR64shifted8>;
  defm LDFF1B_D  : sve_mem_cldff_ss<0b0011, "ldff1b",  Z_d, ZPR64, GPR64shifted8>;
  defm LDFF1SW_D : sve_mem_cldff_ss<0b0100, "ldff1sw", Z_d, ZPR64, GPR64shifted32>;
  defm LDFF1H    : sve_mem_cldff_ss<0b0101, "ldff1h",  Z_h, ZPR16, GPR64shifted16>;
  defm LDFF1H_S  : sve_mem_cldff_ss<0b0110, "ldff1h",  Z_s, ZPR32, GPR64shifted16>;
  defm LDFF1H_D  : sve_mem_cldff_ss<0b0111, "ldff1h",  Z_d, ZPR64, GPR64shifted16>;
  defm LDFF1SH_D : sve_mem_cldff_ss<0b1000, "ldff1sh", Z_d, ZPR64, GPR64shifted16>;
  defm LDFF1SH_S : sve_mem_cldff_ss<0b1001, "ldff1sh", Z_s, ZPR32, GPR64shifted16>;
  defm LDFF1W    : sve_mem_cldff_ss<0b1010, "ldff1w",  Z_s, ZPR32, GPR64shifted32>;
  defm LDFF1W_D  : sve_mem_cldff_ss<0b1011, "ldff1w",  Z_d, ZPR64, GPR64shifted32>;
  defm LDFF1SB_D : sve_mem_cldff_ss<0b1100, "ldff1sb", Z_d, ZPR64, GPR64shifted8>;
  defm LDFF1SB_S : sve_mem_cldff_ss<0b1101, "ldff1sb", Z_s, ZPR32, GPR64shifted8>;
  defm LDFF1SB_H : sve_mem_cldff_ss<0b1110, "ldff1sb", Z_h, ZPR16, GPR64shifted8>;
  defm LDFF1D    : sve_mem_cldff_ss<0b1111, "ldff1d",  Z_d, ZPR64, GPR64shifted64>;

  // LD(2|3|4) structured loads with reg+immediate
  defm LD2B_IMM : sve_mem_eld_si<0b00, 0b01, ZZ_b,   "ld2b", simm4s2>;
  defm LD3B_IMM : sve_mem_eld_si<0b00, 0b10, ZZZ_b,  "ld3b", simm4s3>;
  defm LD4B_IMM : sve_mem_eld_si<0b00, 0b11, ZZZZ_b, "ld4b", simm4s4>;
  defm LD2H_IMM : sve_mem_eld_si<0b01, 0b01, ZZ_h,   "ld2h", simm4s2>;
  defm LD3H_IMM : sve_mem_eld_si<0b01, 0b10, ZZZ_h,  "ld3h", simm4s3>;
  defm LD4H_IMM : sve_mem_eld_si<0b01, 0b11, ZZZZ_h, "ld4h", simm4s4>;
  defm LD2W_IMM : sve_mem_eld_si<0b10, 0b01, ZZ_s,   "ld2w", simm4s2>;
  defm LD3W_IMM : sve_mem_eld_si<0b10, 0b10, ZZZ_s,  "ld3w", simm4s3>;
  defm LD4W_IMM : sve_mem_eld_si<0b10, 0b11, ZZZZ_s, "ld4w", simm4s4>;
  defm LD2D_IMM : sve_mem_eld_si<0b11, 0b01, ZZ_d,   "ld2d", simm4s2>;
  defm LD3D_IMM : sve_mem_eld_si<0b11, 0b10, ZZZ_d,  "ld3d", simm4s3>;
  defm LD4D_IMM : sve_mem_eld_si<0b11, 0b11, ZZZZ_d, "ld4d", simm4s4>;

  // LD(2|3|4) structured loads (register + register)
  def LD2B : sve_mem_eld_ss<0b00, 0b01, ZZ_b,   "ld2b", GPR64NoXZRshifted8>;
  def LD3B : sve_mem_eld_ss<0b00, 0b10, ZZZ_b,  "ld3b", GPR64NoXZRshifted8>;
  def LD4B : sve_mem_eld_ss<0b00, 0b11, ZZZZ_b, "ld4b", GPR64NoXZRshifted8>;
  def LD2H : sve_mem_eld_ss<0b01, 0b01, ZZ_h,   "ld2h", GPR64NoXZRshifted16>;
  def LD3H : sve_mem_eld_ss<0b01, 0b10, ZZZ_h,  "ld3h", GPR64NoXZRshifted16>;
  def LD4H : sve_mem_eld_ss<0b01, 0b11, ZZZZ_h, "ld4h", GPR64NoXZRshifted16>;
  def LD2W : sve_mem_eld_ss<0b10, 0b01, ZZ_s,   "ld2w", GPR64NoXZRshifted32>;
  def LD3W : sve_mem_eld_ss<0b10, 0b10, ZZZ_s,  "ld3w", GPR64NoXZRshifted32>;
  def LD4W : sve_mem_eld_ss<0b10, 0b11, ZZZZ_s, "ld4w", GPR64NoXZRshifted32>;
  def LD2D : sve_mem_eld_ss<0b11, 0b01, ZZ_d,   "ld2d", GPR64NoXZRshifted64>;
  def LD3D : sve_mem_eld_ss<0b11, 0b10, ZZZ_d,  "ld3d", GPR64NoXZRshifted64>;
  def LD4D : sve_mem_eld_ss<0b11, 0b11, ZZZZ_d, "ld4d", GPR64NoXZRshifted64>;

  // Gathers using unscaled 32-bit offsets, e.g.
  //    ld1h z0.s, p0/z, [x0, z0.s, uxtw]
  defm GLD1SB_S   : sve_mem_32b_gld_vs_32_unscaled<0b0000, "ld1sb",   ZPR32ExtSXTW8Only, ZPR32ExtUXTW8Only>;
  defm GLDFF1SB_S : sve_mem_32b_gld_vs_32_unscaled<0b0001, "ldff1sb", ZPR32ExtSXTW8Only, ZPR32ExtUXTW8Only>;
  defm GLD1B_S    : sve_mem_32b_gld_vs_32_unscaled<0b0010, "ld1b",    ZPR32ExtSXTW8Only, ZPR32ExtUXTW8Only>;
  defm GLDFF1B_S  : sve_mem_32b_gld_vs_32_unscaled<0b0011, "ldff1b",  ZPR32ExtSXTW8Only, ZPR32ExtUXTW8Only>;
  defm GLD1SH_S   : sve_mem_32b_gld_vs_32_unscaled<0b0100, "ld1sh",   ZPR32ExtSXTW8, ZPR32ExtUXTW8>;
  defm GLDFF1SH_S : sve_mem_32b_gld_vs_32_unscaled<0b0101, "ldff1sh", ZPR32ExtSXTW8, ZPR32ExtUXTW8>;
  defm GLD1H_S    : sve_mem_32b_gld_vs_32_unscaled<0b0110, "ld1h",    ZPR32ExtSXTW8, ZPR32ExtUXTW8>;
  defm GLDFF1H_S  : sve_mem_32b_gld_vs_32_unscaled<0b0111, "ldff1h",  ZPR32ExtSXTW8, ZPR32ExtUXTW8>;
  defm GLD1W      : sve_mem_32b_gld_vs_32_unscaled<0b1010, "ld1w",    ZPR32ExtSXTW8, ZPR32ExtUXTW8>;
  defm GLDFF1W    : sve_mem_32b_gld_vs_32_unscaled<0b1011, "ldff1w",  ZPR32ExtSXTW8, ZPR32ExtUXTW8>;

  // Gathers using scaled 32-bit offsets, e.g.
  //    ld1h z0.s, p0/z, [x0, z0.s, uxtw #1]
  defm GLD1SH_S   : sve_mem_32b_gld_sv_32_scaled<0b0100, "ld1sh",   ZPR32ExtSXTW16, ZPR32ExtUXTW16>;
  defm GLDFF1SH_S : sve_mem_32b_gld_sv_32_scaled<0b0101, "ldff1sh", ZPR32ExtSXTW16, ZPR32ExtUXTW16>;
  defm GLD1H_S    : sve_mem_32b_gld_sv_32_scaled<0b0110, "ld1h",    ZPR32ExtSXTW16, ZPR32ExtUXTW16>;
  defm GLDFF1H_S  : sve_mem_32b_gld_sv_32_scaled<0b0111, "ldff1h",  ZPR32ExtSXTW16, ZPR32ExtUXTW16>;
  defm GLD1W      : sve_mem_32b_gld_sv_32_scaled<0b1010, "ld1w",    ZPR32ExtSXTW32, ZPR32ExtUXTW32>;
  defm GLDFF1W    : sve_mem_32b_gld_sv_32_scaled<0b1011, "ldff1w",  ZPR32ExtSXTW32, ZPR32ExtUXTW32>;

  // Gathers using scaled 32-bit pointers with offset, e.g.
  //    ld1h z0.s, p0/z, [z0.s, #16]
  defm GLD1SB_S   : sve_mem_32b_gld_vi_32_ptrs<0b0000, "ld1sb",   imm0_31>;
  defm GLDFF1SB_S : sve_mem_32b_gld_vi_32_ptrs<0b0001, "ldff1sb", imm0_31>;
  defm GLD1B_S    : sve_mem_32b_gld_vi_32_ptrs<0b0010, "ld1b",    imm0_31>;
  defm GLDFF1B_S  : sve_mem_32b_gld_vi_32_ptrs<0b0011, "ldff1b",  imm0_31>;
  defm GLD1SH_S   : sve_mem_32b_gld_vi_32_ptrs<0b0100, "ld1sh",   uimm5s2>;
  defm GLDFF1SH_S : sve_mem_32b_gld_vi_32_ptrs<0b0101, "ldff1sh", uimm5s2>;
  defm GLD1H_S    : sve_mem_32b_gld_vi_32_ptrs<0b0110, "ld1h",    uimm5s2>;
  defm GLDFF1H_S  : sve_mem_32b_gld_vi_32_ptrs<0b0111, "ldff1h",  uimm5s2>;
  defm GLD1W      : sve_mem_32b_gld_vi_32_ptrs<0b1010, "ld1w",    uimm5s4>;
  defm GLDFF1W    : sve_mem_32b_gld_vi_32_ptrs<0b1011, "ldff1w",  uimm5s4>;

  // Gathers using scaled 64-bit pointers with offset, e.g.
  //    ld1h z0.d, p0/z, [z0.d, #16]
  defm GLD1SB_D   : sve_mem_64b_gld_vi_64_ptrs<0b0000, "ld1sb",   imm0_31>;
  defm GLDFF1SB_D : sve_mem_64b_gld_vi_64_ptrs<0b0001, "ldff1sb", imm0_31>;
  defm GLD1B_D    : sve_mem_64b_gld_vi_64_ptrs<0b0010, "ld1b",    imm0_31>;
  defm GLDFF1B_D  : sve_mem_64b_gld_vi_64_ptrs<0b0011, "ldff1b",  imm0_31>;
  defm GLD1SH_D   : sve_mem_64b_gld_vi_64_ptrs<0b0100, "ld1sh",   uimm5s2>;
  defm GLDFF1SH_D : sve_mem_64b_gld_vi_64_ptrs<0b0101, "ldff1sh", uimm5s2>;
  defm GLD1H_D    : sve_mem_64b_gld_vi_64_ptrs<0b0110, "ld1h",    uimm5s2>;
  defm GLDFF1H_D  : sve_mem_64b_gld_vi_64_ptrs<0b0111, "ldff1h",  uimm5s2>;
  defm GLD1SW_D   : sve_mem_64b_gld_vi_64_ptrs<0b1000, "ld1sw",   uimm5s4>;
  defm GLDFF1SW_D : sve_mem_64b_gld_vi_64_ptrs<0b1001, "ldff1sw", uimm5s4>;
  defm GLD1W_D    : sve_mem_64b_gld_vi_64_ptrs<0b1010, "ld1w",    uimm5s4>;
  defm GLDFF1W_D  : sve_mem_64b_gld_vi_64_ptrs<0b1011, "ldff1w",  uimm5s4>;
  defm GLD1D      : sve_mem_64b_gld_vi_64_ptrs<0b1110, "ld1d",    uimm5s8>;
  defm GLDFF1D    : sve_mem_64b_gld_vi_64_ptrs<0b1111, "ldff1d",  uimm5s8>;

  // Gathers using unscaled 64-bit offsets, e.g.
  //    ld1h z0.d, p0/z, [x0, z0.d]
  defm GLD1SB_D   : sve_mem_64b_gld_vs2_64_unscaled<0b0000, "ld1sb">;
  defm GLDFF1SB_D : sve_mem_64b_gld_vs2_64_unscaled<0b0001, "ldff1sb">;
  defm GLD1B_D    : sve_mem_64b_gld_vs2_64_unscaled<0b0010, "ld1b">;
  defm GLDFF1B_D  : sve_mem_64b_gld_vs2_64_unscaled<0b0011, "ldff1b">;
  defm GLD1SH_D   : sve_mem_64b_gld_vs2_64_unscaled<0b0100, "ld1sh">;
  defm GLDFF1SH_D : sve_mem_64b_gld_vs2_64_unscaled<0b0101, "ldff1sh">;
  defm GLD1H_D    : sve_mem_64b_gld_vs2_64_unscaled<0b0110, "ld1h">;
  defm GLDFF1H_D  : sve_mem_64b_gld_vs2_64_unscaled<0b0111, "ldff1h">;
  defm GLD1SW_D   : sve_mem_64b_gld_vs2_64_unscaled<0b1000, "ld1sw">;
  defm GLDFF1SW_D : sve_mem_64b_gld_vs2_64_unscaled<0b1001, "ldff1sw">;
  defm GLD1W_D    : sve_mem_64b_gld_vs2_64_unscaled<0b1010, "ld1w">;
  defm GLDFF1W_D  : sve_mem_64b_gld_vs2_64_unscaled<0b1011, "ldff1w">;
  defm GLD1D      : sve_mem_64b_gld_vs2_64_unscaled<0b1110, "ld1d">;
  defm GLDFF1D    : sve_mem_64b_gld_vs2_64_unscaled<0b1111, "ldff1d">;

  // Gathers using scaled 64-bit offsets, e.g.
  //    ld1h z0.d, p0/z, [x0, z0.d, lsl #1]
  defm GLD1SH_D   : sve_mem_64b_gld_sv2_64_scaled<0b0100, "ld1sh",   ZPR64ExtLSL16>;
  defm GLDFF1SH_D : sve_mem_64b_gld_sv2_64_scaled<0b0101, "ldff1sh", ZPR64ExtLSL16>;
  defm GLD1H_D    : sve_mem_64b_gld_sv2_64_scaled<0b0110, "ld1h",    ZPR64ExtLSL16>;
  defm GLDFF1H_D  : sve_mem_64b_gld_sv2_64_scaled<0b0111, "ldff1h",  ZPR64ExtLSL16>;
  defm GLD1SW_D   : sve_mem_64b_gld_sv2_64_scaled<0b1000, "ld1sw",   ZPR64ExtLSL32>;
  defm GLDFF1SW_D : sve_mem_64b_gld_sv2_64_scaled<0b1001, "ldff1sw", ZPR64ExtLSL32>;
  defm GLD1W_D    : sve_mem_64b_gld_sv2_64_scaled<0b1010, "ld1w",    ZPR64ExtLSL32>;
  defm GLDFF1W_D  : sve_mem_64b_gld_sv2_64_scaled<0b1011, "ldff1w",  ZPR64ExtLSL32>;
  defm GLD1D      : sve_mem_64b_gld_sv2_64_scaled<0b1110, "ld1d",    ZPR64ExtLSL64>;
  defm GLDFF1D    : sve_mem_64b_gld_sv2_64_scaled<0b1111, "ldff1d",  ZPR64ExtLSL64>;

  // Gathers using unscaled 32-bit offsets unpacked in 64-bits elements, e.g.
  //    ld1h z0.d, p0/z, [x0, z0.d, uxtw]
  defm GLD1SB_D   : sve_mem_64b_gld_vs_32_unscaled<0b0000, "ld1sb",   ZPR64ExtSXTW8Only, ZPR64ExtUXTW8Only>;
  defm GLDFF1SB_D : sve_mem_64b_gld_vs_32_unscaled<0b0001, "ldff1sb", ZPR64ExtSXTW8Only, ZPR64ExtUXTW8Only>;
  defm GLD1B_D    : sve_mem_64b_gld_vs_32_unscaled<0b0010, "ld1b",    ZPR64ExtSXTW8Only, ZPR64ExtUXTW8Only>;
  defm GLDFF1B_D  : sve_mem_64b_gld_vs_32_unscaled<0b0011, "ldff1b",  ZPR64ExtSXTW8Only, ZPR64ExtUXTW8Only>;
  defm GLD1SH_D   : sve_mem_64b_gld_vs_32_unscaled<0b0100, "ld1sh",   ZPR64ExtSXTW8, ZPR64ExtUXTW8>;
  defm GLDFF1SH_D : sve_mem_64b_gld_vs_32_unscaled<0b0101, "ldff1sh", ZPR64ExtSXTW8, ZPR64ExtUXTW8>;
  defm GLD1H_D    : sve_mem_64b_gld_vs_32_unscaled<0b0110, "ld1h",    ZPR64ExtSXTW8, ZPR64ExtUXTW8>;
  defm GLDFF1H_D  : sve_mem_64b_gld_vs_32_unscaled<0b0111, "ldff1h",  ZPR64ExtSXTW8, ZPR64ExtUXTW8>;
  defm GLD1SW_D   : sve_mem_64b_gld_vs_32_unscaled<0b1000, "ld1sw",   ZPR64ExtSXTW8, ZPR64ExtUXTW8>;
  defm GLDFF1SW_D : sve_mem_64b_gld_vs_32_unscaled<0b1001, "ldff1sw", ZPR64ExtSXTW8, ZPR64ExtUXTW8>;
  defm GLD1W_D    : sve_mem_64b_gld_vs_32_unscaled<0b1010, "ld1w",    ZPR64ExtSXTW8, ZPR64ExtUXTW8>;
  defm GLDFF1W_D  : sve_mem_64b_gld_vs_32_unscaled<0b1011, "ldff1w",  ZPR64ExtSXTW8, ZPR64ExtUXTW8>;
  defm GLD1D      : sve_mem_64b_gld_vs_32_unscaled<0b1110, "ld1d",    ZPR64ExtSXTW8, ZPR64ExtUXTW8>;
  defm GLDFF1D    : sve_mem_64b_gld_vs_32_unscaled<0b1111, "ldff1d",  ZPR64ExtSXTW8, ZPR64ExtUXTW8>;

  // Gathers using scaled 32-bit offsets unpacked in 64-bits elements, e.g.
  //    ld1h z0.d, p0/z, [x0, z0.d, uxtw #1]
  defm GLD1SH_D   : sve_mem_64b_gld_sv_32_scaled<0b0100, "ld1sh",  ZPR64ExtSXTW16, ZPR64ExtUXTW16>;
  defm GLDFF1SH_D : sve_mem_64b_gld_sv_32_scaled<0b0101, "ldff1sh",ZPR64ExtSXTW16, ZPR64ExtUXTW16>;
  defm GLD1H_D    : sve_mem_64b_gld_sv_32_scaled<0b0110, "ld1h",   ZPR64ExtSXTW16, ZPR64ExtUXTW16>;
  defm GLDFF1H_D  : sve_mem_64b_gld_sv_32_scaled<0b0111, "ldff1h", ZPR64ExtSXTW16, ZPR64ExtUXTW16>;
  defm GLD1SW_D   : sve_mem_64b_gld_sv_32_scaled<0b1000, "ld1sw",  ZPR64ExtSXTW32, ZPR64ExtUXTW32>;
  defm GLDFF1SW_D : sve_mem_64b_gld_sv_32_scaled<0b1001, "ldff1sw",ZPR64ExtSXTW32, ZPR64ExtUXTW32>;
  defm GLD1W_D    : sve_mem_64b_gld_sv_32_scaled<0b1010, "ld1w",   ZPR64ExtSXTW32, ZPR64ExtUXTW32>;
  defm GLDFF1W_D  : sve_mem_64b_gld_sv_32_scaled<0b1011, "ldff1w", ZPR64ExtSXTW32, ZPR64ExtUXTW32>;
  defm GLD1D      : sve_mem_64b_gld_sv_32_scaled<0b1110, "ld1d",   ZPR64ExtSXTW64, ZPR64ExtUXTW64>;
  defm GLDFF1D    : sve_mem_64b_gld_sv_32_scaled<0b1111, "ldff1d", ZPR64ExtSXTW64, ZPR64ExtUXTW64>;

  // Non-temporal contiguous loads (register + immediate)
  defm LDNT1B_ZRI : sve_mem_cldnt_si<0b00, "ldnt1b", Z_b, ZPR8>;
  defm LDNT1H_ZRI : sve_mem_cldnt_si<0b01, "ldnt1h", Z_h, ZPR16>;
  defm LDNT1W_ZRI : sve_mem_cldnt_si<0b10, "ldnt1w", Z_s, ZPR32>;
  defm LDNT1D_ZRI : sve_mem_cldnt_si<0b11, "ldnt1d", Z_d, ZPR64>;

  // Non-temporal contiguous loads (register + register)
  defm LDNT1B_ZRR : sve_mem_cldnt_ss<0b00, "ldnt1b", Z_b, ZPR8,  GPR64NoXZRshifted8>;
  defm LDNT1H_ZRR : sve_mem_cldnt_ss<0b01, "ldnt1h", Z_h, ZPR16, GPR64NoXZRshifted16>;
  defm LDNT1W_ZRR : sve_mem_cldnt_ss<0b10, "ldnt1w", Z_s, ZPR32, GPR64NoXZRshifted32>;
  defm LDNT1D_ZRR : sve_mem_cldnt_ss<0b11, "ldnt1d", Z_d, ZPR64, GPR64NoXZRshifted64>;

  // contiguous store with immediates
  defm ST1B_IMM   : sve_mem_cst_si<0b00, 0b00, "st1b", Z_b, ZPR8>;
  defm ST1B_H_IMM : sve_mem_cst_si<0b00, 0b01, "st1b", Z_h, ZPR16>;
  defm ST1B_S_IMM : sve_mem_cst_si<0b00, 0b10, "st1b", Z_s, ZPR32>;
  defm ST1B_D_IMM : sve_mem_cst_si<0b00, 0b11, "st1b", Z_d, ZPR64>;
  defm ST1H_IMM   : sve_mem_cst_si<0b01, 0b01, "st1h", Z_h, ZPR16>;
  defm ST1H_S_IMM : sve_mem_cst_si<0b01, 0b10, "st1h", Z_s, ZPR32>;
  defm ST1H_D_IMM : sve_mem_cst_si<0b01, 0b11, "st1h", Z_d, ZPR64>;
  defm ST1W_IMM   : sve_mem_cst_si<0b10, 0b10, "st1w", Z_s, ZPR32>;
  defm ST1W_D_IMM : sve_mem_cst_si<0b10, 0b11, "st1w", Z_d, ZPR64>;
  defm ST1D_IMM   : sve_mem_cst_si<0b11, 0b11, "st1d", Z_d, ZPR64>;

  // contiguous store with reg+reg addressing.
  defm ST1B   : sve_mem_cst_ss<0b0000, "st1b", Z_b, ZPR8,  GPR64NoXZRshifted8>;
  defm ST1B_H : sve_mem_cst_ss<0b0001, "st1b", Z_h, ZPR16, GPR64NoXZRshifted8>;
  defm ST1B_S : sve_mem_cst_ss<0b0010, "st1b", Z_s, ZPR32, GPR64NoXZRshifted8>;
  defm ST1B_D : sve_mem_cst_ss<0b0011, "st1b", Z_d, ZPR64, GPR64NoXZRshifted8>;
  defm ST1H   : sve_mem_cst_ss<0b0101, "st1h", Z_h, ZPR16, GPR64NoXZRshifted16>;
  defm ST1H_S : sve_mem_cst_ss<0b0110, "st1h", Z_s, ZPR32, GPR64NoXZRshifted16>;
  defm ST1H_D : sve_mem_cst_ss<0b0111, "st1h", Z_d, ZPR64, GPR64NoXZRshifted16>;
  defm ST1W   : sve_mem_cst_ss<0b1010, "st1w", Z_s, ZPR32, GPR64NoXZRshifted32>;
  defm ST1W_D : sve_mem_cst_ss<0b1011, "st1w", Z_d, ZPR64, GPR64NoXZRshifted32>;
  defm ST1D   : sve_mem_cst_ss<0b1111, "st1d", Z_d, ZPR64, GPR64NoXZRshifted64>;

  // Scatters using unscaled 32-bit offsets, e.g.
  //    st1h z0.s, p0, [x0, z0.s, uxtw]
  // and unpacked:
  //    st1h z0.d, p0, [x0, z0.d, uxtw]
  defm SST1B_D : sve_mem_sst_sv_32_unscaled<0b000, "st1b", Z_d, ZPR64, ZPR64ExtSXTW8Only, ZPR64ExtUXTW8Only>;
  defm SST1B_S : sve_mem_sst_sv_32_unscaled<0b001, "st1b", Z_s, ZPR32, ZPR32ExtSXTW8Only, ZPR32ExtUXTW8Only>;
  defm SST1H_D : sve_mem_sst_sv_32_unscaled<0b010, "st1h", Z_d, ZPR64, ZPR64ExtSXTW8, ZPR64ExtUXTW8>;
  defm SST1H_S : sve_mem_sst_sv_32_unscaled<0b011, "st1h", Z_s, ZPR32, ZPR32ExtSXTW8, ZPR32ExtUXTW8>;
  defm SST1W_D : sve_mem_sst_sv_32_unscaled<0b100, "st1w", Z_d, ZPR64, ZPR64ExtSXTW8, ZPR64ExtUXTW8>;
  defm SST1W   : sve_mem_sst_sv_32_unscaled<0b101, "st1w", Z_s, ZPR32, ZPR32ExtSXTW8, ZPR32ExtUXTW8>;
  defm SST1D   : sve_mem_sst_sv_32_unscaled<0b110, "st1d", Z_d, ZPR64, ZPR64ExtSXTW8, ZPR64ExtUXTW8>;

  // Scatters using scaled 32-bit offsets, e.g.
  //    st1h z0.s, p0, [x0, z0.s, uxtw #1]
  // and unpacked:
  //    st1h z0.d, p0, [x0, z0.d, uxtw #1]
  defm SST1H_D : sve_mem_sst_sv_32_scaled<0b010, "st1h", Z_d, ZPR64, ZPR64ExtSXTW16, ZPR64ExtUXTW16>;
  defm SST1H_S : sve_mem_sst_sv_32_scaled<0b011, "st1h", Z_s, ZPR32, ZPR32ExtSXTW16, ZPR32ExtUXTW16>;
  defm SST1W_D : sve_mem_sst_sv_32_scaled<0b100, "st1w", Z_d, ZPR64, ZPR64ExtSXTW32, ZPR64ExtUXTW32>;
  defm SST1W   : sve_mem_sst_sv_32_scaled<0b101, "st1w", Z_s, ZPR32, ZPR32ExtSXTW32, ZPR32ExtUXTW32>;
  defm SST1D   : sve_mem_sst_sv_32_scaled<0b110, "st1d", Z_d, ZPR64, ZPR64ExtSXTW64, ZPR64ExtUXTW64>;

  // Scatters using 32/64-bit pointers with offset, e.g.
  //    st1h z0.s, p0, [z0.s, #16]
  //    st1h z0.d, p0, [z0.d, #16]
  defm SST1B_D : sve_mem_sst_vi_ptrs<0b000, "st1b", Z_d, ZPR64, imm0_31>;
  defm SST1B_S : sve_mem_sst_vi_ptrs<0b001, "st1b", Z_s, ZPR32, imm0_31>;
  defm SST1H_D : sve_mem_sst_vi_ptrs<0b010, "st1h", Z_d, ZPR64, uimm5s2>;
  defm SST1H_S : sve_mem_sst_vi_ptrs<0b011, "st1h", Z_s, ZPR32, uimm5s2>;
  defm SST1W_D : sve_mem_sst_vi_ptrs<0b100, "st1w", Z_d, ZPR64, uimm5s4>;
  defm SST1W   : sve_mem_sst_vi_ptrs<0b101, "st1w", Z_s, ZPR32, uimm5s4>;
  defm SST1D   : sve_mem_sst_vi_ptrs<0b110, "st1d", Z_d, ZPR64, uimm5s8>;

  // Scatters using unscaled 64-bit offsets, e.g.
  //    st1h z0.d, p0, [x0, z0.d]
  defm SST1B_D : sve_mem_sst_sv_64_unscaled<0b00, "st1b">;
  defm SST1H_D : sve_mem_sst_sv_64_unscaled<0b01, "st1h">;
  defm SST1W_D : sve_mem_sst_sv_64_unscaled<0b10, "st1w">;
  defm SST1D   : sve_mem_sst_sv_64_unscaled<0b11, "st1d">;

  // Scatters using scaled 64-bit offsets, e.g.
  //    st1h z0.d, p0, [x0, z0.d, lsl #1]
  defm SST1H_D_SCALED : sve_mem_sst_sv_64_scaled<0b01, "st1h", ZPR64ExtLSL16>;
  defm SST1W_D_SCALED : sve_mem_sst_sv_64_scaled<0b10, "st1w", ZPR64ExtLSL32>;
  defm SST1D_SCALED   : sve_mem_sst_sv_64_scaled<0b11, "st1d", ZPR64ExtLSL64>;

  // ST(2|3|4) structured stores (register + immediate)
  defm ST2B_IMM : sve_mem_est_si<0b00, 0b01, ZZ_b,   "st2b", simm4s2>;
  defm ST3B_IMM : sve_mem_est_si<0b00, 0b10, ZZZ_b,  "st3b", simm4s3>;
  defm ST4B_IMM : sve_mem_est_si<0b00, 0b11, ZZZZ_b, "st4b", simm4s4>;
  defm ST2H_IMM : sve_mem_est_si<0b01, 0b01, ZZ_h,   "st2h", simm4s2>;
  defm ST3H_IMM : sve_mem_est_si<0b01, 0b10, ZZZ_h,  "st3h", simm4s3>;
  defm ST4H_IMM : sve_mem_est_si<0b01, 0b11, ZZZZ_h, "st4h", simm4s4>;
  defm ST2W_IMM : sve_mem_est_si<0b10, 0b01, ZZ_s,   "st2w", simm4s2>;
  defm ST3W_IMM : sve_mem_est_si<0b10, 0b10, ZZZ_s,  "st3w", simm4s3>;
  defm ST4W_IMM : sve_mem_est_si<0b10, 0b11, ZZZZ_s, "st4w", simm4s4>;
  defm ST2D_IMM : sve_mem_est_si<0b11, 0b01, ZZ_d,   "st2d", simm4s2>;
  defm ST3D_IMM : sve_mem_est_si<0b11, 0b10, ZZZ_d,  "st3d", simm4s3>;
  defm ST4D_IMM : sve_mem_est_si<0b11, 0b11, ZZZZ_d, "st4d", simm4s4>;

  // ST(2|3|4) structured stores (register + register)
  def ST2B : sve_mem_est_ss<0b00, 0b01, ZZ_b,   "st2b", GPR64NoXZRshifted8>;
  def ST3B : sve_mem_est_ss<0b00, 0b10, ZZZ_b,  "st3b", GPR64NoXZRshifted8>;
  def ST4B : sve_mem_est_ss<0b00, 0b11, ZZZZ_b, "st4b", GPR64NoXZRshifted8>;
  def ST2H : sve_mem_est_ss<0b01, 0b01, ZZ_h,   "st2h", GPR64NoXZRshifted16>;
  def ST3H : sve_mem_est_ss<0b01, 0b10, ZZZ_h,  "st3h", GPR64NoXZRshifted16>;
  def ST4H : sve_mem_est_ss<0b01, 0b11, ZZZZ_h, "st4h", GPR64NoXZRshifted16>;
  def ST2W : sve_mem_est_ss<0b10, 0b01, ZZ_s,   "st2w", GPR64NoXZRshifted32>;
  def ST3W : sve_mem_est_ss<0b10, 0b10, ZZZ_s,  "st3w", GPR64NoXZRshifted32>;
  def ST4W : sve_mem_est_ss<0b10, 0b11, ZZZZ_s, "st4w", GPR64NoXZRshifted32>;
  def ST2D : sve_mem_est_ss<0b11, 0b01, ZZ_d,   "st2d", GPR64NoXZRshifted64>;
  def ST3D : sve_mem_est_ss<0b11, 0b10, ZZZ_d,  "st3d", GPR64NoXZRshifted64>;
  def ST4D : sve_mem_est_ss<0b11, 0b11, ZZZZ_d, "st4d", GPR64NoXZRshifted64>;

  // Non-temporal contiguous stores (register + immediate)
  defm STNT1B_ZRI : sve_mem_cstnt_si<0b00, "stnt1b", Z_b, ZPR8>;
  defm STNT1H_ZRI : sve_mem_cstnt_si<0b01, "stnt1h", Z_h, ZPR16>;
  defm STNT1W_ZRI : sve_mem_cstnt_si<0b10, "stnt1w", Z_s, ZPR32>;
  defm STNT1D_ZRI : sve_mem_cstnt_si<0b11, "stnt1d", Z_d, ZPR64>;

  // Non-temporal contiguous stores (register + register)
  defm STNT1B_ZRR : sve_mem_cstnt_ss<0b00, "stnt1b", Z_b, ZPR8, GPR64NoXZRshifted8>;
  defm STNT1H_ZRR : sve_mem_cstnt_ss<0b01, "stnt1h", Z_h, ZPR16, GPR64NoXZRshifted16>;
  defm STNT1W_ZRR : sve_mem_cstnt_ss<0b10, "stnt1w", Z_s, ZPR32, GPR64NoXZRshifted32>;
  defm STNT1D_ZRR : sve_mem_cstnt_ss<0b11, "stnt1d", Z_d, ZPR64, GPR64NoXZRshifted64>;

  // Fill/Spill
  defm LDR_ZXI : sve_mem_z_fill<"ldr">;
  defm LDR_PXI : sve_mem_p_fill<"ldr">;
  defm STR_ZXI : sve_mem_z_spill<"str">;
  defm STR_PXI : sve_mem_p_spill<"str">;

  // Contiguous prefetch (register + immediate)
  defm PRFB_PRI : sve_mem_prfm_si<0b00, "prfb">;
  defm PRFH_PRI : sve_mem_prfm_si<0b01, "prfh">;
  defm PRFW_PRI : sve_mem_prfm_si<0b10, "prfw">;
  defm PRFD_PRI : sve_mem_prfm_si<0b11, "prfd">;

  // Contiguous prefetch (register + register)
  def PRFB_PRR : sve_mem_prfm_ss<0b001, "prfb", GPR64NoXZRshifted8>;
  def PRFH_PRR : sve_mem_prfm_ss<0b011, "prfh", GPR64NoXZRshifted16>;
  def PRFS_PRR : sve_mem_prfm_ss<0b101, "prfw", GPR64NoXZRshifted32>;
  def PRFD_PRR : sve_mem_prfm_ss<0b111, "prfd", GPR64NoXZRshifted64>;

  // Gather prefetch using scaled 32-bit offsets, e.g.
  //    prfh pldl1keep, p0, [x0, z0.s, uxtw #1]
  defm PRFB_S : sve_mem_32b_prfm_sv_scaled<0b00, "prfb", ZPR32ExtSXTW8Only,  ZPR32ExtUXTW8Only>;
  defm PRFH_S : sve_mem_32b_prfm_sv_scaled<0b01, "prfh", ZPR32ExtSXTW16, ZPR32ExtUXTW16>;
  defm PRFW_S : sve_mem_32b_prfm_sv_scaled<0b10, "prfw", ZPR32ExtSXTW32, ZPR32ExtUXTW32>;
  defm PRFD_S : sve_mem_32b_prfm_sv_scaled<0b11, "prfd", ZPR32ExtSXTW64, ZPR32ExtUXTW64>;

  // Gather prefetch using unpacked, scaled 32-bit offsets, e.g.
  //    prfh pldl1keep, p0, [x0, z0.d, uxtw #1]
  defm PRFB_D : sve_mem_64b_prfm_sv_ext_scaled<0b00, "prfb", ZPR64ExtSXTW8Only, ZPR64ExtUXTW8Only>;
  defm PRFH_D : sve_mem_64b_prfm_sv_ext_scaled<0b01, "prfh", ZPR64ExtSXTW16, ZPR64ExtUXTW16>;
  defm PRFW_D : sve_mem_64b_prfm_sv_ext_scaled<0b10, "prfw", ZPR64ExtSXTW32, ZPR64ExtUXTW32>;
  defm PRFD_D : sve_mem_64b_prfm_sv_ext_scaled<0b11, "prfd", ZPR64ExtSXTW64, ZPR64ExtUXTW64>;

  // Gather prefetch using scaled 64-bit offsets, e.g.
  //    prfh pldl1keep, p0, [x0, z0.d, lsl #1]
  defm PRFB_D_SCALED : sve_mem_64b_prfm_sv_lsl_scaled<0b00, "prfb", ZPR64ExtLSL8>;
  defm PRFH_D_SCALED : sve_mem_64b_prfm_sv_lsl_scaled<0b01, "prfh", ZPR64ExtLSL16>;
  defm PRFW_D_SCALED : sve_mem_64b_prfm_sv_lsl_scaled<0b10, "prfw", ZPR64ExtLSL32>;
  defm PRFD_D_SCALED : sve_mem_64b_prfm_sv_lsl_scaled<0b11, "prfd", ZPR64ExtLSL64>;

  // Gather prefetch using 32/64-bit pointers with offset, e.g.
  //    prfh pldl1keep, p0, [z0.s, #16]
  //    prfh pldl1keep, p0, [z0.d, #16]
  defm PRFB_S_PZI : sve_mem_32b_prfm_vi<0b00, "prfb", imm0_31>;
  defm PRFH_S_PZI : sve_mem_32b_prfm_vi<0b01, "prfh", uimm5s2>;
  defm PRFW_S_PZI : sve_mem_32b_prfm_vi<0b10, "prfw", uimm5s4>;
  defm PRFD_S_PZI : sve_mem_32b_prfm_vi<0b11, "prfd", uimm5s8>;

  defm PRFB_D_PZI : sve_mem_64b_prfm_vi<0b00, "prfb", imm0_31>;
  defm PRFH_D_PZI : sve_mem_64b_prfm_vi<0b01, "prfh", uimm5s2>;
  defm PRFW_D_PZI : sve_mem_64b_prfm_vi<0b10, "prfw", uimm5s4>;
  defm PRFD_D_PZI : sve_mem_64b_prfm_vi<0b11, "prfd", uimm5s8>;

  defm ADR_SXTW_ZZZ_D : sve_int_bin_cons_misc_0_a_sxtw<0b00, "adr">;
  defm ADR_UXTW_ZZZ_D : sve_int_bin_cons_misc_0_a_uxtw<0b01, "adr">;
  defm ADR_LSL_ZZZ_S  : sve_int_bin_cons_misc_0_a_32_lsl<0b10, "adr">;
  defm ADR_LSL_ZZZ_D  : sve_int_bin_cons_misc_0_a_64_lsl<0b11, "adr">;

  defm TBL_ZZZ  : sve_int_perm_tbl<"tbl">;

  defm ZIP1_ZZZ : sve_int_perm_bin_perm_zz<0b000, "zip1">;
  defm ZIP2_ZZZ : sve_int_perm_bin_perm_zz<0b001, "zip2">;
  defm UZP1_ZZZ : sve_int_perm_bin_perm_zz<0b010, "uzp1">;
  defm UZP2_ZZZ : sve_int_perm_bin_perm_zz<0b011, "uzp2">;
  defm TRN1_ZZZ : sve_int_perm_bin_perm_zz<0b100, "trn1">;
  defm TRN2_ZZZ : sve_int_perm_bin_perm_zz<0b101, "trn2">;

  defm ZIP1_PPP : sve_int_perm_bin_perm_pp<0b000, "zip1">;
  defm ZIP2_PPP : sve_int_perm_bin_perm_pp<0b001, "zip2">;
  defm UZP1_PPP : sve_int_perm_bin_perm_pp<0b010, "uzp1">;
  defm UZP2_PPP : sve_int_perm_bin_perm_pp<0b011, "uzp2">;
  defm TRN1_PPP : sve_int_perm_bin_perm_pp<0b100, "trn1">;
  defm TRN2_PPP : sve_int_perm_bin_perm_pp<0b101, "trn2">;

  defm CMPHS_PPzZZ : sve_int_cmp_0<0b000, "cmphs">;
  defm CMPHI_PPzZZ : sve_int_cmp_0<0b001, "cmphi">;
  defm CMPGE_PPzZZ : sve_int_cmp_0<0b100, "cmpge">;
  defm CMPGT_PPzZZ : sve_int_cmp_0<0b101, "cmpgt">;
  defm CMPEQ_PPzZZ : sve_int_cmp_0<0b110, "cmpeq">;
  defm CMPNE_PPzZZ : sve_int_cmp_0<0b111, "cmpne">;

  defm CMPEQ_WIDE_PPzZZ : sve_int_cmp_0_wide<0b010, "cmpeq">;
  defm CMPNE_WIDE_PPzZZ : sve_int_cmp_0_wide<0b011, "cmpne">;
  defm CMPGE_WIDE_PPzZZ : sve_int_cmp_1_wide<0b000, "cmpge">;
  defm CMPGT_WIDE_PPzZZ : sve_int_cmp_1_wide<0b001, "cmpgt">;
  defm CMPLT_WIDE_PPzZZ : sve_int_cmp_1_wide<0b010, "cmplt">;
  defm CMPLE_WIDE_PPzZZ : sve_int_cmp_1_wide<0b011, "cmple">;
  defm CMPHS_WIDE_PPzZZ : sve_int_cmp_1_wide<0b100, "cmphs">;
  defm CMPHI_WIDE_PPzZZ : sve_int_cmp_1_wide<0b101, "cmphi">;
  defm CMPLO_WIDE_PPzZZ : sve_int_cmp_1_wide<0b110, "cmplo">;
  defm CMPLS_WIDE_PPzZZ : sve_int_cmp_1_wide<0b111, "cmpls">;

  defm CMPGE_PPzZI : sve_int_scmp_vi<0b000, "cmpge">;
  defm CMPGT_PPzZI : sve_int_scmp_vi<0b001, "cmpgt">;
  defm CMPLT_PPzZI : sve_int_scmp_vi<0b010, "cmplt">;
  defm CMPLE_PPzZI : sve_int_scmp_vi<0b011, "cmple">;
  defm CMPEQ_PPzZI : sve_int_scmp_vi<0b100, "cmpeq">;
  defm CMPNE_PPzZI : sve_int_scmp_vi<0b101, "cmpne">;
  defm CMPHS_PPzZI : sve_int_ucmp_vi<0b00, "cmphs">;
  defm CMPHI_PPzZI : sve_int_ucmp_vi<0b01, "cmphi">;
  defm CMPLO_PPzZI : sve_int_ucmp_vi<0b10, "cmplo">;
  defm CMPLS_PPzZI : sve_int_ucmp_vi<0b11, "cmpls">;

  defm FCMGE_PPzZZ : sve_fp_3op_p_pd<0b000, "fcmge">;
  defm FCMGT_PPzZZ : sve_fp_3op_p_pd<0b001, "fcmgt">;
  defm FCMEQ_PPzZZ : sve_fp_3op_p_pd<0b010, "fcmeq">;
  defm FCMNE_PPzZZ : sve_fp_3op_p_pd<0b011, "fcmne">;
  defm FCMUO_PPzZZ : sve_fp_3op_p_pd<0b100, "fcmuo">;
  defm FACGE_PPzZZ : sve_fp_3op_p_pd<0b101, "facge">;
  defm FACGT_PPzZZ : sve_fp_3op_p_pd<0b111, "facgt">;

  defm FCMGE_PPzZ0 : sve_fp_2op_p_pd<0b000, "fcmge">;
  defm FCMGT_PPzZ0 : sve_fp_2op_p_pd<0b001, "fcmgt">;
  defm FCMLT_PPzZ0 : sve_fp_2op_p_pd<0b010, "fcmlt">;
  defm FCMLE_PPzZ0 : sve_fp_2op_p_pd<0b011, "fcmle">;
  defm FCMEQ_PPzZ0 : sve_fp_2op_p_pd<0b100, "fcmeq">;
  defm FCMNE_PPzZ0 : sve_fp_2op_p_pd<0b110, "fcmne">;

  defm WHILELT_PWW : sve_int_while4_rr<0b010, "whilelt">;
  defm WHILELE_PWW : sve_int_while4_rr<0b011, "whilele">;
  defm WHILELO_PWW : sve_int_while4_rr<0b110, "whilelo">;
  defm WHILELS_PWW : sve_int_while4_rr<0b111, "whilels">;

  defm WHILELT_PXX : sve_int_while8_rr<0b010, "whilelt">;
  defm WHILELE_PXX : sve_int_while8_rr<0b011, "whilele">;
  defm WHILELO_PXX : sve_int_while8_rr<0b110, "whilelo">;
  defm WHILELS_PXX : sve_int_while8_rr<0b111, "whilels">;

  def CTERMEQ_WW : sve_int_cterm<0b0, 0b0, "ctermeq", GPR32>;
  def CTERMNE_WW : sve_int_cterm<0b0, 0b1, "ctermne", GPR32>;
  def CTERMEQ_XX : sve_int_cterm<0b1, 0b0, "ctermeq", GPR64>;
  def CTERMNE_XX : sve_int_cterm<0b1, 0b1, "ctermne", GPR64>;

  def RDVLI_XI  : sve_int_read_vl_a<0b0, 0b11111, "rdvl">;
  def ADDVL_XXI : sve_int_arith_vl<0b0, "addvl">;
  def ADDPL_XXI : sve_int_arith_vl<0b1, "addpl">;

  defm CNTB_XPiI : sve_int_count<0b000, "cntb">;
  defm CNTH_XPiI : sve_int_count<0b010, "cnth">;
  defm CNTW_XPiI : sve_int_count<0b100, "cntw">;
  defm CNTD_XPiI : sve_int_count<0b110, "cntd">;
  defm CNTP_XPP : sve_int_pcount_pred<0b0000, "cntp">;

  defm INCB_XPiI : sve_int_pred_pattern_a<0b000, "incb">;
  defm DECB_XPiI : sve_int_pred_pattern_a<0b001, "decb">;
  defm INCH_XPiI : sve_int_pred_pattern_a<0b010, "inch">;
  defm DECH_XPiI : sve_int_pred_pattern_a<0b011, "dech">;
  defm INCW_XPiI : sve_int_pred_pattern_a<0b100, "incw">;
  defm DECW_XPiI : sve_int_pred_pattern_a<0b101, "decw">;
  defm INCD_XPiI : sve_int_pred_pattern_a<0b110, "incd">;
  defm DECD_XPiI : sve_int_pred_pattern_a<0b111, "decd">;

  defm SQINCB_XPiWdI : sve_int_pred_pattern_b_s32<0b00000, "sqincb">;
  defm UQINCB_WPiI   : sve_int_pred_pattern_b_u32<0b00001, "uqincb">;
  defm SQDECB_XPiWdI : sve_int_pred_pattern_b_s32<0b00010, "sqdecb">;
  defm UQDECB_WPiI   : sve_int_pred_pattern_b_u32<0b00011, "uqdecb">;
  defm SQINCB_XPiI   : sve_int_pred_pattern_b_x64<0b00100, "sqincb">;
  defm UQINCB_XPiI   : sve_int_pred_pattern_b_x64<0b00101, "uqincb">;
  defm SQDECB_XPiI   : sve_int_pred_pattern_b_x64<0b00110, "sqdecb">;
  defm UQDECB_XPiI   : sve_int_pred_pattern_b_x64<0b00111, "uqdecb">;

  defm SQINCH_XPiWdI : sve_int_pred_pattern_b_s32<0b01000, "sqinch">;
  defm UQINCH_WPiI   : sve_int_pred_pattern_b_u32<0b01001, "uqinch">;
  defm SQDECH_XPiWdI : sve_int_pred_pattern_b_s32<0b01010, "sqdech">;
  defm UQDECH_WPiI   : sve_int_pred_pattern_b_u32<0b01011, "uqdech">;
  defm SQINCH_XPiI   : sve_int_pred_pattern_b_x64<0b01100, "sqinch">;
  defm UQINCH_XPiI   : sve_int_pred_pattern_b_x64<0b01101, "uqinch">;
  defm SQDECH_XPiI   : sve_int_pred_pattern_b_x64<0b01110, "sqdech">;
  defm UQDECH_XPiI   : sve_int_pred_pattern_b_x64<0b01111, "uqdech">;

  defm SQINCW_XPiWdI : sve_int_pred_pattern_b_s32<0b10000, "sqincw">;
  defm UQINCW_WPiI   : sve_int_pred_pattern_b_u32<0b10001, "uqincw">;
  defm SQDECW_XPiWdI : sve_int_pred_pattern_b_s32<0b10010, "sqdecw">;
  defm UQDECW_WPiI   : sve_int_pred_pattern_b_u32<0b10011, "uqdecw">;
  defm SQINCW_XPiI   : sve_int_pred_pattern_b_x64<0b10100, "sqincw">;
  defm UQINCW_XPiI   : sve_int_pred_pattern_b_x64<0b10101, "uqincw">;
  defm SQDECW_XPiI   : sve_int_pred_pattern_b_x64<0b10110, "sqdecw">;
  defm UQDECW_XPiI   : sve_int_pred_pattern_b_x64<0b10111, "uqdecw">;

  defm SQINCD_XPiWdI : sve_int_pred_pattern_b_s32<0b11000, "sqincd">;
  defm UQINCD_WPiI   : sve_int_pred_pattern_b_u32<0b11001, "uqincd">;
  defm SQDECD_XPiWdI : sve_int_pred_pattern_b_s32<0b11010, "sqdecd">;
  defm UQDECD_WPiI   : sve_int_pred_pattern_b_u32<0b11011, "uqdecd">;
  defm SQINCD_XPiI   : sve_int_pred_pattern_b_x64<0b11100, "sqincd">;
  defm UQINCD_XPiI   : sve_int_pred_pattern_b_x64<0b11101, "uqincd">;
  defm SQDECD_XPiI   : sve_int_pred_pattern_b_x64<0b11110, "sqdecd">;
  defm UQDECD_XPiI   : sve_int_pred_pattern_b_x64<0b11111, "uqdecd">;

  defm SQINCH_ZPiI : sve_int_countvlv<0b01000, "sqinch", ZPR16>;
  defm UQINCH_ZPiI : sve_int_countvlv<0b01001, "uqinch", ZPR16>;
  defm SQDECH_ZPiI : sve_int_countvlv<0b01010, "sqdech", ZPR16>;
  defm UQDECH_ZPiI : sve_int_countvlv<0b01011, "uqdech", ZPR16>;
  defm INCH_ZPiI   : sve_int_countvlv<0b01100, "inch",   ZPR16>;
  defm DECH_ZPiI   : sve_int_countvlv<0b01101, "dech",   ZPR16>;
  defm SQINCW_ZPiI : sve_int_countvlv<0b10000, "sqincw", ZPR32>;
  defm UQINCW_ZPiI : sve_int_countvlv<0b10001, "uqincw", ZPR32>;
  defm SQDECW_ZPiI : sve_int_countvlv<0b10010, "sqdecw", ZPR32>;
  defm UQDECW_ZPiI : sve_int_countvlv<0b10011, "uqdecw", ZPR32>;
  defm INCW_ZPiI   : sve_int_countvlv<0b10100, "incw",   ZPR32>;
  defm DECW_ZPiI   : sve_int_countvlv<0b10101, "decw",   ZPR32>;
  defm SQINCD_ZPiI : sve_int_countvlv<0b11000, "sqincd", ZPR64>;
  defm UQINCD_ZPiI : sve_int_countvlv<0b11001, "uqincd", ZPR64>;
  defm SQDECD_ZPiI : sve_int_countvlv<0b11010, "sqdecd", ZPR64>;
  defm UQDECD_ZPiI : sve_int_countvlv<0b11011, "uqdecd", ZPR64>;
  defm INCD_ZPiI   : sve_int_countvlv<0b11100, "incd",   ZPR64>;
  defm DECD_ZPiI   : sve_int_countvlv<0b11101, "decd",   ZPR64>;

  defm SQINCP_XPWd : sve_int_count_r_s32<0b00000, "sqincp">;
  defm SQINCP_XP   : sve_int_count_r_x64<0b00010, "sqincp">;
  defm UQINCP_WP   : sve_int_count_r_u32<0b00100, "uqincp">;
  defm UQINCP_XP   : sve_int_count_r_x64<0b00110, "uqincp">;
  defm SQDECP_XPWd : sve_int_count_r_s32<0b01000, "sqdecp">;
  defm SQDECP_XP   : sve_int_count_r_x64<0b01010, "sqdecp">;
  defm UQDECP_WP   : sve_int_count_r_u32<0b01100, "uqdecp">;
  defm UQDECP_XP   : sve_int_count_r_x64<0b01110, "uqdecp">;
  defm INCP_XP     : sve_int_count_r_x64<0b10000, "incp">;
  defm DECP_XP     : sve_int_count_r_x64<0b10100, "decp">;

  defm SQINCP_ZP   : sve_int_count_v<0b00000, "sqincp">;
  defm UQINCP_ZP   : sve_int_count_v<0b00100, "uqincp">;
  defm SQDECP_ZP   : sve_int_count_v<0b01000, "sqdecp">;
  defm UQDECP_ZP   : sve_int_count_v<0b01100, "uqdecp">;
  defm INCP_ZP     : sve_int_count_v<0b10000, "incp">;
  defm DECP_ZP     : sve_int_count_v<0b10100, "decp">;

  defm INDEX_RR : sve_int_index_rr<"index">;
  defm INDEX_IR : sve_int_index_ir<"index">;
  defm INDEX_RI : sve_int_index_ri<"index">;
  defm INDEX_II : sve_int_index_ii<"index">;

  // Unpredicated shifts
  defm ASR_ZZI : sve_int_bin_cons_shift_imm_right<0b00, "asr">;
  defm LSR_ZZI : sve_int_bin_cons_shift_imm_right<0b01, "lsr">;
  defm LSL_ZZI : sve_int_bin_cons_shift_imm_left< 0b11, "lsl">;

  defm ASR_WIDE_ZZZ : sve_int_bin_cons_shift_wide<0b00, "asr">;
  defm LSR_WIDE_ZZZ : sve_int_bin_cons_shift_wide<0b01, "lsr">;
  defm LSL_WIDE_ZZZ : sve_int_bin_cons_shift_wide<0b11, "lsl">;

  // Predicated shifts
  defm ASR_ZPmI  : sve_int_bin_pred_shift_imm_right<0b000, "asr">;
  defm LSR_ZPmI  : sve_int_bin_pred_shift_imm_right<0b001, "lsr">;
  defm LSL_ZPmI  : sve_int_bin_pred_shift_imm_left< 0b011, "lsl">;
  defm ASRD_ZPmI : sve_int_bin_pred_shift_imm_right<0b100, "asrd">;

  defm ASR_ZPmZ  : sve_int_bin_pred_shift<0b000, "asr">;
  defm LSR_ZPmZ  : sve_int_bin_pred_shift<0b001, "lsr">;
  defm LSL_ZPmZ  : sve_int_bin_pred_shift<0b011, "lsl">;
  defm ASRR_ZPmZ : sve_int_bin_pred_shift<0b100, "asrr">;
  defm LSRR_ZPmZ : sve_int_bin_pred_shift<0b101, "lsrr">;
  defm LSLR_ZPmZ : sve_int_bin_pred_shift<0b111, "lslr">;

  defm ASR_WIDE_ZPmZ : sve_int_bin_pred_shift_wide<0b000, "asr">;
  defm LSR_WIDE_ZPmZ : sve_int_bin_pred_shift_wide<0b001, "lsr">;
  defm LSL_WIDE_ZPmZ : sve_int_bin_pred_shift_wide<0b011, "lsl">;

  def FCVT_ZPmZ_StoH   : sve_fp_2op_p_zd<0b1001000, "fcvt",   ZPR32, ZPR16>;
  def FCVT_ZPmZ_HtoS   : sve_fp_2op_p_zd<0b1001001, "fcvt",   ZPR16, ZPR32>;
  def SCVTF_ZPmZ_HtoH  : sve_fp_2op_p_zd<0b0110010, "scvtf",  ZPR16, ZPR16>;
  def SCVTF_ZPmZ_StoS  : sve_fp_2op_p_zd<0b1010100, "scvtf",  ZPR32, ZPR32>;
  def UCVTF_ZPmZ_StoS  : sve_fp_2op_p_zd<0b1010101, "ucvtf",  ZPR32, ZPR32>;
  def UCVTF_ZPmZ_HtoH  : sve_fp_2op_p_zd<0b0110011, "ucvtf",  ZPR16, ZPR16>;
  def FCVTZS_ZPmZ_HtoH : sve_fp_2op_p_zd<0b0111010, "fcvtzs", ZPR16, ZPR16>;
  def FCVTZS_ZPmZ_StoS : sve_fp_2op_p_zd<0b1011100, "fcvtzs", ZPR32, ZPR32>;
  def FCVTZU_ZPmZ_HtoH : sve_fp_2op_p_zd<0b0111011, "fcvtzu", ZPR16, ZPR16>;
  def FCVTZU_ZPmZ_StoS : sve_fp_2op_p_zd<0b1011101, "fcvtzu", ZPR32, ZPR32>;
  def FCVT_ZPmZ_DtoH   : sve_fp_2op_p_zd<0b1101000, "fcvt",   ZPR64, ZPR16>;
  def FCVT_ZPmZ_HtoD   : sve_fp_2op_p_zd<0b1101001, "fcvt",   ZPR16, ZPR64>;
  def FCVT_ZPmZ_DtoS   : sve_fp_2op_p_zd<0b1101010, "fcvt",   ZPR64, ZPR32>;
  def FCVT_ZPmZ_StoD   : sve_fp_2op_p_zd<0b1101011, "fcvt",   ZPR32, ZPR64>;
  def SCVTF_ZPmZ_StoD  : sve_fp_2op_p_zd<0b1110000, "scvtf",  ZPR32, ZPR64>;
  def UCVTF_ZPmZ_StoD  : sve_fp_2op_p_zd<0b1110001, "ucvtf",  ZPR32, ZPR64>;
  def UCVTF_ZPmZ_StoH  : sve_fp_2op_p_zd<0b0110101, "ucvtf",  ZPR32, ZPR16>;
  def SCVTF_ZPmZ_DtoS  : sve_fp_2op_p_zd<0b1110100, "scvtf",  ZPR64, ZPR32>;
  def SCVTF_ZPmZ_StoH  : sve_fp_2op_p_zd<0b0110100, "scvtf",  ZPR32, ZPR16>;
  def SCVTF_ZPmZ_DtoH  : sve_fp_2op_p_zd<0b0110110, "scvtf",  ZPR64, ZPR16>;
  def UCVTF_ZPmZ_DtoS  : sve_fp_2op_p_zd<0b1110101, "ucvtf",  ZPR64, ZPR32>;
  def UCVTF_ZPmZ_DtoH  : sve_fp_2op_p_zd<0b0110111, "ucvtf",  ZPR64, ZPR16>;
  def SCVTF_ZPmZ_DtoD  : sve_fp_2op_p_zd<0b1110110, "scvtf",  ZPR64, ZPR64>;
  def UCVTF_ZPmZ_DtoD  : sve_fp_2op_p_zd<0b1110111, "ucvtf",  ZPR64, ZPR64>;
  def FCVTZS_ZPmZ_DtoS : sve_fp_2op_p_zd<0b1111000, "fcvtzs", ZPR64, ZPR32>;
  def FCVTZU_ZPmZ_DtoS : sve_fp_2op_p_zd<0b1111001, "fcvtzu", ZPR64, ZPR32>;
  def FCVTZS_ZPmZ_StoD : sve_fp_2op_p_zd<0b1111100, "fcvtzs", ZPR32, ZPR64>;
  def FCVTZS_ZPmZ_HtoS : sve_fp_2op_p_zd<0b0111100, "fcvtzs", ZPR16, ZPR32>;
  def FCVTZS_ZPmZ_HtoD : sve_fp_2op_p_zd<0b0111110, "fcvtzs", ZPR16, ZPR64>;
  def FCVTZU_ZPmZ_HtoS : sve_fp_2op_p_zd<0b0111101, "fcvtzu", ZPR16, ZPR32>;
  def FCVTZU_ZPmZ_HtoD : sve_fp_2op_p_zd<0b0111111, "fcvtzu", ZPR16, ZPR64>;
  def FCVTZU_ZPmZ_StoD : sve_fp_2op_p_zd<0b1111101, "fcvtzu", ZPR32, ZPR64>;
  def FCVTZS_ZPmZ_DtoD : sve_fp_2op_p_zd<0b1111110, "fcvtzs", ZPR64, ZPR64>;
  def FCVTZU_ZPmZ_DtoD : sve_fp_2op_p_zd<0b1111111, "fcvtzu", ZPR64, ZPR64>;

  defm FRINTN_ZPmZ : sve_fp_2op_p_zd_HSD<0b00000, "frintn">;
  defm FRINTP_ZPmZ : sve_fp_2op_p_zd_HSD<0b00001, "frintp">;
  defm FRINTM_ZPmZ : sve_fp_2op_p_zd_HSD<0b00010, "frintm">;
  defm FRINTZ_ZPmZ : sve_fp_2op_p_zd_HSD<0b00011, "frintz">;
  defm FRINTA_ZPmZ : sve_fp_2op_p_zd_HSD<0b00100, "frinta">;
  defm FRINTX_ZPmZ : sve_fp_2op_p_zd_HSD<0b00110, "frintx">;
  defm FRINTI_ZPmZ : sve_fp_2op_p_zd_HSD<0b00111, "frinti">;
  defm FRECPX_ZPmZ : sve_fp_2op_p_zd_HSD<0b01100, "frecpx">;
  defm FSQRT_ZPmZ  : sve_fp_2op_p_zd_HSD<0b01101, "fsqrt">;

  // InstAliases
  def : InstAlias<"mov $Zd, $Zn",
                  (ORR_ZZZ ZPR64:$Zd, ZPR64:$Zn, ZPR64:$Zn), 1>;
  def : InstAlias<"mov $Pd, $Pg/m, $Pn",
                  (SEL_PPPP PPR8:$Pd, PPRAny:$Pg, PPR8:$Pn, PPR8:$Pd), 1>;
  def : InstAlias<"mov $Pd, $Pn",
                  (ORR_PPzPP PPR8:$Pd, PPR8:$Pn, PPR8:$Pn, PPR8:$Pn), 1>;
  def : InstAlias<"mov $Pd, $Pg/z, $Pn",
                  (AND_PPzPP PPR8:$Pd, PPRAny:$Pg, PPR8:$Pn, PPR8:$Pn), 1>;

  def : InstAlias<"movs $Pd, $Pn",
                  (ORRS_PPzPP PPR8:$Pd, PPR8:$Pn, PPR8:$Pn, PPR8:$Pn), 1>;
  def : InstAlias<"movs $Pd, $Pg/z, $Pn",
                  (ANDS_PPzPP PPR8:$Pd, PPRAny:$Pg, PPR8:$Pn, PPR8:$Pn), 1>;

  def : InstAlias<"not $Pd, $Pg/z, $Pn",
                  (EOR_PPzPP PPR8:$Pd, PPRAny:$Pg, PPR8:$Pn, PPRAny:$Pg), 1>;

  def : InstAlias<"nots $Pd, $Pg/z, $Pn",
                  (EORS_PPzPP PPR8:$Pd, PPRAny:$Pg, PPR8:$Pn, PPRAny:$Pg), 1>;

  def : InstAlias<"cmple $Zd, $Pg/z, $Zm, $Zn",
                  (CMPGE_PPzZZ_B PPR8:$Zd, PPR3bAny:$Pg, ZPR8:$Zn, ZPR8:$Zm), 0>;
  def : InstAlias<"cmple $Zd, $Pg/z, $Zm, $Zn",
                  (CMPGE_PPzZZ_H PPR16:$Zd, PPR3bAny:$Pg, ZPR16:$Zn, ZPR16:$Zm), 0>;
  def : InstAlias<"cmple $Zd, $Pg/z, $Zm, $Zn",
                  (CMPGE_PPzZZ_S PPR32:$Zd, PPR3bAny:$Pg, ZPR32:$Zn, ZPR32:$Zm), 0>;
  def : InstAlias<"cmple $Zd, $Pg/z, $Zm, $Zn",
                  (CMPGE_PPzZZ_D PPR64:$Zd, PPR3bAny:$Pg, ZPR64:$Zn, ZPR64:$Zm), 0>;

  def : InstAlias<"cmplo $Zd, $Pg/z, $Zm, $Zn",
                  (CMPHI_PPzZZ_B PPR8:$Zd, PPR3bAny:$Pg, ZPR8:$Zn, ZPR8:$Zm), 0>;
  def : InstAlias<"cmplo $Zd, $Pg/z, $Zm, $Zn",
                  (CMPHI_PPzZZ_H PPR16:$Zd, PPR3bAny:$Pg, ZPR16:$Zn, ZPR16:$Zm), 0>;
  def : InstAlias<"cmplo $Zd, $Pg/z, $Zm, $Zn",
                  (CMPHI_PPzZZ_S PPR32:$Zd, PPR3bAny:$Pg, ZPR32:$Zn, ZPR32:$Zm), 0>;
  def : InstAlias<"cmplo $Zd, $Pg/z, $Zm, $Zn",
                  (CMPHI_PPzZZ_D PPR64:$Zd, PPR3bAny:$Pg, ZPR64:$Zn, ZPR64:$Zm), 0>;

  def : InstAlias<"cmpls $Zd, $Pg/z, $Zm, $Zn",
                  (CMPHS_PPzZZ_B PPR8:$Zd, PPR3bAny:$Pg, ZPR8:$Zn, ZPR8:$Zm), 0>;
  def : InstAlias<"cmpls $Zd, $Pg/z, $Zm, $Zn",
                  (CMPHS_PPzZZ_H PPR16:$Zd, PPR3bAny:$Pg, ZPR16:$Zn, ZPR16:$Zm), 0>;
  def : InstAlias<"cmpls $Zd, $Pg/z, $Zm, $Zn",
                  (CMPHS_PPzZZ_S PPR32:$Zd, PPR3bAny:$Pg, ZPR32:$Zn, ZPR32:$Zm), 0>;
  def : InstAlias<"cmpls $Zd, $Pg/z, $Zm, $Zn",
                  (CMPHS_PPzZZ_D PPR64:$Zd, PPR3bAny:$Pg, ZPR64:$Zn, ZPR64:$Zm), 0>;

  def : InstAlias<"cmplt $Zd, $Pg/z, $Zm, $Zn",
                  (CMPGT_PPzZZ_B PPR8:$Zd, PPR3bAny:$Pg, ZPR8:$Zn, ZPR8:$Zm), 0>;
  def : InstAlias<"cmplt $Zd, $Pg/z, $Zm, $Zn",
                  (CMPGT_PPzZZ_H PPR16:$Zd, PPR3bAny:$Pg, ZPR16:$Zn, ZPR16:$Zm), 0>;
  def : InstAlias<"cmplt $Zd, $Pg/z, $Zm, $Zn",
                  (CMPGT_PPzZZ_S PPR32:$Zd, PPR3bAny:$Pg, ZPR32:$Zn, ZPR32:$Zm), 0>;
  def : InstAlias<"cmplt $Zd, $Pg/z, $Zm, $Zn",
                  (CMPGT_PPzZZ_D PPR64:$Zd, PPR3bAny:$Pg, ZPR64:$Zn, ZPR64:$Zm), 0>;

  def : InstAlias<"facle $Zd, $Pg/z, $Zm, $Zn",
                  (FACGE_PPzZZ_H PPR16:$Zd, PPR3bAny:$Pg, ZPR16:$Zn, ZPR16:$Zm), 0>;
  def : InstAlias<"facle $Zd, $Pg/z, $Zm, $Zn",
                  (FACGE_PPzZZ_S PPR32:$Zd, PPR3bAny:$Pg, ZPR32:$Zn, ZPR32:$Zm), 0>;
  def : InstAlias<"facle $Zd, $Pg/z, $Zm, $Zn",
                  (FACGE_PPzZZ_D PPR64:$Zd, PPR3bAny:$Pg, ZPR64:$Zn, ZPR64:$Zm), 0>;

  def : InstAlias<"faclt $Zd, $Pg/z, $Zm, $Zn",
                  (FACGT_PPzZZ_H PPR16:$Zd, PPR3bAny:$Pg, ZPR16:$Zn, ZPR16:$Zm), 0>;
  def : InstAlias<"faclt $Zd, $Pg/z, $Zm, $Zn",
                  (FACGT_PPzZZ_S PPR32:$Zd, PPR3bAny:$Pg, ZPR32:$Zn, ZPR32:$Zm), 0>;
  def : InstAlias<"faclt $Zd, $Pg/z, $Zm, $Zn",
                  (FACGT_PPzZZ_D PPR64:$Zd, PPR3bAny:$Pg, ZPR64:$Zn, ZPR64:$Zm), 0>;

  def : InstAlias<"fcmle $Zd, $Pg/z, $Zm, $Zn",
                  (FCMGE_PPzZZ_H PPR16:$Zd, PPR3bAny:$Pg, ZPR16:$Zn, ZPR16:$Zm), 0>;
  def : InstAlias<"fcmle $Zd, $Pg/z, $Zm, $Zn",
                  (FCMGE_PPzZZ_S PPR32:$Zd, PPR3bAny:$Pg, ZPR32:$Zn, ZPR32:$Zm), 0>;
  def : InstAlias<"fcmle $Zd, $Pg/z, $Zm, $Zn",
                  (FCMGE_PPzZZ_D PPR64:$Zd, PPR3bAny:$Pg, ZPR64:$Zn, ZPR64:$Zm), 0>;

  def : InstAlias<"fcmlt $Zd, $Pg/z, $Zm, $Zn",
                  (FCMGT_PPzZZ_H PPR16:$Zd, PPR3bAny:$Pg, ZPR16:$Zn, ZPR16:$Zm), 0>;
  def : InstAlias<"fcmlt $Zd, $Pg/z, $Zm, $Zn",
                  (FCMGT_PPzZZ_S PPR32:$Zd, PPR3bAny:$Pg, ZPR32:$Zn, ZPR32:$Zm), 0>;
  def : InstAlias<"fcmlt $Zd, $Pg/z, $Zm, $Zn",
                  (FCMGT_PPzZZ_D PPR64:$Zd, PPR3bAny:$Pg, ZPR64:$Zn, ZPR64:$Zm), 0>;
}<|MERGE_RESOLUTION|>--- conflicted
+++ resolved
@@ -224,8 +224,6 @@
   def FEXPA_ZZ_S : sve_int_bin_cons_misc_0_c<0b10000000, "fexpa", ZPR32>;
   def FEXPA_ZZ_D : sve_int_bin_cons_misc_0_c<0b11000000, "fexpa", ZPR64>;
 
-<<<<<<< HEAD
-=======
   def BRKPA_PPzPP  : sve_int_brkp<0b00, "brkpa">;
   def BRKPAS_PPzPP : sve_int_brkp<0b10, "brkpas">;
   def BRKPB_PPzPP  : sve_int_brkp<0b01, "brkpb">;
@@ -246,7 +244,6 @@
   defm PFIRST  : sve_int_pfirst<0b00000, "pfirst">;
   defm PNEXT   : sve_int_pnext<0b00110, "pnext">;
 
->>>>>>> ad88a999
   def AND_PPzPP   : sve_int_pred_log<0b0000, "and">;
   def BIC_PPzPP   : sve_int_pred_log<0b0001, "bic">;
   def EOR_PPzPP   : sve_int_pred_log<0b0010, "eor">;
