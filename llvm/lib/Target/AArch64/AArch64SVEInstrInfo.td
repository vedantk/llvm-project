//=- AArch64SVEInstrInfo.td -  AArch64 SVE Instructions -*- tablegen -*-----=//
//
// Part of the LLVM Project, under the Apache License v2.0 with LLVM Exceptions.
// See https://llvm.org/LICENSE.txt for license information.
// SPDX-License-Identifier: Apache-2.0 WITH LLVM-exception
//
//===----------------------------------------------------------------------===//
//
// AArch64 Scalable Vector Extension (SVE) Instruction definitions.
//
//===----------------------------------------------------------------------===//

let Predicates = [HasSVE] in {

  def RDFFR_PPz  : sve_int_rdffr_pred<0b0, "rdffr">;
  def RDFFRS_PPz : sve_int_rdffr_pred<0b1, "rdffrs">;
  def RDFFR_P    : sve_int_rdffr_unpred<"rdffr">;
  def SETFFR     : sve_int_setffr<"setffr">;
  def WRFFR      : sve_int_wrffr<"wrffr">;

  defm ADD_ZZZ   : sve_int_bin_cons_arit_0<0b000, "add">;
  defm SUB_ZZZ   : sve_int_bin_cons_arit_0<0b001, "sub">;
  defm SQADD_ZZZ : sve_int_bin_cons_arit_0<0b100, "sqadd">;
  defm UQADD_ZZZ : sve_int_bin_cons_arit_0<0b101, "uqadd">;
  defm SQSUB_ZZZ : sve_int_bin_cons_arit_0<0b110, "sqsub">;
  defm UQSUB_ZZZ : sve_int_bin_cons_arit_0<0b111, "uqsub">;

  defm AND_ZZZ : sve_int_bin_cons_log<0b00, "and">;
  defm ORR_ZZZ : sve_int_bin_cons_log<0b01, "orr">;
  defm EOR_ZZZ : sve_int_bin_cons_log<0b10, "eor">;
  defm BIC_ZZZ : sve_int_bin_cons_log<0b11, "bic">;

  defm ADD_ZPmZ   : sve_int_bin_pred_arit_0<0b000, "add">;
  defm SUB_ZPmZ   : sve_int_bin_pred_arit_0<0b001, "sub">;
  defm SUBR_ZPmZ  : sve_int_bin_pred_arit_0<0b011, "subr">;

  defm ORR_ZPmZ : sve_int_bin_pred_log<0b000, "orr">;
  defm EOR_ZPmZ : sve_int_bin_pred_log<0b001, "eor">;
  defm AND_ZPmZ : sve_int_bin_pred_log<0b010, "and">;
  defm BIC_ZPmZ : sve_int_bin_pred_log<0b011, "bic">;

  defm ADD_ZI   : sve_int_arith_imm0<0b000, "add">;
  defm SUB_ZI   : sve_int_arith_imm0<0b001, "sub">;
  defm SUBR_ZI  : sve_int_arith_imm0<0b011, "subr">;
  defm SQADD_ZI : sve_int_arith_imm0<0b100, "sqadd">;
  defm UQADD_ZI : sve_int_arith_imm0<0b101, "uqadd">;
  defm SQSUB_ZI : sve_int_arith_imm0<0b110, "sqsub">;
  defm UQSUB_ZI : sve_int_arith_imm0<0b111, "uqsub">;

  defm MAD_ZPmZZ : sve_int_mladdsub_vvv_pred<0b0, "mad">;
  defm MSB_ZPmZZ : sve_int_mladdsub_vvv_pred<0b1, "msb">;
  defm MLA_ZPmZZ : sve_int_mlas_vvv_pred<0b0, "mla">;
  defm MLS_ZPmZZ : sve_int_mlas_vvv_pred<0b1, "mls">;

  // SVE predicated integer reductions.
  defm SADDV_VPZ : sve_int_reduce_0_saddv<0b000, "saddv">;
  defm UADDV_VPZ : sve_int_reduce_0_uaddv<0b001, "uaddv">;
  defm SMAXV_VPZ : sve_int_reduce_1<0b000, "smaxv">;
  defm UMAXV_VPZ : sve_int_reduce_1<0b001, "umaxv">;
  defm SMINV_VPZ : sve_int_reduce_1<0b010, "sminv">;
  defm UMINV_VPZ : sve_int_reduce_1<0b011, "uminv">;
  defm ORV_VPZ   : sve_int_reduce_2<0b000, "orv">;
  defm EORV_VPZ  : sve_int_reduce_2<0b001, "eorv">;
  defm ANDV_VPZ  : sve_int_reduce_2<0b010, "andv">;

  defm ORR_ZI : sve_int_log_imm<0b00, "orr", "orn">;
  defm EOR_ZI : sve_int_log_imm<0b01, "eor", "eon">;
  defm AND_ZI : sve_int_log_imm<0b10, "and", "bic">;

  defm SMAX_ZI   : sve_int_arith_imm1<0b00, "smax", simm8>;
  defm SMIN_ZI   : sve_int_arith_imm1<0b10, "smin", simm8>;
  defm UMAX_ZI   : sve_int_arith_imm1<0b01, "umax", imm0_255>;
  defm UMIN_ZI   : sve_int_arith_imm1<0b11, "umin", imm0_255>;

  defm MUL_ZI    : sve_int_arith_imm2<"mul">;
  defm MUL_ZPmZ   : sve_int_bin_pred_arit_2<0b000, "mul">;
  defm SMULH_ZPmZ : sve_int_bin_pred_arit_2<0b010, "smulh">;
  defm UMULH_ZPmZ : sve_int_bin_pred_arit_2<0b011, "umulh">;

  defm SDIV_ZPmZ  : sve_int_bin_pred_arit_2_div<0b100, "sdiv">;
  defm UDIV_ZPmZ  : sve_int_bin_pred_arit_2_div<0b101, "udiv">;
  defm SDIVR_ZPmZ : sve_int_bin_pred_arit_2_div<0b110, "sdivr">;
  defm UDIVR_ZPmZ : sve_int_bin_pred_arit_2_div<0b111, "udivr">;

  defm SDOT_ZZZ : sve_intx_dot<0b0, "sdot">;
  defm UDOT_ZZZ : sve_intx_dot<0b1, "udot">;

  defm SDOT_ZZZI : sve_intx_dot_by_indexed_elem<0b0, "sdot">;
  defm UDOT_ZZZI : sve_intx_dot_by_indexed_elem<0b1, "udot">;

  defm SXTB_ZPmZ : sve_int_un_pred_arit_0_h<0b000, "sxtb">;
  defm UXTB_ZPmZ : sve_int_un_pred_arit_0_h<0b001, "uxtb">;
  defm SXTH_ZPmZ : sve_int_un_pred_arit_0_w<0b010, "sxth">;
  defm UXTH_ZPmZ : sve_int_un_pred_arit_0_w<0b011, "uxth">;
  defm SXTW_ZPmZ : sve_int_un_pred_arit_0_d<0b100, "sxtw">;
  defm UXTW_ZPmZ : sve_int_un_pred_arit_0_d<0b101, "uxtw">;
  defm ABS_ZPmZ  : sve_int_un_pred_arit_0<  0b110, "abs">;
  defm NEG_ZPmZ  : sve_int_un_pred_arit_0<  0b111, "neg">;

  defm CLS_ZPmZ  : sve_int_un_pred_arit_1<   0b000, "cls">;
  defm CLZ_ZPmZ  : sve_int_un_pred_arit_1<   0b001, "clz">;
  defm CNT_ZPmZ  : sve_int_un_pred_arit_1<   0b010, "cnt">;
  defm CNOT_ZPmZ : sve_int_un_pred_arit_1<   0b011, "cnot">;
  defm NOT_ZPmZ  : sve_int_un_pred_arit_1<   0b110, "not">;
  defm FABS_ZPmZ : sve_int_un_pred_arit_1_fp<0b100, "fabs">;
  defm FNEG_ZPmZ : sve_int_un_pred_arit_1_fp<0b101, "fneg">;

  defm SMAX_ZPmZ : sve_int_bin_pred_arit_1<0b000, "smax">;
  defm UMAX_ZPmZ : sve_int_bin_pred_arit_1<0b001, "umax">;
  defm SMIN_ZPmZ : sve_int_bin_pred_arit_1<0b010, "smin">;
  defm UMIN_ZPmZ : sve_int_bin_pred_arit_1<0b011, "umin">;
  defm SABD_ZPmZ : sve_int_bin_pred_arit_1<0b100, "sabd">;
  defm UABD_ZPmZ : sve_int_bin_pred_arit_1<0b101, "uabd">;

  defm FRECPE_ZZ  : sve_fp_2op_u_zd<0b110, "frecpe">;
  defm FRSQRTE_ZZ : sve_fp_2op_u_zd<0b111, "frsqrte">;

  defm FADD_ZPmI    : sve_fp_2op_i_p_zds<0b000, "fadd", sve_fpimm_half_one>;
  defm FSUB_ZPmI    : sve_fp_2op_i_p_zds<0b001, "fsub", sve_fpimm_half_one>;
  defm FMUL_ZPmI    : sve_fp_2op_i_p_zds<0b010, "fmul", sve_fpimm_half_two>;
  defm FSUBR_ZPmI   : sve_fp_2op_i_p_zds<0b011, "fsubr", sve_fpimm_half_one>;
  defm FMAXNM_ZPmI  : sve_fp_2op_i_p_zds<0b100, "fmaxnm", sve_fpimm_zero_one>;
  defm FMINNM_ZPmI  : sve_fp_2op_i_p_zds<0b101, "fminnm", sve_fpimm_zero_one>;
  defm FMAX_ZPmI    : sve_fp_2op_i_p_zds<0b110, "fmax", sve_fpimm_zero_one>;
  defm FMIN_ZPmI    : sve_fp_2op_i_p_zds<0b111, "fmin", sve_fpimm_zero_one>;

  defm FADD_ZPmZ   : sve_fp_2op_p_zds<0b0000, "fadd">;
  defm FSUB_ZPmZ   : sve_fp_2op_p_zds<0b0001, "fsub">;
  defm FMUL_ZPmZ   : sve_fp_2op_p_zds<0b0010, "fmul">;
  defm FSUBR_ZPmZ  : sve_fp_2op_p_zds<0b0011, "fsubr">;
  defm FMAXNM_ZPmZ : sve_fp_2op_p_zds<0b0100, "fmaxnm">;
  defm FMINNM_ZPmZ : sve_fp_2op_p_zds<0b0101, "fminnm">;
  defm FMAX_ZPmZ   : sve_fp_2op_p_zds<0b0110, "fmax">;
  defm FMIN_ZPmZ   : sve_fp_2op_p_zds<0b0111, "fmin">;
  defm FABD_ZPmZ   : sve_fp_2op_p_zds<0b1000, "fabd">;
  defm FSCALE_ZPmZ : sve_fp_2op_p_zds<0b1001, "fscale">;
  defm FMULX_ZPmZ  : sve_fp_2op_p_zds<0b1010, "fmulx">;
  defm FDIVR_ZPmZ  : sve_fp_2op_p_zds<0b1100, "fdivr">;
  defm FDIV_ZPmZ   : sve_fp_2op_p_zds<0b1101, "fdiv">;

  defm FADD_ZZZ    : sve_fp_3op_u_zd<0b000, "fadd">;
  defm FSUB_ZZZ    : sve_fp_3op_u_zd<0b001, "fsub">;
  defm FMUL_ZZZ    : sve_fp_3op_u_zd<0b010, "fmul">;
  defm FTSMUL_ZZZ  : sve_fp_3op_u_zd<0b011, "ftsmul">;
  defm FRECPS_ZZZ  : sve_fp_3op_u_zd<0b110, "frecps">;
  defm FRSQRTS_ZZZ : sve_fp_3op_u_zd<0b111, "frsqrts">;

  defm FTSSEL_ZZZ : sve_int_bin_cons_misc_0_b<"ftssel">;

  defm FCADD_ZPmZ : sve_fp_fcadd<"fcadd">;
  defm FCMLA_ZPmZZ : sve_fp_fcmla<"fcmla">;

  defm FMLA_ZPmZZ  : sve_fp_3op_p_zds_a<0b00, "fmla">;
  defm FMLS_ZPmZZ  : sve_fp_3op_p_zds_a<0b01, "fmls">;
  defm FNMLA_ZPmZZ : sve_fp_3op_p_zds_a<0b10, "fnmla">;
  defm FNMLS_ZPmZZ : sve_fp_3op_p_zds_a<0b11, "fnmls">;

  defm FMAD_ZPmZZ  : sve_fp_3op_p_zds_b<0b00, "fmad">;
  defm FMSB_ZPmZZ  : sve_fp_3op_p_zds_b<0b01, "fmsb">;
  defm FNMAD_ZPmZZ : sve_fp_3op_p_zds_b<0b10, "fnmad">;
  defm FNMSB_ZPmZZ : sve_fp_3op_p_zds_b<0b11, "fnmsb">;

  defm FTMAD_ZZI : sve_fp_ftmad<"ftmad">;

  defm FMLA_ZZZI : sve_fp_fma_by_indexed_elem<0b0, "fmla">;
  defm FMLS_ZZZI : sve_fp_fma_by_indexed_elem<0b1, "fmls">;

  defm FCMLA_ZZZI : sve_fp_fcmla_by_indexed_elem<"fcmla">;
  defm FMUL_ZZZI   : sve_fp_fmul_by_indexed_elem<"fmul">;

  // SVE floating point reductions.
  defm FADDA_VPZ   : sve_fp_2op_p_vd<0b000, "fadda">;
  defm FADDV_VPZ   : sve_fp_fast_red<0b000, "faddv">;
  defm FMAXNMV_VPZ : sve_fp_fast_red<0b100, "fmaxnmv">;
  defm FMINNMV_VPZ : sve_fp_fast_red<0b101, "fminnmv">;
  defm FMAXV_VPZ   : sve_fp_fast_red<0b110, "fmaxv">;
  defm FMINV_VPZ   : sve_fp_fast_red<0b111, "fminv">;

  // Splat immediate (unpredicated)
  defm DUP_ZI   : sve_int_dup_imm<"dup">;
  defm FDUP_ZI  : sve_int_dup_fpimm<"fdup">;
  defm DUPM_ZI : sve_int_dup_mask_imm<"dupm">;

  // Splat immediate (predicated)
  defm CPY_ZPmI  : sve_int_dup_imm_pred_merge<"cpy">;
  defm CPY_ZPzI  : sve_int_dup_imm_pred_zero<"cpy">;
  defm FCPY_ZPmI : sve_int_dup_fpimm_pred<"fcpy">;

  // Splat scalar register (unpredicated, GPR or vector + element index)
  defm DUP_ZR  : sve_int_perm_dup_r<"dup">;
  defm DUP_ZZI : sve_int_perm_dup_i<"dup">;

  // Splat scalar register (predicated)
  defm CPY_ZPmR : sve_int_perm_cpy_r<"cpy">;
  defm CPY_ZPmV : sve_int_perm_cpy_v<"cpy">;

  // Select elements from either vector (predicated)
  defm SEL_ZPZZ    : sve_int_sel_vvv<"sel">;

  defm SPLICE_ZPZ : sve_int_perm_splice<"splice">;
  defm COMPACT_ZPZ : sve_int_perm_compact<"compact">;
  defm INSR_ZR : sve_int_perm_insrs<"insr">;
  defm INSR_ZV : sve_int_perm_insrv<"insr">;
  def  EXT_ZZI : sve_int_perm_extract_i<"ext">;

  defm RBIT_ZPmZ : sve_int_perm_rev_rbit<"rbit">;
  defm REVB_ZPmZ : sve_int_perm_rev_revb<"revb">;
  defm REVH_ZPmZ : sve_int_perm_rev_revh<"revh">;
  defm REVW_ZPmZ : sve_int_perm_rev_revw<"revw">;

  defm REV_PP : sve_int_perm_reverse_p<"rev">;
  defm REV_ZZ : sve_int_perm_reverse_z<"rev">;

  defm SUNPKLO_ZZ : sve_int_perm_unpk<0b00, "sunpklo">;
  defm SUNPKHI_ZZ : sve_int_perm_unpk<0b01, "sunpkhi">;
  defm UUNPKLO_ZZ : sve_int_perm_unpk<0b10, "uunpklo">;
  defm UUNPKHI_ZZ : sve_int_perm_unpk<0b11, "uunpkhi">;

  def  PUNPKLO_PP : sve_int_perm_punpk<0b0, "punpklo">;
  def  PUNPKHI_PP : sve_int_perm_punpk<0b1, "punpkhi">;

  defm MOVPRFX_ZPzZ : sve_int_movprfx_pred_zero<0b000, "movprfx">;
  defm MOVPRFX_ZPmZ : sve_int_movprfx_pred_merge<0b001, "movprfx">;
  def MOVPRFX_ZZ : sve_int_bin_cons_misc_0_c<0b00000001, "movprfx", ZPRAny>;
  def FEXPA_ZZ_H : sve_int_bin_cons_misc_0_c<0b01000000, "fexpa", ZPR16>;
  def FEXPA_ZZ_S : sve_int_bin_cons_misc_0_c<0b10000000, "fexpa", ZPR32>;
  def FEXPA_ZZ_D : sve_int_bin_cons_misc_0_c<0b11000000, "fexpa", ZPR64>;

  def BRKPA_PPzPP  : sve_int_brkp<0b00, "brkpa">;
  def BRKPAS_PPzPP : sve_int_brkp<0b10, "brkpas">;
  def BRKPB_PPzPP  : sve_int_brkp<0b01, "brkpb">;
  def BRKPBS_PPzPP : sve_int_brkp<0b11, "brkpbs">;

  def BRKN_PPzP    : sve_int_brkn<0b0, "brkn">;
  def BRKNS_PPzP   : sve_int_brkn<0b1, "brkns">;

  defm BRKA_PPzP  : sve_int_break_z<0b000, "brka">;
  defm BRKA_PPmP  : sve_int_break_m<0b001, "brka">;
  defm BRKAS_PPzP : sve_int_break_z<0b010, "brkas">;
  defm BRKB_PPzP  : sve_int_break_z<0b100, "brkb">;
  defm BRKB_PPmP  : sve_int_break_m<0b101, "brkb">;
  defm BRKBS_PPzP : sve_int_break_z<0b110, "brkbs">;

  def PTEST_PP : sve_int_ptest<0b010000, "ptest">;
  def PFALSE   : sve_int_pfalse<0b000000, "pfalse">;
  defm PFIRST  : sve_int_pfirst<0b00000, "pfirst">;
  defm PNEXT   : sve_int_pnext<0b00110, "pnext">;

  def AND_PPzPP   : sve_int_pred_log<0b0000, "and">;
  def BIC_PPzPP   : sve_int_pred_log<0b0001, "bic">;
  def EOR_PPzPP   : sve_int_pred_log<0b0010, "eor">;
  def SEL_PPPP    : sve_int_pred_log<0b0011, "sel">;
  def ANDS_PPzPP  : sve_int_pred_log<0b0100, "ands">;
  def BICS_PPzPP  : sve_int_pred_log<0b0101, "bics">;
  def EORS_PPzPP  : sve_int_pred_log<0b0110, "eors">;
  def ORR_PPzPP   : sve_int_pred_log<0b1000, "orr">;
  def ORN_PPzPP   : sve_int_pred_log<0b1001, "orn">;
  def NOR_PPzPP   : sve_int_pred_log<0b1010, "nor">;
  def NAND_PPzPP  : sve_int_pred_log<0b1011, "nand">;
  def ORRS_PPzPP  : sve_int_pred_log<0b1100, "orrs">;
  def ORNS_PPzPP  : sve_int_pred_log<0b1101, "orns">;
  def NORS_PPzPP  : sve_int_pred_log<0b1110, "nors">;
  def NANDS_PPzPP : sve_int_pred_log<0b1111, "nands">;

  defm CLASTA_RPZ : sve_int_perm_clast_rz<0, "clasta">;
  defm CLASTB_RPZ : sve_int_perm_clast_rz<1, "clastb">;
  defm CLASTA_VPZ : sve_int_perm_clast_vz<0, "clasta">;
  defm CLASTB_VPZ : sve_int_perm_clast_vz<1, "clastb">;
  defm CLASTA_ZPZ : sve_int_perm_clast_zz<0, "clasta">;
  defm CLASTB_ZPZ : sve_int_perm_clast_zz<1, "clastb">;

  defm LASTA_RPZ : sve_int_perm_last_r<0, "lasta">;
  defm LASTB_RPZ : sve_int_perm_last_r<1, "lastb">;
  defm LASTA_VPZ : sve_int_perm_last_v<0, "lasta">;
  defm LASTB_VPZ : sve_int_perm_last_v<1, "lastb">;

  // continuous load with reg+immediate
  defm LD1B_IMM    : sve_mem_cld_si<0b0000, "ld1b",  Z_b, ZPR8>;
  defm LD1B_H_IMM  : sve_mem_cld_si<0b0001, "ld1b",  Z_h, ZPR16>;
  defm LD1B_S_IMM  : sve_mem_cld_si<0b0010, "ld1b",  Z_s, ZPR32>;
  defm LD1B_D_IMM  : sve_mem_cld_si<0b0011, "ld1b",  Z_d, ZPR64>;
  defm LD1SW_D_IMM : sve_mem_cld_si<0b0100, "ld1sw", Z_d, ZPR64>;
  defm LD1H_IMM    : sve_mem_cld_si<0b0101, "ld1h",  Z_h, ZPR16>;
  defm LD1H_S_IMM  : sve_mem_cld_si<0b0110, "ld1h",  Z_s, ZPR32>;
  defm LD1H_D_IMM  : sve_mem_cld_si<0b0111, "ld1h",  Z_d, ZPR64>;
  defm LD1SH_D_IMM : sve_mem_cld_si<0b1000, "ld1sh", Z_d, ZPR64>;
  defm LD1SH_S_IMM : sve_mem_cld_si<0b1001, "ld1sh", Z_s, ZPR32>;
  defm LD1W_IMM    : sve_mem_cld_si<0b1010, "ld1w",  Z_s, ZPR32>;
  defm LD1W_D_IMM  : sve_mem_cld_si<0b1011, "ld1w",  Z_d, ZPR64>;
  defm LD1SB_D_IMM : sve_mem_cld_si<0b1100, "ld1sb", Z_d, ZPR64>;
  defm LD1SB_S_IMM : sve_mem_cld_si<0b1101, "ld1sb", Z_s, ZPR32>;
  defm LD1SB_H_IMM : sve_mem_cld_si<0b1110, "ld1sb", Z_h, ZPR16>;
  defm LD1D_IMM    : sve_mem_cld_si<0b1111, "ld1d",  Z_d, ZPR64>;

  // LD1R loads (splat scalar to vector)
  defm LD1RB_IMM    : sve_mem_ld_dup<0b00, 0b00, "ld1rb",  Z_b, ZPR8,  uimm6s1>;
  defm LD1RB_H_IMM  : sve_mem_ld_dup<0b00, 0b01, "ld1rb",  Z_h, ZPR16, uimm6s1>;
  defm LD1RB_S_IMM  : sve_mem_ld_dup<0b00, 0b10, "ld1rb",  Z_s, ZPR32, uimm6s1>;
  defm LD1RB_D_IMM  : sve_mem_ld_dup<0b00, 0b11, "ld1rb",  Z_d, ZPR64, uimm6s1>;
  defm LD1RSW_IMM   : sve_mem_ld_dup<0b01, 0b00, "ld1rsw", Z_d, ZPR64, uimm6s4>;
  defm LD1RH_IMM    : sve_mem_ld_dup<0b01, 0b01, "ld1rh",  Z_h, ZPR16, uimm6s2>;
  defm LD1RH_S_IMM  : sve_mem_ld_dup<0b01, 0b10, "ld1rh",  Z_s, ZPR32, uimm6s2>;
  defm LD1RH_D_IMM  : sve_mem_ld_dup<0b01, 0b11, "ld1rh",  Z_d, ZPR64, uimm6s2>;
  defm LD1RSH_D_IMM : sve_mem_ld_dup<0b10, 0b00, "ld1rsh", Z_d, ZPR64, uimm6s2>;
  defm LD1RSH_S_IMM : sve_mem_ld_dup<0b10, 0b01, "ld1rsh", Z_s, ZPR32, uimm6s2>;
  defm LD1RW_IMM    : sve_mem_ld_dup<0b10, 0b10, "ld1rw",  Z_s, ZPR32, uimm6s4>;
  defm LD1RW_D_IMM  : sve_mem_ld_dup<0b10, 0b11, "ld1rw",  Z_d, ZPR64, uimm6s4>;
  defm LD1RSB_D_IMM : sve_mem_ld_dup<0b11, 0b00, "ld1rsb", Z_d, ZPR64, uimm6s1>;
  defm LD1RSB_S_IMM : sve_mem_ld_dup<0b11, 0b01, "ld1rsb", Z_s, ZPR32, uimm6s1>;
  defm LD1RSB_H_IMM : sve_mem_ld_dup<0b11, 0b10, "ld1rsb", Z_h, ZPR16, uimm6s1>;
  defm LD1RD_IMM    : sve_mem_ld_dup<0b11, 0b11, "ld1rd",  Z_d, ZPR64, uimm6s8>;

  // LD1RQ loads (load quadword-vector and splat to scalable vector)
  defm LD1RQ_B_IMM  : sve_mem_ldqr_si<0b00, "ld1rqb", Z_b, ZPR8>;
  defm LD1RQ_H_IMM  : sve_mem_ldqr_si<0b01, "ld1rqh", Z_h, ZPR16>;
  defm LD1RQ_W_IMM  : sve_mem_ldqr_si<0b10, "ld1rqw", Z_s, ZPR32>;
  defm LD1RQ_D_IMM  : sve_mem_ldqr_si<0b11, "ld1rqd", Z_d, ZPR64>;
  defm LD1RQ_B      : sve_mem_ldqr_ss<0b00, "ld1rqb", Z_b, ZPR8,  GPR64NoXZRshifted8>;
  defm LD1RQ_H      : sve_mem_ldqr_ss<0b01, "ld1rqh", Z_h, ZPR16, GPR64NoXZRshifted16>;
  defm LD1RQ_W      : sve_mem_ldqr_ss<0b10, "ld1rqw", Z_s, ZPR32, GPR64NoXZRshifted32>;
  defm LD1RQ_D      : sve_mem_ldqr_ss<0b11, "ld1rqd", Z_d, ZPR64, GPR64NoXZRshifted64>;

  // continuous load with reg+reg addressing.
  defm LD1B    : sve_mem_cld_ss<0b0000, "ld1b",  Z_b, ZPR8,  GPR64NoXZRshifted8>;
  defm LD1B_H  : sve_mem_cld_ss<0b0001, "ld1b",  Z_h, ZPR16, GPR64NoXZRshifted8>;
  defm LD1B_S  : sve_mem_cld_ss<0b0010, "ld1b",  Z_s, ZPR32, GPR64NoXZRshifted8>;
  defm LD1B_D  : sve_mem_cld_ss<0b0011, "ld1b",  Z_d, ZPR64, GPR64NoXZRshifted8>;
  defm LD1SW_D : sve_mem_cld_ss<0b0100, "ld1sw", Z_d, ZPR64, GPR64NoXZRshifted32>;
  defm LD1H    : sve_mem_cld_ss<0b0101, "ld1h",  Z_h, ZPR16, GPR64NoXZRshifted16>;
  defm LD1H_S  : sve_mem_cld_ss<0b0110, "ld1h",  Z_s, ZPR32, GPR64NoXZRshifted16>;
  defm LD1H_D  : sve_mem_cld_ss<0b0111, "ld1h",  Z_d, ZPR64, GPR64NoXZRshifted16>;
  defm LD1SH_D : sve_mem_cld_ss<0b1000, "ld1sh", Z_d, ZPR64, GPR64NoXZRshifted16>;
  defm LD1SH_S : sve_mem_cld_ss<0b1001, "ld1sh", Z_s, ZPR32, GPR64NoXZRshifted16>;
  defm LD1W    : sve_mem_cld_ss<0b1010, "ld1w",  Z_s, ZPR32, GPR64NoXZRshifted32>;
  defm LD1W_D  : sve_mem_cld_ss<0b1011, "ld1w",  Z_d, ZPR64, GPR64NoXZRshifted32>;
  defm LD1SB_D : sve_mem_cld_ss<0b1100, "ld1sb", Z_d, ZPR64, GPR64NoXZRshifted8>;
  defm LD1SB_S : sve_mem_cld_ss<0b1101, "ld1sb", Z_s, ZPR32, GPR64NoXZRshifted8>;
  defm LD1SB_H : sve_mem_cld_ss<0b1110, "ld1sb", Z_h, ZPR16, GPR64NoXZRshifted8>;
  defm LD1D    : sve_mem_cld_ss<0b1111, "ld1d",  Z_d, ZPR64, GPR64NoXZRshifted64>;

  // non-faulting continuous load with reg+immediate
  defm LDNF1B_IMM    : sve_mem_cldnf_si<0b0000, "ldnf1b",  Z_b, ZPR8>;
  defm LDNF1B_H_IMM  : sve_mem_cldnf_si<0b0001, "ldnf1b",  Z_h, ZPR16>;
  defm LDNF1B_S_IMM  : sve_mem_cldnf_si<0b0010, "ldnf1b",  Z_s, ZPR32>;
  defm LDNF1B_D_IMM  : sve_mem_cldnf_si<0b0011, "ldnf1b",  Z_d, ZPR64>;
  defm LDNF1SW_D_IMM : sve_mem_cldnf_si<0b0100, "ldnf1sw", Z_d, ZPR64>;
  defm LDNF1H_IMM    : sve_mem_cldnf_si<0b0101, "ldnf1h",  Z_h, ZPR16>;
  defm LDNF1H_S_IMM  : sve_mem_cldnf_si<0b0110, "ldnf1h",  Z_s, ZPR32>;
  defm LDNF1H_D_IMM  : sve_mem_cldnf_si<0b0111, "ldnf1h",  Z_d, ZPR64>;
  defm LDNF1SH_D_IMM : sve_mem_cldnf_si<0b1000, "ldnf1sh", Z_d, ZPR64>;
  defm LDNF1SH_S_IMM : sve_mem_cldnf_si<0b1001, "ldnf1sh", Z_s, ZPR32>;
  defm LDNF1W_IMM    : sve_mem_cldnf_si<0b1010, "ldnf1w",  Z_s, ZPR32>;
  defm LDNF1W_D_IMM  : sve_mem_cldnf_si<0b1011, "ldnf1w",  Z_d, ZPR64>;
  defm LDNF1SB_D_IMM : sve_mem_cldnf_si<0b1100, "ldnf1sb", Z_d, ZPR64>;
  defm LDNF1SB_S_IMM : sve_mem_cldnf_si<0b1101, "ldnf1sb", Z_s, ZPR32>;
  defm LDNF1SB_H_IMM : sve_mem_cldnf_si<0b1110, "ldnf1sb", Z_h, ZPR16>;
  defm LDNF1D_IMM    : sve_mem_cldnf_si<0b1111, "ldnf1d",  Z_d, ZPR64>;

  // First-faulting loads with reg+reg addressing.
  defm LDFF1B    : sve_mem_cldff_ss<0b0000, "ldff1b",  Z_b, ZPR8,  GPR64shifted8>;
  defm LDFF1B_H  : sve_mem_cldff_ss<0b0001, "ldff1b",  Z_h, ZPR16, GPR64shifted8>;
  defm LDFF1B_S  : sve_mem_cldff_ss<0b0010, "ldff1b",  Z_s, ZPR32, GPR64shifted8>;
  defm LDFF1B_D  : sve_mem_cldff_ss<0b0011, "ldff1b",  Z_d, ZPR64, GPR64shifted8>;
  defm LDFF1SW_D : sve_mem_cldff_ss<0b0100, "ldff1sw", Z_d, ZPR64, GPR64shifted32>;
  defm LDFF1H    : sve_mem_cldff_ss<0b0101, "ldff1h",  Z_h, ZPR16, GPR64shifted16>;
  defm LDFF1H_S  : sve_mem_cldff_ss<0b0110, "ldff1h",  Z_s, ZPR32, GPR64shifted16>;
  defm LDFF1H_D  : sve_mem_cldff_ss<0b0111, "ldff1h",  Z_d, ZPR64, GPR64shifted16>;
  defm LDFF1SH_D : sve_mem_cldff_ss<0b1000, "ldff1sh", Z_d, ZPR64, GPR64shifted16>;
  defm LDFF1SH_S : sve_mem_cldff_ss<0b1001, "ldff1sh", Z_s, ZPR32, GPR64shifted16>;
  defm LDFF1W    : sve_mem_cldff_ss<0b1010, "ldff1w",  Z_s, ZPR32, GPR64shifted32>;
  defm LDFF1W_D  : sve_mem_cldff_ss<0b1011, "ldff1w",  Z_d, ZPR64, GPR64shifted32>;
  defm LDFF1SB_D : sve_mem_cldff_ss<0b1100, "ldff1sb", Z_d, ZPR64, GPR64shifted8>;
  defm LDFF1SB_S : sve_mem_cldff_ss<0b1101, "ldff1sb", Z_s, ZPR32, GPR64shifted8>;
  defm LDFF1SB_H : sve_mem_cldff_ss<0b1110, "ldff1sb", Z_h, ZPR16, GPR64shifted8>;
  defm LDFF1D    : sve_mem_cldff_ss<0b1111, "ldff1d",  Z_d, ZPR64, GPR64shifted64>;

  // LD(2|3|4) structured loads with reg+immediate
  defm LD2B_IMM : sve_mem_eld_si<0b00, 0b01, ZZ_b,   "ld2b", simm4s2>;
  defm LD3B_IMM : sve_mem_eld_si<0b00, 0b10, ZZZ_b,  "ld3b", simm4s3>;
  defm LD4B_IMM : sve_mem_eld_si<0b00, 0b11, ZZZZ_b, "ld4b", simm4s4>;
  defm LD2H_IMM : sve_mem_eld_si<0b01, 0b01, ZZ_h,   "ld2h", simm4s2>;
  defm LD3H_IMM : sve_mem_eld_si<0b01, 0b10, ZZZ_h,  "ld3h", simm4s3>;
  defm LD4H_IMM : sve_mem_eld_si<0b01, 0b11, ZZZZ_h, "ld4h", simm4s4>;
  defm LD2W_IMM : sve_mem_eld_si<0b10, 0b01, ZZ_s,   "ld2w", simm4s2>;
  defm LD3W_IMM : sve_mem_eld_si<0b10, 0b10, ZZZ_s,  "ld3w", simm4s3>;
  defm LD4W_IMM : sve_mem_eld_si<0b10, 0b11, ZZZZ_s, "ld4w", simm4s4>;
  defm LD2D_IMM : sve_mem_eld_si<0b11, 0b01, ZZ_d,   "ld2d", simm4s2>;
  defm LD3D_IMM : sve_mem_eld_si<0b11, 0b10, ZZZ_d,  "ld3d", simm4s3>;
  defm LD4D_IMM : sve_mem_eld_si<0b11, 0b11, ZZZZ_d, "ld4d", simm4s4>;

  // LD(2|3|4) structured loads (register + register)
  def LD2B : sve_mem_eld_ss<0b00, 0b01, ZZ_b,   "ld2b", GPR64NoXZRshifted8>;
  def LD3B : sve_mem_eld_ss<0b00, 0b10, ZZZ_b,  "ld3b", GPR64NoXZRshifted8>;
  def LD4B : sve_mem_eld_ss<0b00, 0b11, ZZZZ_b, "ld4b", GPR64NoXZRshifted8>;
  def LD2H : sve_mem_eld_ss<0b01, 0b01, ZZ_h,   "ld2h", GPR64NoXZRshifted16>;
  def LD3H : sve_mem_eld_ss<0b01, 0b10, ZZZ_h,  "ld3h", GPR64NoXZRshifted16>;
  def LD4H : sve_mem_eld_ss<0b01, 0b11, ZZZZ_h, "ld4h", GPR64NoXZRshifted16>;
  def LD2W : sve_mem_eld_ss<0b10, 0b01, ZZ_s,   "ld2w", GPR64NoXZRshifted32>;
  def LD3W : sve_mem_eld_ss<0b10, 0b10, ZZZ_s,  "ld3w", GPR64NoXZRshifted32>;
  def LD4W : sve_mem_eld_ss<0b10, 0b11, ZZZZ_s, "ld4w", GPR64NoXZRshifted32>;
  def LD2D : sve_mem_eld_ss<0b11, 0b01, ZZ_d,   "ld2d", GPR64NoXZRshifted64>;
  def LD3D : sve_mem_eld_ss<0b11, 0b10, ZZZ_d,  "ld3d", GPR64NoXZRshifted64>;
  def LD4D : sve_mem_eld_ss<0b11, 0b11, ZZZZ_d, "ld4d", GPR64NoXZRshifted64>;

  // Gathers using unscaled 32-bit offsets, e.g.
  //    ld1h z0.s, p0/z, [x0, z0.s, uxtw]
  defm GLD1SB_S   : sve_mem_32b_gld_vs_32_unscaled<0b0000, "ld1sb",   ZPR32ExtSXTW8Only, ZPR32ExtUXTW8Only>;
  defm GLDFF1SB_S : sve_mem_32b_gld_vs_32_unscaled<0b0001, "ldff1sb", ZPR32ExtSXTW8Only, ZPR32ExtUXTW8Only>;
  defm GLD1B_S    : sve_mem_32b_gld_vs_32_unscaled<0b0010, "ld1b",    ZPR32ExtSXTW8Only, ZPR32ExtUXTW8Only>;
  defm GLDFF1B_S  : sve_mem_32b_gld_vs_32_unscaled<0b0011, "ldff1b",  ZPR32ExtSXTW8Only, ZPR32ExtUXTW8Only>;
  defm GLD1SH_S   : sve_mem_32b_gld_vs_32_unscaled<0b0100, "ld1sh",   ZPR32ExtSXTW8, ZPR32ExtUXTW8>;
  defm GLDFF1SH_S : sve_mem_32b_gld_vs_32_unscaled<0b0101, "ldff1sh", ZPR32ExtSXTW8, ZPR32ExtUXTW8>;
  defm GLD1H_S    : sve_mem_32b_gld_vs_32_unscaled<0b0110, "ld1h",    ZPR32ExtSXTW8, ZPR32ExtUXTW8>;
  defm GLDFF1H_S  : sve_mem_32b_gld_vs_32_unscaled<0b0111, "ldff1h",  ZPR32ExtSXTW8, ZPR32ExtUXTW8>;
  defm GLD1W      : sve_mem_32b_gld_vs_32_unscaled<0b1010, "ld1w",    ZPR32ExtSXTW8, ZPR32ExtUXTW8>;
  defm GLDFF1W    : sve_mem_32b_gld_vs_32_unscaled<0b1011, "ldff1w",  ZPR32ExtSXTW8, ZPR32ExtUXTW8>;

  // Gathers using scaled 32-bit offsets, e.g.
  //    ld1h z0.s, p0/z, [x0, z0.s, uxtw #1]
  defm GLD1SH_S   : sve_mem_32b_gld_sv_32_scaled<0b0100, "ld1sh",   ZPR32ExtSXTW16, ZPR32ExtUXTW16>;
  defm GLDFF1SH_S : sve_mem_32b_gld_sv_32_scaled<0b0101, "ldff1sh", ZPR32ExtSXTW16, ZPR32ExtUXTW16>;
  defm GLD1H_S    : sve_mem_32b_gld_sv_32_scaled<0b0110, "ld1h",    ZPR32ExtSXTW16, ZPR32ExtUXTW16>;
  defm GLDFF1H_S  : sve_mem_32b_gld_sv_32_scaled<0b0111, "ldff1h",  ZPR32ExtSXTW16, ZPR32ExtUXTW16>;
  defm GLD1W      : sve_mem_32b_gld_sv_32_scaled<0b1010, "ld1w",    ZPR32ExtSXTW32, ZPR32ExtUXTW32>;
  defm GLDFF1W    : sve_mem_32b_gld_sv_32_scaled<0b1011, "ldff1w",  ZPR32ExtSXTW32, ZPR32ExtUXTW32>;

  // Gathers using scaled 32-bit pointers with offset, e.g.
  //    ld1h z0.s, p0/z, [z0.s, #16]
  defm GLD1SB_S   : sve_mem_32b_gld_vi_32_ptrs<0b0000, "ld1sb",   imm0_31>;
  defm GLDFF1SB_S : sve_mem_32b_gld_vi_32_ptrs<0b0001, "ldff1sb", imm0_31>;
  defm GLD1B_S    : sve_mem_32b_gld_vi_32_ptrs<0b0010, "ld1b",    imm0_31>;
  defm GLDFF1B_S  : sve_mem_32b_gld_vi_32_ptrs<0b0011, "ldff1b",  imm0_31>;
  defm GLD1SH_S   : sve_mem_32b_gld_vi_32_ptrs<0b0100, "ld1sh",   uimm5s2>;
  defm GLDFF1SH_S : sve_mem_32b_gld_vi_32_ptrs<0b0101, "ldff1sh", uimm5s2>;
  defm GLD1H_S    : sve_mem_32b_gld_vi_32_ptrs<0b0110, "ld1h",    uimm5s2>;
  defm GLDFF1H_S  : sve_mem_32b_gld_vi_32_ptrs<0b0111, "ldff1h",  uimm5s2>;
  defm GLD1W      : sve_mem_32b_gld_vi_32_ptrs<0b1010, "ld1w",    uimm5s4>;
  defm GLDFF1W    : sve_mem_32b_gld_vi_32_ptrs<0b1011, "ldff1w",  uimm5s4>;

  // Gathers using scaled 64-bit pointers with offset, e.g.
  //    ld1h z0.d, p0/z, [z0.d, #16]
  defm GLD1SB_D   : sve_mem_64b_gld_vi_64_ptrs<0b0000, "ld1sb",   imm0_31>;
  defm GLDFF1SB_D : sve_mem_64b_gld_vi_64_ptrs<0b0001, "ldff1sb", imm0_31>;
  defm GLD1B_D    : sve_mem_64b_gld_vi_64_ptrs<0b0010, "ld1b",    imm0_31>;
  defm GLDFF1B_D  : sve_mem_64b_gld_vi_64_ptrs<0b0011, "ldff1b",  imm0_31>;
  defm GLD1SH_D   : sve_mem_64b_gld_vi_64_ptrs<0b0100, "ld1sh",   uimm5s2>;
  defm GLDFF1SH_D : sve_mem_64b_gld_vi_64_ptrs<0b0101, "ldff1sh", uimm5s2>;
  defm GLD1H_D    : sve_mem_64b_gld_vi_64_ptrs<0b0110, "ld1h",    uimm5s2>;
  defm GLDFF1H_D  : sve_mem_64b_gld_vi_64_ptrs<0b0111, "ldff1h",  uimm5s2>;
  defm GLD1SW_D   : sve_mem_64b_gld_vi_64_ptrs<0b1000, "ld1sw",   uimm5s4>;
  defm GLDFF1SW_D : sve_mem_64b_gld_vi_64_ptrs<0b1001, "ldff1sw", uimm5s4>;
  defm GLD1W_D    : sve_mem_64b_gld_vi_64_ptrs<0b1010, "ld1w",    uimm5s4>;
  defm GLDFF1W_D  : sve_mem_64b_gld_vi_64_ptrs<0b1011, "ldff1w",  uimm5s4>;
  defm GLD1D      : sve_mem_64b_gld_vi_64_ptrs<0b1110, "ld1d",    uimm5s8>;
  defm GLDFF1D    : sve_mem_64b_gld_vi_64_ptrs<0b1111, "ldff1d",  uimm5s8>;

  // Gathers using unscaled 64-bit offsets, e.g.
  //    ld1h z0.d, p0/z, [x0, z0.d]
  defm GLD1SB_D   : sve_mem_64b_gld_vs2_64_unscaled<0b0000, "ld1sb">;
  defm GLDFF1SB_D : sve_mem_64b_gld_vs2_64_unscaled<0b0001, "ldff1sb">;
  defm GLD1B_D    : sve_mem_64b_gld_vs2_64_unscaled<0b0010, "ld1b">;
  defm GLDFF1B_D  : sve_mem_64b_gld_vs2_64_unscaled<0b0011, "ldff1b">;
  defm GLD1SH_D   : sve_mem_64b_gld_vs2_64_unscaled<0b0100, "ld1sh">;
  defm GLDFF1SH_D : sve_mem_64b_gld_vs2_64_unscaled<0b0101, "ldff1sh">;
  defm GLD1H_D    : sve_mem_64b_gld_vs2_64_unscaled<0b0110, "ld1h">;
  defm GLDFF1H_D  : sve_mem_64b_gld_vs2_64_unscaled<0b0111, "ldff1h">;
  defm GLD1SW_D   : sve_mem_64b_gld_vs2_64_unscaled<0b1000, "ld1sw">;
  defm GLDFF1SW_D : sve_mem_64b_gld_vs2_64_unscaled<0b1001, "ldff1sw">;
  defm GLD1W_D    : sve_mem_64b_gld_vs2_64_unscaled<0b1010, "ld1w">;
  defm GLDFF1W_D  : sve_mem_64b_gld_vs2_64_unscaled<0b1011, "ldff1w">;
  defm GLD1D      : sve_mem_64b_gld_vs2_64_unscaled<0b1110, "ld1d">;
  defm GLDFF1D    : sve_mem_64b_gld_vs2_64_unscaled<0b1111, "ldff1d">;

  // Gathers using scaled 64-bit offsets, e.g.
  //    ld1h z0.d, p0/z, [x0, z0.d, lsl #1]
  defm GLD1SH_D   : sve_mem_64b_gld_sv2_64_scaled<0b0100, "ld1sh",   ZPR64ExtLSL16>;
  defm GLDFF1SH_D : sve_mem_64b_gld_sv2_64_scaled<0b0101, "ldff1sh", ZPR64ExtLSL16>;
  defm GLD1H_D    : sve_mem_64b_gld_sv2_64_scaled<0b0110, "ld1h",    ZPR64ExtLSL16>;
  defm GLDFF1H_D  : sve_mem_64b_gld_sv2_64_scaled<0b0111, "ldff1h",  ZPR64ExtLSL16>;
  defm GLD1SW_D   : sve_mem_64b_gld_sv2_64_scaled<0b1000, "ld1sw",   ZPR64ExtLSL32>;
  defm GLDFF1SW_D : sve_mem_64b_gld_sv2_64_scaled<0b1001, "ldff1sw", ZPR64ExtLSL32>;
  defm GLD1W_D    : sve_mem_64b_gld_sv2_64_scaled<0b1010, "ld1w",    ZPR64ExtLSL32>;
  defm GLDFF1W_D  : sve_mem_64b_gld_sv2_64_scaled<0b1011, "ldff1w",  ZPR64ExtLSL32>;
  defm GLD1D      : sve_mem_64b_gld_sv2_64_scaled<0b1110, "ld1d",    ZPR64ExtLSL64>;
  defm GLDFF1D    : sve_mem_64b_gld_sv2_64_scaled<0b1111, "ldff1d",  ZPR64ExtLSL64>;

  // Gathers using unscaled 32-bit offsets unpacked in 64-bits elements, e.g.
  //    ld1h z0.d, p0/z, [x0, z0.d, uxtw]
  defm GLD1SB_D   : sve_mem_64b_gld_vs_32_unscaled<0b0000, "ld1sb",   ZPR64ExtSXTW8Only, ZPR64ExtUXTW8Only>;
  defm GLDFF1SB_D : sve_mem_64b_gld_vs_32_unscaled<0b0001, "ldff1sb", ZPR64ExtSXTW8Only, ZPR64ExtUXTW8Only>;
  defm GLD1B_D    : sve_mem_64b_gld_vs_32_unscaled<0b0010, "ld1b",    ZPR64ExtSXTW8Only, ZPR64ExtUXTW8Only>;
  defm GLDFF1B_D  : sve_mem_64b_gld_vs_32_unscaled<0b0011, "ldff1b",  ZPR64ExtSXTW8Only, ZPR64ExtUXTW8Only>;
  defm GLD1SH_D   : sve_mem_64b_gld_vs_32_unscaled<0b0100, "ld1sh",   ZPR64ExtSXTW8, ZPR64ExtUXTW8>;
  defm GLDFF1SH_D : sve_mem_64b_gld_vs_32_unscaled<0b0101, "ldff1sh", ZPR64ExtSXTW8, ZPR64ExtUXTW8>;
  defm GLD1H_D    : sve_mem_64b_gld_vs_32_unscaled<0b0110, "ld1h",    ZPR64ExtSXTW8, ZPR64ExtUXTW8>;
  defm GLDFF1H_D  : sve_mem_64b_gld_vs_32_unscaled<0b0111, "ldff1h",  ZPR64ExtSXTW8, ZPR64ExtUXTW8>;
  defm GLD1SW_D   : sve_mem_64b_gld_vs_32_unscaled<0b1000, "ld1sw",   ZPR64ExtSXTW8, ZPR64ExtUXTW8>;
  defm GLDFF1SW_D : sve_mem_64b_gld_vs_32_unscaled<0b1001, "ldff1sw", ZPR64ExtSXTW8, ZPR64ExtUXTW8>;
  defm GLD1W_D    : sve_mem_64b_gld_vs_32_unscaled<0b1010, "ld1w",    ZPR64ExtSXTW8, ZPR64ExtUXTW8>;
  defm GLDFF1W_D  : sve_mem_64b_gld_vs_32_unscaled<0b1011, "ldff1w",  ZPR64ExtSXTW8, ZPR64ExtUXTW8>;
  defm GLD1D      : sve_mem_64b_gld_vs_32_unscaled<0b1110, "ld1d",    ZPR64ExtSXTW8, ZPR64ExtUXTW8>;
  defm GLDFF1D    : sve_mem_64b_gld_vs_32_unscaled<0b1111, "ldff1d",  ZPR64ExtSXTW8, ZPR64ExtUXTW8>;

  // Gathers using scaled 32-bit offsets unpacked in 64-bits elements, e.g.
  //    ld1h z0.d, p0/z, [x0, z0.d, uxtw #1]
  defm GLD1SH_D   : sve_mem_64b_gld_sv_32_scaled<0b0100, "ld1sh",  ZPR64ExtSXTW16, ZPR64ExtUXTW16>;
  defm GLDFF1SH_D : sve_mem_64b_gld_sv_32_scaled<0b0101, "ldff1sh",ZPR64ExtSXTW16, ZPR64ExtUXTW16>;
  defm GLD1H_D    : sve_mem_64b_gld_sv_32_scaled<0b0110, "ld1h",   ZPR64ExtSXTW16, ZPR64ExtUXTW16>;
  defm GLDFF1H_D  : sve_mem_64b_gld_sv_32_scaled<0b0111, "ldff1h", ZPR64ExtSXTW16, ZPR64ExtUXTW16>;
  defm GLD1SW_D   : sve_mem_64b_gld_sv_32_scaled<0b1000, "ld1sw",  ZPR64ExtSXTW32, ZPR64ExtUXTW32>;
  defm GLDFF1SW_D : sve_mem_64b_gld_sv_32_scaled<0b1001, "ldff1sw",ZPR64ExtSXTW32, ZPR64ExtUXTW32>;
  defm GLD1W_D    : sve_mem_64b_gld_sv_32_scaled<0b1010, "ld1w",   ZPR64ExtSXTW32, ZPR64ExtUXTW32>;
  defm GLDFF1W_D  : sve_mem_64b_gld_sv_32_scaled<0b1011, "ldff1w", ZPR64ExtSXTW32, ZPR64ExtUXTW32>;
  defm GLD1D      : sve_mem_64b_gld_sv_32_scaled<0b1110, "ld1d",   ZPR64ExtSXTW64, ZPR64ExtUXTW64>;
  defm GLDFF1D    : sve_mem_64b_gld_sv_32_scaled<0b1111, "ldff1d", ZPR64ExtSXTW64, ZPR64ExtUXTW64>;

  // Non-temporal contiguous loads (register + immediate)
  defm LDNT1B_ZRI : sve_mem_cldnt_si<0b00, "ldnt1b", Z_b, ZPR8>;
  defm LDNT1H_ZRI : sve_mem_cldnt_si<0b01, "ldnt1h", Z_h, ZPR16>;
  defm LDNT1W_ZRI : sve_mem_cldnt_si<0b10, "ldnt1w", Z_s, ZPR32>;
  defm LDNT1D_ZRI : sve_mem_cldnt_si<0b11, "ldnt1d", Z_d, ZPR64>;

  // Non-temporal contiguous loads (register + register)
  defm LDNT1B_ZRR : sve_mem_cldnt_ss<0b00, "ldnt1b", Z_b, ZPR8,  GPR64NoXZRshifted8>;
  defm LDNT1H_ZRR : sve_mem_cldnt_ss<0b01, "ldnt1h", Z_h, ZPR16, GPR64NoXZRshifted16>;
  defm LDNT1W_ZRR : sve_mem_cldnt_ss<0b10, "ldnt1w", Z_s, ZPR32, GPR64NoXZRshifted32>;
  defm LDNT1D_ZRR : sve_mem_cldnt_ss<0b11, "ldnt1d", Z_d, ZPR64, GPR64NoXZRshifted64>;

  // contiguous store with immediates
  defm ST1B_IMM   : sve_mem_cst_si<0b00, 0b00, "st1b", Z_b, ZPR8>;
  defm ST1B_H_IMM : sve_mem_cst_si<0b00, 0b01, "st1b", Z_h, ZPR16>;
  defm ST1B_S_IMM : sve_mem_cst_si<0b00, 0b10, "st1b", Z_s, ZPR32>;
  defm ST1B_D_IMM : sve_mem_cst_si<0b00, 0b11, "st1b", Z_d, ZPR64>;
  defm ST1H_IMM   : sve_mem_cst_si<0b01, 0b01, "st1h", Z_h, ZPR16>;
  defm ST1H_S_IMM : sve_mem_cst_si<0b01, 0b10, "st1h", Z_s, ZPR32>;
  defm ST1H_D_IMM : sve_mem_cst_si<0b01, 0b11, "st1h", Z_d, ZPR64>;
  defm ST1W_IMM   : sve_mem_cst_si<0b10, 0b10, "st1w", Z_s, ZPR32>;
  defm ST1W_D_IMM : sve_mem_cst_si<0b10, 0b11, "st1w", Z_d, ZPR64>;
  defm ST1D_IMM   : sve_mem_cst_si<0b11, 0b11, "st1d", Z_d, ZPR64>;

  // contiguous store with reg+reg addressing.
  defm ST1B   : sve_mem_cst_ss<0b0000, "st1b", Z_b, ZPR8,  GPR64NoXZRshifted8>;
  defm ST1B_H : sve_mem_cst_ss<0b0001, "st1b", Z_h, ZPR16, GPR64NoXZRshifted8>;
  defm ST1B_S : sve_mem_cst_ss<0b0010, "st1b", Z_s, ZPR32, GPR64NoXZRshifted8>;
  defm ST1B_D : sve_mem_cst_ss<0b0011, "st1b", Z_d, ZPR64, GPR64NoXZRshifted8>;
  defm ST1H   : sve_mem_cst_ss<0b0101, "st1h", Z_h, ZPR16, GPR64NoXZRshifted16>;
  defm ST1H_S : sve_mem_cst_ss<0b0110, "st1h", Z_s, ZPR32, GPR64NoXZRshifted16>;
  defm ST1H_D : sve_mem_cst_ss<0b0111, "st1h", Z_d, ZPR64, GPR64NoXZRshifted16>;
  defm ST1W   : sve_mem_cst_ss<0b1010, "st1w", Z_s, ZPR32, GPR64NoXZRshifted32>;
  defm ST1W_D : sve_mem_cst_ss<0b1011, "st1w", Z_d, ZPR64, GPR64NoXZRshifted32>;
  defm ST1D   : sve_mem_cst_ss<0b1111, "st1d", Z_d, ZPR64, GPR64NoXZRshifted64>;

  // Scatters using unscaled 32-bit offsets, e.g.
  //    st1h z0.s, p0, [x0, z0.s, uxtw]
  // and unpacked:
  //    st1h z0.d, p0, [x0, z0.d, uxtw]
  defm SST1B_D : sve_mem_sst_sv_32_unscaled<0b000, "st1b", Z_d, ZPR64, ZPR64ExtSXTW8Only, ZPR64ExtUXTW8Only>;
  defm SST1B_S : sve_mem_sst_sv_32_unscaled<0b001, "st1b", Z_s, ZPR32, ZPR32ExtSXTW8Only, ZPR32ExtUXTW8Only>;
  defm SST1H_D : sve_mem_sst_sv_32_unscaled<0b010, "st1h", Z_d, ZPR64, ZPR64ExtSXTW8, ZPR64ExtUXTW8>;
  defm SST1H_S : sve_mem_sst_sv_32_unscaled<0b011, "st1h", Z_s, ZPR32, ZPR32ExtSXTW8, ZPR32ExtUXTW8>;
  defm SST1W_D : sve_mem_sst_sv_32_unscaled<0b100, "st1w", Z_d, ZPR64, ZPR64ExtSXTW8, ZPR64ExtUXTW8>;
  defm SST1W   : sve_mem_sst_sv_32_unscaled<0b101, "st1w", Z_s, ZPR32, ZPR32ExtSXTW8, ZPR32ExtUXTW8>;
  defm SST1D   : sve_mem_sst_sv_32_unscaled<0b110, "st1d", Z_d, ZPR64, ZPR64ExtSXTW8, ZPR64ExtUXTW8>;

  // Scatters using scaled 32-bit offsets, e.g.
  //    st1h z0.s, p0, [x0, z0.s, uxtw #1]
  // and unpacked:
  //    st1h z0.d, p0, [x0, z0.d, uxtw #1]
  defm SST1H_D : sve_mem_sst_sv_32_scaled<0b010, "st1h", Z_d, ZPR64, ZPR64ExtSXTW16, ZPR64ExtUXTW16>;
  defm SST1H_S : sve_mem_sst_sv_32_scaled<0b011, "st1h", Z_s, ZPR32, ZPR32ExtSXTW16, ZPR32ExtUXTW16>;
  defm SST1W_D : sve_mem_sst_sv_32_scaled<0b100, "st1w", Z_d, ZPR64, ZPR64ExtSXTW32, ZPR64ExtUXTW32>;
  defm SST1W   : sve_mem_sst_sv_32_scaled<0b101, "st1w", Z_s, ZPR32, ZPR32ExtSXTW32, ZPR32ExtUXTW32>;
  defm SST1D   : sve_mem_sst_sv_32_scaled<0b110, "st1d", Z_d, ZPR64, ZPR64ExtSXTW64, ZPR64ExtUXTW64>;

  // Scatters using 32/64-bit pointers with offset, e.g.
  //    st1h z0.s, p0, [z0.s, #16]
  //    st1h z0.d, p0, [z0.d, #16]
  defm SST1B_D : sve_mem_sst_vi_ptrs<0b000, "st1b", Z_d, ZPR64, imm0_31>;
  defm SST1B_S : sve_mem_sst_vi_ptrs<0b001, "st1b", Z_s, ZPR32, imm0_31>;
  defm SST1H_D : sve_mem_sst_vi_ptrs<0b010, "st1h", Z_d, ZPR64, uimm5s2>;
  defm SST1H_S : sve_mem_sst_vi_ptrs<0b011, "st1h", Z_s, ZPR32, uimm5s2>;
  defm SST1W_D : sve_mem_sst_vi_ptrs<0b100, "st1w", Z_d, ZPR64, uimm5s4>;
  defm SST1W   : sve_mem_sst_vi_ptrs<0b101, "st1w", Z_s, ZPR32, uimm5s4>;
  defm SST1D   : sve_mem_sst_vi_ptrs<0b110, "st1d", Z_d, ZPR64, uimm5s8>;

  // Scatters using unscaled 64-bit offsets, e.g.
  //    st1h z0.d, p0, [x0, z0.d]
  defm SST1B_D : sve_mem_sst_sv_64_unscaled<0b00, "st1b">;
  defm SST1H_D : sve_mem_sst_sv_64_unscaled<0b01, "st1h">;
  defm SST1W_D : sve_mem_sst_sv_64_unscaled<0b10, "st1w">;
  defm SST1D   : sve_mem_sst_sv_64_unscaled<0b11, "st1d">;

  // Scatters using scaled 64-bit offsets, e.g.
  //    st1h z0.d, p0, [x0, z0.d, lsl #1]
  defm SST1H_D_SCALED : sve_mem_sst_sv_64_scaled<0b01, "st1h", ZPR64ExtLSL16>;
  defm SST1W_D_SCALED : sve_mem_sst_sv_64_scaled<0b10, "st1w", ZPR64ExtLSL32>;
  defm SST1D_SCALED   : sve_mem_sst_sv_64_scaled<0b11, "st1d", ZPR64ExtLSL64>;

  // ST(2|3|4) structured stores (register + immediate)
  defm ST2B_IMM : sve_mem_est_si<0b00, 0b01, ZZ_b,   "st2b", simm4s2>;
  defm ST3B_IMM : sve_mem_est_si<0b00, 0b10, ZZZ_b,  "st3b", simm4s3>;
  defm ST4B_IMM : sve_mem_est_si<0b00, 0b11, ZZZZ_b, "st4b", simm4s4>;
  defm ST2H_IMM : sve_mem_est_si<0b01, 0b01, ZZ_h,   "st2h", simm4s2>;
  defm ST3H_IMM : sve_mem_est_si<0b01, 0b10, ZZZ_h,  "st3h", simm4s3>;
  defm ST4H_IMM : sve_mem_est_si<0b01, 0b11, ZZZZ_h, "st4h", simm4s4>;
  defm ST2W_IMM : sve_mem_est_si<0b10, 0b01, ZZ_s,   "st2w", simm4s2>;
  defm ST3W_IMM : sve_mem_est_si<0b10, 0b10, ZZZ_s,  "st3w", simm4s3>;
  defm ST4W_IMM : sve_mem_est_si<0b10, 0b11, ZZZZ_s, "st4w", simm4s4>;
  defm ST2D_IMM : sve_mem_est_si<0b11, 0b01, ZZ_d,   "st2d", simm4s2>;
  defm ST3D_IMM : sve_mem_est_si<0b11, 0b10, ZZZ_d,  "st3d", simm4s3>;
  defm ST4D_IMM : sve_mem_est_si<0b11, 0b11, ZZZZ_d, "st4d", simm4s4>;

  // ST(2|3|4) structured stores (register + register)
  def ST2B : sve_mem_est_ss<0b00, 0b01, ZZ_b,   "st2b", GPR64NoXZRshifted8>;
  def ST3B : sve_mem_est_ss<0b00, 0b10, ZZZ_b,  "st3b", GPR64NoXZRshifted8>;
  def ST4B : sve_mem_est_ss<0b00, 0b11, ZZZZ_b, "st4b", GPR64NoXZRshifted8>;
  def ST2H : sve_mem_est_ss<0b01, 0b01, ZZ_h,   "st2h", GPR64NoXZRshifted16>;
  def ST3H : sve_mem_est_ss<0b01, 0b10, ZZZ_h,  "st3h", GPR64NoXZRshifted16>;
  def ST4H : sve_mem_est_ss<0b01, 0b11, ZZZZ_h, "st4h", GPR64NoXZRshifted16>;
  def ST2W : sve_mem_est_ss<0b10, 0b01, ZZ_s,   "st2w", GPR64NoXZRshifted32>;
  def ST3W : sve_mem_est_ss<0b10, 0b10, ZZZ_s,  "st3w", GPR64NoXZRshifted32>;
  def ST4W : sve_mem_est_ss<0b10, 0b11, ZZZZ_s, "st4w", GPR64NoXZRshifted32>;
  def ST2D : sve_mem_est_ss<0b11, 0b01, ZZ_d,   "st2d", GPR64NoXZRshifted64>;
  def ST3D : sve_mem_est_ss<0b11, 0b10, ZZZ_d,  "st3d", GPR64NoXZRshifted64>;
  def ST4D : sve_mem_est_ss<0b11, 0b11, ZZZZ_d, "st4d", GPR64NoXZRshifted64>;

  // Non-temporal contiguous stores (register + immediate)
  defm STNT1B_ZRI : sve_mem_cstnt_si<0b00, "stnt1b", Z_b, ZPR8>;
  defm STNT1H_ZRI : sve_mem_cstnt_si<0b01, "stnt1h", Z_h, ZPR16>;
  defm STNT1W_ZRI : sve_mem_cstnt_si<0b10, "stnt1w", Z_s, ZPR32>;
  defm STNT1D_ZRI : sve_mem_cstnt_si<0b11, "stnt1d", Z_d, ZPR64>;

  // Non-temporal contiguous stores (register + register)
  defm STNT1B_ZRR : sve_mem_cstnt_ss<0b00, "stnt1b", Z_b, ZPR8, GPR64NoXZRshifted8>;
  defm STNT1H_ZRR : sve_mem_cstnt_ss<0b01, "stnt1h", Z_h, ZPR16, GPR64NoXZRshifted16>;
  defm STNT1W_ZRR : sve_mem_cstnt_ss<0b10, "stnt1w", Z_s, ZPR32, GPR64NoXZRshifted32>;
  defm STNT1D_ZRR : sve_mem_cstnt_ss<0b11, "stnt1d", Z_d, ZPR64, GPR64NoXZRshifted64>;

  // Fill/Spill
  defm LDR_ZXI : sve_mem_z_fill<"ldr">;
  defm LDR_PXI : sve_mem_p_fill<"ldr">;
  defm STR_ZXI : sve_mem_z_spill<"str">;
  defm STR_PXI : sve_mem_p_spill<"str">;

  // Contiguous prefetch (register + immediate)
  defm PRFB_PRI : sve_mem_prfm_si<0b00, "prfb">;
  defm PRFH_PRI : sve_mem_prfm_si<0b01, "prfh">;
  defm PRFW_PRI : sve_mem_prfm_si<0b10, "prfw">;
  defm PRFD_PRI : sve_mem_prfm_si<0b11, "prfd">;

  // Contiguous prefetch (register + register)
  def PRFB_PRR : sve_mem_prfm_ss<0b001, "prfb", GPR64NoXZRshifted8>;
  def PRFH_PRR : sve_mem_prfm_ss<0b011, "prfh", GPR64NoXZRshifted16>;
  def PRFS_PRR : sve_mem_prfm_ss<0b101, "prfw", GPR64NoXZRshifted32>;
  def PRFD_PRR : sve_mem_prfm_ss<0b111, "prfd", GPR64NoXZRshifted64>;

  // Gather prefetch using scaled 32-bit offsets, e.g.
  //    prfh pldl1keep, p0, [x0, z0.s, uxtw #1]
  defm PRFB_S : sve_mem_32b_prfm_sv_scaled<0b00, "prfb", ZPR32ExtSXTW8Only,  ZPR32ExtUXTW8Only>;
  defm PRFH_S : sve_mem_32b_prfm_sv_scaled<0b01, "prfh", ZPR32ExtSXTW16, ZPR32ExtUXTW16>;
  defm PRFW_S : sve_mem_32b_prfm_sv_scaled<0b10, "prfw", ZPR32ExtSXTW32, ZPR32ExtUXTW32>;
  defm PRFD_S : sve_mem_32b_prfm_sv_scaled<0b11, "prfd", ZPR32ExtSXTW64, ZPR32ExtUXTW64>;

  // Gather prefetch using unpacked, scaled 32-bit offsets, e.g.
  //    prfh pldl1keep, p0, [x0, z0.d, uxtw #1]
  defm PRFB_D : sve_mem_64b_prfm_sv_ext_scaled<0b00, "prfb", ZPR64ExtSXTW8Only, ZPR64ExtUXTW8Only>;
  defm PRFH_D : sve_mem_64b_prfm_sv_ext_scaled<0b01, "prfh", ZPR64ExtSXTW16, ZPR64ExtUXTW16>;
  defm PRFW_D : sve_mem_64b_prfm_sv_ext_scaled<0b10, "prfw", ZPR64ExtSXTW32, ZPR64ExtUXTW32>;
  defm PRFD_D : sve_mem_64b_prfm_sv_ext_scaled<0b11, "prfd", ZPR64ExtSXTW64, ZPR64ExtUXTW64>;

  // Gather prefetch using scaled 64-bit offsets, e.g.
  //    prfh pldl1keep, p0, [x0, z0.d, lsl #1]
  defm PRFB_D_SCALED : sve_mem_64b_prfm_sv_lsl_scaled<0b00, "prfb", ZPR64ExtLSL8>;
  defm PRFH_D_SCALED : sve_mem_64b_prfm_sv_lsl_scaled<0b01, "prfh", ZPR64ExtLSL16>;
  defm PRFW_D_SCALED : sve_mem_64b_prfm_sv_lsl_scaled<0b10, "prfw", ZPR64ExtLSL32>;
  defm PRFD_D_SCALED : sve_mem_64b_prfm_sv_lsl_scaled<0b11, "prfd", ZPR64ExtLSL64>;

  // Gather prefetch using 32/64-bit pointers with offset, e.g.
  //    prfh pldl1keep, p0, [z0.s, #16]
  //    prfh pldl1keep, p0, [z0.d, #16]
  defm PRFB_S_PZI : sve_mem_32b_prfm_vi<0b00, "prfb", imm0_31>;
  defm PRFH_S_PZI : sve_mem_32b_prfm_vi<0b01, "prfh", uimm5s2>;
  defm PRFW_S_PZI : sve_mem_32b_prfm_vi<0b10, "prfw", uimm5s4>;
  defm PRFD_S_PZI : sve_mem_32b_prfm_vi<0b11, "prfd", uimm5s8>;

  defm PRFB_D_PZI : sve_mem_64b_prfm_vi<0b00, "prfb", imm0_31>;
  defm PRFH_D_PZI : sve_mem_64b_prfm_vi<0b01, "prfh", uimm5s2>;
  defm PRFW_D_PZI : sve_mem_64b_prfm_vi<0b10, "prfw", uimm5s4>;
  defm PRFD_D_PZI : sve_mem_64b_prfm_vi<0b11, "prfd", uimm5s8>;

  defm ADR_SXTW_ZZZ_D : sve_int_bin_cons_misc_0_a_sxtw<0b00, "adr">;
  defm ADR_UXTW_ZZZ_D : sve_int_bin_cons_misc_0_a_uxtw<0b01, "adr">;
  defm ADR_LSL_ZZZ_S  : sve_int_bin_cons_misc_0_a_32_lsl<0b10, "adr">;
  defm ADR_LSL_ZZZ_D  : sve_int_bin_cons_misc_0_a_64_lsl<0b11, "adr">;

  defm TBL_ZZZ  : sve_int_perm_tbl<"tbl">;

  defm ZIP1_ZZZ : sve_int_perm_bin_perm_zz<0b000, "zip1">;
  defm ZIP2_ZZZ : sve_int_perm_bin_perm_zz<0b001, "zip2">;
  defm UZP1_ZZZ : sve_int_perm_bin_perm_zz<0b010, "uzp1">;
  defm UZP2_ZZZ : sve_int_perm_bin_perm_zz<0b011, "uzp2">;
  defm TRN1_ZZZ : sve_int_perm_bin_perm_zz<0b100, "trn1">;
  defm TRN2_ZZZ : sve_int_perm_bin_perm_zz<0b101, "trn2">;

  defm ZIP1_PPP : sve_int_perm_bin_perm_pp<0b000, "zip1">;
  defm ZIP2_PPP : sve_int_perm_bin_perm_pp<0b001, "zip2">;
  defm UZP1_PPP : sve_int_perm_bin_perm_pp<0b010, "uzp1">;
  defm UZP2_PPP : sve_int_perm_bin_perm_pp<0b011, "uzp2">;
  defm TRN1_PPP : sve_int_perm_bin_perm_pp<0b100, "trn1">;
  defm TRN2_PPP : sve_int_perm_bin_perm_pp<0b101, "trn2">;

  defm CMPHS_PPzZZ : sve_int_cmp_0<0b000, "cmphs">;
  defm CMPHI_PPzZZ : sve_int_cmp_0<0b001, "cmphi">;
  defm CMPGE_PPzZZ : sve_int_cmp_0<0b100, "cmpge">;
  defm CMPGT_PPzZZ : sve_int_cmp_0<0b101, "cmpgt">;
  defm CMPEQ_PPzZZ : sve_int_cmp_0<0b110, "cmpeq">;
  defm CMPNE_PPzZZ : sve_int_cmp_0<0b111, "cmpne">;

  defm CMPEQ_WIDE_PPzZZ : sve_int_cmp_0_wide<0b010, "cmpeq">;
  defm CMPNE_WIDE_PPzZZ : sve_int_cmp_0_wide<0b011, "cmpne">;
  defm CMPGE_WIDE_PPzZZ : sve_int_cmp_1_wide<0b000, "cmpge">;
  defm CMPGT_WIDE_PPzZZ : sve_int_cmp_1_wide<0b001, "cmpgt">;
  defm CMPLT_WIDE_PPzZZ : sve_int_cmp_1_wide<0b010, "cmplt">;
  defm CMPLE_WIDE_PPzZZ : sve_int_cmp_1_wide<0b011, "cmple">;
  defm CMPHS_WIDE_PPzZZ : sve_int_cmp_1_wide<0b100, "cmphs">;
  defm CMPHI_WIDE_PPzZZ : sve_int_cmp_1_wide<0b101, "cmphi">;
  defm CMPLO_WIDE_PPzZZ : sve_int_cmp_1_wide<0b110, "cmplo">;
  defm CMPLS_WIDE_PPzZZ : sve_int_cmp_1_wide<0b111, "cmpls">;

  defm CMPGE_PPzZI : sve_int_scmp_vi<0b000, "cmpge">;
  defm CMPGT_PPzZI : sve_int_scmp_vi<0b001, "cmpgt">;
  defm CMPLT_PPzZI : sve_int_scmp_vi<0b010, "cmplt">;
  defm CMPLE_PPzZI : sve_int_scmp_vi<0b011, "cmple">;
  defm CMPEQ_PPzZI : sve_int_scmp_vi<0b100, "cmpeq">;
  defm CMPNE_PPzZI : sve_int_scmp_vi<0b101, "cmpne">;
  defm CMPHS_PPzZI : sve_int_ucmp_vi<0b00, "cmphs">;
  defm CMPHI_PPzZI : sve_int_ucmp_vi<0b01, "cmphi">;
  defm CMPLO_PPzZI : sve_int_ucmp_vi<0b10, "cmplo">;
  defm CMPLS_PPzZI : sve_int_ucmp_vi<0b11, "cmpls">;

  defm FCMGE_PPzZZ : sve_fp_3op_p_pd<0b000, "fcmge">;
  defm FCMGT_PPzZZ : sve_fp_3op_p_pd<0b001, "fcmgt">;
  defm FCMEQ_PPzZZ : sve_fp_3op_p_pd<0b010, "fcmeq">;
  defm FCMNE_PPzZZ : sve_fp_3op_p_pd<0b011, "fcmne">;
  defm FCMUO_PPzZZ : sve_fp_3op_p_pd<0b100, "fcmuo">;
  defm FACGE_PPzZZ : sve_fp_3op_p_pd<0b101, "facge">;
  defm FACGT_PPzZZ : sve_fp_3op_p_pd<0b111, "facgt">;

  defm FCMGE_PPzZ0 : sve_fp_2op_p_pd<0b000, "fcmge">;
  defm FCMGT_PPzZ0 : sve_fp_2op_p_pd<0b001, "fcmgt">;
  defm FCMLT_PPzZ0 : sve_fp_2op_p_pd<0b010, "fcmlt">;
  defm FCMLE_PPzZ0 : sve_fp_2op_p_pd<0b011, "fcmle">;
  defm FCMEQ_PPzZ0 : sve_fp_2op_p_pd<0b100, "fcmeq">;
  defm FCMNE_PPzZ0 : sve_fp_2op_p_pd<0b110, "fcmne">;

  defm WHILELT_PWW : sve_int_while4_rr<0b010, "whilelt">;
  defm WHILELE_PWW : sve_int_while4_rr<0b011, "whilele">;
  defm WHILELO_PWW : sve_int_while4_rr<0b110, "whilelo">;
  defm WHILELS_PWW : sve_int_while4_rr<0b111, "whilels">;

  defm WHILELT_PXX : sve_int_while8_rr<0b010, "whilelt">;
  defm WHILELE_PXX : sve_int_while8_rr<0b011, "whilele">;
  defm WHILELO_PXX : sve_int_while8_rr<0b110, "whilelo">;
  defm WHILELS_PXX : sve_int_while8_rr<0b111, "whilels">;

  def CTERMEQ_WW : sve_int_cterm<0b0, 0b0, "ctermeq", GPR32>;
  def CTERMNE_WW : sve_int_cterm<0b0, 0b1, "ctermne", GPR32>;
  def CTERMEQ_XX : sve_int_cterm<0b1, 0b0, "ctermeq", GPR64>;
  def CTERMNE_XX : sve_int_cterm<0b1, 0b1, "ctermne", GPR64>;

  def RDVLI_XI  : sve_int_read_vl_a<0b0, 0b11111, "rdvl">;
  def ADDVL_XXI : sve_int_arith_vl<0b0, "addvl">;
  def ADDPL_XXI : sve_int_arith_vl<0b1, "addpl">;

  defm CNTB_XPiI : sve_int_count<0b000, "cntb">;
  defm CNTH_XPiI : sve_int_count<0b010, "cnth">;
  defm CNTW_XPiI : sve_int_count<0b100, "cntw">;
  defm CNTD_XPiI : sve_int_count<0b110, "cntd">;
  defm CNTP_XPP : sve_int_pcount_pred<0b0000, "cntp">;

  defm INCB_XPiI : sve_int_pred_pattern_a<0b000, "incb">;
  defm DECB_XPiI : sve_int_pred_pattern_a<0b001, "decb">;
  defm INCH_XPiI : sve_int_pred_pattern_a<0b010, "inch">;
  defm DECH_XPiI : sve_int_pred_pattern_a<0b011, "dech">;
  defm INCW_XPiI : sve_int_pred_pattern_a<0b100, "incw">;
  defm DECW_XPiI : sve_int_pred_pattern_a<0b101, "decw">;
  defm INCD_XPiI : sve_int_pred_pattern_a<0b110, "incd">;
  defm DECD_XPiI : sve_int_pred_pattern_a<0b111, "decd">;

  defm SQINCB_XPiWdI : sve_int_pred_pattern_b_s32<0b00000, "sqincb">;
  defm UQINCB_WPiI   : sve_int_pred_pattern_b_u32<0b00001, "uqincb">;
  defm SQDECB_XPiWdI : sve_int_pred_pattern_b_s32<0b00010, "sqdecb">;
  defm UQDECB_WPiI   : sve_int_pred_pattern_b_u32<0b00011, "uqdecb">;
  defm SQINCB_XPiI   : sve_int_pred_pattern_b_x64<0b00100, "sqincb">;
  defm UQINCB_XPiI   : sve_int_pred_pattern_b_x64<0b00101, "uqincb">;
  defm SQDECB_XPiI   : sve_int_pred_pattern_b_x64<0b00110, "sqdecb">;
  defm UQDECB_XPiI   : sve_int_pred_pattern_b_x64<0b00111, "uqdecb">;

  defm SQINCH_XPiWdI : sve_int_pred_pattern_b_s32<0b01000, "sqinch">;
  defm UQINCH_WPiI   : sve_int_pred_pattern_b_u32<0b01001, "uqinch">;
  defm SQDECH_XPiWdI : sve_int_pred_pattern_b_s32<0b01010, "sqdech">;
  defm UQDECH_WPiI   : sve_int_pred_pattern_b_u32<0b01011, "uqdech">;
  defm SQINCH_XPiI   : sve_int_pred_pattern_b_x64<0b01100, "sqinch">;
  defm UQINCH_XPiI   : sve_int_pred_pattern_b_x64<0b01101, "uqinch">;
  defm SQDECH_XPiI   : sve_int_pred_pattern_b_x64<0b01110, "sqdech">;
  defm UQDECH_XPiI   : sve_int_pred_pattern_b_x64<0b01111, "uqdech">;

  defm SQINCW_XPiWdI : sve_int_pred_pattern_b_s32<0b10000, "sqincw">;
  defm UQINCW_WPiI   : sve_int_pred_pattern_b_u32<0b10001, "uqincw">;
  defm SQDECW_XPiWdI : sve_int_pred_pattern_b_s32<0b10010, "sqdecw">;
  defm UQDECW_WPiI   : sve_int_pred_pattern_b_u32<0b10011, "uqdecw">;
  defm SQINCW_XPiI   : sve_int_pred_pattern_b_x64<0b10100, "sqincw">;
  defm UQINCW_XPiI   : sve_int_pred_pattern_b_x64<0b10101, "uqincw">;
  defm SQDECW_XPiI   : sve_int_pred_pattern_b_x64<0b10110, "sqdecw">;
  defm UQDECW_XPiI   : sve_int_pred_pattern_b_x64<0b10111, "uqdecw">;

  defm SQINCD_XPiWdI : sve_int_pred_pattern_b_s32<0b11000, "sqincd">;
  defm UQINCD_WPiI   : sve_int_pred_pattern_b_u32<0b11001, "uqincd">;
  defm SQDECD_XPiWdI : sve_int_pred_pattern_b_s32<0b11010, "sqdecd">;
  defm UQDECD_WPiI   : sve_int_pred_pattern_b_u32<0b11011, "uqdecd">;
  defm SQINCD_XPiI   : sve_int_pred_pattern_b_x64<0b11100, "sqincd">;
  defm UQINCD_XPiI   : sve_int_pred_pattern_b_x64<0b11101, "uqincd">;
  defm SQDECD_XPiI   : sve_int_pred_pattern_b_x64<0b11110, "sqdecd">;
  defm UQDECD_XPiI   : sve_int_pred_pattern_b_x64<0b11111, "uqdecd">;

  defm SQINCH_ZPiI : sve_int_countvlv<0b01000, "sqinch", ZPR16>;
  defm UQINCH_ZPiI : sve_int_countvlv<0b01001, "uqinch", ZPR16>;
  defm SQDECH_ZPiI : sve_int_countvlv<0b01010, "sqdech", ZPR16>;
  defm UQDECH_ZPiI : sve_int_countvlv<0b01011, "uqdech", ZPR16>;
  defm INCH_ZPiI   : sve_int_countvlv<0b01100, "inch",   ZPR16>;
  defm DECH_ZPiI   : sve_int_countvlv<0b01101, "dech",   ZPR16>;
  defm SQINCW_ZPiI : sve_int_countvlv<0b10000, "sqincw", ZPR32>;
  defm UQINCW_ZPiI : sve_int_countvlv<0b10001, "uqincw", ZPR32>;
  defm SQDECW_ZPiI : sve_int_countvlv<0b10010, "sqdecw", ZPR32>;
  defm UQDECW_ZPiI : sve_int_countvlv<0b10011, "uqdecw", ZPR32>;
  defm INCW_ZPiI   : sve_int_countvlv<0b10100, "incw",   ZPR32>;
  defm DECW_ZPiI   : sve_int_countvlv<0b10101, "decw",   ZPR32>;
  defm SQINCD_ZPiI : sve_int_countvlv<0b11000, "sqincd", ZPR64>;
  defm UQINCD_ZPiI : sve_int_countvlv<0b11001, "uqincd", ZPR64>;
  defm SQDECD_ZPiI : sve_int_countvlv<0b11010, "sqdecd", ZPR64>;
  defm UQDECD_ZPiI : sve_int_countvlv<0b11011, "uqdecd", ZPR64>;
  defm INCD_ZPiI   : sve_int_countvlv<0b11100, "incd",   ZPR64>;
  defm DECD_ZPiI   : sve_int_countvlv<0b11101, "decd",   ZPR64>;

  defm SQINCP_XPWd : sve_int_count_r_s32<0b00000, "sqincp">;
  defm SQINCP_XP   : sve_int_count_r_x64<0b00010, "sqincp">;
  defm UQINCP_WP   : sve_int_count_r_u32<0b00100, "uqincp">;
  defm UQINCP_XP   : sve_int_count_r_x64<0b00110, "uqincp">;
  defm SQDECP_XPWd : sve_int_count_r_s32<0b01000, "sqdecp">;
  defm SQDECP_XP   : sve_int_count_r_x64<0b01010, "sqdecp">;
  defm UQDECP_WP   : sve_int_count_r_u32<0b01100, "uqdecp">;
  defm UQDECP_XP   : sve_int_count_r_x64<0b01110, "uqdecp">;
  defm INCP_XP     : sve_int_count_r_x64<0b10000, "incp">;
  defm DECP_XP     : sve_int_count_r_x64<0b10100, "decp">;

  defm SQINCP_ZP   : sve_int_count_v<0b00000, "sqincp">;
  defm UQINCP_ZP   : sve_int_count_v<0b00100, "uqincp">;
  defm SQDECP_ZP   : sve_int_count_v<0b01000, "sqdecp">;
  defm UQDECP_ZP   : sve_int_count_v<0b01100, "uqdecp">;
  defm INCP_ZP     : sve_int_count_v<0b10000, "incp">;
  defm DECP_ZP     : sve_int_count_v<0b10100, "decp">;

  defm INDEX_RR : sve_int_index_rr<"index">;
  defm INDEX_IR : sve_int_index_ir<"index">;
  defm INDEX_RI : sve_int_index_ri<"index">;
  defm INDEX_II : sve_int_index_ii<"index">;

  // Unpredicated shifts
  defm ASR_ZZI : sve_int_bin_cons_shift_imm_right<0b00, "asr">;
  defm LSR_ZZI : sve_int_bin_cons_shift_imm_right<0b01, "lsr">;
  defm LSL_ZZI : sve_int_bin_cons_shift_imm_left< 0b11, "lsl">;

  defm ASR_WIDE_ZZZ : sve_int_bin_cons_shift_wide<0b00, "asr">;
  defm LSR_WIDE_ZZZ : sve_int_bin_cons_shift_wide<0b01, "lsr">;
  defm LSL_WIDE_ZZZ : sve_int_bin_cons_shift_wide<0b11, "lsl">;

  // Predicated shifts
  defm ASR_ZPmI  : sve_int_bin_pred_shift_imm_right<0b0000, "asr">;
  defm LSR_ZPmI  : sve_int_bin_pred_shift_imm_right<0b0001, "lsr">;
  defm LSL_ZPmI  : sve_int_bin_pred_shift_imm_left< 0b0011, "lsl">;
  defm ASRD_ZPmI : sve_int_bin_pred_shift_imm_right<0b0100, "asrd">;

  defm ASR_ZPmZ  : sve_int_bin_pred_shift<0b000, "asr">;
  defm LSR_ZPmZ  : sve_int_bin_pred_shift<0b001, "lsr">;
  defm LSL_ZPmZ  : sve_int_bin_pred_shift<0b011, "lsl">;
  defm ASRR_ZPmZ : sve_int_bin_pred_shift<0b100, "asrr">;
  defm LSRR_ZPmZ : sve_int_bin_pred_shift<0b101, "lsrr">;
  defm LSLR_ZPmZ : sve_int_bin_pred_shift<0b111, "lslr">;

  defm ASR_WIDE_ZPmZ : sve_int_bin_pred_shift_wide<0b000, "asr">;
  defm LSR_WIDE_ZPmZ : sve_int_bin_pred_shift_wide<0b001, "lsr">;
  defm LSL_WIDE_ZPmZ : sve_int_bin_pred_shift_wide<0b011, "lsl">;

  def FCVT_ZPmZ_StoH   : sve_fp_2op_p_zd<0b1001000, "fcvt",   ZPR32, ZPR16, ElementSizeS>;
  def FCVT_ZPmZ_HtoS   : sve_fp_2op_p_zd<0b1001001, "fcvt",   ZPR16, ZPR32, ElementSizeS>;
  def SCVTF_ZPmZ_HtoH  : sve_fp_2op_p_zd<0b0110010, "scvtf",  ZPR16, ZPR16, ElementSizeH>;
  def SCVTF_ZPmZ_StoS  : sve_fp_2op_p_zd<0b1010100, "scvtf",  ZPR32, ZPR32, ElementSizeS>;
  def UCVTF_ZPmZ_StoS  : sve_fp_2op_p_zd<0b1010101, "ucvtf",  ZPR32, ZPR32, ElementSizeS>;
  def UCVTF_ZPmZ_HtoH  : sve_fp_2op_p_zd<0b0110011, "ucvtf",  ZPR16, ZPR16, ElementSizeH>;
  def FCVTZS_ZPmZ_HtoH : sve_fp_2op_p_zd<0b0111010, "fcvtzs", ZPR16, ZPR16, ElementSizeH>;
  def FCVTZS_ZPmZ_StoS : sve_fp_2op_p_zd<0b1011100, "fcvtzs", ZPR32, ZPR32, ElementSizeS>;
  def FCVTZU_ZPmZ_HtoH : sve_fp_2op_p_zd<0b0111011, "fcvtzu", ZPR16, ZPR16, ElementSizeH>;
  def FCVTZU_ZPmZ_StoS : sve_fp_2op_p_zd<0b1011101, "fcvtzu", ZPR32, ZPR32, ElementSizeS>;
  def FCVT_ZPmZ_DtoH   : sve_fp_2op_p_zd<0b1101000, "fcvt",   ZPR64, ZPR16, ElementSizeD>;
  def FCVT_ZPmZ_HtoD   : sve_fp_2op_p_zd<0b1101001, "fcvt",   ZPR16, ZPR64, ElementSizeD>;
  def FCVT_ZPmZ_DtoS   : sve_fp_2op_p_zd<0b1101010, "fcvt",   ZPR64, ZPR32, ElementSizeD>;
  def FCVT_ZPmZ_StoD   : sve_fp_2op_p_zd<0b1101011, "fcvt",   ZPR32, ZPR64, ElementSizeD>;
  def SCVTF_ZPmZ_StoD  : sve_fp_2op_p_zd<0b1110000, "scvtf",  ZPR32, ZPR64, ElementSizeD>;
  def UCVTF_ZPmZ_StoD  : sve_fp_2op_p_zd<0b1110001, "ucvtf",  ZPR32, ZPR64, ElementSizeD>;
  def UCVTF_ZPmZ_StoH  : sve_fp_2op_p_zd<0b0110101, "ucvtf",  ZPR32, ZPR16, ElementSizeS>;
  def SCVTF_ZPmZ_DtoS  : sve_fp_2op_p_zd<0b1110100, "scvtf",  ZPR64, ZPR32, ElementSizeD>;
  def SCVTF_ZPmZ_StoH  : sve_fp_2op_p_zd<0b0110100, "scvtf",  ZPR32, ZPR16, ElementSizeS>;
  def SCVTF_ZPmZ_DtoH  : sve_fp_2op_p_zd<0b0110110, "scvtf",  ZPR64, ZPR16, ElementSizeD>;
  def UCVTF_ZPmZ_DtoS  : sve_fp_2op_p_zd<0b1110101, "ucvtf",  ZPR64, ZPR32, ElementSizeD>;
  def UCVTF_ZPmZ_DtoH  : sve_fp_2op_p_zd<0b0110111, "ucvtf",  ZPR64, ZPR16, ElementSizeD>;
  def SCVTF_ZPmZ_DtoD  : sve_fp_2op_p_zd<0b1110110, "scvtf",  ZPR64, ZPR64, ElementSizeD>;
  def UCVTF_ZPmZ_DtoD  : sve_fp_2op_p_zd<0b1110111, "ucvtf",  ZPR64, ZPR64, ElementSizeD>;
  def FCVTZS_ZPmZ_DtoS : sve_fp_2op_p_zd<0b1111000, "fcvtzs", ZPR64, ZPR32, ElementSizeD>;
  def FCVTZU_ZPmZ_DtoS : sve_fp_2op_p_zd<0b1111001, "fcvtzu", ZPR64, ZPR32, ElementSizeD>;
  def FCVTZS_ZPmZ_StoD : sve_fp_2op_p_zd<0b1111100, "fcvtzs", ZPR32, ZPR64, ElementSizeD>;
  def FCVTZS_ZPmZ_HtoS : sve_fp_2op_p_zd<0b0111100, "fcvtzs", ZPR16, ZPR32, ElementSizeS>;
  def FCVTZS_ZPmZ_HtoD : sve_fp_2op_p_zd<0b0111110, "fcvtzs", ZPR16, ZPR64, ElementSizeD>;
  def FCVTZU_ZPmZ_HtoS : sve_fp_2op_p_zd<0b0111101, "fcvtzu", ZPR16, ZPR32, ElementSizeS>;
  def FCVTZU_ZPmZ_HtoD : sve_fp_2op_p_zd<0b0111111, "fcvtzu", ZPR16, ZPR64, ElementSizeD>;
  def FCVTZU_ZPmZ_StoD : sve_fp_2op_p_zd<0b1111101, "fcvtzu", ZPR32, ZPR64, ElementSizeD>;
  def FCVTZS_ZPmZ_DtoD : sve_fp_2op_p_zd<0b1111110, "fcvtzs", ZPR64, ZPR64, ElementSizeD>;
  def FCVTZU_ZPmZ_DtoD : sve_fp_2op_p_zd<0b1111111, "fcvtzu", ZPR64, ZPR64, ElementSizeD>;

  defm FRINTN_ZPmZ : sve_fp_2op_p_zd_HSD<0b00000, "frintn">;
  defm FRINTP_ZPmZ : sve_fp_2op_p_zd_HSD<0b00001, "frintp">;
  defm FRINTM_ZPmZ : sve_fp_2op_p_zd_HSD<0b00010, "frintm">;
  defm FRINTZ_ZPmZ : sve_fp_2op_p_zd_HSD<0b00011, "frintz">;
  defm FRINTA_ZPmZ : sve_fp_2op_p_zd_HSD<0b00100, "frinta">;
  defm FRINTX_ZPmZ : sve_fp_2op_p_zd_HSD<0b00110, "frintx">;
  defm FRINTI_ZPmZ : sve_fp_2op_p_zd_HSD<0b00111, "frinti">;
  defm FRECPX_ZPmZ : sve_fp_2op_p_zd_HSD<0b01100, "frecpx">;
  defm FSQRT_ZPmZ  : sve_fp_2op_p_zd_HSD<0b01101, "fsqrt">;

  // InstAliases
  def : InstAlias<"mov $Zd, $Zn",
                  (ORR_ZZZ ZPR64:$Zd, ZPR64:$Zn, ZPR64:$Zn), 1>;
  def : InstAlias<"mov $Pd, $Pg/m, $Pn",
                  (SEL_PPPP PPR8:$Pd, PPRAny:$Pg, PPR8:$Pn, PPR8:$Pd), 1>;
  def : InstAlias<"mov $Pd, $Pn",
                  (ORR_PPzPP PPR8:$Pd, PPR8:$Pn, PPR8:$Pn, PPR8:$Pn), 1>;
  def : InstAlias<"mov $Pd, $Pg/z, $Pn",
                  (AND_PPzPP PPR8:$Pd, PPRAny:$Pg, PPR8:$Pn, PPR8:$Pn), 1>;

  def : InstAlias<"movs $Pd, $Pn",
                  (ORRS_PPzPP PPR8:$Pd, PPR8:$Pn, PPR8:$Pn, PPR8:$Pn), 1>;
  def : InstAlias<"movs $Pd, $Pg/z, $Pn",
                  (ANDS_PPzPP PPR8:$Pd, PPRAny:$Pg, PPR8:$Pn, PPR8:$Pn), 1>;

  def : InstAlias<"not $Pd, $Pg/z, $Pn",
                  (EOR_PPzPP PPR8:$Pd, PPRAny:$Pg, PPR8:$Pn, PPRAny:$Pg), 1>;

  def : InstAlias<"nots $Pd, $Pg/z, $Pn",
                  (EORS_PPzPP PPR8:$Pd, PPRAny:$Pg, PPR8:$Pn, PPRAny:$Pg), 1>;

  def : InstAlias<"cmple $Zd, $Pg/z, $Zm, $Zn",
                  (CMPGE_PPzZZ_B PPR8:$Zd, PPR3bAny:$Pg, ZPR8:$Zn, ZPR8:$Zm), 0>;
  def : InstAlias<"cmple $Zd, $Pg/z, $Zm, $Zn",
                  (CMPGE_PPzZZ_H PPR16:$Zd, PPR3bAny:$Pg, ZPR16:$Zn, ZPR16:$Zm), 0>;
  def : InstAlias<"cmple $Zd, $Pg/z, $Zm, $Zn",
                  (CMPGE_PPzZZ_S PPR32:$Zd, PPR3bAny:$Pg, ZPR32:$Zn, ZPR32:$Zm), 0>;
  def : InstAlias<"cmple $Zd, $Pg/z, $Zm, $Zn",
                  (CMPGE_PPzZZ_D PPR64:$Zd, PPR3bAny:$Pg, ZPR64:$Zn, ZPR64:$Zm), 0>;

  def : InstAlias<"cmplo $Zd, $Pg/z, $Zm, $Zn",
                  (CMPHI_PPzZZ_B PPR8:$Zd, PPR3bAny:$Pg, ZPR8:$Zn, ZPR8:$Zm), 0>;
  def : InstAlias<"cmplo $Zd, $Pg/z, $Zm, $Zn",
                  (CMPHI_PPzZZ_H PPR16:$Zd, PPR3bAny:$Pg, ZPR16:$Zn, ZPR16:$Zm), 0>;
  def : InstAlias<"cmplo $Zd, $Pg/z, $Zm, $Zn",
                  (CMPHI_PPzZZ_S PPR32:$Zd, PPR3bAny:$Pg, ZPR32:$Zn, ZPR32:$Zm), 0>;
  def : InstAlias<"cmplo $Zd, $Pg/z, $Zm, $Zn",
                  (CMPHI_PPzZZ_D PPR64:$Zd, PPR3bAny:$Pg, ZPR64:$Zn, ZPR64:$Zm), 0>;

  def : InstAlias<"cmpls $Zd, $Pg/z, $Zm, $Zn",
                  (CMPHS_PPzZZ_B PPR8:$Zd, PPR3bAny:$Pg, ZPR8:$Zn, ZPR8:$Zm), 0>;
  def : InstAlias<"cmpls $Zd, $Pg/z, $Zm, $Zn",
                  (CMPHS_PPzZZ_H PPR16:$Zd, PPR3bAny:$Pg, ZPR16:$Zn, ZPR16:$Zm), 0>;
  def : InstAlias<"cmpls $Zd, $Pg/z, $Zm, $Zn",
                  (CMPHS_PPzZZ_S PPR32:$Zd, PPR3bAny:$Pg, ZPR32:$Zn, ZPR32:$Zm), 0>;
  def : InstAlias<"cmpls $Zd, $Pg/z, $Zm, $Zn",
                  (CMPHS_PPzZZ_D PPR64:$Zd, PPR3bAny:$Pg, ZPR64:$Zn, ZPR64:$Zm), 0>;

  def : InstAlias<"cmplt $Zd, $Pg/z, $Zm, $Zn",
                  (CMPGT_PPzZZ_B PPR8:$Zd, PPR3bAny:$Pg, ZPR8:$Zn, ZPR8:$Zm), 0>;
  def : InstAlias<"cmplt $Zd, $Pg/z, $Zm, $Zn",
                  (CMPGT_PPzZZ_H PPR16:$Zd, PPR3bAny:$Pg, ZPR16:$Zn, ZPR16:$Zm), 0>;
  def : InstAlias<"cmplt $Zd, $Pg/z, $Zm, $Zn",
                  (CMPGT_PPzZZ_S PPR32:$Zd, PPR3bAny:$Pg, ZPR32:$Zn, ZPR32:$Zm), 0>;
  def : InstAlias<"cmplt $Zd, $Pg/z, $Zm, $Zn",
                  (CMPGT_PPzZZ_D PPR64:$Zd, PPR3bAny:$Pg, ZPR64:$Zn, ZPR64:$Zm), 0>;

  def : InstAlias<"facle $Zd, $Pg/z, $Zm, $Zn",
                  (FACGE_PPzZZ_H PPR16:$Zd, PPR3bAny:$Pg, ZPR16:$Zn, ZPR16:$Zm), 0>;
  def : InstAlias<"facle $Zd, $Pg/z, $Zm, $Zn",
                  (FACGE_PPzZZ_S PPR32:$Zd, PPR3bAny:$Pg, ZPR32:$Zn, ZPR32:$Zm), 0>;
  def : InstAlias<"facle $Zd, $Pg/z, $Zm, $Zn",
                  (FACGE_PPzZZ_D PPR64:$Zd, PPR3bAny:$Pg, ZPR64:$Zn, ZPR64:$Zm), 0>;

  def : InstAlias<"faclt $Zd, $Pg/z, $Zm, $Zn",
                  (FACGT_PPzZZ_H PPR16:$Zd, PPR3bAny:$Pg, ZPR16:$Zn, ZPR16:$Zm), 0>;
  def : InstAlias<"faclt $Zd, $Pg/z, $Zm, $Zn",
                  (FACGT_PPzZZ_S PPR32:$Zd, PPR3bAny:$Pg, ZPR32:$Zn, ZPR32:$Zm), 0>;
  def : InstAlias<"faclt $Zd, $Pg/z, $Zm, $Zn",
                  (FACGT_PPzZZ_D PPR64:$Zd, PPR3bAny:$Pg, ZPR64:$Zn, ZPR64:$Zm), 0>;

  def : InstAlias<"fcmle $Zd, $Pg/z, $Zm, $Zn",
                  (FCMGE_PPzZZ_H PPR16:$Zd, PPR3bAny:$Pg, ZPR16:$Zn, ZPR16:$Zm), 0>;
  def : InstAlias<"fcmle $Zd, $Pg/z, $Zm, $Zn",
                  (FCMGE_PPzZZ_S PPR32:$Zd, PPR3bAny:$Pg, ZPR32:$Zn, ZPR32:$Zm), 0>;
  def : InstAlias<"fcmle $Zd, $Pg/z, $Zm, $Zn",
                  (FCMGE_PPzZZ_D PPR64:$Zd, PPR3bAny:$Pg, ZPR64:$Zn, ZPR64:$Zm), 0>;

  def : InstAlias<"fcmlt $Zd, $Pg/z, $Zm, $Zn",
                  (FCMGT_PPzZZ_H PPR16:$Zd, PPR3bAny:$Pg, ZPR16:$Zn, ZPR16:$Zm), 0>;
  def : InstAlias<"fcmlt $Zd, $Pg/z, $Zm, $Zn",
                  (FCMGT_PPzZZ_S PPR32:$Zd, PPR3bAny:$Pg, ZPR32:$Zn, ZPR32:$Zm), 0>;
  def : InstAlias<"fcmlt $Zd, $Pg/z, $Zm, $Zn",
                  (FCMGT_PPzZZ_D PPR64:$Zd, PPR3bAny:$Pg, ZPR64:$Zn, ZPR64:$Zm), 0>;
}

let Predicates = [HasSVE2] in {
  // SVE2 integer multiply-add (indexed)
  defm MLA_ZZZI : sve2_int_mla_by_indexed_elem<0b01, 0b0, "mla">;
  defm MLS_ZZZI : sve2_int_mla_by_indexed_elem<0b01, 0b1, "mls">;

  // SVE2 saturating multiply-add high (indexed)
  defm SQRDMLAH_ZZZI : sve2_int_mla_by_indexed_elem<0b10, 0b0, "sqrdmlah">;
  defm SQRDMLSH_ZZZI : sve2_int_mla_by_indexed_elem<0b10, 0b1, "sqrdmlsh">;

  // SVE2 saturating multiply-add high (vectors, unpredicated)
  defm SQRDMLAH_ZZZ : sve2_int_mla<0b0, "sqrdmlah">;
  defm SQRDMLSH_ZZZ : sve2_int_mla<0b1, "sqrdmlsh">;

  // SVE2 integer multiply (indexed)
  defm MUL_ZZZI : sve2_int_mul_by_indexed_elem<0b1110, "mul">;

  // SVE2 saturating multiply high (indexed)
  defm SQDMULH_ZZZI  : sve2_int_mul_by_indexed_elem<0b1100, "sqdmulh">;
  defm SQRDMULH_ZZZI : sve2_int_mul_by_indexed_elem<0b1101, "sqrdmulh">;

  // SVE2 signed saturating doubling multiply high (unpredicated)
  defm SQDMULH_ZZZ  : sve2_int_mul<0b100, "sqdmulh">;
  defm SQRDMULH_ZZZ : sve2_int_mul<0b101, "sqrdmulh">;

  // SVE2 integer multiply vectors (unpredicated)
  defm MUL_ZZZ    : sve2_int_mul<0b000, "mul">;
  defm SMULH_ZZZ  : sve2_int_mul<0b010, "smulh">;
  defm UMULH_ZZZ  : sve2_int_mul<0b011, "umulh">;
  def  PMUL_ZZZ_B : sve2_int_mul<0b00, 0b001, "pmul", ZPR8>;

  // SVE2 complex integer dot product (indexed)
  defm CDOT_ZZZI : sve2_cintx_dot_by_indexed_elem<"cdot">;

  // SVE2 complex integer dot product
  defm CDOT_ZZZ : sve2_cintx_dot<"cdot">;

  // SVE2 complex integer multiply-add (indexed)
  defm CMLA_ZZZI      : sve2_cmla_by_indexed_elem<0b0, "cmla">;
  // SVE2 complex saturating multiply-add (indexed)
  defm SQRDCMLAH_ZZZI : sve2_cmla_by_indexed_elem<0b1, "sqrdcmlah">;

  // SVE2 complex integer multiply-add
  defm CMLA_ZZZ      : sve2_int_cmla<0b0, "cmla">;
  defm SQRDCMLAH_ZZZ : sve2_int_cmla<0b1, "sqrdcmlah">;

  // SVE2 integer multiply long (indexed)
  defm SMULLB_ZZZI : sve2_int_mul_long_by_indexed_elem<0b000, "smullb">;
  defm SMULLT_ZZZI : sve2_int_mul_long_by_indexed_elem<0b001, "smullt">;
  defm UMULLB_ZZZI : sve2_int_mul_long_by_indexed_elem<0b010, "umullb">;
  defm UMULLT_ZZZI : sve2_int_mul_long_by_indexed_elem<0b011, "umullt">;

  // SVE2 saturating multiply (indexed)
  defm SQDMULLB_ZZZI : sve2_int_mul_long_by_indexed_elem<0b100, "sqdmullb">;
  defm SQDMULLT_ZZZI : sve2_int_mul_long_by_indexed_elem<0b101, "sqdmullt">;

  // SVE2 integer multiply-add long (indexed)
  defm SMLALB_ZZZI : sve2_int_mla_long_by_indexed_elem<0b1000, "smlalb">;
  defm SMLALT_ZZZI : sve2_int_mla_long_by_indexed_elem<0b1001, "smlalt">;
  defm UMLALB_ZZZI : sve2_int_mla_long_by_indexed_elem<0b1010, "umlalb">;
  defm UMLALT_ZZZI : sve2_int_mla_long_by_indexed_elem<0b1011, "umlalt">;
  defm SMLSLB_ZZZI : sve2_int_mla_long_by_indexed_elem<0b1100, "smlslb">;
  defm SMLSLT_ZZZI : sve2_int_mla_long_by_indexed_elem<0b1101, "smlslt">;
  defm UMLSLB_ZZZI : sve2_int_mla_long_by_indexed_elem<0b1110, "umlslb">;
  defm UMLSLT_ZZZI : sve2_int_mla_long_by_indexed_elem<0b1111, "umlslt">;

  // SVE2 integer multiply-add long (vectors, unpredicated)
  defm SMLALB_ZZZ : sve2_int_mla_long<0b10000, "smlalb">;
  defm SMLALT_ZZZ : sve2_int_mla_long<0b10001, "smlalt">;
  defm UMLALB_ZZZ : sve2_int_mla_long<0b10010, "umlalb">;
  defm UMLALT_ZZZ : sve2_int_mla_long<0b10011, "umlalt">;
  defm SMLSLB_ZZZ : sve2_int_mla_long<0b10100, "smlslb">;
  defm SMLSLT_ZZZ : sve2_int_mla_long<0b10101, "smlslt">;
  defm UMLSLB_ZZZ : sve2_int_mla_long<0b10110, "umlslb">;
  defm UMLSLT_ZZZ : sve2_int_mla_long<0b10111, "umlslt">;

  // SVE2 saturating multiply-add long (indexed)
  defm SQDMLALB_ZZZI : sve2_int_mla_long_by_indexed_elem<0b0100, "sqdmlalb">;
  defm SQDMLALT_ZZZI : sve2_int_mla_long_by_indexed_elem<0b0101, "sqdmlalt">;
  defm SQDMLSLB_ZZZI : sve2_int_mla_long_by_indexed_elem<0b0110, "sqdmlslb">;
  defm SQDMLSLT_ZZZI : sve2_int_mla_long_by_indexed_elem<0b0111, "sqdmlslt">;

  // SVE2 saturating multiply-add long (vectors, unpredicated)
  defm SQDMLALB_ZZZ : sve2_int_mla_long<0b11000, "sqdmlalb">;
  defm SQDMLALT_ZZZ : sve2_int_mla_long<0b11001, "sqdmlalt">;
  defm SQDMLSLB_ZZZ : sve2_int_mla_long<0b11010, "sqdmlslb">;
  defm SQDMLSLT_ZZZ : sve2_int_mla_long<0b11011, "sqdmlslt">;

  // SVE2 saturating multiply-add interleaved long
  defm SQDMLALBT_ZZZ : sve2_int_mla_long<0b00010, "sqdmlalbt">;
  defm SQDMLSLBT_ZZZ : sve2_int_mla_long<0b00011, "sqdmlslbt">;

  // SVE2 integer halving add/subtract (predicated)
  defm SHADD_ZPmZ  : sve2_int_arith_pred<0b100000, "shadd">;
  defm UHADD_ZPmZ  : sve2_int_arith_pred<0b100010, "uhadd">;
  defm SHSUB_ZPmZ  : sve2_int_arith_pred<0b100100, "shsub">;
  defm UHSUB_ZPmZ  : sve2_int_arith_pred<0b100110, "uhsub">;
  defm SRHADD_ZPmZ : sve2_int_arith_pred<0b101000, "srhadd">;
  defm URHADD_ZPmZ : sve2_int_arith_pred<0b101010, "urhadd">;
  defm SHSUBR_ZPmZ : sve2_int_arith_pred<0b101100, "shsubr">;
  defm UHSUBR_ZPmZ : sve2_int_arith_pred<0b101110, "uhsubr">;

  // SVE2 integer pairwise add and accumulate long
  defm SADALP_ZPmZ : sve2_int_sadd_long_accum_pairwise<0, "sadalp">;
  defm UADALP_ZPmZ : sve2_int_sadd_long_accum_pairwise<1, "uadalp">;

  // SVE2 integer pairwise arithmetic
  defm ADDP_ZPmZ  : sve2_int_arith_pred<0b100011, "addp">;
  defm SMAXP_ZPmZ : sve2_int_arith_pred<0b101001, "smaxp">;
  defm UMAXP_ZPmZ : sve2_int_arith_pred<0b101011, "umaxp">;
  defm SMINP_ZPmZ : sve2_int_arith_pred<0b101101, "sminp">;
  defm UMINP_ZPmZ : sve2_int_arith_pred<0b101111, "uminp">;

  // SVE2 integer unary operations (predicated)
  defm URECPE_ZPmZ  : sve2_int_un_pred_arit_s<0b000, "urecpe">;
  defm URSQRTE_ZPmZ : sve2_int_un_pred_arit_s<0b001, "ursqrte">;
  defm SQABS_ZPmZ   : sve2_int_un_pred_arit<0b100, "sqabs">;
  defm SQNEG_ZPmZ   : sve2_int_un_pred_arit<0b101, "sqneg">;

  // SVE2 saturating add/subtract
  defm SQADD_ZPmZ  : sve2_int_arith_pred<0b110000, "sqadd">;
  defm UQADD_ZPmZ  : sve2_int_arith_pred<0b110010, "uqadd">;
  defm SQSUB_ZPmZ  : sve2_int_arith_pred<0b110100, "sqsub">;
  defm UQSUB_ZPmZ  : sve2_int_arith_pred<0b110110, "uqsub">;
  defm SUQADD_ZPmZ : sve2_int_arith_pred<0b111000, "suqadd">;
  defm USQADD_ZPmZ : sve2_int_arith_pred<0b111010, "usqadd">;
  defm SQSUBR_ZPmZ : sve2_int_arith_pred<0b111100, "sqsubr">;
  defm UQSUBR_ZPmZ : sve2_int_arith_pred<0b111110, "uqsubr">;

  // SVE2 saturating/rounding bitwise shift left (predicated)
  defm SRSHL_ZPmZ   : sve2_int_arith_pred<0b000100, "srshl">;
  defm URSHL_ZPmZ   : sve2_int_arith_pred<0b000110, "urshl">;
  defm SRSHLR_ZPmZ  : sve2_int_arith_pred<0b001100, "srshlr">;
  defm URSHLR_ZPmZ  : sve2_int_arith_pred<0b001110, "urshlr">;
  defm SQSHL_ZPmZ   : sve2_int_arith_pred<0b010000, "sqshl">;
  defm UQSHL_ZPmZ   : sve2_int_arith_pred<0b010010, "uqshl">;
  defm SQRSHL_ZPmZ  : sve2_int_arith_pred<0b010100, "sqrshl">;
  defm UQRSHL_ZPmZ  : sve2_int_arith_pred<0b010110, "uqrshl">;
  defm SQSHLR_ZPmZ  : sve2_int_arith_pred<0b011000, "sqshlr">;
  defm UQSHLR_ZPmZ  : sve2_int_arith_pred<0b011010, "uqshlr">;
  defm SQRSHLR_ZPmZ : sve2_int_arith_pred<0b011100, "sqrshlr">;
  defm UQRSHLR_ZPmZ : sve2_int_arith_pred<0b011110, "uqrshlr">;

  // SVE2 integer add/subtract long
  defm SADDLB_ZZZ : sve2_wide_int_arith_long<0b00000, "saddlb">;
  defm SADDLT_ZZZ : sve2_wide_int_arith_long<0b00001, "saddlt">;
  defm UADDLB_ZZZ : sve2_wide_int_arith_long<0b00010, "uaddlb">;
  defm UADDLT_ZZZ : sve2_wide_int_arith_long<0b00011, "uaddlt">;
  defm SSUBLB_ZZZ : sve2_wide_int_arith_long<0b00100, "ssublb">;
  defm SSUBLT_ZZZ : sve2_wide_int_arith_long<0b00101, "ssublt">;
  defm USUBLB_ZZZ : sve2_wide_int_arith_long<0b00110, "usublb">;
  defm USUBLT_ZZZ : sve2_wide_int_arith_long<0b00111, "usublt">;
  defm SABDLB_ZZZ : sve2_wide_int_arith_long<0b01100, "sabdlb">;
  defm SABDLT_ZZZ : sve2_wide_int_arith_long<0b01101, "sabdlt">;
  defm UABDLB_ZZZ : sve2_wide_int_arith_long<0b01110, "uabdlb">;
  defm UABDLT_ZZZ : sve2_wide_int_arith_long<0b01111, "uabdlt">;

  // SVE2 integer add/subtract wide
  defm SADDWB_ZZZ : sve2_wide_int_arith_wide<0b000, "saddwb">;
  defm SADDWT_ZZZ : sve2_wide_int_arith_wide<0b001, "saddwt">;
  defm UADDWB_ZZZ : sve2_wide_int_arith_wide<0b010, "uaddwb">;
  defm UADDWT_ZZZ : sve2_wide_int_arith_wide<0b011, "uaddwt">;
  defm SSUBWB_ZZZ : sve2_wide_int_arith_wide<0b100, "ssubwb">;
  defm SSUBWT_ZZZ : sve2_wide_int_arith_wide<0b101, "ssubwt">;
  defm USUBWB_ZZZ : sve2_wide_int_arith_wide<0b110, "usubwb">;
  defm USUBWT_ZZZ : sve2_wide_int_arith_wide<0b111, "usubwt">;

  // SVE2 integer multiply long
  defm SQDMULLB_ZZZ : sve2_wide_int_arith_long<0b11000, "sqdmullb">;
  defm SQDMULLT_ZZZ : sve2_wide_int_arith_long<0b11001, "sqdmullt">;
  defm SMULLB_ZZZ   : sve2_wide_int_arith_long<0b11100, "smullb">;
  defm SMULLT_ZZZ   : sve2_wide_int_arith_long<0b11101, "smullt">;
  defm UMULLB_ZZZ   : sve2_wide_int_arith_long<0b11110, "umullb">;
  defm UMULLT_ZZZ   : sve2_wide_int_arith_long<0b11111, "umullt">;
  defm PMULLB_ZZZ   : sve2_pmul_long<0b0, "pmullb">;
  defm PMULLT_ZZZ   : sve2_pmul_long<0b1, "pmullt">;

  // SVE2 bitwise shift and insert
  defm SRI_ZZI : sve2_int_bin_cons_shift_imm_right<0b0, "sri">;
  defm SLI_ZZI : sve2_int_bin_cons_shift_imm_left< 0b1, "sli">;

  // SVE2 bitwise shift right and accumulate
  defm SSRA_ZZI  : sve2_int_bin_accum_cons_shift_imm_right<0b00, "ssra">;
  defm USRA_ZZI  : sve2_int_bin_accum_cons_shift_imm_right<0b01, "usra">;
  defm SRSRA_ZZI : sve2_int_bin_accum_cons_shift_imm_right<0b10, "srsra">;
  defm URSRA_ZZI : sve2_int_bin_accum_cons_shift_imm_right<0b11, "ursra">;

  // SVE2 complex integer add
  defm CADD_ZZI   : sve2_int_cadd<0b0, "cadd">;
  defm SQCADD_ZZI : sve2_int_cadd<0b1, "sqcadd">;

  // SVE2 integer absolute difference and accumulate
  defm SABA_ZZZ : sve2_int_absdiff_accum<0b0, "saba">;
  defm UABA_ZZZ : sve2_int_absdiff_accum<0b1, "uaba">;

  // SVE2 integer absolute difference and accumulate long
  defm SABALB_ZZZ : sve2_int_absdiff_accum_long<0b00, "sabalb">;
  defm SABALT_ZZZ : sve2_int_absdiff_accum_long<0b01, "sabalt">;
  defm UABALB_ZZZ : sve2_int_absdiff_accum_long<0b10, "uabalb">;
  defm UABALT_ZZZ : sve2_int_absdiff_accum_long<0b11, "uabalt">;

  // SVE2 integer add/subtract long with carry
  defm ADCLB_ZZZ : sve2_int_addsub_long_carry<0b00, "adclb">;
  defm ADCLT_ZZZ : sve2_int_addsub_long_carry<0b01, "adclt">;
  defm SBCLB_ZZZ : sve2_int_addsub_long_carry<0b10, "sbclb">;
  defm SBCLT_ZZZ : sve2_int_addsub_long_carry<0b11, "sbclt">;

  // SVE2 bitwise shift right narrow
  defm SQSHRUNB_ZZI  : sve2_int_bin_cons_shift_imm_right_narrow<0b0000, "sqshrunb">;
  defm SQSHRUNT_ZZI  : sve2_int_bin_cons_shift_imm_right_narrow<0b0001, "sqshrunt">;
  defm SQRSHRUNB_ZZI : sve2_int_bin_cons_shift_imm_right_narrow<0b0010, "sqrshrunb">;
  defm SQRSHRUNT_ZZI : sve2_int_bin_cons_shift_imm_right_narrow<0b0011, "sqrshrunt">;
  defm SHRNB_ZZI     : sve2_int_bin_cons_shift_imm_right_narrow<0b0100, "shrnb">;
  defm SHRNT_ZZI     : sve2_int_bin_cons_shift_imm_right_narrow<0b0101, "shrnt">;
  defm RSHRNB_ZZI    : sve2_int_bin_cons_shift_imm_right_narrow<0b0110, "rshrnb">;
  defm RSHRNT_ZZI    : sve2_int_bin_cons_shift_imm_right_narrow<0b0111, "rshrnt">;
  defm SQSHRNB_ZZI   : sve2_int_bin_cons_shift_imm_right_narrow<0b1000, "sqshrnb">;
  defm SQSHRNT_ZZI   : sve2_int_bin_cons_shift_imm_right_narrow<0b1001, "sqshrnt">;
  defm SQRSHRNB_ZZI  : sve2_int_bin_cons_shift_imm_right_narrow<0b1010, "sqrshrnb">;
  defm SQRSHRNT_ZZI  : sve2_int_bin_cons_shift_imm_right_narrow<0b1011, "sqrshrnt">;
  defm UQSHRNB_ZZI   : sve2_int_bin_cons_shift_imm_right_narrow<0b1100, "uqshrnb">;
  defm UQSHRNT_ZZI   : sve2_int_bin_cons_shift_imm_right_narrow<0b1101, "uqshrnt">;
  defm UQRSHRNB_ZZI  : sve2_int_bin_cons_shift_imm_right_narrow<0b1110, "uqrshrnb">;
  defm UQRSHRNT_ZZI  : sve2_int_bin_cons_shift_imm_right_narrow<0b1111, "uqrshrnt">;

  // SVE2 integer add/subtract narrow high part
  defm ADDHNB_ZZZ  : sve2_int_addsub_narrow_high<0b000, "addhnb">;
  defm ADDHNT_ZZZ  : sve2_int_addsub_narrow_high<0b001, "addhnt">;
  defm RADDHNB_ZZZ : sve2_int_addsub_narrow_high<0b010, "raddhnb">;
  defm RADDHNT_ZZZ : sve2_int_addsub_narrow_high<0b011, "raddhnt">;
  defm SUBHNB_ZZZ  : sve2_int_addsub_narrow_high<0b100, "subhnb">;
  defm SUBHNT_ZZZ  : sve2_int_addsub_narrow_high<0b101, "subhnt">;
  defm RSUBHNB_ZZZ : sve2_int_addsub_narrow_high<0b110, "rsubhnb">;
  defm RSUBHNT_ZZZ : sve2_int_addsub_narrow_high<0b111, "rsubhnt">;

  // SVE2 saturating extract narrow
  defm SQXTNB_ZZ  : sve2_int_sat_extract_narrow<0b000, "sqxtnb">;
  defm SQXTNT_ZZ  : sve2_int_sat_extract_narrow<0b001, "sqxtnt">;
  defm UQXTNB_ZZ  : sve2_int_sat_extract_narrow<0b010, "uqxtnb">;
  defm UQXTNT_ZZ  : sve2_int_sat_extract_narrow<0b011, "uqxtnt">;
  defm SQXTUNB_ZZ : sve2_int_sat_extract_narrow<0b100, "sqxtunb">;
  defm SQXTUNT_ZZ : sve2_int_sat_extract_narrow<0b101, "sqxtunt">;

  // SVE2 character match
  defm MATCH_PPzZZ  : sve2_char_match<0b0, "match">;
  defm NMATCH_PPzZZ : sve2_char_match<0b1, "nmatch">;

<<<<<<< HEAD
=======
  // SVE2 bitwise exclusive-or interleaved
  defm EORBT_ZZZ : sve2_bitwise_xor_interleaved<0b0, "eorbt">;
  defm EORTB_ZZZ : sve2_bitwise_xor_interleaved<0b1, "eortb">;

  // SVE2 bitwise shift left long
  defm SSHLLB_ZZI : sve2_bitwise_shift_left_long<0b00, "sshllb">;
  defm SSHLLT_ZZI : sve2_bitwise_shift_left_long<0b01, "sshllt">;
  defm USHLLB_ZZI : sve2_bitwise_shift_left_long<0b10, "ushllb">;
  defm USHLLT_ZZI : sve2_bitwise_shift_left_long<0b11, "ushllt">;

  // SVE2 integer add/subtract interleaved long
  defm SADDLBT_ZZZ : sve2_misc_int_addsub_long_interleaved<0b00, "saddlbt">;
  defm SSUBLBT_ZZZ : sve2_misc_int_addsub_long_interleaved<0b10, "ssublbt">;
  defm SSUBLTB_ZZZ : sve2_misc_int_addsub_long_interleaved<0b11, "ssubltb">;

  // SVE2 histogram generation (segment)
  def HISTSEG_ZZZ : sve2_hist_gen_segment<"histseg">;

  // SVE2 histogram generation (vector)
  defm HISTCNT_ZPzZZ : sve2_hist_gen_vector<"histcnt">;

  // SVE2 floating-point convert precision
  defm FCVTXNT_ZPmZ : sve2_fp_convert_down_odd_rounding<"fcvtxnt">;
  defm FCVTNT_ZPmZ  : sve2_fp_convert_down_narrow<"fcvtnt">;
  defm FCVTLT_ZPmZ  : sve2_fp_convert_up_long<"fcvtlt">;

>>>>>>> f57bd6bd
  // Predicated shifts
  defm SQSHL_ZPmI  : sve_int_bin_pred_shift_imm_left< 0b0110, "sqshl">;
  defm UQSHL_ZPmI  : sve_int_bin_pred_shift_imm_left< 0b0111, "uqshl">;
  defm SRSHR_ZPmI  : sve_int_bin_pred_shift_imm_right<0b1100, "srshr">;
  defm URSHR_ZPmI  : sve_int_bin_pred_shift_imm_right<0b1101, "urshr">;
  defm SQSHLU_ZPmI : sve_int_bin_pred_shift_imm_left< 0b1111, "sqshlu">;
}

let Predicates = [HasSVE2AES] in {
  // PMULLB and PMULLT instructions which operate with 64-bit source and
  // 128-bit destination elements are enabled with crypto extensions, similar
  // to NEON PMULL2 instruction.
  def PMULLB_ZZZ_Q : sve2_wide_int_arith<0b00, 0b11010, "pmullb",
                                         ZPR128, ZPR64, ZPR64>;
  def PMULLT_ZZZ_Q : sve2_wide_int_arith<0b00, 0b11011, "pmullt",
                                         ZPR128, ZPR64, ZPR64>;
}<|MERGE_RESOLUTION|>--- conflicted
+++ resolved
@@ -1268,8 +1268,6 @@
   defm MATCH_PPzZZ  : sve2_char_match<0b0, "match">;
   defm NMATCH_PPzZZ : sve2_char_match<0b1, "nmatch">;
 
-<<<<<<< HEAD
-=======
   // SVE2 bitwise exclusive-or interleaved
   defm EORBT_ZZZ : sve2_bitwise_xor_interleaved<0b0, "eorbt">;
   defm EORTB_ZZZ : sve2_bitwise_xor_interleaved<0b1, "eortb">;
@@ -1296,7 +1294,6 @@
   defm FCVTNT_ZPmZ  : sve2_fp_convert_down_narrow<"fcvtnt">;
   defm FCVTLT_ZPmZ  : sve2_fp_convert_up_long<"fcvtlt">;
 
->>>>>>> f57bd6bd
   // Predicated shifts
   defm SQSHL_ZPmI  : sve_int_bin_pred_shift_imm_left< 0b0110, "sqshl">;
   defm UQSHL_ZPmI  : sve_int_bin_pred_shift_imm_left< 0b0111, "uqshl">;
@@ -1306,6 +1303,14 @@
 }
 
 let Predicates = [HasSVE2AES] in {
+  // SVE2 crypto destructive binary operations
+  def AESE_ZZZ_B : sve2_crypto_des_bin_op<0b00, "aese", ZPR8>;
+  def AESD_ZZZ_B : sve2_crypto_des_bin_op<0b01, "aesd", ZPR8>;
+
+  // SVE2 crypto unary operations
+  def AESMC_ZZ_B  : sve2_crypto_unary_op<0b0, "aesmc">;
+  def AESIMC_ZZ_B : sve2_crypto_unary_op<0b1, "aesimc">;
+
   // PMULLB and PMULLT instructions which operate with 64-bit source and
   // 128-bit destination elements are enabled with crypto extensions, similar
   // to NEON PMULL2 instruction.
@@ -1313,4 +1318,23 @@
                                          ZPR128, ZPR64, ZPR64>;
   def PMULLT_ZZZ_Q : sve2_wide_int_arith<0b00, 0b11011, "pmullt",
                                          ZPR128, ZPR64, ZPR64>;
+}
+
+let Predicates = [HasSVE2SM4] in {
+  // SVE2 crypto constructive binary operations
+  def SM4EKEY_ZZZ_S : sve2_crypto_cons_bin_op<0b0, "sm4ekey", ZPR32>;
+  // SVE2 crypto destructive binary operations
+  def SM4E_ZZZ_S : sve2_crypto_des_bin_op<0b10, "sm4e", ZPR32>;
+}
+
+let Predicates = [HasSVE2SHA3] in {
+  // SVE2 crypto constructive binary operations
+  def RAX1_ZZZ_D : sve2_crypto_cons_bin_op<0b1, "rax1",    ZPR64>;
+}
+
+let Predicates = [HasSVE2BitPerm] in {
+  // SVE2 bitwise permute
+  defm BEXT_ZZZ : sve2_misc_bitwise<0b1100, "bext">;
+  defm BDEP_ZZZ : sve2_misc_bitwise<0b1101, "bdep">;
+  defm BGRP_ZZZ : sve2_misc_bitwise<0b1110, "bgrp">;
 }