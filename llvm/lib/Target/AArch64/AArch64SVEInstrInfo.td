--- conflicted
+++ resolved
@@ -1034,8 +1034,6 @@
   // SVE2 saturating multiply-add high (vectors, unpredicated)
   defm SQRDMLAH_ZZZ : sve2_int_mla<0b0, "sqrdmlah">;
   defm SQRDMLSH_ZZZ : sve2_int_mla<0b1, "sqrdmlsh">;
-<<<<<<< HEAD
-=======
 
   // SVE2 integer multiply (indexed)
   defm MUL_ZZZI : sve2_int_mul_by_indexed_elem<0b1110, "mul">;
@@ -1068,5 +1066,4 @@
   // SVE2 complex integer multiply-add
   defm CMLA_ZZZ      : sve2_int_cmla<0b0, "cmla">;
   defm SQRDCMLAH_ZZZ : sve2_int_cmla<0b1, "sqrdcmlah">;
->>>>>>> 472c6ef8
 }