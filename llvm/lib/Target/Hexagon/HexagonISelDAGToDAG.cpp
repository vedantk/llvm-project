//===-- HexagonISelDAGToDAG.cpp - A dag to dag inst selector for Hexagon --===//
//
//                     The LLVM Compiler Infrastructure
//
// This file is distributed under the University of Illinois Open Source
// License. See LICENSE.TXT for details.
//
//===----------------------------------------------------------------------===//
//
// This file defines an instruction selector for the Hexagon target.
//
//===----------------------------------------------------------------------===//

#include "Hexagon.h"
#include "HexagonISelLowering.h"
#include "HexagonMachineFunctionInfo.h"
#include "HexagonTargetMachine.h"
#include "llvm/CodeGen/FunctionLoweringInfo.h"
#include "llvm/CodeGen/MachineInstrBuilder.h"
#include "llvm/CodeGen/SelectionDAGISel.h"
#include "llvm/IR/Intrinsics.h"
#include "llvm/Support/CommandLine.h"
#include "llvm/Support/Debug.h"
using namespace llvm;

#define DEBUG_TYPE "hexagon-isel"

static
cl::opt<unsigned>
MaxNumOfUsesForConstExtenders("ga-max-num-uses-for-constant-extenders",
  cl::Hidden, cl::init(2),
  cl::desc("Maximum number of uses of a global address such that we still us a"
           "constant extended instruction"));

//===----------------------------------------------------------------------===//
// Instruction Selector Implementation
//===----------------------------------------------------------------------===//

namespace llvm {
  void initializeHexagonDAGToDAGISelPass(PassRegistry&);
}

//===--------------------------------------------------------------------===//
/// HexagonDAGToDAGISel - Hexagon specific code to select Hexagon machine
/// instructions for SelectionDAG operations.
///
namespace {
class HexagonDAGToDAGISel : public SelectionDAGISel {
  const HexagonTargetMachine &HTM;
  const HexagonSubtarget *HST;
  const HexagonInstrInfo *HII;
  const HexagonRegisterInfo *HRI;
public:
  explicit HexagonDAGToDAGISel(HexagonTargetMachine &tm,
                               CodeGenOpt::Level OptLevel)
      : SelectionDAGISel(tm, OptLevel), HTM(tm), HST(nullptr), HII(nullptr),
        HRI(nullptr) {
    initializeHexagonDAGToDAGISelPass(*PassRegistry::getPassRegistry());
  }

  bool runOnMachineFunction(MachineFunction &MF) override {
    // Reset the subtarget each time through.
    HST = &MF.getSubtarget<HexagonSubtarget>();
    HII = HST->getInstrInfo();
    HRI = HST->getRegisterInfo();
    SelectionDAGISel::runOnMachineFunction(MF);
    return true;
  }

  virtual void PreprocessISelDAG() override;
  virtual void EmitFunctionEntryCode() override;

  void Select(SDNode *N) override;

  // Complex Pattern Selectors.
  inline bool SelectAddrGA(SDValue &N, SDValue &R);
  inline bool SelectAddrGP(SDValue &N, SDValue &R);
  bool SelectGlobalAddress(SDValue &N, SDValue &R, bool UseGP);
  bool SelectAddrFI(SDValue &N, SDValue &R);

  const char *getPassName() const override {
    return "Hexagon DAG->DAG Pattern Instruction Selection";
  }

  // Generate a machine instruction node corresponding to the circ/brev
  // load intrinsic.
  MachineSDNode *LoadInstrForLoadIntrinsic(SDNode *IntN);
  // Given the circ/brev load intrinsic and the already generated machine
  // instruction, generate the appropriate store (that is a part of the
  // intrinsic's functionality).
  SDNode *StoreInstrForLoadIntrinsic(MachineSDNode *LoadN, SDNode *IntN);

  void SelectFrameIndex(SDNode *N);
  /// SelectInlineAsmMemoryOperand - Implement addressing mode selection for
  /// inline asm expressions.
  bool SelectInlineAsmMemoryOperand(const SDValue &Op,
                                    unsigned ConstraintID,
                                    std::vector<SDValue> &OutOps) override;
  bool tryLoadOfLoadIntrinsic(LoadSDNode *N);
  void SelectLoad(SDNode *N);
  void SelectBaseOffsetLoad(LoadSDNode *LD, SDLoc dl);
  void SelectIndexedLoad(LoadSDNode *LD, SDLoc dl);
  void SelectIndexedLoadZeroExtend64(LoadSDNode *LD, unsigned Opcode, SDLoc dl);
  void SelectIndexedLoadSignExtend64(LoadSDNode *LD, unsigned Opcode, SDLoc dl);
  void SelectBaseOffsetStore(StoreSDNode *ST, SDLoc dl);
  void SelectIndexedStore(StoreSDNode *ST, SDLoc dl);
  void SelectStore(SDNode *N);
  void SelectSHL(SDNode *N);
  void SelectMul(SDNode *N);
  void SelectZeroExtend(SDNode *N);
  void SelectIntrinsicWChain(SDNode *N);
  void SelectIntrinsicWOChain(SDNode *N);
  void SelectConstant(SDNode *N);
  void SelectConstantFP(SDNode *N);
  void SelectAdd(SDNode *N);
  void SelectBitOp(SDNode *N);

  // XformMskToBitPosU5Imm - Returns the bit position which
  // the single bit 32 bit mask represents.
  // Used in Clr and Set bit immediate memops.
  SDValue XformMskToBitPosU5Imm(uint32_t Imm, SDLoc DL) {
    int32_t bitPos;
    bitPos = Log2_32(Imm);
    assert(bitPos >= 0 && bitPos < 32 &&
           "Constant out of range for 32 BitPos Memops");
    return CurDAG->getTargetConstant(bitPos, DL, MVT::i32);
  }

  // XformMskToBitPosU4Imm - Returns the bit position which the single-bit
  // 16 bit mask represents. Used in Clr and Set bit immediate memops.
  SDValue XformMskToBitPosU4Imm(uint16_t Imm, SDLoc DL) {
    return XformMskToBitPosU5Imm(Imm, DL);
  }

  // XformMskToBitPosU3Imm - Returns the bit position which the single-bit
  // 8 bit mask represents. Used in Clr and Set bit immediate memops.
  SDValue XformMskToBitPosU3Imm(uint8_t Imm, SDLoc DL) {
    return XformMskToBitPosU5Imm(Imm, DL);
  }

  // Return true if there is exactly one bit set in V, i.e., if V is one of the
  // following integers: 2^0, 2^1, ..., 2^31.
  bool ImmIsSingleBit(uint32_t v) const {
    return isPowerOf2_32(v);
  }

  // XformM5ToU5Imm - Return a target constant with the specified value, of
  // type i32 where the negative literal is transformed into a positive literal
  // for use in -= memops.
  inline SDValue XformM5ToU5Imm(signed Imm, SDLoc DL) {
     assert((Imm >= -31 && Imm <= -1)  && "Constant out of range for Memops");
     return CurDAG->getTargetConstant(-Imm, DL, MVT::i32);
  }

  // XformU7ToU7M1Imm - Return a target constant decremented by 1, in range
  // [1..128], used in cmpb.gtu instructions.
  inline SDValue XformU7ToU7M1Imm(signed Imm, SDLoc DL) {
    assert((Imm >= 1 && Imm <= 128) && "Constant out of range for cmpb op");
    return CurDAG->getTargetConstant(Imm - 1, DL, MVT::i8);
  }

  // XformS8ToS8M1Imm - Return a target constant decremented by 1.
  inline SDValue XformSToSM1Imm(signed Imm, SDLoc DL) {
    return CurDAG->getTargetConstant(Imm - 1, DL, MVT::i32);
  }

  // XformU8ToU8M1Imm - Return a target constant decremented by 1.
  inline SDValue XformUToUM1Imm(unsigned Imm, SDLoc DL) {
    assert((Imm >= 1) && "Cannot decrement unsigned int less than 1");
    return CurDAG->getTargetConstant(Imm - 1, DL, MVT::i32);
  }

  // XformSToSM2Imm - Return a target constant decremented by 2.
  inline SDValue XformSToSM2Imm(unsigned Imm, SDLoc DL) {
    return CurDAG->getTargetConstant(Imm - 2, DL, MVT::i32);
  }

  // XformSToSM3Imm - Return a target constant decremented by 3.
  inline SDValue XformSToSM3Imm(unsigned Imm, SDLoc DL) {
    return CurDAG->getTargetConstant(Imm - 3, DL, MVT::i32);
  }

  // Include the pieces autogenerated from the target description.
  #include "HexagonGenDAGISel.inc"

private:
  bool isValueExtension(const SDValue &Val, unsigned FromBits, SDValue &Src);
  bool isAlignedMemNode(const MemSDNode *N) const;
}; // end HexagonDAGToDAGISel
}  // end anonymous namespace


/// createHexagonISelDag - This pass converts a legalized DAG into a
/// Hexagon-specific DAG, ready for instruction scheduling.
///
namespace llvm {
FunctionPass *createHexagonISelDag(HexagonTargetMachine &TM,
                                   CodeGenOpt::Level OptLevel) {
  return new HexagonDAGToDAGISel(TM, OptLevel);
}
}

static void initializePassOnce(PassRegistry &Registry) {
  const char *Name = "Hexagon DAG->DAG Pattern Instruction Selection";
  PassInfo *PI = new PassInfo(Name, "hexagon-isel",
                              &SelectionDAGISel::ID, nullptr, false, false);
  Registry.registerPass(*PI, true);
}

void llvm::initializeHexagonDAGToDAGISelPass(PassRegistry &Registry) {
  CALL_ONCE_INITIALIZATION(initializePassOnce)
}


// Intrinsics that return a a predicate.
static bool doesIntrinsicReturnPredicate(unsigned ID) {
  switch (ID) {
    default:
      return false;
    case Intrinsic::hexagon_C2_cmpeq:
    case Intrinsic::hexagon_C2_cmpgt:
    case Intrinsic::hexagon_C2_cmpgtu:
    case Intrinsic::hexagon_C2_cmpgtup:
    case Intrinsic::hexagon_C2_cmpgtp:
    case Intrinsic::hexagon_C2_cmpeqp:
    case Intrinsic::hexagon_C2_bitsset:
    case Intrinsic::hexagon_C2_bitsclr:
    case Intrinsic::hexagon_C2_cmpeqi:
    case Intrinsic::hexagon_C2_cmpgti:
    case Intrinsic::hexagon_C2_cmpgtui:
    case Intrinsic::hexagon_C2_cmpgei:
    case Intrinsic::hexagon_C2_cmpgeui:
    case Intrinsic::hexagon_C2_cmplt:
    case Intrinsic::hexagon_C2_cmpltu:
    case Intrinsic::hexagon_C2_bitsclri:
    case Intrinsic::hexagon_C2_and:
    case Intrinsic::hexagon_C2_or:
    case Intrinsic::hexagon_C2_xor:
    case Intrinsic::hexagon_C2_andn:
    case Intrinsic::hexagon_C2_not:
    case Intrinsic::hexagon_C2_orn:
    case Intrinsic::hexagon_C2_pxfer_map:
    case Intrinsic::hexagon_C2_any8:
    case Intrinsic::hexagon_C2_all8:
    case Intrinsic::hexagon_A2_vcmpbeq:
    case Intrinsic::hexagon_A2_vcmpbgtu:
    case Intrinsic::hexagon_A2_vcmpheq:
    case Intrinsic::hexagon_A2_vcmphgt:
    case Intrinsic::hexagon_A2_vcmphgtu:
    case Intrinsic::hexagon_A2_vcmpweq:
    case Intrinsic::hexagon_A2_vcmpwgt:
    case Intrinsic::hexagon_A2_vcmpwgtu:
    case Intrinsic::hexagon_C2_tfrrp:
    case Intrinsic::hexagon_S2_tstbit_i:
    case Intrinsic::hexagon_S2_tstbit_r:
      return true;
  }
}

void HexagonDAGToDAGISel::SelectIndexedLoadSignExtend64(LoadSDNode *LD,
                                                        unsigned Opcode,
                                                        SDLoc dl) {
  SDValue Chain = LD->getChain();
  EVT LoadedVT = LD->getMemoryVT();
  SDValue Base = LD->getBasePtr();
  SDValue Offset = LD->getOffset();
  SDNode *OffsetNode = Offset.getNode();
  int32_t Val = cast<ConstantSDNode>(OffsetNode)->getSExtValue();

  if (HII->isValidAutoIncImm(LoadedVT, Val)) {
    SDValue TargetConst = CurDAG->getTargetConstant(Val, dl, MVT::i32);
    SDNode *Result_1 = CurDAG->getMachineNode(Opcode, dl, MVT::i32, MVT::i32,
                                              MVT::Other, Base, TargetConst,
                                              Chain);
    SDNode *Result_2 = CurDAG->getMachineNode(Hexagon::A2_sxtw, dl, MVT::i64,
                                              SDValue(Result_1, 0));
    MachineSDNode::mmo_iterator MemOp = MF->allocateMemRefsArray(1);
    MemOp[0] = LD->getMemOperand();
    cast<MachineSDNode>(Result_1)->setMemRefs(MemOp, MemOp + 1);
    const SDValue Froms[] = { SDValue(LD, 0),
                              SDValue(LD, 1),
                              SDValue(LD, 2) };
    const SDValue Tos[]   = { SDValue(Result_2, 0),
                              SDValue(Result_1, 1),
                              SDValue(Result_1, 2) };
    ReplaceUses(Froms, Tos, 3);
    CurDAG->RemoveDeadNode(LD);
    return;
  }

  SDValue TargetConst0 = CurDAG->getTargetConstant(0, dl, MVT::i32);
  SDValue TargetConstVal = CurDAG->getTargetConstant(Val, dl, MVT::i32);
  SDNode *Result_1 = CurDAG->getMachineNode(Opcode, dl, MVT::i32, MVT::Other,
                                            Base, TargetConst0, Chain);
  SDNode *Result_2 = CurDAG->getMachineNode(Hexagon::A2_sxtw, dl, MVT::i64,
                                            SDValue(Result_1, 0));
  SDNode* Result_3 = CurDAG->getMachineNode(Hexagon::A2_addi, dl, MVT::i32,
                                            Base, TargetConstVal,
                                            SDValue(Result_1, 1));
  MachineSDNode::mmo_iterator MemOp = MF->allocateMemRefsArray(1);
  MemOp[0] = LD->getMemOperand();
  cast<MachineSDNode>(Result_1)->setMemRefs(MemOp, MemOp + 1);
  const SDValue Froms[] = { SDValue(LD, 0),
                            SDValue(LD, 1),
                            SDValue(LD, 2) };
  const SDValue Tos[]   = { SDValue(Result_2, 0),
                            SDValue(Result_3, 0),
                            SDValue(Result_1, 1) };
  ReplaceUses(Froms, Tos, 3);
  CurDAG->RemoveDeadNode(LD);
}

void HexagonDAGToDAGISel::SelectIndexedLoadZeroExtend64(LoadSDNode *LD,
                                                        unsigned Opcode,
                                                        SDLoc dl) {
  SDValue Chain = LD->getChain();
  EVT LoadedVT = LD->getMemoryVT();
  SDValue Base = LD->getBasePtr();
  SDValue Offset = LD->getOffset();
  SDNode *OffsetNode = Offset.getNode();
  int32_t Val = cast<ConstantSDNode>(OffsetNode)->getSExtValue();

  if (HII->isValidAutoIncImm(LoadedVT, Val)) {
    SDValue TargetConstVal = CurDAG->getTargetConstant(Val, dl, MVT::i32);
    SDValue TargetConst0 = CurDAG->getTargetConstant(0, dl, MVT::i32);
    SDNode *Result_1 = CurDAG->getMachineNode(Opcode, dl, MVT::i32,
                                              MVT::i32, MVT::Other, Base,
                                              TargetConstVal, Chain);
    SDNode *Result_2 = CurDAG->getMachineNode(Hexagon::A4_combineir, dl,
                                              MVT::i64, MVT::Other,
                                              TargetConst0,
                                              SDValue(Result_1,0));
    MachineSDNode::mmo_iterator MemOp = MF->allocateMemRefsArray(1);
    MemOp[0] = LD->getMemOperand();
    cast<MachineSDNode>(Result_1)->setMemRefs(MemOp, MemOp + 1);
    const SDValue Froms[] = { SDValue(LD, 0),
                              SDValue(LD, 1),
                              SDValue(LD, 2) };
    const SDValue Tos[]   = { SDValue(Result_2, 0),
                              SDValue(Result_1, 1),
                              SDValue(Result_1, 2) };
    ReplaceUses(Froms, Tos, 3);
    CurDAG->RemoveDeadNode(LD);
    return;
  }

  // Generate an indirect load.
  SDValue TargetConst0 = CurDAG->getTargetConstant(0, dl, MVT::i32);
  SDValue TargetConstVal = CurDAG->getTargetConstant(Val, dl, MVT::i32);
  SDNode *Result_1 = CurDAG->getMachineNode(Opcode, dl, MVT::i32,
                                            MVT::Other, Base, TargetConst0,
                                            Chain);
  SDNode *Result_2 = CurDAG->getMachineNode(Hexagon::A4_combineir, dl,
                                            MVT::i64, MVT::Other,
                                            TargetConst0,
                                            SDValue(Result_1,0));
  // Add offset to base.
  SDNode* Result_3 = CurDAG->getMachineNode(Hexagon::A2_addi, dl, MVT::i32,
                                            Base, TargetConstVal,
                                            SDValue(Result_1, 1));
  MachineSDNode::mmo_iterator MemOp = MF->allocateMemRefsArray(1);
  MemOp[0] = LD->getMemOperand();
  cast<MachineSDNode>(Result_1)->setMemRefs(MemOp, MemOp + 1);
  const SDValue Froms[] = { SDValue(LD, 0),
                            SDValue(LD, 1),
                            SDValue(LD, 2) };
  const SDValue Tos[]   = { SDValue(Result_2, 0), // Load value.
                            SDValue(Result_3, 0), // New address.
                            SDValue(Result_1, 1) };
  ReplaceUses(Froms, Tos, 3);
  CurDAG->RemoveDeadNode(LD);
  return;
}


void HexagonDAGToDAGISel::SelectIndexedLoad(LoadSDNode *LD, SDLoc dl) {
  SDValue Chain = LD->getChain();
  SDValue Base = LD->getBasePtr();
  SDValue Offset = LD->getOffset();
  SDNode *OffsetNode = Offset.getNode();
  // Get the constant value.
  int32_t Val = cast<ConstantSDNode>(OffsetNode)->getSExtValue();
  EVT LoadedVT = LD->getMemoryVT();
  unsigned Opcode = 0;

  // Check for zero extended loads. Treat any-extend loads as zero extended
  // loads.
  ISD::LoadExtType ExtType = LD->getExtensionType();
  bool IsZeroExt = (ExtType == ISD::ZEXTLOAD || ExtType == ISD::EXTLOAD);
  bool HasVecOffset = false;

  // Figure out the opcode.
  if (LoadedVT == MVT::i64) {
    if (HII->isValidAutoIncImm(LoadedVT, Val))
      Opcode = Hexagon::L2_loadrd_pi;
    else
      Opcode = Hexagon::L2_loadrd_io;
  } else if (LoadedVT == MVT::i32) {
    if (HII->isValidAutoIncImm(LoadedVT, Val))
      Opcode = Hexagon::L2_loadri_pi;
    else
      Opcode = Hexagon::L2_loadri_io;
  } else if (LoadedVT == MVT::i16) {
    if (HII->isValidAutoIncImm(LoadedVT, Val))
      Opcode = IsZeroExt ? Hexagon::L2_loadruh_pi : Hexagon::L2_loadrh_pi;
    else
      Opcode = IsZeroExt ? Hexagon::L2_loadruh_io : Hexagon::L2_loadrh_io;
  } else if (LoadedVT == MVT::i8) {
    if (HII->isValidAutoIncImm(LoadedVT, Val))
      Opcode = IsZeroExt ? Hexagon::L2_loadrub_pi : Hexagon::L2_loadrb_pi;
    else
      Opcode = IsZeroExt ? Hexagon::L2_loadrub_io : Hexagon::L2_loadrb_io;
  } else if (LoadedVT == MVT::v16i32 || LoadedVT == MVT::v8i64 ||
             LoadedVT == MVT::v32i16 || LoadedVT == MVT::v64i8) {
    HasVecOffset = true;
    bool Aligned = isAlignedMemNode(LD);
    if (HII->isValidAutoIncImm(LoadedVT, Val))
      Opcode = Aligned ? Hexagon::V6_vL32b_pi : Hexagon::V6_vL32Ub_pi;
    else
      Opcode = Aligned ? Hexagon::V6_vL32b_ai : Hexagon::V6_vL32Ub_ai;
  // 128B
  } else if (LoadedVT == MVT::v32i32 || LoadedVT == MVT::v16i64 ||
             LoadedVT == MVT::v64i16 || LoadedVT == MVT::v128i8) {
    if (HST->useHVXOps()) {
      bool Aligned = isAlignedMemNode(LD);
      HasVecOffset = true;
      if (HII->isValidAutoIncImm(LoadedVT, Val))
        Opcode = Aligned ? Hexagon::V6_vL32b_pi_128B
                         : Hexagon::V6_vL32Ub_pi_128B;
      else
        Opcode = Aligned ? Hexagon::V6_vL32b_ai_128B
                         : Hexagon::V6_vL32Ub_ai_128B;
    }
  } else
    llvm_unreachable("unknown memory type");

  // For zero extended i64 loads, we need to add combine instructions.
  if (LD->getValueType(0) == MVT::i64 && IsZeroExt) {
    SelectIndexedLoadZeroExtend64(LD, Opcode, dl);
    return;
  }
  // Handle sign extended i64 loads.
  if (LD->getValueType(0) == MVT::i64 && ExtType == ISD::SEXTLOAD) {
    SelectIndexedLoadSignExtend64(LD, Opcode, dl);
    return;
  }

  if (HII->isValidAutoIncImm(LoadedVT, Val)) {
    SDValue TargetConstVal = CurDAG->getTargetConstant(Val, dl, MVT::i32);
    SDNode* Result = CurDAG->getMachineNode(Opcode, dl,
                                            LD->getValueType(0),
                                            MVT::i32, MVT::Other, Base,
                                            TargetConstVal, Chain);
    MachineSDNode::mmo_iterator MemOp = MF->allocateMemRefsArray(1);
    MemOp[0] = LD->getMemOperand();
    cast<MachineSDNode>(Result)->setMemRefs(MemOp, MemOp + 1);
    if (HasVecOffset) {
      const SDValue Froms[] = { SDValue(LD, 0),
                                SDValue(LD, 2)
      };
      const SDValue Tos[]   = { SDValue(Result, 0),
                                SDValue(Result, 2)
      };
      ReplaceUses(Froms, Tos, 2);
    } else {
      const SDValue Froms[] = { SDValue(LD, 0),
                                SDValue(LD, 1),
                                SDValue(LD, 2)
      };
      const SDValue Tos[]   = { SDValue(Result, 0),
                                SDValue(Result, 1),
                                SDValue(Result, 2)
      };
      ReplaceUses(Froms, Tos, 3);
    }
    CurDAG->RemoveDeadNode(LD);
    return;
  } else {
    SDValue TargetConst0 = CurDAG->getTargetConstant(0, dl, MVT::i32);
    SDValue TargetConstVal = CurDAG->getTargetConstant(Val, dl, MVT::i32);
    SDNode* Result_1 = CurDAG->getMachineNode(Opcode, dl,
                                              LD->getValueType(0),
                                              MVT::Other, Base, TargetConst0,
                                              Chain);
    SDNode* Result_2 = CurDAG->getMachineNode(Hexagon::A2_addi, dl, MVT::i32,
                                              Base, TargetConstVal,
                                              SDValue(Result_1, 1));
    MachineSDNode::mmo_iterator MemOp = MF->allocateMemRefsArray(1);
    MemOp[0] = LD->getMemOperand();
    cast<MachineSDNode>(Result_1)->setMemRefs(MemOp, MemOp + 1);
    const SDValue Froms[] = { SDValue(LD, 0),
                              SDValue(LD, 1),
                              SDValue(LD, 2)
    };
    const SDValue Tos[]   = { SDValue(Result_1, 0),
                              SDValue(Result_2, 0),
                              SDValue(Result_1, 1)
    };
    ReplaceUses(Froms, Tos, 3);
    CurDAG->RemoveDeadNode(LD);
    return;
  }
}


MachineSDNode *HexagonDAGToDAGISel::LoadInstrForLoadIntrinsic(SDNode *IntN) {
  if (IntN->getOpcode() != ISD::INTRINSIC_W_CHAIN)
    return nullptr;

  SDLoc dl(IntN);
  unsigned IntNo = cast<ConstantSDNode>(IntN->getOperand(1))->getZExtValue();

  static std::map<unsigned,unsigned> LoadPciMap = {
    { Intrinsic::hexagon_circ_ldb,  Hexagon::L2_loadrb_pci  },
    { Intrinsic::hexagon_circ_ldub, Hexagon::L2_loadrub_pci },
    { Intrinsic::hexagon_circ_ldh,  Hexagon::L2_loadrh_pci  },
    { Intrinsic::hexagon_circ_lduh, Hexagon::L2_loadruh_pci },
    { Intrinsic::hexagon_circ_ldw,  Hexagon::L2_loadri_pci  },
    { Intrinsic::hexagon_circ_ldd,  Hexagon::L2_loadrd_pci  },
  };
  auto FLC = LoadPciMap.find(IntNo);
  if (FLC != LoadPciMap.end()) {
    SDNode *Mod = CurDAG->getMachineNode(Hexagon::A2_tfrrcr, dl, MVT::i32,
          IntN->getOperand(4));
    EVT ValTy = (IntNo == Intrinsic::hexagon_circ_ldd) ? MVT::i64 : MVT::i32;
    EVT RTys[] = { ValTy, MVT::i32, MVT::Other };
    // Operands: { Base, Increment, Modifier, Chain }
    auto Inc = cast<ConstantSDNode>(IntN->getOperand(5));
    SDValue I = CurDAG->getTargetConstant(Inc->getSExtValue(), dl, MVT::i32);
    MachineSDNode *Res = CurDAG->getMachineNode(FLC->second, dl, RTys,
          { IntN->getOperand(2), I, SDValue(Mod,0), IntN->getOperand(0) });
    return Res;
  }

  static std::map<unsigned,unsigned> LoadPbrMap = {
    { Intrinsic::hexagon_brev_ldb,  Hexagon::L2_loadrb_pbr  },
    { Intrinsic::hexagon_brev_ldub, Hexagon::L2_loadrub_pbr },
    { Intrinsic::hexagon_brev_ldh,  Hexagon::L2_loadrh_pbr  },
    { Intrinsic::hexagon_brev_lduh, Hexagon::L2_loadruh_pbr },
    { Intrinsic::hexagon_brev_ldw,  Hexagon::L2_loadri_pbr  },
    { Intrinsic::hexagon_brev_ldd,  Hexagon::L2_loadrd_pbr  },
  };
  auto FLB = LoadPbrMap.find(IntNo);
  if (FLB != LoadPbrMap.end()) {
    SDNode *Mod = CurDAG->getMachineNode(Hexagon::A2_tfrrcr, dl, MVT::i32,
            IntN->getOperand(4));
    EVT ValTy = (IntNo == Intrinsic::hexagon_brev_ldd) ? MVT::i64 : MVT::i32;
    EVT RTys[] = { ValTy, MVT::i32, MVT::Other };
    // Operands: { Base, Modifier, Chain }
    MachineSDNode *Res = CurDAG->getMachineNode(FLB->second, dl, RTys,
          { IntN->getOperand(2), SDValue(Mod,0), IntN->getOperand(0) });
    return Res;
  }

  return nullptr;
}

SDNode *HexagonDAGToDAGISel::StoreInstrForLoadIntrinsic(MachineSDNode *LoadN,
      SDNode *IntN) {
  // The "LoadN" is just a machine load instruction. The intrinsic also
  // involves storing it. Generate an appropriate store to the location
  // given in the intrinsic's operand(3).
  uint64_t F = HII->get(LoadN->getMachineOpcode()).TSFlags;
  unsigned SizeBits = (F >> HexagonII::MemAccessSizePos) &
                      HexagonII::MemAccesSizeMask;
  unsigned Size = 1U << (SizeBits-1);

  SDLoc dl(IntN);
  MachinePointerInfo PI;
  SDValue TS;
  SDValue Loc = IntN->getOperand(3);

  if (Size >= 4)
    TS = CurDAG->getStore(SDValue(LoadN,2), dl, SDValue(LoadN, 0), Loc, PI,
                          false, false, Size);
  else
    TS = CurDAG->getTruncStore(SDValue(LoadN,2), dl, SDValue(LoadN,0), Loc, PI,
                               MVT::getIntegerVT(Size*8), false, false, Size);

  SDNode *StoreN;
  {
    HandleSDNode Handle(TS);
    SelectStore(TS.getNode());
    StoreN = Handle.getValue().getNode();
  }

  // Load's results are { Loaded value, Updated pointer, Chain }
  ReplaceUses(SDValue(IntN, 0), SDValue(LoadN, 1));
  ReplaceUses(SDValue(IntN, 1), SDValue(StoreN, 0));
  return StoreN;
}

bool HexagonDAGToDAGISel::tryLoadOfLoadIntrinsic(LoadSDNode *N) {
  // The intrinsics for load circ/brev perform two operations:
  // 1. Load a value V from the specified location, using the addressing
  //    mode corresponding to the intrinsic.
  // 2. Store V into a specified location. This location is typically a
  //    local, temporary object.
  // In many cases, the program using these intrinsics will immediately
  // load V again from the local object. In those cases, when certain
  // conditions are met, the last load can be removed.
  // This function identifies and optimizes this pattern. If the pattern
  // cannot be optimized, it returns nullptr, which will cause the load
  // to be selected separately from the intrinsic (which will be handled
  // in SelectIntrinsicWChain).

  SDValue Ch = N->getOperand(0);
  SDValue Loc = N->getOperand(1);

  // Assume that the load and the intrinsic are connected directly with a
  // chain:
  //   t1: i32,ch = int.load ..., ..., ..., Loc, ...    // <-- C
  //   t2: i32,ch = load t1:1, Loc, ...
  SDNode *C = Ch.getNode();

  if (C->getOpcode() != ISD::INTRINSIC_W_CHAIN)
    return false;

  // The second load can only be eliminated if its extension type matches
  // that of the load instruction corresponding to the intrinsic. The user
  // can provide an address of an unsigned variable to store the result of
  // a sign-extending intrinsic into (or the other way around).
  ISD::LoadExtType IntExt;
  switch (cast<ConstantSDNode>(C->getOperand(1))->getZExtValue()) {
    case Intrinsic::hexagon_brev_ldub:
    case Intrinsic::hexagon_brev_lduh:
    case Intrinsic::hexagon_circ_ldub:
    case Intrinsic::hexagon_circ_lduh:
      IntExt = ISD::ZEXTLOAD;
      break;
    case Intrinsic::hexagon_brev_ldw:
    case Intrinsic::hexagon_brev_ldd:
    case Intrinsic::hexagon_circ_ldw:
    case Intrinsic::hexagon_circ_ldd:
      IntExt = ISD::NON_EXTLOAD;
      break;
    default:
      IntExt = ISD::SEXTLOAD;
      break;
  }
  if (N->getExtensionType() != IntExt)
    return false;

  // Make sure the target location for the loaded value in the load intrinsic
  // is the location from which LD (or N) is loading.
  if (C->getNumOperands() < 4 || Loc.getNode() != C->getOperand(3).getNode())
    return false;

  if (MachineSDNode *L = LoadInstrForLoadIntrinsic(C)) {
    SDNode *S = StoreInstrForLoadIntrinsic(L, C);
    SDValue F[] = { SDValue(N,0), SDValue(N,1), SDValue(C,0), SDValue(C,1) };
    SDValue T[] = { SDValue(L,0), SDValue(S,0), SDValue(L,1), SDValue(S,0) };
    ReplaceUses(F, T, array_lengthof(T));
    // This transformation will leave the intrinsic dead. If it remains in
    // the DAG, the selection code will see it again, but without the load,
    // and it will generate a store that is normally required for it.
    CurDAG->RemoveDeadNodes();
    return true;
  }

  return false;
}


void HexagonDAGToDAGISel::SelectLoad(SDNode *N) {
  SDLoc dl(N);
  LoadSDNode *LD = cast<LoadSDNode>(N);
  ISD::MemIndexedMode AM = LD->getAddressingMode();

  // Handle indexed loads.
  if (AM != ISD::UNINDEXED) {
    SelectIndexedLoad(LD, dl);
    return;
  }

  // Handle patterns using circ/brev load intrinsics.
  if (tryLoadOfLoadIntrinsic(LD))
    return;

  SelectCode(LD);
}


void HexagonDAGToDAGISel::SelectIndexedStore(StoreSDNode *ST, SDLoc dl) {
  SDValue Chain = ST->getChain();
  SDValue Base = ST->getBasePtr();
  SDValue Offset = ST->getOffset();
  SDValue Value = ST->getValue();
  SDNode *OffsetNode = Offset.getNode();
  // Get the constant value.
  int32_t Val = cast<ConstantSDNode>(OffsetNode)->getSExtValue();
  EVT StoredVT = ST->getMemoryVT();
  EVT ValueVT = Value.getValueType();

  // Offset value must be within representable range
  // and must have correct alignment properties.
  if (HII->isValidAutoIncImm(StoredVT, Val)) {
    unsigned Opcode = 0;

    // Figure out the post inc version of opcode.
    if (StoredVT == MVT::i64) Opcode = Hexagon::S2_storerd_pi;
    else if (StoredVT == MVT::i32) Opcode = Hexagon::S2_storeri_pi;
    else if (StoredVT == MVT::i16) Opcode = Hexagon::S2_storerh_pi;
    else if (StoredVT == MVT::i8) Opcode = Hexagon::S2_storerb_pi;
    else if (StoredVT == MVT::v16i32 || StoredVT == MVT::v8i64 ||
             StoredVT == MVT::v32i16 || StoredVT == MVT::v64i8) {
      if (isAlignedMemNode(ST))
        Opcode = Hexagon::V6_vS32b_pi;
      else
        Opcode = Hexagon::V6_vS32Ub_pi;
    }
    // 128B
    else if (StoredVT == MVT::v32i32 || StoredVT == MVT::v16i64 ||
             StoredVT == MVT::v64i16 || StoredVT == MVT::v128i8) {
      if (HST->useHVXOps())
        Opcode = isAlignedMemNode(ST) ? Hexagon::V6_vS32b_pi_128B
                                      : Hexagon::V6_vS32Ub_pi_128B;
    } else
      llvm_unreachable("unknown memory type");

    if (ST->isTruncatingStore() && ValueVT.getSizeInBits() == 64) {
      assert(StoredVT.getSizeInBits() < 64 && "Not a truncating store");
      Value = CurDAG->getTargetExtractSubreg(Hexagon::subreg_loreg,
                                             dl, MVT::i32, Value);
    }
    SDValue Ops[] = {Base, CurDAG->getTargetConstant(Val, dl, MVT::i32), Value,
                     Chain};
    // Build post increment store.
    SDNode* Result = CurDAG->getMachineNode(Opcode, dl, MVT::i32,
                                            MVT::Other, Ops);
    MachineSDNode::mmo_iterator MemOp = MF->allocateMemRefsArray(1);
    MemOp[0] = ST->getMemOperand();
    cast<MachineSDNode>(Result)->setMemRefs(MemOp, MemOp + 1);

    ReplaceUses(ST, Result);
    ReplaceUses(SDValue(ST,1), SDValue(Result,1));
    CurDAG->RemoveDeadNode(ST);
    return;
  }

  // Note: Order of operands matches the def of instruction:
  // def S2_storerd_io
  //   : STInst<(outs), (ins IntRegs:$base, imm:$offset, DoubleRegs:$src1), ...
  // and it differs for POST_ST* for instance.
  SDValue Ops[] = { Base, CurDAG->getTargetConstant(0, dl, MVT::i32), Value,
                    Chain};
  unsigned Opcode = 0;

  // Figure out the opcode.
  if (StoredVT == MVT::i64) Opcode = Hexagon::S2_storerd_io;
  else if (StoredVT == MVT::i32) Opcode = Hexagon::S2_storeri_io;
  else if (StoredVT == MVT::i16) Opcode = Hexagon::S2_storerh_io;
  else if (StoredVT == MVT::i8) Opcode = Hexagon::S2_storerb_io;
  else if (StoredVT == MVT::v16i32 || StoredVT == MVT::v8i64 ||
           StoredVT == MVT::v32i16 || StoredVT == MVT::v64i8) {
    if (isAlignedMemNode(ST))
      Opcode = Hexagon::V6_vS32b_ai;
    else
      Opcode = Hexagon::V6_vS32Ub_ai;
  }
  // 128B
  else if (StoredVT == MVT::v32i32 || StoredVT == MVT::v16i64 ||
           StoredVT == MVT::v64i16 || StoredVT == MVT::v128i8) {
    if (isAlignedMemNode(ST))
      Opcode = Hexagon::V6_vS32b_ai_128B;
    else
      Opcode = Hexagon::V6_vS32Ub_ai_128B;
  }
  else llvm_unreachable("unknown memory type");

  // Build regular store.
  SDValue TargetConstVal = CurDAG->getTargetConstant(Val, dl, MVT::i32);
  SDNode* Result_1 = CurDAG->getMachineNode(Opcode, dl, MVT::Other, Ops);
  // Build splitted incriment instruction.
  SDNode* Result_2 = CurDAG->getMachineNode(Hexagon::A2_addi, dl, MVT::i32,
                                            Base,
                                            TargetConstVal,
                                            SDValue(Result_1, 0));
  MachineSDNode::mmo_iterator MemOp = MF->allocateMemRefsArray(1);
  MemOp[0] = ST->getMemOperand();
  cast<MachineSDNode>(Result_1)->setMemRefs(MemOp, MemOp + 1);

  ReplaceUses(SDValue(ST,0), SDValue(Result_2,0));
  ReplaceUses(SDValue(ST,1), SDValue(Result_1,0));
  CurDAG->RemoveDeadNode(ST);
  return;
}

void HexagonDAGToDAGISel::SelectStore(SDNode *N) {
  SDLoc dl(N);
  StoreSDNode *ST = cast<StoreSDNode>(N);
  ISD::MemIndexedMode AM = ST->getAddressingMode();

  // Handle indexed stores.
  if (AM != ISD::UNINDEXED) {
    SelectIndexedStore(ST, dl);
    return;
  }

  SelectCode(ST);
}

void HexagonDAGToDAGISel::SelectMul(SDNode *N) {
  SDLoc dl(N);

  //
  // %conv.i = sext i32 %tmp1 to i64
  // %conv2.i = sext i32 %add to i64
  // %mul.i = mul nsw i64 %conv2.i, %conv.i
  //
  //   --- match with the following ---
  //
  // %mul.i = mpy (%tmp1, %add)
  //

  if (N->getValueType(0) == MVT::i64) {
    // Shifting a i64 signed multiply.
    SDValue MulOp0 = N->getOperand(0);
    SDValue MulOp1 = N->getOperand(1);

    SDValue OP0;
    SDValue OP1;

    // Handle sign_extend and sextload.
    if (MulOp0.getOpcode() == ISD::SIGN_EXTEND) {
      SDValue Sext0 = MulOp0.getOperand(0);
      if (Sext0.getNode()->getValueType(0) != MVT::i32) {
        SelectCode(N);
        return;
      }

      OP0 = Sext0;
    } else if (MulOp0.getOpcode() == ISD::LOAD) {
      LoadSDNode *LD = cast<LoadSDNode>(MulOp0.getNode());
      if (LD->getMemoryVT() != MVT::i32 ||
          LD->getExtensionType() != ISD::SEXTLOAD ||
          LD->getAddressingMode() != ISD::UNINDEXED) {
        SelectCode(N);
        return;
      }

      SDValue Chain = LD->getChain();
      SDValue TargetConst0 = CurDAG->getTargetConstant(0, dl, MVT::i32);
      OP0 = SDValue(CurDAG->getMachineNode(Hexagon::L2_loadri_io, dl, MVT::i32,
                                            MVT::Other,
                                            LD->getBasePtr(), TargetConst0,
                                            Chain), 0);
    } else {
      SelectCode(N);
      return;
    }

    // Same goes for the second operand.
    if (MulOp1.getOpcode() == ISD::SIGN_EXTEND) {
      SDValue Sext1 = MulOp1.getOperand(0);
      if (Sext1.getNode()->getValueType(0) != MVT::i32) {
        SelectCode(N);
        return;
      }

      OP1 = Sext1;
    } else if (MulOp1.getOpcode() == ISD::LOAD) {
      LoadSDNode *LD = cast<LoadSDNode>(MulOp1.getNode());
      if (LD->getMemoryVT() != MVT::i32 ||
          LD->getExtensionType() != ISD::SEXTLOAD ||
          LD->getAddressingMode() != ISD::UNINDEXED) {
        SelectCode(N);
        return;
      }

      SDValue Chain = LD->getChain();
      SDValue TargetConst0 = CurDAG->getTargetConstant(0, dl, MVT::i32);
      OP1 = SDValue(CurDAG->getMachineNode(Hexagon::L2_loadri_io, dl, MVT::i32,
                                            MVT::Other,
                                            LD->getBasePtr(), TargetConst0,
                                            Chain), 0);
    } else {
      SelectCode(N);
      return;
    }

    // Generate a mpy instruction.
    SDNode *Result = CurDAG->getMachineNode(Hexagon::M2_dpmpyss_s0, dl, MVT::i64,
                                            OP0, OP1);
    ReplaceNode(N, Result);
    return;
  }

  SelectCode(N);
}

void HexagonDAGToDAGISel::SelectSHL(SDNode *N) {
  SDLoc dl(N);
  if (N->getValueType(0) == MVT::i32) {
    SDValue Shl_0 = N->getOperand(0);
    SDValue Shl_1 = N->getOperand(1);
    // RHS is const.
    if (Shl_1.getOpcode() == ISD::Constant) {
      if (Shl_0.getOpcode() == ISD::MUL) {
        SDValue Mul_0 = Shl_0.getOperand(0); // Val
        SDValue Mul_1 = Shl_0.getOperand(1); // Const
        // RHS of mul is const.
        if (Mul_1.getOpcode() == ISD::Constant) {
          int32_t ShlConst =
            cast<ConstantSDNode>(Shl_1.getNode())->getSExtValue();
          int32_t MulConst =
            cast<ConstantSDNode>(Mul_1.getNode())->getSExtValue();
          int32_t ValConst = MulConst << ShlConst;
          SDValue Val = CurDAG->getTargetConstant(ValConst, dl,
                                                  MVT::i32);
          if (ConstantSDNode *CN = dyn_cast<ConstantSDNode>(Val.getNode()))
            if (isInt<9>(CN->getSExtValue())) {
              SDNode* Result =
                CurDAG->getMachineNode(Hexagon::M2_mpysmi, dl,
                                       MVT::i32, Mul_0, Val);
              ReplaceNode(N, Result);
              return;
            }

        }
      } else if (Shl_0.getOpcode() == ISD::SUB) {
        SDValue Sub_0 = Shl_0.getOperand(0); // Const 0
        SDValue Sub_1 = Shl_0.getOperand(1); // Val
        if (Sub_0.getOpcode() == ISD::Constant) {
          int32_t SubConst =
            cast<ConstantSDNode>(Sub_0.getNode())->getSExtValue();
          if (SubConst == 0) {
            if (Sub_1.getOpcode() == ISD::SHL) {
              SDValue Shl2_0 = Sub_1.getOperand(0); // Val
              SDValue Shl2_1 = Sub_1.getOperand(1); // Const
              if (Shl2_1.getOpcode() == ISD::Constant) {
                int32_t ShlConst =
                  cast<ConstantSDNode>(Shl_1.getNode())->getSExtValue();
                int32_t Shl2Const =
                  cast<ConstantSDNode>(Shl2_1.getNode())->getSExtValue();
                int32_t ValConst = 1 << (ShlConst+Shl2Const);
                SDValue Val = CurDAG->getTargetConstant(-ValConst, dl,
                                                        MVT::i32);
                if (ConstantSDNode *CN =
                    dyn_cast<ConstantSDNode>(Val.getNode()))
                  if (isInt<9>(CN->getSExtValue())) {
                    SDNode* Result =
                      CurDAG->getMachineNode(Hexagon::M2_mpysmi, dl, MVT::i32,
                                             Shl2_0, Val);
                    ReplaceNode(N, Result);
                    return;
                  }
              }
            }
          }
        }
      }
    }
  }
  SelectCode(N);
}


//
// If there is an zero_extend followed an intrinsic in DAG (this means - the
// result of the intrinsic is predicate); convert the zero_extend to
// transfer instruction.
//
// Zero extend -> transfer is lowered here. Otherwise, zero_extend will be
// converted into a MUX as predicate registers defined as 1 bit in the
// compiler. Architecture defines them as 8-bit registers.
// We want to preserve all the lower 8-bits and, not just 1 LSB bit.
//
void HexagonDAGToDAGISel::SelectZeroExtend(SDNode *N) {
  SDLoc dl(N);

  SDValue Op0 = N->getOperand(0);
  EVT OpVT = Op0.getValueType();
  unsigned OpBW = OpVT.getSizeInBits();

  // Special handling for zero-extending a vector of booleans.
  if (OpVT.isVector() && OpVT.getVectorElementType() == MVT::i1 && OpBW <= 64) {
    SDNode *Mask = CurDAG->getMachineNode(Hexagon::C2_mask, dl, MVT::i64, Op0);
    unsigned NE = OpVT.getVectorNumElements();
    EVT ExVT = N->getValueType(0);
    unsigned ES = ExVT.getVectorElementType().getSizeInBits();
    uint64_t MV = 0, Bit = 1;
    for (unsigned i = 0; i < NE; ++i) {
      MV |= Bit;
      Bit <<= ES;
    }
    SDValue Ones = CurDAG->getTargetConstant(MV, dl, MVT::i64);
    SDNode *OnesReg = CurDAG->getMachineNode(Hexagon::CONST64_Int_Real, dl,
                                             MVT::i64, Ones);
    if (ExVT.getSizeInBits() == 32) {
      SDNode *And = CurDAG->getMachineNode(Hexagon::A2_andp, dl, MVT::i64,
                                           SDValue(Mask,0), SDValue(OnesReg,0));
      SDValue SubR = CurDAG->getTargetConstant(Hexagon::subreg_loreg, dl,
                                               MVT::i32);
      ReplaceNode(N, CurDAG->getMachineNode(Hexagon::EXTRACT_SUBREG, dl, ExVT,
                                            SDValue(And, 0), SubR));
      return;
    }
    ReplaceNode(N,
                CurDAG->getMachineNode(Hexagon::A2_andp, dl, ExVT,
                                       SDValue(Mask, 0), SDValue(OnesReg, 0)));
    return;
  }

  SDNode *IsIntrinsic = N->getOperand(0).getNode();
  if ((IsIntrinsic->getOpcode() == ISD::INTRINSIC_WO_CHAIN)) {
    unsigned ID =
      cast<ConstantSDNode>(IsIntrinsic->getOperand(0))->getZExtValue();
    if (doesIntrinsicReturnPredicate(ID)) {
      // Now we need to differentiate target data types.
      if (N->getValueType(0) == MVT::i64) {
        // Convert the zero_extend to Rs = Pd followed by A2_combinew(0,Rs).
        SDValue TargetConst0 = CurDAG->getTargetConstant(0, dl, MVT::i32);
        SDNode *Result_1 = CurDAG->getMachineNode(Hexagon::C2_tfrpr, dl,
                                                  MVT::i32,
                                                  SDValue(IsIntrinsic, 0));
        SDNode *Result_2 = CurDAG->getMachineNode(Hexagon::A2_tfrsi, dl,
                                                  MVT::i32,
                                                  TargetConst0);
        SDNode *Result_3 = CurDAG->getMachineNode(Hexagon::A2_combinew, dl,
                                                  MVT::i64, MVT::Other,
                                                  SDValue(Result_2, 0),
                                                  SDValue(Result_1, 0));
        ReplaceNode(N, Result_3);
        return;
      }
      if (N->getValueType(0) == MVT::i32) {
        // Convert the zero_extend to Rs = Pd
        SDNode* RsPd = CurDAG->getMachineNode(Hexagon::C2_tfrpr, dl,
                                              MVT::i32,
                                              SDValue(IsIntrinsic, 0));
        ReplaceNode(N, RsPd);
        return;
      }
      llvm_unreachable("Unexpected value type");
    }
  }
  SelectCode(N);
}


//
// Handling intrinsics for circular load and bitreverse load.
//
void HexagonDAGToDAGISel::SelectIntrinsicWChain(SDNode *N) {
  if (MachineSDNode *L = LoadInstrForLoadIntrinsic(N)) {
    StoreInstrForLoadIntrinsic(L, N);
    return;
  }
  SelectCode(N);
}

void HexagonDAGToDAGISel::SelectIntrinsicWOChain(SDNode *N) {
  unsigned IID = cast<ConstantSDNode>(N->getOperand(0))->getZExtValue();
  unsigned Bits;
  switch (IID) {
  case Intrinsic::hexagon_S2_vsplatrb:
    Bits = 8;
    break;
  case Intrinsic::hexagon_S2_vsplatrh:
    Bits = 16;
    break;
  default:
    SelectCode(N);
    return;
  }

  SDValue const &V = N->getOperand(1);
  SDValue U;
  if (isValueExtension(V, Bits, U)) {
    SDValue R = CurDAG->getNode(N->getOpcode(), SDLoc(N), N->getValueType(0),
<<<<<<< HEAD
      N->getOperand(0), U);
    return SelectCode(R.getNode());
=======
                                N->getOperand(0), U);
    ReplaceNode(N, R.getNode());
    SelectCode(R.getNode());
    return;
>>>>>>> 9469fe7d
  }
  SelectCode(N);
}

//
// Map floating point constant values.
//
void HexagonDAGToDAGISel::SelectConstantFP(SDNode *N) {
  SDLoc dl(N);
  ConstantFPSDNode *CN = dyn_cast<ConstantFPSDNode>(N);
  APFloat APF = CN->getValueAPF();
  if (N->getValueType(0) == MVT::f32) {
    ReplaceNode(
        N, CurDAG->getMachineNode(Hexagon::TFRI_f, dl, MVT::f32,
                                  CurDAG->getTargetConstantFP(
                                      APF.convertToFloat(), dl, MVT::f32)));
    return;
  }
  else if (N->getValueType(0) == MVT::f64) {
    ReplaceNode(
        N, CurDAG->getMachineNode(Hexagon::CONST64_Float_Real, dl, MVT::f64,
                                  CurDAG->getTargetConstantFP(
                                      APF.convertToDouble(), dl, MVT::f64)));
    return;
  }

  SelectCode(N);
}

//
// Map predicate true (encoded as -1 in LLVM) to a XOR.
//
void HexagonDAGToDAGISel::SelectConstant(SDNode *N) {
  SDLoc dl(N);
  if (N->getValueType(0) == MVT::i1) {
    SDNode* Result = 0;
    int32_t Val = cast<ConstantSDNode>(N)->getSExtValue();
    if (Val == -1) {
      Result = CurDAG->getMachineNode(Hexagon::TFR_PdTrue, dl, MVT::i1);
    } else if (Val == 0) {
      Result = CurDAG->getMachineNode(Hexagon::TFR_PdFalse, dl, MVT::i1);
    }
    if (Result) {
      ReplaceNode(N, Result);
      return;
    }
  }

  SelectCode(N);
}


//
// Map add followed by a asr -> asr +=.
//
void HexagonDAGToDAGISel::SelectAdd(SDNode *N) {
  SDLoc dl(N);
  if (N->getValueType(0) != MVT::i32) {
    SelectCode(N);
    return;
  }
  // Identify nodes of the form: add(asr(...)).
  SDNode* Src1 = N->getOperand(0).getNode();
  if (Src1->getOpcode() != ISD::SRA || !Src1->hasOneUse()
      || Src1->getValueType(0) != MVT::i32) {
    SelectCode(N);
    return;
  }

  // Build Rd = Rd' + asr(Rs, Rt). The machine constraints will ensure that
  // Rd and Rd' are assigned to the same register
  SDNode* Result = CurDAG->getMachineNode(Hexagon::S2_asr_r_r_acc, dl, MVT::i32,
                                          N->getOperand(1),
                                          Src1->getOperand(0),
                                          Src1->getOperand(1));
  ReplaceNode(N, Result);
}

//
// Map the following, where possible.
// AND/FABS -> clrbit
// OR -> setbit
// XOR/FNEG ->toggle_bit.
//
void HexagonDAGToDAGISel::SelectBitOp(SDNode *N) {
  SDLoc dl(N);
  EVT ValueVT = N->getValueType(0);

  // We handle only 32 and 64-bit bit ops.
  if (!(ValueVT == MVT::i32 || ValueVT == MVT::i64 ||
        ValueVT == MVT::f32 || ValueVT == MVT::f64)) {
    SelectCode(N);
    return;
  }

  // We handly only fabs and fneg for V5.
  unsigned Opc = N->getOpcode();
  if ((Opc == ISD::FABS || Opc == ISD::FNEG) && !HST->hasV5TOps()) {
    SelectCode(N);
    return;
  }

  int64_t Val = 0;
  if (Opc != ISD::FABS && Opc != ISD::FNEG) {
    if (N->getOperand(1).getOpcode() == ISD::Constant)
      Val = cast<ConstantSDNode>((N)->getOperand(1))->getSExtValue();
    else {
     SelectCode(N);
     return;
    }
  }

  if (Opc == ISD::AND) {
    // Check if this is a bit-clearing AND, if not select code the usual way.
    if ((ValueVT == MVT::i32 && isPowerOf2_32(~Val)) ||
        (ValueVT == MVT::i64 && isPowerOf2_64(~Val)))
      Val = ~Val;
    else {
      SelectCode(N);
      return;
    }
  }

  // If OR or AND is being fed by shl, srl and, sra don't do this change,
  // because Hexagon provide |= &= on shl, srl, and sra.
  // Traverse the DAG to see if there is shl, srl and sra.
  if (Opc == ISD::OR || Opc == ISD::AND) {
    switch (N->getOperand(0)->getOpcode()) {
      default:
        break;
      case ISD::SRA:
      case ISD::SRL:
      case ISD::SHL:
        SelectCode(N);
        return;
    }
  }

  // Make sure it's power of 2.
  unsigned BitPos = 0;
  if (Opc != ISD::FABS && Opc != ISD::FNEG) {
    if ((ValueVT == MVT::i32 && !isPowerOf2_32(Val)) ||
        (ValueVT == MVT::i64 && !isPowerOf2_64(Val))) {
      SelectCode(N);
      return;
    }

    // Get the bit position.
    BitPos = countTrailingZeros(uint64_t(Val));
  } else {
    // For fabs and fneg, it's always the 31st bit.
    BitPos = 31;
  }

  unsigned BitOpc = 0;
  // Set the right opcode for bitwise operations.
  switch (Opc) {
    default:
      llvm_unreachable("Only bit-wise/abs/neg operations are allowed.");
    case ISD::AND:
    case ISD::FABS:
      BitOpc = Hexagon::S2_clrbit_i;
      break;
    case ISD::OR:
      BitOpc = Hexagon::S2_setbit_i;
      break;
    case ISD::XOR:
    case ISD::FNEG:
      BitOpc = Hexagon::S2_togglebit_i;
      break;
  }

  SDNode *Result;
  // Get the right SDVal for the opcode.
  SDValue SDVal = CurDAG->getTargetConstant(BitPos, dl, MVT::i32);

  if (ValueVT == MVT::i32 || ValueVT == MVT::f32) {
    Result = CurDAG->getMachineNode(BitOpc, dl, ValueVT,
                                    N->getOperand(0), SDVal);
  } else {
    // 64-bit gymnastic to use REG_SEQUENCE. But it's worth it.
    EVT SubValueVT;
    if (ValueVT == MVT::i64)
      SubValueVT = MVT::i32;
    else
      SubValueVT = MVT::f32;

    SDNode *Reg = N->getOperand(0).getNode();
    SDValue RegClass = CurDAG->getTargetConstant(Hexagon::DoubleRegsRegClassID,
                                                 dl, MVT::i64);

    SDValue SubregHiIdx = CurDAG->getTargetConstant(Hexagon::subreg_hireg, dl,
                                                    MVT::i32);
    SDValue SubregLoIdx = CurDAG->getTargetConstant(Hexagon::subreg_loreg, dl,
                                                    MVT::i32);

    SDValue SubregHI = CurDAG->getTargetExtractSubreg(Hexagon::subreg_hireg, dl,
                                                    MVT::i32, SDValue(Reg, 0));

    SDValue SubregLO = CurDAG->getTargetExtractSubreg(Hexagon::subreg_loreg, dl,
                                                    MVT::i32, SDValue(Reg, 0));

    // Clear/set/toggle hi or lo registers depending on the bit position.
    if (SubValueVT != MVT::f32 && BitPos < 32) {
      SDNode *Result0 = CurDAG->getMachineNode(BitOpc, dl, SubValueVT,
                                               SubregLO, SDVal);
      const SDValue Ops[] = { RegClass, SubregHI, SubregHiIdx,
                              SDValue(Result0, 0), SubregLoIdx };
      Result = CurDAG->getMachineNode(TargetOpcode::REG_SEQUENCE,
                                      dl, ValueVT, Ops);
    } else {
      if (Opc != ISD::FABS && Opc != ISD::FNEG)
        SDVal = CurDAG->getTargetConstant(BitPos-32, dl, MVT::i32);
      SDNode *Result0 = CurDAG->getMachineNode(BitOpc, dl, SubValueVT,
                                               SubregHI, SDVal);
      const SDValue Ops[] = { RegClass, SDValue(Result0, 0), SubregHiIdx,
                              SubregLO, SubregLoIdx };
      Result = CurDAG->getMachineNode(TargetOpcode::REG_SEQUENCE,
                                      dl, ValueVT, Ops);
    }
  }

  ReplaceNode(N, Result);
}


void HexagonDAGToDAGISel::SelectFrameIndex(SDNode *N) {
  MachineFrameInfo *MFI = MF->getFrameInfo();
  const HexagonFrameLowering *HFI = HST->getFrameLowering();
  int FX = cast<FrameIndexSDNode>(N)->getIndex();
  unsigned StkA = HFI->getStackAlignment();
  unsigned MaxA = MFI->getMaxAlignment();
  SDValue FI = CurDAG->getTargetFrameIndex(FX, MVT::i32);
  SDLoc DL(N);
  SDValue Zero = CurDAG->getTargetConstant(0, DL, MVT::i32);
  SDNode *R = 0;

  // Use TFR_FI when:
  // - the object is fixed, or
  // - there are no objects with higher-than-default alignment, or
  // - there are no dynamically allocated objects.
  // Otherwise, use TFR_FIA.
  if (FX < 0 || MaxA <= StkA || !MFI->hasVarSizedObjects()) {
    R = CurDAG->getMachineNode(Hexagon::TFR_FI, DL, MVT::i32, FI, Zero);
  } else {
    auto &HMFI = *MF->getInfo<HexagonMachineFunctionInfo>();
    unsigned AR = HMFI.getStackAlignBaseVReg();
    SDValue CH = CurDAG->getEntryNode();
    SDValue Ops[] = { CurDAG->getCopyFromReg(CH, DL, AR, MVT::i32), FI, Zero };
    R = CurDAG->getMachineNode(Hexagon::TFR_FIA, DL, MVT::i32, Ops);
  }

  if (N->getHasDebugValue())
    CurDAG->TransferDbgValues(SDValue(N, 0), SDValue(R, 0));
  ReplaceNode(N, R);
}


void HexagonDAGToDAGISel::Select(SDNode *N) {
  if (N->isMachineOpcode()) {
    N->setNodeId(-1);
    return;   // Already selected.
  }

  switch (N->getOpcode()) {
  case ISD::Constant:
    SelectConstant(N);
    return;

  case ISD::ConstantFP:
    SelectConstantFP(N);
    return;

  case ISD::FrameIndex:
    SelectFrameIndex(N);
    return;

  case ISD::ADD:
    SelectAdd(N);
    return;

  case ISD::SHL:
    SelectSHL(N);
    return;

  case ISD::LOAD:
    SelectLoad(N);
    return;

  case ISD::STORE:
    SelectStore(N);
    return;

  case ISD::MUL:
    SelectMul(N);
    return;

  case ISD::AND:
  case ISD::OR:
  case ISD::XOR:
  case ISD::FABS:
  case ISD::FNEG:
    SelectBitOp(N);
    return;

  case ISD::ZERO_EXTEND:
    SelectZeroExtend(N);
    return;

  case ISD::INTRINSIC_W_CHAIN:
    SelectIntrinsicWChain(N);
    return;

  case ISD::INTRINSIC_WO_CHAIN:
    SelectIntrinsicWOChain(N);
    return;
  }

  SelectCode(N);
}

bool HexagonDAGToDAGISel::
SelectInlineAsmMemoryOperand(const SDValue &Op, unsigned ConstraintID,
                             std::vector<SDValue> &OutOps) {
  SDValue Inp = Op, Res;

  switch (ConstraintID) {
  default:
    return true;
  case InlineAsm::Constraint_i:
  case InlineAsm::Constraint_o: // Offsetable.
  case InlineAsm::Constraint_v: // Not offsetable.
  case InlineAsm::Constraint_m: // Memory.
    if (SelectAddrFI(Inp, Res))
      OutOps.push_back(Res);
    else
      OutOps.push_back(Inp);
    break;
  }

  OutOps.push_back(CurDAG->getTargetConstant(0, SDLoc(Op), MVT::i32));
  return false;
}


void HexagonDAGToDAGISel::PreprocessISelDAG() {
  SelectionDAG &DAG = *CurDAG;
  std::vector<SDNode*> Nodes;
  for (SDNode &Node : DAG.allnodes())
    Nodes.push_back(&Node);

  // Simplify: (or (select c x 0) z)  ->  (select c (or x z) z)
  //           (or (select c 0 y) z)  ->  (select c z (or y z))
  // This may not be the right thing for all targets, so do it here.
  for (auto I: Nodes) {
    if (I->getOpcode() != ISD::OR)
      continue;

    auto IsZero = [] (const SDValue &V) -> bool {
      if (ConstantSDNode *SC = dyn_cast<ConstantSDNode>(V.getNode()))
        return SC->isNullValue();
      return false;
    };
    auto IsSelect0 = [IsZero] (const SDValue &Op) -> bool {
      if (Op.getOpcode() != ISD::SELECT)
        return false;
      return IsZero(Op.getOperand(1)) || IsZero(Op.getOperand(2));
    };

    SDValue N0 = I->getOperand(0), N1 = I->getOperand(1);
    EVT VT = I->getValueType(0);
    bool SelN0 = IsSelect0(N0);
    SDValue SOp = SelN0 ? N0 : N1;
    SDValue VOp = SelN0 ? N1 : N0;

    if (SOp.getOpcode() == ISD::SELECT && SOp.getNode()->hasOneUse()) {
      SDValue SC = SOp.getOperand(0);
      SDValue SX = SOp.getOperand(1);
      SDValue SY = SOp.getOperand(2);
      SDLoc DLS = SOp;
      if (IsZero(SY)) {
        SDValue NewOr = DAG.getNode(ISD::OR, DLS, VT, SX, VOp);
        SDValue NewSel = DAG.getNode(ISD::SELECT, DLS, VT, SC, NewOr, VOp);
        DAG.ReplaceAllUsesWith(I, NewSel.getNode());
      } else if (IsZero(SX)) {
        SDValue NewOr = DAG.getNode(ISD::OR, DLS, VT, SY, VOp);
        SDValue NewSel = DAG.getNode(ISD::SELECT, DLS, VT, SC, VOp, NewOr);
        DAG.ReplaceAllUsesWith(I, NewSel.getNode());
      }
    }
  }
}

void HexagonDAGToDAGISel::EmitFunctionEntryCode() {
  auto &HST = static_cast<const HexagonSubtarget&>(MF->getSubtarget());
  auto &HFI = *HST.getFrameLowering();
  if (!HFI.needsAligna(*MF))
    return;

  MachineFrameInfo *MFI = MF->getFrameInfo();
  MachineBasicBlock *EntryBB = &MF->front();
  unsigned AR = FuncInfo->CreateReg(MVT::i32);
  unsigned MaxA = MFI->getMaxAlignment();
  BuildMI(EntryBB, DebugLoc(), HII->get(Hexagon::ALIGNA), AR)
      .addImm(MaxA);
  MF->getInfo<HexagonMachineFunctionInfo>()->setStackAlignBaseVReg(AR);
}

// Match a frame index that can be used in an addressing mode.
bool HexagonDAGToDAGISel::SelectAddrFI(SDValue& N, SDValue &R) {
  if (N.getOpcode() != ISD::FrameIndex)
    return false;
  auto &HFI = *HST->getFrameLowering();
  MachineFrameInfo *MFI = MF->getFrameInfo();
  int FX = cast<FrameIndexSDNode>(N)->getIndex();
  if (!MFI->isFixedObjectIndex(FX) && HFI.needsAligna(*MF))
    return false;
  R = CurDAG->getTargetFrameIndex(FX, MVT::i32);
  return true;
}

inline bool HexagonDAGToDAGISel::SelectAddrGA(SDValue &N, SDValue &R) {
  return SelectGlobalAddress(N, R, false);
}

inline bool HexagonDAGToDAGISel::SelectAddrGP(SDValue &N, SDValue &R) {
  return SelectGlobalAddress(N, R, true);
}

bool HexagonDAGToDAGISel::SelectGlobalAddress(SDValue &N, SDValue &R,
                                              bool UseGP) {
  switch (N.getOpcode()) {
  case ISD::ADD: {
    SDValue N0 = N.getOperand(0);
    SDValue N1 = N.getOperand(1);
    unsigned GAOpc = N0.getOpcode();
    if (UseGP && GAOpc != HexagonISD::CONST32_GP)
      return false;
    if (!UseGP && GAOpc != HexagonISD::CONST32)
      return false;
    if (ConstantSDNode *Const = dyn_cast<ConstantSDNode>(N1)) {
      SDValue Addr = N0.getOperand(0);
      if (GlobalAddressSDNode *GA = dyn_cast<GlobalAddressSDNode>(Addr)) {
        if (GA->getOpcode() == ISD::TargetGlobalAddress) {
          uint64_t NewOff = GA->getOffset() + (uint64_t)Const->getSExtValue();
          R = CurDAG->getTargetGlobalAddress(GA->getGlobal(), SDLoc(Const),
                                             N.getValueType(), NewOff);
          return true;
        }
      }
    }
    break;
  }
  case HexagonISD::CONST32:
    // The operand(0) of CONST32 is TargetGlobalAddress, which is what we
    // want in the instruction.
    if (!UseGP)
      R = N.getOperand(0);
    return !UseGP;
  case HexagonISD::CONST32_GP:
    if (UseGP)
      R = N.getOperand(0);
    return UseGP;
  default:
    return false;
  }

  return false;
}

bool HexagonDAGToDAGISel::isValueExtension(const SDValue &Val,
      unsigned FromBits, SDValue &Src) {
  unsigned Opc = Val.getOpcode();
  switch (Opc) {
  case ISD::SIGN_EXTEND:
  case ISD::ZERO_EXTEND:
  case ISD::ANY_EXTEND: {
    SDValue const &Op0 = Val.getOperand(0);
    EVT T = Op0.getValueType();
    if (T.isInteger() && T.getSizeInBits() == FromBits) {
      Src = Op0;
      return true;
    }
    break;
  }
  case ISD::SIGN_EXTEND_INREG:
  case ISD::AssertSext:
  case ISD::AssertZext:
    if (Val.getOperand(0).getValueType().isInteger()) {
      VTSDNode *T = cast<VTSDNode>(Val.getOperand(1));
      if (T->getVT().getSizeInBits() == FromBits) {
        Src = Val.getOperand(0);
        return true;
      }
    }
    break;
  case ISD::AND: {
    // Check if this is an AND with "FromBits" of lower bits set to 1.
    uint64_t FromMask = (1 << FromBits) - 1;
    if (ConstantSDNode *C = dyn_cast<ConstantSDNode>(Val.getOperand(0))) {
      if (C->getZExtValue() == FromMask) {
        Src = Val.getOperand(1);
        return true;
      }
    }
    if (ConstantSDNode *C = dyn_cast<ConstantSDNode>(Val.getOperand(1))) {
      if (C->getZExtValue() == FromMask) {
        Src = Val.getOperand(0);
        return true;
      }
    }
    break;
  }
  case ISD::OR:
  case ISD::XOR: {
    // OR/XOR with the lower "FromBits" bits set to 0.
    uint64_t FromMask = (1 << FromBits) - 1;
    if (ConstantSDNode *C = dyn_cast<ConstantSDNode>(Val.getOperand(0))) {
      if ((C->getZExtValue() & FromMask) == 0) {
        Src = Val.getOperand(1);
        return true;
      }
    }
    if (ConstantSDNode *C = dyn_cast<ConstantSDNode>(Val.getOperand(1))) {
      if ((C->getZExtValue() & FromMask) == 0) {
        Src = Val.getOperand(0);
        return true;
      }
    }
  }
  default:
    break;
  }
  return false;
}

bool HexagonDAGToDAGISel::isAlignedMemNode(const MemSDNode *N) const {
  return N->getAlignment() >= N->getMemoryVT().getStoreSize();
}<|MERGE_RESOLUTION|>--- conflicted
+++ resolved
@@ -1065,19 +1065,14 @@
     return;
   }
 
-  SDValue const &V = N->getOperand(1);
+  SDValue V = N->getOperand(1);
   SDValue U;
   if (isValueExtension(V, Bits, U)) {
     SDValue R = CurDAG->getNode(N->getOpcode(), SDLoc(N), N->getValueType(0),
-<<<<<<< HEAD
-      N->getOperand(0), U);
-    return SelectCode(R.getNode());
-=======
                                 N->getOperand(0), U);
     ReplaceNode(N, R.getNode());
     SelectCode(R.getNode());
     return;
->>>>>>> 9469fe7d
   }
   SelectCode(N);
 }
