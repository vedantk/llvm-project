--- conflicted
+++ resolved
@@ -49,9 +49,6 @@
   unsigned TotalPackets = 0;
 
 public:
-  /// Save the last formed packet.
-  std::vector<SUnit *> OldPacket;
-
   VLIWResourceModel(const TargetSubtargetInfo &STI, const TargetSchedModel *SM)
       : SchedModel(SM) {
     ResourcesModel = STI.getInstrInfo()->CreateTargetScheduleState(STI);
@@ -62,8 +59,6 @@
 
     Packet.resize(SchedModel->getIssueWidth());
     Packet.clear();
-    OldPacket.resize(SchedModel->getIssueWidth());
-    OldPacket.clear();
     ResourcesModel->clearResources();
   }
 
@@ -84,9 +79,8 @@
     ResourcesModel->clearResources();
   }
 
-  bool isResourceAvailable(SUnit *SU);
-  bool reserveResources(SUnit *SU);
-  void savePacket();
+  bool isResourceAvailable(SUnit *SU, bool IsTop);
+  bool reserveResources(SUnit *SU, bool IsTop);
   unsigned getTotalPackets() const { return TotalPackets; }
   bool isInPacket(SUnit *SU) const { return is_contained(Packet, SU); }
 };
@@ -102,6 +96,9 @@
   /// Schedule - This is called back from ScheduleDAGInstrs::Run() when it's
   /// time to do some work.
   void schedule() override;
+
+  RegisterClassInfo *getRegClassInfo() { return RegClassInfo; }
+  int getBBSize() { return BB->size(); }
 };
 
 //===----------------------------------------------------------------------===//
@@ -147,6 +144,7 @@
 
     unsigned CurrCycle = 0;
     unsigned IssueCount = 0;
+    unsigned CriticalPathLength = 0;
 
     /// MinReadyCycle - Cycle of the soonest available instruction.
     unsigned MinReadyCycle = std::numeric_limits<unsigned>::max();
@@ -168,7 +166,27 @@
     void init(VLIWMachineScheduler *dag, const TargetSchedModel *smodel) {
       DAG = dag;
       SchedModel = smodel;
+      CurrCycle = 0;
       IssueCount = 0;
+      // Initialize the critical path length limit, which used by the scheduling
+      // cost model to determine the value for scheduling an instruction. We use
+      // a slightly different heuristic for small and large functions. For small
+      // functions, it's important to use the height/depth of the instruction.
+      // For large functions, prioritizing by height or depth increases spills.
+      CriticalPathLength = DAG->getBBSize() / SchedModel->getIssueWidth();
+      if (DAG->getBBSize() < 50)
+        // We divide by two as a cheap and simple heuristic to reduce the
+        // critcal path length, which increases the priority of using the graph
+        // height/depth in the scheduler's cost computation.
+        CriticalPathLength >>= 1;
+      else {
+        // For large basic blocks, we prefer a larger critical path length to
+        // decrease the priority of using the graph height/depth.
+        unsigned MaxPath = 0;
+        for (auto &SU : DAG->SUnits)
+          MaxPath = std::max(MaxPath, isTop() ? SU.getHeight() : SU.getDepth());
+        CriticalPathLength = std::max(CriticalPathLength, MaxPath) + 1;
+      }
     }
 
     bool isTop() const {
@@ -188,8 +206,6 @@
     void removeReady(SUnit *SU);
 
     SUnit *pickOnlyChoice();
-<<<<<<< HEAD
-=======
 
     bool isLatencyBound(SUnit *SU) {
       if (CurrCycle >= CriticalPathLength)
@@ -197,7 +213,6 @@
       unsigned PathLength = isTop() ? SU->getHeight() : SU->getDepth();
       return CriticalPathLength - CurrCycle <= PathLength;
     }
->>>>>>> 3b24ed7f
   };
 
   VLIWMachineScheduler *DAG = nullptr;
@@ -206,6 +221,9 @@
   // State of the top and bottom scheduled instruction boundaries.
   VLIWSchedBoundary Top;
   VLIWSchedBoundary Bot;
+
+  /// List of pressure sets that have a high pressure level in the region.
+  std::vector<bool> HighPressureSets;
 
 public:
   /// SUnit::NodeQueueId: 0 (none), 1 (top), 2 (bot), 3 (both)
@@ -235,6 +253,8 @@
 protected:
   SUnit *pickNodeBidrectional(bool &IsTopNode);
 
+  int pressureChange(const SUnit *SU, bool isBotUp);
+
   int SchedulingCost(ReadyQueue &Q,
                      SUnit *SU, SchedCandidate &Candidate,
                      RegPressureDelta &Delta, bool verbose);
