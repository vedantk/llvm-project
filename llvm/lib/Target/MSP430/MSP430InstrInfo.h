--- conflicted
+++ resolved
@@ -68,11 +68,7 @@
                             const TargetRegisterClass *RC,
                             const TargetRegisterInfo *TRI) const override;
 
-<<<<<<< HEAD
-  unsigned GetInstSizeInBytes(const MachineInstr &MI) const;
-=======
   unsigned getInstSizeInBytes(const MachineInstr &MI) const override;
->>>>>>> d1233e85
 
   // Branch folding goodness
   bool
