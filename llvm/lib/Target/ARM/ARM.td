--- conflicted
+++ resolved
@@ -1078,13 +1078,9 @@
 def : ProcNoItin<"exynos-m1",                           [ARMv8a, ProcExynos]>;
 def : ProcNoItin<"exynos-m2",                           [ARMv8a, ProcExynos]>;
 def : ProcNoItin<"exynos-m3",                           [ARMv8a, ProcExynos]>;
-<<<<<<< HEAD
-def : ProcNoItin<"exynos-m4",                           [ARMv8a, ProcExynos]>;
-=======
 def : ProcNoItin<"exynos-m4",                           [ARMv82a, ProcExynos,
                                                          FeatureFullFP16,
                                                          FeatureDotProd]>;
->>>>>>> bf61525e
 
 def : ProcNoItin<"kryo",                                [ARMv8a, ProcKryo,
                                                          FeatureHWDivThumb,
