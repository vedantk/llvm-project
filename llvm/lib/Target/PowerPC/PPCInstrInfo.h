--- conflicted
+++ resolved
@@ -256,11 +256,7 @@
   /// GetInstSize - Return the number of bytes of code the specified
   /// instruction may be.  This returns the maximum number of bytes.
   ///
-<<<<<<< HEAD
-  unsigned GetInstSizeInBytes(const MachineInstr &MI) const;
-=======
   unsigned getInstSizeInBytes(const MachineInstr &MI) const override;
->>>>>>> d1233e85
 
   void getNoopForMachoTarget(MCInst &NopInst) const override;
 
