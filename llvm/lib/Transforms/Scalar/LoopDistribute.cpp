//===- LoopDistribute.cpp - Loop Distribution Pass ------------------------===//
//
//                     The LLVM Compiler Infrastructure
//
// This file is distributed under the University of Illinois Open Source
// License. See LICENSE.TXT for details.
//
//===----------------------------------------------------------------------===//
//
// This file implements the Loop Distribution Pass.  Its main focus is to
// distribute loops that cannot be vectorized due to dependence cycles.  It
// tries to isolate the offending dependences into a new loop allowing
// vectorization of the remaining parts.
//
// For dependence analysis, the pass uses the LoopVectorizer's
// LoopAccessAnalysis.  Because this analysis presumes no change in the order of
// memory operations, special care is taken to preserve the lexical order of
// these operations.
//
// Similarly to the Vectorizer, the pass also supports loop versioning to
// run-time disambiguate potentially overlapping arrays.
//
//===----------------------------------------------------------------------===//

#include "llvm/ADT/DepthFirstIterator.h"
#include "llvm/ADT/EquivalenceClasses.h"
#include "llvm/ADT/STLExtras.h"
#include "llvm/ADT/Statistic.h"
#include "llvm/Analysis/LoopAccessAnalysis.h"
#include "llvm/Analysis/LoopInfo.h"
#include "llvm/IR/Dominators.h"
#include "llvm/Pass.h"
#include "llvm/Support/CommandLine.h"
#include "llvm/Support/Debug.h"
#include "llvm/Transforms/Utils/BasicBlockUtils.h"
#include "llvm/Transforms/Utils/Cloning.h"
#include "llvm/Transforms/Utils/LoopUtils.h"
#include "llvm/Transforms/Utils/LoopVersioning.h"
#include <list>

#define LDIST_NAME "loop-distribute"
#define DEBUG_TYPE LDIST_NAME

using namespace llvm;

static cl::opt<bool>
    LDistVerify("loop-distribute-verify", cl::Hidden,
                cl::desc("Turn on DominatorTree and LoopInfo verification "
                         "after Loop Distribution"),
                cl::init(false));

static cl::opt<bool> DistributeNonIfConvertible(
    "loop-distribute-non-if-convertible", cl::Hidden,
    cl::desc("Whether to distribute into a loop that may not be "
             "if-convertible by the loop vectorizer"),
    cl::init(false));

static cl::opt<unsigned> DistributeSCEVCheckThreshold(
    "loop-distribute-scev-check-threshold", cl::init(8), cl::Hidden,
    cl::desc("The maximum number of SCEV checks allowed for Loop "
             "Distribution"));

static cl::opt<unsigned> PragmaDistributeSCEVCheckThreshold(
    "loop-distribute-scev-check-threshold-with-pragma", cl::init(128),
    cl::Hidden,
    cl::desc(
        "The maximum number of SCEV checks allowed for Loop "
        "Distribution for loop marked with #pragma loop distribute(enable)"));

// Note that the initial value for this depends on whether the pass is invoked
// directly or from the optimization pipeline.
static cl::opt<bool> EnableLoopDistribute(
    "enable-loop-distribute", cl::Hidden,
    cl::desc("Enable the new, experimental LoopDistribution Pass"));

STATISTIC(NumLoopsDistributed, "Number of loops distributed");

namespace {
/// \brief Maintains the set of instructions of the loop for a partition before
/// cloning.  After cloning, it hosts the new loop.
class InstPartition {
  typedef SmallPtrSet<Instruction *, 8> InstructionSet;

public:
  InstPartition(Instruction *I, Loop *L, bool DepCycle = false)
      : DepCycle(DepCycle), OrigLoop(L), ClonedLoop(nullptr) {
    Set.insert(I);
  }

  /// \brief Returns whether this partition contains a dependence cycle.
  bool hasDepCycle() const { return DepCycle; }

  /// \brief Adds an instruction to this partition.
  void add(Instruction *I) { Set.insert(I); }

  /// \brief Collection accessors.
  InstructionSet::iterator begin() { return Set.begin(); }
  InstructionSet::iterator end() { return Set.end(); }
  InstructionSet::const_iterator begin() const { return Set.begin(); }
  InstructionSet::const_iterator end() const { return Set.end(); }
  bool empty() const { return Set.empty(); }

  /// \brief Moves this partition into \p Other.  This partition becomes empty
  /// after this.
  void moveTo(InstPartition &Other) {
    Other.Set.insert(Set.begin(), Set.end());
    Set.clear();
    Other.DepCycle |= DepCycle;
  }

  /// \brief Populates the partition with a transitive closure of all the
  /// instructions that the seeded instructions dependent on.
  void populateUsedSet() {
    // FIXME: We currently don't use control-dependence but simply include all
    // blocks (possibly empty at the end) and let simplifycfg mostly clean this
    // up.
    for (auto *B : OrigLoop->getBlocks())
      Set.insert(B->getTerminator());

    // Follow the use-def chains to form a transitive closure of all the
    // instructions that the originally seeded instructions depend on.
    SmallVector<Instruction *, 8> Worklist(Set.begin(), Set.end());
    while (!Worklist.empty()) {
      Instruction *I = Worklist.pop_back_val();
      // Insert instructions from the loop that we depend on.
      for (Value *V : I->operand_values()) {
        auto *I = dyn_cast<Instruction>(V);
        if (I && OrigLoop->contains(I->getParent()) && Set.insert(I).second)
          Worklist.push_back(I);
      }
    }
  }

  /// \brief Clones the original loop.
  ///
  /// Updates LoopInfo and DominatorTree using the information that block \p
  /// LoopDomBB dominates the loop.
  Loop *cloneLoopWithPreheader(BasicBlock *InsertBefore, BasicBlock *LoopDomBB,
                               unsigned Index, LoopInfo *LI,
                               DominatorTree *DT) {
    ClonedLoop = ::cloneLoopWithPreheader(InsertBefore, LoopDomBB, OrigLoop,
                                          VMap, Twine(".ldist") + Twine(Index),
                                          LI, DT, ClonedLoopBlocks);
    return ClonedLoop;
  }

  /// \brief The cloned loop.  If this partition is mapped to the original loop,
  /// this is null.
  const Loop *getClonedLoop() const { return ClonedLoop; }

  /// \brief Returns the loop where this partition ends up after distribution.
  /// If this partition is mapped to the original loop then use the block from
  /// the loop.
  const Loop *getDistributedLoop() const {
    return ClonedLoop ? ClonedLoop : OrigLoop;
  }

  /// \brief The VMap that is populated by cloning and then used in
  /// remapinstruction to remap the cloned instructions.
  ValueToValueMapTy &getVMap() { return VMap; }

  /// \brief Remaps the cloned instructions using VMap.
  void remapInstructions() {
    remapInstructionsInBlocks(ClonedLoopBlocks, VMap);
  }

  /// \brief Based on the set of instructions selected for this partition,
  /// removes the unnecessary ones.
  void removeUnusedInsts() {
    SmallVector<Instruction *, 8> Unused;

    for (auto *Block : OrigLoop->getBlocks())
      for (auto &Inst : *Block)
        if (!Set.count(&Inst)) {
          Instruction *NewInst = &Inst;
          if (!VMap.empty())
            NewInst = cast<Instruction>(VMap[NewInst]);

          assert(!isa<BranchInst>(NewInst) &&
                 "Branches are marked used early on");
          Unused.push_back(NewInst);
        }

    // Delete the instructions backwards, as it has a reduced likelihood of
    // having to update as many def-use and use-def chains.
    for (auto *Inst : make_range(Unused.rbegin(), Unused.rend())) {
      if (!Inst->use_empty())
        Inst->replaceAllUsesWith(UndefValue::get(Inst->getType()));
      Inst->eraseFromParent();
    }
  }

  void print() const {
    if (DepCycle)
      dbgs() << "  (cycle)\n";
    for (auto *I : Set)
      // Prefix with the block name.
      dbgs() << "  " << I->getParent()->getName() << ":" << *I << "\n";
  }

  void printBlocks() const {
    for (auto *BB : getDistributedLoop()->getBlocks())
      dbgs() << *BB;
  }

private:
  /// \brief Instructions from OrigLoop selected for this partition.
  InstructionSet Set;

  /// \brief Whether this partition contains a dependence cycle.
  bool DepCycle;

  /// \brief The original loop.
  Loop *OrigLoop;

  /// \brief The cloned loop.  If this partition is mapped to the original loop,
  /// this is null.
  Loop *ClonedLoop;

  /// \brief The blocks of ClonedLoop including the preheader.  If this
  /// partition is mapped to the original loop, this is empty.
  SmallVector<BasicBlock *, 8> ClonedLoopBlocks;

  /// \brief These gets populated once the set of instructions have been
  /// finalized. If this partition is mapped to the original loop, these are not
  /// set.
  ValueToValueMapTy VMap;
};

/// \brief Holds the set of Partitions.  It populates them, merges them and then
/// clones the loops.
class InstPartitionContainer {
  typedef DenseMap<Instruction *, int> InstToPartitionIdT;

public:
  InstPartitionContainer(Loop *L, LoopInfo *LI, DominatorTree *DT)
      : L(L), LI(LI), DT(DT) {}

  /// \brief Returns the number of partitions.
  unsigned getSize() const { return PartitionContainer.size(); }

  /// \brief Adds \p Inst into the current partition if that is marked to
  /// contain cycles.  Otherwise start a new partition for it.
  void addToCyclicPartition(Instruction *Inst) {
    // If the current partition is non-cyclic.  Start a new one.
    if (PartitionContainer.empty() || !PartitionContainer.back().hasDepCycle())
      PartitionContainer.emplace_back(Inst, L, /*DepCycle=*/true);
    else
      PartitionContainer.back().add(Inst);
  }

  /// \brief Adds \p Inst into a partition that is not marked to contain
  /// dependence cycles.
  ///
  //  Initially we isolate memory instructions into as many partitions as
  //  possible, then later we may merge them back together.
  void addToNewNonCyclicPartition(Instruction *Inst) {
    PartitionContainer.emplace_back(Inst, L);
  }

  /// \brief Merges adjacent non-cyclic partitions.
  ///
  /// The idea is that we currently only want to isolate the non-vectorizable
  /// partition.  We could later allow more distribution among these partition
  /// too.
  void mergeAdjacentNonCyclic() {
    mergeAdjacentPartitionsIf(
        [](const InstPartition *P) { return !P->hasDepCycle(); });
  }

  /// \brief If a partition contains only conditional stores, we won't vectorize
  /// it.  Try to merge it with a previous cyclic partition.
  void mergeNonIfConvertible() {
    mergeAdjacentPartitionsIf([&](const InstPartition *Partition) {
      if (Partition->hasDepCycle())
        return true;

      // Now, check if all stores are conditional in this partition.
      bool seenStore = false;

      for (auto *Inst : *Partition)
        if (isa<StoreInst>(Inst)) {
          seenStore = true;
          if (!LoopAccessInfo::blockNeedsPredication(Inst->getParent(), L, DT))
            return false;
        }
      return seenStore;
    });
  }

  /// \brief Merges the partitions according to various heuristics.
  void mergeBeforePopulating() {
    mergeAdjacentNonCyclic();
    if (!DistributeNonIfConvertible)
      mergeNonIfConvertible();
  }

  /// \brief Merges partitions in order to ensure that no loads are duplicated.
  ///
  /// We can't duplicate loads because that could potentially reorder them.
  /// LoopAccessAnalysis provides dependency information with the context that
  /// the order of memory operation is preserved.
  ///
  /// Return if any partitions were merged.
  bool mergeToAvoidDuplicatedLoads() {
    typedef DenseMap<Instruction *, InstPartition *> LoadToPartitionT;
    typedef EquivalenceClasses<InstPartition *> ToBeMergedT;

    LoadToPartitionT LoadToPartition;
    ToBeMergedT ToBeMerged;

    // Step through the partitions and create equivalence between partitions
    // that contain the same load.  Also put partitions in between them in the
    // same equivalence class to avoid reordering of memory operations.
    for (PartitionContainerT::iterator I = PartitionContainer.begin(),
                                       E = PartitionContainer.end();
         I != E; ++I) {
      auto *PartI = &*I;

      // If a load occurs in two partitions PartI and PartJ, merge all
      // partitions (PartI, PartJ] into PartI.
      for (Instruction *Inst : *PartI)
        if (isa<LoadInst>(Inst)) {
          bool NewElt;
          LoadToPartitionT::iterator LoadToPart;

          std::tie(LoadToPart, NewElt) =
              LoadToPartition.insert(std::make_pair(Inst, PartI));
          if (!NewElt) {
            DEBUG(dbgs() << "Merging partitions due to this load in multiple "
                         << "partitions: " << PartI << ", "
                         << LoadToPart->second << "\n" << *Inst << "\n");

            auto PartJ = I;
            do {
              --PartJ;
              ToBeMerged.unionSets(PartI, &*PartJ);
            } while (&*PartJ != LoadToPart->second);
          }
        }
    }
    if (ToBeMerged.empty())
      return false;

    // Merge the member of an equivalence class into its class leader.  This
    // makes the members empty.
    for (ToBeMergedT::iterator I = ToBeMerged.begin(), E = ToBeMerged.end();
         I != E; ++I) {
      if (!I->isLeader())
        continue;

      auto PartI = I->getData();
      for (auto PartJ : make_range(std::next(ToBeMerged.member_begin(I)),
                                   ToBeMerged.member_end())) {
        PartJ->moveTo(*PartI);
      }
    }

    // Remove the empty partitions.
    PartitionContainer.remove_if(
        [](const InstPartition &P) { return P.empty(); });

    return true;
  }

  /// \brief Sets up the mapping between instructions to partitions.  If the
  /// instruction is duplicated across multiple partitions, set the entry to -1.
  void setupPartitionIdOnInstructions() {
    int PartitionID = 0;
    for (const auto &Partition : PartitionContainer) {
      for (Instruction *Inst : Partition) {
        bool NewElt;
        InstToPartitionIdT::iterator Iter;

        std::tie(Iter, NewElt) =
            InstToPartitionId.insert(std::make_pair(Inst, PartitionID));
        if (!NewElt)
          Iter->second = -1;
      }
      ++PartitionID;
    }
  }

  /// \brief Populates the partition with everything that the seeding
  /// instructions require.
  void populateUsedSet() {
    for (auto &P : PartitionContainer)
      P.populateUsedSet();
  }

  /// \brief This performs the main chunk of the work of cloning the loops for
  /// the partitions.
  void cloneLoops() {
    BasicBlock *OrigPH = L->getLoopPreheader();
    // At this point the predecessor of the preheader is either the memcheck
    // block or the top part of the original preheader.
    BasicBlock *Pred = OrigPH->getSinglePredecessor();
    assert(Pred && "Preheader does not have a single predecessor");
    BasicBlock *ExitBlock = L->getExitBlock();
    assert(ExitBlock && "No single exit block");
    Loop *NewLoop;

    assert(!PartitionContainer.empty() && "at least two partitions expected");
    // We're cloning the preheader along with the loop so we already made sure
    // it was empty.
    assert(&*OrigPH->begin() == OrigPH->getTerminator() &&
           "preheader not empty");

    // Create a loop for each partition except the last.  Clone the original
    // loop before PH along with adding a preheader for the cloned loop.  Then
    // update PH to point to the newly added preheader.
    BasicBlock *TopPH = OrigPH;
    unsigned Index = getSize() - 1;
    for (auto I = std::next(PartitionContainer.rbegin()),
              E = PartitionContainer.rend();
         I != E; ++I, --Index, TopPH = NewLoop->getLoopPreheader()) {
      auto *Part = &*I;

      NewLoop = Part->cloneLoopWithPreheader(TopPH, Pred, Index, LI, DT);

      Part->getVMap()[ExitBlock] = TopPH;
      Part->remapInstructions();
    }
    Pred->getTerminator()->replaceUsesOfWith(OrigPH, TopPH);

    // Now go in forward order and update the immediate dominator for the
    // preheaders with the exiting block of the previous loop.  Dominance
    // within the loop is updated in cloneLoopWithPreheader.
    for (auto Curr = PartitionContainer.cbegin(),
              Next = std::next(PartitionContainer.cbegin()),
              E = PartitionContainer.cend();
         Next != E; ++Curr, ++Next)
      DT->changeImmediateDominator(
          Next->getDistributedLoop()->getLoopPreheader(),
          Curr->getDistributedLoop()->getExitingBlock());
  }

  /// \brief Removes the dead instructions from the cloned loops.
  void removeUnusedInsts() {
    for (auto &Partition : PartitionContainer)
      Partition.removeUnusedInsts();
  }

  /// \brief For each memory pointer, it computes the partitionId the pointer is
  /// used in.
  ///
  /// This returns an array of int where the I-th entry corresponds to I-th
  /// entry in LAI.getRuntimePointerCheck().  If the pointer is used in multiple
  /// partitions its entry is set to -1.
  SmallVector<int, 8>
  computePartitionSetForPointers(const LoopAccessInfo &LAI) {
    const RuntimePointerChecking *RtPtrCheck = LAI.getRuntimePointerChecking();

    unsigned N = RtPtrCheck->Pointers.size();
    SmallVector<int, 8> PtrToPartitions(N);
    for (unsigned I = 0; I < N; ++I) {
      Value *Ptr = RtPtrCheck->Pointers[I].PointerValue;
      auto Instructions =
          LAI.getInstructionsForAccess(Ptr, RtPtrCheck->Pointers[I].IsWritePtr);

      int &Partition = PtrToPartitions[I];
      // First set it to uninitialized.
      Partition = -2;
      for (Instruction *Inst : Instructions) {
        // Note that this could be -1 if Inst is duplicated across multiple
        // partitions.
        int ThisPartition = this->InstToPartitionId[Inst];
        if (Partition == -2)
          Partition = ThisPartition;
        // -1 means belonging to multiple partitions.
        else if (Partition == -1)
          break;
        else if (Partition != (int)ThisPartition)
          Partition = -1;
      }
      assert(Partition != -2 && "Pointer not belonging to any partition");
    }

    return PtrToPartitions;
  }

  void print(raw_ostream &OS) const {
    unsigned Index = 0;
    for (const auto &P : PartitionContainer) {
      OS << "Partition " << Index++ << " (" << &P << "):\n";
      P.print();
    }
  }

  void dump() const { print(dbgs()); }

#ifndef NDEBUG
  friend raw_ostream &operator<<(raw_ostream &OS,
                                 const InstPartitionContainer &Partitions) {
    Partitions.print(OS);
    return OS;
  }
#endif

  void printBlocks() const {
    unsigned Index = 0;
    for (const auto &P : PartitionContainer) {
      dbgs() << "\nPartition " << Index++ << " (" << &P << "):\n";
      P.printBlocks();
    }
  }

private:
  typedef std::list<InstPartition> PartitionContainerT;

  /// \brief List of partitions.
  PartitionContainerT PartitionContainer;

  /// \brief Mapping from Instruction to partition Id.  If the instruction
  /// belongs to multiple partitions the entry contains -1.
  InstToPartitionIdT InstToPartitionId;

  Loop *L;
  LoopInfo *LI;
  DominatorTree *DT;

  /// \brief The control structure to merge adjacent partitions if both satisfy
  /// the \p Predicate.
  template <class UnaryPredicate>
  void mergeAdjacentPartitionsIf(UnaryPredicate Predicate) {
    InstPartition *PrevMatch = nullptr;
    for (auto I = PartitionContainer.begin(); I != PartitionContainer.end();) {
      auto DoesMatch = Predicate(&*I);
      if (PrevMatch == nullptr && DoesMatch) {
        PrevMatch = &*I;
        ++I;
      } else if (PrevMatch != nullptr && DoesMatch) {
        I->moveTo(*PrevMatch);
        I = PartitionContainer.erase(I);
      } else {
        PrevMatch = nullptr;
        ++I;
      }
    }
  }
};

/// \brief For each memory instruction, this class maintains difference of the
/// number of unsafe dependences that start out from this instruction minus
/// those that end here.
///
/// By traversing the memory instructions in program order and accumulating this
/// number, we know whether any unsafe dependence crosses over a program point.
class MemoryInstructionDependences {
  typedef MemoryDepChecker::Dependence Dependence;

public:
  struct Entry {
    Instruction *Inst;
    unsigned NumUnsafeDependencesStartOrEnd;

    Entry(Instruction *Inst) : Inst(Inst), NumUnsafeDependencesStartOrEnd(0) {}
  };

  typedef SmallVector<Entry, 8> AccessesType;

  AccessesType::const_iterator begin() const { return Accesses.begin(); }
  AccessesType::const_iterator end() const { return Accesses.end(); }

  MemoryInstructionDependences(
      const SmallVectorImpl<Instruction *> &Instructions,
      const SmallVectorImpl<Dependence> &Dependences) {
    Accesses.append(Instructions.begin(), Instructions.end());

    DEBUG(dbgs() << "Backward dependences:\n");
    for (auto &Dep : Dependences)
      if (Dep.isPossiblyBackward()) {
        // Note that the designations source and destination follow the program
        // order, i.e. source is always first.  (The direction is given by the
        // DepType.)
        ++Accesses[Dep.Source].NumUnsafeDependencesStartOrEnd;
        --Accesses[Dep.Destination].NumUnsafeDependencesStartOrEnd;

        DEBUG(Dep.print(dbgs(), 2, Instructions));
      }
  }

private:
  AccessesType Accesses;
};

/// \brief The actual class performing the per-loop work.
class LoopDistributeForLoop {
public:
  LoopDistributeForLoop(Loop *L, Function *F, LoopInfo *LI,
                        const LoopAccessInfo &LAI, DominatorTree *DT,
                        ScalarEvolution *SE)
      : L(L), F(F), LI(LI), LAI(LAI), DT(DT), SE(SE) {
    setForced();
  }

  /// \brief Try to distribute an inner-most loop.
  bool processLoop() {
    assert(L->empty() && "Only process inner loops.");

    DEBUG(dbgs() << "\nLDist: In \"" << L->getHeader()->getParent()->getName()
                 << "\" checking " << *L << "\n");

    BasicBlock *PH = L->getLoopPreheader();
    if (!PH) {
      DEBUG(dbgs() << "Skipping; no preheader");
      return false;
    }
    if (!L->getExitBlock()) {
      DEBUG(dbgs() << "Skipping; multiple exit blocks");
      return false;
    }
    // LAA will check that we only have a single exiting block.

    // Currently, we only distribute to isolate the part of the loop with
    // dependence cycles to enable partial vectorization.
    if (LAI.canVectorizeMemory()) {
      DEBUG(dbgs() << "Skipping; memory operations are safe for vectorization");
      return false;
    }
    auto *Dependences = LAI.getDepChecker().getDependences();
    if (!Dependences || Dependences->empty()) {
      DEBUG(dbgs() << "Skipping; No unsafe dependences to isolate");
      return false;
    }

    InstPartitionContainer Partitions(L, LI, DT);

    // First, go through each memory operation and assign them to consecutive
    // partitions (the order of partitions follows program order).  Put those
    // with unsafe dependences into "cyclic" partition otherwise put each store
    // in its own "non-cyclic" partition (we'll merge these later).
    //
    // Note that a memory operation (e.g. Load2 below) at a program point that
    // has an unsafe dependence (Store3->Load1) spanning over it must be
    // included in the same cyclic partition as the dependent operations.  This
    // is to preserve the original program order after distribution.  E.g.:
    //
    //                NumUnsafeDependencesStartOrEnd  NumUnsafeDependencesActive
    //  Load1   -.                     1                       0->1
    //  Load2    | /Unsafe/            0                       1
    //  Store3  -'                    -1                       1->0
    //  Load4                          0                       0
    //
    // NumUnsafeDependencesActive > 0 indicates this situation and in this case
    // we just keep assigning to the same cyclic partition until
    // NumUnsafeDependencesActive reaches 0.
    const MemoryDepChecker &DepChecker = LAI.getDepChecker();
    MemoryInstructionDependences MID(DepChecker.getMemoryInstructions(),
                                     *Dependences);

    int NumUnsafeDependencesActive = 0;
    for (auto &InstDep : MID) {
      Instruction *I = InstDep.Inst;
      // We update NumUnsafeDependencesActive post-instruction, catch the
      // start of a dependence directly via NumUnsafeDependencesStartOrEnd.
      if (NumUnsafeDependencesActive ||
          InstDep.NumUnsafeDependencesStartOrEnd > 0)
        Partitions.addToCyclicPartition(I);
      else
        Partitions.addToNewNonCyclicPartition(I);
      NumUnsafeDependencesActive += InstDep.NumUnsafeDependencesStartOrEnd;
      assert(NumUnsafeDependencesActive >= 0 &&
             "Negative number of dependences active");
    }

    // Add partitions for values used outside.  These partitions can be out of
    // order from the original program order.  This is OK because if the
    // partition uses a load we will merge this partition with the original
    // partition of the load that we set up in the previous loop (see
    // mergeToAvoidDuplicatedLoads).
    auto DefsUsedOutside = findDefsUsedOutsideOfLoop(L);
    for (auto *Inst : DefsUsedOutside)
      Partitions.addToNewNonCyclicPartition(Inst);

    DEBUG(dbgs() << "Seeded partitions:\n" << Partitions);
    if (Partitions.getSize() < 2)
      return false;

    // Run the merge heuristics: Merge non-cyclic adjacent partitions since we
    // should be able to vectorize these together.
    Partitions.mergeBeforePopulating();
    DEBUG(dbgs() << "\nMerged partitions:\n" << Partitions);
    if (Partitions.getSize() < 2)
      return false;

    // Now, populate the partitions with non-memory operations.
    Partitions.populateUsedSet();
    DEBUG(dbgs() << "\nPopulated partitions:\n" << Partitions);

    // In order to preserve original lexical order for loads, keep them in the
    // partition that we set up in the MemoryInstructionDependences loop.
    if (Partitions.mergeToAvoidDuplicatedLoads()) {
      DEBUG(dbgs() << "\nPartitions merged to ensure unique loads:\n"
                   << Partitions);
      if (Partitions.getSize() < 2)
        return false;
    }

    // Don't distribute the loop if we need too many SCEV run-time checks.
    const SCEVUnionPredicate &Pred = LAI.PSE.getUnionPredicate();
    if (Pred.getComplexity() > (IsForced.getValueOr(false)
                                    ? PragmaDistributeSCEVCheckThreshold
                                    : DistributeSCEVCheckThreshold)) {
      DEBUG(dbgs() << "Too many SCEV run-time checks needed.\n");
      return false;
    }

    DEBUG(dbgs() << "\nDistributing loop: " << *L << "\n");
    // We're done forming the partitions set up the reverse mapping from
    // instructions to partitions.
    Partitions.setupPartitionIdOnInstructions();

    // To keep things simple have an empty preheader before we version or clone
    // the loop.  (Also split if this has no predecessor, i.e. entry, because we
    // rely on PH having a predecessor.)
    if (!PH->getSinglePredecessor() || &*PH->begin() != PH->getTerminator())
      SplitBlock(PH, PH->getTerminator(), DT, LI);

    // If we need run-time checks, version the loop now.
    auto PtrToPartition = Partitions.computePartitionSetForPointers(LAI);
    const auto *RtPtrChecking = LAI.getRuntimePointerChecking();
    const auto &AllChecks = RtPtrChecking->getChecks();
    auto Checks = includeOnlyCrossPartitionChecks(AllChecks, PtrToPartition,
                                                  RtPtrChecking);

    if (!Pred.isAlwaysTrue() || !Checks.empty()) {
      DEBUG(dbgs() << "\nPointers:\n");
      DEBUG(LAI.getRuntimePointerChecking()->printChecks(dbgs(), Checks));
      LoopVersioning LVer(LAI, L, LI, DT, SE, false);
      LVer.setAliasChecks(std::move(Checks));
      LVer.setSCEVChecks(LAI.PSE.getUnionPredicate());
      LVer.versionLoop(DefsUsedOutside);
      LVer.annotateLoopWithNoAlias();
    }

    // Create identical copies of the original loop for each partition and hook
    // them up sequentially.
    Partitions.cloneLoops();

    // Now, we remove the instruction from each loop that don't belong to that
    // partition.
    Partitions.removeUnusedInsts();
    DEBUG(dbgs() << "\nAfter removing unused Instrs:\n");
    DEBUG(Partitions.printBlocks());

    if (LDistVerify) {
      LI->verify();
      DT->verifyDomTree();
    }

    ++NumLoopsDistributed;
    // Report the success.
    emitOptimizationRemark(F->getContext(), LDIST_NAME, *F, L->getStartLoc(),
                           "distributed loop");
    return true;
  }

<<<<<<< HEAD
=======
  /// \brief Provide diagnostics then \return with false.
  bool fail(llvm::StringRef Message) {
    LLVMContext &Ctx = F->getContext();
    bool Forced = isForced().getValueOr(false);

    DEBUG(dbgs() << "Skipping; " << Message << "\n");

    // With Rpass-missed report that distribution failed.
    emitOptimizationRemarkMissed(
        Ctx, LDIST_NAME, *F, L->getStartLoc(),
        "loop not distributed: use -Rpass-analysis=loop-distribute for more "
        "info");

    // With Rpass-analysis report why.  This is on by default if distribution
    // was requested explicitly.
    emitOptimizationRemarkAnalysis(
        Ctx, Forced ? DiagnosticInfo::AlwaysPrint : LDIST_NAME, *F,
        L->getStartLoc(), Twine("loop not distributed: ") + Message);

    // Also issue a warning if distribution was requested explicitly but it
    // failed.
    if (Forced)
      Ctx.diagnose(DiagnosticInfoOptimizationFailure(
          *F, L->getStartLoc(), "loop not disributed: failed "
                                "explicitly specified loop distribution"));

    return false;
  }

>>>>>>> 07a691c7
  /// \brief Return if distribution forced to be enabled/disabled for the loop.
  ///
  /// If the optional has a value, it indicates whether distribution was forced
  /// to be enabled (true) or disabled (false).  If the optional has no value
  /// distribution was not forced either way.
  const Optional<bool> &isForced() const { return IsForced; }

private:
  /// \brief Filter out checks between pointers from the same partition.
  ///
  /// \p PtrToPartition contains the partition number for pointers.  Partition
  /// number -1 means that the pointer is used in multiple partitions.  In this
  /// case we can't safely omit the check.
  SmallVector<RuntimePointerChecking::PointerCheck, 4>
  includeOnlyCrossPartitionChecks(
      const SmallVectorImpl<RuntimePointerChecking::PointerCheck> &AllChecks,
      const SmallVectorImpl<int> &PtrToPartition,
      const RuntimePointerChecking *RtPtrChecking) {
    SmallVector<RuntimePointerChecking::PointerCheck, 4> Checks;

    std::copy_if(AllChecks.begin(), AllChecks.end(), std::back_inserter(Checks),
                 [&](const RuntimePointerChecking::PointerCheck &Check) {
                   for (unsigned PtrIdx1 : Check.first->Members)
                     for (unsigned PtrIdx2 : Check.second->Members)
                       // Only include this check if there is a pair of pointers
                       // that require checking and the pointers fall into
                       // separate partitions.
                       //
                       // (Note that we already know at this point that the two
                       // pointer groups need checking but it doesn't follow
                       // that each pair of pointers within the two groups need
                       // checking as well.
                       //
                       // In other words we don't want to include a check just
                       // because there is a pair of pointers between the two
                       // pointer groups that require checks and a different
                       // pair whose pointers fall into different partitions.)
                       if (RtPtrChecking->needsChecking(PtrIdx1, PtrIdx2) &&
                           !RuntimePointerChecking::arePointersInSamePartition(
                               PtrToPartition, PtrIdx1, PtrIdx2))
                         return true;
                   return false;
                 });

    return Checks;
  }

  /// \brief Check whether the loop metadata is forcing distribution to be
  /// enabled/disabled.
  void setForced() {
    Optional<const MDOperand *> Value =
        findStringMetadataForLoop(L, "llvm.loop.distribute.enable");
    if (!Value)
      return;

    const MDOperand *Op = *Value;
    assert(Op && mdconst::hasa<ConstantInt>(*Op) && "invalid metadata");
    IsForced = mdconst::extract<ConstantInt>(*Op)->getZExtValue();
  }

  Loop *L;
  Function *F;

  // Analyses used.
  LoopInfo *LI;
  const LoopAccessInfo &LAI;
  DominatorTree *DT;
  ScalarEvolution *SE;

  /// \brief Indicates whether distribution is forced to be enabled/disabled for
  /// the loop.
  ///
  /// If the optional has a value, it indicates whether distribution was forced
  /// to be enabled (true) or disabled (false).  If the optional has no value
  /// distribution was not forced either way.
  Optional<bool> IsForced;
};

/// \brief The pass class.
class LoopDistribute : public FunctionPass {
public:
  /// \p ProcessAllLoopsByDefault specifies whether loop distribution should be
  /// performed by default.  Pass -enable-loop-distribute={0,1} overrides this
  /// default.  We use this to keep LoopDistribution off by default when invoked
  /// from the optimization pipeline but on when invoked explicitly from opt.
  LoopDistribute(bool ProcessAllLoopsByDefault = true)
      : FunctionPass(ID), ProcessAllLoops(ProcessAllLoopsByDefault) {
    // The default is set by the caller.
    if (EnableLoopDistribute.getNumOccurrences() > 0)
      ProcessAllLoops = EnableLoopDistribute;
    initializeLoopDistributePass(*PassRegistry::getPassRegistry());
  }

  bool runOnFunction(Function &F) override {
    auto *LI = &getAnalysis<LoopInfoWrapperPass>().getLoopInfo();
    auto *LAA = &getAnalysis<LoopAccessAnalysis>();
    auto *DT = &getAnalysis<DominatorTreeWrapperPass>().getDomTree();
    auto *SE = &getAnalysis<ScalarEvolutionWrapperPass>().getSE();

    // Build up a worklist of inner-loops to vectorize. This is necessary as the
    // act of distributing a loop creates new loops and can invalidate iterators
    // across the loops.
    SmallVector<Loop *, 8> Worklist;

    for (Loop *TopLevelLoop : *LI)
      for (Loop *L : depth_first(TopLevelLoop))
        // We only handle inner-most loops.
        if (L->empty())
          Worklist.push_back(L);

    // Now walk the identified inner loops.
    bool Changed = false;
    for (Loop *L : Worklist) {
      const LoopAccessInfo &LAI = LAA->getInfo(L, ValueToValueMap());
      LoopDistributeForLoop LDL(L, &F, LI, LAI, DT, SE);

      // If distribution was forced for the specific loop to be
      // enabled/disabled, follow that.  Otherwise use the global flag.
      if (LDL.isForced().getValueOr(ProcessAllLoops))
        Changed |= LDL.processLoop();
    }

    // Process each loop nest in the function.
    return Changed;
  }

  void getAnalysisUsage(AnalysisUsage &AU) const override {
    AU.addRequired<ScalarEvolutionWrapperPass>();
    AU.addRequired<LoopInfoWrapperPass>();
    AU.addPreserved<LoopInfoWrapperPass>();
    AU.addRequired<LoopAccessAnalysis>();
    AU.addRequired<DominatorTreeWrapperPass>();
    AU.addPreserved<DominatorTreeWrapperPass>();
  }

  static char ID;

private:
  /// \brief Whether distribution should be on in this function.  The per-loop
  /// pragma can override this.
  bool ProcessAllLoops;
};
} // anonymous namespace

char LoopDistribute::ID;
static const char ldist_name[] = "Loop Distribition";

INITIALIZE_PASS_BEGIN(LoopDistribute, LDIST_NAME, ldist_name, false, false)
INITIALIZE_PASS_DEPENDENCY(LoopInfoWrapperPass)
INITIALIZE_PASS_DEPENDENCY(LoopAccessAnalysis)
INITIALIZE_PASS_DEPENDENCY(DominatorTreeWrapperPass)
INITIALIZE_PASS_DEPENDENCY(ScalarEvolutionWrapperPass)
INITIALIZE_PASS_END(LoopDistribute, LDIST_NAME, ldist_name, false, false)

namespace llvm {
FunctionPass *createLoopDistributePass(bool ProcessAllLoopsByDefault) {
  return new LoopDistribute(ProcessAllLoopsByDefault);
}
}<|MERGE_RESOLUTION|>--- conflicted
+++ resolved
@@ -28,6 +28,7 @@
 #include "llvm/ADT/Statistic.h"
 #include "llvm/Analysis/LoopAccessAnalysis.h"
 #include "llvm/Analysis/LoopInfo.h"
+#include "llvm/IR/DiagnosticInfo.h"
 #include "llvm/IR/Dominators.h"
 #include "llvm/Pass.h"
 #include "llvm/Support/CommandLine.h"
@@ -602,27 +603,20 @@
                  << "\" checking " << *L << "\n");
 
     BasicBlock *PH = L->getLoopPreheader();
-    if (!PH) {
-      DEBUG(dbgs() << "Skipping; no preheader");
-      return false;
-    }
-    if (!L->getExitBlock()) {
-      DEBUG(dbgs() << "Skipping; multiple exit blocks");
-      return false;
-    }
+    if (!PH)
+      return fail("no preheader");
+    if (!L->getExitBlock())
+      return fail("multiple exit blocks");
     // LAA will check that we only have a single exiting block.
 
     // Currently, we only distribute to isolate the part of the loop with
     // dependence cycles to enable partial vectorization.
-    if (LAI.canVectorizeMemory()) {
-      DEBUG(dbgs() << "Skipping; memory operations are safe for vectorization");
-      return false;
-    }
+    if (LAI.canVectorizeMemory())
+      return fail("memory operations are safe for vectorization");
+
     auto *Dependences = LAI.getDepChecker().getDependences();
-    if (!Dependences || Dependences->empty()) {
-      DEBUG(dbgs() << "Skipping; No unsafe dependences to isolate");
-      return false;
-    }
+    if (!Dependences || Dependences->empty())
+      return fail("no unsafe dependences to isolate");
 
     InstPartitionContainer Partitions(L, LI, DT);
 
@@ -675,14 +669,14 @@
 
     DEBUG(dbgs() << "Seeded partitions:\n" << Partitions);
     if (Partitions.getSize() < 2)
-      return false;
+      return fail("cannot isolate unsafe dependencies");
 
     // Run the merge heuristics: Merge non-cyclic adjacent partitions since we
     // should be able to vectorize these together.
     Partitions.mergeBeforePopulating();
     DEBUG(dbgs() << "\nMerged partitions:\n" << Partitions);
     if (Partitions.getSize() < 2)
-      return false;
+      return fail("cannot isolate unsafe dependencies");
 
     // Now, populate the partitions with non-memory operations.
     Partitions.populateUsedSet();
@@ -694,17 +688,15 @@
       DEBUG(dbgs() << "\nPartitions merged to ensure unique loads:\n"
                    << Partitions);
       if (Partitions.getSize() < 2)
-        return false;
+        return fail("cannot isolate unsafe dependencies");
     }
 
     // Don't distribute the loop if we need too many SCEV run-time checks.
     const SCEVUnionPredicate &Pred = LAI.PSE.getUnionPredicate();
     if (Pred.getComplexity() > (IsForced.getValueOr(false)
                                     ? PragmaDistributeSCEVCheckThreshold
-                                    : DistributeSCEVCheckThreshold)) {
-      DEBUG(dbgs() << "Too many SCEV run-time checks needed.\n");
-      return false;
-    }
+                                    : DistributeSCEVCheckThreshold))
+      return fail("too many SCEV run-time checks needed.\n");
 
     DEBUG(dbgs() << "\nDistributing loop: " << *L << "\n");
     // We're done forming the partitions set up the reverse mapping from
@@ -756,8 +748,6 @@
     return true;
   }
 
-<<<<<<< HEAD
-=======
   /// \brief Provide diagnostics then \return with false.
   bool fail(llvm::StringRef Message) {
     LLVMContext &Ctx = F->getContext();
@@ -787,7 +777,6 @@
     return false;
   }
 
->>>>>>> 07a691c7
   /// \brief Return if distribution forced to be enabled/disabled for the loop.
   ///
   /// If the optional has a value, it indicates whether distribution was forced
