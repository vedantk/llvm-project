//===- LoopSimplify.cpp - Loop Canonicalization Pass ----------------------===//
//
//                     The LLVM Compiler Infrastructure
//
// This file is distributed under the University of Illinois Open Source
// License. See LICENSE.TXT for details.
//
//===----------------------------------------------------------------------===//
//
// This pass performs several transformations to transform natural loops into a
// simpler form, which makes subsequent analyses and transformations simpler and
// more effective.
//
// Loop pre-header insertion guarantees that there is a single, non-critical
// entry edge from outside of the loop to the loop header.  This simplifies a
// number of analyses and transformations, such as LICM.
//
// Loop exit-block insertion guarantees that all exit blocks from the loop
// (blocks which are outside of the loop that have predecessors inside of the
// loop) only have predecessors from inside of the loop (and are thus dominated
// by the loop header).  This simplifies transformations such as store-sinking
// that are built into LICM.
//
// This pass also guarantees that loops will have exactly one backedge.
//
// Indirectbr instructions introduce several complications. If the loop
// contains or is entered by an indirectbr instruction, it may not be possible
// to transform the loop and make these guarantees. Client code should check
// that these conditions are true before relying on them.
//
// Note that the simplifycfg pass will clean up blocks which are split out but
// end up being unnecessary, so usage of this pass should not pessimize
// generated code.
//
// This pass obviously modifies the CFG, but updates loop information and
// dominator information.
//
//===----------------------------------------------------------------------===//

#include "llvm/Transforms/Utils/LoopSimplify.h"
#include "llvm/ADT/DepthFirstIterator.h"
#include "llvm/ADT/SetOperations.h"
#include "llvm/ADT/SetVector.h"
#include "llvm/ADT/SmallVector.h"
#include "llvm/ADT/Statistic.h"
#include "llvm/Analysis/AliasAnalysis.h"
#include "llvm/Analysis/AssumptionCache.h"
#include "llvm/Analysis/BasicAliasAnalysis.h"
#include "llvm/Analysis/DependenceAnalysis.h"
#include "llvm/Analysis/GlobalsModRef.h"
#include "llvm/Analysis/InstructionSimplify.h"
#include "llvm/Analysis/LoopInfo.h"
#include "llvm/Analysis/ScalarEvolution.h"
#include "llvm/Analysis/ScalarEvolutionAliasAnalysis.h"
#include "llvm/Analysis/Utils/Local.h"
#include "llvm/IR/CFG.h"
#include "llvm/IR/Constants.h"
#include "llvm/IR/DataLayout.h"
#include "llvm/IR/Dominators.h"
#include "llvm/IR/Function.h"
#include "llvm/IR/Instructions.h"
#include "llvm/IR/IntrinsicInst.h"
#include "llvm/IR/LLVMContext.h"
#include "llvm/IR/Module.h"
#include "llvm/IR/Type.h"
#include "llvm/Support/Debug.h"
#include "llvm/Support/raw_ostream.h"
#include "llvm/Transforms/Utils.h"
#include "llvm/Transforms/Utils/BasicBlockUtils.h"
#include "llvm/Transforms/Utils/LoopUtils.h"
using namespace llvm;

#define DEBUG_TYPE "loop-simplify"

STATISTIC(NumNested  , "Number of nested loops split out");

// If the block isn't already, move the new block to right after some 'outside
// block' block.  This prevents the preheader from being placed inside the loop
// body, e.g. when the loop hasn't been rotated.
static void placeSplitBlockCarefully(BasicBlock *NewBB,
                                     SmallVectorImpl<BasicBlock *> &SplitPreds,
                                     Loop *L) {
  // Check to see if NewBB is already well placed.
  Function::iterator BBI = --NewBB->getIterator();
  for (unsigned i = 0, e = SplitPreds.size(); i != e; ++i) {
    if (&*BBI == SplitPreds[i])
      return;
  }

  // If it isn't already after an outside block, move it after one.  This is
  // always good as it makes the uncond branch from the outside block into a
  // fall-through.

  // Figure out *which* outside block to put this after.  Prefer an outside
  // block that neighbors a BB actually in the loop.
  BasicBlock *FoundBB = nullptr;
  for (unsigned i = 0, e = SplitPreds.size(); i != e; ++i) {
    Function::iterator BBI = SplitPreds[i]->getIterator();
    if (++BBI != NewBB->getParent()->end() && L->contains(&*BBI)) {
      FoundBB = SplitPreds[i];
      break;
    }
  }

  // If our heuristic for a *good* bb to place this after doesn't find
  // anything, just pick something.  It's likely better than leaving it within
  // the loop.
  if (!FoundBB)
    FoundBB = SplitPreds[0];
  NewBB->moveAfter(FoundBB);
}

/// InsertPreheaderForLoop - Once we discover that a loop doesn't have a
/// preheader, this method is called to insert one.  This method has two phases:
/// preheader insertion and analysis updating.
///
BasicBlock *llvm::InsertPreheaderForLoop(Loop *L, DominatorTree *DT,
                                         LoopInfo *LI, bool PreserveLCSSA) {
  BasicBlock *Header = L->getHeader();

  // Compute the set of predecessors of the loop that are not in the loop.
  SmallVector<BasicBlock*, 8> OutsideBlocks;
  for (pred_iterator PI = pred_begin(Header), PE = pred_end(Header);
       PI != PE; ++PI) {
    BasicBlock *P = *PI;
    if (!L->contains(P)) {         // Coming in from outside the loop?
      // If the loop is branched to from an indirect branch, we won't
      // be able to fully transform the loop, because it prohibits
      // edge splitting.
      if (isa<IndirectBrInst>(P->getTerminator())) return nullptr;

      // Keep track of it.
      OutsideBlocks.push_back(P);
    }
  }

  // Split out the loop pre-header.
  BasicBlock *PreheaderBB;
  PreheaderBB = SplitBlockPredecessors(Header, OutsideBlocks, ".preheader", DT,
                                       LI, PreserveLCSSA);
  if (!PreheaderBB)
    return nullptr;

  DEBUG(dbgs() << "LoopSimplify: Creating pre-header "
               << PreheaderBB->getName() << "\n");

  // Make sure that NewBB is put someplace intelligent, which doesn't mess up
  // code layout too horribly.
  placeSplitBlockCarefully(PreheaderBB, OutsideBlocks, L);

  return PreheaderBB;
}

/// Add the specified block, and all of its predecessors, to the specified set,
/// if it's not already in there.  Stop predecessor traversal when we reach
/// StopBlock.
static void addBlockAndPredsToSet(BasicBlock *InputBB, BasicBlock *StopBlock,
                                  std::set<BasicBlock*> &Blocks) {
  SmallVector<BasicBlock *, 8> Worklist;
  Worklist.push_back(InputBB);
  do {
    BasicBlock *BB = Worklist.pop_back_val();
    if (Blocks.insert(BB).second && BB != StopBlock)
      // If BB is not already processed and it is not a stop block then
      // insert its predecessor in the work list
      for (pred_iterator I = pred_begin(BB), E = pred_end(BB); I != E; ++I) {
        BasicBlock *WBB = *I;
        Worklist.push_back(WBB);
      }
  } while (!Worklist.empty());
}

/// \brief The first part of loop-nestification is to find a PHI node that tells
/// us how to partition the loops.
static PHINode *findPHIToPartitionLoops(Loop *L, DominatorTree *DT,
                                        AssumptionCache *AC) {
  const DataLayout &DL = L->getHeader()->getModule()->getDataLayout();
  for (BasicBlock::iterator I = L->getHeader()->begin(); isa<PHINode>(I); ) {
    PHINode *PN = cast<PHINode>(I);
    ++I;
    if (Value *V = SimplifyInstruction(PN, {DL, nullptr, DT, AC})) {
      // This is a degenerate PHI already, don't modify it!
      PN->replaceAllUsesWith(V);
      PN->eraseFromParent();
      continue;
    }

    // Scan this PHI node looking for a use of the PHI node by itself.
    for (unsigned i = 0, e = PN->getNumIncomingValues(); i != e; ++i)
      if (PN->getIncomingValue(i) == PN &&
          L->contains(PN->getIncomingBlock(i)))
        // We found something tasty to remove.
        return PN;
  }
  return nullptr;
}

/// \brief If this loop has multiple backedges, try to pull one of them out into
/// a nested loop.
///
/// This is important for code that looks like
/// this:
///
///  Loop:
///     ...
///     br cond, Loop, Next
///     ...
///     br cond2, Loop, Out
///
/// To identify this common case, we look at the PHI nodes in the header of the
/// loop.  PHI nodes with unchanging values on one backedge correspond to values
/// that change in the "outer" loop, but not in the "inner" loop.
///
/// If we are able to separate out a loop, return the new outer loop that was
/// created.
///
static Loop *separateNestedLoop(Loop *L, BasicBlock *Preheader,
                                DominatorTree *DT, LoopInfo *LI,
                                ScalarEvolution *SE, bool PreserveLCSSA,
                                AssumptionCache *AC) {
  // Don't try to separate loops without a preheader.
  if (!Preheader)
    return nullptr;

  // The header is not a landing pad; preheader insertion should ensure this.
  BasicBlock *Header = L->getHeader();
  assert(!Header->isEHPad() && "Can't insert backedge to EH pad");

  PHINode *PN = findPHIToPartitionLoops(L, DT, AC);
  if (!PN) return nullptr;  // No known way to partition.

  // Pull out all predecessors that have varying values in the loop.  This
  // handles the case when a PHI node has multiple instances of itself as
  // arguments.
  SmallVector<BasicBlock*, 8> OuterLoopPreds;
  for (unsigned i = 0, e = PN->getNumIncomingValues(); i != e; ++i) {
    if (PN->getIncomingValue(i) != PN ||
        !L->contains(PN->getIncomingBlock(i))) {
      // We can't split indirectbr edges.
      if (isa<IndirectBrInst>(PN->getIncomingBlock(i)->getTerminator()))
        return nullptr;
      OuterLoopPreds.push_back(PN->getIncomingBlock(i));
    }
  }
  DEBUG(dbgs() << "LoopSimplify: Splitting out a new outer loop\n");

  // If ScalarEvolution is around and knows anything about values in
  // this loop, tell it to forget them, because we're about to
  // substantially change it.
  if (SE)
    SE->forgetLoop(L);

  BasicBlock *NewBB = SplitBlockPredecessors(Header, OuterLoopPreds, ".outer",
                                             DT, LI, PreserveLCSSA);

  // Make sure that NewBB is put someplace intelligent, which doesn't mess up
  // code layout too horribly.
  placeSplitBlockCarefully(NewBB, OuterLoopPreds, L);

  // Create the new outer loop.
  Loop *NewOuter = LI->AllocateLoop();

  // Change the parent loop to use the outer loop as its child now.
  if (Loop *Parent = L->getParentLoop())
    Parent->replaceChildLoopWith(L, NewOuter);
  else
    LI->changeTopLevelLoop(L, NewOuter);

  // L is now a subloop of our outer loop.
  NewOuter->addChildLoop(L);

  for (Loop::block_iterator I = L->block_begin(), E = L->block_end();
       I != E; ++I)
    NewOuter->addBlockEntry(*I);

  // Now reset the header in L, which had been moved by
  // SplitBlockPredecessors for the outer loop.
  L->moveToHeader(Header);

  // Determine which blocks should stay in L and which should be moved out to
  // the Outer loop now.
  std::set<BasicBlock*> BlocksInL;
  for (pred_iterator PI=pred_begin(Header), E = pred_end(Header); PI!=E; ++PI) {
    BasicBlock *P = *PI;
    if (DT->dominates(Header, P))
      addBlockAndPredsToSet(P, Header, BlocksInL);
  }

  // Scan all of the loop children of L, moving them to OuterLoop if they are
  // not part of the inner loop.
  const std::vector<Loop*> &SubLoops = L->getSubLoops();
  for (size_t I = 0; I != SubLoops.size(); )
    if (BlocksInL.count(SubLoops[I]->getHeader()))
      ++I;   // Loop remains in L
    else
      NewOuter->addChildLoop(L->removeChildLoop(SubLoops.begin() + I));

  SmallVector<BasicBlock *, 8> OuterLoopBlocks;
  OuterLoopBlocks.push_back(NewBB);
  // Now that we know which blocks are in L and which need to be moved to
  // OuterLoop, move any blocks that need it.
  for (unsigned i = 0; i != L->getBlocks().size(); ++i) {
    BasicBlock *BB = L->getBlocks()[i];
    if (!BlocksInL.count(BB)) {
      // Move this block to the parent, updating the exit blocks sets
      L->removeBlockFromLoop(BB);
      if ((*LI)[BB] == L) {
        LI->changeLoopFor(BB, NewOuter);
        OuterLoopBlocks.push_back(BB);
      }
      --i;
    }
  }

  // Split edges to exit blocks from the inner loop, if they emerged in the
  // process of separating the outer one.
  formDedicatedExitBlocks(L, DT, LI, PreserveLCSSA);

  if (PreserveLCSSA) {
    // Fix LCSSA form for L. Some values, which previously were only used inside
    // L, can now be used in NewOuter loop. We need to insert phi-nodes for them
    // in corresponding exit blocks.
    // We don't need to form LCSSA recursively, because there cannot be uses
    // inside a newly created loop of defs from inner loops as those would
    // already be a use of an LCSSA phi node.
    formLCSSA(*L, *DT, LI, SE);

    assert(NewOuter->isRecursivelyLCSSAForm(*DT, *LI) &&
           "LCSSA is broken after separating nested loops!");
  }

  return NewOuter;
}

/// \brief This method is called when the specified loop has more than one
/// backedge in it.
///
/// If this occurs, revector all of these backedges to target a new basic block
/// and have that block branch to the loop header.  This ensures that loops
/// have exactly one backedge.
static BasicBlock *insertUniqueBackedgeBlock(Loop *L, BasicBlock *Preheader,
                                             DominatorTree *DT, LoopInfo *LI) {
  assert(L->getNumBackEdges() > 1 && "Must have > 1 backedge!");

  // Get information about the loop
  BasicBlock *Header = L->getHeader();
  Function *F = Header->getParent();

  // Unique backedge insertion currently depends on having a preheader.
  if (!Preheader)
    return nullptr;

  // The header is not an EH pad; preheader insertion should ensure this.
  assert(!Header->isEHPad() && "Can't insert backedge to EH pad");

  // Figure out which basic blocks contain back-edges to the loop header.
  std::vector<BasicBlock*> BackedgeBlocks;
  for (pred_iterator I = pred_begin(Header), E = pred_end(Header); I != E; ++I){
    BasicBlock *P = *I;

    // Indirectbr edges cannot be split, so we must fail if we find one.
    if (isa<IndirectBrInst>(P->getTerminator()))
      return nullptr;

    if (P != Preheader) BackedgeBlocks.push_back(P);
  }

  // Create and insert the new backedge block...
  BasicBlock *BEBlock = BasicBlock::Create(Header->getContext(),
                                           Header->getName() + ".backedge", F);
  BranchInst *BETerminator = BranchInst::Create(Header, BEBlock);
  BETerminator->setDebugLoc(Header->getFirstNonPHI()->getDebugLoc());

  DEBUG(dbgs() << "LoopSimplify: Inserting unique backedge block "
               << BEBlock->getName() << "\n");

  // Move the new backedge block to right after the last backedge block.
  Function::iterator InsertPos = ++BackedgeBlocks.back()->getIterator();
  F->getBasicBlockList().splice(InsertPos, F->getBasicBlockList(), BEBlock);

  // Now that the block has been inserted into the function, create PHI nodes in
  // the backedge block which correspond to any PHI nodes in the header block.
  for (BasicBlock::iterator I = Header->begin(); isa<PHINode>(I); ++I) {
    PHINode *PN = cast<PHINode>(I);
    PHINode *NewPN = PHINode::Create(PN->getType(), BackedgeBlocks.size(),
                                     PN->getName()+".be", BETerminator);

    // Loop over the PHI node, moving all entries except the one for the
    // preheader over to the new PHI node.
    unsigned PreheaderIdx = ~0U;
    bool HasUniqueIncomingValue = true;
    Value *UniqueValue = nullptr;
    for (unsigned i = 0, e = PN->getNumIncomingValues(); i != e; ++i) {
      BasicBlock *IBB = PN->getIncomingBlock(i);
      Value *IV = PN->getIncomingValue(i);
      if (IBB == Preheader) {
        PreheaderIdx = i;
      } else {
        NewPN->addIncoming(IV, IBB);
        if (HasUniqueIncomingValue) {
          if (!UniqueValue)
            UniqueValue = IV;
          else if (UniqueValue != IV)
            HasUniqueIncomingValue = false;
        }
      }
    }

    // Delete all of the incoming values from the old PN except the preheader's
    assert(PreheaderIdx != ~0U && "PHI has no preheader entry??");
    if (PreheaderIdx != 0) {
      PN->setIncomingValue(0, PN->getIncomingValue(PreheaderIdx));
      PN->setIncomingBlock(0, PN->getIncomingBlock(PreheaderIdx));
    }
    // Nuke all entries except the zero'th.
    for (unsigned i = 0, e = PN->getNumIncomingValues()-1; i != e; ++i)
      PN->removeIncomingValue(e-i, false);

    // Finally, add the newly constructed PHI node as the entry for the BEBlock.
    PN->addIncoming(NewPN, BEBlock);

    // As an optimization, if all incoming values in the new PhiNode (which is a
    // subset of the incoming values of the old PHI node) have the same value,
    // eliminate the PHI Node.
    if (HasUniqueIncomingValue) {
      NewPN->replaceAllUsesWith(UniqueValue);
      BEBlock->getInstList().erase(NewPN);
    }
  }

  // Now that all of the PHI nodes have been inserted and adjusted, modify the
  // backedge blocks to jump to the BEBlock instead of the header.
  // If one of the backedges has llvm.loop metadata attached, we remove
  // it from the backedge and add it to BEBlock.
  unsigned LoopMDKind = BEBlock->getContext().getMDKindID("llvm.loop");
  MDNode *LoopMD = nullptr;
  for (unsigned i = 0, e = BackedgeBlocks.size(); i != e; ++i) {
    TerminatorInst *TI = BackedgeBlocks[i]->getTerminator();
    if (!LoopMD)
      LoopMD = TI->getMetadata(LoopMDKind);
    TI->setMetadata(LoopMDKind, nullptr);
    for (unsigned Op = 0, e = TI->getNumSuccessors(); Op != e; ++Op)
      if (TI->getSuccessor(Op) == Header)
        TI->setSuccessor(Op, BEBlock);
  }
  BEBlock->getTerminator()->setMetadata(LoopMDKind, LoopMD);

  //===--- Update all analyses which we must preserve now -----------------===//

  // Update Loop Information - we know that this block is now in the current
  // loop and all parent loops.
  L->addBasicBlockToLoop(BEBlock, *LI);

  // Update dominator information
  DT->splitBlock(BEBlock);

  return BEBlock;
}

/// \brief Simplify one loop and queue further loops for simplification.
static bool simplifyOneLoop(Loop *L, SmallVectorImpl<Loop *> &Worklist,
                            DominatorTree *DT, LoopInfo *LI,
                            ScalarEvolution *SE, AssumptionCache *AC,
                            bool PreserveLCSSA) {
  bool Changed = false;
ReprocessLoop:

  // Check to see that no blocks (other than the header) in this loop have
  // predecessors that are not in the loop.  This is not valid for natural
  // loops, but can occur if the blocks are unreachable.  Since they are
  // unreachable we can just shamelessly delete those CFG edges!
  for (Loop::block_iterator BB = L->block_begin(), E = L->block_end();
       BB != E; ++BB) {
    if (*BB == L->getHeader()) continue;

    SmallPtrSet<BasicBlock*, 4> BadPreds;
    for (pred_iterator PI = pred_begin(*BB),
         PE = pred_end(*BB); PI != PE; ++PI) {
      BasicBlock *P = *PI;
      if (!L->contains(P))
        BadPreds.insert(P);
    }

    // Delete each unique out-of-loop (and thus dead) predecessor.
    for (BasicBlock *P : BadPreds) {

      DEBUG(dbgs() << "LoopSimplify: Deleting edge from dead predecessor "
                   << P->getName() << "\n");

      // Zap the dead pred's terminator and replace it with unreachable.
      TerminatorInst *TI = P->getTerminator();
      changeToUnreachable(TI, /*UseLLVMTrap=*/false, PreserveLCSSA);
      Changed = true;
    }
  }

  // If there are exiting blocks with branches on undef, resolve the undef in
  // the direction which will exit the loop. This will help simplify loop
  // trip count computations.
  SmallVector<BasicBlock*, 8> ExitingBlocks;
  L->getExitingBlocks(ExitingBlocks);
  for (BasicBlock *ExitingBlock : ExitingBlocks)
    if (BranchInst *BI = dyn_cast<BranchInst>(ExitingBlock->getTerminator()))
      if (BI->isConditional()) {
        if (UndefValue *Cond = dyn_cast<UndefValue>(BI->getCondition())) {

          DEBUG(dbgs() << "LoopSimplify: Resolving \"br i1 undef\" to exit in "
                       << ExitingBlock->getName() << "\n");

          BI->setCondition(ConstantInt::get(Cond->getType(),
                                            !L->contains(BI->getSuccessor(0))));

          // This may make the loop analyzable, force SCEV recomputation.
          if (SE)
            SE->forgetLoop(L);

          Changed = true;
        }
      }

  // Does the loop already have a preheader?  If so, don't insert one.
  BasicBlock *Preheader = L->getLoopPreheader();
  if (!Preheader) {
    Preheader = InsertPreheaderForLoop(L, DT, LI, PreserveLCSSA);
    if (Preheader)
      Changed = true;
  }

  // Next, check to make sure that all exit nodes of the loop only have
  // predecessors that are inside of the loop.  This check guarantees that the
  // loop preheader/header will dominate the exit blocks.  If the exit block has
  // predecessors from outside of the loop, split the edge now.
  if (formDedicatedExitBlocks(L, DT, LI, PreserveLCSSA))
    Changed = true;

  // If the header has more than two predecessors at this point (from the
  // preheader and from multiple backedges), we must adjust the loop.
  BasicBlock *LoopLatch = L->getLoopLatch();
  if (!LoopLatch) {
    // If this is really a nested loop, rip it out into a child loop.  Don't do
    // this for loops with a giant number of backedges, just factor them into a
    // common backedge instead.
    if (L->getNumBackEdges() < 8) {
      if (Loop *OuterL =
              separateNestedLoop(L, Preheader, DT, LI, SE, PreserveLCSSA, AC)) {
        ++NumNested;
        // Enqueue the outer loop as it should be processed next in our
        // depth-first nest walk.
        Worklist.push_back(OuterL);

        // This is a big restructuring change, reprocess the whole loop.
        Changed = true;
        // GCC doesn't tail recursion eliminate this.
        // FIXME: It isn't clear we can't rely on LLVM to TRE this.
        goto ReprocessLoop;
      }
    }

    // If we either couldn't, or didn't want to, identify nesting of the loops,
    // insert a new block that all backedges target, then make it jump to the
    // loop header.
    LoopLatch = insertUniqueBackedgeBlock(L, Preheader, DT, LI);
    if (LoopLatch)
      Changed = true;
  }

  const DataLayout &DL = L->getHeader()->getModule()->getDataLayout();

  // Scan over the PHI nodes in the loop header.  Since they now have only two
  // incoming values (the loop is canonicalized), we may have simplified the PHI
  // down to 'X = phi [X, Y]', which should be replaced with 'Y'.
  PHINode *PN;
  for (BasicBlock::iterator I = L->getHeader()->begin();
       (PN = dyn_cast<PHINode>(I++)); )
    if (Value *V = SimplifyInstruction(PN, {DL, nullptr, DT, AC})) {
      if (SE) SE->forgetValue(PN);
      if (!PreserveLCSSA || LI->replacementPreservesLCSSAForm(PN, V)) {
        PN->replaceAllUsesWith(V);
        PN->eraseFromParent();
      }
    }

  // If this loop has multiple exits and the exits all go to the same
  // block, attempt to merge the exits. This helps several passes, such
  // as LoopRotation, which do not support loops with multiple exits.
  // SimplifyCFG also does this (and this code uses the same utility
  // function), however this code is loop-aware, where SimplifyCFG is
  // not. That gives it the advantage of being able to hoist
  // loop-invariant instructions out of the way to open up more
  // opportunities, and the disadvantage of having the responsibility
  // to preserve dominator information.
  auto HasUniqueExitBlock = [&]() {
    BasicBlock *UniqueExit = nullptr;
    for (auto *ExitingBB : ExitingBlocks)
      for (auto *SuccBB : successors(ExitingBB)) {
        if (L->contains(SuccBB))
          continue;

        if (!UniqueExit)
          UniqueExit = SuccBB;
        else if (UniqueExit != SuccBB)
          return false;
      }

    return true;
  };
  if (HasUniqueExitBlock()) {
    for (unsigned i = 0, e = ExitingBlocks.size(); i != e; ++i) {
      BasicBlock *ExitingBlock = ExitingBlocks[i];
      if (!ExitingBlock->getSinglePredecessor()) continue;
      BranchInst *BI = dyn_cast<BranchInst>(ExitingBlock->getTerminator());
      if (!BI || !BI->isConditional()) continue;
      CmpInst *CI = dyn_cast<CmpInst>(BI->getCondition());
      if (!CI || CI->getParent() != ExitingBlock) continue;

      // Attempt to hoist out all instructions except for the
      // comparison and the branch.
      bool AllInvariant = true;
      bool AnyInvariant = false;
      for (BasicBlock::iterator I = ExitingBlock->begin(); &*I != BI; ) {
        Instruction *Inst = &*I++;
        // Skip debug info intrinsics.
        if (isa<DbgInfoIntrinsic>(Inst))
          continue;
        if (Inst == CI)
          continue;
        if (!L->makeLoopInvariant(Inst, AnyInvariant,
                                  Preheader ? Preheader->getTerminator()
                                            : nullptr)) {
          AllInvariant = false;
          break;
        }
      }
      if (AnyInvariant) {
        Changed = true;
        // The loop disposition of all SCEV expressions that depend on any
        // hoisted values have also changed.
        if (SE)
          SE->forgetLoopDispositions(L);
      }
      if (!AllInvariant) continue;

      // The block has now been cleared of all instructions except for
      // a comparison and a conditional branch. SimplifyCFG may be able
      // to fold it now.
      if (!FoldBranchToCommonDest(BI))
        continue;

      // Success. The block is now dead, so remove it from the loop,
      // update the dominator tree and delete it.
      DEBUG(dbgs() << "LoopSimplify: Eliminating exiting block "
                   << ExitingBlock->getName() << "\n");

      // Notify ScalarEvolution before deleting this block. Currently assume the
      // parent loop doesn't change (spliting edges doesn't count). If blocks,
      // CFG edges, or other values in the parent loop change, then we need call
      // to forgetLoop() for the parent instead.
      if (SE)
        SE->forgetLoop(L);

      assert(pred_begin(ExitingBlock) == pred_end(ExitingBlock));
      Changed = true;
      LI->removeBlock(ExitingBlock);

      DomTreeNode *Node = DT->getNode(ExitingBlock);
      const std::vector<DomTreeNodeBase<BasicBlock> *> &Children =
        Node->getChildren();
      while (!Children.empty()) {
        DomTreeNode *Child = Children.front();
        DT->changeImmediateDominator(Child, Node->getIDom());
      }
      DT->eraseNode(ExitingBlock);

      BI->getSuccessor(0)->removePredecessor(
          ExitingBlock, /* DontDeleteUselessPHIs */ PreserveLCSSA);
      BI->getSuccessor(1)->removePredecessor(
          ExitingBlock, /* DontDeleteUselessPHIs */ PreserveLCSSA);
      ExitingBlock->eraseFromParent();
    }
  }

<<<<<<< HEAD
=======
  // Changing exit conditions for blocks may affect exit counts of this loop and
  // any of its paretns, so we must invalidate the entire subtree if we've made
  // any changes.
  if (Changed && SE)
    SE->forgetTopmostLoop(L);

>>>>>>> 822602a7
  return Changed;
}

bool llvm::simplifyLoop(Loop *L, DominatorTree *DT, LoopInfo *LI,
                        ScalarEvolution *SE, AssumptionCache *AC,
                        bool PreserveLCSSA) {
  bool Changed = false;

#ifndef NDEBUG
  // If we're asked to preserve LCSSA, the loop nest needs to start in LCSSA
  // form.
  if (PreserveLCSSA) {
    assert(DT && "DT not available.");
    assert(LI && "LI not available.");
    assert(L->isRecursivelyLCSSAForm(*DT, *LI) &&
           "Requested to preserve LCSSA, but it's already broken.");
  }
#endif

  // Worklist maintains our depth-first queue of loops in this nest to process.
  SmallVector<Loop *, 4> Worklist;
  Worklist.push_back(L);

  // Walk the worklist from front to back, pushing newly found sub loops onto
  // the back. This will let us process loops from back to front in depth-first
  // order. We can use this simple process because loops form a tree.
  for (unsigned Idx = 0; Idx != Worklist.size(); ++Idx) {
    Loop *L2 = Worklist[Idx];
    Worklist.append(L2->begin(), L2->end());
  }

  while (!Worklist.empty())
    Changed |= simplifyOneLoop(Worklist.pop_back_val(), Worklist, DT, LI, SE,
                               AC, PreserveLCSSA);

  return Changed;
}

namespace {
  struct LoopSimplify : public FunctionPass {
    static char ID; // Pass identification, replacement for typeid
    LoopSimplify() : FunctionPass(ID) {
      initializeLoopSimplifyPass(*PassRegistry::getPassRegistry());
    }

    bool runOnFunction(Function &F) override;

    void getAnalysisUsage(AnalysisUsage &AU) const override {
      AU.addRequired<AssumptionCacheTracker>();

      // We need loop information to identify the loops...
      AU.addRequired<DominatorTreeWrapperPass>();
      AU.addPreserved<DominatorTreeWrapperPass>();

      AU.addRequired<LoopInfoWrapperPass>();
      AU.addPreserved<LoopInfoWrapperPass>();

      AU.addPreserved<BasicAAWrapperPass>();
      AU.addPreserved<AAResultsWrapperPass>();
      AU.addPreserved<GlobalsAAWrapperPass>();
      AU.addPreserved<ScalarEvolutionWrapperPass>();
      AU.addPreserved<SCEVAAWrapperPass>();
      AU.addPreservedID(LCSSAID);
      AU.addPreserved<DependenceAnalysisWrapperPass>();
      AU.addPreservedID(BreakCriticalEdgesID);  // No critical edges added.
    }

    /// verifyAnalysis() - Verify LoopSimplifyForm's guarantees.
    void verifyAnalysis() const override;
  };
}

char LoopSimplify::ID = 0;
INITIALIZE_PASS_BEGIN(LoopSimplify, "loop-simplify",
                "Canonicalize natural loops", false, false)
INITIALIZE_PASS_DEPENDENCY(AssumptionCacheTracker)
INITIALIZE_PASS_DEPENDENCY(DominatorTreeWrapperPass)
INITIALIZE_PASS_DEPENDENCY(LoopInfoWrapperPass)
INITIALIZE_PASS_END(LoopSimplify, "loop-simplify",
                "Canonicalize natural loops", false, false)

// Publicly exposed interface to pass...
char &llvm::LoopSimplifyID = LoopSimplify::ID;
Pass *llvm::createLoopSimplifyPass() { return new LoopSimplify(); }

/// runOnFunction - Run down all loops in the CFG (recursively, but we could do
/// it in any convenient order) inserting preheaders...
///
bool LoopSimplify::runOnFunction(Function &F) {
  bool Changed = false;
  LoopInfo *LI = &getAnalysis<LoopInfoWrapperPass>().getLoopInfo();
  DominatorTree *DT = &getAnalysis<DominatorTreeWrapperPass>().getDomTree();
  auto *SEWP = getAnalysisIfAvailable<ScalarEvolutionWrapperPass>();
  ScalarEvolution *SE = SEWP ? &SEWP->getSE() : nullptr;
  AssumptionCache *AC =
      &getAnalysis<AssumptionCacheTracker>().getAssumptionCache(F);

  bool PreserveLCSSA = mustPreserveAnalysisID(LCSSAID);

  // Simplify each loop nest in the function.
  for (LoopInfo::iterator I = LI->begin(), E = LI->end(); I != E; ++I)
    Changed |= simplifyLoop(*I, DT, LI, SE, AC, PreserveLCSSA);

#ifndef NDEBUG
  if (PreserveLCSSA) {
    bool InLCSSA = all_of(
        *LI, [&](Loop *L) { return L->isRecursivelyLCSSAForm(*DT, *LI); });
    assert(InLCSSA && "LCSSA is broken after loop-simplify.");
  }
#endif
  return Changed;
}

PreservedAnalyses LoopSimplifyPass::run(Function &F,
                                        FunctionAnalysisManager &AM) {
  bool Changed = false;
  LoopInfo *LI = &AM.getResult<LoopAnalysis>(F);
  DominatorTree *DT = &AM.getResult<DominatorTreeAnalysis>(F);
  ScalarEvolution *SE = AM.getCachedResult<ScalarEvolutionAnalysis>(F);
  AssumptionCache *AC = &AM.getResult<AssumptionAnalysis>(F);

  // Note that we don't preserve LCSSA in the new PM, if you need it run LCSSA
  // after simplifying the loops.
  for (LoopInfo::iterator I = LI->begin(), E = LI->end(); I != E; ++I)
    Changed |= simplifyLoop(*I, DT, LI, SE, AC, /*PreserveLCSSA*/ false);

  if (!Changed)
    return PreservedAnalyses::all();

  PreservedAnalyses PA;
  PA.preserve<DominatorTreeAnalysis>();
  PA.preserve<LoopAnalysis>();
  PA.preserve<BasicAA>();
  PA.preserve<GlobalsAA>();
  PA.preserve<SCEVAA>();
  PA.preserve<ScalarEvolutionAnalysis>();
  PA.preserve<DependenceAnalysis>();
  return PA;
}

// FIXME: Restore this code when we re-enable verification in verifyAnalysis
// below.
#if 0
static void verifyLoop(Loop *L) {
  // Verify subloops.
  for (Loop::iterator I = L->begin(), E = L->end(); I != E; ++I)
    verifyLoop(*I);

  // It used to be possible to just assert L->isLoopSimplifyForm(), however
  // with the introduction of indirectbr, there are now cases where it's
  // not possible to transform a loop as necessary. We can at least check
  // that there is an indirectbr near any time there's trouble.

  // Indirectbr can interfere with preheader and unique backedge insertion.
  if (!L->getLoopPreheader() || !L->getLoopLatch()) {
    bool HasIndBrPred = false;
    for (pred_iterator PI = pred_begin(L->getHeader()),
         PE = pred_end(L->getHeader()); PI != PE; ++PI)
      if (isa<IndirectBrInst>((*PI)->getTerminator())) {
        HasIndBrPred = true;
        break;
      }
    assert(HasIndBrPred &&
           "LoopSimplify has no excuse for missing loop header info!");
    (void)HasIndBrPred;
  }

  // Indirectbr can interfere with exit block canonicalization.
  if (!L->hasDedicatedExits()) {
    bool HasIndBrExiting = false;
    SmallVector<BasicBlock*, 8> ExitingBlocks;
    L->getExitingBlocks(ExitingBlocks);
    for (unsigned i = 0, e = ExitingBlocks.size(); i != e; ++i) {
      if (isa<IndirectBrInst>((ExitingBlocks[i])->getTerminator())) {
        HasIndBrExiting = true;
        break;
      }
    }

    assert(HasIndBrExiting &&
           "LoopSimplify has no excuse for missing exit block info!");
    (void)HasIndBrExiting;
  }
}
#endif

void LoopSimplify::verifyAnalysis() const {
  // FIXME: This routine is being called mid-way through the loop pass manager
  // as loop passes destroy this analysis. That's actually fine, but we have no
  // way of expressing that here. Once all of the passes that destroy this are
  // hoisted out of the loop pass manager we can add back verification here.
#if 0
  for (LoopInfo::iterator I = LI->begin(), E = LI->end(); I != E; ++I)
    verifyLoop(*I);
#endif
}<|MERGE_RESOLUTION|>--- conflicted
+++ resolved
@@ -510,10 +510,6 @@
           BI->setCondition(ConstantInt::get(Cond->getType(),
                                             !L->contains(BI->getSuccessor(0))));
 
-          // This may make the loop analyzable, force SCEV recomputation.
-          if (SE)
-            SE->forgetLoop(L);
-
           Changed = true;
         }
       }
@@ -651,13 +647,6 @@
       DEBUG(dbgs() << "LoopSimplify: Eliminating exiting block "
                    << ExitingBlock->getName() << "\n");
 
-      // Notify ScalarEvolution before deleting this block. Currently assume the
-      // parent loop doesn't change (spliting edges doesn't count). If blocks,
-      // CFG edges, or other values in the parent loop change, then we need call
-      // to forgetLoop() for the parent instead.
-      if (SE)
-        SE->forgetLoop(L);
-
       assert(pred_begin(ExitingBlock) == pred_end(ExitingBlock));
       Changed = true;
       LI->removeBlock(ExitingBlock);
@@ -679,15 +668,12 @@
     }
   }
 
-<<<<<<< HEAD
-=======
   // Changing exit conditions for blocks may affect exit counts of this loop and
   // any of its paretns, so we must invalidate the entire subtree if we've made
   // any changes.
   if (Changed && SE)
     SE->forgetTopmostLoop(L);
 
->>>>>>> 822602a7
   return Changed;
 }
 
