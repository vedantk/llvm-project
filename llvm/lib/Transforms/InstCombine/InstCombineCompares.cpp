--- conflicted
+++ resolved
@@ -2945,8 +2945,6 @@
   return Builder.CreateICmp(DstPred, X, M);
 }
 
-<<<<<<< HEAD
-=======
 /// Some comparisons can be simplified.
 /// In this case, we are looking for comparisons that look like
 /// a check for a lossy signed truncation.
@@ -3013,7 +3011,6 @@
   return T1;
 }
 
->>>>>>> 3b9e342a
 /// Try to fold icmp (binop), X or icmp X, (binop).
 /// TODO: A large part of this logic is duplicated in InstSimplify's
 /// simplifyICmpWithBinOp(). We should be able to share that and avoid the code
@@ -3352,6 +3349,9 @@
   }
 
   if (Value *V = foldICmpWithLowBitMaskedVal(I, Builder))
+    return replaceInstUsesWith(I, V);
+
+  if (Value *V = foldICmpWithTruncSignExtendedVal(I, Builder))
     return replaceInstUsesWith(I, V);
 
   return nullptr;
