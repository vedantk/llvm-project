--- conflicted
+++ resolved
@@ -1173,13 +1173,8 @@
   ICmpInst *ICmp0 = dyn_cast<ICmpInst>(Cast0Src);
   ICmpInst *ICmp1 = dyn_cast<ICmpInst>(Cast1Src);
   if (ICmp0 && ICmp1) {
-<<<<<<< HEAD
-    Value *Res = LogicOpc == Instruction::And ? foldAndOfICmps(ICmp0, ICmp1)
-                                              : foldOrOfICmps(ICmp0, ICmp1, &I);
-=======
     Value *Res = LogicOpc == Instruction::And ? foldAndOfICmps(ICmp0, ICmp1, I)
                                               : foldOrOfICmps(ICmp0, ICmp1, I);
->>>>>>> da6ea0d3
     if (Res)
       return CastInst::Create(CastOpcode, Res, DestTy);
     return nullptr;
@@ -1642,43 +1637,6 @@
 
 /// Fold (icmp)|(icmp) if possible.
 Value *InstCombiner::foldOrOfICmps(ICmpInst *LHS, ICmpInst *RHS,
-<<<<<<< HEAD
-                                   Instruction *CxtI) {
-  ICmpInst::Predicate PredL = LHS->getPredicate(), PredR = RHS->getPredicate();
-
-  // Fold (iszero(A & K1) | iszero(A & K2)) ->  (A & (K1 | K2)) != (K1 | K2)
-  // if K1 and K2 are a one-bit mask.
-  ConstantInt *LHSC = dyn_cast<ConstantInt>(LHS->getOperand(1));
-  ConstantInt *RHSC = dyn_cast<ConstantInt>(RHS->getOperand(1));
-
-  if (LHS->getPredicate() == ICmpInst::ICMP_EQ && LHSC && LHSC->isZero() &&
-      RHS->getPredicate() == ICmpInst::ICMP_EQ && RHSC && RHSC->isZero()) {
-
-    BinaryOperator *LAnd = dyn_cast<BinaryOperator>(LHS->getOperand(0));
-    BinaryOperator *RAnd = dyn_cast<BinaryOperator>(RHS->getOperand(0));
-    if (LAnd && RAnd && LAnd->hasOneUse() && RHS->hasOneUse() &&
-        LAnd->getOpcode() == Instruction::And &&
-        RAnd->getOpcode() == Instruction::And) {
-
-      Value *Mask = nullptr;
-      Value *Masked = nullptr;
-      if (LAnd->getOperand(0) == RAnd->getOperand(0) &&
-          isKnownToBeAPowerOfTwo(LAnd->getOperand(1), false, 0, CxtI) &&
-          isKnownToBeAPowerOfTwo(RAnd->getOperand(1), false, 0, CxtI)) {
-        Mask = Builder->CreateOr(LAnd->getOperand(1), RAnd->getOperand(1));
-        Masked = Builder->CreateAnd(LAnd->getOperand(0), Mask);
-      } else if (LAnd->getOperand(1) == RAnd->getOperand(1) &&
-                 isKnownToBeAPowerOfTwo(LAnd->getOperand(0), false, 0, CxtI) &&
-                 isKnownToBeAPowerOfTwo(RAnd->getOperand(0), false, 0, CxtI)) {
-        Mask = Builder->CreateOr(LAnd->getOperand(0), RAnd->getOperand(0));
-        Masked = Builder->CreateAnd(LAnd->getOperand(1), Mask);
-      }
-
-      if (Masked)
-        return Builder->CreateICmp(ICmpInst::ICMP_NE, Masked, Mask);
-    }
-  }
-=======
                                    Instruction &CxtI) {
   // Fold (iszero(A & K1) | iszero(A & K2)) ->  (A & (K1 | K2)) != (K1 | K2)
   // if K1 and K2 are a one-bit mask.
@@ -1689,7 +1647,6 @@
 
   ConstantInt *LHSC = dyn_cast<ConstantInt>(LHS->getOperand(1));
   ConstantInt *RHSC = dyn_cast<ConstantInt>(RHS->getOperand(1));
->>>>>>> da6ea0d3
 
   // Fold (icmp ult/ule (A + C1), C3) | (icmp ult/ule (A + C2), C3)
   //                   -->  (icmp ult/ule ((A & ~(C1 ^ C2)) + max(C1, C2)), C3)
@@ -2181,12 +2138,16 @@
   }
 
   // (A ^ B) | ((B ^ C) ^ A) -> (A ^ B) | C
+  // FIXME: The two hasOneUse calls here are the same call, maybe we were
+  // supposed to check Op1->operand(0)?
   if (match(Op0, m_Xor(m_Value(A), m_Value(B))))
     if (match(Op1, m_Xor(m_Xor(m_Specific(B), m_Value(C)), m_Specific(A))))
       if (Op1->hasOneUse() || cast<BinaryOperator>(Op1)->hasOneUse())
         return BinaryOperator::CreateOr(Op0, C);
 
   // ((A ^ C) ^ B) | (B ^ A) -> (B ^ A) | C
+  // FIXME: The two hasOneUse calls here are the same call, maybe we were
+  // supposed to check Op0->operand(0)?
   if (match(Op0, m_Xor(m_Xor(m_Value(A), m_Value(C)), m_Value(B))))
     if (match(Op1, m_Xor(m_Specific(B), m_Specific(A))))
       if (Op0->hasOneUse() || cast<BinaryOperator>(Op0)->hasOneUse())
@@ -2258,7 +2219,7 @@
     ICmpInst *LHS = dyn_cast<ICmpInst>(Op0);
     ICmpInst *RHS = dyn_cast<ICmpInst>(Op1);
     if (LHS && RHS)
-      if (Value *Res = foldOrOfICmps(LHS, RHS, &I))
+      if (Value *Res = foldOrOfICmps(LHS, RHS, I))
         return replaceInstUsesWith(I, Res);
 
     // TODO: Make this recursive; it's a little tricky because an arbitrary
@@ -2266,18 +2227,18 @@
     Value *X, *Y;
     if (LHS && match(Op1, m_OneUse(m_Or(m_Value(X), m_Value(Y))))) {
       if (auto *Cmp = dyn_cast<ICmpInst>(X))
-        if (Value *Res = foldOrOfICmps(LHS, Cmp, &I))
+        if (Value *Res = foldOrOfICmps(LHS, Cmp, I))
           return replaceInstUsesWith(I, Builder->CreateOr(Res, Y));
       if (auto *Cmp = dyn_cast<ICmpInst>(Y))
-        if (Value *Res = foldOrOfICmps(LHS, Cmp, &I))
+        if (Value *Res = foldOrOfICmps(LHS, Cmp, I))
           return replaceInstUsesWith(I, Builder->CreateOr(Res, X));
     }
     if (RHS && match(Op0, m_OneUse(m_Or(m_Value(X), m_Value(Y))))) {
       if (auto *Cmp = dyn_cast<ICmpInst>(X))
-        if (Value *Res = foldOrOfICmps(Cmp, RHS, &I))
+        if (Value *Res = foldOrOfICmps(Cmp, RHS, I))
           return replaceInstUsesWith(I, Builder->CreateOr(Res, Y));
       if (auto *Cmp = dyn_cast<ICmpInst>(Y))
-        if (Value *Res = foldOrOfICmps(Cmp, RHS, &I))
+        if (Value *Res = foldOrOfICmps(Cmp, RHS, I))
           return replaceInstUsesWith(I, Builder->CreateOr(Res, X));
     }
   }
