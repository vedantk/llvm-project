--- conflicted
+++ resolved
@@ -46,6 +46,7 @@
 bool declaresIntrinsics(Module &M, std::initializer_list<StringRef>);
 void replaceAllCoroAllocs(CoroBeginInst *CB, bool Replacement);
 void replaceAllCoroFrees(CoroBeginInst *CB, Value *Replacement);
+void replaceCoroFree(CoroIdInst *CoroId, bool Elide);
 void updateCallGraph(Function &Caller, ArrayRef<Function *> Funcs,
                      CallGraph &CG, CallGraphSCC &SCC);
 
@@ -71,17 +72,11 @@
 
   // Field Indexes for known coroutine frame fields.
   enum {
-<<<<<<< HEAD
-    ResumeField = 0,
-    DestroyField = 1,
-    IndexField = 2,
-=======
     ResumeField,
     DestroyField,
     PromiseField,
     IndexField,
     LastKnownField = IndexField
->>>>>>> f3c8a9cf
   };
 
   StructType *FrameTy;
@@ -91,8 +86,6 @@
   AllocaInst *PromiseAlloca;
   bool HasFinalSuspend;
 
-<<<<<<< HEAD
-=======
   IntegerType *getIndexType() const {
     assert(FrameTy && "frame type not assigned");
     return cast<IntegerType>(FrameTy->getElementType(IndexField));
@@ -101,7 +94,6 @@
     return ConstantInt::get(getIndexType(), Value);
   }
 
->>>>>>> f3c8a9cf
   Shape() = default;
   explicit Shape(Function &F) { buildFrom(F); }
   void buildFrom(Function &F);
