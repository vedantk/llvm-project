--- conflicted
+++ resolved
@@ -123,34 +123,15 @@
 static bool isCoroutineIntrinsicName(StringRef Name) {
   // NOTE: Must be sorted!
   static const char *const CoroIntrinsics[] = {
-<<<<<<< HEAD
-      "llvm.coro.alloc",
-      "llvm.coro.begin",
-      "llvm.coro.destroy",
-      "llvm.coro.done",
-      "llvm.coro.end",
-      "llvm.coro.frame",
-      "llvm.coro.free",
-      "llvm.coro.id",
-      "llvm.coro.id.retcon",
-      "llvm.coro.id.retcon.once",
-      "llvm.coro.param",
-      "llvm.coro.prepare.retcon",
-      "llvm.coro.promise",
-      "llvm.coro.resume",
-      "llvm.coro.save",
-      "llvm.coro.size",
-      "llvm.coro.subfn.addr",
-      "llvm.coro.suspend",
-      "llvm.coro.suspend.retcon",
-=======
       "llvm.coro.alloc",   "llvm.coro.begin",   "llvm.coro.destroy",
       "llvm.coro.done",    "llvm.coro.end",     "llvm.coro.frame",
-      "llvm.coro.free",    "llvm.coro.id",      "llvm.coro.noop",
-      "llvm.coro.param",   "llvm.coro.promise", "llvm.coro.resume",
+      "llvm.coro.free",    "llvm.coro.id",
+      "llvm.coro.id.retcon", "llvm.coro.id.retcon.once",
+      "llvm.coro.noop",
+      "llvm.coro.param",   "llvm.coro.prepare.retcon",
+      "llvm.coro.promise", "llvm.coro.resume",
       "llvm.coro.save",    "llvm.coro.size",    "llvm.coro.subfn.addr",
-      "llvm.coro.suspend",
->>>>>>> cbb04505
+      "llvm.coro.suspend", "llvm.coro.suspend.retcon",
   };
   return Intrinsic::lookupLLVMIntrinsicByName(CoroIntrinsics, Name) != -1;
 }
