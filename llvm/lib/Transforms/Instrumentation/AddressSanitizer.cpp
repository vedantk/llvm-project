//===-- AddressSanitizer.cpp - memory error detector ------------*- C++ -*-===//
//
//                     The LLVM Compiler Infrastructure
//
// This file is distributed under the University of Illinois Open Source
// License. See LICENSE.TXT for details.
//
//===----------------------------------------------------------------------===//
//
// This file is a part of AddressSanitizer, an address sanity checker.
// Details of the algorithm:
//  http://code.google.com/p/address-sanitizer/wiki/AddressSanitizerAlgorithm
//
//===----------------------------------------------------------------------===//

#include "llvm/ADT/ArrayRef.h"
#include "llvm/ADT/DenseMap.h"
#include "llvm/ADT/DepthFirstIterator.h"
#include "llvm/ADT/SetVector.h"
#include "llvm/ADT/SmallSet.h"
#include "llvm/ADT/SmallVector.h"
#include "llvm/ADT/Statistic.h"
#include "llvm/ADT/StringExtras.h"
#include "llvm/ADT/Triple.h"
#include "llvm/Analysis/MemoryBuiltins.h"
#include "llvm/Analysis/TargetLibraryInfo.h"
#include "llvm/Analysis/ValueTracking.h"
#include "llvm/IR/CallSite.h"
#include "llvm/IR/DIBuilder.h"
#include "llvm/IR/DataLayout.h"
#include "llvm/IR/Dominators.h"
#include "llvm/IR/Function.h"
#include "llvm/IR/IRBuilder.h"
#include "llvm/IR/InlineAsm.h"
#include "llvm/IR/InstVisitor.h"
#include "llvm/IR/IntrinsicInst.h"
#include "llvm/IR/LLVMContext.h"
#include "llvm/IR/MDBuilder.h"
#include "llvm/IR/Module.h"
#include "llvm/IR/Type.h"
#include "llvm/MC/MCSectionMachO.h"
#include "llvm/Support/CommandLine.h"
#include "llvm/Support/DataTypes.h"
#include "llvm/Support/Debug.h"
#include "llvm/Support/Endian.h"
#include "llvm/Support/SwapByteOrder.h"
#include "llvm/Support/raw_ostream.h"
#include "llvm/Transforms/Instrumentation.h"
#include "llvm/Transforms/Scalar.h"
#include "llvm/Transforms/Utils/ASanStackFrameLayout.h"
#include "llvm/Transforms/Utils/BasicBlockUtils.h"
#include "llvm/Transforms/Utils/Cloning.h"
#include "llvm/Transforms/Utils/Local.h"
#include "llvm/Transforms/Utils/ModuleUtils.h"
#include "llvm/Transforms/Utils/PromoteMemToReg.h"
#include <algorithm>
#include <string>
#include <system_error>

using namespace llvm;

#define DEBUG_TYPE "asan"

static const uint64_t kDefaultShadowScale = 3;
static const uint64_t kDefaultShadowOffset32 = 1ULL << 29;
static const uint64_t kDefaultShadowOffset64 = 1ULL << 44;
static const uint64_t kIOSShadowOffset32 = 1ULL << 30;
static const uint64_t kIOSShadowOffset64 = 0x120200000;
static const uint64_t kIOSSimShadowOffset32 = 1ULL << 30;
static const uint64_t kIOSSimShadowOffset64 = kDefaultShadowOffset64;
static const uint64_t kSmallX86_64ShadowOffset = 0x7FFF8000;  // < 2G.
static const uint64_t kLinuxKasan_ShadowOffset64 = 0xdffffc0000000000;
static const uint64_t kPPC64_ShadowOffset64 = 1ULL << 41;
static const uint64_t kSystemZ_ShadowOffset64 = 1ULL << 52;
static const uint64_t kMIPS32_ShadowOffset32 = 0x0aaa0000;
static const uint64_t kMIPS64_ShadowOffset64 = 1ULL << 37;
static const uint64_t kAArch64_ShadowOffset64 = 1ULL << 36;
static const uint64_t kFreeBSD_ShadowOffset32 = 1ULL << 30;
static const uint64_t kFreeBSD_ShadowOffset64 = 1ULL << 46;
static const uint64_t kWindowsShadowOffset32 = 3ULL << 28;
// TODO(wwchrome): Experimental for asan Win64, may change.
static const uint64_t kWindowsShadowOffset64 = 0x1ULL << 45;  // 32TB.

static const size_t kMinStackMallocSize = 1 << 6;   // 64B
static const size_t kMaxStackMallocSize = 1 << 16;  // 64K
static const uintptr_t kCurrentStackFrameMagic = 0x41B58AB3;
static const uintptr_t kRetiredStackFrameMagic = 0x45E0360E;

static const char *const kAsanModuleCtorName = "asan.module_ctor";
static const char *const kAsanModuleDtorName = "asan.module_dtor";
static const uint64_t kAsanCtorAndDtorPriority = 1;
static const char *const kAsanReportErrorTemplate = "__asan_report_";
static const char *const kAsanRegisterGlobalsName = "__asan_register_globals";
static const char *const kAsanUnregisterGlobalsName =
    "__asan_unregister_globals";
static const char *const kAsanRegisterImageGlobalsName =
  "__asan_register_image_globals";
static const char *const kAsanUnregisterImageGlobalsName =
  "__asan_unregister_image_globals";
static const char *const kAsanPoisonGlobalsName = "__asan_before_dynamic_init";
static const char *const kAsanUnpoisonGlobalsName = "__asan_after_dynamic_init";
static const char *const kAsanInitName = "__asan_init";
static const char *const kAsanVersionCheckName =
    "__asan_version_mismatch_check_v8";
static const char *const kAsanPtrCmp = "__sanitizer_ptr_cmp";
static const char *const kAsanPtrSub = "__sanitizer_ptr_sub";
static const char *const kAsanHandleNoReturnName = "__asan_handle_no_return";
static const int kMaxAsanStackMallocSizeClass = 10;
static const char *const kAsanStackMallocNameTemplate = "__asan_stack_malloc_";
static const char *const kAsanStackFreeNameTemplate = "__asan_stack_free_";
static const char *const kAsanGenPrefix = "__asan_gen_";
static const char *const kODRGenPrefix = "__odr_asan_gen_";
static const char *const kSanCovGenPrefix = "__sancov_gen_";
static const char *const kAsanPoisonStackMemoryName =
    "__asan_poison_stack_memory";
static const char *const kAsanUnpoisonStackMemoryName =
    "__asan_unpoison_stack_memory";
static const char *const kAsanGlobalsRegisteredFlagName =
    "__asan_globals_registered";

static const char *const kAsanOptionDetectUseAfterReturn =
    "__asan_option_detect_stack_use_after_return";

static const char *const kAsanAllocaPoison = "__asan_alloca_poison";
static const char *const kAsanAllocasUnpoison = "__asan_allocas_unpoison";

// Accesses sizes are powers of two: 1, 2, 4, 8, 16.
static const size_t kNumberOfAccessSizes = 5;

static const unsigned kAllocaRzSize = 32;

// Command-line flags.
static cl::opt<bool> ClEnableKasan(
    "asan-kernel", cl::desc("Enable KernelAddressSanitizer instrumentation"),
    cl::Hidden, cl::init(false));
static cl::opt<bool> ClRecover(
    "asan-recover",
    cl::desc("Enable recovery mode (continue-after-error)."),
    cl::Hidden, cl::init(false));

// This flag may need to be replaced with -f[no-]asan-reads.
static cl::opt<bool> ClInstrumentReads("asan-instrument-reads",
                                       cl::desc("instrument read instructions"),
                                       cl::Hidden, cl::init(true));
static cl::opt<bool> ClInstrumentWrites(
    "asan-instrument-writes", cl::desc("instrument write instructions"),
    cl::Hidden, cl::init(true));
static cl::opt<bool> ClInstrumentAtomics(
    "asan-instrument-atomics",
    cl::desc("instrument atomic instructions (rmw, cmpxchg)"), cl::Hidden,
    cl::init(true));
static cl::opt<bool> ClAlwaysSlowPath(
    "asan-always-slow-path",
    cl::desc("use instrumentation with slow path for all accesses"), cl::Hidden,
    cl::init(false));
// This flag limits the number of instructions to be instrumented
// in any given BB. Normally, this should be set to unlimited (INT_MAX),
// but due to http://llvm.org/bugs/show_bug.cgi?id=12652 we temporary
// set it to 10000.
static cl::opt<int> ClMaxInsnsToInstrumentPerBB(
    "asan-max-ins-per-bb", cl::init(10000),
    cl::desc("maximal number of instructions to instrument in any given BB"),
    cl::Hidden);
// This flag may need to be replaced with -f[no]asan-stack.
static cl::opt<bool> ClStack("asan-stack", cl::desc("Handle stack memory"),
                             cl::Hidden, cl::init(true));
static cl::opt<bool> ClUseAfterReturn("asan-use-after-return",
                                      cl::desc("Check stack-use-after-return"),
                                      cl::Hidden, cl::init(true));
static cl::opt<bool> ClUseAfterScope("asan-use-after-scope",
                                     cl::desc("Check stack-use-after-scope"),
                                     cl::Hidden, cl::init(false));
// This flag may need to be replaced with -f[no]asan-globals.
static cl::opt<bool> ClGlobals("asan-globals",
                               cl::desc("Handle global objects"), cl::Hidden,
                               cl::init(true));
static cl::opt<bool> ClInitializers("asan-initialization-order",
                                    cl::desc("Handle C++ initializer order"),
                                    cl::Hidden, cl::init(true));
static cl::opt<bool> ClInvalidPointerPairs(
    "asan-detect-invalid-pointer-pair",
    cl::desc("Instrument <, <=, >, >=, - with pointer operands"), cl::Hidden,
    cl::init(false));
static cl::opt<unsigned> ClRealignStack(
    "asan-realign-stack",
    cl::desc("Realign stack to the value of this flag (power of two)"),
    cl::Hidden, cl::init(32));
static cl::opt<int> ClInstrumentationWithCallsThreshold(
    "asan-instrumentation-with-call-threshold",
    cl::desc(
        "If the function being instrumented contains more than "
        "this number of memory accesses, use callbacks instead of "
        "inline checks (-1 means never use callbacks)."),
    cl::Hidden, cl::init(7000));
static cl::opt<std::string> ClMemoryAccessCallbackPrefix(
    "asan-memory-access-callback-prefix",
    cl::desc("Prefix for memory access callbacks"), cl::Hidden,
    cl::init("__asan_"));
static cl::opt<bool> ClInstrumentAllocas("asan-instrument-allocas",
                                         cl::desc("instrument dynamic allocas"),
                                         cl::Hidden, cl::init(true));
static cl::opt<bool> ClSkipPromotableAllocas(
    "asan-skip-promotable-allocas",
    cl::desc("Do not instrument promotable allocas"), cl::Hidden,
    cl::init(true));

// These flags allow to change the shadow mapping.
// The shadow mapping looks like
//    Shadow = (Mem >> scale) + offset
static cl::opt<int> ClMappingScale("asan-mapping-scale",
                                   cl::desc("scale of asan shadow mapping"),
                                   cl::Hidden, cl::init(0));
static cl::opt<unsigned long long> ClMappingOffset(
    "asan-mapping-offset",
    cl::desc("offset of asan shadow mapping [EXPERIMENTAL]"), cl::Hidden,
    cl::init(0));

// Optimization flags. Not user visible, used mostly for testing
// and benchmarking the tool.
static cl::opt<bool> ClOpt("asan-opt", cl::desc("Optimize instrumentation"),
                           cl::Hidden, cl::init(true));
static cl::opt<bool> ClOptSameTemp(
    "asan-opt-same-temp", cl::desc("Instrument the same temp just once"),
    cl::Hidden, cl::init(true));
static cl::opt<bool> ClOptGlobals("asan-opt-globals",
                                  cl::desc("Don't instrument scalar globals"),
                                  cl::Hidden, cl::init(true));
static cl::opt<bool> ClOptStack(
    "asan-opt-stack", cl::desc("Don't instrument scalar stack variables"),
    cl::Hidden, cl::init(false));

static cl::opt<bool> ClDynamicAllocaStack(
    "asan-stack-dynamic-alloca",
    cl::desc("Use dynamic alloca to represent stack variables"), cl::Hidden,
    cl::init(true));

static cl::opt<uint32_t> ClForceExperiment(
    "asan-force-experiment",
    cl::desc("Force optimization experiment (for testing)"), cl::Hidden,
    cl::init(0));

static cl::opt<bool>
    ClUsePrivateAliasForGlobals("asan-use-private-alias",
                                cl::desc("Use private aliases for global"
                                         " variables"),
                                cl::Hidden, cl::init(false));

static cl::opt<bool>
    ClUseMachOGlobalsSection("asan-globals-live-support",
                             cl::desc("Use linker features to support dead "
                                      "code stripping of globals "
                                      "(Mach-O only)"),
                             cl::Hidden, cl::init(false));

// Debug flags.
static cl::opt<int> ClDebug("asan-debug", cl::desc("debug"), cl::Hidden,
                            cl::init(0));
static cl::opt<int> ClDebugStack("asan-debug-stack", cl::desc("debug stack"),
                                 cl::Hidden, cl::init(0));
static cl::opt<std::string> ClDebugFunc("asan-debug-func", cl::Hidden,
                                        cl::desc("Debug func"));
static cl::opt<int> ClDebugMin("asan-debug-min", cl::desc("Debug min inst"),
                               cl::Hidden, cl::init(-1));
static cl::opt<int> ClDebugMax("asan-debug-max", cl::desc("Debug man inst"),
                               cl::Hidden, cl::init(-1));

STATISTIC(NumInstrumentedReads, "Number of instrumented reads");
STATISTIC(NumInstrumentedWrites, "Number of instrumented writes");
STATISTIC(NumOptimizedAccessesToGlobalVar,
          "Number of optimized accesses to global vars");
STATISTIC(NumOptimizedAccessesToStackVar,
          "Number of optimized accesses to stack vars");

namespace {
/// Frontend-provided metadata for source location.
struct LocationMetadata {
  StringRef Filename;
  int LineNo;
  int ColumnNo;

  LocationMetadata() : Filename(), LineNo(0), ColumnNo(0) {}

  bool empty() const { return Filename.empty(); }

  void parse(MDNode *MDN) {
    assert(MDN->getNumOperands() == 3);
    MDString *DIFilename = cast<MDString>(MDN->getOperand(0));
    Filename = DIFilename->getString();
    LineNo =
        mdconst::extract<ConstantInt>(MDN->getOperand(1))->getLimitedValue();
    ColumnNo =
        mdconst::extract<ConstantInt>(MDN->getOperand(2))->getLimitedValue();
  }
};

/// Frontend-provided metadata for global variables.
class GlobalsMetadata {
 public:
  struct Entry {
    Entry() : SourceLoc(), Name(), IsDynInit(false), IsBlacklisted(false) {}
    LocationMetadata SourceLoc;
    StringRef Name;
    bool IsDynInit;
    bool IsBlacklisted;
  };

  GlobalsMetadata() : inited_(false) {}

  void reset() {
    inited_ = false;
    Entries.clear();
  }

  void init(Module &M) {
    assert(!inited_);
    inited_ = true;
    NamedMDNode *Globals = M.getNamedMetadata("llvm.asan.globals");
    if (!Globals) return;
    for (auto MDN : Globals->operands()) {
      // Metadata node contains the global and the fields of "Entry".
      assert(MDN->getNumOperands() == 5);
      auto *GV = mdconst::extract_or_null<GlobalVariable>(MDN->getOperand(0));
      // The optimizer may optimize away a global entirely.
      if (!GV) continue;
      // We can already have an entry for GV if it was merged with another
      // global.
      Entry &E = Entries[GV];
      if (auto *Loc = cast_or_null<MDNode>(MDN->getOperand(1)))
        E.SourceLoc.parse(Loc);
      if (auto *Name = cast_or_null<MDString>(MDN->getOperand(2)))
        E.Name = Name->getString();
      ConstantInt *IsDynInit =
          mdconst::extract<ConstantInt>(MDN->getOperand(3));
      E.IsDynInit |= IsDynInit->isOne();
      ConstantInt *IsBlacklisted =
          mdconst::extract<ConstantInt>(MDN->getOperand(4));
      E.IsBlacklisted |= IsBlacklisted->isOne();
    }
  }

  /// Returns metadata entry for a given global.
  Entry get(GlobalVariable *G) const {
    auto Pos = Entries.find(G);
    return (Pos != Entries.end()) ? Pos->second : Entry();
  }

 private:
  bool inited_;
  DenseMap<GlobalVariable *, Entry> Entries;
};

/// This struct defines the shadow mapping using the rule:
///   shadow = (mem >> Scale) ADD-or-OR Offset.
struct ShadowMapping {
  int Scale;
  uint64_t Offset;
  bool OrShadowOffset;
};

static ShadowMapping getShadowMapping(Triple &TargetTriple, int LongSize,
                                      bool IsKasan) {
  bool IsAndroid = TargetTriple.isAndroid();
  bool IsIOS = TargetTriple.isiOS() || TargetTriple.isWatchOS();
  bool IsFreeBSD = TargetTriple.isOSFreeBSD();
  bool IsLinux = TargetTriple.isOSLinux();
  bool IsPPC64 = TargetTriple.getArch() == llvm::Triple::ppc64 ||
                 TargetTriple.getArch() == llvm::Triple::ppc64le;
  bool IsSystemZ = TargetTriple.getArch() == llvm::Triple::systemz;
  bool IsX86 = TargetTriple.getArch() == llvm::Triple::x86;
  bool IsX86_64 = TargetTriple.getArch() == llvm::Triple::x86_64;
  bool IsMIPS32 = TargetTriple.getArch() == llvm::Triple::mips ||
                  TargetTriple.getArch() == llvm::Triple::mipsel;
  bool IsMIPS64 = TargetTriple.getArch() == llvm::Triple::mips64 ||
                  TargetTriple.getArch() == llvm::Triple::mips64el;
  bool IsAArch64 = TargetTriple.getArch() == llvm::Triple::aarch64;
  bool IsWindows = TargetTriple.isOSWindows();

  ShadowMapping Mapping;

  if (LongSize == 32) {
    // Android is always PIE, which means that the beginning of the address
    // space is always available.
    if (IsAndroid)
      Mapping.Offset = 0;
    else if (IsMIPS32)
      Mapping.Offset = kMIPS32_ShadowOffset32;
    else if (IsFreeBSD)
      Mapping.Offset = kFreeBSD_ShadowOffset32;
    else if (IsIOS)
      // If we're targeting iOS and x86, the binary is built for iOS simulator.
      Mapping.Offset = IsX86 ? kIOSSimShadowOffset32 : kIOSShadowOffset32;
    else if (IsWindows)
      Mapping.Offset = kWindowsShadowOffset32;
    else
      Mapping.Offset = kDefaultShadowOffset32;
  } else {  // LongSize == 64
    if (IsPPC64)
      Mapping.Offset = kPPC64_ShadowOffset64;
    else if (IsSystemZ)
      Mapping.Offset = kSystemZ_ShadowOffset64;
    else if (IsFreeBSD)
      Mapping.Offset = kFreeBSD_ShadowOffset64;
    else if (IsLinux && IsX86_64) {
      if (IsKasan)
        Mapping.Offset = kLinuxKasan_ShadowOffset64;
      else
        Mapping.Offset = kSmallX86_64ShadowOffset;
    } else if (IsWindows && IsX86_64) {
      Mapping.Offset = kWindowsShadowOffset64;
    } else if (IsMIPS64)
      Mapping.Offset = kMIPS64_ShadowOffset64;
    else if (IsIOS)
      // If we're targeting iOS and x86, the binary is built for iOS simulator.
      Mapping.Offset = IsX86_64 ? kIOSSimShadowOffset64 : kIOSShadowOffset64;
    else if (IsAArch64)
      Mapping.Offset = kAArch64_ShadowOffset64;
    else
      Mapping.Offset = kDefaultShadowOffset64;
  }

  Mapping.Scale = kDefaultShadowScale;
  if (ClMappingScale.getNumOccurrences() > 0) {
    Mapping.Scale = ClMappingScale;
  }

  if (ClMappingOffset.getNumOccurrences() > 0) {
    Mapping.Offset = ClMappingOffset;
  }

  // OR-ing shadow offset if more efficient (at least on x86) if the offset
  // is a power of two, but on ppc64 we have to use add since the shadow
  // offset is not necessary 1/8-th of the address space.  On SystemZ,
  // we could OR the constant in a single instruction, but it's more
  // efficient to load it once and use indexed addressing.
  Mapping.OrShadowOffset = !IsAArch64 && !IsPPC64 && !IsSystemZ
                           && !(Mapping.Offset & (Mapping.Offset - 1));

  return Mapping;
}

static size_t RedzoneSizeForScale(int MappingScale) {
  // Redzone used for stack and globals is at least 32 bytes.
  // For scales 6 and 7, the redzone has to be 64 and 128 bytes respectively.
  return std::max(32U, 1U << MappingScale);
}

/// AddressSanitizer: instrument the code in module to find memory bugs.
struct AddressSanitizer : public FunctionPass {
  explicit AddressSanitizer(bool CompileKernel = false, bool Recover = false,
                            bool UseAfterScope = false)
      : FunctionPass(ID), CompileKernel(CompileKernel || ClEnableKasan),
        Recover(Recover || ClRecover),
        UseAfterScope(UseAfterScope || ClUseAfterScope) {
    initializeAddressSanitizerPass(*PassRegistry::getPassRegistry());
  }
  const char *getPassName() const override {
    return "AddressSanitizerFunctionPass";
  }
  void getAnalysisUsage(AnalysisUsage &AU) const override {
    AU.addRequired<DominatorTreeWrapperPass>();
    AU.addRequired<TargetLibraryInfoWrapperPass>();
  }
  uint64_t getAllocaSizeInBytes(const AllocaInst &AI) const {
    uint64_t ArraySize = 1;
    if (AI.isArrayAllocation()) {
      const ConstantInt *CI = dyn_cast<ConstantInt>(AI.getArraySize());
      assert(CI && "non-constant array size");
      ArraySize = CI->getZExtValue();
    }
    Type *Ty = AI.getAllocatedType();
    uint64_t SizeInBytes =
        AI.getModule()->getDataLayout().getTypeAllocSize(Ty);
    return SizeInBytes * ArraySize;
  }
  /// Check if we want (and can) handle this alloca.
  bool isInterestingAlloca(const AllocaInst &AI);

  /// If it is an interesting memory access, return the PointerOperand
  /// and set IsWrite/Alignment. Otherwise return nullptr.
  Value *isInterestingMemoryAccess(Instruction *I, bool *IsWrite,
                                   uint64_t *TypeSize, unsigned *Alignment);
  void instrumentMop(ObjectSizeOffsetVisitor &ObjSizeVis, Instruction *I,
                     bool UseCalls, const DataLayout &DL);
  void instrumentPointerComparisonOrSubtraction(Instruction *I);
  void instrumentAddress(Instruction *OrigIns, Instruction *InsertBefore,
                         Value *Addr, uint32_t TypeSize, bool IsWrite,
                         Value *SizeArgument, bool UseCalls, uint32_t Exp);
  void instrumentUnusualSizeOrAlignment(Instruction *I, Value *Addr,
                                        uint32_t TypeSize, bool IsWrite,
                                        Value *SizeArgument, bool UseCalls,
                                        uint32_t Exp);
  Value *createSlowPathCmp(IRBuilder<> &IRB, Value *AddrLong,
                           Value *ShadowValue, uint32_t TypeSize);
  Instruction *generateCrashCode(Instruction *InsertBefore, Value *Addr,
                                 bool IsWrite, size_t AccessSizeIndex,
                                 Value *SizeArgument, uint32_t Exp);
  void instrumentMemIntrinsic(MemIntrinsic *MI);
  Value *memToShadow(Value *Shadow, IRBuilder<> &IRB);
  bool runOnFunction(Function &F) override;
  bool maybeInsertAsanInitAtFunctionEntry(Function &F);
  void markEscapedLocalAllocas(Function &F);
  bool doInitialization(Module &M) override;
  bool doFinalization(Module &M) override;
  static char ID;  // Pass identification, replacement for typeid

  DominatorTree &getDominatorTree() const { return *DT; }

 private:
  void initializeCallbacks(Module &M);

  bool LooksLikeCodeInBug11395(Instruction *I);
  bool GlobalIsLinkerInitialized(GlobalVariable *G);
  bool isSafeAccess(ObjectSizeOffsetVisitor &ObjSizeVis, Value *Addr,
                    uint64_t TypeSize) const;

  /// Helper to cleanup per-function state.
  struct FunctionStateRAII {
    AddressSanitizer *Pass;
    FunctionStateRAII(AddressSanitizer *Pass) : Pass(Pass) {
      assert(Pass->ProcessedAllocas.empty() &&
             "last pass forgot to clear cache");
    }
    ~FunctionStateRAII() { Pass->ProcessedAllocas.clear(); }
  };

  LLVMContext *C;
  Triple TargetTriple;
  int LongSize;
  bool CompileKernel;
  bool Recover;
  bool UseAfterScope;
  Type *IntptrTy;
  ShadowMapping Mapping;
  DominatorTree *DT;
  Function *AsanCtorFunction = nullptr;
  Function *AsanInitFunction = nullptr;
  Function *AsanHandleNoReturnFunc;
  Function *AsanPtrCmpFunction, *AsanPtrSubFunction;
  // This array is indexed by AccessIsWrite, Experiment and log2(AccessSize).
  Function *AsanErrorCallback[2][2][kNumberOfAccessSizes];
  Function *AsanMemoryAccessCallback[2][2][kNumberOfAccessSizes];
  // This array is indexed by AccessIsWrite and Experiment.
  Function *AsanErrorCallbackSized[2][2];
  Function *AsanMemoryAccessCallbackSized[2][2];
  Function *AsanMemmove, *AsanMemcpy, *AsanMemset;
  InlineAsm *EmptyAsm;
  GlobalsMetadata GlobalsMD;
  DenseMap<const AllocaInst *, bool> ProcessedAllocas;

  friend struct FunctionStackPoisoner;
};

class AddressSanitizerModule : public ModulePass {
 public:
  explicit AddressSanitizerModule(bool CompileKernel = false,
                                  bool Recover = false)
      : ModulePass(ID), CompileKernel(CompileKernel || ClEnableKasan),
        Recover(Recover || ClRecover) {}
  bool runOnModule(Module &M) override;
  static char ID;  // Pass identification, replacement for typeid
  const char *getPassName() const override { return "AddressSanitizerModule"; }

 private:
  void initializeCallbacks(Module &M);

  bool InstrumentGlobals(IRBuilder<> &IRB, Module &M);
  bool ShouldInstrumentGlobal(GlobalVariable *G);
  bool ShouldUseMachOGlobalsSection() const;
  void poisonOneInitializer(Function &GlobalInit, GlobalValue *ModuleName);
  void createInitializerPoisonCalls(Module &M, GlobalValue *ModuleName);
  size_t MinRedzoneSizeForGlobal() const {
    return RedzoneSizeForScale(Mapping.Scale);
  }

  GlobalsMetadata GlobalsMD;
  bool CompileKernel;
  bool Recover;
  Type *IntptrTy;
  LLVMContext *C;
  Triple TargetTriple;
  ShadowMapping Mapping;
  Function *AsanPoisonGlobals;
  Function *AsanUnpoisonGlobals;
  Function *AsanRegisterGlobals;
  Function *AsanUnregisterGlobals;
  Function *AsanRegisterImageGlobals;
  Function *AsanUnregisterImageGlobals;
};

// Stack poisoning does not play well with exception handling.
// When an exception is thrown, we essentially bypass the code
// that unpoisones the stack. This is why the run-time library has
// to intercept __cxa_throw (as well as longjmp, etc) and unpoison the entire
// stack in the interceptor. This however does not work inside the
// actual function which catches the exception. Most likely because the
// compiler hoists the load of the shadow value somewhere too high.
// This causes asan to report a non-existing bug on 453.povray.
// It sounds like an LLVM bug.
struct FunctionStackPoisoner : public InstVisitor<FunctionStackPoisoner> {
  Function &F;
  AddressSanitizer &ASan;
  DIBuilder DIB;
  LLVMContext *C;
  Type *IntptrTy;
  Type *IntptrPtrTy;
  ShadowMapping Mapping;

  SmallVector<AllocaInst *, 16> AllocaVec;
  SmallSetVector<AllocaInst *, 16> NonInstrumentedStaticAllocaVec;
  SmallVector<Instruction *, 8> RetVec;
  unsigned StackAlignment;

  Function *AsanStackMallocFunc[kMaxAsanStackMallocSizeClass + 1],
      *AsanStackFreeFunc[kMaxAsanStackMallocSizeClass + 1];
  Function *AsanPoisonStackMemoryFunc, *AsanUnpoisonStackMemoryFunc;
  Function *AsanAllocaPoisonFunc, *AsanAllocasUnpoisonFunc;

  // Stores a place and arguments of poisoning/unpoisoning call for alloca.
  struct AllocaPoisonCall {
    IntrinsicInst *InsBefore;
    AllocaInst *AI;
    uint64_t Size;
    bool DoPoison;
  };
  SmallVector<AllocaPoisonCall, 8> AllocaPoisonCallVec;

  SmallVector<AllocaInst *, 1> DynamicAllocaVec;
  SmallVector<IntrinsicInst *, 1> StackRestoreVec;
  AllocaInst *DynamicAllocaLayout = nullptr;
  IntrinsicInst *LocalEscapeCall = nullptr;

  // Maps Value to an AllocaInst from which the Value is originated.
  typedef DenseMap<Value *, AllocaInst *> AllocaForValueMapTy;
  AllocaForValueMapTy AllocaForValue;

  bool HasNonEmptyInlineAsm = false;
  bool HasReturnsTwiceCall = false;
  std::unique_ptr<CallInst> EmptyInlineAsm;

  FunctionStackPoisoner(Function &F, AddressSanitizer &ASan)
      : F(F),
        ASan(ASan),
        DIB(*F.getParent(), /*AllowUnresolved*/ false),
        C(ASan.C),
        IntptrTy(ASan.IntptrTy),
        IntptrPtrTy(PointerType::get(IntptrTy, 0)),
        Mapping(ASan.Mapping),
        StackAlignment(1 << Mapping.Scale),
        EmptyInlineAsm(CallInst::Create(ASan.EmptyAsm)) {}

  bool runOnFunction() {
    if (!ClStack) return false;
    // Collect alloca, ret, lifetime instructions etc.
    for (BasicBlock *BB : depth_first(&F.getEntryBlock())) visit(*BB);

    if (AllocaVec.empty() && DynamicAllocaVec.empty()) return false;

    initializeCallbacks(*F.getParent());

    poisonStack();

    if (ClDebugStack) {
      DEBUG(dbgs() << F);
    }
    return true;
  }

  // Finds all Alloca instructions and puts
  // poisoned red zones around all of them.
  // Then unpoison everything back before the function returns.
  void poisonStack();

  void createDynamicAllocasInitStorage();

  // ----------------------- Visitors.
  /// \brief Collect all Ret instructions.
  void visitReturnInst(ReturnInst &RI) { RetVec.push_back(&RI); }

  /// \brief Collect all Resume instructions.
  void visitResumeInst(ResumeInst &RI) { RetVec.push_back(&RI); }

  /// \brief Collect all CatchReturnInst instructions.
  void visitCleanupReturnInst(CleanupReturnInst &CRI) { RetVec.push_back(&CRI); }

  void unpoisonDynamicAllocasBeforeInst(Instruction *InstBefore,
                                        Value *SavedStack) {
    IRBuilder<> IRB(InstBefore);
    Value *DynamicAreaPtr = IRB.CreatePtrToInt(SavedStack, IntptrTy);
    // When we insert _asan_allocas_unpoison before @llvm.stackrestore, we
    // need to adjust extracted SP to compute the address of the most recent
    // alloca. We have a special @llvm.get.dynamic.area.offset intrinsic for
    // this purpose.
    if (!isa<ReturnInst>(InstBefore)) {
      Function *DynamicAreaOffsetFunc = Intrinsic::getDeclaration(
          InstBefore->getModule(), Intrinsic::get_dynamic_area_offset,
          {IntptrTy});

      Value *DynamicAreaOffset = IRB.CreateCall(DynamicAreaOffsetFunc, {});

      DynamicAreaPtr = IRB.CreateAdd(IRB.CreatePtrToInt(SavedStack, IntptrTy),
                                     DynamicAreaOffset);
    }

    IRB.CreateCall(AsanAllocasUnpoisonFunc,
                   {IRB.CreateLoad(DynamicAllocaLayout), DynamicAreaPtr});
  }

  // Unpoison dynamic allocas redzones.
  void unpoisonDynamicAllocas() {
    for (auto &Ret : RetVec)
      unpoisonDynamicAllocasBeforeInst(Ret, DynamicAllocaLayout);

    for (auto &StackRestoreInst : StackRestoreVec)
      unpoisonDynamicAllocasBeforeInst(StackRestoreInst,
                                       StackRestoreInst->getOperand(0));
  }

  // Deploy and poison redzones around dynamic alloca call. To do this, we
  // should replace this call with another one with changed parameters and
  // replace all its uses with new address, so
  //   addr = alloca type, old_size, align
  // is replaced by
  //   new_size = (old_size + additional_size) * sizeof(type)
  //   tmp = alloca i8, new_size, max(align, 32)
  //   addr = tmp + 32 (first 32 bytes are for the left redzone).
  // Additional_size is added to make new memory allocation contain not only
  // requested memory, but also left, partial and right redzones.
  void handleDynamicAllocaCall(AllocaInst *AI);

  /// \brief Collect Alloca instructions we want (and can) handle.
  void visitAllocaInst(AllocaInst &AI) {
    if (!ASan.isInterestingAlloca(AI)) {
      if (AI.isStaticAlloca()) NonInstrumentedStaticAllocaVec.insert(&AI);
      return;
    }

    StackAlignment = std::max(StackAlignment, AI.getAlignment());
    if (!AI.isStaticAlloca())
      DynamicAllocaVec.push_back(&AI);
    else
      AllocaVec.push_back(&AI);
  }

  /// \brief Collect lifetime intrinsic calls to check for use-after-scope
  /// errors.
  void visitIntrinsicInst(IntrinsicInst &II) {
    Intrinsic::ID ID = II.getIntrinsicID();
    if (ID == Intrinsic::stackrestore) StackRestoreVec.push_back(&II);
    if (ID == Intrinsic::localescape) LocalEscapeCall = &II;
    if (!ASan.UseAfterScope)
      return;
    if (ID != Intrinsic::lifetime_start && ID != Intrinsic::lifetime_end)
      return;
    // Found lifetime intrinsic, add ASan instrumentation if necessary.
    ConstantInt *Size = dyn_cast<ConstantInt>(II.getArgOperand(0));
    // If size argument is undefined, don't do anything.
    if (Size->isMinusOne()) return;
    // Check that size doesn't saturate uint64_t and can
    // be stored in IntptrTy.
    const uint64_t SizeValue = Size->getValue().getLimitedValue();
    if (SizeValue == ~0ULL ||
        !ConstantInt::isValueValidForType(IntptrTy, SizeValue))
      return;
    // Find alloca instruction that corresponds to llvm.lifetime argument.
    AllocaInst *AI = findAllocaForValue(II.getArgOperand(1));
    if (!AI || !ASan.isInterestingAlloca(*AI))
      return;
    bool DoPoison = (ID == Intrinsic::lifetime_end);
    AllocaPoisonCall APC = {&II, AI, SizeValue, DoPoison};
    AllocaPoisonCallVec.push_back(APC);
  }

  void visitCallSite(CallSite CS) {
    Instruction *I = CS.getInstruction();
    if (CallInst *CI = dyn_cast<CallInst>(I)) {
      HasNonEmptyInlineAsm |=
          CI->isInlineAsm() && !CI->isIdenticalTo(EmptyInlineAsm.get());
      HasReturnsTwiceCall |= CI->canReturnTwice();
    }
  }

  // ---------------------- Helpers.
  void initializeCallbacks(Module &M);

  bool doesDominateAllExits(const Instruction *I) const {
    for (auto Ret : RetVec) {
      if (!ASan.getDominatorTree().dominates(I, Ret)) return false;
    }
    return true;
  }

  /// Finds alloca where the value comes from.
  AllocaInst *findAllocaForValue(Value *V);
  void poisonRedZones(ArrayRef<uint8_t> ShadowBytes, IRBuilder<> &IRB,
                      Value *ShadowBase, bool DoPoison);
  void poisonAlloca(Value *V, uint64_t Size, IRBuilder<> &IRB, bool DoPoison);

  void SetShadowToStackAfterReturnInlined(IRBuilder<> &IRB, Value *ShadowBase,
                                          int Size);
  Value *createAllocaForLayout(IRBuilder<> &IRB, const ASanStackFrameLayout &L,
                               bool Dynamic);
  PHINode *createPHI(IRBuilder<> &IRB, Value *Cond, Value *ValueIfTrue,
                     Instruction *ThenTerm, Value *ValueIfFalse);
};

} // anonymous namespace

char AddressSanitizer::ID = 0;
INITIALIZE_PASS_BEGIN(
    AddressSanitizer, "asan",
    "AddressSanitizer: detects use-after-free and out-of-bounds bugs.", false,
    false)
INITIALIZE_PASS_DEPENDENCY(DominatorTreeWrapperPass)
INITIALIZE_PASS_DEPENDENCY(TargetLibraryInfoWrapperPass)
INITIALIZE_PASS_END(
    AddressSanitizer, "asan",
    "AddressSanitizer: detects use-after-free and out-of-bounds bugs.", false,
    false)
FunctionPass *llvm::createAddressSanitizerFunctionPass(bool CompileKernel,
                                                       bool Recover,
                                                       bool UseAfterScope) {
  assert(!CompileKernel || Recover);
  return new AddressSanitizer(CompileKernel, Recover, UseAfterScope);
}

char AddressSanitizerModule::ID = 0;
INITIALIZE_PASS(
    AddressSanitizerModule, "asan-module",
    "AddressSanitizer: detects use-after-free and out-of-bounds bugs."
    "ModulePass",
    false, false)
ModulePass *llvm::createAddressSanitizerModulePass(bool CompileKernel,
                                                   bool Recover) {
  assert(!CompileKernel || Recover);
  return new AddressSanitizerModule(CompileKernel, Recover);
}

static size_t TypeSizeToSizeIndex(uint32_t TypeSize) {
  size_t Res = countTrailingZeros(TypeSize / 8);
  assert(Res < kNumberOfAccessSizes);
  return Res;
}

// \brief Create a constant for Str so that we can pass it to the run-time lib.
static GlobalVariable *createPrivateGlobalForString(Module &M, StringRef Str,
                                                    bool AllowMerging) {
  Constant *StrConst = ConstantDataArray::getString(M.getContext(), Str);
  // We use private linkage for module-local strings. If they can be merged
  // with another one, we set the unnamed_addr attribute.
  GlobalVariable *GV =
      new GlobalVariable(M, StrConst->getType(), true,
                         GlobalValue::PrivateLinkage, StrConst, kAsanGenPrefix);
  if (AllowMerging) GV->setUnnamedAddr(GlobalValue::UnnamedAddr::Global);
  GV->setAlignment(1);  // Strings may not be merged w/o setting align 1.
  return GV;
}

/// \brief Create a global describing a source location.
static GlobalVariable *createPrivateGlobalForSourceLoc(Module &M,
                                                       LocationMetadata MD) {
  Constant *LocData[] = {
      createPrivateGlobalForString(M, MD.Filename, true),
      ConstantInt::get(Type::getInt32Ty(M.getContext()), MD.LineNo),
      ConstantInt::get(Type::getInt32Ty(M.getContext()), MD.ColumnNo),
  };
  auto LocStruct = ConstantStruct::getAnon(LocData);
  auto GV = new GlobalVariable(M, LocStruct->getType(), true,
                               GlobalValue::PrivateLinkage, LocStruct,
                               kAsanGenPrefix);
  GV->setUnnamedAddr(GlobalValue::UnnamedAddr::Global);
  return GV;
}

/// \brief Check if \p G has been created by a trusted compiler pass.
static bool GlobalWasGeneratedByCompiler(GlobalVariable *G) {
  // Do not instrument asan globals.
  if (G->getName().startswith(kAsanGenPrefix) ||
      G->getName().startswith(kSanCovGenPrefix) ||
      G->getName().startswith(kODRGenPrefix))
    return true;

  // Do not instrument gcov counter arrays.
  if (G->getName() == "__llvm_gcov_ctr")
    return true;

  return false;
}

Value *AddressSanitizer::memToShadow(Value *Shadow, IRBuilder<> &IRB) {
  // Shadow >> scale
  Shadow = IRB.CreateLShr(Shadow, Mapping.Scale);
  if (Mapping.Offset == 0) return Shadow;
  // (Shadow >> scale) | offset
  if (Mapping.OrShadowOffset)
    return IRB.CreateOr(Shadow, ConstantInt::get(IntptrTy, Mapping.Offset));
  else
    return IRB.CreateAdd(Shadow, ConstantInt::get(IntptrTy, Mapping.Offset));
}

// Instrument memset/memmove/memcpy
void AddressSanitizer::instrumentMemIntrinsic(MemIntrinsic *MI) {
  IRBuilder<> IRB(MI);
  if (isa<MemTransferInst>(MI)) {
    IRB.CreateCall(
        isa<MemMoveInst>(MI) ? AsanMemmove : AsanMemcpy,
        {IRB.CreatePointerCast(MI->getOperand(0), IRB.getInt8PtrTy()),
         IRB.CreatePointerCast(MI->getOperand(1), IRB.getInt8PtrTy()),
         IRB.CreateIntCast(MI->getOperand(2), IntptrTy, false)});
  } else if (isa<MemSetInst>(MI)) {
    IRB.CreateCall(
        AsanMemset,
        {IRB.CreatePointerCast(MI->getOperand(0), IRB.getInt8PtrTy()),
         IRB.CreateIntCast(MI->getOperand(1), IRB.getInt32Ty(), false),
         IRB.CreateIntCast(MI->getOperand(2), IntptrTy, false)});
  }
  MI->eraseFromParent();
}

/// Check if we want (and can) handle this alloca.
bool AddressSanitizer::isInterestingAlloca(const AllocaInst &AI) {
  auto PreviouslySeenAllocaInfo = ProcessedAllocas.find(&AI);

  if (PreviouslySeenAllocaInfo != ProcessedAllocas.end())
    return PreviouslySeenAllocaInfo->getSecond();

  bool IsInteresting =
      (AI.getAllocatedType()->isSized() &&
       // alloca() may be called with 0 size, ignore it.
       ((!AI.isStaticAlloca()) || getAllocaSizeInBytes(AI) > 0) &&
       // We are only interested in allocas not promotable to registers.
       // Promotable allocas are common under -O0.
       (!ClSkipPromotableAllocas || !isAllocaPromotable(&AI)) &&
       // inalloca allocas are not treated as static, and we don't want
       // dynamic alloca instrumentation for them as well.
       !AI.isUsedWithInAlloca());

  ProcessedAllocas[&AI] = IsInteresting;
  return IsInteresting;
}

/// If I is an interesting memory access, return the PointerOperand
/// and set IsWrite/Alignment. Otherwise return nullptr.
Value *AddressSanitizer::isInterestingMemoryAccess(Instruction *I,
                                                   bool *IsWrite,
                                                   uint64_t *TypeSize,
                                                   unsigned *Alignment) {
  // Skip memory accesses inserted by another instrumentation.
  if (I->getMetadata("nosanitize")) return nullptr;

  Value *PtrOperand = nullptr;
  const DataLayout &DL = I->getModule()->getDataLayout();
  if (LoadInst *LI = dyn_cast<LoadInst>(I)) {
    if (!ClInstrumentReads) return nullptr;
    *IsWrite = false;
    *TypeSize = DL.getTypeStoreSizeInBits(LI->getType());
    *Alignment = LI->getAlignment();
    PtrOperand = LI->getPointerOperand();
  } else if (StoreInst *SI = dyn_cast<StoreInst>(I)) {
    if (!ClInstrumentWrites) return nullptr;
    *IsWrite = true;
    *TypeSize = DL.getTypeStoreSizeInBits(SI->getValueOperand()->getType());
    *Alignment = SI->getAlignment();
    PtrOperand = SI->getPointerOperand();
  } else if (AtomicRMWInst *RMW = dyn_cast<AtomicRMWInst>(I)) {
    if (!ClInstrumentAtomics) return nullptr;
    *IsWrite = true;
    *TypeSize = DL.getTypeStoreSizeInBits(RMW->getValOperand()->getType());
    *Alignment = 0;
    PtrOperand = RMW->getPointerOperand();
  } else if (AtomicCmpXchgInst *XCHG = dyn_cast<AtomicCmpXchgInst>(I)) {
    if (!ClInstrumentAtomics) return nullptr;
    *IsWrite = true;
    *TypeSize = DL.getTypeStoreSizeInBits(XCHG->getCompareOperand()->getType());
    *Alignment = 0;
    PtrOperand = XCHG->getPointerOperand();
  }

  // Do not instrument acesses from different address spaces; we cannot deal
  // with them.
  if (PtrOperand) {
    Type *PtrTy = cast<PointerType>(PtrOperand->getType()->getScalarType());
    if (PtrTy->getPointerAddressSpace() != 0)
      return nullptr;
  }

  // Treat memory accesses to promotable allocas as non-interesting since they
  // will not cause memory violations. This greatly speeds up the instrumented
  // executable at -O0.
  if (ClSkipPromotableAllocas)
    if (auto AI = dyn_cast_or_null<AllocaInst>(PtrOperand))
      return isInterestingAlloca(*AI) ? AI : nullptr;

  return PtrOperand;
}

static bool isPointerOperand(Value *V) {
  return V->getType()->isPointerTy() || isa<PtrToIntInst>(V);
}

// This is a rough heuristic; it may cause both false positives and
// false negatives. The proper implementation requires cooperation with
// the frontend.
static bool isInterestingPointerComparisonOrSubtraction(Instruction *I) {
  if (ICmpInst *Cmp = dyn_cast<ICmpInst>(I)) {
    if (!Cmp->isRelational()) return false;
  } else if (BinaryOperator *BO = dyn_cast<BinaryOperator>(I)) {
    if (BO->getOpcode() != Instruction::Sub) return false;
  } else {
    return false;
  }
  return isPointerOperand(I->getOperand(0)) &&
         isPointerOperand(I->getOperand(1));
}

bool AddressSanitizer::GlobalIsLinkerInitialized(GlobalVariable *G) {
  // If a global variable does not have dynamic initialization we don't
  // have to instrument it.  However, if a global does not have initializer
  // at all, we assume it has dynamic initializer (in other TU).
  return G->hasInitializer() && !GlobalsMD.get(G).IsDynInit;
}

void AddressSanitizer::instrumentPointerComparisonOrSubtraction(
    Instruction *I) {
  IRBuilder<> IRB(I);
  Function *F = isa<ICmpInst>(I) ? AsanPtrCmpFunction : AsanPtrSubFunction;
  Value *Param[2] = {I->getOperand(0), I->getOperand(1)};
  for (Value *&i : Param) {
    if (i->getType()->isPointerTy())
      i = IRB.CreatePointerCast(i, IntptrTy);
  }
  IRB.CreateCall(F, Param);
}

void AddressSanitizer::instrumentMop(ObjectSizeOffsetVisitor &ObjSizeVis,
                                     Instruction *I, bool UseCalls,
                                     const DataLayout &DL) {
  bool IsWrite = false;
  unsigned Alignment = 0;
  uint64_t TypeSize = 0;
  Value *Addr = isInterestingMemoryAccess(I, &IsWrite, &TypeSize, &Alignment);
  assert(Addr);

  // Optimization experiments.
  // The experiments can be used to evaluate potential optimizations that remove
  // instrumentation (assess false negatives). Instead of completely removing
  // some instrumentation, you set Exp to a non-zero value (mask of optimization
  // experiments that want to remove instrumentation of this instruction).
  // If Exp is non-zero, this pass will emit special calls into runtime
  // (e.g. __asan_report_exp_load1 instead of __asan_report_load1). These calls
  // make runtime terminate the program in a special way (with a different
  // exit status). Then you run the new compiler on a buggy corpus, collect
  // the special terminations (ideally, you don't see them at all -- no false
  // negatives) and make the decision on the optimization.
  uint32_t Exp = ClForceExperiment;

  if (ClOpt && ClOptGlobals) {
    // If initialization order checking is disabled, a simple access to a
    // dynamically initialized global is always valid.
    GlobalVariable *G = dyn_cast<GlobalVariable>(GetUnderlyingObject(Addr, DL));
    if (G && (!ClInitializers || GlobalIsLinkerInitialized(G)) &&
        isSafeAccess(ObjSizeVis, Addr, TypeSize)) {
      NumOptimizedAccessesToGlobalVar++;
      return;
    }
  }

  if (ClOpt && ClOptStack) {
    // A direct inbounds access to a stack variable is always valid.
    if (isa<AllocaInst>(GetUnderlyingObject(Addr, DL)) &&
        isSafeAccess(ObjSizeVis, Addr, TypeSize)) {
      NumOptimizedAccessesToStackVar++;
      return;
    }
  }

  if (IsWrite)
    NumInstrumentedWrites++;
  else
    NumInstrumentedReads++;

  unsigned Granularity = 1 << Mapping.Scale;
  // Instrument a 1-, 2-, 4-, 8-, or 16- byte access with one check
  // if the data is properly aligned.
  if ((TypeSize == 8 || TypeSize == 16 || TypeSize == 32 || TypeSize == 64 ||
       TypeSize == 128) &&
      (Alignment >= Granularity || Alignment == 0 || Alignment >= TypeSize / 8))
    return instrumentAddress(I, I, Addr, TypeSize, IsWrite, nullptr, UseCalls,
                             Exp);
  instrumentUnusualSizeOrAlignment(I, Addr, TypeSize, IsWrite, nullptr,
                                   UseCalls, Exp);
}

Instruction *AddressSanitizer::generateCrashCode(Instruction *InsertBefore,
                                                 Value *Addr, bool IsWrite,
                                                 size_t AccessSizeIndex,
                                                 Value *SizeArgument,
                                                 uint32_t Exp) {
  IRBuilder<> IRB(InsertBefore);
  Value *ExpVal = Exp == 0 ? nullptr : ConstantInt::get(IRB.getInt32Ty(), Exp);
  CallInst *Call = nullptr;
  if (SizeArgument) {
    if (Exp == 0)
      Call = IRB.CreateCall(AsanErrorCallbackSized[IsWrite][0],
                            {Addr, SizeArgument});
    else
      Call = IRB.CreateCall(AsanErrorCallbackSized[IsWrite][1],
                            {Addr, SizeArgument, ExpVal});
  } else {
    if (Exp == 0)
      Call =
          IRB.CreateCall(AsanErrorCallback[IsWrite][0][AccessSizeIndex], Addr);
    else
      Call = IRB.CreateCall(AsanErrorCallback[IsWrite][1][AccessSizeIndex],
                            {Addr, ExpVal});
  }

  // We don't do Call->setDoesNotReturn() because the BB already has
  // UnreachableInst at the end.
  // This EmptyAsm is required to avoid callback merge.
  IRB.CreateCall(EmptyAsm, {});
  return Call;
}

Value *AddressSanitizer::createSlowPathCmp(IRBuilder<> &IRB, Value *AddrLong,
                                           Value *ShadowValue,
                                           uint32_t TypeSize) {
  size_t Granularity = static_cast<size_t>(1) << Mapping.Scale;
  // Addr & (Granularity - 1)
  Value *LastAccessedByte =
      IRB.CreateAnd(AddrLong, ConstantInt::get(IntptrTy, Granularity - 1));
  // (Addr & (Granularity - 1)) + size - 1
  if (TypeSize / 8 > 1)
    LastAccessedByte = IRB.CreateAdd(
        LastAccessedByte, ConstantInt::get(IntptrTy, TypeSize / 8 - 1));
  // (uint8_t) ((Addr & (Granularity-1)) + size - 1)
  LastAccessedByte =
      IRB.CreateIntCast(LastAccessedByte, ShadowValue->getType(), false);
  // ((uint8_t) ((Addr & (Granularity-1)) + size - 1)) >= ShadowValue
  return IRB.CreateICmpSGE(LastAccessedByte, ShadowValue);
}

void AddressSanitizer::instrumentAddress(Instruction *OrigIns,
                                         Instruction *InsertBefore, Value *Addr,
                                         uint32_t TypeSize, bool IsWrite,
                                         Value *SizeArgument, bool UseCalls,
                                         uint32_t Exp) {
  IRBuilder<> IRB(InsertBefore);
  Value *AddrLong = IRB.CreatePointerCast(Addr, IntptrTy);
  size_t AccessSizeIndex = TypeSizeToSizeIndex(TypeSize);

  if (UseCalls) {
    if (Exp == 0)
      IRB.CreateCall(AsanMemoryAccessCallback[IsWrite][0][AccessSizeIndex],
                     AddrLong);
    else
      IRB.CreateCall(AsanMemoryAccessCallback[IsWrite][1][AccessSizeIndex],
                     {AddrLong, ConstantInt::get(IRB.getInt32Ty(), Exp)});
    return;
  }

  Type *ShadowTy =
      IntegerType::get(*C, std::max(8U, TypeSize >> Mapping.Scale));
  Type *ShadowPtrTy = PointerType::get(ShadowTy, 0);
  Value *ShadowPtr = memToShadow(AddrLong, IRB);
  Value *CmpVal = Constant::getNullValue(ShadowTy);
  Value *ShadowValue =
      IRB.CreateLoad(IRB.CreateIntToPtr(ShadowPtr, ShadowPtrTy));

  Value *Cmp = IRB.CreateICmpNE(ShadowValue, CmpVal);
  size_t Granularity = 1ULL << Mapping.Scale;
  TerminatorInst *CrashTerm = nullptr;

  if (ClAlwaysSlowPath || (TypeSize < 8 * Granularity)) {
    // We use branch weights for the slow path check, to indicate that the slow
    // path is rarely taken. This seems to be the case for SPEC benchmarks.
    TerminatorInst *CheckTerm = SplitBlockAndInsertIfThen(
        Cmp, InsertBefore, false, MDBuilder(*C).createBranchWeights(1, 100000));
    assert(cast<BranchInst>(CheckTerm)->isUnconditional());
    BasicBlock *NextBB = CheckTerm->getSuccessor(0);
    IRB.SetInsertPoint(CheckTerm);
    Value *Cmp2 = createSlowPathCmp(IRB, AddrLong, ShadowValue, TypeSize);
    if (Recover) {
      CrashTerm = SplitBlockAndInsertIfThen(Cmp2, CheckTerm, false);
    } else {
      BasicBlock *CrashBlock =
        BasicBlock::Create(*C, "", NextBB->getParent(), NextBB);
      CrashTerm = new UnreachableInst(*C, CrashBlock);
      BranchInst *NewTerm = BranchInst::Create(CrashBlock, NextBB, Cmp2);
      ReplaceInstWithInst(CheckTerm, NewTerm);
    }
  } else {
    CrashTerm = SplitBlockAndInsertIfThen(Cmp, InsertBefore, !Recover);
  }

  Instruction *Crash = generateCrashCode(CrashTerm, AddrLong, IsWrite,
                                         AccessSizeIndex, SizeArgument, Exp);
  Crash->setDebugLoc(OrigIns->getDebugLoc());
}

// Instrument unusual size or unusual alignment.
// We can not do it with a single check, so we do 1-byte check for the first
// and the last bytes. We call __asan_report_*_n(addr, real_size) to be able
// to report the actual access size.
void AddressSanitizer::instrumentUnusualSizeOrAlignment(
    Instruction *I, Value *Addr, uint32_t TypeSize, bool IsWrite,
    Value *SizeArgument, bool UseCalls, uint32_t Exp) {
  IRBuilder<> IRB(I);
  Value *Size = ConstantInt::get(IntptrTy, TypeSize / 8);
  Value *AddrLong = IRB.CreatePointerCast(Addr, IntptrTy);
  if (UseCalls) {
    if (Exp == 0)
      IRB.CreateCall(AsanMemoryAccessCallbackSized[IsWrite][0],
                     {AddrLong, Size});
    else
      IRB.CreateCall(AsanMemoryAccessCallbackSized[IsWrite][1],
                     {AddrLong, Size, ConstantInt::get(IRB.getInt32Ty(), Exp)});
  } else {
    Value *LastByte = IRB.CreateIntToPtr(
        IRB.CreateAdd(AddrLong, ConstantInt::get(IntptrTy, TypeSize / 8 - 1)),
        Addr->getType());
    instrumentAddress(I, I, Addr, 8, IsWrite, Size, false, Exp);
    instrumentAddress(I, I, LastByte, 8, IsWrite, Size, false, Exp);
  }
}

void AddressSanitizerModule::poisonOneInitializer(Function &GlobalInit,
                                                  GlobalValue *ModuleName) {
  // Set up the arguments to our poison/unpoison functions.
  IRBuilder<> IRB(&GlobalInit.front(),
                  GlobalInit.front().getFirstInsertionPt());

  // Add a call to poison all external globals before the given function starts.
  Value *ModuleNameAddr = ConstantExpr::getPointerCast(ModuleName, IntptrTy);
  IRB.CreateCall(AsanPoisonGlobals, ModuleNameAddr);

  // Add calls to unpoison all globals before each return instruction.
  for (auto &BB : GlobalInit.getBasicBlockList())
    if (ReturnInst *RI = dyn_cast<ReturnInst>(BB.getTerminator()))
      CallInst::Create(AsanUnpoisonGlobals, "", RI);
}

void AddressSanitizerModule::createInitializerPoisonCalls(
    Module &M, GlobalValue *ModuleName) {
  GlobalVariable *GV = M.getGlobalVariable("llvm.global_ctors");

  ConstantArray *CA = cast<ConstantArray>(GV->getInitializer());
  for (Use &OP : CA->operands()) {
    if (isa<ConstantAggregateZero>(OP)) continue;
    ConstantStruct *CS = cast<ConstantStruct>(OP);

    // Must have a function or null ptr.
    if (Function *F = dyn_cast<Function>(CS->getOperand(1))) {
      if (F->getName() == kAsanModuleCtorName) continue;
      ConstantInt *Priority = dyn_cast<ConstantInt>(CS->getOperand(0));
      // Don't instrument CTORs that will run before asan.module_ctor.
      if (Priority->getLimitedValue() <= kAsanCtorAndDtorPriority) continue;
      poisonOneInitializer(*F, ModuleName);
    }
  }
}

bool AddressSanitizerModule::ShouldInstrumentGlobal(GlobalVariable *G) {
  Type *Ty = G->getValueType();
  DEBUG(dbgs() << "GLOBAL: " << *G << "\n");

  if (GlobalsMD.get(G).IsBlacklisted) return false;
  if (!Ty->isSized()) return false;
  if (!G->hasInitializer()) return false;
  if (GlobalWasGeneratedByCompiler(G)) return false; // Our own globals.
  // Touch only those globals that will not be defined in other modules.
  // Don't handle ODR linkage types and COMDATs since other modules may be built
  // without ASan.
  if (G->getLinkage() != GlobalVariable::ExternalLinkage &&
      G->getLinkage() != GlobalVariable::PrivateLinkage &&
      G->getLinkage() != GlobalVariable::InternalLinkage)
    return false;
  if (G->hasComdat()) return false;
  // Two problems with thread-locals:
  //   - The address of the main thread's copy can't be computed at link-time.
  //   - Need to poison all copies, not just the main thread's one.
  if (G->isThreadLocal()) return false;
  // For now, just ignore this Global if the alignment is large.
  if (G->getAlignment() > MinRedzoneSizeForGlobal()) return false;

  if (G->hasSection()) {
    StringRef Section = G->getSection();

    // Globals from llvm.metadata aren't emitted, do not instrument them.
    if (Section == "llvm.metadata") return false;
    // Do not instrument globals from special LLVM sections.
    if (Section.find("__llvm") != StringRef::npos || Section.find("__LLVM") != StringRef::npos) return false;

    // Do not instrument function pointers to initialization and termination
    // routines: dynamic linker will not properly handle redzones.
    if (Section.startswith(".preinit_array") ||
        Section.startswith(".init_array") ||
        Section.startswith(".fini_array")) {
      return false;
    }

    // Callbacks put into the CRT initializer/terminator sections
    // should not be instrumented.
    // See https://code.google.com/p/address-sanitizer/issues/detail?id=305
    // and http://msdn.microsoft.com/en-US/en-en/library/bb918180(v=vs.120).aspx
    if (Section.startswith(".CRT")) {
      DEBUG(dbgs() << "Ignoring a global initializer callback: " << *G << "\n");
      return false;
    }

    if (TargetTriple.isOSBinFormatMachO()) {
      StringRef ParsedSegment, ParsedSection;
      unsigned TAA = 0, StubSize = 0;
      bool TAAParsed;
      std::string ErrorCode = MCSectionMachO::ParseSectionSpecifier(
          Section, ParsedSegment, ParsedSection, TAA, TAAParsed, StubSize);
      assert(ErrorCode.empty() && "Invalid section specifier.");

      // Ignore the globals from the __OBJC section. The ObjC runtime assumes
      // those conform to /usr/lib/objc/runtime.h, so we can't add redzones to
      // them.
      if (ParsedSegment == "__OBJC" ||
          (ParsedSegment == "__DATA" && ParsedSection.startswith("__objc_"))) {
        DEBUG(dbgs() << "Ignoring ObjC runtime global: " << *G << "\n");
        return false;
      }
      // See http://code.google.com/p/address-sanitizer/issues/detail?id=32
      // Constant CFString instances are compiled in the following way:
      //  -- the string buffer is emitted into
      //     __TEXT,__cstring,cstring_literals
      //  -- the constant NSConstantString structure referencing that buffer
      //     is placed into __DATA,__cfstring
      // Therefore there's no point in placing redzones into __DATA,__cfstring.
      // Moreover, it causes the linker to crash on OS X 10.7
      if (ParsedSegment == "__DATA" && ParsedSection == "__cfstring") {
        DEBUG(dbgs() << "Ignoring CFString: " << *G << "\n");
        return false;
      }
      // The linker merges the contents of cstring_literals and removes the
      // trailing zeroes.
      if (ParsedSegment == "__TEXT" && (TAA & MachO::S_CSTRING_LITERALS)) {
        DEBUG(dbgs() << "Ignoring a cstring literal: " << *G << "\n");
        return false;
      }
    }
  }

  return true;
}

// On Mach-O platforms, we emit global metadata in a separate section of the
// binary in order to allow the linker to properly dead strip. This is only
// supported on recent versions of ld64.
bool AddressSanitizerModule::ShouldUseMachOGlobalsSection() const {
  if (!ClUseMachOGlobalsSection)
    return false;

  if (!TargetTriple.isOSBinFormatMachO())
    return false;

  if (TargetTriple.isMacOSX() && !TargetTriple.isMacOSXVersionLT(10, 11))
    return true;
  if (TargetTriple.isiOS() /* or tvOS */ && !TargetTriple.isOSVersionLT(9))
    return true;
  if (TargetTriple.isWatchOS() && !TargetTriple.isOSVersionLT(2))
    return true;

  return false;
}

void AddressSanitizerModule::initializeCallbacks(Module &M) {
  IRBuilder<> IRB(*C);

  // Declare our poisoning and unpoisoning functions.
  AsanPoisonGlobals = checkSanitizerInterfaceFunction(M.getOrInsertFunction(
      kAsanPoisonGlobalsName, IRB.getVoidTy(), IntptrTy, nullptr));
  AsanPoisonGlobals->setLinkage(Function::ExternalLinkage);
  AsanUnpoisonGlobals = checkSanitizerInterfaceFunction(M.getOrInsertFunction(
      kAsanUnpoisonGlobalsName, IRB.getVoidTy(), nullptr));
  AsanUnpoisonGlobals->setLinkage(Function::ExternalLinkage);

  // Declare functions that register/unregister globals.
  AsanRegisterGlobals = checkSanitizerInterfaceFunction(M.getOrInsertFunction(
      kAsanRegisterGlobalsName, IRB.getVoidTy(), IntptrTy, IntptrTy, nullptr));
  AsanRegisterGlobals->setLinkage(Function::ExternalLinkage);
  AsanUnregisterGlobals = checkSanitizerInterfaceFunction(
      M.getOrInsertFunction(kAsanUnregisterGlobalsName, IRB.getVoidTy(),
                            IntptrTy, IntptrTy, nullptr));
  AsanUnregisterGlobals->setLinkage(Function::ExternalLinkage);

  // Declare the functions that find globals in a shared object and then invoke
  // the (un)register function on them.
  AsanRegisterImageGlobals = checkSanitizerInterfaceFunction(
      M.getOrInsertFunction(kAsanRegisterImageGlobalsName,
      IRB.getVoidTy(), IntptrTy, nullptr));
  AsanRegisterImageGlobals->setLinkage(Function::ExternalLinkage);

  AsanUnregisterImageGlobals = checkSanitizerInterfaceFunction(
      M.getOrInsertFunction(kAsanUnregisterImageGlobalsName,
      IRB.getVoidTy(), IntptrTy, nullptr));
  AsanUnregisterImageGlobals->setLinkage(Function::ExternalLinkage);
}

// This function replaces all global variables with new variables that have
// trailing redzones. It also creates a function that poisons
// redzones and inserts this function into llvm.global_ctors.
bool AddressSanitizerModule::InstrumentGlobals(IRBuilder<> &IRB, Module &M) {
  GlobalsMD.init(M);

  SmallVector<GlobalVariable *, 16> GlobalsToChange;

  for (auto &G : M.globals()) {
    if (ShouldInstrumentGlobal(&G)) GlobalsToChange.push_back(&G);
  }

  size_t n = GlobalsToChange.size();
  if (n == 0) return false;

  // A global is described by a structure
  //   size_t beg;
  //   size_t size;
  //   size_t size_with_redzone;
  //   const char *name;
  //   const char *module_name;
  //   size_t has_dynamic_init;
  //   void *source_location;
  //   size_t odr_indicator;
  // We initialize an array of such structures and pass it to a run-time call.
  StructType *GlobalStructTy =
      StructType::get(IntptrTy, IntptrTy, IntptrTy, IntptrTy, IntptrTy,
                      IntptrTy, IntptrTy, IntptrTy, nullptr);
  SmallVector<Constant *, 16> Initializers(n);

  bool HasDynamicallyInitializedGlobals = false;

  // We shouldn't merge same module names, as this string serves as unique
  // module ID in runtime.
  GlobalVariable *ModuleName = createPrivateGlobalForString(
      M, M.getModuleIdentifier(), /*AllowMerging*/ false);

  auto &DL = M.getDataLayout();
  for (size_t i = 0; i < n; i++) {
    static const uint64_t kMaxGlobalRedzone = 1 << 18;
    GlobalVariable *G = GlobalsToChange[i];

    auto MD = GlobalsMD.get(G);
    StringRef NameForGlobal = G->getName();
    // Create string holding the global name (use global name from metadata
    // if it's available, otherwise just write the name of global variable).
    GlobalVariable *Name = createPrivateGlobalForString(
        M, MD.Name.empty() ? NameForGlobal : MD.Name,
        /*AllowMerging*/ true);

    Type *Ty = G->getValueType();
    uint64_t SizeInBytes = DL.getTypeAllocSize(Ty);
    uint64_t MinRZ = MinRedzoneSizeForGlobal();
    // MinRZ <= RZ <= kMaxGlobalRedzone
    // and trying to make RZ to be ~ 1/4 of SizeInBytes.
    uint64_t RZ = std::max(
        MinRZ, std::min(kMaxGlobalRedzone, (SizeInBytes / MinRZ / 4) * MinRZ));
    uint64_t RightRedzoneSize = RZ;
    // Round up to MinRZ
    if (SizeInBytes % MinRZ) RightRedzoneSize += MinRZ - (SizeInBytes % MinRZ);
    assert(((RightRedzoneSize + SizeInBytes) % MinRZ) == 0);
    Type *RightRedZoneTy = ArrayType::get(IRB.getInt8Ty(), RightRedzoneSize);

    StructType *NewTy = StructType::get(Ty, RightRedZoneTy, nullptr);
    Constant *NewInitializer =
        ConstantStruct::get(NewTy, G->getInitializer(),
                            Constant::getNullValue(RightRedZoneTy), nullptr);

    // Create a new global variable with enough space for a redzone.
    GlobalValue::LinkageTypes Linkage = G->getLinkage();
    if (G->isConstant() && Linkage == GlobalValue::PrivateLinkage)
      Linkage = GlobalValue::InternalLinkage;
    GlobalVariable *NewGlobal =
        new GlobalVariable(M, NewTy, G->isConstant(), Linkage, NewInitializer,
                           "", G, G->getThreadLocalMode());
    NewGlobal->copyAttributesFrom(G);
    NewGlobal->setAlignment(MinRZ);

    Value *Indices2[2];
    Indices2[0] = IRB.getInt32(0);
    Indices2[1] = IRB.getInt32(0);

    G->replaceAllUsesWith(
        ConstantExpr::getGetElementPtr(NewTy, NewGlobal, Indices2, true));
    NewGlobal->takeName(G);
    G->eraseFromParent();

    Constant *SourceLoc;
    if (!MD.SourceLoc.empty()) {
      auto SourceLocGlobal = createPrivateGlobalForSourceLoc(M, MD.SourceLoc);
      SourceLoc = ConstantExpr::getPointerCast(SourceLocGlobal, IntptrTy);
    } else {
      SourceLoc = ConstantInt::get(IntptrTy, 0);
    }

    Constant *ODRIndicator = ConstantExpr::getNullValue(IRB.getInt8PtrTy());
    GlobalValue *InstrumentedGlobal = NewGlobal;

    bool CanUsePrivateAliases = TargetTriple.isOSBinFormatELF();
    if (CanUsePrivateAliases && ClUsePrivateAliasForGlobals) {
      // Create local alias for NewGlobal to avoid crash on ODR between
      // instrumented and non-instrumented libraries.
      auto *GA = GlobalAlias::create(GlobalValue::InternalLinkage,
                                     NameForGlobal + M.getName(), NewGlobal);

      // With local aliases, we need to provide another externally visible
      // symbol __odr_asan_XXX to detect ODR violation.
      auto *ODRIndicatorSym =
          new GlobalVariable(M, IRB.getInt8Ty(), false, Linkage,
                             Constant::getNullValue(IRB.getInt8Ty()),
                             kODRGenPrefix + NameForGlobal, nullptr,
                             NewGlobal->getThreadLocalMode());

      // Set meaningful attributes for indicator symbol.
      ODRIndicatorSym->setVisibility(NewGlobal->getVisibility());
      ODRIndicatorSym->setDLLStorageClass(NewGlobal->getDLLStorageClass());
      ODRIndicatorSym->setAlignment(1);
      ODRIndicator = ODRIndicatorSym;
      InstrumentedGlobal = GA;
    }

    Initializers[i] = ConstantStruct::get(
        GlobalStructTy,
        ConstantExpr::getPointerCast(InstrumentedGlobal, IntptrTy),
        ConstantInt::get(IntptrTy, SizeInBytes),
        ConstantInt::get(IntptrTy, SizeInBytes + RightRedzoneSize),
        ConstantExpr::getPointerCast(Name, IntptrTy),
        ConstantExpr::getPointerCast(ModuleName, IntptrTy),
        ConstantInt::get(IntptrTy, MD.IsDynInit), SourceLoc,
        ConstantExpr::getPointerCast(ODRIndicator, IntptrTy), nullptr);

    if (ClInitializers && MD.IsDynInit) HasDynamicallyInitializedGlobals = true;

    DEBUG(dbgs() << "NEW GLOBAL: " << *NewGlobal << "\n");
  }


  GlobalVariable *AllGlobals = nullptr;
  GlobalVariable *RegisteredFlag = nullptr;

  // On recent Mach-O platforms, we emit the global metadata in a way that
  // allows the linker to properly strip dead globals.
  if (ShouldUseMachOGlobalsSection()) {
    // RegisteredFlag serves two purposes. First, we can pass it to dladdr()
    // to look up the loaded image that contains it. Second, we can store in it
    // whether registration has already occurred, to prevent duplicate
    // registration.
    //
    // Common linkage allows us to coalesce needles defined in each object
    // file so that there's only one per shared library.
    RegisteredFlag = new GlobalVariable(
        M, IntptrTy, false, GlobalVariable::CommonLinkage,
        ConstantInt::get(IntptrTy, 0), kAsanGlobalsRegisteredFlagName);

    // We also emit a structure which binds the liveness of the global
    // variable to the metadata struct.
    StructType *LivenessTy = StructType::get(IntptrTy, IntptrTy, nullptr);

    for (size_t i = 0; i < n; i++) {
      GlobalVariable *Metadata = new GlobalVariable(
          M, GlobalStructTy, false, GlobalVariable::InternalLinkage,
          Initializers[i], "");
      Metadata->setSection("__DATA,__asan_globals,regular");
      Metadata->setAlignment(1); // don't leave padding in between

      auto LivenessBinder = ConstantStruct::get(LivenessTy,
          Initializers[i]->getAggregateElement(0u),
          ConstantExpr::getPointerCast(Metadata, IntptrTy),
          nullptr);
      GlobalVariable *Liveness = new GlobalVariable(
          M, LivenessTy, false, GlobalVariable::InternalLinkage,
          LivenessBinder, "");
      Liveness->setSection("__DATA,__asan_liveness,regular,live_support");
    }
  } else {
    // On all other platfoms, we just emit an array of global metadata
    // structures.
    ArrayType *ArrayOfGlobalStructTy = ArrayType::get(GlobalStructTy, n);
    AllGlobals = new GlobalVariable(
        M, ArrayOfGlobalStructTy, false, GlobalVariable::InternalLinkage,
        ConstantArray::get(ArrayOfGlobalStructTy, Initializers), "");
  }

  // Create calls for poisoning before initializers run and unpoisoning after.
  if (HasDynamicallyInitializedGlobals)
    createInitializerPoisonCalls(M, ModuleName);

  // Create a call to register the globals with the runtime.
  if (ShouldUseMachOGlobalsSection()) {
    IRB.CreateCall(AsanRegisterImageGlobals,
                   {IRB.CreatePointerCast(RegisteredFlag, IntptrTy)});
  } else {
    IRB.CreateCall(AsanRegisterGlobals,
                   {IRB.CreatePointerCast(AllGlobals, IntptrTy),
                    ConstantInt::get(IntptrTy, n)});
  }

  // We also need to unregister globals at the end, e.g., when a shared library
  // gets closed.
  Function *AsanDtorFunction =
      Function::Create(FunctionType::get(Type::getVoidTy(*C), false),
                       GlobalValue::InternalLinkage, kAsanModuleDtorName, &M);
  BasicBlock *AsanDtorBB = BasicBlock::Create(*C, "", AsanDtorFunction);
  IRBuilder<> IRB_Dtor(ReturnInst::Create(*C, AsanDtorBB));

  if (ShouldUseMachOGlobalsSection()) {
    IRB_Dtor.CreateCall(AsanUnregisterImageGlobals,
                        {IRB.CreatePointerCast(RegisteredFlag, IntptrTy)});
  } else {
    IRB_Dtor.CreateCall(AsanUnregisterGlobals,
                        {IRB.CreatePointerCast(AllGlobals, IntptrTy),
                         ConstantInt::get(IntptrTy, n)});
  }

  appendToGlobalDtors(M, AsanDtorFunction, kAsanCtorAndDtorPriority);

  DEBUG(dbgs() << M);
  return true;
}

bool AddressSanitizerModule::runOnModule(Module &M) {
  C = &(M.getContext());
  int LongSize = M.getDataLayout().getPointerSizeInBits();
  IntptrTy = Type::getIntNTy(*C, LongSize);
  TargetTriple = Triple(M.getTargetTriple());
  Mapping = getShadowMapping(TargetTriple, LongSize, CompileKernel);
  initializeCallbacks(M);

  bool Changed = false;

  // TODO(glider): temporarily disabled globals instrumentation for KASan.
  if (ClGlobals && !CompileKernel) {
    Function *CtorFunc = M.getFunction(kAsanModuleCtorName);
    assert(CtorFunc);
    IRBuilder<> IRB(CtorFunc->getEntryBlock().getTerminator());
    Changed |= InstrumentGlobals(IRB, M);
  }

  return Changed;
}

void AddressSanitizer::initializeCallbacks(Module &M) {
  IRBuilder<> IRB(*C);
  // Create __asan_report* callbacks.
  // IsWrite, TypeSize and Exp are encoded in the function name.
  for (int Exp = 0; Exp < 2; Exp++) {
    for (size_t AccessIsWrite = 0; AccessIsWrite <= 1; AccessIsWrite++) {
      const std::string TypeStr = AccessIsWrite ? "store" : "load";
      const std::string ExpStr = Exp ? "exp_" : "";
      const std::string SuffixStr = CompileKernel ? "N" : "_n";
      const std::string EndingStr = Recover ? "_noabort" : "";
      Type *ExpType = Exp ? Type::getInt32Ty(*C) : nullptr;
      AsanErrorCallbackSized[AccessIsWrite][Exp] =
          checkSanitizerInterfaceFunction(M.getOrInsertFunction(
              kAsanReportErrorTemplate + ExpStr + TypeStr + SuffixStr + EndingStr,
              IRB.getVoidTy(), IntptrTy, IntptrTy, ExpType, nullptr));
      AsanMemoryAccessCallbackSized[AccessIsWrite][Exp] =
          checkSanitizerInterfaceFunction(M.getOrInsertFunction(
              ClMemoryAccessCallbackPrefix + ExpStr + TypeStr + "N" + EndingStr,
              IRB.getVoidTy(), IntptrTy, IntptrTy, ExpType, nullptr));
      for (size_t AccessSizeIndex = 0; AccessSizeIndex < kNumberOfAccessSizes;
           AccessSizeIndex++) {
        const std::string Suffix = TypeStr + itostr(1ULL << AccessSizeIndex);
        AsanErrorCallback[AccessIsWrite][Exp][AccessSizeIndex] =
            checkSanitizerInterfaceFunction(M.getOrInsertFunction(
                kAsanReportErrorTemplate + ExpStr + Suffix + EndingStr,
                IRB.getVoidTy(), IntptrTy, ExpType, nullptr));
        AsanMemoryAccessCallback[AccessIsWrite][Exp][AccessSizeIndex] =
            checkSanitizerInterfaceFunction(M.getOrInsertFunction(
                ClMemoryAccessCallbackPrefix + ExpStr + Suffix + EndingStr,
                IRB.getVoidTy(), IntptrTy, ExpType, nullptr));
      }
    }
  }

  const std::string MemIntrinCallbackPrefix =
      CompileKernel ? std::string("") : ClMemoryAccessCallbackPrefix;
  AsanMemmove = checkSanitizerInterfaceFunction(M.getOrInsertFunction(
      MemIntrinCallbackPrefix + "memmove", IRB.getInt8PtrTy(),
      IRB.getInt8PtrTy(), IRB.getInt8PtrTy(), IntptrTy, nullptr));
  AsanMemcpy = checkSanitizerInterfaceFunction(M.getOrInsertFunction(
      MemIntrinCallbackPrefix + "memcpy", IRB.getInt8PtrTy(),
      IRB.getInt8PtrTy(), IRB.getInt8PtrTy(), IntptrTy, nullptr));
  AsanMemset = checkSanitizerInterfaceFunction(M.getOrInsertFunction(
      MemIntrinCallbackPrefix + "memset", IRB.getInt8PtrTy(),
      IRB.getInt8PtrTy(), IRB.getInt32Ty(), IntptrTy, nullptr));

  AsanHandleNoReturnFunc = checkSanitizerInterfaceFunction(
      M.getOrInsertFunction(kAsanHandleNoReturnName, IRB.getVoidTy(), nullptr));

  AsanPtrCmpFunction = checkSanitizerInterfaceFunction(M.getOrInsertFunction(
      kAsanPtrCmp, IRB.getVoidTy(), IntptrTy, IntptrTy, nullptr));
  AsanPtrSubFunction = checkSanitizerInterfaceFunction(M.getOrInsertFunction(
      kAsanPtrSub, IRB.getVoidTy(), IntptrTy, IntptrTy, nullptr));
  // We insert an empty inline asm after __asan_report* to avoid callback merge.
  EmptyAsm = InlineAsm::get(FunctionType::get(IRB.getVoidTy(), false),
                            StringRef(""), StringRef(""),
                            /*hasSideEffects=*/true);
}

// virtual
bool AddressSanitizer::doInitialization(Module &M) {
  // Initialize the private fields. No one has accessed them before.

  GlobalsMD.init(M);

  C = &(M.getContext());
  LongSize = M.getDataLayout().getPointerSizeInBits();
  IntptrTy = Type::getIntNTy(*C, LongSize);
  TargetTriple = Triple(M.getTargetTriple());

  if (!CompileKernel) {
    std::tie(AsanCtorFunction, AsanInitFunction) =
        createSanitizerCtorAndInitFunctions(
            M, kAsanModuleCtorName, kAsanInitName,
            /*InitArgTypes=*/{}, /*InitArgs=*/{}, kAsanVersionCheckName);
    appendToGlobalCtors(M, AsanCtorFunction, kAsanCtorAndDtorPriority);
  }
  Mapping = getShadowMapping(TargetTriple, LongSize, CompileKernel);
  return true;
}

bool AddressSanitizer::doFinalization(Module &M) {
  GlobalsMD.reset();
  return false;
}

bool AddressSanitizer::maybeInsertAsanInitAtFunctionEntry(Function &F) {
  // For each NSObject descendant having a +load method, this method is invoked
  // by the ObjC runtime before any of the static constructors is called.
  // Therefore we need to instrument such methods with a call to __asan_init
  // at the beginning in order to initialize our runtime before any access to
  // the shadow memory.
  // We cannot just ignore these methods, because they may call other
  // instrumented functions.
  if (F.getName().find(" load]") != std::string::npos) {
    IRBuilder<> IRB(&F.front(), F.front().begin());
    IRB.CreateCall(AsanInitFunction, {});
    return true;
  }
  return false;
}

void AddressSanitizer::markEscapedLocalAllocas(Function &F) {
  // Find the one possible call to llvm.localescape and pre-mark allocas passed
  // to it as uninteresting. This assumes we haven't started processing allocas
  // yet. This check is done up front because iterating the use list in
  // isInterestingAlloca would be algorithmically slower.
  assert(ProcessedAllocas.empty() && "must process localescape before allocas");

  // Try to get the declaration of llvm.localescape. If it's not in the module,
  // we can exit early.
  if (!F.getParent()->getFunction("llvm.localescape")) return;

  // Look for a call to llvm.localescape call in the entry block. It can't be in
  // any other block.
  for (Instruction &I : F.getEntryBlock()) {
    IntrinsicInst *II = dyn_cast<IntrinsicInst>(&I);
    if (II && II->getIntrinsicID() == Intrinsic::localescape) {
      // We found a call. Mark all the allocas passed in as uninteresting.
      for (Value *Arg : II->arg_operands()) {
        AllocaInst *AI = dyn_cast<AllocaInst>(Arg->stripPointerCasts());
        assert(AI && AI->isStaticAlloca() &&
               "non-static alloca arg to localescape");
        ProcessedAllocas[AI] = false;
      }
      break;
    }
  }
}

bool AddressSanitizer::runOnFunction(Function &F) {
  if (&F == AsanCtorFunction) return false;
  if (F.getLinkage() == GlobalValue::AvailableExternallyLinkage) return false;
  DEBUG(dbgs() << "ASAN instrumenting:\n" << F << "\n");
  initializeCallbacks(*F.getParent());

  DT = &getAnalysis<DominatorTreeWrapperPass>().getDomTree();

  // If needed, insert __asan_init before checking for SanitizeAddress attr.
  maybeInsertAsanInitAtFunctionEntry(F);

  if (!F.hasFnAttribute(Attribute::SanitizeAddress)) return false;

  if (!ClDebugFunc.empty() && ClDebugFunc != F.getName()) return false;

  FunctionStateRAII CleanupObj(this);

  // We can't instrument allocas used with llvm.localescape. Only static allocas
  // can be passed to that intrinsic.
  markEscapedLocalAllocas(F);

  // We want to instrument every address only once per basic block (unless there
  // are calls between uses).
  SmallSet<Value *, 16> TempsToInstrument;
  SmallVector<Instruction *, 16> ToInstrument;
  SmallVector<Instruction *, 8> NoReturnCalls;
  SmallVector<BasicBlock *, 16> AllBlocks;
  SmallVector<Instruction *, 16> PointerComparisonsOrSubtracts;
  int NumAllocas = 0;
  bool IsWrite;
  unsigned Alignment;
  uint64_t TypeSize;
  const TargetLibraryInfo *TLI =
      &getAnalysis<TargetLibraryInfoWrapperPass>().getTLI();

  // Fill the set of memory operations to instrument.
  for (auto &BB : F) {
    AllBlocks.push_back(&BB);
    TempsToInstrument.clear();
    int NumInsnsPerBB = 0;
    for (auto &Inst : BB) {
      if (LooksLikeCodeInBug11395(&Inst)) return false;
      if (Value *Addr = isInterestingMemoryAccess(&Inst, &IsWrite, &TypeSize,
                                                  &Alignment)) {
        if (ClOpt && ClOptSameTemp) {
          if (!TempsToInstrument.insert(Addr).second)
            continue;  // We've seen this temp in the current BB.
        }
      } else if (ClInvalidPointerPairs &&
                 isInterestingPointerComparisonOrSubtraction(&Inst)) {
        PointerComparisonsOrSubtracts.push_back(&Inst);
        continue;
      } else if (isa<MemIntrinsic>(Inst)) {
        // ok, take it.
      } else {
        if (isa<AllocaInst>(Inst)) NumAllocas++;
        CallSite CS(&Inst);
        if (CS) {
          // A call inside BB.
          TempsToInstrument.clear();
          if (CS.doesNotReturn()) NoReturnCalls.push_back(CS.getInstruction());
        }
        if (CallInst *CI = dyn_cast<CallInst>(&Inst))
          maybeMarkSanitizerLibraryCallNoBuiltin(CI, TLI);
        continue;
      }
      ToInstrument.push_back(&Inst);
      NumInsnsPerBB++;
      if (NumInsnsPerBB >= ClMaxInsnsToInstrumentPerBB) break;
    }
  }

  bool UseCalls =
      CompileKernel ||
      (ClInstrumentationWithCallsThreshold >= 0 &&
       ToInstrument.size() > (unsigned)ClInstrumentationWithCallsThreshold);
  const DataLayout &DL = F.getParent()->getDataLayout();
  ObjectSizeOffsetVisitor ObjSizeVis(DL, TLI, F.getContext(),
                                     /*RoundToAlign=*/true);

  // Instrument.
  int NumInstrumented = 0;
  for (auto Inst : ToInstrument) {
    if (ClDebugMin < 0 || ClDebugMax < 0 ||
        (NumInstrumented >= ClDebugMin && NumInstrumented <= ClDebugMax)) {
      if (isInterestingMemoryAccess(Inst, &IsWrite, &TypeSize, &Alignment))
        instrumentMop(ObjSizeVis, Inst, UseCalls,
                      F.getParent()->getDataLayout());
      else
        instrumentMemIntrinsic(cast<MemIntrinsic>(Inst));
    }
    NumInstrumented++;
  }

  FunctionStackPoisoner FSP(F, *this);
  bool ChangedStack = FSP.runOnFunction();

  // We must unpoison the stack before every NoReturn call (throw, _exit, etc).
  // See e.g. http://code.google.com/p/address-sanitizer/issues/detail?id=37
  for (auto CI : NoReturnCalls) {
    IRBuilder<> IRB(CI);
    IRB.CreateCall(AsanHandleNoReturnFunc, {});
  }

  for (auto Inst : PointerComparisonsOrSubtracts) {
    instrumentPointerComparisonOrSubtraction(Inst);
    NumInstrumented++;
  }

  bool res = NumInstrumented > 0 || ChangedStack || !NoReturnCalls.empty();

  DEBUG(dbgs() << "ASAN done instrumenting: " << res << " " << F << "\n");

  return res;
}

// Workaround for bug 11395: we don't want to instrument stack in functions
// with large assembly blobs (32-bit only), otherwise reg alloc may crash.
// FIXME: remove once the bug 11395 is fixed.
bool AddressSanitizer::LooksLikeCodeInBug11395(Instruction *I) {
  if (LongSize != 32) return false;
  CallInst *CI = dyn_cast<CallInst>(I);
  if (!CI || !CI->isInlineAsm()) return false;
  if (CI->getNumArgOperands() <= 5) return false;
  // We have inline assembly with quite a few arguments.
  return true;
}

void FunctionStackPoisoner::initializeCallbacks(Module &M) {
  IRBuilder<> IRB(*C);
  for (int i = 0; i <= kMaxAsanStackMallocSizeClass; i++) {
    std::string Suffix = itostr(i);
    AsanStackMallocFunc[i] = checkSanitizerInterfaceFunction(
        M.getOrInsertFunction(kAsanStackMallocNameTemplate + Suffix, IntptrTy,
                              IntptrTy, nullptr));
    AsanStackFreeFunc[i] = checkSanitizerInterfaceFunction(
        M.getOrInsertFunction(kAsanStackFreeNameTemplate + Suffix,
                              IRB.getVoidTy(), IntptrTy, IntptrTy, nullptr));
  }
  if (ASan.UseAfterScope) {
    AsanPoisonStackMemoryFunc = checkSanitizerInterfaceFunction(
        M.getOrInsertFunction(kAsanPoisonStackMemoryName, IRB.getVoidTy(),
                              IntptrTy, IntptrTy, nullptr));
    AsanUnpoisonStackMemoryFunc = checkSanitizerInterfaceFunction(
        M.getOrInsertFunction(kAsanUnpoisonStackMemoryName, IRB.getVoidTy(),
                              IntptrTy, IntptrTy, nullptr));
  }

  AsanAllocaPoisonFunc = checkSanitizerInterfaceFunction(M.getOrInsertFunction(
      kAsanAllocaPoison, IRB.getVoidTy(), IntptrTy, IntptrTy, nullptr));
  AsanAllocasUnpoisonFunc =
      checkSanitizerInterfaceFunction(M.getOrInsertFunction(
          kAsanAllocasUnpoison, IRB.getVoidTy(), IntptrTy, IntptrTy, nullptr));
}

void FunctionStackPoisoner::poisonRedZones(ArrayRef<uint8_t> ShadowBytes,
                                           IRBuilder<> &IRB, Value *ShadowBase,
                                           bool DoPoison) {
  size_t n = ShadowBytes.size();
  size_t i = 0;
  // We need to (un)poison n bytes of stack shadow. Poison as many as we can
  // using 64-bit stores (if we are on 64-bit arch), then poison the rest
  // with 32-bit stores, then with 16-byte stores, then with 8-byte stores.
  for (size_t LargeStoreSizeInBytes = ASan.LongSize / 8;
       LargeStoreSizeInBytes != 0; LargeStoreSizeInBytes /= 2) {
    for (; i + LargeStoreSizeInBytes - 1 < n; i += LargeStoreSizeInBytes) {
      uint64_t Val = 0;
      for (size_t j = 0; j < LargeStoreSizeInBytes; j++) {
        if (F.getParent()->getDataLayout().isLittleEndian())
          Val |= (uint64_t)ShadowBytes[i + j] << (8 * j);
        else
          Val = (Val << 8) | ShadowBytes[i + j];
      }
      if (!Val) continue;
      Value *Ptr = IRB.CreateAdd(ShadowBase, ConstantInt::get(IntptrTy, i));
      Type *StoreTy = Type::getIntNTy(*C, LargeStoreSizeInBytes * 8);
      Value *Poison = ConstantInt::get(StoreTy, DoPoison ? Val : 0);
      IRB.CreateStore(Poison, IRB.CreateIntToPtr(Ptr, StoreTy->getPointerTo()));
    }
  }
}

// Fake stack allocator (asan_fake_stack.h) has 11 size classes
// for every power of 2 from kMinStackMallocSize to kMaxAsanStackMallocSizeClass
static int StackMallocSizeClass(uint64_t LocalStackSize) {
  assert(LocalStackSize <= kMaxStackMallocSize);
  uint64_t MaxSize = kMinStackMallocSize;
  for (int i = 0;; i++, MaxSize *= 2)
    if (LocalStackSize <= MaxSize) return i;
  llvm_unreachable("impossible LocalStackSize");
}

// Set Size bytes starting from ShadowBase to kAsanStackAfterReturnMagic.
// We can not use MemSet intrinsic because it may end up calling the actual
// memset. Size is a multiple of 8.
// Currently this generates 8-byte stores on x86_64; it may be better to
// generate wider stores.
void FunctionStackPoisoner::SetShadowToStackAfterReturnInlined(
    IRBuilder<> &IRB, Value *ShadowBase, int Size) {
  assert(!(Size % 8));

  // kAsanStackAfterReturnMagic is 0xf5.
  const uint64_t kAsanStackAfterReturnMagic64 = 0xf5f5f5f5f5f5f5f5ULL;

  for (int i = 0; i < Size; i += 8) {
    Value *p = IRB.CreateAdd(ShadowBase, ConstantInt::get(IntptrTy, i));
    IRB.CreateStore(
        ConstantInt::get(IRB.getInt64Ty(), kAsanStackAfterReturnMagic64),
        IRB.CreateIntToPtr(p, IRB.getInt64Ty()->getPointerTo()));
  }
}

PHINode *FunctionStackPoisoner::createPHI(IRBuilder<> &IRB, Value *Cond,
                                          Value *ValueIfTrue,
                                          Instruction *ThenTerm,
                                          Value *ValueIfFalse) {
  PHINode *PHI = IRB.CreatePHI(IntptrTy, 2);
  BasicBlock *CondBlock = cast<Instruction>(Cond)->getParent();
  PHI->addIncoming(ValueIfFalse, CondBlock);
  BasicBlock *ThenBlock = ThenTerm->getParent();
  PHI->addIncoming(ValueIfTrue, ThenBlock);
  return PHI;
}

Value *FunctionStackPoisoner::createAllocaForLayout(
    IRBuilder<> &IRB, const ASanStackFrameLayout &L, bool Dynamic) {
  AllocaInst *Alloca;
  if (Dynamic) {
    Alloca = IRB.CreateAlloca(IRB.getInt8Ty(),
                              ConstantInt::get(IRB.getInt64Ty(), L.FrameSize),
                              "MyAlloca");
  } else {
    Alloca = IRB.CreateAlloca(ArrayType::get(IRB.getInt8Ty(), L.FrameSize),
                              nullptr, "MyAlloca");
    assert(Alloca->isStaticAlloca());
  }
  assert((ClRealignStack & (ClRealignStack - 1)) == 0);
  size_t FrameAlignment = std::max(L.FrameAlignment, (size_t)ClRealignStack);
  Alloca->setAlignment(FrameAlignment);
  return IRB.CreatePointerCast(Alloca, IntptrTy);
}

void FunctionStackPoisoner::createDynamicAllocasInitStorage() {
  BasicBlock &FirstBB = *F.begin();
  IRBuilder<> IRB(dyn_cast<Instruction>(FirstBB.begin()));
  DynamicAllocaLayout = IRB.CreateAlloca(IntptrTy, nullptr);
  IRB.CreateStore(Constant::getNullValue(IntptrTy), DynamicAllocaLayout);
  DynamicAllocaLayout->setAlignment(32);
}

void FunctionStackPoisoner::poisonStack() {
  assert(AllocaVec.size() > 0 || DynamicAllocaVec.size() > 0);

  // Insert poison calls for lifetime intrinsics for alloca.
  bool HavePoisonedStaticAllocas = false;
  for (const auto &APC : AllocaPoisonCallVec) {
    assert(APC.InsBefore);
    assert(APC.AI);
    assert(ASan.isInterestingAlloca(*APC.AI));
    bool IsDynamicAlloca = !(*APC.AI).isStaticAlloca();
    if (!ClInstrumentAllocas && IsDynamicAlloca)
      continue;

    IRBuilder<> IRB(APC.InsBefore);
    poisonAlloca(APC.AI, APC.Size, IRB, APC.DoPoison);
    // Dynamic allocas will be unpoisoned unconditionally below in
    // unpoisonDynamicAllocas.
    // Flag that we need unpoison static allocas.
    HavePoisonedStaticAllocas |= (APC.DoPoison && !IsDynamicAlloca);
  }

  if (ClInstrumentAllocas && DynamicAllocaVec.size() > 0) {
    // Handle dynamic allocas.
    createDynamicAllocasInitStorage();
    for (auto &AI : DynamicAllocaVec) handleDynamicAllocaCall(AI);

    unpoisonDynamicAllocas();
  }

  if (AllocaVec.empty()) return;

  int StackMallocIdx = -1;
  DebugLoc EntryDebugLocation;
  if (auto SP = F.getSubprogram())
    EntryDebugLocation = DebugLoc::get(SP->getScopeLine(), 0, SP);

  Instruction *InsBefore = AllocaVec[0];
  IRBuilder<> IRB(InsBefore);
  IRB.SetCurrentDebugLocation(EntryDebugLocation);

  // Make sure non-instrumented allocas stay in the entry block. Otherwise,
  // debug info is broken, because only entry-block allocas are treated as
  // regular stack slots.
  auto InsBeforeB = InsBefore->getParent();
  assert(InsBeforeB == &F.getEntryBlock());
  for (BasicBlock::iterator I(InsBefore); I != InsBeforeB->end(); ++I)
    if (auto *AI = dyn_cast<AllocaInst>(I))
      if (NonInstrumentedStaticAllocaVec.count(AI) > 0)
        AI->moveBefore(InsBefore);

  // If we have a call to llvm.localescape, keep it in the entry block.
  if (LocalEscapeCall) LocalEscapeCall->moveBefore(InsBefore);

  SmallVector<ASanStackVariableDescription, 16> SVD;
  SVD.reserve(AllocaVec.size());
  for (AllocaInst *AI : AllocaVec) {
    ASanStackVariableDescription D = {AI->getName().data(),
                                      ASan.getAllocaSizeInBytes(*AI),
                                      0,
                                      AI->getAlignment(),
                                      AI,
                                      0};
    SVD.push_back(D);
  }
  // Minimal header size (left redzone) is 4 pointers,
  // i.e. 32 bytes on 64-bit platforms and 16 bytes in 32-bit platforms.
  size_t MinHeaderSize = ASan.LongSize / 2;
  ASanStackFrameLayout L;
  ComputeASanStackFrameLayout(SVD, 1ULL << Mapping.Scale, MinHeaderSize, &L);
  DEBUG(dbgs() << L.DescriptionString << " --- " << L.FrameSize << "\n");
  uint64_t LocalStackSize = L.FrameSize;
  bool DoStackMalloc = ClUseAfterReturn && !ASan.CompileKernel &&
                       LocalStackSize <= kMaxStackMallocSize;
  bool DoDynamicAlloca = ClDynamicAllocaStack;
  // Don't do dynamic alloca or stack malloc if:
  // 1) There is inline asm: too often it makes assumptions on which registers
  //    are available.
  // 2) There is a returns_twice call (typically setjmp), which is
  //    optimization-hostile, and doesn't play well with introduced indirect
  //    register-relative calculation of local variable addresses.
  DoDynamicAlloca &= !HasNonEmptyInlineAsm && !HasReturnsTwiceCall;
  DoStackMalloc &= !HasNonEmptyInlineAsm && !HasReturnsTwiceCall;

  Value *StaticAlloca =
      DoDynamicAlloca ? nullptr : createAllocaForLayout(IRB, L, false);

  Value *FakeStack;
  Value *LocalStackBase;

  if (DoStackMalloc) {
    // void *FakeStack = __asan_option_detect_stack_use_after_return
    //     ? __asan_stack_malloc_N(LocalStackSize)
    //     : nullptr;
    // void *LocalStackBase = (FakeStack) ? FakeStack : alloca(LocalStackSize);
    Constant *OptionDetectUseAfterReturn = F.getParent()->getOrInsertGlobal(
        kAsanOptionDetectUseAfterReturn, IRB.getInt32Ty());
    Value *UseAfterReturnIsEnabled =
        IRB.CreateICmpNE(IRB.CreateLoad(OptionDetectUseAfterReturn),
                         Constant::getNullValue(IRB.getInt32Ty()));
    Instruction *Term =
        SplitBlockAndInsertIfThen(UseAfterReturnIsEnabled, InsBefore, false);
    IRBuilder<> IRBIf(Term);
    IRBIf.SetCurrentDebugLocation(EntryDebugLocation);
    StackMallocIdx = StackMallocSizeClass(LocalStackSize);
    assert(StackMallocIdx <= kMaxAsanStackMallocSizeClass);
    Value *FakeStackValue =
        IRBIf.CreateCall(AsanStackMallocFunc[StackMallocIdx],
                         ConstantInt::get(IntptrTy, LocalStackSize));
    IRB.SetInsertPoint(InsBefore);
    IRB.SetCurrentDebugLocation(EntryDebugLocation);
    FakeStack = createPHI(IRB, UseAfterReturnIsEnabled, FakeStackValue, Term,
                          ConstantInt::get(IntptrTy, 0));

    Value *NoFakeStack =
        IRB.CreateICmpEQ(FakeStack, Constant::getNullValue(IntptrTy));
    Term = SplitBlockAndInsertIfThen(NoFakeStack, InsBefore, false);
    IRBIf.SetInsertPoint(Term);
    IRBIf.SetCurrentDebugLocation(EntryDebugLocation);
    Value *AllocaValue =
        DoDynamicAlloca ? createAllocaForLayout(IRBIf, L, true) : StaticAlloca;
    IRB.SetInsertPoint(InsBefore);
    IRB.SetCurrentDebugLocation(EntryDebugLocation);
    LocalStackBase = createPHI(IRB, NoFakeStack, AllocaValue, Term, FakeStack);
  } else {
    // void *FakeStack = nullptr;
    // void *LocalStackBase = alloca(LocalStackSize);
    FakeStack = ConstantInt::get(IntptrTy, 0);
    LocalStackBase =
        DoDynamicAlloca ? createAllocaForLayout(IRB, L, true) : StaticAlloca;
  }

  // Replace Alloca instructions with base+offset.
  for (const auto &Desc : SVD) {
    AllocaInst *AI = Desc.AI;
    Value *NewAllocaPtr = IRB.CreateIntToPtr(
        IRB.CreateAdd(LocalStackBase, ConstantInt::get(IntptrTy, Desc.Offset)),
        AI->getType());
    replaceDbgDeclareForAlloca(AI, NewAllocaPtr, DIB, /*Deref=*/true);
    AI->replaceAllUsesWith(NewAllocaPtr);
  }

  // The left-most redzone has enough space for at least 4 pointers.
  // Write the Magic value to redzone[0].
  Value *BasePlus0 = IRB.CreateIntToPtr(LocalStackBase, IntptrPtrTy);
  IRB.CreateStore(ConstantInt::get(IntptrTy, kCurrentStackFrameMagic),
                  BasePlus0);
  // Write the frame description constant to redzone[1].
  Value *BasePlus1 = IRB.CreateIntToPtr(
      IRB.CreateAdd(LocalStackBase,
                    ConstantInt::get(IntptrTy, ASan.LongSize / 8)),
      IntptrPtrTy);
  GlobalVariable *StackDescriptionGlobal =
      createPrivateGlobalForString(*F.getParent(), L.DescriptionString,
                                   /*AllowMerging*/ true);
  Value *Description = IRB.CreatePointerCast(StackDescriptionGlobal, IntptrTy);
  IRB.CreateStore(Description, BasePlus1);
  // Write the PC to redzone[2].
  Value *BasePlus2 = IRB.CreateIntToPtr(
      IRB.CreateAdd(LocalStackBase,
                    ConstantInt::get(IntptrTy, 2 * ASan.LongSize / 8)),
      IntptrPtrTy);
  IRB.CreateStore(IRB.CreatePointerCast(&F, IntptrTy), BasePlus2);

  // Poison the stack redzones at the entry.
  Value *ShadowBase = ASan.memToShadow(LocalStackBase, IRB);
  poisonRedZones(L.ShadowBytes, IRB, ShadowBase, true);

  auto UnpoisonStack = [&](IRBuilder<> &IRB) {
    // Do this always as poisonAlloca can be disabled with
    // detect_stack_use_after_scope=0.
    poisonRedZones(L.ShadowBytes, IRB, ShadowBase, false);
    if (HavePoisonedStaticAllocas) {
      // If we poisoned some allocas in llvm.lifetime analysis,
      // unpoison whole stack frame now.
      poisonAlloca(LocalStackBase, LocalStackSize, IRB, false);
    }
  };

  // (Un)poison the stack before all ret instructions.
  for (auto Ret : RetVec) {
    IRBuilder<> IRBRet(Ret);
    // Mark the current frame as retired.
    IRBRet.CreateStore(ConstantInt::get(IntptrTy, kRetiredStackFrameMagic),
                       BasePlus0);
    if (DoStackMalloc) {
      assert(StackMallocIdx >= 0);
      // if FakeStack != 0  // LocalStackBase == FakeStack
      //     // In use-after-return mode, poison the whole stack frame.
      //     if StackMallocIdx <= 4
      //         // For small sizes inline the whole thing:
      //         memset(ShadowBase, kAsanStackAfterReturnMagic, ShadowSize);
      //         **SavedFlagPtr(FakeStack) = 0
      //     else
      //         __asan_stack_free_N(FakeStack, LocalStackSize)
      // else
      //     <This is not a fake stack; unpoison the redzones>
      Value *Cmp =
          IRBRet.CreateICmpNE(FakeStack, Constant::getNullValue(IntptrTy));
      TerminatorInst *ThenTerm, *ElseTerm;
      SplitBlockAndInsertIfThenElse(Cmp, Ret, &ThenTerm, &ElseTerm);

      IRBuilder<> IRBPoison(ThenTerm);
      if (StackMallocIdx <= 4) {
        int ClassSize = kMinStackMallocSize << StackMallocIdx;
<<<<<<< HEAD
        SetShadowToStackAfterReturnInlined(IRBPoison, ShadowBase,
                                           ClassSize >> Mapping.Scale);
=======
        ShadowBytesAfterReturn.resize(ClassSize >> Mapping.Scale,
                                      kAsanStackUseAfterReturnMagic);
        poisonRedZones(ShadowBytesAfterReturn, IRBPoison, ShadowBase, true);
>>>>>>> db1759ac
        Value *SavedFlagPtrPtr = IRBPoison.CreateAdd(
            FakeStack,
            ConstantInt::get(IntptrTy, ClassSize - ASan.LongSize / 8));
        Value *SavedFlagPtr = IRBPoison.CreateLoad(
            IRBPoison.CreateIntToPtr(SavedFlagPtrPtr, IntptrPtrTy));
        IRBPoison.CreateStore(
            Constant::getNullValue(IRBPoison.getInt8Ty()),
            IRBPoison.CreateIntToPtr(SavedFlagPtr, IRBPoison.getInt8PtrTy()));
      } else {
        // For larger frames call __asan_stack_free_*.
        IRBPoison.CreateCall(
            AsanStackFreeFunc[StackMallocIdx],
            {FakeStack, ConstantInt::get(IntptrTy, LocalStackSize)});
      }

      IRBuilder<> IRBElse(ElseTerm);
      UnpoisonStack(IRBElse);
    } else {
      UnpoisonStack(IRBRet);
    }
  }

  // We are done. Remove the old unused alloca instructions.
  for (auto AI : AllocaVec) AI->eraseFromParent();
}

void FunctionStackPoisoner::poisonAlloca(Value *V, uint64_t Size,
                                         IRBuilder<> &IRB, bool DoPoison) {
  // For now just insert the call to ASan runtime.
  Value *AddrArg = IRB.CreatePointerCast(V, IntptrTy);
  Value *SizeArg = ConstantInt::get(IntptrTy, Size);
  IRB.CreateCall(
      DoPoison ? AsanPoisonStackMemoryFunc : AsanUnpoisonStackMemoryFunc,
      {AddrArg, SizeArg});
}

// Handling llvm.lifetime intrinsics for a given %alloca:
// (1) collect all llvm.lifetime.xxx(%size, %value) describing the alloca.
// (2) if %size is constant, poison memory for llvm.lifetime.end (to detect
//     invalid accesses) and unpoison it for llvm.lifetime.start (the memory
//     could be poisoned by previous llvm.lifetime.end instruction, as the
//     variable may go in and out of scope several times, e.g. in loops).
// (3) if we poisoned at least one %alloca in a function,
//     unpoison the whole stack frame at function exit.

AllocaInst *FunctionStackPoisoner::findAllocaForValue(Value *V) {
  if (AllocaInst *AI = dyn_cast<AllocaInst>(V))
    // We're intested only in allocas we can handle.
    return ASan.isInterestingAlloca(*AI) ? AI : nullptr;
  // See if we've already calculated (or started to calculate) alloca for a
  // given value.
  AllocaForValueMapTy::iterator I = AllocaForValue.find(V);
  if (I != AllocaForValue.end()) return I->second;
  // Store 0 while we're calculating alloca for value V to avoid
  // infinite recursion if the value references itself.
  AllocaForValue[V] = nullptr;
  AllocaInst *Res = nullptr;
  if (CastInst *CI = dyn_cast<CastInst>(V))
    Res = findAllocaForValue(CI->getOperand(0));
  else if (PHINode *PN = dyn_cast<PHINode>(V)) {
    for (Value *IncValue : PN->incoming_values()) {
      // Allow self-referencing phi-nodes.
      if (IncValue == PN) continue;
      AllocaInst *IncValueAI = findAllocaForValue(IncValue);
      // AI for incoming values should exist and should all be equal.
      if (IncValueAI == nullptr || (Res != nullptr && IncValueAI != Res))
        return nullptr;
      Res = IncValueAI;
    }
  } else if (GetElementPtrInst *EP = dyn_cast<GetElementPtrInst>(V)) {
    Res = findAllocaForValue(EP->getPointerOperand());
  } else {
    DEBUG(dbgs() << "Alloca search canceled on unknown instruction: " << *V << "\n");
  }
  if (Res) AllocaForValue[V] = Res;
  return Res;
}

void FunctionStackPoisoner::handleDynamicAllocaCall(AllocaInst *AI) {
  IRBuilder<> IRB(AI);

  const unsigned Align = std::max(kAllocaRzSize, AI->getAlignment());
  const uint64_t AllocaRedzoneMask = kAllocaRzSize - 1;

  Value *Zero = Constant::getNullValue(IntptrTy);
  Value *AllocaRzSize = ConstantInt::get(IntptrTy, kAllocaRzSize);
  Value *AllocaRzMask = ConstantInt::get(IntptrTy, AllocaRedzoneMask);

  // Since we need to extend alloca with additional memory to locate
  // redzones, and OldSize is number of allocated blocks with
  // ElementSize size, get allocated memory size in bytes by
  // OldSize * ElementSize.
  const unsigned ElementSize =
      F.getParent()->getDataLayout().getTypeAllocSize(AI->getAllocatedType());
  Value *OldSize =
      IRB.CreateMul(IRB.CreateIntCast(AI->getArraySize(), IntptrTy, false),
                    ConstantInt::get(IntptrTy, ElementSize));

  // PartialSize = OldSize % 32
  Value *PartialSize = IRB.CreateAnd(OldSize, AllocaRzMask);

  // Misalign = kAllocaRzSize - PartialSize;
  Value *Misalign = IRB.CreateSub(AllocaRzSize, PartialSize);

  // PartialPadding = Misalign != kAllocaRzSize ? Misalign : 0;
  Value *Cond = IRB.CreateICmpNE(Misalign, AllocaRzSize);
  Value *PartialPadding = IRB.CreateSelect(Cond, Misalign, Zero);

  // AdditionalChunkSize = Align + PartialPadding + kAllocaRzSize
  // Align is added to locate left redzone, PartialPadding for possible
  // partial redzone and kAllocaRzSize for right redzone respectively.
  Value *AdditionalChunkSize = IRB.CreateAdd(
      ConstantInt::get(IntptrTy, Align + kAllocaRzSize), PartialPadding);

  Value *NewSize = IRB.CreateAdd(OldSize, AdditionalChunkSize);

  // Insert new alloca with new NewSize and Align params.
  AllocaInst *NewAlloca = IRB.CreateAlloca(IRB.getInt8Ty(), NewSize);
  NewAlloca->setAlignment(Align);

  // NewAddress = Address + Align
  Value *NewAddress = IRB.CreateAdd(IRB.CreatePtrToInt(NewAlloca, IntptrTy),
                                    ConstantInt::get(IntptrTy, Align));

  // Insert __asan_alloca_poison call for new created alloca.
  IRB.CreateCall(AsanAllocaPoisonFunc, {NewAddress, OldSize});

  // Store the last alloca's address to DynamicAllocaLayout. We'll need this
  // for unpoisoning stuff.
  IRB.CreateStore(IRB.CreatePtrToInt(NewAlloca, IntptrTy), DynamicAllocaLayout);

  Value *NewAddressPtr = IRB.CreateIntToPtr(NewAddress, AI->getType());

  // Replace all uses of AddessReturnedByAlloca with NewAddressPtr.
  AI->replaceAllUsesWith(NewAddressPtr);

  // We are done. Erase old alloca from parent.
  AI->eraseFromParent();
}

// isSafeAccess returns true if Addr is always inbounds with respect to its
// base object. For example, it is a field access or an array access with
// constant inbounds index.
bool AddressSanitizer::isSafeAccess(ObjectSizeOffsetVisitor &ObjSizeVis,
                                    Value *Addr, uint64_t TypeSize) const {
  SizeOffsetType SizeOffset = ObjSizeVis.compute(Addr);
  if (!ObjSizeVis.bothKnown(SizeOffset)) return false;
  uint64_t Size = SizeOffset.first.getZExtValue();
  int64_t Offset = SizeOffset.second.getSExtValue();
  // Three checks are required to ensure safety:
  // . Offset >= 0  (since the offset is given from the base ptr)
  // . Size >= Offset  (unsigned)
  // . Size - Offset >= NeededSize  (unsigned)
  return Offset >= 0 && Size >= uint64_t(Offset) &&
         Size - uint64_t(Offset) >= TypeSize / 8;
}<|MERGE_RESOLUTION|>--- conflicted
+++ resolved
@@ -795,8 +795,6 @@
                       Value *ShadowBase, bool DoPoison);
   void poisonAlloca(Value *V, uint64_t Size, IRBuilder<> &IRB, bool DoPoison);
 
-  void SetShadowToStackAfterReturnInlined(IRBuilder<> &IRB, Value *ShadowBase,
-                                          int Size);
   Value *createAllocaForLayout(IRBuilder<> &IRB, const ASanStackFrameLayout &L,
                                bool Dynamic);
   PHINode *createPHI(IRBuilder<> &IRB, Value *Cond, Value *ValueIfTrue,
@@ -1926,30 +1924,62 @@
           kAsanAllocasUnpoison, IRB.getVoidTy(), IntptrTy, IntptrTy, nullptr));
 }
 
+// If DoPoison is true function copies ShadowBytes into shadow memory.
+// If DoPoison is false function sets 0s into shadow memory.
+// Function assumes that if ShadowBytes[i] is 0, then corresponding shadow
+// memory is constant for duration of the function and it contains 0s. So we
+// will try to minimize writes into corresponding addresses of the real shadow
+// memory.
 void FunctionStackPoisoner::poisonRedZones(ArrayRef<uint8_t> ShadowBytes,
                                            IRBuilder<> &IRB, Value *ShadowBase,
                                            bool DoPoison) {
-  size_t n = ShadowBytes.size();
-  size_t i = 0;
-  // We need to (un)poison n bytes of stack shadow. Poison as many as we can
-  // using 64-bit stores (if we are on 64-bit arch), then poison the rest
-  // with 32-bit stores, then with 16-byte stores, then with 8-byte stores.
-  for (size_t LargeStoreSizeInBytes = ASan.LongSize / 8;
-       LargeStoreSizeInBytes != 0; LargeStoreSizeInBytes /= 2) {
-    for (; i + LargeStoreSizeInBytes - 1 < n; i += LargeStoreSizeInBytes) {
-      uint64_t Val = 0;
-      for (size_t j = 0; j < LargeStoreSizeInBytes; j++) {
-        if (F.getParent()->getDataLayout().isLittleEndian())
+  const size_t End = ShadowBytes.size();
+
+  const size_t LargestStoreSizeInBytes =
+      std::min<size_t>(sizeof(uint64_t), ASan.LongSize / 8);
+
+  const bool IsLittleEndian = F.getParent()->getDataLayout().isLittleEndian();
+
+  // Poison given range in shadow using larges store size with out leading and
+  // trailing zeros. Zeros never change, so they need neither poisoning nor
+  // up-poisoning, but we don't mind if some of them get into a middle of a
+  // store.
+  for (size_t i = 0; i < End;) {
+    if (!ShadowBytes[i]) {
+      ++i;
+      continue;
+    }
+
+    size_t StoreSizeInBytes = LargestStoreSizeInBytes;
+    // Fit store size into the range.
+    while (StoreSizeInBytes > End - i)
+      StoreSizeInBytes /= 2;
+
+    // Minimize store size by trimming trailing zeros.
+    for (size_t j = StoreSizeInBytes - 1; j && !ShadowBytes[i + j]; --j) {
+      while (j <= StoreSizeInBytes / 2)
+        StoreSizeInBytes /= 2;
+    }
+
+    uint64_t Val = 0;
+    if (DoPoison) {
+      for (size_t j = 0; j < StoreSizeInBytes; j++) {
+        if (IsLittleEndian)
           Val |= (uint64_t)ShadowBytes[i + j] << (8 * j);
         else
           Val = (Val << 8) | ShadowBytes[i + j];
       }
-      if (!Val) continue;
-      Value *Ptr = IRB.CreateAdd(ShadowBase, ConstantInt::get(IntptrTy, i));
-      Type *StoreTy = Type::getIntNTy(*C, LargeStoreSizeInBytes * 8);
-      Value *Poison = ConstantInt::get(StoreTy, DoPoison ? Val : 0);
-      IRB.CreateStore(Poison, IRB.CreateIntToPtr(Ptr, StoreTy->getPointerTo()));
-    }
+      assert(Val); // Impossible because ShadowBytes[i] != 0
+    } else {
+      Val = 0;
+    }
+
+    Value *Ptr = IRB.CreateAdd(ShadowBase, ConstantInt::get(IntptrTy, i));
+    Value *Poison = IRB.getIntN(StoreSizeInBytes * 8, Val);
+    IRB.CreateStore(Poison,
+                    IRB.CreateIntToPtr(Ptr, Poison->getType()->getPointerTo()));
+
+    i += StoreSizeInBytes;
   }
 }
 
@@ -1961,26 +1991,6 @@
   for (int i = 0;; i++, MaxSize *= 2)
     if (LocalStackSize <= MaxSize) return i;
   llvm_unreachable("impossible LocalStackSize");
-}
-
-// Set Size bytes starting from ShadowBase to kAsanStackAfterReturnMagic.
-// We can not use MemSet intrinsic because it may end up calling the actual
-// memset. Size is a multiple of 8.
-// Currently this generates 8-byte stores on x86_64; it may be better to
-// generate wider stores.
-void FunctionStackPoisoner::SetShadowToStackAfterReturnInlined(
-    IRBuilder<> &IRB, Value *ShadowBase, int Size) {
-  assert(!(Size % 8));
-
-  // kAsanStackAfterReturnMagic is 0xf5.
-  const uint64_t kAsanStackAfterReturnMagic64 = 0xf5f5f5f5f5f5f5f5ULL;
-
-  for (int i = 0; i < Size; i += 8) {
-    Value *p = IRB.CreateAdd(ShadowBase, ConstantInt::get(IntptrTy, i));
-    IRB.CreateStore(
-        ConstantInt::get(IRB.getInt64Ty(), kAsanStackAfterReturnMagic64),
-        IRB.CreateIntToPtr(p, IRB.getInt64Ty()->getPointerTo()));
-  }
 }
 
 PHINode *FunctionStackPoisoner::createPHI(IRBuilder<> &IRB, Value *Cond,
@@ -2199,6 +2209,8 @@
     }
   };
 
+  SmallVector<uint8_t, 64> ShadowBytesAfterReturn;
+
   // (Un)poison the stack before all ret instructions.
   for (auto Ret : RetVec) {
     IRBuilder<> IRBRet(Ret);
@@ -2225,14 +2237,9 @@
       IRBuilder<> IRBPoison(ThenTerm);
       if (StackMallocIdx <= 4) {
         int ClassSize = kMinStackMallocSize << StackMallocIdx;
-<<<<<<< HEAD
-        SetShadowToStackAfterReturnInlined(IRBPoison, ShadowBase,
-                                           ClassSize >> Mapping.Scale);
-=======
         ShadowBytesAfterReturn.resize(ClassSize >> Mapping.Scale,
                                       kAsanStackUseAfterReturnMagic);
         poisonRedZones(ShadowBytesAfterReturn, IRBPoison, ShadowBase, true);
->>>>>>> db1759ac
         Value *SavedFlagPtrPtr = IRBPoison.CreateAdd(
             FakeStack,
             ConstantInt::get(IntptrTy, ClassSize - ASan.LongSize / 8));
