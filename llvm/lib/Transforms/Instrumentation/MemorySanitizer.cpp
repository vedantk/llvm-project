--- conflicted
+++ resolved
@@ -2134,8 +2134,6 @@
     return CreateShadowCast(IRB, S2, T, /* Signed */ true);
   }
 
-<<<<<<< HEAD
-=======
   // Given a vector, extract its first element, and return all
   // zeroes if it is zero, and all ones otherwise.
   Value *LowerElementShadowExtend(IRBuilder<> &IRB, Value *S, Type *T) {
@@ -2144,7 +2142,6 @@
     return CreateShadowCast(IRB, S2, T, /* Signed */ true);
   }
 
->>>>>>> 07a691c7
   Value *VariableShadowExtend(IRBuilder<> &IRB, Value *S) {
     Type *T = S->getType();
     assert(T->isVectorTy());
@@ -2288,6 +2285,30 @@
     S = IRB.CreateSExt(IRB.CreateICmpNE(S, Constant::getNullValue(ResTy)),
                        ResTy);
     S = IRB.CreateBitCast(S, getShadowTy(&I));
+    setShadow(&I, S);
+    setOriginForNaryOp(I);
+  }
+
+  // \brief Instrument compare-packed intrinsic.
+  // Basically, an or followed by sext(icmp ne 0) to end up with all-zeros or
+  // all-ones shadow.
+  void handleVectorComparePackedIntrinsic(IntrinsicInst &I) {
+    IRBuilder<> IRB(&I);
+    Type *ResTy = getShadowTy(&I);
+    Value *S0 = IRB.CreateOr(getShadow(&I, 0), getShadow(&I, 1));
+    Value *S = IRB.CreateSExt(
+        IRB.CreateICmpNE(S0, Constant::getNullValue(ResTy)), ResTy);
+    setShadow(&I, S);
+    setOriginForNaryOp(I);
+  }
+
+  // \brief Instrument compare-scalar intrinsic.
+  // This handles both cmp* intrinsics which return the result in the first
+  // element of a vector, and comi* which return the result as i32.
+  void handleVectorCompareScalarIntrinsic(IntrinsicInst &I) {
+    IRBuilder<> IRB(&I);
+    Value *S0 = IRB.CreateOr(getShadow(&I, 0), getShadow(&I, 1));
+    Value *S = LowerElementShadowExtend(IRB, S0, getShadowTy(&I));
     setShadow(&I, S);
     setOriginForNaryOp(I);
   }
@@ -2435,6 +2456,43 @@
       handleVectorPmaddIntrinsic(I, 16);
       break;
 
+    case llvm::Intrinsic::x86_sse_cmp_ss:
+    case llvm::Intrinsic::x86_sse2_cmp_sd:
+    case llvm::Intrinsic::x86_sse_comieq_ss:
+    case llvm::Intrinsic::x86_sse_comilt_ss:
+    case llvm::Intrinsic::x86_sse_comile_ss:
+    case llvm::Intrinsic::x86_sse_comigt_ss:
+    case llvm::Intrinsic::x86_sse_comige_ss:
+    case llvm::Intrinsic::x86_sse_comineq_ss:
+    case llvm::Intrinsic::x86_sse_ucomieq_ss:
+    case llvm::Intrinsic::x86_sse_ucomilt_ss:
+    case llvm::Intrinsic::x86_sse_ucomile_ss:
+    case llvm::Intrinsic::x86_sse_ucomigt_ss:
+    case llvm::Intrinsic::x86_sse_ucomige_ss:
+    case llvm::Intrinsic::x86_sse_ucomineq_ss:
+    case llvm::Intrinsic::x86_sse2_comieq_sd:
+    case llvm::Intrinsic::x86_sse2_comilt_sd:
+    case llvm::Intrinsic::x86_sse2_comile_sd:
+    case llvm::Intrinsic::x86_sse2_comigt_sd:
+    case llvm::Intrinsic::x86_sse2_comige_sd:
+    case llvm::Intrinsic::x86_sse2_comineq_sd:
+    case llvm::Intrinsic::x86_sse2_ucomieq_sd:
+    case llvm::Intrinsic::x86_sse2_ucomilt_sd:
+    case llvm::Intrinsic::x86_sse2_ucomile_sd:
+    case llvm::Intrinsic::x86_sse2_ucomigt_sd:
+    case llvm::Intrinsic::x86_sse2_ucomige_sd:
+    case llvm::Intrinsic::x86_sse2_ucomineq_sd:
+      handleVectorCompareScalarIntrinsic(I);
+      break;
+
+    case llvm::Intrinsic::x86_sse_cmp_ps:
+    case llvm::Intrinsic::x86_sse2_cmp_pd:
+      // FIXME: For x86_avx_cmp_pd_256 and x86_avx_cmp_ps_256 this function
+      // generates reasonably looking IR that fails in the backend with "Do not
+      // know how to split the result of this operator!".
+      handleVectorComparePackedIntrinsic(I);
+      break;
+
     default:
       if (!handleUnknownIntrinsic(I))
         visitInstruction(I);
