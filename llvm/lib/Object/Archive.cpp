--- conflicted
+++ resolved
@@ -43,19 +43,8 @@
     return;
   ErrorAsOutParameter ErrAsOutParam(Err);
 
-  // TODO: For errors messages with the ArchiveMemberHeader class use the
-  // archive member name instead of the the offset to the archive member header.
-  // When there is also error getting the member name then use the offset to
-  // the member in the message.
-
   if (Size < sizeof(ArMemHdrType)) {
     if (Err) {
-<<<<<<< HEAD
-      uint64_t Offset = RawHeaderPtr - Parent->getData().data();
-      *Err = malformedError("remaining size of archive too small for next "
-                            "archive member header at offset " +
-                            Twine(Offset));
-=======
       std::string Msg("remaining size of archive too small for next archive "
                       "member header ");
       Expected<StringRef> NameOrErr = getName(Size);
@@ -65,7 +54,6 @@
         *Err = malformedError(Msg + "at offset " + Twine(Offset));
       } else
         *Err = malformedError(Msg + "for " + NameOrErr.get());
->>>>>>> 749035b7
     }
     return;
   }
@@ -76,12 +64,6 @@
       OS.write_escaped(llvm::StringRef(ArMemHdr->Terminator,
                                        sizeof(ArMemHdr->Terminator)));
       OS.flush();
-<<<<<<< HEAD
-      uint64_t Offset = RawHeaderPtr - Parent->getData().data();
-      *Err = malformedError("terminator characters in archive member \"" + Buf +
-                            "\" not the correct \"`\\n\" values for the "
-                            "archive member header at offset " + Twine(Offset));
-=======
       std::string Msg("terminator characters in archive member \"" + Buf +
                       "\" not the correct \"`\\n\" values for the archive "
                       "member header ");
@@ -92,15 +74,26 @@
         *Err = malformedError(Msg + "at offset " + Twine(Offset));
       } else
         *Err = malformedError(Msg + "for " + NameOrErr.get());
->>>>>>> 749035b7
-    }
-    return;
-  }
-}
-
-StringRef ArchiveMemberHeader::getName() const {
+    }
+    return;
+  }
+}
+
+// This gets the raw name from the ArMemHdr->Name field and checks that it is
+// valid for the kind of archive.  If it is not valid it returns an Error.
+Expected<StringRef> ArchiveMemberHeader::getRawName() const {
   char EndCond;
-  if (ArMemHdr->Name[0] == '/' || ArMemHdr->Name[0] == '#')
+  auto Kind = Parent->kind();
+  if (Kind == Archive::K_BSD || Kind == Archive::K_DARWIN64) {
+    if (ArMemHdr->Name[0] == ' ') {
+      uint64_t Offset = reinterpret_cast<const char *>(ArMemHdr) -
+                        Parent->getData().data();
+      return malformedError("name contains a leading space for archive member "
+                            "header at offset " + Twine(Offset));
+    }
+    EndCond = ' ';
+  }
+  else if (ArMemHdr->Name[0] == '/' || ArMemHdr->Name[0] == '#')
     EndCond = ' ';
   else
     EndCond = '/';
@@ -113,8 +106,6 @@
   return llvm::StringRef(ArMemHdr->Name, end);
 }
 
-<<<<<<< HEAD
-=======
 // This gets the name looking up long names. Size is the size of the archive
 // member including the header, so the size of any name following the header
 // is checked to make sure it does not overflow.
@@ -212,7 +203,6 @@
   return Name;
 }
 
->>>>>>> 749035b7
 Expected<uint32_t> ArchiveMemberHeader::getSize() const {
   uint32_t Ret;
   if (llvm::StringRef(ArMemHdr->Size,
@@ -291,7 +281,14 @@
 
   uint64_t Size = Header.getSizeOf();
   Data = StringRef(Start, Size);
-  if (!isThinMember()) {
+  Expected<bool> isThinOrErr = isThinMember();
+  if (!isThinOrErr) {
+    if (Err)
+      *Err = isThinOrErr.takeError();
+    return;
+  }
+  bool isThin = isThinOrErr.get();
+  if (!isThin) {
     Expected<uint64_t> MemberSize = getRawSize();
     if (!MemberSize) {
       if (Err)
@@ -305,13 +302,15 @@
   // Setup StartOfFile and PaddingBytes.
   StartOfFile = Header.getSizeOf();
   // Don't include attached name.
-  StringRef Name = getRawName();
+  Expected<StringRef> NameOrErr = getRawName();
+  if (!NameOrErr){
+    if (Err)
+      *Err = NameOrErr.takeError();
+    return;
+  }
+  StringRef Name = NameOrErr.get();
   if (Name.startswith("#1/")) {
     uint64_t NameSize;
-<<<<<<< HEAD
-    if (Name.substr(3).rtrim(' ').getAsInteger(10, NameSize))
-      llvm_unreachable("Long name length is not an integer");
-=======
     if (Name.substr(3).rtrim(' ').getAsInteger(10, NameSize)) {
       if (Err) {
         std::string Buf;
@@ -326,7 +325,6 @@
         return;
       }
     }
->>>>>>> 749035b7
     StartOfFile += NameSize;
   }
 }
@@ -345,16 +343,22 @@
   return Header.getSize();
 }
 
-bool Archive::Child::isThinMember() const {
-  StringRef Name = Header.getName();
+Expected<bool> Archive::Child::isThinMember() const {
+  Expected<StringRef> NameOrErr = Header.getRawName();
+  if (!NameOrErr)
+    return NameOrErr.takeError();
+  StringRef Name = NameOrErr.get();
   return Parent->IsThin && Name != "/" && Name != "//";
 }
 
 ErrorOr<std::string> Archive::Child::getFullName() const {
-  assert(isThinMember());
-  ErrorOr<StringRef> NameOrErr = getName();
-  if (std::error_code EC = NameOrErr.getError())
-    return EC;
+  Expected<bool> isThin = isThinMember();
+  if (!isThin)
+    return errorToErrorCode(isThin.takeError());
+  assert(isThin.get());
+  Expected<StringRef> NameOrErr = getName();
+  if (!NameOrErr)
+    return errorToErrorCode(NameOrErr.takeError());
   StringRef Name = *NameOrErr;
   if (sys::path::is_absolute(Name))
     return Name;
@@ -366,7 +370,11 @@
 }
 
 ErrorOr<StringRef> Archive::Child::getBuffer() const {
-  if (!isThinMember()) {
+  Expected<bool> isThinOrErr = isThinMember();
+  if (!isThinOrErr)
+    return errorToErrorCode(isThinOrErr.takeError());
+  bool isThin = isThinOrErr.get();
+  if (!isThin) {
     Expected<uint32_t> Size = getSize();
     if (!Size)
       return errorToErrorCode(Size.takeError());
@@ -397,18 +405,11 @@
 
   // Check to see if this is past the end of the archive.
   if (NextLoc > Parent->Data.getBufferEnd()) {
-<<<<<<< HEAD
-    Twine Msg("offset to next archive member past the end of the archive after "
-              "member ");
-    ErrorOr<StringRef> NameOrErr = getName();
-    if (NameOrErr.getError()) {
-=======
     std::string Msg("offset to next archive member past the end of the archive "
                     "after member ");
     Expected<StringRef> NameOrErr = getName();
     if (!NameOrErr) {
       consumeError(NameOrErr.takeError());
->>>>>>> 749035b7
       uint64_t Offset = Data.data() - Parent->getData().data();
       return malformedError(Msg + "at offset " + Twine(Offset));
     } else
@@ -429,64 +430,34 @@
   return offset;
 }
 
-ErrorOr<StringRef> Archive::Child::getName() const {
-  StringRef name = getRawName();
-  // Check if it's a special name.
-  if (name[0] == '/') {
-    if (name.size() == 1) // Linker member.
-      return name;
-    if (name.size() == 2 && name[1] == '/') // String table.
-      return name;
-    // It's a long name.
-    // Get the offset.
-    std::size_t offset;
-    if (name.substr(1).rtrim(' ').getAsInteger(10, offset))
-      llvm_unreachable("Long name offset is not an integer");
-
-    // Verify it.
-    if (offset >= Parent->StringTable.size())
-      return object_error::parse_failed;
-    const char *addr = Parent->StringTable.begin() + offset;
-
-    // GNU long file names end with a "/\n".
-    if (Parent->kind() == K_GNU || Parent->kind() == K_MIPS64) {
-      StringRef::size_type End = StringRef(addr).find('\n');
-      return StringRef(addr, End - 1);
-    }
-    return StringRef(addr);
-  } else if (name.startswith("#1/")) {
-    uint64_t name_size;
-    if (name.substr(3).rtrim(' ').getAsInteger(10, name_size))
-      llvm_unreachable("Long name length is not an ingeter");
-    return Data.substr(Header.getSizeOf(), name_size).rtrim('\0');
-  } else {
-    // It is not a long name so trim the blanks at the end of the name.
-    if (name[name.size() - 1] != '/') {
-      return name.rtrim(' ');
-    }
-  }
-  // It's a simple name.
-  if (name[name.size() - 1] == '/')
-    return name.substr(0, name.size() - 1);
-  return name;
-}
-
-ErrorOr<MemoryBufferRef> Archive::Child::getMemoryBufferRef() const {
-  ErrorOr<StringRef> NameOrErr = getName();
-  if (std::error_code EC = NameOrErr.getError())
-    return EC;
+Expected<StringRef> Archive::Child::getName() const {
+  Expected<uint64_t> RawSizeOrErr = getRawSize();
+  if (!RawSizeOrErr)
+    return RawSizeOrErr.takeError();
+  uint64_t RawSize = RawSizeOrErr.get();
+  Expected<StringRef> NameOrErr = Header.getName(Header.getSizeOf() + RawSize);
+  if (!NameOrErr)
+    return NameOrErr.takeError();
+  StringRef Name = NameOrErr.get();
+  return Name;
+}
+
+Expected<MemoryBufferRef> Archive::Child::getMemoryBufferRef() const {
+  Expected<StringRef> NameOrErr = getName();
+  if (!NameOrErr)
+    return NameOrErr.takeError();
   StringRef Name = NameOrErr.get();
   ErrorOr<StringRef> Buf = getBuffer();
   if (std::error_code EC = Buf.getError())
-    return EC;
+    return errorCodeToError(EC);
   return MemoryBufferRef(*Buf, Name);
 }
 
 Expected<std::unique_ptr<Binary>>
 Archive::Child::getAsBinary(LLVMContext *Context) const {
-  ErrorOr<MemoryBufferRef> BuffOrErr = getMemoryBufferRef();
-  if (std::error_code EC = BuffOrErr.getError())
-    return errorCodeToError(EC);
+  Expected<MemoryBufferRef> BuffOrErr = getMemoryBufferRef();
+  if (!BuffOrErr)
+    return BuffOrErr.takeError();
 
   auto BinaryOrErr = createBinary(BuffOrErr.get(), Context);
   if (BinaryOrErr)
@@ -522,17 +493,20 @@
     return;
   }
 
+  // Make sure Format is initialized before any call to
+  // ArchiveMemberHeader::getName() is made.  This could be a valid empty
+  // archive which is the same in all formats.  So claiming it to be gnu to is
+  // fine if not totally correct before we look for a string table or table of
+  // contents.
+  Format = K_GNU;
+
   // Get the special members.
   child_iterator I = child_begin(Err, false);
   if (Err)
     return;
   child_iterator E = child_end();
 
-  // This is at least a valid empty archive. Since an empty archive is the
-  // same in all formats, just claim it to be gnu to make sure Format is
-  // initialized.
-  Format = K_GNU;
-
+  // See if this is a valid empty archive and if so return.
   if (I == E) {
     Err = Error::success();
     return;
@@ -547,7 +521,12 @@
     return false;
   };
 
-  StringRef Name = C->getRawName();
+  Expected<StringRef> NameOrErr = C->getRawName();
+  if (!NameOrErr) {
+    Err = NameOrErr.takeError();
+    return;
+  }
+  StringRef Name = NameOrErr.get();
 
   // Below is the pattern that is used to figure out the archive format
   // GNU archive format
@@ -587,9 +566,9 @@
   if (Name.startswith("#1/")) {
     Format = K_BSD;
     // We know this is BSD, so getName will work since there is no string table.
-    ErrorOr<StringRef> NameOrErr = C->getName();
-    if (auto ec = NameOrErr.getError()) {
-      Err = errorCodeToError(ec);
+    Expected<StringRef> NameOrErr = C->getName();
+    if (!NameOrErr) {
+      Err = NameOrErr.takeError();
       return;
     }
     Name = NameOrErr.get();
@@ -631,7 +610,12 @@
       Err = Error::success();
       return;
     }
-    Name = C->getRawName();
+    Expected<StringRef> NameOrErr = C->getRawName();
+    if (!NameOrErr) {
+      Err = NameOrErr.takeError();
+      return;
+    }
+    Name = NameOrErr.get();
   }
 
   if (Name == "//") {
@@ -672,7 +656,12 @@
     return;
   }
 
-  Name = C->getRawName();
+  NameOrErr = C->getRawName();
+  if (!NameOrErr) {
+    Err = NameOrErr.takeError();
+    return;
+  }
+  Name = NameOrErr.get();
 
   if (Name == "//") {
     // The string table is never an external member, so we just assert on the
