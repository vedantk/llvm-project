//===- Minidump.cpp - Minidump object file implementation -----------------===//
//
// Part of the LLVM Project, under the Apache License v2.0 with LLVM Exceptions.
// See https://llvm.org/LICENSE.txt for license information.
// SPDX-License-Identifier: Apache-2.0 WITH LLVM-exception
//
//===----------------------------------------------------------------------===//

#include "llvm/Object/Minidump.h"
#include "llvm/Object/Error.h"

using namespace llvm;
using namespace llvm::object;
using namespace llvm::minidump;

Optional<ArrayRef<uint8_t>>
MinidumpFile::getRawStream(minidump::StreamType Type) const {
  auto It = StreamMap.find(Type);
  if (It != StreamMap.end())
    return getRawStream(Streams[It->second]);
  return None;
}

<<<<<<< HEAD
=======
Expected<std::string> MinidumpFile::getString(size_t Offset) const {
  // Minidump strings consist of a 32-bit length field, which gives the size of
  // the string in *bytes*. This is followed by the actual string encoded in
  // UTF16.
  auto ExpectedSize =
      getDataSliceAs<support::ulittle32_t>(getData(), Offset, 1);
  if (!ExpectedSize)
    return ExpectedSize.takeError();
  size_t Size = (*ExpectedSize)[0];
  if (Size % 2 != 0)
    return createError("String size not even");
  Size /= 2;
  if (Size == 0)
    return "";

  Offset += sizeof(support::ulittle32_t);
  auto ExpectedData =
      getDataSliceAs<support::ulittle16_t>(getData(), Offset, Size);
  if (!ExpectedData)
    return ExpectedData.takeError();

  SmallVector<UTF16, 32> WStr(Size);
  copy(*ExpectedData, WStr.begin());

  std::string Result;
  if (!convertUTF16ToUTF8String(WStr, Result))
    return createError("String decoding failed");

  return Result;
}

>>>>>>> ebdc698d
Expected<ArrayRef<uint8_t>>
MinidumpFile::getDataSlice(ArrayRef<uint8_t> Data, size_t Offset, size_t Size) {
  // Check for overflow.
  if (Offset + Size < Offset || Offset + Size < Size ||
      Offset + Size > Data.size())
    return createEOFError();
  return Data.slice(Offset, Size);
}

Expected<std::unique_ptr<MinidumpFile>>
MinidumpFile::create(MemoryBufferRef Source) {
  ArrayRef<uint8_t> Data = arrayRefFromStringRef(Source.getBuffer());
  auto ExpectedHeader = getDataSliceAs<minidump::Header>(Data, 0, 1);
  if (!ExpectedHeader)
    return ExpectedHeader.takeError();

  const minidump::Header &Hdr = (*ExpectedHeader)[0];
  if (Hdr.Signature != Header::MagicSignature)
    return createError("Invalid signature");
  if ((Hdr.Version & 0xffff) != Header::MagicVersion)
    return createError("Invalid version");

  auto ExpectedStreams = getDataSliceAs<Directory>(Data, Hdr.StreamDirectoryRVA,
                                                   Hdr.NumberOfStreams);
  if (!ExpectedStreams)
    return ExpectedStreams.takeError();

  DenseMap<StreamType, std::size_t> StreamMap;
  for (const auto &Stream : llvm::enumerate(*ExpectedStreams)) {
    StreamType Type = Stream.value().Type;
    const LocationDescriptor &Loc = Stream.value().Location;

    auto ExpectedStream = getDataSlice(Data, Loc.RVA, Loc.DataSize);
    if (!ExpectedStream)
      return ExpectedStream.takeError();

    if (Type == StreamType::Unused && Loc.DataSize == 0) {
      // Ignore dummy streams. This is technically ill-formed, but a number of
      // existing minidumps seem to contain such streams.
      continue;
    }

    if (Type == DenseMapInfo<StreamType>::getEmptyKey() ||
        Type == DenseMapInfo<StreamType>::getTombstoneKey())
      return createError("Cannot handle one of the minidump streams");

    // Update the directory map, checking for duplicate stream types.
    if (!StreamMap.try_emplace(Type, Stream.index()).second)
      return createError("Duplicate stream type");
  }

  return std::unique_ptr<MinidumpFile>(
      new MinidumpFile(Source, Hdr, *ExpectedStreams, std::move(StreamMap)));
}<|MERGE_RESOLUTION|>--- conflicted
+++ resolved
@@ -8,6 +8,7 @@
 
 #include "llvm/Object/Minidump.h"
 #include "llvm/Object/Error.h"
+#include "llvm/Support/ConvertUTF.h"
 
 using namespace llvm;
 using namespace llvm::object;
@@ -21,8 +22,6 @@
   return None;
 }
 
-<<<<<<< HEAD
-=======
 Expected<std::string> MinidumpFile::getString(size_t Offset) const {
   // Minidump strings consist of a 32-bit length field, which gives the size of
   // the string in *bytes*. This is followed by the actual string encoded in
@@ -54,7 +53,6 @@
   return Result;
 }
 
->>>>>>> ebdc698d
 Expected<ArrayRef<uint8_t>>
 MinidumpFile::getDataSlice(ArrayRef<uint8_t> Data, size_t Offset, size_t Size) {
   // Check for overflow.
