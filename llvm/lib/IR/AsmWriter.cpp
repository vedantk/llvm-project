//===- AsmWriter.cpp - Printing LLVM as an assembly file ------------------===//
//
//                     The LLVM Compiler Infrastructure
//
// This file is distributed under the University of Illinois Open Source
// License. See LICENSE.TXT for details.
//
//===----------------------------------------------------------------------===//
//
// This library implements `print` family of functions in classes like
// Module, Function, Value, etc. In-memory representation of those classes is
// converted to IR strings.
//
// Note that these routines must be extremely tolerant of various errors in the
// LLVM code, because it can be used for debugging transformations.
//
//===----------------------------------------------------------------------===//

#include "llvm/ADT/APFloat.h"
#include "llvm/ADT/APInt.h"
#include "llvm/ADT/ArrayRef.h"
#include "llvm/ADT/DenseMap.h"
#include "llvm/ADT/None.h"
#include "llvm/ADT/Optional.h"
#include "llvm/ADT/STLExtras.h"
#include "llvm/ADT/SetVector.h"
#include "llvm/ADT/SmallString.h"
#include "llvm/ADT/SmallVector.h"
#include "llvm/ADT/StringExtras.h"
#include "llvm/ADT/StringRef.h"
#include "llvm/ADT/iterator_range.h"
#include "llvm/BinaryFormat/Dwarf.h"
#include "llvm/Config/llvm-config.h"
#include "llvm/IR/Argument.h"
#include "llvm/IR/AssemblyAnnotationWriter.h"
#include "llvm/IR/Attributes.h"
#include "llvm/IR/BasicBlock.h"
#include "llvm/IR/CFG.h"
#include "llvm/IR/CallSite.h"
#include "llvm/IR/CallingConv.h"
#include "llvm/IR/Comdat.h"
#include "llvm/IR/Constant.h"
#include "llvm/IR/Constants.h"
#include "llvm/IR/DebugInfoMetadata.h"
#include "llvm/IR/DerivedTypes.h"
#include "llvm/IR/Function.h"
#include "llvm/IR/GlobalAlias.h"
#include "llvm/IR/GlobalIFunc.h"
#include "llvm/IR/GlobalIndirectSymbol.h"
#include "llvm/IR/GlobalObject.h"
#include "llvm/IR/GlobalValue.h"
#include "llvm/IR/GlobalVariable.h"
#include "llvm/IR/IRPrintingPasses.h"
#include "llvm/IR/InlineAsm.h"
#include "llvm/IR/InstrTypes.h"
#include "llvm/IR/Instruction.h"
#include "llvm/IR/Instructions.h"
#include "llvm/IR/LLVMContext.h"
#include "llvm/IR/Metadata.h"
#include "llvm/IR/Module.h"
#include "llvm/IR/ModuleSlotTracker.h"
#include "llvm/IR/ModuleSummaryIndex.h"
#include "llvm/IR/Operator.h"
#include "llvm/IR/Statepoint.h"
#include "llvm/IR/Type.h"
#include "llvm/IR/TypeFinder.h"
#include "llvm/IR/Use.h"
#include "llvm/IR/UseListOrder.h"
#include "llvm/IR/User.h"
#include "llvm/IR/Value.h"
#include "llvm/Support/AtomicOrdering.h"
#include "llvm/Support/Casting.h"
#include "llvm/Support/Compiler.h"
#include "llvm/Support/Debug.h"
#include "llvm/Support/ErrorHandling.h"
#include "llvm/Support/Format.h"
#include "llvm/Support/FormattedStream.h"
#include "llvm/Support/raw_ostream.h"
#include <algorithm>
#include <cassert>
#include <cctype>
#include <cstddef>
#include <cstdint>
#include <iterator>
#include <memory>
#include <string>
#include <tuple>
#include <utility>
#include <vector>

using namespace llvm;

// Make virtual table appear in this compilation unit.
AssemblyAnnotationWriter::~AssemblyAnnotationWriter() = default;

//===----------------------------------------------------------------------===//
// Helper Functions
//===----------------------------------------------------------------------===//

namespace {

struct OrderMap {
  DenseMap<const Value *, std::pair<unsigned, bool>> IDs;

  unsigned size() const { return IDs.size(); }
  std::pair<unsigned, bool> &operator[](const Value *V) { return IDs[V]; }

  std::pair<unsigned, bool> lookup(const Value *V) const {
    return IDs.lookup(V);
  }

  void index(const Value *V) {
    // Explicitly sequence get-size and insert-value operations to avoid UB.
    unsigned ID = IDs.size() + 1;
    IDs[V].first = ID;
  }
};

} // end anonymous namespace

static void orderValue(const Value *V, OrderMap &OM) {
  if (OM.lookup(V).first)
    return;

  if (const Constant *C = dyn_cast<Constant>(V))
    if (C->getNumOperands() && !isa<GlobalValue>(C))
      for (const Value *Op : C->operands())
        if (!isa<BasicBlock>(Op) && !isa<GlobalValue>(Op))
          orderValue(Op, OM);

  // Note: we cannot cache this lookup above, since inserting into the map
  // changes the map's size, and thus affects the other IDs.
  OM.index(V);
}

static OrderMap orderModule(const Module *M) {
  // This needs to match the order used by ValueEnumerator::ValueEnumerator()
  // and ValueEnumerator::incorporateFunction().
  OrderMap OM;

  for (const GlobalVariable &G : M->globals()) {
    if (G.hasInitializer())
      if (!isa<GlobalValue>(G.getInitializer()))
        orderValue(G.getInitializer(), OM);
    orderValue(&G, OM);
  }
  for (const GlobalAlias &A : M->aliases()) {
    if (!isa<GlobalValue>(A.getAliasee()))
      orderValue(A.getAliasee(), OM);
    orderValue(&A, OM);
  }
  for (const GlobalIFunc &I : M->ifuncs()) {
    if (!isa<GlobalValue>(I.getResolver()))
      orderValue(I.getResolver(), OM);
    orderValue(&I, OM);
  }
  for (const Function &F : *M) {
    for (const Use &U : F.operands())
      if (!isa<GlobalValue>(U.get()))
        orderValue(U.get(), OM);

    orderValue(&F, OM);

    if (F.isDeclaration())
      continue;

    for (const Argument &A : F.args())
      orderValue(&A, OM);
    for (const BasicBlock &BB : F) {
      orderValue(&BB, OM);
      for (const Instruction &I : BB) {
        for (const Value *Op : I.operands())
          if ((isa<Constant>(*Op) && !isa<GlobalValue>(*Op)) ||
              isa<InlineAsm>(*Op))
            orderValue(Op, OM);
        orderValue(&I, OM);
      }
    }
  }
  return OM;
}

static void predictValueUseListOrderImpl(const Value *V, const Function *F,
                                         unsigned ID, const OrderMap &OM,
                                         UseListOrderStack &Stack) {
  // Predict use-list order for this one.
  using Entry = std::pair<const Use *, unsigned>;
  SmallVector<Entry, 64> List;
  for (const Use &U : V->uses())
    // Check if this user will be serialized.
    if (OM.lookup(U.getUser()).first)
      List.push_back(std::make_pair(&U, List.size()));

  if (List.size() < 2)
    // We may have lost some users.
    return;

  bool GetsReversed =
      !isa<GlobalVariable>(V) && !isa<Function>(V) && !isa<BasicBlock>(V);
  if (auto *BA = dyn_cast<BlockAddress>(V))
    ID = OM.lookup(BA->getBasicBlock()).first;
  llvm::sort(List.begin(), List.end(), [&](const Entry &L, const Entry &R) {
    const Use *LU = L.first;
    const Use *RU = R.first;
    if (LU == RU)
      return false;

    auto LID = OM.lookup(LU->getUser()).first;
    auto RID = OM.lookup(RU->getUser()).first;

    // If ID is 4, then expect: 7 6 5 1 2 3.
    if (LID < RID) {
      if (GetsReversed)
        if (RID <= ID)
          return true;
      return false;
    }
    if (RID < LID) {
      if (GetsReversed)
        if (LID <= ID)
          return false;
      return true;
    }

    // LID and RID are equal, so we have different operands of the same user.
    // Assume operands are added in order for all instructions.
    if (GetsReversed)
      if (LID <= ID)
        return LU->getOperandNo() < RU->getOperandNo();
    return LU->getOperandNo() > RU->getOperandNo();
  });

  if (std::is_sorted(
          List.begin(), List.end(),
          [](const Entry &L, const Entry &R) { return L.second < R.second; }))
    // Order is already correct.
    return;

  // Store the shuffle.
  Stack.emplace_back(V, F, List.size());
  assert(List.size() == Stack.back().Shuffle.size() && "Wrong size");
  for (size_t I = 0, E = List.size(); I != E; ++I)
    Stack.back().Shuffle[I] = List[I].second;
}

static void predictValueUseListOrder(const Value *V, const Function *F,
                                     OrderMap &OM, UseListOrderStack &Stack) {
  auto &IDPair = OM[V];
  assert(IDPair.first && "Unmapped value");
  if (IDPair.second)
    // Already predicted.
    return;

  // Do the actual prediction.
  IDPair.second = true;
  if (!V->use_empty() && std::next(V->use_begin()) != V->use_end())
    predictValueUseListOrderImpl(V, F, IDPair.first, OM, Stack);

  // Recursive descent into constants.
  if (const Constant *C = dyn_cast<Constant>(V))
    if (C->getNumOperands()) // Visit GlobalValues.
      for (const Value *Op : C->operands())
        if (isa<Constant>(Op)) // Visit GlobalValues.
          predictValueUseListOrder(Op, F, OM, Stack);
}

static UseListOrderStack predictUseListOrder(const Module *M) {
  OrderMap OM = orderModule(M);

  // Use-list orders need to be serialized after all the users have been added
  // to a value, or else the shuffles will be incomplete.  Store them per
  // function in a stack.
  //
  // Aside from function order, the order of values doesn't matter much here.
  UseListOrderStack Stack;

  // We want to visit the functions backward now so we can list function-local
  // constants in the last Function they're used in.  Module-level constants
  // have already been visited above.
  for (const Function &F : make_range(M->rbegin(), M->rend())) {
    if (F.isDeclaration())
      continue;
    for (const BasicBlock &BB : F)
      predictValueUseListOrder(&BB, &F, OM, Stack);
    for (const Argument &A : F.args())
      predictValueUseListOrder(&A, &F, OM, Stack);
    for (const BasicBlock &BB : F)
      for (const Instruction &I : BB)
        for (const Value *Op : I.operands())
          if (isa<Constant>(*Op) || isa<InlineAsm>(*Op)) // Visit GlobalValues.
            predictValueUseListOrder(Op, &F, OM, Stack);
    for (const BasicBlock &BB : F)
      for (const Instruction &I : BB)
        predictValueUseListOrder(&I, &F, OM, Stack);
  }

  // Visit globals last.
  for (const GlobalVariable &G : M->globals())
    predictValueUseListOrder(&G, nullptr, OM, Stack);
  for (const Function &F : *M)
    predictValueUseListOrder(&F, nullptr, OM, Stack);
  for (const GlobalAlias &A : M->aliases())
    predictValueUseListOrder(&A, nullptr, OM, Stack);
  for (const GlobalIFunc &I : M->ifuncs())
    predictValueUseListOrder(&I, nullptr, OM, Stack);
  for (const GlobalVariable &G : M->globals())
    if (G.hasInitializer())
      predictValueUseListOrder(G.getInitializer(), nullptr, OM, Stack);
  for (const GlobalAlias &A : M->aliases())
    predictValueUseListOrder(A.getAliasee(), nullptr, OM, Stack);
  for (const GlobalIFunc &I : M->ifuncs())
    predictValueUseListOrder(I.getResolver(), nullptr, OM, Stack);
  for (const Function &F : *M)
    for (const Use &U : F.operands())
      predictValueUseListOrder(U.get(), nullptr, OM, Stack);

  return Stack;
}

static const Module *getModuleFromVal(const Value *V) {
  if (const Argument *MA = dyn_cast<Argument>(V))
    return MA->getParent() ? MA->getParent()->getParent() : nullptr;

  if (const BasicBlock *BB = dyn_cast<BasicBlock>(V))
    return BB->getParent() ? BB->getParent()->getParent() : nullptr;

  if (const Instruction *I = dyn_cast<Instruction>(V)) {
    const Function *M = I->getParent() ? I->getParent()->getParent() : nullptr;
    return M ? M->getParent() : nullptr;
  }

  if (const GlobalValue *GV = dyn_cast<GlobalValue>(V))
    return GV->getParent();

  if (const auto *MAV = dyn_cast<MetadataAsValue>(V)) {
    for (const User *U : MAV->users())
      if (isa<Instruction>(U))
        if (const Module *M = getModuleFromVal(U))
          return M;
    return nullptr;
  }

  return nullptr;
}

static void PrintCallingConv(unsigned cc, raw_ostream &Out) {
  switch (cc) {
  default:                         Out << "cc" << cc; break;
  case CallingConv::Fast:          Out << "fastcc"; break;
  case CallingConv::Cold:          Out << "coldcc"; break;
  case CallingConv::WebKit_JS:     Out << "webkit_jscc"; break;
  case CallingConv::AnyReg:        Out << "anyregcc"; break;
  case CallingConv::PreserveMost:  Out << "preserve_mostcc"; break;
  case CallingConv::PreserveAll:   Out << "preserve_allcc"; break;
  case CallingConv::CXX_FAST_TLS:  Out << "cxx_fast_tlscc"; break;
  case CallingConv::GHC:           Out << "ghccc"; break;
  case CallingConv::X86_StdCall:   Out << "x86_stdcallcc"; break;
  case CallingConv::X86_FastCall:  Out << "x86_fastcallcc"; break;
  case CallingConv::X86_ThisCall:  Out << "x86_thiscallcc"; break;
  case CallingConv::X86_RegCall:   Out << "x86_regcallcc"; break;
  case CallingConv::X86_VectorCall:Out << "x86_vectorcallcc"; break;
  case CallingConv::Intel_OCL_BI:  Out << "intel_ocl_bicc"; break;
  case CallingConv::ARM_APCS:      Out << "arm_apcscc"; break;
  case CallingConv::ARM_AAPCS:     Out << "arm_aapcscc"; break;
  case CallingConv::ARM_AAPCS_VFP: Out << "arm_aapcs_vfpcc"; break;
  case CallingConv::MSP430_INTR:   Out << "msp430_intrcc"; break;
  case CallingConv::AVR_INTR:      Out << "avr_intrcc "; break;
  case CallingConv::AVR_SIGNAL:    Out << "avr_signalcc "; break;
  case CallingConv::PTX_Kernel:    Out << "ptx_kernel"; break;
  case CallingConv::PTX_Device:    Out << "ptx_device"; break;
  case CallingConv::X86_64_SysV:   Out << "x86_64_sysvcc"; break;
  case CallingConv::Win64:         Out << "win64cc"; break;
  case CallingConv::SPIR_FUNC:     Out << "spir_func"; break;
  case CallingConv::SPIR_KERNEL:   Out << "spir_kernel"; break;
  case CallingConv::Swift:         Out << "swiftcc"; break;
  case CallingConv::X86_INTR:      Out << "x86_intrcc"; break;
  case CallingConv::HHVM:          Out << "hhvmcc"; break;
  case CallingConv::HHVM_C:        Out << "hhvm_ccc"; break;
  case CallingConv::AMDGPU_VS:     Out << "amdgpu_vs"; break;
  case CallingConv::AMDGPU_LS:     Out << "amdgpu_ls"; break;
  case CallingConv::AMDGPU_HS:     Out << "amdgpu_hs"; break;
  case CallingConv::AMDGPU_ES:     Out << "amdgpu_es"; break;
  case CallingConv::AMDGPU_GS:     Out << "amdgpu_gs"; break;
  case CallingConv::AMDGPU_PS:     Out << "amdgpu_ps"; break;
  case CallingConv::AMDGPU_CS:     Out << "amdgpu_cs"; break;
  case CallingConv::AMDGPU_KERNEL: Out << "amdgpu_kernel"; break;
  }
}

enum PrefixType {
  GlobalPrefix,
  ComdatPrefix,
  LabelPrefix,
  LocalPrefix,
  NoPrefix
};

void llvm::printLLVMNameWithoutPrefix(raw_ostream &OS, StringRef Name) {
  assert(!Name.empty() && "Cannot get empty name!");

  // Scan the name to see if it needs quotes first.
  bool NeedsQuotes = isdigit(static_cast<unsigned char>(Name[0]));
  if (!NeedsQuotes) {
    for (unsigned i = 0, e = Name.size(); i != e; ++i) {
      // By making this unsigned, the value passed in to isalnum will always be
      // in the range 0-255.  This is important when building with MSVC because
      // its implementation will assert.  This situation can arise when dealing
      // with UTF-8 multibyte characters.
      unsigned char C = Name[i];
      if (!isalnum(static_cast<unsigned char>(C)) && C != '-' && C != '.' &&
          C != '_') {
        NeedsQuotes = true;
        break;
      }
    }
  }

  // If we didn't need any quotes, just write out the name in one blast.
  if (!NeedsQuotes) {
    OS << Name;
    return;
  }

  // Okay, we need quotes.  Output the quotes and escape any scary characters as
  // needed.
  OS << '"';
  PrintEscapedString(Name, OS);
  OS << '"';
}

/// Turn the specified name into an 'LLVM name', which is either prefixed with %
/// (if the string only contains simple characters) or is surrounded with ""'s
/// (if it has special chars in it). Print it out.
static void PrintLLVMName(raw_ostream &OS, StringRef Name, PrefixType Prefix) {
  switch (Prefix) {
  case NoPrefix:
    break;
  case GlobalPrefix:
    OS << '@';
    break;
  case ComdatPrefix:
    OS << '$';
    break;
  case LabelPrefix:
    break;
  case LocalPrefix:
    OS << '%';
    break;
  }
  printLLVMNameWithoutPrefix(OS, Name);
}

/// Turn the specified name into an 'LLVM name', which is either prefixed with %
/// (if the string only contains simple characters) or is surrounded with ""'s
/// (if it has special chars in it). Print it out.
static void PrintLLVMName(raw_ostream &OS, const Value *V) {
  PrintLLVMName(OS, V->getName(),
                isa<GlobalValue>(V) ? GlobalPrefix : LocalPrefix);
}

namespace {

class TypePrinting {
public:
  TypePrinting(const Module *M = nullptr) : DeferredM(M) {}

  TypePrinting(const TypePrinting &) = delete;
  TypePrinting &operator=(const TypePrinting &) = delete;

  /// The named types that are used by the current module.
  TypeFinder &getNamedTypes();

  /// The numbered types, number to type mapping.
  std::vector<StructType *> &getNumberedTypes();

  bool empty();

  void print(Type *Ty, raw_ostream &OS);

  void printStructBody(StructType *Ty, raw_ostream &OS);

private:
  void incorporateTypes();

  /// A module to process lazily when needed. Set to nullptr as soon as used.
  const Module *DeferredM;

  TypeFinder NamedTypes;

  // The numbered types, along with their value.
  DenseMap<StructType *, unsigned> Type2Number;

  std::vector<StructType *> NumberedTypes;
};

} // end anonymous namespace

TypeFinder &TypePrinting::getNamedTypes() {
  incorporateTypes();
  return NamedTypes;
}

std::vector<StructType *> &TypePrinting::getNumberedTypes() {
  incorporateTypes();

  // We know all the numbers that each type is used and we know that it is a
  // dense assignment. Convert the map to an index table, if it's not done
  // already (judging from the sizes):
  if (NumberedTypes.size() == Type2Number.size())
    return NumberedTypes;

  NumberedTypes.resize(Type2Number.size());
  for (const auto &P : Type2Number) {
    assert(P.second < NumberedTypes.size() && "Didn't get a dense numbering?");
    assert(!NumberedTypes[P.second] && "Didn't get a unique numbering?");
    NumberedTypes[P.second] = P.first;
  }
  return NumberedTypes;
}

bool TypePrinting::empty() {
  incorporateTypes();
  return NamedTypes.empty() && Type2Number.empty();
}

void TypePrinting::incorporateTypes() {
  if (!DeferredM)
    return;

  NamedTypes.run(*DeferredM, false);
  DeferredM = nullptr;

  // The list of struct types we got back includes all the struct types, split
  // the unnamed ones out to a numbering and remove the anonymous structs.
  unsigned NextNumber = 0;

  std::vector<StructType*>::iterator NextToUse = NamedTypes.begin(), I, E;
  for (I = NamedTypes.begin(), E = NamedTypes.end(); I != E; ++I) {
    StructType *STy = *I;

    // Ignore anonymous types.
    if (STy->isLiteral())
      continue;

    if (STy->getName().empty())
      Type2Number[STy] = NextNumber++;
    else
      *NextToUse++ = STy;
  }

  NamedTypes.erase(NextToUse, NamedTypes.end());
}

/// Write the specified type to the specified raw_ostream, making use of type
/// names or up references to shorten the type name where possible.
void TypePrinting::print(Type *Ty, raw_ostream &OS) {
  switch (Ty->getTypeID()) {
  case Type::VoidTyID:      OS << "void"; return;
  case Type::HalfTyID:      OS << "half"; return;
  case Type::FloatTyID:     OS << "float"; return;
  case Type::DoubleTyID:    OS << "double"; return;
  case Type::X86_FP80TyID:  OS << "x86_fp80"; return;
  case Type::FP128TyID:     OS << "fp128"; return;
  case Type::PPC_FP128TyID: OS << "ppc_fp128"; return;
  case Type::LabelTyID:     OS << "label"; return;
  case Type::MetadataTyID:  OS << "metadata"; return;
  case Type::X86_MMXTyID:   OS << "x86_mmx"; return;
  case Type::TokenTyID:     OS << "token"; return;
  case Type::IntegerTyID:
    OS << 'i' << cast<IntegerType>(Ty)->getBitWidth();
    return;

  case Type::FunctionTyID: {
    FunctionType *FTy = cast<FunctionType>(Ty);
    print(FTy->getReturnType(), OS);
    OS << " (";
    for (FunctionType::param_iterator I = FTy->param_begin(),
         E = FTy->param_end(); I != E; ++I) {
      if (I != FTy->param_begin())
        OS << ", ";
      print(*I, OS);
    }
    if (FTy->isVarArg()) {
      if (FTy->getNumParams()) OS << ", ";
      OS << "...";
    }
    OS << ')';
    return;
  }
  case Type::StructTyID: {
    StructType *STy = cast<StructType>(Ty);

    if (STy->isLiteral())
      return printStructBody(STy, OS);

    if (!STy->getName().empty())
      return PrintLLVMName(OS, STy->getName(), LocalPrefix);

    incorporateTypes();
    const auto I = Type2Number.find(STy);
    if (I != Type2Number.end())
      OS << '%' << I->second;
    else  // Not enumerated, print the hex address.
      OS << "%\"type " << STy << '\"';
    return;
  }
  case Type::PointerTyID: {
    PointerType *PTy = cast<PointerType>(Ty);
    print(PTy->getElementType(), OS);
    if (unsigned AddressSpace = PTy->getAddressSpace())
      OS << " addrspace(" << AddressSpace << ')';
    OS << '*';
    return;
  }
  case Type::ArrayTyID: {
    ArrayType *ATy = cast<ArrayType>(Ty);
    OS << '[' << ATy->getNumElements() << " x ";
    print(ATy->getElementType(), OS);
    OS << ']';
    return;
  }
  case Type::VectorTyID: {
    VectorType *PTy = cast<VectorType>(Ty);
    OS << "<" << PTy->getNumElements() << " x ";
    print(PTy->getElementType(), OS);
    OS << '>';
    return;
  }
  }
  llvm_unreachable("Invalid TypeID");
}

void TypePrinting::printStructBody(StructType *STy, raw_ostream &OS) {
  if (STy->isOpaque()) {
    OS << "opaque";
    return;
  }

  if (STy->isPacked())
    OS << '<';

  if (STy->getNumElements() == 0) {
    OS << "{}";
  } else {
    StructType::element_iterator I = STy->element_begin();
    OS << "{ ";
    print(*I++, OS);
    for (StructType::element_iterator E = STy->element_end(); I != E; ++I) {
      OS << ", ";
      print(*I, OS);
    }

    OS << " }";
  }
  if (STy->isPacked())
    OS << '>';
}

namespace llvm {

//===----------------------------------------------------------------------===//
// SlotTracker Class: Enumerate slot numbers for unnamed values
//===----------------------------------------------------------------------===//
/// This class provides computation of slot numbers for LLVM Assembly writing.
///
class SlotTracker {
public:
  /// ValueMap - A mapping of Values to slot numbers.
  using ValueMap = DenseMap<const Value *, unsigned>;

private:
  /// TheModule - The module for which we are holding slot numbers.
  const Module* TheModule;

  /// TheFunction - The function for which we are holding slot numbers.
  const Function* TheFunction = nullptr;
  bool FunctionProcessed = false;
  bool ShouldInitializeAllMetadata;

  /// The summary index for which we are holding slot numbers.
  const ModuleSummaryIndex *TheIndex = nullptr;

  /// mMap - The slot map for the module level data.
  ValueMap mMap;
  unsigned mNext = 0;

  /// fMap - The slot map for the function level data.
  ValueMap fMap;
  unsigned fNext = 0;

  /// mdnMap - Map for MDNodes.
  DenseMap<const MDNode*, unsigned> mdnMap;
  unsigned mdnNext = 0;

  /// asMap - The slot map for attribute sets.
  DenseMap<AttributeSet, unsigned> asMap;
  unsigned asNext = 0;

  /// GUIDMap - The slot map for GUIDs used in the summary index.
  DenseMap<GlobalValue::GUID, unsigned> GUIDMap;
  unsigned GUIDNext = 0;

public:
  /// Construct from a module.
  ///
  /// If \c ShouldInitializeAllMetadata, initializes all metadata in all
  /// functions, giving correct numbering for metadata referenced only from
  /// within a function (even if no functions have been initialized).
  explicit SlotTracker(const Module *M,
                       bool ShouldInitializeAllMetadata = false);

  /// Construct from a function, starting out in incorp state.
  ///
  /// If \c ShouldInitializeAllMetadata, initializes all metadata in all
  /// functions, giving correct numbering for metadata referenced only from
  /// within a function (even if no functions have been initialized).
  explicit SlotTracker(const Function *F,
                       bool ShouldInitializeAllMetadata = false);

  /// Construct from a module summary index.
  explicit SlotTracker(const ModuleSummaryIndex *Index);

  SlotTracker(const SlotTracker &) = delete;
  SlotTracker &operator=(const SlotTracker &) = delete;

  /// Return the slot number of the specified value in it's type
  /// plane.  If something is not in the SlotTracker, return -1.
  int getLocalSlot(const Value *V);
  int getGlobalSlot(const GlobalValue *V);
  int getMetadataSlot(const MDNode *N);
  int getAttributeGroupSlot(AttributeSet AS);
  int getGUIDSlot(GlobalValue::GUID GUID);

  /// If you'd like to deal with a function instead of just a module, use
  /// this method to get its data into the SlotTracker.
  void incorporateFunction(const Function *F) {
    TheFunction = F;
    FunctionProcessed = false;
  }

  const Function *getFunction() const { return TheFunction; }

  /// After calling incorporateFunction, use this method to remove the
  /// most recently incorporated function from the SlotTracker. This
  /// will reset the state of the machine back to just the module contents.
  void purgeFunction();

  /// MDNode map iterators.
  using mdn_iterator = DenseMap<const MDNode*, unsigned>::iterator;

  mdn_iterator mdn_begin() { return mdnMap.begin(); }
  mdn_iterator mdn_end() { return mdnMap.end(); }
  unsigned mdn_size() const { return mdnMap.size(); }
  bool mdn_empty() const { return mdnMap.empty(); }

  /// AttributeSet map iterators.
  using as_iterator = DenseMap<AttributeSet, unsigned>::iterator;

  as_iterator as_begin()   { return asMap.begin(); }
  as_iterator as_end()     { return asMap.end(); }
  unsigned as_size() const { return asMap.size(); }
  bool as_empty() const    { return asMap.empty(); }

  /// GUID map iterators.
  using guid_iterator = DenseMap<GlobalValue::GUID, unsigned>::iterator;

  /// These functions do the actual initialization.
  inline void initialize();
  void initializeIndex();

  // Implementation Details
private:
  /// CreateModuleSlot - Insert the specified GlobalValue* into the slot table.
  void CreateModuleSlot(const GlobalValue *V);

  /// CreateMetadataSlot - Insert the specified MDNode* into the slot table.
  void CreateMetadataSlot(const MDNode *N);

  /// CreateFunctionSlot - Insert the specified Value* into the slot table.
  void CreateFunctionSlot(const Value *V);

  /// Insert the specified AttributeSet into the slot table.
  void CreateAttributeSetSlot(AttributeSet AS);

  void CreateGUIDSlot(GlobalValue::GUID GUID);

  /// Add all of the module level global variables (and their initializers)
  /// and function declarations, but not the contents of those functions.
  void processModule();
  void processIndex();

  /// Add all of the functions arguments, basic blocks, and instructions.
  void processFunction();

  /// Add the metadata directly attached to a GlobalObject.
  void processGlobalObjectMetadata(const GlobalObject &GO);

  /// Add all of the metadata from a function.
  void processFunctionMetadata(const Function &F);

  /// Add all of the metadata from an instruction.
  void processInstructionMetadata(const Instruction &I);
};

} // end namespace llvm

ModuleSlotTracker::ModuleSlotTracker(SlotTracker &Machine, const Module *M,
                                     const Function *F)
    : M(M), F(F), Machine(&Machine) {}

ModuleSlotTracker::ModuleSlotTracker(const Module *M,
                                     bool ShouldInitializeAllMetadata)
    : ShouldCreateStorage(M),
      ShouldInitializeAllMetadata(ShouldInitializeAllMetadata), M(M) {}

ModuleSlotTracker::~ModuleSlotTracker() = default;

SlotTracker *ModuleSlotTracker::getMachine() {
  if (!ShouldCreateStorage)
    return Machine;

  ShouldCreateStorage = false;
  MachineStorage =
      llvm::make_unique<SlotTracker>(M, ShouldInitializeAllMetadata);
  Machine = MachineStorage.get();
  return Machine;
}

void ModuleSlotTracker::incorporateFunction(const Function &F) {
  // Using getMachine() may lazily create the slot tracker.
  if (!getMachine())
    return;

  // Nothing to do if this is the right function already.
  if (this->F == &F)
    return;
  if (this->F)
    Machine->purgeFunction();
  Machine->incorporateFunction(&F);
  this->F = &F;
}

int ModuleSlotTracker::getLocalSlot(const Value *V) {
  assert(F && "No function incorporated");
  return Machine->getLocalSlot(V);
}

static SlotTracker *createSlotTracker(const Value *V) {
  if (const Argument *FA = dyn_cast<Argument>(V))
    return new SlotTracker(FA->getParent());

  if (const Instruction *I = dyn_cast<Instruction>(V))
    if (I->getParent())
      return new SlotTracker(I->getParent()->getParent());

  if (const BasicBlock *BB = dyn_cast<BasicBlock>(V))
    return new SlotTracker(BB->getParent());

  if (const GlobalVariable *GV = dyn_cast<GlobalVariable>(V))
    return new SlotTracker(GV->getParent());

  if (const GlobalAlias *GA = dyn_cast<GlobalAlias>(V))
    return new SlotTracker(GA->getParent());

  if (const GlobalIFunc *GIF = dyn_cast<GlobalIFunc>(V))
    return new SlotTracker(GIF->getParent());

  if (const Function *Func = dyn_cast<Function>(V))
    return new SlotTracker(Func);

  return nullptr;
}

#if 0
#define ST_DEBUG(X) dbgs() << X
#else
#define ST_DEBUG(X)
#endif

// Module level constructor. Causes the contents of the Module (sans functions)
// to be added to the slot table.
SlotTracker::SlotTracker(const Module *M, bool ShouldInitializeAllMetadata)
    : TheModule(M), ShouldInitializeAllMetadata(ShouldInitializeAllMetadata) {}

// Function level constructor. Causes the contents of the Module and the one
// function provided to be added to the slot table.
SlotTracker::SlotTracker(const Function *F, bool ShouldInitializeAllMetadata)
    : TheModule(F ? F->getParent() : nullptr), TheFunction(F),
      ShouldInitializeAllMetadata(ShouldInitializeAllMetadata) {}

SlotTracker::SlotTracker(const ModuleSummaryIndex *Index)
    : TheModule(nullptr), ShouldInitializeAllMetadata(false), TheIndex(Index) {}

inline void SlotTracker::initialize() {
  if (TheModule) {
    processModule();
    TheModule = nullptr; ///< Prevent re-processing next time we're called.
  }

  if (TheFunction && !FunctionProcessed)
    processFunction();
}

void SlotTracker::initializeIndex() {
  if (!TheIndex)
    return;
  processIndex();
  TheIndex = nullptr; ///< Prevent re-processing next time we're called.
}

// Iterate through all the global variables, functions, and global
// variable initializers and create slots for them.
void SlotTracker::processModule() {
  ST_DEBUG("begin processModule!\n");

  // Add all of the unnamed global variables to the value table.
  for (const GlobalVariable &Var : TheModule->globals()) {
    if (!Var.hasName())
      CreateModuleSlot(&Var);
    processGlobalObjectMetadata(Var);
    auto Attrs = Var.getAttributes();
    if (Attrs.hasAttributes())
      CreateAttributeSetSlot(Attrs);
  }

  for (const GlobalAlias &A : TheModule->aliases()) {
    if (!A.hasName())
      CreateModuleSlot(&A);
  }

  for (const GlobalIFunc &I : TheModule->ifuncs()) {
    if (!I.hasName())
      CreateModuleSlot(&I);
  }

  // Add metadata used by named metadata.
  for (const NamedMDNode &NMD : TheModule->named_metadata()) {
    for (unsigned i = 0, e = NMD.getNumOperands(); i != e; ++i)
      CreateMetadataSlot(NMD.getOperand(i));
  }

  for (const Function &F : *TheModule) {
    if (!F.hasName())
      // Add all the unnamed functions to the table.
      CreateModuleSlot(&F);

    if (ShouldInitializeAllMetadata)
      processFunctionMetadata(F);

    // Add all the function attributes to the table.
    // FIXME: Add attributes of other objects?
    AttributeSet FnAttrs = F.getAttributes().getFnAttributes();
    if (FnAttrs.hasAttributes())
      CreateAttributeSetSlot(FnAttrs);
  }

  ST_DEBUG("end processModule!\n");
}

// Process the arguments, basic blocks, and instructions  of a function.
void SlotTracker::processFunction() {
  ST_DEBUG("begin processFunction!\n");
  fNext = 0;

  // Process function metadata if it wasn't hit at the module-level.
  if (!ShouldInitializeAllMetadata)
    processFunctionMetadata(*TheFunction);

  // Add all the function arguments with no names.
  for(Function::const_arg_iterator AI = TheFunction->arg_begin(),
      AE = TheFunction->arg_end(); AI != AE; ++AI)
    if (!AI->hasName())
      CreateFunctionSlot(&*AI);

  ST_DEBUG("Inserting Instructions:\n");

  // Add all of the basic blocks and instructions with no names.
  for (auto &BB : *TheFunction) {
    if (!BB.hasName())
      CreateFunctionSlot(&BB);

    for (auto &I : BB) {
      if (!I.getType()->isVoidTy() && !I.hasName())
        CreateFunctionSlot(&I);

      // We allow direct calls to any llvm.foo function here, because the
      // target may not be linked into the optimizer.
      if (auto CS = ImmutableCallSite(&I)) {
        // Add all the call attributes to the table.
        AttributeSet Attrs = CS.getAttributes().getFnAttributes();
        if (Attrs.hasAttributes())
          CreateAttributeSetSlot(Attrs);
      }
    }
  }

  FunctionProcessed = true;

  ST_DEBUG("end processFunction!\n");
}

// Iterate through all the GUID in the index and create slots for them.
void SlotTracker::processIndex() {
  ST_DEBUG("begin processIndex!\n");
  assert(TheIndex);

  // The first block of slots are just the module ids, which start at 0 and are
  // assigned consecutively. Start numbering the GUIDs after the module ids.
  GUIDNext = TheIndex->modulePaths().size();

  for (auto &GlobalList : *TheIndex)
    CreateGUIDSlot(GlobalList.first);

  for (auto &TId : TheIndex->typeIds())
    CreateGUIDSlot(GlobalValue::getGUID(TId.first));

  ST_DEBUG("end processIndex!\n");
}

void SlotTracker::processGlobalObjectMetadata(const GlobalObject &GO) {
  SmallVector<std::pair<unsigned, MDNode *>, 4> MDs;
  GO.getAllMetadata(MDs);
  for (auto &MD : MDs)
    CreateMetadataSlot(MD.second);
}

void SlotTracker::processFunctionMetadata(const Function &F) {
  processGlobalObjectMetadata(F);
  for (auto &BB : F) {
    for (auto &I : BB)
      processInstructionMetadata(I);
  }
}

void SlotTracker::processInstructionMetadata(const Instruction &I) {
  // Process metadata used directly by intrinsics.
  if (const CallInst *CI = dyn_cast<CallInst>(&I))
    if (Function *F = CI->getCalledFunction())
      if (F->isIntrinsic())
        for (auto &Op : I.operands())
          if (auto *V = dyn_cast_or_null<MetadataAsValue>(Op))
            if (MDNode *N = dyn_cast<MDNode>(V->getMetadata()))
              CreateMetadataSlot(N);

  // Process metadata attached to this instruction.
  SmallVector<std::pair<unsigned, MDNode *>, 4> MDs;
  I.getAllMetadata(MDs);
  for (auto &MD : MDs)
    CreateMetadataSlot(MD.second);
}

/// Clean up after incorporating a function. This is the only way to get out of
/// the function incorporation state that affects get*Slot/Create*Slot. Function
/// incorporation state is indicated by TheFunction != 0.
void SlotTracker::purgeFunction() {
  ST_DEBUG("begin purgeFunction!\n");
  fMap.clear(); // Simply discard the function level map
  TheFunction = nullptr;
  FunctionProcessed = false;
  ST_DEBUG("end purgeFunction!\n");
}

/// getGlobalSlot - Get the slot number of a global value.
int SlotTracker::getGlobalSlot(const GlobalValue *V) {
  // Check for uninitialized state and do lazy initialization.
  initialize();

  // Find the value in the module map
  ValueMap::iterator MI = mMap.find(V);
  return MI == mMap.end() ? -1 : (int)MI->second;
}

/// getMetadataSlot - Get the slot number of a MDNode.
int SlotTracker::getMetadataSlot(const MDNode *N) {
  // Check for uninitialized state and do lazy initialization.
  initialize();

  // Find the MDNode in the module map
  mdn_iterator MI = mdnMap.find(N);
  return MI == mdnMap.end() ? -1 : (int)MI->second;
}

/// getLocalSlot - Get the slot number for a value that is local to a function.
int SlotTracker::getLocalSlot(const Value *V) {
  assert(!isa<Constant>(V) && "Can't get a constant or global slot with this!");

  // Check for uninitialized state and do lazy initialization.
  initialize();

  ValueMap::iterator FI = fMap.find(V);
  return FI == fMap.end() ? -1 : (int)FI->second;
}

int SlotTracker::getAttributeGroupSlot(AttributeSet AS) {
  // Check for uninitialized state and do lazy initialization.
  initialize();

  // Find the AttributeSet in the module map.
  as_iterator AI = asMap.find(AS);
  return AI == asMap.end() ? -1 : (int)AI->second;
}

int SlotTracker::getGUIDSlot(GlobalValue::GUID GUID) {
  // Check for uninitialized state and do lazy initialization.
  initializeIndex();

  // Find the GUID in the map
  guid_iterator I = GUIDMap.find(GUID);
  return I == GUIDMap.end() ? -1 : (int)I->second;
}

/// CreateModuleSlot - Insert the specified GlobalValue* into the slot table.
void SlotTracker::CreateModuleSlot(const GlobalValue *V) {
  assert(V && "Can't insert a null Value into SlotTracker!");
  assert(!V->getType()->isVoidTy() && "Doesn't need a slot!");
  assert(!V->hasName() && "Doesn't need a slot!");

  unsigned DestSlot = mNext++;
  mMap[V] = DestSlot;

  ST_DEBUG("  Inserting value [" << V->getType() << "] = " << V << " slot=" <<
           DestSlot << " [");
  // G = Global, F = Function, A = Alias, I = IFunc, o = other
  ST_DEBUG((isa<GlobalVariable>(V) ? 'G' :
            (isa<Function>(V) ? 'F' :
             (isa<GlobalAlias>(V) ? 'A' :
              (isa<GlobalIFunc>(V) ? 'I' : 'o')))) << "]\n");
}

/// CreateSlot - Create a new slot for the specified value if it has no name.
void SlotTracker::CreateFunctionSlot(const Value *V) {
  assert(!V->getType()->isVoidTy() && !V->hasName() && "Doesn't need a slot!");

  unsigned DestSlot = fNext++;
  fMap[V] = DestSlot;

  // G = Global, F = Function, o = other
  ST_DEBUG("  Inserting value [" << V->getType() << "] = " << V << " slot=" <<
           DestSlot << " [o]\n");
}

/// CreateModuleSlot - Insert the specified MDNode* into the slot table.
void SlotTracker::CreateMetadataSlot(const MDNode *N) {
  assert(N && "Can't insert a null Value into SlotTracker!");

  // Don't make slots for DIExpressions. We just print them inline everywhere.
  if (isa<DIExpression>(N))
    return;

  unsigned DestSlot = mdnNext;
  if (!mdnMap.insert(std::make_pair(N, DestSlot)).second)
    return;
  ++mdnNext;

  // Recursively add any MDNodes referenced by operands.
  for (unsigned i = 0, e = N->getNumOperands(); i != e; ++i)
    if (const MDNode *Op = dyn_cast_or_null<MDNode>(N->getOperand(i)))
      CreateMetadataSlot(Op);
}

void SlotTracker::CreateAttributeSetSlot(AttributeSet AS) {
  assert(AS.hasAttributes() && "Doesn't need a slot!");

  as_iterator I = asMap.find(AS);
  if (I != asMap.end())
    return;

  unsigned DestSlot = asNext++;
  asMap[AS] = DestSlot;
}

/// Create a new slot for the specified GUID
void SlotTracker::CreateGUIDSlot(GlobalValue::GUID GUID) {
  GUIDMap[GUID] = GUIDNext++;
}

//===----------------------------------------------------------------------===//
// AsmWriter Implementation
//===----------------------------------------------------------------------===//

static void WriteAsOperandInternal(raw_ostream &Out, const Value *V,
                                   TypePrinting *TypePrinter,
                                   SlotTracker *Machine,
                                   const Module *Context);

static void WriteAsOperandInternal(raw_ostream &Out, const Metadata *MD,
                                   TypePrinting *TypePrinter,
                                   SlotTracker *Machine, const Module *Context,
                                   bool FromValue = false);

static void writeAtomicRMWOperation(raw_ostream &Out,
                                    AtomicRMWInst::BinOp Op) {
  switch (Op) {
  default: Out << " <unknown operation " << Op << ">"; break;
  case AtomicRMWInst::Xchg: Out << " xchg"; break;
  case AtomicRMWInst::Add:  Out << " add"; break;
  case AtomicRMWInst::Sub:  Out << " sub"; break;
  case AtomicRMWInst::And:  Out << " and"; break;
  case AtomicRMWInst::Nand: Out << " nand"; break;
  case AtomicRMWInst::Or:   Out << " or"; break;
  case AtomicRMWInst::Xor:  Out << " xor"; break;
  case AtomicRMWInst::Max:  Out << " max"; break;
  case AtomicRMWInst::Min:  Out << " min"; break;
  case AtomicRMWInst::UMax: Out << " umax"; break;
  case AtomicRMWInst::UMin: Out << " umin"; break;
  }
}

static void WriteOptimizationInfo(raw_ostream &Out, const User *U) {
  if (const FPMathOperator *FPO = dyn_cast<const FPMathOperator>(U)) {
    // 'Fast' is an abbreviation for all fast-math-flags.
    if (FPO->isFast())
      Out << " fast";
    else {
      if (FPO->hasAllowReassoc())
        Out << " reassoc";
      if (FPO->hasNoNaNs())
        Out << " nnan";
      if (FPO->hasNoInfs())
        Out << " ninf";
      if (FPO->hasNoSignedZeros())
        Out << " nsz";
      if (FPO->hasAllowReciprocal())
        Out << " arcp";
      if (FPO->hasAllowContract())
        Out << " contract";
      if (FPO->hasApproxFunc())
        Out << " afn";
    }
  }

  if (const OverflowingBinaryOperator *OBO =
        dyn_cast<OverflowingBinaryOperator>(U)) {
    if (OBO->hasNoUnsignedWrap())
      Out << " nuw";
    if (OBO->hasNoSignedWrap())
      Out << " nsw";
  } else if (const PossiblyExactOperator *Div =
               dyn_cast<PossiblyExactOperator>(U)) {
    if (Div->isExact())
      Out << " exact";
  } else if (const GEPOperator *GEP = dyn_cast<GEPOperator>(U)) {
    if (GEP->isInBounds())
      Out << " inbounds";
  }
}

static void WriteConstantInternal(raw_ostream &Out, const Constant *CV,
                                  TypePrinting &TypePrinter,
                                  SlotTracker *Machine,
                                  const Module *Context) {
  if (const ConstantInt *CI = dyn_cast<ConstantInt>(CV)) {
    if (CI->getType()->isIntegerTy(1)) {
      Out << (CI->getZExtValue() ? "true" : "false");
      return;
    }
    Out << CI->getValue();
    return;
  }

  if (const ConstantFP *CFP = dyn_cast<ConstantFP>(CV)) {
    const APFloat &APF = CFP->getValueAPF();
    if (&APF.getSemantics() == &APFloat::IEEEsingle() ||
        &APF.getSemantics() == &APFloat::IEEEdouble()) {
      // We would like to output the FP constant value in exponential notation,
      // but we cannot do this if doing so will lose precision.  Check here to
      // make sure that we only output it in exponential format if we can parse
      // the value back and get the same value.
      //
      bool ignored;
      bool isDouble = &APF.getSemantics() == &APFloat::IEEEdouble();
      bool isInf = APF.isInfinity();
      bool isNaN = APF.isNaN();
      if (!isInf && !isNaN) {
        double Val = isDouble ? APF.convertToDouble() : APF.convertToFloat();
        SmallString<128> StrVal;
        APF.toString(StrVal, 6, 0, false);
        // Check to make sure that the stringized number is not some string like
        // "Inf" or NaN, that atof will accept, but the lexer will not.  Check
        // that the string matches the "[-+]?[0-9]" regex.
        //
        assert(((StrVal[0] >= '0' && StrVal[0] <= '9') ||
                ((StrVal[0] == '-' || StrVal[0] == '+') &&
                 (StrVal[1] >= '0' && StrVal[1] <= '9'))) &&
               "[-+]?[0-9] regex does not match!");
        // Reparse stringized version!
        if (APFloat(APFloat::IEEEdouble(), StrVal).convertToDouble() == Val) {
          Out << StrVal;
          return;
        }
      }
      // Otherwise we could not reparse it to exactly the same value, so we must
      // output the string in hexadecimal format!  Note that loading and storing
      // floating point types changes the bits of NaNs on some hosts, notably
      // x86, so we must not use these types.
      static_assert(sizeof(double) == sizeof(uint64_t),
                    "assuming that double is 64 bits!");
      APFloat apf = APF;
      // Floats are represented in ASCII IR as double, convert.
      if (!isDouble)
        apf.convert(APFloat::IEEEdouble(), APFloat::rmNearestTiesToEven,
                          &ignored);
      Out << format_hex(apf.bitcastToAPInt().getZExtValue(), 0, /*Upper=*/true);
      return;
    }

    // Either half, or some form of long double.
    // These appear as a magic letter identifying the type, then a
    // fixed number of hex digits.
    Out << "0x";
    APInt API = APF.bitcastToAPInt();
    if (&APF.getSemantics() == &APFloat::x87DoubleExtended()) {
      Out << 'K';
      Out << format_hex_no_prefix(API.getHiBits(16).getZExtValue(), 4,
                                  /*Upper=*/true);
      Out << format_hex_no_prefix(API.getLoBits(64).getZExtValue(), 16,
                                  /*Upper=*/true);
      return;
    } else if (&APF.getSemantics() == &APFloat::IEEEquad()) {
      Out << 'L';
      Out << format_hex_no_prefix(API.getLoBits(64).getZExtValue(), 16,
                                  /*Upper=*/true);
      Out << format_hex_no_prefix(API.getHiBits(64).getZExtValue(), 16,
                                  /*Upper=*/true);
    } else if (&APF.getSemantics() == &APFloat::PPCDoubleDouble()) {
      Out << 'M';
      Out << format_hex_no_prefix(API.getLoBits(64).getZExtValue(), 16,
                                  /*Upper=*/true);
      Out << format_hex_no_prefix(API.getHiBits(64).getZExtValue(), 16,
                                  /*Upper=*/true);
    } else if (&APF.getSemantics() == &APFloat::IEEEhalf()) {
      Out << 'H';
      Out << format_hex_no_prefix(API.getZExtValue(), 4,
                                  /*Upper=*/true);
    } else
      llvm_unreachable("Unsupported floating point type");
    return;
  }

  if (isa<ConstantAggregateZero>(CV)) {
    Out << "zeroinitializer";
    return;
  }

  if (const BlockAddress *BA = dyn_cast<BlockAddress>(CV)) {
    Out << "blockaddress(";
    WriteAsOperandInternal(Out, BA->getFunction(), &TypePrinter, Machine,
                           Context);
    Out << ", ";
    WriteAsOperandInternal(Out, BA->getBasicBlock(), &TypePrinter, Machine,
                           Context);
    Out << ")";
    return;
  }

  if (const ConstantArray *CA = dyn_cast<ConstantArray>(CV)) {
    Type *ETy = CA->getType()->getElementType();
    Out << '[';
    TypePrinter.print(ETy, Out);
    Out << ' ';
    WriteAsOperandInternal(Out, CA->getOperand(0),
                           &TypePrinter, Machine,
                           Context);
    for (unsigned i = 1, e = CA->getNumOperands(); i != e; ++i) {
      Out << ", ";
      TypePrinter.print(ETy, Out);
      Out << ' ';
      WriteAsOperandInternal(Out, CA->getOperand(i), &TypePrinter, Machine,
                             Context);
    }
    Out << ']';
    return;
  }

  if (const ConstantDataArray *CA = dyn_cast<ConstantDataArray>(CV)) {
    // As a special case, print the array as a string if it is an array of
    // i8 with ConstantInt values.
    if (CA->isString()) {
      Out << "c\"";
      PrintEscapedString(CA->getAsString(), Out);
      Out << '"';
      return;
    }

    Type *ETy = CA->getType()->getElementType();
    Out << '[';
    TypePrinter.print(ETy, Out);
    Out << ' ';
    WriteAsOperandInternal(Out, CA->getElementAsConstant(0),
                           &TypePrinter, Machine,
                           Context);
    for (unsigned i = 1, e = CA->getNumElements(); i != e; ++i) {
      Out << ", ";
      TypePrinter.print(ETy, Out);
      Out << ' ';
      WriteAsOperandInternal(Out, CA->getElementAsConstant(i), &TypePrinter,
                             Machine, Context);
    }
    Out << ']';
    return;
  }

  if (const ConstantStruct *CS = dyn_cast<ConstantStruct>(CV)) {
    if (CS->getType()->isPacked())
      Out << '<';
    Out << '{';
    unsigned N = CS->getNumOperands();
    if (N) {
      Out << ' ';
      TypePrinter.print(CS->getOperand(0)->getType(), Out);
      Out << ' ';

      WriteAsOperandInternal(Out, CS->getOperand(0), &TypePrinter, Machine,
                             Context);

      for (unsigned i = 1; i < N; i++) {
        Out << ", ";
        TypePrinter.print(CS->getOperand(i)->getType(), Out);
        Out << ' ';

        WriteAsOperandInternal(Out, CS->getOperand(i), &TypePrinter, Machine,
                               Context);
      }
      Out << ' ';
    }

    Out << '}';
    if (CS->getType()->isPacked())
      Out << '>';
    return;
  }

  if (isa<ConstantVector>(CV) || isa<ConstantDataVector>(CV)) {
    Type *ETy = CV->getType()->getVectorElementType();
    Out << '<';
    TypePrinter.print(ETy, Out);
    Out << ' ';
    WriteAsOperandInternal(Out, CV->getAggregateElement(0U), &TypePrinter,
                           Machine, Context);
    for (unsigned i = 1, e = CV->getType()->getVectorNumElements(); i != e;++i){
      Out << ", ";
      TypePrinter.print(ETy, Out);
      Out << ' ';
      WriteAsOperandInternal(Out, CV->getAggregateElement(i), &TypePrinter,
                             Machine, Context);
    }
    Out << '>';
    return;
  }

  if (isa<ConstantPointerNull>(CV)) {
    Out << "null";
    return;
  }

  if (isa<ConstantTokenNone>(CV)) {
    Out << "none";
    return;
  }

  if (isa<UndefValue>(CV)) {
    Out << "undef";
    return;
  }

  if (const ConstantExpr *CE = dyn_cast<ConstantExpr>(CV)) {
    Out << CE->getOpcodeName();
    WriteOptimizationInfo(Out, CE);
    if (CE->isCompare())
      Out << ' ' << CmpInst::getPredicateName(
                        static_cast<CmpInst::Predicate>(CE->getPredicate()));
    Out << " (";

    Optional<unsigned> InRangeOp;
    if (const GEPOperator *GEP = dyn_cast<GEPOperator>(CE)) {
      TypePrinter.print(GEP->getSourceElementType(), Out);
      Out << ", ";
      InRangeOp = GEP->getInRangeIndex();
      if (InRangeOp)
        ++*InRangeOp;
    }

    for (User::const_op_iterator OI=CE->op_begin(); OI != CE->op_end(); ++OI) {
      if (InRangeOp && unsigned(OI - CE->op_begin()) == *InRangeOp)
        Out << "inrange ";
      TypePrinter.print((*OI)->getType(), Out);
      Out << ' ';
      WriteAsOperandInternal(Out, *OI, &TypePrinter, Machine, Context);
      if (OI+1 != CE->op_end())
        Out << ", ";
    }

    if (CE->hasIndices()) {
      ArrayRef<unsigned> Indices = CE->getIndices();
      for (unsigned i = 0, e = Indices.size(); i != e; ++i)
        Out << ", " << Indices[i];
    }

    if (CE->isCast()) {
      Out << " to ";
      TypePrinter.print(CE->getType(), Out);
    }

    Out << ')';
    return;
  }

  Out << "<placeholder or erroneous Constant>";
}

static void writeMDTuple(raw_ostream &Out, const MDTuple *Node,
                         TypePrinting *TypePrinter, SlotTracker *Machine,
                         const Module *Context) {
  Out << "!{";
  for (unsigned mi = 0, me = Node->getNumOperands(); mi != me; ++mi) {
    const Metadata *MD = Node->getOperand(mi);
    if (!MD)
      Out << "null";
    else if (auto *MDV = dyn_cast<ValueAsMetadata>(MD)) {
      Value *V = MDV->getValue();
      TypePrinter->print(V->getType(), Out);
      Out << ' ';
      WriteAsOperandInternal(Out, V, TypePrinter, Machine, Context);
    } else {
      WriteAsOperandInternal(Out, MD, TypePrinter, Machine, Context);
    }
    if (mi + 1 != me)
      Out << ", ";
  }

  Out << "}";
}

namespace {

struct FieldSeparator {
  bool Skip = true;
  const char *Sep;

  FieldSeparator(const char *Sep = ", ") : Sep(Sep) {}
};

raw_ostream &operator<<(raw_ostream &OS, FieldSeparator &FS) {
  if (FS.Skip) {
    FS.Skip = false;
    return OS;
  }
  return OS << FS.Sep;
}

struct MDFieldPrinter {
  raw_ostream &Out;
  FieldSeparator FS;
  TypePrinting *TypePrinter = nullptr;
  SlotTracker *Machine = nullptr;
  const Module *Context = nullptr;

  explicit MDFieldPrinter(raw_ostream &Out) : Out(Out) {}
  MDFieldPrinter(raw_ostream &Out, TypePrinting *TypePrinter,
                 SlotTracker *Machine, const Module *Context)
      : Out(Out), TypePrinter(TypePrinter), Machine(Machine), Context(Context) {
  }

  void printTag(const DINode *N);
  void printMacinfoType(const DIMacroNode *N);
  void printChecksum(const DIFile::ChecksumInfo<StringRef> &N);
  void printString(StringRef Name, StringRef Value,
                   bool ShouldSkipEmpty = true);
  void printMetadata(StringRef Name, const Metadata *MD,
                     bool ShouldSkipNull = true);
  template <class IntTy>
  void printInt(StringRef Name, IntTy Int, bool ShouldSkipZero = true);
  void printBool(StringRef Name, bool Value, Optional<bool> Default = None);
  void printDIFlags(StringRef Name, DINode::DIFlags Flags);
  template <class IntTy, class Stringifier>
  void printDwarfEnum(StringRef Name, IntTy Value, Stringifier toString,
                      bool ShouldSkipZero = true);
  void printEmissionKind(StringRef Name, DICompileUnit::DebugEmissionKind EK);
};

} // end anonymous namespace

void MDFieldPrinter::printTag(const DINode *N) {
  Out << FS << "tag: ";
  auto Tag = dwarf::TagString(N->getTag());
  if (!Tag.empty())
    Out << Tag;
  else
    Out << N->getTag();
}

void MDFieldPrinter::printMacinfoType(const DIMacroNode *N) {
  Out << FS << "type: ";
  auto Type = dwarf::MacinfoString(N->getMacinfoType());
  if (!Type.empty())
    Out << Type;
  else
    Out << N->getMacinfoType();
}

void MDFieldPrinter::printChecksum(
    const DIFile::ChecksumInfo<StringRef> &Checksum) {
  Out << FS << "checksumkind: " << Checksum.getKindAsString();
  printString("checksum", Checksum.Value, /* ShouldSkipEmpty */ false);
}

void MDFieldPrinter::printString(StringRef Name, StringRef Value,
                                 bool ShouldSkipEmpty) {
  if (ShouldSkipEmpty && Value.empty())
    return;

  Out << FS << Name << ": \"";
  PrintEscapedString(Value, Out);
  Out << "\"";
}

static void writeMetadataAsOperand(raw_ostream &Out, const Metadata *MD,
                                   TypePrinting *TypePrinter,
                                   SlotTracker *Machine,
                                   const Module *Context) {
  if (!MD) {
    Out << "null";
    return;
  }
  WriteAsOperandInternal(Out, MD, TypePrinter, Machine, Context);
}

void MDFieldPrinter::printMetadata(StringRef Name, const Metadata *MD,
                                   bool ShouldSkipNull) {
  if (ShouldSkipNull && !MD)
    return;

  Out << FS << Name << ": ";
  writeMetadataAsOperand(Out, MD, TypePrinter, Machine, Context);
}

template <class IntTy>
void MDFieldPrinter::printInt(StringRef Name, IntTy Int, bool ShouldSkipZero) {
  if (ShouldSkipZero && !Int)
    return;

  Out << FS << Name << ": " << Int;
}

void MDFieldPrinter::printBool(StringRef Name, bool Value,
                               Optional<bool> Default) {
  if (Default && Value == *Default)
    return;
  Out << FS << Name << ": " << (Value ? "true" : "false");
}

void MDFieldPrinter::printDIFlags(StringRef Name, DINode::DIFlags Flags) {
  if (!Flags)
    return;

  Out << FS << Name << ": ";

  SmallVector<DINode::DIFlags, 8> SplitFlags;
  auto Extra = DINode::splitFlags(Flags, SplitFlags);

  FieldSeparator FlagsFS(" | ");
  for (auto F : SplitFlags) {
    auto StringF = DINode::getFlagString(F);
    assert(!StringF.empty() && "Expected valid flag");
    Out << FlagsFS << StringF;
  }
  if (Extra || SplitFlags.empty())
    Out << FlagsFS << Extra;
}

void MDFieldPrinter::printEmissionKind(StringRef Name,
                                       DICompileUnit::DebugEmissionKind EK) {
  Out << FS << Name << ": " << DICompileUnit::EmissionKindString(EK);
}

template <class IntTy, class Stringifier>
void MDFieldPrinter::printDwarfEnum(StringRef Name, IntTy Value,
                                    Stringifier toString, bool ShouldSkipZero) {
  if (!Value)
    return;

  Out << FS << Name << ": ";
  auto S = toString(Value);
  if (!S.empty())
    Out << S;
  else
    Out << Value;
}

static void writeGenericDINode(raw_ostream &Out, const GenericDINode *N,
                               TypePrinting *TypePrinter, SlotTracker *Machine,
                               const Module *Context) {
  Out << "!GenericDINode(";
  MDFieldPrinter Printer(Out, TypePrinter, Machine, Context);
  Printer.printTag(N);
  Printer.printString("header", N->getHeader());
  if (N->getNumDwarfOperands()) {
    Out << Printer.FS << "operands: {";
    FieldSeparator IFS;
    for (auto &I : N->dwarf_operands()) {
      Out << IFS;
      writeMetadataAsOperand(Out, I, TypePrinter, Machine, Context);
    }
    Out << "}";
  }
  Out << ")";
}

static void writeDILocation(raw_ostream &Out, const DILocation *DL,
                            TypePrinting *TypePrinter, SlotTracker *Machine,
                            const Module *Context) {
  Out << "!DILocation(";
  MDFieldPrinter Printer(Out, TypePrinter, Machine, Context);
  // Always output the line, since 0 is a relevant and important value for it.
  Printer.printInt("line", DL->getLine(), /* ShouldSkipZero */ false);
  Printer.printInt("column", DL->getColumn());
  Printer.printMetadata("scope", DL->getRawScope(), /* ShouldSkipNull */ false);
  Printer.printMetadata("inlinedAt", DL->getRawInlinedAt());
  Out << ")";
}

static void writeDISubrange(raw_ostream &Out, const DISubrange *N,
                            TypePrinting *TypePrinter, SlotTracker *Machine,
                            const Module *Context) {
  Out << "!DISubrange(";
  MDFieldPrinter Printer(Out, TypePrinter, Machine, Context);
  if (auto *CE = N->getCount().dyn_cast<ConstantInt*>())
    Printer.printInt("count", CE->getSExtValue(), /* ShouldSkipZero */ false);
  else
    Printer.printMetadata("count", N->getCount().dyn_cast<DIVariable*>(),
                          /*ShouldSkipNull */ false);
  Printer.printInt("lowerBound", N->getLowerBound());
  Out << ")";
}

static void writeDIEnumerator(raw_ostream &Out, const DIEnumerator *N,
                              TypePrinting *, SlotTracker *, const Module *) {
  Out << "!DIEnumerator(";
  MDFieldPrinter Printer(Out);
  Printer.printString("name", N->getName(), /* ShouldSkipEmpty */ false);
  if (N->isUnsigned()) {
    auto Value = static_cast<uint64_t>(N->getValue());
    Printer.printInt("value", Value, /* ShouldSkipZero */ false);
    Printer.printBool("isUnsigned", true);
  } else {
    Printer.printInt("value", N->getValue(), /* ShouldSkipZero */ false);
  }
  Out << ")";
}

static void writeDIBasicType(raw_ostream &Out, const DIBasicType *N,
                             TypePrinting *, SlotTracker *, const Module *) {
  Out << "!DIBasicType(";
  MDFieldPrinter Printer(Out);
  if (N->getTag() != dwarf::DW_TAG_base_type)
    Printer.printTag(N);
  Printer.printString("name", N->getName());
  Printer.printInt("size", N->getSizeInBits());
  Printer.printInt("align", N->getAlignInBits());
  Printer.printDwarfEnum("encoding", N->getEncoding(),
                         dwarf::AttributeEncodingString);
  Out << ")";
}

static void writeDIDerivedType(raw_ostream &Out, const DIDerivedType *N,
                               TypePrinting *TypePrinter, SlotTracker *Machine,
                               const Module *Context) {
  Out << "!DIDerivedType(";
  MDFieldPrinter Printer(Out, TypePrinter, Machine, Context);
  Printer.printTag(N);
  Printer.printString("name", N->getName());
  Printer.printMetadata("scope", N->getRawScope());
  Printer.printMetadata("file", N->getRawFile());
  Printer.printInt("line", N->getLine());
  Printer.printMetadata("baseType", N->getRawBaseType(),
                        /* ShouldSkipNull */ false);
  Printer.printInt("size", N->getSizeInBits());
  Printer.printInt("align", N->getAlignInBits());
  Printer.printInt("offset", N->getOffsetInBits());
  Printer.printDIFlags("flags", N->getFlags());
  Printer.printMetadata("extraData", N->getRawExtraData());
  if (const auto &DWARFAddressSpace = N->getDWARFAddressSpace())
    Printer.printInt("dwarfAddressSpace", *DWARFAddressSpace,
                     /* ShouldSkipZero */ false);
  Out << ")";
}

static void writeDICompositeType(raw_ostream &Out, const DICompositeType *N,
                                 TypePrinting *TypePrinter,
                                 SlotTracker *Machine, const Module *Context) {
  Out << "!DICompositeType(";
  MDFieldPrinter Printer(Out, TypePrinter, Machine, Context);
  Printer.printTag(N);
  Printer.printString("name", N->getName());
  Printer.printMetadata("scope", N->getRawScope());
  Printer.printMetadata("file", N->getRawFile());
  Printer.printInt("line", N->getLine());
  Printer.printMetadata("baseType", N->getRawBaseType());
  Printer.printInt("size", N->getSizeInBits());
  Printer.printInt("align", N->getAlignInBits());
  Printer.printInt("offset", N->getOffsetInBits());
  Printer.printDIFlags("flags", N->getFlags());
  Printer.printMetadata("elements", N->getRawElements());
  Printer.printDwarfEnum("runtimeLang", N->getRuntimeLang(),
                         dwarf::LanguageString);
  Printer.printMetadata("vtableHolder", N->getRawVTableHolder());
  Printer.printMetadata("templateParams", N->getRawTemplateParams());
  Printer.printString("identifier", N->getIdentifier());
  Printer.printMetadata("discriminator", N->getRawDiscriminator());
  Out << ")";
}

static void writeDISubroutineType(raw_ostream &Out, const DISubroutineType *N,
                                  TypePrinting *TypePrinter,
                                  SlotTracker *Machine, const Module *Context) {
  Out << "!DISubroutineType(";
  MDFieldPrinter Printer(Out, TypePrinter, Machine, Context);
  Printer.printDIFlags("flags", N->getFlags());
  Printer.printDwarfEnum("cc", N->getCC(), dwarf::ConventionString);
  Printer.printMetadata("types", N->getRawTypeArray(),
                        /* ShouldSkipNull */ false);
  Out << ")";
}

static void writeDIFile(raw_ostream &Out, const DIFile *N, TypePrinting *,
                        SlotTracker *, const Module *) {
  Out << "!DIFile(";
  MDFieldPrinter Printer(Out);
  Printer.printString("filename", N->getFilename(),
                      /* ShouldSkipEmpty */ false);
  Printer.printString("directory", N->getDirectory(),
                      /* ShouldSkipEmpty */ false);
  // Print all values for checksum together, or not at all.
  if (N->getChecksum())
    Printer.printChecksum(*N->getChecksum());
  Printer.printString("source", N->getSource().getValueOr(StringRef()),
                      /* ShouldSkipEmpty */ true);
  Out << ")";
}

static void writeDICompileUnit(raw_ostream &Out, const DICompileUnit *N,
                               TypePrinting *TypePrinter, SlotTracker *Machine,
                               const Module *Context) {
  Out << "!DICompileUnit(";
  MDFieldPrinter Printer(Out, TypePrinter, Machine, Context);
  Printer.printDwarfEnum("language", N->getSourceLanguage(),
                         dwarf::LanguageString, /* ShouldSkipZero */ false);
  Printer.printMetadata("file", N->getRawFile(), /* ShouldSkipNull */ false);
  Printer.printString("producer", N->getProducer());
  Printer.printBool("isOptimized", N->isOptimized());
  Printer.printString("flags", N->getFlags());
  Printer.printInt("runtimeVersion", N->getRuntimeVersion(),
                   /* ShouldSkipZero */ false);
  Printer.printString("splitDebugFilename", N->getSplitDebugFilename());
  Printer.printEmissionKind("emissionKind", N->getEmissionKind());
  Printer.printMetadata("enums", N->getRawEnumTypes());
  Printer.printMetadata("retainedTypes", N->getRawRetainedTypes());
  Printer.printMetadata("globals", N->getRawGlobalVariables());
  Printer.printMetadata("imports", N->getRawImportedEntities());
  Printer.printMetadata("macros", N->getRawMacros());
  Printer.printInt("dwoId", N->getDWOId());
  Printer.printBool("splitDebugInlining", N->getSplitDebugInlining(), true);
  Printer.printBool("debugInfoForProfiling", N->getDebugInfoForProfiling(),
                    false);
  Printer.printBool("gnuPubnames", N->getGnuPubnames(), false);
  Out << ")";
}

static void writeDISubprogram(raw_ostream &Out, const DISubprogram *N,
                              TypePrinting *TypePrinter, SlotTracker *Machine,
                              const Module *Context) {
  Out << "!DISubprogram(";
  MDFieldPrinter Printer(Out, TypePrinter, Machine, Context);
  Printer.printString("name", N->getName());
  Printer.printString("linkageName", N->getLinkageName());
  Printer.printMetadata("scope", N->getRawScope(), /* ShouldSkipNull */ false);
  Printer.printMetadata("file", N->getRawFile());
  Printer.printInt("line", N->getLine());
  Printer.printMetadata("type", N->getRawType());
  Printer.printBool("isLocal", N->isLocalToUnit());
  Printer.printBool("isDefinition", N->isDefinition());
  Printer.printInt("scopeLine", N->getScopeLine());
  Printer.printMetadata("containingType", N->getRawContainingType());
  Printer.printDwarfEnum("virtuality", N->getVirtuality(),
                         dwarf::VirtualityString);
  if (N->getVirtuality() != dwarf::DW_VIRTUALITY_none ||
      N->getVirtualIndex() != 0)
    Printer.printInt("virtualIndex", N->getVirtualIndex(), false);
  Printer.printInt("thisAdjustment", N->getThisAdjustment());
  Printer.printDIFlags("flags", N->getFlags());
  Printer.printBool("isOptimized", N->isOptimized());
  Printer.printMetadata("unit", N->getRawUnit());
  Printer.printMetadata("templateParams", N->getRawTemplateParams());
  Printer.printMetadata("declaration", N->getRawDeclaration());
  Printer.printMetadata("retainedNodes", N->getRawRetainedNodes());
  Printer.printMetadata("thrownTypes", N->getRawThrownTypes());
  Out << ")";
}

static void writeDILexicalBlock(raw_ostream &Out, const DILexicalBlock *N,
                                TypePrinting *TypePrinter, SlotTracker *Machine,
                                const Module *Context) {
  Out << "!DILexicalBlock(";
  MDFieldPrinter Printer(Out, TypePrinter, Machine, Context);
  Printer.printMetadata("scope", N->getRawScope(), /* ShouldSkipNull */ false);
  Printer.printMetadata("file", N->getRawFile());
  Printer.printInt("line", N->getLine());
  Printer.printInt("column", N->getColumn());
  Out << ")";
}

static void writeDILexicalBlockFile(raw_ostream &Out,
                                    const DILexicalBlockFile *N,
                                    TypePrinting *TypePrinter,
                                    SlotTracker *Machine,
                                    const Module *Context) {
  Out << "!DILexicalBlockFile(";
  MDFieldPrinter Printer(Out, TypePrinter, Machine, Context);
  Printer.printMetadata("scope", N->getRawScope(), /* ShouldSkipNull */ false);
  Printer.printMetadata("file", N->getRawFile());
  Printer.printInt("discriminator", N->getDiscriminator(),
                   /* ShouldSkipZero */ false);
  Out << ")";
}

static void writeDINamespace(raw_ostream &Out, const DINamespace *N,
                             TypePrinting *TypePrinter, SlotTracker *Machine,
                             const Module *Context) {
  Out << "!DINamespace(";
  MDFieldPrinter Printer(Out, TypePrinter, Machine, Context);
  Printer.printString("name", N->getName());
  Printer.printMetadata("scope", N->getRawScope(), /* ShouldSkipNull */ false);
  Printer.printBool("exportSymbols", N->getExportSymbols(), false);
  Out << ")";
}

static void writeDIMacro(raw_ostream &Out, const DIMacro *N,
                         TypePrinting *TypePrinter, SlotTracker *Machine,
                         const Module *Context) {
  Out << "!DIMacro(";
  MDFieldPrinter Printer(Out, TypePrinter, Machine, Context);
  Printer.printMacinfoType(N);
  Printer.printInt("line", N->getLine());
  Printer.printString("name", N->getName());
  Printer.printString("value", N->getValue());
  Out << ")";
}

static void writeDIMacroFile(raw_ostream &Out, const DIMacroFile *N,
                             TypePrinting *TypePrinter, SlotTracker *Machine,
                             const Module *Context) {
  Out << "!DIMacroFile(";
  MDFieldPrinter Printer(Out, TypePrinter, Machine, Context);
  Printer.printInt("line", N->getLine());
  Printer.printMetadata("file", N->getRawFile(), /* ShouldSkipNull */ false);
  Printer.printMetadata("nodes", N->getRawElements());
  Out << ")";
}

static void writeDIModule(raw_ostream &Out, const DIModule *N,
                          TypePrinting *TypePrinter, SlotTracker *Machine,
                          const Module *Context) {
  Out << "!DIModule(";
  MDFieldPrinter Printer(Out, TypePrinter, Machine, Context);
  Printer.printMetadata("scope", N->getRawScope(), /* ShouldSkipNull */ false);
  Printer.printString("name", N->getName());
  Printer.printString("configMacros", N->getConfigurationMacros());
  Printer.printString("includePath", N->getIncludePath());
  Printer.printString("isysroot", N->getISysRoot());
  Out << ")";
}


static void writeDITemplateTypeParameter(raw_ostream &Out,
                                         const DITemplateTypeParameter *N,
                                         TypePrinting *TypePrinter,
                                         SlotTracker *Machine,
                                         const Module *Context) {
  Out << "!DITemplateTypeParameter(";
  MDFieldPrinter Printer(Out, TypePrinter, Machine, Context);
  Printer.printString("name", N->getName());
  Printer.printMetadata("type", N->getRawType(), /* ShouldSkipNull */ false);
  Out << ")";
}

static void writeDITemplateValueParameter(raw_ostream &Out,
                                          const DITemplateValueParameter *N,
                                          TypePrinting *TypePrinter,
                                          SlotTracker *Machine,
                                          const Module *Context) {
  Out << "!DITemplateValueParameter(";
  MDFieldPrinter Printer(Out, TypePrinter, Machine, Context);
  if (N->getTag() != dwarf::DW_TAG_template_value_parameter)
    Printer.printTag(N);
  Printer.printString("name", N->getName());
  Printer.printMetadata("type", N->getRawType());
  Printer.printMetadata("value", N->getValue(), /* ShouldSkipNull */ false);
  Out << ")";
}

static void writeDIGlobalVariable(raw_ostream &Out, const DIGlobalVariable *N,
                                  TypePrinting *TypePrinter,
                                  SlotTracker *Machine, const Module *Context) {
  Out << "!DIGlobalVariable(";
  MDFieldPrinter Printer(Out, TypePrinter, Machine, Context);
  Printer.printString("name", N->getName());
  Printer.printString("linkageName", N->getLinkageName());
  Printer.printMetadata("scope", N->getRawScope(), /* ShouldSkipNull */ false);
  Printer.printMetadata("file", N->getRawFile());
  Printer.printInt("line", N->getLine());
  Printer.printMetadata("type", N->getRawType());
  Printer.printBool("isLocal", N->isLocalToUnit());
  Printer.printBool("isDefinition", N->isDefinition());
  Printer.printMetadata("declaration", N->getRawStaticDataMemberDeclaration());
  Printer.printInt("align", N->getAlignInBits());
  Out << ")";
}

static void writeDILocalVariable(raw_ostream &Out, const DILocalVariable *N,
                                 TypePrinting *TypePrinter,
                                 SlotTracker *Machine, const Module *Context) {
  Out << "!DILocalVariable(";
  MDFieldPrinter Printer(Out, TypePrinter, Machine, Context);
  Printer.printString("name", N->getName());
  Printer.printInt("arg", N->getArg());
  Printer.printMetadata("scope", N->getRawScope(), /* ShouldSkipNull */ false);
  Printer.printMetadata("file", N->getRawFile());
  Printer.printInt("line", N->getLine());
  Printer.printMetadata("type", N->getRawType());
  Printer.printDIFlags("flags", N->getFlags());
  Printer.printInt("align", N->getAlignInBits());
  Out << ")";
}

static void writeDILabel(raw_ostream &Out, const DILabel *N,
                         TypePrinting *TypePrinter,
                         SlotTracker *Machine, const Module *Context) {
  Out << "!DILabel(";
  MDFieldPrinter Printer(Out, TypePrinter, Machine, Context);
  Printer.printMetadata("scope", N->getRawScope(), /* ShouldSkipNull */ false);
  Printer.printString("name", N->getName());
  Printer.printMetadata("file", N->getRawFile());
  Printer.printInt("line", N->getLine());
  Out << ")";
}

static void writeDIExpression(raw_ostream &Out, const DIExpression *N,
                              TypePrinting *TypePrinter, SlotTracker *Machine,
                              const Module *Context) {
  Out << "!DIExpression(";
  FieldSeparator FS;
  if (N->isValid()) {
    for (auto I = N->expr_op_begin(), E = N->expr_op_end(); I != E; ++I) {
      auto OpStr = dwarf::OperationEncodingString(I->getOp());
      assert(!OpStr.empty() && "Expected valid opcode");

      Out << FS << OpStr;
      for (unsigned A = 0, AE = I->getNumArgs(); A != AE; ++A)
        Out << FS << I->getArg(A);
    }
  } else {
    for (const auto &I : N->getElements())
      Out << FS << I;
  }
  Out << ")";
}

static void writeDIGlobalVariableExpression(raw_ostream &Out,
                                            const DIGlobalVariableExpression *N,
                                            TypePrinting *TypePrinter,
                                            SlotTracker *Machine,
                                            const Module *Context) {
  Out << "!DIGlobalVariableExpression(";
  MDFieldPrinter Printer(Out, TypePrinter, Machine, Context);
  Printer.printMetadata("var", N->getVariable());
  Printer.printMetadata("expr", N->getExpression());
  Out << ")";
}

static void writeDIObjCProperty(raw_ostream &Out, const DIObjCProperty *N,
                                TypePrinting *TypePrinter, SlotTracker *Machine,
                                const Module *Context) {
  Out << "!DIObjCProperty(";
  MDFieldPrinter Printer(Out, TypePrinter, Machine, Context);
  Printer.printString("name", N->getName());
  Printer.printMetadata("file", N->getRawFile());
  Printer.printInt("line", N->getLine());
  Printer.printString("setter", N->getSetterName());
  Printer.printString("getter", N->getGetterName());
  Printer.printInt("attributes", N->getAttributes());
  Printer.printMetadata("type", N->getRawType());
  Out << ")";
}

static void writeDIImportedEntity(raw_ostream &Out, const DIImportedEntity *N,
                                  TypePrinting *TypePrinter,
                                  SlotTracker *Machine, const Module *Context) {
  Out << "!DIImportedEntity(";
  MDFieldPrinter Printer(Out, TypePrinter, Machine, Context);
  Printer.printTag(N);
  Printer.printString("name", N->getName());
  Printer.printMetadata("scope", N->getRawScope(), /* ShouldSkipNull */ false);
  Printer.printMetadata("entity", N->getRawEntity());
  Printer.printMetadata("file", N->getRawFile());
  Printer.printInt("line", N->getLine());
  Out << ")";
}

static void WriteMDNodeBodyInternal(raw_ostream &Out, const MDNode *Node,
                                    TypePrinting *TypePrinter,
                                    SlotTracker *Machine,
                                    const Module *Context) {
  if (Node->isDistinct())
    Out << "distinct ";
  else if (Node->isTemporary())
    Out << "<temporary!> "; // Handle broken code.

  switch (Node->getMetadataID()) {
  default:
    llvm_unreachable("Expected uniquable MDNode");
#define HANDLE_MDNODE_LEAF(CLASS)                                              \
  case Metadata::CLASS##Kind:                                                  \
    write##CLASS(Out, cast<CLASS>(Node), TypePrinter, Machine, Context);       \
    break;
#include "llvm/IR/Metadata.def"
  }
}

// Full implementation of printing a Value as an operand with support for
// TypePrinting, etc.
static void WriteAsOperandInternal(raw_ostream &Out, const Value *V,
                                   TypePrinting *TypePrinter,
                                   SlotTracker *Machine,
                                   const Module *Context) {
  if (V->hasName()) {
    PrintLLVMName(Out, V);
    return;
  }

  const Constant *CV = dyn_cast<Constant>(V);
  if (CV && !isa<GlobalValue>(CV)) {
    assert(TypePrinter && "Constants require TypePrinting!");
    WriteConstantInternal(Out, CV, *TypePrinter, Machine, Context);
    return;
  }

  if (const InlineAsm *IA = dyn_cast<InlineAsm>(V)) {
    Out << "asm ";
    if (IA->hasSideEffects())
      Out << "sideeffect ";
    if (IA->isAlignStack())
      Out << "alignstack ";
    // We don't emit the AD_ATT dialect as it's the assumed default.
    if (IA->getDialect() == InlineAsm::AD_Intel)
      Out << "inteldialect ";
    Out << '"';
    PrintEscapedString(IA->getAsmString(), Out);
    Out << "\", \"";
    PrintEscapedString(IA->getConstraintString(), Out);
    Out << '"';
    return;
  }

  if (auto *MD = dyn_cast<MetadataAsValue>(V)) {
    WriteAsOperandInternal(Out, MD->getMetadata(), TypePrinter, Machine,
                           Context, /* FromValue */ true);
    return;
  }

  char Prefix = '%';
  int Slot;
  // If we have a SlotTracker, use it.
  if (Machine) {
    if (const GlobalValue *GV = dyn_cast<GlobalValue>(V)) {
      Slot = Machine->getGlobalSlot(GV);
      Prefix = '@';
    } else {
      Slot = Machine->getLocalSlot(V);

      // If the local value didn't succeed, then we may be referring to a value
      // from a different function.  Translate it, as this can happen when using
      // address of blocks.
      if (Slot == -1)
        if ((Machine = createSlotTracker(V))) {
          Slot = Machine->getLocalSlot(V);
          delete Machine;
        }
    }
  } else if ((Machine = createSlotTracker(V))) {
    // Otherwise, create one to get the # and then destroy it.
    if (const GlobalValue *GV = dyn_cast<GlobalValue>(V)) {
      Slot = Machine->getGlobalSlot(GV);
      Prefix = '@';
    } else {
      Slot = Machine->getLocalSlot(V);
    }
    delete Machine;
    Machine = nullptr;
  } else {
    Slot = -1;
  }

  if (Slot != -1)
    Out << Prefix << Slot;
  else
    Out << "<badref>";
}

static void WriteAsOperandInternal(raw_ostream &Out, const Metadata *MD,
                                   TypePrinting *TypePrinter,
                                   SlotTracker *Machine, const Module *Context,
                                   bool FromValue) {
  // Write DIExpressions inline when used as a value. Improves readability of
  // debug info intrinsics.
  if (const DIExpression *Expr = dyn_cast<DIExpression>(MD)) {
    writeDIExpression(Out, Expr, TypePrinter, Machine, Context);
    return;
  }

  if (const MDNode *N = dyn_cast<MDNode>(MD)) {
    std::unique_ptr<SlotTracker> MachineStorage;
    if (!Machine) {
      MachineStorage = make_unique<SlotTracker>(Context);
      Machine = MachineStorage.get();
    }
    int Slot = Machine->getMetadataSlot(N);
    if (Slot == -1)
      // Give the pointer value instead of "badref", since this comes up all
      // the time when debugging.
      Out << "<" << N << ">";
    else
      Out << '!' << Slot;
    return;
  }

  if (const MDString *MDS = dyn_cast<MDString>(MD)) {
    Out << "!\"";
    PrintEscapedString(MDS->getString(), Out);
    Out << '"';
    return;
  }

  auto *V = cast<ValueAsMetadata>(MD);
  assert(TypePrinter && "TypePrinter required for metadata values");
  assert((FromValue || !isa<LocalAsMetadata>(V)) &&
         "Unexpected function-local metadata outside of value argument");

  TypePrinter->print(V->getValue()->getType(), Out);
  Out << ' ';
  WriteAsOperandInternal(Out, V->getValue(), TypePrinter, Machine, Context);
}

namespace {

class AssemblyWriter {
  formatted_raw_ostream &Out;
  const Module *TheModule = nullptr;
  const ModuleSummaryIndex *TheIndex = nullptr;
  std::unique_ptr<SlotTracker> SlotTrackerStorage;
  SlotTracker &Machine;
  TypePrinting TypePrinter;
  AssemblyAnnotationWriter *AnnotationWriter = nullptr;
  SetVector<const Comdat *> Comdats;
  bool IsForDebug;
  bool ShouldPreserveUseListOrder;
  UseListOrderStack UseListOrders;
  SmallVector<StringRef, 8> MDNames;
  /// Synchronization scope names registered with LLVMContext.
  SmallVector<StringRef, 8> SSNs;
  DenseMap<const GlobalValueSummary *, GlobalValue::GUID> SummaryToGUIDMap;

public:
  /// Construct an AssemblyWriter with an external SlotTracker
  AssemblyWriter(formatted_raw_ostream &o, SlotTracker &Mac, const Module *M,
                 AssemblyAnnotationWriter *AAW, bool IsForDebug,
                 bool ShouldPreserveUseListOrder = false);

  AssemblyWriter(formatted_raw_ostream &o, SlotTracker &Mac,
                 const ModuleSummaryIndex *Index, bool IsForDebug);

  void printMDNodeBody(const MDNode *MD);
  void printNamedMDNode(const NamedMDNode *NMD);

  void printModule(const Module *M);

  void writeOperand(const Value *Op, bool PrintType);
  void writeParamOperand(const Value *Operand, AttributeSet Attrs);
  void writeOperandBundles(ImmutableCallSite CS);
  void writeSyncScope(const LLVMContext &Context,
                      SyncScope::ID SSID);
  void writeAtomic(const LLVMContext &Context,
                   AtomicOrdering Ordering,
                   SyncScope::ID SSID);
  void writeAtomicCmpXchg(const LLVMContext &Context,
                          AtomicOrdering SuccessOrdering,
                          AtomicOrdering FailureOrdering,
                          SyncScope::ID SSID);

  void writeAllMDNodes();
  void writeMDNode(unsigned Slot, const MDNode *Node);
  void writeAllAttributeGroups();

  void printTypeIdentities();
  void printGlobal(const GlobalVariable *GV);
  void printIndirectSymbol(const GlobalIndirectSymbol *GIS);
  void printComdat(const Comdat *C);
  void printFunction(const Function *F);
  void printArgument(const Argument *FA, AttributeSet Attrs);
  void printBasicBlock(const BasicBlock *BB);
  void printInstructionLine(const Instruction &I);
  void printInstruction(const Instruction &I);

  void printUseListOrder(const UseListOrder &Order);
  void printUseLists(const Function *F);

  void printModuleSummaryIndex();
  void printSummaryInfo(unsigned Slot, const ValueInfo &VI);
  void printSummary(const GlobalValueSummary &Summary);
  void printAliasSummary(const AliasSummary *AS);
  void printGlobalVarSummary(const GlobalVarSummary *GS);
  void printFunctionSummary(const FunctionSummary *FS);
  void printTypeIdSummary(const TypeIdSummary &TIS);
  void printTypeTestResolution(const TypeTestResolution &TTRes);
  void printArgs(const std::vector<uint64_t> &Args);
  void printWPDRes(const WholeProgramDevirtResolution &WPDRes);
  void printTypeIdInfo(const FunctionSummary::TypeIdInfo &TIDInfo);
  void printVFuncId(const FunctionSummary::VFuncId VFId);
  void
  printNonConstVCalls(const std::vector<FunctionSummary::VFuncId> VCallList,
                      const char *Tag);
  void
  printConstVCalls(const std::vector<FunctionSummary::ConstVCall> VCallList,
                   const char *Tag);

private:
  /// Print out metadata attachments.
  void printMetadataAttachments(
      const SmallVectorImpl<std::pair<unsigned, MDNode *>> &MDs,
      StringRef Separator);

  // printInfoComment - Print a little comment after the instruction indicating
  // which slot it occupies.
  void printInfoComment(const Value &V);

  // printGCRelocateComment - print comment after call to the gc.relocate
  // intrinsic indicating base and derived pointer names.
  void printGCRelocateComment(const GCRelocateInst &Relocate);
};

} // end anonymous namespace

AssemblyWriter::AssemblyWriter(formatted_raw_ostream &o, SlotTracker &Mac,
                               const Module *M, AssemblyAnnotationWriter *AAW,
                               bool IsForDebug, bool ShouldPreserveUseListOrder)
    : Out(o), TheModule(M), Machine(Mac), TypePrinter(M), AnnotationWriter(AAW),
      IsForDebug(IsForDebug),
      ShouldPreserveUseListOrder(ShouldPreserveUseListOrder) {
  if (!TheModule)
    return;
  for (const GlobalObject &GO : TheModule->global_objects())
    if (const Comdat *C = GO.getComdat())
      Comdats.insert(C);
}

AssemblyWriter::AssemblyWriter(formatted_raw_ostream &o, SlotTracker &Mac,
                               const ModuleSummaryIndex *Index, bool IsForDebug)
    : Out(o), TheIndex(Index), Machine(Mac), TypePrinter(/*Module=*/nullptr),
      IsForDebug(IsForDebug), ShouldPreserveUseListOrder(false) {}

void AssemblyWriter::writeOperand(const Value *Operand, bool PrintType) {
  if (!Operand) {
    Out << "<null operand!>";
    return;
  }
  if (PrintType) {
    TypePrinter.print(Operand->getType(), Out);
    Out << ' ';
  }
  WriteAsOperandInternal(Out, Operand, &TypePrinter, &Machine, TheModule);
}

void AssemblyWriter::writeSyncScope(const LLVMContext &Context,
                                    SyncScope::ID SSID) {
  switch (SSID) {
  case SyncScope::System: {
    break;
  }
  default: {
    if (SSNs.empty())
      Context.getSyncScopeNames(SSNs);

    Out << " syncscope(\"";
    PrintEscapedString(SSNs[SSID], Out);
    Out << "\")";
    break;
  }
  }
}

void AssemblyWriter::writeAtomic(const LLVMContext &Context,
                                 AtomicOrdering Ordering,
                                 SyncScope::ID SSID) {
  if (Ordering == AtomicOrdering::NotAtomic)
    return;

  writeSyncScope(Context, SSID);
  Out << " " << toIRString(Ordering);
}

void AssemblyWriter::writeAtomicCmpXchg(const LLVMContext &Context,
                                        AtomicOrdering SuccessOrdering,
                                        AtomicOrdering FailureOrdering,
                                        SyncScope::ID SSID) {
  assert(SuccessOrdering != AtomicOrdering::NotAtomic &&
         FailureOrdering != AtomicOrdering::NotAtomic);

  writeSyncScope(Context, SSID);
  Out << " " << toIRString(SuccessOrdering);
  Out << " " << toIRString(FailureOrdering);
}

void AssemblyWriter::writeParamOperand(const Value *Operand,
                                       AttributeSet Attrs) {
  if (!Operand) {
    Out << "<null operand!>";
    return;
  }

  // Print the type
  TypePrinter.print(Operand->getType(), Out);
  // Print parameter attributes list
  if (Attrs.hasAttributes())
    Out << ' ' << Attrs.getAsString();
  Out << ' ';
  // Print the operand
  WriteAsOperandInternal(Out, Operand, &TypePrinter, &Machine, TheModule);
}

void AssemblyWriter::writeOperandBundles(ImmutableCallSite CS) {
  if (!CS.hasOperandBundles())
    return;

  Out << " [ ";

  bool FirstBundle = true;
  for (unsigned i = 0, e = CS.getNumOperandBundles(); i != e; ++i) {
    OperandBundleUse BU = CS.getOperandBundleAt(i);

    if (!FirstBundle)
      Out << ", ";
    FirstBundle = false;

    Out << '"';
    PrintEscapedString(BU.getTagName(), Out);
    Out << '"';

    Out << '(';

    bool FirstInput = true;
    for (const auto &Input : BU.Inputs) {
      if (!FirstInput)
        Out << ", ";
      FirstInput = false;

      TypePrinter.print(Input->getType(), Out);
      Out << " ";
      WriteAsOperandInternal(Out, Input, &TypePrinter, &Machine, TheModule);
    }

    Out << ')';
  }

  Out << " ]";
}

void AssemblyWriter::printModule(const Module *M) {
  Machine.initialize();

  if (ShouldPreserveUseListOrder)
    UseListOrders = predictUseListOrder(M);

  if (!M->getModuleIdentifier().empty() &&
      // Don't print the ID if it will start a new line (which would
      // require a comment char before it).
      M->getModuleIdentifier().find('\n') == std::string::npos)
    Out << "; ModuleID = '" << M->getModuleIdentifier() << "'\n";

  if (!M->getSourceFileName().empty()) {
    Out << "source_filename = \"";
    PrintEscapedString(M->getSourceFileName(), Out);
    Out << "\"\n";
  }

  const std::string &DL = M->getDataLayoutStr();
  if (!DL.empty())
    Out << "target datalayout = \"" << DL << "\"\n";
  if (!M->getTargetTriple().empty())
    Out << "target triple = \"" << M->getTargetTriple() << "\"\n";

  if (!M->getModuleInlineAsm().empty()) {
    Out << '\n';

    // Split the string into lines, to make it easier to read the .ll file.
    StringRef Asm = M->getModuleInlineAsm();
    do {
      StringRef Front;
      std::tie(Front, Asm) = Asm.split('\n');

      // We found a newline, print the portion of the asm string from the
      // last newline up to this newline.
      Out << "module asm \"";
      PrintEscapedString(Front, Out);
      Out << "\"\n";
    } while (!Asm.empty());
  }

  printTypeIdentities();

  // Output all comdats.
  if (!Comdats.empty())
    Out << '\n';
  for (const Comdat *C : Comdats) {
    printComdat(C);
    if (C != Comdats.back())
      Out << '\n';
  }

  // Output all globals.
  if (!M->global_empty()) Out << '\n';
  for (const GlobalVariable &GV : M->globals()) {
    printGlobal(&GV); Out << '\n';
  }

  // Output all aliases.
  if (!M->alias_empty()) Out << "\n";
  for (const GlobalAlias &GA : M->aliases())
    printIndirectSymbol(&GA);

  // Output all ifuncs.
  if (!M->ifunc_empty()) Out << "\n";
  for (const GlobalIFunc &GI : M->ifuncs())
    printIndirectSymbol(&GI);

  // Output global use-lists.
  printUseLists(nullptr);

  // Output all of the functions.
  for (const Function &F : *M)
    printFunction(&F);
  assert(UseListOrders.empty() && "All use-lists should have been consumed");

  // Output all attribute groups.
  if (!Machine.as_empty()) {
    Out << '\n';
    writeAllAttributeGroups();
  }

  // Output named metadata.
  if (!M->named_metadata_empty()) Out << '\n';

  for (const NamedMDNode &Node : M->named_metadata())
    printNamedMDNode(&Node);

  // Output metadata.
  if (!Machine.mdn_empty()) {
    Out << '\n';
    writeAllMDNodes();
  }
}

<<<<<<< HEAD
=======
void AssemblyWriter::printModuleSummaryIndex() {
  assert(TheIndex);
  Machine.initializeIndex();

  Out << "\n";

  // Print module path entries, using the module id as the slot number. To
  // print in order, add paths to a vector indexed by module id.
  std::vector<std::pair<std::string, ModuleHash>> moduleVec;
  std::string RegularLTOModuleName = "[Regular LTO]";
  moduleVec.resize(TheIndex->modulePaths().size());
  for (auto &ModPath : TheIndex->modulePaths()) {
    // A module id of -1 is a special entry for a regular LTO module created
    // during the thin link.
    if (ModPath.second.first == -1u)
      moduleVec[TheIndex->modulePaths().size() - 1] =
          std::make_pair(RegularLTOModuleName, ModPath.second.second);
    else {
      assert(ModPath.second.first < moduleVec.size());
      moduleVec[ModPath.second.first] =
          std::make_pair(ModPath.first(), ModPath.second.second);
    }
  }
  unsigned i = 0;
  for (auto &ModPair : moduleVec) {
    Out << "^" << i++ << " = module: (";
    Out << "path: \"" << ModPair.first << "\"";
    Out << ", hash: (";
    FieldSeparator FS;
    for (auto Hash : ModPair.second)
      Out << FS << Hash;
    Out << "))\n";
  }

  // FIXME: Change AliasSummary to hold a ValueInfo instead of summary pointer
  // for aliasee (then update BitcodeWriter.cpp and remove get/setAliaseeGUID).
  for (auto &GlobalList : *TheIndex) {
    auto GUID = GlobalList.first;
    for (auto &Summary : GlobalList.second.SummaryList)
      SummaryToGUIDMap[Summary.get()] = GUID;
  }

  // Print the global value summary entries.
  for (auto &GlobalList : *TheIndex) {
    auto GUID = GlobalList.first;
    auto VI = TheIndex->getValueInfo(GlobalList);
    printSummaryInfo(Machine.getGUIDSlot(GUID), VI);
  }

  // Print the TypeIdMap entries.
  for (auto &TId : TheIndex->typeIds()) {
    auto GUID = GlobalValue::getGUID(TId.first);
    Out << "^" << Machine.getGUIDSlot(GUID) << " = typeid: (name: \""
        << TId.first << "\"";
    printTypeIdSummary(TId.second);
    Out << ") ; guid = " << GUID << "\n";
  }
}

static const char *
getWholeProgDevirtResKindName(WholeProgramDevirtResolution::Kind K) {
  switch (K) {
  case WholeProgramDevirtResolution::Indir:
    return "indir";
  case WholeProgramDevirtResolution::SingleImpl:
    return "singleImpl";
  case WholeProgramDevirtResolution::BranchFunnel:
    return "branchFunnel";
  }
  llvm_unreachable("invalid WholeProgramDevirtResolution kind");
}

static const char *getWholeProgDevirtResByArgKindName(
    WholeProgramDevirtResolution::ByArg::Kind K) {
  switch (K) {
  case WholeProgramDevirtResolution::ByArg::Indir:
    return "indir";
  case WholeProgramDevirtResolution::ByArg::UniformRetVal:
    return "uniformRetVal";
  case WholeProgramDevirtResolution::ByArg::UniqueRetVal:
    return "uniqueRetVal";
  case WholeProgramDevirtResolution::ByArg::VirtualConstProp:
    return "virtualConstProp";
  }
  llvm_unreachable("invalid WholeProgramDevirtResolution::ByArg kind");
}

static const char *getTTResKindName(TypeTestResolution::Kind K) {
  switch (K) {
  case TypeTestResolution::Unsat:
    return "unsat";
  case TypeTestResolution::ByteArray:
    return "byteArray";
  case TypeTestResolution::Inline:
    return "inline";
  case TypeTestResolution::Single:
    return "single";
  case TypeTestResolution::AllOnes:
    return "allOnes";
  }
  llvm_unreachable("invalid TypeTestResolution kind");
}

void AssemblyWriter::printTypeTestResolution(const TypeTestResolution &TTRes) {
  Out << "typeTestRes: (kind: " << getTTResKindName(TTRes.TheKind)
      << ", sizeM1BitWidth: " << TTRes.SizeM1BitWidth;

  // The following fields are only used if the target does not support the use
  // of absolute symbols to store constants. Print only if non-zero.
  if (TTRes.AlignLog2)
    Out << ", alignLog2: " << TTRes.AlignLog2;
  if (TTRes.SizeM1)
    Out << ", sizeM1: " << TTRes.SizeM1;
  if (TTRes.BitMask)
    // BitMask is uint8_t which causes it to print the corresponding char.
    Out << ", bitMask: " << (unsigned)TTRes.BitMask;
  if (TTRes.InlineBits)
    Out << ", inlineBits: " << TTRes.InlineBits;

  Out << ")";
}

void AssemblyWriter::printTypeIdSummary(const TypeIdSummary &TIS) {
  Out << ", summary: (";
  printTypeTestResolution(TIS.TTRes);
  if (!TIS.WPDRes.empty()) {
    Out << ", wpdResolutions: (";
    FieldSeparator FS;
    for (auto &WPDRes : TIS.WPDRes) {
      Out << FS;
      Out << "(offset: " << WPDRes.first << ", ";
      printWPDRes(WPDRes.second);
      Out << ")";
    }
    Out << ")";
  }
  Out << ")";
}

void AssemblyWriter::printArgs(const std::vector<uint64_t> &Args) {
  Out << "args: (";
  FieldSeparator FS;
  for (auto arg : Args) {
    Out << FS;
    Out << arg;
  }
  Out << ")";
}

void AssemblyWriter::printWPDRes(const WholeProgramDevirtResolution &WPDRes) {
  Out << "wpdRes: (kind: ";
  Out << getWholeProgDevirtResKindName(WPDRes.TheKind);

  if (WPDRes.TheKind == WholeProgramDevirtResolution::SingleImpl)
    Out << ", singleImplName: \"" << WPDRes.SingleImplName << "\"";

  if (!WPDRes.ResByArg.empty()) {
    Out << ", resByArg: (";
    FieldSeparator FS;
    for (auto &ResByArg : WPDRes.ResByArg) {
      Out << FS;
      printArgs(ResByArg.first);
      Out << ", byArg: (kind: ";
      Out << getWholeProgDevirtResByArgKindName(ResByArg.second.TheKind);
      if (ResByArg.second.TheKind ==
              WholeProgramDevirtResolution::ByArg::UniformRetVal ||
          ResByArg.second.TheKind ==
              WholeProgramDevirtResolution::ByArg::UniqueRetVal)
        Out << ", info: " << ResByArg.second.Info;

      // The following fields are only used if the target does not support the
      // use of absolute symbols to store constants. Print only if non-zero.
      if (ResByArg.second.Byte || ResByArg.second.Bit)
        Out << ", byte: " << ResByArg.second.Byte
            << ", bit: " << ResByArg.second.Bit;

      Out << ")";
    }
    Out << ")";
  }
  Out << ")";
}

static const char *getSummaryKindName(GlobalValueSummary::SummaryKind SK) {
  switch (SK) {
  case GlobalValueSummary::AliasKind:
    return "alias";
  case GlobalValueSummary::FunctionKind:
    return "function";
  case GlobalValueSummary::GlobalVarKind:
    return "variable";
  }
  llvm_unreachable("invalid summary kind");
}

void AssemblyWriter::printAliasSummary(const AliasSummary *AS) {
  Out << ", aliasee: ^"
      << Machine.getGUIDSlot(SummaryToGUIDMap[&AS->getAliasee()]);
}

void AssemblyWriter::printGlobalVarSummary(const GlobalVarSummary *GS) {
  // Nothing for now
}

static std::string getLinkageName(GlobalValue::LinkageTypes LT) {
  switch (LT) {
  case GlobalValue::ExternalLinkage:
    return "external";
  case GlobalValue::PrivateLinkage:
    return "private";
  case GlobalValue::InternalLinkage:
    return "internal";
  case GlobalValue::LinkOnceAnyLinkage:
    return "linkonce";
  case GlobalValue::LinkOnceODRLinkage:
    return "linkonce_odr";
  case GlobalValue::WeakAnyLinkage:
    return "weak";
  case GlobalValue::WeakODRLinkage:
    return "weak_odr";
  case GlobalValue::CommonLinkage:
    return "common";
  case GlobalValue::AppendingLinkage:
    return "appending";
  case GlobalValue::ExternalWeakLinkage:
    return "extern_weak";
  case GlobalValue::AvailableExternallyLinkage:
    return "available_externally";
  }
  llvm_unreachable("invalid linkage");
}

// When printing the linkage types in IR where the ExternalLinkage is
// not printed, and other linkage types are expected to be printed with
// a space after the name.
static std::string getLinkageNameWithSpace(GlobalValue::LinkageTypes LT) {
  if (LT == GlobalValue::ExternalLinkage)
    return "";
  return getLinkageName(LT) + " ";
}

static const char *getHotnessName(CalleeInfo::HotnessType HT) {
  switch (HT) {
  case CalleeInfo::HotnessType::Unknown:
    return "unknown";
  case CalleeInfo::HotnessType::Cold:
    return "cold";
  case CalleeInfo::HotnessType::None:
    return "none";
  case CalleeInfo::HotnessType::Hot:
    return "hot";
  case CalleeInfo::HotnessType::Critical:
    return "critical";
  }
  llvm_unreachable("invalid hotness");
}

void AssemblyWriter::printFunctionSummary(const FunctionSummary *FS) {
  Out << ", insts: " << FS->instCount();

  FunctionSummary::FFlags FFlags = FS->fflags();
  if (FFlags.ReadNone | FFlags.ReadOnly | FFlags.NoRecurse |
      FFlags.ReturnDoesNotAlias) {
    Out << ", funcFlags: (";
    Out << "readNone: " << FFlags.ReadNone;
    Out << ", readOnly: " << FFlags.ReadOnly;
    Out << ", noRecurse: " << FFlags.NoRecurse;
    Out << ", returnDoesNotAlias: " << FFlags.ReturnDoesNotAlias;
    Out << ")";
  }
  if (!FS->calls().empty()) {
    Out << ", calls: (";
    FieldSeparator IFS;
    for (auto &Call : FS->calls()) {
      Out << IFS;
      Out << "(callee: ^" << Machine.getGUIDSlot(Call.first.getGUID());
      if (Call.second.getHotness() != CalleeInfo::HotnessType::Unknown)
        Out << ", hotness: " << getHotnessName(Call.second.getHotness());
      else if (Call.second.RelBlockFreq)
        Out << ", relbf: " << Call.second.RelBlockFreq;
      Out << ")";
    }
    Out << ")";
  }

  if (const auto *TIdInfo = FS->getTypeIdInfo())
    printTypeIdInfo(*TIdInfo);
}

void AssemblyWriter::printTypeIdInfo(
    const FunctionSummary::TypeIdInfo &TIDInfo) {
  Out << ", typeIdInfo: (";
  FieldSeparator TIDFS;
  if (!TIDInfo.TypeTests.empty()) {
    Out << TIDFS;
    Out << "typeTests: (";
    FieldSeparator FS;
    for (auto &GUID : TIDInfo.TypeTests) {
      Out << FS;
      auto Slot = Machine.getGUIDSlot(GUID);
      if (Slot != -1)
        Out << "^" << Slot;
      else
        Out << GUID;
    }
    Out << ")";
  }
  if (!TIDInfo.TypeTestAssumeVCalls.empty()) {
    Out << TIDFS;
    printNonConstVCalls(TIDInfo.TypeTestAssumeVCalls, "typeTestAssumeVCalls");
  }
  if (!TIDInfo.TypeCheckedLoadVCalls.empty()) {
    Out << TIDFS;
    printNonConstVCalls(TIDInfo.TypeCheckedLoadVCalls, "typeCheckedLoadVCalls");
  }
  if (!TIDInfo.TypeTestAssumeConstVCalls.empty()) {
    Out << TIDFS;
    printConstVCalls(TIDInfo.TypeTestAssumeConstVCalls,
                     "typeTestAssumeConstVCalls");
  }
  if (!TIDInfo.TypeCheckedLoadConstVCalls.empty()) {
    Out << TIDFS;
    printConstVCalls(TIDInfo.TypeCheckedLoadConstVCalls,
                     "typeCheckedLoadConstVCalls");
  }
  Out << ")";
}

void AssemblyWriter::printVFuncId(const FunctionSummary::VFuncId VFId) {
  Out << "vFuncId: (";
  auto Slot = Machine.getGUIDSlot(VFId.GUID);
  if (Slot != -1)
    Out << "^" << Slot;
  else
    Out << "guid: " << VFId.GUID;
  Out << ", offset: " << VFId.Offset;
  Out << ")";
}

void AssemblyWriter::printNonConstVCalls(
    const std::vector<FunctionSummary::VFuncId> VCallList, const char *Tag) {
  Out << Tag << ": (";
  FieldSeparator FS;
  for (auto &VFuncId : VCallList) {
    Out << FS;
    printVFuncId(VFuncId);
  }
  Out << ")";
}

void AssemblyWriter::printConstVCalls(
    const std::vector<FunctionSummary::ConstVCall> VCallList, const char *Tag) {
  Out << Tag << ": (";
  FieldSeparator FS;
  for (auto &ConstVCall : VCallList) {
    Out << FS;
    printVFuncId(ConstVCall.VFunc);
    if (!ConstVCall.Args.empty()) {
      Out << ", ";
      printArgs(ConstVCall.Args);
    }
  }
  Out << ")";
}

void AssemblyWriter::printSummary(const GlobalValueSummary &Summary) {
  GlobalValueSummary::GVFlags GVFlags = Summary.flags();
  GlobalValue::LinkageTypes LT = (GlobalValue::LinkageTypes)GVFlags.Linkage;
  Out << getSummaryKindName(Summary.getSummaryKind()) << ": ";
  Out << "(module: ^" << TheIndex->getModuleId(Summary.modulePath())
      << ", flags: (";
  Out << "linkage: " << getLinkageName(LT);
  Out << ", notEligibleToImport: " << GVFlags.NotEligibleToImport;
  Out << ", live: " << GVFlags.Live;
  Out << ", dsoLocal: " << GVFlags.DSOLocal;
  Out << ")";

  if (Summary.getSummaryKind() == GlobalValueSummary::AliasKind)
    printAliasSummary(cast<AliasSummary>(&Summary));
  else if (Summary.getSummaryKind() == GlobalValueSummary::FunctionKind)
    printFunctionSummary(cast<FunctionSummary>(&Summary));
  else
    printGlobalVarSummary(cast<GlobalVarSummary>(&Summary));

  auto RefList = Summary.refs();
  if (!RefList.empty()) {
    Out << ", refs: (";
    FieldSeparator FS;
    for (auto &Ref : RefList) {
      Out << FS;
      Out << "^" << Machine.getGUIDSlot(Ref.getGUID());
    }
    Out << ")";
  }

  Out << ")";
}

void AssemblyWriter::printSummaryInfo(unsigned Slot, const ValueInfo &VI) {
  Out << "^" << Slot << " = gv: (";
  if (!VI.name().empty())
    Out << "name: \"" << VI.name() << "\"";
  else
    Out << "guid: " << VI.getGUID();
  if (!VI.getSummaryList().empty()) {
    Out << ", summaries: (";
    FieldSeparator FS;
    for (auto &Summary : VI.getSummaryList()) {
      Out << FS;
      printSummary(*Summary);
    }
    Out << ")";
  }
  Out << ")";
  if (!VI.name().empty())
    Out << " ; guid = " << VI.getGUID();
  Out << "\n";
}

>>>>>>> cf51c80b
static void printMetadataIdentifier(StringRef Name,
                                    formatted_raw_ostream &Out) {
  if (Name.empty()) {
    Out << "<empty name> ";
  } else {
    if (isalpha(static_cast<unsigned char>(Name[0])) || Name[0] == '-' ||
        Name[0] == '$' || Name[0] == '.' || Name[0] == '_')
      Out << Name[0];
    else
      Out << '\\' << hexdigit(Name[0] >> 4) << hexdigit(Name[0] & 0x0F);
    for (unsigned i = 1, e = Name.size(); i != e; ++i) {
      unsigned char C = Name[i];
      if (isalnum(static_cast<unsigned char>(C)) || C == '-' || C == '$' ||
          C == '.' || C == '_')
        Out << C;
      else
        Out << '\\' << hexdigit(C >> 4) << hexdigit(C & 0x0F);
    }
  }
}

void AssemblyWriter::printNamedMDNode(const NamedMDNode *NMD) {
  Out << '!';
  printMetadataIdentifier(NMD->getName(), Out);
  Out << " = !{";
  for (unsigned i = 0, e = NMD->getNumOperands(); i != e; ++i) {
    if (i)
      Out << ", ";

    // Write DIExpressions inline.
    // FIXME: Ban DIExpressions in NamedMDNodes, they will serve no purpose.
    MDNode *Op = NMD->getOperand(i);
    if (auto *Expr = dyn_cast<DIExpression>(Op)) {
      writeDIExpression(Out, Expr, nullptr, nullptr, nullptr);
      continue;
    }

    int Slot = Machine.getMetadataSlot(Op);
    if (Slot == -1)
      Out << "<badref>";
    else
      Out << '!' << Slot;
  }
  Out << "}\n";
}

static const char *getLinkagePrintName(GlobalValue::LinkageTypes LT) {
  switch (LT) {
  case GlobalValue::ExternalLinkage:
    return "";
  case GlobalValue::PrivateLinkage:
    return "private ";
  case GlobalValue::InternalLinkage:
    return "internal ";
  case GlobalValue::LinkOnceAnyLinkage:
    return "linkonce ";
  case GlobalValue::LinkOnceODRLinkage:
    return "linkonce_odr ";
  case GlobalValue::WeakAnyLinkage:
    return "weak ";
  case GlobalValue::WeakODRLinkage:
    return "weak_odr ";
  case GlobalValue::CommonLinkage:
    return "common ";
  case GlobalValue::AppendingLinkage:
    return "appending ";
  case GlobalValue::ExternalWeakLinkage:
    return "extern_weak ";
  case GlobalValue::AvailableExternallyLinkage:
    return "available_externally ";
  }
  llvm_unreachable("invalid linkage");
}

static void PrintVisibility(GlobalValue::VisibilityTypes Vis,
                            formatted_raw_ostream &Out) {
  switch (Vis) {
  case GlobalValue::DefaultVisibility: break;
  case GlobalValue::HiddenVisibility:    Out << "hidden "; break;
  case GlobalValue::ProtectedVisibility: Out << "protected "; break;
  }
}

static void PrintDSOLocation(const GlobalValue &GV,
                             formatted_raw_ostream &Out) {
  // GVs with local linkage or non default visibility are implicitly dso_local,
  // so we don't print it.
  bool Implicit = GV.hasLocalLinkage() ||
                  (!GV.hasExternalWeakLinkage() && !GV.hasDefaultVisibility());
  if (GV.isDSOLocal() && !Implicit)
    Out << "dso_local ";
}

static void PrintDLLStorageClass(GlobalValue::DLLStorageClassTypes SCT,
                                 formatted_raw_ostream &Out) {
  switch (SCT) {
  case GlobalValue::DefaultStorageClass: break;
  case GlobalValue::DLLImportStorageClass: Out << "dllimport "; break;
  case GlobalValue::DLLExportStorageClass: Out << "dllexport "; break;
  }
}

static void PrintThreadLocalModel(GlobalVariable::ThreadLocalMode TLM,
                                  formatted_raw_ostream &Out) {
  switch (TLM) {
    case GlobalVariable::NotThreadLocal:
      break;
    case GlobalVariable::GeneralDynamicTLSModel:
      Out << "thread_local ";
      break;
    case GlobalVariable::LocalDynamicTLSModel:
      Out << "thread_local(localdynamic) ";
      break;
    case GlobalVariable::InitialExecTLSModel:
      Out << "thread_local(initialexec) ";
      break;
    case GlobalVariable::LocalExecTLSModel:
      Out << "thread_local(localexec) ";
      break;
  }
}

static StringRef getUnnamedAddrEncoding(GlobalVariable::UnnamedAddr UA) {
  switch (UA) {
  case GlobalVariable::UnnamedAddr::None:
    return "";
  case GlobalVariable::UnnamedAddr::Local:
    return "local_unnamed_addr";
  case GlobalVariable::UnnamedAddr::Global:
    return "unnamed_addr";
  }
  llvm_unreachable("Unknown UnnamedAddr");
}

static void maybePrintComdat(formatted_raw_ostream &Out,
                             const GlobalObject &GO) {
  const Comdat *C = GO.getComdat();
  if (!C)
    return;

  if (isa<GlobalVariable>(GO))
    Out << ',';
  Out << " comdat";

  if (GO.getName() == C->getName())
    return;

  Out << '(';
  PrintLLVMName(Out, C->getName(), ComdatPrefix);
  Out << ')';
}

void AssemblyWriter::printGlobal(const GlobalVariable *GV) {
  if (GV->isMaterializable())
    Out << "; Materializable\n";

  WriteAsOperandInternal(Out, GV, &TypePrinter, &Machine, GV->getParent());
  Out << " = ";

  if (!GV->hasInitializer() && GV->hasExternalLinkage())
    Out << "external ";

  Out << getLinkagePrintName(GV->getLinkage());
  PrintDSOLocation(*GV, Out);
  PrintVisibility(GV->getVisibility(), Out);
  PrintDLLStorageClass(GV->getDLLStorageClass(), Out);
  PrintThreadLocalModel(GV->getThreadLocalMode(), Out);
  StringRef UA = getUnnamedAddrEncoding(GV->getUnnamedAddr());
  if (!UA.empty())
      Out << UA << ' ';

  if (unsigned AddressSpace = GV->getType()->getAddressSpace())
    Out << "addrspace(" << AddressSpace << ") ";
  if (GV->isExternallyInitialized()) Out << "externally_initialized ";
  Out << (GV->isConstant() ? "constant " : "global ");
  TypePrinter.print(GV->getValueType(), Out);

  if (GV->hasInitializer()) {
    Out << ' ';
    writeOperand(GV->getInitializer(), false);
  }

  if (GV->hasSection()) {
    Out << ", section \"";
    PrintEscapedString(GV->getSection(), Out);
    Out << '"';
  }
  maybePrintComdat(Out, *GV);
  if (GV->getAlignment())
    Out << ", align " << GV->getAlignment();

  SmallVector<std::pair<unsigned, MDNode *>, 4> MDs;
  GV->getAllMetadata(MDs);
  printMetadataAttachments(MDs, ", ");

  auto Attrs = GV->getAttributes();
  if (Attrs.hasAttributes())
    Out << " #" << Machine.getAttributeGroupSlot(Attrs);

  printInfoComment(*GV);
}

void AssemblyWriter::printIndirectSymbol(const GlobalIndirectSymbol *GIS) {
  if (GIS->isMaterializable())
    Out << "; Materializable\n";

  WriteAsOperandInternal(Out, GIS, &TypePrinter, &Machine, GIS->getParent());
  Out << " = ";

  Out << getLinkagePrintName(GIS->getLinkage());
  PrintDSOLocation(*GIS, Out);
  PrintVisibility(GIS->getVisibility(), Out);
  PrintDLLStorageClass(GIS->getDLLStorageClass(), Out);
  PrintThreadLocalModel(GIS->getThreadLocalMode(), Out);
  StringRef UA = getUnnamedAddrEncoding(GIS->getUnnamedAddr());
  if (!UA.empty())
      Out << UA << ' ';

  if (isa<GlobalAlias>(GIS))
    Out << "alias ";
  else if (isa<GlobalIFunc>(GIS))
    Out << "ifunc ";
  else
    llvm_unreachable("Not an alias or ifunc!");

  TypePrinter.print(GIS->getValueType(), Out);

  Out << ", ";

  const Constant *IS = GIS->getIndirectSymbol();

  if (!IS) {
    TypePrinter.print(GIS->getType(), Out);
    Out << " <<NULL ALIASEE>>";
  } else {
    writeOperand(IS, !isa<ConstantExpr>(IS));
  }

  printInfoComment(*GIS);
  Out << '\n';
}

void AssemblyWriter::printComdat(const Comdat *C) {
  C->print(Out);
}

void AssemblyWriter::printTypeIdentities() {
  if (TypePrinter.empty())
    return;

  Out << '\n';

  // Emit all numbered types.
  auto &NumberedTypes = TypePrinter.getNumberedTypes();
  for (unsigned I = 0, E = NumberedTypes.size(); I != E; ++I) {
    Out << '%' << I << " = type ";

    // Make sure we print out at least one level of the type structure, so
    // that we do not get %2 = type %2
    TypePrinter.printStructBody(NumberedTypes[I], Out);
    Out << '\n';
  }

  auto &NamedTypes = TypePrinter.getNamedTypes();
  for (unsigned I = 0, E = NamedTypes.size(); I != E; ++I) {
    PrintLLVMName(Out, NamedTypes[I]->getName(), LocalPrefix);
    Out << " = type ";

    // Make sure we print out at least one level of the type structure, so
    // that we do not get %FILE = type %FILE
    TypePrinter.printStructBody(NamedTypes[I], Out);
    Out << '\n';
  }
}

/// printFunction - Print all aspects of a function.
void AssemblyWriter::printFunction(const Function *F) {
  // Print out the return type and name.
  Out << '\n';

  if (AnnotationWriter) AnnotationWriter->emitFunctionAnnot(F, Out);

  if (F->isMaterializable())
    Out << "; Materializable\n";

  const AttributeList &Attrs = F->getAttributes();
  if (Attrs.hasAttributes(AttributeList::FunctionIndex)) {
    AttributeSet AS = Attrs.getFnAttributes();
    std::string AttrStr;

    for (const Attribute &Attr : AS) {
      if (!Attr.isStringAttribute()) {
        if (!AttrStr.empty()) AttrStr += ' ';
        AttrStr += Attr.getAsString();
      }
    }

    if (!AttrStr.empty())
      Out << "; Function Attrs: " << AttrStr << '\n';
  }

  Machine.incorporateFunction(F);

  if (F->isDeclaration()) {
    Out << "declare";
    SmallVector<std::pair<unsigned, MDNode *>, 4> MDs;
    F->getAllMetadata(MDs);
    printMetadataAttachments(MDs, " ");
    Out << ' ';
  } else
    Out << "define ";

  Out << getLinkagePrintName(F->getLinkage());
  PrintDSOLocation(*F, Out);
  PrintVisibility(F->getVisibility(), Out);
  PrintDLLStorageClass(F->getDLLStorageClass(), Out);

  // Print the calling convention.
  if (F->getCallingConv() != CallingConv::C) {
    PrintCallingConv(F->getCallingConv(), Out);
    Out << " ";
  }

  FunctionType *FT = F->getFunctionType();
  if (Attrs.hasAttributes(AttributeList::ReturnIndex))
    Out << Attrs.getAsString(AttributeList::ReturnIndex) << ' ';
  TypePrinter.print(F->getReturnType(), Out);
  Out << ' ';
  WriteAsOperandInternal(Out, F, &TypePrinter, &Machine, F->getParent());
  Out << '(';

  // Loop over the arguments, printing them...
  if (F->isDeclaration() && !IsForDebug) {
    // We're only interested in the type here - don't print argument names.
    for (unsigned I = 0, E = FT->getNumParams(); I != E; ++I) {
      // Insert commas as we go... the first arg doesn't get a comma
      if (I)
        Out << ", ";
      // Output type...
      TypePrinter.print(FT->getParamType(I), Out);

      AttributeSet ArgAttrs = Attrs.getParamAttributes(I);
      if (ArgAttrs.hasAttributes())
        Out << ' ' << ArgAttrs.getAsString();
    }
  } else {
    // The arguments are meaningful here, print them in detail.
    for (const Argument &Arg : F->args()) {
      // Insert commas as we go... the first arg doesn't get a comma
      if (Arg.getArgNo() != 0)
        Out << ", ";
      printArgument(&Arg, Attrs.getParamAttributes(Arg.getArgNo()));
    }
  }

  // Finish printing arguments...
  if (FT->isVarArg()) {
    if (FT->getNumParams()) Out << ", ";
    Out << "...";  // Output varargs portion of signature!
  }
  Out << ')';
  StringRef UA = getUnnamedAddrEncoding(F->getUnnamedAddr());
  if (!UA.empty())
    Out << ' ' << UA;
  if (Attrs.hasAttributes(AttributeList::FunctionIndex))
    Out << " #" << Machine.getAttributeGroupSlot(Attrs.getFnAttributes());
  if (F->hasSection()) {
    Out << " section \"";
    PrintEscapedString(F->getSection(), Out);
    Out << '"';
  }
  maybePrintComdat(Out, *F);
  if (F->getAlignment())
    Out << " align " << F->getAlignment();
  if (F->hasGC())
    Out << " gc \"" << F->getGC() << '"';
  if (F->hasPrefixData()) {
    Out << " prefix ";
    writeOperand(F->getPrefixData(), true);
  }
  if (F->hasPrologueData()) {
    Out << " prologue ";
    writeOperand(F->getPrologueData(), true);
  }
  if (F->hasPersonalityFn()) {
    Out << " personality ";
    writeOperand(F->getPersonalityFn(), /*PrintType=*/true);
  }

  if (F->isDeclaration()) {
    Out << '\n';
  } else {
    SmallVector<std::pair<unsigned, MDNode *>, 4> MDs;
    F->getAllMetadata(MDs);
    printMetadataAttachments(MDs, " ");

    Out << " {";
    // Output all of the function's basic blocks.
    for (const BasicBlock &BB : *F)
      printBasicBlock(&BB);

    // Output the function's use-lists.
    printUseLists(F);

    Out << "}\n";
  }

  Machine.purgeFunction();
}

/// printArgument - This member is called for every argument that is passed into
/// the function.  Simply print it out
void AssemblyWriter::printArgument(const Argument *Arg, AttributeSet Attrs) {
  // Output type...
  TypePrinter.print(Arg->getType(), Out);

  // Output parameter attributes list
  if (Attrs.hasAttributes())
    Out << ' ' << Attrs.getAsString();

  // Output name, if available...
  if (Arg->hasName()) {
    Out << ' ';
    PrintLLVMName(Out, Arg);
  }
}

/// printBasicBlock - This member is called for each basic block in a method.
void AssemblyWriter::printBasicBlock(const BasicBlock *BB) {
  if (BB->hasName()) {              // Print out the label if it exists...
    Out << "\n";
    PrintLLVMName(Out, BB->getName(), LabelPrefix);
    Out << ':';
  } else if (!BB->use_empty()) {      // Don't print block # of no uses...
    Out << "\n; <label>:";
    int Slot = Machine.getLocalSlot(BB);
    if (Slot != -1)
      Out << Slot << ":";
    else
      Out << "<badref>";
  }

  if (!BB->getParent()) {
    Out.PadToColumn(50);
    Out << "; Error: Block without parent!";
  } else if (BB != &BB->getParent()->getEntryBlock()) {  // Not the entry block?
    // Output predecessors for the block.
    Out.PadToColumn(50);
    Out << ";";
    const_pred_iterator PI = pred_begin(BB), PE = pred_end(BB);

    if (PI == PE) {
      Out << " No predecessors!";
    } else {
      Out << " preds = ";
      writeOperand(*PI, false);
      for (++PI; PI != PE; ++PI) {
        Out << ", ";
        writeOperand(*PI, false);
      }
    }
  }

  Out << "\n";

  if (AnnotationWriter) AnnotationWriter->emitBasicBlockStartAnnot(BB, Out);

  // Output all of the instructions in the basic block...
  for (const Instruction &I : *BB) {
    printInstructionLine(I);
  }

  if (AnnotationWriter) AnnotationWriter->emitBasicBlockEndAnnot(BB, Out);
}

/// printInstructionLine - Print an instruction and a newline character.
void AssemblyWriter::printInstructionLine(const Instruction &I) {
  printInstruction(I);
  Out << '\n';
}

/// printGCRelocateComment - print comment after call to the gc.relocate
/// intrinsic indicating base and derived pointer names.
void AssemblyWriter::printGCRelocateComment(const GCRelocateInst &Relocate) {
  Out << " ; (";
  writeOperand(Relocate.getBasePtr(), false);
  Out << ", ";
  writeOperand(Relocate.getDerivedPtr(), false);
  Out << ")";
}

/// printInfoComment - Print a little comment after the instruction indicating
/// which slot it occupies.
void AssemblyWriter::printInfoComment(const Value &V) {
  if (const auto *Relocate = dyn_cast<GCRelocateInst>(&V))
    printGCRelocateComment(*Relocate);

  if (AnnotationWriter)
    AnnotationWriter->printInfoComment(V, Out);
}

// This member is called for each Instruction in a function..
void AssemblyWriter::printInstruction(const Instruction &I) {
  if (AnnotationWriter) AnnotationWriter->emitInstructionAnnot(&I, Out);

  // Print out indentation for an instruction.
  Out << "  ";

  // Print out name if it exists...
  if (I.hasName()) {
    PrintLLVMName(Out, &I);
    Out << " = ";
  } else if (!I.getType()->isVoidTy()) {
    // Print out the def slot taken.
    int SlotNum = Machine.getLocalSlot(&I);
    if (SlotNum == -1)
      Out << "<badref> = ";
    else
      Out << '%' << SlotNum << " = ";
  }

  if (const CallInst *CI = dyn_cast<CallInst>(&I)) {
    if (CI->isMustTailCall())
      Out << "musttail ";
    else if (CI->isTailCall())
      Out << "tail ";
    else if (CI->isNoTailCall())
      Out << "notail ";
  }

  // Print out the opcode...
  Out << I.getOpcodeName();

  // If this is an atomic load or store, print out the atomic marker.
  if ((isa<LoadInst>(I)  && cast<LoadInst>(I).isAtomic()) ||
      (isa<StoreInst>(I) && cast<StoreInst>(I).isAtomic()))
    Out << " atomic";

  if (isa<AtomicCmpXchgInst>(I) && cast<AtomicCmpXchgInst>(I).isWeak())
    Out << " weak";

  // If this is a volatile operation, print out the volatile marker.
  if ((isa<LoadInst>(I)  && cast<LoadInst>(I).isVolatile()) ||
      (isa<StoreInst>(I) && cast<StoreInst>(I).isVolatile()) ||
      (isa<AtomicCmpXchgInst>(I) && cast<AtomicCmpXchgInst>(I).isVolatile()) ||
      (isa<AtomicRMWInst>(I) && cast<AtomicRMWInst>(I).isVolatile()))
    Out << " volatile";

  // Print out optimization information.
  WriteOptimizationInfo(Out, &I);

  // Print out the compare instruction predicates
  if (const CmpInst *CI = dyn_cast<CmpInst>(&I))
    Out << ' ' << CmpInst::getPredicateName(CI->getPredicate());

  // Print out the atomicrmw operation
  if (const AtomicRMWInst *RMWI = dyn_cast<AtomicRMWInst>(&I))
    writeAtomicRMWOperation(Out, RMWI->getOperation());

  // Print out the type of the operands...
  const Value *Operand = I.getNumOperands() ? I.getOperand(0) : nullptr;

  // Special case conditional branches to swizzle the condition out to the front
  if (isa<BranchInst>(I) && cast<BranchInst>(I).isConditional()) {
    const BranchInst &BI(cast<BranchInst>(I));
    Out << ' ';
    writeOperand(BI.getCondition(), true);
    Out << ", ";
    writeOperand(BI.getSuccessor(0), true);
    Out << ", ";
    writeOperand(BI.getSuccessor(1), true);

  } else if (isa<SwitchInst>(I)) {
    const SwitchInst& SI(cast<SwitchInst>(I));
    // Special case switch instruction to get formatting nice and correct.
    Out << ' ';
    writeOperand(SI.getCondition(), true);
    Out << ", ";
    writeOperand(SI.getDefaultDest(), true);
    Out << " [";
    for (auto Case : SI.cases()) {
      Out << "\n    ";
      writeOperand(Case.getCaseValue(), true);
      Out << ", ";
      writeOperand(Case.getCaseSuccessor(), true);
    }
    Out << "\n  ]";
  } else if (isa<IndirectBrInst>(I)) {
    // Special case indirectbr instruction to get formatting nice and correct.
    Out << ' ';
    writeOperand(Operand, true);
    Out << ", [";

    for (unsigned i = 1, e = I.getNumOperands(); i != e; ++i) {
      if (i != 1)
        Out << ", ";
      writeOperand(I.getOperand(i), true);
    }
    Out << ']';
  } else if (const PHINode *PN = dyn_cast<PHINode>(&I)) {
    Out << ' ';
    TypePrinter.print(I.getType(), Out);
    Out << ' ';

    for (unsigned op = 0, Eop = PN->getNumIncomingValues(); op < Eop; ++op) {
      if (op) Out << ", ";
      Out << "[ ";
      writeOperand(PN->getIncomingValue(op), false); Out << ", ";
      writeOperand(PN->getIncomingBlock(op), false); Out << " ]";
    }
  } else if (const ExtractValueInst *EVI = dyn_cast<ExtractValueInst>(&I)) {
    Out << ' ';
    writeOperand(I.getOperand(0), true);
    for (const unsigned *i = EVI->idx_begin(), *e = EVI->idx_end(); i != e; ++i)
      Out << ", " << *i;
  } else if (const InsertValueInst *IVI = dyn_cast<InsertValueInst>(&I)) {
    Out << ' ';
    writeOperand(I.getOperand(0), true); Out << ", ";
    writeOperand(I.getOperand(1), true);
    for (const unsigned *i = IVI->idx_begin(), *e = IVI->idx_end(); i != e; ++i)
      Out << ", " << *i;
  } else if (const LandingPadInst *LPI = dyn_cast<LandingPadInst>(&I)) {
    Out << ' ';
    TypePrinter.print(I.getType(), Out);
    if (LPI->isCleanup() || LPI->getNumClauses() != 0)
      Out << '\n';

    if (LPI->isCleanup())
      Out << "          cleanup";

    for (unsigned i = 0, e = LPI->getNumClauses(); i != e; ++i) {
      if (i != 0 || LPI->isCleanup()) Out << "\n";
      if (LPI->isCatch(i))
        Out << "          catch ";
      else
        Out << "          filter ";

      writeOperand(LPI->getClause(i), true);
    }
  } else if (const auto *CatchSwitch = dyn_cast<CatchSwitchInst>(&I)) {
    Out << " within ";
    writeOperand(CatchSwitch->getParentPad(), /*PrintType=*/false);
    Out << " [";
    unsigned Op = 0;
    for (const BasicBlock *PadBB : CatchSwitch->handlers()) {
      if (Op > 0)
        Out << ", ";
      writeOperand(PadBB, /*PrintType=*/true);
      ++Op;
    }
    Out << "] unwind ";
    if (const BasicBlock *UnwindDest = CatchSwitch->getUnwindDest())
      writeOperand(UnwindDest, /*PrintType=*/true);
    else
      Out << "to caller";
  } else if (const auto *FPI = dyn_cast<FuncletPadInst>(&I)) {
    Out << " within ";
    writeOperand(FPI->getParentPad(), /*PrintType=*/false);
    Out << " [";
    for (unsigned Op = 0, NumOps = FPI->getNumArgOperands(); Op < NumOps;
         ++Op) {
      if (Op > 0)
        Out << ", ";
      writeOperand(FPI->getArgOperand(Op), /*PrintType=*/true);
    }
    Out << ']';
  } else if (isa<ReturnInst>(I) && !Operand) {
    Out << " void";
  } else if (const auto *CRI = dyn_cast<CatchReturnInst>(&I)) {
    Out << " from ";
    writeOperand(CRI->getOperand(0), /*PrintType=*/false);

    Out << " to ";
    writeOperand(CRI->getOperand(1), /*PrintType=*/true);
  } else if (const auto *CRI = dyn_cast<CleanupReturnInst>(&I)) {
    Out << " from ";
    writeOperand(CRI->getOperand(0), /*PrintType=*/false);

    Out << " unwind ";
    if (CRI->hasUnwindDest())
      writeOperand(CRI->getOperand(1), /*PrintType=*/true);
    else
      Out << "to caller";
  } else if (const CallInst *CI = dyn_cast<CallInst>(&I)) {
    // Print the calling convention being used.
    if (CI->getCallingConv() != CallingConv::C) {
      Out << " ";
      PrintCallingConv(CI->getCallingConv(), Out);
    }

    Operand = CI->getCalledValue();
    FunctionType *FTy = CI->getFunctionType();
    Type *RetTy = FTy->getReturnType();
    const AttributeList &PAL = CI->getAttributes();

    if (PAL.hasAttributes(AttributeList::ReturnIndex))
      Out << ' ' << PAL.getAsString(AttributeList::ReturnIndex);

    // If possible, print out the short form of the call instruction.  We can
    // only do this if the first argument is a pointer to a nonvararg function,
    // and if the return type is not a pointer to a function.
    //
    Out << ' ';
    TypePrinter.print(FTy->isVarArg() ? FTy : RetTy, Out);
    Out << ' ';
    writeOperand(Operand, false);
    Out << '(';
    for (unsigned op = 0, Eop = CI->getNumArgOperands(); op < Eop; ++op) {
      if (op > 0)
        Out << ", ";
      writeParamOperand(CI->getArgOperand(op), PAL.getParamAttributes(op));
    }

    // Emit an ellipsis if this is a musttail call in a vararg function.  This
    // is only to aid readability, musttail calls forward varargs by default.
    if (CI->isMustTailCall() && CI->getParent() &&
        CI->getParent()->getParent() &&
        CI->getParent()->getParent()->isVarArg())
      Out << ", ...";

    Out << ')';
    if (PAL.hasAttributes(AttributeList::FunctionIndex))
      Out << " #" << Machine.getAttributeGroupSlot(PAL.getFnAttributes());

    writeOperandBundles(CI);
  } else if (const InvokeInst *II = dyn_cast<InvokeInst>(&I)) {
    Operand = II->getCalledValue();
    FunctionType *FTy = II->getFunctionType();
    Type *RetTy = FTy->getReturnType();
    const AttributeList &PAL = II->getAttributes();

    // Print the calling convention being used.
    if (II->getCallingConv() != CallingConv::C) {
      Out << " ";
      PrintCallingConv(II->getCallingConv(), Out);
    }

    if (PAL.hasAttributes(AttributeList::ReturnIndex))
      Out << ' ' << PAL.getAsString(AttributeList::ReturnIndex);

    // If possible, print out the short form of the invoke instruction. We can
    // only do this if the first argument is a pointer to a nonvararg function,
    // and if the return type is not a pointer to a function.
    //
    Out << ' ';
    TypePrinter.print(FTy->isVarArg() ? FTy : RetTy, Out);
    Out << ' ';
    writeOperand(Operand, false);
    Out << '(';
    for (unsigned op = 0, Eop = II->getNumArgOperands(); op < Eop; ++op) {
      if (op)
        Out << ", ";
      writeParamOperand(II->getArgOperand(op), PAL.getParamAttributes(op));
    }

    Out << ')';
    if (PAL.hasAttributes(AttributeList::FunctionIndex))
      Out << " #" << Machine.getAttributeGroupSlot(PAL.getFnAttributes());

    writeOperandBundles(II);

    Out << "\n          to ";
    writeOperand(II->getNormalDest(), true);
    Out << " unwind ";
    writeOperand(II->getUnwindDest(), true);
  } else if (const AllocaInst *AI = dyn_cast<AllocaInst>(&I)) {
    Out << ' ';
    if (AI->isUsedWithInAlloca())
      Out << "inalloca ";
    if (AI->isSwiftError())
      Out << "swifterror ";
    TypePrinter.print(AI->getAllocatedType(), Out);

    // Explicitly write the array size if the code is broken, if it's an array
    // allocation, or if the type is not canonical for scalar allocations.  The
    // latter case prevents the type from mutating when round-tripping through
    // assembly.
    if (!AI->getArraySize() || AI->isArrayAllocation() ||
        !AI->getArraySize()->getType()->isIntegerTy(32)) {
      Out << ", ";
      writeOperand(AI->getArraySize(), true);
    }
    if (AI->getAlignment()) {
      Out << ", align " << AI->getAlignment();
    }

    unsigned AddrSpace = AI->getType()->getAddressSpace();
    if (AddrSpace != 0) {
      Out << ", addrspace(" << AddrSpace << ')';
    }
  } else if (isa<CastInst>(I)) {
    if (Operand) {
      Out << ' ';
      writeOperand(Operand, true);   // Work with broken code
    }
    Out << " to ";
    TypePrinter.print(I.getType(), Out);
  } else if (isa<VAArgInst>(I)) {
    if (Operand) {
      Out << ' ';
      writeOperand(Operand, true);   // Work with broken code
    }
    Out << ", ";
    TypePrinter.print(I.getType(), Out);
  } else if (Operand) {   // Print the normal way.
    if (const auto *GEP = dyn_cast<GetElementPtrInst>(&I)) {
      Out << ' ';
      TypePrinter.print(GEP->getSourceElementType(), Out);
      Out << ',';
    } else if (const auto *LI = dyn_cast<LoadInst>(&I)) {
      Out << ' ';
      TypePrinter.print(LI->getType(), Out);
      Out << ',';
    }

    // PrintAllTypes - Instructions who have operands of all the same type
    // omit the type from all but the first operand.  If the instruction has
    // different type operands (for example br), then they are all printed.
    bool PrintAllTypes = false;
    Type *TheType = Operand->getType();

    // Select, Store and ShuffleVector always print all types.
    if (isa<SelectInst>(I) || isa<StoreInst>(I) || isa<ShuffleVectorInst>(I)
        || isa<ReturnInst>(I)) {
      PrintAllTypes = true;
    } else {
      for (unsigned i = 1, E = I.getNumOperands(); i != E; ++i) {
        Operand = I.getOperand(i);
        // note that Operand shouldn't be null, but the test helps make dump()
        // more tolerant of malformed IR
        if (Operand && Operand->getType() != TheType) {
          PrintAllTypes = true;    // We have differing types!  Print them all!
          break;
        }
      }
    }

    if (!PrintAllTypes) {
      Out << ' ';
      TypePrinter.print(TheType, Out);
    }

    Out << ' ';
    for (unsigned i = 0, E = I.getNumOperands(); i != E; ++i) {
      if (i) Out << ", ";
      writeOperand(I.getOperand(i), PrintAllTypes);
    }
  }

  // Print atomic ordering/alignment for memory operations
  if (const LoadInst *LI = dyn_cast<LoadInst>(&I)) {
    if (LI->isAtomic())
      writeAtomic(LI->getContext(), LI->getOrdering(), LI->getSyncScopeID());
    if (LI->getAlignment())
      Out << ", align " << LI->getAlignment();
  } else if (const StoreInst *SI = dyn_cast<StoreInst>(&I)) {
    if (SI->isAtomic())
      writeAtomic(SI->getContext(), SI->getOrdering(), SI->getSyncScopeID());
    if (SI->getAlignment())
      Out << ", align " << SI->getAlignment();
  } else if (const AtomicCmpXchgInst *CXI = dyn_cast<AtomicCmpXchgInst>(&I)) {
    writeAtomicCmpXchg(CXI->getContext(), CXI->getSuccessOrdering(),
                       CXI->getFailureOrdering(), CXI->getSyncScopeID());
  } else if (const AtomicRMWInst *RMWI = dyn_cast<AtomicRMWInst>(&I)) {
    writeAtomic(RMWI->getContext(), RMWI->getOrdering(),
                RMWI->getSyncScopeID());
  } else if (const FenceInst *FI = dyn_cast<FenceInst>(&I)) {
    writeAtomic(FI->getContext(), FI->getOrdering(), FI->getSyncScopeID());
  }

  // Print Metadata info.
  SmallVector<std::pair<unsigned, MDNode *>, 4> InstMD;
  I.getAllMetadata(InstMD);
  printMetadataAttachments(InstMD, ", ");

  // Print a nice comment.
  printInfoComment(I);
}

void AssemblyWriter::printMetadataAttachments(
    const SmallVectorImpl<std::pair<unsigned, MDNode *>> &MDs,
    StringRef Separator) {
  if (MDs.empty())
    return;

  if (MDNames.empty())
    MDs[0].second->getContext().getMDKindNames(MDNames);

  for (const auto &I : MDs) {
    unsigned Kind = I.first;
    Out << Separator;
    if (Kind < MDNames.size()) {
      Out << "!";
      printMetadataIdentifier(MDNames[Kind], Out);
    } else
      Out << "!<unknown kind #" << Kind << ">";
    Out << ' ';
    WriteAsOperandInternal(Out, I.second, &TypePrinter, &Machine, TheModule);
  }
}

void AssemblyWriter::writeMDNode(unsigned Slot, const MDNode *Node) {
  Out << '!' << Slot << " = ";
  printMDNodeBody(Node);
  Out << "\n";
}

void AssemblyWriter::writeAllMDNodes() {
  SmallVector<const MDNode *, 16> Nodes;
  Nodes.resize(Machine.mdn_size());
  for (SlotTracker::mdn_iterator I = Machine.mdn_begin(), E = Machine.mdn_end();
       I != E; ++I)
    Nodes[I->second] = cast<MDNode>(I->first);

  for (unsigned i = 0, e = Nodes.size(); i != e; ++i) {
    writeMDNode(i, Nodes[i]);
  }
}

void AssemblyWriter::printMDNodeBody(const MDNode *Node) {
  WriteMDNodeBodyInternal(Out, Node, &TypePrinter, &Machine, TheModule);
}

void AssemblyWriter::writeAllAttributeGroups() {
  std::vector<std::pair<AttributeSet, unsigned>> asVec;
  asVec.resize(Machine.as_size());

  for (SlotTracker::as_iterator I = Machine.as_begin(), E = Machine.as_end();
       I != E; ++I)
    asVec[I->second] = *I;

  for (const auto &I : asVec)
    Out << "attributes #" << I.second << " = { "
        << I.first.getAsString(true) << " }\n";
}

void AssemblyWriter::printUseListOrder(const UseListOrder &Order) {
  bool IsInFunction = Machine.getFunction();
  if (IsInFunction)
    Out << "  ";

  Out << "uselistorder";
  if (const BasicBlock *BB =
          IsInFunction ? nullptr : dyn_cast<BasicBlock>(Order.V)) {
    Out << "_bb ";
    writeOperand(BB->getParent(), false);
    Out << ", ";
    writeOperand(BB, false);
  } else {
    Out << " ";
    writeOperand(Order.V, true);
  }
  Out << ", { ";

  assert(Order.Shuffle.size() >= 2 && "Shuffle too small");
  Out << Order.Shuffle[0];
  for (unsigned I = 1, E = Order.Shuffle.size(); I != E; ++I)
    Out << ", " << Order.Shuffle[I];
  Out << " }\n";
}

void AssemblyWriter::printUseLists(const Function *F) {
  auto hasMore =
      [&]() { return !UseListOrders.empty() && UseListOrders.back().F == F; };
  if (!hasMore())
    // Nothing to do.
    return;

  Out << "\n; uselistorder directives\n";
  while (hasMore()) {
    printUseListOrder(UseListOrders.back());
    UseListOrders.pop_back();
  }
}

//===----------------------------------------------------------------------===//
//                       External Interface declarations
//===----------------------------------------------------------------------===//

void Function::print(raw_ostream &ROS, AssemblyAnnotationWriter *AAW,
                     bool ShouldPreserveUseListOrder,
                     bool IsForDebug) const {
  SlotTracker SlotTable(this->getParent());
  formatted_raw_ostream OS(ROS);
  AssemblyWriter W(OS, SlotTable, this->getParent(), AAW,
                   IsForDebug,
                   ShouldPreserveUseListOrder);
  W.printFunction(this);
}

void Module::print(raw_ostream &ROS, AssemblyAnnotationWriter *AAW,
                   bool ShouldPreserveUseListOrder, bool IsForDebug) const {
  SlotTracker SlotTable(this);
  formatted_raw_ostream OS(ROS);
  AssemblyWriter W(OS, SlotTable, this, AAW, IsForDebug,
                   ShouldPreserveUseListOrder);
  W.printModule(this);
}

void NamedMDNode::print(raw_ostream &ROS, bool IsForDebug) const {
  SlotTracker SlotTable(getParent());
  formatted_raw_ostream OS(ROS);
  AssemblyWriter W(OS, SlotTable, getParent(), nullptr, IsForDebug);
  W.printNamedMDNode(this);
}

void NamedMDNode::print(raw_ostream &ROS, ModuleSlotTracker &MST,
                        bool IsForDebug) const {
  Optional<SlotTracker> LocalST;
  SlotTracker *SlotTable;
  if (auto *ST = MST.getMachine())
    SlotTable = ST;
  else {
    LocalST.emplace(getParent());
    SlotTable = &*LocalST;
  }

  formatted_raw_ostream OS(ROS);
  AssemblyWriter W(OS, *SlotTable, getParent(), nullptr, IsForDebug);
  W.printNamedMDNode(this);
}

void Comdat::print(raw_ostream &ROS, bool /*IsForDebug*/) const {
  PrintLLVMName(ROS, getName(), ComdatPrefix);
  ROS << " = comdat ";

  switch (getSelectionKind()) {
  case Comdat::Any:
    ROS << "any";
    break;
  case Comdat::ExactMatch:
    ROS << "exactmatch";
    break;
  case Comdat::Largest:
    ROS << "largest";
    break;
  case Comdat::NoDuplicates:
    ROS << "noduplicates";
    break;
  case Comdat::SameSize:
    ROS << "samesize";
    break;
  }

  ROS << '\n';
}

void Type::print(raw_ostream &OS, bool /*IsForDebug*/, bool NoDetails) const {
  TypePrinting TP;
  TP.print(const_cast<Type*>(this), OS);

  if (NoDetails)
    return;

  // If the type is a named struct type, print the body as well.
  if (StructType *STy = dyn_cast<StructType>(const_cast<Type*>(this)))
    if (!STy->isLiteral()) {
      OS << " = type ";
      TP.printStructBody(STy, OS);
    }
}

static bool isReferencingMDNode(const Instruction &I) {
  if (const auto *CI = dyn_cast<CallInst>(&I))
    if (Function *F = CI->getCalledFunction())
      if (F->isIntrinsic())
        for (auto &Op : I.operands())
          if (auto *V = dyn_cast_or_null<MetadataAsValue>(Op))
            if (isa<MDNode>(V->getMetadata()))
              return true;
  return false;
}

void Value::print(raw_ostream &ROS, bool IsForDebug) const {
  bool ShouldInitializeAllMetadata = false;
  if (auto *I = dyn_cast<Instruction>(this))
    ShouldInitializeAllMetadata = isReferencingMDNode(*I);
  else if (isa<Function>(this) || isa<MetadataAsValue>(this))
    ShouldInitializeAllMetadata = true;

  ModuleSlotTracker MST(getModuleFromVal(this), ShouldInitializeAllMetadata);
  print(ROS, MST, IsForDebug);
}

void Value::print(raw_ostream &ROS, ModuleSlotTracker &MST,
                  bool IsForDebug) const {
  formatted_raw_ostream OS(ROS);
  SlotTracker EmptySlotTable(static_cast<const Module *>(nullptr));
  SlotTracker &SlotTable =
      MST.getMachine() ? *MST.getMachine() : EmptySlotTable;
  auto incorporateFunction = [&](const Function *F) {
    if (F)
      MST.incorporateFunction(*F);
  };

  if (const Instruction *I = dyn_cast<Instruction>(this)) {
    incorporateFunction(I->getParent() ? I->getParent()->getParent() : nullptr);
    AssemblyWriter W(OS, SlotTable, getModuleFromVal(I), nullptr, IsForDebug);
    W.printInstruction(*I);
  } else if (const BasicBlock *BB = dyn_cast<BasicBlock>(this)) {
    incorporateFunction(BB->getParent());
    AssemblyWriter W(OS, SlotTable, getModuleFromVal(BB), nullptr, IsForDebug);
    W.printBasicBlock(BB);
  } else if (const GlobalValue *GV = dyn_cast<GlobalValue>(this)) {
    AssemblyWriter W(OS, SlotTable, GV->getParent(), nullptr, IsForDebug);
    if (const GlobalVariable *V = dyn_cast<GlobalVariable>(GV))
      W.printGlobal(V);
    else if (const Function *F = dyn_cast<Function>(GV))
      W.printFunction(F);
    else
      W.printIndirectSymbol(cast<GlobalIndirectSymbol>(GV));
  } else if (const MetadataAsValue *V = dyn_cast<MetadataAsValue>(this)) {
    V->getMetadata()->print(ROS, MST, getModuleFromVal(V));
  } else if (const Constant *C = dyn_cast<Constant>(this)) {
    TypePrinting TypePrinter;
    TypePrinter.print(C->getType(), OS);
    OS << ' ';
    WriteConstantInternal(OS, C, TypePrinter, MST.getMachine(), nullptr);
  } else if (isa<InlineAsm>(this) || isa<Argument>(this)) {
    this->printAsOperand(OS, /* PrintType */ true, MST);
  } else {
    llvm_unreachable("Unknown value to print out!");
  }
}

/// Print without a type, skipping the TypePrinting object.
///
/// \return \c true iff printing was successful.
static bool printWithoutType(const Value &V, raw_ostream &O,
                             SlotTracker *Machine, const Module *M) {
  if (V.hasName() || isa<GlobalValue>(V) ||
      (!isa<Constant>(V) && !isa<MetadataAsValue>(V))) {
    WriteAsOperandInternal(O, &V, nullptr, Machine, M);
    return true;
  }
  return false;
}

static void printAsOperandImpl(const Value &V, raw_ostream &O, bool PrintType,
                               ModuleSlotTracker &MST) {
  TypePrinting TypePrinter(MST.getModule());
  if (PrintType) {
    TypePrinter.print(V.getType(), O);
    O << ' ';
  }

  WriteAsOperandInternal(O, &V, &TypePrinter, MST.getMachine(),
                         MST.getModule());
}

void Value::printAsOperand(raw_ostream &O, bool PrintType,
                           const Module *M) const {
  if (!M)
    M = getModuleFromVal(this);

  if (!PrintType)
    if (printWithoutType(*this, O, nullptr, M))
      return;

  SlotTracker Machine(
      M, /* ShouldInitializeAllMetadata */ isa<MetadataAsValue>(this));
  ModuleSlotTracker MST(Machine, M);
  printAsOperandImpl(*this, O, PrintType, MST);
}

void Value::printAsOperand(raw_ostream &O, bool PrintType,
                           ModuleSlotTracker &MST) const {
  if (!PrintType)
    if (printWithoutType(*this, O, MST.getMachine(), MST.getModule()))
      return;

  printAsOperandImpl(*this, O, PrintType, MST);
}

static void printMetadataImpl(raw_ostream &ROS, const Metadata &MD,
                              ModuleSlotTracker &MST, const Module *M,
                              bool OnlyAsOperand) {
  formatted_raw_ostream OS(ROS);

  TypePrinting TypePrinter(M);

  WriteAsOperandInternal(OS, &MD, &TypePrinter, MST.getMachine(), M,
                         /* FromValue */ true);

  auto *N = dyn_cast<MDNode>(&MD);
  if (OnlyAsOperand || !N || isa<DIExpression>(MD))
    return;

  OS << " = ";
  WriteMDNodeBodyInternal(OS, N, &TypePrinter, MST.getMachine(), M);
}

void Metadata::printAsOperand(raw_ostream &OS, const Module *M) const {
  ModuleSlotTracker MST(M, isa<MDNode>(this));
  printMetadataImpl(OS, *this, MST, M, /* OnlyAsOperand */ true);
}

void Metadata::printAsOperand(raw_ostream &OS, ModuleSlotTracker &MST,
                              const Module *M) const {
  printMetadataImpl(OS, *this, MST, M, /* OnlyAsOperand */ true);
}

void Metadata::print(raw_ostream &OS, const Module *M,
                     bool /*IsForDebug*/) const {
  ModuleSlotTracker MST(M, isa<MDNode>(this));
  printMetadataImpl(OS, *this, MST, M, /* OnlyAsOperand */ false);
}

void Metadata::print(raw_ostream &OS, ModuleSlotTracker &MST,
                     const Module *M, bool /*IsForDebug*/) const {
  printMetadataImpl(OS, *this, MST, M, /* OnlyAsOperand */ false);
}

void ModuleSummaryIndex::print(raw_ostream &ROS, bool IsForDebug) const {
  SlotTracker SlotTable(this);
  formatted_raw_ostream OS(ROS);
  AssemblyWriter W(OS, SlotTable, this, IsForDebug);
  W.printModuleSummaryIndex();
}

#if !defined(NDEBUG) || defined(LLVM_ENABLE_DUMP)
// Value::dump - allow easy printing of Values from the debugger.
LLVM_DUMP_METHOD
void Value::dump() const { print(dbgs(), /*IsForDebug=*/true); dbgs() << '\n'; }

// Type::dump - allow easy printing of Types from the debugger.
LLVM_DUMP_METHOD
void Type::dump() const { print(dbgs(), /*IsForDebug=*/true); dbgs() << '\n'; }

// Module::dump() - Allow printing of Modules from the debugger.
LLVM_DUMP_METHOD
void Module::dump() const {
  print(dbgs(), nullptr,
        /*ShouldPreserveUseListOrder=*/false, /*IsForDebug=*/true);
}

// Allow printing of Comdats from the debugger.
LLVM_DUMP_METHOD
void Comdat::dump() const { print(dbgs(), /*IsForDebug=*/true); }

// NamedMDNode::dump() - Allow printing of NamedMDNodes from the debugger.
LLVM_DUMP_METHOD
void NamedMDNode::dump() const { print(dbgs(), /*IsForDebug=*/true); }

LLVM_DUMP_METHOD
void Metadata::dump() const { dump(nullptr); }

LLVM_DUMP_METHOD
void Metadata::dump(const Module *M) const {
  print(dbgs(), M, /*IsForDebug=*/true);
  dbgs() << '\n';
}

// Allow printing of ModuleSummaryIndex from the debugger.
LLVM_DUMP_METHOD
void ModuleSummaryIndex::dump() const { print(dbgs(), /*IsForDebug=*/true); }
#endif<|MERGE_RESOLUTION|>--- conflicted
+++ resolved
@@ -2568,8 +2568,6 @@
   }
 }
 
-<<<<<<< HEAD
-=======
 void AssemblyWriter::printModuleSummaryIndex() {
   assert(TheIndex);
   Machine.initializeIndex();
@@ -2989,7 +2987,6 @@
   Out << "\n";
 }
 
->>>>>>> cf51c80b
 static void printMetadataIdentifier(StringRef Name,
                                     formatted_raw_ostream &Out) {
   if (Name.empty()) {
@@ -3036,34 +3033,6 @@
   Out << "}\n";
 }
 
-static const char *getLinkagePrintName(GlobalValue::LinkageTypes LT) {
-  switch (LT) {
-  case GlobalValue::ExternalLinkage:
-    return "";
-  case GlobalValue::PrivateLinkage:
-    return "private ";
-  case GlobalValue::InternalLinkage:
-    return "internal ";
-  case GlobalValue::LinkOnceAnyLinkage:
-    return "linkonce ";
-  case GlobalValue::LinkOnceODRLinkage:
-    return "linkonce_odr ";
-  case GlobalValue::WeakAnyLinkage:
-    return "weak ";
-  case GlobalValue::WeakODRLinkage:
-    return "weak_odr ";
-  case GlobalValue::CommonLinkage:
-    return "common ";
-  case GlobalValue::AppendingLinkage:
-    return "appending ";
-  case GlobalValue::ExternalWeakLinkage:
-    return "extern_weak ";
-  case GlobalValue::AvailableExternallyLinkage:
-    return "available_externally ";
-  }
-  llvm_unreachable("invalid linkage");
-}
-
 static void PrintVisibility(GlobalValue::VisibilityTypes Vis,
                             formatted_raw_ostream &Out) {
   switch (Vis) {
@@ -3152,7 +3121,7 @@
   if (!GV->hasInitializer() && GV->hasExternalLinkage())
     Out << "external ";
 
-  Out << getLinkagePrintName(GV->getLinkage());
+  Out << getLinkageNameWithSpace(GV->getLinkage());
   PrintDSOLocation(*GV, Out);
   PrintVisibility(GV->getVisibility(), Out);
   PrintDLLStorageClass(GV->getDLLStorageClass(), Out);
@@ -3199,7 +3168,7 @@
   WriteAsOperandInternal(Out, GIS, &TypePrinter, &Machine, GIS->getParent());
   Out << " = ";
 
-  Out << getLinkagePrintName(GIS->getLinkage());
+  Out << getLinkageNameWithSpace(GIS->getLinkage());
   PrintDSOLocation(*GIS, Out);
   PrintVisibility(GIS->getVisibility(), Out);
   PrintDLLStorageClass(GIS->getDLLStorageClass(), Out);
@@ -3302,7 +3271,7 @@
   } else
     Out << "define ";
 
-  Out << getLinkagePrintName(F->getLinkage());
+  Out << getLinkageNameWithSpace(F->getLinkage());
   PrintDSOLocation(*F, Out);
   PrintVisibility(F->getVisibility(), Out);
   PrintDLLStorageClass(F->getDLLStorageClass(), Out);
