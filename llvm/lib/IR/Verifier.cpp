//===-- Verifier.cpp - Implement the Module Verifier -----------------------==//
//
//                     The LLVM Compiler Infrastructure
//
// This file is distributed under the University of Illinois Open Source
// License. See LICENSE.TXT for details.
//
//===----------------------------------------------------------------------===//
//
// This file defines the function verifier interface, that can be used for some
// sanity checking of input to the system.
//
// Note that this does not provide full `Java style' security and verifications,
// instead it just tries to ensure that code is well-formed.
//
//  * Both of a binary operator's parameters are of the same type
//  * Verify that the indices of mem access instructions match other operands
//  * Verify that arithmetic and other things are only performed on first-class
//    types.  Verify that shifts & logicals only happen on integrals f.e.
//  * All of the constants in a switch statement are of the correct type
//  * The code is in valid SSA form
//  * It should be illegal to put a label into any other type (like a structure)
//    or to return one. [except constant arrays!]
//  * Only phi nodes can be self referential: 'add i32 %0, %0 ; <int>:0' is bad
//  * PHI nodes must have an entry for each predecessor, with no extras.
//  * PHI nodes must be the first thing in a basic block, all grouped together
//  * PHI nodes must have at least one entry
//  * All basic blocks should only end with terminator insts, not contain them
//  * The entry node to a function must not have predecessors
//  * All Instructions must be embedded into a basic block
//  * Functions cannot take a void-typed parameter
//  * Verify that a function's argument list agrees with it's declared type.
//  * It is illegal to specify a name for a void value.
//  * It is illegal to have a internal global value with no initializer
//  * It is illegal to have a ret instruction that returns a value that does not
//    agree with the function return value type.
//  * Function call argument types match the function prototype
//  * A landing pad is defined by a landingpad instruction, and can be jumped to
//    only by the unwind edge of an invoke instruction.
//  * A landingpad instruction must be the first non-PHI instruction in the
//    block.
//  * Landingpad instructions must be in a function with a personality function.
//  * All other things that are tested by asserts spread about the code...
//
//===----------------------------------------------------------------------===//

#include "llvm/IR/Verifier.h"
#include "llvm/ADT/APFloat.h"
#include "llvm/ADT/APInt.h"
#include "llvm/ADT/ArrayRef.h"
#include "llvm/ADT/DenseMap.h"
#include "llvm/ADT/ilist.h"
#include "llvm/ADT/MapVector.h"
#include "llvm/ADT/Optional.h"
#include "llvm/ADT/STLExtras.h"
#include "llvm/ADT/SmallPtrSet.h"
#include "llvm/ADT/SmallSet.h"
#include "llvm/ADT/SmallVector.h"
#include "llvm/ADT/StringMap.h"
#include "llvm/ADT/StringRef.h"
#include "llvm/ADT/Twine.h"
#include "llvm/IR/Argument.h"
#include "llvm/IR/Attributes.h"
#include "llvm/IR/BasicBlock.h"
#include "llvm/IR/CFG.h"
#include "llvm/IR/CallSite.h"
#include "llvm/IR/CallingConv.h"
#include "llvm/IR/Comdat.h"
#include "llvm/IR/Constant.h"
#include "llvm/IR/ConstantRange.h"
#include "llvm/IR/Constants.h"
#include "llvm/IR/DataLayout.h"
#include "llvm/IR/DebugInfo.h"
#include "llvm/IR/DebugInfoMetadata.h"
#include "llvm/IR/DebugLoc.h"
#include "llvm/IR/DerivedTypes.h"
#include "llvm/IR/DiagnosticInfo.h"
#include "llvm/IR/Dominators.h"
#include "llvm/IR/Function.h"
#include "llvm/IR/GlobalAlias.h"
#include "llvm/IR/GlobalValue.h"
#include "llvm/IR/GlobalVariable.h"
#include "llvm/IR/InlineAsm.h"
#include "llvm/IR/InstrTypes.h"
#include "llvm/IR/Instruction.h"
#include "llvm/IR/Instructions.h"
#include "llvm/IR/InstVisitor.h"
#include "llvm/IR/IntrinsicInst.h"
#include "llvm/IR/Intrinsics.h"
#include "llvm/IR/LLVMContext.h"
#include "llvm/IR/Metadata.h"
#include "llvm/IR/Module.h"
#include "llvm/IR/ModuleSlotTracker.h"
#include "llvm/IR/PassManager.h"
#include "llvm/IR/Statepoint.h"
#include "llvm/IR/Type.h"
#include "llvm/IR/Use.h"
#include "llvm/IR/User.h"
#include "llvm/IR/Value.h"
#include "llvm/Pass.h"
#include "llvm/Support/AtomicOrdering.h"
#include "llvm/Support/Casting.h"
#include "llvm/Support/CommandLine.h"
#include "llvm/Support/Debug.h"
#include "llvm/Support/Dwarf.h"
#include "llvm/Support/ErrorHandling.h"
#include "llvm/Support/MathExtras.h"
#include "llvm/Support/raw_ostream.h"
#include <algorithm>
#include <cassert>
#include <cstdint>
#include <memory>
#include <string>
#include <utility>

using namespace llvm;

static cl::opt<bool> VerifyDebugInfo("verify-debug-info", cl::init(true));

namespace {

struct VerifierSupport {
  raw_ostream *OS;
  const Module &M;
  ModuleSlotTracker MST;
  const DataLayout &DL;
  LLVMContext &Context;

  /// Track the brokenness of the module while recursively visiting.
  bool Broken = false;
  /// Broken debug info can be "recovered" from by stripping the debug info.
  bool BrokenDebugInfo = false;
  /// Whether to treat broken debug info as an error.
  bool TreatBrokenDebugInfoAsError = true;

  explicit VerifierSupport(raw_ostream *OS, const Module &M)
      : OS(OS), M(M), MST(&M), DL(M.getDataLayout()), Context(M.getContext()) {}

private:
  void Write(const Module *M) {
    *OS << "; ModuleID = '" << M->getModuleIdentifier() << "'\n";
  }

  void Write(const Value *V) {
    if (!V)
      return;
    if (isa<Instruction>(V)) {
      V->print(*OS, MST);
      *OS << '\n';
    } else {
      V->printAsOperand(*OS, true, MST);
      *OS << '\n';
    }
  }

  void Write(ImmutableCallSite CS) {
    Write(CS.getInstruction());
  }

  void Write(const Metadata *MD) {
    if (!MD)
      return;
    MD->print(*OS, MST, &M);
    *OS << '\n';
  }

  template <class T> void Write(const MDTupleTypedArrayWrapper<T> &MD) {
    Write(MD.get());
  }

  void Write(const NamedMDNode *NMD) {
    if (!NMD)
      return;
    NMD->print(*OS, MST);
    *OS << '\n';
  }

  void Write(Type *T) {
    if (!T)
      return;
    *OS << ' ' << *T;
  }

  void Write(const Comdat *C) {
    if (!C)
      return;
    *OS << *C;
  }

  void Write(const APInt *AI) {
    if (!AI)
      return;
    *OS << *AI << '\n';
  }

  void Write(const unsigned i) { *OS << i << '\n'; }

  template <typename T> void Write(ArrayRef<T> Vs) {
    for (const T &V : Vs)
      Write(V);
  }

  template <typename T1, typename... Ts>
  void WriteTs(const T1 &V1, const Ts &... Vs) {
    Write(V1);
    WriteTs(Vs...);
  }

  template <typename... Ts> void WriteTs() {}

public:
  /// \brief A check failed, so printout out the condition and the message.
  ///
  /// This provides a nice place to put a breakpoint if you want to see why
  /// something is not correct.
  void CheckFailed(const Twine &Message) {
    if (OS)
      *OS << Message << '\n';
    Broken = true;
  }

  /// \brief A check failed (with values to print).
  ///
  /// This calls the Message-only version so that the above is easier to set a
  /// breakpoint on.
  template <typename T1, typename... Ts>
  void CheckFailed(const Twine &Message, const T1 &V1, const Ts &... Vs) {
    CheckFailed(Message);
    if (OS)
      WriteTs(V1, Vs...);
  }

  /// A debug info check failed.
  void DebugInfoCheckFailed(const Twine &Message) {
    if (OS)
      *OS << Message << '\n';
    Broken |= TreatBrokenDebugInfoAsError;
    BrokenDebugInfo = true;
  }

  /// A debug info check failed (with values to print).
  template <typename T1, typename... Ts>
  void DebugInfoCheckFailed(const Twine &Message, const T1 &V1,
                            const Ts &... Vs) {
    DebugInfoCheckFailed(Message);
    if (OS)
      WriteTs(V1, Vs...);
  }
};

class Verifier : public InstVisitor<Verifier>, VerifierSupport {
  friend class InstVisitor<Verifier>;

  DominatorTree DT;

  /// \brief When verifying a basic block, keep track of all of the
  /// instructions we have seen so far.
  ///
  /// This allows us to do efficient dominance checks for the case when an
  /// instruction has an operand that is an instruction in the same block.
  SmallPtrSet<Instruction *, 16> InstsInThisBlock;

  /// \brief Keep track of the metadata nodes that have been checked already.
  SmallPtrSet<const Metadata *, 32> MDNodes;

  /// Track all DICompileUnits visited.
  SmallPtrSet<const Metadata *, 2> CUVisited;

  /// \brief The result type for a landingpad.
  Type *LandingPadResultTy;

  /// \brief Whether we've seen a call to @llvm.localescape in this function
  /// already.
  bool SawFrameEscape;

  /// Stores the count of how many objects were passed to llvm.localescape for a
  /// given function and the largest index passed to llvm.localrecover.
  DenseMap<Function *, std::pair<unsigned, unsigned>> FrameEscapeInfo;

  // Maps catchswitches and cleanuppads that unwind to siblings to the
  // terminators that indicate the unwind, used to detect cycles therein.
  MapVector<Instruction *, TerminatorInst *> SiblingFuncletInfo;

  /// Cache of constants visited in search of ConstantExprs.
  SmallPtrSet<const Constant *, 32> ConstantExprVisited;

  /// Cache of declarations of the llvm.experimental.deoptimize.<ty> intrinsic.
  SmallVector<const Function *, 4> DeoptimizeDeclarations;

  // Verify that this GlobalValue is only used in this module.
  // This map is used to avoid visiting uses twice. We can arrive at a user
  // twice, if they have multiple operands. In particular for very large
  // constant expressions, we can arrive at a particular user many times.
  SmallPtrSet<const Value *, 32> GlobalValueVisited;

  TBAAVerifier TBAAVerifyHelper;

  void checkAtomicMemAccessSize(Type *Ty, const Instruction *I);

public:
  explicit Verifier(raw_ostream *OS, bool ShouldTreatBrokenDebugInfoAsError,
                    const Module &M)
      : VerifierSupport(OS, M), LandingPadResultTy(nullptr),
        SawFrameEscape(false), TBAAVerifyHelper(this) {
    TreatBrokenDebugInfoAsError = ShouldTreatBrokenDebugInfoAsError;
  }

  bool hasBrokenDebugInfo() const { return BrokenDebugInfo; }

  bool verify(const Function &F) {
    assert(F.getParent() == &M &&
           "An instance of this class only works with a specific module!");

    // First ensure the function is well-enough formed to compute dominance
    // information, and directly compute a dominance tree. We don't rely on the
    // pass manager to provide this as it isolates us from a potentially
    // out-of-date dominator tree and makes it significantly more complex to run
    // this code outside of a pass manager.
    // FIXME: It's really gross that we have to cast away constness here.
    if (!F.empty())
      DT.recalculate(const_cast<Function &>(F));

    for (const BasicBlock &BB : F) {
      if (!BB.empty() && BB.back().isTerminator())
        continue;

      if (OS) {
        *OS << "Basic Block in function '" << F.getName()
            << "' does not have terminator!\n";
        BB.printAsOperand(*OS, true, MST);
        *OS << "\n";
      }
      return false;
    }

    Broken = false;
    // FIXME: We strip const here because the inst visitor strips const.
    visit(const_cast<Function &>(F));
    verifySiblingFuncletUnwinds();
    InstsInThisBlock.clear();
    LandingPadResultTy = nullptr;
    SawFrameEscape = false;
    SiblingFuncletInfo.clear();

    return !Broken;
  }

  /// Verify the module that this instance of \c Verifier was initialized with.
  bool verify() {
    Broken = false;

    // Collect all declarations of the llvm.experimental.deoptimize intrinsic.
    for (const Function &F : M)
      if (F.getIntrinsicID() == Intrinsic::experimental_deoptimize)
        DeoptimizeDeclarations.push_back(&F);

    // Now that we've visited every function, verify that we never asked to
    // recover a frame index that wasn't escaped.
    verifyFrameRecoverIndices();
    for (const GlobalVariable &GV : M.globals())
      visitGlobalVariable(GV);

    for (const GlobalAlias &GA : M.aliases())
      visitGlobalAlias(GA);

    for (const NamedMDNode &NMD : M.named_metadata())
      visitNamedMDNode(NMD);

    for (const StringMapEntry<Comdat> &SMEC : M.getComdatSymbolTable())
      visitComdat(SMEC.getValue());

    visitModuleFlags(M);
    visitModuleIdents(M);

    verifyCompileUnits();

    verifyDeoptimizeCallingConvs();

    return !Broken;
  }

private:
  // Verification methods...
  void visitGlobalValue(const GlobalValue &GV);
  void visitGlobalVariable(const GlobalVariable &GV);
  void visitGlobalAlias(const GlobalAlias &GA);
  void visitAliaseeSubExpr(const GlobalAlias &A, const Constant &C);
  void visitAliaseeSubExpr(SmallPtrSetImpl<const GlobalAlias *> &Visited,
                           const GlobalAlias &A, const Constant &C);
  void visitNamedMDNode(const NamedMDNode &NMD);
  void visitMDNode(const MDNode &MD);
  void visitMetadataAsValue(const MetadataAsValue &MD, Function *F);
  void visitValueAsMetadata(const ValueAsMetadata &MD, Function *F);
  void visitComdat(const Comdat &C);
  void visitModuleIdents(const Module &M);
  void visitModuleFlags(const Module &M);
  void visitModuleFlag(const MDNode *Op,
                       DenseMap<const MDString *, const MDNode *> &SeenIDs,
                       SmallVectorImpl<const MDNode *> &Requirements);
  void visitFunction(const Function &F);
  void visitBasicBlock(BasicBlock &BB);
  void visitRangeMetadata(Instruction &I, MDNode *Range, Type *Ty);
  void visitDereferenceableMetadata(Instruction &I, MDNode *MD);

  template <class Ty> bool isValidMetadataArray(const MDTuple &N);
#define HANDLE_SPECIALIZED_MDNODE_LEAF(CLASS) void visit##CLASS(const CLASS &N);
#include "llvm/IR/Metadata.def"
  void visitDIScope(const DIScope &N);
  void visitDIVariable(const DIVariable &N);
  void visitDILexicalBlockBase(const DILexicalBlockBase &N);
  void visitDITemplateParameter(const DITemplateParameter &N);

  void visitTemplateParams(const MDNode &N, const Metadata &RawParams);

  // InstVisitor overrides...
  using InstVisitor<Verifier>::visit;
  void visit(Instruction &I);

  void visitTruncInst(TruncInst &I);
  void visitZExtInst(ZExtInst &I);
  void visitSExtInst(SExtInst &I);
  void visitFPTruncInst(FPTruncInst &I);
  void visitFPExtInst(FPExtInst &I);
  void visitFPToUIInst(FPToUIInst &I);
  void visitFPToSIInst(FPToSIInst &I);
  void visitUIToFPInst(UIToFPInst &I);
  void visitSIToFPInst(SIToFPInst &I);
  void visitIntToPtrInst(IntToPtrInst &I);
  void visitPtrToIntInst(PtrToIntInst &I);
  void visitBitCastInst(BitCastInst &I);
  void visitAddrSpaceCastInst(AddrSpaceCastInst &I);
  void visitPHINode(PHINode &PN);
  void visitBinaryOperator(BinaryOperator &B);
  void visitICmpInst(ICmpInst &IC);
  void visitFCmpInst(FCmpInst &FC);
  void visitExtractElementInst(ExtractElementInst &EI);
  void visitInsertElementInst(InsertElementInst &EI);
  void visitShuffleVectorInst(ShuffleVectorInst &EI);
  void visitVAArgInst(VAArgInst &VAA) { visitInstruction(VAA); }
  void visitCallInst(CallInst &CI);
  void visitInvokeInst(InvokeInst &II);
  void visitGetElementPtrInst(GetElementPtrInst &GEP);
  void visitLoadInst(LoadInst &LI);
  void visitStoreInst(StoreInst &SI);
  void verifyDominatesUse(Instruction &I, unsigned i);
  void visitInstruction(Instruction &I);
  void visitTerminatorInst(TerminatorInst &I);
  void visitBranchInst(BranchInst &BI);
  void visitReturnInst(ReturnInst &RI);
  void visitSwitchInst(SwitchInst &SI);
  void visitIndirectBrInst(IndirectBrInst &BI);
  void visitSelectInst(SelectInst &SI);
  void visitUserOp1(Instruction &I);
  void visitUserOp2(Instruction &I) { visitUserOp1(I); }
  void visitIntrinsicCallSite(Intrinsic::ID ID, CallSite CS);
  template <class DbgIntrinsicTy>
  void visitDbgIntrinsic(StringRef Kind, DbgIntrinsicTy &DII);
  void visitAtomicCmpXchgInst(AtomicCmpXchgInst &CXI);
  void visitAtomicRMWInst(AtomicRMWInst &RMWI);
  void visitFenceInst(FenceInst &FI);
  void visitAllocaInst(AllocaInst &AI);
  void visitExtractValueInst(ExtractValueInst &EVI);
  void visitInsertValueInst(InsertValueInst &IVI);
  void visitEHPadPredecessors(Instruction &I);
  void visitLandingPadInst(LandingPadInst &LPI);
  void visitResumeInst(ResumeInst &RI);
  void visitCatchPadInst(CatchPadInst &CPI);
  void visitCatchReturnInst(CatchReturnInst &CatchReturn);
  void visitCleanupPadInst(CleanupPadInst &CPI);
  void visitFuncletPadInst(FuncletPadInst &FPI);
  void visitCatchSwitchInst(CatchSwitchInst &CatchSwitch);
  void visitCleanupReturnInst(CleanupReturnInst &CRI);

  void verifyCallSite(CallSite CS);
  void verifySwiftErrorCallSite(CallSite CS, const Value *SwiftErrorVal);
  void verifySwiftErrorValue(const Value *SwiftErrorVal);
  void verifyMustTailCall(CallInst &CI);
  bool performTypeCheck(Intrinsic::ID ID, Function *F, Type *Ty, int VT,
                        unsigned ArgNo, std::string &Suffix);
  bool verifyAttributeCount(AttributeSet Attrs, unsigned Params);
  void verifyAttributeTypes(AttributeSet Attrs, unsigned Idx, bool isFunction,
                            const Value *V);
  void verifyParameterAttrs(AttributeSet Attrs, unsigned Idx, Type *Ty,
                            bool isReturnValue, const Value *V);
  void verifyFunctionAttrs(FunctionType *FT, AttributeSet Attrs,
                           const Value *V);
  void verifyFunctionMetadata(ArrayRef<std::pair<unsigned, MDNode *>> MDs);

  void visitConstantExprsRecursively(const Constant *EntryC);
  void visitConstantExpr(const ConstantExpr *CE);
  void verifyStatepoint(ImmutableCallSite CS);
  void verifyFrameRecoverIndices();
  void verifySiblingFuncletUnwinds();

  void verifyFragmentExpression(const DbgInfoIntrinsic &I);

  /// Module-level debug info verification...
  void verifyCompileUnits();

  /// Module-level verification that all @llvm.experimental.deoptimize
  /// declarations share the same calling convention.
  void verifyDeoptimizeCallingConvs();
};

} // end anonymous namespace

/// We know that cond should be true, if not print an error message.
#define Assert(C, ...) \
  do { if (!(C)) { CheckFailed(__VA_ARGS__); return; } } while (false)

/// We know that a debug info condition should be true, if not print
/// an error message.
#define AssertDI(C, ...) \
  do { if (!(C)) { DebugInfoCheckFailed(__VA_ARGS__); return; } } while (false)

void Verifier::visit(Instruction &I) {
  for (unsigned i = 0, e = I.getNumOperands(); i != e; ++i)
    Assert(I.getOperand(i) != nullptr, "Operand is null", &I);
  InstVisitor<Verifier>::visit(I);
}

// Helper to recursively iterate over indirect users. By
// returning false, the callback can ask to stop recursing
// further.
static void forEachUser(const Value *User,
                        SmallPtrSet<const Value *, 32> &Visited,
                        llvm::function_ref<bool(const Value *)> Callback) {
  if (!Visited.insert(User).second)
    return;
  for (const Value *TheNextUser : User->materialized_users())
    if (Callback(TheNextUser))
      forEachUser(TheNextUser, Visited, Callback);
}

void Verifier::visitGlobalValue(const GlobalValue &GV) {
  Assert(!GV.isDeclaration() || GV.hasValidDeclarationLinkage(),
         "Global is external, but doesn't have external or weak linkage!", &GV);

  Assert(GV.getAlignment() <= Value::MaximumAlignment,
         "huge alignment values are unsupported", &GV);
  Assert(!GV.hasAppendingLinkage() || isa<GlobalVariable>(GV),
         "Only global variables can have appending linkage!", &GV);

  if (GV.hasAppendingLinkage()) {
    const GlobalVariable *GVar = dyn_cast<GlobalVariable>(&GV);
    Assert(GVar && GVar->getValueType()->isArrayTy(),
           "Only global arrays can have appending linkage!", GVar);
  }

  if (GV.isDeclarationForLinker())
    Assert(!GV.hasComdat(), "Declaration may not be in a Comdat!", &GV);

  forEachUser(&GV, GlobalValueVisited, [&](const Value *V) -> bool {
    if (const Instruction *I = dyn_cast<Instruction>(V)) {
      if (!I->getParent() || !I->getParent()->getParent())
        CheckFailed("Global is referenced by parentless instruction!", &GV, &M,
                    I);
      else if (I->getParent()->getParent()->getParent() != &M)
        CheckFailed("Global is referenced in a different module!", &GV, &M, I,
                    I->getParent()->getParent(),
                    I->getParent()->getParent()->getParent());
      return false;
    } else if (const Function *F = dyn_cast<Function>(V)) {
      if (F->getParent() != &M)
        CheckFailed("Global is used by function in a different module", &GV, &M,
                    F, F->getParent());
      return false;
    }
    return true;
  });
}

void Verifier::visitGlobalVariable(const GlobalVariable &GV) {
  if (GV.hasInitializer()) {
    Assert(GV.getInitializer()->getType() == GV.getValueType(),
           "Global variable initializer type does not match global "
           "variable type!",
           &GV);

    // If the global has common linkage, it must have a zero initializer and
    // cannot be constant.
    if (GV.hasCommonLinkage()) {
      Assert(GV.getInitializer()->isNullValue(),
             "'common' global must have a zero initializer!", &GV);
      Assert(!GV.isConstant(), "'common' global may not be marked constant!",
             &GV);
      Assert(!GV.hasComdat(), "'common' global may not be in a Comdat!", &GV);
    }
  }

  if (GV.hasName() && (GV.getName() == "llvm.global_ctors" ||
                       GV.getName() == "llvm.global_dtors")) {
    Assert(!GV.hasInitializer() || GV.hasAppendingLinkage(),
           "invalid linkage for intrinsic global variable", &GV);
    // Don't worry about emitting an error for it not being an array,
    // visitGlobalValue will complain on appending non-array.
    if (ArrayType *ATy = dyn_cast<ArrayType>(GV.getValueType())) {
      StructType *STy = dyn_cast<StructType>(ATy->getElementType());
      PointerType *FuncPtrTy =
          FunctionType::get(Type::getVoidTy(Context), false)->getPointerTo();
      // FIXME: Reject the 2-field form in LLVM 4.0.
      Assert(STy &&
                 (STy->getNumElements() == 2 || STy->getNumElements() == 3) &&
                 STy->getTypeAtIndex(0u)->isIntegerTy(32) &&
                 STy->getTypeAtIndex(1) == FuncPtrTy,
             "wrong type for intrinsic global variable", &GV);
      if (STy->getNumElements() == 3) {
        Type *ETy = STy->getTypeAtIndex(2);
        Assert(ETy->isPointerTy() &&
                   cast<PointerType>(ETy)->getElementType()->isIntegerTy(8),
               "wrong type for intrinsic global variable", &GV);
      }
    }
  }

  if (GV.hasName() && (GV.getName() == "llvm.used" ||
                       GV.getName() == "llvm.compiler.used")) {
    Assert(!GV.hasInitializer() || GV.hasAppendingLinkage(),
           "invalid linkage for intrinsic global variable", &GV);
    Type *GVType = GV.getValueType();
    if (ArrayType *ATy = dyn_cast<ArrayType>(GVType)) {
      PointerType *PTy = dyn_cast<PointerType>(ATy->getElementType());
      Assert(PTy, "wrong type for intrinsic global variable", &GV);
      if (GV.hasInitializer()) {
        const Constant *Init = GV.getInitializer();
        const ConstantArray *InitArray = dyn_cast<ConstantArray>(Init);
        Assert(InitArray, "wrong initalizer for intrinsic global variable",
               Init);
        for (Value *Op : InitArray->operands()) {
          Value *V = Op->stripPointerCastsNoFollowAliases();
          Assert(isa<GlobalVariable>(V) || isa<Function>(V) ||
                     isa<GlobalAlias>(V),
                 "invalid llvm.used member", V);
          Assert(V->hasName(), "members of llvm.used must be named", V);
        }
      }
    }
  }

  Assert(!GV.hasDLLImportStorageClass() ||
             (GV.isDeclaration() && GV.hasExternalLinkage()) ||
             GV.hasAvailableExternallyLinkage(),
         "Global is marked as dllimport, but not external", &GV);

<<<<<<< HEAD
=======
  // Visit any debug info attachments.
  SmallVector<MDNode *, 1> MDs;
  GV.getMetadata(LLVMContext::MD_dbg, MDs);
  for (auto *MD : MDs) {
    if (auto *GVE = dyn_cast<DIGlobalVariableExpression>(MD))
      visitDIGlobalVariableExpression(*GVE);
    else
      AssertDI(false, "!dbg attachment of global variable must be a DIGlobalVariableExpression");
  }

>>>>>>> 2af9c389
  if (!GV.hasInitializer()) {
    visitGlobalValue(GV);
    return;
  }

  // Walk any aggregate initializers looking for bitcasts between address spaces
  visitConstantExprsRecursively(GV.getInitializer());

  visitGlobalValue(GV);
}

void Verifier::visitAliaseeSubExpr(const GlobalAlias &GA, const Constant &C) {
  SmallPtrSet<const GlobalAlias*, 4> Visited;
  Visited.insert(&GA);
  visitAliaseeSubExpr(Visited, GA, C);
}

void Verifier::visitAliaseeSubExpr(SmallPtrSetImpl<const GlobalAlias*> &Visited,
                                   const GlobalAlias &GA, const Constant &C) {
  if (const auto *GV = dyn_cast<GlobalValue>(&C)) {
    Assert(!GV->isDeclarationForLinker(), "Alias must point to a definition",
           &GA);

    if (const auto *GA2 = dyn_cast<GlobalAlias>(GV)) {
      Assert(Visited.insert(GA2).second, "Aliases cannot form a cycle", &GA);

      Assert(!GA2->isInterposable(), "Alias cannot point to an interposable alias",
             &GA);
    } else {
      // Only continue verifying subexpressions of GlobalAliases.
      // Do not recurse into global initializers.
      return;
    }
  }

  if (const auto *CE = dyn_cast<ConstantExpr>(&C))
    visitConstantExprsRecursively(CE);

  for (const Use &U : C.operands()) {
    Value *V = &*U;
    if (const auto *GA2 = dyn_cast<GlobalAlias>(V))
      visitAliaseeSubExpr(Visited, GA, *GA2->getAliasee());
    else if (const auto *C2 = dyn_cast<Constant>(V))
      visitAliaseeSubExpr(Visited, GA, *C2);
  }
}

void Verifier::visitGlobalAlias(const GlobalAlias &GA) {
  Assert(GlobalAlias::isValidLinkage(GA.getLinkage()),
         "Alias should have private, internal, linkonce, weak, linkonce_odr, "
         "weak_odr, or external linkage!",
         &GA);
  const Constant *Aliasee = GA.getAliasee();
  Assert(Aliasee, "Aliasee cannot be NULL!", &GA);
  Assert(GA.getType() == Aliasee->getType(),
         "Alias and aliasee types should match!", &GA);

  Assert(isa<GlobalValue>(Aliasee) || isa<ConstantExpr>(Aliasee),
         "Aliasee should be either GlobalValue or ConstantExpr", &GA);

  visitAliaseeSubExpr(GA, *Aliasee);

  visitGlobalValue(GA);
}

void Verifier::visitNamedMDNode(const NamedMDNode &NMD) {
  // There used to be various other llvm.dbg.* nodes, but we don't support
  // upgrading them and we want to reserve the namespace for future uses.
  if (NMD.getName().startswith("llvm.dbg."))
    AssertDI(NMD.getName() == "llvm.dbg.cu",
             "unrecognized named metadata node in the llvm.dbg namespace",
             &NMD);
  for (const MDNode *MD : NMD.operands()) {
    if (NMD.getName() == "llvm.dbg.cu")
      AssertDI(MD && isa<DICompileUnit>(MD), "invalid compile unit", &NMD, MD);

    if (!MD)
      continue;

    visitMDNode(*MD);
  }
}

void Verifier::visitMDNode(const MDNode &MD) {
  // Only visit each node once.  Metadata can be mutually recursive, so this
  // avoids infinite recursion here, as well as being an optimization.
  if (!MDNodes.insert(&MD).second)
    return;

  switch (MD.getMetadataID()) {
  default:
    llvm_unreachable("Invalid MDNode subclass");
  case Metadata::MDTupleKind:
    break;
#define HANDLE_SPECIALIZED_MDNODE_LEAF(CLASS)                                  \
  case Metadata::CLASS##Kind:                                                  \
    visit##CLASS(cast<CLASS>(MD));                                             \
    break;
#include "llvm/IR/Metadata.def"
  }

  for (const Metadata *Op : MD.operands()) {
    if (!Op)
      continue;
    Assert(!isa<LocalAsMetadata>(Op), "Invalid operand for global metadata!",
           &MD, Op);
    if (auto *N = dyn_cast<MDNode>(Op)) {
      visitMDNode(*N);
      continue;
    }
    if (auto *V = dyn_cast<ValueAsMetadata>(Op)) {
      visitValueAsMetadata(*V, nullptr);
      continue;
    }
  }

  // Check these last, so we diagnose problems in operands first.
  Assert(!MD.isTemporary(), "Expected no forward declarations!", &MD);
  Assert(MD.isResolved(), "All nodes should be resolved!", &MD);
}

void Verifier::visitValueAsMetadata(const ValueAsMetadata &MD, Function *F) {
  Assert(MD.getValue(), "Expected valid value", &MD);
  Assert(!MD.getValue()->getType()->isMetadataTy(),
         "Unexpected metadata round-trip through values", &MD, MD.getValue());

  auto *L = dyn_cast<LocalAsMetadata>(&MD);
  if (!L)
    return;

  Assert(F, "function-local metadata used outside a function", L);

  // If this was an instruction, bb, or argument, verify that it is in the
  // function that we expect.
  Function *ActualF = nullptr;
  if (Instruction *I = dyn_cast<Instruction>(L->getValue())) {
    Assert(I->getParent(), "function-local metadata not in basic block", L, I);
    ActualF = I->getParent()->getParent();
  } else if (BasicBlock *BB = dyn_cast<BasicBlock>(L->getValue()))
    ActualF = BB->getParent();
  else if (Argument *A = dyn_cast<Argument>(L->getValue()))
    ActualF = A->getParent();
  assert(ActualF && "Unimplemented function local metadata case!");

  Assert(ActualF == F, "function-local metadata used in wrong function", L);
}

void Verifier::visitMetadataAsValue(const MetadataAsValue &MDV, Function *F) {
  Metadata *MD = MDV.getMetadata();
  if (auto *N = dyn_cast<MDNode>(MD)) {
    visitMDNode(*N);
    return;
  }

  // Only visit each node once.  Metadata can be mutually recursive, so this
  // avoids infinite recursion here, as well as being an optimization.
  if (!MDNodes.insert(MD).second)
    return;

  if (auto *V = dyn_cast<ValueAsMetadata>(MD))
    visitValueAsMetadata(*V, F);
}

static bool isType(const Metadata *MD) { return !MD || isa<DIType>(MD); }
static bool isScope(const Metadata *MD) { return !MD || isa<DIScope>(MD); }
static bool isDINode(const Metadata *MD) { return !MD || isa<DINode>(MD); }

template <class Ty>
static bool isValidMetadataArrayImpl(const MDTuple &N, bool AllowNull) {
  for (Metadata *MD : N.operands()) {
    if (MD) {
      if (!isa<Ty>(MD))
        return false;
    } else {
      if (!AllowNull)
        return false;
    }
  }
  return true;
}

template <class Ty> static bool isValidMetadataArray(const MDTuple &N) {
  return isValidMetadataArrayImpl<Ty>(N, /* AllowNull */ false);
}

template <class Ty> static bool isValidMetadataNullArray(const MDTuple &N) {
  return isValidMetadataArrayImpl<Ty>(N, /* AllowNull */ true);
}

void Verifier::visitDILocation(const DILocation &N) {
  AssertDI(N.getRawScope() && isa<DILocalScope>(N.getRawScope()),
           "location requires a valid scope", &N, N.getRawScope());
  if (auto *IA = N.getRawInlinedAt())
    AssertDI(isa<DILocation>(IA), "inlined-at should be a location", &N, IA);
}

void Verifier::visitGenericDINode(const GenericDINode &N) {
  AssertDI(N.getTag(), "invalid tag", &N);
}

void Verifier::visitDIScope(const DIScope &N) {
  if (auto *F = N.getRawFile())
    AssertDI(isa<DIFile>(F), "invalid file", &N, F);
}

void Verifier::visitDISubrange(const DISubrange &N) {
  AssertDI(N.getTag() == dwarf::DW_TAG_subrange_type, "invalid tag", &N);
  AssertDI(N.getCount() >= -1, "invalid subrange count", &N);
}

void Verifier::visitDIEnumerator(const DIEnumerator &N) {
  AssertDI(N.getTag() == dwarf::DW_TAG_enumerator, "invalid tag", &N);
}

void Verifier::visitDIBasicType(const DIBasicType &N) {
  AssertDI(N.getTag() == dwarf::DW_TAG_base_type ||
               N.getTag() == dwarf::DW_TAG_unspecified_type,
           "invalid tag", &N);
}

void Verifier::visitDIDerivedType(const DIDerivedType &N) {
  // Common scope checks.
  visitDIScope(N);

  AssertDI(N.getTag() == dwarf::DW_TAG_typedef ||
               N.getTag() == dwarf::DW_TAG_pointer_type ||
               N.getTag() == dwarf::DW_TAG_ptr_to_member_type ||
               N.getTag() == dwarf::DW_TAG_reference_type ||
               N.getTag() == dwarf::DW_TAG_rvalue_reference_type ||
               N.getTag() == dwarf::DW_TAG_const_type ||
               N.getTag() == dwarf::DW_TAG_volatile_type ||
               N.getTag() == dwarf::DW_TAG_restrict_type ||
               N.getTag() == dwarf::DW_TAG_atomic_type ||
               N.getTag() == dwarf::DW_TAG_member ||
               N.getTag() == dwarf::DW_TAG_inheritance ||
               N.getTag() == dwarf::DW_TAG_friend,
           "invalid tag", &N);
  if (N.getTag() == dwarf::DW_TAG_ptr_to_member_type) {
    AssertDI(isType(N.getRawExtraData()), "invalid pointer to member type", &N,
             N.getRawExtraData());
  }

  AssertDI(isScope(N.getRawScope()), "invalid scope", &N, N.getRawScope());
  AssertDI(isType(N.getRawBaseType()), "invalid base type", &N,
           N.getRawBaseType());
}

static bool hasConflictingReferenceFlags(unsigned Flags) {
  return (Flags & DINode::FlagLValueReference) &&
         (Flags & DINode::FlagRValueReference);
}

void Verifier::visitTemplateParams(const MDNode &N, const Metadata &RawParams) {
  auto *Params = dyn_cast<MDTuple>(&RawParams);
  AssertDI(Params, "invalid template params", &N, &RawParams);
  for (Metadata *Op : Params->operands()) {
    AssertDI(Op && isa<DITemplateParameter>(Op), "invalid template parameter",
             &N, Params, Op);
  }
}

void Verifier::visitDICompositeType(const DICompositeType &N) {
  // Common scope checks.
  visitDIScope(N);

  AssertDI(N.getTag() == dwarf::DW_TAG_array_type ||
               N.getTag() == dwarf::DW_TAG_structure_type ||
               N.getTag() == dwarf::DW_TAG_union_type ||
               N.getTag() == dwarf::DW_TAG_enumeration_type ||
               N.getTag() == dwarf::DW_TAG_class_type,
           "invalid tag", &N);

  AssertDI(isScope(N.getRawScope()), "invalid scope", &N, N.getRawScope());
  AssertDI(isType(N.getRawBaseType()), "invalid base type", &N,
           N.getRawBaseType());

  AssertDI(!N.getRawElements() || isa<MDTuple>(N.getRawElements()),
           "invalid composite elements", &N, N.getRawElements());
  AssertDI(isType(N.getRawVTableHolder()), "invalid vtable holder", &N,
           N.getRawVTableHolder());
  AssertDI(!hasConflictingReferenceFlags(N.getFlags()),
           "invalid reference flags", &N);
  if (auto *Params = N.getRawTemplateParams())
    visitTemplateParams(N, *Params);

  if (N.getTag() == dwarf::DW_TAG_class_type ||
      N.getTag() == dwarf::DW_TAG_union_type) {
    AssertDI(N.getFile() && !N.getFile()->getFilename().empty(),
             "class/union requires a filename", &N, N.getFile());
  }
}

void Verifier::visitDISubroutineType(const DISubroutineType &N) {
  AssertDI(N.getTag() == dwarf::DW_TAG_subroutine_type, "invalid tag", &N);
  if (auto *Types = N.getRawTypeArray()) {
    AssertDI(isa<MDTuple>(Types), "invalid composite elements", &N, Types);
    for (Metadata *Ty : N.getTypeArray()->operands()) {
      AssertDI(isType(Ty), "invalid subroutine type ref", &N, Types, Ty);
    }
  }
  AssertDI(!hasConflictingReferenceFlags(N.getFlags()),
           "invalid reference flags", &N);
}

void Verifier::visitDIFile(const DIFile &N) {
  AssertDI(N.getTag() == dwarf::DW_TAG_file_type, "invalid tag", &N);
}

void Verifier::visitDICompileUnit(const DICompileUnit &N) {
  AssertDI(N.isDistinct(), "compile units must be distinct", &N);
  AssertDI(N.getTag() == dwarf::DW_TAG_compile_unit, "invalid tag", &N);

  // Don't bother verifying the compilation directory or producer string
  // as those could be empty.
  AssertDI(N.getRawFile() && isa<DIFile>(N.getRawFile()), "invalid file", &N,
           N.getRawFile());
  AssertDI(!N.getFile()->getFilename().empty(), "invalid filename", &N,
           N.getFile());

  AssertDI((N.getEmissionKind() <= DICompileUnit::LastEmissionKind),
           "invalid emission kind", &N);

  if (auto *Array = N.getRawEnumTypes()) {
    AssertDI(isa<MDTuple>(Array), "invalid enum list", &N, Array);
    for (Metadata *Op : N.getEnumTypes()->operands()) {
      auto *Enum = dyn_cast_or_null<DICompositeType>(Op);
      AssertDI(Enum && Enum->getTag() == dwarf::DW_TAG_enumeration_type,
               "invalid enum type", &N, N.getEnumTypes(), Op);
    }
  }
  if (auto *Array = N.getRawRetainedTypes()) {
    AssertDI(isa<MDTuple>(Array), "invalid retained type list", &N, Array);
    for (Metadata *Op : N.getRetainedTypes()->operands()) {
      AssertDI(Op && (isa<DIType>(Op) ||
                      (isa<DISubprogram>(Op) &&
                       !cast<DISubprogram>(Op)->isDefinition())),
               "invalid retained type", &N, Op);
    }
  }
  if (auto *Array = N.getRawGlobalVariables()) {
    AssertDI(isa<MDTuple>(Array), "invalid global variable list", &N, Array);
    for (Metadata *Op : N.getGlobalVariables()->operands()) {
      AssertDI(Op && isa<DIGlobalVariable>(Op), "invalid global variable ref",
               &N, Op);
    }
  }
  if (auto *Array = N.getRawImportedEntities()) {
    AssertDI(isa<MDTuple>(Array), "invalid imported entity list", &N, Array);
    for (Metadata *Op : N.getImportedEntities()->operands()) {
      AssertDI(Op && isa<DIImportedEntity>(Op), "invalid imported entity ref",
               &N, Op);
    }
  }
  if (auto *Array = N.getRawMacros()) {
    AssertDI(isa<MDTuple>(Array), "invalid macro list", &N, Array);
    for (Metadata *Op : N.getMacros()->operands()) {
      AssertDI(Op && isa<DIMacroNode>(Op), "invalid macro ref", &N, Op);
    }
  }
  CUVisited.insert(&N);
}

void Verifier::visitDISubprogram(const DISubprogram &N) {
  AssertDI(N.getTag() == dwarf::DW_TAG_subprogram, "invalid tag", &N);
  AssertDI(isScope(N.getRawScope()), "invalid scope", &N, N.getRawScope());
  if (auto *F = N.getRawFile())
    AssertDI(isa<DIFile>(F), "invalid file", &N, F);
  if (auto *T = N.getRawType())
    AssertDI(isa<DISubroutineType>(T), "invalid subroutine type", &N, T);
  AssertDI(isType(N.getRawContainingType()), "invalid containing type", &N,
           N.getRawContainingType());
  if (auto *Params = N.getRawTemplateParams())
    visitTemplateParams(N, *Params);
  if (auto *S = N.getRawDeclaration())
    AssertDI(isa<DISubprogram>(S) && !cast<DISubprogram>(S)->isDefinition(),
             "invalid subprogram declaration", &N, S);
  if (auto *RawVars = N.getRawVariables()) {
    auto *Vars = dyn_cast<MDTuple>(RawVars);
    AssertDI(Vars, "invalid variable list", &N, RawVars);
    for (Metadata *Op : Vars->operands()) {
      AssertDI(Op && isa<DILocalVariable>(Op), "invalid local variable", &N,
               Vars, Op);
    }
  }
  AssertDI(!hasConflictingReferenceFlags(N.getFlags()),
           "invalid reference flags", &N);

  auto *Unit = N.getRawUnit();
  if (N.isDefinition()) {
    // Subprogram definitions (not part of the type hierarchy).
    AssertDI(N.isDistinct(), "subprogram definitions must be distinct", &N);
    AssertDI(Unit, "subprogram definitions must have a compile unit", &N);
    AssertDI(isa<DICompileUnit>(Unit), "invalid unit type", &N, Unit);
  } else {
    // Subprogram declarations (part of the type hierarchy).
    AssertDI(!Unit, "subprogram declarations must not have a compile unit", &N);
  }
}

void Verifier::visitDILexicalBlockBase(const DILexicalBlockBase &N) {
  AssertDI(N.getTag() == dwarf::DW_TAG_lexical_block, "invalid tag", &N);
  AssertDI(N.getRawScope() && isa<DILocalScope>(N.getRawScope()),
           "invalid local scope", &N, N.getRawScope());
}

void Verifier::visitDILexicalBlock(const DILexicalBlock &N) {
  visitDILexicalBlockBase(N);

  AssertDI(N.getLine() || !N.getColumn(),
           "cannot have column info without line info", &N);
}

void Verifier::visitDILexicalBlockFile(const DILexicalBlockFile &N) {
  visitDILexicalBlockBase(N);
}

void Verifier::visitDINamespace(const DINamespace &N) {
  AssertDI(N.getTag() == dwarf::DW_TAG_namespace, "invalid tag", &N);
  if (auto *S = N.getRawScope())
    AssertDI(isa<DIScope>(S), "invalid scope ref", &N, S);
}

void Verifier::visitDIMacro(const DIMacro &N) {
  AssertDI(N.getMacinfoType() == dwarf::DW_MACINFO_define ||
               N.getMacinfoType() == dwarf::DW_MACINFO_undef,
           "invalid macinfo type", &N);
  AssertDI(!N.getName().empty(), "anonymous macro", &N);
  if (!N.getValue().empty()) {
    assert(N.getValue().data()[0] != ' ' && "Macro value has a space prefix");
  }
}

void Verifier::visitDIMacroFile(const DIMacroFile &N) {
  AssertDI(N.getMacinfoType() == dwarf::DW_MACINFO_start_file,
           "invalid macinfo type", &N);
  if (auto *F = N.getRawFile())
    AssertDI(isa<DIFile>(F), "invalid file", &N, F);

  if (auto *Array = N.getRawElements()) {
    AssertDI(isa<MDTuple>(Array), "invalid macro list", &N, Array);
    for (Metadata *Op : N.getElements()->operands()) {
      AssertDI(Op && isa<DIMacroNode>(Op), "invalid macro ref", &N, Op);
    }
  }
}

void Verifier::visitDIModule(const DIModule &N) {
  AssertDI(N.getTag() == dwarf::DW_TAG_module, "invalid tag", &N);
  AssertDI(!N.getName().empty(), "anonymous module", &N);
}

void Verifier::visitDITemplateParameter(const DITemplateParameter &N) {
  AssertDI(isType(N.getRawType()), "invalid type ref", &N, N.getRawType());
}

void Verifier::visitDITemplateTypeParameter(const DITemplateTypeParameter &N) {
  visitDITemplateParameter(N);

  AssertDI(N.getTag() == dwarf::DW_TAG_template_type_parameter, "invalid tag",
           &N);
}

void Verifier::visitDITemplateValueParameter(
    const DITemplateValueParameter &N) {
  visitDITemplateParameter(N);

  AssertDI(N.getTag() == dwarf::DW_TAG_template_value_parameter ||
               N.getTag() == dwarf::DW_TAG_GNU_template_template_param ||
               N.getTag() == dwarf::DW_TAG_GNU_template_parameter_pack,
           "invalid tag", &N);
}

void Verifier::visitDIVariable(const DIVariable &N) {
  if (auto *S = N.getRawScope())
    AssertDI(isa<DIScope>(S), "invalid scope", &N, S);
  AssertDI(isType(N.getRawType()), "invalid type ref", &N, N.getRawType());
  if (auto *F = N.getRawFile())
    AssertDI(isa<DIFile>(F), "invalid file", &N, F);
}

void Verifier::visitDIGlobalVariable(const DIGlobalVariable &N) {
  // Checks common to all variables.
  visitDIVariable(N);

  AssertDI(N.getTag() == dwarf::DW_TAG_variable, "invalid tag", &N);
  AssertDI(!N.getName().empty(), "missing global variable name", &N);
  if (auto *V = N.getRawExpr())
    AssertDI(isa<DIExpression>(V), "invalid expression location", &N, V);
  if (auto *Member = N.getRawStaticDataMemberDeclaration()) {
    AssertDI(isa<DIDerivedType>(Member),
             "invalid static data member declaration", &N, Member);
  }
}

void Verifier::visitDILocalVariable(const DILocalVariable &N) {
  // Checks common to all variables.
  visitDIVariable(N);

  AssertDI(N.getTag() == dwarf::DW_TAG_variable, "invalid tag", &N);
  AssertDI(N.getRawScope() && isa<DILocalScope>(N.getRawScope()),
           "local variable requires a valid scope", &N, N.getRawScope());
}

void Verifier::visitDIExpression(const DIExpression &N) {
  AssertDI(N.isValid(), "invalid expression", &N);
}

void Verifier::visitDIObjCProperty(const DIObjCProperty &N) {
  AssertDI(N.getTag() == dwarf::DW_TAG_APPLE_property, "invalid tag", &N);
  if (auto *T = N.getRawType())
    AssertDI(isType(T), "invalid type ref", &N, T);
  if (auto *F = N.getRawFile())
    AssertDI(isa<DIFile>(F), "invalid file", &N, F);
}

void Verifier::visitDIImportedEntity(const DIImportedEntity &N) {
  AssertDI(N.getTag() == dwarf::DW_TAG_imported_module ||
               N.getTag() == dwarf::DW_TAG_imported_declaration,
           "invalid tag", &N);
  if (auto *S = N.getRawScope())
    AssertDI(isa<DIScope>(S), "invalid scope for imported entity", &N, S);
  AssertDI(isDINode(N.getRawEntity()), "invalid imported entity", &N,
           N.getRawEntity());
}

void Verifier::visitComdat(const Comdat &C) {
  // The Module is invalid if the GlobalValue has private linkage.  Entities
  // with private linkage don't have entries in the symbol table.
  if (const GlobalValue *GV = M.getNamedValue(C.getName()))
    Assert(!GV->hasPrivateLinkage(), "comdat global value has private linkage",
           GV);
}

void Verifier::visitModuleIdents(const Module &M) {
  const NamedMDNode *Idents = M.getNamedMetadata("llvm.ident");
  if (!Idents) 
    return;
  
  // llvm.ident takes a list of metadata entry. Each entry has only one string.
  // Scan each llvm.ident entry and make sure that this requirement is met.
  for (const MDNode *N : Idents->operands()) {
    Assert(N->getNumOperands() == 1,
           "incorrect number of operands in llvm.ident metadata", N);
    Assert(dyn_cast_or_null<MDString>(N->getOperand(0)),
           ("invalid value for llvm.ident metadata entry operand"
            "(the operand should be a string)"),
           N->getOperand(0));
  } 
}

void Verifier::visitModuleFlags(const Module &M) {
  const NamedMDNode *Flags = M.getModuleFlagsMetadata();
  if (!Flags) return;

  // Scan each flag, and track the flags and requirements.
  DenseMap<const MDString*, const MDNode*> SeenIDs;
  SmallVector<const MDNode*, 16> Requirements;
  for (const MDNode *MDN : Flags->operands())
    visitModuleFlag(MDN, SeenIDs, Requirements);

  // Validate that the requirements in the module are valid.
  for (const MDNode *Requirement : Requirements) {
    const MDString *Flag = cast<MDString>(Requirement->getOperand(0));
    const Metadata *ReqValue = Requirement->getOperand(1);

    const MDNode *Op = SeenIDs.lookup(Flag);
    if (!Op) {
      CheckFailed("invalid requirement on flag, flag is not present in module",
                  Flag);
      continue;
    }

    if (Op->getOperand(2) != ReqValue) {
      CheckFailed(("invalid requirement on flag, "
                   "flag does not have the required value"),
                  Flag);
      continue;
    }
  }
}

void
Verifier::visitModuleFlag(const MDNode *Op,
                          DenseMap<const MDString *, const MDNode *> &SeenIDs,
                          SmallVectorImpl<const MDNode *> &Requirements) {
  // Each module flag should have three arguments, the merge behavior (a
  // constant int), the flag ID (an MDString), and the value.
  Assert(Op->getNumOperands() == 3,
         "incorrect number of operands in module flag", Op);
  Module::ModFlagBehavior MFB;
  if (!Module::isValidModFlagBehavior(Op->getOperand(0), MFB)) {
    Assert(
        mdconst::dyn_extract_or_null<ConstantInt>(Op->getOperand(0)),
        "invalid behavior operand in module flag (expected constant integer)",
        Op->getOperand(0));
    Assert(false,
           "invalid behavior operand in module flag (unexpected constant)",
           Op->getOperand(0));
  }
  MDString *ID = dyn_cast_or_null<MDString>(Op->getOperand(1));
  Assert(ID, "invalid ID operand in module flag (expected metadata string)",
         Op->getOperand(1));

  // Sanity check the values for behaviors with additional requirements.
  switch (MFB) {
  case Module::Error:
  case Module::Warning:
  case Module::Override:
    // These behavior types accept any value.
    break;

  case Module::Require: {
    // The value should itself be an MDNode with two operands, a flag ID (an
    // MDString), and a value.
    MDNode *Value = dyn_cast<MDNode>(Op->getOperand(2));
    Assert(Value && Value->getNumOperands() == 2,
           "invalid value for 'require' module flag (expected metadata pair)",
           Op->getOperand(2));
    Assert(isa<MDString>(Value->getOperand(0)),
           ("invalid value for 'require' module flag "
            "(first value operand should be a string)"),
           Value->getOperand(0));

    // Append it to the list of requirements, to check once all module flags are
    // scanned.
    Requirements.push_back(Value);
    break;
  }

  case Module::Append:
  case Module::AppendUnique: {
    // These behavior types require the operand be an MDNode.
    Assert(isa<MDNode>(Op->getOperand(2)),
           "invalid value for 'append'-type module flag "
           "(expected a metadata node)",
           Op->getOperand(2));
    break;
  }
  }

  // Unless this is a "requires" flag, check the ID is unique.
  if (MFB != Module::Require) {
    bool Inserted = SeenIDs.insert(std::make_pair(ID, Op)).second;
    Assert(Inserted,
           "module flag identifiers must be unique (or of 'require' type)", ID);
  }
}

void Verifier::verifyAttributeTypes(AttributeSet Attrs, unsigned Idx,
                                    bool isFunction, const Value *V) {
  unsigned Slot = ~0U;
  for (unsigned I = 0, E = Attrs.getNumSlots(); I != E; ++I)
    if (Attrs.getSlotIndex(I) == Idx) {
      Slot = I;
      break;
    }

  assert(Slot != ~0U && "Attribute set inconsistency!");

  for (AttributeSet::iterator I = Attrs.begin(Slot), E = Attrs.end(Slot);
         I != E; ++I) {
    if (I->isStringAttribute())
      continue;

    if (I->getKindAsEnum() == Attribute::NoReturn ||
        I->getKindAsEnum() == Attribute::NoUnwind ||
        I->getKindAsEnum() == Attribute::NoInline ||
        I->getKindAsEnum() == Attribute::AlwaysInline ||
        I->getKindAsEnum() == Attribute::OptimizeForSize ||
        I->getKindAsEnum() == Attribute::StackProtect ||
        I->getKindAsEnum() == Attribute::StackProtectReq ||
        I->getKindAsEnum() == Attribute::StackProtectStrong ||
        I->getKindAsEnum() == Attribute::SafeStack ||
        I->getKindAsEnum() == Attribute::NoRedZone ||
        I->getKindAsEnum() == Attribute::NoImplicitFloat ||
        I->getKindAsEnum() == Attribute::Naked ||
        I->getKindAsEnum() == Attribute::InlineHint ||
        I->getKindAsEnum() == Attribute::StackAlignment ||
        I->getKindAsEnum() == Attribute::UWTable ||
        I->getKindAsEnum() == Attribute::NonLazyBind ||
        I->getKindAsEnum() == Attribute::ReturnsTwice ||
        I->getKindAsEnum() == Attribute::SanitizeAddress ||
        I->getKindAsEnum() == Attribute::SanitizeThread ||
        I->getKindAsEnum() == Attribute::SanitizeMemory ||
        I->getKindAsEnum() == Attribute::MinSize ||
        I->getKindAsEnum() == Attribute::NoDuplicate ||
        I->getKindAsEnum() == Attribute::Builtin ||
        I->getKindAsEnum() == Attribute::NoBuiltin ||
        I->getKindAsEnum() == Attribute::Cold ||
        I->getKindAsEnum() == Attribute::OptimizeNone ||
        I->getKindAsEnum() == Attribute::JumpTable ||
        I->getKindAsEnum() == Attribute::Convergent ||
        I->getKindAsEnum() == Attribute::ArgMemOnly ||
        I->getKindAsEnum() == Attribute::NoRecurse ||
        I->getKindAsEnum() == Attribute::InaccessibleMemOnly ||
        I->getKindAsEnum() == Attribute::InaccessibleMemOrArgMemOnly ||
        I->getKindAsEnum() == Attribute::AllocSize) {
      if (!isFunction) {
        CheckFailed("Attribute '" + I->getAsString() +
                    "' only applies to functions!", V);
        return;
      }
    } else if (I->getKindAsEnum() == Attribute::ReadOnly ||
               I->getKindAsEnum() == Attribute::WriteOnly ||
               I->getKindAsEnum() == Attribute::ReadNone) {
      if (Idx == 0) {
        CheckFailed("Attribute '" + I->getAsString() +
                    "' does not apply to function returns");
        return;
      }
    } else if (isFunction) {
      CheckFailed("Attribute '" + I->getAsString() +
                  "' does not apply to functions!", V);
      return;
    }
  }
}

// VerifyParameterAttrs - Check the given attributes for an argument or return
// value of the specified type.  The value V is printed in error messages.
void Verifier::verifyParameterAttrs(AttributeSet Attrs, unsigned Idx, Type *Ty,
                                    bool isReturnValue, const Value *V) {
  if (!Attrs.hasAttributes(Idx))
    return;

  verifyAttributeTypes(Attrs, Idx, false, V);

  if (isReturnValue)
    Assert(!Attrs.hasAttribute(Idx, Attribute::ByVal) &&
               !Attrs.hasAttribute(Idx, Attribute::Nest) &&
               !Attrs.hasAttribute(Idx, Attribute::StructRet) &&
               !Attrs.hasAttribute(Idx, Attribute::NoCapture) &&
               !Attrs.hasAttribute(Idx, Attribute::Returned) &&
               !Attrs.hasAttribute(Idx, Attribute::InAlloca) &&
               !Attrs.hasAttribute(Idx, Attribute::SwiftSelf) &&
               !Attrs.hasAttribute(Idx, Attribute::SwiftError),
           "Attributes 'byval', 'inalloca', 'nest', 'sret', 'nocapture', "
           "'returned', 'swiftself', and 'swifterror' do not apply to return "
           "values!",
           V);

  // Check for mutually incompatible attributes.  Only inreg is compatible with
  // sret.
  unsigned AttrCount = 0;
  AttrCount += Attrs.hasAttribute(Idx, Attribute::ByVal);
  AttrCount += Attrs.hasAttribute(Idx, Attribute::InAlloca);
  AttrCount += Attrs.hasAttribute(Idx, Attribute::StructRet) ||
               Attrs.hasAttribute(Idx, Attribute::InReg);
  AttrCount += Attrs.hasAttribute(Idx, Attribute::Nest);
  Assert(AttrCount <= 1, "Attributes 'byval', 'inalloca', 'inreg', 'nest', "
                         "and 'sret' are incompatible!",
         V);

  Assert(!(Attrs.hasAttribute(Idx, Attribute::InAlloca) &&
           Attrs.hasAttribute(Idx, Attribute::ReadOnly)),
         "Attributes "
         "'inalloca and readonly' are incompatible!",
         V);

  Assert(!(Attrs.hasAttribute(Idx, Attribute::StructRet) &&
           Attrs.hasAttribute(Idx, Attribute::Returned)),
         "Attributes "
         "'sret and returned' are incompatible!",
         V);

  Assert(!(Attrs.hasAttribute(Idx, Attribute::ZExt) &&
           Attrs.hasAttribute(Idx, Attribute::SExt)),
         "Attributes "
         "'zeroext and signext' are incompatible!",
         V);

  Assert(!(Attrs.hasAttribute(Idx, Attribute::ReadNone) &&
           Attrs.hasAttribute(Idx, Attribute::ReadOnly)),
         "Attributes "
         "'readnone and readonly' are incompatible!",
         V);

  Assert(!(Attrs.hasAttribute(Idx, Attribute::ReadNone) &&
           Attrs.hasAttribute(Idx, Attribute::WriteOnly)),
         "Attributes "
         "'readnone and writeonly' are incompatible!",
         V);

  Assert(!(Attrs.hasAttribute(Idx, Attribute::ReadOnly) &&
           Attrs.hasAttribute(Idx, Attribute::WriteOnly)),
         "Attributes "
         "'readonly and writeonly' are incompatible!",
         V);

  Assert(!(Attrs.hasAttribute(Idx, Attribute::NoInline) &&
           Attrs.hasAttribute(Idx, Attribute::AlwaysInline)),
         "Attributes "
         "'noinline and alwaysinline' are incompatible!",
         V);

  Assert(
      !AttrBuilder(Attrs, Idx).overlaps(AttributeFuncs::typeIncompatible(Ty)),
      "Wrong types for attribute: " +
          AttributeSet::get(Context, Idx, AttributeFuncs::typeIncompatible(Ty))
              .getAsString(Idx),
      V);

  if (PointerType *PTy = dyn_cast<PointerType>(Ty)) {
    SmallPtrSet<Type*, 4> Visited;
    if (!PTy->getElementType()->isSized(&Visited)) {
      Assert(!Attrs.hasAttribute(Idx, Attribute::ByVal) &&
                 !Attrs.hasAttribute(Idx, Attribute::InAlloca),
             "Attributes 'byval' and 'inalloca' do not support unsized types!",
             V);
    }
    if (!isa<PointerType>(PTy->getElementType()))
      Assert(!Attrs.hasAttribute(Idx, Attribute::SwiftError),
             "Attribute 'swifterror' only applies to parameters "
             "with pointer to pointer type!",
             V);
  } else {
    Assert(!Attrs.hasAttribute(Idx, Attribute::ByVal),
           "Attribute 'byval' only applies to parameters with pointer type!",
           V);
    Assert(!Attrs.hasAttribute(Idx, Attribute::SwiftError),
           "Attribute 'swifterror' only applies to parameters "
           "with pointer type!",
           V);
  }
}

// Check parameter attributes against a function type.
// The value V is printed in error messages.
void Verifier::verifyFunctionAttrs(FunctionType *FT, AttributeSet Attrs,
                                   const Value *V) {
  if (Attrs.isEmpty())
    return;

  bool SawNest = false;
  bool SawReturned = false;
  bool SawSRet = false;
  bool SawSwiftSelf = false;
  bool SawSwiftError = false;

  for (unsigned i = 0, e = Attrs.getNumSlots(); i != e; ++i) {
    unsigned Idx = Attrs.getSlotIndex(i);

    Type *Ty;
    if (Idx == 0)
      Ty = FT->getReturnType();
    else if (Idx-1 < FT->getNumParams())
      Ty = FT->getParamType(Idx-1);
    else
      break;  // VarArgs attributes, verified elsewhere.

    verifyParameterAttrs(Attrs, Idx, Ty, Idx == 0, V);

    if (Idx == 0)
      continue;

    if (Attrs.hasAttribute(Idx, Attribute::Nest)) {
      Assert(!SawNest, "More than one parameter has attribute nest!", V);
      SawNest = true;
    }

    if (Attrs.hasAttribute(Idx, Attribute::Returned)) {
      Assert(!SawReturned, "More than one parameter has attribute returned!",
             V);
      Assert(Ty->canLosslesslyBitCastTo(FT->getReturnType()),
             "Incompatible "
             "argument and return types for 'returned' attribute",
             V);
      SawReturned = true;
    }

    if (Attrs.hasAttribute(Idx, Attribute::StructRet)) {
      Assert(!SawSRet, "Cannot have multiple 'sret' parameters!", V);
      Assert(Idx == 1 || Idx == 2,
             "Attribute 'sret' is not on first or second parameter!", V);
      SawSRet = true;
    }

    if (Attrs.hasAttribute(Idx, Attribute::SwiftSelf)) {
      Assert(!SawSwiftSelf, "Cannot have multiple 'swiftself' parameters!", V);
      SawSwiftSelf = true;
    }

    if (Attrs.hasAttribute(Idx, Attribute::SwiftError)) {
      Assert(!SawSwiftError, "Cannot have multiple 'swifterror' parameters!",
             V);
      SawSwiftError = true;
    }

    if (Attrs.hasAttribute(Idx, Attribute::InAlloca)) {
      Assert(Idx == FT->getNumParams(), "inalloca isn't on the last parameter!",
             V);
    }
  }

  if (!Attrs.hasAttributes(AttributeSet::FunctionIndex))
    return;

  verifyAttributeTypes(Attrs, AttributeSet::FunctionIndex, true, V);

  Assert(
      !(Attrs.hasAttribute(AttributeSet::FunctionIndex, Attribute::ReadNone) &&
        Attrs.hasAttribute(AttributeSet::FunctionIndex, Attribute::ReadOnly)),
      "Attributes 'readnone and readonly' are incompatible!", V);

  Assert(
      !(Attrs.hasAttribute(AttributeSet::FunctionIndex, Attribute::ReadNone) &&
        Attrs.hasAttribute(AttributeSet::FunctionIndex, Attribute::WriteOnly)),
      "Attributes 'readnone and writeonly' are incompatible!", V);

  Assert(
      !(Attrs.hasAttribute(AttributeSet::FunctionIndex, Attribute::ReadOnly) &&
        Attrs.hasAttribute(AttributeSet::FunctionIndex, Attribute::WriteOnly)),
      "Attributes 'readonly and writeonly' are incompatible!", V);

  Assert(
      !(Attrs.hasAttribute(AttributeSet::FunctionIndex, Attribute::ReadNone) &&
        Attrs.hasAttribute(AttributeSet::FunctionIndex, 
                           Attribute::InaccessibleMemOrArgMemOnly)),
      "Attributes 'readnone and inaccessiblemem_or_argmemonly' are incompatible!", V);

  Assert(
      !(Attrs.hasAttribute(AttributeSet::FunctionIndex, Attribute::ReadNone) &&
        Attrs.hasAttribute(AttributeSet::FunctionIndex, 
                           Attribute::InaccessibleMemOnly)),
      "Attributes 'readnone and inaccessiblememonly' are incompatible!", V);

  Assert(
      !(Attrs.hasAttribute(AttributeSet::FunctionIndex, Attribute::NoInline) &&
        Attrs.hasAttribute(AttributeSet::FunctionIndex,
                           Attribute::AlwaysInline)),
      "Attributes 'noinline and alwaysinline' are incompatible!", V);

  if (Attrs.hasAttribute(AttributeSet::FunctionIndex, 
                         Attribute::OptimizeNone)) {
    Assert(Attrs.hasAttribute(AttributeSet::FunctionIndex, Attribute::NoInline),
           "Attribute 'optnone' requires 'noinline'!", V);

    Assert(!Attrs.hasAttribute(AttributeSet::FunctionIndex,
                               Attribute::OptimizeForSize),
           "Attributes 'optsize and optnone' are incompatible!", V);

    Assert(!Attrs.hasAttribute(AttributeSet::FunctionIndex, Attribute::MinSize),
           "Attributes 'minsize and optnone' are incompatible!", V);
  }

  if (Attrs.hasAttribute(AttributeSet::FunctionIndex,
                         Attribute::JumpTable)) {
    const GlobalValue *GV = cast<GlobalValue>(V);
    Assert(GV->hasGlobalUnnamedAddr(),
           "Attribute 'jumptable' requires 'unnamed_addr'", V);
  }

  if (Attrs.hasAttribute(AttributeSet::FunctionIndex, Attribute::AllocSize)) {
    std::pair<unsigned, Optional<unsigned>> Args =
        Attrs.getAllocSizeArgs(AttributeSet::FunctionIndex);

    auto CheckParam = [&](StringRef Name, unsigned ParamNo) {
      if (ParamNo >= FT->getNumParams()) {
        CheckFailed("'allocsize' " + Name + " argument is out of bounds", V);
        return false;
      }

      if (!FT->getParamType(ParamNo)->isIntegerTy()) {
        CheckFailed("'allocsize' " + Name +
                        " argument must refer to an integer parameter",
                    V);
        return false;
      }

      return true;
    };

    if (!CheckParam("element size", Args.first))
      return;

    if (Args.second && !CheckParam("number of elements", *Args.second))
      return;
  }
}

void Verifier::verifyFunctionMetadata(
    ArrayRef<std::pair<unsigned, MDNode *>> MDs) {
  for (const auto &Pair : MDs) {
    if (Pair.first == LLVMContext::MD_prof) {
      MDNode *MD = Pair.second;
      Assert(MD->getNumOperands() == 2,
             "!prof annotations should have exactly 2 operands", MD);

      // Check first operand.
      Assert(MD->getOperand(0) != nullptr, "first operand should not be null",
             MD);
      Assert(isa<MDString>(MD->getOperand(0)),
             "expected string with name of the !prof annotation", MD);
      MDString *MDS = cast<MDString>(MD->getOperand(0));
      StringRef ProfName = MDS->getString();
      Assert(ProfName.equals("function_entry_count"),
             "first operand should be 'function_entry_count'", MD);

      // Check second operand.
      Assert(MD->getOperand(1) != nullptr, "second operand should not be null",
             MD);
      Assert(isa<ConstantAsMetadata>(MD->getOperand(1)),
             "expected integer argument to function_entry_count", MD);
    }
  }
}

void Verifier::visitConstantExprsRecursively(const Constant *EntryC) {
  if (!ConstantExprVisited.insert(EntryC).second)
    return;

  SmallVector<const Constant *, 16> Stack;
  Stack.push_back(EntryC);

  while (!Stack.empty()) {
    const Constant *C = Stack.pop_back_val();

    // Check this constant expression.
    if (const auto *CE = dyn_cast<ConstantExpr>(C))
      visitConstantExpr(CE);

    if (const auto *GV = dyn_cast<GlobalValue>(C)) {
      // Global Values get visited separately, but we do need to make sure
      // that the global value is in the correct module
      Assert(GV->getParent() == &M, "Referencing global in another module!",
             EntryC, &M, GV, GV->getParent());
      continue;
    }

    // Visit all sub-expressions.
    for (const Use &U : C->operands()) {
      const auto *OpC = dyn_cast<Constant>(U);
      if (!OpC)
        continue;
      if (!ConstantExprVisited.insert(OpC).second)
        continue;
      Stack.push_back(OpC);
    }
  }
}

void Verifier::visitConstantExpr(const ConstantExpr *CE) {
  if (CE->getOpcode() == Instruction::BitCast)
    Assert(CastInst::castIsValid(Instruction::BitCast, CE->getOperand(0),
                                 CE->getType()),
           "Invalid bitcast", CE);

  if (CE->getOpcode() == Instruction::IntToPtr ||
      CE->getOpcode() == Instruction::PtrToInt) {
    auto *PtrTy = CE->getOpcode() == Instruction::IntToPtr
                      ? CE->getType()
                      : CE->getOperand(0)->getType();
    StringRef Msg = CE->getOpcode() == Instruction::IntToPtr
                        ? "inttoptr not supported for non-integral pointers"
                        : "ptrtoint not supported for non-integral pointers";
    Assert(
        !DL.isNonIntegralPointerType(cast<PointerType>(PtrTy->getScalarType())),
        Msg);
  }
}

bool Verifier::verifyAttributeCount(AttributeSet Attrs, unsigned Params) {
  if (Attrs.getNumSlots() == 0)
    return true;

  unsigned LastSlot = Attrs.getNumSlots() - 1;
  unsigned LastIndex = Attrs.getSlotIndex(LastSlot);
  if (LastIndex <= Params
      || (LastIndex == AttributeSet::FunctionIndex
          && (LastSlot == 0 || Attrs.getSlotIndex(LastSlot - 1) <= Params)))
    return true;

  return false;
}

/// Verify that statepoint intrinsic is well formed.
void Verifier::verifyStatepoint(ImmutableCallSite CS) {
  assert(CS.getCalledFunction() &&
         CS.getCalledFunction()->getIntrinsicID() ==
           Intrinsic::experimental_gc_statepoint);

  const Instruction &CI = *CS.getInstruction();

  Assert(!CS.doesNotAccessMemory() && !CS.onlyReadsMemory() &&
         !CS.onlyAccessesArgMemory(),
         "gc.statepoint must read and write all memory to preserve "
         "reordering restrictions required by safepoint semantics",
         &CI);

  const Value *IDV = CS.getArgument(0);
  Assert(isa<ConstantInt>(IDV), "gc.statepoint ID must be a constant integer",
         &CI);

  const Value *NumPatchBytesV = CS.getArgument(1);
  Assert(isa<ConstantInt>(NumPatchBytesV),
         "gc.statepoint number of patchable bytes must be a constant integer",
         &CI);
  const int64_t NumPatchBytes =
      cast<ConstantInt>(NumPatchBytesV)->getSExtValue();
  assert(isInt<32>(NumPatchBytes) && "NumPatchBytesV is an i32!");
  Assert(NumPatchBytes >= 0, "gc.statepoint number of patchable bytes must be "
                             "positive",
         &CI);

  const Value *Target = CS.getArgument(2);
  auto *PT = dyn_cast<PointerType>(Target->getType());
  Assert(PT && PT->getElementType()->isFunctionTy(),
         "gc.statepoint callee must be of function pointer type", &CI, Target);
  FunctionType *TargetFuncType = cast<FunctionType>(PT->getElementType());

  const Value *NumCallArgsV = CS.getArgument(3);
  Assert(isa<ConstantInt>(NumCallArgsV),
         "gc.statepoint number of arguments to underlying call "
         "must be constant integer",
         &CI);
  const int NumCallArgs = cast<ConstantInt>(NumCallArgsV)->getZExtValue();
  Assert(NumCallArgs >= 0,
         "gc.statepoint number of arguments to underlying call "
         "must be positive",
         &CI);
  const int NumParams = (int)TargetFuncType->getNumParams();
  if (TargetFuncType->isVarArg()) {
    Assert(NumCallArgs >= NumParams,
           "gc.statepoint mismatch in number of vararg call args", &CI);

    // TODO: Remove this limitation
    Assert(TargetFuncType->getReturnType()->isVoidTy(),
           "gc.statepoint doesn't support wrapping non-void "
           "vararg functions yet",
           &CI);
  } else
    Assert(NumCallArgs == NumParams,
           "gc.statepoint mismatch in number of call args", &CI);

  const Value *FlagsV = CS.getArgument(4);
  Assert(isa<ConstantInt>(FlagsV),
         "gc.statepoint flags must be constant integer", &CI);
  const uint64_t Flags = cast<ConstantInt>(FlagsV)->getZExtValue();
  Assert((Flags & ~(uint64_t)StatepointFlags::MaskAll) == 0,
         "unknown flag used in gc.statepoint flags argument", &CI);

  // Verify that the types of the call parameter arguments match
  // the type of the wrapped callee.
  for (int i = 0; i < NumParams; i++) {
    Type *ParamType = TargetFuncType->getParamType(i);
    Type *ArgType = CS.getArgument(5 + i)->getType();
    Assert(ArgType == ParamType,
           "gc.statepoint call argument does not match wrapped "
           "function type",
           &CI);
  }

  const int EndCallArgsInx = 4 + NumCallArgs;

  const Value *NumTransitionArgsV = CS.getArgument(EndCallArgsInx+1);
  Assert(isa<ConstantInt>(NumTransitionArgsV),
         "gc.statepoint number of transition arguments "
         "must be constant integer",
         &CI);
  const int NumTransitionArgs =
      cast<ConstantInt>(NumTransitionArgsV)->getZExtValue();
  Assert(NumTransitionArgs >= 0,
         "gc.statepoint number of transition arguments must be positive", &CI);
  const int EndTransitionArgsInx = EndCallArgsInx + 1 + NumTransitionArgs;

  const Value *NumDeoptArgsV = CS.getArgument(EndTransitionArgsInx+1);
  Assert(isa<ConstantInt>(NumDeoptArgsV),
         "gc.statepoint number of deoptimization arguments "
         "must be constant integer",
         &CI);
  const int NumDeoptArgs = cast<ConstantInt>(NumDeoptArgsV)->getZExtValue();
  Assert(NumDeoptArgs >= 0, "gc.statepoint number of deoptimization arguments "
                            "must be positive",
         &CI);

  const int ExpectedNumArgs =
      7 + NumCallArgs + NumTransitionArgs + NumDeoptArgs;
  Assert(ExpectedNumArgs <= (int)CS.arg_size(),
         "gc.statepoint too few arguments according to length fields", &CI);

  // Check that the only uses of this gc.statepoint are gc.result or 
  // gc.relocate calls which are tied to this statepoint and thus part
  // of the same statepoint sequence
  for (const User *U : CI.users()) {
    const CallInst *Call = dyn_cast<const CallInst>(U);
    Assert(Call, "illegal use of statepoint token", &CI, U);
    if (!Call) continue;
    Assert(isa<GCRelocateInst>(Call) || isa<GCResultInst>(Call),
           "gc.result or gc.relocate are the only value uses "
           "of a gc.statepoint",
           &CI, U);
    if (isa<GCResultInst>(Call)) {
      Assert(Call->getArgOperand(0) == &CI,
             "gc.result connected to wrong gc.statepoint", &CI, Call);
    } else if (isa<GCRelocateInst>(Call)) {
      Assert(Call->getArgOperand(0) == &CI,
             "gc.relocate connected to wrong gc.statepoint", &CI, Call);
    }
  }

  // Note: It is legal for a single derived pointer to be listed multiple
  // times.  It's non-optimal, but it is legal.  It can also happen after
  // insertion if we strip a bitcast away.
  // Note: It is really tempting to check that each base is relocated and
  // that a derived pointer is never reused as a base pointer.  This turns
  // out to be problematic since optimizations run after safepoint insertion
  // can recognize equality properties that the insertion logic doesn't know
  // about.  See example statepoint.ll in the verifier subdirectory
}

void Verifier::verifyFrameRecoverIndices() {
  for (auto &Counts : FrameEscapeInfo) {
    Function *F = Counts.first;
    unsigned EscapedObjectCount = Counts.second.first;
    unsigned MaxRecoveredIndex = Counts.second.second;
    Assert(MaxRecoveredIndex <= EscapedObjectCount,
           "all indices passed to llvm.localrecover must be less than the "
           "number of arguments passed ot llvm.localescape in the parent "
           "function",
           F);
  }
}

static Instruction *getSuccPad(TerminatorInst *Terminator) {
  BasicBlock *UnwindDest;
  if (auto *II = dyn_cast<InvokeInst>(Terminator))
    UnwindDest = II->getUnwindDest();
  else if (auto *CSI = dyn_cast<CatchSwitchInst>(Terminator))
    UnwindDest = CSI->getUnwindDest();
  else
    UnwindDest = cast<CleanupReturnInst>(Terminator)->getUnwindDest();
  return UnwindDest->getFirstNonPHI();
}

void Verifier::verifySiblingFuncletUnwinds() {
  SmallPtrSet<Instruction *, 8> Visited;
  SmallPtrSet<Instruction *, 8> Active;
  for (const auto &Pair : SiblingFuncletInfo) {
    Instruction *PredPad = Pair.first;
    if (Visited.count(PredPad))
      continue;
    Active.insert(PredPad);
    TerminatorInst *Terminator = Pair.second;
    do {
      Instruction *SuccPad = getSuccPad(Terminator);
      if (Active.count(SuccPad)) {
        // Found a cycle; report error
        Instruction *CyclePad = SuccPad;
        SmallVector<Instruction *, 8> CycleNodes;
        do {
          CycleNodes.push_back(CyclePad);
          TerminatorInst *CycleTerminator = SiblingFuncletInfo[CyclePad];
          if (CycleTerminator != CyclePad)
            CycleNodes.push_back(CycleTerminator);
          CyclePad = getSuccPad(CycleTerminator);
        } while (CyclePad != SuccPad);
        Assert(false, "EH pads can't handle each other's exceptions",
               ArrayRef<Instruction *>(CycleNodes));
      }
      // Don't re-walk a node we've already checked
      if (!Visited.insert(SuccPad).second)
        break;
      // Walk to this successor if it has a map entry.
      PredPad = SuccPad;
      auto TermI = SiblingFuncletInfo.find(PredPad);
      if (TermI == SiblingFuncletInfo.end())
        break;
      Terminator = TermI->second;
      Active.insert(PredPad);
    } while (true);
    // Each node only has one successor, so we've walked all the active
    // nodes' successors.
    Active.clear();
  }
}

// visitFunction - Verify that a function is ok.
//
void Verifier::visitFunction(const Function &F) {
  visitGlobalValue(F);

  // Check function arguments.
  FunctionType *FT = F.getFunctionType();
  unsigned NumArgs = F.arg_size();

  Assert(&Context == &F.getContext(),
         "Function context does not match Module context!", &F);

  Assert(!F.hasCommonLinkage(), "Functions may not have common linkage", &F);
  Assert(FT->getNumParams() == NumArgs,
         "# formal arguments must match # of arguments for function type!", &F,
         FT);
  Assert(F.getReturnType()->isFirstClassType() ||
             F.getReturnType()->isVoidTy() || F.getReturnType()->isStructTy(),
         "Functions cannot return aggregate values!", &F);

  Assert(!F.hasStructRetAttr() || F.getReturnType()->isVoidTy(),
         "Invalid struct return type!", &F);

  AttributeSet Attrs = F.getAttributes();

  Assert(verifyAttributeCount(Attrs, FT->getNumParams()),
         "Attribute after last parameter!", &F);

  // Check function attributes.
  verifyFunctionAttrs(FT, Attrs, &F);

  // On function declarations/definitions, we do not support the builtin
  // attribute. We do not check this in VerifyFunctionAttrs since that is
  // checking for Attributes that can/can not ever be on functions.
  Assert(!Attrs.hasAttribute(AttributeSet::FunctionIndex, Attribute::Builtin),
         "Attribute 'builtin' can only be applied to a callsite.", &F);

  // Check that this function meets the restrictions on this calling convention.
  // Sometimes varargs is used for perfectly forwarding thunks, so some of these
  // restrictions can be lifted.
  switch (F.getCallingConv()) {
  default:
  case CallingConv::C:
    break;
  case CallingConv::Fast:
  case CallingConv::Cold:
  case CallingConv::Intel_OCL_BI:
  case CallingConv::PTX_Kernel:
  case CallingConv::PTX_Device:
    Assert(!F.isVarArg(), "Calling convention does not support varargs or "
                          "perfect forwarding!",
           &F);
    break;
  }

  bool isLLVMdotName = F.getName().size() >= 5 &&
                       F.getName().substr(0, 5) == "llvm.";

  // Check that the argument values match the function type for this function...
  unsigned i = 0;
  for (const Argument &Arg : F.args()) {
    Assert(Arg.getType() == FT->getParamType(i),
           "Argument value does not match function argument type!", &Arg,
           FT->getParamType(i));
    Assert(Arg.getType()->isFirstClassType(),
           "Function arguments must have first-class types!", &Arg);
    if (!isLLVMdotName) {
      Assert(!Arg.getType()->isMetadataTy(),
             "Function takes metadata but isn't an intrinsic", &Arg, &F);
      Assert(!Arg.getType()->isTokenTy(),
             "Function takes token but isn't an intrinsic", &Arg, &F);
    }

    // Check that swifterror argument is only used by loads and stores.
    if (Attrs.hasAttribute(i+1, Attribute::SwiftError)) {
      verifySwiftErrorValue(&Arg);
    }
    ++i;
  }

  if (!isLLVMdotName)
    Assert(!F.getReturnType()->isTokenTy(),
           "Functions returns a token but isn't an intrinsic", &F);

  // Get the function metadata attachments.
  SmallVector<std::pair<unsigned, MDNode *>, 4> MDs;
  F.getAllMetadata(MDs);
  assert(F.hasMetadata() != MDs.empty() && "Bit out-of-sync");
  verifyFunctionMetadata(MDs);

  // Check validity of the personality function
  if (F.hasPersonalityFn()) {
    auto *Per = dyn_cast<Function>(F.getPersonalityFn()->stripPointerCasts());
    if (Per)
      Assert(Per->getParent() == F.getParent(),
             "Referencing personality function in another module!",
             &F, F.getParent(), Per, Per->getParent());
  }

  if (F.isMaterializable()) {
    // Function has a body somewhere we can't see.
    Assert(MDs.empty(), "unmaterialized function cannot have metadata", &F,
           MDs.empty() ? nullptr : MDs.front().second);
  } else if (F.isDeclaration()) {
    for (const auto &I : MDs) {
      AssertDI(I.first != LLVMContext::MD_dbg,
               "function declaration may not have a !dbg attachment", &F);
      Assert(I.first != LLVMContext::MD_prof,
             "function declaration may not have a !prof attachment", &F);

      // Verify the metadata itself.
      visitMDNode(*I.second);
    }
    Assert(!F.hasPersonalityFn(),
           "Function declaration shouldn't have a personality routine", &F);
  } else {
    // Verify that this function (which has a body) is not named "llvm.*".  It
    // is not legal to define intrinsics.
    Assert(!isLLVMdotName, "llvm intrinsics cannot be defined!", &F);

    // Check the entry node
    const BasicBlock *Entry = &F.getEntryBlock();
    Assert(pred_empty(Entry),
           "Entry block to function must not have predecessors!", Entry);

    // The address of the entry block cannot be taken, unless it is dead.
    if (Entry->hasAddressTaken()) {
      Assert(!BlockAddress::lookup(Entry)->isConstantUsed(),
             "blockaddress may not be used with the entry block!", Entry);
    }

    unsigned NumDebugAttachments = 0, NumProfAttachments = 0;
    // Visit metadata attachments.
    for (const auto &I : MDs) {
      // Verify that the attachment is legal.
      switch (I.first) {
      default:
        break;
      case LLVMContext::MD_dbg:
        ++NumDebugAttachments;
        AssertDI(NumDebugAttachments == 1,
                 "function must have a single !dbg attachment", &F, I.second);
        AssertDI(isa<DISubprogram>(I.second),
                 "function !dbg attachment must be a subprogram", &F, I.second);
        break;
      case LLVMContext::MD_prof:
        ++NumProfAttachments;
        Assert(NumProfAttachments == 1,
               "function must have a single !prof attachment", &F, I.second);
        break;
      }

      // Verify the metadata itself.
      visitMDNode(*I.second);
    }
  }

  // If this function is actually an intrinsic, verify that it is only used in
  // direct call/invokes, never having its "address taken".
  // Only do this if the module is materialized, otherwise we don't have all the
  // uses.
  if (F.getIntrinsicID() && F.getParent()->isMaterialized()) {
    const User *U;
    if (F.hasAddressTaken(&U))
      Assert(false, "Invalid user of intrinsic instruction!", U);
  }

  Assert(!F.hasDLLImportStorageClass() ||
             (F.isDeclaration() && F.hasExternalLinkage()) ||
             F.hasAvailableExternallyLinkage(),
         "Function is marked as dllimport, but not external.", &F);

  auto *N = F.getSubprogram();
  if (!N)
    return;

  visitDISubprogram(*N);

  // Check that all !dbg attachments lead to back to N (or, at least, another
  // subprogram that describes the same function).
  //
  // FIXME: Check this incrementally while visiting !dbg attachments.
  // FIXME: Only check when N is the canonical subprogram for F.
  SmallPtrSet<const MDNode *, 32> Seen;
  for (auto &BB : F)
    for (auto &I : BB) {
      // Be careful about using DILocation here since we might be dealing with
      // broken code (this is the Verifier after all).
      DILocation *DL =
          dyn_cast_or_null<DILocation>(I.getDebugLoc().getAsMDNode());
      if (!DL)
        continue;
      if (!Seen.insert(DL).second)
        continue;

      DILocalScope *Scope = DL->getInlinedAtScope();
      if (Scope && !Seen.insert(Scope).second)
        continue;

      DISubprogram *SP = Scope ? Scope->getSubprogram() : nullptr;

      // Scope and SP could be the same MDNode and we don't want to skip
      // validation in that case
      if (SP && ((Scope != SP) && !Seen.insert(SP).second))
        continue;

      // FIXME: Once N is canonical, check "SP == &N".
      AssertDI(SP->describes(&F),
               "!dbg attachment points at wrong subprogram for function", N, &F,
               &I, DL, Scope, SP);
    }
}

// verifyBasicBlock - Verify that a basic block is well formed...
//
void Verifier::visitBasicBlock(BasicBlock &BB) {
  InstsInThisBlock.clear();

  // Ensure that basic blocks have terminators!
  Assert(BB.getTerminator(), "Basic Block does not have terminator!", &BB);

  // Check constraints that this basic block imposes on all of the PHI nodes in
  // it.
  if (isa<PHINode>(BB.front())) {
    SmallVector<BasicBlock*, 8> Preds(pred_begin(&BB), pred_end(&BB));
    SmallVector<std::pair<BasicBlock*, Value*>, 8> Values;
    std::sort(Preds.begin(), Preds.end());
    PHINode *PN;
    for (BasicBlock::iterator I = BB.begin(); (PN = dyn_cast<PHINode>(I));++I) {
      // Ensure that PHI nodes have at least one entry!
      Assert(PN->getNumIncomingValues() != 0,
             "PHI nodes must have at least one entry.  If the block is dead, "
             "the PHI should be removed!",
             PN);
      Assert(PN->getNumIncomingValues() == Preds.size(),
             "PHINode should have one entry for each predecessor of its "
             "parent basic block!",
             PN);

      // Get and sort all incoming values in the PHI node...
      Values.clear();
      Values.reserve(PN->getNumIncomingValues());
      for (unsigned i = 0, e = PN->getNumIncomingValues(); i != e; ++i)
        Values.push_back(std::make_pair(PN->getIncomingBlock(i),
                                        PN->getIncomingValue(i)));
      std::sort(Values.begin(), Values.end());

      for (unsigned i = 0, e = Values.size(); i != e; ++i) {
        // Check to make sure that if there is more than one entry for a
        // particular basic block in this PHI node, that the incoming values are
        // all identical.
        //
        Assert(i == 0 || Values[i].first != Values[i - 1].first ||
                   Values[i].second == Values[i - 1].second,
               "PHI node has multiple entries for the same basic block with "
               "different incoming values!",
               PN, Values[i].first, Values[i].second, Values[i - 1].second);

        // Check to make sure that the predecessors and PHI node entries are
        // matched up.
        Assert(Values[i].first == Preds[i],
               "PHI node entries do not match predecessors!", PN,
               Values[i].first, Preds[i]);
      }
    }
  }

  // Check that all instructions have their parent pointers set up correctly.
  for (auto &I : BB)
  {
    Assert(I.getParent() == &BB, "Instruction has bogus parent pointer!");
  }
}

void Verifier::visitTerminatorInst(TerminatorInst &I) {
  // Ensure that terminators only exist at the end of the basic block.
  Assert(&I == I.getParent()->getTerminator(),
         "Terminator found in the middle of a basic block!", I.getParent());
  visitInstruction(I);
}

void Verifier::visitBranchInst(BranchInst &BI) {
  if (BI.isConditional()) {
    Assert(BI.getCondition()->getType()->isIntegerTy(1),
           "Branch condition is not 'i1' type!", &BI, BI.getCondition());
  }
  visitTerminatorInst(BI);
}

void Verifier::visitReturnInst(ReturnInst &RI) {
  Function *F = RI.getParent()->getParent();
  unsigned N = RI.getNumOperands();
  if (F->getReturnType()->isVoidTy())
    Assert(N == 0,
           "Found return instr that returns non-void in Function of void "
           "return type!",
           &RI, F->getReturnType());
  else
    Assert(N == 1 && F->getReturnType() == RI.getOperand(0)->getType(),
           "Function return type does not match operand "
           "type of return inst!",
           &RI, F->getReturnType());

  // Check to make sure that the return value has necessary properties for
  // terminators...
  visitTerminatorInst(RI);
}

void Verifier::visitSwitchInst(SwitchInst &SI) {
  // Check to make sure that all of the constants in the switch instruction
  // have the same type as the switched-on value.
  Type *SwitchTy = SI.getCondition()->getType();
  SmallPtrSet<ConstantInt*, 32> Constants;
  for (auto &Case : SI.cases()) {
    Assert(Case.getCaseValue()->getType() == SwitchTy,
           "Switch constants must all be same type as switch value!", &SI);
    Assert(Constants.insert(Case.getCaseValue()).second,
           "Duplicate integer as switch case", &SI, Case.getCaseValue());
  }

  visitTerminatorInst(SI);
}

void Verifier::visitIndirectBrInst(IndirectBrInst &BI) {
  Assert(BI.getAddress()->getType()->isPointerTy(),
         "Indirectbr operand must have pointer type!", &BI);
  for (unsigned i = 0, e = BI.getNumDestinations(); i != e; ++i)
    Assert(BI.getDestination(i)->getType()->isLabelTy(),
           "Indirectbr destinations must all have pointer type!", &BI);

  visitTerminatorInst(BI);
}

void Verifier::visitSelectInst(SelectInst &SI) {
  Assert(!SelectInst::areInvalidOperands(SI.getOperand(0), SI.getOperand(1),
                                         SI.getOperand(2)),
         "Invalid operands for select instruction!", &SI);

  Assert(SI.getTrueValue()->getType() == SI.getType(),
         "Select values must have same type as select instruction!", &SI);
  visitInstruction(SI);
}

/// visitUserOp1 - User defined operators shouldn't live beyond the lifetime of
/// a pass, if any exist, it's an error.
///
void Verifier::visitUserOp1(Instruction &I) {
  Assert(false, "User-defined operators should not live outside of a pass!", &I);
}

void Verifier::visitTruncInst(TruncInst &I) {
  // Get the source and destination types
  Type *SrcTy = I.getOperand(0)->getType();
  Type *DestTy = I.getType();

  // Get the size of the types in bits, we'll need this later
  unsigned SrcBitSize = SrcTy->getScalarSizeInBits();
  unsigned DestBitSize = DestTy->getScalarSizeInBits();

  Assert(SrcTy->isIntOrIntVectorTy(), "Trunc only operates on integer", &I);
  Assert(DestTy->isIntOrIntVectorTy(), "Trunc only produces integer", &I);
  Assert(SrcTy->isVectorTy() == DestTy->isVectorTy(),
         "trunc source and destination must both be a vector or neither", &I);
  Assert(SrcBitSize > DestBitSize, "DestTy too big for Trunc", &I);

  visitInstruction(I);
}

void Verifier::visitZExtInst(ZExtInst &I) {
  // Get the source and destination types
  Type *SrcTy = I.getOperand(0)->getType();
  Type *DestTy = I.getType();

  // Get the size of the types in bits, we'll need this later
  Assert(SrcTy->isIntOrIntVectorTy(), "ZExt only operates on integer", &I);
  Assert(DestTy->isIntOrIntVectorTy(), "ZExt only produces an integer", &I);
  Assert(SrcTy->isVectorTy() == DestTy->isVectorTy(),
         "zext source and destination must both be a vector or neither", &I);
  unsigned SrcBitSize = SrcTy->getScalarSizeInBits();
  unsigned DestBitSize = DestTy->getScalarSizeInBits();

  Assert(SrcBitSize < DestBitSize, "Type too small for ZExt", &I);

  visitInstruction(I);
}

void Verifier::visitSExtInst(SExtInst &I) {
  // Get the source and destination types
  Type *SrcTy = I.getOperand(0)->getType();
  Type *DestTy = I.getType();

  // Get the size of the types in bits, we'll need this later
  unsigned SrcBitSize = SrcTy->getScalarSizeInBits();
  unsigned DestBitSize = DestTy->getScalarSizeInBits();

  Assert(SrcTy->isIntOrIntVectorTy(), "SExt only operates on integer", &I);
  Assert(DestTy->isIntOrIntVectorTy(), "SExt only produces an integer", &I);
  Assert(SrcTy->isVectorTy() == DestTy->isVectorTy(),
         "sext source and destination must both be a vector or neither", &I);
  Assert(SrcBitSize < DestBitSize, "Type too small for SExt", &I);

  visitInstruction(I);
}

void Verifier::visitFPTruncInst(FPTruncInst &I) {
  // Get the source and destination types
  Type *SrcTy = I.getOperand(0)->getType();
  Type *DestTy = I.getType();
  // Get the size of the types in bits, we'll need this later
  unsigned SrcBitSize = SrcTy->getScalarSizeInBits();
  unsigned DestBitSize = DestTy->getScalarSizeInBits();

  Assert(SrcTy->isFPOrFPVectorTy(), "FPTrunc only operates on FP", &I);
  Assert(DestTy->isFPOrFPVectorTy(), "FPTrunc only produces an FP", &I);
  Assert(SrcTy->isVectorTy() == DestTy->isVectorTy(),
         "fptrunc source and destination must both be a vector or neither", &I);
  Assert(SrcBitSize > DestBitSize, "DestTy too big for FPTrunc", &I);

  visitInstruction(I);
}

void Verifier::visitFPExtInst(FPExtInst &I) {
  // Get the source and destination types
  Type *SrcTy = I.getOperand(0)->getType();
  Type *DestTy = I.getType();

  // Get the size of the types in bits, we'll need this later
  unsigned SrcBitSize = SrcTy->getScalarSizeInBits();
  unsigned DestBitSize = DestTy->getScalarSizeInBits();

  Assert(SrcTy->isFPOrFPVectorTy(), "FPExt only operates on FP", &I);
  Assert(DestTy->isFPOrFPVectorTy(), "FPExt only produces an FP", &I);
  Assert(SrcTy->isVectorTy() == DestTy->isVectorTy(),
         "fpext source and destination must both be a vector or neither", &I);
  Assert(SrcBitSize < DestBitSize, "DestTy too small for FPExt", &I);

  visitInstruction(I);
}

void Verifier::visitUIToFPInst(UIToFPInst &I) {
  // Get the source and destination types
  Type *SrcTy = I.getOperand(0)->getType();
  Type *DestTy = I.getType();

  bool SrcVec = SrcTy->isVectorTy();
  bool DstVec = DestTy->isVectorTy();

  Assert(SrcVec == DstVec,
         "UIToFP source and dest must both be vector or scalar", &I);
  Assert(SrcTy->isIntOrIntVectorTy(),
         "UIToFP source must be integer or integer vector", &I);
  Assert(DestTy->isFPOrFPVectorTy(), "UIToFP result must be FP or FP vector",
         &I);

  if (SrcVec && DstVec)
    Assert(cast<VectorType>(SrcTy)->getNumElements() ==
               cast<VectorType>(DestTy)->getNumElements(),
           "UIToFP source and dest vector length mismatch", &I);

  visitInstruction(I);
}

void Verifier::visitSIToFPInst(SIToFPInst &I) {
  // Get the source and destination types
  Type *SrcTy = I.getOperand(0)->getType();
  Type *DestTy = I.getType();

  bool SrcVec = SrcTy->isVectorTy();
  bool DstVec = DestTy->isVectorTy();

  Assert(SrcVec == DstVec,
         "SIToFP source and dest must both be vector or scalar", &I);
  Assert(SrcTy->isIntOrIntVectorTy(),
         "SIToFP source must be integer or integer vector", &I);
  Assert(DestTy->isFPOrFPVectorTy(), "SIToFP result must be FP or FP vector",
         &I);

  if (SrcVec && DstVec)
    Assert(cast<VectorType>(SrcTy)->getNumElements() ==
               cast<VectorType>(DestTy)->getNumElements(),
           "SIToFP source and dest vector length mismatch", &I);

  visitInstruction(I);
}

void Verifier::visitFPToUIInst(FPToUIInst &I) {
  // Get the source and destination types
  Type *SrcTy = I.getOperand(0)->getType();
  Type *DestTy = I.getType();

  bool SrcVec = SrcTy->isVectorTy();
  bool DstVec = DestTy->isVectorTy();

  Assert(SrcVec == DstVec,
         "FPToUI source and dest must both be vector or scalar", &I);
  Assert(SrcTy->isFPOrFPVectorTy(), "FPToUI source must be FP or FP vector",
         &I);
  Assert(DestTy->isIntOrIntVectorTy(),
         "FPToUI result must be integer or integer vector", &I);

  if (SrcVec && DstVec)
    Assert(cast<VectorType>(SrcTy)->getNumElements() ==
               cast<VectorType>(DestTy)->getNumElements(),
           "FPToUI source and dest vector length mismatch", &I);

  visitInstruction(I);
}

void Verifier::visitFPToSIInst(FPToSIInst &I) {
  // Get the source and destination types
  Type *SrcTy = I.getOperand(0)->getType();
  Type *DestTy = I.getType();

  bool SrcVec = SrcTy->isVectorTy();
  bool DstVec = DestTy->isVectorTy();

  Assert(SrcVec == DstVec,
         "FPToSI source and dest must both be vector or scalar", &I);
  Assert(SrcTy->isFPOrFPVectorTy(), "FPToSI source must be FP or FP vector",
         &I);
  Assert(DestTy->isIntOrIntVectorTy(),
         "FPToSI result must be integer or integer vector", &I);

  if (SrcVec && DstVec)
    Assert(cast<VectorType>(SrcTy)->getNumElements() ==
               cast<VectorType>(DestTy)->getNumElements(),
           "FPToSI source and dest vector length mismatch", &I);

  visitInstruction(I);
}

void Verifier::visitPtrToIntInst(PtrToIntInst &I) {
  // Get the source and destination types
  Type *SrcTy = I.getOperand(0)->getType();
  Type *DestTy = I.getType();

  Assert(SrcTy->getScalarType()->isPointerTy(),
         "PtrToInt source must be pointer", &I);

  if (auto *PTy = dyn_cast<PointerType>(SrcTy->getScalarType()))
    Assert(!DL.isNonIntegralPointerType(PTy),
           "ptrtoint not supported for non-integral pointers");

  Assert(DestTy->getScalarType()->isIntegerTy(),
         "PtrToInt result must be integral", &I);
  Assert(SrcTy->isVectorTy() == DestTy->isVectorTy(), "PtrToInt type mismatch",
         &I);

  if (SrcTy->isVectorTy()) {
    VectorType *VSrc = dyn_cast<VectorType>(SrcTy);
    VectorType *VDest = dyn_cast<VectorType>(DestTy);
    Assert(VSrc->getNumElements() == VDest->getNumElements(),
           "PtrToInt Vector width mismatch", &I);
  }

  visitInstruction(I);
}

void Verifier::visitIntToPtrInst(IntToPtrInst &I) {
  // Get the source and destination types
  Type *SrcTy = I.getOperand(0)->getType();
  Type *DestTy = I.getType();

  Assert(SrcTy->getScalarType()->isIntegerTy(),
         "IntToPtr source must be an integral", &I);
  Assert(DestTy->getScalarType()->isPointerTy(),
         "IntToPtr result must be a pointer", &I);

  if (auto *PTy = dyn_cast<PointerType>(DestTy->getScalarType()))
    Assert(!DL.isNonIntegralPointerType(PTy),
           "inttoptr not supported for non-integral pointers");

  Assert(SrcTy->isVectorTy() == DestTy->isVectorTy(), "IntToPtr type mismatch",
         &I);
  if (SrcTy->isVectorTy()) {
    VectorType *VSrc = dyn_cast<VectorType>(SrcTy);
    VectorType *VDest = dyn_cast<VectorType>(DestTy);
    Assert(VSrc->getNumElements() == VDest->getNumElements(),
           "IntToPtr Vector width mismatch", &I);
  }
  visitInstruction(I);
}

void Verifier::visitBitCastInst(BitCastInst &I) {
  Assert(
      CastInst::castIsValid(Instruction::BitCast, I.getOperand(0), I.getType()),
      "Invalid bitcast", &I);
  visitInstruction(I);
}

void Verifier::visitAddrSpaceCastInst(AddrSpaceCastInst &I) {
  Type *SrcTy = I.getOperand(0)->getType();
  Type *DestTy = I.getType();

  Assert(SrcTy->isPtrOrPtrVectorTy(), "AddrSpaceCast source must be a pointer",
         &I);
  Assert(DestTy->isPtrOrPtrVectorTy(), "AddrSpaceCast result must be a pointer",
         &I);
  Assert(SrcTy->getPointerAddressSpace() != DestTy->getPointerAddressSpace(),
         "AddrSpaceCast must be between different address spaces", &I);
  if (SrcTy->isVectorTy())
    Assert(SrcTy->getVectorNumElements() == DestTy->getVectorNumElements(),
           "AddrSpaceCast vector pointer number of elements mismatch", &I);
  visitInstruction(I);
}

/// visitPHINode - Ensure that a PHI node is well formed.
///
void Verifier::visitPHINode(PHINode &PN) {
  // Ensure that the PHI nodes are all grouped together at the top of the block.
  // This can be tested by checking whether the instruction before this is
  // either nonexistent (because this is begin()) or is a PHI node.  If not,
  // then there is some other instruction before a PHI.
  Assert(&PN == &PN.getParent()->front() ||
             isa<PHINode>(--BasicBlock::iterator(&PN)),
         "PHI nodes not grouped at top of basic block!", &PN, PN.getParent());

  // Check that a PHI doesn't yield a Token.
  Assert(!PN.getType()->isTokenTy(), "PHI nodes cannot have token type!");

  // Check that all of the values of the PHI node have the same type as the
  // result, and that the incoming blocks are really basic blocks.
  for (Value *IncValue : PN.incoming_values()) {
    Assert(PN.getType() == IncValue->getType(),
           "PHI node operands are not the same type as the result!", &PN);
  }

  // All other PHI node constraints are checked in the visitBasicBlock method.

  visitInstruction(PN);
}

void Verifier::verifyCallSite(CallSite CS) {
  Instruction *I = CS.getInstruction();

  Assert(CS.getCalledValue()->getType()->isPointerTy(),
         "Called function must be a pointer!", I);
  PointerType *FPTy = cast<PointerType>(CS.getCalledValue()->getType());

  Assert(FPTy->getElementType()->isFunctionTy(),
         "Called function is not pointer to function type!", I);

  Assert(FPTy->getElementType() == CS.getFunctionType(),
         "Called function is not the same type as the call!", I);

  FunctionType *FTy = CS.getFunctionType();

  // Verify that the correct number of arguments are being passed
  if (FTy->isVarArg())
    Assert(CS.arg_size() >= FTy->getNumParams(),
           "Called function requires more parameters than were provided!", I);
  else
    Assert(CS.arg_size() == FTy->getNumParams(),
           "Incorrect number of arguments passed to called function!", I);

  // Verify that all arguments to the call match the function type.
  for (unsigned i = 0, e = FTy->getNumParams(); i != e; ++i)
    Assert(CS.getArgument(i)->getType() == FTy->getParamType(i),
           "Call parameter type does not match function signature!",
           CS.getArgument(i), FTy->getParamType(i), I);

  AttributeSet Attrs = CS.getAttributes();

  Assert(verifyAttributeCount(Attrs, CS.arg_size()),
         "Attribute after last parameter!", I);

  // Verify call attributes.
  verifyFunctionAttrs(FTy, Attrs, I);

  // Conservatively check the inalloca argument.
  // We have a bug if we can find that there is an underlying alloca without
  // inalloca.
  if (CS.hasInAllocaArgument()) {
    Value *InAllocaArg = CS.getArgument(FTy->getNumParams() - 1);
    if (auto AI = dyn_cast<AllocaInst>(InAllocaArg->stripInBoundsOffsets()))
      Assert(AI->isUsedWithInAlloca(),
             "inalloca argument for call has mismatched alloca", AI, I);
  }

  // For each argument of the callsite, if it has the swifterror argument,
  // make sure the underlying alloca/parameter it comes from has a swifterror as
  // well.
  for (unsigned i = 0, e = FTy->getNumParams(); i != e; ++i)
    if (CS.paramHasAttr(i+1, Attribute::SwiftError)) {
      Value *SwiftErrorArg = CS.getArgument(i);
      if (auto AI = dyn_cast<AllocaInst>(SwiftErrorArg->stripInBoundsOffsets())) {
        Assert(AI->isSwiftError(),
               "swifterror argument for call has mismatched alloca", AI, I);
        continue;
      }
      auto ArgI = dyn_cast<Argument>(SwiftErrorArg);
      Assert(ArgI, "swifterror argument should come from an alloca or parameter", SwiftErrorArg, I);
      Assert(ArgI->hasSwiftErrorAttr(),
             "swifterror argument for call has mismatched parameter", ArgI, I);
    }

  if (FTy->isVarArg()) {
    // FIXME? is 'nest' even legal here?
    bool SawNest = false;
    bool SawReturned = false;

    for (unsigned Idx = 1; Idx < 1 + FTy->getNumParams(); ++Idx) {
      if (Attrs.hasAttribute(Idx, Attribute::Nest))
        SawNest = true;
      if (Attrs.hasAttribute(Idx, Attribute::Returned))
        SawReturned = true;
    }

    // Check attributes on the varargs part.
    for (unsigned Idx = 1 + FTy->getNumParams(); Idx <= CS.arg_size(); ++Idx) {
      Type *Ty = CS.getArgument(Idx-1)->getType();
      verifyParameterAttrs(Attrs, Idx, Ty, false, I);

      if (Attrs.hasAttribute(Idx, Attribute::Nest)) {
        Assert(!SawNest, "More than one parameter has attribute nest!", I);
        SawNest = true;
      }

      if (Attrs.hasAttribute(Idx, Attribute::Returned)) {
        Assert(!SawReturned, "More than one parameter has attribute returned!",
               I);
        Assert(Ty->canLosslesslyBitCastTo(FTy->getReturnType()),
               "Incompatible argument and return types for 'returned' "
               "attribute",
               I);
        SawReturned = true;
      }

      Assert(!Attrs.hasAttribute(Idx, Attribute::StructRet),
             "Attribute 'sret' cannot be used for vararg call arguments!", I);

      if (Attrs.hasAttribute(Idx, Attribute::InAlloca))
        Assert(Idx == CS.arg_size(), "inalloca isn't on the last argument!", I);
    }
  }

  // Verify that there's no metadata unless it's a direct call to an intrinsic.
  if (CS.getCalledFunction() == nullptr ||
      !CS.getCalledFunction()->getName().startswith("llvm.")) {
    for (Type *ParamTy : FTy->params()) {
      Assert(!ParamTy->isMetadataTy(),
             "Function has metadata parameter but isn't an intrinsic", I);
      Assert(!ParamTy->isTokenTy(),
             "Function has token parameter but isn't an intrinsic", I);
    }
  }

  // Verify that indirect calls don't return tokens.
  if (CS.getCalledFunction() == nullptr)
    Assert(!FTy->getReturnType()->isTokenTy(),
           "Return type cannot be token for indirect call!");

  if (Function *F = CS.getCalledFunction())
    if (Intrinsic::ID ID = (Intrinsic::ID)F->getIntrinsicID())
      visitIntrinsicCallSite(ID, CS);

  // Verify that a callsite has at most one "deopt", at most one "funclet" and
  // at most one "gc-transition" operand bundle.
  bool FoundDeoptBundle = false, FoundFuncletBundle = false,
       FoundGCTransitionBundle = false;
  for (unsigned i = 0, e = CS.getNumOperandBundles(); i < e; ++i) {
    OperandBundleUse BU = CS.getOperandBundleAt(i);
    uint32_t Tag = BU.getTagID();
    if (Tag == LLVMContext::OB_deopt) {
      Assert(!FoundDeoptBundle, "Multiple deopt operand bundles", I);
      FoundDeoptBundle = true;
    } else if (Tag == LLVMContext::OB_gc_transition) {
      Assert(!FoundGCTransitionBundle, "Multiple gc-transition operand bundles",
             I);
      FoundGCTransitionBundle = true;
    } else if (Tag == LLVMContext::OB_funclet) {
      Assert(!FoundFuncletBundle, "Multiple funclet operand bundles", I);
      FoundFuncletBundle = true;
      Assert(BU.Inputs.size() == 1,
             "Expected exactly one funclet bundle operand", I);
      Assert(isa<FuncletPadInst>(BU.Inputs.front()),
             "Funclet bundle operands should correspond to a FuncletPadInst",
             I);
    }
  }

  // Verify that each inlinable callsite of a debug-info-bearing function in a
  // debug-info-bearing function has a debug location attached to it. Failure to
  // do so causes assertion failures when the inliner sets up inline scope info.
  if (I->getFunction()->getSubprogram() && CS.getCalledFunction() &&
      CS.getCalledFunction()->getSubprogram())
    Assert(I->getDebugLoc(), "inlinable function call in a function with debug "
                             "info must have a !dbg location",
           I);

  visitInstruction(*I);
}

/// Two types are "congruent" if they are identical, or if they are both pointer
/// types with different pointee types and the same address space.
static bool isTypeCongruent(Type *L, Type *R) {
  if (L == R)
    return true;
  PointerType *PL = dyn_cast<PointerType>(L);
  PointerType *PR = dyn_cast<PointerType>(R);
  if (!PL || !PR)
    return false;
  return PL->getAddressSpace() == PR->getAddressSpace();
}

static AttrBuilder getParameterABIAttributes(int I, AttributeSet Attrs) {
  static const Attribute::AttrKind ABIAttrs[] = {
      Attribute::StructRet, Attribute::ByVal, Attribute::InAlloca,
      Attribute::InReg, Attribute::Returned, Attribute::SwiftSelf,
      Attribute::SwiftError};
  AttrBuilder Copy;
  for (auto AK : ABIAttrs) {
    if (Attrs.hasAttribute(I + 1, AK))
      Copy.addAttribute(AK);
  }
  if (Attrs.hasAttribute(I + 1, Attribute::Alignment))
    Copy.addAlignmentAttr(Attrs.getParamAlignment(I + 1));
  return Copy;
}

void Verifier::verifyMustTailCall(CallInst &CI) {
  Assert(!CI.isInlineAsm(), "cannot use musttail call with inline asm", &CI);

  // - The caller and callee prototypes must match.  Pointer types of
  //   parameters or return types may differ in pointee type, but not
  //   address space.
  Function *F = CI.getParent()->getParent();
  FunctionType *CallerTy = F->getFunctionType();
  FunctionType *CalleeTy = CI.getFunctionType();
  Assert(CallerTy->getNumParams() == CalleeTy->getNumParams(),
         "cannot guarantee tail call due to mismatched parameter counts", &CI);
  Assert(CallerTy->isVarArg() == CalleeTy->isVarArg(),
         "cannot guarantee tail call due to mismatched varargs", &CI);
  Assert(isTypeCongruent(CallerTy->getReturnType(), CalleeTy->getReturnType()),
         "cannot guarantee tail call due to mismatched return types", &CI);
  for (int I = 0, E = CallerTy->getNumParams(); I != E; ++I) {
    Assert(
        isTypeCongruent(CallerTy->getParamType(I), CalleeTy->getParamType(I)),
        "cannot guarantee tail call due to mismatched parameter types", &CI);
  }

  // - The calling conventions of the caller and callee must match.
  Assert(F->getCallingConv() == CI.getCallingConv(),
         "cannot guarantee tail call due to mismatched calling conv", &CI);

  // - All ABI-impacting function attributes, such as sret, byval, inreg,
  //   returned, and inalloca, must match.
  AttributeSet CallerAttrs = F->getAttributes();
  AttributeSet CalleeAttrs = CI.getAttributes();
  for (int I = 0, E = CallerTy->getNumParams(); I != E; ++I) {
    AttrBuilder CallerABIAttrs = getParameterABIAttributes(I, CallerAttrs);
    AttrBuilder CalleeABIAttrs = getParameterABIAttributes(I, CalleeAttrs);
    Assert(CallerABIAttrs == CalleeABIAttrs,
           "cannot guarantee tail call due to mismatched ABI impacting "
           "function attributes",
           &CI, CI.getOperand(I));
  }

  // - The call must immediately precede a :ref:`ret <i_ret>` instruction,
  //   or a pointer bitcast followed by a ret instruction.
  // - The ret instruction must return the (possibly bitcasted) value
  //   produced by the call or void.
  Value *RetVal = &CI;
  Instruction *Next = CI.getNextNode();

  // Handle the optional bitcast.
  if (BitCastInst *BI = dyn_cast_or_null<BitCastInst>(Next)) {
    Assert(BI->getOperand(0) == RetVal,
           "bitcast following musttail call must use the call", BI);
    RetVal = BI;
    Next = BI->getNextNode();
  }

  // Check the return.
  ReturnInst *Ret = dyn_cast_or_null<ReturnInst>(Next);
  Assert(Ret, "musttail call must be precede a ret with an optional bitcast",
         &CI);
  Assert(!Ret->getReturnValue() || Ret->getReturnValue() == RetVal,
         "musttail call result must be returned", Ret);
}

void Verifier::visitCallInst(CallInst &CI) {
  verifyCallSite(&CI);

  if (CI.isMustTailCall())
    verifyMustTailCall(CI);
}

void Verifier::visitInvokeInst(InvokeInst &II) {
  verifyCallSite(&II);

  // Verify that the first non-PHI instruction of the unwind destination is an
  // exception handling instruction.
  Assert(
      II.getUnwindDest()->isEHPad(),
      "The unwind destination does not have an exception handling instruction!",
      &II);

  visitTerminatorInst(II);
}

/// visitBinaryOperator - Check that both arguments to the binary operator are
/// of the same type!
///
void Verifier::visitBinaryOperator(BinaryOperator &B) {
  Assert(B.getOperand(0)->getType() == B.getOperand(1)->getType(),
         "Both operands to a binary operator are not of the same type!", &B);

  switch (B.getOpcode()) {
  // Check that integer arithmetic operators are only used with
  // integral operands.
  case Instruction::Add:
  case Instruction::Sub:
  case Instruction::Mul:
  case Instruction::SDiv:
  case Instruction::UDiv:
  case Instruction::SRem:
  case Instruction::URem:
    Assert(B.getType()->isIntOrIntVectorTy(),
           "Integer arithmetic operators only work with integral types!", &B);
    Assert(B.getType() == B.getOperand(0)->getType(),
           "Integer arithmetic operators must have same type "
           "for operands and result!",
           &B);
    break;
  // Check that floating-point arithmetic operators are only used with
  // floating-point operands.
  case Instruction::FAdd:
  case Instruction::FSub:
  case Instruction::FMul:
  case Instruction::FDiv:
  case Instruction::FRem:
    Assert(B.getType()->isFPOrFPVectorTy(),
           "Floating-point arithmetic operators only work with "
           "floating-point types!",
           &B);
    Assert(B.getType() == B.getOperand(0)->getType(),
           "Floating-point arithmetic operators must have same type "
           "for operands and result!",
           &B);
    break;
  // Check that logical operators are only used with integral operands.
  case Instruction::And:
  case Instruction::Or:
  case Instruction::Xor:
    Assert(B.getType()->isIntOrIntVectorTy(),
           "Logical operators only work with integral types!", &B);
    Assert(B.getType() == B.getOperand(0)->getType(),
           "Logical operators must have same type for operands and result!",
           &B);
    break;
  case Instruction::Shl:
  case Instruction::LShr:
  case Instruction::AShr:
    Assert(B.getType()->isIntOrIntVectorTy(),
           "Shifts only work with integral types!", &B);
    Assert(B.getType() == B.getOperand(0)->getType(),
           "Shift return type must be same as operands!", &B);
    break;
  default:
    llvm_unreachable("Unknown BinaryOperator opcode!");
  }

  visitInstruction(B);
}

void Verifier::visitICmpInst(ICmpInst &IC) {
  // Check that the operands are the same type
  Type *Op0Ty = IC.getOperand(0)->getType();
  Type *Op1Ty = IC.getOperand(1)->getType();
  Assert(Op0Ty == Op1Ty,
         "Both operands to ICmp instruction are not of the same type!", &IC);
  // Check that the operands are the right type
  Assert(Op0Ty->isIntOrIntVectorTy() || Op0Ty->getScalarType()->isPointerTy(),
         "Invalid operand types for ICmp instruction", &IC);
  // Check that the predicate is valid.
  Assert(IC.getPredicate() >= CmpInst::FIRST_ICMP_PREDICATE &&
             IC.getPredicate() <= CmpInst::LAST_ICMP_PREDICATE,
         "Invalid predicate in ICmp instruction!", &IC);

  visitInstruction(IC);
}

void Verifier::visitFCmpInst(FCmpInst &FC) {
  // Check that the operands are the same type
  Type *Op0Ty = FC.getOperand(0)->getType();
  Type *Op1Ty = FC.getOperand(1)->getType();
  Assert(Op0Ty == Op1Ty,
         "Both operands to FCmp instruction are not of the same type!", &FC);
  // Check that the operands are the right type
  Assert(Op0Ty->isFPOrFPVectorTy(),
         "Invalid operand types for FCmp instruction", &FC);
  // Check that the predicate is valid.
  Assert(FC.getPredicate() >= CmpInst::FIRST_FCMP_PREDICATE &&
             FC.getPredicate() <= CmpInst::LAST_FCMP_PREDICATE,
         "Invalid predicate in FCmp instruction!", &FC);

  visitInstruction(FC);
}

void Verifier::visitExtractElementInst(ExtractElementInst &EI) {
  Assert(
      ExtractElementInst::isValidOperands(EI.getOperand(0), EI.getOperand(1)),
      "Invalid extractelement operands!", &EI);
  visitInstruction(EI);
}

void Verifier::visitInsertElementInst(InsertElementInst &IE) {
  Assert(InsertElementInst::isValidOperands(IE.getOperand(0), IE.getOperand(1),
                                            IE.getOperand(2)),
         "Invalid insertelement operands!", &IE);
  visitInstruction(IE);
}

void Verifier::visitShuffleVectorInst(ShuffleVectorInst &SV) {
  Assert(ShuffleVectorInst::isValidOperands(SV.getOperand(0), SV.getOperand(1),
                                            SV.getOperand(2)),
         "Invalid shufflevector operands!", &SV);
  visitInstruction(SV);
}

void Verifier::visitGetElementPtrInst(GetElementPtrInst &GEP) {
  Type *TargetTy = GEP.getPointerOperandType()->getScalarType();

  Assert(isa<PointerType>(TargetTy),
         "GEP base pointer is not a vector or a vector of pointers", &GEP);
  Assert(GEP.getSourceElementType()->isSized(), "GEP into unsized type!", &GEP);
  SmallVector<Value*, 16> Idxs(GEP.idx_begin(), GEP.idx_end());
  Type *ElTy =
      GetElementPtrInst::getIndexedType(GEP.getSourceElementType(), Idxs);
  Assert(ElTy, "Invalid indices for GEP pointer type!", &GEP);

  Assert(GEP.getType()->getScalarType()->isPointerTy() &&
             GEP.getResultElementType() == ElTy,
         "GEP is not of right type for indices!", &GEP, ElTy);

  if (GEP.getType()->isVectorTy()) {
    // Additional checks for vector GEPs.
    unsigned GEPWidth = GEP.getType()->getVectorNumElements();
    if (GEP.getPointerOperandType()->isVectorTy())
      Assert(GEPWidth == GEP.getPointerOperandType()->getVectorNumElements(),
             "Vector GEP result width doesn't match operand's", &GEP);
    for (Value *Idx : Idxs) {
      Type *IndexTy = Idx->getType();
      if (IndexTy->isVectorTy()) {
        unsigned IndexWidth = IndexTy->getVectorNumElements();
        Assert(IndexWidth == GEPWidth, "Invalid GEP index vector width", &GEP);
      }
      Assert(IndexTy->getScalarType()->isIntegerTy(),
             "All GEP indices should be of integer type");
    }
  }
  visitInstruction(GEP);
}

static bool isContiguous(const ConstantRange &A, const ConstantRange &B) {
  return A.getUpper() == B.getLower() || A.getLower() == B.getUpper();
}

void Verifier::visitRangeMetadata(Instruction &I, MDNode *Range, Type *Ty) {
  assert(Range && Range == I.getMetadata(LLVMContext::MD_range) &&
         "precondition violation");

  unsigned NumOperands = Range->getNumOperands();
  Assert(NumOperands % 2 == 0, "Unfinished range!", Range);
  unsigned NumRanges = NumOperands / 2;
  Assert(NumRanges >= 1, "It should have at least one range!", Range);

  ConstantRange LastRange(1); // Dummy initial value
  for (unsigned i = 0; i < NumRanges; ++i) {
    ConstantInt *Low =
        mdconst::dyn_extract<ConstantInt>(Range->getOperand(2 * i));
    Assert(Low, "The lower limit must be an integer!", Low);
    ConstantInt *High =
        mdconst::dyn_extract<ConstantInt>(Range->getOperand(2 * i + 1));
    Assert(High, "The upper limit must be an integer!", High);
    Assert(High->getType() == Low->getType() && High->getType() == Ty,
           "Range types must match instruction type!", &I);

    APInt HighV = High->getValue();
    APInt LowV = Low->getValue();
    ConstantRange CurRange(LowV, HighV);
    Assert(!CurRange.isEmptySet() && !CurRange.isFullSet(),
           "Range must not be empty!", Range);
    if (i != 0) {
      Assert(CurRange.intersectWith(LastRange).isEmptySet(),
             "Intervals are overlapping", Range);
      Assert(LowV.sgt(LastRange.getLower()), "Intervals are not in order",
             Range);
      Assert(!isContiguous(CurRange, LastRange), "Intervals are contiguous",
             Range);
    }
    LastRange = ConstantRange(LowV, HighV);
  }
  if (NumRanges > 2) {
    APInt FirstLow =
        mdconst::dyn_extract<ConstantInt>(Range->getOperand(0))->getValue();
    APInt FirstHigh =
        mdconst::dyn_extract<ConstantInt>(Range->getOperand(1))->getValue();
    ConstantRange FirstRange(FirstLow, FirstHigh);
    Assert(FirstRange.intersectWith(LastRange).isEmptySet(),
           "Intervals are overlapping", Range);
    Assert(!isContiguous(FirstRange, LastRange), "Intervals are contiguous",
           Range);
  }
}

void Verifier::checkAtomicMemAccessSize(Type *Ty, const Instruction *I) {
  unsigned Size = DL.getTypeSizeInBits(Ty);
  Assert(Size >= 8, "atomic memory access' size must be byte-sized", Ty, I);
  Assert(!(Size & (Size - 1)),
         "atomic memory access' operand must have a power-of-two size", Ty, I);
}

void Verifier::visitLoadInst(LoadInst &LI) {
  PointerType *PTy = dyn_cast<PointerType>(LI.getOperand(0)->getType());
  Assert(PTy, "Load operand must be a pointer.", &LI);
  Type *ElTy = LI.getType();
  Assert(LI.getAlignment() <= Value::MaximumAlignment,
         "huge alignment values are unsupported", &LI);
  Assert(ElTy->isSized(), "loading unsized types is not allowed", &LI);
  if (LI.isAtomic()) {
    Assert(LI.getOrdering() != AtomicOrdering::Release &&
               LI.getOrdering() != AtomicOrdering::AcquireRelease,
           "Load cannot have Release ordering", &LI);
    Assert(LI.getAlignment() != 0,
           "Atomic load must specify explicit alignment", &LI);
    Assert(ElTy->isIntegerTy() || ElTy->isPointerTy() ||
               ElTy->isFloatingPointTy(),
           "atomic load operand must have integer, pointer, or floating point "
           "type!",
           ElTy, &LI);
    checkAtomicMemAccessSize(ElTy, &LI);
  } else {
    Assert(LI.getSynchScope() == CrossThread,
           "Non-atomic load cannot have SynchronizationScope specified", &LI);
  }

  visitInstruction(LI);
}

void Verifier::visitStoreInst(StoreInst &SI) {
  PointerType *PTy = dyn_cast<PointerType>(SI.getOperand(1)->getType());
  Assert(PTy, "Store operand must be a pointer.", &SI);
  Type *ElTy = PTy->getElementType();
  Assert(ElTy == SI.getOperand(0)->getType(),
         "Stored value type does not match pointer operand type!", &SI, ElTy);
  Assert(SI.getAlignment() <= Value::MaximumAlignment,
         "huge alignment values are unsupported", &SI);
  Assert(ElTy->isSized(), "storing unsized types is not allowed", &SI);
  if (SI.isAtomic()) {
    Assert(SI.getOrdering() != AtomicOrdering::Acquire &&
               SI.getOrdering() != AtomicOrdering::AcquireRelease,
           "Store cannot have Acquire ordering", &SI);
    Assert(SI.getAlignment() != 0,
           "Atomic store must specify explicit alignment", &SI);
    Assert(ElTy->isIntegerTy() || ElTy->isPointerTy() ||
               ElTy->isFloatingPointTy(),
           "atomic store operand must have integer, pointer, or floating point "
           "type!",
           ElTy, &SI);
    checkAtomicMemAccessSize(ElTy, &SI);
  } else {
    Assert(SI.getSynchScope() == CrossThread,
           "Non-atomic store cannot have SynchronizationScope specified", &SI);
  }
  visitInstruction(SI);
}

/// Check that SwiftErrorVal is used as a swifterror argument in CS.
void Verifier::verifySwiftErrorCallSite(CallSite CS,
                                        const Value *SwiftErrorVal) {
  unsigned Idx = 0;
  for (CallSite::arg_iterator I = CS.arg_begin(), E = CS.arg_end();
       I != E; ++I, ++Idx) {
    if (*I == SwiftErrorVal) {
      Assert(CS.paramHasAttr(Idx+1, Attribute::SwiftError),
             "swifterror value when used in a callsite should be marked "
             "with swifterror attribute",
              SwiftErrorVal, CS);
    }
  }
}

void Verifier::verifySwiftErrorValue(const Value *SwiftErrorVal) {
  // Check that swifterror value is only used by loads, stores, or as
  // a swifterror argument.
  for (const User *U : SwiftErrorVal->users()) {
    Assert(isa<LoadInst>(U) || isa<StoreInst>(U) || isa<CallInst>(U) ||
           isa<InvokeInst>(U),
           "swifterror value can only be loaded and stored from, or "
           "as a swifterror argument!",
           SwiftErrorVal, U);
    // If it is used by a store, check it is the second operand.
    if (auto StoreI = dyn_cast<StoreInst>(U))
      Assert(StoreI->getOperand(1) == SwiftErrorVal,
             "swifterror value should be the second operand when used "
             "by stores", SwiftErrorVal, U);
    if (auto CallI = dyn_cast<CallInst>(U))
      verifySwiftErrorCallSite(const_cast<CallInst*>(CallI), SwiftErrorVal);
    if (auto II = dyn_cast<InvokeInst>(U))
      verifySwiftErrorCallSite(const_cast<InvokeInst*>(II), SwiftErrorVal);
  }
}

void Verifier::visitAllocaInst(AllocaInst &AI) {
  SmallPtrSet<Type*, 4> Visited;
  PointerType *PTy = AI.getType();
  Assert(PTy->getAddressSpace() == 0,
         "Allocation instruction pointer not in the generic address space!",
         &AI);
  Assert(AI.getAllocatedType()->isSized(&Visited),
         "Cannot allocate unsized type", &AI);
  Assert(AI.getArraySize()->getType()->isIntegerTy(),
         "Alloca array size must have integer type", &AI);
  Assert(AI.getAlignment() <= Value::MaximumAlignment,
         "huge alignment values are unsupported", &AI);

  if (AI.isSwiftError()) {
    verifySwiftErrorValue(&AI);
  }

  visitInstruction(AI);
}

void Verifier::visitAtomicCmpXchgInst(AtomicCmpXchgInst &CXI) {

  // FIXME: more conditions???
  Assert(CXI.getSuccessOrdering() != AtomicOrdering::NotAtomic,
         "cmpxchg instructions must be atomic.", &CXI);
  Assert(CXI.getFailureOrdering() != AtomicOrdering::NotAtomic,
         "cmpxchg instructions must be atomic.", &CXI);
  Assert(CXI.getSuccessOrdering() != AtomicOrdering::Unordered,
         "cmpxchg instructions cannot be unordered.", &CXI);
  Assert(CXI.getFailureOrdering() != AtomicOrdering::Unordered,
         "cmpxchg instructions cannot be unordered.", &CXI);
  Assert(!isStrongerThan(CXI.getFailureOrdering(), CXI.getSuccessOrdering()),
         "cmpxchg instructions failure argument shall be no stronger than the "
         "success argument",
         &CXI);
  Assert(CXI.getFailureOrdering() != AtomicOrdering::Release &&
             CXI.getFailureOrdering() != AtomicOrdering::AcquireRelease,
         "cmpxchg failure ordering cannot include release semantics", &CXI);

  PointerType *PTy = dyn_cast<PointerType>(CXI.getOperand(0)->getType());
  Assert(PTy, "First cmpxchg operand must be a pointer.", &CXI);
  Type *ElTy = PTy->getElementType();
  Assert(ElTy->isIntegerTy() || ElTy->isPointerTy(),
        "cmpxchg operand must have integer or pointer type",
         ElTy, &CXI);
  checkAtomicMemAccessSize(ElTy, &CXI);
  Assert(ElTy == CXI.getOperand(1)->getType(),
         "Expected value type does not match pointer operand type!", &CXI,
         ElTy);
  Assert(ElTy == CXI.getOperand(2)->getType(),
         "Stored value type does not match pointer operand type!", &CXI, ElTy);
  visitInstruction(CXI);
}

void Verifier::visitAtomicRMWInst(AtomicRMWInst &RMWI) {
  Assert(RMWI.getOrdering() != AtomicOrdering::NotAtomic,
         "atomicrmw instructions must be atomic.", &RMWI);
  Assert(RMWI.getOrdering() != AtomicOrdering::Unordered,
         "atomicrmw instructions cannot be unordered.", &RMWI);
  PointerType *PTy = dyn_cast<PointerType>(RMWI.getOperand(0)->getType());
  Assert(PTy, "First atomicrmw operand must be a pointer.", &RMWI);
  Type *ElTy = PTy->getElementType();
  Assert(ElTy->isIntegerTy(), "atomicrmw operand must have integer type!",
         &RMWI, ElTy);
  checkAtomicMemAccessSize(ElTy, &RMWI);
  Assert(ElTy == RMWI.getOperand(1)->getType(),
         "Argument value type does not match pointer operand type!", &RMWI,
         ElTy);
  Assert(AtomicRMWInst::FIRST_BINOP <= RMWI.getOperation() &&
             RMWI.getOperation() <= AtomicRMWInst::LAST_BINOP,
         "Invalid binary operation!", &RMWI);
  visitInstruction(RMWI);
}

void Verifier::visitFenceInst(FenceInst &FI) {
  const AtomicOrdering Ordering = FI.getOrdering();
  Assert(Ordering == AtomicOrdering::Acquire ||
             Ordering == AtomicOrdering::Release ||
             Ordering == AtomicOrdering::AcquireRelease ||
             Ordering == AtomicOrdering::SequentiallyConsistent,
         "fence instructions may only have acquire, release, acq_rel, or "
         "seq_cst ordering.",
         &FI);
  visitInstruction(FI);
}

void Verifier::visitExtractValueInst(ExtractValueInst &EVI) {
  Assert(ExtractValueInst::getIndexedType(EVI.getAggregateOperand()->getType(),
                                          EVI.getIndices()) == EVI.getType(),
         "Invalid ExtractValueInst operands!", &EVI);

  visitInstruction(EVI);
}

void Verifier::visitInsertValueInst(InsertValueInst &IVI) {
  Assert(ExtractValueInst::getIndexedType(IVI.getAggregateOperand()->getType(),
                                          IVI.getIndices()) ==
             IVI.getOperand(1)->getType(),
         "Invalid InsertValueInst operands!", &IVI);

  visitInstruction(IVI);
}

static Value *getParentPad(Value *EHPad) {
  if (auto *FPI = dyn_cast<FuncletPadInst>(EHPad))
    return FPI->getParentPad();

  return cast<CatchSwitchInst>(EHPad)->getParentPad();
}

void Verifier::visitEHPadPredecessors(Instruction &I) {
  assert(I.isEHPad());

  BasicBlock *BB = I.getParent();
  Function *F = BB->getParent();

  Assert(BB != &F->getEntryBlock(), "EH pad cannot be in entry block.", &I);

  if (auto *LPI = dyn_cast<LandingPadInst>(&I)) {
    // The landingpad instruction defines its parent as a landing pad block. The
    // landing pad block may be branched to only by the unwind edge of an
    // invoke.
    for (BasicBlock *PredBB : predecessors(BB)) {
      const auto *II = dyn_cast<InvokeInst>(PredBB->getTerminator());
      Assert(II && II->getUnwindDest() == BB && II->getNormalDest() != BB,
             "Block containing LandingPadInst must be jumped to "
             "only by the unwind edge of an invoke.",
             LPI);
    }
    return;
  }
  if (auto *CPI = dyn_cast<CatchPadInst>(&I)) {
    if (!pred_empty(BB))
      Assert(BB->getUniquePredecessor() == CPI->getCatchSwitch()->getParent(),
             "Block containg CatchPadInst must be jumped to "
             "only by its catchswitch.",
             CPI);
    Assert(BB != CPI->getCatchSwitch()->getUnwindDest(),
           "Catchswitch cannot unwind to one of its catchpads",
           CPI->getCatchSwitch(), CPI);
    return;
  }

  // Verify that each pred has a legal terminator with a legal to/from EH
  // pad relationship.
  Instruction *ToPad = &I;
  Value *ToPadParent = getParentPad(ToPad);
  for (BasicBlock *PredBB : predecessors(BB)) {
    TerminatorInst *TI = PredBB->getTerminator();
    Value *FromPad;
    if (auto *II = dyn_cast<InvokeInst>(TI)) {
      Assert(II->getUnwindDest() == BB && II->getNormalDest() != BB,
             "EH pad must be jumped to via an unwind edge", ToPad, II);
      if (auto Bundle = II->getOperandBundle(LLVMContext::OB_funclet))
        FromPad = Bundle->Inputs[0];
      else
        FromPad = ConstantTokenNone::get(II->getContext());
    } else if (auto *CRI = dyn_cast<CleanupReturnInst>(TI)) {
      FromPad = CRI->getOperand(0);
      Assert(FromPad != ToPadParent, "A cleanupret must exit its cleanup", CRI);
    } else if (auto *CSI = dyn_cast<CatchSwitchInst>(TI)) {
      FromPad = CSI;
    } else {
      Assert(false, "EH pad must be jumped to via an unwind edge", ToPad, TI);
    }

    // The edge may exit from zero or more nested pads.
    SmallSet<Value *, 8> Seen;
    for (;; FromPad = getParentPad(FromPad)) {
      Assert(FromPad != ToPad,
             "EH pad cannot handle exceptions raised within it", FromPad, TI);
      if (FromPad == ToPadParent) {
        // This is a legal unwind edge.
        break;
      }
      Assert(!isa<ConstantTokenNone>(FromPad),
             "A single unwind edge may only enter one EH pad", TI);
      Assert(Seen.insert(FromPad).second,
             "EH pad jumps through a cycle of pads", FromPad);
    }
  }
}

void Verifier::visitLandingPadInst(LandingPadInst &LPI) {
  // The landingpad instruction is ill-formed if it doesn't have any clauses and
  // isn't a cleanup.
  Assert(LPI.getNumClauses() > 0 || LPI.isCleanup(),
         "LandingPadInst needs at least one clause or to be a cleanup.", &LPI);

  visitEHPadPredecessors(LPI);

  if (!LandingPadResultTy)
    LandingPadResultTy = LPI.getType();
  else
    Assert(LandingPadResultTy == LPI.getType(),
           "The landingpad instruction should have a consistent result type "
           "inside a function.",
           &LPI);

  Function *F = LPI.getParent()->getParent();
  Assert(F->hasPersonalityFn(),
         "LandingPadInst needs to be in a function with a personality.", &LPI);

  // The landingpad instruction must be the first non-PHI instruction in the
  // block.
  Assert(LPI.getParent()->getLandingPadInst() == &LPI,
         "LandingPadInst not the first non-PHI instruction in the block.",
         &LPI);

  for (unsigned i = 0, e = LPI.getNumClauses(); i < e; ++i) {
    Constant *Clause = LPI.getClause(i);
    if (LPI.isCatch(i)) {
      Assert(isa<PointerType>(Clause->getType()),
             "Catch operand does not have pointer type!", &LPI);
    } else {
      Assert(LPI.isFilter(i), "Clause is neither catch nor filter!", &LPI);
      Assert(isa<ConstantArray>(Clause) || isa<ConstantAggregateZero>(Clause),
             "Filter operand is not an array of constants!", &LPI);
    }
  }

  visitInstruction(LPI);
}

void Verifier::visitResumeInst(ResumeInst &RI) {
  Assert(RI.getFunction()->hasPersonalityFn(),
         "ResumeInst needs to be in a function with a personality.", &RI);

  if (!LandingPadResultTy)
    LandingPadResultTy = RI.getValue()->getType();
  else
    Assert(LandingPadResultTy == RI.getValue()->getType(),
           "The resume instruction should have a consistent result type "
           "inside a function.",
           &RI);

  visitTerminatorInst(RI);
}

void Verifier::visitCatchPadInst(CatchPadInst &CPI) {
  BasicBlock *BB = CPI.getParent();

  Function *F = BB->getParent();
  Assert(F->hasPersonalityFn(),
         "CatchPadInst needs to be in a function with a personality.", &CPI);

  Assert(isa<CatchSwitchInst>(CPI.getParentPad()),
         "CatchPadInst needs to be directly nested in a CatchSwitchInst.",
         CPI.getParentPad());

  // The catchpad instruction must be the first non-PHI instruction in the
  // block.
  Assert(BB->getFirstNonPHI() == &CPI,
         "CatchPadInst not the first non-PHI instruction in the block.", &CPI);

  visitEHPadPredecessors(CPI);
  visitFuncletPadInst(CPI);
}

void Verifier::visitCatchReturnInst(CatchReturnInst &CatchReturn) {
  Assert(isa<CatchPadInst>(CatchReturn.getOperand(0)),
         "CatchReturnInst needs to be provided a CatchPad", &CatchReturn,
         CatchReturn.getOperand(0));

  visitTerminatorInst(CatchReturn);
}

void Verifier::visitCleanupPadInst(CleanupPadInst &CPI) {
  BasicBlock *BB = CPI.getParent();

  Function *F = BB->getParent();
  Assert(F->hasPersonalityFn(),
         "CleanupPadInst needs to be in a function with a personality.", &CPI);

  // The cleanuppad instruction must be the first non-PHI instruction in the
  // block.
  Assert(BB->getFirstNonPHI() == &CPI,
         "CleanupPadInst not the first non-PHI instruction in the block.",
         &CPI);

  auto *ParentPad = CPI.getParentPad();
  Assert(isa<ConstantTokenNone>(ParentPad) || isa<FuncletPadInst>(ParentPad),
         "CleanupPadInst has an invalid parent.", &CPI);

  visitEHPadPredecessors(CPI);
  visitFuncletPadInst(CPI);
}

void Verifier::visitFuncletPadInst(FuncletPadInst &FPI) {
  User *FirstUser = nullptr;
  Value *FirstUnwindPad = nullptr;
  SmallVector<FuncletPadInst *, 8> Worklist({&FPI});
  SmallSet<FuncletPadInst *, 8> Seen;

  while (!Worklist.empty()) {
    FuncletPadInst *CurrentPad = Worklist.pop_back_val();
    Assert(Seen.insert(CurrentPad).second,
           "FuncletPadInst must not be nested within itself", CurrentPad);
    Value *UnresolvedAncestorPad = nullptr;
    for (User *U : CurrentPad->users()) {
      BasicBlock *UnwindDest;
      if (auto *CRI = dyn_cast<CleanupReturnInst>(U)) {
        UnwindDest = CRI->getUnwindDest();
      } else if (auto *CSI = dyn_cast<CatchSwitchInst>(U)) {
        // We allow catchswitch unwind to caller to nest
        // within an outer pad that unwinds somewhere else,
        // because catchswitch doesn't have a nounwind variant.
        // See e.g. SimplifyCFGOpt::SimplifyUnreachable.
        if (CSI->unwindsToCaller())
          continue;
        UnwindDest = CSI->getUnwindDest();
      } else if (auto *II = dyn_cast<InvokeInst>(U)) {
        UnwindDest = II->getUnwindDest();
      } else if (isa<CallInst>(U)) {
        // Calls which don't unwind may be found inside funclet
        // pads that unwind somewhere else.  We don't *require*
        // such calls to be annotated nounwind.
        continue;
      } else if (auto *CPI = dyn_cast<CleanupPadInst>(U)) {
        // The unwind dest for a cleanup can only be found by
        // recursive search.  Add it to the worklist, and we'll
        // search for its first use that determines where it unwinds.
        Worklist.push_back(CPI);
        continue;
      } else {
        Assert(isa<CatchReturnInst>(U), "Bogus funclet pad use", U);
        continue;
      }

      Value *UnwindPad;
      bool ExitsFPI;
      if (UnwindDest) {
        UnwindPad = UnwindDest->getFirstNonPHI();
        if (!cast<Instruction>(UnwindPad)->isEHPad())
          continue;
        Value *UnwindParent = getParentPad(UnwindPad);
        // Ignore unwind edges that don't exit CurrentPad.
        if (UnwindParent == CurrentPad)
          continue;
        // Determine whether the original funclet pad is exited,
        // and if we are scanning nested pads determine how many
        // of them are exited so we can stop searching their
        // children.
        Value *ExitedPad = CurrentPad;
        ExitsFPI = false;
        do {
          if (ExitedPad == &FPI) {
            ExitsFPI = true;
            // Now we can resolve any ancestors of CurrentPad up to
            // FPI, but not including FPI since we need to make sure
            // to check all direct users of FPI for consistency.
            UnresolvedAncestorPad = &FPI;
            break;
          }
          Value *ExitedParent = getParentPad(ExitedPad);
          if (ExitedParent == UnwindParent) {
            // ExitedPad is the ancestor-most pad which this unwind
            // edge exits, so we can resolve up to it, meaning that
            // ExitedParent is the first ancestor still unresolved.
            UnresolvedAncestorPad = ExitedParent;
            break;
          }
          ExitedPad = ExitedParent;
        } while (!isa<ConstantTokenNone>(ExitedPad));
      } else {
        // Unwinding to caller exits all pads.
        UnwindPad = ConstantTokenNone::get(FPI.getContext());
        ExitsFPI = true;
        UnresolvedAncestorPad = &FPI;
      }

      if (ExitsFPI) {
        // This unwind edge exits FPI.  Make sure it agrees with other
        // such edges.
        if (FirstUser) {
          Assert(UnwindPad == FirstUnwindPad, "Unwind edges out of a funclet "
                                              "pad must have the same unwind "
                                              "dest",
                 &FPI, U, FirstUser);
        } else {
          FirstUser = U;
          FirstUnwindPad = UnwindPad;
          // Record cleanup sibling unwinds for verifySiblingFuncletUnwinds
          if (isa<CleanupPadInst>(&FPI) && !isa<ConstantTokenNone>(UnwindPad) &&
              getParentPad(UnwindPad) == getParentPad(&FPI))
            SiblingFuncletInfo[&FPI] = cast<TerminatorInst>(U);
        }
      }
      // Make sure we visit all uses of FPI, but for nested pads stop as
      // soon as we know where they unwind to.
      if (CurrentPad != &FPI)
        break;
    }
    if (UnresolvedAncestorPad) {
      if (CurrentPad == UnresolvedAncestorPad) {
        // When CurrentPad is FPI itself, we don't mark it as resolved even if
        // we've found an unwind edge that exits it, because we need to verify
        // all direct uses of FPI.
        assert(CurrentPad == &FPI);
        continue;
      }
      // Pop off the worklist any nested pads that we've found an unwind
      // destination for.  The pads on the worklist are the uncles,
      // great-uncles, etc. of CurrentPad.  We've found an unwind destination
      // for all ancestors of CurrentPad up to but not including
      // UnresolvedAncestorPad.
      Value *ResolvedPad = CurrentPad;
      while (!Worklist.empty()) {
        Value *UnclePad = Worklist.back();
        Value *AncestorPad = getParentPad(UnclePad);
        // Walk ResolvedPad up the ancestor list until we either find the
        // uncle's parent or the last resolved ancestor.
        while (ResolvedPad != AncestorPad) {
          Value *ResolvedParent = getParentPad(ResolvedPad);
          if (ResolvedParent == UnresolvedAncestorPad) {
            break;
          }
          ResolvedPad = ResolvedParent;
        }
        // If the resolved ancestor search didn't find the uncle's parent,
        // then the uncle is not yet resolved.
        if (ResolvedPad != AncestorPad)
          break;
        // This uncle is resolved, so pop it from the worklist.
        Worklist.pop_back();
      }
    }
  }

  if (FirstUnwindPad) {
    if (auto *CatchSwitch = dyn_cast<CatchSwitchInst>(FPI.getParentPad())) {
      BasicBlock *SwitchUnwindDest = CatchSwitch->getUnwindDest();
      Value *SwitchUnwindPad;
      if (SwitchUnwindDest)
        SwitchUnwindPad = SwitchUnwindDest->getFirstNonPHI();
      else
        SwitchUnwindPad = ConstantTokenNone::get(FPI.getContext());
      Assert(SwitchUnwindPad == FirstUnwindPad,
             "Unwind edges out of a catch must have the same unwind dest as "
             "the parent catchswitch",
             &FPI, FirstUser, CatchSwitch);
    }
  }

  visitInstruction(FPI);
}

void Verifier::visitCatchSwitchInst(CatchSwitchInst &CatchSwitch) {
  BasicBlock *BB = CatchSwitch.getParent();

  Function *F = BB->getParent();
  Assert(F->hasPersonalityFn(),
         "CatchSwitchInst needs to be in a function with a personality.",
         &CatchSwitch);

  // The catchswitch instruction must be the first non-PHI instruction in the
  // block.
  Assert(BB->getFirstNonPHI() == &CatchSwitch,
         "CatchSwitchInst not the first non-PHI instruction in the block.",
         &CatchSwitch);

  auto *ParentPad = CatchSwitch.getParentPad();
  Assert(isa<ConstantTokenNone>(ParentPad) || isa<FuncletPadInst>(ParentPad),
         "CatchSwitchInst has an invalid parent.", ParentPad);

  if (BasicBlock *UnwindDest = CatchSwitch.getUnwindDest()) {
    Instruction *I = UnwindDest->getFirstNonPHI();
    Assert(I->isEHPad() && !isa<LandingPadInst>(I),
           "CatchSwitchInst must unwind to an EH block which is not a "
           "landingpad.",
           &CatchSwitch);

    // Record catchswitch sibling unwinds for verifySiblingFuncletUnwinds
    if (getParentPad(I) == ParentPad)
      SiblingFuncletInfo[&CatchSwitch] = &CatchSwitch;
  }

  Assert(CatchSwitch.getNumHandlers() != 0,
         "CatchSwitchInst cannot have empty handler list", &CatchSwitch);

  for (BasicBlock *Handler : CatchSwitch.handlers()) {
    Assert(isa<CatchPadInst>(Handler->getFirstNonPHI()),
           "CatchSwitchInst handlers must be catchpads", &CatchSwitch, Handler);
  }

  visitEHPadPredecessors(CatchSwitch);
  visitTerminatorInst(CatchSwitch);
}

void Verifier::visitCleanupReturnInst(CleanupReturnInst &CRI) {
  Assert(isa<CleanupPadInst>(CRI.getOperand(0)),
         "CleanupReturnInst needs to be provided a CleanupPad", &CRI,
         CRI.getOperand(0));

  if (BasicBlock *UnwindDest = CRI.getUnwindDest()) {
    Instruction *I = UnwindDest->getFirstNonPHI();
    Assert(I->isEHPad() && !isa<LandingPadInst>(I),
           "CleanupReturnInst must unwind to an EH block which is not a "
           "landingpad.",
           &CRI);
  }

  visitTerminatorInst(CRI);
}

void Verifier::verifyDominatesUse(Instruction &I, unsigned i) {
  Instruction *Op = cast<Instruction>(I.getOperand(i));
  // If the we have an invalid invoke, don't try to compute the dominance.
  // We already reject it in the invoke specific checks and the dominance
  // computation doesn't handle multiple edges.
  if (InvokeInst *II = dyn_cast<InvokeInst>(Op)) {
    if (II->getNormalDest() == II->getUnwindDest())
      return;
  }

  // Quick check whether the def has already been encountered in the same block.
  // PHI nodes are not checked to prevent accepting preceeding PHIs, because PHI
  // uses are defined to happen on the incoming edge, not at the instruction.
  //
  // FIXME: If this operand is a MetadataAsValue (wrapping a LocalAsMetadata)
  // wrapping an SSA value, assert that we've already encountered it.  See
  // related FIXME in Mapper::mapLocalAsMetadata in ValueMapper.cpp.
  if (!isa<PHINode>(I) && InstsInThisBlock.count(Op))
    return;

  const Use &U = I.getOperandUse(i);
  Assert(DT.dominates(Op, U),
         "Instruction does not dominate all uses!", Op, &I);
}

void Verifier::visitDereferenceableMetadata(Instruction& I, MDNode* MD) {
  Assert(I.getType()->isPointerTy(), "dereferenceable, dereferenceable_or_null "
         "apply only to pointer types", &I);
  Assert(isa<LoadInst>(I),
         "dereferenceable, dereferenceable_or_null apply only to load"
         " instructions, use attributes for calls or invokes", &I);
  Assert(MD->getNumOperands() == 1, "dereferenceable, dereferenceable_or_null "
         "take one operand!", &I);
  ConstantInt *CI = mdconst::dyn_extract<ConstantInt>(MD->getOperand(0));
  Assert(CI && CI->getType()->isIntegerTy(64), "dereferenceable, "
         "dereferenceable_or_null metadata value must be an i64!", &I);
}

/// verifyInstruction - Verify that an instruction is well formed.
///
void Verifier::visitInstruction(Instruction &I) {
  BasicBlock *BB = I.getParent();
  Assert(BB, "Instruction not embedded in basic block!", &I);

  if (!isa<PHINode>(I)) {   // Check that non-phi nodes are not self referential
    for (User *U : I.users()) {
      Assert(U != (User *)&I || !DT.isReachableFromEntry(BB),
             "Only PHI nodes may reference their own value!", &I);
    }
  }

  // Check that void typed values don't have names
  Assert(!I.getType()->isVoidTy() || !I.hasName(),
         "Instruction has a name, but provides a void value!", &I);

  // Check that the return value of the instruction is either void or a legal
  // value type.
  Assert(I.getType()->isVoidTy() || I.getType()->isFirstClassType(),
         "Instruction returns a non-scalar type!", &I);

  // Check that the instruction doesn't produce metadata. Calls are already
  // checked against the callee type.
  Assert(!I.getType()->isMetadataTy() || isa<CallInst>(I) || isa<InvokeInst>(I),
         "Invalid use of metadata!", &I);

  // Check that all uses of the instruction, if they are instructions
  // themselves, actually have parent basic blocks.  If the use is not an
  // instruction, it is an error!
  for (Use &U : I.uses()) {
    if (Instruction *Used = dyn_cast<Instruction>(U.getUser()))
      Assert(Used->getParent() != nullptr,
             "Instruction referencing"
             " instruction not embedded in a basic block!",
             &I, Used);
    else {
      CheckFailed("Use of instruction is not an instruction!", U);
      return;
    }
  }

  for (unsigned i = 0, e = I.getNumOperands(); i != e; ++i) {
    Assert(I.getOperand(i) != nullptr, "Instruction has null operand!", &I);

    // Check to make sure that only first-class-values are operands to
    // instructions.
    if (!I.getOperand(i)->getType()->isFirstClassType()) {
      Assert(false, "Instruction operands must be first-class values!", &I);
    }

    if (Function *F = dyn_cast<Function>(I.getOperand(i))) {
      // Check to make sure that the "address of" an intrinsic function is never
      // taken.
      Assert(
          !F->isIntrinsic() ||
              i == (isa<CallInst>(I) ? e - 1 : isa<InvokeInst>(I) ? e - 3 : 0),
          "Cannot take the address of an intrinsic!", &I);
      Assert(
          !F->isIntrinsic() || isa<CallInst>(I) ||
              F->getIntrinsicID() == Intrinsic::donothing ||
              F->getIntrinsicID() == Intrinsic::coro_resume ||
              F->getIntrinsicID() == Intrinsic::coro_destroy ||
              F->getIntrinsicID() == Intrinsic::experimental_patchpoint_void ||
              F->getIntrinsicID() == Intrinsic::experimental_patchpoint_i64 ||
              F->getIntrinsicID() == Intrinsic::experimental_gc_statepoint,
          "Cannot invoke an intrinsic other than donothing, patchpoint, "
          "statepoint, coro_resume or coro_destroy",
          &I);
      Assert(F->getParent() == &M, "Referencing function in another module!",
             &I, &M, F, F->getParent());
    } else if (BasicBlock *OpBB = dyn_cast<BasicBlock>(I.getOperand(i))) {
      Assert(OpBB->getParent() == BB->getParent(),
             "Referring to a basic block in another function!", &I);
    } else if (Argument *OpArg = dyn_cast<Argument>(I.getOperand(i))) {
      Assert(OpArg->getParent() == BB->getParent(),
             "Referring to an argument in another function!", &I);
    } else if (GlobalValue *GV = dyn_cast<GlobalValue>(I.getOperand(i))) {
      Assert(GV->getParent() == &M, "Referencing global in another module!", &I,
             &M, GV, GV->getParent());
    } else if (isa<Instruction>(I.getOperand(i))) {
      verifyDominatesUse(I, i);
    } else if (isa<InlineAsm>(I.getOperand(i))) {
      Assert((i + 1 == e && isa<CallInst>(I)) ||
                 (i + 3 == e && isa<InvokeInst>(I)),
             "Cannot take the address of an inline asm!", &I);
    } else if (ConstantExpr *CE = dyn_cast<ConstantExpr>(I.getOperand(i))) {
      if (CE->getType()->isPtrOrPtrVectorTy() ||
          !DL.getNonIntegralAddressSpaces().empty()) {
        // If we have a ConstantExpr pointer, we need to see if it came from an
        // illegal bitcast.  If the datalayout string specifies non-integral
        // address spaces then we also need to check for illegal ptrtoint and
        // inttoptr expressions.
        visitConstantExprsRecursively(CE);
      }
    }
  }

  if (MDNode *MD = I.getMetadata(LLVMContext::MD_fpmath)) {
    Assert(I.getType()->isFPOrFPVectorTy(),
           "fpmath requires a floating point result!", &I);
    Assert(MD->getNumOperands() == 1, "fpmath takes one operand!", &I);
    if (ConstantFP *CFP0 =
            mdconst::dyn_extract_or_null<ConstantFP>(MD->getOperand(0))) {
      const APFloat &Accuracy = CFP0->getValueAPF();
      Assert(&Accuracy.getSemantics() == &APFloat::IEEEsingle(),
             "fpmath accuracy must have float type", &I);
      Assert(Accuracy.isFiniteNonZero() && !Accuracy.isNegative(),
             "fpmath accuracy not a positive number!", &I);
    } else {
      Assert(false, "invalid fpmath accuracy!", &I);
    }
  }

  if (MDNode *Range = I.getMetadata(LLVMContext::MD_range)) {
    Assert(isa<LoadInst>(I) || isa<CallInst>(I) || isa<InvokeInst>(I),
           "Ranges are only for loads, calls and invokes!", &I);
    visitRangeMetadata(I, Range, I.getType());
  }

  if (I.getMetadata(LLVMContext::MD_nonnull)) {
    Assert(I.getType()->isPointerTy(), "nonnull applies only to pointer types",
           &I);
    Assert(isa<LoadInst>(I),
           "nonnull applies only to load instructions, use attributes"
           " for calls or invokes",
           &I);
  }

  if (MDNode *MD = I.getMetadata(LLVMContext::MD_dereferenceable))
    visitDereferenceableMetadata(I, MD);

  if (MDNode *MD = I.getMetadata(LLVMContext::MD_dereferenceable_or_null))
    visitDereferenceableMetadata(I, MD);

<<<<<<< HEAD
  if (MDNode *TBAA = I.getMetadata(LLVMContext::MD_tbaa)) {
    Assert(isa<LoadInst>(I) || isa<StoreInst>(I) || isa<CallInst>(I) ||
               isa<VAArgInst>(I),
           "TBAA is only for loads, stores and calls!", &I);
    visitTBAAMetadata(I, TBAA);
  }
=======
  if (MDNode *TBAA = I.getMetadata(LLVMContext::MD_tbaa))
    TBAAVerifyHelper.visitTBAAMetadata(I, TBAA);
>>>>>>> 2af9c389

  if (MDNode *AlignMD = I.getMetadata(LLVMContext::MD_align)) {
    Assert(I.getType()->isPointerTy(), "align applies only to pointer types",
           &I);
    Assert(isa<LoadInst>(I), "align applies only to load instructions, "
           "use attributes for calls or invokes", &I);
    Assert(AlignMD->getNumOperands() == 1, "align takes one operand!", &I);
    ConstantInt *CI = mdconst::dyn_extract<ConstantInt>(AlignMD->getOperand(0));
    Assert(CI && CI->getType()->isIntegerTy(64),
           "align metadata value must be an i64!", &I);
    uint64_t Align = CI->getZExtValue();
    Assert(isPowerOf2_64(Align),
           "align metadata value must be a power of 2!", &I);
    Assert(Align <= Value::MaximumAlignment,
           "alignment is larger that implementation defined limit", &I);
  }

  if (MDNode *N = I.getDebugLoc().getAsMDNode()) {
    AssertDI(isa<DILocation>(N), "invalid !dbg metadata attachment", &I, N);
    visitMDNode(*N);
  }

  if (auto *DII = dyn_cast<DbgInfoIntrinsic>(&I))
    verifyFragmentExpression(*DII);

  InstsInThisBlock.insert(&I);
}

/// Allow intrinsics to be verified in different ways.
void Verifier::visitIntrinsicCallSite(Intrinsic::ID ID, CallSite CS) {
  Function *IF = CS.getCalledFunction();
  Assert(IF->isDeclaration(), "Intrinsic functions should never be defined!",
         IF);

  // Verify that the intrinsic prototype lines up with what the .td files
  // describe.
  FunctionType *IFTy = IF->getFunctionType();
  bool IsVarArg = IFTy->isVarArg();

  SmallVector<Intrinsic::IITDescriptor, 8> Table;
  getIntrinsicInfoTableEntries(ID, Table);
  ArrayRef<Intrinsic::IITDescriptor> TableRef = Table;

  SmallVector<Type *, 4> ArgTys;
  Assert(!Intrinsic::matchIntrinsicType(IFTy->getReturnType(),
                                        TableRef, ArgTys),
         "Intrinsic has incorrect return type!", IF);
  for (unsigned i = 0, e = IFTy->getNumParams(); i != e; ++i)
    Assert(!Intrinsic::matchIntrinsicType(IFTy->getParamType(i),
                                          TableRef, ArgTys),
           "Intrinsic has incorrect argument type!", IF);

  // Verify if the intrinsic call matches the vararg property.
  if (IsVarArg)
    Assert(!Intrinsic::matchIntrinsicVarArg(IsVarArg, TableRef),
           "Intrinsic was not defined with variable arguments!", IF);
  else
    Assert(!Intrinsic::matchIntrinsicVarArg(IsVarArg, TableRef),
           "Callsite was not defined with variable arguments!", IF);

  // All descriptors should be absorbed by now.
  Assert(TableRef.empty(), "Intrinsic has too few arguments!", IF);

  // Now that we have the intrinsic ID and the actual argument types (and we
  // know they are legal for the intrinsic!) get the intrinsic name through the
  // usual means.  This allows us to verify the mangling of argument types into
  // the name.
  const std::string ExpectedName = Intrinsic::getName(ID, ArgTys);
  Assert(ExpectedName == IF->getName(),
         "Intrinsic name not mangled correctly for type arguments! "
         "Should be: " +
             ExpectedName,
         IF);

  // If the intrinsic takes MDNode arguments, verify that they are either global
  // or are local to *this* function.
  for (Value *V : CS.args()) 
    if (auto *MD = dyn_cast<MetadataAsValue>(V))
      visitMetadataAsValue(*MD, CS.getCaller());

  switch (ID) {
  default:
    break;
  case Intrinsic::coro_id: {
    auto *InfoArg = CS.getArgOperand(3)->stripPointerCasts();
    if (isa<ConstantPointerNull>(InfoArg))
      break;
    auto *GV = dyn_cast<GlobalVariable>(InfoArg);
    Assert(GV && GV->isConstant() && GV->hasDefinitiveInitializer(),
      "info argument of llvm.coro.begin must refer to an initialized "
      "constant");
    Constant *Init = GV->getInitializer();
    Assert(isa<ConstantStruct>(Init) || isa<ConstantArray>(Init),
      "info argument of llvm.coro.begin must refer to either a struct or "
      "an array");
    break;
  }
  case Intrinsic::ctlz:  // llvm.ctlz
  case Intrinsic::cttz:  // llvm.cttz
    Assert(isa<ConstantInt>(CS.getArgOperand(1)),
           "is_zero_undef argument of bit counting intrinsics must be a "
           "constant int",
           CS);
    break;
  case Intrinsic::dbg_declare: // llvm.dbg.declare
    Assert(isa<MetadataAsValue>(CS.getArgOperand(0)),
           "invalid llvm.dbg.declare intrinsic call 1", CS);
    visitDbgIntrinsic("declare", cast<DbgDeclareInst>(*CS.getInstruction()));
    break;
  case Intrinsic::dbg_value: // llvm.dbg.value
    visitDbgIntrinsic("value", cast<DbgValueInst>(*CS.getInstruction()));
    break;
  case Intrinsic::memcpy:
  case Intrinsic::memmove:
  case Intrinsic::memset: {
    ConstantInt *AlignCI = dyn_cast<ConstantInt>(CS.getArgOperand(3));
    Assert(AlignCI,
           "alignment argument of memory intrinsics must be a constant int",
           CS);
    const APInt &AlignVal = AlignCI->getValue();
    Assert(AlignCI->isZero() || AlignVal.isPowerOf2(),
           "alignment argument of memory intrinsics must be a power of 2", CS);
    Assert(isa<ConstantInt>(CS.getArgOperand(4)),
           "isvolatile argument of memory intrinsics must be a constant int",
           CS);
    break;
  }
  case Intrinsic::gcroot:
  case Intrinsic::gcwrite:
  case Intrinsic::gcread:
    if (ID == Intrinsic::gcroot) {
      AllocaInst *AI =
        dyn_cast<AllocaInst>(CS.getArgOperand(0)->stripPointerCasts());
      Assert(AI, "llvm.gcroot parameter #1 must be an alloca.", CS);
      Assert(isa<Constant>(CS.getArgOperand(1)),
             "llvm.gcroot parameter #2 must be a constant.", CS);
      if (!AI->getAllocatedType()->isPointerTy()) {
        Assert(!isa<ConstantPointerNull>(CS.getArgOperand(1)),
               "llvm.gcroot parameter #1 must either be a pointer alloca, "
               "or argument #2 must be a non-null constant.",
               CS);
      }
    }

    Assert(CS.getParent()->getParent()->hasGC(),
           "Enclosing function does not use GC.", CS);
    break;
  case Intrinsic::init_trampoline:
    Assert(isa<Function>(CS.getArgOperand(1)->stripPointerCasts()),
           "llvm.init_trampoline parameter #2 must resolve to a function.",
           CS);
    break;
  case Intrinsic::prefetch:
    Assert(isa<ConstantInt>(CS.getArgOperand(1)) &&
               isa<ConstantInt>(CS.getArgOperand(2)) &&
               cast<ConstantInt>(CS.getArgOperand(1))->getZExtValue() < 2 &&
               cast<ConstantInt>(CS.getArgOperand(2))->getZExtValue() < 4,
           "invalid arguments to llvm.prefetch", CS);
    break;
  case Intrinsic::stackprotector:
    Assert(isa<AllocaInst>(CS.getArgOperand(1)->stripPointerCasts()),
           "llvm.stackprotector parameter #2 must resolve to an alloca.", CS);
    break;
  case Intrinsic::lifetime_start:
  case Intrinsic::lifetime_end:
  case Intrinsic::invariant_start:
    Assert(isa<ConstantInt>(CS.getArgOperand(0)),
           "size argument of memory use markers must be a constant integer",
           CS);
    break;
  case Intrinsic::invariant_end:
    Assert(isa<ConstantInt>(CS.getArgOperand(1)),
           "llvm.invariant.end parameter #2 must be a constant integer", CS);
    break;

  case Intrinsic::localescape: {
    BasicBlock *BB = CS.getParent();
    Assert(BB == &BB->getParent()->front(),
           "llvm.localescape used outside of entry block", CS);
    Assert(!SawFrameEscape,
           "multiple calls to llvm.localescape in one function", CS);
    for (Value *Arg : CS.args()) {
      if (isa<ConstantPointerNull>(Arg))
        continue; // Null values are allowed as placeholders.
      auto *AI = dyn_cast<AllocaInst>(Arg->stripPointerCasts());
      Assert(AI && AI->isStaticAlloca(),
             "llvm.localescape only accepts static allocas", CS);
    }
    FrameEscapeInfo[BB->getParent()].first = CS.getNumArgOperands();
    SawFrameEscape = true;
    break;
  }
  case Intrinsic::localrecover: {
    Value *FnArg = CS.getArgOperand(0)->stripPointerCasts();
    Function *Fn = dyn_cast<Function>(FnArg);
    Assert(Fn && !Fn->isDeclaration(),
           "llvm.localrecover first "
           "argument must be function defined in this module",
           CS);
    auto *IdxArg = dyn_cast<ConstantInt>(CS.getArgOperand(2));
    Assert(IdxArg, "idx argument of llvm.localrecover must be a constant int",
           CS);
    auto &Entry = FrameEscapeInfo[Fn];
    Entry.second = unsigned(
        std::max(uint64_t(Entry.second), IdxArg->getLimitedValue(~0U) + 1));
    break;
  }

  case Intrinsic::experimental_gc_statepoint:
    Assert(!CS.isInlineAsm(),
           "gc.statepoint support for inline assembly unimplemented", CS);
    Assert(CS.getParent()->getParent()->hasGC(),
           "Enclosing function does not use GC.", CS);

    verifyStatepoint(CS);
    break;
  case Intrinsic::experimental_gc_result: {
    Assert(CS.getParent()->getParent()->hasGC(),
           "Enclosing function does not use GC.", CS);
    // Are we tied to a statepoint properly?
    CallSite StatepointCS(CS.getArgOperand(0));
    const Function *StatepointFn =
      StatepointCS.getInstruction() ? StatepointCS.getCalledFunction() : nullptr;
    Assert(StatepointFn && StatepointFn->isDeclaration() &&
               StatepointFn->getIntrinsicID() ==
                   Intrinsic::experimental_gc_statepoint,
           "gc.result operand #1 must be from a statepoint", CS,
           CS.getArgOperand(0));

    // Assert that result type matches wrapped callee.
    const Value *Target = StatepointCS.getArgument(2);
    auto *PT = cast<PointerType>(Target->getType());
    auto *TargetFuncType = cast<FunctionType>(PT->getElementType());
    Assert(CS.getType() == TargetFuncType->getReturnType(),
           "gc.result result type does not match wrapped callee", CS);
    break;
  }
  case Intrinsic::experimental_gc_relocate: {
    Assert(CS.getNumArgOperands() == 3, "wrong number of arguments", CS);

    Assert(isa<PointerType>(CS.getType()->getScalarType()),
           "gc.relocate must return a pointer or a vector of pointers", CS);

    // Check that this relocate is correctly tied to the statepoint

    // This is case for relocate on the unwinding path of an invoke statepoint
    if (LandingPadInst *LandingPad =
          dyn_cast<LandingPadInst>(CS.getArgOperand(0))) {

      const BasicBlock *InvokeBB =
          LandingPad->getParent()->getUniquePredecessor();

      // Landingpad relocates should have only one predecessor with invoke
      // statepoint terminator
      Assert(InvokeBB, "safepoints should have unique landingpads",
             LandingPad->getParent());
      Assert(InvokeBB->getTerminator(), "safepoint block should be well formed",
             InvokeBB);
      Assert(isStatepoint(InvokeBB->getTerminator()),
             "gc relocate should be linked to a statepoint", InvokeBB);
    }
    else {
      // In all other cases relocate should be tied to the statepoint directly.
      // This covers relocates on a normal return path of invoke statepoint and
      // relocates of a call statepoint.
      auto Token = CS.getArgOperand(0);
      Assert(isa<Instruction>(Token) && isStatepoint(cast<Instruction>(Token)),
             "gc relocate is incorrectly tied to the statepoint", CS, Token);
    }

    // Verify rest of the relocate arguments.

    ImmutableCallSite StatepointCS(
        cast<GCRelocateInst>(*CS.getInstruction()).getStatepoint());

    // Both the base and derived must be piped through the safepoint.
    Value* Base = CS.getArgOperand(1);
    Assert(isa<ConstantInt>(Base),
           "gc.relocate operand #2 must be integer offset", CS);

    Value* Derived = CS.getArgOperand(2);
    Assert(isa<ConstantInt>(Derived),
           "gc.relocate operand #3 must be integer offset", CS);

    const int BaseIndex = cast<ConstantInt>(Base)->getZExtValue();
    const int DerivedIndex = cast<ConstantInt>(Derived)->getZExtValue();
    // Check the bounds
    Assert(0 <= BaseIndex && BaseIndex < (int)StatepointCS.arg_size(),
           "gc.relocate: statepoint base index out of bounds", CS);
    Assert(0 <= DerivedIndex && DerivedIndex < (int)StatepointCS.arg_size(),
           "gc.relocate: statepoint derived index out of bounds", CS);

    // Check that BaseIndex and DerivedIndex fall within the 'gc parameters'
    // section of the statepoint's argument.
    Assert(StatepointCS.arg_size() > 0,
           "gc.statepoint: insufficient arguments");
    Assert(isa<ConstantInt>(StatepointCS.getArgument(3)),
           "gc.statement: number of call arguments must be constant integer");
    const unsigned NumCallArgs =
        cast<ConstantInt>(StatepointCS.getArgument(3))->getZExtValue();
    Assert(StatepointCS.arg_size() > NumCallArgs + 5,
           "gc.statepoint: mismatch in number of call arguments");
    Assert(isa<ConstantInt>(StatepointCS.getArgument(NumCallArgs + 5)),
           "gc.statepoint: number of transition arguments must be "
           "a constant integer");
    const int NumTransitionArgs =
        cast<ConstantInt>(StatepointCS.getArgument(NumCallArgs + 5))
            ->getZExtValue();
    const int DeoptArgsStart = 4 + NumCallArgs + 1 + NumTransitionArgs + 1;
    Assert(isa<ConstantInt>(StatepointCS.getArgument(DeoptArgsStart)),
           "gc.statepoint: number of deoptimization arguments must be "
           "a constant integer");
    const int NumDeoptArgs =
        cast<ConstantInt>(StatepointCS.getArgument(DeoptArgsStart))
            ->getZExtValue();
    const int GCParamArgsStart = DeoptArgsStart + 1 + NumDeoptArgs;
    const int GCParamArgsEnd = StatepointCS.arg_size();
    Assert(GCParamArgsStart <= BaseIndex && BaseIndex < GCParamArgsEnd,
           "gc.relocate: statepoint base index doesn't fall within the "
           "'gc parameters' section of the statepoint call",
           CS);
    Assert(GCParamArgsStart <= DerivedIndex && DerivedIndex < GCParamArgsEnd,
           "gc.relocate: statepoint derived index doesn't fall within the "
           "'gc parameters' section of the statepoint call",
           CS);

    // Relocated value must be either a pointer type or vector-of-pointer type,
    // but gc_relocate does not need to return the same pointer type as the
    // relocated pointer. It can be casted to the correct type later if it's
    // desired. However, they must have the same address space and 'vectorness'
    GCRelocateInst &Relocate = cast<GCRelocateInst>(*CS.getInstruction());
    Assert(Relocate.getDerivedPtr()->getType()->getScalarType()->isPointerTy(),
           "gc.relocate: relocated value must be a gc pointer", CS);

    auto ResultType = CS.getType();
    auto DerivedType = Relocate.getDerivedPtr()->getType();
    Assert(ResultType->isVectorTy() == DerivedType->isVectorTy(),
           "gc.relocate: vector relocates to vector and pointer to pointer",
           CS);
    Assert(
        ResultType->getPointerAddressSpace() ==
            DerivedType->getPointerAddressSpace(),
        "gc.relocate: relocating a pointer shouldn't change its address space",
        CS);
    break;
  }
  case Intrinsic::eh_exceptioncode:
  case Intrinsic::eh_exceptionpointer: {
    Assert(isa<CatchPadInst>(CS.getArgOperand(0)),
           "eh.exceptionpointer argument must be a catchpad", CS);
    break;
  }
  case Intrinsic::masked_load: {
    Assert(CS.getType()->isVectorTy(), "masked_load: must return a vector", CS);
    
    Value *Ptr = CS.getArgOperand(0);
    //Value *Alignment = CS.getArgOperand(1);
    Value *Mask = CS.getArgOperand(2);
    Value *PassThru = CS.getArgOperand(3);
    Assert(Mask->getType()->isVectorTy(),
           "masked_load: mask must be vector", CS);

    // DataTy is the overloaded type
    Type *DataTy = cast<PointerType>(Ptr->getType())->getElementType();
    Assert(DataTy == CS.getType(), 
           "masked_load: return must match pointer type", CS);
    Assert(PassThru->getType() == DataTy,
           "masked_load: pass through and data type must match", CS);
    Assert(Mask->getType()->getVectorNumElements() ==
           DataTy->getVectorNumElements(), 
           "masked_load: vector mask must be same length as data", CS);
    break;
  }
  case Intrinsic::masked_store: {
    Value *Val = CS.getArgOperand(0);
    Value *Ptr = CS.getArgOperand(1);
    //Value *Alignment = CS.getArgOperand(2);
    Value *Mask = CS.getArgOperand(3);
    Assert(Mask->getType()->isVectorTy(),
           "masked_store: mask must be vector", CS);

    // DataTy is the overloaded type
    Type *DataTy = cast<PointerType>(Ptr->getType())->getElementType();
    Assert(DataTy == Val->getType(), 
           "masked_store: storee must match pointer type", CS);
    Assert(Mask->getType()->getVectorNumElements() ==
           DataTy->getVectorNumElements(), 
           "masked_store: vector mask must be same length as data", CS);
    break;
  }

  case Intrinsic::experimental_guard: {
    Assert(CS.isCall(), "experimental_guard cannot be invoked", CS);
    Assert(CS.countOperandBundlesOfType(LLVMContext::OB_deopt) == 1,
           "experimental_guard must have exactly one "
           "\"deopt\" operand bundle");
    break;
  }

  case Intrinsic::experimental_deoptimize: {
    Assert(CS.isCall(), "experimental_deoptimize cannot be invoked", CS);
    Assert(CS.countOperandBundlesOfType(LLVMContext::OB_deopt) == 1,
           "experimental_deoptimize must have exactly one "
           "\"deopt\" operand bundle");
    Assert(CS.getType() == CS.getInstruction()->getFunction()->getReturnType(),
           "experimental_deoptimize return type must match caller return type");

    if (CS.isCall()) {
      auto *DeoptCI = CS.getInstruction();
      auto *RI = dyn_cast<ReturnInst>(DeoptCI->getNextNode());
      Assert(RI,
             "calls to experimental_deoptimize must be followed by a return");

      if (!CS.getType()->isVoidTy() && RI)
        Assert(RI->getReturnValue() == DeoptCI,
               "calls to experimental_deoptimize must be followed by a return "
               "of the value computed by experimental_deoptimize");
    }

    break;
  }
  };
}

/// \brief Carefully grab the subprogram from a local scope.
///
/// This carefully grabs the subprogram from a local scope, avoiding the
/// built-in assertions that would typically fire.
static DISubprogram *getSubprogram(Metadata *LocalScope) {
  if (!LocalScope)
    return nullptr;

  if (auto *SP = dyn_cast<DISubprogram>(LocalScope))
    return SP;

  if (auto *LB = dyn_cast<DILexicalBlockBase>(LocalScope))
    return getSubprogram(LB->getRawScope());

  // Just return null; broken scope chains are checked elsewhere.
  assert(!isa<DILocalScope>(LocalScope) && "Unknown type of local scope");
  return nullptr;
}

template <class DbgIntrinsicTy>
void Verifier::visitDbgIntrinsic(StringRef Kind, DbgIntrinsicTy &DII) {
  auto *MD = cast<MetadataAsValue>(DII.getArgOperand(0))->getMetadata();
  AssertDI(isa<ValueAsMetadata>(MD) ||
             (isa<MDNode>(MD) && !cast<MDNode>(MD)->getNumOperands()),
         "invalid llvm.dbg." + Kind + " intrinsic address/value", &DII, MD);
  AssertDI(isa<DILocalVariable>(DII.getRawVariable()),
         "invalid llvm.dbg." + Kind + " intrinsic variable", &DII,
         DII.getRawVariable());
  AssertDI(isa<DIExpression>(DII.getRawExpression()),
         "invalid llvm.dbg." + Kind + " intrinsic expression", &DII,
         DII.getRawExpression());

  // Ignore broken !dbg attachments; they're checked elsewhere.
  if (MDNode *N = DII.getDebugLoc().getAsMDNode())
    if (!isa<DILocation>(N))
      return;

  BasicBlock *BB = DII.getParent();
  Function *F = BB ? BB->getParent() : nullptr;

  // The scopes for variables and !dbg attachments must agree.
  DILocalVariable *Var = DII.getVariable();
  DILocation *Loc = DII.getDebugLoc();
  Assert(Loc, "llvm.dbg." + Kind + " intrinsic requires a !dbg attachment",
         &DII, BB, F);

  DISubprogram *VarSP = getSubprogram(Var->getRawScope());
  DISubprogram *LocSP = getSubprogram(Loc->getRawScope());
  if (!VarSP || !LocSP)
    return; // Broken scope chains are checked elsewhere.

  AssertDI(VarSP == LocSP, "mismatched subprogram between llvm.dbg." + Kind +
                               " variable and !dbg attachment",
           &DII, BB, F, Var, Var->getScope()->getSubprogram(), Loc,
           Loc->getScope()->getSubprogram());
}

static uint64_t getVariableSize(const DILocalVariable &V) {
  // Be careful of broken types (checked elsewhere).
  const Metadata *RawType = V.getRawType();
  while (RawType) {
    // Try to get the size directly.
    if (auto *T = dyn_cast<DIType>(RawType))
      if (uint64_t Size = T->getSizeInBits())
        return Size;

    if (auto *DT = dyn_cast<DIDerivedType>(RawType)) {
      // Look at the base type.
      RawType = DT->getRawBaseType();
      continue;
    }

    // Missing type or size.
    break;
  }

  // Fail gracefully.
  return 0;
}

void Verifier::verifyFragmentExpression(const DbgInfoIntrinsic &I) {
  DILocalVariable *V;
  DIExpression *E;
  if (auto *DVI = dyn_cast<DbgValueInst>(&I)) {
    V = dyn_cast_or_null<DILocalVariable>(DVI->getRawVariable());
    E = dyn_cast_or_null<DIExpression>(DVI->getRawExpression());
  } else {
    auto *DDI = cast<DbgDeclareInst>(&I);
    V = dyn_cast_or_null<DILocalVariable>(DDI->getRawVariable());
    E = dyn_cast_or_null<DIExpression>(DDI->getRawExpression());
  }

  // We don't know whether this intrinsic verified correctly.
  if (!V || !E || !E->isValid())
    return;

  // Nothing to do if this isn't a bit piece expression.
  if (!E->isFragment())
    return;

  // The frontend helps out GDB by emitting the members of local anonymous
  // unions as artificial local variables with shared storage. When SROA splits
  // the storage for artificial local variables that are smaller than the entire
  // union, the overhang piece will be outside of the allotted space for the
  // variable and this check fails.
  // FIXME: Remove this check as soon as clang stops doing this; it hides bugs.
  if (V->isArtificial())
    return;

  // If there's no size, the type is broken, but that should be checked
  // elsewhere.
  uint64_t VarSize = getVariableSize(*V);
  if (!VarSize)
    return;

  unsigned FragSize = E->getFragmentSizeInBits();
  unsigned FragOffset = E->getFragmentOffsetInBits();
  AssertDI(FragSize + FragOffset <= VarSize,
         "fragment is larger than or outside of variable", &I, V, E);
  AssertDI(FragSize != VarSize, "fragment covers entire variable", &I, V, E);
}

void Verifier::verifyCompileUnits() {
  auto *CUs = M.getNamedMetadata("llvm.dbg.cu");
  SmallPtrSet<const Metadata *, 2> Listed;
  if (CUs)
    Listed.insert(CUs->op_begin(), CUs->op_end());
  AssertDI(
      all_of(CUVisited,
             [&Listed](const Metadata *CU) { return Listed.count(CU); }),
      "All DICompileUnits must be listed in llvm.dbg.cu");
  CUVisited.clear();
}

void Verifier::verifyDeoptimizeCallingConvs() {
  if (DeoptimizeDeclarations.empty())
    return;

  const Function *First = DeoptimizeDeclarations[0];
  for (auto *F : makeArrayRef(DeoptimizeDeclarations).slice(1)) {
    Assert(First->getCallingConv() == F->getCallingConv(),
           "All llvm.experimental.deoptimize declarations must have the same "
           "calling convention",
           First, F);
  }
}

//===----------------------------------------------------------------------===//
//  Implement the public interfaces to this file...
//===----------------------------------------------------------------------===//

bool llvm::verifyFunction(const Function &f, raw_ostream *OS) {
  Function &F = const_cast<Function &>(f);

  // Don't use a raw_null_ostream.  Printing IR is expensive.
  Verifier V(OS, /*ShouldTreatBrokenDebugInfoAsError=*/true, *f.getParent());

  // Note that this function's return value is inverted from what you would
  // expect of a function called "verify".
  return !V.verify(F);
}

bool llvm::verifyModule(const Module &M, raw_ostream *OS,
                        bool *BrokenDebugInfo) {
  // Don't use a raw_null_ostream.  Printing IR is expensive.
  Verifier V(OS, /*ShouldTreatBrokenDebugInfoAsError=*/!BrokenDebugInfo, M);

  bool Broken = false;
  for (const Function &F : M)
    Broken |= !V.verify(F);

  Broken |= !V.verify();
  if (BrokenDebugInfo)
    *BrokenDebugInfo = V.hasBrokenDebugInfo();
  // Note that this function's return value is inverted from what you would
  // expect of a function called "verify".
  return Broken;
}

namespace {

struct VerifierLegacyPass : public FunctionPass {
  static char ID;

  std::unique_ptr<Verifier> V;
  bool FatalErrors = true;

  VerifierLegacyPass() : FunctionPass(ID) {
    initializeVerifierLegacyPassPass(*PassRegistry::getPassRegistry());
  }
  explicit VerifierLegacyPass(bool FatalErrors)
      : FunctionPass(ID),
        FatalErrors(FatalErrors) {
    initializeVerifierLegacyPassPass(*PassRegistry::getPassRegistry());
  }

  bool doInitialization(Module &M) override {
    V = llvm::make_unique<Verifier>(
        &dbgs(), /*ShouldTreatBrokenDebugInfoAsError=*/false, M);
    return false;
  }

  bool runOnFunction(Function &F) override {
    if (!V->verify(F) && FatalErrors)
      report_fatal_error("Broken function found, compilation aborted!");

    return false;
  }

  bool doFinalization(Module &M) override {
    bool HasErrors = false;
    for (Function &F : M)
      if (F.isDeclaration())
        HasErrors |= !V->verify(F);

    HasErrors |= !V->verify();
    if (FatalErrors) {
      if (HasErrors)
        report_fatal_error("Broken module found, compilation aborted!");
      assert(!V->hasBrokenDebugInfo() && "Module contains invalid debug info");
    }

    // Strip broken debug info.
    if (V->hasBrokenDebugInfo()) {
      DiagnosticInfoIgnoringInvalidDebugMetadata DiagInvalid(M);
      M.getContext().diagnose(DiagInvalid);
      if (!StripDebugInfo(M))
        report_fatal_error("Failed to strip malformed debug info");
    }
    return false;
  }

  void getAnalysisUsage(AnalysisUsage &AU) const override {
    AU.setPreservesAll();
  }
};

} // end anonymous namespace

/// Helper to issue failure from the TBAA verification
template <typename... Tys> void TBAAVerifier::CheckFailed(Tys &&... Args) {
  if (Diagnostic)
    return Diagnostic->CheckFailed(Args...);
}

#define AssertTBAA(C, ...)                                                     \
  do {                                                                         \
    if (!(C)) {                                                                \
      CheckFailed(__VA_ARGS__);                                                \
      return false;                                                            \
    }                                                                          \
  } while (false)

/// Verify that \p BaseNode can be used as the "base type" in the struct-path
/// TBAA scheme.  This means \p BaseNode is either a scalar node, or a
/// struct-type node describing an aggregate data structure (like a struct).
TBAAVerifier::TBAABaseNodeSummary
TBAAVerifier::verifyTBAABaseNode(Instruction &I, MDNode *BaseNode) {
  if (BaseNode->getNumOperands() < 2) {
    CheckFailed("Base nodes must have at least two operands", &I, BaseNode);
    return {true, ~0u};
  }

  auto Itr = TBAABaseNodes.find(BaseNode);
  if (Itr != TBAABaseNodes.end())
    return Itr->second;

  auto Result = verifyTBAABaseNodeImpl(I, BaseNode);
  auto InsertResult = TBAABaseNodes.insert({BaseNode, Result});
  (void)InsertResult;
  assert(InsertResult.second && "We just checked!");
  return Result;
}

TBAAVerifier::TBAABaseNodeSummary
TBAAVerifier::verifyTBAABaseNodeImpl(Instruction &I, MDNode *BaseNode) {
  const TBAAVerifier::TBAABaseNodeSummary InvalidNode = {true, ~0u};

  if (BaseNode->getNumOperands() == 2) {
    // This is a scalar base node.
    if (!BaseNode->getOperand(0) || !BaseNode->getOperand(1)) {
      CheckFailed("Null operands in scalar type nodes!", &I, BaseNode);
      return InvalidNode;
    }
    if (!isa<MDNode>(BaseNode->getOperand(1))) {
      CheckFailed("Invalid parent operand in scalar TBAA node", &I, BaseNode);
      return InvalidNode;
    }
    if (!isa<MDString>(BaseNode->getOperand(0))) {
      CheckFailed("Invalid name operand in scalar TBAA node", &I, BaseNode);
      return InvalidNode;
    }

    // Scalar nodes can only be accessed at offset 0.
    return {false, 0};
  }

  if (BaseNode->getNumOperands() % 2 != 1) {
    CheckFailed("Struct tag nodes must have an odd number of operands!",
                BaseNode);
    return InvalidNode;
  }

  bool Failed = false;

  Optional<APInt> PrevOffset;
  unsigned BitWidth = ~0u;

  // We've already checked that BaseNode is not a degenerate root node with one
  // operand in \c verifyTBAABaseNode, so this loop should run at least once.
  for (unsigned Idx = 1; Idx < BaseNode->getNumOperands(); Idx += 2) {
    const MDOperand &FieldTy = BaseNode->getOperand(Idx);
    const MDOperand &FieldOffset = BaseNode->getOperand(Idx + 1);
    if (!isa<MDNode>(FieldTy)) {
      CheckFailed("Incorrect field entry in struct type node!", &I, BaseNode);
      Failed = true;
      continue;
    }

    auto *OffsetEntryCI =
        mdconst::dyn_extract_or_null<ConstantInt>(FieldOffset);
    if (!OffsetEntryCI) {
      CheckFailed("Offset entries must be constants!", &I, BaseNode);
      Failed = true;
      continue;
    }

    if (BitWidth == ~0u)
      BitWidth = OffsetEntryCI->getBitWidth();

    if (OffsetEntryCI->getBitWidth() != BitWidth) {
      CheckFailed(
          "Bitwidth between the offsets and struct type entries must match", &I,
          BaseNode);
      Failed = true;
      continue;
    }

    // NB! As far as I can tell, we generate a non-strictly increasing offset
    // sequence only from structs that have zero size bit fields.  When
    // recursing into a contained struct in \c getFieldNodeFromTBAABaseNode we
    // pick the field lexically the latest in struct type metadata node.  This
    // mirrors the actual behavior of the alias analysis implementation.
    bool IsAscending =
        !PrevOffset || PrevOffset->ule(OffsetEntryCI->getValue());

    if (!IsAscending) {
      CheckFailed("Offsets must be increasing!", &I, BaseNode);
      Failed = true;
    }

    PrevOffset = OffsetEntryCI->getValue();
  }

  return Failed ? InvalidNode
                : TBAAVerifier::TBAABaseNodeSummary(false, BitWidth);
}

static bool IsRootTBAANode(const MDNode *MD) {
  return MD->getNumOperands() < 2;
}

static bool IsScalarTBAANodeImpl(const MDNode *MD,
                                 SmallPtrSetImpl<const MDNode *> &Visited) {
  if (MD->getNumOperands() == 2)
    return true;

  if (MD->getNumOperands() != 3)
    return false;

  auto *Offset = mdconst::dyn_extract<ConstantInt>(MD->getOperand(2));
  if (!(Offset && Offset->isZero() && isa<MDString>(MD->getOperand(0))))
    return false;

  auto *Parent = dyn_cast<MDNode>(MD->getOperand(1));
  return Visited.insert(Parent).second &&
         (IsRootTBAANode(Parent) || IsScalarTBAANodeImpl(Parent, Visited));
}

static bool IsScalarTBAANode(const MDNode *MD) {
  SmallPtrSet<const MDNode *, 4> Visited;
  return IsScalarTBAANodeImpl(MD, Visited);
}

/// Returns the field node at the offset \p Offset in \p BaseNode.  Update \p
/// Offset in place to be the offset within the field node returned.
///
/// We assume we've okayed \p BaseNode via \c verifyTBAABaseNode.
MDNode *TBAAVerifier::getFieldNodeFromTBAABaseNode(Instruction &I,
                                                   MDNode *BaseNode,
                                                   APInt &Offset) {
  assert(BaseNode->getNumOperands() >= 2 && "Invalid base node!");

  // Scalar nodes have only one possible "field" -- their parent in the access
  // hierarchy.  Offset must be zero at this point, but our caller is supposed
  // to Assert that.
  if (BaseNode->getNumOperands() == 2)
    return cast<MDNode>(BaseNode->getOperand(1));

  for (unsigned Idx = 1; Idx < BaseNode->getNumOperands(); Idx += 2) {
    auto *OffsetEntryCI =
        mdconst::extract<ConstantInt>(BaseNode->getOperand(Idx + 1));
    if (OffsetEntryCI->getValue().ugt(Offset)) {
      if (Idx == 1) {
        CheckFailed("Could not find TBAA parent in struct type node", &I,
                    BaseNode, &Offset);
        return nullptr;
      }

      auto *PrevOffsetEntryCI =
          mdconst::extract<ConstantInt>(BaseNode->getOperand(Idx - 1));
      Offset -= PrevOffsetEntryCI->getValue();
      return cast<MDNode>(BaseNode->getOperand(Idx - 2));
    }
  }

  auto *LastOffsetEntryCI = mdconst::extract<ConstantInt>(
      BaseNode->getOperand(BaseNode->getNumOperands() - 1));

  Offset -= LastOffsetEntryCI->getValue();
  return cast<MDNode>(BaseNode->getOperand(BaseNode->getNumOperands() - 2));
}

bool TBAAVerifier::visitTBAAMetadata(Instruction &I, MDNode *MD) {
  AssertTBAA(isa<LoadInst>(I) || isa<StoreInst>(I) || isa<CallInst>(I) ||
             isa<VAArgInst>(I) || isa<AtomicRMWInst>(I) ||
             isa<AtomicCmpXchgInst>(I),
             "TBAA is only for loads, stores and calls!", &I);

  bool IsStructPathTBAA =
      isa<MDNode>(MD->getOperand(0)) && MD->getNumOperands() >= 3;

  AssertTBAA(
      IsStructPathTBAA,
      "Old-style TBAA is no longer allowed, use struct-path TBAA instead", &I);

  AssertTBAA(MD->getNumOperands() < 5,
             "Struct tag metadata must have either 3 or 4 operands", &I, MD);

  MDNode *BaseNode = dyn_cast_or_null<MDNode>(MD->getOperand(0));
  MDNode *AccessType = dyn_cast_or_null<MDNode>(MD->getOperand(1));

  if (MD->getNumOperands() == 4) {
    auto *IsImmutableCI =
        mdconst::dyn_extract_or_null<ConstantInt>(MD->getOperand(3));
    AssertTBAA(IsImmutableCI,
               "Immutability tag on struct tag metadata must be a constant", &I,
               MD);
    AssertTBAA(
        IsImmutableCI->isZero() || IsImmutableCI->isOne(),
        "Immutability part of the struct tag metadata must be either 0 or 1",
        &I, MD);
  }

  AssertTBAA(BaseNode && AccessType,
             "Malformed struct tag metadata:  base and access-type "
             "should be non-null and point to Metadata nodes",
             &I, MD, BaseNode, AccessType);

  AssertTBAA(IsScalarTBAANode(AccessType), "Access type node must be scalar",
             &I, MD, AccessType);

  auto *OffsetCI = mdconst::dyn_extract_or_null<ConstantInt>(MD->getOperand(2));
  AssertTBAA(OffsetCI, "Offset must be constant integer", &I, MD);

  APInt Offset = OffsetCI->getValue();
  bool SeenAccessTypeInPath = false;

  SmallPtrSet<MDNode *, 4> StructPath;

  for (/* empty */; BaseNode && !IsRootTBAANode(BaseNode);
       BaseNode = getFieldNodeFromTBAABaseNode(I, BaseNode, Offset)) {
    if (!StructPath.insert(BaseNode).second) {
      CheckFailed("Cycle detected in struct path", &I, MD);
      return false;
    }

    bool Invalid;
    unsigned BaseNodeBitWidth;
    std::tie(Invalid, BaseNodeBitWidth) = verifyTBAABaseNode(I, BaseNode);

    // If the base node is invalid in itself, then we've already printed all the
    // errors we wanted to print.
    if (Invalid)
      return false;

    SeenAccessTypeInPath |= BaseNode == AccessType;

    if (IsScalarTBAANode(BaseNode) || BaseNode == AccessType)
      AssertTBAA(Offset == 0, "Offset not zero at the point of scalar access",
                 &I, MD, &Offset);

    AssertTBAA(BaseNodeBitWidth == Offset.getBitWidth() ||
                   (BaseNodeBitWidth == 0 && Offset == 0),
               "Access bit-width not the same as description bit-width", &I, MD,
               BaseNodeBitWidth, Offset.getBitWidth());
  }

  AssertTBAA(SeenAccessTypeInPath, "Did not see access type in access path!",
             &I, MD);
  return true;
}

char VerifierLegacyPass::ID = 0;
INITIALIZE_PASS(VerifierLegacyPass, "verify", "Module Verifier", false, false)

FunctionPass *llvm::createVerifierPass(bool FatalErrors) {
  return new VerifierLegacyPass(FatalErrors);
}

AnalysisKey VerifierAnalysis::Key;
VerifierAnalysis::Result VerifierAnalysis::run(Module &M,
                                               ModuleAnalysisManager &) {
  Result Res;
  Res.IRBroken = llvm::verifyModule(M, &dbgs(), &Res.DebugInfoBroken);
  return Res;
}

VerifierAnalysis::Result VerifierAnalysis::run(Function &F,
                                               FunctionAnalysisManager &) {
  return { llvm::verifyFunction(F, &dbgs()), false };
}

PreservedAnalyses VerifierPass::run(Module &M, ModuleAnalysisManager &AM) {
  auto Res = AM.getResult<VerifierAnalysis>(M);
  if (FatalErrors) {
    if (Res.IRBroken)
      report_fatal_error("Broken module found, compilation aborted!");
    assert(!Res.DebugInfoBroken && "Module contains invalid debug info");
  }

  // Strip broken debug info.
  if (Res.DebugInfoBroken) {
    DiagnosticInfoIgnoringInvalidDebugMetadata DiagInvalid(M);
    M.getContext().diagnose(DiagInvalid);
    if (!StripDebugInfo(M))
      report_fatal_error("Failed to strip malformed debug info");
  }
  return PreservedAnalyses::all();
}

PreservedAnalyses VerifierPass::run(Function &F, FunctionAnalysisManager &AM) {
  auto res = AM.getResult<VerifierAnalysis>(F);
  if (res.IRBroken && FatalErrors)
    report_fatal_error("Broken function found, compilation aborted!");

  return PreservedAnalyses::all();
}<|MERGE_RESOLUTION|>--- conflicted
+++ resolved
@@ -576,7 +576,6 @@
            "Global variable initializer type does not match global "
            "variable type!",
            &GV);
-
     // If the global has common linkage, it must have a zero initializer and
     // cannot be constant.
     if (GV.hasCommonLinkage()) {
@@ -642,8 +641,6 @@
              GV.hasAvailableExternallyLinkage(),
          "Global is marked as dllimport, but not external", &GV);
 
-<<<<<<< HEAD
-=======
   // Visit any debug info attachments.
   SmallVector<MDNode *, 1> MDs;
   GV.getMetadata(LLVMContext::MD_dbg, MDs);
@@ -654,7 +651,6 @@
       AssertDI(false, "!dbg attachment of global variable must be a DIGlobalVariableExpression");
   }
 
->>>>>>> 2af9c389
   if (!GV.hasInitializer()) {
     visitGlobalValue(GV);
     return;
@@ -997,8 +993,8 @@
   if (auto *Array = N.getRawGlobalVariables()) {
     AssertDI(isa<MDTuple>(Array), "invalid global variable list", &N, Array);
     for (Metadata *Op : N.getGlobalVariables()->operands()) {
-      AssertDI(Op && isa<DIGlobalVariable>(Op), "invalid global variable ref",
-               &N, Op);
+      AssertDI(Op && (isa<DIGlobalVariableExpression>(Op)),
+               "invalid global variable ref", &N, Op);
     }
   }
   if (auto *Array = N.getRawImportedEntities()) {
@@ -1141,8 +1137,6 @@
 
   AssertDI(N.getTag() == dwarf::DW_TAG_variable, "invalid tag", &N);
   AssertDI(!N.getName().empty(), "missing global variable name", &N);
-  if (auto *V = N.getRawExpr())
-    AssertDI(isa<DIExpression>(V), "invalid expression location", &N, V);
   if (auto *Member = N.getRawStaticDataMemberDeclaration()) {
     AssertDI(isa<DIDerivedType>(Member),
              "invalid static data member declaration", &N, Member);
@@ -1160,6 +1154,15 @@
 
 void Verifier::visitDIExpression(const DIExpression &N) {
   AssertDI(N.isValid(), "invalid expression", &N);
+}
+
+void Verifier::visitDIGlobalVariableExpression(
+    const DIGlobalVariableExpression &GVE) {
+  AssertDI(GVE.getVariable(), "missing variable");
+  if (auto *Var = GVE.getVariable())
+    visitDIGlobalVariable(*Var);
+  if (auto *Expr = GVE.getExpression())
+    visitDIExpression(*Expr);
 }
 
 void Verifier::visitDIObjCProperty(const DIObjCProperty &N) {
@@ -3814,17 +3817,8 @@
   if (MDNode *MD = I.getMetadata(LLVMContext::MD_dereferenceable_or_null))
     visitDereferenceableMetadata(I, MD);
 
-<<<<<<< HEAD
-  if (MDNode *TBAA = I.getMetadata(LLVMContext::MD_tbaa)) {
-    Assert(isa<LoadInst>(I) || isa<StoreInst>(I) || isa<CallInst>(I) ||
-               isa<VAArgInst>(I),
-           "TBAA is only for loads, stores and calls!", &I);
-    visitTBAAMetadata(I, TBAA);
-  }
-=======
   if (MDNode *TBAA = I.getMetadata(LLVMContext::MD_tbaa))
     TBAAVerifyHelper.visitTBAAMetadata(I, TBAA);
->>>>>>> 2af9c389
 
   if (MDNode *AlignMD = I.getMetadata(LLVMContext::MD_align)) {
     Assert(I.getType()->isPointerTy(), "align applies only to pointer types",
