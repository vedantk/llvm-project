//===-- Verifier.cpp - Implement the Module Verifier -----------------------==//
//
//                     The LLVM Compiler Infrastructure
//
// This file is distributed under the University of Illinois Open Source
// License. See LICENSE.TXT for details.
//
//===----------------------------------------------------------------------===//
//
// This file defines the function verifier interface, that can be used for some
// sanity checking of input to the system.
//
// Note that this does not provide full `Java style' security and verifications,
// instead it just tries to ensure that code is well-formed.
//
//  * Both of a binary operator's parameters are of the same type
//  * Verify that the indices of mem access instructions match other operands
//  * Verify that arithmetic and other things are only performed on first-class
//    types.  Verify that shifts & logicals only happen on integrals f.e.
//  * All of the constants in a switch statement are of the correct type
//  * The code is in valid SSA form
//  * It should be illegal to put a label into any other type (like a structure)
//    or to return one. [except constant arrays!]
//  * Only phi nodes can be self referential: 'add i32 %0, %0 ; <int>:0' is bad
//  * PHI nodes must have an entry for each predecessor, with no extras.
//  * PHI nodes must be the first thing in a basic block, all grouped together
//  * PHI nodes must have at least one entry
//  * All basic blocks should only end with terminator insts, not contain them
//  * The entry node to a function must not have predecessors
//  * All Instructions must be embedded into a basic block
//  * Functions cannot take a void-typed parameter
//  * Verify that a function's argument list agrees with it's declared type.
//  * It is illegal to specify a name for a void value.
//  * It is illegal to have a internal global value with no initializer
//  * It is illegal to have a ret instruction that returns a value that does not
//    agree with the function return value type.
//  * Function call argument types match the function prototype
//  * A landing pad is defined by a landingpad instruction, and can be jumped to
//    only by the unwind edge of an invoke instruction.
//  * A landingpad instruction must be the first non-PHI instruction in the
//    block.
//  * Landingpad instructions must be in a function with a personality function.
//  * All other things that are tested by asserts spread about the code...
//
//===----------------------------------------------------------------------===//

#include "llvm/IR/Verifier.h"
#include "llvm/ADT/MapVector.h"
#include "llvm/ADT/STLExtras.h"
#include "llvm/ADT/SetVector.h"
#include "llvm/ADT/SmallPtrSet.h"
#include "llvm/ADT/SmallVector.h"
#include "llvm/ADT/StringExtras.h"
#include "llvm/IR/CFG.h"
#include "llvm/IR/CallSite.h"
#include "llvm/IR/CallingConv.h"
#include "llvm/IR/ConstantRange.h"
#include "llvm/IR/Constants.h"
#include "llvm/IR/DataLayout.h"
#include "llvm/IR/DebugInfo.h"
#include "llvm/IR/DerivedTypes.h"
#include "llvm/IR/Dominators.h"
#include "llvm/IR/InlineAsm.h"
#include "llvm/IR/InstIterator.h"
#include "llvm/IR/InstVisitor.h"
#include "llvm/IR/IntrinsicInst.h"
#include "llvm/IR/LLVMContext.h"
#include "llvm/IR/Metadata.h"
#include "llvm/IR/Module.h"
#include "llvm/IR/PassManager.h"
#include "llvm/IR/Statepoint.h"
#include "llvm/Pass.h"
#include "llvm/Support/CommandLine.h"
#include "llvm/Support/Debug.h"
#include "llvm/Support/ErrorHandling.h"
#include "llvm/Support/raw_ostream.h"
#include <algorithm>
#include <cstdarg>
using namespace llvm;

static cl::opt<bool> VerifyDebugInfo("verify-debug-info", cl::init(true));

namespace {
struct VerifierSupport {
  raw_ostream &OS;
  const Module *M;

  /// \brief Track the brokenness of the module while recursively visiting.
  bool Broken;

  explicit VerifierSupport(raw_ostream &OS)
      : OS(OS), M(nullptr), Broken(false) {}

private:
  template <class NodeTy> void Write(const ilist_iterator<NodeTy> &I) {
    Write(&*I);
  }

  void Write(const Module *M) {
    if (!M)
      return;
    OS << "; ModuleID = '" << M->getModuleIdentifier() << "'\n";
  }

  void Write(const Value *V) {
    if (!V)
      return;
    if (isa<Instruction>(V)) {
      OS << *V << '\n';
    } else {
      V->printAsOperand(OS, true, M);
      OS << '\n';
    }
  }
  void Write(ImmutableCallSite CS) {
    Write(CS.getInstruction());
  }

  void Write(const Metadata *MD) {
    if (!MD)
      return;
    MD->print(OS, M);
    OS << '\n';
  }

  template <class T> void Write(const MDTupleTypedArrayWrapper<T> &MD) {
    Write(MD.get());
  }

  void Write(const NamedMDNode *NMD) {
    if (!NMD)
      return;
    NMD->print(OS);
    OS << '\n';
  }

  void Write(Type *T) {
    if (!T)
      return;
    OS << ' ' << *T;
  }

  void Write(const Comdat *C) {
    if (!C)
      return;
    OS << *C;
  }

  template <typename T> void Write(ArrayRef<T> Vs) {
    for (const T &V : Vs)
      Write(V);
  }

  template <typename T1, typename... Ts>
  void WriteTs(const T1 &V1, const Ts &... Vs) {
    Write(V1);
    WriteTs(Vs...);
  }

  template <typename... Ts> void WriteTs() {}

public:
  /// \brief A check failed, so printout out the condition and the message.
  ///
  /// This provides a nice place to put a breakpoint if you want to see why
  /// something is not correct.
  void CheckFailed(const Twine &Message) {
    OS << Message << '\n';
    Broken = true;
  }

  /// \brief A check failed (with values to print).
  ///
  /// This calls the Message-only version so that the above is easier to set a
  /// breakpoint on.
  template <typename T1, typename... Ts>
  void CheckFailed(const Twine &Message, const T1 &V1, const Ts &... Vs) {
    CheckFailed(Message);
    WriteTs(V1, Vs...);
  }
};

class Verifier : public InstVisitor<Verifier>, VerifierSupport {
  friend class InstVisitor<Verifier>;

  LLVMContext *Context;
  DominatorTree DT;

  /// \brief When verifying a basic block, keep track of all of the
  /// instructions we have seen so far.
  ///
  /// This allows us to do efficient dominance checks for the case when an
  /// instruction has an operand that is an instruction in the same block.
  SmallPtrSet<Instruction *, 16> InstsInThisBlock;

  /// \brief Keep track of the metadata nodes that have been checked already.
  SmallPtrSet<const Metadata *, 32> MDNodes;

  /// \brief Track unresolved string-based type references.
  SmallDenseMap<const MDString *, const MDNode *, 32> UnresolvedTypeRefs;

  /// \brief The result type for a landingpad.
  Type *LandingPadResultTy;

  /// \brief Whether we've seen a call to @llvm.localescape in this function
  /// already.
  bool SawFrameEscape;

  /// Stores the count of how many objects were passed to llvm.localescape for a
  /// given function and the largest index passed to llvm.localrecover.
  DenseMap<Function *, std::pair<unsigned, unsigned>> FrameEscapeInfo;

  // Maps catchswitches and cleanuppads that unwind to siblings to the
  // terminators that indicate the unwind, used to detect cycles therein.
  MapVector<Instruction *, TerminatorInst *> SiblingFuncletInfo;

  /// Cache of constants visited in search of ConstantExprs.
  SmallPtrSet<const Constant *, 32> ConstantExprVisited;

  // Verify that this GlobalValue is only used in this module.
  // This map is used to avoid visiting uses twice. We can arrive at a user
  // twice, if they have multiple operands. In particular for very large
  // constant expressions, we can arrive at a particular user many times.
  SmallPtrSet<const Value *, 32> GlobalValueVisited;

  void checkAtomicMemAccessSize(const Module *M, Type *Ty,
                                const Instruction *I);
public:
  explicit Verifier(raw_ostream &OS)
      : VerifierSupport(OS), Context(nullptr), LandingPadResultTy(nullptr),
        SawFrameEscape(false) {}

  bool verify(const Function &F) {
    M = F.getParent();
    Context = &M->getContext();

    // First ensure the function is well-enough formed to compute dominance
    // information.
    if (F.empty()) {
      OS << "Function '" << F.getName()
         << "' does not contain an entry block!\n";
      return false;
    }
    for (const BasicBlock &BB : F) {
      if (BB.empty() || !BB.back().isTerminator()) {
        OS << "Basic Block in function '" << F.getName()
           << "' does not have terminator!\n";
        BB.printAsOperand(OS, true);
        OS << "\n";
        return false;
      }
    }

    // Now directly compute a dominance tree. We don't rely on the pass
    // manager to provide this as it isolates us from a potentially
    // out-of-date dominator tree and makes it significantly more complex to
    // run this code outside of a pass manager.
    // FIXME: It's really gross that we have to cast away constness here.
    DT.recalculate(const_cast<Function &>(F));

    Broken = false;
    // FIXME: We strip const here because the inst visitor strips const.
    visit(const_cast<Function &>(F));
    verifySiblingFuncletUnwinds();
    InstsInThisBlock.clear();
    LandingPadResultTy = nullptr;
    SawFrameEscape = false;
    SiblingFuncletInfo.clear();

    return !Broken;
  }

  bool verify(const Module &M) {
    this->M = &M;
    Context = &M.getContext();
    Broken = false;

    // Scan through, checking all of the external function's linkage now...
    for (const Function &F : M) {
      visitGlobalValue(F);

      // Check to make sure function prototypes are okay.
      if (F.isDeclaration())
        visitFunction(F);
    }

    // Now that we've visited every function, verify that we never asked to
    // recover a frame index that wasn't escaped.
    verifyFrameRecoverIndices();
    for (const GlobalVariable &GV : M.globals())
      visitGlobalVariable(GV);

    for (const GlobalAlias &GA : M.aliases())
      visitGlobalAlias(GA);

    for (const NamedMDNode &NMD : M.named_metadata())
      visitNamedMDNode(NMD);

    for (const StringMapEntry<Comdat> &SMEC : M.getComdatSymbolTable())
      visitComdat(SMEC.getValue());

    visitModuleFlags(M);
    visitModuleIdents(M);

    // Verify type referneces last.
    verifyTypeRefs();

    return !Broken;
  }

private:
  // Verification methods...
  void visitGlobalValue(const GlobalValue &GV);
  void visitGlobalVariable(const GlobalVariable &GV);
  void visitGlobalAlias(const GlobalAlias &GA);
  void visitAliaseeSubExpr(const GlobalAlias &A, const Constant &C);
  void visitAliaseeSubExpr(SmallPtrSetImpl<const GlobalAlias *> &Visited,
                           const GlobalAlias &A, const Constant &C);
  void visitNamedMDNode(const NamedMDNode &NMD);
  void visitMDNode(const MDNode &MD);
  void visitMetadataAsValue(const MetadataAsValue &MD, Function *F);
  void visitValueAsMetadata(const ValueAsMetadata &MD, Function *F);
  void visitComdat(const Comdat &C);
  void visitModuleIdents(const Module &M);
  void visitModuleFlags(const Module &M);
  void visitModuleFlag(const MDNode *Op,
                       DenseMap<const MDString *, const MDNode *> &SeenIDs,
                       SmallVectorImpl<const MDNode *> &Requirements);
  void visitFunction(const Function &F);
  void visitBasicBlock(BasicBlock &BB);
  void visitRangeMetadata(Instruction& I, MDNode* Range, Type* Ty);
  void visitDereferenceableMetadata(Instruction& I, MDNode* MD);

  template <class Ty> bool isValidMetadataArray(const MDTuple &N);
#define HANDLE_SPECIALIZED_MDNODE_LEAF(CLASS) void visit##CLASS(const CLASS &N);
#include "llvm/IR/Metadata.def"
  void visitDIScope(const DIScope &N);
  void visitDIVariable(const DIVariable &N);
  void visitDILexicalBlockBase(const DILexicalBlockBase &N);
  void visitDITemplateParameter(const DITemplateParameter &N);

  void visitTemplateParams(const MDNode &N, const Metadata &RawParams);

  /// \brief Check for a valid string-based type reference.
  ///
  /// Checks if \c MD is a string-based type reference.  If it is, keeps track
  /// of it (and its user, \c N) for error messages later.
  bool isValidUUID(const MDNode &N, const Metadata *MD);

  /// \brief Check for a valid type reference.
  ///
  /// Checks for subclasses of \a DIType, or \a isValidUUID().
  bool isTypeRef(const MDNode &N, const Metadata *MD);

  /// \brief Check for a valid scope reference.
  ///
  /// Checks for subclasses of \a DIScope, or \a isValidUUID().
  bool isScopeRef(const MDNode &N, const Metadata *MD);

  /// \brief Check for a valid debug info reference.
  ///
  /// Checks for subclasses of \a DINode, or \a isValidUUID().
  bool isDIRef(const MDNode &N, const Metadata *MD);

  // InstVisitor overrides...
  using InstVisitor<Verifier>::visit;
  void visit(Instruction &I);

  void visitTruncInst(TruncInst &I);
  void visitZExtInst(ZExtInst &I);
  void visitSExtInst(SExtInst &I);
  void visitFPTruncInst(FPTruncInst &I);
  void visitFPExtInst(FPExtInst &I);
  void visitFPToUIInst(FPToUIInst &I);
  void visitFPToSIInst(FPToSIInst &I);
  void visitUIToFPInst(UIToFPInst &I);
  void visitSIToFPInst(SIToFPInst &I);
  void visitIntToPtrInst(IntToPtrInst &I);
  void visitPtrToIntInst(PtrToIntInst &I);
  void visitBitCastInst(BitCastInst &I);
  void visitAddrSpaceCastInst(AddrSpaceCastInst &I);
  void visitPHINode(PHINode &PN);
  void visitBinaryOperator(BinaryOperator &B);
  void visitICmpInst(ICmpInst &IC);
  void visitFCmpInst(FCmpInst &FC);
  void visitExtractElementInst(ExtractElementInst &EI);
  void visitInsertElementInst(InsertElementInst &EI);
  void visitShuffleVectorInst(ShuffleVectorInst &EI);
  void visitVAArgInst(VAArgInst &VAA) { visitInstruction(VAA); }
  void visitCallInst(CallInst &CI);
  void visitInvokeInst(InvokeInst &II);
  void visitGetElementPtrInst(GetElementPtrInst &GEP);
  void visitLoadInst(LoadInst &LI);
  void visitStoreInst(StoreInst &SI);
  void verifyDominatesUse(Instruction &I, unsigned i);
  void visitInstruction(Instruction &I);
  void visitTerminatorInst(TerminatorInst &I);
  void visitBranchInst(BranchInst &BI);
  void visitReturnInst(ReturnInst &RI);
  void visitSwitchInst(SwitchInst &SI);
  void visitIndirectBrInst(IndirectBrInst &BI);
  void visitSelectInst(SelectInst &SI);
  void visitUserOp1(Instruction &I);
  void visitUserOp2(Instruction &I) { visitUserOp1(I); }
  void visitIntrinsicCallSite(Intrinsic::ID ID, CallSite CS);
  template <class DbgIntrinsicTy>
  void visitDbgIntrinsic(StringRef Kind, DbgIntrinsicTy &DII);
  void visitAtomicCmpXchgInst(AtomicCmpXchgInst &CXI);
  void visitAtomicRMWInst(AtomicRMWInst &RMWI);
  void visitFenceInst(FenceInst &FI);
  void visitAllocaInst(AllocaInst &AI);
  void visitExtractValueInst(ExtractValueInst &EVI);
  void visitInsertValueInst(InsertValueInst &IVI);
  void visitEHPadPredecessors(Instruction &I);
  void visitLandingPadInst(LandingPadInst &LPI);
  void visitCatchPadInst(CatchPadInst &CPI);
  void visitCatchReturnInst(CatchReturnInst &CatchReturn);
  void visitCleanupPadInst(CleanupPadInst &CPI);
  void visitFuncletPadInst(FuncletPadInst &FPI);
  void visitCatchSwitchInst(CatchSwitchInst &CatchSwitch);
  void visitCleanupReturnInst(CleanupReturnInst &CRI);

  void verifyCallSite(CallSite CS);
  void verifyMustTailCall(CallInst &CI);
  bool performTypeCheck(Intrinsic::ID ID, Function *F, Type *Ty, int VT,
                        unsigned ArgNo, std::string &Suffix);
  bool verifyIntrinsicType(Type *Ty, ArrayRef<Intrinsic::IITDescriptor> &Infos,
                           SmallVectorImpl<Type *> &ArgTys);
  bool verifyIntrinsicIsVarArg(bool isVarArg,
                               ArrayRef<Intrinsic::IITDescriptor> &Infos);
  bool verifyAttributeCount(AttributeSet Attrs, unsigned Params);
  void verifyAttributeTypes(AttributeSet Attrs, unsigned Idx, bool isFunction,
                            const Value *V);
  void verifyParameterAttrs(AttributeSet Attrs, unsigned Idx, Type *Ty,
                            bool isReturnValue, const Value *V);
  void verifyFunctionAttrs(FunctionType *FT, AttributeSet Attrs,
                           const Value *V);
  void verifyFunctionMetadata(
      const SmallVector<std::pair<unsigned, MDNode *>, 4> MDs);

  void visitConstantExprsRecursively(const Constant *EntryC);
  void visitConstantExpr(const ConstantExpr *CE);
  void verifyStatepoint(ImmutableCallSite CS);
  void verifyFrameRecoverIndices();
  void verifySiblingFuncletUnwinds();

  // Module-level debug info verification...
  void verifyTypeRefs();
  template <class MapTy>
  void verifyBitPieceExpression(const DbgInfoIntrinsic &I,
                                const MapTy &TypeRefs);
  void visitUnresolvedTypeRef(const MDString *S, const MDNode *N);
};
} // End anonymous namespace

// Assert - We know that cond should be true, if not print an error message.
#define Assert(C, ...) \
  do { if (!(C)) { CheckFailed(__VA_ARGS__); return; } } while (0)

void Verifier::visit(Instruction &I) {
  for (unsigned i = 0, e = I.getNumOperands(); i != e; ++i)
    Assert(I.getOperand(i) != nullptr, "Operand is null", &I);
  InstVisitor<Verifier>::visit(I);
}

// Helper to recursively iterate over indirect users. By
// returning false, the callback can ask to stop recursing
// further.
static void forEachUser(const Value *User,
                        SmallPtrSet<const Value *, 32> &Visited,
                        llvm::function_ref<bool(const Value *)> Callback) {
  if (!Visited.insert(User).second)
    return;
  for (const Value *TheNextUser : User->materialized_users())
    if (Callback(TheNextUser))
      forEachUser(TheNextUser, Visited, Callback);
}

void Verifier::visitGlobalValue(const GlobalValue &GV) {
  Assert(!GV.isDeclaration() || GV.hasExternalLinkage() ||
             GV.hasExternalWeakLinkage(),
         "Global is external, but doesn't have external or weak linkage!", &GV);

  Assert(GV.getAlignment() <= Value::MaximumAlignment,
         "huge alignment values are unsupported", &GV);
  Assert(!GV.hasAppendingLinkage() || isa<GlobalVariable>(GV),
         "Only global variables can have appending linkage!", &GV);

  if (GV.hasAppendingLinkage()) {
    const GlobalVariable *GVar = dyn_cast<GlobalVariable>(&GV);
    Assert(GVar && GVar->getValueType()->isArrayTy(),
           "Only global arrays can have appending linkage!", GVar);
  }

  if (GV.isDeclarationForLinker())
    Assert(!GV.hasComdat(), "Declaration may not be in a Comdat!", &GV);

  forEachUser(&GV, GlobalValueVisited, [&](const Value *V) -> bool {
    if (const Instruction *I = dyn_cast<Instruction>(V)) {
      if (!I->getParent() || !I->getParent()->getParent())
        CheckFailed("Global is referenced by parentless instruction!", &GV,
                    M, I);
      else if (I->getParent()->getParent()->getParent() != M)
        CheckFailed("Global is referenced in a different module!", &GV,
                    M, I, I->getParent()->getParent(),
                    I->getParent()->getParent()->getParent());
      return false;
    } else if (const Function *F = dyn_cast<Function>(V)) {
      if (F->getParent() != M)
        CheckFailed("Global is used by function in a different module", &GV,
                    M, F, F->getParent());
      return false;
    }
    return true;
  });
}

void Verifier::visitGlobalVariable(const GlobalVariable &GV) {
  if (GV.hasInitializer()) {
    Assert(GV.getInitializer()->getType() == GV.getValueType(),
           "Global variable initializer type does not match global "
           "variable type!",
           &GV);

    // If the global has common linkage, it must have a zero initializer and
    // cannot be constant.
    if (GV.hasCommonLinkage()) {
      Assert(GV.getInitializer()->isNullValue(),
             "'common' global must have a zero initializer!", &GV);
      Assert(!GV.isConstant(), "'common' global may not be marked constant!",
             &GV);
      Assert(!GV.hasComdat(), "'common' global may not be in a Comdat!", &GV);
    }
  } else {
    Assert(GV.hasExternalLinkage() || GV.hasExternalWeakLinkage(),
           "invalid linkage type for global declaration", &GV);
  }

  if (GV.hasName() && (GV.getName() == "llvm.global_ctors" ||
                       GV.getName() == "llvm.global_dtors")) {
    Assert(!GV.hasInitializer() || GV.hasAppendingLinkage(),
           "invalid linkage for intrinsic global variable", &GV);
    // Don't worry about emitting an error for it not being an array,
    // visitGlobalValue will complain on appending non-array.
    if (ArrayType *ATy = dyn_cast<ArrayType>(GV.getValueType())) {
      StructType *STy = dyn_cast<StructType>(ATy->getElementType());
      PointerType *FuncPtrTy =
          FunctionType::get(Type::getVoidTy(*Context), false)->getPointerTo();
      // FIXME: Reject the 2-field form in LLVM 4.0.
      Assert(STy &&
                 (STy->getNumElements() == 2 || STy->getNumElements() == 3) &&
                 STy->getTypeAtIndex(0u)->isIntegerTy(32) &&
                 STy->getTypeAtIndex(1) == FuncPtrTy,
             "wrong type for intrinsic global variable", &GV);
      if (STy->getNumElements() == 3) {
        Type *ETy = STy->getTypeAtIndex(2);
        Assert(ETy->isPointerTy() &&
                   cast<PointerType>(ETy)->getElementType()->isIntegerTy(8),
               "wrong type for intrinsic global variable", &GV);
      }
    }
  }

  if (GV.hasName() && (GV.getName() == "llvm.used" ||
                       GV.getName() == "llvm.compiler.used")) {
    Assert(!GV.hasInitializer() || GV.hasAppendingLinkage(),
           "invalid linkage for intrinsic global variable", &GV);
    Type *GVType = GV.getValueType();
    if (ArrayType *ATy = dyn_cast<ArrayType>(GVType)) {
      PointerType *PTy = dyn_cast<PointerType>(ATy->getElementType());
      Assert(PTy, "wrong type for intrinsic global variable", &GV);
      if (GV.hasInitializer()) {
        const Constant *Init = GV.getInitializer();
        const ConstantArray *InitArray = dyn_cast<ConstantArray>(Init);
        Assert(InitArray, "wrong initalizer for intrinsic global variable",
               Init);
        for (Value *Op : InitArray->operands()) {
          Value *V = Op->stripPointerCastsNoFollowAliases();
          Assert(isa<GlobalVariable>(V) || isa<Function>(V) ||
                     isa<GlobalAlias>(V),
                 "invalid llvm.used member", V);
          Assert(V->hasName(), "members of llvm.used must be named", V);
        }
      }
    }
  }

  Assert(!GV.hasDLLImportStorageClass() ||
             (GV.isDeclaration() && GV.hasExternalLinkage()) ||
             GV.hasAvailableExternallyLinkage(),
         "Global is marked as dllimport, but not external", &GV);

  if (!GV.hasInitializer()) {
    visitGlobalValue(GV);
    return;
  }

  // Walk any aggregate initializers looking for bitcasts between address spaces
  visitConstantExprsRecursively(GV.getInitializer());

  visitGlobalValue(GV);
}

void Verifier::visitAliaseeSubExpr(const GlobalAlias &GA, const Constant &C) {
  SmallPtrSet<const GlobalAlias*, 4> Visited;
  Visited.insert(&GA);
  visitAliaseeSubExpr(Visited, GA, C);
}

void Verifier::visitAliaseeSubExpr(SmallPtrSetImpl<const GlobalAlias*> &Visited,
                                   const GlobalAlias &GA, const Constant &C) {
  if (const auto *GV = dyn_cast<GlobalValue>(&C)) {
    Assert(!GV->isDeclarationForLinker(), "Alias must point to a definition",
           &GA);

    if (const auto *GA2 = dyn_cast<GlobalAlias>(GV)) {
      Assert(Visited.insert(GA2).second, "Aliases cannot form a cycle", &GA);

      Assert(!GA2->mayBeOverridden(), "Alias cannot point to a weak alias",
             &GA);
    } else {
      // Only continue verifying subexpressions of GlobalAliases.
      // Do not recurse into global initializers.
      return;
    }
  }

  if (const auto *CE = dyn_cast<ConstantExpr>(&C))
    visitConstantExprsRecursively(CE);

  for (const Use &U : C.operands()) {
    Value *V = &*U;
    if (const auto *GA2 = dyn_cast<GlobalAlias>(V))
      visitAliaseeSubExpr(Visited, GA, *GA2->getAliasee());
    else if (const auto *C2 = dyn_cast<Constant>(V))
      visitAliaseeSubExpr(Visited, GA, *C2);
  }
}

void Verifier::visitGlobalAlias(const GlobalAlias &GA) {
  Assert(GlobalAlias::isValidLinkage(GA.getLinkage()),
         "Alias should have private, internal, linkonce, weak, linkonce_odr, "
         "weak_odr, or external linkage!",
         &GA);
  const Constant *Aliasee = GA.getAliasee();
  Assert(Aliasee, "Aliasee cannot be NULL!", &GA);
  Assert(GA.getType() == Aliasee->getType(),
         "Alias and aliasee types should match!", &GA);

  Assert(isa<GlobalValue>(Aliasee) || isa<ConstantExpr>(Aliasee),
         "Aliasee should be either GlobalValue or ConstantExpr", &GA);

  visitAliaseeSubExpr(GA, *Aliasee);

  visitGlobalValue(GA);
}

void Verifier::visitNamedMDNode(const NamedMDNode &NMD) {
  for (const MDNode *MD : NMD.operands()) {
    if (NMD.getName() == "llvm.dbg.cu") {
      Assert(MD && isa<DICompileUnit>(MD), "invalid compile unit", &NMD, MD);
    }

    if (!MD)
      continue;

    visitMDNode(*MD);
  }
}

void Verifier::visitMDNode(const MDNode &MD) {
  // Only visit each node once.  Metadata can be mutually recursive, so this
  // avoids infinite recursion here, as well as being an optimization.
  if (!MDNodes.insert(&MD).second)
    return;

  switch (MD.getMetadataID()) {
  default:
    llvm_unreachable("Invalid MDNode subclass");
  case Metadata::MDTupleKind:
    break;
#define HANDLE_SPECIALIZED_MDNODE_LEAF(CLASS)                                  \
  case Metadata::CLASS##Kind:                                                  \
    visit##CLASS(cast<CLASS>(MD));                                             \
    break;
#include "llvm/IR/Metadata.def"
  }

  for (const Metadata *Op : MD.operands()) {
    if (!Op)
      continue;
    Assert(!isa<LocalAsMetadata>(Op), "Invalid operand for global metadata!",
           &MD, Op);
    if (auto *N = dyn_cast<MDNode>(Op)) {
      visitMDNode(*N);
      continue;
    }
    if (auto *V = dyn_cast<ValueAsMetadata>(Op)) {
      visitValueAsMetadata(*V, nullptr);
      continue;
    }
  }

  // Check these last, so we diagnose problems in operands first.
  Assert(!MD.isTemporary(), "Expected no forward declarations!", &MD);
  Assert(MD.isResolved(), "All nodes should be resolved!", &MD);
}

void Verifier::visitValueAsMetadata(const ValueAsMetadata &MD, Function *F) {
  Assert(MD.getValue(), "Expected valid value", &MD);
  Assert(!MD.getValue()->getType()->isMetadataTy(),
         "Unexpected metadata round-trip through values", &MD, MD.getValue());

  auto *L = dyn_cast<LocalAsMetadata>(&MD);
  if (!L)
    return;

  Assert(F, "function-local metadata used outside a function", L);

  // If this was an instruction, bb, or argument, verify that it is in the
  // function that we expect.
  Function *ActualF = nullptr;
  if (Instruction *I = dyn_cast<Instruction>(L->getValue())) {
    Assert(I->getParent(), "function-local metadata not in basic block", L, I);
    ActualF = I->getParent()->getParent();
  } else if (BasicBlock *BB = dyn_cast<BasicBlock>(L->getValue()))
    ActualF = BB->getParent();
  else if (Argument *A = dyn_cast<Argument>(L->getValue()))
    ActualF = A->getParent();
  assert(ActualF && "Unimplemented function local metadata case!");

  Assert(ActualF == F, "function-local metadata used in wrong function", L);
}

void Verifier::visitMetadataAsValue(const MetadataAsValue &MDV, Function *F) {
  Metadata *MD = MDV.getMetadata();
  if (auto *N = dyn_cast<MDNode>(MD)) {
    visitMDNode(*N);
    return;
  }

  // Only visit each node once.  Metadata can be mutually recursive, so this
  // avoids infinite recursion here, as well as being an optimization.
  if (!MDNodes.insert(MD).second)
    return;

  if (auto *V = dyn_cast<ValueAsMetadata>(MD))
    visitValueAsMetadata(*V, F);
}

bool Verifier::isValidUUID(const MDNode &N, const Metadata *MD) {
  auto *S = dyn_cast<MDString>(MD);
  if (!S)
    return false;
  if (S->getString().empty())
    return false;

  // Keep track of names of types referenced via UUID so we can check that they
  // actually exist.
  UnresolvedTypeRefs.insert(std::make_pair(S, &N));
  return true;
}

/// \brief Check if a value can be a reference to a type.
bool Verifier::isTypeRef(const MDNode &N, const Metadata *MD) {
  return !MD || isValidUUID(N, MD) || isa<DIType>(MD);
}

/// \brief Check if a value can be a ScopeRef.
bool Verifier::isScopeRef(const MDNode &N, const Metadata *MD) {
  return !MD || isValidUUID(N, MD) || isa<DIScope>(MD);
}

/// \brief Check if a value can be a debug info ref.
bool Verifier::isDIRef(const MDNode &N, const Metadata *MD) {
  return !MD || isValidUUID(N, MD) || isa<DINode>(MD);
}

template <class Ty>
bool isValidMetadataArrayImpl(const MDTuple &N, bool AllowNull) {
  for (Metadata *MD : N.operands()) {
    if (MD) {
      if (!isa<Ty>(MD))
        return false;
    } else {
      if (!AllowNull)
        return false;
    }
  }
  return true;
}

template <class Ty>
bool isValidMetadataArray(const MDTuple &N) {
  return isValidMetadataArrayImpl<Ty>(N, /* AllowNull */ false);
}

template <class Ty>
bool isValidMetadataNullArray(const MDTuple &N) {
  return isValidMetadataArrayImpl<Ty>(N, /* AllowNull */ true);
}

void Verifier::visitDILocation(const DILocation &N) {
  Assert(N.getRawScope() && isa<DILocalScope>(N.getRawScope()),
         "location requires a valid scope", &N, N.getRawScope());
  if (auto *IA = N.getRawInlinedAt())
    Assert(isa<DILocation>(IA), "inlined-at should be a location", &N, IA);
}

void Verifier::visitGenericDINode(const GenericDINode &N) {
  Assert(N.getTag(), "invalid tag", &N);
}

void Verifier::visitDIScope(const DIScope &N) {
  if (auto *F = N.getRawFile())
    Assert(isa<DIFile>(F), "invalid file", &N, F);
}

void Verifier::visitDISubrange(const DISubrange &N) {
  Assert(N.getTag() == dwarf::DW_TAG_subrange_type, "invalid tag", &N);
  Assert(N.getCount() >= -1, "invalid subrange count", &N);
}

void Verifier::visitDIEnumerator(const DIEnumerator &N) {
  Assert(N.getTag() == dwarf::DW_TAG_enumerator, "invalid tag", &N);
}

void Verifier::visitDIBasicType(const DIBasicType &N) {
  Assert(N.getTag() == dwarf::DW_TAG_base_type ||
             N.getTag() == dwarf::DW_TAG_unspecified_type,
         "invalid tag", &N);
}

void Verifier::visitDIDerivedType(const DIDerivedType &N) {
  // Common scope checks.
  visitDIScope(N);

  Assert(N.getTag() == dwarf::DW_TAG_typedef ||
             N.getTag() == dwarf::DW_TAG_pointer_type ||
             N.getTag() == dwarf::DW_TAG_ptr_to_member_type ||
             N.getTag() == dwarf::DW_TAG_reference_type ||
             N.getTag() == dwarf::DW_TAG_rvalue_reference_type ||
             N.getTag() == dwarf::DW_TAG_const_type ||
             N.getTag() == dwarf::DW_TAG_volatile_type ||
             N.getTag() == dwarf::DW_TAG_restrict_type ||
             N.getTag() == dwarf::DW_TAG_member ||
             N.getTag() == dwarf::DW_TAG_inheritance ||
             N.getTag() == dwarf::DW_TAG_friend,
         "invalid tag", &N);
  if (N.getTag() == dwarf::DW_TAG_ptr_to_member_type) {
    Assert(isTypeRef(N, N.getExtraData()), "invalid pointer to member type", &N,
           N.getExtraData());
  }

  Assert(isScopeRef(N, N.getScope()), "invalid scope", &N, N.getScope());
  Assert(isTypeRef(N, N.getBaseType()), "invalid base type", &N,
         N.getBaseType());
}

static bool hasConflictingReferenceFlags(unsigned Flags) {
  return (Flags & DINode::FlagLValueReference) &&
         (Flags & DINode::FlagRValueReference);
}

void Verifier::visitTemplateParams(const MDNode &N, const Metadata &RawParams) {
  auto *Params = dyn_cast<MDTuple>(&RawParams);
  Assert(Params, "invalid template params", &N, &RawParams);
  for (Metadata *Op : Params->operands()) {
    Assert(Op && isa<DITemplateParameter>(Op), "invalid template parameter", &N,
           Params, Op);
  }
}

void Verifier::visitDICompositeType(const DICompositeType &N) {
  // Common scope checks.
  visitDIScope(N);

  Assert(N.getTag() == dwarf::DW_TAG_array_type ||
             N.getTag() == dwarf::DW_TAG_structure_type ||
             N.getTag() == dwarf::DW_TAG_union_type ||
             N.getTag() == dwarf::DW_TAG_enumeration_type ||
             N.getTag() == dwarf::DW_TAG_class_type,
         "invalid tag", &N);

  Assert(isScopeRef(N, N.getScope()), "invalid scope", &N, N.getScope());
  Assert(isTypeRef(N, N.getBaseType()), "invalid base type", &N,
         N.getBaseType());

  Assert(!N.getRawElements() || isa<MDTuple>(N.getRawElements()),
         "invalid composite elements", &N, N.getRawElements());
  Assert(isTypeRef(N, N.getRawVTableHolder()), "invalid vtable holder", &N,
         N.getRawVTableHolder());
  Assert(!hasConflictingReferenceFlags(N.getFlags()), "invalid reference flags",
         &N);
  if (auto *Params = N.getRawTemplateParams())
    visitTemplateParams(N, *Params);

  if (N.getTag() == dwarf::DW_TAG_class_type ||
      N.getTag() == dwarf::DW_TAG_union_type) {
    Assert(N.getFile() && !N.getFile()->getFilename().empty(),
           "class/union requires a filename", &N, N.getFile());
  }
}

void Verifier::visitDISubroutineType(const DISubroutineType &N) {
  Assert(N.getTag() == dwarf::DW_TAG_subroutine_type, "invalid tag", &N);
  if (auto *Types = N.getRawTypeArray()) {
    Assert(isa<MDTuple>(Types), "invalid composite elements", &N, Types);
    for (Metadata *Ty : N.getTypeArray()->operands()) {
      Assert(isTypeRef(N, Ty), "invalid subroutine type ref", &N, Types, Ty);
    }
  }
  Assert(!hasConflictingReferenceFlags(N.getFlags()), "invalid reference flags",
         &N);
}

void Verifier::visitDIFile(const DIFile &N) {
  Assert(N.getTag() == dwarf::DW_TAG_file_type, "invalid tag", &N);
}

void Verifier::visitDICompileUnit(const DICompileUnit &N) {
  Assert(N.isDistinct(), "compile units must be distinct", &N);
  Assert(N.getTag() == dwarf::DW_TAG_compile_unit, "invalid tag", &N);

  // Don't bother verifying the compilation directory or producer string
  // as those could be empty.
  Assert(N.getRawFile() && isa<DIFile>(N.getRawFile()), "invalid file", &N,
         N.getRawFile());
  Assert(!N.getFile()->getFilename().empty(), "invalid filename", &N,
         N.getFile());

  if (auto *Array = N.getRawEnumTypes()) {
    Assert(isa<MDTuple>(Array), "invalid enum list", &N, Array);
    for (Metadata *Op : N.getEnumTypes()->operands()) {
      auto *Enum = dyn_cast_or_null<DICompositeType>(Op);
      Assert(Enum && Enum->getTag() == dwarf::DW_TAG_enumeration_type,
             "invalid enum type", &N, N.getEnumTypes(), Op);
    }
  }
  if (auto *Array = N.getRawRetainedTypes()) {
    Assert(isa<MDTuple>(Array), "invalid retained type list", &N, Array);
    for (Metadata *Op : N.getRetainedTypes()->operands()) {
      Assert(Op && isa<DIType>(Op), "invalid retained type", &N, Op);
    }
  }
  if (auto *Array = N.getRawSubprograms()) {
    Assert(isa<MDTuple>(Array), "invalid subprogram list", &N, Array);
    for (Metadata *Op : N.getSubprograms()->operands()) {
      Assert(Op && isa<DISubprogram>(Op), "invalid subprogram ref", &N, Op);
    }
  }
  if (auto *Array = N.getRawGlobalVariables()) {
    Assert(isa<MDTuple>(Array), "invalid global variable list", &N, Array);
    for (Metadata *Op : N.getGlobalVariables()->operands()) {
      Assert(Op && isa<DIGlobalVariable>(Op), "invalid global variable ref", &N,
             Op);
    }
  }
  if (auto *Array = N.getRawImportedEntities()) {
    Assert(isa<MDTuple>(Array), "invalid imported entity list", &N, Array);
    for (Metadata *Op : N.getImportedEntities()->operands()) {
      Assert(Op && isa<DIImportedEntity>(Op), "invalid imported entity ref", &N,
             Op);
    }
  }
  if (auto *Array = N.getRawMacros()) {
    Assert(isa<MDTuple>(Array), "invalid macro list", &N, Array);
    for (Metadata *Op : N.getMacros()->operands()) {
      Assert(Op && isa<DIMacroNode>(Op), "invalid macro ref", &N, Op);
    }
  }
}

void Verifier::visitDISubprogram(const DISubprogram &N) {
  Assert(N.getTag() == dwarf::DW_TAG_subprogram, "invalid tag", &N);
  Assert(isScopeRef(N, N.getRawScope()), "invalid scope", &N, N.getRawScope());
  if (auto *T = N.getRawType())
    Assert(isa<DISubroutineType>(T), "invalid subroutine type", &N, T);
  Assert(isTypeRef(N, N.getRawContainingType()), "invalid containing type", &N,
         N.getRawContainingType());
  if (auto *Params = N.getRawTemplateParams())
    visitTemplateParams(N, *Params);
  if (auto *S = N.getRawDeclaration()) {
    Assert(isa<DISubprogram>(S) && !cast<DISubprogram>(S)->isDefinition(),
           "invalid subprogram declaration", &N, S);
  }
  if (auto *RawVars = N.getRawVariables()) {
    auto *Vars = dyn_cast<MDTuple>(RawVars);
    Assert(Vars, "invalid variable list", &N, RawVars);
    for (Metadata *Op : Vars->operands()) {
      Assert(Op && isa<DILocalVariable>(Op), "invalid local variable", &N, Vars,
             Op);
    }
  }
  Assert(!hasConflictingReferenceFlags(N.getFlags()), "invalid reference flags",
         &N);

  if (N.isDefinition())
    Assert(N.isDistinct(), "subprogram definitions must be distinct", &N);
}

void Verifier::visitDILexicalBlockBase(const DILexicalBlockBase &N) {
  Assert(N.getTag() == dwarf::DW_TAG_lexical_block, "invalid tag", &N);
  Assert(N.getRawScope() && isa<DILocalScope>(N.getRawScope()),
         "invalid local scope", &N, N.getRawScope());
}

void Verifier::visitDILexicalBlock(const DILexicalBlock &N) {
  visitDILexicalBlockBase(N);

  Assert(N.getLine() || !N.getColumn(),
         "cannot have column info without line info", &N);
}

void Verifier::visitDILexicalBlockFile(const DILexicalBlockFile &N) {
  visitDILexicalBlockBase(N);
}

void Verifier::visitDINamespace(const DINamespace &N) {
  Assert(N.getTag() == dwarf::DW_TAG_namespace, "invalid tag", &N);
  if (auto *S = N.getRawScope())
    Assert(isa<DIScope>(S), "invalid scope ref", &N, S);
}

void Verifier::visitDIMacro(const DIMacro &N) {
  Assert(N.getMacinfoType() == dwarf::DW_MACINFO_define ||
         N.getMacinfoType() == dwarf::DW_MACINFO_undef,
         "invalid macinfo type", &N);
  Assert(!N.getName().empty(), "anonymous macro", &N);
  if (!N.getValue().empty()) {
    assert(N.getValue().data()[0] != ' ' && "Macro value has a space prefix");
  }
}

void Verifier::visitDIMacroFile(const DIMacroFile &N) {
  Assert(N.getMacinfoType() == dwarf::DW_MACINFO_start_file,
         "invalid macinfo type", &N);
  if (auto *F = N.getRawFile())
    Assert(isa<DIFile>(F), "invalid file", &N, F);

  if (auto *Array = N.getRawElements()) {
    Assert(isa<MDTuple>(Array), "invalid macro list", &N, Array);
    for (Metadata *Op : N.getElements()->operands()) {
      Assert(Op && isa<DIMacroNode>(Op), "invalid macro ref", &N, Op);
    }
  }
}

void Verifier::visitDIModule(const DIModule &N) {
  Assert(N.getTag() == dwarf::DW_TAG_module, "invalid tag", &N);
  Assert(!N.getName().empty(), "anonymous module", &N);
}

void Verifier::visitDITemplateParameter(const DITemplateParameter &N) {
  Assert(isTypeRef(N, N.getType()), "invalid type ref", &N, N.getType());
}

void Verifier::visitDITemplateTypeParameter(const DITemplateTypeParameter &N) {
  visitDITemplateParameter(N);

  Assert(N.getTag() == dwarf::DW_TAG_template_type_parameter, "invalid tag",
         &N);
}

void Verifier::visitDITemplateValueParameter(
    const DITemplateValueParameter &N) {
  visitDITemplateParameter(N);

  Assert(N.getTag() == dwarf::DW_TAG_template_value_parameter ||
             N.getTag() == dwarf::DW_TAG_GNU_template_template_param ||
             N.getTag() == dwarf::DW_TAG_GNU_template_parameter_pack,
         "invalid tag", &N);
}

void Verifier::visitDIVariable(const DIVariable &N) {
  if (auto *S = N.getRawScope())
    Assert(isa<DIScope>(S), "invalid scope", &N, S);
  Assert(isTypeRef(N, N.getRawType()), "invalid type ref", &N, N.getRawType());
  if (auto *F = N.getRawFile())
    Assert(isa<DIFile>(F), "invalid file", &N, F);
}

void Verifier::visitDIGlobalVariable(const DIGlobalVariable &N) {
  // Checks common to all variables.
  visitDIVariable(N);

  Assert(N.getTag() == dwarf::DW_TAG_variable, "invalid tag", &N);
  Assert(!N.getName().empty(), "missing global variable name", &N);
  if (auto *V = N.getRawVariable()) {
    Assert(isa<ConstantAsMetadata>(V) &&
               !isa<Function>(cast<ConstantAsMetadata>(V)->getValue()),
           "invalid global varaible ref", &N, V);
    visitConstantExprsRecursively(cast<ConstantAsMetadata>(V)->getValue());
  }
  if (auto *Member = N.getRawStaticDataMemberDeclaration()) {
    Assert(isa<DIDerivedType>(Member), "invalid static data member declaration",
           &N, Member);
  }
}

void Verifier::visitDILocalVariable(const DILocalVariable &N) {
  // Checks common to all variables.
  visitDIVariable(N);

  Assert(N.getTag() == dwarf::DW_TAG_variable, "invalid tag", &N);
  Assert(N.getRawScope() && isa<DILocalScope>(N.getRawScope()),
         "local variable requires a valid scope", &N, N.getRawScope());
}

void Verifier::visitDIExpression(const DIExpression &N) {
  Assert(N.isValid(), "invalid expression", &N);
}

void Verifier::visitDIObjCProperty(const DIObjCProperty &N) {
  Assert(N.getTag() == dwarf::DW_TAG_APPLE_property, "invalid tag", &N);
  if (auto *T = N.getRawType())
    Assert(isTypeRef(N, T), "invalid type ref", &N, T);
  if (auto *F = N.getRawFile())
    Assert(isa<DIFile>(F), "invalid file", &N, F);
}

void Verifier::visitDIImportedEntity(const DIImportedEntity &N) {
  Assert(N.getTag() == dwarf::DW_TAG_imported_module ||
             N.getTag() == dwarf::DW_TAG_imported_declaration,
         "invalid tag", &N);
  if (auto *S = N.getRawScope())
    Assert(isa<DIScope>(S), "invalid scope for imported entity", &N, S);
  Assert(isDIRef(N, N.getEntity()), "invalid imported entity", &N,
         N.getEntity());
}

void Verifier::visitComdat(const Comdat &C) {
  // The Module is invalid if the GlobalValue has private linkage.  Entities
  // with private linkage don't have entries in the symbol table.
  if (const GlobalValue *GV = M->getNamedValue(C.getName()))
    Assert(!GV->hasPrivateLinkage(), "comdat global value has private linkage",
           GV);
}

void Verifier::visitModuleIdents(const Module &M) {
  const NamedMDNode *Idents = M.getNamedMetadata("llvm.ident");
  if (!Idents) 
    return;
  
  // llvm.ident takes a list of metadata entry. Each entry has only one string.
  // Scan each llvm.ident entry and make sure that this requirement is met.
  for (const MDNode *N : Idents->operands()) {
    Assert(N->getNumOperands() == 1,
           "incorrect number of operands in llvm.ident metadata", N);
    Assert(dyn_cast_or_null<MDString>(N->getOperand(0)),
           ("invalid value for llvm.ident metadata entry operand"
            "(the operand should be a string)"),
           N->getOperand(0));
  } 
}

void Verifier::visitModuleFlags(const Module &M) {
  const NamedMDNode *Flags = M.getModuleFlagsMetadata();
  if (!Flags) return;

  // Scan each flag, and track the flags and requirements.
  DenseMap<const MDString*, const MDNode*> SeenIDs;
  SmallVector<const MDNode*, 16> Requirements;
  for (const MDNode *MDN : Flags->operands())
    visitModuleFlag(MDN, SeenIDs, Requirements);

  // Validate that the requirements in the module are valid.
  for (const MDNode *Requirement : Requirements) {
    const MDString *Flag = cast<MDString>(Requirement->getOperand(0));
    const Metadata *ReqValue = Requirement->getOperand(1);

    const MDNode *Op = SeenIDs.lookup(Flag);
    if (!Op) {
      CheckFailed("invalid requirement on flag, flag is not present in module",
                  Flag);
      continue;
    }

    if (Op->getOperand(2) != ReqValue) {
      CheckFailed(("invalid requirement on flag, "
                   "flag does not have the required value"),
                  Flag);
      continue;
    }
  }
}

void
Verifier::visitModuleFlag(const MDNode *Op,
                          DenseMap<const MDString *, const MDNode *> &SeenIDs,
                          SmallVectorImpl<const MDNode *> &Requirements) {
  // Each module flag should have three arguments, the merge behavior (a
  // constant int), the flag ID (an MDString), and the value.
  Assert(Op->getNumOperands() == 3,
         "incorrect number of operands in module flag", Op);
  Module::ModFlagBehavior MFB;
  if (!Module::isValidModFlagBehavior(Op->getOperand(0), MFB)) {
    Assert(
        mdconst::dyn_extract_or_null<ConstantInt>(Op->getOperand(0)),
        "invalid behavior operand in module flag (expected constant integer)",
        Op->getOperand(0));
    Assert(false,
           "invalid behavior operand in module flag (unexpected constant)",
           Op->getOperand(0));
  }
  MDString *ID = dyn_cast_or_null<MDString>(Op->getOperand(1));
  Assert(ID, "invalid ID operand in module flag (expected metadata string)",
         Op->getOperand(1));

  // Sanity check the values for behaviors with additional requirements.
  switch (MFB) {
  case Module::Error:
  case Module::Warning:
  case Module::Override:
    // These behavior types accept any value.
    break;

  case Module::Require: {
    // The value should itself be an MDNode with two operands, a flag ID (an
    // MDString), and a value.
    MDNode *Value = dyn_cast<MDNode>(Op->getOperand(2));
    Assert(Value && Value->getNumOperands() == 2,
           "invalid value for 'require' module flag (expected metadata pair)",
           Op->getOperand(2));
    Assert(isa<MDString>(Value->getOperand(0)),
           ("invalid value for 'require' module flag "
            "(first value operand should be a string)"),
           Value->getOperand(0));

    // Append it to the list of requirements, to check once all module flags are
    // scanned.
    Requirements.push_back(Value);
    break;
  }

  case Module::Append:
  case Module::AppendUnique: {
    // These behavior types require the operand be an MDNode.
    Assert(isa<MDNode>(Op->getOperand(2)),
           "invalid value for 'append'-type module flag "
           "(expected a metadata node)",
           Op->getOperand(2));
    break;
  }
  }

  // Unless this is a "requires" flag, check the ID is unique.
  if (MFB != Module::Require) {
    bool Inserted = SeenIDs.insert(std::make_pair(ID, Op)).second;
    Assert(Inserted,
           "module flag identifiers must be unique (or of 'require' type)", ID);
  }
}

void Verifier::verifyAttributeTypes(AttributeSet Attrs, unsigned Idx,
                                    bool isFunction, const Value *V) {
  unsigned Slot = ~0U;
  for (unsigned I = 0, E = Attrs.getNumSlots(); I != E; ++I)
    if (Attrs.getSlotIndex(I) == Idx) {
      Slot = I;
      break;
    }

  assert(Slot != ~0U && "Attribute set inconsistency!");

  for (AttributeSet::iterator I = Attrs.begin(Slot), E = Attrs.end(Slot);
         I != E; ++I) {
    if (I->isStringAttribute())
      continue;

    if (I->getKindAsEnum() == Attribute::NoReturn ||
        I->getKindAsEnum() == Attribute::NoUnwind ||
        I->getKindAsEnum() == Attribute::NoInline ||
        I->getKindAsEnum() == Attribute::AlwaysInline ||
        I->getKindAsEnum() == Attribute::OptimizeForSize ||
        I->getKindAsEnum() == Attribute::StackProtect ||
        I->getKindAsEnum() == Attribute::StackProtectReq ||
        I->getKindAsEnum() == Attribute::StackProtectStrong ||
        I->getKindAsEnum() == Attribute::SafeStack ||
        I->getKindAsEnum() == Attribute::NoRedZone ||
        I->getKindAsEnum() == Attribute::NoImplicitFloat ||
        I->getKindAsEnum() == Attribute::Naked ||
        I->getKindAsEnum() == Attribute::InlineHint ||
        I->getKindAsEnum() == Attribute::StackAlignment ||
        I->getKindAsEnum() == Attribute::UWTable ||
        I->getKindAsEnum() == Attribute::NonLazyBind ||
        I->getKindAsEnum() == Attribute::ReturnsTwice ||
        I->getKindAsEnum() == Attribute::SanitizeAddress ||
        I->getKindAsEnum() == Attribute::SanitizeThread ||
        I->getKindAsEnum() == Attribute::SanitizeMemory ||
        I->getKindAsEnum() == Attribute::MinSize ||
        I->getKindAsEnum() == Attribute::NoDuplicate ||
        I->getKindAsEnum() == Attribute::Builtin ||
        I->getKindAsEnum() == Attribute::NoBuiltin ||
        I->getKindAsEnum() == Attribute::Cold ||
        I->getKindAsEnum() == Attribute::OptimizeNone ||
        I->getKindAsEnum() == Attribute::JumpTable ||
        I->getKindAsEnum() == Attribute::Convergent ||
        I->getKindAsEnum() == Attribute::ArgMemOnly ||
        I->getKindAsEnum() == Attribute::NoRecurse ||
        I->getKindAsEnum() == Attribute::InaccessibleMemOnly ||
        I->getKindAsEnum() == Attribute::InaccessibleMemOrArgMemOnly) {
      if (!isFunction) {
        CheckFailed("Attribute '" + I->getAsString() +
                    "' only applies to functions!", V);
        return;
      }
    } else if (I->getKindAsEnum() == Attribute::ReadOnly ||
               I->getKindAsEnum() == Attribute::ReadNone) {
      if (Idx == 0) {
        CheckFailed("Attribute '" + I->getAsString() +
                    "' does not apply to function returns");
        return;
      }
    } else if (isFunction) {
      CheckFailed("Attribute '" + I->getAsString() +
                  "' does not apply to functions!", V);
      return;
    }
  }
}

// VerifyParameterAttrs - Check the given attributes for an argument or return
// value of the specified type.  The value V is printed in error messages.
void Verifier::verifyParameterAttrs(AttributeSet Attrs, unsigned Idx, Type *Ty,
                                    bool isReturnValue, const Value *V) {
  if (!Attrs.hasAttributes(Idx))
    return;

  verifyAttributeTypes(Attrs, Idx, false, V);

  if (isReturnValue)
    Assert(!Attrs.hasAttribute(Idx, Attribute::ByVal) &&
               !Attrs.hasAttribute(Idx, Attribute::Nest) &&
               !Attrs.hasAttribute(Idx, Attribute::StructRet) &&
               !Attrs.hasAttribute(Idx, Attribute::NoCapture) &&
               !Attrs.hasAttribute(Idx, Attribute::Returned) &&
               !Attrs.hasAttribute(Idx, Attribute::InAlloca) &&
               !Attrs.hasAttribute(Idx, Attribute::SwiftSelf) &&
               !Attrs.hasAttribute(Idx, Attribute::SwiftError),
           "Attributes 'byval', 'inalloca', 'nest', 'sret', 'nocapture', "
           "'returned', 'swiftself', and 'swifterror' do not apply to return "
           "values!",
           V);

  // Check for mutually incompatible attributes.  Only inreg is compatible with
  // sret.
  unsigned AttrCount = 0;
  AttrCount += Attrs.hasAttribute(Idx, Attribute::ByVal);
  AttrCount += Attrs.hasAttribute(Idx, Attribute::InAlloca);
  AttrCount += Attrs.hasAttribute(Idx, Attribute::StructRet) ||
               Attrs.hasAttribute(Idx, Attribute::InReg);
  AttrCount += Attrs.hasAttribute(Idx, Attribute::Nest);
  Assert(AttrCount <= 1, "Attributes 'byval', 'inalloca', 'inreg', 'nest', "
                         "and 'sret' are incompatible!",
         V);

  Assert(!(Attrs.hasAttribute(Idx, Attribute::InAlloca) &&
           Attrs.hasAttribute(Idx, Attribute::ReadOnly)),
         "Attributes "
         "'inalloca and readonly' are incompatible!",
         V);

  Assert(!(Attrs.hasAttribute(Idx, Attribute::StructRet) &&
           Attrs.hasAttribute(Idx, Attribute::Returned)),
         "Attributes "
         "'sret and returned' are incompatible!",
         V);

  Assert(!(Attrs.hasAttribute(Idx, Attribute::ZExt) &&
           Attrs.hasAttribute(Idx, Attribute::SExt)),
         "Attributes "
         "'zeroext and signext' are incompatible!",
         V);

  Assert(!(Attrs.hasAttribute(Idx, Attribute::ReadNone) &&
           Attrs.hasAttribute(Idx, Attribute::ReadOnly)),
         "Attributes "
         "'readnone and readonly' are incompatible!",
         V);

  Assert(!(Attrs.hasAttribute(Idx, Attribute::NoInline) &&
           Attrs.hasAttribute(Idx, Attribute::AlwaysInline)),
         "Attributes "
         "'noinline and alwaysinline' are incompatible!",
         V);

  Assert(!AttrBuilder(Attrs, Idx)
              .overlaps(AttributeFuncs::typeIncompatible(Ty)),
         "Wrong types for attribute: " +
         AttributeSet::get(*Context, Idx,
                        AttributeFuncs::typeIncompatible(Ty)).getAsString(Idx),
         V);

  if (PointerType *PTy = dyn_cast<PointerType>(Ty)) {
    SmallPtrSet<Type*, 4> Visited;
    if (!PTy->getElementType()->isSized(&Visited)) {
      Assert(!Attrs.hasAttribute(Idx, Attribute::ByVal) &&
                 !Attrs.hasAttribute(Idx, Attribute::InAlloca),
             "Attributes 'byval' and 'inalloca' do not support unsized types!",
             V);
    }
  } else {
    Assert(!Attrs.hasAttribute(Idx, Attribute::ByVal),
           "Attribute 'byval' only applies to parameters with pointer type!",
           V);
  }
}

// Check parameter attributes against a function type.
// The value V is printed in error messages.
void Verifier::verifyFunctionAttrs(FunctionType *FT, AttributeSet Attrs,
                                   const Value *V) {
  if (Attrs.isEmpty())
    return;

  bool SawNest = false;
  bool SawReturned = false;
  bool SawSRet = false;
  bool SawSwiftSelf = false;
  bool SawSwiftError = false;

  for (unsigned i = 0, e = Attrs.getNumSlots(); i != e; ++i) {
    unsigned Idx = Attrs.getSlotIndex(i);

    Type *Ty;
    if (Idx == 0)
      Ty = FT->getReturnType();
    else if (Idx-1 < FT->getNumParams())
      Ty = FT->getParamType(Idx-1);
    else
      break;  // VarArgs attributes, verified elsewhere.

    verifyParameterAttrs(Attrs, Idx, Ty, Idx == 0, V);

    if (Idx == 0)
      continue;

    if (Attrs.hasAttribute(Idx, Attribute::Nest)) {
      Assert(!SawNest, "More than one parameter has attribute nest!", V);
      SawNest = true;
    }

    if (Attrs.hasAttribute(Idx, Attribute::Returned)) {
      Assert(!SawReturned, "More than one parameter has attribute returned!",
             V);
      Assert(Ty->canLosslesslyBitCastTo(FT->getReturnType()),
             "Incompatible "
             "argument and return types for 'returned' attribute",
             V);
      SawReturned = true;
    }

    if (Attrs.hasAttribute(Idx, Attribute::StructRet)) {
      Assert(!SawSRet, "Cannot have multiple 'sret' parameters!", V);
      Assert(Idx == 1 || Idx == 2,
             "Attribute 'sret' is not on first or second parameter!", V);
      SawSRet = true;
    }

    if (Attrs.hasAttribute(Idx, Attribute::SwiftSelf)) {
      Assert(!SawSwiftSelf, "Cannot have multiple 'swiftself' parameters!", V);
      SawSwiftSelf = true;
    }

    if (Attrs.hasAttribute(Idx, Attribute::SwiftError)) {
      Assert(!SawSwiftError, "Cannot have multiple 'swifterror' parameters!",
             V);
      SawSwiftError = true;
    }

    if (Attrs.hasAttribute(Idx, Attribute::InAlloca)) {
      Assert(Idx == FT->getNumParams(), "inalloca isn't on the last parameter!",
             V);
    }
  }

  if (!Attrs.hasAttributes(AttributeSet::FunctionIndex))
    return;

  verifyAttributeTypes(Attrs, AttributeSet::FunctionIndex, true, V);

  Assert(
      !(Attrs.hasAttribute(AttributeSet::FunctionIndex, Attribute::ReadNone) &&
        Attrs.hasAttribute(AttributeSet::FunctionIndex, Attribute::ReadOnly)),
      "Attributes 'readnone and readonly' are incompatible!", V);

  Assert(
      !(Attrs.hasAttribute(AttributeSet::FunctionIndex, Attribute::ReadNone) &&
        Attrs.hasAttribute(AttributeSet::FunctionIndex, 
                           Attribute::InaccessibleMemOrArgMemOnly)),
      "Attributes 'readnone and inaccessiblemem_or_argmemonly' are incompatible!", V);

  Assert(
      !(Attrs.hasAttribute(AttributeSet::FunctionIndex, Attribute::ReadNone) &&
        Attrs.hasAttribute(AttributeSet::FunctionIndex, 
                           Attribute::InaccessibleMemOnly)),
      "Attributes 'readnone and inaccessiblememonly' are incompatible!", V);

  Assert(
      !(Attrs.hasAttribute(AttributeSet::FunctionIndex, Attribute::NoInline) &&
        Attrs.hasAttribute(AttributeSet::FunctionIndex,
                           Attribute::AlwaysInline)),
      "Attributes 'noinline and alwaysinline' are incompatible!", V);

  if (Attrs.hasAttribute(AttributeSet::FunctionIndex, 
                         Attribute::OptimizeNone)) {
    Assert(Attrs.hasAttribute(AttributeSet::FunctionIndex, Attribute::NoInline),
           "Attribute 'optnone' requires 'noinline'!", V);

    Assert(!Attrs.hasAttribute(AttributeSet::FunctionIndex,
                               Attribute::OptimizeForSize),
           "Attributes 'optsize and optnone' are incompatible!", V);

    Assert(!Attrs.hasAttribute(AttributeSet::FunctionIndex, Attribute::MinSize),
           "Attributes 'minsize and optnone' are incompatible!", V);
  }

  if (Attrs.hasAttribute(AttributeSet::FunctionIndex,
                         Attribute::JumpTable)) {
    const GlobalValue *GV = cast<GlobalValue>(V);
    Assert(GV->hasUnnamedAddr(),
           "Attribute 'jumptable' requires 'unnamed_addr'", V);
  }
}

void Verifier::verifyFunctionMetadata(
    const SmallVector<std::pair<unsigned, MDNode *>, 4> MDs) {
  if (MDs.empty())
    return;

  for (const auto &Pair : MDs) {
    if (Pair.first == LLVMContext::MD_prof) {
      MDNode *MD = Pair.second;
      Assert(MD->getNumOperands() == 2,
             "!prof annotations should have exactly 2 operands", MD);

      // Check first operand.
      Assert(MD->getOperand(0) != nullptr, "first operand should not be null",
             MD);
      Assert(isa<MDString>(MD->getOperand(0)),
             "expected string with name of the !prof annotation", MD);
      MDString *MDS = cast<MDString>(MD->getOperand(0));
      StringRef ProfName = MDS->getString();
      Assert(ProfName.equals("function_entry_count"),
             "first operand should be 'function_entry_count'", MD);

      // Check second operand.
      Assert(MD->getOperand(1) != nullptr, "second operand should not be null",
             MD);
      Assert(isa<ConstantAsMetadata>(MD->getOperand(1)),
             "expected integer argument to function_entry_count", MD);
    }
  }
}

void Verifier::visitConstantExprsRecursively(const Constant *EntryC) {
  if (!ConstantExprVisited.insert(EntryC).second)
    return;

  SmallVector<const Constant *, 16> Stack;
  Stack.push_back(EntryC);

  while (!Stack.empty()) {
    const Constant *C = Stack.pop_back_val();

    // Check this constant expression.
    if (const auto *CE = dyn_cast<ConstantExpr>(C))
      visitConstantExpr(CE);

    if (const auto *GV = dyn_cast<GlobalValue>(C)) {
      // Global Values get visited separately, but we do need to make sure
      // that the global value is in the correct module
      Assert(GV->getParent() == M, "Referencing global in another module!",
             EntryC, M, GV, GV->getParent());
      continue;
    }

    // Visit all sub-expressions.
    for (const Use &U : C->operands()) {
      const auto *OpC = dyn_cast<Constant>(U);
      if (!OpC)
        continue;
      if (!ConstantExprVisited.insert(OpC).second)
        continue;
      Stack.push_back(OpC);
    }
  }
}

void Verifier::visitConstantExpr(const ConstantExpr *CE) {
  if (CE->getOpcode() != Instruction::BitCast)
    return;

  Assert(CastInst::castIsValid(Instruction::BitCast, CE->getOperand(0),
                               CE->getType()),
         "Invalid bitcast", CE);
}

bool Verifier::verifyAttributeCount(AttributeSet Attrs, unsigned Params) {
  if (Attrs.getNumSlots() == 0)
    return true;

  unsigned LastSlot = Attrs.getNumSlots() - 1;
  unsigned LastIndex = Attrs.getSlotIndex(LastSlot);
  if (LastIndex <= Params
      || (LastIndex == AttributeSet::FunctionIndex
          && (LastSlot == 0 || Attrs.getSlotIndex(LastSlot - 1) <= Params)))
    return true;

  return false;
}

/// Verify that statepoint intrinsic is well formed.
void Verifier::verifyStatepoint(ImmutableCallSite CS) {
  assert(CS.getCalledFunction() &&
         CS.getCalledFunction()->getIntrinsicID() ==
           Intrinsic::experimental_gc_statepoint);

  const Instruction &CI = *CS.getInstruction();

  Assert(!CS.doesNotAccessMemory() && !CS.onlyReadsMemory() &&
         !CS.onlyAccessesArgMemory(),
         "gc.statepoint must read and write all memory to preserve "
         "reordering restrictions required by safepoint semantics",
         &CI);

  const Value *IDV = CS.getArgument(0);
  Assert(isa<ConstantInt>(IDV), "gc.statepoint ID must be a constant integer",
         &CI);

  const Value *NumPatchBytesV = CS.getArgument(1);
  Assert(isa<ConstantInt>(NumPatchBytesV),
         "gc.statepoint number of patchable bytes must be a constant integer",
         &CI);
  const int64_t NumPatchBytes =
      cast<ConstantInt>(NumPatchBytesV)->getSExtValue();
  assert(isInt<32>(NumPatchBytes) && "NumPatchBytesV is an i32!");
  Assert(NumPatchBytes >= 0, "gc.statepoint number of patchable bytes must be "
                             "positive",
         &CI);

  const Value *Target = CS.getArgument(2);
  auto *PT = dyn_cast<PointerType>(Target->getType());
  Assert(PT && PT->getElementType()->isFunctionTy(),
         "gc.statepoint callee must be of function pointer type", &CI, Target);
  FunctionType *TargetFuncType = cast<FunctionType>(PT->getElementType());

  const Value *NumCallArgsV = CS.getArgument(3);
  Assert(isa<ConstantInt>(NumCallArgsV),
         "gc.statepoint number of arguments to underlying call "
         "must be constant integer",
         &CI);
  const int NumCallArgs = cast<ConstantInt>(NumCallArgsV)->getZExtValue();
  Assert(NumCallArgs >= 0,
         "gc.statepoint number of arguments to underlying call "
         "must be positive",
         &CI);
  const int NumParams = (int)TargetFuncType->getNumParams();
  if (TargetFuncType->isVarArg()) {
    Assert(NumCallArgs >= NumParams,
           "gc.statepoint mismatch in number of vararg call args", &CI);

    // TODO: Remove this limitation
    Assert(TargetFuncType->getReturnType()->isVoidTy(),
           "gc.statepoint doesn't support wrapping non-void "
           "vararg functions yet",
           &CI);
  } else
    Assert(NumCallArgs == NumParams,
           "gc.statepoint mismatch in number of call args", &CI);

  const Value *FlagsV = CS.getArgument(4);
  Assert(isa<ConstantInt>(FlagsV),
         "gc.statepoint flags must be constant integer", &CI);
  const uint64_t Flags = cast<ConstantInt>(FlagsV)->getZExtValue();
  Assert((Flags & ~(uint64_t)StatepointFlags::MaskAll) == 0,
         "unknown flag used in gc.statepoint flags argument", &CI);

  // Verify that the types of the call parameter arguments match
  // the type of the wrapped callee.
  for (int i = 0; i < NumParams; i++) {
    Type *ParamType = TargetFuncType->getParamType(i);
    Type *ArgType = CS.getArgument(5 + i)->getType();
    Assert(ArgType == ParamType,
           "gc.statepoint call argument does not match wrapped "
           "function type",
           &CI);
  }

  const int EndCallArgsInx = 4 + NumCallArgs;

  const Value *NumTransitionArgsV = CS.getArgument(EndCallArgsInx+1);
  Assert(isa<ConstantInt>(NumTransitionArgsV),
         "gc.statepoint number of transition arguments "
         "must be constant integer",
         &CI);
  const int NumTransitionArgs =
      cast<ConstantInt>(NumTransitionArgsV)->getZExtValue();
  Assert(NumTransitionArgs >= 0,
         "gc.statepoint number of transition arguments must be positive", &CI);
  const int EndTransitionArgsInx = EndCallArgsInx + 1 + NumTransitionArgs;

  const Value *NumDeoptArgsV = CS.getArgument(EndTransitionArgsInx+1);
  Assert(isa<ConstantInt>(NumDeoptArgsV),
         "gc.statepoint number of deoptimization arguments "
         "must be constant integer",
         &CI);
  const int NumDeoptArgs = cast<ConstantInt>(NumDeoptArgsV)->getZExtValue();
  Assert(NumDeoptArgs >= 0, "gc.statepoint number of deoptimization arguments "
                            "must be positive",
         &CI);

  const int ExpectedNumArgs =
      7 + NumCallArgs + NumTransitionArgs + NumDeoptArgs;
  Assert(ExpectedNumArgs <= (int)CS.arg_size(),
         "gc.statepoint too few arguments according to length fields", &CI);

  // Check that the only uses of this gc.statepoint are gc.result or 
  // gc.relocate calls which are tied to this statepoint and thus part
  // of the same statepoint sequence
  for (const User *U : CI.users()) {
    const CallInst *Call = dyn_cast<const CallInst>(U);
    Assert(Call, "illegal use of statepoint token", &CI, U);
    if (!Call) continue;
    Assert(isa<GCRelocateInst>(Call) || isGCResult(Call),
           "gc.result or gc.relocate are the only value uses"
           "of a gc.statepoint",
           &CI, U);
    if (isGCResult(Call)) {
      Assert(Call->getArgOperand(0) == &CI,
             "gc.result connected to wrong gc.statepoint", &CI, Call);
    } else if (isa<GCRelocateInst>(Call)) {
      Assert(Call->getArgOperand(0) == &CI,
             "gc.relocate connected to wrong gc.statepoint", &CI, Call);
    }
  }

  // Note: It is legal for a single derived pointer to be listed multiple
  // times.  It's non-optimal, but it is legal.  It can also happen after
  // insertion if we strip a bitcast away.
  // Note: It is really tempting to check that each base is relocated and
  // that a derived pointer is never reused as a base pointer.  This turns
  // out to be problematic since optimizations run after safepoint insertion
  // can recognize equality properties that the insertion logic doesn't know
  // about.  See example statepoint.ll in the verifier subdirectory
}

void Verifier::verifyFrameRecoverIndices() {
  for (auto &Counts : FrameEscapeInfo) {
    Function *F = Counts.first;
    unsigned EscapedObjectCount = Counts.second.first;
    unsigned MaxRecoveredIndex = Counts.second.second;
    Assert(MaxRecoveredIndex <= EscapedObjectCount,
           "all indices passed to llvm.localrecover must be less than the "
           "number of arguments passed ot llvm.localescape in the parent "
           "function",
           F);
  }
}

static Instruction *getSuccPad(TerminatorInst *Terminator) {
  BasicBlock *UnwindDest;
  if (auto *II = dyn_cast<InvokeInst>(Terminator))
    UnwindDest = II->getUnwindDest();
  else if (auto *CSI = dyn_cast<CatchSwitchInst>(Terminator))
    UnwindDest = CSI->getUnwindDest();
  else
    UnwindDest = cast<CleanupReturnInst>(Terminator)->getUnwindDest();
  return UnwindDest->getFirstNonPHI();
}

void Verifier::verifySiblingFuncletUnwinds() {
  SmallPtrSet<Instruction *, 8> Visited;
  SmallPtrSet<Instruction *, 8> Active;
  for (const auto &Pair : SiblingFuncletInfo) {
    Instruction *PredPad = Pair.first;
    if (Visited.count(PredPad))
      continue;
    Active.insert(PredPad);
    TerminatorInst *Terminator = Pair.second;
    do {
      Instruction *SuccPad = getSuccPad(Terminator);
      if (Active.count(SuccPad)) {
        // Found a cycle; report error
        Instruction *CyclePad = SuccPad;
        SmallVector<Instruction *, 8> CycleNodes;
        do {
          CycleNodes.push_back(CyclePad);
          TerminatorInst *CycleTerminator = SiblingFuncletInfo[CyclePad];
          if (CycleTerminator != CyclePad)
            CycleNodes.push_back(CycleTerminator);
          CyclePad = getSuccPad(CycleTerminator);
        } while (CyclePad != SuccPad);
        Assert(false, "EH pads can't handle each other's exceptions",
               ArrayRef<Instruction *>(CycleNodes));
      }
      // Don't re-walk a node we've already checked
      if (!Visited.insert(SuccPad).second)
        break;
      // Walk to this successor if it has a map entry.
      PredPad = SuccPad;
      auto TermI = SiblingFuncletInfo.find(PredPad);
      if (TermI == SiblingFuncletInfo.end())
        break;
      Terminator = TermI->second;
      Active.insert(PredPad);
    } while (true);
    // Each node only has one successor, so we've walked all the active
    // nodes' successors.
    Active.clear();
  }
}

// visitFunction - Verify that a function is ok.
//
void Verifier::visitFunction(const Function &F) {
  // Check function arguments.
  FunctionType *FT = F.getFunctionType();
  unsigned NumArgs = F.arg_size();

  Assert(Context == &F.getContext(),
         "Function context does not match Module context!", &F);

  Assert(!F.hasCommonLinkage(), "Functions may not have common linkage", &F);
  Assert(FT->getNumParams() == NumArgs,
         "# formal arguments must match # of arguments for function type!", &F,
         FT);
  Assert(F.getReturnType()->isFirstClassType() ||
             F.getReturnType()->isVoidTy() || F.getReturnType()->isStructTy(),
         "Functions cannot return aggregate values!", &F);

  Assert(!F.hasStructRetAttr() || F.getReturnType()->isVoidTy(),
         "Invalid struct return type!", &F);

  AttributeSet Attrs = F.getAttributes();

  Assert(verifyAttributeCount(Attrs, FT->getNumParams()),
         "Attribute after last parameter!", &F);

  // Check function attributes.
  verifyFunctionAttrs(FT, Attrs, &F);

  // On function declarations/definitions, we do not support the builtin
  // attribute. We do not check this in VerifyFunctionAttrs since that is
  // checking for Attributes that can/can not ever be on functions.
  Assert(!Attrs.hasAttribute(AttributeSet::FunctionIndex, Attribute::Builtin),
         "Attribute 'builtin' can only be applied to a callsite.", &F);

  // Check that this function meets the restrictions on this calling convention.
  // Sometimes varargs is used for perfectly forwarding thunks, so some of these
  // restrictions can be lifted.
  switch (F.getCallingConv()) {
  default:
  case CallingConv::C:
    break;
  case CallingConv::Fast:
  case CallingConv::Cold:
  case CallingConv::Intel_OCL_BI:
  case CallingConv::PTX_Kernel:
  case CallingConv::PTX_Device:
    Assert(!F.isVarArg(), "Calling convention does not support varargs or "
                          "perfect forwarding!",
           &F);
    break;
  }

  bool isLLVMdotName = F.getName().size() >= 5 &&
                       F.getName().substr(0, 5) == "llvm.";

  // Check that the argument values match the function type for this function...
  unsigned i = 0;
  for (const Argument &Arg : F.args()) {
    Assert(Arg.getType() == FT->getParamType(i),
           "Argument value does not match function argument type!", &Arg,
           FT->getParamType(i));
    Assert(Arg.getType()->isFirstClassType(),
           "Function arguments must have first-class types!", &Arg);
    if (!isLLVMdotName) {
      Assert(!Arg.getType()->isMetadataTy(),
             "Function takes metadata but isn't an intrinsic", &Arg, &F);
      Assert(!Arg.getType()->isTokenTy(),
             "Function takes token but isn't an intrinsic", &Arg, &F);
    }
    ++i;
  }

  if (!isLLVMdotName)
    Assert(!F.getReturnType()->isTokenTy(),
           "Functions returns a token but isn't an intrinsic", &F);

  // Get the function metadata attachments.
  SmallVector<std::pair<unsigned, MDNode *>, 4> MDs;
  F.getAllMetadata(MDs);
  assert(F.hasMetadata() != MDs.empty() && "Bit out-of-sync");
  verifyFunctionMetadata(MDs);

  // Check validity of the personality function
  if (F.hasPersonalityFn()) {
    auto *Per = dyn_cast<Function>(F.getPersonalityFn()->stripPointerCasts());
    if (Per)
      Assert(Per->getParent() == F.getParent(),
             "Referencing personality function in another module!",
             &F, F.getParent(), Per, Per->getParent());
  }

  if (F.isMaterializable()) {
    // Function has a body somewhere we can't see.
    Assert(MDs.empty(), "unmaterialized function cannot have metadata", &F,
           MDs.empty() ? nullptr : MDs.front().second);
  } else if (F.isDeclaration()) {
    Assert(F.hasExternalLinkage() || F.hasExternalWeakLinkage(),
           "invalid linkage type for function declaration", &F);
    Assert(MDs.empty(), "function without a body cannot have metadata", &F,
           MDs.empty() ? nullptr : MDs.front().second);
    Assert(!F.hasPersonalityFn(),
           "Function declaration shouldn't have a personality routine", &F);
  } else {
    // Verify that this function (which has a body) is not named "llvm.*".  It
    // is not legal to define intrinsics.
    Assert(!isLLVMdotName, "llvm intrinsics cannot be defined!", &F);

    // Check the entry node
    const BasicBlock *Entry = &F.getEntryBlock();
    Assert(pred_empty(Entry),
           "Entry block to function must not have predecessors!", Entry);

    // The address of the entry block cannot be taken, unless it is dead.
    if (Entry->hasAddressTaken()) {
      Assert(!BlockAddress::lookup(Entry)->isConstantUsed(),
             "blockaddress may not be used with the entry block!", Entry);
    }

    // Visit metadata attachments.
    for (const auto &I : MDs) {
      // Verify that the attachment is legal.
      switch (I.first) {
      default:
        break;
      case LLVMContext::MD_dbg:
        Assert(isa<DISubprogram>(I.second),
               "function !dbg attachment must be a subprogram", &F, I.second);
        break;
      }

      // Verify the metadata itself.
      visitMDNode(*I.second);
    }
  }

  // If this function is actually an intrinsic, verify that it is only used in
  // direct call/invokes, never having its "address taken".
  // Only do this if the module is materialized, otherwise we don't have all the
  // uses.
  if (F.getIntrinsicID() && F.getParent()->isMaterialized()) {
    const User *U;
    if (F.hasAddressTaken(&U))
      Assert(0, "Invalid user of intrinsic instruction!", U);
  }

  Assert(!F.hasDLLImportStorageClass() ||
             (F.isDeclaration() && F.hasExternalLinkage()) ||
             F.hasAvailableExternallyLinkage(),
         "Function is marked as dllimport, but not external.", &F);

  auto *N = F.getSubprogram();
  if (!N)
    return;

  // Check that all !dbg attachments lead to back to N (or, at least, another
  // subprogram that describes the same function).
  //
  // FIXME: Check this incrementally while visiting !dbg attachments.
  // FIXME: Only check when N is the canonical subprogram for F.
  SmallPtrSet<const MDNode *, 32> Seen;
  for (auto &BB : F)
    for (auto &I : BB) {
      // Be careful about using DILocation here since we might be dealing with
      // broken code (this is the Verifier after all).
      DILocation *DL =
          dyn_cast_or_null<DILocation>(I.getDebugLoc().getAsMDNode());
      if (!DL)
        continue;
      if (!Seen.insert(DL).second)
        continue;

      DILocalScope *Scope = DL->getInlinedAtScope();
      if (Scope && !Seen.insert(Scope).second)
        continue;

      DISubprogram *SP = Scope ? Scope->getSubprogram() : nullptr;

      // Scope and SP could be the same MDNode and we don't want to skip
      // validation in that case
      if (SP && ((Scope != SP) && !Seen.insert(SP).second))
        continue;

      // FIXME: Once N is canonical, check "SP == &N".
      Assert(SP->describes(&F),
             "!dbg attachment points at wrong subprogram for function", N, &F,
             &I, DL, Scope, SP);
    }
}

// verifyBasicBlock - Verify that a basic block is well formed...
//
void Verifier::visitBasicBlock(BasicBlock &BB) {
  InstsInThisBlock.clear();

  // Ensure that basic blocks have terminators!
  Assert(BB.getTerminator(), "Basic Block does not have terminator!", &BB);

  // Check constraints that this basic block imposes on all of the PHI nodes in
  // it.
  if (isa<PHINode>(BB.front())) {
    SmallVector<BasicBlock*, 8> Preds(pred_begin(&BB), pred_end(&BB));
    SmallVector<std::pair<BasicBlock*, Value*>, 8> Values;
    std::sort(Preds.begin(), Preds.end());
    PHINode *PN;
    for (BasicBlock::iterator I = BB.begin(); (PN = dyn_cast<PHINode>(I));++I) {
      // Ensure that PHI nodes have at least one entry!
      Assert(PN->getNumIncomingValues() != 0,
             "PHI nodes must have at least one entry.  If the block is dead, "
             "the PHI should be removed!",
             PN);
      Assert(PN->getNumIncomingValues() == Preds.size(),
             "PHINode should have one entry for each predecessor of its "
             "parent basic block!",
             PN);

      // Get and sort all incoming values in the PHI node...
      Values.clear();
      Values.reserve(PN->getNumIncomingValues());
      for (unsigned i = 0, e = PN->getNumIncomingValues(); i != e; ++i)
        Values.push_back(std::make_pair(PN->getIncomingBlock(i),
                                        PN->getIncomingValue(i)));
      std::sort(Values.begin(), Values.end());

      for (unsigned i = 0, e = Values.size(); i != e; ++i) {
        // Check to make sure that if there is more than one entry for a
        // particular basic block in this PHI node, that the incoming values are
        // all identical.
        //
        Assert(i == 0 || Values[i].first != Values[i - 1].first ||
                   Values[i].second == Values[i - 1].second,
               "PHI node has multiple entries for the same basic block with "
               "different incoming values!",
               PN, Values[i].first, Values[i].second, Values[i - 1].second);

        // Check to make sure that the predecessors and PHI node entries are
        // matched up.
        Assert(Values[i].first == Preds[i],
               "PHI node entries do not match predecessors!", PN,
               Values[i].first, Preds[i]);
      }
    }
  }

  // Check that all instructions have their parent pointers set up correctly.
  for (auto &I : BB)
  {
    Assert(I.getParent() == &BB, "Instruction has bogus parent pointer!");
  }
}

void Verifier::visitTerminatorInst(TerminatorInst &I) {
  // Ensure that terminators only exist at the end of the basic block.
  Assert(&I == I.getParent()->getTerminator(),
         "Terminator found in the middle of a basic block!", I.getParent());
  visitInstruction(I);
}

void Verifier::visitBranchInst(BranchInst &BI) {
  if (BI.isConditional()) {
    Assert(BI.getCondition()->getType()->isIntegerTy(1),
           "Branch condition is not 'i1' type!", &BI, BI.getCondition());
  }
  visitTerminatorInst(BI);
}

void Verifier::visitReturnInst(ReturnInst &RI) {
  Function *F = RI.getParent()->getParent();
  unsigned N = RI.getNumOperands();
  if (F->getReturnType()->isVoidTy())
    Assert(N == 0,
           "Found return instr that returns non-void in Function of void "
           "return type!",
           &RI, F->getReturnType());
  else
    Assert(N == 1 && F->getReturnType() == RI.getOperand(0)->getType(),
           "Function return type does not match operand "
           "type of return inst!",
           &RI, F->getReturnType());

  // Check to make sure that the return value has necessary properties for
  // terminators...
  visitTerminatorInst(RI);
}

void Verifier::visitSwitchInst(SwitchInst &SI) {
  // Check to make sure that all of the constants in the switch instruction
  // have the same type as the switched-on value.
  Type *SwitchTy = SI.getCondition()->getType();
  SmallPtrSet<ConstantInt*, 32> Constants;
  for (auto &Case : SI.cases()) {
    Assert(Case.getCaseValue()->getType() == SwitchTy,
           "Switch constants must all be same type as switch value!", &SI);
    Assert(Constants.insert(Case.getCaseValue()).second,
           "Duplicate integer as switch case", &SI, Case.getCaseValue());
  }

  visitTerminatorInst(SI);
}

void Verifier::visitIndirectBrInst(IndirectBrInst &BI) {
  Assert(BI.getAddress()->getType()->isPointerTy(),
         "Indirectbr operand must have pointer type!", &BI);
  for (unsigned i = 0, e = BI.getNumDestinations(); i != e; ++i)
    Assert(BI.getDestination(i)->getType()->isLabelTy(),
           "Indirectbr destinations must all have pointer type!", &BI);

  visitTerminatorInst(BI);
}

void Verifier::visitSelectInst(SelectInst &SI) {
  Assert(!SelectInst::areInvalidOperands(SI.getOperand(0), SI.getOperand(1),
                                         SI.getOperand(2)),
         "Invalid operands for select instruction!", &SI);

  Assert(SI.getTrueValue()->getType() == SI.getType(),
         "Select values must have same type as select instruction!", &SI);
  visitInstruction(SI);
}

/// visitUserOp1 - User defined operators shouldn't live beyond the lifetime of
/// a pass, if any exist, it's an error.
///
void Verifier::visitUserOp1(Instruction &I) {
  Assert(0, "User-defined operators should not live outside of a pass!", &I);
}

void Verifier::visitTruncInst(TruncInst &I) {
  // Get the source and destination types
  Type *SrcTy = I.getOperand(0)->getType();
  Type *DestTy = I.getType();

  // Get the size of the types in bits, we'll need this later
  unsigned SrcBitSize = SrcTy->getScalarSizeInBits();
  unsigned DestBitSize = DestTy->getScalarSizeInBits();

  Assert(SrcTy->isIntOrIntVectorTy(), "Trunc only operates on integer", &I);
  Assert(DestTy->isIntOrIntVectorTy(), "Trunc only produces integer", &I);
  Assert(SrcTy->isVectorTy() == DestTy->isVectorTy(),
         "trunc source and destination must both be a vector or neither", &I);
  Assert(SrcBitSize > DestBitSize, "DestTy too big for Trunc", &I);

  visitInstruction(I);
}

void Verifier::visitZExtInst(ZExtInst &I) {
  // Get the source and destination types
  Type *SrcTy = I.getOperand(0)->getType();
  Type *DestTy = I.getType();

  // Get the size of the types in bits, we'll need this later
  Assert(SrcTy->isIntOrIntVectorTy(), "ZExt only operates on integer", &I);
  Assert(DestTy->isIntOrIntVectorTy(), "ZExt only produces an integer", &I);
  Assert(SrcTy->isVectorTy() == DestTy->isVectorTy(),
         "zext source and destination must both be a vector or neither", &I);
  unsigned SrcBitSize = SrcTy->getScalarSizeInBits();
  unsigned DestBitSize = DestTy->getScalarSizeInBits();

  Assert(SrcBitSize < DestBitSize, "Type too small for ZExt", &I);

  visitInstruction(I);
}

void Verifier::visitSExtInst(SExtInst &I) {
  // Get the source and destination types
  Type *SrcTy = I.getOperand(0)->getType();
  Type *DestTy = I.getType();

  // Get the size of the types in bits, we'll need this later
  unsigned SrcBitSize = SrcTy->getScalarSizeInBits();
  unsigned DestBitSize = DestTy->getScalarSizeInBits();

  Assert(SrcTy->isIntOrIntVectorTy(), "SExt only operates on integer", &I);
  Assert(DestTy->isIntOrIntVectorTy(), "SExt only produces an integer", &I);
  Assert(SrcTy->isVectorTy() == DestTy->isVectorTy(),
         "sext source and destination must both be a vector or neither", &I);
  Assert(SrcBitSize < DestBitSize, "Type too small for SExt", &I);

  visitInstruction(I);
}

void Verifier::visitFPTruncInst(FPTruncInst &I) {
  // Get the source and destination types
  Type *SrcTy = I.getOperand(0)->getType();
  Type *DestTy = I.getType();
  // Get the size of the types in bits, we'll need this later
  unsigned SrcBitSize = SrcTy->getScalarSizeInBits();
  unsigned DestBitSize = DestTy->getScalarSizeInBits();

  Assert(SrcTy->isFPOrFPVectorTy(), "FPTrunc only operates on FP", &I);
  Assert(DestTy->isFPOrFPVectorTy(), "FPTrunc only produces an FP", &I);
  Assert(SrcTy->isVectorTy() == DestTy->isVectorTy(),
         "fptrunc source and destination must both be a vector or neither", &I);
  Assert(SrcBitSize > DestBitSize, "DestTy too big for FPTrunc", &I);

  visitInstruction(I);
}

void Verifier::visitFPExtInst(FPExtInst &I) {
  // Get the source and destination types
  Type *SrcTy = I.getOperand(0)->getType();
  Type *DestTy = I.getType();

  // Get the size of the types in bits, we'll need this later
  unsigned SrcBitSize = SrcTy->getScalarSizeInBits();
  unsigned DestBitSize = DestTy->getScalarSizeInBits();

  Assert(SrcTy->isFPOrFPVectorTy(), "FPExt only operates on FP", &I);
  Assert(DestTy->isFPOrFPVectorTy(), "FPExt only produces an FP", &I);
  Assert(SrcTy->isVectorTy() == DestTy->isVectorTy(),
         "fpext source and destination must both be a vector or neither", &I);
  Assert(SrcBitSize < DestBitSize, "DestTy too small for FPExt", &I);

  visitInstruction(I);
}

void Verifier::visitUIToFPInst(UIToFPInst &I) {
  // Get the source and destination types
  Type *SrcTy = I.getOperand(0)->getType();
  Type *DestTy = I.getType();

  bool SrcVec = SrcTy->isVectorTy();
  bool DstVec = DestTy->isVectorTy();

  Assert(SrcVec == DstVec,
         "UIToFP source and dest must both be vector or scalar", &I);
  Assert(SrcTy->isIntOrIntVectorTy(),
         "UIToFP source must be integer or integer vector", &I);
  Assert(DestTy->isFPOrFPVectorTy(), "UIToFP result must be FP or FP vector",
         &I);

  if (SrcVec && DstVec)
    Assert(cast<VectorType>(SrcTy)->getNumElements() ==
               cast<VectorType>(DestTy)->getNumElements(),
           "UIToFP source and dest vector length mismatch", &I);

  visitInstruction(I);
}

void Verifier::visitSIToFPInst(SIToFPInst &I) {
  // Get the source and destination types
  Type *SrcTy = I.getOperand(0)->getType();
  Type *DestTy = I.getType();

  bool SrcVec = SrcTy->isVectorTy();
  bool DstVec = DestTy->isVectorTy();

  Assert(SrcVec == DstVec,
         "SIToFP source and dest must both be vector or scalar", &I);
  Assert(SrcTy->isIntOrIntVectorTy(),
         "SIToFP source must be integer or integer vector", &I);
  Assert(DestTy->isFPOrFPVectorTy(), "SIToFP result must be FP or FP vector",
         &I);

  if (SrcVec && DstVec)
    Assert(cast<VectorType>(SrcTy)->getNumElements() ==
               cast<VectorType>(DestTy)->getNumElements(),
           "SIToFP source and dest vector length mismatch", &I);

  visitInstruction(I);
}

void Verifier::visitFPToUIInst(FPToUIInst &I) {
  // Get the source and destination types
  Type *SrcTy = I.getOperand(0)->getType();
  Type *DestTy = I.getType();

  bool SrcVec = SrcTy->isVectorTy();
  bool DstVec = DestTy->isVectorTy();

  Assert(SrcVec == DstVec,
         "FPToUI source and dest must both be vector or scalar", &I);
  Assert(SrcTy->isFPOrFPVectorTy(), "FPToUI source must be FP or FP vector",
         &I);
  Assert(DestTy->isIntOrIntVectorTy(),
         "FPToUI result must be integer or integer vector", &I);

  if (SrcVec && DstVec)
    Assert(cast<VectorType>(SrcTy)->getNumElements() ==
               cast<VectorType>(DestTy)->getNumElements(),
           "FPToUI source and dest vector length mismatch", &I);

  visitInstruction(I);
}

void Verifier::visitFPToSIInst(FPToSIInst &I) {
  // Get the source and destination types
  Type *SrcTy = I.getOperand(0)->getType();
  Type *DestTy = I.getType();

  bool SrcVec = SrcTy->isVectorTy();
  bool DstVec = DestTy->isVectorTy();

  Assert(SrcVec == DstVec,
         "FPToSI source and dest must both be vector or scalar", &I);
  Assert(SrcTy->isFPOrFPVectorTy(), "FPToSI source must be FP or FP vector",
         &I);
  Assert(DestTy->isIntOrIntVectorTy(),
         "FPToSI result must be integer or integer vector", &I);

  if (SrcVec && DstVec)
    Assert(cast<VectorType>(SrcTy)->getNumElements() ==
               cast<VectorType>(DestTy)->getNumElements(),
           "FPToSI source and dest vector length mismatch", &I);

  visitInstruction(I);
}

void Verifier::visitPtrToIntInst(PtrToIntInst &I) {
  // Get the source and destination types
  Type *SrcTy = I.getOperand(0)->getType();
  Type *DestTy = I.getType();

  Assert(SrcTy->getScalarType()->isPointerTy(),
         "PtrToInt source must be pointer", &I);
  Assert(DestTy->getScalarType()->isIntegerTy(),
         "PtrToInt result must be integral", &I);
  Assert(SrcTy->isVectorTy() == DestTy->isVectorTy(), "PtrToInt type mismatch",
         &I);

  if (SrcTy->isVectorTy()) {
    VectorType *VSrc = dyn_cast<VectorType>(SrcTy);
    VectorType *VDest = dyn_cast<VectorType>(DestTy);
    Assert(VSrc->getNumElements() == VDest->getNumElements(),
           "PtrToInt Vector width mismatch", &I);
  }

  visitInstruction(I);
}

void Verifier::visitIntToPtrInst(IntToPtrInst &I) {
  // Get the source and destination types
  Type *SrcTy = I.getOperand(0)->getType();
  Type *DestTy = I.getType();

  Assert(SrcTy->getScalarType()->isIntegerTy(),
         "IntToPtr source must be an integral", &I);
  Assert(DestTy->getScalarType()->isPointerTy(),
         "IntToPtr result must be a pointer", &I);
  Assert(SrcTy->isVectorTy() == DestTy->isVectorTy(), "IntToPtr type mismatch",
         &I);
  if (SrcTy->isVectorTy()) {
    VectorType *VSrc = dyn_cast<VectorType>(SrcTy);
    VectorType *VDest = dyn_cast<VectorType>(DestTy);
    Assert(VSrc->getNumElements() == VDest->getNumElements(),
           "IntToPtr Vector width mismatch", &I);
  }
  visitInstruction(I);
}

void Verifier::visitBitCastInst(BitCastInst &I) {
  Assert(
      CastInst::castIsValid(Instruction::BitCast, I.getOperand(0), I.getType()),
      "Invalid bitcast", &I);
  visitInstruction(I);
}

void Verifier::visitAddrSpaceCastInst(AddrSpaceCastInst &I) {
  Type *SrcTy = I.getOperand(0)->getType();
  Type *DestTy = I.getType();

  Assert(SrcTy->isPtrOrPtrVectorTy(), "AddrSpaceCast source must be a pointer",
         &I);
  Assert(DestTy->isPtrOrPtrVectorTy(), "AddrSpaceCast result must be a pointer",
         &I);
  Assert(SrcTy->getPointerAddressSpace() != DestTy->getPointerAddressSpace(),
         "AddrSpaceCast must be between different address spaces", &I);
  if (SrcTy->isVectorTy())
    Assert(SrcTy->getVectorNumElements() == DestTy->getVectorNumElements(),
           "AddrSpaceCast vector pointer number of elements mismatch", &I);
  visitInstruction(I);
}

/// visitPHINode - Ensure that a PHI node is well formed.
///
void Verifier::visitPHINode(PHINode &PN) {
  // Ensure that the PHI nodes are all grouped together at the top of the block.
  // This can be tested by checking whether the instruction before this is
  // either nonexistent (because this is begin()) or is a PHI node.  If not,
  // then there is some other instruction before a PHI.
  Assert(&PN == &PN.getParent()->front() ||
             isa<PHINode>(--BasicBlock::iterator(&PN)),
         "PHI nodes not grouped at top of basic block!", &PN, PN.getParent());

  // Check that a PHI doesn't yield a Token.
  Assert(!PN.getType()->isTokenTy(), "PHI nodes cannot have token type!");

  // Check that all of the values of the PHI node have the same type as the
  // result, and that the incoming blocks are really basic blocks.
  for (Value *IncValue : PN.incoming_values()) {
    Assert(PN.getType() == IncValue->getType(),
           "PHI node operands are not the same type as the result!", &PN);
  }

  // All other PHI node constraints are checked in the visitBasicBlock method.

  visitInstruction(PN);
}

void Verifier::verifyCallSite(CallSite CS) {
  Instruction *I = CS.getInstruction();

  Assert(CS.getCalledValue()->getType()->isPointerTy(),
         "Called function must be a pointer!", I);
  PointerType *FPTy = cast<PointerType>(CS.getCalledValue()->getType());

  Assert(FPTy->getElementType()->isFunctionTy(),
         "Called function is not pointer to function type!", I);

  Assert(FPTy->getElementType() == CS.getFunctionType(),
         "Called function is not the same type as the call!", I);

  FunctionType *FTy = CS.getFunctionType();

  // Verify that the correct number of arguments are being passed
  if (FTy->isVarArg())
    Assert(CS.arg_size() >= FTy->getNumParams(),
           "Called function requires more parameters than were provided!", I);
  else
    Assert(CS.arg_size() == FTy->getNumParams(),
           "Incorrect number of arguments passed to called function!", I);

  // Verify that all arguments to the call match the function type.
  for (unsigned i = 0, e = FTy->getNumParams(); i != e; ++i)
    Assert(CS.getArgument(i)->getType() == FTy->getParamType(i),
           "Call parameter type does not match function signature!",
           CS.getArgument(i), FTy->getParamType(i), I);

  AttributeSet Attrs = CS.getAttributes();

  Assert(verifyAttributeCount(Attrs, CS.arg_size()),
         "Attribute after last parameter!", I);

  // Verify call attributes.
  verifyFunctionAttrs(FTy, Attrs, I);

  // Conservatively check the inalloca argument.
  // We have a bug if we can find that there is an underlying alloca without
  // inalloca.
  if (CS.hasInAllocaArgument()) {
    Value *InAllocaArg = CS.getArgument(FTy->getNumParams() - 1);
    if (auto AI = dyn_cast<AllocaInst>(InAllocaArg->stripInBoundsOffsets()))
      Assert(AI->isUsedWithInAlloca(),
             "inalloca argument for call has mismatched alloca", AI, I);
  }

  // For each argument of the callsite, if it has the swifterror argument,
  // make sure the underlying alloca has swifterror as well.
  for (unsigned i = 0, e = FTy->getNumParams(); i != e; ++i)
    if (CS.paramHasAttr(i+1, Attribute::SwiftError)) {
      Value *SwiftErrorArg = CS.getArgument(i);
      if (auto AI = dyn_cast<AllocaInst>(SwiftErrorArg->stripInBoundsOffsets()))
        Assert(AI->isSwiftError(),
               "swifterror argument for call has mismatched alloca", AI, I);
    }

  if (FTy->isVarArg()) {
    // FIXME? is 'nest' even legal here?
    bool SawNest = false;
    bool SawReturned = false;

    for (unsigned Idx = 1; Idx < 1 + FTy->getNumParams(); ++Idx) {
      if (Attrs.hasAttribute(Idx, Attribute::Nest))
        SawNest = true;
      if (Attrs.hasAttribute(Idx, Attribute::Returned))
        SawReturned = true;
    }

    // Check attributes on the varargs part.
    for (unsigned Idx = 1 + FTy->getNumParams(); Idx <= CS.arg_size(); ++Idx) {
      Type *Ty = CS.getArgument(Idx-1)->getType();
      verifyParameterAttrs(Attrs, Idx, Ty, false, I);

      if (Attrs.hasAttribute(Idx, Attribute::Nest)) {
        Assert(!SawNest, "More than one parameter has attribute nest!", I);
        SawNest = true;
      }

      if (Attrs.hasAttribute(Idx, Attribute::Returned)) {
        Assert(!SawReturned, "More than one parameter has attribute returned!",
               I);
        Assert(Ty->canLosslesslyBitCastTo(FTy->getReturnType()),
               "Incompatible argument and return types for 'returned' "
               "attribute",
               I);
        SawReturned = true;
      }

      Assert(!Attrs.hasAttribute(Idx, Attribute::StructRet),
             "Attribute 'sret' cannot be used for vararg call arguments!", I);

      if (Attrs.hasAttribute(Idx, Attribute::InAlloca))
        Assert(Idx == CS.arg_size(), "inalloca isn't on the last argument!", I);
    }
  }

  // Verify that there's no metadata unless it's a direct call to an intrinsic.
  if (CS.getCalledFunction() == nullptr ||
      !CS.getCalledFunction()->getName().startswith("llvm.")) {
    for (Type *ParamTy : FTy->params()) {
      Assert(!ParamTy->isMetadataTy(),
             "Function has metadata parameter but isn't an intrinsic", I);
      Assert(!ParamTy->isTokenTy(),
             "Function has token parameter but isn't an intrinsic", I);
    }
  }

  // Verify that indirect calls don't return tokens.
  if (CS.getCalledFunction() == nullptr)
    Assert(!FTy->getReturnType()->isTokenTy(),
           "Return type cannot be token for indirect call!");

  if (Function *F = CS.getCalledFunction())
    if (Intrinsic::ID ID = (Intrinsic::ID)F->getIntrinsicID())
      visitIntrinsicCallSite(ID, CS);

  // Verify that a callsite has at most one "deopt", at most one "funclet" and
  // at most one "gc-transition" operand bundle.
  bool FoundDeoptBundle = false, FoundFuncletBundle = false,
       FoundGCTransitionBundle = false;
  for (unsigned i = 0, e = CS.getNumOperandBundles(); i < e; ++i) {
    OperandBundleUse BU = CS.getOperandBundleAt(i);
    uint32_t Tag = BU.getTagID();
    if (Tag == LLVMContext::OB_deopt) {
      Assert(!FoundDeoptBundle, "Multiple deopt operand bundles", I);
      FoundDeoptBundle = true;
    } else if (Tag == LLVMContext::OB_gc_transition) {
      Assert(!FoundGCTransitionBundle, "Multiple gc-transition operand bundles",
             I);
      FoundGCTransitionBundle = true;
    } else if (Tag == LLVMContext::OB_funclet) {
      Assert(!FoundFuncletBundle, "Multiple funclet operand bundles", I);
      FoundFuncletBundle = true;
      Assert(BU.Inputs.size() == 1,
             "Expected exactly one funclet bundle operand", I);
      Assert(isa<FuncletPadInst>(BU.Inputs.front()),
             "Funclet bundle operands should correspond to a FuncletPadInst",
             I);
    }
  }

  visitInstruction(*I);
}

/// Two types are "congruent" if they are identical, or if they are both pointer
/// types with different pointee types and the same address space.
static bool isTypeCongruent(Type *L, Type *R) {
  if (L == R)
    return true;
  PointerType *PL = dyn_cast<PointerType>(L);
  PointerType *PR = dyn_cast<PointerType>(R);
  if (!PL || !PR)
    return false;
  return PL->getAddressSpace() == PR->getAddressSpace();
}

static AttrBuilder getParameterABIAttributes(int I, AttributeSet Attrs) {
  static const Attribute::AttrKind ABIAttrs[] = {
      Attribute::StructRet, Attribute::ByVal, Attribute::InAlloca,
      Attribute::InReg, Attribute::Returned, Attribute::SwiftSelf,
      Attribute::SwiftError};
  AttrBuilder Copy;
  for (auto AK : ABIAttrs) {
    if (Attrs.hasAttribute(I + 1, AK))
      Copy.addAttribute(AK);
  }
  if (Attrs.hasAttribute(I + 1, Attribute::Alignment))
    Copy.addAlignmentAttr(Attrs.getParamAlignment(I + 1));
  return Copy;
}

void Verifier::verifyMustTailCall(CallInst &CI) {
  Assert(!CI.isInlineAsm(), "cannot use musttail call with inline asm", &CI);

  // - The caller and callee prototypes must match.  Pointer types of
  //   parameters or return types may differ in pointee type, but not
  //   address space.
  Function *F = CI.getParent()->getParent();
  FunctionType *CallerTy = F->getFunctionType();
  FunctionType *CalleeTy = CI.getFunctionType();
  Assert(CallerTy->getNumParams() == CalleeTy->getNumParams(),
         "cannot guarantee tail call due to mismatched parameter counts", &CI);
  Assert(CallerTy->isVarArg() == CalleeTy->isVarArg(),
         "cannot guarantee tail call due to mismatched varargs", &CI);
  Assert(isTypeCongruent(CallerTy->getReturnType(), CalleeTy->getReturnType()),
         "cannot guarantee tail call due to mismatched return types", &CI);
  for (int I = 0, E = CallerTy->getNumParams(); I != E; ++I) {
    Assert(
        isTypeCongruent(CallerTy->getParamType(I), CalleeTy->getParamType(I)),
        "cannot guarantee tail call due to mismatched parameter types", &CI);
  }

  // - The calling conventions of the caller and callee must match.
  Assert(F->getCallingConv() == CI.getCallingConv(),
         "cannot guarantee tail call due to mismatched calling conv", &CI);

  // - All ABI-impacting function attributes, such as sret, byval, inreg,
  //   returned, and inalloca, must match.
  AttributeSet CallerAttrs = F->getAttributes();
  AttributeSet CalleeAttrs = CI.getAttributes();
  for (int I = 0, E = CallerTy->getNumParams(); I != E; ++I) {
    AttrBuilder CallerABIAttrs = getParameterABIAttributes(I, CallerAttrs);
    AttrBuilder CalleeABIAttrs = getParameterABIAttributes(I, CalleeAttrs);
    Assert(CallerABIAttrs == CalleeABIAttrs,
           "cannot guarantee tail call due to mismatched ABI impacting "
           "function attributes",
           &CI, CI.getOperand(I));
  }

  // - The call must immediately precede a :ref:`ret <i_ret>` instruction,
  //   or a pointer bitcast followed by a ret instruction.
  // - The ret instruction must return the (possibly bitcasted) value
  //   produced by the call or void.
  Value *RetVal = &CI;
  Instruction *Next = CI.getNextNode();

  // Handle the optional bitcast.
  if (BitCastInst *BI = dyn_cast_or_null<BitCastInst>(Next)) {
    Assert(BI->getOperand(0) == RetVal,
           "bitcast following musttail call must use the call", BI);
    RetVal = BI;
    Next = BI->getNextNode();
  }

  // Check the return.
  ReturnInst *Ret = dyn_cast_or_null<ReturnInst>(Next);
  Assert(Ret, "musttail call must be precede a ret with an optional bitcast",
         &CI);
  Assert(!Ret->getReturnValue() || Ret->getReturnValue() == RetVal,
         "musttail call result must be returned", Ret);
}

void Verifier::visitCallInst(CallInst &CI) {
  verifyCallSite(&CI);

  if (CI.isMustTailCall())
    verifyMustTailCall(CI);
}

void Verifier::visitInvokeInst(InvokeInst &II) {
  verifyCallSite(&II);

  // Verify that the first non-PHI instruction of the unwind destination is an
  // exception handling instruction.
  Assert(
      II.getUnwindDest()->isEHPad(),
      "The unwind destination does not have an exception handling instruction!",
      &II);

  visitTerminatorInst(II);
}

/// visitBinaryOperator - Check that both arguments to the binary operator are
/// of the same type!
///
void Verifier::visitBinaryOperator(BinaryOperator &B) {
  Assert(B.getOperand(0)->getType() == B.getOperand(1)->getType(),
         "Both operands to a binary operator are not of the same type!", &B);

  switch (B.getOpcode()) {
  // Check that integer arithmetic operators are only used with
  // integral operands.
  case Instruction::Add:
  case Instruction::Sub:
  case Instruction::Mul:
  case Instruction::SDiv:
  case Instruction::UDiv:
  case Instruction::SRem:
  case Instruction::URem:
    Assert(B.getType()->isIntOrIntVectorTy(),
           "Integer arithmetic operators only work with integral types!", &B);
    Assert(B.getType() == B.getOperand(0)->getType(),
           "Integer arithmetic operators must have same type "
           "for operands and result!",
           &B);
    break;
  // Check that floating-point arithmetic operators are only used with
  // floating-point operands.
  case Instruction::FAdd:
  case Instruction::FSub:
  case Instruction::FMul:
  case Instruction::FDiv:
  case Instruction::FRem:
    Assert(B.getType()->isFPOrFPVectorTy(),
           "Floating-point arithmetic operators only work with "
           "floating-point types!",
           &B);
    Assert(B.getType() == B.getOperand(0)->getType(),
           "Floating-point arithmetic operators must have same type "
           "for operands and result!",
           &B);
    break;
  // Check that logical operators are only used with integral operands.
  case Instruction::And:
  case Instruction::Or:
  case Instruction::Xor:
    Assert(B.getType()->isIntOrIntVectorTy(),
           "Logical operators only work with integral types!", &B);
    Assert(B.getType() == B.getOperand(0)->getType(),
           "Logical operators must have same type for operands and result!",
           &B);
    break;
  case Instruction::Shl:
  case Instruction::LShr:
  case Instruction::AShr:
    Assert(B.getType()->isIntOrIntVectorTy(),
           "Shifts only work with integral types!", &B);
    Assert(B.getType() == B.getOperand(0)->getType(),
           "Shift return type must be same as operands!", &B);
    break;
  default:
    llvm_unreachable("Unknown BinaryOperator opcode!");
  }

  visitInstruction(B);
}

void Verifier::visitICmpInst(ICmpInst &IC) {
  // Check that the operands are the same type
  Type *Op0Ty = IC.getOperand(0)->getType();
  Type *Op1Ty = IC.getOperand(1)->getType();
  Assert(Op0Ty == Op1Ty,
         "Both operands to ICmp instruction are not of the same type!", &IC);
  // Check that the operands are the right type
  Assert(Op0Ty->isIntOrIntVectorTy() || Op0Ty->getScalarType()->isPointerTy(),
         "Invalid operand types for ICmp instruction", &IC);
  // Check that the predicate is valid.
  Assert(IC.getPredicate() >= CmpInst::FIRST_ICMP_PREDICATE &&
             IC.getPredicate() <= CmpInst::LAST_ICMP_PREDICATE,
         "Invalid predicate in ICmp instruction!", &IC);

  visitInstruction(IC);
}

void Verifier::visitFCmpInst(FCmpInst &FC) {
  // Check that the operands are the same type
  Type *Op0Ty = FC.getOperand(0)->getType();
  Type *Op1Ty = FC.getOperand(1)->getType();
  Assert(Op0Ty == Op1Ty,
         "Both operands to FCmp instruction are not of the same type!", &FC);
  // Check that the operands are the right type
  Assert(Op0Ty->isFPOrFPVectorTy(),
         "Invalid operand types for FCmp instruction", &FC);
  // Check that the predicate is valid.
  Assert(FC.getPredicate() >= CmpInst::FIRST_FCMP_PREDICATE &&
             FC.getPredicate() <= CmpInst::LAST_FCMP_PREDICATE,
         "Invalid predicate in FCmp instruction!", &FC);

  visitInstruction(FC);
}

void Verifier::visitExtractElementInst(ExtractElementInst &EI) {
  Assert(
      ExtractElementInst::isValidOperands(EI.getOperand(0), EI.getOperand(1)),
      "Invalid extractelement operands!", &EI);
  visitInstruction(EI);
}

void Verifier::visitInsertElementInst(InsertElementInst &IE) {
  Assert(InsertElementInst::isValidOperands(IE.getOperand(0), IE.getOperand(1),
                                            IE.getOperand(2)),
         "Invalid insertelement operands!", &IE);
  visitInstruction(IE);
}

void Verifier::visitShuffleVectorInst(ShuffleVectorInst &SV) {
  Assert(ShuffleVectorInst::isValidOperands(SV.getOperand(0), SV.getOperand(1),
                                            SV.getOperand(2)),
         "Invalid shufflevector operands!", &SV);
  visitInstruction(SV);
}

void Verifier::visitGetElementPtrInst(GetElementPtrInst &GEP) {
  Type *TargetTy = GEP.getPointerOperandType()->getScalarType();

  Assert(isa<PointerType>(TargetTy),
         "GEP base pointer is not a vector or a vector of pointers", &GEP);
  Assert(GEP.getSourceElementType()->isSized(), "GEP into unsized type!", &GEP);
  SmallVector<Value*, 16> Idxs(GEP.idx_begin(), GEP.idx_end());
  Type *ElTy =
      GetElementPtrInst::getIndexedType(GEP.getSourceElementType(), Idxs);
  Assert(ElTy, "Invalid indices for GEP pointer type!", &GEP);

  Assert(GEP.getType()->getScalarType()->isPointerTy() &&
             GEP.getResultElementType() == ElTy,
         "GEP is not of right type for indices!", &GEP, ElTy);

  if (GEP.getType()->isVectorTy()) {
    // Additional checks for vector GEPs.
    unsigned GEPWidth = GEP.getType()->getVectorNumElements();
    if (GEP.getPointerOperandType()->isVectorTy())
      Assert(GEPWidth == GEP.getPointerOperandType()->getVectorNumElements(),
             "Vector GEP result width doesn't match operand's", &GEP);
    for (Value *Idx : Idxs) {
      Type *IndexTy = Idx->getType();
      if (IndexTy->isVectorTy()) {
        unsigned IndexWidth = IndexTy->getVectorNumElements();
        Assert(IndexWidth == GEPWidth, "Invalid GEP index vector width", &GEP);
      }
      Assert(IndexTy->getScalarType()->isIntegerTy(),
             "All GEP indices should be of integer type");
    }
  }
  visitInstruction(GEP);
}

static bool isContiguous(const ConstantRange &A, const ConstantRange &B) {
  return A.getUpper() == B.getLower() || A.getLower() == B.getUpper();
}

void Verifier::visitRangeMetadata(Instruction& I,
                                  MDNode* Range, Type* Ty) {
  assert(Range &&
         Range == I.getMetadata(LLVMContext::MD_range) &&
         "precondition violation");

  unsigned NumOperands = Range->getNumOperands();
  Assert(NumOperands % 2 == 0, "Unfinished range!", Range);
  unsigned NumRanges = NumOperands / 2;
  Assert(NumRanges >= 1, "It should have at least one range!", Range);

  ConstantRange LastRange(1); // Dummy initial value
  for (unsigned i = 0; i < NumRanges; ++i) {
    ConstantInt *Low =
        mdconst::dyn_extract<ConstantInt>(Range->getOperand(2 * i));
    Assert(Low, "The lower limit must be an integer!", Low);
    ConstantInt *High =
        mdconst::dyn_extract<ConstantInt>(Range->getOperand(2 * i + 1));
    Assert(High, "The upper limit must be an integer!", High);
    Assert(High->getType() == Low->getType() && High->getType() == Ty,
           "Range types must match instruction type!", &I);

    APInt HighV = High->getValue();
    APInt LowV = Low->getValue();
    ConstantRange CurRange(LowV, HighV);
    Assert(!CurRange.isEmptySet() && !CurRange.isFullSet(),
           "Range must not be empty!", Range);
    if (i != 0) {
      Assert(CurRange.intersectWith(LastRange).isEmptySet(),
             "Intervals are overlapping", Range);
      Assert(LowV.sgt(LastRange.getLower()), "Intervals are not in order",
             Range);
      Assert(!isContiguous(CurRange, LastRange), "Intervals are contiguous",
             Range);
    }
    LastRange = ConstantRange(LowV, HighV);
  }
  if (NumRanges > 2) {
    APInt FirstLow =
        mdconst::dyn_extract<ConstantInt>(Range->getOperand(0))->getValue();
    APInt FirstHigh =
        mdconst::dyn_extract<ConstantInt>(Range->getOperand(1))->getValue();
    ConstantRange FirstRange(FirstLow, FirstHigh);
    Assert(FirstRange.intersectWith(LastRange).isEmptySet(),
           "Intervals are overlapping", Range);
    Assert(!isContiguous(FirstRange, LastRange), "Intervals are contiguous",
           Range);
  }
}

void Verifier::checkAtomicMemAccessSize(const Module *M, Type *Ty,
                                        const Instruction *I) {
  unsigned Size = M->getDataLayout().getTypeSizeInBits(Ty);
  Assert(Size >= 8, "atomic memory access' size must be byte-sized", Ty, I);
  Assert(!(Size & (Size - 1)),
         "atomic memory access' operand must have a power-of-two size", Ty, I);
}

void Verifier::visitLoadInst(LoadInst &LI) {
  PointerType *PTy = dyn_cast<PointerType>(LI.getOperand(0)->getType());
  Assert(PTy, "Load operand must be a pointer.", &LI);
  Type *ElTy = LI.getType();
  Assert(LI.getAlignment() <= Value::MaximumAlignment,
         "huge alignment values are unsupported", &LI);
  if (LI.isAtomic()) {
    Assert(LI.getOrdering() != Release && LI.getOrdering() != AcquireRelease,
           "Load cannot have Release ordering", &LI);
    Assert(LI.getAlignment() != 0,
           "Atomic load must specify explicit alignment", &LI);
    Assert(ElTy->isIntegerTy() || ElTy->isPointerTy() ||
               ElTy->isFloatingPointTy(),
           "atomic load operand must have integer, pointer, or floating point "
           "type!",
           ElTy, &LI);
    checkAtomicMemAccessSize(M, ElTy, &LI);
  } else {
    Assert(LI.getSynchScope() == CrossThread,
           "Non-atomic load cannot have SynchronizationScope specified", &LI);
  }

  visitInstruction(LI);
}

void Verifier::visitStoreInst(StoreInst &SI) {
  PointerType *PTy = dyn_cast<PointerType>(SI.getOperand(1)->getType());
  Assert(PTy, "Store operand must be a pointer.", &SI);
  Type *ElTy = PTy->getElementType();
  Assert(ElTy == SI.getOperand(0)->getType(),
         "Stored value type does not match pointer operand type!", &SI, ElTy);
  Assert(SI.getAlignment() <= Value::MaximumAlignment,
         "huge alignment values are unsupported", &SI);
  if (SI.isAtomic()) {
    Assert(SI.getOrdering() != Acquire && SI.getOrdering() != AcquireRelease,
           "Store cannot have Acquire ordering", &SI);
    Assert(SI.getAlignment() != 0,
           "Atomic store must specify explicit alignment", &SI);
    Assert(ElTy->isIntegerTy() || ElTy->isPointerTy() ||
               ElTy->isFloatingPointTy(),
           "atomic store operand must have integer, pointer, or floating point "
           "type!",
           ElTy, &SI);
    checkAtomicMemAccessSize(M, ElTy, &SI);
  } else {
    Assert(SI.getSynchScope() == CrossThread,
           "Non-atomic store cannot have SynchronizationScope specified", &SI);
  }
  visitInstruction(SI);
}

void Verifier::visitAllocaInst(AllocaInst &AI) {
  SmallPtrSet<Type*, 4> Visited;
  PointerType *PTy = AI.getType();
  Assert(PTy->getAddressSpace() == 0,
         "Allocation instruction pointer not in the generic address space!",
         &AI);
  Assert(AI.getAllocatedType()->isSized(&Visited),
         "Cannot allocate unsized type", &AI);
  Assert(AI.getArraySize()->getType()->isIntegerTy(),
         "Alloca array size must have integer type", &AI);
  Assert(AI.getAlignment() <= Value::MaximumAlignment,
         "huge alignment values are unsupported", &AI);

  visitInstruction(AI);
}

void Verifier::visitAtomicCmpXchgInst(AtomicCmpXchgInst &CXI) {

  // FIXME: more conditions???
  Assert(CXI.getSuccessOrdering() != NotAtomic,
         "cmpxchg instructions must be atomic.", &CXI);
  Assert(CXI.getFailureOrdering() != NotAtomic,
         "cmpxchg instructions must be atomic.", &CXI);
  Assert(CXI.getSuccessOrdering() != Unordered,
         "cmpxchg instructions cannot be unordered.", &CXI);
  Assert(CXI.getFailureOrdering() != Unordered,
         "cmpxchg instructions cannot be unordered.", &CXI);
  Assert(CXI.getSuccessOrdering() >= CXI.getFailureOrdering(),
         "cmpxchg instructions be at least as constrained on success as fail",
         &CXI);
  Assert(CXI.getFailureOrdering() != Release &&
             CXI.getFailureOrdering() != AcquireRelease,
         "cmpxchg failure ordering cannot include release semantics", &CXI);

  PointerType *PTy = dyn_cast<PointerType>(CXI.getOperand(0)->getType());
  Assert(PTy, "First cmpxchg operand must be a pointer.", &CXI);
  Type *ElTy = PTy->getElementType();
  Assert(ElTy->isIntegerTy() || ElTy->isPointerTy(),
        "cmpxchg operand must have integer or pointer type",
         ElTy, &CXI);
  checkAtomicMemAccessSize(M, ElTy, &CXI);
  Assert(ElTy == CXI.getOperand(1)->getType(),
         "Expected value type does not match pointer operand type!", &CXI,
         ElTy);
  Assert(ElTy == CXI.getOperand(2)->getType(),
         "Stored value type does not match pointer operand type!", &CXI, ElTy);
  visitInstruction(CXI);
}

void Verifier::visitAtomicRMWInst(AtomicRMWInst &RMWI) {
  Assert(RMWI.getOrdering() != NotAtomic,
         "atomicrmw instructions must be atomic.", &RMWI);
  Assert(RMWI.getOrdering() != Unordered,
         "atomicrmw instructions cannot be unordered.", &RMWI);
  PointerType *PTy = dyn_cast<PointerType>(RMWI.getOperand(0)->getType());
  Assert(PTy, "First atomicrmw operand must be a pointer.", &RMWI);
  Type *ElTy = PTy->getElementType();
  Assert(ElTy->isIntegerTy(), "atomicrmw operand must have integer type!",
         &RMWI, ElTy);
  checkAtomicMemAccessSize(M, ElTy, &RMWI);
  Assert(ElTy == RMWI.getOperand(1)->getType(),
         "Argument value type does not match pointer operand type!", &RMWI,
         ElTy);
  Assert(AtomicRMWInst::FIRST_BINOP <= RMWI.getOperation() &&
             RMWI.getOperation() <= AtomicRMWInst::LAST_BINOP,
         "Invalid binary operation!", &RMWI);
  visitInstruction(RMWI);
}

void Verifier::visitFenceInst(FenceInst &FI) {
  const AtomicOrdering Ordering = FI.getOrdering();
  Assert(Ordering == Acquire || Ordering == Release ||
             Ordering == AcquireRelease || Ordering == SequentiallyConsistent,
         "fence instructions may only have "
         "acquire, release, acq_rel, or seq_cst ordering.",
         &FI);
  visitInstruction(FI);
}

void Verifier::visitExtractValueInst(ExtractValueInst &EVI) {
  Assert(ExtractValueInst::getIndexedType(EVI.getAggregateOperand()->getType(),
                                          EVI.getIndices()) == EVI.getType(),
         "Invalid ExtractValueInst operands!", &EVI);

  visitInstruction(EVI);
}

void Verifier::visitInsertValueInst(InsertValueInst &IVI) {
  Assert(ExtractValueInst::getIndexedType(IVI.getAggregateOperand()->getType(),
                                          IVI.getIndices()) ==
             IVI.getOperand(1)->getType(),
         "Invalid InsertValueInst operands!", &IVI);

  visitInstruction(IVI);
}

static Value *getParentPad(Value *EHPad) {
  if (auto *FPI = dyn_cast<FuncletPadInst>(EHPad))
    return FPI->getParentPad();

  return cast<CatchSwitchInst>(EHPad)->getParentPad();
}

void Verifier::visitEHPadPredecessors(Instruction &I) {
  assert(I.isEHPad());

  BasicBlock *BB = I.getParent();
  Function *F = BB->getParent();

  Assert(BB != &F->getEntryBlock(), "EH pad cannot be in entry block.", &I);

  if (auto *LPI = dyn_cast<LandingPadInst>(&I)) {
    // The landingpad instruction defines its parent as a landing pad block. The
    // landing pad block may be branched to only by the unwind edge of an
    // invoke.
    for (BasicBlock *PredBB : predecessors(BB)) {
      const auto *II = dyn_cast<InvokeInst>(PredBB->getTerminator());
      Assert(II && II->getUnwindDest() == BB && II->getNormalDest() != BB,
             "Block containing LandingPadInst must be jumped to "
             "only by the unwind edge of an invoke.",
             LPI);
    }
    return;
  }
  if (auto *CPI = dyn_cast<CatchPadInst>(&I)) {
    if (!pred_empty(BB))
      Assert(BB->getUniquePredecessor() == CPI->getCatchSwitch()->getParent(),
             "Block containg CatchPadInst must be jumped to "
             "only by its catchswitch.",
             CPI);
    Assert(BB != CPI->getCatchSwitch()->getUnwindDest(),
           "Catchswitch cannot unwind to one of its catchpads",
           CPI->getCatchSwitch(), CPI);
    return;
  }

  // Verify that each pred has a legal terminator with a legal to/from EH
  // pad relationship.
  Instruction *ToPad = &I;
  Value *ToPadParent = getParentPad(ToPad);
  for (BasicBlock *PredBB : predecessors(BB)) {
    TerminatorInst *TI = PredBB->getTerminator();
    Value *FromPad;
    if (auto *II = dyn_cast<InvokeInst>(TI)) {
      Assert(II->getUnwindDest() == BB && II->getNormalDest() != BB,
             "EH pad must be jumped to via an unwind edge", ToPad, II);
      if (auto Bundle = II->getOperandBundle(LLVMContext::OB_funclet))
        FromPad = Bundle->Inputs[0];
      else
        FromPad = ConstantTokenNone::get(II->getContext());
    } else if (auto *CRI = dyn_cast<CleanupReturnInst>(TI)) {
      FromPad = CRI->getCleanupPad();
      Assert(FromPad != ToPadParent, "A cleanupret must exit its cleanup", CRI);
    } else if (auto *CSI = dyn_cast<CatchSwitchInst>(TI)) {
      FromPad = CSI;
    } else {
      Assert(false, "EH pad must be jumped to via an unwind edge", ToPad, TI);
    }

    // The edge may exit from zero or more nested pads.
    SmallSet<Value *, 8> Seen;
    for (;; FromPad = getParentPad(FromPad)) {
      Assert(FromPad != ToPad,
             "EH pad cannot handle exceptions raised within it", FromPad, TI);
      if (FromPad == ToPadParent) {
        // This is a legal unwind edge.
        break;
      }
      Assert(!isa<ConstantTokenNone>(FromPad),
             "A single unwind edge may only enter one EH pad", TI);
      Assert(Seen.insert(FromPad).second,
             "EH pad jumps through a cycle of pads", FromPad);
    }
  }
}

void Verifier::visitLandingPadInst(LandingPadInst &LPI) {
  // The landingpad instruction is ill-formed if it doesn't have any clauses and
  // isn't a cleanup.
  Assert(LPI.getNumClauses() > 0 || LPI.isCleanup(),
         "LandingPadInst needs at least one clause or to be a cleanup.", &LPI);

  visitEHPadPredecessors(LPI);

  if (!LandingPadResultTy)
    LandingPadResultTy = LPI.getType();
  else
    Assert(LandingPadResultTy == LPI.getType(),
           "The landingpad instruction should have a consistent result type "
           "inside a function.",
           &LPI);

  Function *F = LPI.getParent()->getParent();
  Assert(F->hasPersonalityFn(),
         "LandingPadInst needs to be in a function with a personality.", &LPI);

  // The landingpad instruction must be the first non-PHI instruction in the
  // block.
  Assert(LPI.getParent()->getLandingPadInst() == &LPI,
         "LandingPadInst not the first non-PHI instruction in the block.",
         &LPI);

  for (unsigned i = 0, e = LPI.getNumClauses(); i < e; ++i) {
    Constant *Clause = LPI.getClause(i);
    if (LPI.isCatch(i)) {
      Assert(isa<PointerType>(Clause->getType()),
             "Catch operand does not have pointer type!", &LPI);
    } else {
      Assert(LPI.isFilter(i), "Clause is neither catch nor filter!", &LPI);
      Assert(isa<ConstantArray>(Clause) || isa<ConstantAggregateZero>(Clause),
             "Filter operand is not an array of constants!", &LPI);
    }
  }

  visitInstruction(LPI);
}

void Verifier::visitCatchPadInst(CatchPadInst &CPI) {
  visitEHPadPredecessors(CPI);

  BasicBlock *BB = CPI.getParent();

  Function *F = BB->getParent();
  Assert(F->hasPersonalityFn(),
         "CatchPadInst needs to be in a function with a personality.", &CPI);

  Assert(isa<CatchSwitchInst>(CPI.getParentPad()),
         "CatchPadInst needs to be directly nested in a CatchSwitchInst.",
         CPI.getParentPad());

  // The catchpad instruction must be the first non-PHI instruction in the
  // block.
  Assert(BB->getFirstNonPHI() == &CPI,
         "CatchPadInst not the first non-PHI instruction in the block.", &CPI);

  visitFuncletPadInst(CPI);
}

void Verifier::visitCatchReturnInst(CatchReturnInst &CatchReturn) {
  Assert(isa<CatchPadInst>(CatchReturn.getOperand(0)),
         "CatchReturnInst needs to be provided a CatchPad", &CatchReturn,
         CatchReturn.getOperand(0));

  visitTerminatorInst(CatchReturn);
}

void Verifier::visitCleanupPadInst(CleanupPadInst &CPI) {
  visitEHPadPredecessors(CPI);

  BasicBlock *BB = CPI.getParent();

  Function *F = BB->getParent();
  Assert(F->hasPersonalityFn(),
         "CleanupPadInst needs to be in a function with a personality.", &CPI);

  // The cleanuppad instruction must be the first non-PHI instruction in the
  // block.
  Assert(BB->getFirstNonPHI() == &CPI,
         "CleanupPadInst not the first non-PHI instruction in the block.",
         &CPI);

  auto *ParentPad = CPI.getParentPad();
  Assert(isa<ConstantTokenNone>(ParentPad) || isa<FuncletPadInst>(ParentPad),
         "CleanupPadInst has an invalid parent.", &CPI);

  visitFuncletPadInst(CPI);
}

void Verifier::visitFuncletPadInst(FuncletPadInst &FPI) {
  User *FirstUser = nullptr;
  Value *FirstUnwindPad = nullptr;
  SmallVector<FuncletPadInst *, 8> Worklist({&FPI});
<<<<<<< HEAD
=======
  SmallSet<FuncletPadInst *, 8> Seen;

>>>>>>> f08579f5
  while (!Worklist.empty()) {
    FuncletPadInst *CurrentPad = Worklist.pop_back_val();
    Value *UnresolvedAncestorPad = nullptr;
    for (User *U : CurrentPad->users()) {
      BasicBlock *UnwindDest;
      if (auto *CRI = dyn_cast<CleanupReturnInst>(U)) {
        UnwindDest = CRI->getUnwindDest();
      } else if (auto *CSI = dyn_cast<CatchSwitchInst>(U)) {
        // We allow catchswitch unwind to caller to nest
        // within an outer pad that unwinds somewhere else,
        // because catchswitch doesn't have a nounwind variant.
        // See e.g. SimplifyCFGOpt::SimplifyUnreachable.
        if (CSI->unwindsToCaller())
          continue;
        UnwindDest = CSI->getUnwindDest();
      } else if (auto *II = dyn_cast<InvokeInst>(U)) {
        UnwindDest = II->getUnwindDest();
      } else if (isa<CallInst>(U)) {
        // Calls which don't unwind may be found inside funclet
        // pads that unwind somewhere else.  We don't *require*
        // such calls to be annotated nounwind.
        continue;
      } else if (auto *CPI = dyn_cast<CleanupPadInst>(U)) {
        // The unwind dest for a cleanup can only be found by
        // recursive search.  Add it to the worklist, and we'll
        // search for its first use that determines where it unwinds.
        Worklist.push_back(CPI);
        continue;
      } else {
        Assert(isa<CatchReturnInst>(U), "Bogus funclet pad use", U);
        continue;
      }

      Value *UnwindPad;
      bool ExitsFPI;
      if (UnwindDest) {
        UnwindPad = UnwindDest->getFirstNonPHI();
        Value *UnwindParent = getParentPad(UnwindPad);
        // Ignore unwind edges that don't exit CurrentPad.
        if (UnwindParent == CurrentPad)
          continue;
        // Determine whether the original funclet pad is exited,
        // and if we are scanning nested pads determine how many
        // of them are exited so we can stop searching their
        // children.
        Value *ExitedPad = CurrentPad;
        ExitsFPI = false;
        do {
          if (ExitedPad == &FPI) {
            ExitsFPI = true;
            // Now we can resolve any ancestors of CurrentPad up to
            // FPI, but not including FPI since we need to make sure
            // to check all direct users of FPI for consistency.
            UnresolvedAncestorPad = &FPI;
            break;
          }
          Value *ExitedParent = getParentPad(ExitedPad);
          if (ExitedParent == UnwindParent) {
            // ExitedPad is the ancestor-most pad which this unwind
            // edge exits, so we can resolve up to it, meaning that
            // ExitedParent is the first ancestor still unresolved.
            UnresolvedAncestorPad = ExitedParent;
            break;
          }
          ExitedPad = ExitedParent;
        } while (!isa<ConstantTokenNone>(ExitedPad));
      } else {
        // Unwinding to caller exits all pads.
        UnwindPad = ConstantTokenNone::get(FPI.getContext());
        ExitsFPI = true;
        UnresolvedAncestorPad = &FPI;
      }

      if (ExitsFPI) {
        // This unwind edge exits FPI.  Make sure it agrees with other
        // such edges.
        if (FirstUser) {
          Assert(UnwindPad == FirstUnwindPad, "Unwind edges out of a funclet "
                                              "pad must have the same unwind "
                                              "dest",
                 &FPI, U, FirstUser);
        } else {
          FirstUser = U;
          FirstUnwindPad = UnwindPad;
          // Record cleanup sibling unwinds for verifySiblingFuncletUnwinds
          if (isa<CleanupPadInst>(&FPI) && !isa<ConstantTokenNone>(UnwindPad) &&
              getParentPad(UnwindPad) == getParentPad(&FPI))
            SiblingFuncletInfo[&FPI] = cast<TerminatorInst>(U);
        }
      }
      // Make sure we visit all uses of FPI, but for nested pads stop as
      // soon as we know where they unwind to.
      if (CurrentPad != &FPI)
        break;
    }
    if (UnresolvedAncestorPad) {
      if (CurrentPad == UnresolvedAncestorPad) {
        // When CurrentPad is FPI itself, we don't mark it as resolved even if
        // we've found an unwind edge that exits it, because we need to verify
        // all direct uses of FPI.
        assert(CurrentPad == &FPI);
        continue;
      }
      // Pop off the worklist any nested pads that we've found an unwind
      // destination for.  The pads on the worklist are the uncles,
      // great-uncles, etc. of CurrentPad.  We've found an unwind destination
      // for all ancestors of CurrentPad up to but not including
      // UnresolvedAncestorPad.
      Value *ResolvedPad = CurrentPad;
      while (!Worklist.empty()) {
        Value *UnclePad = Worklist.back();
        Value *AncestorPad = getParentPad(UnclePad);
        // Walk ResolvedPad up the ancestor list until we either find the
        // uncle's parent or the last resolved ancestor.
        while (ResolvedPad != AncestorPad) {
          Value *ResolvedParent = getParentPad(ResolvedPad);
          if (ResolvedParent == UnresolvedAncestorPad) {
            break;
          }
          ResolvedPad = ResolvedParent;
        }
        // If the resolved ancestor search didn't find the uncle's parent,
        // then the uncle is not yet resolved.
        if (ResolvedPad != AncestorPad)
          break;
        // This uncle is resolved, so pop it from the worklist.
        Worklist.pop_back();
      }
    }
  }

  if (FirstUnwindPad) {
    if (auto *CatchSwitch = dyn_cast<CatchSwitchInst>(FPI.getParentPad())) {
      BasicBlock *SwitchUnwindDest = CatchSwitch->getUnwindDest();
      Value *SwitchUnwindPad;
      if (SwitchUnwindDest)
        SwitchUnwindPad = SwitchUnwindDest->getFirstNonPHI();
      else
        SwitchUnwindPad = ConstantTokenNone::get(FPI.getContext());
      Assert(SwitchUnwindPad == FirstUnwindPad,
             "Unwind edges out of a catch must have the same unwind dest as "
             "the parent catchswitch",
             &FPI, FirstUser, CatchSwitch);
    }
  }

  visitInstruction(FPI);
}

void Verifier::visitCatchSwitchInst(CatchSwitchInst &CatchSwitch) {
  visitEHPadPredecessors(CatchSwitch);

  BasicBlock *BB = CatchSwitch.getParent();

  Function *F = BB->getParent();
  Assert(F->hasPersonalityFn(),
         "CatchSwitchInst needs to be in a function with a personality.",
         &CatchSwitch);

  // The catchswitch instruction must be the first non-PHI instruction in the
  // block.
  Assert(BB->getFirstNonPHI() == &CatchSwitch,
         "CatchSwitchInst not the first non-PHI instruction in the block.",
         &CatchSwitch);

  auto *ParentPad = CatchSwitch.getParentPad();
  Assert(isa<ConstantTokenNone>(ParentPad) || isa<FuncletPadInst>(ParentPad),
         "CatchSwitchInst has an invalid parent.", ParentPad);

  if (BasicBlock *UnwindDest = CatchSwitch.getUnwindDest()) {
    Instruction *I = UnwindDest->getFirstNonPHI();
    Assert(I->isEHPad() && !isa<LandingPadInst>(I),
           "CatchSwitchInst must unwind to an EH block which is not a "
           "landingpad.",
           &CatchSwitch);

    // Record catchswitch sibling unwinds for verifySiblingFuncletUnwinds
    if (getParentPad(I) == ParentPad)
      SiblingFuncletInfo[&CatchSwitch] = &CatchSwitch;
  }

  Assert(CatchSwitch.getNumHandlers() != 0,
         "CatchSwitchInst cannot have empty handler list", &CatchSwitch);

  for (BasicBlock *Handler : CatchSwitch.handlers()) {
    Assert(isa<CatchPadInst>(Handler->getFirstNonPHI()),
           "CatchSwitchInst handlers must be catchpads", &CatchSwitch, Handler);
  }

  visitTerminatorInst(CatchSwitch);
}

void Verifier::visitCleanupReturnInst(CleanupReturnInst &CRI) {
  Assert(isa<CleanupPadInst>(CRI.getOperand(0)),
         "CleanupReturnInst needs to be provided a CleanupPad", &CRI,
         CRI.getOperand(0));

  if (BasicBlock *UnwindDest = CRI.getUnwindDest()) {
    Instruction *I = UnwindDest->getFirstNonPHI();
    Assert(I->isEHPad() && !isa<LandingPadInst>(I),
           "CleanupReturnInst must unwind to an EH block which is not a "
           "landingpad.",
           &CRI);
  }

  visitTerminatorInst(CRI);
}

void Verifier::verifyDominatesUse(Instruction &I, unsigned i) {
  Instruction *Op = cast<Instruction>(I.getOperand(i));
  // If the we have an invalid invoke, don't try to compute the dominance.
  // We already reject it in the invoke specific checks and the dominance
  // computation doesn't handle multiple edges.
  if (InvokeInst *II = dyn_cast<InvokeInst>(Op)) {
    if (II->getNormalDest() == II->getUnwindDest())
      return;
  }

  const Use &U = I.getOperandUse(i);
  Assert(InstsInThisBlock.count(Op) || DT.dominates(Op, U),
         "Instruction does not dominate all uses!", Op, &I);
}

void Verifier::visitDereferenceableMetadata(Instruction& I, MDNode* MD) {
  Assert(I.getType()->isPointerTy(), "dereferenceable, dereferenceable_or_null "
         "apply only to pointer types", &I);
  Assert(isa<LoadInst>(I),
         "dereferenceable, dereferenceable_or_null apply only to load"
         " instructions, use attributes for calls or invokes", &I);
  Assert(MD->getNumOperands() == 1, "dereferenceable, dereferenceable_or_null "
         "take one operand!", &I);
  ConstantInt *CI = mdconst::dyn_extract<ConstantInt>(MD->getOperand(0));
  Assert(CI && CI->getType()->isIntegerTy(64), "dereferenceable, "
         "dereferenceable_or_null metadata value must be an i64!", &I);
}

/// verifyInstruction - Verify that an instruction is well formed.
///
void Verifier::visitInstruction(Instruction &I) {
  BasicBlock *BB = I.getParent();
  Assert(BB, "Instruction not embedded in basic block!", &I);

  if (!isa<PHINode>(I)) {   // Check that non-phi nodes are not self referential
    for (User *U : I.users()) {
      Assert(U != (User *)&I || !DT.isReachableFromEntry(BB),
             "Only PHI nodes may reference their own value!", &I);
    }
  }

  // Check that void typed values don't have names
  Assert(!I.getType()->isVoidTy() || !I.hasName(),
         "Instruction has a name, but provides a void value!", &I);

  // Check that the return value of the instruction is either void or a legal
  // value type.
  Assert(I.getType()->isVoidTy() || I.getType()->isFirstClassType(),
         "Instruction returns a non-scalar type!", &I);

  // Check that the instruction doesn't produce metadata. Calls are already
  // checked against the callee type.
  Assert(!I.getType()->isMetadataTy() || isa<CallInst>(I) || isa<InvokeInst>(I),
         "Invalid use of metadata!", &I);

  // Check that all uses of the instruction, if they are instructions
  // themselves, actually have parent basic blocks.  If the use is not an
  // instruction, it is an error!
  for (Use &U : I.uses()) {
    if (Instruction *Used = dyn_cast<Instruction>(U.getUser()))
      Assert(Used->getParent() != nullptr,
             "Instruction referencing"
             " instruction not embedded in a basic block!",
             &I, Used);
    else {
      CheckFailed("Use of instruction is not an instruction!", U);
      return;
    }
  }

  for (unsigned i = 0, e = I.getNumOperands(); i != e; ++i) {
    Assert(I.getOperand(i) != nullptr, "Instruction has null operand!", &I);

    // Check to make sure that only first-class-values are operands to
    // instructions.
    if (!I.getOperand(i)->getType()->isFirstClassType()) {
      Assert(0, "Instruction operands must be first-class values!", &I);
    }

    if (Function *F = dyn_cast<Function>(I.getOperand(i))) {
      // Check to make sure that the "address of" an intrinsic function is never
      // taken.
      Assert(
          !F->isIntrinsic() ||
              i == (isa<CallInst>(I) ? e - 1 : isa<InvokeInst>(I) ? e - 3 : 0),
          "Cannot take the address of an intrinsic!", &I);
      Assert(
          !F->isIntrinsic() || isa<CallInst>(I) ||
              F->getIntrinsicID() == Intrinsic::donothing ||
              F->getIntrinsicID() == Intrinsic::experimental_patchpoint_void ||
              F->getIntrinsicID() == Intrinsic::experimental_patchpoint_i64 ||
              F->getIntrinsicID() == Intrinsic::experimental_gc_statepoint,
          "Cannot invoke an intrinsinc other than"
          " donothing or patchpoint",
          &I);
      Assert(F->getParent() == M, "Referencing function in another module!",
             &I, M, F, F->getParent());
    } else if (BasicBlock *OpBB = dyn_cast<BasicBlock>(I.getOperand(i))) {
      Assert(OpBB->getParent() == BB->getParent(),
             "Referring to a basic block in another function!", &I);
    } else if (Argument *OpArg = dyn_cast<Argument>(I.getOperand(i))) {
      Assert(OpArg->getParent() == BB->getParent(),
             "Referring to an argument in another function!", &I);
    } else if (GlobalValue *GV = dyn_cast<GlobalValue>(I.getOperand(i))) {
      Assert(GV->getParent() == M, "Referencing global in another module!", &I, M, GV, GV->getParent());
    } else if (isa<Instruction>(I.getOperand(i))) {
      verifyDominatesUse(I, i);
    } else if (isa<InlineAsm>(I.getOperand(i))) {
      Assert((i + 1 == e && isa<CallInst>(I)) ||
                 (i + 3 == e && isa<InvokeInst>(I)),
             "Cannot take the address of an inline asm!", &I);
    } else if (ConstantExpr *CE = dyn_cast<ConstantExpr>(I.getOperand(i))) {
      if (CE->getType()->isPtrOrPtrVectorTy()) {
        // If we have a ConstantExpr pointer, we need to see if it came from an
        // illegal bitcast (inttoptr <constant int> )
        visitConstantExprsRecursively(CE);
      }
    }
  }

  if (MDNode *MD = I.getMetadata(LLVMContext::MD_fpmath)) {
    Assert(I.getType()->isFPOrFPVectorTy(),
           "fpmath requires a floating point result!", &I);
    Assert(MD->getNumOperands() == 1, "fpmath takes one operand!", &I);
    if (ConstantFP *CFP0 =
            mdconst::dyn_extract_or_null<ConstantFP>(MD->getOperand(0))) {
      APFloat Accuracy = CFP0->getValueAPF();
      Assert(Accuracy.isFiniteNonZero() && !Accuracy.isNegative(),
             "fpmath accuracy not a positive number!", &I);
    } else {
      Assert(false, "invalid fpmath accuracy!", &I);
    }
  }

  if (MDNode *Range = I.getMetadata(LLVMContext::MD_range)) {
    Assert(isa<LoadInst>(I) || isa<CallInst>(I) || isa<InvokeInst>(I),
           "Ranges are only for loads, calls and invokes!", &I);
    visitRangeMetadata(I, Range, I.getType());
  }

  if (I.getMetadata(LLVMContext::MD_nonnull)) {
    Assert(I.getType()->isPointerTy(), "nonnull applies only to pointer types",
           &I);
    Assert(isa<LoadInst>(I),
           "nonnull applies only to load instructions, use attributes"
           " for calls or invokes",
           &I);
  }

  if (MDNode *MD = I.getMetadata(LLVMContext::MD_dereferenceable))
    visitDereferenceableMetadata(I, MD);

  if (MDNode *MD = I.getMetadata(LLVMContext::MD_dereferenceable_or_null))
    visitDereferenceableMetadata(I, MD);

  if (MDNode *AlignMD = I.getMetadata(LLVMContext::MD_align)) {
    Assert(I.getType()->isPointerTy(), "align applies only to pointer types",
           &I);
    Assert(isa<LoadInst>(I), "align applies only to load instructions, "
           "use attributes for calls or invokes", &I);
    Assert(AlignMD->getNumOperands() == 1, "align takes one operand!", &I);
    ConstantInt *CI = mdconst::dyn_extract<ConstantInt>(AlignMD->getOperand(0));
    Assert(CI && CI->getType()->isIntegerTy(64),
           "align metadata value must be an i64!", &I);
    uint64_t Align = CI->getZExtValue();
    Assert(isPowerOf2_64(Align),
           "align metadata value must be a power of 2!", &I);
    Assert(Align <= Value::MaximumAlignment,
           "alignment is larger that implementation defined limit", &I);
  }

  if (MDNode *N = I.getDebugLoc().getAsMDNode()) {
    Assert(isa<DILocation>(N), "invalid !dbg metadata attachment", &I, N);
    visitMDNode(*N);
  }

  InstsInThisBlock.insert(&I);
}

/// Verify that the specified type (which comes from an intrinsic argument or
/// return value) matches the type constraints specified by the .td file (e.g.
/// an "any integer" argument really is an integer).
///
/// This returns true on error but does not print a message.
bool Verifier::verifyIntrinsicType(Type *Ty,
                                   ArrayRef<Intrinsic::IITDescriptor> &Infos,
                                   SmallVectorImpl<Type*> &ArgTys) {
  using namespace Intrinsic;

  // If we ran out of descriptors, there are too many arguments.
  if (Infos.empty()) return true;
  IITDescriptor D = Infos.front();
  Infos = Infos.slice(1);

  switch (D.Kind) {
  case IITDescriptor::Void: return !Ty->isVoidTy();
  case IITDescriptor::VarArg: return true;
  case IITDescriptor::MMX:  return !Ty->isX86_MMXTy();
  case IITDescriptor::Token: return !Ty->isTokenTy();
  case IITDescriptor::Metadata: return !Ty->isMetadataTy();
  case IITDescriptor::Half: return !Ty->isHalfTy();
  case IITDescriptor::Float: return !Ty->isFloatTy();
  case IITDescriptor::Double: return !Ty->isDoubleTy();
  case IITDescriptor::Integer: return !Ty->isIntegerTy(D.Integer_Width);
  case IITDescriptor::Vector: {
    VectorType *VT = dyn_cast<VectorType>(Ty);
    return !VT || VT->getNumElements() != D.Vector_Width ||
           verifyIntrinsicType(VT->getElementType(), Infos, ArgTys);
  }
  case IITDescriptor::Pointer: {
    PointerType *PT = dyn_cast<PointerType>(Ty);
    return !PT || PT->getAddressSpace() != D.Pointer_AddressSpace ||
           verifyIntrinsicType(PT->getElementType(), Infos, ArgTys);
  }

  case IITDescriptor::Struct: {
    StructType *ST = dyn_cast<StructType>(Ty);
    if (!ST || ST->getNumElements() != D.Struct_NumElements)
      return true;

    for (unsigned i = 0, e = D.Struct_NumElements; i != e; ++i)
      if (verifyIntrinsicType(ST->getElementType(i), Infos, ArgTys))
        return true;
    return false;
  }

  case IITDescriptor::Argument:
    // Two cases here - If this is the second occurrence of an argument, verify
    // that the later instance matches the previous instance.
    if (D.getArgumentNumber() < ArgTys.size())
      return Ty != ArgTys[D.getArgumentNumber()];

    // Otherwise, if this is the first instance of an argument, record it and
    // verify the "Any" kind.
    assert(D.getArgumentNumber() == ArgTys.size() && "Table consistency error");
    ArgTys.push_back(Ty);

    switch (D.getArgumentKind()) {
    case IITDescriptor::AK_Any:        return false; // Success
    case IITDescriptor::AK_AnyInteger: return !Ty->isIntOrIntVectorTy();
    case IITDescriptor::AK_AnyFloat:   return !Ty->isFPOrFPVectorTy();
    case IITDescriptor::AK_AnyVector:  return !isa<VectorType>(Ty);
    case IITDescriptor::AK_AnyPointer: return !isa<PointerType>(Ty);
    }
    llvm_unreachable("all argument kinds not covered");

  case IITDescriptor::ExtendArgument: {
    // This may only be used when referring to a previous vector argument.
    if (D.getArgumentNumber() >= ArgTys.size())
      return true;

    Type *NewTy = ArgTys[D.getArgumentNumber()];
    if (VectorType *VTy = dyn_cast<VectorType>(NewTy))
      NewTy = VectorType::getExtendedElementVectorType(VTy);
    else if (IntegerType *ITy = dyn_cast<IntegerType>(NewTy))
      NewTy = IntegerType::get(ITy->getContext(), 2 * ITy->getBitWidth());
    else
      return true;

    return Ty != NewTy;
  }
  case IITDescriptor::TruncArgument: {
    // This may only be used when referring to a previous vector argument.
    if (D.getArgumentNumber() >= ArgTys.size())
      return true;

    Type *NewTy = ArgTys[D.getArgumentNumber()];
    if (VectorType *VTy = dyn_cast<VectorType>(NewTy))
      NewTy = VectorType::getTruncatedElementVectorType(VTy);
    else if (IntegerType *ITy = dyn_cast<IntegerType>(NewTy))
      NewTy = IntegerType::get(ITy->getContext(), ITy->getBitWidth() / 2);
    else
      return true;

    return Ty != NewTy;
  }
  case IITDescriptor::HalfVecArgument:
    // This may only be used when referring to a previous vector argument.
    return D.getArgumentNumber() >= ArgTys.size() ||
           !isa<VectorType>(ArgTys[D.getArgumentNumber()]) ||
           VectorType::getHalfElementsVectorType(
                         cast<VectorType>(ArgTys[D.getArgumentNumber()])) != Ty;
  case IITDescriptor::SameVecWidthArgument: {
    if (D.getArgumentNumber() >= ArgTys.size())
      return true;
    VectorType * ReferenceType =
      dyn_cast<VectorType>(ArgTys[D.getArgumentNumber()]);
    VectorType *ThisArgType = dyn_cast<VectorType>(Ty);
    if (!ThisArgType || !ReferenceType || 
        (ReferenceType->getVectorNumElements() !=
         ThisArgType->getVectorNumElements()))
      return true;
    return verifyIntrinsicType(ThisArgType->getVectorElementType(),
                               Infos, ArgTys);
  }
  case IITDescriptor::PtrToArgument: {
    if (D.getArgumentNumber() >= ArgTys.size())
      return true;
    Type * ReferenceType = ArgTys[D.getArgumentNumber()];
    PointerType *ThisArgType = dyn_cast<PointerType>(Ty);
    return (!ThisArgType || ThisArgType->getElementType() != ReferenceType);
  }
  case IITDescriptor::VecOfPtrsToElt: {
    if (D.getArgumentNumber() >= ArgTys.size())
      return true;
    VectorType * ReferenceType =
      dyn_cast<VectorType> (ArgTys[D.getArgumentNumber()]);
    VectorType *ThisArgVecTy = dyn_cast<VectorType>(Ty);
    if (!ThisArgVecTy || !ReferenceType || 
        (ReferenceType->getVectorNumElements() !=
         ThisArgVecTy->getVectorNumElements()))
      return true;
    PointerType *ThisArgEltTy =
      dyn_cast<PointerType>(ThisArgVecTy->getVectorElementType());
    if (!ThisArgEltTy)
      return true;
    return ThisArgEltTy->getElementType() !=
           ReferenceType->getVectorElementType();
  }
  }
  llvm_unreachable("unhandled");
}

/// Verify if the intrinsic has variable arguments. This method is intended to
/// be called after all the fixed arguments have been verified first.
///
/// This method returns true on error and does not print an error message.
bool
Verifier::verifyIntrinsicIsVarArg(bool isVarArg,
                                  ArrayRef<Intrinsic::IITDescriptor> &Infos) {
  using namespace Intrinsic;

  // If there are no descriptors left, then it can't be a vararg.
  if (Infos.empty())
    return isVarArg;

  // There should be only one descriptor remaining at this point.
  if (Infos.size() != 1)
    return true;

  // Check and verify the descriptor.
  IITDescriptor D = Infos.front();
  Infos = Infos.slice(1);
  if (D.Kind == IITDescriptor::VarArg)
    return !isVarArg;

  return true;
}

/// Allow intrinsics to be verified in different ways.
void Verifier::visitIntrinsicCallSite(Intrinsic::ID ID, CallSite CS) {
  Function *IF = CS.getCalledFunction();
  Assert(IF->isDeclaration(), "Intrinsic functions should never be defined!",
         IF);

  // Verify that the intrinsic prototype lines up with what the .td files
  // describe.
  FunctionType *IFTy = IF->getFunctionType();
  bool IsVarArg = IFTy->isVarArg();

  SmallVector<Intrinsic::IITDescriptor, 8> Table;
  getIntrinsicInfoTableEntries(ID, Table);
  ArrayRef<Intrinsic::IITDescriptor> TableRef = Table;

  SmallVector<Type *, 4> ArgTys;
  Assert(!verifyIntrinsicType(IFTy->getReturnType(), TableRef, ArgTys),
         "Intrinsic has incorrect return type!", IF);
  for (unsigned i = 0, e = IFTy->getNumParams(); i != e; ++i)
    Assert(!verifyIntrinsicType(IFTy->getParamType(i), TableRef, ArgTys),
           "Intrinsic has incorrect argument type!", IF);

  // Verify if the intrinsic call matches the vararg property.
  if (IsVarArg)
    Assert(!verifyIntrinsicIsVarArg(IsVarArg, TableRef),
           "Intrinsic was not defined with variable arguments!", IF);
  else
    Assert(!verifyIntrinsicIsVarArg(IsVarArg, TableRef),
           "Callsite was not defined with variable arguments!", IF);

  // All descriptors should be absorbed by now.
  Assert(TableRef.empty(), "Intrinsic has too few arguments!", IF);

  // Now that we have the intrinsic ID and the actual argument types (and we
  // know they are legal for the intrinsic!) get the intrinsic name through the
  // usual means.  This allows us to verify the mangling of argument types into
  // the name.
  const std::string ExpectedName = Intrinsic::getName(ID, ArgTys);
  Assert(ExpectedName == IF->getName(),
         "Intrinsic name not mangled correctly for type arguments! "
         "Should be: " +
             ExpectedName,
         IF);

  // If the intrinsic takes MDNode arguments, verify that they are either global
  // or are local to *this* function.
  for (Value *V : CS.args()) 
    if (auto *MD = dyn_cast<MetadataAsValue>(V))
      visitMetadataAsValue(*MD, CS.getCaller());

  switch (ID) {
  default:
    break;
  case Intrinsic::ctlz:  // llvm.ctlz
  case Intrinsic::cttz:  // llvm.cttz
    Assert(isa<ConstantInt>(CS.getArgOperand(1)),
           "is_zero_undef argument of bit counting intrinsics must be a "
           "constant int",
           CS);
    break;
  case Intrinsic::dbg_declare: // llvm.dbg.declare
    Assert(isa<MetadataAsValue>(CS.getArgOperand(0)),
           "invalid llvm.dbg.declare intrinsic call 1", CS);
    visitDbgIntrinsic("declare", cast<DbgDeclareInst>(*CS.getInstruction()));
    break;
  case Intrinsic::dbg_value: // llvm.dbg.value
    visitDbgIntrinsic("value", cast<DbgValueInst>(*CS.getInstruction()));
    break;
  case Intrinsic::memcpy:
  case Intrinsic::memmove:
  case Intrinsic::memset: {
    ConstantInt *AlignCI = dyn_cast<ConstantInt>(CS.getArgOperand(3));
    Assert(AlignCI,
           "alignment argument of memory intrinsics must be a constant int",
           CS);
    const APInt &AlignVal = AlignCI->getValue();
    Assert(AlignCI->isZero() || AlignVal.isPowerOf2(),
           "alignment argument of memory intrinsics must be a power of 2", CS);
    Assert(isa<ConstantInt>(CS.getArgOperand(4)),
           "isvolatile argument of memory intrinsics must be a constant int",
           CS);
    break;
  }
  case Intrinsic::gcroot:
  case Intrinsic::gcwrite:
  case Intrinsic::gcread:
    if (ID == Intrinsic::gcroot) {
      AllocaInst *AI =
        dyn_cast<AllocaInst>(CS.getArgOperand(0)->stripPointerCasts());
      Assert(AI, "llvm.gcroot parameter #1 must be an alloca.", CS);
      Assert(isa<Constant>(CS.getArgOperand(1)),
             "llvm.gcroot parameter #2 must be a constant.", CS);
      if (!AI->getAllocatedType()->isPointerTy()) {
        Assert(!isa<ConstantPointerNull>(CS.getArgOperand(1)),
               "llvm.gcroot parameter #1 must either be a pointer alloca, "
               "or argument #2 must be a non-null constant.",
               CS);
      }
    }

    Assert(CS.getParent()->getParent()->hasGC(),
           "Enclosing function does not use GC.", CS);
    break;
  case Intrinsic::init_trampoline:
    Assert(isa<Function>(CS.getArgOperand(1)->stripPointerCasts()),
           "llvm.init_trampoline parameter #2 must resolve to a function.",
           CS);
    break;
  case Intrinsic::prefetch:
    Assert(isa<ConstantInt>(CS.getArgOperand(1)) &&
               isa<ConstantInt>(CS.getArgOperand(2)) &&
               cast<ConstantInt>(CS.getArgOperand(1))->getZExtValue() < 2 &&
               cast<ConstantInt>(CS.getArgOperand(2))->getZExtValue() < 4,
           "invalid arguments to llvm.prefetch", CS);
    break;
  case Intrinsic::stackprotector:
    Assert(isa<AllocaInst>(CS.getArgOperand(1)->stripPointerCasts()),
           "llvm.stackprotector parameter #2 must resolve to an alloca.", CS);
    break;
  case Intrinsic::lifetime_start:
  case Intrinsic::lifetime_end:
  case Intrinsic::invariant_start:
    Assert(isa<ConstantInt>(CS.getArgOperand(0)),
           "size argument of memory use markers must be a constant integer",
           CS);
    break;
  case Intrinsic::invariant_end:
    Assert(isa<ConstantInt>(CS.getArgOperand(1)),
           "llvm.invariant.end parameter #2 must be a constant integer", CS);
    break;

  case Intrinsic::localescape: {
    BasicBlock *BB = CS.getParent();
    Assert(BB == &BB->getParent()->front(),
           "llvm.localescape used outside of entry block", CS);
    Assert(!SawFrameEscape,
           "multiple calls to llvm.localescape in one function", CS);
    for (Value *Arg : CS.args()) {
      if (isa<ConstantPointerNull>(Arg))
        continue; // Null values are allowed as placeholders.
      auto *AI = dyn_cast<AllocaInst>(Arg->stripPointerCasts());
      Assert(AI && AI->isStaticAlloca(),
             "llvm.localescape only accepts static allocas", CS);
    }
    FrameEscapeInfo[BB->getParent()].first = CS.getNumArgOperands();
    SawFrameEscape = true;
    break;
  }
  case Intrinsic::localrecover: {
    Value *FnArg = CS.getArgOperand(0)->stripPointerCasts();
    Function *Fn = dyn_cast<Function>(FnArg);
    Assert(Fn && !Fn->isDeclaration(),
           "llvm.localrecover first "
           "argument must be function defined in this module",
           CS);
    auto *IdxArg = dyn_cast<ConstantInt>(CS.getArgOperand(2));
    Assert(IdxArg, "idx argument of llvm.localrecover must be a constant int",
           CS);
    auto &Entry = FrameEscapeInfo[Fn];
    Entry.second = unsigned(
        std::max(uint64_t(Entry.second), IdxArg->getLimitedValue(~0U) + 1));
    break;
  }

  case Intrinsic::experimental_gc_statepoint:
    Assert(!CS.isInlineAsm(),
           "gc.statepoint support for inline assembly unimplemented", CS);
    Assert(CS.getParent()->getParent()->hasGC(),
           "Enclosing function does not use GC.", CS);

    verifyStatepoint(CS);
    break;
  case Intrinsic::experimental_gc_result: {
    Assert(CS.getParent()->getParent()->hasGC(),
           "Enclosing function does not use GC.", CS);
    // Are we tied to a statepoint properly?
    CallSite StatepointCS(CS.getArgOperand(0));
    const Function *StatepointFn =
      StatepointCS.getInstruction() ? StatepointCS.getCalledFunction() : nullptr;
    Assert(StatepointFn && StatepointFn->isDeclaration() &&
               StatepointFn->getIntrinsicID() ==
                   Intrinsic::experimental_gc_statepoint,
           "gc.result operand #1 must be from a statepoint", CS,
           CS.getArgOperand(0));

    // Assert that result type matches wrapped callee.
    const Value *Target = StatepointCS.getArgument(2);
    auto *PT = cast<PointerType>(Target->getType());
    auto *TargetFuncType = cast<FunctionType>(PT->getElementType());
    Assert(CS.getType() == TargetFuncType->getReturnType(),
           "gc.result result type does not match wrapped callee", CS);
    break;
  }
  case Intrinsic::experimental_gc_relocate: {
    Assert(CS.getNumArgOperands() == 3, "wrong number of arguments", CS);

    Assert(isa<PointerType>(CS.getType()->getScalarType()),
           "gc.relocate must return a pointer or a vector of pointers", CS);

    // Check that this relocate is correctly tied to the statepoint

    // This is case for relocate on the unwinding path of an invoke statepoint
    if (LandingPadInst *LandingPad =
          dyn_cast<LandingPadInst>(CS.getArgOperand(0))) {

      const BasicBlock *InvokeBB =
          LandingPad->getParent()->getUniquePredecessor();

      // Landingpad relocates should have only one predecessor with invoke
      // statepoint terminator
      Assert(InvokeBB, "safepoints should have unique landingpads",
             LandingPad->getParent());
      Assert(InvokeBB->getTerminator(), "safepoint block should be well formed",
             InvokeBB);
      Assert(isStatepoint(InvokeBB->getTerminator()),
             "gc relocate should be linked to a statepoint", InvokeBB);
    }
    else {
      // In all other cases relocate should be tied to the statepoint directly.
      // This covers relocates on a normal return path of invoke statepoint and
      // relocates of a call statepoint.
      auto Token = CS.getArgOperand(0);
      Assert(isa<Instruction>(Token) && isStatepoint(cast<Instruction>(Token)),
             "gc relocate is incorrectly tied to the statepoint", CS, Token);
    }

    // Verify rest of the relocate arguments.

    ImmutableCallSite StatepointCS(
        cast<GCRelocateInst>(*CS.getInstruction()).getStatepoint());

    // Both the base and derived must be piped through the safepoint.
    Value* Base = CS.getArgOperand(1);
    Assert(isa<ConstantInt>(Base),
           "gc.relocate operand #2 must be integer offset", CS);

    Value* Derived = CS.getArgOperand(2);
    Assert(isa<ConstantInt>(Derived),
           "gc.relocate operand #3 must be integer offset", CS);

    const int BaseIndex = cast<ConstantInt>(Base)->getZExtValue();
    const int DerivedIndex = cast<ConstantInt>(Derived)->getZExtValue();
    // Check the bounds
    Assert(0 <= BaseIndex && BaseIndex < (int)StatepointCS.arg_size(),
           "gc.relocate: statepoint base index out of bounds", CS);
    Assert(0 <= DerivedIndex && DerivedIndex < (int)StatepointCS.arg_size(),
           "gc.relocate: statepoint derived index out of bounds", CS);

    // Check that BaseIndex and DerivedIndex fall within the 'gc parameters'
    // section of the statepoint's argument.
    Assert(StatepointCS.arg_size() > 0,
           "gc.statepoint: insufficient arguments");
    Assert(isa<ConstantInt>(StatepointCS.getArgument(3)),
           "gc.statement: number of call arguments must be constant integer");
    const unsigned NumCallArgs =
        cast<ConstantInt>(StatepointCS.getArgument(3))->getZExtValue();
    Assert(StatepointCS.arg_size() > NumCallArgs + 5,
           "gc.statepoint: mismatch in number of call arguments");
    Assert(isa<ConstantInt>(StatepointCS.getArgument(NumCallArgs + 5)),
           "gc.statepoint: number of transition arguments must be "
           "a constant integer");
    const int NumTransitionArgs =
        cast<ConstantInt>(StatepointCS.getArgument(NumCallArgs + 5))
            ->getZExtValue();
    const int DeoptArgsStart = 4 + NumCallArgs + 1 + NumTransitionArgs + 1;
    Assert(isa<ConstantInt>(StatepointCS.getArgument(DeoptArgsStart)),
           "gc.statepoint: number of deoptimization arguments must be "
           "a constant integer");
    const int NumDeoptArgs =
        cast<ConstantInt>(StatepointCS.getArgument(DeoptArgsStart))
            ->getZExtValue();
    const int GCParamArgsStart = DeoptArgsStart + 1 + NumDeoptArgs;
    const int GCParamArgsEnd = StatepointCS.arg_size();
    Assert(GCParamArgsStart <= BaseIndex && BaseIndex < GCParamArgsEnd,
           "gc.relocate: statepoint base index doesn't fall within the "
           "'gc parameters' section of the statepoint call",
           CS);
    Assert(GCParamArgsStart <= DerivedIndex && DerivedIndex < GCParamArgsEnd,
           "gc.relocate: statepoint derived index doesn't fall within the "
           "'gc parameters' section of the statepoint call",
           CS);

    // Relocated value must be either a pointer type or vector-of-pointer type,
    // but gc_relocate does not need to return the same pointer type as the
    // relocated pointer. It can be casted to the correct type later if it's
    // desired. However, they must have the same address space and 'vectorness'
    GCRelocateInst &Relocate = cast<GCRelocateInst>(*CS.getInstruction());
    Assert(Relocate.getDerivedPtr()->getType()->getScalarType()->isPointerTy(),
           "gc.relocate: relocated value must be a gc pointer", CS);

    auto ResultType = CS.getType();
    auto DerivedType = Relocate.getDerivedPtr()->getType();
    Assert(ResultType->isVectorTy() == DerivedType->isVectorTy(),
           "gc.relocate: vector relocates to vector and pointer to pointer",
           CS);
    Assert(
        ResultType->getPointerAddressSpace() ==
            DerivedType->getPointerAddressSpace(),
        "gc.relocate: relocating a pointer shouldn't change its address space",
        CS);
    break;
  }
  case Intrinsic::eh_exceptioncode:
  case Intrinsic::eh_exceptionpointer: {
    Assert(isa<CatchPadInst>(CS.getArgOperand(0)),
           "eh.exceptionpointer argument must be a catchpad", CS);
    break;
  }
  case Intrinsic::masked_load: {
    Assert(CS.getType()->isVectorTy(), "masked_load: must return a vector", CS);
    
    Value *Ptr = CS.getArgOperand(0);
    //Value *Alignment = CS.getArgOperand(1);
    Value *Mask = CS.getArgOperand(2);
    Value *PassThru = CS.getArgOperand(3);
    Assert(Mask->getType()->isVectorTy(),
           "masked_load: mask must be vector", CS);

    // DataTy is the overloaded type
    Type *DataTy = cast<PointerType>(Ptr->getType())->getElementType();
    Assert(DataTy == CS.getType(), 
           "masked_load: return must match pointer type", CS);
    Assert(PassThru->getType() == DataTy,
           "masked_load: pass through and data type must match", CS);
    Assert(Mask->getType()->getVectorNumElements() ==
           DataTy->getVectorNumElements(), 
           "masked_load: vector mask must be same length as data", CS);
    break;
  }
  case Intrinsic::masked_store: {
    Value *Val = CS.getArgOperand(0);
    Value *Ptr = CS.getArgOperand(1);
    //Value *Alignment = CS.getArgOperand(2);
    Value *Mask = CS.getArgOperand(3);
    Assert(Mask->getType()->isVectorTy(),
           "masked_store: mask must be vector", CS);

    // DataTy is the overloaded type
    Type *DataTy = cast<PointerType>(Ptr->getType())->getElementType();
    Assert(DataTy == Val->getType(), 
           "masked_store: storee must match pointer type", CS);
    Assert(Mask->getType()->getVectorNumElements() ==
           DataTy->getVectorNumElements(), 
           "masked_store: vector mask must be same length as data", CS);
    break;
  }
  };
}

/// \brief Carefully grab the subprogram from a local scope.
///
/// This carefully grabs the subprogram from a local scope, avoiding the
/// built-in assertions that would typically fire.
static DISubprogram *getSubprogram(Metadata *LocalScope) {
  if (!LocalScope)
    return nullptr;

  if (auto *SP = dyn_cast<DISubprogram>(LocalScope))
    return SP;

  if (auto *LB = dyn_cast<DILexicalBlockBase>(LocalScope))
    return getSubprogram(LB->getRawScope());

  // Just return null; broken scope chains are checked elsewhere.
  assert(!isa<DILocalScope>(LocalScope) && "Unknown type of local scope");
  return nullptr;
}

template <class DbgIntrinsicTy>
void Verifier::visitDbgIntrinsic(StringRef Kind, DbgIntrinsicTy &DII) {
  auto *MD = cast<MetadataAsValue>(DII.getArgOperand(0))->getMetadata();
  Assert(isa<ValueAsMetadata>(MD) ||
             (isa<MDNode>(MD) && !cast<MDNode>(MD)->getNumOperands()),
         "invalid llvm.dbg." + Kind + " intrinsic address/value", &DII, MD);
  Assert(isa<DILocalVariable>(DII.getRawVariable()),
         "invalid llvm.dbg." + Kind + " intrinsic variable", &DII,
         DII.getRawVariable());
  Assert(isa<DIExpression>(DII.getRawExpression()),
         "invalid llvm.dbg." + Kind + " intrinsic expression", &DII,
         DII.getRawExpression());

  // Ignore broken !dbg attachments; they're checked elsewhere.
  if (MDNode *N = DII.getDebugLoc().getAsMDNode())
    if (!isa<DILocation>(N))
      return;

  BasicBlock *BB = DII.getParent();
  Function *F = BB ? BB->getParent() : nullptr;

  // The scopes for variables and !dbg attachments must agree.
  DILocalVariable *Var = DII.getVariable();
  DILocation *Loc = DII.getDebugLoc();
  Assert(Loc, "llvm.dbg." + Kind + " intrinsic requires a !dbg attachment",
         &DII, BB, F);

  DISubprogram *VarSP = getSubprogram(Var->getRawScope());
  DISubprogram *LocSP = getSubprogram(Loc->getRawScope());
  if (!VarSP || !LocSP)
    return; // Broken scope chains are checked elsewhere.

  Assert(VarSP == LocSP, "mismatched subprogram between llvm.dbg." + Kind +
                             " variable and !dbg attachment",
         &DII, BB, F, Var, Var->getScope()->getSubprogram(), Loc,
         Loc->getScope()->getSubprogram());
}

template <class MapTy>
static uint64_t getVariableSize(const DILocalVariable &V, const MapTy &Map) {
  // Be careful of broken types (checked elsewhere).
  const Metadata *RawType = V.getRawType();
  while (RawType) {
    // Try to get the size directly.
    if (auto *T = dyn_cast<DIType>(RawType))
      if (uint64_t Size = T->getSizeInBits())
        return Size;

    if (auto *DT = dyn_cast<DIDerivedType>(RawType)) {
      // Look at the base type.
      RawType = DT->getRawBaseType();
      continue;
    }

    if (auto *S = dyn_cast<MDString>(RawType)) {
      // Don't error on missing types (checked elsewhere).
      RawType = Map.lookup(S);
      continue;
    }

    // Missing type or size.
    break;
  }

  // Fail gracefully.
  return 0;
}

template <class MapTy>
void Verifier::verifyBitPieceExpression(const DbgInfoIntrinsic &I,
                                        const MapTy &TypeRefs) {
  DILocalVariable *V;
  DIExpression *E;
  if (auto *DVI = dyn_cast<DbgValueInst>(&I)) {
    V = dyn_cast_or_null<DILocalVariable>(DVI->getRawVariable());
    E = dyn_cast_or_null<DIExpression>(DVI->getRawExpression());
  } else {
    auto *DDI = cast<DbgDeclareInst>(&I);
    V = dyn_cast_or_null<DILocalVariable>(DDI->getRawVariable());
    E = dyn_cast_or_null<DIExpression>(DDI->getRawExpression());
  }

  // We don't know whether this intrinsic verified correctly.
  if (!V || !E || !E->isValid())
    return;

  // Nothing to do if this isn't a bit piece expression.
  if (!E->isBitPiece())
    return;

  // The frontend helps out GDB by emitting the members of local anonymous
  // unions as artificial local variables with shared storage. When SROA splits
  // the storage for artificial local variables that are smaller than the entire
  // union, the overhang piece will be outside of the allotted space for the
  // variable and this check fails.
  // FIXME: Remove this check as soon as clang stops doing this; it hides bugs.
  if (V->isArtificial())
    return;

  // If there's no size, the type is broken, but that should be checked
  // elsewhere.
  uint64_t VarSize = getVariableSize(*V, TypeRefs);
  if (!VarSize)
    return;

  unsigned PieceSize = E->getBitPieceSize();
  unsigned PieceOffset = E->getBitPieceOffset();
  Assert(PieceSize + PieceOffset <= VarSize,
         "piece is larger than or outside of variable", &I, V, E);
  Assert(PieceSize != VarSize, "piece covers entire variable", &I, V, E);
}

void Verifier::visitUnresolvedTypeRef(const MDString *S, const MDNode *N) {
  // This is in its own function so we get an error for each bad type ref (not
  // just the first).
  Assert(false, "unresolved type ref", S, N);
}

void Verifier::verifyTypeRefs() {
  auto *CUs = M->getNamedMetadata("llvm.dbg.cu");
  if (!CUs)
    return;

  // Visit all the compile units again to map the type references.
  SmallDenseMap<const MDString *, const DIType *, 32> TypeRefs;
  for (auto *CU : CUs->operands())
    if (auto Ts = cast<DICompileUnit>(CU)->getRetainedTypes())
      for (DIType *Op : Ts)
        if (auto *T = dyn_cast_or_null<DICompositeType>(Op))
          if (auto *S = T->getRawIdentifier()) {
            UnresolvedTypeRefs.erase(S);
            TypeRefs.insert(std::make_pair(S, T));
          }

  // Verify debug info intrinsic bit piece expressions.  This needs a second
  // pass through the intructions, since we haven't built TypeRefs yet when
  // verifying functions, and simply queuing the DbgInfoIntrinsics to evaluate
  // later/now would queue up some that could be later deleted.
  for (const Function &F : *M)
    for (const BasicBlock &BB : F)
      for (const Instruction &I : BB)
        if (auto *DII = dyn_cast<DbgInfoIntrinsic>(&I))
          verifyBitPieceExpression(*DII, TypeRefs);

  // Return early if all typerefs were resolved.
  if (UnresolvedTypeRefs.empty())
    return;

  // Sort the unresolved references by name so the output is deterministic.
  typedef std::pair<const MDString *, const MDNode *> TypeRef;
  SmallVector<TypeRef, 32> Unresolved(UnresolvedTypeRefs.begin(),
                                      UnresolvedTypeRefs.end());
  std::sort(Unresolved.begin(), Unresolved.end(),
            [](const TypeRef &LHS, const TypeRef &RHS) {
    return LHS.first->getString() < RHS.first->getString();
  });

  // Visit the unresolved refs (printing out the errors).
  for (const TypeRef &TR : Unresolved)
    visitUnresolvedTypeRef(TR.first, TR.second);
}

//===----------------------------------------------------------------------===//
//  Implement the public interfaces to this file...
//===----------------------------------------------------------------------===//

bool llvm::verifyFunction(const Function &f, raw_ostream *OS) {
  Function &F = const_cast<Function &>(f);
  assert(!F.isDeclaration() && "Cannot verify external functions");

  raw_null_ostream NullStr;
  Verifier V(OS ? *OS : NullStr);

  // Note that this function's return value is inverted from what you would
  // expect of a function called "verify".
  return !V.verify(F);
}

bool llvm::verifyModule(const Module &M, raw_ostream *OS) {
  raw_null_ostream NullStr;
  Verifier V(OS ? *OS : NullStr);

  bool Broken = false;
  for (const Function &F : M)
    if (!F.isDeclaration() && !F.isMaterializable())
      Broken |= !V.verify(F);

  // Note that this function's return value is inverted from what you would
  // expect of a function called "verify".
  return !V.verify(M) || Broken;
}

namespace {
struct VerifierLegacyPass : public FunctionPass {
  static char ID;

  Verifier V;
  bool FatalErrors;

  VerifierLegacyPass() : FunctionPass(ID), V(dbgs()), FatalErrors(true) {
    initializeVerifierLegacyPassPass(*PassRegistry::getPassRegistry());
  }
  explicit VerifierLegacyPass(bool FatalErrors)
      : FunctionPass(ID), V(dbgs()), FatalErrors(FatalErrors) {
    initializeVerifierLegacyPassPass(*PassRegistry::getPassRegistry());
  }

  bool runOnFunction(Function &F) override {
    if (!V.verify(F) && FatalErrors)
      report_fatal_error("Broken function found, compilation aborted!");

    return false;
  }

  bool doFinalization(Module &M) override {
    if (!V.verify(M) && FatalErrors)
      report_fatal_error("Broken module found, compilation aborted!");

    return false;
  }

  void getAnalysisUsage(AnalysisUsage &AU) const override {
    AU.setPreservesAll();
  }
};
}

char VerifierLegacyPass::ID = 0;
INITIALIZE_PASS(VerifierLegacyPass, "verify", "Module Verifier", false, false)

FunctionPass *llvm::createVerifierPass(bool FatalErrors) {
  return new VerifierLegacyPass(FatalErrors);
}

PreservedAnalyses VerifierPass::run(Module &M) {
  if (verifyModule(M, &dbgs()) && FatalErrors)
    report_fatal_error("Broken module found, compilation aborted!");

  return PreservedAnalyses::all();
}

PreservedAnalyses VerifierPass::run(Function &F) {
  if (verifyFunction(F, &dbgs()) && FatalErrors)
    report_fatal_error("Broken function found, compilation aborted!");

  return PreservedAnalyses::all();
}<|MERGE_RESOLUTION|>--- conflicted
+++ resolved
@@ -3149,8 +3149,6 @@
 }
 
 void Verifier::visitCatchPadInst(CatchPadInst &CPI) {
-  visitEHPadPredecessors(CPI);
-
   BasicBlock *BB = CPI.getParent();
 
   Function *F = BB->getParent();
@@ -3166,6 +3164,7 @@
   Assert(BB->getFirstNonPHI() == &CPI,
          "CatchPadInst not the first non-PHI instruction in the block.", &CPI);
 
+  visitEHPadPredecessors(CPI);
   visitFuncletPadInst(CPI);
 }
 
@@ -3178,8 +3177,6 @@
 }
 
 void Verifier::visitCleanupPadInst(CleanupPadInst &CPI) {
-  visitEHPadPredecessors(CPI);
-
   BasicBlock *BB = CPI.getParent();
 
   Function *F = BB->getParent();
@@ -3196,6 +3193,7 @@
   Assert(isa<ConstantTokenNone>(ParentPad) || isa<FuncletPadInst>(ParentPad),
          "CleanupPadInst has an invalid parent.", &CPI);
 
+  visitEHPadPredecessors(CPI);
   visitFuncletPadInst(CPI);
 }
 
@@ -3203,13 +3201,12 @@
   User *FirstUser = nullptr;
   Value *FirstUnwindPad = nullptr;
   SmallVector<FuncletPadInst *, 8> Worklist({&FPI});
-<<<<<<< HEAD
-=======
   SmallSet<FuncletPadInst *, 8> Seen;
 
->>>>>>> f08579f5
   while (!Worklist.empty()) {
     FuncletPadInst *CurrentPad = Worklist.pop_back_val();
+    Assert(Seen.insert(CurrentPad).second,
+           "FuncletPadInst must not be nested within itself", CurrentPad);
     Value *UnresolvedAncestorPad = nullptr;
     for (User *U : CurrentPad->users()) {
       BasicBlock *UnwindDest;
@@ -3245,6 +3242,8 @@
       bool ExitsFPI;
       if (UnwindDest) {
         UnwindPad = UnwindDest->getFirstNonPHI();
+        if (!cast<Instruction>(UnwindPad)->isEHPad())
+          continue;
         Value *UnwindParent = getParentPad(UnwindPad);
         // Ignore unwind edges that don't exit CurrentPad.
         if (UnwindParent == CurrentPad)
@@ -3358,8 +3357,6 @@
 }
 
 void Verifier::visitCatchSwitchInst(CatchSwitchInst &CatchSwitch) {
-  visitEHPadPredecessors(CatchSwitch);
-
   BasicBlock *BB = CatchSwitch.getParent();
 
   Function *F = BB->getParent();
@@ -3397,6 +3394,7 @@
            "CatchSwitchInst handlers must be catchpads", &CatchSwitch, Handler);
   }
 
+  visitEHPadPredecessors(CatchSwitch);
   visitTerminatorInst(CatchSwitch);
 }
 
@@ -3508,8 +3506,8 @@
               F->getIntrinsicID() == Intrinsic::experimental_patchpoint_void ||
               F->getIntrinsicID() == Intrinsic::experimental_patchpoint_i64 ||
               F->getIntrinsicID() == Intrinsic::experimental_gc_statepoint,
-          "Cannot invoke an intrinsinc other than"
-          " donothing or patchpoint",
+          "Cannot invoke an intrinsic other than donothing, patchpoint or "
+          "statepoint",
           &I);
       Assert(F->getParent() == M, "Referencing function in another module!",
              &I, M, F, F->getParent());
