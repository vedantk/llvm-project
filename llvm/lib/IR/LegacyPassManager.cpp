--- conflicted
+++ resolved
@@ -142,28 +142,9 @@
 }
 
 void PMDataManager::emitInstrCountChangedRemark(Pass *P, Module &M,
-                                                unsigned CountBefore) {
-  // We need a function containing at least one basic block in order to output
-  // remarks. Since it's possible that the first function in the module doesn't
-  // actually contain a basic block, we have to go and find one that's suitable
-  // for emitting remarks.
-  auto It = std::find_if(M.begin(), M.end(),
-                         [](const Function &Fn) { return !Fn.empty(); });
-
-  // Didn't find a function. Quit.
-  if (It == M.end())
-    return;
-
-  // We found a function containing at least one basic block.
-  Function *F = &*It;
-
-  // How many instructions are in the module now?
-  unsigned CountAfter = M.getInstructionCount();
-
-  // If there was no change, don't emit a remark.
-  if (CountBefore == CountAfter)
-    return;
-
+                                                int64_t Delta,
+                                                unsigned CountBefore,
+                                                Function *F) {
   // If it's a pass manager, don't emit a remark. (This hinges on the assumption
   // that the only passes that return non-null with getAsPMDataManager are pass
   // managers.) The reason we have to do this is to avoid emitting remarks for
@@ -171,11 +152,23 @@
   if (P->getAsPMDataManager())
     return;
 
-  // Compute a possibly negative delta between the instruction count before
-  // running P, and after running P.
-  int64_t Delta =
-      static_cast<int64_t>(CountAfter) - static_cast<int64_t>(CountBefore);
-
+  // Do we have a function we can use to emit a remark?
+  if (F == nullptr) {
+    // We need a function containing at least one basic block in order to output
+    // remarks. Since it's possible that the first function in the module
+    // doesn't actually contain a basic block, we have to go and find one that's
+    // suitable for emitting remarks.
+    auto It = std::find_if(M.begin(), M.end(),
+                          [](const Function &Fn) { return !Fn.empty(); });
+
+    // Didn't find a function. Quit.
+    if (It == M.end())
+      return;
+
+    // We found a function containing at least one basic block.
+    F = &*It;
+  }
+  int64_t CountAfter = static_cast<int64_t>(CountBefore) + Delta;
   BasicBlock &BB = *F->begin();
   OptimizationRemarkAnalysis R("size-info", "IRSizeChange",
                                DiagnosticLocation(), &BB);
@@ -1287,9 +1280,15 @@
   bool Changed = doInitialization(F);
   Module &M = *F.getParent();
 
-  unsigned InstrCount = 0;
+  unsigned InstrCount, BBSize = 0;
   bool EmitICRemark = M.shouldEmitInstrCountChangedRemark();
-  for (BasicBlock &BB : F)
+  if (EmitICRemark)
+    InstrCount = initSizeRemarkInfo(M);
+
+  for (BasicBlock &BB : F) {
+    // Collect the initial size of the basic block.
+    if (EmitICRemark)
+      BBSize = BB.size();
     for (unsigned Index = 0; Index < getNumContainedPasses(); ++Index) {
       BasicBlockPass *BP = getContainedPass(Index);
       bool LocalChanged = false;
@@ -1303,11 +1302,19 @@
         // If the pass crashes, remember this.
         PassManagerPrettyStackEntry X(BP, BB);
         TimeRegion PassTimer(getPassTimer(BP));
-        if (EmitICRemark)
-          InstrCount = initSizeRemarkInfo(M);
         LocalChanged |= BP->runOnBasicBlock(BB);
-        if (EmitICRemark)
-          emitInstrCountChangedRemark(BP, M, InstrCount);
+        if (EmitICRemark) {
+          unsigned NewSize = BB.size();
+          // Update the size of the basic block, emit a remark, and update the
+          // size of the module.
+          if (NewSize != BBSize) {
+            int64_t Delta =
+                static_cast<int64_t>(NewSize) - static_cast<int64_t>(BBSize);
+            emitInstrCountChangedRemark(BP, M, Delta, InstrCount, &F);
+            InstrCount = static_cast<int64_t>(InstrCount) + Delta;
+            BBSize = NewSize;
+          }
+        }
       }
 
       Changed |= LocalChanged;
@@ -1322,6 +1329,7 @@
       recordAvailableAnalysis(BP);
       removeDeadPasses(BP, BB.getName(), ON_BASICBLOCK_MSG);
     }
+  }
 
   return doFinalization(F) || Changed;
 }
@@ -1510,8 +1518,14 @@
   // Collect inherited analysis from Module level pass manager.
   populateInheritedAnalysis(TPM->activeStack);
 
-  unsigned InstrCount = 0;
+  unsigned InstrCount, FunctionSize = 0;
   bool EmitICRemark = M.shouldEmitInstrCountChangedRemark();
+  // Collect the initial size of the module.
+  if (EmitICRemark) {
+    InstrCount = initSizeRemarkInfo(M);
+    FunctionSize = F.getInstructionCount();
+  }
+
   for (unsigned Index = 0; Index < getNumContainedPasses(); ++Index) {
     FunctionPass *FP = getContainedPass(Index);
     bool LocalChanged = false;
@@ -1524,11 +1538,20 @@
     {
       PassManagerPrettyStackEntry X(FP, F);
       TimeRegion PassTimer(getPassTimer(FP));
-      if (EmitICRemark)
-        InstrCount = initSizeRemarkInfo(M);
       LocalChanged |= FP->runOnFunction(F);
-      if (EmitICRemark)
-        emitInstrCountChangedRemark(FP, M, InstrCount);
+      if (EmitICRemark) {
+        unsigned NewSize = F.getInstructionCount();
+
+        // Update the size of the function, emit a remark, and update the size
+        // of the module.
+        if (NewSize != FunctionSize) {
+          int64_t Delta = static_cast<int64_t>(NewSize) -
+                          static_cast<int64_t>(FunctionSize);
+          emitInstrCountChangedRemark(FP, M, Delta, InstrCount, &F);
+          InstrCount = static_cast<int64_t>(InstrCount) + Delta;
+          FunctionSize = NewSize;
+        }
+      }
     }
 
     Changed |= LocalChanged;
@@ -1592,8 +1615,14 @@
   for (unsigned Index = 0; Index < getNumContainedPasses(); ++Index)
     Changed |= getContainedPass(Index)->doInitialization(M);
 
-  unsigned InstrCount = 0;
+  unsigned InstrCount, ModuleCount = 0;
   bool EmitICRemark = M.shouldEmitInstrCountChangedRemark();
+  // Collect the initial size of the module.
+  if (EmitICRemark) {
+    InstrCount = initSizeRemarkInfo(M);
+    ModuleCount = InstrCount;
+  }
+
   for (unsigned Index = 0; Index < getNumContainedPasses(); ++Index) {
     ModulePass *MP = getContainedPass(Index);
     bool LocalChanged = false;
@@ -1607,13 +1636,7 @@
       PassManagerPrettyStackEntry X(MP, M);
       TimeRegion PassTimer(getPassTimer(MP));
 
-      if (EmitICRemark)
-        InstrCount = initSizeRemarkInfo(M);
       LocalChanged |= MP->runOnModule(M);
-<<<<<<< HEAD
-      if (EmitICRemark)
-        emitInstrCountChangedRemark(MP, M, InstrCount);
-=======
       if (EmitICRemark) {
         // Update the size of the module.
         ModuleCount = M.getInstructionCount();
@@ -1624,7 +1647,6 @@
           InstrCount = ModuleCount;
         }
       }
->>>>>>> ffc6bd6f
     }
 
     Changed |= LocalChanged;
