--- conflicted
+++ resolved
@@ -22,12 +22,10 @@
 #include <cstdlib>
 #include <cstring>
 #include <numeric>
+#include <utility>
 #include <vector>
 
-
 namespace {
-
-
 // Base class of all AST nodes. The AST is built by the parser, then is
 // traversed by the printLeft/Right functions to produce a demangled string.
 class Node {
@@ -45,8 +43,7 @@
     KEnableIfAttr,
     KObjCProtoName,
     KPointerType,
-    KLValueReferenceType,
-    KRValueReferenceType,
+    KReferenceType,
     KPointerToMemberType,
     KArrayType,
     KFunctionType,
@@ -127,6 +124,12 @@
   virtual bool hasArraySlow(OutputStream &) const { return false; }
   virtual bool hasFunctionSlow(OutputStream &) const { return false; }
 
+  // Dig through "glue" nodes like ParameterPack and ForwardTemplateReference to
+  // get at a node that actually represents some concrete syntax.
+  virtual const Node *getSyntaxNode(OutputStream &) const {
+    return this;
+  }
+
   void print(OutputStream &S) const {
     printLeft(S);
     if (RHSComponentCache != Cache::No)
@@ -437,38 +440,14 @@
   }
 };
 
-class LValueReferenceType final : public Node {
+enum class ReferenceKind {
+  LValue,
+  RValue,
+};
+
+// Represents either a LValue or an RValue reference type.
+class ReferenceType : public Node {
   const Node *Pointee;
-
-public:
-  LValueReferenceType(Node *Pointee_)
-      : Node(KLValueReferenceType, Pointee_->RHSComponentCache),
-        Pointee(Pointee_) {}
-
-  bool hasRHSComponentSlow(OutputStream &S) const override {
-    return Pointee->hasRHSComponent(S);
-  }
-
-  void printLeft(OutputStream &s) const override {
-    Pointee->printLeft(s);
-    if (Pointee->hasArray(s))
-      s += " ";
-    if (Pointee->hasArray(s) || Pointee->hasFunction(s))
-      s += "(&";
-    else
-      s += "&";
-  }
-  void printRight(OutputStream &s) const override {
-    if (Pointee->hasArray(s) || Pointee->hasFunction(s))
-      s += ")";
-    Pointee->printRight(s);
-  }
-};
-
-class RValueReferenceType final : public Node {
-  const Node *Pointee;
-<<<<<<< HEAD
-=======
   ReferenceKind RK;
 
   mutable bool Printing = false;
@@ -488,48 +467,37 @@
     }
     return SoFar;
   }
->>>>>>> fc4b0fe0
-
-public:
-  RValueReferenceType(Node *Pointee_)
-      : Node(KRValueReferenceType, Pointee_->RHSComponentCache),
-        Pointee(Pointee_) {}
+
+public:
+  ReferenceType(Node *Pointee_, ReferenceKind RK_)
+      : Node(KReferenceType, Pointee_->RHSComponentCache),
+        Pointee(Pointee_), RK(RK_) {}
 
   bool hasRHSComponentSlow(OutputStream &S) const override {
     return Pointee->hasRHSComponent(S);
   }
 
   void printLeft(OutputStream &s) const override {
-<<<<<<< HEAD
-    Pointee->printLeft(s);
-    if (Pointee->hasArray(s))
-=======
     if (Printing)
       return;
     SwapAndRestore<bool> SavePrinting(Printing, true);
     std::pair<ReferenceKind, const Node *> Collapsed = collapse(s);
     Collapsed.second->printLeft(s);
     if (Collapsed.second->hasArray(s))
->>>>>>> fc4b0fe0
       s += " ";
-    if (Pointee->hasArray(s) || Pointee->hasFunction(s))
-      s += "(&&";
-    else
-      s += "&&";
-  }
-
+    if (Collapsed.second->hasArray(s) || Collapsed.second->hasFunction(s))
+      s += "(";
+
+    s += (Collapsed.first == ReferenceKind::LValue ? "&" : "&&");
+  }
   void printRight(OutputStream &s) const override {
-<<<<<<< HEAD
-    if (Pointee->hasArray(s) || Pointee->hasFunction(s))
-=======
     if (Printing)
       return;
     SwapAndRestore<bool> SavePrinting(Printing, true);
     std::pair<ReferenceKind, const Node *> Collapsed = collapse(s);
     if (Collapsed.second->hasArray(s) || Collapsed.second->hasFunction(s))
->>>>>>> fc4b0fe0
       s += ")";
-    Pointee->printRight(s);
+    Collapsed.second->printRight(s);
   }
 };
 
@@ -948,6 +916,11 @@
     size_t Idx = S.CurrentPackIndex;
     return Idx < Data.size() && Data[Idx]->hasFunction(S);
   }
+  const Node *getSyntaxNode(OutputStream &S) const override {
+    initializePackExpansion(S);
+    size_t Idx = S.CurrentPackIndex;
+    return Idx < Data.size() ? Data[Idx]->getSyntaxNode(S) : this;
+  }
 
   void printLeft(OutputStream &S) const override {
     initializePackExpansion(S);
@@ -1074,6 +1047,12 @@
       return false;
     SwapAndRestore<bool> SavePrinting(Printing, true);
     return Ref->hasFunction(S);
+  }
+  const Node *getSyntaxNode(OutputStream &S) const override {
+    if (Printing)
+      return this;
+    SwapAndRestore<bool> SavePrinting(Printing, true);
+    return Ref->getSyntaxNode(S);
   }
 
   void printLeft(OutputStream &S) const override {
@@ -3473,7 +3452,7 @@
     Node *Ref = parseType();
     if (Ref == nullptr)
       return nullptr;
-    Result = make<LValueReferenceType>(Ref);
+    Result = make<ReferenceType>(Ref, ReferenceKind::LValue);
     break;
   }
   //             ::= O <type>        # r-value reference (C++11)
@@ -3482,7 +3461,7 @@
     Node *Ref = parseType();
     if (Ref == nullptr)
       return nullptr;
-    Result = make<RValueReferenceType>(Ref);
+    Result = make<ReferenceType>(Ref, ReferenceKind::RValue);
     break;
   }
   //             ::= C <type>        # complex pair (C99)
