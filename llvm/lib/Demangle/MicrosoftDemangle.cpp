--- conflicted
+++ resolved
@@ -209,14 +209,11 @@
 
 namespace {
 
-<<<<<<< HEAD
-=======
 struct NameResolver {
   virtual ~NameResolver() = default;
   virtual StringView resolve(StringView S) = 0;
 };
 
->>>>>>> 90dc82e9
 struct Type;
 struct Name;
 
@@ -254,15 +251,15 @@
   // Write the "first half" of a given type.  This is a static functions to
   // give the code a chance to do processing that is common to a subset of
   // subclasses
-  static void outputPre(OutputStream &OS, Type &Ty);
+  static void outputPre(OutputStream &OS, Type &Ty, NameResolver &Resolver);
 
   // Write the "second half" of a given type.  This is a static functions to
   // give the code a chance to do processing that is common to a subset of
   // subclasses
-  static void outputPost(OutputStream &OS, Type &Ty);
-
-  virtual void outputPre(OutputStream &OS);
-  virtual void outputPost(OutputStream &OS);
+  static void outputPost(OutputStream &OS, Type &Ty, NameResolver &Resolver);
+
+  virtual void outputPre(OutputStream &OS, NameResolver &Resolver);
+  virtual void outputPost(OutputStream &OS, NameResolver &Resolver);
 
   // Primitive type such as Int.
   PrimTy Prim = PrimTy::Unknown;
@@ -278,6 +275,7 @@
 
   bool IsTemplateInstantiation = false;
   bool IsOperator = false;
+  bool IsBackReference = false;
 
   // Template parameters. Only valid if Flags contains NF_TemplateInstantiation.
   TemplateParams *TParams = nullptr;
@@ -288,8 +286,8 @@
 
 struct PointerType : public Type {
   Type *clone(ArenaAllocator &Arena) const override;
-  void outputPre(OutputStream &OS) override;
-  void outputPost(OutputStream &OS) override;
+  void outputPre(OutputStream &OS, NameResolver &Resolver) override;
+  void outputPost(OutputStream &OS, NameResolver &Resolver) override;
 
   PointerAffinity Affinity;
 
@@ -300,8 +298,8 @@
 
 struct MemberPointerType : public Type {
   Type *clone(ArenaAllocator &Arena) const override;
-  void outputPre(OutputStream &OS) override;
-  void outputPost(OutputStream &OS) override;
+  void outputPre(OutputStream &OS, NameResolver &Resolver) override;
+  void outputPost(OutputStream &OS, NameResolver &Resolver) override;
 
   Name *MemberName = nullptr;
 
@@ -312,8 +310,8 @@
 
 struct FunctionType : public Type {
   Type *clone(ArenaAllocator &Arena) const override;
-  void outputPre(OutputStream &OS) override;
-  void outputPost(OutputStream &OS) override;
+  void outputPre(OutputStream &OS, NameResolver &Resolver) override;
+  void outputPost(OutputStream &OS, NameResolver &Resolver) override;
 
   // True if this FunctionType instance is the Pointee of a PointerType or
   // MemberPointerType.
@@ -331,15 +329,15 @@
 
 struct UdtType : public Type {
   Type *clone(ArenaAllocator &Arena) const override;
-  void outputPre(OutputStream &OS) override;
+  void outputPre(OutputStream &OS, NameResolver &Resolver) override;
 
   Name *UdtName = nullptr;
 };
 
 struct ArrayType : public Type {
   Type *clone(ArenaAllocator &Arena) const override;
-  void outputPre(OutputStream &OS) override;
-  void outputPost(OutputStream &OS) override;
+  void outputPre(OutputStream &OS, NameResolver &Resolver) override;
+  void outputPost(OutputStream &OS, NameResolver &Resolver) override;
 
   // Either NextDimension or ElementType will be valid.
   ArrayType *NextDimension = nullptr;
@@ -481,11 +479,9 @@
   return true;
 }
 
-static void outputName(OutputStream &OS, const Name *TheName);
-
 // Write a function or template parameter list.
-static void outputParameterList(OutputStream &OS,
-                                const FunctionParams &Params) {
+static void outputParameterList(OutputStream &OS, const FunctionParams &Params,
+                                NameResolver &Resolver) {
   if (!Params.Current) {
     OS << "void";
     return;
@@ -493,8 +489,8 @@
 
   const FunctionParams *Head = &Params;
   while (Head) {
-    Type::outputPre(OS, *Head->Current);
-    Type::outputPost(OS, *Head->Current);
+    Type::outputPre(OS, *Head->Current, Resolver);
+    Type::outputPost(OS, *Head->Current, Resolver);
 
     Head = Head->Next;
 
@@ -503,8 +499,11 @@
   }
 }
 
-static void outputParameterList(OutputStream &OS,
-                                const TemplateParams &Params) {
+static void outputName(OutputStream &OS, const Name *TheName,
+                       NameResolver &Resolver);
+
+static void outputParameterList(OutputStream &OS, const TemplateParams &Params,
+                                NameResolver &Resolver) {
   if (!Params.ParamType && !Params.ParamName) {
     OS << "<>";
     return;
@@ -519,16 +518,16 @@
     if (Head->ParamType && Head->ParamName) {
       // Function pointer.
       OS << "&";
-      Type::outputPre(OS, *Head->ParamType);
-      outputName(OS, Head->ParamName);
-      Type::outputPost(OS, *Head->ParamType);
+      Type::outputPre(OS, *Head->ParamType, Resolver);
+      outputName(OS, Head->ParamName, Resolver);
+      Type::outputPost(OS, *Head->ParamType, Resolver);
     } else if (Head->ParamType) {
       // simple type.
-      Type::outputPre(OS, *Head->ParamType);
-      Type::outputPost(OS, *Head->ParamType);
+      Type::outputPre(OS, *Head->ParamType, Resolver);
+      Type::outputPost(OS, *Head->ParamType, Resolver);
     } else {
       // Template alias.
-      outputName(OS, Head->ParamName);
+      outputName(OS, Head->ParamName, Resolver);
     }
 
     Head = Head->Next;
@@ -539,7 +538,20 @@
   OS << ">";
 }
 
-static void outputName(OutputStream &OS, const Name *TheName) {
+static void outputNameComponent(OutputStream &OS, const Name &N,
+                                NameResolver &Resolver) {
+  StringView S = N.Str;
+
+  if (N.IsBackReference)
+    S = Resolver.resolve(N.Str);
+  OS << S;
+
+  if (N.IsTemplateInstantiation)
+    outputParameterList(OS, *N.TParams, Resolver);
+}
+
+static void outputName(OutputStream &OS, const Name *TheName,
+                       NameResolver &Resolver) {
   if (!TheName)
     return;
 
@@ -549,17 +561,13 @@
   // Print out namespaces or outer class BackReferences.
   for (; TheName->Next; TheName = TheName->Next) {
     Previous = TheName;
-    OS << TheName->Str;
-    if (TheName->IsTemplateInstantiation)
-      outputParameterList(OS, *TheName->TParams);
+    outputNameComponent(OS, *TheName, Resolver);
     OS << "::";
   }
 
   // Print out a regular name.
   if (!TheName->IsOperator) {
-    OS << TheName->Str;
-    if (TheName->IsTemplateInstantiation)
-      outputParameterList(OS, *TheName->TParams);
+    outputNameComponent(OS, *TheName, Resolver);
     return;
   }
 
@@ -568,16 +576,13 @@
     OS << "~";
 
   if (TheName->Str == "ctor" || TheName->Str == "dtor") {
-    OS << Previous->Str;
-    if (Previous->TParams)
-      outputParameterList(OS, *Previous->TParams);
+    outputNameComponent(OS, *Previous, Resolver);
     return;
   }
 
   // Print out an overloaded operator.
-  OS << "operator" << TheName->Str;
-  if (TheName->IsTemplateInstantiation)
-    outputParameterList(OS, *TheName->TParams);
+  OS << "operator";
+  outputNameComponent(OS, *TheName, Resolver);
 }
 
 namespace {
@@ -587,12 +592,12 @@
 }
 
 // Write the "first half" of a given type.
-void Type::outputPre(OutputStream &OS, Type &Ty) {
+void Type::outputPre(OutputStream &OS, Type &Ty, NameResolver &Resolver) {
   // Function types require custom handling of const and static so we
   // handle them separately.  All other types use the same decoration
   // for these modifiers, so handle them here in common code.
   if (Ty.Prim == PrimTy::Function) {
-    Ty.outputPre(OS);
+    Ty.outputPre(OS, Resolver);
     return;
   }
 
@@ -604,7 +609,7 @@
   default:
     break;
   }
-  Ty.outputPre(OS);
+  Ty.outputPre(OS, Resolver);
 
   if (Ty.Quals & Q_Const) {
     outputSpaceIfNecessary(OS);
@@ -623,9 +628,11 @@
 }
 
 // Write the "second half" of a given type.
-void Type::outputPost(OutputStream &OS, Type &Ty) { Ty.outputPost(OS); }
-
-void Type::outputPre(OutputStream &OS) {
+void Type::outputPost(OutputStream &OS, Type &Ty, NameResolver &Resolver) {
+  Ty.outputPost(OS, Resolver);
+}
+
+void Type::outputPre(OutputStream &OS, NameResolver &Resolver) {
   switch (Prim) {
   case PrimTy::Void:
     OS << "void";
@@ -691,15 +698,15 @@
     assert(false && "Invalid primitive type!");
   }
 }
-void Type::outputPost(OutputStream &OS) {}
+void Type::outputPost(OutputStream &OS, NameResolver &Resolver) {}
 
 Type *PointerType::clone(ArenaAllocator &Arena) const {
   return Arena.alloc<PointerType>(*this);
 }
 
 static void outputPointerIndicator(OutputStream &OS, PointerAffinity Affinity,
-                                   const Name *MemberName,
-                                   const Type *Pointee) {
+                                   const Name *MemberName, const Type *Pointee,
+                                   NameResolver &Resolver) {
   // "[]" and "()" (for function parameters) take precedence over "*",
   // so "int *x(int)" means "x is a function returning int *". We need
   // parentheses to supercede the default precedence. (e.g. we want to
@@ -715,7 +722,7 @@
   }
 
   if (MemberName) {
-    outputName(OS, MemberName);
+    outputName(OS, MemberName, Resolver);
     OS << "::";
   }
 
@@ -727,38 +734,39 @@
     OS << "&&";
 }
 
-void PointerType::outputPre(OutputStream &OS) {
-  Type::outputPre(OS, *Pointee);
+void PointerType::outputPre(OutputStream &OS, NameResolver &Resolver) {
+  Type::outputPre(OS, *Pointee, Resolver);
 
   outputSpaceIfNecessary(OS);
 
   if (Quals & Q_Unaligned)
     OS << "__unaligned ";
 
-  outputPointerIndicator(OS, Affinity, nullptr, Pointee);
+  outputPointerIndicator(OS, Affinity, nullptr, Pointee, Resolver);
 
   // FIXME: We should output this, but it requires updating lots of tests.
   // if (Ty.Quals & Q_Pointer64)
   //  OS << " __ptr64";
 }
 
-void PointerType::outputPost(OutputStream &OS) {
+void PointerType::outputPost(OutputStream &OS, NameResolver &Resolver) {
   if (Pointee->Prim == PrimTy::Function || Pointee->Prim == PrimTy::Array)
     OS << ")";
 
-  Type::outputPost(OS, *Pointee);
+  Type::outputPost(OS, *Pointee, Resolver);
 }
 
 Type *MemberPointerType::clone(ArenaAllocator &Arena) const {
   return Arena.alloc<MemberPointerType>(*this);
 }
 
-void MemberPointerType::outputPre(OutputStream &OS) {
-  Type::outputPre(OS, *Pointee);
+void MemberPointerType::outputPre(OutputStream &OS, NameResolver &Resolver) {
+  Type::outputPre(OS, *Pointee, Resolver);
 
   outputSpaceIfNecessary(OS);
 
-  outputPointerIndicator(OS, PointerAffinity::Pointer, MemberName, Pointee);
+  outputPointerIndicator(OS, PointerAffinity::Pointer, MemberName, Pointee,
+                         Resolver);
 
   // FIXME: We should output this, but it requires updating lots of tests.
   // if (Ty.Quals & Q_Pointer64)
@@ -767,25 +775,25 @@
     OS << " __restrict";
 }
 
-void MemberPointerType::outputPost(OutputStream &OS) {
+void MemberPointerType::outputPost(OutputStream &OS, NameResolver &Resolver) {
   if (Pointee->Prim == PrimTy::Function || Pointee->Prim == PrimTy::Array)
     OS << ")";
 
-  Type::outputPost(OS, *Pointee);
+  Type::outputPost(OS, *Pointee, Resolver);
 }
 
 Type *FunctionType::clone(ArenaAllocator &Arena) const {
   return Arena.alloc<FunctionType>(*this);
 }
 
-void FunctionType::outputPre(OutputStream &OS) {
+void FunctionType::outputPre(OutputStream &OS, NameResolver &Resolver) {
   if (!(FunctionClass & Global)) {
     if (FunctionClass & Static)
       OS << "static ";
   }
 
   if (ReturnType) {
-    Type::outputPre(OS, *ReturnType);
+    Type::outputPre(OS, *ReturnType, Resolver);
     OS << " ";
   }
 
@@ -796,9 +804,9 @@
     outputCallingConvention(OS, CallConvention);
 }
 
-void FunctionType::outputPost(OutputStream &OS) {
+void FunctionType::outputPost(OutputStream &OS, NameResolver &Resolver) {
   OS << "(";
-  outputParameterList(OS, Params);
+  outputParameterList(OS, Params, Resolver);
   OS << ")";
   if (Quals & Q_Const)
     OS << " const";
@@ -815,7 +823,7 @@
     OS << " &&";
 
   if (ReturnType)
-    Type::outputPost(OS, *ReturnType);
+    Type::outputPost(OS, *ReturnType, Resolver);
   return;
 }
 
@@ -823,7 +831,7 @@
   return Arena.alloc<UdtType>(*this);
 }
 
-void UdtType::outputPre(OutputStream &OS) {
+void UdtType::outputPre(OutputStream &OS, NameResolver &Resolver) {
   switch (Prim) {
   case PrimTy::Class:
     OS << "class ";
@@ -841,24 +849,24 @@
     assert(false && "Not a udt type!");
   }
 
-  outputName(OS, UdtName);
+  outputName(OS, UdtName, Resolver);
 }
 
 Type *ArrayType::clone(ArenaAllocator &Arena) const {
   return Arena.alloc<ArrayType>(*this);
 }
 
-void ArrayType::outputPre(OutputStream &OS) {
-  Type::outputPre(OS, *ElementType);
-}
-
-void ArrayType::outputPost(OutputStream &OS) {
+void ArrayType::outputPre(OutputStream &OS, NameResolver &Resolver) {
+  Type::outputPre(OS, *ElementType, Resolver);
+}
+
+void ArrayType::outputPost(OutputStream &OS, NameResolver &Resolver) {
   if (ArrayDimension > 0)
     OS << "[" << ArrayDimension << "]";
   if (NextDimension)
-    Type::outputPost(OS, *NextDimension);
+    Type::outputPost(OS, *NextDimension, Resolver);
   else if (ElementType)
-    Type::outputPost(OS, *ElementType);
+    Type::outputPost(OS, *ElementType, Resolver);
 }
 
 struct Symbol {
@@ -875,7 +883,7 @@
 // Demangler class takes the main role in demangling symbols.
 // It has a set of functions to parse mangled symbols into Type instances.
 // It also has a set of functions to cnovert Type instances to strings.
-class Demangler {
+class Demangler : public NameResolver {
 public:
   Demangler() = default;
   virtual ~Demangler() = default;
@@ -884,6 +892,8 @@
   // it is false, call output() to write the formatted name to the given stream.
   Symbol *parse(StringView &MangledName);
   void output(const Symbol *S, OutputStream &OS);
+
+  StringView resolve(StringView N) override;
 
   // True if an error occurred.
   bool Error = false;
@@ -1107,16 +1117,10 @@
 
 Name *Demangler::demangleBackRefName(StringView &MangledName) {
   assert(startsWithDigit(MangledName));
-
-  size_t I = MangledName[0] - '0';
-  if (I >= BackRefCount) {
-    Error = true;
-    return nullptr;
-  }
-
+  Name *Node = Arena.alloc<Name>();
+  Node->IsBackReference = true;
+  Node->Str = {MangledName.begin(), 1};
   MangledName = MangledName.dropFront();
-  Name *Node = Arena.alloc<Name>();
-  Node->Str = BackReferences[I];
   return Node;
 }
 
@@ -1137,7 +1141,7 @@
   // Render this class template name into a string buffer so that we can
   // memorize it for the purpose of back-referencing.
   OutputStream OS = OutputStream::create(nullptr, nullptr, 1024);
-  outputName(OS, Node);
+  outputName(OS, Node, *this);
   OS << '\0';
   char *Name = OS.getBuffer();
 
@@ -2035,8 +2039,6 @@
   return nullptr;
 }
 
-<<<<<<< HEAD
-=======
 StringView Demangler::resolve(StringView N) {
   assert(N.size() == 1 && isdigit(N[0]));
   size_t Digit = N[0] - '0';
@@ -2045,7 +2047,6 @@
   return BackReferences[Digit];
 }
 
->>>>>>> 90dc82e9
 void Demangler::output(const Symbol *S, OutputStream &OS) {
   // Converts an AST to a string.
   //
@@ -2064,9 +2065,9 @@
   // the "first half" of type declaration, and outputPost() writes the
   // "second half". For example, outputPre() writes a return type for a
   // function and outputPost() writes an parameter list.
-  Type::outputPre(OS, *S->SymbolType);
-  outputName(OS, S->SymbolName);
-  Type::outputPost(OS, *S->SymbolType);
+  Type::outputPre(OS, *S->SymbolType, *this);
+  outputName(OS, S->SymbolName, *this);
+  Type::outputPost(OS, *S->SymbolType, *this);
 }
 
 void Demangler::dumpBackReferences() {
@@ -2079,10 +2080,10 @@
     OS.setCurrentPosition(0);
 
     Type *T = FunctionParamBackRefs[I];
-    Type::outputPre(OS, *T);
-    Type::outputPost(OS, *T);
-
-    std::printf("  [%d] - %*s\n", (int)I, (int)OS.getCurrentPosition(),
+    Type::outputPre(OS, *T, *this);
+    Type::outputPost(OS, *T, *this);
+
+    std::printf("  [%d] - %.*s\n", (int)I, (int)OS.getCurrentPosition(),
                 OS.getBuffer());
   }
   std::free(OS.getBuffer());
@@ -2091,7 +2092,7 @@
     std::printf("\n");
   std::printf("%d name backreferences\n", (int)BackRefCount);
   for (size_t I = 0; I < BackRefCount; ++I) {
-    std::printf("  [%d] - %*s\n", (int)I, (int)BackReferences[I].size(),
+    std::printf("  [%d] - %.*s\n", (int)I, (int)BackReferences[I].size(),
                 BackReferences[I].begin());
   }
   if (BackRefCount > 0)
