//===- InstrumentationMap.cpp - XRay Instrumentation Map ------------------===//
//
//                     The LLVM Compiler Infrastructure
//
// This file is distributed under the University of Illinois Open Source
// License. See LICENSE.TXT for details.
//
//===----------------------------------------------------------------------===//
//
// Implementation of the InstrumentationMap type for XRay sleds.
//
//===----------------------------------------------------------------------===//

#include "llvm/XRay/InstrumentationMap.h"
#include "llvm/ADT/None.h"
#include "llvm/ADT/STLExtras.h"
#include "llvm/ADT/StringRef.h"
#include "llvm/ADT/Triple.h"
#include "llvm/ADT/Twine.h"
#include "llvm/Object/Binary.h"
#include "llvm/Object/ObjectFile.h"
#include "llvm/Support/DataExtractor.h"
#include "llvm/Support/Error.h"
#include "llvm/Support/FileSystem.h"
#include "llvm/Support/YAMLTraits.h"
#include <algorithm>
#include <cstddef>
#include <cstdint>
#include <system_error>
#include <vector>

using namespace llvm;
using namespace xray;

Optional<int32_t> InstrumentationMap::getFunctionId(uint64_t Addr) const {
  auto I = FunctionIds.find(Addr);
  if (I != FunctionIds.end())
    return I->second;
  return None;
}

Optional<uint64_t> InstrumentationMap::getFunctionAddr(int32_t FuncId) const {
  auto I = FunctionAddresses.find(FuncId);
  if (I != FunctionAddresses.end())
    return I->second;
  return None;
}

static Error
loadObj(StringRef Filename, object::OwningBinary<object::ObjectFile> &ObjFile,
          InstrumentationMap::SledContainer &Sleds,
          InstrumentationMap::FunctionAddressMap &FunctionAddresses,
          InstrumentationMap::FunctionAddressReverseMap &FunctionIds) {
  InstrumentationMap Map;

  // Find the section named "xray_instr_map".
  if ((!ObjFile.getBinary()->isELF() && !ObjFile.getBinary()->isMachO()) ||
      !(ObjFile.getBinary()->getArch() == Triple::x86_64 ||
        ObjFile.getBinary()->getArch() == Triple::ppc64le))
    return make_error<StringError>(
        "File format not supported (only does ELF and Mach-O little endian 64-bit).",
        std::make_error_code(std::errc::not_supported));

  StringRef Contents = "";
  const auto &Sections = ObjFile.getBinary()->sections();
  auto I = llvm::find_if(Sections, [&](object::SectionRef Section) {
    StringRef Name = "";
    if (Section.getName(Name))
      return false;
    return Name == "xray_instr_map";
  });

  if (I == Sections.end())
    return make_error<StringError>(
        "Failed to find XRay instrumentation map.",
        std::make_error_code(std::errc::executable_format_error));

  if (I->getContents(Contents))
    return errorCodeToError(
        std::make_error_code(std::errc::executable_format_error));

  // Copy the instrumentation map data into the Sleds data structure.
  auto C = Contents.bytes_begin();
  static constexpr size_t ELF64SledEntrySize = 32;

  if ((C - Contents.bytes_end()) % ELF64SledEntrySize != 0)
    return make_error<StringError>(
        Twine("Instrumentation map entries not evenly divisible by size of "
              "an XRay sled entry in ELF64."),
        std::make_error_code(std::errc::executable_format_error));

  int32_t FuncId = 1;
  uint64_t CurFn = 0;
  for (; C != Contents.bytes_end(); C += ELF64SledEntrySize) {
    DataExtractor Extractor(
        StringRef(reinterpret_cast<const char *>(C), ELF64SledEntrySize), true,
        8);
    Sleds.push_back({});
    auto &Entry = Sleds.back();
    uint32_t OffsetPtr = 0;
<<<<<<< HEAD
    Entry.Address = Extractor.getU64(&OffsetPtr);
    Entry.Function = Extractor.getU64(&OffsetPtr);
=======
    uint32_t AddrOff = OffsetPtr;
    Entry.Address = RelocateOrElse(AddrOff, Extractor.getU64(&OffsetPtr));
    uint32_t FuncOff = OffsetPtr;
    Entry.Function = RelocateOrElse(FuncOff, Extractor.getU64(&OffsetPtr));
>>>>>>> 0c02306d
    auto Kind = Extractor.getU8(&OffsetPtr);
    static constexpr SledEntry::FunctionKinds Kinds[] = {
        SledEntry::FunctionKinds::ENTRY, SledEntry::FunctionKinds::EXIT,
        SledEntry::FunctionKinds::TAIL,
        SledEntry::FunctionKinds::LOG_ARGS_ENTER,
        SledEntry::FunctionKinds::CUSTOM_EVENT};
    if (Kind >= sizeof(Kinds))
      return errorCodeToError(
          std::make_error_code(std::errc::executable_format_error));
    Entry.Kind = Kinds[Kind];
    Entry.AlwaysInstrument = Extractor.getU8(&OffsetPtr) != 0;

    // We do replicate the function id generation scheme implemented in the
    // XRay runtime.
    // FIXME: Figure out how to keep this consistent with the XRay runtime.
    if (CurFn == 0) {
      CurFn = Entry.Function;
      FunctionAddresses[FuncId] = Entry.Function;
      FunctionIds[Entry.Function] = FuncId;
    }
    if (Entry.Function != CurFn) {
      ++FuncId;
      CurFn = Entry.Function;
      FunctionAddresses[FuncId] = Entry.Function;
      FunctionIds[Entry.Function] = FuncId;
    }
  }
  return Error::success();
}

static Error
loadYAML(int Fd, size_t FileSize, StringRef Filename,
         InstrumentationMap::SledContainer &Sleds,
         InstrumentationMap::FunctionAddressMap &FunctionAddresses,
         InstrumentationMap::FunctionAddressReverseMap &FunctionIds) {
  std::error_code EC;
  sys::fs::mapped_file_region MappedFile(
      Fd, sys::fs::mapped_file_region::mapmode::readonly, FileSize, 0, EC);
  if (EC)
    return make_error<StringError>(
        Twine("Failed memory-mapping file '") + Filename + "'.", EC);

  std::vector<YAMLXRaySledEntry> YAMLSleds;
  yaml::Input In(StringRef(MappedFile.data(), MappedFile.size()));
  In >> YAMLSleds;
  if (In.error())
    return make_error<StringError>(
        Twine("Failed loading YAML document from '") + Filename + "'.",
        In.error());

  Sleds.reserve(YAMLSleds.size());
  for (const auto &Y : YAMLSleds) {
    FunctionAddresses[Y.FuncId] = Y.Function;
    FunctionIds[Y.Function] = Y.FuncId;
    Sleds.push_back(
        SledEntry{Y.Address, Y.Function, Y.Kind, Y.AlwaysInstrument});
  }
  return Error::success();
}

// FIXME: Create error types that encapsulate a bit more information than what
// StringError instances contain.
Expected<InstrumentationMap>
llvm::xray::loadInstrumentationMap(StringRef Filename) {
  // At this point we assume the file is an object file -- and if that doesn't
  // work, we treat it as YAML.
  // FIXME: Extend to support non-ELF and non-x86_64 binaries.

  InstrumentationMap Map;
  auto ObjectFileOrError = object::ObjectFile::createObjectFile(Filename);
  if (!ObjectFileOrError) {
    auto E = ObjectFileOrError.takeError();
    // We try to load it as YAML if the ELF load didn't work.
    int Fd;
    if (sys::fs::openFileForRead(Filename, Fd))
      return std::move(E);

    uint64_t FileSize;
    if (sys::fs::file_size(Filename, FileSize))
      return std::move(E);

    // If the file is empty, we return the original error.
    if (FileSize == 0)
      return std::move(E);

    // From this point on the errors will be only for the YAML parts, so we
    // consume the errors at this point.
    consumeError(std::move(E));
    if (auto E = loadYAML(Fd, FileSize, Filename, Map.Sleds,
                          Map.FunctionAddresses, Map.FunctionIds))
      return std::move(E);
  } else if (auto E = loadObj(Filename, *ObjectFileOrError, Map.Sleds,
                                Map.FunctionAddresses, Map.FunctionIds)) {
    return std::move(E);
  }
  return Map;
}<|MERGE_RESOLUTION|>--- conflicted
+++ resolved
@@ -12,12 +12,14 @@
 //===----------------------------------------------------------------------===//
 
 #include "llvm/XRay/InstrumentationMap.h"
+#include "llvm/ADT/DenseMap.h"
 #include "llvm/ADT/None.h"
 #include "llvm/ADT/STLExtras.h"
 #include "llvm/ADT/StringRef.h"
 #include "llvm/ADT/Triple.h"
 #include "llvm/ADT/Twine.h"
 #include "llvm/Object/Binary.h"
+#include "llvm/Object/ELFObjectFile.h"
 #include "llvm/Object/ObjectFile.h"
 #include "llvm/Support/DataExtractor.h"
 #include "llvm/Support/Error.h"
@@ -46,6 +48,8 @@
   return None;
 }
 
+using RelocMap = DenseMap<uint64_t, uint64_t>;
+
 static Error
 loadObj(StringRef Filename, object::OwningBinary<object::ObjectFile> &ObjFile,
           InstrumentationMap::SledContainer &Sleds,
@@ -79,6 +83,31 @@
     return errorCodeToError(
         std::make_error_code(std::errc::executable_format_error));
 
+  RelocMap Relocs;
+  if (ObjFile.getBinary()->isELF()) {
+    uint32_t RelrRelocationType = [](object::ObjectFile *ObjFile) {
+      if (const auto *ELFObj = dyn_cast<object::ELF32LEObjectFile>(ObjFile))
+        return ELFObj->getELFFile()->getRelrRelocationType();
+      else if (const auto *ELFObj = dyn_cast<object::ELF32BEObjectFile>(ObjFile))
+        return ELFObj->getELFFile()->getRelrRelocationType();
+      else if (const auto *ELFObj = dyn_cast<object::ELF64LEObjectFile>(ObjFile))
+        return ELFObj->getELFFile()->getRelrRelocationType();
+      else if (const auto *ELFObj = dyn_cast<object::ELF64BEObjectFile>(ObjFile))
+        return ELFObj->getELFFile()->getRelrRelocationType();
+      else
+        return static_cast<uint32_t>(0);
+    }(ObjFile.getBinary());
+
+    for (const object::SectionRef &Section : Sections) {
+      for (const object::RelocationRef &Reloc : Section.relocations()) {
+        if (Reloc.getType() != RelrRelocationType)
+          continue;
+        if (auto AddendOrErr = object::ELFRelocationRef(Reloc).getAddend())
+          Relocs.insert({Reloc.getOffset(), *AddendOrErr});
+      }
+    }
+  }
+
   // Copy the instrumentation map data into the Sleds data structure.
   auto C = Contents.bytes_begin();
   static constexpr size_t ELF64SledEntrySize = 32;
@@ -88,6 +117,16 @@
         Twine("Instrumentation map entries not evenly divisible by size of "
               "an XRay sled entry in ELF64."),
         std::make_error_code(std::errc::executable_format_error));
+
+  auto RelocateOrElse = [&](uint32_t Offset, uint64_t Address) {
+    if (!Address) {
+      uint64_t A = I->getAddress() + C - Contents.bytes_begin() + Offset;
+      RelocMap::const_iterator R = Relocs.find(A);
+      if (R != Relocs.end())
+        return R->second;
+    }
+    return Address;
+  };
 
   int32_t FuncId = 1;
   uint64_t CurFn = 0;
@@ -98,15 +137,10 @@
     Sleds.push_back({});
     auto &Entry = Sleds.back();
     uint32_t OffsetPtr = 0;
-<<<<<<< HEAD
-    Entry.Address = Extractor.getU64(&OffsetPtr);
-    Entry.Function = Extractor.getU64(&OffsetPtr);
-=======
     uint32_t AddrOff = OffsetPtr;
     Entry.Address = RelocateOrElse(AddrOff, Extractor.getU64(&OffsetPtr));
     uint32_t FuncOff = OffsetPtr;
     Entry.Function = RelocateOrElse(FuncOff, Extractor.getU64(&OffsetPtr));
->>>>>>> 0c02306d
     auto Kind = Extractor.getU8(&OffsetPtr);
     static constexpr SledEntry::FunctionKinds Kinds[] = {
         SledEntry::FunctionKinds::ENTRY, SledEntry::FunctionKinds::EXIT,
