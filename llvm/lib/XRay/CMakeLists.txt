--- conflicted
+++ resolved
@@ -1,9 +1,5 @@
 add_llvm_library(LLVMXRay
   InstrumentationMap.cpp
-<<<<<<< HEAD
-	Profile.cpp
-=======
->>>>>>> 721d9571
   Trace.cpp
 
   ADDITIONAL_HEADER_DIRS
