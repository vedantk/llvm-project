--- conflicted
+++ resolved
@@ -453,6 +453,38 @@
   }
 }
 
+// Returns the epilog symbol of an epilog with the exact same unwind code
+// sequence, if it exists.  Otherwise, returns nulltpr.
+// EpilogInstrs - Unwind codes for the current epilog.
+// Epilogs - Epilogs that potentialy match the current epilog.
+static MCSymbol*
+FindMatchingEpilog(const std::vector<WinEH::Instruction>& EpilogInstrs,
+                   const std::vector<MCSymbol *>& Epilogs,
+                   const WinEH::FrameInfo *info) {
+  for (auto *EpilogStart : Epilogs) {
+    auto InstrsIter = info->EpilogMap.find(EpilogStart);
+    assert(InstrsIter != info->EpilogMap.end() &&
+           "Epilog not found in EpilogMap");
+    const auto &Instrs = InstrsIter->second;
+
+    if (Instrs.size() != EpilogInstrs.size())
+      continue;
+
+    bool Match = true;
+    for (unsigned i = 0; i < Instrs.size(); ++i)
+      if (Instrs[i].Operation != EpilogInstrs[i].Operation ||
+          Instrs[i].Offset != EpilogInstrs[i].Offset ||
+          Instrs[i].Register != EpilogInstrs[i].Register) {
+         Match = false;
+         break;
+      }
+
+    if (Match)
+      return EpilogStart;
+  }
+  return nullptr;
+}
+
 // Populate the .xdata section.  The format of .xdata on ARM64 is documented at
 // https://docs.microsoft.com/en-us/cpp/build/arm64-exception-handling
 static void ARM64EmitUnwindInfo(MCStreamer &streamer, WinEH::FrameInfo *info) {
@@ -477,14 +509,13 @@
 
   // Process epilogs.
   MapVector<MCSymbol *, uint32_t> EpilogInfo;
+  // Epilogs processed so far.
+  std::vector<MCSymbol *> AddedEpilogs;
+
   for (auto &I : info->EpilogMap) {
     MCSymbol *EpilogStart = I.first;
     auto &EpilogInstrs = I.second;
     uint32_t CodeBytes = ARM64CountOfUnwindCodes(EpilogInstrs);
-<<<<<<< HEAD
-    EpilogInfo[EpilogStart] = TotalCodeBytes;
-    TotalCodeBytes += CodeBytes;
-=======
 
     MCSymbol* MatchingEpilog =
       FindMatchingEpilog(EpilogInstrs, AddedEpilogs, info);
@@ -500,7 +531,6 @@
       TotalCodeBytes += CodeBytes;
       AddedEpilogs.push_back(EpilogStart);
     }
->>>>>>> 43c8dd9f
   }
 
   // Code Words, Epilog count, E, X, Vers, Function Length
