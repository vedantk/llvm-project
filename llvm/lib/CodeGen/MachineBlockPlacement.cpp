//===-- MachineBlockPlacement.cpp - Basic Block Code Layout optimization --===//
//
//                     The LLVM Compiler Infrastructure
//
// This file is distributed under the University of Illinois Open Source
// License. See LICENSE.TXT for details.
//
//===----------------------------------------------------------------------===//
//
// This file implements basic block placement transformations using the CFG
// structure and branch probability estimates.
//
// The pass strives to preserve the structure of the CFG (that is, retain
// a topological ordering of basic blocks) in the absence of a *strong* signal
// to the contrary from probabilities. However, within the CFG structure, it
// attempts to choose an ordering which favors placing more likely sequences of
// blocks adjacent to each other.
//
// The algorithm works from the inner-most loop within a function outward, and
// at each stage walks through the basic blocks, trying to coalesce them into
// sequential chains where allowed by the CFG (or demanded by heavy
// probabilities). Finally, it walks the blocks in topological order, and the
// first time it reaches a chain of basic blocks, it schedules them in the
// function in-order.
//
//===----------------------------------------------------------------------===//

#include "llvm/CodeGen/Passes.h"
#include "llvm/CodeGen/TargetPassConfig.h"
#include "BranchFolding.h"
#include "llvm/ADT/DenseMap.h"
#include "llvm/ADT/SmallPtrSet.h"
#include "llvm/ADT/SmallVector.h"
#include "llvm/ADT/Statistic.h"
#include "llvm/CodeGen/MachineBasicBlock.h"
#include "llvm/CodeGen/MachineBlockFrequencyInfo.h"
#include "llvm/CodeGen/MachineBranchProbabilityInfo.h"
#include "llvm/CodeGen/MachineDominators.h"
#include "llvm/CodeGen/MachineFunction.h"
#include "llvm/CodeGen/MachineFunctionPass.h"
#include "llvm/CodeGen/MachineLoopInfo.h"
#include "llvm/CodeGen/MachineModuleInfo.h"
#include "llvm/Support/Allocator.h"
#include "llvm/Support/CommandLine.h"
#include "llvm/Support/Debug.h"
#include "llvm/Support/raw_ostream.h"
#include "llvm/Target/TargetInstrInfo.h"
#include "llvm/Target/TargetLowering.h"
#include "llvm/Target/TargetSubtargetInfo.h"
#include <algorithm>
using namespace llvm;

#define DEBUG_TYPE "block-placement"

STATISTIC(NumCondBranches, "Number of conditional branches");
STATISTIC(NumUncondBranches, "Number of unconditional branches");
STATISTIC(CondBranchTakenFreq,
          "Potential frequency of taking conditional branches");
STATISTIC(UncondBranchTakenFreq,
          "Potential frequency of taking unconditional branches");

static cl::opt<unsigned> AlignAllBlock("align-all-blocks",
                                       cl::desc("Force the alignment of all "
                                                "blocks in the function."),
                                       cl::init(0), cl::Hidden);

static cl::opt<unsigned> AlignAllNonFallThruBlocks(
    "align-all-nofallthru-blocks",
    cl::desc("Force the alignment of all "
             "blocks that have no fall-through predecessors (i.e. don't add "
             "nops that are executed)."),
    cl::init(0), cl::Hidden);

// FIXME: Find a good default for this flag and remove the flag.
static cl::opt<unsigned> ExitBlockBias(
    "block-placement-exit-block-bias",
    cl::desc("Block frequency percentage a loop exit block needs "
             "over the original exit to be considered the new exit."),
    cl::init(0), cl::Hidden);

static cl::opt<bool> OutlineOptionalBranches(
    "outline-optional-branches",
    cl::desc("Put completely optional branches, i.e. branches with a common "
             "post dominator, out of line."),
    cl::init(false), cl::Hidden);

static cl::opt<unsigned> OutlineOptionalThreshold(
    "outline-optional-threshold",
    cl::desc("Don't outline optional branches that are a single block with an "
             "instruction count below this threshold"),
    cl::init(4), cl::Hidden);

static cl::opt<unsigned> LoopToColdBlockRatio(
    "loop-to-cold-block-ratio",
    cl::desc("Outline loop blocks from loop chain if (frequency of loop) / "
             "(frequency of block) is greater than this ratio"),
    cl::init(5), cl::Hidden);

static cl::opt<bool>
    PreciseRotationCost("precise-rotation-cost",
                        cl::desc("Model the cost of loop rotation more "
                                 "precisely by using profile data."),
                        cl::init(false), cl::Hidden);
static cl::opt<bool>
    ForcePreciseRotationCost("force-precise-rotation-cost",
                             cl::desc("Force the use of precise cost "
                                      "loop rotation strategy."),
                             cl::init(false), cl::Hidden);

static cl::opt<unsigned> MisfetchCost(
    "misfetch-cost",
    cl::desc("Cost that models the probablistic risk of an instruction "
             "misfetch due to a jump comparing to falling through, whose cost "
             "is zero."),
    cl::init(1), cl::Hidden);

static cl::opt<unsigned> JumpInstCost("jump-inst-cost",
                                      cl::desc("Cost of jump instructions."),
                                      cl::init(1), cl::Hidden);

static cl::opt<bool>
BranchFoldPlacement("branch-fold-placement",
              cl::desc("Perform branch folding during placement. "
                       "Reduces code size."),
              cl::init(true), cl::Hidden);

extern cl::opt<unsigned> StaticLikelyProb;

namespace {
class BlockChain;
/// \brief Type for our function-wide basic block -> block chain mapping.
typedef DenseMap<MachineBasicBlock *, BlockChain *> BlockToChainMapType;
}

namespace {
/// \brief A chain of blocks which will be laid out contiguously.
///
/// This is the datastructure representing a chain of consecutive blocks that
/// are profitable to layout together in order to maximize fallthrough
/// probabilities and code locality. We also can use a block chain to represent
/// a sequence of basic blocks which have some external (correctness)
/// requirement for sequential layout.
///
/// Chains can be built around a single basic block and can be merged to grow
/// them. They participate in a block-to-chain mapping, which is updated
/// automatically as chains are merged together.
class BlockChain {
  /// \brief The sequence of blocks belonging to this chain.
  ///
  /// This is the sequence of blocks for a particular chain. These will be laid
  /// out in-order within the function.
  SmallVector<MachineBasicBlock *, 4> Blocks;

  /// \brief A handle to the function-wide basic block to block chain mapping.
  ///
  /// This is retained in each block chain to simplify the computation of child
  /// block chains for SCC-formation and iteration. We store the edges to child
  /// basic blocks, and map them back to their associated chains using this
  /// structure.
  BlockToChainMapType &BlockToChain;

public:
  /// \brief Construct a new BlockChain.
  ///
  /// This builds a new block chain representing a single basic block in the
  /// function. It also registers itself as the chain that block participates
  /// in with the BlockToChain mapping.
  BlockChain(BlockToChainMapType &BlockToChain, MachineBasicBlock *BB)
      : Blocks(1, BB), BlockToChain(BlockToChain), UnscheduledPredecessors(0) {
    assert(BB && "Cannot create a chain with a null basic block");
    BlockToChain[BB] = this;
  }

  /// \brief Iterator over blocks within the chain.
  typedef SmallVectorImpl<MachineBasicBlock *>::iterator iterator;

  /// \brief Beginning of blocks within the chain.
  iterator begin() { return Blocks.begin(); }

  /// \brief End of blocks within the chain.
  iterator end() { return Blocks.end(); }

  /// \brief Merge a block chain into this one.
  ///
  /// This routine merges a block chain into this one. It takes care of forming
  /// a contiguous sequence of basic blocks, updating the edge list, and
  /// updating the block -> chain mapping. It does not free or tear down the
  /// old chain, but the old chain's block list is no longer valid.
  void merge(MachineBasicBlock *BB, BlockChain *Chain) {
    assert(BB);
    assert(!Blocks.empty());

    // Fast path in case we don't have a chain already.
    if (!Chain) {
      assert(!BlockToChain[BB]);
      Blocks.push_back(BB);
      BlockToChain[BB] = this;
      return;
    }

    assert(BB == *Chain->begin());
    assert(Chain->begin() != Chain->end());

    // Update the incoming blocks to point to this chain, and add them to the
    // chain structure.
    for (MachineBasicBlock *ChainBB : *Chain) {
      Blocks.push_back(ChainBB);
      assert(BlockToChain[ChainBB] == Chain && "Incoming blocks not in chain");
      BlockToChain[ChainBB] = this;
    }
  }

#ifndef NDEBUG
  /// \brief Dump the blocks in this chain.
  LLVM_DUMP_METHOD void dump() {
    for (MachineBasicBlock *MBB : *this)
      MBB->dump();
  }
#endif // NDEBUG

  /// \brief Count of predecessors of any block within the chain which have not
  /// yet been scheduled.  In general, we will delay scheduling this chain
  /// until those predecessors are scheduled (or we find a sufficiently good
  /// reason to override this heuristic.)  Note that when forming loop chains,
  /// blocks outside the loop are ignored and treated as if they were already
  /// scheduled.
  ///
  /// Note: This field is reinitialized multiple times - once for each loop,
  /// and then once for the function as a whole.
  unsigned UnscheduledPredecessors;
};
}

namespace {
class MachineBlockPlacement : public MachineFunctionPass {
  /// \brief A typedef for a block filter set.
  typedef SmallPtrSet<MachineBasicBlock *, 16> BlockFilterSet;

  /// \brief Machine Function
  MachineFunction *F;

  /// \brief A handle to the branch probability pass.
  const MachineBranchProbabilityInfo *MBPI;

  /// \brief A handle to the function-wide block frequency pass.
  std::unique_ptr<BranchFolder::MBFIWrapper> MBFI;

  /// \brief A handle to the loop info.
  MachineLoopInfo *MLI;

  /// \brief A handle to the target's instruction info.
  const TargetInstrInfo *TII;

  /// \brief A handle to the target's lowering info.
  const TargetLoweringBase *TLI;

  /// \brief A handle to the post dominator tree.
  MachineDominatorTree *MDT;

  /// \brief A set of blocks that are unavoidably execute, i.e. they dominate
  /// all terminators of the MachineFunction.
  SmallPtrSet<MachineBasicBlock *, 4> UnavoidableBlocks;

  /// \brief Allocator and owner of BlockChain structures.
  ///
  /// We build BlockChains lazily while processing the loop structure of
  /// a function. To reduce malloc traffic, we allocate them using this
  /// slab-like allocator, and destroy them after the pass completes. An
  /// important guarantee is that this allocator produces stable pointers to
  /// the chains.
  SpecificBumpPtrAllocator<BlockChain> ChainAllocator;

  /// \brief Function wide BasicBlock to BlockChain mapping.
  ///
  /// This mapping allows efficiently moving from any given basic block to the
  /// BlockChain it participates in, if any. We use it to, among other things,
  /// allow implicitly defining edges between chains as the existing edges
  /// between basic blocks.
  DenseMap<MachineBasicBlock *, BlockChain *> BlockToChain;

  void markChainSuccessors(BlockChain &Chain, MachineBasicBlock *LoopHeaderBB,
                           SmallVectorImpl<MachineBasicBlock *> &BlockWorkList,
                           SmallVectorImpl<MachineBasicBlock *> &EHPadWorkList,
                           const BlockFilterSet *BlockFilter = nullptr);
  BranchProbability
  collectViableSuccessors(MachineBasicBlock *BB, BlockChain &Chain,
                          const BlockFilterSet *BlockFilter,
                          SmallVector<MachineBasicBlock *, 4> &Successors);
  bool shouldPredBlockBeOutlined(MachineBasicBlock *BB, MachineBasicBlock *Succ,
                                 BlockChain &Chain,
                                 const BlockFilterSet *BlockFilter,
                                 BranchProbability SuccProb,
                                 BranchProbability HotProb);
  bool
  hasBetterLayoutPredecessor(MachineBasicBlock *BB, MachineBasicBlock *Succ,
                             BlockChain &SuccChain, BranchProbability SuccProb,
                             BranchProbability RealSuccProb, BlockChain &Chain,
                             const BlockFilterSet *BlockFilter);
  MachineBasicBlock *selectBestSuccessor(MachineBasicBlock *BB,
                                         BlockChain &Chain,
                                         const BlockFilterSet *BlockFilter);
  MachineBasicBlock *
  selectBestCandidateBlock(BlockChain &Chain,
                           SmallVectorImpl<MachineBasicBlock *> &WorkList);
  MachineBasicBlock *
  getFirstUnplacedBlock(const BlockChain &PlacedChain,
                        MachineFunction::iterator &PrevUnplacedBlockIt,
                        const BlockFilterSet *BlockFilter);

  /// \brief Add a basic block to the work list if it is apropriate.
  ///
  /// If the optional parameter BlockFilter is provided, only MBB
  /// present in the set will be added to the worklist. If nullptr
  /// is provided, no filtering occurs.
  void fillWorkLists(MachineBasicBlock *MBB,
                     SmallPtrSetImpl<BlockChain *> &UpdatedPreds,
                     SmallVectorImpl<MachineBasicBlock *> &BlockWorkList,
                     SmallVectorImpl<MachineBasicBlock *> &EHPadWorkList,
                     const BlockFilterSet *BlockFilter);
  void buildChain(MachineBasicBlock *BB, BlockChain &Chain,
                  SmallVectorImpl<MachineBasicBlock *> &BlockWorkList,
                  SmallVectorImpl<MachineBasicBlock *> &EHPadWorkList,
                  const BlockFilterSet *BlockFilter = nullptr);
  MachineBasicBlock *findBestLoopTop(MachineLoop &L,
                                     const BlockFilterSet &LoopBlockSet);
  MachineBasicBlock *findBestLoopExit(MachineLoop &L,
                                      const BlockFilterSet &LoopBlockSet);
  BlockFilterSet collectLoopBlockSet(MachineLoop &L);
  void buildLoopChains(MachineLoop &L);
  void rotateLoop(BlockChain &LoopChain, MachineBasicBlock *ExitingBB,
                  const BlockFilterSet &LoopBlockSet);
  void rotateLoopWithProfile(BlockChain &LoopChain, MachineLoop &L,
                             const BlockFilterSet &LoopBlockSet);
  void collectMustExecuteBBs();
  void buildCFGChains();
  void optimizeBranches();
  void alignBlocks();

public:
  static char ID; // Pass identification, replacement for typeid
  MachineBlockPlacement() : MachineFunctionPass(ID) {
    initializeMachineBlockPlacementPass(*PassRegistry::getPassRegistry());
  }

  bool runOnMachineFunction(MachineFunction &F) override;

  void getAnalysisUsage(AnalysisUsage &AU) const override {
    AU.addRequired<MachineBranchProbabilityInfo>();
    AU.addRequired<MachineBlockFrequencyInfo>();
    AU.addRequired<MachineDominatorTree>();
    AU.addRequired<MachineLoopInfo>();
    AU.addRequired<TargetPassConfig>();
    MachineFunctionPass::getAnalysisUsage(AU);
  }
};
}

char MachineBlockPlacement::ID = 0;
char &llvm::MachineBlockPlacementID = MachineBlockPlacement::ID;
INITIALIZE_PASS_BEGIN(MachineBlockPlacement, "block-placement",
                      "Branch Probability Basic Block Placement", false, false)
INITIALIZE_PASS_DEPENDENCY(MachineBranchProbabilityInfo)
INITIALIZE_PASS_DEPENDENCY(MachineBlockFrequencyInfo)
INITIALIZE_PASS_DEPENDENCY(MachineDominatorTree)
INITIALIZE_PASS_DEPENDENCY(MachineLoopInfo)
INITIALIZE_PASS_END(MachineBlockPlacement, "block-placement",
                    "Branch Probability Basic Block Placement", false, false)

#ifndef NDEBUG
/// \brief Helper to print the name of a MBB.
///
/// Only used by debug logging.
static std::string getBlockName(MachineBasicBlock *BB) {
  std::string Result;
  raw_string_ostream OS(Result);
  OS << "BB#" << BB->getNumber();
  OS << " ('" << BB->getName() << "')";
  OS.flush();
  return Result;
}
#endif

/// \brief Mark a chain's successors as having one fewer preds.
///
/// When a chain is being merged into the "placed" chain, this routine will
/// quickly walk the successors of each block in the chain and mark them as
/// having one fewer active predecessor. It also adds any successors of this
/// chain which reach the zero-predecessor state to the worklist passed in.
void MachineBlockPlacement::markChainSuccessors(
    BlockChain &Chain, MachineBasicBlock *LoopHeaderBB,
    SmallVectorImpl<MachineBasicBlock *> &BlockWorkList,
    SmallVectorImpl<MachineBasicBlock *> &EHPadWorkList,
    const BlockFilterSet *BlockFilter) {
  // Walk all the blocks in this chain, marking their successors as having
  // a predecessor placed.
  for (MachineBasicBlock *MBB : Chain) {
    // Add any successors for which this is the only un-placed in-loop
    // predecessor to the worklist as a viable candidate for CFG-neutral
    // placement. No subsequent placement of this block will violate the CFG
    // shape, so we get to use heuristics to choose a favorable placement.
    for (MachineBasicBlock *Succ : MBB->successors()) {
      if (BlockFilter && !BlockFilter->count(Succ))
        continue;
      BlockChain &SuccChain = *BlockToChain[Succ];
      // Disregard edges within a fixed chain, or edges to the loop header.
      if (&Chain == &SuccChain || Succ == LoopHeaderBB)
        continue;

      // This is a cross-chain edge that is within the loop, so decrement the
      // loop predecessor count of the destination chain.
      if (SuccChain.UnscheduledPredecessors == 0 ||
          --SuccChain.UnscheduledPredecessors > 0)
        continue;

      auto *MBB = *SuccChain.begin();
      if (MBB->isEHPad())
        EHPadWorkList.push_back(MBB);
      else
        BlockWorkList.push_back(MBB);
    }
  }
}

/// This helper function collects the set of successors of block
/// \p BB that are allowed to be its layout successors, and return
/// the total branch probability of edges from \p BB to those
/// blocks.
BranchProbability MachineBlockPlacement::collectViableSuccessors(
    MachineBasicBlock *BB, BlockChain &Chain, const BlockFilterSet *BlockFilter,
    SmallVector<MachineBasicBlock *, 4> &Successors) {
  // Adjust edge probabilities by excluding edges pointing to blocks that is
  // either not in BlockFilter or is already in the current chain. Consider the
  // following CFG:
  //
  //     --->A
  //     |  / \
  //     | B   C
  //     |  \ / \
  //     ----D   E
  //
  // Assume A->C is very hot (>90%), and C->D has a 50% probability, then after
  // A->C is chosen as a fall-through, D won't be selected as a successor of C
  // due to CFG constraint (the probability of C->D is not greater than
  // HotProb to break top-oorder). If we exclude E that is not in BlockFilter
  // when calculating the  probability of C->D, D will be selected and we
  // will get A C D B as the layout of this loop.
  auto AdjustedSumProb = BranchProbability::getOne();
  for (MachineBasicBlock *Succ : BB->successors()) {
    bool SkipSucc = false;
    if (Succ->isEHPad() || (BlockFilter && !BlockFilter->count(Succ))) {
      SkipSucc = true;
    } else {
      BlockChain *SuccChain = BlockToChain[Succ];
      if (SuccChain == &Chain) {
        SkipSucc = true;
      } else if (Succ != *SuccChain->begin()) {
        DEBUG(dbgs() << "    " << getBlockName(Succ) << " -> Mid chain!\n");
        continue;
      }
    }
    if (SkipSucc)
      AdjustedSumProb -= MBPI->getEdgeProbability(BB, Succ);
    else
      Successors.push_back(Succ);
  }

  return AdjustedSumProb;
}

/// The helper function returns the branch probability that is adjusted
/// or normalized over the new total \p AdjustedSumProb.

static BranchProbability
getAdjustedProbability(BranchProbability OrigProb,
                       BranchProbability AdjustedSumProb) {
  BranchProbability SuccProb;
  uint32_t SuccProbN = OrigProb.getNumerator();
  uint32_t SuccProbD = AdjustedSumProb.getNumerator();
  if (SuccProbN >= SuccProbD)
    SuccProb = BranchProbability::getOne();
  else
    SuccProb = BranchProbability(SuccProbN, SuccProbD);

  return SuccProb;
}

/// When the option OutlineOptionalBranches is on, this method
/// checks if the fallthrough candidate block \p Succ (of block
/// \p BB) also has other unscheduled predecessor blocks which
/// are also successors of \p BB (forming triagular shape CFG).
/// If none of such predecessors are small, it returns true.
/// The caller can choose to select \p Succ as the layout successors
/// so that \p Succ's predecessors (optional branches) can be
/// outlined.
/// FIXME: fold this with more general layout cost analysis.
bool MachineBlockPlacement::shouldPredBlockBeOutlined(
    MachineBasicBlock *BB, MachineBasicBlock *Succ, BlockChain &Chain,
    const BlockFilterSet *BlockFilter, BranchProbability SuccProb,
    BranchProbability HotProb) {
  if (!OutlineOptionalBranches)
    return false;
  // If we outline optional branches, look whether Succ is unavoidable, i.e.
  // dominates all terminators of the MachineFunction. If it does, other
  // successors must be optional. Don't do this for cold branches.
  if (SuccProb > HotProb.getCompl() && UnavoidableBlocks.count(Succ) > 0) {
    for (MachineBasicBlock *Pred : Succ->predecessors()) {
      // Check whether there is an unplaced optional branch.
      if (Pred == Succ || (BlockFilter && !BlockFilter->count(Pred)) ||
          BlockToChain[Pred] == &Chain)
        continue;
      // Check whether the optional branch has exactly one BB.
      if (Pred->pred_size() > 1 || *Pred->pred_begin() != BB)
        continue;
      // Check whether the optional branch is small.
      if (Pred->size() < OutlineOptionalThreshold)
        return false;
    }
    return true;
  } else
    return false;
}

<<<<<<< HEAD
// FIXME (PGO handling)
// For now this method just returns a fixed threshold. It needs to be enhanced
// such that BB and Succ is passed in so that CFG shapes are examined such that
// the threshold is computed with more precise cost model when PGO is on.
static BranchProbability getLayoutSuccessorProbThreshold() {
  BranchProbability HotProb(StaticLikelyProb, 100);
  return HotProb;
=======
// When profile is not present, return the StaticLikelyProb.
// When profile is available, we need to handle the triangle-shape CFG.
static BranchProbability getLayoutSuccessorProbThreshold(
      MachineBasicBlock *BB) {
  if (!BB->getParent()->getFunction()->getEntryCount())
    return BranchProbability(StaticLikelyProb, 100);
  if (BB->succ_size() == 2) {
    const MachineBasicBlock *Succ1 = *BB->succ_begin();
    const MachineBasicBlock *Succ2 = *(BB->succ_begin() + 1);
    if (Succ1->isSuccessor(Succ2) || Succ2->isSuccessor(Succ1)) {
      /* See case 1 below for the cost analysis. For BB->Succ to
       * be taken with smaller cost, the following needs to hold:
       *   Prob(BB->Succ) > 2* Prob(BB->Pred)
       *   So the threshold T
       *   T = 2 * (1-Prob(BB->Pred). Since T + Prob(BB->Pred) == 1,
       * We have  T + T/2 = 1, i.e. T = 2/3. Also adding user specified
       * branch bias, we have
       *   T = (2/3)*(ProfileLikelyProb/50)
       *     = (2*ProfileLikelyProb)/150)
       */
      return BranchProbability(2 * ProfileLikelyProb, 150);
    }
  }
  return BranchProbability(ProfileLikelyProb, 100);
>>>>>>> df3185d2
}

/// Checks to see if the layout candidate block \p Succ has a better layout
/// predecessor than \c BB. If yes, returns true.
bool MachineBlockPlacement::hasBetterLayoutPredecessor(
    MachineBasicBlock *BB, MachineBasicBlock *Succ, BlockChain &SuccChain,
    BranchProbability SuccProb, BranchProbability RealSuccProb,
    BlockChain &Chain, const BlockFilterSet *BlockFilter) {

  // This is no global conflict, just return false.
  if (SuccChain.UnscheduledPredecessors == 0)
    return false;

  // There are two basic scenarios here:
  // -------------------------------------
  // Case 1: triagular shape CFG:
  //     BB
  //     | \
  //     |  \
  //     |   Pred
  //     |   /
  //     Succ
  // In this case, we are evaluating whether to select edge -> Succ, e.g.
  // set Succ as the layout successor of BB. Picking Succ as BB's
  // successor breaks the  CFG constraints. With this layout, Pred BB
  // is forced to be outlined, so the overall cost will be cost of the
  // branch taken from BB to Pred, plus the cost of back taken branch
  // from Pred to Succ, as well as the additional cost asssociated
  // with the needed unconditional jump instruction from Pred To Succ.
  // The cost of the topological order layout is the taken branch cost
  // from BB to Succ, so to make BB->Succ a viable candidate, the following
  // must hold:
  //     2 * freq(BB->Pred) * taken_branch_cost + unconditional_jump_cost
  //      < freq(BB->Succ) *  taken_branch_cost.
  // Ignoring unconditional jump cost, we get
  //    freq(BB->Succ) > 2 * freq(BB->Pred), i.e.,
  //    prob(BB->Succ) > 2 * prob(BB->Pred)
  //
  // When real profile data is available, we can precisely compute the the
  // probabililty threshold that is needed for edge BB->Succ to be considered.
  // With out profile data, the heuristic requires the branch bias to be
  // a lot larger to make sure the signal is very strong (e.g. 80% default).
  // -----------------------------------------------------------------
  // Case 2: diamond like CFG:
  //     S
  //    / \
  //   |   \
  //  BB    Pred
  //   \    /
  //    Succ
  //    ..
  // In this case, edge S->BB has already been selected, and we are evaluating
  // candidate edge BB->Succ. Edge S->BB is selected because prob(S->BB)
  // is no less than prob(S->Pred). When real profile data is *available*, if
  // the condition is true, it will be always better to continue the trace with
  // edge BB->Succ instead of laying out with topological order (i.e. laying
  // Pred first).  The cost of S->BB->Succ is 2 * freq (S->Pred), while with
  // the topo order, the cost is freq(S-> Pred) + Pred(S->BB) which is larger.
  // When profile data is not available, however, we need to be more
  // conservative. If the branch prediction is wrong, breaking the topo-order
  // will actually yield a layout with large cost. For this reason, we need
  // strong biaaed branch at block S with Prob(S->BB) in order to select
  // BB->Succ. This is equialant to looking the CFG backward with backward
  // edge: Prob(Succ->BB) needs to >= HotProb in order to be selected (without
  // profile data).

  BranchProbability HotProb = getLayoutSuccessorProbThreshold();

  // Forward checking. For case 2, SuccProb will be 1.
  if (SuccProb < HotProb) {
    DEBUG(dbgs() << "    " << getBlockName(Succ) << " -> " << SuccProb
                 << " (prob) (CFG conflict)\n");
    return true;
  }

  // Make sure that a hot successor doesn't have a globally more
  // important predecessor.
  BlockFrequency CandidateEdgeFreq = MBFI->getBlockFreq(BB) * RealSuccProb;
  bool BadCFGConflict = false;

  for (MachineBasicBlock *Pred : Succ->predecessors()) {
    if (Pred == Succ || BlockToChain[Pred] == &SuccChain ||
        (BlockFilter && !BlockFilter->count(Pred)) ||
        BlockToChain[Pred] == &Chain)
      continue;
    // Do backward checking. For case 1, it is actually redundant check. For
    // case 2 above, we need a backward checking to filter out edges that are
    // not 'strongly' biased. With profile data available, the check is mostly
    // redundant too (when threshold prob is set at 50%) unless S has more than
    // two successors.
    // BB  Pred
    //  \ /
    //  Succ
    // We select edgee BB->Succ if
    //      freq(BB->Succ) > freq(Succ) * HotProb
    //      i.e. freq(BB->Succ) > freq(BB->Succ) * HotProb + freq(Pred->Succ) *
    //      HotProb
    //      i.e. freq((BB->Succ) * (1 - HotProb) > freq(Pred->Succ) * HotProb
    BlockFrequency PredEdgeFreq =
        MBFI->getBlockFreq(Pred) * MBPI->getEdgeProbability(Pred, Succ);
    if (PredEdgeFreq * HotProb >= CandidateEdgeFreq * HotProb.getCompl()) {
      BadCFGConflict = true;
      break;
    }
  }

  if (BadCFGConflict) {
    DEBUG(dbgs() << "    " << getBlockName(Succ) << " -> " << SuccProb
                 << " (prob) (non-cold CFG conflict)\n");
    return true;
  }

  return false;
}

/// \brief Select the best successor for a block.
///
/// This looks across all successors of a particular block and attempts to
/// select the "best" one to be the layout successor. It only considers direct
/// successors which also pass the block filter. It will attempt to avoid
/// breaking CFG structure, but cave and break such structures in the case of
/// very hot successor edges.
///
/// \returns The best successor block found, or null if none are viable.
MachineBasicBlock *
MachineBlockPlacement::selectBestSuccessor(MachineBasicBlock *BB,
                                           BlockChain &Chain,
                                           const BlockFilterSet *BlockFilter) {
  const BranchProbability HotProb(StaticLikelyProb, 100);

  MachineBasicBlock *BestSucc = nullptr;
  auto BestProb = BranchProbability::getZero();

  SmallVector<MachineBasicBlock *, 4> Successors;
  auto AdjustedSumProb =
      collectViableSuccessors(BB, Chain, BlockFilter, Successors);

  DEBUG(dbgs() << "Attempting merge from: " << getBlockName(BB) << "\n");
  for (MachineBasicBlock *Succ : Successors) {
    auto RealSuccProb = MBPI->getEdgeProbability(BB, Succ);
    BranchProbability SuccProb =
        getAdjustedProbability(RealSuccProb, AdjustedSumProb);

    // This heuristic is off by default.
    if (shouldPredBlockBeOutlined(BB, Succ, Chain, BlockFilter, SuccProb,
                                  HotProb))
      return Succ;

    BlockChain &SuccChain = *BlockToChain[Succ];
    // Skip the edge \c BB->Succ if block \c Succ has a better layout
    // predecessor that yields lower global cost.
    if (hasBetterLayoutPredecessor(BB, Succ, SuccChain, SuccProb, RealSuccProb,
                                   Chain, BlockFilter))
      continue;

    DEBUG(
        dbgs() << "    " << getBlockName(Succ) << " -> " << SuccProb
               << " (prob)"
               << (SuccChain.UnscheduledPredecessors != 0 ? " (CFG break)" : "")
               << "\n");
    if (BestSucc && BestProb >= SuccProb)
      continue;
    BestSucc = Succ;
    BestProb = SuccProb;
  }
  return BestSucc;
}

/// \brief Select the best block from a worklist.
///
/// This looks through the provided worklist as a list of candidate basic
/// blocks and select the most profitable one to place. The definition of
/// profitable only really makes sense in the context of a loop. This returns
/// the most frequently visited block in the worklist, which in the case of
/// a loop, is the one most desirable to be physically close to the rest of the
/// loop body in order to improve icache behavior.
///
/// \returns The best block found, or null if none are viable.
MachineBasicBlock *MachineBlockPlacement::selectBestCandidateBlock(
    BlockChain &Chain, SmallVectorImpl<MachineBasicBlock *> &WorkList) {
  // Once we need to walk the worklist looking for a candidate, cleanup the
  // worklist of already placed entries.
  // FIXME: If this shows up on profiles, it could be folded (at the cost of
  // some code complexity) into the loop below.
  WorkList.erase(std::remove_if(WorkList.begin(), WorkList.end(),
                                [&](MachineBasicBlock *BB) {
                                  return BlockToChain.lookup(BB) == &Chain;
                                }),
                 WorkList.end());

  if (WorkList.empty())
    return nullptr;

  bool IsEHPad = WorkList[0]->isEHPad();

  MachineBasicBlock *BestBlock = nullptr;
  BlockFrequency BestFreq;
  for (MachineBasicBlock *MBB : WorkList) {
    assert(MBB->isEHPad() == IsEHPad);

    BlockChain &SuccChain = *BlockToChain[MBB];
    if (&SuccChain == &Chain)
      continue;

    assert(SuccChain.UnscheduledPredecessors == 0 && "Found CFG-violating block");

    BlockFrequency CandidateFreq = MBFI->getBlockFreq(MBB);
    DEBUG(dbgs() << "    " << getBlockName(MBB) << " -> ";
          MBFI->printBlockFreq(dbgs(), CandidateFreq) << " (freq)\n");

    // For ehpad, we layout the least probable first as to avoid jumping back
    // from least probable landingpads to more probable ones.
    //
    // FIXME: Using probability is probably (!) not the best way to achieve
    // this. We should probably have a more principled approach to layout
    // cleanup code.
    //
    // The goal is to get:
    //
    //                 +--------------------------+
    //                 |                          V
    // InnerLp -> InnerCleanup    OuterLp -> OuterCleanup -> Resume
    //
    // Rather than:
    //
    //                 +-------------------------------------+
    //                 V                                     |
    // OuterLp -> OuterCleanup -> Resume     InnerLp -> InnerCleanup
    if (BestBlock && (IsEHPad ^ (BestFreq >= CandidateFreq)))
      continue;

    BestBlock = MBB;
    BestFreq = CandidateFreq;
  }

  return BestBlock;
}

/// \brief Retrieve the first unplaced basic block.
///
/// This routine is called when we are unable to use the CFG to walk through
/// all of the basic blocks and form a chain due to unnatural loops in the CFG.
/// We walk through the function's blocks in order, starting from the
/// LastUnplacedBlockIt. We update this iterator on each call to avoid
/// re-scanning the entire sequence on repeated calls to this routine.
MachineBasicBlock *MachineBlockPlacement::getFirstUnplacedBlock(
    const BlockChain &PlacedChain,
    MachineFunction::iterator &PrevUnplacedBlockIt,
    const BlockFilterSet *BlockFilter) {
  for (MachineFunction::iterator I = PrevUnplacedBlockIt, E = F->end(); I != E;
       ++I) {
    if (BlockFilter && !BlockFilter->count(&*I))
      continue;
    if (BlockToChain[&*I] != &PlacedChain) {
      PrevUnplacedBlockIt = I;
      // Now select the head of the chain to which the unplaced block belongs
      // as the block to place. This will force the entire chain to be placed,
      // and satisfies the requirements of merging chains.
      return *BlockToChain[&*I]->begin();
    }
  }
  return nullptr;
}

void MachineBlockPlacement::fillWorkLists(
    MachineBasicBlock *MBB,
    SmallPtrSetImpl<BlockChain *> &UpdatedPreds,
    SmallVectorImpl<MachineBasicBlock *> &BlockWorkList,
    SmallVectorImpl<MachineBasicBlock *> &EHPadWorkList,
    const BlockFilterSet *BlockFilter = nullptr) {
  BlockChain &Chain = *BlockToChain[MBB];
  if (!UpdatedPreds.insert(&Chain).second)
    return;

  assert(Chain.UnscheduledPredecessors == 0);
  for (MachineBasicBlock *ChainBB : Chain) {
    assert(BlockToChain[ChainBB] == &Chain);
    for (MachineBasicBlock *Pred : ChainBB->predecessors()) {
      if (BlockFilter && !BlockFilter->count(Pred))
        continue;
      if (BlockToChain[Pred] == &Chain)
        continue;
      ++Chain.UnscheduledPredecessors;
    }
  }

  if (Chain.UnscheduledPredecessors != 0)
    return;

  MBB = *Chain.begin();
  if (MBB->isEHPad())
    EHPadWorkList.push_back(MBB);
  else
    BlockWorkList.push_back(MBB);
}

void MachineBlockPlacement::buildChain(
    MachineBasicBlock *BB, BlockChain &Chain,
    SmallVectorImpl<MachineBasicBlock *> &BlockWorkList,
    SmallVectorImpl<MachineBasicBlock *> &EHPadWorkList,
    const BlockFilterSet *BlockFilter) {
  assert(BB);
  assert(BlockToChain[BB] == &Chain);
  MachineFunction::iterator PrevUnplacedBlockIt = F->begin();

  MachineBasicBlock *LoopHeaderBB = BB;
  markChainSuccessors(Chain, LoopHeaderBB, BlockWorkList, EHPadWorkList,
                      BlockFilter);
  BB = *std::prev(Chain.end());
  for (;;) {
    assert(BB);
    assert(BlockToChain[BB] == &Chain);
    assert(*std::prev(Chain.end()) == BB);

    // Look for the best viable successor if there is one to place immediately
    // after this block.
    MachineBasicBlock *BestSucc = selectBestSuccessor(BB, Chain, BlockFilter);

    // If an immediate successor isn't available, look for the best viable
    // block among those we've identified as not violating the loop's CFG at
    // this point. This won't be a fallthrough, but it will increase locality.
    if (!BestSucc)
      BestSucc = selectBestCandidateBlock(Chain, BlockWorkList);
    if (!BestSucc)
      BestSucc = selectBestCandidateBlock(Chain, EHPadWorkList);

    if (!BestSucc) {
      BestSucc = getFirstUnplacedBlock(Chain, PrevUnplacedBlockIt, BlockFilter);
      if (!BestSucc)
        break;

      DEBUG(dbgs() << "Unnatural loop CFG detected, forcibly merging the "
                      "layout successor until the CFG reduces\n");
    }

    // Place this block, updating the datastructures to reflect its placement.
    BlockChain &SuccChain = *BlockToChain[BestSucc];
    // Zero out UnscheduledPredecessors for the successor we're about to merge in case
    // we selected a successor that didn't fit naturally into the CFG.
    SuccChain.UnscheduledPredecessors = 0;
    DEBUG(dbgs() << "Merging from " << getBlockName(BB) << " to "
                 << getBlockName(BestSucc) << "\n");
    markChainSuccessors(SuccChain, LoopHeaderBB, BlockWorkList, EHPadWorkList,
                        BlockFilter);
    Chain.merge(BestSucc, &SuccChain);
    BB = *std::prev(Chain.end());
  }

  DEBUG(dbgs() << "Finished forming chain for header block "
               << getBlockName(*Chain.begin()) << "\n");
}

/// \brief Find the best loop top block for layout.
///
/// Look for a block which is strictly better than the loop header for laying
/// out at the top of the loop. This looks for one and only one pattern:
/// a latch block with no conditional exit. This block will cause a conditional
/// jump around it or will be the bottom of the loop if we lay it out in place,
/// but if it it doesn't end up at the bottom of the loop for any reason,
/// rotation alone won't fix it. Because such a block will always result in an
/// unconditional jump (for the backedge) rotating it in front of the loop
/// header is always profitable.
MachineBasicBlock *
MachineBlockPlacement::findBestLoopTop(MachineLoop &L,
                                       const BlockFilterSet &LoopBlockSet) {
  // Check that the header hasn't been fused with a preheader block due to
  // crazy branches. If it has, we need to start with the header at the top to
  // prevent pulling the preheader into the loop body.
  BlockChain &HeaderChain = *BlockToChain[L.getHeader()];
  if (!LoopBlockSet.count(*HeaderChain.begin()))
    return L.getHeader();

  DEBUG(dbgs() << "Finding best loop top for: " << getBlockName(L.getHeader())
               << "\n");

  BlockFrequency BestPredFreq;
  MachineBasicBlock *BestPred = nullptr;
  for (MachineBasicBlock *Pred : L.getHeader()->predecessors()) {
    if (!LoopBlockSet.count(Pred))
      continue;
    DEBUG(dbgs() << "    header pred: " << getBlockName(Pred) << ", "
                 << Pred->succ_size() << " successors, ";
          MBFI->printBlockFreq(dbgs(), Pred) << " freq\n");
    if (Pred->succ_size() > 1)
      continue;

    BlockFrequency PredFreq = MBFI->getBlockFreq(Pred);
    if (!BestPred || PredFreq > BestPredFreq ||
        (!(PredFreq < BestPredFreq) &&
         Pred->isLayoutSuccessor(L.getHeader()))) {
      BestPred = Pred;
      BestPredFreq = PredFreq;
    }
  }

  // If no direct predecessor is fine, just use the loop header.
  if (!BestPred) {
    DEBUG(dbgs() << "    final top unchanged\n");
    return L.getHeader();
  }

  // Walk backwards through any straight line of predecessors.
  while (BestPred->pred_size() == 1 &&
         (*BestPred->pred_begin())->succ_size() == 1 &&
         *BestPred->pred_begin() != L.getHeader())
    BestPred = *BestPred->pred_begin();

  DEBUG(dbgs() << "    final top: " << getBlockName(BestPred) << "\n");
  return BestPred;
}

/// \brief Find the best loop exiting block for layout.
///
/// This routine implements the logic to analyze the loop looking for the best
/// block to layout at the top of the loop. Typically this is done to maximize
/// fallthrough opportunities.
MachineBasicBlock *
MachineBlockPlacement::findBestLoopExit(MachineLoop &L,
                                        const BlockFilterSet &LoopBlockSet) {
  // We don't want to layout the loop linearly in all cases. If the loop header
  // is just a normal basic block in the loop, we want to look for what block
  // within the loop is the best one to layout at the top. However, if the loop
  // header has be pre-merged into a chain due to predecessors not having
  // analyzable branches, *and* the predecessor it is merged with is *not* part
  // of the loop, rotating the header into the middle of the loop will create
  // a non-contiguous range of blocks which is Very Bad. So start with the
  // header and only rotate if safe.
  BlockChain &HeaderChain = *BlockToChain[L.getHeader()];
  if (!LoopBlockSet.count(*HeaderChain.begin()))
    return nullptr;

  BlockFrequency BestExitEdgeFreq;
  unsigned BestExitLoopDepth = 0;
  MachineBasicBlock *ExitingBB = nullptr;
  // If there are exits to outer loops, loop rotation can severely limit
  // fallthrough opportunites unless it selects such an exit. Keep a set of
  // blocks where rotating to exit with that block will reach an outer loop.
  SmallPtrSet<MachineBasicBlock *, 4> BlocksExitingToOuterLoop;

  DEBUG(dbgs() << "Finding best loop exit for: " << getBlockName(L.getHeader())
               << "\n");
  for (MachineBasicBlock *MBB : L.getBlocks()) {
    BlockChain &Chain = *BlockToChain[MBB];
    // Ensure that this block is at the end of a chain; otherwise it could be
    // mid-way through an inner loop or a successor of an unanalyzable branch.
    if (MBB != *std::prev(Chain.end()))
      continue;

    // Now walk the successors. We need to establish whether this has a viable
    // exiting successor and whether it has a viable non-exiting successor.
    // We store the old exiting state and restore it if a viable looping
    // successor isn't found.
    MachineBasicBlock *OldExitingBB = ExitingBB;
    BlockFrequency OldBestExitEdgeFreq = BestExitEdgeFreq;
    bool HasLoopingSucc = false;
    for (MachineBasicBlock *Succ : MBB->successors()) {
      if (Succ->isEHPad())
        continue;
      if (Succ == MBB)
        continue;
      BlockChain &SuccChain = *BlockToChain[Succ];
      // Don't split chains, either this chain or the successor's chain.
      if (&Chain == &SuccChain) {
        DEBUG(dbgs() << "    exiting: " << getBlockName(MBB) << " -> "
                     << getBlockName(Succ) << " (chain conflict)\n");
        continue;
      }

      auto SuccProb = MBPI->getEdgeProbability(MBB, Succ);
      if (LoopBlockSet.count(Succ)) {
        DEBUG(dbgs() << "    looping: " << getBlockName(MBB) << " -> "
                     << getBlockName(Succ) << " (" << SuccProb << ")\n");
        HasLoopingSucc = true;
        continue;
      }

      unsigned SuccLoopDepth = 0;
      if (MachineLoop *ExitLoop = MLI->getLoopFor(Succ)) {
        SuccLoopDepth = ExitLoop->getLoopDepth();
        if (ExitLoop->contains(&L))
          BlocksExitingToOuterLoop.insert(MBB);
      }

      BlockFrequency ExitEdgeFreq = MBFI->getBlockFreq(MBB) * SuccProb;
      DEBUG(dbgs() << "    exiting: " << getBlockName(MBB) << " -> "
                   << getBlockName(Succ) << " [L:" << SuccLoopDepth << "] (";
            MBFI->printBlockFreq(dbgs(), ExitEdgeFreq) << ")\n");
      // Note that we bias this toward an existing layout successor to retain
      // incoming order in the absence of better information. The exit must have
      // a frequency higher than the current exit before we consider breaking
      // the layout.
      BranchProbability Bias(100 - ExitBlockBias, 100);
      if (!ExitingBB || SuccLoopDepth > BestExitLoopDepth ||
          ExitEdgeFreq > BestExitEdgeFreq ||
          (MBB->isLayoutSuccessor(Succ) &&
           !(ExitEdgeFreq < BestExitEdgeFreq * Bias))) {
        BestExitEdgeFreq = ExitEdgeFreq;
        ExitingBB = MBB;
      }
    }

    if (!HasLoopingSucc) {
      // Restore the old exiting state, no viable looping successor was found.
      ExitingBB = OldExitingBB;
      BestExitEdgeFreq = OldBestExitEdgeFreq;
    }
  }
  // Without a candidate exiting block or with only a single block in the
  // loop, just use the loop header to layout the loop.
  if (!ExitingBB || L.getNumBlocks() == 1)
    return nullptr;

  // Also, if we have exit blocks which lead to outer loops but didn't select
  // one of them as the exiting block we are rotating toward, disable loop
  // rotation altogether.
  if (!BlocksExitingToOuterLoop.empty() &&
      !BlocksExitingToOuterLoop.count(ExitingBB))
    return nullptr;

  DEBUG(dbgs() << "  Best exiting block: " << getBlockName(ExitingBB) << "\n");
  return ExitingBB;
}

/// \brief Attempt to rotate an exiting block to the bottom of the loop.
///
/// Once we have built a chain, try to rotate it to line up the hot exit block
/// with fallthrough out of the loop if doing so doesn't introduce unnecessary
/// branches. For example, if the loop has fallthrough into its header and out
/// of its bottom already, don't rotate it.
void MachineBlockPlacement::rotateLoop(BlockChain &LoopChain,
                                       MachineBasicBlock *ExitingBB,
                                       const BlockFilterSet &LoopBlockSet) {
  if (!ExitingBB)
    return;

  MachineBasicBlock *Top = *LoopChain.begin();
  bool ViableTopFallthrough = false;
  for (MachineBasicBlock *Pred : Top->predecessors()) {
    BlockChain *PredChain = BlockToChain[Pred];
    if (!LoopBlockSet.count(Pred) &&
        (!PredChain || Pred == *std::prev(PredChain->end()))) {
      ViableTopFallthrough = true;
      break;
    }
  }

  // If the header has viable fallthrough, check whether the current loop
  // bottom is a viable exiting block. If so, bail out as rotating will
  // introduce an unnecessary branch.
  if (ViableTopFallthrough) {
    MachineBasicBlock *Bottom = *std::prev(LoopChain.end());
    for (MachineBasicBlock *Succ : Bottom->successors()) {
      BlockChain *SuccChain = BlockToChain[Succ];
      if (!LoopBlockSet.count(Succ) &&
          (!SuccChain || Succ == *SuccChain->begin()))
        return;
    }
  }

  BlockChain::iterator ExitIt =
      std::find(LoopChain.begin(), LoopChain.end(), ExitingBB);
  if (ExitIt == LoopChain.end())
    return;

  std::rotate(LoopChain.begin(), std::next(ExitIt), LoopChain.end());
}

/// \brief Attempt to rotate a loop based on profile data to reduce branch cost.
///
/// With profile data, we can determine the cost in terms of missed fall through
/// opportunities when rotating a loop chain and select the best rotation.
/// Basically, there are three kinds of cost to consider for each rotation:
///    1. The possibly missed fall through edge (if it exists) from BB out of
///    the loop to the loop header.
///    2. The possibly missed fall through edges (if they exist) from the loop
///    exits to BB out of the loop.
///    3. The missed fall through edge (if it exists) from the last BB to the
///    first BB in the loop chain.
///  Therefore, the cost for a given rotation is the sum of costs listed above.
///  We select the best rotation with the smallest cost.
void MachineBlockPlacement::rotateLoopWithProfile(
    BlockChain &LoopChain, MachineLoop &L, const BlockFilterSet &LoopBlockSet) {
  auto HeaderBB = L.getHeader();
  auto HeaderIter = std::find(LoopChain.begin(), LoopChain.end(), HeaderBB);
  auto RotationPos = LoopChain.end();

  BlockFrequency SmallestRotationCost = BlockFrequency::getMaxFrequency();

  // A utility lambda that scales up a block frequency by dividing it by a
  // branch probability which is the reciprocal of the scale.
  auto ScaleBlockFrequency = [](BlockFrequency Freq,
                                unsigned Scale) -> BlockFrequency {
    if (Scale == 0)
      return 0;
    // Use operator / between BlockFrequency and BranchProbability to implement
    // saturating multiplication.
    return Freq / BranchProbability(1, Scale);
  };

  // Compute the cost of the missed fall-through edge to the loop header if the
  // chain head is not the loop header. As we only consider natural loops with
  // single header, this computation can be done only once.
  BlockFrequency HeaderFallThroughCost(0);
  for (auto *Pred : HeaderBB->predecessors()) {
    BlockChain *PredChain = BlockToChain[Pred];
    if (!LoopBlockSet.count(Pred) &&
        (!PredChain || Pred == *std::prev(PredChain->end()))) {
      auto EdgeFreq =
          MBFI->getBlockFreq(Pred) * MBPI->getEdgeProbability(Pred, HeaderBB);
      auto FallThruCost = ScaleBlockFrequency(EdgeFreq, MisfetchCost);
      // If the predecessor has only an unconditional jump to the header, we
      // need to consider the cost of this jump.
      if (Pred->succ_size() == 1)
        FallThruCost += ScaleBlockFrequency(EdgeFreq, JumpInstCost);
      HeaderFallThroughCost = std::max(HeaderFallThroughCost, FallThruCost);
    }
  }

  // Here we collect all exit blocks in the loop, and for each exit we find out
  // its hottest exit edge. For each loop rotation, we define the loop exit cost
  // as the sum of frequencies of exit edges we collect here, excluding the exit
  // edge from the tail of the loop chain.
  SmallVector<std::pair<MachineBasicBlock *, BlockFrequency>, 4> ExitsWithFreq;
  for (auto BB : LoopChain) {
    auto LargestExitEdgeProb = BranchProbability::getZero();
    for (auto *Succ : BB->successors()) {
      BlockChain *SuccChain = BlockToChain[Succ];
      if (!LoopBlockSet.count(Succ) &&
          (!SuccChain || Succ == *SuccChain->begin())) {
        auto SuccProb = MBPI->getEdgeProbability(BB, Succ);
        LargestExitEdgeProb = std::max(LargestExitEdgeProb, SuccProb);
      }
    }
    if (LargestExitEdgeProb > BranchProbability::getZero()) {
      auto ExitFreq = MBFI->getBlockFreq(BB) * LargestExitEdgeProb;
      ExitsWithFreq.emplace_back(BB, ExitFreq);
    }
  }

  // In this loop we iterate every block in the loop chain and calculate the
  // cost assuming the block is the head of the loop chain. When the loop ends,
  // we should have found the best candidate as the loop chain's head.
  for (auto Iter = LoopChain.begin(), TailIter = std::prev(LoopChain.end()),
            EndIter = LoopChain.end();
       Iter != EndIter; Iter++, TailIter++) {
    // TailIter is used to track the tail of the loop chain if the block we are
    // checking (pointed by Iter) is the head of the chain.
    if (TailIter == LoopChain.end())
      TailIter = LoopChain.begin();

    auto TailBB = *TailIter;

    // Calculate the cost by putting this BB to the top.
    BlockFrequency Cost = 0;

    // If the current BB is the loop header, we need to take into account the
    // cost of the missed fall through edge from outside of the loop to the
    // header.
    if (Iter != HeaderIter)
      Cost += HeaderFallThroughCost;

    // Collect the loop exit cost by summing up frequencies of all exit edges
    // except the one from the chain tail.
    for (auto &ExitWithFreq : ExitsWithFreq)
      if (TailBB != ExitWithFreq.first)
        Cost += ExitWithFreq.second;

    // The cost of breaking the once fall-through edge from the tail to the top
    // of the loop chain. Here we need to consider three cases:
    // 1. If the tail node has only one successor, then we will get an
    //    additional jmp instruction. So the cost here is (MisfetchCost +
    //    JumpInstCost) * tail node frequency.
    // 2. If the tail node has two successors, then we may still get an
    //    additional jmp instruction if the layout successor after the loop
    //    chain is not its CFG successor. Note that the more frequently executed
    //    jmp instruction will be put ahead of the other one. Assume the
    //    frequency of those two branches are x and y, where x is the frequency
    //    of the edge to the chain head, then the cost will be
    //    (x * MisfetechCost + min(x, y) * JumpInstCost) * tail node frequency.
    // 3. If the tail node has more than two successors (this rarely happens),
    //    we won't consider any additional cost.
    if (TailBB->isSuccessor(*Iter)) {
      auto TailBBFreq = MBFI->getBlockFreq(TailBB);
      if (TailBB->succ_size() == 1)
        Cost += ScaleBlockFrequency(TailBBFreq.getFrequency(),
                                    MisfetchCost + JumpInstCost);
      else if (TailBB->succ_size() == 2) {
        auto TailToHeadProb = MBPI->getEdgeProbability(TailBB, *Iter);
        auto TailToHeadFreq = TailBBFreq * TailToHeadProb;
        auto ColderEdgeFreq = TailToHeadProb > BranchProbability(1, 2)
                                  ? TailBBFreq * TailToHeadProb.getCompl()
                                  : TailToHeadFreq;
        Cost += ScaleBlockFrequency(TailToHeadFreq, MisfetchCost) +
                ScaleBlockFrequency(ColderEdgeFreq, JumpInstCost);
      }
    }

    DEBUG(dbgs() << "The cost of loop rotation by making " << getBlockName(*Iter)
                 << " to the top: " << Cost.getFrequency() << "\n");

    if (Cost < SmallestRotationCost) {
      SmallestRotationCost = Cost;
      RotationPos = Iter;
    }
  }

  if (RotationPos != LoopChain.end()) {
    DEBUG(dbgs() << "Rotate loop by making " << getBlockName(*RotationPos)
                 << " to the top\n");
    std::rotate(LoopChain.begin(), RotationPos, LoopChain.end());
  }
}

/// \brief Collect blocks in the given loop that are to be placed.
///
/// When profile data is available, exclude cold blocks from the returned set;
/// otherwise, collect all blocks in the loop.
MachineBlockPlacement::BlockFilterSet
MachineBlockPlacement::collectLoopBlockSet(MachineLoop &L) {
  BlockFilterSet LoopBlockSet;

  // Filter cold blocks off from LoopBlockSet when profile data is available.
  // Collect the sum of frequencies of incoming edges to the loop header from
  // outside. If we treat the loop as a super block, this is the frequency of
  // the loop. Then for each block in the loop, we calculate the ratio between
  // its frequency and the frequency of the loop block. When it is too small,
  // don't add it to the loop chain. If there are outer loops, then this block
  // will be merged into the first outer loop chain for which this block is not
  // cold anymore. This needs precise profile data and we only do this when
  // profile data is available.
  if (F->getFunction()->getEntryCount()) {
    BlockFrequency LoopFreq(0);
    for (auto LoopPred : L.getHeader()->predecessors())
      if (!L.contains(LoopPred))
        LoopFreq += MBFI->getBlockFreq(LoopPred) *
                    MBPI->getEdgeProbability(LoopPred, L.getHeader());

    for (MachineBasicBlock *LoopBB : L.getBlocks()) {
      auto Freq = MBFI->getBlockFreq(LoopBB).getFrequency();
      if (Freq == 0 || LoopFreq.getFrequency() / Freq > LoopToColdBlockRatio)
        continue;
      LoopBlockSet.insert(LoopBB);
    }
  } else
    LoopBlockSet.insert(L.block_begin(), L.block_end());

  return LoopBlockSet;
}

/// \brief Forms basic block chains from the natural loop structures.
///
/// These chains are designed to preserve the existing *structure* of the code
/// as much as possible. We can then stitch the chains together in a way which
/// both preserves the topological structure and minimizes taken conditional
/// branches.
void MachineBlockPlacement::buildLoopChains(MachineLoop &L) {
  // First recurse through any nested loops, building chains for those inner
  // loops.
  for (MachineLoop *InnerLoop : L)
    buildLoopChains(*InnerLoop);

  SmallVector<MachineBasicBlock *, 16> BlockWorkList;
  SmallVector<MachineBasicBlock *, 16> EHPadWorkList;
  BlockFilterSet LoopBlockSet = collectLoopBlockSet(L);

  // Check if we have profile data for this function. If yes, we will rotate
  // this loop by modeling costs more precisely which requires the profile data
  // for better layout.
  bool RotateLoopWithProfile =
      ForcePreciseRotationCost ||
      (PreciseRotationCost && F->getFunction()->getEntryCount());

  // First check to see if there is an obviously preferable top block for the
  // loop. This will default to the header, but may end up as one of the
  // predecessors to the header if there is one which will result in strictly
  // fewer branches in the loop body.
  // When we use profile data to rotate the loop, this is unnecessary.
  MachineBasicBlock *LoopTop =
      RotateLoopWithProfile ? L.getHeader() : findBestLoopTop(L, LoopBlockSet);

  // If we selected just the header for the loop top, look for a potentially
  // profitable exit block in the event that rotating the loop can eliminate
  // branches by placing an exit edge at the bottom.
  MachineBasicBlock *ExitingBB = nullptr;
  if (!RotateLoopWithProfile && LoopTop == L.getHeader())
    ExitingBB = findBestLoopExit(L, LoopBlockSet);

  BlockChain &LoopChain = *BlockToChain[LoopTop];

  // FIXME: This is a really lame way of walking the chains in the loop: we
  // walk the blocks, and use a set to prevent visiting a particular chain
  // twice.
  SmallPtrSet<BlockChain *, 4> UpdatedPreds;
  assert(LoopChain.UnscheduledPredecessors == 0);
  UpdatedPreds.insert(&LoopChain);

  for (MachineBasicBlock *LoopBB : LoopBlockSet)
    fillWorkLists(LoopBB, UpdatedPreds, BlockWorkList, EHPadWorkList,
                  &LoopBlockSet);

  buildChain(LoopTop, LoopChain, BlockWorkList, EHPadWorkList, &LoopBlockSet);

  if (RotateLoopWithProfile)
    rotateLoopWithProfile(LoopChain, L, LoopBlockSet);
  else
    rotateLoop(LoopChain, ExitingBB, LoopBlockSet);

  DEBUG({
    // Crash at the end so we get all of the debugging output first.
    bool BadLoop = false;
    if (LoopChain.UnscheduledPredecessors) {
      BadLoop = true;
      dbgs() << "Loop chain contains a block without its preds placed!\n"
             << "  Loop header:  " << getBlockName(*L.block_begin()) << "\n"
             << "  Chain header: " << getBlockName(*LoopChain.begin()) << "\n";
    }
    for (MachineBasicBlock *ChainBB : LoopChain) {
      dbgs() << "          ... " << getBlockName(ChainBB) << "\n";
      if (!LoopBlockSet.erase(ChainBB)) {
        // We don't mark the loop as bad here because there are real situations
        // where this can occur. For example, with an unanalyzable fallthrough
        // from a loop block to a non-loop block or vice versa.
        dbgs() << "Loop chain contains a block not contained by the loop!\n"
               << "  Loop header:  " << getBlockName(*L.block_begin()) << "\n"
               << "  Chain header: " << getBlockName(*LoopChain.begin()) << "\n"
               << "  Bad block:    " << getBlockName(ChainBB) << "\n";
      }
    }

    if (!LoopBlockSet.empty()) {
      BadLoop = true;
      for (MachineBasicBlock *LoopBB : LoopBlockSet)
        dbgs() << "Loop contains blocks never placed into a chain!\n"
               << "  Loop header:  " << getBlockName(*L.block_begin()) << "\n"
               << "  Chain header: " << getBlockName(*LoopChain.begin()) << "\n"
               << "  Bad block:    " << getBlockName(LoopBB) << "\n";
    }
    assert(!BadLoop && "Detected problems with the placement of this loop.");
  });
}

/// When OutlineOpitonalBranches is on, this method colects BBs that
/// dominates all terminator blocks of the function \p F.
void MachineBlockPlacement::collectMustExecuteBBs() {
  if (OutlineOptionalBranches) {
    // Find the nearest common dominator of all of F's terminators.
    MachineBasicBlock *Terminator = nullptr;
    for (MachineBasicBlock &MBB : *F) {
      if (MBB.succ_size() == 0) {
        if (Terminator == nullptr)
          Terminator = &MBB;
        else
          Terminator = MDT->findNearestCommonDominator(Terminator, &MBB);
      }
    }

    // MBBs dominating this common dominator are unavoidable.
    UnavoidableBlocks.clear();
    for (MachineBasicBlock &MBB : *F) {
      if (MDT->dominates(&MBB, Terminator)) {
        UnavoidableBlocks.insert(&MBB);
      }
    }
  }
}

void MachineBlockPlacement::buildCFGChains() {
  // Ensure that every BB in the function has an associated chain to simplify
  // the assumptions of the remaining algorithm.
  SmallVector<MachineOperand, 4> Cond; // For AnalyzeBranch.
  for (MachineFunction::iterator FI = F->begin(), FE = F->end(); FI != FE;
       ++FI) {
    MachineBasicBlock *BB = &*FI;
    BlockChain *Chain =
        new (ChainAllocator.Allocate()) BlockChain(BlockToChain, BB);
    // Also, merge any blocks which we cannot reason about and must preserve
    // the exact fallthrough behavior for.
    for (;;) {
      Cond.clear();
      MachineBasicBlock *TBB = nullptr, *FBB = nullptr; // For AnalyzeBranch.
      if (!TII->AnalyzeBranch(*BB, TBB, FBB, Cond) || !FI->canFallThrough())
        break;

      MachineFunction::iterator NextFI = std::next(FI);
      MachineBasicBlock *NextBB = &*NextFI;
      // Ensure that the layout successor is a viable block, as we know that
      // fallthrough is a possibility.
      assert(NextFI != FE && "Can't fallthrough past the last block.");
      DEBUG(dbgs() << "Pre-merging due to unanalyzable fallthrough: "
                   << getBlockName(BB) << " -> " << getBlockName(NextBB)
                   << "\n");
      Chain->merge(NextBB, nullptr);
      FI = NextFI;
      BB = NextBB;
    }
  }

  // Turned on with OutlineOptionalBranches option
  collectMustExecuteBBs();

  // Build any loop-based chains.
  for (MachineLoop *L : *MLI)
    buildLoopChains(*L);

  SmallVector<MachineBasicBlock *, 16> BlockWorkList;
  SmallVector<MachineBasicBlock *, 16> EHPadWorkList;

  SmallPtrSet<BlockChain *, 4> UpdatedPreds;
  for (MachineBasicBlock &MBB : *F)
    fillWorkLists(&MBB, UpdatedPreds, BlockWorkList, EHPadWorkList);

  BlockChain &FunctionChain = *BlockToChain[&F->front()];
  buildChain(&F->front(), FunctionChain, BlockWorkList, EHPadWorkList);

#ifndef NDEBUG
  typedef SmallPtrSet<MachineBasicBlock *, 16> FunctionBlockSetType;
#endif
  DEBUG({
    // Crash at the end so we get all of the debugging output first.
    bool BadFunc = false;
    FunctionBlockSetType FunctionBlockSet;
    for (MachineBasicBlock &MBB : *F)
      FunctionBlockSet.insert(&MBB);

    for (MachineBasicBlock *ChainBB : FunctionChain)
      if (!FunctionBlockSet.erase(ChainBB)) {
        BadFunc = true;
        dbgs() << "Function chain contains a block not in the function!\n"
               << "  Bad block:    " << getBlockName(ChainBB) << "\n";
      }

    if (!FunctionBlockSet.empty()) {
      BadFunc = true;
      for (MachineBasicBlock *RemainingBB : FunctionBlockSet)
        dbgs() << "Function contains blocks never placed into a chain!\n"
               << "  Bad block:    " << getBlockName(RemainingBB) << "\n";
    }
    assert(!BadFunc && "Detected problems with the block placement.");
  });

  // Splice the blocks into place.
  MachineFunction::iterator InsertPos = F->begin();
  for (MachineBasicBlock *ChainBB : FunctionChain) {
    DEBUG(dbgs() << (ChainBB == *FunctionChain.begin() ? "Placing chain "
                                                       : "          ... ")
                 << getBlockName(ChainBB) << "\n");
    if (InsertPos != MachineFunction::iterator(ChainBB))
      F->splice(InsertPos, ChainBB);
    else
      ++InsertPos;

    // Update the terminator of the previous block.
    if (ChainBB == *FunctionChain.begin())
      continue;
    MachineBasicBlock *PrevBB = &*std::prev(MachineFunction::iterator(ChainBB));

    // FIXME: It would be awesome of updateTerminator would just return rather
    // than assert when the branch cannot be analyzed in order to remove this
    // boiler plate.
    Cond.clear();
    MachineBasicBlock *TBB = nullptr, *FBB = nullptr; // For AnalyzeBranch.

    // The "PrevBB" is not yet updated to reflect current code layout, so,
    //   o. it may fall-through to a block without explict "goto" instruction
    //      before layout, and no longer fall-through it after layout; or
    //   o. just opposite.
    //
    // AnalyzeBranch() may return erroneous value for FBB when these two
    // situations take place. For the first scenario FBB is mistakenly set NULL;
    // for the 2nd scenario, the FBB, which is expected to be NULL, is
    // mistakenly pointing to "*BI".
    // Thus, if the future change needs to use FBB before the layout is set, it
    // has to correct FBB first by using the code similar to the following:
    //
    // if (!Cond.empty() && (!FBB || FBB == ChainBB)) {
    //   PrevBB->updateTerminator();
    //   Cond.clear();
    //   TBB = FBB = nullptr;
    //   if (TII->AnalyzeBranch(*PrevBB, TBB, FBB, Cond)) {
    //     // FIXME: This should never take place.
    //     TBB = FBB = nullptr;
    //   }
    // }
    if (!TII->AnalyzeBranch(*PrevBB, TBB, FBB, Cond))
      PrevBB->updateTerminator();
  }

  // Fixup the last block.
  Cond.clear();
  MachineBasicBlock *TBB = nullptr, *FBB = nullptr; // For AnalyzeBranch.
  if (!TII->AnalyzeBranch(F->back(), TBB, FBB, Cond))
    F->back().updateTerminator();
}

void MachineBlockPlacement::optimizeBranches() {
  BlockChain &FunctionChain = *BlockToChain[&F->front()];
  SmallVector<MachineOperand, 4> Cond; // For AnalyzeBranch.

  // Now that all the basic blocks in the chain have the proper layout,
  // make a final call to AnalyzeBranch with AllowModify set.
  // Indeed, the target may be able to optimize the branches in a way we
  // cannot because all branches may not be analyzable.
  // E.g., the target may be able to remove an unconditional branch to
  // a fallthrough when it occurs after predicated terminators.
  for (MachineBasicBlock *ChainBB : FunctionChain) {
    Cond.clear();
    MachineBasicBlock *TBB = nullptr, *FBB = nullptr; // For AnalyzeBranch.
    if (!TII->AnalyzeBranch(*ChainBB, TBB, FBB, Cond, /*AllowModify*/ true)) {
      // If PrevBB has a two-way branch, try to re-order the branches
      // such that we branch to the successor with higher probability first.
      if (TBB && !Cond.empty() && FBB &&
          MBPI->getEdgeProbability(ChainBB, FBB) >
              MBPI->getEdgeProbability(ChainBB, TBB) &&
          !TII->ReverseBranchCondition(Cond)) {
        DEBUG(dbgs() << "Reverse order of the two branches: "
                     << getBlockName(ChainBB) << "\n");
        DEBUG(dbgs() << "    Edge probability: "
                     << MBPI->getEdgeProbability(ChainBB, FBB) << " vs "
                     << MBPI->getEdgeProbability(ChainBB, TBB) << "\n");
        DebugLoc dl; // FIXME: this is nowhere
        TII->RemoveBranch(*ChainBB);
        TII->InsertBranch(*ChainBB, FBB, TBB, Cond, dl);
        ChainBB->updateTerminator();
      }
    }
  }
}

void MachineBlockPlacement::alignBlocks() {
  // Walk through the backedges of the function now that we have fully laid out
  // the basic blocks and align the destination of each backedge. We don't rely
  // exclusively on the loop info here so that we can align backedges in
  // unnatural CFGs and backedges that were introduced purely because of the
  // loop rotations done during this layout pass.
  if (F->getFunction()->optForSize())
    return;
  BlockChain &FunctionChain = *BlockToChain[&F->front()];
  if (FunctionChain.begin() == FunctionChain.end())
    return; // Empty chain.

  const BranchProbability ColdProb(1, 5); // 20%
  BlockFrequency EntryFreq = MBFI->getBlockFreq(&F->front());
  BlockFrequency WeightedEntryFreq = EntryFreq * ColdProb;
  for (MachineBasicBlock *ChainBB : FunctionChain) {
    if (ChainBB == *FunctionChain.begin())
      continue;

    // Don't align non-looping basic blocks. These are unlikely to execute
    // enough times to matter in practice. Note that we'll still handle
    // unnatural CFGs inside of a natural outer loop (the common case) and
    // rotated loops.
    MachineLoop *L = MLI->getLoopFor(ChainBB);
    if (!L)
      continue;

    unsigned Align = TLI->getPrefLoopAlignment(L);
    if (!Align)
      continue; // Don't care about loop alignment.

    // If the block is cold relative to the function entry don't waste space
    // aligning it.
    BlockFrequency Freq = MBFI->getBlockFreq(ChainBB);
    if (Freq < WeightedEntryFreq)
      continue;

    // If the block is cold relative to its loop header, don't align it
    // regardless of what edges into the block exist.
    MachineBasicBlock *LoopHeader = L->getHeader();
    BlockFrequency LoopHeaderFreq = MBFI->getBlockFreq(LoopHeader);
    if (Freq < (LoopHeaderFreq * ColdProb))
      continue;

    // Check for the existence of a non-layout predecessor which would benefit
    // from aligning this block.
    MachineBasicBlock *LayoutPred =
        &*std::prev(MachineFunction::iterator(ChainBB));

    // Force alignment if all the predecessors are jumps. We already checked
    // that the block isn't cold above.
    if (!LayoutPred->isSuccessor(ChainBB)) {
      ChainBB->setAlignment(Align);
      continue;
    }

    // Align this block if the layout predecessor's edge into this block is
    // cold relative to the block. When this is true, other predecessors make up
    // all of the hot entries into the block and thus alignment is likely to be
    // important.
    BranchProbability LayoutProb =
        MBPI->getEdgeProbability(LayoutPred, ChainBB);
    BlockFrequency LayoutEdgeFreq = MBFI->getBlockFreq(LayoutPred) * LayoutProb;
    if (LayoutEdgeFreq <= (Freq * ColdProb))
      ChainBB->setAlignment(Align);
  }
}

bool MachineBlockPlacement::runOnMachineFunction(MachineFunction &MF) {
  if (skipFunction(*MF.getFunction()))
    return false;

  // Check for single-block functions and skip them.
  if (std::next(MF.begin()) == MF.end())
    return false;

  F = &MF;
  MBPI = &getAnalysis<MachineBranchProbabilityInfo>();
  MBFI = llvm::make_unique<BranchFolder::MBFIWrapper>(
      getAnalysis<MachineBlockFrequencyInfo>());
  MLI = &getAnalysis<MachineLoopInfo>();
  TII = MF.getSubtarget().getInstrInfo();
  TLI = MF.getSubtarget().getTargetLowering();
  MDT = &getAnalysis<MachineDominatorTree>();
  assert(BlockToChain.empty());

  buildCFGChains();

  // Changing the layout can create new tail merging opportunities.
  TargetPassConfig *PassConfig = &getAnalysis<TargetPassConfig>();
  // TailMerge can create jump into if branches that make CFG irreducible for
  // HW that requires structurized CFG.
  bool EnableTailMerge = !MF.getTarget().requiresStructuredCFG() &&
                         PassConfig->getEnableTailMerge() &&
                         BranchFoldPlacement;
  // No tail merging opportunities if the block number is less than four.
  if (MF.size() > 3 && EnableTailMerge) {
    BranchFolder BF(/*EnableTailMerge=*/true, /*CommonHoist=*/false, *MBFI,
                    *MBPI);

    if (BF.OptimizeFunction(MF, TII, MF.getSubtarget().getRegisterInfo(),
                            getAnalysisIfAvailable<MachineModuleInfo>(), MLI,
                            /*AfterBlockPlacement=*/true)) {
      // Redo the layout if tail merging creates/removes/moves blocks.
      BlockToChain.clear();
      ChainAllocator.DestroyAll();
      buildCFGChains();
    }
  }

  optimizeBranches();
  alignBlocks();

  BlockToChain.clear();
  ChainAllocator.DestroyAll();

  if (AlignAllBlock)
    // Align all of the blocks in the function to a specific alignment.
    for (MachineBasicBlock &MBB : MF)
      MBB.setAlignment(AlignAllBlock);
  else if (AlignAllNonFallThruBlocks) {
    // Align all of the blocks that have no fall-through predecessors to a
    // specific alignment.
    for (auto MBI = std::next(MF.begin()), MBE = MF.end(); MBI != MBE; ++MBI) {
      auto LayoutPred = std::prev(MBI);
      if (!LayoutPred->isSuccessor(&*MBI))
        MBI->setAlignment(AlignAllNonFallThruBlocks);
    }
  }

  // We always return true as we have no way to track whether the final order
  // differs from the original order.
  return true;
}

namespace {
/// \brief A pass to compute block placement statistics.
///
/// A separate pass to compute interesting statistics for evaluating block
/// placement. This is separate from the actual placement pass so that they can
/// be computed in the absence of any placement transformations or when using
/// alternative placement strategies.
class MachineBlockPlacementStats : public MachineFunctionPass {
  /// \brief A handle to the branch probability pass.
  const MachineBranchProbabilityInfo *MBPI;

  /// \brief A handle to the function-wide block frequency pass.
  const MachineBlockFrequencyInfo *MBFI;

public:
  static char ID; // Pass identification, replacement for typeid
  MachineBlockPlacementStats() : MachineFunctionPass(ID) {
    initializeMachineBlockPlacementStatsPass(*PassRegistry::getPassRegistry());
  }

  bool runOnMachineFunction(MachineFunction &F) override;

  void getAnalysisUsage(AnalysisUsage &AU) const override {
    AU.addRequired<MachineBranchProbabilityInfo>();
    AU.addRequired<MachineBlockFrequencyInfo>();
    AU.setPreservesAll();
    MachineFunctionPass::getAnalysisUsage(AU);
  }
};
}

char MachineBlockPlacementStats::ID = 0;
char &llvm::MachineBlockPlacementStatsID = MachineBlockPlacementStats::ID;
INITIALIZE_PASS_BEGIN(MachineBlockPlacementStats, "block-placement-stats",
                      "Basic Block Placement Stats", false, false)
INITIALIZE_PASS_DEPENDENCY(MachineBranchProbabilityInfo)
INITIALIZE_PASS_DEPENDENCY(MachineBlockFrequencyInfo)
INITIALIZE_PASS_END(MachineBlockPlacementStats, "block-placement-stats",
                    "Basic Block Placement Stats", false, false)

bool MachineBlockPlacementStats::runOnMachineFunction(MachineFunction &F) {
  // Check for single-block functions and skip them.
  if (std::next(F.begin()) == F.end())
    return false;

  MBPI = &getAnalysis<MachineBranchProbabilityInfo>();
  MBFI = &getAnalysis<MachineBlockFrequencyInfo>();

  for (MachineBasicBlock &MBB : F) {
    BlockFrequency BlockFreq = MBFI->getBlockFreq(&MBB);
    Statistic &NumBranches =
        (MBB.succ_size() > 1) ? NumCondBranches : NumUncondBranches;
    Statistic &BranchTakenFreq =
        (MBB.succ_size() > 1) ? CondBranchTakenFreq : UncondBranchTakenFreq;
    for (MachineBasicBlock *Succ : MBB.successors()) {
      // Skip if this successor is a fallthrough.
      if (MBB.isLayoutSuccessor(Succ))
        continue;

      BlockFrequency EdgeFreq =
          BlockFreq * MBPI->getEdgeProbability(&MBB, Succ);
      ++NumBranches;
      BranchTakenFreq += EdgeFreq.getFrequency();
    }
  }

  return false;
}<|MERGE_RESOLUTION|>--- conflicted
+++ resolved
@@ -125,6 +125,7 @@
               cl::init(true), cl::Hidden);
 
 extern cl::opt<unsigned> StaticLikelyProb;
+extern cl::opt<unsigned> ProfileLikelyProb;
 
 namespace {
 class BlockChain;
@@ -520,15 +521,6 @@
     return false;
 }
 
-<<<<<<< HEAD
-// FIXME (PGO handling)
-// For now this method just returns a fixed threshold. It needs to be enhanced
-// such that BB and Succ is passed in so that CFG shapes are examined such that
-// the threshold is computed with more precise cost model when PGO is on.
-static BranchProbability getLayoutSuccessorProbThreshold() {
-  BranchProbability HotProb(StaticLikelyProb, 100);
-  return HotProb;
-=======
 // When profile is not present, return the StaticLikelyProb.
 // When profile is available, we need to handle the triangle-shape CFG.
 static BranchProbability getLayoutSuccessorProbThreshold(
@@ -553,7 +545,6 @@
     }
   }
   return BranchProbability(ProfileLikelyProb, 100);
->>>>>>> df3185d2
 }
 
 /// Checks to see if the layout candidate block \p Succ has a better layout
@@ -620,7 +611,7 @@
   // edge: Prob(Succ->BB) needs to >= HotProb in order to be selected (without
   // profile data).
 
-  BranchProbability HotProb = getLayoutSuccessorProbThreshold();
+  BranchProbability HotProb = getLayoutSuccessorProbThreshold(BB);
 
   // Forward checking. For case 2, SuccProb will be 1.
   if (SuccProb < HotProb) {
