//===-- llvm/CodeGen/GlobalISel/LegalizerHelper.cpp -----------------------===//
//
// Part of the LLVM Project, under the Apache License v2.0 with LLVM Exceptions.
// See https://llvm.org/LICENSE.txt for license information.
// SPDX-License-Identifier: Apache-2.0 WITH LLVM-exception
//
//===----------------------------------------------------------------------===//
//
/// \file This file implements the LegalizerHelper class to legalize
/// individual instructions and the LegalizeMachineIR wrapper pass for the
/// primary legalization.
//
//===----------------------------------------------------------------------===//

#include "llvm/CodeGen/GlobalISel/LegalizerHelper.h"
#include "llvm/CodeGen/GlobalISel/CallLowering.h"
#include "llvm/CodeGen/GlobalISel/GISelChangeObserver.h"
#include "llvm/CodeGen/GlobalISel/LegalizerInfo.h"
#include "llvm/CodeGen/MachineRegisterInfo.h"
#include "llvm/CodeGen/TargetInstrInfo.h"
#include "llvm/CodeGen/TargetLowering.h"
#include "llvm/CodeGen/TargetSubtargetInfo.h"
#include "llvm/Support/Debug.h"
#include "llvm/Support/MathExtras.h"
#include "llvm/Support/raw_ostream.h"

#define DEBUG_TYPE "legalizer"

using namespace llvm;
using namespace LegalizeActions;

LegalizerHelper::LegalizerHelper(MachineFunction &MF,
                                 GISelChangeObserver &Observer,
                                 MachineIRBuilder &Builder)
    : MIRBuilder(Builder), MRI(MF.getRegInfo()),
      LI(*MF.getSubtarget().getLegalizerInfo()), Observer(Observer) {
  MIRBuilder.setMF(MF);
  MIRBuilder.setChangeObserver(Observer);
}

LegalizerHelper::LegalizerHelper(MachineFunction &MF, const LegalizerInfo &LI,
                                 GISelChangeObserver &Observer,
                                 MachineIRBuilder &B)
    : MIRBuilder(B), MRI(MF.getRegInfo()), LI(LI), Observer(Observer) {
  MIRBuilder.setMF(MF);
  MIRBuilder.setChangeObserver(Observer);
}
LegalizerHelper::LegalizeResult
LegalizerHelper::legalizeInstrStep(MachineInstr &MI) {
  LLVM_DEBUG(dbgs() << "Legalizing: "; MI.print(dbgs()));

  auto Step = LI.getAction(MI, MRI);
  switch (Step.Action) {
  case Legal:
    LLVM_DEBUG(dbgs() << ".. Already legal\n");
    return AlreadyLegal;
  case Libcall:
    LLVM_DEBUG(dbgs() << ".. Convert to libcall\n");
    return libcall(MI);
  case NarrowScalar:
    LLVM_DEBUG(dbgs() << ".. Narrow scalar\n");
    return narrowScalar(MI, Step.TypeIdx, Step.NewType);
  case WidenScalar:
    LLVM_DEBUG(dbgs() << ".. Widen scalar\n");
    return widenScalar(MI, Step.TypeIdx, Step.NewType);
  case Lower:
    LLVM_DEBUG(dbgs() << ".. Lower\n");
    return lower(MI, Step.TypeIdx, Step.NewType);
  case FewerElements:
    LLVM_DEBUG(dbgs() << ".. Reduce number of elements\n");
    return fewerElementsVector(MI, Step.TypeIdx, Step.NewType);
  case Custom:
    LLVM_DEBUG(dbgs() << ".. Custom legalization\n");
    return LI.legalizeCustom(MI, MRI, MIRBuilder, Observer) ? Legalized
                                                            : UnableToLegalize;
  default:
    LLVM_DEBUG(dbgs() << ".. Unable to legalize\n");
    return UnableToLegalize;
  }
}

void LegalizerHelper::extractParts(unsigned Reg, LLT Ty, int NumParts,
                                   SmallVectorImpl<unsigned> &VRegs) {
  for (int i = 0; i < NumParts; ++i)
    VRegs.push_back(MRI.createGenericVirtualRegister(Ty));
  MIRBuilder.buildUnmerge(VRegs, Reg);
}

static RTLIB::Libcall getRTLibDesc(unsigned Opcode, unsigned Size) {
  switch (Opcode) {
  case TargetOpcode::G_SDIV:
    assert((Size == 32 || Size == 64) && "Unsupported size");
    return Size == 64 ? RTLIB::SDIV_I64 : RTLIB::SDIV_I32;
  case TargetOpcode::G_UDIV:
    assert((Size == 32 || Size == 64) && "Unsupported size");
    return Size == 64 ? RTLIB::UDIV_I64 : RTLIB::UDIV_I32;
  case TargetOpcode::G_SREM:
    assert((Size == 32 || Size == 64) && "Unsupported size");
    return Size == 64 ? RTLIB::SREM_I64 : RTLIB::SREM_I32;
  case TargetOpcode::G_UREM:
    assert((Size == 32 || Size == 64) && "Unsupported size");
    return Size == 64 ? RTLIB::UREM_I64 : RTLIB::UREM_I32;
  case TargetOpcode::G_CTLZ_ZERO_UNDEF:
    assert(Size == 32 && "Unsupported size");
    return RTLIB::CTLZ_I32;
  case TargetOpcode::G_FADD:
    assert((Size == 32 || Size == 64) && "Unsupported size");
    return Size == 64 ? RTLIB::ADD_F64 : RTLIB::ADD_F32;
  case TargetOpcode::G_FSUB:
    assert((Size == 32 || Size == 64) && "Unsupported size");
    return Size == 64 ? RTLIB::SUB_F64 : RTLIB::SUB_F32;
  case TargetOpcode::G_FMUL:
    assert((Size == 32 || Size == 64) && "Unsupported size");
    return Size == 64 ? RTLIB::MUL_F64 : RTLIB::MUL_F32;
  case TargetOpcode::G_FDIV:
    assert((Size == 32 || Size == 64) && "Unsupported size");
    return Size == 64 ? RTLIB::DIV_F64 : RTLIB::DIV_F32;
  case TargetOpcode::G_FREM:
    return Size == 64 ? RTLIB::REM_F64 : RTLIB::REM_F32;
  case TargetOpcode::G_FPOW:
    return Size == 64 ? RTLIB::POW_F64 : RTLIB::POW_F32;
  case TargetOpcode::G_FMA:
    assert((Size == 32 || Size == 64) && "Unsupported size");
    return Size == 64 ? RTLIB::FMA_F64 : RTLIB::FMA_F32;
  case TargetOpcode::G_FSIN:
    assert((Size == 32 || Size == 64 || Size == 128) && "Unsupported size");
    return Size == 128 ? RTLIB::SIN_F128
                       : Size == 64 ? RTLIB::SIN_F64 : RTLIB::SIN_F32;
  case TargetOpcode::G_FCOS:
    assert((Size == 32 || Size == 64 || Size == 128) && "Unsupported size");
    return Size == 128 ? RTLIB::COS_F128
                       : Size == 64 ? RTLIB::COS_F64 : RTLIB::COS_F32;
  case TargetOpcode::G_FLOG10:
    assert((Size == 32 || Size == 64 || Size == 128) && "Unsupported size");
    return Size == 128 ? RTLIB::LOG10_F128
                       : Size == 64 ? RTLIB::LOG10_F64 : RTLIB::LOG10_F32;
  case TargetOpcode::G_FLOG:
    assert((Size == 32 || Size == 64 || Size == 128) && "Unsupported size");
    return Size == 128 ? RTLIB::LOG_F128
                       : Size == 64 ? RTLIB::LOG_F64 : RTLIB::LOG_F32;
  case TargetOpcode::G_FLOG2:
    assert((Size == 32 || Size == 64 || Size == 128) && "Unsupported size");
    return Size == 128 ? RTLIB::LOG2_F128
                       : Size == 64 ? RTLIB::LOG2_F64 : RTLIB::LOG2_F32;
  }
  llvm_unreachable("Unknown libcall function");
}

LegalizerHelper::LegalizeResult
llvm::createLibcall(MachineIRBuilder &MIRBuilder, RTLIB::Libcall Libcall,
                    const CallLowering::ArgInfo &Result,
                    ArrayRef<CallLowering::ArgInfo> Args) {
  auto &CLI = *MIRBuilder.getMF().getSubtarget().getCallLowering();
  auto &TLI = *MIRBuilder.getMF().getSubtarget().getTargetLowering();
  const char *Name = TLI.getLibcallName(Libcall);

  MIRBuilder.getMF().getFrameInfo().setHasCalls(true);
  if (!CLI.lowerCall(MIRBuilder, TLI.getLibcallCallingConv(Libcall),
                     MachineOperand::CreateES(Name), Result, Args))
    return LegalizerHelper::UnableToLegalize;

  return LegalizerHelper::Legalized;
}

// Useful for libcalls where all operands have the same type.
static LegalizerHelper::LegalizeResult
simpleLibcall(MachineInstr &MI, MachineIRBuilder &MIRBuilder, unsigned Size,
              Type *OpType) {
  auto Libcall = getRTLibDesc(MI.getOpcode(), Size);

  SmallVector<CallLowering::ArgInfo, 3> Args;
  for (unsigned i = 1; i < MI.getNumOperands(); i++)
    Args.push_back({MI.getOperand(i).getReg(), OpType});
  return createLibcall(MIRBuilder, Libcall, {MI.getOperand(0).getReg(), OpType},
                       Args);
}

static RTLIB::Libcall getConvRTLibDesc(unsigned Opcode, Type *ToType,
                                       Type *FromType) {
  auto ToMVT = MVT::getVT(ToType);
  auto FromMVT = MVT::getVT(FromType);

  switch (Opcode) {
  case TargetOpcode::G_FPEXT:
    return RTLIB::getFPEXT(FromMVT, ToMVT);
  case TargetOpcode::G_FPTRUNC:
    return RTLIB::getFPROUND(FromMVT, ToMVT);
  case TargetOpcode::G_FPTOSI:
    return RTLIB::getFPTOSINT(FromMVT, ToMVT);
  case TargetOpcode::G_FPTOUI:
    return RTLIB::getFPTOUINT(FromMVT, ToMVT);
  case TargetOpcode::G_SITOFP:
    return RTLIB::getSINTTOFP(FromMVT, ToMVT);
  case TargetOpcode::G_UITOFP:
    return RTLIB::getUINTTOFP(FromMVT, ToMVT);
  }
  llvm_unreachable("Unsupported libcall function");
}

static LegalizerHelper::LegalizeResult
conversionLibcall(MachineInstr &MI, MachineIRBuilder &MIRBuilder, Type *ToType,
                  Type *FromType) {
  RTLIB::Libcall Libcall = getConvRTLibDesc(MI.getOpcode(), ToType, FromType);
  return createLibcall(MIRBuilder, Libcall, {MI.getOperand(0).getReg(), ToType},
                       {{MI.getOperand(1).getReg(), FromType}});
}

LegalizerHelper::LegalizeResult
LegalizerHelper::libcall(MachineInstr &MI) {
  LLT LLTy = MRI.getType(MI.getOperand(0).getReg());
  unsigned Size = LLTy.getSizeInBits();
  auto &Ctx = MIRBuilder.getMF().getFunction().getContext();

  MIRBuilder.setInstr(MI);

  switch (MI.getOpcode()) {
  default:
    return UnableToLegalize;
  case TargetOpcode::G_SDIV:
  case TargetOpcode::G_UDIV:
  case TargetOpcode::G_SREM:
  case TargetOpcode::G_UREM:
  case TargetOpcode::G_CTLZ_ZERO_UNDEF: {
    Type *HLTy = IntegerType::get(Ctx, Size);
    auto Status = simpleLibcall(MI, MIRBuilder, Size, HLTy);
    if (Status != Legalized)
      return Status;
    break;
  }
  case TargetOpcode::G_FADD:
  case TargetOpcode::G_FSUB:
  case TargetOpcode::G_FMUL:
  case TargetOpcode::G_FDIV:
  case TargetOpcode::G_FMA:
  case TargetOpcode::G_FPOW:
  case TargetOpcode::G_FREM:
  case TargetOpcode::G_FCOS:
  case TargetOpcode::G_FSIN:
  case TargetOpcode::G_FLOG10:
  case TargetOpcode::G_FLOG:
  case TargetOpcode::G_FLOG2: {
    if (Size > 64) {
      LLVM_DEBUG(dbgs() << "Size " << Size << " too large to legalize.\n");
      return UnableToLegalize;
    }
    Type *HLTy = Size == 64 ? Type::getDoubleTy(Ctx) : Type::getFloatTy(Ctx);
    auto Status = simpleLibcall(MI, MIRBuilder, Size, HLTy);
    if (Status != Legalized)
      return Status;
    break;
  }
  case TargetOpcode::G_FPEXT: {
    // FIXME: Support other floating point types (half, fp128 etc)
    unsigned FromSize = MRI.getType(MI.getOperand(1).getReg()).getSizeInBits();
    unsigned ToSize = MRI.getType(MI.getOperand(0).getReg()).getSizeInBits();
    if (ToSize != 64 || FromSize != 32)
      return UnableToLegalize;
    LegalizeResult Status = conversionLibcall(
        MI, MIRBuilder, Type::getDoubleTy(Ctx), Type::getFloatTy(Ctx));
    if (Status != Legalized)
      return Status;
    break;
  }
  case TargetOpcode::G_FPTRUNC: {
    // FIXME: Support other floating point types (half, fp128 etc)
    unsigned FromSize = MRI.getType(MI.getOperand(1).getReg()).getSizeInBits();
    unsigned ToSize = MRI.getType(MI.getOperand(0).getReg()).getSizeInBits();
    if (ToSize != 32 || FromSize != 64)
      return UnableToLegalize;
    LegalizeResult Status = conversionLibcall(
        MI, MIRBuilder, Type::getFloatTy(Ctx), Type::getDoubleTy(Ctx));
    if (Status != Legalized)
      return Status;
    break;
  }
  case TargetOpcode::G_FPTOSI:
  case TargetOpcode::G_FPTOUI: {
    // FIXME: Support other types
    unsigned FromSize = MRI.getType(MI.getOperand(1).getReg()).getSizeInBits();
    unsigned ToSize = MRI.getType(MI.getOperand(0).getReg()).getSizeInBits();
    if (ToSize != 32 || (FromSize != 32 && FromSize != 64))
      return UnableToLegalize;
    LegalizeResult Status = conversionLibcall(
        MI, MIRBuilder, Type::getInt32Ty(Ctx),
        FromSize == 64 ? Type::getDoubleTy(Ctx) : Type::getFloatTy(Ctx));
    if (Status != Legalized)
      return Status;
    break;
  }
  case TargetOpcode::G_SITOFP:
  case TargetOpcode::G_UITOFP: {
    // FIXME: Support other types
    unsigned FromSize = MRI.getType(MI.getOperand(1).getReg()).getSizeInBits();
    unsigned ToSize = MRI.getType(MI.getOperand(0).getReg()).getSizeInBits();
    if (FromSize != 32 || (ToSize != 32 && ToSize != 64))
      return UnableToLegalize;
    LegalizeResult Status = conversionLibcall(
        MI, MIRBuilder,
        ToSize == 64 ? Type::getDoubleTy(Ctx) : Type::getFloatTy(Ctx),
        Type::getInt32Ty(Ctx));
    if (Status != Legalized)
      return Status;
    break;
  }
  }

  MI.eraseFromParent();
  return Legalized;
}

LegalizerHelper::LegalizeResult LegalizerHelper::narrowScalar(MachineInstr &MI,
                                                              unsigned TypeIdx,
                                                              LLT NarrowTy) {
  MIRBuilder.setInstr(MI);

  uint64_t SizeOp0 = MRI.getType(MI.getOperand(0).getReg()).getSizeInBits();
  uint64_t NarrowSize = NarrowTy.getSizeInBits();

  switch (MI.getOpcode()) {
  default:
    return UnableToLegalize;
  case TargetOpcode::G_IMPLICIT_DEF: {
    // FIXME: add support for when SizeOp0 isn't an exact multiple of
    // NarrowSize.
    if (SizeOp0 % NarrowSize != 0)
      return UnableToLegalize;
    int NumParts = SizeOp0 / NarrowSize;

    SmallVector<unsigned, 2> DstRegs;
    for (int i = 0; i < NumParts; ++i)
      DstRegs.push_back(
          MIRBuilder.buildUndef(NarrowTy)->getOperand(0).getReg());

    unsigned DstReg = MI.getOperand(0).getReg();
    if(MRI.getType(DstReg).isVector())
      MIRBuilder.buildBuildVector(DstReg, DstRegs);
    else
      MIRBuilder.buildMerge(DstReg, DstRegs);
    MI.eraseFromParent();
    return Legalized;
  }
  case TargetOpcode::G_ADD: {
    // FIXME: add support for when SizeOp0 isn't an exact multiple of
    // NarrowSize.
    if (SizeOp0 % NarrowSize != 0)
      return UnableToLegalize;
    // Expand in terms of carry-setting/consuming G_ADDE instructions.
    int NumParts = SizeOp0 / NarrowTy.getSizeInBits();

    SmallVector<unsigned, 2> Src1Regs, Src2Regs, DstRegs;
    extractParts(MI.getOperand(1).getReg(), NarrowTy, NumParts, Src1Regs);
    extractParts(MI.getOperand(2).getReg(), NarrowTy, NumParts, Src2Regs);

    unsigned CarryIn = MRI.createGenericVirtualRegister(LLT::scalar(1));
    MIRBuilder.buildConstant(CarryIn, 0);

    for (int i = 0; i < NumParts; ++i) {
      unsigned DstReg = MRI.createGenericVirtualRegister(NarrowTy);
      unsigned CarryOut = MRI.createGenericVirtualRegister(LLT::scalar(1));

      MIRBuilder.buildUAdde(DstReg, CarryOut, Src1Regs[i],
                            Src2Regs[i], CarryIn);

      DstRegs.push_back(DstReg);
      CarryIn = CarryOut;
    }
    unsigned DstReg = MI.getOperand(0).getReg();
    if(MRI.getType(DstReg).isVector())
      MIRBuilder.buildBuildVector(DstReg, DstRegs);
    else
      MIRBuilder.buildMerge(DstReg, DstRegs);
    MI.eraseFromParent();
    return Legalized;
  }
  case TargetOpcode::G_SUB: {
    // FIXME: add support for when SizeOp0 isn't an exact multiple of
    // NarrowSize.
    if (SizeOp0 % NarrowSize != 0)
      return UnableToLegalize;

    int NumParts = SizeOp0 / NarrowTy.getSizeInBits();

    SmallVector<unsigned, 2> Src1Regs, Src2Regs, DstRegs;
    extractParts(MI.getOperand(1).getReg(), NarrowTy, NumParts, Src1Regs);
    extractParts(MI.getOperand(2).getReg(), NarrowTy, NumParts, Src2Regs);

    unsigned DstReg = MRI.createGenericVirtualRegister(NarrowTy);
    unsigned BorrowOut = MRI.createGenericVirtualRegister(LLT::scalar(1));
    MIRBuilder.buildInstr(TargetOpcode::G_USUBO, {DstReg, BorrowOut},
                          {Src1Regs[0], Src2Regs[0]});
    DstRegs.push_back(DstReg);
    unsigned BorrowIn = BorrowOut;
    for (int i = 1; i < NumParts; ++i) {
      DstReg = MRI.createGenericVirtualRegister(NarrowTy);
      BorrowOut = MRI.createGenericVirtualRegister(LLT::scalar(1));

      MIRBuilder.buildInstr(TargetOpcode::G_USUBE, {DstReg, BorrowOut},
                            {Src1Regs[i], Src2Regs[i], BorrowIn});

      DstRegs.push_back(DstReg);
      BorrowIn = BorrowOut;
    }
    MIRBuilder.buildMerge(MI.getOperand(0).getReg(), DstRegs);
    MI.eraseFromParent();
    return Legalized;
  }
  case TargetOpcode::G_MUL:
    return narrowScalarMul(MI, TypeIdx, NarrowTy);
  case TargetOpcode::G_EXTRACT: {
    if (TypeIdx != 1)
      return UnableToLegalize;

    int64_t SizeOp1 = MRI.getType(MI.getOperand(1).getReg()).getSizeInBits();
    // FIXME: add support for when SizeOp1 isn't an exact multiple of
    // NarrowSize.
    if (SizeOp1 % NarrowSize != 0)
      return UnableToLegalize;
    int NumParts = SizeOp1 / NarrowSize;

    SmallVector<unsigned, 2> SrcRegs, DstRegs;
    SmallVector<uint64_t, 2> Indexes;
    extractParts(MI.getOperand(1).getReg(), NarrowTy, NumParts, SrcRegs);

    unsigned OpReg = MI.getOperand(0).getReg();
    uint64_t OpStart = MI.getOperand(2).getImm();
    uint64_t OpSize = MRI.getType(OpReg).getSizeInBits();
    for (int i = 0; i < NumParts; ++i) {
      unsigned SrcStart = i * NarrowSize;

      if (SrcStart + NarrowSize <= OpStart || SrcStart >= OpStart + OpSize) {
        // No part of the extract uses this subregister, ignore it.
        continue;
      } else if (SrcStart == OpStart && NarrowTy == MRI.getType(OpReg)) {
        // The entire subregister is extracted, forward the value.
        DstRegs.push_back(SrcRegs[i]);
        continue;
      }

      // OpSegStart is where this destination segment would start in OpReg if it
      // extended infinitely in both directions.
      int64_t ExtractOffset;
      uint64_t SegSize;
      if (OpStart < SrcStart) {
        ExtractOffset = 0;
        SegSize = std::min(NarrowSize, OpStart + OpSize - SrcStart);
      } else {
        ExtractOffset = OpStart - SrcStart;
        SegSize = std::min(SrcStart + NarrowSize - OpStart, OpSize);
      }

      unsigned SegReg = SrcRegs[i];
      if (ExtractOffset != 0 || SegSize != NarrowSize) {
        // A genuine extract is needed.
        SegReg = MRI.createGenericVirtualRegister(LLT::scalar(SegSize));
        MIRBuilder.buildExtract(SegReg, SrcRegs[i], ExtractOffset);
      }

      DstRegs.push_back(SegReg);
    }

    unsigned DstReg = MI.getOperand(0).getReg();
    if(MRI.getType(DstReg).isVector())
      MIRBuilder.buildBuildVector(DstReg, DstRegs);
    else
      MIRBuilder.buildMerge(DstReg, DstRegs);
    MI.eraseFromParent();
    return Legalized;
  }
  case TargetOpcode::G_INSERT: {
    // FIXME: Don't know how to handle secondary types yet.
    if (TypeIdx != 0)
      return UnableToLegalize;

    // FIXME: add support for when SizeOp0 isn't an exact multiple of
    // NarrowSize.
    if (SizeOp0 % NarrowSize != 0)
      return UnableToLegalize;

    int NumParts = SizeOp0 / NarrowSize;

    SmallVector<unsigned, 2> SrcRegs, DstRegs;
    SmallVector<uint64_t, 2> Indexes;
    extractParts(MI.getOperand(1).getReg(), NarrowTy, NumParts, SrcRegs);

    unsigned OpReg = MI.getOperand(2).getReg();
    uint64_t OpStart = MI.getOperand(3).getImm();
    uint64_t OpSize = MRI.getType(OpReg).getSizeInBits();
    for (int i = 0; i < NumParts; ++i) {
      unsigned DstStart = i * NarrowSize;

      if (DstStart + NarrowSize <= OpStart || DstStart >= OpStart + OpSize) {
        // No part of the insert affects this subregister, forward the original.
        DstRegs.push_back(SrcRegs[i]);
        continue;
      } else if (DstStart == OpStart && NarrowTy == MRI.getType(OpReg)) {
        // The entire subregister is defined by this insert, forward the new
        // value.
        DstRegs.push_back(OpReg);
        continue;
      }

      // OpSegStart is where this destination segment would start in OpReg if it
      // extended infinitely in both directions.
      int64_t ExtractOffset, InsertOffset;
      uint64_t SegSize;
      if (OpStart < DstStart) {
        InsertOffset = 0;
        ExtractOffset = DstStart - OpStart;
        SegSize = std::min(NarrowSize, OpStart + OpSize - DstStart);
      } else {
        InsertOffset = OpStart - DstStart;
        ExtractOffset = 0;
        SegSize =
            std::min(NarrowSize - InsertOffset, OpStart + OpSize - DstStart);
      }

      unsigned SegReg = OpReg;
      if (ExtractOffset != 0 || SegSize != OpSize) {
        // A genuine extract is needed.
        SegReg = MRI.createGenericVirtualRegister(LLT::scalar(SegSize));
        MIRBuilder.buildExtract(SegReg, OpReg, ExtractOffset);
      }

      unsigned DstReg = MRI.createGenericVirtualRegister(NarrowTy);
      MIRBuilder.buildInsert(DstReg, SrcRegs[i], SegReg, InsertOffset);
      DstRegs.push_back(DstReg);
    }

    assert(DstRegs.size() == (unsigned)NumParts && "not all parts covered");
    unsigned DstReg = MI.getOperand(0).getReg();
    if(MRI.getType(DstReg).isVector())
      MIRBuilder.buildBuildVector(DstReg, DstRegs);
    else
      MIRBuilder.buildMerge(DstReg, DstRegs);
    MI.eraseFromParent();
    return Legalized;
  }
  case TargetOpcode::G_LOAD: {
    const auto &MMO = **MI.memoperands_begin();
    unsigned DstReg = MI.getOperand(0).getReg();
    LLT DstTy = MRI.getType(DstReg);
    int NumParts = SizeOp0 / NarrowSize;
    unsigned HandledSize = NumParts * NarrowTy.getSizeInBits();
    unsigned LeftoverBits = DstTy.getSizeInBits() - HandledSize;

    if (DstTy.isVector() && LeftoverBits != 0)
      return UnableToLegalize;

    if (8 * MMO.getSize() != DstTy.getSizeInBits()) {
      unsigned TmpReg = MRI.createGenericVirtualRegister(NarrowTy);
      auto &MMO = **MI.memoperands_begin();
      MIRBuilder.buildLoad(TmpReg, MI.getOperand(1).getReg(), MMO);
      MIRBuilder.buildAnyExt(DstReg, TmpReg);
      MI.eraseFromParent();
      return Legalized;
    }

    // This implementation doesn't work for atomics. Give up instead of doing
    // something invalid.
    if (MMO.getOrdering() != AtomicOrdering::NotAtomic ||
        MMO.getFailureOrdering() != AtomicOrdering::NotAtomic)
      return UnableToLegalize;

    LLT OffsetTy = LLT::scalar(
        MRI.getType(MI.getOperand(1).getReg()).getScalarSizeInBits());

    SmallVector<unsigned, 2> DstRegs;
    for (int i = 0; i < NumParts; ++i) {
      unsigned PartDstReg = MRI.createGenericVirtualRegister(NarrowTy);
      unsigned SrcReg = 0;
      unsigned Adjustment = i * NarrowSize / 8;
      unsigned Alignment = MinAlign(MMO.getAlignment(), Adjustment);

      MachineMemOperand *SplitMMO = MIRBuilder.getMF().getMachineMemOperand(
          MMO.getPointerInfo().getWithOffset(Adjustment), MMO.getFlags(),
          NarrowSize / 8, Alignment, MMO.getAAInfo(), MMO.getRanges(),
          MMO.getSyncScopeID(), MMO.getOrdering(), MMO.getFailureOrdering());

      MIRBuilder.materializeGEP(SrcReg, MI.getOperand(1).getReg(), OffsetTy,
                                Adjustment);

      MIRBuilder.buildLoad(PartDstReg, SrcReg, *SplitMMO);

      DstRegs.push_back(PartDstReg);
    }

    unsigned MergeResultReg = LeftoverBits == 0 ? DstReg :
      MRI.createGenericVirtualRegister(LLT::scalar(HandledSize));

    // For the leftover piece, still create the merge and insert it.
    // TODO: Would it be better to directly insert the intermediate pieces?
    if (DstTy.isVector())
      MIRBuilder.buildBuildVector(MergeResultReg, DstRegs);
    else
      MIRBuilder.buildMerge(MergeResultReg, DstRegs);

    if (LeftoverBits == 0) {
      MI.eraseFromParent();
      return Legalized;
    }

    unsigned ImpDefReg = MRI.createGenericVirtualRegister(DstTy);
    unsigned Insert0Reg = MRI.createGenericVirtualRegister(DstTy);
    MIRBuilder.buildUndef(ImpDefReg);
    MIRBuilder.buildInsert(Insert0Reg, ImpDefReg, MergeResultReg, 0);

    unsigned PartDstReg
      = MRI.createGenericVirtualRegister(LLT::scalar(LeftoverBits));
    unsigned Offset = HandledSize / 8;

    MachineMemOperand *SplitMMO = MIRBuilder.getMF().getMachineMemOperand(
      &MMO, Offset, LeftoverBits / 8);

    unsigned SrcReg = 0;
    MIRBuilder.materializeGEP(SrcReg, MI.getOperand(1).getReg(), OffsetTy,
                              Offset);
    MIRBuilder.buildLoad(PartDstReg, SrcReg, *SplitMMO);
    MIRBuilder.buildInsert(DstReg, Insert0Reg, PartDstReg, HandledSize);

    MI.eraseFromParent();
    return Legalized;
  }
  case TargetOpcode::G_ZEXTLOAD:
  case TargetOpcode::G_SEXTLOAD: {
    bool ZExt = MI.getOpcode() == TargetOpcode::G_ZEXTLOAD;
    unsigned DstReg = MI.getOperand(0).getReg();
    unsigned PtrReg = MI.getOperand(1).getReg();

    unsigned TmpReg = MRI.createGenericVirtualRegister(NarrowTy);
    auto &MMO = **MI.memoperands_begin();
    if (MMO.getSize() * 8 == NarrowSize) {
      MIRBuilder.buildLoad(TmpReg, PtrReg, MMO);
    } else {
      unsigned ExtLoad = ZExt ? TargetOpcode::G_ZEXTLOAD
        : TargetOpcode::G_SEXTLOAD;
      MIRBuilder.buildInstr(ExtLoad)
        .addDef(TmpReg)
        .addUse(PtrReg)
        .addMemOperand(&MMO);
    }

    if (ZExt)
      MIRBuilder.buildZExt(DstReg, TmpReg);
    else
      MIRBuilder.buildSExt(DstReg, TmpReg);

    MI.eraseFromParent();
    return Legalized;
  }
  case TargetOpcode::G_STORE: {
    // FIXME: add support for when SizeOp0 isn't an exact multiple of
    // NarrowSize.
    if (SizeOp0 % NarrowSize != 0)
      return UnableToLegalize;

    const auto &MMO = **MI.memoperands_begin();

    unsigned SrcReg = MI.getOperand(0).getReg();
    LLT SrcTy = MRI.getType(SrcReg);

    if (8 * MMO.getSize() != SrcTy.getSizeInBits()) {
      unsigned TmpReg = MRI.createGenericVirtualRegister(NarrowTy);
      auto &MMO = **MI.memoperands_begin();
      MIRBuilder.buildTrunc(TmpReg, SrcReg);
      MIRBuilder.buildStore(TmpReg, MI.getOperand(1).getReg(), MMO);
      MI.eraseFromParent();
      return Legalized;
    }

    // This implementation doesn't work for atomics. Give up instead of doing
    // something invalid.
    if (MMO.getOrdering() != AtomicOrdering::NotAtomic ||
        MMO.getFailureOrdering() != AtomicOrdering::NotAtomic)
      return UnableToLegalize;

    int NumParts = SizeOp0 / NarrowSize;
    LLT OffsetTy = LLT::scalar(
        MRI.getType(MI.getOperand(1).getReg()).getScalarSizeInBits());

    SmallVector<unsigned, 2> SrcRegs;
    extractParts(MI.getOperand(0).getReg(), NarrowTy, NumParts, SrcRegs);

    for (int i = 0; i < NumParts; ++i) {
      unsigned DstReg = 0;
      unsigned Adjustment = i * NarrowSize / 8;
      unsigned Alignment = MinAlign(MMO.getAlignment(), Adjustment);

      MachineMemOperand *SplitMMO = MIRBuilder.getMF().getMachineMemOperand(
          MMO.getPointerInfo().getWithOffset(Adjustment), MMO.getFlags(),
          NarrowSize / 8, Alignment, MMO.getAAInfo(), MMO.getRanges(),
          MMO.getSyncScopeID(), MMO.getOrdering(), MMO.getFailureOrdering());

      MIRBuilder.materializeGEP(DstReg, MI.getOperand(1).getReg(), OffsetTy,
                                Adjustment);

      MIRBuilder.buildStore(SrcRegs[i], DstReg, *SplitMMO);
    }
    MI.eraseFromParent();
    return Legalized;
  }
  case TargetOpcode::G_CONSTANT: {
    // FIXME: add support for when SizeOp0 isn't an exact multiple of
    // NarrowSize.
    if (SizeOp0 % NarrowSize != 0)
      return UnableToLegalize;
    int NumParts = SizeOp0 / NarrowSize;
    const APInt &Cst = MI.getOperand(1).getCImm()->getValue();
    LLVMContext &Ctx = MIRBuilder.getMF().getFunction().getContext();

    SmallVector<unsigned, 2> DstRegs;
    for (int i = 0; i < NumParts; ++i) {
      unsigned DstReg = MRI.createGenericVirtualRegister(NarrowTy);
      ConstantInt *CI =
          ConstantInt::get(Ctx, Cst.lshr(NarrowSize * i).trunc(NarrowSize));
      MIRBuilder.buildConstant(DstReg, *CI);
      DstRegs.push_back(DstReg);
    }
    unsigned DstReg = MI.getOperand(0).getReg();
    if(MRI.getType(DstReg).isVector())
      MIRBuilder.buildBuildVector(DstReg, DstRegs);
    else
      MIRBuilder.buildMerge(DstReg, DstRegs);
    MI.eraseFromParent();
    return Legalized;
  }
  case TargetOpcode::G_AND:
  case TargetOpcode::G_OR:
  case TargetOpcode::G_XOR: {
    // Legalize bitwise operation:
    // A = BinOp<Ty> B, C
    // into:
    // B1, ..., BN = G_UNMERGE_VALUES B
    // C1, ..., CN = G_UNMERGE_VALUES C
    // A1 = BinOp<Ty/N> B1, C2
    // ...
    // AN = BinOp<Ty/N> BN, CN
    // A = G_MERGE_VALUES A1, ..., AN

    // FIXME: add support for when SizeOp0 isn't an exact multiple of
    // NarrowSize.
    if (SizeOp0 % NarrowSize != 0)
      return UnableToLegalize;
    int NumParts = SizeOp0 / NarrowSize;

    // List the registers where the destination will be scattered.
    SmallVector<unsigned, 2> DstRegs;
    // List the registers where the first argument will be split.
    SmallVector<unsigned, 2> SrcsReg1;
    // List the registers where the second argument will be split.
    SmallVector<unsigned, 2> SrcsReg2;
    // Create all the temporary registers.
    for (int i = 0; i < NumParts; ++i) {
      unsigned DstReg = MRI.createGenericVirtualRegister(NarrowTy);
      unsigned SrcReg1 = MRI.createGenericVirtualRegister(NarrowTy);
      unsigned SrcReg2 = MRI.createGenericVirtualRegister(NarrowTy);

      DstRegs.push_back(DstReg);
      SrcsReg1.push_back(SrcReg1);
      SrcsReg2.push_back(SrcReg2);
    }
    // Explode the big arguments into smaller chunks.
    MIRBuilder.buildUnmerge(SrcsReg1, MI.getOperand(1).getReg());
    MIRBuilder.buildUnmerge(SrcsReg2, MI.getOperand(2).getReg());

    // Do the operation on each small part.
    for (int i = 0; i < NumParts; ++i)
      MIRBuilder.buildInstr(MI.getOpcode(), {DstRegs[i]},
                            {SrcsReg1[i], SrcsReg2[i]});

    // Gather the destination registers into the final destination.
    unsigned DstReg = MI.getOperand(0).getReg();
    if(MRI.getType(DstReg).isVector())
      MIRBuilder.buildBuildVector(DstReg, DstRegs);
    else
      MIRBuilder.buildMerge(DstReg, DstRegs);
    MI.eraseFromParent();
    return Legalized;
  }
  case TargetOpcode::G_SHL:
  case TargetOpcode::G_LSHR:
  case TargetOpcode::G_ASHR: {
    if (TypeIdx != 1)
      return UnableToLegalize; // TODO
    narrowScalarSrc(MI, NarrowTy, 2);
    return Legalized;
  }
  }
}

void LegalizerHelper::widenScalarSrc(MachineInstr &MI, LLT WideTy,
                                     unsigned OpIdx, unsigned ExtOpcode) {
  MachineOperand &MO = MI.getOperand(OpIdx);
  auto ExtB = MIRBuilder.buildInstr(ExtOpcode, {WideTy}, {MO.getReg()});
  MO.setReg(ExtB->getOperand(0).getReg());
}

void LegalizerHelper::narrowScalarSrc(MachineInstr &MI, LLT NarrowTy,
                                      unsigned OpIdx) {
  MachineOperand &MO = MI.getOperand(OpIdx);
  auto ExtB = MIRBuilder.buildInstr(TargetOpcode::G_TRUNC, {NarrowTy},
                                    {MO.getReg()});
  MO.setReg(ExtB->getOperand(0).getReg());
}

void LegalizerHelper::widenScalarDst(MachineInstr &MI, LLT WideTy,
                                     unsigned OpIdx, unsigned TruncOpcode) {
  MachineOperand &MO = MI.getOperand(OpIdx);
  unsigned DstExt = MRI.createGenericVirtualRegister(WideTy);
  MIRBuilder.setInsertPt(MIRBuilder.getMBB(), ++MIRBuilder.getInsertPt());
  MIRBuilder.buildInstr(TruncOpcode, {MO.getReg()}, {DstExt});
  MO.setReg(DstExt);
}

LegalizerHelper::LegalizeResult
LegalizerHelper::widenScalar(MachineInstr &MI, unsigned TypeIdx, LLT WideTy) {
  MIRBuilder.setInstr(MI);

  switch (MI.getOpcode()) {
  default:
    return UnableToLegalize;
  case TargetOpcode::G_MERGE_VALUES: {
    if (TypeIdx != 1)
      return UnableToLegalize;

    unsigned DstReg = MI.getOperand(0).getReg();
    LLT DstTy = MRI.getType(DstReg);
    if (!DstTy.isScalar())
      return UnableToLegalize;

    unsigned NumSrc = MI.getNumOperands() - 1;
    unsigned EltSize = DstTy.getSizeInBits() / NumSrc;

    unsigned ResultReg = MRI.createGenericVirtualRegister(DstTy);
    unsigned Offset = 0;
    for (unsigned I = 1, E = MI.getNumOperands(); I != E; ++I,
           Offset += EltSize) {
      assert(MRI.getType(MI.getOperand(I).getReg()) == LLT::scalar(EltSize));

      unsigned ShiftAmt = MRI.createGenericVirtualRegister(DstTy);
      unsigned Shl = MRI.createGenericVirtualRegister(DstTy);
      unsigned ZextInput = MRI.createGenericVirtualRegister(DstTy);
      MIRBuilder.buildZExt(ZextInput, MI.getOperand(I).getReg());

      if (Offset != 0) {
        unsigned NextResult = I + 1 == E ? DstReg :
          MRI.createGenericVirtualRegister(DstTy);

        MIRBuilder.buildConstant(ShiftAmt, Offset);
        MIRBuilder.buildShl(Shl, ZextInput, ShiftAmt);
        MIRBuilder.buildOr(NextResult, ResultReg, Shl);
        ResultReg = NextResult;
      } else {
        ResultReg = ZextInput;
      }
    }

    MI.eraseFromParent();
    return Legalized;
  }
  case TargetOpcode::G_UADDO:
  case TargetOpcode::G_USUBO: {
    if (TypeIdx == 1)
      return UnableToLegalize; // TODO
    auto LHSZext = MIRBuilder.buildInstr(TargetOpcode::G_ZEXT, {WideTy},
                                         {MI.getOperand(2).getReg()});
    auto RHSZext = MIRBuilder.buildInstr(TargetOpcode::G_ZEXT, {WideTy},
                                         {MI.getOperand(3).getReg()});
    unsigned Opcode = MI.getOpcode() == TargetOpcode::G_UADDO
                          ? TargetOpcode::G_ADD
                          : TargetOpcode::G_SUB;
    // Do the arithmetic in the larger type.
    auto NewOp = MIRBuilder.buildInstr(Opcode, {WideTy}, {LHSZext, RHSZext});
    LLT OrigTy = MRI.getType(MI.getOperand(0).getReg());
    APInt Mask = APInt::getAllOnesValue(OrigTy.getSizeInBits());
    auto AndOp = MIRBuilder.buildInstr(
        TargetOpcode::G_AND, {WideTy},
        {NewOp, MIRBuilder.buildConstant(WideTy, Mask.getZExtValue())});
    // There is no overflow if the AndOp is the same as NewOp.
    MIRBuilder.buildICmp(CmpInst::ICMP_NE, MI.getOperand(1).getReg(), NewOp,
                         AndOp);
    // Now trunc the NewOp to the original result.
    MIRBuilder.buildTrunc(MI.getOperand(0).getReg(), NewOp);
    MI.eraseFromParent();
    return Legalized;
  }
  case TargetOpcode::G_CTTZ:
  case TargetOpcode::G_CTTZ_ZERO_UNDEF:
  case TargetOpcode::G_CTLZ:
  case TargetOpcode::G_CTLZ_ZERO_UNDEF:
  case TargetOpcode::G_CTPOP: {
    // First ZEXT the input.
    auto MIBSrc = MIRBuilder.buildZExt(WideTy, MI.getOperand(1).getReg());
    LLT CurTy = MRI.getType(MI.getOperand(0).getReg());
    if (MI.getOpcode() == TargetOpcode::G_CTTZ) {
      // The count is the same in the larger type except if the original
      // value was zero.  This can be handled by setting the bit just off
      // the top of the original type.
      auto TopBit =
          APInt::getOneBitSet(WideTy.getSizeInBits(), CurTy.getSizeInBits());
      MIBSrc = MIRBuilder.buildInstr(
          TargetOpcode::G_OR, {WideTy},
          {MIBSrc, MIRBuilder.buildConstant(WideTy, TopBit.getSExtValue())});
    }
    // Perform the operation at the larger size.
    auto MIBNewOp = MIRBuilder.buildInstr(MI.getOpcode(), {WideTy}, {MIBSrc});
    // This is already the correct result for CTPOP and CTTZs
    if (MI.getOpcode() == TargetOpcode::G_CTLZ ||
        MI.getOpcode() == TargetOpcode::G_CTLZ_ZERO_UNDEF) {
      // The correct result is NewOp - (Difference in widety and current ty).
      unsigned SizeDiff = WideTy.getSizeInBits() - CurTy.getSizeInBits();
      MIBNewOp = MIRBuilder.buildInstr(
          TargetOpcode::G_SUB, {WideTy},
          {MIBNewOp, MIRBuilder.buildConstant(WideTy, SizeDiff)});
    }
    auto &TII = *MI.getMF()->getSubtarget().getInstrInfo();
    // Make the original instruction a trunc now, and update its source.
    Observer.changingInstr(MI);
    MI.setDesc(TII.get(TargetOpcode::G_TRUNC));
    MI.getOperand(1).setReg(MIBNewOp->getOperand(0).getReg());
    Observer.changedInstr(MI);
    return Legalized;
  }

  case TargetOpcode::G_ADD:
  case TargetOpcode::G_AND:
  case TargetOpcode::G_MUL:
  case TargetOpcode::G_OR:
  case TargetOpcode::G_XOR:
  case TargetOpcode::G_SUB:
    // Perform operation at larger width (any extension is fine here, high bits
    // don't affect the result) and then truncate the result back to the
    // original type.
    Observer.changingInstr(MI);
    widenScalarSrc(MI, WideTy, 1, TargetOpcode::G_ANYEXT);
    widenScalarSrc(MI, WideTy, 2, TargetOpcode::G_ANYEXT);
    widenScalarDst(MI, WideTy);
    Observer.changedInstr(MI);
    return Legalized;

  case TargetOpcode::G_SHL:
      Observer.changingInstr(MI);

    if (TypeIdx == 0) {
      widenScalarSrc(MI, WideTy, 1, TargetOpcode::G_ANYEXT);
      widenScalarDst(MI, WideTy);
    } else {
      assert(TypeIdx == 1);
      // The "number of bits to shift" operand must preserve its value as an
      // unsigned integer:
      widenScalarSrc(MI, WideTy, 2, TargetOpcode::G_ZEXT);
    }

    Observer.changedInstr(MI);
    return Legalized;

  case TargetOpcode::G_SDIV:
  case TargetOpcode::G_SREM:
    Observer.changingInstr(MI);
    widenScalarSrc(MI, WideTy, 1, TargetOpcode::G_SEXT);
    widenScalarSrc(MI, WideTy, 2, TargetOpcode::G_SEXT);
    widenScalarDst(MI, WideTy);
    Observer.changedInstr(MI);
    return Legalized;

  case TargetOpcode::G_ASHR:
  case TargetOpcode::G_LSHR:
    Observer.changingInstr(MI);

    if (TypeIdx == 0) {
      unsigned CvtOp = MI.getOpcode() == TargetOpcode::G_ASHR ?
        TargetOpcode::G_SEXT : TargetOpcode::G_ZEXT;

      widenScalarSrc(MI, WideTy, 1, CvtOp);
      widenScalarDst(MI, WideTy);
    } else {
      assert(TypeIdx == 1);
      // The "number of bits to shift" operand must preserve its value as an
      // unsigned integer:
      widenScalarSrc(MI, WideTy, 2, TargetOpcode::G_ZEXT);
    }

    Observer.changedInstr(MI);
    return Legalized;
  case TargetOpcode::G_UDIV:
  case TargetOpcode::G_UREM:
    Observer.changingInstr(MI);
    widenScalarSrc(MI, WideTy, 1, TargetOpcode::G_ZEXT);
    widenScalarSrc(MI, WideTy, 2, TargetOpcode::G_ZEXT);
    widenScalarDst(MI, WideTy);
    Observer.changedInstr(MI);
    return Legalized;

  case TargetOpcode::G_SELECT:
    Observer.changingInstr(MI);
    if (TypeIdx == 0) {
      // Perform operation at larger width (any extension is fine here, high
      // bits don't affect the result) and then truncate the result back to the
      // original type.
      widenScalarSrc(MI, WideTy, 2, TargetOpcode::G_ANYEXT);
      widenScalarSrc(MI, WideTy, 3, TargetOpcode::G_ANYEXT);
      widenScalarDst(MI, WideTy);
    } else {
      bool IsVec = MRI.getType(MI.getOperand(1).getReg()).isVector();
      // Explicit extension is required here since high bits affect the result.
      widenScalarSrc(MI, WideTy, 1, MIRBuilder.getBoolExtOp(IsVec, false));
    }
    Observer.changedInstr(MI);
    return Legalized;

  case TargetOpcode::G_FPTOSI:
  case TargetOpcode::G_FPTOUI:
    if (TypeIdx != 0)
      return UnableToLegalize;
    Observer.changingInstr(MI);
    widenScalarDst(MI, WideTy);
    Observer.changedInstr(MI);
    return Legalized;

  case TargetOpcode::G_SITOFP:
    if (TypeIdx != 1)
      return UnableToLegalize;
    Observer.changingInstr(MI);
    widenScalarSrc(MI, WideTy, 1, TargetOpcode::G_SEXT);
    Observer.changedInstr(MI);
    return Legalized;

  case TargetOpcode::G_UITOFP:
    if (TypeIdx != 1)
      return UnableToLegalize;
    Observer.changingInstr(MI);
    widenScalarSrc(MI, WideTy, 1, TargetOpcode::G_ZEXT);
    Observer.changedInstr(MI);
    return Legalized;

  case TargetOpcode::G_INSERT:
    if (TypeIdx != 0)
      return UnableToLegalize;
    Observer.changingInstr(MI);
    widenScalarSrc(MI, WideTy, 1, TargetOpcode::G_ANYEXT);
    widenScalarDst(MI, WideTy);
    Observer.changedInstr(MI);
    return Legalized;

  case TargetOpcode::G_LOAD:
    // For some types like i24, we might try to widen to i32. To properly handle
    // this we should be using a dedicated extending load, until then avoid
    // trying to legalize.
    if (alignTo(MRI.getType(MI.getOperand(0).getReg()).getSizeInBits(), 8) !=
        WideTy.getSizeInBits())
      return UnableToLegalize;
    LLVM_FALLTHROUGH;
  case TargetOpcode::G_SEXTLOAD:
  case TargetOpcode::G_ZEXTLOAD:
    Observer.changingInstr(MI);
    widenScalarDst(MI, WideTy);
    Observer.changedInstr(MI);
    return Legalized;

  case TargetOpcode::G_STORE: {
    if (TypeIdx != 0)
      return UnableToLegalize;

    LLT Ty = MRI.getType(MI.getOperand(0).getReg());
    if (!isPowerOf2_32(Ty.getSizeInBits()))
      return UnableToLegalize;

    Observer.changingInstr(MI);

    unsigned ExtType = Ty.getScalarSizeInBits() == 1 ?
      TargetOpcode::G_ZEXT : TargetOpcode::G_ANYEXT;
    widenScalarSrc(MI, WideTy, 0, ExtType);

    Observer.changedInstr(MI);
    return Legalized;
  }
  case TargetOpcode::G_CONSTANT: {
    MachineOperand &SrcMO = MI.getOperand(1);
    LLVMContext &Ctx = MIRBuilder.getMF().getFunction().getContext();
    const APInt &Val = SrcMO.getCImm()->getValue().sext(WideTy.getSizeInBits());
    Observer.changingInstr(MI);
    SrcMO.setCImm(ConstantInt::get(Ctx, Val));

    widenScalarDst(MI, WideTy);
    Observer.changedInstr(MI);
    return Legalized;
  }
  case TargetOpcode::G_FCONSTANT: {
    MachineOperand &SrcMO = MI.getOperand(1);
    LLVMContext &Ctx = MIRBuilder.getMF().getFunction().getContext();
    APFloat Val = SrcMO.getFPImm()->getValueAPF();
    bool LosesInfo;
    switch (WideTy.getSizeInBits()) {
    case 32:
      Val.convert(APFloat::IEEEsingle(), APFloat::rmTowardZero, &LosesInfo);
      break;
    case 64:
      Val.convert(APFloat::IEEEdouble(), APFloat::rmTowardZero, &LosesInfo);
      break;
    default:
      llvm_unreachable("Unhandled fp widen type");
    }
    Observer.changingInstr(MI);
    SrcMO.setFPImm(ConstantFP::get(Ctx, Val));

    widenScalarDst(MI, WideTy, 0, TargetOpcode::G_FPTRUNC);
    Observer.changedInstr(MI);
    return Legalized;
  }
  case TargetOpcode::G_IMPLICIT_DEF: {
    Observer.changingInstr(MI);
    widenScalarDst(MI, WideTy);
    Observer.changedInstr(MI);
    return Legalized;
  }
  case TargetOpcode::G_BRCOND:
    Observer.changingInstr(MI);
    widenScalarSrc(MI, WideTy, 0, TargetOpcode::G_ANYEXT);
    Observer.changedInstr(MI);
    return Legalized;

  case TargetOpcode::G_FCMP:
    Observer.changingInstr(MI);
    if (TypeIdx == 0)
      widenScalarDst(MI, WideTy);
    else {
      widenScalarSrc(MI, WideTy, 2, TargetOpcode::G_FPEXT);
      widenScalarSrc(MI, WideTy, 3, TargetOpcode::G_FPEXT);
    }
    Observer.changedInstr(MI);
    return Legalized;

  case TargetOpcode::G_ICMP:
    Observer.changingInstr(MI);
    if (TypeIdx == 0)
      widenScalarDst(MI, WideTy);
    else {
      unsigned ExtOpcode = CmpInst::isSigned(static_cast<CmpInst::Predicate>(
                               MI.getOperand(1).getPredicate()))
                               ? TargetOpcode::G_SEXT
                               : TargetOpcode::G_ZEXT;
      widenScalarSrc(MI, WideTy, 2, ExtOpcode);
      widenScalarSrc(MI, WideTy, 3, ExtOpcode);
    }
    Observer.changedInstr(MI);
    return Legalized;

  case TargetOpcode::G_GEP:
    assert(TypeIdx == 1 && "unable to legalize pointer of GEP");
    Observer.changingInstr(MI);
    widenScalarSrc(MI, WideTy, 2, TargetOpcode::G_SEXT);
    Observer.changedInstr(MI);
    return Legalized;

  case TargetOpcode::G_PHI: {
    assert(TypeIdx == 0 && "Expecting only Idx 0");

    Observer.changingInstr(MI);
    for (unsigned I = 1; I < MI.getNumOperands(); I += 2) {
      MachineBasicBlock &OpMBB = *MI.getOperand(I + 1).getMBB();
      MIRBuilder.setInsertPt(OpMBB, OpMBB.getFirstTerminator());
      widenScalarSrc(MI, WideTy, I, TargetOpcode::G_ANYEXT);
    }

    MachineBasicBlock &MBB = *MI.getParent();
    MIRBuilder.setInsertPt(MBB, --MBB.getFirstNonPHI());
    widenScalarDst(MI, WideTy);
    Observer.changedInstr(MI);
    return Legalized;
  }
  case TargetOpcode::G_EXTRACT_VECTOR_ELT: {
    if (TypeIdx == 0) {
      unsigned VecReg = MI.getOperand(1).getReg();
      LLT VecTy = MRI.getType(VecReg);
      Observer.changingInstr(MI);

      widenScalarSrc(MI, LLT::vector(VecTy.getNumElements(),
                                     WideTy.getSizeInBits()),
                     1, TargetOpcode::G_SEXT);

      widenScalarDst(MI, WideTy, 0);
      Observer.changedInstr(MI);
      return Legalized;
    }

    if (TypeIdx != 2)
      return UnableToLegalize;
    Observer.changingInstr(MI);
    widenScalarSrc(MI, WideTy, 2, TargetOpcode::G_SEXT);
    Observer.changedInstr(MI);
    return Legalized;
  }
  case TargetOpcode::G_FADD:
  case TargetOpcode::G_FMUL:
  case TargetOpcode::G_FSUB:
  case TargetOpcode::G_FMA:
  case TargetOpcode::G_FNEG:
  case TargetOpcode::G_FABS:
  case TargetOpcode::G_FDIV:
  case TargetOpcode::G_FREM:
  case TargetOpcode::G_FCEIL:
  case TargetOpcode::G_FCOS:
  case TargetOpcode::G_FSIN:
  case TargetOpcode::G_FLOG10:
  case TargetOpcode::G_FLOG:
<<<<<<< HEAD
=======
  case TargetOpcode::G_FLOG2:
  case TargetOpcode::G_FSQRT:
>>>>>>> c6d261ef
    assert(TypeIdx == 0);
    Observer.changingInstr(MI);

    for (unsigned I = 1, E = MI.getNumOperands(); I != E; ++I)
      widenScalarSrc(MI, WideTy, I, TargetOpcode::G_FPEXT);

    widenScalarDst(MI, WideTy, 0, TargetOpcode::G_FPTRUNC);
    Observer.changedInstr(MI);
    return Legalized;
  }
}

LegalizerHelper::LegalizeResult
LegalizerHelper::lower(MachineInstr &MI, unsigned TypeIdx, LLT Ty) {
  using namespace TargetOpcode;
  MIRBuilder.setInstr(MI);

  switch(MI.getOpcode()) {
  default:
    return UnableToLegalize;
  case TargetOpcode::G_SREM:
  case TargetOpcode::G_UREM: {
    unsigned QuotReg = MRI.createGenericVirtualRegister(Ty);
    MIRBuilder.buildInstr(MI.getOpcode() == G_SREM ? G_SDIV : G_UDIV)
        .addDef(QuotReg)
        .addUse(MI.getOperand(1).getReg())
        .addUse(MI.getOperand(2).getReg());

    unsigned ProdReg = MRI.createGenericVirtualRegister(Ty);
    MIRBuilder.buildMul(ProdReg, QuotReg, MI.getOperand(2).getReg());
    MIRBuilder.buildSub(MI.getOperand(0).getReg(), MI.getOperand(1).getReg(),
                        ProdReg);
    MI.eraseFromParent();
    return Legalized;
  }
  case TargetOpcode::G_SMULO:
  case TargetOpcode::G_UMULO: {
    // Generate G_UMULH/G_SMULH to check for overflow and a normal G_MUL for the
    // result.
    unsigned Res = MI.getOperand(0).getReg();
    unsigned Overflow = MI.getOperand(1).getReg();
    unsigned LHS = MI.getOperand(2).getReg();
    unsigned RHS = MI.getOperand(3).getReg();

    MIRBuilder.buildMul(Res, LHS, RHS);

    unsigned Opcode = MI.getOpcode() == TargetOpcode::G_SMULO
                          ? TargetOpcode::G_SMULH
                          : TargetOpcode::G_UMULH;

    unsigned HiPart = MRI.createGenericVirtualRegister(Ty);
    MIRBuilder.buildInstr(Opcode)
      .addDef(HiPart)
      .addUse(LHS)
      .addUse(RHS);

    unsigned Zero = MRI.createGenericVirtualRegister(Ty);
    MIRBuilder.buildConstant(Zero, 0);

    // For *signed* multiply, overflow is detected by checking:
    // (hi != (lo >> bitwidth-1))
    if (Opcode == TargetOpcode::G_SMULH) {
      unsigned Shifted = MRI.createGenericVirtualRegister(Ty);
      unsigned ShiftAmt = MRI.createGenericVirtualRegister(Ty);
      MIRBuilder.buildConstant(ShiftAmt, Ty.getSizeInBits() - 1);
      MIRBuilder.buildInstr(TargetOpcode::G_ASHR)
        .addDef(Shifted)
        .addUse(Res)
        .addUse(ShiftAmt);
      MIRBuilder.buildICmp(CmpInst::ICMP_NE, Overflow, HiPart, Shifted);
    } else {
      MIRBuilder.buildICmp(CmpInst::ICMP_NE, Overflow, HiPart, Zero);
    }
    MI.eraseFromParent();
    return Legalized;
  }
  case TargetOpcode::G_FNEG: {
    // TODO: Handle vector types once we are able to
    // represent them.
    if (Ty.isVector())
      return UnableToLegalize;
    unsigned Res = MI.getOperand(0).getReg();
    Type *ZeroTy;
    LLVMContext &Ctx = MIRBuilder.getMF().getFunction().getContext();
    switch (Ty.getSizeInBits()) {
    case 16:
      ZeroTy = Type::getHalfTy(Ctx);
      break;
    case 32:
      ZeroTy = Type::getFloatTy(Ctx);
      break;
    case 64:
      ZeroTy = Type::getDoubleTy(Ctx);
      break;
    case 128:
      ZeroTy = Type::getFP128Ty(Ctx);
      break;
    default:
      llvm_unreachable("unexpected floating-point type");
    }
    ConstantFP &ZeroForNegation =
        *cast<ConstantFP>(ConstantFP::getZeroValueForNegation(ZeroTy));
    auto Zero = MIRBuilder.buildFConstant(Ty, ZeroForNegation);
    MIRBuilder.buildInstr(TargetOpcode::G_FSUB)
        .addDef(Res)
        .addUse(Zero->getOperand(0).getReg())
        .addUse(MI.getOperand(1).getReg());
    MI.eraseFromParent();
    return Legalized;
  }
  case TargetOpcode::G_FSUB: {
    // Lower (G_FSUB LHS, RHS) to (G_FADD LHS, (G_FNEG RHS)).
    // First, check if G_FNEG is marked as Lower. If so, we may
    // end up with an infinite loop as G_FSUB is used to legalize G_FNEG.
    if (LI.getAction({G_FNEG, {Ty}}).Action == Lower)
      return UnableToLegalize;
    unsigned Res = MI.getOperand(0).getReg();
    unsigned LHS = MI.getOperand(1).getReg();
    unsigned RHS = MI.getOperand(2).getReg();
    unsigned Neg = MRI.createGenericVirtualRegister(Ty);
    MIRBuilder.buildInstr(TargetOpcode::G_FNEG).addDef(Neg).addUse(RHS);
    MIRBuilder.buildInstr(TargetOpcode::G_FADD)
        .addDef(Res)
        .addUse(LHS)
        .addUse(Neg);
    MI.eraseFromParent();
    return Legalized;
  }
  case TargetOpcode::G_ATOMIC_CMPXCHG_WITH_SUCCESS: {
    unsigned OldValRes = MI.getOperand(0).getReg();
    unsigned SuccessRes = MI.getOperand(1).getReg();
    unsigned Addr = MI.getOperand(2).getReg();
    unsigned CmpVal = MI.getOperand(3).getReg();
    unsigned NewVal = MI.getOperand(4).getReg();
    MIRBuilder.buildAtomicCmpXchg(OldValRes, Addr, CmpVal, NewVal,
                                  **MI.memoperands_begin());
    MIRBuilder.buildICmp(CmpInst::ICMP_EQ, SuccessRes, OldValRes, CmpVal);
    MI.eraseFromParent();
    return Legalized;
  }
  case TargetOpcode::G_LOAD:
  case TargetOpcode::G_SEXTLOAD:
  case TargetOpcode::G_ZEXTLOAD: {
    // Lower to a memory-width G_LOAD and a G_SEXT/G_ZEXT/G_ANYEXT
    unsigned DstReg = MI.getOperand(0).getReg();
    unsigned PtrReg = MI.getOperand(1).getReg();
    LLT DstTy = MRI.getType(DstReg);
    auto &MMO = **MI.memoperands_begin();

    if (DstTy.getSizeInBits() == MMO.getSize() /* in bytes */ * 8) {
      // In the case of G_LOAD, this was a non-extending load already and we're
      // about to lower to the same instruction.
      if (MI.getOpcode() == TargetOpcode::G_LOAD)
          return UnableToLegalize;
      MIRBuilder.buildLoad(DstReg, PtrReg, MMO);
      MI.eraseFromParent();
      return Legalized;
    }

    if (DstTy.isScalar()) {
      unsigned TmpReg = MRI.createGenericVirtualRegister(
          LLT::scalar(MMO.getSize() /* in bytes */ * 8));
      MIRBuilder.buildLoad(TmpReg, PtrReg, MMO);
      switch (MI.getOpcode()) {
      default:
        llvm_unreachable("Unexpected opcode");
      case TargetOpcode::G_LOAD:
        MIRBuilder.buildAnyExt(DstReg, TmpReg);
        break;
      case TargetOpcode::G_SEXTLOAD:
        MIRBuilder.buildSExt(DstReg, TmpReg);
        break;
      case TargetOpcode::G_ZEXTLOAD:
        MIRBuilder.buildZExt(DstReg, TmpReg);
        break;
      }
      MI.eraseFromParent();
      return Legalized;
    }

    return UnableToLegalize;
  }
  case TargetOpcode::G_CTLZ_ZERO_UNDEF:
  case TargetOpcode::G_CTTZ_ZERO_UNDEF:
  case TargetOpcode::G_CTLZ:
  case TargetOpcode::G_CTTZ:
  case TargetOpcode::G_CTPOP:
    return lowerBitCount(MI, TypeIdx, Ty);
  case G_UADDE: {
    unsigned Res = MI.getOperand(0).getReg();
    unsigned CarryOut = MI.getOperand(1).getReg();
    unsigned LHS = MI.getOperand(2).getReg();
    unsigned RHS = MI.getOperand(3).getReg();
    unsigned CarryIn = MI.getOperand(4).getReg();

    unsigned TmpRes = MRI.createGenericVirtualRegister(Ty);
    unsigned ZExtCarryIn = MRI.createGenericVirtualRegister(Ty);

    MIRBuilder.buildAdd(TmpRes, LHS, RHS);
    MIRBuilder.buildZExt(ZExtCarryIn, CarryIn);
    MIRBuilder.buildAdd(Res, TmpRes, ZExtCarryIn);
    MIRBuilder.buildICmp(CmpInst::ICMP_ULT, CarryOut, Res, LHS);

    MI.eraseFromParent();
    return Legalized;
  }
  case G_USUBO: {
    unsigned Res = MI.getOperand(0).getReg();
    unsigned BorrowOut = MI.getOperand(1).getReg();
    unsigned LHS = MI.getOperand(2).getReg();
    unsigned RHS = MI.getOperand(3).getReg();

    MIRBuilder.buildSub(Res, LHS, RHS);
    MIRBuilder.buildICmp(CmpInst::ICMP_ULT, BorrowOut, LHS, RHS);

    MI.eraseFromParent();
    return Legalized;
  }
  case G_USUBE: {
    unsigned Res = MI.getOperand(0).getReg();
    unsigned BorrowOut = MI.getOperand(1).getReg();
    unsigned LHS = MI.getOperand(2).getReg();
    unsigned RHS = MI.getOperand(3).getReg();
    unsigned BorrowIn = MI.getOperand(4).getReg();

    unsigned TmpRes = MRI.createGenericVirtualRegister(Ty);
    unsigned ZExtBorrowIn = MRI.createGenericVirtualRegister(Ty);
    unsigned LHS_EQ_RHS = MRI.createGenericVirtualRegister(LLT::scalar(1));
    unsigned LHS_ULT_RHS = MRI.createGenericVirtualRegister(LLT::scalar(1));

    MIRBuilder.buildSub(TmpRes, LHS, RHS);
    MIRBuilder.buildZExt(ZExtBorrowIn, BorrowIn);
    MIRBuilder.buildSub(Res, TmpRes, ZExtBorrowIn);
    MIRBuilder.buildICmp(CmpInst::ICMP_EQ, LHS_EQ_RHS, LHS, RHS);
    MIRBuilder.buildICmp(CmpInst::ICMP_ULT, LHS_ULT_RHS, LHS, RHS);
    MIRBuilder.buildSelect(BorrowOut, LHS_EQ_RHS, BorrowIn, LHS_ULT_RHS);

    MI.eraseFromParent();
    return Legalized;
  }
  }
}

LegalizerHelper::LegalizeResult LegalizerHelper::fewerElementsVectorImplicitDef(
    MachineInstr &MI, unsigned TypeIdx, LLT NarrowTy) {
  SmallVector<unsigned, 2> DstRegs;

  unsigned NarrowSize = NarrowTy.getSizeInBits();
  unsigned DstReg = MI.getOperand(0).getReg();
  unsigned Size = MRI.getType(DstReg).getSizeInBits();
  int NumParts = Size / NarrowSize;
  // FIXME: Don't know how to handle the situation where the small vectors
  // aren't all the same size yet.
  if (Size % NarrowSize != 0)
    return UnableToLegalize;

  for (int i = 0; i < NumParts; ++i) {
    unsigned TmpReg = MRI.createGenericVirtualRegister(NarrowTy);
    MIRBuilder.buildUndef(TmpReg);
    DstRegs.push_back(TmpReg);
  }

  if (NarrowTy.isVector())
    MIRBuilder.buildConcatVectors(DstReg, DstRegs);
  else
    MIRBuilder.buildBuildVector(DstReg, DstRegs);

  MI.eraseFromParent();
  return Legalized;
}

LegalizerHelper::LegalizeResult
LegalizerHelper::fewerElementsVectorBasic(MachineInstr &MI, unsigned TypeIdx,
                                          LLT NarrowTy) {
  const unsigned Opc = MI.getOpcode();
  const unsigned NumOps = MI.getNumOperands() - 1;
  const unsigned NarrowSize = NarrowTy.getSizeInBits();
  const unsigned DstReg = MI.getOperand(0).getReg();
  const unsigned Flags = MI.getFlags();
  const LLT DstTy = MRI.getType(DstReg);
  const unsigned Size = DstTy.getSizeInBits();
  const int NumParts = Size / NarrowSize;
  const LLT EltTy = DstTy.getElementType();
  const unsigned EltSize = EltTy.getSizeInBits();
  const unsigned BitsForNumParts = NarrowSize * NumParts;

  // Check if we have any leftovers. If we do, then only handle the case where
  // the leftover is one element.
  if (BitsForNumParts != Size && BitsForNumParts + EltSize != Size)
    return UnableToLegalize;

  if (BitsForNumParts != Size) {
    unsigned AccumDstReg = MRI.createGenericVirtualRegister(DstTy);
    MIRBuilder.buildUndef(AccumDstReg);

    // Handle the pieces which evenly divide into the requested type with
    // extract/op/insert sequence.
    for (unsigned Offset = 0; Offset < BitsForNumParts; Offset += NarrowSize) {
      SmallVector<SrcOp, 4> SrcOps;
      for (unsigned I = 1, E = MI.getNumOperands(); I != E; ++I) {
        unsigned PartOpReg = MRI.createGenericVirtualRegister(NarrowTy);
        MIRBuilder.buildExtract(PartOpReg, MI.getOperand(I).getReg(), Offset);
        SrcOps.push_back(PartOpReg);
      }

      unsigned PartDstReg = MRI.createGenericVirtualRegister(NarrowTy);
      MIRBuilder.buildInstr(Opc, {PartDstReg}, SrcOps, Flags);

      unsigned PartInsertReg = MRI.createGenericVirtualRegister(DstTy);
      MIRBuilder.buildInsert(PartInsertReg, AccumDstReg, PartDstReg, Offset);
      AccumDstReg = PartInsertReg;
      Offset += NarrowSize;
    }

    // Handle the remaining element sized leftover piece.
    SmallVector<SrcOp, 4> SrcOps;
    for (unsigned I = 1, E = MI.getNumOperands(); I != E; ++I) {
      unsigned PartOpReg = MRI.createGenericVirtualRegister(EltTy);
      MIRBuilder.buildExtract(PartOpReg, MI.getOperand(I).getReg(),
                              BitsForNumParts);
      SrcOps.push_back(PartOpReg);
    }

    unsigned PartDstReg = MRI.createGenericVirtualRegister(EltTy);
    MIRBuilder.buildInstr(Opc, {PartDstReg}, SrcOps, Flags);
    MIRBuilder.buildInsert(DstReg, AccumDstReg, PartDstReg, BitsForNumParts);
    MI.eraseFromParent();

    return Legalized;
  }

  SmallVector<unsigned, 2> DstRegs, Src0Regs, Src1Regs, Src2Regs;

  extractParts(MI.getOperand(1).getReg(), NarrowTy, NumParts, Src0Regs);

  if (NumOps >= 2)
    extractParts(MI.getOperand(2).getReg(), NarrowTy, NumParts, Src1Regs);

  if (NumOps >= 3)
    extractParts(MI.getOperand(3).getReg(), NarrowTy, NumParts, Src2Regs);

  for (int i = 0; i < NumParts; ++i) {
    unsigned DstReg = MRI.createGenericVirtualRegister(NarrowTy);

    if (NumOps == 1)
      MIRBuilder.buildInstr(Opc, {DstReg}, {Src0Regs[i]}, Flags);
    else if (NumOps == 2) {
      MIRBuilder.buildInstr(Opc, {DstReg}, {Src0Regs[i], Src1Regs[i]}, Flags);
    } else if (NumOps == 3) {
      MIRBuilder.buildInstr(Opc, {DstReg},
                            {Src0Regs[i], Src1Regs[i], Src2Regs[i]}, Flags);
    }

    DstRegs.push_back(DstReg);
  }

  if (NarrowTy.isVector())
    MIRBuilder.buildConcatVectors(DstReg, DstRegs);
  else
    MIRBuilder.buildBuildVector(DstReg, DstRegs);

  MI.eraseFromParent();
  return Legalized;
}

LegalizerHelper::LegalizeResult
LegalizerHelper::fewerElementsVectorCasts(MachineInstr &MI, unsigned TypeIdx,
                                          LLT NarrowTy) {
  if (TypeIdx != 0)
    return UnableToLegalize;

  unsigned DstReg = MI.getOperand(0).getReg();
  unsigned SrcReg = MI.getOperand(1).getReg();
  LLT DstTy = MRI.getType(DstReg);
  LLT SrcTy = MRI.getType(SrcReg);

  LLT NarrowTy0 = NarrowTy;
  LLT NarrowTy1;
  unsigned NumParts;

  if (NarrowTy.isScalar()) {
    NumParts = DstTy.getNumElements();
    NarrowTy1 = SrcTy.getElementType();
  } else {
    // Uneven breakdown not handled.
    NumParts = DstTy.getNumElements() / NarrowTy.getNumElements();
    if (NumParts * NarrowTy.getNumElements() != DstTy.getNumElements())
      return UnableToLegalize;

    NarrowTy1 = LLT::vector(NumParts, SrcTy.getElementType().getSizeInBits());
  }

  SmallVector<unsigned, 4> SrcRegs, DstRegs;
  extractParts(SrcReg, NarrowTy1, NumParts, SrcRegs);

  for (unsigned I = 0; I < NumParts; ++I) {
    unsigned DstReg = MRI.createGenericVirtualRegister(NarrowTy0);
    MachineInstr *NewInst = MIRBuilder.buildInstr(MI.getOpcode())
      .addDef(DstReg)
      .addUse(SrcRegs[I]);

    NewInst->setFlags(MI.getFlags());
    DstRegs.push_back(DstReg);
  }

  if (NarrowTy.isVector())
    MIRBuilder.buildConcatVectors(DstReg, DstRegs);
  else
    MIRBuilder.buildBuildVector(DstReg, DstRegs);

  MI.eraseFromParent();
  return Legalized;
}

LegalizerHelper::LegalizeResult
LegalizerHelper::fewerElementsVectorCmp(MachineInstr &MI, unsigned TypeIdx,
                                        LLT NarrowTy) {
  unsigned DstReg = MI.getOperand(0).getReg();
  unsigned Src0Reg = MI.getOperand(2).getReg();
  LLT DstTy = MRI.getType(DstReg);
  LLT SrcTy = MRI.getType(Src0Reg);

  unsigned NumParts;
  LLT NarrowTy0, NarrowTy1;

  if (TypeIdx == 0) {
    unsigned NewElts = NarrowTy.isVector() ? NarrowTy.getNumElements() : 1;
    unsigned OldElts = DstTy.getNumElements();

    NarrowTy0 = NarrowTy;
    NumParts = NarrowTy.isVector() ? (OldElts / NewElts) : DstTy.getNumElements();
    NarrowTy1 = NarrowTy.isVector() ?
      LLT::vector(NarrowTy.getNumElements(), SrcTy.getScalarSizeInBits()) :
      SrcTy.getElementType();

  } else {
    unsigned NewElts = NarrowTy.isVector() ? NarrowTy.getNumElements() : 1;
    unsigned OldElts = SrcTy.getNumElements();

    NumParts = NarrowTy.isVector() ? (OldElts / NewElts) :
      NarrowTy.getNumElements();
    NarrowTy0 = LLT::vector(NarrowTy.getNumElements(),
                            DstTy.getScalarSizeInBits());
    NarrowTy1 = NarrowTy;
  }

  // FIXME: Don't know how to handle the situation where the small vectors
  // aren't all the same size yet.
  if (NarrowTy1.isVector() &&
      NarrowTy1.getNumElements() * NumParts != DstTy.getNumElements())
    return UnableToLegalize;

  CmpInst::Predicate Pred
    = static_cast<CmpInst::Predicate>(MI.getOperand(1).getPredicate());

  SmallVector<unsigned, 2> Src1Regs, Src2Regs, DstRegs;
  extractParts(MI.getOperand(2).getReg(), NarrowTy1, NumParts, Src1Regs);
  extractParts(MI.getOperand(3).getReg(), NarrowTy1, NumParts, Src2Regs);

  for (unsigned I = 0; I < NumParts; ++I) {
    unsigned DstReg = MRI.createGenericVirtualRegister(NarrowTy0);
    DstRegs.push_back(DstReg);

    if (MI.getOpcode() == TargetOpcode::G_ICMP)
      MIRBuilder.buildICmp(Pred, DstReg, Src1Regs[I], Src2Regs[I]);
    else {
      MachineInstr *NewCmp
        = MIRBuilder.buildFCmp(Pred, DstReg, Src1Regs[I], Src2Regs[I]);
      NewCmp->setFlags(MI.getFlags());
    }
  }

  if (NarrowTy1.isVector())
    MIRBuilder.buildConcatVectors(DstReg, DstRegs);
  else
    MIRBuilder.buildBuildVector(DstReg, DstRegs);

  MI.eraseFromParent();
  return Legalized;
}

LegalizerHelper::LegalizeResult
LegalizerHelper::fewerElementsVectorSelect(MachineInstr &MI, unsigned TypeIdx,
                                           LLT NarrowTy) {
  unsigned DstReg = MI.getOperand(0).getReg();
  unsigned CondReg = MI.getOperand(1).getReg();

  unsigned NumParts = 0;
  LLT NarrowTy0, NarrowTy1;

  LLT DstTy = MRI.getType(DstReg);
  LLT CondTy = MRI.getType(CondReg);
  unsigned Size = DstTy.getSizeInBits();

  assert(TypeIdx == 0 || CondTy.isVector());

  if (TypeIdx == 0) {
    NarrowTy0 = NarrowTy;
    NarrowTy1 = CondTy;

    unsigned NarrowSize = NarrowTy0.getSizeInBits();
    // FIXME: Don't know how to handle the situation where the small vectors
    // aren't all the same size yet.
    if (Size % NarrowSize != 0)
      return UnableToLegalize;

    NumParts = Size / NarrowSize;

    // Need to break down the condition type
    if (CondTy.isVector()) {
      if (CondTy.getNumElements() == NumParts)
        NarrowTy1 = CondTy.getElementType();
      else
        NarrowTy1 = LLT::vector(CondTy.getNumElements() / NumParts,
                                CondTy.getScalarSizeInBits());
    }
  } else {
    NumParts = CondTy.getNumElements();
    if (NarrowTy.isVector()) {
      // TODO: Handle uneven breakdown.
      if (NumParts * NarrowTy.getNumElements() != CondTy.getNumElements())
        return UnableToLegalize;

      return UnableToLegalize;
    } else {
      NarrowTy0 = DstTy.getElementType();
      NarrowTy1 = NarrowTy;
    }
  }

  SmallVector<unsigned, 2> DstRegs, Src0Regs, Src1Regs, Src2Regs;
  if (CondTy.isVector())
    extractParts(MI.getOperand(1).getReg(), NarrowTy1, NumParts, Src0Regs);

  extractParts(MI.getOperand(2).getReg(), NarrowTy0, NumParts, Src1Regs);
  extractParts(MI.getOperand(3).getReg(), NarrowTy0, NumParts, Src2Regs);

  for (unsigned i = 0; i < NumParts; ++i) {
    unsigned DstReg = MRI.createGenericVirtualRegister(NarrowTy0);
    MIRBuilder.buildSelect(DstReg, CondTy.isVector() ? Src0Regs[i] : CondReg,
                           Src1Regs[i], Src2Regs[i]);
    DstRegs.push_back(DstReg);
  }

  if (NarrowTy0.isVector())
    MIRBuilder.buildConcatVectors(DstReg, DstRegs);
  else
    MIRBuilder.buildBuildVector(DstReg, DstRegs);

  MI.eraseFromParent();
  return Legalized;
}

LegalizerHelper::LegalizeResult
LegalizerHelper::fewerElementsVectorLoadStore(MachineInstr &MI, unsigned TypeIdx,
                                              LLT NarrowTy) {
  // FIXME: Don't know how to handle secondary types yet.
  if (TypeIdx != 0)
    return UnableToLegalize;

  MachineMemOperand *MMO = *MI.memoperands_begin();

  // This implementation doesn't work for atomics. Give up instead of doing
  // something invalid.
  if (MMO->getOrdering() != AtomicOrdering::NotAtomic ||
      MMO->getFailureOrdering() != AtomicOrdering::NotAtomic)
    return UnableToLegalize;

  bool IsLoad = MI.getOpcode() == TargetOpcode::G_LOAD;
  unsigned ValReg = MI.getOperand(0).getReg();
  unsigned AddrReg = MI.getOperand(1).getReg();
  unsigned NarrowSize = NarrowTy.getSizeInBits();
  unsigned Size = MRI.getType(ValReg).getSizeInBits();
  unsigned NumParts = Size / NarrowSize;

  SmallVector<unsigned, 8> NarrowRegs;
  if (!IsLoad)
    extractParts(ValReg, NarrowTy, NumParts, NarrowRegs);

  const LLT OffsetTy =
    LLT::scalar(MRI.getType(AddrReg).getScalarSizeInBits());
  MachineFunction &MF = *MI.getMF();

  for (unsigned Idx = 0; Idx < NumParts; ++Idx) {
    unsigned Adjustment = Idx * NarrowTy.getSizeInBits() / 8;
    unsigned Alignment = MinAlign(MMO->getAlignment(), Adjustment);
    unsigned NewAddrReg = 0;
    MIRBuilder.materializeGEP(NewAddrReg, AddrReg, OffsetTy, Adjustment);
    MachineMemOperand &NewMMO = *MF.getMachineMemOperand(
      MMO->getPointerInfo().getWithOffset(Adjustment), MMO->getFlags(),
      NarrowTy.getSizeInBits() / 8, Alignment);
    if (IsLoad) {
      unsigned Dst = MRI.createGenericVirtualRegister(NarrowTy);
      NarrowRegs.push_back(Dst);
      MIRBuilder.buildLoad(Dst, NewAddrReg, NewMMO);
    } else {
      MIRBuilder.buildStore(NarrowRegs[Idx], NewAddrReg, NewMMO);
    }
  }
  if (IsLoad) {
    if (NarrowTy.isVector())
      MIRBuilder.buildConcatVectors(ValReg, NarrowRegs);
    else
      MIRBuilder.buildBuildVector(ValReg, NarrowRegs);
  }
  MI.eraseFromParent();
  return Legalized;
}

LegalizerHelper::LegalizeResult
LegalizerHelper::fewerElementsVector(MachineInstr &MI, unsigned TypeIdx,
                                     LLT NarrowTy) {
  using namespace TargetOpcode;

  MIRBuilder.setInstr(MI);
  switch (MI.getOpcode()) {
  case G_IMPLICIT_DEF:
    return fewerElementsVectorImplicitDef(MI, TypeIdx, NarrowTy);
  case G_AND:
  case G_OR:
  case G_XOR:
  case G_ADD:
  case G_SUB:
  case G_MUL:
  case G_SMULH:
  case G_UMULH:
  case G_FADD:
  case G_FMUL:
  case G_FSUB:
  case G_FNEG:
  case G_FABS:
  case G_FDIV:
  case G_FREM:
  case G_FMA:
  case G_FPOW:
  case G_FEXP:
  case G_FEXP2:
  case G_FLOG:
  case G_FLOG2:
  case G_FLOG10:
  case G_FCEIL:
  case G_INTRINSIC_ROUND:
  case G_INTRINSIC_TRUNC:
  case G_FCOS:
  case G_FSIN:
    return fewerElementsVectorBasic(MI, TypeIdx, NarrowTy);
  case G_ZEXT:
  case G_SEXT:
  case G_ANYEXT:
  case G_FPEXT:
  case G_FPTRUNC:
  case G_SITOFP:
  case G_UITOFP:
  case G_FPTOSI:
  case G_FPTOUI:
    return fewerElementsVectorCasts(MI, TypeIdx, NarrowTy);
  case G_ICMP:
  case G_FCMP:
    return fewerElementsVectorCmp(MI, TypeIdx, NarrowTy);
  case G_SELECT:
    return fewerElementsVectorSelect(MI, TypeIdx, NarrowTy);
  case G_LOAD:
  case G_STORE:
    return fewerElementsVectorLoadStore(MI, TypeIdx, NarrowTy);
  default:
    return UnableToLegalize;
  }
}

LegalizerHelper::LegalizeResult
LegalizerHelper::narrowScalarMul(MachineInstr &MI, unsigned TypeIdx, LLT NewTy) {
  unsigned DstReg = MI.getOperand(0).getReg();
  unsigned Src0 = MI.getOperand(1).getReg();
  unsigned Src1 = MI.getOperand(2).getReg();
  LLT Ty = MRI.getType(DstReg);
  if (Ty.isVector())
    return UnableToLegalize;

  unsigned Size = Ty.getSizeInBits();
  unsigned NewSize = Size / 2;
  if (Size != 2 * NewSize)
    return UnableToLegalize;

  LLT HalfTy = LLT::scalar(NewSize);
  // TODO: if HalfTy != NewTy, handle the breakdown all at once?

  unsigned ShiftAmt = MRI.createGenericVirtualRegister(Ty);
  unsigned Lo = MRI.createGenericVirtualRegister(HalfTy);
  unsigned Hi = MRI.createGenericVirtualRegister(HalfTy);
  unsigned ExtLo = MRI.createGenericVirtualRegister(Ty);
  unsigned ExtHi = MRI.createGenericVirtualRegister(Ty);
  unsigned ShiftedHi = MRI.createGenericVirtualRegister(Ty);

  SmallVector<unsigned, 2> Src0Parts;
  SmallVector<unsigned, 2> Src1Parts;

  extractParts(Src0, HalfTy, 2, Src0Parts);
  extractParts(Src1, HalfTy, 2, Src1Parts);

  MIRBuilder.buildMul(Lo, Src0Parts[0], Src1Parts[0]);

  // TODO: Use smulh or umulh depending on what the target has.
  MIRBuilder.buildUMulH(Hi, Src0Parts[1], Src1Parts[1]);

  MIRBuilder.buildConstant(ShiftAmt, NewSize);
  MIRBuilder.buildAnyExt(ExtHi, Hi);
  MIRBuilder.buildShl(ShiftedHi, ExtHi, ShiftAmt);

  MIRBuilder.buildZExt(ExtLo, Lo);
  MIRBuilder.buildOr(DstReg, ExtLo, ShiftedHi);
  MI.eraseFromParent();
  return Legalized;
}

LegalizerHelper::LegalizeResult
LegalizerHelper::lowerBitCount(MachineInstr &MI, unsigned TypeIdx, LLT Ty) {
  unsigned Opc = MI.getOpcode();
  auto &TII = *MI.getMF()->getSubtarget().getInstrInfo();
  auto isSupported = [this](const LegalityQuery &Q) {
    auto QAction = LI.getAction(Q).Action;
    return QAction == Legal || QAction == Libcall || QAction == Custom;
  };
  switch (Opc) {
  default:
    return UnableToLegalize;
  case TargetOpcode::G_CTLZ_ZERO_UNDEF: {
    // This trivially expands to CTLZ.
    Observer.changingInstr(MI);
    MI.setDesc(TII.get(TargetOpcode::G_CTLZ));
    Observer.changedInstr(MI);
    return Legalized;
  }
  case TargetOpcode::G_CTLZ: {
    unsigned SrcReg = MI.getOperand(1).getReg();
    unsigned Len = Ty.getSizeInBits();
    if (isSupported({TargetOpcode::G_CTLZ_ZERO_UNDEF, {Ty}})) {
      // If CTLZ_ZERO_UNDEF is supported, emit that and a select for zero.
      auto MIBCtlzZU = MIRBuilder.buildInstr(TargetOpcode::G_CTLZ_ZERO_UNDEF,
                                             {Ty}, {SrcReg});
      auto MIBZero = MIRBuilder.buildConstant(Ty, 0);
      auto MIBLen = MIRBuilder.buildConstant(Ty, Len);
      auto MIBICmp = MIRBuilder.buildICmp(CmpInst::ICMP_EQ, LLT::scalar(1),
                                          SrcReg, MIBZero);
      MIRBuilder.buildSelect(MI.getOperand(0).getReg(), MIBICmp, MIBLen,
                             MIBCtlzZU);
      MI.eraseFromParent();
      return Legalized;
    }
    // for now, we do this:
    // NewLen = NextPowerOf2(Len);
    // x = x | (x >> 1);
    // x = x | (x >> 2);
    // ...
    // x = x | (x >>16);
    // x = x | (x >>32); // for 64-bit input
    // Upto NewLen/2
    // return Len - popcount(x);
    //
    // Ref: "Hacker's Delight" by Henry Warren
    unsigned Op = SrcReg;
    unsigned NewLen = PowerOf2Ceil(Len);
    for (unsigned i = 0; (1U << i) <= (NewLen / 2); ++i) {
      auto MIBShiftAmt = MIRBuilder.buildConstant(Ty, 1ULL << i);
      auto MIBOp = MIRBuilder.buildInstr(
          TargetOpcode::G_OR, {Ty},
          {Op, MIRBuilder.buildInstr(TargetOpcode::G_LSHR, {Ty},
                                     {Op, MIBShiftAmt})});
      Op = MIBOp->getOperand(0).getReg();
    }
    auto MIBPop = MIRBuilder.buildInstr(TargetOpcode::G_CTPOP, {Ty}, {Op});
    MIRBuilder.buildInstr(TargetOpcode::G_SUB, {MI.getOperand(0).getReg()},
                          {MIRBuilder.buildConstant(Ty, Len), MIBPop});
    MI.eraseFromParent();
    return Legalized;
  }
  case TargetOpcode::G_CTTZ_ZERO_UNDEF: {
    // This trivially expands to CTTZ.
    Observer.changingInstr(MI);
    MI.setDesc(TII.get(TargetOpcode::G_CTTZ));
    Observer.changedInstr(MI);
    return Legalized;
  }
  case TargetOpcode::G_CTTZ: {
    unsigned SrcReg = MI.getOperand(1).getReg();
    unsigned Len = Ty.getSizeInBits();
    if (isSupported({TargetOpcode::G_CTTZ_ZERO_UNDEF, {Ty}})) {
      // If CTTZ_ZERO_UNDEF is legal or custom, emit that and a select with
      // zero.
      auto MIBCttzZU = MIRBuilder.buildInstr(TargetOpcode::G_CTTZ_ZERO_UNDEF,
                                             {Ty}, {SrcReg});
      auto MIBZero = MIRBuilder.buildConstant(Ty, 0);
      auto MIBLen = MIRBuilder.buildConstant(Ty, Len);
      auto MIBICmp = MIRBuilder.buildICmp(CmpInst::ICMP_EQ, LLT::scalar(1),
                                          SrcReg, MIBZero);
      MIRBuilder.buildSelect(MI.getOperand(0).getReg(), MIBICmp, MIBLen,
                             MIBCttzZU);
      MI.eraseFromParent();
      return Legalized;
    }
    // for now, we use: { return popcount(~x & (x - 1)); }
    // unless the target has ctlz but not ctpop, in which case we use:
    // { return 32 - nlz(~x & (x-1)); }
    // Ref: "Hacker's Delight" by Henry Warren
    auto MIBCstNeg1 = MIRBuilder.buildConstant(Ty, -1);
    auto MIBNot =
        MIRBuilder.buildInstr(TargetOpcode::G_XOR, {Ty}, {SrcReg, MIBCstNeg1});
    auto MIBTmp = MIRBuilder.buildInstr(
        TargetOpcode::G_AND, {Ty},
        {MIBNot, MIRBuilder.buildInstr(TargetOpcode::G_ADD, {Ty},
                                       {SrcReg, MIBCstNeg1})});
    if (!isSupported({TargetOpcode::G_CTPOP, {Ty}}) &&
        isSupported({TargetOpcode::G_CTLZ, {Ty}})) {
      auto MIBCstLen = MIRBuilder.buildConstant(Ty, Len);
      MIRBuilder.buildInstr(
          TargetOpcode::G_SUB, {MI.getOperand(0).getReg()},
          {MIBCstLen,
           MIRBuilder.buildInstr(TargetOpcode::G_CTLZ, {Ty}, {MIBTmp})});
      MI.eraseFromParent();
      return Legalized;
    }
    MI.setDesc(TII.get(TargetOpcode::G_CTPOP));
    MI.getOperand(1).setReg(MIBTmp->getOperand(0).getReg());
    return Legalized;
  }
  }
}<|MERGE_RESOLUTION|>--- conflicted
+++ resolved
@@ -1202,11 +1202,8 @@
   case TargetOpcode::G_FSIN:
   case TargetOpcode::G_FLOG10:
   case TargetOpcode::G_FLOG:
-<<<<<<< HEAD
-=======
   case TargetOpcode::G_FLOG2:
   case TargetOpcode::G_FSQRT:
->>>>>>> c6d261ef
     assert(TypeIdx == 0);
     Observer.changingInstr(MI);
 
@@ -1852,6 +1849,7 @@
   case G_INTRINSIC_TRUNC:
   case G_FCOS:
   case G_FSIN:
+  case G_FSQRT:
     return fewerElementsVectorBasic(MI, TypeIdx, NarrowTy);
   case G_ZEXT:
   case G_SEXT:
