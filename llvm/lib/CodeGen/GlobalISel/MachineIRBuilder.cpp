--- conflicted
+++ resolved
@@ -468,29 +468,6 @@
   return buildInstr(TargetOpcode::G_IMPLICIT_DEF, {Res}, {});
 }
 
-<<<<<<< HEAD
-MachineInstrBuilder MachineIRBuilderBase::buildMerge(unsigned Res,
-                                                     ArrayRef<unsigned> Ops) {
-
-#ifndef NDEBUG
-  assert(!Ops.empty() && "invalid trivial sequence");
-  LLT Ty = getMRI()->getType(Ops[0]);
-  for (auto Reg : Ops)
-    assert(getMRI()->getType(Reg) == Ty && "type mismatch in input list");
-  assert(Ops.size() * getMRI()->getType(Ops[0]).getSizeInBits() ==
-             getMRI()->getType(Res).getSizeInBits() &&
-         "input operands do not cover output register");
-#endif
-
-  if (Ops.size() == 1)
-    return buildCast(Res, Ops[0]);
-
-  MachineInstrBuilder MIB = buildInstr(TargetOpcode::G_MERGE_VALUES);
-  MIB.addDef(Res);
-  for (unsigned i = 0; i < Ops.size(); ++i)
-    MIB.addUse(Ops[i]);
-  return MIB;
-=======
 MachineInstrBuilder MachineIRBuilder::buildMerge(const DstOp &Res,
                                                  ArrayRef<unsigned> Ops) {
   // Unfortunately to convert from ArrayRef<LLT> to ArrayRef<SrcOp>,
@@ -498,7 +475,6 @@
   // sufficiently large SmallVector to not go through the heap.
   SmallVector<SrcOp, 8> TmpVec(Ops.begin(), Ops.end());
   return buildInstr(TargetOpcode::G_MERGE_VALUES, Res, TmpVec);
->>>>>>> be5e5874
 }
 
 MachineInstrBuilder MachineIRBuilder::buildUnmerge(ArrayRef<LLT> Res,
