--- conflicted
+++ resolved
@@ -817,11 +817,8 @@
   // TODO: the default will be switched to 0 in the next commit, along
   // with the Target-specific changes necessary.
   MaxAtomicSizeInBitsSupported = 1024;
-<<<<<<< HEAD
-=======
 
   std::fill(std::begin(LibcallRoutineNames), std::end(LibcallRoutineNames), nullptr);
->>>>>>> b6ef8b73
 
   InitLibcallNames(LibcallRoutineNames, TM.getTargetTriple());
   InitCmpLibcallCCs(CmpLibcallCCs);
