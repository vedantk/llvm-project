//===- SelectionDAGBuilder.h - Selection-DAG building -----------*- C++ -*-===//
//
//                     The LLVM Compiler Infrastructure
//
// This file is distributed under the University of Illinois Open Source
// License. See LICENSE.TXT for details.
//
//===----------------------------------------------------------------------===//
//
// This implements routines for translating from LLVM IR into SelectionDAG IR.
//
//===----------------------------------------------------------------------===//

#ifndef LLVM_LIB_CODEGEN_SELECTIONDAG_SELECTIONDAGBUILDER_H
#define LLVM_LIB_CODEGEN_SELECTIONDAG_SELECTIONDAGBUILDER_H

#include "StatepointLowering.h"
#include "llvm/ADT/APInt.h"
#include "llvm/ADT/ArrayRef.h"
#include "llvm/ADT/DenseMap.h"
#include "llvm/ADT/SmallVector.h"
#include "llvm/Analysis/AliasAnalysis.h"
#include "llvm/CodeGen/ISDOpcodes.h"
#include "llvm/CodeGen/SelectionDAG.h"
#include "llvm/CodeGen/SelectionDAGNodes.h"
#include "llvm/CodeGen/TargetLowering.h"
#include "llvm/CodeGen/ValueTypes.h"
#include "llvm/IR/CallSite.h"
#include "llvm/IR/DebugLoc.h"
#include "llvm/IR/Instruction.h"
#include "llvm/IR/Statepoint.h"
#include "llvm/Support/BranchProbability.h"
#include "llvm/Support/CodeGen.h"
#include "llvm/Support/ErrorHandling.h"
#include "llvm/Support/MachineValueType.h"
#include <algorithm>
#include <cassert>
#include <cstdint>
#include <utility>
#include <vector>

namespace llvm {

class AllocaInst;
class AtomicCmpXchgInst;
class AtomicRMWInst;
class BasicBlock;
class BranchInst;
class CallInst;
class CatchPadInst;
class CatchReturnInst;
class CatchSwitchInst;
class CleanupPadInst;
class CleanupReturnInst;
class Constant;
class ConstantInt;
class ConstrainedFPIntrinsic;
class DbgValueInst;
class DataLayout;
class DIExpression;
class DILocalVariable;
class DILocation;
class FenceInst;
class FunctionLoweringInfo;
class GCFunctionInfo;
class GCRelocateInst;
class GCResultInst;
class IndirectBrInst;
class InvokeInst;
class LandingPadInst;
class LLVMContext;
class LoadInst;
class MachineBasicBlock;
class PHINode;
class ResumeInst;
class ReturnInst;
class SDDbgValue;
class StoreInst;
class SwitchInst;
class TargetLibraryInfo;
class TargetMachine;
class Type;
class VAArgInst;
class UnreachableInst;
class Use;
class User;
class Value;

//===----------------------------------------------------------------------===//
/// SelectionDAGBuilder - This is the common target-independent lowering
/// implementation that is parameterized by a TargetLowering object.
///
class SelectionDAGBuilder {
  /// CurInst - The current instruction being visited
  const Instruction *CurInst = nullptr;

  DenseMap<const Value*, SDValue> NodeMap;

  /// UnusedArgNodeMap - Maps argument value for unused arguments. This is used
  /// to preserve debug information for incoming arguments.
  DenseMap<const Value*, SDValue> UnusedArgNodeMap;

  /// DanglingDebugInfo - Helper type for DanglingDebugInfoMap.
  class DanglingDebugInfo {
    const DbgValueInst* DI = nullptr;
    DebugLoc dl;
    unsigned SDNodeOrder = 0;

  public:
    DanglingDebugInfo() = default;
    DanglingDebugInfo(const DbgValueInst *di, DebugLoc DL, unsigned SDNO)
        : DI(di), dl(std::move(DL)), SDNodeOrder(SDNO) {}

    const DbgValueInst* getDI() { return DI; }
    DebugLoc getdl() { return dl; }
    unsigned getSDNodeOrder() { return SDNodeOrder; }
  };

  /// DanglingDebugInfoVector - Helper type for DanglingDebugInfoMap.
  typedef std::vector<DanglingDebugInfo> DanglingDebugInfoVector;

  /// DanglingDebugInfoMap - Keeps track of dbg_values for which we have not
  /// yet seen the referent.  We defer handling these until we do see it.
  DenseMap<const Value*, DanglingDebugInfoVector> DanglingDebugInfoMap;

public:
  /// PendingLoads - Loads are not emitted to the program immediately.  We bunch
  /// them up and then emit token factor nodes when possible.  This allows us to
  /// get simple disambiguation between loads without worrying about alias
  /// analysis.
  SmallVector<SDValue, 8> PendingLoads;

  /// State used while lowering a statepoint sequence (gc_statepoint,
  /// gc_relocate, and gc_result).  See StatepointLowering.hpp/cpp for details.
  StatepointLoweringState StatepointLowering;

private:
  /// PendingExports - CopyToReg nodes that copy values to virtual registers
  /// for export to other blocks need to be emitted before any terminator
  /// instruction, but they have no other ordering requirements. We bunch them
  /// up and the emit a single tokenfactor for them just before terminator
  /// instructions.
  SmallVector<SDValue, 8> PendingExports;

  /// SDNodeOrder - A unique monotonically increasing number used to order the
  /// SDNodes we create.
  unsigned SDNodeOrder;

  enum CaseClusterKind {
    /// A cluster of adjacent case labels with the same destination, or just one
    /// case.
    CC_Range,
    /// A cluster of cases suitable for jump table lowering.
    CC_JumpTable,
    /// A cluster of cases suitable for bit test lowering.
    CC_BitTests
  };

  /// A cluster of case labels.
  struct CaseCluster {
    CaseClusterKind Kind;
    const ConstantInt *Low, *High;
    union {
      MachineBasicBlock *MBB;
      unsigned JTCasesIndex;
      unsigned BTCasesIndex;
    };
    BranchProbability Prob;

    static CaseCluster range(const ConstantInt *Low, const ConstantInt *High,
                             MachineBasicBlock *MBB, BranchProbability Prob) {
      CaseCluster C;
      C.Kind = CC_Range;
      C.Low = Low;
      C.High = High;
      C.MBB = MBB;
      C.Prob = Prob;
      return C;
    }

    static CaseCluster jumpTable(const ConstantInt *Low,
                                 const ConstantInt *High, unsigned JTCasesIndex,
                                 BranchProbability Prob) {
      CaseCluster C;
      C.Kind = CC_JumpTable;
      C.Low = Low;
      C.High = High;
      C.JTCasesIndex = JTCasesIndex;
      C.Prob = Prob;
      return C;
    }

    static CaseCluster bitTests(const ConstantInt *Low, const ConstantInt *High,
                                unsigned BTCasesIndex, BranchProbability Prob) {
      CaseCluster C;
      C.Kind = CC_BitTests;
      C.Low = Low;
      C.High = High;
      C.BTCasesIndex = BTCasesIndex;
      C.Prob = Prob;
      return C;
    }
  };

  using CaseClusterVector = std::vector<CaseCluster>;
  using CaseClusterIt = CaseClusterVector::iterator;

  struct CaseBits {
    uint64_t Mask = 0;
    MachineBasicBlock* BB = nullptr;
    unsigned Bits = 0;
    BranchProbability ExtraProb;

    CaseBits() = default;
    CaseBits(uint64_t mask, MachineBasicBlock* bb, unsigned bits,
             BranchProbability Prob):
      Mask(mask), BB(bb), Bits(bits), ExtraProb(Prob) {}
  };

  using CaseBitsVector = std::vector<CaseBits>;

  /// Sort Clusters and merge adjacent cases.
  void sortAndRangeify(CaseClusterVector &Clusters);

  /// CaseBlock - This structure is used to communicate between
  /// SelectionDAGBuilder and SDISel for the code generation of additional basic
  /// blocks needed by multi-case switch statements.
  struct CaseBlock {
    // CC - the condition code to use for the case block's setcc node
    ISD::CondCode CC;

    // CmpLHS/CmpRHS/CmpMHS - The LHS/MHS/RHS of the comparison to emit.
    // Emit by default LHS op RHS. MHS is used for range comparisons:
    // If MHS is not null: (LHS <= MHS) and (MHS <= RHS).
    const Value *CmpLHS, *CmpMHS, *CmpRHS;

    // TrueBB/FalseBB - the block to branch to if the setcc is true/false.
    MachineBasicBlock *TrueBB, *FalseBB;

    // ThisBB - the block into which to emit the code for the setcc and branches
    MachineBasicBlock *ThisBB;

    /// The debug location of the instruction this CaseBlock was
    /// produced from.
    SDLoc DL;

    // TrueProb/FalseProb - branch weights.
    BranchProbability TrueProb, FalseProb;

    CaseBlock(ISD::CondCode cc, const Value *cmplhs, const Value *cmprhs,
              const Value *cmpmiddle, MachineBasicBlock *truebb,
              MachineBasicBlock *falsebb, MachineBasicBlock *me,
              SDLoc dl,
              BranchProbability trueprob = BranchProbability::getUnknown(),
              BranchProbability falseprob = BranchProbability::getUnknown())
        : CC(cc), CmpLHS(cmplhs), CmpMHS(cmpmiddle), CmpRHS(cmprhs),
          TrueBB(truebb), FalseBB(falsebb), ThisBB(me), DL(dl),
          TrueProb(trueprob), FalseProb(falseprob) {}
  };

  struct JumpTable {
    /// Reg - the virtual register containing the index of the jump table entry
    //. to jump to.
    unsigned Reg;
    /// JTI - the JumpTableIndex for this jump table in the function.
    unsigned JTI;
    /// MBB - the MBB into which to emit the code for the indirect jump.
    MachineBasicBlock *MBB;
    /// Default - the MBB of the default bb, which is a successor of the range
    /// check MBB.  This is when updating PHI nodes in successors.
    MachineBasicBlock *Default;

    JumpTable(unsigned R, unsigned J, MachineBasicBlock *M,
              MachineBasicBlock *D): Reg(R), JTI(J), MBB(M), Default(D) {}
  };
  struct JumpTableHeader {
    APInt First;
    APInt Last;
    const Value *SValue;
    MachineBasicBlock *HeaderBB;
    bool Emitted;

    JumpTableHeader(APInt F, APInt L, const Value *SV, MachineBasicBlock *H,
                    bool E = false)
        : First(std::move(F)), Last(std::move(L)), SValue(SV), HeaderBB(H),
          Emitted(E) {}
  };
  using JumpTableBlock = std::pair<JumpTableHeader, JumpTable>;

  struct BitTestCase {
    uint64_t Mask;
    MachineBasicBlock *ThisBB;
    MachineBasicBlock *TargetBB;
    BranchProbability ExtraProb;

    BitTestCase(uint64_t M, MachineBasicBlock* T, MachineBasicBlock* Tr,
                BranchProbability Prob):
      Mask(M), ThisBB(T), TargetBB(Tr), ExtraProb(Prob) {}
  };

  using BitTestInfo = SmallVector<BitTestCase, 3>;

  struct BitTestBlock {
    APInt First;
    APInt Range;
    const Value *SValue;
    unsigned Reg;
    MVT RegVT;
    bool Emitted;
    bool ContiguousRange;
    MachineBasicBlock *Parent;
    MachineBasicBlock *Default;
    BitTestInfo Cases;
    BranchProbability Prob;
    BranchProbability DefaultProb;

    BitTestBlock(APInt F, APInt R, const Value *SV, unsigned Rg, MVT RgVT,
                 bool E, bool CR, MachineBasicBlock *P, MachineBasicBlock *D,
                 BitTestInfo C, BranchProbability Pr)
        : First(std::move(F)), Range(std::move(R)), SValue(SV), Reg(Rg),
          RegVT(RgVT), Emitted(E), ContiguousRange(CR), Parent(P), Default(D),
          Cases(std::move(C)), Prob(Pr) {}
  };

  /// Return the range of value in [First..Last].
  uint64_t getJumpTableRange(const CaseClusterVector &Clusters, unsigned First,
                             unsigned Last) const;

  /// Return the number of cases in [First..Last].
  uint64_t getJumpTableNumCases(const SmallVectorImpl<unsigned> &TotalCases,
                                unsigned First, unsigned Last) const;

  /// Build a jump table cluster from Clusters[First..Last]. Returns false if it
  /// decides it's not a good idea.
  bool buildJumpTable(const CaseClusterVector &Clusters, unsigned First,
                      unsigned Last, const SwitchInst *SI,
                      MachineBasicBlock *DefaultMBB, CaseCluster &JTCluster);

  /// Find clusters of cases suitable for jump table lowering.
  void findJumpTables(CaseClusterVector &Clusters, const SwitchInst *SI,
                      MachineBasicBlock *DefaultMBB);

  /// Build a bit test cluster from Clusters[First..Last]. Returns false if it
  /// decides it's not a good idea.
  bool buildBitTests(CaseClusterVector &Clusters, unsigned First, unsigned Last,
                     const SwitchInst *SI, CaseCluster &BTCluster);

  /// Find clusters of cases suitable for bit test lowering.
  void findBitTestClusters(CaseClusterVector &Clusters, const SwitchInst *SI);

  struct SwitchWorkListItem {
    MachineBasicBlock *MBB;
    CaseClusterIt FirstCluster;
    CaseClusterIt LastCluster;
    const ConstantInt *GE;
    const ConstantInt *LT;
    BranchProbability DefaultProb;
  };
  using SwitchWorkList = SmallVector<SwitchWorkListItem, 4>;

  /// Determine the rank by weight of CC in [First,Last]. If CC has more weight
  /// than each cluster in the range, its rank is 0.
  static unsigned caseClusterRank(const CaseCluster &CC, CaseClusterIt First,
                                  CaseClusterIt Last);

  /// Emit comparison and split W into two subtrees.
  void splitWorkItem(SwitchWorkList &WorkList, const SwitchWorkListItem &W,
                     Value *Cond, MachineBasicBlock *SwitchMBB);

  /// Lower W.
  void lowerWorkItem(SwitchWorkListItem W, Value *Cond,
                     MachineBasicBlock *SwitchMBB,
                     MachineBasicBlock *DefaultMBB);

  /// Peel the top probability case if it exceeds the threshold
  MachineBasicBlock *peelDominantCaseCluster(const SwitchInst &SI,
                                             CaseClusterVector &Clusters,
                                             BranchProbability &PeeledCaseProb);

  /// A class which encapsulates all of the information needed to generate a
  /// stack protector check and signals to isel via its state being initialized
  /// that a stack protector needs to be generated.
  ///
  /// *NOTE* The following is a high level documentation of SelectionDAG Stack
  /// Protector Generation. The reason that it is placed here is for a lack of
  /// other good places to stick it.
  ///
  /// High Level Overview of SelectionDAG Stack Protector Generation:
  ///
  /// Previously, generation of stack protectors was done exclusively in the
  /// pre-SelectionDAG Codegen LLVM IR Pass "Stack Protector". This necessitated
  /// splitting basic blocks at the IR level to create the success/failure basic
  /// blocks in the tail of the basic block in question. As a result of this,
  /// calls that would have qualified for the sibling call optimization were no
  /// longer eligible for optimization since said calls were no longer right in
  /// the "tail position" (i.e. the immediate predecessor of a ReturnInst
  /// instruction).
  ///
  /// Then it was noticed that since the sibling call optimization causes the
  /// callee to reuse the caller's stack, if we could delay the generation of
  /// the stack protector check until later in CodeGen after the sibling call
  /// decision was made, we get both the tail call optimization and the stack
  /// protector check!
  ///
  /// A few goals in solving this problem were:
  ///
  ///   1. Preserve the architecture independence of stack protector generation.
  ///
  ///   2. Preserve the normal IR level stack protector check for platforms like
  ///      OpenBSD for which we support platform-specific stack protector
  ///      generation.
  ///
  /// The main problem that guided the present solution is that one can not
  /// solve this problem in an architecture independent manner at the IR level
  /// only. This is because:
  ///
  ///   1. The decision on whether or not to perform a sibling call on certain
  ///      platforms (for instance i386) requires lower level information
  ///      related to available registers that can not be known at the IR level.
  ///
  ///   2. Even if the previous point were not true, the decision on whether to
  ///      perform a tail call is done in LowerCallTo in SelectionDAG which
  ///      occurs after the Stack Protector Pass. As a result, one would need to
  ///      put the relevant callinst into the stack protector check success
  ///      basic block (where the return inst is placed) and then move it back
  ///      later at SelectionDAG/MI time before the stack protector check if the
  ///      tail call optimization failed. The MI level option was nixed
  ///      immediately since it would require platform-specific pattern
  ///      matching. The SelectionDAG level option was nixed because
  ///      SelectionDAG only processes one IR level basic block at a time
  ///      implying one could not create a DAG Combine to move the callinst.
  ///
  /// To get around this problem a few things were realized:
  ///
  ///   1. While one can not handle multiple IR level basic blocks at the
  ///      SelectionDAG Level, one can generate multiple machine basic blocks
  ///      for one IR level basic block. This is how we handle bit tests and
  ///      switches.
  ///
  ///   2. At the MI level, tail calls are represented via a special return
  ///      MIInst called "tcreturn". Thus if we know the basic block in which we
  ///      wish to insert the stack protector check, we get the correct behavior
  ///      by always inserting the stack protector check right before the return
  ///      statement. This is a "magical transformation" since no matter where
  ///      the stack protector check intrinsic is, we always insert the stack
  ///      protector check code at the end of the BB.
  ///
  /// Given the aforementioned constraints, the following solution was devised:
  ///
  ///   1. On platforms that do not support SelectionDAG stack protector check
  ///      generation, allow for the normal IR level stack protector check
  ///      generation to continue.
  ///
  ///   2. On platforms that do support SelectionDAG stack protector check
  ///      generation:
  ///
  ///     a. Use the IR level stack protector pass to decide if a stack
  ///        protector is required/which BB we insert the stack protector check
  ///        in by reusing the logic already therein. If we wish to generate a
  ///        stack protector check in a basic block, we place a special IR
  ///        intrinsic called llvm.stackprotectorcheck right before the BB's
  ///        returninst or if there is a callinst that could potentially be
  ///        sibling call optimized, before the call inst.
  ///
  ///     b. Then when a BB with said intrinsic is processed, we codegen the BB
  ///        normally via SelectBasicBlock. In said process, when we visit the
  ///        stack protector check, we do not actually emit anything into the
  ///        BB. Instead, we just initialize the stack protector descriptor
  ///        class (which involves stashing information/creating the success
  ///        mbbb and the failure mbb if we have not created one for this
  ///        function yet) and export the guard variable that we are going to
  ///        compare.
  ///
  ///     c. After we finish selecting the basic block, in FinishBasicBlock if
  ///        the StackProtectorDescriptor attached to the SelectionDAGBuilder is
  ///        initialized, we produce the validation code with one of these
  ///        techniques:
  ///          1) with a call to a guard check function
  ///          2) with inlined instrumentation
  ///
  ///        1) We insert a call to the check function before the terminator.
  ///
  ///        2) We first find a splice point in the parent basic block
  ///        before the terminator and then splice the terminator of said basic
  ///        block into the success basic block. Then we code-gen a new tail for
  ///        the parent basic block consisting of the two loads, the comparison,
  ///        and finally two branches to the success/failure basic blocks. We
  ///        conclude by code-gening the failure basic block if we have not
  ///        code-gened it already (all stack protector checks we generate in
  ///        the same function, use the same failure basic block).
  class StackProtectorDescriptor {
  public:
    StackProtectorDescriptor() = default;

    /// Returns true if all fields of the stack protector descriptor are
    /// initialized implying that we should/are ready to emit a stack protector.
    bool shouldEmitStackProtector() const {
      return ParentMBB && SuccessMBB && FailureMBB;
    }

    bool shouldEmitFunctionBasedCheckStackProtector() const {
      return ParentMBB && !SuccessMBB && !FailureMBB;
    }

    /// Initialize the stack protector descriptor structure for a new basic
    /// block.
    void initialize(const BasicBlock *BB, MachineBasicBlock *MBB,
                    bool FunctionBasedInstrumentation) {
      // Make sure we are not initialized yet.
      assert(!shouldEmitStackProtector() && "Stack Protector Descriptor is "
             "already initialized!");
      ParentMBB = MBB;
      if (!FunctionBasedInstrumentation) {
        SuccessMBB = AddSuccessorMBB(BB, MBB, /* IsLikely */ true);
        FailureMBB = AddSuccessorMBB(BB, MBB, /* IsLikely */ false, FailureMBB);
      }
    }

    /// Reset state that changes when we handle different basic blocks.
    ///
    /// This currently includes:
    ///
    /// 1. The specific basic block we are generating a
    /// stack protector for (ParentMBB).
    ///
    /// 2. The successor machine basic block that will contain the tail of
    /// parent mbb after we create the stack protector check (SuccessMBB). This
    /// BB is visited only on stack protector check success.
    void resetPerBBState() {
      ParentMBB = nullptr;
      SuccessMBB = nullptr;
    }

    /// Reset state that only changes when we switch functions.
    ///
    /// This currently includes:
    ///
    /// 1. FailureMBB since we reuse the failure code path for all stack
    /// protector checks created in an individual function.
    ///
    /// 2.The guard variable since the guard variable we are checking against is
    /// always the same.
    void resetPerFunctionState() {
      FailureMBB = nullptr;
    }

    MachineBasicBlock *getParentMBB() { return ParentMBB; }
    MachineBasicBlock *getSuccessMBB() { return SuccessMBB; }
    MachineBasicBlock *getFailureMBB() { return FailureMBB; }

  private:
    /// The basic block for which we are generating the stack protector.
    ///
    /// As a result of stack protector generation, we will splice the
    /// terminators of this basic block into the successor mbb SuccessMBB and
    /// replace it with a compare/branch to the successor mbbs
    /// SuccessMBB/FailureMBB depending on whether or not the stack protector
    /// was violated.
    MachineBasicBlock *ParentMBB = nullptr;

    /// A basic block visited on stack protector check success that contains the
    /// terminators of ParentMBB.
    MachineBasicBlock *SuccessMBB = nullptr;

    /// This basic block visited on stack protector check failure that will
    /// contain a call to __stack_chk_fail().
    MachineBasicBlock *FailureMBB = nullptr;

    /// Add a successor machine basic block to ParentMBB. If the successor mbb
    /// has not been created yet (i.e. if SuccMBB = 0), then the machine basic
    /// block will be created. Assign a large weight if IsLikely is true.
    MachineBasicBlock *AddSuccessorMBB(const BasicBlock *BB,
                                       MachineBasicBlock *ParentMBB,
                                       bool IsLikely,
                                       MachineBasicBlock *SuccMBB = nullptr);
  };

private:
  const TargetMachine &TM;

public:
  /// Lowest valid SDNodeOrder. The special case 0 is reserved for scheduling
  /// nodes without a corresponding SDNode.
  static const unsigned LowestSDNodeOrder = 1;

  SelectionDAG &DAG;
  const DataLayout *DL = nullptr;
  AliasAnalysis *AA = nullptr;
  const TargetLibraryInfo *LibInfo;

  /// SwitchCases - Vector of CaseBlock structures used to communicate
  /// SwitchInst code generation information.
  std::vector<CaseBlock> SwitchCases;

  /// JTCases - Vector of JumpTable structures used to communicate
  /// SwitchInst code generation information.
  std::vector<JumpTableBlock> JTCases;

  /// BitTestCases - Vector of BitTestBlock structures used to communicate
  /// SwitchInst code generation information.
  std::vector<BitTestBlock> BitTestCases;

  /// A StackProtectorDescriptor structure used to communicate stack protector
  /// information in between SelectBasicBlock and FinishBasicBlock.
  StackProtectorDescriptor SPDescriptor;

  // Emit PHI-node-operand constants only once even if used by multiple
  // PHI nodes.
  DenseMap<const Constant *, unsigned> ConstantsOut;

  /// FuncInfo - Information about the function as a whole.
  ///
  FunctionLoweringInfo &FuncInfo;

  /// GFI - Garbage collection metadata for the function.
  GCFunctionInfo *GFI;

  /// LPadToCallSiteMap - Map a landing pad to the call site indexes.
  DenseMap<MachineBasicBlock *, SmallVector<unsigned, 4>> LPadToCallSiteMap;

  /// HasTailCall - This is set to true if a call in the current
  /// block has been translated as a tail call. In this case,
  /// no subsequent DAG nodes should be created.
  bool HasTailCall = false;

  LLVMContext *Context;

  SelectionDAGBuilder(SelectionDAG &dag, FunctionLoweringInfo &funcinfo,
                      CodeGenOpt::Level ol)
    : SDNodeOrder(LowestSDNodeOrder), TM(dag.getTarget()), DAG(dag),
      FuncInfo(funcinfo) {}

  void init(GCFunctionInfo *gfi, AliasAnalysis *AA,
            const TargetLibraryInfo *li);

  /// Clear out the current SelectionDAG and the associated state and prepare
  /// this SelectionDAGBuilder object to be used for a new block. This doesn't
  /// clear out information about additional blocks that are needed to complete
  /// switch lowering or PHI node updating; that information is cleared out as
  /// it is consumed.
  void clear();

  /// Clear the dangling debug information map. This function is separated from
  /// the clear so that debug information that is dangling in a basic block can
  /// be properly resolved in a different basic block. This allows the
  /// SelectionDAG to resolve dangling debug information attached to PHI nodes.
  void clearDanglingDebugInfo();

  /// Return the current virtual root of the Selection DAG, flushing any
  /// PendingLoad items. This must be done before emitting a store or any other
  /// node that may need to be ordered after any prior load instructions.
  SDValue getRoot();

  /// Similar to getRoot, but instead of flushing all the PendingLoad items,
  /// flush all the PendingExports items. It is necessary to do this before
  /// emitting a terminator instruction.
  SDValue getControlRoot();

  SDLoc getCurSDLoc() const {
    return SDLoc(CurInst, SDNodeOrder);
  }

  DebugLoc getCurDebugLoc() const {
    return CurInst ? CurInst->getDebugLoc() : DebugLoc();
  }

  void CopyValueToVirtualRegister(const Value *V, unsigned Reg);

  void visit(const Instruction &I);

  void visit(unsigned Opcode, const User &I);

  /// getCopyFromRegs - If there was virtual register allocated for the value V
  /// emit CopyFromReg of the specified type Ty. Return empty SDValue() otherwise.
  SDValue getCopyFromRegs(const Value *V, Type *Ty);

  /// If we have dangling debug info that describes \p Variable, or an
  /// overlapping part of variable considering the \p Expr, then this method
  /// weill drop that debug info as it isn't valid any longer.
  void dropDanglingDebugInfo(const DILocalVariable *Variable,
                             const DIExpression *Expr);

  // resolveDanglingDebugInfo - if we saw an earlier dbg_value referring to V,
  // generate the debug data structures now that we've seen its definition.
  void resolveDanglingDebugInfo(const Value *V, SDValue Val);

  SDValue getValue(const Value *V);
  bool findValue(const Value *V) const;

  SDValue getNonRegisterValue(const Value *V);
  SDValue getValueImpl(const Value *V);

  void setValue(const Value *V, SDValue NewN) {
    SDValue &N = NodeMap[V];
    assert(!N.getNode() && "Already set a value for this node!");
    N = NewN;
  }

  void setUnusedArgValue(const Value *V, SDValue NewN) {
    SDValue &N = UnusedArgNodeMap[V];
    assert(!N.getNode() && "Already set a value for this node!");
    N = NewN;
  }

  void FindMergedConditions(const Value *Cond, MachineBasicBlock *TBB,
                            MachineBasicBlock *FBB, MachineBasicBlock *CurBB,
                            MachineBasicBlock *SwitchBB,
                            Instruction::BinaryOps Opc, BranchProbability TW,
                            BranchProbability FW, bool InvertCond);
  void EmitBranchForMergedCondition(const Value *Cond, MachineBasicBlock *TBB,
                                    MachineBasicBlock *FBB,
                                    MachineBasicBlock *CurBB,
                                    MachineBasicBlock *SwitchBB,
                                    BranchProbability TW, BranchProbability FW,
                                    bool InvertCond);
  bool ShouldEmitAsBranches(const std::vector<CaseBlock> &Cases);
  bool isExportableFromCurrentBlock(const Value *V, const BasicBlock *FromBB);
  void CopyToExportRegsIfNeeded(const Value *V);
  void ExportFromCurrentBlock(const Value *V);
  void LowerCallTo(ImmutableCallSite CS, SDValue Callee, bool IsTailCall,
                   const BasicBlock *EHPadBB = nullptr);

  // Lower range metadata from 0 to N to assert zext to an integer of nearest
  // floor power of two.
  SDValue lowerRangeToAssertZExt(SelectionDAG &DAG, const Instruction &I,
                                 SDValue Op);

  void populateCallLoweringInfo(TargetLowering::CallLoweringInfo &CLI,
                                ImmutableCallSite CS, unsigned ArgIdx,
                                unsigned NumArgs, SDValue Callee,
                                Type *ReturnTy, bool IsPatchPoint);

  std::pair<SDValue, SDValue>
  lowerInvokable(TargetLowering::CallLoweringInfo &CLI,
                 const BasicBlock *EHPadBB = nullptr);

  /// UpdateSplitBlock - When an MBB was split during scheduling, update the
  /// references that need to refer to the last resulting block.
  void UpdateSplitBlock(MachineBasicBlock *First, MachineBasicBlock *Last);

  /// Describes a gc.statepoint or a gc.statepoint like thing for the purposes
  /// of lowering into a STATEPOINT node.
  struct StatepointLoweringInfo {
    /// Bases[i] is the base pointer for Ptrs[i].  Together they denote the set
    /// of gc pointers this STATEPOINT has to relocate.
    SmallVector<const Value *, 16> Bases;
    SmallVector<const Value *, 16> Ptrs;

    /// The set of gc.relocate calls associated with this gc.statepoint.
    SmallVector<const GCRelocateInst *, 16> GCRelocates;

    /// The full list of gc arguments to the gc.statepoint being lowered.
    ArrayRef<const Use> GCArgs;

    /// The gc.statepoint instruction.
    const Instruction *StatepointInstr = nullptr;

    /// The list of gc transition arguments present in the gc.statepoint being
    /// lowered.
    ArrayRef<const Use> GCTransitionArgs;

    /// The ID that the resulting STATEPOINT instruction has to report.
    unsigned ID = -1;

    /// Information regarding the underlying call instruction.
    TargetLowering::CallLoweringInfo CLI;

    /// The deoptimization state associated with this gc.statepoint call, if
    /// any.
    ArrayRef<const Use> DeoptState;

    /// Flags associated with the meta arguments being lowered.
    uint64_t StatepointFlags = -1;

    /// The number of patchable bytes the call needs to get lowered into.
    unsigned NumPatchBytes = -1;

    /// The exception handling unwind destination, in case this represents an
    /// invoke of gc.statepoint.
    const BasicBlock *EHPadBB = nullptr;

    explicit StatepointLoweringInfo(SelectionDAG &DAG) : CLI(DAG) {}
  };

  /// Lower \p SLI into a STATEPOINT instruction.
  SDValue LowerAsSTATEPOINT(StatepointLoweringInfo &SLI);

  // This function is responsible for the whole statepoint lowering process.
  // It uniformly handles invoke and call statepoints.
  void LowerStatepoint(ImmutableStatepoint Statepoint,
                       const BasicBlock *EHPadBB = nullptr);

  void LowerCallSiteWithDeoptBundle(ImmutableCallSite CS, SDValue Callee,
                                    const BasicBlock *EHPadBB);

  void LowerDeoptimizeCall(const CallInst *CI);
  void LowerDeoptimizingReturn();

  void LowerCallSiteWithDeoptBundleImpl(ImmutableCallSite CS, SDValue Callee,
                                        const BasicBlock *EHPadBB,
                                        bool VarArgDisallowed,
                                        bool ForceVoidReturnTy);

  /// Returns the type of FrameIndex and TargetFrameIndex nodes.
  MVT getFrameIndexTy() {
    return DAG.getTargetLoweringInfo().getFrameIndexTy(DAG.getDataLayout());
  }

private:
  // Terminator instructions.
  void visitRet(const ReturnInst &I);
  void visitBr(const BranchInst &I);
  void visitSwitch(const SwitchInst &I);
  void visitIndirectBr(const IndirectBrInst &I);
  void visitUnreachable(const UnreachableInst &I);
  void visitCleanupRet(const CleanupReturnInst &I);
  void visitCatchSwitch(const CatchSwitchInst &I);
  void visitCatchRet(const CatchReturnInst &I);
  void visitCatchPad(const CatchPadInst &I);
  void visitCleanupPad(const CleanupPadInst &CPI);

  BranchProbability getEdgeProbability(const MachineBasicBlock *Src,
                                       const MachineBasicBlock *Dst) const;
  void addSuccessorWithProb(
      MachineBasicBlock *Src, MachineBasicBlock *Dst,
      BranchProbability Prob = BranchProbability::getUnknown());

public:
  void visitSwitchCase(CaseBlock &CB,
                       MachineBasicBlock *SwitchBB);
  void visitSPDescriptorParent(StackProtectorDescriptor &SPD,
                               MachineBasicBlock *ParentBB);
  void visitSPDescriptorFailure(StackProtectorDescriptor &SPD);
  void visitBitTestHeader(BitTestBlock &B, MachineBasicBlock *SwitchBB);
  void visitBitTestCase(BitTestBlock &BB,
                        MachineBasicBlock* NextMBB,
                        BranchProbability BranchProbToNext,
                        unsigned Reg,
                        BitTestCase &B,
                        MachineBasicBlock *SwitchBB);
  void visitJumpTable(JumpTable &JT);
  void visitJumpTableHeader(JumpTable &JT, JumpTableHeader &JTH,
                            MachineBasicBlock *SwitchBB);

private:
  // These all get lowered before this pass.
  void visitInvoke(const InvokeInst &I);
  void visitResume(const ResumeInst &I);

  void visitBinary(const User &I, unsigned OpCode);
  void visitShift(const User &I, unsigned Opcode);
  void visitAdd(const User &I)  { visitBinary(I, ISD::ADD); }
  void visitFAdd(const User &I) { visitBinary(I, ISD::FADD); }
  void visitSub(const User &I)  { visitBinary(I, ISD::SUB); }
  void visitFSub(const User &I);
  void visitMul(const User &I)  { visitBinary(I, ISD::MUL); }
  void visitFMul(const User &I) { visitBinary(I, ISD::FMUL); }
  void visitURem(const User &I) { visitBinary(I, ISD::UREM); }
  void visitSRem(const User &I) { visitBinary(I, ISD::SREM); }
  void visitFRem(const User &I) { visitBinary(I, ISD::FREM); }
  void visitUDiv(const User &I) { visitBinary(I, ISD::UDIV); }
  void visitSDiv(const User &I);
  void visitFDiv(const User &I) { visitBinary(I, ISD::FDIV); }
  void visitAnd (const User &I) { visitBinary(I, ISD::AND); }
  void visitOr  (const User &I) { visitBinary(I, ISD::OR); }
  void visitXor (const User &I) { visitBinary(I, ISD::XOR); }
  void visitShl (const User &I) { visitShift(I, ISD::SHL); }
  void visitLShr(const User &I) { visitShift(I, ISD::SRL); }
  void visitAShr(const User &I) { visitShift(I, ISD::SRA); }
  void visitICmp(const User &I);
  void visitFCmp(const User &I);
  // Visit the conversion instructions
  void visitTrunc(const User &I);
  void visitZExt(const User &I);
  void visitSExt(const User &I);
  void visitFPTrunc(const User &I);
  void visitFPExt(const User &I);
  void visitFPToUI(const User &I);
  void visitFPToSI(const User &I);
  void visitUIToFP(const User &I);
  void visitSIToFP(const User &I);
  void visitPtrToInt(const User &I);
  void visitIntToPtr(const User &I);
  void visitBitCast(const User &I);
  void visitAddrSpaceCast(const User &I);

  void visitExtractElement(const User &I);
  void visitInsertElement(const User &I);
  void visitShuffleVector(const User &I);

  void visitExtractValue(const User &I);
  void visitInsertValue(const User &I);
  void visitLandingPad(const LandingPadInst &I);

  void visitGetElementPtr(const User &I);
  void visitSelect(const User &I);

  void visitAlloca(const AllocaInst &I);
  void visitLoad(const LoadInst &I);
  void visitStore(const StoreInst &I);
  void visitMaskedLoad(const CallInst &I, bool IsExpanding = false);
  void visitMaskedStore(const CallInst &I, bool IsCompressing = false);
  void visitMaskedGather(const CallInst &I);
  void visitMaskedScatter(const CallInst &I);
  void visitAtomicCmpXchg(const AtomicCmpXchgInst &I);
  void visitAtomicRMW(const AtomicRMWInst &I);
  void visitFence(const FenceInst &I);
  void visitPHI(const PHINode &I);
  void visitCall(const CallInst &I);
  bool visitMemCmpCall(const CallInst &I);
  bool visitMemPCpyCall(const CallInst &I);
  bool visitMemChrCall(const CallInst &I);
  bool visitStrCpyCall(const CallInst &I, bool isStpcpy);
  bool visitStrCmpCall(const CallInst &I);
  bool visitStrLenCall(const CallInst &I);
  bool visitStrNLenCall(const CallInst &I);
  bool visitUnaryFloatCall(const CallInst &I, unsigned Opcode);
  bool visitBinaryFloatCall(const CallInst &I, unsigned Opcode);
  void visitAtomicLoad(const LoadInst &I);
  void visitAtomicStore(const StoreInst &I);
  void visitLoadFromSwiftError(const LoadInst &I);
  void visitStoreToSwiftError(const StoreInst &I);

  void visitInlineAsm(ImmutableCallSite CS);
  const char *visitIntrinsicCall(const CallInst &I, unsigned Intrinsic);
  void visitTargetIntrinsic(const CallInst &I, unsigned Intrinsic);
  void visitConstrainedFPIntrinsic(const ConstrainedFPIntrinsic &FPI);

  void visitVAStart(const CallInst &I);
  void visitVAArg(const VAArgInst &I);
  void visitVAEnd(const CallInst &I);
  void visitVACopy(const CallInst &I);
  void visitStackmap(const CallInst &I);
  void visitPatchpoint(ImmutableCallSite CS,
                       const BasicBlock *EHPadBB = nullptr);

  // These two are implemented in StatepointLowering.cpp
  void visitGCRelocate(const GCRelocateInst &I);
  void visitGCResult(const GCResultInst &I);

  void visitVectorReduce(const CallInst &I, unsigned Intrinsic);

  void visitUserOp1(const Instruction &I) {
    llvm_unreachable("UserOp1 should not exist at instruction selection time!");
  }
  void visitUserOp2(const Instruction &I) {
    llvm_unreachable("UserOp2 should not exist at instruction selection time!");
  }

  void processIntegerCallValue(const Instruction &I,
                               SDValue Value, bool IsSigned);

  void HandlePHINodesInSuccessorBlocks(const BasicBlock *LLVMBB);

  void emitInlineAsmError(ImmutableCallSite CS, const Twine &Message);

  /// If V is an function argument then create corresponding DBG_VALUE machine
  /// instruction for it now. At the end of instruction selection, they will be
  /// inserted to the entry BB.
  bool EmitFuncArgumentDbgValue(const Value *V, DILocalVariable *Variable,
                                DIExpression *Expr, DILocation *DL,
                                bool IsDbgDeclare, const SDValue &N);

  /// Return the next block after MBB, or nullptr if there is none.
  MachineBasicBlock *NextBlock(MachineBasicBlock *MBB);

  /// Update the DAG and DAG builder with the relevant information after
  /// a new root node has been created which could be a tail call.
  void updateDAGForMaybeTailCall(SDValue MaybeTC);

  /// Return the appropriate SDDbgValue based on N.
  SDDbgValue *getDbgValue(SDValue N, DILocalVariable *Variable,
                          DIExpression *Expr, const DebugLoc &dl,
                          unsigned DbgSDNodeOrder);
};

/// RegsForValue - This struct represents the registers (physical or virtual)
/// that a particular set of values is assigned, and the type information about
/// the value. The most common situation is to represent one value at a time,
/// but struct or array values are handled element-wise as multiple values.  The
/// splitting of aggregates is performed recursively, so that we never have
/// aggregate-typed registers. The values at this point do not necessarily have
/// legal types, so each value may require one or more registers of some legal
/// type.
///
struct RegsForValue {
  /// The value types of the values, which may not be legal, and
  /// may need be promoted or synthesized from one or more registers.
  SmallVector<EVT, 4> ValueVTs;

  /// The value types of the registers. This is the same size as ValueVTs and it
  /// records, for each value, what the type of the assigned register or
  /// registers are. (Individual values are never synthesized from more than one
  /// type of register.)
  ///
  /// With virtual registers, the contents of RegVTs is redundant with TLI's
  /// getRegisterType member function, however when with physical registers
  /// it is necessary to have a separate record of the types.
  SmallVector<MVT, 4> RegVTs;

  /// This list holds the registers assigned to the values.
  /// Each legal or promoted value requires one register, and each
  /// expanded value requires multiple registers.
  SmallVector<unsigned, 4> Regs;

  /// This list holds the number of registers for each value.
  SmallVector<unsigned, 4> RegCount;

  /// Records if this value needs to be treated in an ABI dependant manner,
  /// different to normal type legalization.
  bool IsABIMangled = false;

  RegsForValue() = default;
  RegsForValue(const SmallVector<unsigned, 4> &regs, MVT regvt, EVT valuevt,
               bool IsABIMangledValue = false);
  RegsForValue(LLVMContext &Context, const TargetLowering &TLI,
               const DataLayout &DL, unsigned Reg, Type *Ty,
               bool IsABIMangledValue = false);

  /// Add the specified values to this one.
  void append(const RegsForValue &RHS) {
    ValueVTs.append(RHS.ValueVTs.begin(), RHS.ValueVTs.end());
    RegVTs.append(RHS.RegVTs.begin(), RHS.RegVTs.end());
    Regs.append(RHS.Regs.begin(), RHS.Regs.end());
    RegCount.push_back(RHS.Regs.size());
  }

  /// Emit a series of CopyFromReg nodes that copies from this value and returns
  /// the result as a ValueVTs value. This uses Chain/Flag as the input and
  /// updates them for the output Chain/Flag. If the Flag pointer is NULL, no
  /// flag is used.
  SDValue getCopyFromRegs(SelectionDAG &DAG, FunctionLoweringInfo &FuncInfo,
                          const SDLoc &dl, SDValue &Chain, SDValue *Flag,
                          const Value *V = nullptr) const;

  /// Emit a series of CopyToReg nodes that copies the specified value into the
  /// registers specified by this object. This uses Chain/Flag as the input and
  /// updates them for the output Chain/Flag. If the Flag pointer is nullptr, no
  /// flag is used. If V is not nullptr, then it is used in printing better
  /// diagnostic messages on error.
  void getCopyToRegs(SDValue Val, SelectionDAG &DAG, const SDLoc &dl,
                     SDValue &Chain, SDValue *Flag, const Value *V = nullptr,
                     ISD::NodeType PreferredExtendType = ISD::ANY_EXTEND) const;

  /// Add this value to the specified inlineasm node operand list. This adds the
  /// code marker, matching input operand index (if applicable), and includes
  /// the number of values added into it.
  void AddInlineAsmOperands(unsigned Kind, bool HasMatching,
                            unsigned MatchingIdx, const SDLoc &dl,
                            SelectionDAG &DAG, std::vector<SDValue> &Ops) const;
<<<<<<< HEAD
=======

  /// Check if the total RegCount is greater than one.
  bool occupiesMultipleRegs() const {
    return std::accumulate(RegCount.begin(), RegCount.end(), 0) > 1;
  }

  /// Return a list of registers and their sizes.
  SmallVector<std::pair<unsigned, unsigned>, 4> getRegsAndSizes() const;
>>>>>>> 71f17bf8
};

} // end namespace llvm

#endif // LLVM_LIB_CODEGEN_SELECTIONDAG_SELECTIONDAGBUILDER_H<|MERGE_RESOLUTION|>--- conflicted
+++ resolved
@@ -1048,8 +1048,6 @@
   void AddInlineAsmOperands(unsigned Kind, bool HasMatching,
                             unsigned MatchingIdx, const SDLoc &dl,
                             SelectionDAG &DAG, std::vector<SDValue> &Ops) const;
-<<<<<<< HEAD
-=======
 
   /// Check if the total RegCount is greater than one.
   bool occupiesMultipleRegs() const {
@@ -1058,7 +1056,6 @@
 
   /// Return a list of registers and their sizes.
   SmallVector<std::pair<unsigned, unsigned>, 4> getRegsAndSizes() const;
->>>>>>> 71f17bf8
 };
 
 } // end namespace llvm
