--- conflicted
+++ resolved
@@ -3336,6 +3336,9 @@
       if (VT == MVT::f128 && C->getValueType(0) == MVT::i128)
         return getConstantFP(APFloat(APFloat::IEEEquad(), Val), DL, VT);
       break;
+    case ISD::ABS:
+      return getConstant(Val.abs(), DL, VT, C->isTargetOpcode(),
+                         C->isOpaque());
     case ISD::BITREVERSE:
       return getConstant(Val.reverseBits(), DL, VT, C->isTargetOpcode(),
                          C->isOpaque());
@@ -3455,6 +3458,7 @@
       case ISD::TRUNCATE:
       case ISD::UINT_TO_FP:
       case ISD::SINT_TO_FP:
+      case ISD::ABS:
       case ISD::BITREVERSE:
       case ISD::BSWAP:
       case ISD::CTLZ:
@@ -3572,15 +3576,12 @@
     }
     if (OpOpcode == ISD::UNDEF)
       return getUNDEF(VT);
-<<<<<<< HEAD
-=======
     break;
   case ISD::ABS:
     assert(VT.isInteger() && VT == Operand.getValueType() &&
            "Invalid ABS!");
     if (OpOpcode == ISD::UNDEF)
       return getUNDEF(VT);
->>>>>>> ae455c56
     break;
   case ISD::BSWAP:
     assert(VT.isInteger() && VT == Operand.getValueType() &&
@@ -3704,12 +3705,6 @@
   if (Cst1->isOpaque() || Cst2->isOpaque())
     return SDValue();
 
-  // Division/remainder with a zero divisor is undefined behavior.
-  if ((Opcode == ISD::SDIV || Opcode == ISD::UDIV ||
-       Opcode == ISD::SREM || Opcode == ISD::UREM) &&
-      Cst2->isNullValue())
-    return getUNDEF(VT);
-
   std::pair<APInt, bool> Folded = FoldValue(Opcode, Cst1->getAPIntValue(),
                                             Cst2->getAPIntValue());
   if (!Folded.second)
@@ -3737,6 +3732,30 @@
                           GA->getOffset() + uint64_t(Offset));
 }
 
+bool SelectionDAG::isUndef(unsigned Opcode, ArrayRef<SDValue> Ops) {
+  switch (Opcode) {
+  case ISD::SDIV:
+  case ISD::UDIV:
+  case ISD::SREM:
+  case ISD::UREM: {
+    // If a divisor is zero/undef or any element of a divisor vector is
+    // zero/undef, the whole op is undef.
+    assert(Ops.size() == 2 && "Div/rem should have 2 operands");
+    SDValue Divisor = Ops[1];
+    if (Divisor.isUndef() || isNullConstant(Divisor))
+      return true;
+
+    return ISD::isBuildVectorOfConstantSDNodes(Divisor.getNode()) &&
+           any_of(Divisor->op_values(),
+                  [](SDValue V) { return V.isUndef() || isNullConstant(V); });
+    // TODO: Handle signed overflow.
+  }
+  // TODO: Handle oversized shifts.
+  default:
+    return false;
+  }
+}
+
 SDValue SelectionDAG::FoldConstantArithmetic(unsigned Opcode, const SDLoc &DL,
                                              EVT VT, SDNode *Cst1,
                                              SDNode *Cst2) {
@@ -3745,6 +3764,9 @@
   // bail early.
   if (Opcode >= ISD::BUILTIN_OP_END)
     return SDValue();
+
+  if (isUndef(Opcode, {SDValue(Cst1, 0), SDValue(Cst2, 0)}))
+    return getUNDEF(VT);
 
   // Handle the case of two scalars.
   if (const ConstantSDNode *Scalar1 = dyn_cast<ConstantSDNode>(Cst1)) {
@@ -3812,6 +3834,9 @@
   // bail early.
   if (Opcode >= ISD::BUILTIN_OP_END)
     return SDValue();
+
+  if (isUndef(Opcode, Ops))
+    return getUNDEF(VT);
 
   // We can only fold vectors - maybe merge with FoldConstantArithmetic someday?
   if (!VT.isVector())
