--- conflicted
+++ resolved
@@ -425,11 +425,8 @@
           unsigned OpFlags = MI->getOperand(OpNo).getImm();
           ++OpNo;  // Skip over the ID number.
 
-<<<<<<< HEAD
-=======
           // FIXME: Shouldn't arch-independent output template handling go into
           // PrintAsmOperand?
->>>>>>> 8f87e534
           if (Modifier[0] == 'l') { // Labels are target independent.
             if (MI->getOperand(OpNo).isBlockAddress()) {
               const BlockAddress *BA = MI->getOperand(OpNo).getBlockAddress();
@@ -604,29 +601,37 @@
 
 /// PrintAsmOperand - Print the specified operand of MI, an INLINEASM
 /// instruction, using the specified assembler variant.  Targets should
-/// override this to format as appropriate.
+/// override this to format as appropriate for machine specific ExtraCodes
+/// or when the arch-independent handling would be too complex otherwise.
 bool AsmPrinter::PrintAsmOperand(const MachineInstr *MI, unsigned OpNo,
                                  const char *ExtraCode, raw_ostream &O) {
   // Does this asm operand have a single letter operand modifier?
   if (ExtraCode && ExtraCode[0]) {
     if (ExtraCode[1] != 0) return true; // Unknown modifier.
 
+    // https://gcc.gnu.org/onlinedocs/gccint/Output-Template.html
     const MachineOperand &MO = MI->getOperand(OpNo);
     switch (ExtraCode[0]) {
     default:
       return true;  // Unknown modifier.
+    case 'a': // Print as memory address.
+      if (MO.isReg()) {
+        PrintAsmMemoryOperand(MI, OpNo, nullptr, O);
+        return false;
+      }
+      LLVM_FALLTHROUGH; // GCC allows '%a' to behave like '%c' with immediates.
     case 'c': // Substitute immediate value without immediate syntax
-      if (MO.getType() != MachineOperand::MO_Immediate)
+      if (!MO.isImm())
         return true;
       O << MO.getImm();
       return false;
     case 'n':  // Negate the immediate constant.
-      if (MO.getType() != MachineOperand::MO_Immediate)
+      if (!MO.isImm())
         return true;
       O << -MO.getImm();
       return false;
     case 's':  // The GCC deprecated s modifier
-      if (MO.getType() != MachineOperand::MO_Immediate)
+      if (!MO.isImm())
         return true;
       O << ((32 - MO.getImm()) & 31);
       return false;
