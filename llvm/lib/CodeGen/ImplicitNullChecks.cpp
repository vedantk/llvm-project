//===- ImplicitNullChecks.cpp - Fold null checks into memory accesses -----===//
//
//                     The LLVM Compiler Infrastructure
//
// This file is distributed under the University of Illinois Open Source
// License. See LICENSE.TXT for details.
//
//===----------------------------------------------------------------------===//
//
// This pass turns explicit null checks of the form
//
//   test %r10, %r10
//   je throw_npe
//   movl (%r10), %esi
//   ...
//
// to
//
//   faulting_load_op("movl (%r10), %esi", throw_npe)
//   ...
//
// With the help of a runtime that understands the .fault_maps section,
// faulting_load_op branches to throw_npe if executing movl (%r10), %esi incurs
// a page fault.
// Store and LoadStore are also supported.
//
//===----------------------------------------------------------------------===//

#include "llvm/ADT/ArrayRef.h"
#include "llvm/ADT/None.h"
#include "llvm/ADT/Optional.h"
#include "llvm/ADT/STLExtras.h"
#include "llvm/ADT/SmallVector.h"
#include "llvm/ADT/Statistic.h"
#include "llvm/Analysis/AliasAnalysis.h"
#include "llvm/Analysis/MemoryLocation.h"
#include "llvm/CodeGen/FaultMaps.h"
#include "llvm/CodeGen/MachineBasicBlock.h"
#include "llvm/CodeGen/MachineFunction.h"
#include "llvm/CodeGen/MachineFunctionPass.h"
#include "llvm/CodeGen/MachineInstr.h"
#include "llvm/CodeGen/MachineInstrBuilder.h"
#include "llvm/CodeGen/MachineMemOperand.h"
#include "llvm/CodeGen/MachineOperand.h"
#include "llvm/CodeGen/MachineRegisterInfo.h"
#include "llvm/CodeGen/PseudoSourceValue.h"
#include "llvm/CodeGen/TargetInstrInfo.h"
#include "llvm/CodeGen/TargetOpcodes.h"
#include "llvm/CodeGen/TargetRegisterInfo.h"
#include "llvm/CodeGen/TargetSubtargetInfo.h"
#include "llvm/IR/BasicBlock.h"
#include "llvm/IR/DebugLoc.h"
#include "llvm/IR/LLVMContext.h"
#include "llvm/MC/MCInstrDesc.h"
#include "llvm/MC/MCRegisterInfo.h"
#include "llvm/Pass.h"
#include "llvm/Support/CommandLine.h"
#include <cassert>
#include <cstdint>
#include <iterator>

using namespace llvm;

static cl::opt<int> PageSize("imp-null-check-page-size",
                             cl::desc("The page size of the target in bytes"),
                             cl::init(4096), cl::Hidden);

static cl::opt<unsigned> MaxInstsToConsider(
    "imp-null-max-insts-to-consider",
    cl::desc("The max number of instructions to consider hoisting loads over "
             "(the algorithm is quadratic over this number)"),
    cl::Hidden, cl::init(8));

#define DEBUG_TYPE "implicit-null-checks"

STATISTIC(NumImplicitNullChecks,
          "Number of explicit null checks made implicit");

namespace {

class ImplicitNullChecks : public MachineFunctionPass {
  /// Return true if \c computeDependence can process \p MI.
  static bool canHandle(const MachineInstr *MI);

  /// Helper function for \c computeDependence.  Return true if \p A
  /// and \p B do not have any dependences between them, and can be
  /// re-ordered without changing program semantics.
  bool canReorder(const MachineInstr *A, const MachineInstr *B);

  /// A data type for representing the result computed by \c
  /// computeDependence.  States whether it is okay to reorder the
  /// instruction passed to \c computeDependence with at most one
  /// depednency.
  struct DependenceResult {
    /// Can we actually re-order \p MI with \p Insts (see \c
    /// computeDependence).
    bool CanReorder;

    /// If non-None, then an instruction in \p Insts that also must be
    /// hoisted.
    Optional<ArrayRef<MachineInstr *>::iterator> PotentialDependence;

    /*implicit*/ DependenceResult(
        bool CanReorder,
        Optional<ArrayRef<MachineInstr *>::iterator> PotentialDependence)
        : CanReorder(CanReorder), PotentialDependence(PotentialDependence) {
      assert((!PotentialDependence || CanReorder) &&
             "!CanReorder && PotentialDependence.hasValue() not allowed!");
    }
  };

  /// Compute a result for the following question: can \p MI be
  /// re-ordered from after \p Insts to before it.
  ///
  /// \c canHandle should return true for all instructions in \p
  /// Insts.
  DependenceResult computeDependence(const MachineInstr *MI,
                                     ArrayRef<MachineInstr *> Insts);

  /// Represents one null check that can be made implicit.
  class NullCheck {
    // The memory operation the null check can be folded into.
    MachineInstr *MemOperation;

    // The instruction actually doing the null check (Ptr != 0).
    MachineInstr *CheckOperation;

    // The block the check resides in.
    MachineBasicBlock *CheckBlock;

    // The block branched to if the pointer is non-null.
    MachineBasicBlock *NotNullSucc;

    // The block branched to if the pointer is null.
    MachineBasicBlock *NullSucc;

    // If this is non-null, then MemOperation has a dependency on this
    // instruction; and it needs to be hoisted to execute before MemOperation.
    MachineInstr *OnlyDependency;

  public:
    explicit NullCheck(MachineInstr *memOperation, MachineInstr *checkOperation,
                       MachineBasicBlock *checkBlock,
                       MachineBasicBlock *notNullSucc,
                       MachineBasicBlock *nullSucc,
                       MachineInstr *onlyDependency)
        : MemOperation(memOperation), CheckOperation(checkOperation),
          CheckBlock(checkBlock), NotNullSucc(notNullSucc), NullSucc(nullSucc),
          OnlyDependency(onlyDependency) {}

    MachineInstr *getMemOperation() const { return MemOperation; }

    MachineInstr *getCheckOperation() const { return CheckOperation; }

    MachineBasicBlock *getCheckBlock() const { return CheckBlock; }

    MachineBasicBlock *getNotNullSucc() const { return NotNullSucc; }

    MachineBasicBlock *getNullSucc() const { return NullSucc; }

    MachineInstr *getOnlyDependency() const { return OnlyDependency; }
  };

  const TargetInstrInfo *TII = nullptr;
  const TargetRegisterInfo *TRI = nullptr;
  AliasAnalysis *AA = nullptr;
  MachineFrameInfo *MFI = nullptr;

  bool analyzeBlockForNullChecks(MachineBasicBlock &MBB,
                                 SmallVectorImpl<NullCheck> &NullCheckList);
  MachineInstr *insertFaultingInstr(MachineInstr *MI, MachineBasicBlock *MBB,
                                    MachineBasicBlock *HandlerMBB);
  void rewriteNullChecks(ArrayRef<NullCheck> NullCheckList);

  enum AliasResult {
    AR_NoAlias,
    AR_MayAlias,
    AR_WillAliasEverything
  };

  /// Returns AR_NoAlias if \p MI memory operation does not alias with
  /// \p PrevMI, AR_MayAlias if they may alias and AR_WillAliasEverything if
  /// they may alias and any further memory operation may alias with \p PrevMI.
  AliasResult areMemoryOpsAliased(MachineInstr &MI, MachineInstr *PrevMI);

  enum SuitabilityResult {
    SR_Suitable,
    SR_Unsuitable,
    SR_Impossible
  };

  /// Return SR_Suitable if \p MI a memory operation that can be used to
  /// implicitly null check the value in \p PointerReg, SR_Unsuitable if
  /// \p MI cannot be used to null check and SR_Impossible if there is
  /// no sense to continue lookup due to any other instruction will not be able
  /// to be used. \p PrevInsts is the set of instruction seen since
  /// the explicit null check on \p PointerReg.
  SuitabilityResult isSuitableMemoryOp(MachineInstr &MI, unsigned PointerReg,
                                       ArrayRef<MachineInstr *> PrevInsts);

  /// Return true if \p FaultingMI can be hoisted from after the
  /// instructions in \p InstsSeenSoFar to before them.  Set \p Dependence to a
  /// non-null value if we also need to (and legally can) hoist a depedency.
  bool canHoistInst(MachineInstr *FaultingMI, unsigned PointerReg,
                    ArrayRef<MachineInstr *> InstsSeenSoFar,
                    MachineBasicBlock *NullSucc, MachineInstr *&Dependence);

public:
  static char ID;

  ImplicitNullChecks() : MachineFunctionPass(ID) {
    initializeImplicitNullChecksPass(*PassRegistry::getPassRegistry());
  }

  bool runOnMachineFunction(MachineFunction &MF) override;

  void getAnalysisUsage(AnalysisUsage &AU) const override {
    AU.addRequired<AAResultsWrapperPass>();
    MachineFunctionPass::getAnalysisUsage(AU);
  }

  MachineFunctionProperties getRequiredProperties() const override {
    return MachineFunctionProperties().set(
        MachineFunctionProperties::Property::NoVRegs);
  }
};

} // end anonymous namespace

bool ImplicitNullChecks::canHandle(const MachineInstr *MI) {
  if (MI->isCall() || MI->hasUnmodeledSideEffects())
    return false;
  auto IsRegMask = [](const MachineOperand &MO) { return MO.isRegMask(); };
  (void)IsRegMask;

  assert(!llvm::any_of(MI->operands(), IsRegMask) &&
         "Calls were filtered out above!");

  auto IsUnordered = [](MachineMemOperand *MMO) { return MMO->isUnordered(); };
  return llvm::all_of(MI->memoperands(), IsUnordered);
}

ImplicitNullChecks::DependenceResult
ImplicitNullChecks::computeDependence(const MachineInstr *MI,
                                      ArrayRef<MachineInstr *> Block) {
  assert(llvm::all_of(Block, canHandle) && "Check this first!");
  assert(!is_contained(Block, MI) && "Block must be exclusive of MI!");

  Optional<ArrayRef<MachineInstr *>::iterator> Dep;

  for (auto I = Block.begin(), E = Block.end(); I != E; ++I) {
    if (canReorder(*I, MI))
      continue;

    if (Dep == None) {
      // Found one possible dependency, keep track of it.
      Dep = I;
    } else {
      // We found two dependencies, so bail out.
      return {false, None};
    }
  }

  return {true, Dep};
}

bool ImplicitNullChecks::canReorder(const MachineInstr *A,
                                    const MachineInstr *B) {
  assert(canHandle(A) && canHandle(B) && "Precondition!");

  // canHandle makes sure that we _can_ correctly analyze the dependencies
  // between A and B here -- for instance, we should not be dealing with heap
  // load-store dependencies here.

  for (auto MOA : A->operands()) {
    if (!(MOA.isReg() && MOA.getReg()))
      continue;

    unsigned RegA = MOA.getReg();
    for (auto MOB : B->operands()) {
      if (!(MOB.isReg() && MOB.getReg()))
        continue;

      unsigned RegB = MOB.getReg();

      if (TRI->regsOverlap(RegA, RegB) && (MOA.isDef() || MOB.isDef()))
        return false;
    }
  }

  return true;
}

bool ImplicitNullChecks::runOnMachineFunction(MachineFunction &MF) {
  TII = MF.getSubtarget().getInstrInfo();
  TRI = MF.getRegInfo().getTargetRegisterInfo();
  MFI = &MF.getFrameInfo();
  AA = &getAnalysis<AAResultsWrapperPass>().getAAResults();

  SmallVector<NullCheck, 16> NullCheckList;

  for (auto &MBB : MF)
    analyzeBlockForNullChecks(MBB, NullCheckList);

  if (!NullCheckList.empty())
    rewriteNullChecks(NullCheckList);

  return !NullCheckList.empty();
}

// Return true if any register aliasing \p Reg is live-in into \p MBB.
static bool AnyAliasLiveIn(const TargetRegisterInfo *TRI,
                           MachineBasicBlock *MBB, unsigned Reg) {
  for (MCRegAliasIterator AR(Reg, TRI, /*IncludeSelf*/ true); AR.isValid();
       ++AR)
    if (MBB->isLiveIn(*AR))
      return true;
  return false;
}

ImplicitNullChecks::AliasResult
ImplicitNullChecks::areMemoryOpsAliased(MachineInstr &MI,
                                        MachineInstr *PrevMI) {
  // If it is not memory access, skip the check.
  if (!(PrevMI->mayStore() || PrevMI->mayLoad()))
    return AR_NoAlias;
  // Load-Load may alias
  if (!(MI.mayStore() || PrevMI->mayStore()))
    return AR_NoAlias;
  // We lost info, conservatively alias. If it was store then no sense to
  // continue because we won't be able to check against it further.
  if (MI.memoperands_empty())
    return MI.mayStore() ? AR_WillAliasEverything : AR_MayAlias;
  if (PrevMI->memoperands_empty())
    return PrevMI->mayStore() ? AR_WillAliasEverything : AR_MayAlias;

  for (MachineMemOperand *MMO1 : MI.memoperands()) {
    // MMO1 should have a value due it comes from operation we'd like to use
    // as implicit null check.
    assert(MMO1->getValue() && "MMO1 should have a Value!");
    for (MachineMemOperand *MMO2 : PrevMI->memoperands()) {
      if (const PseudoSourceValue *PSV = MMO2->getPseudoValue()) {
        if (PSV->mayAlias(MFI))
          return AR_MayAlias;
        continue;
      }
      llvm::AliasResult AAResult = AA->alias(
          MemoryLocation(MMO1->getValue(), MemoryLocation::UnknownSize,
                         MMO1->getAAInfo()),
          MemoryLocation(MMO2->getValue(), MemoryLocation::UnknownSize,
                         MMO2->getAAInfo()));
      if (AAResult != NoAlias)
        return AR_MayAlias;
    }
  }
  return AR_NoAlias;
}

ImplicitNullChecks::SuitabilityResult
ImplicitNullChecks::isSuitableMemoryOp(MachineInstr &MI, unsigned PointerReg,
                                       ArrayRef<MachineInstr *> PrevInsts) {
  int64_t Offset;
  unsigned BaseReg;

  if (!TII->getMemOpBaseRegImmOfs(MI, BaseReg, Offset, TRI) ||
      BaseReg != PointerReg)
    return SR_Unsuitable;

  // We want the mem access to be issued at a sane offset from PointerReg,
  // so that if PointerReg is null then the access reliably page faults.
  if (!((MI.mayLoad() || MI.mayStore()) && !MI.isPredicable() &&
        -PageSize < Offset && Offset < PageSize))
    return SR_Unsuitable;

  // Finally, check whether the current memory access aliases with previous one.
  for (auto *PrevMI : PrevInsts) {
    AliasResult AR = areMemoryOpsAliased(MI, PrevMI);
    if (AR == AR_WillAliasEverything)
      return SR_Impossible;
    if (AR == AR_MayAlias)
      return SR_Unsuitable;
  }
  return SR_Suitable;
}

bool ImplicitNullChecks::canHoistInst(MachineInstr *FaultingMI,
                                      unsigned PointerReg,
                                      ArrayRef<MachineInstr *> InstsSeenSoFar,
                                      MachineBasicBlock *NullSucc,
                                      MachineInstr *&Dependence) {
  auto DepResult = computeDependence(FaultingMI, InstsSeenSoFar);
  if (!DepResult.CanReorder)
    return false;

  if (!DepResult.PotentialDependence) {
    Dependence = nullptr;
    return true;
  }

  auto DependenceItr = *DepResult.PotentialDependence;
  auto *DependenceMI = *DependenceItr;

  // We don't want to reason about speculating loads.  Note -- at this point
  // we should have already filtered out all of the other non-speculatable
  // things, like calls and stores.
  // We also do not want to hoist stores because it might change the memory
  // while the FaultingMI may result in faulting.
  assert(canHandle(DependenceMI) && "Should never have reached here!");
  if (DependenceMI->mayLoadOrStore())
    return false;

  for (auto &DependenceMO : DependenceMI->operands()) {
    if (!(DependenceMO.isReg() && DependenceMO.getReg()))
      continue;

    // Make sure that we won't clobber any live ins to the sibling block by
    // hoisting Dependency.  For instance, we can't hoist INST to before the
    // null check (even if it safe, and does not violate any dependencies in
    // the non_null_block) if %rdx is live in to _null_block.
    //
    //    test %rcx, %rcx
    //    je _null_block
    //  _non_null_block:
    //    %rdx = INST
    //    ...
    //
    // This restriction does not apply to the faulting load inst because in
    // case the pointer loaded from is in the null page, the load will not
    // semantically execute, and affect machine state.  That is, if the load
    // was loading into %rax and it faults, the value of %rax should stay the
    // same as it would have been had the load not have executed and we'd have
    // branched to NullSucc directly.
    if (AnyAliasLiveIn(TRI, NullSucc, DependenceMO.getReg()))
      return false;

    // The Dependency can't be re-defining the base register -- then we won't
    // get the memory operation on the address we want.  This is already
    // checked in \c IsSuitableMemoryOp.
    assert(!(DependenceMO.isDef() &&
             TRI->regsOverlap(DependenceMO.getReg(), PointerReg)) &&
           "Should have been checked before!");
  }

  auto DepDepResult =
      computeDependence(DependenceMI, {InstsSeenSoFar.begin(), DependenceItr});

  if (!DepDepResult.CanReorder || DepDepResult.PotentialDependence)
    return false;

  Dependence = DependenceMI;
  return true;
}

/// Analyze MBB to check if its terminating branch can be turned into an
/// implicit null check.  If yes, append a description of the said null check to
/// NullCheckList and return true, else return false.
bool ImplicitNullChecks::analyzeBlockForNullChecks(
    MachineBasicBlock &MBB, SmallVectorImpl<NullCheck> &NullCheckList) {
  using MachineBranchPredicate = TargetInstrInfo::MachineBranchPredicate;

  MDNode *BranchMD = nullptr;
  if (auto *BB = MBB.getBasicBlock())
    BranchMD = BB->getTerminator()->getMetadata(LLVMContext::MD_make_implicit);

  if (!BranchMD)
    return false;

  MachineBranchPredicate MBP;

  if (TII->analyzeBranchPredicate(MBB, MBP, true))
    return false;

  // Is the predicate comparing an integer to zero?
  if (!(MBP.LHS.isReg() && MBP.RHS.isImm() && MBP.RHS.getImm() == 0 &&
        (MBP.Predicate == MachineBranchPredicate::PRED_NE ||
         MBP.Predicate == MachineBranchPredicate::PRED_EQ)))
    return false;

  // If we cannot erase the test instruction itself, then making the null check
  // implicit does not buy us much.
  if (!MBP.SingleUseCondition)
    return false;

  MachineBasicBlock *NotNullSucc, *NullSucc;

  if (MBP.Predicate == MachineBranchPredicate::PRED_NE) {
    NotNullSucc = MBP.TrueDest;
    NullSucc = MBP.FalseDest;
  } else {
    NotNullSucc = MBP.FalseDest;
    NullSucc = MBP.TrueDest;
  }

  // We handle the simplest case for now.  We can potentially do better by using
  // the machine dominator tree.
  if (NotNullSucc->pred_size() != 1)
    return false;

  // Starting with a code fragment like:
  //
  //   test %rax, %rax
  //   jne LblNotNull
  //
  //  LblNull:
  //   callq throw_NullPointerException
  //
  //  LblNotNull:
  //   Inst0
  //   Inst1
  //   ...
  //   Def = Load (%rax + <offset>)
  //   ...
  //
  //
  // we want to end up with
  //
  //   Def = FaultingLoad (%rax + <offset>), LblNull
  //   jmp LblNotNull ;; explicit or fallthrough
  //
  //  LblNotNull:
  //   Inst0
  //   Inst1
  //   ...
  //
  //  LblNull:
  //   callq throw_NullPointerException
  //
  //
  // To see why this is legal, consider the two possibilities:
  //
  //  1. %rax is null: since we constrain <offset> to be less than PageSize, the
  //     load instruction dereferences the null page, causing a segmentation
  //     fault.
  //
  //  2. %rax is not null: in this case we know that the load cannot fault, as
  //     otherwise the load would've faulted in the original program too and the
  //     original program would've been undefined.
  //
  // This reasoning cannot be extended to justify hoisting through arbitrary
  // control flow.  For instance, in the example below (in pseudo-C)
  //
  //    if (ptr == null) { throw_npe(); unreachable; }
  //    if (some_cond) { return 42; }
  //    v = ptr->field;  // LD
  //    ...
  //
  // we cannot (without code duplication) use the load marked "LD" to null check
  // ptr -- clause (2) above does not apply in this case.  In the above program
  // the safety of ptr->field can be dependent on some_cond; and, for instance,
  // ptr could be some non-null invalid reference that never gets loaded from
  // because some_cond is always true.

  const unsigned PointerReg = MBP.LHS.getReg();

  SmallVector<MachineInstr *, 8> InstsSeenSoFar;

  for (auto &MI : *NotNullSucc) {
    if (!canHandle(&MI) || InstsSeenSoFar.size() >= MaxInstsToConsider)
      return false;

    MachineInstr *Dependence;
    SuitabilityResult SR = isSuitableMemoryOp(MI, PointerReg, InstsSeenSoFar);
    if (SR == SR_Impossible)
      return false;
    if (SR == SR_Suitable &&
        canHoistInst(&MI, PointerReg, InstsSeenSoFar, NullSucc, Dependence)) {
      NullCheckList.emplace_back(&MI, MBP.ConditionDef, &MBB, NotNullSucc,
                                 NullSucc, Dependence);
      return true;
    }

    // If MI re-defines the PointerReg then we cannot move further.
    if (llvm::any_of(MI.operands(), [&](MachineOperand &MO) {
          return MO.isReg() && MO.getReg() && MO.isDef() &&
                 TRI->regsOverlap(MO.getReg(), PointerReg);
        }))
      return false;
    InstsSeenSoFar.push_back(&MI);
  }

  return false;
}

/// Wrap a machine instruction, MI, into a FAULTING machine instruction.
/// The FAULTING instruction does the same load/store as MI
/// (defining the same register), and branches to HandlerMBB if the mem access
/// faults.  The FAULTING instruction is inserted at the end of MBB.
MachineInstr *ImplicitNullChecks::insertFaultingInstr(
    MachineInstr *MI, MachineBasicBlock *MBB, MachineBasicBlock *HandlerMBB) {
  const unsigned NoRegister = 0; // Guaranteed to be the NoRegister value for
                                 // all targets.

  DebugLoc DL;
  unsigned NumDefs = MI->getDesc().getNumDefs();
  assert(NumDefs <= 1 && "other cases unhandled!");

  unsigned DefReg = NoRegister;
  if (NumDefs != 0) {
<<<<<<< HEAD
    DefReg = MI->defs().begin()->getReg();
    assert(distance(MI->defs()) == 1 && "expected exactly one def!");
=======
    DefReg = MI->getOperand(0).getReg();
    assert(NumDefs == 1 && "expected exactly one def!");
>>>>>>> 75cfa341
  }

  FaultMaps::FaultKind FK;
  if (MI->mayLoad())
    FK =
        MI->mayStore() ? FaultMaps::FaultingLoadStore : FaultMaps::FaultingLoad;
  else
    FK = FaultMaps::FaultingStore;

  auto MIB = BuildMI(MBB, DL, TII->get(TargetOpcode::FAULTING_OP), DefReg)
                 .addImm(FK)
                 .addMBB(HandlerMBB)
                 .addImm(MI->getOpcode());

  for (auto &MO : MI->uses()) {
    if (MO.isReg()) {
      MachineOperand NewMO = MO;
      if (MO.isUse()) {
        NewMO.setIsKill(false);
      } else {
        assert(MO.isDef() && "Expected def or use");
        NewMO.setIsDead(false);
      }
      MIB.add(NewMO);
    } else {
      MIB.add(MO);
    }
  }

  MIB.setMemRefs(MI->memoperands_begin(), MI->memoperands_end());

  return MIB;
}

/// Rewrite the null checks in NullCheckList into implicit null checks.
void ImplicitNullChecks::rewriteNullChecks(
    ArrayRef<ImplicitNullChecks::NullCheck> NullCheckList) {
  DebugLoc DL;

  for (auto &NC : NullCheckList) {
    // Remove the conditional branch dependent on the null check.
    unsigned BranchesRemoved = TII->removeBranch(*NC.getCheckBlock());
    (void)BranchesRemoved;
    assert(BranchesRemoved > 0 && "expected at least one branch!");

    if (auto *DepMI = NC.getOnlyDependency()) {
      DepMI->removeFromParent();
      NC.getCheckBlock()->insert(NC.getCheckBlock()->end(), DepMI);
    }

    // Insert a faulting instruction where the conditional branch was
    // originally. We check earlier ensures that this bit of code motion
    // is legal.  We do not touch the successors list for any basic block
    // since we haven't changed control flow, we've just made it implicit.
    MachineInstr *FaultingInstr = insertFaultingInstr(
        NC.getMemOperation(), NC.getCheckBlock(), NC.getNullSucc());
    // Now the values defined by MemOperation, if any, are live-in of
    // the block of MemOperation.
    // The original operation may define implicit-defs alongside
    // the value.
    MachineBasicBlock *MBB = NC.getMemOperation()->getParent();
    for (const MachineOperand &MO : FaultingInstr->operands()) {
      if (!MO.isReg() || !MO.isDef())
        continue;
      unsigned Reg = MO.getReg();
      if (!Reg || MBB->isLiveIn(Reg))
        continue;
      MBB->addLiveIn(Reg);
    }

    if (auto *DepMI = NC.getOnlyDependency()) {
      for (auto &MO : DepMI->operands()) {
        if (!MO.isReg() || !MO.getReg() || !MO.isDef())
          continue;
        if (!NC.getNotNullSucc()->isLiveIn(MO.getReg()))
          NC.getNotNullSucc()->addLiveIn(MO.getReg());
      }
    }

    NC.getMemOperation()->eraseFromParent();
    NC.getCheckOperation()->eraseFromParent();

    // Insert an *unconditional* branch to not-null successor.
    TII->insertBranch(*NC.getCheckBlock(), NC.getNotNullSucc(), nullptr,
                      /*Cond=*/None, DL);

    NumImplicitNullChecks++;
  }
}

char ImplicitNullChecks::ID = 0;

char &llvm::ImplicitNullChecksID = ImplicitNullChecks::ID;

INITIALIZE_PASS_BEGIN(ImplicitNullChecks, DEBUG_TYPE,
                      "Implicit null checks", false, false)
INITIALIZE_PASS_DEPENDENCY(AAResultsWrapperPass)
INITIALIZE_PASS_END(ImplicitNullChecks, DEBUG_TYPE,
                    "Implicit null checks", false, false)<|MERGE_RESOLUTION|>--- conflicted
+++ resolved
@@ -596,13 +596,8 @@
 
   unsigned DefReg = NoRegister;
   if (NumDefs != 0) {
-<<<<<<< HEAD
-    DefReg = MI->defs().begin()->getReg();
-    assert(distance(MI->defs()) == 1 && "expected exactly one def!");
-=======
     DefReg = MI->getOperand(0).getReg();
     assert(NumDefs == 1 && "expected exactly one def!");
->>>>>>> 75cfa341
   }
 
   FaultMaps::FaultKind FK;
