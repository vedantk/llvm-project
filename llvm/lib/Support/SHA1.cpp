--- conflicted
+++ resolved
@@ -268,8 +268,6 @@
 
   // Return pointer to hash (20 characters)
   return Hash;
-<<<<<<< HEAD
-=======
 }
 
 std::array<uint8_t, 20> SHA1::hash(ArrayRef<uint8_t> Data) {
@@ -280,5 +278,4 @@
   std::array<uint8_t, 20> Arr;
   memcpy(Arr.data(), S.data(), S.size());
   return Arr;
->>>>>>> f57e17de
 }