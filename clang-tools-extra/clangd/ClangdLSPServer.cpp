//===--- ClangdLSPServer.cpp - LSP server ------------------------*- C++-*-===//
//
// Part of the LLVM Project, under the Apache License v2.0 with LLVM Exceptions.
// See https://llvm.org/LICENSE.txt for license information.
// SPDX-License-Identifier: Apache-2.0 WITH LLVM-exception
//
//===----------------------------------------------------------------------===//

#include "ClangdLSPServer.h"
#include "Diagnostics.h"
#include "FormattedString.h"
#include "Protocol.h"
#include "SourceCode.h"
#include "Trace.h"
#include "URI.h"
#include "clang/Tooling/Core/Replacement.h"
#include "llvm/ADT/Optional.h"
#include "llvm/ADT/ScopeExit.h"
#include "llvm/Support/Errc.h"
#include "llvm/Support/Error.h"
#include "llvm/Support/FormatVariadic.h"
#include "llvm/Support/Path.h"
#include "llvm/Support/ScopedPrinter.h"

namespace clang {
namespace clangd {
namespace {
/// Transforms a tweak into a code action that would apply it if executed.
/// EXPECTS: T.prepare() was called and returned true.
CodeAction toCodeAction(const ClangdServer::TweakRef &T, const URIForFile &File,
                        Range Selection) {
  CodeAction CA;
  CA.title = T.Title;
  CA.kind = CodeAction::REFACTOR_KIND;
  // This tweak may have an expensive second stage, we only run it if the user
  // actually chooses it in the UI. We reply with a command that would run the
  // corresponding tweak.
  // FIXME: for some tweaks, computing the edits is cheap and we could send them
  //        directly.
  CA.command.emplace();
  CA.command->title = T.Title;
  CA.command->command = Command::CLANGD_APPLY_TWEAK;
  CA.command->tweakArgs.emplace();
  CA.command->tweakArgs->file = File;
  CA.command->tweakArgs->tweakID = T.ID;
  CA.command->tweakArgs->selection = Selection;
  return CA;
}

void adjustSymbolKinds(llvm::MutableArrayRef<DocumentSymbol> Syms,
                       SymbolKindBitset Kinds) {
  for (auto &S : Syms) {
    S.kind = adjustKindToCapability(S.kind, Kinds);
    adjustSymbolKinds(S.children, Kinds);
  }
}

SymbolKindBitset defaultSymbolKinds() {
  SymbolKindBitset Defaults;
  for (size_t I = SymbolKindMin; I <= static_cast<size_t>(SymbolKind::Array);
       ++I)
    Defaults.set(I);
  return Defaults;
}

CompletionItemKindBitset defaultCompletionItemKinds() {
  CompletionItemKindBitset Defaults;
  for (size_t I = CompletionItemKindMin;
       I <= static_cast<size_t>(CompletionItemKind::Reference); ++I)
    Defaults.set(I);
  return Defaults;
}

} // namespace

// MessageHandler dispatches incoming LSP messages.
// It handles cross-cutting concerns:
//  - serializes/deserializes protocol objects to JSON
//  - logging of inbound messages
//  - cancellation handling
//  - basic call tracing
// MessageHandler ensures that initialize() is called before any other handler.
class ClangdLSPServer::MessageHandler : public Transport::MessageHandler {
public:
  MessageHandler(ClangdLSPServer &Server) : Server(Server) {}

  bool onNotify(llvm::StringRef Method, llvm::json::Value Params) override {
    WithContext HandlerContext(handlerContext());
    log("<-- {0}", Method);
    if (Method == "exit")
      return false;
    if (!Server.Server)
      elog("Notification {0} before initialization", Method);
    else if (Method == "$/cancelRequest")
      onCancel(std::move(Params));
    else if (auto Handler = Notifications.lookup(Method))
      Handler(std::move(Params));
    else
      log("unhandled notification {0}", Method);
    return true;
  }

  bool onCall(llvm::StringRef Method, llvm::json::Value Params,
              llvm::json::Value ID) override {
    WithContext HandlerContext(handlerContext());
    // Calls can be canceled by the client. Add cancellation context.
    WithContext WithCancel(cancelableRequestContext(ID));
    trace::Span Tracer(Method);
    SPAN_ATTACH(Tracer, "Params", Params);
    ReplyOnce Reply(ID, Method, &Server, Tracer.Args);
    log("<-- {0}({1})", Method, ID);
    if (!Server.Server && Method != "initialize") {
      elog("Call {0} before initialization.", Method);
      Reply(llvm::make_error<LSPError>("server not initialized",
                                       ErrorCode::ServerNotInitialized));
    } else if (auto Handler = Calls.lookup(Method))
      Handler(std::move(Params), std::move(Reply));
    else
      Reply(llvm::make_error<LSPError>("method not found",
                                       ErrorCode::MethodNotFound));
    return true;
  }

  bool onReply(llvm::json::Value ID,
               llvm::Expected<llvm::json::Value> Result) override {
    WithContext HandlerContext(handlerContext());
    // We ignore replies, just log them.
    if (Result)
      log("<-- reply({0})", ID);
    else
      log("<-- reply({0}) error: {1}", ID, llvm::toString(Result.takeError()));
    return true;
  }

  // Bind an LSP method name to a call.
  template <typename Param, typename Result>
  void bind(const char *Method,
            void (ClangdLSPServer::*Handler)(const Param &, Callback<Result>)) {
    Calls[Method] = [Method, Handler, this](llvm::json::Value RawParams,
                                            ReplyOnce Reply) {
      Param P;
      if (fromJSON(RawParams, P)) {
        (Server.*Handler)(P, std::move(Reply));
      } else {
        elog("Failed to decode {0} request.", Method);
        Reply(llvm::make_error<LSPError>("failed to decode request",
                                         ErrorCode::InvalidRequest));
      }
    };
  }

  // Bind an LSP method name to a notification.
  template <typename Param>
  void bind(const char *Method,
            void (ClangdLSPServer::*Handler)(const Param &)) {
    Notifications[Method] = [Method, Handler,
                             this](llvm::json::Value RawParams) {
      Param P;
      if (!fromJSON(RawParams, P)) {
        elog("Failed to decode {0} request.", Method);
        return;
      }
      trace::Span Tracer(Method);
      SPAN_ATTACH(Tracer, "Params", RawParams);
      (Server.*Handler)(P);
    };
  }

private:
  // Function object to reply to an LSP call.
  // Each instance must be called exactly once, otherwise:
  //  - the bug is logged, and (in debug mode) an assert will fire
  //  - if there was no reply, an error reply is sent
  //  - if there were multiple replies, only the first is sent
  class ReplyOnce {
    std::atomic<bool> Replied = {false};
    std::chrono::steady_clock::time_point Start;
    llvm::json::Value ID;
    std::string Method;
    ClangdLSPServer *Server; // Null when moved-from.
    llvm::json::Object *TraceArgs;

  public:
    ReplyOnce(const llvm::json::Value &ID, llvm::StringRef Method,
              ClangdLSPServer *Server, llvm::json::Object *TraceArgs)
        : Start(std::chrono::steady_clock::now()), ID(ID), Method(Method),
          Server(Server), TraceArgs(TraceArgs) {
      assert(Server);
    }
    ReplyOnce(ReplyOnce &&Other)
        : Replied(Other.Replied.load()), Start(Other.Start),
          ID(std::move(Other.ID)), Method(std::move(Other.Method)),
          Server(Other.Server), TraceArgs(Other.TraceArgs) {
      Other.Server = nullptr;
    }
    ReplyOnce &operator=(ReplyOnce &&) = delete;
    ReplyOnce(const ReplyOnce &) = delete;
    ReplyOnce &operator=(const ReplyOnce &) = delete;

    ~ReplyOnce() {
      if (Server && !Replied) {
        elog("No reply to message {0}({1})", Method, ID);
        assert(false && "must reply to all calls!");
        (*this)(llvm::make_error<LSPError>("server failed to reply",
                                           ErrorCode::InternalError));
      }
    }

    void operator()(llvm::Expected<llvm::json::Value> Reply) {
      assert(Server && "moved-from!");
      if (Replied.exchange(true)) {
        elog("Replied twice to message {0}({1})", Method, ID);
        assert(false && "must reply to each call only once!");
        return;
      }
      auto Duration = std::chrono::steady_clock::now() - Start;
      if (Reply) {
        log("--> reply:{0}({1}) {2:ms}", Method, ID, Duration);
        if (TraceArgs)
          (*TraceArgs)["Reply"] = *Reply;
        std::lock_guard<std::mutex> Lock(Server->TranspWriter);
        Server->Transp.reply(std::move(ID), std::move(Reply));
      } else {
        llvm::Error Err = Reply.takeError();
        log("--> reply:{0}({1}) {2:ms}, error: {3}", Method, ID, Duration, Err);
        if (TraceArgs)
          (*TraceArgs)["Error"] = llvm::to_string(Err);
        std::lock_guard<std::mutex> Lock(Server->TranspWriter);
        Server->Transp.reply(std::move(ID), std::move(Err));
      }
    }
  };

  llvm::StringMap<std::function<void(llvm::json::Value)>> Notifications;
  llvm::StringMap<std::function<void(llvm::json::Value, ReplyOnce)>> Calls;

  // Method calls may be cancelled by ID, so keep track of their state.
  // This needs a mutex: handlers may finish on a different thread, and that's
  // when we clean up entries in the map.
  mutable std::mutex RequestCancelersMutex;
  llvm::StringMap<std::pair<Canceler, /*Cookie*/ unsigned>> RequestCancelers;
  unsigned NextRequestCookie = 0; // To disambiguate reused IDs, see below.
  void onCancel(const llvm::json::Value &Params) {
    const llvm::json::Value *ID = nullptr;
    if (auto *O = Params.getAsObject())
      ID = O->get("id");
    if (!ID) {
      elog("Bad cancellation request: {0}", Params);
      return;
    }
    auto StrID = llvm::to_string(*ID);
    std::lock_guard<std::mutex> Lock(RequestCancelersMutex);
    auto It = RequestCancelers.find(StrID);
    if (It != RequestCancelers.end())
      It->second.first(); // Invoke the canceler.
  }

  Context handlerContext() const {
    return Context::current().derive(
        kCurrentOffsetEncoding,
        Server.NegotiatedOffsetEncoding.getValueOr(OffsetEncoding::UTF16));
  }

  // We run cancelable requests in a context that does two things:
  //  - allows cancellation using RequestCancelers[ID]
  //  - cleans up the entry in RequestCancelers when it's no longer needed
  // If a client reuses an ID, the last wins and the first cannot be canceled.
  Context cancelableRequestContext(const llvm::json::Value &ID) {
    auto Task = cancelableTask();
    auto StrID = llvm::to_string(ID);  // JSON-serialize ID for map key.
    auto Cookie = NextRequestCookie++; // No lock, only called on main thread.
    {
      std::lock_guard<std::mutex> Lock(RequestCancelersMutex);
      RequestCancelers[StrID] = {std::move(Task.second), Cookie};
    }
    // When the request ends, we can clean up the entry we just added.
    // The cookie lets us check that it hasn't been overwritten due to ID
    // reuse.
    return Task.first.derive(llvm::make_scope_exit([this, StrID, Cookie] {
      std::lock_guard<std::mutex> Lock(RequestCancelersMutex);
      auto It = RequestCancelers.find(StrID);
      if (It != RequestCancelers.end() && It->second.second == Cookie)
        RequestCancelers.erase(It);
    }));
  }

  ClangdLSPServer &Server;
};

// call(), notify(), and reply() wrap the Transport, adding logging and locking.
void ClangdLSPServer::call(llvm::StringRef Method, llvm::json::Value Params) {
  auto ID = NextCallID++;
  log("--> {0}({1})", Method, ID);
  // We currently don't handle responses, so no need to store ID anywhere.
  std::lock_guard<std::mutex> Lock(TranspWriter);
  Transp.call(Method, std::move(Params), ID);
}

void ClangdLSPServer::notify(llvm::StringRef Method, llvm::json::Value Params) {
  log("--> {0}", Method);
  std::lock_guard<std::mutex> Lock(TranspWriter);
  Transp.notify(Method, std::move(Params));
}

void ClangdLSPServer::onInitialize(const InitializeParams &Params,
                                   Callback<llvm::json::Value> Reply) {
  // Determine character encoding first as it affects constructed ClangdServer.
  if (Params.capabilities.offsetEncoding && !NegotiatedOffsetEncoding) {
    NegotiatedOffsetEncoding = OffsetEncoding::UTF16; // fallback
    for (OffsetEncoding Supported : *Params.capabilities.offsetEncoding)
      if (Supported != OffsetEncoding::UnsupportedEncoding) {
        NegotiatedOffsetEncoding = Supported;
        break;
      }
  }
  llvm::Optional<WithContextValue> WithOffsetEncoding;
  if (NegotiatedOffsetEncoding)
    WithOffsetEncoding.emplace(kCurrentOffsetEncoding,
                               *NegotiatedOffsetEncoding);

  if (Params.rootUri && *Params.rootUri)
    ClangdServerOpts.WorkspaceRoot = Params.rootUri->file();
  else if (Params.rootPath && !Params.rootPath->empty())
    ClangdServerOpts.WorkspaceRoot = *Params.rootPath;
  if (Server)
    return Reply(llvm::make_error<LSPError>("server already initialized",
                                            ErrorCode::InvalidRequest));
  if (const auto &Dir = Params.initializationOptions.compilationDatabasePath)
    CompileCommandsDir = Dir;
  if (UseDirBasedCDB)
    BaseCDB = llvm::make_unique<DirectoryBasedGlobalCompilationDatabase>(
        CompileCommandsDir);
  CDB.emplace(BaseCDB.get(), Params.initializationOptions.fallbackFlags,
              ClangdServerOpts.ResourceDir);
  Server.emplace(*CDB, FSProvider, static_cast<DiagnosticsConsumer &>(*this),
                 ClangdServerOpts);
  applyConfiguration(Params.initializationOptions.ConfigSettings);

  CCOpts.EnableSnippets = Params.capabilities.CompletionSnippets;
  DiagOpts.EmbedFixesInDiagnostics = Params.capabilities.DiagnosticFixes;
  DiagOpts.SendDiagnosticCategory = Params.capabilities.DiagnosticCategory;
  DiagOpts.EmitRelatedLocations =
      Params.capabilities.DiagnosticRelatedInformation;
  if (Params.capabilities.WorkspaceSymbolKinds)
    SupportedSymbolKinds |= *Params.capabilities.WorkspaceSymbolKinds;
  if (Params.capabilities.CompletionItemKinds)
    SupportedCompletionItemKinds |= *Params.capabilities.CompletionItemKinds;
  SupportsCodeAction = Params.capabilities.CodeActionStructure;
  SupportsHierarchicalDocumentSymbol =
      Params.capabilities.HierarchicalDocumentSymbol;
  SupportFileStatus = Params.initializationOptions.FileStatus;
  HoverContentFormat = Params.capabilities.HoverContentFormat;
  SupportsOffsetsInSignatureHelp = Params.capabilities.OffsetsInSignatureHelp;
  llvm::json::Object Result{
      {{"capabilities",
        llvm::json::Object{
            {"textDocumentSync", (int)TextDocumentSyncKind::Incremental},
            {"documentFormattingProvider", true},
            {"documentRangeFormattingProvider", true},
            {"documentOnTypeFormattingProvider",
             llvm::json::Object{
                 {"firstTriggerCharacter", "\n"},
                 {"moreTriggerCharacter", {}},
             }},
            {"codeActionProvider", true},
            {"completionProvider",
             llvm::json::Object{
                 {"resolveProvider", false},
                 // We do extra checks for '>' and ':' in completion to only
                 // trigger on '->' and '::'.
                 {"triggerCharacters", {".", ">", ":"}},
             }},
            {"signatureHelpProvider",
             llvm::json::Object{
                 {"triggerCharacters", {"(", ","}},
             }},
            {"declarationProvider", true},
            {"definitionProvider", true},
            {"documentHighlightProvider", true},
            {"hoverProvider", true},
            {"renameProvider", true},
            {"documentSymbolProvider", true},
            {"workspaceSymbolProvider", true},
            {"referencesProvider", true},
            {"executeCommandProvider",
             llvm::json::Object{
                 {"commands",
                  {ExecuteCommandParams::CLANGD_APPLY_FIX_COMMAND,
                   ExecuteCommandParams::CLANGD_APPLY_TWEAK}},
             }},
            {"typeHierarchyProvider", true},
        }}}};
  if (NegotiatedOffsetEncoding)
    Result["offsetEncoding"] = *NegotiatedOffsetEncoding;
  Reply(std::move(Result));
}

void ClangdLSPServer::onShutdown(const ShutdownParams &Params,
                                 Callback<std::nullptr_t> Reply) {
  // Do essentially nothing, just say we're ready to exit.
  ShutdownRequestReceived = true;
  Reply(nullptr);
}

// sync is a clangd extension: it blocks until all background work completes.
// It blocks the calling thread, so no messages are processed until it returns!
void ClangdLSPServer::onSync(const NoParams &Params,
                             Callback<std::nullptr_t> Reply) {
  if (Server->blockUntilIdleForTest(/*TimeoutSeconds=*/60))
    Reply(nullptr);
  else
    Reply(llvm::createStringError(llvm::inconvertibleErrorCode(),
                                  "Not idle after a minute"));
}

void ClangdLSPServer::onDocumentDidOpen(
    const DidOpenTextDocumentParams &Params) {
  PathRef File = Params.textDocument.uri.file();

  const std::string &Contents = Params.textDocument.text;

  DraftMgr.addDraft(File, Contents);
  Server->addDocument(File, Contents, WantDiagnostics::Yes);
}

void ClangdLSPServer::onDocumentDidChange(
    const DidChangeTextDocumentParams &Params) {
  auto WantDiags = WantDiagnostics::Auto;
  if (Params.wantDiagnostics.hasValue())
    WantDiags = Params.wantDiagnostics.getValue() ? WantDiagnostics::Yes
                                                  : WantDiagnostics::No;

  PathRef File = Params.textDocument.uri.file();
  llvm::Expected<std::string> Contents =
      DraftMgr.updateDraft(File, Params.contentChanges);
  if (!Contents) {
    // If this fails, we are most likely going to be not in sync anymore with
    // the client.  It is better to remove the draft and let further operations
    // fail rather than giving wrong results.
    DraftMgr.removeDraft(File);
    Server->removeDocument(File);
    elog("Failed to update {0}: {1}", File, Contents.takeError());
    return;
  }

  Server->addDocument(File, *Contents, WantDiags);
}

void ClangdLSPServer::onFileEvent(const DidChangeWatchedFilesParams &Params) {
  Server->onFileEvent(Params);
}

void ClangdLSPServer::onCommand(const ExecuteCommandParams &Params,
                                Callback<llvm::json::Value> Reply) {
  auto ApplyEdit = [this](WorkspaceEdit WE) {
    ApplyWorkspaceEditParams Edit;
    Edit.edit = std::move(WE);
    // Ideally, we would wait for the response and if there is no error, we
    // would reply success/failure to the original RPC.
    call("workspace/applyEdit", Edit);
  };
  if (Params.command == ExecuteCommandParams::CLANGD_APPLY_FIX_COMMAND &&
      Params.workspaceEdit) {
    // The flow for "apply-fix" :
    // 1. We publish a diagnostic, including fixits
    // 2. The user clicks on the diagnostic, the editor asks us for code actions
    // 3. We send code actions, with the fixit embedded as context
    // 4. The user selects the fixit, the editor asks us to apply it
    // 5. We unwrap the changes and send them back to the editor
    // 6. The editor applies the changes (applyEdit), and sends us a reply (but
    // we ignore it)

    Reply("Fix applied.");
    ApplyEdit(*Params.workspaceEdit);
  } else if (Params.command == ExecuteCommandParams::CLANGD_APPLY_TWEAK &&
             Params.tweakArgs) {
    auto Code = DraftMgr.getDraft(Params.tweakArgs->file.file());
    if (!Code)
      return Reply(llvm::createStringError(
          llvm::inconvertibleErrorCode(),
          "trying to apply a code action for a non-added file"));

<<<<<<< HEAD
    auto Action = [ApplyEdit](decltype(Reply) Reply, URIForFile File,
                              std::string Code,
                              llvm::Expected<std::vector<TextEdit>> R) {
      if (!R)
        return Reply(R.takeError());

      WorkspaceEdit WE;
      WE.changes.emplace();
      (*WE.changes)[File.uri()] = std::move(*R);

      Reply("Fix applied.");
      ApplyEdit(std::move(WE));
=======
    auto Action = [this, ApplyEdit](decltype(Reply) Reply, URIForFile File,
                                    std::string Code,
                                    llvm::Expected<Tweak::Effect> R) {
      if (!R)
        return Reply(R.takeError());

      if (R->ApplyEdit) {
        WorkspaceEdit WE;
        WE.changes.emplace();
        (*WE.changes)[File.uri()] = replacementsToEdits(Code, *R->ApplyEdit);
        ApplyEdit(std::move(WE));
      }
      if (R->ShowMessage) {
        ShowMessageParams Msg;
        Msg.message = *R->ShowMessage;
        Msg.type = MessageType::Info;
        notify("window/showMessage", Msg);
      }
      Reply("Tweak applied.");
>>>>>>> 08372eb7
    };
    Server->applyTweak(Params.tweakArgs->file.file(),
                       Params.tweakArgs->selection, Params.tweakArgs->tweakID,
                       Bind(Action, std::move(Reply), Params.tweakArgs->file,
                            std::move(*Code)));
  } else {
    // We should not get here because ExecuteCommandParams would not have
    // parsed in the first place and this handler should not be called. But if
    // more commands are added, this will be here has a safe guard.
    Reply(llvm::make_error<LSPError>(
        llvm::formatv("Unsupported command \"{0}\".", Params.command).str(),
        ErrorCode::InvalidParams));
  }
}

void ClangdLSPServer::onWorkspaceSymbol(
    const WorkspaceSymbolParams &Params,
    Callback<std::vector<SymbolInformation>> Reply) {
  Server->workspaceSymbols(
      Params.query, CCOpts.Limit,
      Bind(
          [this](decltype(Reply) Reply,
                 llvm::Expected<std::vector<SymbolInformation>> Items) {
            if (!Items)
              return Reply(Items.takeError());
            for (auto &Sym : *Items)
              Sym.kind = adjustKindToCapability(Sym.kind, SupportedSymbolKinds);

            Reply(std::move(*Items));
          },
          std::move(Reply)));
}

void ClangdLSPServer::onRename(const RenameParams &Params,
                               Callback<WorkspaceEdit> Reply) {
  Path File = Params.textDocument.uri.file();
  llvm::Optional<std::string> Code = DraftMgr.getDraft(File);
  if (!Code)
    return Reply(llvm::make_error<LSPError>(
        "onRename called for non-added file", ErrorCode::InvalidParams));

  Server->rename(
      File, Params.position, Params.newName,
      Bind(
          [File, Code, Params](decltype(Reply) Reply,
                               llvm::Expected<std::vector<TextEdit>> Edits) {
            if (!Edits)
              return Reply(Edits.takeError());

            WorkspaceEdit WE;
            WE.changes = {{Params.textDocument.uri.uri(), *Edits}};
            Reply(WE);
          },
          std::move(Reply)));
}

void ClangdLSPServer::onDocumentDidClose(
    const DidCloseTextDocumentParams &Params) {
  PathRef File = Params.textDocument.uri.file();
  DraftMgr.removeDraft(File);
  Server->removeDocument(File);

  {
    std::lock_guard<std::mutex> Lock(FixItsMutex);
    FixItsMap.erase(File);
  }
  // clangd will not send updates for this file anymore, so we empty out the
  // list of diagnostics shown on the client (e.g. in the "Problems" pane of
  // VSCode). Note that this cannot race with actual diagnostics responses
  // because removeDocument() guarantees no diagnostic callbacks will be
  // executed after it returns.
  publishDiagnostics(URIForFile::canonicalize(File, /*TUPath=*/File), {});
}

void ClangdLSPServer::onDocumentOnTypeFormatting(
    const DocumentOnTypeFormattingParams &Params,
    Callback<std::vector<TextEdit>> Reply) {
  auto File = Params.textDocument.uri.file();
  auto Code = DraftMgr.getDraft(File);
  if (!Code)
    return Reply(llvm::make_error<LSPError>(
        "onDocumentOnTypeFormatting called for non-added file",
        ErrorCode::InvalidParams));

  Reply(Server->formatOnType(*Code, File, Params.position, Params.ch));
}

void ClangdLSPServer::onDocumentRangeFormatting(
    const DocumentRangeFormattingParams &Params,
    Callback<std::vector<TextEdit>> Reply) {
  auto File = Params.textDocument.uri.file();
  auto Code = DraftMgr.getDraft(File);
  if (!Code)
    return Reply(llvm::make_error<LSPError>(
        "onDocumentRangeFormatting called for non-added file",
        ErrorCode::InvalidParams));

  auto ReplacementsOrError = Server->formatRange(*Code, File, Params.range);
  if (ReplacementsOrError)
    Reply(replacementsToEdits(*Code, ReplacementsOrError.get()));
  else
    Reply(ReplacementsOrError.takeError());
}

void ClangdLSPServer::onDocumentFormatting(
    const DocumentFormattingParams &Params,
    Callback<std::vector<TextEdit>> Reply) {
  auto File = Params.textDocument.uri.file();
  auto Code = DraftMgr.getDraft(File);
  if (!Code)
    return Reply(llvm::make_error<LSPError>(
        "onDocumentFormatting called for non-added file",
        ErrorCode::InvalidParams));

  auto ReplacementsOrError = Server->formatFile(*Code, File);
  if (ReplacementsOrError)
    Reply(replacementsToEdits(*Code, ReplacementsOrError.get()));
  else
    Reply(ReplacementsOrError.takeError());
}

/// The functions constructs a flattened view of the DocumentSymbol hierarchy.
/// Used by the clients that do not support the hierarchical view.
static std::vector<SymbolInformation>
flattenSymbolHierarchy(llvm::ArrayRef<DocumentSymbol> Symbols,
                       const URIForFile &FileURI) {

  std::vector<SymbolInformation> Results;
  std::function<void(const DocumentSymbol &, llvm::StringRef)> Process =
      [&](const DocumentSymbol &S, llvm::Optional<llvm::StringRef> ParentName) {
        SymbolInformation SI;
        SI.containerName = ParentName ? "" : *ParentName;
        SI.name = S.name;
        SI.kind = S.kind;
        SI.location.range = S.range;
        SI.location.uri = FileURI;

        Results.push_back(std::move(SI));
        std::string FullName =
            !ParentName ? S.name : (ParentName->str() + "::" + S.name);
        for (auto &C : S.children)
          Process(C, /*ParentName=*/FullName);
      };
  for (auto &S : Symbols)
    Process(S, /*ParentName=*/"");
  return Results;
}

void ClangdLSPServer::onDocumentSymbol(const DocumentSymbolParams &Params,
                                       Callback<llvm::json::Value> Reply) {
  URIForFile FileURI = Params.textDocument.uri;
  Server->documentSymbols(
      Params.textDocument.uri.file(),
      Bind(
          [this, FileURI](decltype(Reply) Reply,
                          llvm::Expected<std::vector<DocumentSymbol>> Items) {
            if (!Items)
              return Reply(Items.takeError());
            adjustSymbolKinds(*Items, SupportedSymbolKinds);
            if (SupportsHierarchicalDocumentSymbol)
              return Reply(std::move(*Items));
            else
              return Reply(flattenSymbolHierarchy(*Items, FileURI));
          },
          std::move(Reply)));
}

static llvm::Optional<Command> asCommand(const CodeAction &Action) {
  Command Cmd;
  if (Action.command && Action.edit)
    return None; // Not representable. (We never emit these anyway).
  if (Action.command) {
    Cmd = *Action.command;
  } else if (Action.edit) {
    Cmd.command = Command::CLANGD_APPLY_FIX_COMMAND;
    Cmd.workspaceEdit = *Action.edit;
  } else {
    return None;
  }
  Cmd.title = Action.title;
  if (Action.kind && *Action.kind == CodeAction::QUICKFIX_KIND)
    Cmd.title = "Apply fix: " + Cmd.title;
  return Cmd;
}

void ClangdLSPServer::onCodeAction(const CodeActionParams &Params,
                                   Callback<llvm::json::Value> Reply) {
  URIForFile File = Params.textDocument.uri;
  auto Code = DraftMgr.getDraft(File.file());
  if (!Code)
    return Reply(llvm::make_error<LSPError>(
        "onCodeAction called for non-added file", ErrorCode::InvalidParams));
  // We provide a code action for Fixes on the specified diagnostics.
  std::vector<CodeAction> FixIts;
  for (const Diagnostic &D : Params.context.diagnostics) {
    for (auto &F : getFixes(File.file(), D)) {
      FixIts.push_back(toCodeAction(F, Params.textDocument.uri));
      FixIts.back().diagnostics = {D};
    }
  }

  // Now enumerate the semantic code actions.
  auto ConsumeActions =
      [this](decltype(Reply) Reply, URIForFile File, std::string Code,
             Range Selection, std::vector<CodeAction> FixIts,
             llvm::Expected<std::vector<ClangdServer::TweakRef>> Tweaks) {
        if (!Tweaks)
          return Reply(Tweaks.takeError());

        std::vector<CodeAction> Actions = std::move(FixIts);
        Actions.reserve(Actions.size() + Tweaks->size());
        for (const auto &T : *Tweaks)
          Actions.push_back(toCodeAction(T, File, Selection));

        if (SupportsCodeAction)
          return Reply(llvm::json::Array(Actions));
        std::vector<Command> Commands;
        for (const auto &Action : Actions) {
          if (auto Command = asCommand(Action))
            Commands.push_back(std::move(*Command));
        }
        return Reply(llvm::json::Array(Commands));
      };

  Server->enumerateTweaks(File.file(), Params.range,
                          Bind(ConsumeActions, std::move(Reply), File,
                               std::move(*Code), Params.range,
                               std::move(FixIts)));
}

void ClangdLSPServer::onCompletion(const CompletionParams &Params,
                                   Callback<CompletionList> Reply) {
  if (!shouldRunCompletion(Params)) {
    // Clients sometimes auto-trigger completions in undesired places (e.g.
    // 'a >^ '), we return empty results in those cases.
    vlog("ignored auto-triggered completion, preceding char did not match");
    return Reply(CompletionList());
  }
  Server->codeComplete(Params.textDocument.uri.file(), Params.position, CCOpts,
                       Bind(
                           [this](decltype(Reply) Reply,
                                  llvm::Expected<CodeCompleteResult> List) {
                             if (!List)
                               return Reply(List.takeError());
                             CompletionList LSPList;
                             LSPList.isIncomplete = List->HasMore;
                             for (const auto &R : List->Completions) {
                               CompletionItem C = R.render(CCOpts);
                               C.kind = adjustKindToCapability(
                                   C.kind, SupportedCompletionItemKinds);
                               LSPList.items.push_back(std::move(C));
                             }
                             return Reply(std::move(LSPList));
                           },
                           std::move(Reply)));
}

void ClangdLSPServer::onSignatureHelp(const TextDocumentPositionParams &Params,
                                      Callback<SignatureHelp> Reply) {
  Server->signatureHelp(Params.textDocument.uri.file(), Params.position,
                        Bind(
                            [this](decltype(Reply) Reply,
                                   llvm::Expected<SignatureHelp> Signature) {
                              if (!Signature)
                                return Reply(Signature.takeError());
                              if (SupportsOffsetsInSignatureHelp)
                                return Reply(std::move(*Signature));
                              // Strip out the offsets from signature help for
                              // clients that only support string labels.
                              for (auto &SigInfo : Signature->signatures) {
                                for (auto &Param : SigInfo.parameters)
                                  Param.labelOffsets.reset();
                              }
                              return Reply(std::move(*Signature));
                            },
                            std::move(Reply)));
}

// Go to definition has a toggle function: if def and decl are distinct, then
// the first press gives you the def, the second gives you the matching def.
// getToggle() returns the counterpart location that under the cursor.
//
// We return the toggled location alone (ignoring other symbols) to encourage
// editors to "bounce" quickly between locations, without showing a menu.
static Location *getToggle(const TextDocumentPositionParams &Point,
                           LocatedSymbol &Sym) {
  // Toggle only makes sense with two distinct locations.
  if (!Sym.Definition || *Sym.Definition == Sym.PreferredDeclaration)
    return nullptr;
  if (Sym.Definition->uri.file() == Point.textDocument.uri.file() &&
      Sym.Definition->range.contains(Point.position))
    return &Sym.PreferredDeclaration;
  if (Sym.PreferredDeclaration.uri.file() == Point.textDocument.uri.file() &&
      Sym.PreferredDeclaration.range.contains(Point.position))
    return &*Sym.Definition;
  return nullptr;
}

void ClangdLSPServer::onGoToDefinition(const TextDocumentPositionParams &Params,
                                       Callback<std::vector<Location>> Reply) {
  Server->locateSymbolAt(
      Params.textDocument.uri.file(), Params.position,
      Bind(
          [&, Params](decltype(Reply) Reply,
                      llvm::Expected<std::vector<LocatedSymbol>> Symbols) {
            if (!Symbols)
              return Reply(Symbols.takeError());
            std::vector<Location> Defs;
            for (auto &S : *Symbols) {
              if (Location *Toggle = getToggle(Params, S))
                return Reply(std::vector<Location>{std::move(*Toggle)});
              Defs.push_back(S.Definition.getValueOr(S.PreferredDeclaration));
            }
            Reply(std::move(Defs));
          },
          std::move(Reply)));
}

void ClangdLSPServer::onGoToDeclaration(
    const TextDocumentPositionParams &Params,
    Callback<std::vector<Location>> Reply) {
  Server->locateSymbolAt(
      Params.textDocument.uri.file(), Params.position,
      Bind(
          [&, Params](decltype(Reply) Reply,
                      llvm::Expected<std::vector<LocatedSymbol>> Symbols) {
            if (!Symbols)
              return Reply(Symbols.takeError());
            std::vector<Location> Decls;
            for (auto &S : *Symbols) {
              if (Location *Toggle = getToggle(Params, S))
                return Reply(std::vector<Location>{std::move(*Toggle)});
              Decls.push_back(std::move(S.PreferredDeclaration));
            }
            Reply(std::move(Decls));
          },
          std::move(Reply)));
}

void ClangdLSPServer::onSwitchSourceHeader(
    const TextDocumentIdentifier &Params,
    Callback<llvm::Optional<URIForFile>> Reply) {
  if (auto Result = Server->switchSourceHeader(Params.uri.file()))
    Reply(URIForFile::canonicalize(*Result, Params.uri.file()));
  else
    Reply(llvm::None);
}

void ClangdLSPServer::onDocumentHighlight(
    const TextDocumentPositionParams &Params,
    Callback<std::vector<DocumentHighlight>> Reply) {
  Server->findDocumentHighlights(Params.textDocument.uri.file(),
                                 Params.position, std::move(Reply));
}

void ClangdLSPServer::onHover(const TextDocumentPositionParams &Params,
                              Callback<llvm::Optional<Hover>> Reply) {
  Server->findHover(Params.textDocument.uri.file(), Params.position,
                    Bind(
                        [this](decltype(Reply) Reply,
                               llvm::Expected<llvm::Optional<HoverInfo>> H) {
                          if (!H)
                            return Reply(H.takeError());
                          if (!*H)
                            return Reply(llvm::None);

                          Hover R;
                          R.contents.kind = HoverContentFormat;
                          R.range = (*H)->SymRange;
                          switch (HoverContentFormat) {
                          case MarkupKind::PlainText:
                            R.contents.value =
                                (*H)->present().renderAsPlainText();
                            return Reply(std::move(R));
                          case MarkupKind::Markdown:
                            R.contents.value =
                                (*H)->present().renderAsMarkdown();
                            return Reply(std::move(R));
                          };
                          llvm_unreachable("unhandled MarkupKind");
                        },
                        std::move(Reply)));
}

void ClangdLSPServer::onTypeHierarchy(
    const TypeHierarchyParams &Params,
    Callback<Optional<TypeHierarchyItem>> Reply) {
  Server->typeHierarchy(Params.textDocument.uri.file(), Params.position,
                        Params.resolve, Params.direction, std::move(Reply));
}

void ClangdLSPServer::applyConfiguration(
    const ConfigurationSettings &Settings) {
  // Per-file update to the compilation database.
  bool ShouldReparseOpenFiles = false;
  for (auto &Entry : Settings.compilationDatabaseChanges) {
    /// The opened files need to be reparsed only when some existing
    /// entries are changed.
    PathRef File = Entry.first;
    auto Old = CDB->getCompileCommand(File);
    auto New =
        tooling::CompileCommand(std::move(Entry.second.workingDirectory), File,
                                std::move(Entry.second.compilationCommand),
                                /*Output=*/"");
    if (Old != New) {
      CDB->setCompileCommand(File, std::move(New));
      ShouldReparseOpenFiles = true;
    }
  }
  if (ShouldReparseOpenFiles)
    reparseOpenedFiles();
}

void ClangdLSPServer::publishDiagnostics(
    const URIForFile &File, std::vector<clangd::Diagnostic> Diagnostics) {
  // Publish diagnostics.
  notify("textDocument/publishDiagnostics",
         llvm::json::Object{
             {"uri", File},
             {"diagnostics", std::move(Diagnostics)},
         });
}

// FIXME: This function needs to be properly tested.
void ClangdLSPServer::onChangeConfiguration(
    const DidChangeConfigurationParams &Params) {
  applyConfiguration(Params.settings);
}

void ClangdLSPServer::onReference(const ReferenceParams &Params,
                                  Callback<std::vector<Location>> Reply) {
  Server->findReferences(Params.textDocument.uri.file(), Params.position,
                         CCOpts.Limit, std::move(Reply));
}

void ClangdLSPServer::onSymbolInfo(const TextDocumentPositionParams &Params,
                                   Callback<std::vector<SymbolDetails>> Reply) {
  Server->symbolInfo(Params.textDocument.uri.file(), Params.position,
                     std::move(Reply));
}

ClangdLSPServer::ClangdLSPServer(
    class Transport &Transp, const FileSystemProvider &FSProvider,
    const clangd::CodeCompleteOptions &CCOpts,
    llvm::Optional<Path> CompileCommandsDir, bool UseDirBasedCDB,
    llvm::Optional<OffsetEncoding> ForcedOffsetEncoding,
    const ClangdServer::Options &Opts)
    : Transp(Transp), MsgHandler(new MessageHandler(*this)),
      FSProvider(FSProvider), CCOpts(CCOpts),
      SupportedSymbolKinds(defaultSymbolKinds()),
      SupportedCompletionItemKinds(defaultCompletionItemKinds()),
      UseDirBasedCDB(UseDirBasedCDB),
      CompileCommandsDir(std::move(CompileCommandsDir)), ClangdServerOpts(Opts),
      NegotiatedOffsetEncoding(ForcedOffsetEncoding) {
  // clang-format off
  MsgHandler->bind("initialize", &ClangdLSPServer::onInitialize);
  MsgHandler->bind("shutdown", &ClangdLSPServer::onShutdown);
  MsgHandler->bind("sync", &ClangdLSPServer::onSync);
  MsgHandler->bind("textDocument/rangeFormatting", &ClangdLSPServer::onDocumentRangeFormatting);
  MsgHandler->bind("textDocument/onTypeFormatting", &ClangdLSPServer::onDocumentOnTypeFormatting);
  MsgHandler->bind("textDocument/formatting", &ClangdLSPServer::onDocumentFormatting);
  MsgHandler->bind("textDocument/codeAction", &ClangdLSPServer::onCodeAction);
  MsgHandler->bind("textDocument/completion", &ClangdLSPServer::onCompletion);
  MsgHandler->bind("textDocument/signatureHelp", &ClangdLSPServer::onSignatureHelp);
  MsgHandler->bind("textDocument/definition", &ClangdLSPServer::onGoToDefinition);
  MsgHandler->bind("textDocument/declaration", &ClangdLSPServer::onGoToDeclaration);
  MsgHandler->bind("textDocument/references", &ClangdLSPServer::onReference);
  MsgHandler->bind("textDocument/switchSourceHeader", &ClangdLSPServer::onSwitchSourceHeader);
  MsgHandler->bind("textDocument/rename", &ClangdLSPServer::onRename);
  MsgHandler->bind("textDocument/hover", &ClangdLSPServer::onHover);
  MsgHandler->bind("textDocument/documentSymbol", &ClangdLSPServer::onDocumentSymbol);
  MsgHandler->bind("workspace/executeCommand", &ClangdLSPServer::onCommand);
  MsgHandler->bind("textDocument/documentHighlight", &ClangdLSPServer::onDocumentHighlight);
  MsgHandler->bind("workspace/symbol", &ClangdLSPServer::onWorkspaceSymbol);
  MsgHandler->bind("textDocument/didOpen", &ClangdLSPServer::onDocumentDidOpen);
  MsgHandler->bind("textDocument/didClose", &ClangdLSPServer::onDocumentDidClose);
  MsgHandler->bind("textDocument/didChange", &ClangdLSPServer::onDocumentDidChange);
  MsgHandler->bind("workspace/didChangeWatchedFiles", &ClangdLSPServer::onFileEvent);
  MsgHandler->bind("workspace/didChangeConfiguration", &ClangdLSPServer::onChangeConfiguration);
  MsgHandler->bind("textDocument/symbolInfo", &ClangdLSPServer::onSymbolInfo);
  MsgHandler->bind("textDocument/typeHierarchy", &ClangdLSPServer::onTypeHierarchy);
  // clang-format on
}

ClangdLSPServer::~ClangdLSPServer() = default;

bool ClangdLSPServer::run() {
  // Run the Language Server loop.
  bool CleanExit = true;
  if (auto Err = Transp.loop(*MsgHandler)) {
    elog("Transport error: {0}", std::move(Err));
    CleanExit = false;
  }

  // Destroy ClangdServer to ensure all worker threads finish.
  Server.reset();
  return CleanExit && ShutdownRequestReceived;
}

std::vector<Fix> ClangdLSPServer::getFixes(llvm::StringRef File,
                                           const clangd::Diagnostic &D) {
  std::lock_guard<std::mutex> Lock(FixItsMutex);
  auto DiagToFixItsIter = FixItsMap.find(File);
  if (DiagToFixItsIter == FixItsMap.end())
    return {};

  const auto &DiagToFixItsMap = DiagToFixItsIter->second;
  auto FixItsIter = DiagToFixItsMap.find(D);
  if (FixItsIter == DiagToFixItsMap.end())
    return {};

  return FixItsIter->second;
}

bool ClangdLSPServer::shouldRunCompletion(
    const CompletionParams &Params) const {
  llvm::StringRef Trigger = Params.context.triggerCharacter;
  if (Params.context.triggerKind != CompletionTriggerKind::TriggerCharacter ||
      (Trigger != ">" && Trigger != ":"))
    return true;

  auto Code = DraftMgr.getDraft(Params.textDocument.uri.file());
  if (!Code)
    return true; // completion code will log the error for untracked doc.

  // A completion request is sent when the user types '>' or ':', but we only
  // want to trigger on '->' and '::'. We check the preceeding character to make
  // sure it matches what we expected.
  // Running the lexer here would be more robust (e.g. we can detect comments
  // and avoid triggering completion there), but we choose to err on the side
  // of simplicity here.
  auto Offset = positionToOffset(*Code, Params.position,
                                 /*AllowColumnsBeyondLineLength=*/false);
  if (!Offset) {
    vlog("could not convert position '{0}' to offset for file '{1}'",
         Params.position, Params.textDocument.uri.file());
    return true;
  }
  if (*Offset < 2)
    return false;

  if (Trigger == ">")
    return (*Code)[*Offset - 2] == '-'; // trigger only on '->'.
  if (Trigger == ":")
    return (*Code)[*Offset - 2] == ':'; // trigger only on '::'.
  assert(false && "unhandled trigger character");
  return true;
}

void ClangdLSPServer::onDiagnosticsReady(PathRef File,
                                         std::vector<Diag> Diagnostics) {
  auto URI = URIForFile::canonicalize(File, /*TUPath=*/File);
  std::vector<Diagnostic> LSPDiagnostics;
  DiagnosticToReplacementMap LocalFixIts; // Temporary storage
  for (auto &Diag : Diagnostics) {
    toLSPDiags(Diag, URI, DiagOpts,
               [&](clangd::Diagnostic Diag, llvm::ArrayRef<Fix> Fixes) {
                 auto &FixItsForDiagnostic = LocalFixIts[Diag];
                 llvm::copy(Fixes, std::back_inserter(FixItsForDiagnostic));
                 LSPDiagnostics.push_back(std::move(Diag));
               });
  }

  // Cache FixIts
  {
    std::lock_guard<std::mutex> Lock(FixItsMutex);
    FixItsMap[File] = LocalFixIts;
  }

  // Send a notification to the LSP client.
  publishDiagnostics(URI, std::move(LSPDiagnostics));
}

void ClangdLSPServer::onFileUpdated(PathRef File, const TUStatus &Status) {
  if (!SupportFileStatus)
    return;
  // FIXME: we don't emit "BuildingFile" and `RunningAction`, as these
  // two statuses are running faster in practice, which leads the UI constantly
  // changing, and doesn't provide much value. We may want to emit status at a
  // reasonable time interval (e.g. 0.5s).
  if (Status.Action.S == TUAction::BuildingFile ||
      Status.Action.S == TUAction::RunningAction)
    return;
  notify("textDocument/clangd.fileStatus", Status.render(File));
}

void ClangdLSPServer::reparseOpenedFiles() {
  for (const Path &FilePath : DraftMgr.getActiveFiles())
    Server->addDocument(FilePath, *DraftMgr.getDraft(FilePath),
                        WantDiagnostics::Auto);
}

} // namespace clangd
} // namespace clang<|MERGE_RESOLUTION|>--- conflicted
+++ resolved
@@ -13,6 +13,7 @@
 #include "SourceCode.h"
 #include "Trace.h"
 #include "URI.h"
+#include "refactor/Tweak.h"
 #include "clang/Tooling/Core/Replacement.h"
 #include "llvm/ADT/Optional.h"
 #include "llvm/ADT/ScopeExit.h"
@@ -31,7 +32,14 @@
                         Range Selection) {
   CodeAction CA;
   CA.title = T.Title;
-  CA.kind = CodeAction::REFACTOR_KIND;
+  switch (T.Intent) {
+  case Tweak::Refactor:
+    CA.kind = CodeAction::REFACTOR_KIND;
+    break;
+  case Tweak::Info:
+    CA.kind = CodeAction::INFO_KIND;
+    break;
+  }
   // This tweak may have an expensive second stage, we only run it if the user
   // actually chooses it in the UI. We reply with a command that would run the
   // corresponding tweak.
@@ -337,6 +345,7 @@
   applyConfiguration(Params.initializationOptions.ConfigSettings);
 
   CCOpts.EnableSnippets = Params.capabilities.CompletionSnippets;
+  CCOpts.IncludeFixIts = Params.capabilities.CompletionFixes;
   DiagOpts.EmbedFixesInDiagnostics = Params.capabilities.DiagnosticFixes;
   DiagOpts.SendDiagnosticCategory = Params.capabilities.DiagnosticCategory;
   DiagOpts.EmitRelatedLocations =
@@ -480,20 +489,6 @@
           llvm::inconvertibleErrorCode(),
           "trying to apply a code action for a non-added file"));
 
-<<<<<<< HEAD
-    auto Action = [ApplyEdit](decltype(Reply) Reply, URIForFile File,
-                              std::string Code,
-                              llvm::Expected<std::vector<TextEdit>> R) {
-      if (!R)
-        return Reply(R.takeError());
-
-      WorkspaceEdit WE;
-      WE.changes.emplace();
-      (*WE.changes)[File.uri()] = std::move(*R);
-
-      Reply("Fix applied.");
-      ApplyEdit(std::move(WE));
-=======
     auto Action = [this, ApplyEdit](decltype(Reply) Reply, URIForFile File,
                                     std::string Code,
                                     llvm::Expected<Tweak::Effect> R) {
@@ -513,7 +508,6 @@
         notify("window/showMessage", Msg);
       }
       Reply("Tweak applied.");
->>>>>>> 08372eb7
     };
     Server->applyTweak(Params.tweakArgs->file.file(),
                        Params.tweakArgs->selection, Params.tweakArgs->tweakID,
