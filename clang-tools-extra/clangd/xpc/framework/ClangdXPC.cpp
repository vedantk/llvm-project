--- conflicted
+++ resolved
@@ -1,5 +1,3 @@
-<<<<<<< HEAD
-=======
 //===-- ClangdXPC.cpp --------------------------------------------*- C++-*-===//
 //
 // Part of the LLVM Project, under the Apache License v2.0 with LLVM Exceptions.
@@ -7,7 +5,6 @@
 // SPDX-License-Identifier: Apache-2.0 WITH LLVM-exception
 //
 //===----------------------------------------------------------------------===//
->>>>>>> ffe9f00c
 
 /// Returns the bundle identifier of the Clangd XPC service.
 extern "C" const char *clangd_xpc_get_bundle_identifier() {
