//===-- CodeCompleteTests.cpp -----------------------------------*- C++ -*-===//
//
// Part of the LLVM Project, under the Apache License v2.0 with LLVM Exceptions.
// See https://llvm.org/LICENSE.txt for license information.
// SPDX-License-Identifier: Apache-2.0 WITH LLVM-exception
//
//===----------------------------------------------------------------------===//

#include "Annotations.h"
#include "ClangdServer.h"
#include "CodeComplete.h"
#include "Compiler.h"
#include "Matchers.h"
#include "Protocol.h"
#include "Quality.h"
#include "SourceCode.h"
#include "SyncAPI.h"
#include "TestFS.h"
#include "TestIndex.h"
#include "TestTU.h"
#include "index/MemIndex.h"
#include "clang/Sema/CodeCompleteConsumer.h"
#include "clang/Tooling/CompilationDatabase.h"
#include "llvm/Support/Error.h"
#include "llvm/Testing/Support/Error.h"
#include "gmock/gmock.h"
#include "gtest/gtest.h"

namespace clang {
namespace clangd {

namespace {
using ::llvm::Failed;
using ::testing::AllOf;
using ::testing::Contains;
using ::testing::Each;
using ::testing::ElementsAre;
using ::testing::Field;
using ::testing::HasSubstr;
using ::testing::IsEmpty;
using ::testing::Not;
using ::testing::UnorderedElementsAre;

class IgnoreDiagnostics : public DiagnosticsConsumer {
  void onDiagnosticsReady(PathRef File,
                          std::vector<Diag> Diagnostics) override {}
};

// GMock helpers for matching completion items.
MATCHER_P(Named, Name, "") { return arg.Name == Name; }
MATCHER_P(Scope, S, "") { return arg.Scope == S; }
MATCHER_P(Qualifier, Q, "") { return arg.RequiredQualifier == Q; }
MATCHER_P(Labeled, Label, "") {
  return arg.RequiredQualifier + arg.Name + arg.Signature == Label;
}
MATCHER_P(SigHelpLabeled, Label, "") { return arg.label == Label; }
MATCHER_P(Kind, K, "") { return arg.Kind == K; }
MATCHER_P(Doc, D, "") { return arg.Documentation == D; }
MATCHER_P(ReturnType, D, "") { return arg.ReturnType == D; }
MATCHER_P(HasInclude, IncludeHeader, "") {
  return !arg.Includes.empty() && arg.Includes[0].Header == IncludeHeader;
}
MATCHER_P(InsertInclude, IncludeHeader, "") {
  return !arg.Includes.empty() && arg.Includes[0].Header == IncludeHeader &&
         bool(arg.Includes[0].Insertion);
}
MATCHER(InsertInclude, "") {
  return !arg.Includes.empty() && bool(arg.Includes[0].Insertion);
}
MATCHER_P(SnippetSuffix, Text, "") { return arg.SnippetSuffix == Text; }
MATCHER_P(Origin, OriginSet, "") { return arg.Origin == OriginSet; }
MATCHER_P(Signature, S, "") { return arg.Signature == S; }

// Shorthand for Contains(Named(Name)).
Matcher<const std::vector<CodeCompletion> &> Has(std::string Name) {
  return Contains(Named(std::move(Name)));
}
Matcher<const std::vector<CodeCompletion> &> Has(std::string Name,
                                                 CompletionItemKind K) {
  return Contains(AllOf(Named(std::move(Name)), Kind(K)));
}
MATCHER(IsDocumented, "") { return !arg.Documentation.empty(); }
MATCHER(Deprecated, "") { return arg.Deprecated; }

std::unique_ptr<SymbolIndex> memIndex(std::vector<Symbol> Symbols) {
  SymbolSlab::Builder Slab;
  for (const auto &Sym : Symbols)
    Slab.insert(Sym);
  return MemIndex::build(std::move(Slab).build(), RefSlab());
}

CodeCompleteResult completions(ClangdServer &Server, llvm::StringRef TestCode,
                               Position point,
                               std::vector<Symbol> IndexSymbols = {},
                               clangd::CodeCompleteOptions Opts = {}) {
  std::unique_ptr<SymbolIndex> OverrideIndex;
  if (!IndexSymbols.empty()) {
    assert(!Opts.Index && "both Index and IndexSymbols given!");
    OverrideIndex = memIndex(std::move(IndexSymbols));
    Opts.Index = OverrideIndex.get();
  }

  auto File = testPath("foo.cpp");
  runAddDocument(Server, File, TestCode);
  auto CompletionList =
      llvm::cantFail(runCodeComplete(Server, File, point, Opts));
  return CompletionList;
}

CodeCompleteResult completions(ClangdServer &Server, llvm::StringRef Text,
                               std::vector<Symbol> IndexSymbols = {},
                               clangd::CodeCompleteOptions Opts = {},
                               PathRef FilePath = "foo.cpp") {
  std::unique_ptr<SymbolIndex> OverrideIndex;
  if (!IndexSymbols.empty()) {
    assert(!Opts.Index && "both Index and IndexSymbols given!");
    OverrideIndex = memIndex(std::move(IndexSymbols));
    Opts.Index = OverrideIndex.get();
  }

  auto File = testPath(FilePath);
  Annotations Test(Text);
  runAddDocument(Server, File, Test.code());
  auto CompletionList =
      llvm::cantFail(runCodeComplete(Server, File, Test.point(), Opts));
  return CompletionList;
}

// Builds a server and runs code completion.
// If IndexSymbols is non-empty, an index will be built and passed to opts.
CodeCompleteResult completions(llvm::StringRef Text,
                               std::vector<Symbol> IndexSymbols = {},
                               clangd::CodeCompleteOptions Opts = {},
                               PathRef FilePath = "foo.cpp") {
  MockFSProvider FS;
  MockCompilationDatabase CDB;
  IgnoreDiagnostics DiagConsumer;
  ClangdServer Server(CDB, FS, DiagConsumer, ClangdServer::optsForTest());
  return completions(Server, Text, std::move(IndexSymbols), std::move(Opts),
                     FilePath);
}

// Builds a server and runs code completion.
// If IndexSymbols is non-empty, an index will be built and passed to opts.
CodeCompleteResult completionsNoCompile(llvm::StringRef Text,
                                        std::vector<Symbol> IndexSymbols = {},
                                        clangd::CodeCompleteOptions Opts = {},
                                        PathRef FilePath = "foo.cpp") {
  std::unique_ptr<SymbolIndex> OverrideIndex;
  if (!IndexSymbols.empty()) {
    assert(!Opts.Index && "both Index and IndexSymbols given!");
    OverrideIndex = memIndex(std::move(IndexSymbols));
    Opts.Index = OverrideIndex.get();
  }

  MockFSProvider FS;
  Annotations Test(Text);
  return codeComplete(FilePath, tooling::CompileCommand(), /*Preamble=*/nullptr,
                      Test.code(), Test.point(), FS.getFileSystem(), Opts);
}

Symbol withReferences(int N, Symbol S) {
  S.References = N;
  return S;
}

TEST(CompletionTest, Limit) {
  clangd::CodeCompleteOptions Opts;
  Opts.Limit = 2;
  auto Results = completions(R"cpp(
struct ClassWithMembers {
  int AAA();
  int BBB();
  int CCC();
};
int main() { ClassWithMembers().^ }
      )cpp",
                             /*IndexSymbols=*/{}, Opts);

  EXPECT_TRUE(Results.HasMore);
  EXPECT_THAT(Results.Completions, ElementsAre(Named("AAA"), Named("BBB")));
}

TEST(CompletionTest, Filter) {
  std::string Body = R"cpp(
    #define MotorCar
    int Car;
    struct S {
      int FooBar;
      int FooBaz;
      int Qux;
    };
  )cpp";

  // Only items matching the fuzzy query are returned.
  EXPECT_THAT(completions(Body + "int main() { S().Foba^ }").Completions,
              AllOf(Has("FooBar"), Has("FooBaz"), Not(Has("Qux"))));

  // Macros require  prefix match.
  EXPECT_THAT(completions(Body + "int main() { C^ }").Completions,
              AllOf(Has("Car"), Not(Has("MotorCar"))));
}

void TestAfterDotCompletion(clangd::CodeCompleteOptions Opts) {
  auto Results = completions(
      R"cpp(
      int global_var;

      int global_func();

      // Make sure this is not in preamble.
      #define MACRO X

      struct GlobalClass {};

      struct ClassWithMembers {
        /// Doc for method.
        int method();

        int field;
      private:
        int private_field;
      };

      int test() {
        struct LocalClass {};

        /// Doc for local_var.
        int local_var;

        ClassWithMembers().^
      }
      )cpp",
      {cls("IndexClass"), var("index_var"), func("index_func")}, Opts);

  // Class members. The only items that must be present in after-dot
  // completion.
  EXPECT_THAT(Results.Completions,
              AllOf(Has("method"), Has("field"), Not(Has("ClassWithMembers")),
                    Not(Has("operator=")), Not(Has("~ClassWithMembers"))));
  EXPECT_IFF(Opts.IncludeIneligibleResults, Results.Completions,
             Has("private_field"));
  // Global items.
  EXPECT_THAT(
      Results.Completions,
      Not(AnyOf(Has("global_var"), Has("index_var"), Has("global_func"),
                Has("global_func()"), Has("index_func"), Has("GlobalClass"),
                Has("IndexClass"), Has("MACRO"), Has("LocalClass"))));
  // There should be no code patterns (aka snippets) in after-dot
  // completion. At least there aren't any we're aware of.
  EXPECT_THAT(Results.Completions,
              Not(Contains(Kind(CompletionItemKind::Snippet))));
  // Check documentation.
  EXPECT_IFF(Opts.IncludeComments, Results.Completions,
             Contains(IsDocumented()));
}

void TestGlobalScopeCompletion(clangd::CodeCompleteOptions Opts) {
  auto Results = completions(
      R"cpp(
      int global_var;
      int global_func();

      // Make sure this is not in preamble.
      #define MACRO X

      struct GlobalClass {};

      struct ClassWithMembers {
        /// Doc for method.
        int method();
      };

      int test() {
        struct LocalClass {};

        /// Doc for local_var.
        int local_var;

        ^
      }
      )cpp",
      {cls("IndexClass"), var("index_var"), func("index_func")}, Opts);

  // Class members. Should never be present in global completions.
  EXPECT_THAT(Results.Completions,
              Not(AnyOf(Has("method"), Has("method()"), Has("field"))));
  // Global items.
  EXPECT_THAT(Results.Completions,
              AllOf(Has("global_var"), Has("index_var"), Has("global_func"),
                    Has("index_func" /* our fake symbol doesn't include () */),
                    Has("GlobalClass"), Has("IndexClass")));
  // A macro.
  EXPECT_IFF(Opts.IncludeMacros, Results.Completions, Has("MACRO"));
  // Local items. Must be present always.
  EXPECT_THAT(Results.Completions,
              AllOf(Has("local_var"), Has("LocalClass"),
                    Contains(Kind(CompletionItemKind::Snippet))));
  // Check documentation.
  EXPECT_IFF(Opts.IncludeComments, Results.Completions,
             Contains(IsDocumented()));
}

TEST(CompletionTest, CompletionOptions) {
  auto Test = [&](const clangd::CodeCompleteOptions &Opts) {
    TestAfterDotCompletion(Opts);
    TestGlobalScopeCompletion(Opts);
  };
  // We used to test every combination of options, but that got too slow (2^N).
  auto Flags = {
      &clangd::CodeCompleteOptions::IncludeMacros,
      &clangd::CodeCompleteOptions::IncludeComments,
      &clangd::CodeCompleteOptions::IncludeCodePatterns,
      &clangd::CodeCompleteOptions::IncludeIneligibleResults,
  };
  // Test default options.
  Test({});
  // Test with one flag flipped.
  for (auto &F : Flags) {
    clangd::CodeCompleteOptions O;
    O.*F ^= true;
    Test(O);
  }
}

TEST(CompletionTest, Priorities) {
  auto Internal = completions(R"cpp(
      class Foo {
        public: void pub();
        protected: void prot();
        private: void priv();
      };
      void Foo::pub() { this->^ }
  )cpp");
  EXPECT_THAT(Internal.Completions,
              HasSubsequence(Named("priv"), Named("prot"), Named("pub")));

  auto External = completions(R"cpp(
      class Foo {
        public: void pub();
        protected: void prot();
        private: void priv();
      };
      void test() {
        Foo F;
        F.^
      }
  )cpp");
  EXPECT_THAT(External.Completions,
              AllOf(Has("pub"), Not(Has("prot")), Not(Has("priv"))));
}

TEST(CompletionTest, Qualifiers) {
  auto Results = completions(R"cpp(
      class Foo {
        public: int foo() const;
        int bar() const;
      };
      class Bar : public Foo {
        int foo() const;
      };
      void test() { Bar().^ }
  )cpp");
  EXPECT_THAT(Results.Completions,
              Contains(AllOf(Qualifier(""), Named("bar"))));
  // Hidden members are not shown.
  EXPECT_THAT(Results.Completions,
              Not(Contains(AllOf(Qualifier("Foo::"), Named("foo")))));
  // Private members are not shown.
  EXPECT_THAT(Results.Completions,
              Not(Contains(AllOf(Qualifier(""), Named("foo")))));
}

TEST(CompletionTest, InjectedTypename) {
  // These are suppressed when accessed as a member...
  EXPECT_THAT(completions("struct X{}; void foo(){ X().^ }").Completions,
              Not(Has("X")));
  EXPECT_THAT(completions("struct X{ void foo(){ this->^ } };").Completions,
              Not(Has("X")));
  // ...but accessible in other, more useful cases.
  EXPECT_THAT(completions("struct X{ void foo(){ ^ } };").Completions,
              Has("X"));
  EXPECT_THAT(
      completions("struct Y{}; struct X:Y{ void foo(){ ^ } };").Completions,
      Has("Y"));
  EXPECT_THAT(
      completions(
          "template<class> struct Y{}; struct X:Y<int>{ void foo(){ ^ } };")
          .Completions,
      Has("Y"));
  // This case is marginal (`using X::X` is useful), we allow it for now.
  EXPECT_THAT(completions("struct X{}; void foo(){ X::^ }").Completions,
              Has("X"));
}

TEST(CompletionTest, SkipInjectedWhenUnqualified) {
  EXPECT_THAT(completions("struct X { void f() { X^ }};").Completions,
              ElementsAre(Named("X"), Named("~X")));
}

TEST(CompletionTest, Snippets) {
  clangd::CodeCompleteOptions Opts;
  auto Results = completions(
      R"cpp(
      struct fake {
        int a;
        int f(int i, const float f) const;
      };
      int main() {
        fake f;
        f.^
      }
      )cpp",
      /*IndexSymbols=*/{}, Opts);
  EXPECT_THAT(
      Results.Completions,
      HasSubsequence(Named("a"),
                     SnippetSuffix("(${1:int i}, ${2:const float f})")));
}

TEST(CompletionTest, Kinds) {
  auto Results = completions(
      R"cpp(
          int variable;
          struct Struct {};
          int function();
          // make sure MACRO is not included in preamble.
          #define MACRO 10
          int X = ^
      )cpp",
      {func("indexFunction"), var("indexVariable"), cls("indexClass")});
  EXPECT_THAT(Results.Completions,
              AllOf(Has("function", CompletionItemKind::Function),
                    Has("variable", CompletionItemKind::Variable),
                    Has("int", CompletionItemKind::Keyword),
                    Has("Struct", CompletionItemKind::Class),
                    Has("MACRO", CompletionItemKind::Text),
                    Has("indexFunction", CompletionItemKind::Function),
                    Has("indexVariable", CompletionItemKind::Variable),
                    Has("indexClass", CompletionItemKind::Class)));

  Results = completions("nam^");
  EXPECT_THAT(Results.Completions,
              Has("namespace", CompletionItemKind::Snippet));
}

TEST(CompletionTest, NoDuplicates) {
  auto Results = completions(
      R"cpp(
          class Adapter {
          };

          void f() {
            Adapter^
          }
      )cpp",
      {cls("Adapter")});

  // Make sure there are no duplicate entries of 'Adapter'.
  EXPECT_THAT(Results.Completions, ElementsAre(Named("Adapter")));
}

TEST(CompletionTest, ScopedNoIndex) {
  auto Results = completions(
      R"cpp(
          namespace fake { int BigBang, Babble, Box; };
          int main() { fake::ba^ }
      ")cpp");
  // Babble is a better match than BigBang. Box doesn't match at all.
  EXPECT_THAT(Results.Completions,
              ElementsAre(Named("Babble"), Named("BigBang")));
}

TEST(CompletionTest, Scoped) {
  auto Results = completions(
      R"cpp(
          namespace fake { int Babble, Box; };
          int main() { fake::ba^ }
      ")cpp",
      {var("fake::BigBang")});
  EXPECT_THAT(Results.Completions,
              ElementsAre(Named("Babble"), Named("BigBang")));
}

TEST(CompletionTest, ScopedWithFilter) {
  auto Results = completions(
      R"cpp(
          void f() { ns::x^ }
      )cpp",
      {cls("ns::XYZ"), func("ns::foo")});
  EXPECT_THAT(Results.Completions, UnorderedElementsAre(Named("XYZ")));
}

TEST(CompletionTest, ReferencesAffectRanking) {
  auto Results = completions("int main() { abs^ }", {ns("absl"), func("absb")});
  EXPECT_THAT(Results.Completions,
              HasSubsequence(Named("absb"), Named("absl")));
  Results = completions("int main() { abs^ }",
                        {withReferences(10000, ns("absl")), func("absb")});
  EXPECT_THAT(Results.Completions,
              HasSubsequence(Named("absl"), Named("absb")));
}

TEST(CompletionTest, GlobalQualified) {
  auto Results = completions(
      R"cpp(
          void f() { ::^ }
      )cpp",
      {cls("XYZ")});
  EXPECT_THAT(Results.Completions,
              AllOf(Has("XYZ", CompletionItemKind::Class),
                    Has("f", CompletionItemKind::Function)));
}

TEST(CompletionTest, FullyQualified) {
  auto Results = completions(
      R"cpp(
          namespace ns { void bar(); }
          void f() { ::ns::^ }
      )cpp",
      {cls("ns::XYZ")});
  EXPECT_THAT(Results.Completions,
              AllOf(Has("XYZ", CompletionItemKind::Class),
                    Has("bar", CompletionItemKind::Function)));
}

TEST(CompletionTest, SemaIndexMerge) {
  auto Results = completions(
      R"cpp(
          namespace ns { int local; void both(); }
          void f() { ::ns::^ }
      )cpp",
      {func("ns::both"), cls("ns::Index")});
  // We get results from both index and sema, with no duplicates.
  EXPECT_THAT(Results.Completions,
              UnorderedElementsAre(
                  AllOf(Named("local"), Origin(SymbolOrigin::AST)),
                  AllOf(Named("Index"), Origin(SymbolOrigin::Static)),
                  AllOf(Named("both"),
                        Origin(SymbolOrigin::AST | SymbolOrigin::Static))));
}

TEST(CompletionTest, SemaIndexMergeWithLimit) {
  clangd::CodeCompleteOptions Opts;
  Opts.Limit = 1;
  auto Results = completions(
      R"cpp(
          namespace ns { int local; void both(); }
          void f() { ::ns::^ }
      )cpp",
      {func("ns::both"), cls("ns::Index")}, Opts);
  EXPECT_EQ(Results.Completions.size(), Opts.Limit);
  EXPECT_TRUE(Results.HasMore);
}

TEST(CompletionTest, IncludeInsertionPreprocessorIntegrationTests) {
  MockFSProvider FS;
  MockCompilationDatabase CDB;
  std::string Subdir = testPath("sub");
  std::string SearchDirArg = (Twine("-I") + Subdir).str();
  CDB.ExtraClangFlags = {SearchDirArg.c_str()};
  std::string BarHeader = testPath("sub/bar.h");
  FS.Files[BarHeader] = "";

  IgnoreDiagnostics DiagConsumer;
  ClangdServer Server(CDB, FS, DiagConsumer, ClangdServer::optsForTest());
  auto BarURI = URI::create(BarHeader).toString();
  Symbol Sym = cls("ns::X");
  Sym.CanonicalDeclaration.FileURI = BarURI.c_str();
  Sym.IncludeHeaders.emplace_back(BarURI, 1);
  // Shoten include path based on search dirctory and insert.
  auto Results = completions(Server,
                             R"cpp(
          int main() { ns::^ }
      )cpp",
                             {Sym});
  EXPECT_THAT(Results.Completions,
              ElementsAre(AllOf(Named("X"), InsertInclude("\"bar.h\""))));
  // Duplicate based on inclusions in preamble.
  Results = completions(Server,
                        R"cpp(
          #include "sub/bar.h"  // not shortest, so should only match resolved.
          int main() { ns::^ }
      )cpp",
                        {Sym});
  EXPECT_THAT(Results.Completions, ElementsAre(AllOf(Named("X"), Labeled("X"),
                                                     Not(InsertInclude()))));
}

TEST(CompletionTest, NoIncludeInsertionWhenDeclFoundInFile) {
  MockFSProvider FS;
  MockCompilationDatabase CDB;

  IgnoreDiagnostics DiagConsumer;
  ClangdServer Server(CDB, FS, DiagConsumer, ClangdServer::optsForTest());
  Symbol SymX = cls("ns::X");
  Symbol SymY = cls("ns::Y");
  std::string BarHeader = testPath("bar.h");
  auto BarURI = URI::create(BarHeader).toString();
  SymX.CanonicalDeclaration.FileURI = BarURI.c_str();
  SymY.CanonicalDeclaration.FileURI = BarURI.c_str();
  SymX.IncludeHeaders.emplace_back("<bar>", 1);
  SymY.IncludeHeaders.emplace_back("<bar>", 1);
  // Shoten include path based on search dirctory and insert.
  auto Results = completions(Server,
                             R"cpp(
          namespace ns {
            class X;
            class Y {};
          }
          int main() { ns::^ }
      )cpp",
                             {SymX, SymY});
  EXPECT_THAT(Results.Completions,
              ElementsAre(AllOf(Named("X"), Not(InsertInclude())),
                          AllOf(Named("Y"), Not(InsertInclude()))));
}

TEST(CompletionTest, IndexSuppressesPreambleCompletions) {
  MockFSProvider FS;
  MockCompilationDatabase CDB;
  IgnoreDiagnostics DiagConsumer;
  ClangdServer Server(CDB, FS, DiagConsumer, ClangdServer::optsForTest());

  FS.Files[testPath("bar.h")] =
      R"cpp(namespace ns { struct preamble { int member; }; })cpp";
  auto File = testPath("foo.cpp");
  Annotations Test(R"cpp(
      #include "bar.h"
      namespace ns { int local; }
      void f() { ns::^; }
      void f2() { ns::preamble().$2^; }
  )cpp");
  runAddDocument(Server, File, Test.code());
  clangd::CodeCompleteOptions Opts = {};

  auto I = memIndex({var("ns::index")});
  Opts.Index = I.get();
  auto WithIndex = cantFail(runCodeComplete(Server, File, Test.point(), Opts));
  EXPECT_THAT(WithIndex.Completions,
              UnorderedElementsAre(Named("local"), Named("index")));
  auto ClassFromPreamble =
      cantFail(runCodeComplete(Server, File, Test.point("2"), Opts));
  EXPECT_THAT(ClassFromPreamble.Completions, Contains(Named("member")));

  Opts.Index = nullptr;
  auto WithoutIndex =
      cantFail(runCodeComplete(Server, File, Test.point(), Opts));
  EXPECT_THAT(WithoutIndex.Completions,
              UnorderedElementsAre(Named("local"), Named("preamble")));
}

// This verifies that we get normal preprocessor completions in the preamble.
// This is a regression test for an old bug: if we override the preamble and
// try to complete inside it, clang kicks our completion point just outside the
// preamble, resulting in always getting top-level completions.
TEST(CompletionTest, CompletionInPreamble) {
  auto Results = completions(R"cpp(
    #ifnd^ef FOO_H_
    #define BAR_H_
    #include <bar.h>
    int foo() {}
    #endif
    )cpp")
                     .Completions;
  EXPECT_THAT(Results, ElementsAre(Named("ifndef")));
}

TEST(CompletionTest, DynamicIndexIncludeInsertion) {
  MockFSProvider FS;
  MockCompilationDatabase CDB;
  IgnoreDiagnostics DiagConsumer;
  ClangdServer::Options Opts = ClangdServer::optsForTest();
  Opts.BuildDynamicSymbolIndex = true;
  ClangdServer Server(CDB, FS, DiagConsumer, Opts);

  FS.Files[testPath("foo_header.h")] = R"cpp(
    struct Foo {
       // Member doc
       int foo();
    };
  )cpp";
  const std::string FileContent(R"cpp(
    #include "foo_header.h"
    int Foo::foo() {
      return 42;
    }
  )cpp");
  Server.addDocument(testPath("foo_impl.cpp"), FileContent);
  // Wait for the dynamic index being built.
  ASSERT_TRUE(Server.blockUntilIdleForTest());
  EXPECT_THAT(
      completions(Server, "Foo^ foo;").Completions,
      ElementsAre(AllOf(Named("Foo"),
                        HasInclude('"' + testPath("foo_header.h") + '"'),
                        InsertInclude())));
}

TEST(CompletionTest, DynamicIndexMultiFile) {
  MockFSProvider FS;
  MockCompilationDatabase CDB;
  IgnoreDiagnostics DiagConsumer;
  auto Opts = ClangdServer::optsForTest();
  Opts.BuildDynamicSymbolIndex = true;
  ClangdServer Server(CDB, FS, DiagConsumer, Opts);

  FS.Files[testPath("foo.h")] = R"cpp(
      namespace ns { class XYZ {}; void foo(int x) {} }
  )cpp";
  runAddDocument(Server, testPath("foo.cpp"), R"cpp(
      #include "foo.h"
  )cpp");

  auto File = testPath("bar.cpp");
  Annotations Test(R"cpp(
      namespace ns {
      class XXX {};
      /// Doooc
      void fooooo() {}
      }
      void f() { ns::^ }
  )cpp");
  runAddDocument(Server, File, Test.code());

  auto Results = cantFail(runCodeComplete(Server, File, Test.point(), {}));
  // "XYZ" and "foo" are not included in the file being completed but are still
  // visible through the index.
  EXPECT_THAT(Results.Completions, Has("XYZ", CompletionItemKind::Class));
  EXPECT_THAT(Results.Completions, Has("foo", CompletionItemKind::Function));
  EXPECT_THAT(Results.Completions, Has("XXX", CompletionItemKind::Class));
  EXPECT_THAT(Results.Completions,
              Contains((Named("fooooo"), Kind(CompletionItemKind::Function),
                        Doc("Doooc"), ReturnType("void"))));
}

TEST(CompletionTest, Documentation) {
  auto Results = completions(
      R"cpp(
      // Non-doxygen comment.
      int foo();
      /// Doxygen comment.
      /// \param int a
      int bar(int a);
      /* Multi-line
         block comment
      */
      int baz();

      int x = ^
     )cpp");
  EXPECT_THAT(Results.Completions,
              Contains(AllOf(Named("foo"), Doc("Non-doxygen comment."))));
  EXPECT_THAT(
      Results.Completions,
      Contains(AllOf(Named("bar"), Doc("Doxygen comment.\n\\param int a"))));
  EXPECT_THAT(Results.Completions,
              Contains(AllOf(Named("baz"), Doc("Multi-line\nblock comment"))));
}

TEST(CompletionTest, GlobalCompletionFiltering) {

  Symbol Class = cls("XYZ");
  Class.Flags = static_cast<Symbol::SymbolFlag>(
      Class.Flags & ~(Symbol::IndexedForCodeCompletion));
  Symbol Func = func("XYZ::foooo");
  Func.Flags = static_cast<Symbol::SymbolFlag>(
      Func.Flags & ~(Symbol::IndexedForCodeCompletion));

  auto Results = completions(R"(//      void f() {
      XYZ::foooo^
      })",
                             {Class, Func});
  EXPECT_THAT(Results.Completions, IsEmpty());
}

TEST(CodeCompleteTest, DisableTypoCorrection) {
  auto Results = completions(R"cpp(
     namespace clang { int v; }
     void f() { clangd::^
  )cpp");
  EXPECT_TRUE(Results.Completions.empty());
}

TEST(CodeCompleteTest, NoColonColonAtTheEnd) {
  auto Results = completions(R"cpp(
    namespace clang { }
    void f() {
      clan^
    }
  )cpp");

  EXPECT_THAT(Results.Completions, Contains(Labeled("clang")));
  EXPECT_THAT(Results.Completions, Not(Contains(Labeled("clang::"))));
}

TEST(CompletionTest, BacktrackCrashes) {
  // Sema calls code completion callbacks twice in these cases.
  auto Results = completions(R"cpp(
      namespace ns {
      struct FooBarBaz {};
      } // namespace ns

     int foo(ns::FooBar^
  )cpp");

  EXPECT_THAT(Results.Completions, ElementsAre(Labeled("FooBarBaz")));

  // Check we don't crash in that case too.
  completions(R"cpp(
    struct FooBarBaz {};
    void test() {
      if (FooBarBaz * x^) {}
    }
)cpp");
}

TEST(CompletionTest, CompleteInMacroWithStringification) {
  auto Results = completions(R"cpp(
void f(const char *, int x);
#define F(x) f(#x, x)

namespace ns {
int X;
int Y;
}  // namespace ns

int f(int input_num) {
  F(ns::^)
}
)cpp");

  EXPECT_THAT(Results.Completions,
              UnorderedElementsAre(Named("X"), Named("Y")));
}

TEST(CompletionTest, CompleteInMacroAndNamespaceWithStringification) {
  auto Results = completions(R"cpp(
void f(const char *, int x);
#define F(x) f(#x, x)

namespace ns {
int X;

int f(int input_num) {
  F(^)
}
}  // namespace ns
)cpp");

  EXPECT_THAT(Results.Completions, Contains(Named("X")));
}

TEST(CompletionTest, IgnoreCompleteInExcludedPPBranchWithRecoveryContext) {
  auto Results = completions(R"cpp(
    int bar(int param_in_bar) {
    }

    int foo(int param_in_foo) {
#if 0
  // In recorvery mode, "param_in_foo" will also be suggested among many other
  // unrelated symbols; however, this is really a special case where this works.
  // If the #if block is outside of the function, "param_in_foo" is still
  // suggested, but "bar" and "foo" are missing. So the recovery mode doesn't
  // really provide useful results in excluded branches.
  par^
#endif
    }
)cpp");

  EXPECT_TRUE(Results.Completions.empty());
}
SignatureHelp signatures(llvm::StringRef Text, Position Point,
                         std::vector<Symbol> IndexSymbols = {}) {
  std::unique_ptr<SymbolIndex> Index;
  if (!IndexSymbols.empty())
    Index = memIndex(IndexSymbols);

  MockFSProvider FS;
  MockCompilationDatabase CDB;
  IgnoreDiagnostics DiagConsumer;
  ClangdServer::Options Opts = ClangdServer::optsForTest();
  Opts.StaticIndex = Index.get();

  ClangdServer Server(CDB, FS, DiagConsumer, Opts);
  auto File = testPath("foo.cpp");
  runAddDocument(Server, File, Text);
  return llvm::cantFail(runSignatureHelp(Server, File, Point));
}

SignatureHelp signatures(llvm::StringRef Text,
                         std::vector<Symbol> IndexSymbols = {}) {
  Annotations Test(Text);
  return signatures(Test.code(), Test.point(), std::move(IndexSymbols));
}

MATCHER_P(ParamsAre, P, "") {
  if (P.size() != arg.parameters.size())
    return false;
  for (unsigned I = 0; I < P.size(); ++I)
    if (P[I] != arg.parameters[I].label)
      return false;
  return true;
}
MATCHER_P(SigDoc, Doc, "") { return arg.documentation == Doc; }

Matcher<SignatureInformation> Sig(std::string Label,
                                  std::vector<std::string> Params) {
  return AllOf(SigHelpLabeled(Label), ParamsAre(Params));
}

TEST(SignatureHelpTest, Overloads) {
  auto Results = signatures(R"cpp(
    void foo(int x, int y);
    void foo(int x, float y);
    void foo(float x, int y);
    void foo(float x, float y);
    void bar(int x, int y = 0);
    int main() { foo(^); }
  )cpp");
  EXPECT_THAT(Results.signatures,
              UnorderedElementsAre(
                  Sig("foo(float x, float y) -> void", {"float x", "float y"}),
                  Sig("foo(float x, int y) -> void", {"float x", "int y"}),
                  Sig("foo(int x, float y) -> void", {"int x", "float y"}),
                  Sig("foo(int x, int y) -> void", {"int x", "int y"})));
  // We always prefer the first signature.
  EXPECT_EQ(0, Results.activeSignature);
  EXPECT_EQ(0, Results.activeParameter);
}

TEST(SignatureHelpTest, DefaultArgs) {
  auto Results = signatures(R"cpp(
    void bar(int x, int y = 0);
    void bar(float x = 0, int y = 42);
    int main() { bar(^
  )cpp");
  EXPECT_THAT(Results.signatures,
              UnorderedElementsAre(
                  Sig("bar(int x, int y = 0) -> void", {"int x", "int y = 0"}),
                  Sig("bar(float x = 0, int y = 42) -> void",
                      {"float x = 0", "int y = 42"})));
  EXPECT_EQ(0, Results.activeSignature);
  EXPECT_EQ(0, Results.activeParameter);
}

TEST(SignatureHelpTest, ActiveArg) {
  auto Results = signatures(R"cpp(
    int baz(int a, int b, int c);
    int main() { baz(baz(1,2,3), ^); }
  )cpp");
  EXPECT_THAT(Results.signatures,
              ElementsAre(Sig("baz(int a, int b, int c) -> int",
                              {"int a", "int b", "int c"})));
  EXPECT_EQ(0, Results.activeSignature);
  EXPECT_EQ(1, Results.activeParameter);
}

TEST(SignatureHelpTest, OpeningParen) {
  llvm::StringLiteral Tests[] = {// Recursive function call.
                                 R"cpp(
    int foo(int a, int b, int c);
    int main() {
      foo(foo $p^( foo(10, 10, 10), ^ )));
    })cpp",
                                 // Functional type cast.
                                 R"cpp(
    struct Foo {
      Foo(int a, int b, int c);
    };
    int main() {
      Foo $p^( 10, ^ );
    })cpp",
                                 // New expression.
                                 R"cpp(
    struct Foo {
      Foo(int a, int b, int c);
    };
    int main() {
      new Foo $p^( 10, ^ );
    })cpp",
                                 // Macro expansion.
                                 R"cpp(
    int foo(int a, int b, int c);
    #define FOO foo(

    int main() {
      // Macro expansions.
      $p^FOO 10, ^ );
    })cpp",
                                 // Macro arguments.
                                 R"cpp(
    int foo(int a, int b, int c);
    int main() {
    #define ID(X) X
      ID(foo $p^( foo(10), ^ ))
    })cpp"};

  for (auto Test : Tests) {
    Annotations Code(Test);
    EXPECT_EQ(signatures(Code.code(), Code.point()).argListStart,
              Code.point("p"))
        << "Test source:" << Test;
  }
}

class IndexRequestCollector : public SymbolIndex {
public:
  bool
  fuzzyFind(const FuzzyFindRequest &Req,
            llvm::function_ref<void(const Symbol &)> Callback) const override {
    std::lock_guard<std::mutex> Lock(Mut);
    Requests.push_back(Req);
    return true;
  }

  void lookup(const LookupRequest &,
              llvm::function_ref<void(const Symbol &)>) const override {}

  void refs(const RefsRequest &,
            llvm::function_ref<void(const Ref &)>) const override {}

  // This is incorrect, but IndexRequestCollector is not an actual index and it
  // isn't used in production code.
  size_t estimateMemoryUsage() const override { return 0; }

  const std::vector<FuzzyFindRequest> consumeRequests() const {
    std::lock_guard<std::mutex> Lock(Mut);
    auto Reqs = std::move(Requests);
    Requests = {};
    return Reqs;
  }

private:
  // We need a mutex to handle async fuzzy find requests.
  mutable std::mutex Mut;
  mutable std::vector<FuzzyFindRequest> Requests;
};

std::vector<FuzzyFindRequest> captureIndexRequests(llvm::StringRef Code) {
  clangd::CodeCompleteOptions Opts;
  IndexRequestCollector Requests;
  Opts.Index = &Requests;
  completions(Code, {}, Opts);
  return Requests.consumeRequests();
}

TEST(CompletionTest, UnqualifiedIdQuery) {
  auto Requests = captureIndexRequests(R"cpp(
      namespace std {}
      using namespace std;
      namespace ns {
      void f() {
        vec^
      }
      }
  )cpp");

  EXPECT_THAT(Requests,
              ElementsAre(Field(&FuzzyFindRequest::Scopes,
                                UnorderedElementsAre("", "ns::", "std::"))));
}

TEST(CompletionTest, EnclosingScopeComesFirst) {
  auto Requests = captureIndexRequests(R"cpp(
      namespace std {}
      using namespace std;
      namespace nx {
      namespace ns {
      namespace {
      void f() {
        vec^
      }
      }
      }
      }
  )cpp");

  EXPECT_THAT(Requests,
              ElementsAre(Field(
                  &FuzzyFindRequest::Scopes,
                  UnorderedElementsAre("", "std::", "nx::ns::", "nx::"))));
  EXPECT_EQ(Requests[0].Scopes[0], "nx::ns::");
}

TEST(CompletionTest, ResolvedQualifiedIdQuery) {
  auto Requests = captureIndexRequests(R"cpp(
      namespace ns1 {}
      namespace ns2 {} // ignore
      namespace ns3 { namespace nns3 {} }
      namespace foo {
      using namespace ns1;
      using namespace ns3::nns3;
      }
      namespace ns {
      void f() {
        foo::^
      }
      }
  )cpp");

  EXPECT_THAT(Requests,
              ElementsAre(Field(
                  &FuzzyFindRequest::Scopes,
                  UnorderedElementsAre("foo::", "ns1::", "ns3::nns3::"))));
}

TEST(CompletionTest, UnresolvedQualifierIdQuery) {
  auto Requests = captureIndexRequests(R"cpp(
      namespace a {}
      using namespace a;
      namespace ns {
      void f() {
      bar::^
      }
      } // namespace ns
  )cpp");

  EXPECT_THAT(Requests,
              ElementsAre(Field(
                  &FuzzyFindRequest::Scopes,
                  UnorderedElementsAre("a::bar::", "ns::bar::", "bar::"))));
}

TEST(CompletionTest, UnresolvedNestedQualifierIdQuery) {
  auto Requests = captureIndexRequests(R"cpp(
      namespace a {}
      using namespace a;
      namespace ns {
      void f() {
      ::a::bar::^
      }
      } // namespace ns
  )cpp");

  EXPECT_THAT(Requests, ElementsAre(Field(&FuzzyFindRequest::Scopes,
                                          UnorderedElementsAre("a::bar::"))));
}

TEST(CompletionTest, EmptyQualifiedQuery) {
  auto Requests = captureIndexRequests(R"cpp(
      namespace ns {
      void f() {
      ^
      }
      } // namespace ns
  )cpp");

  EXPECT_THAT(Requests, ElementsAre(Field(&FuzzyFindRequest::Scopes,
                                          UnorderedElementsAre("", "ns::"))));
}

TEST(CompletionTest, GlobalQualifiedQuery) {
  auto Requests = captureIndexRequests(R"cpp(
      namespace ns {
      void f() {
      ::^
      }
      } // namespace ns
  )cpp");

  EXPECT_THAT(Requests, ElementsAre(Field(&FuzzyFindRequest::Scopes,
                                          UnorderedElementsAre(""))));
}

TEST(CompletionTest, NoDuplicatedQueryScopes) {
  auto Requests = captureIndexRequests(R"cpp(
      namespace {}

      namespace na {
      namespace {}
      namespace nb {
      ^
      } // namespace nb
      } // namespace na
  )cpp");

  EXPECT_THAT(Requests,
              ElementsAre(Field(&FuzzyFindRequest::Scopes,
                                UnorderedElementsAre("na::", "na::nb::", ""))));
}

TEST(CompletionTest, NoIndexCompletionsInsideClasses) {
  auto Completions = completions(
      R"cpp(
    struct Foo {
      int SomeNameOfField;
      typedef int SomeNameOfTypedefField;
    };

    Foo::^)cpp",
      {func("::SomeNameInTheIndex"), func("::Foo::SomeNameInTheIndex")});

  EXPECT_THAT(Completions.Completions,
              AllOf(Contains(Labeled("SomeNameOfField")),
                    Contains(Labeled("SomeNameOfTypedefField")),
                    Not(Contains(Labeled("SomeNameInTheIndex")))));
}

TEST(CompletionTest, NoIndexCompletionsInsideDependentCode) {
  {
    auto Completions = completions(
        R"cpp(
      template <class T>
      void foo() {
        T::^
      }
      )cpp",
        {func("::SomeNameInTheIndex")});

    EXPECT_THAT(Completions.Completions,
                Not(Contains(Labeled("SomeNameInTheIndex"))));
  }

  {
    auto Completions = completions(
        R"cpp(
      template <class T>
      void foo() {
        T::template Y<int>::^
      }
      )cpp",
        {func("::SomeNameInTheIndex")});

    EXPECT_THAT(Completions.Completions,
                Not(Contains(Labeled("SomeNameInTheIndex"))));
  }

  {
    auto Completions = completions(
        R"cpp(
      template <class T>
      void foo() {
        T::foo::^
      }
      )cpp",
        {func("::SomeNameInTheIndex")});

    EXPECT_THAT(Completions.Completions,
                Not(Contains(Labeled("SomeNameInTheIndex"))));
  }
}

TEST(CompletionTest, OverloadBundling) {
  clangd::CodeCompleteOptions Opts;
  Opts.BundleOverloads = true;

  std::string Context = R"cpp(
    struct X {
      // Overload with int
      int a(int);
      // Overload with bool
      int a(bool);
      int b(float);
    };
    int GFuncC(int);
    int GFuncD(int);
  )cpp";

  // Member completions are bundled.
  EXPECT_THAT(completions(Context + "int y = X().^", {}, Opts).Completions,
              UnorderedElementsAre(Labeled("a(…)"), Labeled("b(float)")));

  // Non-member completions are bundled, including index+sema.
  Symbol NoArgsGFunc = func("GFuncC");
  EXPECT_THAT(
      completions(Context + "int y = GFunc^", {NoArgsGFunc}, Opts).Completions,
      UnorderedElementsAre(Labeled("GFuncC(…)"), Labeled("GFuncD(int)")));

  // Differences in header-to-insert suppress bundling.
  std::string DeclFile = URI::create(testPath("foo")).toString();
  NoArgsGFunc.CanonicalDeclaration.FileURI = DeclFile.c_str();
  NoArgsGFunc.IncludeHeaders.emplace_back("<foo>", 1);
  EXPECT_THAT(
      completions(Context + "int y = GFunc^", {NoArgsGFunc}, Opts).Completions,
      UnorderedElementsAre(AllOf(Named("GFuncC"), InsertInclude("<foo>")),
                           Labeled("GFuncC(int)"), Labeled("GFuncD(int)")));

  // Examine a bundled completion in detail.
  auto A =
      completions(Context + "int y = X().a^", {}, Opts).Completions.front();
  EXPECT_EQ(A.Name, "a");
  EXPECT_EQ(A.Signature, "(…)");
  EXPECT_EQ(A.BundleSize, 2u);
  EXPECT_EQ(A.Kind, CompletionItemKind::Method);
  EXPECT_EQ(A.ReturnType, "int"); // All overloads return int.
  // For now we just return one of the doc strings arbitrarily.
  EXPECT_THAT(A.Documentation, AnyOf(HasSubstr("Overload with int"),
                                     HasSubstr("Overload with bool")));
  EXPECT_EQ(A.SnippetSuffix, "($0)");
}

TEST(CompletionTest, DocumentationFromChangedFileCrash) {
  MockFSProvider FS;
  auto FooH = testPath("foo.h");
  auto FooCpp = testPath("foo.cpp");
  FS.Files[FooH] = R"cpp(
    // this is my documentation comment.
    int func();
  )cpp";
  FS.Files[FooCpp] = "";

  MockCompilationDatabase CDB;
  IgnoreDiagnostics DiagConsumer;
  ClangdServer Server(CDB, FS, DiagConsumer, ClangdServer::optsForTest());

  Annotations Source(R"cpp(
    #include "foo.h"
    int func() {
      // This makes sure we have func from header in the AST.
    }
    int a = fun^
  )cpp");
  Server.addDocument(FooCpp, Source.code(), WantDiagnostics::Yes);
  // We need to wait for preamble to build.
  ASSERT_TRUE(Server.blockUntilIdleForTest());

  // Change the header file. Completion will reuse the old preamble!
  FS.Files[FooH] = R"cpp(
    int func();
  )cpp";

  clangd::CodeCompleteOptions Opts;
  Opts.IncludeComments = true;
  CodeCompleteResult Completions =
      cantFail(runCodeComplete(Server, FooCpp, Source.point(), Opts));
  // We shouldn't crash. Unfortunately, current workaround is to not produce
  // comments for symbols from headers.
  EXPECT_THAT(Completions.Completions,
              Contains(AllOf(Not(IsDocumented()), Named("func"))));
}

TEST(CompletionTest, NonDocComments) {
  MockFSProvider FS;
  auto FooCpp = testPath("foo.cpp");
  FS.Files[FooCpp] = "";

  MockCompilationDatabase CDB;
  IgnoreDiagnostics DiagConsumer;
  ClangdServer Server(CDB, FS, DiagConsumer, ClangdServer::optsForTest());

  Annotations Source(R"cpp(
    // We ignore namespace comments, for rationale see CodeCompletionStrings.h.
    namespace comments_ns {
    }

    // ------------------
    int comments_foo();

    // A comment and a decl are separated by newlines.
    // Therefore, the comment shouldn't show up as doc comment.

    int comments_bar();

    // this comment should be in the results.
    int comments_baz();


    template <class T>
    struct Struct {
      int comments_qux();
      int comments_quux();
    };


    // This comment should not be there.

    template <class T>
    int Struct<T>::comments_qux() {
    }

    // This comment **should** be in results.
    template <class T>
    int Struct<T>::comments_quux() {
      int a = comments^;
    }
  )cpp");
  // FIXME: Auto-completion in a template requires disabling delayed template
  // parsing.
  CDB.ExtraClangFlags.push_back("-fno-delayed-template-parsing");
  Server.addDocument(FooCpp, Source.code(), WantDiagnostics::Yes);
  CodeCompleteResult Completions = cantFail(runCodeComplete(
      Server, FooCpp, Source.point(), clangd::CodeCompleteOptions()));

  // We should not get any of those comments in completion.
  EXPECT_THAT(
      Completions.Completions,
      UnorderedElementsAre(AllOf(Not(IsDocumented()), Named("comments_foo")),
                           AllOf(IsDocumented(), Named("comments_baz")),
                           AllOf(IsDocumented(), Named("comments_quux")),
                           AllOf(Not(IsDocumented()), Named("comments_ns")),
                           // FIXME(ibiryukov): the following items should have
                           // empty documentation, since they are separated from
                           // a comment with an empty line. Unfortunately, I
                           // couldn't make Sema tests pass if we ignore those.
                           AllOf(IsDocumented(), Named("comments_bar")),
                           AllOf(IsDocumented(), Named("comments_qux"))));
}

TEST(CompletionTest, CompleteOnInvalidLine) {
  auto FooCpp = testPath("foo.cpp");

  MockCompilationDatabase CDB;
  IgnoreDiagnostics DiagConsumer;
  MockFSProvider FS;
  FS.Files[FooCpp] = "// empty file";

  ClangdServer Server(CDB, FS, DiagConsumer, ClangdServer::optsForTest());
  // Run completion outside the file range.
  Position Pos;
  Pos.line = 100;
  Pos.character = 0;
  EXPECT_THAT_EXPECTED(
      runCodeComplete(Server, FooCpp, Pos, clangd::CodeCompleteOptions()),
      Failed());
}

TEST(CompletionTest, QualifiedNames) {
  auto Results = completions(
      R"cpp(
          namespace ns { int local; void both(); }
          void f() { ::ns::^ }
      )cpp",
      {func("ns::both"), cls("ns::Index")});
  // We get results from both index and sema, with no duplicates.
  EXPECT_THAT(
      Results.Completions,
      UnorderedElementsAre(Scope("ns::"), Scope("ns::"), Scope("ns::")));
}

TEST(CompletionTest, Render) {
  CodeCompletion C;
  C.Name = "x";
  C.Signature = "(bool) const";
  C.SnippetSuffix = "(${0:bool})";
  C.ReturnType = "int";
  C.RequiredQualifier = "Foo::";
  C.Scope = "ns::Foo::";
  C.Documentation = "This is x().";
  C.Includes.emplace_back();
  auto &Include = C.Includes.back();
  Include.Header = "\"foo.h\"";
  C.Kind = CompletionItemKind::Method;
  C.Score.Total = 1.0;
  C.Origin = SymbolOrigin::AST | SymbolOrigin::Static;

  CodeCompleteOptions Opts;
  Opts.IncludeIndicator.Insert = "^";
  Opts.IncludeIndicator.NoInsert = "";
  Opts.EnableSnippets = false;

  auto R = C.render(Opts);
  EXPECT_EQ(R.label, "Foo::x(bool) const");
  EXPECT_EQ(R.insertText, "Foo::x");
  EXPECT_EQ(R.insertTextFormat, InsertTextFormat::PlainText);
  EXPECT_EQ(R.filterText, "x");
  EXPECT_EQ(R.detail, "int\n\"foo.h\"");
  EXPECT_EQ(R.documentation, "This is x().");
  EXPECT_THAT(R.additionalTextEdits, IsEmpty());
  EXPECT_EQ(R.sortText, sortText(1.0, "x"));
  EXPECT_FALSE(R.deprecated);

  Opts.EnableSnippets = true;
  R = C.render(Opts);
  EXPECT_EQ(R.insertText, "Foo::x(${0:bool})");
  EXPECT_EQ(R.insertTextFormat, InsertTextFormat::Snippet);

  Include.Insertion.emplace();
  R = C.render(Opts);
  EXPECT_EQ(R.label, "^Foo::x(bool) const");
  EXPECT_THAT(R.additionalTextEdits, Not(IsEmpty()));

  Opts.ShowOrigins = true;
  R = C.render(Opts);
  EXPECT_EQ(R.label, "^[AS]Foo::x(bool) const");

  C.BundleSize = 2;
  R = C.render(Opts);
  EXPECT_EQ(R.detail, "[2 overloads]\n\"foo.h\"");

  C.Deprecated = true;
  R = C.render(Opts);
  EXPECT_TRUE(R.deprecated);
}

TEST(CompletionTest, IgnoreRecoveryResults) {
  auto Results = completions(
      R"cpp(
          namespace ns { int NotRecovered() { return 0; } }
          void f() {
            // Sema enters recovery mode first and then normal mode.
            if (auto x = ns::NotRecover^)
          }
      )cpp");
  EXPECT_THAT(Results.Completions, UnorderedElementsAre(Named("NotRecovered")));
}

TEST(CompletionTest, ScopeOfClassFieldInConstructorInitializer) {
  auto Results = completions(
      R"cpp(
        namespace ns {
          class X { public: X(); int x_; };
          X::X() : x_^(0) {}
        }
      )cpp");
  EXPECT_THAT(Results.Completions,
              UnorderedElementsAre(AllOf(Scope("ns::X::"), Named("x_"))));
}

TEST(CompletionTest, CodeCompletionContext) {
  auto Results = completions(
      R"cpp(
        namespace ns {
          class X { public: X(); int x_; };
          void f() {
            X x;
            x.^;
          }
        }
      )cpp");

  EXPECT_THAT(Results.Context, CodeCompletionContext::CCC_DotMemberAccess);
}

TEST(CompletionTest, FixItForArrowToDot) {
  MockFSProvider FS;
  MockCompilationDatabase CDB;
  IgnoreDiagnostics DiagConsumer;
  ClangdServer Server(CDB, FS, DiagConsumer, ClangdServer::optsForTest());

  CodeCompleteOptions Opts;
  Opts.IncludeFixIts = true;
  Annotations TestCode(
      R"cpp(
        class Auxilary {
         public:
          void AuxFunction();
        };
        class ClassWithPtr {
         public:
          void MemberFunction();
          Auxilary* operator->() const;
          Auxilary* Aux;
        };
        void f() {
          ClassWithPtr x;
          x[[->]]^;
        }
      )cpp");
  auto Results =
      completions(Server, TestCode.code(), TestCode.point(), {}, Opts);
  EXPECT_EQ(Results.Completions.size(), 3u);

  TextEdit ReplacementEdit;
  ReplacementEdit.range = TestCode.range();
  ReplacementEdit.newText = ".";
  for (const auto &C : Results.Completions) {
    EXPECT_TRUE(C.FixIts.size() == 1u || C.Name == "AuxFunction");
    if (!C.FixIts.empty()) {
      EXPECT_THAT(C.FixIts, ElementsAre(ReplacementEdit));
    }
  }
}

TEST(CompletionTest, FixItForDotToArrow) {
  MockFSProvider FS;
  MockCompilationDatabase CDB;
  IgnoreDiagnostics DiagConsumer;
  ClangdServer Server(CDB, FS, DiagConsumer, ClangdServer::optsForTest());

  CodeCompleteOptions Opts;
  Opts.IncludeFixIts = true;
  Annotations TestCode(
      R"cpp(
        class Auxilary {
         public:
          void AuxFunction();
        };
        class ClassWithPtr {
         public:
          void MemberFunction();
          Auxilary* operator->() const;
          Auxilary* Aux;
        };
        void f() {
          ClassWithPtr x;
          x[[.]]^;
        }
      )cpp");
  auto Results =
      completions(Server, TestCode.code(), TestCode.point(), {}, Opts);
  EXPECT_EQ(Results.Completions.size(), 3u);

  TextEdit ReplacementEdit;
  ReplacementEdit.range = TestCode.range();
  ReplacementEdit.newText = "->";
  for (const auto &C : Results.Completions) {
    EXPECT_TRUE(C.FixIts.empty() || C.Name == "AuxFunction");
    if (!C.FixIts.empty()) {
      EXPECT_THAT(C.FixIts, ElementsAre(ReplacementEdit));
    }
  }
}

TEST(CompletionTest, RenderWithFixItMerged) {
  TextEdit FixIt;
  FixIt.range.end.character = 5;
  FixIt.newText = "->";

  CodeCompletion C;
  C.Name = "x";
  C.RequiredQualifier = "Foo::";
  C.FixIts = {FixIt};
  C.CompletionTokenRange.start.character = 5;

  CodeCompleteOptions Opts;
  Opts.IncludeFixIts = true;

  auto R = C.render(Opts);
  EXPECT_TRUE(R.textEdit);
  EXPECT_EQ(R.textEdit->newText, "->Foo::x");
  EXPECT_TRUE(R.additionalTextEdits.empty());
}

TEST(CompletionTest, RenderWithFixItNonMerged) {
  TextEdit FixIt;
  FixIt.range.end.character = 4;
  FixIt.newText = "->";

  CodeCompletion C;
  C.Name = "x";
  C.RequiredQualifier = "Foo::";
  C.FixIts = {FixIt};
  C.CompletionTokenRange.start.character = 5;

  CodeCompleteOptions Opts;
  Opts.IncludeFixIts = true;

  auto R = C.render(Opts);
  EXPECT_TRUE(R.textEdit);
  EXPECT_EQ(R.textEdit->newText, "Foo::x");
  EXPECT_THAT(R.additionalTextEdits, UnorderedElementsAre(FixIt));
}

TEST(CompletionTest, CompletionTokenRange) {
  MockFSProvider FS;
  MockCompilationDatabase CDB;
  IgnoreDiagnostics DiagConsumer;
  ClangdServer Server(CDB, FS, DiagConsumer, ClangdServer::optsForTest());

  constexpr const char *TestCodes[] = {
      R"cpp(
        class Auxilary {
         public:
          void AuxFunction();
        };
        void f() {
          Auxilary x;
          x.[[Aux]]^;
        }
      )cpp",
      R"cpp(
        class Auxilary {
         public:
          void AuxFunction();
        };
        void f() {
          Auxilary x;
          x.[[]]^;
        }
      )cpp"};
  for (const auto &Text : TestCodes) {
    Annotations TestCode(Text);
    auto Results = completions(Server, TestCode.code(), TestCode.point());

    EXPECT_EQ(Results.Completions.size(), 1u);
    EXPECT_THAT(Results.Completions.front().CompletionTokenRange,
                TestCode.range());
  }
}

TEST(SignatureHelpTest, OverloadsOrdering) {
  const auto Results = signatures(R"cpp(
    void foo(int x);
    void foo(int x, float y);
    void foo(float x, int y);
    void foo(float x, float y);
    void foo(int x, int y = 0);
    int main() { foo(^); }
  )cpp");
  EXPECT_THAT(
      Results.signatures,
      ElementsAre(
          Sig("foo(int x) -> void", {"int x"}),
          Sig("foo(int x, int y = 0) -> void", {"int x", "int y = 0"}),
          Sig("foo(float x, int y) -> void", {"float x", "int y"}),
          Sig("foo(int x, float y) -> void", {"int x", "float y"}),
          Sig("foo(float x, float y) -> void", {"float x", "float y"})));
  // We always prefer the first signature.
  EXPECT_EQ(0, Results.activeSignature);
  EXPECT_EQ(0, Results.activeParameter);
}

TEST(SignatureHelpTest, InstantiatedSignatures) {
  StringRef Sig0 = R"cpp(
    template <class T>
    void foo(T, T, T);

    int main() {
      foo<int>(^);
    }
  )cpp";

  EXPECT_THAT(signatures(Sig0).signatures,
              ElementsAre(Sig("foo(T, T, T) -> void", {"T", "T", "T"})));

  StringRef Sig1 = R"cpp(
    template <class T>
    void foo(T, T, T);

    int main() {
      foo(10, ^);
    })cpp";

  EXPECT_THAT(signatures(Sig1).signatures,
              ElementsAre(Sig("foo(T, T, T) -> void", {"T", "T", "T"})));

  StringRef Sig2 = R"cpp(
    template <class ...T>
    void foo(T...);

    int main() {
      foo<int>(^);
    }
  )cpp";

  EXPECT_THAT(signatures(Sig2).signatures,
              ElementsAre(Sig("foo(T...) -> void", {"T..."})));

  // It is debatable whether we should substitute the outer template parameter
  // ('T') in that case. Currently we don't substitute it in signature help, but
  // do substitute in code complete.
  // FIXME: make code complete and signature help consistent, figure out which
  // way is better.
  StringRef Sig3 = R"cpp(
    template <class T>
    struct X {
      template <class U>
      void foo(T, U);
    };

    int main() {
      X<int>().foo<double>(^)
    }
  )cpp";

  EXPECT_THAT(signatures(Sig3).signatures,
              ElementsAre(Sig("foo(T, U) -> void", {"T", "U"})));
}

TEST(SignatureHelpTest, IndexDocumentation) {
  Symbol Foo0 = sym("foo", index::SymbolKind::Function, "@F@\\0#");
  Foo0.Documentation = "Doc from the index";
  Symbol Foo1 = sym("foo", index::SymbolKind::Function, "@F@\\0#I#");
  Foo1.Documentation = "Doc from the index";
  Symbol Foo2 = sym("foo", index::SymbolKind::Function, "@F@\\0#I#I#");

  StringRef Sig0 = R"cpp(
    int foo();
    int foo(double);

    void test() {
      foo(^);
    }
  )cpp";

  EXPECT_THAT(
      signatures(Sig0, {Foo0}).signatures,
      ElementsAre(AllOf(Sig("foo() -> int", {}), SigDoc("Doc from the index")),
                  AllOf(Sig("foo(double) -> int", {"double"}), SigDoc(""))));

  StringRef Sig1 = R"cpp(
    int foo();
    // Overriden doc from sema
    int foo(int);
    // Doc from sema
    int foo(int, int);

    void test() {
      foo(^);
    }
  )cpp";

  EXPECT_THAT(
      signatures(Sig1, {Foo0, Foo1, Foo2}).signatures,
      ElementsAre(AllOf(Sig("foo() -> int", {}), SigDoc("Doc from the index")),
                  AllOf(Sig("foo(int) -> int", {"int"}),
                        SigDoc("Overriden doc from sema")),
                  AllOf(Sig("foo(int, int) -> int", {"int", "int"}),
                        SigDoc("Doc from sema"))));
}

TEST(SignatureHelpTest, DynamicIndexDocumentation) {
  MockFSProvider FS;
  MockCompilationDatabase CDB;
  IgnoreDiagnostics DiagConsumer;
  ClangdServer::Options Opts = ClangdServer::optsForTest();
  Opts.BuildDynamicSymbolIndex = true;
  ClangdServer Server(CDB, FS, DiagConsumer, Opts);

  FS.Files[testPath("foo.h")] = R"cpp(
    struct Foo {
       // Member doc
       int foo();
    };
  )cpp";
  Annotations FileContent(R"cpp(
    #include "foo.h"
    void test() {
      Foo f;
      f.foo(^);
    }
  )cpp");
  auto File = testPath("test.cpp");
  Server.addDocument(File, FileContent.code());
  // Wait for the dynamic index being built.
  ASSERT_TRUE(Server.blockUntilIdleForTest());
  EXPECT_THAT(
      llvm::cantFail(runSignatureHelp(Server, File, FileContent.point()))
          .signatures,
      ElementsAre(AllOf(Sig("foo() -> int", {}), SigDoc("Member doc"))));
}

TEST(CompletionTest, CompletionFunctionArgsDisabled) {
  CodeCompleteOptions Opts;
  Opts.EnableSnippets = true;
  Opts.EnableFunctionArgSnippets = false;

  {
    auto Results = completions(
        R"cpp(
      void xfoo();
      void xfoo(int x, int y);
      void f() { xfo^ })cpp",
        {}, Opts);
    EXPECT_THAT(
        Results.Completions,
        UnorderedElementsAre(AllOf(Named("xfoo"), SnippetSuffix("()")),
                             AllOf(Named("xfoo"), SnippetSuffix("($0)"))));
  }
  {
    auto Results = completions(
        R"cpp(
      void xbar();
      void f() { xba^ })cpp",
        {}, Opts);
    EXPECT_THAT(Results.Completions, UnorderedElementsAre(AllOf(
                                         Named("xbar"), SnippetSuffix("()"))));
  }
  {
    Opts.BundleOverloads = true;
    auto Results = completions(
        R"cpp(
      void xfoo();
      void xfoo(int x, int y);
      void f() { xfo^ })cpp",
        {}, Opts);
    EXPECT_THAT(
        Results.Completions,
        UnorderedElementsAre(AllOf(Named("xfoo"), SnippetSuffix("($0)"))));
  }
  {
    auto Results = completions(
        R"cpp(
      template <class T, class U>
      void xfoo(int a, U b);
      void f() { xfo^ })cpp",
        {}, Opts);
    EXPECT_THAT(
        Results.Completions,
        UnorderedElementsAre(AllOf(Named("xfoo"), SnippetSuffix("<$1>($0)"))));
  }
  {
    auto Results = completions(
        R"cpp(
      template <class T>
      class foo_class{};
      template <class T>
      using foo_alias = T**;
      void f() { foo_^ })cpp",
        {}, Opts);
    EXPECT_THAT(
        Results.Completions,
        UnorderedElementsAre(AllOf(Named("foo_class"), SnippetSuffix("<$0>")),
                             AllOf(Named("foo_alias"), SnippetSuffix("<$0>"))));
  }
}

TEST(CompletionTest, SuggestOverrides) {
  constexpr const char *const Text(R"cpp(
  class A {
   public:
    virtual void vfunc(bool param);
    virtual void vfunc(bool param, int p);
    void func(bool param);
  };
  class B : public A {
  virtual void ttt(bool param) const;
  void vfunc(bool param, int p) override;
  };
  class C : public B {
   public:
    void vfunc(bool param) override;
    ^
  };
  )cpp");
  const auto Results = completions(Text);
  EXPECT_THAT(Results.Completions,
              AllOf(Contains(Labeled("void vfunc(bool param, int p) override")),
                    Contains(Labeled("void ttt(bool param) const override")),
                    Not(Contains(Labeled("void vfunc(bool param) override")))));
}

TEST(CompletionTest, OverridesNonIdentName) {
  // Check the completions call does not crash.
  completions(R"cpp(
    struct Base {
      virtual ~Base() = 0;
      virtual operator int() = 0;
      virtual Base& operator+(Base&) = 0;
    };

    struct Derived : Base {
      ^
    };
  )cpp");
}

TEST(SpeculateCompletionFilter, Filters) {
  Annotations F(R"cpp($bof^
      $bol^
      ab$ab^
      x.ab$dot^
      x.$dotempty^
      x::ab$scoped^
      x::$scopedempty^

  )cpp");
  auto speculate = [&](StringRef PointName) {
    auto Filter = speculateCompletionFilter(F.code(), F.point(PointName));
    assert(Filter);
    return *Filter;
  };
  EXPECT_EQ(speculate("bof"), "");
  EXPECT_EQ(speculate("bol"), "");
  EXPECT_EQ(speculate("ab"), "ab");
  EXPECT_EQ(speculate("dot"), "ab");
  EXPECT_EQ(speculate("dotempty"), "");
  EXPECT_EQ(speculate("scoped"), "ab");
  EXPECT_EQ(speculate("scopedempty"), "");
}

TEST(CompletionTest, EnableSpeculativeIndexRequest) {
  MockFSProvider FS;
  MockCompilationDatabase CDB;
  IgnoreDiagnostics DiagConsumer;
  ClangdServer Server(CDB, FS, DiagConsumer, ClangdServer::optsForTest());

  auto File = testPath("foo.cpp");
  Annotations Test(R"cpp(
      namespace ns1 { int abc; }
      namespace ns2 { int abc; }
      void f() { ns1::ab$1^; ns1::ab$2^; }
      void f2() { ns2::ab$3^; }
  )cpp");
  runAddDocument(Server, File, Test.code());
  clangd::CodeCompleteOptions Opts = {};

  IndexRequestCollector Requests;
  Opts.Index = &Requests;
  Opts.SpeculativeIndexRequest = true;

  auto CompleteAtPoint = [&](StringRef P) {
    cantFail(runCodeComplete(Server, File, Test.point(P), Opts));
    // Sleep for a while to make sure asynchronous call (if applicable) is also
    // triggered before callback is invoked.
    std::this_thread::sleep_for(std::chrono::milliseconds(100));
  };

  CompleteAtPoint("1");
  auto Reqs1 = Requests.consumeRequests();
  ASSERT_EQ(Reqs1.size(), 1u);
  EXPECT_THAT(Reqs1[0].Scopes, UnorderedElementsAre("ns1::"));

  CompleteAtPoint("2");
  auto Reqs2 = Requests.consumeRequests();
  // Speculation succeeded. Used speculative index result.
  ASSERT_EQ(Reqs2.size(), 1u);
  EXPECT_EQ(Reqs2[0], Reqs1[0]);

  CompleteAtPoint("3");
  // Speculation failed. Sent speculative index request and the new index
  // request after sema.
  auto Reqs3 = Requests.consumeRequests();
  ASSERT_EQ(Reqs3.size(), 2u);
}

TEST(CompletionTest, InsertTheMostPopularHeader) {
  std::string DeclFile = URI::create(testPath("foo")).toString();
  Symbol sym = func("Func");
  sym.CanonicalDeclaration.FileURI = DeclFile.c_str();
  sym.IncludeHeaders.emplace_back("\"foo.h\"", 2);
  sym.IncludeHeaders.emplace_back("\"bar.h\"", 1000);

  auto Results = completions("Fun^", {sym}).Completions;
  assert(!Results.empty());
  EXPECT_THAT(Results[0], AllOf(Named("Func"), InsertInclude("\"bar.h\"")));
  EXPECT_EQ(Results[0].Includes.size(), 2u);
}

TEST(CompletionTest, NoInsertIncludeIfOnePresent) {
  MockFSProvider FS;
  MockCompilationDatabase CDB;

  std::string FooHeader = testPath("foo.h");
  FS.Files[FooHeader] = "";

  IgnoreDiagnostics DiagConsumer;
  ClangdServer Server(CDB, FS, DiagConsumer, ClangdServer::optsForTest());

  std::string DeclFile = URI::create(testPath("foo")).toString();
  Symbol sym = func("Func");
  sym.CanonicalDeclaration.FileURI = DeclFile.c_str();
  sym.IncludeHeaders.emplace_back("\"foo.h\"", 2);
  sym.IncludeHeaders.emplace_back("\"bar.h\"", 1000);

  EXPECT_THAT(
      completions(Server, "#include \"foo.h\"\nFun^", {sym}).Completions,
      UnorderedElementsAre(
          AllOf(Named("Func"), HasInclude("\"foo.h\""), Not(InsertInclude()))));
}

TEST(CompletionTest, MergeMacrosFromIndexAndSema) {
  Symbol Sym;
  Sym.Name = "Clangd_Macro_Test";
  Sym.ID = SymbolID("c:foo.cpp@8@macro@Clangd_Macro_Test");
  Sym.SymInfo.Kind = index::SymbolKind::Macro;
  Sym.Flags |= Symbol::IndexedForCodeCompletion;
  EXPECT_THAT(completions("#define Clangd_Macro_Test\nClangd_Macro_T^", {Sym})
                  .Completions,
              UnorderedElementsAre(Named("Clangd_Macro_Test")));
}

TEST(CompletionTest, NoMacroFromPreambleIfIndexIsSet) {
  auto Results = completions(
      R"cpp(#define CLANGD_PREAMBLE x

          int x = 0;
          #define CLANGD_MAIN x
          void f() { CLANGD_^ }
      )cpp",
      {func("CLANGD_INDEX")});
  // Index is overriden in code completion options, so the preamble symbol is
  // not seen.
  EXPECT_THAT(Results.Completions, UnorderedElementsAre(Named("CLANGD_MAIN"),
                                                        Named("CLANGD_INDEX")));
}

TEST(CompletionTest, DeprecatedResults) {
  std::string Body = R"cpp(
    void TestClangd();
    void TestClangc() __attribute__((deprecated("", "")));
  )cpp";

  EXPECT_THAT(
      completions(Body + "int main() { TestClang^ }").Completions,
      UnorderedElementsAre(AllOf(Named("TestClangd"), Not(Deprecated())),
                           AllOf(Named("TestClangc"), Deprecated())));
}

TEST(SignatureHelpTest, InsideArgument) {
  {
    const auto Results = signatures(R"cpp(
      void foo(int x);
      void foo(int x, int y);
      int main() { foo(1+^); }
    )cpp");
    EXPECT_THAT(
        Results.signatures,
        ElementsAre(Sig("foo(int x) -> void", {"int x"}),
                    Sig("foo(int x, int y) -> void", {"int x", "int y"})));
    EXPECT_EQ(0, Results.activeParameter);
  }
  {
    const auto Results = signatures(R"cpp(
      void foo(int x);
      void foo(int x, int y);
      int main() { foo(1^); }
    )cpp");
    EXPECT_THAT(
        Results.signatures,
        ElementsAre(Sig("foo(int x) -> void", {"int x"}),
                    Sig("foo(int x, int y) -> void", {"int x", "int y"})));
    EXPECT_EQ(0, Results.activeParameter);
  }
  {
    const auto Results = signatures(R"cpp(
      void foo(int x);
      void foo(int x, int y);
      int main() { foo(1^0); }
    )cpp");
    EXPECT_THAT(
        Results.signatures,
        ElementsAre(Sig("foo(int x) -> void", {"int x"}),
                    Sig("foo(int x, int y) -> void", {"int x", "int y"})));
    EXPECT_EQ(0, Results.activeParameter);
  }
  {
    const auto Results = signatures(R"cpp(
      void foo(int x);
      void foo(int x, int y);
      int bar(int x, int y);
      int main() { bar(foo(2, 3^)); }
    )cpp");
    EXPECT_THAT(Results.signatures, ElementsAre(Sig("foo(int x, int y) -> void",
                                                    {"int x", "int y"})));
    EXPECT_EQ(1, Results.activeParameter);
  }
}

TEST(SignatureHelpTest, ConstructorInitializeFields) {
  {
    const auto Results = signatures(R"cpp(
      struct A {
        A(int);
      };
      struct B {
        B() : a_elem(^) {}
        A a_elem;
      };
    )cpp");
    EXPECT_THAT(Results.signatures,
                UnorderedElementsAre(Sig("A(int)", {"int"}),
                                     Sig("A(A &&)", {"A &&"}),
                                     Sig("A(const A &)", {"const A &"})));
  }
  {
    const auto Results = signatures(R"cpp(
      struct A {
        A(int);
      };
      struct C {
        C(int);
        C(A);
      };
      struct B {
        B() : c_elem(A(1^)) {}
        C c_elem;
      };
    )cpp");
    EXPECT_THAT(Results.signatures,
                UnorderedElementsAre(Sig("A(int)", {"int"}),
                                     Sig("A(A &&)", {"A &&"}),
                                     Sig("A(const A &)", {"const A &"})));
  }
}

TEST(CompletionTest, IncludedCompletionKinds) {
  MockFSProvider FS;
  MockCompilationDatabase CDB;
  std::string Subdir = testPath("sub");
  std::string SearchDirArg = (Twine("-I") + Subdir).str();
  CDB.ExtraClangFlags = {SearchDirArg.c_str()};
  std::string BarHeader = testPath("sub/bar.h");
  FS.Files[BarHeader] = "";
  IgnoreDiagnostics DiagConsumer;
  ClangdServer Server(CDB, FS, DiagConsumer, ClangdServer::optsForTest());
  auto Results = completions(Server,
                             R"cpp(
        #include "^"
      )cpp");
  EXPECT_THAT(Results.Completions,
              AllOf(Has("sub/", CompletionItemKind::Folder),
                    Has("bar.h\"", CompletionItemKind::File)));
}

TEST(CompletionTest, NoCrashAtNonAlphaIncludeHeader) {
  auto Results = completions(
      R"cpp(
        #include "./^"
      )cpp");
  EXPECT_TRUE(Results.Completions.empty());
}

TEST(CompletionTest, NoAllScopesCompletionWhenQualified) {
  clangd::CodeCompleteOptions Opts = {};
  Opts.AllScopes = true;

  auto Results = completions(
      R"cpp(
    void f() { na::Clangd^ }
  )cpp",
      {cls("na::ClangdA"), cls("nx::ClangdX"), cls("Clangd3")}, Opts);
  EXPECT_THAT(Results.Completions,
              UnorderedElementsAre(
                  AllOf(Qualifier(""), Scope("na::"), Named("ClangdA"))));
}

TEST(CompletionTest, AllScopesCompletion) {
  clangd::CodeCompleteOptions Opts = {};
  Opts.AllScopes = true;

  auto Results = completions(
      R"cpp(
    namespace na {
    void f() { Clangd^ }
    }
  )cpp",
      {cls("nx::Clangd1"), cls("ny::Clangd2"), cls("Clangd3"),
       cls("na::nb::Clangd4")},
      Opts);
  EXPECT_THAT(
      Results.Completions,
      UnorderedElementsAre(AllOf(Qualifier("nx::"), Named("Clangd1")),
                           AllOf(Qualifier("ny::"), Named("Clangd2")),
                           AllOf(Qualifier(""), Scope(""), Named("Clangd3")),
                           AllOf(Qualifier("nb::"), Named("Clangd4"))));
}

TEST(CompletionTest, NoQualifierIfShadowed) {
  clangd::CodeCompleteOptions Opts = {};
  Opts.AllScopes = true;

  auto Results = completions(R"cpp(
    namespace nx { class Clangd1 {}; }
    using nx::Clangd1;
    void f() { Clangd^ }
  )cpp",
                             {cls("nx::Clangd1"), cls("nx::Clangd2")}, Opts);
  // Although Clangd1 is from another namespace, Sema tells us it's in-scope and
  // needs no qualifier.
  EXPECT_THAT(Results.Completions,
              UnorderedElementsAre(AllOf(Qualifier(""), Named("Clangd1")),
                                   AllOf(Qualifier("nx::"), Named("Clangd2"))));
}

TEST(CompletionTest, NoCompletionsForNewNames) {
  clangd::CodeCompleteOptions Opts;
  Opts.AllScopes = true;
  auto Results = completions(R"cpp(
      void f() { int n^ }
    )cpp",
                             {cls("naber"), cls("nx::naber")}, Opts);
  EXPECT_THAT(Results.Completions, UnorderedElementsAre());
}

TEST(CompletionTest, ObjectiveCMethodNoArguments) {
  auto Results = completions(R"objc(
      @interface Foo
      @property(nonatomic, setter=setXToIgnoreComplete:) int value;
      @end
      Foo *foo = [Foo new]; int y = [foo v^]
    )objc",
                             /*IndexSymbols=*/{},
                             /*Opts=*/{}, "Foo.m");

  auto C = Results.Completions;
  EXPECT_THAT(C, ElementsAre(Named("value")));
  EXPECT_THAT(C, ElementsAre(Kind(CompletionItemKind::Method)));
  EXPECT_THAT(C, ElementsAre(ReturnType("int")));
  EXPECT_THAT(C, ElementsAre(Signature("")));
  EXPECT_THAT(C, ElementsAre(SnippetSuffix("")));
}

TEST(CompletionTest, ObjectiveCMethodOneArgument) {
  auto Results = completions(R"objc(
      @interface Foo
      - (int)valueForCharacter:(char)c;
      @end
      Foo *foo = [Foo new]; int y = [foo v^]
    )objc",
                             /*IndexSymbols=*/{},
                             /*Opts=*/{}, "Foo.m");

  auto C = Results.Completions;
  EXPECT_THAT(C, ElementsAre(Named("valueForCharacter:")));
  EXPECT_THAT(C, ElementsAre(Kind(CompletionItemKind::Method)));
  EXPECT_THAT(C, ElementsAre(ReturnType("int")));
  EXPECT_THAT(C, ElementsAre(Signature("(char)")));
  EXPECT_THAT(C, ElementsAre(SnippetSuffix("${1:(char)}")));
}

TEST(CompletionTest, ObjectiveCMethodTwoArgumentsFromBeginning) {
  auto Results = completions(R"objc(
      @interface Foo
      + (id)fooWithValue:(int)value fooey:(unsigned int)fooey;
      @end
      id val = [Foo foo^]
    )objc",
                             /*IndexSymbols=*/{},
                             /*Opts=*/{}, "Foo.m");

  auto C = Results.Completions;
  EXPECT_THAT(C, ElementsAre(Named("fooWithValue:")));
  EXPECT_THAT(C, ElementsAre(Kind(CompletionItemKind::Method)));
  EXPECT_THAT(C, ElementsAre(ReturnType("id")));
  EXPECT_THAT(C, ElementsAre(Signature("(int) fooey:(unsigned int)")));
  EXPECT_THAT(
      C, ElementsAre(SnippetSuffix("${1:(int)} fooey:${2:(unsigned int)}")));
}

TEST(CompletionTest, ObjectiveCMethodTwoArgumentsFromMiddle) {
  auto Results = completions(R"objc(
      @interface Foo
      + (id)fooWithValue:(int)value fooey:(unsigned int)fooey;
      @end
      id val = [Foo fooWithValue:10 f^]
    )objc",
                             /*IndexSymbols=*/{},
                             /*Opts=*/{}, "Foo.m");

  auto C = Results.Completions;
  EXPECT_THAT(C, ElementsAre(Named("fooey:")));
  EXPECT_THAT(C, ElementsAre(Kind(CompletionItemKind::Method)));
  EXPECT_THAT(C, ElementsAre(ReturnType("id")));
  EXPECT_THAT(C, ElementsAre(Signature("(unsigned int)")));
  EXPECT_THAT(C, ElementsAre(SnippetSuffix("${1:(unsigned int)}")));
}

TEST(CompletionTest, WorksWithNullType) {
  auto R = completions(R"cpp(
    int main() {
      for (auto [loopVar] : y ) { // y has to be unresolved.
        int z = loopV^;
      }
    }
  )cpp");
  EXPECT_THAT(R.Completions, ElementsAre(Named("loopVar")));
}

TEST(CompletionTest, UsingDecl) {
  const char *Header(R"cpp(
    void foo(int);
    namespace std {
      using ::foo;
    })cpp");
  const char *Source(R"cpp(
    void bar() {
      std::^;
    })cpp");
  auto Index = TestTU::withHeaderCode(Header).index();
  clangd::CodeCompleteOptions Opts;
  Opts.Index = Index.get();
  Opts.AllScopes = true;
  auto R = completions(Source, {}, Opts);
  EXPECT_THAT(R.Completions,
              ElementsAre(AllOf(Scope("std::"), Named("foo"),
                                Kind(CompletionItemKind::Reference))));
}

TEST(CompletionTest, ScopeIsUnresolved) {
  clangd::CodeCompleteOptions Opts = {};
  Opts.AllScopes = true;

  auto Results = completions(R"cpp(
    namespace a {
    void f() { b::X^ }
    }
  )cpp",
                             {cls("a::b::XYZ")}, Opts);
  EXPECT_THAT(Results.Completions,
              UnorderedElementsAre(AllOf(Qualifier(""), Named("XYZ"))));
}

TEST(CompletionTest, NestedScopeIsUnresolved) {
  clangd::CodeCompleteOptions Opts = {};
  Opts.AllScopes = true;

  auto Results = completions(R"cpp(
    namespace a {
    namespace b {}
    void f() { b::c::X^ }
    }
  )cpp",
                             {cls("a::b::c::XYZ")}, Opts);
  EXPECT_THAT(Results.Completions,
              UnorderedElementsAre(AllOf(Qualifier(""), Named("XYZ"))));
}

<<<<<<< HEAD
=======
// Clang parser gets confused here and doesn't report the ns:: prefix.
// Naive behavior is to insert it again. We examine the source and recover.
TEST(CompletionTest, NamespaceDoubleInsertion) {
  clangd::CodeCompleteOptions Opts = {};

  auto Results = completions(R"cpp(
    namespace foo {
    namespace ns {}
    #define M(X) < X
    M(ns::ABC^
    }
  )cpp",
                             {cls("foo::ns::ABCDE")}, Opts);
  EXPECT_THAT(Results.Completions,
              UnorderedElementsAre(AllOf(Qualifier(""), Named("ABCDE"))));
}

TEST(NoCompileCompletionTest, Basic) {
  auto Results = completionsNoCompile(R"cpp(
    void func() {
      int xyz;
      int abc;
      ^
    }
  )cpp");
  EXPECT_THAT(Results.Completions,
              UnorderedElementsAre(Named("void"), Named("func"), Named("int"),
                                   Named("xyz"), Named("abc")));
}

TEST(NoCompileCompletionTest, WithFilter) {
  auto Results = completionsNoCompile(R"cpp(
    void func() {
      int sym1;
      int sym2;
      int xyz1;
      int xyz2;
      sy^
    }
  )cpp");
  EXPECT_THAT(Results.Completions,
              UnorderedElementsAre(Named("sym1"), Named("sym2")));
}

>>>>>>> 00d99bd1
} // namespace
} // namespace clangd
} // namespace clang<|MERGE_RESOLUTION|>--- conflicted
+++ resolved
@@ -33,7 +33,6 @@
 using ::llvm::Failed;
 using ::testing::AllOf;
 using ::testing::Contains;
-using ::testing::Each;
 using ::testing::ElementsAre;
 using ::testing::Field;
 using ::testing::HasSubstr;
@@ -576,6 +575,16 @@
                              {Sym});
   EXPECT_THAT(Results.Completions,
               ElementsAre(AllOf(Named("X"), InsertInclude("\"bar.h\""))));
+  // Can be disabled via option.
+  CodeCompleteOptions NoInsertion;
+  NoInsertion.InsertIncludes = CodeCompleteOptions::NeverInsert;
+  Results = completions(Server,
+                             R"cpp(
+          int main() { ns::^ }
+      )cpp",
+                             {Sym}, NoInsertion);
+  EXPECT_THAT(Results.Completions,
+              ElementsAre(AllOf(Named("X"), Not(InsertInclude()))));
   // Duplicate based on inclusions in preamble.
   Results = completions(Server,
                         R"cpp(
@@ -1935,28 +1944,37 @@
   )cpp");
 }
 
-TEST(SpeculateCompletionFilter, Filters) {
-  Annotations F(R"cpp($bof^
-      $bol^
-      ab$ab^
-      x.ab$dot^
-      x.$dotempty^
-      x::ab$scoped^
-      x::$scopedempty^
-
-  )cpp");
-  auto speculate = [&](StringRef PointName) {
-    auto Filter = speculateCompletionFilter(F.code(), F.point(PointName));
-    assert(Filter);
-    return *Filter;
-  };
-  EXPECT_EQ(speculate("bof"), "");
-  EXPECT_EQ(speculate("bol"), "");
-  EXPECT_EQ(speculate("ab"), "ab");
-  EXPECT_EQ(speculate("dot"), "ab");
-  EXPECT_EQ(speculate("dotempty"), "");
-  EXPECT_EQ(speculate("scoped"), "ab");
-  EXPECT_EQ(speculate("scopedempty"), "");
+TEST(GuessCompletionPrefix, Filters) {
+  for (llvm::StringRef Case : {
+    "[[scope::]][[ident]]^",
+    "[[]][[]]^",
+    "\n[[]][[]]^",
+    "[[]][[ab]]^",
+    "x.[[]][[ab]]^",
+    "x.[[]][[]]^",
+    "[[x::]][[ab]]^",
+    "[[x::]][[]]^",
+    "[[::x::]][[ab]]^",
+    "some text [[scope::more::]][[identif]]^ier",
+    "some text [[scope::]][[mor]]^e::identifier",
+    "weird case foo::[[::bar::]][[baz]]^",
+  }) {
+    Annotations F(Case);
+    auto Offset = cantFail(positionToOffset(F.code(), F.point()));
+    auto ToStringRef = [&](Range R) {
+      return F.code().slice(cantFail(positionToOffset(F.code(), R.start)),
+                            cantFail(positionToOffset(F.code(), R.end)));
+    };
+    auto WantQualifier = ToStringRef(F.ranges()[0]),
+         WantName = ToStringRef(F.ranges()[1]);
+
+    auto Prefix = guessCompletionPrefix(F.code(), Offset);
+    // Even when components are empty, check their offsets are correct.
+    EXPECT_EQ(WantQualifier, Prefix.Qualifier) << Case;
+    EXPECT_EQ(WantQualifier.begin(), Prefix.Qualifier.begin()) << Case;
+    EXPECT_EQ(WantName, Prefix.Name) << Case;
+    EXPECT_EQ(WantName.begin(), Prefix.Name.begin()) << Case;
+  }
 }
 
 TEST(CompletionTest, EnableSpeculativeIndexRequest) {
@@ -2386,8 +2404,6 @@
               UnorderedElementsAre(AllOf(Qualifier(""), Named("XYZ"))));
 }
 
-<<<<<<< HEAD
-=======
 // Clang parser gets confused here and doesn't report the ns:: prefix.
 // Naive behavior is to insert it again. We examine the source and recover.
 TEST(CompletionTest, NamespaceDoubleInsertion) {
@@ -2432,7 +2448,6 @@
               UnorderedElementsAre(Named("sym1"), Named("sym2")));
 }
 
->>>>>>> 00d99bd1
 } // namespace
 } // namespace clangd
 } // namespace clang