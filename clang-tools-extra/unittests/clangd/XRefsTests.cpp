--- conflicted
+++ resolved
@@ -1441,8 +1441,6 @@
   }
 }
 
-<<<<<<< HEAD
-=======
 TEST(GoTo, WithSysRoot) {
 #ifdef _WIN32
   const char *CustomRoot = "C:\\sys\\root\\";
@@ -1477,7 +1475,6 @@
   EXPECT_THAT(*Locations, ElementsAre(Sym("foo", Header.range())));
 }
 
->>>>>>> 60ba9b44
 } // namespace
 } // namespace clangd
 } // namespace clang